--- conflicted
+++ resolved
@@ -33,16 +33,10 @@
  </refsynopsisdiv>
 
  <refsect1>
-<<<<<<< HEAD
+<!--
   <title>Description</title>
-=======
-  <title>
-<!--
-   Description
--->
-説明
-  </title>
->>>>>>> 184958ef
+-->
+  <title>説明</title>
   <para>
 <!--
    <application>pg_receivewal</application> is used to stream the write-ahead log
@@ -74,11 +68,7 @@
 <!--
    Unlike the WAL receiver of a PostgreSQL standby server, <application>pg_receivewal</application>
    by default flushes WAL data only when a WAL file is closed.
-<<<<<<< HEAD
-   The option <option>--synchronous</option> must be specified to flush WAL data
-=======
    The option <option>&#045;&#045;synchronous</option> must be specified to flush WAL data
->>>>>>> 184958ef
    in real time. Since <application>pg_receivewal</application> does not
    apply WAL, you should not allow it to become a synchronous standby when
    <xref linkend="guc-synchronous-commit"/> equals
@@ -90,22 +80,18 @@
    <application>pg_receivewal</application> that does not match it, or
    change the value of <varname>synchronous_commit</varname> to
    something other than <literal>remote_apply</literal>.
-<<<<<<< HEAD
-=======
 -->
 PostgreSQLのスタンバイサーバのWALレシーバと異なり、<application>pg_receivewal</application>はデフォルトでは、WALファイルがクローズされた時にのみ、WALデータをフラッシュします。
 WALデータをリアルタイムでフラッシュするには<option>--synchronous</option>オプションを指定する必要があります。
 <application>pg_receivewal</application>はWALを適用しないので、<xref linkend="guc-synchronous-commit"/>が<literal>remote_apply</literal>のときにこれを同期スタンバイにすることはできません。
 そのようにした場合、決してキャッチアップすることのないスタンバイになり、トランザクションコミットのブロックをひき起こします。
 これを避けるには、<xref linkend="guc-synchronous-standby-names"/>に適切な値を設定するか、<application>pg_receivewal</application>に対して一致しない<varname>application_name</varname>を指定する、あるいは、<varname>synchronous_commit</varname>の値を<literal>remote_apply</literal>以外の値に変更してください。
->>>>>>> 184958ef
   </para>
 
   <para>
 <!--
    The write-ahead log is streamed over a regular
    <productname>PostgreSQL</productname> connection and uses the replication
-<<<<<<< HEAD
    protocol. The connection must be made with a user having
    <literal>REPLICATION</literal> permissions (see
    <xref linkend="role-attributes"/>) or a superuser, and
@@ -113,19 +99,11 @@
    The server must also be configured with
    <xref linkend="guc-max-wal-senders"/> set high enough to leave at least
    one session available for the stream.
-=======
-   protocol. The connection must be made with a superuser or a user
-   having <literal>REPLICATION</literal> permissions (see
-   <xref linkend="role-attributes"/>), and <filename>pg_hba.conf</filename>
-   must permit the replication connection. The server must also be
-   configured with <xref linkend="guc-max-wal-senders"/> set high enough to
-   leave at least one session available for the stream.
 -->
 先行書き込みログは通常の<productname>PostgreSQL</productname>接続を経由して、そしてレプリケーションプロトコルを使用して、ストリームされます。
 この接続はスーパーユーザまたは<literal>REPLICATION</literal>権限（<xref linkend="role-attributes"/>参照）を持つユーザで確立されなければなりません。
 そして<filename>pg_hba.conf</filename>でレプリケーション用の接続を許可しなければなりません。
 またサーバではストリーム用に利用できるセッションが少なくとも１つ存在できるために<xref linkend="guc-max-wal-senders"/>を十分大きく設定しなければなりません。
->>>>>>> 184958ef
   </para>
 
   <para>
@@ -376,18 +354,13 @@
       <term><option>--dbname=<replaceable class="parameter">connstr</replaceable></option></term>
       <listitem>
        <para>
-<<<<<<< HEAD
+<!--
         Specifies parameters used to connect to the server, as a <link
         linkend="libpq-connstring">connction string</link>;  these
         will override any conflicting command line options.
-=======
-<!--
-        Specifies parameters used to connect to the server, as a connection
-        string. See <xref linkend="libpq-connstring"/> for more information.
 -->
 サーバに接続するために使用するパラメータを、接続文字列として指定します。
 詳細については<xref linkend="libpq-connstring"/>を参照してください。
->>>>>>> 184958ef
        </para>
        <para>
 <!--

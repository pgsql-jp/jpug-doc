--- conflicted
+++ resolved
@@ -194,26 +194,14 @@
       <term><option>--blobs</option> (deprecated)</term>
       <listitem>
        <para>
-<!--
         Include large objects in the dump.  This is the default behavior
-        except when <option>&#45;-schema</option>, <option>&#45;-table</option>, or
-        <option>&#45;-schema-only</option> is specified.  The <option>-b</option>
+        except when <option>--schema</option>, <option>--table</option>, or
+        <option>--schema-only</option> is specified.  The <option>-b</option>
         switch is therefore only useful to add large objects to dumps
         where a specific schema or table has been requested.  Note that
-<<<<<<< HEAD
         large objects are considered data and therefore will be included when
         <option>--data-only</option> is used, but not
         when <option>--schema-only</option> is.
-=======
-        blobs are considered data and therefore will be included when
-        <option>&#45;-data-only</option> is used, but not
-        when <option>&#45;-schema-only</option> is.
--->
-ラージオブジェクトをダンプに含めます。
-<option>--schema</option>、<option>--table</option>、<option>--schema-only</option>が指定された場合を除き、これがデフォルトの動作です。
-したがって、<option>-b</option>オプションは特定のスキーマやテーブルのダンプにラージオブジェクトを追加する場合にのみ有用です。
-blobはデータとみなされるため、<option>--data-only</option>が使われたときは含まれますが、<option>--schema-only</option>が使われたときには含まれないことに注意してください。
->>>>>>> 94ef7168
        </para>
       </listitem>
      </varlistentry>
@@ -460,7 +448,6 @@
          <term><literal>directory</literal></term>
          <listitem>
           <para>
-<!--
            Output a directory-format archive suitable for input into
            <application>pg_restore</application>. This will create a directory
            with one file for each table and large object being dumped, plus a
@@ -468,24 +455,11 @@
            machine-readable format that <application>pg_restore</application>
            can read. A directory format archive can be manipulated with
            standard Unix tools; for example, files in an uncompressed archive
-<<<<<<< HEAD
            can be compressed with the <application>gzip</application>,
            <application>lz4</application>, or
            <application>zstd</application> tools.
            This format is compressed by default using <literal>gzip</literal>
            and also supports parallel dumps.
-=======
-           can be compressed with the <application>gzip</application> tool.
-           This format is compressed by default and also supports parallel
-           dumps.
--->
-<application>pg_restore</application>への入力に適したディレクトリ形式のアーカイブを出力します。
-これは、ダンプされる各テーブルおよびblobごとに1つのファイル、さらに、<application>pg_restore</application>から読み取り可能な、機械的に読み取り易い書式でダンプしたオブジェクトを記述する目次ファイルと呼ばれるファイルを持つディレクトリを作成します。
-ディレクトリ形式アーカイブは標準Unixツールで操作することができます。
-例えば、未圧縮アーカイブ内のファイルを<application>gzip</application>ツールを使用して圧縮することができます。
-この形式はデフォルトで圧縮されます。
-また並行ダンプをサポートします。
->>>>>>> 94ef7168
           </para>
          </listitem>
         </varlistentry>
@@ -599,7 +573,6 @@
       <term><option>--schema=<replaceable class="parameter">pattern</replaceable></option></term>
       <listitem>
        <para>
-<!--
         Dump only schemas matching <replaceable
         class="parameter">pattern</replaceable>; this selects both the
         schema itself, and all its contained objects.  When this option is
@@ -614,15 +587,6 @@
         in the pattern.  When using wildcards, be careful to quote the pattern
         if needed to prevent the shell from expanding the wildcards;  see
         <xref linkend="pg-dump-examples"/> below.
--->
-<replaceable class="parameter">pattern</replaceable>にマッチするスキーマのみをダンプします。
-これはスキーマ自体とそこに含まれるオブジェクトすべてを選択します。
-このオプションが指定されなければ、対象データベース内にあるシステム以外のスキーマ全てがダンプされます。
-複数の<option>-n</option>オプションを記述することで、複数のスキーマを選択することができます。
-<replaceable class="parameter">pattern</replaceable>パラメータは<application>psql</application>の<literal>\d</literal>コマンドと同じ規則に従うパターン（下記の<xref linkend="app-psql-patterns"/>参照）として解釈されます。
-ですので、ワイルドカード文字をパターン内に記述することで、複数のスキーマを選択することもできます。
-ワイルドカードを使用する時は、シェルがそのワイルドカードを展開しないように、必要であればパターンを引用符で括ってください。
-<xref linkend="pg-dump-examples"/>を参照してください。
        </para>
 
        <note>
@@ -641,19 +605,9 @@
 
        <note>
         <para>
-<<<<<<< HEAD
          Non-schema objects such as large objects are not dumped when <option>-n</option> is
          specified.  You can add large objects back to the dump with the
          <option>--large-objects</option> switch.
-=======
-<!--
-         Non-schema objects such as blobs are not dumped when <option>-n</option> is
-         specified.  You can add blobs back to the dump with the
-         <option>&#45;-blobs</option> switch.
--->
-<option>-n</option>が指定されると、blobなどの非スキーマオブジェクトはダンプされません。
-<option>--blobs</option>オプションをつけてダンプを行うことでblobも追加されます。
->>>>>>> 94ef7168
         </para>
        </note>
 
@@ -802,7 +756,6 @@
       <term><option>--table=<replaceable class="parameter">pattern</replaceable></option></term>
       <listitem>
        <para>
-<!--
         Dump only tables with names matching
         <replaceable class="parameter">pattern</replaceable>. Multiple tables
         can be selected by writing multiple <option>-t</option> switches.  The
@@ -814,13 +767,6 @@
         in the pattern.  When using wildcards, be careful to quote the pattern
         if needed to prevent the shell from expanding the wildcards;  see
         <xref linkend="pg-dump-examples"/> below.
--->
-<replaceable class="parameter">pattern</replaceable>にマッチする名前のテーブルのみをダンプします。
-複数の<option>-t</option>オプションを記述することで複数のテーブルを選択することができます。
-<replaceable class="parameter">pattern</replaceable>パラメータは<application>psql</application>の <literal>\d</literal>コマンドで使用される規則(下記の<xref linkend="app-psql-patterns"/>参照)と同じ規則に従うパターンとして解釈されます。
-ですので、ワイルドカード文字をパターン内に記述することで、複数のテーブルを選択することもできます。
-ワイルドカードを使用する時は、シェルによりそのワイルドカードを展開させないように、パターンを引用符で括ってください。
-下記の<xref linkend="pg-dump-examples"/>を参照してください。
        </para>
 
        <para>
@@ -948,7 +894,6 @@
       <term><option>--compress=<replaceable class="parameter">method</replaceable></option>[:<replaceable>detail</replaceable>]</term>
       <listitem>
        <para>
-<<<<<<< HEAD
         Specify the compression method and/or the compression level to use.
         The compression method can be set to <literal>gzip</literal>,
         <literal>lz4</literal>, <literal>zstd</literal>,
@@ -970,10 +915,6 @@
        </para>
 
        <para>
-=======
-<!--
-        Specify the compression level to use.  Zero means no compression.
->>>>>>> 94ef7168
         For the custom and directory archive formats, this specifies compression of
         individual table-data segments, and the default is to compress using
         <literal>gzip</literal> at a moderate level. For plain text output,
@@ -986,13 +927,6 @@
        </para>
        <para>
         The tar archive format currently does not support compression at all.
--->
-使用する圧縮レベルを指定します。
-ゼロは圧縮無しを意味します。
-カスタムおよびディレクトリアーカイブ形式では、これは個々のテーブルデータセグメントの圧縮を指定するもので、デフォルトでは中間レベルで圧縮されます。
-平文出力では、非ゼロの圧縮レベルの指定によりあたかも<application>gzip</application>に渡されたかのように出力ファイル全体が圧縮されます。
-しかしデフォルトは圧縮無しです。
-tarアーカイブ形式では現在圧縮を全くサポートしていません。
        </para>
       </listitem>
      </varlistentry>
@@ -1063,13 +997,10 @@
         the data is restored.  Use this if you have referential
         integrity checks or other triggers on the tables that you
         do not want to invoke during data restore.
-<<<<<<< HEAD
-=======
 -->
 このオプションは、データのみのダンプを作成する場合にしか適用されません。
 データのリストア中に、対象テーブル上のトリガを一時的に無効にするコマンドを出力するよう<application>pg_dump</application>に指示します。
 このオプションは、データのリストア中には呼び出したくない参照整合性検査やその他のトリガがテーブル上にある場合に使用します。
->>>>>>> 94ef7168
        </para>
 
        <para>
@@ -1212,11 +1143,10 @@
       <term><option>--include-foreign-data=<replaceable class="parameter">foreignserver</replaceable></option></term>
       <listitem>
        <para>
-<!--
         Dump the data for any foreign table with a foreign server
         matching <replaceable class="parameter">foreignserver</replaceable>
         pattern. Multiple foreign servers can be selected by writing multiple
-        <option>&#45;-include-foreign-data</option> switches.
+        <option>--include-foreign-data</option> switches.
         Also, the <replaceable class="parameter">foreignserver</replaceable> parameter is
         interpreted as a pattern according to the same rules used by
         <application>psql</application>'s <literal>\d</literal> commands
@@ -1226,12 +1156,6 @@
         if needed to prevent the shell from expanding the wildcards; see
         <xref linkend="pg-dump-examples"/> below.
         The only exception is that an empty pattern is disallowed.
--->
-<replaceable class="parameter">foreignserver</replaceable>パターンとマッチする外部サーバの外部テーブルのデータをダンプします。
-複数の<option>--include-foreign-data</option>スイッチを書くことで、複数の外部サーバを選択できます。
-また、<replaceable class="parameter">foreignserver</replaceable>パラメータは<application>psql</application>の<literal>\d</literal>コマンドで使われているのと同じ規則に従うパターンとして解釈されます(下記の<xref linkend="app-psql-patterns"/>を参照してください)ので、パターンにワイルドカード文字を書くことで複数の外部サーバを選択することもできます。
-ワイルドカードを使う時は、シェルがワイルドカードを展開しないよう必要ならパターンを引用符で囲むことに注意してください。下記の<xref linkend="pg-dump-examples"/>を参照してください。
-唯一の例外は空のパターンが許されていないことです。
        </para>
 
        <note>
@@ -1290,14 +1214,11 @@
         could happen, for example, if the partitioning column is of type text
         and the two systems have different definitions of the collation used
         to sort the partitioning column.
-<<<<<<< HEAD
-=======
 -->
 テーブルパーティションのデータをダンプするときには、<command>COPY</command>あるいは<command>INSERT</command>文の対象を、そのパーティションではなく、それを含むパーティション階層のルートにします。
 これにより、データが読み込まれるときに各行に対して適切なパーティションが再判断されます。
 これは行が元のサーバ上と同じパーティションに必ずしも落ちないようなサーバ上にデータを再読み込みするときに有用でしょう。
 例えば、パーティション列がtext型で二つのシステムがパーティション列のソートで使われる照合順序の異なる定義を持っている場合に、これはあり得ます。
->>>>>>> 94ef7168
        </para>
       </listitem>
      </varlistentry>
@@ -1656,24 +1577,14 @@
       <term><option>--strict-names</option></term>
       <listitem>
        <para>
-<!--
         Require that each
-<<<<<<< HEAD
         extension (<option>-e</option>/<option>--extension</option>),
         schema (<option>-n</option>/<option>--schema</option>) and
         table (<option>-t</option>/<option>--table</option>) pattern
-=======
-        extension (<option>-e</option>/<option>&#45;-extension</option>),
-        schema (<option>-n</option>/<option>&#45;-schema</option>) and
-        table (<option>-t</option>/<option>&#45;-table</option>) qualifier
->>>>>>> 94ef7168
         match at least one extension/schema/table in the database to be dumped.
         Note that if none of the extension/schema/table patterns find
         matches, <application>pg_dump</application> will generate an error
-        even without <option>&#45;-strict-names</option>.
--->
-各拡張指定(<option>-e</option>/<option>--extension</option>)、各スキーマ指定(<option>-n</option>/<option>--schema</option>)および各テーブル指定(<option>-t</option>/<option>--table</option>)が、ダンプされるデータベース内の少なくとも1つの拡張、スキーマおよびテーブルにマッチすることを必要とします。
-拡張、スキーマおよびテーブル指定のどれもがマッチするものを見つけられなかった場合は、<option>--strict-names</option>がなくても<application>pg_dump</application>はエラーを発生させることに注意して下さい。
+        even without <option>--strict-names</option>.
        </para>
        <para>
 <!--
@@ -2066,7 +1977,6 @@
   </para>
 
   <para>
-<!--
    When dumping logical replication subscriptions,
    <application>pg_dump</application> will generate <command>CREATE
    SUBSCRIPTION</command> commands that use the <literal>connect = false</literal>
@@ -2079,23 +1989,9 @@
    truncate the target tables before initiating a new full table copy.  If users
    intend to copy initial data during refresh they must create the slot with
    <literal>two_phase = false</literal>.  After the initial sync, the
-<<<<<<< HEAD
    <link linkend="sql-createsubscription-with-two-phase"><literal>two_phase</literal></link>
    option will be automatically enabled by the subscriber if the subscription
    had been originally created with <literal>two_phase = true</literal> option.
-=======
-   <literal>two_phase</literal> option will be automatically enabled by the
-   subscriber if the subscription had been originally created with
-   <literal>two_phase = true</literal> option.
--->
-論理レプリケーションのサブスクリプションをダンプするとき、<application>pg_dump</application>は<literal>connect = false</literal>オプションを使用する<command>CREATE SUBSCRIPTION</command>生成するため、サブスクリプションのリストア時には、レプリケーションスロットの作成や初回のテーブルコピーのためのリモート接続が行われません。
-このため、リモートサーバへのネットワーク接続を必要とせずにダンプをリストアできます。
-その後でサブスクリプションを適切な方法で再有効化するのはユーザの責任です。
-関連するホストが変更されたときは、接続情報も変更しなければならないかもしれません。
-新しく完全なテーブルコピーを開始する前に、コピー先のテーブルを空にするのが適切なこともあります。
-ユーザーがリフレッシュ中に最初のデータをコピーする場合は、<literal>two_phase = false</literal>を使用してスロットを作成する必要があります。
-最初の同期後、サブスクリプションが<literal>two_phase = true</literal>オプションを使用して最初に作成された場合は、<literal>two_phase</literal>オプションがサブスクライバーによって自動的に有効になります。
->>>>>>> 94ef7168
   </para>
  </refsect1>
 
@@ -2249,18 +2145,12 @@
   </para>
 
   <para>
-<!--
    To specify an upper-case or mixed-case name in <option>-t</option> and related
    switches, you need to double-quote the name; else it will be folded to
    lower case (see <xref linkend="app-psql-patterns"/>).  But
    double quotes are special to the shell, so in turn they must be quoted.
    Thus, to dump a single table with a mixed-case name, you need something
    like
--->
-大文字または大文字小文字混在の名前を<option>-t</option>などのスイッチに指定するには、名前を二重引用符で括らなければなりません。
-さもないと小文字に変換されます（下記の<xref linkend="app-psql-patterns"/>を参照してください）。
-しかし、二重引用符はシェルでも特別に扱われますので、これも引用符で括らなければなりません。
-したがって、大文字小文字混在の名前を持つテーブルを1つダンプするには、以下のようにしなければなりません。
 
 <screen>
 <prompt>$</prompt> <userinput>pg_dump -t "\"MixedCaseName\"" mydb &gt; mytab.sql</userinput>

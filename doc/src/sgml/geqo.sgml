--- conflicted
+++ resolved
@@ -458,12 +458,8 @@
 
     <listitem>
      <para>
-<<<<<<< HEAD
-      <ulink url="http://www.red3d.com/cwr/evolve.html">
-<!--
-=======
       <ulink url="https://www.red3d.com/cwr/evolve.html">
->>>>>>> 0ad348f3
+<!--
       Evolutionary Computation and its application to art and design</ulink>, by
       Craig Reynolds
 -->

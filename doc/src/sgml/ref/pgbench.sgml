--- conflicted
+++ resolved
@@ -85,18 +85,12 @@
 tps = 896.967014 (without initial connection time)
 </screen>
 
-<<<<<<< HEAD
   The first seven lines report some of the most important parameter
   settings.
   The sixth line reports the maximum number of tries for transactions with
   serialization or deadlock errors (see <xref linkend="failures-and-retries"/>
   for more information).
   The eighth line reports the number of transactions completed
-=======
-<!--
-  The first six lines report some of the most important parameter
-  settings.  The next line reports the number of transactions completed
->>>>>>> 185876a6
   and intended (the latter being just the product of number of clients
   and number of transactions per client); these will be equal unless the run
   failed before completion or some SQL command(s) failed.  (In
@@ -872,7 +866,6 @@
 <!--
         Show progress report every <replaceable>sec</replaceable> seconds.  The report
         includes the time since the beginning of the run, the TPS since the
-<<<<<<< HEAD
         last report, and the transaction latency average, standard deviation,
         and the number of failed transactions since the last report. Under
         throttling (<option>-R</option>), the latency is computed with respect
@@ -881,17 +874,6 @@
         When <option>--max-tries</option> is used to enable transaction retries
         after serialization/deadlock errors, the report includes the number of
         retried transactions and the sum of all retries.
-=======
-        last report, and the transaction latency average and standard
-        deviation since the last report.  Under throttling (<option>-R</option>),
-        the latency is computed with respect to the transaction scheduled
-        start time, not the actual transaction beginning time, thus it also
-        includes the average schedule lag time.
--->
-<replaceable>sec</replaceable>秒毎の進捗レポートを表示します。
-レポートには起動からの経過時間、前回レポート時からのTPS、前回レポート時からのトランザクションの平均待ち時間、標準偏差を含んでいます。
-(<option>-R</option>)オプションによる制限下では、待ち時間はトランザクションの実開始時間ではなく、予定開始時間で算出されていますので、平均予定遅延時間が含まれています。
->>>>>>> 185876a6
        </para>
       </listitem>
      </varlistentry>
@@ -901,22 +883,12 @@
       <term><option>--report-per-command</option></term>
       <listitem>
        <para>
-<<<<<<< HEAD
         Report the following statistics for each command after the benchmark
         finishes: the average per-statement latency (execution time from the
         perspective of the client), the number of failures, and the number of
         retries after serialization or deadlock errors in this command.  The
         report displays retry statistics only if the
         <option>--max-tries</option> option is not equal to 1.
-=======
-<!--
-        Report the average per-statement latency (execution time from the
-        perspective of the client) of each command after the benchmark
-        finishes.  See below for details.
--->
-ベンチマーク完了後の各コマンドにおけるステートメント毎の平均レイテンシ(クライアントから見た実行時間)を報告します。
-詳細は以下を参照してください。
->>>>>>> 185876a6
        </para>
       </listitem>
      </varlistentry>
@@ -1371,24 +1343,12 @@
   <para>
 <!--
    A successful run will exit with status 0.  Exit status 1 indicates static
-<<<<<<< HEAD
    problems such as invalid command-line options or internal errors which
    are supposed to never occur.  Early errors that occur when starting
    benchmark such as initial connection failures also exit with status 1.
    Errors during the run such as database errors or problems in the script
    will result in exit status 2. In the latter case,
    <application>pgbench</application> will print partial results.
-=======
-   problems such as invalid command-line options.  Errors during the run such
-   as database errors or problems in the script will result in exit status 2.
-   In the latter case, <application>pgbench</application> will print partial
-   results.
--->
-実行に成功すればステータス0で終了します。
-終了ステータス1は、無効なコマンドラインオプションのような静的な問題を示します。
-データベースエラーやスクリプトでの問題などの実行中のエラーは終了ステータス2になります。
-後者の場合、<application>pgbench</application>は部分的な結果を表示します。
->>>>>>> 185876a6
   </para>
  </refsect1>
 
@@ -1443,12 +1403,7 @@
 -->
   <title>注釈</title>
 
-<<<<<<< HEAD
  <refsect2 id="transactions-and-scripts" xreflabel="What Is the &quot;Transaction&quot; Actually Performed in pgbench?">
-=======
- <refsect2>
-<!--
->>>>>>> 185876a6
   <title>What Is the <quote>Transaction</quote> Actually Performed in <application>pgbench</application>?</title>
 -->
   <title><application>pgbench</application>で実際に実行される<quote>トランザクション</quote>は何か?</title>
@@ -3141,7 +3096,6 @@
   </para>
 
   <para>
-<<<<<<< HEAD
    Each line in a log file describes one transaction.
    It contains the following space-separated fields:
 
@@ -3239,45 +3193,6 @@
    <literal>serialization</literal> or
    <literal>deadlock</literal> depending on the type of failure (see
    <xref linkend="failures-and-retries"/> for more information).
-=======
-<!--
-   The format of the log is:
--->
-ログの書式は以下の通りです。
-
-<synopsis>
-<replaceable>client_id</replaceable> <replaceable>transaction_no</replaceable> <replaceable>time</replaceable> <replaceable>script_no</replaceable> <replaceable>time_epoch</replaceable> <replaceable>time_us</replaceable> <optional> <replaceable>schedule_lag</replaceable> </optional>
-</synopsis>
-
-<!--
-   where
-   <replaceable>client_id</replaceable> indicates which client session ran the transaction,
-   <replaceable>transaction_no</replaceable> counts how many transactions have been
-   run by that session,
-   <replaceable>time</replaceable> is the total elapsed transaction time in microseconds,
-   <replaceable>script_no</replaceable> identifies which script file was used (useful when
-   multiple scripts were specified with <option>-f</option> or <option>-b</option>),
-   and <replaceable>time_epoch</replaceable>/<replaceable>time_us</replaceable> are a
-   Unix-epoch time stamp and an offset
-   in microseconds (suitable for creating an ISO 8601
-   time stamp with fractional seconds) showing when
-   the transaction completed.
-   The <replaceable>schedule_lag</replaceable> field is the difference between the
-   transaction's scheduled start time, and the time it actually started, in
-   microseconds. It is only present when the <option>&#45;-rate</option> option is used.
-   When both <option>&#45;-rate</option> and <option>&#45;-latency-limit</option> are used,
-   the <replaceable>time</replaceable> for a skipped transaction will be reported as
-   <literal>skipped</literal>.
--->
-<replaceable>client_id</replaceable>はどのクライアントセッションがそのトランザクションを実行したかを示します。
-<replaceable>transaction_no</replaceable>はそのセッションで何個のトランザクションが実行されたかを示します。
-<replaceable>time</replaceable>はトランザクションの合計消費時間をマイクロ秒単位で示します。
-<replaceable>script_no</replaceable>はどのスクリプトファイルが使用されたかを識別するものです（<option>-f</option>または<option>-b</option>で複数のスクリプトが指定された場合に有用です）。
-<replaceable>time_epoch</replaceable>/<replaceable>time_us</replaceable>はトランザクション完了時のUnixエポック時間とマイクロ秒単位のオフセットです（小数秒付きのISO 8601タイムスタンプの作成に適します）。
-<replaceable>schedule_lag</replaceable>フィールドは、マイクロ秒単位のトランザクションの予定開始時刻と実開始時刻の差です。
-これは<option>--rate</option>オプションを使用した時だけ表示されます。
-<option>--rate</option>と<option>--latency-limit</option>の両方のオプションを使用した時は、スキップされたトランザクションの<replaceable>time</replaceable>が<literal>skipped</literal>として表示されます。
->>>>>>> 185876a6
   </para>
 
   <para>
@@ -3317,7 +3232,6 @@
   </para>
 
   <para>
-<<<<<<< HEAD
    The following example shows a snippet of a log file with failures and
    retries, with the maximum number of tries set to 10 (note the additional
    <replaceable>retries</replaceable> column):
@@ -3353,9 +3267,6 @@
   </para>
 
   <para>
-=======
-<!--
->>>>>>> 185876a6
    When running a long test on hardware that can handle a lot of transactions,
    the log files can become very large.  The <option>&#45;-sampling-rate</option> option
    can be used to log only a random sample of transactions.
@@ -3372,7 +3283,6 @@
   <title>ログ処理の集約</title>
 
   <para>
-<<<<<<< HEAD
    With the <option>--aggregate-interval</option> option, a different
    format is used for the log files.  Each log line describes one
    aggregation interval.  It contains the following space-separated
@@ -3530,62 +3440,6 @@
 
   <para>
    Here is some example output generated with these options:
-=======
-<!--
-   With the <option>&#45;-aggregate-interval</option> option, a different
-   format is used for the log files:
--->
-<option>--aggregate-interval</option>オプションを付ける場合、以下のようにログの書式が異なります。
-
-<synopsis>
-<replaceable>interval_start</replaceable> <replaceable>num_transactions</replaceable>&zwsp; <replaceable>sum_latency</replaceable> <replaceable>sum_latency_2</replaceable> <replaceable>min_latency</replaceable> <replaceable>max_latency</replaceable>&zwsp; <optional> <replaceable>sum_lag</replaceable> <replaceable>sum_lag_2</replaceable> <replaceable>min_lag</replaceable> <replaceable>max_lag</replaceable> <optional> <replaceable>skipped</replaceable> </optional> </optional>
-</synopsis>
-
-<!--
-   where
-   <replaceable>interval_start</replaceable> is the start of the interval (as a Unix
-   epoch time stamp),
-   <replaceable>num_transactions</replaceable> is the number of transactions
-   within the interval,
-   <replaceable>sum_latency</replaceable> is the sum of the transaction
-   latencies within the interval,
-   <replaceable>sum_latency_2</replaceable> is the sum of squares of the
-   transaction latencies within the interval,
-   <replaceable>min_latency</replaceable> is the minimum latency within the interval,
-   and
-   <replaceable>max_latency</replaceable> is the maximum latency within the interval.
-   The next fields,
-   <replaceable>sum_lag</replaceable>, <replaceable>sum_lag_2</replaceable>, <replaceable>min_lag</replaceable>,
-   and <replaceable>max_lag</replaceable>, are only present if the <option>&#45;-rate</option>
-   option is used.
-   They provide statistics about the time each transaction had to wait for the
-   previous one to finish, i.e., the difference between each transaction's
-   scheduled start time and the time it actually started.
-   The very last field, <replaceable>skipped</replaceable>,
-   is only present if the <option>&#45;-latency-limit</option> option is used, too.
-   It counts the number of transactions skipped because they would have
-   started too late.
-   Each transaction is counted in the interval when it was committed.
--->
-<replaceable>interval_start</replaceable>はインターバルの開始時刻（Unixエポック時間）です。
-<replaceable>num_transactions</replaceable>はインターバル内のトランザクション数です。
-<replaceable>sum_latency</replaceable>はインターバル内のトランザクションレイテンシの総和です。
-<replaceable>sum_latency_2</replaceable>はインターバル内のトランザクションレイテンシの2乗の総和です。
-<replaceable>min_latency</replaceable>はインターバル内の最小レイテンシです。
-<replaceable>max_latency</replaceable>はインターバル内の最大レイテンシです。
-これに続くフィールド<replaceable>sum_lag</replaceable>、<replaceable>sum_lag_2</replaceable>、<replaceable>min_lag</replaceable>、<replaceable>max_lag</replaceable>は<option>--rate</option>オプションが指定された場合にのみ表示されます。
-これらは、各トランザクションが直前のトランザクションの終了を待機しなければならなかった時間、つまりトランザクションの予定開始時刻と実際の開始時刻の差に関する統計を提供します。
-一番最後のフィールド<replaceable>skipped</replaceable>は<option>--latency-limit</option>オプションも使用されたときにのみ表示されます。
-これは開始時刻が遅くなったためにスキップされたトランザクションの数を数えます。
-各トランザクションはインターバル内でコミットされた時に数えられます。
-  </para>
-
-  <para>
-<!--
-   Here is some example output:
--->
-いくつか出力例を示します。
->>>>>>> 185876a6
 <screen>
 <userinput>pgbench --aggregate-interval=10 --time=20 --client=10 --log --rate=1000 --latency-limit=10 --failures-detailed --max-tries=10 test</userinput>
 
@@ -3595,14 +3449,8 @@
   </para>
 
   <para>
-<<<<<<< HEAD
    Notice that while the plain (unaggregated) log format shows which script
    was used for each transaction, the aggregated format does not. Therefore if
-=======
-<!--
-   Notice that while the plain (unaggregated) log file shows which script
-   was used for each transaction, the aggregated log does not. Therefore if
->>>>>>> 185876a6
    you need per-script data, you need to aggregate the data on your own.
 -->
 通常の（集約されていない）ログファイルは、各トランザクションについてどのスクリプトファイルが使用されたかを示しますが、集約されたログにはそれがないことに注意してください。
@@ -3612,7 +3460,6 @@
  </refsect2>
 
  <refsect2>
-<<<<<<< HEAD
   <title>Per-Statement Report</title>
 
   <para>
@@ -3649,22 +3496,6 @@
   <para>
    All values are computed for each statement executed by every client and are
    reported after the benchmark has finished.
-=======
-<!--
-  <title>Per-Statement Latencies</title>
--->
-  <title>ステートメント毎のレイテンシ</title>
-
-  <para>
-<!--
-   With the <option>-r</option> option, <application>pgbench</application> collects
-   the elapsed transaction time of each statement executed by every
-   client.  It then reports an average of those values, referred to
-   as the latency for each statement, after the benchmark has finished.
--->
-<option>-r</option>オプションを付けると、<application>pgbench</application>は各クライアントにより実行されたトランザクションのステートメント毎の経過時間を収集します。
-ベンチマークが終了した後、各値の平均値(各ステートメントのレイテンシと呼びます)が報告されます。
->>>>>>> 185876a6
   </para>
 
   <para>
@@ -3738,12 +3569,7 @@
 </screen></para>
 
   <para>
-<<<<<<< HEAD
    If multiple script files are specified, all statistics are reported
-=======
-<!--
-   If multiple script files are specified, the averages are reported
->>>>>>> 185876a6
    separately for each script file.
 -->
 複数のスクリプトファイルが定義された場合、平均値はそれぞれのスクリプトファイル毎に分けて報告されます。

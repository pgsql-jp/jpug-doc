--
-- CREATE_VIEW
-- Virtual class definitions
--	(this also tests the query rewrite system)
--

CREATE VIEW street AS
   SELECT r.name, r.thepath, c.cname AS cname
   FROM ONLY road r, real_city c
   WHERE c.outline ## r.thepath;

CREATE VIEW iexit AS
   SELECT ih.name, ih.thepath,
	interpt_pp(ih.thepath, r.thepath) AS exit
   FROM ihighway ih, ramp r
   WHERE ih.thepath ## r.thepath;

CREATE VIEW toyemp AS
   SELECT name, age, location, 12*salary AS annualsal
   FROM emp;

-- Test comments
COMMENT ON VIEW noview IS 'no view';
COMMENT ON VIEW toyemp IS 'is a view';
COMMENT ON VIEW toyemp IS NULL;

--
-- CREATE OR REPLACE VIEW
--

CREATE TABLE viewtest_tbl (a int, b int);
COPY viewtest_tbl FROM stdin;
5	10
10	15
15	20
20	25
\.

CREATE OR REPLACE VIEW viewtest AS
	SELECT * FROM viewtest_tbl;

CREATE OR REPLACE VIEW viewtest AS
	SELECT * FROM viewtest_tbl WHERE a > 10;

SELECT * FROM viewtest;

CREATE OR REPLACE VIEW viewtest AS
	SELECT a, b FROM viewtest_tbl WHERE a > 5 ORDER BY b DESC;

SELECT * FROM viewtest;

-- should fail
CREATE OR REPLACE VIEW viewtest AS
	SELECT a FROM viewtest_tbl WHERE a <> 20;

-- should fail
CREATE OR REPLACE VIEW viewtest AS
	SELECT 1, * FROM viewtest_tbl;

-- should fail
CREATE OR REPLACE VIEW viewtest AS
	SELECT a, b::numeric FROM viewtest_tbl;

-- should work
CREATE OR REPLACE VIEW viewtest AS
	SELECT a, b, 0 AS c FROM viewtest_tbl;

DROP VIEW viewtest;
DROP TABLE viewtest_tbl;

-- tests for temporary views

CREATE SCHEMA temp_view_test
    CREATE TABLE base_table (a int, id int)
    CREATE TABLE base_table2 (a int, id int);

SET search_path TO temp_view_test, public;

CREATE TEMPORARY TABLE temp_table (a int, id int);

-- should be created in temp_view_test schema
CREATE VIEW v1 AS SELECT * FROM base_table;
-- should be created in temp object schema
CREATE VIEW v1_temp AS SELECT * FROM temp_table;
-- should be created in temp object schema
CREATE TEMP VIEW v2_temp AS SELECT * FROM base_table;
-- should be created in temp_views schema
CREATE VIEW temp_view_test.v2 AS SELECT * FROM base_table;
-- should fail
CREATE VIEW temp_view_test.v3_temp AS SELECT * FROM temp_table;
-- should fail
CREATE SCHEMA test_schema
    CREATE TEMP VIEW testview AS SELECT 1;

-- joins: if any of the join relations are temporary, the view
-- should also be temporary

-- should be non-temp
CREATE VIEW v3 AS
    SELECT t1.a AS t1_a, t2.a AS t2_a
    FROM base_table t1, base_table2 t2
    WHERE t1.id = t2.id;
-- should be temp (one join rel is temp)
CREATE VIEW v4_temp AS
    SELECT t1.a AS t1_a, t2.a AS t2_a
    FROM base_table t1, temp_table t2
    WHERE t1.id = t2.id;
-- should be temp
CREATE VIEW v5_temp AS
    SELECT t1.a AS t1_a, t2.a AS t2_a, t3.a AS t3_a
    FROM base_table t1, base_table2 t2, temp_table t3
    WHERE t1.id = t2.id and t2.id = t3.id;

-- subqueries
CREATE VIEW v4 AS SELECT * FROM base_table WHERE id IN (SELECT id FROM base_table2);
CREATE VIEW v5 AS SELECT t1.id, t2.a FROM base_table t1, (SELECT * FROM base_table2) t2;
CREATE VIEW v6 AS SELECT * FROM base_table WHERE EXISTS (SELECT 1 FROM base_table2);
CREATE VIEW v7 AS SELECT * FROM base_table WHERE NOT EXISTS (SELECT 1 FROM base_table2);
CREATE VIEW v8 AS SELECT * FROM base_table WHERE EXISTS (SELECT 1);

CREATE VIEW v6_temp AS SELECT * FROM base_table WHERE id IN (SELECT id FROM temp_table);
CREATE VIEW v7_temp AS SELECT t1.id, t2.a FROM base_table t1, (SELECT * FROM temp_table) t2;
CREATE VIEW v8_temp AS SELECT * FROM base_table WHERE EXISTS (SELECT 1 FROM temp_table);
CREATE VIEW v9_temp AS SELECT * FROM base_table WHERE NOT EXISTS (SELECT 1 FROM temp_table);

-- a view should also be temporary if it references a temporary view
CREATE VIEW v10_temp AS SELECT * FROM v7_temp;
CREATE VIEW v11_temp AS SELECT t1.id, t2.a FROM base_table t1, v10_temp t2;
CREATE VIEW v12_temp AS SELECT true FROM v11_temp;

-- a view should also be temporary if it references a temporary sequence
CREATE SEQUENCE seq1;
CREATE TEMPORARY SEQUENCE seq1_temp;
CREATE VIEW v9 AS SELECT seq1.is_called FROM seq1;
CREATE VIEW v13_temp AS SELECT seq1_temp.is_called FROM seq1_temp;

SELECT relname FROM pg_class
    WHERE relname LIKE 'v_'
    AND relnamespace = (SELECT oid FROM pg_namespace WHERE nspname = 'temp_view_test')
    ORDER BY relname;
SELECT relname FROM pg_class
    WHERE relname LIKE 'v%'
    AND relnamespace IN (SELECT oid FROM pg_namespace WHERE nspname LIKE 'pg_temp%')
    ORDER BY relname;

CREATE SCHEMA testviewschm2;
SET search_path TO testviewschm2, public;

CREATE TABLE t1 (num int, name text);
CREATE TABLE t2 (num2 int, value text);
CREATE TEMP TABLE tt (num2 int, value text);

CREATE VIEW nontemp1 AS SELECT * FROM t1 CROSS JOIN t2;
CREATE VIEW temporal1 AS SELECT * FROM t1 CROSS JOIN tt;
CREATE VIEW nontemp2 AS SELECT * FROM t1 INNER JOIN t2 ON t1.num = t2.num2;
CREATE VIEW temporal2 AS SELECT * FROM t1 INNER JOIN tt ON t1.num = tt.num2;
CREATE VIEW nontemp3 AS SELECT * FROM t1 LEFT JOIN t2 ON t1.num = t2.num2;
CREATE VIEW temporal3 AS SELECT * FROM t1 LEFT JOIN tt ON t1.num = tt.num2;
CREATE VIEW nontemp4 AS SELECT * FROM t1 LEFT JOIN t2 ON t1.num = t2.num2 AND t2.value = 'xxx';
CREATE VIEW temporal4 AS SELECT * FROM t1 LEFT JOIN tt ON t1.num = tt.num2 AND tt.value = 'xxx';

SELECT relname FROM pg_class
    WHERE relname LIKE 'nontemp%'
    AND relnamespace = (SELECT oid FROM pg_namespace WHERE nspname = 'testviewschm2')
    ORDER BY relname;
SELECT relname FROM pg_class
    WHERE relname LIKE 'temporal%'
    AND relnamespace IN (SELECT oid FROM pg_namespace WHERE nspname LIKE 'pg_temp%')
    ORDER BY relname;

CREATE TABLE tbl1 ( a int, b int);
CREATE TABLE tbl2 (c int, d int);
CREATE TABLE tbl3 (e int, f int);
CREATE TABLE tbl4 (g int, h int);
CREATE TEMP TABLE tmptbl (i int, j int);

--Should be in testviewschm2
CREATE   VIEW  pubview AS SELECT * FROM tbl1 WHERE tbl1.a
BETWEEN (SELECT d FROM tbl2 WHERE c = 1) AND (SELECT e FROM tbl3 WHERE f = 2)
AND EXISTS (SELECT g FROM tbl4 LEFT JOIN tbl3 ON tbl4.h = tbl3.f);

SELECT count(*) FROM pg_class where relname = 'pubview'
AND relnamespace IN (SELECT OID FROM pg_namespace WHERE nspname = 'testviewschm2');

--Should be in temp object schema
CREATE   VIEW  mytempview AS SELECT * FROM tbl1 WHERE tbl1.a
BETWEEN (SELECT d FROM tbl2 WHERE c = 1) AND (SELECT e FROM tbl3 WHERE f = 2)
AND EXISTS (SELECT g FROM tbl4 LEFT JOIN tbl3 ON tbl4.h = tbl3.f)
AND NOT EXISTS (SELECT g FROM tbl4 LEFT JOIN tmptbl ON tbl4.h = tmptbl.j);

SELECT count(*) FROM pg_class where relname LIKE 'mytempview'
And relnamespace IN (SELECT OID FROM pg_namespace WHERE nspname LIKE 'pg_temp%');

--
-- CREATE VIEW and WITH(...) clause
--
CREATE VIEW mysecview1
       AS SELECT * FROM tbl1 WHERE a = 0;
CREATE VIEW mysecview2 WITH (security_barrier=true)
       AS SELECT * FROM tbl1 WHERE a > 0;
CREATE VIEW mysecview3 WITH (security_barrier=false)
       AS SELECT * FROM tbl1 WHERE a < 0;
CREATE VIEW mysecview4 WITH (security_barrier)
       AS SELECT * FROM tbl1 WHERE a <> 0;
CREATE VIEW mysecview5 WITH (security_barrier=100)	-- Error
       AS SELECT * FROM tbl1 WHERE a > 100;
CREATE VIEW mysecview6 WITH (invalid_option)		-- Error
       AS SELECT * FROM tbl1 WHERE a < 100;
SELECT relname, relkind, reloptions FROM pg_class
       WHERE oid in ('mysecview1'::regclass, 'mysecview2'::regclass,
                     'mysecview3'::regclass, 'mysecview4'::regclass)
       ORDER BY relname;

CREATE OR REPLACE VIEW mysecview1
       AS SELECT * FROM tbl1 WHERE a = 256;
CREATE OR REPLACE VIEW mysecview2
       AS SELECT * FROM tbl1 WHERE a > 256;
CREATE OR REPLACE VIEW mysecview3 WITH (security_barrier=true)
       AS SELECT * FROM tbl1 WHERE a < 256;
CREATE OR REPLACE VIEW mysecview4 WITH (security_barrier=false)
       AS SELECT * FROM tbl1 WHERE a <> 256;
SELECT relname, relkind, reloptions FROM pg_class
       WHERE oid in ('mysecview1'::regclass, 'mysecview2'::regclass,
                     'mysecview3'::regclass, 'mysecview4'::regclass)
       ORDER BY relname;

-- Test view decompilation in the face of relation renaming conflicts

CREATE TABLE tt1 (f1 int, f2 int, f3 text);
CREATE TABLE tx1 (x1 int, x2 int, x3 text);
CREATE TABLE temp_view_test.tt1 (y1 int, f2 int, f3 text);

CREATE VIEW aliased_view_1 AS
  select * from tt1
    where exists (select 1 from tx1 where tt1.f1 = tx1.x1);
CREATE VIEW aliased_view_2 AS
  select * from tt1 a1
    where exists (select 1 from tx1 where a1.f1 = tx1.x1);
CREATE VIEW aliased_view_3 AS
  select * from tt1
    where exists (select 1 from tx1 a2 where tt1.f1 = a2.x1);
CREATE VIEW aliased_view_4 AS
  select * from temp_view_test.tt1
    where exists (select 1 from tt1 where temp_view_test.tt1.y1 = tt1.f1);

\d+ aliased_view_1
\d+ aliased_view_2
\d+ aliased_view_3
\d+ aliased_view_4

ALTER TABLE tx1 RENAME TO a1;

\d+ aliased_view_1
\d+ aliased_view_2
\d+ aliased_view_3
\d+ aliased_view_4

ALTER TABLE tt1 RENAME TO a2;

\d+ aliased_view_1
\d+ aliased_view_2
\d+ aliased_view_3
\d+ aliased_view_4

ALTER TABLE a1 RENAME TO tt1;

\d+ aliased_view_1
\d+ aliased_view_2
\d+ aliased_view_3
\d+ aliased_view_4

ALTER TABLE a2 RENAME TO tx1;
ALTER TABLE tx1 SET SCHEMA temp_view_test;

\d+ aliased_view_1
\d+ aliased_view_2
\d+ aliased_view_3
\d+ aliased_view_4

ALTER TABLE temp_view_test.tt1 RENAME TO tmp1;
ALTER TABLE temp_view_test.tmp1 SET SCHEMA testviewschm2;
ALTER TABLE tmp1 RENAME TO tx1;

\d+ aliased_view_1
\d+ aliased_view_2
\d+ aliased_view_3
\d+ aliased_view_4

-- Test view decompilation in the face of column addition/deletion/renaming

create table tt2 (a int, b int, c int);
create table tt3 (ax int8, b int2, c numeric);
create table tt4 (ay int, b int, q int);

create view v1 as select * from tt2 natural join tt3;
create view v1a as select * from (tt2 natural join tt3) j;
create view v2 as select * from tt2 join tt3 using (b,c) join tt4 using (b);
create view v2a as select * from (tt2 join tt3 using (b,c) join tt4 using (b)) j;
create view v3 as select * from tt2 join tt3 using (b,c) full join tt4 using (b);

select pg_get_viewdef('v1', true);
select pg_get_viewdef('v1a', true);
select pg_get_viewdef('v2', true);
select pg_get_viewdef('v2a', true);
select pg_get_viewdef('v3', true);

alter table tt2 add column d int;
alter table tt2 add column e int;

select pg_get_viewdef('v1', true);
select pg_get_viewdef('v1a', true);
select pg_get_viewdef('v2', true);
select pg_get_viewdef('v2a', true);
select pg_get_viewdef('v3', true);

alter table tt3 rename c to d;

select pg_get_viewdef('v1', true);
select pg_get_viewdef('v1a', true);
select pg_get_viewdef('v2', true);
select pg_get_viewdef('v2a', true);
select pg_get_viewdef('v3', true);

alter table tt3 add column c int;
alter table tt3 add column e int;

select pg_get_viewdef('v1', true);
select pg_get_viewdef('v1a', true);
select pg_get_viewdef('v2', true);
select pg_get_viewdef('v2a', true);
select pg_get_viewdef('v3', true);

alter table tt2 drop column d;

select pg_get_viewdef('v1', true);
select pg_get_viewdef('v1a', true);
select pg_get_viewdef('v2', true);
select pg_get_viewdef('v2a', true);
select pg_get_viewdef('v3', true);

create table tt5 (a int, b int);
create table tt6 (c int, d int);
create view vv1 as select * from (tt5 cross join tt6) j(aa,bb,cc,dd);
select pg_get_viewdef('vv1', true);
alter table tt5 add column c int;
select pg_get_viewdef('vv1', true);
alter table tt5 add column cc int;
select pg_get_viewdef('vv1', true);
alter table tt5 drop column c;
select pg_get_viewdef('vv1', true);

-- Unnamed FULL JOIN USING is lots of fun too

create table tt7 (x int, xx int, y int);
alter table tt7 drop column xx;
create table tt8 (x int, z int);

create view vv2 as
select * from (values(1,2,3,4,5)) v(a,b,c,d,e)
union all
select * from tt7 full join tt8 using (x), tt8 tt8x;

select pg_get_viewdef('vv2', true);

create view vv3 as
select * from (values(1,2,3,4,5,6)) v(a,b,c,x,e,f)
union all
select * from
  tt7 full join tt8 using (x),
  tt7 tt7x full join tt8 tt8x using (x);

select pg_get_viewdef('vv3', true);

create view vv4 as
select * from (values(1,2,3,4,5,6,7)) v(a,b,c,x,e,f,g)
union all
select * from
  tt7 full join tt8 using (x),
  tt7 tt7x full join tt8 tt8x using (x) full join tt8 tt8y using (x);

select pg_get_viewdef('vv4', true);

alter table tt7 add column zz int;
alter table tt7 add column z int;
alter table tt7 drop column zz;
alter table tt8 add column z2 int;

select pg_get_viewdef('vv2', true);
select pg_get_viewdef('vv3', true);
select pg_get_viewdef('vv4', true);

-- Implicit coercions in a JOIN USING create issues similar to FULL JOIN

create table tt7a (x date, xx int, y int);
alter table tt7a drop column xx;
create table tt8a (x timestamptz, z int);

create view vv2a as
select * from (values(now(),2,3,now(),5)) v(a,b,c,d,e)
union all
select * from tt7a left join tt8a using (x), tt8a tt8ax;

select pg_get_viewdef('vv2a', true);

--
-- Also check dropping a column that existed when the view was made
--

create table tt9 (x int, xx int, y int);
create table tt10 (x int, z int);

create view vv5 as select x,y,z from tt9 join tt10 using(x);

select pg_get_viewdef('vv5', true);

alter table tt9 drop column xx;

select pg_get_viewdef('vv5', true);

--
-- Another corner case is that we might add a column to a table below a
-- JOIN USING, and thereby make the USING column name ambiguous
--

create table tt11 (x int, y int);
create table tt12 (x int, z int);
create table tt13 (z int, q int);

create view vv6 as select x,y,z,q from
  (tt11 join tt12 using(x)) join tt13 using(z);

select pg_get_viewdef('vv6', true);

alter table tt11 add column z int;

select pg_get_viewdef('vv6', true);

--
-- Check some cases involving dropped columns in a function's rowtype result
--

create table tt14t (f1 text, f2 text, f3 text, f4 text);
insert into tt14t values('foo', 'bar', 'baz', 'quux');

alter table tt14t drop column f2;

create function tt14f() returns setof tt14t as
$$
declare
    rec1 record;
begin
    for rec1 in select * from tt14t
    loop
        return next rec1;
    end loop;
end;
$$
language plpgsql;

create view tt14v as select t.* from tt14f() t;

select pg_get_viewdef('tt14v', true);
select * from tt14v;

-- this perhaps should be rejected, but it isn't:
alter table tt14t drop column f3;

-- f3 is still in the view but will read as nulls
select pg_get_viewdef('tt14v', true);
select * from tt14v;

<<<<<<< HEAD
=======
-- check display of whole-row variables in some corner cases

create type nestedcomposite as (x int8_tbl);
create view tt15v as select row(i)::nestedcomposite from int8_tbl i;
select * from tt15v;
select pg_get_viewdef('tt15v', true);
select row(i.*::int8_tbl)::nestedcomposite from int8_tbl i;

create view tt16v as select * from int8_tbl i, lateral(values(i)) ss;
select * from tt16v;
select pg_get_viewdef('tt16v', true);
select * from int8_tbl i, lateral(values(i.*::int8_tbl)) ss;

create view tt17v as select * from int8_tbl i where i in (values(i));
select * from tt17v;
select pg_get_viewdef('tt17v', true);
select * from int8_tbl i where i.* in (values(i.*::int8_tbl));

-- check unique-ification of overlength names

create view tt18v as
  select * from int8_tbl xxxxxxxxxxxxxxxxxxxxxxxxxxxxxxxxxxxxxxxxxxxxxxxxxxxxxxxxxxxxxxxy
  union all
  select * from int8_tbl xxxxxxxxxxxxxxxxxxxxxxxxxxxxxxxxxxxxxxxxxxxxxxxxxxxxxxxxxxxxxxxz;
select pg_get_viewdef('tt18v', true);
explain (costs off) select * from tt18v;

>>>>>>> 8abb52fa
-- clean up all the random objects we made above
set client_min_messages = warning;
DROP SCHEMA temp_view_test CASCADE;
DROP SCHEMA testviewschm2 CASCADE;<|MERGE_RESOLUTION|>--- conflicted
+++ resolved
@@ -469,8 +469,6 @@
 select pg_get_viewdef('tt14v', true);
 select * from tt14v;
 
-<<<<<<< HEAD
-=======
 -- check display of whole-row variables in some corner cases
 
 create type nestedcomposite as (x int8_tbl);
@@ -498,7 +496,6 @@
 select pg_get_viewdef('tt18v', true);
 explain (costs off) select * from tt18v;
 
->>>>>>> 8abb52fa
 -- clean up all the random objects we made above
 set client_min_messages = warning;
 DROP SCHEMA temp_view_test CASCADE;

--- conflicted
+++ resolved
@@ -1,14 +1,10 @@
 <!-- doc/src/sgml/pltcl.sgml -->
 
  <chapter id="pltcl">
-<<<<<<< HEAD
+<!--
   <title>PL/Tcl &mdash; Tcl Procedural Language</title>
-=======
-<!--
-  <title>PL/Tcl - Tcl Procedural Language</title>
 -->
 <title>PL/Tcl - Tcl手続き言語</title>
->>>>>>> 184958ef
 
   <indexterm zone="pltcl">
    <primary>PL/Tcl</primary>

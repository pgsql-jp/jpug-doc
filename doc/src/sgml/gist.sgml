<!-- doc/src/sgml/gist.sgml -->

<chapter id="gist">
<!--
<title>GiST Indexes</title>
-->
<title>GiSTインデックス</title>

   <indexterm>
<!--
    <primary>index</primary>
-->
    <primary>インデックス</primary>
    <secondary>GiST</secondary>
   </indexterm>

<sect1 id="gist-intro">
<!--
 <title>Introduction</title>
-->
 <title>はじめに</title>

 <para>
<!--
   <acronym>GiST</acronym> stands for Generalized Search Tree.  It is a
   balanced, tree-structured access method, that acts as a base template in
   which to implement arbitrary indexing schemes. B-trees, R-trees and many
   other indexing schemes can be implemented in <acronym>GiST</acronym>.
-->
<acronym>GiST</acronym>は汎用検索ツリー（Generalized Search Tree）を表します。
これは、均衡な、ツリー構造のアクセスメソッドで、任意のインデックスの枠組みを実装する基本的なテンプレートとして動作します。
B-tree、R-treeやその他多くのインデックスの枠組みを<acronym>GiST</acronym>で実装することができます。
 </para>

 <para>
<!--
  One advantage of <acronym>GiST</acronym> is that it allows the development
  of custom data types with the appropriate access methods, by
  an expert in the domain of the data type, rather than a database expert.
-->
<acronym>GiST</acronym>の利点の1つは、データベースの専門家ではなく、データ型分野の専門家によって、適切なアクセスメソッドで独自のデータ型を開発することができることです。
 </para>

  <para>
<!--
    Some of the information here is derived from the University of California
    at Berkeley's GiST Indexing Project
    <ulink url="http://gist.cs.berkeley.edu/">web site</ulink> and
    Marcel Kornacker's thesis,
    <ulink url="http://www.sai.msu.su/~megera/postgres/gist/papers/concurrency/access-methods-for-next-generation.pdf.gz">
    Access Methods for Next-Generation Database Systems</ulink>.
    The <acronym>GiST</acronym>
    implementation in <productname>PostgreSQL</productname> is primarily
    maintained by Teodor Sigaev and Oleg Bartunov, and there is more
    information on their
    <ulink url="http://www.sai.msu.su/~megera/postgres/gist/">web site</ulink>.
-->
ここで示す情報の一部は、カリフォルニア大学バークレイ校のGiSTインデックスプロジェクト、<ulink url="http://gist.cs.berkeley.edu/">ウェブサイト</ulink>およびMarcel Kornackerの論文、<ulink url="http://www.sai.msu.su/~megera/postgres/gist/papers/concurrency/access-methods-for-next-generation.pdf.gz">Access Methods for Next-Generation Database Systems</ulink>から派生したものです。
<productname>PostgreSQL</productname>における<acronym>GiST</acronym>の実装は、主に、Teodor SigaevとOleg Bartunovによって保守されています。
そして、彼らの<ulink url="http://www.sai.msu.su/~megera/postgres/gist/">ウェブサイト</ulink>にも多くの情報があります。
  </para>

</sect1>

<sect1 id="gist-builtin-opclasses">
<!--
 <title>Built-in Operator Classes</title>
-->
 <title>組み込み演算子クラス</title>

 <para>
<!--
  The core <productname>PostgreSQL</productname> distribution
  includes the <acronym>GiST</acronym> operator classes shown in
  <xref linkend="gist-builtin-opclasses-table"/>.
  (Some of the optional modules described in <xref linkend="contrib"/>
  provide additional <acronym>GiST</acronym> operator classes.)
-->
<productname>PostgreSQL</productname>のコア配布物は<xref linkend="gist-builtin-opclasses-table"/>に示す<acronym>GiST</acronym>演算子クラスを含みます。
(<xref linkend="contrib"/>に記載された追加モジュールの中には追加の<acronym>GiST</acronym>演算子クラスを提供するものもあります。)
 </para>

  <table id="gist-builtin-opclasses-table">
<!--
   <title>Built-in <acronym>GiST</acronym> Operator Classes</title>
-->
   <title>組み込み<acronym>GiST</acronym>演算子クラス</title>
   <tgroup cols="4">
    <thead>
     <row>
<!--
      <entry>Name</entry>
      <entry>Indexed Data Type</entry>
      <entry>Indexable Operators</entry>
      <entry>Ordering Operators</entry>
-->
      <entry>名前</entry>
      <entry>インデックスされるデータ型</entry>
      <entry>インデックス可能な演算子</entry>
      <entry>順序付け演算子</entry>
     </row>
    </thead>
    <tbody>
     <row>
      <entry><literal>box_ops</literal></entry>
      <entry><type>box</type></entry>
      <entry>
       <literal>&amp;&amp;</literal>
       <literal>&amp;&gt;</literal>
       <literal>&amp;&lt;</literal>
       <literal>&amp;&lt;|</literal>
       <literal>&gt;&gt;</literal>
       <literal>&lt;&lt;</literal>
       <literal>&lt;&lt;|</literal>
       <literal>&lt;@</literal>
       <literal>@&gt;</literal>
       <literal>@</literal>
       <literal>|&amp;&gt;</literal>
       <literal>|&gt;&gt;</literal>
       <literal>~</literal>
       <literal>~=</literal>
      </entry>
      <entry>
       <literal>&lt;-&gt;</literal>
      </entry>
     </row>
     <row>
      <entry><literal>circle_ops</literal></entry>
      <entry><type>circle</type></entry>
      <entry>
       <literal>&amp;&amp;</literal>
       <literal>&amp;&gt;</literal>
       <literal>&amp;&lt;</literal>
       <literal>&amp;&lt;|</literal>
       <literal>&gt;&gt;</literal>
       <literal>&lt;&lt;</literal>
       <literal>&lt;&lt;|</literal>
       <literal>&lt;@</literal>
       <literal>@&gt;</literal>
       <literal>@</literal>
       <literal>|&amp;&gt;</literal>
       <literal>|&gt;&gt;</literal>
       <literal>~</literal>
       <literal>~=</literal>
      </entry>
      <entry>
       <literal>&lt;-&gt;</literal>
      </entry>
     </row>
     <row>
      <entry><literal>inet_ops</literal></entry>
      <entry><type>inet</type>, <type>cidr</type></entry>
      <entry>
       <literal>&amp;&amp;</literal>
       <literal>&gt;&gt;</literal>
       <literal>&gt;&gt;=</literal>
       <literal>&gt;</literal>
       <literal>&gt;=</literal>
       <literal>&lt;&gt;</literal>
       <literal>&lt;&lt;</literal>
       <literal>&lt;&lt;=</literal>
       <literal>&lt;</literal>
       <literal>&lt;=</literal>
       <literal>=</literal>
      </entry>
      <entry>
      </entry>
     </row>
     <row>
      <entry><literal>point_ops</literal></entry>
      <entry><type>point</type></entry>
      <entry>
       <literal>&gt;&gt;</literal>
       <literal>&gt;^</literal>
       <literal>&lt;&lt;</literal>
       <literal>&lt;@</literal>
       <literal>&lt;@</literal>
       <literal>&lt;@</literal>
       <literal>&lt;^</literal>
       <literal>~=</literal>
      </entry>
      <entry>
       <literal>&lt;-&gt;</literal>
      </entry>
     </row>
     <row>
      <entry><literal>poly_ops</literal></entry>
      <entry><type>polygon</type></entry>
      <entry>
       <literal>&amp;&amp;</literal>
       <literal>&amp;&gt;</literal>
       <literal>&amp;&lt;</literal>
       <literal>&amp;&lt;|</literal>
       <literal>&gt;&gt;</literal>
       <literal>&lt;&lt;</literal>
       <literal>&lt;&lt;|</literal>
       <literal>&lt;@</literal>
       <literal>@&gt;</literal>
       <literal>@</literal>
       <literal>|&amp;&gt;</literal>
       <literal>|&gt;&gt;</literal>
       <literal>~</literal>
       <literal>~=</literal>
      </entry>
      <entry>
       <literal>&lt;-&gt;</literal>
      </entry>
     </row>
     <row>
      <entry><literal>range_ops</literal></entry>
<!--
      <entry>any range type</entry>
-->
      <entry>任意の範囲型</entry>
      <entry>
       <literal>&amp;&amp;</literal>
       <literal>&amp;&gt;</literal>
       <literal>&amp;&lt;</literal>
       <literal>&gt;&gt;</literal>
       <literal>&lt;&lt;</literal>
       <literal>&lt;@</literal>
       <literal>-|-</literal>
       <literal>=</literal>
       <literal>@&gt;</literal>
       <literal>@&gt;</literal>
      </entry>
      <entry>
      </entry>
     </row>
     <row>
      <entry><literal>tsquery_ops</literal></entry>
      <entry><type>tsquery</type></entry>
      <entry>
       <literal>&lt;@</literal>
       <literal>@&gt;</literal>
      </entry>
      <entry>
      </entry>
     </row>
     <row>
      <entry><literal>tsvector_ops</literal></entry>
      <entry><type>tsvector</type></entry>
      <entry>
       <literal>@@</literal>
      </entry>
      <entry>
      </entry>
     </row>
    </tbody>
   </tgroup>
  </table>

 <para>
<!--
  For historical reasons, the <literal>inet_ops</literal> operator class is
  not the default class for types <type>inet</type> and <type>cidr</type>.
  To use it, mention the class name in <command>CREATE INDEX</command>,
  for example
-->
歴史的な理由から、<literal>inet_ops</literal>演算子クラスは型<type>inet</type>と<type>cidr</type>のデフォルトクラスではありません。
使うためには、例えば
<programlisting>
CREATE INDEX ON my_table USING GIST (my_inet_column inet_ops);
</programlisting>
のように、<command>CREATE INDEX</command>でクラス名を書いてください。
 </para>

</sect1>

<sect1 id="gist-extensibility">
<!--
 <title>Extensibility</title>
-->
 <title>拡張性</title>

 <para>
<!--
   Traditionally, implementing a new index access method meant a lot of
   difficult work.  It was necessary to understand the inner workings of the
   database, such as the lock manager and Write-Ahead Log.  The
   <acronym>GiST</acronym> interface has a high level of abstraction,
   requiring the access method implementer only to implement the semantics of
   the data type being accessed.  The <acronym>GiST</acronym> layer itself
   takes care of concurrency, logging and searching the tree structure.
-->
伝統的に、新しいインデックスメソッドの実装は、非常に難しい作業を意味していました。
ロックマネージャやログ先行書き込みなどデータベースの内部動作を理解する必要がありました。
<acronym>GiST</acronym>インタフェースは高度に抽象化されており、アクセスメソッドの実装者には、アクセスするデータ型のセマンティクスのみの実装を要求します。
<acronym>GiST</acronym>層自身が同時実行性、ログ処理、ツリー構造の検索処理に関する注意を行います。
 </para>

 <para>
<!--
   This extensibility should not be confused with the extensibility of the
   other standard search trees in terms of the data they can handle.  For
   example, <productname>PostgreSQL</productname> supports extensible B-trees
   and hash indexes. That means that you can use
   <productname>PostgreSQL</productname> to build a B-tree or hash over any
   data type you want. But B-trees only support range predicates
   (<literal>&lt;</literal>, <literal>=</literal>, <literal>&gt;</literal>),
   and hash indexes only support equality queries.
-->
この拡張性と、他の、扱うことができるデータを対象とした標準検索ツリーの拡張性とを混同すべきではありません。
例えば、<productname>PostgreSQL</productname>は拡張可能なB-treeとハッシュインデックスをサポートしています。
これは、<productname>PostgreSQL</productname>を使用して、任意のデータ型に対するB-treeやハッシュを構築することができることを意味します。
しかし、B-treeは範囲述語（<literal>&lt;</literal>、<literal>=</literal>、<literal>&gt;</literal>）のみをサポートし、ハッシュインデックスは等価性問い合わせのみをサポートします。
 </para>

 <para>
<!--
   So if you index, say, an image collection with a
   <productname>PostgreSQL</productname> B-tree, you can only issue queries
   such as <quote>is imagex equal to imagey</quote>, <quote>is imagex less
   than imagey</quote> and <quote>is imagex greater than imagey</quote>.
   Depending on how you define <quote>equals</quote>, <quote>less than</quote>
   and <quote>greater than</quote> in this context, this could be useful.
   However, by using a <acronym>GiST</acronym> based index, you could create
   ways to ask domain-specific questions, perhaps <quote>find all images of
   horses</quote> or <quote>find all over-exposed images</quote>.
-->
ですから、<productname>PostgreSQL</productname>のB-treeで例えば画像群をインデックス付けする場合、<quote>画像xは画像yと同じか</quote>、<quote>画像xは画像yより小さいか</quote>、<quote>画像xは画像yより大きいか</quote>といった問い合わせのみ発行することができます。
この文脈でどのように<quote>同じか</quote>や<quote>より小さいか</quote>、<quote>より大きいか</quote>を定義するかに依存して、これが有意なこともあるでしょう。
しかし、<acronym>GiST</acronym>を基にしたインデックスを使用すれば、問題分野に特化した、おそらくは、<quote>馬の画像を全て見つけたい</quote>、<quote>露出オーバーの写真をすべて見つけたい</quote>といった質問に答えられる手段を作成することができます。
 </para>

 <para>
<!--
   All it takes to get a <acronym>GiST</acronym> access method up and running
   is to implement several user-defined methods, which define the behavior of
   keys in the tree. Of course these methods have to be pretty fancy to
   support fancy queries, but for all the standard queries (B-trees,
   R-trees, etc.) they're relatively straightforward. In short,
   <acronym>GiST</acronym> combines extensibility along with generality, code
   reuse, and a clean interface.
-->
<acronym>GiST</acronym>アクセスメソッドを有効にし、実行するために行なわなければならないことは、ツリーのキーの動作を定義する、複数のユーザ定義のメソッドを実装することです。
当然ながら、これらのメソッドは手の込んだ問い合わせをサポートするためかなり意匠を凝らす必要があります。
しかし、すべての標準的な問い合わせ（B-treeやR-treeなど）ではこれらは、相対的に見てごく簡単です。
まとめると、<acronym>GiST</acronym>は汎用性、コード再利用、整理されたインタフェースと拡張性を兼ね備えたものです。
  </para>

 <para>
<!--
   There are five methods that an index operator class for
   <acronym>GiST</acronym> must provide, and five that are optional.
   Correctness of the index is ensured
   by proper implementation of the <function>same</function>, <function>consistent</function>
   and <function>union</function> methods, while efficiency (size and speed) of the
   index will depend on the <function>penalty</function> and <function>picksplit</function>
   methods.
   Two optional methods are <function>compress</function> and
   <function>decompress</function>, which allow an index to have internal tree data of
   a different type than the data it indexes. The leaves are to be of the
   indexed data type, while the other tree nodes can be of any C struct (but
   you still have to follow <productname>PostgreSQL</productname> data type rules here,
   see about <literal>varlena</literal> for variable sized data). If the tree's
   internal data type exists at the SQL level, the <literal>STORAGE</literal> option
   of the <command>CREATE OPERATOR CLASS</command> command can be used.
   The optional eighth method is <function>distance</function>, which is needed
   if the operator class wishes to support ordered scans (nearest-neighbor
   searches). The optional ninth method <function>fetch</function> is needed if the
   operator class wishes to support index-only scans, except when the
<<<<<<< HEAD
   <function>compress</function> method is omitted. The optional tenth method
   <function>options</function> is needed if the operator class provides
   the user-specified parameters.
=======
   <function>compress</function> method is omitted.
-->
<acronym>GiST</acronym>用の演算子クラスが提供しなければならないメソッドが5つ、オプションで提供可能なメソッドが4つあります。
インデックスの正確性は、<function>same</function>、<function>consistent</function>、<function>union</function>メソッドを適切に実装することで保証されます。
一方、インデックスの効率（容量と速度）は<function>penalty</function>と<function>picksplit</function>メソッドに依存します。
オプションのメソッドの２つは、<function>compress</function>と<function>decompress</function>です。これによりインデックスはインデックス付けするデータと異なるデータ型のツリーデータを内部で持つことができるようになります。
リーフはインデックス付けするデータ型となりますが、他のツリーノードは何らかのC構造体を取ることができます。
（しかしここでも<productname>PostgreSQL</productname>のデータ型規約に従わなければなりません。
容量が可変のデータに関しては<literal>varlena</literal>を参照してください。）
ツリーの内部データ型がSQLレベルで存在する場合、<command>CREATE OPERATOR CLASS</command>コマンドの<literal>STORAGE</literal>オプションを使用することができます。
オプションの８番目のメソッドは<function>distance</function>です。
これは演算子クラスに順序付けスキャン（最近傍検索）をサポートさせたい場合に必要です。
オプションの9番目のメソッド<function>fetch</function>は、<function>compress</function>メソッドが省略されている場合を除き、演算子クラスがインデックスオンリースキャンをサポートしたい場合に必要になります。
>>>>>>> 184958ef
 </para>

 <variablelist>
    <varlistentry>
     <term><function>consistent</function></term>
     <listitem>
      <para>
<!--
       Given an index entry <literal>p</literal> and a query value <literal>q</literal>,
       this function determines whether the index entry is
       <quote>consistent</quote> with the query; that is, could the predicate
       <quote><replaceable>indexed_column</replaceable>
       <replaceable>indexable_operator</replaceable> <literal>q</literal></quote> be true for
       any row represented by the index entry?  For a leaf index entry this is
       equivalent to testing the indexable condition, while for an internal
       tree node this determines whether it is necessary to scan the subtree
       of the index represented by the tree node.  When the result is
       <literal>true</literal>, a <literal>recheck</literal> flag must also be returned.
       This indicates whether the predicate is certainly true or only possibly
       true.  If <literal>recheck</literal> = <literal>false</literal> then the index has
       tested the predicate condition exactly, whereas if <literal>recheck</literal>
       = <literal>true</literal> the row is only a candidate match.  In that case the
       system will automatically evaluate the
       <replaceable>indexable_operator</replaceable> against the actual row value to see
       if it is really a match.  This convention allows
       <acronym>GiST</acronym> to support both lossless and lossy index
       structures.
-->
インデックス項目<literal>p</literal>と問い合わせ値<literal>q</literal>が与えられると、この関数はインデックス項目が問い合わせと<quote>一貫性</quote>があるかどうか、つまり、述語<quote><replaceable>indexed_column</replaceable><replaceable>indexable_operator</replaceable> <literal>q</literal></quote>が、インデックス項目で表現される行に対して真かどうかを決定します。
リーフインデックス項目では、これはインデックス付条件の試験と等価です。
一方で内部ツリーノードでは、これはツリーノードで表現されるインデックスの副ツリーを走査する必要があるかどうかを決定します。
結果が<literal>true</literal>ならば、<literal>recheck</literal>フラグも返されなければなりません。
これは、述語が確実に真なのか一部のみ真なのかを示します。
<literal>recheck</literal> = <literal>false</literal>ならば、インデックスは述語条件を正確に試験されたことを示し、<literal>recheck</literal>= <literal>true</literal>ならば行が単に一致候補であることを示します。
この場合、システムは自動的に<replaceable>indexable_operator</replaceable>を実際の行値に対して評価し、本当に一致するかどうか確認します。
この規則により、<acronym>GiST</acronym>はインデックス構造が非可逆な場合でも可逆な場合でもサポートすることができます。
      </para>

      <para>
<!--
        The <acronym>SQL</acronym> declaration of the function must look like this:
-->
この関数の<acronym>SQL</acronym>宣言は以下のようになります。

<programlisting>
CREATE OR REPLACE FUNCTION my_consistent(internal, data_type, smallint, oid, internal)
RETURNS bool
AS 'MODULE_PATHNAME'
LANGUAGE C STRICT;
</programlisting>

<!--
        And the matching code in the C module could then follow this skeleton:
-->
そして、Cモジュール内の対応するコードは以下のような骨格に従うことになります。

<programlisting>
PG_FUNCTION_INFO_V1(my_consistent);

Datum
my_consistent(PG_FUNCTION_ARGS)
{
    GISTENTRY  *entry = (GISTENTRY *) PG_GETARG_POINTER(0);
    data_type  *query = PG_GETARG_DATA_TYPE_P(1);
    StrategyNumber strategy = (StrategyNumber) PG_GETARG_UINT16(2);
    /* Oid subtype = PG_GETARG_OID(3); */
    bool       *recheck = (bool *) PG_GETARG_POINTER(4);
    data_type  *key = DatumGetDataType(entry-&gt;key);
    bool        retval;

    /*
<!--
     * determine return value as a function of strategy, key and query.
     *
     * Use GIST_LEAF(entry) to know where you're called in the index tree,
     * which comes handy when supporting the = operator for example (you could
     * check for non empty union() in non-leaf nodes and equality in leaf
     * nodes).
-->
     * strategy、keyおよびqueryの関数として戻り値を決定してください。
     *
     * インデックスツリー内のどこで呼びだされているかを知るためGIST_LEAF(entry)を使用してください。
     * それは、例えば = 演算子をサポートする場合重宝です
     *（非リーフノードにおける空でないunion()とリーフノードにおける等価性を検査することができます）。
     */

<!--
    *recheck = true;        /* or false if check is exact */
-->
    *recheck = true;        /* もしくは検査が正確であれば偽 */

    PG_RETURN_BOOL(retval);
}
</programlisting>

<!--
       Here, <varname>key</varname> is an element in the index and <varname>query</varname>
       the value being looked up in the index. The <literal>StrategyNumber</literal>
       parameter indicates which operator of your operator class is being
       applied &mdash; it matches one of the operator numbers in the
       <command>CREATE OPERATOR CLASS</command> command.
-->
ここで、<varname>key</varname>はインデックス要素であり、<varname>query</varname>はインデックスに対して検索される値です。
<literal>StrategyNumber</literal>パラメータは、演算子クラスのどの演算子が適用されるかを示します。
これは<command>CREATE OPERATOR CLASS</command>コマンドの演算子番号の1つに一致します。
      </para>

      <para>
<!--
       Depending on which operators you have included in the class, the data
       type of <varname>query</varname> could vary with the operator, since it will
       be whatever type is on the righthand side of the operator, which might
       be different from the indexed data type appearing on the lefthand side.
       (The above code skeleton assumes that only one type is possible; if
       not, fetching the <varname>query</varname> argument value would have to depend
       on the operator.)  It is recommended that the SQL declaration of
       the <function>consistent</function> function use the opclass's indexed data
       type for the <varname>query</varname> argument, even though the actual type
       might be something else depending on the operator.
-->
演算子の右辺にはいかなる型も来ることがあり、それは左辺に現れるインデックス付けされたデータ型とは違うものかもしれませんので、このクラスにどの演算子を含めたかに依存して、<varname>query</varname>のデータ型は演算子に応じて変動することがあります。
(上のコードの骨格は型が1つだけ可能であることを仮定しています。
そうでなければ、<varname>query</varname>引数の値を取得するのは演算子に依存しないといけないでしょう。)
<function>consistent</function>関数のSQL宣言では、実際の型は演算子に依存して何か他のものであるとしても、<varname>query</varname>引数の演算子クラスのインデックス付けされたデータ型を使うことをお勧めします。
      </para>

     </listitem>
    </varlistentry>

    <varlistentry>
     <term><function>union</function></term>
     <listitem>
      <para>
<!--
       This method consolidates information in the tree.  Given a set of
       entries, this function generates a new index entry that represents
       all the given entries.
-->
このメソッドはツリー内の情報を統合します。
項目の集合が与えられると、この関数は与えられた項目すべてを表現するインデックス項目を新しく生成します。
      </para>

      <para>
<!--
        The <acronym>SQL</acronym> declaration of the function must look like this:
-->
この関数の<acronym>SQL</acronym>宣言は以下のようになります。

<programlisting>
CREATE OR REPLACE FUNCTION my_union(internal, internal)
RETURNS storage_type
AS 'MODULE_PATHNAME'
LANGUAGE C STRICT;
</programlisting>

<!--
        And the matching code in the C module could then follow this skeleton:
-->
そして、Cモジュール内の対応するコードは以下のような骨格に従うことになります。

<programlisting>
PG_FUNCTION_INFO_V1(my_union);

Datum
my_union(PG_FUNCTION_ARGS)
{
    GistEntryVector *entryvec = (GistEntryVector *) PG_GETARG_POINTER(0);
    GISTENTRY  *ent = entryvec-&gt;vector;
    data_type  *out,
               *tmp,
               *old;
    int         numranges,
                i = 0;

    numranges = entryvec-&gt;n;
    tmp = DatumGetDataType(ent[0].key);
    out = tmp;

    if (numranges == 1)
    {
        out = data_type_deep_copy(tmp);

        PG_RETURN_DATA_TYPE_P(out);
    }

    for (i = 1; i &lt; numranges; i++)
    {
        old = out;
        tmp = DatumGetDataType(ent[i].key);
        out = my_union_implementation(out, tmp);
    }

    PG_RETURN_DATA_TYPE_P(out);
}
</programlisting>
      </para>

      <para>
<!--
        As you can see, in this skeleton we're dealing with a data type
        where <literal>union(X, Y, Z) = union(union(X, Y), Z)</literal>. It's easy
        enough to support data types where this is not the case, by
        implementing the proper union algorithm in this
        <acronym>GiST</acronym> support method.
-->
ご覧になったように、この骨格で<literal>union(X, Y, Z) = union(union(X, Y), Z)</literal>であるようなデータ型を処理しています。
この<acronym>GiST</acronym>サポートメソッドに適切なunionアルゴリズムを実装することで、このような場合以外のデータ型をサポートすることは非常に容易です。
      </para>

      <para>
<!--
        The result of the <function>union</function> function must be a value of the
        index's storage type, whatever that is (it might or might not be
        different from the indexed column's type).  The <function>union</function>
        function should return a pointer to newly <function>palloc()</function>ed
        memory. You can't just return the input value as-is, even if there is
        no type change.
-->
<function>union</function>関数の結果は、(インデックス付けされた列の型とは異なるかもしれないし、異ならないかもしれませんが)それが何であれインデックスの格納型の値でなければなりません。
<function>union</function>関数は新たに<function>palloc()</function>されたメモリへのポインタを返さなければなりません。
型の変更がなかったとしても、入力値をそのまま返すことはできません。
      </para>

      <para>
<!--
       As shown above, the <function>union</function> function's
       first <type>internal</type> argument is actually
       a <structname>GistEntryVector</structname> pointer.  The second argument is a
       pointer to an integer variable, which can be ignored.  (It used to be
       required that the <function>union</function> function store the size of its
       result value into that variable, but this is no longer necessary.)
-->
上に示したように、<function>union</function>関数の1番目の<type>internal</type>引数は実際は<structname>GistEntryVector</structname>のポインタです。
2番目の引数は整数の変数へのポインタであり、無視できます。
(<function>union</function>関数がその結果値の大きさをその変数に保存するのに必要だったのですが、これはもはや必要ではありません。)
      </para>
     </listitem>
    </varlistentry>

    <varlistentry>
     <term><function>compress</function></term>
     <listitem>
      <para>
<!--
       Converts a data item into a format suitable for physical storage in
       an index page.
       If the <function>compress</function> method is omitted, data items are stored
       in the index without modification.
-->
データ項目をインデックスページ内の物理的な格納に適した形式に変換します。
<function>compress</function>メソッドが省略されている場合、データ項目は変更されずにインデックスに格納されます。
      </para>

      <para>
<!--
        The <acronym>SQL</acronym> declaration of the function must look like this:
-->
この関数の<acronym>SQL</acronym>宣言は以下のようになります。

<programlisting>
CREATE OR REPLACE FUNCTION my_compress(internal)
RETURNS internal
AS 'MODULE_PATHNAME'
LANGUAGE C STRICT;
</programlisting>

<!--
        And the matching code in the C module could then follow this skeleton:
-->
そして、Cモジュール内の対応するコードは以下のような骨格に従うことになります。

<programlisting>
PG_FUNCTION_INFO_V1(my_compress);

Datum
my_compress(PG_FUNCTION_ARGS)
{
    GISTENTRY  *entry = (GISTENTRY *) PG_GETARG_POINTER(0);
    GISTENTRY  *retval;

    if (entry-&gt;leafkey)
    {
<!--
        /* replace entry-&gt;key with a compressed version */
-->
        /* 圧縮バージョンで entry-&gt;key を差し替え */
        compressed_data_type *compressed_data = palloc(sizeof(compressed_data_type));

<!--
        /* fill *compressed_data from entry-&gt;key ... */
-->
        /* entry-&gt;key ... から *compressed_data を補填 */

        retval = palloc(sizeof(GISTENTRY));
        gistentryinit(*retval, PointerGetDatum(compressed_data),
                      entry-&gt;rel, entry-&gt;page, entry-&gt;offset, FALSE);
    }
    else
    {
<!--
        /* typically we needn't do anything with non-leaf entries */
-->
        /* 通常非リーフ項目に対して行うことはない */
        retval = entry;
    }

    PG_RETURN_POINTER(retval);
}
</programlisting>
      </para>

      <para>
<!--
       You have to adapt <replaceable>compressed_data_type</replaceable> to the specific
       type you're converting to in order to compress your leaf nodes, of
       course.
-->
当然ながら<replaceable>compressed_data_type</replaceable>を、リーフノードを圧縮するために変換する特定の型に適合させなければなりません。
      </para>
     </listitem>
    </varlistentry>

    <varlistentry>
     <term><function>decompress</function></term>
     <listitem>
      <para>
<!--
       Converts the stored representation of a data item into a format that
       can be manipulated by the other GiST methods in the operator class.
       If the <function>decompress</function> method is omitted, it is assumed that
       the other GiST methods can work directly on the stored data format.
       (<function>decompress</function> is not necessarily the reverse of
       the <function>compress</function> method; in particular,
       if <function>compress</function> is lossy then it's impossible
       for <function>decompress</function> to exactly reconstruct the original
       data.  <function>decompress</function> is not necessarily equivalent
       to <function>fetch</function>, either, since the other GiST methods might not
       require full reconstruction of the data.)
-->
データ項目の格納された表現を、演算子クラスの他のGiSTメソッドで操作できる形式に変換します。
<function>decompress</function>メソッドが省略された場合、他のGiSTメソッドが直接操作出来るデータ形式で格納されると想定されます。
（<function>decompress</function>は、必ずしも<function>compress</function>メソッドの逆になるわけではありません。
特に、<function>compress</function>が不可逆な場合、<function>decompress</function>で元のデータを正確に再構築するのが不可能になります。
他のGiSTメソッドはすべてのデータを再構築することは必要としないかもしれないので、<function>decompress</function>は<function>fetch</function>と等価であるとは限りません。）
      </para>

      <para>
<!--
        The <acronym>SQL</acronym> declaration of the function must look like this:
-->
この関数の<acronym>SQL</acronym>宣言は以下のようになります。

<programlisting>
CREATE OR REPLACE FUNCTION my_decompress(internal)
RETURNS internal
AS 'MODULE_PATHNAME'
LANGUAGE C STRICT;
</programlisting>

<!--
        And the matching code in the C module could then follow this skeleton:
-->
そして、Cモジュール内の対応するコードは以下のような骨格に従うことになります。

<programlisting>
PG_FUNCTION_INFO_V1(my_decompress);

Datum
my_decompress(PG_FUNCTION_ARGS)
{
    PG_RETURN_POINTER(PG_GETARG_POINTER(0));
}
</programlisting>

<!--
        The above skeleton is suitable for the case where no decompression
        is needed.  (But, of course, omitting the method altogether is even
        easier, and is recommended in such cases.)
-->
上記骨格は、伸長を必要としない場合に適したものです。
      </para>
     </listitem>
    </varlistentry>

    <varlistentry>
     <term><function>penalty</function></term>
     <listitem>
      <para>
<!--
       Returns a value indicating the <quote>cost</quote> of inserting the new
       entry into a particular branch of the tree.  Items will be inserted
       down the path of least <function>penalty</function> in the tree.
       Values returned by <function>penalty</function> should be non-negative.
       If a negative value is returned, it will be treated as zero.
-->
新しい項目をツリーの特定の分岐点に挿入するための<quote>コスト</quote>を示す値を返します。
項目は、ツリー内で<function>penalty</function>が最小の経路に挿入されます。
<function>penalty</function>から返される値は非負でなければなりません。
負の値が返された場合、ゼロとして扱われます。
      </para>

      <para>
<!--
        The <acronym>SQL</acronym> declaration of the function must look like this:
-->
この関数の<acronym>SQL</acronym>宣言は以下のようになります。

<programlisting>
CREATE OR REPLACE FUNCTION my_penalty(internal, internal, internal)
RETURNS internal
AS 'MODULE_PATHNAME'
<!--
LANGUAGE C STRICT;  &#045;- in some cases penalty functions need not be strict
-->
LANGUAGE C STRICT;  -- penalty関数は厳密である必要がない場合もあります
</programlisting>

<!--
        And the matching code in the C module could then follow this skeleton:
-->
そして、Cモジュール内の対応するコードは以下のような骨格に従うことになります。

<programlisting>
PG_FUNCTION_INFO_V1(my_penalty);

Datum
my_penalty(PG_FUNCTION_ARGS)
{
    GISTENTRY  *origentry = (GISTENTRY *) PG_GETARG_POINTER(0);
    GISTENTRY  *newentry = (GISTENTRY *) PG_GETARG_POINTER(1);
    float      *penalty = (float *) PG_GETARG_POINTER(2);
    data_type  *orig = DatumGetDataType(origentry-&gt;key);
    data_type  *new = DatumGetDataType(newentry-&gt;key);

    *penalty = my_penalty_implementation(orig, new);
    PG_RETURN_POINTER(penalty);
}
</programlisting>

<!--
        For historical reasons, the <function>penalty</function> function doesn't
        just return a <type>float</type> result; instead it has to store the value
        at the location indicated by the third argument.  The return
        value per se is ignored, though it's conventional to pass back the
        address of that argument.
-->
歴史的な理由により、<function>penalty</function>関数は単純に<type>float</type>の結果を返しません。
その代わり、3番目の引数で指定された場所に値を格納しなければなりません。
その引数のアドレスを戻すのが慣例ですが、戻り値それ自体は無視されます。
      </para>

      <para>
<!--
        The <function>penalty</function> function is crucial to good performance of
        the index. It'll get used at insertion time to determine which branch
        to follow when choosing where to add the new entry in the tree. At
        query time, the more balanced the index, the quicker the lookup.
-->
<function>penalty</function>関数は優れた性能のインデックスではきわめて重要です。
これは、挿入の段階で新しい項目をツリーに追加する場所を決定する際にどの分岐に従うかを決定するために使用されます。
問い合わせの際、インデックスのバランスが良ければ、検索が速くなります。
      </para>
     </listitem>
    </varlistentry>

    <varlistentry>
     <term><function>picksplit</function></term>
     <listitem>
      <para>
<!--
       When an index page split is necessary, this function decides which
       entries on the page are to stay on the old page, and which are to move
       to the new page.
-->
インデックスページ分割が必要になった時、この関数は、ページ内のどの項目を古いページに残すか、および、どれを新しいページに移動するかを決定します。
      </para>

      <para>
<!--
        The <acronym>SQL</acronym> declaration of the function must look like this:
-->
この関数の<acronym>SQL</acronym>宣言は以下のようになります。

<programlisting>
CREATE OR REPLACE FUNCTION my_picksplit(internal, internal)
RETURNS internal
AS 'MODULE_PATHNAME'
LANGUAGE C STRICT;
</programlisting>

<!--
        And the matching code in the C module could then follow this skeleton:
-->
そして、Cモジュール内の対応するコードは以下のような骨格に従うことになります。

<programlisting>
PG_FUNCTION_INFO_V1(my_picksplit);

Datum
my_picksplit(PG_FUNCTION_ARGS)
{
    GistEntryVector *entryvec = (GistEntryVector *) PG_GETARG_POINTER(0);
    GIST_SPLITVEC *v = (GIST_SPLITVEC *) PG_GETARG_POINTER(1);
    OffsetNumber maxoff = entryvec-&gt;n - 1;
    GISTENTRY  *ent = entryvec-&gt;vector;
    int         i,
                nbytes;
    OffsetNumber *left,
               *right;
    data_type  *tmp_union;
    data_type  *unionL;
    data_type  *unionR;
    GISTENTRY **raw_entryvec;

    maxoff = entryvec-&gt;n - 1;
    nbytes = (maxoff + 1) * sizeof(OffsetNumber);

    v-&gt;spl_left = (OffsetNumber *) palloc(nbytes);
    left = v-&gt;spl_left;
    v-&gt;spl_nleft = 0;

    v-&gt;spl_right = (OffsetNumber *) palloc(nbytes);
    right = v-&gt;spl_right;
    v-&gt;spl_nright = 0;

    unionL = NULL;
    unionR = NULL;

<!--
    /* Initialize the raw entry vector. */
-->
    /* 項目自体のベクタの初期化 */
    raw_entryvec = (GISTENTRY **) malloc(entryvec-&gt;n * sizeof(void *));
    for (i = FirstOffsetNumber; i &lt;= maxoff; i = OffsetNumberNext(i))
        raw_entryvec[i] = &amp;(entryvec-&gt;vector[i]);

    for (i = FirstOffsetNumber; i &lt;= maxoff; i = OffsetNumberNext(i))
    {
        int         real_index = raw_entryvec[i] - entryvec-&gt;vector;

        tmp_union = DatumGetDataType(entryvec-&gt;vector[real_index].key);
        Assert(tmp_union != NULL);

        /*
<!--
         * Choose where to put the index entries and update unionL and unionR
         * accordingly. Append the entries to either v-&gt;spl_left or
         * v-&gt;spl_right, and care about the counters.
<<<<<<< HEAD
=======
-->
         * インデックス項目の格納場所を決定し、それに合わせてunionLとunionRを更新
         * します。v-&gt;spl_left もしくは v-&gt;spl_right のどちらかに項目を追加します。
         * カウンタに留意してください。
>>>>>>> 184958ef
         */

        if (my_choice_is_left(unionL, curl, unionR, curr))
        {
            if (unionL == NULL)
                unionL = tmp_union;
            else
                unionL = my_union_implementation(unionL, tmp_union);

            *left = real_index;
            ++left;
            ++(v-&gt;spl_nleft);
        }
        else
        {
            /*
<!--
             * Same on the right
-->
             * 右と同じ
             */
        }
    }

    v-&gt;spl_ldatum = DataTypeGetDatum(unionL);
    v-&gt;spl_rdatum = DataTypeGetDatum(unionR);
    PG_RETURN_POINTER(v);
}
</programlisting>

<!--
       Notice that the <function>picksplit</function> function's result is delivered
       by modifying the passed-in <structname>v</structname> structure.  The return
       value per se is ignored, though it's conventional to pass back the
       address of <structname>v</structname>.
-->
<function>picksplit</function>関数の結果は渡された<structname>v</structname>構造体を修正することで返されることに注意してください。
<structname>v</structname>のアドレスを戻すのが慣例ですが、戻り値それ自体は無視されます。
      </para>

      <para>
<!--
        Like <function>penalty</function>, the <function>picksplit</function> function
        is crucial to good performance of the index.  Designing suitable
        <function>penalty</function> and <function>picksplit</function> implementations
        is where the challenge of implementing well-performing
        <acronym>GiST</acronym> indexes lies.
-->
<function>penalty</function>同様、<function>picksplit</function>関数も優れた性能のインデックスのためにきわめて重要です。
<function>penalty</function>と<function>picksplit</function>の実装を適切に設計することが、性能が良い<acronym>GiST</acronym>インデックスの実装を行うことにつながります。
      </para>
     </listitem>
    </varlistentry>

    <varlistentry>
     <term><function>same</function></term>
     <listitem>
      <para>
<!--
       Returns true if two index entries are identical, false otherwise.
       (An <quote>index entry</quote> is a value of the index's storage type,
       not necessarily the original indexed column's type.)
-->
２つのインデックス項目が同一の場合に真、さもなくば偽を返します。
(<quote>インデックス項目</quote>はインデックスの格納型の値であり、必ずしも元のインデックス付けされた列の型という訳ではありません。)
      </para>

      <para>
<!--
        The <acronym>SQL</acronym> declaration of the function must look like this:
-->
この関数の<acronym>SQL</acronym>宣言は以下のようになります。

<programlisting>
CREATE OR REPLACE FUNCTION my_same(storage_type, storage_type, internal)
RETURNS internal
AS 'MODULE_PATHNAME'
LANGUAGE C STRICT;
</programlisting>

<!--
        And the matching code in the C module could then follow this skeleton:
-->
そして、Cモジュール内の対応するコードは以下のような骨格に従うことになります。

<programlisting>
PG_FUNCTION_INFO_V1(my_same);

Datum
my_same(PG_FUNCTION_ARGS)
{
    prefix_range *v1 = PG_GETARG_PREFIX_RANGE_P(0);
    prefix_range *v2 = PG_GETARG_PREFIX_RANGE_P(1);
    bool       *result = (bool *) PG_GETARG_POINTER(2);

    *result = my_eq(v1, v2);
    PG_RETURN_POINTER(result);
}
</programlisting>

<!--
        For historical reasons, the <function>same</function> function doesn't
        just return a Boolean result; instead it has to store the flag
        at the location indicated by the third argument.  The return
        value per se is ignored, though it's conventional to pass back the
        address of that argument.
-->
歴史的な理由により、<function>same</function>関数は単純に論理値の結果を返しません。
その代わり、3番目の引数で指定された場所にフラグを格納しなければなりません。
その引数のアドレスを戻すのが慣例ですが、戻り値それ自体は無視されます。
      </para>
     </listitem>
    </varlistentry>

    <varlistentry>
     <term><function>distance</function></term>
     <listitem>
      <para>
<!--
       Given an index entry <literal>p</literal> and a query value <literal>q</literal>,
       this function determines the index entry's
       <quote>distance</quote> from the query value.  This function must be
       supplied if the operator class contains any ordering operators.
       A query using the ordering operator will be implemented by returning
       index entries with the smallest <quote>distance</quote> values first,
       so the results must be consistent with the operator's semantics.
       For a leaf index entry the result just represents the distance to
       the index entry; for an internal tree node, the result must be the
       smallest distance that any child entry could have.
-->
インデックス項目<literal>p</literal>と問い合わせ値<literal>q</literal>を与えると、この関数は問い合わせ値からのインデックス項目の<quote>距離</quote>を決定します。
この関数は、演算子クラスが何らかの順序付け演算子を含む場合には提供しなければなりません。
順序付け演算子を使用する問い合わせは、まず最小の<quote>距離</quote>を持つインデックス項目を返すことで実装されます。
このためこの結果は演算子の意味と一貫性を持たなければなりません。
リーフインデックスノード項目では、結果は単にインデックス項目との距離を表します。
内部ツリーノードでは、結果はすべての子項目が持つ中から最も最小の距離でなければなりません。
      </para>

      <para>
<!--
        The <acronym>SQL</acronym> declaration of the function must look like this:
-->
この関数の<acronym>SQL</acronym>宣言は以下のようにならなければなりません。

<programlisting>
CREATE OR REPLACE FUNCTION my_distance(internal, data_type, smallint, oid, internal)
RETURNS float8
AS 'MODULE_PATHNAME'
LANGUAGE C STRICT;
</programlisting>

<!--
        And the matching code in the C module could then follow this skeleton:
-->
Cモジュールにおける対応するコードは次の骨格に従うことになります。

<programlisting>
PG_FUNCTION_INFO_V1(my_distance);

Datum
my_distance(PG_FUNCTION_ARGS)
{
    GISTENTRY  *entry = (GISTENTRY *) PG_GETARG_POINTER(0);
    data_type  *query = PG_GETARG_DATA_TYPE_P(1);
    StrategyNumber strategy = (StrategyNumber) PG_GETARG_UINT16(2);
    /* Oid subtype = PG_GETARG_OID(3); */
    /* bool *recheck = (bool *) PG_GETARG_POINTER(4); */
    data_type  *key = DatumGetDataType(entry-&gt;key);
    double      retval;

    /*
<!--
     * determine return value as a function of strategy, key and query.
-->
     * strategy、keyおよびqueryの関数として戻り値を決定してください。
     */

    PG_RETURN_FLOAT8(retval);
}
</programlisting>

<!--
       The arguments to the <function>distance</function> function are identical to
       the arguments of the <function>consistent</function> function.
-->
<function>distance</function>関数の引数は<function>consistent</function>関数の引数と同一です。
      </para>

      <para>
<!--
       Some approximation is allowed when determining the distance, so long
       as the result is never greater than the entry's actual distance. Thus,
       for example, distance to a bounding box is usually sufficient in
       geometric applications.  For an internal tree node, the distance
       returned must not be greater than the distance to any of the child
       nodes. If the returned distance is not exact, the function must set
       <literal>*recheck</literal> to true. (This is not necessary for internal tree
       nodes; for them, the calculation is always assumed to be inexact.) In
       this case the executor will calculate the accurate distance after
       fetching the tuple from the heap, and reorder the tuples if necessary.
-->
距離の決定において、その結果がエントリの実際の距離よりも大きくならない限り、多少の概算は許されます。
したがって、例えば、幾何学に関するアプリケーションでは、通常は外接矩形への距離で十分です。
内部ツリーノードについては、返される距離はどの子ノードへの距離よりも大きくなることは許されません。
返される距離が正確でない場合、関数は<literal>*recheck</literal>を真にセットする必要があります。
（内部ツリーノードについては、計算はいつでも不正確であると見なされるため、これは必要ありません。）
この場合、エクゼキュータはヒープからタプルを取得した後で正確な距離を計算し、必要ならタプルを並べ替えます。
      </para>

      <para>
<!--
       If the distance function returns <literal>*recheck = true</literal> for any
       leaf node, the original ordering operator's return type must
       be <type>float8</type> or <type>float4</type>, and the distance function's
       result values must be comparable to those of the original ordering
       operator, since the executor will sort using both distance function
       results and recalculated ordering-operator results.  Otherwise, the
       distance function's result values can be any finite <type>float8</type>
       values, so long as the relative order of the result values matches the
       order returned by the ordering operator.  (Infinity and minus infinity
       are used internally to handle cases such as nulls, so it is not
       recommended that <function>distance</function> functions return these values.)
-->
距離関数がリーフノードについて<literal>*recheck = true</literal>を返す場合、元の順序づけ演算子の戻り型は<type>float8</type>または<type>float4</type>でなければならず、また距離関数の結果の値は元の順序づけ演算子の戻り型と比較可能でなければなりません。
なぜならエクゼキュータは距離関数の結果および再計算された順序づけ演算子の結果の両方を利用してソート処理を行うからです。
その他の場合は、結果値の相対的な順序が順序づけ演算子が返す順序と一致する限り、距離関数の戻り値は任意の有限の<type>float8</type>の値とすることができます。
（無限大とマイナス無限大は内部的にNULLなどの場合を処理するために利用するので、<function>distance</function>関数がこれらの値を戻すことは薦められません。）
      </para>

     </listitem>
    </varlistentry>

    <varlistentry>
     <term><function>fetch</function></term>
     <listitem>
      <para>
<!--
       Converts the compressed index representation of a data item into the
       original data type, for index-only scans. The returned data must be an
       exact, non-lossy copy of the originally indexed value.
-->
インデックスオンリースキャンで使用するため、データ項目の圧縮されたインデックス表現を元のデータ型に変換します。
返されたデータは元のインデックス値の正確で、何も失われていない複製でなければなりません。
      </para>

      <para>
<!--
        The <acronym>SQL</acronym> declaration of the function must look like this:
-->
この関数の<acronym>SQL</acronym>宣言は以下のようにならなければなりません。

<programlisting>
CREATE OR REPLACE FUNCTION my_fetch(internal)
RETURNS internal
AS 'MODULE_PATHNAME'
LANGUAGE C STRICT;
</programlisting>

<!--
        The argument is a pointer to a <structname>GISTENTRY</structname> struct. On
        entry, its <structfield>key</structfield> field contains a non-NULL leaf datum in
        compressed form. The return value is another <structname>GISTENTRY</structname>
        struct, whose <structfield>key</structfield> field contains the same datum in its
        original, uncompressed form. If the opclass's compress function does
        nothing for leaf entries, the <function>fetch</function> method can return the
        argument as-is.  Or, if the opclass does not have a compress function,
        the <function>fetch</function> method can be omitted as well, since it would
        necessarily be a no-op.
-->
引数は<structname>GISTENTRY</structname>構造体へのポインタです。
関数が呼び出された時点では、その<structfield>key</structfield>フィールドには、NULLでないリーフデータが圧縮形式で入っています。
戻り値は別の<structname>GISTENTRY</structname>構造体で、その<structfield>key</structfield>フィールドには、同じデータが元の非圧縮形式で入っています。
opclassの圧縮関数がリーフのエントリに対して何もしないなら、<function>fetch</function>メソッドは引数をそのまま返すことができます。
       </para>

       <para>
<!--
        The matching code in the C module could then follow this skeleton:
-->
Cモジュールにおける対応するコードは次の骨格に従うことになります。

<programlisting>
PG_FUNCTION_INFO_V1(my_fetch);

Datum
my_fetch(PG_FUNCTION_ARGS)
{
    GISTENTRY  *entry = (GISTENTRY *) PG_GETARG_POINTER(0);
    input_data_type *in = DatumGetPointer(entry->key);
    fetched_data_type *fetched_data;
    GISTENTRY  *retval;

    retval = palloc(sizeof(GISTENTRY));
    fetched_data = palloc(sizeof(fetched_data_type));

    /*
<!--
     * Convert 'fetched_data' into the a Datum of the original datatype.
-->
     * fetched_dataを元のデータ型のデータに変換する。
     */

<<<<<<< HEAD
    /* fill *retval from fetched_data. */
=======
<!--
    /* fill *retval from fetched_data. */
-->
    /* fetched_dataを使って*retvalに値を入れる。 */
>>>>>>> 184958ef
    gistentryinit(*retval, PointerGetDatum(converted_datum),
                  entry->rel, entry->page, entry->offset, FALSE);

    PG_RETURN_POINTER(retval);
}
</programlisting>
      </para>

      <para>
<!--
       If the compress method is lossy for leaf entries, the operator class
       cannot support index-only scans, and must not define
       a <function>fetch</function> function.
-->
compressメソッドがリーフエントリに対してデータ損失がある場合、演算子クラスはインデックスオンリースキャンをサポートすることができず、<function>fetch</function>関数を定義してはいけません。
      </para>

     </listitem>
    </varlistentry>

    <varlistentry>
     <term><function>options</function></term>
     <listitem>
      <para>
       Allows definition of user-visible parameters that control operator
       class behavior.
      </para>

      <para>
        The <acronym>SQL</acronym> declaration of the function must look like this:

<programlisting>
CREATE OR REPLACE FUNCTION my_options(internal)
RETURNS void
AS 'MODULE_PATHNAME'
LANGUAGE C STRICT;
</programlisting>
      </para>

      <para>
       The function is passed a pointer to a <replaceable>local_relopts</replaceable>
       struct, which needs to be filled with a set of operator class
       specific options.  The options can be accessed from other support
       functions using the <literal>PG_HAS_OPCLASS_OPTIONS()</literal> and
       <literal>PG_GET_OPCLASS_OPTIONS()</literal> macros.
      </para>

       <para>
        An example implementation of my_options() and parameters use
        from other support functions are given below:

<programlisting>
typedef enum MyEnumType
{
    MY_ENUM_ON,
    MY_ENUM_OFF,
    MY_ENUM_AUTO
} MyEnumType;

typedef struct
{
    int32   vl_len_;    /* varlena header (do not touch directly!) */
    int     int_param;  /* integer parameter */
    double  real_param; /* real parameter */
    MyEnumType enum_param; /* enum parameter */
    int     str_param;  /* string parameter */
} MyOptionsStruct;

/* String representation of enum values */
static relopt_enum_elt_def myEnumValues[] =
{
    {"on", MY_ENUM_ON},
    {"off", MY_ENUM_OFF},
    {"auto", MY_ENUM_AUTO},
    {(const char *) NULL}   /* list terminator */
};

static char *str_param_default = "default";

/*
 * Sample validator: checks that string is not longer than 8 bytes.
 */
static void 
validate_my_string_relopt(const char *value)
{
    if (strlen(value) > 8)
        ereport(ERROR,
                (errcode(ERRCODE_INVALID_PARAMETER_VALUE),
                 errmsg("str_param must be at most 8 bytes")));
}

/*
 * Sample filler: switches characters to lower case.
 */
static Size 
fill_my_string_relopt(const char *value, void *ptr)
{
    char   *tmp = str_tolower(value, strlen(value), DEFAULT_COLLATION_OID);
    int     len = strlen(tmp);

    if (ptr)
        strcpy((char *) ptr, tmp);

    pfree(tmp);
    return len + 1;
}

PG_FUNCTION_INFO_V1(my_options);

Datum
my_options(PG_FUNCTION_ARGS)
{
    local_relopts *relopts = (local_relopts *) PG_GETARG_POINTER(0);

    init_local_reloptions(relopts, sizeof(MyOptionsStruct));
    add_local_int_reloption(relopts, "int_param", "integer parameter",
                            100, 0, 1000000,
                            offsetof(MyOptionsStruct, int_param));
    add_local_real_reloption(relopts, "real_param", "real parameter",
                             1.0, 0.0, 1000000.0,
                             offsetof(MyOptionsStruct, real_param));
    add_local_enum_reloption(relopts, "enum_param", "enum parameter",
                             myEnumValues, MY_ENUM_ON,
                             "Valid values are: \"on\", \"off\" and \"auto\".",
                             offsetof(MyOptionsStruct, enum_param));
    add_local_string_reloption(relopts, "str_param", "string parameter",
                               str_param_default,
                               &amp;validate_my_string_relopt,
                               &amp;fill_my_string_relopt,
                               offsetof(MyOptionsStruct, str_param));

    PG_RETURN_VOID();
}

PG_FUNCTION_INFO_V1(my_compress);

Datum
my_compress(PG_FUNCTION_ARGS)
{
    int     int_param = 100;
    double  real_param = 1.0;
    MyEnumType enum_param = MY_ENUM_ON;
    char   *str_param = str_param_default;

    /*
     * Normally, when opclass contains 'options' method, then options are always
     * passed to support functions.  However, if you add 'options' method to
     * existing opclass, previously defined indexes have no options, so the
     * check is required.
     */
    if (PG_HAS_OPCLASS_OPTIONS())
    {
        MyOptionsStruct *options = (MyOptionsStruct *) PG_GET_OPCLASS_OPTIONS();

        int_param = options->int_param;
        real_param = options->real_param;
        enum_param = options->enum_param;
        str_param = GET_STRING_RELOPTION(options, str_param);
    }

    /* the rest implementation of support function */
}

</programlisting>
      </para>

      <para>
       Since the representation of the key in <acronym>GiST</acronym> is
       flexible, it may depend on user-specified parameters.  For instance,
       the length of key signature may be specified.  See
       <literal>gtsvector_options()</literal> for example.
      </para>
     </listitem>
    </varlistentry>
  </variablelist>

  <para>
<!--
   All the GiST support methods are normally called in short-lived memory
   contexts; that is, <varname>CurrentMemoryContext</varname> will get reset after
   each tuple is processed.  It is therefore not very important to worry about
   pfree'ing everything you palloc.  However, in some cases it's useful for a
   support method to cache data across repeated calls.  To do that, allocate
   the longer-lived data in <literal>fcinfo-&gt;flinfo-&gt;fn_mcxt</literal>, and
   keep a pointer to it in <literal>fcinfo-&gt;flinfo-&gt;fn_extra</literal>.  Such
   data will survive for the life of the index operation (e.g., a single GiST
   index scan, index build, or index tuple insertion).  Be careful to pfree
   the previous value when replacing a <literal>fn_extra</literal> value, or the leak
   will accumulate for the duration of the operation.
-->
すべてのGiSTサポートメソッドは通常短期間有効なメモリコンテキストで呼び出されます。
つまり<varname>CurrentMemoryContext</varname>は各タプルが処理された後にリセットされます。
そのためpallocしたすべてをpfreeすることに注意するのはあまり重要ではありません。
しかし、サポートメソッドで、繰り返される呼び出しを跨がってデータをキャッシュすることが有用な場合があります。
このためには、<literal>fcinfo-&gt;flinfo-&gt;fn_mcxt</literal>の中で長期間有効なデータを割り当て、そこへのポインタを<literal>fcinfo-&gt;flinfo-&gt;fn_extra</literal>の中に保持してください。
こうしたデータはインデックス操作（例えば１つのGiSTインデックススキャン、インデックス構築、インデックスタプルの挿入）の間有効です。
<literal>fn_extra</literal>値を置き換える時に以前の値をpfreeすることに注意してください。
さもないと操作の間リークが蓄積されます。
  </para>

</sect1>

<sect1 id="gist-implementation">
<!--
 <title>Implementation</title>
-->
 <title>実装</title>

 <sect2 id="gist-buffering-build">
<<<<<<< HEAD
  <title>GiST Buffering Build</title>
=======
<!--
  <title>GiST Buffering Build</title>
-->
  <title>バッファ付きGiST構築</title>
>>>>>>> 184958ef
  <para>
<!--
   Building large GiST indexes by simply inserting all the tuples tends to be
   slow, because if the index tuples are scattered across the index and the
   index is large enough to not fit in cache, the insertions need to perform
   a lot of random I/O.  Beginning in version 9.2, PostgreSQL supports a more
   efficient method to build GiST indexes based on buffering, which can
   dramatically reduce the number of random I/Os needed for non-ordered data
   sets. For well-ordered data sets the benefit is smaller or non-existent,
   because only a small number of pages receive new tuples at a time, and
   those pages fit in cache even if the index as whole does not.
-->
すべてのタプルを単純に挿入することによって大規模なGiSTインデックスを構築することは、インデックスタプルがインデックス全体に分散し、インデックスがキャッシュに収まらない程大規模である場合、挿入の際に大量のランダムI/Oを行わなければなりませんので、低速になりがちです。
バージョン9.2からPostgreSQLはバッファ処理に基づいてGiSTインデックスを構築するより効率的な方法をサポートします。
これは、順序付けされていないデータ群に対して必要なランダムI/O数を劇的に減らします。
十分に順序付けされたデータ群では、一度にわずかなページ数のみが新しいタプルを受け取り、そのためインデックス全体がキャッシュに収まらなくてもこれらのページがキャッシュ内に収まりますので、利点はより小さく、または利点がなくなります。
  </para>

  <para>
<!--
   However, buffering index build needs to call the <function>penalty</function>
   function more often, which consumes some extra CPU resources. Also, the
   buffers used in the buffering build need temporary disk space, up to
   the size of the resulting index. Buffering can also influence the quality
   of the resulting index, in both positive and negative directions. That
   influence depends on various factors, like the distribution of the input
   data and the operator class implementation.
-->
しかしバッファ付きインデックス構築は、CPUリソースを多少多く消費する<function>penalty</function>関数をより多く呼び出さなければなりません。
またバッファ付き構築で使用されるバッファは、最大作成されるインデックスと同じサイズまで、一時的にディスク容量を必要とします。
バッファ処理は作成されるインデックスの品質にも、良くも悪くも、影響を与えます。
この影響は、入力データの分布や演算子クラスの実装等、様々な要因に依存します。
  </para>

  <para>
<!--
   By default, a GiST index build switches to the buffering method when the
   index size reaches <xref linkend="guc-effective-cache-size"/>. It can
   be manually turned on or off by the <literal>buffering</literal> parameter
   to the CREATE INDEX command. The default behavior is good for most cases,
   but turning buffering off might speed up the build somewhat if the input
   data is ordered.
-->
デフォルトでは、インデックスのサイズが<xref linkend="guc-effective-cache-size"/>に達した時にGiSTインデックス構築はバッファ処理方式に切り替わります。
CREATE INDEXコマンドの<literal>buffering</literal>パラメータによって、手作業で有効または無効にすることができます。
デフォルトの動作は大抵の場合良好です。
しかし、入力データが順序付けされている場合、バッファ処理を無効にすることで構築が多少高速になります。
  </para>

 </sect2>
</sect1>

<sect1 id="gist-examples">
<!--
 <title>Examples</title>
-->
 <title>例</title>

 <para>
<!--
  The <productname>PostgreSQL</productname> source distribution includes
  several examples of index methods implemented using
  <acronym>GiST</acronym>.  The core system currently provides text search
  support (indexing for <type>tsvector</type> and <type>tsquery</type>) as well as
  R-Tree equivalent functionality for some of the built-in geometric data types
  (see <filename>src/backend/access/gist/gistproc.c</filename>).  The following
  <filename>contrib</filename> modules also contain <acronym>GiST</acronym>
  operator classes:
-->
<productname>PostgreSQL</productname>のソース配布物には<acronym>GiST</acronym>を使用したインデックスメソッドの実装のいくつかの事例が含まれています。
コアシステムは現在全文検索サポート（<type>tsvector</type>と<type>tsquery</type>のインデックス付け）や組み込みの幾何データ型の一部に対するR-Treeと等価な機能を提供します
（<filename>src/backend/access/gist/gistproc.c</filename>を参照してください）。
以下の<filename>contrib</filename>モジュールも同時に<acronym>GiST</acronym>演算子クラスを含みます。

 <variablelist>
  <varlistentry>
   <term><filename>btree_gist</filename></term>
   <listitem>
<!--
    <para>B-tree equivalent functionality for several data types</para>
-->
    <para>いくつかのデータ型に対するB-tree等価機能</para>
   </listitem>
  </varlistentry>

  <varlistentry>
   <term><filename>cube</filename></term>
   <listitem>
<!--
    <para>Indexing for multidimensional cubes</para>
-->
    <para>多次元の立方体用のインデックス</para>
   </listitem>
  </varlistentry>

  <varlistentry>
   <term><filename>hstore</filename></term>
   <listitem>
<!--
    <para>Module for storing (key, value) pairs</para>
-->
    <para>（キー、値）の組み合わせを格納するモジュール</para>
   </listitem>
  </varlistentry>

  <varlistentry>
   <term><filename>intarray</filename></term>
   <listitem>
<!--
    <para>RD-Tree for one-dimensional array of int4 values</para>
-->
    <para>int4値の1次元配列用のRD-Tree</para>
   </listitem>
  </varlistentry>

  <varlistentry>
   <term><filename>ltree</filename></term>
   <listitem>
<!--
    <para>Indexing for tree-like structures</para>
-->
    <para>疑似ツリー構造用のインデックス</para>
   </listitem>
  </varlistentry>

  <varlistentry>
   <term><filename>pg_trgm</filename></term>
   <listitem>
<!--
    <para>Text similarity using trigram matching</para>
-->
    <para>トライグラム一致を使用したテキストの類似性</para>
   </listitem>

  </varlistentry>

  <varlistentry>
   <term><filename>seg</filename></term>
   <listitem>
<!--
    <para>Indexing for <quote>float ranges</quote></para>
-->
    <para><quote>浮動小数点範囲</quote>のインデックス</para>
   </listitem>
  </varlistentry>
 </variablelist>
 </para>

</sect1>

</chapter><|MERGE_RESOLUTION|>--- conflicted
+++ resolved
@@ -360,12 +360,9 @@
    if the operator class wishes to support ordered scans (nearest-neighbor
    searches). The optional ninth method <function>fetch</function> is needed if the
    operator class wishes to support index-only scans, except when the
-<<<<<<< HEAD
    <function>compress</function> method is omitted. The optional tenth method
    <function>options</function> is needed if the operator class provides
    the user-specified parameters.
-=======
-   <function>compress</function> method is omitted.
 -->
 <acronym>GiST</acronym>用の演算子クラスが提供しなければならないメソッドが5つ、オプションで提供可能なメソッドが4つあります。
 インデックスの正確性は、<function>same</function>、<function>consistent</function>、<function>union</function>メソッドを適切に実装することで保証されます。
@@ -378,7 +375,6 @@
 オプションの８番目のメソッドは<function>distance</function>です。
 これは演算子クラスに順序付けスキャン（最近傍検索）をサポートさせたい場合に必要です。
 オプションの9番目のメソッド<function>fetch</function>は、<function>compress</function>メソッドが省略されている場合を除き、演算子クラスがインデックスオンリースキャンをサポートしたい場合に必要になります。
->>>>>>> 184958ef
  </para>
 
  <variablelist>
@@ -927,13 +923,10 @@
          * Choose where to put the index entries and update unionL and unionR
          * accordingly. Append the entries to either v-&gt;spl_left or
          * v-&gt;spl_right, and care about the counters.
-<<<<<<< HEAD
-=======
 -->
          * インデックス項目の格納場所を決定し、それに合わせてunionLとunionRを更新
          * します。v-&gt;spl_left もしくは v-&gt;spl_right のどちらかに項目を追加します。
          * カウンタに留意してください。
->>>>>>> 184958ef
          */
 
         if (my_choice_is_left(unionL, curl, unionR, curr))
@@ -1236,14 +1229,10 @@
      * fetched_dataを元のデータ型のデータに変換する。
      */
 
-<<<<<<< HEAD
+<!--
     /* fill *retval from fetched_data. */
-=======
-<!--
-    /* fill *retval from fetched_data. */
 -->
     /* fetched_dataを使って*retvalに値を入れる。 */
->>>>>>> 184958ef
     gistentryinit(*retval, PointerGetDatum(converted_datum),
                   entry->rel, entry->page, entry->offset, FALSE);
 
@@ -1453,14 +1442,10 @@
  <title>実装</title>
 
  <sect2 id="gist-buffering-build">
-<<<<<<< HEAD
+<!--
   <title>GiST Buffering Build</title>
-=======
-<!--
-  <title>GiST Buffering Build</title>
 -->
   <title>バッファ付きGiST構築</title>
->>>>>>> 184958ef
   <para>
 <!--
    Building large GiST indexes by simply inserting all the tuples tends to be

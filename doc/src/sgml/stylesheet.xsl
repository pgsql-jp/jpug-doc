<?xml version='1.0'?>
<!DOCTYPE xsl:stylesheet [
<!ENTITY % common.entities SYSTEM "http://docbook.sourceforge.net/release/xsl/current/common/entities.ent">
%common.entities;
]>
<xsl:stylesheet xmlns:xsl="http://www.w3.org/1999/XSL/Transform"
                version='1.0'
                xmlns="http://www.w3.org/1999/xhtml">

<xsl:import href="http://docbook.sourceforge.net/release/xsl/current/xhtml/chunk.xsl"/>
<xsl:include href="stylesheet-common.xsl" />
<xsl:include href="stylesheet-html-common.xsl" />
<xsl:include href="stylesheet-speedup-xhtml.xsl" />


<!-- Parameters -->
<xsl:param name="base.dir" select="'html/'"></xsl:param>
<xsl:param name="use.id.as.filename" select="'1'"></xsl:param>
<xsl:param name="generate.legalnotice.link" select="1"></xsl:param>
<xsl:param name="chunk.first.sections" select="1"/>
<xsl:param name="chunk.quietly" select="1"></xsl:param>
<xsl:param name="generate.section.toc.level">1</xsl:param>
<xsl:param name="admon.style"></xsl:param>  <!-- handled by CSS stylesheet -->


<<<<<<< HEAD
<!-- copy images to the output directory, so the output is self contained -->
<xsl:template match="imageobject">
  <xsl:call-template name="write-image"/>
  <xsl:apply-templates select="imagedata"/>
</xsl:template>
=======
<xsl:include href="stylesheet-custom.xsl" />
>>>>>>> 94ef7168

<!-- strip directory name from image filerefs -->
<xsl:template match="imagedata/@fileref">
 <xsl:value-of select="substring-after(., '/')"/>
</xsl:template>


<!--
Customization of header
- add Up and Home links
- add tool tips to links

(overrides html/chunk-common.xsl)
-->
<!-- 日本語版では stylesheet-custom.xsl を使用
<xsl:template name="header.navigation">
  <xsl:param name="prev" select="/foo"/>
  <xsl:param name="next" select="/foo"/>
  <xsl:param name="nav.context"/>

  <xsl:variable name="home" select="/*[1]"/>
  <xsl:variable name="up" select="parent::*"/>

  <xsl:variable name="row1" select="$navig.showtitles != 0"/>
  <xsl:variable name="row2" select="count($prev) &gt; 0
                                    or (count($up) &gt; 0
                                        and $navig.showtitles != 0)
                                    or count($next) &gt; 0"/>

  <xsl:if test="$suppress.navigation = '0' and $suppress.header.navigation = '0'">
    <div class="navheader">
      <xsl:if test="$row1 or $row2">
        <table width="100%" summary="Navigation header">
          <xsl:if test="$row1">
            <tr>
              <th colspan="5" align="center">
                <xsl:apply-templates select="." mode="object.title.markup"/>
              </th>
            </tr>
          </xsl:if>

          <xsl:if test="$row2">
            <tr>
              <td width="10%" align="{$direction.align.start}">
                <xsl:if test="count($prev)>0">
                  <a accesskey="p">
                    <xsl:attribute name="href">
                      <xsl:call-template name="href.target">
                        <xsl:with-param name="object" select="$prev"/>
                      </xsl:call-template>
                    </xsl:attribute>
                    <xsl:attribute name="title">
                      <xsl:apply-templates select="$prev" mode="object.title.markup"/>
                    </xsl:attribute>
                    <xsl:call-template name="navig.content">
                      <xsl:with-param name="direction" select="'prev'"/>
                    </xsl:call-template>
                  </a>
                </xsl:if>
                <xsl:text>&#160;</xsl:text>
              </td>
              <td width="10%" align="{$direction.align.start}">
                <xsl:choose>
                  <xsl:when test="count($up)&gt;0">
                    <a accesskey="u">
                      <xsl:attribute name="href">
                        <xsl:call-template name="href.target">
                          <xsl:with-param name="object" select="$up"/>
                        </xsl:call-template>
                      </xsl:attribute>
                      <xsl:attribute name="title">
                        <xsl:apply-templates select="$up" mode="object.title.markup"/>
                      </xsl:attribute>
                      <xsl:call-template name="navig.content">
                        <xsl:with-param name="direction" select="'up'"/>
                      </xsl:call-template>
                    </a>
                  </xsl:when>
                  <xsl:otherwise>&#160;</xsl:otherwise>
                </xsl:choose>
              </td>
              <th width="60%" align="center">
                <xsl:choose>
                  <xsl:when test="count($up) > 0
                                  and $navig.showtitles != 0">
                    <xsl:apply-templates select="$up" mode="object.title.markup"/>
                  </xsl:when>
                  <xsl:otherwise>&#160;</xsl:otherwise>
                </xsl:choose>
              </th>
              <td width="10%" align="{$direction.align.end}">
                <xsl:choose>
                  <xsl:when test="$home != . or $nav.context = 'toc'">
                    <a accesskey="h">
                      <xsl:attribute name="href">
                        <xsl:call-template name="href.target">
                          <xsl:with-param name="object" select="$home"/>
                        </xsl:call-template>
                      </xsl:attribute>
                    <xsl:attribute name="title">
                      <xsl:apply-templates select="$home" mode="object.title.markup"/>
                    </xsl:attribute>
                      <xsl:call-template name="navig.content">
                        <xsl:with-param name="direction" select="'home'"/>
                      </xsl:call-template>
                    </a>
                    <xsl:if test="$chunk.tocs.and.lots != 0 and $nav.context != 'toc'">
                      <xsl:text>&#160;|&#160;</xsl:text>
                    </xsl:if>
                  </xsl:when>
                  <xsl:otherwise>&#160;</xsl:otherwise>
                </xsl:choose>
              </td>
              <td width="10%" align="{$direction.align.end}">
                <xsl:text>&#160;</xsl:text>
                <xsl:if test="count($next)>0">
                  <a accesskey="n">
                    <xsl:attribute name="href">
                      <xsl:call-template name="href.target">
                        <xsl:with-param name="object" select="$next"/>
                      </xsl:call-template>
                    </xsl:attribute>
                    <xsl:attribute name="title">
                      <xsl:apply-templates select="$next" mode="object.title.markup"/>
                    </xsl:attribute>
                    <xsl:call-template name="navig.content">
                      <xsl:with-param name="direction" select="'next'"/>
                    </xsl:call-template>
                  </a>
                </xsl:if>
              </td>
            </tr>
          </xsl:if>
        </table>
      </xsl:if>
      <xsl:if test="$header.rule != 0">
        <hr/>
      </xsl:if>
    </div>
  </xsl:if>
</xsl:template>
-->

<!-- pgsql-docs -->
<xsl:template match="indexterm" mode="index-div-quicklinks">
  <xsl:param name="scope" select="."/>
  <xsl:param name="role" select="''"/>
  <xsl:param name="type" select="''"/>

  <xsl:variable name="key"
                select="translate(substring(&primary;, 1, 1),
                        &lowercase;,&uppercase;)"/>

  <xsl:if test="key('letter', $key)[&scope;]
                [count(.|key('primary', &primary;)[&scope;][1]) = 1]">
    <xsl:if test="contains(concat(&lowercase;, &uppercase;), $key)">
      |
      <a>
        <xsl:attribute name="href">
          <xsl:value-of select="concat('#indexdiv-', $key)"/>
        </xsl:attribute>
        <xsl:value-of select="translate($key, &lowercase;, &uppercase;)"/>
      </a>
    </xsl:if>
  </xsl:if>
</xsl:template>


<!--
Customization of footer
- don't hide redundant Up link
- add tool tips to links

(overrides html/chunk-common.xsl)
-->
<xsl:template name="footer.navigation">
  <xsl:param name="prev" select="/foo"/>
  <xsl:param name="next" select="/foo"/>
  <xsl:param name="nav.context"/>

  <xsl:variable name="home" select="/*[1]"/>
  <xsl:variable name="up" select="parent::*"/>

  <xsl:variable name="row1" select="count($prev) &gt; 0
                                    or count($up) &gt; 0
                                    or count($next) &gt; 0"/>

  <xsl:variable name="row2" select="($prev and $navig.showtitles != 0)
                                    or (generate-id($home) != generate-id(.)
                                        or $nav.context = 'toc')
                                    or ($chunk.tocs.and.lots != 0
                                        and $nav.context != 'toc')
                                    or ($next and $navig.showtitles != 0)"/>

  <xsl:if test="$suppress.navigation = '0' and $suppress.footer.navigation = '0'">
    <div class="navfooter">
      <xsl:if test="$footer.rule != 0">
        <hr/>
      </xsl:if>

      <xsl:if test="$row1 or $row2">
        <table width="100%" summary="Navigation footer">
          <xsl:if test="$row1">
            <tr>
              <td width="40%" align="{$direction.align.start}">
                <xsl:if test="count($prev)>0">
                  <a accesskey="p">
                    <xsl:attribute name="href">
                      <xsl:call-template name="href.target">
                        <xsl:with-param name="object" select="$prev"/>
                      </xsl:call-template>
                    </xsl:attribute>
                    <xsl:attribute name="title">
                      <xsl:apply-templates select="$prev" mode="object.title.markup"/>
                    </xsl:attribute>
                    <xsl:call-template name="navig.content">
                      <xsl:with-param name="direction" select="'prev'"/>
                    </xsl:call-template>
                  </a>
                </xsl:if>
                <xsl:text>&#160;</xsl:text>
              </td>
              <td width="20%" align="center">
                <xsl:choose>
                  <xsl:when test="count($up)&gt;0">
                    <a accesskey="u">
                      <xsl:attribute name="href">
                        <xsl:call-template name="href.target">
                          <xsl:with-param name="object" select="$up"/>
                        </xsl:call-template>
                      </xsl:attribute>
                      <xsl:attribute name="title">
                        <xsl:apply-templates select="$up" mode="object.title.markup"/>
                      </xsl:attribute>
                      <xsl:call-template name="navig.content">
                        <xsl:with-param name="direction" select="'up'"/>
                      </xsl:call-template>
                    </a>
                  </xsl:when>
                  <xsl:otherwise>&#160;</xsl:otherwise>
                </xsl:choose>
              </td>
              <td width="40%" align="{$direction.align.end}">
                <xsl:text>&#160;</xsl:text>
                <xsl:if test="count($next)>0">
                  <a accesskey="n">
                    <xsl:attribute name="href">
                      <xsl:call-template name="href.target">
                        <xsl:with-param name="object" select="$next"/>
                      </xsl:call-template>
                    </xsl:attribute>
                    <xsl:attribute name="title">
                      <xsl:apply-templates select="$next" mode="object.title.markup"/>
                    </xsl:attribute>
                    <xsl:call-template name="navig.content">
                      <xsl:with-param name="direction" select="'next'"/>
                    </xsl:call-template>
                  </a>
                </xsl:if>
              </td>
            </tr>
          </xsl:if>

          <xsl:if test="$row2">
            <tr>
              <td width="40%" align="{$direction.align.start}" valign="top">
                <xsl:if test="$navig.showtitles != 0">
                  <xsl:apply-templates select="$prev" mode="object.title.markup"/>
                </xsl:if>
                <xsl:text>&#160;</xsl:text>
              </td>
              <td width="20%" align="center">
                <xsl:choose>
                  <xsl:when test="$home != . or $nav.context = 'toc'">
                    <a accesskey="h">
                      <xsl:attribute name="href">
                        <xsl:call-template name="href.target">
                          <xsl:with-param name="object" select="$home"/>
                        </xsl:call-template>
                      </xsl:attribute>
                      <xsl:attribute name="title">
                        <xsl:apply-templates select="$home" mode="object.title.markup"/>
                      </xsl:attribute>
                      <xsl:call-template name="navig.content">
                        <xsl:with-param name="direction" select="'home'"/>
                      </xsl:call-template>
                    </a>
                    <xsl:if test="$chunk.tocs.and.lots != 0 and $nav.context != 'toc'">
                      <xsl:text>&#160;|&#160;</xsl:text>
                    </xsl:if>
                  </xsl:when>
                  <xsl:otherwise>&#160;</xsl:otherwise>
                </xsl:choose>

                <xsl:if test="$chunk.tocs.and.lots != 0 and $nav.context != 'toc'">
                  <a accesskey="t">
                    <xsl:attribute name="href">
                      <xsl:value-of select="$chunked.filename.prefix"/>
                      <xsl:apply-templates select="/*[1]"
                                           mode="recursive-chunk-filename">
                        <xsl:with-param name="recursive" select="true()"/>
                      </xsl:apply-templates>
                      <xsl:text>-toc</xsl:text>
                      <xsl:value-of select="$html.ext"/>
                    </xsl:attribute>
                    <xsl:call-template name="gentext">
                      <xsl:with-param name="key" select="'nav-toc'"/>
                    </xsl:call-template>
                  </a>
                </xsl:if>
              </td>
              <td width="40%" align="{$direction.align.end}" valign="top">
                <xsl:text>&#160;</xsl:text>
                <xsl:if test="$navig.showtitles != 0">
                  <xsl:apply-templates select="$next" mode="object.title.markup"/>
                </xsl:if>
              </td>
            </tr>
          </xsl:if>
        </table>
      </xsl:if>
    </div>
  </xsl:if>
</xsl:template>

</xsl:stylesheet><|MERGE_RESOLUTION|>--- conflicted
+++ resolved
@@ -23,15 +23,11 @@
 <xsl:param name="admon.style"></xsl:param>  <!-- handled by CSS stylesheet -->
 
 
-<<<<<<< HEAD
 <!-- copy images to the output directory, so the output is self contained -->
 <xsl:template match="imageobject">
   <xsl:call-template name="write-image"/>
   <xsl:apply-templates select="imagedata"/>
 </xsl:template>
-=======
-<xsl:include href="stylesheet-custom.xsl" />
->>>>>>> 94ef7168
 
 <!-- strip directory name from image filerefs -->
 <xsl:template match="imagedata/@fileref">

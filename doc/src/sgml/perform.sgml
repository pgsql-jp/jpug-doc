<!-- doc/src/sgml/perform.sgml -->

 <chapter id="performance-tips">
<!--
  <title>Performance Tips</title>
-->
  <title>性能に関するヒント</title>

  <indexterm zone="performance-tips">
   <primary>performance</primary>
  </indexterm>
  <indexterm zone="performance-tips">
   <primary>性能</primary>
  </indexterm>

  <para>
<!--
   Query performance can be affected by many things. Some of these can
   be controlled by the user, while others are fundamental to the underlying
   design of the system.  This chapter provides some hints about understanding
   and tuning <productname>PostgreSQL</productname> performance.
-->
問い合わせの性能は多くの要因に影響されます。
ユーザが制御できるものもありますが、背後にあるシステム設計に起因する根本的な要因もあります。
本章では<productname>PostgreSQL</productname>の性能を理解し、チューニングするためのヒントを提供します。
  </para>

 <sect1 id="using-explain">
<!--
  <title>Using <command>EXPLAIN</command></title>
-->
  <title><command>EXPLAIN</command>の利用</title>

   <indexterm zone="using-explain">
    <primary>EXPLAIN</primary>
   </indexterm>

   <indexterm zone="using-explain">
    <primary>query plan</primary>
   </indexterm>
   <indexterm zone="using-explain">
    <primary>問い合わせ計画</primary>
   </indexterm>

   <para>
<!--
    <productname>PostgreSQL</productname> devises a <firstterm>query
    plan</firstterm> for each query it receives.  Choosing the right
    plan to match the query structure and the properties of the data
    is absolutely critical for good performance, so the system includes
    a complex <firstterm>planner</firstterm> that tries to choose good plans.
    You can use the <link linkend="sql-explain"><command>EXPLAIN</command></link> command
    to see what query plan the planner creates for any query.
    Plan-reading is an art that requires some experience to master,
    but this section attempts to cover the basics.
-->
<productname>PostgreSQL</productname>は受理した問い合わせから<firstterm>問い合わせ計画</firstterm>を作り出します。
問い合わせの構造と含まれるデータの性質に適した正しい問い合わせ計画を選択することが、良い性能を得るために非常に重要になります。
ですので、システムには優れた計画の選択を試みる複雑な<firstterm>プランナ</firstterm>が存在します。
<link linkend="sql-explain"><command>EXPLAIN</command></link>コマンドを使えば、任意の問い合わせに対してプランナがどのような問い合わせ計画を作ったのかわかります。
問い合わせ計画を読みこなすには、ある程度の経験が必要です。
本節ではその基本を提供しようと考えます。
   </para>

   <para>
<!--
    Examples in this section are drawn from the regression test database
    after doing a <command>VACUUM ANALYZE</command>, using v18 development sources.
    You should be able to get similar results if you try the examples
    yourself, but your estimated costs and row counts might vary slightly
    because <command>ANALYZE</command>'s statistics are random samples rather
    than exact, and because costs are inherently somewhat platform-dependent.
-->
本節の例は、v17の開発版ソースを用いて<command>VACUUM ANALYZE</command>を実行した後でリグレッションテストデータベースから取り出したものです。
実際にこの例を試すと、似たような結果になるはずですが、おそらく推定コストや行数は多少異なることになるでしょう。
<command>ANALYZE</command>による統計情報は厳密なものではなくランダムなサンプリングを行った結果であり、また、コストは本質的にプラットフォームに何かしら依存するためです。
   </para>

   <para>
<!--
    The examples use <command>EXPLAIN</command>'s default <quote>text</quote> output
    format, which is compact and convenient for humans to read.
    If you want to feed <command>EXPLAIN</command>'s output to a program for further
    analysis, you should use one of its machine-readable output formats
    (XML, JSON, or YAML) instead.
-->
例では、簡潔で人が読みやすい<command>EXPLAIN</command>のデフォルトの<quote>text</quote>出力書式を使用します。
今後の解析で<command>EXPLAIN</command>の出力をプログラムに渡すことを考えているのであれば、代わりに機械読み取りが容易な出力書式（XML、JSON、YAML）のいずれかを使用する必要があります。
   </para>

  <sect2 id="using-explain-basics">
<!--
   <title><command>EXPLAIN</command> Basics</title>
-->
   <title><command>EXPLAIN</command>の基本</title>

   <para>
<!--
    The structure of a query plan is a tree of <firstterm>plan nodes</firstterm>.
    Nodes at the bottom level of the tree are scan nodes: they return raw rows
    from a table.  There are different types of scan nodes for different
    table access methods: sequential scans, index scans, and bitmap index
    scans.  There are also non-table row sources, such as <literal>VALUES</literal>
    clauses and set-returning functions in <literal>FROM</literal>, which have their
    own scan node types.
    If the query requires joining, aggregation, sorting, or other
    operations on the raw rows, then there will be additional nodes
    above the scan nodes to perform these operations.  Again,
    there is usually more than one possible way to do these operations,
    so different node types can appear here too.  The output
    of <command>EXPLAIN</command> has one line for each node in the plan
    tree, showing the basic node type plus the cost estimates that the planner
    made for the execution of that plan node.  Additional lines might appear,
    indented from the node's summary line,
    to show additional properties of the node.
    The very first line (the summary line for the topmost
    node) has the estimated total execution cost for the plan; it is this
    number that the planner seeks to minimize.
-->
問い合わせ計画は<firstterm>計画ノード</firstterm>のツリー構造です。
ツリー構造の最下層ノードはスキャンノードで、テーブルから行そのものを返します。
シーケンシャルスキャン、インデックススキャン、ビットマップインデックススキャンといったテーブルアクセスメソッドの違いに応じ、スキャンノードの種類に違いがあります。
また、<literal>VALUES</literal>句や<literal>FROM</literal>内の集合を返す関数など独自のスキャンノード種類を持つ、テーブル行を元にしないものがあります。
問い合わせが結合、集約、ソートなど、行そのものに対する操作を必要としている場合、スキャンノードの上位に更に、これらの操作を行うためのノードが追加されます。
これらの操作の実現方法にも通常複数の方法がありますので、異なった種類のノードがここに出現することもあり得ます。
<command>EXPLAIN</command>には計画ツリー内の各ノードにつき1行の出力があり、基本ノード種類とプランナが生成したその計画ノードの実行に要するコスト推定値を示します。
さらに、ノードの追加属性を表示するためにノードの要約行からインデント付けされた行が出力される可能性があります。
最初の1行目（最上位ノード）には、計画全体の実行コスト推定値が含まれます。
プランナはこの値が最小になるように動作します。
   </para>

   <para>
<!--
    Here is a trivial example, just to show what the output looks like:
-->
どのような出力となるのかを示すためだけに、ここで簡単な例を示します。

<screen>
EXPLAIN SELECT * FROM tenk1;

                         QUERY PLAN
-------------------------------------------------------------
 Seq Scan on tenk1  (cost=0.00..445.00 rows=10000 width=244)
</screen>
   </para>

   <para>
<!--
    Since this query has no <literal>WHERE</literal> clause, it must scan all the
    rows of the table, so the planner has chosen to use a simple sequential
    scan plan.  The numbers that are quoted in parentheses are (left
    to right):
-->
この問い合わせには<literal>WHERE</literal>句がありませんので、テーブル行をすべてスキャンしなければなりません。
このためプランナは単純なシーケンシャルスキャン計画を使用することを選びました。
（左から右に）括弧で囲まれた数値には以下のものがあります。

    <itemizedlist>
     <listitem>
      <para>
<!--
       Estimated start-up cost.  This is the time expended before the output
       phase can begin, e.g., time to do the sorting in a sort node.
-->
初期処理の推定コスト。
出力段階が開始できるようになる前に消費される時間、例えば、SORTノードで実行されるソート処理の時間です。
      </para>
     </listitem>

     <listitem>
      <para>
<!--
       Estimated total cost.  This is stated on the assumption that the plan
       node is run to completion, i.e., all available rows are retrieved.
       In practice a node's parent node might stop short of reading all
       available rows (see the <literal>LIMIT</literal> example below).
-->
全体推定コスト。
これは計画ノードが実行完了である、つまりすべての利用可能な行を受け取ることを前提として示されます。
実際には、ノードの親ノードはすべての利用可能な行を読む前に停止する可能性があります（以下の<literal>LIMIT</literal>の例を参照）。
      </para>
     </listitem>

     <listitem>
      <para>
<!--
       Estimated number of rows output by this plan node.  Again, the node
       is assumed to be run to completion.
-->
この計画ノードが出力する行の推定数。ここでも、ノードが実行を完了することを前提としています。
      </para>
     </listitem>

     <listitem>
      <para>
<!--
       Estimated average width of rows output by this plan node (in bytes).
-->
この計画ノードが出力する行の（バイト単位での）推定平均幅。
      </para>
     </listitem>
    </itemizedlist>
   </para>

   <para>
<!--
    The costs are measured in arbitrary units determined by the planner's
    cost parameters (see <xref linkend="runtime-config-query-constants"/>).
    Traditional practice is to measure the costs in units of disk page
    fetches; that is, <xref linkend="guc-seq-page-cost"/> is conventionally
    set to <literal>1.0</literal> and the other cost parameters are set relative
    to that.  The examples in this section are run with the default cost
    parameters.
-->
コストはプランナのコストパラメータ（<xref linkend="runtime-config-query-constants"/>参照）によって決まる任意の単位で測定されます。
取り出すディスクページ単位でコストを測定することが、伝統的な方式です。
つまり、<xref linkend="guc-seq-page-cost"/>を慣習的に<literal>1.0</literal>に設定し、他のコストパラメータを相対的に設定します。
本節の例では、デフォルトのコストパラメータで実行しています。
   </para>

   <para>
<!--
    It's important to understand that the cost of an upper-level node includes
    the cost of all its child nodes.  It's also important to realize that
    the cost only reflects things that the planner cares about.
    In particular, the cost does not consider the time spent to convert
    output values to text form or to transmit them to the client, which
    could be important factors in the real elapsed time; but the planner
    ignores those costs because it cannot change them by altering the
    plan.  (Every correct plan will output the same row set, we trust.)
-->
上位ノードのコストには、すべての子ノードのコストもその中に含まれていることを理解することは重要です。
このコストはプランナが関与するコストのみ反映する点もまた重要です。
とりわけ、出力値をテキスト形式に変換したり、クライアントに送信したりするために要する時間はこのコストでは考慮されません。
これらは実際の経過時間の重要な要素となる可能性がありますが、計画を変更しても変えることができないため、プランナはこれらのコストを無視します。
（全ての正しい計画は同じ行セットを出力するものと期待されます。）
   </para>

   <para>
<!--
    The <literal>rows</literal> value is a little tricky because it is
    not the number of rows processed or scanned by the
    plan node, but rather the number emitted by the node.  This is often
    less than the number scanned, as a result of filtering by any
    <literal>WHERE</literal>-clause conditions that are being applied at the node.
    Ideally the top-level rows estimate will approximate the number of rows
    actually returned, updated, or deleted by the query.
-->
<literal>rows</literal>の値は、計画ノードによって処理あるいはスキャンされた行数を表しておらず、ノードによって発行された行数を表すので、多少扱いにくくなっています。
該当ノードに適用されるすべての<literal>WHERE</literal>句条件によるフィルタ処理の結果、スキャンされる行より少ない行数になることがよくあります。
理想的には、最上位の行数の推定値は、実際に問い合わせによって返され、更新され、あるいは削除された概算の行数となります。
   </para>

   <para>
<!--
    Returning to our example:
-->
例に戻ります。

<screen>
EXPLAIN SELECT * FROM tenk1;

                         QUERY PLAN
-------------------------------------------------------------
 Seq Scan on tenk1  (cost=0.00..445.00 rows=10000 width=244)
</screen>
   </para>

   <para>
<!--
    These numbers are derived very straightforwardly.  If you do:
-->
これらの数値はとても素直に導かれます。以下を実行すると、

<programlisting>
SELECT relpages, reltuples FROM pg_class WHERE relname = 'tenk1';
</programlisting>

<!--
    you will find that <classname>tenk1</classname> has 345 disk
    pages and 10000 rows.  The estimated cost is computed as (disk pages read *
    <xref linkend="guc-seq-page-cost"/>) + (rows scanned *
    <xref linkend="guc-cpu-tuple-cost"/>).  By default,
    <varname>seq_page_cost</varname> is 1.0 and <varname>cpu_tuple_cost</varname> is 0.01,
    so the estimated cost is (345 * 1.0) + (10000 * 0.01) = 445.
-->
<classname>tenk1</classname>には345のディスクページと10000の行があることがわかります。
推定コストは（ディスクページ読み取り * <xref linkend="guc-seq-page-cost"/>）+（スキャンした行 * <xref linkend="guc-cpu-tuple-cost"/>）と計算されます。
デフォルトでは、<varname>seq_page_cost</varname>は1.0、<varname>cpu_tuple_cost</varname>は0.01です。
ですから、推定コストは(345 * 1.0) + (10000 * 0.01) = 445となります。
   </para>

   <para>
<!--
    Now let's modify the query to add a <literal>WHERE</literal> condition:
-->
では、<literal>WHERE</literal>条件を加えて、問い合わせを変更してみます。

<screen>
EXPLAIN SELECT * FROM tenk1 WHERE unique1 &lt; 7000;

                         QUERY PLAN
------------------------------------------------------------
 Seq Scan on tenk1  (cost=0.00..470.00 rows=7000 width=244)
   Filter: (unique1 &lt; 7000)
</screen>

<!--
    Notice that the <command>EXPLAIN</command> output shows the <literal>WHERE</literal>
    clause being applied as a <quote>filter</quote> condition attached to the Seq
    Scan plan node.  This means that
    the plan node checks the condition for each row it scans, and outputs
    only the ones that pass the condition.
    The estimate of output rows has been reduced because of the
    <literal>WHERE</literal> clause.
    However, the scan will still have to visit all 10000 rows, so the cost
    hasn't decreased; in fact it has gone up a bit (by 10000 * <xref
    linkend="guc-cpu-operator-cost"/>, to be exact) to reflect the extra CPU
    time spent checking the <literal>WHERE</literal> condition.
-->
<command>EXPLAIN</command>の出力が、Seq Scan計画ノードに付随する<quote>フィルタ</quote>条件として適用される<literal>WHERE</literal>句を表示していることに注意してください。
これは、この計画ノードがスキャンした各行に対してその条件を検査することを意味し、その条件を通過したもののみが出力されます。
<literal>WHERE</literal>句があるため、推定出力行数が小さくなっています。
しかし、依然として10000行すべてをスキャンする必要があるため、コストは小さくなっていません。
実際には、<literal>WHERE</literal>条件を検査するためにCPU時間が余計にかかることを反映して、ほんの少し（正確には10000 * <xref linkend="guc-cpu-operator-cost"/>）ですがコストが上昇しています。
   </para>

   <para>
<!--
    The actual number of rows this query would select is 7000, but the <literal>rows</literal>
    estimate is only approximate.  If you try to duplicate this experiment,
    you may well get a slightly different estimate; moreover, it can
    change after each <command>ANALYZE</command> command, because the
    statistics produced by <command>ANALYZE</command> are taken from a
    randomized sample of the table.
-->
この問い合わせが選択する実際の行数は7000です。
しかし、<literal>rows</literal>の推定行数は概算値に過ぎません。
この実験を2回実行した場合、多少異なる推定値を得るかもしれません。
もっと言うと、これは<command>ANALYZE</command>コマンドを行う度に変化することがあり得ます。
なぜなら、<command>ANALYZE</command>で生成される統計情報は、テーブルのランダムな標本から取り出されるからです。
   </para>

   <para>
<!--
    Now, let's make the condition more restrictive:
-->
では、条件をより強く制限してみます。

<screen>
EXPLAIN SELECT * FROM tenk1 WHERE unique1 &lt; 100;

                                  QUERY PLAN
-------------------------------------------------------------------&zwsp;-----------
 Bitmap Heap Scan on tenk1  (cost=5.06..224.98 rows=100 width=244)
   Recheck Cond: (unique1 &lt; 100)
   -&gt;  Bitmap Index Scan on tenk1_unique1  (cost=0.00..5.04 rows=100 width=0)
         Index Cond: (unique1 &lt; 100)
</screen>

<!--
    Here the planner has decided to use a two-step plan: the child plan
    node visits an index to find the locations of rows matching the index
    condition, and then the upper plan node actually fetches those rows
    from the table itself.  Fetching rows separately is much more
    expensive than reading them sequentially, but because not all the pages
    of the table have to be visited, this is still cheaper than a sequential
    scan.  (The reason for using two plan levels is that the upper plan
    node sorts the row locations identified by the index into physical order
    before reading them, to minimize the cost of separate fetches.
    The <quote>bitmap</quote> mentioned in the node names is the mechanism that
    does the sorting.)
-->
ここでは、プランナは2段階の計画を使用することを決定しました。
子の計画ノードは、インデックスを使用して、インデックス条件(index condition)に合う行の場所を検索します。
そして、上位計画ノードが実際にテーブル自体からこれらの行を取り出します。
行を別々に取り出すことは、シーケンシャルな読み取りに比べ非常に高価です。
しかし、テーブルのすべてのページを読み取る必要はありませんので、シーケンシャルスキャンより安価になります。
（2段階の計画を使用する理由は、別々に行を取り出すコストを最小にするために、上位の計画ノードがインデックスにより識別された行の位置を読み取る前に物理的な順序でソートすることです。
ノードで記載されている<quote>bitmap</quote>は、ソートを行う機構の名前です。）
   </para>

   <para>
<!--
    Now let's add another condition to the <literal>WHERE</literal> clause:
-->
ここで<literal>WHERE</literal>句に別の条件を付与してみましょう。

<screen>
EXPLAIN SELECT * FROM tenk1 WHERE unique1 &lt; 100 AND stringu1 = 'xxx';

                                  QUERY PLAN
-------------------------------------------------------------------&zwsp;-----------
 Bitmap Heap Scan on tenk1  (cost=5.04..225.20 rows=1 width=244)
   Recheck Cond: (unique1 &lt; 100)
   Filter: (stringu1 = 'xxx'::name)
   -&gt;  Bitmap Index Scan on tenk1_unique1  (cost=0.00..5.04 rows=100 width=0)
         Index Cond: (unique1 &lt; 100)
</screen>

<!--
    The added condition <literal>stringu1 = 'xxx'</literal> reduces the
    output row count estimate, but not the cost because we still have to visit
    the same set of rows.  That's because the <literal>stringu1</literal> clause
    cannot be applied as an index condition, since this index is only on
    the <literal>unique1</literal> column.  Instead it is applied as a filter on
    the rows retrieved using the index.  Thus the cost has actually gone up
    slightly to reflect this extra checking.
-->
追加された<literal>stringu1 = 'xxx'</literal>条件は出力行数推定値を減らしますが、同じ行集合にアクセスしなければなりませんので、コストは減りません。
これは、このインデックスが<literal>unique1</literal>列に対してのみ存在していて、<literal>stringu1</literal>の句をインデックス条件として適用できないためです。
代わりに、インデックスによって取り出される行に対するフィルタとして適用されます。
これにより、追加の検査分を反映するため、コストは実際には少し上がります。
   </para>

   <para>
<!--
    In some cases the planner will prefer a <quote>simple</quote> index scan plan:
-->
場合によってはプランナは<quote>単純な</quote>インデックススキャン計画を選択します。

<screen>
EXPLAIN SELECT * FROM tenk1 WHERE unique1 = 42;

                                 QUERY PLAN
-------------------------------------------------------------------&zwsp;----------
 Index Scan using tenk1_unique1 on tenk1  (cost=0.29..8.30 rows=1 width=244)
   Index Cond: (unique1 = 42)
</screen>

<!--
    In this type of plan the table rows are fetched in index order, which
    makes them even more expensive to read, but there are so few that the
    extra cost of sorting the row locations is not worth it.  You'll most
    often see this plan type for queries that fetch just a single row.  It's
    also often used for queries that have an <literal>ORDER BY</literal> condition
    that matches the index order, because then no extra sorting step is needed
    to satisfy the <literal>ORDER BY</literal>.  In this example, adding
    <literal>ORDER BY unique1</literal> would use the same plan because the
    index already implicitly provides the requested ordering.
-->
この種の計画では、テーブル行はインデックス順で取り出されます。
このため読み取りがより高価になりますが、この場合取り出す行数が少ないため、改めて行位置をソートし直すための追加コストは割に合いません。
単一の行のみを取り出す問い合わせでは、この計画種類がよく現れます。
また、<literal>ORDER BY</literal>を満たすために必要となる余分な必要なソート処理がないため、インデックスの順序に一致する<literal>ORDER BY</literal>条件を持つ問い合わせでよく使用されます。
この例では、<literal>ORDER BY unique1</literal>を追加すると、要求された順序がインデックスによってすでに暗黙的に提供されているため、同じ計画が使用されます。
   </para>

   <para>
<!--
     The planner may implement an <literal>ORDER BY</literal> clause in several
     ways.  The above example shows that such an ordering clause may be
     implemented implicitly.  The planner may also add an explicit
     <literal>Sort</literal> step:
-->
プランナは<literal>ORDER BY</literal>句をいくつかの方法で実装できます。
上の例ではこのような<literal>ORDER BY</literal>句を暗黙的に実装できることを示しています。
プランナは明示的な<literal>Sort</literal>ステップを追加もします。

<screen>
EXPLAIN SELECT * FROM tenk1 ORDER BY unique1;

                            QUERY PLAN
-------------------------------------------------------------------
 Sort  (cost=1109.39..1134.39 rows=10000 width=244)
   Sort Key: unique1
   ->  Seq Scan on tenk1  (cost=0.00..445.00 rows=10000 width=244)
</screen>

<!--
    If a part of the plan guarantees an ordering on a prefix of the
    required sort keys, then the planner may instead decide to use an
    <literal>Incremental Sort</literal> step:
-->
ソートキーで必要な接頭辞の順序がプランの一部で保証されている場合、<literal>インクリメンタルソート(Incremental Sort)</literal>ステップを使用することを決定できます。

<screen>
EXPLAIN SELECT * FROM tenk1 ORDER BY hundred, ten LIMIT 100;

                                              QUERY PLAN
-------------------------------------------------------------------&zwsp;-----------------------------
 Limit  (cost=19.35..39.49 rows=100 width=244)
   -&gt;  Incremental Sort  (cost=19.35..2033.39 rows=10000 width=244)
         Sort Key: hundred, ten
         Presorted Key: hundred
         -&gt;  Index Scan using tenk1_hundred on tenk1  (cost=0.29..1574.20 rows=10000 width=244)
</screen>

<!--
    Compared to regular sorts, sorting incrementally allows returning tuples
    before the entire result set has been sorted, which particularly enables
    optimizations with <literal>LIMIT</literal> queries.  It may also reduce
    memory usage and the likelihood of spilling sorts to disk, but it comes at
    the cost of the increased overhead of splitting the result set into multiple
    sorting batches.
-->
通常のソートと比較して、インクリメンタルソートは、結果セット全体がソートされる前にタプルを戻すことができます。
これにより、特に<literal>LIMIT</literal>がある問い合わせで最適化が可能になります。
また、メモリ使用量が削減され、ソートがディスクにオーバーフローする可能性が減少しますが、結果セットを複数のソートバッチに分割するオーバーヘッドが増加という代償を払うことになります。
   </para>

   <para>
<!--
    If there are separate indexes on several of the columns referenced
    in <literal>WHERE</literal>, the planner might choose to use an AND or OR
    combination of the indexes:
-->
<literal>WHERE</literal>句で参照される複数の列に対して別々のインデックスが存在する場合、プランナはインデックスをANDやORで組み合わせて使用することを選択する可能性があります。

<screen>
EXPLAIN SELECT * FROM tenk1 WHERE unique1 &lt; 100 AND unique2 &gt; 9000;

                                     QUERY PLAN
-------------------------------------------------------------------&zwsp;------------------
 Bitmap Heap Scan on tenk1  (cost=25.07..60.11 rows=10 width=244)
   Recheck Cond: ((unique1 &lt; 100) AND (unique2 &gt; 9000))
   -&gt;  BitmapAnd  (cost=25.07..25.07 rows=10 width=0)
         -&gt;  Bitmap Index Scan on tenk1_unique1  (cost=0.00..5.04 rows=100 width=0)
               Index Cond: (unique1 &lt; 100)
         -&gt;  Bitmap Index Scan on tenk1_unique2  (cost=0.00..19.78 rows=999 width=0)
               Index Cond: (unique2 &gt; 9000)
</screen>

<!--
    But this requires visiting both indexes, so it's not necessarily a win
    compared to using just one index and treating the other condition as
    a filter.  If you vary the ranges involved you'll see the plan change
    accordingly.
-->
しかし、これは両方のインデックスを参照する必要があります。
そのため、インデックスを1つ使用し、他の条件についてはフィルタとして扱う方法と比べて常に勝るとは限りません。
含まれる範囲を変更すると、それに伴い計画も変わることが分かるでしょう。
   </para>

   <para>
<!--
    Here is an example showing the effects of <literal>LIMIT</literal>:
-->
以下に<literal>LIMIT</literal>の影響を示す例を示します。

<screen>
EXPLAIN SELECT * FROM tenk1 WHERE unique1 &lt; 100 AND unique2 &gt; 9000 LIMIT 2;

                                     QUERY PLAN
-------------------------------------------------------------------&zwsp;------------------
 Limit  (cost=0.29..14.28 rows=2 width=244)
   -&gt;  Index Scan using tenk1_unique2 on tenk1  (cost=0.29..70.27 rows=10 width=244)
         Index Cond: (unique2 &gt; 9000)
         Filter: (unique1 &lt; 100)
</screen>
   </para>

   <para>
<!--
    This is the same query as above, but we added a <literal>LIMIT</literal> so that
    not all the rows need be retrieved, and the planner changed its mind about
    what to do.  Notice that the total cost and row count of the Index Scan
    node are shown as if it were run to completion.  However, the Limit node
    is expected to stop after retrieving only a fifth of those rows, so its
    total cost is only a fifth as much, and that's the actual estimated cost
    of the query.  This plan is preferred over adding a Limit node to the
    previous plan because the Limit could not avoid paying the startup cost
    of the bitmap scan, so the total cost would be something over 25 units
    with that approach.
-->
これは上と同じ問い合わせですが、すべての行を取り出す必要がないため<literal>LIMIT</literal>を付けています。
プランナはどうすべきかについて考えを変えました。
インデックススキャンノードの総コストと総行数があたかも実行完了したかのように表示されていることに注意してください。
しかしLimitノードが、これらの行の1/5だけを取り出した後で停止することが想定されています。
そのため総コストは1/5程度のみとなり、これが問い合わせの実際の推定コストとなります。
この計画は、以前の計画にLimitノードを追加することより好まれます。
以前の計画へのLimit追加でのLimitはビットマップスキャンの起動コストを払うことを避けることができないため、総コストは25単位を超えてしまうからです。
   </para>

   <para>
<!--
    Let's try joining two tables, using the columns we have been discussing:
-->
今まで説明に使ってきた列を使って2つのテーブルを結合してみましょう。

<screen>
EXPLAIN SELECT *
FROM tenk1 t1, tenk2 t2
WHERE t1.unique1 &lt; 10 AND t1.unique2 = t2.unique2;

                                      QUERY PLAN
-------------------------------------------------------------------&zwsp;-------------------
 Nested Loop  (cost=4.65..118.50 rows=10 width=488)
   -&gt;  Bitmap Heap Scan on tenk1 t1  (cost=4.36..39.38 rows=10 width=244)
         Recheck Cond: (unique1 &lt; 10)
         -&gt;  Bitmap Index Scan on tenk1_unique1  (cost=0.00..4.36 rows=10 width=0)
               Index Cond: (unique1 &lt; 10)
   -&gt;  Index Scan using tenk2_unique2 on tenk2 t2  (cost=0.29..7.90 rows=1 width=244)
         Index Cond: (unique2 = t1.unique2)
</screen>
   </para>

   <para>
<!--
    In this plan, we have a nested-loop join node with two table scans as
    inputs, or children.  The indentation of the node summary lines reflects
    the plan tree structure.  The join's first, or <quote>outer</quote>, child
    is a bitmap scan similar to those we saw before.  Its cost and row count
    are the same as we'd get from <literal>SELECT ... WHERE unique1 &lt; 10</literal>
    because we are
    applying the <literal>WHERE</literal> clause <literal>unique1 &lt; 10</literal>
    at that node.
    The <literal>t1.unique2 = t2.unique2</literal> clause is not relevant yet,
    so it doesn't affect the row count of the outer scan.  The nested-loop
    join node will run its second,
    or <quote>inner</quote> child once for each row obtained from the outer child.
    Column values from the current outer row can be plugged into the inner
    scan; here, the <literal>t1.unique2</literal> value from the outer row is available,
    so we get a plan and costs similar to what we saw above for a simple
    <literal>SELECT ... WHERE t2.unique2 = <replaceable>constant</replaceable></literal> case.
    (The estimated cost is actually a bit lower than what was seen above,
    as a result of caching that's expected to occur during the repeated
    index scans on <literal>t2</literal>.)  The
    costs of the loop node are then set on the basis of the cost of the outer
    scan, plus one repetition of the inner scan for each outer row (10 * 7.90,
    here), plus a little CPU time for join processing.
-->
この計画では、入力または子として２つのテーブルスキャンを持つネステッドループ結合ノードがあります。
計画のツリー構造を反映して、ノード要約行はインデント付けされます。
結合の先頭、<quote>外部</quote>、子は以前に説明したものと似たビットマップスキャンです。
そのコストと行数は、該当ノードに<literal>unique1 &lt; 10</literal> <literal>WHERE</literal>句が適用されるため、<literal>SELECT ... WHERE unique1 &lt; 10</literal>で得られたものと同じです。
この段階では<literal>t1.unique2 = t2.unique2</literal>句は関係しておらず、外部スキャンにおける出力行数に影響していません。
ネステッドループ結合ノードは、外部の子から得られた行毎に、その２番目または<quote>内部の</quote>子を一回実行します。
現在の外部の行からの列の値は内部スキャンに組み込まれます。
ここで、外部行からの<literal>t1.unique2</literal>の値が利用できますので、上述の単純な<literal>SELECT ... WHERE t2.unique2 = <replaceable>constant</replaceable></literal>の場合に示したものと似た計画とコストが得られます。
（実際、推定コストは、<literal>t2</literal>に対するインデックススキャンが繰り返される間に発生することが想定されるキャッシュの結果、上で示した値よりわずかに低くなります。）
ループノードのコストは、外部スキャンのコストと、各々の外部の行に対して内部スキャンが繰り返されることによるコスト（ここでは10 * 7.90）を加え、さらに結合処理を行うための少々のCPU時間を加えたものになります。
   </para>

   <para>
<!--
    In this example the join's output row count is the same as the product
    of the two scans' row counts, but that's not true in all cases because
    there can be additional <literal>WHERE</literal> clauses that mention both tables
    and so can only be applied at the join point, not to either input scan.
    Here's an example:
-->
この例では、結合の出力行数は2つのスキャンの出力行数の積に等しくなっていますが、いつもそうなるわけではありません。
2つのテーブルに関係する<literal>WHERE</literal>句は、入力スキャン時ではなく、結合を行う際に適用されるからです。
以下が例です。

<screen>
EXPLAIN SELECT *
FROM tenk1 t1, tenk2 t2
WHERE t1.unique1 &lt; 10 AND t2.unique2 &lt; 10 AND t1.hundred &lt; t2.hundred;

                                         QUERY PLAN
-------------------------------------------------------------------&zwsp;--------------------------
 Nested Loop  (cost=4.65..49.36 rows=33 width=488)
   Join Filter: (t1.hundred &lt; t2.hundred)
   -&gt;  Bitmap Heap Scan on tenk1 t1  (cost=4.36..39.38 rows=10 width=244)
         Recheck Cond: (unique1 &lt; 10)
         -&gt;  Bitmap Index Scan on tenk1_unique1  (cost=0.00..4.36 rows=10 width=0)
               Index Cond: (unique1 &lt; 10)
   -&gt;  Materialize  (cost=0.29..8.51 rows=10 width=244)
         -&gt;  Index Scan using tenk2_unique2 on tenk2 t2  (cost=0.29..8.46 rows=10 width=244)
               Index Cond: (unique2 &lt; 10)
</screen>

<!--
    The condition <literal>t1.hundred &lt; t2.hundred</literal> can't be
    tested in the <literal>tenk2_unique2</literal> index, so it's applied at the
    join node.  This reduces the estimated output row count of the join node,
    but does not change either input scan.
-->
条件<literal>t1.hundred &lt; t2.hundred</literal>は<literal>tenk2_unique2</literal>インデックスの中では試験されません。
このため結合ノードで適用されます。
これは結合ノードの推定出力行数を減らしはしますが、入力スキャンには影響しません。
   </para>

   <para>
<!--
    Notice that here the planner has chosen to <quote>materialize</quote> the inner
    relation of the join, by putting a Materialize plan node atop it.  This
    means that the <literal>t2</literal> index scan will be done just once, even
    though the nested-loop join node needs to read that data ten times, once
    for each row from the outer relation.  The Materialize node saves the data
    in memory as it's read, and then returns the data from memory on each
    subsequent pass.
-->
ここではプランナが、具体化計画ノードをその上に挿入することで、結合の内部リレーションの<quote>具体化</quote>を選択していることに注意してください。
これは、たとえネステッドループ結合ノードが外部リレーションから各行につき一度、そのデータを10回読む必要があったとしても、<literal>t2</literal>インデックススキャンが一度だけ行なわれることを意味します。
具体化ノードはそのデータを読んだときにメモリに保存し、その後の読み出しではそのデータをメモリから返します。
   </para>

   <para>
<!--
    When dealing with outer joins, you might see join plan nodes with both
    <quote>Join Filter</quote> and plain <quote>Filter</quote> conditions attached.
    Join Filter conditions come from the outer join's <literal>ON</literal> clause,
    so a row that fails the Join Filter condition could still get emitted as
    a null-extended row.  But a plain Filter condition is applied after the
    outer-join rules and so acts to remove rows unconditionally.  In an inner
    join there is no semantic difference between these types of filters.
-->
外部結合を扱う時、<quote>結合フィルタ</quote>および通常の<quote>フィルタ</quote>の両方が付随する結合計画ノードが現れる可能性があります。
結合フィルタ条件は外部結合の<literal>ON</literal>句を元にしますので、結合フィルタ条件に合わない行がNULLで展開された行として発行され続けます。
しかし通常のフィルタ条件が外部結合規則の後に適用され、条件に合わない行は削除されます。
内部結合では、これらのフィルタ種類の間に意味的な違いはありません。
   </para>

   <para>
<!--
    If we change the query's selectivity a bit, we might get a very different
    join plan:
-->
問い合わせの選択性を少し変更すると、非常に異なる結合計画が得られるかもしれません。

<screen>
EXPLAIN SELECT *
FROM tenk1 t1, tenk2 t2
WHERE t1.unique1 &lt; 100 AND t1.unique2 = t2.unique2;

                                        QUERY PLAN
-------------------------------------------------------------------&zwsp;-----------------------
 Hash Join  (cost=226.23..709.73 rows=100 width=488)
   Hash Cond: (t2.unique2 = t1.unique2)
   -&gt;  Seq Scan on tenk2 t2  (cost=0.00..445.00 rows=10000 width=244)
   -&gt;  Hash  (cost=224.98..224.98 rows=100 width=244)
         -&gt;  Bitmap Heap Scan on tenk1 t1  (cost=5.06..224.98 rows=100 width=244)
               Recheck Cond: (unique1 &lt; 100)
               -&gt;  Bitmap Index Scan on tenk1_unique1  (cost=0.00..5.04 rows=100 width=0)
                     Index Cond: (unique1 &lt; 100)
</screen>
   </para>

   <para>
<!--
    Here, the planner has chosen to use a hash join, in which rows of one
    table are entered into an in-memory hash table, after which the other
    table is scanned and the hash table is probed for matches to each row.
    Again note how the indentation reflects the plan structure: the bitmap
    scan on <literal>tenk1</literal> is the input to the Hash node, which constructs
    the hash table.  That's then returned to the Hash Join node, which reads
    rows from its outer child plan and searches the hash table for each one.
-->
ここでプランナはハッシュ結合の使用を選択しました。
片方のテーブルの行がメモリ内のハッシュテーブルに格納され、もう片方のテーブルがスキャンされた後、各行に対して一致するかどうかハッシュテーブルを探索します。
再度、インデントが計画の構造が表されていることに注意してください。
<literal>tenk1</literal>に対するビットマップスキャンはハッシュノードへの入力です。
外部の子計画から行を読み取り、各行に対してハッシュテーブルを検索します。
   </para>

   <para>
<!--
    Another possible type of join is a merge join, illustrated here:
-->
他にも、以下に示すようなマージ結合という結合があり得ます。

<screen>
EXPLAIN SELECT *
FROM tenk1 t1, onek t2
WHERE t1.unique1 &lt; 100 AND t1.unique2 = t2.unique2;

                                        QUERY PLAN
-------------------------------------------------------------------&zwsp;-----------------------
 Merge Join  (cost=0.56..233.49 rows=10 width=488)
   Merge Cond: (t1.unique2 = t2.unique2)
   -&gt;  Index Scan using tenk1_unique2 on tenk1 t1  (cost=0.29..643.28 rows=100 width=244)
         Filter: (unique1 &lt; 100)
   -&gt;  Index Scan using onek_unique2 on onek t2  (cost=0.28..166.28 rows=1000 width=244)
</screen>
   </para>

   <para>
<!--
    Merge join requires its input data to be sorted on the join keys.  In this
    example each input is sorted by using an index scan to visit the rows
    in the correct order; but a sequential scan and sort could also be used.
    (Sequential-scan-and-sort frequently beats an index scan for sorting many rows,
    because of the nonsequential disk access required by the index scan.)
-->
マージ結合は、結合キーでソートされる入力データを必要とします。
この例では、各入力がインデックススキャンを使用して正しい順序で行にアクセスすることでソートされますが、シーケンシャルスキャンとソートも使用できます。
（多くの行をソートする場合、インデックススキャンでは非シーケンシャルなディスクアクセスが必要となるため、シーケンシャルスキャンとソートの方がインデックススキャンより優ります。）
   </para>

   <para>
<!--
    One way to look at variant plans is to force the planner to disregard
    whatever strategy it thought was the cheapest, using the enable/disable
    flags described in <xref linkend="runtime-config-query-enable"/>.
    (This is a crude tool, but useful.  See
    also <xref linkend="explicit-joins"/>.)
    For example, if we're unconvinced that merge join is the best join
    type for the previous example, we could try
-->
<xref linkend="runtime-config-query-enable"/>に記載したenable/disableフラグを使用して、プランナが最も良いと考えている戦略を強制的に無視させる方法により、異なった計画を観察することができます。
（非常に原始的なツールですが、利用価値があります。
<xref linkend="explicit-joins"/>も参照してください。）
例えば、マージ結合が前の例の最善の結合タイプであると確信できない場合は、以下を試みることができます。

<screen>
SET enable_mergejoin = off;

EXPLAIN SELECT *
FROM tenk1 t1, onek t2
WHERE t1.unique1 &lt; 100 AND t1.unique2 = t2.unique2;

                                        QUERY PLAN
-------------------------------------------------------------------&zwsp;-----------------------
 Hash Join  (cost=226.23..344.08 rows=10 width=488)
   Hash Cond: (t2.unique2 = t1.unique2)
   -&gt;  Seq Scan on onek t2  (cost=0.00..114.00 rows=1000 width=244)
   -&gt;  Hash  (cost=224.98..224.98 rows=100 width=244)
         -&gt;  Bitmap Heap Scan on tenk1 t1  (cost=5.06..224.98 rows=100 width=244)
               Recheck Cond: (unique1 &lt; 100)
               -&gt;  Bitmap Index Scan on tenk1_unique1  (cost=0.00..5.04 rows=100 width=0)
                     Index Cond: (unique1 &lt; 100)
</screen>

<!--
    which shows that the planner thinks that hash join would be nearly 50%
    more expensive than merge join for this case.
    Of course, the next question is whether it's right about that.
    We can investigate that using <command>EXPLAIN ANALYZE</command>, as
    discussed <link linkend="using-explain-analyze">below</link>.
-->
これは、このケースではハッシュ結合がマージ結合よりも50%近く高価になるとプランナが考えていることを示しています。
当然ながら、次の疑問はこれが正しいかどうかでしょう。
<link linkend="using-explain-analyze">以下で</link>説明するように、<command>EXPLAIN ANALYZE</command>を使って調べることができます。
   </para>

   <para>
    When using the enable/disable flags to disable plan node types, many of
    the flags only discourage the use of the corresponding plan node and don't
    outright disallow the planner's ability to use the plan node type.  This
    is by design so that the planner still maintains the ability to form a
    plan for a given query.  When the resulting plan contains a disabled node,
    the <command>EXPLAIN</command> output will indicate this fact.

<screen>
SET enable_seqscan = off;
EXPLAIN SELECT * FROM unit;

                       QUERY PLAN
---------------------------------------------------------
 Seq Scan on unit  (cost=0.00..21.30 rows=1130 width=44)
   Disabled: true
</screen>
   </para>

   <para>
    Because the <literal>unit</literal> table has no indexes, there is no
    other means to read the table data, so the sequential scan is the only
    option available to the query planner.
   </para>

   <para>
    <indexterm>
     <primary>subplan</primary>
    </indexterm>
<!--
    Some query plans involve <firstterm>subplans</firstterm>, which arise
    from sub-<literal>SELECT</literal>s in the original query.  Such
    queries can sometimes be transformed into ordinary join plans, but
    when they cannot be, we get plans like:
-->
一部の問い合わせ計画には、元の問い合わせ内の副<literal>SELECT</literal>から発生する <firstterm>副計画（subplans）</firstterm>が含まれています。
このような問い合わせは、通常の結合プランに変換できる場合もありますが、変換できない場合は、次のような計画が生成されます。

<screen>
EXPLAIN VERBOSE SELECT unique1
FROM tenk1 t
WHERE t.ten &lt; ALL (SELECT o.ten FROM onek o WHERE o.four = t.four);

                               QUERY PLAN
-------------------------------------------------------------------&zwsp;------
 Seq Scan on public.tenk1 t  (cost=0.00..586095.00 rows=5000 width=4)
   Output: t.unique1
   Filter: (ALL (t.ten &lt; (SubPlan 1).col1))
   SubPlan 1
     -&gt;  Seq Scan on public.onek o  (cost=0.00..116.50 rows=250 width=4)
           Output: o.ten
           Filter: (o.four = t.four)
</screen>

<!--
    This rather artificial example serves to illustrate a couple of
    points: values from the outer plan level can be passed down into a
    subplan (here, <literal>t.four</literal> is passed down) and the
    results of the sub-select are available to the outer plan.  Those
    result values are shown by <command>EXPLAIN</command> with notations
    like
    <literal>(<replaceable>subplan_name</replaceable>).col<replaceable>N</replaceable></literal>,
    which refers to the <replaceable>N</replaceable>'th output column of
    the sub-<literal>SELECT</literal>.
-->
このかなり人工的な例は、二つの点を説明するのに役立ちます。すなわち、外側の計画階層からの値は副計画に渡すことができて（ここでは<literal>t.four</literal>が渡されます）、副SELECTの結果は外側の計画で利用できます。
これらの結果値は、<command>EXPLAIN</command>で<literal>(<replaceable>subplan_name</replaceable>).col<replaceable>N</replaceable></literal>のような記法で表示され、これは副<literal>SELECT</literal>の<replaceable>N</replaceable>番目の出力列を指します。
   </para>

   <para>
    <indexterm>
     <primary>subplan</primary>
     <secondary>hashed</secondary>
    </indexterm>
<!--
    In the example above, the <literal>ALL</literal> operator runs the
    subplan again for each row of the outer query (which accounts for the
    high estimated cost).  Some queries can use a <firstterm>hashed
    subplan</firstterm> to avoid that:
-->
上の例で、<literal>ALL</literal>演算子は、外側の問い合わせの各行に対して副計画を実行します（高い推定コストの原因となります）。
一部の問い合わせでは、それを回避するために<firstterm>ハッシュされた副計画（hashed subplan）</firstterm>を使用できます。

<screen>
EXPLAIN SELECT *
FROM tenk1 t
WHERE t.unique1 NOT IN (SELECT o.unique1 FROM onek o);

                                         QUERY PLAN
-------------------------------------------------------------------&zwsp;-------------------------
 Seq Scan on tenk1 t  (cost=61.77..531.77 rows=5000 width=244)
   Filter: (NOT (ANY (unique1 = (hashed SubPlan 1).col1)))
   SubPlan 1
     -&gt;  Index Only Scan using onek_unique1 on onek o  (cost=0.28..59.27 rows=1000 width=4)
(4 rows)
</screen>

<!--
    Here, the subplan is run a single time and its output is loaded into
    an in-memory hash table, which is then probed by the
    outer <literal>ANY</literal> operator.  This requires that the
    sub-<literal>SELECT</literal> not reference any variables of the outer
    query, and that the <literal>ANY</literal>'s comparison operator be
    amenable to hashing.
-->
ここでは、副計画が1回実行され、その出力がメモリ内のハッシュテーブルに置かれ、次に外側の<literal>ANY</literal>演算子によって検査されます。
これには、副<literal>SELECT</literal>が外側の問い合わせの変数を参照しないことと、<literal>ANY</literal>の比較演算子がハッシュ適用できることが必要です。
   </para>

   <para>
    <indexterm>
     <primary>initplan</primary>
    </indexterm>
<!--
    If, in addition to not referencing any variables of the outer query,
    the sub-<literal>SELECT</literal> cannot return more than one row,
    it may instead be implemented as an <firstterm>initplan</firstterm>:
-->
外側の問い合わせの変数を参照しないことに加えて、副<literal>SELECT</literal>が複数行を返せない場合は、代わりに<firstterm>initplan</firstterm>として次のように計画作成されます。

<screen>
EXPLAIN VERBOSE SELECT unique1
FROM tenk1 t1 WHERE t1.ten = (SELECT (random() * 10)::integer);

                             QUERY PLAN
------------------------------------------------------------&zwsp;--------
 Seq Scan on public.tenk1 t1  (cost=0.02..470.02 rows=1000 width=4)
   Output: t1.unique1
   Filter: (t1.ten = (InitPlan 1).col1)
   InitPlan 1
     -&gt;  Result  (cost=0.00..0.02 rows=1 width=4)
           Output: ((random() * '10'::double precision))::integer
</screen>

<!--
    An initplan is run only once per execution of the outer plan, and its
    results are saved for re-use in later rows of the outer plan.  So in
    this example <literal>random()</literal> is evaluated only once and
    all the values of <literal>t1.ten</literal> are compared to the same
    randomly-chosen integer.  That's quite different from what would
    happen without the sub-<literal>SELECT</literal> construct.
-->
initplanは外側の計画の実行ごとに1回だけ実行され、その結果は外側の計画の後の行で再利用するために保存されます。
したがって、この例では<literal>random()</literal>は1回だけ評価され、<literal>t1.10</literal>のすべての値がランダムに選択された同じ整数と比較されます。
これは、副<literal>SELECT</literal>構造がない場合とは大きく異なります。
   </para>

  </sect2>

  <sect2 id="using-explain-analyze">
   <title><command>EXPLAIN ANALYZE</command></title>

   <para>
<!--
    It is possible to check the accuracy of the planner's estimates
    by using <command>EXPLAIN</command>'s <literal>ANALYZE</literal> option.  With this
    option, <command>EXPLAIN</command> actually executes the query, and then displays
    the true row counts and true run time accumulated within each plan node,
    along with the same estimates that a plain <command>EXPLAIN</command>
    shows.  For example, we might get a result like this:
-->
<command>EXPLAIN</command>の<literal>ANALYZE</literal>オプションを使用して、プランナが推定するコストの精度を点検することができます。
このオプションを付けると<command>EXPLAIN</command>は実際にその問い合わせを実行し、計画ノードごとに実際の行数と要した実際の実行時間を、普通の<command>EXPLAIN</command>が示すものと同じ推定値と一緒に表示します。
例えば、以下のような結果を得ることができます。

<screen>
EXPLAIN ANALYZE SELECT *
FROM tenk1 t1, tenk2 t2
WHERE t1.unique1 &lt; 10 AND t1.unique2 = t2.unique2;

                                                           QUERY PLAN
-------------------------------------------------------------------&zwsp;--------------------------------------------------------------
 Nested Loop  (cost=4.65..118.50 rows=10 width=488) (actual time=0.017..0.051 rows=10.00 loops=1)
   Buffers: shared hit=36 read=6
   -&gt;  Bitmap Heap Scan on tenk1 t1  (cost=4.36..39.38 rows=10 width=244) (actual time=0.009..0.017 rows=10.00 loops=1)
         Recheck Cond: (unique1 &lt; 10)
         Heap Blocks: exact=10
         Buffers: shared hit=3 read=5 written=4
         -&gt;  Bitmap Index Scan on tenk1_unique1  (cost=0.00..4.36 rows=10 width=0) (actual time=0.004..0.004 rows=10.00 loops=1)
               Index Cond: (unique1 &lt; 10)
               Index Searches: 1
               Buffers: shared hit=2
   -&gt;  Index Scan using tenk2_unique2 on tenk2 t2  (cost=0.29..7.90 rows=1 width=244) (actual time=0.003..0.003 rows=1.00 loops=10)
         Index Cond: (unique2 = t1.unique2)
         Index Searches: 10
         Buffers: shared hit=24 read=6
 Planning:
   Buffers: shared hit=15 dirtied=9
 Planning Time: 0.485 ms
 Execution Time: 0.073 ms
</screen>

<!--
    Note that the <quote>actual time</quote> values are in milliseconds of
    real time, whereas the <literal>cost</literal> estimates are expressed in
    arbitrary units; so they are unlikely to match up.
    The thing that's usually most important to look for is whether the
    estimated row counts are reasonably close to reality.  In this example
    the estimates were all dead-on, but that's quite unusual in practice.
-->
<quote>actual time</quote>値は実時間をミリ秒単位で表されていること、<literal>cost</literal>推定値は何らかの単位で表されていることに注意してください。
ですからそのまま比較することはできません。
注目すべきもっとも重要な点は通常、推定行数が実際の値と合理的に近いかどうかです。
この例では、推定はすべて正確ですが、現実的にはあまりありません。
   </para>

   <para>
<!--
    In some query plans, it is possible for a subplan node to be executed more
    than once.  For example, the inner index scan will be executed once per
    outer row in the above nested-loop plan.  In such cases, the
    <literal>loops</literal> value reports the
    total number of executions of the node, and the actual time and rows
    values shown are averages per-execution.  This is done to make the numbers
    comparable with the way that the cost estimates are shown.  Multiply by
    the <literal>loops</literal> value to get the total time actually spent in
    the node.  In the above example, we spent a total of 0.030 milliseconds
    executing the index scans on <literal>tenk2</literal>.
-->
問い合わせ計画の中には、何回も副計画ノードを実行する可能性のあるものがあります。
例えば、上述のネステッドループの計画では、内部インデックススキャンは外部の行ごとに一度行われます。
このような場合、<literal>loops</literal>値はそのノードを実行する総回数を報告し、表示される実際の時間と行数は1実行当たりの平均です。
これで値を表示された推定コストと比較できるようになります。
<literal>loops</literal>値をかけることで、そのノードで実際に費やされた総時間を得ることができます。
上の例では、<literal>tenk2</literal>に対するインデックススキャンの実行のために合計0.030ミリ秒要しています。
   </para>

   <para>
<!--
    In some cases <command>EXPLAIN ANALYZE</command> shows additional execution
    statistics beyond the plan node execution times and row counts.
    For example, Sort and Hash nodes provide extra information:
-->
場合によっては、<command>EXPLAIN ANALYZE</command>は計画ノードの実行時間と行数以上の実行統計情報をさらに表示します。
例えば、ソートとハッシュノードでは以下のような追加情報を提供します。

<screen>
EXPLAIN ANALYZE SELECT *
FROM tenk1 t1, tenk2 t2
WHERE t1.unique1 &lt; 100 AND t1.unique2 = t2.unique2 ORDER BY t1.fivethous;

                                                                 QUERY PLAN
-------------------------------------------------------------------&zwsp;-------------------------------------------------------------------&zwsp;------
 Sort  (cost=713.05..713.30 rows=100 width=488) (actual time=2.995..3.002 rows=100.00 loops=1)
   Sort Key: t1.fivethous
   Sort Method: quicksort  Memory: 74kB
   Buffers: shared hit=440
   -&gt;  Hash Join  (cost=226.23..709.73 rows=100 width=488) (actual time=0.515..2.920 rows=100.00 loops=1)
         Hash Cond: (t2.unique2 = t1.unique2)
         Buffers: shared hit=437
         -&gt;  Seq Scan on tenk2 t2  (cost=0.00..445.00 rows=10000 width=244) (actual time=0.026..1.790 rows=10000.00 loops=1)
               Buffers: shared hit=345
         -&gt;  Hash  (cost=224.98..224.98 rows=100 width=244) (actual time=0.476..0.477 rows=100.00 loops=1)
               Buckets: 1024  Batches: 1  Memory Usage: 35kB
               Buffers: shared hit=92
               -&gt;  Bitmap Heap Scan on tenk1 t1  (cost=5.06..224.98 rows=100 width=244) (actual time=0.030..0.450 rows=100.00 loops=1)
                     Recheck Cond: (unique1 &lt; 100)
                     Heap Blocks: exact=90
                     Buffers: shared hit=92
                     -&gt;  Bitmap Index Scan on tenk1_unique1  (cost=0.00..5.04 rows=100 width=0) (actual time=0.013..0.013 rows=100.00 loops=1)
                           Index Cond: (unique1 &lt; 100)
                           Index Searches: 1
                           Buffers: shared hit=2
 Planning:
   Buffers: shared hit=12
 Planning Time: 0.187 ms
 Execution Time: 3.036 ms
</screen>

<!--
    The Sort node shows the sort method used (in particular, whether the sort
    was in-memory or on-disk) and the amount of memory or disk space needed.
    The Hash node shows the number of hash buckets and batches as well as the
    peak amount of memory used for the hash table.  (If the number of batches
    exceeds one, there will also be disk space usage involved, but that is not
    shown.)
-->
ソートノードは使用されるソート方式（具体的にはソートがメモリ内かディスク上か）および必要なメモリまたはディスクの容量を表示します。
ハッシュノードでは、ハッシュバケット数とバッチ数、ハッシュテーブルで使用されるメモリのピーク容量が表示されます。
（バッチ数が１を超える場合、同時にディスクの使用容量も含まれますが、表示はされません。）
   </para>

   <para>
<<<<<<< HEAD
<!--
=======
    Index Scan nodes (as well as Bitmap Index Scan and Index-Only Scan nodes)
    show an <quote>Index Searches</quote> line that reports the total number
    of searches across <emphasis>all</emphasis> node
    executions/<literal>loops</literal>:

<screen>
EXPLAIN ANALYZE SELECT * FROM tenk1 WHERE thousand IN (1, 500, 700, 999);
                                                            QUERY PLAN
-------------------------------------------------------------------&zwsp;---------------------------------------------------------------
 Bitmap Heap Scan on tenk1  (cost=9.45..73.44 rows=40 width=244) (actual time=0.012..0.028 rows=40.00 loops=1)
   Recheck Cond: (thousand = ANY ('{1,500,700,999}'::integer[]))
   Heap Blocks: exact=39
   Buffers: shared hit=47
   ->  Bitmap Index Scan on tenk1_thous_tenthous  (cost=0.00..9.44 rows=40 width=0) (actual time=0.009..0.009 rows=40.00 loops=1)
         Index Cond: (thousand = ANY ('{1,500,700,999}'::integer[]))
         Index Searches: 4
         Buffers: shared hit=8
 Planning Time: 0.029 ms
 Execution Time: 0.034 ms
</screen>

    Here we see a Bitmap Index Scan node that needed 4 separate index
    searches.  The scan had to search the index from the
    <structname>tenk1_thous_tenthous</structname> index root page once per
    <type>integer</type> value from the predicate's <literal>IN</literal>
    construct.  However, the number of index searches often won't have such a
    simple correspondence to the query predicate:

<screen>
EXPLAIN ANALYZE SELECT * FROM tenk1 WHERE thousand IN (1, 2, 3, 4);
                                                            QUERY PLAN
-------------------------------------------------------------------&zwsp;---------------------------------------------------------------
 Bitmap Heap Scan on tenk1  (cost=9.45..73.44 rows=40 width=244) (actual time=0.009..0.019 rows=40.00 loops=1)
   Recheck Cond: (thousand = ANY ('{1,2,3,4}'::integer[]))
   Heap Blocks: exact=38
   Buffers: shared hit=40
   ->  Bitmap Index Scan on tenk1_thous_tenthous  (cost=0.00..9.44 rows=40 width=0) (actual time=0.005..0.005 rows=40.00 loops=1)
         Index Cond: (thousand = ANY ('{1,2,3,4}'::integer[]))
         Index Searches: 1
         Buffers: shared hit=2
 Planning Time: 0.029 ms
 Execution Time: 0.026 ms
</screen>

    This variant of our <literal>IN</literal> query performed only 1 index
    search.  It spent less time traversing the index (compared to the original
    query) because its <literal>IN</literal> construct uses values matching
    index tuples stored next to each other, on the same
    <structname>tenk1_thous_tenthous</structname> index leaf page.
   </para>

   <para>
    The <quote>Index Searches</quote> line is also useful with B-tree index
    scans that apply the <firstterm>skip scan</firstterm> optimization to
    more efficiently traverse through an index:
<screen>
EXPLAIN ANALYZE SELECT four, unique1 FROM tenk1 WHERE four BETWEEN 1 AND 3 AND unique1 = 42;
                                                              QUERY PLAN
-------------------------------------------------------------------&zwsp;---------------------------------------------------------------
 Index Only Scan using tenk1_four_unique1_idx on tenk1  (cost=0.29..6.90 rows=1 width=8) (actual time=0.006..0.007 rows=1.00 loops=1)
   Index Cond: ((four &gt;= 1) AND (four &lt;= 3) AND (unique1 = 42))
   Heap Fetches: 0
   Index Searches: 3
   Buffers: shared hit=7
 Planning Time: 0.029 ms
 Execution Time: 0.012 ms
</screen>

    Here we see an Index-Only Scan node using
    <structname>tenk1_four_unique1_idx</structname>, a multi-column index on the
    <structname>tenk1</structname> table's <structfield>four</structfield> and
    <structfield>unique1</structfield> columns.  The scan performs 3 searches
    that each read a single index leaf page:
    <quote><literal>four = 1 AND unique1 = 42</literal></quote>,
    <quote><literal>four = 2 AND unique1 = 42</literal></quote>, and
    <quote><literal>four = 3 AND unique1 = 42</literal></quote>.  This index
    is generally a good target for skip scan, since, as discussed in
    <xref linkend="indexes-multicolumn"/>, its leading column (the
    <structfield>four</structfield> column) contains only 4 distinct values,
    while its second/final column (the <structfield>unique1</structfield>
    column) contains many distinct values.
   </para>

   <para>
>>>>>>> 3d6a8289
    Another type of extra information is the number of rows removed by a
    filter condition:
-->
他の種類の追加情報はフィルタ条件によって除外される行数があります。

<screen>
EXPLAIN ANALYZE SELECT * FROM tenk1 WHERE ten &lt; 7;

                                               QUERY PLAN
-------------------------------------------------------------------&zwsp;--------------------------------------
 Seq Scan on tenk1  (cost=0.00..470.00 rows=7000 width=244) (actual time=0.030..1.995 rows=7000.00 loops=1)
   Filter: (ten &lt; 7)
   Rows Removed by Filter: 3000
   Buffers: shared hit=345
 Planning Time: 0.102 ms
 Execution Time: 2.145 ms
</screen>

<!--
    These counts can be particularly valuable for filter conditions applied at
    join nodes.  The <quote>Rows Removed</quote> line only appears when at least
    one scanned row, or potential join pair in the case of a join node,
    is rejected by the filter condition.
-->
特に結合ノードで適用されるフィルタ条件ではこれらの数が有用です。
<quote>Rows Removed</quote>行は、少なくともスキャンされた１行、結合ノードにおける結合組み合わせの可能性がフィルタ条件によって拒絶された時にのみ現れます。
   </para>

   <para>
<!--
    A case similar to filter conditions occurs with <quote>lossy</quote>
    index scans.  For example, consider this search for polygons containing a
    specific point:
-->
<quote>非可逆</quote>インデックススキャンはフィルタ条件に似た状況です。
例えば、特定の点を含有する多角形の検索を考えてみます。

<screen>
EXPLAIN ANALYZE SELECT * FROM polygon_tbl WHERE f1 @&gt; polygon '(0.5,2.0)';

                                              QUERY PLAN
-------------------------------------------------------------------&zwsp;-----------------------------------
 Seq Scan on polygon_tbl  (cost=0.00..1.09 rows=1 width=85) (actual time=0.023..0.023 rows=0.00 loops=1)
   Filter: (f1 @&gt; '((0.5,2))'::polygon)
   Rows Removed by Filter: 7
   Buffers: shared hit=1
 Planning Time: 0.039 ms
 Execution Time: 0.033 ms
</screen>

<!--
    The planner thinks (quite correctly) that this sample table is too small
    to bother with an index scan, so we have a plain sequential scan in which
    all the rows got rejected by the filter condition.  But if we force an
    index scan to be used, we see:
-->
プランナは（ほぼ正確に）、インデックススキャンを考慮するには例のテーブルが小さ過ぎるとみなします。
このため、フィルタ条件によってすべての行が拒絶される、普通のシーケンシャルスキャンとなります。
しかしインデックススキャンの使用を強制するのであれば、以下のようにします。

<screen>
SET enable_seqscan TO off;

EXPLAIN ANALYZE SELECT * FROM polygon_tbl WHERE f1 @&gt; polygon '(0.5,2.0)';

                                                        QUERY PLAN
-------------------------------------------------------------------&zwsp;-------------------------------------------------------
 Index Scan using gpolygonind on polygon_tbl  (cost=0.13..8.15 rows=1 width=85) (actual time=0.074..0.074 rows=0.00 loops=1)
   Index Cond: (f1 @&gt; '((0.5,2))'::polygon)
   Rows Removed by Index Recheck: 1
   Index Searches: 1
   Buffers: shared hit=1
 Planning Time: 0.039 ms
 Execution Time: 0.098 ms
</screen>

<!--
    Here we can see that the index returned one candidate row, which was
    then rejected by a recheck of the index condition.  This happens because a
    GiST index is <quote>lossy</quote> for polygon containment tests: it actually
    returns the rows with polygons that overlap the target, and then we have
    to do the exact containment test on those rows.
-->
ここで、インデックスが１つの候補行を返し、それがインデックス条件の再検査により拒絶されることが分かります。
多角形の含有試験ではGiSTインデックスが<quote>非可逆</quote>であるため、これは発生します。
実際には対象と重なる多角形を持つ行を返し、そしてこれらの行が正確に含有関係であることを試験しなければなりません。
   </para>

   <para>
<<<<<<< HEAD
<!--
    <command>EXPLAIN</command> has a <literal>BUFFERS</literal> option that can be used with
    <literal>ANALYZE</literal> to get even more run time statistics:
-->
<command>EXPLAIN</command>には、より多くの実行時統計情報を取り出すために、<literal>ANALYZE</literal>に付与できる<literal>BUFFERS</literal>オプションがあります。
=======
    <command>EXPLAIN</command> has a <literal>BUFFERS</literal> option which
    provides additional detail about I/O operations performed during the
    planning and execution of the given query.  The buffer numbers displayed
    show the count of the non-distinct buffers hit, read, dirtied, and written
    for the given node and all of its child nodes.  The
    <literal>ANALYZE</literal> option implicitly enables the
    <literal>BUFFERS</literal> option.  If this
    is undesired, <literal>BUFFERS</literal> may be explicitly disabled:
>>>>>>> 3d6a8289

<screen>
EXPLAIN (ANALYZE, BUFFERS OFF) SELECT * FROM tenk1 WHERE unique1 &lt; 100 AND unique2 &gt; 9000;

                                                           QUERY PLAN
-------------------------------------------------------------------&zwsp;--------------------------------------------------------------
 Bitmap Heap Scan on tenk1  (cost=25.07..60.11 rows=10 width=244) (actual time=0.105..0.114 rows=10.00 loops=1)
   Recheck Cond: ((unique1 &lt; 100) AND (unique2 &gt; 9000))
   Heap Blocks: exact=10
   -&gt;  BitmapAnd  (cost=25.07..25.07 rows=10 width=0) (actual time=0.100..0.101 rows=0.00 loops=1)
         -&gt;  Bitmap Index Scan on tenk1_unique1  (cost=0.00..5.04 rows=100 width=0) (actual time=0.027..0.027 rows=100.00 loops=1)
               Index Cond: (unique1 &lt; 100)
               Index Searches: 1
         -&gt;  Bitmap Index Scan on tenk1_unique2  (cost=0.00..19.78 rows=999 width=0) (actual time=0.070..0.070 rows=999.00 loops=1)
               Index Cond: (unique2 &gt; 9000)
               Index Searches: 1
 Planning Time: 0.162 ms
 Execution Time: 0.143 ms
</screen>
<<<<<<< HEAD

<!--
    The numbers provided by <literal>BUFFERS</literal> help to identify which parts
    of the query are the most I/O-intensive.
-->
<literal>BUFFERS</literal>により提供される数は、問い合わせのどの部分がもっとも大きいI/Oであるかを識別する役に立ちます。
=======
>>>>>>> 3d6a8289
   </para>

   <para>
<!--
    Keep in mind that because <command>EXPLAIN ANALYZE</command> actually
    runs the query, any side-effects will happen as usual, even though
    whatever results the query might output are discarded in favor of
    printing the <command>EXPLAIN</command> data.  If you want to analyze a
    data-modifying query without changing your tables, you can
    roll the command back afterwards, for example:
-->
<command>EXPLAIN ANALYZE</command>が実際に問い合わせを実行しますので、<command>EXPLAIN</command>のデータを出力することを優先して問い合わせの出力が破棄されたとしても、何らかの副作用が通常通り発生することに注意してください。
テーブルを変更すること無くデータ変更問い合わせの解析を行いたければ、以下の例のように、実行後コマンドをロールバックしてください。

<screen>
BEGIN;

EXPLAIN ANALYZE UPDATE tenk1 SET hundred = hundred + 1 WHERE unique1 &lt; 100;

                                                           QUERY PLAN
-------------------------------------------------------------------&zwsp;-------------------------------------------------------------
 Update on tenk1  (cost=5.06..225.23 rows=0 width=0) (actual time=1.634..1.635 rows=0.00 loops=1)
   -&gt;  Bitmap Heap Scan on tenk1  (cost=5.06..225.23 rows=100 width=10) (actual time=0.065..0.141 rows=100.00 loops=1)
         Recheck Cond: (unique1 &lt; 100)
         Heap Blocks: exact=90
         Buffers: shared hit=4 read=2
         -&gt;  Bitmap Index Scan on tenk1_unique1  (cost=0.00..5.04 rows=100 width=0) (actual time=0.031..0.031 rows=100.00 loops=1)
               Index Cond: (unique1 &lt; 100)
               Index Searches: 1
               Buffers: shared read=2
 Planning Time: 0.151 ms
 Execution Time: 1.856 ms

ROLLBACK;
</screen>
   </para>

   <para>
<!--
    As seen in this example, when the query is an <command>INSERT</command>,
    <command>UPDATE</command>, <command>DELETE</command>, or
    <command>MERGE</command> command, the actual work of
    applying the table changes is done by a top-level Insert, Update,
    Delete, or Merge plan node.  The plan nodes underneath this node perform
    the work of locating the old rows and/or computing the new data.
    So above, we see the same sort of bitmap table scan we've seen already,
    and its output is fed to an Update node that stores the updated rows.
    It's worth noting that although the data-modifying node can take a
    considerable amount of run time (here, it's consuming the lion's share
    of the time), the planner does not currently add anything to the cost
    estimates to account for that work.  That's because the work to be done is
    the same for every correct query plan, so it doesn't affect planning
    decisions.
-->
この例で分かるように、問い合わせが<command>INSERT</command>、<command>UPDATE</command>、<command>DELETE</command>、<command>MERGE</command>である場合、テーブル変更を行うための実作業は最上位のInsert、Update、Delete、Merge計画ノードで行われます。
このノード以下にある計画ノードは、古い行の検索、新しいデータの計算、あるいはその両方を行います。
このため、前に述べたものと同じ種類のビットマップテーブルスキャンがあり、その出力が更新される行を格納するUpdateノードに渡されることが分かります。
データ変更ノードが実行時間の多くを費やす可能性があります（現在これが一番多くの時間を費やしています）が、プランナは現在その作業を考慮してコスト推定に何も加えません。
これは、行われる作業がすべての正確な問い合わせ計画の作業と同一であるためであり、このため計画の決定に影響を与えません。
   </para>

   <para>
<!--
    When an <command>UPDATE</command>, <command>DELETE</command>, or
    <command>MERGE</command> command affects a partitioned table or
    inheritance hierarchy, the output might look like this:
-->
<command>UPDATE</command>、<command>DELETE</command>、<command>MERGE</command>コマンドがパーティションテーブルや継承階層に影響する場合には、出力は以下のようになるでしょう。

<screen>
EXPLAIN UPDATE gtest_parent SET f1 = CURRENT_DATE WHERE f2 = 101;

                                       QUERY PLAN
-------------------------------------------------------------------&zwsp;---------------------
 Update on gtest_parent  (cost=0.00..3.06 rows=0 width=0)
   Update on gtest_child gtest_parent_1
   Update on gtest_child2 gtest_parent_2
   Update on gtest_child3 gtest_parent_3
   -&gt;  Append  (cost=0.00..3.06 rows=3 width=14)
         -&gt;  Seq Scan on gtest_child gtest_parent_1  (cost=0.00..1.01 rows=1 width=14)
               Filter: (f2 = 101)
         -&gt;  Seq Scan on gtest_child2 gtest_parent_2  (cost=0.00..1.01 rows=1 width=14)
               Filter: (f2 = 101)
         -&gt;  Seq Scan on gtest_child3 gtest_parent_3  (cost=0.00..1.01 rows=1 width=14)
               Filter: (f2 = 101)
</screen>

<!--
    In this example the Update node needs to consider three child tables,
    but not the originally-mentioned partitioned table (since that never
    stores any data).  So there are three input
    scanning subplans, one per table.  For clarity, the Update node is
    annotated to show the specific target tables that will be updated, in the
    same order as the corresponding subplans.
-->
この例では、Updateノードは3つの子テーブルを考慮しますが、元の問い合わせに記述されていたパーティションテーブルを考慮しません（そこにデータ格納されることはないため）。
そのため、テーブル毎に3つの入力スキャン副計画があります。
明確にするため、Updateノードには対応する副計画と同じ順に更新される特定の対象テーブルを示す注釈が付けられています。
   </para>

   <para>
<!--
    The <literal>Planning time</literal> shown by <command>EXPLAIN
    ANALYZE</command> is the time it took to generate the query plan from the
    parsed query and optimize it. It does not include parsing or rewriting.
-->
<command>EXPLAIN ANALYZE</command>で表示される<literal>Planning time</literal>は、解析された問い合わせから問い合わせ計画を生成し最適化するのに掛かった時間です。
解析と書き換えは含みません。
   </para>

   <para>
<!--
    The <literal>Execution time</literal> shown by <command>EXPLAIN
    ANALYZE</command> includes executor start-up and shut-down time, as well
    as the time to run any triggers that are fired, but it does not include
    parsing, rewriting, or planning time.
    Time spent executing <literal>BEFORE</literal> triggers, if any, is included in
    the time for the related Insert, Update, or Delete node; but time
    spent executing <literal>AFTER</literal> triggers is not counted there because
    <literal>AFTER</literal> triggers are fired after completion of the whole plan.
    The total time spent in each trigger
    (either <literal>BEFORE</literal> or <literal>AFTER</literal>) is also shown separately.
    Note that deferred constraint triggers will not be executed
    until end of transaction and are thus not considered at all by
    <command>EXPLAIN ANALYZE</command>.
-->
<command>EXPLAIN ANALYZE</command>で表示される<literal>Execution time</literal>（実行時間）にはエグゼキュータの起動、停止時間、発行される何らかのトリガの実行時間も含まれますが、解析や書き換え、計画作成の時間は含まれません。
<literal>BEFORE</literal>トリガがあればその実行時間は関連するInsert、Update、Deleteノード用の時間に含まれます。
しかし、<literal>AFTER</literal>トリガは計画全体が完了した後に発行されますので、<literal>AFTER</literal>トリガの実行時間は計上されません。
また、各トリガ（<literal>BEFORE</literal>、<literal>AFTER</literal>のいずれか）で費やされる総時間は別々に表示されます。
しかし、遅延制約トリガはトランザクションが終わるまで実行されませんので、<command>EXPLAIN ANALYZE</command>では考慮されないことに注意してください。
   </para>

   <para>
<!--
    The time shown for the top-level node does not include any time needed
    to convert the query's output data into displayable form or to send it
    to the client.  While <command>EXPLAIN ANALYZE</command> will never
    send the data to the client, it can be told to convert the query's
    output data to displayable form and measure the time needed for that,
    by specifying the <literal>SERIALIZE</literal> option.  That time will
    be shown separately, and it's also included in the
    total <literal>Execution time</literal>.
-->
最上位ノードに表示される時間には、問い合わせの出力データを表示可能な形式に変換したり、それをクライアントに送信したりするのに要する時間は含まれません。
<command>EXPLAIN ANALYZE</command>はデータをクライアントに送信することはありませんが、<literal>SERIALIZE</literal>オプションを指定することで、問い合わせの出力データを表示可能な形式に変換し、そのために必要な時間を測定するように指示できます。
その時間は分けて表示され、また、それは合計の<literal>Execution time</literal>にも含まれます。
   </para>

  </sect2>

  <sect2 id="using-explain-caveats">
<!--
   <title>Caveats</title>
-->
   <title>警告</title>

   <para>
<!--
    There are two significant ways in which run times measured by
    <command>EXPLAIN ANALYZE</command> can deviate from normal execution of
    the same query.  First, since no output rows are delivered to the client,
    network transmission costs are not included.  I/O conversion costs are
    not included either unless <literal>SERIALIZE</literal> is specified.
    Second, the measurement overhead added by <command>EXPLAIN
    ANALYZE</command> can be significant, especially on machines with slow
    <function>gettimeofday()</function> operating-system calls. You can use the
    <xref linkend="pgtesttiming"/> tool to measure the overhead of timing
    on your system.
-->
<command>EXPLAIN ANALYZE</command>により測定される実行時間が同じ問い合わせを普通に実行する場合と大きくそれる可能性がある、２つの重大な点があります。
１つ目は、出力行がクライアントに配信されませんので、ネットワーク転送コストが含まれないことです。
I/O変換のコストも、<literal>SERIALIZE</literal>が指定されない限り、含まれません。
２つ目は、<command>EXPLAIN ANALYZE</command>によって加わる測定オーバーヘッドが大きくなることが、特に<function>gettimeofday()</function>オペレーティングシステムコールが低速なマシンであり得ることです。
<xref linkend="pgtesttiming"/>を用いて、使用中のシステムの時間測定にかかるオーバーヘッドを測ることができます。
   </para>

   <para>
<!--
    <command>EXPLAIN</command> results should not be extrapolated to situations
    much different from the one you are actually testing; for example,
    results on a toy-sized table cannot be assumed to apply to large tables.
    The planner's cost estimates are not linear and so it might choose
    a different plan for a larger or smaller table.  An extreme example
    is that on a table that only occupies one disk page, you'll nearly
    always get a sequential scan plan whether indexes are available or not.
    The planner realizes that it's going to take one disk page read to
    process the table in any case, so there's no value in expending additional
    page reads to look at an index.  (We saw this happening in the
    <literal>polygon_tbl</literal> example above.)
-->
<command>EXPLAIN</command>の結果を試験を行ったものと大きく異なる状況の推定に使ってはいけません。
例えば、小さなテーブルの結果は、巨大なテーブルに適用できるとは仮定できません。
プランナの推定コストは線形ではなく、そのため、テーブルの大小によって異なる計画を選択する可能性があります。
極端な例ですが、テーブルが1ディスクページしか占めない場合、インデックスが使用できる、できないに関係なく、ほとんど常にシーケンシャルスキャン計画を得ることになります。
プランナは、どのような場合でもテーブルを処理するために1ディスクページ読み取りを行うので、インデックスを参照するための追加的ページ読み取りを行う価値がないことを知っています。
（上述の<literal>polygon_tbl</literal>の例でこれが起こることを示しています。）
   </para>

   <para>
<!--
    There are cases in which the actual and estimated values won't match up
    well, but nothing is really wrong.  One such case occurs when
    plan node execution is stopped short by a <literal>LIMIT</literal> or similar
    effect.  For example, in the <literal>LIMIT</literal> query we used before,
-->
実際の値と推定値がうまく合わないが本当は間違ったものがない場合があります。
こうした状況の１つは、<literal>LIMIT</literal>や同様な効果により計画ノードの実行が短時間で終わる時に起こります。
例えば、以前に使用した<literal>LIMIT</literal>問い合わせでは

<screen>
EXPLAIN ANALYZE SELECT * FROM tenk1 WHERE unique1 &lt; 100 AND unique2 &gt; 9000 LIMIT 2;

                                                          QUERY PLAN
-------------------------------------------------------------------&zwsp;------------------------------------------------------------
 Limit  (cost=0.29..14.33 rows=2 width=244) (actual time=0.051..0.071 rows=2.00 loops=1)
   Buffers: shared hit=16
   -&gt;  Index Scan using tenk1_unique2 on tenk1  (cost=0.29..70.50 rows=10 width=244) (actual time=0.051..0.070 rows=2.00 loops=1)
         Index Cond: (unique2 &gt; 9000)
         Filter: (unique1 &lt; 100)
         Rows Removed by Filter: 287
         Index Searches: 1
         Buffers: shared hit=16
 Planning Time: 0.077 ms
 Execution Time: 0.086 ms
</screen>

<!--
    the estimated cost and row count for the Index Scan node are shown as
    though it were run to completion.  But in reality the Limit node stopped
    requesting rows after it got two, so the actual row count is only 2 and
    the run time is less than the cost estimate would suggest.  This is not
    an estimation error, only a discrepancy in the way the estimates and true
    values are displayed.
-->
インデックススキャンノードの推定コストと行数が実行完了したかのように表示されます。
しかし現実では、Limitノードが２行を取り出した後に行の要求を停止します。
このため実際の行数は２行のみであり、実行時間は提示された推定コストより小さくなります。
これは推定間違いではなく、単なる推定値と本当の値を表示する方法における矛盾です。
   </para>

   <para>
<!--
    Merge joins also have measurement artifacts that can confuse the unwary.
    A merge join will stop reading one input if it's exhausted the other input
    and the next key value in the one input is greater than the last key value
    of the other input; in such a case there can be no more matches and so no
    need to scan the rest of the first input.  This results in not reading all
    of one child, with results like those mentioned for <literal>LIMIT</literal>.
    Also, if the outer (first) child contains rows with duplicate key values,
    the inner (second) child is backed up and rescanned for the portion of its
    rows matching that key value.  <command>EXPLAIN ANALYZE</command> counts these
    repeated emissions of the same inner rows as if they were real additional
    rows.  When there are many outer duplicates, the reported actual row count
    for the inner child plan node can be significantly larger than the number
    of rows that are actually in the inner relation.
-->
またマージ結合には、注意しないと混乱を招く測定上の乱れがあります。
マージ結合は他の入力が使い尽くされ、ある入力の次のキー値が他の入力の最後のキー値より大きい場合、その入力の読み取りを停止します。
このような場合、これ以上一致することはあり得ず、最初の入力の残りをスキャンする必要がありません。
この結果、子のすべては読み取られず、<literal>LIMIT</literal>の説明のようになります。
また、外部（最初）の子が重複するキー値を持つ行を含む場合、内部（２番目）の子はバックアップされ、そのキー値が一致する行部分を再度スキャンされます。
<command>EXPLAIN ANALYZE</command>はこうした繰り返される同じ内部行の排出を実際の追加される行と同様に計上します。
外部で多くの重複がある場合、内部の子計画ノードで繰り返される実際の行数は、内部リレーションにおける実際の行数より非常に多くなることがあり得ます。
   </para>

   <para>
<!--
    BitmapAnd and BitmapOr nodes always report their actual row counts as zero,
    due to implementation limitations.
-->
実装上の制限のため、BitmapAndおよびBitmapOrノードは常に実際の行数をゼロと報告します。
   </para>

   <para>
<!--
    Normally, <command>EXPLAIN</command> will display every plan node
    created by the planner.  However, there are cases where the executor
    can determine that certain nodes need not be executed because they
    cannot produce any rows, based on parameter values that were not
    available at planning time.  (Currently this can only happen for child
    nodes of an Append or MergeAppend node that is scanning a partitioned
    table.)  When this happens, those plan nodes are omitted from
    the <command>EXPLAIN</command> output and a <literal>Subplans
    Removed: <replaceable>N</replaceable></literal> annotation appears
    instead.
-->
通常<command>EXPLAIN</command>はプランナが生成したすべてのプランノードを表示します。
しかし、プラン時にパラメータ値が入手できずそのノードが行を生成できないために、エグゼキュータがあるノードが実行不要であると判断できるケースがあります。
（今の所、これはパーティションテーブルをスキャンしているAppendあるいはMergeAppendノードの子ノードでのみ起きることがあります。）
これが起きると、これらのプランノードは<command>EXPLAIN</command>の出力から削除され、<literal>Subplans Removed: <replaceable>N</replaceable></literal>という注釈が代わりに表示されます。
   </para>
  </sect2>

 </sect1>

 <sect1 id="planner-stats">
<!--
  <title>Statistics Used by the Planner</title>
-->
  <title>プランナで使用される統計情報</title>

  <indexterm zone="planner-stats">
   <primary>statistics</primary>
   <secondary>of the planner</secondary>
  </indexterm>
  <indexterm zone="planner-stats">
   <primary>統計情報</primary>
   <secondary>プランナの</secondary>
  </indexterm>

  <sect2 id="planner-stats-single-column">
<!--
   <title>Single-Column Statistics</title>
-->
   <title>単一列統計情報</title>
  <para>
<!--
   As we saw in the previous section, the query planner needs to estimate
   the number of rows retrieved by a query in order to make good choices
   of query plans.  This section provides a quick look at the statistics
   that the system uses for these estimates.
-->
前節で説明した通り、問い合わせプランナは、より良い問い合わせ計画を選択するために問い合わせによって取り出される行数の推定値を必要としています。
本節では、システムがこの推定に使用する統計情報について簡単に説明します。
  </para>

  <para>
<!--
   One component of the statistics is the total number of entries in
   each table and index, as well as the number of disk blocks occupied
   by each table and index.  This information is kept in the table
   <link linkend="catalog-pg-class"><structname>pg_class</structname></link>,
   in the columns <structfield>reltuples</structfield> and
   <structfield>relpages</structfield>.  We can look at it with
   queries similar to this one:
-->
統計情報の1つの構成要素は、各テーブルとインデックスの項目の総数と、各テーブルとインデックスが占めるディスクブロック数です。
この情報は<link linkend="catalog-pg-class"><structname>pg_class</structname></link>の<structfield>reltuples</structfield>と<structfield>relpages</structfield>列に保持されます。
以下のような問い合わせによりこれを参照することができます。

<screen>
SELECT relname, relkind, reltuples, relpages
FROM pg_class
WHERE relname LIKE 'tenk1%';

       relname        | relkind | reltuples | relpages
----------------------+---------+-----------+----------
 tenk1                | r       |     10000 |      345
 tenk1_hundred        | i       |     10000 |       11
 tenk1_thous_tenthous | i       |     10000 |       30
 tenk1_unique1        | i       |     10000 |       30
 tenk1_unique2        | i       |     10000 |       30
(5 rows)
</screen>

<!--
   Here we can see that <structname>tenk1</structname> contains 10000
   rows, as do its indexes, but the indexes are (unsurprisingly) much
   smaller than the table.
-->
ここで、<structname>tenk1</structname>とそのインデックスには10000行が存在し、そして、（驚くには値しませんが）インデックスはテーブルよりもかなり小さなものであることがわかります。
  </para>

  <para>
<!--
   For efficiency reasons, <structfield>reltuples</structfield>
   and <structfield>relpages</structfield> are not updated on-the-fly,
   and so they usually contain somewhat out-of-date values.
   They are updated by <command>VACUUM</command>, <command>ANALYZE</command>, and a
   few DDL commands such as <command>CREATE INDEX</command>.  A <command>VACUUM</command>
   or <command>ANALYZE</command> operation that does not scan the entire table
   (which is commonly the case) will incrementally update the
   <structfield>reltuples</structfield> count on the basis of the part
   of the table it did scan, resulting in an approximate value.
   In any case, the planner
   will scale the values it finds in <structname>pg_class</structname>
   to match the current physical table size, thus obtaining a closer
   approximation.
-->
効率を上げるため、<structfield>reltuples</structfield>と<structfield>relpages</structfield>は処理の度には更新されず、したがって通常は多少古い値のみ所有しています。
これらは<command>VACUUM</command>、<command>ANALYZE</command>、<command>CREATE INDEX</command>などの一部のDDLコマンドによって更新されます。
テーブル全体をスキャンしない<command>VACUUM</command>、<command>ANALYZE</command>操作（一般的な状況です）は、スキャンされたテーブルの部分に基づいて<structfield>reltuples</structfield>値を漸次更新し、概算値を生成します。
いずれの場合でもプランナは、現在の物理的なテーブルサイズに合わせるために<structname>pg_class</structname>から検索した値を調整して、より高精度な近似値を得ます。
  </para>

  <indexterm>
   <primary>pg_statistic</primary>
  </indexterm>

  <para>
<!--
   Most queries retrieve only a fraction of the rows in a table, due
   to <literal>WHERE</literal> clauses that restrict the rows to be
   examined.  The planner thus needs to make an estimate of the
   <firstterm>selectivity</firstterm> of <literal>WHERE</literal> clauses, that is,
   the fraction of rows that match each condition in the
   <literal>WHERE</literal> clause.  The information used for this task is
   stored in the
   <link linkend="catalog-pg-statistic"><structname>pg_statistic</structname></link>
   system catalog.  Entries in <structname>pg_statistic</structname>
   are updated by the <command>ANALYZE</command> and <command>VACUUM
   ANALYZE</command> commands, and are always approximate even when freshly
   updated.
-->
ほとんどの問い合わせは、検証される行を制限する<literal>WHERE</literal>句によって、テーブル内の行の一部のみを取り出します。
したがって、プランナは<literal>WHERE</literal>句の<firstterm>選択性</firstterm>、つまり<literal>WHERE</literal>句の各条件にどれだけの行が一致するかを推定する必要があります。
この処理に使用される情報は<link linkend="catalog-pg-statistic"><structname>pg_statistic</structname></link>システムカタログ内に格納されます。
<structname>pg_statistic</structname>内の項目は、<command>ANALYZE</command>と<command>VACUUM ANALYZE</command>コマンドによって更新され、また１から更新がかかったとしても常に概算値になります。
  </para>

  <indexterm>
   <primary>pg_stats</primary>
  </indexterm>

  <para>
<!--
   Rather than look at <structname>pg_statistic</structname> directly,
   it's better to look at its view
   <link linkend="view-pg-stats"><structname>pg_stats</structname></link>
   when examining the statistics manually.  <structname>pg_stats</structname>
   is designed to be more easily readable.  Furthermore,
   <structname>pg_stats</structname> is readable by all, whereas
   <structname>pg_statistic</structname> is only readable by a superuser.
   (This prevents unprivileged users from learning something about
   the contents of other people's tables from the statistics.  The
   <structname>pg_stats</structname> view is restricted to show only
   rows about tables that the current user can read.)
   For example, we might do:
-->
統計情報を手作業で確認する場合、<structname>pg_statistic</structname>を直接参照するのではなく、<link linkend="view-pg-stats"><structname>pg_stats</structname></link>ビューを参照する方が良いでしょう。
<structname>pg_stats</structname>はより読みやすくなるように設計されています。
さらに、<structname>pg_stats</structname>は誰でも読み取ることができますが、<structname>pg_statistic</structname>はスーパーユーザのみ読み取ることができます。
（これは、非特権ユーザが統計情報から他人のテーブルの内容に関わる事項を読み取ることを防止します。
<structname>pg_stats</structname>ビューは現在のユーザが読み取ることができるテーブルに関する行のみを表示するよう制限されています。）
例えば、以下を行うことができます。

<screen>
SELECT attname, inherited, n_distinct,
       array_to_string(most_common_vals, E'\n') as most_common_vals
FROM pg_stats
WHERE tablename = 'road';

 attname | inherited | n_distinct |          most_common_vals
---------+-----------+------------+------------------------------------
 name    | f         | -0.5681108 | I- 580                        Ramp+
         |           |            | I- 880                        Ramp+
         |           |            | Sp Railroad                       +
         |           |            | I- 580                            +
         |           |            | I- 680                        Ramp+
         |           |            | I- 80                         Ramp+
         |           |            | 14th                          St  +
         |           |            | I- 880                            +
         |           |            | Mac Arthur                    Blvd+
         |           |            | Mission                       Blvd+
...
 name    | t         |    -0.5125 | I- 580                        Ramp+
         |           |            | I- 880                        Ramp+
         |           |            | I- 580                            +
         |           |            | I- 680                        Ramp+
         |           |            | I- 80                         Ramp+
         |           |            | Sp Railroad                       +
         |           |            | I- 880                            +
         |           |            | State Hwy 13                  Ramp+
         |           |            | I- 80                             +
         |           |            | State Hwy 24                  Ramp+
...
 thepath | f         |          0 |
 thepath | t         |          0 |
(4 rows)
</screen>

<!--
   Note that two rows are displayed for the same column, one corresponding
   to the complete inheritance hierarchy starting at the
   <literal>road</literal> table (<literal>inherited</literal>=<literal>t</literal>),
   and another one including only the <literal>road</literal> table itself
   (<literal>inherited</literal>=<literal>f</literal>).
   (For brevity, we have only shown the first ten most-common values for
   the <literal>name</literal> column.)
-->
同じ列に対して2行が表示されていることに注意してください。
1つは<literal>road</literal>テーブルが始まる継承階層(<literal>inherited</literal>=<literal>t</literal>)全体に相当し、もう1つは<literal>road</literal>テーブル自身(<literal>inherited</literal>=<literal>f</literal>)のみを含むものです。
（簡潔にするために、<literal>name</literal>列について最頻値は最初の10個のみを示しました。）
  </para>

  <para>
<!--
   The amount of information stored in <structname>pg_statistic</structname>
   by <command>ANALYZE</command>, in particular the maximum number of entries in the
   <structfield>most_common_vals</structfield> and <structfield>histogram_bounds</structfield>
   arrays for each column, can be set on a
   column-by-column basis using the <command>ALTER TABLE SET STATISTICS</command>
   command, or globally by setting the
   <xref linkend="guc-default-statistics-target"/> configuration variable.
   The default limit is presently 100 entries.  Raising the limit
   might allow more accurate planner estimates to be made, particularly for
   columns with irregular data distributions, at the price of consuming
   more space in <structname>pg_statistic</structname> and slightly more
   time to compute the estimates.  Conversely, a lower limit might be
   sufficient for columns with simple data distributions.
-->
<command>ANALYZE</command>により<structname>pg_statistic</structname>に格納される情報量、具体的には、それぞれの列に対する<structfield>most_common_vals</structfield>内と<structfield>histogram_bounds</structfield>配列のエントリの最大数は、<command>ALTER TABLE SET STATISTICS</command>コマンドによって列ごとに、<xref linkend="guc-default-statistics-target"/>設定パラメータを設定することによってグローバルに設定することができます。
現在のデフォルトの上限は100エントリです。
この上限を上げることで、特に、少し変わったデータ分布を持つ列でより正確なプランナの推定が行われますが、<structname>pg_statistic</structname>により多くの容量が必要になり、多少推定計算にかかる時間が多くなります。
反対に上限を下げることは、単純なデータ分布の列に対して順当です。
  </para>

  <para>
<!--
   Further details about the planner's use of statistics can be found in
   <xref linkend="planner-stats-details"/>.
-->
プランナによる統計情報の使用に関する詳細については<xref linkend="planner-stats-details"/>を参照してください。
  </para>
  </sect2>

  <sect2 id="planner-stats-extended">
<!--
   <title>Extended Statistics</title>
-->
   <title>拡張統計情報</title>

   <indexterm zone="planner-stats-extended">
    <primary>statistics</primary>
    <secondary>of the planner</secondary>
   </indexterm>
   <indexterm zone="planner-stats-extended">
    <primary>統計情報</primary>
    <secondary>プランナの</secondary>
   </indexterm>

   <indexterm>
    <primary>correlation</primary>
    <secondary>in the query planner</secondary>
   </indexterm>
   <indexterm>
    <primary>相関関係</primary>
    <secondary>クエリプランナにおける</secondary>
   </indexterm>

   <indexterm>
    <primary>pg_statistic_ext</primary>
   </indexterm>

   <indexterm>
    <primary>pg_statistic_ext_data</primary>
   </indexterm>

   <para>
<!--
    It is common to see slow queries running bad execution plans because
    multiple columns used in the query clauses are correlated.
    The planner normally assumes that multiple conditions
    are independent of each other,
    an assumption that does not hold when column values are correlated.
    Regular statistics, because of their per-individual-column nature,
    cannot capture any knowledge about cross-column correlation.
    However, <productname>PostgreSQL</productname> has the ability to compute
    <firstterm>multivariate statistics</firstterm>, which can capture
    such information.
-->
問い合わせ句で使われている複数列に相関性があることにより、悪い実行計画を実行する遅いクエリがしばしば観察されます。
プランナは通常複数の条件がお互いに独立であるとみなしますが、列の値に相関性がある場合はそれは成り立ちません。
通常の列ごとの統計情報は、それが個々の列ごとであるという性質上、列をまたがる相関性に関する知識を把握することはできません。
しかしながら、<productname>PostgreSQL</productname>は、<firstterm>多変量統計情報</firstterm>を計算することができ、それによってそうした情報を把握することができます。
   </para>

   <para>
<!--
    Because the number of possible column combinations is very large,
    it's impractical to compute multivariate statistics automatically.
    Instead, <firstterm>extended statistics objects</firstterm>, more often
    called just <firstterm>statistics objects</firstterm>, can be created to instruct
    the server to obtain statistics across interesting sets of columns.
-->
列の組み合わせの数は非常に大きいため、自動的に多変量統計情報を計算するのは現実的ではありません。
代わりに、サーバが興味のある列の集合にまたがる統計情報を得るように指示する目的で、<firstterm>拡張統計情報オブジェクト</firstterm>（しばしば単に<firstterm>統計情報オブジェクト</firstterm>と呼ばれます）を作成することができます。
   </para>

   <para>
<!--
    Statistics objects are created using the
    <link linkend="sql-createstatistics"><command>CREATE STATISTICS</command></link> command.
    Creation of such an object merely creates a catalog entry expressing
    interest in the statistics.  Actual data collection is performed
    by <command>ANALYZE</command> (either a manual command, or background
    auto-analyze).  The collected values can be examined in the
    <link linkend="catalog-pg-statistic-ext-data"><structname>pg_statistic_ext_data</structname></link>
    catalog.
-->
統計情報オブジェクトは<link linkend="sql-createstatistics"><command>CREATE STATISTICS</command></link>で作成します。
そうしたオブジェクトを作っても、単に統計情報として興味があることを示すカタログエントリが作られるだけです。
実際のデータ収集は、<command>ANALYZE</command> （手動のコマンドを起動あるいはバックグラウンドでの自動ANALYZE）が行います。
収集したデータは、<link linkend="catalog-pg-statistic-ext-data"><structname>pg_statistic_ext_data</structname></link>カタログで参照することができます。
   </para>

   <para>
<!--
    <command>ANALYZE</command> computes extended statistics based on the same
    sample of table rows that it takes for computing regular single-column
    statistics.  Since the sample size is increased by increasing the
    statistics target for the table or any of its columns (as described in
    the previous section), a larger statistics target will normally result in
    more accurate extended statistics, as well as more time spent calculating
    them.
-->
通常の単一列統計情報の計算に使うのと同じテーブル行のサンプルに基づき、<command>ANALYZE</command>は、拡張統計情報を計算します。
（前節で述べたように）テーブルあるいはそのテーブルの対象となる列統計情報の増やすと、サンプルのサイズも増えるので、より大きな統計情報の対象を使うと、通常、より精度の高い拡張統計情報を得られますが、計算に費やす時間も増えます。
   </para>

   <para>
<!--
    The following subsections describe the kinds of extended statistics
    that are currently supported.
-->
次の副節では、現在サポートしている拡張統計情報の種類を説明します。
   </para>

   <sect3 id="planner-stats-extended-functional-deps">
<!--
    <title>Functional Dependencies</title>
-->
    <title>関数従属性</title>

    <para>
<!--
     The simplest kind of extended statistics tracks <firstterm>functional
     dependencies</firstterm>, a concept used in definitions of database normal forms.
     We say that column <structfield>b</structfield> is functionally dependent on
     column <structfield>a</structfield> if knowledge of the value of
     <structfield>a</structfield> is sufficient to determine the value
     of <structfield>b</structfield>, that is there are no two rows having the same value
     of <structfield>a</structfield> but different values of <structfield>b</structfield>.
     In a fully normalized database, functional dependencies should exist
     only on primary keys and superkeys. However, in practice many data sets
     are not fully normalized for various reasons; intentional
     denormalization for performance reasons is a common example.
     Even in a fully normalized database, there may be partial correlation
     between some columns, which can be expressed as partial functional
     dependency.
-->
もっとも単純な拡張統計情報は、データベースの正規形の定義で使われる考え方である、<firstterm>関数従属性</firstterm>を追跡します。
<structfield>a</structfield>の値に関する知識が<structfield>b</structfield>の値を決定するのに十分であるとき、列<structfield>b</structfield>は列<structfield>a</structfield>に関数的に従属していると言います。
これはすなわち、同じ<structfield>a</structfield>の値を持ちながら、異なる<structfield>b</structfield>の値を持つ二つの行は存在しないということです。
完全に正規化されたデータベースでは、関数従属性は主キーと超キーにのみ存在します。
実際には様々な理由でデータの集合は完全には正規化されません。
性能上の理由により非正規化するというのが典型的な例です。
完全に正規化されたデータベースにおいても、ある列の間に部分的な相関関係が存在することがあり、これは部分的関数従属性として表現されます。
    </para>

    <para>
<!--
     The existence of functional dependencies directly affects the accuracy
     of estimates in certain queries.  If a query contains conditions on
     both the independent and the dependent column(s), the
     conditions on the dependent columns do not further reduce the result
     size; but without knowledge of the functional dependency, the query
     planner will assume that the conditions are independent, resulting
     in underestimating the result size.
-->
ある問い合わせでは、関数従属性が存在することが見積もりの精度に直接影響を与えます。
問い合わせに独立した列と依存する列の両方に関する条件が含まれていると、依存する列に関する条件はそれ以上結果サイズを小さくしません。
しかし関数従属性に関する知識がなければ、クエリプランナはそれらの条件が独立であると見なし、結果サイズの過少見積もりすることになります。
    </para>

    <para>
<!--
     To inform the planner about functional dependencies, <command>ANALYZE</command>
     can collect measurements of cross-column dependency. Assessing the
     degree of dependency between all sets of columns would be prohibitively
     expensive, so data collection is limited to those groups of columns
     appearing together in a statistics object defined with
     the <literal>dependencies</literal> option.  It is advisable to create
     <literal>dependencies</literal> statistics only for column groups that are
     strongly correlated, to avoid unnecessary overhead in both
     <command>ANALYZE</command> and later query planning.
-->
プランナに関数従属性について知らせるために、<command>ANALYZE</command>は列をまたがる依存性の強さを収集することができます。
すべての列の集合間の依存性度合いを調査するのは、受け入れられないほど高価になります。
そこでデータ収集は、<literal>dependencies</literal>オプションで定義された統計情報オブジェクトの中に一緒に現れた列のグループに制限されます。
<command>ANALYZE</command>および後々のクエリプランニングにおける不必要なオーバーヘッドを避けるために、強い相関関係のある列のグループのみを対象に、<literal>dependencies</literal>統計情報を作成することをお勧めします。
    </para>

    <para>
<!--
     Here is an example of collecting functional-dependency statistics:
-->
関数従属性統計情報の収集例です。
<programlisting>
CREATE STATISTICS stts (dependencies) ON city, zip FROM zipcodes;

ANALYZE zipcodes;

SELECT stxname, stxkeys, stxddependencies
  FROM pg_statistic_ext join pg_statistic_ext_data on (oid = stxoid)
  WHERE stxname = 'stts';
 stxname | stxkeys |             stxddependencies
---------+---------+------------------------------------------
 stts    | 1 5     | {"1 => 5": 1.000000, "5 => 1": 0.423130}
(1 row)
</programlisting>
<!--
     Here it can be seen that column 1 (zip code) fully determines column
     5 (city) so the coefficient is 1.0, while city only determines zip code
     about 42% of the time, meaning that there are many cities (58%) that are
     represented by more than a single ZIP code.
-->
ここでは、列1（zip code）が完全に列5（city）を決定しているので、係数は1.0です。
一方、cityはzip codeを42%しか決定していないので、一つ以上のzip codeで表現されている多くのcity(58%)が存在するということになります。
    </para>

    <para>
<!--
     When computing the selectivity for a query involving functionally
     dependent columns, the planner adjusts the per-condition selectivity
     estimates using the dependency coefficients so as not to produce
     an underestimate.
-->
関数従属する列を伴うクエリの選択率を計算する際、過小評価を行わないように、プランナは依存性係数を使って条件ごとの選択率を調整します。
    </para>

    <sect4 id="planner-stats-extended-functional-deps-limits">
<!--
     <title>Limitations of Functional Dependencies</title>
-->
     <title>関数従属性の制限事項</title>

     <para>
<!--
      Functional dependencies are currently only applied when considering
      simple equality conditions that compare columns to constant values,
      and <literal>IN</literal> clauses with constant values.
      They are not used to improve estimates for equality conditions
      comparing two columns or comparing a column to an expression, nor for
      range clauses, <literal>LIKE</literal> or any other type of condition.
-->
今のところ、列と定数を比較する単純な等価条件と、定数の<literal>IN</literal>句を考慮する際にしか関数従属性は適用されません。
二つの列を比較する、あるいは列を式と比較する等価条件、範囲句、<literal>LIKE</literal>その他の条件の見積もりを改善するのには使われません。
     </para>

     <para>
<!--
      When estimating with functional dependencies, the planner assumes that
      conditions on the involved columns are compatible and hence redundant.
      If they are incompatible, the correct estimate would be zero rows, but
      that possibility is not considered.  For example, given a query like
-->
関数従属性を含めた見積もりでは、プランナは関係する列に対する複数の条件が同時に成り立つ、つまり冗長であるとみなします。
それらの条件が同時に成り立たなければ、正しい見積もりは0行となりますが、その可能性は考慮されません。
たとえば次のクエリを見てください。
<programlisting>
SELECT * FROM zipcodes WHERE city = 'San Francisco' AND zip = '94105';
</programlisting>
<!--
      the planner will disregard the <structfield>city</structfield> clause as not
      changing the selectivity, which is correct.  However, it will make
      the same assumption about
-->
プランナは、選択率が変わらないという正しい推定に基づき<structfield>city</structfield>句を無視します。
しかし、同じ前提を
<programlisting>
SELECT * FROM zipcodes WHERE city = 'San Francisco' AND zip = '90210';
</programlisting>
<!--
      even though there will really be zero rows satisfying this query.
      Functional dependency statistics do not provide enough information
      to conclude that, however.
-->
が満たす行が0行であるにもかかわらず、同じ推測をします。
関数従属性統計情報は、これを結論付けるだけの十分な情報を提供しません。
     </para>

     <para>
<!--
      In many practical situations, this assumption is usually satisfied;
      for example, there might be a GUI in the application that only allows
      selecting compatible city and ZIP code values to use in a query.
      But if that's not the case, functional dependencies may not be a viable
      option.
-->
多くの実用的な場合には、この前提は通常満たされます。
たとえば、あるアプリケーションには、クエリの中で両立するcityとZIP codeだけを許すGUIが備わっているかもしれません。
もしそうでなければ、関数従属性は実行可能なオプションではないかもしれません。
     </para>
    </sect4>
   </sect3>

   <sect3 id="planner-stats-extended-n-distinct-counts">
<!--
    <title>Multivariate N-Distinct Counts</title>
-->
    <title>多変量N個別値計数</title>

    <para>
<!--
     Single-column statistics store the number of distinct values in each
     column.  Estimates of the number of distinct values when combining more
     than one column (for example, for <literal>GROUP BY a, b</literal>) are
     frequently wrong when the planner only has single-column statistical
     data, causing it to select bad plans.
-->
単一列統計情報は、それぞれの列で異なる値の数を保持します。
たとえば、<literal>GROUP BY a, b</literal>のように、二つ以上の列を組み合わせての異なる値の数の見積もりは、プランナに単一列の統計情報だけしか与えられない場合は、しばしば間違ったものになり、プランナは悪いプランの選択をしてしまいます。
    </para>

    <para>
<!--
     To improve such estimates, <command>ANALYZE</command> can collect n-distinct
     statistics for groups of columns.  As before, it's impractical to do
     this for every possible column grouping, so data is collected only for
     those groups of columns appearing together in a statistics object
     defined with the <literal>ndistinct</literal> option.  Data will be collected
     for each possible combination of two or more columns from the set of
     listed columns.
-->
見積もり改善のために、列のグループに対して<command>ANALYZE</command>はN個別統計情報を収集することができます。
以前述べたのと同様に、可能なすべての列のグループに対してこれを行なうのは現実的ではありません。
<literal>ndistinct</literal>オプションで定義された統計オブジェクト中に一緒に現れる列のグループに対してのみデータを
収集します。
列リストの中から、可能な二つ以上の列の組み合わせそれぞれに対してデータが収集されます。
    </para>

    <para>
<!--
     Continuing the previous example, the n-distinct counts in a
     table of ZIP codes might look like the following:
-->
先ほどの例の続きで、ZIP codeのテーブルのN個別値計数は次のようになります。
<programlisting>
CREATE STATISTICS stts2 (ndistinct) ON city, state, zip FROM zipcodes;

ANALYZE zipcodes;

SELECT stxkeys AS k, stxdndistinct AS nd
  FROM pg_statistic_ext join pg_statistic_ext_data on (oid = stxoid)
  WHERE stxname = 'stts2';
-[ RECORD 1 ]------------------------------------------------------&zwsp;--
k  | 1 2 5
nd | {"1, 2": 33178, "1, 5": 33178, "2, 5": 27435, "1, 2, 5": 33178}
(1 row)
</programlisting>
<!--
     This indicates that there are three combinations of columns that
     have 33178 distinct values: ZIP code and state; ZIP code and city;
     and ZIP code, city and state (the fact that they are all equal is
     expected given that ZIP code alone is unique in this table).  On the
     other hand, the combination of city and state has only 27435 distinct
     values.
-->
この例では、33178の異なる値を持つ列の組み合わせが三つあることを示しています。
ZIP codeとstate、ZIP codeとcity、cityとstateです。（これらが等しいという事実は、ZIP codeだけがテーブル中でユニークであることから期待されます。）
一方、cityとstateの組み合わせには、27435だけの異なる値があります。
    </para>

    <para>
<!--
     It's advisable to create <literal>ndistinct</literal> statistics objects only
     on combinations of columns that are actually used for grouping, and
     for which misestimation of the number of groups is resulting in bad
     plans.  Otherwise, the <command>ANALYZE</command> cycles are just wasted.
-->
グループ化で実際に使用する列の組み合わせで、かつグループ数の見積もり間違いによって悪いプランをもたらすものに対してだけ、<literal>ndistinct</literal>統計情報オブジェクトを作ることをお勧めします。
さもないと、<command>ANALYZE</command>サイクルは単に無駄になります。
    </para>
   </sect3>

   <sect3 id="planner-stats-extended-mcv-lists">
<!--
    <title>Multivariate MCV Lists</title>
-->
    <title>多変量MCVリスト</title>

    <para>
<!--
     Another type of statistic stored for each column are most-common value
     lists.  This allows very accurate estimates for individual columns, but
     may result in significant misestimates for queries with conditions on
     multiple columns.
-->
列ごとに格納される別なタイプの統計値は最頻値リスト(most-common value list)です。
個々の列ごとには非常に正確な推測を可能にしますが、複数列に渡る条件を持つ問い合わせについては重大な誤った推定をもたらすことがあります。
    </para>

    <para>
<!--
     To improve such estimates, <command>ANALYZE</command> can collect MCV
     lists on combinations of columns.  Similarly to functional dependencies
     and n-distinct coefficients, it's impractical to do this for every
     possible column grouping.  Even more so in this case, as the MCV list
     (unlike functional dependencies and n-distinct coefficients) does store
     the common column values.  So data is collected only for those groups
     of columns appearing together in a statistics object defined with the
     <literal>mcv</literal> option.
-->
こうした推定を改善するために、列の組み合わせのMCVリストを<command>ANALYZE</command>で収集することができます。
関数従属性とN個別値係数同様、考えられるすべての列のグループに対してこれを行うのは実用的ではありません。
MCVリストでは（関数従属性とN個別値係数と違って）列の頻値を格納するのでなおさらです。
ですから<literal>mcv</literal>オプションで定義された統計情報オブジェクト中に共通して現れる列のグループのデータだけが収集されます。
    </para>

    <para>
<!--
     Continuing the previous example, the MCV list for a table of ZIP codes
     might look like the following (unlike for simpler types of statistics,
     a function is required for inspection of MCV contents):
-->
前述の例を続けましょう。ZIPコードのテーブルのMCVリストは次のようになるでしょう。（単純な形式の統計情報とは違って、MCVの内容を解析する関数が必要になります）

<programlisting>
CREATE STATISTICS stts3 (mcv) ON city, state FROM zipcodes;

ANALYZE zipcodes;

SELECT m.* FROM pg_statistic_ext join pg_statistic_ext_data on (oid = stxoid),
                pg_mcv_list_items(stxdmcv) m WHERE stxname = 'stts3';

 index |         values         | nulls | frequency | base_frequency
-------+------------------------+-------+-----------+----------------
     0 | {Washington, DC}       | {f,f} |  0.003467 |        2.7e-05
     1 | {Apo, AE}              | {f,f} |  0.003067 |        1.9e-05
     2 | {Houston, TX}          | {f,f} |  0.002167 |       0.000133
     3 | {El Paso, TX}          | {f,f} |     0.002 |       0.000113
     4 | {New York, NY}         | {f,f} |  0.001967 |       0.000114
     5 | {Atlanta, GA}          | {f,f} |  0.001633 |        3.3e-05
     6 | {Sacramento, CA}       | {f,f} |  0.001433 |        7.8e-05
     7 | {Miami, FL}            | {f,f} |    0.0014 |          6e-05
     8 | {Dallas, TX}           | {f,f} |  0.001367 |        8.8e-05
     9 | {Chicago, IL}          | {f,f} |  0.001333 |        5.1e-05
   ...
(99 rows)
</programlisting>
<!--
     This indicates that the most common combination of city and state is
     Washington in DC, with actual frequency (in the sample) about 0.35%.
     The base frequency of the combination (as computed from the simple
     per-column frequencies) is only 0.0027%, resulting in two orders of
     magnitude under-estimates.
-->
これによると市と州のもっとも頻度の高い組み合わせはDCのWashingtonで、（サンプルにおける）実際の頻度は約0.35%でした。
比較の基準となる組み合わせの頻度（単純な列ごとの頻度から計算されたもの）はたった0.0027%で、2桁の過少見積になっています。
    </para>

    <para>
<!--
     It's advisable to create <acronym>MCV</acronym> statistics objects only
     on combinations of columns that are actually used in conditions together,
     and for which misestimation of the number of groups is resulting in bad
     plans.  Otherwise, the <command>ANALYZE</command> and planning cycles
     are just wasted.
-->
そのグループの誤推定値が間違った計画をもたらしてしまうような、条件の中で実際に一緒に使われる列の組み合わせについてのみ<acronym>MCV</acronym>統計情報オブジェクトを作成することが望ましいです。
さもないと、<command>ANALYZE</command>とプラン処理は単に無駄になってしまいます。
    </para>
   </sect3>

  </sect2>
 </sect1>

 <sect1 id="explicit-joins">
<!--
  <title>Controlling the Planner with Explicit <literal>JOIN</literal> Clauses</title>
-->
  <title>明示的な<literal>JOIN</literal>句でプランナを制御する</title>

  <indexterm zone="explicit-joins">
   <primary>join</primary>
   <secondary>controlling the order</secondary>
  </indexterm>
  <indexterm zone="explicit-joins">
   <primary>結合</primary>
   <secondary>順番を制御する</secondary>
  </indexterm>

  <para>
<!--
   It is possible
   to control the query planner to some extent by using the explicit <literal>JOIN</literal>
   syntax.  To see why this matters, we first need some background.
-->
明示的な<literal>JOIN</literal>構文を使って問い合わせプランナをある程度制御できます。
どうしてこういうことが問題になるのか、まずその背景を見る必要があります。
  </para>

  <para>
<!--
   In a simple join query, such as:
-->
単純な問い合わせ、例えば
<programlisting>
SELECT * FROM a, b, c WHERE a.id = b.id AND b.ref = c.id;
</programlisting>
<!--
   the planner is free to join the given tables in any order.  For
   example, it could generate a query plan that joins A to B, using
   the <literal>WHERE</literal> condition <literal>a.id = b.id</literal>, and then
   joins C to this joined table, using the other <literal>WHERE</literal>
   condition.  Or it could join B to C and then join A to that result.
   Or it could join A to C and then join them with B &mdash; but that
   would be inefficient, since the full Cartesian product of A and C
   would have to be formed, there being no applicable condition in the
   <literal>WHERE</literal> clause to allow optimization of the join.  (All
   joins in the <productname>PostgreSQL</productname> executor happen
   between two input tables, so it's necessary to build up the result
   in one or another of these fashions.)  The important point is that
   these different join possibilities give semantically equivalent
   results but might have hugely different execution costs.  Therefore,
   the planner will explore all of them to try to find the most
   efficient query plan.
-->
では、プランナは自由に与えられたテーブルを任意の順で結合することができます。
例えば、<literal>WHERE</literal>条件の<literal>a.id = b.id</literal>を使ってまずAとBを結合し、他の<literal>WHERE</literal>条件を使ってその結合テーブルにCを結合するといった計画を立てることができます。
あるいは、BとCを結合し、その結果にAを結合することもできます。
あるいは、AとCを結合し、その結果にBを結合することもできるでしょう。
しかし、それでは効率が良くありません。
なぜなら、結合の最適化を行うために適用できる条件が<literal>WHERE</literal>句にないので、AとCの全デカルト積が作られるからです。
（<productname>PostgreSQL</productname>のエグゼキュータでは、結合はすべて2つのテーブルの間で行われるため、このようにして1つひとつ結果を作っていかなければなりません。）
重要なのは、これらの違った結合の方法は意味的には同じ結果なのですが、実行コストは大きく異なる可能性があるということです。
ですから、プランナは最も効率の良い計画を探すために可能な計画をすべて検査します。
  </para>

  <para>
<!--
   When a query only involves two or three tables, there aren't many join
   orders to worry about.  But the number of possible join orders grows
   exponentially as the number of tables expands.  Beyond ten or so input
   tables it's no longer practical to do an exhaustive search of all the
   possibilities, and even for six or seven tables planning might take an
   annoyingly long time.  When there are too many input tables, the
   <productname>PostgreSQL</productname> planner will switch from exhaustive
   search to a <firstterm>genetic</firstterm> probabilistic search
   through a limited number of possibilities.  (The switch-over threshold is
   set by the <xref linkend="guc-geqo-threshold"/> run-time
   parameter.)
   The genetic search takes less time, but it won't
   necessarily find the best possible plan.
-->
結合の対象がせいぜい2、3個のテーブルなら心配するほど結合の種類は多くありません。
しかし、テーブル数が増えると可能な結合の数は指数関数的に増えていきます。
10程度以上にテーブルが増えると、すべての可能性をしらみつぶしに探索することはもはや実用的ではなくなります。
6や7個のテーブルでさえも、計画を作成する時間が無視できなくなります。
テーブルの数が多過ぎる時は、<productname>PostgreSQL</productname>のプランナはしらみつぶしの探索から、限られた可能性だけを探索する<firstterm>遺伝的</firstterm>確率的な探索へと切り替わります。
（切り替えの閾値は<xref linkend="guc-geqo-threshold"/>実行時パラメータで設定されます。）
遺伝的探索は短い時間で探索を行いますが、必ずしも最適な計画を見つけるとは限りません。
  </para>

  <para>
<!--
   When the query involves outer joins, the planner has less freedom
   than it does for plain (inner) joins. For example, consider:
-->
外部結合が含まれるような問い合わせでは、通常の（内部）結合よりプランナの選択の余地が小さくなります。
例えば、次のような問い合わせを考えます。
<programlisting>
SELECT * FROM a LEFT JOIN (b JOIN c ON (b.ref = c.id)) ON (a.id = b.id);
</programlisting>
<!--
   Although this query's restrictions are superficially similar to the
   previous example, the semantics are different because a row must be
   emitted for each row of A that has no matching row in the join of B and C.
   Therefore the planner has no choice of join order here: it must join
   B to C and then join A to that result.  Accordingly, this query takes
   less time to plan than the previous query.  In other cases, the planner
   might be able to determine that more than one join order is safe.
   For example, given:
-->
この問い合わせの検索条件は前述の例と表面的には似ているように思えますが、BとCの結合結果の行に適合しないAの各行が出力されなければならないため、意味的には異なります。
したがって、ここではプランナには結合順に関して選択の余地がありません。
まずBとCを結合し、その結果にAを結合しなければならないのです。
そういうわけで、この問い合わせでは計画を立てるのに要する時間は前の例よりも短くなります。
その他の場合、プランナが安全な結合順を複数決定できる可能性があります。
例えば、以下を考えてみます。
<programlisting>
SELECT * FROM a LEFT JOIN b ON (a.bid = b.id) LEFT JOIN c ON (a.cid = c.id);
</programlisting>
<!--
   it is valid to join A to either B or C first.  Currently, only
   <literal>FULL JOIN</literal> completely constrains the join order.  Most
   practical cases involving <literal>LEFT JOIN</literal> or <literal>RIGHT JOIN</literal>
   can be rearranged to some extent.
-->
この場合、Aを先にBと結合してもCと結合しても有効です。
現時点では、<literal>FULL JOIN</literal>のみが完全に結合順を制限します。
<literal>LEFT JOIN</literal>や<literal>RIGHT JOIN</literal>を含む、ほとんどの実環境では、何らかの拡張に再調整することができます。
  </para>

  <para>
<!--
   Explicit inner join syntax (<literal>INNER JOIN</literal>, <literal>CROSS
   JOIN</literal>, or unadorned <literal>JOIN</literal>) is semantically the same as
   listing the input relations in <literal>FROM</literal>, so it does not
   constrain the join order.
-->
明示的な内部結合構文（<literal>INNER JOIN</literal>、<literal>CROSS JOIN</literal>、装飾のない<literal>JOIN</literal>）は、意味的には<literal>FROM</literal>内の入力リレーションの列挙と同じです。
したがって、結合順を制約しません。
  </para>

  <para>
<!--
   Even though most kinds of <literal>JOIN</literal> don't completely constrain
   the join order, it is possible to instruct the
   <productname>PostgreSQL</productname> query planner to treat all
   <literal>JOIN</literal> clauses as constraining the join order anyway.
   For example, these three queries are logically equivalent:
-->
ほとんどの種類の<literal>JOIN</literal>は完全に結合順を制約しませんが、<productname>PostgreSQL</productname>問い合わせプランナに、すべての<literal>JOIN</literal>句に対してとりあえず結合順を制限させることができます。
例えば、以下の3つの問い合わせは論理的には同一です。
<programlisting>
SELECT * FROM a, b, c WHERE a.id = b.id AND b.ref = c.id;
SELECT * FROM a CROSS JOIN b CROSS JOIN c WHERE a.id = b.id AND b.ref = c.id;
SELECT * FROM a JOIN (b JOIN c ON (b.ref = c.id)) ON (a.id = b.id);
</programlisting>
<!--
   But if we tell the planner to honor the <literal>JOIN</literal> order,
   the second and third take less time to plan than the first.  This effect
   is not worth worrying about for only three tables, but it can be a
   lifesaver with many tables.
-->
しかし、プランナに<literal>JOIN</literal>の順番を守るように伝えた場合、2番目と3番目の問い合わせは最初のものよりも短い時間で計画を立てることができます。
この効果はたった3つのテーブルでは気にするほどのものではありませんが、多くのテーブルを結合する際には最後の頼みの綱になるかもしれません。
  </para>

  <para>
<!--
   To force the planner to follow the join order laid out by explicit
   <literal>JOIN</literal>s,
   set the <xref linkend="guc-join-collapse-limit"/> run-time parameter to 1.
   (Other possible values are discussed below.)
-->
プランナを強制的に明示的な<literal>JOIN</literal>に潜在する結合順に従わせるには、<xref linkend="guc-join-collapse-limit"/>実行時パラメータを1に設定してください。
（以下で他の取り得る値について説明します。）
  </para>

  <para>
<!--
   You do not need to constrain the join order completely in order to
   cut search time, because it's OK to use <literal>JOIN</literal> operators
   within items of a plain <literal>FROM</literal> list.  For example, consider:
-->
検索時間を節約するために、結合順を完全に束縛する必要はありません。
なぜなら、単純な<literal>FROM</literal>リストの項目内に<literal>JOIN</literal>演算子を使っても構わないからです。
例えば、次の例です。
<programlisting>
SELECT * FROM a CROSS JOIN b, c, d, e WHERE ...;
</programlisting>
<!--
   With <varname>join_collapse_limit</varname> = 1, this
   forces the planner to join A to B before joining them to other tables,
   but doesn't constrain its choices otherwise.  In this example, the
   number of possible join orders is reduced by a factor of 5.
-->
<varname>join_collapse_limit</varname> = 1とした場合、プランナは強制的に他のテーブルと結合する前にAとBを結合しますが、それ以外については特に拘束はありません。
この例では、結合順の候補は5の階乗分の1に減ります。
  </para>

  <para>
<!--
   Constraining the planner's search in this way is a useful technique
   both for reducing planning time and for directing the planner to a
   good query plan.  If the planner chooses a bad join order by default,
   you can force it to choose a better order via <literal>JOIN</literal> syntax
   &mdash; assuming that you know of a better order, that is.  Experimentation
   is recommended.
-->
こうした方法でプランナの検索に制約を加えることは、計画作成時間の短縮とプランナに対する優れた問い合わせ計画への方向付けの両方のために有用な技法です。
プランナが劣った結合順をデフォルトで選択するのであれば、<literal>JOIN</literal>構文経由でより良い順番を選択するように強制することができます。
ただし、より良い順番を理解しているという前提があります。
これには実験することを勧めます。
  </para>

  <para>
<!--
   A closely related issue that affects planning time is collapsing of
   subqueries into their parent query.  For example, consider:
-->
計画作成時間に影響する密接に関連した問題として、副問い合わせをその親問い合わせに折り畳むことがあります。
例えば、以下を考えてみます。
<programlisting>
SELECT *
FROM x, y,
    (SELECT * FROM a, b, c WHERE something) AS ss
WHERE somethingelse;
</programlisting>
<!--
   This situation might arise from use of a view that contains a join;
   the view's <literal>SELECT</literal> rule will be inserted in place of the view
   reference, yielding a query much like the above.  Normally, the planner
   will try to collapse the subquery into the parent, yielding:
-->
こうした状況は、結合を含むビューを使用する際に現れます。
そのビューの<literal>SELECT</literal>ルールはビューを参照するところに挿入され、上のような問い合わせを生成します。
通常、プランナは副問い合わせを親問い合わせに折り畳み、以下を生成します。
<programlisting>
SELECT * FROM x, y, a, b, c WHERE something AND somethingelse;
</programlisting>
<!--
   This usually results in a better plan than planning the subquery
   separately.  (For example, the outer <literal>WHERE</literal> conditions might be such that
   joining X to A first eliminates many rows of A, thus avoiding the need to
   form the full logical output of the subquery.)  But at the same time,
   we have increased the planning time; here, we have a five-way join
   problem replacing two separate three-way join problems.  Because of the
   exponential growth of the number of possibilities, this makes a big
   difference.  The planner tries to avoid getting stuck in huge join search
   problems by not collapsing a subquery if more than <varname>from_collapse_limit</varname>
   <literal>FROM</literal> items would result in the parent
   query.  You can trade off planning time against quality of plan by
   adjusting this run-time parameter up or down.
-->
これは通常、副問い合わせの計画を別途作成するより優れた計画を作成します。
（例えば、外部の<literal>WHERE</literal>条件はXをAに結合するようになり、まずAの多くの行が取り除かれます。
これにより、副問い合わせの完全な論理的出力が不要になります。）
しかし、同時に計画作成時間が増加します。
この場合、2つの3通りの結合問題から5通りの結合問題になります。
候補数は指数関数的に増加するため、これは大きな違いになります。
プランナは大規模な結合検索問題で行き詰まらないように、もし<varname>from_collapse_limit</varname>個の<literal>FROM</literal>項目が親問い合わせで発生してしまう場合は副問い合わせの折り畳みを抑制します。
この実行時パラメータの値を上下に調整することで計画作成時間と計画の質をトレードオフすることができます。
  </para>

  <para>
<!--
   <xref linkend="guc-from-collapse-limit"/> and <xref
   linkend="guc-join-collapse-limit"/>
   are similarly named because they do almost the same thing: one controls
   when the planner will <quote>flatten out</quote> subqueries, and the
   other controls when it will flatten out explicit joins.  Typically
   you would either set <varname>join_collapse_limit</varname> equal to
   <varname>from_collapse_limit</varname> (so that explicit joins and subqueries
   act similarly) or set <varname>join_collapse_limit</varname> to 1 (if you want
   to control join order with explicit joins).  But you might set them
   differently if you are trying to fine-tune the trade-off between planning
   time and run time.
-->
両者はほとんど同じことを行うため、<xref linkend="guc-from-collapse-limit"/>と<xref linkend="guc-join-collapse-limit"/>は似たような名前になっています。
片方は副問い合わせの<quote>平坦化</quote>をプランナがいつ行うかを制御し、もう片方は明示的な結合の平坦化をいつ行うかを制御します。
通常、<varname>join_collapse_limit</varname>を<varname>from_collapse_limit</varname>と同じ値に設定する（明示的な結合と副問い合わせの動作を同じにする）か、<varname>join_collapse_limit</varname>を1に設定する（明示的な結合で結合順を制御したい場合）かのどちらかを行います。
しかし、計画作成時間と実行時間の間のトレードオフを細かく調整するつもりであれば、これらを別の値に設定しても構いません。
  </para>
 </sect1>

 <sect1 id="populate">
<!--
  <title>Populating a Database</title>
-->
  <title>データベースへのデータ投入</title>

  <para>
<!--
   One might need to insert a large amount of data when first populating
   a database. This section contains some suggestions on how to make
   this process as efficient as possible.
-->
データベースにデータを初期投入するために、大量のテーブル挿入操作を行う必要がままあります。
本節では、この作業を効率良く行うためのちょっとした提言を示します。
  </para>

  <sect2 id="disable-autocommit">
<!--
   <title>Disable Autocommit</title>
-->
   <title>自動コミットをオフにする</title>

   <indexterm>
    <primary>autocommit</primary>
    <secondary>bulk-loading data</secondary>
   </indexterm>
   <indexterm>
    <primary>自動コミット</primary>
    <secondary>大量のデータロード</secondary>
   </indexterm>

   <para>
<!--
    When using multiple <command>INSERT</command>s, turn off autocommit and just do
    one commit at the end.  (In plain
    SQL, this means issuing <command>BEGIN</command> at the start and
    <command>COMMIT</command> at the end.  Some client libraries might
    do this behind your back, in which case you need to make sure the
    library does it when you want it done.)  If you allow each
    insertion to be committed separately,
    <productname>PostgreSQL</productname> is doing a lot of work for
    each row that is added.  An additional benefit of doing all
    insertions in one transaction is that if the insertion of one row
    were to fail then the insertion of all rows inserted up to that
    point would be rolled back, so you won't be stuck with partially
    loaded data.
-->
複数回の<command>INSERT</command>を実行するのであれば、自動コミットを無効にして最後に1回だけコミットしてください。
（普通のSQLでは、これは<command>BEGIN</command>を開始時に、<command>COMMIT</command>を最後に発行することを意味します。
クライアント用ライブラリの中にはこれを背後で実行するものもあります。
その場合は、要望通りにライブラリが行っているかどうかを確認しなければなりません。）
各挿入操作で個別にコミットすることを許すと、<productname>PostgreSQL</productname>は行を追加する度に多くの作業をしなければなりません。
1つのトランザクションですべての挿入を行うことによるもう1つの利点は、1つの行の挿入に失敗した場合、その時点までに挿入されたすべての行がロールバックされることです。
その結果、一部のみがロードされたデータの対処に困ることはありません。
   </para>
  </sect2>

  <sect2 id="populate-copy-from">
<!--
   <title>Use <command>COPY</command></title>
-->
   <title><command>COPY</command>の使用</title>

   <para>
<!--
    Use <link linkend="sql-copy"><command>COPY</command></link> to load
    all the rows in one command, instead of using a series of
    <command>INSERT</command> commands.  The <command>COPY</command>
    command is optimized for loading large numbers of rows; it is less
    flexible than <command>INSERT</command>, but incurs significantly
    less overhead for large data loads. Since <command>COPY</command>
    is a single command, there is no need to disable autocommit if you
    use this method to populate a table.
-->
単一コマンドですべての行をロードするために一連の<command>INSERT</command>コマンドではなく、<link linkend="sql-copy"><command>COPY</command></link>を使用してください。
<command>COPY</command>コマンドは行を大量にロードすることに最適化されています。
このコマンドは<command>INSERT</command>に比べ柔軟性に欠けていますが、大量のデータロードにおけるオーバーヘッドを大きく低減します。
<command>COPY</command>コマンドでテーブルにデータを投入する場合、コマンドは1つなので、自動コミットを無効にする必要はありません。
   </para>

   <para>
<!--
    If you cannot use <command>COPY</command>, it might help to use <link
    linkend="sql-prepare"><command>PREPARE</command></link> to create a
    prepared <command>INSERT</command> statement, and then use
    <command>EXECUTE</command> as many times as required.  This avoids
    some of the overhead of repeatedly parsing and planning
    <command>INSERT</command>. Different interfaces provide this facility
    in different ways; look for <quote>prepared statements</quote> in the interface
    documentation.
-->
<command>COPY</command>を使用できない場合、準備された<command>INSERT</command>文を<link linkend="sql-prepare"><command>PREPARE</command></link>を使用して作成し、必要な回数だけ<command>EXECUTE</command>を実行する方が良いでしょう。
これにより、繰り返し行われる<command>INSERT</command>の解析と計画作成分のオーバーヘッドを省くことになります。
この機能のための方法はインタフェースによって異なります。
このインタフェースの文書の<quote>準備された文</quote>を参照してください。
   </para>

   <para>
<!--
    Note that loading a large number of rows using
    <command>COPY</command> is almost always faster than using
    <command>INSERT</command>, even if <command>PREPARE</command> is used and
    multiple insertions are batched into a single transaction.
-->
<command>COPY</command>を使用した大量の行のロードは、ほとんどすべての場合において、<command>INSERT</command>を使用するロードよりも高速です。
たとえ複数の挿入を単一トランザクションにまとめたとしても、またその際に<command>PREPARE</command>を使用したとしても、これは当てはまります。
   </para>

   <para>
<!--
    <command>COPY</command> is fastest when used within the same
    transaction as an earlier <command>CREATE TABLE</command> or
    <command>TRUNCATE</command> command. In such cases no WAL
    needs to be written, because in case of an error, the files
    containing the newly loaded data will be removed anyway.
    However, this consideration only applies when
    <xref linkend="guc-wal-level"/> is <literal>minimal</literal>
    as all commands must write WAL otherwise.
-->
<command>COPY</command>は、前もって行われる<command>CREATE TABLE</command>または<command>TRUNCATE</command>コマンドと同一トランザクションで行った場合に、最速です。
この場合、エラーが起きた場合に新しくロードされるデータを含むファイルがとにかく削除されますので、WALを書き出す必要がありません。
しかし、<xref linkend="guc-wal-level"/>が<literal>minimal</literal>に設定されている場合のみにこの方法は当てはまります。
この他の場合には、すべてのコマンドをWALに書き出さなければならないためです。
   </para>

  </sect2>

  <sect2 id="populate-rm-indexes">
<!--
   <title>Remove Indexes</title>
-->
   <title>インデックスを削除する</title>

   <para>
<!--
    If you are loading a freshly created table, the fastest method is to
    create the table, bulk load the table's data using
    <command>COPY</command>, then create any indexes needed for the
    table.  Creating an index on pre-existing data is quicker than
    updating it incrementally as each row is loaded.
-->
新規に作成したテーブルをロードする時、最速の方法は、テーブルを作成し、<command>COPY</command>を使用した一括ロードを行い、そのテーブルに必要なインデックスを作成することです。
既存のデータに対するインデックスを作成する方が、各行がロードされる度に段階的に更新するよりも高速です。
   </para>

   <para>
<!--
    If you are adding large amounts of data to an existing table,
    it might be a win to drop the indexes,
    load the table, and then recreate the indexes.  Of course, the
    database performance for other users might suffer
    during the time the indexes are missing.  One should also think
    twice before dropping a unique index, since the error checking
    afforded by the unique constraint will be lost while the index is
    missing.
-->
既存のテーブルに大量のデータを追加しているのであれば、インデックスを削除し、テーブルをロード、その後にインデックスを再作成する方がよいかもしれません。
もちろん、他のユーザから見ると、インデックスが存在しない間データベースの性能は悪化します。
また、一意性インデックスを削除する前には熟考しなければなりません。
一意性制約によるエラー検査がその期間行われないからです。
   </para>
  </sect2>

  <sect2 id="populate-rm-fkeys">
<!--
   <title>Remove Foreign Key Constraints</title>
-->
   <title>外部キー制約の削除</title>

   <para>
<!--
    Just as with indexes, a foreign key constraint can be checked
    <quote>in bulk</quote> more efficiently than row-by-row.  So it might be
    useful to drop foreign key constraints, load data, and re-create
    the constraints.  Again, there is a trade-off between data load
    speed and loss of error checking while the constraint is missing.
-->
インデックスの場合と同様、外部キー制約は一行一行検査するよりも効率的に、<quote>まとめて</quote>検査することができます。
従って、外部キー制約を削除し、データをロード、そして、制約を再作成する方法は有用となることがあります。
ここでも、データロードの速度と、制約が存在しない間のエラー検査がないという点とのトレードオフがあります。
   </para>

   <para>
<!--
    What's more, when you load data into a table with existing foreign key
    constraints, each new row requires an entry in the server's list of
    pending trigger events (since it is the firing of a trigger that checks
    the row's foreign key constraint).  Loading many millions of rows can
    cause the trigger event queue to overflow available memory, leading to
    intolerable swapping or even outright failure of the command.  Therefore
    it may be <emphasis>necessary</emphasis>, not just desirable, to drop and re-apply
    foreign keys when loading large amounts of data.  If temporarily removing
    the constraint isn't acceptable, the only other recourse may be to split
    up the load operation into smaller transactions.
-->
外部キー制約をすでに持つテーブルにデータをロードする時、新しい行はそれぞれ(行の外部キー制約を検査するトリガを発行しますので)サーバの待機中トリガイベントのリスト内に項目を要求します。
数百万の行をロードすると、トリガイベントのキューが利用可能なメモリをオーバーフローさせてしまい、耐えられないほどのスワッピングが発生してしまう、最悪はそのコマンドが完全に失敗してしまう可能性があります。
したがって単に好ましいだけでなく、大量のデータをロードする時には外部キーを削除し再度適用することが<emphasis>必要</emphasis>かもしれません。
一時的な制約削除が受け入れられない場合に他に取り得る手段は、ロード操作をより小さなトランザクションに分割することだけかもしれません。
   </para>
  </sect2>

  <sect2 id="populate-work-mem">
<!--
   <title>Increase <varname>maintenance_work_mem</varname></title>
-->
   <title><varname>maintenance_work_mem</varname>を増やす</title>

   <para>
<!--
    Temporarily increasing the <xref linkend="guc-maintenance-work-mem"/>
    configuration variable when loading large amounts of data can
    lead to improved performance.  This will help to speed up <command>CREATE
    INDEX</command> commands and <command>ALTER TABLE ADD FOREIGN KEY</command> commands.
    It won't do much for <command>COPY</command> itself, so this advice is
    only useful when you are using one or both of the above techniques.
-->
大規模なデータをロードする時<xref linkend="guc-maintenance-work-mem"/>設定変数を一時的に増やすことで性能を向上させることができます。
これは、<command>CREATE INDEX</command>コマンドと<command>ALTER TABLE ADD FOREIGN KEY</command>の速度向上に役立ちます。
<command>COPY</command>自体には大して役立ちませんので、この助言は、上述の技法の片方または両方を使用している時にのみ有用です。
   </para>
  </sect2>

  <sect2 id="populate-max-wal-size">
<!--
   <title>Increase <varname>max_wal_size</varname></title>
-->
   <title><varname>max_wal_size</varname>を増やす</title>

   <para>
<!--
    Temporarily increasing the <xref linkend="guc-max-wal-size"/>
    configuration variable can also
    make large data loads faster.  This is because loading a large
    amount of data into <productname>PostgreSQL</productname> will
    cause checkpoints to occur more often than the normal checkpoint
    frequency (specified by the <varname>checkpoint_timeout</varname>
    configuration variable). Whenever a checkpoint occurs, all dirty
    pages must be flushed to disk. By increasing
    <varname>max_wal_size</varname> temporarily during bulk
    data loads, the number of checkpoints that are required can be
    reduced.
-->
大規模なデータをロードする時<xref linkend="guc-max-wal-size"/>設定変数を一時的に増やすことで高速化することができます。
大量のデータを<productname>PostgreSQL</productname>にロードすることで、通常のチェックポイントの頻度（<varname>checkpoint_timeout</varname>設定変数により指定されます）よりも頻繁にチェックポイントが発生するためです。
チェックポイントが発生すると、すべてのダーティページ（ディスクに未書き込みの変更済みメモリページ）はディスクにフラッシュされなければなりません。
大量のデータロードの際に一時的に<varname>max_wal_size</varname>を増加させることで、必要なチェックポイント数を減らすことができます。
   </para>
  </sect2>

  <sect2 id="populate-pitr">
<!--
   <title>Disable WAL Archival and Streaming Replication</title>
-->
   <title>WALアーカイブ処理とストリーミングレプリケーションの無効化</title>

   <para>
<!--
    When loading large amounts of data into an installation that uses
    WAL archiving or streaming replication, it might be faster to take a
    new base backup after the load has completed than to process a large
    amount of incremental WAL data.  To prevent incremental WAL logging
    while loading, disable archiving and streaming replication, by setting
    <xref linkend="guc-wal-level"/> to <literal>minimal</literal>,
    <xref linkend="guc-archive-mode"/> to <literal>off</literal>, and
    <xref linkend="guc-max-wal-senders"/> to zero.
    But note that changing these settings requires a server restart,
    and makes any base backups taken before unavailable for archive
    recovery and standby server, which may lead to data loss.
-->
大量のデータをWALアーカイブ処理またはストリーミングレプリケーションを使用するインストレーションにロードする時、増加する大量のWALデータを処理するより、ロードが完了した後に新しくベースバックアップを取る方が高速です。
ロード中のWALログの増加を防ぐためには、<xref linkend="guc-wal-level"/>を<literal>minimal</literal>に、<xref linkend="guc-archive-mode"/>を<literal>off</literal>に、<xref linkend="guc-max-wal-senders"/>をゼロに設定することにより、アーカイブ処理とストリーミングレプリケーションを無効にしてください。
しかし、これらの変数を変更するにはサーバの再起動が必要となり、以前取得したベースバックアップがアーカイブリカバリやスタンバイサーバで使用できなくなりデータ消失につながる可能性があるため、注意してください。
   </para>

   <para>
<!--
    Aside from avoiding the time for the archiver or WAL sender to process the
    WAL data, doing this will actually make certain commands faster, because
    they do not to write WAL at all if <varname>wal_level</varname>
    is <literal>minimal</literal> and the current subtransaction (or top-level
    transaction) created or truncated the table or index they change.  (They
    can guarantee crash safety more cheaply by doing
    an <function>fsync</function> at the end than by writing WAL.)
-->
こうすると、アーカイブやWAL送信にWALデータを処理する時間を避けることの他に、実際のところ、特定のコマンドをより高速にします。
<varname>wal_level</varname>が<literal>minimal</literal>の場合、現在のサブトランザクション（またはトップレベルトランザクション）が変更するテーブルやインデックスを作成または切り詰めた場合、WALへの書き出しは全く予定されないためです。
（これらは最後に<function>fsync</function>を実行することで、WALへの書き込みより安価にクラッシュした場合の安全性を保証することができます。）
   </para>
  </sect2>

  <sect2 id="populate-analyze">
<!--
   <title>Run <command>ANALYZE</command> Afterwards</title>
-->
   <title>最後に<command>ANALYZE</command>を実行</title>

   <para>
<!--
    Whenever you have significantly altered the distribution of data
    within a table, running <link linkend="sql-analyze"><command>ANALYZE</command></link> is strongly recommended. This
    includes bulk loading large amounts of data into the table.  Running
    <command>ANALYZE</command> (or <command>VACUUM ANALYZE</command>)
    ensures that the planner has up-to-date statistics about the
    table.  With no statistics or obsolete statistics, the planner might
    make poor decisions during query planning, leading to poor
    performance on any tables with inaccurate or nonexistent
    statistics.  Note that if the autovacuum daemon is enabled, it might
    run <command>ANALYZE</command> automatically; see
    <xref linkend="vacuum-for-statistics"/>
    and <xref linkend="autovacuum"/> for more information.
-->
テーブル内のデータ分布を大きく変更した時は毎回、<link linkend="sql-analyze"><command>ANALYZE</command></link>を実行することを強く勧めます。
これは、テーブルに大量のデータをまとめてロードする場合も含まれます。
<command>ANALYZE</command>（または<command>VACUUM ANALYZE</command>）を実行することで、確実にプランナがテーブルに関する最新の統計情報を持つことができます。
統計情報が存在しない、または古い場合、プランナは、そのテーブルに対する問い合わせの性能を損なわせる、お粗末な問い合わせ計画を選択する可能性があります。
自動バキュームデーモンが有効な場合、<command>ANALYZE</command>が自動的に実行されます。
詳細は<xref linkend="vacuum-for-statistics"/>および<xref linkend="autovacuum"/>を参照してください。
   </para>
  </sect2>

  <sect2 id="populate-pg-dump">
<!--
   <title>Some Notes about <application>pg_dump</application></title>
-->
   <title><application>pg_dump</application>に関するいくつかの注意</title>

   <para>
<!--
    Dump scripts generated by <application>pg_dump</application> automatically apply
    several, but not all, of the above guidelines.  To restore a
    <application>pg_dump</application> dump as quickly as possible, you need to
    do a few extra things manually.  (Note that these points apply while
    <emphasis>restoring</emphasis> a dump, not while <emphasis>creating</emphasis> it.
    The same points apply whether loading a text dump with
    <application>psql</application> or using <application>pg_restore</application> to load
    from a <application>pg_dump</application> archive file.)
-->
<application>pg_dump</application>で生成されるダンプスクリプトは自動的に上のガイドラインのいくつかを適用します（すべてではありません）。
<application>pg_dump</application>ダンプをできる限り高速にリストアするには、手作業で更に数作業が必要です。
（これらは<emphasis>作成</emphasis>時に適用するものではなく、ダンプを<emphasis>復元</emphasis>する時に適用するものです。
<application>psql</application>を使用してテキスト形式のダンプをロードする時と<application>pg_dump</application>のアーカイブファイルから<application>pg_restore</application>を使用してロードする時にも同じことが適用できます。）
   </para>

   <para>
<!--
    By default, <application>pg_dump</application> uses <command>COPY</command>, and when
    it is generating a complete schema-and-data dump, it is careful to
    load data before creating indexes and foreign keys.  So in this case
    several guidelines are handled automatically.  What is left
    for you to do is to:
-->
デフォルトでは、<application>pg_dump</application>は<command>COPY</command>を使用します。
スキーマとデータのダンプ全体を生成する場合、インデックスと外部キー制約を作成する前にデータをロードすることに注意してください。
ですので、この場合、ガイドラインのいくつかは自動的に行われます。
残された作業は以下のとおりです。
    <itemizedlist>
     <listitem>
      <para>
<!--
       Set appropriate (i.e., larger than normal) values for
       <varname>maintenance_work_mem</varname> and
       <varname>max_wal_size</varname>.
-->
<varname>maintenance_work_mem</varname>および<varname>max_wal_size</varname>を適切な（つまり通常よりも大きな）値に設定します。
      </para>
     </listitem>
     <listitem>
      <para>
<!--
       If using WAL archiving or streaming replication, consider disabling
       them during the restore. To do that, set <varname>archive_mode</varname>
       to <literal>off</literal>,
       <varname>wal_level</varname> to <literal>minimal</literal>, and
       <varname>max_wal_senders</varname> to zero before loading the dump.
       Afterwards, set them back to the right values and take a fresh
       base backup.
-->
WALアーカイブ処理またはストリーミングレプリケーションを使用する場合は、リストア時にこれを無効にすることを検討してください。
このためにはダンプをロードする前に<varname>archive_mode</varname>を<literal>off</literal>に、<varname>wal_level</varname>を<literal>minimal</literal>に、<varname>max_wal_senders</varname>をゼロに設定してください。
その後それらを正しい値に戻し、新規にベースバックアップを取ってください。
      </para>
     </listitem>
     <listitem>
      <para>
<!--
       Experiment with the parallel dump and restore modes of both
       <application>pg_dump</application> and <application>pg_restore</application> and find the
       optimal number of concurrent jobs to use. Dumping and restoring in
       parallel by means of the <option>-j</option> option should give you a
       significantly higher performance over the serial mode.
-->
<application>pg_dump</application>と<application>pg_restore</application>で、並列ダンプとリストア方式を実験して、利用する並列なジョブの最適な数を見つけて下さい。
<option>-j</option>オプションでダンプとリストアを並列に行なうのは逐次方式よりも大きく性能を向上させるでしょう。
      </para>
     </listitem>
     <listitem>
      <para>
<!--
       Consider whether the whole dump should be restored as a single
       transaction.  To do that, pass the <option>-1</option> or
       <option>&#45;-single-transaction</option> command-line option to
       <application>psql</application> or <application>pg_restore</application>. When using this
       mode, even the smallest of errors will rollback the entire restore,
       possibly discarding many hours of processing.  Depending on how
       interrelated the data is, that might seem preferable to manual cleanup,
       or not.  <command>COPY</command> commands will run fastest if you use a single
       transaction and have WAL archiving turned off.
-->
ダンプ全体を単一トランザクションとしてリストアすべきかどうか検討してください。
このためには<application>psql</application>または<application>pg_restore</application>に<option>-1</option>または<option>--single-transaction</option>コマンドラインオプションを指定してください。
このモードを使用する場合、たとえ小さなエラーであっても、エラーがあればリストア全体がロールバックされます。
データ同士の関連性がどの程度あるかに依存しますが、手作業での整理の際には好まれるかと思います。さもなくばあまり勧めません。
単一トランザクションで実行し、WALアーカイブを無効にしている場合、<command>COPY</command>コマンドは最も高速に行われます。
      </para>
     </listitem>
     <listitem>
      <para>
<!--
       If multiple CPUs are available in the database server, consider using
       <application>pg_restore</application>'s <option>&#45;-jobs</option> option.  This
       allows concurrent data loading and index creation.
-->
データベースサーバで複数のCPUが利用できるのであれば、<application>pg_restore</application>の<option>--jobs</option>オプションの利用を検討してください。
これによりデータのロードとインデックスの作成を同時に行うことができます。
      </para>
     </listitem>
     <listitem>
      <para>
<!--
       Run <command>ANALYZE</command> afterwards.
-->
この後で<command>ANALYZE</command>を実行してください。
      </para>
     </listitem>
    </itemizedlist>
   </para>

   <para>
<!--
    A data-only dump will still use <command>COPY</command>, but it does not
    drop or recreate indexes, and it does not normally touch foreign
    keys.
-->
データのみのダンプも<command>COPY</command>コマンドを使用しますが、インデックスの削除と再作成を行いません。
また、通常は外部キー制約を変更しません。

     <footnote>
      <para>
<!--
       You can get the effect of disabling foreign keys by using
       the <option>&#45;-disable-triggers</option> option &mdash; but realize that
       that eliminates, rather than just postpones, foreign key
       validation, and so it is possible to insert bad data if you use it.
-->
<option>--disable-triggers</option>オプションを使用して、外部キーを無効にさせることができます。
しかし、これは外部キー制約を遅らせるのではなく、除去することに注意してください。
そのため、これを使用すると不正なデータを挿入することができてしまいます。
      </para>
     </footnote>

<!--
    So when loading a data-only dump, it is up to you to drop and recreate
    indexes and foreign keys if you wish to use those techniques.
    It's still useful to increase <varname>max_wal_size</varname>
    while loading the data, but don't bother increasing
    <varname>maintenance_work_mem</varname>; rather, you'd do that while
    manually recreating indexes and foreign keys afterwards.
    And don't forget to <command>ANALYZE</command> when you're done; see
    <xref linkend="vacuum-for-statistics"/>
    and <xref linkend="autovacuum"/> for more information.
-->
したがって、データのみのダンプをロードする時、上の技法を使用したければ自らインデックスと外部キーを削除、再作成しなければなりません。
データをロードする時に<varname>max_wal_size</varname>を増やすことも有用です。
しかし、<varname>maintenance_work_mem</varname>を増やすことは考えないでください。
これは、後でインデックスと外部キーを手作業で再作成する時に行う方がよいでしょう。
また、実行した後で<command>ANALYZE</command>を行うことを忘れないでください。
詳細は<xref linkend="vacuum-for-statistics"/>および<xref linkend="autovacuum"/>を参照してください。
   </para>
  </sect2>
  </sect1>

  <sect1 id="non-durability">
<!--
   <title>Non-Durable Settings</title>
-->
   <title>永続性がない設定</title>

   <indexterm zone="non-durability">
    <primary>non-durable</primary>
   </indexterm>
   <indexterm zone="non-durability">
    <primary>非永続性</primary>
   </indexterm>

   <para>
<!--
    Durability is a database feature that guarantees the recording of
    committed transactions even if the server crashes or loses
    power.  However, durability adds significant database overhead,
    so if your site does not require such a guarantee,
    <productname>PostgreSQL</productname> can be configured to run
    much faster.  The following are configuration changes you can make
    to improve performance in such cases.  Except as noted below, durability
    is still guaranteed in case of a crash of the database software;
    only an abrupt operating system crash creates a risk of data loss
    or corruption when these settings are used.
-->
永続性とは、サーバがクラッシュしたり電源が落ちたりしたとしても、コミットされたトランザクションが記録されていることを保証するデータベースの機能です。
しかし、永続性はデータベースに多くのオーバーヘッドを与えます。
このためこの保証を必要としないサイトでは、<productname>PostgreSQL</productname>をかなり高速に実行するように設定することができます。
以下に、こうした状況で性能を向上させるために行うことができる設定変更を示します。
後述の注意を除き、データベースソフトウェアがクラッシュした場合でも、永続性は保証されています。
突然のオペレーティングシステムのクラッシュだけが、この設定を使用した時のデータ損失、破損の危険性を引き起こします。

    <itemizedlist>
     <listitem>
      <para>
<!--
       Place the database cluster's data directory in a memory-backed
       file system (i.e., <acronym>RAM</acronym> disk).  This eliminates all
       database disk I/O, but limits data storage to the amount of
       available memory (and perhaps swap).
-->
データベースクラスタのデータディレクトリをメモリ上のファイルシステム（つまり<acronym>RAM</acronym>ディスク）に設定します。
これはすべてのデータベースによるディスクI/Oを取り除きますが、データ量が利用可能なメモリ（およびスワップも使われるかもしれません）量までに制限されます。
      </para>
     </listitem>

     <listitem>
      <para>
<!--
       Turn off <xref linkend="guc-fsync"/>;  there is no need to flush
       data to disk.
-->
<xref linkend="guc-fsync"/>を無効にします。
データをディスクにフラッシュする必要がありません。
      </para>
     </listitem>

     <listitem>
      <para>
<!--
       Turn off <xref linkend="guc-synchronous-commit"/>;  there might be no
       need to force <acronym>WAL</acronym> writes to disk on every
       commit.  This setting does risk transaction loss (though not data
       corruption) in case of a crash of the <emphasis>database</emphasis>.
-->
<xref linkend="guc-synchronous-commit"/>を無効にします。
コミット毎にディスクに<acronym>WAL</acronym>書き出しを強制する必要がありません。
この設定は、<emphasis>データベース</emphasis>がクラッシュした場合、トランザクション損失（データ破損ではありません）の危険性があります。
      </para>
     </listitem>

     <listitem>
      <para>
<!--
       Turn off <xref linkend="guc-full-page-writes"/>;  there is no need
       to guard against partial page writes.
-->
<xref linkend="guc-full-page-writes"/>を無効にします。
部分的なページ書き出しから保護する必要がありません。
      </para>
     </listitem>

     <listitem>
      <para>
<!--
       Increase <xref linkend="guc-max-wal-size"/> and <xref
       linkend="guc-checkpoint-timeout"/>; this reduces the frequency
       of checkpoints, but increases the storage requirements of
       <filename>/pg_wal</filename>.
-->
<xref linkend="guc-max-wal-size"/>および<xref linkend="guc-checkpoint-timeout"/>を増加させます。
これによりチェックポイントの頻度が減少しますが、<filename>/pg_wal</filename>で必要とする容量が増加します。
      </para>
     </listitem>

     <listitem>
      <para>
<!--
       Create <link linkend="sql-createtable-unlogged">unlogged
       tables</link> to avoid <acronym>WAL</acronym> writes, though it
       makes the tables non-crash-safe.
-->
<acronym>WAL</acronym>書き出しを回避するためには、テーブルがクラッシュに対して安全ではなくなりますが、<link linkend="sql-createtable-unlogged">ログを取らないテーブル</link>を作成してください。
      </para>
     </listitem>

    </itemizedlist>
   </para>
  </sect1>

 </chapter><|MERGE_RESOLUTION|>--- conflicted
+++ resolved
@@ -71,7 +71,7 @@
     because <command>ANALYZE</command>'s statistics are random samples rather
     than exact, and because costs are inherently somewhat platform-dependent.
 -->
-本節の例は、v17の開発版ソースを用いて<command>VACUUM ANALYZE</command>を実行した後でリグレッションテストデータベースから取り出したものです。
+《マッチ度[94.212963]》本節の例は、v17の開発版ソースを用いて<command>VACUUM ANALYZE</command>を実行した後でリグレッションテストデータベースから取り出したものです。
 実際にこの例を試すと、似たような結果になるはずですが、おそらく推定コストや行数は多少異なることになるでしょう。
 <command>ANALYZE</command>による統計情報は厳密なものではなくランダムなサンプリングを行った結果であり、また、コストは本質的にプラットフォームに何かしら依存するためです。
    </para>
@@ -827,12 +827,15 @@
    </para>
 
    <para>
+<!--
     When using the enable/disable flags to disable plan node types, many of
     the flags only discourage the use of the corresponding plan node and don't
     outright disallow the planner's ability to use the plan node type.  This
     is by design so that the planner still maintains the ability to form a
     plan for a given query.  When the resulting plan contains a disabled node,
     the <command>EXPLAIN</command> output will indicate this fact.
+-->
+《機械翻訳》«When using the enable/disable flags to disable plan node types, many of the flags only discourage the use of the corresponding plan node and don't outright disallow the planner's ability to use the plan node type. This is by design so that the planner still maintains the ability to form a plan for a given query. When the resulting plan contains a disabled node, the <command>EXPLAIN</command> output will indicate this fact.»
 
 <screen>
 SET enable_seqscan = off;
@@ -846,9 +849,12 @@
    </para>
 
    <para>
+<!--
     Because the <literal>unit</literal> table has no indexes, there is no
     other means to read the table data, so the sequential scan is the only
     option available to the query planner.
+-->
+《機械翻訳》«Because the <literal>unit</literal> table has no indexes, there is no other means to read the table data, so the sequential scan is the only option available to the query planner.»
    </para>
 
    <para>
@@ -1109,13 +1115,13 @@
    </para>
 
    <para>
-<<<<<<< HEAD
-<!--
-=======
+<!--
     Index Scan nodes (as well as Bitmap Index Scan and Index-Only Scan nodes)
     show an <quote>Index Searches</quote> line that reports the total number
     of searches across <emphasis>all</emphasis> node
     executions/<literal>loops</literal>:
+-->
+《機械翻訳》«Index Scan nodes (as well as Bitmap Index Scan and Index-Only Scan nodes) show an <quote>Index Searches</quote> line that reports the total number of searches across <emphasis>all</emphasis> node executions/<literal>loops</literal>:»
 
 <screen>
 EXPLAIN ANALYZE SELECT * FROM tenk1 WHERE thousand IN (1, 500, 700, 999);
@@ -1133,12 +1139,15 @@
  Execution Time: 0.034 ms
 </screen>
 
+<!--
     Here we see a Bitmap Index Scan node that needed 4 separate index
     searches.  The scan had to search the index from the
     <structname>tenk1_thous_tenthous</structname> index root page once per
     <type>integer</type> value from the predicate's <literal>IN</literal>
     construct.  However, the number of index searches often won't have such a
     simple correspondence to the query predicate:
+-->
+《機械翻訳》«Here we see a Bitmap Index Scan node that needed 4 separate index searches. The scan had to search the index from the <structname>tenk1_thous_tenthous</structname> index root page once per <type>integer</type> value from the predicate's <literal>IN</literal> construct. However, the number of index searches often won't have such a simple correspondence to the query predicate:»
 
 <screen>
 EXPLAIN ANALYZE SELECT * FROM tenk1 WHERE thousand IN (1, 2, 3, 4);
@@ -1156,17 +1165,23 @@
  Execution Time: 0.026 ms
 </screen>
 
+<!--
     This variant of our <literal>IN</literal> query performed only 1 index
     search.  It spent less time traversing the index (compared to the original
     query) because its <literal>IN</literal> construct uses values matching
     index tuples stored next to each other, on the same
     <structname>tenk1_thous_tenthous</structname> index leaf page.
-   </para>
-
-   <para>
+-->
+《機械翻訳》«This variant of our <literal>IN</literal> query performed only 1 index search. It spent less time traversing the index (compared to the original query) because its <literal>IN</literal> construct uses values matching index tuples stored next to each other, on the same <structname>tenk1_thous_tenthous</structname> index leaf page.»
+   </para>
+
+   <para>
+<!--
     The <quote>Index Searches</quote> line is also useful with B-tree index
     scans that apply the <firstterm>skip scan</firstterm> optimization to
     more efficiently traverse through an index:
+-->
+《機械翻訳》«The <quote>Index Searches</quote> line is also useful with B-tree index scans that apply the <firstterm>skip scan</firstterm> optimization to more efficiently traverse through an index:»
 <screen>
 EXPLAIN ANALYZE SELECT four, unique1 FROM tenk1 WHERE four BETWEEN 1 AND 3 AND unique1 = 42;
                                                               QUERY PLAN
@@ -1180,6 +1195,7 @@
  Execution Time: 0.012 ms
 </screen>
 
+<!--
     Here we see an Index-Only Scan node using
     <structname>tenk1_four_unique1_idx</structname>, a multi-column index on the
     <structname>tenk1</structname> table's <structfield>four</structfield> and
@@ -1193,10 +1209,12 @@
     <structfield>four</structfield> column) contains only 4 distinct values,
     while its second/final column (the <structfield>unique1</structfield>
     column) contains many distinct values.
-   </para>
-
-   <para>
->>>>>>> 3d6a8289
+-->
+《機械翻訳》«Here we see an Index-Only Scan node using <structname>tenk1_four_unique1_idx</structname>, a multi-column index on the <structname>tenk1</structname> table's <structfield>four</structfield> and <structfield>unique1</structfield> columns. The scan performs 3 searches that each read a single index leaf page: <quote><literal>four = 1 AND unique1 = 42</literal></quote>, <quote><literal>four = 2 AND unique1 = 42</literal></quote>, and <quote><literal>four = 3 AND unique1 = 42</literal></quote>. This index is generally a good target for skip scan, since, as discussed in <xref linkend="indexes-multicolumn"/>, its leading column (the <structfield>four</structfield> column) contains only 4 distinct values, while its second/final column (the <structfield>unique1</structfield> column) contains many distinct values.»
+   </para>
+
+   <para>
+<!--
     Another type of extra information is the number of rows removed by a
     filter condition:
 -->
@@ -1286,13 +1304,7 @@
    </para>
 
    <para>
-<<<<<<< HEAD
-<!--
-    <command>EXPLAIN</command> has a <literal>BUFFERS</literal> option that can be used with
-    <literal>ANALYZE</literal> to get even more run time statistics:
--->
-<command>EXPLAIN</command>には、より多くの実行時統計情報を取り出すために、<literal>ANALYZE</literal>に付与できる<literal>BUFFERS</literal>オプションがあります。
-=======
+<!--
     <command>EXPLAIN</command> has a <literal>BUFFERS</literal> option which
     provides additional detail about I/O operations performed during the
     planning and execution of the given query.  The buffer numbers displayed
@@ -1301,7 +1313,8 @@
     <literal>ANALYZE</literal> option implicitly enables the
     <literal>BUFFERS</literal> option.  If this
     is undesired, <literal>BUFFERS</literal> may be explicitly disabled:
->>>>>>> 3d6a8289
+-->
+《機械翻訳》«<command>EXPLAIN</command> has a <literal>BUFFERS</literal> option which provides additional detail about I/O operations performed during the planning and execution of the given query. The buffer numbers displayed show the count of the non-distinct buffers hit, read, dirtied, and written for the given node and all of its child nodes. The <literal>ANALYZE</literal> option implicitly enables the <literal>BUFFERS</literal> option. If this is undesired, <literal>BUFFERS</literal> may be explicitly disabled:»
 
 <screen>
 EXPLAIN (ANALYZE, BUFFERS OFF) SELECT * FROM tenk1 WHERE unique1 &lt; 100 AND unique2 &gt; 9000;
@@ -1321,15 +1334,6 @@
  Planning Time: 0.162 ms
  Execution Time: 0.143 ms
 </screen>
-<<<<<<< HEAD
-
-<!--
-    The numbers provided by <literal>BUFFERS</literal> help to identify which parts
-    of the query are the most I/O-intensive.
--->
-<literal>BUFFERS</literal>により提供される数は、問い合わせのどの部分がもっとも大きいI/Oであるかを識別する役に立ちます。
-=======
->>>>>>> 3d6a8289
    </para>
 
    <para>

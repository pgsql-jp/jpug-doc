<!--
doc/src/sgml/ref/update.sgml
PostgreSQL documentation
-->

<refentry id="sql-update">
 <indexterm zone="sql-update">
  <primary>UPDATE</primary>
 </indexterm>

 <refmeta>
  <refentrytitle>UPDATE</refentrytitle>
  <manvolnum>7</manvolnum>
<!--
  <refmiscinfo>SQL - Language Statements</refmiscinfo>
-->
<refmiscinfo>SQL - 言語</refmiscinfo>
 </refmeta>

 <refnamediv>
  <refname>UPDATE</refname>
<!--
  <refpurpose>update rows of a table</refpurpose>
-->
  <refpurpose>テーブルの行を更新する</refpurpose>
 </refnamediv>

 <refsynopsisdiv>
<synopsis>
[ WITH [ RECURSIVE ] <replaceable class="parameter">with_query</replaceable> [, ...] ]
UPDATE [ ONLY ] <replaceable class="parameter">table_name</replaceable> [ * ] [ [ AS ] <replaceable class="parameter">alias</replaceable> ]
    SET { <replaceable class="parameter">column_name</replaceable> = { <replaceable class="parameter">expression</replaceable> | DEFAULT } |
          ( <replaceable class="parameter">column_name</replaceable> [, ...] ) = [ ROW ] ( { <replaceable class="parameter">expression</replaceable> | DEFAULT } [, ...] ) |
          ( <replaceable class="parameter">column_name</replaceable> [, ...] ) = ( <replaceable class="parameter">sub-SELECT</replaceable> )
        } [, ...]
    [ FROM <replaceable class="parameter">from_item</replaceable> [, ...] ]
    [ WHERE <replaceable class="parameter">condition</replaceable> | WHERE CURRENT OF <replaceable class="parameter">cursor_name</replaceable> ]
    [ RETURNING * | <replaceable class="parameter">output_expression</replaceable> [ [ AS ] <replaceable class="parameter">output_name</replaceable> ] [, ...] ]
</synopsis>
 </refsynopsisdiv>

 <refsect1>
<!--
  <title>Description</title>
-->
  <title>説明</title>

  <para>
<!--
   <command>UPDATE</command> changes the values of the specified
   columns in all rows that satisfy the condition. Only the columns to
   be modified need be mentioned in the <literal>SET</literal> clause;
   columns not explicitly modified retain their previous values.
-->
<command>UPDATE</command>は、条件を満たす全ての行の指定した列の値を変更します。
<literal>SET</literal>句には、変更する列のみを指定する必要があります。
<literal>SET</literal>句にて明示的に指定されなかった列の値は変更されません。
  </para>

  <para>
<!--
   There are two ways to modify a table using information contained in
   other tables in the database: using sub-selects, or specifying
   additional tables in the <literal>FROM</literal> clause. Which
   technique is more appropriate depends on the specific
   circumstances.
-->
データベース内の他のテーブルの情報を使用してテーブルを変更するには、2つの方法があります。
1つは副問い合わせを使用する方法、もう1つは<literal>FROM</literal>句で追加のテーブルを指定する方法です。
どちらの方法が適切であるかは状況次第です。
  </para>

  <para>
<!--
   The optional <literal>RETURNING</literal> clause causes <command>UPDATE</command>
   to compute and return value(s) based on each row actually updated.
   Any expression using the table's columns, and/or columns of other
   tables mentioned in <literal>FROM</literal>, can be computed.
   The new (post-update) values of the table's columns are used.
   The syntax of the <literal>RETURNING</literal> list is identical to that of the
   output list of <command>SELECT</command>.
-->
<literal>RETURNING</literal>句を指定すると、<command>UPDATE</command>は実際に更新された各行に基づいて計算された値を返すようになります。
そのテーブルの列および<literal>FROM</literal>で指定された他のテーブルの列を使用した式を計算することができます。
テーブル列の新しい（更新された後の）値が使用されます。
<literal>RETURNING</literal>リストの構文は<command>SELECT</command>の出力リストと同一です。
  </para>

  <para>
<!--
   You must have the <literal>UPDATE</literal> privilege on the table,
   or at least on the column(s) that are listed to be updated.
   You must also have the <literal>SELECT</literal>
   privilege on any column whose values are read in the
   <replaceable class="parameter">expressions</replaceable> or
   <replaceable class="parameter">condition</replaceable>.
-->
更新を行うためには、そのテーブルまたは少なくとも更新対象の列について<literal>UPDATE</literal>権限を持たなければなりません。
また<replaceable class="parameter">expressions</replaceable>や<replaceable class="parameter">condition</replaceable>で値を読み込む列に対する<literal>SELECT</literal>権限も必要になります。
  </para>
 </refsect1>

 <refsect1>
<!--
  <title>Parameters</title>
-->
  <title>パラメータ</title>

  <variablelist>
   <varlistentry>
    <term><replaceable class="parameter">with_query</replaceable></term>
    <listitem>
     <para>
<!--
      The <literal>WITH</literal> clause allows you to specify one or more
      subqueries that can be referenced by name in the <command>UPDATE</command>
      query. See <xref linkend="queries-with"/> and <xref linkend="sql-select"/>
      for details.
-->
<literal>WITH</literal>句により<command>UPDATE</command>問い合わせ内で名前で参照可能な１つ以上の副問い合わせを指定することができます。
<xref linkend="queries-with"/>と<xref linkend="sql-select"/>を参照してください。
     </para>
    </listitem>
   </varlistentry>

   <varlistentry>
    <term><replaceable class="parameter">table_name</replaceable></term>
    <listitem>
     <para>
<!--
      The name (optionally schema-qualified) of the table to update.
      If <literal>ONLY</literal> is specified before the table name, matching rows
      are updated in the named table only.  If <literal>ONLY</literal> is not
      specified, matching rows are also updated in any tables inheriting from
      the named table.  Optionally, <literal>*</literal> can be specified after the
      table name to explicitly indicate that descendant tables are included.
-->
更新対象のテーブルの名前です（スキーマ修飾名でも可）。
テーブルの前に<literal>ONLY</literal>を指定すると、指名されたテーブルでのみマッチする行が更新されます。
<literal>ONLY</literal>を指定しないと、指名したテーブルから継承されたすべてのテーブルでもマッチする行が同時に更新されます。
オプションで、テーブル名の後に<literal>*</literal>を指定して、明示的に子テーブルが含まれることを示すこともできます。
     </para>
    </listitem>
   </varlistentry>

   <varlistentry>
    <term><replaceable class="parameter">alias</replaceable></term>
    <listitem>
     <para>
<!--
      A substitute name for the target table. When an alias is
      provided, it completely hides the actual name of the table.  For
      example, given <literal>UPDATE foo AS f</literal>, the remainder of the
      <command>UPDATE</command> statement must refer to this table as
      <literal>f</literal> not <literal>foo</literal>.
-->
対象テーブルの代替名です。
別名が指定されると、テーブルの実際の名前は完全に隠蔽されます。
たとえば、<literal>UPDATE foo AS f</literal>では、<command>UPDATE</command>文の残りの部分では<literal>foo</literal>ではなく<literal>f</literal>としてこのテーブルを参照しなければなりません。
     </para>
    </listitem>
   </varlistentry>

   <varlistentry>
    <term><replaceable class="parameter">column_name</replaceable></term>
    <listitem>
     <para>
<!--
      The name of a column in the table named by <replaceable
      class="parameter">table_name</replaceable>.
      The column name can be qualified with a subfield name or array
      subscript, if needed.  Do not include the table's name in the
      specification of a target column &mdash; for example,
      <literal>UPDATE table_name SET table_name.col = 1</literal> is invalid.
-->
<replaceable class="parameter">table_name</replaceable>で指名されたテーブル内の列名です。
必要に応じて、列名を副フィールド名や配列の指示子で修飾することも可能です。
対象列の指定にはテーブル名を含めないでください。
たとえば、<literal>UPDATE table_name SET table_name.col = 1</literal>は無効です。
     </para>
    </listitem>
   </varlistentry>

   <varlistentry>
    <term><replaceable class="parameter">expression</replaceable></term>
    <listitem>
     <para>
<!--
      An expression to assign to the column.  The expression can use the
      old values of this and other columns in the table.
-->
列に代入する式です。
この式では、テーブル内の対象列やその他の列の変更前の値を使用することができます。
     </para>
    </listitem>
   </varlistentry>

   <varlistentry>
    <term><literal>DEFAULT</literal></term>
    <listitem>
     <para>
<!--
      Set the column to its default value (which will be NULL if no
      specific default expression has been assigned to it).
-->
      列にデフォルト値を設定します
      （デフォルト式が割り当てられていない場合はNULLになります）。
     </para>
    </listitem>
   </varlistentry>

   <varlistentry>
    <term><replaceable class="parameter">sub-SELECT</replaceable></term>
    <listitem>
     <para>
<!--
      A <literal>SELECT</literal> sub-query that produces as many output columns
      as are listed in the parenthesized column list preceding it.  The
      sub-query must yield no more than one row when executed.  If it
      yields one row, its column values are assigned to the target columns;
      if it yields no rows, NULL values are assigned to the target columns.
      The sub-query can refer to old values of the current row of the table
      being updated.
-->
その前の括弧内の列リストに列挙されているのと同じ数の出力列を生成する<literal>SELECT</literal>副問い合わせです。
副問い合わせは実行時に最大でも1行しか生成してはいけません。
1行だけ生成されたときは、各列の値が対象の列に代入されます。
1行も生成されなかったときは、対象の列にNULL値が代入されます。
副問い合わせは、更新対象のテーブルの現在行の古い値を参照することができます。
     </para>
    </listitem>
   </varlistentry>

   <varlistentry>
    <term><replaceable class="parameter">from_item</replaceable></term>
    <listitem>
     <para>
<<<<<<< HEAD
<!--
      A list of table expressions, allowing columns from other tables
      to appear in the <literal>WHERE</literal> condition and the update
      expressions. This is similar to the list of tables that can be
      specified in the <xref linkend="sql-from"
      endterm="sql-from-title"/> of a <command>SELECT</command>
      statement.  Note that the target table must not appear in the
      <replaceable>from_list</replaceable>, unless you intend a self-join (in which
      case it must appear with an alias in the <replaceable>from_list</replaceable>).
-->
<literal>WHERE</literal>条件や更新用の式において、他のテーブルの列を指定するために使用するテーブル式の集合です。
これは<command>SELECT</command>文の<xref linkend="sql-from" endterm="sql-from-title"/>で指定するテーブルのリストに似ています。
自己結合を行う場合を除き、<replaceable>from_list</replaceable>に更新対象のテーブルを含めてはいけません。
（自己結合を行う場合は、<replaceable>from_list</replaceable>内で更新対象のテーブルとその別名を指定しておく必要があります）。
=======
      A table expression allowing columns from other tables to appear in
      the <literal>WHERE</literal> condition and update expressions. This
      uses the same syntax as the <xref linkend="sql-from"
      endterm="sql-from-title"/> of a <command>SELECT</command> statement;
      for example, an alias for the table name can be specified.  Do not
      repeat the target table as a <replaceable>from_item</replaceable>
      unless you intend a self-join (in which case it must appear with
      an alias in the <replaceable>from_item</replaceable>).
>>>>>>> 5060275a
     </para>
    </listitem>
   </varlistentry>

   <varlistentry>
    <term><replaceable class="parameter">condition</replaceable></term>
    <listitem>
     <para>
<!--
      An expression that returns a value of type <type>boolean</type>.
      Only rows for which this expression returns <literal>true</literal>
      will be updated.
-->
      <type>boolean</type>型の値を返す式です。
      この式が<literal>true</literal>を返す行のみが更新されます。
     </para>
    </listitem>
   </varlistentry>

   <varlistentry>
    <term><replaceable class="parameter">cursor_name</replaceable></term>
    <listitem>
     <para>
<!--
      The name of the cursor to use in a <literal>WHERE CURRENT OF</literal>
      condition.  The row to be updated is the one most recently fetched
      from this cursor.  The cursor must be a non-grouping
      query on the <command>UPDATE</command>'s target table.
      Note that <literal>WHERE CURRENT OF</literal> cannot be
      specified together with a Boolean condition.  See
      <xref linkend="sql-declare"/>
      for more information about using cursors with
      <literal>WHERE CURRENT OF</literal>.
-->
<literal>WHERE CURRENT OF</literal>条件で使用されるカーソルの名前です。
更新対象の行は、そのカーソルからもっとも最近に取り出された行です。
カーソルは<command>UPDATE</command>の対象テーブルに対するグループ化のない問い合わせでなければなりません。
<literal>WHERE CURRENT OF</literal>を論理条件といっしょに指定することはできません。
<literal>WHERE CURRENT OF</literal>付きのカーソル使用に関する情報については<xref linkend="sql-declare"/>を参照してください。
     </para>
    </listitem>
   </varlistentry>

   <varlistentry>
    <term><replaceable class="parameter">output_expression</replaceable></term>
    <listitem>
     <para>
<!--
      An expression to be computed and returned by the <command>UPDATE</command>
      command after each row is updated.  The expression can use any
      column names of the table named by <replaceable class="parameter">table_name</replaceable>
      or table(s) listed in <literal>FROM</literal>.
      Write <literal>*</literal> to return all columns.
-->
各行を更新した後に計算され、<command>UPDATE</command>によって返される式です。
この式には、<replaceable class="parameter">table_name</replaceable>または<literal>FROM</literal>で指定したテーブル（複数可）の任意の列名を使用することができます。
すべての列を返す場合は<literal>*</literal>と記載してください。
     </para>
    </listitem>
   </varlistentry>

   <varlistentry>
    <term><replaceable class="parameter">output_name</replaceable></term>
    <listitem>
     <para>
<!--
      A name to use for a returned column.
-->
返される列で使用される名前です。
     </para>
    </listitem>
   </varlistentry>
  </variablelist>
 </refsect1>

 <refsect1>
<!--
  <title>Outputs</title>
-->
  <title>出力</title>

  <para>
<!--
   On successful completion, an <command>UPDATE</command> command returns a command
   tag of the form
-->
正常に処理が終わると、<command>UPDATE</command>コマンドは以下の形式のコマンドタグを返します。
<screen>
UPDATE <replaceable class="parameter">count</replaceable>
</screen>
<!--
   The <replaceable class="parameter">count</replaceable> is the number
   of rows updated, including matched rows whose values did not change.
   Note that the number may be less than the number of rows that matched
   the <replaceable class="parameter">condition</replaceable> when
   updates were suppressed by a <literal>BEFORE UPDATE</literal> trigger.  If
   <replaceable class="parameter">count</replaceable> is 0, no rows were
   updated by the query (this is not considered an error).
-->
<replaceable class="parameter">count</replaceable>は、合致したが変更されなかった行を含む、更新された行数を意味します。
<literal>BEFORE UPDATE</literal>トリガにより更新が抑制された場合に、<replaceable class="parameter">condition</replaceable>に合致した行数より少なくなる可能性があることに注意してください。
<replaceable class="parameter">count</replaceable>が0の場合は<replaceable class="parameter">condition</replaceable>に一致する行がなかったことを意味します
（これはエラーとはみなされません）。
  </para>

  <para>
<!--
   If the <command>UPDATE</command> command contains a <literal>RETURNING</literal>
   clause, the result will be similar to that of a <command>SELECT</command>
   statement containing the columns and values defined in the
   <literal>RETURNING</literal> list, computed over the row(s) updated by the
   command.
-->
<command>UPDATE</command>コマンドが<literal>RETURNING</literal>句を持つ場合、その結果は、<literal>RETURNING</literal>リストで定義した列と値を持ち、そのコマンドで更新された行全体に対して計算を行う<command>SELECT</command>文の結果と似たものになるでしょう。
  </para>
 </refsect1>

 <refsect1>
<!--
  <title>Notes</title>
-->
  <title>注釈</title>

  <para>
<!--
   When a <literal>FROM</literal> clause is present, what essentially happens
   is that the target table is joined to the tables mentioned in the
   <replaceable>from_item</replaceable> list, and each output row of the join
   represents an update operation for the target table.  When using
   <literal>FROM</literal> you should ensure that the join
   produces at most one output row for each row to be modified.  In
   other words, a target row shouldn't join to more than one row from
   the other table(s).  If it does, then only one of the join rows
   will be used to update the target row, but which one will be used
   is not readily predictable.
-->
<literal>FROM</literal>句が存在する場合、基本的に、対象テーブルと<replaceable>from_list</replaceable>で指定されたテーブルが結合され、この結合の出力行が対象テーブルの更新操作の結果となります。
<literal>FROM</literal>句を使用する場合、更新対象テーブルの1行に対して、結合結果が複数行にならないように注意してください。
言い換えると、対象テーブルの個々の行は、他テーブルの複数の行と結合すべきではありません。
結合結果が複数行になった場合、対象行の更新には結合結果のいずれか1行のみが使用されますが、どの行が使用されるかは簡単には予測できません。
  </para>

  <para>
<!--
   Because of this indeterminacy, referencing other tables only within
   sub-selects is safer, though often harder to read and slower than
   using a join.
-->
このような不定性の問題があるため、他テーブルの参照は副問い合わせ内のみに留めておいた方がより安全です（ただし、結合よりも可読性や実行速度は低下します）。
  </para>

  <para>
<!--
   In the case of a partitioned table, updating a row might cause it to no
   longer satisfy the partition constraint of the containing partition. In that
   case, if there is some other partition in the partition tree for which this
   row satisfies its partition constraint, then the row is moved to that
   partition. If there is no such partition, an error will occur.  Behind the
   scenes, the row movement is actually a <command>DELETE</command> and
   <command>INSERT</command> operation.
-->
パーティションテーブルの場合、行を更新することによって含んでいるパーティションのパーティション制約を満たさなくなることがありえます。
その場合、この行がそのパーティション制約を満たす他のパーティションがパーティションツリー内にあれば、行はそのパーティションに移されます。
もし、そのようなパーティションがなければ、エラーが発生します。
舞台裏では、行の移動は実際は<command>DELETE</command>と<command>INSERT</command>操作です。
  </para>

  <para>
<!--
   There is a possibility that a concurrent <command>UPDATE</command> or
   <command>DELETE</command> on the row being moved will get a serialization
   failure error.  Suppose session 1 is performing an <command>UPDATE</command>
   on a partition key, and meanwhile a concurrent session 2 for which this
   row is visible performs an <command>UPDATE</command> or
   <command>DELETE</command> operation on this row.  In such case,
   session 2's <command>UPDATE</command> or <command>DELETE</command> will
   detect the row movement and raise a serialization failure error (which
   always returns with an SQLSTATE code '40001').  Applications may wish to
   retry the transaction if this occurs.  In the usual case where the table
   is not partitioned, or where there is no row movement, session 2 would
   have identified the newly updated row and carried out the
   <command>UPDATE</command>/<command>DELETE</command> on this new row
    version.
-->
移される行に対して同時に実行される<command>UPDATE</command>や<command>DELETE</command>のために直列化の失敗エラーになる可能性があります。
セッション1がパーティションキーに対して<command>UPDATE</command>を実行中であるとしましょう。一方、同時に実行しているセッション2に対してこの行は可視であり、セッション2はこの行に対して<command>UPDATE</command>または<command>DELETE</command>操作をするとしましょう。
その場合、セッション2の<command>UPDATE</command>または<command>DELETE</command>は、行の移動を検出し、直列化の失敗エラー(常にSQLSTATE値が'40001'で返る)を発生させます。
これが起きた場合には、アプリケーションはトランザクションを再試行すると良いでしょう。
テーブルがパーティション化されていない、または、行の移動がない通常の場合には、セッション2は新しく更新された行を特定し、この新しい行のバージョンに対して<command>UPDATE</command>/<command>DELETE</command>を実行します。
  </para>

  <para>
<!--
   Note that while rows can be moved from local partitions to a foreign-table
   partition (provided the foreign data wrapper supports tuple routing), they
   cannot be moved from a foreign-table partition to another partition.
-->
(外部データラッパがタプルルーティングをサポートしていれば)行をローカルパーティションから外部テーブルパーティションへ移動できますが、外部テーブルパーティションから別のパーティションに移動できないことに注意してください。
  </para>
 </refsect1>

 <refsect1>
<!--
  <title>Examples</title>
-->
  <title>例</title>

  <para>
<!--
   Change the word <literal>Drama</literal> to <literal>Dramatic</literal> in the
   column <structfield>kind</structfield> of the table <structname>films</structname>:
-->
<structname>films</structname>テーブルの<structfield>kind</structfield>列にある<literal>Drama</literal>という単語を<literal>Dramatic</literal>に変更します。

<programlisting>
UPDATE films SET kind = 'Dramatic' WHERE kind = 'Drama';
</programlisting>
  </para>

  <para>
<!--
   Adjust temperature entries and reset precipitation to its default
   value in one row of the table <structname>weather</structname>:
-->
<structname>weather</structname>テーブルの特定の行に対し、気温に関する項目を調整し、降水量をデフォルト値に戻します。

<programlisting>
UPDATE weather SET temp_lo = temp_lo+1, temp_hi = temp_lo+15, prcp = DEFAULT
  WHERE city = 'San Francisco' AND date = '2003-07-03';
</programlisting>
  </para>

  <para>
<!--
   Perform the same operation and return the updated entries:
-->
同じ操作を行い、更新された項目を返します。

<programlisting>
UPDATE weather SET temp_lo = temp_lo+1, temp_hi = temp_lo+15, prcp = DEFAULT
  WHERE city = 'San Francisco' AND date = '2003-07-03'
  RETURNING temp_lo, temp_hi, prcp;
</programlisting>
  </para>

  <para>
<!--
   Use the alternative column-list syntax to do the same update:
-->
もう一つの方法である列リスト構文を使用して同じ更新を行います。
<programlisting>
UPDATE weather SET (temp_lo, temp_hi, prcp) = (temp_lo+1, temp_lo+15, DEFAULT)
  WHERE city = 'San Francisco' AND date = '2003-07-03';
</programlisting>
  </para>

  <para>
<!--
   Increment the sales count of the salesperson who manages the
   account for Acme Corporation, using the <literal>FROM</literal>
   clause syntax:
-->
<literal>FROM</literal>句の構文を使用して、Acme Corporationを顧客とするセールスマンのセールスカウントを1増加させます。
<programlisting>
UPDATE employees SET sales_count = sales_count + 1 FROM accounts
  WHERE accounts.name = 'Acme Corporation'
  AND employees.id = accounts.sales_person;
</programlisting>
  </para>

  <para>
<!--
   Perform the same operation, using a sub-select in the
   <literal>WHERE</literal> clause:
-->
<literal>WHERE</literal>句で副問い合わせを使用して、同じ操作を行います。
<programlisting>
UPDATE employees SET sales_count = sales_count + 1 WHERE id =
  (SELECT sales_person FROM accounts WHERE name = 'Acme Corporation');
</programlisting>
  </para>

  <para>
<!--
   Update contact names in an accounts table to match the currently assigned
   salesmen:
-->
accountsテーブルのコンタクト先の氏名を、現在アサインされているセールスマンと一致するよう更新します。
<programlisting>
UPDATE accounts SET (contact_first_name, contact_last_name) =
    (SELECT first_name, last_name FROM salesmen
     WHERE salesmen.id = accounts.sales_id);
</programlisting>
<!--
   A similar result could be accomplished with a join:
-->
同じような結果は結合を使っても得ることができます。
<programlisting>
UPDATE accounts SET contact_first_name = first_name,
                    contact_last_name = last_name
  FROM salesmen WHERE salesmen.id = accounts.sales_id;
</programlisting>
<!--
   However, the second query may give unexpected results
   if <structname>salesmen</structname>.<structfield>id</structfield> is not a unique key, whereas
   the first query is guaranteed to raise an error if there are multiple
   <structfield>id</structfield> matches.  Also, if there is no match for a particular
   <structname>accounts</structname>.<structfield>sales_id</structfield> entry, the first query
   will set the corresponding name fields to NULL, whereas the second query
   will not update that row at all.
-->
ただし、<structname>salesmen</structname>.<structfield>id</structfield>が一意キーでない場合、2番目の問い合わせは予期しない結果をもたらすかもしれません。
一方で、最初の問い合わせは、複数の<structfield>id</structfield>がマッチしたときはエラーを発生することが保証されます。
また、ある<structname>accounts</structname>.<structfield>sales_id</structfield>エントリにマッチするレコードがない場合、最初の問い合わせは対応する名前フィールドをNULLに設定しますが、2番目の問い合わせは、その行を全く更新しません。
  </para>

  <para>
<!--
   Update statistics in a summary table to match the current data:
-->
summaryテーブルの統計情報を現在のデータに合うように更新します。
<programlisting>
UPDATE summary s SET (sum_x, sum_y, avg_x, avg_y) =
    (SELECT sum(x), sum(y), avg(x), avg(y) FROM data d
     WHERE d.group_id = s.group_id);
</programlisting>
  </para>

  <para>
<!--
   Attempt to insert a new stock item along with the quantity of stock. If
   the item already exists, instead update the stock count of the existing
   item. To do this without failing the entire transaction, use savepoints:
-->
新しい商品とその在庫数を挿入します。
既にその商品が存在している場合は、代わりに既存商品の在庫数を更新します。
トランザクション全体が失敗することがないようにこの操作を行うには、セーブポイントを使用してください。
<programlisting>
BEGIN;
<!--
&#045;- other operations
-->
-- 何かしらの他の操作を行います。
SAVEPOINT sp1;
INSERT INTO wines VALUES('Chateau Lafite 2003', '24');
<!--
&#045;- Assume the above fails because of a unique key violation,
&#045;- so now we issue these commands:
-->
-- 上記のコマンドが一意キー違反により失敗したとします。
-- この場合、次のコマンドを実行します。
ROLLBACK TO sp1;
UPDATE wines SET stock = stock + 24 WHERE winename = 'Chateau Lafite 2003';
<!--
&#045;- continue with other operations, and eventually
-->
-- 他の操作を続けた後、最後に次を実行します。
COMMIT;
</programlisting>
  </para>

  <para>
<!--
   Change the <structfield>kind</structfield> column of the table
   <structname>films</structname> in the row on which the cursor
   <literal>c_films</literal> is currently positioned:
-->
<structname>films</structname>テーブルにおいて、<literal>c_films</literal>カーソルが現在位置している行の<structfield>kind</structfield>列を変更します。
<programlisting>
UPDATE films SET kind = 'Dramatic' WHERE CURRENT OF c_films;
</programlisting></para>
 </refsect1>

 <refsect1>
<!--
  <title>Compatibility</title>
-->
  <title>互換性</title>

  <para>
<!--
   This command conforms to the <acronym>SQL</acronym> standard, except
   that the <literal>FROM</literal> and <literal>RETURNING</literal> clauses
   are <productname>PostgreSQL</productname> extensions, as is the ability
   to use <literal>WITH</literal> with <command>UPDATE</command>.
-->
このコマンドは標準<acronym>SQL</acronym>に準拠しています。
ただし<literal>FROM</literal>句および<literal>RETURNING</literal>句は<productname>PostgreSQL</productname>の拡張です。
<command>UPDATE</command>で<literal>WITH</literal>が使用可能であることも同様に拡張です。
  </para>

  <para>
<!--
   Some other database systems offer a <literal>FROM</literal> option in which
   the target table is supposed to be listed again within <literal>FROM</literal>.
   That is not how <productname>PostgreSQL</productname> interprets
   <literal>FROM</literal>.  Be careful when porting applications that use this
   extension.
-->
他のデータベースシステムには、<literal>FROM</literal>オプション内で、対象テーブルが再度指定されることを前提として動作するものもあります。
これは<productname>PostgreSQL</productname>における<literal>FROM</literal>の解釈方法とは異なります。
この拡張機能を使用するアプリケーションを移植する時は注意してください。
  </para>

  <para>
<!--
   According to the standard, the source value for a parenthesized sub-list of
   target column names can be any row-valued expression yielding the correct
   number of columns.  <productname>PostgreSQL</productname> only allows the
   source value to be a <link linkend="sql-syntax-row-constructors">row
   constructor</link> or a sub-<literal>SELECT</literal>.  An individual column's
   updated value can be specified as <literal>DEFAULT</literal> in the
   row-constructor case, but not inside a sub-<literal>SELECT</literal>.
-->
標準に従うと、括弧内の対象列名の部分リストに対する入力値は、正しい数の列を生成する任意の行値による式です。
<productname>PostgreSQL</productname>では入力値として、<link linkend="sql-syntax-row-constructors">行コンストラクタ</link>あるいはsub-<literal>SELECT</literal>しか許していません。
行コンストラクタを使う場合、個々の列の更新値を<literal>DEFAULT</literal>として指定することができますが、sub-<literal>SELECT</literal>の内部ではできません。
  </para>
 </refsect1>
</refentry><|MERGE_RESOLUTION|>--- conflicted
+++ resolved
@@ -235,22 +235,6 @@
     <term><replaceable class="parameter">from_item</replaceable></term>
     <listitem>
      <para>
-<<<<<<< HEAD
-<!--
-      A list of table expressions, allowing columns from other tables
-      to appear in the <literal>WHERE</literal> condition and the update
-      expressions. This is similar to the list of tables that can be
-      specified in the <xref linkend="sql-from"
-      endterm="sql-from-title"/> of a <command>SELECT</command>
-      statement.  Note that the target table must not appear in the
-      <replaceable>from_list</replaceable>, unless you intend a self-join (in which
-      case it must appear with an alias in the <replaceable>from_list</replaceable>).
--->
-<literal>WHERE</literal>条件や更新用の式において、他のテーブルの列を指定するために使用するテーブル式の集合です。
-これは<command>SELECT</command>文の<xref linkend="sql-from" endterm="sql-from-title"/>で指定するテーブルのリストに似ています。
-自己結合を行う場合を除き、<replaceable>from_list</replaceable>に更新対象のテーブルを含めてはいけません。
-（自己結合を行う場合は、<replaceable>from_list</replaceable>内で更新対象のテーブルとその別名を指定しておく必要があります）。
-=======
       A table expression allowing columns from other tables to appear in
       the <literal>WHERE</literal> condition and update expressions. This
       uses the same syntax as the <xref linkend="sql-from"
@@ -259,7 +243,6 @@
       repeat the target table as a <replaceable>from_item</replaceable>
       unless you intend a self-join (in which case it must appear with
       an alias in the <replaceable>from_item</replaceable>).
->>>>>>> 5060275a
      </para>
     </listitem>
    </varlistentry>

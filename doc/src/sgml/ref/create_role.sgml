--- conflicted
+++ resolved
@@ -228,17 +228,12 @@
       <term><literal>NOREPLICATION</literal></term>
       <listitem>
        <para>
-<<<<<<< HEAD
-<!--
-        These clauses determine whether a role is allowed to initiate
-        streaming replication or put the system in and out of backup mode.
-=======
+<!--
         These clauses determine whether a role is a replication role.  A role
         must have this attribute (or be a superuser) in order to be able to
         connect to the server in replication mode (physical or logical
         replication) and in order to be able to create or drop replication
         slots.
->>>>>>> 254bb39b
         A role having the <literal>REPLICATION</> attribute is a very
         highly privileged role, and should only be used on roles actually
         used for replication. If not specified,

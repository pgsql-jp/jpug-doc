--- conflicted
+++ resolved
@@ -1,16 +1,6 @@
 # Swedish message translation file for pg_verifybackup
 # Copyright (C) 2020 PostgreSQL Global Development Group
 # This file is distributed under the same license as the pg_verifybackup (PostgreSQL) package.
-<<<<<<< HEAD
-# Dennis Björklund <db@zigo.dhs.org>, 2020, 2021, 2022, 2023, 2024.
-#
-msgid ""
-msgstr ""
-"Project-Id-Version: PostgreSQL 17\n"
-"Report-Msgid-Bugs-To: pgsql-bugs@lists.postgresql.org\n"
-"POT-Creation-Date: 2024-08-31 06:18+0000\n"
-"PO-Revision-Date: 2024-09-01 20:47+0200\n"
-=======
 # Dennis Björklund <db@zigo.dhs.org>, 2020, 2021, 2022, 2023, 2024, 2025.
 #
 msgid ""
@@ -19,7 +9,6 @@
 "Report-Msgid-Bugs-To: pgsql-bugs@lists.postgresql.org\n"
 "POT-Creation-Date: 2025-05-16 16:18+0000\n"
 "PO-Revision-Date: 2025-05-16 20:33+0200\n"
->>>>>>> 3d6a8289
 "Last-Translator: Dennis Björklund <db@zigo.dhs.org>\n"
 "Language-Team: Swedish <pgsql-translators@postgresql.org>\n"
 "Language: sv\n"
@@ -53,13 +42,8 @@
 msgid "could not open file \"%s\" for reading: %m"
 msgstr "kunde inte öppna filen \"%s\" för läsning: %m"
 
-<<<<<<< HEAD
-#: ../../common/controldata_utils.c:110 pg_verifybackup.c:438
-#: pg_verifybackup.c:476 pg_verifybackup.c:896
-=======
 #: ../../common/controldata_utils.c:110 pg_verifybackup.c:440
 #: pg_verifybackup.c:478 pg_verifybackup.c:1025 pg_verifybackup.c:1144
->>>>>>> 3d6a8289
 #, c-format
 msgid "could not read file \"%s\": %m"
 msgstr "kunde inte läsa fil \"%s\": %m"
@@ -70,11 +54,7 @@
 msgstr "kunde inte läsa fil \"%s\": läste %d av %zu"
 
 #: ../../common/controldata_utils.c:132 ../../common/controldata_utils.c:280
-<<<<<<< HEAD
-#: pg_verifybackup.c:902
-=======
 #: pg_verifybackup.c:1030 pg_verifybackup.c:1150
->>>>>>> 3d6a8289
 #, c-format
 msgid "could not close file \"%s\": %m"
 msgstr "kunde inte stänga fil \"%s\": %m"
@@ -96,13 +76,8 @@
 "inte detta program. I så fall kan nedanstående resultat vara felaktiga\n"
 "och PostgreSQL-installationen vara inkompatibel med databaskatalogen."
 
-<<<<<<< HEAD
-#: ../../common/controldata_utils.c:230 pg_verifybackup.c:406
-#: pg_verifybackup.c:865
-=======
 #: ../../common/controldata_utils.c:230 pg_verifybackup.c:408
 #: pg_verifybackup.c:1005 pg_verifybackup.c:1113
->>>>>>> 3d6a8289
 #, c-format
 msgid "could not open file \"%s\": %m"
 msgstr "kunde inte öppna fil \"%s\": %m"
@@ -118,12 +93,8 @@
 msgstr "kunde inte fsync:a fil \"%s\": %m"
 
 #: ../../common/cryptohash.c:261 ../../common/cryptohash_openssl.c:356
-<<<<<<< HEAD
-#: ../../common/parse_manifest.c:157 ../../common/parse_manifest.c:853
-=======
 #: ../../common/jsonapi.c:2410 ../../common/parse_manifest.c:157
 #: ../../common/parse_manifest.c:852
->>>>>>> 3d6a8289
 #, c-format
 msgid "out of memory"
 msgstr "slut på minne"
@@ -152,21 +123,6 @@
 msgid "cannot duplicate null pointer (internal error)\n"
 msgstr "kan inte duplicera null-pekare (internt fel)\n"
 
-<<<<<<< HEAD
-#: ../../common/jsonapi.c:2121
-msgid "Recursive descent parser cannot use incremental lexer."
-msgstr "Recursive-descent-parser kan inte använda inkrementell lexer."
-
-#: ../../common/jsonapi.c:2123
-msgid "Incremental parser requires incremental lexer."
-msgstr "Inkrementell parser kräver en inkrementell lexer."
-
-#: ../../common/jsonapi.c:2125
-msgid "JSON nested too deep, maximum permitted depth is 6400."
-msgstr "JSON nästlad för djupt, maximal tillåtet djup är 6400."
-
-#: ../../common/jsonapi.c:2127
-=======
 #: ../../common/jsonapi.c:2435
 msgid "Recursive descent parser cannot use incremental lexer."
 msgstr "Recursive-descent-parser kan inte använda inkrementell lexer."
@@ -180,124 +136,64 @@
 msgstr "JSON nästlad för djupt, maximal tillåtet djup är 6400."
 
 #: ../../common/jsonapi.c:2441
->>>>>>> 3d6a8289
 #, c-format
 msgid "Escape sequence \"\\%.*s\" is invalid."
 msgstr "Escape-sekvens \"\\%.*s\" är ogiltig."
 
-<<<<<<< HEAD
-#: ../../common/jsonapi.c:2131
-=======
 #: ../../common/jsonapi.c:2445
->>>>>>> 3d6a8289
 #, c-format
 msgid "Character with value 0x%02x must be escaped."
 msgstr "Tecken med värde 0x%02x måste escape:as."
 
-<<<<<<< HEAD
-#: ../../common/jsonapi.c:2135
-=======
 #: ../../common/jsonapi.c:2449
->>>>>>> 3d6a8289
 #, c-format
 msgid "Expected end of input, but found \"%.*s\"."
 msgstr "Förväntade slut på indata, men hittade \"%.*s\"."
 
-<<<<<<< HEAD
-#: ../../common/jsonapi.c:2138
-=======
 #: ../../common/jsonapi.c:2452
->>>>>>> 3d6a8289
 #, c-format
 msgid "Expected array element or \"]\", but found \"%.*s\"."
 msgstr "Färväntade array-element eller \"]\", men hittade \"%.*s\"."
 
-<<<<<<< HEAD
-#: ../../common/jsonapi.c:2141
-=======
 #: ../../common/jsonapi.c:2455
->>>>>>> 3d6a8289
 #, c-format
 msgid "Expected \",\" or \"]\", but found \"%.*s\"."
 msgstr "Förväntade \",\" eller \"]\", men hittade \"%.*s\"."
 
-<<<<<<< HEAD
-#: ../../common/jsonapi.c:2144
-=======
 #: ../../common/jsonapi.c:2458
->>>>>>> 3d6a8289
 #, c-format
 msgid "Expected \":\", but found \"%.*s\"."
 msgstr "Förväntade sig \":\" men hittade \"%.*s\"."
 
-<<<<<<< HEAD
-#: ../../common/jsonapi.c:2147
-=======
 #: ../../common/jsonapi.c:2461
->>>>>>> 3d6a8289
 #, c-format
 msgid "Expected JSON value, but found \"%.*s\"."
 msgstr "Förväntade JSON-värde, men hittade \"%.*s\"."
 
-<<<<<<< HEAD
-#: ../../common/jsonapi.c:2150
-msgid "The input string ended unexpectedly."
-msgstr "Indatasträngen avslutades oväntat."
-
-#: ../../common/jsonapi.c:2152
-=======
 #: ../../common/jsonapi.c:2464
 msgid "The input string ended unexpectedly."
 msgstr "Indatasträngen avslutades oväntat."
 
 #: ../../common/jsonapi.c:2466
->>>>>>> 3d6a8289
 #, c-format
 msgid "Expected string or \"}\", but found \"%.*s\"."
 msgstr "Färväntade sträng eller \"}\", men hittade \"%.*s\"."
 
-<<<<<<< HEAD
-#: ../../common/jsonapi.c:2155
-=======
 #: ../../common/jsonapi.c:2469
->>>>>>> 3d6a8289
 #, c-format
 msgid "Expected \",\" or \"}\", but found \"%.*s\"."
 msgstr "Förväntade sig \",\" eller \"}\" men hittade \"%.*s\"."
 
-<<<<<<< HEAD
-#: ../../common/jsonapi.c:2158
-=======
 #: ../../common/jsonapi.c:2472
->>>>>>> 3d6a8289
 #, c-format
 msgid "Expected string, but found \"%.*s\"."
 msgstr "Förväntade sträng, men hittade \"%.*s\"."
 
-<<<<<<< HEAD
-#: ../../common/jsonapi.c:2161
-=======
 #: ../../common/jsonapi.c:2475
->>>>>>> 3d6a8289
 #, c-format
 msgid "Token \"%.*s\" is invalid."
 msgstr "Token \"%.*s\" är ogiltig."
 
-<<<<<<< HEAD
-#: ../../common/jsonapi.c:2164
-msgid "\\u0000 cannot be converted to text."
-msgstr "\\u0000 kan inte konverteras till text."
-
-#: ../../common/jsonapi.c:2166
-msgid "\"\\u\" must be followed by four hexadecimal digits."
-msgstr "\"\\u\" måste följas av fyra hexdecimala siffror."
-
-#: ../../common/jsonapi.c:2169
-msgid "Unicode escape values cannot be used for code point values above 007F when the encoding is not UTF8."
-msgstr "Escape-värden för unicode kan inte användas för kodpunkter med värde över 007F när kodningen inte är UTF8."
-
-#: ../../common/jsonapi.c:2178
-=======
 #: ../../common/jsonapi.c:2481
 msgid "\\u0000 cannot be converted to text."
 msgstr "\\u0000 kan inte konverteras till text."
@@ -311,31 +207,10 @@
 msgstr "Escape-värden för unicode kan inte användas för kodpunkter med värde över 007F när kodningen inte är UTF8."
 
 #: ../../common/jsonapi.c:2495
->>>>>>> 3d6a8289
 #, c-format
 msgid "Unicode escape value could not be translated to the server's encoding %s."
 msgstr "Escape-värde för unicode kan inte översättas till serverns kodning %s."
 
-<<<<<<< HEAD
-#: ../../common/jsonapi.c:2185
-msgid "Unicode high surrogate must not follow a high surrogate."
-msgstr "Unicodes övre surrogathalva får inte komma efter en övre surrogathalva."
-
-#: ../../common/jsonapi.c:2187
-msgid "Unicode low surrogate must follow a high surrogate."
-msgstr "Unicodes lägre surrogathalva måste följa en övre surrogathalva."
-
-#: ../../common/parse_manifest.c:159 ../../common/parse_manifest.c:855
-#, c-format
-msgid "could not initialize checksum of manifest"
-msgstr "kunde inte initiera kontrollsumma för backup-manifest"
-
-#: ../../common/parse_manifest.c:204 ../../common/parse_manifest.c:261
-msgid "manifest ended unexpectedly"
-msgstr "manifestet avslutades oväntat"
-
-#: ../../common/parse_manifest.c:210 ../../common/parse_manifest.c:862
-=======
 #: ../../common/jsonapi.c:2502
 msgid "Unicode high surrogate must not follow a high surrogate."
 msgstr "Unicodes övre surrogathalva får inte komma efter en övre surrogathalva."
@@ -358,90 +233,10 @@
 msgstr "manifestet avslutades oväntat"
 
 #: ../../common/parse_manifest.c:209 ../../common/parse_manifest.c:861
->>>>>>> 3d6a8289
 #, c-format
 msgid "could not update checksum of manifest"
 msgstr "kunde inte uppdatera kontrollsumma för backup-manifest"
 
-<<<<<<< HEAD
-#: ../../common/parse_manifest.c:302
-msgid "unexpected object start"
-msgstr "oväntad objektstart"
-
-#: ../../common/parse_manifest.c:337
-msgid "unexpected object end"
-msgstr "oväntat objektslut"
-
-#: ../../common/parse_manifest.c:366
-msgid "unexpected array start"
-msgstr "oväntad array-start"
-
-#: ../../common/parse_manifest.c:391
-msgid "unexpected array end"
-msgstr "oväntat array-slut"
-
-#: ../../common/parse_manifest.c:418
-msgid "expected version indicator"
-msgstr "förväntade en versionsindikator"
-
-#: ../../common/parse_manifest.c:454
-msgid "unrecognized top-level field"
-msgstr "okänt toppnivåfält"
-
-#: ../../common/parse_manifest.c:473
-msgid "unexpected file field"
-msgstr "oväntat filfält"
-
-#: ../../common/parse_manifest.c:487
-msgid "unexpected WAL range field"
-msgstr "oväntat WAL-intervall-fält"
-
-#: ../../common/parse_manifest.c:493
-msgid "unexpected object field"
-msgstr "oväntat objektfält"
-
-#: ../../common/parse_manifest.c:583
-msgid "unexpected scalar"
-msgstr "oväntad skalar"
-
-#: ../../common/parse_manifest.c:609
-msgid "manifest version not an integer"
-msgstr "manifestversion är inte ett heltal"
-
-#: ../../common/parse_manifest.c:613
-msgid "unexpected manifest version"
-msgstr "oväntad manifestversion"
-
-#: ../../common/parse_manifest.c:637
-msgid "system identifier in manifest not an integer"
-msgstr "manifestets systemidentifierare är inte ett heltal"
-
-#: ../../common/parse_manifest.c:662
-msgid "missing path name"
-msgstr "saknas sökväg"
-
-#: ../../common/parse_manifest.c:665
-msgid "both path name and encoded path name"
-msgstr "både sökväg och kodad sökväg"
-
-#: ../../common/parse_manifest.c:667
-msgid "missing size"
-msgstr "saknar storlek"
-
-#: ../../common/parse_manifest.c:670
-msgid "checksum without algorithm"
-msgstr "kontrollsumma utan algoritm"
-
-#: ../../common/parse_manifest.c:684
-msgid "could not decode file name"
-msgstr "kunde inte avkoda filnamn"
-
-#: ../../common/parse_manifest.c:694
-msgid "file size is not an integer"
-msgstr "filstorlek är inte ett haltal"
-
-#: ../../common/parse_manifest.c:700
-=======
 #: ../../common/parse_manifest.c:301
 msgid "unexpected object start"
 msgstr "oväntad objektstart"
@@ -519,55 +314,15 @@
 msgstr "filstorlek är inte ett haltal"
 
 #: ../../common/parse_manifest.c:699
->>>>>>> 3d6a8289
 #, c-format
 msgid "unrecognized checksum algorithm: \"%s\""
 msgstr "okänd algoritm för kontrollsumma: \"%s\""
 
-<<<<<<< HEAD
-#: ../../common/parse_manifest.c:719
-=======
 #: ../../common/parse_manifest.c:718
->>>>>>> 3d6a8289
 #, c-format
 msgid "invalid checksum for file \"%s\": \"%s\""
 msgstr "ogiltig kontrollsumma för fil \"%s\": \"%s\""
 
-<<<<<<< HEAD
-#: ../../common/parse_manifest.c:762
-msgid "missing timeline"
-msgstr "saknar tidslinje"
-
-#: ../../common/parse_manifest.c:764
-msgid "missing start LSN"
-msgstr "saknar start-LSN"
-
-#: ../../common/parse_manifest.c:766
-msgid "missing end LSN"
-msgstr "saknar slut-LSN"
-
-#: ../../common/parse_manifest.c:772
-msgid "timeline is not an integer"
-msgstr "tidslinje är inte ett heltal"
-
-#: ../../common/parse_manifest.c:775
-msgid "could not parse start LSN"
-msgstr "kunde inte parsa start-LSN"
-
-#: ../../common/parse_manifest.c:778
-msgid "could not parse end LSN"
-msgstr "kunde inte parsa slut-LSN"
-
-#: ../../common/parse_manifest.c:843
-msgid "expected at least 2 lines"
-msgstr "förväntade minst två rader"
-
-#: ../../common/parse_manifest.c:846
-msgid "last line not newline-terminated"
-msgstr "sista raden är inte nyradsterminerad"
-
-#: ../../common/parse_manifest.c:865
-=======
 #: ../../common/parse_manifest.c:761
 msgid "missing timeline"
 msgstr "saknar tidslinje"
@@ -601,50 +356,30 @@
 msgstr "sista raden är inte nyradsterminerad"
 
 #: ../../common/parse_manifest.c:864
->>>>>>> 3d6a8289
 #, c-format
 msgid "could not finalize checksum of manifest"
 msgstr "kunde inte göra klart kontrollsumma för backup-manifest"
 
-<<<<<<< HEAD
-#: ../../common/parse_manifest.c:869
-=======
 #: ../../common/parse_manifest.c:868
->>>>>>> 3d6a8289
 #, c-format
 msgid "manifest has no checksum"
 msgstr "manifestet har ingen kontrollsumma"
 
-<<<<<<< HEAD
-#: ../../common/parse_manifest.c:873
-=======
 #: ../../common/parse_manifest.c:872
->>>>>>> 3d6a8289
 #, c-format
 msgid "invalid manifest checksum: \"%s\""
 msgstr "ogiltig kontrollsumma för manifest: \"%s\""
 
-<<<<<<< HEAD
-#: ../../common/parse_manifest.c:877
-=======
 #: ../../common/parse_manifest.c:876
->>>>>>> 3d6a8289
 #, c-format
 msgid "manifest checksum mismatch"
 msgstr "kontrollsumma för manifest matchar inte"
 
-<<<<<<< HEAD
-#: ../../common/parse_manifest.c:892
-=======
 #: ../../common/parse_manifest.c:891
->>>>>>> 3d6a8289
 #, c-format
 msgid "could not parse backup manifest: %s"
 msgstr "kunde inte parsa backup-manifest: %s"
 
-<<<<<<< HEAD
-#: pg_verifybackup.c:277 pg_verifybackup.c:286 pg_verifybackup.c:297
-=======
 #: ../../fe_utils/astreamer_gzip.c:115
 #, c-format
 msgid "could not create compressed file \"%s\": %m"
@@ -830,228 +565,126 @@
 msgstr "ogiltigt backupformat \"%s\", måste vara \"plain\" eller \"tar\""
 
 #: pg_verifybackup.c:229 pg_verifybackup.c:238 pg_verifybackup.c:249
->>>>>>> 3d6a8289
 #, c-format
 msgid "Try \"%s --help\" for more information."
 msgstr "Försök med \"%s --help\" för mer information."
 
-<<<<<<< HEAD
-#: pg_verifybackup.c:285
-=======
 #: pg_verifybackup.c:237
->>>>>>> 3d6a8289
 #, c-format
 msgid "no backup directory specified"
 msgstr "ingen backup-katalog angiven"
 
-<<<<<<< HEAD
-#: pg_verifybackup.c:295
-=======
 #: pg_verifybackup.c:247
->>>>>>> 3d6a8289
 #, c-format
 msgid "too many command-line arguments (first is \"%s\")"
 msgstr "för många kommandoradsargument (första är \"%s\")"
 
-<<<<<<< HEAD
-#: pg_verifybackup.c:303
-=======
 #: pg_verifybackup.c:255
->>>>>>> 3d6a8289
 #, c-format
 msgid "cannot specify both %s and %s"
 msgstr "kan inte ange både %s och %s"
 
-<<<<<<< HEAD
-#: pg_verifybackup.c:323
-=======
 #: pg_verifybackup.c:275
->>>>>>> 3d6a8289
 #, c-format
 msgid "program \"%s\" is needed by %s but was not found in the same directory as \"%s\""
 msgstr "programmet \"%s\" behövs av %s men hittades inte i samma katalog som \"%s\""
 
-<<<<<<< HEAD
-#: pg_verifybackup.c:326
-=======
 #: pg_verifybackup.c:278
->>>>>>> 3d6a8289
 #, c-format
 msgid "program \"%s\" was found by \"%s\" but was not the same version as %s"
 msgstr "programmet \"%s\" hittades av \"%s\" men är inte av samma version som %s"
 
-<<<<<<< HEAD
-#: pg_verifybackup.c:381
+#: pg_verifybackup.c:304 pg_verifybackup.c:625
+#, c-format
+msgid "could not open directory \"%s\": %m"
+msgstr "kunde inte öppna katalog \"%s\": %m"
+
+#: pg_verifybackup.c:323 pg_verifybackup.c:412
+#, c-format
+msgid "could not stat file \"%s\": %m"
+msgstr "kunde inte göra stat() på fil \"%s\": %m"
+
+#: pg_verifybackup.c:340
+#, c-format
+msgid "pg_waldump cannot read tar files"
+msgstr "pg_waldump kan inte läsa tar-filer"
+
+#: pg_verifybackup.c:341
+#, c-format
+msgid "You must use -n/--no-parse-wal when verifying a tar-format backup."
+msgstr "Du måste använda -n/--no-parse-wal för att verifiera en backup i tar-format."
+
+#: pg_verifybackup.c:383
 #, c-format
 msgid "backup successfully verified\n"
 msgstr "korrekt verifierad backup\n"
 
-#: pg_verifybackup.c:410
-=======
-#: pg_verifybackup.c:304 pg_verifybackup.c:625
-#, c-format
-msgid "could not open directory \"%s\": %m"
-msgstr "kunde inte öppna katalog \"%s\": %m"
-
-#: pg_verifybackup.c:323 pg_verifybackup.c:412
->>>>>>> 3d6a8289
-#, c-format
-msgid "could not stat file \"%s\": %m"
-msgstr "kunde inte göra stat() på fil \"%s\": %m"
-
-<<<<<<< HEAD
-#: pg_verifybackup.c:440
-=======
-#: pg_verifybackup.c:340
-#, c-format
-msgid "pg_waldump cannot read tar files"
-msgstr "pg_waldump kan inte läsa tar-filer"
-
-#: pg_verifybackup.c:341
-#, c-format
-msgid "You must use -n/--no-parse-wal when verifying a tar-format backup."
-msgstr "Du måste använda -n/--no-parse-wal för att verifiera en backup i tar-format."
-
-#: pg_verifybackup.c:383
-#, c-format
-msgid "backup successfully verified\n"
-msgstr "korrekt verifierad backup\n"
-
 #: pg_verifybackup.c:442
->>>>>>> 3d6a8289
 #, c-format
 msgid "could not read file \"%s\": read %d of %lld"
 msgstr "kunde inte läsa fil \"%s\": läste %d av %lld"
 
-<<<<<<< HEAD
-#: pg_verifybackup.c:478
+#: pg_verifybackup.c:480
 #, c-format
 msgid "could not read file \"%s\": read %lld of %lld"
 msgstr "kunde inte läsa fil \"%s\": läste %lld av %lld"
 
-#: pg_verifybackup.c:561
-=======
-#: pg_verifybackup.c:480
->>>>>>> 3d6a8289
-#, c-format
-msgid "could not read file \"%s\": read %lld of %lld"
-msgstr "kunde inte läsa fil \"%s\": läste %lld av %lld"
-
-<<<<<<< HEAD
-#: pg_verifybackup.c:624 pg_verifybackup.c:631
-=======
 #: pg_verifybackup.c:563
->>>>>>> 3d6a8289
 #, c-format
 msgid "duplicate path name in backup manifest: \"%s\""
 msgstr "duplicerad sökväg i backup-manifest: \"%s\""
 
-<<<<<<< HEAD
-#: pg_verifybackup.c:663
-=======
 #: pg_verifybackup.c:657 pg_verifybackup.c:827
->>>>>>> 3d6a8289
 #, c-format
 msgid "could not close directory \"%s\": %m"
 msgstr "kunde inte stänga katalog \"%s\": %m"
 
-<<<<<<< HEAD
-#: pg_verifybackup.c:683
-=======
 #: pg_verifybackup.c:678 pg_verifybackup.c:897
->>>>>>> 3d6a8289
 #, c-format
 msgid "could not stat file or directory \"%s\": %m"
 msgstr "kunde inte ta status på fil eller katalog \"%s\": %m"
 
-<<<<<<< HEAD
-#: pg_verifybackup.c:706
-=======
 #: pg_verifybackup.c:701
->>>>>>> 3d6a8289
 #, c-format
 msgid "\"%s\" is not a regular file or directory"
 msgstr "\"%s\" är inte en vanlig fil eller katalog"
 
-<<<<<<< HEAD
-#: pg_verifybackup.c:716
-=======
 #: pg_verifybackup.c:711
->>>>>>> 3d6a8289
 #, c-format
 msgid "\"%s\" is present on disk but not in the manifest"
 msgstr "\"%s\" finns på disk men är inte i manifestet"
 
-<<<<<<< HEAD
-#: pg_verifybackup.c:728
-=======
 #: pg_verifybackup.c:723
->>>>>>> 3d6a8289
 #, c-format
 msgid "\"%s\" has size %llu on disk but size %llu in the manifest"
 msgstr "\"%s\" har storlek %llu på disk men storlek %llu i manifestet"
 
-<<<<<<< HEAD
-#: pg_verifybackup.c:768
+#: pg_verifybackup.c:765
 #, c-format
 msgid "%s: CRC is incorrect"
 msgstr "%s: CRC är inkorrekt"
 
-#: pg_verifybackup.c:772
+#: pg_verifybackup.c:769
 #, c-format
 msgid "%s: unexpected control file version"
 msgstr "%s: oväntad version på kontrollfil"
 
-#: pg_verifybackup.c:777
-#, c-format
-msgid "%s: manifest system identifier is %llu, but control file has %llu"
-msgstr "%s: manifestets systemidentifierare är %llu men kontrollfilern har %llu"
-
-#: pg_verifybackup.c:801
-=======
-#: pg_verifybackup.c:765
->>>>>>> 3d6a8289
-#, c-format
-msgid "%s: CRC is incorrect"
-msgstr "%s: CRC är inkorrekt"
-
-<<<<<<< HEAD
-#: pg_verifybackup.c:873
-=======
-#: pg_verifybackup.c:769
->>>>>>> 3d6a8289
-#, c-format
-msgid "%s: unexpected control file version"
-msgstr "%s: oväntad version på kontrollfil"
-
-<<<<<<< HEAD
-#: pg_verifybackup.c:885
-=======
 #: pg_verifybackup.c:774
->>>>>>> 3d6a8289
 #, c-format
 msgid "%s: manifest system identifier is %<PRIu64>, but control file has %<PRIu64>"
 msgstr "%s: manifestets systemidentifierare är %<PRIu64> men kontrollfilern har %<PRIu64>"
 
-<<<<<<< HEAD
-#: pg_verifybackup.c:921
-=======
 #: pg_verifybackup.c:906
 #, c-format
 msgid "file \"%s\" is not a regular file"
 msgstr "filen \"%s\" är inte en normal fil"
 
 #: pg_verifybackup.c:936 pg_verifybackup.c:957
->>>>>>> 3d6a8289
 #, c-format
 msgid "file \"%s\" is not expected in a tar format backup"
 msgstr "filen \"%s\" förväntades inte vara en backup i tar-format"
 
-<<<<<<< HEAD
-#: pg_verifybackup.c:931
-=======
 #: pg_verifybackup.c:1049
->>>>>>> 3d6a8289
 #, c-format
 msgid "\"%s\" is present in the manifest but not on disk"
 msgstr "\"%s\" finns i manifestet men inte på disk"
@@ -1061,52 +694,32 @@
 msgid "could not initialize checksum of file \"%s\""
 msgstr "kunde inte initiera kontrollsumma för filen \"%s\""
 
-<<<<<<< HEAD
-#: pg_verifybackup.c:939
-=======
 #: pg_verifybackup.c:1169
 #, c-format
 msgid "file \"%s\" should contain %<PRIu64> bytes, but read %<PRIu64>"
 msgstr "filen \"%s\" skall innehålla %<PRIu64> byte men vi läste %<PRIu64> byte"
 
 #: pg_verifybackup.c:1187
->>>>>>> 3d6a8289
 #, c-format
 msgid "file \"%s\" has checksum of length %d, but expected %d"
 msgstr "filen \"%s\" har kontrollsumma med längd %d men förväntade %d"
 
-<<<<<<< HEAD
-#: pg_verifybackup.c:943
-=======
 #: pg_verifybackup.c:1191
->>>>>>> 3d6a8289
 #, c-format
 msgid "checksum mismatch for file \"%s\""
 msgstr "kontrollsumman matchar inte för fil \"%s\""
 
-<<<<<<< HEAD
-#: pg_verifybackup.c:969
-=======
 #: pg_verifybackup.c:1217
->>>>>>> 3d6a8289
 #, c-format
 msgid "WAL parsing failed for timeline %u"
 msgstr "WAL-parsning misslyckades för tidslinje %u"
 
-<<<<<<< HEAD
-#: pg_verifybackup.c:1072
-=======
 #: pg_verifybackup.c:1351
->>>>>>> 3d6a8289
 #, c-format
 msgid "%*s/%s kB (%d%%) verified"
 msgstr "%*s/%s kB (%d%%) verifierad"
 
-<<<<<<< HEAD
-#: pg_verifybackup.c:1089
-=======
 #: pg_verifybackup.c:1368
->>>>>>> 3d6a8289
 #, c-format
 msgid ""
 "%s verifies a backup against the backup manifest.\n"
@@ -1115,11 +728,7 @@
 "%s verifierar en backup gentemot backup-manifestet.\n"
 "\n"
 
-<<<<<<< HEAD
-#: pg_verifybackup.c:1090
-=======
 #: pg_verifybackup.c:1369
->>>>>>> 3d6a8289
 #, c-format
 msgid ""
 "Usage:\n"
@@ -1130,115 +739,67 @@
 "  %s [FLAGGOR]... BACKUPKAT\n"
 "\n"
 
-<<<<<<< HEAD
-#: pg_verifybackup.c:1091
-=======
 #: pg_verifybackup.c:1370
->>>>>>> 3d6a8289
 #, c-format
 msgid "Options:\n"
 msgstr "Flaggor:\n"
 
-<<<<<<< HEAD
-#: pg_verifybackup.c:1092
-=======
 #: pg_verifybackup.c:1371
->>>>>>> 3d6a8289
 #, c-format
 msgid "  -e, --exit-on-error         exit immediately on error\n"
 msgstr "  -e, --exit-on-error         avsluta direkt vid fel\n"
 
-<<<<<<< HEAD
-#: pg_verifybackup.c:1093
-=======
 #: pg_verifybackup.c:1372
 #, c-format
 msgid "  -F, --format=p|t            backup format (plain, tar)\n"
 msgstr "  -F, --format=p|t            backupformat (plain, tar)\n"
 
 #: pg_verifybackup.c:1373
->>>>>>> 3d6a8289
 #, c-format
 msgid "  -i, --ignore=RELATIVE_PATH  ignore indicated path\n"
 msgstr "  -i, --ignore=RELATIV_SÖKVÄG hoppa över angiven sökväg\n"
 
-<<<<<<< HEAD
-#: pg_verifybackup.c:1094
-=======
 #: pg_verifybackup.c:1374
->>>>>>> 3d6a8289
 #, c-format
 msgid "  -m, --manifest-path=PATH    use specified path for manifest\n"
 msgstr "  -m, --manifest-path=SÖKVÄG  använd denna sökväg till manifestet\n"
 
-<<<<<<< HEAD
-#: pg_verifybackup.c:1095
-=======
 #: pg_verifybackup.c:1375
->>>>>>> 3d6a8289
 #, c-format
 msgid "  -n, --no-parse-wal          do not try to parse WAL files\n"
 msgstr "  -n, --no-parse-wal          försök inte parsa WAL-filer\n"
 
-<<<<<<< HEAD
-#: pg_verifybackup.c:1096
-=======
 #: pg_verifybackup.c:1376
->>>>>>> 3d6a8289
 #, c-format
 msgid "  -P, --progress              show progress information\n"
 msgstr "  -P, --progress              visa förloppsinformation\n"
 
-<<<<<<< HEAD
-#: pg_verifybackup.c:1097
-=======
 #: pg_verifybackup.c:1377
->>>>>>> 3d6a8289
 #, c-format
 msgid "  -q, --quiet                 do not print any output, except for errors\n"
 msgstr "  -q, --quiet                 skriv inte ut några meddelanden förutom fel\n"
 
-<<<<<<< HEAD
-#: pg_verifybackup.c:1098
-=======
 #: pg_verifybackup.c:1378
->>>>>>> 3d6a8289
 #, c-format
 msgid "  -s, --skip-checksums        skip checksum verification\n"
 msgstr "  -s, --skip-checksums        hoppa över verifiering av kontrollsummor\n"
 
-<<<<<<< HEAD
-#: pg_verifybackup.c:1099
-=======
 #: pg_verifybackup.c:1379
->>>>>>> 3d6a8289
 #, c-format
 msgid "  -w, --wal-directory=PATH    use specified path for WAL files\n"
 msgstr "  -w, --wal-directory=SÖKVÄG  använd denna sökväg till WAL-filer\n"
 
-<<<<<<< HEAD
-#: pg_verifybackup.c:1100
-=======
 #: pg_verifybackup.c:1380
->>>>>>> 3d6a8289
 #, c-format
 msgid "  -V, --version               output version information, then exit\n"
 msgstr "  -V, --version               visa versionsinformation, avsluta sedan\n"
 
-<<<<<<< HEAD
-#: pg_verifybackup.c:1101
-=======
 #: pg_verifybackup.c:1381
->>>>>>> 3d6a8289
 #, c-format
 msgid "  -?, --help                  show this help, then exit\n"
 msgstr "  -?, --help                  visa denna hjälp, avsluta sedan\n"
 
-<<<<<<< HEAD
-#: pg_verifybackup.c:1102
-=======
 #: pg_verifybackup.c:1382
->>>>>>> 3d6a8289
 #, c-format
 msgid ""
 "\n"
@@ -1247,11 +808,7 @@
 "\n"
 "Rapportera fel till <%s>.\n"
 
-<<<<<<< HEAD
-#: pg_verifybackup.c:1103
-=======
 #: pg_verifybackup.c:1383
->>>>>>> 3d6a8289
 #, c-format
 msgid "%s home page: <%s>\n"
 msgstr "hemsida för %s: <%s>\n"
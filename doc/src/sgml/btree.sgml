--- conflicted
+++ resolved
@@ -1,11 +1,7 @@
 <!-- doc/src/sgml/btree.sgml -->
 
-<<<<<<< HEAD
 <sect1 id="btree">
-=======
-<chapter id="btree">
-<!--
->>>>>>> 43f2d855
+<!--
 <title>B-Tree Indexes</title>
 -->
 <title>B-Treeインデックス</title>
@@ -19,12 +15,8 @@
     <secondary>B-Tree</secondary>
    </indexterm>
 
-<<<<<<< HEAD
 <sect2 id="btree-intro">
-=======
-<sect1 id="btree-intro">
-<!--
->>>>>>> 43f2d855
+<!--
  <title>Introduction</title>
 -->
  <title>はじめに</title>
@@ -51,24 +43,16 @@
   and understanding of sorting semantics.  Therefore, they've acquired
   some features that go beyond what would be needed just to support btree
   indexes, and parts of the system that are quite distant from the
-<<<<<<< HEAD
   btree <acronym>AM</acronym> make use of them.
-=======
-  btree AM make use of them.
--->
-btree演算子クラスはそのデータ型がソート順を持つことが必要なので、btree演算子クラス（実際には演算子族）は、<productname>PostgreSQL</productname>の一般的表現として、およびソートセマンティクスを理解するものとして利用されてきました。
+-->
+《マッチ度[92.688172]》btree演算子クラスはそのデータ型がソート順を持つことが必要なので、btree演算子クラス（実際には演算子族）は、<productname>PostgreSQL</productname>の一般的表現として、およびソートセマンティクスを理解するものとして利用されてきました。
 ですから、単にbtreeインデックスをサポートするだけに必要なもの以上の機能と、btree AMが使用するものからはかけ離れたシステムの部品を備えなければなりません。
->>>>>>> 43f2d855
  </para>
 
 </sect2>
 
-<<<<<<< HEAD
 <sect2 id="btree-behavior">
-=======
-<sect1 id="btree-behavior">
-<!--
->>>>>>> 43f2d855
+<!--
  <title>Behavior of B-Tree Operator Classes</title>
 -->
  <title>B-Tree演算子クラスの振る舞い</title>
@@ -308,12 +292,8 @@
 
 </sect2>
 
-<<<<<<< HEAD
 <sect2 id="btree-support-funcs">
-=======
-<sect1 id="btree-support-funcs">
-<!--
->>>>>>> 43f2d855
+<!--
  <title>B-Tree Support Functions</title>
 -->
  <title>B-Treeサポート関数</title>
@@ -865,12 +845,8 @@
 
 </sect2>
 
-<<<<<<< HEAD
 <sect2 id="btree-implementation">
-=======
-<sect1 id="btree-implementation">
-<!--
->>>>>>> 43f2d855
+<!--
  <title>Implementation</title>
 -->
  <title>実装</title>
@@ -886,12 +862,8 @@
 本節では、上級ユーザに役立つかもしれない、B-Treeインデックスの実装の詳細について説明します。
 更なる詳細、B-Tree実装の内部に焦点をあてた記述については、ソース配布物の<filename>src/backend/access/nbtree/README</filename>を参照してください。
  </para>
-<<<<<<< HEAD
  <sect3 id="btree-structure">
-=======
- <sect2 id="btree-structure">
-<!--
->>>>>>> 43f2d855
+<!--
   <title>B-Tree Structure</title>
 -->
   <title>B-Treeの構造</title>
@@ -943,12 +915,8 @@
   </para>
  </sect3>
 
-<<<<<<< HEAD
  <sect3 id="btree-deletion">
-=======
- <sect2 id="btree-deletion">
-<!--
->>>>>>> 43f2d855
+<!--
   <title>Bottom-up Index Deletion</title>
 -->
   <title>ボトムアップインデックスの削除</title>
@@ -1100,12 +1068,8 @@
   </para>
  </sect3>
 
-<<<<<<< HEAD
  <sect3 id="btree-deduplication">
-=======
- <sect2 id="btree-deduplication">
-<!--
->>>>>>> 43f2d855
+<!--
   <title>Deduplication</title>
 -->
   <title>重複排除</title>

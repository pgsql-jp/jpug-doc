--- conflicted
+++ resolved
@@ -378,11 +378,6 @@
 If one exists (there can be only one exact match in the set of
 operators considered), use it.  Lack of an exact match creates a security
 hazard when calling, via qualified name
-<<<<<<< HEAD
-  <footnote id="op-qualified-security">
-   <!-- If you edit this, consider editing func-qualified-security. -->
-   <para>
-=======
 -->
 正確に入力引数型を受け付ける演算子があるかどうか検査します。
 該当する演算子があれば（調査される演算子の集合内で正確に一致するものは1つしかあり得ません）、それを使用します。
@@ -391,17 +386,10 @@
    <!-- 原文コメント If you edit this, consider editing func-qualified-security. -->
    <para>
 <!--
->>>>>>> bd0a9e56
     The hazard does not arise with a non-schema-qualified name, because a
     search path containing schemas that permit untrusted users to create
     objects is not a <link linkend="ddl-schemas-patterns">secure schema usage
     pattern</link>.
-<<<<<<< HEAD
-   </para>
-  </footnote>
-(not typical), any operator found in a schema that permits untrusted users to
-create objects.  In such situations, cast arguments to force an exact match.
-=======
 -->
 信用できないユーザにオブジェクトの作成を許可するスキーマを含む検索パスは、<link linkend="ddl-schemas-patterns">安全なスキーマ使用パターン</link>ではありませんので、スキーマで修飾されていない名前では危険は起こりません。
    </para>
@@ -412,7 +400,6 @@
 -->
 呼び出す時にセキュリティの危険が発生します。
 そのような状況では、強制的に正確に一致するように引数をキャストしてください。
->>>>>>> bd0a9e56
 </para>
 
 <substeps>
@@ -1026,15 +1013,12 @@
 schema that permits untrusted users to create objects.  In such situations,
 cast arguments to force an exact match.  (Cases involving <type>unknown</type>
 will never find a match at this step.)
-<<<<<<< HEAD
-=======
 -->
 正確に入力引数型を受け付ける関数があるかどうか検査します。
 該当する関数があれば（調査される関数の集合内で正確に一致するものは1つしかあり得ません）、それを使用します。
 正確に一致するものがない場合、信用できないユーザにオブジェクトの作成を許可しているスキーマで見つかる関数を、修飾された名前で<footnoteref linkend="func-qualified-security"/>呼び出す時にセキュリティの危険が発生します。
 そのような状況では、強制的に正確に一致するように引数をキャストしてください。
 （<type>unknown</type>を含む場合は、この段階で一致するものは決して見つかりません。）
->>>>>>> bd0a9e56
 </para>
 </step>
 
@@ -1245,14 +1229,10 @@
 </example>
 
 <example>
-<<<<<<< HEAD
+<!--
 <title>Variadic Function Resolution</title>
-=======
-<!--
-<title>Variadic Function Resolution</title>
 -->
 <title>可変長引数の関数の解決</title>
->>>>>>> bd0a9e56
 
 <para>
 <screen>
@@ -1261,17 +1241,12 @@
 CREATE FUNCTION
 </screen>
 
-<<<<<<< HEAD
+<!--
 This function accepts, but does not require, the VARIADIC keyword.  It
 tolerates both integer and numeric arguments:
-=======
-<!--
-This function accepts, but does not require, the VARIADIC keyword.  It
-tolerates both integer and numeric arguments:
 -->
 この関数は、必須ではないですがVARIADICキーワードを受け付けます。
 整数の引数と数値の引数の両方を許容します。
->>>>>>> bd0a9e56
 
 <screen>
 SELECT public.variadic_example(0),
@@ -1283,16 +1258,11 @@
 (1 row)
 </screen>
 
-<<<<<<< HEAD
+<!--
 However, the first and second calls will prefer more-specific functions, if
 available:
-=======
-<!--
-However, the first and second calls will prefer more-specific functions, if
-available:
 -->
 しかしながら、1番目と2番目の呼び出しは、もし利用可能なら、より特定の関数を優先します。
->>>>>>> bd0a9e56
 
 <screen>
 CREATE FUNCTION public.variadic_example(numeric) RETURNS int
@@ -1312,29 +1282,20 @@
 (1 row)
 </screen>
 
-<<<<<<< HEAD
-=======
-<!--
->>>>>>> bd0a9e56
+<!--
 Given the default configuration and only the first function existing, the
 first and second calls are insecure.  Any user could intercept them by
 creating the second or third function.  By matching the argument type exactly
 and using the <literal>VARIADIC</literal> keyword, the third call is secure.
-<<<<<<< HEAD
-=======
 -->
 もしデフォルトの設定で最初の関数だけが存在しているなら、1番目と2番目の呼び出しは安全ではありません。
 ユーザは、2番目や3番目の関数を作成することで、それらを妨害できます。
 引数の型を厳密に一致させ<literal>VARIADIC</literal>キーワードを使うのなら、3番目の呼び出しは安全です。
->>>>>>> bd0a9e56
 </para>
 </example>
 
 <example>
-<<<<<<< HEAD
-=======
-<!--
->>>>>>> bd0a9e56
+<!--
 <title>Substring Function Type Resolution</title>
 -->
 <title>部分文字列関数の型解決</title>

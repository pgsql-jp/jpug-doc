--- conflicted
+++ resolved
@@ -834,21 +834,10 @@
     </term>
     <listitem>
     <para>
-<<<<<<< HEAD
-=======
-<!--
->>>>>>> 185876a6
      Defines whether a summarization run is queued for the previous page
      range whenever an insertion is detected on the next one.
      See <xref linkend="brin-operation"/> for more details.
      The default is <literal>off</literal>.
-<<<<<<< HEAD
-=======
--->
-次のページへの挿入が検知された時に、いつでも直前のページに対してサマリー処理をキューに入れるかどうかを定義します。
-詳細は<xref linkend="brin-operation"/>を参照してください。
-デフォルトは<literal>off</literal>です。
->>>>>>> 185876a6
     </para>
     </listitem>
    </varlistentry>
@@ -915,10 +904,6 @@
    </para>
 
    <para>
-<<<<<<< HEAD
-=======
-<!--
->>>>>>> 185876a6
     In a concurrent index build, the index is actually entered as an
     <quote>invalid</quote> index into
     the system catalogs in one transaction, then two table scans occur in
@@ -1275,11 +1260,6 @@
    Like any long-running transaction, <command>CREATE INDEX</command> on a
    table can affect which tuples can be removed by concurrent
    <command>VACUUM</command> on any other table.
-<<<<<<< HEAD
-=======
--->
-他の時間のかかるトランザクションと同じく、あるテーブルに対する<command>CREATE INDEX</command>は、その他のテーブルに対する同時実行中の<command>VACUUM</command>によりどのタプルが削除できるかに影響します。
->>>>>>> 185876a6
   </para>
 
   <para>

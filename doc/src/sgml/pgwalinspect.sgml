<!-- doc/src/sgml/pgwalinspect.sgml -->

<sect1 id="pgwalinspect" xreflabel="pg_walinspect">
 <title>pg_walinspect</title>

 <indexterm zone="pgwalinspect">
  <primary>pg_walinspect</primary>
 </indexterm>

 <para>
<!--
  The <filename>pg_walinspect</filename> module provides SQL functions that
  allow you to inspect the contents of write-ahead log of
  a running <productname>PostgreSQL</productname> database cluster at a low
  level, which is useful for debugging, analytical, reporting or
  educational purposes. It is similar to <xref linkend="pgwaldump"/>, but
  accessible through SQL rather than a separate utility.
-->
<filename>pg_walinspect</filename>モジュールは、実行中の<productname>PostgreSQL</productname>データベースクラスタの先行書き込みログの内容を低レベルで検査することを可能にするSQL関数を提供します。
これはデバッグ、分析、報告、教育目的に有用です。
<xref linkend="pgwaldump"/>と似ていますが、独立したユーティリティではなくSQLを通してアクセスできます。
 </para>

 <para>
<!--
  All the functions of this module will provide the WAL information using the
  current server's timeline ID.
-->
このモジュールのすべての関数は、現在のサーバのタイムラインIDを使ってWAL情報を提供します。
 </para>

 <para>
<!--
  All the functions of this module will try to find the first valid WAL record
  that is at or after the given <replaceable>in_lsn</replaceable> or
  <replaceable>start_lsn</replaceable> and will emit error if no such record
  is available. Similarly, the <replaceable>end_lsn</replaceable> must be
  available, and if it falls in the middle of a record, the entire record must
  be available.
-->
このモジュールのすべての関数は、指定された<replaceable>in_lsn</replaceable>または<replaceable>start_lsn</replaceable>以降の最初の有効なWALレコードを見つけようとします。
そのようなレコードがない場合はエラーを出力します。
同様に、<replaceable>end_lsn</replaceable>が利用可能でなければならず、レコードの途中にある場合は、レコード全体が利用可能でなければなりません。
 </para>

 <note>
  <para>
<!--
   Some functions, such as <function><link
   linkend="pg-logical-emit-message">pg_logical_emit_message</link></function>,
   return the LSN <emphasis>after</emphasis> the record just
   inserted. Therefore, if you pass that LSN as
   <replaceable>in_lsn</replaceable> or <replaceable>start_lsn</replaceable>
   to one of these functions, it will return the <emphasis>next</emphasis>
   record.
-->
<function><link linkend="pg-logical-emit-message">pg_logical_emit_message</link></function>などの一部の関数は、挿入されたばかりのレコード<emphasis>の後</emphasis>のLSNを返します。
したがって、そのLSNを<replaceable>in_lsn</replaceable>または<replaceable>start_lsn</replaceable>としてこれらの関数の1つに渡すと、<emphasis>next</emphasis>レコードを返します。
  </para>
 </note>
 <para>
<!--
  By default, use of these functions is restricted to superusers and members of
  the <literal>pg_read_server_files</literal> role. Access may be granted by
  superusers to others using <command>GRANT</command>.
-->
デフォルトでは、これらの関数の使用はスーパーユーザと<literal>pg_read_server_files</literal>ロールのメンバに制限されています。
スーパーユーザは<command>GRANT</command>を使用して他のユーザにアクセスを許可できます。
 </para>

 <sect2>
<!--
  <title>General Functions</title>
-->
  <title>一般的な関数</title>

  <variablelist>
   <varlistentry>
    <term>
     <function>pg_get_wal_record_info(in_lsn pg_lsn) returns record</function>
    </term>

    <listitem>
     <para>
<!--
      Gets WAL record information of a given LSN. If the given LSN isn't
      at the start of a WAL record, it gives the information of the next
      available valid WAL record; or an error if no such record is found.
<<<<<<< HEAD
-->
指定されたLSNのWALレコード情報を取得します。
指定されたLSNがWALレコードの先頭にない場合、次に利用可能な有効なWALレコードの情報を提供します。
そのようなレコードが見つからない場合はエラーになります。
=======
      For example, usage of the function is as
      follows:
<screen>
postgres=# SELECT * FROM pg_get_wal_record_info('0/1E826E98');
-[ RECORD 1 ]----+----------------------------------------------------
start_lsn        | 0/1E826F20
end_lsn          | 0/1E826F60
prev_lsn         | 0/1E826C80
xid              | 0
resource_manager | Heap2
record_type      | PRUNE
record_length    | 58
main_data_length | 8
fpi_length       | 0
description      | snapshotConflictHorizon 33748 nredirected 0 ndead 2
block_ref        | blkref #0: rel 1663/5/60221 fork main blk 2
</screen>
>>>>>>> 8382864e
     </para>
    </listitem>
   </varlistentry>

    <varlistentry>
    <term>
     <function>
      pg_get_wal_records_info(start_lsn pg_lsn, end_lsn pg_lsn)
      returns setof record
     </function>
    </term>

    <listitem>
     <para>
<!--
      Gets information of all the valid WAL records between
      <replaceable>start_lsn</replaceable> and <replaceable>end_lsn</replaceable>.
      Returns one row per WAL record. If <replaceable>start_lsn</replaceable>
      or <replaceable>end_lsn</replaceable> are not yet available, the
<<<<<<< HEAD
      function will raise an error. For example, usage of the function is as
      follows:
-->
<replaceable>start_lsn</replaceable>から<replaceable>end_lsn</replaceable>までのすべての有効なWALレコードの情報を取得します。
WALレコードごとに1行を返します。
<replaceable>start_lsn</replaceable>または<replaceable>end_lsn</replaceable>がまだ使用できない場合、この関数はエラーを発生させます。
たとえば、この関数の使用法は次のとおりです。
=======
      function will raise an error. For example:
>>>>>>> 8382864e
<screen>
postgres=# SELECT * FROM pg_get_wal_records_info('0/1E913618', '0/1E913740') LIMIT 1;
-[ RECORD 1 ]----+--------------------------------------------------------------
start_lsn        | 0/1E913618
end_lsn          | 0/1E913650
prev_lsn         | 0/1E9135A0
xid              | 0
resource_manager | Standby
record_type      | RUNNING_XACTS
record_length    | 50
main_data_length | 24
fpi_length       | 0
description      | nextXid 33775 latestCompletedXid 33774 oldestRunningXid 33775
block_ref        |
</screen>
     </para>
    </listitem>
   </varlistentry>

    <varlistentry>
    <term>
     <function>
      pg_get_wal_records_info_till_end_of_wal(start_lsn pg_lsn)
      returns setof record
     </function>
    </term>

    <listitem>
     <para>
<<<<<<< HEAD
<!--
      This function is same as <function>pg_get_wal_records_info()</function>
=======
      This function is the same as <function>pg_get_wal_records_info()</function>,
>>>>>>> 8382864e
      except that it gets information of all the valid WAL records from
      <replaceable>start_lsn</replaceable> till the end of WAL.
-->
この関数は、<replaceable>start_lsn</replaceable>からWALの終了までの全ての有効なWALレコードの情報を取得する点を除いて<function>pg_get_wal_records_info()</function>と同じです。
     </para>
    </listitem>
   </varlistentry>

    <varlistentry>
    <term>
     <function>
      pg_get_wal_stats(start_lsn pg_lsn, end_lsn pg_lsn, per_record boolean DEFAULT false)
      returns setof record
     </function>
    </term>

    <listitem>
     <para>
<!--
      Gets statistics of all the valid WAL records between
      <replaceable>start_lsn</replaceable> and
      <replaceable>end_lsn</replaceable>. By default, it returns one row per
      <replaceable>resource_manager</replaceable> type. When
      <replaceable>per_record</replaceable> is set to <literal>true</literal>,
      it returns one row per <replaceable>record_type</replaceable>.
      If <replaceable>start_lsn</replaceable>
      or <replaceable>end_lsn</replaceable> are not yet available, the
<<<<<<< HEAD
      function will raise an error. For example, usage of the function is as
      follows:
-->
<replaceable>start_lsn</replaceable>から<replaceable>end_lsn</replaceable>までのすべての有効なWALレコードの統計情報を取得します。
デフォルトでは、<replaceable>resource_manager</replaceable>タイプごとに1行を返します。
<replaceable>per_record</replaceable>が<literal>true</literal>に設定されている場合、<replaceable>record_type</replaceable>ごとに1行を返します。
<replaceable>start_lsn</replaceable>または<replaceable>end_lsn</replaceable>がまだ使用できない場合、この関数はエラーを発生させます。
たとえば、この関数の使用方法は以下のとおりです。
<screen>
postgres=# select * from pg_get_wal_stats('0/12FBA30', '0/15011D7') where count > 0;
 resource_manager/record_type | count | count_percentage | record_size | record_size_percentage | fpi_size | fpi_size_percentage | combined_size | combined_size_percentage
------------------------------+-------+------------------+-------------+------------------------+----------+---------------------+---------------+--------------------------
 XLOG                         |    10 |       0.10871929 |         796 |            0.052369177 |      352 |         0.061031006 |          1148 |              0.054751817
 Transaction                  |   187 |        2.0330508 |       62773 |              4.1298623 |        0 |                   0 |         62773 |                2.9938467
 Storage                      |    13 |       0.14133507 |         546 |            0.035921574 |        0 |                   0 |           546 |                0.0260405
 Database                     |     2 |      0.021743858 |          84 |            0.005526396 |        0 |                   0 |            84 |             0.0040062307
 Standby                      |   218 |        2.3700805 |       15908 |              1.0465941 |        0 |                   0 |         15908 |               0.75870377
 Heap2                        |  1897 |        20.624048 |      383916 |              25.257998 |   364472 |           63.193447 |        748388 |                35.693035
 Heap                         |  1318 |        14.329202 |      621390 |               40.88151 |   139660 |           24.214746 |        761050 |                 36.29693
 Btree                        |  5553 |         60.37182 |      434565 |              28.590216 |    72272 |           12.530776 |        506837 |                 24.17269
(8 rows)
</screen>

<!--
With <replaceable>per_record</replaceable> passed as <literal>true</literal>:
-->
<replaceable>per_record</replaceable>が<literal>true</literal>として渡された場合:

=======
      function will raise an error. For example:
>>>>>>> 8382864e
<screen>
postgres=# SELECT * FROM pg_get_wal_stats('0/1E847D00', '0/1E84F500')
             WHERE count > 0 LIMIT 1 AND
                   "resource_manager/record_type" = 'Transaction';
-[ RECORD 1 ]----------------+-------------------
resource_manager/record_type | Transaction
count                        | 2
count_percentage             | 8
record_size                  | 875
record_size_percentage       | 41.23468426013195
fpi_size                     | 0
fpi_size_percentage          | 0
combined_size                | 875
combined_size_percentage     | 2.8634072910530795
</screen>
     </para>
    </listitem>
   </varlistentry>

    <varlistentry>
    <term>
     <function>
      pg_get_wal_stats_till_end_of_wal(start_lsn pg_lsn, per_record boolean DEFAULT false)
      returns setof record
     </function>
    </term>

    <listitem>
     <para>
<<<<<<< HEAD
<!--
      This function is same as <function>pg_get_wal_stats()</function> except
      that it gets statistics of all the valid WAL records from
=======
      This function is the same as <function>pg_get_wal_stats()</function>,
      except that it gets statistics of all the valid WAL records from
>>>>>>> 8382864e
      <replaceable>start_lsn</replaceable> till end of WAL.
-->
この関数はget_wal_stats<function>)</function>と同じですが、<replaceable>start_lsn</replaceable>からWAL終了までの全ての有効なWALレコードの統計を取得する点が異なります。
     </para>
    </listitem>
   </varlistentry>

  </variablelist>
 </sect2>

 <sect2>
<!--
  <title>Author</title>
-->
  <title>作者</title>

  <para>
   Bharath Rupireddy <email>bharath.rupireddyforpostgres@gmail.com</email>
  </para>
 </sect2>

</sect1><|MERGE_RESOLUTION|>--- conflicted
+++ resolved
@@ -8,17 +8,12 @@
  </indexterm>
 
  <para>
-<!--
   The <filename>pg_walinspect</filename> module provides SQL functions that
   allow you to inspect the contents of write-ahead log of
   a running <productname>PostgreSQL</productname> database cluster at a low
   level, which is useful for debugging, analytical, reporting or
   educational purposes. It is similar to <xref linkend="pgwaldump"/>, but
   accessible through SQL rather than a separate utility.
--->
-<filename>pg_walinspect</filename>モジュールは、実行中の<productname>PostgreSQL</productname>データベースクラスタの先行書き込みログの内容を低レベルで検査することを可能にするSQL関数を提供します。
-これはデバッグ、分析、報告、教育目的に有用です。
-<xref linkend="pgwaldump"/>と似ていますが、独立したユーティリティではなくSQLを通してアクセスできます。
  </para>
 
  <para>
@@ -86,12 +81,10 @@
       Gets WAL record information of a given LSN. If the given LSN isn't
       at the start of a WAL record, it gives the information of the next
       available valid WAL record; or an error if no such record is found.
-<<<<<<< HEAD
 -->
 指定されたLSNのWALレコード情報を取得します。
 指定されたLSNがWALレコードの先頭にない場合、次に利用可能な有効なWALレコードの情報を提供します。
 そのようなレコードが見つからない場合はエラーになります。
-=======
       For example, usage of the function is as
       follows:
 <screen>
@@ -109,7 +102,6 @@
 description      | snapshotConflictHorizon 33748 nredirected 0 ndead 2
 block_ref        | blkref #0: rel 1663/5/60221 fork main blk 2
 </screen>
->>>>>>> 8382864e
      </para>
     </listitem>
    </varlistentry>
@@ -124,22 +116,11 @@
 
     <listitem>
      <para>
-<!--
       Gets information of all the valid WAL records between
       <replaceable>start_lsn</replaceable> and <replaceable>end_lsn</replaceable>.
       Returns one row per WAL record. If <replaceable>start_lsn</replaceable>
       or <replaceable>end_lsn</replaceable> are not yet available, the
-<<<<<<< HEAD
-      function will raise an error. For example, usage of the function is as
-      follows:
--->
-<replaceable>start_lsn</replaceable>から<replaceable>end_lsn</replaceable>までのすべての有効なWALレコードの情報を取得します。
-WALレコードごとに1行を返します。
-<replaceable>start_lsn</replaceable>または<replaceable>end_lsn</replaceable>がまだ使用できない場合、この関数はエラーを発生させます。
-たとえば、この関数の使用法は次のとおりです。
-=======
       function will raise an error. For example:
->>>>>>> 8382864e
 <screen>
 postgres=# SELECT * FROM pg_get_wal_records_info('0/1E913618', '0/1E913740') LIMIT 1;
 -[ RECORD 1 ]----+--------------------------------------------------------------
@@ -169,16 +150,9 @@
 
     <listitem>
      <para>
-<<<<<<< HEAD
-<!--
-      This function is same as <function>pg_get_wal_records_info()</function>
-=======
       This function is the same as <function>pg_get_wal_records_info()</function>,
->>>>>>> 8382864e
       except that it gets information of all the valid WAL records from
       <replaceable>start_lsn</replaceable> till the end of WAL.
--->
-この関数は、<replaceable>start_lsn</replaceable>からWALの終了までの全ての有効なWALレコードの情報を取得する点を除いて<function>pg_get_wal_records_info()</function>と同じです。
      </para>
     </listitem>
    </varlistentry>
@@ -193,7 +167,6 @@
 
     <listitem>
      <para>
-<!--
       Gets statistics of all the valid WAL records between
       <replaceable>start_lsn</replaceable> and
       <replaceable>end_lsn</replaceable>. By default, it returns one row per
@@ -202,38 +175,7 @@
       it returns one row per <replaceable>record_type</replaceable>.
       If <replaceable>start_lsn</replaceable>
       or <replaceable>end_lsn</replaceable> are not yet available, the
-<<<<<<< HEAD
-      function will raise an error. For example, usage of the function is as
-      follows:
--->
-<replaceable>start_lsn</replaceable>から<replaceable>end_lsn</replaceable>までのすべての有効なWALレコードの統計情報を取得します。
-デフォルトでは、<replaceable>resource_manager</replaceable>タイプごとに1行を返します。
-<replaceable>per_record</replaceable>が<literal>true</literal>に設定されている場合、<replaceable>record_type</replaceable>ごとに1行を返します。
-<replaceable>start_lsn</replaceable>または<replaceable>end_lsn</replaceable>がまだ使用できない場合、この関数はエラーを発生させます。
-たとえば、この関数の使用方法は以下のとおりです。
-<screen>
-postgres=# select * from pg_get_wal_stats('0/12FBA30', '0/15011D7') where count > 0;
- resource_manager/record_type | count | count_percentage | record_size | record_size_percentage | fpi_size | fpi_size_percentage | combined_size | combined_size_percentage
-------------------------------+-------+------------------+-------------+------------------------+----------+---------------------+---------------+--------------------------
- XLOG                         |    10 |       0.10871929 |         796 |            0.052369177 |      352 |         0.061031006 |          1148 |              0.054751817
- Transaction                  |   187 |        2.0330508 |       62773 |              4.1298623 |        0 |                   0 |         62773 |                2.9938467
- Storage                      |    13 |       0.14133507 |         546 |            0.035921574 |        0 |                   0 |           546 |                0.0260405
- Database                     |     2 |      0.021743858 |          84 |            0.005526396 |        0 |                   0 |            84 |             0.0040062307
- Standby                      |   218 |        2.3700805 |       15908 |              1.0465941 |        0 |                   0 |         15908 |               0.75870377
- Heap2                        |  1897 |        20.624048 |      383916 |              25.257998 |   364472 |           63.193447 |        748388 |                35.693035
- Heap                         |  1318 |        14.329202 |      621390 |               40.88151 |   139660 |           24.214746 |        761050 |                 36.29693
- Btree                        |  5553 |         60.37182 |      434565 |              28.590216 |    72272 |           12.530776 |        506837 |                 24.17269
-(8 rows)
-</screen>
-
-<!--
-With <replaceable>per_record</replaceable> passed as <literal>true</literal>:
--->
-<replaceable>per_record</replaceable>が<literal>true</literal>として渡された場合:
-
-=======
       function will raise an error. For example:
->>>>>>> 8382864e
 <screen>
 postgres=# SELECT * FROM pg_get_wal_stats('0/1E847D00', '0/1E84F500')
              WHERE count > 0 LIMIT 1 AND
@@ -263,17 +205,9 @@
 
     <listitem>
      <para>
-<<<<<<< HEAD
-<!--
-      This function is same as <function>pg_get_wal_stats()</function> except
-      that it gets statistics of all the valid WAL records from
-=======
       This function is the same as <function>pg_get_wal_stats()</function>,
       except that it gets statistics of all the valid WAL records from
->>>>>>> 8382864e
       <replaceable>start_lsn</replaceable> till end of WAL.
--->
-この関数はget_wal_stats<function>)</function>と同じですが、<replaceable>start_lsn</replaceable>からWAL終了までの全ての有効なWALレコードの統計を取得する点が異なります。
      </para>
     </listitem>
    </varlistentry>

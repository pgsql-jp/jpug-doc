--- conflicted
+++ resolved
@@ -244,11 +244,6 @@
   <para>
 <!--
    The following are all valid <type>json</> (or <type>jsonb</>) expressions:
-<<<<<<< HEAD
-<programlisting>
--- Simple scalar/primitive value
--- Primitive values can be numbers, quoted strings, true, false, or null
-=======
 -->
  以下は、すべて有効な<type>json</>型(または <type>jsonb</>型)の式です:
 <programlisting>
@@ -258,7 +253,6 @@
 -->
 -- シンプルなスカラ/プリミティブ値
 -- プリミティブ値は、数値、引用符で括られた文字列、true、 false、またはnullです。
->>>>>>> de74b4ab
 SELECT '5'::json;
 
 <!--
@@ -399,14 +393,10 @@
 これらの例は、特に記載がないかぎりtrueを返します：
   </para>
 <programlisting>
-<<<<<<< HEAD
--- Simple scalar/primitive values contain only the identical value:
-=======
 <!--
 &#045;&#045; Simple scalar/primitive values contain only the identical value:
 -->
 -- 単純なスカラ/プリミティブ値は、同一の値が含まれています:
->>>>>>> de74b4ab
 SELECT '"foo"'::jsonb @> '"foo"'::jsonb;
 
 <!--
@@ -415,16 +405,6 @@
 -- 左辺の配列に右辺の配列が含まれています:
 SELECT '[1, 2, 3]'::jsonb @> '[1, 3]'::jsonb;
 
-<<<<<<< HEAD
--- Order of array elements is not significant, so this is also true:
-SELECT '[1, 2, 3]'::jsonb @> '[3, 1]'::jsonb;
-
--- Duplicate array elements don't matter either:
-SELECT '[1, 2, 3]'::jsonb @> '[1, 2, 2]'::jsonb;
-
--- The object with a single pair on the right side is contained
--- within the object on the left side:
-=======
 <!--
 &#045;&#045; Order of array elements is not significant, so this is also true:
 -->
@@ -442,7 +422,6 @@
 &#045;&#045; within the object on the left side:
 -->
 -- 右辺の単一ペアを持つオブジェクトが左辺のオブジェクト内に含まれています:
->>>>>>> de74b4ab
 SELECT '{"product": "PostgreSQL", "version": 9.4, "jsonb":true}'::jsonb @> '{"version":9.4}'::jsonb;
 
 <!--
@@ -462,10 +441,6 @@
 -- しかし、ネストで層を合わせれば含まれるようになります:
 SELECT '[1, 2, [1, 3]]'::jsonb @> '[[1, 3]]'::jsonb;
 
-<<<<<<< HEAD
--- Similarly, containment is not reported here:
-SELECT '{"foo": {"bar": "baz"}}'::jsonb @> '{"bar": "baz"}'::jsonb;  -- yields false
-=======
 <!--
 &#045;&#045; Similarly, containment is not reported here:
 -->
@@ -474,7 +449,6 @@
 SELECT '{"foo": {"bar": "baz"}}'::jsonb @> '{"bar": "baz"}'::jsonb;  &#045;&#045; yields false
 -->
 SELECT '{"foo": {"bar": "baz"}}'::jsonb @> '{"bar": "baz"}'::jsonb;  -- falseになる
->>>>>>> de74b4ab
 </programlisting>
 
   <para>
@@ -486,12 +460,9 @@
    But remember that the order of array elements is not significant when
    doing a containment match, and duplicate array elements are effectively
    considered only once.
-<<<<<<< HEAD
-=======
 -->
  一般原則では、オブジェクトにオブジェクトが含まれているかを判断するには、いくつかの条件に一致しない配列要素とキー／値のペアを含むオブジェクトを捨てた後に構造とデータを一致させる必要があります。
  しかし、条件に一致するには配列要素の順序は重要ではなく、重複要素は一回のみ有効に評価されることを覚えておく必要があります。
->>>>>>> de74b4ab
   </para>
 
   <para>
@@ -502,13 +473,6 @@
 構造が一致しなければならないという一般原則の特別な例外として、配列はプリミティブな値を含めることができます:
   </para>
 <programlisting>
-<<<<<<< HEAD
--- This array contains the primitive string value:
-SELECT '["foo", "bar"]'::jsonb @> '"bar"'::jsonb;
-
--- This exception is not reciprocal -- non-containment is reported here:
-SELECT '"bar"'::jsonb @> '["bar"]'::jsonb;  -- yields false
-=======
 <!--
 &#045;&#045; This array contains the primitive string value:
 -->
@@ -523,7 +487,6 @@
 SELECT '"bar"'::jsonb @> '["bar"]'::jsonb;  &#045;&#045; yields false
 -->
 SELECT '"bar"'::jsonb @> '["bar"]'::jsonb;  -- falseになります
->>>>>>> de74b4ab
 </programlisting>
 
   <para>
@@ -612,12 +575,9 @@
     <type>jsonb</> documents (datums).
     Two GIN <quote>operator classes</> are provided, offering different
     performance and flexibility trade-offs.
-<<<<<<< HEAD
-=======
 -->
  GINインデックスは、多数の<type>jsonb</>ドキュメント(データ)のキーやキー／値ペアを効率的に検索するときに用いることができます。
  異なるパフォーマンスと柔軟性のトレードオフを持つ、2つのGIN <quote>演算子クラス</> が提供されています。
->>>>>>> de74b4ab
   </para>
   <para>
 <!--
@@ -627,29 +587,20 @@
     (For details of the semantics that these operators
     implement, see <xref linkend="functions-jsonb-op-table">.)
     An example of creating an index with this operator class is:
-<<<<<<< HEAD
+-->
+ <type>jsonb</>型では、デフォルトのGIN演算子クラスとして <literal>@&gt;</>、<literal>?</>、 <literal>?&amp;</>、<literal>?|</>をサポートしています。
+（これらの演算子の意味の詳細は、<xref linkend="functions-jsonb-op-table">を参照してください。）
+この演算子クラスのインデックスを作成する例。
 <programlisting>
 CREATE INDEX idxgin ON api USING gin (jdoc);
 </programlisting>
+<!--
     The non-default GIN operator class <literal>jsonb_path_ops</>
     supports indexing the <literal>@&gt;</> operator only.
     An example of creating an index with this operator class is:
-=======
--->
- <type>jsonb</>型では、デフォルトのGIN演算子クラスとして <literal>@&gt;</>、<literal>?</>、 <literal>?&amp;</>、<literal>?|</>をサポートしています。
-（これらの演算子の意味の詳細は、<xref linkend="functions-jsonb-op-table">を参照してください。）
-この演算子クラスのインデックスを作成する例。
-<programlisting>
-CREATE INDEX idxgin ON api USING gin (jdoc);
-</programlisting>
-<!--
-    The non-default GIN operator class <literal>jsonb_path_ops</>
-    supports indexing the <literal>@&gt;</> operator only.
-    An example of creating an index with this operator class is:
 -->
  デフォルトでないGIN演算子クラスは、<literal>@&gt;</>演算子のみサポートする<literal>jsonb_path_ops</>があります。
 この演算子クラスのインデックスを作成する例:
->>>>>>> de74b4ab
 <programlisting>
 CREATE INDEX idxginp ON api USING gin (jdoc jsonb_path_ops);
 </programlisting>
@@ -660,12 +611,9 @@
     Consider the example of a table that stores JSON documents
     retrieved from a third-party web service, with a documented schema
     definition.  A typical document is:
-<<<<<<< HEAD
-=======
 -->
  サードパーティのWebサービスから、ドキュメント化されたスキーマ定義を持つJSONドキュメントを取得し、格納するテーブルの例を考えてみましょう。
  典型的なドキュメントは、次のとおりです:
->>>>>>> de74b4ab
 <programlisting>
 {
     "guid": "9c36adc1-7fb5-4d5b-83b4-90356a46061a",
@@ -683,41 +631,25 @@
     ]
 }
 </programlisting>
-<<<<<<< HEAD
-=======
-<!--
->>>>>>> de74b4ab
+<!--
     We store these documents in a table named <structname>api</>,
     in a <type>jsonb</> column named <structfield>jdoc</>.
     If a GIN index is created on this column,
     queries like the following can make use of the index:
-<<<<<<< HEAD
-<programlisting>
--- Find documents in which the key "company" has value "Magnafone"
+-->
+ テーブル名 <structname>api</>に<type>jsonb</>型で<structfield>jdoc</>をカラム名として格納します。
+ このカラムにGINインデックスを作成した場合、以下のような問い合わせがインデックスを利用することができます:
+<programlisting>
+<!--
+&#045;&#045; Find documents in which the key "company" has value "Magnafone"
+-->
+-- "company"キー が "Magnafone"値であるものを見つける
 SELECT jdoc-&gt;'guid', jdoc-&gt;'name' FROM api WHERE jdoc @&gt; '{"company": "Magnafone"}';
 </programlisting>
+<!--
     However, the index could not be used for queries like the
     following, because though the operator <literal>?</> is indexable,
     it is not applied directly to the indexed column <structfield>jdoc</>:
-<programlisting>
--- Find documents in which the key "tags" contains key or array element "qui"
-SELECT jdoc-&gt;'guid', jdoc-&gt;'name' FROM api WHERE jdoc -&gt; 'tags' ? 'qui';
-</programlisting>
-=======
--->
- テーブル名 <structname>api</>に<type>jsonb</>型で<structfield>jdoc</>をカラム名として格納します。
- このカラムにGINインデックスを作成した場合、以下のような問い合わせがインデックスを利用することができます:
-<programlisting>
-<!--
-&#045;&#045; Find documents in which the key "company" has value "Magnafone"
--->
--- "company"キー が "Magnafone"値であるものを見つける
-SELECT jdoc-&gt;'guid', jdoc-&gt;'name' FROM api WHERE jdoc @&gt; '{"company": "Magnafone"}';
-</programlisting>
-<!--
-    However, the index could not be used for queries like the
-    following, because though the operator <literal>?</> is indexable,
-    it is not applied directly to the indexed column <structfield>jdoc</>:
 -->
  しかし 次のような問い合わせはインデックスを使用しません。なぜなら、<literal>?</>演算子はインデックス可能ですが、<structfield>jdoc</>カラムのインデックスが直接適用されていないため:
 <programlisting>
@@ -728,23 +660,16 @@
 SELECT jdoc-&gt;'guid', jdoc-&gt;'name' FROM api WHERE jdoc -&gt; 'tags' ? 'qui';
 </programlisting>
 <!--
->>>>>>> de74b4ab
     Still, with appropriate use of expression indexes, the above
     query can use an index.  If querying for particular items within
     the <literal>"tags"</> key is common, defining an index like this
     may be worthwhile:
-<<<<<<< HEAD
+-->
+ それでも、上記の問い合わせは、式インデックスを適切に使用することでインデックスを使用することができます。一般的な <literal>"tags"</>キーから特定の項目を照会する場合、このようなインデックスを定義すると良いかもしれません:
 <programlisting>
 CREATE INDEX idxgintags ON api USING gin ((jdoc -&gt; 'tags'));
 </programlisting>
-=======
--->
- それでも、上記の問い合わせは、式インデックスを適切に使用することでインデックスを使用することができます。一般的な <literal>"tags"</>キーから特定の項目を照会する場合、このようなインデックスを定義すると良いかもしれません:
-<programlisting>
-CREATE INDEX idxgintags ON api USING gin ((jdoc -&gt; 'tags'));
-</programlisting>
-<!--
->>>>>>> de74b4ab
+<!--
     Now, the <literal>WHERE</> clause <literal>jdoc -&gt; 'tags' ? 'qui'</>
     will be recognized as an application of the indexable
     operator <literal>?</> to the indexed
@@ -758,12 +683,6 @@
   <para>
 <!--
     Another approach to querying is to exploit containment, for example:
-<<<<<<< HEAD
-<programlisting>
--- Find documents in which the key "tags" contains array element "qui"
-SELECT jdoc-&gt;'guid', jdoc-&gt;'name' FROM api WHERE jdoc @&gt; '{"tags": ["qui"]}';
-</programlisting>
-=======
 -->
   別のアプローチとして包含を利用する問い合わせがあります。例えば:
 <programlisting>
@@ -774,7 +693,6 @@
 SELECT jdoc-&gt;'guid', jdoc-&gt;'name' FROM api WHERE jdoc @&gt; '{"tags": ["qui"]}';
 </programlisting>
 <!--
->>>>>>> de74b4ab
     A simple GIN index on the <structfield>jdoc</> column can support this
     query.  But note that such an index will store copies of every key and
     value in the <structfield>jdoc</> column, whereas the expression index
@@ -813,29 +731,19 @@
     creates independent index items for each key and value in the data,
     while the latter creates index items only for each value in the
     data.
-<<<<<<< HEAD
+-->
+ <literal>jsonb_ops</literal>と<literal>jsonb_path_ops</literal>のGINインデックスの技術的差異は、前者はデータのキーと値のための独立したインデックスを作成しますが、後者は、データの値に対してのみインデックスを作成します。
     <footnote>
      <para>
+<!--
       For this purpose, the term <quote>value</> includes array elements,
       though JSON terminology sometimes considers array elements distinct
       from values within objects.
-     </para>
-    </footnote>
-=======
--->
- <literal>jsonb_ops</literal>と<literal>jsonb_path_ops</literal>のGINインデックスの技術的差異は、前者はデータのキーと値のための独立したインデックスを作成しますが、後者は、データの値に対してのみインデックスを作成します。
-    <footnote>
-     <para>
-<!--
-      For this purpose, the term <quote>value</> includes array elements,
-      though JSON terminology sometimes considers array elements distinct
-      from values within objects.
 -->
  この目的のために、<quote>値</> という用語は配列の要素を含みますが、JSONの専門用語では、オブジェクト内の値と配列の要素が時々違うことがあります。
      </para>
     </footnote>
 <!--
->>>>>>> de74b4ab
     Basically, each <literal>jsonb_path_ops</literal> index item is
     a hash of the value and the key(s) leading to it; for example to index
     <literal>{"foo": {"bar": "baz"}}</literal>, a single index item would
@@ -877,12 +785,9 @@
     equality of complete JSON documents.
     The <literal>btree</> ordering for <type>jsonb</> datums is seldom
     of great interest, but for completeness it is:
-<<<<<<< HEAD
-=======
 -->
  <type>jsonb</>型は、<literal>btree</> と <literal>hash</> インデックスもサポートします。これらは通常、JSONドキュメントの完全性をチェックすることが重要な場合のみ有用です。
 <type>jsonb</>のための<literal>btree</>順序には、興味深いことはほとんどありませんが、しかし、完全さのために次に示します:
->>>>>>> de74b4ab
 <synopsis>
 <replaceable>Object</replaceable> > <replaceable>Array</replaceable> > <replaceable>Boolean</replaceable> > <replaceable>Number</replaceable> > <replaceable>String</replaceable> > <replaceable>Null</replaceable>
 
@@ -890,12 +795,6 @@
 
 <replaceable>Array with n elements</replaceable> > <replaceable>array with n - 1 elements</replaceable>
 </synopsis>
-<<<<<<< HEAD
-      Objects with equal numbers of pairs are compared in the order:
-<synopsis>
-<replaceable>key-1</replaceable>, <replaceable>value-1</replaceable>, <replaceable>key-2</replaceable> ...
-</synopsis>
-=======
 <!--
       Objects with equal numbers of pairs are compared in the order:
 -->
@@ -904,7 +803,6 @@
 <replaceable>key-1</replaceable>, <replaceable>value-1</replaceable>, <replaceable>key-2</replaceable> ...
 </synopsis>
 <!--
->>>>>>> de74b4ab
       Note that object keys are compared in their storage order;
       in particular, since shorter keys are stored before longer keys, this
       can lead to results that might be unintuitive, such as:
@@ -917,18 +815,12 @@
 <!--
       Similarly, arrays with equal numbers of elements are compared in the
       order:
-<<<<<<< HEAD
-<synopsis>
-<replaceable>element-1</replaceable>, <replaceable>element-2</replaceable> ...
-</synopsis>
-=======
 -->
  同様に、配列と同じ番号を持つ要素を比較する順番:
 <synopsis>
 <replaceable>element-1</replaceable>, <replaceable>element-2</replaceable> ...
 </synopsis>
 <!--
->>>>>>> de74b4ab
       Primitive JSON values are compared using the same
       comparison rules as for the underlying
       <productname>PostgreSQL</productname> data type.  Strings are

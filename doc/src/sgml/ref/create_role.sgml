--- conflicted
+++ resolved
@@ -145,16 +145,13 @@
         <literal>NOCREATEDB</literal> will deny a role the ability to
         create databases. If not specified,
         <literal>NOCREATEDB</literal> is the default.
-<<<<<<< HEAD
-        Only superuser roles or roles with <literal>CREATEDB</literal>
-        can specify <literal>CREATEDB</literal>.
-=======
 -->
 これらの句はロールのデータベースの作成に関する権限を定義します。
 <literal>CREATEDB</literal>が指定された場合、定義されたロールは新しくデータベースを作成することができます。
 <literal>NOCREATEDB</literal>を使用した場合、そのロールにはデータベースを作成する権限が与えられません。
 指定されなかった場合のデフォルトは<literal>NOCREATEDB</literal>です。
->>>>>>> 94ef7168
+        Only superuser roles or roles with <literal>CREATEDB</literal>
+        can specify <literal>CREATEDB</literal>.
        </para>
       </listitem>
      </varlistentry>
@@ -164,25 +161,12 @@
       <term><literal>NOCREATEROLE</literal></term>
       <listitem>
        <para>
-<!--
         These clauses determine whether a role will be permitted to
-<<<<<<< HEAD
         create, alter, drop, comment on, and change the security label for
         other roles.
         See <xref linkend="role-creation"/> for more details about what
         capabilities are conferred by this privilege.
         If not specified, <literal>NOCREATEROLE</literal> is the default.
-=======
-        create, alter, drop, comment on, change the security label for,
-        and grant or revoke membership in other roles.
-        See <xref linkend='role-creation' /> for more details about what
-        capabilities are conferred by this privilege.
-        If not specified, <literal>NOCREATEROLE</literal> is the default.
--->
-これらの句は、他のロールの作成、変更、削除、コメント付与、セキュリティラベルの変更、およびメンバ資格の付与または取消しをロールに許可するかどうかを決定します。
-この権限によって付与される機能の詳細は、<xref linkend='role-creation' />を参照してください。
-指定されなかった場合のデフォルトは<literal>NOCREATEROLE</literal>です。
->>>>>>> 94ef7168
        </para>
       </listitem>
      </varlistentry>
@@ -192,7 +176,6 @@
       <term><literal>NOINHERIT</literal></term>
       <listitem>
        <para>
-<<<<<<< HEAD
         When the <literal>GRANT</literal> statement is used to confer
         membership in one role to another role, the <literal>GRANT</literal>
         may use the <literal>WITH INHERIT</literal> clause to specify whether
@@ -211,26 +194,6 @@
         <literal>WITH INHERIT</literal>. Therefore, changing this role-level
         property would also change the behavior of already-existing grants.
         This is no longer the case.
-=======
-<!--
-        These clauses determine whether a role <quote>inherits</quote> the
-        privileges of roles it is a member of.
-        A role with the <literal>INHERIT</literal> attribute can automatically
-        use whatever database privileges have been granted to all roles
-        it is directly or indirectly a member of.
-        Without <literal>INHERIT</literal>, membership in another role
-        only grants the ability to <command>SET ROLE</command> to that other role;
-        the privileges of the other role are only available after having
-        done so.
-        If not specified,
-        <literal>INHERIT</literal> is the default.
--->
-これらの句は、ロールがそのロールが属するロールの権限を<quote>継承</quote>するかどうかを決定します。
-<literal>INHERIT</literal>属性を持つロールは自動的に、直接的にまたは間接的にメンバとして割り当てられたすべてのデータベース権限を使用します。
-<literal>INHERIT</literal>がないと、他のロール内のメンバ資格により得られる能力はそのロールへの<command>SET ROLE</command>だけです。
-他のロールの持つ権限は、<command>SET ROLE</command>を行った後にのみ利用可能です。
-指定されなかった場合のデフォルトは<literal>INHERIT</literal>です。
->>>>>>> 94ef7168
        </para>
       </listitem>
      </varlistentry>
@@ -265,7 +228,6 @@
       <term><literal>NOREPLICATION</literal></term>
       <listitem>
        <para>
-<!--
         These clauses determine whether a role is a replication role.  A role
         must have this attribute (or be a superuser) in order to be able to
         connect to the server in replication mode (physical or logical
@@ -275,20 +237,8 @@
         highly privileged role, and should only be used on roles actually
         used for replication. If not specified,
         <literal>NOREPLICATION</literal> is the default.
-<<<<<<< HEAD
         Only superuser roles or roles with <literal>REPLICATION</literal>
         can specify <literal>REPLICATION</literal>.
-=======
-        You must be a superuser to create a new role having the
-        <literal>REPLICATION</literal> attribute.
--->
-これらの句は、ロールがレプリケーションロールかどうかを決定します。
-レプリケーションモード（物理または論理レプリケーション）のサーバに接続できるためには、またレプリケーションスロットを作成または削除できるためには、ロールはこの属性（またはスーパーユーザ）を持っている必要があります。
-<literal>REPLICATION</literal>属性を持つロールは、非常に高度な権限を持つものです。
-このため実際にレプリケーションで使用するロールでのみ使用しなければなりません。
-指定されない場合のデフォルトは<literal>NOREPLICATION</literal>です。
-<literal>REPLICATION</literal>属性を持つ新しいロールを作成するにはスーパーユーザでなければなりません。
->>>>>>> 94ef7168
        </para>
       </listitem>
      </varlistentry>
@@ -298,20 +248,10 @@
       <term><literal>NOBYPASSRLS</literal></term>
       <listitem>
        <para>
-<!--
         These clauses determine whether a role bypasses every row-level
         security (RLS) policy.  <literal>NOBYPASSRLS</literal> is the default.
-<<<<<<< HEAD
         Only superuser roles or roles with <literal>BYPASSRLS</literal>
         can specify <literal>BYPASSRLS</literal>.
-=======
-        You must be a superuser to create a new role having
-        the <literal>BYPASSRLS</literal> attribute.
--->
-これらの構文は、ロールがすべての行単位セキュリティ(RLS)ポリシーを無視するかどうかを決定します。
-<literal>NOBYPASSRLS</literal>がデフォルトです。
-<literal>BYPASSRLS</literal>属性を持つ新しいロールを作成するにはスーパーユーザでなければなりません。
->>>>>>> 94ef7168
        </para>
 
        <para>
@@ -426,22 +366,11 @@
       <term><literal>IN ROLE</literal> <replaceable class="parameter">role_name</replaceable></term>
       <listitem>
        <para>
-<<<<<<< HEAD
         The <literal>IN ROLE</literal> clause causes the new role to
         be automatically added as a member of the specified existing
         roles. (Note that there is no option to add the new role as an
         administrator; use a separate <command>GRANT</command> command
         to do that.)
-=======
-<!--
-        The <literal>IN ROLE</literal> clause lists one or more existing
-        roles to which the new role will be immediately added as a new
-        member.  (Note that there is no option to add the new role as an
-        administrator; use a separate <command>GRANT</command> command to do that.)
--->
-<literal>IN ROLE</literal>句には、新しく作成するロールを新規にメンバとして追加する既存の1つ以上のロールを列挙します。
-（新しく作成するロールを管理者として追加するオプションがないことに注意してください。このためには別途<command>GRANT</command>コマンドを使用してください。）
->>>>>>> 94ef7168
        </para>
       </listitem>
      </varlistentry>
@@ -462,19 +391,9 @@
       <term><literal>ROLE</literal> <replaceable class="parameter">role_name</replaceable></term>
       <listitem>
        <para>
-<<<<<<< HEAD
         The <literal>ROLE</literal> clause causes one or more specified
         existing roles to be automatically added as members of the new
         role.  This in effect makes the new role a <quote>group</quote>.
-=======
-<!--
-        The <literal>ROLE</literal> clause lists one or more existing
-        roles which are automatically added as members of the new role.
-        (This in effect makes the new role a <quote>group</quote>.)
--->
-<literal>ROLE</literal>には、新しく作成するロールのメンバとして自動的に追加する既存の1つ以上のロールを列挙します。
-（これは実質的に新しく作成したロールを<quote>グループ</quote>とします。）
->>>>>>> 94ef7168
        </para>
       </listitem>
      </varlistentry>
@@ -594,30 +513,7 @@
   </para>
 
   <para>
-<<<<<<< HEAD
-=======
-<!--
-   Be careful with the <literal>CREATEROLE</literal> privilege. There is no concept of
-   inheritance for the privileges of a <literal>CREATEROLE</literal>-role. That
-   means that even if a role does not have a certain privilege but is allowed
-   to create other roles, it can easily create another role with different
-   privileges than its own (except for creating roles with superuser
-   privileges). For example, if the role <quote>user</quote> has the
-   <literal>CREATEROLE</literal> privilege but not the <literal>CREATEDB</literal> privilege,
-   nonetheless it can create a new role with the <literal>CREATEDB</literal>
-   privilege. Therefore, regard roles that have the <literal>CREATEROLE</literal>
-   privilege as almost-superuser-roles.
--->
-<literal>CREATEROLE</literal>権限には注意が必要です。
-<literal>CREATEROLE</literal> ロールという権限には継承という概念がありません。
-あるロールが特定の権限を持っていなくても、別のロールを作成できることを意味します。つまり、簡単に自身の持つ権限と異なる権限（スーパーユーザ権限を持つロールは除きます）を持つ別のロールを作成できてしまいます。
-たとえば、<literal>CREATEROLE</literal>権限を持ち、<literal>CREATEDB</literal>権限を持たない<quote>user</quote>というロールが、<literal>CREATEDB</literal>権限を持つロールを新規に作成することができます。
-したがって、<literal>CREATEROLE</literal>権限を持つロールは、ほとんどスーパーユーザ権限を持つロールと同じであるものと考えてください。
-  </para>
-
-  <para>
-<!--
->>>>>>> 94ef7168
+<!--
    <productname>PostgreSQL</productname> includes a program <xref
    linkend="app-createuser"/> that has
    the same functionality as <command>CREATE ROLE</command> (in fact,

<!-- doc/src/sgml/intagg.sgml -->

<sect1 id="intagg" xreflabel="intagg">
<!--
 <title>intagg &mdash; integer aggregator and enumerator</title>
-->
 <title>intagg &mdash; 整数型の集約子と列挙子</title>

 <indexterm zone="intagg">
  <primary>intagg</primary>
 </indexterm>

 <para>
<!--
  The <filename>intagg</filename> module provides an integer aggregator and an
  enumerator.  <filename>intagg</filename> is now obsolete, because there
  are built-in functions that provide a superset of its capabilities.
  However, the module is still provided as a compatibility wrapper around
  the built-in functions.
-->
<filename>intagg</filename>モジュールは整数型の集約子と列挙子を提供します。
その能力の上位集合を提供する組み込み関数が存在しますので、<filename>intagg</filename>は現在使われません。
しかし、このモジュールは組み込み関数の互換ラッパーとして今でもまだ提供されています。
 </para>

 <sect2 id="intagg-functions">
<!--
  <title>Functions</title>
-->
  <title>関数</title>

 <indexterm>
  <primary>int_array_aggregate</primary>
 </indexterm>

 <indexterm>
  <primary>array_agg</primary>
 </indexterm>

 <para>
<!--
  The aggregator is an aggregate function
  <function>int_array_aggregate(integer)</function>
  that produces an integer array
  containing exactly the integers it is fed.
  This is a wrapper around <function>array_agg</function>,
  which does the same thing for any array type.
-->
集約子は、正確に提供する整数のみを含む整数型配列を生成する<function>int_array_aggregate(integer)</function>集約関数です。
これは任意の配列型で同じことを行う<function>array_agg</function>のラッパーです。
 </para>

 <indexterm>
  <primary>int_array_enum</primary>
 </indexterm>

 <para>
<!--
  The enumerator is a function
  <function>int_array_enum(integer[])</function>
  that returns <type>setof integer</type>.  It is essentially the reverse
  operation of the aggregator: given an array of integers, expand it
  into a set of rows.  This is a wrapper around <function>unnest</function>,
  which does the same thing for any array type.
-->
列挙子は、<type>setof integer</type>を返す<function>int_array_enum(integer[])</function>関数です。
これは基本的に上記集約子の反対の操作を行います。
指定された整数型配列を行集合に拡張します。
これは任意の配列型で同じことを行う<function>unnest</function>のラッパーです。
 </para>

 </sect2>

 <sect2 id="intagg-samples">
<!--
  <title>Sample Uses</title>
-->
  <title>使用例</title>

  <para>
<<<<<<< HEAD
   Many database systems have the notion of a many to many table. Such a table
=======
<!--
   Many database systems have the notion of a one to many table. Such a table
>>>>>>> 43f2d855
   usually sits between two indexed tables, for example:
-->
多くのデータベースシステムは1対多のテーブルを持ちます。
こうしたテーブルは通常、以下のように2つのインデックス用のテーブルの間に存在します。

<programlisting>
CREATE TABLE left_table  (id INT PRIMARY KEY, ...);
CREATE TABLE right_table (id INT PRIMARY KEY, ...);
CREATE TABLE many_to_many(id_left  INT REFERENCES left_table,
                          id_right INT REFERENCES right_table);
</programlisting>

<!--
  It is typically used like this:
-->
通常以下のように使用されます。

<programlisting>
SELECT right_table.*
FROM right_table JOIN many_to_many ON (right_table.id = many_to_many.id_right)
WHERE many_to_many.id_left = <replaceable>item</replaceable>;
</programlisting>

<!--
  This will return all the items in the right hand table for an entry
  in the left hand table. This is a very common construct in SQL.
-->
これは、左辺のテーブル内にある項目に対応した、右辺のテーブル内のすべての項目を返します。
これはSQLで非常によく使用される式です。
 </para>

 <para>
<!--
  Now, this methodology can be cumbersome with a very large number of
  entries in the <structname>many_to_many</structname> table.  Often,
  a join like this would result in an index scan
  and a fetch for each right hand entry in the table for a particular
  left hand entry. If you have a very dynamic system, there is not much you
  can do. However, if you have some data which is fairly static, you can
  create a summary table with the aggregator.
-->
さて、この方法論は<structname>one_to_many</structname>テーブル内に非常に多数の項目がある場合に扱いにくくなることがあり得ます。
しばしばこうした結合は、インデックススキャンと特定された左辺の項目に対応した右辺のテーブル内の項目をそれぞれ取り出すことになります。
非常に動的なシステムでは、できることは多くありません。
しかし、ほぼ静的なデータが一部にある場合、集約子を使用して要約テーブルを作成することができます。

<programlisting>
CREATE TABLE summary AS
  SELECT id_left, int_array_aggregate(id_right) AS rights
  FROM many_to_many
  GROUP BY id_left;
</programlisting>

<!--
  This will create a table with one row per left item, and an array
  of right items. Now this is pretty useless without some way of using
  the array; that's why there is an array enumerator.  You can do
-->
これは左辺項目毎に1行を持ち、右辺の項目の配列をもつテーブルを作成します。
さて、これは配列を使用する何らかの方法がないとかなり使い勝手が悪くなります。
これが配列列挙子が存在する理由です。
以下を行うことができます。

<programlisting>
SELECT id_left, int_array_enum(rights) FROM summary WHERE id_left = <replaceable>item</replaceable>;
</programlisting>

<!--
  The above query using <function>int_array_enum</function> produces the same results
  as
-->
上の<function>int_array_enum</function>を使用した問い合わせは、以下と同じ結果を生成します。

<programlisting>
SELECT id_left, id_right FROM many_to_many WHERE id_left = <replaceable>item</replaceable>;
</programlisting>

<!--
  The difference is that the query against the summary table has to get
  only one row from the table, whereas the direct query against
<<<<<<< HEAD
  <structname>many_to_many</structname> must index scan and fetch a row for each entry.
=======
  <structname>one_to_many</structname> must index scan and fetch a row for each entry.
-->
違いは、要約テーブルに対する問い合わせはテーブルから1行だけを取り出す必要があるのに対し、直接<structname>one_to_many</structname>に問い合わせる場合はインデックススキャンと各項目に対し行を取り出さなければならないという点です。
>>>>>>> 43f2d855
 </para>

 <para>
<!--
  On one system, an <command>EXPLAIN</command> showed a query with a cost of 8488 was
  reduced to a cost of 329.  The original query was a join involving the
<<<<<<< HEAD
  <structname>many_to_many</structname> table, which was replaced by:
=======
  <structname>one_to_many</structname> table, which was replaced by:
-->
あるシステムでは<command>EXPLAIN</command>を行うと8488というコストを持つ問い合わせが329というコストまで減少しました。
元の問い合わせは<structname>one_to_many</structname>テーブルを含む結合でしたが、以下のように置き換えられました。
>>>>>>> 43f2d855

<programlisting>
SELECT id_right, count(id_right) FROM
  ( SELECT id_left, int_array_enum(rights) AS id_right
    FROM summary
    JOIN (SELECT id FROM left_table
          WHERE id = <replaceable>item</replaceable>) AS lefts
    ON (summary.id_left = lefts.id)
  ) AS list
  GROUP BY id_right
  ORDER BY count DESC;
</programlisting>
 </para>

 </sect2>

</sect1><|MERGE_RESOLUTION|>--- conflicted
+++ resolved
@@ -78,15 +78,11 @@
   <title>使用例</title>
 
   <para>
-<<<<<<< HEAD
+<!--
    Many database systems have the notion of a many to many table. Such a table
-=======
-<!--
-   Many database systems have the notion of a one to many table. Such a table
->>>>>>> 43f2d855
    usually sits between two indexed tables, for example:
 -->
-多くのデータベースシステムは1対多のテーブルを持ちます。
+《マッチ度[93.023256]》多くのデータベースシステムは1対多のテーブルを持ちます。
 こうしたテーブルは通常、以下のように2つのインデックス用のテーブルの間に存在します。
 
 <programlisting>
@@ -125,7 +121,7 @@
   can do. However, if you have some data which is fairly static, you can
   create a summary table with the aggregator.
 -->
-さて、この方法論は<structname>one_to_many</structname>テーブル内に非常に多数の項目がある場合に扱いにくくなることがあり得ます。
+《マッチ度[95.890411]》さて、この方法論は<structname>one_to_many</structname>テーブル内に非常に多数の項目がある場合に扱いにくくなることがあり得ます。
 しばしばこうした結合は、インデックススキャンと特定された左辺の項目に対応した右辺のテーブル内の項目をそれぞれ取り出すことになります。
 非常に動的なシステムでは、できることは多くありません。
 しかし、ほぼ静的なデータが一部にある場合、集約子を使用して要約テーブルを作成することができます。
@@ -164,27 +160,19 @@
 <!--
   The difference is that the query against the summary table has to get
   only one row from the table, whereas the direct query against
-<<<<<<< HEAD
   <structname>many_to_many</structname> must index scan and fetch a row for each entry.
-=======
-  <structname>one_to_many</structname> must index scan and fetch a row for each entry.
 -->
-違いは、要約テーブルに対する問い合わせはテーブルから1行だけを取り出す必要があるのに対し、直接<structname>one_to_many</structname>に問い合わせる場合はインデックススキャンと各項目に対し行を取り出さなければならないという点です。
->>>>>>> 43f2d855
+《マッチ度[95.852535]》違いは、要約テーブルに対する問い合わせはテーブルから1行だけを取り出す必要があるのに対し、直接<structname>one_to_many</structname>に問い合わせる場合はインデックススキャンと各項目に対し行を取り出さなければならないという点です。
  </para>
 
  <para>
 <!--
   On one system, an <command>EXPLAIN</command> showed a query with a cost of 8488 was
   reduced to a cost of 329.  The original query was a join involving the
-<<<<<<< HEAD
   <structname>many_to_many</structname> table, which was replaced by:
-=======
-  <structname>one_to_many</structname> table, which was replaced by:
 -->
-あるシステムでは<command>EXPLAIN</command>を行うと8488というコストを持つ問い合わせが329というコストまで減少しました。
+《マッチ度[95.475113]》あるシステムでは<command>EXPLAIN</command>を行うと8488というコストを持つ問い合わせが329というコストまで減少しました。
 元の問い合わせは<structname>one_to_many</structname>テーブルを含む結合でしたが、以下のように置き換えられました。
->>>>>>> 43f2d855
 
 <programlisting>
 SELECT id_right, count(id_right) FROM

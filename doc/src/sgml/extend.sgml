<!-- doc/src/sgml/extend.sgml -->

 <chapter id="extend">
<!--
  <title>Extending <acronym>SQL</acronym></title>
-->
  <title><acronym>SQL</acronym>の拡張</title>

  <indexterm zone="extend">
   <primary>extending SQL</primary>
  </indexterm>
  <indexterm zone="extend">
   <primary>SQLの拡張</primary>
  </indexterm>

  <para>
<!--
   In  the  sections  that follow, we will discuss how you
   can extend the <productname>PostgreSQL</productname>
   <acronym>SQL</acronym> query language by adding:
-->
本節では以下を追加することで<productname>PostgreSQL</productname>の<acronym>SQL</acronym>問い合わせ言語をどのように拡張できるかを説明します。

   <itemizedlist spacing="compact" mark="bullet">
    <listitem>
     <para>
<!--
      functions (starting in <xref linkend="xfunc"/>)
-->
関数（<xref linkend="xfunc"/>から）。
     </para>
    </listitem>
    <listitem>
     <para>
<!--
      aggregates (starting in <xref linkend="xaggr"/>)
-->
集約（<xref linkend="xaggr"/>から）。
     </para>
    </listitem>
    <listitem>
     <para>
<!--
      data types (starting in <xref linkend="xtypes"/>)
-->
データ型（<xref linkend="xtypes"/>から）。
     </para>
    </listitem>
    <listitem>
     <para>
<!--
      operators (starting in <xref linkend="xoper"/>)
-->
演算子（<xref linkend="xoper"/>から）。
     </para>
    </listitem>
    <listitem>
     <para>
<!--
      operator classes for indexes (starting in <xref linkend="xindex"/>)
-->
インデックス用演算子クラス（<xref linkend="xindex"/>から）。
     </para>
    </listitem>
    <listitem>
     <para>
<!--
      packages of related objects (starting in <xref linkend="extend-extensions"/>)
-->
      関連オブジェクトのパッケージ（<xref linkend="extend-extensions"/>から）。
     </para>
    </listitem>
   </itemizedlist>
  </para>

  <sect1 id="extend-how">
<!--
   <title>How Extensibility Works</title>
-->
   <title>拡張の作用法</title>

   <para>
<!--
    <productname>PostgreSQL</productname> is extensible because its operation  is
    catalog-driven.   If  you  are familiar with standard
    relational database systems, you know that  they  store  information
    about  databases,  tables,  columns,  etc., in what are
    commonly known as system catalogs.  (Some systems  call
    this  the data dictionary.)  The catalogs appear to the
    user as tables like any other, but  the  <acronym>DBMS</acronym>  stores
    its  internal  bookkeeping in them.  One key difference
    between <productname>PostgreSQL</productname> and  standard  relational database systems  is
    that <productname>PostgreSQL</productname> stores much more information in its
    catalogs: not only information about tables and  columns,
    but also information about data types, functions, access
    methods, and so on.  These tables can be  modified  by
    the  user, and since <productname>PostgreSQL</productname> bases its operation
    on these tables, this means that <productname>PostgreSQL</productname> can  be
    extended   by   users.    By  comparison,  conventional
    database systems can only be extended by changing hardcoded
    procedures in the source code or by loading modules
    specially written by the <acronym>DBMS</acronym> vendor.
-->
<productname>PostgreSQL</productname>の動作は、カタログに定義された方法で駆動されているため拡張が可能です。
もし標準のリレーショナルデータベースシステムに慣れ親しんでいるのであれば、システムカタログとして一般に知られている中に、データベース、テーブル、列などの情報が格納されていることは知っていると思います。
（システムによってはデータディクショナリと呼ぶものもあります。）
このカタログはユーザの目には他のテーブルと同じように見えますが、<acronym>DBMS</acronym>は内部情報をそこに格納しているのです。
<productname>PostgreSQL</productname>と標準的なリレーショナルデータベースシステムの重要な違いは、<productname>PostgreSQL</productname>はカタログにより多くの情報を格納するということです。
テーブルと列に関する情報だけではなく、データ型、関数、アクセスメソッドなどの情報も格納されています。
これらのテーブルはユーザが変更できます。
そして、<productname>PostgreSQL</productname>は操作をこれらのテーブルに基づいて行うので、<productname>PostgreSQL</productname>はユーザによって拡張することができるのです。
これに対して、一般のデータベースシステムでは、ソースコード内にハードコーディングされたプロシージャを変えるか、<acronym>DBMS</acronym>ベンダによって特別に書かれたモジュールをロードしなければ拡張することができません。
   </para>

   <para>
<!--
    The <productname>PostgreSQL</productname> server can moreover
    incorporate user-written code into itself through dynamic loading.
    That is, the user can specify an object code file (e.g., a shared
    library) that implements a new type or function, and
    <productname>PostgreSQL</productname> will load it as required.
    Code written in <acronym>SQL</acronym> is even more trivial to add
    to the server.  This ability to modify its operation <quote>on the
    fly</quote> makes <productname>PostgreSQL</productname> uniquely
    suited for rapid prototyping of new applications and storage
    structures.
-->
さらに<productname>PostgreSQL</productname>サーバは動的ローディングによってユーザの作成したコードを取り入れることができます。
つまり、ユーザが新しい型か関数を実装するオブジェクトコードファイル（例えば共有ライブラリ）を指定することができ、<productname>PostgreSQL</productname>は要求された時にロードします。
<acronym>SQL</acronym>で作成されたコードをサーバに追加するのはさらに簡単です。
このように演算を<quote>その場で</quote>変えることができるため、<productname>PostgreSQL</productname>は新しいアプリケーションや格納構造をラピッドプロトタイプする場合に適しています。
   </para>
  </sect1>

  <sect1 id="extend-type-system">
<!--
   <title>The <productname>PostgreSQL</productname> Type System</title>
-->
   <title><productname>PostgreSQL</productname>の型システム</title>

   <indexterm zone="extend-type-system">
    <primary>base type</primary>
   </indexterm>
   <indexterm zone="extend-type-system">
    <primary>基本型</primary>
   </indexterm>

   <indexterm zone="extend-type-system">
    <primary>data type</primary>
    <secondary>base</secondary>
   </indexterm>
   <indexterm zone="extend-type-system">
    <primary>データ型</primary>
    <secondary>基本</secondary>
   </indexterm>

   <indexterm zone="extend-type-system">
    <primary>composite type</primary>
   </indexterm>
   <indexterm zone="extend-type-system">
    <primary>複合型</primary>
   </indexterm>

   <indexterm zone="extend-type-system">
    <primary>data type</primary>
    <secondary>composite</secondary>
   </indexterm>
   <indexterm zone="extend-type-system">
    <primary>データ型</primary>
    <secondary>複合</secondary>
   </indexterm>

   <indexterm zone="extend-type-system">
    <primary>container type</primary>
   </indexterm>
   <indexterm zone="extend-type-system">
    <primary>コンテナ型</primary>
   </indexterm>

   <indexterm zone="extend-type-system">
    <primary>data type</primary>
    <secondary>container</secondary>
   </indexterm>
   <indexterm zone="extend-type-system">
    <primary>データ型</primary>
    <secondary>コンテナ</secondary>
   </indexterm>

   <para>
<!--
    <productname>PostgreSQL</productname> data types can be divided into base
    types, container types, domains, and pseudo-types.
-->
<productname>PostgreSQL</productname>のデータ型は、基本型、コンテナ型、ドメイン、疑似型に分類されます。
   </para>

<<<<<<< HEAD
   <sect2 id="extend-type-system-base">
=======
   <sect2>
<!--
>>>>>>> 94ef7168
    <title>Base Types</title>
-->
    <title>基本型</title>

    <para>
<!--
     Base types are those, like <type>integer</type>, that are
     implemented below the level of the <acronym>SQL</acronym> language
     (typically in a low-level language such as C).  They generally
     correspond to what are often known as abstract data types.
     <productname>PostgreSQL</productname> can only operate on such
     types through functions provided by the user and only understands
     the behavior of such types to the extent that the user describes
     them.
     The built-in base types are described in <xref linkend="datatype"/>.
-->
基本型は<type>integer</type>のように、<acronym>SQL</acronym>言語レベル以下で実装されたものです
（通常はCのような低レベル言語で作成されます）。
一般的にこれらは抽象データ型とも呼ばれるものに対応します。
<productname>PostgreSQL</productname>は、ユーザによって提供された関数を通してのみ、こうした型に対する操作が可能で、また、こうした型の動作をユーザが記述する限りにおいてのみ理解します。
組み込みの基本型は、<xref linkend="datatype"/>に記載されています。
    </para>

    <para>
<!--
     Enumerated (enum) types can be considered as a subcategory of base
     types.  The main difference is that they can be created using
     just <acronym>SQL</acronym> commands, without any low-level programming.
     Refer to <xref linkend="datatype-enum"/> for more information.
-->
列挙(enum)型は基本型の一種とみなすことができます。
主な違いは、列挙型は低レベルプログラミング無しに、<acronym>SQL</acronym>コマンドだけで作ることができることです。
より詳細については、<xref linkend="datatype-enum"/>を参照してください。
    </para>
   </sect2>

<<<<<<< HEAD
   <sect2 id="extend-type-system-container">
=======
   <sect2>
<!--
>>>>>>> 94ef7168
    <title>Container Types</title>
-->
    <title>コンテナ型</title>

    <para>
<!--
     <productname>PostgreSQL</productname> has three kinds
     of <quote>container</quote> types, which are types that contain multiple
     values of other types.  These are arrays, composites, and ranges.
-->
<productname>PostgreSQL</productname>には三種類の<quote>コンテナ</quote>型があります。これは他の型の複数の値を含む型です。
配列、複合型、範囲型があります。
    </para>

    <para>
<!--
     Arrays can hold multiple values that are all of the same type.  An array
     type is automatically created for each base type, composite type, range
     type, and domain type.  But there are no arrays of arrays.  So far as
     the type system is concerned, multi-dimensional arrays are the same as
     one-dimensional arrays.  Refer to <xref linkend="arrays"/> for more
     information.
-->
配列は、全て同じ型の複数の値を保持することができます。
配列型は各基本型、複合型、範囲型およびドメイン型に対して自動的に作られます。
しかし、配列の配列はありません。
この型システムにおいては多次元配列は一次元配列と同じです。
より詳細については、<xref linkend="arrays"/>を参照してください。
    </para>

    <para>
<!--
     Composite types, or row types, are created whenever the user
     creates a table. It is also possible to use <xref
     linkend="sql-createtype"/> to
     define a <quote>stand-alone</quote> composite type with no associated
     table.  A composite type is simply a list of types with
     associated field names.  A value of a composite type is a row or
     record of field values.  Refer to <xref linkend="rowtypes"/>
     for more information.
-->
ユーザがテーブルを作成すると、複合型、もしくは行型が作成されます。
関連するテーブルを持たない<quote>スタンドアローン</quote>の複合型を<xref linkend="sql-createtype"/>を使用して定義することもできます。
複合型は関連したフィールド名を持つ基本型の単なるリストです。
複合型の値は行もしくはフィールド値のレコードです。
より詳細については、<xref linkend="rowtypes"/>を参照してください。
    </para>

    <para>
<!--
     A range type can hold two values of the same type, which are the lower
     and upper bounds of the range.  Range types are user-created, although
     a few built-in ones exist.  Refer to <xref linkend="rangetypes"/>
     for more information.
-->
範囲型は同じ型の二つの値を保持することができます。これらは範囲の下限と上限です。
範囲型はユーザによって作られますが、少数の組み込みの型もあります。
より詳細については、<xref linkend="rangetypes"/>を参照してください。
    </para>
   </sect2>

   <sect2 id="extend-type-system-domains">
<!--
    <title>Domains</title>
-->
    <title>ドメイン</title>

    <para>
<!--
     A domain is based on a particular underlying type and for many purposes
     is interchangeable with its underlying type.  However, a domain can have
     constraints that restrict its valid values to a subset of what the
     underlying type would allow.  Domains are created using
     the <acronym>SQL</acronym> command <xref linkend="sql-createdomain"/>.
     Refer to <xref linkend="domains"/> for more information.
-->
ドメインは、特定の元となる型に基づいたもので、多くの目的では、その元となる型と交換可能です。
しかし、ドメインは元となる基本型で許可される範囲内で値の有効範囲を制限する制約を持つことができます。
ドメインは<acronym>SQL</acronym>コマンドの<xref linkend="sql-createdomain"/>を使って作られます。
より詳細については、<xref linkend="domains"/>を参照してください。
    </para>
   </sect2>

<<<<<<< HEAD
   <sect2 id="extend-type-system-pseudo">
=======
   <sect2>
<!--
>>>>>>> 94ef7168
    <title>Pseudo-Types</title>
-->
    <title>疑似型</title>

    <para>
<!--
     There are a few <quote>pseudo-types</quote> for special purposes.
     Pseudo-types cannot appear as columns of tables or components of
     container types, but they can be used to declare the argument and
     result types of functions.  This provides a mechanism within the
     type system to identify special classes of functions.  <xref
     linkend="datatype-pseudotypes-table"/> lists the existing
     pseudo-types.
-->
特殊な目的用に数個の<quote>疑似型</quote>があります。
疑似型はテーブルの列やコンテナ型の構成要素として現れることはありません。
しかし、関数の引数や結果型を宣言する際に使用することができます。
これは、型システム内で特殊な関数クラスを識別するための機構を提供します。
<xref linkend="datatype-pseudotypes-table"/>に既存の疑似型を列挙します。
    </para>
   </sect2>

   <sect2 id="extend-types-polymorphic">
<!--
    <title>Polymorphic Types</title>
-->
    <title>多様型</title>

   <indexterm zone="extend-types-polymorphic">
    <primary>polymorphic type</primary>
   </indexterm>
   <indexterm zone="extend-types-polymorphic">
    <primary>多様型</primary>
   </indexterm>

   <indexterm zone="extend-types-polymorphic">
    <primary>polymorphic function</primary>
   </indexterm>
   <indexterm zone="extend-types-polymorphic">
    <primary>多様関数</primary>
   </indexterm>

   <indexterm zone="extend-types-polymorphic">
    <primary>data type</primary>
    <secondary>polymorphic</secondary>
   </indexterm>
   <indexterm zone="extend-types-polymorphic">
    <primary>データ型</primary>
    <secondary>多様</secondary>
   </indexterm>

   <indexterm zone="extend-types-polymorphic">
    <primary>function</primary>
    <secondary>polymorphic</secondary>
   </indexterm>
   <indexterm zone="extend-types-polymorphic">
    <primary>関数</primary>
    <secondary>多様</secondary>
   </indexterm>

    <para>
<!--
     Some pseudo-types of special interest are the <firstterm>polymorphic
     types</firstterm>, which are used to declare <firstterm>polymorphic
     functions</firstterm>.  This powerful feature allows a single function
     definition to operate on many different data types, with the specific
     data type(s) being determined by the data types actually passed to it
     in a particular call.  The polymorphic types are shown in
     <xref linkend="extend-types-polymorphic-table"/>.  Some examples of
     their use appear in <xref linkend="xfunc-sql-polymorphic-functions"/>.
-->
いくつかの特殊な用途を持つ疑似型は<firstterm>多様型</firstterm>で、<firstterm>多様関数</firstterm>を宣言するのに使われます。
この強力な機能により、特定の呼び出しで実際に渡されたデータ型で決定される具体的なデータ型について、一つの関数定義で多数の異なるデータ型を処理できるようになります。
多様型を<xref linkend="extend-types-polymorphic-table"/>に示します。
これらの使用例は<xref linkend="xfunc-sql-polymorphic-functions"/>にあります。
    </para>

    <table id="extend-types-polymorphic-table">
<!--
     <title>Polymorphic Types</title>
-->
     <title>多様型</title>
     <tgroup cols="3">
      <colspec colname="col1" colwidth="2*"/>
      <colspec colname="col2" colwidth="1*"/>
      <colspec colname="col3" colwidth="2*"/>
      <thead>
       <row>
<!--
        <entry>Name</entry>
        <entry>Family</entry>
        <entry>Description</entry>
-->
        <entry>名前</entry>
        <entry>族</entry>
        <entry>説明</entry>
       </row>
      </thead>

      <tbody>
       <row>
        <entry><type>anyelement</type></entry>
        <entry>Simple</entry>
<!--
        <entry>Indicates that a function accepts any data type</entry>
-->
        <entry>関数があらゆるデータ型を受け付けることを示します</entry>
       </row>

       <row>
        <entry><type>anyarray</type></entry>
        <entry>Simple</entry>
<!--
        <entry>Indicates that a function accepts any array data type</entry>
-->
        <entry>関数があらゆる配列データ型を受け付けることを示します</entry>
       </row>

       <row>
        <entry><type>anynonarray</type></entry>
        <entry>Simple</entry>
<!--
        <entry>Indicates that a function accepts any non-array data type</entry>
-->
        <entry>関数があらゆる配列でないデータ型を受け付けることを示します</entry>
       </row>

       <row>
        <entry><type>anyenum</type></entry>
        <entry>Simple</entry>
<!--
        <entry>Indicates that a function accepts any enum data type
        (see <xref linkend="datatype-enum"/>)
-->
        <entry>関数があらゆる列挙型（<xref linkend="datatype-enum"/>を参照）を受け付けることを示します
        </entry>
       </row>

       <row>
        <entry><type>anyrange</type></entry>
        <entry>Simple</entry>
<!--
        <entry>Indicates that a function accepts any range data type
        (see <xref linkend="rangetypes"/>)
-->
        <entry>関数があらゆる範囲データ型（<xref linkend="rangetypes"/>を参照）を受け付けることを示します
        </entry>
       </row>

       <row>
        <entry><type>anymultirange</type></entry>
        <entry>Simple</entry>
<!--
        <entry>Indicates that a function accepts any multirange data type
        (see <xref linkend="rangetypes"/>)
-->
        <entry>関数があらゆる多重範囲データ型（<xref linkend="rangetypes"/>を参照）を受け付けることを示します
        </entry>
       </row>

       <row>
        <entry><type>anycompatible</type></entry>
        <entry>Common</entry>
<!--
        <entry>Indicates that a function accepts any data type,
        with automatic promotion of multiple arguments to a common data type
-->
        <entry>さまざまな引数の共通データ型への自動昇格によって、関数があらゆるデータ型を受け付けることを示します
        </entry>
       </row>

       <row>
        <entry><type>anycompatiblearray</type></entry>
        <entry>Common</entry>
<!--
        <entry>Indicates that a function accepts any array data type,
        with automatic promotion of multiple arguments to a common data type
-->
        <entry>さまざまな引数の共通データ型への自動昇格によって、関数があらゆる配列データ型を受け付けることを示します
        </entry>
       </row>

       <row>
        <entry><type>anycompatiblenonarray</type></entry>
        <entry>Common</entry>
<!--
        <entry>Indicates that a function accepts any non-array data type,
        with automatic promotion of multiple arguments to a common data type
-->
        <entry>さまざまな引数の共通データ型への自動昇格によって、関数があらゆる配列でないデータ型を受け付けることを示します
        </entry>
       </row>

       <row>
        <entry><type>anycompatiblerange</type></entry>
        <entry>Common</entry>
<!--
        <entry>Indicates that a function accepts any range data type,
        with automatic promotion of multiple arguments to a common data type
-->
        <entry>さまざまな引数の共通データ型への自動昇格によって、配列があらゆる範囲データ型を受け付けることを示します
        </entry>
       </row>

       <row>
        <entry><type>anycompatiblemultirange</type></entry>
        <entry>Common</entry>
<!--
        <entry>Indicates that a function accepts any multirange data type,
        with automatic promotion of multiple arguments to a common data type
-->
        <entry>さまざまな引数の共通データ型への自動昇格によって、配列があらゆる多重範囲データ型を受け付けることを示します
        </entry>
       </row>
      </tbody>
     </tgroup>
    </table>

    <para>
<!--
     Polymorphic arguments and results are tied to each other and are resolved
     to specific data types when a query calling a polymorphic function is
     parsed.  When there is more than one polymorphic argument, the actual
     data types of the input values must match up as described below.  If the
     function's result type is polymorphic, or it has output parameters of
     polymorphic types, the types of those results are deduced from the
     actual types of the polymorphic inputs as described below.
-->
多様の引数と結果は互いに結びつけられていて、多様関数を呼ぶ問い合わせが解析されるときに特定のデータ型に決定されます。
2つ以上の多様引数がある時には、入力値の実データ型は後述するように合わせなければなりません。
関数の結果型が多様、あるいは、多様型の出力パラメータを持つ場合には、それらの結果の型は後述するように多様入力の実際の型から導出されます。
    </para>

    <para>
<!--
     For the <quote>simple</quote> family of polymorphic types, the
     matching and deduction rules work like this:
-->
多様型の<quote>simple</quote>族では、一致と導出の規則は以下のように動作します。
    </para>

    <para>
<!--
     Each position (either argument or return value) declared as
     <type>anyelement</type> is allowed to have any specific actual
     data type, but in any given call they must all be the
     <emphasis>same</emphasis> actual type. Each
     position declared as <type>anyarray</type> can have any array data type,
     but similarly they must all be the same type.  And similarly,
     positions declared as <type>anyrange</type> must all be the same range
     type.  Likewise for <type>anymultirange</type>.
-->
<type>anyelement</type>として宣言された位置（引数もしくは戻り値）にはそれぞれ、任意の実データ型を指定することができますが、1つの呼び出しでは、これらはすべて<emphasis>同一の</emphasis>実データ型でなければなりません。
<type>anyarray</type>として宣言された位置にはそれぞれ、任意の配列データ型を持つことができますが、同様にこれらはすべて同じデータ型でなければなりません。
<type>anyrange</type>と宣言された位置にはそれぞれ、同様にすべて同じ範囲型でなければなりません。
<type>anymultirange</type>についても同様です。
    </para>

    <para>
<!--
     Furthermore, if there are
     positions declared <type>anyarray</type> and others declared
     <type>anyelement</type>, the actual array type in the
     <type>anyarray</type> positions must be an array whose elements are
     the same type appearing in the <type>anyelement</type> positions.
     <type>anynonarray</type> is treated exactly the same as <type>anyelement</type>,
     but adds the additional constraint that the actual type must not be
     an array type.
     <type>anyenum</type> is treated exactly the same as <type>anyelement</type>,
     but adds the additional constraint that the actual type must
     be an enum type.
-->
さらに、<type>anyarray</type>と宣言された位置と<type>anyelement</type>と宣言された位置の両方がある場合、<type>anyarray</type>の位置の実際の配列型は、その要素の型が<type>anyelement</type>位置に現れる型と同じでなければなりません。
<type>anynonarray</type>は、実際の型が配列型であってはならないという制限が加わっている点を除き、<type>anyelement</type>とまったく同様に扱われます。
<type>anyenum</type>は、実際の型が列挙型でなければならないという制約が加わっている点を除き、<type>anyelement</type>とまったく同様に扱われます。
    </para>

    <para>
<!--
     Similarly, if there are positions declared <type>anyrange</type>
     and others declared <type>anyelement</type> or <type>anyarray</type>,
     the actual range type in the <type>anyrange</type> positions must be a
     range whose subtype is the same type appearing in
     the <type>anyelement</type> positions and the same as the element type
     of the <type>anyarray</type> positions.
     If there are positions declared <type>anymultirange</type>,
     their actual multirange type must contain ranges matching parameters declared
     <type>anyrange</type> and base elements matching parameters declared
     <type>anyelement</type> and <type>anyarray</type>.
-->
同様に<type>anyrange</type>と宣言された位置と<type>anyelement</type>もしくは<type>anyarray</type>と宣言された位置の両方がある場合、<type>anyrange</type>の位置の実際の範囲型は、その範囲の派生元型が<type>anyelement</type>位置に現れる型と同じであり、<type>anyarray</type>位置の要素の型と同じでなければなりません。
<type>anymultirange</type>と宣言された位置がある場合、実際の多重範囲型には、宣言された位置と<type>anyrange</type>が一致する範囲と、宣言された位置<type>anyelement</type>および<type>anyarray</type>と一致する基本要素が含まれている必要があります。
    </para>

    <para>
<!--
     Thus, when more than one argument position is declared with a polymorphic
     type, the net effect is that only certain combinations of actual argument
     types are allowed.  For example, a function declared as
     <literal>equal(anyelement, anyelement)</literal> will take any two input values,
     so long as they are of the same data type.
-->
このように、2つ以上の引数位置が多様型と宣言されると、全体の効果として、実引数型の特定の組み合わせのみが許されるようになります。
例えば、<literal>equal(anyelement, anyelement)</literal>と宣言された関数は、2つの引数が同じデータ型である限り、任意の入力値を2つ取ることになります。
    </para>

    <para>
<!--
     When the return value of a function is declared as a polymorphic type,
     there must be at least one argument position that is also polymorphic,
     and the actual data type(s) supplied for the polymorphic arguments
     determine the actual
     result type for that call.  For example, if there were not already
     an array subscripting mechanism, one could define a function that
     implements subscripting as <literal>subscript(anyarray, integer)
     returns anyelement</literal>.  This declaration constrains the actual first
     argument to be an array type, and allows the parser to infer the correct
     result type from the actual first argument's type.  Another example
     is that a function declared as <literal>f(anyarray) returns anyenum</literal>
     will only accept arrays of enum types.
-->
関数の戻り値を多様型として宣言する時、少なくとも1つの引数位置も多様でなければなりません。
そして多様の引数として与えられる実データ型がその呼び出しの実結果型を決定します。
例えば、配列添字機構がなかったとすると、<literal>subscript(anyarray, integer) returns anyelement</literal>として添字機構を実装する関数を定義できます。
この宣言には、最初の実引数は配列型になり、パーサはこの最初の実引数の型より正しい結果型を推論することができます。
他にも例えば、<literal>f(anyarray) returns anyenum</literal>と宣言された関数は列挙型の配列のみを受け付けます。
    </para>

    <para>
<!--
     In most cases, the parser can infer the actual data type for a
     polymorphic result type from arguments that are of a different
     polymorphic type in the same family; for example <type>anyarray</type>
     can be deduced from <type>anyelement</type> or vice versa.
     An exception is that a
     polymorphic result of type <type>anyrange</type> requires an argument
     of type <type>anyrange</type>; it cannot be deduced
     from <type>anyarray</type> or <type>anyelement</type> arguments.  This
     is because there could be multiple range types with the same subtype.
-->
ほとんどの場合、パーサは同じ族の異なる多様型の引数から多様結果型の実データ型を推論できます。
例えば、<type>anyarray</type>を<type>anyelement</type>から、もしくはその逆から推定できます。
例外は<type>anyrange</type>型の多様結果は<type>anyrange</type>型の引数を必要とします。
<type>anyarray</type>もしくは<type>anyelement</type>の引数からは推定できません。
これは、同じ派生元型の複数の範囲型が存在する可能性があるためです。
    </para>

    <para>
<!--
     Note that <type>anynonarray</type> and <type>anyenum</type> do not represent
     separate type variables; they are the same type as
     <type>anyelement</type>, just with an additional constraint.  For
     example, declaring a function as <literal>f(anyelement, anyenum)</literal>
     is equivalent to declaring it as <literal>f(anyenum, anyenum)</literal>:
     both actual arguments have to be the same enum type.
-->
<type>anynonarray</type>型と<type>anyenum</type>型が、別個の型変数を表していないことに注意してください。
これは<type>anyelement</type>と同じ型で、追加の制約が付いているだけです。
例えば、<literal>f(anyelement, anyenum)</literal>として関数を宣言することは、<literal>f(anyenum, anyenum)</literal>と宣言することと同一です。
両方の実引数は同じ列挙型でなければなりません。
    </para>

    <para>
<!--
     For the <quote>common</quote> family of polymorphic types, the
     matching and deduction rules work approximately the same as for
     the <quote>simple</quote> family, with one major difference: the
     actual types of the arguments need not be identical, so long as they
     can be implicitly cast to a single common type.  The common type is
     selected following the same rules as for <literal>UNION</literal> and
     related constructs (see <xref linkend="typeconv-union-case"/>).
     Selection of the common type considers the actual types
     of <type>anycompatible</type> and <type>anycompatiblenonarray</type>
     inputs, the array element types of <type>anycompatiblearray</type>
     inputs, the range subtypes of <type>anycompatiblerange</type> inputs,
     and the multirange subtypes of <type>anycompatiblemultirange</type>
     inputs.  If <type>anycompatiblenonarray</type> is present then the
     common type is required to be a non-array type.  Once a common type is
     identified, arguments in <type>anycompatible</type>
     and <type>anycompatiblenonarray</type> positions are automatically
     cast to that type, and arguments in <type>anycompatiblearray</type>
     positions are automatically cast to the array type for that type.
-->
多様型の<quote>common</quote>族については、一致と導出の規則は概ね<quote>simple</quote>と同じに動作しますが、一つの大きな違いがあります。
一つの共通型へ暗黙にキャスト可能である限り、引数の実際の型が同一である必要がありません。
共通型は<literal>UNION</literal>や関連する構文と同じ規則（<xref linkend="typeconv-union-case"/>を参照）に従って選択されます。
共通型の選択では、<type>anycompatible</type>や<type>anycompatiblenonarray</type>の入力の実際の型、<type>anycompatiblearray</type>入力の配列要素型、<type>anycompatiblerange</type>入力の範囲型と<type>anycompatiblemultirange</type>入力の多重範囲型、<type>anycompatiblerange</type>入力の範囲の派生元型が、考慮されます。
<type>anycompatiblenonarray</type>が存在する場合、共通型は配列でない型である必要があります。
共通データ型が特定されたなら、<type>anycompatible</type>および<type>anycompatiblenonarray</type>の位置の引数は自動的にその型にキャストされ、<type>anycompatiblearray</type>位置の引数は自動的にその型に対する配列にキャストされます。
    </para>

    <para>
<!--
     Since there is no way to select a range type knowing only its subtype,
     use of <type>anycompatiblerange</type> and/or
     <type>anycompatiblemultirange</type> requires that all arguments declared
     with that type have the same actual range and/or multirange type, and that
     that type's subtype agree with the selected common type, so that no casting
     of the range values is required.  As with <type>anyrange</type> and
     <type>anymultirange</type>, use of <type>anycompatiblerange</type> and
     <type>anymultirange</type> as a function result type requires that there be
     an <type>anycompatiblerange</type> or <type>anycompatiblemultirange</type>
     argument.
-->
その派生元型だけ分かっている範囲型を選択する方法がないため、<type>anycompatiblerange</type>および/または<type>anycompatiblemultirange</type>の使用には、その型で宣言されているすべての引数が同じ実際の範囲型および/または多重範囲型を持ち、また、その型の派生元型は選択された共通型に即したものである必要があり、そのため、範囲値のキャストは必要ありません。
<type>anyrange</type>および<type>anymultirange</type>と同様に、<type>anycompatiblerange</type>および<type>anymultirange</type>を関数の結果型として使用するには、<type>anycompatiblerange</type>または<type>anycompatiblemultirange</type>の引数がある必要があります。
    </para>

    <para>
<!--
     Notice that there is no <type>anycompatibleenum</type> type.  Such a
     type would not be very useful, since there normally are not any
     implicit casts to enum types, meaning that there would be no way to
     resolve a common type for dissimilar enum inputs.
-->
<type>anycompatibleenum</type>型は無いことに注意してください。
通常、列挙型への暗黙キャストはありません。これは異なる列挙入力に対する共通型を決める方法が無いことを意味します。そのため、このような型はあまり有益ではないでしょう。
    </para>

    <para>
<!--
     The <quote>simple</quote> and <quote>common</quote> polymorphic
     families represent two independent sets of type variables.  Consider
     for example
-->
<quote>simple</quote>と<quote>common</quote>の多様族は型変数の二つの独立したセットに相当します。
例えば以下を考えてください。
<programlisting>
CREATE FUNCTION myfunc(a anyelement, b anyelement,
                       c anycompatible, d anycompatible)
RETURNS anycompatible AS ...
</programlisting>
<!--
     In an actual call of this function, the first two inputs must have
     exactly the same type.  The last two inputs must be promotable to a
     common type, but this type need not have anything to do with the type
     of the first two inputs.  The result will have the common type of the
     last two inputs.
-->
この関数の実際の呼び出しでは、最初の2つの入力は正確に同じ型を持たなければなりません。
最後の2つの入力は共通型に昇格できなければなりませんが、この型が最初の2つの入力型と何らか関係がある必要はありません。
結果は最後の2つの入力の共通型を持ちます。
    </para>

    <para>
<!--
     A variadic function (one taking a variable number of arguments, as in
     <xref linkend="xfunc-sql-variadic-functions"/>) can be
     polymorphic: this is accomplished by declaring its last parameter as
     <literal>VARIADIC</literal> <type>anyarray</type> or
     <literal>VARIADIC</literal> <type>anycompatiblearray</type>.
     For purposes of argument
     matching and determining the actual result type, such a function behaves
     the same as if you had written the appropriate number of
     <type>anynonarray</type> or <type>anycompatiblenonarray</type>
     parameters.
-->
可変長引数の関数（<xref linkend="xfunc-sql-variadic-functions"/>で説明する可変個の引数を取る関数）を多様とすることができます。
最後のパラメータを<literal>VARIADIC</literal> <type>anyarray</type>または<literal>VARIADIC</literal> <type>anycompatiblearray</type>と宣言することで実現されます。
引数を一致させ、実際の結果型を決めるために、こうした関数は<type>anynonarray</type>または<type>anycompatiblenonarray</type>パラメータをあたかも適切な個数記述した場合と同様に動作します
    </para>
   </sect2>
  </sect1>

  &xfunc;
  &xaggr;
  &xtypes;
  &xoper;
  &xindex;


  <sect1 id="extend-extensions">
<!--
   <title>Packaging Related Objects into an Extension</title>
-->
   <title>関連するオブジェクトを拡張としてパッケージ化</title>

   <indexterm zone="extend-extensions">
    <primary>extension</primary>
   </indexterm>
   <indexterm zone="extend-extensions">
    <primary>拡張</primary>
   </indexterm>

   <para>
<!--
    A useful extension to <productname>PostgreSQL</productname> typically includes
    multiple SQL objects; for example, a new data type will require new
    functions, new operators, and probably new index operator classes.
    It is helpful to collect all these objects into a single package
    to simplify database management.  <productname>PostgreSQL</productname> calls
    such a package an <firstterm>extension</firstterm>.  To define an extension,
    you need at least a <firstterm>script file</firstterm> that contains the
    <acronym>SQL</acronym> commands to create the extension's objects, and a
    <firstterm>control file</firstterm> that specifies a few basic properties
    of the extension itself.  If the extension includes C code, there
    will typically also be a shared library file into which the C code
    has been built.  Once you have these files, a simple
    <link linkend="sql-createextension"><command>CREATE EXTENSION</command></link> command loads the objects into
    your database.
-->
<productname>PostgreSQL</productname>への有用な拡張は通常、複数のSQLオブジェクトを含んでいます。
例えば、新しいデータ型は新しい関数、新しい演算子、おそらく新しいインデックス演算子クラスを必要とします。
これらのオブジェクトをすべて単一のパッケージとしてまとめることは、データベース管理を単純化するために役に立ちます。
<productname>PostgreSQL</productname>ではこうしたパッケージを<firstterm>拡張</firstterm>とよびます。
拡張を定義するためには、少なくとも、拡張のオブジェクトを作成するための<acronym>SQL</acronym>コマンドを含む<firstterm>スクリプトファイル</firstterm>、拡張自身の数個の基本属性を指定する<firstterm>制御ファイル</firstterm>が必要です。
また拡張がCコードを含む場合、通常Cコードで構築された共有ライブラリが存在します。
これらのファイルがあれば、単純な<link linkend="sql-createextension"><command>CREATE EXTENSION</command></link>コマンドがそのオブジェクトをデータベース内に読み込みます。
   </para>

   <para>
<!--
    The main advantage of using an extension, rather than just running the
    <acronym>SQL</acronym> script to load a bunch of <quote>loose</quote> objects
    into your database, is that <productname>PostgreSQL</productname> will then
    understand that the objects of the extension go together.  You can
    drop all the objects with a single <link linkend="sql-dropextension"><command>DROP EXTENSION</command></link>
    command (no need to maintain a separate <quote>uninstall</quote> script).
    Even more useful, <application>pg_dump</application> knows that it should not
    dump the individual member objects of the extension &mdash; it will
    just include a <command>CREATE EXTENSION</command> command in dumps, instead.
    This vastly simplifies migration to a new version of the extension
    that might contain more or different objects than the old version.
    Note however that you must have the extension's control, script, and
    other files available when loading such a dump into a new database.
-->
拡張を使用する主な利点は、<acronym>SQL</acronym>スクリプトを実行するだけでデータベースに<quote>粗な</quote>なオブジェクトの群をロードできることではなく、<productname>PostgreSQL</productname>が拡張のオブジェクトをまとまったものと理解できることです。
単一の<link linkend="sql-dropextension"><command>DROP EXTENSION</command></link>コマンドでオブジェクトすべてを削除することができます（個々の<quote>アンインストール</quote>スクリプトを保守する必要はありません）。
もっと有用なことは、<application>pg_dump</application>が拡張の個々のメンバオブジェクトをダンプしてはならないことを把握していることです。
代わりにダンプ内には<command>CREATE EXTENSION</command>コマンドだけが含まれます。
これは、古いバージョンよりも多くのまたは異なるオブジェクトを含む可能性がある、拡張の新しいバージョンへの移行を大きく単純化します。
しかし、こうしたダンプを新しいデータベースにロードする際には、拡張の制御ファイル、スクリプトファイル、その他のファイルが利用できるようにしておく必要があります。
   </para>

   <para>
<!--
    <productname>PostgreSQL</productname> will not let you drop an individual object
    contained in an extension, except by dropping the whole extension.
    Also, while you can change the definition of an extension member object
    (for example, via <command>CREATE OR REPLACE FUNCTION</command> for a
    function), bear in mind that the modified definition will not be dumped
    by <application>pg_dump</application>.  Such a change is usually only sensible if
    you concurrently make the same change in the extension's script file.
    (But there are special provisions for tables containing configuration
    data; see <xref linkend="extend-extensions-config-tables"/>.)
    In production situations, it's generally better to create an extension
    update script to perform changes to extension member objects.
-->
<productname>PostgreSQL</productname>はユーザに、拡張全体を削除させる以外に、拡張内に含まれる個々のオブジェクトを削除させません。
また、拡張のメンバオブジェクトの定義を変更する（例えば関数では<command>CREATE OR REPLACE FUNCTION</command>を介して変更する）ことはできますが、変更した定義は<application>pg_dump</application>によりダンプされないことに留意してください。
こうした変更は通常、同時に拡張のスクリプトファイルにも同じ変更を行った場合のみ認識することができます。
（しかし設定データを持つテーブルに対しては特殊な準備があります。<xref linkend="extend-extensions-config-tables"/>を参照してください。）
本番環境では、拡張メンバオブジェクトへの変更を処理するために拡張更新スクリプトを作成するのが一般により良い方法です。
   </para>

   <para>
<!--
    The extension script may set privileges on objects that are part of the
    extension, using <command>GRANT</command> and <command>REVOKE</command>
    statements.  The final set of privileges for each object (if any are set)
    will be stored in the
    <link linkend="catalog-pg-init-privs"><structname>pg_init_privs</structname></link>
    system catalog.  When <application>pg_dump</application> is used, the
    <command>CREATE EXTENSION</command> command will be included in the dump, followed
    by the set of <command>GRANT</command> and <command>REVOKE</command>
    statements necessary to set the privileges on the objects to what they were
    at the time the dump was taken.
-->
拡張スクリプトは、<command>GRANT</command>文と<command>REVOKE</command>文を使って拡張の一部のオブジェクトに権限を設定するかもしれません。
それぞれのオブジェクト（どれかが設定される場合）の最終的な権限のセットは、<link linkend="catalog-pg-init-privs"><structname>pg_init_privs</structname></link>システムカタログに格納されます。
<application>pg_dump</application>が使用されると、<command>CREATE EXTENSION</command>コマンドがダンプ内に含まれ、オブジェクトの権限をダンプが取られた時点のものに設定するために必要となる<command>GRANT</command>文と<command>REVOKE</command>文が後に続きます。
   </para>

   <para>
<!--
    <productname>PostgreSQL</productname> does not currently support extension scripts
    issuing <command>CREATE POLICY</command> or <command>SECURITY LABEL</command>
    statements.  These are expected to be set after the extension has been
    created.  All RLS policies and security labels on extension objects will be
    included in dumps created by <application>pg_dump</application>.
-->
<productname>PostgreSQL</productname>は、現在拡張スクリプトにて<command>CREATE POLICY</command>文や<command>SECURITY LABEL</command>文の発行をサポートしていません。
これらは拡張が作成された後に設定されるべきです。
拡張オブジェクトのすべての行セキュリティポリシーとセキュリティラベルは<application>pg_dump</application>によって作成されたダンプに含まれます。
   </para>

   <para>
<!--
    The extension mechanism also has provisions for packaging modification
    scripts that adjust the definitions of the SQL objects contained in an
    extension.  For example, if version 1.1 of an extension adds one function
    and changes the body of another function compared to 1.0, the extension
    author can provide an <firstterm>update script</firstterm> that makes just those
    two changes.  The <command>ALTER EXTENSION UPDATE</command> command can then
    be used to apply these changes and track which version of the extension
    is actually installed in a given database.
-->
また拡張機構は、拡張に含まれるSQLオブジェクトの定義を調整するパッケージ調整スクリプトを準備しています。
例えば、拡張のバージョン1.1でバージョン1.0と比べて１つの関数を追加し、他の関数本体を変更する場合、拡張の作成者はこれらの２つの変更のみを行う<firstterm>更新スクリプト</firstterm>を提供することができます。
そして<command>ALTER EXTENSION UPDATE</command>コマンドを使用して、これらの変更を適用し、指定されたデータベース内に実際にインストールされた拡張のバージョンが何かを記録します。
   </para>

   <para>
<!--
    The kinds of SQL objects that can be members of an extension are shown in
    the description of <link linkend="sql-alterextension"><command>ALTER EXTENSION</command></link>.  Notably, objects
    that are database-cluster-wide, such as databases, roles, and tablespaces,
    cannot be extension members since an extension is only known within one
    database.  (Although an extension script is not prohibited from creating
    such objects, if it does so they will not be tracked as part of the
    extension.)  Also notice that while a table can be a member of an
    extension, its subsidiary objects such as indexes are not directly
    considered members of the extension.
    Another important point is that schemas can belong to extensions, but not
    vice versa: an extension as such has an unqualified name and does not
    exist <quote>within</quote> any schema.  The extension's member objects,
    however, will belong to schemas whenever appropriate for their object
    types.  It may or may not be appropriate for an extension to own the
    schema(s) its member objects are within.
-->
拡張のメンバとなり得るSQLオブジェクトの種類を<link linkend="sql-alterextension"><command>ALTER EXTENSION</command></link>で説明します。
拡張は１つのデータベースの中でのみ認識されますので、データベース、ロール、テーブル空間などデータベースクラスタ全体のオブジェクトは拡張のメンバにすることができないことに注意してください。
（拡張のスクリプトでこうしたオブジェクトを生成することは禁止されていませんが、作成したとしても、拡張の一部として記録されません。）
また、テーブルは拡張のメンバになることができますが、インデックスなどそれに付随するオブジェクトは拡張の直接的なメンバとはみなされません。
もう一つの重要な点は、スキーマは拡張に属すことがありますがその逆はないということです。
拡張は非修飾名でいかなるスキーマ<quote>の中に</quote>も存在しません。
しかし、拡張のメンバオブジェクトはオブジェクトの型が適切であればスキーマに属します。
拡張が自身のメンバオブジェクトが属するスキーマを所有することは適切かも知れませんし、そうでないかも知れません。
   </para>

   <para>
<!--
    If an extension's script creates any temporary objects (such as temp
    tables), those objects are treated as extension members for the
    remainder of the current session, but are automatically dropped at
    session end, as any temporary object would be.  This is an exception
    to the rule that extension member objects cannot be dropped without
    dropping the whole extension.
-->
ある拡張のスクリプトが（一時テーブルのような）一時オブジェクトを作成する場合、現在のセッションで、以降そのオブジェクトは拡張のメンバーとして扱われます。
しかしすべての一時オブジェクト同様、セッションの終わりに削除されます。
これは、拡張全体を削除することなしに、拡張のメンバーオブジェクトは削除できない、という規則の例外です。
   </para>

<<<<<<< HEAD
   <sect2 id="extend-extensions-files">
=======
   <sect2>
<!--
>>>>>>> 94ef7168
    <title>Extension Files</title>
-->
    <title>拡張のファイル</title>

   <indexterm>
    <primary>control file</primary>
   </indexterm>
   <indexterm>
    <primary>制御ファイル</primary>
   </indexterm>

    <para>
<!--
     The <command>CREATE EXTENSION</command> command relies on a control
     file for each extension, which must be named the same as the extension
     with a suffix of <literal>.control</literal>, and must be placed in the
     installation's <literal>SHAREDIR/extension</literal> directory.  There
     must also be at least one <acronym>SQL</acronym> script file, which follows the
     naming pattern
     <literal><replaceable>extension</replaceable>&#45;-<replaceable>version</replaceable>.sql</literal>
     (for example, <literal>foo&#45;-1.0.sql</literal> for version <literal>1.0</literal> of
     extension <literal>foo</literal>).  By default, the script file(s) are also
     placed in the <literal>SHAREDIR/extension</literal> directory; but the
     control file can specify a different directory for the script file(s).
-->
<command>CREATE EXTENSION</command>コマンドは各拡張に関して、拡張と同じ名前に<literal>.control</literal>という拡張子を持つファイル名である必要がある、制御ファイルに依存します。
また、このファイルはインストレーションの<literal>SHAREDIR/extension</literal>ディレクトリ内に存在しなければなりません。
また少なくとも１つの、<literal><replaceable>extension</replaceable>--<replaceable>version</replaceable>.sql</literal>という命名規約（例えば<literal>foo</literal>拡張のバージョン<literal>1.0</literal>では<literal>foo--1.0.sql</literal>）に従った<acronym>SQL</acronym>スクリプトファイルが存在しなければなりません。
デフォルトでは、このスクリプトファイルも<literal>SHAREDIR/extension</literal>ディレクトリに格納されますが、制御ファイルでスクリプトファイルを別のディレクトリに指定することができます。
    </para>

    <para>
<!--
     The file format for an extension control file is the same as for the
     <filename>postgresql.conf</filename> file, namely a list of
     <replaceable>parameter_name</replaceable> <literal>=</literal> <replaceable>value</replaceable>
     assignments, one per line.  Blank lines and comments introduced by
     <literal>#</literal> are allowed.  Be sure to quote any value that is not
     a single word or number.
-->
拡張の制御ファイルのファイル書式は<filename>postgresql.conf</filename>ファイルと同じです。
すなわち、<replaceable>parameter_name</replaceable> <literal>=</literal> <replaceable>value</replaceable>という代入を１行当たり１つ記述します。
空行および<literal>#</literal>から始まるコメントが許されます。
単一の単語または数字ではない値にはすべて引用符で確実にくくってください。
    </para>

    <para>
<!--
     A control file can set the following parameters:
-->
制御ファイルは以下のパラメータを設定することができます。
    </para>

    <variablelist>
     <varlistentry id="extend-extensions-files-directory">
      <term><varname>directory</varname> (<type>string</type>)</term>
      <listitem>
       <para>
<!--
        The directory containing the extension's <acronym>SQL</acronym> script
        file(s).  Unless an absolute path is given, the name is relative to
        the installation's <literal>SHAREDIR</literal> directory.  The
        default behavior is equivalent to specifying
        <literal>directory = 'extension'</literal>.
-->
拡張の<acronym>SQL</acronym>スクリプトファイルを含むディレクトリです。
絶対パスで指定されていない限り、この名前はインストレーションの<literal>SHAREDIR</literal>ディレクトリからの相対パスになります。
デフォルトの動作は<literal>directory = 'extension'</literal>と指定した場合と同じです。
       </para>
      </listitem>
     </varlistentry>

     <varlistentry id="extend-extensions-files-default-version">
      <term><varname>default_version</varname> (<type>string</type>)</term>
      <listitem>
       <para>
<!--
        The default version of the extension (the one that will be installed
        if no version is specified in <command>CREATE EXTENSION</command>).  Although
        this can be omitted, that will result in <command>CREATE EXTENSION</command>
        failing if no <literal>VERSION</literal> option appears, so you generally
        don't want to do that.
-->
拡張のデフォルトのバージョン（<command>CREATE EXTENSION</command>でバージョン指定がない場合にインストールされるバージョン）です。
これは省略することができますが、その場合<literal>VERSION</literal>オプションがない<command>CREATE EXTENSION</command>は失敗します。
ですので通常省略しようとは思わないでしょう。
       </para>
      </listitem>
     </varlistentry>

     <varlistentry id="extend-extensions-files-comment">
      <term><varname>comment</varname> (<type>string</type>)</term>
      <listitem>
       <para>
<!--
        A comment (any string) about the extension.  The comment is applied
        when initially creating an extension, but not during extension updates
        (since that might override user-added comments).  Alternatively,
        the extension's comment can be set by writing
        a <xref linkend="sql-comment"/> command in the script file.
-->
拡張に関するコメント（任意の文字列）です。
最初に拡張が作成されるときにコメントは適用されますが、拡張が更新される間はされません（ユーザが追加したコメントを上書いてしまうため）。
この他の方法として、スクリプトファイル内で<xref linkend="sql-comment"/>コマンドを使用してコメントを設定することができます。
       </para>
      </listitem>
     </varlistentry>

     <varlistentry id="extend-extensions-files-encoding">
      <term><varname>encoding</varname> (<type>string</type>)</term>
      <listitem>
       <para>
<!--
        The character set encoding used by the script file(s).  This should
        be specified if the script files contain any non-ASCII characters.
        Otherwise the files will be assumed to be in the database encoding.
-->
スクリプトファイルで使用される文字セット符号化方式です。
スクリプトファイルに何らかの非ASCII文字が含まれる場合に指定しなければなりません。
指定がなければ、ファイルはデータベース符号化方式であると仮定されます。
       </para>
      </listitem>
     </varlistentry>

     <varlistentry id="extend-extensions-files-module-pathname">
      <term><varname>module_pathname</varname> (<type>string</type>)</term>
      <listitem>
       <para>
<!--
        The value of this parameter will be substituted for each occurrence
        of <literal>MODULE_PATHNAME</literal> in the script file(s).  If it is not
        set, no substitution is made.  Typically, this is set to
        <literal>$libdir/<replaceable>shared_library_name</replaceable></literal> and
        then <literal>MODULE_PATHNAME</literal> is used in <command>CREATE
        FUNCTION</command> commands for C-language functions, so that the script
        files do not need to hard-wire the name of the shared library.
-->
このパラメータの値でスクリプトファイル内の<literal>MODULE_PATHNAME</literal>の出現箇所が置換されます。
設定されていない場合は置換は行われません。
通常これは、スクリプトファイル内で共有ライブラリの名前を直接書き込む必要がなくなるように<literal>$libdir/<replaceable>shared_library_name</replaceable></literal>に設定され、C言語関数では<command>CREATE FUNCTION</command>コマンド中で<literal>MODULE_PATHNAME</literal>を使用します。
       </para>
      </listitem>
     </varlistentry>

     <varlistentry id="extend-extensions-files-requires">
      <term><varname>requires</varname> (<type>string</type>)</term>
      <listitem>
       <para>
<!--
        A list of names of extensions that this extension depends on,
        for example <literal>requires = 'foo, bar'</literal>.  Those
        extensions must be installed before this one can be installed.
-->
拡張が依存する拡張の名前のリストです。
例えば<literal>requires = 'foo, bar'</literal>です。
対象の拡張がインストールできるようになる前に、これらの拡張がインストールされていなければなりません。
       </para>
      </listitem>
     </varlistentry>

     <varlistentry id="extend-extensions-files-no-relocate">
      <term><varname>no_relocate</varname> (<type>string</type>)</term>
      <listitem>
       <para>
        A list of names of extensions that this extension depends on that
        should be barred from changing their schemas via <command>ALTER
        EXTENSION ... SET SCHEMA</command>.
        This is needed if this extension's script references the name
        of a required extension's schema (using
        the <literal>@extschema:<replaceable>name</replaceable>@</literal>
        syntax) in a way that cannot track renames.
       </para>
      </listitem>
     </varlistentry>

     <varlistentry id="extend-extensions-files-superuser">
      <term><varname>superuser</varname> (<type>boolean</type>)</term>
      <listitem>
       <para>
<!--
        If this parameter is <literal>true</literal> (which is the default),
        only superusers can create the extension or update it to a new
        version (but see also <varname>trusted</varname>, below).
        If it is set to <literal>false</literal>, just the privileges
        required to execute the commands in the installation or update script
        are required.
        This should normally be set to <literal>true</literal> if any of the
        script commands require superuser privileges.  (Such commands would
        fail anyway, but it's more user-friendly to give the error up front.)
-->
このパラメータが<literal>true</literal>（デフォルト）の場合、スーパーユーザのみが拡張を作成または新しいバージョンに更新することができます（ただし、後述する<varname>trusted</varname>も参照してください）。
<literal>false</literal>に設定されている場合は、インストール中のコマンド実行またはスクリプト更新のために必要な権限のみが必要とされます。
いずれかスクリプトコマンドがスーパーユーザ権限を必要とするなら、通常は<literal>true</literal>に設定されるべきです。
（このようなコマンドはいずれにせよ失敗するでしょうけれども、前もってエラーを出す方がよりユーザフレンドリです。）
       </para>
      </listitem>
     </varlistentry>

     <varlistentry id="extend-extensions-files-trusted">
      <term><varname>trusted</varname> (<type>boolean</type>)</term>
      <listitem>
       <para>
<!--
        This parameter, if set to <literal>true</literal> (which is not the
        default), allows some non-superusers to install an extension that
        has <varname>superuser</varname> set to <literal>true</literal>.
        Specifically, installation will be permitted for anyone who has
        <literal>CREATE</literal> privilege on the current database.
        When the user executing <command>CREATE EXTENSION</command> is not
        a superuser but is allowed to install by virtue of this parameter,
        then the installation or update script is run as the bootstrap
        superuser, not as the calling user.
        This parameter is irrelevant if <varname>superuser</varname> is
        <literal>false</literal>.
        Generally, this should not be set true for extensions that could
        allow access to otherwise-superuser-only abilities, such as
        file system access.
        Also, marking an extension trusted requires significant extra effort
        to write the extension's installation and update script(s) securely;
        see <xref linkend="extend-extensions-security"/>.
-->
このパラメータは、<literal>true</literal>（デフォルトではありません）に設定されている場合、一部の非スーパーユーザが<varname>superuser</varname>に<literal>true</literal>を設定している拡張をインストールできるようにします。
具体的には、現在のデータベースに<literal>CREATE</literal>権限を持っているユーザにインストールが許可されるようになります。
<command>CREATE EXTENSION</command>を実行するユーザがスーパーユーザでないけれども本パラメータの効力でインストールできるとき、インストールやスクリプトの更新は実行したユーザではなく、サービス起動のスーパーユーザとして実行されます。
<varname>superuser</varname>が<literal>false</literal>の場合、本パラメータは無意味です。
一般に、ファイルシステムのアクセスなど、別の方法ではスーパーユーザのみができることにアクセスができる拡張に対して、これをtrueにすべきではありません。
また、拡張をtrustedとして作成するには、拡張のインストールとスクリプト更新を安全に記述するために、かなりの追加の労力が影響が必要です。<xref linkend="extend-extensions-security"/>を参照してください。
       </para>
      </listitem>
     </varlistentry>

     <varlistentry id="extend-extensions-files-relocatable">
      <term><varname>relocatable</varname> (<type>boolean</type>)</term>
      <listitem>
       <para>
<!--
        An extension is <firstterm>relocatable</firstterm> if it is possible to move
        its contained objects into a different schema after initial creation
        of the extension.  The default is <literal>false</literal>, i.e., the
        extension is not relocatable.
        See <xref linkend="extend-extensions-relocation"/> for more information.
-->
拡張を最初に作成した後に拡張により含まれるオブジェクトを別のスキーマに移動することができる場合、拡張は<firstterm>再配置可能</firstterm>です。
デフォルトは<literal>false</literal>、つまり、拡張は再配置可能ではありません。
詳しくは<xref linkend="extend-extensions-relocation"/>を参照してください。
       </para>
      </listitem>
     </varlistentry>

     <varlistentry id="extend-extensions-files-schema">
      <term><varname>schema</varname> (<type>string</type>)</term>
      <listitem>
       <para>
<!--
        This parameter can only be set for non-relocatable extensions.
        It forces the extension to be loaded into exactly the named schema
        and not any other.
        The <varname>schema</varname> parameter is consulted only when
        initially creating an extension, not during extension updates.
        See <xref linkend="extend-extensions-relocation"/> for more information.
-->
このパラメータは再配置可能ではない拡張に対してのみ設定することができます。
拡張が指名したスキーマのみにロードされ、他にはロードされないことを強制します。
<varname>schema</varname>パラメータは、拡張を最初に作成するときにのみ参照され、拡張が更新される間はされません。
詳しくは<xref linkend="extend-extensions-relocation"/>を参照してください。
       </para>
      </listitem>
     </varlistentry>
    </variablelist>

    <para>
<!--
     In addition to the primary control file
     <literal><replaceable>extension</replaceable>.control</literal>,
     an extension can have secondary control files named in the style
     <literal><replaceable>extension</replaceable>&#45;-<replaceable>version</replaceable>.control</literal>.
     If supplied, these must be located in the script file directory.
     Secondary control files follow the same format as the primary control
     file.  Any parameters set in a secondary control file override the
     primary control file when installing or updating to that version of
     the extension.  However, the parameters <varname>directory</varname> and
     <varname>default_version</varname> cannot be set in a secondary control file.
-->
主制御ファイル<literal><replaceable>extension</replaceable>.control</literal>に加え、拡張は<literal><replaceable>extension</replaceable>--<replaceable>version</replaceable>.control</literal>という形の名前の副制御ファイルを持つことができます。
これらを提供する場合は、スクリプトファイルディレクトリに格納しなければなりません。
副制御ファイルは主制御ファイルと同じ書式に従います。
拡張の対応するバージョンをインストールまたは更新する時、副制御ファイル内で設定されるパラメータはいずれも、主制御ファイルを上書きします。
しかし<varname>directory</varname>および<varname>default_version</varname>パラメータは副制御ファイルで設定することはできません。
    </para>

    <para>
<!--
     An extension's <acronym>SQL</acronym> script files can contain any SQL commands,
     except for transaction control commands (<command>BEGIN</command>,
     <command>COMMIT</command>, etc.) and commands that cannot be executed inside a
     transaction block (such as <command>VACUUM</command>).  This is because the
     script files are implicitly executed within a transaction block.
-->
拡張の<acronym>SQL</acronym>スクリプトファイルにはトランザクション制御コマンド（<command>BEGIN</command>、<command>COMMIT</command>など）およびトランザクションブロックの内側で実行することができないコマンド（<command>VACUUM</command>など）を除く任意のSQLコマンドを含めることができます。
スクリプトファイルが暗黙的にトランザクションブロック内で実行されるためです。
    </para>

    <para>
<!--
     An extension's <acronym>SQL</acronym> script files can also contain lines
     beginning with <literal>\echo</literal>, which will be ignored (treated as
     comments) by the extension mechanism.  This provision is commonly used
     to throw an error if the script file is fed to <application>psql</application>
     rather than being loaded via <command>CREATE EXTENSION</command> (see example
     script in <xref linkend="extend-extensions-example"/>).
     Without that, users might accidentally load the
     extension's contents as <quote>loose</quote> objects rather than as an
     extension, a state of affairs that's a bit tedious to recover from.
-->
拡張の<acronym>SQL</acronym>スクリプトファイルには、<literal>\echo</literal>から始まる行を含めることができます。
この行は拡張の機構では無視されます（コメントとして扱われます）。
これは、このスクリプトが<command>CREATE EXTENSION</command>（<xref linkend="extend-extensions-example"/>のスクリプト例を参照）ではなく<application>psql</application>に渡された場合にエラーを発生するために一般的に使用するために用意されたものです。
これがないと、ユーザは間違って拡張としてではなく、<quote>まとまっていない</quote>オブジェクトとして拡張の内容をロードしてしまい、復旧が多少困難な状態になる可能性があります。
    </para>

    <para>
<!--
     If the extension script contains the
     string <literal>@extowner@</literal>, that string is replaced with the
     (suitably quoted) name of the user calling <command>CREATE
     EXTENSION</command> or <command>ALTER EXTENSION</command>.  Typically
     this feature is used by extensions that are marked trusted to assign
     ownership of selected objects to the calling user rather than the
     bootstrap superuser.  (One should be careful about doing so, however.
     For example, assigning ownership of a C-language function to a
     non-superuser would create a privilege escalation path for that user.)
-->
拡張のスクリプトに文字列<literal>@extowner@</literal>が含まれている場合、この文字列は、<command>CREATE EXTENSION</command>や<command>ALTER EXTENSION</command>を実行した（適切にクォートされた）ユーザ名で置き換えられます。
典型的には、この機能はtrustedと印付けされた拡張が選択されたオブジェクトにサービス起動のスーパーユーザではなく実行したユーザを所有者として割り当てる際に使われます。
（とはいえ、このようにするには注意深くすべきです。例えば、C言語関数の所有者を非スーパーユーザに割り当てると、そのユーザに権限昇格の経路を作ることになるでしょう）
    </para>

    <para>
<!--
     While the script files can contain any characters allowed by the specified
     encoding, control files should contain only plain ASCII, because there
     is no way for <productname>PostgreSQL</productname> to know what encoding a
     control file is in.  In practice this is only an issue if you want to
     use non-ASCII characters in the extension's comment.  Recommended
     practice in that case is to not use the control file <varname>comment</varname>
     parameter, but instead use <command>COMMENT ON EXTENSION</command>
     within a script file to set the comment.
-->
スクリプトファイルは指定した符号化方式で認められる任意の文字を含めることができますが、<productname>PostgreSQL</productname>が制御ファイルの符号化方式が何かを把握する方法がありませんので、制御ファイルにはASCII文字のみを含めなければなりません。
実際には、拡張のコメントに非ASCII文字を含めたい場合にのみ、これが問題になります。
このような場合には、制御ファイルの<varname>comment</varname>を使用せず、代わりにコメントを設定するためにスクリプトファイル内で<command>COMMENT ON EXTENSION</command>を使用することを勧めます。
    </para>

   </sect2>

   <sect2 id="extend-extensions-relocation">
<!--
    <title>Extension Relocatability</title>
-->
    <title>拡張の再配置性</title>

    <para>
<!--
     Users often wish to load the objects contained in an extension into a
     different schema than the extension's author had in mind.  There are
     three supported levels of relocatability:
-->
ユーザは拡張に含まれるオブジェクトを拡張の作成者が考えていたスキーマとは別のスキーマにロードしたいとよく考えます。
再配置性に関して３つのレベルがサポートされます。
    </para>

    <itemizedlist>
     <listitem>
      <para>
<!--
       A fully relocatable extension can be moved into another schema
       at any time, even after it's been loaded into a database.
       This is done with the <command>ALTER EXTENSION SET SCHEMA</command>
       command, which automatically renames all the member objects into
       the new schema.  Normally, this is only possible if the extension
       contains no internal assumptions about what schema any of its
       objects are in.  Also, the extension's objects must all be in one
       schema to begin with (ignoring objects that do not belong to any
       schema, such as procedural languages).  Mark a fully relocatable
       extension by setting <literal>relocatable = true</literal> in its control
       file.
-->
完全な再配置可能な拡張は、いつでも、データベースにロードされた後であっても、他のスキーマに移動させることができます。
これは、自動的にすべてのメンバオブジェクトを新しいスキーマに名前を変更する、<command>ALTER EXTENSION SET SCHEMA</command>を用いて行います。
通常これは、拡張がオブジェクトが含まれるスキーマが何かに関して内部的な仮定を持たない場合のみ可能です。
また、拡張のオブジェクト（手続き言語など何らかのスキーマに属さないオブジェクトは無視して）はすべて最初に１つのスキーマ内に存在しなければなりません。
制御ファイル内で<literal>relocatable = true</literal>と設定することで、完全な再配置可能と印付けます。
      </para>
     </listitem>

     <listitem>
      <para>
<!--
       An extension might be relocatable during installation but not
       afterwards.  This is typically the case if the extension's script
       file needs to reference the target schema explicitly, for example
       in setting <literal>search_path</literal> properties for SQL functions.
       For such an extension, set <literal>relocatable = false</literal> in its
       control file, and use <literal>@extschema@</literal> to refer to the target
       schema in the script file.  All occurrences of this string will be
       replaced by the actual target schema's name (double-quoted if
       necessary) before the script is executed.  The user can set the
       target schema using the
       <literal>SCHEMA</literal> option of <command>CREATE EXTENSION</command>.
-->
拡張はインストール処理の間再配置可能ですが、その後再配置することはできません。
通常これは、拡張のスクリプトファイルが、SQL関数用の<literal>search_path</literal>属性の設定など、対象のスキーマを明示的に参照する必要がある場合です。
こうした拡張では、制御ファイルで<literal>relocatable = false</literal>と設定し、スクリプトファイル内で対象のスキーマを参照するために<literal>@extschema@</literal>を設定してください。
この文字列の出現箇所はすべて、スクリプトが実行される前に、実際の対象のスキーマ名に置換されます。
ユーザは<command>CREATE EXTENSION</command>の<literal>SCHEMA</literal>オプションを使用して対象のスキーマを設定することができます。
      </para>
     </listitem>

     <listitem>
      <para>
<!--
       If the extension does not support relocation at all, set
       <literal>relocatable = false</literal> in its control file, and also set
       <literal>schema</literal> to the name of the intended target schema.  This
       will prevent use of the <literal>SCHEMA</literal> option of <command>CREATE
       EXTENSION</command>, unless it specifies the same schema named in the control
       file.  This choice is typically necessary if the extension contains
       internal assumptions about its schema name that can't be replaced by
       uses of <literal>@extschema@</literal>.  The <literal>@extschema@</literal>
       substitution mechanism is available in this case too, although it is
       of limited use since the schema name is determined by the control file.
-->
拡張が再配置をまったくサポートしない場合、制御ファイルで<literal>relocatable = false</literal>を設定し、かつ、<literal>schema</literal>を意図している対象スキーマの名前に設定してください。
これは、制御ファイル内で指定されたスキーマと同じ名前が指定されていない限り、<command>CREATE EXTENSION</command>の<literal>SCHEMA</literal>オプションの指定を阻止します。
この選択は通常、拡張が<literal>@extschema@</literal>を使用して置き換えることができないスキーマ名について内部的な仮定を持つ場合に必要です。
<literal>@extschema@</literal>置換機構はこの場合でも使用することができますが、スキーマ名が制御ファイルによって決定されますので、用途は限定されます。
      </para>
     </listitem>
    </itemizedlist>

    <para>
<!--
     In all cases, the script file will be executed with
     <xref linkend="guc-search-path"/> initially set to point to the target
     schema; that is, <command>CREATE EXTENSION</command> does the equivalent of
     this:
-->
すべての場合において、スクリプトファイルは対象のスキーマを指し示すようにあらかじめ設定した<xref linkend="guc-search-path"/>を用いて実行されます。
つまり<command>CREATE EXTENSION</command>は以下と同じことを行います。
<programlisting>
SET LOCAL search_path TO @extschema@, pg_temp;
</programlisting>
<!--
     This allows the objects created by the script file to go into the target
     schema.  The script file can change <varname>search_path</varname> if it wishes,
     but that is generally undesirable.  <varname>search_path</varname> is restored
     to its previous setting upon completion of <command>CREATE EXTENSION</command>.
-->
これによりスクリプトファイルで作成されるオブジェクトを対象のスキーマ内に格納することができます。
スクリプトファイルは要望に応じて<varname>search_path</varname>を変更することができますが、一般的には望まれません。
<command>CREATE EXTENSION</command>の実行後、<varname>search_path</varname>は以前の設定に戻されます。
    </para>

    <para>
<!--
     The target schema is determined by the <varname>schema</varname> parameter in
     the control file if that is given, otherwise by the <literal>SCHEMA</literal>
     option of <command>CREATE EXTENSION</command> if that is given, otherwise the
     current default object creation schema (the first one in the caller's
     <varname>search_path</varname>).  When the control file <varname>schema</varname>
     parameter is used, the target schema will be created if it doesn't
     already exist, but in the other two cases it must already exist.
-->
対象のスキーマは制御ファイル内の<varname>schema</varname>パラメータがあればこのパラメータにより決定されます。
このパラメータがなければ、<command>CREATE EXTENSION</command>の<literal>SCHEMA</literal>があればこの値で決まり、これ以外の場合は現在のデフォルトのオブジェクト生成用スキーマ（呼び出し元の<varname>search_path</varname>の最初のもの）になります。
制御ファイルの<varname>schema</varname>パラメータが使用される時、対象のスキーマが存在しない場合は作成されますが、これ以外の２つの場合ではすでに存在しなければなりません。
    </para>

    <para>
<!--
     If any prerequisite extensions are listed in <varname>requires</varname>
     in the control file, their target schemas are added to the initial
     setting of <varname>search_path</varname>, following the new
     extension's target schema.  This allows their objects to be visible to
     the new extension's script file.
-->
何らかの事前に必要な拡張が制御ファイル内の<varname>requires</varname>に列挙されていた場合、それらのターゲットスキーマは新しい機能拡張のターゲットスキーマに続いて<varname>search_path</varname>の初期設定に追加されます。
これにより新しい拡張のスクリプトファイルからそれらのオブジェクトが可視になります。
    </para>

    <para>
<!--
     For security, <literal>pg_temp</literal> is automatically appended to
     the end of <varname>search_path</varname> in all cases.
-->
安全のため、全てのケースにおいて<literal>pg_temp</literal>は自動的に<varname>search_path</varname>の最後に追記されます。
    </para>

    <para>
<!--
     Although a non-relocatable extension can contain objects spread across
     multiple schemas, it is usually desirable to place all the objects meant
     for external use into a single schema, which is considered the extension's
     target schema.  Such an arrangement works conveniently with the default
     setting of <varname>search_path</varname> during creation of dependent
     extensions.
-->
再配置不可能な拡張は複数スキーマにまたがるオブジェクトを含めることができますが、通常、外部使用を意図したオブジェクトはすべて単一スキーマに格納することが望まれます。
この単一スキーマが拡張の対象のスキーマとみなされます。
こうした調整は依存する拡張を作成する間、デフォルトの<varname>search_path</varname>設定を都合に合わせて扱います。
    </para>

    <para>
     If an extension references objects belonging to another extension,
     it is recommended to schema-qualify those references.  To do that,
     write <literal>@extschema:<replaceable>name</replaceable>@</literal>
     in the extension's script file, where <replaceable>name</replaceable>
     is the name of the other extension (which must be listed in this
     extension's <literal>requires</literal> list).  This string will be
     replaced by the name (double-quoted if necessary) of that extension's
     target schema.
     Although this notation avoids the need to make hard-wired assumptions
     about schema names in the extension's script file, its use may embed
     the other extension's schema name into the installed objects of this
     extension.  (Typically, that happens
     when <literal>@extschema:<replaceable>name</replaceable>@</literal> is
     used inside a string literal, such as a function body or
     a <varname>search_path</varname> setting.  In other cases, the object
     reference is reduced to an OID during parsing and does not require
     subsequent lookups.)  If the other extension's schema name is so
     embedded, you should prevent the other extension from being relocated
     after yours is installed, by adding the name of the other extension to
     this one's <literal>no_relocate</literal> list.
    </para>
   </sect2>

   <sect2 id="extend-extensions-config-tables">
<!--
    <title>Extension Configuration Tables</title>
-->
    <title>拡張設定テーブル</title>

    <para>
<!--
     Some extensions include configuration tables, which contain data that
     might be added or changed by the user after installation of the
     extension.  Ordinarily, if a table is part of an extension, neither
     the table's definition nor its content will be dumped by
     <application>pg_dump</application>.  But that behavior is undesirable for a
     configuration table; any data changes made by the user need to be
     included in dumps, or the extension will behave differently after a dump
     and restore.
<<<<<<< HEAD
=======
-->
一部の拡張は、拡張をインストールした後でユーザにより追加または変更される可能性があるデータを持つ設定テーブルを含みます。
通常、テーブルが拡張の一部である場合、テーブル定義もその内容も<application>pg_dump</application>によりダンプされません。
しかしこの振舞いは設定テーブルの場合望まれません。
ユーザによってなされたデータ変更はダンプ内に含まれなければなりません。
さもないとダンプしリストアした後で拡張の動作が変わってしまいます。
>>>>>>> 94ef7168
    </para>

   <indexterm>
    <primary>pg_extension_config_dump</primary>
   </indexterm>

    <para>
<!--
     To solve this problem, an extension's script file can mark a table
     or a sequence it has created as a configuration relation, which will
     cause <application>pg_dump</application> to include the table's or the sequence's
     contents (not its definition) in dumps.  To do that, call the function
     <function>pg_extension_config_dump(regclass, text)</function> after creating the
     table or the sequence, for example
-->
この問題を解消するために、拡張のスクリプトファイルでは設定リレーションとして作成されるテーブル、またはシーケンスに印を付け、<application>pg_dump</application>にテーブルの、またはシーケンスの内容をダンプに含める（定義は含まれません）ようにさせることができます。
このためには、以下の例のようにテーブル、またはシーケンスを作成した後に<function>pg_extension_config_dump(regclass, text)</function>関数を呼び出してください。
<programlisting>
CREATE TABLE my_config (key text, value text);
CREATE SEQUENCE my_config_seq;

SELECT pg_catalog.pg_extension_config_dump('my_config', '');
SELECT pg_catalog.pg_extension_config_dump('my_config_seq', '');
</programlisting>
<!--
     Any number of tables or sequences can be marked this way. Sequences
     associated with <type>serial</type> or <type>bigserial</type> columns can
     be marked as well.
-->
任意数のテーブル、またはシーケンスをこの方法で印付けることができます。
<type>serial</type>列または<type>bigserial</type>列に関連したシーケンスが、同様に印付けることができます。
    </para>

    <para>
<!--
     When the second argument of <function>pg_extension_config_dump</function> is
     an empty string, the entire contents of the table are dumped by
     <application>pg_dump</application>.  This is usually only correct if the table
     is initially empty as created by the extension script.  If there is
     a mixture of initial data and user-provided data in the table,
     the second argument of <function>pg_extension_config_dump</function> provides
     a <literal>WHERE</literal> condition that selects the data to be dumped.
     For example, you might do
-->
<function>pg_extension_config_dump</function>の第２引数が空文字列である場合、テーブルのすべての内容が<application>pg_dump</application>によりダンプされます。
これは、拡張のスクリプトによって作成された初期段階においてテーブルが空である場合のみ正しいものです。
テーブルの中で初期データとユーザが提供したデータが混在する場合、<function>pg_extension_config_dump</function>の第２引数においてダンプすべきデータを選択する<literal>WHERE</literal>条件を提供します。
以下に例を示します。
<programlisting>
CREATE TABLE my_config (key text, value text, standard_entry boolean);

SELECT pg_catalog.pg_extension_config_dump('my_config', 'WHERE NOT standard_entry');
</programlisting>
<!--
     and then make sure that <structfield>standard_entry</structfield> is true only
     in the rows created by the extension's script.
-->
このようにした後、拡張のスクリプトで作成される行のみで<structfield>standard_entry</structfield>が確実に真になるようにします。
    </para>

    <para>
<!--
     For sequences, the second argument of <function>pg_extension_config_dump</function>
     has no effect.
-->
シーケンスにおいて、<function>pg_extension_config_dump</function>の第２引数は何も影響を及ぼしません。
    </para>

    <para>
<!--
     More complicated situations, such as initially-provided rows that might
     be modified by users, can be handled by creating triggers on the
     configuration table to ensure that modified rows are marked correctly.
-->
初期状態で提供される行がユーザによって変更されるようなもっと複雑な状況では、設定テーブルに対するトリガを作成して、変更された行が正しく印付けられることを確実にするように取り扱うことができます。
    </para>

    <para>
<!--
     You can alter the filter condition associated with a configuration table
     by calling <function>pg_extension_config_dump</function> again.  (This would
     typically be useful in an extension update script.)  The only way to mark
     a table as no longer a configuration table is to dissociate it from the
     extension with <command>ALTER EXTENSION ... DROP TABLE</command>.
-->
<function>pg_extension_config_dump</function>を再度呼び出すことにより、設定テーブルに関連付いたフィルタ条件を変更することができます。
（通常これは拡張の更新スクリプト内で役に立つでしょう。）
設定ファイルからテーブルを取り除くように印付ける方法は、<command>ALTER EXTENSION ... DROP TABLE</command>を用いてテーブルを拡張から分離するしかありません。
    </para>

    <para>
<!--
     Note that foreign key relationships between these tables will dictate the
     order in which the tables are dumped out by pg_dump.  Specifically, pg_dump
     will attempt to dump the referenced-by table before the referencing table.
     As the foreign key relationships are set up at CREATE EXTENSION time (prior
     to data being loaded into the tables) circular dependencies are not
     supported.  When circular dependencies exist, the data will still be dumped
     out but the dump will not be able to be restored directly and user
     intervention will be required.
-->
このテーブルとの外部キーの関係は、テーブルがpg_dumpによってダンプされる順序に影響します。
特に、pg_dumpは参照しているテーブルの前に参照されているテーブルをダンプしようとします。
外部キーの関係はCREATE EXTENSION時(データがテーブルにロードされる前)に設定されますので、循環依存はサポートされません。
循環依存が存在すれば、データはダンプされますが、そのダンプを直接はリストアできず、ユーザの介入が必要になります。
    </para>

    <para>
<!--
     Sequences associated with <type>serial</type> or <type>bigserial</type> columns
     need to be directly marked to dump their state. Marking their parent
     relation is not enough for this purpose.
-->
<type>serial</type>列または<type>bigserial</type>列に関連したシーケンスは、それらの状態をダンプするために直接印付けする必要があります。
親リレーションを印付けすることは、この目的に十分ではありません。
    </para>
   </sect2>

<<<<<<< HEAD
   <sect2 id="extend-extensions-updates">
=======
   <sect2>
<!--
>>>>>>> 94ef7168
    <title>Extension Updates</title>
-->
    <title>拡張の更新</title>

    <para>
<!--
     One advantage of the extension mechanism is that it provides convenient
     ways to manage updates to the SQL commands that define an extension's
     objects.  This is done by associating a version name or number with
     each released version of the extension's installation script.
     In addition, if you want users to be able to update their databases
     dynamically from one version to the next, you should provide
     <firstterm>update scripts</firstterm> that make the necessary changes to go from
     one version to the next.  Update scripts have names following the pattern
     <literal><replaceable>extension</replaceable>&#45;-<replaceable>old_version</replaceable>&#45;-<replaceable>target_version</replaceable>.sql</literal>
     (for example, <literal>foo&#45;-1.0&#45;-1.1.sql</literal> contains the commands to modify
     version <literal>1.0</literal> of extension <literal>foo</literal> into version
     <literal>1.1</literal>).
-->
拡張機構の１つの利点は、拡張のオブジェクトを定義するSQLコマンドの更新を簡便に管理する方法を提供していることです。
これは、拡張のインストール用スクリプトのリリース版それぞれにバージョン名称またはバージョン番号を関連付けることで行われます。
さらに、ユーザにあるバージョンから次のバージョンへ動的にデータベースを更新させることができるようにしたい場合、あるバージョンから次のバージョンまでの間に行われる必要な変更を行う<firstterm>更新スクリプト</firstterm>を提供しなければなりません。
更新スクリプトは<literal><replaceable>extension</replaceable>--<replaceable>old_version</replaceable>--<replaceable>target_version</replaceable>.sql</literal>というパターンに従った名前（例えば、<literal>foo--1.0--1.1.sql</literal>は<literal>foo</literal>拡張のバージョン<literal>1.0</literal>からバージョン<literal>1.1</literal>に変更するコマンドを含みます。）を持たなければなりません。
    </para>

    <para>
<!--
     Given that a suitable update script is available, the command
     <command>ALTER EXTENSION UPDATE</command> will update an installed extension
     to the specified new version.  The update script is run in the same
     environment that <command>CREATE EXTENSION</command> provides for installation
     scripts: in particular, <varname>search_path</varname> is set up in the same
     way, and any new objects created by the script are automatically added
     to the extension.  Also, if the script chooses to drop extension member
     objects, they are automatically dissociated from the extension.
-->
適切な更新スクリプトが利用可能である場合、<command>ALTER EXTENSION UPDATE</command>コマンドはインストール済みの拡張を指定した新しいバージョンへ更新します。
更新スクリプトは、<command>CREATE EXTENSION</command>がインストール用スクリプト向けに提供する環境と同じ環境で実行されます。
具体的には<varname>search_path</varname>は同じ方法で設定され、スクリプトにより作成される新しいオブジェクトはすべて自動的に拡張に追加されます。
また、スクリプトが拡張のメンバーオブジェクトを削除する場合には、それらのメンバーオブジェクトは拡張から自動的に分離されます。
    </para>

    <para>
<!--
     If an extension has secondary control files, the control parameters
     that are used for an update script are those associated with the script's
     target (new) version.
-->
拡張が副制御ファイルを持つ場合、更新スクリプトで使用される制御パラメータは、スクリプトの対象の（新しい）バージョンに関連付けされたものになります。
    </para>

    <para>
<!--
     <command>ALTER EXTENSION</command> is able to execute sequences of update
     script files to achieve a requested update.  For example, if only
     <literal>foo&#45;-1.0&#45;-1.1.sql</literal> and <literal>foo&#45;-1.1&#45;-2.0.sql</literal> are
     available, <command>ALTER EXTENSION</command> will apply them in sequence if an
     update to version <literal>2.0</literal> is requested when <literal>1.0</literal> is
     currently installed.
-->
<command>ALTER EXTENSION</command>は、要求される更新を実現するために更新スクリプトを連続して実行することができます。
例えば<literal>foo--1.0--1.1.sql</literal>と<literal>foo--1.1--2.0.sql</literal>のみが利用可能であるとすると、現在<literal>1.0</literal>がインストールされている時にバージョン<literal>2.0</literal>への更新が要求された場合、<command>ALTER EXTENSION</command>はこれらを順番に適用します。
    </para>

    <para>
<!--
     <productname>PostgreSQL</productname> doesn't assume anything about the properties
     of version names: for example, it does not know whether <literal>1.1</literal>
     follows <literal>1.0</literal>.  It just matches up the available version names
     and follows the path that requires applying the fewest update scripts.
     (A version name can actually be any string that doesn't contain
     <literal>&#45;-</literal> or leading or trailing <literal>-</literal>.)
-->
<productname>PostgreSQL</productname>はバージョン名称の特性についてまったく仮定を行いません。
例えば<literal>1.0</literal>の次が<literal>1.1</literal>であるかどうかを把握しません。
これは利用可能なバージョン名をかみ合わせ、もっとも少ない数の更新スクリプトを適用するために必要な経路を続けるだけです。
（バージョン名には、<literal>--</literal>を含まず先頭または最後に<literal>-</literal>が付かなければ、任意の文字を取ることができます。）
    </para>

    <para>
<!--
     Sometimes it is useful to provide <quote>downgrade</quote> scripts, for
     example <literal>foo&#45;-1.1&#45;-1.0.sql</literal> to allow reverting the changes
     associated with version <literal>1.1</literal>.  If you do that, be careful
     of the possibility that a downgrade script might unexpectedly
     get applied because it yields a shorter path.  The risky case is where
     there is a <quote>fast path</quote> update script that jumps ahead several
     versions as well as a downgrade script to the fast path's start point.
     It might take fewer steps to apply the downgrade and then the fast
     path than to move ahead one version at a time.  If the downgrade script
     drops any irreplaceable objects, this will yield undesirable results.
-->
<quote>ダウングレード</quote>スクリプトを提供することが便利な場合があります。
例えば<literal>foo--1.1--1.0.sql</literal>は、バージョン<literal>1.1</literal>に関連した変更を元に戻すことができます。
この場合、ダウングレードスクリプトがより短いパスを生成するために、予期せず適用されてしまう可能性に注意してください。
複数のバージョンをまたがって更新する<quote>近道</quote>更新スクリプトと近道の開始バージョンへのダウングレードスクリプトが存在する場合に危険性があります。
ダウングレードしてから近道となる更新スクリプトを実行する方が、バージョンを１つずつ進めるよりも少ない処理で済んでしまうかもしれません。
ダウングレードスクリプトが取り返しがつかないオブジェクトを何か削除してしまう場合、望まない結果になってしまいます。
    </para>

    <para>
<!--
     To check for unexpected update paths, use this command:
-->
想定外の更新経路かどうかを検査するためには、以下のコマンドを使用してください。
<programlisting>
SELECT * FROM pg_extension_update_paths('<replaceable>extension_name</replaceable>');
</programlisting>
<!--
     This shows each pair of distinct known version names for the specified
     extension, together with the update path sequence that would be taken to
     get from the source version to the target version, or <literal>NULL</literal> if
     there is no available update path.  The path is shown in textual form
     with <literal>&#45;-</literal> separators.  You can use
     <literal>regexp_split_to_array(path,'&#45;-')</literal> if you prefer an array
     format.
-->
これは指定した拡張の個々の既知のバージョン名の組み合わせをそれぞれ、元のバージョンから対象のバージョンへ進む時に取られる更新経路順、またはもし利用できる更新経路がなければ<literal>NULL</literal>を付けて、表示します。
経路は<literal>--</literal>を区切り文字として使用したテキスト形式で表示されます。
配列形式の方が良ければ<literal>regexp_split_to_array(path,'--')</literal>を使用することができます。
    </para>
   </sect2>

<<<<<<< HEAD
   <sect2 id="extend-extensions-update-scripts">
=======
   <sect2>
<!--
>>>>>>> 94ef7168
    <title>Installing Extensions Using Update Scripts</title>
-->
    <title>更新スクリプトを利用した拡張のインストール</title>

    <para>
<!--
     An extension that has been around for awhile will probably exist in
     several versions, for which the author will need to write update scripts.
     For example, if you have released a <literal>foo</literal> extension in
     versions <literal>1.0</literal>, <literal>1.1</literal>, and <literal>1.2</literal>, there
     should be update scripts <filename>foo&#45;-1.0&#45;-1.1.sql</filename>
     and <filename>foo&#45;-1.1&#45;-1.2.sql</filename>.
     Before <productname>PostgreSQL</productname> 10, it was necessary to also create
     new script files <filename>foo&#45;-1.1.sql</filename> and <filename>foo&#45;-1.2.sql</filename>
     that directly build the newer extension versions, or else the newer
     versions could not be installed directly, only by
     installing <literal>1.0</literal> and then updating.  That was tedious and
     duplicative, but now it's unnecessary, because <command>CREATE
     EXTENSION</command> can follow update chains automatically.
     For example, if only the script
     files <filename>foo&#45;-1.0.sql</filename>, <filename>foo&#45;-1.0&#45;-1.1.sql</filename>,
     and <filename>foo&#45;-1.1&#45;-1.2.sql</filename> are available then a request to
     install version <literal>1.2</literal> is honored by running those three
     scripts in sequence.  The processing is the same as if you'd first
     installed <literal>1.0</literal> and then updated to <literal>1.2</literal>.
     (As with <command>ALTER EXTENSION UPDATE</command>, if multiple pathways are
     available then the shortest is preferred.)  Arranging an extension's
     script files in this style can reduce the amount of maintenance effort
     needed to produce small updates.
-->
以前から存在している拡張は、おそらく複数のバージョンに渡って存在しているので、拡張の作者は更新スクリプトを開発する必要性が出てきます。
たとえば、拡張<literal>foo</literal>がバージョン<literal>1.0</literal>、<literal>1.1</literal>、<literal>1.2</literal>をリリースしていたとすると、更新スクリプト<filename>foo--1.0--1.1.sql</filename>と<filename>foo--1.1--1.2.sql</filename>が存在しなければなりません。
<productname>PostgreSQL</productname> 10より前では、新しい拡張のバージョンを直接作成するスクリプトファイル<filename>foo--1.1.sql</filename>と<filename>foo--1.2.sql</filename>も新規に作る必要がありました。
これらがないと、新しいバージョンの拡張を直接インストールすることはできず、<literal>1.0</literal>をインストールしてから更新するしかありませんでした。
それにはうんざりしますし、また冗長です。
しかし、今では<command>CREATE EXTENSION</command>が自動的に更新連鎖を追跡してくるので、それは不要になりました。
たとえば、<filename>foo--1.0.sql</filename>、<filename>foo--1.0--1.1.sql</filename>、<filename>foo--1.1--1.2.sql</filename>だけしかない場合、バージョン<literal>1.2</literal>のインストールのリクエストは、これらのスクリプトを順に実行することによって達成されます。
この手順は、最初に<literal>1.0</literal>をインストールして、<literal>1.2</literal>にアップデートする場合でも同じです。
（<command>ALTER EXTENSION UPDATE</command>は、複数の手順がある場合には、最短の手順を選びます。）
この方法で拡張のスクリプトを調整することにより、小さな更新を複数作成するための保守の手間を減らすことができます。
    </para>

    <para>
<!--
     If you use secondary (version-specific) control files with an extension
     maintained in this style, keep in mind that each version needs a control
     file even if it has no stand-alone installation script, as that control
     file will determine how the implicit update to that version is performed.
     For example, if <filename>foo&#45;-1.0.control</filename> specifies <literal>requires
     = 'bar'</literal> but <literal>foo</literal>'s other control files do not, the
     extension's dependency on <literal>bar</literal> will be dropped when updating
     from <literal>1.0</literal> to another version.
-->
この方法で保守している拡張に二次的な（バージョン固有の）制御ファイルがある場合は、スタンドアローンのインストールスクリプトがない場合でも、各バージョンで制御ファイルが必要になることに注意してください。
そのバージョンへと更新する暗黙的な方法を、制御ファイルが決定するからです。
たとえば、<filename>foo--1.0.control</filename>が<literal>requires = 'bar'</literal>を指定しているのに、<literal>foo</literal>の他の制御ファイルが指定していないとすると、<literal>1.0</literal>から他のバージョンに更新した際に<literal>bar</literal>への依存性が削除されてしまうでしょう。
    </para>
   </sect2>

   <sect2 id="extend-extensions-security">
<!--
    <title>Security Considerations for Extensions</title>
-->
    <title>拡張のためのセキュリティに関する考慮事項</title>

    <para>
<!--
     Widely-distributed extensions should assume little about the database
     they occupy.  Therefore, it's appropriate to write functions provided
     by an extension in a secure style that cannot be compromised by
     search-path-based attacks.
-->
広く配布される拡張では、インストールされるデータベースについて想定していないはずです。
このため、拡張はサーチパスに基づく攻撃を受けないよう、安全なスタイルで拡張によって提供される関数記述するのが適切です。
    </para>

    <para>
<!--
     An extension that has the <varname>superuser</varname> property set to
     true must also consider security hazards for the actions taken within
     its installation and update scripts.  It is not terribly difficult for
     a malicious user to create trojan-horse objects that will compromise
     later execution of a carelessly-written extension script, allowing that
     user to acquire superuser privileges.
-->
<varname>superuser</varname>プロパティを真にしている拡張はインストールや更新スクリプトの中で行われるアクションのセキュリティ面での危険も考慮しなければなりません。
悪意あるユーザが不用意に書かれた拡張スクリプトを悪用してトロイの木馬を作成し、スーパーユーザ権限を獲得できるようにすることは、そう難しくありません。
    </para>

    <para>
<!--
     If an extension is marked <varname>trusted</varname>, then its
     installation schema can be selected by the installing user, who might
     intentionally use an insecure schema in hopes of gaining superuser
     privileges.  Therefore, a trusted extension is extremely exposed from a
     security standpoint, and all its script commands must be carefully
     examined to ensure that no compromise is possible.
-->
拡張が<varname>trusted</varname>と印付けされている場合、そのインストールスキーマはインストールするユーザにより選択できます。そのユーザはスーパーユーザ権限を獲得することを狙って意図的に安全でないスキーマを使用するかもしれません。
したがって、trustedの拡張はセキュリティ観点から極めて危険で、そのスクリプトのコマンドは危険性がないことを確実にするため注意深く検証されなければなりません。
    </para>

    <para>
<!--
     Advice about writing functions securely is provided in
     <xref linkend="extend-extensions-security-funcs"/> below, and advice
     about writing installation scripts securely is provided in
     <xref linkend="extend-extensions-security-scripts"/>.
-->
関数を安全に書くためのアドバイスは以下のリンクから提供されます。
<xref linkend="extend-extensions-security-funcs"/>
また、インストールスクリプトを安全に書くためのアドバイスは以下のリンクから提供されます。
<xref linkend="extend-extensions-security-scripts"/>
    </para>

    <sect3 id="extend-extensions-security-funcs">
<!--
     <title>Security Considerations for Extension Functions</title>
-->
     <title>拡張関数のためのセキュリティに関する考慮事項</title>

     <para>
<!--
      SQL-language and PL-language functions provided by extensions are at
      risk of search-path-based attacks when they are executed, since
      parsing of these functions occurs at execution time not creation time.
-->
拡張により提供されるSQL言語とPL言語関数は実行されるときにサーチパスに基づく攻撃を受ける危険性があります。
これらの関数は作成時ではなく、実行時に解析されるためです。
     </para>

     <para>
<!--
      The <link linkend="sql-createfunction-security"><command>CREATE
      FUNCTION</command></link> reference page contains advice about
      writing <literal>SECURITY DEFINER</literal> functions safely.  It's
      good practice to apply those techniques for any function provided by
      an extension, since the function might be called by a high-privilege
      user.
-->
<link linkend="sql-createfunction-security"><command>CREATE FUNCTION</command></link>のリファレンスページには<literal>SECURITY DEFINER</literal>関数を安全に書くためのアドバイスが記載されています。
拡張が提供するあらゆる関数は、強い権限を持つユーザから実行されることがあるので、これらのテクニックを適用することは、良い習慣です。
     </para>

     <!-- XXX It's not enough to use qualified names, because one might write a
          qualified name to an object that itself uses unqualified names.  Many
          information_schema functions have that defect, for example.  However,
          that's a defect in the referenced object, and relatively few queries
          will be affected.  Also, we direct applications to secure search_path
          when connecting to an untrusted database; if applications do that,
          they are immune to known attacks even if some extension refers to a
          defective object.  Therefore, guide extension authors as though core
          PostgreSQL contained no such defect. -->
     <!--
          XXX 名前を(スキーマ)修飾するだけでは十分ではありません。なぜなら修飾されていない名前を使っているオブジェクトに修飾された名前を書くかもしれないためです。
          例えば、多くのインフォメーションスキーマの関数にはこの欠陥があります。
          しかし、これは参照されるオブジェクトの欠陥なので影響を受ける問い合わせは少ないでしょう。
          また、信頼できないデータベースにアクセスする際、アプリケーションは安全なsearch_pathを使うよう、指示しています。
          そして、アプリケーションが指示どおりに作成されていれば、拡張が欠陥があるオブジェクトを参照していたとしても、既知の攻撃に影響されません。
          そのため、コアのPostgreSQLにはそのような欠陥が含まれないかのように拡張の作成者に案内して下さい。
     -->
     <para>
<!--
      If you cannot set the <varname>search_path</varname> to contain only
      secure schemas, assume that each unqualified name could resolve to an
      object that a malicious user has defined.  Beware of constructs that
      depend on <varname>search_path</varname> implicitly; for
      example, <token>IN</token>
      and <literal>CASE <replaceable>expression</replaceable> WHEN</literal>
      always select an operator using the search path.  In their place, use
      <literal>OPERATOR(<replaceable>schema</replaceable>.=) ANY</literal>
      and <literal>CASE WHEN <replaceable>expression</replaceable></literal>.
-->
<varname>search_path</varname>に安全なスキーマだけを設定できない場合は、修飾されていない名前は悪意あるユーザが定義したオブジェクトとして名前解決されうることを想定してください。
暗黙的に<varname>search_path</varname>に依存する構文に注意してください。
例えば、<token>IN</token>や <literal>CASE <replaceable>式</replaceable> WHEN</literal>は常にサーチパスを使って演算子を選びます。
これらの場所には、<literal>OPERATOR(<replaceable>スキーマ</replaceable>.=) ANY</literal>や<literal>CASE WHEN <replaceable>式</replaceable></literal>を使用してください。
     </para>

     <para>
<!--
      A general-purpose extension usually should not assume that it's been
      installed into a secure schema, which means that even schema-qualified
      references to its own objects are not entirely risk-free.  For
      example, if the extension has defined a
      function <literal>myschema.myfunc(bigint)</literal> then a call such
      as <literal>myschema.myfunc(42)</literal> could be captured by a
      hostile function <literal>myschema.myfunc(integer)</literal>.  Be
      careful that the data types of function and operator parameters exactly
      match the declared argument types, using explicit casts where necessary.
-->
汎用の拡張は通常、安全なスキーマにインストールされることを想定するべきではありません。これはスキーマ修飾された自身のオブジェクトであっても完全にリスクがないわけではないことを意味しています。
例えば、拡張が <literal>myschema.myfunc(bigint)</literal>という関数を定義しているとき、<literal>myschema.myfunc(42)</literal>というような呼び出しは、悪意ある関数<literal>myschema.myfunc(integer)</literal>に捕捉される可能性があります。
必要に応じて明示的なキャストを使用して関数と演算子のデータ型が引数の型と厳密に一致するように注意してください。
     </para>
    </sect3>

    <sect3 id="extend-extensions-security-scripts">
<!--
     <title>Security Considerations for Extension Scripts</title>
-->
     <title>拡張スクリプトのためのセキュリティに関する考慮事項</title>

     <para>
<!--
      An extension installation or update script should be written to guard
      against search-path-based attacks occurring when the script executes.
      If an object reference in the script can be made to resolve to some
      other object than the script author intended, then a compromise might
      occur immediately, or later when the mis-defined extension object is
      used.
-->
拡張のインストールや更新スクリプトはスクリプト実行時にサーチパスに基づく攻撃を防ぐように記述されなければなりません。
スクリプトが参照するオブジェクトがスクリプトの作者が意図したものではないオブジェクトとして解決されうる場合、即座もしくは、誤って定義された拡張オブジェクトが使われたときに攻撃を受ける可能性があります。
     </para>

     <para>
<!--
      DDL commands such as <command>CREATE FUNCTION</command>
      and <command>CREATE OPERATOR CLASS</command> are generally secure,
      but beware of any command having a general-purpose expression as a
      component.  For example, <command>CREATE VIEW</command> needs to be
      vetted, as does a <literal>DEFAULT</literal> expression
      in <command>CREATE FUNCTION</command>.
-->
<command>CREATE FUNCTION</command>や<command>CREATE OPERATOR CLASS</command>などのDDLコマンドは一般的には安全ですが、汎用的な式を構成に持つコマンドには注意が必要です。
例えば、<command>CREATE FUNCTION</command>の<literal>DEFAULT</literal>式に行うのと同様に<command>CREATE VIEW</command>には審査が必要です。
     </para>

     <para>
<!--
      Sometimes an extension script might need to execute general-purpose
      SQL, for example to make catalog adjustments that aren't possible via
      DDL.  Be careful to execute such commands with a
      secure <varname>search_path</varname>; do <emphasis>not</emphasis>
      trust the path provided by <command>CREATE/ALTER EXTENSION</command>
      to be secure.  Best practice is to temporarily
      set <varname>search_path</varname> to <literal>'pg_catalog,
      pg_temp'</literal> and insert references to the extension's
      installation schema explicitly where needed.  (This practice might
      also be helpful for creating views.)  Examples can be found in
      the <filename>contrib</filename> modules in
      the <productname>PostgreSQL</productname> source code distribution.
-->
拡張スクリプトには汎用SQLを実行する必要があることがあります。
例えば、DDLではできないカタログの調整などです。
そのようなコマンドは安全な<varname>search_path</varname>使って実行するように気をつけてください。
<command>CREATE/ALTER EXTENSION</command>で提供されるパスが安全であると<emphasis>信用しないで</emphasis>ください。
最も良い方法は一時的に<varname>search_path</varname>を<literal>'pg_catalog, pg_temp'</literal>にセットし、必要な箇所に明示的に拡張のインストールスキーマの参照を記述する方法です(この方法はビューを作成する場合にも参考になります)。
例は配布される<productname>PostgreSQL</productname>ソースコードの<filename>contrib</filename>に見つけることができます。
     </para>

     <para>
<!--
      Cross-extension references are extremely difficult to make fully
      secure, partially because of uncertainty about which schema the other
      extension is in.  The hazards are reduced if both extensions are
      installed in the same schema, because then a hostile object cannot be
      placed ahead of the referenced extension in the installation-time
      <varname>search_path</varname>.  However, no mechanism currently exists
      to require that.  For now, best practice is to not mark an extension
      trusted if it depends on another one, unless that other one is always
      installed in <literal>pg_catalog</literal>.
<<<<<<< HEAD
=======
-->
拡張をまたがる参照を完璧に安全にすることは極めて困難です。
理由の一つに、他の拡張がどのスキーマにあるのか定かではないことがあります。
この危険性は両方の拡張を同じスキーマにインストールすることで軽減できます。
悪意あるオブジェクトをインストール時の<varname>search_path</varname>内で参照された拡張の前に置くことができないからです。
しかしながら、現時点ではこれを要求するメカニズムはありません。
今のところ、最良の手段は他の拡張に依存する拡張であるなら、依存する拡張が常に<literal>pg_catalog</literal>にインストールされるのでない限り、拡張をtrustedと印付けしないことです。
>>>>>>> 94ef7168
     </para>
    </sect3>
   </sect2>

   <sect2 id="extend-extensions-example">
<!--
    <title>Extension Example</title>
-->
    <title>拡張の例</title>

    <para>
<!--
     Here is a complete example of an <acronym>SQL</acronym>-only
     extension, a two-element composite type that can store any type of value
     in its slots, which are named <quote>k</quote> and <quote>v</quote>.  Non-text
     values are automatically coerced to text for storage.
-->
ここでは、<acronym>SQL</acronym>のみの拡張の完全な例を示します。
<quote>k</quote>と<quote>v</quote>という名称の２つの要素からなる複合型であり、そのスロットには任意の型の値を格納することができるものです。
格納の際テキスト以外の値は自動的にテキストに変換されます。
    </para>

    <para>
<!--
     The script file <filename>pair&#45;-1.0.sql</filename> looks like this:
-->
<filename>pair--1.0.sql</filename>スクリプトファイルは以下のようになります。

<programlisting><![CDATA[
]]><!--
&#45;- complain if script is sourced in psql, rather than via CREATE EXTENSION
--><![CDATA[
-- スクリプトが、CREATE EXTENSION経由ではなく、psqlのソースとして使われた場合には文句を言う
\echo Use "CREATE EXTENSION pair" to load this file. \quit

CREATE TYPE pair AS ( k text, v text );

CREATE FUNCTION pair(text, text)
RETURNS pair LANGUAGE SQL AS 'SELECT ROW($1, $2)::@extschema@.pair;';

CREATE OPERATOR ~> (LEFTARG = text, RIGHTARG = text, FUNCTION = pair);

-- "SET search_path" is easy to get right, but qualified names perform better.
CREATE FUNCTION lower(pair)
RETURNS pair LANGUAGE SQL
AS 'SELECT ROW(lower($1.k), lower($1.v))::@extschema@.pair;'
SET search_path = pg_temp;

CREATE FUNCTION pair_concat(pair, pair)
RETURNS pair LANGUAGE SQL
AS 'SELECT ROW($1.k OPERATOR(pg_catalog.||) $2.k,
               $1.v OPERATOR(pg_catalog.||) $2.v)::@extschema@.pair;';
]]>
</programlisting>
    </para>

    <para>
<!--
     The control file <filename>pair.control</filename> looks like this:
-->
<filename>pair.control</filename>制御ファイルは以下のようになります。

<programlisting>
# pair extension
comment = 'A key/value pair data type'
default_version = '1.0'
# cannot be relocatable because of use of @extschema@
relocatable = false
</programlisting>
    </para>

    <para>
<!--
     While you hardly need a makefile to install these two files into the
     correct directory, you could use a <filename>Makefile</filename> containing this:
-->
これらの２つのファイルを正しいディレクトリにインストールするためにmakefileを作成する必要はほとんどありませんが、以下を含む<filename>Makefile</filename>を使用することができます。

<programlisting>
EXTENSION = pair
DATA = pair--1.0.sql

PG_CONFIG = pg_config
PGXS := $(shell $(PG_CONFIG) --pgxs)
include $(PGXS)
</programlisting>

<!--
     This makefile relies on <acronym>PGXS</acronym>, which is described
     in <xref linkend="extend-pgxs"/>.  The command <literal>make install</literal>
     will install the control and script files into the correct
     directory as reported by <application>pg_config</application>.
-->
このmakefileは<xref linkend="extend-pgxs"/>で説明する<acronym>PGXS</acronym>に依存します。
<literal>make install</literal>コマンドは制御ファイルとスクリプトファイルを<application>pg_config</application>で報告される正しいディレクトリにインストールします。
    </para>

    <para>
<!--
     Once the files are installed, use the
     <command>CREATE EXTENSION</command> command to load the objects into
     any particular database.
-->
ファイルがインストールされた後、<command>CREATE EXTENSION</command>コマンドを使用してオブジェクトを任意の特定のデータベースにロードしてください。
    </para>
   </sect2>
  </sect1>

  <sect1 id="extend-pgxs">
<!--
   <title>Extension Building Infrastructure</title>
-->
   <title>拡張構築基盤</title>

   <indexterm zone="extend-pgxs">
    <primary>pgxs</primary>
   </indexterm>

   <para>
<!--
    If you are thinking about distributing your
    <productname>PostgreSQL</productname> extension modules, setting up a
    portable build system for them can be fairly difficult.  Therefore
    the <productname>PostgreSQL</productname> installation provides a build
    infrastructure for extensions, called <acronym>PGXS</acronym>, so
    that simple extension modules can be built simply against an
    already installed server.  <acronym>PGXS</acronym> is mainly intended
    for extensions that include C code, although it can be used for
    pure-SQL extensions too.  Note that <acronym>PGXS</acronym> is not
    intended to be a universal build system framework that can be used
    to build any software interfacing to <productname>PostgreSQL</productname>;
    it simply automates common build rules for simple server extension
    modules.  For more complicated packages, you might need to write your
    own build system.
-->
<productname>PostgreSQL</productname>拡張モジュールの配布を考えているのであれば、移植可能な構築システムを準備することはかなり難しいものになるかもしれません。
このため<productname>PostgreSQL</productname>インストレーションは単純な拡張モジュールをすでにインストールされているサーバに対して簡単に構築することができるように、<acronym>PGXS</acronym>と呼ばれる拡張向けの構築基盤を提供します。
<acronym>PGXS</acronym>は主にCコードを含む拡張を意図していますが、SQLのみからなる拡張でも使用することができます。
<acronym>PGXS</acronym>が<productname>PostgreSQL</productname>と相互に作用する任意のソフトウェアを構築するために使用できるような万能な構築システムを意図したものではないことに注意してください。
これは単に、単純なサーバ拡張用の一般的な構築規則を自動化するものです。
より複雑なパッケージでは、独自の構築システムを作成する必要があるかもしれません。
   </para>

   <para>
<!--
    To use the <acronym>PGXS</acronym> infrastructure for your extension,
    you must write a simple makefile.
    In the makefile, you need to set some variables
    and include the global <acronym>PGXS</acronym> makefile.
    Here is an example that builds an extension module named
    <literal>isbn_issn</literal>, consisting of a shared library containing
    some C code, an extension control file, an SQL script, an include file
    (only needed if other modules might need to access the extension functions
    without going via SQL), and a documentation text file:
-->
独自の拡張で<acronym>PGXS</acronym>基盤を使用するためには、簡単なmakefileを作成する必要があります。
このmakefileの中で、いくつか変数を設定し、大域的な<acronym>PGXS</acronym>makefileをインクルードする必要があります。
以下に<literal>isbn_issn</literal>という名称の拡張モジュールを構築する例を示します。
このモジュールはいくつかのCコードを含む共有ライブラリ、拡張の制御ファイル、SQLスクリプト、インクルードファイル（他のモジュールが拡張の関数にSQLを経由せずにアクセスする必要があるかもしれない場合にのみ必要です）、ドキュメントテキストファイルから構成されます。
<programlisting>
MODULES = isbn_issn
EXTENSION = isbn_issn
DATA = isbn_issn--1.0.sql
DOCS = README.isbn_issn
HEADERS_isbn_issn = isbn_issn.h

PG_CONFIG = pg_config
PGXS := $(shell $(PG_CONFIG) --pgxs)
include $(PGXS)
</programlisting>
<!--
    The last three lines should always be the same.  Earlier in the
    file, you assign variables or add custom
    <application>make</application> rules.
-->
最後の３行は常に同じです。
ファイルのこの前に変数の設定と独自の<application>make</application>ルールを記載してください。
   </para>

   <para>
<!--
    Set one of these three variables to specify what is built:
-->
以下の３個の変数の１つを構築対象に指定してください。

    <variablelist>
     <varlistentry id="extend-pgxs-modules">
      <term><varname>MODULES</varname></term>
      <listitem>
       <para>
<!--
        list of shared-library objects to be built from source files with same
        stem (do not include library suffixes in this list)
-->
同じ家系のソースファイルから構築される共有ライブラリのリストです。
（このリストにはライブラリ接頭辞を含めないでください。）
       </para>
      </listitem>
     </varlistentry>

     <varlistentry id="extend-pgxs-module-big">
      <term><varname>MODULE_big</varname></term>
      <listitem>
       <para>
<!--
        a shared library to build from multiple source files
        (list object files in <varname>OBJS</varname>)
-->
複数のソースファイルから構築される共有ライブラリです。
（<varname>OBJS</varname>にオブジェクトファイルを列挙します。）
       </para>
      </listitem>
     </varlistentry>

     <varlistentry id="extend-pgxs-program">
      <term><varname>PROGRAM</varname></term>
      <listitem>
       <para>
<!--
        an executable program to build
        (list object files in <varname>OBJS</varname>)
-->
構築する実行プログラムです。
（<varname>OBJS</varname>にオブジェクトファイルを列挙します。）
       </para>
      </listitem>
     </varlistentry>
    </variablelist>

<!--
    The following variables can also be set:
-->
以下の変数も設定することができます。

    <variablelist>
     <varlistentry id="extend-pgxs-extension">
      <term><varname>EXTENSION</varname></term>
      <listitem>
       <para>
<!--
        extension name(s); for each name you must provide an
        <literal><replaceable>extension</replaceable>.control</literal> file,
        which will be installed into
        <literal><replaceable>prefix</replaceable>/share/extension</literal>
-->
拡張の名前です。
各名前に対して、<literal><replaceable>prefix</replaceable>/share/extension</literal>にインストールされる<literal><replaceable>extension</replaceable>.control</literal>を提供しなければなりません。
       </para>
      </listitem>
     </varlistentry>

     <varlistentry id="extend-pgxs-moduledir">
      <term><varname>MODULEDIR</varname></term>
      <listitem>
       <para>
<!--
        subdirectory of <literal><replaceable>prefix</replaceable>/share</literal>
        into which DATA and DOCS files should be installed
        (if not set, default is <literal>extension</literal> if
        <varname>EXTENSION</varname> is set,
        or <literal>contrib</literal> if not)
-->
DATAおよびDOCSファイルのインストール先となるはずの<literal><replaceable>prefix</replaceable>/share</literal>サブディレクトリです。
（設定がない場合、デフォルトは<varname>EXTENSION</varname>が設定されている場合は<literal>extension</literal>に、設定されていない場合は<literal>contrib</literal>になります。）
       </para>
      </listitem>
     </varlistentry>

     <varlistentry id="extend-pgxs-data">
      <term><varname>DATA</varname></term>
      <listitem>
       <para>
<!--
        random files to install into <literal><replaceable>prefix</replaceable>/share/$MODULEDIR</literal>
-->
<literal><replaceable>prefix</replaceable>/share/$MODULEDIR</literal>にインストールされる様々なファイルです。
       </para>
      </listitem>
     </varlistentry>

     <varlistentry id="extend-pgxs-data-built">
      <term><varname>DATA_built</varname></term>
      <listitem>
       <para>
<!--
        random files to install into
        <literal><replaceable>prefix</replaceable>/share/$MODULEDIR</literal>,
        which need to be built first
-->
<literal><replaceable>prefix</replaceable>/share/$MODULEDIR</literal>にインストールされる、最初に構築しなければならない様々なファイルです。
       </para>
      </listitem>
     </varlistentry>

     <varlistentry id="extend-pgxs-data-tsearch">
      <term><varname>DATA_TSEARCH</varname></term>
      <listitem>
       <para>
<!--
        random files to install under
        <literal><replaceable>prefix</replaceable>/share/tsearch_data</literal>
-->
<literal><replaceable>prefix</replaceable>/share/tsearch_data</literal>以下にインストールされる様々なファイルです。
       </para>
      </listitem>
     </varlistentry>

     <varlistentry id="extend-pgxs-docs">
      <term><varname>DOCS</varname></term>
      <listitem>
       <para>
<!--
        random files to install under
        <literal><replaceable>prefix</replaceable>/doc/$MODULEDIR</literal>
-->
<literal><replaceable>prefix</replaceable>/doc/$MODULEDIR</literal>以下にインストールされる様々なファイルです。
       </para>
      </listitem>
     </varlistentry>

     <varlistentry id="extend-pgxs-headers">
      <term><varname>HEADERS</varname></term>
      <term><varname>HEADERS_built</varname></term>
      <listitem>
       <para>
<!--
        Files to (optionally build and) install under
        <literal><replaceable>prefix</replaceable>/include/server/$MODULEDIR/$MODULE_big</literal>.
-->
（必要に応じてビルドして）<literal><replaceable>prefix</replaceable>/include/server/$MODULEDIR/$MODULE_big</literal>以下にインストールをするファイル。
       </para>
       <para>
<!--
        Unlike <literal>DATA_built</literal>, files in <literal>HEADERS_built</literal>
        are not removed by the <literal>clean</literal> target; if you want them removed,
        also add them to <literal>EXTRA_CLEAN</literal> or add your own rules to do it.
-->
<literal>DATA_built</literal>と違って、<literal>HEADERS_built</literal>のファイルは<literal>clean</literal>ターゲットによって削除されません。削除したい場合には、それらを<literal>EXTRA_CLEAN</literal>にも加えるか、削除を行う独自のルールを追加してください。
       </para>
      </listitem>
     </varlistentry>

     <varlistentry id="extend-pgxs-headers-module">
      <term><varname>HEADERS_$MODULE</varname></term>
      <term><varname>HEADERS_built_$MODULE</varname></term>
      <listitem>
       <para>
<!--
        Files to install (after building if specified) under
        <literal><replaceable>prefix</replaceable>/include/server/$MODULEDIR/$MODULE</literal>,
        where <literal>$MODULE</literal> must be a module name used
        in <literal>MODULES</literal> or <literal>MODULE_big</literal>.
-->
（指定されていたならビルド後に）<literal><replaceable>prefix</replaceable>/include/server/$MODULEDIR/$MODULE</literal>の下にインストールするファイル。ここでの<literal>$MODULE</literal>は<literal>MODULES</literal>か<literal>MODULE_big</literal>で使われているモジュール名でなければなりません。
       </para>
       <para>
<!--
        Unlike <literal>DATA_built</literal>, files in <literal>HEADERS_built_$MODULE</literal>
        are not removed by the <literal>clean</literal> target; if you want them removed,
        also add them to <literal>EXTRA_CLEAN</literal> or add your own rules to do it.
-->
<literal>DATA_built</literal>と違って、<literal>HEADERS_built_$MODULE</literal>のファイルは<literal>clean</literal>ターゲットによって削除されません。削除したい場合には、これらを<literal>EXTRA_CLEAN</literal>にも加えるか、削除を行う独自のルールを追加してください。
       </para>
       <para>
<!--
        It is legal to use both variables for the same module, or any
        combination, unless you have two module names in the
        <literal>MODULES</literal> list that differ only by the presence of a
        prefix <literal>built_</literal>, which would cause ambiguity. In
        that (hopefully unlikely) case, you should use only the
        <literal>HEADERS_built_$MODULE</literal> variables.
-->
同じモジュールあるいは任意の組み合わせに対して両方の変数を使うことは正当ですが、<literal>MODULES</literal>リストにプレフィックス<literal>built_</literal>の有無しか異ならない二つのモジュール名を書く場合を除きます。これは両義解釈をひき起こすでしょう。
このような（おそらくありそうにない）場合、<literal>HEADERS_built_$MODULE</literal>変数だけを使うべきです。
       </para>
      </listitem>
     </varlistentry>

     <varlistentry id="extend-pgxs-scripts">
      <term><varname>SCRIPTS</varname></term>
      <listitem>
       <para>
<!--
        script files (not binaries) to install into
        <literal><replaceable>prefix</replaceable>/bin</literal>
-->
<literal><replaceable>prefix</replaceable>/bin</literal>にインストールされるスクリプトファイルです（バイナリファイルではありません）。
       </para>
      </listitem>
     </varlistentry>

     <varlistentry id="extend-pgxs-scripts-built">
      <term><varname>SCRIPTS_built</varname></term>
      <listitem>
       <para>
<!--
        script files (not binaries) to install into
        <literal><replaceable>prefix</replaceable>/bin</literal>,
        which need to be built first
-->
<literal><replaceable>prefix</replaceable>/bin</literal>にインストールされる、最初に構築しなければならないスクリプトファイルです（バイナリファイルではありません）。
       </para>
      </listitem>
     </varlistentry>

     <varlistentry id="extend-pgxs-regress">
      <term><varname>REGRESS</varname></term>
      <listitem>
       <para>
<!--
        list of regression test cases (without suffix), see below
-->
リグレッションテストケース（接尾辞がない）のリストです。
後述します。
       </para>
      </listitem>
     </varlistentry>

     <varlistentry id="extend-pgxs-regress-opts">
      <term><varname>REGRESS_OPTS</varname></term>
      <listitem>
       <para>
<!--
        additional switches to pass to <application>pg_regress</application>
-->
<application>pg_regress</application>に渡す追加オプションです。
       </para>
      </listitem>
     </varlistentry>

     <varlistentry id="extend-pgxs-isolation">
      <term><varname>ISOLATION</varname></term>
      <listitem>
       <para>
<!--
        list of isolation test cases, see below for more details
-->
分離性試験のリストです。
詳細は後述します。
       </para>
      </listitem>
     </varlistentry>

     <varlistentry id="extend-pgxs-isolation-opts">
      <term><varname>ISOLATION_OPTS</varname></term>
      <listitem>
       <para>
<!--
        additional switches to pass to
        <application>pg_isolation_regress</application>
-->
<application>pg_isolation_regress</application>に渡す追加オプションです。
       </para>
      </listitem>
     </varlistentry>

     <varlistentry id="extend-pgxs-tap-tests">
      <term><varname>TAP_TESTS</varname></term>
      <listitem>
       <para>
<!--
        switch defining if TAP tests need to be run, see below
-->
TAPテストを実行する必要があるかどうかを定義するオプションです。
後述します。
       </para>
      </listitem>
     </varlistentry>

     <varlistentry id="extend-pgxs-no-install">
      <term><varname>NO_INSTALL</varname></term>
      <listitem>
       <para>
<!--
        don't define an <literal>install</literal> target, useful for test
        modules that don't need their build products to be installed
-->
<literal>install</literal>ターゲットを定義しません。
構築物をインストールする必要のないテストモジュールに有用です。
       </para>
      </listitem>
     </varlistentry>

     <varlistentry id="extend-pgxs-no-installcheck">
      <term><varname>NO_INSTALLCHECK</varname></term>
      <listitem>
       <para>
<!--
        don't define an <literal>installcheck</literal> target, useful e.g., if tests require special configuration, or don't use <application>pg_regress</application>
-->
<literal>installcheck</literal>ターゲットを定義しません。
テストの際に特殊な設定が必要、あるいは<application>pg_regress</application>を使用しない場合などに有用です。
       </para>
      </listitem>
     </varlistentry>

     <varlistentry id="extend-pgxs-extra-clean">
      <term><varname>EXTRA_CLEAN</varname></term>
      <listitem>
       <para>
<!--
        extra files to remove in <literal>make clean</literal>
-->
<literal>make clean</literal>で削除される追加ファイルです。
       </para>
      </listitem>
     </varlistentry>

     <varlistentry id="extend-pgxs-pg-cppflags">
      <term><varname>PG_CPPFLAGS</varname></term>
      <listitem>
       <para>
<!--
        will be prepended to <varname>CPPFLAGS</varname>
-->
<varname>CPPFLAGS</varname>の先頭に加えられます。
       </para>
      </listitem>
     </varlistentry>

     <varlistentry id="extend-pgxs-pg-cflags">
      <term><varname>PG_CFLAGS</varname></term>
      <listitem>
       <para>
<!--
        will be appended to <varname>CFLAGS</varname>
-->
<varname>CFLAGS</varname>に加えられます。
       </para>
      </listitem>
     </varlistentry>

     <varlistentry id="extend-pgxs-pg-cxxflags">
      <term><varname>PG_CXXFLAGS</varname></term>
      <listitem>
       <para>
<!--
        will be appended to <varname>CXXFLAGS</varname>
-->
<varname>CXXFLAGS</varname>に加えられます。
       </para>
      </listitem>
     </varlistentry>

     <varlistentry id="extend-pgxs-pg-ldflags">
      <term><varname>PG_LDFLAGS</varname></term>
      <listitem>
       <para>
<!--
        will be prepended to <varname>LDFLAGS</varname>
-->
<varname>LDFLAGS</varname>の先頭に加えられます。
       </para>
      </listitem>
     </varlistentry>

     <varlistentry id="extend-pgxs-pg-libs">
      <term><varname>PG_LIBS</varname></term>
      <listitem>
       <para>
<!--
        will be added to <varname>PROGRAM</varname> link line
-->
<varname>PROGRAM</varname>のリンク行に追加されます。
       </para>
      </listitem>
     </varlistentry>

     <varlistentry id="extend-pgxs-shlib-link">
      <term><varname>SHLIB_LINK</varname></term>
      <listitem>
       <para>
<!--
        will be added to <varname>MODULE_big</varname> link line
-->
<varname>MODULE_big</varname>リンク行に追加されます。
       </para>
      </listitem>
     </varlistentry>

     <varlistentry id="extend-pgxs-pg-config">
      <term><varname>PG_CONFIG</varname></term>
      <listitem>
       <para>
<!--
        path to <application>pg_config</application> program for the
        <productname>PostgreSQL</productname> installation to build against
        (typically just <literal>pg_config</literal> to use the first one in your
        <varname>PATH</varname>)
-->
構築対象の<productname>PostgreSQL</productname>インストレーション用の<application>pg_config</application>プログラムへのパスです。
（通常は<varname>PATH</varname>内の最初に見つかる<literal>pg_config</literal>が単純に使用されます）
       </para>
      </listitem>
     </varlistentry>
    </variablelist>
   </para>

   <para>
<!--
    Put this makefile as <literal>Makefile</literal> in the directory
    which holds your extension. Then you can do
    <literal>make</literal> to compile, and then <literal>make
    install</literal> to install your module.  By default, the extension is
    compiled and installed for the
    <productname>PostgreSQL</productname> installation that
    corresponds to the first <command>pg_config</command> program
    found in your <varname>PATH</varname>.  You can use a different installation by
    setting <varname>PG_CONFIG</varname> to point to its
    <command>pg_config</command> program, either within the makefile
    or on the <literal>make</literal> command line.
-->
このmakefileを<literal>Makefile</literal>として拡張を保管するディレクトリ内に保管してください。
その後コンパイルするために<literal>make</literal>を、モジュールをインストールするために<literal>make install</literal>を行うことができます。
デフォルトでは、<varname>PATH</varname>の中で最初に見つかる<command>pg_config</command>プログラムが対応する<productname>PostgreSQL</productname>インストレーション用に拡張はコンパイルされ、インストールされます。
makefileまたは<literal>make</literal>のコマンドラインのいずれかで<varname>PG_CONFIG</varname>を別の<command>pg_config</command>プログラムを指し示すように設定することで、別のインストレーションを使用することができます。
   </para>

   <para>
<!--
    You can also run <literal>make</literal> in a directory outside the source
    tree of your extension, if you want to keep the build directory separate.
    This procedure is also called a
    <indexterm><primary>VPATH</primary></indexterm><firstterm>VPATH</firstterm>
    build.  Here's how:
-->
構築ディレクトリを別にしておきたいのであれば、拡張のソースツリーの外のディレクトリで<literal>make</literal>を実行することもできます。
この方法は<indexterm><primary>VPATH</primary></indexterm><firstterm>VPATH</firstterm>構築とも呼ばれます。
以下にやり方を示します。
<programlisting>
mkdir build_dir
cd build_dir
make -f /path/to/extension/source/tree/Makefile
make -f /path/to/extension/source/tree/Makefile install
</programlisting>
   </para>

   <para>
<!--
    Alternatively, you can set up a directory for a VPATH build in a similar
    way to how it is done for the core code. One way to do this is using the
    core script <filename>config/prep_buildtree</filename>. Once this has been done
    you can build by setting the <literal>make</literal> variable
    <varname>VPATH</varname> like this:
-->
あるいは、コアコードと同様な方法でVPATH構築用のディレクトリを設定できます。
そのようにする1つの方法は、コアスクリプト<filename>config/prep_buildtree</filename>を使うことです。
一度そうすれば、<literal>make</literal>変数<varname>VPATH</varname>を以下のように設定することで、構築できます。
<programlisting>
make VPATH=/path/to/extension/source/tree
make VPATH=/path/to/extension/source/tree install
</programlisting>
<!--
    This procedure can work with a greater variety of directory layouts.
-->
この方法はより様々なディレクトリのレイアウトで機能します。
   </para>

   <para>
<!--
    The scripts listed in the <varname>REGRESS</varname> variable are used for
    regression testing of your module, which can be invoked by <literal>make
    installcheck</literal> after doing <literal>make install</literal>.  For this to
    work you must have a running <productname>PostgreSQL</productname> server.
    The script files listed in <varname>REGRESS</varname> must appear in a
    subdirectory named <literal>sql/</literal> in your extension's directory.
    These files must have extension <literal>.sql</literal>, which must not be
    included in the <varname>REGRESS</varname> list in the makefile.  For each
    test there should also be a file containing the expected output in a
    subdirectory named <literal>expected/</literal>, with the same stem and
    extension <literal>.out</literal>.  <literal>make installcheck</literal>
    executes each test script with <application>psql</application>, and compares the
    resulting output to the matching expected file.  Any differences will be
    written to the file <literal>regression.diffs</literal> in <command>diff
    -c</command> format.  Note that trying to run a test that is missing its
    expected file will be reported as <quote>trouble</quote>, so make sure you
    have all expected files.
-->
<varname>REGRESS</varname>変数に列挙されたスクリプトは、<literal>make install</literal>を実行した後で<literal>make installcheck</literal>によって呼び出すことができる、作成したモジュールのリグレッションテストで使用されます。
これが動作するためには、<productname>PostgreSQL</productname>サーバが実行していなければなりません。
<varname>REGRESS</varname>変数に列挙されたスクリプトは、拡張のディレクトリ内の<literal>sql/</literal>という名前のサブディレクトリ内に存在しなければなりません。
これらのファイルは<literal>.sql</literal>という拡張子を持たなければなりません。
この拡張子はmakefile内の<varname>REGRESS</varname>リストには含まれません。
また試験ごとに<literal>expected/</literal>という名前のサブディレクトリ内に想定出力を内容として含む、同じステムに<literal>.out</literal>拡張子を付けた名前のファイルがなければなりません。
<literal>make installcheck</literal>は<application>psql</application>を用いて各試験スクリプトを実行し、結果出力が想定ファイルに一致するかどうか比較します。
何らかの差異は<command>diff -c</command>書式で<literal>regression.diffs</literal>に書き出されます。
想定ファイルがない試験を実行しようとすると<quote>問題</quote>として報告されます。
このためすべての想定ファイルがあることを確認してください。
   </para>

   <para>
<!--
    The scripts listed in the <varname>ISOLATION</varname> variable are used
    for tests stressing behavior of concurrent session with your module, which
    can be invoked by <literal>make installcheck</literal> after doing
    <literal>make install</literal>.  For this to work you must have a
    running <productname>PostgreSQL</productname> server.  The script files
    listed in <varname>ISOLATION</varname> must appear in a subdirectory
    named <literal>specs/</literal> in your extension's directory.  These files
    must have extension <literal>.spec</literal>, which must not be included
    in the <varname>ISOLATION</varname> list in the makefile.  For each test
    there should also be a file containing the expected output in a
    subdirectory named <literal>expected/</literal>, with the same stem and
    extension <literal>.out</literal>.  <literal>make installcheck</literal>
    executes each test script, and compares the resulting output to the
    matching expected file.  Any differences will be written to the file
    <literal>output_iso/regression.diffs</literal> in
    <command>diff -c</command> format.  Note that trying to run a test that is
    missing its expected file will be reported as <quote>trouble</quote>, so
    make sure you have all expected files.
-->
<varname>ISOLATION</varname>変数に列挙されたスクリプトは、<literal>make install</literal>を実行した後で<literal>make installcheck</literal>によって呼び出すことができるモジュールでの同時実行中のセッションの振舞いの負荷テストで使用されます。
これが動作するためには、<productname>PostgreSQL</productname>サーバが実行していなければなりません。
<varname>ISOLATION</varname>変数に列挙されたスクリプトは、拡張のディレクトリ内の<literal>specs/</literal>という名前のサブディレクトリ内に存在しなければなりません。
これらのファイルは<literal>.spec</literal>という拡張子を持たなければなりません。
この拡張子はmakefile内の<varname>ISOLATION</varname>リストには含まれません。
また試験ごとに<literal>expected/</literal>という名前のサブディレクトリ内に想定出力を内容として含む、同じステムに<literal>.out</literal>拡張子を付けた名前のファイルがなければなりません。
<literal>make installcheck</literal>は各試験スクリプトを実行し、結果出力が想定ファイルに一致するかどうか比較します。
何らかの差異は<command>diff -c</command>書式で<literal>output_iso/regression.diffs</literal>に書き出されます。
想定ファイルがない試験を実行しようとすると<quote>問題</quote>として報告されます。
このためすべての想定ファイルがあることを確認してください。
   </para>

   <para>
<!--
    <literal>TAP_TESTS</literal> enables the use of TAP tests.  Data from each
    run is present in a subdirectory named <literal>tmp_check/</literal>.
    See also <xref linkend="regress-tap"/> for more details.
-->
 <literal>TAP_TESTS</literal>はTAPテストの指定を有効にします。
各試験の実行によるデータは<literal>tmp_check/</literal>という名前のサブディレクトリに含まれます。
詳細は<xref linkend="regress-tap"/>を参照してください。
   </para>

   <tip>
    <para>
<!--
     The easiest way to create the expected files is to create empty files,
     then do a test run (which will of course report differences).  Inspect
     the actual result files found in the <literal>results/</literal>
     directory (for tests in <literal>REGRESS</literal>), or
     <literal>output_iso/results/</literal> directory (for tests in
     <literal>ISOLATION</literal>), then copy them to
     <literal>expected/</literal> if they match what you expect from the test.
-->
想定ファイルを作成する最も簡単な方法は、空のファイルを作成し、試験を実行する（当然差異が報告されます）ことです。
（<literal>REGRESS</literal>の試験による）<literal>results/</literal>ディレクトリまたは（<literal>ISOLATION</literal>の試験による）<literal>output_iso/results/</literal>ディレクトリ内で見つかる実際の結果ファイルを確認し、テストの想定結果と合致するのであれば、<literal>expected/</literal>にコピーしてください。
    </para>

   </tip>
  </sect1>

 </chapter><|MERGE_RESOLUTION|>--- conflicted
+++ resolved
@@ -194,12 +194,8 @@
 <productname>PostgreSQL</productname>のデータ型は、基本型、コンテナ型、ドメイン、疑似型に分類されます。
    </para>
 
-<<<<<<< HEAD
    <sect2 id="extend-type-system-base">
-=======
-   <sect2>
-<!--
->>>>>>> 94ef7168
+<!--
     <title>Base Types</title>
 -->
     <title>基本型</title>
@@ -236,12 +232,8 @@
     </para>
    </sect2>
 
-<<<<<<< HEAD
    <sect2 id="extend-type-system-container">
-=======
-   <sect2>
-<!--
->>>>>>> 94ef7168
+<!--
     <title>Container Types</title>
 -->
     <title>コンテナ型</title>
@@ -325,12 +317,8 @@
     </para>
    </sect2>
 
-<<<<<<< HEAD
    <sect2 id="extend-type-system-pseudo">
-=======
-   <sect2>
-<!--
->>>>>>> 94ef7168
+<!--
     <title>Pseudo-Types</title>
 -->
     <title>疑似型</title>
@@ -975,12 +963,8 @@
 これは、拡張全体を削除することなしに、拡張のメンバーオブジェクトは削除できない、という規則の例外です。
    </para>
 
-<<<<<<< HEAD
    <sect2 id="extend-extensions-files">
-=======
-   <sect2>
-<!--
->>>>>>> 94ef7168
+<!--
     <title>Extension Files</title>
 -->
     <title>拡張のファイル</title>
@@ -1378,7 +1362,6 @@
 
      <listitem>
       <para>
-<!--
        An extension might be relocatable during installation but not
        afterwards.  This is typically the case if the extension's script
        file needs to reference the target schema explicitly, for example
@@ -1390,18 +1373,11 @@
        necessary) before the script is executed.  The user can set the
        target schema using the
        <literal>SCHEMA</literal> option of <command>CREATE EXTENSION</command>.
--->
-拡張はインストール処理の間再配置可能ですが、その後再配置することはできません。
-通常これは、拡張のスクリプトファイルが、SQL関数用の<literal>search_path</literal>属性の設定など、対象のスキーマを明示的に参照する必要がある場合です。
-こうした拡張では、制御ファイルで<literal>relocatable = false</literal>と設定し、スクリプトファイル内で対象のスキーマを参照するために<literal>@extschema@</literal>を設定してください。
-この文字列の出現箇所はすべて、スクリプトが実行される前に、実際の対象のスキーマ名に置換されます。
-ユーザは<command>CREATE EXTENSION</command>の<literal>SCHEMA</literal>オプションを使用して対象のスキーマを設定することができます。
       </para>
      </listitem>
 
      <listitem>
       <para>
-<!--
        If the extension does not support relocation at all, set
        <literal>relocatable = false</literal> in its control file, and also set
        <literal>schema</literal> to the name of the intended target schema.  This
@@ -1412,11 +1388,6 @@
        uses of <literal>@extschema@</literal>.  The <literal>@extschema@</literal>
        substitution mechanism is available in this case too, although it is
        of limited use since the schema name is determined by the control file.
--->
-拡張が再配置をまったくサポートしない場合、制御ファイルで<literal>relocatable = false</literal>を設定し、かつ、<literal>schema</literal>を意図している対象スキーマの名前に設定してください。
-これは、制御ファイル内で指定されたスキーマと同じ名前が指定されていない限り、<command>CREATE EXTENSION</command>の<literal>SCHEMA</literal>オプションの指定を阻止します。
-この選択は通常、拡張が<literal>@extschema@</literal>を使用して置き換えることができないスキーマ名について内部的な仮定を持つ場合に必要です。
-<literal>@extschema@</literal>置換機構はこの場合でも使用することができますが、スキーマ名が制御ファイルによって決定されますので、用途は限定されます。
       </para>
      </listitem>
     </itemizedlist>
@@ -1533,15 +1504,12 @@
      configuration table; any data changes made by the user need to be
      included in dumps, or the extension will behave differently after a dump
      and restore.
-<<<<<<< HEAD
-=======
 -->
 一部の拡張は、拡張をインストールした後でユーザにより追加または変更される可能性があるデータを持つ設定テーブルを含みます。
 通常、テーブルが拡張の一部である場合、テーブル定義もその内容も<application>pg_dump</application>によりダンプされません。
 しかしこの振舞いは設定テーブルの場合望まれません。
 ユーザによってなされたデータ変更はダンプ内に含まれなければなりません。
 さもないとダンプしリストアした後で拡張の動作が変わってしまいます。
->>>>>>> 94ef7168
     </para>
 
    <indexterm>
@@ -1660,12 +1628,8 @@
     </para>
    </sect2>
 
-<<<<<<< HEAD
    <sect2 id="extend-extensions-updates">
-=======
-   <sect2>
-<!--
->>>>>>> 94ef7168
+<!--
     <title>Extension Updates</title>
 -->
     <title>拡張の更新</title>
@@ -1789,12 +1753,8 @@
     </para>
    </sect2>
 
-<<<<<<< HEAD
    <sect2 id="extend-extensions-update-scripts">
-=======
-   <sect2>
-<!--
->>>>>>> 94ef7168
+<!--
     <title>Installing Extensions Using Update Scripts</title>
 -->
     <title>更新スクリプトを利用した拡張のインストール</title>
@@ -2058,8 +2018,6 @@
       to require that.  For now, best practice is to not mark an extension
       trusted if it depends on another one, unless that other one is always
       installed in <literal>pg_catalog</literal>.
-<<<<<<< HEAD
-=======
 -->
 拡張をまたがる参照を完璧に安全にすることは極めて困難です。
 理由の一つに、他の拡張がどのスキーマにあるのか定かではないことがあります。
@@ -2067,7 +2025,6 @@
 悪意あるオブジェクトをインストール時の<varname>search_path</varname>内で参照された拡張の前に置くことができないからです。
 しかしながら、現時点ではこれを要求するメカニズムはありません。
 今のところ、最良の手段は他の拡張に依存する拡張であるなら、依存する拡張が常に<literal>pg_catalog</literal>にインストールされるのでない限り、拡張をtrustedと印付けしないことです。
->>>>>>> 94ef7168
      </para>
     </sect3>
    </sect2>

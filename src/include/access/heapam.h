/*-------------------------------------------------------------------------
 *
 * heapam.h
 *	  POSTGRES heap access method definitions.
 *
 *
 * Portions Copyright (c) 1996-2025, PostgreSQL Global Development Group
 * Portions Copyright (c) 1994, Regents of the University of California
 *
 * src/include/access/heapam.h
 *
 *-------------------------------------------------------------------------
 */
#ifndef HEAPAM_H
#define HEAPAM_H

#include "access/heapam_xlog.h"
#include "access/relation.h"	/* for backward compatibility */
#include "access/relscan.h"
#include "access/sdir.h"
#include "access/skey.h"
#include "access/table.h"		/* for backward compatibility */
#include "access/tableam.h"
#include "nodes/lockoptions.h"
#include "nodes/primnodes.h"
#include "storage/bufpage.h"
#include "storage/dsm.h"
#include "storage/lockdefs.h"
#include "storage/read_stream.h"
#include "storage/shm_toc.h"
#include "utils/relcache.h"
#include "utils/snapshot.h"


/* "options" flag bits for heap_insert */
#define HEAP_INSERT_SKIP_FSM	TABLE_INSERT_SKIP_FSM
#define HEAP_INSERT_FROZEN		TABLE_INSERT_FROZEN
#define HEAP_INSERT_NO_LOGICAL	TABLE_INSERT_NO_LOGICAL
#define HEAP_INSERT_SPECULATIVE 0x0010

/* "options" flag bits for heap_page_prune_and_freeze */
#define HEAP_PAGE_PRUNE_MARK_UNUSED_NOW		(1 << 0)
#define HEAP_PAGE_PRUNE_FREEZE				(1 << 1)

typedef struct BulkInsertStateData *BulkInsertState;
struct TupleTableSlot;
struct VacuumCutoffs;

#define MaxLockTupleMode	LockTupleExclusive

/*
 * Descriptor for heap table scans.
 */
typedef struct HeapScanDescData
{
	TableScanDescData rs_base;	/* AM independent part of the descriptor */

	/* state set up at initscan time */
	BlockNumber rs_nblocks;		/* total number of blocks in rel */
	BlockNumber rs_startblock;	/* block # to start at */
	BlockNumber rs_numblocks;	/* max number of blocks to scan */
	/* rs_numblocks is usually InvalidBlockNumber, meaning "scan whole rel" */

	/* scan current state */
	bool		rs_inited;		/* false = scan not init'd yet */
	OffsetNumber rs_coffset;	/* current offset # in non-page-at-a-time mode */
	BlockNumber rs_cblock;		/* current block # in scan, if any */
	Buffer		rs_cbuf;		/* current buffer in scan, if any */
	/* NB: if rs_cbuf is not InvalidBuffer, we hold a pin on that buffer */

	BufferAccessStrategy rs_strategy;	/* access strategy for reads */

	HeapTupleData rs_ctup;		/* current tuple in scan, if any */

	/* For scans that stream reads */
	ReadStream *rs_read_stream;

	/*
	 * For sequential scans and TID range scans to stream reads. The read
	 * stream is allocated at the beginning of the scan and reset on rescan or
	 * when the scan direction changes. The scan direction is saved each time
	 * a new page is requested. If the scan direction changes from one page to
	 * the next, the read stream releases all previously pinned buffers and
	 * resets the prefetch block.
	 */
	ScanDirection rs_dir;
	BlockNumber rs_prefetch_block;

	/*
	 * For parallel scans to store page allocation data.  NULL when not
	 * performing a parallel scan.
	 */
	ParallelBlockTableScanWorkerData *rs_parallelworkerdata;

	/* these fields only used in page-at-a-time mode and for bitmap scans */
	uint32		rs_cindex;		/* current tuple's index in vistuples */
	uint32		rs_ntuples;		/* number of visible tuples on page */
	OffsetNumber rs_vistuples[MaxHeapTuplesPerPage];	/* their offsets */
} HeapScanDescData;
typedef struct HeapScanDescData *HeapScanDesc;

typedef struct BitmapHeapScanDescData
{
	HeapScanDescData rs_heap_base;

	/* Holds no data */
}			BitmapHeapScanDescData;
typedef struct BitmapHeapScanDescData *BitmapHeapScanDesc;

/*
 * Descriptor for fetches from heap via an index.
 */
typedef struct IndexFetchHeapData
{
	IndexFetchTableData xs_base;	/* AM independent part of the descriptor */

	Buffer		xs_cbuf;		/* current heap buffer in scan, if any */
	/* NB: if xs_cbuf is not InvalidBuffer, we hold a pin on that buffer */
} IndexFetchHeapData;

/* Result codes for HeapTupleSatisfiesVacuum */
typedef enum
{
	HEAPTUPLE_DEAD,				/* tuple is dead and deletable */
	HEAPTUPLE_LIVE,				/* tuple is live (committed, no deleter) */
	HEAPTUPLE_RECENTLY_DEAD,	/* tuple is dead, but not deletable yet */
	HEAPTUPLE_INSERT_IN_PROGRESS,	/* inserting xact is still in progress */
	HEAPTUPLE_DELETE_IN_PROGRESS,	/* deleting xact is still in progress */
} HTSV_Result;

/*
 * heap_prepare_freeze_tuple may request that heap_freeze_execute_prepared
 * check any tuple's to-be-frozen xmin and/or xmax status using pg_xact
 */
#define		HEAP_FREEZE_CHECK_XMIN_COMMITTED	0x01
#define		HEAP_FREEZE_CHECK_XMAX_ABORTED		0x02

/* heap_prepare_freeze_tuple state describing how to freeze a tuple */
typedef struct HeapTupleFreeze
{
	/* Fields describing how to process tuple */
	TransactionId xmax;
	uint16		t_infomask2;
	uint16		t_infomask;
	uint8		frzflags;

	/* xmin/xmax check flags */
	uint8		checkflags;
	/* Page offset number for tuple */
	OffsetNumber offset;
} HeapTupleFreeze;

/*
 * State used by VACUUM to track the details of freezing all eligible tuples
 * on a given heap page.
 *
 * VACUUM prepares freeze plans for each page via heap_prepare_freeze_tuple
 * calls (every tuple with storage gets its own call).  This page-level freeze
 * state is updated across each call, which ultimately determines whether or
 * not freezing the page is required.
 *
 * Aside from the basic question of whether or not freezing will go ahead, the
 * state also tracks the oldest extant XID/MXID in the table as a whole, for
 * the purposes of advancing relfrozenxid/relminmxid values in pg_class later
 * on.  Each heap_prepare_freeze_tuple call pushes NewRelfrozenXid and/or
 * NewRelminMxid back as required to avoid unsafe final pg_class values.  Any
 * and all unfrozen XIDs or MXIDs that remain after VACUUM finishes _must_
 * have values >= the final relfrozenxid/relminmxid values in pg_class.  This
 * includes XIDs that remain as MultiXact members from any tuple's xmax.
 *
 * When 'freeze_required' flag isn't set after all tuples are examined, the
 * final choice on freezing is made by vacuumlazy.c.  It can decide to trigger
 * freezing based on whatever criteria it deems appropriate.  However, it is
 * recommended that vacuumlazy.c avoid early freezing when freezing does not
 * enable setting the target page all-frozen in the visibility map afterwards.
 */
typedef struct HeapPageFreeze
{
	/* Is heap_prepare_freeze_tuple caller required to freeze page? */
	bool		freeze_required;

	/*
	 * "Freeze" NewRelfrozenXid/NewRelminMxid trackers.
	 *
	 * Trackers used when heap_freeze_execute_prepared freezes, or when there
	 * are zero freeze plans for a page.  It is always valid for vacuumlazy.c
	 * to freeze any page, by definition.  This even includes pages that have
	 * no tuples with storage to consider in the first place.  That way the
	 * 'totally_frozen' results from heap_prepare_freeze_tuple can always be
	 * used in the same way, even when no freeze plans need to be executed to
	 * "freeze the page".  Only the "freeze" path needs to consider the need
	 * to set pages all-frozen in the visibility map under this scheme.
	 *
	 * When we freeze a page, we generally freeze all XIDs < OldestXmin, only
	 * leaving behind XIDs that are ineligible for freezing, if any.  And so
	 * you might wonder why these trackers are necessary at all; why should
	 * _any_ page that VACUUM freezes _ever_ be left with XIDs/MXIDs that
	 * ratchet back the top-level NewRelfrozenXid/NewRelminMxid trackers?
	 *
	 * It is useful to use a definition of "freeze the page" that does not
	 * overspecify how MultiXacts are affected.  heap_prepare_freeze_tuple
	 * generally prefers to remove Multis eagerly, but lazy processing is used
	 * in cases where laziness allows VACUUM to avoid allocating a new Multi.
	 * The "freeze the page" trackers enable this flexibility.
	 */
	TransactionId FreezePageRelfrozenXid;
	MultiXactId FreezePageRelminMxid;

	/*
	 * "No freeze" NewRelfrozenXid/NewRelminMxid trackers.
	 *
	 * These trackers are maintained in the same way as the trackers used when
	 * VACUUM scans a page that isn't cleanup locked.  Both code paths are
	 * based on the same general idea (do less work for this page during the
	 * ongoing VACUUM, at the cost of having to accept older final values).
	 */
	TransactionId NoFreezePageRelfrozenXid;
	MultiXactId NoFreezePageRelminMxid;

} HeapPageFreeze;

/*
 * Per-page state returned by heap_page_prune_and_freeze()
 */
typedef struct PruneFreezeResult
{
	int			ndeleted;		/* Number of tuples deleted from the page */
	int			nnewlpdead;		/* Number of newly LP_DEAD items */
	int			nfrozen;		/* Number of tuples we froze */

	/* Number of live and recently dead tuples on the page, after pruning */
	int			live_tuples;
	int			recently_dead_tuples;

	/*
	 * all_visible and all_frozen indicate if the all-visible and all-frozen
	 * bits in the visibility map can be set for this page, after pruning.
	 *
	 * vm_conflict_horizon is the newest xmin of live tuples on the page.  The
	 * caller can use it as the conflict horizon when setting the VM bits.  It
	 * is only valid if we froze some tuples (nfrozen > 0), and all_frozen is
	 * true.
	 *
	 * These are only set if the HEAP_PRUNE_FREEZE option is set.
	 */
	bool		all_visible;
	bool		all_frozen;
	TransactionId vm_conflict_horizon;

	/*
	 * Whether or not the page makes rel truncation unsafe.  This is set to
	 * 'true', even if the page contains LP_DEAD items.  VACUUM will remove
	 * them before attempting to truncate.
	 */
	bool		hastup;

	/*
	 * LP_DEAD items on the page after pruning.  Includes existing LP_DEAD
	 * items.
	 */
	int			lpdead_items;
	OffsetNumber deadoffsets[MaxHeapTuplesPerPage];
} PruneFreezeResult;

/* 'reason' codes for heap_page_prune_and_freeze() */
typedef enum
{
	PRUNE_ON_ACCESS,			/* on-access pruning */
	PRUNE_VACUUM_SCAN,			/* VACUUM 1st heap pass */
	PRUNE_VACUUM_CLEANUP,		/* VACUUM 2nd heap pass */
} PruneReason;

/* ----------------
 *		function prototypes for heap access method
 *
 * heap_create, heap_create_with_catalog, and heap_drop_with_catalog
 * are declared in catalog/heap.h
 * ----------------
 */


/*
 * HeapScanIsValid
 *		True iff the heap scan is valid.
 */
#define HeapScanIsValid(scan) PointerIsValid(scan)

extern TableScanDesc heap_beginscan(Relation relation, Snapshot snapshot,
									int nkeys, ScanKey key,
									ParallelTableScanDesc parallel_scan,
									uint32 flags);
extern void heap_setscanlimits(TableScanDesc sscan, BlockNumber startBlk,
							   BlockNumber numBlks);
extern void heap_prepare_pagescan(TableScanDesc sscan);
extern void heap_rescan(TableScanDesc sscan, ScanKey key, bool set_params,
						bool allow_strat, bool allow_sync, bool allow_pagemode);
extern void heap_endscan(TableScanDesc sscan);
extern HeapTuple heap_getnext(TableScanDesc sscan, ScanDirection direction);
extern bool heap_getnextslot(TableScanDesc sscan,
							 ScanDirection direction, struct TupleTableSlot *slot);
extern void heap_set_tidrange(TableScanDesc sscan, ItemPointer mintid,
							  ItemPointer maxtid);
extern bool heap_getnextslot_tidrange(TableScanDesc sscan,
									  ScanDirection direction,
									  TupleTableSlot *slot);
extern bool heap_fetch(Relation relation, Snapshot snapshot,
					   HeapTuple tuple, Buffer *userbuf, bool keep_buf);
extern bool heap_hot_search_buffer(ItemPointer tid, Relation relation,
								   Buffer buffer, Snapshot snapshot, HeapTuple heapTuple,
								   bool *all_dead, bool first_call);

extern void heap_get_latest_tid(TableScanDesc sscan, ItemPointer tid);

extern BulkInsertState GetBulkInsertState(void);
extern void FreeBulkInsertState(BulkInsertState);
extern void ReleaseBulkInsertStatePin(BulkInsertState bistate);

extern void heap_insert(Relation relation, HeapTuple tup, CommandId cid,
						int options, BulkInsertState bistate);
extern void heap_multi_insert(Relation relation, struct TupleTableSlot **slots,
							  int ntuples, CommandId cid, int options,
							  BulkInsertState bistate);
extern TM_Result heap_delete(Relation relation, ItemPointer tid,
							 CommandId cid, Snapshot crosscheck, bool wait,
							 struct TM_FailureData *tmfd, bool changingPart);
extern void heap_finish_speculative(Relation relation, ItemPointer tid);
extern void heap_abort_speculative(Relation relation, ItemPointer tid);
extern TM_Result heap_update(Relation relation, ItemPointer otid,
							 HeapTuple newtup,
							 CommandId cid, Snapshot crosscheck, bool wait,
							 struct TM_FailureData *tmfd, LockTupleMode *lockmode,
							 TU_UpdateIndexes *update_indexes);
extern TM_Result heap_lock_tuple(Relation relation, HeapTuple tuple,
								 CommandId cid, LockTupleMode mode, LockWaitPolicy wait_policy,
								 bool follow_updates,
								 Buffer *buffer, struct TM_FailureData *tmfd);

extern bool heap_inplace_lock(Relation relation,
							  HeapTuple oldtup_ptr, Buffer buffer,
							  void (*release_callback) (void *), void *arg);
extern void heap_inplace_update_and_unlock(Relation relation,
										   HeapTuple oldtup, HeapTuple tuple,
										   Buffer buffer);
extern void heap_inplace_unlock(Relation relation,
								HeapTuple oldtup, Buffer buffer);
<<<<<<< HEAD
extern void heap_inplace_update(Relation relation, HeapTuple tuple);
=======
>>>>>>> 3d6a8289
extern bool heap_prepare_freeze_tuple(HeapTupleHeader tuple,
									  const struct VacuumCutoffs *cutoffs,
									  HeapPageFreeze *pagefrz,
									  HeapTupleFreeze *frz, bool *totally_frozen);

extern void heap_pre_freeze_checks(Buffer buffer,
								   HeapTupleFreeze *tuples, int ntuples);
extern void heap_freeze_prepared_tuples(Buffer buffer,
										HeapTupleFreeze *tuples, int ntuples);
extern bool heap_freeze_tuple(HeapTupleHeader tuple,
							  TransactionId relfrozenxid, TransactionId relminmxid,
							  TransactionId FreezeLimit, TransactionId MultiXactCutoff);
extern bool heap_tuple_should_freeze(HeapTupleHeader tuple,
									 const struct VacuumCutoffs *cutoffs,
									 TransactionId *NoFreezePageRelfrozenXid,
									 MultiXactId *NoFreezePageRelminMxid);
extern bool heap_tuple_needs_eventual_freeze(HeapTupleHeader tuple);

extern void simple_heap_insert(Relation relation, HeapTuple tup);
extern void simple_heap_delete(Relation relation, ItemPointer tid);
extern void simple_heap_update(Relation relation, ItemPointer otid,
							   HeapTuple tup, TU_UpdateIndexes *update_indexes);

extern TransactionId heap_index_delete_tuples(Relation rel,
											  TM_IndexDeleteOp *delstate);

/* in heap/pruneheap.c */
struct GlobalVisState;
extern void heap_page_prune_opt(Relation relation, Buffer buffer);
extern void heap_page_prune_and_freeze(Relation relation, Buffer buffer,
									   struct GlobalVisState *vistest,
									   int options,
									   struct VacuumCutoffs *cutoffs,
									   PruneFreezeResult *presult,
									   PruneReason reason,
									   OffsetNumber *off_loc,
									   TransactionId *new_relfrozen_xid,
									   MultiXactId *new_relmin_mxid);
extern void heap_page_prune_execute(Buffer buffer, bool lp_truncate_only,
									OffsetNumber *redirected, int nredirected,
									OffsetNumber *nowdead, int ndead,
									OffsetNumber *nowunused, int nunused);
extern void heap_get_root_tuples(Page page, OffsetNumber *root_offsets);
extern void log_heap_prune_and_freeze(Relation relation, Buffer buffer,
									  TransactionId conflict_xid,
									  bool cleanup_lock,
									  PruneReason reason,
									  HeapTupleFreeze *frozen, int nfrozen,
									  OffsetNumber *redirected, int nredirected,
									  OffsetNumber *dead, int ndead,
									  OffsetNumber *unused, int nunused);

/* in heap/vacuumlazy.c */
struct VacuumParams;
extern void heap_vacuum_rel(Relation rel,
							struct VacuumParams *params, BufferAccessStrategy bstrategy);

/* in heap/heapam_visibility.c */
extern bool HeapTupleSatisfiesVisibility(HeapTuple htup, Snapshot snapshot,
										 Buffer buffer);
extern TM_Result HeapTupleSatisfiesUpdate(HeapTuple htup, CommandId curcid,
										  Buffer buffer);
extern HTSV_Result HeapTupleSatisfiesVacuum(HeapTuple htup, TransactionId OldestXmin,
											Buffer buffer);
extern HTSV_Result HeapTupleSatisfiesVacuumHorizon(HeapTuple htup, Buffer buffer,
												   TransactionId *dead_after);
extern void HeapTupleSetHintBits(HeapTupleHeader tuple, Buffer buffer,
								 uint16 infomask, TransactionId xid);
extern bool HeapTupleHeaderIsOnlyLocked(HeapTupleHeader tuple);
extern bool HeapTupleIsSurelyDead(HeapTuple htup,
								  struct GlobalVisState *vistest);

/*
 * To avoid leaking too much knowledge about reorderbuffer implementation
 * details this is implemented in reorderbuffer.c not heapam_visibility.c
 */
struct HTAB;
extern bool ResolveCminCmaxDuringDecoding(struct HTAB *tuplecid_data,
										  Snapshot snapshot,
										  HeapTuple htup,
										  Buffer buffer,
										  CommandId *cmin, CommandId *cmax);
extern void HeapCheckForSerializableConflictOut(bool visible, Relation relation, HeapTuple tuple,
												Buffer buffer, Snapshot snapshot);

/*
 * heap_execute_freeze_tuple
 *		Execute the prepared freezing of a tuple with caller's freeze plan.
 *
 * Caller is responsible for ensuring that no other backend can access the
 * storage underlying this tuple, either by holding an exclusive lock on the
 * buffer containing it (which is what lazy VACUUM does), or by having it be
 * in private storage (which is what CLUSTER and friends do).
 */
static inline void
heap_execute_freeze_tuple(HeapTupleHeader tuple, HeapTupleFreeze *frz)
{
	HeapTupleHeaderSetXmax(tuple, frz->xmax);

	if (frz->frzflags & XLH_FREEZE_XVAC)
		HeapTupleHeaderSetXvac(tuple, FrozenTransactionId);

	if (frz->frzflags & XLH_INVALID_XVAC)
		HeapTupleHeaderSetXvac(tuple, InvalidTransactionId);

	tuple->t_infomask = frz->t_infomask;
	tuple->t_infomask2 = frz->t_infomask2;
}

#endif							/* HEAPAM_H */<|MERGE_RESOLUTION|>--- conflicted
+++ resolved
@@ -343,10 +343,6 @@
 										   Buffer buffer);
 extern void heap_inplace_unlock(Relation relation,
 								HeapTuple oldtup, Buffer buffer);
-<<<<<<< HEAD
-extern void heap_inplace_update(Relation relation, HeapTuple tuple);
-=======
->>>>>>> 3d6a8289
 extern bool heap_prepare_freeze_tuple(HeapTupleHeader tuple,
 									  const struct VacuumCutoffs *cutoffs,
 									  HeapPageFreeze *pagefrz,

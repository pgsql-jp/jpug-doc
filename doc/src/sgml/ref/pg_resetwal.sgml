<!--
doc/src/sgml/ref/pg_resetwal.sgml
PostgreSQL documentation
-->

<refentry id="app-pgresetwal">
 <indexterm zone="app-pgresetwal">
  <primary>pg_resetwal</primary>
 </indexterm>

 <refmeta>
  <refentrytitle><application>pg_resetwal</application></refentrytitle>
  <manvolnum>1</manvolnum>
<!--
  <refmiscinfo>Application</refmiscinfo>
-->
<refmiscinfo>アプリケーション</refmiscinfo>
 </refmeta>

 <refnamediv>
  <refname>pg_resetwal</refname>
<!--
  <refpurpose>reset the write-ahead log and other control information of a <productname>PostgreSQL</productname> database cluster</refpurpose>
-->
  <refpurpose><productname>PostgreSQL</productname>データベースクラスタの先行書き込みログやその他の制御情報を初期化する</refpurpose>
 </refnamediv>

 <refsynopsisdiv>
  <cmdsynopsis>
   <command>pg_resetwal</command>
   <group choice="opt">
    <arg choice="plain"><option>-f</option></arg>
    <arg choice="plain"><option>--force</option></arg>
   </group>
   <group choice="opt">
    <arg choice="plain"><option>-n</option></arg>
    <arg choice="plain"><option>--dry-run</option></arg>
   </group>
   <arg rep="repeat"><replaceable>option</replaceable></arg>
   <group choice="plain">
    <group choice="opt">
     <arg choice="plain"><option>-D</option></arg>
     <arg choice="plain"><option>--pgdata</option></arg>
    </group>
    <replaceable class="parameter">datadir</replaceable>
   </group>
  </cmdsynopsis>
 </refsynopsisdiv>

 <refsect1 id="r1-app-pgresetwal-1">
<!--
  <title>Description</title>
-->
  <title>説明</title>
  <para>
<!--
   <command>pg_resetwal</command> clears the write-ahead log (WAL) and
   optionally resets some other control information stored in the
   <filename>pg_control</filename> file.  This function is sometimes needed
   if these files have become corrupted.  It should be used only as a
   last resort, when the server will not start due to such corruption.
-->
<command>pg_resetwal</command>は、先行書き込みログ（WAL）を消去し、さらにオプションで<filename>pg_control</filename>ファイル内に保存された制御情報の一部を初期化します。
この機能は、これらのファイルが破損した場合に必要になることがあります。
このような破損などが原因でサーバを起動できない場合の最後の手段としてのみ、この機能を使用してください。
  </para>

  <para>
<<<<<<< HEAD
   Some options, such as <option>--wal-segsize</option> (see below), can also
   be used to modify certain global settings of a database cluster without the
   need to rerun <command>initdb</command>.  This can be done safely on an
   otherwise sound database cluster, if none of the dangerous modes mentioned
   below are used.
  </para>

  <para>
   If <command>pg_resetwal</command> is used on a data directory where the
   server has been cleanly shut down and the control file is sound, then it
   will have no effect on the contents of the database system, except that no
   longer used WAL files are cleared away.  Any other use is potentially
   dangerous and must be done with great care.  <command>pg_resetwal</command>
   will require the <option>-f</option> (force) option to be specified before
   working on a data directory in an unclean shutdown state or with a
   corrupted control file.
  </para>

  <para>
   After running this command on a data directory with corrupted WAL or a
   corrupted control file, it should be possible to start the server,
=======
<!--
   After running this command, it should be possible to start the server,
>>>>>>> 32de6336
   but bear in mind that the database might contain inconsistent data due to
   partially-committed transactions.  You should immediately dump your data,
   run <command>initdb</command>, and restore.  After restore, check for
   inconsistencies and repair as needed.
-->
このコマンドを実行すると、サーバが開始できるようになるはずです。
ただし、不完全にコミットされたトランザクションが原因でデータベースのデータに矛盾が起こる可能性があることに注意してください。
コマンドの実行後は、ただちにデータをダンプし、<command>initdb</command>を実行し、リストアすべきです。
リストア後、矛盾がないか検査し、必要に応じて修復を行ってください。
  </para>

  <para>
<<<<<<< HEAD
=======
<!--
   This utility can only be run by the user who installed the server, because
   it requires read/write access to the data directory.
   For safety reasons, you must specify the data directory on the command line.
   <command>pg_resetwal</command> does not use the environment variable
   <envar>PGDATA</envar>.
-->
このユーティリティの実行にはデータディレクトリへの読み込み/書き込みアクセス権限が必要となるため、サーバをインストールしたユーザのみが実行できます。
安全のため、データディレクトリをコマンドラインで指定する必要があります。
<command>pg_resetwal</command>は、環境変数<envar>PGDATA</envar>を使用しません。
  </para>

  <para>
<!--
>>>>>>> 32de6336
   If <command>pg_resetwal</command> complains that it cannot determine
   valid data for <filename>pg_control</filename>, you can force it to proceed anyway
   by specifying the <option>-f</option> (force) option.  In this case plausible
   values will be substituted for the missing data.  Most of the fields can be
   expected to match, but manual assistance might be needed for the next OID,
   next transaction ID and epoch, next multitransaction ID and offset, and
   WAL starting location fields. These fields can be set using the options
   discussed below. If you are not able to determine correct values for all
   these fields, <option>-f</option> can still be used, but
   the recovered database must be treated with even more suspicion than
   usual: an immediate dump and restore is imperative.  <emphasis>Do not</emphasis>
   execute any data-modifying operations in the database before you dump,
   as any such action is likely to make the corruption worse.
-->
<command>pg_resetwal</command>が<filename>pg_control</filename>に対する有効なデータを判別できない場合、<option>-f</option>（force,強制）オプションを指定すれば強制的に処理を進めることができます。
その場合、欠落したデータは無難な値で代用されます。
ほとんどのフィールドでは適切な値が使用されますが、次のOID、次のトランザクションIDとエポック時間、マルチトランザクションIDとそのオフセット、WAL開始位置の値については、手動の操作が必要な場合があります。
これらの値は下記で説明するオプションを使用して設定することができます。
すべてに対して正しい値を決定できない場合でも<option>-f</option>を使用することができますが、この場合は回復したデータベースを通常よりさらに注意深く検査する必要があります。
必ず、ただちにダンプおよびリストアを行ってください。
決して、ダンプを行う前にデータ変更などの操作を行っては<emphasis>なりません</emphasis>。
そのような操作は、破損状態をさらに悪化させます。
  </para>

  <para>
   This utility can only be run by the user who installed the server, because
   it requires read/write access to the data directory.
  </para>
 </refsect1>

 <refsect1>
<!--
  <title>Options</title>
-->
  <title>オプション</title>

  <variablelist>
   <varlistentry>
    <term><replaceable class="parameter">datadir</replaceable></term>
    <term><option>-D <replaceable class="parameter">datadir</replaceable></option></term>
    <term><option>--pgdata=<replaceable class="parameter">datadir</replaceable></option></term>
    <listitem>
     <para>
      Specifies the location of the database directory.
      For safety reasons, you must specify the data directory on the command
      line.  <command>pg_resetwal</command> does not use the environment
      variable <envar>PGDATA</envar>.
     </para>
    </listitem>
   </varlistentry>

   <varlistentry>
    <term><option>-f</option></term>
    <term><option>--force</option></term>
    <listitem>
     <para>
<<<<<<< HEAD
      Force <command>pg_resetwal</command> to proceed even in situations where
      it could be dangerous, as explained above.  Specifically, this option is
      required to proceed if the server had not been cleanly shut down or if
      <command>pg_resetwal</command> cannot determine valid data for
      <filename>pg_control</filename>.
=======
<!--
      Force <command>pg_resetwal</command> to proceed even if it cannot determine
      valid data for <filename>pg_control</filename>, as explained above.
-->
上で説明したように、<filename>pg_control</filename>に有効なデータが確認できない場合でも、強制的に<command>pg_resetwal</command>の処理を実行します。
>>>>>>> 32de6336
     </para>
    </listitem>
   </varlistentry>

   <varlistentry>
    <term><option>-n</option></term>
    <term><option>--dry-run</option></term>
    <listitem>
     <para>
<!--
      The <option>-n</option>/<option>&#45;-dry-run</option> option instructs
      <command>pg_resetwal</command> to print the values reconstructed from
      <filename>pg_control</filename> and values about to be changed, and then exit
      without modifying anything. This is mainly a debugging tool, but can be
      useful as a sanity check before allowing <command>pg_resetwal</command>
      to proceed for real.
-->
<option>-n</option>/<option>--dry-run</option>オプションを指定すると、<command>pg_resetwal</command>は<filename>pg_control</filename>から再構築した値、および変更される値を出力して、何も変更せずに終了します。
これは主にデバッグと目的としたツールですが、<command>pg_resetwal</command>を実際に進める前の検査としても有用な場合があります。
     </para>
    </listitem>
   </varlistentry>

   <varlistentry>
    <term><option>-V</option></term>
    <term><option>--version</option></term>
<!--
    <listitem><para>Display version information, then exit.</para></listitem>
-->
    <listitem><para>バージョン情報を表示して終了します。</para></listitem>
   </varlistentry>

   <varlistentry>
    <term><option>-?</option></term>
    <term><option>--help</option></term>
<!--
    <listitem><para>Show help, then exit.</para></listitem>
-->
    <listitem><para>ヘルプを表示して終了します。</para></listitem>
   </varlistentry>
  </variablelist>

  <para>
<!--
   The following options are only needed when
   <command>pg_resetwal</command> is unable to determine appropriate values
   by reading <filename>pg_control</filename>.  Safe values can be determined as
   described below.  For values that take numeric arguments, hexadecimal
<<<<<<< HEAD
   values can be specified by using the prefix <literal>0x</literal>.  Note
   that these instructions only apply with the standard block size of 8 kB.
=======
   values can be specified by using the prefix <literal>0x</literal>.
-->
以下のオプションは<command>pg_resetwal</command>が<filename>pg_control</filename>を読んでも適切な値を決定できない場合にのみ必要になります。
安全な値は以下で説明するようにして決定できます。
数値を引数として取る値については、<literal>0x</literal>の接頭辞をつけることで16進数の値を指定できます。
>>>>>>> 32de6336
  </para>

  <variablelist>
   <varlistentry>
    <term><option>-c <replaceable class="parameter">xid</replaceable>,<replaceable class="parameter">xid</replaceable></option></term>
    <term><option>--commit-timestamp-ids=<replaceable class="parameter">xid</replaceable>,<replaceable class="parameter">xid</replaceable></option></term>
    <listitem>
     <para>
<!--
      Manually set the oldest and newest transaction IDs for which the commit
      time can be retrieved.
-->
コミットの時刻が取り出せる最古のトランザクションIDと最新のトランザクションIDを手作業で設定します。
     </para>

     <para>
<!--
      A safe value for the oldest transaction ID for which the commit time can
      be retrieved (first part) can be determined by looking
      for the numerically smallest file name in the directory
      <filename>pg_commit_ts</filename> under the data directory.  Conversely, a safe
      value for the newest transaction ID for which the commit time can be
      retrieved (second part) can be determined by looking for the numerically
      greatest file name in the same directory.  The file names are in
      hexadecimal.
-->
コミット時刻が取り出せる最古のトランザクションIDとして安全な値（1番目の部分）はデータディレクトリの下の<filename>pg_commit_ts</filename>ディレクトリの中で、数値的に最小のファイル名を探すことで決定できます。
逆に、コミット時刻が取り出せる最新のトランザクションIDとして安全な値（2番目の部分）は同じディレクトリの中で、数値的に最大のファイル名を探すことで決定できます。
ファイル名は16進数になっています。
     </para>
      <!-- XXX: Should there be a multiplier, similar to the other options? -->
    </listitem>
   </varlistentry>

   <varlistentry>
    <term><option>-e <replaceable class="parameter">xid_epoch</replaceable></option></term>
    <term><option>--epoch=<replaceable class="parameter">xid_epoch</replaceable></option></term>
    <listitem>
     <para>
<!--
      Manually set the next transaction ID's epoch.
-->
次のトランザクションIDのエポック時間を手作業で設定します。
     </para>

     <para>
<!--
      The transaction ID epoch is not actually stored anywhere in the database
      except in the field that is set by <command>pg_resetwal</command>,
      so any value will work so far as the database itself is concerned.
      You might need to adjust this value to ensure that replication
      systems such as <application>Slony-I</application> and
      <application>Skytools</application> work correctly &mdash;
      if so, an appropriate value should be obtainable from the state of
      the downstream replicated database.
-->
<command>pg_resetwal</command>で設定されるフィールドを除き、トランザクションIDのエポック時間は実際にはデータベース内のどこにも格納されません。
そのため、データベース自体だけを考えるのであれば、任意の値で動作するでしょう。
<application>Slony-I</application>や<application>Skytools</application>などのレプリケーションシステムが確実に正しく動作するように、この値を調整しなければならない可能性があります。
その場合、適切な値は下流で複製されたデータベースの状態から得られるはずです。
     </para>
    </listitem>
   </varlistentry>

   <varlistentry>
    <term><option>-l <replaceable class="parameter">walfile</replaceable></option></term>
    <term><option>--next-wal-file=<replaceable class="parameter">walfile</replaceable></option></term>
    <listitem>
     <para>
<!--
      Manually set the WAL starting location by specifying the name of the
      next WAL segment file.
-->
次のWALセグメントファイル名を指定することでWAL開始位置を手動で設定します。
     </para>

     <para>
<!--
      The name of next WAL segment file should be
      larger than any WAL segment file name currently existing in
      the directory <filename>pg_wal</filename> under the data directory.
      These names are also in hexadecimal and have three parts.  The first
      part is the <quote>timeline ID</quote> and should usually be kept the same.
      For example, if <filename>00000001000000320000004A</filename> is the
      largest entry in <filename>pg_wal</filename>, use <literal>-l 00000001000000320000004B</literal> or higher.
-->
次のWALセグメントファイル名は、データディレクトリ以下の<filename>pg_wal</filename>に現在存在するどのWALセグメントファイル名よりも大きくならなければなりません。
この名前も16進数で、3つの部分に分かれています。
最初の部分は<quote>時系列ID</quote>で、通常、この値は変更すべきではありません。
例えば、<filename>pg_wal</filename>内で最大のエントリが<filename>00000001000000320000004A</filename>である場合は、<literal>-l 00000001000000320000004B</literal>以上を使用してください。
     </para>

     <para>
<!--
      Note that when using nondefault WAL segment sizes, the numbers in the WAL
      file names are different from the LSNs that are reported by system
      functions and system views.  This option takes a WAL file name, not an
      LSN.
-->
デフォルト以外のWALセグメントサイズを使用しているときには、WALファイル名の番号はシステム関数やシステムビューで報告されるLSNとは異なるということに注意してください。
このオプションはLSNではなくWALファイル名を引数に取ります。
     </para>

     <note>
      <para>
<!--
       <command>pg_resetwal</command> itself looks at the files in
       <filename>pg_wal</filename> and chooses a default <option>-l</option> setting
       beyond the last existing file name.  Therefore, manual adjustment of
       <option>-l</option> should only be needed if you are aware of WAL segment
       files that are not currently present in <filename>pg_wal</filename>, such as
       entries in an offline archive; or if the contents of
       <filename>pg_wal</filename> have been lost entirely.
-->
<command>pg_resetwal</command>自体は<filename>pg_wal</filename>内のファイルを参照し、最後の既存のファイル名より大きな値をデフォルトの<option>-l</option>設定として選択します。
したがって、手作業による<option>-l</option>の調整は、オフラインアーカイブ内の項目など<filename>pg_wal</filename>に現存しないWALセグメントファイルがあることに気づいた場合、または、<filename>pg_wal</filename>の内容が完全に失われている場合にのみ必要とされます。
      </para>
     </note>
    </listitem>
   </varlistentry>

   <varlistentry>
    <term><option>-m <replaceable class="parameter">mxid</replaceable>,<replaceable class="parameter">mxid</replaceable></option></term>
    <term><option>--multixact-ids=<replaceable class="parameter">mxid</replaceable>,<replaceable class="parameter">mxid</replaceable></option></term>
    <listitem>
     <para>
<!--
      Manually set the next and oldest multitransaction ID.
-->
次のマルチトランザクションIDと最古のマルチトランザクションIDを手作業で設定します。
     </para>

     <para>
<!--
      A safe value for the next multitransaction ID (first part) can be
      determined by looking for the numerically largest file name in the
      directory <filename>pg_multixact/offsets</filename> under the data directory,
      adding one, and then multiplying by 65536 (0x10000).  Conversely, a safe
      value for the oldest multitransaction ID (second part of
      <option>-m</option>) can be determined by looking for the numerically smallest
      file name in the same directory and multiplying by 65536.  The file
      names are in hexadecimal, so the easiest way to do this is to specify
      the option value in hexadecimal and append four zeroes.
-->
次のマルチトランザクションIDとして安全な値（1番目の部分）は、データディレクトリの下の<filename>pg_multixact/offsets</filename>ディレクトリの中で数値的に最大のファイル名を探し、1を加えてから65536(0x10000)を掛けることで決定できます。
逆に、最古のマルチトランザクションIDとして安全な値（<option>-m</option>の2番目の部分）は、同じディレクトリの中で数値的に最小のファイル名を探し、65536を掛けることで決定できます。
ファイル名は16進ですので、このための最も簡単なやり方は、オプション値を16進で指定し、ゼロを4つ追加することです。
     </para>
     <!-- 65536 = SLRU_PAGES_PER_SEGMENT * BLCKSZ / sizeof(MultiXactOffset) -->
    </listitem>
   </varlistentry>

   <varlistentry>
    <term><option>-o <replaceable class="parameter">oid</replaceable></option></term>
    <term><option>--next-oid=<replaceable class="parameter">oid</replaceable></option></term>
    <listitem>
     <para>
<!--
      Manually set the next OID.
-->
次のOIDを手作業で設定します。
     </para>

     <para>
<!--
      There is no comparably easy way to determine a next OID that's beyond
      the largest one in the database, but fortunately it is not critical to
      get the next-OID setting right.
-->
データベース内のOIDの最大値よりも大きな次のOIDを決定するには、上記のような簡単な方法はありません。
しかし、幸いにも、次のOIDの設定を正しく取得することは、それほど重要ではありません。
     </para>
    </listitem>
   </varlistentry>

   <varlistentry>
    <term><option>-O <replaceable class="parameter">mxoff</replaceable></option></term>
    <term><option>--multixact-offset=<replaceable class="parameter">mxoff</replaceable></option></term>
    <listitem>
     <para>
<!--
      Manually set the next multitransaction offset.
-->
次のマルチトランザクションオフセットを手作業で設定します。
     </para>

     <para>
<!--
      A safe value can be determined by looking for the numerically largest
      file name in the directory <filename>pg_multixact/members</filename> under the
      data directory, adding one, and then multiplying by 52352 (0xCC80).
      The file names are in hexadecimal.  There is no simple recipe such as
      the ones for other options of appending zeroes.
-->
安全な値は、データディレクトリの下の<filename>pg_multixact/members</filename>ディレクトリの中で数値的に最も大きなファイル名を探し、1を加えてから、52352(0xCC80)を掛けることで決定できます。
ファイル名は16進数です。
他のオプションのような0をつけるだけの簡単な計算方法はありません。
     </para>
     <!-- 52352 = SLRU_PAGES_PER_SEGMENT * floor(BLCKSZ/20) * 4; see multixact.c -->
    </listitem>
   </varlistentry>

   <varlistentry>
    <term><option>--wal-segsize=<replaceable class="parameter">wal_segment_size</replaceable></option></term>
    <listitem>
     <para>
<!--
      Set the new WAL segment size, in megabytes.  The value must be set to a
      power of 2 between 1 and 1024 (megabytes).  See the same option of <xref
      linkend="app-initdb"/> for more information.
-->
新たなWALセグメントサイズをメガバイトで設定します。
値には1から1024（メガバイト）の2の冪乗を設定しなければなりません。
詳しくは<xref linkend="app-initdb"/>の同じオプションを参照してください。
     </para>

     <para>
      This option can also be used to change the WAL segment size of an
      existing database cluster, avoiding the need to
      re-<command>initdb</command>.
     </para>

     <note>
      <para>
<!--
       While <command>pg_resetwal</command> will set the WAL starting address
       beyond the latest existing WAL segment file, some segment size changes
       can cause previous WAL file names to be reused.  It is recommended to
       use <option>-l</option> together with this option to manually set the
       WAL starting address if WAL file name overlap will cause problems with
       your archiving strategy.
-->
<command>pg_resetwal</command>が存在する最も新しいWALセグメントファイルを超えたWAL開始位置を設定するとき、一部のセグメントサイズ変更は前のWALファイル名の再使用をひき起こす可能性があります。
あなたのアーカイブ戦略でWALファイル名のオーバーラップが問題を起こす場合には、このオプションと共にWAL開始位置を手動で設定する<option>-l</option>も使うことを推奨します。
      </para>
     </note>
    </listitem>
   </varlistentry>

   <varlistentry>
    <term><option>-u <replaceable class="parameter">xid</replaceable></option></term>
    <term><option>--oldest-transaction-id=<replaceable class="parameter">xid</replaceable></option></term>
    <listitem>
     <para>
<!--
      Manually set the oldest unfrozen transaction ID.
-->
最も古い凍結されていないトランザクションIDを手作業で設定します。
     </para>

     <para>
<!--
      A safe value can be determined by looking for the numerically smallest
      file name in the directory <filename>pg_xact</filename> under the data directory
      and then multiplying by 1048576 (0x100000).  Note that the file names are in
      hexadecimal.  It is usually easiest to specify the option value in
      hexadecimal too. For example, if <filename>0007</filename> is the smallest entry
      in <filename>pg_xact</filename>, <literal>-u 0x700000</literal> will work (five
      trailing zeroes provide the proper multiplier).
-->
安全な値は、データディレクトリの下の<filename>pg_xact</filename>ディレクトリの中で数値的に最も小さなファイル名を探し、1048576(0x100000)を掛けることで決定できます。
ファイル名は16進数であることに注意してください。
通常は、オプションの値も16進数で指定するのが最も簡単でしょう。
例えば、<filename>0007</filename>が<filename>pg_xact</filename>で最も小さなエントリであれば、<literal>-u 0x700000</literal>とすれば良いです（後ろにゼロを5つ付けると、正しく掛け算をしたことになります）。
     </para>
     <!-- 1048576 = SLRU_PAGES_PER_SEGMENT * BLCKSZ * CLOG_XACTS_PER_BYTE -->
    </listitem>
   </varlistentry>

   <varlistentry>
    <term><option>-x <replaceable class="parameter">xid</replaceable></option></term>
    <term><option>--next-transaction-id=<replaceable class="parameter">xid</replaceable></option></term>
    <listitem>
     <para>
<!--
      Manually set the next transaction ID.
-->
次のトランザクションIDを手作業で設定します。
     </para>

     <para>
<!--
      A safe value can be determined by looking for the numerically largest
      file name in the directory <filename>pg_xact</filename> under the data directory,
      adding one,
      and then multiplying by 1048576 (0x100000).  Note that the file names are in
      hexadecimal.  It is usually easiest to specify the option value in
      hexadecimal too. For example, if <filename>0011</filename> is the largest entry
      in <filename>pg_xact</filename>, <literal>-x 0x1200000</literal> will work (five
      trailing zeroes provide the proper multiplier).
-->
安全な値は、データディレクトリの下の<filename>pg_xact</filename>ディレクトリの中で数値的に最も大きなファイル名を探し、1を加えてから、1048576(0x100000)を掛けることで決定できます。
ファイル名は16進数であることに注意して下さい。
通常は、オプションの値も16進数で指定するのが最も簡単でしょう。
例えば、<filename>0011</filename>が<filename>pg_xact</filename>で最も大きなエントリであれば、<literal>-x 0x1200000</literal>とすれば良いです（後ろにゼロを5つ付けると、正しく掛け算をしたことになります）。
     </para>
     <!-- 1048576 = SLRU_PAGES_PER_SEGMENT * BLCKSZ * CLOG_XACTS_PER_BYTE -->
    </listitem>
   </varlistentry>
  </variablelist>
 </refsect1>

 <refsect1>
<!--
  <title>Environment</title>
-->
  <title>環境</title>

  <variablelist>
   <varlistentry>
    <term><envar>PG_COLOR</envar></term>
    <listitem>
     <para>
<!--
      Specifies whether to use color in diagnostic messages. Possible values
      are <literal>always</literal>, <literal>auto</literal> and
      <literal>never</literal>.
-->
診断メッセージで色を使うかどうかを指定します。
可能な値は<literal>always</literal>、<literal>auto</literal>、<literal>never</literal>です。
     </para>
    </listitem>
   </varlistentry>
  </variablelist>
 </refsect1>

 <refsect1>
<!--
  <title>Notes</title>
-->
  <title>注釈</title>

  <para>
<!--
   This command must not be used when the server is
   running.  <command>pg_resetwal</command> will refuse to start up if
   it finds a server lock file in the data directory.  If the
   server crashed then a lock file might have been left
   behind; in that case you can remove the lock file to allow
   <command>pg_resetwal</command> to run.  But before you do
   so, make doubly certain that there is no server process still alive.
-->
このコマンドは、サーバの稼働中に使用してはいけません。
<command>pg_resetwal</command>は、データディレクトリにサーバのロックファイルがあると、実行されません。
サーバがクラッシュした場合、ロックファイルがそのまま残される場合があります。
その場合は、ロックファイルを削除すれば<command>pg_resetwal</command>を実行することができます。
しかし、そのようなことをする前に、まだ稼働中のサーバプロセスが一切ないことを慎重に確認してください。
  </para>

  <para>
<!--
   <command>pg_resetwal</command> works only with servers of the same
   major version.
-->
<command>pg_resetwal</command>は同一のメジャーバージョンのサーバに対してのみ動作します。
  </para>
 </refsect1>

 <refsect1>
<!--
  <title>See Also</title>
-->
  <title>関連項目</title>

  <simplelist type="inline">
   <member><xref linkend="app-pgcontroldata"/></member>
  </simplelist>
 </refsect1>
</refentry><|MERGE_RESOLUTION|>--- conflicted
+++ resolved
@@ -66,7 +66,6 @@
   </para>
 
   <para>
-<<<<<<< HEAD
    Some options, such as <option>--wal-segsize</option> (see below), can also
    be used to modify certain global settings of a database cluster without the
    need to rerun <command>initdb</command>.  This can be done safely on an
@@ -88,39 +87,14 @@
   <para>
    After running this command on a data directory with corrupted WAL or a
    corrupted control file, it should be possible to start the server,
-=======
-<!--
-   After running this command, it should be possible to start the server,
->>>>>>> 32de6336
    but bear in mind that the database might contain inconsistent data due to
    partially-committed transactions.  You should immediately dump your data,
    run <command>initdb</command>, and restore.  After restore, check for
    inconsistencies and repair as needed.
--->
-このコマンドを実行すると、サーバが開始できるようになるはずです。
-ただし、不完全にコミットされたトランザクションが原因でデータベースのデータに矛盾が起こる可能性があることに注意してください。
-コマンドの実行後は、ただちにデータをダンプし、<command>initdb</command>を実行し、リストアすべきです。
-リストア後、矛盾がないか検査し、必要に応じて修復を行ってください。
-  </para>
-
-  <para>
-<<<<<<< HEAD
-=======
-<!--
-   This utility can only be run by the user who installed the server, because
-   it requires read/write access to the data directory.
-   For safety reasons, you must specify the data directory on the command line.
-   <command>pg_resetwal</command> does not use the environment variable
-   <envar>PGDATA</envar>.
--->
-このユーティリティの実行にはデータディレクトリへの読み込み/書き込みアクセス権限が必要となるため、サーバをインストールしたユーザのみが実行できます。
-安全のため、データディレクトリをコマンドラインで指定する必要があります。
-<command>pg_resetwal</command>は、環境変数<envar>PGDATA</envar>を使用しません。
-  </para>
-
-  <para>
-<!--
->>>>>>> 32de6336
+  </para>
+
+  <para>
+<!--
    If <command>pg_resetwal</command> complains that it cannot determine
    valid data for <filename>pg_control</filename>, you can force it to proceed anyway
    by specifying the <option>-f</option> (force) option.  In this case plausible
@@ -177,19 +151,11 @@
     <term><option>--force</option></term>
     <listitem>
      <para>
-<<<<<<< HEAD
       Force <command>pg_resetwal</command> to proceed even in situations where
       it could be dangerous, as explained above.  Specifically, this option is
       required to proceed if the server had not been cleanly shut down or if
       <command>pg_resetwal</command> cannot determine valid data for
       <filename>pg_control</filename>.
-=======
-<!--
-      Force <command>pg_resetwal</command> to proceed even if it cannot determine
-      valid data for <filename>pg_control</filename>, as explained above.
--->
-上で説明したように、<filename>pg_control</filename>に有効なデータが確認できない場合でも、強制的に<command>pg_resetwal</command>の処理を実行します。
->>>>>>> 32de6336
      </para>
     </listitem>
    </varlistentry>
@@ -233,21 +199,12 @@
   </variablelist>
 
   <para>
-<!--
    The following options are only needed when
    <command>pg_resetwal</command> is unable to determine appropriate values
    by reading <filename>pg_control</filename>.  Safe values can be determined as
    described below.  For values that take numeric arguments, hexadecimal
-<<<<<<< HEAD
    values can be specified by using the prefix <literal>0x</literal>.  Note
    that these instructions only apply with the standard block size of 8 kB.
-=======
-   values can be specified by using the prefix <literal>0x</literal>.
--->
-以下のオプションは<command>pg_resetwal</command>が<filename>pg_control</filename>を読んでも適切な値を決定できない場合にのみ必要になります。
-安全な値は以下で説明するようにして決定できます。
-数値を引数として取る値については、<literal>0x</literal>の接頭辞をつけることで16進数の値を指定できます。
->>>>>>> 32de6336
   </para>
 
   <variablelist>

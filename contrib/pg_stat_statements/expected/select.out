--
-- SELECT statements
--
CREATE EXTENSION pg_stat_statements;
SET pg_stat_statements.track_utility = FALSE;
SET pg_stat_statements.track_planning = TRUE;
SELECT pg_stat_statements_reset() IS NOT NULL AS t;
 t 
---
 t
(1 row)

--
-- simple and compound statements
--
SELECT 1 AS "int";
 int 
-----
   1
(1 row)

-- LIMIT and OFFSET patterns
-- Try some query permutations which once produced identical query IDs
SELECT 1 AS "int" LIMIT 1;
 int 
-----
   1
(1 row)

SELECT 1 AS "int" LIMIT 2;
 int 
-----
   1
(1 row)

SELECT 1 AS "int" OFFSET 1;
 int 
-----
(0 rows)

SELECT 1 AS "int" OFFSET 2;
 int 
-----
(0 rows)

SELECT 1 AS "int" OFFSET 1 LIMIT 1;
 int 
-----
(0 rows)

SELECT 1 AS "int" OFFSET 2 LIMIT 2;
 int 
-----
(0 rows)

SELECT 1 AS "int" LIMIT 1 OFFSET 1;
 int 
-----
(0 rows)

SELECT 1 AS "int" LIMIT 3 OFFSET 3;
 int 
-----
(0 rows)

SELECT 1 AS "int" OFFSET 1 FETCH FIRST 2 ROW ONLY;
 int 
-----
(0 rows)

SELECT 1 AS "int" OFFSET 2 FETCH FIRST 3 ROW ONLY;
 int 
-----
(0 rows)

-- DISTINCT and ORDER BY patterns
-- Try some query permutations which once produced identical query IDs
SELECT DISTINCT 1 AS "int";
 int 
-----
   1
(1 row)

SELECT DISTINCT 2 AS "int";
 int 
-----
   2
(1 row)

SELECT 1 AS "int" ORDER BY 1;
 int 
-----
   1
(1 row)

SELECT 2 AS "int" ORDER BY 1;
 int 
-----
   2
(1 row)

/* this comment should not appear in the output */
SELECT 'hello'
  -- but this one will appear
  AS "text";
 text  
-------
 hello
(1 row)

SELECT 'world' AS "text";
 text  
-------
 world
(1 row)

-- transaction
BEGIN;
SELECT 1 AS "int";
 int 
-----
   1
(1 row)

SELECT 'hello' AS "text";
 text  
-------
 hello
(1 row)

COMMIT;
-- compound transaction
BEGIN \;
SELECT 2.0 AS "float" \;
SELECT 'world' AS "text" \;
COMMIT;
 float 
-------
   2.0
(1 row)

 text  
-------
 world
(1 row)

-- compound with empty statements and spurious leading spacing
\;\;   SELECT 3 + 3 \;\;\;   SELECT ' ' || ' !' \;\;   SELECT 1 + 4 \;;
 ?column? 
----------
        6
(1 row)

 ?column? 
----------
   !
(1 row)

 ?column? 
----------
        5
(1 row)

-- non ;-terminated statements
SELECT 1 + 1 + 1 AS "add" \gset
SELECT :add + 1 + 1 AS "add" \;
SELECT :add + 1 + 1 AS "add" \gset
 add 
-----
   5
(1 row)

-- set operator
SELECT 1 AS i UNION SELECT 2 ORDER BY i;
 i 
---
 1
 2
(2 rows)

-- ? operator
select '{"a":1, "b":2}'::jsonb ? 'b';
 ?column? 
----------
 t
(1 row)

-- cte
WITH t(f) AS (
  VALUES (1.0), (2.0)
)
  SELECT f FROM t ORDER BY f;
  f  
-----
 1.0
 2.0
(2 rows)

-- prepared statement with parameter
PREPARE pgss_test (int) AS SELECT $1, 'test' LIMIT 1;
EXECUTE pgss_test(1);
 ?column? | ?column? 
----------+----------
        1 | test
(1 row)

DEALLOCATE pgss_test;
SELECT calls, rows, query FROM pg_stat_statements ORDER BY query COLLATE "C";
 calls | rows |                                    query                                     
-------+------+------------------------------------------------------------------------------
     1 |    1 | PREPARE pgss_test (int) AS SELECT $1, $2 LIMIT $3
     4 |    4 | SELECT $1                                                                   +
       |      |   -- but this one will appear                                               +
       |      |   AS "text"
     2 |    2 | SELECT $1 + $2
     3 |    3 | SELECT $1 + $2 + $3 AS "add"
     1 |    1 | SELECT $1 AS "float"
     2 |    2 | SELECT $1 AS "int"
     2 |    2 | SELECT $1 AS "int" LIMIT $2
     2 |    0 | SELECT $1 AS "int" OFFSET $2
     6 |    0 | SELECT $1 AS "int" OFFSET $2 LIMIT $3
     2 |    2 | SELECT $1 AS "int" ORDER BY 1
     1 |    2 | SELECT $1 AS i UNION SELECT $2 ORDER BY i
     1 |    1 | SELECT $1 || $2
     2 |    2 | SELECT DISTINCT $1 AS "int"
     0 |    0 | SELECT calls, rows, query FROM pg_stat_statements ORDER BY query COLLATE "C"
     1 |    1 | SELECT pg_stat_statements_reset() IS NOT NULL AS t
     1 |    2 | WITH t(f) AS (                                                              +
       |      |   VALUES ($1), ($2)                                                         +
       |      | )                                                                           +
       |      |   SELECT f FROM t ORDER BY f
     1 |    1 | select $1::jsonb ? $2
(17 rows)

SELECT pg_stat_statements_reset() IS NOT NULL AS t;
 t 
---
 t
(1 row)

-- normalization of constants and parameters, with constant locations
-- recorded one or more times.
SELECT pg_stat_statements_reset() IS NOT NULL AS t;
 t 
---
 t
(1 row)

<<<<<<< HEAD
-- normalization of constants and parameters, with constant locations
-- recorded one or more times.
SELECT pg_stat_statements_reset() IS NOT NULL AS t;
 t 
---
 t
(1 row)

=======
>>>>>>> 3d6a8289
SELECT WHERE '1' IN ('1'::int, '3'::int::text);
--
(1 row)

SELECT WHERE (1, 2) IN ((1, 2), (2, 3));
--
(1 row)

SELECT WHERE (3, 4) IN ((5, 6), (8, 7));
--
(0 rows)

SELECT query, calls FROM pg_stat_statements ORDER BY query COLLATE "C";
                                 query                                  | calls 
------------------------------------------------------------------------+-------
 SELECT WHERE $1 IN ($2::int, $3::int::text)                            |     1
 SELECT WHERE ($1, $2) IN (($3, $4), ($5, $6))                          |     2
 SELECT pg_stat_statements_reset() IS NOT NULL AS t                     |     1
 SELECT query, calls FROM pg_stat_statements ORDER BY query COLLATE "C" |     0
(4 rows)

<<<<<<< HEAD
=======
-- with the last element being an explicit function call with an argument, ensure
-- the normalization of the squashing interval is correct.
SELECT pg_stat_statements_reset() IS NOT NULL AS t;
 t 
---
 t
(1 row)

SELECT pg_stat_statements_reset() IS NOT NULL AS t;
 t 
---
 t
(1 row)

SELECT WHERE 1 IN (1, int4(1), int4(2));
--
(1 row)

SELECT WHERE 1 = ANY (ARRAY[1, int4(1), int4(2)]);
--
(1 row)

SELECT query, calls FROM pg_stat_statements ORDER BY query COLLATE "C";
                                 query                                  | calls 
------------------------------------------------------------------------+-------
 SELECT WHERE $1 IN ($2 /*, ... */)                                     |     2
 SELECT pg_stat_statements_reset() IS NOT NULL AS t                     |     1
 SELECT query, calls FROM pg_stat_statements ORDER BY query COLLATE "C" |     0
(3 rows)

>>>>>>> 3d6a8289
--
-- queries with locking clauses
--
CREATE TABLE pgss_a (id integer PRIMARY KEY);
CREATE TABLE pgss_b (id integer PRIMARY KEY, a_id integer REFERENCES pgss_a);
SELECT pg_stat_statements_reset() IS NOT NULL AS t;
 t 
---
 t
(1 row)

-- control query
SELECT * FROM pgss_a JOIN pgss_b ON pgss_b.a_id = pgss_a.id;
 id | id | a_id 
----+----+------
(0 rows)

-- test range tables
SELECT * FROM pgss_a JOIN pgss_b ON pgss_b.a_id = pgss_a.id FOR UPDATE;
 id | id | a_id 
----+----+------
(0 rows)

SELECT * FROM pgss_a JOIN pgss_b ON pgss_b.a_id = pgss_a.id FOR UPDATE OF pgss_a;
 id | id | a_id 
----+----+------
(0 rows)

SELECT * FROM pgss_a JOIN pgss_b ON pgss_b.a_id = pgss_a.id FOR UPDATE OF pgss_b;
 id | id | a_id 
----+----+------
(0 rows)

SELECT * FROM pgss_a JOIN pgss_b ON pgss_b.a_id = pgss_a.id FOR UPDATE OF pgss_a, pgss_b; -- matches plain "FOR UPDATE"
 id | id | a_id 
----+----+------
(0 rows)

SELECT * FROM pgss_a JOIN pgss_b ON pgss_b.a_id = pgss_a.id FOR UPDATE OF pgss_b, pgss_a;
 id | id | a_id 
----+----+------
(0 rows)

-- test strengths
SELECT * FROM pgss_a JOIN pgss_b ON pgss_b.a_id = pgss_a.id FOR NO KEY UPDATE;
 id | id | a_id 
----+----+------
(0 rows)

SELECT * FROM pgss_a JOIN pgss_b ON pgss_b.a_id = pgss_a.id FOR SHARE;
 id | id | a_id 
----+----+------
(0 rows)

SELECT * FROM pgss_a JOIN pgss_b ON pgss_b.a_id = pgss_a.id FOR KEY SHARE;
 id | id | a_id 
----+----+------
(0 rows)

-- test wait policies
SELECT * FROM pgss_a JOIN pgss_b ON pgss_b.a_id = pgss_a.id FOR UPDATE NOWAIT;
 id | id | a_id 
----+----+------
(0 rows)

SELECT * FROM pgss_a JOIN pgss_b ON pgss_b.a_id = pgss_a.id FOR UPDATE SKIP LOCKED;
 id | id | a_id 
----+----+------
(0 rows)

SELECT calls, query FROM pg_stat_statements ORDER BY query COLLATE "C";
 calls |                                          query                                           
-------+------------------------------------------------------------------------------------------
     1 | SELECT * FROM pgss_a JOIN pgss_b ON pgss_b.a_id = pgss_a.id
     1 | SELECT * FROM pgss_a JOIN pgss_b ON pgss_b.a_id = pgss_a.id FOR KEY SHARE
     1 | SELECT * FROM pgss_a JOIN pgss_b ON pgss_b.a_id = pgss_a.id FOR NO KEY UPDATE
     1 | SELECT * FROM pgss_a JOIN pgss_b ON pgss_b.a_id = pgss_a.id FOR SHARE
     2 | SELECT * FROM pgss_a JOIN pgss_b ON pgss_b.a_id = pgss_a.id FOR UPDATE
     1 | SELECT * FROM pgss_a JOIN pgss_b ON pgss_b.a_id = pgss_a.id FOR UPDATE NOWAIT
     1 | SELECT * FROM pgss_a JOIN pgss_b ON pgss_b.a_id = pgss_a.id FOR UPDATE OF pgss_a
     1 | SELECT * FROM pgss_a JOIN pgss_b ON pgss_b.a_id = pgss_a.id FOR UPDATE OF pgss_b
     1 | SELECT * FROM pgss_a JOIN pgss_b ON pgss_b.a_id = pgss_a.id FOR UPDATE OF pgss_b, pgss_a
     1 | SELECT * FROM pgss_a JOIN pgss_b ON pgss_b.a_id = pgss_a.id FOR UPDATE SKIP LOCKED
     0 | SELECT calls, query FROM pg_stat_statements ORDER BY query COLLATE "C"
     1 | SELECT pg_stat_statements_reset() IS NOT NULL AS t
(12 rows)

DROP TABLE pgss_a, pgss_b CASCADE;
--
-- access to pg_stat_statements_info view
--
SELECT pg_stat_statements_reset() IS NOT NULL AS t;
 t 
---
 t
(1 row)

SELECT dealloc FROM pg_stat_statements_info;
 dealloc 
---------
       0
(1 row)

-- FROM [ONLY]
CREATE TABLE tbl_inh(id integer);
CREATE TABLE tbl_inh_1() INHERITS (tbl_inh);
INSERT INTO tbl_inh_1 SELECT 1;
SELECT * FROM tbl_inh;
 id 
----
  1
(1 row)

SELECT * FROM ONLY tbl_inh;
 id 
----
(0 rows)

SELECT COUNT(*) FROM pg_stat_statements WHERE query LIKE '%FROM%tbl_inh%';
 count 
-------
     2
(1 row)

-- WITH TIES
CREATE TABLE limitoption AS SELECT 0 AS val FROM generate_series(1, 10);
SELECT *
FROM limitoption
WHERE val < 2
ORDER BY val
FETCH FIRST 2 ROWS WITH TIES;
 val 
-----
   0
   0
   0
   0
   0
   0
   0
   0
   0
   0
(10 rows)

SELECT *
FROM limitoption
WHERE val < 2
ORDER BY val
FETCH FIRST 2 ROW ONLY;
 val 
-----
   0
   0
(2 rows)

SELECT COUNT(*) FROM pg_stat_statements WHERE query LIKE '%FETCH FIRST%';
 count 
-------
     2
(1 row)

-- GROUP BY [DISTINCT]
SELECT a, b, c
FROM (VALUES (1, 2, 3), (4, NULL, 6), (7, 8, 9)) AS t (a, b, c)
GROUP BY ROLLUP(a, b), rollup(a, c)
ORDER BY a, b, c;
 a | b | c 
---+---+---
 1 | 2 | 3
 1 | 2 |  
 1 | 2 |  
 1 |   | 3
 1 |   | 3
 1 |   |  
 1 |   |  
 1 |   |  
 4 |   | 6
 4 |   | 6
 4 |   | 6
 4 |   |  
 4 |   |  
 4 |   |  
 4 |   |  
 4 |   |  
 7 | 8 | 9
 7 | 8 |  
 7 | 8 |  
 7 |   | 9
 7 |   | 9
 7 |   |  
 7 |   |  
 7 |   |  
   |   |  
(25 rows)

SELECT a, b, c
FROM (VALUES (1, 2, 3), (4, NULL, 6), (7, 8, 9)) AS t (a, b, c)
GROUP BY DISTINCT ROLLUP(a, b), rollup(a, c)
ORDER BY a, b, c;
 a | b | c 
---+---+---
 1 | 2 | 3
 1 | 2 |  
 1 |   | 3
 1 |   |  
 4 |   | 6
 4 |   | 6
 4 |   |  
 4 |   |  
 7 | 8 | 9
 7 | 8 |  
 7 |   | 9
 7 |   |  
   |   |  
(13 rows)

SELECT COUNT(*) FROM pg_stat_statements WHERE query LIKE '%GROUP BY%ROLLUP%';
 count 
-------
     2
(1 row)

-- GROUPING SET agglevelsup
SELECT (
  SELECT (
    SELECT GROUPING(a,b) FROM (VALUES (1)) v2(c)
  ) FROM (VALUES (1,2)) v1(a,b) GROUP BY (a,b)
) FROM (VALUES(6,7)) v3(e,f) GROUP BY ROLLUP(e,f);
 grouping 
----------
        0
        0
        0
(3 rows)

SELECT (
  SELECT (
    SELECT GROUPING(e,f) FROM (VALUES (1)) v2(c)
  ) FROM (VALUES (1,2)) v1(a,b) GROUP BY (a,b)
) FROM (VALUES(6,7)) v3(e,f) GROUP BY ROLLUP(e,f);
 grouping 
----------
        3
        0
        1
(3 rows)

SELECT COUNT(*) FROM pg_stat_statements WHERE query LIKE '%SELECT GROUPING%';
 count 
-------
     2
(1 row)

SELECT pg_stat_statements_reset() IS NOT NULL AS t;
 t 
---
 t
(1 row)

-- Temporary table with same name, re-created.
BEGIN;
  CREATE TEMP TABLE temp_t (id int) ON COMMIT DROP;
  SELECT * FROM temp_t;
 id 
----
(0 rows)

COMMIT;
BEGIN;
  CREATE TEMP TABLE temp_t (id int) ON COMMIT DROP;
  SELECT * FROM temp_t;
 id 
----
(0 rows)

COMMIT;
SELECT calls, query FROM pg_stat_statements ORDER BY query COLLATE "C";
 calls |                                 query                                  
-------+------------------------------------------------------------------------
     2 | SELECT * FROM temp_t
     0 | SELECT calls, query FROM pg_stat_statements ORDER BY query COLLATE "C"
     1 | SELECT pg_stat_statements_reset() IS NOT NULL AS t
(3 rows)

SELECT pg_stat_statements_reset() IS NOT NULL AS t;
 t 
---
 t
(1 row)

-- search_path with various schemas and temporary tables
CREATE SCHEMA pgss_schema_1;
CREATE SCHEMA pgss_schema_2;
-- Same attributes.
CREATE TABLE pgss_schema_1.tab_search_same (a int, b int);
CREATE TABLE pgss_schema_2.tab_search_same (a int, b int);
CREATE TEMP TABLE tab_search_same (a int, b int);
-- Different number of attributes, mapping types
CREATE TABLE pgss_schema_1.tab_search_diff_1 (a int);
CREATE TABLE pgss_schema_2.tab_search_diff_1 (a int, b int);
CREATE TEMP TABLE tab_search_diff_1 (a int, b int, c int);
-- Same number of attributes, different types
CREATE TABLE pgss_schema_1.tab_search_diff_2 (a int);
CREATE TABLE pgss_schema_2.tab_search_diff_2 (a text);
CREATE TEMP TABLE tab_search_diff_2 (a bigint);
-- First permanent schema
SET search_path = 'pgss_schema_1';
SELECT count(*) FROM tab_search_same;
 count 
-------
     0
(1 row)

SELECT a, b FROM tab_search_same;
 a | b 
---+---
(0 rows)

SELECT count(*) FROM tab_search_diff_1;
 count 
-------
     0
(1 row)

SELECT count(*) FROM tab_search_diff_2;
 count 
-------
     0
(1 row)

SELECT a FROM tab_search_diff_2 AS t1;
 a 
---
(0 rows)

SELECT a FROM tab_search_diff_2;
 a 
---
(0 rows)

SELECT a AS a1 FROM tab_search_diff_2;
 a1 
----
(0 rows)

-- Second permanent schema
SET search_path = 'pgss_schema_2';
SELECT count(*) FROM tab_search_same;
 count 
-------
     0
(1 row)

SELECT a, b FROM tab_search_same;
 a | b 
---+---
(0 rows)

SELECT count(*) FROM tab_search_diff_1;
 count 
-------
     0
(1 row)

SELECT count(*) FROM tab_search_diff_2;
 count 
-------
     0
(1 row)

SELECT a FROM tab_search_diff_2 AS t1;
 a 
---
(0 rows)

SELECT a FROM tab_search_diff_2;
 a 
---
(0 rows)

SELECT a AS a1 FROM tab_search_diff_2;
 a1 
----
(0 rows)

-- Temporary schema
SET search_path = 'pg_temp';
SELECT count(*) FROM tab_search_same;
 count 
-------
     0
(1 row)

SELECT a, b FROM tab_search_same;
 a | b 
---+---
(0 rows)

SELECT count(*) FROM tab_search_diff_1;
 count 
-------
     0
(1 row)

SELECT count(*) FROM tab_search_diff_2;
 count 
-------
     0
(1 row)

SELECT a FROM tab_search_diff_2 AS t1;
 a 
---
(0 rows)

SELECT a FROM tab_search_diff_2;
 a 
---
(0 rows)

SELECT a AS a1 FROM tab_search_diff_2;
 a1 
----
(0 rows)

RESET search_path;
-- Schema qualifications
SELECT count(*) FROM pgss_schema_1.tab_search_same;
 count 
-------
     0
(1 row)

SELECT a, b FROM pgss_schema_1.tab_search_same;
 a | b 
---+---
(0 rows)

SELECT count(*) FROM pgss_schema_2.tab_search_diff_1;
 count 
-------
     0
(1 row)

SELECT count(*) FROM pg_temp.tab_search_diff_2;
 count 
-------
     0
(1 row)

SELECT a FROM pgss_schema_2.tab_search_diff_2 AS t1;
 a 
---
(0 rows)

SELECT a FROM pgss_schema_2.tab_search_diff_2;
 a 
---
(0 rows)

SELECT a AS a1 FROM pgss_schema_2.tab_search_diff_2;
 a1 
----
(0 rows)

SELECT calls, query FROM pg_stat_statements ORDER BY query COLLATE "C";
 calls |                                 query                                  
-------+------------------------------------------------------------------------
     8 | SELECT a FROM tab_search_diff_2
     4 | SELECT a FROM tab_search_diff_2 AS t1
     4 | SELECT a, b FROM tab_search_same
     0 | SELECT calls, query FROM pg_stat_statements ORDER BY query COLLATE "C"
     4 | SELECT count(*) FROM tab_search_diff_1
     4 | SELECT count(*) FROM tab_search_diff_2
     4 | SELECT count(*) FROM tab_search_same
     1 | SELECT pg_stat_statements_reset() IS NOT NULL AS t
(8 rows)

DROP SCHEMA pgss_schema_1 CASCADE;
NOTICE:  drop cascades to 3 other objects
DETAIL:  drop cascades to table pgss_schema_1.tab_search_same
drop cascades to table pgss_schema_1.tab_search_diff_1
drop cascades to table pgss_schema_1.tab_search_diff_2
DROP SCHEMA pgss_schema_2 CASCADE;
NOTICE:  drop cascades to 3 other objects
DETAIL:  drop cascades to table pgss_schema_2.tab_search_same
drop cascades to table pgss_schema_2.tab_search_diff_1
drop cascades to table pgss_schema_2.tab_search_diff_2
DROP TABLE tab_search_same, tab_search_diff_1, tab_search_diff_2;
SELECT pg_stat_statements_reset() IS NOT NULL AS t;
 t 
---
 t
(1 row)
<|MERGE_RESOLUTION|>--- conflicted
+++ resolved
@@ -246,17 +246,6 @@
  t
 (1 row)
 
-<<<<<<< HEAD
--- normalization of constants and parameters, with constant locations
--- recorded one or more times.
-SELECT pg_stat_statements_reset() IS NOT NULL AS t;
- t 
----
- t
-(1 row)
-
-=======
->>>>>>> 3d6a8289
 SELECT WHERE '1' IN ('1'::int, '3'::int::text);
 --
 (1 row)
@@ -278,8 +267,6 @@
  SELECT query, calls FROM pg_stat_statements ORDER BY query COLLATE "C" |     0
 (4 rows)
 
-<<<<<<< HEAD
-=======
 -- with the last element being an explicit function call with an argument, ensure
 -- the normalization of the squashing interval is correct.
 SELECT pg_stat_statements_reset() IS NOT NULL AS t;
@@ -310,7 +297,6 @@
  SELECT query, calls FROM pg_stat_statements ORDER BY query COLLATE "C" |     0
 (3 rows)
 
->>>>>>> 3d6a8289
 --
 -- queries with locking clauses
 --

--- conflicted
+++ resolved
@@ -12,11 +12,7 @@
 msgstr ""
 "Project-Id-Version: plpgsql (PostgreSQL) 17\n"
 "Report-Msgid-Bugs-To: pgsql-bugs@lists.postgresql.org\n"
-<<<<<<< HEAD
-"POT-Creation-Date: 2025-02-16 19:39+0000\n"
-=======
 "POT-Creation-Date: 2025-09-20 09:39+0000\n"
->>>>>>> 3d6a8289
 "PO-Revision-Date: 2024-11-16 14:24+0100\n"
 "Last-Translator: Carlos Chapi <carloswaldo@babelruins.org>\n"
 "Language-Team: PgSQL-es-Ayuda <pgsql-es-ayuda@lists.postgresql.org>\n"
@@ -82,118 +78,57 @@
 msgid "It could refer to either a PL/pgSQL variable or a table column."
 msgstr "Podría referirse tanto a una variable PL/pgSQL como a una columna de una tabla."
 
-<<<<<<< HEAD
-#: pl_comp.c:1314 pl_exec.c:5260 pl_exec.c:5433 pl_exec.c:5520 pl_exec.c:5611
-#: pl_exec.c:6636
-=======
 #: pl_comp.c:1222 pl_exec.c:5252 pl_exec.c:5425 pl_exec.c:5512 pl_exec.c:5603
 #: pl_exec.c:6800
->>>>>>> 3d6a8289
 #, c-format
 msgid "record \"%s\" has no field \"%s\""
 msgstr "el registro «%s» no tiene un campo «%s»"
 
-<<<<<<< HEAD
-#: pl_comp.c:1633 pl_gram.y:645 pl_gram.y:660 pl_gram.y:686
-=======
 #: pl_comp.c:1541 pl_gram.y:665 pl_gram.y:680 pl_gram.y:706
->>>>>>> 3d6a8289
 #, c-format
 msgid "variable \"%s\" does not exist"
 msgstr "no existe la variable «%s»"
 
-<<<<<<< HEAD
-#: pl_comp.c:1722
-=======
 #: pl_comp.c:1630
->>>>>>> 3d6a8289
 #, c-format
 msgid "column \"%s\" of relation \"%s\" does not exist"
 msgstr "no existe la columna «%s» en la relación «%s»"
 
-<<<<<<< HEAD
-#: pl_comp.c:1775
-=======
 #: pl_comp.c:1683
->>>>>>> 3d6a8289
 #, c-format
 msgid "relation \"%s\" does not exist"
 msgstr "no existe la relación «%s»"
 
-<<<<<<< HEAD
-#: pl_comp.c:1782 pl_comp.c:1820
-=======
 #: pl_comp.c:1690 pl_comp.c:1728
->>>>>>> 3d6a8289
 #, c-format
 msgid "relation \"%s\" does not have a composite type"
 msgstr "la relación «%s» no contiene un tipo compuesto"
 
-<<<<<<< HEAD
-#: pl_comp.c:1886
-=======
 #: pl_comp.c:1794
->>>>>>> 3d6a8289
 #, c-format
 msgid "variable \"%s\" has pseudo-type %s"
 msgstr "la variable «%s» tiene pseudotipo %s"
 
-<<<<<<< HEAD
-#: pl_comp.c:2075
-=======
 #: pl_comp.c:1983
->>>>>>> 3d6a8289
 #, c-format
 msgid "type \"%s\" is only a shell"
 msgstr "el tipo «%s» está inconcluso"
 
-<<<<<<< HEAD
-#: pl_comp.c:2157 pl_exec.c:6937
-=======
 #: pl_comp.c:2065 pl_exec.c:7101
->>>>>>> 3d6a8289
 #, c-format
 msgid "type %s is not composite"
 msgstr "el tipo %s no es compuesto"
 
-<<<<<<< HEAD
-#: pl_comp.c:2193
+#: pl_comp.c:2101
 #, c-format
 msgid "could not find array type for data type %s"
 msgstr "no se pudo encontrar un tipo de array para el tipo de dato %s"
 
-#: pl_comp.c:2232 pl_comp.c:2285
-=======
-#: pl_comp.c:2101
->>>>>>> 3d6a8289
-#, c-format
-msgid "could not find array type for data type %s"
-msgstr "no se pudo encontrar un tipo de array para el tipo de dato %s"
-
-<<<<<<< HEAD
-#: pl_comp.c:2514
-=======
 #: pl_comp.c:2140 pl_comp.c:2189
->>>>>>> 3d6a8289
 #, c-format
 msgid "unrecognized exception condition \"%s\""
 msgstr "no se reconoce la condición de excepción «%s»"
 
-<<<<<<< HEAD
-#: pl_exec.c:512 pl_exec.c:951 pl_exec.c:1186
-msgid "during initialization of execution state"
-msgstr "durante la inicialización del estado de ejecución"
-
-#: pl_exec.c:518
-msgid "while storing call arguments into local variables"
-msgstr "mientras se almacenaban los argumentos de invocación en variables locales"
-
-#: pl_exec.c:606 pl_exec.c:1024
-msgid "during function entry"
-msgstr "durante el ingreso a la función"
-
-#: pl_exec.c:629
-=======
 #: pl_exec.c:523 pl_exec.c:963 pl_exec.c:1198
 msgid "during initialization of execution state"
 msgstr "durante la inicialización del estado de ejecución"
@@ -207,48 +142,24 @@
 msgstr "durante el ingreso a la función"
 
 #: pl_exec.c:641
->>>>>>> 3d6a8289
 #, c-format
 msgid "control reached end of function without RETURN"
 msgstr "la ejecución alcanzó el fin de la función sin encontrar RETURN"
 
-<<<<<<< HEAD
-#: pl_exec.c:635
-msgid "while casting return value to function's return type"
-msgstr "mientras se hacía la conversión del valor de retorno al tipo de retorno de la función"
-
-#: pl_exec.c:647 pl_exec.c:3683
-=======
 #: pl_exec.c:647
 msgid "while casting return value to function's return type"
 msgstr "mientras se hacía la conversión del valor de retorno al tipo de retorno de la función"
 
 #: pl_exec.c:659 pl_exec.c:3695
->>>>>>> 3d6a8289
 #, c-format
 msgid "set-valued function called in context that cannot accept a set"
 msgstr "se llamó una función que retorna un conjunto en un contexto que no puede aceptarlo"
 
-<<<<<<< HEAD
-#: pl_exec.c:652 pl_exec.c:3689
-=======
 #: pl_exec.c:664 pl_exec.c:3701
->>>>>>> 3d6a8289
 #, c-format
 msgid "materialize mode required, but it is not allowed in this context"
 msgstr "se requiere un nodo «materialize», pero no está permitido en este contexto"
 
-<<<<<<< HEAD
-#: pl_exec.c:779 pl_exec.c:1050 pl_exec.c:1208
-msgid "during function exit"
-msgstr "durante la salida de la función"
-
-#: pl_exec.c:834 pl_exec.c:898 pl_exec.c:3482
-msgid "returned record type does not match expected record type"
-msgstr "el tipo de registro retornado no coincide con el tipo de registro esperado"
-
-#: pl_exec.c:1047 pl_exec.c:1205
-=======
 #: pl_exec.c:791 pl_exec.c:1062 pl_exec.c:1220
 msgid "during function exit"
 msgstr "durante la salida de la función"
@@ -258,36 +169,23 @@
 msgstr "el tipo de registro retornado no coincide con el tipo de registro esperado"
 
 #: pl_exec.c:1059 pl_exec.c:1217
->>>>>>> 3d6a8289
 #, c-format
 msgid "control reached end of trigger procedure without RETURN"
 msgstr "la ejecución alcanzó el fin del procedimiento disparador sin encontrar RETURN"
 
-<<<<<<< HEAD
-#: pl_exec.c:1055
-=======
 #: pl_exec.c:1067
->>>>>>> 3d6a8289
 #, c-format
 msgid "trigger procedure cannot return a set"
 msgstr "los procedimientos disparadores no pueden retornar conjuntos"
 
-<<<<<<< HEAD
-#: pl_exec.c:1094 pl_exec.c:1122
-=======
 #: pl_exec.c:1106 pl_exec.c:1134
->>>>>>> 3d6a8289
 msgid "returned row structure does not match the structure of the triggering table"
 msgstr "la estructura de fila retornada no coincide con la estructura de la tabla que generó el evento de disparador"
 
 #. translator: last %s is a phrase such as "during statement block
 #. local variable initialization"
 #.
-<<<<<<< HEAD
-#: pl_exec.c:1263
-=======
 #: pl_exec.c:1275
->>>>>>> 3d6a8289
 #, c-format
 msgid "PL/pgSQL function %s line %d %s"
 msgstr "función PL/pgSQL %s en la línea %d %s"
@@ -295,49 +193,22 @@
 #. translator: last %s is a phrase such as "while storing call
 #. arguments into local variables"
 #.
-<<<<<<< HEAD
-#: pl_exec.c:1274
-=======
 #: pl_exec.c:1286
->>>>>>> 3d6a8289
 #, c-format
 msgid "PL/pgSQL function %s %s"
 msgstr "función PL/pgSQL %s %s"
 
 #. translator: last %s is a plpgsql statement type name
-<<<<<<< HEAD
-#: pl_exec.c:1282
-=======
 #: pl_exec.c:1294
->>>>>>> 3d6a8289
 #, c-format
 msgid "PL/pgSQL function %s line %d at %s"
 msgstr "función PL/pgSQL %s en la línea %d en %s"
 
-<<<<<<< HEAD
-#: pl_exec.c:1288
-=======
 #: pl_exec.c:1300
->>>>>>> 3d6a8289
 #, c-format
 msgid "PL/pgSQL function %s"
 msgstr "función PL/pgSQL %s"
 
-<<<<<<< HEAD
-#: pl_exec.c:1659
-msgid "during statement block local variable initialization"
-msgstr "durante inicialización de variables locales en el bloque de sentencias"
-
-#: pl_exec.c:1764
-msgid "during statement block entry"
-msgstr "durante la entrada al bloque de sentencias"
-
-#: pl_exec.c:1796
-msgid "during statement block exit"
-msgstr "durante la salida del bloque de sentencias"
-
-#: pl_exec.c:1834
-=======
 #: pl_exec.c:1671
 msgid "during statement block local variable initialization"
 msgstr "durante inicialización de variables locales en el bloque de sentencias"
@@ -351,7 +222,6 @@
 msgstr "durante la salida del bloque de sentencias"
 
 #: pl_exec.c:1846
->>>>>>> 3d6a8289
 msgid "during exception cleanup"
 msgstr "durante la finalización por excepción"
 
@@ -365,526 +235,294 @@
 msgid "procedure parameter %d is an output parameter but corresponding argument is not writable"
 msgstr "el parámetro de procedimiento %d es un parámetro de salida pero el argumento correspondiente no es escribible"
 
-<<<<<<< HEAD
-#: pl_exec.c:2411
-=======
 #: pl_exec.c:2423
->>>>>>> 3d6a8289
 #, c-format
 msgid "GET STACKED DIAGNOSTICS cannot be used outside an exception handler"
 msgstr "GET STACKED DIAGNOSTICS no puede ser usado fuera de un manejador de excepción"
 
-<<<<<<< HEAD
-#: pl_exec.c:2617
-=======
 #: pl_exec.c:2629
->>>>>>> 3d6a8289
 #, c-format
 msgid "case not found"
 msgstr "caso no encontrado"
 
-<<<<<<< HEAD
-#: pl_exec.c:2618
-=======
 #: pl_exec.c:2630
->>>>>>> 3d6a8289
 #, c-format
 msgid "CASE statement is missing ELSE part."
 msgstr "A la sentencia CASE le falta la parte ELSE."
 
-<<<<<<< HEAD
-#: pl_exec.c:2711
-=======
 #: pl_exec.c:2723
->>>>>>> 3d6a8289
 #, c-format
 msgid "lower bound of FOR loop cannot be null"
 msgstr "el límite inferior de un ciclo FOR no puede ser null"
 
-<<<<<<< HEAD
-#: pl_exec.c:2727
-=======
 #: pl_exec.c:2739
->>>>>>> 3d6a8289
 #, c-format
 msgid "upper bound of FOR loop cannot be null"
 msgstr "el límite superior de un ciclo FOR no puede ser null"
 
-<<<<<<< HEAD
-#: pl_exec.c:2745
-=======
 #: pl_exec.c:2757
->>>>>>> 3d6a8289
 #, c-format
 msgid "BY value of FOR loop cannot be null"
 msgstr "el valor BY de un ciclo FOR no puede ser null"
 
-<<<<<<< HEAD
-#: pl_exec.c:2751
-=======
 #: pl_exec.c:2763
->>>>>>> 3d6a8289
 #, c-format
 msgid "BY value of FOR loop must be greater than zero"
 msgstr "el valor BY de un ciclo FOR debe ser mayor que cero"
 
-<<<<<<< HEAD
-#: pl_exec.c:2885 pl_exec.c:4693
-=======
 #: pl_exec.c:2897 pl_exec.c:4699
->>>>>>> 3d6a8289
 #, c-format
 msgid "cursor \"%s\" already in use"
 msgstr "el cursor «%s» ya está en uso"
 
-<<<<<<< HEAD
-#: pl_exec.c:2908 pl_exec.c:4763
-=======
 #: pl_exec.c:2920 pl_exec.c:4769
->>>>>>> 3d6a8289
 #, c-format
 msgid "arguments given for cursor without arguments"
 msgstr "se dieron argumentos a un cursor sin argumentos"
 
-<<<<<<< HEAD
-#: pl_exec.c:2927 pl_exec.c:4782
-=======
 #: pl_exec.c:2939 pl_exec.c:4788
->>>>>>> 3d6a8289
 #, c-format
 msgid "arguments required for cursor"
 msgstr "se requieren argumentos para el cursor"
 
-<<<<<<< HEAD
-#: pl_exec.c:3018
-=======
 #: pl_exec.c:3030
->>>>>>> 3d6a8289
 #, c-format
 msgid "FOREACH expression must not be null"
 msgstr "la expresión FOREACH no debe ser nula"
 
-<<<<<<< HEAD
-#: pl_exec.c:3033
-=======
 #: pl_exec.c:3045
->>>>>>> 3d6a8289
 #, c-format
 msgid "FOREACH expression must yield an array, not type %s"
 msgstr "una expresión FOREACH debe retornar un array, no tipo %s"
 
-<<<<<<< HEAD
-#: pl_exec.c:3050
-=======
 #: pl_exec.c:3062
->>>>>>> 3d6a8289
 #, c-format
 msgid "slice dimension (%d) is out of the valid range 0..%d"
 msgstr "la dimensión del slice (%d) está fuera de rango 0..%d"
 
-<<<<<<< HEAD
-#: pl_exec.c:3077
-=======
 #: pl_exec.c:3089
->>>>>>> 3d6a8289
 #, c-format
 msgid "FOREACH ... SLICE loop variable must be of an array type"
 msgstr "las variables de bucles FOREACH ... SLICE deben ser de un tipo array"
 
-<<<<<<< HEAD
-#: pl_exec.c:3081
-=======
 #: pl_exec.c:3093
->>>>>>> 3d6a8289
 #, c-format
 msgid "FOREACH loop variable must not be of an array type"
 msgstr "la variable de bucle FOREACH no debe ser de tipo array"
 
-<<<<<<< HEAD
-#: pl_exec.c:3243 pl_exec.c:3300 pl_exec.c:3475
-=======
 #: pl_exec.c:3255 pl_exec.c:3312 pl_exec.c:3487
->>>>>>> 3d6a8289
 #, c-format
 msgid "cannot return non-composite value from function returning composite type"
 msgstr "no se puede retornar un valor no-compuesto desde una función que retorne tipos compuestos"
 
-<<<<<<< HEAD
-#: pl_exec.c:3339 pl_gram.y:3375
-=======
 #: pl_exec.c:3351 pl_gram.y:3444
->>>>>>> 3d6a8289
 #, c-format
 msgid "cannot use RETURN NEXT in a non-SETOF function"
 msgstr "no se puede usar RETURN NEXT en una función que no es SETOF"
 
-<<<<<<< HEAD
-#: pl_exec.c:3380 pl_exec.c:3512
-=======
 #: pl_exec.c:3392 pl_exec.c:3524
->>>>>>> 3d6a8289
 #, c-format
 msgid "wrong result type supplied in RETURN NEXT"
 msgstr "se pasó un tipo incorrecto de resultado a RETURN NEXT"
 
-<<<<<<< HEAD
-#: pl_exec.c:3418 pl_exec.c:3439
-=======
 #: pl_exec.c:3430 pl_exec.c:3451
->>>>>>> 3d6a8289
 #, c-format
 msgid "wrong record type supplied in RETURN NEXT"
 msgstr "se pasó un tipo de registro incorrecto a RETURN NEXT"
 
-<<<<<<< HEAD
-#: pl_exec.c:3531
-=======
 #: pl_exec.c:3543
->>>>>>> 3d6a8289
 #, c-format
 msgid "RETURN NEXT must have a parameter"
 msgstr "RETURN NEXT debe tener un parámetro"
 
-<<<<<<< HEAD
-#: pl_exec.c:3559 pl_gram.y:3439
-=======
 #: pl_exec.c:3571 pl_gram.y:3508
->>>>>>> 3d6a8289
 #, c-format
 msgid "cannot use RETURN QUERY in a non-SETOF function"
 msgstr "no se puede usar RETURN QUERY en una función que no ha sido declarada SETOF"
 
-<<<<<<< HEAD
-#: pl_exec.c:3577
-msgid "structure of query does not match function result type"
-msgstr "la estructura de la consulta no coincide con el tipo del resultado de la función"
-
-#: pl_exec.c:3632 pl_exec.c:4469 pl_exec.c:8759
-=======
 #: pl_exec.c:3589
 msgid "structure of query does not match function result type"
 msgstr "la estructura de la consulta no coincide con el tipo del resultado de la función"
 
 #: pl_exec.c:3644 pl_exec.c:4475 pl_exec.c:8988
->>>>>>> 3d6a8289
 #, c-format
 msgid "query string argument of EXECUTE is null"
 msgstr "el argumento de consulta a ejecutar en EXECUTE es null"
 
-<<<<<<< HEAD
-#: pl_exec.c:3717 pl_exec.c:3855
-=======
 #: pl_exec.c:3729 pl_exec.c:3867
->>>>>>> 3d6a8289
 #, c-format
 msgid "RAISE option already specified: %s"
 msgstr "la opción de RAISE ya se especificó: %s"
 
-<<<<<<< HEAD
-#: pl_exec.c:3751
-=======
 #: pl_exec.c:3763
->>>>>>> 3d6a8289
 #, c-format
 msgid "RAISE without parameters cannot be used outside an exception handler"
 msgstr "RAISE sin parámetros no puede ser usado fuera de un manejador de excepción"
 
-<<<<<<< HEAD
-#: pl_exec.c:3845
-=======
 #: pl_exec.c:3857
->>>>>>> 3d6a8289
 #, c-format
 msgid "RAISE statement option cannot be null"
 msgstr "la opción de sentencia en RAISE no puede ser null"
 
-<<<<<<< HEAD
-#: pl_exec.c:3915
-=======
 #: pl_exec.c:3927
->>>>>>> 3d6a8289
 #, c-format
 msgid "%s"
 msgstr "%s"
 
-<<<<<<< HEAD
-#: pl_exec.c:3970
-=======
 #: pl_exec.c:3982
->>>>>>> 3d6a8289
 #, c-format
 msgid "assertion failed"
 msgstr "aseveración falló"
 
-<<<<<<< HEAD
-#: pl_exec.c:4342 pl_exec.c:4532
-=======
 #: pl_exec.c:4348 pl_exec.c:4538
->>>>>>> 3d6a8289
 #, c-format
 msgid "cannot COPY to/from client in PL/pgSQL"
 msgstr "no se puede ejecutar COPY desde/a un cliente en PL/pgSQL"
 
-<<<<<<< HEAD
-#: pl_exec.c:4348
-=======
 #: pl_exec.c:4354
->>>>>>> 3d6a8289
 #, c-format
 msgid "unsupported transaction command in PL/pgSQL"
 msgstr "orden de transacción no soportada en PL/pgSQL"
 
-<<<<<<< HEAD
-#: pl_exec.c:4371 pl_exec.c:4561
-=======
 #: pl_exec.c:4377 pl_exec.c:4567
->>>>>>> 3d6a8289
 #, c-format
 msgid "INTO used with a command that cannot return data"
 msgstr "INTO es utilizado con una orden que no puede retornar datos"
 
-<<<<<<< HEAD
-#: pl_exec.c:4394 pl_exec.c:4584
-=======
 #: pl_exec.c:4400 pl_exec.c:4590
->>>>>>> 3d6a8289
 #, c-format
 msgid "query returned no rows"
 msgstr "la consulta no regresó filas"
 
-<<<<<<< HEAD
-#: pl_exec.c:4416 pl_exec.c:4603 pl_exec.c:5755
-=======
 #: pl_exec.c:4422 pl_exec.c:4609 pl_exec.c:5747
->>>>>>> 3d6a8289
 #, c-format
 msgid "query returned more than one row"
 msgstr "la consulta regresó más de una fila"
 
-<<<<<<< HEAD
-#: pl_exec.c:4418
-=======
 #: pl_exec.c:4424
->>>>>>> 3d6a8289
 #, c-format
 msgid "Make sure the query returns a single row, or use LIMIT 1."
 msgstr "Asegúrese que la consulta retorne una única fila, o use LIMIT 1."
 
-<<<<<<< HEAD
-#: pl_exec.c:4434
-=======
 #: pl_exec.c:4440
->>>>>>> 3d6a8289
 #, c-format
 msgid "query has no destination for result data"
 msgstr "la consulta no tiene un destino para los datos de resultado"
 
-<<<<<<< HEAD
-#: pl_exec.c:4435
-=======
 #: pl_exec.c:4441
->>>>>>> 3d6a8289
 #, c-format
 msgid "If you want to discard the results of a SELECT, use PERFORM instead."
 msgstr "Si quiere descartar los resultados de un SELECT, utilice PERFORM."
 
-<<<<<<< HEAD
-#: pl_exec.c:4524
-=======
 #: pl_exec.c:4530
->>>>>>> 3d6a8289
 #, c-format
 msgid "EXECUTE of SELECT ... INTO is not implemented"
 msgstr "no está implementado EXECUTE de un SELECT ... INTO"
 
-<<<<<<< HEAD
-#: pl_exec.c:4525
-=======
 #: pl_exec.c:4531
->>>>>>> 3d6a8289
 #, c-format
 msgid "You might want to use EXECUTE ... INTO or EXECUTE CREATE TABLE ... AS instead."
 msgstr "Puede desear usar EXECUTE ... INTO o EXECUTE CREATE TABLE ... AS en su lugar."
 
-<<<<<<< HEAD
-#: pl_exec.c:4538
-=======
 #: pl_exec.c:4544
->>>>>>> 3d6a8289
 #, c-format
 msgid "EXECUTE of transaction commands is not implemented"
 msgstr "no está implementado EXECUTE de órdenes de transacción"
 
-<<<<<<< HEAD
-#: pl_exec.c:4848 pl_exec.c:4936
-=======
 #: pl_exec.c:4854 pl_exec.c:4942
->>>>>>> 3d6a8289
 #, c-format
 msgid "cursor variable \"%s\" is null"
 msgstr "variable cursor «%s» es null"
 
-<<<<<<< HEAD
-#: pl_exec.c:4859 pl_exec.c:4947
-=======
 #: pl_exec.c:4865 pl_exec.c:4953
->>>>>>> 3d6a8289
 #, c-format
 msgid "cursor \"%s\" does not exist"
 msgstr "no existe el cursor «%s»"
 
-<<<<<<< HEAD
-#: pl_exec.c:4872
-=======
 #: pl_exec.c:4878
->>>>>>> 3d6a8289
 #, c-format
 msgid "relative or absolute cursor position is null"
 msgstr "la posición relativa o absoluta del cursor es null"
 
-<<<<<<< HEAD
-#: pl_exec.c:5110 pl_exec.c:5205
-=======
 #: pl_exec.c:5102 pl_exec.c:5197
->>>>>>> 3d6a8289
 #, c-format
 msgid "null value cannot be assigned to variable \"%s\" declared NOT NULL"
 msgstr "no puede asignarse un valor null a la variable «%s» que fue declarada NOT NULL"
 
-<<<<<<< HEAD
-#: pl_exec.c:5186
-=======
 #: pl_exec.c:5178
->>>>>>> 3d6a8289
 #, c-format
 msgid "cannot assign non-composite value to a row variable"
 msgstr "no se puede asignar un valor no compuesto a una variable de tipo row"
 
-<<<<<<< HEAD
-#: pl_exec.c:5218
-=======
 #: pl_exec.c:5210
->>>>>>> 3d6a8289
 #, c-format
 msgid "cannot assign non-composite value to a record variable"
 msgstr "no se puede asignar un valor no compuesto a una variable de tipo record"
 
-<<<<<<< HEAD
-#: pl_exec.c:5269
-=======
 #: pl_exec.c:5261
->>>>>>> 3d6a8289
 #, c-format
 msgid "cannot assign to system column \"%s\""
 msgstr "no se puede asignar a la columna de sistema «%s»"
 
-<<<<<<< HEAD
-#: pl_exec.c:5718
-=======
 #: pl_exec.c:5710
->>>>>>> 3d6a8289
 #, c-format
 msgid "query did not return data"
 msgstr "la consulta no retornó datos"
 
-<<<<<<< HEAD
-#: pl_exec.c:5719 pl_exec.c:5731 pl_exec.c:5756 pl_exec.c:5832 pl_exec.c:5837
-=======
 #: pl_exec.c:5711 pl_exec.c:5723 pl_exec.c:5748 pl_exec.c:5828 pl_exec.c:5833
->>>>>>> 3d6a8289
 #, c-format
 msgid "query: %s"
 msgstr "consulta: %s"
 
-<<<<<<< HEAD
-#: pl_exec.c:5727
-=======
 #: pl_exec.c:5719
->>>>>>> 3d6a8289
 #, c-format
 msgid "query returned %d column"
 msgid_plural "query returned %d columns"
 msgstr[0] "la consulta retornó %d columna"
 msgstr[1] "la consulta retornó %d columnas"
 
-<<<<<<< HEAD
-#: pl_exec.c:5831
-=======
 #: pl_exec.c:5827
->>>>>>> 3d6a8289
 #, c-format
 msgid "query is SELECT INTO, but it should be plain SELECT"
 msgstr "la consulta es SELECT INTO, pero debería ser un SELECT simple"
 
-<<<<<<< HEAD
-#: pl_exec.c:5836
-=======
 #: pl_exec.c:5832
->>>>>>> 3d6a8289
 #, c-format
 msgid "query is not a SELECT"
 msgstr "la consulta no es un SELECT"
 
-<<<<<<< HEAD
-#: pl_exec.c:6650 pl_exec.c:6690 pl_exec.c:6730
-=======
 #: pl_exec.c:6814 pl_exec.c:6854 pl_exec.c:6894
->>>>>>> 3d6a8289
 #, c-format
 msgid "type of parameter %d (%s) does not match that when preparing the plan (%s)"
 msgstr "el tipo del parámetro %d (%s) no coincide aquel con que fue preparado el plan (%s)"
 
-<<<<<<< HEAD
-#: pl_exec.c:7141 pl_exec.c:7175 pl_exec.c:7249 pl_exec.c:7275
-=======
 #: pl_exec.c:7305 pl_exec.c:7339 pl_exec.c:7413 pl_exec.c:7439
->>>>>>> 3d6a8289
 #, c-format
 msgid "number of source and target fields in assignment does not match"
 msgstr "no coincide el número de campos de origen y destino en la asignación"
 
 #. translator: %s represents a name of an extra check
-<<<<<<< HEAD
-#: pl_exec.c:7143 pl_exec.c:7177 pl_exec.c:7251 pl_exec.c:7277
-=======
 #: pl_exec.c:7307 pl_exec.c:7341 pl_exec.c:7415 pl_exec.c:7441
->>>>>>> 3d6a8289
 #, c-format
 msgid "%s check of %s is active."
 msgstr "El chequeo %s de %s está activo."
 
-<<<<<<< HEAD
-#: pl_exec.c:7147 pl_exec.c:7181 pl_exec.c:7255 pl_exec.c:7281
-=======
 #: pl_exec.c:7311 pl_exec.c:7345 pl_exec.c:7419 pl_exec.c:7445
->>>>>>> 3d6a8289
 #, c-format
 msgid "Make sure the query returns the exact list of columns."
 msgstr "Asegúrese que la consulta retorna la lista exacta de columnas."
 
-<<<<<<< HEAD
-#: pl_exec.c:7668
-=======
 #: pl_exec.c:7832
->>>>>>> 3d6a8289
 #, c-format
 msgid "record \"%s\" is not assigned yet"
 msgstr "el registro «%s» no ha sido asignado aún"
 
-<<<<<<< HEAD
-#: pl_exec.c:7669
-=======
 #: pl_exec.c:7833
->>>>>>> 3d6a8289
 #, c-format
 msgid "The tuple structure of a not-yet-assigned record is indeterminate."
 msgstr "La estructura de fila de un registro aún no asignado no está determinado."
 
-<<<<<<< HEAD
-#: pl_exec.c:8357 pl_gram.y:3498
-=======
 #: pl_exec.c:8586 pl_gram.y:3567
->>>>>>> 3d6a8289
 #, c-format
 msgid "variable \"%s\" is declared CONSTANT"
 msgstr "la variable «%s» esta declarada como CONSTANT"
@@ -936,11 +574,7 @@
 msgid "variable \"%s\" must have a default value, since it's declared NOT NULL"
 msgstr "la variable «%s» debe tener valor por omisión, puesto que está declarado NOT NULL"
 
-<<<<<<< HEAD
-#: pl_gram.y:704 pl_gram.y:732
-=======
 #: pl_gram.y:724 pl_gram.y:752
->>>>>>> 3d6a8289
 msgid "duplicate declaration"
 msgstr "declaración duplicada"
 
@@ -949,64 +583,36 @@
 msgid "variable \"%s\" shadows a previously defined variable"
 msgstr "la variable «%s» oculta una variable definida anteriormente"
 
-<<<<<<< HEAD
-#: pl_gram.y:1017
-=======
 #: pl_gram.y:1040
->>>>>>> 3d6a8289
 #, c-format
 msgid "diagnostics item %s is not allowed in GET STACKED DIAGNOSTICS"
 msgstr "elemento de diagnóstico %s no se permite en GET STACKED DIAGNOSTICS"
 
-<<<<<<< HEAD
-#: pl_gram.y:1035
-=======
 #: pl_gram.y:1058
->>>>>>> 3d6a8289
 #, c-format
 msgid "diagnostics item %s is not allowed in GET CURRENT DIAGNOSTICS"
 msgstr "elemento de diagnóstico %s no se permite en GET STACKED DIAGNOSTICS"
 
-<<<<<<< HEAD
-#: pl_gram.y:1133
-msgid "unrecognized GET DIAGNOSTICS item"
-msgstr "elemento de GET DIAGNOSTICS no reconocido"
-
-#: pl_gram.y:1149 pl_gram.y:3614
-=======
 #: pl_gram.y:1156
 msgid "unrecognized GET DIAGNOSTICS item"
 msgstr "elemento de GET DIAGNOSTICS no reconocido"
 
 #: pl_gram.y:1172 pl_gram.y:3685
->>>>>>> 3d6a8289
 #, c-format
 msgid "\"%s\" is not a scalar variable"
 msgstr "«%s» no es una variable escalar"
 
-<<<<<<< HEAD
-#: pl_gram.y:1379 pl_gram.y:1572
-=======
 #: pl_gram.y:1402 pl_gram.y:1595
->>>>>>> 3d6a8289
 #, c-format
 msgid "loop variable of loop over rows must be a record variable or list of scalar variables"
 msgstr "la variable de bucle de un bucle sobre filas debe ser una variable de tipo record o una lista de variables escalares"
 
-<<<<<<< HEAD
-#: pl_gram.y:1414
-=======
 #: pl_gram.y:1437
->>>>>>> 3d6a8289
 #, c-format
 msgid "cursor FOR loop must have only one target variable"
 msgstr "un bucle FOR de un cursor debe tener sólo una variable de destino"
 
-<<<<<<< HEAD
-#: pl_gram.y:1421
-=======
 #: pl_gram.y:1444
->>>>>>> 3d6a8289
 #, c-format
 msgid "cursor FOR loop must use a bound cursor variable"
 msgstr "un bucle FOR en torno a un cursor debe usar un cursor enlazado (bound)"
@@ -1046,16 +652,6 @@
 msgid "CONTINUE cannot be used outside a loop"
 msgstr "CONTINUE no puede usarse fuera de un bucle"
 
-<<<<<<< HEAD
-#: pl_gram.y:1765 pl_gram.y:1803 pl_gram.y:1851 pl_gram.y:3061 pl_gram.y:3149
-#: pl_gram.y:3260 pl_gram.y:4009
-msgid "unexpected end of function definition"
-msgstr "fin inesperado de la definición de la función"
-
-#: pl_gram.y:1871 pl_gram.y:1895 pl_gram.y:1911 pl_gram.y:1917 pl_gram.y:2042
-#: pl_gram.y:2050 pl_gram.y:2064 pl_gram.y:2159 pl_gram.y:2383 pl_gram.y:2473
-#: pl_gram.y:2632 pl_gram.y:3856 pl_gram.y:3917 pl_gram.y:3990
-=======
 #: pl_gram.y:1790 pl_gram.y:1828 pl_gram.y:1876 pl_gram.y:3136 pl_gram.y:3218
 #: pl_gram.y:3329 pl_gram.y:4081
 msgid "unexpected end of function definition"
@@ -1064,7 +660,6 @@
 #: pl_gram.y:1896 pl_gram.y:1921 pl_gram.y:1937 pl_gram.y:1943 pl_gram.y:2069
 #: pl_gram.y:2077 pl_gram.y:2092 pl_gram.y:2187 pl_gram.y:2413 pl_gram.y:2503
 #: pl_gram.y:2662 pl_gram.y:3930 pl_gram.y:3994 pl_gram.y:4062
->>>>>>> 3d6a8289
 msgid "syntax error"
 msgstr "error de sintaxis"
 
@@ -1096,63 +691,20 @@
 msgid "\"%s\" is not a known variable"
 msgstr "«%s» no es una variable conocida"
 
-<<<<<<< HEAD
-#: pl_gram.y:2719 pl_gram.y:2729 pl_gram.y:2911
-msgid "mismatched parentheses"
-msgstr "no coinciden los paréntesis"
-
-#: pl_gram.y:2733
-=======
 #: pl_gram.y:2799 pl_gram.y:2810 pl_gram.y:2986
 msgid "mismatched parentheses"
 msgstr "no coinciden los paréntesis"
 
 #: pl_gram.y:2814
->>>>>>> 3d6a8289
 #, c-format
 msgid "missing \"%s\" at end of SQL expression"
 msgstr "falta «%s» al final de la expresión SQL"
 
-<<<<<<< HEAD
-#: pl_gram.y:2739
-=======
 #: pl_gram.y:2820
->>>>>>> 3d6a8289
 #, c-format
 msgid "missing \"%s\" at end of SQL statement"
 msgstr "falta «%s» al final de la sentencia SQL"
 
-<<<<<<< HEAD
-#: pl_gram.y:2758
-msgid "missing expression"
-msgstr "expresión faltante"
-
-#: pl_gram.y:2760
-msgid "missing SQL statement"
-msgstr "sentencia SQL faltante"
-
-#: pl_gram.y:2889
-msgid "syntax error, expected \"]\""
-msgstr "error de sintaxis, se esperaba «]»"
-
-#: pl_gram.y:2913
-msgid "incomplete data type declaration"
-msgstr "declaración de tipo de dato incompleta"
-
-#: pl_gram.y:2936
-msgid "missing data type declaration"
-msgstr "declaración de tipo de dato faltante"
-
-#: pl_gram.y:3071
-msgid "INTO specified more than once"
-msgstr "INTO fue especificado más de una vez"
-
-#: pl_gram.y:3241
-msgid "expected FROM or IN"
-msgstr "se espera FROM o IN"
-
-#: pl_gram.y:3302
-=======
 #: pl_gram.y:2839
 msgid "missing expression"
 msgstr "expresión faltante"
@@ -1182,157 +734,85 @@
 msgstr "se espera FROM o IN"
 
 #: pl_gram.y:3371
->>>>>>> 3d6a8289
 #, c-format
 msgid "RETURN cannot have a parameter in function returning set"
 msgstr "RETURN no puede tener un parámetro en una función que retorna un conjunto"
 
-<<<<<<< HEAD
-#: pl_gram.y:3303
-=======
 #: pl_gram.y:3372
->>>>>>> 3d6a8289
 #, c-format
 msgid "Use RETURN NEXT or RETURN QUERY."
 msgstr "Use RETURN NEXT o RETURN QUERY."
 
-<<<<<<< HEAD
-#: pl_gram.y:3313
-=======
 #: pl_gram.y:3382
->>>>>>> 3d6a8289
 #, c-format
 msgid "RETURN cannot have a parameter in a procedure"
 msgstr "RETURN no puede tener un parámetro un procedimiento"
 
-<<<<<<< HEAD
-#: pl_gram.y:3318
-=======
 #: pl_gram.y:3387
->>>>>>> 3d6a8289
 #, c-format
 msgid "RETURN cannot have a parameter in function returning void"
 msgstr "RETURN no puede tener parámetro en una función que retorna void"
 
-<<<<<<< HEAD
-#: pl_gram.y:3327
-=======
 #: pl_gram.y:3396
->>>>>>> 3d6a8289
 #, c-format
 msgid "RETURN cannot have a parameter in function with OUT parameters"
 msgstr "RETURN no puede tener parámetros en una función con parámetros OUT"
 
-<<<<<<< HEAD
-#: pl_gram.y:3390
-=======
 #: pl_gram.y:3459
->>>>>>> 3d6a8289
 #, c-format
 msgid "RETURN NEXT cannot have a parameter in function with OUT parameters"
 msgstr "RETURN NEXT no puede tener parámetros en una función con parámetros OUT"
 
-<<<<<<< HEAD
-#: pl_gram.y:3556
-=======
 #: pl_gram.y:3625
->>>>>>> 3d6a8289
 #, c-format
 msgid "record variable cannot be part of multiple-item INTO list"
 msgstr "una variable de tipo record no puede ser parte de una lista INTO de múltiples elementos"
 
-<<<<<<< HEAD
-#: pl_gram.y:3602
-=======
 #: pl_gram.y:3673
->>>>>>> 3d6a8289
 #, c-format
 msgid "too many INTO variables specified"
 msgstr "se especificaron demasiadas variables INTO"
 
-<<<<<<< HEAD
-#: pl_gram.y:3810
-=======
 #: pl_gram.y:3884
->>>>>>> 3d6a8289
 #, c-format
 msgid "end label \"%s\" specified for unlabeled block"
 msgstr "etiqueta de término «%s» especificada para un bloque sin etiqueta"
 
-<<<<<<< HEAD
-#: pl_gram.y:3817
-=======
 #: pl_gram.y:3891
->>>>>>> 3d6a8289
 #, c-format
 msgid "end label \"%s\" differs from block's label \"%s\""
 msgstr "etiqueta de término «%s» difiere de la etiqueta de bloque «%s»"
 
-<<<<<<< HEAD
-#: pl_gram.y:3851
-=======
 #: pl_gram.y:3925
->>>>>>> 3d6a8289
 #, c-format
 msgid "cursor \"%s\" has no arguments"
 msgstr "el cursor «%s» no tiene argumentos"
 
-<<<<<<< HEAD
-#: pl_gram.y:3865
-=======
 #: pl_gram.y:3939
->>>>>>> 3d6a8289
 #, c-format
 msgid "cursor \"%s\" has arguments"
 msgstr "el cursor «%s» tiene argumentos"
 
-<<<<<<< HEAD
-#: pl_gram.y:3907
-=======
 #: pl_gram.y:3984
->>>>>>> 3d6a8289
 #, c-format
 msgid "cursor \"%s\" has no argument named \"%s\""
 msgstr "el cursor «%s» no tiene un argumento llamado «%s»"
 
-<<<<<<< HEAD
-#: pl_gram.y:3927
-=======
 #: pl_gram.y:4004
->>>>>>> 3d6a8289
 #, c-format
 msgid "value for parameter \"%s\" of cursor \"%s\" specified more than once"
 msgstr "el valor para el parámetro «%s» del cursor «%s» fue especificado más de una vez"
 
-<<<<<<< HEAD
-#: pl_gram.y:3948
-=======
 #: pl_gram.y:4026
->>>>>>> 3d6a8289
 #, c-format
 msgid "not enough arguments for cursor \"%s\""
 msgstr "no hay suficientes argumentos para el cursor «%s»"
 
-<<<<<<< HEAD
-#: pl_gram.y:3955
-=======
 #: pl_gram.y:4033
->>>>>>> 3d6a8289
 #, c-format
 msgid "too many arguments for cursor \"%s\""
 msgstr "demasiados argumentos para el cursor «%s»"
 
-<<<<<<< HEAD
-#: pl_gram.y:4041
-msgid "unrecognized RAISE statement option"
-msgstr "no se reconoce la opción de sentencia RAISE"
-
-#: pl_gram.y:4045
-msgid "syntax error, expected \"=\""
-msgstr "error de sintaxis, se esperaba «=»"
-
-#: pl_gram.y:4086
-=======
 #: pl_gram.y:4113
 msgid "unrecognized RAISE statement option"
 msgstr "no se reconoce la opción de sentencia RAISE"
@@ -1342,16 +822,11 @@
 msgstr "error de sintaxis, se esperaba «=»"
 
 #: pl_gram.y:4158
->>>>>>> 3d6a8289
 #, c-format
 msgid "too many parameters specified for RAISE"
 msgstr "se especificaron demasiados parámetros a RAISE"
 
-<<<<<<< HEAD
-#: pl_gram.y:4090
-=======
 #: pl_gram.y:4162
->>>>>>> 3d6a8289
 #, c-format
 msgid "too few parameters specified for RAISE"
 msgstr "se especificaron muy pocos parámetros a RAISE"
@@ -1377,21 +852,13 @@
 msgstr "Listado de estructuras de programación que deben dar un error."
 
 #. translator: %s is typically the translation of "syntax error"
-<<<<<<< HEAD
-#: pl_scanner.c:525
-=======
 #: pl_scanner.c:543
->>>>>>> 3d6a8289
 #, c-format
 msgid "%s at end of input"
 msgstr "%s al final de la entrada"
 
 #. translator: first %s is typically the translation of "syntax error"
-<<<<<<< HEAD
-#: pl_scanner.c:541
-=======
 #: pl_scanner.c:559
->>>>>>> 3d6a8289
 #, c-format
 msgid "%s at or near \"%s\""
 msgstr "%s en o cerca de «%s»"

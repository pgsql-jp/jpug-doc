--- conflicted
+++ resolved
@@ -14,11 +14,6 @@
 #
 # $ git log --pretty=format:"%H # %cd%n# %s" $PGINDENTGITHASH -1 --date=iso
 
-<<<<<<< HEAD
-c739ae9e288c095cfe1b91ce27a2f2c075ed5da4 # 2024-08-26 16:16:09 -0700
-# Fix identation.
-
-=======
 17a5ca58eb119a33e81e57b72618236538932167 # 2025-09-13 14:50:02 -0500
 # Re-pgindent nbtpreprocesskeys.c after commit 796962922e.
 
@@ -85,7 +80,6 @@
 b48f275f18d7da4f4863888ad047cbd699698880 # 2024-06-28 10:51:05 -0400
 # pgindent, because I forgot to do that.
 
->>>>>>> 3d6a8289
 da256a4a7fdcca35fe7ca808686ad3de6ee22306 # 2024-05-14 16:34:50 -0400
 # Pre-beta mechanical code beautification.
 

<!--
doc/src/sgml/ref/createdb.sgml
PostgreSQL documentation
-->

<refentry id="app-createdb">
 <indexterm zone="app-createdb">
  <primary>createdb</primary>
 </indexterm>

 <refmeta>
  <refentrytitle><application>createdb</application></refentrytitle>
  <manvolnum>1</manvolnum>
<!--
  <refmiscinfo>Application</refmiscinfo>
-->
<refmiscinfo>アプリケーション</refmiscinfo>
 </refmeta>

 <refnamediv>
  <refname>createdb</refname>
<!--
  <refpurpose>create a new <productname>PostgreSQL</productname> database</refpurpose>
-->
<refpurpose>新しい<productname>PostgreSQL</productname>データベースを作成する</refpurpose>
 </refnamediv>

 <refsynopsisdiv>
  <cmdsynopsis>
   <command>createdb</command>
   <arg rep="repeat"><replaceable>connection-option</replaceable></arg>
   <arg rep="repeat"><replaceable>option</replaceable></arg>
   <arg choice="opt"><replaceable>dbname</replaceable>
   <arg choice="opt"><replaceable>description</replaceable></arg></arg>
  </cmdsynopsis>
 </refsynopsisdiv>


 <refsect1 id="r1-app-createdb-1">
<<<<<<< HEAD
  <title>Description</title>
=======
  <title>
<!--
   Description
-->
説明
  </title>
>>>>>>> 184958ef
  <para>
<!--
   <application>createdb</application> creates a new <productname>PostgreSQL</productname>
   database.
-->
<application>createdb</application>は、新しい<productname>PostgreSQL</productname>データベースを作成します。
  </para>

  <para>
<!--
   Normally, the database user who executes this command becomes the owner of
   the new database.
   However, a different owner can be specified via the <option>-O</option>
   option, if the executing user has appropriate privileges.
-->
通常、このコマンドを実行したデータベースユーザが、新しいデータベースの所有者になります。
ただし、コマンドを実行するユーザが適切な権限を持っている場合、<option>-O</option>オプションを使用して別のユーザを所有者に指定することができます。
  </para>

  <para>
<!--
   <application>createdb</application> is a wrapper around the
   <acronym>SQL</acronym> command <xref linkend="sql-createdatabase"/>.
   There is no effective difference between creating databases via
   this utility and via other methods for accessing the server.
-->
<application>createdb</application>は<xref linkend="sql-createdatabase"/>という<acronym>SQL</acronym>コマンドのラッパです。
したがって、このユーティリティでデータベースを作成しても、これ以外の方法でサーバにアクセスしてデータベースを作成しても何も違いはありません。
  </para>

 </refsect1>


 <refsect1>
<!--
  <title>Options</title>
-->
<title>オプション</title>

  <para>
<!--
   <application>createdb</application> accepts the following command-line arguments:
-->
<application>createdb</application>では、下記のコマンドライン引数を指定できます。

    <variablelist>
     <varlistentry>
      <term><replaceable class="parameter">dbname</replaceable></term>
      <listitem>
       <para>
<!--
        Specifies the name of the database to be created.  The name must be
        unique among all <productname>PostgreSQL</productname> databases in this cluster.
        The default is to create a database with the same name as the
        current system user.
-->
作成するデータベースの名前を指定します。
この名前はクラスタ内の全ての<productname>PostgreSQL</productname>データベースの中で一意でなければなりません。
デフォルトでは、現在のシステムユーザと同じ名前でデータベースを作成します。
       </para>
      </listitem>
     </varlistentry>

     <varlistentry>
      <term><replaceable class="parameter">description</replaceable></term>
      <listitem>
       <para>
<!--
        Specifies a comment to be associated with the newly created
        database.
-->
新しく作成されるデータベースに関連付けるコメントを指定します。
       </para>
      </listitem>
     </varlistentry>

     <varlistentry>
      <term><option>-D <replaceable class="parameter">tablespace</replaceable></option></term>
      <term><option>--tablespace=<replaceable class="parameter">tablespace</replaceable></option></term>
      <listitem>
       <para>
<!--
        Specifies the default tablespace for the database. (This name
        is processed as a double-quoted identifier.)
-->
データベース用のデフォルトのテーブル空間を指定します。
（この名前は二重引用符で囲まれた識別子として処理されます。）
       </para>
      </listitem>
     </varlistentry>

     <varlistentry>
      <term><option>-e</option></term>
      <term><option>--echo</option></term>
      <listitem>
       <para>
<!--
        Echo the commands that <application>createdb</application> generates
        and sends to the server.
-->
<application>createdb</application>が生成し、サーバに送信するコマンドをエコー表示します。
       </para>
      </listitem>
     </varlistentry>

     <varlistentry>
      <term><option>-E <replaceable class="parameter">encoding</replaceable></option></term>
      <term><option>--encoding=<replaceable class="parameter">encoding</replaceable></option></term>
      <listitem>
       <para>
<!--
        Specifies the character encoding scheme to be used in this
        database. The character sets supported by the
        <productname>PostgreSQL</productname> server are described in
        <xref linkend="multibyte-charset-supported"/>.
-->
このデータベース内で使用する文字符号化方式を指定します。
<productname>PostgreSQL</productname>サーバでサポートされる文字セットについては<xref linkend="multibyte-charset-supported"/>で説明します。
       </para>
      </listitem>
     </varlistentry>

     <varlistentry>
      <term><option>-l <replaceable class="parameter">locale</replaceable></option></term>
      <term><option>--locale=<replaceable class="parameter">locale</replaceable></option></term>
      <listitem>
       <para>
<!--
        Specifies the locale to be used in this database.  This is equivalent
        to specifying both <option>&#045;-lc-collate</option> and <option>&#045;-lc-ctype</option>.
-->
このデータベースで使用されるロケールを指定します。
これは<option>--lc-collate</option>と<option>--lc-ctype</option>の両方を指定することと等価です。
       </para>
      </listitem>
     </varlistentry>

     <varlistentry>
      <term><option>--lc-collate=<replaceable class="parameter">locale</replaceable></option></term>
      <listitem>
       <para>
<!--
        Specifies the LC_COLLATE setting to be used in this database.
-->
このデータベースで使用されるLC_COLLATE設定を指定します。
       </para>
      </listitem>
     </varlistentry>

     <varlistentry>
      <term><option>--lc-ctype=<replaceable class="parameter">locale</replaceable></option></term>
      <listitem>
       <para>
<!--
        Specifies the LC_CTYPE setting to be used in this database.
-->
このデータベースで使用されるLC_CTYPE設定を指定します。
       </para>
      </listitem>
     </varlistentry>

     <varlistentry>
      <term><option>-O <replaceable class="parameter">owner</replaceable></option></term>
      <term><option>--owner=<replaceable class="parameter">owner</replaceable></option></term>
      <listitem>
       <para>
<!--
        Specifies the database user who will own the new database.
        (This name is processed as a double-quoted identifier.)
-->
新しいデータベースの所有者となるデータベースユーザを指定します。
（この名前は二重引用符で囲まれた識別子として処理されます。）
       </para>
      </listitem>
     </varlistentry>

     <varlistentry>
      <term><option>-T <replaceable class="parameter">template</replaceable></option></term>
      <term><option>--template=<replaceable class="parameter">template</replaceable></option></term>
      <listitem>
       <para>
<!--
        Specifies the template database from which to build this
        database.  (This name is processed as a double-quoted identifier.)
-->
このデータベースの構築に使用するテンプレートデータベースを指定します。
（この名前は二重引用符で囲まれた識別子として処理されます。）
       </para>
      </listitem>
     </varlistentry>

     <varlistentry>
       <term><option>-V</option></term>
       <term><option>--version</option></term>
       <listitem>
       <para>
<!--
       Print the <application>createdb</application> version and exit.
-->
<application>createdb</application>のバージョンを表示し、終了します。
       </para>
       </listitem>
     </varlistentry>

    <varlistentry>
      <term><option>-?</option></term>
      <term><option>--help</option></term>
      <listitem>
      <para>
<!--
      Show help about <application>createdb</application> command line
      arguments, and exit.
-->
<application>createdb</application>のコマンドライン引数の使用方法を表示し、終了します。
      </para>
      </listitem>
    </varlistentry>

    </variablelist>
   </para>

   <para>
<!--
    The options <option>-D</option>, <option>-l</option>, <option>-E</option>,
    <option>-O</option>, and
    <option>-T</option> correspond to options of the underlying
    SQL command <xref linkend="sql-createdatabase"/>; see there for more information
    about them.
-->
オプション<option>-D</option>、<option>-l</option>、<option>-E</option>、<option>-O</option>、および<option>-T</option>は、基盤となる<xref linkend="sql-createdatabase"/>というSQLコマンドのオプションにそれぞれ対応しています。
詳細はそちらを参照してください。
   </para>

   <para>
<!--
    <application>createdb</application> also accepts the following
    command-line arguments for connection parameters:
-->
また<application>createdb</application>は、以下のコマンドライン引数を接続パラメータとして受け付けます。

    <variablelist>
     <varlistentry>
      <term><option>-h <replaceable class="parameter">host</replaceable></option></term>
      <term><option>--host=<replaceable class="parameter">host</replaceable></option></term>
      <listitem>
       <para>
<!--
        Specifies the host name of the machine on which the
        server is running.  If the value begins with a slash, it is used
        as the directory for the Unix domain socket.
-->
サーバが稼働しているマシンのホスト名を指定します。
この値がスラッシュから始まる場合、Unixドメインソケット用のディレクトリとして使用されます。
       </para>
      </listitem>
     </varlistentry>

     <varlistentry>
      <term><option>-p <replaceable class="parameter">port</replaceable></option></term>
      <term><option>--port=<replaceable class="parameter">port</replaceable></option></term>
      <listitem>
       <para>
<!--
        Specifies the TCP port or the local Unix domain socket file
        extension on which the server is listening for connections.
-->
サーバが接続を監視するTCPポートもしくはUnixドメインソケットのファイル拡張子を指定します。
       </para>
      </listitem>
     </varlistentry>

     <varlistentry>
      <term><option>-U <replaceable class="parameter">username</replaceable></option></term>
      <term><option>--username=<replaceable class="parameter">username</replaceable></option></term>
      <listitem>
       <para>
<!--
        User name to connect as.
-->
接続に使用するユーザ名を指定します。
       </para>
      </listitem>
     </varlistentry>

     <varlistentry>
      <term><option>-w</option></term>
      <term><option>--no-password</option></term>
      <listitem>
       <para>
<!--
        Never issue a password prompt.  If the server requires
        password authentication and a password is not available by
        other means such as a <filename>.pgpass</filename> file, the
        connection attempt will fail.  This option can be useful in
        batch jobs and scripts where no user is present to enter a
        password.
-->
パスワードの入力を促しません。
サーバがパスワード認証を必要とし、かつ、<filename>.pgpass</filename>ファイルなどの他の方法が利用できない場合、接続試行は失敗します。
バッチジョブやスクリプトなどパスワードを入力するユーザが存在しない場合にこのオプションは有用かもしれません。
       </para>
      </listitem>
     </varlistentry>

     <varlistentry>
      <term><option>-W</option></term>
      <term><option>--password</option></term>
      <listitem>
       <para>
<!--
        Force <application>createdb</application> to prompt for a
        password before connecting to a database.
-->
データベースに接続する前に、<application>createdb</application>は強制的にパスワード入力を促します。
       </para>

       <para>
<!--
        This option is never essential, since
        <application>createdb</application> will automatically prompt
        for a password if the server demands password authentication.
        However, <application>createdb</application> will waste a
        connection attempt finding out that the server wants a password.
        In some cases it is worth typing <option>-W</option> to avoid the extra
        connection attempt.
-->
サーバがパスワード認証を要求する場合<application>createdb</application>は自動的にパスワード入力を促しますので、これが重要になることはありません。
しかし、<application>createdb</application>は、サーバにパスワードが必要かどうかを判断するための接続試行を無駄に行います。
こうした余計な接続試行を防ぐために<option>-W</option>の入力が有意となる場合もあります。
       </para>
      </listitem>
     </varlistentry>

     <varlistentry>
      <term><option>--maintenance-db=<replaceable class="parameter">dbname</replaceable></option></term>
      <listitem>
       <para>
<!--
         Specifies the name of the database to connect to when creating the
         new database. If not specified, the <literal>postgres</literal>
         database will be used; if that does not exist (or if it is the name
         of the new database being created), <literal>template1</literal> will
         be used.
<<<<<<< HEAD
         This can be a <link linkend="libpq-connstring">connection
         string</link>.  If so, connection string parameters will override any
         conflicting command line options.
=======
-->
新しいデータベースを作成する時の接続先となるデータベースの名前を指定します。
指定がなければ、<literal>postgres</literal>データベースが使用されます。
もし存在しなければ（またはこれが作成しようとしているデータベースの名前であれば）<literal>template1</literal>が使用されます。
>>>>>>> 184958ef
       </para>
      </listitem>
     </varlistentry>
    </variablelist>
   </para>

 </refsect1>


 <refsect1>
<!--
  <title>Environment</title>
-->
<title>環境</title>

  <variablelist>
   <varlistentry>
    <term><envar>PGDATABASE</envar></term>
    <listitem>
     <para>
<!--
      If set, the name of the database to create, unless overridden on
      the command line.
-->
この値が設定されている場合、コマンドラインで上書きされなければ、設定された値が作成するデータベースの名前になります。
     </para>
    </listitem>
   </varlistentry>

   <varlistentry>
    <term><envar>PGHOST</envar></term>
    <term><envar>PGPORT</envar></term>
    <term><envar>PGUSER</envar></term>

    <listitem>
     <para>
<!--
      Default connection parameters.  <envar>PGUSER</envar> also
      determines the name of the database to create, if it is not
      specified on the command line or by <envar>PGDATABASE</envar>.
-->
デフォルトの接続パラメータです。
コマンドラインでも<envar>PGDATABASE</envar>でも名前が指定されていない場合は、<envar>PGUSER</envar>が作成するデータベースの名前にもなります。
     </para>
    </listitem>
   </varlistentry>

   <varlistentry>
    <term><envar>PG_COLOR</envar></term>
    <listitem>
     <para>
<<<<<<< HEAD
=======
<!--
>>>>>>> 184958ef
      Specifies whether to use color in diagnostic messages. Possible values
      are <literal>always</literal>, <literal>auto</literal> and
      <literal>never</literal>.
-->
診断メッセージで色を使うかどうかを指定します。
可能な値は<literal>always</literal>、<literal>auto</literal>、<literal>never</literal>です。
     </para>
    </listitem>
   </varlistentry>
  </variablelist>

  <para>
<!--
   This utility, like most other <productname>PostgreSQL</productname> utilities,
   also uses the environment variables supported by <application>libpq</application>
   (see <xref linkend="libpq-envars"/>).
-->
また、このユーティリティは、他のほとんどの<productname>PostgreSQL</productname>ユーティリティと同様、<application>libpq</application>でサポートされる環境変数を使用します（<xref linkend="libpq-envars"/>を参照してください）。
  </para>

 </refsect1>


 <refsect1>
<!--
  <title>Diagnostics</title>
-->
<title>診断</title>

  <para>
<!--
   In case of difficulty, see <xref linkend="sql-createdatabase"/>
   and <xref linkend="app-psql"/> for
   discussions of potential problems and error messages.
   The database server must be running at the
   targeted host.  Also, any default connection settings and environment
   variables used by the <application>libpq</application> front-end
   library will apply.
-->
問題が発生した場合、考えられる原因とエラーメッセージの説明について<xref linkend="sql-createdatabase"/>と<xref linkend="app-psql"/>を参照してください。
データベースサーバは対象ホストで稼働していなければなりません。
また、<application>libpq</application>フロントエンドライブラリで使用される、全てのデフォルトの接続設定と環境変数が適用されることも覚えておいてください。
  </para>

 </refsect1>


 <refsect1>
<!--
  <title>Examples</title>
-->
<title>例</title>

   <para>
<!--
    To create the database <literal>demo</literal> using the default
    database server:
-->
デフォルトのデータベースサーバを使用して<literal>demo</literal>データベースを作成します。
<screen>
<prompt>$ </prompt><userinput>createdb demo</userinput>
</screen>
   </para>

   <para>
<!--
    To create the database <literal>demo</literal> using the
    server on host <literal>eden</literal>, port 5000, using the
    <literal>template0</literal> template database,  here is the
    command-line command and the underlying SQL command:
-->
<literal>eden</literal>ホスト上のポート番号5000のサーバを使用し、<literal>template0</literal>テンプレートデータベースを使用して<literal>demo</literal>データベースを作成する場合の、コマンド行から入力するコマンドと背後で実行されるSQLコマンドを示します。
<screen>
<prompt>$ </prompt><userinput>createdb -p 5000 -h eden -T template0 -e demo</userinput>
<computeroutput>CREATE DATABASE demo TEMPLATE template0;</computeroutput>
</screen></para>
 </refsect1>


 <refsect1>
<!--
  <title>See Also</title>
-->
<title>関連項目</title>

  <simplelist type="inline">
   <member><xref linkend="app-dropdb"/></member>
   <member><xref linkend="sql-createdatabase"/></member>
  </simplelist>
 </refsect1>

</refentry><|MERGE_RESOLUTION|>--- conflicted
+++ resolved
@@ -37,16 +37,10 @@
 
 
  <refsect1 id="r1-app-createdb-1">
-<<<<<<< HEAD
+<!--
   <title>Description</title>
-=======
-  <title>
-<!--
-   Description
--->
-説明
-  </title>
->>>>>>> 184958ef
+-->
+  <title>説明</title>
   <para>
 <!--
    <application>createdb</application> creates a new <productname>PostgreSQL</productname>
@@ -390,16 +384,13 @@
          database will be used; if that does not exist (or if it is the name
          of the new database being created), <literal>template1</literal> will
          be used.
-<<<<<<< HEAD
          This can be a <link linkend="libpq-connstring">connection
          string</link>.  If so, connection string parameters will override any
          conflicting command line options.
-=======
 -->
 新しいデータベースを作成する時の接続先となるデータベースの名前を指定します。
 指定がなければ、<literal>postgres</literal>データベースが使用されます。
 もし存在しなければ（またはこれが作成しようとしているデータベースの名前であれば）<literal>template1</literal>が使用されます。
->>>>>>> 184958ef
        </para>
       </listitem>
      </varlistentry>
@@ -451,10 +442,7 @@
     <term><envar>PG_COLOR</envar></term>
     <listitem>
      <para>
-<<<<<<< HEAD
-=======
-<!--
->>>>>>> 184958ef
+<!--
       Specifies whether to use color in diagnostic messages. Possible values
       are <literal>always</literal>, <literal>auto</literal> and
       <literal>never</literal>.

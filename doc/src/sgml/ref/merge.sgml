--- conflicted
+++ resolved
@@ -173,10 +173,8 @@
      <para>
 <!--
       The name (optionally schema-qualified) of the target table to merge into.
-<<<<<<< HEAD
 -->
 マージ先のターゲットテーブルの名前（スキーマ修飾名も可）。
-=======
       If <literal>ONLY</literal> is specified before the table name, matching
       rows are updated or deleted in the named table only.  If
       <literal>ONLY</literal> is not specified, matching rows are also updated
@@ -185,7 +183,6 @@
       indicate that descendant tables are included.  The
       <literal>ONLY</literal> keyword and <literal>*</literal> option do not
       affect insert actions, which always insert into the named table only.
->>>>>>> 8382864e
      </para>
     </listitem>
    </varlistentry>
@@ -212,20 +209,13 @@
     <term><replaceable class="parameter">source_table_name</replaceable></term>
     <listitem>
      <para>
-<!--
       The name (optionally schema-qualified) of the source table, view, or
-<<<<<<< HEAD
-      transition table.
--->
-ソーステーブル、ビューまたは遷移テーブルの名前（スキーマ修飾名も可）。
-=======
       transition table.  If <literal>ONLY</literal> is specified before the
       table name, matching rows are included from the named table only.  If
       <literal>ONLY</literal> is not specified, matching rows are also included
       from any tables inheriting from the named table.  Optionally,
       <literal>*</literal> can be specified after the table name to explicitly
       indicate that descendant tables are included.
->>>>>>> 8382864e
      </para>
     </listitem>
    </varlistentry>

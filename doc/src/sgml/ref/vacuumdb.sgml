<!--
doc/src/sgml/ref/vacuumdb.sgml
PostgreSQL documentation
-->

<refentry id="app-vacuumdb">
 <indexterm zone="app-vacuumdb">
  <primary>vacuumdb</primary>
 </indexterm>

 <refmeta>
  <refentrytitle><application>vacuumdb</application></refentrytitle>
  <manvolnum>1</manvolnum>
<!--
  <refmiscinfo>Application</refmiscinfo>
-->
  <refmiscinfo>アプリケーション</refmiscinfo>
 </refmeta>

 <refnamediv>
  <refname>vacuumdb</refname>
<!--
  <refpurpose>garbage-collect and analyze a <productname>PostgreSQL</productname> database</refpurpose>
-->
<refpurpose><productname>PostgreSQL</productname>データベースの不要領域の回収と解析を行う</refpurpose>
 </refnamediv>

 <refsynopsisdiv>
  <cmdsynopsis>
   <command>vacuumdb</command>
   <arg rep="repeat"><replaceable>connection-option</replaceable></arg>
   <arg rep="repeat"><replaceable>option</replaceable></arg>

   <arg choice="plain" rep="repeat">
    <arg choice="opt">
     <group choice="plain">
      <arg choice="plain"><option>-t</option></arg>
      <arg choice="plain"><option>--table</option></arg>
     </group>
     <replaceable>table</replaceable>
     <arg choice="opt">( <replaceable class="parameter">column</replaceable> [,...] )</arg>
    </arg>
   </arg>

   <arg choice="opt">
    <group choice="plain">
     <arg choice="plain"><replaceable>dbname</replaceable></arg>
     <arg choice="plain"><option>-a</option></arg>
     <arg choice="plain"><option>--all</option></arg>
    </group>
   </arg>
  </cmdsynopsis>

  <cmdsynopsis>
   <command>vacuumdb</command>
   <arg rep="repeat"><replaceable>connection-option</replaceable></arg>
   <arg rep="repeat"><replaceable>option</replaceable></arg>

   <arg choice="plain" rep="repeat">
    <arg choice="opt">
     <group choice="plain">
      <arg choice="plain"><option>-n</option></arg>
      <arg choice="plain"><option>--schema</option></arg>
     </group>
     <replaceable>schema</replaceable>
    </arg>
   </arg>

   <arg choice="opt">
    <group choice="plain">
     <arg choice="plain"><replaceable>dbname</replaceable></arg>
     <arg choice="plain"><option>-a</option></arg>
     <arg choice="plain"><option>--all</option></arg>
    </group>
   </arg>
  </cmdsynopsis>

  <cmdsynopsis>
   <command>vacuumdb</command>
   <arg rep="repeat"><replaceable>connection-option</replaceable></arg>
   <arg rep="repeat"><replaceable>option</replaceable></arg>

   <arg choice="plain" rep="repeat">
    <arg choice="opt">
     <group choice="plain">
      <arg choice="plain"><option>-N</option></arg>
      <arg choice="plain"><option>--exclude-schema</option></arg>
     </group>
     <replaceable>schema</replaceable>
    </arg>
   </arg>

   <arg choice="opt">
    <group choice="plain">
     <arg choice="plain"><replaceable>dbname</replaceable></arg>
     <arg choice="plain"><option>-a</option></arg>
     <arg choice="plain"><option>--all</option></arg>
    </group>
   </arg>
  </cmdsynopsis>
 </refsynopsisdiv>

 <refsect1>
<!--
  <title>Description</title>
-->
  <title>説明</title>

  <para>
<!--
   <application>vacuumdb</application> is a utility for cleaning a
   <productname>PostgreSQL</productname> database.
   <application>vacuumdb</application> will also generate internal statistics
   used by the <productname>PostgreSQL</productname> query optimizer.
-->
<application>vacuumdb</application>は、<productname>PostgreSQL</productname>データベースの不要領域のクリーンアップを行うユーティリティです。
また、<application>vacuumdb</application>は<productname>PostgreSQL</productname>の問い合わせオプティマイザが使用する内部的な統計情報も生成します。
  </para>

  <para>
<!--
   <application>vacuumdb</application> is a wrapper around the SQL
   command <link linkend="sql-vacuum"><command>VACUUM</command></link>.
   There is no effective difference between vacuuming and analyzing
   databases via this utility and via other methods for accessing the
   server.
-->
<application>vacuumdb</application>は、SQLコマンド<link linkend="sql-vacuum"><command>VACUUM</command></link>のラッパーです。
このユーティリティを使っても、これ以外の方法でサーバにアクセスしてバキュームや解析を行っても特に違いは生じません。
  </para>

 </refsect1>


 <refsect1>
<!--
  <title>Options</title>
-->
  <title>オプション</title>

   <para>
<!--
    <application>vacuumdb</application> accepts the following command-line arguments:
-->
    <application>vacuumdb</application>では、下記のコマンドライン引数を指定できます。
    <variablelist>
     <varlistentry>
      <term><option>-a</option></term>
      <term><option>--all</option></term>
      <listitem>
       <para>
<!--
        Vacuum all databases.
-->
        全てのデータベースに対してバキュームを行います。
       </para>
      </listitem>
     </varlistentry>

     <varlistentry>
      <term><option>--buffer-usage-limit <replaceable class="parameter">size</replaceable></option></term>
      <listitem>
       <para>
<!--
        Specifies the
        <glossterm linkend="glossary-buffer-access-strategy">Buffer Access Strategy</glossterm>
        ring buffer size for a given invocation of <application>vacuumdb</application>.
        This size is used to calculate the number of shared buffers which will
        be reused as part of this strategy.  See <xref linkend="sql-vacuum"/>.
-->
<application>vacuumdb</application>の指定された呼び出しに対して<glossterm linkend="glossary-buffer-access-strategy">バッファアクセスストラテジ</glossterm>リングバッファサイズを指定します。
このサイズは、このストラテジのパートとして再利用される共有バッファの数を計算するために使用されます。
<xref linkend="sql-vacuum"/>を参照してください。
       </para>
      </listitem>
     </varlistentry>

     <varlistentry>
      <term><option><optional>-d</optional> <replaceable class="parameter">dbname</replaceable></option></term>
      <term><option><optional>--dbname=</optional><replaceable class="parameter">dbname</replaceable></option></term>
      <listitem>
       <para>
<!--
        Specifies the name of the database to be cleaned or analyzed,
        when <option>-a</option>/<option>&#45;-all</option> is not used.
        If this is not specified, the database name is read
        from the environment variable <envar>PGDATABASE</envar>.  If
        that is not set, the user name specified for the connection is
        used.  The <replaceable>dbname</replaceable> can be a <link
        linkend="libpq-connstring">connection string</link>.  If so,
        connection string parameters will override any conflicting command
        line options.
-->
<option>-a</option>（または<option>--all</option>）も指定されていない場合、不要領域のクリーンアップ、または、解析を行うデータベース名を指定します。
データベース名が指定されていない場合は、データベース名は環境変数<envar>PGDATABASE</envar>から読み取られます。
この変数も設定されていない場合は、接続時に指定したユーザ名が使用されます。
<replaceable>dbname</replaceable>は<link linkend="libpq-connstring">接続文字列</link>に出来ます。その場合、接続文字列パラメータは競合するコマンドラインオプションを上書きします。
       </para>
      </listitem>
     </varlistentry>

     <varlistentry>
      <term><option>--disable-page-skipping</option></term>
      <listitem>
       <para>
<!--
        Disable skipping pages based on the contents of the visibility map.
-->
可視性マップの内容に基づいてページを飛ばすことのないようにします。
       </para>
      </listitem>
     </varlistentry>

     <varlistentry>
      <term><option>-e</option></term>
      <term><option>--echo</option></term>
      <listitem>
       <para>
<!--
        Echo the commands that <application>vacuumdb</application> generates
        and sends to the server.
-->
<application>vacuumdb</application>が生成し、サーバに送るコマンドをエコー表示します。
       </para>
      </listitem>
     </varlistentry>

     <varlistentry>
      <term><option>-f</option></term>
      <term><option>--full</option></term>
      <listitem>
       <para>
<!--
        Perform <quote>full</quote> vacuuming.
-->
<quote>完全な（full）</quote>クリーンアップを行います。
       </para>
      </listitem>
     </varlistentry>

     <varlistentry>
      <term><option>-F</option></term>
      <term><option>--freeze</option></term>
      <listitem>
       <para>
<!--
        Aggressively <quote>freeze</quote> tuples.
-->
積極的にタプルを<quote>凍結</quote>します。
       </para>
      </listitem>
     </varlistentry>

     <varlistentry>
      <term><option>--force-index-cleanup</option></term>
      <listitem>
       <para>
<!--
        Always remove index entries pointing to dead tuples.
-->
無効なタプルを指しているインデックスエントリを常に削除します。
       </para>
      </listitem>
     </varlistentry>

     <varlistentry>
      <term><option>-j <replaceable class="parameter">njobs</replaceable></option></term>
      <term><option>--jobs=<replaceable class="parameter">njobs</replaceable></option></term>
      <listitem>
       <para>
<!--
        Execute the vacuum or analyze commands in parallel by running
        <replaceable class="parameter">njobs</replaceable>
        commands simultaneously.  This option may reduce the processing time
        but it also increases the load on the database server.
-->
<replaceable class="parameter">njobs</replaceable>個のコマンドを同時に実行することで、vacuumまたはanalyzeコマンドを並列で実行します。このオプションは処理時間を短縮することもありますがデータベースサーバの負荷も増加します。
       </para>
       <para>
<!--
        <application>vacuumdb</application> will open
        <replaceable class="parameter">njobs</replaceable> connections to the
        database, so make sure your <xref linkend="guc-max-connections"/>
        setting is high enough to accommodate all connections.
-->
<application>vacuumdb</application>はデータベースに対する<replaceable class="parameter">njobs</replaceable>個の接続を開くので、<xref linkend="guc-max-connections"/>の設定が、これらの接続を許容するだけ十分に大きくしてください。
       </para>
       <para>
<!--
        Note that using this mode together with the <option>-f</option>
        (<literal>FULL</literal>) option might cause deadlock failures if
        certain system catalogs are processed in parallel.
-->
このモードを<option>-f</option>（<literal>FULL</literal>）オプションと一緒に使うと、一部のシステムカタログが並列処理されてデッドロックのエラーを起こす場合があることに注意してください。
       </para>
      </listitem>
     </varlistentry>

     <varlistentry>
      <term><option>--min-mxid-age <replaceable class="parameter">mxid_age</replaceable></option></term>
      <listitem>
       <para>
<!--
        Only execute the vacuum or analyze commands on tables with a multixact
        ID age of at least <replaceable class="parameter">mxid_age</replaceable>.
        This setting is useful for prioritizing tables to process to prevent
        multixact ID wraparound (see
        <xref linkend="vacuum-for-multixact-wraparound"/>).
-->
マルチトランザクションIDの年代が少なくとも<replaceable class="parameter">mxid_age</replaceable>であるテーブルに対してのみ、バキュームもしくは解析コマンドを実行します。
この設定は、マルチトランザクションIDの周回を防ぐためテーブルに優先順位を付けて処理するのに有用です(<xref linkend="vacuum-for-multixact-wraparound"/>を参照してください)。
       </para>
       <para>
<!--
        For the purposes of this option, the multixact ID age of a relation is
        the greatest of the ages of the main relation and its associated
        <acronym>TOAST</acronym> table, if one exists.  Since the commands
        issued by <application>vacuumdb</application> will also process the
        <acronym>TOAST</acronym> table for the relation if necessary, it does
        not need to be considered separately.
-->
このオプションの目的のため、リレーションのマルチトランザクションIDの年代は、主であるリレーションの年代と、存在するなら、関連する<acronym>TOAST</acronym>テーブルの年代のうち最大のものです。
<application>vacuumdb</application>により発行されたコマンドも、必要であればリレーションの<acronym>TOAST</acronym>テーブルを処理しますので、別々に分けて考える必要はないです。
       </para>
      </listitem>
     </varlistentry>

     <varlistentry>
      <term><option>--min-xid-age <replaceable class="parameter">xid_age</replaceable></option></term>
      <listitem>
       <para>
<!--
        Only execute the vacuum or analyze commands on tables with a
        transaction ID age of at least
        <replaceable class="parameter">xid_age</replaceable>.  This setting
        is useful for prioritizing tables to process to prevent transaction
        ID wraparound (see <xref linkend="vacuum-for-wraparound"/>).
-->
トランザクションIDの年代が少なくとも<replaceable class="parameter">xid_age</replaceable>であるテーブルに対してのみ、バキュームもしくは解析コマンドを実行します。
この設定は、トランザクションIDの周回を防ぐためテーブルに優先順位を付けて処理するのに有用です(<xref linkend="vacuum-for-wraparound"/>を参照してください)。
       </para>
       <para>
<!--
        For the purposes of this option, the transaction ID age of a relation
        is the greatest of the ages of the main relation and its associated
        <acronym>TOAST</acronym> table, if one exists.  Since the commands
        issued by <application>vacuumdb</application> will also process the
        <acronym>TOAST</acronym> table for the relation if necessary, it does
        not need to be considered separately.
-->
このオプションの目的のため、リレーションのトランザクションIDの年代は、主であるリレーションの年代と、存在するなら、関連する<acronym>TOAST</acronym>テーブルの年代のうち最大のものです。
<application>vacuumdb</application>により発行されたコマンドも、必要であればリレーションの<acronym>TOAST</acronym>テーブルを処理しますので、別々に分けて考える必要はないです。
       </para>
      </listitem>
     </varlistentry>

     <varlistentry>
      <term><option>--missing-stats-only</option></term>
      <listitem>
       <para>
        Only analyze relations that are missing statistics for a column, index
        expression, or extended statistics object.  When used with
        <option>--analyze-in-stages</option>, this option prevents
        <application>vacuumdb</application> from temporarily replacing existing
        statistics with ones generated with lower statistics targets, thus
        avoiding transiently worse query optimizer choices.
       </para>
       <para>
        This option can only be used in conjunction with
        <option>--analyze-only</option> or <option>--analyze-in-stages</option>.
       </para>
       <para>
        Note that <option>--missing-stats-only</option> requires
        <literal>SELECT</literal> privileges on
        <link linkend="catalog-pg-statistic"><structname>pg_statistic</structname></link>
        and
        <link linkend="catalog-pg-statistic-ext-data"><structname>pg_statistic_ext_data</structname></link>,
        which are restricted to superusers by default.
       </para>
      </listitem>
     </varlistentry>

     <varlistentry>
      <term><option>-n <replaceable class="parameter">schema</replaceable></option></term>
      <term><option>--schema=<replaceable class="parameter">schema</replaceable></option></term>
      <listitem>
       <para>
<!--
        Clean or analyze all tables in
        <replaceable class="parameter">schema</replaceable> only.  Multiple
        schemas can be vacuumed by writing multiple <option>-n</option> switches.
-->
<replaceable class="parameter">schema</replaceable>内のすべてのテーブルのみをクリーンアップまたは解析します。
<option>-n</option>スイッチを複数記述することで複数のスキーマをバキュームできます。
       </para>
      </listitem>
     </varlistentry>

     <varlistentry>
      <term><option>-N <replaceable class="parameter">schema</replaceable></option></term>
      <term><option>--exclude-schema=<replaceable class="parameter">schema</replaceable></option></term>
      <listitem>
       <para>
<!--
        Do not clean or analyze any tables in
        <replaceable class="parameter">schema</replaceable>.  Multiple schemas
        can be excluded by writing multiple <option>-N</option> switches.
-->
<replaceable class="parameter">schema</replaceable>内のテーブルをクリーンアップまたは解析しません。
<option>-N</option>スイッチを複数記述することで複数のスキーマを除外できます。
       </para>
      </listitem>
     </varlistentry>

     <varlistentry>
      <term><option>--no-index-cleanup</option></term>
      <listitem>
       <para>
<!--
        Do not remove index entries pointing to dead tuples.
-->
無効なタプルを指しているインデックスエントリを削除しません。
       </para>
      </listitem>
     </varlistentry>

     <varlistentry>
      <term><option>--no-process-main</option></term>
      <listitem>
       <para>
<!--
        Skip the main relation.
-->
主リレーションをスキップします。
       </para>
      </listitem>
     </varlistentry>

     <varlistentry>
      <term><option>--no-process-toast</option></term>
      <listitem>
       <para>
<!--
        Skip the TOAST table associated with the table to vacuum, if any.
-->
もし存在するなら、バキュームするテーブルに関連するTOASTテーブルをスキップします。
       </para>
      </listitem>
     </varlistentry>

     <varlistentry>
      <term><option>--no-truncate</option></term>
      <listitem>
       <para>
<!--
        Do not truncate empty pages at the end of the table.
-->
テーブルの終わりにある空のページを切り詰めません。
       </para>
      </listitem>
     </varlistentry>

     <varlistentry>
      <term><option>-P <replaceable class="parameter">parallel_workers</replaceable></option></term>
      <term><option>--parallel=<replaceable class="parameter">parallel_workers</replaceable></option></term>
      <listitem>
       <para>
<!--
        Specify the number of parallel workers for <firstterm>parallel vacuum</firstterm>.
        This allows the vacuum to leverage multiple CPUs to process indexes.
        See <xref linkend="sql-vacuum"/>.
-->
<firstterm>並列バキューム</firstterm>のためのパラレルワーカーの数を指定します。
これによりバキュームが複数CPUを活用してインデックスを処理できます。
<xref linkend="sql-vacuum"/>を参照してください。
       </para>
      </listitem>
     </varlistentry>

     <varlistentry>
      <term><option>-q</option></term>
      <term><option>--quiet</option></term>
      <listitem>
       <para>
<!--
        Do not display progress messages.
-->
進行メッセージを表示しません。
       </para>
      </listitem>
     </varlistentry>

     <varlistentry>
      <term><option>--skip-locked</option></term>
      <listitem>
       <para>
<!--
        Skip relations that cannot be immediately locked for processing.
-->
処理のためにすぐにロックできないリレーションをスキップします。
       </para>
      </listitem>
     </varlistentry>

     <varlistentry>
      <term><option>-t <replaceable class="parameter">table</replaceable> [ (<replaceable class="parameter">column</replaceable> [,...]) ]</option></term>
      <term><option>--table=<replaceable class="parameter">table</replaceable> [ (<replaceable class="parameter">column</replaceable> [,...]) ]</option></term>
      <listitem>
       <para>
<!--
        Clean or analyze <replaceable class="parameter">table</replaceable> only.
        Column names can be specified only in conjunction with
        the <option>&#45;-analyze</option> or <option>&#45;-analyze-only</option> options.
        Multiple tables can be vacuumed by writing multiple
        <option>-t</option> switches.
-->
<replaceable class="parameter">table</replaceable>のみをクリーンアップ/解析します。
列名は<option>--analyze</option>や<option>--analyze-only</option>オプションがある場合にのみ設定できます。
複数の<option>-t</option>スイッチを記述することで複数のテーブルをバキュームすることができます。
       </para>
       <tip>
        <para>
<!--
         If you specify columns, you probably have to escape the parentheses
         from the shell.  (See examples below.)
-->
列を指定する場合は、シェルから括弧をエスケープする必要があるでしょう。
（後述の例を参照してください。）
        </para>
       </tip>
      </listitem>
     </varlistentry>

     <varlistentry>
      <term><option>-v</option></term>
      <term><option>--verbose</option></term>
      <listitem>
       <para>
<!--
        Print detailed information during processing.
-->
処理中に詳細な情報を表示します。
       </para>
      </listitem>
     </varlistentry>

     <varlistentry>
       <term><option>-V</option></term>
       <term><option>--version</option></term>
       <listitem>
       <para>
<!--
       Print the <application>vacuumdb</application> version and exit.
-->
<application>vacuumdb</application>のバージョンを表示し、終了します。
       </para>
       </listitem>
     </varlistentry>

     <varlistentry>
      <term><option>-z</option></term>
      <term><option>--analyze</option></term>
      <listitem>
       <para>
<!--
        Also calculate statistics for use by the optimizer.
-->
オプティマイザが使用する、データベースの統計情報も算出します。
       </para>
      </listitem>
     </varlistentry>

     <varlistentry>
      <term><option>-Z</option></term>
      <term><option>--analyze-only</option></term>
      <listitem>
       <para>
<!--
        Only calculate statistics for use by the optimizer (no vacuum).
-->
オプティマイザにより使用される統計情報の計算のみを行います（バキュームを行いません）。
       </para>
      </listitem>
     </varlistentry>

     <varlistentry>
      <term><option>--analyze-in-stages</option></term>
      <listitem>
       <para>
<!--
        Only calculate statistics for use by the optimizer (no vacuum),
        like <option>&#45;-analyze-only</option>.  Run three
        stages of analyze; the first stage uses the lowest possible statistics
        target (see <xref linkend="guc-default-statistics-target"/>)
        to produce usable statistics faster, and subsequent stages build the
        full statistics.
-->
<option>--analyze-only</option>と同様、オプティマイザにより使用される統計情報の計算のみを行います（バキュームを行いません）。
分析の3つの段階を実行します。
最初の段階では、使用可能な統計情報をより迅速に生成するために最小の統計情報目標値(<xref linkend="guc-default-statistics-target"/>を参照)を使い、後続のステージでは完全な統計情報を構築します。
       </para>

       <para>
<!--
        This option is only useful to analyze a database that currently has
        no statistics or has wholly incorrect ones, such as if it is newly
        populated from a restored dump or by <command>pg_upgrade</command>.
        Be aware that running with this option in a database with existing
        statistics may cause the query optimizer choices to become
        transiently worse due to the low statistics targets of the early
        stages.
-->
このオプションは、統計情報を現在持たないデータベースや、完全に誤った統計情報を持つデータベースを解析する場合にのみ有用です。
例えば、リストアされたダンプや<command>pg_upgrade</command>によって新たにデータが生成された場合などです。
統計情報が既にあるデータベースに対してこのオプションで実行すると、初期段階の統計情報目標値が低いため、問い合わせオプティマイザの選択が一時的に悪化する可能性があることに注意してください。
       </para>
      </listitem>
     </varlistentry>

     <varlistentry>
       <term><option>-?</option></term>
       <term><option>--help</option></term>
       <listitem>
       <para>
<!--
       Show help about <application>vacuumdb</application> command line
       arguments, and exit.
-->
<application>vacuumdb</application>のコマンドライン引数の使用方法を表示し、終了します。
       </para>
       </listitem>
     </varlistentry>

    </variablelist>
   </para>

   <para>
<!--
    <application>vacuumdb</application> also accepts
    the following command-line arguments for connection parameters:
-->
<application>vacuumdb</application>には、以下に記す接続パラメータ用のコマンドライン引数も指定することもできます。
    <variablelist>
     <varlistentry>
      <term><option>-h <replaceable class="parameter">host</replaceable></option></term>
      <term><option>--host=<replaceable class="parameter">host</replaceable></option></term>
      <listitem>
       <para>
<!--
        Specifies the host name of the machine on which the server
        is running.  If the value begins with a slash, it is used
        as the directory for the Unix domain socket.
-->
サーバが稼働しているマシンのホスト名を指定します。
ホスト名がスラッシュから始まる場合、Unixドメインソケット用のディレクトリとして使用されます。
       </para>
      </listitem>
     </varlistentry>

     <varlistentry>
      <term><option>-p <replaceable class="parameter">port</replaceable></option></term>
      <term><option>--port=<replaceable class="parameter">port</replaceable></option></term>
      <listitem>
       <para>
<!--
        Specifies the TCP port or local Unix domain socket file
        extension on which the server
        is listening for connections.
-->
サーバが接続を監視するTCPポートもしくはUnixドメインソケットファイルの拡張子を指定します。
       </para>
      </listitem>
     </varlistentry>

     <varlistentry>
      <term><option>-U <replaceable class="parameter">username</replaceable></option></term>
      <term><option>--username=<replaceable class="parameter">username</replaceable></option></term>
      <listitem>
       <para>
<!--
        User name to connect as.
-->
接続するユーザ名を指定します。
       </para>
      </listitem>
     </varlistentry>

     <varlistentry>
      <term><option>-w</option></term>
      <term><option>--no-password</option></term>
      <listitem>
       <para>
<!--
        Never issue a password prompt.  If the server requires
        password authentication and a password is not available by
        other means such as a <filename>.pgpass</filename> file, the
        connection attempt will fail.  This option can be useful in
        batch jobs and scripts where no user is present to enter a
        password.
-->
パスワードの入力を促しません。
サーバがパスワード認証を必要とし、かつ、<filename>.pgpass</filename>ファイルなどの他の方法が利用できない場合、接続試行は失敗します。
バッチジョブやスクリプトなどパスワードを入力するユーザが存在しない場合にこのオプションは有用かもしれません。
       </para>
      </listitem>
     </varlistentry>

     <varlistentry>
      <term><option>-W</option></term>
      <term><option>--password</option></term>
      <listitem>
       <para>
<!--
        Force <application>vacuumdb</application> to prompt for a
        password before connecting to a database.
-->
データベースに接続する前に、<application>vacuumdb</application>は強制的にパスワード入力を促します。
       </para>

       <para>
<!--
        This option is never essential, since
        <application>vacuumdb</application> will automatically prompt
        for a password if the server demands password authentication.
        However, <application>vacuumdb</application> will waste a
        connection attempt finding out that the server wants a password.
        In some cases it is worth typing <option>-W</option> to avoid the extra
        connection attempt.
-->
サーバがパスワード認証を要求する場合<application>vacuumdb</application>は自動的にパスワード入力を促しますので、これが重要になることはありません。
しかし、<application>vacuumdb</application>は、サーバにパスワードが必要かどうかを判断するための接続試行を無駄に行います。
こうした余計な接続試行を防ぐために<option>-W</option>の入力が有意となる場合もあります。
       </para>
      </listitem>
     </varlistentry>

     <varlistentry>
      <term><option>--maintenance-db=<replaceable class="parameter">dbname</replaceable></option></term>
      <listitem>
       <para>
<<<<<<< HEAD
<!--
        When the <option>-a</option>/<option>&#45;-all</option> is used, connect
=======
        When the <option>-a</option>/<option>--all</option> is used, connect
>>>>>>> 3d6a8289
        to this database to gather the list of databases to vacuum.
        If not specified, the <literal>postgres</literal> database will be used,
        or if that does not exist, <literal>template1</literal> will be used.
        This can be a <link linkend="libpq-connstring">connection
        string</link>.  If so, connection string parameters will override any
        conflicting command line options.  Also, connection string parameters
        other than the database name itself will be re-used when connecting
        to other databases.
-->
<option>-a</option>/<option>--all</option>が使われている場合に、バキュームするデータベースの一覧を集めるため、このデータベースに接続します。
データベース名が指定されていなければ<literal>postgres</literal>データベースが使用され、もし存在しなければ<literal>template1</literal>が使用されます。
これは<link linkend="libpq-connstring">接続文字列</link>に出来ます。
その場合、接続文字列パラメータは競合するコマンドラインオプションを上書きします。
また、データベース名以外の接続文字列パラメータは他のデータベースに接続する時に再利用されます。
       </para>
      </listitem>
     </varlistentry>
    </variablelist>
   </para>
 </refsect1>


 <refsect1>
<!--
  <title>Environment</title>
-->
  <title>環境</title>

  <variablelist>
   <varlistentry>
    <term><envar>PGDATABASE</envar></term>
    <term><envar>PGHOST</envar></term>
    <term><envar>PGPORT</envar></term>
    <term><envar>PGUSER</envar></term>

    <listitem>
     <para>
<!--
      Default connection parameters
-->
デフォルトの接続パラメータです。
     </para>
    </listitem>
   </varlistentry>

   <varlistentry>
    <term><envar>PG_COLOR</envar></term>
    <listitem>
     <para>
<!--
      Specifies whether to use color in diagnostic messages. Possible values
      are <literal>always</literal>, <literal>auto</literal> and
      <literal>never</literal>.
-->
診断メッセージで色を使うかどうかを指定します。
指定可能な値は<literal>always</literal>、<literal>auto</literal>、<literal>never</literal>です。
     </para>
    </listitem>
   </varlistentry>
  </variablelist>

  <para>
<!--
   This utility, like most other <productname>PostgreSQL</productname> utilities,
   also uses the environment variables supported by <application>libpq</application>
   (see <xref linkend="libpq-envars"/>).
-->
このユーティリティは、他のほとんどの<productname>PostgreSQL</productname>ユーティリティと同様、<application>libpq</application>がサポートする環境変数(<xref linkend="libpq-envars"/>参照)も使います。
  </para>

 </refsect1>


 <refsect1>
<!--
  <title>Diagnostics</title>
-->
  <title>診断</title>

  <para>
<!--
   In case of difficulty, see <xref linkend="sql-vacuum"/>
   and <xref linkend="app-psql"/> for
   discussions of potential problems and error messages.
   The database server must be running at the
   targeted host.  Also, any default connection settings and environment
   variables used by the <application>libpq</application> front-end
   library will apply.
-->
問題が発生した場合、考えられる原因とエラーメッセージについての説明は<xref linkend="sql-vacuum"/>と<xref linkend="app-psql"/>を参照してください。
データベースサーバは、指定したホストで稼働している必要があります。
また、<application>libpq</application>フロントエンドライブラリのデフォルトの設定や環境変数が適用されることに注意してください。
  </para>

 </refsect1>

 <refsect1>
<!--
  <title>Examples</title>
-->
  <title>例</title>

   <para>
<!--
    To clean the database <literal>test</literal>:
-->
<literal>test</literal>というデータベースをクリーンアップするには、下記のコマンドを実行します。
<screen>
<prompt>$ </prompt><userinput>vacuumdb test</userinput>
</screen>
   </para>

   <para>
<!--
    To clean and analyze for the optimizer a database named
    <literal>bigdb</literal>:
-->
<literal>bigdb</literal>という名前のデータベースのクリーンアップとオプティマイザ用の解析を行う場合には、下記のコマンドを実行します。
<screen>
<prompt>$ </prompt><userinput>vacuumdb --analyze bigdb</userinput>
</screen>
   </para>

   <para>
<!--
    To clean a single table
    <literal>foo</literal> in a database named
    <literal>xyzzy</literal>, and analyze a single column
    <literal>bar</literal> of the table for the optimizer:
-->
<literal>xyzzy</literal>という名前のデータベースの<literal>foo</literal>という1つのテーブルだけのクリーンアップと、そのテーブルの<literal>bar</literal>という1つの列にだけ対してオプティマイザ用の解析を行う場合には、下記のコマンドを実行します。
<screen>
<prompt>$ </prompt><userinput>vacuumdb --analyze --verbose --table='foo(bar)' xyzzy</userinput>
</screen></para>

   <para>
<!--
    To clean all tables in the <literal>foo</literal> and <literal>bar</literal> schemas
    in a database named <literal>xyzzy</literal>:
-->
<literal>xyzzy</literal>という名前のデータベースの<literal>foo</literal>スキーマと<literal>bar</literal>スキーマのすべてのテーブルをクリーンアップする場合には、下記のコマンドを実行します。
<screen>
<prompt>$ </prompt><userinput>vacuumdb --schema='foo' --schema='bar' xyzzy</userinput>
</screen></para>


 </refsect1>

 <refsect1>
<!--
  <title>See Also</title>
-->
  <title>関連項目</title>

  <simplelist type="inline">
   <member><xref linkend="sql-vacuum"/></member>
  </simplelist>
 </refsect1>

</refentry><|MERGE_RESOLUTION|>--- conflicted
+++ resolved
@@ -358,24 +358,33 @@
       <term><option>--missing-stats-only</option></term>
       <listitem>
        <para>
+<!--
         Only analyze relations that are missing statistics for a column, index
         expression, or extended statistics object.  When used with
-        <option>--analyze-in-stages</option>, this option prevents
+        <option>&#45;-analyze-in-stages</option>, this option prevents
         <application>vacuumdb</application> from temporarily replacing existing
         statistics with ones generated with lower statistics targets, thus
         avoiding transiently worse query optimizer choices.
-       </para>
-       <para>
+-->
+《機械翻訳》«Only analyze relations that are missing statistics for a column, index expression, or extended statistics object. When used with <option>--analyze-in-stages</option>, this option prevents <application>vacuumdb</application> from temporarily replacing existing statistics with ones generated with lower statistics targets, thus avoiding transiently worse query optimizer choices.»
+       </para>
+       <para>
+<!--
         This option can only be used in conjunction with
-        <option>--analyze-only</option> or <option>--analyze-in-stages</option>.
-       </para>
-       <para>
-        Note that <option>--missing-stats-only</option> requires
+        <option>&#45;-analyze-only</option> or <option>&#45;-analyze-in-stages</option>.
+-->
+《機械翻訳》«This option can only be used in conjunction with <option>--analyze-only</option> or <option>--analyze-in-stages</option>.»
+       </para>
+       <para>
+<!--
+        Note that <option>&#45;-missing-stats-only</option> requires
         <literal>SELECT</literal> privileges on
         <link linkend="catalog-pg-statistic"><structname>pg_statistic</structname></link>
         and
         <link linkend="catalog-pg-statistic-ext-data"><structname>pg_statistic_ext_data</structname></link>,
         which are restricted to superusers by default.
+-->
+《機械翻訳》«Note that <option>--missing-stats-only</option> requires <literal>SELECT</literal> privileges on <link linkend="catalog-pg-statistic"><structname>pg_statistic</structname></link> and <link linkend="catalog-pg-statistic-ext-data"><structname>pg_statistic_ext_data</structname></link>, which are restricted to superusers by default.»
        </para>
       </listitem>
      </varlistentry>
@@ -738,12 +747,8 @@
       <term><option>--maintenance-db=<replaceable class="parameter">dbname</replaceable></option></term>
       <listitem>
        <para>
-<<<<<<< HEAD
 <!--
         When the <option>-a</option>/<option>&#45;-all</option> is used, connect
-=======
-        When the <option>-a</option>/<option>--all</option> is used, connect
->>>>>>> 3d6a8289
         to this database to gather the list of databases to vacuum.
         If not specified, the <literal>postgres</literal> database will be used,
         or if that does not exist, <literal>template1</literal> will be used.

--- conflicted
+++ resolved
@@ -1131,14 +1131,10 @@
       </varlistentry>
 
       <varlistentry>
-<<<<<<< HEAD
-<!--
-        <term><literal>\c</literal> or <literal>\connect</literal> <literal>[ <replaceable class="parameter">dbname</replaceable> [ <replaceable class="parameter">username</replaceable> ] [ <replaceable class="parameter">host</replaceable> ] [ <replaceable class="parameter">port</replaceable> ] ] | <replaceable class="parameter">conninfo</replaceable> </literal></term>
--->
-        <term><literal>\c</literal> または <literal>\connect</literal> <literal>[ <replaceable class="parameter">dbname</replaceable> [ <replaceable class="parameter">username</replaceable> ] [ <replaceable class="parameter">host</replaceable> ] [ <replaceable class="parameter">port</replaceable> ] ] | <replaceable class="parameter">conninfo</replaceable> </literal></term>
-=======
+<!--
         <term><literal>\c</literal> or <literal>\connect [ -reuse-previous=<replaceable class="parameter">on|off</replaceable> ] [ <replaceable class="parameter">dbname</replaceable> [ <replaceable class="parameter">username</replaceable> ] [ <replaceable class="parameter">host</replaceable> ] [ <replaceable class="parameter">port</replaceable> ] | <replaceable class="parameter">conninfo</replaceable> ]</literal></term>
->>>>>>> eb4dfa23
+-->
+        <term><literal>\c</literal> または <literal>\connect</literal> <literal>[ <replaceable class="parameter">dbname</replaceable> [ <replaceable class="parameter">username</replaceable> ] [ <replaceable class="parameter">host</replaceable> ] [ <replaceable class="parameter">port</replaceable> ] ] | <replaceable class="parameter">conninfo</replaceable> </literal></term> ★変更あり
         <listitem>
         <para>
 <!--
@@ -1153,23 +1149,7 @@
         </para>
 
         <para>
-<<<<<<< HEAD
-<!--
-        When using positional parameters, if any of
-        <replaceable class="parameter">dbname</replaceable>,
-        <replaceable class="parameter">username</replaceable>,
-        <replaceable class="parameter">host</replaceable> or
-        <replaceable class="parameter">port</replaceable> are omitted or
-        specified as <literal>-</literal>, the value of that parameter from
-        the previous connection is used; if there is no previous connection,
-        the <application>libpq</application> default for the parameter's value
-        is used.  When using <literal>conninfo</> strings, no values from the
-        previous connection are used for the new connection.
--->
-位置の構文を使うとき、<replaceable class="parameter">dbname</replaceable>、<replaceable class="parameter">username</replaceable>、<replaceable class="parameter">host</replaceable>、<replaceable class="parameter">port</replaceable>のいずれかが省略、あるいは <literal>-</literal>と指定された場合、対応するパラメータの値はこれまでの接続の値が使用されます。
-これまで接続されていない場合は、そのパラメータの値には<application>libpq</application>のデフォルト値が使用されます。
-<literal>conninfo</>接続文字列を使用する場合、これまでの接続の値は新しい接続に使用されません。
-=======
+<!--
         Where the command omits database name, user, host, or port, the new
         connection can reuse values from the previous connection.  By default,
         values from the previous connection are reused except when processing
@@ -1183,7 +1163,10 @@
         <replaceable class="parameter">host</replaceable> or
         <replaceable class="parameter">port</replaceable>
         as <literal>-</literal> is equivalent to omitting that parameter.
->>>>>>> eb4dfa23
+-->
+位置の構文を使うとき、<replaceable class="parameter">dbname</replaceable>、<replaceable class="parameter">username</replaceable>、<replaceable class="parameter">host</replaceable>、<replaceable class="parameter">port</replaceable>のいずれかが省略、あるいは <literal>-</literal>と指定された場合、対応するパラメータの値はこれまでの接続の値が使用されます。
+これまで接続されていない場合は、そのパラメータの値には<application>libpq</application>のデフォルト値が使用されます。
+<literal>conninfo</>接続文字列を使用する場合、これまでの接続の値は新しい接続に使用されません。 ★変更あり
         </para>
 
         <para>
@@ -4702,26 +4685,18 @@
     and special escape sequences that describe the appearance of the
     prompt. Prompt 1 is the normal prompt that is issued when
     <application>psql</application> requests a new command. Prompt 2 is
-<<<<<<< HEAD
-    issued when more input is expected during command input because the
-    command was not terminated with a semicolon or a quote was not closed.
-    Prompt 3 is issued when you run an <acronym>SQL</acronym>
-    <command>COPY</command> command and you are expected to type in the
-    row values on the terminal.
+    issued when more input is expected during command entry, for example ★変更箇所
+    because the command was not terminated with a semicolon or a quote ★変更箇所
+    was not closed. ★変更箇所
+    Prompt 3 is issued when you are running an <acronym>SQL</acronym> ★変更箇所
+    <command>COPY FROM STDIN</command> command and you need to type in★変更箇所
+    a row value on the terminal.★変更箇所
 -->
 <application>psql</application>が発行するプロンプトは好みに応じてカスタマイズできます。
 <varname>PROMPT1</varname>、<varname>PROMPT2</varname>、<varname>PROMPT3</varname>という3つの変数はプロンプトの表示内容を示す文字列や特別なエスケープシーケンスを持ちます。
 プロンプト1は<application>psql</application>が新しいコマンドを受け付ける際に発行される通常のプロンプトです。
 プロンプト2はコマンドがセミコロンで終わっていない、または、引用符が閉じていないためにさらにコマンドの入力が要求されている際に発行されます。
-プロンプト3は<acronym>SQL</acronym>の<command>COPY</command>コマンドを実行していて、端末上で行の値の入力が要求されている際に発行されます。
-=======
-    issued when more input is expected during command entry, for example
-    because the command was not terminated with a semicolon or a quote
-    was not closed.
-    Prompt 3 is issued when you are running an <acronym>SQL</acronym>
-    <command>COPY FROM STDIN</command> command and you need to type in
-    a row value on the terminal.
->>>>>>> eb4dfa23
+プロンプト3は<acronym>SQL</acronym>の<command>COPY</command>コマンドを実行していて、端末上で行の値の入力が要求されている際に発行されます。★変更あり
     </para>
 
     <para>
@@ -4831,24 +4806,7 @@
         <term><literal>%R</literal></term>
         <listitem>
         <para>
-<<<<<<< HEAD
-<!--
-        In prompt 1 normally <literal>=</literal>, but <literal>^</literal> if
-        in single-line mode, and <literal>!</literal> if the session is
-        disconnected from the database (which can happen if
-        <command>\connect</command> fails). In prompt 2 the sequence is
-        replaced by <literal>-</literal>, <literal>*</literal>, a single quote,
-        a double quote, or a dollar sign, depending on whether
-        <application>psql</application> expects more input because the
-        command wasn't terminated yet, because you are inside a
-        <literal>/* ... */</literal> comment, or because you are inside
-        a quoted or dollar-escaped string. In prompt 3 the sequence doesn't
-        produce anything.
--->
-プロンプト1の場合、通常は<literal>=</literal>、シングル行モードでは<literal>^</literal>、データベースとの接続が切れたセッションでは<literal>!</literal>になります（<command>\connect</command>が失敗した場合に発生します）。
-プロンプト2の場合、<literal>-</literal>、<literal>*</literal>、単一引用符、二重引用符、ドル記号に置き換えられます。どの文字に置き換えられるかは、<application>psql</application>が入力を待っている理由（コマンドが終了していない、<literal>/* ... */</literal>によるコメント行の中にいる、引用符やエスケープされたドル記号の中にいる）によって決まります。
-プロンプト3の場合、何も表示されません。
-=======
+<!--
         In prompt 1 normally <literal>=</literal>,
         but <literal>^</literal> if in single-line mode,
         or <literal>!</literal> if the session is disconnected from the
@@ -4863,7 +4821,10 @@
         a dollar sign if there is an unfinished dollar-quoted string,
         or <literal>(</literal> if there is an unmatched left parenthesis.
         In prompt 3 <literal>%R</literal> doesn't produce anything.
->>>>>>> eb4dfa23
+-->
+プロンプト1の場合、通常は<literal>=</literal>、シングル行モードでは<literal>^</literal>、データベースとの接続が切れたセッションでは<literal>!</literal>になります（<command>\connect</command>が失敗した場合に発生します）。
+プロンプト2の場合、<literal>-</literal>、<literal>*</literal>、単一引用符、二重引用符、ドル記号に置き換えられます。どの文字に置き換えられるかは、<application>psql</application>が入力を待っている理由（コマンドが終了していない、<literal>/* ... */</literal>によるコメント行の中にいる、引用符やエスケープされたドル記号の中にいる）によって決まります。
+プロンプト3の場合、何も表示されません。 ★変更あり
         </para>
         </listitem>
       </varlistentry>

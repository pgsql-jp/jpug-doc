--- conflicted
+++ resolved
@@ -385,11 +385,8 @@
   &acronyms;
   &glossary;
   &color;
-<<<<<<< HEAD
   &obsolete;
-=======
   &jpug-doc;
->>>>>>> 9a9c638e
 
  </part>
 

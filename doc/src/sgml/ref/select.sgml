--- conflicted
+++ resolved
@@ -865,21 +865,14 @@
      <varlistentry>
       <term><literal>NATURAL</literal></term>
       <listitem>
-<<<<<<< HEAD
-<!--
-       <para><literal>NATURAL</literal> is shorthand for a
-        <literal>USING</> list that mentions all columns in the two
-        tables that have the same names.
--->
-<para><literal>NATURAL</literal>は、2つのテーブル内の同じ名前を持つ列を全て指定した<literal>USING</>リストの省略形です。
-=======
-       <para>
+<!--
         <literal>NATURAL</literal> is shorthand for a
         <literal>USING</> list that mentions all columns in the two
         tables that have matching names.  If there are no common
         column names, <literal>NATURAL</literal> is equivalent
         to <literal>ON TRUE</>.
->>>>>>> eca2f8a7
+-->
+<para><literal>NATURAL</literal>は、2つのテーブル内の同じ名前を持つ列を全て指定した<literal>USING</>リストの省略形です。
        </para>
       </listitem>
      </varlistentry>

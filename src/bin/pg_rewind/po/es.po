--- conflicted
+++ resolved
@@ -10,13 +10,8 @@
 msgstr ""
 "Project-Id-Version: pg_rewind (PostgreSQL) 17\n"
 "Report-Msgid-Bugs-To: pgsql-bugs@lists.postgresql.org\n"
-<<<<<<< HEAD
-"POT-Creation-Date: 2025-02-16 19:52+0000\n"
-"PO-Revision-Date: 2024-11-16 14:24+0100\n"
-=======
 "POT-Creation-Date: 2025-09-20 09:52+0000\n"
 "PO-Revision-Date: 2025-09-21 11:39+0200\n"
->>>>>>> 3d6a8289
 "Last-Translator: Carlos Chapi <carloswaldo@babelruins.org>\n"
 "Language-Team: PgSQL-es-Ayuda <pgsql-es-ayuda@lists.postgresql.org>\n"
 "Language: es\n"
@@ -51,13 +46,8 @@
 msgid "could not open file \"%s\" for reading: %m"
 msgstr "no se pudo abrir archivo «%s» para lectura: %m"
 
-<<<<<<< HEAD
-#: ../../common/controldata_utils.c:110 file_ops.c:341 local_source.c:104
-#: local_source.c:163 parsexlog.c:371
-=======
 #: ../../common/controldata_utils.c:110 file_ops.c:341 local_source.c:102
 #: local_source.c:161 parsexlog.c:371
->>>>>>> 3d6a8289
 #, c-format
 msgid "could not read file \"%s\": %m"
 msgstr "no se pudo leer el archivo «%s»: %m"
@@ -68,11 +58,7 @@
 msgstr "no se pudo leer el archivo «%s»: leídos %d de %zu"
 
 #: ../../common/controldata_utils.c:132 ../../common/controldata_utils.c:280
-<<<<<<< HEAD
-#: local_source.c:121 local_source.c:172
-=======
 #: local_source.c:119 local_source.c:170
->>>>>>> 3d6a8289
 #, c-format
 msgid "could not close file \"%s\": %m"
 msgstr "no se pudo cerrar el archivo «%s»: %m"
@@ -95,15 +81,9 @@
 "serían erróneos, y la instalación de PostgreSQL sería incompatible con este\n"
 "directorio de datos."
 
-<<<<<<< HEAD
-#: ../../common/controldata_utils.c:230 ../../common/file_utils.c:70
-#: ../../common/file_utils.c:347 ../../common/file_utils.c:406
-#: ../../common/file_utils.c:480 ../../fe_utils/recovery_gen.c:140
-=======
 #: ../../common/controldata_utils.c:230 ../../common/file_utils.c:69
 #: ../../common/file_utils.c:370 ../../common/file_utils.c:428
 #: ../../common/file_utils.c:502 ../../fe_utils/recovery_gen.c:141
->>>>>>> 3d6a8289
 #: parsexlog.c:333
 #, c-format
 msgid "could not open file \"%s\": %m"
@@ -114,13 +94,8 @@
 msgid "could not write file \"%s\": %m"
 msgstr "no se pudo escribir el archivo «%s»: %m"
 
-<<<<<<< HEAD
-#: ../../common/controldata_utils.c:268 ../../common/file_utils.c:418
-#: ../../common/file_utils.c:488
-=======
 #: ../../common/controldata_utils.c:268 ../../common/file_utils.c:440
 #: ../../common/file_utils.c:510
->>>>>>> 3d6a8289
 #, c-format
 msgid "could not fsync file \"%s\": %m"
 msgstr "no se pudo sincronizar (fsync) archivo «%s»: %m"
@@ -136,58 +111,34 @@
 msgid "cannot duplicate null pointer (internal error)\n"
 msgstr "no se puede duplicar un puntero nulo (error interno)\n"
 
-<<<<<<< HEAD
-#: ../../common/file_utils.c:76
-=======
 #: ../../common/file_utils.c:75
->>>>>>> 3d6a8289
 #, c-format
 msgid "could not synchronize file system for file \"%s\": %m"
 msgstr "no se pudo sincronizar el sistema de archivos para el archivo «%s»: %m"
 
-<<<<<<< HEAD
-#: ../../common/file_utils.c:120 ../../common/file_utils.c:566
-=======
 #: ../../common/file_utils.c:123 ../../common/file_utils.c:588
->>>>>>> 3d6a8289
 #: ../../fe_utils/archive.c:86 file_ops.c:417
 #, c-format
 msgid "could not stat file \"%s\": %m"
 msgstr "no se pudo hacer stat al archivo «%s»: %m"
 
-<<<<<<< HEAD
-#: ../../common/file_utils.c:130 ../../common/file_utils.c:227
-=======
 #: ../../common/file_utils.c:133 ../../common/file_utils.c:243
->>>>>>> 3d6a8289
 #: ../../fe_utils/option_utils.c:99
 #, c-format
 msgid "this build does not support sync method \"%s\""
 msgstr "esta instalación no soporta el método de sync «%s»"
 
-<<<<<<< HEAD
-#: ../../common/file_utils.c:151 ../../common/file_utils.c:281 file_ops.c:388
-=======
 #: ../../common/file_utils.c:156 ../../common/file_utils.c:304 file_ops.c:388
->>>>>>> 3d6a8289
 #, c-format
 msgid "could not open directory \"%s\": %m"
 msgstr "no se pudo abrir el directorio «%s»: %m"
 
-<<<<<<< HEAD
-#: ../../common/file_utils.c:169 ../../common/file_utils.c:315 file_ops.c:462
-=======
 #: ../../common/file_utils.c:174 ../../common/file_utils.c:338 file_ops.c:462
->>>>>>> 3d6a8289
 #, c-format
 msgid "could not read directory \"%s\": %m"
 msgstr "no se pudo leer el directorio «%s»: %m"
 
-<<<<<<< HEAD
-#: ../../common/file_utils.c:498
-=======
 #: ../../common/file_utils.c:520
->>>>>>> 3d6a8289
 #, c-format
 msgid "could not rename file \"%s\" to \"%s\": %m"
 msgstr "no se pudo renombrar el archivo de «%s» a «%s»: %m"
@@ -266,22 +217,6 @@
 #, c-format
 msgid "%s must be in range %d..%d"
 msgstr "%s debe estar en el rango %d..%d"
-<<<<<<< HEAD
-
-#: ../../fe_utils/option_utils.c:106
-#, c-format
-msgid "unrecognized sync method: %s"
-msgstr "método sync no reconocido: %s"
-
-#: ../../fe_utils/recovery_gen.c:39 ../../fe_utils/recovery_gen.c:50
-#: ../../fe_utils/recovery_gen.c:89 ../../fe_utils/recovery_gen.c:109
-#: ../../fe_utils/recovery_gen.c:168
-#, c-format
-msgid "out of memory"
-msgstr "memoria agotada"
-
-#: ../../fe_utils/recovery_gen.c:143
-=======
 
 #: ../../fe_utils/option_utils.c:106
 #, c-format
@@ -296,28 +231,20 @@
 msgstr "memoria agotada"
 
 #: ../../fe_utils/recovery_gen.c:144
->>>>>>> 3d6a8289
 #, c-format
 msgid "could not write to file \"%s\": %m"
 msgstr "no se pudo escribir a archivo «%s»: %m"
 
-<<<<<<< HEAD
-#: ../../fe_utils/recovery_gen.c:152
-=======
 #: ../../fe_utils/recovery_gen.c:153
->>>>>>> 3d6a8289
 #, c-format
 msgid "could not create file \"%s\": %m"
 msgstr "no se pudo crear archivo «%s»: %m"
 
-<<<<<<< HEAD
-=======
 #: ../../fe_utils/recovery_gen.c:215 pg_rewind.c:311
 #, c-format
 msgid "%s"
 msgstr "%s"
 
->>>>>>> 3d6a8289
 #: ../../fe_utils/string_utils.c:587
 #, c-format
 msgid "shell command argument contains a newline or carriage return: \"%s\"\n"
@@ -403,29 +330,17 @@
 msgid "could not close directory \"%s\": %m"
 msgstr "no se pudo abrir el directorio «%s»: %m"
 
-<<<<<<< HEAD
-#: filemap.c:297
-=======
 #: filemap.c:298
->>>>>>> 3d6a8289
 #, c-format
 msgid "data file \"%s\" in source is not a regular file"
 msgstr "el archivo de datos «%s» en el origen no es un archivo regular"
 
-<<<<<<< HEAD
-#: filemap.c:302 filemap.c:335
-=======
 #: filemap.c:303 filemap.c:336
->>>>>>> 3d6a8289
 #, c-format
 msgid "duplicate source file \"%s\""
 msgstr "archivo origen duplicado «%s»"
 
-<<<<<<< HEAD
-#: filemap.c:390
-=======
 #: filemap.c:391
->>>>>>> 3d6a8289
 #, c-format
 msgid "unexpected page modification for non-regular file \"%s\""
 msgstr "modificación de página inesperada para el archivo no regular «%s»"
@@ -445,183 +360,123 @@
 msgid "could not decide what to do with file \"%s\""
 msgstr "no se pudo decidir qué hacer con el archivo «%s»"
 
-#: libpq_source.c:131
+#: libpq_source.c:130
 #, c-format
 msgid "could not clear \"search_path\": %s"
 msgstr "no se pudo limpiar «search_path»: %s"
 
-#: libpq_source.c:142
+#: libpq_source.c:141
 #, c-format
 msgid "\"full_page_writes\" must be enabled in the source server"
 msgstr "«full_page_writes» debe estar activado en el servidor de origen"
 
-#: libpq_source.c:153
+#: libpq_source.c:152
 #, c-format
 msgid "could not prepare statement to fetch file contents: %s"
 msgstr "no se pudo preparar sentencia para obtener el contenido del archivo: %s"
 
-#: libpq_source.c:172
+#: libpq_source.c:171
 #, c-format
 msgid "error running query (%s) on source server: %s"
 msgstr "error ejecutando consulta (%s) en el servidor de origen: %s"
 
-#: libpq_source.c:177
+#: libpq_source.c:176
 #, c-format
 msgid "unexpected result set from query"
 msgstr "conjunto de resultados inesperados de la consulta"
 
-#: libpq_source.c:199
+#: libpq_source.c:198
 #, c-format
 msgid "error running query (%s) in source server: %s"
 msgstr "error ejecutando consulta (%s) en el servidor de origen: %s"
 
-#: libpq_source.c:220
+#: libpq_source.c:219
 #, c-format
 msgid "unrecognized result \"%s\" for current WAL insert location"
 msgstr "resultado «%s» no reconocido para la ubicación de inserción WAL actual"
 
-#: libpq_source.c:271
+#: libpq_source.c:270
 #, c-format
 msgid "could not fetch file list: %s"
 msgstr "no se pudo obtener el listado de archivos: %s"
 
-#: libpq_source.c:276
+#: libpq_source.c:275
 #, c-format
 msgid "unexpected result set while fetching file list"
 msgstr "conjunto de resultados inesperado mientras se obtenía el listado de archivos"
 
-<<<<<<< HEAD
-#: libpq_source.c:477
-=======
 #: libpq_source.c:476
->>>>>>> 3d6a8289
 #, c-format
 msgid "could not send query: %s"
 msgstr "no se pudo enviar la consulta: %s"
 
-<<<<<<< HEAD
-#: libpq_source.c:480
-=======
 #: libpq_source.c:479
->>>>>>> 3d6a8289
 #, c-format
 msgid "could not set libpq connection to single row mode"
 msgstr "no se pudo establecer la coneción libpq a modo «single row»"
 
-<<<<<<< HEAD
-#: libpq_source.c:510
-=======
 #: libpq_source.c:509
->>>>>>> 3d6a8289
 #, c-format
 msgid "unexpected result while fetching remote files: %s"
 msgstr "resultados inesperados mientras se obtenían archivos remotos: %s"
 
-<<<<<<< HEAD
-#: libpq_source.c:515
-=======
 #: libpq_source.c:514
->>>>>>> 3d6a8289
 #, c-format
 msgid "received more data chunks than requested"
 msgstr "se recibieron más trozos de datos que los solicitados"
 
-<<<<<<< HEAD
-#: libpq_source.c:519
-=======
 #: libpq_source.c:518
->>>>>>> 3d6a8289
 #, c-format
 msgid "unexpected result set size while fetching remote files"
 msgstr "tamaño del conjunto de resultados inesperado mientras se obtenían archivos remotos"
 
-<<<<<<< HEAD
-#: libpq_source.c:525
-=======
 #: libpq_source.c:524
->>>>>>> 3d6a8289
 #, c-format
 msgid "unexpected data types in result set while fetching remote files: %u %u %u"
 msgstr "tipos de dato inesperados en el conjunto de resultados mientras se obtenían archivos remotos: %u %u %u"
 
-<<<<<<< HEAD
-#: libpq_source.c:533
-=======
 #: libpq_source.c:532
->>>>>>> 3d6a8289
 #, c-format
 msgid "unexpected result format while fetching remote files"
 msgstr "formato de resultados inesperado mientras se obtenían archivos remotos"
 
-<<<<<<< HEAD
-#: libpq_source.c:539
-=======
 #: libpq_source.c:538
->>>>>>> 3d6a8289
 #, c-format
 msgid "unexpected null values in result while fetching remote files"
 msgstr "valores nulos inesperados en el resultado mientras se obtenían archivos remotos"
 
-<<<<<<< HEAD
-#: libpq_source.c:543
-=======
 #: libpq_source.c:542
->>>>>>> 3d6a8289
 #, c-format
 msgid "unexpected result length while fetching remote files"
 msgstr "largo del resultado inesperado mientras se obtenían los archivos remotos"
 
-<<<<<<< HEAD
-#: libpq_source.c:576
-=======
 #: libpq_source.c:575
->>>>>>> 3d6a8289
 #, c-format
 msgid "received data for file \"%s\", when requested for \"%s\""
 msgstr "se recibieron datos para el archivo «%s», cuando se solicitó para «%s»"
 
-<<<<<<< HEAD
-#: libpq_source.c:580
-=======
 #: libpq_source.c:579
->>>>>>> 3d6a8289
 #, c-format
 #| msgid "received data at offset %lld of file \"%s\", when requested for offset %lld"
 msgid "received data at offset %<PRId64> of file \"%s\", when requested for offset %lld"
 msgstr "se recibieron datos en la posición %<PRId64> del archivo «%s», cuando se solicitó para la posición %lld"
 
-<<<<<<< HEAD
-#: libpq_source.c:592
-=======
 #: libpq_source.c:591
->>>>>>> 3d6a8289
 #, c-format
 msgid "received more than requested for file \"%s\""
 msgstr "se recibió más de lo solicitado para el archivo «%s»"
 
-<<<<<<< HEAD
-#: libpq_source.c:605
-=======
 #: libpq_source.c:604
->>>>>>> 3d6a8289
 #, c-format
 msgid "unexpected number of data chunks received"
 msgstr "se recibió un número inesperado de trozos de datos"
 
-<<<<<<< HEAD
-#: libpq_source.c:648
-=======
 #: libpq_source.c:647
->>>>>>> 3d6a8289
 #, c-format
 msgid "could not fetch remote file \"%s\": %s"
 msgstr "no se pudo obtener el archivo remoto «%s»: %s"
 
-<<<<<<< HEAD
-#: libpq_source.c:653
-=======
 #: libpq_source.c:652
->>>>>>> 3d6a8289
 #, c-format
 msgid "unexpected result set while fetching remote file \"%s\""
 msgstr "conjunto de resultados inesperado mientras se obtenía el archivo remoto «%s»"
@@ -636,11 +491,7 @@
 msgid "size of source file \"%s\" changed concurrently: %d bytes expected, %d copied"
 msgstr "el tamaño del archivo de origen «%s» cambió concurrentemente: se esperaban %d bytes, se copiaron %d"
 
-<<<<<<< HEAD
-#: local_source.c:146
-=======
 #: local_source.c:144
->>>>>>> 3d6a8289
 #, c-format
 msgid "could not seek in source file: %m"
 msgstr "no se pudo posicionar en archivo de origen: %m"
@@ -861,14 +712,6 @@
 msgid "could not read permissions of directory \"%s\": %m"
 msgstr "no se pudo obtener los permisos del directorio «%s»: %m"
 
-<<<<<<< HEAD
-#: pg_rewind.c:311
-#, c-format
-msgid "%s"
-msgstr "%s"
-
-=======
->>>>>>> 3d6a8289
 #: pg_rewind.c:314
 #, c-format
 msgid "connected to server"
@@ -889,250 +732,133 @@
 msgid "no rewind required"
 msgstr "no se requiere rebobinar"
 
-<<<<<<< HEAD
-#: pg_rewind.c:463
-=======
 #: pg_rewind.c:464
->>>>>>> 3d6a8289
 #, c-format
 msgid "rewinding from last common checkpoint at %X/%X on timeline %u"
 msgstr "rebobinando desde el último checkpoint común en %X/%X en el timeline %u"
 
-<<<<<<< HEAD
-#: pg_rewind.c:473
-=======
 #: pg_rewind.c:474
->>>>>>> 3d6a8289
 #, c-format
 msgid "reading source file list"
 msgstr "leyendo la lista de archivos de origen"
 
-<<<<<<< HEAD
-#: pg_rewind.c:477
-=======
 #: pg_rewind.c:478
->>>>>>> 3d6a8289
 #, c-format
 msgid "reading target file list"
 msgstr "leyendo la lista de archivos de destino"
 
-<<<<<<< HEAD
-#: pg_rewind.c:486
-=======
 #: pg_rewind.c:487
->>>>>>> 3d6a8289
 #, c-format
 msgid "reading WAL in target"
 msgstr "leyendo WAL en destino"
 
-<<<<<<< HEAD
-#: pg_rewind.c:507
-=======
 #: pg_rewind.c:508
->>>>>>> 3d6a8289
 #, c-format
 msgid "need to copy %lu MB (total source directory size is %lu MB)"
 msgstr "se necesitan copiar %lu MB (tamaño total de directorio de origen es %lu MB)"
 
-<<<<<<< HEAD
-#: pg_rewind.c:525
-=======
 #: pg_rewind.c:526
->>>>>>> 3d6a8289
 #, c-format
 msgid "syncing target data directory"
 msgstr "sincronizando directorio de datos de destino"
 
-<<<<<<< HEAD
-#: pg_rewind.c:541
-=======
 #: pg_rewind.c:543
->>>>>>> 3d6a8289
 #, c-format
 msgid "Done!"
 msgstr "¡Listo!"
 
-<<<<<<< HEAD
-#: pg_rewind.c:621
-=======
 #: pg_rewind.c:623
->>>>>>> 3d6a8289
 #, c-format
 msgid "no action decided for file \"%s\""
 msgstr "no se decidió una acción para el archivo «%s»"
 
-<<<<<<< HEAD
-#: pg_rewind.c:653
-=======
 #: pg_rewind.c:655
->>>>>>> 3d6a8289
 #, c-format
 msgid "source system was modified while pg_rewind was running"
 msgstr "el sistema origen fue modificado mientras pg_rewind estaba en ejecución"
 
-<<<<<<< HEAD
-#: pg_rewind.c:657
-=======
 #: pg_rewind.c:659
->>>>>>> 3d6a8289
 #, c-format
 msgid "creating backup label and updating control file"
 msgstr "creando etiqueta de respaldo y actualizando archivo de control"
 
-<<<<<<< HEAD
-#: pg_rewind.c:707
-=======
 #: pg_rewind.c:709
->>>>>>> 3d6a8289
 #, c-format
 msgid "source system was in unexpected state at end of rewind"
 msgstr "el sistema origen estaba en un estado inesperado al final del rebobinado"
 
-<<<<<<< HEAD
-#: pg_rewind.c:739
-=======
 #: pg_rewind.c:741
->>>>>>> 3d6a8289
 #, c-format
 msgid "source and target clusters are from different systems"
 msgstr "clusters de origen y destino son de sistemas diferentes"
 
-<<<<<<< HEAD
-#: pg_rewind.c:747
-=======
 #: pg_rewind.c:749
->>>>>>> 3d6a8289
 #, c-format
 msgid "clusters are not compatible with this version of pg_rewind"
 msgstr "los clusters no son compatibles con esta versión de pg_rewind"
 
-<<<<<<< HEAD
-#: pg_rewind.c:757
-=======
 #: pg_rewind.c:759
->>>>>>> 3d6a8289
 #, c-format
 msgid "target server needs to use either data checksums or \"wal_log_hints = on\""
 msgstr "el servidor de destino necesita tener sumas de verificación de datos o «wal_log_hints» activados"
 
-<<<<<<< HEAD
-#: pg_rewind.c:768
-=======
 #: pg_rewind.c:770
->>>>>>> 3d6a8289
 #, c-format
 msgid "target server must be shut down cleanly"
 msgstr "el directorio de destino debe estar apagado limpiamente"
 
-<<<<<<< HEAD
-#: pg_rewind.c:778
-=======
 #: pg_rewind.c:780
->>>>>>> 3d6a8289
 #, c-format
 msgid "source data directory must be shut down cleanly"
 msgstr "el directorio de origen debe estar apagado limpiamente"
 
-<<<<<<< HEAD
-#: pg_rewind.c:825
-=======
 #: pg_rewind.c:827
->>>>>>> 3d6a8289
 #, c-format
 msgid "%*s/%s kB (%d%%) copied"
 msgstr "%*s/%s kB (%d%%) copiados"
 
-<<<<<<< HEAD
-#: pg_rewind.c:951
-=======
 #: pg_rewind.c:953
->>>>>>> 3d6a8289
 #, c-format
 msgid "could not find common ancestor of the source and target cluster's timelines"
 msgstr "no se pudo encontrar un ancestro común en el timeline de los clusters de origen y destino"
 
-<<<<<<< HEAD
-#: pg_rewind.c:992
-=======
 #: pg_rewind.c:994
->>>>>>> 3d6a8289
 #, c-format
 msgid "backup label buffer too small"
 msgstr "el búfer del backup label es demasiado pequeño"
 
-<<<<<<< HEAD
-#: pg_rewind.c:1015
-=======
 #: pg_rewind.c:1017
->>>>>>> 3d6a8289
 #, c-format
 msgid "unexpected control file CRC"
 msgstr "CRC de archivo de control inesperado"
 
-<<<<<<< HEAD
-#: pg_rewind.c:1027
-=======
 #: pg_rewind.c:1029
->>>>>>> 3d6a8289
 #, c-format
 msgid "unexpected control file size %d, expected %d"
 msgstr "tamaño del archivo de control %d inesperado, se esperaba %d"
 
-<<<<<<< HEAD
-#: pg_rewind.c:1037
+#: pg_rewind.c:1039
 #, c-format
 msgid "invalid WAL segment size in control file (%d byte)"
 msgid_plural "invalid WAL segment size in control file (%d bytes)"
 msgstr[0] "tamaño de segmento de WAL no válido (%d byte) en archivo de control"
 msgstr[1] "tamaño de segmento de WAL no válido (%d bytes) en archivo de control"
 
-#: pg_rewind.c:1041
+#: pg_rewind.c:1043
 #, c-format
 msgid "The WAL segment size must be a power of two between 1 MB and 1 GB."
 msgstr "El tamaño de segmento de WAL debe ser una potencia de dos entre 1 MB y 1 GB."
 
-#: pg_rewind.c:1078 pg_rewind.c:1146
-=======
-#: pg_rewind.c:1039
-#, c-format
-msgid "invalid WAL segment size in control file (%d byte)"
-msgid_plural "invalid WAL segment size in control file (%d bytes)"
-msgstr[0] "tamaño de segmento de WAL no válido (%d byte) en archivo de control"
-msgstr[1] "tamaño de segmento de WAL no válido (%d bytes) en archivo de control"
-
-#: pg_rewind.c:1043
-#, c-format
-msgid "The WAL segment size must be a power of two between 1 MB and 1 GB."
-msgstr "El tamaño de segmento de WAL debe ser una potencia de dos entre 1 MB y 1 GB."
-
 #: pg_rewind.c:1080 pg_rewind.c:1148
->>>>>>> 3d6a8289
 #, c-format
 msgid "program \"%s\" is needed by %s but was not found in the same directory as \"%s\""
 msgstr "el programa «%s» es requerido por %s, pero no se encontró en el mismo directorio que «%s»"
 
-<<<<<<< HEAD
-#: pg_rewind.c:1081 pg_rewind.c:1149
-=======
 #: pg_rewind.c:1083 pg_rewind.c:1151
->>>>>>> 3d6a8289
 #, c-format
 msgid "program \"%s\" was found by \"%s\" but was not the same version as %s"
 msgstr "el programa «%s» fue encontrado por «%s» pero no es de la misma versión que %s"
 
-<<<<<<< HEAD
-#: pg_rewind.c:1110
-#, c-format
-msgid "could not read restore_command from target cluster"
-msgstr "no se pudo leer restore_command en el clúster de destino"
-
-#: pg_rewind.c:1115
-#, c-format
-msgid "\"restore_command\" is not set in the target cluster"
-msgstr "«restore_command» no está definido en el clúster de destino"
-
-#: pg_rewind.c:1153
-=======
 #: pg_rewind.c:1112
 #, c-format
 #| msgid "could not read restore_command from target cluster"
@@ -1145,25 +871,16 @@
 msgstr "«restore_command» no está definido en el clúster de destino"
 
 #: pg_rewind.c:1155
->>>>>>> 3d6a8289
 #, c-format
 msgid "executing \"%s\" for target server to complete crash recovery"
 msgstr "ejecutando «%s» en el servidor de destino para completar la recuperación de caídas"
 
-<<<<<<< HEAD
-#: pg_rewind.c:1191
-=======
 #: pg_rewind.c:1193
->>>>>>> 3d6a8289
 #, c-format
 msgid "postgres single-user mode in target cluster failed"
 msgstr "el modo «single-user» en el servidor de destino falló"
 
-<<<<<<< HEAD
-#: pg_rewind.c:1192
-=======
 #: pg_rewind.c:1194
->>>>>>> 3d6a8289
 #, c-format
 msgid "Command was: %s"
 msgstr "La orden era: % s"
@@ -1203,282 +920,158 @@
 msgid "Timeline IDs must be less than child timeline's ID."
 msgstr "IDs de timeline deben ser menores que el ID de timeline del hijo."
 
-<<<<<<< HEAD
-#: xlogreader.c:619
-=======
 #: xlogreader.c:620
->>>>>>> 3d6a8289
 #, c-format
 msgid "invalid record offset at %X/%X: expected at least %u, got %u"
 msgstr "desplazamiento de registro no válido en %X/%X: se esperaba al menos %u, se obtuvo %u"
 
-<<<<<<< HEAD
-#: xlogreader.c:628
-=======
 #: xlogreader.c:629
->>>>>>> 3d6a8289
 #, c-format
 msgid "contrecord is requested by %X/%X"
 msgstr "contrecord solicitado por %X/%X"
 
-<<<<<<< HEAD
-#: xlogreader.c:669 xlogreader.c:1134
-=======
 #: xlogreader.c:670 xlogreader.c:1145
->>>>>>> 3d6a8289
 #, c-format
 msgid "invalid record length at %X/%X: expected at least %u, got %u"
 msgstr "largo de registro no válido en %X/%X: se esperaba al menos %u, se obtuvo %u"
 
-<<<<<<< HEAD
-#: xlogreader.c:758
-=======
 #: xlogreader.c:760
->>>>>>> 3d6a8289
 #, c-format
 msgid "there is no contrecord flag at %X/%X"
 msgstr "no hay bandera de contrecord en %X/%X"
 
-<<<<<<< HEAD
-#: xlogreader.c:771
-=======
 #: xlogreader.c:773
->>>>>>> 3d6a8289
 #, c-format
 msgid "invalid contrecord length %u (expected %lld) at %X/%X"
 msgstr "largo de contrecord %u no válido (se esperaba %lld) en %X/%X"
 
-<<<<<<< HEAD
-#: xlogreader.c:1142
-=======
 #: xlogreader.c:1153
->>>>>>> 3d6a8289
 #, c-format
 msgid "invalid resource manager ID %u at %X/%X"
 msgstr "ID de gestor de recursos %u no válido en %X/%X"
 
-<<<<<<< HEAD
-#: xlogreader.c:1155 xlogreader.c:1171
-=======
 #: xlogreader.c:1166 xlogreader.c:1182
->>>>>>> 3d6a8289
 #, c-format
 msgid "record with incorrect prev-link %X/%X at %X/%X"
 msgstr "registro con prev-link %X/%X incorrecto en %X/%X"
 
-<<<<<<< HEAD
-#: xlogreader.c:1209
-=======
 #: xlogreader.c:1220
->>>>>>> 3d6a8289
 #, c-format
 msgid "incorrect resource manager data checksum in record at %X/%X"
 msgstr "suma de verificación de los datos del gestor de recursos incorrecta en el registro en %X/%X"
 
-<<<<<<< HEAD
-#: xlogreader.c:1243
-=======
 #: xlogreader.c:1254
->>>>>>> 3d6a8289
 #, c-format
 msgid "invalid magic number %04X in WAL segment %s, LSN %X/%X, offset %u"
 msgstr "número mágico %04X no válido en segmento WAL %s, LSN %X/%X, posición %u"
 
-<<<<<<< HEAD
-#: xlogreader.c:1258 xlogreader.c:1300
-=======
 #: xlogreader.c:1269 xlogreader.c:1311
->>>>>>> 3d6a8289
 #, c-format
 msgid "invalid info bits %04X in WAL segment %s, LSN %X/%X, offset %u"
 msgstr "info bits %04X no válidos en segment WAL %s, LSN %X/%X, posición %u"
 
-<<<<<<< HEAD
-#: xlogreader.c:1274
-=======
 #: xlogreader.c:1285
->>>>>>> 3d6a8289
 #, c-format
 #| msgid "WAL file is from different database system: WAL file database system identifier is %llu, pg_control database system identifier is %llu"
 msgid "WAL file is from different database system: WAL file database system identifier is %<PRIu64>, pg_control database system identifier is %<PRIu64>"
 msgstr "archivo WAL es de un sistema de bases de datos distinto: identificador de sistema en archivo WAL es %<PRIu64>, identificador en pg_control es %<PRIu64>"
 
-<<<<<<< HEAD
-#: xlogreader.c:1282
-=======
 #: xlogreader.c:1293
->>>>>>> 3d6a8289
 #, c-format
 msgid "WAL file is from different database system: incorrect segment size in page header"
 msgstr "archivo WAL es de un sistema de bases de datos distinto: tamaño de segmento incorrecto en cabecera de paǵina"
 
-<<<<<<< HEAD
-#: xlogreader.c:1288
-=======
 #: xlogreader.c:1299
->>>>>>> 3d6a8289
 #, c-format
 msgid "WAL file is from different database system: incorrect XLOG_BLCKSZ in page header"
 msgstr "archivo WAL es de un sistema de bases de datos distinto: XLOG_BLCKSZ incorrecto en cabecera de paǵina"
 
-<<<<<<< HEAD
-#: xlogreader.c:1320
-=======
 #: xlogreader.c:1331
->>>>>>> 3d6a8289
 #, c-format
 msgid "unexpected pageaddr %X/%X in WAL segment %s, LSN %X/%X, offset %u"
 msgstr "pageaddr %X/%X inesperado en segmento WAL %s, LSN %X/%X, posición %u"
 
-<<<<<<< HEAD
-#: xlogreader.c:1346
-=======
 #: xlogreader.c:1357
->>>>>>> 3d6a8289
 #, c-format
 msgid "out-of-sequence timeline ID %u (after %u) in WAL segment %s, LSN %X/%X, offset %u"
 msgstr "ID de timeline %u fuera de secuencia (después de %u) en segmento WAL %s, LSN %X/%X, posición %u"
 
-<<<<<<< HEAD
-#: xlogreader.c:1749
-=======
 #: xlogreader.c:1769
->>>>>>> 3d6a8289
 #, c-format
 msgid "out-of-order block_id %u at %X/%X"
 msgstr "block_id %u fuera de orden en %X/%X"
 
-<<<<<<< HEAD
-#: xlogreader.c:1773
-=======
 #: xlogreader.c:1793
->>>>>>> 3d6a8289
 #, c-format
 msgid "BKPBLOCK_HAS_DATA set, but no data included at %X/%X"
 msgstr "BKPBLOCK_HAS_DATA está definido, pero no hay datos en %X/%X"
 
-<<<<<<< HEAD
-#: xlogreader.c:1780
-=======
 #: xlogreader.c:1800
->>>>>>> 3d6a8289
 #, c-format
 msgid "BKPBLOCK_HAS_DATA not set, but data length is %u at %X/%X"
 msgstr "BKPBLOCK_HAS_DATA no está definido, pero el largo de los datos es %u en %X/%X"
 
-<<<<<<< HEAD
-#: xlogreader.c:1816
-=======
 #: xlogreader.c:1836
->>>>>>> 3d6a8289
 #, c-format
 msgid "BKPIMAGE_HAS_HOLE set, but hole offset %u length %u block image length %u at %X/%X"
 msgstr "BKPIMAGE_HAS_HOLE está definido, pero posición del agujero es %u largo %u largo de imagen %u en %X/%X"
 
-<<<<<<< HEAD
-#: xlogreader.c:1832
-=======
 #: xlogreader.c:1852
->>>>>>> 3d6a8289
 #, c-format
 msgid "BKPIMAGE_HAS_HOLE not set, but hole offset %u length %u at %X/%X"
 msgstr "BKPIMAGE_HAS_HOLE no está definido, pero posición del agujero es %u largo %u en %X/%X"
 
-<<<<<<< HEAD
-#: xlogreader.c:1846
-=======
 #: xlogreader.c:1866
->>>>>>> 3d6a8289
 #, c-format
 msgid "BKPIMAGE_COMPRESSED set, but block image length %u at %X/%X"
 msgstr "BKPIMAGE_COMPRESSED definido, pero largo de imagen de bloque es %u en %X/%X"
 
-<<<<<<< HEAD
-#: xlogreader.c:1861
-=======
 #: xlogreader.c:1881
->>>>>>> 3d6a8289
 #, c-format
 msgid "neither BKPIMAGE_HAS_HOLE nor BKPIMAGE_COMPRESSED set, but block image length is %u at %X/%X"
 msgstr "ni BKPIMAGE_HAS_HOLE ni BKPIMAGE_COMPRESSED están definidos, pero el largo de imagen de bloque es %u en %X/%X"
 
-<<<<<<< HEAD
-#: xlogreader.c:1877
-=======
 #: xlogreader.c:1897
->>>>>>> 3d6a8289
 #, c-format
 msgid "BKPBLOCK_SAME_REL set but no previous rel at %X/%X"
 msgstr "BKPBLOCK_SAME_REL está definido, pero no hay «rel» anterior en %X/%X "
 
-<<<<<<< HEAD
-#: xlogreader.c:1889
-=======
 #: xlogreader.c:1909
->>>>>>> 3d6a8289
 #, c-format
 msgid "invalid block_id %u at %X/%X"
 msgstr "block_id %u no válido en %X/%X"
 
-<<<<<<< HEAD
-#: xlogreader.c:1956
-=======
 #: xlogreader.c:1976
->>>>>>> 3d6a8289
 #, c-format
 msgid "record with invalid length at %X/%X"
 msgstr "registro con largo no válido en %X/%X"
 
-<<<<<<< HEAD
-#: xlogreader.c:1982
-=======
 #: xlogreader.c:2002
->>>>>>> 3d6a8289
 #, c-format
 msgid "could not locate backup block with ID %d in WAL record"
 msgstr "no se pudo localizar un bloque de respaldo con ID %d en el registro WAL"
 
-<<<<<<< HEAD
-#: xlogreader.c:2066
-=======
 #: xlogreader.c:2086
->>>>>>> 3d6a8289
 #, c-format
 msgid "could not restore image at %X/%X with invalid block %d specified"
 msgstr "no se pudo restaurar la imagen en %X/%X con bloque especificado %d no válido"
 
-<<<<<<< HEAD
-#: xlogreader.c:2073
-=======
 #: xlogreader.c:2093
->>>>>>> 3d6a8289
 #, c-format
 msgid "could not restore image at %X/%X with invalid state, block %d"
 msgstr "no se pudo restaurar la imagen en %X/%X con estado no válido, bloque %d"
 
-<<<<<<< HEAD
-#: xlogreader.c:2100 xlogreader.c:2117
-=======
 #: xlogreader.c:2120 xlogreader.c:2137
->>>>>>> 3d6a8289
 #, c-format
 msgid "could not restore image at %X/%X compressed with %s not supported by build, block %d"
 msgstr "no se pudo restaurar la imagen en %X/%X comprimida con %s que no está soportado por esta instalación, bloque %d"
 
-<<<<<<< HEAD
-#: xlogreader.c:2126
-=======
 #: xlogreader.c:2146
->>>>>>> 3d6a8289
 #, c-format
 msgid "could not restore image at %X/%X compressed with unknown method, block %d"
 msgstr "no se pudo restaurar la imagen en %X/%X comprimida con un método desconocido, bloque %d"
 
-<<<<<<< HEAD
-#: xlogreader.c:2134
-=======
 #: xlogreader.c:2154
->>>>>>> 3d6a8289
 #, c-format
 msgid "could not decompress image at %X/%X, block %d"
 msgstr "no se pudo descomprimir la imagen en %X/%X, bloque %d"
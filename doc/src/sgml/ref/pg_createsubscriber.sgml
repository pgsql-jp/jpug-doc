<!--
doc/src/sgml/ref/pg_createsubscriber.sgml
PostgreSQL documentation
-->

<refentry id="app-pgcreatesubscriber">
 <indexterm zone="app-pgcreatesubscriber">
  <primary>pg_createsubscriber</primary>
 </indexterm>

 <refmeta>
  <refentrytitle><application>pg_createsubscriber</application></refentrytitle>
  <manvolnum>1</manvolnum>
  <refmiscinfo>Application</refmiscinfo>
 </refmeta>

 <refnamediv>
  <refname>pg_createsubscriber</refname>
<!--
  <refpurpose>convert a physical replica into a new logical replica</refpurpose>
-->
  <refpurpose>物理レプリカを新しい論理レプリカに変換する</refpurpose>
 </refnamediv>

 <refsynopsisdiv>
  <cmdsynopsis>
   <command>pg_createsubscriber</command>
   <arg rep="repeat"><replaceable>option</replaceable></arg>
   <group choice="plain">
    <group choice="req">
     <arg choice="plain"><option>-d</option></arg>
     <arg choice="plain"><option>--database</option></arg>
    </group>
    <replaceable>dbname</replaceable>
    <group choice="req">
     <arg choice="plain"><option>-D</option> </arg>
     <arg choice="plain"><option>--pgdata</option></arg>
    </group>
    <replaceable>datadir</replaceable>
    <group choice="req">
     <arg choice="plain"><option>-P</option></arg>
     <arg choice="plain"><option>--publisher-server</option></arg>
    </group>
    <replaceable>connstr</replaceable>
   </group>
  </cmdsynopsis>
 </refsynopsisdiv>

 <refsect1>
<!--
  <title>Description</title>
-->
  <title>説明</title>

  <para>
<!--
   <application>pg_createsubscriber</application> creates a new logical
   replica from a physical standby server.  All tables in the specified
   database are included in the <link linkend="logical-replication">logical
   replication</link> setup.  A pair of
   publication and subscription objects are created for each database.  It
   must be run at the target server.
-->
<application>pg_createsubscriber</application>は、物理スタンバイサーバから新しい論理レプリカを作成します。
指定されたデータベース内のすべてのテーブルが論理レプリケーション設定に含まれます。
各データベースに対して、パブリケーションとサブスクリプションのオブジェクトのペアが作成されます。
ターゲットサーバで実行する必要があります。
  </para>

  <para>
<!--
   After a successful run, the state of the target server is analogous to a
   fresh logical replication setup.  The main difference between the logical
   replication setup and <application>pg_createsubscriber</application> is how
   the data synchronization is done. <application>pg_createsubscriber</application>
   does not copy the initial table data. It does only the synchronization phase,
   which ensures each table is brought up to a synchronized state.
-->
実行が成功した後のターゲットサーバの状態は、新しい論理レプリケーションセットアップに似ています。
論理レプリケーションセットアップと<application>pg_createsubscriber</application>の間の主な差は、データ同期化が行われる方法です。
<application>pg_createsubscriber</application>は初期テーブルデータをコピーしません。
各テーブルが同期化された状態になることを保証する同期化フェーズのみを行います。
  </para>

  <para>
<!--
   <application>pg_createsubscriber</application> targets large database
   systems because in logical replication setup, most of the time is spent
   doing the initial data copy.  Furthermore, a side effect of this long time
   spent synchronizing data is usually a large amount of changes to be applied
   (that were produced during the initial data copy), which increases even
   more the time when the logical replica will be available. For smaller
<<<<<<< HEAD
   databases, it is recommended to set up logical replication with initial data
   synchronization.  For details, see the <command>CREATE SUBSCRIPTION</command>
   <link linkend="sql-createsubscription-params-with-copy-data">
   <literal>copy_data</literal></link> option.

=======
   databases, <link linkend="logical-replication-row-filter-initial-data-sync">
   initial data synchronization</link> is recommended.
-->
<application>pg_createsubscriber</application>は大きなデータベースシステムを対象としています。
これは、論理レプリケーションセットアップではほとんどの時間が最初のデータコピーに費やされるためです。
さらに、データの同期に費やされるこの長い時間の副作用は、通常、適用される変更が大きな量になること（最初のデータコピー中に生成されたもの）であり、これは、ロジカルレプリカが利用可能になるまでの時間をさらに増加させます。
小規模なデータベースの場合は、<link linkend="logical-replication-row-filter-initial-data-sync">初期データ同期化</link>をお勧めします。
>>>>>>> c1fe09c1
  </para>
 </refsect1>

 <refsect1>
<!--
  <title>Options</title>
-->
  <title>オプション</title>

  <para>
<!--
   <application>pg_createsubscriber</application> accepts the following
   command-line arguments:
-->
<application>pg_createsubscriber</application>は、以下のコマンドライン引数を受け付けます。

   <variablelist>
    <varlistentry>
     <term><option>-d <replaceable class="parameter">dbname</replaceable></option></term>
     <term><option>--database=<replaceable class="parameter">dbname</replaceable></option></term>
     <listitem>
      <para>
<!--
       The name of the database in which to create a subscription.  Multiple
       databases can be selected by writing multiple <option>-d</option>
       switches.
-->
サブスクリプションを作成するデータベースの名前。
複数の<option>-d</option>スイッチを記述することによって、複数のデータベースを選択できます。
      </para>
     </listitem>
    </varlistentry>

    <varlistentry>
     <term><option>-D <replaceable class="parameter">directory</replaceable></option></term>
     <term><option>--pgdata=<replaceable class="parameter">directory</replaceable></option></term>
     <listitem>
      <para>
<!--
       The target directory that contains a cluster directory from a physical
       replica.
-->
物理レプリカのクラスタディレクトリを含むターゲットディレクトリ。
      </para>
     </listitem>
    </varlistentry>

    <varlistentry>
     <term><option>-n</option></term>
     <term><option>--dry-run</option></term>
     <listitem>
      <para>
<!--
       Do everything except actually modifying the target directory.
-->
ターゲットディレクトリを実際に更新する以外はすべてのことを行います。
      </para>
     </listitem>
    </varlistentry>

    <varlistentry>
     <term><option>-p <replaceable class="parameter">port</replaceable></option></term>
     <term><option>--subscriber-port=<replaceable class="parameter">port</replaceable></option></term>
     <listitem>
      <para>
<!--
       The port number on which the target server is listening for
       connections.  Defaults to running the target server on port 50432 to
       avoid unintended client connections.
-->
ターゲットサーバが接続をリスニングするポート番号。
デフォルトでは、ターゲットサーバはポート50432で実行され、意図しないクライアント接続を回避します。
      </para>
     </listitem>
    </varlistentry>

    <varlistentry>
     <term><option>-P <replaceable class="parameter">connstr</replaceable></option></term>
     <term><option>--publisher-server=<replaceable class="parameter">connstr</replaceable></option></term>
     <listitem>
      <para>
<!--
       The connection string to the publisher.  For details see <xref
       linkend="libpq-connstring"/>.
-->
パブリッシャーへの接続文字列。
詳細は<xref linkend="libpq-connstring"/>を参照してください。
      </para>
     </listitem>
    </varlistentry>

    <varlistentry>
     <term><option>-s <replaceable class="parameter">dir</replaceable></option></term>
     <term><option>--socketdir=<replaceable class="parameter">dir</replaceable></option></term>
     <listitem>
      <para>
<!--
       The directory to use for postmaster sockets on target server.  The
       default is current directory.
-->
ターゲットサーバ上のpostmasterソケットに使用するディレクトリ。
デフォルトは現在のディレクトリです。
      </para>
     </listitem>
    </varlistentry>

    <varlistentry>
     <term><option>-t <replaceable class="parameter">seconds</replaceable></option></term>
     <term><option>--recovery-timeout=<replaceable class="parameter">seconds</replaceable></option></term>
     <listitem>
      <para>
<!--
       The maximum number of seconds to wait for recovery to end.  Setting to
       0 disables.  The default is 0.
-->
リカバリーが終了するまでの最大待ち時間（秒）。
0に設定すると無効になります。
デフォルトは0です。
      </para>
     </listitem>
    </varlistentry>

    <varlistentry>
     <term><option>-U <replaceable class="parameter">username</replaceable></option></term>
     <term><option>--subscriber-username=<replaceable class="parameter">username</replaceable></option></term>
     <listitem>
      <para>
<!--
       The user name to connect as on target server.  Defaults to the current
       operating system user name.
-->
ターゲット・サーバに接続するためのユーザ名。
デフォルトは、現在のオペレーティングシステムユーザ名です。
      </para>
     </listitem>
    </varlistentry>

    <varlistentry>
     <term><option>-v</option></term>
     <term><option>--verbose</option></term>
     <listitem>
      <para>
<!--
       Enables verbose mode.  This will cause
       <application>pg_createsubscriber</application> to output progress
       messages and detailed information about each step to standard error.
       Repeating the option causes additional debug-level messages to appear
       on standard error.
-->
冗長モードを有効にします。
これにより<application>pg_createsubscriber</application>は進捗メッセージと各ステップの詳細情報を標準エラーに出力します。
オプションを繰り返すと、追加のデバッグレベルメッセージが標準エラーに出力されます。
      </para>
     </listitem>
    </varlistentry>

    <varlistentry>
     <term><option>--config-file=<replaceable class="parameter">filename</replaceable></option></term>
     <listitem>
      <para>
<!--
       Use the specified main server configuration file for the target data
       directory.  <application>pg_createsubscriber</application> internally uses
       the <application>pg_ctl</application> command to start and
       stop the target server.  It allows you to specify the actual
       <filename>postgresql.conf</filename> configuration file if it is stored
       outside the data directory.
-->
ターゲットデータディレクトリ用に指定されたメインサーバの設定ファイルを使用します。
<application>pg_createsubscriber</application>は、内部的に<application>pg_ctl</application>コマンドをスタートに使用し、ターゲットサーバを起動、停止します。
データディレクトリ外に保存されている場合は、実際の<filename>postgresql.conf</filename>設定ファイルを指定できます。
      </para>
     </listitem>
    </varlistentry>

    <varlistentry>
     <term><option>--publication=<replaceable class="parameter">name</replaceable></option></term>
     <listitem>
      <para>
<!--
       The publication name to set up the logical replication.  Multiple
       publications can be specified by writing multiple
       <option>&#45;-publication</option> switches.  The number of publication
       names must match the number of specified databases, otherwise an error
       is reported.  The order of the multiple publication name switches must
       match the order of database switches.  If this option is not specified,
       a generated name is assigned to the publication name.
-->
論理レプリケーションを設定するパブリケーション名。
複数の<option>--publication</option>スイッチを指定することで、複数のパブリケーションを指定できます。
パブリケーション名の数は、指定されたデータベースの数と一致する必要があります。
一致しない場合、エラーが報告されます。
パブリケーション名のスイッチの順序は、データベースのスイッチの順序と一致する必要があります。
このオプションを指定しない場合、生成された名前がパブリケーション名に割り当てられます。
      </para>
     </listitem>
    </varlistentry>

    <varlistentry>
     <term><option>--replication-slot=<replaceable class="parameter">name</replaceable></option></term>
     <listitem>
      <para>
<!--
       The replication slot name to set up the logical replication.  Multiple
       replication slots can be specified by writing multiple
       <option>&#45;-replication-slot</option> switches.  The number of
       replication slot names must match the number of specified databases,
       otherwise an error is reported.  The order of the multiple replication
       slot name switches must match the order of database switches.  If this
       option is not specified, the subscription name is assigned to the
       replication slot name.
-->
論理レプリケーションを設定するレプリケーションスロット名。
複数の<option>--replication-slot</option>スイッチを書くことで、複数のレプリケーションスロットを指定できます。
パブリケーションスロット名の数は、指定されたデータベースの数と一致する必要があります。
一致しない場合、エラーが報告されます。
複数のレプリケーションスロット名スイッチの順序は、データベーススイッチの順序と一致する必要があります。
このオプションを指定しない場合、サブスクリプション名がレプリケーションスロット名に割り当てられます。
      </para>
     </listitem>
    </varlistentry>

    <varlistentry>
     <term><option>--subscription=<replaceable class="parameter">name</replaceable></option></term>
     <listitem>
      <para>
<!--
       The subscription name to set up the logical replication.  Multiple
       subscriptions can be specified by writing multiple
       <option>&#45;-subscription</option> switches.  The number of subscription
       names must match the number of specified databases, otherwise an error
       is reported.  The order of the multiple subscription name switches must
       match the order of database switches.  If this option is not specified,
       a generated name is assigned to the subscription name.
-->
論理レプリケーションを設定するサブスクリプション名。
複数の<option>--subscription</option>スイッチを指定することで、複数のサブスクリプションを指定できます。
サブスクリプション名の数は、指定されたデータベースの数と一致する必要があります。
一致しない場合、エラーが報告されます。
複数のサブスクリプション名スイッチの順序は、データベーススイッチの順序と一致する必要があります。
このオプションを指定しない場合、生成された名前がサブスクリプション名に割り当てられます。
      </para>
     </listitem>
    </varlistentry>

    <varlistentry>
     <term><option>-V</option></term>
     <term><option>--version</option></term>
     <listitem>
      <para>
<!--
       Print the <application>pg_createsubscriber</application> version and exit.
-->
<application>pg_createsubscriber</application>のバージョンを出力して終了します。
      </para>
     </listitem>
    </varlistentry>

    <varlistentry>
     <term><option>-?</option></term>
     <term><option>--help</option></term>
     <listitem>
      <para>
<!--
       Show help about <application>pg_createsubscriber</application> command
       line arguments, and exit.
-->
<application>pg_createsubscriber</application>コマンドライン引数についてのヘルプを表示し、終了します。
      </para>
     </listitem>
    </varlistentry>
    </variablelist>
   </para>
 </refsect1>

 <refsect1>
<!--
  <title>Notes</title>
-->
  <title>注釈</title>

  <refsect2>
<!--
   <title>Prerequisites</title>
-->
   <title>前提条件</title>

   <para>
<!--
    There are some prerequisites for
    <application>pg_createsubscriber</application> to convert the target server
    into a logical replica.  If these are not met, an error will be reported.
    The source and target servers must have the same major version as the
    <application>pg_createsubscriber</application>.  The given target data
    directory must have the same system identifier as the source data
    directory.  The given database user for the target data directory must have
    privileges for creating <link
    linkend="sql-createsubscription">subscriptions</link> and using <link
    linkend="pg-replication-origin-advance"><function>pg_replication_origin_advance()</function></link>.
-->
<application>pg_createsubscriber</application>がターゲットサーバを論理レプリカに変換するためには、いくつかの前提条件があります。
これらの条件が満たされない場合、エラーが報告されます。
ソースサーバとターゲットサーバは<application>pg_createsubscriber</application>と同じメジャーバージョンでなければなりません。
指定されたターゲットデータディレクトリは、ソースデータディレクトリと同じシステム識別子を持つ必要があります。
指定されたターゲットデータディレクトリのデータベースユーザは、<link linkend="sql-createsubscription">サブスクリプションの作成</link>と<link linkend="pg-replication-origin-advance"><function>pg_replication_origin_advance()</function></link>を使用するための権限を持たなければなりません。
   </para>

   <para>
<!--
    The target server must be used as a physical standby.  The target server
    must have <xref linkend="guc-max-replication-slots"/> and <xref
    linkend="guc-max-logical-replication-workers"/> configured to a value
    greater than or equal to the number of specified databases.  The target
    server must have <xref linkend="guc-max-worker-processes"/> configured to a
    value greater than the number of specified databases.  The target server
    must accept local connections.
-->
ターゲットサーバは、物理スタンバイとして使用する必要があります。
ターゲットサーバの<xref linkend="guc-max-replication-slots"/>と<xref linkend="guc-max-logical-replication-workers"/>は、指定されたデータベースの数以上の値に設定されている必要があります。
ターゲットサーバの<xref linkend="guc-max-worker-processes"/>は、指定されたデータベースの数以上の値に設定されている必要があります。
ターゲットサーバは、ローカル接続を受け入れる必要があります。
   </para>

   <para>
<!--
    The source server must accept connections from the target server.  The
    source server must not be in recovery. The source server must have <xref
    linkend="guc-wal-level"/> as <literal>logical</literal>.  The source server
    must have <xref linkend="guc-max-replication-slots"/> configured to a value
    greater than or equal to the number of specified databases plus existing
    replication slots.  The source server must have <xref
    linkend="guc-max-wal-senders"/> configured to a value greater than or equal
    to the number of specified databases and existing WAL sender processes.
-->
ソースサーバはターゲットサーバからの接続を受け入れなければなりません。
ソースサーバはリカバリ状態であってはなりません。
ソースサーバは<xref linkend="guc-wal-level"/>を<literal>logical</literal>にする必要があります。
ソースサーバは、指定されたデータベースの数に既存のレプリケーションスロットを加えた値以上に<xref linkend="guc-max-replication-slots"/>を設定する必要があります。
ソースサーバは、指定されたデータベースの数と既存のWAL送信プロセス以上の値に<xref linkend="guc-max-wal-senders"/>を設定する必要があります。
   </para>
  </refsect2>

  <refsect2>
<!--
   <title>Warnings</title>
-->
   <title>警告</title>

   <para>
<!--
    If <application>pg_createsubscriber</application> fails after the target
    server was promoted, then the data directory is likely not in a state that
    can be recovered.  In such case, creating a new standby server is
    recommended.
-->
ターゲットサーバの昇格後に<application>pg_createsubscriber</application>が失敗した場合、データディレクトリはリカバリ可能な状態ではない可能性が高いです。
このような場合は、新しいスタンバイサーバを作成することをお勧めします。
   </para>

   <para>
<!--
    <application>pg_createsubscriber</application> usually starts the target
    server with different connection settings during transformation.  Hence,
    connections to the target server should fail.
-->
<application>pg_createsubscriber</application>は通常、変換中に異なる接続設定でターゲットサーバを起動します。
したがって、ターゲットサーバへの接続は失敗するはずです。
   </para>

   <para>
<!--
    Since DDL commands are not replicated by logical replication, avoid
    executing DDL commands that change the database schema while running
    <application>pg_createsubscriber</application>.  If the target server has
    already been converted to logical replica, the DDL commands might not be
    replicated, which might cause an error.
-->
DDLコマンドは論理レプリケーションではレプリケートされないため、<application>pg_createsubscriber</application>の実行中にデータベーススキーマを変更するDDLコマンドは実行しないでください。
ターゲットサーバがすでに論理レプリカに変換されている場合、DDLコマンドはレプリケートされない可能性があり、エラーが発生する可能性があります。
   </para>

   <para>
<!--
    If <application>pg_createsubscriber</application> fails while processing,
    objects (publications, replication slots) created on the source server are
    removed.  The removal might fail if the target server cannot connect to
    the source server.  In such a case, a warning message will inform the
    objects left.  If the target server is running, it will be stopped.
-->
処理中に<application>pg_createsubscriber</application>が失敗した場合、ソースサーバ上に作成されたオブジェクト（パブリケーション、レプリケーションスロット）は削除されます。
ターゲットサーバがソースサーバに接続できない場合、削除は失敗する可能性があります。
このような場合、警告メッセージが残されたオブジェクトを通知します。
ターゲットサーバが実行中の場合は、停止されます。
   </para>

   <para>
<!--
    If the replication is using <xref linkend="guc-primary-slot-name"/>, it
    will be removed from the source server after the logical replication
    setup.
-->
レプリケーションが<xref linkend="guc-primary-slot-name"/>を使用している場合、論理レプリケーション設定後にソースサーバから削除されます。
   </para>

   <para>
<!--
    If the target server is a synchronous replica, transaction commits on the
    primary might wait for replication while running
    <application>pg_createsubscriber</application>.
-->
ターゲットサーバが同期レプリカの場合、<application>pg_createsubscriber</application>の実行中にプライマリでのトランザクションコミットがレプリケーションを待つことがあります。
   </para>

   <para>
<!--
    <application>pg_createsubscriber</application> sets up logical
    replication with two-phase commit disabled.  This means that any
    prepared transactions will be replicated at the time
    of <command>COMMIT PREPARED</command>, without advance preparation.
    Once setup is complete, you can manually drop and re-create the
    subscription(s) with
    the <link linkend="sql-createsubscription-params-with-two-phase"><literal>two_phase</literal></link>
    option enabled.
-->
<application>pg_createsubscriber</application>は二相コミットを無効にして論理レプリケーションを設定します。
これは、準備されたトランザクションが事前の準備なしに<command>COMMIT PREPARED</command>の時点で複製されることを意味します。
セットアップが完了したら、<link linkend="sql-createsubscription-params-with-two-phase"><literal>two_phase</literal></link>オプションを有効にしてサブスクリプションを手動で削除し、再作成することができます。
   </para>

   <para>
<!--
    <application>pg_createsubscriber</application> changes the system
    identifier using <application>pg_resetwal</application>.  It would avoid
    situations in which the target server might use WAL files from the source
    server.  If the target server has a standby, replication will break and a
    fresh standby should be created.
-->
<application>pg_createsubscriber</application>は<application>pg_resetwal</application>を使用してシステム識別子を変更します。
これは、ターゲットサーバがソースサーバからのWALファイルを使用する可能性がある状況を回避します。
ターゲットサーバにスタンバイがある場合、レプリケーションが中断され、新しいスタンバイを作成する必要があります。
   </para>
  </refsect2>

  <refsect2>
<!--
   <title>How It Works</title>
-->
   <title>どうやって動くのか</title>

   <para>
<!--
    The basic idea is to have a replication start point from the source server
    and set up a logical replication to start from this point:
-->
基本的な考え方は、ソースサーバからレプリケーションの開始ポイントを設定し、このポイントから開始する論理レプリケーションをセットアップすることです。
   </para>

   <procedure>
    <step>
     <para>
<!--
      Start the target server with the specified command-line options.  If the
      target server is already running,
      <application>pg_createsubscriber</application> will terminate with an
      error.
-->
指定したコマンドラインオプションでターゲットサーバを起動します。
ターゲットサーバがすでに実行中の場合、<application>pg_createsubscriber</application>はエラーで終了します。
     </para>
    </step>

    <step>
     <para>
<!--
      Check if the target server can be converted.  There are also a few
      checks on the source server.  If any of the prerequisites are not met,
      <application>pg_createsubscriber</application> will terminate with an
      error.
-->
ターゲットサーバを変換できるかどうかをチェックします。
ソースサーバに対してもいくつかのチェックが行われます。
前提条件のいずれかが満たされていない場合、<application>pg_createsubscriber</application>はエラーで終了します。
     </para>
    </step>

    <step>
     <para>
<!--
      Create a publication and replication slot for each specified database on
      the source server.  Each publication is created using <link
      linkend="sql-createpublication-params-for-all-tables"><literal>FOR ALL
      TABLES</literal></link>.  If the <option>--publication</option> option
      is not specified, the publication has the following name pattern:
      <quote><literal>pg_createsubscriber_%u_%x</literal></quote> (parameter:
      database <parameter>oid</parameter>, random <parameter>int</parameter>).
      If the <option>--replication-slot</option> option is not specified, the
      replication slot has the following name pattern:
      <quote><literal>pg_createsubscriber_%u_%x</literal></quote> (parameters:
      database <parameter>oid</parameter>, random <parameter>int</parameter>).
      These replication slots will be used by the subscriptions in a future
      step.  The last replication slot LSN is used as a stopping point in the
      <xref linkend="guc-recovery-target-lsn"/> parameter and by the
      subscriptions as a replication start point.  It guarantees that no
      transaction will be lost.
-->
ソースサーバ上の指定されたデータベースごとに、パブリケーションとレプリケーションスロットを作成します。
各パブリケーションは<link linkend="sql-createpublication-params-for-all-tables"><literal>FOR ALL TABLES</literal></link>を使用して作成されます。
<option>publication-name</option>オプションが指定されていない場合、次の名前パターンになります。
<quote><literal>pg_createsubscriber_%u_%x</literal></quote>（パラメータ: データベース<parameter>oid</parameter>、ランダム<parameter>int</parameter>）。<option>replication-slot-name</option>が指定されない場合、レプリケーションスロットは次の名前パターンになります。
<quote><literal>pg_createsubscriber_%u_%x</literal></quote>（パラメータ: データベース<parameter>oid</parameter>、ランダム<parameter>int</parameter>）。
これらのレプリケーション スロットは、今後の手順でサブスクリプションによって使用されます。
最後のレプリケーションスロットLSNは、<xref linkend="guc-recovery-target-lsn"/>パラメータの停止点として、また、サブスクリプションによってレプリケーション開始点として使用されます。
これにより、トランザクションが失われることがなくなります。
     </para>
    </step>

    <step>
     <para>
<!--
      Write recovery parameters into the target data directory and restart the
      target server.  It specifies an LSN (<xref
      linkend="guc-recovery-target-lsn"/>) of the write-ahead log location up
      to which recovery will proceed.  It also specifies
      <literal>promote</literal> as the action that the server should take
      once the recovery target is reached.  Additional <link
      linkend="runtime-config-wal-recovery-target">recovery parameters</link>
      are added to avoid unexpected behavior during the recovery process such
      as end of the recovery as soon as a consistent state is reached (WAL
      should be applied until the replication start location) and multiple
      recovery targets that can cause a failure.  This step finishes once the
      server ends standby mode and is accepting read-write transactions.  If
      <option>&#45;-recovery-timeout</option> option is set,
      <application>pg_createsubscriber</application> terminates if recovery
      does not end until the given number of seconds.
-->
ターゲットデータディレクトリにリカバリパラメータを書き込み、ターゲット・サーバを再起動します。
リカバリが進行するまでの先行書き込みログの場所のLSN(<xref linkend="guc-recovery-target-lsn"/>)を指定します。
また、リカバリ対象に到達した時点でサーバが取るべきアクションとして<literal>promote</literal>を指定します。
整合性のある状態に到達したらすぐにリカバリを終了する（WALはレプリケーション開始位置まで適用されるべきです）、複数のリカバリターゲットが障害を引き起こす可能性があるなど、リカバリプロセス中の予期しない動作を回避するために、<link linkend="runtime-config-wal-recovery-target">リカバリパラメータ</link>が追加されます。
このステップは、サーバがスタンバイモードを終了し、読み取り/書き込みトランザクションを受け入れると完了します。
<option>--recovery-timeout</option>オプションが設定されている場合、指定された秒数が経過するまでリカバリが終了しない場合、<application>pg_createsubscriber</application>は終了します。
     </para>
    </step>

    <step>
     <para>
<!--
      Create a subscription for each specified database on the target server.
      If the <option>--subscription</option> option is not specified, the
      subscription has the following name pattern:
      <quote><literal>pg_createsubscriber_%u_%x</literal></quote> (parameters:
      database <parameter>oid</parameter>, random <parameter>int</parameter>).
      It does not copy existing data from the source server.  It does not
      create a replication slot.  Instead, it uses the replication slot that
      was created in a previous step.  The subscription is created but it is
      not enabled yet.  The reason is the replication progress must be set to
      the replication start point before starting the replication.
-->
ターゲットサーバ上の指定した各データベースに対してサブスクリプションを作成します。
<option>subscription-name</option>が指定されない場合、サブスクリプションは次の名前パターンになります。
<quote><literal>pg_createsubscriber_%u_%x</literal></quote>（パラメータ: データベース<parameter>oid</parameter>、ランダム<parameter>int</parameter>）。
ソースサーバから既存のデータをコピーしません。
レプリケーションスロットは作成されません。
代わりに、前の手順で作成したレプリケーションスロットを使用します。
サブスクリプションは作成されましたが、まだ有効ではありません。
これは、レプリケーションを開始する前に、レプリケーションの進行状況をレプリケーション開始点に設定する必要があるためです。
     </para>
    </step>

    <step>
     <para>
<!--
      Drop publications on the target server that were replicated because they
      were created before the replication start location.  It has no use on
      the subscriber.
-->
レプリケーション開始位置より前に作成されていたために複製された、ターゲットサーバ上のパブリケーション削除します。
これはサブスクライバー側では使用されません。
     </para>
    </step>

    <step>
     <para>
<!--
      Set the replication progress to the replication start point for each
      subscription.  When the target server starts the recovery process, it
      catches up to the replication start point.  This is the exact LSN to be
      used as a initial replication location for each subscription.  The
      replication origin name is obtained since the subscription was created.
      The replication origin name and the replication start point are used in
      <link
      linkend="pg-replication-origin-advance"><function>pg_replication_origin_advance()</function></link>
      to set up the initial replication location.
-->
各サブスクリプションのレプリケーション開始点にレプリケーションの進行状況を設定します。
ターゲットサーバがリカバリプロセスを開始すると、レプリケーションの開始時点まで追いつきます。
これは、各サブスクリプションの初期レプリケーションの場所として使用される正確なLSNです。
サブスクリプションが作成されたため、レプリケーションオリジン名が取得されます。
レプリケーションオリジン名とレプリケーション開始点は、<link linkend="pg-replication-origin-advance"><function>pg_replication_origin_advance()</function></link>で初期レプリケーション場所を設定するために使用されます。
     </para>
    </step>

    <step>
     <para>
<!--
      Enable the subscription for each specified database on the target server.
      The subscription starts applying transactions from the replication start
      point.
-->
ターゲットサーバ上の指定した各データベースのサブスクリプションを使用可能にします。
サブスクリプションは、レプリケーション開始ポイントからトランザクションを適用し始めます。
     </para>
    </step>

    <step>
     <para>
<!--
      If the standby server was using <xref linkend="guc-primary-slot-name"/>,
      it has no use from now on so drop it.
-->
スタンバイサーバが<xref linkend="guc-primary-slot-name"/>を使用していた場合、それは今後は使用されないので削除します。
     </para>
    </step>

    <step>
     <para>
<!--
      If the standby server contains <link
      linkend="logicaldecoding-replication-slots-synchronization">failover
      replication slots</link>, they cannot be synchronized anymore, so drop
      them.
-->
スタンバイサーバに<link linkend="logicaldecoding-replication-slots-synchronization">フェイルオーバーレプリケーションスロット</link>がある場合、もはや同期できないので削除します。
     </para>
    </step>

    <step>
     <para>
<!--
      Update the system identifier on the target server. The
      <xref linkend="app-pgresetwal"/> is run to modify the system identifier.
      The target server is stopped as a <command>pg_resetwal</command> requirement.
-->
ターゲットサーバのシステム識別子を更新します。
<xref linkend="app-pgresetwal"/>が実行され、システム識別子が変更されます。
<command>pg_resetwal</command>の必要条件なので、ターゲットサーバは停止されます。
     </para>
    </step>
   </procedure>
  </refsect2>
 </refsect1>

 <refsect1>
<!--
  <title>Examples</title>
-->
  <title>例</title>

  <para>
<!--
   To create a logical replica for databases <literal>hr</literal> and
   <literal>finance</literal> from a physical replica at
   <literal>foo</literal>:
-->
<literal>foo</literal>での物理レプリカからデータベース<literal>hr</literal>と<literal>finance</literal>の論理レプリカを作成するには、次のようにします。
<screen>
<prompt>$</prompt> <userinput>pg_createsubscriber -D /usr/local/pgsql/data -P "host=foo" -d hr -d finance</userinput>
</screen>
  </para>
 </refsect1>

 <refsect1>
<!--
  <title>See Also</title>
-->
  <title>関連項目</title>

  <simplelist type="inline">
   <member><xref linkend="app-pgbasebackup"/></member>
  </simplelist>
 </refsect1>
</refentry><|MERGE_RESOLUTION|>--- conflicted
+++ resolved
@@ -61,10 +61,11 @@
    publication and subscription objects are created for each database.  It
    must be run at the target server.
 -->
-<application>pg_createsubscriber</application>は、物理スタンバイサーバから新しい論理レプリカを作成します。
+《マッチ度[82.571429]》<application>pg_createsubscriber</application>は、物理スタンバイサーバから新しい論理レプリカを作成します。
 指定されたデータベース内のすべてのテーブルが論理レプリケーション設定に含まれます。
 各データベースに対して、パブリケーションとサブスクリプションのオブジェクトのペアが作成されます。
 ターゲットサーバで実行する必要があります。
+《機械翻訳》«<application>pg_createsubscriber</application> creates a new logical replica from a physical standby server. All tables in the specified database are included in the <link linkend="logical-replication">logical replication</link> setup. A pair of publication and subscription objects are created for each database. It must be run at the target server.»
   </para>
 
   <para>
@@ -90,21 +91,17 @@
    spent synchronizing data is usually a large amount of changes to be applied
    (that were produced during the initial data copy), which increases even
    more the time when the logical replica will be available. For smaller
-<<<<<<< HEAD
    databases, it is recommended to set up logical replication with initial data
    synchronization.  For details, see the <command>CREATE SUBSCRIPTION</command>
    <link linkend="sql-createsubscription-params-with-copy-data">
    <literal>copy_data</literal></link> option.
-
-=======
-   databases, <link linkend="logical-replication-row-filter-initial-data-sync">
-   initial data synchronization</link> is recommended.
--->
-<application>pg_createsubscriber</application>は大きなデータベースシステムを対象としています。
+-->
+《マッチ度[69.985570]》<application>pg_createsubscriber</application>は大きなデータベースシステムを対象としています。
 これは、論理レプリケーションセットアップではほとんどの時間が最初のデータコピーに費やされるためです。
 さらに、データの同期に費やされるこの長い時間の副作用は、通常、適用される変更が大きな量になること（最初のデータコピー中に生成されたもの）であり、これは、ロジカルレプリカが利用可能になるまでの時間をさらに増加させます。
 小規模なデータベースの場合は、<link linkend="logical-replication-row-filter-initial-data-sync">初期データ同期化</link>をお勧めします。
->>>>>>> c1fe09c1
+《機械翻訳》«<application>pg_createsubscriber</application> targets large database systems because in logical replication setup, most of the time is spent doing the initial data copy. Furthermore, a side effect of this long time spent synchronizing data is usually a large amount of changes to be applied (that were produced during the initial data copy), which increases even more the time when the logical replica will be available. For smaller databases, it is recommended to set up logical replication with initial data synchronization. For details, see the <command>CREATE SUBSCRIPTION</command> <link linkend="sql-createsubscription-params-with-copy-data"> <literal>copy_data</literal></link> option.»
+
   </para>
  </refsect1>
 
@@ -596,11 +593,11 @@
       Create a publication and replication slot for each specified database on
       the source server.  Each publication is created using <link
       linkend="sql-createpublication-params-for-all-tables"><literal>FOR ALL
-      TABLES</literal></link>.  If the <option>--publication</option> option
+      TABLES</literal></link>.  If the <option>&#45;-publication</option> option
       is not specified, the publication has the following name pattern:
       <quote><literal>pg_createsubscriber_%u_%x</literal></quote> (parameter:
       database <parameter>oid</parameter>, random <parameter>int</parameter>).
-      If the <option>--replication-slot</option> option is not specified, the
+      If the <option>&#45;-replication-slot</option> option is not specified, the
       replication slot has the following name pattern:
       <quote><literal>pg_createsubscriber_%u_%x</literal></quote> (parameters:
       database <parameter>oid</parameter>, random <parameter>int</parameter>).
@@ -610,7 +607,7 @@
       subscriptions as a replication start point.  It guarantees that no
       transaction will be lost.
 -->
-ソースサーバ上の指定されたデータベースごとに、パブリケーションとレプリケーションスロットを作成します。
+《マッチ度[86.806883]》ソースサーバ上の指定されたデータベースごとに、パブリケーションとレプリケーションスロットを作成します。
 各パブリケーションは<link linkend="sql-createpublication-params-for-all-tables"><literal>FOR ALL TABLES</literal></link>を使用して作成されます。
 <option>publication-name</option>オプションが指定されていない場合、次の名前パターンになります。
 <quote><literal>pg_createsubscriber_%u_%x</literal></quote>（パラメータ: データベース<parameter>oid</parameter>、ランダム<parameter>int</parameter>）。<option>replication-slot-name</option>が指定されない場合、レプリケーションスロットは次の名前パターンになります。
@@ -618,6 +615,7 @@
 これらのレプリケーション スロットは、今後の手順でサブスクリプションによって使用されます。
 最後のレプリケーションスロットLSNは、<xref linkend="guc-recovery-target-lsn"/>パラメータの停止点として、また、サブスクリプションによってレプリケーション開始点として使用されます。
 これにより、トランザクションが失われることがなくなります。
+《機械翻訳》«Create a publication and replication slot for each specified database on the source server. Each publication is created using <link linkend="sql-createpublication-params-for-all-tables"><literal>FOR ALL TABLES</literal></link>. If the <option>--publication</option> option is not specified, the publication has the following name pattern: <quote><literal>pg_createsubscriber_%u_%x</literal></quote> (parameter: database <parameter>oid</parameter>, random <parameter>int</parameter>). If the <option>--replication-slot</option> option is not specified, the replication slot has the following name pattern: <quote><literal>pg_createsubscriber_%u_%x</literal></quote> (parameters: database <parameter>oid</parameter>, random <parameter>int</parameter>). These replication slots will be used by the subscriptions in a future step. The last replication slot LSN is used as a stopping point in the <xref linkend="guc-recovery-target-lsn"/> parameter and by the subscriptions as a replication start point. It guarantees that no transaction will be lost.»
      </para>
     </step>
 
@@ -653,7 +651,7 @@
      <para>
 <!--
       Create a subscription for each specified database on the target server.
-      If the <option>--subscription</option> option is not specified, the
+      If the <option>&#45;-subscription</option> option is not specified, the
       subscription has the following name pattern:
       <quote><literal>pg_createsubscriber_%u_%x</literal></quote> (parameters:
       database <parameter>oid</parameter>, random <parameter>int</parameter>).
@@ -663,7 +661,7 @@
       not enabled yet.  The reason is the replication progress must be set to
       the replication start point before starting the replication.
 -->
-ターゲットサーバ上の指定した各データベースに対してサブスクリプションを作成します。
+《マッチ度[88.340807]》ターゲットサーバ上の指定した各データベースに対してサブスクリプションを作成します。
 <option>subscription-name</option>が指定されない場合、サブスクリプションは次の名前パターンになります。
 <quote><literal>pg_createsubscriber_%u_%x</literal></quote>（パラメータ: データベース<parameter>oid</parameter>、ランダム<parameter>int</parameter>）。
 ソースサーバから既存のデータをコピーしません。
@@ -671,6 +669,7 @@
 代わりに、前の手順で作成したレプリケーションスロットを使用します。
 サブスクリプションは作成されましたが、まだ有効ではありません。
 これは、レプリケーションを開始する前に、レプリケーションの進行状況をレプリケーション開始点に設定する必要があるためです。
+《機械翻訳》«Create a subscription for each specified database on the target server. If the <option>--subscription</option> option is not specified, the subscription has the following name pattern: <quote><literal>pg_createsubscriber_%u_%x</literal></quote> (parameters: database <parameter>oid</parameter>, random <parameter>int</parameter>). It does not copy existing data from the source server. It does not create a replication slot. Instead, it uses the replication slot that was created in a previous step. The subscription is created but it is not enabled yet. The reason is the replication progress must be set to the replication start point before starting the replication.»
      </para>
     </step>
 

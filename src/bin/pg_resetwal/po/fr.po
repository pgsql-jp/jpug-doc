# LANGUAGE message translation file for pg_resetwal
# Copyright (C) 2003-2022 PostgreSQL Global Development Group
# This file is distributed under the same license as the pg_resetwal (PostgreSQL) package.
#
# Use these quotes: « %s »
#
# Guillaume Lelarge <guillaume@lelarge.info>, 2003-2009.
# Stéphane Schildknecht <stephane.schildknecht@dalibo.com>, 2009.
# Guillaume Lelarge <guillaume@lelarge.info>, 2010-2022.
#
msgid ""
msgstr ""
"Project-Id-Version: PostgreSQL 17\n"
"Report-Msgid-Bugs-To: pgsql-bugs@lists.postgresql.org\n"
<<<<<<< HEAD
"POT-Creation-Date: 2024-08-22 10:21+0000\n"
"PO-Revision-Date: 2024-09-16 16:28+0200\n"
=======
"POT-Creation-Date: 2025-07-08 05:20+0000\n"
"PO-Revision-Date: 2025-07-08 10:43+0200\n"
>>>>>>> 3d6a8289
"Last-Translator: Guillaume Lelarge <guillaume@lelarge.info>\n"
"Language-Team: French <guillaume@lelarge.info>\n"
"Language: fr\n"
"MIME-Version: 1.0\n"
"Content-Type: text/plain; charset=UTF-8\n"
"Content-Transfer-Encoding: 8bit\n"
"Plural-Forms: nplurals=2; plural=(n > 1);\n"
<<<<<<< HEAD
"X-Generator: Poedit 3.5\n"
=======
"X-Generator: Poedit 3.6\n"
>>>>>>> 3d6a8289

#: ../../../src/common/logging.c:279
#, c-format
msgid "error: "
msgstr "erreur : "

#: ../../../src/common/logging.c:286
#, c-format
msgid "warning: "
msgstr "attention : "

#: ../../../src/common/logging.c:297
#, c-format
msgid "detail: "
msgstr "détail : "

#: ../../../src/common/logging.c:304
#, c-format
msgid "hint: "
msgstr "astuce : "

<<<<<<< HEAD
#: ../../common/controldata_utils.c:97 pg_resetwal.c:370 pg_resetwal.c:525
#: pg_resetwal.c:573
=======
#: ../../common/controldata_utils.c:97 pg_resetwal.c:389 pg_resetwal.c:547
#: pg_resetwal.c:595
>>>>>>> 3d6a8289
#, c-format
msgid "could not open file \"%s\" for reading: %m"
msgstr "n'a pas pu ouvrir le fichier « %s » pour une lecture : %m"

<<<<<<< HEAD
#: ../../common/controldata_utils.c:110 pg_resetwal.c:534 pg_resetwal.c:588
=======
#: ../../common/controldata_utils.c:110 pg_resetwal.c:556 pg_resetwal.c:610
>>>>>>> 3d6a8289
#, c-format
msgid "could not read file \"%s\": %m"
msgstr "n'a pas pu lire le fichier « %s » : %m"

#: ../../common/controldata_utils.c:119
#, c-format
msgid "could not read file \"%s\": read %d of %zu"
msgstr "n'a pas pu lire le fichier « %s » : a lu %d sur %zu"

#: ../../common/controldata_utils.c:132 ../../common/controldata_utils.c:280
#, c-format
msgid "could not close file \"%s\": %m"
msgstr "n'a pas pu fermer le fichier « %s » : %m"

#: ../../common/controldata_utils.c:168
msgid "byte ordering mismatch"
msgstr "différence de l'ordre des octets"

#: ../../common/controldata_utils.c:170
#, c-format
msgid ""
"possible byte ordering mismatch\n"
"The byte ordering used to store the pg_control file might not match the one\n"
"used by this program.  In that case the results below would be incorrect, and\n"
"the PostgreSQL installation would be incompatible with this data directory."
msgstr ""
"possible incohérence dans l'ordre des octets\n"
"L'ordre des octets utilisé pour enregistrer le fichier pg_control peut ne\n"
"pas correspondre à celui utilisé par ce programme. Dans ce cas, les\n"
"résultats ci-dessous sont incorrects, et l'installation de PostgreSQL\n"
"est incompatible avec ce répertoire des données."

<<<<<<< HEAD
#: ../../common/controldata_utils.c:230 ../../common/file_utils.c:70
#: ../../common/file_utils.c:347 ../../common/file_utils.c:406
#: ../../common/file_utils.c:480 pg_resetwal.c:1134
=======
#: ../../common/controldata_utils.c:230 ../../common/file_utils.c:69
#: ../../common/file_utils.c:370 ../../common/file_utils.c:428
#: ../../common/file_utils.c:502 pg_resetwal.c:1158
>>>>>>> 3d6a8289
#, c-format
msgid "could not open file \"%s\": %m"
msgstr "n'a pas pu ouvrir le fichier « %s » : %m"

<<<<<<< HEAD
#: ../../common/controldata_utils.c:249 pg_resetwal.c:1142 pg_resetwal.c:1154
=======
#: ../../common/controldata_utils.c:249 pg_resetwal.c:1166 pg_resetwal.c:1178
>>>>>>> 3d6a8289
#, c-format
msgid "could not write file \"%s\": %m"
msgstr "impossible d'écrire le fichier « %s » : %m"

<<<<<<< HEAD
#: ../../common/controldata_utils.c:268 ../../common/file_utils.c:418
#: ../../common/file_utils.c:488
=======
#: ../../common/controldata_utils.c:268 ../../common/file_utils.c:440
#: ../../common/file_utils.c:510
>>>>>>> 3d6a8289
#, c-format
msgid "could not fsync file \"%s\": %m"
msgstr "n'a pas pu synchroniser sur disque (fsync) le fichier « %s » : %m"

#: ../../common/fe_memutils.c:35 ../../common/fe_memutils.c:75
#: ../../common/fe_memutils.c:98 ../../common/fe_memutils.c:161
#, c-format
msgid "out of memory\n"
msgstr "mémoire épuisée\n"

#: ../../common/fe_memutils.c:92 ../../common/fe_memutils.c:153
#, c-format
msgid "cannot duplicate null pointer (internal error)\n"
msgstr "ne peut pas dupliquer un pointeur nul (erreur interne)\n"

<<<<<<< HEAD
#: ../../common/file_utils.c:76
=======
#: ../../common/file_utils.c:75
>>>>>>> 3d6a8289
#, c-format
msgid "could not synchronize file system for file \"%s\": %m"
msgstr "n'a pas pu synchroniser sur disque (fsync) le système de fichiers pour le fichier « %s » : %m"

<<<<<<< HEAD
#: ../../common/file_utils.c:120 ../../common/file_utils.c:566
=======
#: ../../common/file_utils.c:123 ../../common/file_utils.c:588
>>>>>>> 3d6a8289
#, c-format
msgid "could not stat file \"%s\": %m"
msgstr "n'a pas pu tester le fichier « %s » : %m"

<<<<<<< HEAD
#: ../../common/file_utils.c:130 ../../common/file_utils.c:227
=======
#: ../../common/file_utils.c:133 ../../common/file_utils.c:243
>>>>>>> 3d6a8289
#: ../../fe_utils/option_utils.c:99
#, c-format
msgid "this build does not support sync method \"%s\""
msgstr "cette construction ne supporte pas la méthode de synchronisation « %s »"

<<<<<<< HEAD
#: ../../common/file_utils.c:151 ../../common/file_utils.c:281
#: pg_resetwal.c:928 pg_resetwal.c:981 pg_resetwal.c:1016 pg_resetwal.c:1054
=======
#: ../../common/file_utils.c:156 ../../common/file_utils.c:304
#: pg_resetwal.c:952 pg_resetwal.c:1005 pg_resetwal.c:1040 pg_resetwal.c:1078
>>>>>>> 3d6a8289
#, c-format
msgid "could not open directory \"%s\": %m"
msgstr "n'a pas pu ouvrir le répertoire « %s » : %m"

<<<<<<< HEAD
#: ../../common/file_utils.c:169 ../../common/file_utils.c:315
#: pg_resetwal.c:954 pg_resetwal.c:995 pg_resetwal.c:1033 pg_resetwal.c:1068
=======
#: ../../common/file_utils.c:174 ../../common/file_utils.c:338
#: pg_resetwal.c:978 pg_resetwal.c:1019 pg_resetwal.c:1057 pg_resetwal.c:1092
>>>>>>> 3d6a8289
#, c-format
msgid "could not read directory \"%s\": %m"
msgstr "n'a pas pu lire le répertoire « %s » : %m"

<<<<<<< HEAD
#: ../../common/file_utils.c:498
=======
#: ../../common/file_utils.c:520
>>>>>>> 3d6a8289
#, c-format
msgid "could not rename file \"%s\" to \"%s\": %m"
msgstr "n'a pas pu renommer le fichier « %s » en « %s » : %m"

#: ../../common/restricted_token.c:60
#, c-format
msgid "could not open process token: error code %lu"
msgstr "n'a pas pu ouvrir le jeton du processus : code d'erreur %lu"

#: ../../common/restricted_token.c:74
#, c-format
msgid "could not allocate SIDs: error code %lu"
msgstr "n'a pas pu allouer les SID : code d'erreur %lu"

#: ../../common/restricted_token.c:94
#, c-format
msgid "could not create restricted token: error code %lu"
msgstr "n'a pas pu créer le jeton restreint : code d'erreur %lu"

#: ../../common/restricted_token.c:115
#, c-format
msgid "could not start process for command \"%s\": error code %lu"
msgstr "n'a pas pu démarrer le processus pour la commande « %s » : code d'erreur %lu"

#: ../../common/restricted_token.c:153
#, c-format
msgid "could not re-execute with restricted token: error code %lu"
msgstr "n'a pas pu ré-exécuter le jeton restreint : code d'erreur %lu"

#: ../../common/restricted_token.c:168
#, c-format
msgid "could not get exit code from subprocess: error code %lu"
msgstr "n'a pas pu récupérer le code de statut du sous-processus : code d'erreur %lu"

#: ../../fe_utils/option_utils.c:69
#, c-format
msgid "invalid value \"%s\" for option %s"
msgstr "valeur « %s » invalide pour l'option %s"

#: ../../fe_utils/option_utils.c:76
#, c-format
msgid "%s must be in range %d..%d"
msgstr "%s doit être compris entre %d et %d"

#: ../../fe_utils/option_utils.c:106
#, c-format
msgid "unrecognized sync method: %s"
msgstr "méthode de synchronisation non reconnu : %s"

#. translator: the second %s is a command line argument (-e, etc)
<<<<<<< HEAD
#: pg_resetwal.c:164 pg_resetwal.c:177 pg_resetwal.c:190 pg_resetwal.c:203
#: pg_resetwal.c:210 pg_resetwal.c:229 pg_resetwal.c:242 pg_resetwal.c:250
#: pg_resetwal.c:270 pg_resetwal.c:281
=======
#: pg_resetwal.c:166 pg_resetwal.c:179 pg_resetwal.c:192 pg_resetwal.c:205
#: pg_resetwal.c:212 pg_resetwal.c:231 pg_resetwal.c:244 pg_resetwal.c:252
#: pg_resetwal.c:272 pg_resetwal.c:283 pg_resetwal.c:317
>>>>>>> 3d6a8289
#, c-format
msgid "invalid argument for option %s"
msgstr "argument invalide pour l'option %s"

<<<<<<< HEAD
#: pg_resetwal.c:165 pg_resetwal.c:178 pg_resetwal.c:191 pg_resetwal.c:204
#: pg_resetwal.c:211 pg_resetwal.c:230 pg_resetwal.c:243 pg_resetwal.c:251
#: pg_resetwal.c:271 pg_resetwal.c:282 pg_resetwal.c:307 pg_resetwal.c:320
#: pg_resetwal.c:327
=======
#: pg_resetwal.c:167 pg_resetwal.c:180 pg_resetwal.c:193 pg_resetwal.c:206
#: pg_resetwal.c:213 pg_resetwal.c:232 pg_resetwal.c:245 pg_resetwal.c:253
#: pg_resetwal.c:273 pg_resetwal.c:284 pg_resetwal.c:318 pg_resetwal.c:326
#: pg_resetwal.c:339 pg_resetwal.c:346
>>>>>>> 3d6a8289
#, c-format
msgid "Try \"%s --help\" for more information."
msgstr "Essayez « %s --help » pour plus d'informations."

<<<<<<< HEAD
#: pg_resetwal.c:169
=======
#: pg_resetwal.c:171
>>>>>>> 3d6a8289
#, c-format
msgid "transaction ID epoch (-e) must not be -1"
msgstr "la valeur epoch de l'identifiant de transaction (-e) ne doit pas être -1"

<<<<<<< HEAD
#: pg_resetwal.c:182
=======
#: pg_resetwal.c:184
>>>>>>> 3d6a8289
#, c-format
msgid "oldest transaction ID (-u) must be greater than or equal to %u"
msgstr "l'identifiant de transaction le plus ancien (-u) doit être supérieur ou égal à %u"

<<<<<<< HEAD
#: pg_resetwal.c:195
=======
#: pg_resetwal.c:197
>>>>>>> 3d6a8289
#, c-format
msgid "transaction ID (-x) must be greater than or equal to %u"
msgstr "l'identifiant de transaction (-x) doit être supérieur ou égal à %u"

<<<<<<< HEAD
#: pg_resetwal.c:217 pg_resetwal.c:221
=======
#: pg_resetwal.c:219 pg_resetwal.c:223
>>>>>>> 3d6a8289
#, c-format
msgid "transaction ID (-c) must be either %u or greater than or equal to %u"
msgstr "l'identifiant de transaction (-c) doit être %u ou supérieur ou égal à %u"

<<<<<<< HEAD
#: pg_resetwal.c:234
=======
#: pg_resetwal.c:236
>>>>>>> 3d6a8289
#, c-format
msgid "OID (-o) must not be 0"
msgstr "l'OID (-o) ne doit pas être 0"

<<<<<<< HEAD
#: pg_resetwal.c:255
=======
#: pg_resetwal.c:257
>>>>>>> 3d6a8289
#, c-format
msgid "multitransaction ID (-m) must not be 0"
msgstr "l'identifiant de multi-transaction (-m) ne doit pas être 0"

<<<<<<< HEAD
#: pg_resetwal.c:262
=======
#: pg_resetwal.c:264
>>>>>>> 3d6a8289
#, c-format
msgid "oldest multitransaction ID (-m) must not be 0"
msgstr "l'identifiant de multi-transaction le plus ancien (-m) ne doit pas être 0"

<<<<<<< HEAD
#: pg_resetwal.c:275
=======
#: pg_resetwal.c:277
>>>>>>> 3d6a8289
#, c-format
msgid "multitransaction offset (-O) must not be -1"
msgstr "le décalage de multi-transaction (-O) ne doit pas être -1"

<<<<<<< HEAD
#: pg_resetwal.c:301
=======
#: pg_resetwal.c:303
>>>>>>> 3d6a8289
#, c-format
msgid "argument of %s must be a power of two between 1 and 1024"
msgstr "l'argument de %s doit être une puissance de 2 comprise entre 1 et 1024"

<<<<<<< HEAD
#: pg_resetwal.c:318
=======
#: pg_resetwal.c:337
>>>>>>> 3d6a8289
#, c-format
msgid "too many command-line arguments (first is \"%s\")"
msgstr "trop d'arguments en ligne de commande (le premier étant « %s »)"

<<<<<<< HEAD
#: pg_resetwal.c:326
=======
#: pg_resetwal.c:345
>>>>>>> 3d6a8289
#, c-format
msgid "no data directory specified"
msgstr "aucun répertoire de données indiqué"

<<<<<<< HEAD
#: pg_resetwal.c:340
=======
#: pg_resetwal.c:359
>>>>>>> 3d6a8289
#, c-format
msgid "cannot be executed by \"root\""
msgstr "ne peut pas être exécuté par « root »"

<<<<<<< HEAD
#: pg_resetwal.c:341
=======
#: pg_resetwal.c:360
>>>>>>> 3d6a8289
#, c-format
msgid "You must run %s as the PostgreSQL superuser."
msgstr "Vous devez exécuter %s en tant que super-utilisateur PostgreSQL."

<<<<<<< HEAD
#: pg_resetwal.c:351
=======
#: pg_resetwal.c:370
>>>>>>> 3d6a8289
#, c-format
msgid "could not read permissions of directory \"%s\": %m"
msgstr "n'a pas pu lire les droits du répertoire « %s » : %m"

<<<<<<< HEAD
#: pg_resetwal.c:357
=======
#: pg_resetwal.c:376
>>>>>>> 3d6a8289
#, c-format
msgid "could not change directory to \"%s\": %m"
msgstr "n'a pas pu modifier le répertoire par « %s » : %m"

<<<<<<< HEAD
#: pg_resetwal.c:375
=======
#: pg_resetwal.c:394
>>>>>>> 3d6a8289
#, c-format
msgid "lock file \"%s\" exists"
msgstr "le fichier verrou « %s » existe"

<<<<<<< HEAD
#: pg_resetwal.c:376
=======
#: pg_resetwal.c:395
>>>>>>> 3d6a8289
#, c-format
msgid "Is a server running?  If not, delete the lock file and try again."
msgstr "Le serveur est-il démarré ? Sinon, supprimer le fichier verrou et réessayer."

<<<<<<< HEAD
#: pg_resetwal.c:475
=======
#: pg_resetwal.c:497
>>>>>>> 3d6a8289
#, c-format
msgid "not proceeding because control file values were guessed"
msgstr "ne continue pas car les valeurs du fichier de contrôle devraient être devinées"

<<<<<<< HEAD
#: pg_resetwal.c:476
=======
#: pg_resetwal.c:498
>>>>>>> 3d6a8289
#, c-format
msgid "If these values seem acceptable, use -f to force reset."
msgstr "Si ces valeurs semblent acceptables, utiliser -f pour forcer la réinitialisation."

<<<<<<< HEAD
#: pg_resetwal.c:485
=======
#: pg_resetwal.c:507
>>>>>>> 3d6a8289
#, c-format
msgid "database server was not shut down cleanly"
msgstr "le serveur de bases de données n'a pas été arrêté proprement"

<<<<<<< HEAD
#: pg_resetwal.c:486
=======
#: pg_resetwal.c:508
>>>>>>> 3d6a8289
#, c-format
msgid "Resetting the write-ahead log might cause data to be lost."
msgstr "Réinitialiser les journaux de transactions pourrait causer des pertes de données."

<<<<<<< HEAD
#: pg_resetwal.c:487
=======
#: pg_resetwal.c:509
>>>>>>> 3d6a8289
#, c-format
msgid "If you want to proceed anyway, use -f to force reset."
msgstr "Si vous voulez continuer malgré tout, utiliser -f pour forcer la réinitialisation."

<<<<<<< HEAD
#: pg_resetwal.c:500
=======
#: pg_resetwal.c:522
>>>>>>> 3d6a8289
#, c-format
msgid "Write-ahead log reset\n"
msgstr "Réinitialisation des journaux de transactions\n"

<<<<<<< HEAD
#: pg_resetwal.c:532
=======
#: pg_resetwal.c:554
>>>>>>> 3d6a8289
#, c-format
msgid "unexpected empty file \"%s\""
msgstr "fichier vide inattendu « %s »"

<<<<<<< HEAD
#: pg_resetwal.c:542
=======
#: pg_resetwal.c:564
>>>>>>> 3d6a8289
#, c-format
msgid "data directory is of wrong version"
msgstr "le répertoire des données a une mauvaise version"

<<<<<<< HEAD
#: pg_resetwal.c:543
=======
#: pg_resetwal.c:565
>>>>>>> 3d6a8289
#, c-format
msgid "File \"%s\" contains \"%s\", which is not compatible with this program's version \"%s\"."
msgstr "Le fichier « %s » contient « %s », qui n'est pas compatible avec la version « %s » de ce programme."

<<<<<<< HEAD
#: pg_resetwal.c:576
=======
#: pg_resetwal.c:598
>>>>>>> 3d6a8289
#, c-format
msgid ""
"If you are sure the data directory path is correct, execute\n"
"  touch %s\n"
"and try again."
msgstr ""
"Si vous êtes certain que le chemin du répertoire de données est correct, exécuter\n"
"  touch %s\n"
"et réessayer."

<<<<<<< HEAD
#: pg_resetwal.c:604
=======
#: pg_resetwal.c:626
>>>>>>> 3d6a8289
#, c-format
msgid "pg_control exists but has invalid CRC; proceed with caution"
msgstr "pg_control existe mais son CRC est invalide ; agir avec précaution"

<<<<<<< HEAD
#: pg_resetwal.c:613
=======
#: pg_resetwal.c:635
>>>>>>> 3d6a8289
#, c-format
msgid "pg_control specifies invalid WAL segment size (%d byte); proceed with caution"
msgid_plural "pg_control specifies invalid WAL segment size (%d bytes); proceed with caution"
msgstr[0] "pg_control spécifie une taille invalide de segment WAL (%d octet) ; agir avec précaution"
msgstr[1] "pg_control spécifie une taille invalide de segment WAL (%d octets) ; agir avec précaution"

<<<<<<< HEAD
#: pg_resetwal.c:624
=======
#: pg_resetwal.c:646
>>>>>>> 3d6a8289
#, c-format
msgid "pg_control exists but is broken or wrong version; ignoring it"
msgstr "pg_control existe mais est corrompu ou de mauvaise version ; ignoré"

<<<<<<< HEAD
#: pg_resetwal.c:719
=======
#: pg_resetwal.c:741
>>>>>>> 3d6a8289
#, c-format
msgid ""
"Guessed pg_control values:\n"
"\n"
msgstr ""
"Valeurs de pg_control devinées :\n"
"\n"

<<<<<<< HEAD
#: pg_resetwal.c:721
=======
#: pg_resetwal.c:743
>>>>>>> 3d6a8289
#, c-format
msgid ""
"Current pg_control values:\n"
"\n"
msgstr ""
"Valeurs actuelles de pg_control :\n"
"\n"

<<<<<<< HEAD
#: pg_resetwal.c:723
=======
#: pg_resetwal.c:745
>>>>>>> 3d6a8289
#, c-format
msgid "pg_control version number:            %u\n"
msgstr "Numéro de version de pg_control :                       %u\n"

<<<<<<< HEAD
#: pg_resetwal.c:725
=======
#: pg_resetwal.c:747
>>>>>>> 3d6a8289
#, c-format
msgid "Catalog version number:               %u\n"
msgstr "Numéro de version du catalogue :                        %u\n"

<<<<<<< HEAD
#: pg_resetwal.c:727
=======
#: pg_resetwal.c:749
>>>>>>> 3d6a8289
#, c-format
msgid "Database system identifier:           %<PRIu64>\n"
msgstr "Identifiant du système de base de données :             %<PRIu64>\n"

<<<<<<< HEAD
#: pg_resetwal.c:729
=======
#: pg_resetwal.c:751
>>>>>>> 3d6a8289
#, c-format
msgid "Latest checkpoint's TimeLineID:       %u\n"
msgstr "Dernier TimeLineID du point de contrôle :               %u\n"

<<<<<<< HEAD
#: pg_resetwal.c:731
=======
#: pg_resetwal.c:753
>>>>>>> 3d6a8289
#, c-format
msgid "Latest checkpoint's full_page_writes: %s\n"
msgstr "Dernier full_page_writes du point de contrôle :         %s\n"

<<<<<<< HEAD
#: pg_resetwal.c:732
msgid "off"
msgstr "désactivé"

#: pg_resetwal.c:732
msgid "on"
msgstr "activé"

#: pg_resetwal.c:733
=======
#: pg_resetwal.c:754
msgid "off"
msgstr "désactivé"

#: pg_resetwal.c:754
msgid "on"
msgstr "activé"

#: pg_resetwal.c:755
>>>>>>> 3d6a8289
#, c-format
msgid "Latest checkpoint's NextXID:          %u:%u\n"
msgstr "Dernier NextXID du point de contrôle :                  %u:%u\n"

<<<<<<< HEAD
#: pg_resetwal.c:736
=======
#: pg_resetwal.c:758
>>>>>>> 3d6a8289
#, c-format
msgid "Latest checkpoint's NextOID:          %u\n"
msgstr "Dernier NextOID du point de contrôle :                  %u\n"

<<<<<<< HEAD
#: pg_resetwal.c:738
=======
#: pg_resetwal.c:760
>>>>>>> 3d6a8289
#, c-format
msgid "Latest checkpoint's NextMultiXactId:  %u\n"
msgstr "Dernier NextMultiXactId du point de contrôle :          %u\n"

<<<<<<< HEAD
#: pg_resetwal.c:740
=======
#: pg_resetwal.c:762
>>>>>>> 3d6a8289
#, c-format
msgid "Latest checkpoint's NextMultiOffset:  %u\n"
msgstr "Dernier NextMultiOffset du point de contrôle :          %u\n"

<<<<<<< HEAD
#: pg_resetwal.c:742
=======
#: pg_resetwal.c:764
>>>>>>> 3d6a8289
#, c-format
msgid "Latest checkpoint's oldestXID:        %u\n"
msgstr "Dernier oldestXID du point de contrôle :                %u\n"

<<<<<<< HEAD
#: pg_resetwal.c:744
=======
#: pg_resetwal.c:766
>>>>>>> 3d6a8289
#, c-format
msgid "Latest checkpoint's oldestXID's DB:   %u\n"
msgstr "Dernier oldestXID du point de contrôle de la base :     %u\n"

<<<<<<< HEAD
#: pg_resetwal.c:746
=======
#: pg_resetwal.c:768
>>>>>>> 3d6a8289
#, c-format
msgid "Latest checkpoint's oldestActiveXID:  %u\n"
msgstr "Dernier oldestActiveXID du point de contrôle :          %u\n"

<<<<<<< HEAD
#: pg_resetwal.c:748
=======
#: pg_resetwal.c:770
>>>>>>> 3d6a8289
#, c-format
msgid "Latest checkpoint's oldestMultiXid:   %u\n"
msgstr "Dernier oldestMultiXid du point de contrôle :           %u\n"

<<<<<<< HEAD
#: pg_resetwal.c:750
=======
#: pg_resetwal.c:772
>>>>>>> 3d6a8289
#, c-format
msgid "Latest checkpoint's oldestMulti's DB: %u\n"
msgstr "Dernier oldestMulti du point de contrôle de la base :   %u\n"

<<<<<<< HEAD
#: pg_resetwal.c:752
=======
#: pg_resetwal.c:774
>>>>>>> 3d6a8289
#, c-format
msgid "Latest checkpoint's oldestCommitTsXid:%u\n"
msgstr "Dernier oldestCommitTsXid du point de contrôle :        %u\n"

<<<<<<< HEAD
#: pg_resetwal.c:754
=======
#: pg_resetwal.c:776
>>>>>>> 3d6a8289
#, c-format
msgid "Latest checkpoint's newestCommitTsXid:%u\n"
msgstr "Dernier newestCommitTsXid du point de contrôle :        %u\n"

<<<<<<< HEAD
#: pg_resetwal.c:756
=======
#: pg_resetwal.c:778
>>>>>>> 3d6a8289
#, c-format
msgid "Maximum data alignment:               %u\n"
msgstr "Alignement maximal des données :                        %u\n"

<<<<<<< HEAD
#: pg_resetwal.c:759
=======
#: pg_resetwal.c:781
>>>>>>> 3d6a8289
#, c-format
msgid "Database block size:                  %u\n"
msgstr "Taille du bloc de la base de données :                  %u\n"

<<<<<<< HEAD
#: pg_resetwal.c:761
=======
#: pg_resetwal.c:783
>>>>>>> 3d6a8289
#, c-format
msgid "Blocks per segment of large relation: %u\n"
msgstr "Blocs par segment des relations volumineuses :          %u\n"

<<<<<<< HEAD
#: pg_resetwal.c:763
=======
#: pg_resetwal.c:785
>>>>>>> 3d6a8289
#, c-format
msgid "WAL block size:                       %u\n"
msgstr "Taille de bloc du journal de transaction :              %u\n"

<<<<<<< HEAD
#: pg_resetwal.c:765 pg_resetwal.c:851
=======
#: pg_resetwal.c:787 pg_resetwal.c:875
>>>>>>> 3d6a8289
#, c-format
msgid "Bytes per WAL segment:                %u\n"
msgstr "Octets par segment du journal de transaction :          %u\n"

<<<<<<< HEAD
#: pg_resetwal.c:767
=======
#: pg_resetwal.c:789
>>>>>>> 3d6a8289
#, c-format
msgid "Maximum length of identifiers:        %u\n"
msgstr "Longueur maximale des identifiants :                    %u\n"

<<<<<<< HEAD
#: pg_resetwal.c:769
=======
#: pg_resetwal.c:791
>>>>>>> 3d6a8289
#, c-format
msgid "Maximum columns in an index:          %u\n"
msgstr "Nombre maximum de colonnes d'un index:                  %u\n"

<<<<<<< HEAD
#: pg_resetwal.c:771
=======
#: pg_resetwal.c:793
>>>>>>> 3d6a8289
#, c-format
msgid "Maximum size of a TOAST chunk:        %u\n"
msgstr "Longueur maximale d'un morceau TOAST :                  %u\n"

<<<<<<< HEAD
#: pg_resetwal.c:773
=======
#: pg_resetwal.c:795
>>>>>>> 3d6a8289
#, c-format
msgid "Size of a large-object chunk:         %u\n"
msgstr "Taille d'un morceau de Large Object :                   %u\n"

<<<<<<< HEAD
#: pg_resetwal.c:776
=======
#: pg_resetwal.c:798
>>>>>>> 3d6a8289
#, c-format
msgid "Date/time type storage:               %s\n"
msgstr "Stockage du type date/heure :                           %s\n"

<<<<<<< HEAD
#: pg_resetwal.c:777
msgid "64-bit integers"
msgstr "entiers 64-bits"

#: pg_resetwal.c:778
=======
#: pg_resetwal.c:799
msgid "64-bit integers"
msgstr "entiers 64-bits"

#: pg_resetwal.c:800
>>>>>>> 3d6a8289
#, c-format
msgid "Float8 argument passing:              %s\n"
msgstr "Passage d'argument float8 :                             %s\n"

<<<<<<< HEAD
#: pg_resetwal.c:779
msgid "by reference"
msgstr "par référence"

#: pg_resetwal.c:779
msgid "by value"
msgstr "par valeur"

#: pg_resetwal.c:780
=======
#: pg_resetwal.c:801
msgid "by reference"
msgstr "par référence"

#: pg_resetwal.c:801
msgid "by value"
msgstr "par valeur"

#: pg_resetwal.c:802
>>>>>>> 3d6a8289
#, c-format
msgid "Data page checksum version:           %u\n"
msgstr "Version des sommes de contrôle des pages de données :   %u\n"

<<<<<<< HEAD
#: pg_resetwal.c:794
=======
#: pg_resetwal.c:804
#, c-format
msgid "Default char data signedness:         %s\n"
msgstr "Propriété « signedness » par défaut d'une donnée char : %s\n"

#: pg_resetwal.c:805
msgid "signed"
msgstr "signé"

#: pg_resetwal.c:805
msgid "unsigned"
msgstr "non signé"

#: pg_resetwal.c:818
>>>>>>> 3d6a8289
#, c-format
msgid ""
"\n"
"\n"
"Values to be changed:\n"
"\n"
msgstr ""
"\n"
"\n"
"Valeurs à changer :\n"
"\n"

<<<<<<< HEAD
#: pg_resetwal.c:798
=======
#: pg_resetwal.c:822
>>>>>>> 3d6a8289
#, c-format
msgid "First log segment after reset:        %s\n"
msgstr "Premier segment du journal après réinitialisation :     %s\n"

<<<<<<< HEAD
#: pg_resetwal.c:802
=======
#: pg_resetwal.c:826
>>>>>>> 3d6a8289
#, c-format
msgid "NextMultiXactId:                      %u\n"
msgstr "NextMultiXactId:                      %u\n"

<<<<<<< HEAD
#: pg_resetwal.c:804
=======
#: pg_resetwal.c:828
>>>>>>> 3d6a8289
#, c-format
msgid "OldestMultiXid:                       %u\n"
msgstr "OldestMultiXid:                       %u\n"

<<<<<<< HEAD
#: pg_resetwal.c:806
=======
#: pg_resetwal.c:830
>>>>>>> 3d6a8289
#, c-format
msgid "OldestMulti's DB:                     %u\n"
msgstr "OldestMulti's DB:                     %u\n"

<<<<<<< HEAD
#: pg_resetwal.c:812
=======
#: pg_resetwal.c:836
>>>>>>> 3d6a8289
#, c-format
msgid "NextMultiOffset:                      %u\n"
msgstr "NextMultiOffset:                      %u\n"

<<<<<<< HEAD
#: pg_resetwal.c:818
=======
#: pg_resetwal.c:842
>>>>>>> 3d6a8289
#, c-format
msgid "NextOID:                              %u\n"
msgstr "NextOID:                              %u\n"

<<<<<<< HEAD
#: pg_resetwal.c:824
=======
#: pg_resetwal.c:848
>>>>>>> 3d6a8289
#, c-format
msgid "NextXID:                              %u\n"
msgstr "NextXID:                              %u\n"

<<<<<<< HEAD
#: pg_resetwal.c:826
=======
#: pg_resetwal.c:850
>>>>>>> 3d6a8289
#, c-format
msgid "OldestXID:                            %u\n"
msgstr "OldestXID:                            %u\n"

<<<<<<< HEAD
#: pg_resetwal.c:828
=======
#: pg_resetwal.c:852
>>>>>>> 3d6a8289
#, c-format
msgid "OldestXID's DB:                       %u\n"
msgstr "OldestXID's DB:                       %u\n"

<<<<<<< HEAD
#: pg_resetwal.c:834
=======
#: pg_resetwal.c:858
>>>>>>> 3d6a8289
#, c-format
msgid "NextXID epoch:                        %u\n"
msgstr "NextXID Epoch:                        %u\n"

<<<<<<< HEAD
#: pg_resetwal.c:840
=======
#: pg_resetwal.c:864
>>>>>>> 3d6a8289
#, c-format
msgid "oldestCommitTsXid:                    %u\n"
msgstr "oldestCommitTsXid:                    %u\n"

<<<<<<< HEAD
#: pg_resetwal.c:845
=======
#: pg_resetwal.c:869
>>>>>>> 3d6a8289
#, c-format
msgid "newestCommitTsXid:                    %u\n"
msgstr "newestCommitTsXid:                    %u\n"

<<<<<<< HEAD
#: pg_resetwal.c:957 pg_resetwal.c:998 pg_resetwal.c:1036 pg_resetwal.c:1071
=======
#: pg_resetwal.c:981 pg_resetwal.c:1022 pg_resetwal.c:1060 pg_resetwal.c:1095
>>>>>>> 3d6a8289
#, c-format
msgid "could not close directory \"%s\": %m"
msgstr "n'a pas pu fermer le répertoire « %s » : %m"

<<<<<<< HEAD
#: pg_resetwal.c:990 pg_resetwal.c:1028 pg_resetwal.c:1063
=======
#: pg_resetwal.c:1014 pg_resetwal.c:1052 pg_resetwal.c:1087
>>>>>>> 3d6a8289
#, c-format
msgid "could not delete file \"%s\": %m"
msgstr "n'a pas pu supprimer le fichier « %s » : %m"

<<<<<<< HEAD
#: pg_resetwal.c:1159
=======
#: pg_resetwal.c:1183
>>>>>>> 3d6a8289
#, c-format
msgid "fsync error: %m"
msgstr "erreur fsync : %m"

<<<<<<< HEAD
#: pg_resetwal.c:1168
=======
#: pg_resetwal.c:1192
>>>>>>> 3d6a8289
#, c-format
msgid ""
"%s resets the PostgreSQL write-ahead log.\n"
"\n"
msgstr ""
"%s réinitialise le journal des transactions PostgreSQL.\n"
"\n"

<<<<<<< HEAD
#: pg_resetwal.c:1169
=======
#: pg_resetwal.c:1193
>>>>>>> 3d6a8289
#, c-format
msgid "Usage:\n"
msgstr "Usage :\n"

<<<<<<< HEAD
#: pg_resetwal.c:1170
=======
#: pg_resetwal.c:1194
>>>>>>> 3d6a8289
#, c-format
msgid "  %s [OPTION]... DATADIR\n"
msgstr "  %s [OPTION]... [RÉP_DONNÉES]\n"

<<<<<<< HEAD
#: pg_resetwal.c:1172
=======
#: pg_resetwal.c:1196
>>>>>>> 3d6a8289
#, c-format
msgid ""
"\n"
"Options:\n"
msgstr ""
"\n"
"Options :\n"
<<<<<<< HEAD

#: pg_resetwal.c:1173
#, c-format
msgid " [-D, --pgdata=]DATADIR  data directory\n"
msgstr "  [-D, --pgdata] RÉP_DONNEES       répertoire de la base de données\n"

#: pg_resetwal.c:1174
#, c-format
msgid ""
"  -f, --force            force update to be done even after unclean shutdown or\n"
"                         if pg_control values had to be guessed\n"
msgstr "  -i, --interactive                force la mise à jour, y compris un arrêt pas propre ou si les valeurs de pg_control doivent être devinées\n"

#: pg_resetwal.c:1176
#, c-format
msgid "  -n, --dry-run          no update, just show what would be done\n"
msgstr ""
"  -n, --dry-run                    pas de mise à jour, affiche\n"
"                                   simplement ce qui sera fait\n"

#: pg_resetwal.c:1177
#, c-format
msgid "  -V, --version          output version information, then exit\n"
msgstr "  -V, --version                    affiche la version puis quitte\n"

#: pg_resetwal.c:1178
#, c-format
msgid "  -?, --help             show this help, then exit\n"
msgstr "  -?, --help                       affiche cette aide puis quitte\n"

#: pg_resetwal.c:1180
=======

#: pg_resetwal.c:1197
#, c-format
msgid " [-D, --pgdata=]DATADIR  data directory\n"
msgstr "  [-D, --pgdata] RÉP_DONNEES       répertoire de la base de données\n"

#: pg_resetwal.c:1198
#, c-format
msgid ""
"  -f, --force            force update to be done even after unclean shutdown or\n"
"                         if pg_control values had to be guessed\n"
msgstr "  -i, --interactive                force la mise à jour, y compris un arrêt pas propre ou si les valeurs de pg_control doivent être devinées\n"

#: pg_resetwal.c:1200
#, c-format
msgid "  -n, --dry-run          no update, just show what would be done\n"
msgstr ""
"  -n, --dry-run                    pas de mise à jour, affiche\n"
"                                   simplement ce qui sera fait\n"

#: pg_resetwal.c:1201
#, c-format
msgid "  -V, --version          output version information, then exit\n"
msgstr "  -V, --version                    affiche la version puis quitte\n"

#: pg_resetwal.c:1202
#, c-format
msgid "  -?, --help             show this help, then exit\n"
msgstr "  -?, --help                       affiche cette aide puis quitte\n"

#: pg_resetwal.c:1204
>>>>>>> 3d6a8289
#, c-format
msgid ""
"\n"
"Options to override control file values:\n"
msgstr ""
"\n"
"Options contrôlant les valeurs du fichier de contrôle :\n"

<<<<<<< HEAD
#: pg_resetwal.c:1181
=======
#: pg_resetwal.c:1205
>>>>>>> 3d6a8289
#, c-format
msgid ""
"  -c, --commit-timestamp-ids=XID,XID\n"
"                                   set oldest and newest transactions bearing\n"
"                                   commit timestamp (zero means no change)\n"
msgstr ""
"  -c, --commit-timestamp-ids=XID,XID\n"
"                                   configure les transactions la plus ancienne\n"
"                                   et la plus récente contenant les dates/heures\n"
"                                   de validation (zéro signifie aucun changement)\n"

<<<<<<< HEAD
#: pg_resetwal.c:1184
=======
#: pg_resetwal.c:1208
>>>>>>> 3d6a8289
#, c-format
msgid "  -e, --epoch=XIDEPOCH             set next transaction ID epoch\n"
msgstr ""
"  -e, --epoch=XIDEPOCH             configure la valeur epoch du prochain\n"
"                                   identifiant de transaction\n"

<<<<<<< HEAD
#: pg_resetwal.c:1185
=======
#: pg_resetwal.c:1209
>>>>>>> 3d6a8289
#, c-format
msgid "  -l, --next-wal-file=WALFILE      set minimum starting location for new WAL\n"
msgstr ""
"  -l, --next-wal-file=FICHIERWAL   configure l'emplacement minimal de début\n"
"                                   des WAL du nouveau journal de transactions\n"

<<<<<<< HEAD
#: pg_resetwal.c:1186
=======
#: pg_resetwal.c:1210
>>>>>>> 3d6a8289
#, c-format
msgid "  -m, --multixact-ids=MXID,MXID    set next and oldest multitransaction ID\n"
msgstr ""
"  -m, --multixact-ids=MXID,MXID    configure le prochain et le plus ancien\n"
"                                   identifiants multi-transactions\n"

<<<<<<< HEAD
#: pg_resetwal.c:1187
=======
#: pg_resetwal.c:1211
>>>>>>> 3d6a8289
#, c-format
msgid "  -o, --next-oid=OID               set next OID\n"
msgstr "  -o, --next-oid=OID               configure le prochain OID\n"

<<<<<<< HEAD
#: pg_resetwal.c:1188
=======
#: pg_resetwal.c:1212
>>>>>>> 3d6a8289
#, c-format
msgid "  -O, --multixact-offset=OFFSET    set next multitransaction offset\n"
msgstr ""
"  -O, --multixact-offset=DÉCALAGE  configure le prochain décalage\n"
"                                   multitransaction\n"

<<<<<<< HEAD
#: pg_resetwal.c:1189
=======
#: pg_resetwal.c:1213
>>>>>>> 3d6a8289
#, c-format
msgid "  -u, --oldest-transaction-id=XID  set oldest transaction ID\n"
msgstr ""
"  -u, --oldest-transaction-id=XID  configure l'identifiant de transaction le\n"
"                                   plus ancien\n"

<<<<<<< HEAD
#: pg_resetwal.c:1190
=======
#: pg_resetwal.c:1214
>>>>>>> 3d6a8289
#, c-format
msgid "  -x, --next-transaction-id=XID    set next transaction ID\n"
msgstr ""
"  -x, --next-transaction-id=XID    configure le prochain identifiant de\n"
"                                   transaction\n"

<<<<<<< HEAD
#: pg_resetwal.c:1191
=======
#: pg_resetwal.c:1215
>>>>>>> 3d6a8289
#, c-format
msgid "      --char-signedness=OPTION     set char signedness to \"signed\" or \"unsigned\"\n"
msgstr ""
"      --char-signedness=OPTION     configure la propriété signedness d'un\\n\n"
"                                   caractère à \"signed\" ou \"unsigned\"\n"

<<<<<<< HEAD
#: pg_resetwal.c:1193
=======
#: pg_resetwal.c:1216
#, c-format
msgid "      --wal-segsize=SIZE           size of WAL segments, in megabytes\n"
msgstr "      --wal-segsize=TAILLE         configure la taille des segments WAL, en Mo\n"

#: pg_resetwal.c:1218
>>>>>>> 3d6a8289
#, c-format
msgid ""
"\n"
"Report bugs to <%s>.\n"
msgstr ""
"\n"
"Rapporter les bogues à <%s>.\n"

<<<<<<< HEAD
#: pg_resetwal.c:1194
#, c-format
msgid "%s home page: <%s>\n"
msgstr "Page d'accueil de %s : <%s>\n"
=======
#: pg_resetwal.c:1219
#, c-format
msgid "%s home page: <%s>\n"
msgstr "Page d'accueil de %s : <%s>\n"

#, c-format
#~ msgid "Database system identifier:           %llu\n"
#~ msgstr "Identifiant du système de base de données :             %llu\n"
>>>>>>> 3d6a8289
<|MERGE_RESOLUTION|>--- conflicted
+++ resolved
@@ -12,13 +12,8 @@
 msgstr ""
 "Project-Id-Version: PostgreSQL 17\n"
 "Report-Msgid-Bugs-To: pgsql-bugs@lists.postgresql.org\n"
-<<<<<<< HEAD
-"POT-Creation-Date: 2024-08-22 10:21+0000\n"
-"PO-Revision-Date: 2024-09-16 16:28+0200\n"
-=======
 "POT-Creation-Date: 2025-07-08 05:20+0000\n"
 "PO-Revision-Date: 2025-07-08 10:43+0200\n"
->>>>>>> 3d6a8289
 "Last-Translator: Guillaume Lelarge <guillaume@lelarge.info>\n"
 "Language-Team: French <guillaume@lelarge.info>\n"
 "Language: fr\n"
@@ -26,11 +21,7 @@
 "Content-Type: text/plain; charset=UTF-8\n"
 "Content-Transfer-Encoding: 8bit\n"
 "Plural-Forms: nplurals=2; plural=(n > 1);\n"
-<<<<<<< HEAD
-"X-Generator: Poedit 3.5\n"
-=======
 "X-Generator: Poedit 3.6\n"
->>>>>>> 3d6a8289
 
 #: ../../../src/common/logging.c:279
 #, c-format
@@ -52,22 +43,13 @@
 msgid "hint: "
 msgstr "astuce : "
 
-<<<<<<< HEAD
-#: ../../common/controldata_utils.c:97 pg_resetwal.c:370 pg_resetwal.c:525
-#: pg_resetwal.c:573
-=======
 #: ../../common/controldata_utils.c:97 pg_resetwal.c:389 pg_resetwal.c:547
 #: pg_resetwal.c:595
->>>>>>> 3d6a8289
 #, c-format
 msgid "could not open file \"%s\" for reading: %m"
 msgstr "n'a pas pu ouvrir le fichier « %s » pour une lecture : %m"
 
-<<<<<<< HEAD
-#: ../../common/controldata_utils.c:110 pg_resetwal.c:534 pg_resetwal.c:588
-=======
 #: ../../common/controldata_utils.c:110 pg_resetwal.c:556 pg_resetwal.c:610
->>>>>>> 3d6a8289
 #, c-format
 msgid "could not read file \"%s\": %m"
 msgstr "n'a pas pu lire le fichier « %s » : %m"
@@ -100,35 +82,20 @@
 "résultats ci-dessous sont incorrects, et l'installation de PostgreSQL\n"
 "est incompatible avec ce répertoire des données."
 
-<<<<<<< HEAD
-#: ../../common/controldata_utils.c:230 ../../common/file_utils.c:70
-#: ../../common/file_utils.c:347 ../../common/file_utils.c:406
-#: ../../common/file_utils.c:480 pg_resetwal.c:1134
-=======
 #: ../../common/controldata_utils.c:230 ../../common/file_utils.c:69
 #: ../../common/file_utils.c:370 ../../common/file_utils.c:428
 #: ../../common/file_utils.c:502 pg_resetwal.c:1158
->>>>>>> 3d6a8289
 #, c-format
 msgid "could not open file \"%s\": %m"
 msgstr "n'a pas pu ouvrir le fichier « %s » : %m"
 
-<<<<<<< HEAD
-#: ../../common/controldata_utils.c:249 pg_resetwal.c:1142 pg_resetwal.c:1154
-=======
 #: ../../common/controldata_utils.c:249 pg_resetwal.c:1166 pg_resetwal.c:1178
->>>>>>> 3d6a8289
 #, c-format
 msgid "could not write file \"%s\": %m"
 msgstr "impossible d'écrire le fichier « %s » : %m"
 
-<<<<<<< HEAD
-#: ../../common/controldata_utils.c:268 ../../common/file_utils.c:418
-#: ../../common/file_utils.c:488
-=======
 #: ../../common/controldata_utils.c:268 ../../common/file_utils.c:440
 #: ../../common/file_utils.c:510
->>>>>>> 3d6a8289
 #, c-format
 msgid "could not fsync file \"%s\": %m"
 msgstr "n'a pas pu synchroniser sur disque (fsync) le fichier « %s » : %m"
@@ -144,61 +111,35 @@
 msgid "cannot duplicate null pointer (internal error)\n"
 msgstr "ne peut pas dupliquer un pointeur nul (erreur interne)\n"
 
-<<<<<<< HEAD
-#: ../../common/file_utils.c:76
-=======
 #: ../../common/file_utils.c:75
->>>>>>> 3d6a8289
 #, c-format
 msgid "could not synchronize file system for file \"%s\": %m"
 msgstr "n'a pas pu synchroniser sur disque (fsync) le système de fichiers pour le fichier « %s » : %m"
 
-<<<<<<< HEAD
-#: ../../common/file_utils.c:120 ../../common/file_utils.c:566
-=======
 #: ../../common/file_utils.c:123 ../../common/file_utils.c:588
->>>>>>> 3d6a8289
 #, c-format
 msgid "could not stat file \"%s\": %m"
 msgstr "n'a pas pu tester le fichier « %s » : %m"
 
-<<<<<<< HEAD
-#: ../../common/file_utils.c:130 ../../common/file_utils.c:227
-=======
 #: ../../common/file_utils.c:133 ../../common/file_utils.c:243
->>>>>>> 3d6a8289
 #: ../../fe_utils/option_utils.c:99
 #, c-format
 msgid "this build does not support sync method \"%s\""
 msgstr "cette construction ne supporte pas la méthode de synchronisation « %s »"
 
-<<<<<<< HEAD
-#: ../../common/file_utils.c:151 ../../common/file_utils.c:281
-#: pg_resetwal.c:928 pg_resetwal.c:981 pg_resetwal.c:1016 pg_resetwal.c:1054
-=======
 #: ../../common/file_utils.c:156 ../../common/file_utils.c:304
 #: pg_resetwal.c:952 pg_resetwal.c:1005 pg_resetwal.c:1040 pg_resetwal.c:1078
->>>>>>> 3d6a8289
 #, c-format
 msgid "could not open directory \"%s\": %m"
 msgstr "n'a pas pu ouvrir le répertoire « %s » : %m"
 
-<<<<<<< HEAD
-#: ../../common/file_utils.c:169 ../../common/file_utils.c:315
-#: pg_resetwal.c:954 pg_resetwal.c:995 pg_resetwal.c:1033 pg_resetwal.c:1068
-=======
 #: ../../common/file_utils.c:174 ../../common/file_utils.c:338
 #: pg_resetwal.c:978 pg_resetwal.c:1019 pg_resetwal.c:1057 pg_resetwal.c:1092
->>>>>>> 3d6a8289
 #, c-format
 msgid "could not read directory \"%s\": %m"
 msgstr "n'a pas pu lire le répertoire « %s » : %m"
 
-<<<<<<< HEAD
-#: ../../common/file_utils.c:498
-=======
 #: ../../common/file_utils.c:520
->>>>>>> 3d6a8289
 #, c-format
 msgid "could not rename file \"%s\" to \"%s\": %m"
 msgstr "n'a pas pu renommer le fichier « %s » en « %s » : %m"
@@ -249,273 +190,152 @@
 msgstr "méthode de synchronisation non reconnu : %s"
 
 #. translator: the second %s is a command line argument (-e, etc)
-<<<<<<< HEAD
-#: pg_resetwal.c:164 pg_resetwal.c:177 pg_resetwal.c:190 pg_resetwal.c:203
-#: pg_resetwal.c:210 pg_resetwal.c:229 pg_resetwal.c:242 pg_resetwal.c:250
-#: pg_resetwal.c:270 pg_resetwal.c:281
-=======
 #: pg_resetwal.c:166 pg_resetwal.c:179 pg_resetwal.c:192 pg_resetwal.c:205
 #: pg_resetwal.c:212 pg_resetwal.c:231 pg_resetwal.c:244 pg_resetwal.c:252
 #: pg_resetwal.c:272 pg_resetwal.c:283 pg_resetwal.c:317
->>>>>>> 3d6a8289
 #, c-format
 msgid "invalid argument for option %s"
 msgstr "argument invalide pour l'option %s"
 
-<<<<<<< HEAD
-#: pg_resetwal.c:165 pg_resetwal.c:178 pg_resetwal.c:191 pg_resetwal.c:204
-#: pg_resetwal.c:211 pg_resetwal.c:230 pg_resetwal.c:243 pg_resetwal.c:251
-#: pg_resetwal.c:271 pg_resetwal.c:282 pg_resetwal.c:307 pg_resetwal.c:320
-#: pg_resetwal.c:327
-=======
 #: pg_resetwal.c:167 pg_resetwal.c:180 pg_resetwal.c:193 pg_resetwal.c:206
 #: pg_resetwal.c:213 pg_resetwal.c:232 pg_resetwal.c:245 pg_resetwal.c:253
 #: pg_resetwal.c:273 pg_resetwal.c:284 pg_resetwal.c:318 pg_resetwal.c:326
 #: pg_resetwal.c:339 pg_resetwal.c:346
->>>>>>> 3d6a8289
 #, c-format
 msgid "Try \"%s --help\" for more information."
 msgstr "Essayez « %s --help » pour plus d'informations."
 
-<<<<<<< HEAD
-#: pg_resetwal.c:169
-=======
 #: pg_resetwal.c:171
->>>>>>> 3d6a8289
 #, c-format
 msgid "transaction ID epoch (-e) must not be -1"
 msgstr "la valeur epoch de l'identifiant de transaction (-e) ne doit pas être -1"
 
-<<<<<<< HEAD
-#: pg_resetwal.c:182
-=======
 #: pg_resetwal.c:184
->>>>>>> 3d6a8289
 #, c-format
 msgid "oldest transaction ID (-u) must be greater than or equal to %u"
 msgstr "l'identifiant de transaction le plus ancien (-u) doit être supérieur ou égal à %u"
 
-<<<<<<< HEAD
-#: pg_resetwal.c:195
-=======
 #: pg_resetwal.c:197
->>>>>>> 3d6a8289
 #, c-format
 msgid "transaction ID (-x) must be greater than or equal to %u"
 msgstr "l'identifiant de transaction (-x) doit être supérieur ou égal à %u"
 
-<<<<<<< HEAD
-#: pg_resetwal.c:217 pg_resetwal.c:221
-=======
 #: pg_resetwal.c:219 pg_resetwal.c:223
->>>>>>> 3d6a8289
 #, c-format
 msgid "transaction ID (-c) must be either %u or greater than or equal to %u"
 msgstr "l'identifiant de transaction (-c) doit être %u ou supérieur ou égal à %u"
 
-<<<<<<< HEAD
-#: pg_resetwal.c:234
-=======
 #: pg_resetwal.c:236
->>>>>>> 3d6a8289
 #, c-format
 msgid "OID (-o) must not be 0"
 msgstr "l'OID (-o) ne doit pas être 0"
 
-<<<<<<< HEAD
-#: pg_resetwal.c:255
-=======
 #: pg_resetwal.c:257
->>>>>>> 3d6a8289
 #, c-format
 msgid "multitransaction ID (-m) must not be 0"
 msgstr "l'identifiant de multi-transaction (-m) ne doit pas être 0"
 
-<<<<<<< HEAD
-#: pg_resetwal.c:262
-=======
 #: pg_resetwal.c:264
->>>>>>> 3d6a8289
 #, c-format
 msgid "oldest multitransaction ID (-m) must not be 0"
 msgstr "l'identifiant de multi-transaction le plus ancien (-m) ne doit pas être 0"
 
-<<<<<<< HEAD
-#: pg_resetwal.c:275
-=======
 #: pg_resetwal.c:277
->>>>>>> 3d6a8289
 #, c-format
 msgid "multitransaction offset (-O) must not be -1"
 msgstr "le décalage de multi-transaction (-O) ne doit pas être -1"
 
-<<<<<<< HEAD
-#: pg_resetwal.c:301
-=======
 #: pg_resetwal.c:303
->>>>>>> 3d6a8289
 #, c-format
 msgid "argument of %s must be a power of two between 1 and 1024"
 msgstr "l'argument de %s doit être une puissance de 2 comprise entre 1 et 1024"
 
-<<<<<<< HEAD
-#: pg_resetwal.c:318
-=======
 #: pg_resetwal.c:337
->>>>>>> 3d6a8289
 #, c-format
 msgid "too many command-line arguments (first is \"%s\")"
 msgstr "trop d'arguments en ligne de commande (le premier étant « %s »)"
 
-<<<<<<< HEAD
-#: pg_resetwal.c:326
-=======
 #: pg_resetwal.c:345
->>>>>>> 3d6a8289
 #, c-format
 msgid "no data directory specified"
 msgstr "aucun répertoire de données indiqué"
 
-<<<<<<< HEAD
-#: pg_resetwal.c:340
-=======
 #: pg_resetwal.c:359
->>>>>>> 3d6a8289
 #, c-format
 msgid "cannot be executed by \"root\""
 msgstr "ne peut pas être exécuté par « root »"
 
-<<<<<<< HEAD
-#: pg_resetwal.c:341
-=======
 #: pg_resetwal.c:360
->>>>>>> 3d6a8289
 #, c-format
 msgid "You must run %s as the PostgreSQL superuser."
 msgstr "Vous devez exécuter %s en tant que super-utilisateur PostgreSQL."
 
-<<<<<<< HEAD
-#: pg_resetwal.c:351
-=======
 #: pg_resetwal.c:370
->>>>>>> 3d6a8289
 #, c-format
 msgid "could not read permissions of directory \"%s\": %m"
 msgstr "n'a pas pu lire les droits du répertoire « %s » : %m"
 
-<<<<<<< HEAD
-#: pg_resetwal.c:357
-=======
 #: pg_resetwal.c:376
->>>>>>> 3d6a8289
 #, c-format
 msgid "could not change directory to \"%s\": %m"
 msgstr "n'a pas pu modifier le répertoire par « %s » : %m"
 
-<<<<<<< HEAD
-#: pg_resetwal.c:375
-=======
 #: pg_resetwal.c:394
->>>>>>> 3d6a8289
 #, c-format
 msgid "lock file \"%s\" exists"
 msgstr "le fichier verrou « %s » existe"
 
-<<<<<<< HEAD
-#: pg_resetwal.c:376
-=======
 #: pg_resetwal.c:395
->>>>>>> 3d6a8289
 #, c-format
 msgid "Is a server running?  If not, delete the lock file and try again."
 msgstr "Le serveur est-il démarré ? Sinon, supprimer le fichier verrou et réessayer."
 
-<<<<<<< HEAD
-#: pg_resetwal.c:475
-=======
 #: pg_resetwal.c:497
->>>>>>> 3d6a8289
 #, c-format
 msgid "not proceeding because control file values were guessed"
 msgstr "ne continue pas car les valeurs du fichier de contrôle devraient être devinées"
 
-<<<<<<< HEAD
-#: pg_resetwal.c:476
-=======
 #: pg_resetwal.c:498
->>>>>>> 3d6a8289
 #, c-format
 msgid "If these values seem acceptable, use -f to force reset."
 msgstr "Si ces valeurs semblent acceptables, utiliser -f pour forcer la réinitialisation."
 
-<<<<<<< HEAD
-#: pg_resetwal.c:485
-=======
 #: pg_resetwal.c:507
->>>>>>> 3d6a8289
 #, c-format
 msgid "database server was not shut down cleanly"
 msgstr "le serveur de bases de données n'a pas été arrêté proprement"
 
-<<<<<<< HEAD
-#: pg_resetwal.c:486
-=======
 #: pg_resetwal.c:508
->>>>>>> 3d6a8289
 #, c-format
 msgid "Resetting the write-ahead log might cause data to be lost."
 msgstr "Réinitialiser les journaux de transactions pourrait causer des pertes de données."
 
-<<<<<<< HEAD
-#: pg_resetwal.c:487
-=======
 #: pg_resetwal.c:509
->>>>>>> 3d6a8289
 #, c-format
 msgid "If you want to proceed anyway, use -f to force reset."
 msgstr "Si vous voulez continuer malgré tout, utiliser -f pour forcer la réinitialisation."
 
-<<<<<<< HEAD
-#: pg_resetwal.c:500
-=======
 #: pg_resetwal.c:522
->>>>>>> 3d6a8289
 #, c-format
 msgid "Write-ahead log reset\n"
 msgstr "Réinitialisation des journaux de transactions\n"
 
-<<<<<<< HEAD
-#: pg_resetwal.c:532
-=======
 #: pg_resetwal.c:554
->>>>>>> 3d6a8289
 #, c-format
 msgid "unexpected empty file \"%s\""
 msgstr "fichier vide inattendu « %s »"
 
-<<<<<<< HEAD
-#: pg_resetwal.c:542
-=======
 #: pg_resetwal.c:564
->>>>>>> 3d6a8289
 #, c-format
 msgid "data directory is of wrong version"
 msgstr "le répertoire des données a une mauvaise version"
 
-<<<<<<< HEAD
-#: pg_resetwal.c:543
-=======
 #: pg_resetwal.c:565
->>>>>>> 3d6a8289
 #, c-format
 msgid "File \"%s\" contains \"%s\", which is not compatible with this program's version \"%s\"."
 msgstr "Le fichier « %s » contient « %s », qui n'est pas compatible avec la version « %s » de ce programme."
 
-<<<<<<< HEAD
-#: pg_resetwal.c:576
-=======
 #: pg_resetwal.c:598
->>>>>>> 3d6a8289
 #, c-format
 msgid ""
 "If you are sure the data directory path is correct, execute\n"
@@ -526,40 +346,24 @@
 "  touch %s\n"
 "et réessayer."
 
-<<<<<<< HEAD
-#: pg_resetwal.c:604
-=======
 #: pg_resetwal.c:626
->>>>>>> 3d6a8289
 #, c-format
 msgid "pg_control exists but has invalid CRC; proceed with caution"
 msgstr "pg_control existe mais son CRC est invalide ; agir avec précaution"
 
-<<<<<<< HEAD
-#: pg_resetwal.c:613
-=======
 #: pg_resetwal.c:635
->>>>>>> 3d6a8289
 #, c-format
 msgid "pg_control specifies invalid WAL segment size (%d byte); proceed with caution"
 msgid_plural "pg_control specifies invalid WAL segment size (%d bytes); proceed with caution"
 msgstr[0] "pg_control spécifie une taille invalide de segment WAL (%d octet) ; agir avec précaution"
 msgstr[1] "pg_control spécifie une taille invalide de segment WAL (%d octets) ; agir avec précaution"
 
-<<<<<<< HEAD
-#: pg_resetwal.c:624
-=======
 #: pg_resetwal.c:646
->>>>>>> 3d6a8289
 #, c-format
 msgid "pg_control exists but is broken or wrong version; ignoring it"
 msgstr "pg_control existe mais est corrompu ou de mauvaise version ; ignoré"
 
-<<<<<<< HEAD
-#: pg_resetwal.c:719
-=======
 #: pg_resetwal.c:741
->>>>>>> 3d6a8289
 #, c-format
 msgid ""
 "Guessed pg_control values:\n"
@@ -568,11 +372,7 @@
 "Valeurs de pg_control devinées :\n"
 "\n"
 
-<<<<<<< HEAD
-#: pg_resetwal.c:721
-=======
 #: pg_resetwal.c:743
->>>>>>> 3d6a8289
 #, c-format
 msgid ""
 "Current pg_control values:\n"
@@ -581,62 +381,31 @@
 "Valeurs actuelles de pg_control :\n"
 "\n"
 
-<<<<<<< HEAD
-#: pg_resetwal.c:723
-=======
 #: pg_resetwal.c:745
->>>>>>> 3d6a8289
 #, c-format
 msgid "pg_control version number:            %u\n"
 msgstr "Numéro de version de pg_control :                       %u\n"
 
-<<<<<<< HEAD
-#: pg_resetwal.c:725
-=======
 #: pg_resetwal.c:747
->>>>>>> 3d6a8289
 #, c-format
 msgid "Catalog version number:               %u\n"
 msgstr "Numéro de version du catalogue :                        %u\n"
 
-<<<<<<< HEAD
-#: pg_resetwal.c:727
-=======
 #: pg_resetwal.c:749
->>>>>>> 3d6a8289
 #, c-format
 msgid "Database system identifier:           %<PRIu64>\n"
 msgstr "Identifiant du système de base de données :             %<PRIu64>\n"
 
-<<<<<<< HEAD
-#: pg_resetwal.c:729
-=======
 #: pg_resetwal.c:751
->>>>>>> 3d6a8289
 #, c-format
 msgid "Latest checkpoint's TimeLineID:       %u\n"
 msgstr "Dernier TimeLineID du point de contrôle :               %u\n"
 
-<<<<<<< HEAD
-#: pg_resetwal.c:731
-=======
 #: pg_resetwal.c:753
->>>>>>> 3d6a8289
 #, c-format
 msgid "Latest checkpoint's full_page_writes: %s\n"
 msgstr "Dernier full_page_writes du point de contrôle :         %s\n"
 
-<<<<<<< HEAD
-#: pg_resetwal.c:732
-msgid "off"
-msgstr "désactivé"
-
-#: pg_resetwal.c:732
-msgid "on"
-msgstr "activé"
-
-#: pg_resetwal.c:733
-=======
 #: pg_resetwal.c:754
 msgid "off"
 msgstr "désactivé"
@@ -646,219 +415,119 @@
 msgstr "activé"
 
 #: pg_resetwal.c:755
->>>>>>> 3d6a8289
 #, c-format
 msgid "Latest checkpoint's NextXID:          %u:%u\n"
 msgstr "Dernier NextXID du point de contrôle :                  %u:%u\n"
 
-<<<<<<< HEAD
-#: pg_resetwal.c:736
-=======
 #: pg_resetwal.c:758
->>>>>>> 3d6a8289
 #, c-format
 msgid "Latest checkpoint's NextOID:          %u\n"
 msgstr "Dernier NextOID du point de contrôle :                  %u\n"
 
-<<<<<<< HEAD
-#: pg_resetwal.c:738
-=======
 #: pg_resetwal.c:760
->>>>>>> 3d6a8289
 #, c-format
 msgid "Latest checkpoint's NextMultiXactId:  %u\n"
 msgstr "Dernier NextMultiXactId du point de contrôle :          %u\n"
 
-<<<<<<< HEAD
-#: pg_resetwal.c:740
-=======
 #: pg_resetwal.c:762
->>>>>>> 3d6a8289
 #, c-format
 msgid "Latest checkpoint's NextMultiOffset:  %u\n"
 msgstr "Dernier NextMultiOffset du point de contrôle :          %u\n"
 
-<<<<<<< HEAD
-#: pg_resetwal.c:742
-=======
 #: pg_resetwal.c:764
->>>>>>> 3d6a8289
 #, c-format
 msgid "Latest checkpoint's oldestXID:        %u\n"
 msgstr "Dernier oldestXID du point de contrôle :                %u\n"
 
-<<<<<<< HEAD
-#: pg_resetwal.c:744
-=======
 #: pg_resetwal.c:766
->>>>>>> 3d6a8289
 #, c-format
 msgid "Latest checkpoint's oldestXID's DB:   %u\n"
 msgstr "Dernier oldestXID du point de contrôle de la base :     %u\n"
 
-<<<<<<< HEAD
-#: pg_resetwal.c:746
-=======
 #: pg_resetwal.c:768
->>>>>>> 3d6a8289
 #, c-format
 msgid "Latest checkpoint's oldestActiveXID:  %u\n"
 msgstr "Dernier oldestActiveXID du point de contrôle :          %u\n"
 
-<<<<<<< HEAD
-#: pg_resetwal.c:748
-=======
 #: pg_resetwal.c:770
->>>>>>> 3d6a8289
 #, c-format
 msgid "Latest checkpoint's oldestMultiXid:   %u\n"
 msgstr "Dernier oldestMultiXid du point de contrôle :           %u\n"
 
-<<<<<<< HEAD
-#: pg_resetwal.c:750
-=======
 #: pg_resetwal.c:772
->>>>>>> 3d6a8289
 #, c-format
 msgid "Latest checkpoint's oldestMulti's DB: %u\n"
 msgstr "Dernier oldestMulti du point de contrôle de la base :   %u\n"
 
-<<<<<<< HEAD
-#: pg_resetwal.c:752
-=======
 #: pg_resetwal.c:774
->>>>>>> 3d6a8289
 #, c-format
 msgid "Latest checkpoint's oldestCommitTsXid:%u\n"
 msgstr "Dernier oldestCommitTsXid du point de contrôle :        %u\n"
 
-<<<<<<< HEAD
-#: pg_resetwal.c:754
-=======
 #: pg_resetwal.c:776
->>>>>>> 3d6a8289
 #, c-format
 msgid "Latest checkpoint's newestCommitTsXid:%u\n"
 msgstr "Dernier newestCommitTsXid du point de contrôle :        %u\n"
 
-<<<<<<< HEAD
-#: pg_resetwal.c:756
-=======
 #: pg_resetwal.c:778
->>>>>>> 3d6a8289
 #, c-format
 msgid "Maximum data alignment:               %u\n"
 msgstr "Alignement maximal des données :                        %u\n"
 
-<<<<<<< HEAD
-#: pg_resetwal.c:759
-=======
 #: pg_resetwal.c:781
->>>>>>> 3d6a8289
 #, c-format
 msgid "Database block size:                  %u\n"
 msgstr "Taille du bloc de la base de données :                  %u\n"
 
-<<<<<<< HEAD
-#: pg_resetwal.c:761
-=======
 #: pg_resetwal.c:783
->>>>>>> 3d6a8289
 #, c-format
 msgid "Blocks per segment of large relation: %u\n"
 msgstr "Blocs par segment des relations volumineuses :          %u\n"
 
-<<<<<<< HEAD
-#: pg_resetwal.c:763
-=======
 #: pg_resetwal.c:785
->>>>>>> 3d6a8289
 #, c-format
 msgid "WAL block size:                       %u\n"
 msgstr "Taille de bloc du journal de transaction :              %u\n"
 
-<<<<<<< HEAD
-#: pg_resetwal.c:765 pg_resetwal.c:851
-=======
 #: pg_resetwal.c:787 pg_resetwal.c:875
->>>>>>> 3d6a8289
 #, c-format
 msgid "Bytes per WAL segment:                %u\n"
 msgstr "Octets par segment du journal de transaction :          %u\n"
 
-<<<<<<< HEAD
-#: pg_resetwal.c:767
-=======
 #: pg_resetwal.c:789
->>>>>>> 3d6a8289
 #, c-format
 msgid "Maximum length of identifiers:        %u\n"
 msgstr "Longueur maximale des identifiants :                    %u\n"
 
-<<<<<<< HEAD
-#: pg_resetwal.c:769
-=======
 #: pg_resetwal.c:791
->>>>>>> 3d6a8289
 #, c-format
 msgid "Maximum columns in an index:          %u\n"
 msgstr "Nombre maximum de colonnes d'un index:                  %u\n"
 
-<<<<<<< HEAD
-#: pg_resetwal.c:771
-=======
 #: pg_resetwal.c:793
->>>>>>> 3d6a8289
 #, c-format
 msgid "Maximum size of a TOAST chunk:        %u\n"
 msgstr "Longueur maximale d'un morceau TOAST :                  %u\n"
 
-<<<<<<< HEAD
-#: pg_resetwal.c:773
-=======
 #: pg_resetwal.c:795
->>>>>>> 3d6a8289
 #, c-format
 msgid "Size of a large-object chunk:         %u\n"
 msgstr "Taille d'un morceau de Large Object :                   %u\n"
 
-<<<<<<< HEAD
-#: pg_resetwal.c:776
-=======
 #: pg_resetwal.c:798
->>>>>>> 3d6a8289
 #, c-format
 msgid "Date/time type storage:               %s\n"
 msgstr "Stockage du type date/heure :                           %s\n"
 
-<<<<<<< HEAD
-#: pg_resetwal.c:777
-msgid "64-bit integers"
-msgstr "entiers 64-bits"
-
-#: pg_resetwal.c:778
-=======
 #: pg_resetwal.c:799
 msgid "64-bit integers"
 msgstr "entiers 64-bits"
 
 #: pg_resetwal.c:800
->>>>>>> 3d6a8289
 #, c-format
 msgid "Float8 argument passing:              %s\n"
 msgstr "Passage d'argument float8 :                             %s\n"
 
-<<<<<<< HEAD
-#: pg_resetwal.c:779
-msgid "by reference"
-msgstr "par référence"
-
-#: pg_resetwal.c:779
-msgid "by value"
-msgstr "par valeur"
-
-#: pg_resetwal.c:780
-=======
 #: pg_resetwal.c:801
 msgid "by reference"
 msgstr "par référence"
@@ -868,14 +537,10 @@
 msgstr "par valeur"
 
 #: pg_resetwal.c:802
->>>>>>> 3d6a8289
 #, c-format
 msgid "Data page checksum version:           %u\n"
 msgstr "Version des sommes de contrôle des pages de données :   %u\n"
 
-<<<<<<< HEAD
-#: pg_resetwal.c:794
-=======
 #: pg_resetwal.c:804
 #, c-format
 msgid "Default char data signedness:         %s\n"
@@ -890,7 +555,6 @@
 msgstr "non signé"
 
 #: pg_resetwal.c:818
->>>>>>> 3d6a8289
 #, c-format
 msgid ""
 "\n"
@@ -903,146 +567,82 @@
 "Valeurs à changer :\n"
 "\n"
 
-<<<<<<< HEAD
-#: pg_resetwal.c:798
-=======
 #: pg_resetwal.c:822
->>>>>>> 3d6a8289
 #, c-format
 msgid "First log segment after reset:        %s\n"
 msgstr "Premier segment du journal après réinitialisation :     %s\n"
 
-<<<<<<< HEAD
-#: pg_resetwal.c:802
-=======
 #: pg_resetwal.c:826
->>>>>>> 3d6a8289
 #, c-format
 msgid "NextMultiXactId:                      %u\n"
 msgstr "NextMultiXactId:                      %u\n"
 
-<<<<<<< HEAD
-#: pg_resetwal.c:804
-=======
 #: pg_resetwal.c:828
->>>>>>> 3d6a8289
 #, c-format
 msgid "OldestMultiXid:                       %u\n"
 msgstr "OldestMultiXid:                       %u\n"
 
-<<<<<<< HEAD
-#: pg_resetwal.c:806
-=======
 #: pg_resetwal.c:830
->>>>>>> 3d6a8289
 #, c-format
 msgid "OldestMulti's DB:                     %u\n"
 msgstr "OldestMulti's DB:                     %u\n"
 
-<<<<<<< HEAD
-#: pg_resetwal.c:812
-=======
 #: pg_resetwal.c:836
->>>>>>> 3d6a8289
 #, c-format
 msgid "NextMultiOffset:                      %u\n"
 msgstr "NextMultiOffset:                      %u\n"
 
-<<<<<<< HEAD
-#: pg_resetwal.c:818
-=======
 #: pg_resetwal.c:842
->>>>>>> 3d6a8289
 #, c-format
 msgid "NextOID:                              %u\n"
 msgstr "NextOID:                              %u\n"
 
-<<<<<<< HEAD
-#: pg_resetwal.c:824
-=======
 #: pg_resetwal.c:848
->>>>>>> 3d6a8289
 #, c-format
 msgid "NextXID:                              %u\n"
 msgstr "NextXID:                              %u\n"
 
-<<<<<<< HEAD
-#: pg_resetwal.c:826
-=======
 #: pg_resetwal.c:850
->>>>>>> 3d6a8289
 #, c-format
 msgid "OldestXID:                            %u\n"
 msgstr "OldestXID:                            %u\n"
 
-<<<<<<< HEAD
-#: pg_resetwal.c:828
-=======
 #: pg_resetwal.c:852
->>>>>>> 3d6a8289
 #, c-format
 msgid "OldestXID's DB:                       %u\n"
 msgstr "OldestXID's DB:                       %u\n"
 
-<<<<<<< HEAD
-#: pg_resetwal.c:834
-=======
 #: pg_resetwal.c:858
->>>>>>> 3d6a8289
 #, c-format
 msgid "NextXID epoch:                        %u\n"
 msgstr "NextXID Epoch:                        %u\n"
 
-<<<<<<< HEAD
-#: pg_resetwal.c:840
-=======
 #: pg_resetwal.c:864
->>>>>>> 3d6a8289
 #, c-format
 msgid "oldestCommitTsXid:                    %u\n"
 msgstr "oldestCommitTsXid:                    %u\n"
 
-<<<<<<< HEAD
-#: pg_resetwal.c:845
-=======
 #: pg_resetwal.c:869
->>>>>>> 3d6a8289
 #, c-format
 msgid "newestCommitTsXid:                    %u\n"
 msgstr "newestCommitTsXid:                    %u\n"
 
-<<<<<<< HEAD
-#: pg_resetwal.c:957 pg_resetwal.c:998 pg_resetwal.c:1036 pg_resetwal.c:1071
-=======
 #: pg_resetwal.c:981 pg_resetwal.c:1022 pg_resetwal.c:1060 pg_resetwal.c:1095
->>>>>>> 3d6a8289
 #, c-format
 msgid "could not close directory \"%s\": %m"
 msgstr "n'a pas pu fermer le répertoire « %s » : %m"
 
-<<<<<<< HEAD
-#: pg_resetwal.c:990 pg_resetwal.c:1028 pg_resetwal.c:1063
-=======
 #: pg_resetwal.c:1014 pg_resetwal.c:1052 pg_resetwal.c:1087
->>>>>>> 3d6a8289
 #, c-format
 msgid "could not delete file \"%s\": %m"
 msgstr "n'a pas pu supprimer le fichier « %s » : %m"
 
-<<<<<<< HEAD
-#: pg_resetwal.c:1159
-=======
 #: pg_resetwal.c:1183
->>>>>>> 3d6a8289
 #, c-format
 msgid "fsync error: %m"
 msgstr "erreur fsync : %m"
 
-<<<<<<< HEAD
-#: pg_resetwal.c:1168
-=======
 #: pg_resetwal.c:1192
->>>>>>> 3d6a8289
 #, c-format
 msgid ""
 "%s resets the PostgreSQL write-ahead log.\n"
@@ -1051,29 +651,17 @@
 "%s réinitialise le journal des transactions PostgreSQL.\n"
 "\n"
 
-<<<<<<< HEAD
-#: pg_resetwal.c:1169
-=======
 #: pg_resetwal.c:1193
->>>>>>> 3d6a8289
 #, c-format
 msgid "Usage:\n"
 msgstr "Usage :\n"
 
-<<<<<<< HEAD
-#: pg_resetwal.c:1170
-=======
 #: pg_resetwal.c:1194
->>>>>>> 3d6a8289
 #, c-format
 msgid "  %s [OPTION]... DATADIR\n"
 msgstr "  %s [OPTION]... [RÉP_DONNÉES]\n"
 
-<<<<<<< HEAD
-#: pg_resetwal.c:1172
-=======
 #: pg_resetwal.c:1196
->>>>>>> 3d6a8289
 #, c-format
 msgid ""
 "\n"
@@ -1081,71 +669,37 @@
 msgstr ""
 "\n"
 "Options :\n"
-<<<<<<< HEAD
-
-#: pg_resetwal.c:1173
+
+#: pg_resetwal.c:1197
 #, c-format
 msgid " [-D, --pgdata=]DATADIR  data directory\n"
 msgstr "  [-D, --pgdata] RÉP_DONNEES       répertoire de la base de données\n"
 
-#: pg_resetwal.c:1174
+#: pg_resetwal.c:1198
 #, c-format
 msgid ""
 "  -f, --force            force update to be done even after unclean shutdown or\n"
 "                         if pg_control values had to be guessed\n"
 msgstr "  -i, --interactive                force la mise à jour, y compris un arrêt pas propre ou si les valeurs de pg_control doivent être devinées\n"
 
-#: pg_resetwal.c:1176
+#: pg_resetwal.c:1200
 #, c-format
 msgid "  -n, --dry-run          no update, just show what would be done\n"
 msgstr ""
 "  -n, --dry-run                    pas de mise à jour, affiche\n"
 "                                   simplement ce qui sera fait\n"
 
-#: pg_resetwal.c:1177
+#: pg_resetwal.c:1201
 #, c-format
 msgid "  -V, --version          output version information, then exit\n"
 msgstr "  -V, --version                    affiche la version puis quitte\n"
 
-#: pg_resetwal.c:1178
+#: pg_resetwal.c:1202
 #, c-format
 msgid "  -?, --help             show this help, then exit\n"
 msgstr "  -?, --help                       affiche cette aide puis quitte\n"
 
-#: pg_resetwal.c:1180
-=======
-
-#: pg_resetwal.c:1197
-#, c-format
-msgid " [-D, --pgdata=]DATADIR  data directory\n"
-msgstr "  [-D, --pgdata] RÉP_DONNEES       répertoire de la base de données\n"
-
-#: pg_resetwal.c:1198
-#, c-format
-msgid ""
-"  -f, --force            force update to be done even after unclean shutdown or\n"
-"                         if pg_control values had to be guessed\n"
-msgstr "  -i, --interactive                force la mise à jour, y compris un arrêt pas propre ou si les valeurs de pg_control doivent être devinées\n"
-
-#: pg_resetwal.c:1200
-#, c-format
-msgid "  -n, --dry-run          no update, just show what would be done\n"
-msgstr ""
-"  -n, --dry-run                    pas de mise à jour, affiche\n"
-"                                   simplement ce qui sera fait\n"
-
-#: pg_resetwal.c:1201
-#, c-format
-msgid "  -V, --version          output version information, then exit\n"
-msgstr "  -V, --version                    affiche la version puis quitte\n"
-
-#: pg_resetwal.c:1202
-#, c-format
-msgid "  -?, --help             show this help, then exit\n"
-msgstr "  -?, --help                       affiche cette aide puis quitte\n"
-
 #: pg_resetwal.c:1204
->>>>>>> 3d6a8289
 #, c-format
 msgid ""
 "\n"
@@ -1154,11 +708,7 @@
 "\n"
 "Options contrôlant les valeurs du fichier de contrôle :\n"
 
-<<<<<<< HEAD
-#: pg_resetwal.c:1181
-=======
 #: pg_resetwal.c:1205
->>>>>>> 3d6a8289
 #, c-format
 msgid ""
 "  -c, --commit-timestamp-ids=XID,XID\n"
@@ -1170,102 +720,66 @@
 "                                   et la plus récente contenant les dates/heures\n"
 "                                   de validation (zéro signifie aucun changement)\n"
 
-<<<<<<< HEAD
-#: pg_resetwal.c:1184
-=======
 #: pg_resetwal.c:1208
->>>>>>> 3d6a8289
 #, c-format
 msgid "  -e, --epoch=XIDEPOCH             set next transaction ID epoch\n"
 msgstr ""
 "  -e, --epoch=XIDEPOCH             configure la valeur epoch du prochain\n"
 "                                   identifiant de transaction\n"
 
-<<<<<<< HEAD
-#: pg_resetwal.c:1185
-=======
 #: pg_resetwal.c:1209
->>>>>>> 3d6a8289
 #, c-format
 msgid "  -l, --next-wal-file=WALFILE      set minimum starting location for new WAL\n"
 msgstr ""
 "  -l, --next-wal-file=FICHIERWAL   configure l'emplacement minimal de début\n"
 "                                   des WAL du nouveau journal de transactions\n"
 
-<<<<<<< HEAD
-#: pg_resetwal.c:1186
-=======
 #: pg_resetwal.c:1210
->>>>>>> 3d6a8289
 #, c-format
 msgid "  -m, --multixact-ids=MXID,MXID    set next and oldest multitransaction ID\n"
 msgstr ""
 "  -m, --multixact-ids=MXID,MXID    configure le prochain et le plus ancien\n"
 "                                   identifiants multi-transactions\n"
 
-<<<<<<< HEAD
-#: pg_resetwal.c:1187
-=======
 #: pg_resetwal.c:1211
->>>>>>> 3d6a8289
 #, c-format
 msgid "  -o, --next-oid=OID               set next OID\n"
 msgstr "  -o, --next-oid=OID               configure le prochain OID\n"
 
-<<<<<<< HEAD
-#: pg_resetwal.c:1188
-=======
 #: pg_resetwal.c:1212
->>>>>>> 3d6a8289
 #, c-format
 msgid "  -O, --multixact-offset=OFFSET    set next multitransaction offset\n"
 msgstr ""
 "  -O, --multixact-offset=DÉCALAGE  configure le prochain décalage\n"
 "                                   multitransaction\n"
 
-<<<<<<< HEAD
-#: pg_resetwal.c:1189
-=======
 #: pg_resetwal.c:1213
->>>>>>> 3d6a8289
 #, c-format
 msgid "  -u, --oldest-transaction-id=XID  set oldest transaction ID\n"
 msgstr ""
 "  -u, --oldest-transaction-id=XID  configure l'identifiant de transaction le\n"
 "                                   plus ancien\n"
 
-<<<<<<< HEAD
-#: pg_resetwal.c:1190
-=======
 #: pg_resetwal.c:1214
->>>>>>> 3d6a8289
 #, c-format
 msgid "  -x, --next-transaction-id=XID    set next transaction ID\n"
 msgstr ""
 "  -x, --next-transaction-id=XID    configure le prochain identifiant de\n"
 "                                   transaction\n"
 
-<<<<<<< HEAD
-#: pg_resetwal.c:1191
-=======
 #: pg_resetwal.c:1215
->>>>>>> 3d6a8289
 #, c-format
 msgid "      --char-signedness=OPTION     set char signedness to \"signed\" or \"unsigned\"\n"
 msgstr ""
 "      --char-signedness=OPTION     configure la propriété signedness d'un\\n\n"
 "                                   caractère à \"signed\" ou \"unsigned\"\n"
 
-<<<<<<< HEAD
-#: pg_resetwal.c:1193
-=======
 #: pg_resetwal.c:1216
 #, c-format
 msgid "      --wal-segsize=SIZE           size of WAL segments, in megabytes\n"
 msgstr "      --wal-segsize=TAILLE         configure la taille des segments WAL, en Mo\n"
 
 #: pg_resetwal.c:1218
->>>>>>> 3d6a8289
 #, c-format
 msgid ""
 "\n"
@@ -1274,18 +788,11 @@
 "\n"
 "Rapporter les bogues à <%s>.\n"
 
-<<<<<<< HEAD
-#: pg_resetwal.c:1194
+#: pg_resetwal.c:1219
 #, c-format
 msgid "%s home page: <%s>\n"
 msgstr "Page d'accueil de %s : <%s>\n"
-=======
-#: pg_resetwal.c:1219
-#, c-format
-msgid "%s home page: <%s>\n"
-msgstr "Page d'accueil de %s : <%s>\n"
 
 #, c-format
 #~ msgid "Database system identifier:           %llu\n"
-#~ msgstr "Identifiant du système de base de données :             %llu\n"
->>>>>>> 3d6a8289
+#~ msgstr "Identifiant du système de base de données :             %llu\n"
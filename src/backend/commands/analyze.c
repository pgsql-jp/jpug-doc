/*-------------------------------------------------------------------------
 *
 * analyze.c
 *	  the Postgres statistics generator
 *
 * Portions Copyright (c) 1996-2022, PostgreSQL Global Development Group
 * Portions Copyright (c) 1994, Regents of the University of California
 *
 *
 * IDENTIFICATION
 *	  src/backend/commands/analyze.c
 *
 *-------------------------------------------------------------------------
 */
#include "postgres.h"

#include <math.h>

#include "access/detoast.h"
#include "access/genam.h"
#include "access/multixact.h"
#include "access/relation.h"
#include "access/sysattr.h"
#include "access/table.h"
#include "access/tableam.h"
#include "access/transam.h"
#include "access/tupconvert.h"
#include "access/visibilitymap.h"
#include "access/xact.h"
#include "catalog/catalog.h"
#include "catalog/index.h"
#include "catalog/indexing.h"
#include "catalog/pg_collation.h"
#include "catalog/pg_inherits.h"
#include "catalog/pg_namespace.h"
#include "catalog/pg_statistic_ext.h"
#include "commands/dbcommands.h"
#include "commands/progress.h"
#include "commands/tablecmds.h"
#include "commands/vacuum.h"
#include "common/pg_prng.h"
#include "executor/executor.h"
#include "foreign/fdwapi.h"
#include "miscadmin.h"
#include "nodes/nodeFuncs.h"
#include "parser/parse_oper.h"
#include "parser/parse_relation.h"
#include "pgstat.h"
#include "postmaster/autovacuum.h"
#include "statistics/extended_stats_internal.h"
#include "statistics/statistics.h"
#include "storage/bufmgr.h"
#include "storage/lmgr.h"
#include "storage/proc.h"
#include "storage/procarray.h"
#include "utils/acl.h"
#include "utils/attoptcache.h"
#include "utils/builtins.h"
#include "utils/datum.h"
#include "utils/fmgroids.h"
#include "utils/guc.h"
#include "utils/lsyscache.h"
#include "utils/memutils.h"
#include "utils/pg_rusage.h"
#include "utils/sampling.h"
#include "utils/sortsupport.h"
#include "utils/spccache.h"
#include "utils/syscache.h"
#include "utils/timestamp.h"


/* Per-index data for ANALYZE */
typedef struct AnlIndexData
{
	IndexInfo  *indexInfo;		/* BuildIndexInfo result */
	double		tupleFract;		/* fraction of rows for partial index */
	VacAttrStats **vacattrstats;	/* index attrs to analyze */
	int			attr_cnt;
} AnlIndexData;


/* Default statistics target (GUC parameter) */
int			default_statistics_target = 100;

/* A few variables that don't seem worth passing around as parameters */
static MemoryContext anl_context = NULL;
static BufferAccessStrategy vac_strategy;


static void do_analyze_rel(Relation onerel,
						   VacuumParams *params, List *va_cols,
						   AcquireSampleRowsFunc acquirefunc, BlockNumber relpages,
						   bool inh, bool in_outer_xact, int elevel);
static void compute_index_stats(Relation onerel, double totalrows,
								AnlIndexData *indexdata, int nindexes,
								HeapTuple *rows, int numrows,
								MemoryContext col_context);
static VacAttrStats *examine_attribute(Relation onerel, int attnum,
									   Node *index_expr);
static int	acquire_sample_rows(Relation onerel, int elevel,
								HeapTuple *rows, int targrows,
								double *totalrows, double *totaldeadrows);
static int	compare_rows(const void *a, const void *b, void *arg);
static int	acquire_inherited_sample_rows(Relation onerel, int elevel,
										  HeapTuple *rows, int targrows,
										  double *totalrows, double *totaldeadrows);
static void update_attstats(Oid relid, bool inh,
							int natts, VacAttrStats **vacattrstats);
static Datum std_fetch_func(VacAttrStatsP stats, int rownum, bool *isNull);
static Datum ind_fetch_func(VacAttrStatsP stats, int rownum, bool *isNull);


/*
 *	analyze_rel() -- analyze one relation
 *
 * relid identifies the relation to analyze.  If relation is supplied, use
 * the name therein for reporting any failure to open/lock the rel; do not
 * use it once we've successfully opened the rel, since it might be stale.
 */
void
analyze_rel(Oid relid, RangeVar *relation,
			VacuumParams *params, List *va_cols, bool in_outer_xact,
			BufferAccessStrategy bstrategy)
{
	Relation	onerel;
	int			elevel;
	AcquireSampleRowsFunc acquirefunc = NULL;
	BlockNumber relpages = 0;

	/* Select logging level */
	if (params->options & VACOPT_VERBOSE)
		elevel = INFO;
	else
		elevel = DEBUG2;

	/* Set up static variables */
	vac_strategy = bstrategy;

	/*
	 * Check for user-requested abort.
	 */
	CHECK_FOR_INTERRUPTS();

	/*
	 * Open the relation, getting ShareUpdateExclusiveLock to ensure that two
	 * ANALYZEs don't run on it concurrently.  (This also locks out a
	 * concurrent VACUUM, which doesn't matter much at the moment but might
	 * matter if we ever try to accumulate stats on dead tuples.) If the rel
	 * has been dropped since we last saw it, we don't need to process it.
	 *
	 * Make sure to generate only logs for ANALYZE in this case.
	 */
	onerel = vacuum_open_relation(relid, relation, params->options & ~(VACOPT_VACUUM),
								  params->log_min_duration >= 0,
								  ShareUpdateExclusiveLock);

	/* leave if relation could not be opened or locked */
	if (!onerel)
		return;

	/*
	 * Check if relation needs to be skipped based on ownership.  This check
	 * happens also when building the relation list to analyze for a manual
	 * operation, and needs to be done additionally here as ANALYZE could
	 * happen across multiple transactions where relation ownership could have
	 * changed in-between.  Make sure to generate only logs for ANALYZE in
	 * this case.
	 */
	if (!vacuum_is_relation_owner(RelationGetRelid(onerel),
								  onerel->rd_rel,
								  params->options & VACOPT_ANALYZE))
	{
		relation_close(onerel, ShareUpdateExclusiveLock);
		return;
	}

	/*
	 * Silently ignore tables that are temp tables of other backends ---
	 * trying to analyze these is rather pointless, since their contents are
	 * probably not up-to-date on disk.  (We don't throw a warning here; it
	 * would just lead to chatter during a database-wide ANALYZE.)
	 */
	if (RELATION_IS_OTHER_TEMP(onerel))
	{
		relation_close(onerel, ShareUpdateExclusiveLock);
		return;
	}

	/*
	 * We can ANALYZE any table except pg_statistic. See update_attstats
	 */
	if (RelationGetRelid(onerel) == StatisticRelationId)
	{
		relation_close(onerel, ShareUpdateExclusiveLock);
		return;
	}

	/*
	 * Check that it's of an analyzable relkind, and set up appropriately.
	 */
	if (onerel->rd_rel->relkind == RELKIND_RELATION ||
		onerel->rd_rel->relkind == RELKIND_MATVIEW)
	{
		/* Regular table, so we'll use the regular row acquisition function */
		acquirefunc = acquire_sample_rows;
		/* Also get regular table's size */
		relpages = RelationGetNumberOfBlocks(onerel);
	}
	else if (onerel->rd_rel->relkind == RELKIND_FOREIGN_TABLE)
	{
		/*
		 * For a foreign table, call the FDW's hook function to see whether it
		 * supports analysis.
		 */
		FdwRoutine *fdwroutine;
		bool		ok = false;

		fdwroutine = GetFdwRoutineForRelation(onerel, false);

		if (fdwroutine->AnalyzeForeignTable != NULL)
			ok = fdwroutine->AnalyzeForeignTable(onerel,
												 &acquirefunc,
												 &relpages);

		if (!ok)
		{
			ereport(WARNING,
					(errmsg("skipping \"%s\" --- cannot analyze this foreign table",
							RelationGetRelationName(onerel))));
			relation_close(onerel, ShareUpdateExclusiveLock);
			return;
		}
	}
	else if (onerel->rd_rel->relkind == RELKIND_PARTITIONED_TABLE)
	{
		/*
		 * For partitioned tables, we want to do the recursive ANALYZE below.
		 */
	}
	else
	{
		/* No need for a WARNING if we already complained during VACUUM */
		if (!(params->options & VACOPT_VACUUM))
			ereport(WARNING,
					(errmsg("skipping \"%s\" --- cannot analyze non-tables or special system tables",
							RelationGetRelationName(onerel))));
		relation_close(onerel, ShareUpdateExclusiveLock);
		return;
	}

	/*
	 * OK, let's do it.  First, initialize progress reporting.
	 */
	pgstat_progress_start_command(PROGRESS_COMMAND_ANALYZE,
								  RelationGetRelid(onerel));

	/*
	 * Do the normal non-recursive ANALYZE.  We can skip this for partitioned
	 * tables, which don't contain any rows.
	 */
	if (onerel->rd_rel->relkind != RELKIND_PARTITIONED_TABLE)
		do_analyze_rel(onerel, params, va_cols, acquirefunc,
					   relpages, false, in_outer_xact, elevel);

	/*
	 * If there are child tables, do recursive ANALYZE.
	 */
	if (onerel->rd_rel->relhassubclass)
		do_analyze_rel(onerel, params, va_cols, acquirefunc, relpages,
					   true, in_outer_xact, elevel);

	/*
	 * Close source relation now, but keep lock so that no one deletes it
	 * before we commit.  (If someone did, they'd fail to clean up the entries
	 * we made in pg_statistic.  Also, releasing the lock before commit would
	 * expose us to concurrent-update failures in update_attstats.)
	 */
	relation_close(onerel, NoLock);

	pgstat_progress_end_command();
}

/*
 *	do_analyze_rel() -- analyze one relation, recursively or not
 *
 * Note that "acquirefunc" is only relevant for the non-inherited case.
 * For the inherited case, acquire_inherited_sample_rows() determines the
 * appropriate acquirefunc for each child table.
 */
static void
do_analyze_rel(Relation onerel, VacuumParams *params,
			   List *va_cols, AcquireSampleRowsFunc acquirefunc,
			   BlockNumber relpages, bool inh, bool in_outer_xact,
			   int elevel)
{
	int			attr_cnt,
				tcnt,
				i,
				ind;
	Relation   *Irel;
	int			nindexes;
	bool		hasindex;
	VacAttrStats **vacattrstats;
	AnlIndexData *indexdata;
	int			targrows,
				numrows,
				minrows;
	double		totalrows,
				totaldeadrows;
	HeapTuple  *rows;
	PGRUsage	ru0;
	TimestampTz starttime = 0;
	MemoryContext caller_context;
	Oid			save_userid;
	int			save_sec_context;
	int			save_nestlevel;
	int64		AnalyzePageHit = VacuumPageHit;
	int64		AnalyzePageMiss = VacuumPageMiss;
	int64		AnalyzePageDirty = VacuumPageDirty;
	PgStat_Counter startreadtime = 0;
	PgStat_Counter startwritetime = 0;

	if (inh)
		ereport(elevel,
				(errmsg("analyzing \"%s.%s\" inheritance tree",
						get_namespace_name(RelationGetNamespace(onerel)),
						RelationGetRelationName(onerel))));
	else
		ereport(elevel,
				(errmsg("analyzing \"%s.%s\"",
						get_namespace_name(RelationGetNamespace(onerel)),
						RelationGetRelationName(onerel))));

	/*
	 * Set up a working context so that we can easily free whatever junk gets
	 * created.
	 */
	anl_context = AllocSetContextCreate(CurrentMemoryContext,
										"Analyze",
										ALLOCSET_DEFAULT_SIZES);
	caller_context = MemoryContextSwitchTo(anl_context);

	/*
	 * Switch to the table owner's userid, so that any index functions are run
	 * as that user.  Also lock down security-restricted operations and
	 * arrange to make GUC variable changes local to this command.
	 */
	GetUserIdAndSecContext(&save_userid, &save_sec_context);
	SetUserIdAndSecContext(onerel->rd_rel->relowner,
						   save_sec_context | SECURITY_RESTRICTED_OPERATION);
	save_nestlevel = NewGUCNestLevel();

	/* measure elapsed time iff autovacuum logging requires it */
	if (IsAutoVacuumWorkerProcess() && params->log_min_duration >= 0)
	{
		if (track_io_timing)
		{
			startreadtime = pgStatBlockReadTime;
			startwritetime = pgStatBlockWriteTime;
		}

		pg_rusage_init(&ru0);
		if (params->log_min_duration >= 0)
			starttime = GetCurrentTimestamp();
	}

	/*
	 * Determine which columns to analyze
	 *
	 * Note that system attributes are never analyzed, so we just reject them
	 * at the lookup stage.  We also reject duplicate column mentions.  (We
	 * could alternatively ignore duplicates, but analyzing a column twice
	 * won't work; we'd end up making a conflicting update in pg_statistic.)
	 */
	if (va_cols != NIL)
	{
		Bitmapset  *unique_cols = NULL;
		ListCell   *le;

		vacattrstats = (VacAttrStats **) palloc(list_length(va_cols) *
												sizeof(VacAttrStats *));
		tcnt = 0;
		foreach(le, va_cols)
		{
			char	   *col = strVal(lfirst(le));

			i = attnameAttNum(onerel, col, false);
			if (i == InvalidAttrNumber)
				ereport(ERROR,
						(errcode(ERRCODE_UNDEFINED_COLUMN),
						 errmsg("column \"%s\" of relation \"%s\" does not exist",
								col, RelationGetRelationName(onerel))));
			if (bms_is_member(i, unique_cols))
				ereport(ERROR,
						(errcode(ERRCODE_DUPLICATE_COLUMN),
						 errmsg("column \"%s\" of relation \"%s\" appears more than once",
								col, RelationGetRelationName(onerel))));
			unique_cols = bms_add_member(unique_cols, i);

			vacattrstats[tcnt] = examine_attribute(onerel, i, NULL);
			if (vacattrstats[tcnt] != NULL)
				tcnt++;
		}
		attr_cnt = tcnt;
	}
	else
	{
		attr_cnt = onerel->rd_att->natts;
		vacattrstats = (VacAttrStats **)
			palloc(attr_cnt * sizeof(VacAttrStats *));
		tcnt = 0;
		for (i = 1; i <= attr_cnt; i++)
		{
			vacattrstats[tcnt] = examine_attribute(onerel, i, NULL);
			if (vacattrstats[tcnt] != NULL)
				tcnt++;
		}
		attr_cnt = tcnt;
	}

	/*
	 * Open all indexes of the relation, and see if there are any analyzable
	 * columns in the indexes.  We do not analyze index columns if there was
	 * an explicit column list in the ANALYZE command, however.
	 *
	 * If we are doing a recursive scan, we don't want to touch the parent's
	 * indexes at all.  If we're processing a partitioned table, we need to
	 * know if there are any indexes, but we don't want to process them.
	 */
	if (onerel->rd_rel->relkind == RELKIND_PARTITIONED_TABLE)
	{
<<<<<<< HEAD
		List	   *idxs = RelationGetIndexList(onerel);
=======
		List *idxs = RelationGetIndexList(onerel);
>>>>>>> 185876a6

		Irel = NULL;
		nindexes = 0;
		hasindex = idxs != NIL;
		list_free(idxs);
	}
	else if (!inh)
	{
		vac_open_indexes(onerel, AccessShareLock, &nindexes, &Irel);
		hasindex = nindexes > 0;
	}
	else
	{
		Irel = NULL;
		nindexes = 0;
		hasindex = false;
	}
	indexdata = NULL;
	if (nindexes > 0)
	{
		indexdata = (AnlIndexData *) palloc0(nindexes * sizeof(AnlIndexData));
		for (ind = 0; ind < nindexes; ind++)
		{
			AnlIndexData *thisdata = &indexdata[ind];
			IndexInfo  *indexInfo;

			thisdata->indexInfo = indexInfo = BuildIndexInfo(Irel[ind]);
			thisdata->tupleFract = 1.0; /* fix later if partial */
			if (indexInfo->ii_Expressions != NIL && va_cols == NIL)
			{
				ListCell   *indexpr_item = list_head(indexInfo->ii_Expressions);

				thisdata->vacattrstats = (VacAttrStats **)
					palloc(indexInfo->ii_NumIndexAttrs * sizeof(VacAttrStats *));
				tcnt = 0;
				for (i = 0; i < indexInfo->ii_NumIndexAttrs; i++)
				{
					int			keycol = indexInfo->ii_IndexAttrNumbers[i];

					if (keycol == 0)
					{
						/* Found an index expression */
						Node	   *indexkey;

						if (indexpr_item == NULL)	/* shouldn't happen */
							elog(ERROR, "too few entries in indexprs list");
						indexkey = (Node *) lfirst(indexpr_item);
						indexpr_item = lnext(indexInfo->ii_Expressions,
											 indexpr_item);
						thisdata->vacattrstats[tcnt] =
							examine_attribute(Irel[ind], i + 1, indexkey);
						if (thisdata->vacattrstats[tcnt] != NULL)
							tcnt++;
					}
				}
				thisdata->attr_cnt = tcnt;
			}
		}
	}

	/*
	 * Determine how many rows we need to sample, using the worst case from
	 * all analyzable columns.  We use a lower bound of 100 rows to avoid
	 * possible overflow in Vitter's algorithm.  (Note: that will also be the
	 * target in the corner case where there are no analyzable columns.)
	 */
	targrows = 100;
	for (i = 0; i < attr_cnt; i++)
	{
		if (targrows < vacattrstats[i]->minrows)
			targrows = vacattrstats[i]->minrows;
	}
	for (ind = 0; ind < nindexes; ind++)
	{
		AnlIndexData *thisdata = &indexdata[ind];

		for (i = 0; i < thisdata->attr_cnt; i++)
		{
			if (targrows < thisdata->vacattrstats[i]->minrows)
				targrows = thisdata->vacattrstats[i]->minrows;
		}
	}

	/*
	 * Look at extended statistics objects too, as those may define custom
	 * statistics target. So we may need to sample more rows and then build
	 * the statistics with enough detail.
	 */
	minrows = ComputeExtStatisticsRows(onerel, attr_cnt, vacattrstats);

	if (targrows < minrows)
		targrows = minrows;

	/*
	 * Acquire the sample rows
	 */
	rows = (HeapTuple *) palloc(targrows * sizeof(HeapTuple));
	pgstat_progress_update_param(PROGRESS_ANALYZE_PHASE,
								 inh ? PROGRESS_ANALYZE_PHASE_ACQUIRE_SAMPLE_ROWS_INH :
								 PROGRESS_ANALYZE_PHASE_ACQUIRE_SAMPLE_ROWS);
	if (inh)
		numrows = acquire_inherited_sample_rows(onerel, elevel,
												rows, targrows,
												&totalrows, &totaldeadrows);
	else
		numrows = (*acquirefunc) (onerel, elevel,
								  rows, targrows,
								  &totalrows, &totaldeadrows);

	/*
	 * Compute the statistics.  Temporary results during the calculations for
	 * each column are stored in a child context.  The calc routines are
	 * responsible to make sure that whatever they store into the VacAttrStats
	 * structure is allocated in anl_context.
	 */
	if (numrows > 0)
	{
		MemoryContext col_context,
					old_context;
		bool		build_ext_stats;

		pgstat_progress_update_param(PROGRESS_ANALYZE_PHASE,
									 PROGRESS_ANALYZE_PHASE_COMPUTE_STATS);

		col_context = AllocSetContextCreate(anl_context,
											"Analyze Column",
											ALLOCSET_DEFAULT_SIZES);
		old_context = MemoryContextSwitchTo(col_context);

		for (i = 0; i < attr_cnt; i++)
		{
			VacAttrStats *stats = vacattrstats[i];
			AttributeOpts *aopt;

			stats->rows = rows;
			stats->tupDesc = onerel->rd_att;
			stats->compute_stats(stats,
								 std_fetch_func,
								 numrows,
								 totalrows);

			/*
			 * If the appropriate flavor of the n_distinct option is
			 * specified, override with the corresponding value.
			 */
			aopt = get_attribute_options(onerel->rd_id, stats->attr->attnum);
			if (aopt != NULL)
			{
				float8		n_distinct;

				n_distinct = inh ? aopt->n_distinct_inherited : aopt->n_distinct;
				if (n_distinct != 0.0)
					stats->stadistinct = n_distinct;
			}

			MemoryContextResetAndDeleteChildren(col_context);
		}

		if (nindexes > 0)
			compute_index_stats(onerel, totalrows,
								indexdata, nindexes,
								rows, numrows,
								col_context);

		MemoryContextSwitchTo(old_context);
		MemoryContextDelete(col_context);

		/*
		 * Emit the completed stats rows into pg_statistic, replacing any
		 * previous statistics for the target columns.  (If there are stats in
		 * pg_statistic for columns we didn't process, we leave them alone.)
		 */
		update_attstats(RelationGetRelid(onerel), inh,
						attr_cnt, vacattrstats);

		for (ind = 0; ind < nindexes; ind++)
		{
			AnlIndexData *thisdata = &indexdata[ind];

			update_attstats(RelationGetRelid(Irel[ind]), false,
							thisdata->attr_cnt, thisdata->vacattrstats);
		}

<<<<<<< HEAD
		/* Build extended statistics (if there are any). */
		BuildRelationExtStatistics(onerel, inh, totalrows, numrows, rows,
								   attr_cnt, vacattrstats);
=======
		/*
		 * Should we build extended statistics for this relation?
		 *
		 * The extended statistics catalog does not include an inheritance
		 * flag, so we can't store statistics built both with and without
		 * data from child relations. We can store just one set of statistics
		 * per relation. For plain relations that's fine, but for inheritance
		 * trees we have to pick whether to store statistics for just the
		 * one relation or the whole tree. For plain inheritance we store
		 * the (!inh) version, mostly for backwards compatibility reasons.
		 * For partitioned tables that's pointless (the non-leaf tables are
		 * always empty), so we store stats representing the whole tree.
		 */
		build_ext_stats = (onerel->rd_rel->relkind == RELKIND_PARTITIONED_TABLE) ? inh : (!inh);

		/*
		 * Build extended statistics (if there are any).
		 *
		 * For now we only build extended statistics on individual relations,
		 * not for relations representing inheritance trees.
		 */
		if (build_ext_stats)
			BuildRelationExtStatistics(onerel, totalrows, numrows, rows,
									   attr_cnt, vacattrstats);
>>>>>>> 185876a6
	}

	pgstat_progress_update_param(PROGRESS_ANALYZE_PHASE,
								 PROGRESS_ANALYZE_PHASE_FINALIZE_ANALYZE);

	/*
	 * Update pages/tuples stats in pg_class ... but not if we're doing
	 * inherited stats.
	 *
	 * We assume that VACUUM hasn't set pg_class.reltuples already, even
	 * during a VACUUM ANALYZE.  Although VACUUM often updates pg_class,
	 * exceptions exist.  A "VACUUM (ANALYZE, INDEX_CLEANUP OFF)" command will
	 * never update pg_class entries for index relations.  It's also possible
	 * that an individual index's pg_class entry won't be updated during
	 * VACUUM if the index AM returns NULL from its amvacuumcleanup() routine.
	 */
	if (!inh)
	{
		BlockNumber relallvisible;

		visibilitymap_count(onerel, &relallvisible, NULL);

		/* Update pg_class for table relation */
		vac_update_relstats(onerel,
							relpages,
							totalrows,
							relallvisible,
							hasindex,
							InvalidTransactionId,
							InvalidMultiXactId,
							NULL, NULL,
							in_outer_xact);

		/* Same for indexes */
		for (ind = 0; ind < nindexes; ind++)
		{
			AnlIndexData *thisdata = &indexdata[ind];
			double		totalindexrows;

			totalindexrows = ceil(thisdata->tupleFract * totalrows);
			vac_update_relstats(Irel[ind],
								RelationGetNumberOfBlocks(Irel[ind]),
								totalindexrows,
								0,
								false,
								InvalidTransactionId,
								InvalidMultiXactId,
								NULL, NULL,
								in_outer_xact);
		}
	}
	else if (onerel->rd_rel->relkind == RELKIND_PARTITIONED_TABLE)
	{
		/*
		 * Partitioned tables don't have storage, so we don't set any fields
		 * in their pg_class entries except for reltuples and relhasindex.
		 */
		vac_update_relstats(onerel, -1, totalrows,
							0, hasindex, InvalidTransactionId,
							InvalidMultiXactId,
							NULL, NULL,
							in_outer_xact);
	}

	/*
	 * Now report ANALYZE to the cumulative stats system.  For regular tables,
	 * we do it only if not doing inherited stats.  For partitioned tables, we
	 * only do it for inherited stats. (We're never called for not-inherited
	 * stats on partitioned tables anyway.)
	 *
	 * Reset the changes_since_analyze counter only if we analyzed all
	 * columns; otherwise, there is still work for auto-analyze to do.
	 */
	if (!inh)
		pgstat_report_analyze(onerel, totalrows, totaldeadrows,
							  (va_cols == NIL));
	else if (onerel->rd_rel->relkind == RELKIND_PARTITIONED_TABLE)
		pgstat_report_analyze(onerel, 0, 0, (va_cols == NIL));

	/*
	 * If this isn't part of VACUUM ANALYZE, let index AMs do cleanup.
	 *
	 * Note that most index AMs perform a no-op as a matter of policy for
	 * amvacuumcleanup() when called in ANALYZE-only mode.  The only exception
	 * among core index AMs is GIN/ginvacuumcleanup().
	 */
	if (!(params->options & VACOPT_VACUUM))
	{
		for (ind = 0; ind < nindexes; ind++)
		{
			IndexBulkDeleteResult *stats;
			IndexVacuumInfo ivinfo;

			ivinfo.index = Irel[ind];
			ivinfo.analyze_only = true;
			ivinfo.estimated_count = true;
			ivinfo.message_level = elevel;
			ivinfo.num_heap_tuples = onerel->rd_rel->reltuples;
			ivinfo.strategy = vac_strategy;

			stats = index_vacuum_cleanup(&ivinfo, NULL);

			if (stats)
				pfree(stats);
		}
	}

	/* Done with indexes */
	vac_close_indexes(nindexes, Irel, NoLock);

	/* Log the action if appropriate */
	if (IsAutoVacuumWorkerProcess() && params->log_min_duration >= 0)
	{
		TimestampTz endtime = GetCurrentTimestamp();

		if (params->log_min_duration == 0 ||
			TimestampDifferenceExceeds(starttime, endtime,
									   params->log_min_duration))
		{
			long		delay_in_ms;
			double		read_rate = 0;
			double		write_rate = 0;
			StringInfoData buf;

			/*
			 * Calculate the difference in the Page Hit/Miss/Dirty that
			 * happened as part of the analyze by subtracting out the
			 * pre-analyze values which we saved above.
			 */
			AnalyzePageHit = VacuumPageHit - AnalyzePageHit;
			AnalyzePageMiss = VacuumPageMiss - AnalyzePageMiss;
			AnalyzePageDirty = VacuumPageDirty - AnalyzePageDirty;

			/*
			 * We do not expect an analyze to take > 25 days and it simplifies
			 * things a bit to use TimestampDifferenceMilliseconds.
			 */
			delay_in_ms = TimestampDifferenceMilliseconds(starttime, endtime);

			/*
			 * Note that we are reporting these read/write rates in the same
			 * manner as VACUUM does, which means that while the 'average read
			 * rate' here actually corresponds to page misses and resulting
			 * reads which are also picked up by track_io_timing, if enabled,
			 * the 'average write rate' is actually talking about the rate of
			 * pages being dirtied, not being written out, so it's typical to
			 * have a non-zero 'avg write rate' while I/O timings only reports
			 * reads.
			 *
			 * It's not clear that an ANALYZE will ever result in
			 * FlushBuffer() being called, but we track and support reporting
			 * on I/O write time in case that changes as it's practically free
			 * to do so anyway.
			 */

			if (delay_in_ms > 0)
			{
				read_rate = (double) BLCKSZ * AnalyzePageMiss / (1024 * 1024) /
					(delay_in_ms / 1000.0);
				write_rate = (double) BLCKSZ * AnalyzePageDirty / (1024 * 1024) /
					(delay_in_ms / 1000.0);
			}

			/*
			 * We split this up so we don't emit empty I/O timing values when
			 * track_io_timing isn't enabled.
			 */

			initStringInfo(&buf);
			appendStringInfo(&buf, _("automatic analyze of table \"%s.%s.%s\"\n"),
							 get_database_name(MyDatabaseId),
							 get_namespace_name(RelationGetNamespace(onerel)),
							 RelationGetRelationName(onerel));
			if (track_io_timing)
			{
				double		read_ms = (double) (pgStatBlockReadTime - startreadtime) / 1000;
				double		write_ms = (double) (pgStatBlockWriteTime - startwritetime) / 1000;

				appendStringInfo(&buf, _("I/O timings: read: %.3f ms, write: %.3f ms\n"),
								 read_ms, write_ms);
			}
			appendStringInfo(&buf, _("avg read rate: %.3f MB/s, avg write rate: %.3f MB/s\n"),
							 read_rate, write_rate);
			appendStringInfo(&buf, _("buffer usage: %lld hits, %lld misses, %lld dirtied\n"),
							 (long long) AnalyzePageHit,
							 (long long) AnalyzePageMiss,
							 (long long) AnalyzePageDirty);
			appendStringInfo(&buf, _("system usage: %s"), pg_rusage_show(&ru0));

			ereport(LOG,
					(errmsg_internal("%s", buf.data)));

			pfree(buf.data);
		}
	}

	/* Roll back any GUC changes executed by index functions */
	AtEOXact_GUC(false, save_nestlevel);

	/* Restore userid and security context */
	SetUserIdAndSecContext(save_userid, save_sec_context);

	/* Restore current context and release memory */
	MemoryContextSwitchTo(caller_context);
	MemoryContextDelete(anl_context);
	anl_context = NULL;
}

/*
 * Compute statistics about indexes of a relation
 */
static void
compute_index_stats(Relation onerel, double totalrows,
					AnlIndexData *indexdata, int nindexes,
					HeapTuple *rows, int numrows,
					MemoryContext col_context)
{
	MemoryContext ind_context,
				old_context;
	Datum		values[INDEX_MAX_KEYS];
	bool		isnull[INDEX_MAX_KEYS];
	int			ind,
				i;

	ind_context = AllocSetContextCreate(anl_context,
										"Analyze Index",
										ALLOCSET_DEFAULT_SIZES);
	old_context = MemoryContextSwitchTo(ind_context);

	for (ind = 0; ind < nindexes; ind++)
	{
		AnlIndexData *thisdata = &indexdata[ind];
		IndexInfo  *indexInfo = thisdata->indexInfo;
		int			attr_cnt = thisdata->attr_cnt;
		TupleTableSlot *slot;
		EState	   *estate;
		ExprContext *econtext;
		ExprState  *predicate;
		Datum	   *exprvals;
		bool	   *exprnulls;
		int			numindexrows,
					tcnt,
					rowno;
		double		totalindexrows;

		/* Ignore index if no columns to analyze and not partial */
		if (attr_cnt == 0 && indexInfo->ii_Predicate == NIL)
			continue;

		/*
		 * Need an EState for evaluation of index expressions and
		 * partial-index predicates.  Create it in the per-index context to be
		 * sure it gets cleaned up at the bottom of the loop.
		 */
		estate = CreateExecutorState();
		econtext = GetPerTupleExprContext(estate);
		/* Need a slot to hold the current heap tuple, too */
		slot = MakeSingleTupleTableSlot(RelationGetDescr(onerel),
										&TTSOpsHeapTuple);

		/* Arrange for econtext's scan tuple to be the tuple under test */
		econtext->ecxt_scantuple = slot;

		/* Set up execution state for predicate. */
		predicate = ExecPrepareQual(indexInfo->ii_Predicate, estate);

		/* Compute and save index expression values */
		exprvals = (Datum *) palloc(numrows * attr_cnt * sizeof(Datum));
		exprnulls = (bool *) palloc(numrows * attr_cnt * sizeof(bool));
		numindexrows = 0;
		tcnt = 0;
		for (rowno = 0; rowno < numrows; rowno++)
		{
			HeapTuple	heapTuple = rows[rowno];

			vacuum_delay_point();

			/*
			 * Reset the per-tuple context each time, to reclaim any cruft
			 * left behind by evaluating the predicate or index expressions.
			 */
			ResetExprContext(econtext);

			/* Set up for predicate or expression evaluation */
			ExecStoreHeapTuple(heapTuple, slot, false);

			/* If index is partial, check predicate */
			if (predicate != NULL)
			{
				if (!ExecQual(predicate, econtext))
					continue;
			}
			numindexrows++;

			if (attr_cnt > 0)
			{
				/*
				 * Evaluate the index row to compute expression values. We
				 * could do this by hand, but FormIndexDatum is convenient.
				 */
				FormIndexDatum(indexInfo,
							   slot,
							   estate,
							   values,
							   isnull);

				/*
				 * Save just the columns we care about.  We copy the values
				 * into ind_context from the estate's per-tuple context.
				 */
				for (i = 0; i < attr_cnt; i++)
				{
					VacAttrStats *stats = thisdata->vacattrstats[i];
					int			attnum = stats->attr->attnum;

					if (isnull[attnum - 1])
					{
						exprvals[tcnt] = (Datum) 0;
						exprnulls[tcnt] = true;
					}
					else
					{
						exprvals[tcnt] = datumCopy(values[attnum - 1],
												   stats->attrtype->typbyval,
												   stats->attrtype->typlen);
						exprnulls[tcnt] = false;
					}
					tcnt++;
				}
			}
		}

		/*
		 * Having counted the number of rows that pass the predicate in the
		 * sample, we can estimate the total number of rows in the index.
		 */
		thisdata->tupleFract = (double) numindexrows / (double) numrows;
		totalindexrows = ceil(thisdata->tupleFract * totalrows);

		/*
		 * Now we can compute the statistics for the expression columns.
		 */
		if (numindexrows > 0)
		{
			MemoryContextSwitchTo(col_context);
			for (i = 0; i < attr_cnt; i++)
			{
				VacAttrStats *stats = thisdata->vacattrstats[i];

				stats->exprvals = exprvals + i;
				stats->exprnulls = exprnulls + i;
				stats->rowstride = attr_cnt;
				stats->compute_stats(stats,
									 ind_fetch_func,
									 numindexrows,
									 totalindexrows);

				MemoryContextResetAndDeleteChildren(col_context);
			}
		}

		/* And clean up */
		MemoryContextSwitchTo(ind_context);

		ExecDropSingleTupleTableSlot(slot);
		FreeExecutorState(estate);
		MemoryContextResetAndDeleteChildren(ind_context);
	}

	MemoryContextSwitchTo(old_context);
	MemoryContextDelete(ind_context);
}

/*
 * examine_attribute -- pre-analysis of a single column
 *
 * Determine whether the column is analyzable; if so, create and initialize
 * a VacAttrStats struct for it.  If not, return NULL.
 *
 * If index_expr isn't NULL, then we're trying to analyze an expression index,
 * and index_expr is the expression tree representing the column's data.
 */
static VacAttrStats *
examine_attribute(Relation onerel, int attnum, Node *index_expr)
{
	Form_pg_attribute attr = TupleDescAttr(onerel->rd_att, attnum - 1);
	HeapTuple	typtuple;
	VacAttrStats *stats;
	int			i;
	bool		ok;

	/* Never analyze dropped columns */
	if (attr->attisdropped)
		return NULL;

	/* Don't analyze column if user has specified not to */
	if (attr->attstattarget == 0)
		return NULL;

	/*
	 * Create the VacAttrStats struct.  Note that we only have a copy of the
	 * fixed fields of the pg_attribute tuple.
	 */
	stats = (VacAttrStats *) palloc0(sizeof(VacAttrStats));
	stats->attr = (Form_pg_attribute) palloc(ATTRIBUTE_FIXED_PART_SIZE);
	memcpy(stats->attr, attr, ATTRIBUTE_FIXED_PART_SIZE);

	/*
	 * When analyzing an expression index, believe the expression tree's type
	 * not the column datatype --- the latter might be the opckeytype storage
	 * type of the opclass, which is not interesting for our purposes.  (Note:
	 * if we did anything with non-expression index columns, we'd need to
	 * figure out where to get the correct type info from, but for now that's
	 * not a problem.)	It's not clear whether anyone will care about the
	 * typmod, but we store that too just in case.
	 */
	if (index_expr)
	{
		stats->attrtypid = exprType(index_expr);
		stats->attrtypmod = exprTypmod(index_expr);

		/*
		 * If a collation has been specified for the index column, use that in
		 * preference to anything else; but if not, fall back to whatever we
		 * can get from the expression.
		 */
		if (OidIsValid(onerel->rd_indcollation[attnum - 1]))
			stats->attrcollid = onerel->rd_indcollation[attnum - 1];
		else
			stats->attrcollid = exprCollation(index_expr);
	}
	else
	{
		stats->attrtypid = attr->atttypid;
		stats->attrtypmod = attr->atttypmod;
		stats->attrcollid = attr->attcollation;
	}

	typtuple = SearchSysCacheCopy1(TYPEOID,
								   ObjectIdGetDatum(stats->attrtypid));
	if (!HeapTupleIsValid(typtuple))
		elog(ERROR, "cache lookup failed for type %u", stats->attrtypid);
	stats->attrtype = (Form_pg_type) GETSTRUCT(typtuple);
	stats->anl_context = anl_context;
	stats->tupattnum = attnum;

	/*
	 * The fields describing the stats->stavalues[n] element types default to
	 * the type of the data being analyzed, but the type-specific typanalyze
	 * function can change them if it wants to store something else.
	 */
	for (i = 0; i < STATISTIC_NUM_SLOTS; i++)
	{
		stats->statypid[i] = stats->attrtypid;
		stats->statyplen[i] = stats->attrtype->typlen;
		stats->statypbyval[i] = stats->attrtype->typbyval;
		stats->statypalign[i] = stats->attrtype->typalign;
	}

	/*
	 * Call the type-specific typanalyze function.  If none is specified, use
	 * std_typanalyze().
	 */
	if (OidIsValid(stats->attrtype->typanalyze))
		ok = DatumGetBool(OidFunctionCall1(stats->attrtype->typanalyze,
										   PointerGetDatum(stats)));
	else
		ok = std_typanalyze(stats);

	if (!ok || stats->compute_stats == NULL || stats->minrows <= 0)
	{
		heap_freetuple(typtuple);
		pfree(stats->attr);
		pfree(stats);
		return NULL;
	}

	return stats;
}

/*
 * acquire_sample_rows -- acquire a random sample of rows from the table
 *
 * Selected rows are returned in the caller-allocated array rows[], which
 * must have at least targrows entries.
 * The actual number of rows selected is returned as the function result.
 * We also estimate the total numbers of live and dead rows in the table,
 * and return them into *totalrows and *totaldeadrows, respectively.
 *
 * The returned list of tuples is in order by physical position in the table.
 * (We will rely on this later to derive correlation estimates.)
 *
 * As of May 2004 we use a new two-stage method:  Stage one selects up
 * to targrows random blocks (or all blocks, if there aren't so many).
 * Stage two scans these blocks and uses the Vitter algorithm to create
 * a random sample of targrows rows (or less, if there are less in the
 * sample of blocks).  The two stages are executed simultaneously: each
 * block is processed as soon as stage one returns its number and while
 * the rows are read stage two controls which ones are to be inserted
 * into the sample.
 *
 * Although every row has an equal chance of ending up in the final
 * sample, this sampling method is not perfect: not every possible
 * sample has an equal chance of being selected.  For large relations
 * the number of different blocks represented by the sample tends to be
 * too small.  We can live with that for now.  Improvements are welcome.
 *
 * An important property of this sampling method is that because we do
 * look at a statistically unbiased set of blocks, we should get
 * unbiased estimates of the average numbers of live and dead rows per
 * block.  The previous sampling method put too much credence in the row
 * density near the start of the table.
 */
static int
acquire_sample_rows(Relation onerel, int elevel,
					HeapTuple *rows, int targrows,
					double *totalrows, double *totaldeadrows)
{
	int			numrows = 0;	/* # rows now in reservoir */
	double		samplerows = 0; /* total # rows collected */
	double		liverows = 0;	/* # live rows seen */
	double		deadrows = 0;	/* # dead rows seen */
	double		rowstoskip = -1;	/* -1 means not set yet */
	uint32		randseed;		/* Seed for block sampler(s) */
	BlockNumber totalblocks;
	TransactionId OldestXmin;
	BlockSamplerData bs;
	ReservoirStateData rstate;
	TupleTableSlot *slot;
	TableScanDesc scan;
	BlockNumber nblocks;
	BlockNumber blksdone = 0;
#ifdef USE_PREFETCH
	int			prefetch_maximum = 0;	/* blocks to prefetch if enabled */
	BlockSamplerData prefetch_bs;
#endif

	Assert(targrows > 0);

	totalblocks = RelationGetNumberOfBlocks(onerel);

	/* Need a cutoff xmin for HeapTupleSatisfiesVacuum */
	OldestXmin = GetOldestNonRemovableTransactionId(onerel);

	/* Prepare for sampling block numbers */
	randseed = pg_prng_uint32(&pg_global_prng_state);
	nblocks = BlockSampler_Init(&bs, totalblocks, targrows, randseed);

#ifdef USE_PREFETCH
	prefetch_maximum = get_tablespace_maintenance_io_concurrency(onerel->rd_rel->reltablespace);
	/* Create another BlockSampler, using the same seed, for prefetching */
	if (prefetch_maximum)
		(void) BlockSampler_Init(&prefetch_bs, totalblocks, targrows, randseed);
#endif

	/* Report sampling block numbers */
	pgstat_progress_update_param(PROGRESS_ANALYZE_BLOCKS_TOTAL,
								 nblocks);

	/* Prepare for sampling rows */
	reservoir_init_selection_state(&rstate, targrows);

	scan = table_beginscan_analyze(onerel);
	slot = table_slot_create(onerel, NULL);

#ifdef USE_PREFETCH

	/*
	 * If we are doing prefetching, then go ahead and tell the kernel about
	 * the first set of pages we are going to want.  This also moves our
	 * iterator out ahead of the main one being used, where we will keep it so
	 * that we're always pre-fetching out prefetch_maximum number of blocks
	 * ahead.
	 */
	if (prefetch_maximum)
	{
		for (int i = 0; i < prefetch_maximum; i++)
		{
			BlockNumber prefetch_block;

			if (!BlockSampler_HasMore(&prefetch_bs))
				break;

			prefetch_block = BlockSampler_Next(&prefetch_bs);
			PrefetchBuffer(scan->rs_rd, MAIN_FORKNUM, prefetch_block);
		}
	}
#endif

	/* Outer loop over blocks to sample */
	while (BlockSampler_HasMore(&bs))
	{
		bool		block_accepted;
		BlockNumber targblock = BlockSampler_Next(&bs);
#ifdef USE_PREFETCH
		BlockNumber prefetch_targblock = InvalidBlockNumber;

		/*
		 * Make sure that every time the main BlockSampler is moved forward
		 * that our prefetch BlockSampler also gets moved forward, so that we
		 * always stay out ahead.
		 */
		if (prefetch_maximum && BlockSampler_HasMore(&prefetch_bs))
			prefetch_targblock = BlockSampler_Next(&prefetch_bs);
#endif

		vacuum_delay_point();

		block_accepted = table_scan_analyze_next_block(scan, targblock, vac_strategy);

#ifdef USE_PREFETCH

		/*
		 * When pre-fetching, after we get a block, tell the kernel about the
		 * next one we will want, if there's any left.
		 *
		 * We want to do this even if the table_scan_analyze_next_block() call
		 * above decides against analyzing the block it picked.
		 */
		if (prefetch_maximum && prefetch_targblock != InvalidBlockNumber)
			PrefetchBuffer(scan->rs_rd, MAIN_FORKNUM, prefetch_targblock);
#endif

		/*
		 * Don't analyze if table_scan_analyze_next_block() indicated this
		 * block is unsuitable for analyzing.
		 */
		if (!block_accepted)
			continue;

		while (table_scan_analyze_next_tuple(scan, OldestXmin, &liverows, &deadrows, slot))
		{
			/*
			 * The first targrows sample rows are simply copied into the
			 * reservoir. Then we start replacing tuples in the sample until
			 * we reach the end of the relation.  This algorithm is from Jeff
			 * Vitter's paper (see full citation in utils/misc/sampling.c). It
			 * works by repeatedly computing the number of tuples to skip
			 * before selecting a tuple, which replaces a randomly chosen
			 * element of the reservoir (current set of tuples).  At all times
			 * the reservoir is a true random sample of the tuples we've
			 * passed over so far, so when we fall off the end of the relation
			 * we're done.
			 */
			if (numrows < targrows)
				rows[numrows++] = ExecCopySlotHeapTuple(slot);
			else
			{
				/*
				 * t in Vitter's paper is the number of records already
				 * processed.  If we need to compute a new S value, we must
				 * use the not-yet-incremented value of samplerows as t.
				 */
				if (rowstoskip < 0)
					rowstoskip = reservoir_get_next_S(&rstate, samplerows, targrows);

				if (rowstoskip <= 0)
				{
					/*
					 * Found a suitable tuple, so save it, replacing one old
					 * tuple at random
					 */
					int			k = (int) (targrows * sampler_random_fract(&rstate.randstate));

					Assert(k >= 0 && k < targrows);
					heap_freetuple(rows[k]);
					rows[k] = ExecCopySlotHeapTuple(slot);
				}

				rowstoskip -= 1;
			}

			samplerows += 1;
		}

		pgstat_progress_update_param(PROGRESS_ANALYZE_BLOCKS_DONE,
									 ++blksdone);
	}

	ExecDropSingleTupleTableSlot(slot);
	table_endscan(scan);

	/*
	 * If we didn't find as many tuples as we wanted then we're done. No sort
	 * is needed, since they're already in order.
	 *
	 * Otherwise we need to sort the collected tuples by position
	 * (itempointer). It's not worth worrying about corner cases where the
	 * tuples are already sorted.
	 */
	if (numrows == targrows)
		qsort_interruptible((void *) rows, numrows, sizeof(HeapTuple),
							compare_rows, NULL);

	/*
	 * Estimate total numbers of live and dead rows in relation, extrapolating
	 * on the assumption that the average tuple density in pages we didn't
	 * scan is the same as in the pages we did scan.  Since what we scanned is
	 * a random sample of the pages in the relation, this should be a good
	 * assumption.
	 */
	if (bs.m > 0)
	{
		*totalrows = floor((liverows / bs.m) * totalblocks + 0.5);
		*totaldeadrows = floor((deadrows / bs.m) * totalblocks + 0.5);
	}
	else
	{
		*totalrows = 0.0;
		*totaldeadrows = 0.0;
	}

	/*
	 * Emit some interesting relation info
	 */
	ereport(elevel,
			(errmsg("\"%s\": scanned %d of %u pages, "
					"containing %.0f live rows and %.0f dead rows; "
					"%d rows in sample, %.0f estimated total rows",
					RelationGetRelationName(onerel),
					bs.m, totalblocks,
					liverows, deadrows,
					numrows, *totalrows)));

	return numrows;
}

/*
 * Comparator for sorting rows[] array
 */
static int
compare_rows(const void *a, const void *b, void *arg)
{
	HeapTuple	ha = *(const HeapTuple *) a;
	HeapTuple	hb = *(const HeapTuple *) b;
	BlockNumber ba = ItemPointerGetBlockNumber(&ha->t_self);
	OffsetNumber oa = ItemPointerGetOffsetNumber(&ha->t_self);
	BlockNumber bb = ItemPointerGetBlockNumber(&hb->t_self);
	OffsetNumber ob = ItemPointerGetOffsetNumber(&hb->t_self);

	if (ba < bb)
		return -1;
	if (ba > bb)
		return 1;
	if (oa < ob)
		return -1;
	if (oa > ob)
		return 1;
	return 0;
}


/*
 * acquire_inherited_sample_rows -- acquire sample rows from inheritance tree
 *
 * This has the same API as acquire_sample_rows, except that rows are
 * collected from all inheritance children as well as the specified table.
 * We fail and return zero if there are no inheritance children, or if all
 * children are foreign tables that don't support ANALYZE.
 */
static int
acquire_inherited_sample_rows(Relation onerel, int elevel,
							  HeapTuple *rows, int targrows,
							  double *totalrows, double *totaldeadrows)
{
	List	   *tableOIDs;
	Relation   *rels;
	AcquireSampleRowsFunc *acquirefuncs;
	double	   *relblocks;
	double		totalblocks;
	int			numrows,
				nrels,
				i;
	ListCell   *lc;
	bool		has_child;

	/*
	 * Find all members of inheritance set.  We only need AccessShareLock on
	 * the children.
	 */
	tableOIDs =
		find_all_inheritors(RelationGetRelid(onerel), AccessShareLock, NULL);

	/*
	 * Check that there's at least one descendant, else fail.  This could
	 * happen despite analyze_rel's relhassubclass check, if table once had a
	 * child but no longer does.  In that case, we can clear the
	 * relhassubclass field so as not to make the same mistake again later.
	 * (This is safe because we hold ShareUpdateExclusiveLock.)
	 */
	if (list_length(tableOIDs) < 2)
	{
		/* CCI because we already updated the pg_class row in this command */
		CommandCounterIncrement();
		SetRelationHasSubclass(RelationGetRelid(onerel), false);
		ereport(elevel,
				(errmsg("skipping analyze of \"%s.%s\" inheritance tree --- this inheritance tree contains no child tables",
						get_namespace_name(RelationGetNamespace(onerel)),
						RelationGetRelationName(onerel))));
		return 0;
	}

	/*
	 * Identify acquirefuncs to use, and count blocks in all the relations.
	 * The result could overflow BlockNumber, so we use double arithmetic.
	 */
	rels = (Relation *) palloc(list_length(tableOIDs) * sizeof(Relation));
	acquirefuncs = (AcquireSampleRowsFunc *)
		palloc(list_length(tableOIDs) * sizeof(AcquireSampleRowsFunc));
	relblocks = (double *) palloc(list_length(tableOIDs) * sizeof(double));
	totalblocks = 0;
	nrels = 0;
	has_child = false;
	foreach(lc, tableOIDs)
	{
		Oid			childOID = lfirst_oid(lc);
		Relation	childrel;
		AcquireSampleRowsFunc acquirefunc = NULL;
		BlockNumber relpages = 0;

		/* We already got the needed lock */
		childrel = table_open(childOID, NoLock);

		/* Ignore if temp table of another backend */
		if (RELATION_IS_OTHER_TEMP(childrel))
		{
			/* ... but release the lock on it */
			Assert(childrel != onerel);
			table_close(childrel, AccessShareLock);
			continue;
		}

		/* Check table type (MATVIEW can't happen, but might as well allow) */
		if (childrel->rd_rel->relkind == RELKIND_RELATION ||
			childrel->rd_rel->relkind == RELKIND_MATVIEW)
		{
			/* Regular table, so use the regular row acquisition function */
			acquirefunc = acquire_sample_rows;
			relpages = RelationGetNumberOfBlocks(childrel);
		}
		else if (childrel->rd_rel->relkind == RELKIND_FOREIGN_TABLE)
		{
			/*
			 * For a foreign table, call the FDW's hook function to see
			 * whether it supports analysis.
			 */
			FdwRoutine *fdwroutine;
			bool		ok = false;

			fdwroutine = GetFdwRoutineForRelation(childrel, false);

			if (fdwroutine->AnalyzeForeignTable != NULL)
				ok = fdwroutine->AnalyzeForeignTable(childrel,
													 &acquirefunc,
													 &relpages);

			if (!ok)
			{
				/* ignore, but release the lock on it */
				Assert(childrel != onerel);
				table_close(childrel, AccessShareLock);
				continue;
			}
		}
		else
		{
			/*
			 * ignore, but release the lock on it.  don't try to unlock the
			 * passed-in relation
			 */
			Assert(childrel->rd_rel->relkind == RELKIND_PARTITIONED_TABLE);
			if (childrel != onerel)
				table_close(childrel, AccessShareLock);
			else
				table_close(childrel, NoLock);
			continue;
		}

		/* OK, we'll process this child */
		has_child = true;
		rels[nrels] = childrel;
		acquirefuncs[nrels] = acquirefunc;
		relblocks[nrels] = (double) relpages;
		totalblocks += (double) relpages;
		nrels++;
	}

	/*
	 * If we don't have at least one child table to consider, fail.  If the
	 * relation is a partitioned table, it's not counted as a child table.
	 */
	if (!has_child)
	{
		ereport(elevel,
				(errmsg("skipping analyze of \"%s.%s\" inheritance tree --- this inheritance tree contains no analyzable child tables",
						get_namespace_name(RelationGetNamespace(onerel)),
						RelationGetRelationName(onerel))));
		return 0;
	}

	/*
	 * Now sample rows from each relation, proportionally to its fraction of
	 * the total block count.  (This might be less than desirable if the child
	 * rels have radically different free-space percentages, but it's not
	 * clear that it's worth working harder.)
	 */
	pgstat_progress_update_param(PROGRESS_ANALYZE_CHILD_TABLES_TOTAL,
								 nrels);
	numrows = 0;
	*totalrows = 0;
	*totaldeadrows = 0;
	for (i = 0; i < nrels; i++)
	{
		Relation	childrel = rels[i];
		AcquireSampleRowsFunc acquirefunc = acquirefuncs[i];
		double		childblocks = relblocks[i];

		pgstat_progress_update_param(PROGRESS_ANALYZE_CURRENT_CHILD_TABLE_RELID,
									 RelationGetRelid(childrel));

		if (childblocks > 0)
		{
			int			childtargrows;

			childtargrows = (int) rint(targrows * childblocks / totalblocks);
			/* Make sure we don't overrun due to roundoff error */
			childtargrows = Min(childtargrows, targrows - numrows);
			if (childtargrows > 0)
			{
				int			childrows;
				double		trows,
							tdrows;

				/* Fetch a random sample of the child's rows */
				childrows = (*acquirefunc) (childrel, elevel,
											rows + numrows, childtargrows,
											&trows, &tdrows);

				/* We may need to convert from child's rowtype to parent's */
				if (childrows > 0 &&
					!equalTupleDescs(RelationGetDescr(childrel),
									 RelationGetDescr(onerel)))
				{
					TupleConversionMap *map;

					map = convert_tuples_by_name(RelationGetDescr(childrel),
												 RelationGetDescr(onerel));
					if (map != NULL)
					{
						int			j;

						for (j = 0; j < childrows; j++)
						{
							HeapTuple	newtup;

							newtup = execute_attr_map_tuple(rows[numrows + j], map);
							heap_freetuple(rows[numrows + j]);
							rows[numrows + j] = newtup;
						}
						free_conversion_map(map);
					}
				}

				/* And add to counts */
				numrows += childrows;
				*totalrows += trows;
				*totaldeadrows += tdrows;
			}
		}

		/*
		 * Note: we cannot release the child-table locks, since we may have
		 * pointers to their TOAST tables in the sampled rows.
		 */
		table_close(childrel, NoLock);
		pgstat_progress_update_param(PROGRESS_ANALYZE_CHILD_TABLES_DONE,
									 i + 1);
	}

	return numrows;
}


/*
 *	update_attstats() -- update attribute statistics for one relation
 *
 *		Statistics are stored in several places: the pg_class row for the
 *		relation has stats about the whole relation, and there is a
 *		pg_statistic row for each (non-system) attribute that has ever
 *		been analyzed.  The pg_class values are updated by VACUUM, not here.
 *
 *		pg_statistic rows are just added or updated normally.  This means
 *		that pg_statistic will probably contain some deleted rows at the
 *		completion of a vacuum cycle, unless it happens to get vacuumed last.
 *
 *		To keep things simple, we punt for pg_statistic, and don't try
 *		to compute or store rows for pg_statistic itself in pg_statistic.
 *		This could possibly be made to work, but it's not worth the trouble.
 *		Note analyze_rel() has seen to it that we won't come here when
 *		vacuuming pg_statistic itself.
 *
 *		Note: there would be a race condition here if two backends could
 *		ANALYZE the same table concurrently.  Presently, we lock that out
 *		by taking a self-exclusive lock on the relation in analyze_rel().
 */
static void
update_attstats(Oid relid, bool inh, int natts, VacAttrStats **vacattrstats)
{
	Relation	sd;
	int			attno;

	if (natts <= 0)
		return;					/* nothing to do */

	sd = table_open(StatisticRelationId, RowExclusiveLock);

	for (attno = 0; attno < natts; attno++)
	{
		VacAttrStats *stats = vacattrstats[attno];
		HeapTuple	stup,
					oldtup;
		int			i,
					k,
					n;
		Datum		values[Natts_pg_statistic];
		bool		nulls[Natts_pg_statistic];
		bool		replaces[Natts_pg_statistic];

		/* Ignore attr if we weren't able to collect stats */
		if (!stats->stats_valid)
			continue;

		/*
		 * Construct a new pg_statistic tuple
		 */
		for (i = 0; i < Natts_pg_statistic; ++i)
		{
			nulls[i] = false;
			replaces[i] = true;
		}

		values[Anum_pg_statistic_starelid - 1] = ObjectIdGetDatum(relid);
		values[Anum_pg_statistic_staattnum - 1] = Int16GetDatum(stats->attr->attnum);
		values[Anum_pg_statistic_stainherit - 1] = BoolGetDatum(inh);
		values[Anum_pg_statistic_stanullfrac - 1] = Float4GetDatum(stats->stanullfrac);
		values[Anum_pg_statistic_stawidth - 1] = Int32GetDatum(stats->stawidth);
		values[Anum_pg_statistic_stadistinct - 1] = Float4GetDatum(stats->stadistinct);
		i = Anum_pg_statistic_stakind1 - 1;
		for (k = 0; k < STATISTIC_NUM_SLOTS; k++)
		{
			values[i++] = Int16GetDatum(stats->stakind[k]); /* stakindN */
		}
		i = Anum_pg_statistic_staop1 - 1;
		for (k = 0; k < STATISTIC_NUM_SLOTS; k++)
		{
			values[i++] = ObjectIdGetDatum(stats->staop[k]);	/* staopN */
		}
		i = Anum_pg_statistic_stacoll1 - 1;
		for (k = 0; k < STATISTIC_NUM_SLOTS; k++)
		{
			values[i++] = ObjectIdGetDatum(stats->stacoll[k]);	/* stacollN */
		}
		i = Anum_pg_statistic_stanumbers1 - 1;
		for (k = 0; k < STATISTIC_NUM_SLOTS; k++)
		{
			int			nnum = stats->numnumbers[k];

			if (nnum > 0)
			{
				Datum	   *numdatums = (Datum *) palloc(nnum * sizeof(Datum));
				ArrayType  *arry;

				for (n = 0; n < nnum; n++)
					numdatums[n] = Float4GetDatum(stats->stanumbers[k][n]);
				/* XXX knows more than it should about type float4: */
				arry = construct_array(numdatums, nnum,
									   FLOAT4OID,
									   sizeof(float4), true, TYPALIGN_INT);
				values[i++] = PointerGetDatum(arry);	/* stanumbersN */
			}
			else
			{
				nulls[i] = true;
				values[i++] = (Datum) 0;
			}
		}
		i = Anum_pg_statistic_stavalues1 - 1;
		for (k = 0; k < STATISTIC_NUM_SLOTS; k++)
		{
			if (stats->numvalues[k] > 0)
			{
				ArrayType  *arry;

				arry = construct_array(stats->stavalues[k],
									   stats->numvalues[k],
									   stats->statypid[k],
									   stats->statyplen[k],
									   stats->statypbyval[k],
									   stats->statypalign[k]);
				values[i++] = PointerGetDatum(arry);	/* stavaluesN */
			}
			else
			{
				nulls[i] = true;
				values[i++] = (Datum) 0;
			}
		}

		/* Is there already a pg_statistic tuple for this attribute? */
		oldtup = SearchSysCache3(STATRELATTINH,
								 ObjectIdGetDatum(relid),
								 Int16GetDatum(stats->attr->attnum),
								 BoolGetDatum(inh));

		if (HeapTupleIsValid(oldtup))
		{
			/* Yes, replace it */
			stup = heap_modify_tuple(oldtup,
									 RelationGetDescr(sd),
									 values,
									 nulls,
									 replaces);
			ReleaseSysCache(oldtup);
			CatalogTupleUpdate(sd, &stup->t_self, stup);
		}
		else
		{
			/* No, insert new tuple */
			stup = heap_form_tuple(RelationGetDescr(sd), values, nulls);
			CatalogTupleInsert(sd, stup);
		}

		heap_freetuple(stup);
	}

	table_close(sd, RowExclusiveLock);
}

/*
 * Standard fetch function for use by compute_stats subroutines.
 *
 * This exists to provide some insulation between compute_stats routines
 * and the actual storage of the sample data.
 */
static Datum
std_fetch_func(VacAttrStatsP stats, int rownum, bool *isNull)
{
	int			attnum = stats->tupattnum;
	HeapTuple	tuple = stats->rows[rownum];
	TupleDesc	tupDesc = stats->tupDesc;

	return heap_getattr(tuple, attnum, tupDesc, isNull);
}

/*
 * Fetch function for analyzing index expressions.
 *
 * We have not bothered to construct index tuples, instead the data is
 * just in Datum arrays.
 */
static Datum
ind_fetch_func(VacAttrStatsP stats, int rownum, bool *isNull)
{
	int			i;

	/* exprvals and exprnulls are already offset for proper column */
	i = rownum * stats->rowstride;
	*isNull = stats->exprnulls[i];
	return stats->exprvals[i];
}


/*==========================================================================
 *
 * Code below this point represents the "standard" type-specific statistics
 * analysis algorithms.  This code can be replaced on a per-data-type basis
 * by setting a nonzero value in pg_type.typanalyze.
 *
 *==========================================================================
 */


/*
 * To avoid consuming too much memory during analysis and/or too much space
 * in the resulting pg_statistic rows, we ignore varlena datums that are wider
 * than WIDTH_THRESHOLD (after detoasting!).  This is legitimate for MCV
 * and distinct-value calculations since a wide value is unlikely to be
 * duplicated at all, much less be a most-common value.  For the same reason,
 * ignoring wide values will not affect our estimates of histogram bin
 * boundaries very much.
 */
#define WIDTH_THRESHOLD  1024

#define swapInt(a,b)	do {int _tmp; _tmp=a; a=b; b=_tmp;} while(0)
#define swapDatum(a,b)	do {Datum _tmp; _tmp=a; a=b; b=_tmp;} while(0)

/*
 * Extra information used by the default analysis routines
 */
typedef struct
{
	int			count;			/* # of duplicates */
	int			first;			/* values[] index of first occurrence */
} ScalarMCVItem;

typedef struct
{
	SortSupport ssup;
	int		   *tupnoLink;
} CompareScalarsContext;


static void compute_trivial_stats(VacAttrStatsP stats,
								  AnalyzeAttrFetchFunc fetchfunc,
								  int samplerows,
								  double totalrows);
static void compute_distinct_stats(VacAttrStatsP stats,
								   AnalyzeAttrFetchFunc fetchfunc,
								   int samplerows,
								   double totalrows);
static void compute_scalar_stats(VacAttrStatsP stats,
								 AnalyzeAttrFetchFunc fetchfunc,
								 int samplerows,
								 double totalrows);
static int	compare_scalars(const void *a, const void *b, void *arg);
static int	compare_mcvs(const void *a, const void *b, void *arg);
static int	analyze_mcv_list(int *mcv_counts,
							 int num_mcv,
							 double stadistinct,
							 double stanullfrac,
							 int samplerows,
							 double totalrows);


/*
 * std_typanalyze -- the default type-specific typanalyze function
 */
bool
std_typanalyze(VacAttrStats *stats)
{
	Form_pg_attribute attr = stats->attr;
	Oid			ltopr;
	Oid			eqopr;
	StdAnalyzeData *mystats;

	/* If the attstattarget column is negative, use the default value */
	/* NB: it is okay to scribble on stats->attr since it's a copy */
	if (attr->attstattarget < 0)
		attr->attstattarget = default_statistics_target;

	/* Look for default "<" and "=" operators for column's type */
	get_sort_group_operators(stats->attrtypid,
							 false, false, false,
							 &ltopr, &eqopr, NULL,
							 NULL);

	/* Save the operator info for compute_stats routines */
	mystats = (StdAnalyzeData *) palloc(sizeof(StdAnalyzeData));
	mystats->eqopr = eqopr;
	mystats->eqfunc = OidIsValid(eqopr) ? get_opcode(eqopr) : InvalidOid;
	mystats->ltopr = ltopr;
	stats->extra_data = mystats;

	/*
	 * Determine which standard statistics algorithm to use
	 */
	if (OidIsValid(eqopr) && OidIsValid(ltopr))
	{
		/* Seems to be a scalar datatype */
		stats->compute_stats = compute_scalar_stats;
		/*--------------------
		 * The following choice of minrows is based on the paper
		 * "Random sampling for histogram construction: how much is enough?"
		 * by Surajit Chaudhuri, Rajeev Motwani and Vivek Narasayya, in
		 * Proceedings of ACM SIGMOD International Conference on Management
		 * of Data, 1998, Pages 436-447.  Their Corollary 1 to Theorem 5
		 * says that for table size n, histogram size k, maximum relative
		 * error in bin size f, and error probability gamma, the minimum
		 * random sample size is
		 *		r = 4 * k * ln(2*n/gamma) / f^2
		 * Taking f = 0.5, gamma = 0.01, n = 10^6 rows, we obtain
		 *		r = 305.82 * k
		 * Note that because of the log function, the dependence on n is
		 * quite weak; even at n = 10^12, a 300*k sample gives <= 0.66
		 * bin size error with probability 0.99.  So there's no real need to
		 * scale for n, which is a good thing because we don't necessarily
		 * know it at this point.
		 *--------------------
		 */
		stats->minrows = 300 * attr->attstattarget;
	}
	else if (OidIsValid(eqopr))
	{
		/* We can still recognize distinct values */
		stats->compute_stats = compute_distinct_stats;
		/* Might as well use the same minrows as above */
		stats->minrows = 300 * attr->attstattarget;
	}
	else
	{
		/* Can't do much but the trivial stuff */
		stats->compute_stats = compute_trivial_stats;
		/* Might as well use the same minrows as above */
		stats->minrows = 300 * attr->attstattarget;
	}

	return true;
}


/*
 *	compute_trivial_stats() -- compute very basic column statistics
 *
 *	We use this when we cannot find a hash "=" operator for the datatype.
 *
 *	We determine the fraction of non-null rows and the average datum width.
 */
static void
compute_trivial_stats(VacAttrStatsP stats,
					  AnalyzeAttrFetchFunc fetchfunc,
					  int samplerows,
					  double totalrows)
{
	int			i;
	int			null_cnt = 0;
	int			nonnull_cnt = 0;
	double		total_width = 0;
	bool		is_varlena = (!stats->attrtype->typbyval &&
							  stats->attrtype->typlen == -1);
	bool		is_varwidth = (!stats->attrtype->typbyval &&
							   stats->attrtype->typlen < 0);

	for (i = 0; i < samplerows; i++)
	{
		Datum		value;
		bool		isnull;

		vacuum_delay_point();

		value = fetchfunc(stats, i, &isnull);

		/* Check for null/nonnull */
		if (isnull)
		{
			null_cnt++;
			continue;
		}
		nonnull_cnt++;

		/*
		 * If it's a variable-width field, add up widths for average width
		 * calculation.  Note that if the value is toasted, we use the toasted
		 * width.  We don't bother with this calculation if it's a fixed-width
		 * type.
		 */
		if (is_varlena)
		{
			total_width += VARSIZE_ANY(DatumGetPointer(value));
		}
		else if (is_varwidth)
		{
			/* must be cstring */
			total_width += strlen(DatumGetCString(value)) + 1;
		}
	}

	/* We can only compute average width if we found some non-null values. */
	if (nonnull_cnt > 0)
	{
		stats->stats_valid = true;
		/* Do the simple null-frac and width stats */
		stats->stanullfrac = (double) null_cnt / (double) samplerows;
		if (is_varwidth)
			stats->stawidth = total_width / (double) nonnull_cnt;
		else
			stats->stawidth = stats->attrtype->typlen;
		stats->stadistinct = 0.0;	/* "unknown" */
	}
	else if (null_cnt > 0)
	{
		/* We found only nulls; assume the column is entirely null */
		stats->stats_valid = true;
		stats->stanullfrac = 1.0;
		if (is_varwidth)
			stats->stawidth = 0;	/* "unknown" */
		else
			stats->stawidth = stats->attrtype->typlen;
		stats->stadistinct = 0.0;	/* "unknown" */
	}
}


/*
 *	compute_distinct_stats() -- compute column statistics including ndistinct
 *
 *	We use this when we can find only an "=" operator for the datatype.
 *
 *	We determine the fraction of non-null rows, the average width, the
 *	most common values, and the (estimated) number of distinct values.
 *
 *	The most common values are determined by brute force: we keep a list
 *	of previously seen values, ordered by number of times seen, as we scan
 *	the samples.  A newly seen value is inserted just after the last
 *	multiply-seen value, causing the bottommost (oldest) singly-seen value
 *	to drop off the list.  The accuracy of this method, and also its cost,
 *	depend mainly on the length of the list we are willing to keep.
 */
static void
compute_distinct_stats(VacAttrStatsP stats,
					   AnalyzeAttrFetchFunc fetchfunc,
					   int samplerows,
					   double totalrows)
{
	int			i;
	int			null_cnt = 0;
	int			nonnull_cnt = 0;
	int			toowide_cnt = 0;
	double		total_width = 0;
	bool		is_varlena = (!stats->attrtype->typbyval &&
							  stats->attrtype->typlen == -1);
	bool		is_varwidth = (!stats->attrtype->typbyval &&
							   stats->attrtype->typlen < 0);
	FmgrInfo	f_cmpeq;
	typedef struct
	{
		Datum		value;
		int			count;
	} TrackItem;
	TrackItem  *track;
	int			track_cnt,
				track_max;
	int			num_mcv = stats->attr->attstattarget;
	StdAnalyzeData *mystats = (StdAnalyzeData *) stats->extra_data;

	/*
	 * We track up to 2*n values for an n-element MCV list; but at least 10
	 */
	track_max = 2 * num_mcv;
	if (track_max < 10)
		track_max = 10;
	track = (TrackItem *) palloc(track_max * sizeof(TrackItem));
	track_cnt = 0;

	fmgr_info(mystats->eqfunc, &f_cmpeq);

	for (i = 0; i < samplerows; i++)
	{
		Datum		value;
		bool		isnull;
		bool		match;
		int			firstcount1,
					j;

		vacuum_delay_point();

		value = fetchfunc(stats, i, &isnull);

		/* Check for null/nonnull */
		if (isnull)
		{
			null_cnt++;
			continue;
		}
		nonnull_cnt++;

		/*
		 * If it's a variable-width field, add up widths for average width
		 * calculation.  Note that if the value is toasted, we use the toasted
		 * width.  We don't bother with this calculation if it's a fixed-width
		 * type.
		 */
		if (is_varlena)
		{
			total_width += VARSIZE_ANY(DatumGetPointer(value));

			/*
			 * If the value is toasted, we want to detoast it just once to
			 * avoid repeated detoastings and resultant excess memory usage
			 * during the comparisons.  Also, check to see if the value is
			 * excessively wide, and if so don't detoast at all --- just
			 * ignore the value.
			 */
			if (toast_raw_datum_size(value) > WIDTH_THRESHOLD)
			{
				toowide_cnt++;
				continue;
			}
			value = PointerGetDatum(PG_DETOAST_DATUM(value));
		}
		else if (is_varwidth)
		{
			/* must be cstring */
			total_width += strlen(DatumGetCString(value)) + 1;
		}

		/*
		 * See if the value matches anything we're already tracking.
		 */
		match = false;
		firstcount1 = track_cnt;
		for (j = 0; j < track_cnt; j++)
		{
			if (DatumGetBool(FunctionCall2Coll(&f_cmpeq,
											   stats->attrcollid,
											   value, track[j].value)))
			{
				match = true;
				break;
			}
			if (j < firstcount1 && track[j].count == 1)
				firstcount1 = j;
		}

		if (match)
		{
			/* Found a match */
			track[j].count++;
			/* This value may now need to "bubble up" in the track list */
			while (j > 0 && track[j].count > track[j - 1].count)
			{
				swapDatum(track[j].value, track[j - 1].value);
				swapInt(track[j].count, track[j - 1].count);
				j--;
			}
		}
		else
		{
			/* No match.  Insert at head of count-1 list */
			if (track_cnt < track_max)
				track_cnt++;
			for (j = track_cnt - 1; j > firstcount1; j--)
			{
				track[j].value = track[j - 1].value;
				track[j].count = track[j - 1].count;
			}
			if (firstcount1 < track_cnt)
			{
				track[firstcount1].value = value;
				track[firstcount1].count = 1;
			}
		}
	}

	/* We can only compute real stats if we found some non-null values. */
	if (nonnull_cnt > 0)
	{
		int			nmultiple,
					summultiple;

		stats->stats_valid = true;
		/* Do the simple null-frac and width stats */
		stats->stanullfrac = (double) null_cnt / (double) samplerows;
		if (is_varwidth)
			stats->stawidth = total_width / (double) nonnull_cnt;
		else
			stats->stawidth = stats->attrtype->typlen;

		/* Count the number of values we found multiple times */
		summultiple = 0;
		for (nmultiple = 0; nmultiple < track_cnt; nmultiple++)
		{
			if (track[nmultiple].count == 1)
				break;
			summultiple += track[nmultiple].count;
		}

		if (nmultiple == 0)
		{
			/*
			 * If we found no repeated non-null values, assume it's a unique
			 * column; but be sure to discount for any nulls we found.
			 */
			stats->stadistinct = -1.0 * (1.0 - stats->stanullfrac);
		}
		else if (track_cnt < track_max && toowide_cnt == 0 &&
				 nmultiple == track_cnt)
		{
			/*
			 * Our track list includes every value in the sample, and every
			 * value appeared more than once.  Assume the column has just
			 * these values.  (This case is meant to address columns with
			 * small, fixed sets of possible values, such as boolean or enum
			 * columns.  If there are any values that appear just once in the
			 * sample, including too-wide values, we should assume that that's
			 * not what we're dealing with.)
			 */
			stats->stadistinct = track_cnt;
		}
		else
		{
			/*----------
			 * Estimate the number of distinct values using the estimator
			 * proposed by Haas and Stokes in IBM Research Report RJ 10025:
			 *		n*d / (n - f1 + f1*n/N)
			 * where f1 is the number of distinct values that occurred
			 * exactly once in our sample of n rows (from a total of N),
			 * and d is the total number of distinct values in the sample.
			 * This is their Duj1 estimator; the other estimators they
			 * recommend are considerably more complex, and are numerically
			 * very unstable when n is much smaller than N.
			 *
			 * In this calculation, we consider only non-nulls.  We used to
			 * include rows with null values in the n and N counts, but that
			 * leads to inaccurate answers in columns with many nulls, and
			 * it's intuitively bogus anyway considering the desired result is
			 * the number of distinct non-null values.
			 *
			 * We assume (not very reliably!) that all the multiply-occurring
			 * values are reflected in the final track[] list, and the other
			 * nonnull values all appeared but once.  (XXX this usually
			 * results in a drastic overestimate of ndistinct.  Can we do
			 * any better?)
			 *----------
			 */
			int			f1 = nonnull_cnt - summultiple;
			int			d = f1 + nmultiple;
			double		n = samplerows - null_cnt;
			double		N = totalrows * (1.0 - stats->stanullfrac);
			double		stadistinct;

			/* N == 0 shouldn't happen, but just in case ... */
			if (N > 0)
				stadistinct = (n * d) / ((n - f1) + f1 * n / N);
			else
				stadistinct = 0;

			/* Clamp to sane range in case of roundoff error */
			if (stadistinct < d)
				stadistinct = d;
			if (stadistinct > N)
				stadistinct = N;
			/* And round to integer */
			stats->stadistinct = floor(stadistinct + 0.5);
		}

		/*
		 * If we estimated the number of distinct values at more than 10% of
		 * the total row count (a very arbitrary limit), then assume that
		 * stadistinct should scale with the row count rather than be a fixed
		 * value.
		 */
		if (stats->stadistinct > 0.1 * totalrows)
			stats->stadistinct = -(stats->stadistinct / totalrows);

		/*
		 * Decide how many values are worth storing as most-common values. If
		 * we are able to generate a complete MCV list (all the values in the
		 * sample will fit, and we think these are all the ones in the table),
		 * then do so.  Otherwise, store only those values that are
		 * significantly more common than the values not in the list.
		 *
		 * Note: the first of these cases is meant to address columns with
		 * small, fixed sets of possible values, such as boolean or enum
		 * columns.  If we can *completely* represent the column population by
		 * an MCV list that will fit into the stats target, then we should do
		 * so and thus provide the planner with complete information.  But if
		 * the MCV list is not complete, it's generally worth being more
		 * selective, and not just filling it all the way up to the stats
		 * target.
		 */
		if (track_cnt < track_max && toowide_cnt == 0 &&
			stats->stadistinct > 0 &&
			track_cnt <= num_mcv)
		{
			/* Track list includes all values seen, and all will fit */
			num_mcv = track_cnt;
		}
		else
		{
			int		   *mcv_counts;

			/* Incomplete list; decide how many values are worth keeping */
			if (num_mcv > track_cnt)
				num_mcv = track_cnt;

			if (num_mcv > 0)
			{
				mcv_counts = (int *) palloc(num_mcv * sizeof(int));
				for (i = 0; i < num_mcv; i++)
					mcv_counts[i] = track[i].count;

				num_mcv = analyze_mcv_list(mcv_counts, num_mcv,
										   stats->stadistinct,
										   stats->stanullfrac,
										   samplerows, totalrows);
			}
		}

		/* Generate MCV slot entry */
		if (num_mcv > 0)
		{
			MemoryContext old_context;
			Datum	   *mcv_values;
			float4	   *mcv_freqs;

			/* Must copy the target values into anl_context */
			old_context = MemoryContextSwitchTo(stats->anl_context);
			mcv_values = (Datum *) palloc(num_mcv * sizeof(Datum));
			mcv_freqs = (float4 *) palloc(num_mcv * sizeof(float4));
			for (i = 0; i < num_mcv; i++)
			{
				mcv_values[i] = datumCopy(track[i].value,
										  stats->attrtype->typbyval,
										  stats->attrtype->typlen);
				mcv_freqs[i] = (double) track[i].count / (double) samplerows;
			}
			MemoryContextSwitchTo(old_context);

			stats->stakind[0] = STATISTIC_KIND_MCV;
			stats->staop[0] = mystats->eqopr;
			stats->stacoll[0] = stats->attrcollid;
			stats->stanumbers[0] = mcv_freqs;
			stats->numnumbers[0] = num_mcv;
			stats->stavalues[0] = mcv_values;
			stats->numvalues[0] = num_mcv;

			/*
			 * Accept the defaults for stats->statypid and others. They have
			 * been set before we were called (see vacuum.h)
			 */
		}
	}
	else if (null_cnt > 0)
	{
		/* We found only nulls; assume the column is entirely null */
		stats->stats_valid = true;
		stats->stanullfrac = 1.0;
		if (is_varwidth)
			stats->stawidth = 0;	/* "unknown" */
		else
			stats->stawidth = stats->attrtype->typlen;
		stats->stadistinct = 0.0;	/* "unknown" */
	}

	/* We don't need to bother cleaning up any of our temporary palloc's */
}


/*
 *	compute_scalar_stats() -- compute column statistics
 *
 *	We use this when we can find "=" and "<" operators for the datatype.
 *
 *	We determine the fraction of non-null rows, the average width, the
 *	most common values, the (estimated) number of distinct values, the
 *	distribution histogram, and the correlation of physical to logical order.
 *
 *	The desired stats can be determined fairly easily after sorting the
 *	data values into order.
 */
static void
compute_scalar_stats(VacAttrStatsP stats,
					 AnalyzeAttrFetchFunc fetchfunc,
					 int samplerows,
					 double totalrows)
{
	int			i;
	int			null_cnt = 0;
	int			nonnull_cnt = 0;
	int			toowide_cnt = 0;
	double		total_width = 0;
	bool		is_varlena = (!stats->attrtype->typbyval &&
							  stats->attrtype->typlen == -1);
	bool		is_varwidth = (!stats->attrtype->typbyval &&
							   stats->attrtype->typlen < 0);
	double		corr_xysum;
	SortSupportData ssup;
	ScalarItem *values;
	int			values_cnt = 0;
	int		   *tupnoLink;
	ScalarMCVItem *track;
	int			track_cnt = 0;
	int			num_mcv = stats->attr->attstattarget;
	int			num_bins = stats->attr->attstattarget;
	StdAnalyzeData *mystats = (StdAnalyzeData *) stats->extra_data;

	values = (ScalarItem *) palloc(samplerows * sizeof(ScalarItem));
	tupnoLink = (int *) palloc(samplerows * sizeof(int));
	track = (ScalarMCVItem *) palloc(num_mcv * sizeof(ScalarMCVItem));

	memset(&ssup, 0, sizeof(ssup));
	ssup.ssup_cxt = CurrentMemoryContext;
	ssup.ssup_collation = stats->attrcollid;
	ssup.ssup_nulls_first = false;

	/*
	 * For now, don't perform abbreviated key conversion, because full values
	 * are required for MCV slot generation.  Supporting that optimization
	 * would necessitate teaching compare_scalars() to call a tie-breaker.
	 */
	ssup.abbreviate = false;

	PrepareSortSupportFromOrderingOp(mystats->ltopr, &ssup);

	/* Initial scan to find sortable values */
	for (i = 0; i < samplerows; i++)
	{
		Datum		value;
		bool		isnull;

		vacuum_delay_point();

		value = fetchfunc(stats, i, &isnull);

		/* Check for null/nonnull */
		if (isnull)
		{
			null_cnt++;
			continue;
		}
		nonnull_cnt++;

		/*
		 * If it's a variable-width field, add up widths for average width
		 * calculation.  Note that if the value is toasted, we use the toasted
		 * width.  We don't bother with this calculation if it's a fixed-width
		 * type.
		 */
		if (is_varlena)
		{
			total_width += VARSIZE_ANY(DatumGetPointer(value));

			/*
			 * If the value is toasted, we want to detoast it just once to
			 * avoid repeated detoastings and resultant excess memory usage
			 * during the comparisons.  Also, check to see if the value is
			 * excessively wide, and if so don't detoast at all --- just
			 * ignore the value.
			 */
			if (toast_raw_datum_size(value) > WIDTH_THRESHOLD)
			{
				toowide_cnt++;
				continue;
			}
			value = PointerGetDatum(PG_DETOAST_DATUM(value));
		}
		else if (is_varwidth)
		{
			/* must be cstring */
			total_width += strlen(DatumGetCString(value)) + 1;
		}

		/* Add it to the list to be sorted */
		values[values_cnt].value = value;
		values[values_cnt].tupno = values_cnt;
		tupnoLink[values_cnt] = values_cnt;
		values_cnt++;
	}

	/* We can only compute real stats if we found some sortable values. */
	if (values_cnt > 0)
	{
		int			ndistinct,	/* # distinct values in sample */
					nmultiple,	/* # that appear multiple times */
					num_hist,
					dups_cnt;
		int			slot_idx = 0;
		CompareScalarsContext cxt;

		/* Sort the collected values */
		cxt.ssup = &ssup;
		cxt.tupnoLink = tupnoLink;
		qsort_interruptible((void *) values, values_cnt, sizeof(ScalarItem),
							compare_scalars, (void *) &cxt);

		/*
		 * Now scan the values in order, find the most common ones, and also
		 * accumulate ordering-correlation statistics.
		 *
		 * To determine which are most common, we first have to count the
		 * number of duplicates of each value.  The duplicates are adjacent in
		 * the sorted list, so a brute-force approach is to compare successive
		 * datum values until we find two that are not equal. However, that
		 * requires N-1 invocations of the datum comparison routine, which are
		 * completely redundant with work that was done during the sort.  (The
		 * sort algorithm must at some point have compared each pair of items
		 * that are adjacent in the sorted order; otherwise it could not know
		 * that it's ordered the pair correctly.) We exploit this by having
		 * compare_scalars remember the highest tupno index that each
		 * ScalarItem has been found equal to.  At the end of the sort, a
		 * ScalarItem's tupnoLink will still point to itself if and only if it
		 * is the last item of its group of duplicates (since the group will
		 * be ordered by tupno).
		 */
		corr_xysum = 0;
		ndistinct = 0;
		nmultiple = 0;
		dups_cnt = 0;
		for (i = 0; i < values_cnt; i++)
		{
			int			tupno = values[i].tupno;

			corr_xysum += ((double) i) * ((double) tupno);
			dups_cnt++;
			if (tupnoLink[tupno] == tupno)
			{
				/* Reached end of duplicates of this value */
				ndistinct++;
				if (dups_cnt > 1)
				{
					nmultiple++;
					if (track_cnt < num_mcv ||
						dups_cnt > track[track_cnt - 1].count)
					{
						/*
						 * Found a new item for the mcv list; find its
						 * position, bubbling down old items if needed. Loop
						 * invariant is that j points at an empty/ replaceable
						 * slot.
						 */
						int			j;

						if (track_cnt < num_mcv)
							track_cnt++;
						for (j = track_cnt - 1; j > 0; j--)
						{
							if (dups_cnt <= track[j - 1].count)
								break;
							track[j].count = track[j - 1].count;
							track[j].first = track[j - 1].first;
						}
						track[j].count = dups_cnt;
						track[j].first = i + 1 - dups_cnt;
					}
				}
				dups_cnt = 0;
			}
		}

		stats->stats_valid = true;
		/* Do the simple null-frac and width stats */
		stats->stanullfrac = (double) null_cnt / (double) samplerows;
		if (is_varwidth)
			stats->stawidth = total_width / (double) nonnull_cnt;
		else
			stats->stawidth = stats->attrtype->typlen;

		if (nmultiple == 0)
		{
			/*
			 * If we found no repeated non-null values, assume it's a unique
			 * column; but be sure to discount for any nulls we found.
			 */
			stats->stadistinct = -1.0 * (1.0 - stats->stanullfrac);
		}
		else if (toowide_cnt == 0 && nmultiple == ndistinct)
		{
			/*
			 * Every value in the sample appeared more than once.  Assume the
			 * column has just these values.  (This case is meant to address
			 * columns with small, fixed sets of possible values, such as
			 * boolean or enum columns.  If there are any values that appear
			 * just once in the sample, including too-wide values, we should
			 * assume that that's not what we're dealing with.)
			 */
			stats->stadistinct = ndistinct;
		}
		else
		{
			/*----------
			 * Estimate the number of distinct values using the estimator
			 * proposed by Haas and Stokes in IBM Research Report RJ 10025:
			 *		n*d / (n - f1 + f1*n/N)
			 * where f1 is the number of distinct values that occurred
			 * exactly once in our sample of n rows (from a total of N),
			 * and d is the total number of distinct values in the sample.
			 * This is their Duj1 estimator; the other estimators they
			 * recommend are considerably more complex, and are numerically
			 * very unstable when n is much smaller than N.
			 *
			 * In this calculation, we consider only non-nulls.  We used to
			 * include rows with null values in the n and N counts, but that
			 * leads to inaccurate answers in columns with many nulls, and
			 * it's intuitively bogus anyway considering the desired result is
			 * the number of distinct non-null values.
			 *
			 * Overwidth values are assumed to have been distinct.
			 *----------
			 */
			int			f1 = ndistinct - nmultiple + toowide_cnt;
			int			d = f1 + nmultiple;
			double		n = samplerows - null_cnt;
			double		N = totalrows * (1.0 - stats->stanullfrac);
			double		stadistinct;

			/* N == 0 shouldn't happen, but just in case ... */
			if (N > 0)
				stadistinct = (n * d) / ((n - f1) + f1 * n / N);
			else
				stadistinct = 0;

			/* Clamp to sane range in case of roundoff error */
			if (stadistinct < d)
				stadistinct = d;
			if (stadistinct > N)
				stadistinct = N;
			/* And round to integer */
			stats->stadistinct = floor(stadistinct + 0.5);
		}

		/*
		 * If we estimated the number of distinct values at more than 10% of
		 * the total row count (a very arbitrary limit), then assume that
		 * stadistinct should scale with the row count rather than be a fixed
		 * value.
		 */
		if (stats->stadistinct > 0.1 * totalrows)
			stats->stadistinct = -(stats->stadistinct / totalrows);

		/*
		 * Decide how many values are worth storing as most-common values. If
		 * we are able to generate a complete MCV list (all the values in the
		 * sample will fit, and we think these are all the ones in the table),
		 * then do so.  Otherwise, store only those values that are
		 * significantly more common than the values not in the list.
		 *
		 * Note: the first of these cases is meant to address columns with
		 * small, fixed sets of possible values, such as boolean or enum
		 * columns.  If we can *completely* represent the column population by
		 * an MCV list that will fit into the stats target, then we should do
		 * so and thus provide the planner with complete information.  But if
		 * the MCV list is not complete, it's generally worth being more
		 * selective, and not just filling it all the way up to the stats
		 * target.
		 */
		if (track_cnt == ndistinct && toowide_cnt == 0 &&
			stats->stadistinct > 0 &&
			track_cnt <= num_mcv)
		{
			/* Track list includes all values seen, and all will fit */
			num_mcv = track_cnt;
		}
		else
		{
			int		   *mcv_counts;

			/* Incomplete list; decide how many values are worth keeping */
			if (num_mcv > track_cnt)
				num_mcv = track_cnt;

			if (num_mcv > 0)
			{
				mcv_counts = (int *) palloc(num_mcv * sizeof(int));
				for (i = 0; i < num_mcv; i++)
					mcv_counts[i] = track[i].count;

				num_mcv = analyze_mcv_list(mcv_counts, num_mcv,
										   stats->stadistinct,
										   stats->stanullfrac,
										   samplerows, totalrows);
			}
		}

		/* Generate MCV slot entry */
		if (num_mcv > 0)
		{
			MemoryContext old_context;
			Datum	   *mcv_values;
			float4	   *mcv_freqs;

			/* Must copy the target values into anl_context */
			old_context = MemoryContextSwitchTo(stats->anl_context);
			mcv_values = (Datum *) palloc(num_mcv * sizeof(Datum));
			mcv_freqs = (float4 *) palloc(num_mcv * sizeof(float4));
			for (i = 0; i < num_mcv; i++)
			{
				mcv_values[i] = datumCopy(values[track[i].first].value,
										  stats->attrtype->typbyval,
										  stats->attrtype->typlen);
				mcv_freqs[i] = (double) track[i].count / (double) samplerows;
			}
			MemoryContextSwitchTo(old_context);

			stats->stakind[slot_idx] = STATISTIC_KIND_MCV;
			stats->staop[slot_idx] = mystats->eqopr;
			stats->stacoll[slot_idx] = stats->attrcollid;
			stats->stanumbers[slot_idx] = mcv_freqs;
			stats->numnumbers[slot_idx] = num_mcv;
			stats->stavalues[slot_idx] = mcv_values;
			stats->numvalues[slot_idx] = num_mcv;

			/*
			 * Accept the defaults for stats->statypid and others. They have
			 * been set before we were called (see vacuum.h)
			 */
			slot_idx++;
		}

		/*
		 * Generate a histogram slot entry if there are at least two distinct
		 * values not accounted for in the MCV list.  (This ensures the
		 * histogram won't collapse to empty or a singleton.)
		 */
		num_hist = ndistinct - num_mcv;
		if (num_hist > num_bins)
			num_hist = num_bins + 1;
		if (num_hist >= 2)
		{
			MemoryContext old_context;
			Datum	   *hist_values;
			int			nvals;
			int			pos,
						posfrac,
						delta,
						deltafrac;

			/* Sort the MCV items into position order to speed next loop */
			qsort_interruptible((void *) track, num_mcv, sizeof(ScalarMCVItem),
								compare_mcvs, NULL);

			/*
			 * Collapse out the MCV items from the values[] array.
			 *
			 * Note we destroy the values[] array here... but we don't need it
			 * for anything more.  We do, however, still need values_cnt.
			 * nvals will be the number of remaining entries in values[].
			 */
			if (num_mcv > 0)
			{
				int			src,
							dest;
				int			j;

				src = dest = 0;
				j = 0;			/* index of next interesting MCV item */
				while (src < values_cnt)
				{
					int			ncopy;

					if (j < num_mcv)
					{
						int			first = track[j].first;

						if (src >= first)
						{
							/* advance past this MCV item */
							src = first + track[j].count;
							j++;
							continue;
						}
						ncopy = first - src;
					}
					else
						ncopy = values_cnt - src;
					memmove(&values[dest], &values[src],
							ncopy * sizeof(ScalarItem));
					src += ncopy;
					dest += ncopy;
				}
				nvals = dest;
			}
			else
				nvals = values_cnt;
			Assert(nvals >= num_hist);

			/* Must copy the target values into anl_context */
			old_context = MemoryContextSwitchTo(stats->anl_context);
			hist_values = (Datum *) palloc(num_hist * sizeof(Datum));

			/*
			 * The object of this loop is to copy the first and last values[]
			 * entries along with evenly-spaced values in between.  So the
			 * i'th value is values[(i * (nvals - 1)) / (num_hist - 1)].  But
			 * computing that subscript directly risks integer overflow when
			 * the stats target is more than a couple thousand.  Instead we
			 * add (nvals - 1) / (num_hist - 1) to pos at each step, tracking
			 * the integral and fractional parts of the sum separately.
			 */
			delta = (nvals - 1) / (num_hist - 1);
			deltafrac = (nvals - 1) % (num_hist - 1);
			pos = posfrac = 0;

			for (i = 0; i < num_hist; i++)
			{
				hist_values[i] = datumCopy(values[pos].value,
										   stats->attrtype->typbyval,
										   stats->attrtype->typlen);
				pos += delta;
				posfrac += deltafrac;
				if (posfrac >= (num_hist - 1))
				{
					/* fractional part exceeds 1, carry to integer part */
					pos++;
					posfrac -= (num_hist - 1);
				}
			}

			MemoryContextSwitchTo(old_context);

			stats->stakind[slot_idx] = STATISTIC_KIND_HISTOGRAM;
			stats->staop[slot_idx] = mystats->ltopr;
			stats->stacoll[slot_idx] = stats->attrcollid;
			stats->stavalues[slot_idx] = hist_values;
			stats->numvalues[slot_idx] = num_hist;

			/*
			 * Accept the defaults for stats->statypid and others. They have
			 * been set before we were called (see vacuum.h)
			 */
			slot_idx++;
		}

		/* Generate a correlation entry if there are multiple values */
		if (values_cnt > 1)
		{
			MemoryContext old_context;
			float4	   *corrs;
			double		corr_xsum,
						corr_x2sum;

			/* Must copy the target values into anl_context */
			old_context = MemoryContextSwitchTo(stats->anl_context);
			corrs = (float4 *) palloc(sizeof(float4));
			MemoryContextSwitchTo(old_context);

			/*----------
			 * Since we know the x and y value sets are both
			 *		0, 1, ..., values_cnt-1
			 * we have sum(x) = sum(y) =
			 *		(values_cnt-1)*values_cnt / 2
			 * and sum(x^2) = sum(y^2) =
			 *		(values_cnt-1)*values_cnt*(2*values_cnt-1) / 6.
			 *----------
			 */
			corr_xsum = ((double) (values_cnt - 1)) *
				((double) values_cnt) / 2.0;
			corr_x2sum = ((double) (values_cnt - 1)) *
				((double) values_cnt) * (double) (2 * values_cnt - 1) / 6.0;

			/* And the correlation coefficient reduces to */
			corrs[0] = (values_cnt * corr_xysum - corr_xsum * corr_xsum) /
				(values_cnt * corr_x2sum - corr_xsum * corr_xsum);

			stats->stakind[slot_idx] = STATISTIC_KIND_CORRELATION;
			stats->staop[slot_idx] = mystats->ltopr;
			stats->stacoll[slot_idx] = stats->attrcollid;
			stats->stanumbers[slot_idx] = corrs;
			stats->numnumbers[slot_idx] = 1;
			slot_idx++;
		}
	}
	else if (nonnull_cnt > 0)
	{
		/* We found some non-null values, but they were all too wide */
		Assert(nonnull_cnt == toowide_cnt);
		stats->stats_valid = true;
		/* Do the simple null-frac and width stats */
		stats->stanullfrac = (double) null_cnt / (double) samplerows;
		if (is_varwidth)
			stats->stawidth = total_width / (double) nonnull_cnt;
		else
			stats->stawidth = stats->attrtype->typlen;
		/* Assume all too-wide values are distinct, so it's a unique column */
		stats->stadistinct = -1.0 * (1.0 - stats->stanullfrac);
	}
	else if (null_cnt > 0)
	{
		/* We found only nulls; assume the column is entirely null */
		stats->stats_valid = true;
		stats->stanullfrac = 1.0;
		if (is_varwidth)
			stats->stawidth = 0;	/* "unknown" */
		else
			stats->stawidth = stats->attrtype->typlen;
		stats->stadistinct = 0.0;	/* "unknown" */
	}

	/* We don't need to bother cleaning up any of our temporary palloc's */
}

/*
 * Comparator for sorting ScalarItems
 *
 * Aside from sorting the items, we update the tupnoLink[] array
 * whenever two ScalarItems are found to contain equal datums.  The array
 * is indexed by tupno; for each ScalarItem, it contains the highest
 * tupno that that item's datum has been found to be equal to.  This allows
 * us to avoid additional comparisons in compute_scalar_stats().
 */
static int
compare_scalars(const void *a, const void *b, void *arg)
{
	Datum		da = ((const ScalarItem *) a)->value;
	int			ta = ((const ScalarItem *) a)->tupno;
	Datum		db = ((const ScalarItem *) b)->value;
	int			tb = ((const ScalarItem *) b)->tupno;
	CompareScalarsContext *cxt = (CompareScalarsContext *) arg;
	int			compare;

	compare = ApplySortComparator(da, false, db, false, cxt->ssup);
	if (compare != 0)
		return compare;

	/*
	 * The two datums are equal, so update cxt->tupnoLink[].
	 */
	if (cxt->tupnoLink[ta] < tb)
		cxt->tupnoLink[ta] = tb;
	if (cxt->tupnoLink[tb] < ta)
		cxt->tupnoLink[tb] = ta;

	/*
	 * For equal datums, sort by tupno
	 */
	return ta - tb;
}

/*
 * Comparator for sorting ScalarMCVItems by position
 */
static int
compare_mcvs(const void *a, const void *b, void *arg)
{
	int			da = ((const ScalarMCVItem *) a)->first;
	int			db = ((const ScalarMCVItem *) b)->first;

	return da - db;
}

/*
 * Analyze the list of common values in the sample and decide how many are
 * worth storing in the table's MCV list.
 *
 * mcv_counts is assumed to be a list of the counts of the most common values
 * seen in the sample, starting with the most common.  The return value is the
 * number that are significantly more common than the values not in the list,
 * and which are therefore deemed worth storing in the table's MCV list.
 */
static int
analyze_mcv_list(int *mcv_counts,
				 int num_mcv,
				 double stadistinct,
				 double stanullfrac,
				 int samplerows,
				 double totalrows)
{
	double		ndistinct_table;
	double		sumcount;
	int			i;

	/*
	 * If the entire table was sampled, keep the whole list.  This also
	 * protects us against division by zero in the code below.
	 */
	if (samplerows == totalrows || totalrows <= 1.0)
		return num_mcv;

	/* Re-extract the estimated number of distinct nonnull values in table */
	ndistinct_table = stadistinct;
	if (ndistinct_table < 0)
		ndistinct_table = -ndistinct_table * totalrows;

	/*
	 * Exclude the least common values from the MCV list, if they are not
	 * significantly more common than the estimated selectivity they would
	 * have if they weren't in the list.  All non-MCV values are assumed to be
	 * equally common, after taking into account the frequencies of all the
	 * values in the MCV list and the number of nulls (c.f. eqsel()).
	 *
	 * Here sumcount tracks the total count of all but the last (least common)
	 * value in the MCV list, allowing us to determine the effect of excluding
	 * that value from the list.
	 *
	 * Note that we deliberately do this by removing values from the full
	 * list, rather than starting with an empty list and adding values,
	 * because the latter approach can fail to add any values if all the most
	 * common values have around the same frequency and make up the majority
	 * of the table, so that the overall average frequency of all values is
	 * roughly the same as that of the common values.  This would lead to any
	 * uncommon values being significantly overestimated.
	 */
	sumcount = 0.0;
	for (i = 0; i < num_mcv - 1; i++)
		sumcount += mcv_counts[i];

	while (num_mcv > 0)
	{
		double		selec,
					otherdistinct,
					N,
					n,
					K,
					variance,
					stddev;

		/*
		 * Estimated selectivity the least common value would have if it
		 * wasn't in the MCV list (c.f. eqsel()).
		 */
		selec = 1.0 - sumcount / samplerows - stanullfrac;
		if (selec < 0.0)
			selec = 0.0;
		if (selec > 1.0)
			selec = 1.0;
		otherdistinct = ndistinct_table - (num_mcv - 1);
		if (otherdistinct > 1)
			selec /= otherdistinct;

		/*
		 * If the value is kept in the MCV list, its population frequency is
		 * assumed to equal its sample frequency.  We use the lower end of a
		 * textbook continuity-corrected Wald-type confidence interval to
		 * determine if that is significantly more common than the non-MCV
		 * frequency --- specifically we assume the population frequency is
		 * highly likely to be within around 2 standard errors of the sample
		 * frequency, which equates to an interval of 2 standard deviations
		 * either side of the sample count, plus an additional 0.5 for the
		 * continuity correction.  Since we are sampling without replacement,
		 * this is a hypergeometric distribution.
		 *
		 * XXX: Empirically, this approach seems to work quite well, but it
		 * may be worth considering more advanced techniques for estimating
		 * the confidence interval of the hypergeometric distribution.
		 */
		N = totalrows;
		n = samplerows;
		K = N * mcv_counts[num_mcv - 1] / n;
		variance = n * K * (N - K) * (N - n) / (N * N * (N - 1));
		stddev = sqrt(variance);

		if (mcv_counts[num_mcv - 1] > selec * samplerows + 2 * stddev + 0.5)
		{
			/*
			 * The value is significantly more common than the non-MCV
			 * selectivity would suggest.  Keep it, and all the other more
			 * common values in the list.
			 */
			break;
		}
		else
		{
			/* Discard this value and consider the next least common value */
			num_mcv--;
			if (num_mcv == 0)
				break;
			sumcount -= mcv_counts[num_mcv - 1];
		}
	}
	return num_mcv;
}<|MERGE_RESOLUTION|>--- conflicted
+++ resolved
@@ -429,11 +429,7 @@
 	 */
 	if (onerel->rd_rel->relkind == RELKIND_PARTITIONED_TABLE)
 	{
-<<<<<<< HEAD
 		List	   *idxs = RelationGetIndexList(onerel);
-=======
-		List *idxs = RelationGetIndexList(onerel);
->>>>>>> 185876a6
 
 		Irel = NULL;
 		nindexes = 0;
@@ -617,36 +613,9 @@
 							thisdata->attr_cnt, thisdata->vacattrstats);
 		}
 
-<<<<<<< HEAD
 		/* Build extended statistics (if there are any). */
 		BuildRelationExtStatistics(onerel, inh, totalrows, numrows, rows,
 								   attr_cnt, vacattrstats);
-=======
-		/*
-		 * Should we build extended statistics for this relation?
-		 *
-		 * The extended statistics catalog does not include an inheritance
-		 * flag, so we can't store statistics built both with and without
-		 * data from child relations. We can store just one set of statistics
-		 * per relation. For plain relations that's fine, but for inheritance
-		 * trees we have to pick whether to store statistics for just the
-		 * one relation or the whole tree. For plain inheritance we store
-		 * the (!inh) version, mostly for backwards compatibility reasons.
-		 * For partitioned tables that's pointless (the non-leaf tables are
-		 * always empty), so we store stats representing the whole tree.
-		 */
-		build_ext_stats = (onerel->rd_rel->relkind == RELKIND_PARTITIONED_TABLE) ? inh : (!inh);
-
-		/*
-		 * Build extended statistics (if there are any).
-		 *
-		 * For now we only build extended statistics on individual relations,
-		 * not for relations representing inheritance trees.
-		 */
-		if (build_ext_stats)
-			BuildRelationExtStatistics(onerel, totalrows, numrows, rows,
-									   attr_cnt, vacattrstats);
->>>>>>> 185876a6
 	}
 
 	pgstat_progress_update_param(PROGRESS_ANALYZE_PHASE,

/*-------------------------------------------------------------------------
 *
 * parallel.c
 *	  Infrastructure for launching parallel workers
 *
 * Portions Copyright (c) 1996-2016, PostgreSQL Global Development Group
 * Portions Copyright (c) 1994, Regents of the University of California
 *
 * IDENTIFICATION
 *	  src/backend/access/transam/parallel.c
 *
 *-------------------------------------------------------------------------
 */

#include "postgres.h"

#include "access/parallel.h"
#include "access/xact.h"
#include "access/xlog.h"
<<<<<<< HEAD
=======
#include "catalog/namespace.h"
>>>>>>> 7961c31a
#include "commands/async.h"
#include "libpq/libpq.h"
#include "libpq/pqformat.h"
#include "libpq/pqmq.h"
#include "miscadmin.h"
#include "optimizer/planmain.h"
#include "storage/ipc.h"
#include "storage/sinval.h"
#include "storage/spin.h"
#include "tcop/tcopprot.h"
#include "utils/combocid.h"
#include "utils/guc.h"
#include "utils/inval.h"
#include "utils/memutils.h"
#include "utils/resowner.h"
#include "utils/snapmgr.h"


/*
 * We don't want to waste a lot of memory on an error queue which, most of
 * the time, will process only a handful of small messages.  However, it is
 * desirable to make it large enough that a typical ErrorResponse can be sent
 * without blocking.  That way, a worker that errors out can write the whole
 * message into the queue and terminate without waiting for the user backend.
 */
#define PARALLEL_ERROR_QUEUE_SIZE			16384

/* Magic number for parallel context TOC. */
#define PARALLEL_MAGIC						0x50477c7c

/*
 * Magic numbers for parallel state sharing.  Higher-level code should use
 * smaller values, leaving these very large ones for use by this module.
 */
#define PARALLEL_KEY_FIXED					UINT64CONST(0xFFFFFFFFFFFF0001)
#define PARALLEL_KEY_ERROR_QUEUE			UINT64CONST(0xFFFFFFFFFFFF0002)
#define PARALLEL_KEY_LIBRARY				UINT64CONST(0xFFFFFFFFFFFF0003)
#define PARALLEL_KEY_GUC					UINT64CONST(0xFFFFFFFFFFFF0004)
#define PARALLEL_KEY_COMBO_CID				UINT64CONST(0xFFFFFFFFFFFF0005)
#define PARALLEL_KEY_TRANSACTION_SNAPSHOT	UINT64CONST(0xFFFFFFFFFFFF0006)
#define PARALLEL_KEY_ACTIVE_SNAPSHOT		UINT64CONST(0xFFFFFFFFFFFF0007)
#define PARALLEL_KEY_TRANSACTION_STATE		UINT64CONST(0xFFFFFFFFFFFF0008)
#define PARALLEL_KEY_EXTENSION_TRAMPOLINE	UINT64CONST(0xFFFFFFFFFFFF0009)

/* Fixed-size parallel state. */
typedef struct FixedParallelState
{
	/* Fixed-size state that workers must restore. */
	Oid			database_id;
	Oid			authenticated_user_id;
	Oid			current_user_id;
	Oid			temp_namespace_id;
	Oid			temp_toast_namespace_id;
	int			sec_context;
	PGPROC	   *parallel_master_pgproc;
	pid_t		parallel_master_pid;
	BackendId	parallel_master_backend_id;

	/* Entrypoint for parallel workers. */
	parallel_worker_main_type entrypoint;

	/* Mutex protects remaining fields. */
	slock_t		mutex;

	/* Maximum XactLastRecEnd of any worker. */
	XLogRecPtr	last_xlog_end;
} FixedParallelState;

/*
 * Our parallel worker number.  We initialize this to -1, meaning that we are
 * not a parallel worker.  In parallel workers, it will be set to a value >= 0
 * and < the number of workers before any user code is invoked; each parallel
 * worker will get a different parallel worker number.
 */
int			ParallelWorkerNumber = -1;

/* Is there a parallel message pending which we need to receive? */
volatile bool ParallelMessagePending = false;

/* Are we initializing a parallel worker? */
bool		InitializingParallelWorker = false;

/* Pointer to our fixed parallel state. */
static FixedParallelState *MyFixedParallelState;

/* List of active parallel contexts. */
static dlist_head pcxt_list = DLIST_STATIC_INIT(pcxt_list);

/* Private functions. */
static void HandleParallelMessage(ParallelContext *pcxt, int i, StringInfo msg);
<<<<<<< HEAD
static void ParallelErrorContext(void *arg);
=======
>>>>>>> 7961c31a
static void ParallelExtensionTrampoline(dsm_segment *seg, shm_toc *toc);
static void ParallelWorkerMain(Datum main_arg);
static void WaitForParallelWorkersToExit(ParallelContext *pcxt);



/*
 * Establish a new parallel context.  This should be done after entering
 * parallel mode, and (unless there is an error) the context should be
 * destroyed before exiting the current subtransaction.
 */
ParallelContext *
CreateParallelContext(parallel_worker_main_type entrypoint, int nworkers)
{
	MemoryContext oldcontext;
	ParallelContext *pcxt;

	/* It is unsafe to create a parallel context if not in parallel mode. */
	Assert(IsInParallelMode());

	/* Number of workers should be non-negative. */
	Assert(nworkers >= 0);

	/*
	 * If dynamic shared memory is not available, we won't be able to use
	 * background workers.
	 */
	if (dynamic_shared_memory_type == DSM_IMPL_NONE)
		nworkers = 0;

	/*
	 * If we are running under serializable isolation, we can't use parallel
	 * workers, at least not until somebody enhances that mechanism to be
	 * parallel-aware.
	 */
	if (IsolationIsSerializable())
		nworkers = 0;

	/* We might be running in a short-lived memory context. */
	oldcontext = MemoryContextSwitchTo(TopTransactionContext);

	/* Initialize a new ParallelContext. */
	pcxt = palloc0(sizeof(ParallelContext));
	pcxt->subid = GetCurrentSubTransactionId();
	pcxt->nworkers = nworkers;
	pcxt->entrypoint = entrypoint;
	pcxt->error_context_stack = error_context_stack;
	shm_toc_initialize_estimator(&pcxt->estimator);
	dlist_push_head(&pcxt_list, &pcxt->node);

	/* Restore previous memory context. */
	MemoryContextSwitchTo(oldcontext);

	return pcxt;
}

/*
 * Establish a new parallel context that calls a function provided by an
 * extension.  This works around the fact that the library might get mapped
 * at a different address in each backend.
 */
ParallelContext *
CreateParallelContextForExternalFunction(char *library_name,
										 char *function_name,
										 int nworkers)
{
	MemoryContext oldcontext;
	ParallelContext *pcxt;

	/* We might be running in a very short-lived memory context. */
	oldcontext = MemoryContextSwitchTo(TopTransactionContext);

	/* Create the context. */
	pcxt = CreateParallelContext(ParallelExtensionTrampoline, nworkers);
	pcxt->library_name = pstrdup(library_name);
	pcxt->function_name = pstrdup(function_name);

	/* Restore previous memory context. */
	MemoryContextSwitchTo(oldcontext);

	return pcxt;
}

/*
 * Establish the dynamic shared memory segment for a parallel context and
 * copy state and other bookkeeping information that will be needed by
 * parallel workers into it.
 */
void
InitializeParallelDSM(ParallelContext *pcxt)
{
	MemoryContext oldcontext;
	Size		library_len = 0;
	Size		guc_len = 0;
	Size		combocidlen = 0;
	Size		tsnaplen = 0;
	Size		asnaplen = 0;
	Size		tstatelen = 0;
	Size		segsize = 0;
	int			i;
	FixedParallelState *fps;
	Snapshot	transaction_snapshot = GetTransactionSnapshot();
	Snapshot	active_snapshot = GetActiveSnapshot();

	/* We might be running in a very short-lived memory context. */
	oldcontext = MemoryContextSwitchTo(TopTransactionContext);

	/* Allow space to store the fixed-size parallel state. */
	shm_toc_estimate_chunk(&pcxt->estimator, sizeof(FixedParallelState));
	shm_toc_estimate_keys(&pcxt->estimator, 1);

	/*
	 * Normally, the user will have requested at least one worker process, but
	 * if by chance they have not, we can skip a bunch of things here.
	 */
	if (pcxt->nworkers > 0)
	{
		/* Estimate space for various kinds of state sharing. */
		library_len = EstimateLibraryStateSpace();
		shm_toc_estimate_chunk(&pcxt->estimator, library_len);
		guc_len = EstimateGUCStateSpace();
		shm_toc_estimate_chunk(&pcxt->estimator, guc_len);
		combocidlen = EstimateComboCIDStateSpace();
		shm_toc_estimate_chunk(&pcxt->estimator, combocidlen);
		tsnaplen = EstimateSnapshotSpace(transaction_snapshot);
		shm_toc_estimate_chunk(&pcxt->estimator, tsnaplen);
		asnaplen = EstimateSnapshotSpace(active_snapshot);
		shm_toc_estimate_chunk(&pcxt->estimator, asnaplen);
		tstatelen = EstimateTransactionStateSpace();
		shm_toc_estimate_chunk(&pcxt->estimator, tstatelen);
		/* If you add more chunks here, you probably need to add keys. */
		shm_toc_estimate_keys(&pcxt->estimator, 6);

		/* Estimate space need for error queues. */
		StaticAssertStmt(BUFFERALIGN(PARALLEL_ERROR_QUEUE_SIZE) ==
						 PARALLEL_ERROR_QUEUE_SIZE,
						 "parallel error queue size not buffer-aligned");
		shm_toc_estimate_chunk(&pcxt->estimator,
							   mul_size(PARALLEL_ERROR_QUEUE_SIZE,
										pcxt->nworkers));
		shm_toc_estimate_keys(&pcxt->estimator, 1);

		/* Estimate how much we'll need for extension entrypoint info. */
		if (pcxt->library_name != NULL)
		{
			Assert(pcxt->entrypoint == ParallelExtensionTrampoline);
			Assert(pcxt->function_name != NULL);
			shm_toc_estimate_chunk(&pcxt->estimator, strlen(pcxt->library_name)
								   + strlen(pcxt->function_name) + 2);
			shm_toc_estimate_keys(&pcxt->estimator, 1);
		}
	}

	/*
	 * Create DSM and initialize with new table of contents.  But if the user
	 * didn't request any workers, then don't bother creating a dynamic shared
	 * memory segment; instead, just use backend-private memory.
	 *
	 * Also, if we can't create a dynamic shared memory segment because the
	 * maximum number of segments have already been created, then fall back to
	 * backend-private memory, and plan not to use any workers.  We hope this
	 * won't happen very often, but it's better to abandon the use of
	 * parallelism than to fail outright.
	 */
	segsize = shm_toc_estimate(&pcxt->estimator);
	if (pcxt->nworkers > 0)
		pcxt->seg = dsm_create(segsize, DSM_CREATE_NULL_IF_MAXSEGMENTS);
	if (pcxt->seg != NULL)
		pcxt->toc = shm_toc_create(PARALLEL_MAGIC,
								   dsm_segment_address(pcxt->seg),
								   segsize);
	else
	{
		pcxt->nworkers = 0;
		pcxt->private_memory = MemoryContextAlloc(TopMemoryContext, segsize);
		pcxt->toc = shm_toc_create(PARALLEL_MAGIC, pcxt->private_memory,
								   segsize);
	}

	/* Initialize fixed-size state in shared memory. */
	fps = (FixedParallelState *)
		shm_toc_allocate(pcxt->toc, sizeof(FixedParallelState));
	fps->database_id = MyDatabaseId;
	fps->authenticated_user_id = GetAuthenticatedUserId();
	GetUserIdAndSecContext(&fps->current_user_id, &fps->sec_context);
	GetTempNamespaceState(&fps->temp_namespace_id,
						  &fps->temp_toast_namespace_id);
	fps->parallel_master_pgproc = MyProc;
	fps->parallel_master_pid = MyProcPid;
	fps->parallel_master_backend_id = MyBackendId;
	fps->entrypoint = pcxt->entrypoint;
	SpinLockInit(&fps->mutex);
	fps->last_xlog_end = 0;
	shm_toc_insert(pcxt->toc, PARALLEL_KEY_FIXED, fps);

	/* We can skip the rest of this if we're not budgeting for any workers. */
	if (pcxt->nworkers > 0)
	{
		char	   *libraryspace;
		char	   *gucspace;
		char	   *combocidspace;
		char	   *tsnapspace;
		char	   *asnapspace;
		char	   *tstatespace;
		char	   *error_queue_space;

		/* Serialize shared libraries we have loaded. */
		libraryspace = shm_toc_allocate(pcxt->toc, library_len);
		SerializeLibraryState(library_len, libraryspace);
		shm_toc_insert(pcxt->toc, PARALLEL_KEY_LIBRARY, libraryspace);

		/* Serialize GUC settings. */
		gucspace = shm_toc_allocate(pcxt->toc, guc_len);
		SerializeGUCState(guc_len, gucspace);
		shm_toc_insert(pcxt->toc, PARALLEL_KEY_GUC, gucspace);

		/* Serialize combo CID state. */
		combocidspace = shm_toc_allocate(pcxt->toc, combocidlen);
		SerializeComboCIDState(combocidlen, combocidspace);
		shm_toc_insert(pcxt->toc, PARALLEL_KEY_COMBO_CID, combocidspace);

		/* Serialize transaction snapshot and active snapshot. */
		tsnapspace = shm_toc_allocate(pcxt->toc, tsnaplen);
		SerializeSnapshot(transaction_snapshot, tsnapspace);
		shm_toc_insert(pcxt->toc, PARALLEL_KEY_TRANSACTION_SNAPSHOT,
					   tsnapspace);
		asnapspace = shm_toc_allocate(pcxt->toc, asnaplen);
		SerializeSnapshot(active_snapshot, asnapspace);
		shm_toc_insert(pcxt->toc, PARALLEL_KEY_ACTIVE_SNAPSHOT, asnapspace);

		/* Serialize transaction state. */
		tstatespace = shm_toc_allocate(pcxt->toc, tstatelen);
		SerializeTransactionState(tstatelen, tstatespace);
		shm_toc_insert(pcxt->toc, PARALLEL_KEY_TRANSACTION_STATE, tstatespace);

		/* Allocate space for worker information. */
		pcxt->worker = palloc0(sizeof(ParallelWorkerInfo) * pcxt->nworkers);

		/*
		 * Establish error queues in dynamic shared memory.
		 *
		 * These queues should be used only for transmitting ErrorResponse,
		 * NoticeResponse, and NotifyResponse protocol messages.  Tuple data
		 * should be transmitted via separate (possibly larger?) queues.
		 */
		error_queue_space =
			shm_toc_allocate(pcxt->toc,
							 mul_size(PARALLEL_ERROR_QUEUE_SIZE,
									  pcxt->nworkers));
		for (i = 0; i < pcxt->nworkers; ++i)
		{
			char	   *start;
			shm_mq	   *mq;

			start = error_queue_space + i * PARALLEL_ERROR_QUEUE_SIZE;
			mq = shm_mq_create(start, PARALLEL_ERROR_QUEUE_SIZE);
			shm_mq_set_receiver(mq, MyProc);
			pcxt->worker[i].error_mqh = shm_mq_attach(mq, pcxt->seg, NULL);
		}
		shm_toc_insert(pcxt->toc, PARALLEL_KEY_ERROR_QUEUE, error_queue_space);

		/* Serialize extension entrypoint information. */
		if (pcxt->library_name != NULL)
		{
			Size		lnamelen = strlen(pcxt->library_name);
			char	   *extensionstate;

			extensionstate = shm_toc_allocate(pcxt->toc, lnamelen
										  + strlen(pcxt->function_name) + 2);
			strcpy(extensionstate, pcxt->library_name);
			strcpy(extensionstate + lnamelen + 1, pcxt->function_name);
			shm_toc_insert(pcxt->toc, PARALLEL_KEY_EXTENSION_TRAMPOLINE,
						   extensionstate);
		}
	}

	/* Restore previous memory context. */
	MemoryContextSwitchTo(oldcontext);
}

/*
 * Reinitialize the dynamic shared memory segment for a parallel context such
 * that we could launch workers for it again.
 */
void
ReinitializeParallelDSM(ParallelContext *pcxt)
{
	FixedParallelState *fps;
	char	   *error_queue_space;
	int			i;

	/* Wait for any old workers to exit. */
	if (pcxt->nworkers_launched > 0)
	{
		WaitForParallelWorkersToFinish(pcxt);
		WaitForParallelWorkersToExit(pcxt);
		pcxt->nworkers_launched = 0;
	}

	/* Reset a few bits of fixed parallel state to a clean state. */
	fps = shm_toc_lookup(pcxt->toc, PARALLEL_KEY_FIXED);
	fps->last_xlog_end = 0;

	/* Recreate error queues. */
	error_queue_space =
		shm_toc_lookup(pcxt->toc, PARALLEL_KEY_ERROR_QUEUE);
	for (i = 0; i < pcxt->nworkers; ++i)
	{
		char	   *start;
		shm_mq	   *mq;

		start = error_queue_space + i * PARALLEL_ERROR_QUEUE_SIZE;
		mq = shm_mq_create(start, PARALLEL_ERROR_QUEUE_SIZE);
		shm_mq_set_receiver(mq, MyProc);
		pcxt->worker[i].error_mqh = shm_mq_attach(mq, pcxt->seg, NULL);
	}
}

/*
 * Launch parallel workers.
 */
void
LaunchParallelWorkers(ParallelContext *pcxt)
{
	MemoryContext oldcontext;
	BackgroundWorker worker;
	int			i;
	bool		any_registrations_failed = false;

	/* Skip this if we have no workers. */
	if (pcxt->nworkers == 0)
		return;

	/* We need to be a lock group leader. */
	BecomeLockGroupLeader();

	/* If we do have workers, we'd better have a DSM segment. */
	Assert(pcxt->seg != NULL);

	/* We might be running in a short-lived memory context. */
	oldcontext = MemoryContextSwitchTo(TopTransactionContext);

	/* Configure a worker. */
	snprintf(worker.bgw_name, BGW_MAXLEN, "parallel worker for PID %d",
			 MyProcPid);
	worker.bgw_flags =
		BGWORKER_SHMEM_ACCESS | BGWORKER_BACKEND_DATABASE_CONNECTION;
	worker.bgw_start_time = BgWorkerStart_ConsistentState;
	worker.bgw_restart_time = BGW_NEVER_RESTART;
	worker.bgw_main = ParallelWorkerMain;
	worker.bgw_main_arg = UInt32GetDatum(dsm_segment_handle(pcxt->seg));
	worker.bgw_notify_pid = MyProcPid;
	memset(&worker.bgw_extra, 0, BGW_EXTRALEN);

	/*
	 * Start workers.
	 *
	 * The caller must be able to tolerate ending up with fewer workers than
	 * expected, so there is no need to throw an error here if registration
	 * fails.  It wouldn't help much anyway, because registering the worker in
	 * no way guarantees that it will start up and initialize successfully.
	 */
	for (i = 0; i < pcxt->nworkers; ++i)
	{
		memcpy(worker.bgw_extra, &i, sizeof(int));
		if (!any_registrations_failed &&
			RegisterDynamicBackgroundWorker(&worker,
											&pcxt->worker[i].bgwhandle))
		{
			shm_mq_set_handle(pcxt->worker[i].error_mqh,
							  pcxt->worker[i].bgwhandle);
			pcxt->nworkers_launched++;
		}
		else
		{
			/*
			 * If we weren't able to register the worker, then we've bumped up
			 * against the max_worker_processes limit, and future
			 * registrations will probably fail too, so arrange to skip them.
			 * But we still have to execute this code for the remaining slots
			 * to make sure that we forget about the error queues we budgeted
			 * for those workers.  Otherwise, we'll wait for them to start,
			 * but they never will.
			 */
			any_registrations_failed = true;
			pcxt->worker[i].bgwhandle = NULL;
			pfree(pcxt->worker[i].error_mqh);
			pcxt->worker[i].error_mqh = NULL;
		}
	}

	/* Restore previous memory context. */
	MemoryContextSwitchTo(oldcontext);
}

/*
 * Wait for all workers to finish computing.
 *
 * Even if the parallel operation seems to have completed successfully, it's
 * important to call this function afterwards.  We must not miss any errors
 * the workers may have thrown during the parallel operation, or any that they
 * may yet throw while shutting down.
 *
 * Also, we want to update our notion of XactLastRecEnd based on worker
 * feedback.
 */
void
WaitForParallelWorkersToFinish(ParallelContext *pcxt)
{
	for (;;)
	{
		bool		anyone_alive = false;
		int			i;

		/*
		 * This will process any parallel messages that are pending, which may
		 * change the outcome of the loop that follows.  It may also throw an
		 * error propagated from a worker.
		 */
		CHECK_FOR_INTERRUPTS();

		for (i = 0; i < pcxt->nworkers_launched; ++i)
		{
			if (pcxt->worker[i].error_mqh != NULL)
			{
				anyone_alive = true;
				break;
			}
		}

		if (!anyone_alive)
			break;

		WaitLatch(&MyProc->procLatch, WL_LATCH_SET, -1);
		ResetLatch(&MyProc->procLatch);
	}

	if (pcxt->toc != NULL)
	{
		FixedParallelState *fps;

		fps = shm_toc_lookup(pcxt->toc, PARALLEL_KEY_FIXED);
		if (fps->last_xlog_end > XactLastRecEnd)
			XactLastRecEnd = fps->last_xlog_end;
	}
}

/*
 * Wait for all workers to exit.
 *
 * This function ensures that workers have been completely shutdown.  The
 * difference between WaitForParallelWorkersToFinish and this function is
 * that former just ensures that last message sent by worker backend is
 * received by master backend whereas this ensures the complete shutdown.
 */
static void
WaitForParallelWorkersToExit(ParallelContext *pcxt)
{
	int			i;

	/* Wait until the workers actually die. */
	for (i = 0; i < pcxt->nworkers_launched; ++i)
	{
		BgwHandleStatus status;

		if (pcxt->worker == NULL || pcxt->worker[i].bgwhandle == NULL)
			continue;

		status = WaitForBackgroundWorkerShutdown(pcxt->worker[i].bgwhandle);

		/*
		 * If the postmaster kicked the bucket, we have no chance of cleaning
		 * up safely -- we won't be able to tell when our workers are actually
		 * dead.  This doesn't necessitate a PANIC since they will all abort
		 * eventually, but we can't safely continue this session.
		 */
		if (status == BGWH_POSTMASTER_DIED)
			ereport(FATAL,
					(errcode(ERRCODE_ADMIN_SHUTDOWN),
				 errmsg("postmaster exited during a parallel transaction")));

		/* Release memory. */
		pfree(pcxt->worker[i].bgwhandle);
		pcxt->worker[i].bgwhandle = NULL;
	}
}

/*
 * Destroy a parallel context.
 *
 * If expecting a clean exit, you should use WaitForParallelWorkersToFinish()
 * first, before calling this function.  When this function is invoked, any
 * remaining workers are forcibly killed; the dynamic shared memory segment
 * is unmapped; and we then wait (uninterruptibly) for the workers to exit.
 */
void
DestroyParallelContext(ParallelContext *pcxt)
{
	int			i;

	/*
	 * Be careful about order of operations here!  We remove the parallel
	 * context from the list before we do anything else; otherwise, if an
	 * error occurs during a subsequent step, we might try to nuke it again
	 * from AtEOXact_Parallel or AtEOSubXact_Parallel.
	 */
	dlist_delete(&pcxt->node);

	/* Kill each worker in turn, and forget their error queues. */
	if (pcxt->worker != NULL)
	{
<<<<<<< HEAD
		for (i = 0; i < pcxt->nworkers; ++i)
		{
			if (pcxt->worker[i].bgwhandle != NULL)
				TerminateBackgroundWorker(pcxt->worker[i].bgwhandle);
			if (pcxt->worker[i].error_mqh != NULL)
			{
=======
		for (i = 0; i < pcxt->nworkers_launched; ++i)
		{
			if (pcxt->worker[i].error_mqh != NULL)
			{
				TerminateBackgroundWorker(pcxt->worker[i].bgwhandle);

>>>>>>> 7961c31a
				pfree(pcxt->worker[i].error_mqh);
				pcxt->worker[i].error_mqh = NULL;
			}
		}
	}

	/*
	 * If we have allocated a shared memory segment, detach it.  This will
	 * implicitly detach the error queues, and any other shared memory queues,
	 * stored there.
	 */
	if (pcxt->seg != NULL)
	{
		dsm_detach(pcxt->seg);
		pcxt->seg = NULL;
	}

	/*
	 * If this parallel context is actually in backend-private memory rather
	 * than shared memory, free that memory instead.
	 */
	if (pcxt->private_memory != NULL)
	{
		pfree(pcxt->private_memory);
		pcxt->private_memory = NULL;
	}

<<<<<<< HEAD
	/* Wait until the workers actually die. */
	for (i = 0; i < pcxt->nworkers; ++i)
	{
		BgwHandleStatus status;

		if (pcxt->worker == NULL || pcxt->worker[i].bgwhandle == NULL)
			continue;

		/*
		 * We can't finish transaction commit or abort until all of the
		 * workers are dead.  This means, in particular, that we can't respond
		 * to interrupts at this stage.
		 */
		HOLD_INTERRUPTS();
		status = WaitForBackgroundWorkerShutdown(pcxt->worker[i].bgwhandle);
		RESUME_INTERRUPTS();

		/*
		 * If the postmaster kicked the bucket, we have no chance of cleaning
		 * up safely -- we won't be able to tell when our workers are actually
		 * dead.  This doesn't necessitate a PANIC since they will all abort
		 * eventually, but we can't safely continue this session.
		 */
		if (status == BGWH_POSTMASTER_DIED)
			ereport(FATAL,
					(errcode(ERRCODE_ADMIN_SHUTDOWN),
				 errmsg("postmaster exited during a parallel transaction")));

		/* Release memory. */
		pfree(pcxt->worker[i].bgwhandle);
		pcxt->worker[i].bgwhandle = NULL;
	}
=======
	/*
	 * We can't finish transaction commit or abort until all of the workers
	 * have exited.  This means, in particular, that we can't respond to
	 * interrupts at this stage.
	 */
	HOLD_INTERRUPTS();
	WaitForParallelWorkersToExit(pcxt);
	RESUME_INTERRUPTS();
>>>>>>> 7961c31a

	/* Free the worker array itself. */
	if (pcxt->worker != NULL)
	{
		pfree(pcxt->worker);
		pcxt->worker = NULL;
	}

	/* Free memory. */
	pfree(pcxt);
}

/*
 * Are there any parallel contexts currently active?
 */
bool
ParallelContextActive(void)
{
	return !dlist_is_empty(&pcxt_list);
}

/*
 * Handle receipt of an interrupt indicating a parallel worker message.
 *
 * Note: this is called within a signal handler!  All we can do is set
 * a flag that will cause the next CHECK_FOR_INTERRUPTS() to invoke
 * HandleParallelMessages().
 */
void
HandleParallelMessageInterrupt(void)
{
	InterruptPending = true;
	ParallelMessagePending = true;
	SetLatch(MyLatch);
}

/*
 * Handle any queued protocol messages received from parallel workers.
 */
void
HandleParallelMessages(void)
{
	dlist_iter	iter;
	MemoryContext oldcontext;

<<<<<<< HEAD
=======
	static MemoryContext hpm_context = NULL;

>>>>>>> 7961c31a
	/*
	 * This is invoked from ProcessInterrupts(), and since some of the
	 * functions it calls contain CHECK_FOR_INTERRUPTS(), there is a potential
	 * for recursive calls if more signals are received while this runs.  It's
	 * unclear that recursive entry would be safe, and it doesn't seem useful
	 * even if it is safe, so let's block interrupts until done.
	 */
	HOLD_INTERRUPTS();

<<<<<<< HEAD
=======
	/*
	 * Moreover, CurrentMemoryContext might be pointing almost anywhere.  We
	 * don't want to risk leaking data into long-lived contexts, so let's do
	 * our work here in a private context that we can reset on each use.
	 */
	if (hpm_context == NULL)	/* first time through? */
		hpm_context = AllocSetContextCreate(TopMemoryContext,
											"HandleParallelMessages",
											ALLOCSET_DEFAULT_SIZES);
	else
		MemoryContextReset(hpm_context);

	oldcontext = MemoryContextSwitchTo(hpm_context);

	/* OK to process messages.  Reset the flag saying there are more to do. */
>>>>>>> 7961c31a
	ParallelMessagePending = false;

	dlist_foreach(iter, &pcxt_list)
	{
		ParallelContext *pcxt;
		int			i;

		pcxt = dlist_container(ParallelContext, node, iter.cur);
		if (pcxt->worker == NULL)
			continue;

		for (i = 0; i < pcxt->nworkers_launched; ++i)
		{
			/*
			 * Read as many messages as we can from each worker, but stop when
			 * either (1) the worker's error queue goes away, which can happen
			 * if we receive a Terminate message from the worker; or (2) no
			 * more messages can be read from the worker without blocking.
			 */
			while (pcxt->worker[i].error_mqh != NULL)
			{
				shm_mq_result res;
				Size		nbytes;
				void	   *data;

				res = shm_mq_receive(pcxt->worker[i].error_mqh, &nbytes,
									 &data, true);
				if (res == SHM_MQ_WOULD_BLOCK)
					break;
				else if (res == SHM_MQ_SUCCESS)
				{
					StringInfoData msg;

					initStringInfo(&msg);
					appendBinaryStringInfo(&msg, data, nbytes);
					HandleParallelMessage(pcxt, i, &msg);
					pfree(msg.data);
				}
				else
					ereport(ERROR,
						  (errcode(ERRCODE_OBJECT_NOT_IN_PREREQUISITE_STATE),
						   errmsg("lost connection to parallel worker")));
			}
		}
	}

<<<<<<< HEAD
=======
	MemoryContextSwitchTo(oldcontext);

	/* Might as well clear the context on our way out */
	MemoryContextReset(hpm_context);

>>>>>>> 7961c31a
	RESUME_INTERRUPTS();
}

/*
 * Handle a single protocol message received from a single parallel worker.
 */
static void
HandleParallelMessage(ParallelContext *pcxt, int i, StringInfo msg)
{
	char		msgtype;

	msgtype = pq_getmsgbyte(msg);

	switch (msgtype)
	{
		case 'K':				/* BackendKeyData */
			{
				int32		pid = pq_getmsgint(msg, 4);

				(void) pq_getmsgint(msg, 4);	/* discard cancel key */
				(void) pq_getmsgend(msg);
				pcxt->worker[i].pid = pid;
				break;
			}

		case 'E':				/* ErrorResponse */
		case 'N':				/* NoticeResponse */
			{
				ErrorData	edata;
				ErrorContextCallback *save_error_context_stack;

<<<<<<< HEAD
				/*
				 * Rethrow the error using the error context callbacks that
				 * were in effect when the context was created, not the
				 * current ones.
				 */
				save_error_context_stack = error_context_stack;
				errctx.callback = ParallelErrorContext;
				errctx.arg = &pcxt->worker[i].pid;
				errctx.previous = pcxt->error_context_stack;
				error_context_stack = &errctx;

=======
>>>>>>> 7961c31a
				/* Parse ErrorResponse or NoticeResponse. */
				pq_parse_errornotice(msg, &edata);

				/* Death of a worker isn't enough justification for suicide. */
				edata.elevel = Min(edata.elevel, ERROR);

				/*
				 * If desired, add a context line to show that this is a
				 * message propagated from a parallel worker.  Otherwise, it
				 * can sometimes be confusing to understand what actually
				 * happened.  (We don't do this in FORCE_PARALLEL_REGRESS mode
				 * because it causes test-result instability depending on
				 * whether a parallel worker is actually used or not.)
				 */
				if (force_parallel_mode != FORCE_PARALLEL_REGRESS)
				{
					if (edata.context)
						edata.context = psprintf("%s\n%s", edata.context,
												 _("parallel worker"));
					else
						edata.context = pstrdup(_("parallel worker"));
				}

				/*
				 * Context beyond that should use the error context callbacks
				 * that were in effect when the ParallelContext was created,
				 * not the current ones.
				 */
				save_error_context_stack = error_context_stack;
				error_context_stack = pcxt->error_context_stack;

				/* Rethrow error or print notice. */
				ThrowErrorData(&edata);

				/* Not an error, so restore previous context stack. */
				error_context_stack = save_error_context_stack;

				break;
			}

		case 'A':				/* NotifyResponse */
			{
				/* Propagate NotifyResponse. */
				int32		pid;
				const char *channel;
				const char *payload;

				pid = pq_getmsgint(msg, 4);
				channel = pq_getmsgrawstring(msg);
				payload = pq_getmsgrawstring(msg);
				pq_endmessage(msg);

				NotifyMyFrontEnd(channel, payload, pid);

				break;
			}

		case 'X':				/* Terminate, indicating clean exit */
			{
				pfree(pcxt->worker[i].error_mqh);
				pcxt->worker[i].error_mqh = NULL;
				break;
			}

		default:
			{
				elog(ERROR, "unrecognized message type received from parallel worker: %c (message length %d bytes)",
					 msgtype, msg->len);
			}
	}
}

/*
 * End-of-subtransaction cleanup for parallel contexts.
 *
 * Currently, it's forbidden to enter or leave a subtransaction while
 * parallel mode is in effect, so we could just blow away everything.  But
 * we may want to relax that restriction in the future, so this code
 * contemplates that there may be multiple subtransaction IDs in pcxt_list.
 */
void
AtEOSubXact_Parallel(bool isCommit, SubTransactionId mySubId)
{
	while (!dlist_is_empty(&pcxt_list))
	{
		ParallelContext *pcxt;

		pcxt = dlist_head_element(ParallelContext, node, &pcxt_list);
		if (pcxt->subid != mySubId)
			break;
		if (isCommit)
			elog(WARNING, "leaked parallel context");
		DestroyParallelContext(pcxt);
	}
}

/*
 * End-of-transaction cleanup for parallel contexts.
 */
void
AtEOXact_Parallel(bool isCommit)
{
	while (!dlist_is_empty(&pcxt_list))
	{
		ParallelContext *pcxt;

		pcxt = dlist_head_element(ParallelContext, node, &pcxt_list);
		if (isCommit)
			elog(WARNING, "leaked parallel context");
		DestroyParallelContext(pcxt);
	}
}

/*
 * Main entrypoint for parallel workers.
 */
static void
ParallelWorkerMain(Datum main_arg)
{
	dsm_segment *seg;
	shm_toc    *toc;
	FixedParallelState *fps;
	char	   *error_queue_space;
	shm_mq	   *mq;
	shm_mq_handle *mqh;
	char	   *libraryspace;
	char	   *gucspace;
	char	   *combocidspace;
	char	   *tsnapspace;
	char	   *asnapspace;
	char	   *tstatespace;
	StringInfoData msgbuf;

	/* Set flag to indicate that we're initializing a parallel worker. */
	InitializingParallelWorker = true;

	/* Establish signal handlers. */
	pqsignal(SIGTERM, die);
	BackgroundWorkerUnblockSignals();

	/* Determine and set our parallel worker number. */
	Assert(ParallelWorkerNumber == -1);
	memcpy(&ParallelWorkerNumber, MyBgworkerEntry->bgw_extra, sizeof(int));

	/* Set up a memory context and resource owner. */
	Assert(CurrentResourceOwner == NULL);
	CurrentResourceOwner = ResourceOwnerCreate(NULL, "parallel toplevel");
	CurrentMemoryContext = AllocSetContextCreate(TopMemoryContext,
												 "Parallel worker",
												 ALLOCSET_DEFAULT_SIZES);

	/*
	 * Now that we have a resource owner, we can attach to the dynamic shared
	 * memory segment and read the table of contents.
	 */
	seg = dsm_attach(DatumGetUInt32(main_arg));
	if (seg == NULL)
		ereport(ERROR,
				(errcode(ERRCODE_OBJECT_NOT_IN_PREREQUISITE_STATE),
				 errmsg("could not map dynamic shared memory segment")));
	toc = shm_toc_attach(PARALLEL_MAGIC, dsm_segment_address(seg));
	if (toc == NULL)
		ereport(ERROR,
				(errcode(ERRCODE_OBJECT_NOT_IN_PREREQUISITE_STATE),
		   errmsg("invalid magic number in dynamic shared memory segment")));

	/* Look up fixed parallel state. */
	fps = shm_toc_lookup(toc, PARALLEL_KEY_FIXED);
	Assert(fps != NULL);
	MyFixedParallelState = fps;

	/*
	 * Now that we have a worker number, we can find and attach to the error
	 * queue provided for us.  That's good, because until we do that, any
	 * errors that happen here will not be reported back to the process that
	 * requested that this worker be launched.
	 */
	error_queue_space = shm_toc_lookup(toc, PARALLEL_KEY_ERROR_QUEUE);
	mq = (shm_mq *) (error_queue_space +
					 ParallelWorkerNumber * PARALLEL_ERROR_QUEUE_SIZE);
	shm_mq_set_sender(mq, MyProc);
	mqh = shm_mq_attach(mq, seg, NULL);
	pq_redirect_to_shm_mq(seg, mqh);
	pq_set_parallel_master(fps->parallel_master_pid,
						   fps->parallel_master_backend_id);

	/*
	 * Send a BackendKeyData message to the process that initiated parallelism
	 * so that it has access to our PID before it receives any other messages
	 * from us.  Our cancel key is sent, too, since that's the way the
	 * protocol message is defined, but it won't actually be used for anything
	 * in this case.
	 */
	pq_beginmessage(&msgbuf, 'K');
	pq_sendint(&msgbuf, (int32) MyProcPid, sizeof(int32));
	pq_sendint(&msgbuf, (int32) MyCancelKey, sizeof(int32));
	pq_endmessage(&msgbuf);

	/*
	 * Hooray! Primary initialization is complete.  Now, we need to set up our
	 * backend-local state to match the original backend.
	 */

	/*
	 * Join locking group.  We must do this before anything that could try to
	 * acquire a heavyweight lock, because any heavyweight locks acquired to
	 * this point could block either directly against the parallel group
	 * leader or against some process which in turn waits for a lock that
	 * conflicts with the parallel group leader, causing an undetected
	 * deadlock.  (If we can't join the lock group, the leader has gone away,
	 * so just exit quietly.)
	 */
	if (!BecomeLockGroupMember(fps->parallel_master_pgproc,
							   fps->parallel_master_pid))
		return;

	/*
	 * Load libraries that were loaded by original backend.  We want to do
	 * this before restoring GUCs, because the libraries might define custom
	 * variables.
	 */
	libraryspace = shm_toc_lookup(toc, PARALLEL_KEY_LIBRARY);
	Assert(libraryspace != NULL);
	RestoreLibraryState(libraryspace);

	/* Restore database connection. */
	BackgroundWorkerInitializeConnectionByOid(fps->database_id,
											  fps->authenticated_user_id);

	/*
	 * Set the client encoding to the database encoding, since that is what
	 * the leader will expect.
	 */
	SetClientEncoding(GetDatabaseEncoding());

	/* Restore GUC values from launching backend. */
	gucspace = shm_toc_lookup(toc, PARALLEL_KEY_GUC);
	Assert(gucspace != NULL);
	StartTransactionCommand();
	RestoreGUCState(gucspace);
	CommitTransactionCommand();

	/* Crank up a transaction state appropriate to a parallel worker. */
	tstatespace = shm_toc_lookup(toc, PARALLEL_KEY_TRANSACTION_STATE);
	StartParallelWorkerTransaction(tstatespace);

	/* Restore combo CID state. */
	combocidspace = shm_toc_lookup(toc, PARALLEL_KEY_COMBO_CID);
	Assert(combocidspace != NULL);
	RestoreComboCIDState(combocidspace);

	/* Restore transaction snapshot. */
	tsnapspace = shm_toc_lookup(toc, PARALLEL_KEY_TRANSACTION_SNAPSHOT);
	Assert(tsnapspace != NULL);
	RestoreTransactionSnapshot(RestoreSnapshot(tsnapspace),
							   fps->parallel_master_pgproc);

	/* Restore active snapshot. */
	asnapspace = shm_toc_lookup(toc, PARALLEL_KEY_ACTIVE_SNAPSHOT);
	Assert(asnapspace != NULL);
	PushActiveSnapshot(RestoreSnapshot(asnapspace));

	/*
	 * We've changed which tuples we can see, and must therefore invalidate
	 * system caches.
	 */
	InvalidateSystemCaches();

	/* Restore user ID and security context. */
	SetUserIdAndSecContext(fps->current_user_id, fps->sec_context);

	/* Restore temp-namespace state to ensure search path matches leader's. */
	SetTempNamespaceState(fps->temp_namespace_id,
						  fps->temp_toast_namespace_id);

	/* Set ParallelMasterBackendId so we know how to address temp relations. */
	ParallelMasterBackendId = fps->parallel_master_backend_id;

	/*
	 * We've initialized all of our state now; nothing should change
	 * hereafter.
	 */
	InitializingParallelWorker = false;
	EnterParallelMode();

	/*
	 * Time to do the real work: invoke the caller-supplied code.
	 *
	 * If you get a crash at this line, see the comments for
	 * ParallelExtensionTrampoline.
	 */
	fps->entrypoint(seg, toc);

	/* Must exit parallel mode to pop active snapshot. */
	ExitParallelMode();

	/* Must pop active snapshot so resowner.c doesn't complain. */
	PopActiveSnapshot();

	/* Shut down the parallel-worker transaction. */
	EndParallelWorkerTransaction();

	/* Report success. */
	pq_putmessage('X', NULL, 0);
}

/*
 * It's unsafe for the entrypoint invoked by ParallelWorkerMain to be a
 * function living in a dynamically loaded module, because the module might
 * not be loaded in every process, or might be loaded but not at the same
 * address.  To work around that problem, CreateParallelContextForExtension()
 * arranges to call this function rather than calling the extension-provided
 * function directly; and this function then looks up the real entrypoint and
 * calls it.
 */
static void
ParallelExtensionTrampoline(dsm_segment *seg, shm_toc *toc)
{
	char	   *extensionstate;
	char	   *library_name;
	char	   *function_name;
	parallel_worker_main_type entrypt;

	extensionstate = shm_toc_lookup(toc, PARALLEL_KEY_EXTENSION_TRAMPOLINE);
	Assert(extensionstate != NULL);
	library_name = extensionstate;
	function_name = extensionstate + strlen(library_name) + 1;

	entrypt = (parallel_worker_main_type)
		load_external_function(library_name, function_name, true, NULL);
	entrypt(seg, toc);
}

/*
<<<<<<< HEAD
 * Give the user a hint that this is a message propagated from a parallel
 * worker.  Otherwise, it can sometimes be confusing to understand what
 * actually happened.
 */
static void
ParallelErrorContext(void *arg)
{
	errcontext("parallel worker, PID %d", *(int32 *) arg);
}

/*
=======
>>>>>>> 7961c31a
 * Update shared memory with the ending location of the last WAL record we
 * wrote, if it's greater than the value already stored there.
 */
void
ParallelWorkerReportLastRecEnd(XLogRecPtr last_xlog_end)
{
	FixedParallelState *fps = MyFixedParallelState;

	Assert(fps != NULL);
	SpinLockAcquire(&fps->mutex);
	if (fps->last_xlog_end < last_xlog_end)
		fps->last_xlog_end = last_xlog_end;
	SpinLockRelease(&fps->mutex);
}<|MERGE_RESOLUTION|>--- conflicted
+++ resolved
@@ -17,10 +17,7 @@
 #include "access/parallel.h"
 #include "access/xact.h"
 #include "access/xlog.h"
-<<<<<<< HEAD
-=======
 #include "catalog/namespace.h"
->>>>>>> 7961c31a
 #include "commands/async.h"
 #include "libpq/libpq.h"
 #include "libpq/pqformat.h"
@@ -111,14 +108,9 @@
 
 /* Private functions. */
 static void HandleParallelMessage(ParallelContext *pcxt, int i, StringInfo msg);
-<<<<<<< HEAD
-static void ParallelErrorContext(void *arg);
-=======
->>>>>>> 7961c31a
 static void ParallelExtensionTrampoline(dsm_segment *seg, shm_toc *toc);
 static void ParallelWorkerMain(Datum main_arg);
 static void WaitForParallelWorkersToExit(ParallelContext *pcxt);
-
 
 
 /*
@@ -626,21 +618,12 @@
 	/* Kill each worker in turn, and forget their error queues. */
 	if (pcxt->worker != NULL)
 	{
-<<<<<<< HEAD
-		for (i = 0; i < pcxt->nworkers; ++i)
-		{
-			if (pcxt->worker[i].bgwhandle != NULL)
-				TerminateBackgroundWorker(pcxt->worker[i].bgwhandle);
-			if (pcxt->worker[i].error_mqh != NULL)
-			{
-=======
 		for (i = 0; i < pcxt->nworkers_launched; ++i)
 		{
 			if (pcxt->worker[i].error_mqh != NULL)
 			{
 				TerminateBackgroundWorker(pcxt->worker[i].bgwhandle);
 
->>>>>>> 7961c31a
 				pfree(pcxt->worker[i].error_mqh);
 				pcxt->worker[i].error_mqh = NULL;
 			}
@@ -668,40 +651,6 @@
 		pcxt->private_memory = NULL;
 	}
 
-<<<<<<< HEAD
-	/* Wait until the workers actually die. */
-	for (i = 0; i < pcxt->nworkers; ++i)
-	{
-		BgwHandleStatus status;
-
-		if (pcxt->worker == NULL || pcxt->worker[i].bgwhandle == NULL)
-			continue;
-
-		/*
-		 * We can't finish transaction commit or abort until all of the
-		 * workers are dead.  This means, in particular, that we can't respond
-		 * to interrupts at this stage.
-		 */
-		HOLD_INTERRUPTS();
-		status = WaitForBackgroundWorkerShutdown(pcxt->worker[i].bgwhandle);
-		RESUME_INTERRUPTS();
-
-		/*
-		 * If the postmaster kicked the bucket, we have no chance of cleaning
-		 * up safely -- we won't be able to tell when our workers are actually
-		 * dead.  This doesn't necessitate a PANIC since they will all abort
-		 * eventually, but we can't safely continue this session.
-		 */
-		if (status == BGWH_POSTMASTER_DIED)
-			ereport(FATAL,
-					(errcode(ERRCODE_ADMIN_SHUTDOWN),
-				 errmsg("postmaster exited during a parallel transaction")));
-
-		/* Release memory. */
-		pfree(pcxt->worker[i].bgwhandle);
-		pcxt->worker[i].bgwhandle = NULL;
-	}
-=======
 	/*
 	 * We can't finish transaction commit or abort until all of the workers
 	 * have exited.  This means, in particular, that we can't respond to
@@ -710,7 +659,6 @@
 	HOLD_INTERRUPTS();
 	WaitForParallelWorkersToExit(pcxt);
 	RESUME_INTERRUPTS();
->>>>>>> 7961c31a
 
 	/* Free the worker array itself. */
 	if (pcxt->worker != NULL)
@@ -756,11 +704,8 @@
 	dlist_iter	iter;
 	MemoryContext oldcontext;
 
-<<<<<<< HEAD
-=======
 	static MemoryContext hpm_context = NULL;
 
->>>>>>> 7961c31a
 	/*
 	 * This is invoked from ProcessInterrupts(), and since some of the
 	 * functions it calls contain CHECK_FOR_INTERRUPTS(), there is a potential
@@ -770,8 +715,6 @@
 	 */
 	HOLD_INTERRUPTS();
 
-<<<<<<< HEAD
-=======
 	/*
 	 * Moreover, CurrentMemoryContext might be pointing almost anywhere.  We
 	 * don't want to risk leaking data into long-lived contexts, so let's do
@@ -787,7 +730,6 @@
 	oldcontext = MemoryContextSwitchTo(hpm_context);
 
 	/* OK to process messages.  Reset the flag saying there are more to do. */
->>>>>>> 7961c31a
 	ParallelMessagePending = false;
 
 	dlist_foreach(iter, &pcxt_list)
@@ -834,14 +776,11 @@
 		}
 	}
 
-<<<<<<< HEAD
-=======
 	MemoryContextSwitchTo(oldcontext);
 
 	/* Might as well clear the context on our way out */
 	MemoryContextReset(hpm_context);
 
->>>>>>> 7961c31a
 	RESUME_INTERRUPTS();
 }
 
@@ -873,20 +812,6 @@
 				ErrorData	edata;
 				ErrorContextCallback *save_error_context_stack;
 
-<<<<<<< HEAD
-				/*
-				 * Rethrow the error using the error context callbacks that
-				 * were in effect when the context was created, not the
-				 * current ones.
-				 */
-				save_error_context_stack = error_context_stack;
-				errctx.callback = ParallelErrorContext;
-				errctx.arg = &pcxt->worker[i].pid;
-				errctx.previous = pcxt->error_context_stack;
-				error_context_stack = &errctx;
-
-=======
->>>>>>> 7961c31a
 				/* Parse ErrorResponse or NoticeResponse. */
 				pq_parse_errornotice(msg, &edata);
 
@@ -1221,20 +1146,6 @@
 }
 
 /*
-<<<<<<< HEAD
- * Give the user a hint that this is a message propagated from a parallel
- * worker.  Otherwise, it can sometimes be confusing to understand what
- * actually happened.
- */
-static void
-ParallelErrorContext(void *arg)
-{
-	errcontext("parallel worker, PID %d", *(int32 *) arg);
-}
-
-/*
-=======
->>>>>>> 7961c31a
  * Update shared memory with the ending location of the last WAL record we
  * wrote, if it's greater than the value already stored there.
  */

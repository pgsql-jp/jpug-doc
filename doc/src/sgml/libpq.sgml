<!-- doc/src/sgml/libpq.sgml -->

<chapter id="libpq">
<!--
 <title><application>libpq</application> - C Library</title>
-->
 <title><application>libpq</application> - C ライブラリ</title>

 <indexterm zone="libpq">
  <primary>libpq</primary>
 </indexterm>

 <indexterm zone="libpq">
  <primary>C</primary>
 </indexterm>

 <para>
<!--
  <application>libpq</application> is the <acronym>C</acronym>
  application programmer's interface to <productname>PostgreSQL</>.
  <application>libpq</> is a set of library functions that allow
  client programs to pass queries to the <productname>PostgreSQL</>
  backend server and to receive the results of these queries.
-->
<application>libpq</application>は、<acronym>C</acronym>言語によるアプリケーションプログラマ用の<productname>PostgreSQL</productname>インタフェースです。
<application>libpq</application>は、クライアントプログラムから<productname>PostgreSQL</productname>のバックエンドサーバに問い合わせを渡し、その結果を受け取るためのライブラリ関数の集合です。
 </para>

 <para>
<!--
  <application>libpq</> is also the underlying engine for several
  other <productname>PostgreSQL</> application interfaces, including
  those written for C++, Perl, Python, Tcl and <application>ECPG</>.
  So some aspects of <application>libpq</>'s behavior will be
  important to you if you use one of those packages.  In particular,
  <xref linkend="libpq-envars">,
  <xref linkend="libpq-pgpass"> and
  <xref linkend="libpq-ssl">
  describe behavior that is visible to the user of any application
  that uses <application>libpq</>.
-->
<application>libpq</application>は、C++、Perl、Python、Tcl、<application>ECPG</application>などを含む、<productname>PostgreSQL</productname>の他の各種アプリケーションインタフェースを支えるエンジンでもあります。
従って、<application>libpq</>の動作は、これらのパッケージを使用する人にとって重要なものになります。
特に、<xref linkend="libpq-envars">、<xref linkend="libpq-pgpass">および<xref linkend="libpq-ssl">にて、<application>libpq</>を使用するすべてのアプリケーションのユーザから見える動作を説明します。
 </para>

 <para>
<!--
  Some short programs are included at the end of this chapter (<xref linkend="libpq-example">) to show how
  to write programs that use <application>libpq</application>.  There are also several
  complete examples of <application>libpq</application> applications in the
  directory <filename>src/test/examples</filename> in the source code distribution.
-->
本章の最後に、<filename>libpq</filename>の使い方を示す、いくつかの短いプログラム(<xref linkend="libpq-example">)があります。
また、ソースコード配布物内の<filename>src/test/examples</filename>ディレクトリに、<application>libpq</application>を利用したアプリケーションプログラム一式の例があります。
 </para>

 <para>
<!--
  Client programs that use <application>libpq</application> must
  include the header file
  <filename>libpq-fe.h</filename><indexterm><primary>libpq-fe.h</></>
  and must link with the <application>libpq</application> library.
-->
<application>libpq</application>を使用してフロントエンドプログラムを作成するには、<filename>libpq-fe.h</filename>ヘッダファイルのインクルードと、<application>libpq</application> ライブラリとのリンクが必要です。
<indexterm><primary>libpq-fe.h</></>
 </para>

 <sect1 id="libpq-connect">
<!--
  <title>Database Connection Control Functions</title>
-->
  <title>データベース接続制御関数</title>

  <para>
<!--
   The following functions deal with making a connection to a
   <productname>PostgreSQL</productname> backend server.  An
   application program can have several backend connections open at
   one time.  (One reason to do that is to access more than one
   database.)  Each connection is represented by a
   <structname>PGconn</><indexterm><primary>PGconn</></> object, which
   is obtained from the function <function>PQconnectdb</>,
   <function>PQconnectdbParams</>, or
   <function>PQsetdbLogin</>.  Note that these functions will always
   return a non-null object pointer, unless perhaps there is too
   little memory even to allocate the <structname>PGconn</> object.
   The <function>PQstatus</> function should be called to check
   the return value for a successful connection before queries are sent
   via the connection object.
-->
<productname>PostgreSQL</productname>のバックエンドサーバとの接続を作成するには、以下の関数を使用します。
アプリケーションプログラムはバックエンドとの接続を一度に複数個開くことができます。
（1つの理由として、複数のデータベースへのアクセスが挙げられます。）
個々の接続は、<function>PQconnectdb</>、<function>PQconnectdbParams</>または<function>PQsetdbLogin</>関数を呼び出すことで得られる<structname>PGconn</><indexterm><primary>PGconn</></>オブジェクトによって表されます。
なお、これらの関数は、<structname>PGconn</>オブジェクトに割り当てるほんのわずかなメモリの余裕さえもない場合を除き、NULLではなく常にオブジェクトのポインタを返します。
また、この接続オブジェクトを通じて問い合わせを送る前に、<function>PQstatus</>関数を呼び出して、データベースとの接続に成功したか戻り値を検査しなければなりません。

   <warning>
    <para>
<!--
     On Unix, forking a process with open libpq connections can lead to
     unpredictable results because the parent and child processes share
     the same sockets and operating system resources.  For this reason,
     such usage is not recommended, though doing an <function>exec</> from
     the child process to load a new executable is safe.
-->
Unix上で、libpq接続を開いたプロセスのフォークは、親と子のプロセスが同じソケットとオペレーティングシステムの資源を共有するため、予期せぬ結果を招くことがあります。
この理由により、新規実行形式を子プロセスが読み込むため<function>exec</>を行うことが安全と言っても、このような使用方法は推奨されません。
    </para>
   </warning>

   <note>
    <para>
<!--
     On Windows, there is a way to improve performance if a single
     database connection is repeatedly started and shutdown.  Internally,
     libpq calls <function>WSAStartup()</> and <function>WSACleanup()</> for connection startup
     and shutdown, respectively.  <function>WSAStartup()</> increments an internal
     Windows library reference count which is decremented by <function>WSACleanup()</>.
     When the reference count is just one, calling <function>WSACleanup()</> frees
     all resources and all DLLs are unloaded.  This is an expensive
     operation.  To avoid this, an application can manually call
     <function>WSAStartup()</> so resources will not be freed when the last database
     connection is closed.
-->
Windowsでは、単一のデータベース接続が反復して開始と終了を繰り返す場合、性能を向上させる方法があります。
内部的には、接続開始と終了に対して、libpqはそれぞれ<function>WSAStartup()</>と<function>WSACleanup()</>を呼び出します。
<function>WSAStartup()</>は<function>WSACleanup()</>で値が減少させられた内部Windowsライブラリ参照カウントを増加させます。
参照カウントがたった１の場合、<function>WSACleanup()</>呼び出しはすべてのリソースを解放し、すべてのDLLはアンロードされます。
これは高価な操作です。
これを回避するには、最後のデータベース接続が閉じられる時、リソースが解放されないようにアプリケーションが手動で<function>WSAStartup()</>を呼び出すことができます。
    </para>
   </note>

   <variablelist>
    <varlistentry id="libpq-pqconnectdbparams">
     <term><function>PQconnectdbParams</function><indexterm><primary>PQconnectdbParams</></></term>
     <listitem>
      <para>
<!--
       Makes a new connection to the database server.
-->
新たにデータベースサーバへの接続を作成します。

<synopsis>
PGconn *PQconnectdbParams(const char * const *keywords,
                          const char * const *values,
                          int expand_dbname);
</synopsis>
      </para>

      <para>
<!--
       This function opens a new database connection using the parameters taken
       from two <symbol>NULL</symbol>-terminated arrays. The first,
       <literal>keywords</literal>, is defined as an array of strings, each one
       being a key word. The second, <literal>values</literal>, gives the value
       for each key word. Unlike <function>PQsetdbLogin</> below, the parameter
       set can be extended without changing the function signature, so use of
       this function (or its nonblocking analogs <function>PQconnectStartParams</>
       and <function>PQconnectPoll</function>) is preferred for new application
       programming.
-->
この関数は、2つの<symbol>NULL</symbol>終端の配列から取得したパラメータを使用して、データベースとの接続を新たに1つ確立します。
1つ目は文字列配列として定義される<literal>keywords</literal>で、それぞれがキーワードとなります。
2つ目は<literal>values</literal>で、各キーワードの値を提供します。
後述の<function>PQsetdbLogin</>とは異なり、関数のシグネチャを変更せずにパラメータ集合を拡張できますので、アプリケーションプログラムを新たに作成する際には、この関数(もしくは非ブロックモードでよく似た処理をする<function>PQconnectStartParams</>と<function>PQconnectPoll</function>)を使用することをお勧めします。
      </para>

      <para>
<!--
       The currently recognized parameter key words are listed in
       <xref linkend="libpq-paramkeywords">.
-->
現在有効なパラメータキーワードを<xref linkend="libpq-paramkeywords">に示します。
      </para>

      <para>
<!--
       When <literal>expand_dbname</literal> is non-zero, the
       <parameter>dbname</parameter> key word value is allowed to be recognized
       as a connection string. Only the first occurrence of
       <parameter>dbname</parameter> is expanded this way, any subsequent
       <parameter>dbname</parameter> value is processed as plain database name. More
       details on the possible connection string formats appear in
       <xref linkend="libpq-connstring">.
-->
<literal>expand_dbname</literal>が非ゼロの場合、<parameter>dbname</parameter>キーワードの値を接続文字列として認識させることができます。
最初に出現した<parameter>dbname</parameter>だけがこのように展開され、後続の<parameter>dbname</parameter>値は通常のデータベース名として処理されます。
接続文字列の取り得る書式に関する詳細については<xref linkend="libpq-connstring">を参照してください。
      </para>

      <para>
<!--
       The passed arrays can be empty to use all default parameters, or can
       contain one or more parameter settings. They should be matched in length.
       Processing will stop at the first <symbol>NULL</symbol> element
       in the <literal>keywords</literal> array.
-->
空の配列を渡してすべてデフォルトパラメータを使用することができます。
また渡される配列に1つ以上のパラメータ設定を持たせることもできます。
これらの長さは一致しなければなりません。
<literal>keywords</literal>配列の最初の<symbol>NULL</symbol>要素で処理は停止します。
      </para>

      <para>
<!--
       If  any  parameter is <symbol>NULL</symbol> or an empty string, the corresponding
       environment variable (see <xref linkend="libpq-envars">) is checked.
       If the  environment  variable is not set either, then the indicated
       built-in defaults are used.
-->
パラメータが<symbol>NULL</symbol>や空文字列の場合には、対応する環境変数（<xref linkend="libpq-envars">参照）が検査されます。
環境変数も設定されていない場合は、組み込みのデフォルト値が使用されます。
      </para>

      <para>
<!--
       In general key words are processed from the beginning of these arrays in index
       order. The effect of this is that when key words are repeated, the last processed
       value is retained. Therefore, through careful placement of the
       <parameter>dbname</parameter> key word, it is possible to determine what may
       be overridden by a <parameter>conninfo</parameter> string, and what may not.
-->
一般的にキーワードはこれらの配列の先頭からインデックス順で処理されます。
この影響はキーワードが繰り返された場合で、最後に処理された値が残ることになります。
このため、<parameter>dbname</parameter>キーワードの記述場所に注意することで、<parameter>conninfo</parameter>文字列により何が上書きされるか、何が上書きされないかを決定することができます。
      </para>

     </listitem>
    </varlistentry>

    <varlistentry id="libpq-pqconnectdb">
     <term><function>PQconnectdb</function><indexterm><primary>PQconnectdb</></></term>
     <listitem>
      <para>
<!--
       Makes a new connection to the database server.
-->
新たにデータベースサーバへの接続を作成します。

<synopsis>
PGconn *PQconnectdb(const char *conninfo);
</synopsis>
      </para>

      <para>
<!--
       This function opens a new database connection using the parameters taken
       from the string <literal>conninfo</literal>.
-->
この関数は<literal>conninfo</literal>文字列から取得されるパラメータを使用して、新しいデータベース接続を開きます。
      </para>

      <para>
<!--
       The passed string can be empty to use all default parameters, or it can
       contain one or more parameter settings separated by whitespace,
       or it can contain a <acronym>URI</acronym>.
       See <xref linkend="libpq-connstring"> for details.
-->
空の文字列を渡してすべてデフォルトパラメータを使用することができます。
また空白文字で区切ることで1つ以上のパラメータ設定を持たせることもできます。
さらに<acronym>URI</acronym>を含めることができます。
詳細については<xref linkend="libpq-connstring">を参照してください。
     </para>


    </listitem>
    </varlistentry>

    <varlistentry id="libpq-pqsetdblogin">
     <term><function>PQsetdbLogin</function><indexterm><primary>PQsetdbLogin</></></term>
     <listitem>
      <para>
<!--
       Makes a new connection to the database server.
-->
新たにデータベースサーバへの接続を作成します。
<synopsis>
PGconn *PQsetdbLogin(const char *pghost,
                     const char *pgport,
                     const char *pgoptions,
                     const char *pgtty,
                     const char *dbName,
                     const char *login,
                     const char *pwd);
</synopsis>
       </para>

       <para>
<!--
        This is the predecessor of <function>PQconnectdb</function> with a fixed
        set of parameters.  It has the same functionality except that the
        missing parameters will always take on default values.  Write <symbol>NULL</symbol> or an
        empty string for any one of the fixed parameters that is to be defaulted.
-->
これはパラメータ群を固定した<function>PQconnectdb</function>の前身です。
設定できないパラメータが常にデフォルト値になる点を除き、同一の機能を持ちます。
固定のパラメータに対して<symbol>NULL</symbol>もしくは空文字列とすると、それはデフォルトを使用することになります。
      </para>

      <para>
<!--
        If the <parameter>dbName</parameter> contains
        an <symbol>=</symbol> sign or has a valid connection <acronym>URI</acronym> prefix, it
        is taken as a <parameter>conninfo</parameter> string in exactly the same way as
        if it had been passed to <function>PQconnectdb</function>, and the remaining
        parameters are then applied as specified for <function>PQconnectdbParams</>.
-->
<parameter>dbName</parameter>内に<symbol>=</symbol>記号が含まれる場合、または有効な接続<acronym>URI</acronym>接頭辞を持つ場合、<function>PQconnectdb</function>に渡された場合とまったく同じ扱いで<parameter>conninfo</parameter>文字列として扱われます。
その後残りのパラメータが<function>PQconnectdbParams</>の指定のように適用されます。
      </para>
     </listitem>
    </varlistentry>

    <varlistentry id="libpq-pqsetdb">
     <term><function>PQsetdb</function><indexterm><primary>PQsetdb</></></term>
     <listitem>
      <para>
<!--
   Makes a new connection to the database server.
-->
新たにデータベースサーバへの接続を作成します。
<synopsis>
PGconn *PQsetdb(char *pghost,
                char *pgport,
                char *pgoptions,
                char *pgtty,
                char *dbName);
</synopsis>
     </para>

     <para>
<!--
      This is a macro that calls <function>PQsetdbLogin</function> with null pointers
      for the <parameter>login</> and <parameter>pwd</> parameters.  It is provided
      for backward compatibility with very old programs.
-->
これは、<parameter>login</>と<parameter>pwd</>にNULLポインタを設定する<function>PQsetdbLogin</function>を呼び出すマクロです。
非常に古いプログラムへの後方互換性のために提供されています。
     </para>
     </listitem>
    </varlistentry>

    <varlistentry id="libpq-pqconnectstartparams">
     <term><function>PQconnectStartParams</function><indexterm><primary>PQconnectStartParams</></></term>
     <term><function>PQconnectStart</function><indexterm><primary>PQconnectStart</></></term>
     <term><function>PQconnectPoll</function><indexterm><primary>PQconnectPoll</></></term>
     <listitem>
      <para>
<!--
       <indexterm><primary>nonblocking connection</primary></indexterm>
-->
       <indexterm><primary>非ブロック接続</primary></indexterm>
<!--
       Make a connection to the database server in a nonblocking manner.
-->
ブロックしない方法で、データベースサーバへの接続を作成します。

<synopsis>
PGconn *PQconnectStartParams(const char * const *keywords,
                             const char * const *values,
                             int expand_dbname);

PGconn *PQconnectStart(const char *conninfo);

PostgresPollingStatusType PQconnectPoll(PGconn *conn);
</synopsis>
      </para>

      <para>
<!--
       These three functions are used to open a connection to a database server such
       that your application's thread of execution is not blocked on remote I/O
       whilst doing so. The point of this approach is that the waits for I/O to
       complete can occur in the application's main loop, rather than down inside
       <function>PQconnectdbParams</> or <function>PQconnectdb</>, and so the
       application can manage this operation in parallel with other activities.
-->
これら3つの関数は、リモートI/Oの実行時にアプリケーションスレッドの実行がブロックされないようなデータベースサーバへの接続を作成するために使われます。
この手法の利点は、I/Oの終了待ちが<function>PQconnectdbParams</>または<function>PQconnectdb</>内部ではなく、アプリケーションプログラムのメインループでできることにあります。
これによって、アプリケーションは他の処理と並行してこの処理を管理することができます。
      </para>

      <para>
<!--
       With <function>PQconnectStartParams</function>, the database connection is made
       using the parameters taken from the <literal>keywords</literal> and
       <literal>values</literal> arrays, and controlled by <literal>expand_dbname</literal>,
       as described above for <function>PQconnectdbParams</function>.
-->
<function>PQconnectStartParams</function>では、上で<function>PQconnectdbParams</function>で説明したように、データベース接続は<literal>keywords</literal>および<literal>values</literal>配列から取得され、<literal>expand_dbname</literal>によって制御されたパラメータを使用して確立します。
      </para>

      <para>
<!--
       With <function>PQconnectStart</function>, the database connection is made
       using the parameters taken from the string <literal>conninfo</literal> as
       described above for <function>PQconnectdb</function>.
-->
<function>PQconnectStart</function>では、上で<function>PQconnectdb</function>で説明したように、<literal>conninfo</literal>文字列から取得されたパラメータを使用してデータベース接続を確立します。
      </para>

      <para>
<!--
       Neither <function>PQconnectStartParams</function> nor <function>PQconnectStart</function>
       nor <function>PQconnectPoll</function> will block, so long as a number of
       restrictions are met:
-->
<function>PQconnectStartParams</function>、<function>PQconnectStart</function>と<function>PQconnectPoll</function>のどちらも以下の制限に適合する場合ブロックしません。
       <itemizedlist>
        <listitem>
         <para>
<!--
          The <literal>hostaddr</> and <literal>host</> parameters are used appropriately to ensure that
          name and reverse name queries are not made. See the documentation of
          these parameters in <xref linkend="libpq-paramkeywords"> for details.
-->
<literal>hostaddr</>と<literal>host</>パラメータは、ホスト名からのIPアドレス検索やホスト名の逆引きが起こらないように適切に使用されなければいけません。
詳細に付いては<xref linkend="libpq-paramkeywords">内のパラメータ説明を参照してください。
         </para>
        </listitem>

        <listitem>
         <para>
<!--
          If you call <function>PQtrace</function>, ensure that the stream object
          into which you trace will not block.
-->
<function>PQtrace</function>を呼び出す場合は、トレースに使用するストリームオブジェクトがブロックされないことが保証されていなくてはなりません。
         </para>
        </listitem>

        <listitem>
         <para>
<!--
          You ensure that the socket is in the appropriate state
          before calling <function>PQconnectPoll</function>, as described below.
-->
プログラマ自身が、後に示すように、<function>PQconnectPoll</function>を呼び出す前にソケットが適切な状態にあることを保証しなくてはいけません。
         </para>
        </listitem>
       </itemizedlist>
      </para>

      <para>
<!--
       Note: use of <function>PQconnectStartParams</> is analogous to
       <function>PQconnectStart</> shown below.
-->
注意：<function>PQconnectStartParams</>の使用は後述の<function>PQconnectStart</>と類似しています。
      </para>

      <para>
<!--
       To begin a nonblocking connection request, call <literal>conn = PQconnectStart("<replaceable>connection_info_string</>")</literal>.
       If <varname>conn</varname> is null, then <application>libpq</> has been unable to allocate a new <structname>PGconn</>
       structure. Otherwise, a valid <structname>PGconn</> pointer is returned (though not yet
       representing a valid connection to the database). On return from
       <function>PQconnectStart</function>, call <literal>status = PQstatus(conn)</literal>. If <varname>status</varname> equals
       <symbol>CONNECTION_BAD</symbol>, <function>PQconnectStart</function> has failed.
-->
非ブロック接続要求を始めるにはまず、<literal>conn=PQconnectStart("<replaceable>connection_info_string</>")</literal>を呼び出します。
<varname>conn</varname>がNULLの場合、<application>libpq</>が新たに<structname>PGconn</>構造体を割り当てられなかったことを表します。
そうでない場合は、適切な<structname>PGconn</>へのポインタが返されます
（ただし、データベースに正しく接続されていることを表しているわけではありません）。
<function>PQconnectStart</function>から値が返ってきた段階で、<literal>status=PQstatus(conn)</literal>を呼び出します。
もし、<varname>status</varname>が<symbol>CONNECTION_BAD</symbol>と等しい場合には、<function>PQconnectStart</function>が失敗しています。
      </para>

      <para>
<!--
       If <function>PQconnectStart</> succeeds, the next stage is to poll
       <application>libpq</> so that it can proceed with the connection sequence.
       Use <function>PQsocket(conn)</function> to obtain the descriptor of the
       socket underlying the database connection.
       Loop thus: If <function>PQconnectPoll(conn)</function> last returned
       <symbol>PGRES_POLLING_READING</symbol>, wait until the socket is ready to
       read (as indicated by <function>select()</>, <function>poll()</>, or
       similar system function).
       Then call <function>PQconnectPoll(conn)</function> again.
       Conversely, if <function>PQconnectPoll(conn)</function> last returned
       <symbol>PGRES_POLLING_WRITING</symbol>, wait until the socket is ready
       to write, then call <function>PQconnectPoll(conn)</function> again.
       If you have yet to call
       <function>PQconnectPoll</function>, i.e., just after the call to
       <function>PQconnectStart</function>, behave as if it last returned
       <symbol>PGRES_POLLING_WRITING</symbol>.  Continue this loop until
       <function>PQconnectPoll(conn)</function> returns
       <symbol>PGRES_POLLING_FAILED</symbol>, indicating the connection procedure
       has failed, or <symbol>PGRES_POLLING_OK</symbol>, indicating the connection
       has been successfully made.
-->
<function>PQconnectStart</>が成功したら、次は接続シーケンスを進めるために、<application>libpq</>をポーリングします。
データベース接続の背後にあるソケットの記述子を取り出すには、<function>PQsocket(conn)</function>を使用します。
以下の繰り返しです。
直前の<function>PQconnectPoll(conn)</function>が<symbol>PGRES_POLLING_READING</symbol>の場合、ソケットの読み込み準備が整うまで待機します。
（<function>select()</>や<function>poll()</>などのシステム関数で示されます。）
そして、再度<function>PQconnectPoll(conn)</function>を呼び出します。
反対に直前の<function>PQconnectPoll(conn)</function>が<symbol>PGRES_POLLING_WRITING</symbol>の場合、ソケットの書き込み準備が整うまで待機し、その後、<function>PQconnectPoll(conn)</function>を再度呼び出します。
まだ<function>PQconnectPoll</function>を呼び出していない場合、つまり、<function>PQconnectStart</function>の呼び出し直後では、直前が<symbol>PGRES_POLLING_WRITING</symbol>であった場合と同様の処理を行ないます。
この繰り返しを<function>PQconnectPoll(conn)</function>が、接続手続きの失敗を示す<symbol>PGRES_POLLING_FAILED</symbol>、もしくは、接続確立に成功したことを示す<symbol>PGRES_POLLING_OK</symbol>を返すまで継続します。
      </para>

      <para>
<!--
       At any time during connection, the status of the connection can be
       checked by calling <function>PQstatus</>. If this call returns <symbol>CONNECTION_BAD</>, then the
       connection procedure has failed; if the call returns <function>CONNECTION_OK</>, then the
       connection is ready.  Both of these states are equally detectable
       from the return value of <function>PQconnectPoll</>, described above. Other states might also occur
       during (and only during) an asynchronous connection procedure. These
       indicate the current stage of the connection procedure and might be useful
       to provide feedback to the user for example. These statuses are:
-->
接続している間は、いつでも<function>PQstatus</>を呼び出すことで、接続の状態を検査することができます。
この関数呼び出しが<symbol>CONNECTION_BAD</>を返す場合、接続手続きは失敗しており、<symbol>CONNECTION_OK</>を返す場合、接続が確立しています。
上述のように、このいずれの状態も、<function>PQconnectPoll</>の戻り値から同様に検出できます。
これ以外の状態は、非同期の接続手続きの間（のみに）現れることがあります。
これらは、接続手続きの現在の段階を示すものであり、例えばユーザへのフィードバックを提供することに使用できます。
以下の状態があります。

       <variablelist>
        <varlistentry id="libpq-connection-started">
         <term><symbol>CONNECTION_STARTED</symbol></term>
         <listitem>
          <para>
<!--
           Waiting for connection to be made.
-->
接続の確立待ち状態です。
          </para>
         </listitem>
        </varlistentry>

        <varlistentry id="libpq-connection-made">
         <term><symbol>CONNECTION_MADE</symbol></term>
         <listitem>
          <para>
<!--
           Connection OK; waiting to send.
-->
接続はOKです。送信待ち状態です。
          </para>
         </listitem>
        </varlistentry>

        <varlistentry id="libpq-connection-awaiting-response">
         <term><symbol>CONNECTION_AWAITING_RESPONSE</symbol></term>
         <listitem>
          <para>
<!--
           Waiting for a response from the server.
-->
サーバからの応答待ち状態です。
          </para>
         </listitem>
        </varlistentry>

        <varlistentry id="libpq-connection-auth-ok">
         <term><symbol>CONNECTION_AUTH_OK</symbol></term>
         <listitem>
          <para>
<!--
           Received authentication; waiting for backend start-up to finish.
-->
        認証済みです。バックエンドの起動待ち状態です。
          </para>
         </listitem>
        </varlistentry>

        <varlistentry id="libpq-connection-ssl-startup">
         <term><symbol>CONNECTION_SSL_STARTUP</symbol></term>
         <listitem>
          <para>
<!--
           Negotiating SSL encryption.
-->
SSL暗号化の調停状態です。
          </para>
         </listitem>
        </varlistentry>

        <varlistentry id="libpq-connection-setenv">
         <term><symbol>CONNECTION_SETENV</symbol></term>
         <listitem>
          <para>
<!--
           Negotiating environment-driven parameter settings.
-->
環境が提供するパラメータ設定の調停状態です。
          </para>
         </listitem>
        </varlistentry>
       </variablelist>

<!--
       Note that, although these constants will remain (in order to maintain
       compatibility), an application should never rely upon these occurring in a
       particular order, or at all, or on the status always being one of these
       documented values. An application might do something like this:
-->
これらの定数は（互換性を保つため）なくなることはありませんが、アプリケーションは、これらが特定の順で出現したり、本書に書いてある値のどれかに必ずステータス値が該当するということを決して当てにしてはいけません。
アプリケーションは、以下に示すようにするべきです。

<programlisting>
switch(PQstatus(conn))
{
        case CONNECTION_STARTED:
            feedback = "Connecting...";
            break;

        case CONNECTION_MADE:
            feedback = "Connected to server...";
            break;
.
.
.
        default:
            feedback = "Connecting...";
}
</programlisting>
      </para>

      <para>
<!--
       The <literal>connect_timeout</literal> connection parameter is ignored
       when using <function>PQconnectPoll</function>; it is the application's
       responsibility to decide whether an excessive amount of time has elapsed.
       Otherwise, <function>PQconnectStart</function> followed by a
       <function>PQconnectPoll</function> loop is equivalent to
       <function>PQconnectdb</function>.
-->
<function>PQconnectPoll</function>を使用する場合、<literal>connect_timeout</literal>接続パラメータは無視されます。
経過時間が長過ぎるかどうかの判定はアプリケーションの責任で行ないます。
さもないと、<function>PQconnectStart</function>の後の<function>PQconnectPoll</function>の繰り返しが<function>PQconnectdb</function>と同じになります。
      </para>

      <para>
<!--
       Note that if <function>PQconnectStart</function> returns a non-null pointer, you must call
       <function>PQfinish</function> when you are finished with it, in order to dispose of
       the structure and any associated memory blocks. This must be done even if
       the connection attempt fails or is abandoned.
-->
<function>PQconnectStart</function>が非NULLポインタを返した場合、処理を終了する際には、構造体や関連するメモリブロックを始末するために、<function>PQfinish</function>を呼び出さなくてはならないことに注意してください。
この処理は、接続試行が失敗した場合やその試行を中断する場合にも、必ず実行されなければいけません。
      </para>
     </listitem>
    </varlistentry>

    <varlistentry id="libpq-pqconndefaults">
     <term><function>PQconndefaults</function><indexterm><primary>PQconndefaults</></></term>
     <listitem>
      <para>
<!--
       Returns the default connection options.
-->
デフォルトの接続オプションを返します。
<synopsis>
PQconninfoOption *PQconndefaults(void);

typedef struct
{
<!--
    char   *keyword;   /* The keyword of the option */
    char   *envvar;    /* Fallback environment variable name */
    char   *compiled;  /* Fallback compiled in default value */
    char   *val;       /* Option's current value, or NULL */
    char   *label;     /* Label for field in connect dialog */
    char   *dispchar;  /* Indicates how to display this field
                          in a connect dialog. Values are:
                          ""        Display entered value as is
                          "*"       Password field - hide value
                          "D"       Debug option - don't show by default */
    int     dispsize;  /* Field size in characters for dialog */
-->
    char   *keyword;   /* このオプションのキーワード */
    char   *envvar;    /* 代替となる環境変数の名前 */
    char   *compiled;  /* 代替となるコンパイル時に組み込まれたデフォルト値 */
    char   *val;       /* オプションの現在値、もしくは、NULL */
    char   *label;     /* 接続ダイアログ内の当該フィールドのラベル */
    char   *dispchar;  /* 接続ダイアログ内の当該フィールドをどのように表示するかの指示
                          値:
                          ""        入力された値をそのまま表示
                          "*"       値を隠すパスワードフィールド用
                          "D"       デバッグオプション。デフォルトで何も表示しません */
    int     dispsize;  /* ダイアログ用のフィールドの大きさ(文字数単位) */
} PQconninfoOption;
</synopsis>
      </para>

      <para>
<!--
       Returns a connection options array.  This can be used to determine
       all possible <function>PQconnectdb</function> options and their
       current default values.  The return value points to an array of
       <structname>PQconninfoOption</structname> structures, which ends
       with an entry having a null <structfield>keyword</> pointer.  The
       null pointer is returned if memory could not be allocated. Note that
       the current default values (<structfield>val</structfield> fields)
       will depend on environment variables and other context.  A
       missing or invalid service file will be silently ignored.  Callers
       must treat the connection options data as read-only.
-->
接続オプションの配列を返します。
これは、使用可能な<function>PQconnectdb</function>用オプションのすべてや、その時点でのデフォルト値を決定するために使用することができます。
戻り値は、<structname>PQconninfoOption</structname>構造体の配列へのポインタで、<structfield>keyword</>ポインタがヌルとなる項目が配列の末尾にきます。
メモリが確保できなかった場合にはヌルポインタを返します。
現在のデフォルト値(<structfield>val</structfield> フィールド）は、環境変数や他のコンテキストに依存します。
呼び出し側では、接続オプションの情報は、読み込み専用として取り扱わなければいけません。
      </para>

      <para>
<!--
       After processing the options array, free it by passing it to
       <function>PQconninfoFree</function>.  If this is not done, a small amount of memory
       is leaked for each call to <function>PQconndefaults</function>.
-->
オプションの配列を処理した後は、それを<function>PQconninfoFree</function>に渡して解放します。
この処理をしないと、<function>PQconndefaults</function>が呼び出されるたびに少しずつメモリリークが発生します。
      </para>

     </listitem>
    </varlistentry>

    <varlistentry id="libpq-pqconninfo">
     <term><function>PQconninfo</function><indexterm><primary>PQconninfo</></></term>
     <listitem>
      <para>
<!--
       Returns the connection options used by a live connection.
-->
所在する接続で使用される接続オプションを返します。
<synopsis>
PQconninfoOption *PQconninfo(PGconn *conn);
</synopsis>
      </para>

      <para>
<!--
       Returns a connection options array.  This can be used to determine
       all possible <function>PQconnectdb</function> options and the
       values that were used to connect to the server. The return
       value points to an array of <structname>PQconninfoOption</structname>
       structures, which ends with an entry having a null <structfield>keyword</>
       pointer. All notes above for <function>PQconndefaults</function> also
       apply to the result of <function>PQconninfo</function>.
-->
接続オプション配列を返します。これは全ての可能性のある<function>PQconnectdb</function>オプションとサーバに接続するのに使用される値を確定するために使用することができます。
返り値は<structname>PQconninfoOption</structname>構造体の配列を指し示します。それはnull <structfield>keyword</> ポインタを持つ項目で終結します。<function>PQconndefaults</function>に対する上記の全ての注釈はまた<function>PQconninfo</function>の結果に適用されます。
      </para>

     </listitem>
    </varlistentry>


    <varlistentry id="libpq-pqconninfoparse">
     <term><function>PQconninfoParse</function><indexterm><primary>PQconninfoParse</></></term>
     <listitem>
      <para>
<!--
       Returns parsed connection options from the provided connection string.
-->
提供された接続文字列から構文解析された接続オプションを返します。

<synopsis>
PQconninfoOption *PQconninfoParse(const char *conninfo, char **errmsg);
</synopsis>
      </para>

      <para>
<!--
       Parses a connection string and returns the resulting options as an
       array; or returns <symbol>NULL</> if there is a problem with the connection
       string.  This function can be used to extract
       the <function>PQconnectdb</function> options in the provided
       connection string.  The return value points to an array of
       <structname>PQconninfoOption</structname> structures, which ends
       with an entry having a null <structfield>keyword</> pointer.
-->
接続文字列の構文解析を行い、配列として結果オプションを返すか、または接続文字列に問題があった場合に<symbol>NULL</>を返します。
この関数を提供された接続文字列の中の<function>PQconnectdb</function>オプションを取り出すために使用することができます。
戻り値は<structname>PQconninfoOption</structname>構造体の配列を指し示し、それはヌルの<structfield>keyword</>ポインタを持つ項目で終結します。
      </para>

      <para>
<!--
       All legal options will be present in the result array, but the
       <literal>PQconninfoOption</literal> for any option not present
       in the connection string will have <literal>val</literal> set to
       <literal>NULL</literal>; default values are not inserted.
-->
正規なオプションはすべて、結果配列内に現れます。
しかし接続文字列内に現れない、何らかのオプション用の<literal>PQconninfoOption</literal>は<literal>NULL</literal>に設定された<literal>val</literal>を持ちます。
デフォルトは挿入されません。
      </para>

      <para>
<!--
       If <literal>errmsg</> is not <symbol>NULL</>, then <literal>*errmsg</> is set
       to <symbol>NULL</> on success, else to a <function>malloc</>'d error string explaining
       the problem.  (It is also possible for <literal>*errmsg</> to be
       set to <symbol>NULL</> and the function to return <symbol>NULL</>;
       this indicates an out-of-memory condition.)
-->
<literal>errmsg</>が非<symbol>NULL</>であれば、成功した場合<literal>*errmsg</>は<symbol>NULL</>に設定され、そうでなければ、問題を説明した<function>malloc</>されたエラー文字列になります。
（<literal>*errmsg</>が<symbol>NULL</>に設定され、かつ、この関数が<symbol>NULL</>を返すこともあり得ます。
これはメモリ不足状態を意味します。）
      </para>

      <para>
<!--
       After processing the options array, free it by passing it to
       <function>PQconninfoFree</function>.  If this is not done, some memory
       is leaked for each call to <function>PQconninfoParse</function>.
       Conversely, if an error occurs and <literal>errmsg</> is not <symbol>NULL</>,
       be sure to free the error string using <function>PQfreemem</>.
-->
オプション配列を処理した後、それを<function>PQconninfoFree</function>に渡して解放してください。
これが行われない場合、<function>PQconninfoParse</function>へのそれぞれの呼び出しに対してメモリーリークが起こります。
反対に、エラーが起こり、そして<literal>errmsg</>が非<symbol>NULL</>であれば、<function>PQfreemem</>を使用してエラー文字列を必ず解放してください。
      </para>

   </listitem>
    </varlistentry>


    <varlistentry id="libpq-pqfinish">
     <term><function>PQfinish</function><indexterm><primary>PQfinish</></></term>
     <listitem>
      <para>
<!--
       Closes  the  connection to the server.  Also frees
       memory used by the <structname>PGconn</structname> object.
-->
サーバとの接続を閉ざします。
また、<structname>PGconn</structname>オブジェクトが占めるメモリも解放します。
<synopsis>
void PQfinish(PGconn *conn);
</synopsis>
      </para>

      <para>
<!--
       Note that even if the server connection attempt fails (as
       indicated by <function>PQstatus</function>), the application should call <function>PQfinish</function>
       to free the memory used by the <structname>PGconn</structname> object.
       The <structname>PGconn</> pointer must not be used again after
       <function>PQfinish</function> has been called.
-->
たとえサーバへの接続試行が失敗しても（<function>PQstatus</function>で調べます）、アプリケーションは<function>PQfinish</function>を呼び出し<structname>PGconn</structname>オブジェクトが占めるメモリを解放するべきです。
そして<function>PQfinish</function>を呼び出したら、もう<structname>PGconn</structname>へのポインタを使ってはいけません。
      </para>
     </listitem>
    </varlistentry>

    <varlistentry id="libpq-pqreset">
     <term><function>PQreset</function><indexterm><primary>PQreset</></></term>
     <listitem>
      <para>
<!--
       Resets the communication channel to the server.
-->
サーバへの通信チャンネルをリセットします。
<synopsis>
void PQreset(PGconn *conn);
</synopsis>
      </para>

      <para>
<!--
       This function will close the connection
       to the server and attempt to  reestablish  a  new
       connection to the same server, using all the same
       parameters previously used.  This might be useful for
       error recovery if a working connection is lost.
-->
この関数はサーバへの接続を閉じ、以前使用したパラメータをすべて使用して、同一のサーバへ新しく接続を確立します。
これは、作業中の接続が失われた場合のエラーの修復に役立つでしょう。
      </para>
     </listitem>
    </varlistentry>

    <varlistentry id="libpq-pqresetstart">
     <term><function>PQresetStart</function><indexterm><primary>PQresetStart</></></term>
     <term><function>PQresetPoll</function><indexterm><primary>PQresetPoll</></></term>
     <listitem>
      <para>
<!--
       Reset the communication channel to the server, in a nonblocking manner.
-->
非ブロッキング方式で、サーバへの接続チャンネルをリセットします。

<synopsis>
int PQresetStart(PGconn *conn);

PostgresPollingStatusType PQresetPoll(PGconn *conn);
</synopsis>
      </para>

      <para>
<!--
       These functions will close the connection to the server and attempt to
       reestablish a new connection to the same server, using all the same
       parameters previously used. This can be useful for error recovery if a
       working connection is lost. They differ from <function>PQreset</function> (above) in that they
       act in a nonblocking manner. These functions suffer from the same
       restrictions as <function>PQconnectStartParams</>, <function>PQconnectStart</>
       and <function>PQconnectPoll</>.
-->
これらの関数はサーバへの接続を閉じ、それから再度、以前使用したパラメータをすべて使用して、同じサーバと新たな接続を確立しようとします。
これらは作業中の接続が失われた場合のエラー修復に役立つでしょう。
<function>PQreset</function>（前述）との違いは、この2つの関数が非ブロック方式で動作することです。
また、これらの関数は<function>PQconnectStartParams</>、<function>PQconnectStart</>および<function>PQconnectPoll</>と同じ制限を受けます。
      </para>

      <para>
<!--
       To initiate a connection reset, call
       <function>PQresetStart</function>. If it returns 0, the reset has
       failed. If it returns 1, poll the reset using
       <function>PQresetPoll</function> in exactly the same way as you
       would create the connection using <function>PQconnectPoll</function>.
-->
接続のリセットを始めるためには<function>PQresetStart</function>を呼び出します。
この関数がゼロを返す場合、リセットに失敗しています。
戻り値が1ならば、<function>PQconnectPoll</function>を使って接続を確立した時とまったく同じに、<function>PQresetPoll</function>を使用してリセットのポーリングを行います。
      </para>
     </listitem>
    </varlistentry>

    <varlistentry id="libpq-pqpingparams">
     <term><function>PQpingParams</function><indexterm><primary>PQpingParams</></></term>
     <listitem>
      <para>
<!--
       <function>PQpingParams</function> reports the status of the
       server.  It accepts connection parameters identical to those of
       <function>PQconnectdbParams</>, described above.  It is not
       necessary to supply correct user name, password, or database name
       values to obtain the server status; however, if incorrect values
       are provided, the server will log a failed connection attempt.
-->
<function>PQpingParams</function>はサーバの状態を報告します。
この関数は上述の<function>PQconnectdbParams</>と同じ接続パラメータを受け付けます。
サーバの状態を得るために正しいユーザ名、パスワード、データベース名を提供する必要はありません。
しかし、不適切な値が供給されると、サーバは不成功に終わった接続の試みをログに残します。

<synopsis>
PGPing PQpingParams(const char * const *keywords,
                    const char * const *values,
                    int expand_dbname);
</synopsis>

<!--
       The function returns one of the following values:
-->
このサーバは以下の値のいずれかを返します。

       <variablelist>
        <varlistentry id="libpq-pqpingparams-pqping-ok">
         <term><literal>PQPING_OK</literal></term>
         <listitem>
          <para>
<!--
           The server is running and appears to be accepting connections.
-->
サーバは稼動中で、接続を受け付けているようです。
          </para>
         </listitem>
        </varlistentry>

        <varlistentry id="libpq-pqpingparams-pqping-reject">
         <term><literal>PQPING_REJECT</literal></term>
         <listitem>
          <para>
<!--
           The server is running but is in a state that disallows connections
           (startup, shutdown, or crash recovery).
-->
サーバは稼動中ですが、接続を許可しない状態（起動処理中、停止処理中、クラッシュリカバリ中）です。
          </para>
         </listitem>
        </varlistentry>

        <varlistentry id="libpq-pqpingparams-pqping-no-response">
         <term><literal>PQPING_NO_RESPONSE</literal></term>
         <listitem>
          <para>
<!--
           The server could not be contacted.  This might indicate that the
           server is not running, or that there is something wrong with the
           given connection parameters (for example, wrong port number), or
           that there is a network connectivity problem (for example, a
           firewall blocking the connection request).
-->
サーバと通信できません。
これは、サーバが稼動中ではない、指定した接続パラメータの何か（例えばポート番号の間違い）が間違っている、ネットワーク接続性の問題（例えば接続要求をブロックするファイアウォール）があることを示しているかもしれません。
          </para>
         </listitem>
        </varlistentry>

        <varlistentry id="libpq-pqpingparams-pqping-no-attempt">
         <term><literal>PQPING_NO_ATTEMPT</literal></term>
         <listitem>
          <para>
<!--
           No attempt was made to contact the server, because the supplied
           parameters were obviously incorrect or there was some client-side
           problem (for example, out of memory).
-->
指定されたパラメータが明らかに間違っている、または、（メモリ不足など）クライアント側の問題があったため、サーバとの通信を試行しませんでした。
          </para>
         </listitem>
        </varlistentry>
       </variablelist>

      </para>

     </listitem>
    </varlistentry>

    <varlistentry id="libpq-pqping">
     <term><function>PQping</function><indexterm><primary>PQping</></></term>
     <listitem>
      <para>
<!--
       <function>PQping</function> reports the status of the
       server.  It accepts connection parameters identical to those of
       <function>PQconnectdb</>, described above.  It is not
       necessary to supply correct user name, password, or database name
       values to obtain the server status; however, if incorrect values
       are provided, the server will log a failed connection attempt.
-->
<function>PQping</function>はサーバの状態を報告します。
この関数は上述の<function>PQconnectdb</>と同じ接続パラメータを受け付けます。
サーバの状態を得るために正しいユーザ名、パスワード、データベース名を提供する必要はありません。
しかし、不適切な値が供給されると、サーバは不成功に終わった接続の試みをログに残します。
サーバの状態を入手するためには現在のユーザ名、パスワード、またはデータベース名などの値を供給する必要はありませんが、不適切な値が供給されると、サーバは不成功に終わった接続の試みをログに残します。

<synopsis>
PGPing PQping(const char *conninfo);
</synopsis>
      </para>

      <para>
<!--
       The return values are the same as for <function>PQpingParams</>.
-->
戻り値は<function>PQpingParams</>と同じです。
      </para>

     </listitem>
    </varlistentry>

   </variablelist>
  </para>

  <sect2 id="libpq-connstring">
<!--
   <title>Connection Strings</title>
-->
   <title>接続文字列</title>

   <indexterm zone="libpq-connstring">
    <primary><literal>conninfo</literal></primary>
   </indexterm>

   <indexterm zone="libpq-connstring">
    <primary><literal>URI</literal></primary>
   </indexterm>

   <para>
<!--
    Several <application>libpq</> functions parse a user-specified string to obtain
    connection parameters.  There are two accepted formats for these strings:
    plain <literal>keyword = value</literal> strings
    and <ulink url="http://www.ietf.org/rfc/rfc3986.txt">RFC
    3986</ulink> URIs.
-->
複数の<application>libpq</>関数は、接続パラメータを得るためにユーザが指定した文字列の解析を行います。
この文字列として、普通の<literal>keyword = value</literal>文字列と<ulink url="http://www.ietf.org/rfc/rfc3986.txt">RFC 3986</ulink>のURIという２種類の書式が受け付けられます。
   </para>

   <sect3>
<!--
    <title>Keyword/Value Connection Strings</title>
-->
    <title>キーワード/値形式の接続文字列</title>

   <para>
<!--
    In the first format, each parameter setting is in the form
    <literal>keyword = value</literal>.  Spaces around the equal sign are
    optional. To write an empty value, or a value containing spaces, surround it
    with single quotes, e.g., <literal>keyword = 'a value'</literal>. Single
    quotes and backslashes within
    the value must be escaped with a backslash, i.e., <literal>\'</literal> and
    <literal>\\</literal>.
-->
最初の書式では、各パラメータ設定は<literal>keyword = value</literal>という形式です。
等号記号の前後の空白文字は省略可能です。
空の値を書く、または空白文字を含む値を書くためには、<literal>keyword = 'a value'</literal>のように単一引用符で値を括ります。
値内部の単一引用符とバックスラッシュはバックスラッシュでエスケープしなければなりません。
つまり<literal>\'</literal>と<literal>\\</literal>です。
   </para>

   <para>
<!--
    Example:
-->
以下に例を示します。
<programlisting>
host=localhost port=5432 dbname=mydb connect_timeout=10
</programlisting>
   </para>

   <para>
<!--
    The recognized parameter key words are listed in <xref
    linkend="libpq-paramkeywords">.
-->
有効なパラメータキーワードを<xref linkend="libpq-paramkeywords">に示します。
   </para>
   </sect3>

   <sect3>
<!--
    <title>Connection URIs</title>
-->
    <title>接続URI</title>

   <para>
<!--
   The general form for a connection <acronym>URI</acronym> is:
-->
接続<acronym>URI</acronym>の一般的な形式を以下に示します。
<synopsis>
postgresql://[user[:password]@][netloc][:port][/dbname][?param1=value1&amp;...]
</synopsis>
   </para>

   <para>
<!--
    The <acronym>URI</acronym> scheme designator can be either
    <literal>postgresql://</literal> or <literal>postgres://</literal>.  Each
    of the <acronym>URI</acronym> parts is optional.  The following examples
    illustrate valid <acronym>URI</acronym> syntax uses:
-->
<acronym>URI</acronym>スキーム指示子は<literal>postgresql://</literal>または<literal>postgres://</literal>のいずれかを取ることができます。
個々の<acronym>URI</acronym>部品は省略可能です。
以下の例で有効な<acronym>URI</acronym>構文の使用例を示します。
<programlisting>
postgresql://
postgresql://localhost
postgresql://localhost:5433
postgresql://localhost/mydb
postgresql://user@localhost
postgresql://user:secret@localhost
postgresql://other@localhost/otherdb?connect_timeout=10&amp;application_name=myapp
</programlisting>
<!--
    Components of the hierarchical part of the <acronym>URI</acronym> can also
    be given as parameters.  For example:
-->
<acronym>URI</acronym>の階層部品の要素をパラメータとして与えることができます。
以下に例を示します。
<programlisting>
postgresql:///mydb?host=localhost&amp;port=5433
</programlisting>
   </para>

   <para>
<!--
    Percent-encoding may be used to include symbols with special meaning in any
    of the <acronym>URI</acronym> parts.
-->
パーセント符号化を使用して、<acronym>URI</acronym>部品のいずれかに特殊な意味を持つ記号を含めることができます。
   </para>

   <para>
<!--
    Any connection parameters not corresponding to key words listed in <xref
    linkend="libpq-paramkeywords"> are ignored and a warning message about them
    is sent to <filename>stderr</filename>.
-->
<xref linkend="libpq-paramkeywords">に示されたキーワードに対応しない接続パラメータは無視され、これに関する警告メッセージが<filename>stderr</filename>に書き出されます。
   </para>

   <para>
<!--
    For improved compatibility with JDBC connection <acronym>URI</acronym>s,
    instances of parameter <literal>ssl=true</literal> are translated into
    <literal>sslmode=require</literal>.
-->
JDBCの接続<acronym>URI</acronym>構文との互換性を高めるために、<literal>ssl=true</literal>パラメータインスタンスは<literal>sslmode=require</literal>に変換されます。
   </para>

   <para>
<!--
    The host part may be either host name or an IP address.  To specify an
    IPv6 host address, enclose it in square brackets:
-->
ホスト部分にはホスト名またはIPアドレスを書くことができます。
IPv6ホストアドレスを指定するためには角括弧で括ります。
<synopsis>
postgresql://[2001:db8::1234]/database
</synopsis>
   </para>

   <para>
<!--
    The host component is interpreted as described for the parameter <xref
    linkend="libpq-connect-host">.  In particular, a Unix-domain socket
    connection is chosen if the host part is either empty or starts with a
    slash, otherwise a TCP/IP connection is initiated.  Note, however, that the
    slash is a reserved character in the hierarchical part of the URI.  So, to
    specify a non-standard Unix-domain socket directory, either omit the host
    specification in the URI and specify the host as a parameter, or
    percent-encode the path in the host component of the URI:
-->
ホスト要素は<xref linkend="libpq-connect-host">で説明したように解釈されます。
具体的には、ホスト部品が空またはスラッシュで始まる場合Unixドメインソケット接続が選択され、さもなければTCP/IP接続で初期化されます。
しかしURIの階層部ではスラッシュが予約された文字であることに注意してください。
このため、標準以外のUnixドメインソケットディレクトリを指定するためには、URIからホスト指定を省き、パラメータとしてホストを指定するか、URIのホスト要素内のパスをパーセントエスケープするかどちらかを行ってください。
<programlisting>
postgresql:///dbname?host=/var/lib/postgresql
postgresql://%2Fvar%2Flib%2Fpostgresql/dbname
</programlisting>
   </para>
   </sect3>
  </sect2>

  <sect2 id="libpq-paramkeywords">
<!--
   <title>Parameter Key Words</title>
-->
   <title>パラメータキーワード</title>

   <para>
<!--
    The currently recognized parameter key words are:
-->
現時点で有効なパラメータのキーワードは以下に示す通りです。

    <variablelist>
     <varlistentry id="libpq-connect-host" xreflabel="host">
      <term><literal>host</literal></term>
      <listitem>
       <para>
<!--
        Name of host to connect to.<indexterm><primary>host name</></>
        If this begins with a slash, it specifies Unix-domain
        communication rather than TCP/IP communication; the value is the
        name of the directory in which the socket file is stored.  The
        default behavior when <literal>host</literal> is not specified
        is to connect to a Unix-domain
        socket<indexterm><primary>Unix domain socket</></> in
        <filename>/tmp</filename> (or whatever socket directory was specified
        when <productname>PostgreSQL</> was built). On machines without
        Unix-domain sockets, the default is to connect to <literal>localhost</>.
-->
接続するホスト名を指定します。
<indexterm><primary>ホスト名</></> この引数をスラッシュで始めた場合、TCP/IPによる通信ではなく、Unixドメインの通信を明示することになります。
その場合、この値はソケットファイルを格納するディレクトリの名前になります。
<literal>host</literal>が指定されなかった場合のデフォルトは、<filename>/tmp</filename>にあるUnixドメインのソケットに接続することです。
<indexterm><primary>Unixドメインソケット</></> （または、<productname>PostgreSQL</>の構築時に指定した別のディレクトリにあるソケットです。）
Unixドメインソケットを持たないマシンにおけるデフォルトは、<literal>localhost</>に接続することです。
       </para>
      </listitem>
     </varlistentry>

     <varlistentry id="libpq-connect-hostaddr" xreflabel="hostaddr">
      <term><literal>hostaddr</literal></term>
      <listitem>
       <para>
<!--
        Numeric IP address of host to connect to.  This should be in the
        standard IPv4 address format, e.g., <literal>172.28.40.9</>.  If
        your machine supports IPv6, you can also use those addresses.
        TCP/IP communication is
        always used when a nonempty string is specified for this parameter.
-->
接続するホストのIPアドレスを指定します。
これは、<literal>172.28.40.9</>といった標準的なIPv4アドレス書式でなければなりません。
使用するマシンでIPv6をサポートする場合は、そのアドレスを使用することもできます。
このパラメータに空以外の文字列が指定されると、TCP/IP通信が常に使用されます。
       </para>

       <para>
<!--
        Using <literal>hostaddr</> instead of <literal>host</> allows the
        application to avoid a host name look-up, which might be important
        in applications with time constraints. However, a host name is
        required for GSSAPI or SSPI authentication
        methods, as well as for <literal>verify-full</> SSL
        certificate verification.  The following rules are used:
-->
<literal>host</>の代わりに<literal>hostaddr</>を使用することで、アプリケーションがホスト名の検索を行なわずに済みます。
特に時間的制約があるアプリケーションでは重要になるでしょう。
しかし、GSSAP、SSPI認証方式では、ホスト名が必要になります。
<literal>verify-full</>SSL証明書検証を行う場合も同様です。
以下の規則が使用されます。
        <itemizedlist>
         <listitem>
          <para>
<!--
           If <literal>host</> is specified without <literal>hostaddr</>,
           a host name lookup occurs.
-->
<literal>hostaddr</>を使わずに<literal>host</>を指定した場合は、ホスト名の検索が発生します。
          </para>
         </listitem>
         <listitem>
          <para>
<!--
           If <literal>hostaddr</> is specified without <literal>host</>,
           the value for <literal>hostaddr</> gives the server network address.
           The connection attempt will fail if the authentication
           method requires a host name.
-->
<literal>host</>を使わずに<literal>hostaddr</>を指定した場合、<literal>hostaddr</>の値はサーバのネットワークアドレスとなります。
認証方式がホスト名を必要する場合は接続試行が失敗します。
          </para>
         </listitem>
         <listitem>
          <para>
<!--
           If both <literal>host</> and <literal>hostaddr</> are specified,
           the value for <literal>hostaddr</> gives the server network address.
           The value for <literal>host</> is ignored unless the
           authentication method requires it, in which case it will be
           used as the host name.
-->
<literal>host</>と<literal>hostaddr</>の両方を指定した場合、<literal>hostaddr</>がサーバのネットワークアドレスとなります。
<literal>host</>の値は認証方式で必要とされない限り無視され、必要とされる場合にはホスト名として使用されます。
          </para>
         </listitem>
        </itemizedlist>
<!--
        Note that authentication is likely to fail if <literal>host</>
        is not the name of the server at network address <literal>hostaddr</>.
        Also, note that <literal>host</> rather than <literal>hostaddr</>
        is used to identify the connection in <filename>~/.pgpass</> (see
        <xref linkend="libpq-pgpass">).
-->
<literal>host</>が<literal>hostaddr</>ネットワークアドレスに対応するマシンの名前と一致しない場合は、認証に失敗する可能性があるので注意してください。
また、<literal>hostaddr</>ではなく<literal>host</>が<filename>~/.pgpass</>(<xref linkend="libpq-pgpass">を参照)での接続の識別に使用されます。
       </para>

       <para>
<!--
        Without either a host name or host address,
        <application>libpq</application> will connect using a
        local Unix-domain socket; or on machines without Unix-domain
        sockets, it will attempt to connect to <literal>localhost</>.
-->
ホスト名もホストのアドレスも用いない場合、<application>libpq</application>はローカルのUnixドメインソケットを使用して接続します。
ただし、Unixドメインソケットを持たないマシンでは、<literal>localhost</>への接続を試みます。
       </para>
       </listitem>
      </varlistentry>

      <varlistentry id="libpq-connect-port" xreflabel="port">
       <term><literal>port</literal></term>
       <listitem>
       <para>
<!--
        Port number to connect to at the server host, or socket file
        name extension for Unix-domain
        connections.<indexterm><primary>port</></>
-->
サーバホストでの接続用のポート番号、または、Unixドメイン接続の場合は、ソケットファイルの拡張子を指定します。
<indexterm><primary>port</></>
       </para>
      </listitem>
     </varlistentry>

     <varlistentry id="libpq-connect-dbname" xreflabel="dbname">
      <term><literal>dbname</literal></term>
      <listitem>
      <para>
<!--
       The database name.  Defaults to be the same as the user name.
       In certain contexts, the value is checked for extended
       formats; see <xref linkend="libpq-connstring"> for more details on
       those.
-->
データベース名を指定します。
デフォルトはユーザ名と同じです。
特定の文脈では、この値は拡張書式で検査されます。
詳細については<xref linkend="libpq-connstring">を参照してください。
      </para>
      </listitem>
     </varlistentry>

     <varlistentry id="libpq-connect-user" xreflabel="user">
      <term><literal>user</literal></term>
      <listitem>
      <para>
<!--
       <productname>PostgreSQL</productname> user name to connect as.
       Defaults to be the same as the operating system name of the user
       running the application.
-->
データベースへ接続する<productname>PostgreSQL</productname>ユーザ名を指定します。
デフォルトは、そのアプリケーションを実行しているユーザのオペレーティングシステム上の名前と同じです。
      </para>
      </listitem>
     </varlistentry>

     <varlistentry id="libpq-connect-password" xreflabel="password">
      <term><literal>password</literal></term>
      <listitem>
      <para>
<!--
       Password to be used if the server demands password authentication.
-->
サーバがパスワードによる認証を必要とした場合に使用されるパスワードを指定します。
      </para>
      </listitem>
     </varlistentry>

     <varlistentry id="libpq-connect-connect-timeout" xreflabel="connect_timeout">
      <term><literal>connect_timeout</literal></term>
      <listitem>
      <para>
<!--
       Maximum wait for connection, in seconds (write as a decimal integer
       string). Zero or not specified means wait indefinitely.  It is not
       recommended to use a timeout of less than 2 seconds.
-->
接続用の最大待機時間を秒単位(10進数整数で表した文字列として記述してください)で指定します。
ゼロもしくは未設定は、無限時間の待機を意味します。
2秒未満の待機時間を使用することは勧めません。
      </para>
      </listitem>
     </varlistentry>

     <varlistentry id="libpq-connect-client-encoding" xreflabel="client_encoding">
      <term><literal>client_encoding</literal></term>
      <listitem>
      <para>
<!--
       This sets the <varname>client_encoding</varname>
       configuration parameter for this connection.  In addition to
       the values accepted by the corresponding server option, you
       can use <literal>auto</literal> to determine the right
       encoding from the current locale in the client
       (<envar>LC_CTYPE</envar> environment variable on Unix
       systems).
-->
接続用の<varname>client_encoding</varname>設定パラメータを設定します。
対応するサーバオプションで受け付けられる値の他に、クライアントにおける現在のロケール（Unixシステムの場合は<envar>LC_CTYPE</envar>環境変数）から正しい符号化方式を決定する<literal>auto</literal>を使用することができます。
      </para>
      </listitem>
     </varlistentry>

     <varlistentry id="libpq-connect-options" xreflabel="options">
      <term><literal>options</literal></term>
      <listitem>
       <para>
<!--
        Specifies command-line options to send to the server at connection
        start.  For example, setting this to <literal>-c geqo=off</> sets the
        session's value of the <varname>geqo</> parameter to
        <literal>off</>.  Spaces within this string are considered to
        separate command-line arguments, unless escaped with a backslash
        (<literal>\</>); write <literal>\\</> to represent a literal
        backslash.  For a detailed discussion of the available
        options, consult <xref linkend="runtime-config">.
-->
接続開始時にサーバに送信するコマンドラインオプションを指定します。
例えば、これを<literal>-c geqo=off</>に設定すると、<varname>geqo</>パラメータのセッション値は<literal>off</>になります。
この文字列中の空白はバックスラッシュ(<literal>\</>)でエスケープされていなければコマンド行引数の区切りであるとみなされます。
リテラルのバックスラッシュを表すには<literal>\\</>と書いて下さい。
利用可能なオプションに関する詳細については<xref linkend="runtime-config">を参照してください。
       </para>
      </listitem>
     </varlistentry>

     <varlistentry id="libpq-connect-application-name" xreflabel="application_name">
      <term><literal>application_name</literal></term>
      <listitem>
       <para>
<!--
        Specifies a value for the <xref linkend="guc-application-name">
        configuration parameter.
-->
<xref linkend="guc-application-name">設定パラメータの値を指定します。
       </para>
      </listitem>
     </varlistentry>

     <varlistentry id="libpq-connect-fallback-application-name" xreflabel="fallback_application_name">
      <term><literal>fallback_application_name</literal></term>
      <listitem>
       <para>
<!--
        Specifies a fallback value for the <xref
        linkend="guc-application-name"> configuration parameter.
        This value will be used if no value has been given for
        <literal>application_name</> via a connection parameter or the
        <envar>PGAPPNAME</envar> environment variable.  Specifying
        a fallback name is useful in generic utility programs that
        wish to set a default application name but allow it to be
        overridden by the user.
-->
<xref linkend="guc-application-name">設定パラメータの予備値を指定します。
接続パラメータまたは<envar>PGAPPNAME</envar>環境変数により<literal>application_name</>の値が指定されない場合に、この値が使用されます。
予備の名前を指定することは、デフォルトのアプリケーション名を設定したいが、ユーザにもそれを上書きできるようにしておきたい、一般的なユーティリティプログラムで有用です。
       </para>
      </listitem>
     </varlistentry>

     <varlistentry id="libpq-keepalives" xreflabel="keepalives">
      <term><literal>keepalives</literal></term>
      <listitem>
       <para>
<!--
        Controls whether client-side TCP keepalives are used. The default
        value is 1, meaning on, but you can change this to 0, meaning off,
        if keepalives are not wanted.  This parameter is ignored for
        connections made via a Unix-domain socket.
-->
クライアント側におけるTCPキープアライブの使用を制御します。
デフォルト値は1であり、有効であることを意味します。
しかしキープアライブを望まない場合は、無効であることを意味するゼロに設定することができます。
このパラメータはUnixドメインソケット経由の接続では無視されます。
       </para>
      </listitem>
     </varlistentry>

     <varlistentry id="libpq-keepalives-idle" xreflabel="keepalives_idle">
      <term><literal>keepalives_idle</literal></term>
      <listitem>
       <para>
<!--
        Controls the number of seconds of inactivity after which TCP should
        send a keepalive message to the server.  A value of zero uses the
        system default. This parameter is ignored for connections made via a
<<<<<<< HEAD
        Unix-domain socket, or if keepalives are disabled. It is only supported
        on systems where the <symbol>TCP_KEEPIDLE</> or <symbol>TCP_KEEPALIVE</>
        socket option is available, and on Windows; on other systems, it has no
        effect.
-->
TCPがサーバにキープアライブメッセージを送信した後に活動を行わない期間を秒単位で制御します。
ゼロという値ではシステムのデフォルトを使用します。
Unixドメインソケット経由でなされた接続の場合もしくはキープアライブが無効な場合、このパラメータは無視されます。
これは<symbol>TCP_KEEPIDLE</symbol>ソケットオプションまたは<symbol>TCP_KEEPALIVE</>ソケットオプションが利用できるシステムおよびWindowsでのみサポートされます。
他のシステムでは効果がありません。
=======
        Unix-domain socket, or if keepalives are disabled.
        It is only supported on systems where <symbol>TCP_KEEPIDLE</> or
        an equivalent socket option is available, and on Windows; on other
        systems, it has no effect.
>>>>>>> eca2f8a7
       </para>
      </listitem>
     </varlistentry>

     <varlistentry id="libpq-keepalives-interval" xreflabel="keepalives_interval">
      <term><literal>keepalives_interval</literal></term>
      <listitem>
       <para>
<!--
        Controls the number of seconds after which a TCP keepalive message
        that is not acknowledged by the server should be retransmitted.  A
        value of zero uses the system default. This parameter is ignored for
        connections made via a Unix-domain socket, or if keepalives are disabled.
<<<<<<< HEAD
        It is only supported on systems where the <symbol>TCP_KEEPINTVL</>
        socket option is available, and on Windows; on other systems, it has no
        effect.
-->
TCPキープアライブメッセージに対する応答がサーバからない場合に、何秒後に再送を行うかを制御します。
ゼロという値ではシステムのデフォルトを使用します。
Unixドメインソケット経由でなされた接続の場合、またはキープアライブを無効にしている場合、このパラメータは無視されます。
これは<symbol>TCP_KEEPINTVL</symbol>ソケットオプションが利用できるシステムおよびWindowsでのみサポートされます。
他のシステムでは効果がありません。
=======
        It is only supported on systems where <symbol>TCP_KEEPINTVL</> or
        an equivalent socket option is available, and on Windows; on other
        systems, it has no effect.
>>>>>>> eca2f8a7
       </para>
      </listitem>
     </varlistentry>

     <varlistentry id="libpq-keepalives-count" xreflabel="keepalives_count">
      <term><literal>keepalives_count</literal></term>
      <listitem>
       <para>
<!--
        Controls the number of TCP keepalives that can be lost before the
        client's connection to the server is considered dead.  A value of
        zero uses the system default. This parameter is ignored for
        connections made via a Unix-domain socket, or if keepalives are disabled.
<<<<<<< HEAD
        It is only supported on systems where the <symbol>TCP_KEEPCNT</>
        socket option is available; on other systems, it has no effect.
-->
サーバへのクライアント接続が不要になったとみなすまで、何回キープアライブの欠落を認めるかを制御します。
ゼロという値ではシステムのデフォルトを使用します。
Unixドメインソケット経由でなされた接続の場合、またはキープアライブを無効にしている場合、このパラメータは無視されます。
これは<symbol>TCP_KEEPCNT</symbol>ソケットオプションが利用できるシステムでのみサポートされます。
他のシステムでは効果がありません。
=======
        It is only supported on systems where <symbol>TCP_KEEPCNT</> or
        an equivalent socket option is available; on other systems, it has no
        effect.
>>>>>>> eca2f8a7
       </para>
      </listitem>
     </varlistentry>

     <varlistentry id="libpq-connect-tty" xreflabel="tty">
      <term><literal>tty</literal></term>
      <listitem>
      <para>
<!--
       Ignored (formerly, this specified where to send server debug output).
-->
無視されます(以前は、これはサーバデバッグ出力を送信する場所を指定するものでした)。
      </para>
      </listitem>
     </varlistentry>

     <varlistentry id="libpq-connect-sslmode" xreflabel="sslmode">
      <term><literal>sslmode</literal></term>
      <listitem>
       <para>
<!--
        This option determines whether or with what priority a secure
        <acronym>SSL</> TCP/IP connection will be negotiated with the
        server. There are six modes:
-->
このオプションは、どの<acronym>SSL</>による安全なTCP/IP接続の優先度でサーバと調停するかを決定します。
6つのモードがあります。

        <variablelist>
         <varlistentry>
          <term><literal>disable</literal></term>
          <listitem>
           <para>
<!--
            only try a non-<acronym>SSL</> connection
-->
非<acronym>SSL</>接続のみ試行
           </para>
          </listitem>
         </varlistentry>

         <varlistentry>
          <term><literal>allow</literal></term>
          <listitem>
           <para>
<!--
            first try a non-<acronym>SSL</> connection; if that
            fails, try an <acronym>SSL</> connection
-->
最初に非<acronym>SSL</>接続を試行し、失敗したら、<acronym>SSL</>接続を試行
           </para>
          </listitem>
         </varlistentry>

         <varlistentry>
<!--
          <term><literal>prefer</literal> (default)</term>
-->
          <term><literal>prefer</literal> （デフォルト）</term>
          <listitem>
           <para>
<!--
            first try an <acronym>SSL</> connection; if that fails,
            try a non-<acronym>SSL</> connection
-->
最初に<acronym>SSL</>接続を試行し、失敗したら、非<acronym>SSL</>接続を試行
           </para>
          </listitem>
         </varlistentry>

         <varlistentry>
          <term><literal>require</literal></term>
          <listitem>
           <para>
<!--
            only try an <acronym>SSL</> connection. If a root CA
            file is present, verify the certificate in the same way as
            if <literal>verify-ca</literal> was specified
-->
<acronym>SSL</>接続のみ試行。
ルートCAファイルが存在する場合、<literal>verify-ca</literal>が指定された場合と同じ方法で証明書が検証されます。
           </para>
          </listitem>
         </varlistentry>

         <varlistentry>
          <term><literal>verify-ca</literal></term>
          <listitem>
           <para>
<!--
            only try an <acronym>SSL</> connection, and verify that
            the server certificate is issued by a trusted
            certificate authority (<acronym>CA</>)
-->
<acronym>SSL</>接続のみ試行し、サーバ証明書が信用された認証局（<acronym>CA</>）から発行されたかを検証
           </para>
          </listitem>
         </varlistentry>

         <varlistentry>
          <term><literal>verify-full</literal></term>
          <listitem>
           <para>
<!--
            only try an <acronym>SSL</> connection, verify that the
            server certificate is issued by a
            trusted <acronym>CA</> and that the requested server host name
            matches that in the certificate
-->
<acronym>SSL</>接続のみ試行し、サーバ証明書が信用された<acronym>CA</>から発行されたか、およびそのサーバホスト名が証明書内のものと一致するかを検証
           </para>
          </listitem>
         </varlistentry>
        </variablelist>

<!--
        See <xref linkend="libpq-ssl"> for a detailed description of how
        these options work.
-->
これらのオプションがどのように動くのかについては<xref linkend="libpq-ssl">を参照してください。
       </para>

       <para>
<!--
        <literal>sslmode</> is ignored for Unix domain socket
        communication.
        If <productname>PostgreSQL</> is compiled without SSL support,
        using options <literal>require</>, <literal>verify-ca</>, or
        <literal>verify-full</> will cause an error, while
        options <literal>allow</> and <literal>prefer</> will be
        accepted but <application>libpq</> will not actually attempt
        an <acronym>SSL</>
        connection.<indexterm><primary>SSL</><secondary
        sortas="libpq">with libpq</></indexterm>
-->
<literal>sslmode</>はUnixドメインソケット通信では無視されます。
SSLサポートなしで<productname>PostgreSQL</>がコンパイルされた場合に、<literal>require</>、<literal>verify-ca</>、<literal>verify-full</>を使用するとエラーになります。
一方、<literal>allow</>と<literal>prefer</>は使用できますが、実際に<application>libpq</>は<acronym>SSL</>接続を受け付けません。
<indexterm><primary>SSL</><secondary sortas="libpq">libpqでの</></indexterm>
       </para>
      </listitem>
     </varlistentry>

     <varlistentry id="libpq-connect-requiressl" xreflabel="requiressl">
      <term><literal>requiressl</literal></term>
      <listitem>
       <para>
<!--
        This option is deprecated in favor of the <literal>sslmode</>
        setting.
-->
このオプションは<literal>sslmode</>設定を支持する観点から廃止予定になっています。
       </para>

       <para>
<!--
        If set to 1, an <acronym>SSL</acronym> connection to the server
        is required (this is equivalent to <literal>sslmode</>
        <literal>require</>).  <application>libpq</> will then refuse
        to connect if the server does not accept an
        <acronym>SSL</acronym> connection.  If set to 0 (default),
        <application>libpq</> will negotiate the connection type with
        the server (equivalent to <literal>sslmode</>
        <literal>prefer</>).  This option is only available if
        <productname>PostgreSQL</> is compiled with SSL support.
-->
1に設定することで、サーバへの<acronym>SSL</acronym>接続が必要になります
(これは<literal>sslmode</>の<literal>require</>と同じです)。
サーバが<acronym>SSL</acronym>接続を受け付けない場合、<application>libpq</>は接続を拒絶します。
0(デフォルト)に設定することで、サーバと接続形式の調停を行います。
(<literal>sslmode</>の<literal>prefer</>と同じです。)
SSLサポート付きで<productname>PostgreSQL</>をコンパイルした場合にのみ、このオプションが利用できます。
       </para>
      </listitem>
     </varlistentry>

     <varlistentry id="libpq-connect-sslcompression" xreflabel="sslcompression">
      <term><literal>sslcompression</literal></term>
      <listitem>
       <para>
<!--
        If set to 1 (default), data sent over SSL connections will be
        compressed (this requires <productname>OpenSSL</> version
        0.9.8 or later).
        If set to 0, compression will be disabled (this requires
        <productname>OpenSSL</> 1.0.0 or later).
        This parameter is ignored if a connection without SSL is made,
        or if the version of <productname>OpenSSL</> used does not support
        it.
-->
１（デフォルト）に設定することで、SSL接続越えで送信されるデータは圧縮されます（これには<productname>OpenSSL</>バージョン0.9.8以降が必要です）。
０に設定すると、圧縮が無効になります（これには<productname>OpenSSL</>1.0.0以降が必要です）。
このパラメータはSSLが確立していない接続や使用される<productname>OpenSSL</>がサポートしていない場合は無視されます。
       </para>
       <para>
<!--
        Compression uses CPU time, but can improve throughput if
        the network is the bottleneck.
        Disabling compression can improve response time and throughput
        if CPU performance is the limiting factor.
-->
圧縮はCPU処理時間を使用しますが、ネットワークが問題である場合はスループットを改良することができます。
CPU性能が制約要因であれば、圧縮を無効にすることで、応答時間やスループットを改良することができます。
       </para>
      </listitem>
     </varlistentry>

     <varlistentry id="libpq-connect-sslcert" xreflabel="sslcert">
      <term><literal>sslcert</literal></term>
      <listitem>
       <para>
<!--
        This parameter specifies the file name of the client SSL
        certificate, replacing the default
        <filename>~/.postgresql/postgresql.crt</>.
        This parameter is ignored if an SSL connection is not made.
-->
このパラメータは、<filename>~/.postgresql/postgresql.crt</>というデフォルトを置き換えるクライアントSSL証明書のファイル名を指定します。
このパラメータはSSL接続が確立していない場合は無視されます。
       </para>
      </listitem>
     </varlistentry>

     <varlistentry id="libpq-connect-sslkey" xreflabel="sslkey">
      <term><literal>sslkey</literal></term>
      <listitem>
       <para>
<!--
        This parameter specifies the location for the secret key used for
        the client certificate. It can either specify a file name that will
        be used instead of the default
        <filename>~/.postgresql/postgresql.key</>, or it can specify a key
        obtained from an external <quote>engine</> (engines are
        <productname>OpenSSL</> loadable modules).  An external engine
        specification should consist of a colon-separated engine name and
        an engine-specific key identifier.  This parameter is ignored if an
        SSL connection is not made.
-->
このパラメータはクライアント証明書に対して使用される秘密鍵の場所を指定します。
デフォルトの<filename>~/.postgresql/postgresql.key</>の代わりに使用されるファイル名、または外部<quote>エンジン</>（エンジンとは<productname>OpenSSL</>ロード可能なモジュール）から得られるキーを指定することも可能です。
外部エンジンの指定にはコロンで区切ったエンジン名とエンジン特有の鍵識別子を含んでいなければなりません。
SSL接続が確立していない場合このパラメータは無視されます。
       </para>
      </listitem>
     </varlistentry>

     <varlistentry id="libpq-connect-sslrootcert" xreflabel="sslrootcert">
      <term><literal>sslrootcert</literal></term>
      <listitem>
       <para>
<!--
        This parameter specifies the name of a file containing SSL
        certificate authority (<acronym>CA</>) certificate(s).
        If the file exists, the server's certificate will be verified
        to be signed by one of these authorities.  The default is
        <filename>~/.postgresql/root.crt</>.
-->
このパラメータはSSL認証局(<acronym>CA</>)の証明書のファイル名を指定します。
このファイルが存在する場合、サーバ証明書はこれらの認証局の1つで署名されているかどうか検証されます。
デフォルトは<filename>~/.postgresql/root.crt</>です。
       </para>
      </listitem>
     </varlistentry>

     <varlistentry id="libpq-connect-sslcrl" xreflabel="sslcrl">
      <term><literal>sslcrl</literal></term>
      <listitem>
       <para>
<!--
        This parameter specifies the file name of the SSL certificate
        revocation list (CRL).  Certificates listed in this file, if it
        exists, will be rejected while attempting to authenticate the
        server's certificate.  The default is
        <filename>~/.postgresql/root.crl</>.
-->
このパラメータはSSL証明書失効リスト（CRL）のファイル名を指定します。
このファイルに列挙された証明書が存在した場合、それはサーバ証明書を承認しようとする時に拒絶されます。
デフォルトは<filename>~/.postgresql/root.crl</>です。
       </para>
      </listitem>
     </varlistentry>

     <varlistentry id="libpq-connect-requirepeer" xreflabel="requirepeer">
      <term><literal>requirepeer</literal></term>
      <listitem>
       <para>
<!--
        This parameter specifies the operating-system user name of the
        server, for example <literal>requirepeer=postgres</literal>.
        When making a Unix-domain socket connection, if this
        parameter is set, the client checks at the beginning of the
        connection that the server process is running under the specified
        user name; if it is not, the connection is aborted with an error.
        This parameter can be used to provide server authentication similar
        to that available with SSL certificates on TCP/IP connections.
        (Note that if the Unix-domain socket is in
        <filename>/tmp</filename> or another publicly writable location,
        any user could start a server listening there.  Use this parameter
        to ensure that you are connected to a server run by a trusted user.)
        This option is only supported on platforms for which the
        <literal>peer</> authentication method is implemented; see
        <xref linkend="auth-peer">.
-->
このパラメータは、例えば<literal>requirepeer=postgres</literal>のようにサーバのオペレーティングシステムのユーザ名を指定します。
Unixドメインソケット接続を確立する時に、このパラメータが設定された場合、クライアントは接続開始時にサーバプロセスが指定されたユーザ名で稼動しているか検査し、稼動していない場合は接続をエラーとして中断します。
このパラメータは、TCP/IP接続においてSSL証明書で実現するようなサーバ認証を実現するために使用することができます。
（Unixドメインソケットが<filename>/tmp</filename>などの誰にでも書き込むことができる場所にある場合、誰でもそこで接続を監視するサーバを起動できることに注意してください。
信頼できるユーザが起動したサーバに接続することを確実に行うために、このパラメータを使用してください。）
このオプションは<literal>peer</>認証方式が実装されたプラットフォームでのみでサポートされます。
<xref linkend="auth-peer">を参照してください。
       </para>
      </listitem>
     </varlistentry>

     <varlistentry id="libpq-connect-krbsrvname" xreflabel="krbsrvname">
      <term><literal>krbsrvname</literal></term>
      <listitem>
       <para>
<!--
        Kerberos service name to use when authenticating with GSSAPI.
        This must match the service name specified in the server
        configuration for Kerberos authentication to succeed. (See also
        <xref linkend="gssapi-auth">.)
-->
GSSAPIの認証時に使われるKerberosサービス名です。
成功するためには、これはサーバのKerberos認証設定のサービス名と一致していなければなりません。
(<xref linkend="gssapi-auth">も参照してください。)
       </para>
      </listitem>
     </varlistentry>

     <varlistentry id="libpq-connect-gsslib" xreflabel="gsslib">
      <term><literal>gsslib</literal></term>
      <listitem>
       <para>
<!--
        GSS library to use for GSSAPI authentication. Only used on Windows.
        Set to <literal>gssapi</literal> to force libpq to use the GSSAPI
        library for authentication instead of the default SSPI.
-->
GSSAPI認証で使用されるGSSライブラリです。
Windows上のみで使用されます。
libpqの認証がデフォルトのSSPIではなく、強制的にGSSAPIライブラリを使用させるには<literal>gssapi</literal>を設定してください。
       </para>
      </listitem>
     </varlistentry>

     <varlistentry id="libpq-connect-service" xreflabel="service">
      <term><literal>service</literal></term>
      <listitem>
       <para>
<!--
        Service name to use for additional parameters.  It specifies a service
        name in <filename>pg_service.conf</filename> that holds additional connection parameters.
        This allows applications to specify only a service name so connection parameters
        can be centrally maintained. See <xref linkend="libpq-pgservice">.
-->
追加のパラメータ用に使用されるサービス名です。
<filename>pg_service.conf</filename>内の追加的な接続パラメータを保持するサービス名を指定します。
これによりアプリケーションはサービス名だけを指定でき、接続パラメータを集中的に保守できるようになります。
<xref linkend="libpq-pgservice">を参照してください。
       </para>
      </listitem>
     </varlistentry>
    </variablelist>
   </para>
  </sect2>

 </sect1>

 <sect1 id="libpq-status">
<!--
  <title>Connection Status Functions</title>
-->
  <title>接続状態関数</title>

  <para>
<!--
   These functions can be used to interrogate the status
   of an existing database connection object.
-->
これらの関数を使用して、既存のデータベース接続オブジェクトの状態を調べることができます。
  </para>

  <tip>
   <para>
    <indexterm><primary>libpq-fe.h</></>
    <indexterm><primary>libpq-int.h</></>
<!--
    <application>libpq</application> application programmers should be careful to
    maintain the <structname>PGconn</structname> abstraction.  Use the accessor
    functions described below to get at the contents of <structname>PGconn</structname>.
    Reference to internal <structname>PGconn</structname> fields using
    <filename>libpq-int.h</> is not recommended because they are subject to change
    in the future.
-->
<application>libpq</application>アプリケーションのプログラマは注意して<structname>PGconn</structname>という抽象化を維持してください。
<structname>PGconn</structname>の内容は以下に挙げるアクセス用関数を使って取り出してください。
<structname>PGconn</structname>構造体中のフィールドは将来予告なく変更されることがありますので、<filename>libpq-int.h</>を使用したフィールドの参照は避けてください。
   </para>
  </tip>

  <para>
<!--
   The following functions return parameter values established at connection.
   These values are fixed for the life of the <structname>PGconn</> object.
-->
以下の関数は、接続で確立したパラメータの値を返します。
これらの値は<structname>PGconn</>の存続期間中で固定されます。

   <variablelist>
    <varlistentry id="libpq-pqdb">
     <term>
      <function>PQdb</function>
      <indexterm>
       <primary>PQdb</primary>
      </indexterm>
     </term>

     <listitem>
      <para>
<!--
       Returns the database name of the connection.
-->
接続したデータベース名を返します。
<synopsis>
char *PQdb(const PGconn *conn);
</synopsis>
      </para>
     </listitem>
    </varlistentry>

    <varlistentry id="libpq-pquser">
     <term>
      <function>PQuser</function>
      <indexterm>
       <primary>PQuser</primary>
      </indexterm>
     </term>

     <listitem>
      <para>
<!--
       Returns the user name of the connection.
-->
接続したユーザ名を返します。
<synopsis>
char *PQuser(const PGconn *conn);
</synopsis>
      </para>
     </listitem>
    </varlistentry>

    <varlistentry id="libpq-pqpass">
     <term>
      <function>PQpass</function>
      <indexterm>
       <primary>PQpass</primary>
      </indexterm>
     </term>

     <listitem>
      <para>
<!--
       Returns the password of the connection.
-->
接続したパスワードを返します。
<synopsis>
char *PQpass(const PGconn *conn);
</synopsis>
      </para>
     </listitem>
    </varlistentry>

    <varlistentry id="libpq-pqhost">
     <term>
      <function>PQhost</function>
      <indexterm>
       <primary>PQhost</primary>
      </indexterm>
     </term>

     <listitem>
      <para>
<!--
       Returns the server host name of the connection.
       This can be a host name, an IP address, or a directory path if the
       connection is via Unix socket.  (The path case can be distinguished
       because it will always be an absolute path, beginning
       with <literal>/</>.)
-->
接続したサーバホスト名を返します。
これはホスト名、IPアドレス、あるいはUnixソケット経由で接続している場合はディレクトリパスになります。
（パスの場合は必ず<literal>/</>で始まる絶対パスになるので、他と区別できます。）
<synopsis>
char *PQhost(const PGconn *conn);
</synopsis>
      </para>
     </listitem>
    </varlistentry>

    <varlistentry id="libpq-pqport">
     <term>
      <function>PQport</function>
      <indexterm>
       <primary>PQport</primary>
      </indexterm>
     </term>

     <listitem>
      <para>
<!--
       Returns the port of the connection.
-->
接続したポートを返します。

<synopsis>
char *PQport(const PGconn *conn);
</synopsis>
      </para>
     </listitem>
    </varlistentry>

    <varlistentry id="libpq-pqtty">
     <term>
      <function>PQtty</function>
      <indexterm>
       <primary>PQtty</primary>
      </indexterm>
     </term>

     <listitem>
      <para>
<!--
       Returns the debug <acronym>TTY</acronym> of the connection.
       (This is obsolete, since the server no longer pays attention
       to the <acronym>TTY</acronym> setting, but the function remains
       for backward compatibility.)
-->
接続のデバッグ用<acronym>TTY</acronym>を返します。
(これは廃れたものです。サーバはもはや<acronym>TTY</acronym>設定を参照しません。
後方互換性のためにこの関数が残っています。)

<synopsis>
char *PQtty(const PGconn *conn);
</synopsis>
      </para>
     </listitem>
    </varlistentry>

    <varlistentry id="libpq-pqoptions">
     <term>
      <function>PQoptions</function>
      <indexterm>
       <primary>PQoptions</primary>
      </indexterm>
     </term>

     <listitem>
      <para>
<!--
       Returns the command-line options passed in the connection request.
-->
接続要求時に渡されたコマンドラインオプションを返します。
<synopsis>
char *PQoptions(const PGconn *conn);
</synopsis>
      </para>
     </listitem>
    </varlistentry>
   </variablelist>
  </para>

  <para>
<!--
   The following functions return status data that can change as operations
   are executed on the <structname>PGconn</> object.
-->
以下の関数は、<structname>PGconn</>オブジェクトに対して操作を行うことで変更可能な状態データを返します。

   <variablelist>
    <varlistentry id="libpq-pqstatus">
     <term>
      <function>PQstatus</function>
      <indexterm>
       <primary>PQstatus</primary>
      </indexterm>
     </term>

     <listitem>
      <para>
<!--
       Returns the status of the connection.
-->
接続の状態を返します。
<synopsis>
ConnStatusType PQstatus(const PGconn *conn);
</synopsis>
      </para>

      <para>
<!--
       The status can be one of a number of values.  However, only two of
       these are seen outside of an asynchronous connection procedure:
       <literal>CONNECTION_OK</literal> and
       <literal>CONNECTION_BAD</literal>. A good connection to the database
       has the status <literal>CONNECTION_OK</literal>.  A failed
       connection attempt is signaled by status
       <literal>CONNECTION_BAD</literal>.  Ordinarily, an OK status will
       remain so until <function>PQfinish</function>, but a communications
       failure might result in the status changing to
       <literal>CONNECTION_BAD</literal> prematurely.  In that case the
       application could try to recover by calling
       <function>PQreset</function>.
-->
この状態は多くの値の中の１つとなるはずです。
しかし非同期接続手順の外部からは、その中でたった２つ、<literal>CONNECTION_OK</literal>と<literal>CONNECTION_BAD</literal>だけが現れます。
データベースへの接続に問題がなければ、<literal>CONNECTION_OK</literal>状態になります。
接続に失敗している場合は<literal>CONNECTION_BAD</literal>状態となります。
通常、OK状態は<function>PQfinish</function>まで維持されますが、通信失敗のために早まって<literal>CONNECTION_BAD</literal>になることもあります。
その場合、アプリケーションは<function>PQreset</function>を呼び出して修復を試みることができます。
      </para>

      <para>
<!--
       See the entry for <function>PQconnectStartParams</>, <function>PQconnectStart</>
       and <function>PQconnectPoll</> with regards to other status codes that
       might be returned.
-->
返される可能性があるその他の状態コードについては<function>PQconnectStartParams</>、<function>PQconnectStart</>および<function>PQconnectPoll</>の項目を参照してください。
      </para>
     </listitem>
    </varlistentry>

    <varlistentry id="libpq-pqtransactionstatus">
     <term>
      <function>PQtransactionStatus</function>
      <indexterm>
       <primary>PQtransactionStatus</primary>
      </indexterm>
     </term>

     <listitem>
      <para>
<!--
       Returns the current in-transaction status of the server.
-->
サーバの現在のトランザクション内部状態を返します。

<synopsis>
PGTransactionStatusType PQtransactionStatus(const PGconn *conn);
</synopsis>

<!--
       The status can be <literal>PQTRANS_IDLE</literal> (currently idle),
       <literal>PQTRANS_ACTIVE</literal> (a command is in progress),
       <literal>PQTRANS_INTRANS</literal> (idle, in a valid transaction block),
       or <literal>PQTRANS_INERROR</literal> (idle, in a failed transaction block).
       <literal>PQTRANS_UNKNOWN</literal> is reported if the connection is bad.
       <literal>PQTRANS_ACTIVE</literal> is reported only when a query
       has been sent to the server and not yet completed.
-->
この状態は、<literal>PQTRANS_IDLE</literal> (現在待機中)、<literal>PQTRANS_ACTIVE</literal> (コマンド実行中)、<literal>PQTRANS_INTRANS</literal> (有効なトランザクションブロック内で待機中)、<literal>PQTRANS_INERROR</literal> (無効なトランザクションブロック内で待機中)となり得ます。
接続に問題がある場合のみ<literal>PQTRANS_UNKNOWN</literal>が報告されます。
サーバへ問い合わせが送信されたが、まだ完了していない場合のみ<literal>PQTRANS_ACTIVE</literal>が報告されます。
      </para>
     </listitem>
    </varlistentry>

    <varlistentry id="libpq-pqparameterstatus">
     <term>
      <function>PQparameterStatus</function>
      <indexterm>
       <primary>PQparameterStatus</primary>
      </indexterm>
     </term>

     <listitem>
      <para>
<!--
       Looks up a current parameter setting of the server.
-->
サーバの現在のパラメータ設定を検索します。

<synopsis>
const char *PQparameterStatus(const PGconn *conn, const char *paramName);
</synopsis>

<!--
       Certain parameter values are reported by the server automatically at
       connection startup or whenever their values change.
       <function>PQparameterStatus</> can be used to interrogate these settings.
       It returns the current value of a parameter if known, or <symbol>NULL</symbol>
       if the parameter is not known.
-->
あるパラメータ値は、接続開始時に、もしくは、その値が変更された時は常にサーバによって自動的に報告されます。
<function>PQparameterStatus</>はそれらの設定の調査に役立ちます。
パラメータの現在値がわかればその値を、わからない場合は<symbol>NULL</symbol>を返します。
      </para>

      <para>
<!--
       Parameters reported as of the current release include
       <varname>server_version</>,
       <varname>server_encoding</>,
       <varname>client_encoding</>,
       <varname>application_name</>,
       <varname>is_superuser</>,
       <varname>session_authorization</>,
       <varname>DateStyle</>,
       <varname>IntervalStyle</>,
       <varname>TimeZone</>,
       <varname>integer_datetimes</>, and
       <varname>standard_conforming_strings</>.
       (<varname>server_encoding</>, <varname>TimeZone</>, and
       <varname>integer_datetimes</> were not reported by releases before 8.0;
       <varname>standard_conforming_strings</> was not reported by releases
       before 8.1;
       <varname>IntervalStyle</> was not reported by releases before 8.4;
       <varname>application_name</> was not reported by releases before 9.0.)
       Note that
       <varname>server_version</>,
       <varname>server_encoding</> and
       <varname>integer_datetimes</>
       cannot change after startup.
-->
現在のリリースで報告されるパラメータには、<varname>server_version</>、<varname>server_encoding</>、<varname>client_encoding</>、<varname>application_name</>、<varname>is_superuser</>、<varname>session_authorization</>、<varname>DateStyle</>、<varname>IntervalStyle</>、<varname>TimeZone</>、<varname>integer_datetimes</>および<varname>standard_conforming_strings</>があります。
（8.0より前では<varname>server_encoding</>、<varname>TimeZone</>および<varname>integer_datetimes</>が、8.1より前では<literal>standard_conforming_strings</>が、そして8.4より前では<varname>IntervalStyle</>が、9.0より前では<varname>application_name</>が報告されませんでした。 ）
<varname>server_version</>、<varname>server_encoding</>および<varname>integer_datetimes</>は起動後変更できないことに注意してください。
      </para>

      <para>
<!--
       Pre-3.0-protocol servers do not report parameter settings, but
       <application>libpq</> includes logic to obtain values for
       <varname>server_version</> and <varname>client_encoding</> anyway.
       Applications are encouraged to use <function>PQparameterStatus</>
       rather than <foreignphrase>ad hoc</> code to determine these values.
       (Beware however that on a pre-3.0 connection, changing
       <varname>client_encoding</> via <command>SET</> after connection
       startup will not be reflected by <function>PQparameterStatus</>.)
       For <varname>server_version</>, see also
       <function>PQserverVersion</>, which returns the information in a
       numeric form that is much easier to compare against.
-->
プロトコル3.0より前のサーバはパラメータ設定を報告しません。
しかし、<application>libpq</>には<varname>server_version</>と<varname>client_encoding</>の値を取り出す仕組みがとりあえずあります。
アプリケーションは、<foreignphrase>付け焼き刃な</>コードでこれらの値を決定するのではなく、<function>PQparameterStatus</>を使用することが求められています。
(しかし、3.0より前の接続では、接続開始後に<command>SET</>による<varname>client_encoding</>の変更は<function>PQparameterStatus</>に反映されないことに注意してください。)
<varname>server_version</>については、この情報をより比較し易い数値形式で返す<function>PQserverVersion</>も参照してください。
      </para>

      <para>
<!--
       If no value for <varname>standard_conforming_strings</> is reported,
       applications can assume it is <literal>off</>, that is, backslashes
       are treated as escapes in string literals.  Also, the presence of
       this parameter can be taken as an indication that the escape string
       syntax (<literal>E'...'</>) is accepted.
-->
<varname>standard_conforming_strings</>の値がないと報告された場合、アプリケーションは<literal>off</>と推測することができます。
つまり、バックスラッシュは文字リテラル中のエスケープ文字として扱います。
また、このパラメータが存在すると、エスケープ文字構文(<literal>E'...'</>)が受付けられることを意味するものと取られます。
      </para>

      <para>
<!--
       Although the returned pointer is declared <literal>const</>, it in fact
       points to mutable storage associated with the <literal>PGconn</> structure.
       It is unwise to assume the pointer will remain valid across queries.
-->
返されるポインタは<literal>const</>と宣言されていますが、実際には<literal>PGconn</>構造体に関連付けされた変化する領域を指し示します。
このポインタが諸問い合わせに渡って有効なままであるとみなすのは賢明ではありません。
      </para>
     </listitem>
    </varlistentry>

    <varlistentry id="libpq-pqprotocolversion">
     <term>
      <function>PQprotocolVersion</function>
      <indexterm>
       <primary>PQprotocolVersion</primary>
      </indexterm>
     </term>

     <listitem>
      <para>
<!--
       Interrogates the frontend/backend protocol being used.
-->
使用されるフロントエンド/バックエンドプロトコルを調査します。
<synopsis>
int PQprotocolVersion(const PGconn *conn);
</synopsis>
<!--
       Applications might wish to use this function to determine whether certain
       features are supported.  Currently, the possible values are 2 (2.0
       protocol), 3 (3.0 protocol), or zero (connection bad).  The
       protocol version will
       not change after connection startup is complete, but it could
       theoretically change during a connection reset.  The 3.0 protocol
       will normally be used when communicating with
       <productname>PostgreSQL</> 7.4 or later servers; pre-7.4 servers
       support only protocol 2.0.  (Protocol 1.0 is obsolete and not
       supported by <application>libpq</application>.)
-->
ある機能がサポートされているかどうかを決定するために、アプリケーションはこの関数を使用することができます。
現在、取り得る値は2(2.0プロトコル)、3(3.0プロトコル)、あるいは0(接続不良)です。
このプロトコルバージョンは接続の開始が完了した後で変更することはできません。
しかし、理論的には接続のリセット時に変更可能です。
<productname>PostgreSQL</> 7.4以降での通信時、通常3.0プロトコルが使用されます。
7.4より前のサーバでは2.0プロトコルのみをサポートします。
(1.0プロトコルは廃止され、<application>libpq</application>ではサポートされていません。)
      </para>
     </listitem>
    </varlistentry>

    <varlistentry id="libpq-pqserverversion">
     <term>
      <function>PQserverVersion</function>
      <indexterm>
       <primary>PQserverVersion</primary>
      </indexterm>
     </term>

     <listitem>
      <para>
<!--
       Returns an integer representing the backend version.
-->
バックエンドのバージョンの整数表現を返します。
<synopsis>
int PQserverVersion(const PGconn *conn);
</synopsis>
<!--
       Applications might use this function to determine the version of the database
       server they are connected to. The number is formed by converting
       the major, minor, and revision numbers into two-decimal-digit
       numbers and appending them together. For example, version 8.1.5
       will be returned as 80105, and version 8.2 will be returned as
       80200 (leading zeroes are not shown).  Zero is returned if the
       connection is bad.
-->
この関数を使用してアプリケーションは接続したデータベースサーバのバージョンを決定することができます。
この数値の形式は、メジャー、マイナー、リビジョン番号を2桁の10進数に変換し、連結させたものです。
例えば、バージョン8.1.5では80105を返し、バージョン8.2では80200を返します。
（先頭の0は現れません。）
接続不良の場合は0が返されます。
      </para>
     </listitem>
    </varlistentry>

    <varlistentry id="libpq-pqerrormessage">
     <term>
      <function>PQerrorMessage</function>
      <indexterm>
       <primary>PQerrorMessage</primary>
      </indexterm>
     </term>

     <listitem>
      <para>
<!--
       <indexterm><primary>error message</></> Returns the error message
       most recently generated by an operation on the connection.
-->

       <indexterm><primary>エラーメッセージ</></>
接続における操作において、最も最近に生成されたエラーメッセージを返します。
<synopsis>
char *PQerrorMessage(const PGconn *conn);
</synopsis>

      </para>

      <para>
<!--
       Nearly all <application>libpq</> functions will set a message for
       <function>PQerrorMessage</function> if they fail.  Note that by
       <application>libpq</application> convention, a nonempty
       
       <function>PQerrorMessage</function> result can consist of multiple lines,
       and will include a trailing newline. The caller should not free
       the result directly. It will be freed when the associated
       <structname>PGconn</> handle is passed to
       <function>PQfinish</function>.  The result string should not be
       expected to remain the same across operations on the
       <literal>PGconn</> structure.
-->
ほとんどすべての<application>libpq</>関数は、失敗時に<function>PQerrorMessage</function>用のメッセージを設定します。
<application>libpq</>での決まりとして、空でない<function>PQerrorMessage</function>の結果は複数行に渡ることも可能で、最後に改行が含まれることがある点に注意してください。
呼び出し元はこの結果を直接解放してはいけません。
関連する<structname>PGconn</>ハンドルが<function>PQfinish</function>に渡された時にこれは解放されます。
<literal>PGconn</>構造体への操作を跨って、この結果文字列が同一であると想定してはいけません。
      </para>
     </listitem>
    </varlistentry>

    <varlistentry id="libpq-pqsocket">
     <term><function>PQsocket</function><indexterm><primary>PQsocket</></></term>
     <listitem>
      <para>
<!--
       Obtains the file descriptor number of the connection socket to
       the server.  A valid descriptor will be greater than or equal
       to 0; a result of -1 indicates that no server connection is
       currently open.  (This will not change during normal operation,
       but could change during connection setup or reset.)
-->
サーバとの接続ソケットに対するファイル記述子番号を得ます。
有効な記述子なら値は0以上です。
-1の場合は、サーバとの接続がまだ開いていないことを示します。
(これは通常の操作では変更することはできません。
接続設定中やリセット中に変更されます。)

<synopsis>
int PQsocket(const PGconn *conn);
</synopsis>

      </para>
     </listitem>
    </varlistentry>

    <varlistentry id="libpq-pqbackendpid">
     <term><function>PQbackendPID</function><indexterm><primary>PQbackendPID</></></term>
     <listitem>
      <para>
<!--
       Returns the process <acronym>ID</acronym> (PID)<indexterm>
        <primary>PID</>
        <secondary>determining PID of server process</>
        <tertiary>in libpq</>
       </indexterm>
       of the backend process handling this connection.
-->
接続を処理するバックエンドのプロセス<acronym>ID</acronym>(PID)を返します。
<indexterm><primary>PID</><secondary>サーバプロセスのPIDの決定</><tertiary>libpqにおける</></>

<synopsis>
int PQbackendPID(const PGconn *conn);
</synopsis>
      </para>

      <para>
<!--
       The backend <acronym>PID</acronym> is useful for debugging
       purposes and for comparison to <command>NOTIFY</command>
       messages (which include the <acronym>PID</acronym> of the
       notifying backend process).  Note that the
       <acronym>PID</acronym> belongs to a process executing on the
       database server host, not the local host!
-->
バックエンドの<acronym>PID</acronym>は、デバッグする場合や<command>NOTIFY</command>メッセージ（これは通知を発行したバックエンドプロセスの<acronym>PID</acronym>を含んでいます）の比較に便利です。
この<acronym>PID</acronym>はデータベースサーバホスト上で実行されているプロセスのものであり、ローカルホスト側のものではありません！ 
注意してください。
      </para>
     </listitem>
    </varlistentry>

    <varlistentry id="libpq-pqconnectionneedspassword">
     <term><function>PQconnectionNeedsPassword</function><indexterm><primary>PQconnectionNeedsPassword</></></term>
     <listitem>
      <para>
<!--
       Returns true (1) if the connection authentication method
       required a password, but none was available.
       Returns false (0) if not.
-->
接続認証方式がパスワードを要求し、利用可能なパスワードがない場合真（1）を返します。
さもなくば偽（0）を返します。

<synopsis>
int PQconnectionNeedsPassword(const PGconn *conn);
</synopsis>

      </para>

      <para>
<!--
       This function can be applied after a failed connection attempt
       to decide whether to prompt the user for a password.
-->
この関数を、接続試行に失敗した後でユーザにパスワード入力を促すかどうかを決定するために適用することができます。
      </para>
     </listitem>
    </varlistentry>

    <varlistentry id="libpq-pqconnectionusedpassword">
     <term><function>PQconnectionUsedPassword</function><indexterm><primary>PQconnectionUsedPassword</></></term>
     <listitem>
      <para>
<!--
       Returns true (1) if the connection authentication method
       used a password. Returns false (0) if not.
-->
接続認証方式でパスワードを使用する場合は真（1）、さもなくば偽（0）を返します。

<synopsis>
int PQconnectionUsedPassword(const PGconn *conn);
</synopsis>

      </para>

      <para>
<!--
       This function can be applied after either a failed or successful
       connection attempt to detect whether the server demanded a password.
-->
この関数は、接続の試みが失敗したか成功したかの後に、サーバがパスワードを要求したかどうかを検出するために適用できます。
      </para>
     </listitem>
    </varlistentry>
   </variablelist>
  </para>

  <para>
<!--
    The following functions return information related to SSL. This information
    usually doesn't change after a connection is established.
-->
以下の関数はSSLに関連した情報を返します。
この情報は通常、接続の確立後には変更されません。

    <variablelist>
    <varlistentry id="libpq-pqsslinuse">
     <term><function>PQsslInUse</function><indexterm><primary>PQsslInUse</></></term>
     <listitem>
      <para>
<!--
        Returns true (1) if the connection uses SSL, false (0) if not.
-->
接続がSSLを使っていれば真(1)、使っていなければ偽(0)を返します。

<synopsis>
int PQsslInUse(const PGconn *conn);
</synopsis>
      </para>

     </listitem>
    </varlistentry>

    <varlistentry id="libpq-pqsslattribute">
     <term><function>PQsslAttribute</function><indexterm><primary>PQsslAttribute</></></term>
     <listitem>
      <para>
<!--
        Returns SSL-related information about the connection.
-->
接続におけるSSL関連の情報を返します。

<synopsis>
const char *PQsslAttribute(const PGconn *conn, const char *attribute_name);
</synopsis>
      </para>

      <para>
<!--
       The list of available attributes varies depending on the SSL library
       being used, and the type of connection. If an attribute is not
       available, returns NULL.
-->
利用可能な属性のリストは使用されているSSLライブラリおよび接続の種類に依存して変わります。
属性が利用可能でないときはNULLが返されます。
      </para>

      <para>
<!--
       The following attributes are commonly available:
-->
一般的には、以下の属性が利用可能です。
       <variablelist>
        <varlistentry>
         <term><literal>library</literal></term>
          <listitem>
           <para>
<!--
            Name of the SSL implementation in use. (Currently, only
            <literal>"OpenSSL"</literal> is implemented)
-->
使用されているSSLの実装の名前です。
（現在は<literal>"OpenSSL"</literal>だけが実装されています。）
           </para>
          </listitem>
         </varlistentry>
        <varlistentry>
         <term><literal>protocol</literal></term>
          <listitem>
           <para>
<!--
             SSL/TLS version in use. Common values
             are <literal>"SSLv2"</literal>, <literal>"SSLv3"</literal>,
             <literal>"TLSv1"</literal>, <literal>"TLSv1.1"</literal>
             and <literal>"TLSv1.2"</literal>, but an implementation may
             return other strings if some other protocol is used.
-->
使用されているSSL/TLSのバージョンです。
一般的な値は、<literal>"SSLv2"</literal>、<literal>"SSLv3"</literal>、<literal>"TLSv1"</literal>、<literal>"TLSv1.1"</literal>、<literal>"TLSv1.2"</literal>ですが、他のプロトコルが使用されれば、異なる文字列が返されるかもしれません。
           </para>
          </listitem>
         </varlistentry>
        <varlistentry>
         <term><literal>key_bits</literal></term>
          <listitem>
           <para>
<!--
            Number of key bits used by the encryption algorithm.
-->
暗号アルゴリズムで使用されている鍵のビット数です。
           </para>
          </listitem>
         </varlistentry>
        <varlistentry>
         <term><literal>cipher</literal></term>
          <listitem>
           <para>
<!--
            A short name of the ciphersuite used, e.g.
            <literal>"DHE-RSA-DES-CBC3-SHA"</literal>. The names are specific
            to each SSL implementation.
-->
使用されている暗号スイートの短縮名、例えば<literal>"DHE-RSA-DES-CBC3-SHA"</literal>です。
この名前は各SSLの実装に固有のものです。
           </para>
          </listitem>
         </varlistentry>
        <varlistentry>
         <term><literal>compression</literal></term>
          <listitem>
           <para>
<!--
            If SSL compression is in use, returns the name of the compression
            algorithm, or "on" if compression is used but the algorithm is
            not known. If compression is not in use, returns "off".
-->
SSL圧縮が使用されている場合、圧縮アルゴリズムの名前を返します。
圧縮は使われているがアルゴリズムが不明という場合を"on"を返します。
圧縮が使われていない場合は"off"を返します。
           </para>
          </listitem>
         </varlistentry>
       </variablelist>
      </para>
     </listitem>
    </varlistentry>

    <varlistentry id="libpq-pqsslattributenames">
     <term><function>PQsslAttributeNames</function><indexterm><primary>PQsslAttributeNames</></></term>
     <listitem>
      <para>
<!--
       Return an array of SSL attribute names available. The array is terminated by a NULL pointer.
-->
利用可能なSSL属性名の配列を返します。
配列の最後のメンバにはNULLポインタが入ります。
<synopsis>
const char * const * PQsslAttributeNames(const PGconn *conn);
</synopsis>
      </para>
     </listitem>
    </varlistentry>

    <varlistentry id="libpq-pqsslstruct">
     <term><function>PQsslStruct</function><indexterm><primary>PQsslStruct</></></term>
     <listitem>
      <para>
<!--
       Return a pointer to an SSL-implementation-specific object describing
       the connection.
-->
接続を説明するSSLの実装に固有のオブジェクトへのポインタを返します。
<synopsis>
void *PQsslStruct(const PGconn *conn, const char *struct_name);
</synopsis>
      </para>
      <para>
<!--
       The struct(s) available depend on the SSL implementation in use.
       For OpenSSL, there is one struct, available under the name "OpenSSL",
       and it returns a pointer to the OpenSSL <literal>SSL</literal> struct.
       To use this function, code along the following lines could be used:
-->
利用可能な構造体は、使用されるSSLの実装に依存します。
OpenSSLでは、"OpenSSL"の名前の下に利用可能な構造体が1つあり、OpenSSLの<literal>SSL</literal>構造体へのポインタを返します。
この関数を使用するには、以下のようなプログラムが利用できます。
<programlisting><![CDATA[
#include <libpq-fe.h>
#include <openssl/ssl.h>

...

    SSL *ssl;

    dbconn = PQconnectdb(...);
    ...

    ssl = PQsslStruct(dbconn, "OpenSSL");
    if (ssl)
    {
]]><!--
        /* use OpenSSL functions to access ssl */
--><![CDATA[
        /* sslにアクセスするためOpenSSLの関数を使う */
    }
]]></programlisting>
      </para>
      <para>
<!--
       This structure can be used to verify encryption levels, check server
       certificates, and more. Refer to the <productname>OpenSSL</>
       documentation for information about this structure.
-->
この構造体は、暗号化レベルの確認、サーバ証明書の検証、その他に使用できます。
この構造体に関する情報については<productname>OpenSSL</>のドキュメントを参照して下さい。
      </para>
     </listitem>
    </varlistentry>

    <varlistentry id="libpq-pqgetssl">
     <term><function>PQgetssl</function><indexterm><primary>PQgetssl</></></term>
     <listitem>
      <para>
       <indexterm><primary>SSL</><secondary sortas="libpq">in libpq</secondary></indexterm>
<!--
       Returns the SSL structure used in the connection, or null
       if SSL is not in use.
-->
接続で使用されているSSLの構造体を返します。
SSLが使われていなければNULLを返します。

<synopsis>
void *PQgetssl(const PGconn *conn);
</synopsis>
      </para>

      <para>
<!--
       This function is equivalent to <literal>PQsslStruct(conn, "OpenSSL")</literal>. It should
       not be used in new applications, because the returned struct is
       specific to OpenSSL and will not be available if another SSL
       implementation is used. To check if a connection uses SSL, call
       <function>PQsslInUse</> instead, and for more details about the
       connection, use <function>PQsslAttribute</>.
-->
この関数は<literal>PQsslStruct(conn, "OpenSSL")</literal>と同等です。
返される構造体はOpenSSLに固有のもので他のSSL実装が利用されていると使用できないので、新しく作成するアプリケーションでは使うべきではありません。
接続がSSLを使用しているかどうかを調べるには、代わりに<function>PQsslInUse</>を呼び出して下さい。
また、接続に関するより詳細については<function>PQsslAttribute</>を使って下さい。
      </para>
     </listitem>
    </varlistentry>

   </variablelist>
  </para>

 </sect1>

 <sect1 id="libpq-exec">
<!--
  <title>Command Execution Functions</title>
-->
<title>コマンド実行関数</title>

  <para>
<!--
   Once a connection to a database server has been successfully
   established, the functions described here are used to perform
   SQL queries and commands.
-->
いったんデータベースサーバへの接続の確立が成功すれば、本節で説明する関数を使ってSQLの問い合わせやコマンドを実行します。
  </para>

  <sect2 id="libpq-exec-main">
<!--
   <title>Main Functions</title>
-->
   <title>主要な関数</title>

   <para>
    <variablelist>
     <varlistentry id="libpq-pqexec">
      <term>
       <function>PQexec</function>
       <indexterm>
        <primary>PQexec</primary>
       </indexterm>
      </term>

      <listitem>
       <para>
<!--
        Submits a command to the server and waits for the result.
-->
コマンドをサーバに送信し、結果を待機します。

<synopsis>
PGresult *PQexec(PGconn *conn, const char *command);
</synopsis>
       </para>

       <para>
<!--
        Returns a <structname>PGresult</structname> pointer or possibly a null
        pointer.  A non-null pointer will generally be returned except in
        out-of-memory conditions or serious errors such as inability to send
        the command to the server.  The <function>PQresultStatus</> function
        should be called to check the return value for any errors (including
        the value of a null pointer, in which case it will return
        <symbol>PGRES_FATAL_ERROR</symbol>).  Use
        <function>PQerrorMessage</function> to get more information about such
        errors.
-->
戻り値は<structname>PGresult</structname>へのポインタ、場合によってはヌルポインタです。
メモリ不足の状態、あるいはサーバへのコマンド送信が不可能といった深刻なエラーの場合を除けば、通常非ヌルのポインタが返ります。
<function>PQresultStatus</>関数を呼び出して、何かエラー（ヌルポインタ値を含むエラー。この場合は<symbol>PGRES_FATAL_ERROR</symbol>が返されます）がないか戻り値を検査しなければなりません。
こうしたエラーの詳しい情報は<function>PQerrorMessage</function>で得ることができます。
       </para>
      </listitem>
     </varlistentry>
    </variablelist>

<!--
    The command string can include multiple SQL commands
    (separated by semicolons).  Multiple queries sent in a single
    <function>PQexec</> call are processed in a single transaction, unless
    there are explicit <command>BEGIN</command>/<command>COMMIT</command>
    commands included in the query string to divide it into multiple
    transactions.  Note however that the returned
    <structname>PGresult</structname> structure describes only the result
    of the last command executed from the string.  Should one of the
    commands fail, processing of the string stops with it and the returned
    <structname>PGresult</structname> describes the error condition.
-->
コマンド文字列には(セミコロンで区切った)複数のSQLコマンドを含めることができます。
単一の<function>PQexec</>呼び出しで送信された複数の問い合わせは、単一トランザクションで処理されます。
ただし、問い合わせ文字列内に明示的な<command>BEGIN</command>/<command>COMMIT</command>がある場合は、複数のトランザクションに分離されます。
しかし、返される<structname>PGresult</structname>構造体はその文字列内で最後に実行されたコマンドの結果のみが含まれることに注意してください。
そのコマンドの1つが失敗したとすると、文字列の処理はそこで中断し、エラー条件が含まれる<structname>PGresult</structname>が返されます。
   </para>

   <para>
    <variablelist>
     <varlistentry id="libpq-pqexecparams">
      <term>
       <function>PQexecParams</function>
       <indexterm>
        <primary>PQexecParams</primary>
       </indexterm>
      </term>

      <listitem>
       <para>
<!--
        Submits a command to the server and waits for the result,
        with the ability to pass parameters separately from the SQL
        command text.
-->
サーバにコマンドを送信し、結果を待ちます。
ただし、SQLコマンドテキストとは別にパラメータを渡すことができます。

<synopsis>
PGresult *PQexecParams(PGconn *conn,
                       const char *command,
                       int nParams,
                       const Oid *paramTypes,
                       const char * const *paramValues,
                       const int *paramLengths,
                       const int *paramFormats,
                       int resultFormat);
</synopsis>
       </para>

       <para>
<!--
        <function>PQexecParams</> is like <function>PQexec</>, but offers additional
        functionality: parameter values can be specified separately from the command
        string proper, and query results can be requested in either text or binary
        format.  <function>PQexecParams</> is supported only in protocol 3.0 and later
        connections; it will fail when using protocol 2.0.
-->
<function>PQexecParams</>と<function>PQexec</>は似ていますが、前者は次の機能が追加されています。
パラメータ値をコマンド文字列とは別に適切に指定することができ、また、問い合わせの結果をテキスト書式としてでもバイナリ書式としてでも要求できます。
<function>PQexecParams</>はプロトコル3.0以降でのみサポートされ、プロトコル2.0で使用した場合は失敗します。
       </para>

       <para>
<!--
        The function arguments are:
-->
この関数の引数を以下に示します。

        <variablelist>
         <varlistentry>
          <term><parameter>conn</parameter></term>

          <listitem>
           <para>
<!--
            The connection object to send the command through.
-->
接続オブジェクトです。これを通してコマンドを送信します。
           </para>
          </listitem>
         </varlistentry>

         <varlistentry>
          <term><parameter>command</parameter></term>
          <listitem>
           <para>
<!--
            The SQL command string to be executed. If parameters are used,
            they are referred to in the command string as <literal>$1</>,
            <literal>$2</>, etc.
-->
実行させるSQLコマンド文字列です。
パラメータが使用される場合は、コマンド文字列内で<literal>$1</>、<literal>$2</>などのように参照されます。
           </para>
          </listitem>
         </varlistentry>

         <varlistentry>
          <term><parameter>nParams</parameter></term>
          <listitem>
           <para>
<!--
            The number of parameters supplied; it is the length of the arrays
            <parameter>paramTypes[]</>, <parameter>paramValues[]</>,
            <parameter>paramLengths[]</>, and <parameter>paramFormats[]</>. (The
            array pointers can be <symbol>NULL</symbol> when <parameter>nParams</>
            is zero.)
-->
提供されるパラメータ数です。
これは配列<parameter>paramTypes[]</>、<parameter>paramValues[]</>、<parameter>paramLengths[]</>、<parameter>paramFormats[]</>の要素数です。
（この配列ポインタは、<parameter>nParams</>が0の場合、<symbol>NULL</symbol>とすることができます。）
           </para>
          </listitem>
         </varlistentry>

         <varlistentry>
          <term><parameter>paramTypes[]</parameter></term>
          <listitem>
           <para>
<!--
            Specifies, by OID, the data types to be assigned to the
            parameter symbols.  If <parameter>paramTypes</> is
            <symbol>NULL</symbol>, or any particular element in the array
            is zero, the server infers a data type for the parameter symbol
            in the same way it would do for an untyped literal string.
-->
パラメータシンボルに代入されるデータ型をOIDで指定したものです。
<parameter>paramTypes</>が<symbol>NULL</symbol>、または、ある配列要素が0の場合、サーバは、型指定のないリテラル文字列に対して行う推定方法と同じ方法を使用して、パラメータシンボルのデータ型を推定します。
           </para>
          </listitem>
         </varlistentry>

         <varlistentry>
          <term><parameter>paramValues[]</parameter></term>
          <listitem>
           <para>
<!--
            Specifies the actual values of the parameters.  A null pointer
            in this array means the corresponding parameter is null;
            otherwise the pointer points to a zero-terminated text string
            (for text format) or binary data in the format expected by the
            server (for binary format).
-->
パラメータの実際の値を指定します。
配列内のヌルポインタは対応するパラメータがNULLであることを意味します。
さもなくば、このポインタはゼロ終端のテキスト文字列（テキスト書式）、または、サーバで想定している書式によるバイナリデータ（バイナリ書式）を指し示します。
           </para>
          </listitem>
         </varlistentry>

         <varlistentry>
          <term><parameter>paramLengths[]</parameter></term>
          <listitem>
           <para>
<!--
            Specifies the actual data lengths of binary-format parameters.
            It is ignored for null parameters and text-format parameters.
            The array pointer can be null when there are no binary parameters.
-->
バイナリ書式のパラメータの実データ長を指定します。
NULLパラメータおよびテキスト書式のパラメータでは無視されます。
バイナリパラメータが存在しない場合、この配列ポインタはヌルとしてもかまいません。
           </para>
          </listitem>
         </varlistentry>

         <varlistentry>
          <term><parameter>paramFormats[]</parameter></term>
          <listitem>
           <para>
<!--
            Specifies whether parameters are text (put a zero in the
            array entry for the corresponding parameter) or binary (put
            a one in the array entry for the corresponding parameter).
            If the array pointer is null then all parameters are presumed
            to be text strings.
-->
パラメータがテキスト（パラメータに対応する配列要素に0を設定）か、バイナリ（パラメータに対応する配列要素に1を設定）かを指定します。
この配列ポインタがヌルの場合、すべてのパラメータはテキスト文字列であると仮定されます。
           </para>
           <para>
<!--
            Values passed in binary format require knowledge of
            the internal representation expected by the backend.
            For example, integers must be passed in network byte
            order.  Passing <type>numeric</> values requires
            knowledge of the server storage format, as implemented
            in
            <filename>src/backend/utils/adt/numeric.c::numeric_send()</> and
            <filename>src/backend/utils/adt/numeric.c::numeric_recv()</>.
-->
バイナリ書式で渡された値は、バックエンドが想定する内部表現の知識を必要とします。
例えば、整数はネットワークバイト順に渡されなければなりません。
<type>numeric</>による値は、<filename>src/backend/utils/adt/numeric.c::numeric_send()</>および<filename>src/backend/utils/adt/numeric.c::numeric_recv()</>で実装されたようにサーバストレージ書式の知識を必要とします。
           </para>
          </listitem>
         </varlistentry>

         <varlistentry>
          <term><parameter>resultFormat</parameter></term>
          <listitem>
           <para>
<!--
            Specify zero to obtain results in text format, or one to obtain
            results in binary format.  (There is not currently a provision
            to obtain different result columns in different formats,
            although that is possible in the underlying protocol.)
-->
結果をテキスト書式で取り出したい場合は0を、バイナリ書式で取り出したい場合は1を指定します。
（現時点では、プロトコル内部では実現可能ですが、結果の列ごとに異なる書式を指定して取り出す機構は存在しません。）
           </para>
          </listitem>
         </varlistentry>
        </variablelist>
       </para>
      </listitem>
     </varlistentry>
    </variablelist>
   </para>

   <para>
<!--
    The primary advantage of <function>PQexecParams</> over
    <function>PQexec</> is that parameter values can be separated from the
    command string, thus avoiding the need for tedious and error-prone
    quoting and escaping.
-->
<function>PQexec</>に対する<function>PQexecParams</>の主要な利点は、コマンド文字列とパラメータ値を分離することができることです。
これにより、面倒でエラーを招きやすい引用符付けやエスケープ処理を行なう必要がなくなります。
   </para>

   <para>
<!--
    Unlike <function>PQexec</>, <function>PQexecParams</> allows at most
    one SQL command in the given string.  (There can be semicolons in it,
    but not more than one nonempty command.)  This is a limitation of the
    underlying protocol, but has some usefulness as an extra defense against
    SQL-injection attacks.
-->
<function>PQexec</>と異なり、<function>PQexecParams</>は、文字列内に最大でも1つのSQLコマンドを入れることができます。
（セミコロンを入れることはできますが、空でないコマンドを2つ以上入れることはできません。）
これは、プロトコル自体の制限ですが、SQLインジェクション攻撃に対する追加の防御となりますので、多少役に立ちます。
   </para>

   <tip>
    <para>
<!--
     Specifying parameter types via OIDs is tedious, particularly if you prefer
     not to hard-wire particular OID values into your program.  However, you can
     avoid doing so even in cases where the server by itself cannot determine the
     type of the parameter, or chooses a different type than you want.  In the
     SQL command text, attach an explicit cast to the parameter symbol to show what
     data type you will send.  For example:
-->
OID経由のパラメータ型の指定は、特にプログラムの中で特定のOID値がソースに直接書き込まれることを好まない場合には退屈です。
しかしながら、パラメータの型をサーバ自身で決定できない場合や、望む型と異なる型を選択する場合であっても、これを避けることができます。
SQLコマンドテキストでどのデータ型を送信するかを示すためにパラメータシンボルに明示的なキャストをつけてください。
以下が例です。

<programlisting>
SELECT * FROM mytable WHERE x = $1::bigint;
</programlisting>
<!--
     This forces parameter <literal>$1</> to be treated as <type>bigint</>, whereas
     by default it would be assigned the same type as <literal>x</>.  Forcing the
     parameter type decision, either this way or by specifying a numeric type OID,
     is strongly recommended when sending parameter values in binary format, because
     binary format has less redundancy than text format and so there is less chance
     that the server will detect a type mismatch mistake for you.
-->
デフォルトではパラメータ<literal>$1</>の型は<literal>x</>と同じデータ型に割り当てられますが、これにより強制的に<type>bigint</>として扱われます。
この方法または型のOIDを数字で指定する方法で、パラメータの型を強制的に決定することがバイナリ書式においてパラメータ値を送る時に強く推奨されます。
これは、バイナリ書式はテキスト書式より情報が少なく、そのために、サーバが型の不一致という問題を検出する機会が少なくなるためです。
    </para>
   </tip>

   <para>
    <variablelist>
     <varlistentry id="libpq-pqprepare">
      <term><function>PQprepare</function>
       <indexterm>
        <primary>PQprepare</primary>
       </indexterm>
      </term>

      <listitem>
       <para>
<!--
        Submits a request to create a prepared statement with the
        given parameters, and waits for completion.
-->
指定パラメータを持つプリペアド文の作成要求を送信し、その完了を待ちます。
<synopsis>
PGresult *PQprepare(PGconn *conn,
                    const char *stmtName,
                    const char *query,
                    int nParams,
                    const Oid *paramTypes);
</synopsis>
       </para>

       <para>
<!--
        <function>PQprepare</> creates a prepared statement for later
        execution with <function>PQexecPrepared</>.  This feature allows
        commands to be executed repeatedly without being parsed and
        planned each time;  see <xref linkend="SQL-PREPARE"> for details.
        <function>PQprepare</> is supported only in protocol 3.0 and later
        connections; it will fail when using protocol 2.0.
-->
<function>PQprepare</>は、後で<function>PQexecPrepared</>を使用して実行するプリペアド文を作成します。
この機能を使用すると、コマンドを実行の度に解析して計画することなく、繰り返し実行することができます。
詳しくは<xref linkend="SQL-PREPARE">を参照してください。
<function>PQprepare</>はプロトコル3.0以降でのみサポートされ、プロトコル2.0を使用している場合は失敗します。
       </para>

       <para>
<!--
        The function creates a prepared statement named
        <parameter>stmtName</> from the <parameter>query</> string, which
        must contain a single SQL command.  <parameter>stmtName</> can be
        <literal>""</> to create an unnamed statement, in which case any
        pre-existing unnamed statement is automatically replaced; otherwise
        it is an error if the statement name is already defined in the
        current session.  If any parameters are used, they are referred
        to in the query as <literal>$1</>, <literal>$2</>, etc.
        <parameter>nParams</> is the number of parameters for which types
        are pre-specified in the array <parameter>paramTypes[]</>.  (The
        array pointer can be <symbol>NULL</symbol> when
        <parameter>nParams</> is zero.) <parameter>paramTypes[]</>
        specifies, by OID, the data types to be assigned to the parameter
        symbols.  If <parameter>paramTypes</> is <symbol>NULL</symbol>,
        or any particular element in the array is zero, the server assigns
        a data type to the parameter symbol in the same way it would do
        for an untyped literal string.  Also, the query can use parameter
        symbols with numbers higher than <parameter>nParams</>; data types
        will be inferred for these symbols as well.  (See
        <function>PQdescribePrepared</function> for a means to find out
        what data types were inferred.)
-->
この関数は<parameter>query</>文字列から<parameter>stmtName</>という名前のプリペアド文を作成します。
<parameter>query</>は単一のSQLコマンドでなければなりません。
<parameter>stmtName</>を<literal>""</>にして、無名の文を作成することができます。
もし、無名の文が既に存在していた場合は自動的に置き換えられます。
その他の場合、文の名前が現在のセッションで既に存在するとエラーになります。
何らかのパラメータが使用される場合、問い合わせ内では<literal>$1</>、<literal>$2</>などで参照します。
<parameter>nParams</>はパラメータ数です。
その型については事前に<parameter>paramTypes[]</>配列で指定されています。
(<parameter>nParams</>がゼロの場合、この配列ポインタは<symbol>NULL</symbol>にすることができます。)
<parameter>paramTypes[]</>は、OIDによりパラメータシンボルに割り当てるデータ型を指定します。
<parameter>paramTypes</>が<symbol>NULL</symbol>の場合、もしくは、配列内の特定要素がゼロの場合、サーバはそのパラメータシンボルに対して、型指定の無いリテラル文字列に対する処理と同等の方法でデータ型を割り当てます。
また、問い合わせでは<parameter>nParams</>より多くのパラメータシンボルを使用することができます。
これらのシンボルに対するデータ型も同様に推測されます。
（どのようなデータ型が推測されるかを検出する手法については<function>PQdescribePrepared</function>を参照してください。）
       </para>

       <para>
<!--
        As with <function>PQexec</>, the result is normally a
        <structname>PGresult</structname> object whose contents indicate
        server-side success or failure.  A null result indicates
        out-of-memory or inability to send the command at all.  Use
        <function>PQerrorMessage</function> to get more information about
        such errors.
-->
<function>PQexec</>同様、結果は通常<structname>PGresult</structname>オブジェクトで、その内容でサーバ側の成功や失敗を示します。
ヌルという結果はメモリ不足や全くコマンドを送信することができなかったことを示します。
こうしたエラーの詳細情報を入手するには<function>PQerrorMessage</function>を使用してください。
       </para>
      </listitem>
     </varlistentry>
    </variablelist>

<!--
    Prepared statements for use with <function>PQexecPrepared</> can also
    be created by executing SQL <xref linkend="sql-prepare">
    statements.  Also, although there is no <application>libpq</>
    function for deleting a prepared statement, the SQL <xref
    linkend="sql-deallocate"> statement
    can be used for that purpose.
-->
<function>PQexecPrepared</>で使用するためのプリペアド文は、<xref linkend="sql-prepare"> SQL文を実行することでも作成可能です。
また、プリペアド文を削除する<application>libpq</>関数はありませんが、この目的のために<xref linkend="sql-deallocate">SQL文を使用することができます。
   </para>

   <para>
    <variablelist>
     <varlistentry id="libpq-pqexecprepared">
      <term>
       <function>PQexecPrepared</function>
       <indexterm>
        <primary>PQexecPrepared</primary>
       </indexterm>
      </term>

      <listitem>
       <para>
<!--
        Sends a request to execute a prepared statement with given
        parameters, and waits for the result.
-->
指定パラメータによるプリペアド文の実行要求を送信し、結果を待ちます。
<synopsis>
PGresult *PQexecPrepared(PGconn *conn,
                         const char *stmtName,
                         int nParams,
                         const char * const *paramValues,
                         const int *paramLengths,
                         const int *paramFormats,
                         int resultFormat);
</synopsis>
       </para>

       <para>
<!--
        <function>PQexecPrepared</> is like <function>PQexecParams</>,
        but the command to be executed is specified by naming a
        previously-prepared statement, instead of giving a query string.
        This feature allows commands that will be used repeatedly to be
        parsed and planned just once, rather than each time they are
        executed.  The statement must have been prepared previously in
        the current session.  <function>PQexecPrepared</> is supported
        only in protocol 3.0 and later connections; it will fail when
        using protocol 2.0.
-->
<function>PQexecPrepared</>と<function>PQexecParams</>は似ていますが、前者では実行されるコマンドは、問い合わせ文字列を与えるのではなく、事前にプリペアド文を指名することで指定されます。
この機能により、繰り返し使用する予定のコマンドを実行する度にではなく、一度だけ解析、計画作成を行うことができます。
この文は現在のセッションで事前に準備されていなければなりません。
<function>PQexecPrepared</>は、プロトコル3.0以降の接続でのみサポートされます。
プロトコル2.0で使用した場合は失敗します。
       </para>

       <para>
<!--
        The parameters are identical to <function>PQexecParams</>, except that the
        name of a prepared statement is given instead of a query string, and the
        <parameter>paramTypes[]</> parameter is not present (it is not needed since
        the prepared statement's parameter types were determined when it was created).
-->
パラメータは、問い合わせ文字列ではなく指定されたプリペアド文の名前を与える点を除き、<function>PQexecParams</>と同じです。
また、<parameter>paramTypes[]</>パラメータは存在しません。
(プリペアド文のパラメータ型はその作成時点で決定されているため、これは不要です。)
       </para>
      </listitem>
     </varlistentry>

     <varlistentry id="libpq-pqdescribeprepared">
      <term>
       <function>PQdescribePrepared</function>
       <indexterm>
        <primary>PQdescribePrepared</primary>
       </indexterm>
      </term>

      <listitem>
       <para>
<!--
        Submits a request to obtain information about the specified
        prepared statement, and waits for completion.
-->
指定したプリペアド文に関する情報入手要求を送り、入手完了まで待機します。

<synopsis>
PGresult *PQdescribePrepared(PGconn *conn, const char *stmtName);
</synopsis>
       </para>

       <para>
<!--
        <function>PQdescribePrepared</> allows an application to obtain
        information about a previously prepared statement.
        <function>PQdescribePrepared</> is supported only in protocol 3.0
        and later connections; it will fail when using protocol 2.0.
-->
<function>PQdescribePrepared</>により、アプリケーションは事前にプリペアド文に関する情報を入手できます。
<function>PQdescribePrepared</>はプロトコル3.0以降の接続でのみサポートされます。
プロトコル2.0で使用すると失敗します。
       </para>

       <para>
<!--
        <parameter>stmtName</> can be <literal>""</> or <symbol>NULL</> to reference
        the unnamed statement, otherwise it must be the name of an existing
        prepared statement.  On success, a <structname>PGresult</> with
        status <literal>PGRES_COMMAND_OK</literal> is returned.  The
        functions <function>PQnparams</function> and
        <function>PQparamtype</function> can be applied to this
        <structname>PGresult</> to obtain information about the parameters
        of the prepared statement, and the functions
        <function>PQnfields</function>, <function>PQfname</function>,
        <function>PQftype</function>, etc provide information about the
        result columns (if any) of the statement.
-->
<parameter>stmtName</>を<literal>""</>または<symbol>NULL</>とすることで、無名の文を参照することができます。
これ以外では、存在するプリペアド文の名前でなければなりません。
成功すると、<literal>PGRES_COMMAND_OK</literal>というステータスの<structname>PGresult</>が返されます。
<function>PQnparams</function>および<function>PQparamtype</function>関数をこの<structname>PGresult</>に適用して、プリペアド文のパラメータに関する情報を得ることができます。
また、<function>PQnfields</function>、<function>PQfname</function>、<function>PQftype</function>関数などを使用して、文の結果列（もしあれば）に関する情報を提供できます。
       </para>
      </listitem>
     </varlistentry>

     <varlistentry id="libpq-pqdescribeportal">
      <term>
       <function>PQdescribePortal</function>
       <indexterm>
        <primary>PQdescribePortal</primary>
       </indexterm>
      </term>

      <listitem>
       <para>
<!--
        Submits a request to obtain information about the specified
        portal, and waits for completion.
-->
指定したポータルに関する情報入手要求を送信し、完了まで待機します。

<synopsis>
PGresult *PQdescribePortal(PGconn *conn, const char *portalName);
</synopsis>
       </para>

       <para>
<!--
        <function>PQdescribePortal</> allows an application to obtain
        information about a previously created portal.
        (<application>libpq</> does not provide any direct access to
        portals, but you can use this function to inspect the properties
        of a cursor created with a <command>DECLARE CURSOR</> SQL command.)
        <function>PQdescribePortal</> is supported only in protocol 3.0
        and later connections; it will fail when using protocol 2.0.
-->
<function>PQdescribePortal</>により、アプリケーションは事前に作成されたポータルの情報を入手することができます。
（<application>libpq</>はポータルへの直接アクセスする方法を提供していませんが、この関数を使用して<command>DECLARE CURSOR</> SQLコマンドで作成したカーソルの属性を確認することができます。）
<function>PQdescribePortal</>はプロトコル3.0以降の接続でのみサポートされます。
プロトコル2.0で使用すると失敗します。
       </para>

       <para>
<!--
        <parameter>portalName</> can be <literal>""</> or <symbol>NULL</> to reference
        the unnamed portal, otherwise it must be the name of an existing
        portal.  On success, a <structname>PGresult</> with status
        <literal>PGRES_COMMAND_OK</literal> is returned.  The functions
        <function>PQnfields</function>, <function>PQfname</function>,
        <function>PQftype</function>, etc can be applied to the
        <structname>PGresult</> to obtain information about the result
        columns (if any) of the portal.
-->
<parameter>portalName</>に<literal>""</>または<symbol>NULL</>を指定して、無名のポータルを参照することができます。
これ以外では、既存のポータルの名前でなければなりません。
成功すると、<literal>PGRES_COMMAND_OK</literal>というステータスの<structname>PGresult</>が返されます。
<function>PQnfields</function>、<function>PQfname</function>、<function>PQftype</function>関数などをこの<structname>PGresult</>に適用して、ポータルの結果列（もしあれば）に関する情報を得ることができます。
       </para>
      </listitem>
     </varlistentry>
    </variablelist>
   </para>

   <para>
<!--
    The <structname>PGresult</structname><indexterm><primary>PGresult</></>
    structure encapsulates the result returned by the server.
    <application>libpq</application> application programmers should be
    careful to maintain the <structname>PGresult</structname> abstraction.
    Use the accessor functions below to get at the contents of
    <structname>PGresult</structname>.  Avoid directly referencing the
    fields of the <structname>PGresult</structname> structure because they
    are subject to change in the future.
-->
<structname>PGresult</structname>構造体はサーバから返された結果をカプセル化します。
<indexterm><primary>PGresult</></>
<application>libpq</>アプリケーションのプログラマは注意して<structname>PGresult</structname>という抽象化を維持してください。
以下のアクセス用関数を使用して、<structname>PGresult</structname>の内容を取り出してください。
将来の変更に影響されますので、<structname>PGresult</structname>構造体のフィールドを直接参照することは避けてください。

    <variablelist>
     <varlistentry id="libpq-pqresultstatus">
      <term>
       <function>PQresultStatus</function>
       <indexterm>
        <primary>PQresultStatus</primary>
       </indexterm>
      </term>

      <listitem>
       <para>
<!--
        Returns the result status of the command.
-->
コマンドの結果状態を返します。
<synopsis>
ExecStatusType PQresultStatus(const PGresult *res);
</synopsis>
       </para>

       <para>
<!--
        <function>PQresultStatus</function> can return one of the following values:
-->
<function>PQresultStatus</function>は以下のいずれかの値を返します。

        <variablelist>
         <varlistentry id="libpq-pgres-empty-query">
          <term><literal>PGRES_EMPTY_QUERY</literal></term>
          <listitem>
           <para>
<!--
            The string sent to the server was empty.
-->
サーバに送信された文字列が空でした。
           </para>
          </listitem>
         </varlistentry>

         <varlistentry id="libpq-pgres-command-ok">
          <term><literal>PGRES_COMMAND_OK</literal></term>
          <listitem>
           <para>
<!--
            Successful completion of a command returning no data.
-->
データを返さないコマンドが正常終了しました。
           </para>
          </listitem>
         </varlistentry>

         <varlistentry id="libpq-pgres-tuples-ok">
          <term><literal>PGRES_TUPLES_OK</literal></term>
          <listitem>
           <para>
<!--
            Successful completion of a command returning data (such as
            a <command>SELECT</> or <command>SHOW</>).
-->
データを返すコマンド(<command>SELECT</>や<command>SHOW</>など)が正常終了しました。
           </para>
          </listitem>
         </varlistentry>

         <varlistentry id="libpq-pgres-copy-out">
          <term><literal>PGRES_COPY_OUT</literal></term>
          <listitem>
           <para>
<!--
            Copy Out (from server) data transfer started.
-->
(サーバからの)コピーアウトデータ転送が始まりました。
           </para>
          </listitem>
         </varlistentry>

         <varlistentry id="libpq-pgres-copy-in">
          <term><literal>PGRES_COPY_IN</literal></term>
          <listitem>
           <para>
<!--
            Copy In (to server) data transfer started.
-->
(サーバへの)コピーインデータ転送が始まりました。
           </para>
          </listitem>
         </varlistentry>

         <varlistentry id="libpq-pgres-bad-response">
          <term><literal>PGRES_BAD_RESPONSE</literal></term>
          <listitem>
           <para>
<!--
            The server's response was not understood.
-->
サーバが不明な応答を返しました。
           </para>
          </listitem>
         </varlistentry>

         <varlistentry id="libpq-pgres-nonfatal-error">
          <term><literal>PGRES_NONFATAL_ERROR</literal></term>
          <listitem>
           <para>
<!--
            A nonfatal error (a notice or warning) occurred.
-->
致命的ではない(注意喚起もしくは警告)エラーが発生しました。
           </para>
          </listitem>
         </varlistentry>

         <varlistentry id="libpq-pgres-fatal-error">
          <term><literal>PGRES_FATAL_ERROR</literal></term>
          <listitem>
           <para>
<!--
            A fatal error occurred.
-->
致命的なエラーが発生しました。
           </para>
          </listitem>
         </varlistentry>

         <varlistentry id="libpq-pgres-copy-both">
          <term><literal>PGRES_COPY_BOTH</literal></term>
          <listitem>
           <para>
<!--
            Copy In/Out (to and from server) data transfer started.  This
            feature is currently used only for streaming replication,
            so this status should not occur in ordinary applications.
-->
（サーバからおよびサーバへの）コピーイン/アウトデータ転送が始まりました。
現在こればストリーミングレプリケーションのみで使用されます。
このためこの状態は通常のアプリケーションでは起こりません。
           </para>
          </listitem>
         </varlistentry>

         <varlistentry id="libpq-pgres-single-tuple">
          <term><literal>PGRES_SINGLE_TUPLE</literal></term>
          <listitem>
           <para>
<!--
            The <structname>PGresult</> contains a single result tuple
            from the current command.  This status occurs only when
            single-row mode has been selected for the query
            (see <xref linkend="libpq-single-row-mode">).
-->
<structname>PGresult</>には現在のコマンドからの結果タプルが１つ含まれます。
この状態は問い合わせで単一行モードが選択された場合（<xref linkend="libpq-single-row-mode">参照）のみ起こります。
           </para>
          </listitem>
         </varlistentry>
        </variablelist>

<!--
        If the result status is <literal>PGRES_TUPLES_OK</literal> or
        <literal>PGRES_SINGLE_TUPLE</literal>, then
        the functions described below can be used to retrieve the rows
        returned by the query.  Note that a <command>SELECT</command>
        command that happens to retrieve zero rows still shows
        <literal>PGRES_TUPLES_OK</literal>.
        <literal>PGRES_COMMAND_OK</literal> is for commands that can never
        return rows (<command>INSERT</command> or <command>UPDATE</command>
        without a <literal>RETURNING</literal> clause,
        etc.). A response of <literal>PGRES_EMPTY_QUERY</literal> might
        indicate a bug in the client software.
-->
結果状態が<literal>PGRES_TUPLES_OK</literal>または<literal>PGRES_SINGLE_TUPLE</literal>であれば、以下で説明する関数を使って問い合わせが返した行を取り出すことができます。
ただし、たまたま<command>SELECT</command>コマンドが返す行が０個だったような場合でも<literal>PGRES_TUPLES_OK</literal>となることに注意してください。
<literal>PGRES_COMMAND_OK</literal>は、行を決して返さない(<command>INSERT</command>または<command>UPDATE</command>など<literal>RETURNING</literal>の無い句など)コマンド用です。
<literal>PGRES_EMPTY_QUERY</literal>という応答はクライアントソフトウェアの不具合を示しているかもしれません。
       </para>

       <para>
<!--
        A result of status <symbol>PGRES_NONFATAL_ERROR</symbol> will
        never be returned directly by <function>PQexec</function> or other
        query execution functions; results of this kind are instead passed
        to the notice processor (see <xref
        linkend="libpq-notice-processing">).
-->
<symbol>PGRES_NONFATAL_ERROR</symbol>状態の場合、結果は<function>PQexec</function>や他の問い合わせ実行関数によって直接返されません。
その代わりに、この種の結果は注意喚起プロセッサ(<xref linkend="libpq-notice-processing">参照)に渡されます。
       </para>
      </listitem>
     </varlistentry>

     <varlistentry id="libpq-pqresstatus">
      <term>
       <function>PQresStatus</function>
       <indexterm>
        <primary>PQresStatus</primary>
       </indexterm>
      </term>

      <listitem>
       <para>
<!--
        Converts the enumerated type returned by
        <function>PQresultStatus</> into a string constant describing the
        status code. The caller should not free the result.
-->
<function>PQresultStatus</>が返す列挙型から状態コードを説明する文字列定数に変換します。
呼び出し元はこの結果を解放してはいけません。

<synopsis>
char *PQresStatus(ExecStatusType status);
</synopsis>
       </para>
      </listitem>
     </varlistentry>

     <varlistentry id="libpq-pqresulterrormessage">
      <term>
       <function>PQresultErrorMessage</function>
       <indexterm>
        <primary>PQresultErrorMessage</primary>
       </indexterm>
      </term>

      <listitem>
       <para>
<!--
        Returns the error message associated with the command, or an empty string
        if there was no error.
-->
コマンドに関するエラーメッセージを返します。
エラーが何もなければ、空の文字列を返します。
<synopsis>
char *PQresultErrorMessage(const PGresult *res);
</synopsis>
<!--
        If there was an error, the returned string will include a trailing
        newline.  The caller should not free the result directly. It will
        be freed when the associated <structname>PGresult</> handle is
        passed to <function>PQclear</function>.
-->
エラーがあった場合、返される文字列の最後には改行が含まれます。
呼び出し元はこの結果を直接解放してはいけません。
関連する<structname>PGresult</>ハンドルが<function>PQclear</function>に渡された時にこれは解放されます。
       </para>

       <para>
<!--
        Immediately following a <function>PQexec</function> or
        <function>PQgetResult</function> call,
        <function>PQerrorMessage</function> (on the connection) will return
        the same string as <function>PQresultErrorMessage</function> (on
        the result).  However, a <structname>PGresult</structname> will
        retain its error message until destroyed, whereas the connection's
        error message will change when subsequent operations are done.
        Use <function>PQresultErrorMessage</function> when you want to
        know the status associated with a particular
        <structname>PGresult</structname>; use
        <function>PQerrorMessage</function> when you want to know the
        status from the latest operation on the connection.
-->
（接続に対する）<function>PQerrorMessage</function>も、<function>PQexec</function>または<function>PQgetResult</function>呼び出しの直後なら（結果に対する）<function>PQresultErrorMessage</function>と同じ文字列を返します。
しかし、接続に対するエラーメッセージは続いて操作を行うと変化してしまうのに対し、<structname>PGresult</structname>は自身が破棄されるまでそのエラーメッセージを維持し続けます。
この<function>PQresultErrorMessage</function>は個々の<structname>PGresult</structname>に結び付けられた状態を確認する時に、そして<function>PQerrorMessage</function>は接続における最後の操作の状態を確認する時に使用してください。
       </para>
      </listitem>
     </varlistentry>

     <varlistentry id="libpq-pqresultverboseerrormessage">
      <term>
       <function>PQresultVerboseErrorMessage</function>
       <indexterm>
        <primary>PQresultVerboseErrorMessage</primary>
       </indexterm>
      </term>

      <listitem>
       <para>
<!--
        Returns a reformatted version of the error message associated with
        a <structname>PGresult</> object.
-->
<structname>PGresult</>オブジェクトに関連したエラーメッセージの再フォーマットしたバージョンを返します。
<synopsis>
char *PQresultVerboseErrorMessage(const PGresult *res,
                                  PGVerbosity verbosity,
                                  PGContextVisibility show_context);
</synopsis>
<!--
        In some situations a client might wish to obtain a more detailed
        version of a previously-reported error.
        <function>PQresultVerboseErrorMessage</function> addresses this need
        by computing the message that would have been produced
        by <function>PQresultErrorMessage</function> if the specified
        verbosity settings had been in effect for the connection when the
        given <structname>PGresult</> was generated.  If
        the <structname>PGresult</> is not an error result,
        <quote>PGresult is not an error result</> is reported instead.
        The returned string includes a trailing newline.
-->
状況によっては、クライアントは以前に報告されたエラーのより詳細なバージョンを取得したいと思うかもしれません。
<function>PQresultVerboseErrorMessage</function>は、指定の<structname>PGresult</>が生成されたときに、指定した冗長設定がその接続で使われていたなら<function>PQresultErrorMessage</function>が生成したであろうメッセージを計算することで、この要請に応えます。
<structname>PGresult</>がエラーの結果ではない場合は、<quote>PGresult is not an error result</>が代わりに報告されます。
返される文字列は行末に改行コードが含まれます。
       </para>

       <para>
<!--
        Unlike most other functions for extracting data from
        a <structname>PGresult</>, the result of this function is a freshly
        allocated string.  The caller must free it
        using <function>PQfreemem()</> when the string is no longer needed.
-->
<structname>PGresult</>からデータを抽出する他の多くの関数と異なり、この関数の結果は新しく割り当てられた文字列です。
その文字列が必要なくなったときは、呼び出し側が<function>PQfreemem()</>を使ってそれを解放しなければなりません。
       </para>

       <para>
<!--
        A NULL return is possible if there is insufficient memory.
-->
十分なメモリがないときは、NULLが返されることもありえます。
       </para>
      </listitem>
     </varlistentry>

     <varlistentry id="libpq-pqresulterrorfield">
      <term><function>PQresultErrorField</function><indexterm><primary>PQresultErrorField</></></term>
      <listitem>
       <para>
<!--
        Returns an individual field of an error report.
-->
エラー報告の個々のフィールドを返します。
<synopsis>
char *PQresultErrorField(const PGresult *res, int fieldcode);
</synopsis>
<!--
        <parameter>fieldcode</> is an error field identifier; see the symbols
        listed below.  <symbol>NULL</symbol> is returned if the
        <structname>PGresult</structname> is not an error or warning result,
        or does not include the specified field.  Field values will normally
        not include a trailing newline. The caller should not free the
        result directly. It will be freed when the
        associated <structname>PGresult</> handle is passed to
        <function>PQclear</function>.
-->
<parameter>fieldcode</>はエラーフィールド識別子です。
以下に示すシンボルを参照してください。
<structname>PGresult</structname>がエラーではない、もしくは、警告付きの結果である場合や指定したフィールドを含まない場合、<symbol>NULL</symbol>が返されます。
通常フィールド値には改行が含まれません。
フィールド値は関連する<structname>PGresult</>ハンドルが<function>PQclear</function>に渡された時に解放されます。
       </para>

       <para>
<!--
        The following field codes are available:
-->
以下のフィールドコードが使用できます。
        <variablelist>
         <varlistentry id="libpq-pg-diag-severity">
          <term><symbol>PG_DIAG_SEVERITY</></term>
          <listitem>
           <para>
<!--
            The severity; the field contents are <literal>ERROR</>,
            <literal>FATAL</>, or <literal>PANIC</> (in an error message),
            or <literal>WARNING</>, <literal>NOTICE</>, <literal>DEBUG</>,
            <literal>INFO</>, or <literal>LOG</> (in a notice message), or
            a localized translation of one of these.  Always present.
-->
深刻度。
このフィールドの内容は(エラーメッセージの場合)<literal>ERROR</>、<literal>FATAL</>、もしくは、<literal>PANIC</>、(注意喚起メッセージの場合)<literal>WARNING</>、<literal>NOTICE</>、<literal>DEBUG</>、<literal>INFO</>、もしくは、<literal>LOG</>です。
これらは、多言語化により翻訳されている可能性があります。
常に存在します。
           </para>
          </listitem>
         </varlistentry>

         <varlistentry id="libpq-pg-diag-severity-nonlocalized">
          <term><symbol>PG_DIAG_SEVERITY_NONLOCALIZED</></term>
          <listitem>
           <para>
<!--
            The severity; the field contents are <literal>ERROR</>,
            <literal>FATAL</>, or <literal>PANIC</> (in an error message),
            or <literal>WARNING</>, <literal>NOTICE</>, <literal>DEBUG</>,
            <literal>INFO</>, or <literal>LOG</> (in a notice message).
            This is identical to the <symbol>PG_DIAG_SEVERITY</> field except
            that the contents are never localized.  This is present only in
            reports generated by <productname>PostgreSQL</> versions 9.6
            and later.
-->
深刻度。
このフィールドの内容は(エラーメッセージの場合)<literal>ERROR</>、<literal>FATAL</>、もしくは、<literal>PANIC</>、(注意喚起メッセージの場合)<literal>WARNING</>、<literal>NOTICE</>、<literal>DEBUG</>、<literal>INFO</>、もしくは、<literal>LOG</>です。
これは、内容が多言語化されないことを除き、<symbol>PG_DIAG_SEVERITY</>と同一です。
これは<productname>PostgreSQL</>のバージョン9.6以降で生成された報告にのみ存在します。
           </para>
          </listitem>
         </varlistentry>

         <varlistentry id="libpq-pg-diag-sqlstate">
          <term>
           <symbol>PG_DIAG_SQLSTATE</>
          <indexterm>
<!--
           <primary>error codes</primary>
-->
           <primary>エラーコード</primary>
           <secondary>libpq</secondary>
          </indexterm>
          </term>
          <listitem>
           <para>
<!--
            The SQLSTATE code for the error. The SQLSTATE code identifies
            the type of error that has occurred; it can be used by
            front-end applications to perform specific operations (such
            as error handling) in response to a particular database error.
            For a list of the possible SQLSTATE codes, see <xref
            linkend="errcodes-appendix">. This field is not localizable,
            and is always present.
-->
エラーのSQLSTATEコードです。
SQLSTATEコードは発生したエラーの種類を識別します。
フロントエンドアプリケーションにより、特定のデータベースエラーに対して所定の操作（エラー処理など）を行うために使用できます。
起こり得るSQLSTATEコードの一覧については<xref linkend="errcodes-appendix">を参照してください。
このフィールドは多言語化されず、また、常に存在します。
           </para>
          </listitem>
         </varlistentry>

         <varlistentry id="libpq-pg-diag-message-primary">
          <term><symbol>PG_DIAG_MESSAGE_PRIMARY</></term>
          <listitem>
           <para>
<!--
            The primary human-readable error message (typically one line).
            Always present.
-->
可読性を高めた主要エラーメッセージです。
(通常は1行です。)
常に存在します。
           </para>
          </listitem>
         </varlistentry>

         <varlistentry id="libpq-pg-diag-message-detail">
          <term><symbol>PG_DIAG_MESSAGE_DETAIL</></term>
          <listitem>
           <para>
<!--
            Detail: an optional secondary error message carrying more
            detail about the problem.  Might run to multiple lines.
-->
詳細です。
問題に関するより詳細を表す補助的なエラーメッセージです。
複数行に跨る可能性があります。
           </para>
          </listitem>
         </varlistentry>

         <varlistentry id="libpq-pg-diag-message-hint">
          <term><symbol>PG_DIAG_MESSAGE_HINT</></term>
          <listitem>
           <para>
<!--
            Hint: an optional suggestion what to do about the problem.
            This is intended to differ from detail in that it offers advice
            (potentially inappropriate) rather than hard facts.  Might
            run to multiple lines.
-->
ヒントです。
問題の対応方法についての補助的な提言です。
これは、詳細(detail)とは異なり、問題の事象ではなく、(適切でない可能性がありますが)アドバイスを提供することを目的としています。
複数行に跨る可能性があります。
           </para>
          </listitem>
         </varlistentry>

         <varlistentry id="libpq-pg-diag-statement-position">
          <term><symbol>PG_DIAG_STATEMENT_POSITION</></term>
          <listitem>
           <para>
<!--
            A string containing a decimal integer indicating an error cursor
            position as an index into the original statement string.  The
            first character has index 1, and positions are measured in
            characters not bytes.
-->
元の問い合わせ文字列のインデックスとなる、エラーが発生したカーソル位置を示す10進整数を持つ文字列です。
先頭文字がインデックス1となり、また、バイトではなく、文字数で数えた位置です。
           </para>
          </listitem>
         </varlistentry>

         <varlistentry id="libpq-pg-diag-internal-position">
          <term><symbol>PG_DIAG_INTERNAL_POSITION</></term>
          <listitem>
           <para>
<!--
            This is defined the same as the
            <symbol>PG_DIAG_STATEMENT_POSITION</> field, but it is used
            when the cursor position refers to an internally generated
            command rather than the one submitted by the client.  The
            <symbol>PG_DIAG_INTERNAL_QUERY</> field will always appear when
            this field appears.
-->
この定義は<symbol>PG_DIAG_STATEMENT_POSITION</>フィールドと同じです。
しかし、これは、クライアントが発行したコマンドではなく、カーソル位置が内部生成コマンドを参照する場合に使用されます。
このフィールドが存在する時は常に<symbol>PG_DIAG_INTERNAL_QUERY</>フィールドが存在します。
           </para>
          </listitem>
         </varlistentry>

         <varlistentry id="libpq-pg-diag-internal-query">
          <term><symbol>PG_DIAG_INTERNAL_QUERY</></term>
          <listitem>
           <para>
<!--
            The text of a failed internally-generated command.  This could
            be, for example, a SQL query issued by a PL/pgSQL function.
-->
失敗した内部生成コマンドのテキストです。
これは、例えば、PL/pgSQL関数で発行されたSQL問い合わせになります。
           </para>
          </listitem>
         </varlistentry>

         <varlistentry id="libpq-pg-diag-context">
          <term><symbol>PG_DIAG_CONTEXT</></term>
          <listitem>
           <para>
<!--
            An indication of the context in which the error occurred.
            Presently this includes a call stack traceback of active
            procedural language functions and internally-generated queries.
            The trace is one entry per line, most recent first.
-->
エラーが発生した文脈を示すものです。
今の所、これは活動中の手続き言語関数や内部生成問い合わせの呼び出しスタックの追跡情報が含まれます。
この追跡は行単位で1項目であり、その順番は呼び出し順の反対になります。
           </para>
          </listitem>
         </varlistentry>

         <varlistentry id="libpq-pg-diag-schema-name">
          <term><symbol>PG_DIAG_SCHEMA_NAME</></term>
          <listitem>
           <para>
<!--
            If the error was associated with a specific database object,
            the name of the schema containing that object, if any.
-->
そのエラーが特定のデータベースオブジェクトに付随する場合、もしあれば、そのオブジェクトを含むスキーマ名です。
           </para>
          </listitem>
         </varlistentry>

         <varlistentry id="libpq-pg-diag-table-name">
          <term><symbol>PG_DIAG_TABLE_NAME</></term>
          <listitem>
           <para>
<!--
            If the error was associated with a specific table, the name of the
            table.  (Refer to the schema name field for the name of the
            table's schema.)
-->
そのエラーが特定のテーブルに付随する場合のテーブル名です。
（テーブルのスキーマ名についてはスキーマ名フィールドを参照ください。）
           </para>
          </listitem>
         </varlistentry>

         <varlistentry id="libpq-pg-diag-column-name">
          <term><symbol>PG_DIAG_COLUMN_NAME</></term>
          <listitem>
           <para>
<!--
            If the error was associated with a specific table column, the name
            of the column.  (Refer to the schema and table name fields to
            identify the table.)
-->
そのエラーが特定のテーブル列に付随する場合の列名です。
（テーブルを識別するにはスキーマとテーブル名フィールドを参照ください。）
           </para>
          </listitem>
         </varlistentry>

         <varlistentry id="libpq-pg-diag-datatype-name">
          <term><symbol>PG_DIAG_DATATYPE_NAME</></term>
          <listitem>
           <para>
<!--
            If the error was associated with a specific data type, the name of
            the data type.  (Refer to the schema name field for the name of
            the data type's schema.)
-->
そのエラーが特定のデータ型に付随する場合のデータ型名です。
（データ型のスキーマ名についてはスキーマ名フィールドを参照ください。）
           </para>
          </listitem>
         </varlistentry>

         <varlistentry id="libpq-pg-diag-constraint-name">
          <term><symbol>PG_DIAG_CONSTRAINT_NAME</></term>
          <listitem>
           <para>
<!--
            If the error was associated with a specific constraint, the name
            of the constraint.  Refer to fields listed above for the
            associated table or domain.  (For this purpose, indexes are
            treated as constraints, even if they weren't created with
            constraint syntax.)
-->
そのエラーが特定の制約に付随する場合の制約名です。
付随するテーブルまたはドメインについては上記にリストされたフィールドを参照ください。
（この目的のために、制約は制約構文で作成されていなくてもインデックスは制約として扱われます。）
           </para>
          </listitem>
         </varlistentry>

         <varlistentry id="libpq-pg-diag-source-file">
          <term><symbol>PG_DIAG_SOURCE_FILE</></term>
          <listitem>
           <para>
<!--
            The file name of the source-code location where the error was
            reported.
-->
エラーが報告された場所のソースコードのファイル名です。
           </para>
          </listitem>
         </varlistentry>

         <varlistentry id="libpq-pg-diag-source-line">
          <term><symbol>PG_DIAG_SOURCE_LINE</></term>
          <listitem>
           <para>
<!--
            The line number of the source-code location where the error
            was reported.
-->
エラーが報告された場所のソースコードにおける行番号です。
           </para>
          </listitem>
         </varlistentry>

         <varlistentry id="libpq-pg-diag-source-function">
          <term><symbol>PG_DIAG_SOURCE_FUNCTION</></term>
          <listitem>
           <para>
<!--
            The name of the source-code function reporting the error.
-->
エラーを報告した、ソースコードにおける関数名です。
           </para>
          </listitem>
         </varlistentry>
        </variablelist>
       </para>

       <note>
        <para>
<!--
         The fields for schema name, table name, column name, data type name,
         and constraint name are supplied only for a limited number of error
         types; see <xref linkend="errcodes-appendix">.  Do not assume that
         the presence of any of these fields guarantees the presence of
         another field.  Core error sources observe the interrelationships
         noted above, but user-defined functions may use these fields in other
         ways.  In the same vein, do not assume that these fields denote
         contemporary objects in the current database.
-->
スキーマ名、テーブル名、列名、データ型名、および制約名に対するフィールドは限定的なエラー型に対してのみ提供されます。<xref linkend="errcodes-appendix">を参照ください。
これらのフィールドのいかなる存在もその他のフィールドの存在を保証すると推測してはなりません。
コアエラーの出所は上に記載の相互関係を監視しますが、ユーザ定義関数はこれらフィールドを別目的で使用しているかもしれません。
同様の脈絡で、使用しているデータベースで
これらのフィールドが同時に存在するオブジェクトを意味すると推測してはなりません。
        </para>
       </note>

       <para>
<!--
        The client is responsible for formatting displayed information to meet
        its needs; in particular it should break long lines as needed.
        Newline characters appearing in the error message fields should be
        treated as paragraph breaks, not line breaks.
-->
表示情報の必要に応じた整形はクライアントの責任です。
具体的には、必要に応じて長い行を分割しなければなりません。
エラーメッセージフィールド内の改行文字は、改行としてではなく段落として分かれたものとして取扱うべきです。
       </para>

       <para>
<!--
        Errors generated internally by <application>libpq</application> will
        have severity and primary message, but typically no other fields.
        Errors returned by a pre-3.0-protocol server will include severity and
        primary message, and sometimes a detail message, but no other fields.
-->
<application>libpq</application>で内部的に生成されたエラーは、深刻度と主要メッセージを持ちますが、通常は他のフィールドを持ちません。
3.0より前のプロトコルのサーバで返されるエラーは、深刻度と主要メッセージ、場合によって詳細メッセージを持ちますが、他のフィールドを持ちません。
       </para>

       <para>
<!--
        Note that error fields are only available from
        <structname>PGresult</structname> objects, not
        <structname>PGconn</structname> objects; there is no
        <function>PQerrorField</function> function.
-->
エラーフィールドは<structname>PGresult</structname>からのみ利用でき、<structname>PGconn</structname>からは利用できません。
<function>PQerrorField</function>という関数はありません。
       </para>
      </listitem>
     </varlistentry>

     <varlistentry id="libpq-pqclear">
      <term><function>PQclear</function><indexterm><primary>PQclear</></></term>
      <listitem>
       <para>
<!--
        Frees  the  storage  associated with a
        <structname>PGresult</structname>.  Every command result should be
        freed via <function>PQclear</function> when it  is  no  longer
        needed.
-->
<structname>PGresult</structname>に割り当てられた記憶領域を解放します。
個々の問い合わせ結果は、必要なくなった時に<function>PQclear</function>で解放するべきです。

<synopsis>
void PQclear(PGresult *res);
</synopsis>
       </para>

       <para>
<!--
        You can keep a <structname>PGresult</structname> object around for
        as long as you need it; it does not go away when you issue a new
        command, nor even if you close the connection.  To get rid of it,
        you must call <function>PQclear</function>.  Failure to do this
        will result in memory leaks in your application.
-->
<structname>PGresult</structname>オブジェクトは必要な間保持することができます。
新しい問い合わせを発行する場合でも、接続を閉じてしまうまでは<structname>PGresult</structname>は消えません。
<structname>PGresult</structname>を解放するには、<function>PQclear</function>を呼び出さなくてはいけません。
その操作に失敗してしまうと、アプリケーションのメモリリークを引き起こしてしまいます。
       </para>
      </listitem>
     </varlistentry>
    </variablelist>
   </para>
  </sect2>

  <sect2 id="libpq-exec-select-info">
<!--
   <title>Retrieving Query Result Information</title>
-->
  <title>問い合わせ結果の情報の取り出し</title>

   <para>
<!--
    These functions are used to extract information from a
    <structname>PGresult</structname> object that represents a successful
    query result (that is, one that has status
    <literal>PGRES_TUPLES_OK</literal> or <literal>PGRES_SINGLE_TUPLE</>).
    They can also be used to extract
    information from a successful Describe operation: a Describe's result
    has all the same column information that actual execution of the query
    would provide, but it has zero rows.  For objects with other status values,
    these functions will act as though the result has zero rows and zero columns.
-->
これらの関数を使用して、正常終了した問い合わせ結果を示す(つまり、その状態が<literal>PGRES_TUPLES_OK</literal>または<literal>PGRES_SINGLE_TUPLE</>となっている)<structname>PGresult</structname>オブジェクトから情報を抽出することができます。
また、成功したDescribe操作から情報を抽出することもできます。
Describeの結果はすべて、実際に問い合わせを実行した時に提供されるものと同じ列情報を持ちますが、行はありません。
他の状態値を持つオブジェクトでは、これらの関数は、結果が0行0列であるものと同様に動作します。
   </para>

   <variablelist>
    <varlistentry id="libpq-pqntuples">
     <term>
      <function>PQntuples</function>
      <indexterm>
       <primary>PQntuples</primary>
      </indexterm>
     </term>

     <listitem>
      <para>
<!--
       Returns the number of rows (tuples) in the query result.  Because
       it returns an integer result, large result sets might overflow the
       return value on 32-bit operating systems.
-->
問い合わせ結果内の行(タプル)数を返します。
これは整数を結果として返しますので、32ビットオペレーティングシステムでは、大規模な結果セットの戻り値はオーバーフローする可能性があります。

<synopsis>
int PQntuples(const PGresult *res);
</synopsis>

      </para>
     </listitem>
    </varlistentry>

    <varlistentry id="libpq-pqnfields">
     <term>
      <function>PQnfields</function>
      <indexterm>
       <primary>PQnfields</primary>
      </indexterm>
     </term>

     <listitem>
      <para>
<!--
       Returns the number of columns (fields) in each row of the query
       result.
-->
問い合わせ結果の各行の列(フィールド)の数を返します。

<synopsis>
int PQnfields(const PGresult *res);
</synopsis>
      </para>
     </listitem>
    </varlistentry>

    <varlistentry id="libpq-pqfname">
     <term>
      <function>PQfname</function>
      <indexterm>
       <primary>PQfname</primary>
      </indexterm>
     </term>

     <listitem>
      <para>
<!--
       Returns the column name associated with the given column number.
       Column numbers start at 0. The caller should not free the result
       directly. It will be freed when the associated
       <structname>PGresult</> handle is passed to
       <function>PQclear</function>.
-->
指定した列番号に対応する列の名前を返します。
列番号は0から始まります。
呼び出し元はこの結果を直接解放してはいけません。
関連する<structname>PGresult</>ハンドルが<function>PQclear</function>に渡された時にこれは解放されます。
<synopsis>
char *PQfname(const PGresult *res,
              int column_number);
</synopsis>
      </para>

      <para>
<!--
       <symbol>NULL</symbol> is returned if the column number is out of range.
-->
列番号が範囲外であった場合、<symbol>NULL</symbol>が返ります。
      </para>
     </listitem>
    </varlistentry>

    <varlistentry id="libpq-pqfnumber">
     <term>
      <function>PQfnumber</function>
      <indexterm>
       <primary>PQfnumber</primary>
      </indexterm>
     </term>

     <listitem>
      <para>
<!--
       Returns the column number associated with the given column name.
-->
指定した列名に関連する列番号を返します。
<synopsis>
int PQfnumber(const PGresult *res,
              const char *column_name);
</synopsis>
      </para>

      <para>
<!--
       -1 is returned if the given name does not match any column.
-->
指定した名前に一致する列がなければ、-1が返ります。
      </para>

      <para>
<!--
       The given name is treated like an identifier in an SQL command,
       that is, it is downcased unless double-quoted.  For example, given
       a query result generated from the SQL command:
-->
指定した名前はSQLコマンドの識別子同様に扱われます。
つまり、二重引用符でくくられていない限り、小文字化されます。
例えば、以下のSQLで生成された問い合わせ結果を考えます。
<programlisting>
SELECT 1 AS FOO, 2 AS "BAR";
</programlisting>
<!--
       we would have the results:
-->
以下により、結果を取り出すことができます。
<programlisting>
PQfname(res, 0)              <lineannotation>foo</lineannotation>
PQfname(res, 1)              <lineannotation>BAR</lineannotation>
PQfnumber(res, "FOO")        <lineannotation>0</lineannotation>
PQfnumber(res, "foo")        <lineannotation>0</lineannotation>
PQfnumber(res, "BAR")        <lineannotation>-1</lineannotation>
PQfnumber(res, "\"BAR\"")    <lineannotation>1</lineannotation>
</programlisting>
      </para>
     </listitem>
    </varlistentry>

    <varlistentry id="libpq-pqftable">
     <term>
      <function>PQftable</function>
      <indexterm>
       <primary>PQftable</primary>
      </indexterm>
     </term>

     <listitem>
      <para>
<!--
       Returns the OID of the table from which the given column was
       fetched.  Column numbers start at 0.
-->
指定した列の抽出元であるテーブルのOIDを返します。
列番号は0から始まります。
<synopsis>
Oid PQftable(const PGresult *res,
             int column_number);
</synopsis>
      </para>

      <para>
<!--
       <literal>InvalidOid</> is returned if the column number is out of range,
       or if the specified column is not a simple reference to a table column,
       or when using pre-3.0 protocol.
       You can query the system table <literal>pg_class</literal> to determine
       exactly which table is referenced.
-->
列番号が範囲外の場合や指定した列がテーブル列への単純な参照でない場合、3.0より前のプロトコルを使用している場合は、<literal>InvalidOid</>が返されます。
<literal>pg_class</literal>システムテーブルに問い合わせ、どのテーブルが参照されているのかを正確に求めることができます。
      </para>

      <para>
<!--
       The type <type>Oid</type> and the constant
       <literal>InvalidOid</literal> will be defined when you include
       the <application>libpq</application> header file. They will both
       be some integer type.
-->
<application>libpq</application>ヘッダファイルをインクルードすると、<type>Oid</type>型と<literal>InvalidOid</literal>定数が定義されます。
これらは両方とも何らかの整数型です。
      </para>
     </listitem>
    </varlistentry>

    <varlistentry id="libpq-pqftablecol">
     <term>
      <function>PQftablecol</function>
      <indexterm>
       <primary>PQftablecol</primary>
      </indexterm>
     </term>

     <listitem>
      <para>
<!--
       Returns the column number (within its table) of the column making
       up the specified query result column.  Query-result column numbers
       start at 0, but table columns have nonzero numbers.
-->
指定した問い合わせ結果の列を作成した列の(それが属するテーブル内での)列番号を返します。
問い合わせ結果の列番号は0から始まりますが、テーブル列には0以外の番号が付けられています。
<synopsis>
int PQftablecol(const PGresult *res,
                int column_number);
</synopsis>
      </para>

      <para>
<!--
       Zero is returned if the column number is out of range, or if the
       specified column is not a simple reference to a table column, or
       when using pre-3.0 protocol.
-->
列番号が範囲外の場合や指定した列がテーブル列への単純な参照でなかった場合、3.0より前のプロトコルを使用している場合は、ゼロが返されます。
      </para>
     </listitem>
    </varlistentry>

    <varlistentry id="libpq-pqfformat">
     <term>
      <function>PQfformat</function>
      <indexterm>
       <primary>PQfformat</primary>
      </indexterm>
     </term>

     <listitem>
      <para>
<!--
       Returns the format code indicating the format of the given
       column.  Column numbers start at 0.
-->
指定した列の書式を示す書式コードを返します。
列番号は0から始まります。
<synopsis>
int PQfformat(const PGresult *res,
              int column_number);
</synopsis>
      </para>

      <para>
<!--
       Format code zero indicates textual data representation, while format
       code one indicates binary representation.  (Other codes are reserved
       for future definition.)
-->
ゼロという書式コードはテキストデータ表現を示し、1という書式コードはバイナリ表現を示します。
(他のコードは将来の定義のために予約されています。)
      </para>
     </listitem>
    </varlistentry>

    <varlistentry id="libpq-pqftype">
     <term>
      <function>PQftype</function>
      <indexterm>
       <primary>PQftype</primary>
      </indexterm>
     </term>

     <listitem>
      <para>
<!--
       Returns the data type associated with the given  column number.
       The  integer  returned is the internal OID number of the type.
       Column numbers start at 0.
-->
指定した列番号に関連したデータ型を返します。
返された整数はその型の内部的なOID番号です。
列番号は0から始まります。
<synopsis>
Oid PQftype(const PGresult *res,
            int column_number);
</synopsis>
      </para>

      <para>
<!--
       You can query the system table <literal>pg_type</literal> to
       obtain the names and properties of the various data types. The
       <acronym>OID</acronym>s of the built-in data types are defined
       in the file <filename>src/include/catalog/pg_type.h</filename>
       in the source tree.
-->
<literal>pg_type</literal>システムテーブルに問い合わせて、各種データ型の名前や属性を得ることができます。
組み込みデータ型の<acronym>OID</acronym>は、ソースツリー内の<filename>src/include/catalog/pg_type.h</filename>ファイル内で定義されています。
      </para>
     </listitem>
    </varlistentry>

    <varlistentry id="libpq-pqfmod">
     <term>
      <function>PQfmod</function>
      <indexterm>
       <primary>PQfmod</primary>
      </indexterm>
     </term>

     <listitem>
      <para>
<!--
       Returns  the type modifier of the column associated with the
       given column number.  Column numbers start at 0.
-->
指定した列番号に関連した列の型修飾子を返します。
列番号は0から始まります。
<synopsis>
int PQfmod(const PGresult *res,
           int column_number);
</synopsis>
      </para>

      <para>
<!--
       The interpretation of modifier values is type-specific; they
       typically indicate precision or size limits.  The value -1 is
       used to indicate <quote>no information available</>.  Most data
       types do not use modifiers, in which case the value is always
       -1.
-->
修飾子の値の解釈は型に固有なものです。
通常これらは精度やサイズの制限を示します。
-1という値は<quote>使用できる情報がない</>ことを示します。
ほとんどのデータ型は修飾子を使用しません。
この場合は常に-1という値になります。
      </para>
     </listitem>
    </varlistentry>

    <varlistentry id="libpq-pqfsize">
     <term>
      <function>PQfsize</function>
      <indexterm>
       <primary>PQfsize</primary>
      </indexterm>
     </term>

     <listitem>
      <para>
<!--
       Returns  the  size  in bytes of the column associated with the
       given column number.  Column numbers start at 0.
-->
指定した列番号に関連した列のバイト単位のサイズを返します。
列番号は0から始まります。
<synopsis>
int PQfsize(const PGresult *res,
            int column_number);
</synopsis>
      </para>

      <para>
<!--
       <function>PQfsize</> returns the space allocated for this column
       in a database row, in other words the size of the server's
       internal representation of the data type.  (Accordingly, it is
       not really very useful to clients.) A negative value indicates
       the data type is variable-length.
-->
<function>PQfsize</>はデータベース行内でその列用に割り当てられる領域を返します。
言い替えると、そのデータ型についてのサーバでの内部表現のサイズです。
(従って、実際にはクライアントから見るとあまり役には立ちません。)
負の値は可変長データ型を示します。
      </para>
     </listitem>
    </varlistentry>

    <varlistentry id="libpq-pqbinarytuples">
     <term>
      <function>PQbinaryTuples</function>
      <indexterm>
       <primary>PQbinaryTuples</primary>
      </indexterm>
     </term>

     <listitem>
      <para>
<!--
       Returns 1 if the <structname>PGresult</> contains binary data
       and 0 if it contains text data.
-->
<structname>PGresult</>がバイナリデータを持つ場合は1を、テキストデータを持つ場合は0を返します。
<synopsis>
int PQbinaryTuples(const PGresult *res);
</synopsis>
      </para>

      <para>
<!--
       This function is deprecated (except for its use in connection with
       <command>COPY</>), because it is possible for a single
       <structname>PGresult</> to contain text data in some columns and
       binary data in others.  <function>PQfformat</> is preferred.
       <function>PQbinaryTuples</> returns 1 only if all columns of the
       result are binary (format 1).
-->
この関数は廃れたものです。
(<command>COPY</>を行う接続での使用を除きます。)
単一の<structname>PGresult</>で、ある列はテキストデータを持ち、他の列ではバイナリデータを持つことが可能であるためです。
<function>PQfformat</>の利用が推奨されます。
結果のすべての列がバイナリ(書式1)の場合のみ<function>PQbinaryTuples</>は1を返します。
      </para>
     </listitem>
    </varlistentry>

    <varlistentry id="libpq-pqgetvalue">
     <term>
      <function>PQgetvalue</function>
       <indexterm>
        <primary>PQgetvalue</primary>
       </indexterm>
     </term>

     <listitem>
      <para>
<!--
       Returns a single field value of one row of a
       <structname>PGresult</structname>.  Row and column numbers start
       at 0.  The caller should not free the result directly.  It will
       be freed when the associated <structname>PGresult</> handle is
       passed to <function>PQclear</function>.
-->
<structname>PGresult</structname>の1行における単一フィールドの値を返します。
行番号と列番号は0から始まります。
呼び出し元はこの結果を直接解放してはいけません。
関連する<structname>PGresult</>ハンドルが<function>PQclear</function>に渡された時に、これは解放されます。
<synopsis>
char *PQgetvalue(const PGresult *res,
                 int row_number,
                 int column_number);
</synopsis>
      </para>

      <para>
<!--
       For data in text format, the value returned by
       <function>PQgetvalue</function> is a null-terminated character
       string  representation of the field value.  For data in binary
       format, the value is in the binary representation determined by
       the data type's <function>typsend</> and <function>typreceive</>
       functions.  (The value is actually followed by a zero byte in
       this case too, but that is not ordinarily useful, since the
       value is likely to contain embedded nulls.)
-->
テキスト書式のデータでは、<function>PQgetvalue</function>で返される値はフィールド値のヌル終端の文字列表現となります。
バイナリ書式のデータでは、この値はデータ型の<function>typsend</>関数と<function>typreceive</>関数で決まるバイナリ表現となります。
(実際にはこの場合でも値の終わりにゼロというバイトが付与されます。
しかし、この値の内部には大抵の場合ヌルが埋め込まれていますので、通常このバイトは有用ではありません。)
      </para>

      <para>
<!--
       An empty string is returned if the field value is null.  See
       <function>PQgetisnull</> to distinguish null values from
       empty-string values.
-->
フィールド値がNULLの場合、空文字列が返されます。
NULL値と空文字列という値とを区別する方法は<function>PQgetisnull</>を参照してください。
      </para>

      <para>
<!--
       The pointer returned  by  <function>PQgetvalue</function> points
       to storage that is part of the <structname>PGresult</structname>
       structure.  One should not modify the data it points to, and one
       must explicitly copy the data into other storage if it is to be
       used past the lifetime of the  <structname>PGresult</structname>
       structure itself.
-->
<function>PQgetvalue</function>によって返されるポインタは<structname>PGresult</structname>構造体の一部の格納領域を指し示します。
このポインタが指し示すデータを変更すべきではありません。
また、<structname>PGresult</structname>構造体を解放した後も使用し続ける場合は、データを別の格納領域に明示的にコピーしなければなりません。
      </para>
     </listitem>
    </varlistentry>

    <varlistentry id="libpq-pqgetisnull">
     <term>
      <function>PQgetisnull</function>
      <indexterm>
       <primary>PQgetisnull</primary>
      </indexterm>
      <indexterm>
<!--
       <primary>null value</primary>
       <secondary sortas="libpq">in libpq</secondary>
-->
       <primary>NULL値</primary>
       <secondary sortas="libpq">libpqにおける</secondary>
      </indexterm>
     </term>

     <listitem>
      <para>
<!--
       Tests a field for a null value.  Row and column numbers start
       at 0.
-->
フィールドがNULL値かどうか検査します。
行番号と列番号は0から始まります。
<synopsis>
int PQgetisnull(const PGresult *res,
                int row_number,
                int column_number);
</synopsis>
      </para>

      <para>
<!--
       This function returns  1 if the field is null and 0 if it
       contains a non-null value.  (Note that
       <function>PQgetvalue</function> will return an empty string,
       not a null pointer, for a null field.)
-->
この関数は、フィールドがNULLの場合に1を、フィールドが非NULL値を持つ場合は0を返します。
(<function>PQgetvalue</function>では、NULLフィールドはヌルポインタではなく空文字列を返すことに注意してください。)
      </para>
     </listitem>
    </varlistentry>

    <varlistentry id="libpq-pqgetlength">
     <term>
     <function>PQgetlength</function>
     <indexterm>
      <primary>PQgetlength</primary>
     </indexterm></term>

     <listitem>
      <para>
<!--
       Returns the actual length of a field value in bytes.  Row and
       column numbers start at 0.
-->
実際のフィールド値の長さをバイト単位で返します。
行番号と列番号は0から始まります。
<synopsis>
int PQgetlength(const PGresult *res,
                int row_number,
                int column_number);
</synopsis>
      </para>

      <para>
<!--
       This is the actual data length for the particular data value,
       that is, the size of the object pointed to by
       <function>PQgetvalue</function>.  For text data format this is
       the same as <function>strlen()</>.  For binary format this is
       essential information.  Note that one should <emphasis>not</>
       rely on <function>PQfsize</function> to obtain the actual data
       length.
-->
これは特定のデータ値についての実際のデータ長です。
つまり、<function>PQgetvalue</function>によって指し示されるオブジェクトのサイズです。
テキストデータ書式では<function>strlen()</>と同一です。
バイナリ書式ではこれは重要な情報です。
実際のデータ長を取り出すために<function>PQfsize</function>を信用しては<emphasis>なりません</>。
      </para>
     </listitem>
    </varlistentry>

    <varlistentry id="libpq-pqnparams">
     <term>
      <function>PQnparams</function>
      <indexterm>
       <primary>PQnparams</primary>
      </indexterm>
     </term>

     <listitem>
      <para>
<!--
       Returns the number of parameters of a prepared statement.
-->
プリペアド文のパラメータ数を返します。
<synopsis>
int PQnparams(const PGresult *res);
</synopsis>
      </para>

      <para>
<!--
       This function is only useful when inspecting the result of
       <function>PQdescribePrepared</>.  For other types of queries it
       will return zero.
-->
この関数は<function>PQdescribePrepared</>の結果を確認する時にのみ有用です。
他の種類の問い合わせではゼロを返します。
      </para>
     </listitem>
    </varlistentry>

    <varlistentry id="libpq-pqparamtype">
     <term>
      <function>PQparamtype</function>
      <indexterm>
       <primary>PQparamtype</primary>
      </indexterm>
     </term>

     <listitem>
      <para>
<!--
       Returns the data type of the indicated statement parameter.
       Parameter numbers start at 0.
-->
指定された文パラメータのデータ型を返します。
パラメータ番号は0から始まります。
<synopsis>
Oid PQparamtype(const PGresult *res, int param_number);
</synopsis>
      </para>

      <para>
<!--
       This function is only useful when inspecting the result of
       <function>PQdescribePrepared</>.  For other types of queries it
       will return zero.
-->
この関数は、<function>PQdescribePrepared</>の結果を確認する時にのみ有用です。
他の種類の問い合わせではゼロを返します。
      </para>
     </listitem>
    </varlistentry>

    <varlistentry id="libpq-pqprint">
     <term>
      <function>PQprint</function>
      <indexterm>
       <primary>PQprint</primary>
      </indexterm>
     </term>

     <listitem>
      <para>
<!--
       Prints out all the rows and,  optionally,  the column names  to
       the specified output stream.
-->
すべての行と列名(省略可能)を指定した出力ストリームに表示します。
<synopsis>
<!--
void PQprint(FILE *fout,      /* output stream */
             const PGresult *res,
             const PQprintOpt *po);
typedef struct
{
    pqbool  header;      /* print output field headings and row count */
    pqbool  align;       /* fill align the fields */
    pqbool  standard;    /* old brain dead format */
    pqbool  html3;       /* output HTML tables */
    pqbool  expanded;    /* expand tables */
    pqbool  pager;       /* use pager for output if needed */
    char    *fieldSep;   /* field separator */
    char    *tableOpt;   /* attributes for HTML table element */
    char    *caption;    /* HTML table caption */
    char    **fieldName; /* null-terminated array of replacement field names */
} PQprintOpt;
-->
void PQprint(FILE *fout,      /* 出力ストリーム */
             const PGresult *res,
             const PQprintOpt *po);

typedef struct
{
    pqbool  header;      /* フィールドヘッダ情報と行数の表示出力 */
    pqbool  align;       /* 位置揃えのためのフィールドへの埋め込み */
    pqbool  standard;    /* 古い、無くなりそうな書式 */
    pqbool  html3;       /* HTML表出力 */
    pqbool  expanded;    /* 拡張テーブル */
    pqbool  pager;       /* 必要に応じたページャの使用 */
    char    *fieldSep;   /* フィールド区切り文字 */
    char    *tableOpt;   /* HTML表要素の属性 */
    char    *caption;    /* HTML 表の表題 */
    char    **fieldName; /* フィールド名を置き換えるNULL終端の配列 */
} PQprintOpt;
</synopsis>
      </para>

      <para>
<!--
       This function was formerly used by <application>psql</application>
       to print query results, but this is no longer the case.  Note
       that it assumes all the data is in text format.
-->
この関数は以前に問い合わせ結果を表示するために<application>psql</application>で使用されていましたが、今ではもう使用されていません。
これはすべてのデータがテキスト書式であるという前提で動作することに注意してください。
      </para>
     </listitem>
    </varlistentry>
   </variablelist>
  </sect2>

  <sect2 id="libpq-exec-nonselect">
<!--
   <title>Retrieving Other Result Information</title>
-->
   <title>他の結果情報の取り出し</title>

   <para>
<!--
    These functions are used to extract other information from
    <structname>PGresult</structname> objects.
-->
これらの関数は<structname>PGresult</structname>オブジェクトからその他の情報を取り出すために使用されます。
   </para>

   <variablelist>
    <varlistentry id="libpq-pqcmdstatus">
     <term>
      <function>PQcmdStatus</function>
      <indexterm>
       <primary>PQcmdStatus</primary>
      </indexterm>
     </term>

     <listitem>
      <para>
<!--
       Returns the command status tag from the SQL command that generated
       the <structname>PGresult</structname>.
-->
<structname>PGresult</structname>を生成したSQLコマンドのコマンド状態タグを返します。
<synopsis>
char *PQcmdStatus(PGresult *res);
</synopsis>
      </para>

      <para>
<!--
       Commonly this is just the name of the command, but it might include
       additional data such as the number of rows processed. The caller
       should not free the result directly. It will be freed when the
       associated <structname>PGresult</> handle is passed to
       <function>PQclear</function>.
-->
これは通常単なるコマンド名ですが、処理行数など追加情報が含まれる場合もあります。
呼び出し元はこの戻り値を直接解放してはいけません。
関連する<structname>PGresult</>ハンドルが<function>PQclear</function>に渡された時にこれは解放されます。
      </para>
     </listitem>
    </varlistentry>

    <varlistentry id="libpq-pqcmdtuples">
     <term>
      <function>PQcmdTuples</function>
      <indexterm>
       <primary>PQcmdTuples</primary>
      </indexterm>
     </term>

     <listitem>
      <para>
<!--
       Returns the number of rows affected by the SQL command.
-->
SQLコマンドにより影響を受けた行数を返します。
<synopsis>
char *PQcmdTuples(PGresult *res);
</synopsis>
      </para>

      <para>
<!--
       This function returns a string containing the number of rows
       affected by the <acronym>SQL</> statement that generated the
       <structname>PGresult</>. This function can only be used following
       the execution of a <command>SELECT</>, <command>CREATE TABLE AS</>,
       <command>INSERT</>, <command>UPDATE</>, <command>DELETE</>,
       <command>MOVE</>, <command>FETCH</>, or <command>COPY</> statement,
       or an <command>EXECUTE</> of a prepared query that contains an
       <command>INSERT</>, <command>UPDATE</>, or <command>DELETE</> statement.
       If the command that generated the <structname>PGresult</> was anything
       else, <function>PQcmdTuples</> returns an empty string. The caller
       should not free the return value directly. It will be freed when
       the associated <structname>PGresult</> handle is passed to
       <function>PQclear</function>.
-->
この関数は<structname>PGresult</structname>を生成した<acronym>SQL</acronym>コマンドにより影響を受けた行数を含む文字列を返します。
この関数は<command>SELECT</>、<command>CREATE TABLE AS</>、<command>INSERT</>、<command>UPDATE</>、<command>DELETE</command>、<command>MOVE</>、<command>FETCH</>、<command>COPY</>文の実行、あるいは、<command>INSERT</>、<command>UPDATE</>、<command>DELETE</>を含むプリペアド問い合わせの<command>EXECUTE</>文の後でのみ使用することができます。
<structname>PGresult</>を生成したコマンドが他のコマンドであった場合、<function>PQcmdTuples</>は空文字列を返します。
呼び出し元はこの戻り値を直接解放してはいけません。
関連する<structname>PGresult</>ハンドルが<function>PQclear</function>に渡された時にこれは解放されます。
      </para>
     </listitem>
    </varlistentry>

    <varlistentry id="libpq-pqoidvalue">
     <term>
      <function>PQoidValue</function>
      <indexterm>
       <primary>PQoidValue</primary>
      </indexterm>
     </term>

     <listitem>
      <para>
<!--
       Returns the OID<indexterm><primary>OID</><secondary>in libpq</></>
       of the inserted row, if the <acronym>SQL</> command was an
       <command>INSERT</> that inserted exactly one row into a table that
       has OIDs, or a <command>EXECUTE</> of a prepared query containing
       a suitable <command>INSERT</> statement.  Otherwise, this function
       returns <literal>InvalidOid</literal>. This function will also
       return <literal>InvalidOid</literal> if the table affected by the
       <command>INSERT</> statement does not contain OIDs.
-->
<acronym>SQL</acronym>コマンドが、OIDを持つテーブル内に1行のみを挿入する<command>INSERT</command>だった場合、あるいは、適切な<command>INSERT</>を持つプリペアド問い合わせの<command>EXECUTE</>だった場合に、挿入された行のOIDを返します。
さもなくば<literal>InvalidOid</literal>を返します。
また、<command>INSERT</>文の影響を受けたテーブルがOIDを持たなかった場合、この関数は<literal>InvalidOid</literal>を返します。
<synopsis>
Oid PQoidValue(const PGresult *res);
</synopsis>
      </para>
     </listitem>
    </varlistentry>

    <varlistentry id="libpq-pqoidstatus">
     <term>
      <function>PQoidStatus</function>
      <indexterm>
       <primary>PQoidStatus</primary>
      </indexterm>
     </term>

     <listitem>
      <para>
<!--
       This function is deprecated in favor of
       <function>PQoidValue</function> and is not thread-safe.
       It returns a string with the OID of the inserted row, while
       <function>PQoidValue</function> returns the OID value.
-->
この関数は<function>PQoidValue</function>のため廃止予定になりました。
またこれはスレッドセーフではありません。
これは挿入された行のOIDを文字列として返します。
一方<function>PQoidValue</function>はOID値を返します。
<synopsis>
char *PQoidStatus(const PGresult *res);
</synopsis>
      </para>

     </listitem>
    </varlistentry>
   </variablelist>

  </sect2>

  <sect2 id="libpq-exec-escape-string">
<!--
   <title>Escaping Strings for Inclusion in SQL Commands</title>
-->
  <title>SQLコマンドに含めるための文字列のエスケープ処理</title>

   <indexterm zone="libpq-exec-escape-string">
<!--
    <primary>escaping strings</primary>
    <secondary>in libpq</secondary>
-->
    <primary>文字列のエスケープ</>
    <secondary>libpqにおける</secondary>
   </indexterm>

   <variablelist>
    <varlistentry id="libpq-pqescapeliteral">
     <term>
      <function>PQescapeLiteral</function>
      <indexterm>
       <primary>PQescapeLiteral</primary>
      </indexterm>
     </term>

     <listitem>
     <para>
<synopsis>
char *PQescapeLiteral(PGconn *conn, const char *str, size_t length);
</synopsis>
     </para>

     <para>
<!--
      <function>PQescapeLiteral</function> escapes a string for
      use within an SQL command.  This is useful when inserting data
      values as literal constants in SQL commands.  Certain characters
      (such as quotes and backslashes) must be escaped to prevent them
      from being interpreted specially by the SQL parser.
      <function>PQescapeLiteral</> performs this operation.
-->
<function>PQescapeLiteral</function>は、SQLコマンド内で使用するために文字列をエスケープします。
これは、SQLコマンド内のリテラル定数としてデータ値を挿入する時に有用です。
特定の文字(引用符やバックスラッシュ)は、SQLパーサによって特殊な解釈がなされないようにエスケープされなければなりません。
<function>PQescapeLiteral</function>はこの操作を行います。
     </para>

     <para>
<!--
      <function>PQescapeLiteral</> returns an escaped version of the
      <parameter>str</parameter> parameter in memory allocated with
      <function>malloc()</>.  This memory should be freed using
      <function>PQfreemem()</> when the result is no longer needed.
      A terminating zero byte is not required, and should not be
      counted in <parameter>length</>.  (If a terminating zero byte is found
      before <parameter>length</> bytes are processed,
      <function>PQescapeLiteral</> stops at the zero; the behavior is
      thus rather like <function>strncpy</>.) The
      return string has all special characters replaced so that they can
      be properly processed by the <productname>PostgreSQL</productname>
      string literal parser.  A terminating zero byte is also added.  The
      single quotes that must surround <productname>PostgreSQL</productname>
      string literals are included in the result string.
-->
<function>PQescapeLiteral</>は<parameter>str</parameter>パラメータをエスケープしたものを<function>malloc()</>で割り当てたメモリ内に返します。
その結果が不要になったら、そのメモリを<function>PQfreemem()</>を使用して解放しなければなりません。
ゼロバイト終端は必要なく、<parameter>length</>に含めて数えてはいけません。
(<parameter>length</>バイトを処理する前にゼロバイト終端が見つかると、<function>PQescapeLiteral</>はそのゼロで終了します。
この動作は<function>strncpy</>と似ています。)
返される文字列では、<productname>PostgreSQL</productname>文字列リテラルパーサで適切に処理することができるように、すべての特殊文字は置換されます。
ゼロバイト終端も追加されます。
<productname>PostgreSQL</productname>の文字列リテラルでは前後に必要となる単一引用符も、その結果文字列には含まれています。
     </para>

     <para>
<!--
      On error, <function>PQescapeLiteral</> returns <symbol>NULL</> and a suitable
      message is stored in the <parameter>conn</> object.
-->
エラー時、<function>PQescapeLiteral</>は<symbol>NULL</>を返し、<parameter>conn</>オブジェクト内に適切なメッセージを残します。
     </para>

     <tip>
      <para>
<!--
       It is especially important to do proper escaping when handling
       strings that were received from an untrustworthy source.
       Otherwise there is a security risk: you are vulnerable to
       <quote>SQL injection</> attacks wherein unwanted SQL commands are
       fed to your database.
-->
信用できない入力元から受けとった文字列を扱う場合に適切なエスケープ処理を行なうことは非常に重要です。
さもなくば、セキュリティ上の危険性が発生します。
<quote>SQLインジェクション</>攻撃という弱点となり、好ましくないSQLコマンドがデータベースに流れてしまいます。
      </para>
     </tip>

     <para>
<!--
      Note that it is not necessary nor correct to do escaping when a data
      value is passed as a separate parameter in <function>PQexecParams</> or
      its sibling routines.
-->
<function>PQexecParams</>または同義のルーチン内で別のパラメータとしてデータ値が渡される場合は、エスケープすることは必要でもなければ正しくもないことに注意してください。
     </para>
     </listitem>
    </varlistentry>

    <varlistentry id="libpq-pqescapeidentifier">
     <term>
      <function>PQescapeIdentifier</function>
      <indexterm>
       <primary>PQescapeIdentifier</primary>
      </indexterm>
     </term>

     <listitem>
     <para>
<synopsis>
char *PQescapeIdentifier(PGconn *conn, const char *str, size_t length);
</synopsis>
     </para>

     <para>
<!--
      <function>PQescapeIdentifier</function> escapes a string for
      use as an SQL identifier, such as a table, column, or function name.
      This is useful when a user-supplied identifier might contain
      special characters that would otherwise not be interpreted as part
      of the identifier by the SQL parser, or when the identifier might
      contain upper case characters whose case should be preserved.
-->
<function>PQescapeIdentifier</function>は、テーブル、列、関数名などのSQL識別子として使用できるように文字列をエスケープします。
これはユーザが提供した識別子に、そのままではSQLパーサで識別子として解釈されない特殊な文字が含まれる可能性がある場合、または、大文字小文字の違いを維持しなければならない状況で識別子に大文字が含まれる可能性がある場合に有用です。
     </para>

     <para>
<!--
      <function>PQescapeIdentifier</> returns a version of the
      <parameter>str</parameter> parameter escaped as an SQL identifier
      in memory allocated with <function>malloc()</>.  This memory must be
      freed using <function>PQfreemem()</> when the result is no longer
      needed.  A terminating zero byte is not required, and should not be
      counted in <parameter>length</>.  (If a terminating zero byte is found
      before <parameter>length</> bytes are processed,
      <function>PQescapeIdentifier</> stops at the zero; the behavior is
      thus rather like <function>strncpy</>.) The
      return string has all special characters replaced so that it
      will be properly processed as an SQL identifier.  A terminating zero byte
      is also added.  The return string will also be surrounded by double
      quotes.
-->
<function>PQescapeIdentifier</>は<parameter>str</parameter>パラメータをSQL識別子としてエスケープしたものを<function>malloc()</>で割り当てたメモリ内に返します。
その結果が不要になったら、そのメモリを<function>PQfreemem()</>を使用して解放しなければなりません。
ゼロバイト終端は必要なく、<parameter>length</>に含めて数えてはいけません。
(<parameter>length</>バイトを処理する前にゼロバイト終端が見つかると、<function>PQescapeIdentifier</>はそのゼロで終了します。
この動作は<function>strncpy</>と似ています。)
返される文字列では、SQL識別子として適切に処理することができるように、すべての特殊文字は置換されます。
ゼロバイト終端も追加されます。
その結果文字列の前後には二重引用符が付与されます。
     </para>

     <para>
<!--
      On error, <function>PQescapeIdentifier</> returns <symbol>NULL</> and a suitable
      message is stored in the <parameter>conn</> object.
-->
エラー時、<function>PQescapeIdentifier</>は<symbol>NULL</>を返し、<parameter>conn</>オブジェクト内に適切なメッセージを残します。
     </para>

     <tip>
      <para>
<!--
       As with string literals, to prevent SQL injection attacks,
       SQL identifiers must be escaped when they are received from an
       untrustworthy source.
-->
文字列リテラルと同様、SQLインジェクション攻撃を防ぐために、信頼できない入力元から受けとる場合にはSQL識別子をエスケープしなければなりません。
      </para>
     </tip>
     </listitem>
    </varlistentry>

    <varlistentry id="libpq-pqescapestringconn">
     <term>
      <function>PQescapeStringConn</function>
      <indexterm>
       <primary>PQescapeStringConn</primary>
      </indexterm>
     </term>

     <listitem>
     <para>
<synopsis>
size_t PQescapeStringConn(PGconn *conn,
                          char *to, const char *from, size_t length,
                          int *error);
</synopsis>
     </para>

     <para>
<!--
      <function>PQescapeStringConn</> escapes string literals, much like
      <function>PQescapeLiteral</>.  Unlike <function>PQescapeLiteral</>,
      the caller is responsible for providing an appropriately sized buffer.
      Furthermore, <function>PQescapeStringConn</> does not generate the
      single quotes that must surround <productname>PostgreSQL</> string
      literals; they should be provided in the SQL command that the
      result is inserted into.  The parameter <parameter>from</> points to
      the first character of the string that is to be escaped, and the
      <parameter>length</> parameter gives the number of bytes in this
      string.  A terminating zero byte is not required, and should not be
      counted in <parameter>length</>.  (If a terminating zero byte is found
      before <parameter>length</> bytes are processed,
      <function>PQescapeStringConn</> stops at the zero; the behavior is
      thus rather like <function>strncpy</>.) <parameter>to</> shall point
      to a buffer that is able to hold at least one more byte than twice
      the value of <parameter>length</>, otherwise the behavior is undefined.
      Behavior is likewise undefined if the <parameter>to</> and
      <parameter>from</> strings overlap.
-->
<function>PQescapeStringConn</>は、<function>PQescapeLiteral</>とほぼ同様に文字列リテラルをエスケープします。
<function>PQescapeLiteral</>とは異なり、呼び出し元が適切な大きさのバッファを提供することに責任を持ちます。
さらに<function>PQescapeStringConn</>は<productname>PostgreSQL</>の文字リテラルとして囲まれなければならない単一引用符を生成しません。
これは、結果をSQLコマンドに挿入するときに付与しなければなりません。
<parameter>from</>パラメータはエスケープ対象の文字列の先頭を指すポインタです。
<parameter>length</>パラメータはこの文字列のバイト数を示します。
ゼロバイト終端は必要なく、また、<parameter>lenth</>ではこれを数えてはなりません。
(もし<parameter>length</>バイト処理する前にゼロバイト終端が存在すると、<function>PQescapeStringConn</>はそのゼロで終了します。
この動作は<function>strncpy</>と同様です。)
<parameter>to</>は、最低でも<parameter>length</>の2倍よりも1バイト多い文字を保持可能なバッファへのポインタにしなければなりません。
さもないと、動作は不定になります。
<parameter>to</>と<parameter>from</>文字領域が重なる場合の動作も不定です。
     </para>

     <para>
<!--
      If the <parameter>error</> parameter is not <symbol>NULL</>, then
      <literal>*error</> is set to zero on success, nonzero on error.
      Presently the only possible error conditions involve invalid multibyte
      encoding in the source string.  The output string is still generated
      on error, but it can be expected that the server will reject it as
      malformed.  On error, a suitable message is stored in the
      <parameter>conn</> object, whether or not <parameter>error</> is <symbol>NULL</>.
-->
<parameter>error</>パラメータが<symbol>NULL</>でなければ、<literal>*error</>には成功の0か、エラーの0以外が設定されます。
現時点であり得る唯一のエラー条件は、元文字列に無効なマルチバイト符号が含まれている場合です。
出力文字列はエラーであっても生成されますが、サーバが不整合として却下することが想定できます。
エラーの際、適切なメッセージは<parameter>error</>が<symbol>NULL</>かどうかにかかわらず<parameter>conn</>オブジェクト内に格納されます。
     </para>

     <para>
<!--
      <function>PQescapeStringConn</> returns the number of bytes written
      to <parameter>to</>, not including the terminating zero byte.
-->
<function>PQescapeStringConn</>は<parameter>to</>に書き出したバイト数を返します。
ただし、文字数にはゼロバイト終端は含まれません。
     </para>
     </listitem>
    </varlistentry>

    <varlistentry id="libpq-pqescapestring">
     <term>
      <function>PQescapeString</function>
      <indexterm>
       <primary>PQescapeString</primary>
      </indexterm>
     </term>

     <listitem>
     <para>
<!--
       <function>PQescapeString</> is an older, deprecated version of
       <function>PQescapeStringConn</>.
-->
<function>PQescapeString</>は<function>PQescapeStringConn</>の推奨されない古いものです。
<synopsis>
size_t PQescapeString (char *to, const char *from, size_t length);
</synopsis>
     </para>

     <para>
<!--
      The only difference from <function>PQescapeStringConn</> is that
      <function>PQescapeString</> does not take <structname>PGconn</>
      or <parameter>error</> parameters.
      Because of this, it cannot adjust its behavior depending on the
      connection properties (such as character encoding) and therefore
      <emphasis>it might give the wrong results</>.  Also, it has no way
      to report error conditions.
-->
<function>PQescapeStringConn</>との唯一の違いは、<function>PQescapeString</>は<structname>PGconn</>や<parameter>error</>パラメータを取らないことです。
このため(文字符号化方式のような)接続属性に依存する振舞いを調整できません。
その結果<emphasis>間違った結果を返す可能性があります</>。
また、エラー状態を通知する機能がありません。
     </para>

     <para>
<!--
      <function>PQescapeString</> can be used safely in
      client programs that work with only one <productname>PostgreSQL</>
      connection at a time (in this case it can find out what it needs to
      know <quote>behind the scenes</>).  In other contexts it is a security
      hazard and should be avoided in favor of
      <function>PQescapeStringConn</>.
-->
<function>PQescapeString</>は、一度に1つの<productname>PostgreSQL</>接続のみで動作するクライアントプログラムでは安全に利用できます。
(この場合知らなければならない<quote>裏側に隠された情報</>を知ることができるからです。)
他の場合には、セキュリティ要因であり<function>PQescapeStringConn</>を利用することで避けなければなりません。
     </para>
     </listitem>
    </varlistentry>

    <varlistentry id="libpq-pqescapebyteaconn">
     <term>
      <function>PQescapeByteaConn</function>
      <indexterm>
       <primary>PQescapeByteaConn</primary>
      </indexterm>
     </term>

     <listitem>
     <para>
<!--
       Escapes binary data for use within an SQL command with the type
       <type>bytea</type>.  As with <function>PQescapeStringConn</function>,
       this is only used when inserting data directly into an SQL command string.
-->
<type>bytea</type>型としてSQLコマンド内で使用するバイナリデータをエスケープします。
<function>PQescapeStringConn</function>と同様、これは、SQLコマンド文字列にデータを直接含める場合にのみに使用されます。
<synopsis>
unsigned char *PQescapeByteaConn(PGconn *conn,
                                 const unsigned char *from,
                                 size_t from_length,
                                 size_t *to_length);
</synopsis>
      </para>

      <para>
<!--
       Certain byte values must be escaped when used as part of a
       <type>bytea</type> literal in an <acronym>SQL</acronym> statement.
       <function>PQescapeByteaConn</function> escapes bytes using
       either hex encoding or backslash escaping.  See <xref
       linkend="datatype-binary"> for more information.
-->
<acronym>SQL</acronym>文内の<type>bytea</type>リテラルの一部として使用する場合、特定のバイト値はエスケープされなければなりません。
<function>PQescapeByteaConn</function>は16進数符号化またはバックスラッシュエスケープ処理を使用してバイトをエスケープします。
詳しくは<xref linkend="datatype-binary">を参照してください。
      </para>

      <para>
<!--
       The <parameter>from</parameter> parameter points to the first
       byte of the string that is to be escaped, and the
       <parameter>from_length</parameter> parameter gives the number of
       bytes in this binary string.  (A terminating zero byte is
       neither necessary nor counted.)  The <parameter>to_length</parameter>
       parameter points to a variable that will hold the resultant
       escaped string length. This result string length includes the terminating
       zero byte of the result.
-->
<parameter>from</parameter>パラメータはエスケープ対象の文字列の先頭バイトを指し示すポインタです。
<parameter>from_length</parameter>パラメータは、このバイナリ列内のバイト数を指定します。
(ゼロバイト終端は不要、かつ、数えられません。)
<parameter>to_length</parameter>パラメータは結果となるエスケープされた文字列の長さを保持する変数へのポインタです。
この結果文字列長は、結果内のゼロバイト終端を含みます。
      </para>

      <para>
<!--
       <function>PQescapeByteaConn</> returns an escaped version of the
       <parameter>from</parameter> parameter binary string in memory
       allocated with <function>malloc()</>.  This memory should be freed using
       <function>PQfreemem()</> when the result is no longer needed.  The
       return string has all special characters replaced so that they can
       be properly processed by the <productname>PostgreSQL</productname>
       string literal parser, and the <type>bytea</type> input function. A
       terminating zero byte is also added.  The single quotes that must
       surround <productname>PostgreSQL</productname> string literals are
       not part of the result string.
-->
<function>PQescapeByteaConn</>は、<parameter>from</parameter>パラメータが示すバイナリ文字列をエスケープしたものを<function>malloc()</>で確保したメモリ内に返します。
その結果が不要になったら、このメモリを<function>PQfreemem</>を使用して解放しなければなりません。
返される文字列では、<productname>PostgreSQL</productname>リテラル文字列パーサと<type>bytea</type>入力関数によって適切に処理できるように、すべての特殊な文字が置換されています。
ゼロバイト終端も追加されます。
<productname>PostgreSQL</productname>のリテラル文字列をくくる単一引用符は結果文字列には含まれません。
      </para>

      <para>
<!--
       On error, a null pointer is returned, and a suitable error message
       is stored in the <parameter>conn</> object.  Currently, the only
       possible error is insufficient memory for the result string.
-->
エラー時、ヌルポインタを返し適切なエラーメッセージを<parameter>conn</>オブジェクトに格納します。
現在、唯一あり得るエラーは結果文字列のメモリ不足です。
      </para>
     </listitem>
    </varlistentry>

    <varlistentry id="libpq-pqescapebytea">
     <term>
      <function>PQescapeBytea</function>
      <indexterm>
       <primary>PQescapeBytea</primary>
      </indexterm>
     </term>

     <listitem>
      <para>
<!--
       <function>PQescapeBytea</> is an older, deprecated version of
       <function>PQescapeByteaConn</>.
-->
<function>PQescapeBytea</>は、<function>PQescapeByteaConn</>の推奨されない古いものです。
<synopsis>
unsigned char *PQescapeBytea(const unsigned char *from,
                             size_t from_length,
                             size_t *to_length);
</synopsis>
      </para>

      <para>
<!--
       The only difference from <function>PQescapeByteaConn</> is that
       <function>PQescapeBytea</> does not take a <structname>PGconn</>
       parameter.  Because of this, <function>PQescapeBytea</> can
       only be used safely in client programs that use a single
       <productname>PostgreSQL</> connection at a time (in this case
       it can find out what it needs to know <quote>behind the
       scenes</>).  It <emphasis>might give the wrong results</> if
       used in programs that use multiple database connections (use
       <function>PQescapeByteaConn</> in such cases).
-->
<function>PQescapeBytea</>の<function>PQescapeByteaConn</>との唯一の違いは、<structname>PGconn</>パラメータです。
このため<function>PQescapeBytea</>は、一度に１つの<productname>PostgreSQL</>接続を使用するクライアントプログラムのみで安全に利用することができます。
(この場合知らなければならない<quote>裏側に隠された情報</>を知ることができるからです。)
複数のデータベース接続を使用するプログラムでは<emphasis>間違った結果を返す可能性があります</>。
（このような場合は<function>PQescapeByteaConn</>を使用してください。）
      </para>
     </listitem>
    </varlistentry>

    <varlistentry id="libpq-pqunescapebytea">
     <term>
      <function>PQunescapeBytea</function>
      <indexterm>
       <primary>PQunescapeBytea</primary>
      </indexterm>
     </term>

     <listitem>
      <para>
<!--
       Converts a string representation of binary data into binary data
       &mdash; the reverse of <function>PQescapeBytea</function>.  This
       is needed when retrieving <type>bytea</type> data in text format,
       but not when retrieving it in binary format.
-->
バイナリデータの文字列表現をバイナリデータに変換します。
つまり、<function>PQescapeBytea</function>の逆です。
これは、<type>bytea</type>データをテキスト書式で受けとった場合に必要とされます。
しかし、バイナリ書式で受けとった場合は不要です。

<synopsis>
unsigned char *PQunescapeBytea(const unsigned char *from, size_t *to_length);
</synopsis>
      </para>

      <para>
<!--
       The <parameter>from</parameter> parameter points to a string
       such as might be returned by <function>PQgetvalue</function> when applied
       to a <type>bytea</type> column. <function>PQunescapeBytea</function>
       converts this string representation into its binary representation.
       It returns a pointer to a buffer allocated with
       <function>malloc()</function>, or <symbol>NULL</> on error, and puts the size of
       the buffer in <parameter>to_length</parameter>. The result must be
       freed using <function>PQfreemem</> when it is no longer needed.
-->
<parameter>from</parameter>パラメータは、例えば、<type>bytea</type>列に<function>PQgetvalue</function>を行なった場合に返される可能性がある、文字列を指し示すポインタです。
<function>PQunescapeBytea</function>は、この文字列表現をバイナリ表現に変換します。
<function>malloc()</function>で確保したバッファへのポインタを返します。
エラー時は<symbol>NULL</>です。
また、このバッファのサイズを<parameter>to_length</parameter>に格納します。
不要になったら、この結果を<function>PQfreemem</>を使用して解放しなければなりません。
      </para>

      <para>
<!--
       This conversion is not exactly the inverse of
       <function>PQescapeBytea</function>, because the string is not expected
       to be <quote>escaped</> when received from <function>PQgetvalue</function>.
       In particular this means there is no need for string quoting considerations,
       and so no need for a <structname>PGconn</> parameter.
-->
この変換は、<function>PQescapeBytea</function>の逆ではありません。
文字列は<function>PQgetvalue</function>から受け取る場合<quote>エスケープされた</>ことを予想しないためです。
特にこれは、文字列の引用符付けを意識する必要がなく、そのため<structname>PGconn</>パラメータを持つ必要がないことを意味します。
      </para>
     </listitem>
    </varlistentry>
   </variablelist>

  </sect2>

 </sect1>

 <sect1 id="libpq-async">
<!--
  <title>Asynchronous Command Processing</title>
-->
<title>非同期コマンドの処理</title>

  <indexterm zone="libpq-async">
<!--
   <primary>nonblocking connection</primary>
-->
  <primary>非ブロッキング接続</primary>
  </indexterm>

  <para>
<!--
   The <function>PQexec</function> function is adequate for submitting
   commands in normal, synchronous applications.  It has a few
   deficiencies, however, that can be of importance to some users:
-->
<function>PQexec</function>関数は普通の同期処理のアプリケーションにおけるコマンドの送信に適したものです。
しかし、一部のユーザにとって重要な問題となり得る、数個の問題があります。

   <itemizedlist>
    <listitem>
     <para>
<!--
      <function>PQexec</function> waits for the command to be completed.
      The application might have other work to do (such as maintaining a
      user interface), in which case it won't want to block waiting for
      the response.
-->
<function>PQexec</function> はコマンドが完了するまで待機します。
アプリケーションによっては(例えばユーザインタフェースの調整処理など)他に行うべき作業があります。
この場合は応答待ちでブロックさせたくはありません。
     </para>
    </listitem>

    <listitem>
     <para>
<!--
      Since the execution of the client application is suspended while it
      waits for the result, it is hard for the application to decide that
      it would like to try to cancel the ongoing command.  (It can be done
      from a signal handler, but not otherwise.)
-->
クライアントアプリケーションの実行が結果を待っている間停止されるため、アプリケーションで送信したコマンドをキャンセルさせる指示を行うことは困難です。
(シグナルハンドラを使って達成することができますが、他の方法はありません。)
     </para>
    </listitem>

    <listitem>
     <para>
<!--
      <function>PQexec</function> can return only one
      <structname>PGresult</structname> structure.  If the submitted command
      string contains multiple <acronym>SQL</acronym> commands, all but
      the last <structname>PGresult</structname> are discarded by
      <function>PQexec</function>.
-->
<function>PQexec</function>が返すことができる<structname>PGresult</structname>構造体は1つだけです。
もし送信した問い合わせ文字列が複数の<acronym>SQL</acronym>コマンドを含んでいる場合、<function>PQexec</function>は最後のものだけを除いて、残りすべての<structname>PGresult</structname>を破棄してしまいます。
     </para>
    </listitem>

    <listitem>
     <para>
<!--
      <function>PQexec</function> always collects the command's entire result,
      buffering it in a single <structname>PGresult</structname>.  While
      this simplifies error-handling logic for the application, it can be
      impractical for results containing many rows.
-->
<function>PQexec</function>は常にコマンドの結果全体を収集し、１つの<structname>PGresult</structname>内に保管します。
アプリケーションにおけるエラー処理を簡単にしますが、多くの行になる結果では非現実的になるかもしれません。
     </para>
    </listitem>
   </itemizedlist>
  </para>

  <para>
<!--
   Applications that do not like these limitations can instead use the
   underlying functions that <function>PQexec</function> is built from:
   <function>PQsendQuery</function> and <function>PQgetResult</function>.
   There are also
   <function>PQsendQueryParams</function>,
   <function>PQsendPrepare</function>,
   <function>PQsendQueryPrepared</function>,
   <function>PQsendDescribePrepared</function>, and
   <function>PQsendDescribePortal</function>,
   which can be used with <function>PQgetResult</function> to duplicate
   the functionality of
   <function>PQexecParams</function>,
   <function>PQprepare</function>,
   <function>PQexecPrepared</function>,
   <function>PQdescribePrepared</function>, and
   <function>PQdescribePortal</function>
   respectively.
-->
アプリケーションにとってこのような制限が望ましくない場合は、代わりに<function>PQexec</function>を構成する関数<function>PQsendQuery</function>と<function>PQgetResult</function>を使用してください。
また、<function>PQsendQueryParams</function>と<function>PQsendPrepare</function>、<function>PQsendQueryPrepared</function>、<function>PQsendDescribePrepared</function>、<function>PQsendDescribePortal</function>もあり、<function>PQgetResult</function>を使用して、それぞれ<function>PQexecParams</function>と<function>PQprepare</function>、<function>PQexecPrepared</function>、<function>PQdescribePrepared</function>、<function>PQdescribePortal</function>と同等の機能を行うことができます。

   <variablelist>
    <varlistentry id="libpq-pqsendquery">
     <term>
      <function>PQsendQuery</function>
      <indexterm>
       <primary>PQsendQuery</primary>
      </indexterm>
     </term>

     <listitem>
      <para>
<!--
       Submits a command to the server without waiting for the result(s).
       1 is returned if the command was successfully dispatched and 0 if
       not (in which case, use <function>PQerrorMessage</> to get more
       information about the failure).
-->
結果を待つことなく、サーバにコマンドを発行します。
コマンドの登録に成功した場合1が、失敗した場合0が返されます。
(後者の場合、<function>PQerrorMessage</>を使用して失敗についてのより多くの情報を取り出してください。)
<synopsis>
int PQsendQuery(PGconn *conn, const char *command);
</synopsis>

<!--
       After successfully calling <function>PQsendQuery</function>, call
       <function>PQgetResult</function> one or more times to obtain the
       results.  <function>PQsendQuery</function> cannot be called again
       (on the same connection) until <function>PQgetResult</function>
       has returned a null pointer, indicating that the command is done.
-->
<function>PQsendQuery</function>呼び出しが成功したら、<function>PQgetResult</function>を繰り返し呼び出して、実行結果を取得します。
<function>PQgetResult</function>がヌルポインタを返し、コマンドが完了したことを示すまでは、(同じ接続で)<function>PQsendQuery</function>を再度呼び出すことはできません。
      </para>
     </listitem>
    </varlistentry>

    <varlistentry id="libpq-pqsendqueryparams">
     <term>
      <function>PQsendQueryParams</function>
      <indexterm>
       <primary>PQsendQueryParams</primary>
      </indexterm>
     </term>

     <listitem>
      <para>
<!--
       Submits a command and separate parameters to the server without
       waiting for the result(s).
-->
結果を待つことなく、サーバにコマンドとパラメータとを分けて発行します。
<synopsis>
int PQsendQueryParams(PGconn *conn,
                      const char *command,
                      int nParams,
                      const Oid *paramTypes,
                      const char * const *paramValues,
                      const int *paramLengths,
                      const int *paramFormats,
                      int resultFormat);
</synopsis>

<!--
       This is equivalent to <function>PQsendQuery</function> except that
       query parameters can be specified separately from the query string.
       The function's parameters are handled identically to
       <function>PQexecParams</function>.  Like
       <function>PQexecParams</function>, it will not work on 2.0-protocol
       connections, and it allows only one command in the query string.
-->
これは、問い合わせのパラメータが問い合わせ文字列と分けて指定できる点を除き、<function>PQsendQuery</function>と同じです。
この関数のパラメータは<function>PQexecParams</function>と同様に扱われます。
<function>PQexecParams</function>同様、これは2.0プロトコルでは動作しませんし、問い合わせ文字列には1つのコマンドしか指定できません。
      </para>
     </listitem>
    </varlistentry>

    <varlistentry id="libpq-pqsendprepare">
     <term>
      <function>PQsendPrepare</>
      <indexterm>
       <primary>PQsendPrepare</primary>
      </indexterm>
     </term>

     <listitem>
      <para>
<!--
       Sends a request to create a prepared statement with the given
       parameters, without waiting for completion.
-->
指定パラメータを持つプリペアド文の作成要求を送信します。
その完了を待ちません。
<synopsis>
int PQsendPrepare(PGconn *conn,
                  const char *stmtName,
                  const char *query,
                  int nParams,
                  const Oid *paramTypes);
</synopsis>

<!--
       This is an asynchronous version of <function>PQprepare</>: it
       returns 1 if it was able to dispatch the request, and 0 if not.
       After a successful call, call <function>PQgetResult</function> to
       determine whether the server successfully created the prepared
       statement.  The function's parameters are handled identically to
       <function>PQprepare</function>.  Like
       <function>PQprepare</function>, it will not work on 2.0-protocol
       connections.
-->
これは<function>PQprepare</>の非同期版です。
要求の登録に成功した場合1が、失敗した場合0が返されます。
呼び出しの成功の後、サーバがプリペアド文の生成に成功したかを確認するためには<function>PQgetResult</function>を呼び出してください。
この関数のパラメータは<function>PQprepare</function>と同様に扱われます。
<function>PQprepare</function>同様、これは2.0プロトコルの接続では動作しません。
      </para>
     </listitem>
    </varlistentry>

    <varlistentry id="libpq-pqsendqueryprepared">
     <term>
      <function>PQsendQueryPrepared</function>
      <indexterm>
       <primary>PQsendQueryPrepared</primary>
      </indexterm>
     </term>

     <listitem>
      <para>
<!--
       Sends a request to execute a prepared statement with given
       parameters, without waiting for the result(s).
-->
結果を待つことなく、指定したパラメータでプリペアド文の実行要求を送信します。
<synopsis>
int PQsendQueryPrepared(PGconn *conn,
                        const char *stmtName,
                        int nParams,
                        const char * const *paramValues,
                        const int *paramLengths,
                        const int *paramFormats,
                        int resultFormat);
</synopsis>

<!--
       This is similar to <function>PQsendQueryParams</function>, but
       the command to be executed is specified by naming a
       previously-prepared statement, instead of giving a query string.
       The function's parameters are handled identically to
       <function>PQexecPrepared</function>.  Like
       <function>PQexecPrepared</function>, it will not work on
       2.0-protocol connections.
-->
これは<function>PQsendQueryParams</function>と似ていますが、実行されるコマンドは問い合わせ文字列ではなく、事前に準備された文の名前で指定されます。
この関数のパラメータは<function>PQexecPrepared</function>と同様に扱われます。
<function>PQexecPrepared</function>同様、これは2.0プロトコルでは動作しません。
      </para>
     </listitem>
    </varlistentry>

    <varlistentry id="libpq-pqsenddescribeprepared">
     <term>
      <function>PQsendDescribePrepared</>
      <indexterm>
       <primary>PQsendDescribePrepared</primary>
      </indexterm>
     </term>

     <listitem>
      <para>
<!--
       Submits a request to obtain information about the specified
       prepared statement, without waiting for completion.
-->
指定したプリペアド文に関する情報入手要求を送ります。
入手完了まで待機しません。
<synopsis>
int PQsendDescribePrepared(PGconn *conn, const char *stmtName);
</synopsis>

<!--
       This is an asynchronous version of <function>PQdescribePrepared</>:
       it returns 1 if it was able to dispatch the request, and 0 if not.
       After a successful call, call <function>PQgetResult</function> to
       obtain the results.  The function's parameters are handled
       identically to <function>PQdescribePrepared</function>.  Like
       <function>PQdescribePrepared</function>, it will not work on
       2.0-protocol connections.
-->
これは<function>PQdescribePrepared</>の非同期版です。
要求の受付けが可能であれば1が返されます。不可能であれば0が返されます。
呼び出しに成功した後、<function>PQgetResult</function>を呼び出して結果を入手してください。
この関数のパラメータは<function>PQdescribePrepared</function>と同じように扱われます。
<function>PQdescribePrepared</function>同様、2.0プロトコル接続では動作しません。
      </para>
     </listitem>
    </varlistentry>

    <varlistentry id="libpq-pqsenddescribeportal">
     <term>
      <function>PQsendDescribePortal</>
      <indexterm>
       <primary>PQsendDescribePortal</primary>
      </indexterm>
     </term>

     <listitem>
      <para>
<!--
       Submits a request to obtain information about the specified
       portal, without waiting for completion.
-->
指定したポータルに関する情報入手要求を送信します。
完了まで待機しません。
<synopsis>
int PQsendDescribePortal(PGconn *conn, const char *portalName);
</synopsis>

<!--
       This is an asynchronous version of <function>PQdescribePortal</>:
       it returns 1 if it was able to dispatch the request, and 0 if not.
       After a successful call, call <function>PQgetResult</function> to
       obtain the results.  The function's parameters are handled
       identically to <function>PQdescribePortal</function>.  Like
       <function>PQdescribePortal</function>, it will not work on
       2.0-protocol connections.
-->
これは<function>PQdescribePortal</>の非同期版です。
要求の受付けが可能であれば1が返されます。不可能であれば0が返されます。
呼び出しに成功した後、<function>PQgetResult</function>を呼び出して結果を入手してください。
この関数のパラメータは<function>PQdescribePortal</function>と同じように扱われます。
<function>PQdescribePortal</function>同様、2.0プロトコル接続では動作しません。
      </para>
     </listitem>
    </varlistentry>

    <varlistentry id="libpq-pqgetresult">
     <term>
      <function>PQgetResult</function>
      <indexterm>
       <primary>PQgetResult</primary>
      </indexterm>
     </term>

     <listitem>
      <para>
<!--
       Waits for the next result from a prior
       <function>PQsendQuery</function>,
       <function>PQsendQueryParams</function>,
       <function>PQsendPrepare</function>,
       <function>PQsendQueryPrepared</function>,
       <function>PQsendDescribePrepared</function>, or
       <function>PQsendDescribePortal</function>
       call, and returns it.
       A null pointer is returned when the command is complete and there
       will be no more results.
-->
以前に呼び出した<function>PQsendQuery</function>、<function>PQsendQueryParams</function>、<function>PQsendPrepare</function>、<function>PQsendQueryPrepared</function>、<function>PQsendDescribePrepared</function>、<function>PQsendDescribePortal</function>から次の結果を待ち、その結果を返します。
コマンドが完了し、これ以上結果がない場合は、ヌルポインタが返されます。
<synopsis>
PGresult *PQgetResult(PGconn *conn);
</synopsis>
      </para>

      <para>
<!--
       <function>PQgetResult</function> must be called repeatedly until
       it returns a null pointer, indicating that the command is done.
       (If called when no command is active,
       <function>PQgetResult</function> will just return a null pointer
       at once.) Each non-null result from
       <function>PQgetResult</function> should be processed using the
       same <structname>PGresult</> accessor functions previously
       described.  Don't forget to free each result object with
       <function>PQclear</function> when done with it.  Note that
       <function>PQgetResult</function> will block only if a command is
       active and the necessary response data has not yet been read by
       <function>PQconsumeInput</function>.
-->
<function>PQgetResult</function>は、コマンドの完了を示すヌルポインタが返るまで、繰り返し呼び出さなければなりません。
(コマンド実行中以外での呼び出しでは、<function>PQgetResult</function>は単にヌルポインタを返します。)
<function>PQgetResult</function>の非ヌルの結果はそれぞれ前述と同じ<structname>PGresult</>アクセス用関数を使用して処理されなければなりません。
各結果オブジェクトに対する処理が終わったら、そのオブジェクトを<function>PQclear</function>を使用して解放することを忘れないでください。
コマンドが活動中、かつ、必要な応答データがまだ<function>PQconsumeInput</function>で読み込まれていない場合にのみ、<function>PQgetResult</function>がブロックすることに注意してください。
      </para>

      <note>
       <para>
<!--
        Even when <function>PQresultStatus</function> indicates a fatal
        error, <function>PQgetResult</function> should be called until it
        returns a null pointer, to allow <application>libpq</> to
        process the error information completely.
-->
<function>PQresultStatus</function>が致命的なエラーを示した場合であっても、<application>libpq</>がエラー情報を完全に処理できるようにヌルポインタが返されるまで<function>PQgetResult</function>を呼び出さなければなりません。
       </para>
      </note>
     </listitem>
    </varlistentry>
   </variablelist>
  </para>

  <para>
<!--
   Using <function>PQsendQuery</function> and
   <function>PQgetResult</function> solves one of
   <function>PQexec</function>'s problems:  If a command string contains
   multiple <acronym>SQL</acronym> commands, the results of those commands
   can be obtained individually.  (This allows a simple form of overlapped
   processing, by the way: the client can be handling the results of one
   command while the server is still working on later queries in the same
   command string.)
-->
<function>PQsendQuery</function>と<function>PQgetResult</function>を使うことで<function>PQexec</function>の問題は1つ解決します。
つまり、コマンドが複数の<acronym>SQL</acronym>コマンドを含んでいる場合でも、これらのコマンドの結果を個々に得ることができるわけです
（これは多重処理を単純な形で実現します。
単一のコマンド文字列に含まれる複数の問い合わせの内、後ろのものが処理中でもフロントエンドは先に完了した結果から扱うことができるからです）。
  </para>

  <para>
<!--
   Another frequently-desired feature that can be obtained with
   <function>PQsendQuery</function> and <function>PQgetResult</function>
   is retrieving large query results a row at a time.  This is discussed
   in <xref linkend="libpq-single-row-mode">.
-->
<function>PQsendQuery</function>および<function>PQgetResult</function>で得られる、その他のよく望まれる機能は多くの問い合わせ結果を一度に1行受け取ることです。
これについては<xref linkend="libpq-single-row-mode">で説明します。
  </para>

  <para>
<!--
   By itself, calling <function>PQgetResult</function>
   will still cause the client to block until the server completes the
   next <acronym>SQL</acronym> command.  This can be avoided by proper
   use of two more functions:
-->
サーバが次の<acronym>SQL</acronym>コマンドの処理に入ると、それが完了するまでやはり<function>PQgetResult</function>の呼び出しがフロントエンドをブロックしてしまいます。
さらに以下の2つの関数をうまく使用してこれを防ぐことができます。

   <variablelist>
    <varlistentry id="libpq-pqconsumeinput">
     <term>
      <function>PQconsumeInput</function>
      <indexterm>
       <primary>PQconsumeInput</primary>
      </indexterm>
     </term>

     <listitem>
      <para>
<!--
       If input is available from the server, consume it.
-->
サーバからの入力が可能になった場合、それを吸い取ります。
<synopsis>
int PQconsumeInput(PGconn *conn);
</synopsis>
      </para>

      <para>
<!--
       <function>PQconsumeInput</function> normally returns 1 indicating
       <quote>no error</quote>, but returns 0 if there was some kind of
       trouble (in which case <function>PQerrorMessage</function> can be
       consulted).  Note that the result does not say whether any input
       data was actually collected. After calling
       <function>PQconsumeInput</function>, the application can check
       <function>PQisBusy</function> and/or
       <function>PQnotifies</function> to see if their state has changed.
-->
<function>PQconsumeInput</function>は通常、<quote>エラーなし</quote>を示す1を返しますが、何らかの障害があると0を返します（この場合は、<function>PQerrorMessage</function>を参考にしてください）。
この結果は、何らかの入力データが実際に収集されたかどうかを示しているのではないことに注意してください。
<function>PQconsumeInput</function>の呼び出し後、アプリケーションは<function>PQisBusy</function>、または必要があれば<function>PQnotifies</function>を呼び出して状態に変化がないか調べることができます。
      </para>

      <para>
<!--
       <function>PQconsumeInput</function> can be called even if the
       application is not prepared to deal with a result or notification
       just yet.  The function will read available data and save it in
       a buffer, thereby causing a <function>select()</function>
       read-ready indication to go away.  The application can thus use
       <function>PQconsumeInput</function> to clear the
       <function>select()</function> condition immediately, and then
       examine the results at leisure.
-->
<function>PQconsumeInput</function>は、結果や通知を扱うようにまだ準備していないアプリケーションからでも呼び出すことができます。
この関数は有効なデータを読み込んでバッファに保存し、結果として<function>select</function>による読み込み準備完了の通知をリセットします。
従ってアプリケーションは<function>PQconsumeInput</function>を使うと<function>select()</function>の検査条件をただちに満たすことができますから、あとはゆっくりと結果を調べてやればいいわけです。
      </para>
     </listitem>
    </varlistentry>

    <varlistentry id="libpq-pqisbusy">
     <term>
      <function>PQisBusy</function>
      <indexterm>
       <primary>PQisBusy</primary>
      </indexterm>
     </term>

     <listitem>
      <para>
<!--
       Returns 1 if a command is busy, that is,
       <function>PQgetResult</function> would block waiting for input.
       A 0 return indicates that <function>PQgetResult</function> can be
       called with assurance of not blocking.
-->
この関数が1を返したのであれば、問い合わせは処理の最中で、<function>PQgetResult</function>も入力を待ったままブロック状態になってしまうでしょう。
0が返ったのであれば、<function>PQgetResult</function>を呼び出してもブロックされないことが保証されます。
<synopsis>
int PQisBusy(PGconn *conn);
</synopsis>
      </para>

      <para>
<!--
       <function>PQisBusy</function> will not itself attempt to read data
       from the server; therefore <function>PQconsumeInput</function>
       must be invoked first, or the busy state will never end.
-->
<function>PQisBusy</function>自身はサーバからデータを読み込む操作をしません。
ですから、まず最初に<function>PQconsumeInput</function>を呼び出す必要があります。
そうしないとビジー状態がいつまでも続きます。
      </para>
     </listitem>
    </varlistentry>
   </variablelist>
  </para>

  <para>
<!--
   A typical application using these functions will have a main loop that
   uses <function>select()</function> or <function>poll()</> to wait for
   all the conditions that it must respond to.  One of the conditions
   will be input available from the server, which in terms of
   <function>select()</function> means readable data on the file
   descriptor identified by <function>PQsocket</function>.  When the main
   loop detects input ready, it should call
   <function>PQconsumeInput</function> to read the input.  It can then
   call <function>PQisBusy</function>, followed by
   <function>PQgetResult</function> if <function>PQisBusy</function>
   returns false (0).  It can also call <function>PQnotifies</function>
   to detect <command>NOTIFY</> messages (see <xref
   linkend="libpq-notify">).
-->
これら3関数を使用するアプリケーションは通常、<function>select()</function>もしくは<function>poll()</>を使用するメインループを持ち、対応しなければならないすべての状態を待機しています。
その内の1つの条件は、サーバからの利用可能な入力となるでしょう。
これは、<function>select()</function>の見地からは、<function>PQsocket</function>で識別されるファイル記述子上で読み込み可能なデータがあることを意味します。
メインループが入力準備完了を検出すると、その入力を読み込むために<function>PQconsumeInput</function>を呼び出さなければなりません。
そして、<function>PQisBusy</function>を、更に<function>PQisBusy</function>が偽(0)を返す場合に<function>PQgetResult</function>も呼び出すことができます。
また、<function>PQnotifies</function>を呼び出して、<command>NOTIFY</>メッセージ( <xref linkend="libpq-notify">を参照)を検出することもできます。
  </para>

  <para>
<!--
   A client that uses
   <function>PQsendQuery</function>/<function>PQgetResult</function>
   can also attempt to cancel a command that is still being processed
   by the server; see <xref linkend="libpq-cancel">.  But regardless of
   the return value of <function>PQcancel</function>, the application
   must continue with the normal result-reading sequence using
   <function>PQgetResult</function>.  A successful cancellation will
   simply cause the command to terminate sooner than it would have
   otherwise.
-->
また、<function>PQsendQuery</function>/<function>PQgetResult</function>を使用するクライアントは、サーバで処理中のコマンドに対してキャンセルを試行することができます。
<xref linkend="libpq-cancel">を参照してください。
しかし、<function>PQcancel</function>の戻り値と関係なく、アプリケーションは<function>PQgetResult</function>を使用した通常の結果読み取り手順を続けなければなりません。
キャンセル手続きの成功は単に、そのコマンドを通常よりも早めに終わらせるだけです。
  </para>

  <para>
<!--
   By using the functions described above, it is possible to avoid
   blocking while waiting for input from the database server.  However,
   it is still possible that the application will block waiting to send
   output to the server.  This is relatively uncommon but can happen if
   very long SQL commands or data values are sent.  (It is much more
   probable if the application sends data via <command>COPY IN</command>,
   however.)  To prevent this possibility and achieve completely
   nonblocking database operation, the following additional functions
   can be used.
-->
上述の関数を使用して、データベースサーバからの入力待ちのためのブロックを行わずに済みます。
しかしまだ、サーバへの出力送信を待つためにアプリケーションはブロックする可能性があります。
これは比較的あまり発生しませんが、非常に長いSQLコマンドやデータ値が送信される場合に発生することがあります。
(しかし、アプリケーションが<command>COPY IN</command>経由でデータを送信する場合よく発生します。)
この発生を防ぎ、完全な非ブロックのデータベース操作を行うためには、さらに以下の関数を使用してください。

   <variablelist>
    <varlistentry id="libpq-pqsetnonblocking">
     <term>
      <function>PQsetnonblocking</function>
      <indexterm>
       <primary>PQsetnonblocking</primary>
      </indexterm>
     </term>

     <listitem>
      <para>
<!--
       Sets the nonblocking status of the connection.
-->
接続の非ブロック状態を設定します。
<synopsis>
int PQsetnonblocking(PGconn *conn, int arg);
</synopsis>
      </para>

      <para>
<!--
       Sets the state of the connection to nonblocking if
       <parameter>arg</parameter> is 1, or blocking if
       <parameter>arg</parameter> is 0.  Returns 0 if OK, -1 if error.
-->
<parameter>arg</parameter>が1の場合、接続状態を非ブロックに設定します。
<parameter>arg</parameter>が0の場合はブロックに設定します。
問題がなければ0が、エラー時は-1が返ります。
      </para>

      <para>
<!--
       In the nonblocking state, calls to
       <function>PQsendQuery</function>, <function>PQputline</function>,
       <function>PQputnbytes</function>, <function>PQputCopyData</function>,
       and <function>PQendcopy</function> will not block but instead return
       an error if they need to be called again.
-->
非ブロック状態では<function>PQsendQuery</function>、<function>PQputline</function>、<function>PQputnbytes</function>、<function>PQputCopyData</function>および<function>PQendcopy</function>の呼び出しはブロックされませんが、再度呼び出さなければならない場合、エラーが返ります。
      </para>

      <para>
<!--
       Note that <function>PQexec</function> does not honor nonblocking
       mode; if it is called, it will act in blocking fashion anyway.
-->
<function>PQexec</function>は非ブロックモードにはしたがわないことに注意してください。
この関数の呼び出しは、必ずブロック方式で動作します。
      </para>
     </listitem>
    </varlistentry>

    <varlistentry id="libpq-pqisnonblocking">
     <term>
      <function>PQisnonblocking</function>
      <indexterm>
       <primary>PQisnonblocking</primary>
      </indexterm>
     </term>

     <listitem>
      <para>
<!--
       Returns the blocking status of the database connection.
-->
データベース接続のブロック状態を返します。
<synopsis>
int PQisnonblocking(const PGconn *conn);
</synopsis>
      </para>

      <para>
<!--
       Returns 1 if the connection is set to nonblocking mode and 0 if
       blocking.
-->
接続が非ブロック状態の場合は1が、ブロック状態の場合は0が返ります。
      </para>
     </listitem>
    </varlistentry>

    <varlistentry id="libpq-pqflush">
     <term>
      <function>PQflush</function>
       <indexterm>
        <primary>PQflush</primary>
       </indexterm>
      </term>

      <listitem>
       <para>
<!--
       Attempts to flush any queued output data to the server.  Returns
       0 if successful (or if the send queue is empty), -1 if it failed
       for some reason, or 1 if it was unable to send all the data in
       the send queue yet (this case can only occur if the connection
       is nonblocking).
-->
キューに蓄えられたサーバへの出力データの吐き出しを行います。
成功時(および送信キューが空の場合)は0が返ります。
何らかの原因で失敗した場合は-1が、送信キュー内のデータをすべて送信できなかった場合は1が返ります。
(これは接続が非ブロックの場合にのみ発生します。)
<synopsis>
int PQflush(PGconn *conn);
</synopsis>
      </para>
     </listitem>
    </varlistentry>
   </variablelist>
  </para>

  <para>
<!--
   After sending any command or data on a nonblocking connection, call
   <function>PQflush</function>.  If it returns 1, wait for the socket
   to become read- or write-ready.  If it becomes write-ready, call
   <function>PQflush</function> again.  If it becomes read-ready, call
   <function>PQconsumeInput</function>, then call
   <function>PQflush</function> again.  Repeat until
   <function>PQflush</function> returns 0.  (It is necessary to check for
   read-ready and drain the input with <function>PQconsumeInput</function>,
   because the server can block trying to send us data, e.g. NOTICE
   messages, and won't read our data until we read its.)  Once
   <function>PQflush</function> returns 0, wait for the socket to be
   read-ready and then read the response as described above.
-->
非ブロック接続時にはコマンドやデータを送信した後に、<function>PQflush</function>を呼び出してください。
1が返った場合、ソケットの読み込みまたは書き込み準備ができるまで待ってください。
書き込み準備ができたら、<function>PQflush</function>を再度呼び出してください。
読み込み準備ができたら、<function>PQconsumeInput</function>を呼び出してから、<function>PQflush</function>を再度呼び出してください。
これを<function>PQflush</function>が0を返すまで繰り返してください。
(例えばNOTICEメッセージのように、こちらがそのデータを読むまで、サーバがデータを送ろうとするのを妨げ、こちらのデータを読もうとしないことがありますので、読み込み準備ができたことを確認して<function>PQconsumeInput</function>で入力をすべて抜き取ることが必要です。)
<function>PQflush</function>が0を返した後は、ソケットの読み込み準備が整うまで待ち、上述のように応答を読み取ってください。
  </para>

 </sect1>

 <sect1 id="libpq-single-row-mode">
<!--
  <title>Retrieving Query Results Row-By-Row</title>
-->
  <title>１行１行問い合わせ結果を受け取る</title>

  <indexterm zone="libpq-single-row-mode">
   <primary>libpq</primary>
<!--
   <secondary>single-row mode</secondary>
-->
   <secondary>単一行モード</secondary>
  </indexterm>

  <para>
<!--
   Ordinarily, <application>libpq</> collects a SQL command's
   entire result and returns it to the application as a single
   <structname>PGresult</structname>.  This can be unworkable for commands
   that return a large number of rows.  For such cases, applications can use
   <function>PQsendQuery</function> and <function>PQgetResult</function> in
   <firstterm>single-row mode</>.  In this mode, the result row(s) are
   returned to the application one at a time, as they are received from the
   server.
-->
通常、<application>libpq</>はSQLコマンドの結果全体を収集し、それを１つの<type>PGresult</type>としてアプリケーションに返します。
これは、多くの行数を返すコマンドでは動作しなくなるかもしれません。
こうした場合、アプリケーションは<function>PQsendQuery</function>と<function>PQgetResult</function>を<firstterm>単一行モード</>で使用することができます。
このモードでは、結果行は、サーバから受け取ったかのように、アプリケーションに１度に１行返されます。
  </para>

  <para>
<!--
   To enter single-row mode, call <function>PQsetSingleRowMode</function>
   immediately after a successful call of <function>PQsendQuery</function>
   (or a sibling function).  This mode selection is effective only for the
   currently executing query.  Then call <function>PQgetResult</function>
   repeatedly, until it returns null, as documented in <xref
   linkend="libpq-async">.  If the query returns any rows, they are returned
   as individual <structname>PGresult</structname> objects, which look like
   normal query results except for having status code
   <literal>PGRES_SINGLE_TUPLE</literal> instead of
   <literal>PGRES_TUPLES_OK</literal>.  After the last row, or immediately if
   the query returns zero rows, a zero-row object with status
   <literal>PGRES_TUPLES_OK</literal> is returned; this is the signal that no
   more rows will arrive.  (But note that it is still necessary to continue
   calling <function>PQgetResult</function> until it returns null.)  All of
   these <structname>PGresult</structname> objects will contain the same row
   description data (column names, types, etc) that an ordinary
   <structname>PGresult</structname> object for the query would have.
   Each object should be freed with <function>PQclear</function> as usual.
-->
単一行モードに入るためには、<function>PQsendQuery</function>（または同系列の関数）の呼び出しに成功した直後に<function>PQsetSingleRowMode</function>を呼び出してください。
このモード選択は、現在実行中の問い合わせに対してのみ有効です。
その後、<xref linkend="libpq-async">の説明通りに、ヌルを返すようになるまで<function>PQgetResult</function>を繰り返し呼び出してください。
問い合わせが何らかの行を返す場合、<literal>PGRES_TUPLES_OK</literal>ではなく<literal>PGRES_SINGLE_TUPLE</literal>状態コードを持つ以外通常の問い合わせ結果と同じように見える、個々の<structname>PGresult</structname>オブジェクトを返します。
最後の行の後、または問い合わせがゼロ行を返す場合は即座に、<literal>PGRES_TUPLES_OK</literal>状態のゼロ行のオブジェクトが返されます。
これはもう行が届かないことを通知するものです。
（しかしヌルが返るまで<function>PQgetResult</function>を呼び出さなければならないことに注意してください。）
<structname>PGresult</structname>オブジェクトのすべては、その問い合わせに対する通常の<structname>PGresult</structname>と同一の行説明データ（列名、型など）を持ちます。
各オブジェクトは通常通り<function>PQclear</function>で解放しなければなりません。
  </para>

  <para>
   <variablelist>
    <varlistentry id="libpq-pqsetsinglerowmode">
     <term>
      <function>PQsetSingleRowMode</function>
      <indexterm>
       <primary>PQsetSingleRowMode</primary>
      </indexterm>
     </term>

     <listitem>
      <para>
<!--
       Select single-row mode for the currently-executing query.
-->
現在実行中の問い合わせについて単一行モードを選択します。

<synopsis>
int PQsetSingleRowMode(PGconn *conn);
</synopsis>
      </para>

      <para>
<!--
       This function can only be called immediately after
       <function>PQsendQuery</function> or one of its sibling functions,
       before any other operation on the connection such as
       <function>PQconsumeInput</function> or
       <function>PQgetResult</function>.  If called at the correct time,
       the function activates single-row mode for the current query and
       returns 1.  Otherwise the mode stays unchanged and the function
       returns 0.  In any case, the mode reverts to normal after
       completion of the current query.
-->
この関数は<function>PQsendQuery</function>またはその系列の関数のいずれかの後即座に、<function>PQconsumeInput</function>や<function>PQgetResult</function>など接続に対する何らかの他の操作を行う前のみに呼び出すことができます。
正しい時点で呼び出された場合、この関数は現在の問い合わせに対して単一行モードを有効にし、１を返します。
この他の場合、モードは変更されず、関数はゼロを返します。
いずれの場合でも、現在の問い合わせが完了した後に通常モードに戻ります。
      </para>
     </listitem>
    </varlistentry>
   </variablelist>
  </para>

  <caution>
   <para>
<!--
    While processing a query, the server may return some rows and then
    encounter an error, causing the query to be aborted.  Ordinarily,
    <application>libpq</> discards any such rows and reports only the
    error.  But in single-row mode, those rows will have already been
    returned to the application.  Hence, the application will see some
    <literal>PGRES_SINGLE_TUPLE</literal> <structname>PGresult</structname>
    objects followed by a <literal>PGRES_FATAL_ERROR</literal> object.  For
    proper transactional behavior, the application must be designed to
    discard or undo whatever has been done with the previously-processed
    rows, if the query ultimately fails.
-->
問い合わせを処理している間、サーバはいくつか行を返した後にエラーになり、問い合わせがアボートする可能性があります。
通常の<application>libpq</>では、こうした行を破棄しエラーのみを報告します。
しかし単一行モードでは、これらの行はすでにアプリケーションに返されています。
このためアプリケーションは<literal>PGRES_SINGLE_TUPLE</literal>状態の<structname>PGresult</structname>オブジェクトをいくつか見た後に<literal>PGRES_FATAL_ERROR</literal>オブジェクトを見るかもしれません。
適切な振る舞いのトランザクションのために、最終的に問い合わせが失敗した場合、アプリケーションはこれまで処理した行を破棄するまたは取り消すように設計しなければなりません。
   </para>
  </caution>

 </sect1>

 <sect1 id="libpq-cancel">
<!--
  <title>Canceling Queries in Progress</title>
-->
  <title>処理中の問い合わせのキャンセル</title>

  <indexterm zone="libpq-cancel">
<!--
   <primary>canceling</primary>
   <secondary>SQL command</secondary>
-->
   <primary>キャンセル</primary>
   <secondary>SQLコマンドの</secondary>
  </indexterm>

  <para>
<!--
   A client application can request cancellation of a command that is
   still being processed by the server, using the functions described in
   this section.
-->
本節で説明する関数を使用して、クライアントアプリケーションはサーバで処理中のコマンドをキャンセルする要求を行うことができます。

   <variablelist>
    <varlistentry id="libpq-pqgetcancel">
     <term>
      <function>PQgetCancel</function>
      <indexterm>
       <primary>PQgetCancel</primary>
      </indexterm>
     </term>

     <listitem>
      <para>
<!--
       Creates a data structure containing the information needed to cancel
       a command issued through a particular database connection.
-->
特定のデータベース接続を通して発行されたコマンドをキャンセルするために必要な情報を持つデータ構造を作成します。
<synopsis>
PGcancel *PQgetCancel(PGconn *conn);
</synopsis>
      </para>

      <para>
<!--
       <function>PQgetCancel</function> creates a
       <structname>PGcancel</><indexterm><primary>PGcancel</></> object
       given a <structname>PGconn</> connection object.  It will return
       <symbol>NULL</> if the given <parameter>conn</> is <symbol>NULL</> or an invalid
       connection.  The <structname>PGcancel</> object is an opaque
       structure that is not meant to be accessed directly by the
       application; it can only be passed to <function>PQcancel</function>
       or <function>PQfreeCancel</function>.
-->
<function>PQgetCancel</function>は、与えられた<structname>PGconn</>接続オブジェクトの<structname>PGcancel</><indexterm><primary>PGcancel</></>オブジェクトを作成します。
与えられた<parameter>conn</>が<symbol>NULL</>もしくは無効な接続であった場合、<symbol>NULL</>が返されます。
<structname>PGcancel</>オブジェクトは不透明な構造体であり、アプリケーションから直接アクセスすることができません。
これは<function>PQcancel</function>もしくは<function>PQfreeCancel</function>に渡すことしかできません。
      </para>
     </listitem>
    </varlistentry>

    <varlistentry id="libpq-pqfreecancel">
     <term>
      <function>PQfreeCancel</function>
      <indexterm>
       <primary>PQfreeCancel</primary>
      </indexterm>
     </term>

     <listitem>
      <para>
<!--
       Frees a data structure created by <function>PQgetCancel</function>.
-->
<function>PQgetCancel</function>で作成されたデータ構造を解放します。
<synopsis>
void PQfreeCancel(PGcancel *cancel);
</synopsis>
      </para>

      <para>
<!--
       <function>PQfreeCancel</function> frees a data object previously created
       by <function>PQgetCancel</function>.
-->
<function>PQfreeCancel</function>は事前に<function>PQgetCancel</function>で作成されたデータオブジェクトを解放します。
      </para>
     </listitem>
    </varlistentry>

    <varlistentry id="libpq-pqcancel">
     <term>
      <function>PQcancel</function>
      <indexterm>
       <primary>PQcancel</primary>
      </indexterm>
     </term>

     <listitem>
      <para>
<!--
       Requests that the server abandon processing of the current command.
-->
サーバに現在のコマンドの廃棄処理を要求します。
<synopsis>
int PQcancel(PGcancel *cancel, char *errbuf, int errbufsize);
</synopsis>
      </para>

      <para>
<!--
       The return value is 1 if the cancel request was successfully
       dispatched and 0 if not.  If not, <parameter>errbuf</> is filled
       with an explanatory error message.  <parameter>errbuf</>
       must be a char array of size <parameter>errbufsize</> (the
       recommended size is 256 bytes).
-->
キャンセル要求の受け入れが成功すれば1を、そうでなければ0を返します。
失敗した場合、<parameter>errbuf</>にそれを説明するエラーメッセージが収納されます。
<parameter>errbuf</>は<parameter>errbufsize</>サイズの文字配列でなければなりません。
(推奨サイズは256バイトです。)
      </para>

      <para>
<!--
       Successful dispatch is no guarantee that the request will have
       any effect, however.  If the cancellation is effective, the current
       command will terminate early and return an error result.  If the
       cancellation fails (say, because the server was already done
       processing the command), then there will be no visible result at
       all.
-->
しかし、要求の受け入れが成功したとしても、その要求の効果が出ることは全く保証していません。
もしキャンセル操作が有効であれば、現在のコマンドは間もなく中断され、エラーが結果として返ります。
キャンセル操作に失敗した場合（例えばバックエンドがすでにコマンド処理を終了していたため）、目に見える結果は何も出てこなくなります。
      </para>

      <para>
<!--
       <function>PQcancel</function> can safely be invoked from a signal
       handler, if the <parameter>errbuf</> is a local variable in the
       signal handler.  The <structname>PGcancel</> object is read-only
       as far as <function>PQcancel</function> is concerned, so it can
       also be invoked from a thread that is separate from the one
       manipulating the <structname>PGconn</> object.
-->
<parameter>errbuf</>がシグナルハンドラ内のローカル変数であれば、<function>PQrequestCancel</function>はシグナルハンドラから起動しても問題ありません。
<function>PQcancel</function>の実行中、<structname>PGcancel</>は読み取りのみです。
従って、<structname>PGconn</>オブジェクトを操作するスレッドと別のスレッドからこの関数を呼び出すこともできます。
      </para>
     </listitem>
    </varlistentry>
   </variablelist>

   <variablelist>
    <varlistentry id="libpq-pqrequestcancel">
     <term>
      <function>PQrequestCancel</function>
      <indexterm>
       <primary>PQrequestCancel</primary>
      </indexterm>
     </term>

     <listitem>
      <para>
<!--
       <function>PQrequestCancel</function> is a deprecated variant of
       <function>PQcancel</function>.
-->
<function>PQrequestCancel</function>は<function>PQcancel</function>の廃止予定の変形版です。

<synopsis>
int PQrequestCancel(PGconn *conn);
</synopsis>
      </para>

      <para>
<!--
       Requests that the server abandon processing of the current
       command.  It operates directly on the
       <structname>PGconn</> object, and in case of failure stores the
       error message in the <structname>PGconn</> object (whence it can
       be retrieved by <function>PQerrorMessage</function>).  Although
       the functionality is the same, this approach creates hazards for
       multiple-thread programs and signal handlers, since it is possible
       that overwriting the <structname>PGconn</>'s error message will
       mess up the operation currently in progress on the connection.
-->
サーバに現在のコマンドの廃棄処理を要求します。
これは<structname>PGconn</>オブジェクトを直接扱い、また、失敗した場合エラーメッセージは<structname>PGconn</>オブジェクト内に収納されます。
(<function>PQerrorMessage</function>により取り出すことができます。)
機能的には同一ですが、<structname>PGconn</>のエラーメッセージが上書きされることにより、その接続で現在進行中の操作が壊れてしまうため、この方法は複数スレッドプログラムやシグナルハンドラでは問題が起こります。
      </para>
     </listitem>
    </varlistentry>
   </variablelist>
  </para>

 </sect1>

 <sect1 id="libpq-fastpath">
<!--
  <title>The Fast-Path Interface</title>
-->
  <title>近道インタフェース</title>

  <indexterm zone="libpq-fastpath">
<!--
   <primary>fast path</primary>
-->
   <primary>近道</primary>
  </indexterm>

  <para>
<!--
   <productname>PostgreSQL</productname> provides a fast-path interface
   to send simple function calls to the server.
-->
<productname>PostgreSQL</productname>は、サーバへの簡単な関数呼び出しを送信する近道 (fast-path) インタフェースを用意しています。
  </para>

  <tip>
   <para>
<!--
    This interface is somewhat obsolete, as one can achieve similar
    performance and greater functionality by setting up a prepared
    statement to define the function call.  Then, executing the statement
    with binary transmission of parameters and results substitutes for a
    fast-path function call.
-->
この関数はどちらかというと廃れたものです。
同様の性能やそれ以上の機能を、関数呼び出しを定義したプリペアド文を設定することで達成できるからです。
そして、その文をパラメータと結果をバイナリ転送するように実行すれば、近道関数呼び出しを置き換えることになります。
   </para>
  </tip>

  <para>
<!--
   The function <function>PQfn</function><indexterm><primary>PQfn</></>
   requests execution of a server function via the fast-path interface:
-->
<function>PQfn</function>関数は近道インタフェースを使ってサーバ関数の実行を要求します。
<synopsis>
PGresult *PQfn(PGconn *conn,
               int fnid,
               int *result_buf,
               int *result_len,
               int result_is_int,
               const PQArgBlock *args,
               int nargs);

typedef struct
{
    int len;
    int isint;
    union
    {
        int *ptr;
        int integer;
    } u;
} PQArgBlock;
</synopsis>
  </para>

  <para>
<!--
   The <parameter>fnid</> argument is the OID of the function to be
   executed.  <parameter>args</> and <parameter>nargs</> define the
   parameters to be passed to the function; they must match the declared
   function argument list.  When the <parameter>isint</> field of a
   parameter structure is true, the <parameter>u.integer</> value is sent
   to the server as an integer of the indicated length (this must be
   2 or 4 bytes); proper byte-swapping occurs.  When <parameter>isint</>
   is false, the indicated number of bytes at <parameter>*u.ptr</> are
   sent with no processing; the data must be in the format expected by
   the server for binary transmission of the function's argument data
   type.  (The declaration of <parameter>u.ptr</> as being of
   type <type>int *</> is historical; it would be better to consider
   it <type>void *</>.)
   <parameter>result_buf</parameter> points to the buffer in which to place
   the function's return value.  The caller must have allocated sufficient
   space to store the return value.  (There is no check!) The actual result
   length in bytes will be returned in the integer pointed to by
   <parameter>result_len</parameter>.  If a 2- or 4-byte integer result
   is expected, set <parameter>result_is_int</parameter> to 1, otherwise
   set it to 0.  Setting <parameter>result_is_int</parameter> to 1 causes
   <application>libpq</> to byte-swap the value if necessary, so that it
   is delivered as a proper <type>int</type> value for the client machine;
   note that a 4-byte integer is delivered into <parameter>*result_buf</>
   for either allowed result size.
   When <parameter>result_is_int</> is 0, the binary-format byte string
   sent by the server is returned unmodified. (In this case it's better
   to consider <parameter>result_buf</parameter> as being of
   type <type>void *</>.)
-->
<parameter>fnid</>引数は実行する関数のOIDです。
<parameter>args</>と<parameter>nargs</>は関数に渡すパラメータを定義します。
これらは関数宣言における引数リストに一致しなければなりません。
パラメータ構造体の<parameter>isint</>が真の場合、<parameter>u.integer</>の値はサーバに指定長の整数として送信されます。
(これは2もしくは4バイトでなければなりません。)
この時、適切なバイト順の交換が行なわれます。
<parameter>isint</>が偽の場合は、<parameter>*u.ptr</>で指定されたバイト数が無処理で送信されます。
関数のパラメータデータ型をバイナリ転送で行うために、このデータはサーバで想定する書式である必要があります。
(<parameter>u.ptr</>を<type>int *</>型と宣言するのは歴史的なものです。<type>void *</>と考えた方が良いでしょう。)
<parameter>result_buf</parameter>は関数の戻り値を格納するバッファを指しています。
呼び出し側は戻り値を格納するのに十分な領域を確保しておかなければいけません。
（ライブラリ側ではこの検査はしていません！）
バイト単位での結果の実データ長は<parameter>result_len</parameter>が指す整数で返されます。
結果が2、4バイト整数だと想定できるなら<parameter>result_is_int</parameter>を1に、そうでなければ0を設定します。
<parameter>result_is_int</parameter>を1にすれば、必要に応じて値のバイト順を入れ換えるよう<application>libpq</>に指示することになります。
そしてクライアントマシン上で正しい<type>int</type>値となるように転送します。
4バイト整数は認められた結果の大きさで<parameter>*result_buf</>に転送されることに注意してください。
<parameter>result_is_int</>が0の場合は、バックエンドが送ったバイナリ書式のバイト列を何も修正せずに返します。
(この場合、<parameter>result_buf</parameter>は<type>void *</>型と考えた方が良いでしょう。)
  </para>

  <para>
<!--
   <function>PQfn</function> always returns a valid
   <structname>PGresult</structname> pointer. The result status should be
   checked before the result is used.   The caller is responsible for
   freeing  the  <structname>PGresult</structname>  with
   <function>PQclear</function> when it is no longer needed.
-->
<function>PQfn</function>は常に有効な<structname>PGresult*</structname>を返します。
結果を使う前にはまず、結果ステータスを調べておくべきでしょう。
結果が必要なくなった時点で、<function>PQclear</function>によって、<structname>PGresult</structname>を解放するのは、呼び出し側の責任です。
  </para>

  <para>
<!--
   Note that it is not possible to handle null arguments, null results,
   nor set-valued results when using this interface.
-->
このインタフェースを使用した場合、NULL引数やNULL結果、セット値の結果を扱うことができないことに注意してください。
  </para>

 </sect1>

 <sect1 id="libpq-notify">
<!--
  <title>Asynchronous Notification</title>
-->
<title>非同期通知</title>

  <indexterm zone="libpq-notify">
   <primary>NOTIFY</primary>
<!--
   <secondary>in libpq</secondary>
-->
   <secondary>libpqにおける</secondary>
  </indexterm>

  <para>
<!--
   <productname>PostgreSQL</productname> offers asynchronous notification
   via the <command>LISTEN</command> and <command>NOTIFY</command>
   commands.  A client session registers its interest in a particular
   notification channel with the <command>LISTEN</command> command (and
   can stop listening with the <command>UNLISTEN</command> command).  All
   sessions listening on a particular channel will be notified
   asynchronously when a <command>NOTIFY</command> command with that
   channel name is executed by any session. A <quote>payload</> string can
   be passed to communicate additional data to the listeners.
-->
<productname>PostgreSQL</productname>は、<command>LISTEN</command>と<command>NOTIFY</command>コマンドを使用した、非同期通知をサポートします。
クライアントセッションは、<command>LISTEN</command>コマンドを使用して処理対象とする特定の通知チャネルを登録します。
（通知監視を取り止めるには<command>UNLISTEN</command>コマンドを使用します。）
任意のセッションでそのチャネル名による<command>NOTIFY</command>コマンドが実行されると、特定チャネルを監視しているすべてのセッションは非同期に通知を受け取ります。
監視者に追加データを通信するために<quote>ペイロード</>文字列を渡すことができます。
  </para>

  <para>
<!--
   <application>libpq</application> applications submit
   <command>LISTEN</command>, <command>UNLISTEN</command>,
   and <command>NOTIFY</command> commands as
   ordinary SQL commands.  The arrival of <command>NOTIFY</command>
   messages can subsequently be detected by calling
   <function>PQnotifies</function>.<indexterm><primary>PQnotifies</></>
-->
<application>libpq</application>アプリケーションは、通常のSQLによる問い合わせと同じように<command>LISTEN</command>、<command>UNLISTEN</command>および<command>NOTIFY</command>コマンドを発行することができます。
<command>NOTIFY</command>メッセージの到着は、続いて<function>PQnotifies</function>を呼び出せば検出できます。
<indexterm><primary>PQnotifies</></>
  </para>

  <para>
<!--
   The function <function>PQnotifies</function> returns the next notification
   from a list of unhandled notification messages received from the server.
   It returns a null pointer if there are no pending notifications.  Once a
   notification is returned from <function>PQnotifies</>, it is considered
   handled and will be removed from the list of notifications.
-->
<function>PQnotifies</function>関数は、サーバから受信した通知メッセージの未処理リストから次の通知を返します。
保留中の通知がなくなればヌルポインタを返します。
<function>PQnotifies</>が通知を返すと、その通知は処理済みとみなされ、通知リストから取り除かれます。

<synopsis>
PGnotify *PQnotifies(PGconn *conn);

typedef struct pgNotify
{
<!--
    char *relname;              /* notification channel name */
    int  be_pid;                /* process ID of notifying server process */
    char *extra;                /* notification payload string */
-->
    char *relname;              /* 通知チャネル名 */
    int  be_pid;                /* 通知元サーバプロセスのプロセスID */
    char *extra;                /* 通知ペイロード文字列 */
} PGnotify;
</synopsis>

<!--
   After processing a <structname>PGnotify</structname> object returned
   by <function>PQnotifies</function>, be sure to free it with
   <function>PQfreemem</function>.  It is sufficient to free the
   <structname>PGnotify</structname> pointer; the
   <structfield>relname</structfield> and <structfield>extra</structfield>
   fields do not represent separate allocations.  (The names of these fields
   are historical; in particular, channel names need not have anything to
   do with relation names.)
-->
<function>PQnotifies</function>で返された<structname>PGnotify</structname>オブジェクトの処理が終わったら、<function>PQfreemem</function>を使用して確実に解放してください。
<structname>PGnotify</structname>ポインタを解放することは重要です。
<structfield>relname</structfield>と<structfield>extra</structfield>フィールドは別の割り当てを表していません。
(これらのフィールド名は歴史的なものです。特にチャネル名はリレーション名と関係するものである必要はありません。)
  </para>

  <para>
<!--
   <xref linkend="libpq-example-2"> gives a sample program that illustrates
   the use of asynchronous notification.
-->
<xref linkend="libpq-example-2">で非同期通知を使用したサンプルプログラムを示しています。
  </para>

  <para>
<!--
   <function>PQnotifies</function> does not actually read data from the
   server; it just returns messages previously absorbed by another
   <application>libpq</application> function.  In prior releases of
   <application>libpq</application>, the only way to ensure timely receipt
   of <command>NOTIFY</> messages was to constantly submit commands, even
   empty ones, and then check <function>PQnotifies</function> after each
   <function>PQexec</function>.  While this still works, it is deprecated
   as a waste of processing power.
-->
<function>PQnotifies()</function>は実際にサーバのデータを読み出すわけではありません。
これは単に、他の<application>libpq</application>関数が吸収してしまっていた通知メッセージを返すだけです。
<application>libpq</application>の以前のリリースでは、通知メッセージを適切な時点で確実に受け取るには、空の問い合わせでも何でも、とにかく一定時間ごとに問い合わせを送り、そして<function>PQexec()</function>を実行するたびに<function>PQnotifies()</function>を検査するしかありませんでした。
今でもこの方法は動作しますが、処理能力の無駄使いをすることになるのでやめておくべきでしょう。
  </para>

  <para>
<!--
   A better way to check for <command>NOTIFY</> messages when you have no
   useful commands to execute is to call
   <function>PQconsumeInput</function>, then check
   <function>PQnotifies</function>.  You can use
   <function>select()</function> to wait for data to arrive from the
   server, thereby using no <acronym>CPU</acronym> power unless there is
   something to do.  (See <function>PQsocket</function> to obtain the file
   descriptor number to use with <function>select()</function>.) Note that
   this will work OK whether you submit commands with
   <function>PQsendQuery</function>/<function>PQgetResult</function> or
   simply use <function>PQexec</function>.  You should, however, remember
   to check <function>PQnotifies</function> after each
   <function>PQgetResult</function> or <function>PQexec</function>, to
   see if any notifications came in during the processing of the command.
-->
実行すべき問い合わせがない時に通知メッセージを検査するよい方法は、まず<function>PQconsumeInput()</function>を呼び出し、それから<function>PQnotifies()</function>を検査することです。
サーバからのデータの到着を<function>select()</function>で待つことができ、不必要な動作で<acronym>CPU</acronym>パワーを消費してしまうことがありません。
（<function>select()</function>で使用するファイル記述子番号の取得については、<function>PQsocket()</function>を参照してください。）
なお、これは問い合わせに<function>PQsendQuery</function>と<function>PQgetResult</function>を使った時でも、またはおなじみの<function>PQexec</function>を使った時でも動作します。
しかし通知がコマンドの処理中に届いていないかどうか、<function>PQgetResult</function>あるいは<function>PQexec</function>の実行ごとに<function>PQnotifies()</function>を調べることを忘れないようにしておくべきです。
  </para>

 </sect1>

 <sect1 id="libpq-copy">
<!--
  <title>Functions Associated with the <command>COPY</command> Command</title>
-->
<title><command>COPY</command>コマンド関連関数</title>

  <indexterm zone="libpq-copy">
   <primary>COPY</primary>
<!--
   <secondary>with libpq</secondary>
-->
   <secondary>libpqを使用した</secondary>
  </indexterm>

  <para>
<!--
   The <command>COPY</command> command in
   <productname>PostgreSQL</productname> has options to read from or write
   to the network connection used by <application>libpq</application>.
   The functions described in this section allow applications to take
   advantage of this capability by supplying or consuming copied data.
-->
<productname>PostgreSQL</productname>の<command>COPY</command>コマンドでは、<application>libpq</application>が使っているネットワーク接続に対して読み込み、あるいは書き込みを選ぶことができるようになっています。
本節で説明する関数により、アプリケーションはコピーするデータの提供やコピーされるデータの使用が可能になるという利点を持ちます。
  </para>

  <para>
<!--
   The overall process is that the application first issues the SQL
   <command>COPY</command> command via <function>PQexec</function> or one
   of the equivalent functions.  The response to this (if there is no
   error in the command) will be a <structname>PGresult</> object bearing
   a status code of <literal>PGRES_COPY_OUT</literal> or
   <literal>PGRES_COPY_IN</literal> (depending on the specified copy
   direction).  The application should then use the functions of this
   section to receive or transmit data rows.  When the data transfer is
   complete, another <structname>PGresult</> object is returned to indicate
   success or failure of the transfer.  Its status will be
   <literal>PGRES_COMMAND_OK</literal> for success or
   <literal>PGRES_FATAL_ERROR</literal> if some problem was encountered.
   At this point further SQL commands can be issued via
   <function>PQexec</function>.  (It is not possible to execute other SQL
   commands using the same connection while the <command>COPY</command>
   operation is in progress.)
-->
全体的な処理として、アプリケーションはまず<function>PQexec</function>もしくは同等な関数経由で<command>COPY</command> SQLコマンドを発行します。
（コマンドでエラーが発生しなければ）この応答は、（指定したコピーの方向に応じて）<literal>PGRES_COPY_OUT</literal>もしくは<literal>PGRES_COPY_IN</literal>という状態コードを持った<structname>PGresult</>になります。
その後、アプリケーションは本節の関数を使用して、行データを受信、もしくは、送信しなければなりません。
データの転送が完了した時、転送に成功したか失敗したかを示す別の<structname>PGresult</>オブジェクトが返されます。
その状態は、成功時には<literal>PGRES_COMMAND_OK</literal>になり、何らかの問題が起きていた時には <literal>PGRES_FATAL_ERROR</literal>になります。
この時点で、別のSQLコマンドを<function>PQexec</function>経由で発行することができます。
（<command>COPY</command>操作の実行中は、同じ接続を使用して他のSQLコマンドを実行することはできません。）
  </para>

  <para>
<!--
   If a <command>COPY</command> command is issued via
   <function>PQexec</function> in a string that could contain additional
   commands, the application must continue fetching results via
   <function>PQgetResult</> after completing the <command>COPY</command>
   sequence.  Only when <function>PQgetResult</> returns
   <symbol>NULL</symbol> is it certain that the <function>PQexec</function>
   command string is done and it is safe to issue more commands.
-->
<command>COPY</command>コマンドが、他にもコマンドを含んだ文字列として<function>PQexec</function>経由で発行された場合、アプリケーションは<command>COPY</command>処理を終えた後に、<function>PQgetResult</>経由で結果の取り出しを続けなければなりません。
<function>PQexec</function>コマンド文字列が完了し、その後のコマンドが安全に発行できることが確実になるのは、<function>PQgetResult</>が<symbol>NULL</symbol>を返す時のみです。
  </para>

  <para>
<!--
   The functions of this section should be executed only after obtaining
   a result status of <literal>PGRES_COPY_OUT</literal> or
   <literal>PGRES_COPY_IN</literal> from <function>PQexec</function> or
   <function>PQgetResult</function>.
-->
本節の関数は、<function>PQexec</function>もしくは<function>PQgetResult</function>から<literal>PGRES_COPY_OUT</literal>もしくは<literal>PGRES_COPY_IN</literal>という結果状態を得た後のみに実行されなければなりません。
  </para>

  <para>
<!--
   A <structname>PGresult</> object bearing one of these status values
   carries some additional data about the <command>COPY</command> operation
   that is starting.  This additional data is available using functions
   that are also used in connection with query results:
-->
これらの状態値の一つを持つ<structname>PGresult</>オブジェクトは、開始した<command>COPY</command>操作に関する追加データを持ちます。
この追加データは、以下の問い合わせ結果を持つ接続で使用される関数を使用して利用することができます。

   <variablelist>
    <varlistentry id="libpq-pqnfields-1">
     <term>
      <function>PQnfields</function>
      <indexterm>
       <primary>PQnfields</primary>
<!--
       <secondary>with COPY</secondary>
-->
       <secondary>COPYでの</secondary>
      </indexterm>
     </term>

     <listitem>
      <para>
<!--
       Returns the number of columns (fields) to be copied.
-->
コピーされる列(フィールド)数を返します。
      </para>
     </listitem>
    </varlistentry>

    <varlistentry id="libpq-pqbinarytuples-1">
     <term>
      <function>PQbinaryTuples</function>
      <indexterm>
       <primary>PQbinaryTuples</primary>
<!--
       <secondary>with COPY</secondary>
-->
       <secondary>COPYでの</secondary>
      </indexterm>
     </term>

     <listitem>
      <para>
<!--
       0 indicates the overall copy format is textual (rows separated by
       newlines, columns separated by separator characters, etc).  1
       indicates the overall copy format is binary.  See <xref
       linkend="sql-copy"> for more information.
-->
0は、コピー全体の書式がテキスト(改行で区切られた行、区切り文字で区切られた列など)であることを示します。
1は、コピー全体の書式がバイナリであることを示します。
詳細は<xref linkend="sql-copy">を参照してください。
      </para>
     </listitem>
    </varlistentry>

    <varlistentry id="libpq-pqfformat-1">
     <term>
      <function>PQfformat</function>
      <indexterm>
       <primary>PQfformat</primary>
<!--
       <secondary>with COPY</secondary>
-->
       <secondary>COPYでの</secondary>
      </indexterm>
     </term>

     <listitem>
      <para>
<!--
       Returns the format code (0 for text, 1 for binary) associated with
       each column of the copy operation.  The per-column format codes
       will always be zero when the overall copy format is textual, but
       the binary format can support both text and binary columns.
       (However, as of the current implementation of <command>COPY</>,
       only binary columns appear in a binary copy; so the per-column
       formats always match the overall format at present.)
-->
コピー操作対象の列それぞれに関した書式コード(テキストでは0、バイナリでは1)を返します。
コピー全体の書式がテキストの場合は、列単位の書式コードは常にゼロです。
しかし、バイナリ書式はテキスト列もバイナリ列もサポートすることができます。
(しかし、現在の<command>COPY</>実装では、バイナリコピーでのみバイナリ列が発生します。
そのため、今の所列単位の書式は常に全体の書式と一致します。)
      </para>
     </listitem>
    </varlistentry>
   </variablelist>
  </para>

  <note>
   <para>
<!--
    These additional data values are only available when using protocol
    3.0.  When using protocol 2.0, all these functions will return 0.
-->
これらの追加データ値はプロトコル3.0を使用した場合にのみ利用可能です。
プロトコル2.0を使用する場合は、これらの関数はすべて0を返します。
   </para>
  </note>

  <sect2 id="libpq-copy-send">
<!--
   <title>Functions for Sending <command>COPY</command> Data</title>
-->
   <title><command>COPY</command>データ送信用関数</title>

   <para>
<!--
    These functions are used to send data during <literal>COPY FROM
    STDIN</>.  They will fail if called when the connection is not in
    <literal>COPY_IN</> state.
-->
これらの関数は、<literal>COPY FROM STDIN</>期間にデータを送信するために使用されます。
接続が<literal>COPY_IN</>状態でない時に呼び出された場合、これらは失敗します。
   </para>

   <variablelist>
    <varlistentry id="libpq-pqputcopydata">
     <term>
      <function>PQputCopyData</function>
      <indexterm>
       <primary>PQputCopyData</primary>
      </indexterm>
     </term>

     <listitem>
      <para>
<!--
       Sends data to the server during <literal>COPY_IN</> state.
-->
<literal>COPY_IN</>状態の間、サーバにデータを送信します。
<synopsis>
int PQputCopyData(PGconn *conn,
                  const char *buffer,
                  int nbytes);
</synopsis>
      </para>

      <para>
<!--
       Transmits the <command>COPY</command> data in the specified
       <parameter>buffer</>, of length <parameter>nbytes</>, to the server.
       The result is 1 if the data was queued, zero if it was not queued
       because of full buffers (this will only happen in nonblocking mode),
       or -1 if an error occurred.
       (Use <function>PQerrorMessage</function> to retrieve details if
       the return value is -1.  If the value is zero, wait for write-ready
       and try again.)
-->
指定した<parameter>buffer</>にある<command>COPY</command>データを<parameter>nbytes</>長分、サーバに送信します。
データがキューに入れられた場合、この結果は1になります。
バッファが一杯でキューに入らなかった場合はゼロになります。
（これは、接続が非ブロックモードの場合にのみ起こります。）
エラーが発生した場合は-1になります。
（戻り値が-1の場合、詳細を取り出すためには<function>PQerrorMessage</function>を使用してください。
戻り値がゼロの場合は書き込み準備が整うまで待ち、再実行してください。）
      </para>

      <para>
<!--
       The application can divide the <command>COPY</command> data stream
       into buffer loads of any convenient size.  Buffer-load boundaries
       have no semantic significance when sending.  The contents of the
       data stream must match the data format expected by the
       <command>COPY</> command; see <xref linkend="sql-copy"> for details.
-->
アプリケーションは<command>COPY</command>データストリームを使いやすい大きさのバッファに分けて読み込むことができます。
送信時の読み込みバッファの境界には意味的な重要性はありません。
データストリームの内容は、<command>COPY</>コマンドで想定しているデータ書式に一致している必要があります。
詳細は<xref linkend="sql-copy">を参照してください。
      </para>
     </listitem>
    </varlistentry>

    <varlistentry id="libpq-pqputcopyend">
     <term>
      <function>PQputCopyEnd</function>
      <indexterm>
       <primary>PQputCopyEnd</primary>
      </indexterm>
     </term>

     <listitem>
      <para>
<!--
       Sends end-of-data indication to the server during <literal>COPY_IN</> state.
-->
<literal>COPY_IN</>状態の間に、サーバにデータ終了指示を送信します。
<synopsis>
int PQputCopyEnd(PGconn *conn,
                 const char *errormsg);
</synopsis>
      </para>

      <para>
<!--
       Ends the <literal>COPY_IN</> operation successfully if
       <parameter>errormsg</> is <symbol>NULL</symbol>.  If
       <parameter>errormsg</> is not <symbol>NULL</symbol> then the
       <command>COPY</> is forced to fail, with the string pointed to by
       <parameter>errormsg</> used as the error message.  (One should not
       assume that this exact error message will come back from the server,
       however, as the server might have already failed the
       <command>COPY</> for its own reasons.  Also note that the option
       to force failure does not work when using pre-3.0-protocol
       connections.)
-->
<parameter>errormsg</>が<symbol>NULL</symbol>の場合は、<literal>COPY_IN</>操作の終了に成功しました。
<parameter>errormsg</>が<symbol>NULL</symbol>でない場合は、<command>COPY</>は強制的に失敗させられました。
<parameter>errormsg</>が指し示す文字列はエラーメッセージとして使用されます。
（しかし、このエラーメッセージが正しくサーバから返ったものであるとは仮定すべきではありません。
サーバは既に別の原因で<command>COPY</>に失敗していた可能性があります。
また、この強制的な失敗は3.0より前のプロトコルの接続を使用している場合は動作しません。）
      </para>

      <para>
<!--
       The result is 1 if the termination message was sent; or in
       nonblocking mode, this may only indicate that the termination
       message was successfully queued.  (In nonblocking mode, to be
       certain that the data has been sent, you should next wait for
       write-ready and call <function>PQflush</>, repeating until it
       returns zero.)  Zero indicates that the function could not queue
       the termination message because of full buffers; this will only
       happen in nonblocking mode.  (In this case, wait for
       write-ready and try the <function>PQputCopyEnd</> call
       again.)  If a hard error occurs, -1 is returned; you can use
       <function>PQerrorMessage</function> to retrieve details.
-->
終端メッセージが送信された場合は結果は1になります。
非ブロックモードでは、終端メッセージがキューに入れられたことしか意味しないかもしれません。
（非ブロックモードでデータが送信されたことを確認するには、次に書き込み準備ができるまで待ち、<function>PQflush</>を呼ぶことを、それが0を返すまでくり返します。）
バッファが一杯で終端メッセージがキューに入れられなかった場合はゼロになります。
これは、接続が非ブロックモードの場合にのみ起こります。
（この場合、書き込み準備ができるまで待ち、再度<function>PQputCopyEnd</>を呼び出してみてください。）
ハードエラーが発生した場合は-1になります。
このとき、詳細を取得するために<function>PQerrorMessage</function>を使用できます。
      </para>

      <para>
<!--
       After successfully calling <function>PQputCopyEnd</>, call
       <function>PQgetResult</> to obtain the final result status of the
       <command>COPY</> command.  One can wait for this result to be
       available in the usual way.  Then return to normal operation.
-->
<function>PQputCopyEnd</>の呼び出しに成功した後、<function>PQgetResult</>を呼び出して<command>COPY</>コマンドの最終的な結果状態を取り出してください。
通常の方法でこの結果が使用できるようになるまで待機しても構いません。
そして、通常の操作に戻ってください。
      </para>
     </listitem>
    </varlistentry>
   </variablelist>

  </sect2>

  <sect2 id="libpq-copy-receive">
<!--
   <title>Functions for Receiving <command>COPY</command> Data</title>
-->
   <title><command>COPY</command>データ受信用関数</title>

   <para>
<!--
    These functions are used to receive data during <literal>COPY TO
    STDOUT</>.  They will fail if called when the connection is not in
    <literal>COPY_OUT</> state.
-->
これらの関数は<literal>COPY TO STDOUT</>時にデータを受信するために使用されます。
<literal>COPY_OUT</>状態以外の接続で呼び出すと、失敗します。
   </para>

   <variablelist>
    <varlistentry id="libpq-pqgetcopydata">
     <term>
      <function>PQgetCopyData</function>
      <indexterm>
       <primary>PQgetCopyData</primary>
      </indexterm>
     </term>

     <listitem>
      <para>
<!--
       Receives data from the server during <literal>COPY_OUT</> state.
-->
<literal>COPY_OUT</>状態時にサーバからデータを受信します。

<synopsis>
int PQgetCopyData(PGconn *conn,
                  char **buffer,
                  int async);
</synopsis>
      </para>

      <para>
<!--
       Attempts to obtain another row of data from the server during a
       <command>COPY</command>.  Data is always returned one data row at
       a time; if only a partial row is available, it is not returned.
       Successful return of a data row involves allocating a chunk of
       memory to hold the data.  The <parameter>buffer</> parameter must
       be non-<symbol>NULL</symbol>.  <parameter>*buffer</> is set to
       point to the allocated memory, or to <symbol>NULL</symbol> in cases
       where no buffer is returned.  A non-<symbol>NULL</symbol> result
       buffer should be freed using <function>PQfreemem</> when no longer
       needed.
-->
<command>COPY</command>期間中、サーバから別の行データの入手を試みます。
常に1度に1つの行データが返されます。
部分的な行のみが利用可能な場合は返されません。
行データの取得に成功することは、そのデータを保持するためのメモリチャンクの割り当てを意味します。
<parameter>buffer</>パラメータは非<symbol>NULL</symbol>でなければなりません。
<parameter>*buffer</>は割り当てられたメモリへのポインタに、バッファが返されなかった場合は<symbol>NULL</symbol>に設定されます。
非<symbol>NULL</symbol>の結果バッファは、不要になったら<function>PQfreemem</>を使用して解放しなければなりません。
      </para>

      <para>
<!--
       When a row is successfully returned, the return value is the number
       of data bytes in the row (this will always be greater than zero).
       The returned string is always null-terminated, though this is
       probably only useful for textual <command>COPY</command>.  A result
       of zero indicates that the <command>COPY</command> is still in
       progress, but no row is yet available (this is only possible when
       <parameter>async</> is true).  A result of -1 indicates that the
       <command>COPY</command> is done.  A result of -2 indicates that an
       error occurred (consult <function>PQerrorMessage</> for the reason).
-->
行の取り込みに成功した時、戻り値は行内のデータのバイト数になります。
(これは常に0より大きくなります。)
返された文字列は常にヌル終端ですが、おそらくテキスト<command>COPY</command>でのみ有用になるでしょう。
ゼロという結果は、<command>COPY</command>が進行中で、行がまだ利用できない状態であることを示します。
(<parameter>async</>が真の場合にのみ発生することがあります。)
-1という結果は、<command>COPY</command>が完了したことを示します。
-2という結果はエラーが発生したことを示します。
(その理由については<function>PQerrorMessage</>を参照してください。)
      </para>

      <para>
<!--
       When <parameter>async</> is true (not zero),
       <function>PQgetCopyData</> will not block waiting for input; it
       will return zero if the <command>COPY</command> is still in progress
       but no complete row is available.  (In this case wait for read-ready
       and then call <function>PQconsumeInput</> before calling
       <function>PQgetCopyData</> again.)  When <parameter>async</> is
       false (zero), <function>PQgetCopyData</> will block until data is
       available or the operation completes.
-->
<parameter>async</>が真(非0)の場合、<function>PQgetCopyData</>は入力待ちのためのブロックを行いません。
<command>COPY</command>実行中で完全な行を取り出せない場合<function>PQgetCopyData</>は0を返します。
(この場合、再試行の前に読み込み準備が整うまで待機してください。
<function>PQconsumeInput</>を呼び出したかどうかは関係ありません。)
<parameter>async</>が偽(0)の場合、<function>PQgetCopyData</>はデータが利用できるようになるまで、もしくは、操作が完了するまでブロックします。
      </para>

      <para>
<!--
       After <function>PQgetCopyData</> returns -1, call
       <function>PQgetResult</> to obtain the final result status of the
       <command>COPY</> command.  One can wait for this result to be
       available in the usual way.  Then return to normal operation.
-->
<function>PQgetCopyData</>が-1を返した後、<function>PQgetResult</>を呼び出して、<command>COPY</>コマンドの最終結果状態を取り出してください。
通常の方法で結果が利用できるようになるまで待機しても構いません。
そして、通常の操作に戻ってください。
      </para>
     </listitem>
    </varlistentry>
   </variablelist>

  </sect2>

  <sect2 id="libpq-copy-deprecated">
<!--
   <title>Obsolete Functions for <command>COPY</command></title>
-->
   <title>廃れた<command>COPY</command>用関数</title>

   <para>
<!--
    These functions represent older methods of handling <command>COPY</>.
    Although they still work, they are deprecated due to poor error handling,
    inconvenient methods of detecting end-of-data, and lack of support for binary
    or nonblocking transfers.
-->
以下の関数は<command>COPY</>を取扱う、古めの手法を行います。
これらはまだ動作しますが、エラーの取扱いが貧弱であることやデータの終端を検知する方法が不便であることより使用を奨めません。
   </para>

   <variablelist>
    <varlistentry id="libpq-pqgetline">
     <term>
      <function>PQgetline</function>
      <indexterm>
       <primary>PQgetline</primary>
      </indexterm>
     </term>

     <listitem>
      <para>
<!--
       Reads  a  newline-terminated  line  of  characters (transmitted
       by the server) into a buffer string of size <parameter>length</>.
-->
改行で終端する文字列（サーバから送信されたもの）を長さ<parameter>length</>のバッファ用文字列に読み込みます。
<synopsis>
int PQgetline(PGconn *conn,
              char *buffer,
              int length);
</synopsis>
      </para>

      <para>
<!--
       This function copies up to <parameter>length</>-1 characters into
       the buffer and converts the terminating newline into a zero byte.
       <function>PQgetline</function> returns <symbol>EOF</symbol> at the
       end of input, 0 if the entire line has been read, and 1 if the
       buffer is full but the terminating newline has not yet been read.
-->
この関数はバッファに<parameter>length</>-1個までの文字をコピーし、終端の改行を1バイトのゼロに置き換えます。
<function>PQgetline</function>は、入力の終端では<literal>EOF</literal>を、行全体が読み込まれれば0を返します。
そしてまだ終端の改行が読み込まれていないうちにバッファがいっぱいになってしまった場合は1を返します。
       </para>
       <para>
<!--
       Note that the application must check to see if a new line consists
       of  the  two characters  <literal>\.</literal>, which  indicates
       that the server has finished sending the results  of  the
       <command>COPY</command> command.  If  the  application might receive
       lines that are more than <parameter>length</>-1  characters  long,
       care is needed to be sure it recognizes the <literal>\.</literal>
       line correctly (and does not, for example, mistake the end of a
       long data line for a terminator line).
-->
アプリケーションは新しく読み込んだ行が、<literal>\.</literal>という2文字であるかどうか確認しなければいけません。
この2文字は、<command>COPY</command>コマンドの結果をサーバが送信し終えたことを示すものです。
アプリケーションには、仮に<parameter>length</>-1文字より長い行を受け取るようなことがあっても、間違いなく<literal>\.</literal>行を認識するような配慮が必要です
（また例えば長いデータの行の終端を、最終行と取り違えないようにもしてください）。
      </para>
     </listitem>
    </varlistentry>

    <varlistentry id="libpq-pqgetlineasync">
     <term>
      <function>PQgetlineAsync</function>
      <indexterm>
       <primary>PQgetlineAsync</primary>
      </indexterm>
     </term>

     <listitem>
      <para>
<!--
       Reads a row of <command>COPY</command> data (transmitted  by the
       server) into a buffer without blocking.
-->
<command>COPY</command>データ行（サーバから送信されたもの）を、ブロッキングなしでバッファに読み込みます。
<synopsis>
int PQgetlineAsync(PGconn *conn,
                   char *buffer,
                   int bufsize);
</synopsis>
      </para>

      <para>
<!--
       This function is similar to <function>PQgetline</function>, but it can be used
       by applications
       that must read <command>COPY</command> data asynchronously, that is, without blocking.
       Having issued the <command>COPY</command> command and gotten a <literal>PGRES_COPY_OUT</literal>
       response, the
       application should call <function>PQconsumeInput</function> and
       <function>PQgetlineAsync</function> until the
       end-of-data signal is detected.
-->
<function>PQgetline</function>と似ていますが、<command>COPY</command>のデータを非同期的に、つまりブロッキングなしで読み出さなければならないアプリケーションで使用することができます。
<command>COPY</command>コマンドを発行し、そして<literal>PGRES_COPY_OUT</literal>応答を受け取ったら、アプリケーションはデータ終了の合図を受け取るまで<function>PQconsumeInput</function>と<function>PQgetlineAsync</function>を呼び出します。
       </para>
       <para>
<!--
       Unlike <function>PQgetline</function>, this function takes
       responsibility for detecting end-of-data.
-->
<function>PQgetline</function>と違い、この関数はデータ終了の検出に対して責任を持ちます。
      </para>

      <para>
<!--
       On each call, <function>PQgetlineAsync</function> will return data if a
       complete data row is available in <application>libpq</>'s input buffer.
       Otherwise, no data is returned until the rest of the row arrives.
       The function returns -1 if the end-of-copy-data marker has been recognized,
       or 0 if no data is available, or a positive number giving the number of
       bytes of data returned.  If -1 is returned, the caller must next call
       <function>PQendcopy</function>, and then return to normal processing.
-->
<function>PQgetlineAsync</function>の個々の呼び出しでは、<application>libpq</>の入力バッファ内で完全な行データが利用できる場合にデータを返します。
さもなければ、行の残りが届くまでデータは返されません。
この関数は、コピーデータの終端を示す符号を認識すると-1を、また何もデータがなければ0を、そしてデータを返す場合はそのバイト数を正の値で返します。
もし-1が返されたら、呼び出し側は次に<function>PQendcopy</function>を呼び出さなければいけません。
それから通常の処理に戻ります。
      </para>

      <para>
<!--
       The data returned will not extend beyond a data-row boundary.  If possible
       a whole row will be returned at one time.  But if the buffer offered by
       the caller is too small to hold a row sent by the server, then a partial
       data row will be returned.  With textual data this can be detected by testing
       whether the last returned byte is <literal>\n</literal> or not.  (In a binary
       <command>COPY</>, actual parsing of the <command>COPY</> data format will be needed to make the
       equivalent determination.)
       The returned string is not null-terminated.  (If you want to add a
       terminating null, be sure to pass a <parameter>bufsize</parameter> one smaller
       than the room actually available.)
-->
返されるデータは行データの境界を越えて拡張されることはありません。
可能であれば行全体を一度に返します。
しかし呼び出し側が準備したバッファが少なすぎ、サーバから送られてくる行を保持しておくことができない場合には、分割された行データを返します。
テキストデータでは、これは最後の1バイトが<literal>\n</literal>かどうかを確認すれば検出できます。
（バイナリ<command>COPY</>の場合に同様の検出を行うためには、実際に<command>COPY</>データの書式を解析しなければなりません。）
なお、返される文字列はヌル終端ではありません。
（ヌル終端を後から付け加えるのであれば、実際に確保するバッファサイズ-1を<parameter>bufsize</parameter>として渡すようにしてください。）
      </para>
     </listitem>
    </varlistentry>

    <varlistentry id="libpq-pqputline">
     <term>
      <function>PQputline</function>
      <indexterm>
       <primary>PQputline</primary>
      </indexterm>
     </term>

     <listitem>
      <para>
<!--
       Sends  a  null-terminated  string  to  the server.  Returns 0 if
       OK and <symbol>EOF</symbol> if unable to send the string.
-->
サーバにヌル終端の文字列を送信します。
問題なければ0を返します。
文字列の送信ができなかった場合は<symbol>EOF</symbol>を返します。
<synopsis>
int PQputline(PGconn *conn,
              const char *string);
</synopsis>
      </para>

      <para>
<!--
       The <command>COPY</command> data stream sent by a series of calls
       to <function>PQputline</function> has the same format as that
       returned by <function>PQgetlineAsync</function>, except that
       applications are not obliged to send exactly one data row per
       <function>PQputline</function> call; it is okay to send a partial
       line or multiple lines per call.
-->
<function>PQputline</function>の呼び出しによって送信される<command>COPY</command>データストリームは、<function>PQgetlineAsync</function>で返される書式と同じ書式を持ちます。
ただし、アプリケーションは、<function>PQputline</function>毎に正確に1つのデータ行を送信するように強制されていません。
呼び出し毎に行の一部や複数の行を送信しても問題ありません。
      </para>

      <note>
       <para>
<!--
        Before <productname>PostgreSQL</productname> protocol 3.0, it was necessary
        for the application to explicitly send the two characters
        <literal>\.</literal> as a final line to indicate to the server that it had
        finished sending <command>COPY</> data.  While this still works, it is deprecated and the
        special meaning of <literal>\.</literal> can be expected to be removed in a
        future release.  It is sufficient to call <function>PQendcopy</function> after
        having sent the actual data.
-->
<productname>PostgreSQL</productname>プロトコル3.0より前では、アプリケーションは、サーバに対して<command>COPY</>データの送信を完了したことを通知するために、最終の行として<literal>\.</literal>という2文字を明示的に送信する必要がありました。
これはまだ動作します。
しかし、これは廃れたものとして、<literal>\.</literal>の特殊な意味は将来のリリースで無くなることが予想されます。
実際のデータの送信完了後に<function>PQendcopy</function>を呼び出すことが重要です。
       </para>
      </note>
     </listitem>
    </varlistentry>

    <varlistentry id="libpq-pqputnbytes">
     <term>
      <function>PQputnbytes</function>
      <indexterm>
       <primary>PQputnbytes</primary>
      </indexterm>
     </term>

     <listitem>
      <para>
<!--
       Sends  a  non-null-terminated  string  to  the server.  Returns
       0 if OK and <symbol>EOF</symbol> if unable to send the string.
-->
ヌル終端ではない文字列をサーバに送信します。
問題なければ0を返します。
文字列の送信ができなかった場合は<symbol>EOF</symbol>を返します。
<synopsis>
int PQputnbytes(PGconn *conn,
                const char *buffer,
                int nbytes);
</synopsis>
      </para>

      <para>
<!--
       This is exactly like <function>PQputline</function>, except that the data
       buffer need not be null-terminated since the number of bytes to send is
       specified directly.  Use this procedure when sending binary data.
-->
これはまさに<function>PQputline</function>と同様です。
ただし、直接送信バイト数を指定するため、ヌル終端である必要がありません。
バイナリデータを送信する時はこのプロシージャを使用してください。
      </para>
     </listitem>
    </varlistentry>

    <varlistentry id="libpq-pqendcopy">
     <term>
      <function>PQendcopy</function>
      <indexterm>
       <primary>PQendcopy</primary>
      </indexterm>
     </term>

     <listitem>
      <para>
<!--
       Synchronizes with the server.
-->
サーバと同期します。
<synopsis>
int PQendcopy(PGconn *conn);
</synopsis>
<!--
       This function waits until the  server  has  finished  the copying.
       It should either be issued when the  last  string  has  been sent
       to  the  server using <function>PQputline</function> or when the
       last string has been  received  from  the  server using
       <function>PGgetline</function>.  It must be issued or the server
       will get <quote>out of sync</quote> with  the client.   Upon return
       from this function, the server is ready to receive the next SQL
       command.  The return value is 0  on  successful  completion,
       nonzero otherwise.  (Use <function>PQerrorMessage</function> to
       retrieve details if the return value is nonzero.)
-->
この関数はサーバがコピーを完了するのを待ちます。
この関数は、<function>PQputline</function>を使ったサーバへの文字列送信が完了した時点、あるいは<function>PGgetline</function>を使ったサーバからの文字列受信が完了した時点のいずれでも呼び出さなければなりません。
これを発行しないと、サーバはクライアントとの<quote>同期がずれた</quote>状態になってしまいます。
この関数から戻った時点で、サーバは次のSQLコマンドを受ける準備が整います。
正常に終了した場合、返り値は0です。 さもなくば、非ゼロです。
（戻り値が非ゼロの場合、<function>PQerrorMessage</function>を使用して詳細を取り出してください。）
      </para>

      <para>
<!--
       When using <function>PQgetResult</function>, the application should
       respond to a <literal>PGRES_COPY_OUT</literal> result by executing
       <function>PQgetline</function> repeatedly, followed by
       <function>PQendcopy</function> after the terminator line is seen.
       It should then return to the <function>PQgetResult</function> loop
       until <function>PQgetResult</function> returns a null pointer.
       Similarly a <literal>PGRES_COPY_IN</literal> result is processed
       by a series of <function>PQputline</function> calls followed by
       <function>PQendcopy</function>, then return to the
       <function>PQgetResult</function> loop.  This arrangement will
       ensure that a <command>COPY</command> command embedded in a series
       of <acronym>SQL</acronym> commands will be executed correctly.
-->
<function>PQgetResult</function>を使う場合、アプリケーションは<function>PQgetline</function>を繰り返し呼び出して<literal>PGRES_COPY_OUT</literal>に応答し、終端行を見つけたら続いて<function>PQendcopy</function>を呼び出さなければなりません。
それから、<function>PQgetResult</function>がヌルポインタを返すまで、<function>PQgetResult</function>のループに戻らなければなりません。
同じように <literal>PGRES_COPY_IN</literal>は連続した<function>PQputline</function>で処理し、それから<function>PQendcopy</function>で締めくくった後に<function>PQgetResult</function>のループに戻ります。
このようにすることで、一連の<acronym>SQL</acronym>コマンド群に含めた<command>COPY</command>コマンドを確実に、また正しく実行できるはずです。
      </para>

      <para>
<!--
       Older applications are likely to submit a <command>COPY</command>
       via <function>PQexec</function> and assume that the transaction
       is done after <function>PQendcopy</function>.  This will work
       correctly only if the <command>COPY</command> is the only
       <acronym>SQL</acronym> command in the command string.
-->
比較的古いアプリケーションでは、<command>COPY</command>を<function>PQexec</function>で実行し、<function>PQendcopy</function>の実行でトランザクションは完了する、と想定していることがよくあります。
これはコマンド文字列中の<acronym>SQL</acronym>が<command>COPY</command>だけであった時にのみ正しく動作します。
      </para>
     </listitem>
    </varlistentry>
   </variablelist>

  </sect2>

 </sect1>

 <sect1 id="libpq-control">
<!--
  <title>Control Functions</title>
-->
  <title>制御関数</title>

  <para>
<!--
   These functions control miscellaneous details of <application>libpq</>'s
   behavior.
-->
これらの関数は<application>libpq</>の動作の各種詳細を制御します。
  </para>

  <variablelist>
   <varlistentry id="libpq-pqclientencoding">
    <term>
     <function>PQclientEncoding</function>
     <indexterm>
      <primary>PQclientEncoding</primary>
     </indexterm>
    </term>

    <listitem>
     <para>
<!--
      Returns the client encoding.
-->
クライアント符号化方式を返します。
<synopsis>
int PQclientEncoding(const PGconn *<replaceable>conn</replaceable>);
</synopsis>

<!--
      Note that it returns the encoding ID, not a symbolic string
      such as <literal>EUC_JP</literal>. If unsuccessful, it returns -1.
      To convert an encoding ID to an encoding name, you
      can use:
-->
これが<literal>EUC_JP</literal>などのシンボル文字列ではなく符号化方式IDを返すことに注意してください。
成功しなかった場合には、-1が返ります。
符号化方式IDを符号化方式名に変換するためには以下を使用してください。

<synopsis>
char *pg_encoding_to_char(int <replaceable>encoding_id</replaceable>);
</synopsis>
     </para>
    </listitem>
   </varlistentry>

   <varlistentry id="libpq-pqsetclientencoding">
    <term>
     <function>PQsetClientEncoding</function>
     <indexterm>
      <primary>PQsetClientEncoding</primary>
     </indexterm>
    </term>

    <listitem>
     <para>
<!--
      Sets the client encoding.
-->
クライアント符号化方式を設定します。
<synopsis>
int PQsetClientEncoding(PGconn *<replaceable>conn</replaceable>, const char *<replaceable>encoding</replaceable>);
</synopsis>

<!--
      <replaceable>conn</replaceable> is a connection to the server,
      and <replaceable>encoding</replaceable> is the encoding you want to
      use. If the function successfully sets the encoding, it returns 0,
      otherwise -1. The current encoding for this connection can be
      determined by using <function>PQclientEncoding</>.
-->
<replaceable>conn</replaceable>はサーバへの接続、<replaceable>encoding</replaceable>は使用したい符号化方式です。
この関数は符号化方式の設定に成功すると、ゼロを返します。
さもなくば-1を返します。
この接続における現在の符号化方式は<function>PQclientEncoding</>を使用して決定することができます。
     </para>
    </listitem>
   </varlistentry>

   <varlistentry id="libpq-pqseterrorverbosity">
    <term>
     <function>PQsetErrorVerbosity</function>
     <indexterm>
      <primary>PQsetErrorVerbosity</primary>
     </indexterm>
    </term>

    <listitem>
     <para>
<!--
      Determines the verbosity of messages returned by
      <function>PQerrorMessage</> and <function>PQresultErrorMessage</>.
-->
<function>PQerrorMessage</>と<function>PQresultErrorMessage</>で返されるメッセージの冗長度を決定します。
<synopsis>
typedef enum
{
    PQERRORS_TERSE,
    PQERRORS_DEFAULT,
    PQERRORS_VERBOSE
} PGVerbosity;

PGVerbosity PQsetErrorVerbosity(PGconn *conn, PGVerbosity verbosity);
</synopsis>

<!--
      <function>PQsetErrorVerbosity</> sets the verbosity mode, returning
      the connection's previous setting.  In <firstterm>TERSE</> mode,
      returned messages include severity, primary text, and position only;
      this will normally fit on a single line.  The default mode produces
      messages that include the above plus any detail, hint, or context
      fields (these might span multiple lines).  The <firstterm>VERBOSE</>
      mode includes all available fields.  Changing the verbosity does not
      affect the messages available from already-existing
      <structname>PGresult</> objects, only subsequently-created ones.
      (But see <function>PQresultVerboseErrorMessage</function> if you
      want to print a previous error with a different verbosity.)
-->
<function>PQsetErrorVerbosity</>は冗長度モードを設定し、接続における以前の状態を返します。
<firstterm>TERSE</>モードでは、返されるメッセージには深刻度、主テキスト、位置のみが含まれます。
これは通常単一行に収まります。
デフォルトモードでは、上に加え、詳細、ヒント、文脈フィールドが含まれるメッセージが生成されます。
（これは複数行に跨るかもしれません。）
<firstterm>VERBOSE</>モードでは、すべての利用可能なフィールドが含まれます。
冗長度の変更は、既に存在する<structname>PGresult</>オブジェクト内から取り出せるメッセージには影響を与えません。
その後に作成されたオブジェクトにのみ影響を与えます。
（ただし、以前のエラーを異なる冗長さで表示したい場合は<function>PQresultVerboseErrorMessage</function>を参照してください。）
     </para>
    </listitem>
   </varlistentry>

   <varlistentry id="libpq-pqseterrorcontextvisibility">
    <term>
     <function>PQsetErrorContextVisibility</function>
     <indexterm>
      <primary>PQsetErrorContextVisibility</primary>
     </indexterm>
    </term>

    <listitem>
     <para>
<!--
      Determines the handling of <literal>CONTEXT</> fields in messages
      returned by <function>PQerrorMessage</>
      and <function>PQresultErrorMessage</>.
-->
<function>PQerrorMessage</>および<function>PQresultErrorMessage</>から返されるメッセージ内の<literal>CONTEXT</>フィールドの扱いについて決定します。
<synopsis>
typedef enum
{
    PQSHOW_CONTEXT_NEVER,
    PQSHOW_CONTEXT_ERRORS,
    PQSHOW_CONTEXT_ALWAYS
} PGContextVisibility;

PGContextVisibility PQsetErrorContextVisibility(PGconn *conn, PGContextVisibility show_context);
</synopsis>

<!--
      <function>PQsetErrorContextVisibility</> sets the context display mode,
      returning the connection's previous setting.  This mode controls
      whether the <literal>CONTEXT</literal> field is included in messages
      (unless the verbosity setting is <firstterm>TERSE</>, in which
      case <literal>CONTEXT</> is never shown).  The <firstterm>NEVER</> mode
      never includes <literal>CONTEXT</>, while <firstterm>ALWAYS</> always
      includes it if available.  In <firstterm>ERRORS</> mode (the
      default), <literal>CONTEXT</> fields are included only for error
      messages, not for notices and warnings.  Changing this mode does not
      affect the messages available from
      already-existing <structname>PGresult</> objects, only
      subsequently-created ones.
      (But see <function>PQresultVerboseErrorMessage</function> if you
      want to print a previous error with a different display mode.)
-->
<function>PQsetErrorContextVisibility</>はコンテキストの表示モードを設定し、その接続での以前の設定を返します。
このモードはメッセージに<literal>CONTEXT</literal>フィールドが含まれるかどうかを制御します（冗長設定が<firstterm>TERSE</>の場合は<literal>CONTEXT</>が決して表示されないので除きます）。
<firstterm>NEVER</>モードでは、決して<literal>CONTEXT</>を含みませんが、<firstterm>ALWAYS</>では<literal>CONTEXT</>が利用可能であれば常に含まれます。
<firstterm>ERRORS</>モード（デフォルト）では、<literal>CONTEXT</>はエラーメッセージには含まれますが、注意や警告では含まれません。
このモードを変更しても、既存の<structname>PGresult</>から取得可能なメッセージには影響を与えず、その後で作成されるものにのみ影響します。
（ただし、以前のエラーについて異なる表示モードで表示したい場合は、<function>PQresultVerboseErrorMessage</function>を参照してください。）
     </para>
    </listitem>
   </varlistentry>

   <varlistentry id="libpq-pqtrace">
    <term>
     <function>PQtrace</function>
     <indexterm>
      <primary>PQtrace</primary>
     </indexterm>
    </term>

    <listitem>
     <para>
<!--
      Enables  tracing of the client/server communication to a debugging file stream.
-->
クライアント／サーバ間の通信トレースを有効にし、デバッグ用のファイルストリームに書き出します。
<synopsis>
void PQtrace(PGconn *conn, FILE *stream);
</synopsis>
     </para>

     <note>
      <para>
<!--
       On Windows, if the <application>libpq</> library and an application are
       compiled with different flags, this function call will crash the
       application because the internal representation of the <literal>FILE</>
       pointers differ.  Specifically, multithreaded/single-threaded,
       release/debug, and static/dynamic flags should be the same for the
       library and all applications using that library.
-->
Windowsにおいて、<application>libpq</>ライブラリとアプリケーションを異なるフラグでコンパイルすると、この関数呼び出しで<literal>FILE</>ポインタの内部表現の違いによりアプリケーションはクラッシュするでしょう。
特に、このライブラリを使用するアプリケーションでは、マルチスレッド/シングルスレッド、リリース/デバッグ、静的リンク/動的リンクに関して、ライブラリと同じフラグを使わなければなりません。
      </para>
     </note>

    </listitem>
   </varlistentry>

   <varlistentry id="libpq-pquntrace">
    <term>
     <function>PQuntrace</function>
     <indexterm>
      <primary>PQuntrace</primary>
     </indexterm>
    </term>

    <listitem>
     <para>
<!--
      Disables tracing started by <function>PQtrace</function>.
-->
<function>PQtrace</function>によって起動されたトレース処理を無効にします。
<synopsis>
void PQuntrace(PGconn *conn);
</synopsis>
     </para>
    </listitem>
   </varlistentry>
  </variablelist>

 </sect1>

 <sect1 id="libpq-misc">
<!--
  <title>Miscellaneous Functions</title>
-->
<title>雑多な関数</title>

  <para>
<!--
   As always, there are some functions that just don't fit anywhere.
-->
よくあることですが、うまく分類できない関数がいくつか存在します。
  </para>

  <variablelist>
   <varlistentry id="libpq-pqfreemem">
    <term>
     <function>PQfreemem</function>
     <indexterm>
      <primary>PQfreemem</primary>
     </indexterm>
    </term>

    <listitem>
     <para>
<!--
      Frees memory allocated by <application>libpq</>.
-->
<application>libpq</>が割り当てたメモリを解放します。
<synopsis>
void PQfreemem(void *ptr);
</synopsis>
     </para>

     <para>
<!--
      Frees memory allocated by <application>libpq</>, particularly
      <function>PQescapeByteaConn</function>,
      <function>PQescapeBytea</function>,
      <function>PQunescapeBytea</function>,
      and <function>PQnotifies</function>.
      It is particularly important that this function, rather than
      <function>free()</>, be used on Microsoft Windows.  This is because
      allocating memory in a DLL and releasing it in the application works
      only if multithreaded/single-threaded, release/debug, and static/dynamic
      flags are the same for the DLL and the application.  On non-Microsoft
      Windows platforms, this function is the same as the standard library
      function <function>free()</>.
-->
具体的には<function>PQescapeByteaConn</function>、<function>PQescapeBytea</function>、<function>PQunescapeBytea</function>および<function>PQnotifies</function>により<application>libpq</>が割り当てたメモリを解放します。
Microsoft Windowsにおいて<function>free()</>ではなく、この関数を使用することが特に重要です。
DLLにおけるメモリ割り当てとアプリケーションにおけるその解放が、DLLとアプリケーションとでマルチスレッド/シングルスレッド、リリース用/デバッグ用、静的/動的フラグが同じ場合でのみ動作するためです。
Microsoft Windowsプラットフォーム以外では、この関数は標準ライブラリの<function>free()</>関数と同じです。
     </para>
    </listitem>
   </varlistentry>

   <varlistentry id="libpq-pqconninfofree">
    <term>
     <function>PQconninfoFree</function>
     <indexterm>
      <primary>PQconninfoFree</primary>
     </indexterm>
    </term>

    <listitem>
     <para>
<!--
      Frees the data structures allocated by
      <function>PQconndefaults</> or <function>PQconninfoParse</>.
-->
<function>PQconndefaults</>もしくは<function>PQconninfoParse</>が割り当てたデータ構造を解放します。
<synopsis>
void PQconninfoFree(PQconninfoOption *connOptions);
</synopsis>
     </para>

     <para>
<!--
      A simple <function>PQfreemem</function> will not do for this, since
      the array contains references to subsidiary strings.
-->
単純な<function>PQfreemem</function>は、配列が補助文字列への参照を含んでいることから、このためには作業しません。
     </para>
    </listitem>
   </varlistentry>

   <varlistentry id="libpq-pqencryptpassword">
    <term>
     <function>PQencryptPassword</function>
     <indexterm>
      <primary>PQencryptPassword</primary>
     </indexterm>
    </term>

    <listitem>
     <para>
<!--
      Prepares the encrypted form of a <productname>PostgreSQL</> password.
-->
<productname>PostgreSQL</>パスワードの暗号化された形式を準備します。
<synopsis>
char * PQencryptPassword(const char *passwd, const char *user);
</synopsis>
<!--
      This function is intended to be used by client applications that
      wish to send commands like <literal>ALTER USER joe PASSWORD
      'pwd'</>.  It is good practice not to send the original cleartext
      password in such a command, because it might be exposed in command
      logs, activity displays, and so on.  Instead, use this function to
      convert the password to encrypted form before it is sent.  The
      arguments are the cleartext password, and the SQL name of the user
      it is for.  The return value is a string allocated by
      <function>malloc</function>, or <symbol>NULL</symbol> if out of
      memory.  The caller can assume the string doesn't contain any
      special characters that would require escaping.  Use
      <function>PQfreemem</> to free the result when done with it.
-->
この関数は、<literal>ALTER USER joe PASSWORD 'pwd'</>のようなコマンドを送信したいクライアントアプリケーションで使用されることを意図したものです。
こうしたコマンドでは、コマンドログが活動の監視などで晒されてしまうため、元々の平文テキストでパスワードを送信しないことが推奨されています。
その代わりに、この関数を使用して送信前にパスワードを暗号化形式に変換してください。
引数は平文のパスワードとそのSQL上のユーザ名です。
戻り値は<function>malloc</function>で割り当てられた文字列です。
メモリ不足の場合に<symbol>NULL</symbol>が返されます。
呼び出し元は、その文字列にエスケープしなければならない特殊な文字列が含まれていないことを仮定することができます。
処理が終わった時に<function>PQfreemem</>を使用して結果を解放してください。
     </para>
    </listitem>
   </varlistentry>

   <varlistentry id="libpq-pqmakeemptypgresult">
    <term>
     <function>PQmakeEmptyPGresult</function>
     <indexterm>
      <primary>PQmakeEmptyPGresult</primary>
     </indexterm>
    </term>

    <listitem>
     <para>
<!--
      Constructs an empty <structname>PGresult</structname> object with the given status.
-->
与えられたステータスで空の<structname>PGresult</structname>オブジェクトを構築します。
      
<synopsis>
PGresult *PQmakeEmptyPGresult(PGconn *conn, ExecStatusType status);
</synopsis>
     </para>

     <para>
<!--
      This is <application>libpq</>'s internal function to allocate and
      initialize an empty <structname>PGresult</structname> object.  This
      function returns <symbol>NULL</> if memory could not be allocated. It is
      exported because some applications find it useful to generate result
      objects (particularly objects with error status) themselves.  If
      <parameter>conn</parameter> is not null and <parameter>status</>
      indicates an error, the current error message of the specified
      connection is copied into the <structname>PGresult</structname>.
      Also, if <parameter>conn</parameter> is not null, any event procedures
      registered in the connection are copied into the
      <structname>PGresult</structname>.  (They do not get
      <literal>PGEVT_RESULTCREATE</> calls, but see
      <function>PQfireResultCreateEvents</function>.)
      Note that <function>PQclear</function> should eventually be called
      on the object, just as with a <structname>PGresult</structname>
      returned by <application>libpq</application> itself.
-->
これは空の<structname>PGresult</structname>オブジェクトを割り当てて、初期化する<application>libpq</>の内部関数です。
メモリが割り当てられなかった場合、この関数は<symbol>NULL</>を返します。
一部のアプリケーションで結果オブジェクト（特にエラーステータスを伴ったオブジェクト）それ自身を生成することが便利であることが分かりましたので、外部公開されました。
<parameter>conn</parameter>が非ヌルで、<parameter>status</>がエラーを示唆している場合、特定された接続の現在のエラーメッセージは<structname>PGresult</structname>にコピーされます。
同時に、<parameter>conn</parameter>が非ヌルの場合、接続で登録された任意のイベントプロシージャは<structname>PGresult</structname>にコピーされます。
（それらは<literal>PGEVT_RESULTCREATE</>呼び出しを受けませんが、<function>PQfireResultCreateEvents</function>を理解します。）
<application>libpq</application>自身で返された<structname>PGresult</structname>と同様に、最終的にはこのオブジェクトに対して<function>PQclear</function>を呼び出さなければならないことに注意してください。
     </para>
    </listitem>
   </varlistentry>

   <varlistentry id="libpq-pqfireresultcreateevents">
    <term>
     <function>PQfireResultCreateEvents</function>
     <indexterm>
      <primary>PQfireResultCreateEvents</primary>
     </indexterm>
    </term>
    <listitem>
     <para>
<!--
      Fires a <literal>PGEVT_RESULTCREATE</literal> event (see <xref
      linkend="libpq-events">) for each event procedure registered in the
      <structname>PGresult</structname> object.  Returns non-zero for success,
      zero if any event procedure fails.
-->
<structname>PGresult</structname>オブジェクトに登録されたそれぞれのイベントプロシージャに対し、<literal>PGEVT_RESULTCREATE</literal>イベント（<xref linkend="libpq-events">を参照）を発行します。
イベントプロシージャが成功の場合は非ゼロ、失敗の場合はゼロを返します。

<synopsis>
int PQfireResultCreateEvents(PGconn *conn, PGresult *res);
</synopsis>
     </para>

     <para>
<!--
      The <literal>conn</> argument is passed through to event procedures
      but not used directly.  It can be <symbol>NULL</> if the event
      procedures won't use it.
-->
<literal>conn</>引数はイベントプロシージャに渡されますが、直接には使用されません。
イベントプロシージャが使用しない場合は<symbol>NULL</>で構いません。
     </para>

     <para>
<!--
      Event procedures that have already received a
      <literal>PGEVT_RESULTCREATE</> or <literal>PGEVT_RESULTCOPY</> event
      for this object are not fired again.
-->
このオブジェクトに対し、<literal>PGEVT_RESULTCREATE</>もしくは<literal>PGEVT_RESULTCOPY</>イベントを過去に受け取ったイベントプロシージャは再び発行されません。
     </para>

     <para>
<!--
      The main reason that this function is separate from
      <function>PQmakeEmptyPGresult</function> is that it is often appropriate
      to create a <structname>PGresult</structname> and fill it with data
      before invoking the event procedures.
-->
この関数が<function>PQmakeEmptyPGresult</function>と分離されている主たる理由は、多くの場合イベントプロシージャを呼び出す前に<structname>PGresult</structname>を作成し、データを挿入するのが適切であることによります。
     </para>
    </listitem>
   </varlistentry>

   <varlistentry id="libpq-pqcopyresult">
    <term>
     <function>PQcopyResult</function>
     <indexterm>
      <primary>PQcopyResult</primary>
     </indexterm>
    </term>

    <listitem>
     <para>
<!--
      Makes a copy of a <structname>PGresult</structname> object.  The copy is
      not linked to the source result in any way and
      <function>PQclear</function> must be called when the copy is no longer
      needed.  If the function fails, <symbol>NULL</> is returned.
-->
<structname>PGresult</structname>オブジェクトのコピーを作ります。
コピーは元の結果にいかなる方法でもリンクされず、コピーが不要になった時に<function>PQclear</function>を呼び出されなければなりません。
関数が失敗すると<symbol>NULL</>が返されます。

<synopsis>
PGresult *PQcopyResult(const PGresult *src, int flags);
</synopsis>
     </para>

     <para>
<!--
      This is not intended to make an exact copy.  The returned result is
      always put into <literal>PGRES_TUPLES_OK</literal> status, and does not
      copy any error message in the source.  (It does copy the command status
      string, however.)  The <parameter>flags</parameter> argument determines
      what else is copied.  It is a bitwise OR of several flags.
      <literal>PG_COPYRES_ATTRS</literal> specifies copying the source
      result's attributes (column definitions).
      <literal>PG_COPYRES_TUPLES</literal> specifies copying the source
      result's tuples.  (This implies copying the attributes, too.)
      <literal>PG_COPYRES_NOTICEHOOKS</literal> specifies
      copying the source result's notify hooks.
      <literal>PG_COPYRES_EVENTS</literal> specifies copying the source
      result's events.  (But any instance data associated with the source
      is not copied.)
-->
これは正確なコピーの作成を目的としたものではありません。
返された結果は常に<literal>PGRES_TUPLES_OK</literal>状態の中に置かれ、元の結果におけるエラーメッセージはまったくコピーされません。
（しかしコマンド状態文字列をコピーします。）
<parameter>flags</parameter>引数はその他にコピーするものがないかを決定します。
それはいくつかのフラグのビット単位のORです。
<literal>PG_COPYRES_ATTRS</literal>は元の結果の属性（列定義）のコピーを指定します。
<literal>PG_COPYRES_TUPLES</literal>は元の結果のタプルのコピーを指定します。
（これは属性もコピーされることを意味しています。）
<literal>PG_COPYRES_NOTICEHOOKS</literal>は元の結果の警告フックのコピーを指定します。
<literal>PG_COPYRES_EVENTS</literal>は元の結果イベントのコピーを指定します。
（しかし、元の結果に関連したインスタンスデータはまったくコピーされません。）
     </para>
    </listitem>
   </varlistentry>

   <varlistentry id="libpq-pqsetresultattrs">
    <term>
     <function>PQsetResultAttrs</function>
     <indexterm>
      <primary>PQsetResultAttrs</primary>
     </indexterm>
    </term>

    <listitem>
     <para>
<!--
      Sets the attributes of a <structname>PGresult</structname> object.
-->
<structname>PGresult</structname>オブジェクトの属性を設定します。
<synopsis>
int PQsetResultAttrs(PGresult *res, int numAttributes, PGresAttDesc *attDescs);
</synopsis>
     </para>

     <para>
<!--
      The provided <parameter>attDescs</parameter> are copied into the result.
      If the <parameter>attDescs</parameter> pointer is <symbol>NULL</> or
      <parameter>numAttributes</parameter> is less than one, the request is
      ignored and the function succeeds.  If <parameter>res</parameter>
      already contains attributes, the function will fail.  If the function
      fails, the return value is zero.  If the function succeeds, the return
      value is non-zero.
-->
提供された<parameter>attDescs</parameter>は結果にコピーされます。
もし<parameter>attDescs</parameter>ポインタが<symbol>NULL</>、または<parameter>numAttributes</parameter>が１未満の場合、要求は無視され、関数は成功します。
<parameter>res</parameter>が既に属性を所有している場合、関数は失敗に終わります。
関数が失敗すると、戻り値はゼロです。
関数が成功すると戻り値は非ゼロになります。
     </para>
    </listitem>
   </varlistentry>

   <varlistentry id="libpq-pqsetvalue">
    <term>
     <function>PQsetvalue</function>
     <indexterm>
      <primary>PQsetvalue</primary>
     </indexterm>
    </term>

    <listitem>
     <para>
<!--
      Sets a tuple field value of a <structname>PGresult</structname> object.
-->
<structname>PGresult</structname>オブジェクトのタプルフィールド値を設定します。
<synopsis>
int PQsetvalue(PGresult *res, int tup_num, int field_num, char *value, int len);
</synopsis>
     </para>

     <para>
<!--
      The function will automatically grow the result's internal tuples array
      as needed.  However, the <parameter>tup_num</parameter> argument must be
      less than or equal to <function>PQntuples</function>, meaning this
      function can only grow the tuples array one tuple at a time.  But any
      field of any existing tuple can be modified in any order.  If a value at
      <parameter>field_num</parameter> already exists, it will be overwritten.
      If <parameter>len</parameter> is -1 or
      <parameter>value</parameter> is <symbol>NULL</>, the field value
      will be set to an SQL null value.  The
      <parameter>value</parameter> is copied into the result's private storage,
      thus is no longer needed after the function
      returns.  If the function fails, the return value is zero.  If the
      function succeeds, the return value is non-zero.
-->
必要に応じて関数は自動的に結果の内部タプル配列を肥大化させます。
しかし、<parameter>tup_num</parameter>引数は<function>PQntuples</function>と同じか、もしくは小さくなければなりません。
その意味は、この関数は一回にタプル配列を１タプル大きくさせるだけだからです。
とは言っても、存在するいかなるタプルの任意のフィールドも、順序を問わず変更できます。
もし<parameter>field_num</parameter>に値が既に存在すれば、書き換えられます。
<parameter>len</parameter>が-1、または<parameter>value</parameter>が<symbol>NULL</>であれば、フィールドの値はSQLのNULLに設定されます。
<parameter>value</parameter>は結果のプライベート格納領域にコピーされるため、関数が返った後ではもう必要がなくなります。
関数が失敗すると、戻り値はゼロです。
関数が成功すると戻り値は非ゼロになります。
     </para>
    </listitem>
   </varlistentry>

   <varlistentry id="libpq-pqresultalloc">
    <term>
     <function>PQresultAlloc</function>
     <indexterm>
      <primary>PQresultAlloc</primary>
     </indexterm>
    </term>

    <listitem>
     <para>
<!--
      Allocate subsidiary storage for a <structname>PGresult</structname> object.
-->
<structname>PGresult</structname>オブジェクトに補助ストレージを割り当てます。
<synopsis>
void *PQresultAlloc(PGresult *res, size_t nBytes);
</synopsis>
     </para>

     <para>
<!--
      Any memory allocated with this function will be freed when
      <parameter>res</parameter> is cleared.  If the function fails,
      the return value is <symbol>NULL</>.  The result is
      guaranteed to be adequately aligned for any type of data,
      just as for <function>malloc</>.
-->
<parameter>res</parameter>が消去された時、この関数で割り付けられたメモリは解放されます。
関数が失敗すると戻り値は<symbol>NULL</>です。
<function>malloc</>と同じように、どのような種類のデータでも結果は適切に整列されることが保証されています。
     </para>
    </listitem>
   </varlistentry>

   <varlistentry id="libpq-pqlibversion">
    <term>
     <function>PQlibVersion</function>
     <indexterm>
      <primary>PQlibVersion</primary>
      <seealso>PQserverVersion</seealso>
     </indexterm>
    </term>

    <listitem>
     <para>
<!--
      Return the version of <productname>libpq</> that is being used.
-->
使用中の<productname>libpq</>のバージョンを返します。
<synopsis>
int PQlibVersion(void);
</synopsis>
     </para>

     <para>
<!--
      The result of this function can be used to determine, at
      run time, if specific functionality is available in the currently
      loaded version of libpq. The function can be used, for example,
      to determine which connection options are available for
      <function>PQconnectdb</> or if the <literal>hex</> <type>bytea</>
      output added in PostgreSQL 9.0 is supported.
-->
この関数の結果を使用して、実行時に現在読み込まれているバージョンのlibpqで特定の機能が利用可能かどうかを決定することができます。
例えばこの関数を使用して、<function>PQconnectdb</>でどの接続オプションが利用できるか、PostgreSQL 9.0で追加された<literal>hex</> <type>bytea</>出力をサポートするかを確認することができます。
     </para>

     <para>
<!--
      The number is formed by converting the major, minor, and revision
      numbers into two-decimal-digit numbers and appending them together.
      For example, version 9.1 will be returned as 90100, and version
      9.1.2 will be returned as 90102 (leading zeroes are not shown).
-->
この数値の形式は、メジャー、マイナー、リビジョン番号を2桁の10進数に変換し、連結させたものです。
例えば、バージョン9.1では90100を返し、バージョン9.1.2では90102を返します。
（先頭の0は現れません。）
     </para>

     <note>
      <para>
<!--
       This function appeared in <productname>PostgreSQL</> version 9.1, so
       it cannot be used to detect required functionality in earlier
       versions, since linking to it will create a link dependency
       on version 9.1.
-->
この関数は<productname>PostgreSQL</>バージョン9.1で追加されました。
このため以前のバージョンにおいて要求される機能を検知するために使用することができません。
この関数へのリンク処理がバージョン9.1とのリンク依存性を作成するためです。
      </para>
     </note>
    </listitem>
   </varlistentry>

  </variablelist>

 </sect1>

 <sect1 id="libpq-notice-processing">
<!--
  <title>Notice Processing</title>
-->
  <title>警告処理</title>

  <indexterm zone="libpq-notice-processing">
<!--
   <primary>notice processing</primary>
   <secondary>in libpq</secondary>
-->
   <primary>警告処理</primary>
   <secondary>libpqでの</secondary>
  </indexterm>

  <para>
<!--
   Notice and warning messages generated by the server are not returned
   by the query execution functions, since they do not imply failure of
   the query.  Instead they are passed to a notice handling function, and
   execution continues normally after the handler returns.  The default
   notice handling function prints the message on
   <filename>stderr</filename>, but the application can override this
   behavior by supplying its own handling function.
-->
問い合わせ実行関数では、サーバにより生成された通知と警告メッセージは、問い合わせの失敗を意味していないので返されません。
その代わり、それらは通知処理関数に渡され、ハンドラから返った後も実行は通常通り継続します。
デフォルトの通知処理関数は<filename>stderr</filename>にメッセージを出力しますが、アプリケーションは自身の処理関数を提供することでこの動作を書き換えることができます。
  </para>

  <para>
<!--
   For historical reasons, there are two levels of notice handling, called
   the notice receiver and notice processor.  The default behavior is for
   the notice receiver to format the notice and pass a string to the notice
   processor for printing.  However, an application that chooses to provide
   its own notice receiver will typically ignore the notice processor
   layer and just do all the work in the notice receiver.
-->
歴史的理由で、通知レシーバと通知プロセッサと呼ばれる２階層の通知処理が存在します。
デフォルトの動作は、通知レシーバが通知を書式化し、出力のため通知プロセッサに文字列を渡します。
しかし、独自の通知レシーバを提供することを選んだアプリケーションでは、通常、通知プロセッサ層を無視し、すべての作業を単に通知レシーバで行います。
  </para>

  <para>
<!--
   The function <function>PQsetNoticeReceiver</function>
   <indexterm><primary>notice receiver</></>
   <indexterm><primary>PQsetNoticeReceiver</></> sets or
   examines the current notice receiver for a connection object.
   Similarly, <function>PQsetNoticeProcessor</function>
   <indexterm><primary>notice processor</></>
   <indexterm><primary>PQsetNoticeProcessor</></> sets or
   examines the current notice processor.
-->
関数<function>PQsetNoticeReceiver</function><indexterm><primary>通知レシーバ</></><indexterm><primary>PQsetNoticeReceiver</></>は接続オブジェクトに対し現在の通知レシーバを設定もしくは確認します。
同様に、<function>PQsetNoticeProcessor</function>は現在の通知プロセッサの設定もしくは確認を行います。
<indexterm><primary>通知プロセッサ</></><indexterm><primary>PQsetNoticeProcessor</></>

<synopsis>
typedef void (*PQnoticeReceiver) (void *arg, const PGresult *res);

PQnoticeReceiver
PQsetNoticeReceiver(PGconn *conn,
                    PQnoticeReceiver proc,
                    void *arg);

typedef void (*PQnoticeProcessor) (void *arg, const char *message);

PQnoticeProcessor
PQsetNoticeProcessor(PGconn *conn,
                     PQnoticeProcessor proc,
                     void *arg);
</synopsis>

<!--
   Each of these functions returns the previous notice receiver or
   processor function pointer, and sets the new value.  If you supply a
   null function pointer, no action is taken, but the current pointer is
   returned.
-->
各関数は、以前の通知レシーバもしくは通知プロセッサ用の関数へのポインタを返し、新しい値を設定します。
関数ポインタにヌルを渡した場合、何も変更されず、現在のポインタが返されるだけです。
  </para>

  <para>
<!--
   When a notice or warning message is received from the server, or
   generated internally by <application>libpq</application>, the notice
   receiver function is called.  It is passed the message in the form of
   a <symbol>PGRES_NONFATAL_ERROR</symbol>
   <structname>PGresult</structname>.  (This allows the receiver to extract
   individual fields using <function>PQresultErrorField</>, or obtain a
   complete preformatted message using <function>PQresultErrorMessage</>
   or <function>PQresultVerboseErrorMessage</>.)  The same
   void pointer passed to <function>PQsetNoticeReceiver</function> is also
   passed.  (This pointer can be used to access application-specific state
   if needed.)
-->
サーバから注意/警告メッセージを受け取ると、あるいは、<application>libpq</application>内部で注意/警告メッセージが生成されると、通知レシーバ関数が呼び出されます。
<symbol>PGRES_NONFATAL_ERROR</symbol> <structname>PGresult</structname>という形でメッセージが渡されます。
（これにより、レシーバは<function>PQresultErrorField</>を使用して個々のフィールドを取り出すことや、<function>PQresultErrorMessage</>あるいは<function>PQresultVerboseErrorMessage</>を使用して事前に整形された完全なメッセージを取得することができます。）
<function>PQsetNoticeReceiver</function>に渡されたvoidポインタと同じものも渡されます。
（このポインタを使用して、必要に応じてアプリケーション特有の状態にアクセスすることができます。）
  </para>

  <para>
<!--
   The default notice receiver simply extracts the message (using
   <function>PQresultErrorMessage</>) and passes it to the notice
   processor.
-->
デフォルトの通知レシーバは単に（<function>PQresultErrorMessage</>を使用して）メッセージを取り出し、それを通知プロセッサに渡すだけです。
  </para>

  <para>
<!--
   The notice processor is responsible for handling a notice or warning
   message given in text form.  It is passed the string text of the message
   (including a trailing newline), plus a void pointer that is the same
   one passed to <function>PQsetNoticeProcessor</function>.  (This pointer
   can be used to access application-specific state if needed.)
-->
通知プロセッサは、テキスト形式で与えられた注意/警告メッセージの取扱いに責任を持ちます。
メッセージは（最後の改行を含む）文字列テキストで渡され、更に、<function>PQsetNoticeProcessor</function>に渡したものと同じvoidポインタも渡されます。
（このポインタを使用して、必要に応じてアプリケーション特有の状態にアクセスすることができます。）
  </para>

  <para>
<!--
   The default notice processor is simply:
-->
デフォルトの通知プロセッサは以下のような単純なものです。
<programlisting>
static void
defaultNoticeProcessor(void *arg, const char *message)
{
    fprintf(stderr, "%s", message);
}
</programlisting>
  </para>

  <para>
<!--
   Once you have set a notice receiver or processor, you should expect
   that that function could be called as long as either the
   <structname>PGconn</> object or <structname>PGresult</> objects made
   from it exist.  At creation of a <structname>PGresult</>, the
   <structname>PGconn</>'s current notice handling pointers are copied
   into the <structname>PGresult</> for possible use by functions like
   <function>PQgetvalue</function>.
-->
一旦通知レシーバや通知プロセッサを設定したら、<structname>PGconn</>オブジェクトか、それから生成された<structname>PGresult</>オブジェクトが存在している間は、その関数が呼び出される可能性があると考えておくべきです。
<structname>PGresult</>の生成時には、<structname>PGconn</>の現在の警告処理用のポインタが、<function>PQgetvalue</function>のような関数で使用可能であるように、<structname>PGresult</>へコピーされます。
  </para>

 </sect1>

 <sect1 id="libpq-events">
<!--
  <title>Event System</title>
-->
  <title>イベントシステム</title>

  <para>
<!--
   <application>libpq</application>'s event system is designed to notify
   registered event handlers about interesting
   <application>libpq</application> events, such as the creation or
   destruction of <structname>PGconn</structname> and
   <structname>PGresult</structname> objects.  A principal use case is that
   this allows applications to associate their own data with a
   <structname>PGconn</structname> or <structname>PGresult</structname>
   and ensure that that data is freed at an appropriate time.
-->
<application>libpq</application>のイベントシステムは、<structname>PGconn</structname>および<structname>PGresult</structname>オブジェクトの作成と削除のような関心を引く<application>libpq</application>イベントについて登録されたイベントハンドラに通知を行うため設計されています。
主たる使用状況は、アプリケーションがそれ自身のデータを<structname>PGconn</structname>または<structname>PGresult</structname>と提携させ、データが適切な時間に解放されることを保証するものです。
  </para>

  <para>
<!--
   Each registered event handler is associated with two pieces of data,
   known to <application>libpq</application> only as opaque <literal>void *</>
   pointers.  There is a <firstterm>passthrough</> pointer that is provided
   by the application when the event handler is registered with a
   <structname>PGconn</>.  The passthrough pointer never changes for the
   life of the <structname>PGconn</> and all <structname>PGresult</>s
   generated from it; so if used, it must point to long-lived data.
   In addition there is an <firstterm>instance data</> pointer, which starts
   out <symbol>NULL</> in every <structname>PGconn</> and <structname>PGresult</>.
   This pointer can be manipulated using the
   <function>PQinstanceData</function>,
   <function>PQsetInstanceData</function>,
   <function>PQresultInstanceData</function> and
   <function>PQsetResultInstanceData</function> functions.  Note that
   unlike the passthrough pointer, instance data of a <structname>PGconn</>
   is not automatically inherited by <structname>PGresult</>s created from
   it.  <application>libpq</application> does not know what passthrough
   and instance data pointers point to (if anything) and will never attempt
   to free them &mdash; that is the responsibility of the event handler.
-->
それぞれの登録されたイベントハンドラは、<application>libpq</application>からは曖昧とした<literal>void *</>ポインタとしてだけ知られる２つのデータの断片と提携します。
イベントハンドラが<structname>PGconn</>で登録された時にアプリケーションが提供する<firstterm>通過地点</>ポインタがあります。
通過地点ポインタは<structname>PGconn</>やそれから生成されたすべての（複数の）<structname>PGresult</>が有効な間決して変わることはありません。
したがって使用された場合、長期間生存しているデータを指し示します。
さらに、<firstterm>インスタンスデータ</>ポインタがあって、それはすべての<structname>PGconn</>と<structname>PGresult</>で<symbol>NULL</>から開始します。
ポインタは、<function>PQinstanceData</function>、<function>PQsetInstanceData</function>、<function>PQresultInstanceData</function>および<function>PQsetResultInstanceData</function>関数を使って操作することができます。
通過地点ポインタとは異なり、<structname>PGconn</>のインスタンスデータはそれから作成された<structname>PGresult</>により自動的に継承されません。
<application>libpq</application>は通過地点とインスタンスデータポインタが（もしあったとしても）何を指し示すのか判らず、決して解放しようとは試みません。
それはイベントハンドラの責任です。
  </para>

  <sect2 id="libpq-events-types">
<!--
   <title>Event Types</title>
-->
   <title>イベントの種類</title>

   <para>
<!--
    The enum <literal>PGEventId</> names the types of events handled by
    the event system.  All its values have names beginning with
    <literal>PGEVT</literal>.  For each event type, there is a corresponding
    event info structure that carries the parameters passed to the event
    handlers.  The event types are:
-->
<literal>PGEventId</>列挙はイベントシステムにより処理されるイベントの種類に名前をつけます。
その値はすべて<literal>PGEVT</literal>で始まる名前を持っています。
それぞれのイベントの種類に対し、イベントハンドラに渡されるパラメータを運ぶ関連したイベント情報構造体があります。
イベントの種類を以下に示します。
   </para>

   <variablelist>
    <varlistentry id="libpq-pgevt-register">
     <term><literal>PGEVT_REGISTER</literal></term>
     <listitem>
      <para>
<!--
       The register event occurs when <function>PQregisterEventProc</function>
       is called.  It is the ideal time to initialize any
       <literal>instanceData</literal> an event procedure may need.  Only one
       register event will be fired per event handler per connection.  If the
       event procedure fails, the registration is aborted.
-->
登録イベントは<function>PQregisterEventProc</function>が呼ばれたとき発生します。
イベントプロシージャが必要とするかもしれない任意の<literal>instanceData</literal>を初期化するために、これは理想的な時間です。
接続毎、イベントハンドラ毎でたった１つの登録イベントが発行されます。
イベントプロシージャが失敗すると、登録は中止されます。

<synopsis>
typedef struct
{
    PGconn *conn;
} PGEventRegister;
</synopsis>

<!--
       When a <literal>PGEVT_REGISTER</literal> event is received, the
       <parameter>evtInfo</parameter> pointer should be cast to a
       <structname>PGEventRegister *</structname>.  This structure contains a
       <structname>PGconn</structname> that should be in the
       <literal>CONNECTION_OK</literal> status; guaranteed if one calls
       <function>PQregisterEventProc</function> right after obtaining a good
       <structname>PGconn</structname>.  When returning a failure code, all
       cleanup must be performed as no <literal>PGEVT_CONNDESTROY</literal>
       event will be sent.
-->
<literal>PGEVT_REGISTER</literal>イベントが受け取られると、<parameter>evtInfo</parameter>ポインタは<structname>PGEventRegister *</structname>にキャストされなければなりません。
この構造体は<literal>CONNECTION_OK</literal>状態ではなくてはならない<structname>PGconn</structname>を含んでいます。
そしてそれは、効果のある<structname>PGconn</structname>を取得した直後、<function>PQregisterEventProc</function>を呼び出せば、保証されます。
失敗コードを返すとき、<literal>PGEVT_CONNDESTROY</literal>イベントが送られないので、すべての消去が実行されなければなりません。
      </para>
     </listitem>
    </varlistentry>

    <varlistentry id="libpq-pgevt-connreset">
     <term><literal>PGEVT_CONNRESET</literal></term>
     <listitem>
      <para>
<!--
       The connection reset event is fired on completion of
       <function>PQreset</function> or <function>PQresetPoll</function>.  In
       both cases, the event is only fired if the reset was successful.  If
       the event procedure fails, the entire connection reset will fail; the
       <structname>PGconn</structname> is put into
       <literal>CONNECTION_BAD</literal> status and
       <function>PQresetPoll</function> will return
       <literal>PGRES_POLLING_FAILED</literal>.
-->
接続初期化イベントは<function>PQreset</function>または<function>PQresetPoll</function>の完了時点で発行されます。
どちらの場合も、初期化が成功したときのみ発行されます。
イベントプロシージャが失敗すると、接続初期化全体が失敗します。
<structname>PGconn</structname>は<literal>CONNECTION_BAD</literal>状態になり、<function>PQresetPoll</function>は<literal>PGRES_POLLING_FAILED</literal>を返します。

<synopsis>
typedef struct
{
    PGconn *conn;
} PGEventConnReset;
</synopsis>

<!--
       When a <literal>PGEVT_CONNRESET</literal> event is received, the
       <parameter>evtInfo</parameter> pointer should be cast to a
       <structname>PGEventConnReset *</structname>.  Although the contained
       <structname>PGconn</structname> was just reset, all event data remains
       unchanged.  This event should be used to reset/reload/requery any
       associated <literal>instanceData</literal>.  Note that even if the
       event procedure fails to process <literal>PGEVT_CONNRESET</>, it will
       still receive a <literal>PGEVT_CONNDESTROY</> event when the connection
       is closed.
-->
<literal>PGEVT_CONNRESET</literal>イベントが受け取られた時、<parameter>evtInfo</parameter>ポインタは<structname>PGEventConnReset *</structname>にキャストされなければなりません。
含まれた<structname>PGconn</structname>は単に初期化されますが、すべてのイベントデータは変更されずに残ります。
このイベントはすべての関連した<literal>instanceData</literal>の初期化・再読み込み・再問い合わせに使用されなければなりません。
イベントプロシージャが<literal>PGEVT_CONNRESET</>処理に失敗したとしても、接続が閉じられた時<literal>PGEVT_CONNDESTROY</>イベントを依然として受け付けることに注意してください。
      </para>
     </listitem>
    </varlistentry>

    <varlistentry id="libpq-pgevt-conndestroy">
     <term><literal>PGEVT_CONNDESTROY</literal></term>
     <listitem>
      <para>
<!--
       The connection destroy event is fired in response to
       <function>PQfinish</function>.  It is the event procedure's
       responsibility to properly clean up its event data as libpq has no
       ability to manage this memory.  Failure to clean up will lead
       to memory leaks.
-->
接続破棄イベントは<function>PQfinish</function>に対応して発行されます。
libpqはこのメモリを管理する機能がありませんので、そのイベントデータを的確に消去するのはイベントプロシージャの責任です。
消去の失敗はメモリーリークに通じます。

<synopsis>
typedef struct
{
    PGconn *conn;
} PGEventConnDestroy;
</synopsis>

<!--
       When a <literal>PGEVT_CONNDESTROY</literal> event is received, the
       <parameter>evtInfo</parameter> pointer should be cast to a
       <structname>PGEventConnDestroy *</structname>.  This event is fired
       prior to <function>PQfinish</function> performing any other cleanup.
       The return value of the event procedure is ignored since there is no
       way of indicating a failure from <function>PQfinish</function>.  Also,
       an event procedure failure should not abort the process of cleaning up
       unwanted memory.
-->
<literal>PGEVT_CONNDESTROY</literal>イベントが受け取られた時、<parameter>evtInfo</parameter>ポインタは<structname>PGEventConnDestroy *</structname>にキャストされなければなりません。
このイベントは<function>PQfinish</function>が他のすべての消去を行う前に発行されます。
イベントプロシージャの戻り値は、<function>PQfinish</function>から失敗を示唆する方法がないので無視されます。
同時に、イベントプロシージャの失敗が不要なメモリ消去処理を中止してはなりません。
      </para>
     </listitem>
    </varlistentry>

    <varlistentry id="libpq-pgevt-resultcreate">
     <term><literal>PGEVT_RESULTCREATE</literal></term>
     <listitem>
      <para>
<!--
       The result creation event is fired in response to any query execution
       function that generates a result, including
       <function>PQgetResult</function>.  This event will only be fired after
       the result has been created successfully.
-->
結果作成イベントは、<function>PQgetResult</function>を含み、結果を生成する任意の問い合わせ実行関数に対応して発行されます。
このイベントは結果が成功裏に作成されたときのみ発行されます。

<synopsis>
typedef struct
{
    PGconn *conn;
    PGresult *result;
} PGEventResultCreate;
</synopsis>

<!--
       When a <literal>PGEVT_RESULTCREATE</literal> event is received, the
       <parameter>evtInfo</parameter> pointer should be cast to a
       <structname>PGEventResultCreate *</structname>.  The
       <parameter>conn</parameter> is the connection used to generate the
       result.  This is the ideal place to initialize any
       <literal>instanceData</literal> that needs to be associated with the
       result.  If the event procedure fails, the result will be cleared and
       the failure will be propagated.  The event procedure must not try to
       <function>PQclear</> the result object for itself.  When returning a
       failure code, all cleanup must be performed as no
       <literal>PGEVT_RESULTDESTROY</literal> event will be sent.
-->
<literal>PGEVT_RESULTCREATE</literal>イベントが受け取られた時、<parameter>evtInfo</parameter>ポインタは<structname>PGEventResultCreate *</structname>にキャストされなければなりません。
<parameter>conn</parameter>は結果を生成するために使われた接続です。
これは、結果と関連しなければならないすべての<literal>instanceData</literal>を初期化するために、理想的な場所です。
イベントプロシージャが失敗すると、結果は消去され、失敗が伝播します。
イベントプロシージャはそれ自身の結果オブジェクトを<function>PQclear</>しようと試みてはいけません。
失敗コードを返す時、<literal>PGEVT_RESULTDESTROY</literal>イベントは送られないのですべての消去が行われなくてはなりません。
      </para>
     </listitem>
    </varlistentry>

    <varlistentry id="libpq-pgevt-resultcopy">
     <term><literal>PGEVT_RESULTCOPY</literal></term>
     <listitem>
      <para>
<!--
       The result copy event is fired in response to
       <function>PQcopyResult</function>.  This event will only be fired after
       the copy is complete.  Only event procedures that have
       successfully handled the <literal>PGEVT_RESULTCREATE</literal>
       or <literal>PGEVT_RESULTCOPY</literal> event for the source result
       will receive <literal>PGEVT_RESULTCOPY</literal> events.
-->
結果コピーイベントは<function>PQcopyResult</function>の応答として発行されます。
このイベントはコピーが完了した後にのみ発行されます。
元の結果に対する<literal>PGEVT_RESULTCREATE</literal>もしくは<literal>PGEVT_RESULTCOPY</literal>イベントを成功裏に処理したイベントプロシージャのみ、<literal>PGEVT_RESULTCOPY</literal>イベントを受け取ります。

<synopsis>
typedef struct
{
    const PGresult *src;
    PGresult *dest;
} PGEventResultCopy;
</synopsis>

<!--
       When a <literal>PGEVT_RESULTCOPY</literal> event is received, the
       <parameter>evtInfo</parameter> pointer should be cast to a
       <structname>PGEventResultCopy *</structname>.  The
       <parameter>src</parameter> result is what was copied while the
       <parameter>dest</parameter> result is the copy destination.  This event
       can be used to provide a deep copy of <literal>instanceData</literal>,
       since <literal>PQcopyResult</literal> cannot do that.  If the event
       procedure fails, the entire copy operation will fail and the
       <parameter>dest</parameter> result will be cleared.   When returning a
       failure code, all cleanup must be performed as no
       <literal>PGEVT_RESULTDESTROY</literal> event will be sent for the
       destination result.
-->
<literal>PGEVT_RESULTCOPY</literal>イベントが受け取られた時、<parameter>evtInfo</parameter>ポインタは<structname>PGEventResultCopy *</structname>にキャストされなければなりません。
<parameter>src</parameter>結果はコピーされるものであり、一方で<parameter>dest</parameter>結果はコピー先です。
このイベントは<literal>instanceData</literal>のディープコピーを提供するために使用されます。
<literal>PQcopyResult</literal>ではこれを行うことができないためです。
もしイベントプロシージャが失敗すると、コピー操作全体は失敗になり、<parameter>dest</parameter>結果は消去されます。
失敗コードを返す時、<literal>PGEVT_RESULTDESTROY</literal>イベントがコピー先の結果に対し送られないため、すべての消去を行われなければなりません。
      </para>
     </listitem>
    </varlistentry>

    <varlistentry id="libpq-pgevt-resultdestroy">
     <term><literal>PGEVT_RESULTDESTROY</literal></term>
     <listitem>
      <para>
<!--
       The result destroy event is fired in response to a
       <function>PQclear</function>.  It is the event procedure's
       responsibility to properly clean up its event data as libpq has no
       ability to manage this memory.  Failure to clean up will lead
       to memory leaks.
-->
結果破棄イベントは<function>PQclear</function>に対応して発行されます。
libpqはこのメモリを管理する機能がありませんので、そのイベントデータを的確に消去するのはイベントプロシージャの責任です。
消去の失敗はメモリーリークに通じます。

<synopsis>
typedef struct
{
    PGresult *result;
} PGEventResultDestroy;
</synopsis>

<!--
       When a <literal>PGEVT_RESULTDESTROY</literal> event is received, the
       <parameter>evtInfo</parameter> pointer should be cast to a
       <structname>PGEventResultDestroy *</structname>.  This event is fired
       prior to <function>PQclear</function> performing any other cleanup.
       The return value of the event procedure is ignored since there is no
       way of indicating a failure from <function>PQclear</function>.  Also,
       an event procedure failure should not abort the process of cleaning up
       unwanted memory.
-->
<literal>PGEVT_RESULTDESTROY</literal>が受け取られた時、<parameter>evtInfo</parameter>ポインタは<structname>PGEventResultDestroy *</structname>にキャストされなければなりません。
このイベントは<function>PQclear</function>がその他の消去を行う以前に起動されなければなりません。
イベントプロシージャの戻り値は、<function>PQclear</function>から失敗を示唆する方法がないので無視されます。
同時に、イベントプロシージャの失敗が不要なメモリ消去処理を中止してはなりません。
      </para>
     </listitem>
    </varlistentry>
   </variablelist>
  </sect2>

  <sect2 id="libpq-events-proc">
<!--
   <title>Event Callback Procedure</title>
-->
   <title>イベントコールバックプロシージャ</title>

   <variablelist>
    <varlistentry id="libpq-pgeventproc">
     <term>
      <literal>PGEventProc</literal>
      <indexterm>
       <primary>PGEventProc</primary>
      </indexterm>
     </term>

     <listitem>
      <para>
<!--
       <literal>PGEventProc</literal> is a typedef for a pointer to an
       event procedure, that is, the user callback function that receives
       events from libpq.  The signature of an event procedure must be
-->
<literal>PGEventProc</literal>はイベントプロシージャへのポインタに対するtypedefです。
つまり、libpqからイベントを受け取るユーザコールバック関数です。
イベントプロシージャのシグネチャは以下でなければなりません。

<synopsis>
int eventproc(PGEventId evtId, void *evtInfo, void *passThrough)
</synopsis>

<!--
       The <parameter>evtId</parameter> parameter indicates which
       <literal>PGEVT</literal> event occurred.  The
       <parameter>evtInfo</parameter> pointer must be cast to the appropriate
       structure type to obtain further information about the event.
       The <parameter>passThrough</parameter> parameter is the pointer
       provided to <function>PQregisterEventProc</function> when the event
       procedure was registered.  The function should return a non-zero value
       if it succeeds and zero if it fails.
-->
<parameter>evtId</parameter>パラメータはどの<literal>PGEVT</literal>イベントが発生したかを示します。
<parameter>evtInfo</parameter>ポインタは、イベントに対する追加情報を入手するため適切な構造体型にキャストされなければなりません。
<parameter>passThrough</parameter>パラメータは、イベントプロシージャが登録された時、<function>PQregisterEventProc</function>に提供されるポインタです。
関数は成功した場合非ゼロを、失敗した場合ゼロを返さなければなりません。
      </para>

      <para>
<!--
       A particular event procedure can be registered only once in any
       <structname>PGconn</>.  This is because the address of the procedure
       is used as a lookup key to identify the associated instance data.
-->
特定のイベントプロシージャは任意の<structname>PGconn</>において一回だけ登録できます。
これは、プロシージャのアドレスが関連するインスタンスデータを特定する検索キーとして用いられるからです。
      </para>

      <caution>
       <para>
<!--
        On Windows, functions can have two different addresses: one visible
        from outside a DLL and another visible from inside the DLL.  One
        should be careful that only one of these addresses is used with
        <application>libpq</>'s event-procedure functions, else confusion will
        result.  The simplest rule for writing code that will work is to
        ensure that event procedures are declared <literal>static</>.  If the
        procedure's address must be available outside its own source file,
        expose a separate function to return the address.
-->
Windowsにおいて、関数は２つの異なるアドレスを持つことができます。
外部から可視のDLLと内部から可視のDLLです。
<application>libpq</>のイベントプロシージャ関数ではこれらのアドレスのうちの１つだけが使用されることに注意してください。
さもないと、混乱が起きます。
正常に機能するコードを書く最も単純な規則は、イベントプロシージャが<literal>static</>として宣言されることを確実にすることです。
もし、プロシージャのアドレスがそれ自身のファイルの外部から有効とならなければならない場合、アドレスを返すため別の関数を公開します。
       </para>
      </caution>
     </listitem>
    </varlistentry>
   </variablelist>
  </sect2>

  <sect2 id="libpq-events-funcs">
<!--
   <title>Event Support Functions</title>
-->
   <title>イベントサポート関数</title>

    <variablelist>
    <varlistentry id="libpq-pqregistereventproc">
     <term>
      <function>PQregisterEventProc</function>
      <indexterm>
       <primary>PQregisterEventProc</primary>
      </indexterm>
     </term>

     <listitem>
      <para>
<!--
       Registers an event callback procedure with libpq.
-->
libpqでイベントコールバックプロシージャを登録します。

<synopsis>
int PQregisterEventProc(PGconn *conn, PGEventProc proc,
                        const char *name, void *passThrough);
</synopsis>
      </para>

      <para>
<!--
       An event procedure must be registered once on each
       <structname>PGconn</> you want to receive events about.  There is no
       limit, other than memory, on the number of event procedures that
       can be registered with a connection.  The function returns a non-zero
       value if it succeeds and zero if it fails.
-->
そのイベントを取得したいそれぞれの<structname>PGconn</>で１回イベントプロシージャは登録されなければなりません。
一つの接続に登録できるイベントプロシージャの数には、メモリ以外の制限はありません。
関数は成功した場合非ゼロ、失敗の場合ゼロを返します。
      </para>

      <para>
<!--
       The <parameter>proc</parameter> argument will be called when a libpq
       event is fired.  Its memory address is also used to lookup
       <literal>instanceData</literal>.  The <parameter>name</parameter>
       argument is used to refer to the event procedure in error messages.
       This value cannot be <symbol>NULL</> or a zero-length string.  The name string is
       copied into the <structname>PGconn</>, so what is passed need not be
       long-lived.  The <parameter>passThrough</parameter> pointer is passed
       to the <parameter>proc</parameter> whenever an event occurs. This
       argument can be <symbol>NULL</>.
-->
libpqイベントが発行されたとき<parameter>proc</parameter>引数が呼ばれます。
そのメモリアドレスは<literal>instanceData</literal>を検索するのにも使用されます。
<parameter>name</parameter>引数はエラーメッセージ内でイベントプロシージャを参照するために使用されます。
この値は<symbol>NULL</>もしくは空文字列であってはなりません。
このname文字列は<structname>PGconn</>にコピーされますので、渡されたものは長寿命である必要がありません。
<parameter>passThrough</parameter>ポインタはイベントが発生した時はいつでも<parameter>proc</parameter>に渡されます。
この引数は<symbol>NULL</>であっても構いません。
      </para>
     </listitem>
    </varlistentry>

    <varlistentry id="libpq-pqsetinstancedata">
     <term>
      <function>PQsetInstanceData</function>
      <indexterm>
       <primary>PQsetInstanceData</primary>
      </indexterm>
     </term>
     <listitem>
      <para>
<!--
       Sets the connection <parameter>conn</>'s <literal>instanceData</>
       for procedure <parameter>proc</> to <parameter>data</>.  This
       returns non-zero for success and zero for failure.  (Failure is
       only possible if <parameter>proc</> has not been properly
       registered in <parameter>conn</>.)
-->
<parameter>proc</>プロシージャに対する<parameter>conn</>接続の<literal>instanceData</>を<parameter>data</>に設定します。
成功の場合非ゼロ、失敗の場合ゼロが返ります。
（<parameter>conn</>で<parameter>proc</>が正しく登録されていない場合のみ失敗する可能性があります。）

<synopsis>
int PQsetInstanceData(PGconn *conn, PGEventProc proc, void *data);
</synopsis>
      </para>
     </listitem>
    </varlistentry>

    <varlistentry id="libpq-pqinstancedata">
     <term>
      <function>PQinstanceData</function>
      <indexterm>
       <primary>PQinstanceData</primary>
      </indexterm>
     </term>
     <listitem>
      <para>
<!--
       Returns the
       connection <parameter>conn</>'s <literal>instanceData</literal>
       associated with procedure <parameter>proc</>,
       or <symbol>NULL</symbol> if there is none.
-->
<parameter>proc</>プロシージャに関連した<parameter>conn</>接続の<literal>instanceData</literal>、または存在しなければ<symbol>NULL</symbol>を返します。

<synopsis>
void *PQinstanceData(const PGconn *conn, PGEventProc proc);
</synopsis>
      </para>
     </listitem>
    </varlistentry>

    <varlistentry id="libpq-pqresultsetinstancedata">
     <term>
      <function>PQresultSetInstanceData</function>
      <indexterm>
       <primary>PQresultSetInstanceData</primary>
      </indexterm>
     </term>
     <listitem>
      <para>
<!--
       Sets the result's <literal>instanceData</>
       for <parameter>proc</> to <parameter>data</>.  This returns
       non-zero for success and zero for failure.  (Failure is only
       possible if <parameter>proc</> has not been properly registered
       in the result.)
-->
<parameter>proc</>に対する結果の<literal>instanceData</>を<parameter>data</>に設定します。
成功の場合非ゼロ、失敗の場合ゼロが返ります。
（結果で<parameter>proc</>正しく登録されていない場合のみ失敗する可能性があります。）

<synopsis>
int PQresultSetInstanceData(PGresult *res, PGEventProc proc, void *data);
</synopsis>
      </para>
     </listitem>
    </varlistentry>

    <varlistentry id="libpq-pqresultinstancedata">
     <term>
      <function>PQresultInstanceData</function>
      <indexterm>
       <primary>PQresultInstanceData</primary>
      </indexterm>
     </term>
     <listitem>
      <para>
<!--
       Returns the result's <literal>instanceData</> associated with <parameter>proc</>, or <symbol>NULL</>
       if there is none.
-->
<parameter>proc</>に関連した結果の<literal>instanceData</>、または存在しなければ<symbol>NULL</>を返します。

<synopsis>
void *PQresultInstanceData(const PGresult *res, PGEventProc proc);
</synopsis>
      </para>
     </listitem>
    </varlistentry>
   </variablelist>
  </sect2>

  <sect2 id="libpq-events-example">
<!--
   <title>Event Example</title>
-->
   <title>イベント事例</title>

   <para>
<!--
    Here is a skeleton example of managing private data associated with
    libpq connections and results.
-->
以下にlibpq接続と結果に関連したプライベートデータを管理する例の大枠を示します。
   </para>

<programlisting>
<![CDATA[
]]><!--
/* required header for libpq events (note: includes libpq-fe.h) */
--><![CDATA[
/* libpqイベントに必要なヘッダ（覚書：libpq-fe.hのインクルード) */
#include <libpq-events.h>

]]><!--
/* The instanceData */
--><![CDATA[
/* instanceData */
typedef struct
{
    int n;
    char *str;
} mydata;

/* PGEventProc */
static int myEventProc(PGEventId evtId, void *evtInfo, void *passThrough);

int
main(void)
{
    mydata *data;
    PGresult *res;
    PGconn *conn = PQconnectdb("dbname = postgres");

    if (PQstatus(conn) != CONNECTION_OK)
    {
        fprintf(stderr, "Connection to database failed: %s",
                PQerrorMessage(conn));
        PQfinish(conn);
        return 1;
    }

]]><!--
    /* called once on any connection that should receive events.
     * Sends a PGEVT_REGISTER to myEventProc.
     */
--><![CDATA[
    /* イベントを受け取るべきすべての接続で１回呼ばれる
     * myEventProcにPGEVT_REGISTERを送る
     */
    if (!PQregisterEventProc(conn, myEventProc, "mydata_proc", NULL))
    {
        fprintf(stderr, "Cannot register PGEventProc\n");
        PQfinish(conn);
        return 1;
    }

]]><!--
    /* conn instanceData is available */
--><![CDATA[
    /* conn instanceDataが有効 */
    data = PQinstanceData(conn, myEventProc);

]]><!--
    /* Sends a PGEVT_RESULTCREATE to myEventProc */
--><![CDATA[
    /* myEventProcにPGEVT_RESULTCREATEを送る */
    res = PQexec(conn, "SELECT 1 + 1");

]]><!--
    /* result instanceData is available */
--><![CDATA[
    /* 結果 instanceDataが有効 */
    data = PQresultInstanceData(res, myEventProc);

]]><!--
    /* If PG_COPYRES_EVENTS is used, sends a PGEVT_RESULTCOPY to myEventProc */
--><![CDATA[
    /* PG_COPYRES_EVENTSが使われた場合、PGEVT_RESULTCOPYをmyEventProcに送る */
    res_copy = PQcopyResult(res, PG_COPYRES_TUPLES | PG_COPYRES_EVENTS);

]]><!--
    /* result instanceData is available if PG_COPYRES_EVENTS was
     * used during the PQcopyResult call.
     */
--><![CDATA[
    /* PQcopyResult呼び出しの過程でPG_COPYRES_EVENTSが使用された場合、
     * 結果 instanceDataが有効
     */
    data = PQresultInstanceData(res_copy, myEventProc);

]]><!--
    /* Both clears send a PGEVT_RESULTDESTROY to myEventProc */
--><![CDATA[
    /* 双方のclearがPGEVT_RESULTDESTROYをmyEventProcに送る */
    PQclear(res);
    PQclear(res_copy);

]]><!--
    /* Sends a PGEVT_CONNDESTROY to myEventProc */
--><![CDATA[
    /* PGEVT_CONNDESTROYをmyEventProcに送る */
    PQfinish(conn);

    return 0;
}

static int
myEventProc(PGEventId evtId, void *evtInfo, void *passThrough)
{
    switch (evtId)
    {
        case PGEVT_REGISTER:
        {
            PGEventRegister *e = (PGEventRegister *)evtInfo;
            mydata *data = get_mydata(e->conn);

]]><!--
            /* associate app specific data with connection */
--><![CDATA[
            /* アプリ特有のデータを接続に関連付ける */
            PQsetInstanceData(e->conn, myEventProc, data);
            break;
        }

        case PGEVT_CONNRESET:
        {
            PGEventConnReset *e = (PGEventConnReset *)evtInfo;
            mydata *data = PQinstanceData(e->conn, myEventProc);

            if (data)
              memset(data, 0, sizeof(mydata));
            break;
        }

        case PGEVT_CONNDESTROY:
        {
            PGEventConnDestroy *e = (PGEventConnDestroy *)evtInfo;
            mydata *data = PQinstanceData(e->conn, myEventProc);

]]><!--
            /* free instance data because the conn is being destroyed */
--><![CDATA[
            /* connが破棄されたのでインスタンスデータを開放 */
            if (data)
              free_mydata(data);
            break;
        }

        case PGEVT_RESULTCREATE:
        {
            PGEventResultCreate *e = (PGEventResultCreate *)evtInfo;
            mydata *conn_data = PQinstanceData(e->conn, myEventProc);
            mydata *res_data = dup_mydata(conn_data);

]]><!--
            /* associate app specific data with result (copy it from conn) */
--><![CDATA[
            /* アプリ特有のデータを結果と（connから複写して）関連付ける */
            PQsetResultInstanceData(e->result, myEventProc, res_data);
            break;
        }

        case PGEVT_RESULTCOPY:
        {
            PGEventResultCopy *e = (PGEventResultCopy *)evtInfo;
            mydata *src_data = PQresultInstanceData(e->src, myEventProc);
            mydata *dest_data = dup_mydata(src_data);

]]><!--
            /* associate app specific data with result (copy it from a result) */
--><![CDATA[
            /* アプリ特有のデータを結果と（結果から複写して）関連付ける */
            PQsetResultInstanceData(e->dest, myEventProc, dest_data);
            break;
        }

        case PGEVT_RESULTDESTROY:
        {
            PGEventResultDestroy *e = (PGEventResultDestroy *)evtInfo;
            mydata *data = PQresultInstanceData(e->result, myEventProc);

]]><!--
            /* free instance data because the result is being destroyed */
--><![CDATA[
            /* 結果が破棄されたためインスタンスデータを開放 */
            if (data)
              free_mydata(data);
            break;
        }

]]><!--
        /* unknown event ID, just return TRUE. */
--><![CDATA[
        /* 未知のイベント識別子。単にTRUEを返す */
        default:
            break;
    }

]]><!--
    return TRUE; /* event processing succeeded */
--><![CDATA[
    return TRUE; /* イベント処理成功 */
}
]]>
</programlisting>
  </sect2>
 </sect1>

 <sect1 id="libpq-envars">
<!--
  <title>Environment Variables</title>
-->
<title>環境変数</title>

  <indexterm zone="libpq-envars">
<!--
   <primary>environment variable</primary>
-->
   <primary>環境変数</primary>
  </indexterm>

  <para>
<!--
   The following environment variables can be used to select default
   connection parameter values, which will be used by
   <function>PQconnectdb</>, <function>PQsetdbLogin</> and
   <function>PQsetdb</> if no value is directly specified by the calling
   code.  These are useful to avoid hard-coding database connection
   information into simple client applications, for example.
-->
以下の環境変数を使用して、呼び出し側のプログラムで直接値を指定しなかった場合の接続パラメータのデフォルト値を選ぶことができます。
この値は、<function>PQconnectdb</>、<function>PQsetdbLogin</>および<function>PQsetdb</>で使用されます。
例えば、簡単なクライアントアプリケーションでは、データベース接続情報を直接プログラムに記述しない方が便利です。

   <itemizedlist>
    <listitem>
     <para>
      <indexterm>
       <primary><envar>PGHOST</envar></primary>
      </indexterm>
<!--
      <envar>PGHOST</envar> behaves the same as the <xref
      linkend="libpq-connect-host"> connection parameter.
-->
<envar>PGHOST</envar>は<xref linkend="libpq-connect-host">接続パラメータと同様に動作します。
     </para>
    </listitem>

    <listitem>
     <para>
      <indexterm>
       <primary><envar>PGHOSTADDR</envar></primary>
      </indexterm>
<!--
      <envar>PGHOSTADDR</envar> behaves the same as the <xref
      linkend="libpq-connect-hostaddr"> connection parameter.
      This can be set instead of or in addition to <envar>PGHOST</envar>
      to avoid DNS lookup overhead.
-->
<envar>PGHOSTADDR</envar>は<xref linkend="libpq-connect-hostaddr">接続パラメータと同様に動作します。
<envar>PGHOST</envar>の代わりに設定して、または、<envar>PGHOST</envar>に追加して、DNS検索に要するオーバヘッドをなくすことができます。
     </para>

    </listitem>

    <listitem>
     <para>
      <indexterm>
       <primary><envar>PGPORT</envar></primary>
      </indexterm>
<!--
      <envar>PGPORT</envar> behaves the same as the <xref
      linkend="libpq-connect-port"> connection parameter.
-->
<envar>PGPORT</envar>は<xref linkend="libpq-connect-port">接続パラメータと同様に動作します。
     </para>
    </listitem>

    <listitem>
     <para>
      <indexterm>
       <primary><envar>PGDATABASE</envar></primary>
      </indexterm>
<!--
      <envar>PGDATABASE</envar> behaves the same as the <xref
      linkend="libpq-connect-dbname"> connection parameter.
-->
<envar>PGDATABASE</envar>は<xref linkend="libpq-connect-dbname">接続パラメータと同様に動作します。
      </para>
    </listitem>

    <listitem>
     <para>
      <indexterm>
       <primary><envar>PGUSER</envar></primary>
      </indexterm>
<!--
      <envar>PGUSER</envar> behaves the same as the <xref
      linkend="libpq-connect-user"> connection parameter.
-->
<envar>PGUSER</envar>は<xref linkend="libpq-connect-user">接続パラメータと同様に動作します。
     </para>
    </listitem>

    <listitem>
     <para>
      <indexterm>
       <primary><envar>PGPASSWORD</envar></primary>
      </indexterm>
<!--
      <envar>PGPASSWORD</envar> behaves the same as the <xref
      linkend="libpq-connect-password"> connection parameter.
      Use of this environment variable
      is not recommended for security reasons, as some operating systems
      allow non-root users to see process environment variables via
      <application>ps</>; instead consider using the
      <filename>~/.pgpass</> file (see <xref linkend="libpq-pgpass">).
-->
<envar>PGPASSWORD</envar>は<xref linkend="libpq-connect-password">接続パラメータと同様に動作します。
この環境変数は、一部のオペレーティングシステムではroot以外のユーザが<application>ps</>コマンド経由で環境変数を見ることができるなど、セキュリティ上の理由から現在では推奨されていません。
代わりに<filename>~/.pgpass</>(<xref linkend="libpq-pgpass">を参照してください)を使用することを検討してください。
     </para>
    </listitem>

    <listitem>
     <para>
      <indexterm>
       <primary><envar>PGPASSFILE</envar></primary>
      </indexterm>
<!--
      <envar>PGPASSFILE</envar> specifies the name of the password file to
      use for lookups.  If not set, it defaults to <filename>~/.pgpass</>
      (see <xref linkend="libpq-pgpass">).
-->
<envar>PGPASSFILE</envar>は検索に使用するパスワードファイルの名前を指定します。
指定していなければ、デフォルトの<filename>~/.pgpass</>（<xref linkend="libpq-pgpass">を参照してください）となります。
     </para>
    </listitem>

    <listitem>
     <para>
      <indexterm>
       <primary><envar>PGSERVICE</envar></primary>
      </indexterm>
<!--
      <envar>PGSERVICE</envar> behaves the same as the <xref
      linkend="libpq-connect-service"> connection parameter.
-->
<envar>PGSERVICE</envar>は<xref linkend="libpq-connect-service">接続パラメータと同様に動作します。
     </para>
    </listitem>

    <listitem>
     <para>
      <indexterm>
       <primary><envar>PGSERVICEFILE</envar></primary>
      </indexterm>
<!--
      <envar>PGSERVICEFILE</envar> specifies the name of the per-user
      connection service file.  If not set, it defaults
      to <filename>~/.pg_service.conf</>
      (see <xref linkend="libpq-pgservice">).
-->
<envar>PGSERVICEFILE</envar>はユーザごとの接続サービスファイルを指定します。
設定されていない場合、デフォルトは<filename>~/.pg_service.conf</>（<xref linkend="libpq-pgservice">参照）となります。
     </para>
    </listitem>

    <listitem>
     <para>
      <indexterm>
<<<<<<< HEAD
       <primary><envar>PGREALM</envar></primary>
      </indexterm>
<!--
      <envar>PGREALM</envar> sets the Kerberos realm to use with
      <productname>PostgreSQL</productname>, if  it is different from the
      local realm.  If <envar>PGREALM</envar> is set,
      <application>libpq</application> applications will attempt
      authentication  with  servers for this realm and use separate ticket
      files to avoid conflicts with local ticket files.   This
      environment  variable is only used if GSSAPI authentication is
      selected by the server.
-->
<envar>PGREALM</envar>は、<productname>PostgreSQL</productname>で使用するKerberosのレルムがローカルのものと異なる場合に、そのレルムを設定します。
<envar>PGREALM</envar>が設定されると、<application>libpq</application>アプリケーションは設定されたレルム用のサーバと認証を行い、また、別のチケットファイルを使って、ローカルのチケットファイルと競合しないようにします。
この環境変数は、サーバがGSSAPIによる認証を選択した場合にのみ使われます。
     </para>
    </listitem>

    <listitem>
     <para>
      <indexterm>
=======
>>>>>>> eca2f8a7
       <primary><envar>PGOPTIONS</envar></primary>
      </indexterm>
<!--
      <envar>PGOPTIONS</envar> behaves the same as the <xref
      linkend="libpq-connect-options"> connection parameter.
-->
<envar>PGOPTIONS</envar>は<xref linkend="libpq-connect-options">接続パラメータと同様に動作します。
     </para>
    </listitem>

    <listitem>
     <para>
      <indexterm>
       <primary><envar>PGAPPNAME</envar></primary>
      </indexterm>
<!--
      <envar>PGAPPNAME</envar> behaves the same as the <xref
      linkend="libpq-connect-application-name"> connection parameter.
-->
<envar>PGAPPNAME</envar>は<xref linkend="libpq-connect-application-name">接続パラメータと同様に動作します。
     </para>
    </listitem>

    <listitem>
     <para>
      <indexterm>
       <primary><envar>PGSSLMODE</envar></primary>
      </indexterm>
<!--
      <envar>PGSSLMODE</envar> behaves the same as the <xref
      linkend="libpq-connect-sslmode"> connection parameter.
-->
<envar>PGSSLMODE</envar>は<xref linkend="libpq-connect-sslmode">接続パラメータと同様に動作します。
     </para>
    </listitem>

    <listitem>
     <para>
      <indexterm>
       <primary><envar>PGREQUIRESSL</envar></primary>
      </indexterm>
<!--
      <envar>PGREQUIRESSL</envar> behaves the same as the <xref
      linkend="libpq-connect-requiressl"> connection parameter.
      This environment variable is deprecated in favor of the
      <envar>PGSSLMODE</envar> variable; setting both variables suppresses the
      effect of this one.
-->
<envar>PGREQUIRESSL</envar>は<xref linkend="libpq-connect-requiressl">接続パラメータと同様に動作します。
この環境変数は<envar>PGSSLMODE</envar>変数があるため、廃止予定となっています。
両方の変数を設定すると、<envar>PGREQUIRESSL</envar>の設定は無視されます。
     </para>
    </listitem>

    <listitem>
     <para>
      <indexterm>
       <primary><envar>PGSSLCOMPRESSION</envar></primary>
      </indexterm>
<!--
      <envar>PGSSLCOMPRESSION</envar> behaves the same as the <xref
      linkend="libpq-connect-sslcompression"> connection parameter.
-->
<envar>PGSSLCOMPRESSION</envar>は<xref linkend="libpq-connect-sslcompression">接続パラメータと同様に動作します。
     </para>
    </listitem>

    <listitem>
     <para>
      <indexterm>
       <primary><envar>PGSSLCERT</envar></primary>
      </indexterm>
<!--
      <envar>PGSSLCERT</envar> behaves the same as the <xref
      linkend="libpq-connect-sslcert"> connection parameter.
-->
<envar>PGSSLCERT</envar>は<xref linkend="libpq-connect-sslcert">接続パラメータと同様に動作します。
     </para>
    </listitem>

    <listitem>
     <para>
      <indexterm>
       <primary><envar>PGSSLKEY</envar></primary>
      </indexterm>
<!--
      <envar>PGSSLKEY</envar> behaves the same as the <xref
      linkend="libpq-connect-sslkey"> connection parameter.
-->
<envar>PGSSLKEY</envar>は<xref linkend="libpq-connect-sslkey">接続パラメータと同様に動作します。
     </para>
    </listitem>

    <listitem>
     <para>
      <indexterm>
       <primary><envar>PGSSLROOTCERT</envar></primary>
      </indexterm>
<!--
      <envar>PGSSLROOTCERT</envar>  behaves the same as the <xref
      linkend="libpq-connect-sslrootcert"> connection parameter.
-->
<envar>PGSSLROOTCERT</envar>は<xref linkend="libpq-connect-sslrootcert">接続パラメータと同様に動作します。
     </para>
    </listitem>

    <listitem>
     <para>
      <indexterm>
       <primary><envar>PGSSLCRL</envar></primary>
      </indexterm>
<!--
      <envar>PGSSLCRL</envar>  behaves the same as the <xref
      linkend="libpq-connect-sslcrl"> connection parameter.
-->
<envar>PGSSLCRL</envar>は<xref linkend="libpq-connect-sslcrl">接続パラメータと同様に動作します。
     </para>
    </listitem>

    <listitem>
     <para>
      <indexterm>
       <primary><envar>PGREQUIREPEER</envar></primary>
      </indexterm>
<!--
      <envar>PGREQUIREPEER</envar> behaves the same as the <xref
      linkend="libpq-connect-requirepeer"> connection parameter.
-->
<envar>PGREQUIREPEER</envar>は<xref linkend="libpq-connect-requirepeer">接続パラメータと同様に動作します。
     </para>
    </listitem>

    <listitem>
     <para>
      <indexterm>
       <primary><envar>PGKRBSRVNAME</envar></primary>
      </indexterm>
<!--
      <envar>PGKRBSRVNAME</envar>  behaves the same as the <xref
      linkend="libpq-connect-krbsrvname"> connection parameter.
-->
<envar>PGKRBSRVNAME</envar>は<xref linkend="libpq-connect-krbsrvname">接続パラメータと同様に動作します。
     </para>
    </listitem>

    <listitem>
     <para>
      <indexterm>
       <primary><envar>PGGSSLIB</envar></primary>
      </indexterm>
<!--
      <envar>PGGSSLIB</envar> behaves the same as the <xref
      linkend="libpq-connect-gsslib"> connection parameter.
-->
<envar>PGGSSLIB</envar>は<xref linkend="libpq-connect-gsslib">接続パラメータと同様に動作します。
     </para>
    </listitem>

    <listitem>
     <para>
      <indexterm>
       <primary><envar>PGCONNECT_TIMEOUT</envar></primary>
      </indexterm>
<!--
      <envar>PGCONNECT_TIMEOUT</envar>  behaves the same as the <xref
      linkend="libpq-connect-connect-timeout"> connection parameter.
-->
<envar>PGCONNECT_TIMEOUT</envar>は<xref linkend="libpq-connect-connect-timeout">接続パラメータと同様に動作します。
     </para>
    </listitem>

    <listitem>
     <para>
      <indexterm>
       <primary><envar>PGCLIENTENCODING</envar></primary>
      </indexterm>
<!--
      <envar>PGCLIENTENCODING</envar> behaves the same as the <xref
      linkend="libpq-connect-client-encoding"> connection parameter.
-->
<envar>PGCLIENTENCODING</envar>は<xref linkend="libpq-connect-client-encoding">接続パラメータと同様に動作します。
     </para>
    </listitem>
   </itemizedlist>
  </para>

  <para>
<!--
   The following environment variables can be used to specify default
   behavior for each <productname>PostgreSQL</productname> session.  (See
   also the <xref linkend="sql-alterrole">
   and <xref linkend="sql-alterdatabase">
   commands for ways to set default behavior on a per-user or per-database
   basis.)
-->
以下の環境変数を使用して、<productname>PostgreSQL</productname>セッション毎のデフォルト動作を指定することができます。
(また、ユーザ毎、もしくは、データベース毎を単位としたデフォルト動作の設定方法については<xref linkend="sql-alterrole">および<xref linkend="sql-alterdatabase">コマンドを参照してください。)

   <itemizedlist>
    <listitem>
     <para>
      <indexterm>
       <primary><envar>PGDATESTYLE</envar></primary>
      </indexterm>
<!--
      <envar>PGDATESTYLE</envar> sets the default style of date/time
      representation.  (Equivalent to <literal>SET datestyle TO
      ...</literal>.)
-->
<envar>PGDATESTYLE</envar>はデフォルトの日付/時刻表現形式を設定します。
(<literal>SET datestyle TO ...</literal>と等価です。)
     </para>
    </listitem>

    <listitem>
     <para>
      <indexterm>
       <primary><envar>PGTZ</envar></primary>
      </indexterm>
<!--
      <envar>PGTZ</envar> sets the default time zone.  (Equivalent to
      <literal>SET timezone TO ...</literal>.)
-->
<envar>PGTZ</envar>はデフォルトの時間帯を設定します。
(<literal>SET timezone TO ...</literal>と等価です。)
     </para>
    </listitem>

    <listitem>
     <para>
      <indexterm>
       <primary><envar>PGGEQO</envar></primary>
      </indexterm>
<!--
      <envar>PGGEQO</envar> sets the default mode for the genetic query
      optimizer.  (Equivalent to <literal>SET geqo TO ...</literal>.)
-->
<envar>PGGEQO</envar>は遺伝的問い合わせオプティマイザのデフォルトのモードを設定します。
(<literal>SET geqo TO ...</literal>と等価です。)
     </para>
    </listitem>
   </itemizedlist>

<!--
   Refer to the <acronym>SQL</acronym> command <xref linkend="sql-set">
   for information on correct values for these
   environment variables.
-->
これらの環境変数の正確な値については、<xref linkend="sql-set"> <acronym>SQL</acronym>コマンドを参照してください。
  </para>

  <para>
<!--
   The following environment variables determine internal behavior of
   <application>libpq</application>; they override compiled-in defaults.
-->
以下の環境変数は、<application>libpq</application>の内部動作を決定します。
これらはコンパイル時のデフォルトを上書きします。

   <itemizedlist>
    <listitem>
     <para>
      <indexterm>
       <primary><envar>PGSYSCONFDIR</envar></primary>
      </indexterm>
<!--
      <envar>PGSYSCONFDIR</envar> sets the directory containing the
      <filename>pg_service.conf</> file and in a future version
      possibly other system-wide configuration files.
-->
<envar>PGSYSCONFDIR</envar>は<filename>pg_service.conf</>ファイルがあるディレクトリを設定します。
また今後のバージョンでは他のシステム全体の設定ファイルとなるかもしれません。
     </para>
    </listitem>

    <listitem>
     <para>
      <indexterm>
       <primary><envar>PGLOCALEDIR</envar></primary>
      </indexterm>
<!--
      <envar>PGLOCALEDIR</envar> sets the directory containing the
      <literal>locale</> files for message localization.
-->
<envar>PGLOCALEDIR</envar>はメッセージのローカライズ用の<literal>locale</>ファイルがあるディレクトリを設定します。
     </para>
    </listitem>
   </itemizedlist>
  </para>

 </sect1>


 <sect1 id="libpq-pgpass">
<!--
  <title>The Password File</title>
-->
  <title>パスワードファイル</title>

  <indexterm zone="libpq-pgpass">
<!--
   <primary>password file</primary>
-->
   <primary>パスワードファイル</primary>
  </indexterm>
  <indexterm zone="libpq-pgpass">
   <primary>.pgpass</primary>
  </indexterm>

  <para>
<!--
   The file <filename>.pgpass</filename> in a user's home directory or the
   file referenced by <envar>PGPASSFILE</envar> can contain passwords to
   be used if the connection requires a password (and no password has been
   specified  otherwise). On Microsoft Windows the file is named
   <filename>%APPDATA%\postgresql\pgpass.conf</> (where
   <filename>%APPDATA%</> refers to the Application Data subdirectory in
   the user's profile).
-->
ユーザのホームディレクトリの<filename>.pgpass</filename>または<envar>PGPASSFILE</envar>で設定されるファイルは、接続にパスワードが必要な場合(かつ、他に指定されたパスワードが無かった場合)に使用するパスワードを格納するファイルです。
Microsoft Windowsでは、このファイルの名前は<filename>%APPDATA%\postgresql\pgpass.conf</>(ここで<filename>%APPDATA%</>はユーザのプロファイル内のアプリケーションデータディレクトリ)です。
  </para>

  <para>
<!--
   This file should contain lines of the following format:
-->
このファイル内の行の書式は次の通りです。
<synopsis>
<replaceable>hostname</replaceable>:<replaceable>port</replaceable>:<replaceable>database</replaceable>:<replaceable>username</replaceable>:<replaceable>password</replaceable>
</synopsis>
<!--
   (You can add a reminder comment to the file by copying the line above and
   preceding it with <literal>#</>.)
   Each of the first four fields can be a literal value, or
   <literal>*</literal>, which matches anything.  The password field from
   the first line that matches the current connection parameters will be
   used.  (Therefore, put more-specific entries first when you are using
   wildcards.) If an entry needs to contain <literal>:</literal> or
   <literal>\</literal>, escape this character with <literal>\</literal>.
   A host name of <literal>localhost</> matches both TCP (host name
   <literal>localhost</>) and Unix domain socket (<literal>pghost</> empty
   or the default socket directory) connections coming from the local
   machine. In a standby server, a database name of <literal>replication</>
   matches streaming replication connections made to the master server.
   The <literal>database</> field is of limited usefulness because
   users have the same password for all databases in the same cluster.
-->
（このファイルでは、上のような行をコピーし、その先頭に<literal>#</>をつけて忘れないようにコメントとして残すことができます。）
先頭の4フィールドはそれぞれリテラル値にすることも、あるいはすべてに一致する<literal>*</literal>を使用することもできます。
最初に現在の接続パラメータと一致した行のパスワードフィールドが使用されます。
(従って、ワイルドカードを使用する場合は、始めの方により具体的な項目を入力してください。)
項目内に<literal>:</literal>または<literal>\</literal>を含める必要があれば、<literal>\</literal>でこれらの文字をエスケープする必要があります。
<literal>localhost</>ホスト名は、ローカルマシンからのTCP接続（ホスト名が<literal>localhost</>）とUnixドメインソケット接続（<literal>pghost</>が空またはデフォルトのソケットディレクトリ）の両方に一致します。
スタンバイサーバでは、<literal>replication</>という名称のデータベースは、マスタサーバとの間でなされるストリーミングレプリケーション用の接続に一致します。
同一のクラスタ内のすべてのデータベースに対するパスワードは同じものですので、<literal>database</>フィールドの有用性は限定的なものです。
  </para>

  <para>
<!--
   On Unix systems, the permissions on <filename>.pgpass</filename> must
   disallow any access to world or group; achieve this by the command
   <command>chmod 0600 ~/.pgpass</command>.  If the permissions are less
   strict than this, the file will be ignored.  On Microsoft Windows, it
   is assumed that the file is stored in a directory that is secure, so
   no special permissions check is made.
-->
Unixシステムにおいて、<filename>.pgpass</filename>の権限はグループ、他者へのアクセスをすべて拒否しなければなりません。
これは<command>chmod 0600 ~/.pgpass</command>といったコマンドによって行います。
権限をこれよりも緩くすると、このファイルは無視されます。
Microsoft Windowsにおいては、このファイルが安全なディレクトリに格納されていることを前提としていますので、特別に行われる権限の検査はありません。
  </para>
 </sect1>


 <sect1 id="libpq-pgservice">
<!--
  <title>The Connection Service File</title>
-->
  <title>接続サービスファイル</title>

  <indexterm zone="libpq-pgservice">
<!--
   <primary>connection service file</primary>
-->
   <primary>接続サービスファイル</primary>
  </indexterm>
  <indexterm zone="libpq-pgservice">
   <primary>pg_service.conf</primary>
  </indexterm>
  <indexterm zone="libpq-pgservice">
   <primary>.pg_service.conf</primary>
  </indexterm>

  <para>
<!--
   The connection service file allows libpq connection parameters to be
   associated with a single service name. That service name can then be
   specified by a libpq connection, and the associated settings will be
   used. This allows connection parameters to be modified without requiring
   a recompile of the libpq application. The service name can also be
   specified using the <envar>PGSERVICE</envar> environment variable.
-->
接続サービスファイルにより、libpq接続パラメータをひとつのサービス名に関連付けることができます。
サービス名は、libpq接続によって指定され、関連付けられた設定が利用されます。
これは、接続パラメータをlibpqアプリケーションの再コンパイルをせずに修正できるというものです。
サービス名は<envar>PGSERVICE</envar>環境変数を利用することで使用できます。
  </para>

  <para>
<!--
   The connection service file can be a per-user service file
   at <filename>~/.pg_service.conf</filename> or the location
   specified by the environment variable <envar>PGSERVICEFILE</envar>,
   or it can be a system-wide file
   at <filename>`pg_config &#045;-sysconfdir`/pg_service.conf</filename> or in the directory
   specified by the environment variable
   <envar>PGSYSCONFDIR</envar>.  If service definitions with the same
   name exist in the user and the system file, the user file takes
   precedence.
-->
この接続サービスファイルは、ユーザごとに<filename>~/.pg_service.conf</filename>というサービスファイルとすること、または、<envar>PGSERVICEFILE</envar>環境変数で指定される場所にすることができます。
また、システム全体についてのファイルとして<filename>`pg_config --sysconfdir`/pg_service.conf</filename>とすること、<envar>PGSYSCONFDIR</envar>環境変数で指定されたディレクトリに置くことができます。
ユーザ用、システム用のファイルで同名のサービス定義が存在する場合、ユーザ用のものが優先されます。
  </para>

  <para>
<!--
   The file uses an <quote>INI file</quote> format where the section
   name is the service name and the parameters are connection
   parameters; see <xref linkend="libpq-paramkeywords"> for a list.  For
   example:
-->
このファイルは<quote>INIファイル</quote>書式を使用します。
セクション名がサービス名となり、パラメータが接続パラメータです。
<xref linkend="libpq-paramkeywords">のリストを参照してください。
以下に例を示します。
<programlisting>
# comment
[mydb]
host=somehost
port=5433
user=admin
</programlisting>
<!--
   An example file is provided at
   <filename>share/pg_service.conf.sample</filename>.
-->
例となるファイルが<filename>share/pg_service.conf.sample</filename>にあります。
  </para>
 </sect1>


 <sect1 id="libpq-ldap">
<!--
  <title>LDAP Lookup of Connection Parameters</title>
-->
  <title>接続パラメータのLDAP検索</title>

  <indexterm zone="libpq-ldap">
<!--
   <primary>LDAP connection parameter lookup</primary>
-->
   <primary>LDAPによる接続パラメータ検索</primary>
  </indexterm>

  <para>
<!--
   If <application>libpq</application> has been compiled with LDAP support (option
   <literal><option>&#045;-with-ldap</option></literal> for <command>configure</command>)
   it is possible to retrieve connection options like <literal>host</literal>
   or <literal>dbname</literal> via LDAP from a central server.
   The advantage is that if the connection parameters for a database change,
   the connection information doesn't have to be updated on all client machines.
-->
<application>libpq</application>がLDAPサポート（<command>configure</command>時の<literal><option>--with-ldap</option></literal>オプション）付きでコンパイルされている場合、中央サーバからLDAPを通して<literal>host</literal>や<literal>dbname</literal>などの接続オプションを取り出すことができます。
この利点は、データベースの接続パラメータが変わった場合に、すべてのクライアントマシンで接続情報を更新しなくても済む点です。
  </para>

  <para>
<!--
   LDAP connection parameter lookup uses the connection service file
   <filename>pg_service.conf</filename> (see <xref
   linkend="libpq-pgservice">).  A line in a
   <filename>pg_service.conf</filename> stanza that starts with
   <literal>ldap://</literal> will be recognized as an LDAP URL and an
   LDAP query will be performed. The result must be a list of
   <literal>keyword = value</literal> pairs which will be used to set
   connection options.  The URL must conform to RFC 1959 and be of the
   form
<synopsis>
ldap://[<replaceable>hostname</replaceable>[:<replaceable>port</replaceable>]]/<replaceable>search_base</replaceable>?<replaceable>attribute</replaceable>?<replaceable>search_scope</replaceable>?<replaceable>filter</replaceable>
</synopsis>
   where <replaceable>hostname</replaceable> defaults to
   <literal>localhost</literal> and <replaceable>port</replaceable>
   defaults to 389.
-->
LDAP接続パラメータ検索は、<filename>pg_service.conf</filename>という接続サービスファイル（<xref linkend="libpq-pgservice">を参照）を使用します。
<filename>pg_service.conf</filename>内の<literal>ldap://</literal>から始まる行は、LDAP URLとして認識され、LDAP問い合わせが実行されることを示します。
その結果は、<literal>keyword = value</literal>という組み合わせのリストでなければなりません。
これらが接続用オプションの設定に使用されます。
このURLはRFC 1959に従ったもので、以下のような形式でなければなりません。
<synopsis>
ldap://[<replaceable>hostname</replaceable>[:<replaceable>port</replaceable>]]/<replaceable>search_base</replaceable>?<replaceable>attribute</replaceable>?<replaceable>search_scope</replaceable>?<replaceable>filter</replaceable>
</synopsis>
ここで、<replaceable>hostname</replaceable>のデフォルトは<literal>localhost</literal>、<replaceable>port</replaceable>のデフォルトは389です。
  </para>

  <para>
<!--
   Processing of <filename>pg_service.conf</filename> is terminated after
   a successful LDAP lookup, but is continued if the LDAP server cannot
   be contacted.  This is to provide a fallback with further LDAP URL
   lines that point to different LDAP servers, classical <literal>keyword
   = value</literal> pairs, or default connection options.  If you would
   rather get an error message in this case, add a syntactically incorrect
   line after the LDAP URL.
-->
<filename>pg_service.conf</filename>の処理はLDAP検索が成功した時に終わります。
しかし、もしLDAPサーバへのアクセスができなかった場合は継続します。
これはアクセスに失敗した時に、異なるLDAPサーバを指し示す他のLDAP行や以前からの<literal>keyword = value</literal>の組み合わせ、デフォルトの接続オプションを参照する予備機能を提供します。
この場合にエラーメッセージを受け取りたい場合は、LDAP URL行の後に文法的に不正な行を記載してください。
  </para>

  <para>
<!--
   A sample LDAP entry that has been created with the LDIF file
-->
LDIFファイルとして作成されたLDAP項目の例を以下に示します。
<programlisting>
version:1
dn:cn=mydatabase,dc=mycompany,dc=com
changetype:add
objectclass:top
objectclass:device
cn:mydatabase
description:host=dbserver.mycompany.com
description:port=5439
description:dbname=mydb
description:user=mydb_user
description:sslmode=require
</programlisting>
<!--
   might be queried with the following LDAP URL:
-->
これは、以下のようなLDAP URLから得られます。
<programlisting>
ldap://ldap.mycompany.com/dc=mycompany,dc=com?description?one?(cn=mydatabase)
</programlisting>
  </para>

  <para>
<!--
   You can also mix regular service file entries with LDAP lookups.
   A complete example for a stanza in <filename>pg_service.conf</filename>
   would be:
-->
また、LDAP検索と通常のサービスファイル項目とを混在させることもできます。
<filename>pg_service.conf</filename>の一節について完全な例を以下に示します。
<programlisting>
# only host and port are stored in LDAP, specify dbname and user explicitly
[customerdb]
dbname=customer
user=appuser
ldap://ldap.acme.com/cn=dbserver,cn=hosts?pgconnectinfo?base?(objectclass=*)
</programlisting>
  </para>

 </sect1>


 <sect1 id="libpq-ssl">
<!--
  <title>SSL Support</title>
-->
  <title>SSLサポート</title>

  <indexterm zone="libpq-ssl">
   <primary>SSL</primary>
  </indexterm>

  <para>
<!--
   <productname>PostgreSQL</> has native support for using <acronym>SSL</>
   connections to encrypt client/server communications for increased
   security. See <xref linkend="ssl-tcp"> for details about the server-side
   <acronym>SSL</> functionality.
-->
<productname>PostgreSQL</>は、セキュリティを高めるためにクライアントサーバ間の通信を暗号化する<acronym>SSL</>接続の使用を元来サポートしています。
サーバ側の<acronym>SSL</>機能についての詳細は<xref linkend="ssl-tcp">を参照してください。
  </para>

  <para>
<!--
   <application>libpq</application> reads the system-wide
   <productname>OpenSSL</productname> configuration file. By default, this
   file is named <filename>openssl.cnf</filename> and is located in the
   directory reported by <literal>openssl version -d</>.  This default
   can be overridden by setting environment variable
   <envar>OPENSSL_CONF</envar> to the name of the desired configuration
   file.
-->
<application>libpq</application>はシステム全体に対する<productname>OpenSSL</productname>設定ファイルを読み込みます。
デフォルトでは、ファイル名は<filename>openssl.cnf</filename>で、<literal>openssl version -d</>で報告されるディレクトリに格納されています。
このデフォルトは<envar>OPENSSL_CONF</envar>環境変数に希望する設定ファイル名を設定することで変更することができます。
  </para>

 <sect2 id="libq-ssl-certificates">
<!--
  <title>Client Verification of Server Certificates</title>
-->
  <title>サーバ証明書のクライアント検証</title>

  <para>
<!--
   By default, <productname>PostgreSQL</> will not perform any verification of
   the server certificate. This means that it is possible to spoof the server
   identity (for example by modifying a DNS record or by taking over the server
   IP address) without the client knowing. In order to prevent spoofing,
   <acronym>SSL</> certificate verification must be used.
-->
デフォルトでは<productname>PostgreSQL</>はサーバ証明書の検証をまったく行いません。
これは、（例えば、DNSレコードを変更したり、もしくはサーバのIPアドレスを接収したりして）クライアントに知られずにサーバの属性をなりすませることを意味します。
なりすましを防止するには<acronym>SSL</>証明書検証を使用しなければなりません。
  </para>

  <para>
<!--
   If the parameter <literal>sslmode</> is set to <literal>verify-ca</>,
   libpq will verify that the server is trustworthy by checking the
   certificate chain up to a trusted certificate authority
   (<acronym>CA</>). If <literal>sslmode</> is set to <literal>verify-full</>,
   libpq will <emphasis>also</> verify that the server host name matches its
   certificate. The SSL connection will fail if the server certificate cannot
   be verified. <literal>verify-full</> is recommended in most
   security-sensitive environments.
-->
パラメータ<literal>sslmode</>が<literal>verify-ca</>に設定されている場合、libpqは信頼される認証局(<acronym>CA</>)までの証明書連鎖を検査することで、サーバが信用に足るかを検証します。
<literal>sslmode</>が<literal>verify-full</>に設定されていると、libpqは<emphasis>同時に</>サーバホスト名が証明書のそれと一致するかを検証します。
SSL接続はサーバ証明書が検証されない場合失敗します。
安全性に慎重を期するほとんどのサーバ環境では<literal>verify-full</>を推奨します。
  </para>

  <para>
<!--
   In <literal>verify-full</> mode, the host name is matched against the
   certificate's Subject Alternative Name attribute(s), or against the
   Common Name attribute if no Subject Alternative Name of type <literal>dNSName</literal> is
   present.  If the certificate's name attribute starts with an asterisk
   (<literal>*</>), the asterisk will be treated as
   a wildcard, which will match all characters <emphasis>except</> a dot
   (<literal>.</>). This means the certificate will not match subdomains.
   If the connection is made using an IP address instead of a host name, the
   IP address will be matched (without doing any DNS lookups).
-->
<literal>verify-full</>モードでは、ホスト名を証明書のサブジェクト別名(Subject Alternative Name)属性と、あるいは<literal>dNSName</literal>タイプのサブジェクト別名がないときはコモンネーム属性とマッチさせます。
証明書の名前属性がアスタリスク（<literal>*</>）で始まると、それはワイルドカードとして取り扱われ、ドット（<literal>.</>）を除くすべての文字とマッチします。
これは、証明書がサブドメインとマッチしないことを意味します。
もし接続がホスト名ではなくIPアドレスを使用するのであれば、（いかなるDNS検索もせず）IPアドレスがマッチさせられます。
  </para>

  <para>
<!--
   To allow server certificate verification, the certificate(s) of one or more
   trusted <acronym>CA</>s must be
   placed in the file <filename>~/.postgresql/root.crt</> in the user's home
   directory. If intermediate <acronym>CA</>s appear in
   <filename>root.crt</filename>, the file must also contain certificate
   chains to their root <acronym>CA</>s. (On Microsoft Windows the file is named
   <filename>%APPDATA%\postgresql\root.crt</filename>.)
-->
サーバ証明書の検証を可能にするには、1つ以上の信頼する<acronym>CA</>の証明書を、ユーザのホームディレクトリの<filename>~/.postgresql/root.crt</>ファイルに置かなければなりません。
中間<acronym>CA</>が<filename>root.crt</filename>にあるのであれば、そのファイルはそのルート<acronym>CA</>への証明書チェーンも含まなければなりません。
（Microsoft Windowsの場合、このファイルの名前は<filename>%APPDATA%\postgresql\root.crt</filename>です。）
  </para>

  <para>
<!--
   Certificate Revocation List (CRL) entries are also checked
   if the file <filename>~/.postgresql/root.crl</filename> exists
   (<filename>%APPDATA%\postgresql\root.crl</filename> on Microsoft
   Windows).
-->
<filename>~/.postgresql/root.crl</filename>ファイル（Microsoft Windowsでは<filename>%APPDATA%\postgresql\root.crl</filename>）が存在する場合、証明書失効リスト（CRL）の項目もまた検査されます。
  </para>

  <para>
<!--
   The location of the root certificate file and the CRL can be changed by
   setting
   the connection parameters <literal>sslrootcert</> and <literal>sslcrl</>
   or the environment variables <envar>PGSSLROOTCERT</> and <envar>PGSSLCRL</>.
-->
ルート証明書ファイルとCRLの格納場所を接続パラメータ<literal>sslrootcert</>と<literal>sslcrl</>、もしくは環境変数<envar>PGSSLROOTCERT</>と<envar>PGSSLCRL</>で変更することができます。
  </para>

  <note>
   <para>
<!--
    For backwards compatibility with earlier versions of PostgreSQL, if a
    root CA file exists, the behavior of
    <literal>sslmode</literal>=<literal>require</literal> will be the same
    as that of <literal>verify-ca</literal>, meaning the server certificate
    is validated against the CA. Relying on this behavior is discouraged,
    and applications that need certificate validation should always use
    <literal>verify-ca</literal> or <literal>verify-full</literal>.
-->
より古いバージョンのPostgreSQLとの後方互換性のために、ルートCAファイルが存在する場合、<literal>sslmode</literal>=<literal>require</literal>の動作は<literal>verify-ca</literal>の場合と同じになっています。
つまり、サーバ証明書がCAに対して検証されます。
この動作に依存することは勧めません。
また証明書の検証を必要とするアプリケーションは常に<literal>verify-ca</literal>または<literal>verify-full</literal>を使用すべきです。
   </para>
  </note>
 </sect2>

 <sect2 id="libpq-ssl-clientcert">
<!--
  <title>Client Certificates</title>
-->
  <title>クライアント証明書</title>

  <para>
<!--
   If the server requests a trusted client certificate,
   <application>libpq</application> will send the certificate stored in
   file <filename>~/.postgresql/postgresql.crt</> in the user's home
   directory.  The certificate must be signed by one of the certificate
   authorities (<acronym>CA</acronym>) trusted by the server.  A matching
   private key file <filename>~/.postgresql/postgresql.key</> must also
   be present. The private
   key file must not allow any access to world or group; achieve this by the
   command <command>chmod 0600 ~/.postgresql/postgresql.key</command>.
   On Microsoft Windows these files are named
   <filename>%APPDATA%\postgresql\postgresql.crt</filename> and
   <filename>%APPDATA%\postgresql\postgresql.key</filename>, and there
   is no special permissions check since the directory is presumed secure.
   The location of the certificate and key files can be overridden by the
   connection parameters <literal>sslcert</> and <literal>sslkey</> or the
   environment variables <envar>PGSSLCERT</> and <envar>PGSSLKEY</>.
-->
サーバが信頼できるクライアント証明書を要求する場合、<application>libpq</application>はユーザのホームディレクトリにある<filename>~/.postgresql/postgresql.crt</>ファイルに格納された証明書を送信します。
証明書はサーバで信頼された認証局（<acronym>CA</acronym>）のいずれかで署名されなければなりません。
対応する<filename>~/.postgresql/postgresql.key</>秘密キーファイルも存在しなければなりません。
秘密キーファイルは他者やグループからのアクセスを許可してはいけません。
<command>chmod 0600 ~/.postgresql/postgresql.key</command>コマンドでこれを実現してください。
Microsoft Windowsでは、このファイルの名前はそれぞれ<filename>%APPDATA%\postgresql\postgresql.crt</filename>と<filename>%APPDATA%\postgresql\postgresql.key</filename>であり、このディレクトリは安全であると想定されますので、特別な権限検査は行われません。
証明書とキーファイルの格納場所は<literal>sslcert</>および<literal>sslkey</>接続パラメータ、または<envar>PGSSLCERT</>および<envar>PGSSLKEY</>環境変数で上書きされます。
  </para>

  <para>
<!--
   In some cases, the client certificate might be signed by an
   <quote>intermediate</> certificate authority, rather than one that is
   directly trusted by the server.  To use such a certificate, append the
   certificate of the signing authority to the <filename>postgresql.crt</>
   file, then its parent authority's certificate, and so on up to a certificate
   authority, <quote>root</> or <quote>intermediate</>, that is trusted by
   the server, i.e. signed by a certificate in the server's
   <filename>root.crt</filename> file.
-->
クライアント証明書が、サーバにより直接信頼された認証局ではなく、<quote>中間</>認証局で署名されている場合があります。
こうした証明書を使用するためには、署名した認証局の証明書を、さらにその親の認証局の証明書を、サーバにより信頼される<quote>ルート</>もしくは<quote>中間</>認証局まで<filename>postgresql.crt</>ファイルに追加してください。
サーバにより信頼されるとは、すなわちサーバの<filename>root.crt</filename>ファイルにある証明書により署名されているということです。
  </para>

  <para>
<!--
   Note that the client's <filename>~/.postgresql/root.crt</> lists the top-level CAs
   that are considered trusted for signing server certificates.  In principle it need
   not list the CA that signed the client's certificate, though in most cases
   that CA would also be trusted for server certificates.
-->
クライアントの<filename>~/.postgresql/root.crt</>には、サーバ証明書の署名に関して信頼できるとみなされる、最上位のCAが列挙されていることに注意してください。
原理的にはクライアント証明書を署名するCAを列挙する必要はありませんが、ほとんどの場合において、そのCAは同時にサーバ証明書に対しても信頼されています。
  </para>

 </sect2>

 <sect2 id="libpq-ssl-protection">
<!--
  <title>Protection Provided in Different Modes</title>
-->
  <title>異なるモードで提供される保護</title>

  <para>
<!--
   The different values for the <literal>sslmode</> parameter provide different
   levels of protection. SSL can provide
   protection against three types of attacks:
-->
<literal>sslmode</>パラメータ値を変更することで、異なったレベルの保護を提供します。
SSLは以下の３種類の攻撃に対する保護を提供することができます。

   <variablelist>
    <varlistentry>
<!--
     <term>Eavesdropping</term>
-->
     <term>盗聴</term>
     <listitem>
<!--
      <para>If a third party can examine the network traffic between the
       client and the server, it can read both connection information (including
       the user name and password) and the data that is passed. <acronym>SSL</>
       uses encryption to prevent this.
-->
<para>クライアント・サーバ間のネットワークトラフィックを第三者が監視することができれば、（ユーザ名とパスワードを含め）双方の接続情報と通過するデータを読み取ることができます。
<acronym>SSL</>はこれを防止するために暗号を使用します。
      </para>
     </listitem>
    </varlistentry>

    <varlistentry>
<!--
     <term>Man in the middle (<acronym>MITM</>)</term>
-->
     <term>中間者攻撃（<acronym>MITM</>）</term>
     <listitem>
<!--
      <para>If a third party can modify the data while passing between the
       client and server, it can pretend to be the server and therefore see and
       modify data <emphasis>even if it is encrypted</>. The third party can then
       forward the connection information and data to the original server,
       making it impossible to detect this attack. Common vectors to do this
       include DNS poisoning and address hijacking, whereby the client is directed
       to a different server than intended. There are also several other
       attack methods that can accomplish this. <acronym>SSL</> uses certificate
       verification to prevent this, by authenticating the server to the client.
-->
<para>データがクライアント・サーバ間で渡されている時に、第三者がそのデータを変更できれば、サーバを装うことができ、従って<emphasis>たとえ暗号化されていても</>データを理解し変更することができます。
第三者はそこで、この攻撃を検出不可能にする接続情報とデータを元のサーバに送ることができます。
これを行う共通した媒介はDNSポイズニングとアドレス乗っ取りを含み、それに従ってクライアントは意図したサーバではなく異なったサーバに誘導されます。
同時に、このことを成し遂げるいくつかの異なった攻撃も存在します。
<acronym>SSL</>はクライアントに対しサーバを認証することで、この防止に証明書検証を使用します。
      </para>
     </listitem>
    </varlistentry>

    <varlistentry>
<!--
     <term>Impersonation</term>
-->
     <term>なりすまし</term>
     <listitem>
<!--
      <para>If a third party can pretend to be an authorized client, it can
       simply access data it should not have access to. Typically this can
       happen through insecure password management. <acronym>SSL</> uses
       client certificates to prevent this, by making sure that only holders
       of valid certificates can access the server.
-->
<para>第三者が認定されたクライアントを装うことができれば、それはアクセスしてはならないデータに簡単にアクセス可能になります。
典型的にこれは心もとないパスワード管理から生じます。
<acronym>SSL</>は有効な証明書の所持者のみサーバにアクセスできることを確実にすることで、この防止策としてクライアント証明書を使用します。
      </para>
     </listitem>
    </varlistentry>
   </variablelist>
  </para>

  <para>
<!--
   For a connection to be known secure, SSL usage must be configured
   on <emphasis>both the client and the server</> before the connection
   is made. If it is only configured on the server, the client may end up
   sending sensitive information (e.g. passwords) before
   it knows that the server requires high security. In libpq, secure
   connections can be ensured
   by setting the <literal>sslmode</> parameter to <literal>verify-full</> or
   <literal>verify-ca</>, and providing the system with a root certificate to
   verify against. This is analogous to using an <literal>https</>
   <acronym>URL</> for encrypted web browsing.
-->
信頼できるとされる接続では、SSLの使用を接続確立前に<emphasis>クライアントとサーバの双方において</>設定されなければなりません。
サーバのみに構成されると、クライアントはサーバが高度なセキュリティを必要とすることが判る以前に、（例えばパスワードのような）機密事項を扱う情報を結局送ることになります。
libpqにおいて、<literal>sslmode</>パラメータを<literal>verify-full</>または<literal>verify-ca</>に設定し、そして対象を検証するためルート証明書をシステムに提供することで、安全な接続を確実に行うことができます。
これは暗号化されたweb閲覧に対する<literal>https</> <acronym>URL</>の使用とよく似ています。
  </para>

  <para>
<!--
   Once the server has been authenticated, the client can pass sensitive data.
   This means that up until this point, the client does not need to know if
   certificates will be used for authentication, making it safe to specify that
   only in the server configuration.
-->
一度サーバが認証されると、クライアントは機密事項を扱うデータを送ることができます。
この意味は、これまでクライアントは認証に証明書が使われているかどうかを知る必要がなく、サーバ構成においてのみこのことを指定しても安全だと言うことです。
  </para>

  <para>
<!--
   All <acronym>SSL</> options carry overhead in the form of encryption and
   key-exchange, so there is a trade-off that has to be made between performance
   and security. <xref linkend="libpq-ssl-sslmode-statements">
   illustrates the risks the different <literal>sslmode</> values
   protect against, and what statement they make about security and overhead.
-->
すべての<acronym>SSL</>オプションでは暗号化の形式と鍵交換といったオーバヘッドがかかります。
このため性能と安全性との間で決定されるべきトレードオフがあります。
<xref linkend="libpq-ssl-sslmode-statements">は異なる<literal>sslmode</>値が防御する危険性と、安全性とオーバヘッドに対する声明を示したものです。
  </para>

  <table id="libpq-ssl-sslmode-statements">
<!--
   <title>SSL Mode Descriptions</title>
-->
   <title>SSLモードの説明</title>
   <tgroup cols="4">
    <thead>
     <row>
      <entry><literal>sslmode</></entry>
<!--
      <entry>Eavesdropping protection</entry>
      <entry><acronym>MITM</> protection</entry>
      <entry>Statement</entry>
-->
      <entry>盗聴防止</entry>
      <entry><acronym>MITM</>防止</entry>
      <entry>声明</entry>
     </row>
    </thead>

    <tbody>
     <row>
      <entry><literal>disable</></entry>
<!--
      <entry>No</entry>
      <entry>No</entry>
      <entry>I don't care about security, and I don't want to pay the overhead
       of encryption.
      </entry>
-->
      <entry>いいえ</entry>
      <entry>いいえ</entry>
      <entry>セキュリティはどうでもよく、暗号化の負荷を払いたくない
      </entry>
     </row>

     <row>
      <entry><literal>allow</></entry>
<!--
      <entry>Maybe</entry>
      <entry>No</entry>
      <entry>I don't care about security, but I will pay the overhead of
       encryption if the server insists on it.
      </entry>
-->
      <entry>たぶん</entry>
      <entry>いいえ</entry>
      <entry>セキュリティはどうでもよいが、サーバがそれを強く要求するのであれば暗号化のオーバヘッドを払ってもよい
      </entry>
     </row>

     <row>
      <entry><literal>prefer</></entry>
<!--
      <entry>Maybe</entry>
      <entry>No</entry>
      <entry>I don't care about encryption, but I wish to pay the overhead of
       encryption if the server supports it.
      </entry>
-->
      <entry>たぶん</entry>
      <entry>いいえ</entry>
      <entry>セキュリティはどうでもよいが、サーバがそれをサポートするのであれば暗号化のオーバヘッドを払ってもよい
      </entry>
     </row>

     <row>
      <entry><literal>require</></entry>
<!--
      <entry>Yes</entry>
      <entry>No</entry>
      <entry>I want my data to be encrypted, and I accept the overhead. I trust
       that the network will make sure I always connect to the server I want.
      </entry>
-->
      <entry>はい</entry>
      <entry>いいえ</entry>
      <entry>データを暗号化して欲しい。そしてオーバヘッドも受け入れる。意図したサーバに常に接続することをネットワークが確実にしてくれると信用する
      </entry>
     </row>

     <row>
      <entry><literal>verify-ca</></entry>
<!--
      <entry>Yes</entry>
      <entry><literal>Depends on CA</>-policy</entry>
      <entry>I want my data encrypted, and I accept the overhead. I want to be
       sure that I connect to a server that I trust.
      </entry>
-->
      <entry>はい</entry>
      <entry><literal>CA</>の規定に<literal>依存</></entry>
      <entry>データを暗号化して欲しい。そしてオーバヘッドも受け入れる。信頼するサーバに確実に接続したい
      </entry>
     </row>

     <row>
      <entry><literal>verify-full</></entry>
<!--
       <entry>Yes</entry>
       <entry>Yes</entry>
       <entry>I want my data encrypted, and I accept the overhead. I want to be
        sure that I connect to a server I trust, and that it's the one I
        specify.
       </entry>
-->
       <entry>はい</entry>
       <entry>はい</entry>
       <entry>データを暗号化して欲しい。そしてオーバヘッドも受け入れる。信頼するサーバに接続すること、そのサーバが指定したものであることを確実にしたい
       </entry>
      </row>

    </tbody>
   </tgroup>
  </table>

  <para>
<!--
   The difference between <literal>verify-ca</> and <literal>verify-full</>
   depends on the policy of the root <acronym>CA</>. If a public
   <acronym>CA</> is used, <literal>verify-ca</> allows connections to a server
   that <emphasis>somebody else</> may have registered with the <acronym>CA</>.
   In this case, <literal>verify-full</> should always be used. If
   a local <acronym>CA</> is used, or even a self-signed certificate, using
   <literal>verify-ca</> often provides enough protection.
-->
<literal>verify-ca</>と<literal>verify-full</>の差異はルート<acronym>CA</>の規定に依存します。
公的な<acronym>CA</>が使用されるとき、<literal>verify-ca</>はその<acronym>CA</>で<emphasis>他の誰か</>が登録したかもしれないサーバへの接続を許可します。
この場合、<literal>verify-full</>が常に使用されなければなりません。
独自<acronym>CA</>が使用されるとき、または自己署名証明書であったとしても<literal>verify-ca</>は十分な防御策を提供します。
  </para>

  <para>
<!--
   The default value for <literal>sslmode</> is <literal>prefer</>. As is shown
   in the table, this makes no sense from a security point of view, and it only
   promises performance overhead if possible. It is only provided as the default
   for backward compatibility, and is not recommended in secure deployments.
-->
<literal>sslmode</>のデフォルト値は<literal>prefer</>です。
表で示したように、これはセキュリティの視点では意味がなく、可能であれば性能上のオーバヘッドを保証するだけです。
これは後方互換性を提供するためのみにデフォルトとなっているもので、安全性確保の観点からは推奨されません。
  </para>

 </sect2>

 <sect2 id="libpq-ssl-fileusage">
<!--
  <title>SSL Client File Usage</title>
-->
  <title>SSLクライアントファイル使用方法</title>

  <para>
<!--
   <xref linkend="libpq-ssl-file-usage"> summarizes the files that are
   relevant to the SSL setup on the client.
-->
<xref linkend="libpq-ssl-file-usage">にクライアントにおけるSSL設定に関連するファイルをまとめます。
  </para>

  <table id="libpq-ssl-file-usage">
<!--
   <title>Libpq/Client SSL File Usage</title>
-->
   <title>libpq/クライアントにおけるSSLファイルの使用方法</title>
   <tgroup cols="3">
    <thead>
     <row>
<!--
      <entry>File</entry>
      <entry>Contents</entry>
      <entry>Effect</entry>
-->
      <entry>ファイル</entry>
      <entry>内容</entry>
      <entry>効果</entry>
     </row>
    </thead>

    <tbody>

     <row>
      <entry><filename>~/.postgresql/postgresql.crt</></entry>
<!--
      <entry>client certificate</entry>
      <entry>requested by server</entry>
-->
      <entry>クライアント証明書</entry>
      <entry>サーバにより要求されます</entry>
     </row>

     <row>
      <entry><filename>~/.postgresql/postgresql.key</></entry>
<!--
      <entry>client private key</entry>
      <entry>proves client certificate sent by owner; does not indicate
      certificate owner is trustworthy</entry>
-->
      <entry>クライアントの秘密キー</entry>
      <entry>所有者により送信されるクライアント証明書を証明します。証明書の所有者が信頼できることを意味していません。</entry>
     </row>

     <row>
      <entry><filename>~/.postgresql/root.crt</></entry>
<!--
      <entry>trusted certificate authorities</entry>
      <entry>checks that server certificate is signed by a trusted certificate
      authority</entry>
-->
      <entry>信頼できる認証局</entry>
      <entry>サーバ証明書が信頼できる認証局により署名されたか検査します。</entry>
     </row>

     <row>
      <entry><filename>~/.postgresql/root.crl</></entry>
<!--
      <entry>certificates revoked by certificate authorities</entry>
      <entry>server certificate must not be on this list</entry>
-->
      <entry>認証局により失効された証明書</entry>
      <entry>サーバ証明書はこのリストにあってはいけません</entry>
     </row>

    </tbody>
   </tgroup>
  </table>
 </sect2>

 <sect2 id="libpq-ssl-initialize">
<!--
  <title>SSL Library Initialization</title>
-->
  <title>SSLライブラリの初期化</title>

  <para>
<!--
   If your application initializes <literal>libssl</> and/or
   <literal>libcrypto</> libraries and <application>libpq</application>
   is built with <acronym>SSL</> support, you should call
   <function>PQinitOpenSSL</> to tell <application>libpq</application>
   that the <literal>libssl</> and/or <literal>libcrypto</> libraries
   have been initialized by your application, so that
   <application>libpq</application> will not also initialize those libraries.
-->
   <!-- 原文コメント If this URL changes replace it with a URL to www.archive.org. -->
<!--
   See <ulink
   url="http://h71000.www7.hp.com/doc/83final/ba554_90007/ch04.html"></ulink>
   for details on the SSL API.
-->
使用するアプリケーションが<literal>libssl</>と<literal>libcrypto</>の両方またはいずれか一方のライブラリを初期化し、<application>libpq</application>が<acronym>SSL</>サポート付きで構築された場合、<literal>libssl</>と<literal>libcrypto</>の両方またはいずれか一方のライブラリはアプリケーションによって初期化されたことを<application>libpq</application>に伝えるため<function>PQinitOpenSSL</>を呼び出さなければなりません。
これにより、<application>libpq</application>はこれらのライブラリを初期化しなくなります。
SSL APIの詳細は<ulink url="http://h71000.www7.hp.com/doc/83final/BA554_90007/ch04.html"></ulink>を参照してください。
  </para>

  <para>
   <variablelist>
    <varlistentry id="libpq-pqinitopenssl">
     <term>
      <function>PQinitOpenSSL</function>
      <indexterm>
       <primary>PQinitOpenSSL</primary>
      </indexterm>
     </term>

     <listitem>
      <para>
<!--
       Allows applications to select which security libraries to initialize.
-->
アプリケーションがどのセキュリティライブラリを初期化するか選択することができます。
<synopsis>
void PQinitOpenSSL(int do_ssl, int do_crypto);
</synopsis>
      </para>

      <para>
<!--
       When <parameter>do_ssl</> is non-zero, <application>libpq</application>
       will initialize the <application>OpenSSL</> library before first
       opening a database connection.  When <parameter>do_crypto</> is
       non-zero, the <literal>libcrypto</> library will be initialized.  By
       default (if <function>PQinitOpenSSL</> is not called), both libraries
       are initialized.  When SSL support is not compiled in, this function is
       present but does nothing.
-->
<parameter>do_ssl</>が非ゼロの時、<application>libpq</application>は最初のデータベース接続を開始する以前に<application>OpenSSL</>ライブラリを初期化します。
<parameter>do_crypto</>が非ゼロの時、<literal>libcrypto</>ライブラリが初期化されます。
デフォルトでは（<function>PQinitOpenSSL</>が呼ばれない場合）、両方のライブラリが初期化されます。
SSLサポートがコンパイルされていない場合、この関数は存在しますが何もしません。
      </para>

      <para>
<!--
       If your application uses and initializes either <application>OpenSSL</>
       or its underlying <literal>libcrypto</> library, you <emphasis>must</>
       call this function with zeroes for the appropriate parameter(s)
       before first opening a database connection.  Also be sure that you
       have done that initialization before opening a database connection.
-->
使用するアプリケーションが<application>OpenSSL</>またはその基礎をなす<literal>libcrypto</>ライブラリのいずれかを使用し、そして初期化するのであれば、最初のデータベース接続開始以前に、適切なパラメータをゼロにしてこの関数を呼び出さなければ<emphasis>なりません</>。
同時に、データベース接続開始前に初期化を行ったことの確認をしてください。
      </para>
     </listitem>
    </varlistentry>

    <varlistentry id="libpq-pqinitssl">
     <term>
      <function>PQinitSSL</function>
      <indexterm>
       <primary>PQinitSSL</primary>
      </indexterm>
     </term>

     <listitem>
      <para>
<!--
       Allows applications to select which security libraries to initialize.
-->
アプリケーションがどのセキュリティライブラリを初期化するか選択することができます。
<synopsis>
void PQinitSSL(int do_ssl);
</synopsis>
      </para>

      <para>
<!--
       This function is equivalent to
       <literal>PQinitOpenSSL(do_ssl, do_ssl)</>.
       It is sufficient for applications that initialize both or neither
       of <application>OpenSSL</> and <literal>libcrypto</>.
-->
この関数は<literal>PQinitOpenSSL(do_ssl, do_ssl)</>と等価です。
<application>OpenSSL</>および<literal>libcrypto</>の両方を初期化する、もしくは両方ともしないアプリケーションにとっては（この関数で）十分です。
      </para>

      <para>
<!--
       <function>PQinitSSL</> has been present since
       <productname>PostgreSQL</> 8.0, while <function>PQinitOpenSSL</>
       was added in <productname>PostgreSQL</> 8.4, so <function>PQinitSSL</>
       might be preferable for applications that need to work with older
       versions of <application>libpq</application>.
-->
<productname>PostgreSQL</> 8.0以降、<function>PQinitSSL</>は含まれていますが、<function>PQinitOpenSSL</>は<productname>PostgreSQL</> 8.4で追加されました。
従って、旧バージョンの<application>libpq</application>で動かす必要があるアプリケーションでは<function>PQinitSSL</>の方が好ましいかもしれません。
      </para>
     </listitem>
    </varlistentry>
   </variablelist>
  </para>
 </sect2>

 </sect1>


 <sect1 id="libpq-threading">
<!--
  <title>Behavior in Threaded Programs</title>
-->
  <title>スレッド化プログラムの振舞い</title>

  <indexterm zone="libpq-threading">
<!--
   <primary>threads</primary>
   <secondary>with libpq</secondary>
-->
   <primary>スレッド</primary>
   <secondary>libpqにおける</secondary>
  </indexterm>

  <para>
<!--
   <application>libpq</application> is reentrant and thread-safe by default.
   You might need to use special compiler command-line
   options when you compile your application code.  Refer to your
   system's documentation for information about how to build
   thread-enabled applications, or look in
   <filename>src/Makefile.global</filename> for <literal>PTHREAD_CFLAGS</>
   and <literal>PTHREAD_LIBS</>.  This function allows the querying of
   <application>libpq</application>'s thread-safe status:
-->
デフォルトで<application>libpq</application>は再入可能、かつ、スレッドセーフです。
アプリケーションコードをコンパイルする時にコンパイラの特殊なコマンドラインオプションを使う必要があるかもしれません。
スレッドを有効にしたアプリケーションの構築方法についての情報は、使用するシステムの文書を参照してください。
また、<literal>PTHREAD_CFLAGS</>と<literal>PTHREAD_LIBS</>に関して<filename>src/Makefile.global</filename>も一読してください。
以下の関数により、<application>libpq</application>のスレッドセーフ状態を確認することができます。
  </para>

  <variablelist>
   <varlistentry id="libpq-pqisthreadsafe">
    <term>
     <function>PQisthreadsafe</function>
     <indexterm>
      <primary>PQisthreadsafe</primary>
     </indexterm>
    </term>

    <listitem>
     <para>
<!--
      Returns the thread safety status of the
      <application>libpq</application> library.
-->
<application>libpq</application>ライブラリのスレッドセーフ状態を返します。
<synopsis>
int PQisthreadsafe();
</synopsis>
     </para>

     <para>
<!--
      Returns 1 if the <application>libpq</application> is thread-safe
      and 0 if it is not.
-->
<application>libpq</application>がスレッドセーフの場合1が、さもなくば0が返ります。
     </para>
    </listitem>
   </varlistentry>
  </variablelist>

  <para>
<!--
   One thread restriction is that no two threads attempt to manipulate
   the same <structname>PGconn</> object at the same time. In particular,
   you cannot issue concurrent commands from different threads through
   the same connection object. (If you need to run concurrent commands,
   use multiple connections.)
-->
スレッドに関する1つの制限として、異なるスレッドから同時に同一の<structname>PGconn</>オブジェクトを操作することはできません。
具体的には、異なるスレッドから同一接続オブジェクトを介してコマンドを同時に発行することができません。
(コマンドの同時実行が必要な場合、接続を複数使用してください。)
  </para>

  <para>
<!--
   <structname>PGresult</> objects are normally read-only after creation,
   and so can be passed around freely between threads.  However, if you use
   any of the <structname>PGresult</>-modifying functions described in
   <xref linkend="libpq-misc"> or <xref linkend="libpq-events">, it's up
   to you to avoid concurrent operations on the same <structname>PGresult</>,
   too.
-->
<structname>PGresult</>オブジェクトは生成後、読み込み専用であり、そのためスレッド間で自由に渡すことができます。
しかし<xref linkend="libpq-misc">や<xref linkend="libpq-events">で説明する<structname>PGresult</>を変更する関数のいずれかを使用している場合、同一の<structname>PGresult</>に対する同時操作を防ぐことも、作成者の責任です。
  </para>

  <para>
<!--
   The deprecated functions <function>PQrequestCancel</function> and
   <function>PQoidStatus</function> are not thread-safe and should not be
   used in multithread programs.  <function>PQrequestCancel</function>
   can be replaced by <function>PQcancel</function>.
   <function>PQoidStatus</function> can be replaced by
   <function>PQoidValue</function>.
-->
非推奨の関数、<function>PQrequestCancel</function>や<function>PQoidStatus</function>はスレッドセーフではありませんので、マルチスレッドプログラムでは使用してはなりません。
<function>PQrequestCancel</function>は<function>PQcancel</function>に、<function>PQoidStatus</function>は<function>PQoidValue</function>に置き換えることができます。
  </para>

  <para>
<!--
   If you are using Kerberos inside your application (in addition to inside
   <application>libpq</application>), you will need to do locking around
   Kerberos calls because Kerberos functions are not thread-safe.  See
   function <function>PQregisterThreadLock</> in the
   <application>libpq</application> source code for a way to do cooperative
   locking between <application>libpq</application> and your application.
-->
(<application>libpq</application>の内部に加えて)アプリケーション中でKerberosを利用している場合、Kerberos関数はスレッドセーフではありませんのでKerberos呼び出しの前後をロックする必要があるでしょう。
<application>libpq</application>とアプリケーション間のロック処理を協調させる方法として<application>libpq</application>のソースコードの<function>PQregisterThreadLock</>関数を参照してください。
  </para>

  <para>
<!--
   If you experience problems with threaded applications, run the program
   in <filename>src/tools/thread</> to see if your platform has
   thread-unsafe functions.  This program is run by
   <filename>configure</filename>, but for binary distributions your
   library might not match the library used to build the binaries.
-->
スレッドアプリケーションで問題が起きた場合、<filename>src/tools/thread</>内のプログラムを実行して、プラットフォームがスレッドセーフではない関数を持っていないかどうか確認してください。
このプログラムは<filename>configure</filename>より実行されますが、バイナリ配布物の場合は、バイナリ構築時のライブラリとシステムのライブラリが一致しない可能性があります。
  </para>
 </sect1>


 <sect1 id="libpq-build">
<!--
  <title>Building <application>libpq</application> Programs</title>
-->
  <title><application>libpq</application>プログラムの構築</title>

  <indexterm zone="libpq-build">
<!--
   <primary>compiling</primary>
   <secondary>libpq applications</secondary>
-->
   <primary>コンパイル</primary>
   <secondary>libpq アプリケーション</secondary>
  </indexterm>

  <para>
<!--
   To build (i.e., compile and link) a program using
   <application>libpq</application> you need to do all of the following
   things:
-->
<application>libpq</application>を使用するプログラムの構築(つまり、コンパイルとリンク)を行うためには、以下をすべて実施する必要があります。

   <itemizedlist>
    <listitem>
     <para>
<!--
      Include the <filename>libpq-fe.h</filename> header file:
-->
<filename>libpq-fe.h</filename>ヘッダファイルをインクルードします。
<programlisting>
#include &lt;libpq-fe.h&gt;
</programlisting>
<!--
      If you failed to do that then you will normally get error messages
      from your compiler similar to:
-->
これを忘れると、通常コンパイラから以下のようなエラーメッセージが発生します。
<screen>
foo.c: In function `main':
foo.c:34: `PGconn' undeclared (first use in this function)
foo.c:35: `PGresult' undeclared (first use in this function)
foo.c:54: `CONNECTION_BAD' undeclared (first use in this function)
foo.c:68: `PGRES_COMMAND_OK' undeclared (first use in this function)
foo.c:95: `PGRES_TUPLES_OK' undeclared (first use in this function)
</screen>
     </para>
    </listitem>

    <listitem>
     <para>
<!--
      Point your compiler to the directory where the <productname>PostgreSQL</> header
      files were installed, by supplying the
      <literal>-I<replaceable>directory</replaceable></literal> option
      to your compiler.  (In some cases the compiler will look into
      the directory in question by default, so you can omit this
      option.)  For instance, your compile command line could look
      like:
-->
コンパイラに<literal>-I<replaceable>directory</replaceable></literal>オプションを付与することで、コンパイラに<productname>PostgreSQL</>ヘッダファイルをインストールしたディレクトリを通知します。
（デフォルトでこのディレクトリを検索するコンパイラもあります。
その場合はこのオプションを省くことができます。）
例えば、以下のようなコンパイルコマンドになります。
<programlisting>
cc -c -I/usr/local/pgsql/include testprog.c
</programlisting>
<!--
      If you are using makefiles then add the option to the
      <varname>CPPFLAGS</varname> variable:
-->
Makefileを使用しているのであれば、<varname>CPPFLAGS</varname>変数にこのオプションを追加してください。
<programlisting>
CPPFLAGS += -I/usr/local/pgsql/include
</programlisting>
     </para>

     <para>
<!--
      If there is any chance that your program might be compiled by
      other users then you should not hardcode the directory location
      like that.  Instead, you can run the utility
      <command>pg_config</command><indexterm><primary>pg_config</><secondary
      sortas="libpq">with libpq</></> to find out where the header
      files are on the local system:
-->
他のユーザがそのプログラムをコンパイルする可能性がある場合は、上のようにディレクトリの場所を直接書き込むべきではありません。
その代わりに<command>pg_config</command>ユーティリティを実行して、各システムにおけるヘッダファイルの在処を検索させることができます。
<screen>
<prompt>$</prompt> pg_config --includedir
<computeroutput>/usr/local/include</computeroutput>
</screen>
     </para>

     <para>
<!--
      If you
      have <command>pkg-config</command><indexterm><primary>pkg-config</primary><secondary sortas="libpq">with
      libpq</secondary></indexterm> installed, you can run instead:
-->
もしも、<command>pkg-config</command>がインストールされている場合、代わりとして以下を実行します。<indexterm><primary>pkg-config</primary><secondary sortas="libpq">libpqにおける</secondary></indexterm>
<screen>
<prompt>$</prompt> pkg-config --cflags libpq
<computeroutput>-I/usr/local/include</computeroutput>
</screen>
<!--
      Note that this will already include the <option>-I</option> in front of
      the path.
-->
これは既にパスの最前部で<option>-I</option>が含まれていることに注意してください。
     </para>

     <para>
<!--
      Failure to specify the correct option to the compiler will
      result in an error message such as:
-->
正確なオプションを指定できなかった結果、コンパイラは以下のようなエラーメッセージを生成します。
<screen>
testlibpq.c:8:22: libpq-fe.h: No such file or directory
</screen>
     </para>
    </listitem>

    <listitem>
     <para>
<!--
      When linking the final program, specify the option
      <literal>-lpq</literal> so that the <application>libpq</application>
      library gets pulled in, as well as the option
      <literal>-L<replaceable>directory</replaceable></literal> to point
      the compiler to the directory where the
      <application>libpq</application> library resides.  (Again, the
      compiler will search some directories by default.)  For maximum
      portability, put the <option>-L</option> option before the
      <option>-lpq</option> option.  For example:
-->
最終的なプログラムのリンク時、<literal>-lpq</literal>オプションを指定して、<application>libpq</application>ライブラリを組み込んでください。
同時に<literal>-L<replaceable>directory</replaceable></literal>オプションを指定して、コンパイラに<application>libpq</application>ライブラリの在処を通知してください。
（繰り返しますが、コンパイラはデフォルトでいくつかのディレクトリを検索します。）
移植性を最大にするために、<option>-lpq</option>オプションの前に<option>-L</option>を記述してください。
以下に例を示します。
<programlisting>
cc -o testprog testprog1.o testprog2.o -L/usr/local/pgsql/lib -lpq
</programlisting>
     </para>

     <para>
<!--
      You can find out the library directory using
      <command>pg_config</command> as well:
-->
同様に<command>pg_config</command>を使用してライブラリのあるディレクトリを見つけることもできます。
<screen>
<prompt>$</prompt> pg_config --libdir
<computeroutput>/usr/local/pgsql/lib</computeroutput>
</screen>
     </para>

     <para>
<!--
      Or again use <command>pkg-config</command>:
-->
さもなくば、この場合もやはり<command>pkg-config</command>を使用します。
<screen>
<prompt>$</prompt> pkg-config --libs libpq
<computeroutput>-L/usr/local/pgsql/lib -lpq</computeroutput>
</screen>
<!--
      Note again that this prints the full options, not only the path.
-->
重ねて、これはパスのみならず全てのオプションを表示することに注意してください。
     </para>

     <para>
<!--
      Error messages that point to problems in this area could look like
      the following:
-->
この部分で問題があった場合のエラーメッセージは以下のようなものになります。
<screen>
testlibpq.o: In function `main':
testlibpq.o(.text+0x60): undefined reference to `PQsetdbLogin'
testlibpq.o(.text+0x71): undefined reference to `PQstatus'
testlibpq.o(.text+0xa4): undefined reference to `PQerrorMessage'
</screen>
<!--
      This means you forgot <option>-lpq</option>.
-->
これは<option>-lpq</option>の付け忘れを示します。
<screen>
/usr/bin/ld: cannot find -lpq
</screen>
<!--
      This means you forgot the <option>-L</option> option or did not
      specify the right directory.
-->
これは<option>-L</option>の付け忘れ、あるいは、ディレクトリ指定の間違いを示します。
     </para>
    </listitem>
   </itemizedlist>
  </para>

 </sect1>


 <sect1 id="libpq-example">
<!--
  <title>Example Programs</title>
-->
  <title>サンプルプログラム</title>

  <para>
<!--
   These examples and others can be found in the
   directory <filename>src/test/examples</filename> in the source code
   distribution.
-->
以下を含むサンプルプログラムが、ソースコード配布物内の<filename>src/test/examples</filename>ディレクトリにあります。
  </para>

  <example id="libpq-example-1">
<!--
   <title><application>libpq</application> Example Program 1</title>
-->
   <title><application>libpq</application> サンプルプログラム 1</title>

<programlisting>
<![CDATA[
/*
 * testlibpq.c
 *
]]><!--
 *      Test the C version of libpq, the PostgreSQL frontend library.
--><![CDATA[
 *              C言語PostgreSQLフロントエンドライブラリlibpqの試験
 */
#include <stdio.h>
#include <stdlib.h>
#include <libpq-fe.h>

static void
exit_nicely(PGconn *conn)
{
    PQfinish(conn);
    exit(1);
}

int
main(int argc, char **argv)
{
    const char *conninfo;
    PGconn     *conn;
    PGresult   *res;
    int         nFields;
    int         i,
                j;

    /*
]]><!--
     * If the user supplies a parameter on the command line, use it as the
     * conninfo string; otherwise default to setting dbname=postgres and using
     * environment variables or defaults for all other connection parameters.
--><![CDATA[
     * ユーザがコマンドラインでパラメータを提供した場合、conninfo文字列として使用する。
     * 提供されない場合はデフォルトでdbname=postgresを使用する。
     * その他の接続パラメータについては環境変数やデフォルトを使用する。
     * 
     */
    if (argc > 1)
        conninfo = argv[1];
    else
        conninfo = "dbname = postgres";

]]><!--
    /* Make a connection to the database */
--><![CDATA[
    /* データベースとの接続を確立する */
    conn = PQconnectdb(conninfo);

]]><!--
    /* Check to see that the backend connection was successfully made */
--><![CDATA[
    /* バックエンドとの接続確立に成功したかを確認する */
    if (PQstatus(conn) != CONNECTION_OK)
    {
        fprintf(stderr, "Connection to database failed: %s",
                PQerrorMessage(conn));
        exit_nicely(conn);
    }

    /*
]]><!--
     * Our test case here involves using a cursor, for which we must be inside
     * a transaction block.  We could do the whole thing with a single
     * PQexec() of "select * from pg_database", but that's too trivial to make
     * a good example.
--><![CDATA[
     * この試験ケースではカーソルを使用する。
     * そのため、トランザクションブロック内で実行する必要がある。
     * すべてを単一の"select * from pg_database"というPQexec()で行うこと
     * も可能だが、例としては簡単過ぎる。
     */

]]><!--
    /* Start a transaction block */
--><![CDATA[
    /* トランザクションブロックを開始する。 */
    res = PQexec(conn, "BEGIN");
    if (PQresultStatus(res) != PGRES_COMMAND_OK)
    {
        fprintf(stderr, "BEGIN command failed: %s", PQerrorMessage(conn));
        PQclear(res);
        exit_nicely(conn);
    }

    /*
]]><!--
     * Should PQclear PGresult whenever it is no longer needed to avoid memory
     * leaks
--><![CDATA[
     * 不要になったら、メモリリークを防ぐためにPGresultをPQclearすべき。
     */
    PQclear(res);

    /*
]]><!--
     * Fetch rows from pg_database, the system catalog of databases
--><![CDATA[
     * データベースのシステムカタログpg_databaseから行を取り出す。
     */
    res = PQexec(conn, "DECLARE myportal CURSOR FOR select * from pg_database");
    if (PQresultStatus(res) != PGRES_COMMAND_OK)
    {
        fprintf(stderr, "DECLARE CURSOR failed: %s", PQerrorMessage(conn));
        PQclear(res);
        exit_nicely(conn);
    }
    PQclear(res);

    res = PQexec(conn, "FETCH ALL in myportal");
    if (PQresultStatus(res) != PGRES_TUPLES_OK)
    {
        fprintf(stderr, "FETCH ALL failed: %s", PQerrorMessage(conn));
        PQclear(res);
        exit_nicely(conn);
    }

]]><!--
    /* first, print out the attribute names */
--><![CDATA[
    /* まず属性名を表示する。 */
    nFields = PQnfields(res);
    for (i = 0; i < nFields; i++)
        printf("%-15s", PQfname(res, i));
    printf("\n\n");

]]><!--
    /* next, print out the rows */
--><![CDATA[
    /* そして行を表示する。 */
    for (i = 0; i < PQntuples(res); i++)
    {
        for (j = 0; j < nFields; j++)
            printf("%-15s", PQgetvalue(res, i, j));
        printf("\n");
    }

    PQclear(res);

]]><!--
    /* close the portal ... we don't bother to check for errors ... */
--><![CDATA[
    /* ポータルを閉ざす。ここではエラーチェックは省略した… */
    res = PQexec(conn, "CLOSE myportal");
    PQclear(res);

]]><!--
    /* end the transaction */
--><![CDATA[
    /* トランザクションを終了する */
    res = PQexec(conn, "END");
    PQclear(res);

]]><!--
    /* close the connection to the database and cleanup */
--><![CDATA[
    /* データベースとの接続を閉じ、後始末を行う。 */
    PQfinish(conn);

    return 0;
}
]]>
</programlisting>
  </example>

  <example id="libpq-example-2">
<!--
   <title><application>libpq</application> Example Program 2</title>
-->
   <title><application>libpq</application> サンプルプログラム 2</title>

<programlisting>
<![CDATA[
/*
 * testlibpq2.c
]]><!--
 *      Test of the asynchronous notification interface
--><![CDATA[
 *              非同期通知インタフェースの試験
 *
]]><!--
 * Start this program, then from psql in another window do
 *   NOTIFY TBL2;
 * Repeat four times to get this program to exit.
--><![CDATA[
 * このプログラムを起動し、別ウィンドウからpsqlを使用して以下を実行してください。
 *   NOTIFY TBL2;
 * 4回繰り返すとこのプログラムは終了します。
 *
]]><!--
 * Or, if you want to get fancy, try this:
 * populate a database with the following commands
 * (provided in src/test/examples/testlibpq2.sql):
--><![CDATA[
 * もう少し凝りたければ、以下を実施してください。
 * 以下のコマンド(src/test/examples/testlibpq2.sqlで提供)でデータベースを作成します。
 *
 *   CREATE TABLE TBL1 (i int4);
 *
 *   CREATE TABLE TBL2 (i int4);
 *
 *   CREATE RULE r1 AS ON INSERT TO TBL1 DO
 *     (INSERT INTO TBL2 VALUES (new.i); NOTIFY TBL2);
 *
]]><!--
 * and do this four times:
--><![CDATA[
 * そして、以下を4回実行してください。
 *
 *   INSERT INTO TBL1 VALUES (10);
 */

#ifdef WIN32
#include <windows.h>
#endif
#include <stdio.h>
#include <stdlib.h>
#include <string.h>
#include <errno.h>
#include <sys/time.h>
#include <sys/types.h>
#include "libpq-fe.h"

static void
exit_nicely(PGconn *conn)
{
    PQfinish(conn);
    exit(1);
}

int
main(int argc, char **argv)
{
    const char *conninfo;
    PGconn     *conn;
    PGresult   *res;
    PGnotify   *notify;
    int         nnotifies;

    /*
]]><!--
     * If the user supplies a parameter on the command line, use it as the
     * conninfo string; otherwise default to setting dbname=postgres and using
     * environment variables or defaults for all other connection parameters.
--><![CDATA[
     * ユーザがコマンドラインでパラメータを提供した場合、conninfo文字列として使用する。
     * 提供されない場合はデフォルトでdbname=postgresを使用する。
     * その他の接続パラメータについては環境変数やデフォルトを使用する。
     */
    if (argc > 1)
        conninfo = argv[1];
    else
        conninfo = "dbname = postgres";

]]><!--
    /* Make a connection to the database */
--><![CDATA[
    /* データベースとの接続を確立する。 */
    conn = PQconnectdb(conninfo);

]]><!--
    /* Check to see that the backend connection was successfully made */
--><![CDATA[
    /* バックエンドとの接続確立に成功したかを確認する */
    if (PQstatus(conn) != CONNECTION_OK)
    {
        fprintf(stderr, "Connection to database failed: %s",
                PQerrorMessage(conn));
        exit_nicely(conn);
    }

    /*
]]><!--
     * Issue LISTEN command to enable notifications from the rule's NOTIFY.
--><![CDATA[
     * LISTENコマンドを発行して、INSERTルールによる通知を有効にする。
     */
    res = PQexec(conn, "LISTEN TBL2");
    if (PQresultStatus(res) != PGRES_COMMAND_OK)
    {
        fprintf(stderr, "LISTEN command failed: %s", PQerrorMessage(conn));
        PQclear(res);
        exit_nicely(conn);
    }

    /*
]]><!--
     * should PQclear PGresult whenever it is no longer needed to avoid memory
     * leaks
--><![CDATA[
     * 不要になったら、メモリリークを防ぐためにPGresultをPQclearすべき。
     */
    PQclear(res);

]]><!--
    /* Quit after four notifies are received. */
--><![CDATA[
    /* 4回通知を受けたら終了する。 */
    nnotifies = 0;
    while (nnotifies < 4)
    {
        /*
]]><!--
         * Sleep until something happens on the connection.  We use select(2)
         * to wait for input, but you could also use poll() or similar
         * facilities.
--><![CDATA[
         * その接続で何かが起こるまで待機する。ここでは入力待ちのために
         * select(2)を使用する。poll()や類似機能を使用することも可能
         * である。
         */
        int         sock;
        fd_set      input_mask;

        sock = PQsocket(conn);

        if (sock < 0)
]]><!--
            break;              /* shouldn't happen */
--><![CDATA[
            break;              /* 発生してはならない。 */

        FD_ZERO(&input_mask);
        FD_SET(sock, &input_mask);

        if (select(sock + 1, &input_mask, NULL, NULL, NULL) < 0)
        {
            fprintf(stderr, "select() failed: %s\n", strerror(errno));
            exit_nicely(conn);
        }

]]><!--
        /* Now check for input */
--><![CDATA[
        /* ここで入力を確認する。 */
        PQconsumeInput(conn);
        while ((notify = PQnotifies(conn)) != NULL)
        {
            fprintf(stderr,
                    "ASYNC NOTIFY of '%s' received from backend PID %d\n",
                    notify->relname, notify->be_pid);
            PQfreemem(notify);
            nnotifies++;
        }
    }

    fprintf(stderr, "Done.\n");

]]><!--
    /* close the connection to the database and cleanup */
--><![CDATA[
    /* データベースとの接続を閉じ、後始末を行う。 */
    PQfinish(conn);

    return 0;
}
]]>
</programlisting>
  </example>

  <example id="libpq-example-3">
<!--
   <title><application>libpq</application> Example Program 3</title>
-->
   <title><application>libpq</application> サンプルプログラム 3</title>

<programlisting>
<![CDATA[
/*
 * testlibpq3.c
]]><!--
 *      Test out-of-line parameters and binary I/O.
--><![CDATA[
 *      行以外のパラメータとバイナリI/Oの試験。
 *
]]><!--
 * Before running this, populate a database with the following commands
 * (provided in src/test/examples/testlibpq3.sql):
--><![CDATA[
 * 実行前に、以下のコマンド(src/test/examples/testlibpq3.sqlで提供)を使用して
 * データベースを作成してください。
 *
 * CREATE TABLE test1 (i int4, t text, b bytea);
 *
 * INSERT INTO test1 values (1, 'joe''s place', '\\000\\001\\002\\003\\004');
 * INSERT INTO test1 values (2, 'ho there', '\\004\\003\\002\\001\\000');
 *
]]><!--
 * The expected output is:
--><![CDATA[
 * 以下の出力が想定されます。
 *
 * tuple 0: got
 *  i = (4 bytes) 1
 *  t = (11 bytes) 'joe's place'
 *  b = (5 bytes) \000\001\002\003\004
 *
 * tuple 0: got
 *  i = (4 bytes) 2
 *  t = (8 bytes) 'ho there'
 *  b = (5 bytes) \004\003\002\001\000
 */

#ifdef WIN32
#include <windows.h>
#endif

#include <stdio.h>
#include <stdlib.h>
#include <stdint.h>
#include <string.h>
#include <sys/types.h>
#include "libpq-fe.h"

]]><!--
/* for ntohl/htonl */
--><![CDATA[
/* ntohl/htonl用 */
#include <netinet/in.h>
#include <arpa/inet.h>


static void
exit_nicely(PGconn *conn)
{
    PQfinish(conn);
    exit(1);
}

/*
]]><!--
 * This function prints a query result that is a binary-format fetch from
 * a table defined as in the comment above.  We split it out because the
 * main() function uses it twice.
--><![CDATA[
 * この関数は上のコメントで定義したテーブルからバイナリフォーマットでフェッチした
 * クエリ結果を表示します。
 * main() 関数が2度使うので、結果を分割します。
 */
static void
show_binary_results(PGresult *res)
{
    int         i,
                j;
    int         i_fnum,
                t_fnum,
                b_fnum;

]]><!--
    /* Use PQfnumber to avoid assumptions about field order in result */
--><![CDATA[
    /* 結果中の列オーダーの仮定を嫌うので PQfnumber を利用する */
    /* PQfnumber  */
    i_fnum = PQfnumber(res, "i");
    t_fnum = PQfnumber(res, "t");
    b_fnum = PQfnumber(res, "b");

    for (i = 0; i < PQntuples(res); i++)
    {
        char       *iptr;
        char       *tptr;
        char       *bptr;
        int         blen;
        int         ival;

]]><!--
        /* Get the field values (we ignore possibility they are null!) */
--><![CDATA[
        /* 列の値を取得(NULLを出来る限り無視) */
        iptr = PQgetvalue(res, i, i_fnum);
        tptr = PQgetvalue(res, i, t_fnum);
        bptr = PQgetvalue(res, i, b_fnum);

        /*
]]><!--
         * The binary representation of INT4 is in network byte order, which
         * we'd better coerce to the local byte order.
--><![CDATA[
         * INT4のバイナリ表現はネットワークバイトオーダーによる。
         * よって、ローカルバイトオーダーに合わせた方が良い。
         */
        ival = ntohl(*((uint32_t *) iptr));

        /*
]]><!--
         * The binary representation of TEXT is, well, text, and since libpq
         * was nice enough to append a zero byte to it, it'll work just fine
         * as a C string.
--><![CDATA[
         * TEXT型のバイナリ表現も同様にテキスト。
         * 更にlibpqはその最後にゼロバイトを付与するので、
         * C言語の文字列として単純に扱うことができる。
         *
]]><!--
         * The binary representation of BYTEA is a bunch of bytes, which could
         * include embedded nulls so we have to pay attention to field length.
--><![CDATA[
         * BYTEA のバイト表現はバイトの集まりである。
         * null 埋め込みを含むのでフィールド長に注意を払わなければいけない。
         */
        blen = PQgetlength(res, i, b_fnum);

        printf("tuple %d: got\n", i);
        printf(" i = (%d bytes) %d\n",
               PQgetlength(res, i, i_fnum), ival);
        printf(" t = (%d bytes) '%s'\n",
               PQgetlength(res, i, t_fnum), tptr);
        printf(" b = (%d bytes) ", blen);
        for (j = 0; j < blen; j++)
            printf("\\%03o", bptr[j]);
        printf("\n\n");
    }
}

int
main(int argc, char **argv)
{
    const char *conninfo;
    PGconn     *conn;
    PGresult   *res;
    const char *paramValues[1];
    int         paramLengths[1];
    int         paramFormats[1];
    uint32_t    binaryIntVal;

    /*
]]><!--
     * If the user supplies a parameter on the command line, use it as the
     * conninfo string; otherwise default to setting dbname=postgres and using
     * environment variables or defaults for all other connection parameters.
--><![CDATA[
     * ユーザがコマンドラインでパラメータを提供した場合、conninfo文字列として使用する。
     * 提供されない場合はデフォルトでdbname=postgresを使用する。
     * その他の接続パラメータについては環境変数やデフォルトを使用する。
     */
    if (argc > 1)
        conninfo = argv[1];
    else
        conninfo = "dbname = postgres";

]]><!--
    /* Make a connection to the database */
--><![CDATA[
    /* データベースとの接続を確立する */
    conn = PQconnectdb(conninfo);

]]><!--
    /* Check to see that the backend connection was successfully made */
--><![CDATA[
    /* バックエンドとの接続確立に成功したかを確認する */
    if (PQstatus(conn) != CONNECTION_OK)
    {
        fprintf(stderr, "Connection to database failed: %s",
                PQerrorMessage(conn));
        exit_nicely(conn);
    }

    /*
]]><!--
     * The point of this program is to illustrate use of PQexecParams() with
     * out-of-line parameters, as well as binary transmission of data.
--><![CDATA[
     * このプログラムのポイントは、行外パラメータを持つPQexecParams()の使用方法、
     * および、データのバイナリ転送を示すことである。
     *
]]><!--
     * This first example transmits the parameters as text, but receives the
     * results in binary format.  By using out-of-line parameters we can avoid
     * a lot of tedious mucking about with quoting and escaping, even though
     * the data is text.  Notice how we don't have to do anything special with
     * the quote mark in the parameter value.
--><![CDATA[
     * この最初の例はパラメータをテキストとして渡す。
     * しかし結果はバイナリフォーマットで受ける。
     * 行外パラメータを使うことで、データがテキストであっても引用符付けや
     * エスケープ処理といった多くの長たらしいゴミをなくすことができる。
     * パラメータ値内部の引用符に対して特殊な処理を行う必要がないことに注目して
     * ほしい。
     */

]]><!--
    /* Here is our out-of-line parameter value */
--><![CDATA[
    /* 以下が行外パラメータの値である。 */
    paramValues[0] = "joe's place";

    res = PQexecParams(conn,
                       "SELECT * FROM test1 WHERE t = $1",
]]><!--
                       1,       /* one param */
                       NULL,    /* let the backend deduce param type */
                       paramValues,
                       NULL,    /* don't need param lengths since text */
                       NULL,    /* default to all text params */
                       1);      /* ask for binary results */
--><![CDATA[
                       1,           /* パラメータは1つ。 */
                       NULL,        /* バックエンドにパラメータの型を推測させる。 */
                       paramValues,
                       NULL,        /* テキストのため、パラメータ長は不要。 */
                       NULL,        /* デフォルトですべてのパラメータはテキスト。 */
                       1);          /* バイナリ結果を要求。 */

    if (PQresultStatus(res) != PGRES_TUPLES_OK)
    {
        fprintf(stderr, "SELECT failed: %s", PQerrorMessage(conn));
        PQclear(res);
        exit_nicely(conn);
    }

    show_binary_results(res);

    PQclear(res);

    /*
]]><!--
     * In this second example we transmit an integer parameter in binary form,
     * and again retrieve the results in binary form.
--><![CDATA[
     * 2つ目の例は、バイナリフォームの中で整数値パラメータを渡す。
     * そして再びバイナリフォームで結果を受け取る。
     *
]]><!--
     * Although we tell PQexecParams we are letting the backend deduce
     * parameter type, we really force the decision by casting the parameter
     * symbol in the query text.  This is a good safety measure when sending
     * binary parameters.
--><![CDATA[
     * バックエンドにパラメータタイプを推測させていると PQexecParams に伝えるが、
     * クエリテキストの中にパラメータシンボルを入れることによって 強制的に決定する。
     * これはバイナリパラメータに送るときに安全で良い大きさである。
     */

]]><!--
    /* Convert integer value "2" to network byte order */
--><![CDATA[
    /* 整数値 "2" をネットワークバイトオーダーに変換 */ 
    binaryIntVal = htonl((uint32_t) 2);

]]><!--
    /* Set up parameter arrays for PQexecParams */
--><![CDATA[
    /* PQexecParams 用にパラメータ配列をセットする */
    paramValues[0] = (char *) &binaryIntVal;
    paramLengths[0] = sizeof(binaryIntVal);
]]><!--
    paramFormats[0] = 1;        /* binary */
--><![CDATA[
    paramFormats[0] = 1;        /* バイナリ */

    res = PQexecParams(conn,
                       "SELECT * FROM test1 WHERE i = $1::int4",
]]><!--
                       1,       /* one param */
                       NULL,    /* let the backend deduce param type */
--><![CDATA[
                       1,       /* パラメータは1つ */
                       NULL,    /* バックエンドにパラメータの型を推測させる。 */
                       paramValues,
                       paramLengths,
                       paramFormats,
]]><!--
                       1);      /* ask for binary results */
--><![CDATA[
                       1);      /* バイナリ結果を要求。 */

    if (PQresultStatus(res) != PGRES_TUPLES_OK)
    {
        fprintf(stderr, "SELECT failed: %s", PQerrorMessage(conn));
        PQclear(res);
        exit_nicely(conn);
    }

    show_binary_results(res);

    PQclear(res);

]]><!--
    /* close the connection to the database and cleanup */
--><![CDATA[
    /* データベースとの接続を閉じ、後始末を行う。 */
    PQfinish(conn);

    return 0;
}
]]>
</programlisting>
  </example>

 </sect1>
</chapter><|MERGE_RESOLUTION|>--- conflicted
+++ resolved
@@ -1542,23 +1542,16 @@
         Controls the number of seconds of inactivity after which TCP should
         send a keepalive message to the server.  A value of zero uses the
         system default. This parameter is ignored for connections made via a
-<<<<<<< HEAD
-        Unix-domain socket, or if keepalives are disabled. It is only supported
-        on systems where the <symbol>TCP_KEEPIDLE</> or <symbol>TCP_KEEPALIVE</>
-        socket option is available, and on Windows; on other systems, it has no
-        effect.
+        Unix-domain socket, or if keepalives are disabled.
+        It is only supported on systems where <symbol>TCP_KEEPIDLE</> or
+        an equivalent socket option is available, and on Windows; on other
+        systems, it has no effect.
 -->
 TCPがサーバにキープアライブメッセージを送信した後に活動を行わない期間を秒単位で制御します。
 ゼロという値ではシステムのデフォルトを使用します。
 Unixドメインソケット経由でなされた接続の場合もしくはキープアライブが無効な場合、このパラメータは無視されます。
 これは<symbol>TCP_KEEPIDLE</symbol>ソケットオプションまたは<symbol>TCP_KEEPALIVE</>ソケットオプションが利用できるシステムおよびWindowsでのみサポートされます。
 他のシステムでは効果がありません。
-=======
-        Unix-domain socket, or if keepalives are disabled.
-        It is only supported on systems where <symbol>TCP_KEEPIDLE</> or
-        an equivalent socket option is available, and on Windows; on other
-        systems, it has no effect.
->>>>>>> eca2f8a7
        </para>
       </listitem>
      </varlistentry>
@@ -1572,21 +1565,15 @@
         that is not acknowledged by the server should be retransmitted.  A
         value of zero uses the system default. This parameter is ignored for
         connections made via a Unix-domain socket, or if keepalives are disabled.
-<<<<<<< HEAD
-        It is only supported on systems where the <symbol>TCP_KEEPINTVL</>
-        socket option is available, and on Windows; on other systems, it has no
-        effect.
+        It is only supported on systems where <symbol>TCP_KEEPINTVL</> or
+        an equivalent socket option is available, and on Windows; on other
+        systems, it has no effect.
 -->
 TCPキープアライブメッセージに対する応答がサーバからない場合に、何秒後に再送を行うかを制御します。
 ゼロという値ではシステムのデフォルトを使用します。
 Unixドメインソケット経由でなされた接続の場合、またはキープアライブを無効にしている場合、このパラメータは無視されます。
 これは<symbol>TCP_KEEPINTVL</symbol>ソケットオプションが利用できるシステムおよびWindowsでのみサポートされます。
 他のシステムでは効果がありません。
-=======
-        It is only supported on systems where <symbol>TCP_KEEPINTVL</> or
-        an equivalent socket option is available, and on Windows; on other
-        systems, it has no effect.
->>>>>>> eca2f8a7
        </para>
       </listitem>
      </varlistentry>
@@ -1600,20 +1587,15 @@
         client's connection to the server is considered dead.  A value of
         zero uses the system default. This parameter is ignored for
         connections made via a Unix-domain socket, or if keepalives are disabled.
-<<<<<<< HEAD
-        It is only supported on systems where the <symbol>TCP_KEEPCNT</>
-        socket option is available; on other systems, it has no effect.
+        It is only supported on systems where <symbol>TCP_KEEPCNT</> or
+        an equivalent socket option is available; on other systems, it has no
+        effect.
 -->
 サーバへのクライアント接続が不要になったとみなすまで、何回キープアライブの欠落を認めるかを制御します。
 ゼロという値ではシステムのデフォルトを使用します。
 Unixドメインソケット経由でなされた接続の場合、またはキープアライブを無効にしている場合、このパラメータは無視されます。
 これは<symbol>TCP_KEEPCNT</symbol>ソケットオプションが利用できるシステムでのみサポートされます。
 他のシステムでは効果がありません。
-=======
-        It is only supported on systems where <symbol>TCP_KEEPCNT</> or
-        an equivalent socket option is available; on other systems, it has no
-        effect.
->>>>>>> eca2f8a7
        </para>
       </listitem>
      </varlistentry>
@@ -9630,30 +9612,6 @@
     <listitem>
      <para>
       <indexterm>
-<<<<<<< HEAD
-       <primary><envar>PGREALM</envar></primary>
-      </indexterm>
-<!--
-      <envar>PGREALM</envar> sets the Kerberos realm to use with
-      <productname>PostgreSQL</productname>, if  it is different from the
-      local realm.  If <envar>PGREALM</envar> is set,
-      <application>libpq</application> applications will attempt
-      authentication  with  servers for this realm and use separate ticket
-      files to avoid conflicts with local ticket files.   This
-      environment  variable is only used if GSSAPI authentication is
-      selected by the server.
--->
-<envar>PGREALM</envar>は、<productname>PostgreSQL</productname>で使用するKerberosのレルムがローカルのものと異なる場合に、そのレルムを設定します。
-<envar>PGREALM</envar>が設定されると、<application>libpq</application>アプリケーションは設定されたレルム用のサーバと認証を行い、また、別のチケットファイルを使って、ローカルのチケットファイルと競合しないようにします。
-この環境変数は、サーバがGSSAPIによる認証を選択した場合にのみ使われます。
-     </para>
-    </listitem>
-
-    <listitem>
-     <para>
-      <indexterm>
-=======
->>>>>>> eca2f8a7
        <primary><envar>PGOPTIONS</envar></primary>
       </indexterm>
 <!--

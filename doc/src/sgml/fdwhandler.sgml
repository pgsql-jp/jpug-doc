--- conflicted
+++ resolved
@@ -186,11 +186,6 @@
      should be replaced if at all possible.  The function may also choose to
      update <literal>baserel-&gt;width</literal> if it can compute a better estimate
      of the average result row width.
-<<<<<<< HEAD
--->
-この関数は、検索条件によるフィルタリングも考慮に入れた、そのテーブルスキャンが返すと見込まれる件数に<literal>baserel-&gt;rows</literal>を更新するべきです。
-<literal>baserel-&gt;rows</literal>の初期値は固定のデフォルト見積もりなので、可能な限り置き換えられるべきです。この関数は、行の幅のよりよい見積もりを計算できるのであれば、<literal>baserel-&gt;width</literal>を更新することも選択出来ます。
-=======
      (The initial value is based on column data types and on column
      average-width values measured by the last <command>ANALYZE</command>.)
      Also, this function may update <literal>baserel-&gt;tuples</literal> if
@@ -199,7 +194,9 @@
      from <structname>pg_class</structname>.<structfield>reltuples</structfield>
      which represents the total row count seen by the
      last <command>ANALYZE</command>.)
->>>>>>> 0ad348f3
+-->
+この関数は、検索条件によるフィルタリングも考慮に入れた、そのテーブルスキャンが返すと見込まれる件数に<literal>baserel-&gt;rows</literal>を更新するべきです。
+<literal>baserel-&gt;rows</literal>の初期値は固定のデフォルト見積もりなので、可能な限り置き換えられるべきです。この関数は、行の幅のよりよい見積もりを計算できるのであれば、<literal>baserel-&gt;width</literal>を更新することも選択出来ます。
     </para>
 
     <para>

<!-- doc/src/sgml/json.sgml -->

<sect1 id="datatype-json">
<!--
 <title><acronym>JSON</acronym> Types</title>
-->
 <title><acronym>JSON</acronym>データ型</title>

 <indexterm zone="datatype-json">
  <primary>JSON</primary>
 </indexterm>

 <indexterm zone="datatype-json">
  <primary>JSONB</primary>
 </indexterm>

 <para>
<!--
  JSON data types are for storing JSON (JavaScript Object Notation)
  data, as specified in <ulink url="https://datatracker.ietf.org/doc/html/rfc7159">RFC
  7159</ulink>. Such data can also be stored as <type>text</type>, but
  the JSON data types have the advantage of enforcing that each
  stored value is valid according to the JSON rules.  There are also
  assorted JSON-specific functions and operators available for data stored
  in these data types; see <xref linkend="functions-json"/>.
-->
JSONデータ型はJSON(JavaScript Object Notation)データを格納するためのものです。JSONの仕様は<ulink url="https://datatracker.ietf.org/doc/html/rfc7159">RFC 7159</ulink>に定義されています。
このようなデータは、<type>text</type>型として格納することもできますが、JSONデータ型は、それぞれ格納された値がJSONルールに従って有効に施行されるという利点があります。
これらのデータ型に格納されたデータのために利用可能な各種JSON固有の関数と演算子もあります。
<xref linkend="functions-json"/>を参照してください。
 </para>

 <para>
<!--
  <productname>PostgreSQL</productname> offers two types for storing JSON
  data: <type>json</type> and <type>jsonb</type>. To implement efficient query
  mechanisms for these data types, <productname>PostgreSQL</productname>
  also provides the <type>jsonpath</type> data type described in
  <xref linkend="datatype-jsonpath"/>.
-->
<productname>PostgreSQL</productname>には、JSONデータを格納するための2つの型、<type>json</type>と<type>jsonb</type>があります。
これらのデータ型に対して効率的な問い合わせメカニズムを実装するために、<productname>PostgreSQL</productname>は<xref linkend="datatype-jsonpath"/>で説明されている<type>jsonpath</type>データ型も提供します。
 </para>

 <para>
<!--
  The <type>json</type> and <type>jsonb</type> data types
  accept <emphasis>almost</emphasis> identical sets of values as
  input.  The major practical difference is one of efficiency.  The
  <type>json</type> data type stores an exact copy of the input text,
  which processing functions must reparse on each execution; while
  <type>jsonb</type> data is stored in a decomposed binary format that
  makes it slightly slower to input due to added conversion
  overhead, but significantly faster to process, since no reparsing
  is needed.  <type>jsonb</type> also supports indexing, which can be a
  significant advantage.
-->
<type>json</type>型と<type>jsonb</type>型というデータ型は、<emphasis>ほとんど</emphasis> 同一の入力値セットを受け入れます。
現実的に主要な違いは効率です。
<type>json</type>データ型は入力テキストの正確なコピーで格納し、処理関数を実行するたびに再解析する必要があります。
<type>jsonb</type>データ型では、分解されたバイナリ形式で格納されます。
格納するときには変換のオーバーヘッドのため少し遅くなりますが、処理するときには、全く再解析が必要とされないので大幅に高速化されます。
また <type>jsonb</type>型の重要な利点はインデックスをサポートしていることです。
 </para>

 <para>
<!--
  Because the <type>json</type> type stores an exact copy of the input text, it
  will preserve semantically-insignificant white space between tokens, as
  well as the order of keys within JSON objects. Also, if a JSON object
  within the value contains the same key more than once, all the key/value
  pairs are kept.  (The processing functions consider the last value as the
  operative one.)  By contrast, <type>jsonb</type> does not preserve white
  space, does not preserve the order of object keys, and does not keep
  duplicate object keys.  If duplicate keys are specified in the input,
  only the last value is kept.
-->
<type>json</type>型は入力値のコピーを格納しているので、意味的に重要でないトークン間の空白だけでなく、JSONオブジェクト内のキーの順序も維持します。
また、JSONオブジェクト内に同じキーと値が複数含まれていてもすべてのキー／値のペアが保持されます。(この処理関数は最後の値１つを処理させるようにすれば済みます。)
これとは対照的に、<type>jsonb</type>は空白を保持しません。オブジェクトキーの順序を保持せず、重複したオブジェクトキーを保持しません。重複キーを入力で指定された場合は、最後の値が保持されます。
 </para>

 <para>
<!--
  In general, most applications should prefer to store JSON data as
  <type>jsonb</type>, unless there are quite specialized needs, such as
  legacy assumptions about ordering of object keys.
-->
一般的に、ほとんどのアプリケーションではJSONデータ型として<type>jsonb</type>型のほうが望ましいでしょう。ただし、オブジェクトキーを従来のような順序であることを仮定する非常に特殊なニーズが存在するような場合は除きます。
 </para>

 <para>
<!--
  <acronym>RFC</acronym> 7159 specifies that JSON strings should be encoded in UTF8.
  It is therefore not possible for the JSON
  types to conform rigidly to the JSON specification unless the database
  encoding is UTF8. Attempts to directly include characters that
  cannot be represented in the database encoding will fail; conversely,
  characters that can be represented in the database encoding but not
  in UTF8 will be allowed.
-->
<acronym>RFC</acronym> 7159は、JSON文字列はUTF8でエンコードすべきと指定しています。
従ってデータベースエンコーディングがUTF8でない限り、厳密にはJSON型がJSON仕様に準拠することはできません。
データベースのエンコーディングで表現できない文字を直接含めようとすると失敗します。逆に、UTF8で許可されずにデータベースのエンコーディングで許可される文字が許されてしまいます。
 </para>

 <para>
<!--
  <acronym>RFC</acronym> 7159 permits JSON strings to contain Unicode escape sequences
  denoted by <literal>\u<replaceable>XXXX</replaceable></literal>.  In the input
  function for the <type>json</type> type, Unicode escapes are allowed
  regardless of the database encoding, and are checked only for syntactic
  correctness (that is, that four hex digits follow <literal>\u</literal>).
  However, the input function for <type>jsonb</type> is stricter: it disallows
  Unicode escapes for characters that cannot be represented in the database
  encoding.  The <type>jsonb</type> type also
  rejects <literal>\u0000</literal> (because that cannot be represented in
  <productname>PostgreSQL</productname>'s <type>text</type> type), and it insists
  that any use of Unicode surrogate pairs to designate characters outside
  the Unicode Basic Multilingual Plane be correct.  Valid Unicode escapes
  are converted to the equivalent single character for storage;
  this includes folding surrogate pairs into a single character.
-->
<acronym>RFC</acronym> 7159 では、JSON文字列はUnicodeエスケープシーケンス <literal>\u<replaceable>XXXX</replaceable></literal> を許可するように記述されています。
<type>json</type>型の入力関数は、データベースエンコーディング方式に関係なくUnicodeエスケープが許可されています。それは、構文上の正しさ(つまり<literal>\u</literal>に続けて16進数が4桁)だけをチェックしています。
しかし、<type>jsonb</type>の入力関数はより厳しくなります。
データベースエンコーディング方式で表現できない文字のUnicodeエスケープを禁止します。
<type>jsonb</type>型は<literal>\u0000</literal>も許可しません。(なぜなら<productname>PostgreSQL</productname>の<type>text</type>型で表現できないためです。)
また、Unicode基本多言語面以外の文字はUnicodeのサロゲートペアに直すことが要求されています。
有効なUnicodeエスケープは、同等の単一の文字に変換されて格納されます。これはサロゲートペアを単一の文字に変換する処理も含まれています。
 </para>

 <note>
  <para>
<!--
   Many of the JSON processing functions described
   in <xref linkend="functions-json"/> will convert Unicode escapes to
   regular characters, and will therefore throw the same types of errors
   just described even if their input is of type <type>json</type>
   not <type>jsonb</type>. The fact that the <type>json</type> input function does
   not make these checks may be considered a historical artifact, although
   it does allow for simple storage (without processing) of JSON Unicode
   escapes in a database encoding that does not support the represented
   characters.
-->
<xref linkend="functions-json"/>で説明されているJSONの処理関数の多くは、Unicodeエスケープを通常の文字に変換します。
そして、それらの入力は<type>jsonb</type>でない<type>json</type>の場合でも記載された同じ種類のエラーになります。
<type>json</type>入力関数がこれらのチェックをしないことは歴史的経緯によるものと言えるかもしれませんが、そのために、表現された文字をサポートしないデータベースエンコーディングで、JSON Unicodeエスケープされた文字を単に格納(処理を必要としない場合)できてしまいます。
  </para>
 </note>

 <para>
<!--
  When converting textual JSON input into <type>jsonb</type>, the primitive
  types described by <acronym>RFC</acronym> 7159 are effectively mapped onto
  native <productname>PostgreSQL</productname> types, as shown
  in <xref linkend="json-type-mapping-table"/>.
  Therefore, there are some minor additional constraints on what
  constitutes valid <type>jsonb</type> data that do not apply to
  the <type>json</type> type, nor to JSON in the abstract, corresponding
  to limits on what can be represented by the underlying data type.
  Notably, <type>jsonb</type> will reject numbers that are outside the
  range of the <productname>PostgreSQL</productname> <type>numeric</type> data
  type, while <type>json</type> will not.  Such implementation-defined
  restrictions are permitted by <acronym>RFC</acronym> 7159.  However, in
  practice such problems are far more likely to occur in other
  implementations, as it is common to represent JSON's <type>number</type>
  primitive type as IEEE 754 double precision floating point
  (which <acronym>RFC</acronym> 7159 explicitly anticipates and allows for).
  When using JSON as an interchange format with such systems, the danger
  of losing numeric precision compared to data originally stored
  by <productname>PostgreSQL</productname> should be considered.
-->
原文のJSONが<type>jsonb</type>型に変換されるときには、<acronym>RFC</acronym> 7159に記載されているプリミティブ型は<xref linkend="json-type-mapping-table"/>に記されているように<productname>PostgreSQL</productname>のネイティブな型に変換されます。
そのため、<type>jsonb</type>データ型には、<type>json</type>型になく、また理論上JSONにはないマイナーな制約があります。それは基礎となるデータ型に付随する制限によって表されます。
特に<type>jsonb</type>型は、<productname>PostgreSQL</productname>の<type>numeric</type>型の範囲外の数を拒否しますが、<type>json</type>は拒否しません。
このような処理系で定義される制限は<acronym>RFC</acronym> 7159で許可されています。
しかし、それは IEEE 754 倍精度浮動小数点がJSONの<type>number</type>プリミティブ型を表すのが一般的であるように、実際には他の実装でこのような問題が発生することの方がはるかに可能性が高いです(<acronym>RFC</acronym> 7159が明示的に予測して、許可しています)。
このようなシステムと<productname>PostgreSQL</productname>で交換フォーマットとしてJSONを使用する場合は、数値精度を失う危険性があることを把握しておく必要があります。
 </para>

 <para>
<!--
  Conversely, as noted in the table there are some minor restrictions on
  the input format of JSON primitive types that do not apply to
  the corresponding <productname>PostgreSQL</productname> types.
-->
逆に、表に示すようにJSONプリミティブ型の入力フォーマットには、対応する<productname>PostgreSQL</productname>型と適合しない、いくつかのマイナーな制限があります。
 </para>

  <table id="json-type-mapping-table">
<!--
     <title>JSON Primitive Types and Corresponding <productname>PostgreSQL</productname> Types</title>
-->
     <title>JSONプリミティブ型と<productname>PostgreSQL</productname>型の対応表</title>
     <tgroup cols="3">
      <colspec colname="col1" colwidth="1*"/>
      <colspec colname="col2" colwidth="1*"/>
      <colspec colname="col3" colwidth="2*"/>
      <thead>
       <row>
<!--
        <entry>JSON primitive type</entry>
-->
        <entry>JSON プリミティブ型</entry>
<!--
        <entry><productname>PostgreSQL</productname> type</entry>
-->
        <entry><productname>PostgreSQL</productname>型</entry>
<!--
        <entry>Notes</entry>
-->
        <entry>注釈</entry>
       </row>
      </thead>
      <tbody>
       <row>
        <entry><type>string</type></entry>
        <entry><type>text</type></entry>
<!--
        <entry><literal>\u0000</literal> is disallowed, as are Unicode escapes
         representing characters not available in the database encoding</entry>
-->
<entry><literal>\u0000</literal>は許可されません。
またそのデータベースエンコーディング方式で利用できない文字を表現するユニコードエスケープも許可されません。</entry>
       </row>
       <row>
        <entry><type>number</type></entry>
        <entry><type>numeric</type></entry>
<!--
        <entry><literal>NaN</literal> and <literal>infinity</literal> values are disallowed</entry>
-->
        <entry><literal>NaN</literal> と <literal>infinity</literal> 値は許可されません</entry>
       </row>
       <row>
        <entry><type>boolean</type></entry>
        <entry><type>boolean</type></entry>
<!--
        <entry>Only lowercase <literal>true</literal> and <literal>false</literal> spellings are accepted</entry>
-->
        <entry>小文字の<literal>true</literal> と <literal>false</literal> という綴りのみ許可されます</entry>
       </row>
       <row>
        <entry><type>null</type></entry>
        <entry>(none)</entry>
<!--
        <entry>SQL <literal>NULL</literal> is a different concept</entry>
-->
        <entry>SQLの<literal>NULL</literal>とは概念が異なります</entry>
       </row>
      </tbody>
     </tgroup>
   </table>

 <sect2 id="json-keys-elements">
<!--
  <title>JSON Input and Output Syntax</title>
-->
  <title>JSONの入出力構文</title>
  <para>
<!--
   The input/output syntax for the JSON data types is as specified in
   <acronym>RFC</acronym> 7159.
-->
JSON型の入出力構文の仕様は<acronym>RFC</acronym> 7159 に規定されています。
  </para>
  <para>
<!--
   The following are all valid <type>json</type> (or <type>jsonb</type>) expressions:
-->
以下は、すべて有効な<type>json</type>型(または <type>jsonb</type>型)の式です。
<programlisting>
<!--
&#45;- Simple scalar/primitive value
&#45;- Primitive values can be numbers, quoted strings, true, false, or null
-->
-- シンプルなスカラ/プリミティブ値
-- プリミティブ値は、数値、引用符で括られた文字列、true、 false、またはnullです。
SELECT '5'::json;

<!--
&#45;- Array of zero or more elements (elements need not be of same type)
-->
-- 0個以上の要素の配列（要素は同じ型である必要はありません）。
SELECT '[1, 2, "foo", null]'::json;

<!--
&#45;- Object containing pairs of keys and values
&#45;- Note that object keys must always be quoted strings
-->
-- キーと値のペアを含むオブジェクト
-- オブジェクトキーは常に引用符で括られた文字列でなければならないことに注意してください。
SELECT '{"bar": "baz", "balance": 7.77, "active": false}'::json;

<!--
&#45;- Arrays and objects can be nested arbitrarily
-->
-- 配列とオブジェクトは任意に入れ子にすることができます。
SELECT '{"foo": [true, "bar"], "tags": {"a": 1, "b": null}}'::json;
</programlisting>
  </para>

  <para>
<!--
   As previously stated, when a JSON value is input and then printed without
   any additional processing, <type>json</type> outputs the same text that was
   input, while <type>jsonb</type> does not preserve semantically-insignificant
   details such as whitespace.  For example, note the differences here:
-->
先に述べたようにJSONの値が入力されたときに、その後、追加の処理を行わずに表示する場合、<type>json</type>は入力と同じテキストが出力されます、<type>jsonb</type>では、空白のような意味を持たない情報を保持しません。
例を示します。ここでは相違点に注意してください。
<programlisting>
SELECT '{"bar": "baz", "balance": 7.77, "active":false}'::json;
                      json
-------------------------------------------------
 {"bar": "baz", "balance": 7.77, "active":false}
(1 row)

SELECT '{"bar": "baz", "balance": 7.77, "active":false}'::jsonb;
                      jsonb
--------------------------------------------------
 {"bar": "baz", "active": false, "balance": 7.77}
(1 row)
</programlisting>
<!--
   One semantically-insignificant detail worth noting is that
   in <type>jsonb</type>, numbers will be printed according to the behavior of the
   underlying <type>numeric</type> type.  In practice this means that numbers
   entered with <literal>E</literal> notation will be printed without it, for
   example:
-->
もう一つ注目に値するのは、<type>jsonb</type>では、数値は<type>numeric</type>型の動作に応じて表示され、意味を持たない情報を保持しません。実際には数字は<literal>E</literal>表記なしで表示されることを意味します。
例を示します。
<programlisting>
SELECT '{"reading": 1.230e-5}'::json, '{"reading": 1.230e-5}'::jsonb;
         json          |          jsonb
-----------------------+-------------------------
 {"reading": 1.230e-5} | {"reading": 0.00001230}
(1 row)
</programlisting>
<!--
   However, <type>jsonb</type> will preserve trailing fractional zeroes, as seen
   in this example, even though those are semantically insignificant for
   purposes such as equality checks.
-->
しかし、この例に見られるように<type>jsonb</type>は小数の末尾のゼロを保持します。それにも関わらず、等しいかチェックする場合等では、意味的に重要ではありません。
  </para>

  <para>
<!--
    For the list of built-in functions and operators available for
    constructing and processing JSON values, see <xref linkend="functions-json"/>.
-->
JSONの値の作成と処理に使用可能な組み込み関数と演算子のリストについては、<xref linkend="functions-json"/>を参照してください。
  </para>
 </sect2>

 <sect2 id="json-doc-design">
<!--
  <title>Designing JSON Documents</title>
-->
  <title>JSONドキュメントの設計</title>
  <para>
<!--
   Representing data as JSON can be considerably more flexible than
   the traditional relational data model, which is compelling in
   environments where requirements are fluid.  It is quite possible
   for both approaches to co-exist and complement each other within
   the same application.  However, even for applications where maximal
   flexibility is desired, it is still recommended that JSON documents
   have a somewhat fixed structure.  The structure is typically
   unenforced (though enforcing some business rules declaratively is
   possible), but having a predictable structure makes it easier to write
   queries that usefully summarize a set of <quote>documents</quote> (datums)
   in a table.
-->
JSONデータは従来のリレーショナルデータモデルよりもかなり柔軟に表現することができます。そのため、要件が変わりやすい環境では説得力があります。
そして、それは同じアプリケーション内で、両方のアプローチが共存し相互に補完することが可能です。
しかし、最大の柔軟性が要求されるアプリケーションのためでもJSONドキュメントには、まだいくらかの固定構造を持つことを推奨します。
構造は（いくつかのビジネスルールを強制することは宣言的に可能であるが）、一般的に強制されないですが、テーブル内の<quote>ドキュメント</quote>（データ）セットをまとめて予測可能な構造にすることで、簡単に問い合わせを記述することができます。
  </para>
  <para>
<!--
   JSON data is subject to the same concurrency-control
   considerations as any other data type when stored in a table.
   Although storing large documents is practicable, keep in mind that
   any update acquires a row-level lock on the whole row.
   Consider limiting JSON documents to a
   manageable size in order to decrease lock contention among updating
   transactions.  Ideally, JSON documents should each
   represent an atomic datum that business rules dictate cannot
   reasonably be further subdivided into smaller datums that
   could be modified independently.
-->
JSONデータはテーブルに格納するとき、他のデータ型と同一の同時実行制御の対象となります。大きな文章を保存することは実行可能ですが、すべての更新が行レベルロックを取得することに留意してください。
更新トランザクション間のロックの競合を減少させるために、管理可能なサイズにJSONドキュメントを制限することを検討してください。
理想的には、JSONドキュメントはビジネスルール上、独立して変更することができない単位までデータを分割すべきです。
  </para>
 </sect2>

 <sect2 id="json-containment">
<!--
  <title><type>jsonb</type> Containment and Existence</title>
-->
  <title><type>jsonb</type>型用包含演算子と存在演算子</title>
  <indexterm>
    <primary>jsonb</primary>
    <secondary>containment</secondary>
  </indexterm>
  <indexterm>
    <primary>jsonb</primary>
    <secondary>包含</secondary>
  </indexterm>
  <indexterm>
    <primary>jsonb</primary>
    <secondary>existence</secondary>
  </indexterm>
  <indexterm>
    <primary>jsonb</primary>
    <secondary>存在</secondary>
  </indexterm>
  <para>
<!--
    Testing <firstterm>containment</firstterm> is an important capability of
    <type>jsonb</type>.  There is no parallel set of facilities for the
    <type>json</type> type.  Containment tests whether
    one <type>jsonb</type> document has contained within it another one.
    These examples return true except as noted:
-->
<firstterm>包含演算子</firstterm>による検査は<type>jsonb</type>型の重要な機能です。
<type>json</type>型には同等の機能セットはありません。
<type>jsonb</type>ドキュメントが、その中に指定するドキュメントを含むかどうかを検査します。
これらの例は、特に記載がないかぎりtrueを返します。
  </para>
<programlisting>
<!--
&#45;- Simple scalar/primitive values contain only the identical value:
-->
-- 単純なスカラ/プリミティブ値は、同一の値が含まれています。
SELECT '"foo"'::jsonb @&gt; '"foo"'::jsonb;

<!--
&#45;- The array on the right side is contained within the one on the left:
-->
-- 左辺の配列に右辺の配列が含まれています。
SELECT '[1, 2, 3]'::jsonb @&gt; '[1, 3]'::jsonb;

<!--
&#45;- Order of array elements is not significant, so this is also true:
-->
-- 配列要素の順序は重要ではありませんので、これもまた真になります。
SELECT '[1, 2, 3]'::jsonb @&gt; '[3, 1]'::jsonb;

<!--
&#45;- Duplicate array elements don't matter either:
-->
-- 配列要素に重複が含まれているかは問題ではありません。
SELECT '[1, 2, 3]'::jsonb @&gt; '[1, 2, 2]'::jsonb;

<!--
&#45;- The object with a single pair on the right side is contained
&#45;- within the object on the left side:
-->
-- 右辺の単一ペアを持つオブジェクトが左辺のオブジェクト内に含まれています。
SELECT '{"product": "PostgreSQL", "version": 9.4, "jsonb": true}'::jsonb @&gt; '{"version": 9.4}'::jsonb;

<!--
&#45;- The array on the right side is <emphasis>not</emphasis> considered contained within the
&#45;- array on the left, even though a similar array is nested within it:
-->
-- 右辺の配列は左辺の配列に含まれま<emphasis>せん</emphasis>、
-- 類似の配列が、その中のネストに含まれているにも関わらず。
<!--
SELECT '[1, 2, [1, 3]]'::jsonb @&gt; '[1, 3]'::jsonb;  &#45;- yields false
-->
SELECT '[1, 2, [1, 3]]'::jsonb @&gt; '[1, 3]'::jsonb;  -- falseになる

<!--
&#45;- But with a layer of nesting, it is contained:
-->
-- しかし、ネストで層を合わせれば含まれるようになります。
SELECT '[1, 2, [1, 3]]'::jsonb @&gt; '[[1, 3]]'::jsonb;

<!--
&#45;- Similarly, containment is not reported here:
-->
-- 同様に、これも含まれません。
<!--
SELECT '{"foo": {"bar": "baz"}}'::jsonb @&gt; '{"bar": "baz"}'::jsonb;  &#45;- yields false
-->
SELECT '{"foo": {"bar": "baz"}}'::jsonb @&gt; '{"bar": "baz"}'::jsonb;  -- falseになる

<!--
&#45;- A top-level key and an empty object is contained:
-->
-- トップレベルのキーと空のオブジェクトが含まれる。
SELECT '{"foo": {"bar": "baz"}}'::jsonb @&gt; '{"foo": {}}'::jsonb;
</programlisting>

  <para>
<!--
   The general principle is that the contained object must match the
   containing object as to structure and data contents, possibly after
   discarding some non-matching array elements or object key/value pairs
   from the containing object.
   But remember that the order of array elements is not significant when
   doing a containment match, and duplicate array elements are effectively
   considered only once.
-->
一般原則では、オブジェクトにオブジェクトが含まれているかを判断するには、いくつかの条件に一致しない配列要素とキー／値のペアを含むオブジェクトを捨てた後に構造とデータを一致させる必要があります。
しかし、条件に一致するには配列要素の順序は重要ではなく、重複要素は一回のみ有効に評価されることを覚えておく必要があります。
  </para>

  <para>
<!--
   As a special exception to the general principle that the structures
   must match, an array may contain a primitive value:
-->
構造が一致しなければならないという一般原則の特別な例外として、配列はプリミティブな値を含めることができます。
  </para>
<programlisting>
<!--
&#45;- This array contains the primitive string value:
-->
-- この配列はプリミティブな文字列を含みます。
SELECT '["foo", "bar"]'::jsonb @&gt; '"bar"'::jsonb;

<!--
&#45;- This exception is not reciprocal &#45;- non-containment is reported here:
-->
-- この例外は相互的ではありません。 -- これは含まれません。
<!--
SELECT '"bar"'::jsonb @&gt; '["bar"]'::jsonb;  &#45;- yields false
-->
SELECT '"bar"'::jsonb @&gt; '["bar"]'::jsonb;  -- falseになる
</programlisting>

  <para>
<!--
    <type>jsonb</type> also has an <firstterm>existence</firstterm> operator, which is
    a variation on the theme of containment: it tests whether a string
    (given as a <type>text</type> value) appears as an object key or array
    element at the top level of the <type>jsonb</type> value.
    These examples return true except as noted:
-->
<type>jsonb</type>型は、また<firstterm>存在</firstterm>演算子を持ちます。包含の変種です。それは文字列(与えられた<type>text</type>値)が、<type>jsonb</type>値のオブジェクトキーまたは配列のトップレベルに存在するかどうかを検査します。
これらの例は、特に記載がないかぎりtrueを返します。
  </para>
<programlisting>
<!--
&#45;- String exists as array element:
-->
-- 文字列が配列要素に存在する。
SELECT '["foo", "bar", "baz"]'::jsonb ? 'bar';

<!--
&#45;- String exists as object key:
-->
-- 文字列がオブジェクトキーに存在する。
SELECT '{"foo": "bar"}'::jsonb ? 'foo';

<!--
&#45;- Object values are not considered:
-->
-- オブジェクト値は考慮されません。
<!--
SELECT '{"foo": "bar"}'::jsonb ? 'bar';  &#45;- yields false
-->
SELECT '{"foo": "bar"}'::jsonb ? 'bar';  -- falseになる

<!--
&#45;- As with containment, existence must match at the top level:
-->
-- オブジェクトはトップレベルから一致するように存在する必要があります。
<!--
SELECT '{"foo": {"bar": "baz"}}'::jsonb ? 'bar'; &#45;- yields false
-->
SELECT '{"foo": {"bar": "baz"}}'::jsonb ? 'bar'; -- falseになる

<!--
&#45;- A string is considered to exist if it matches a primitive JSON string:
-->
-- 文字列はJSONプリミティブ文字列と一致させることができます。
SELECT '"foo"'::jsonb ? 'foo';
</programlisting>

  <para>
<!--
    JSON objects are better suited than arrays for testing containment or
    existence when there are many keys or elements involved, because
    unlike arrays they are internally optimized for searching, and do not
    need to be searched linearly.
-->
JSONオブジェクトは、関係するキーや要素が多く存在する場合、含むかどうかまたは存在するかどうかのテストに適しています。なぜなら配列とは異なり、リニア検索をする必要がなく、内部的に検索に最適化されています。
  </para>

  <tip>
   <para>
<!--
    Because JSON containment is nested, an appropriate query can skip
    explicit selection of sub-objects.  As an example, suppose that we have
    a <structfield>doc</structfield> column containing objects at the top level, with
    most objects containing <literal>tags</literal> fields that contain arrays of
    sub-objects.  This query finds entries in which sub-objects containing
    both <literal>"term":"paris"</literal> and <literal>"term":"food"</literal> appear,
    while ignoring any such keys outside the <literal>tags</literal> array:
-->
JSONでは包含がネストされるので、適切な問い合わせではサブオブジェクトの明示的な選択を省略することが出来ます。
例を挙げます。
<structfield>doc</structfield>列にトップレベルのオブジェクトがあります。
このオブジェクトには、<literal>tags</literal>フィールドが含まれ、このフィールドにサブオブジェクトの配列が多く含まれているとします。
以下の問い合わせは、サブオブジェクトが<literal>"term":"paris"</literal>と<literal>"term":"food"</literal>の両方を含むエントリを探します。
そのとき<literal>tags</literal>配列の外側にある、それらのキーは無視されます。
<programlisting>
SELECT doc-&gt;'site_name' FROM websites
  WHERE doc @&gt; '{"tags":[{"term":"paris"}, {"term":"food"}]}';
</programlisting>
<!--
    One could accomplish the same thing with, say,
-->
同じことを達成することは出来ます。例えば、
<programlisting>
SELECT doc-&gt;'site_name' FROM websites
  WHERE doc-&gt;'tags' @&gt; '[{"term":"paris"}, {"term":"food"}]';
</programlisting>
<!--
    but that approach is less flexible, and often less efficient as well.
-->
しかし、そのアプローチは柔軟性に欠け、効率も落ちます。
   </para>

   <para>
<!--
    On the other hand, the JSON existence operator is not nested: it will
    only look for the specified key or array element at top level of the
    JSON value.
-->
一方、JSONの存在演算子は、ネストしていません。
JSONの値の最上位に指定されたキーまたは配列要素のみを探します。
   </para>
  </tip>

  <para>
<!--
    The various containment and existence operators, along with all other
    JSON operators and functions are documented
    in <xref linkend="functions-json"/>.
-->
JSONの様々な包含演算子や存在演算子、他のすべてのJSON演算子と関数は <xref linkend="functions-json"/>に記載されています。
  </para>
 </sect2>

 <sect2 id="json-indexing">
<!--
  <title><type>jsonb</type> Indexing</title>
-->
  <title><type>jsonb</type> インデックス</title>
  <indexterm>
    <primary>jsonb</primary>
    <secondary>indexes on</secondary>
  </indexterm>
  <indexterm>
    <primary>jsonb</primary>
    <secondary>上のインデックス</secondary>
  </indexterm>

  <para>
<!--
    GIN indexes can be used to efficiently search for
    keys or key/value pairs occurring within a large number of
    <type>jsonb</type> documents (datums).
    Two GIN <quote>operator classes</quote> are provided, offering different
    performance and flexibility trade-offs.
-->
GINインデックスは、多数の<type>jsonb</type>ドキュメント(データ)のキーやキー／値ペアを効率的に検索するときに用いることができます。
異なるパフォーマンスと柔軟性のトレードオフを持つ、2つのGIN <quote>演算子クラス</quote> が提供されています。
  </para>
  <para>
<!--
    The default GIN operator class for <type>jsonb</type> supports queries with
    the key-exists operators <literal>?</literal>, <literal>?|</literal>
    and <literal>?&amp;</literal>, the containment operator
    <literal>@&gt;</literal>, and the <type>jsonpath</type> match
    operators <literal>@?</literal> and <literal>@@</literal>.
    (For details of the semantics that these operators
    implement, see <xref linkend="functions-jsonb-op-table"/>.)
    An example of creating an index with this operator class is:
-->
<type>jsonb</type>型の問い合わせでサポートしているデフォルトのGIN演算子クラスは、キーが存在するかの演算子として<literal>?</literal>、<literal>?|</literal>、<literal>?&amp;</literal>があり、包含演算子として<literal>@&gt;</literal>があり、<type>jsonpath</type>マッチング演算子として<literal>@?</literal>、<literal>@@</literal>があります。
（これらの演算子の意味の詳細は、<xref linkend="functions-jsonb-op-table"/>を参照してください。）
この演算子クラスのインデックスを作成する例。
<programlisting>
CREATE INDEX idxgin ON api USING GIN (jdoc);
</programlisting>
<!--
    The non-default GIN operator class <literal>jsonb_path_ops</literal>
    does not support the key-exists operators, but it does support
    <literal>@&gt;</literal>, <literal>@?</literal> and <literal>@@</literal>.
    An example of creating an index with this operator class is:
-->
デフォルトでないGIN演算子クラス<literal>jsonb_path_ops</literal>は、キーが存在するかの演算子をサポートしませんが、<literal>@&gt;</literal>、<literal>@?</literal>、<literal>@@</literal>をサポートします。
この演算子クラスのインデックスを作成する例。
<programlisting>
CREATE INDEX idxginp ON api USING GIN (jdoc jsonb_path_ops);
</programlisting>
  </para>

  <para>
<!--
    Consider the example of a table that stores JSON documents
    retrieved from a third-party web service, with a documented schema
    definition.  A typical document is:
-->
サードパーティのWebサービスから、ドキュメント化されたスキーマ定義を持つJSONドキュメントを取得し、格納するテーブルの例を考えてみましょう。
典型的なドキュメントは、次のとおりです。
<programlisting>
{
    "guid": "9c36adc1-7fb5-4d5b-83b4-90356a46061a",
    "name": "Angela Barton",
    "is_active": true,
    "company": "Magnafone",
    "address": "178 Howard Place, Gulf, Washington, 702",
    "registered": "2009-11-07T08:53:22 +08:00",
    "latitude": 19.793713,
    "longitude": 86.513373,
    "tags": [
        "enim",
        "aliquip",
        "qui"
    ]
}
</programlisting>
<!--
    We store these documents in a table named <structname>api</structname>,
    in a <type>jsonb</type> column named <structfield>jdoc</structfield>.
    If a GIN index is created on this column,
    queries like the following can make use of the index:
-->
テーブル名 <structname>api</structname>に<type>jsonb</type>型で<structfield>jdoc</structfield>をカラム名として格納します。
このカラムにGINインデックスを作成した場合、以下のような問い合わせがインデックスを利用することができます。
<programlisting>
<!--
&#45;- Find documents in which the key "company" has value "Magnafone"
-->
-- "company"キー が "Magnafone"値であるものを見つける
SELECT jdoc-&gt;'guid', jdoc-&gt;'name' FROM api WHERE jdoc @&gt; '{"company": "Magnafone"}';
</programlisting>
<!--
    However, the index could not be used for queries like the
    following, because though the operator <literal>?</literal> is indexable,
    it is not applied directly to the indexed column <structfield>jdoc</structfield>:
-->
しかし 次のような問い合わせはインデックスを使用しません。なぜなら、<literal>?</literal>演算子はインデックス可能ですが、<structfield>jdoc</structfield>カラムのインデックスが直接適用されていないためです。
<programlisting>
<!--
&#45;- Find documents in which the key "tags" contains key or array element "qui"
-->
-- キー "tags" の配列要素に "qui"が含まれているか見つける
SELECT jdoc-&gt;'guid', jdoc-&gt;'name' FROM api WHERE jdoc -&gt; 'tags' ? 'qui';
</programlisting>
<!--
    Still, with appropriate use of expression indexes, the above
    query can use an index.  If querying for particular items within
    the <literal>"tags"</literal> key is common, defining an index like this
    may be worthwhile:
-->
それでも、上記の問い合わせは、式インデックスを適切に使用することでインデックスを使用することができます。一般的な <literal>"tags"</literal>キーから特定の項目を照会する場合、このようなインデックスを定義すると良いかもしれません。
<programlisting>
CREATE INDEX idxgintags ON api USING GIN ((jdoc -&gt; 'tags'));
</programlisting>
<!--
    Now, the <literal>WHERE</literal> clause <literal>jdoc -&gt; 'tags' ? 'qui'</literal>
    will be recognized as an application of the indexable
    operator <literal>?</literal> to the indexed
    expression <literal>jdoc -&gt; 'tags'</literal>.
    (More information on expression indexes can be found in <xref
    linkend="indexes-expressional"/>.)
-->
さて、 <literal>WHERE</literal>句の <literal>jdoc -&gt; 'tags' ? 'qui'</literal>は、インデックス式<literal>jdoc-&gt;'tags'</literal>では、<literal>?</literal>演算子はインデックス可能として認識されます。
（式インデックスに関する詳細情報は<xref linkend="indexes-expressional"/>を参照してください。）
  </para>

  <para>
<!--
    Another approach to querying is to exploit containment, for example:
-->
別のアプローチとして包含を利用する問い合わせがあります。例を示します。
<programlisting>
<!--
&#45;- Find documents in which the key "tags" contains array element "qui"
-->
-- キー "tags"に 要素"qui"が含まれるかどうか見つける
SELECT jdoc-&gt;'guid', jdoc-&gt;'name' FROM api WHERE jdoc @&gt; '{"tags": ["qui"]}';
</programlisting>
<!--
    A simple GIN index on the <structfield>jdoc</structfield> column can support this
    query.  But note that such an index will store copies of every key and
    value in the <structfield>jdoc</structfield> column, whereas the expression index
    of the previous example stores only data found under
    the <literal>tags</literal> key.  While the simple-index approach is far more
    flexible (since it supports queries about any key), targeted expression
    indexes are likely to be smaller and faster to search than a simple
    index.
-->
<structfield>jdoc</structfield>カラムのシンプルなGINインデックスは、この問い合わせをサポートすることができます。
しかし、前の例では、<literal>tags</literal>キーの下にあるデータのみをインデックスに格納していたのに対して、そのようなインデックスは、<structfield>jdoc</structfield>のすべてのキーと値のコピーを保存しますので、注意が必要です。
シンプルなインデックスアプローチは（それが全てのキーについての問い合わせをサポートしているため）はるかに柔軟ですが、ターゲット式インデックスは単純なインデックスより小さく、検索のときに高速である可能性が高くなります。
  </para>

  <para>
<!--
    GIN indexes also support the <literal>@?</literal>
    and <literal>@@</literal> operators, which
    perform <type>jsonpath</type> matching.  Examples are
-->
GINインデックスは<type>jsonpath</type>のマッチングを実行する<literal>@?</literal>演算子と<literal>@@</literal>演算子もサポートします。
例は以下の通りです。
<programlisting>
SELECT jdoc->'guid', jdoc->'name' FROM api WHERE jdoc @? '$.tags[*] ? (@ == "qui")';
</programlisting>
<programlisting>
SELECT jdoc->'guid', jdoc->'name' FROM api WHERE jdoc @@ '$.tags[*] == "qui"';
</programlisting>
<!--
    For these operators, a GIN index extracts clauses of the form
    <literal><replaceable>accessors_chain</replaceable>
    == <replaceable>constant</replaceable></literal> out of
    the <type>jsonpath</type> pattern, and does the index search based on
    the keys and values mentioned in these clauses.  The accessors chain
    may include <literal>.<replaceable>key</replaceable></literal>,
    <literal>[*]</literal>,
    and <literal>[<replaceable>index</replaceable>]</literal> accessors.
    The <literal>jsonb_ops</literal> operator class also
    supports <literal>.*</literal> and <literal>.**</literal> accessors,
    but the <literal>jsonb_path_ops</literal> operator class does not.
-->
これらの演算子に対して、GINインデックスは、<type>jsonpath</type>パターンから<literal><replaceable>accessors_chain</replaceable> == <replaceable>constant</replaceable></literal>の形式の句を抽出し、句内で使われているキーと値に基づいてインデックスサーチをします。
アクセサチェーン(accessors chain)は<literal>.<replaceable>key</replaceable></literal>、<literal>[*]</literal>、<literal>[<replaceable>index</replaceable>]</literal>アクセサを含みます。
<literal>jsonb_ops</literal>演算子クラスは<literal>.*</literal>と<literal>.**</literal>アクセサもサポートしますが、<literal>jsonb_path_ops</literal>演算子クラスはサポートしません。
  </para>

  <para>
<!--
    Although the <literal>jsonb_path_ops</literal> operator class supports
    only queries with the <literal>@&gt;</literal>, <literal>@?</literal>
    and <literal>@@</literal> operators, it has notable
    performance advantages over the default operator
    class <literal>jsonb_ops</literal>.  A <literal>jsonb_path_ops</literal>
    index is usually much smaller than a <literal>jsonb_ops</literal>
    index over the same data, and the specificity of searches is better,
    particularly when queries contain keys that appear frequently in the
    data.  Therefore search operations typically perform better
    than with the default operator class.
-->
<literal>jsonb_path_ops</literal>演算子クラスは、<literal>@&gt;</literal>、<literal>@?</literal>、<literal>@@</literal>演算子をサポートしているだけですが、デフォルト演算子クラスの<literal>jsonb_ops</literal>よりも顕著なパフォーマンス上の利点があります。
<literal>jsonb_path_ops</literal>インデックスは、通常同じデータの<literal>jsonb_ops</literal>インデックスよりもはるかに小さく、データの中で頻繁に現れるキーを含む場合のような特別な検索には、より良くなります。
そのため、デフォルトの演算子クラスよりも検索性能が良くなります。
  </para>

  <para>
<!--
    The technical difference between a <literal>jsonb_ops</literal>
    and a <literal>jsonb_path_ops</literal> GIN index is that the former
    creates independent index items for each key and value in the data,
    while the latter creates index items only for each value in the
    data.
-->
<literal>jsonb_ops</literal>と<literal>jsonb_path_ops</literal>のGINインデックスの技術的差異は、前者はデータのキーと値のための独立したインデックスを作成しますが、後者は、データの値に対してのみインデックスを作成します。
    <footnote>
     <para>
<!--
      For this purpose, the term <quote>value</quote> includes array elements,
      though JSON terminology sometimes considers array elements distinct
      from values within objects.
-->
この目的のために、<quote>値</quote> という用語は配列の要素を含みますが、JSONの専門用語では、オブジェクト内の値と配列の要素が時々違うことがあります。
     </para>
    </footnote>
<!--
    Basically, each <literal>jsonb_path_ops</literal> index item is
    a hash of the value and the key(s) leading to it; for example to index
    <literal>{"foo": {"bar": "baz"}}</literal>, a single index item would
    be created incorporating all three of <literal>foo</literal>, <literal>bar</literal>,
    and <literal>baz</literal> into the hash value.  Thus a containment query
    looking for this structure would result in an extremely specific index
    search; but there is no way at all to find out whether <literal>foo</literal>
    appears as a key.  On the other hand, a <literal>jsonb_ops</literal>
    index would create three index items representing <literal>foo</literal>,
    <literal>bar</literal>, and <literal>baz</literal> separately; then to do the
    containment query, it would look for rows containing all three of
    these items.  While GIN indexes can perform such an AND search fairly
    efficiently, it will still be less specific and slower than the
    equivalent <literal>jsonb_path_ops</literal> search, especially if
    there are a very large number of rows containing any single one of the
    three index items.
-->
基本的に、<literal>jsonb_path_ops</literal>インデックス項目は、値とキーのハッシュです。例えば、<literal>{"foo": {"bar": "baz"}}</literal>のインデックスはハッシュ値に<literal>foo</literal>、<literal>bar</literal>、 <literal>baz</literal>すべてを組み込んで作成されます。
したがって、包含問い合わせのためのインデックス検索は、非常に特定の構造を返すようになっています。
しかし<literal>foo</literal>がキーとして表示されるかどうかを調べるには全く方法はありません。
一方、<literal>jsonb_ops</literal>インデックスは個別には<literal>foo</literal>、<literal>bar</literal>、<literal>baz</literal>を表す3つのインデックス項目を作成します。
その後、包含問い合わせをおこなうには、これらの項目の3つすべてを含む行を探します。
GINインデックスは、かなり効率的に検索することができますが、特に3つの索引項目のいずれかで、非常に多数の行が単一の場合に、同等の<literal>jsonb_path_ops</literal>検索よりも遅くなります。
  </para>

  <para>
<!--
    A disadvantage of the <literal>jsonb_path_ops</literal> approach is
    that it produces no index entries for JSON structures not containing
    any values, such as <literal>{"a": {}}</literal>.  If a search for
    documents containing such a structure is requested, it will require a
    full-index scan, which is quite slow.  <literal>jsonb_path_ops</literal> is
    therefore ill-suited for applications that often perform such searches.
-->
<literal>jsonb_path_ops</literal>アプローチの欠点は、<literal>{"a": {}}</literal>のような、任意の値を含まないJSON構造のためのインデックスエントリを生成しません。
このような構造を含むドキュメントの検索が要求された場合、それは、フルインデックススキャンを必要とします。それは非常に遅くなります。そのため、
<literal>jsonb_path_ops</literal>は、多くの場合、そのような検索を実行するのには不適当です。
  </para>

  <para>
<!--
    <type>jsonb</type> also supports <literal>btree</literal> and <literal>hash</literal>
    indexes.  These are usually useful only if it's important to check
    equality of complete JSON documents.
    The <literal>btree</literal> ordering for <type>jsonb</type> datums is seldom
    of great interest, but for completeness it is:
-->
<type>jsonb</type>型は、<literal>btree</literal> と <literal>hash</literal> インデックスもサポートします。
これらは通常、JSONドキュメントの完全性をチェックすることが重要な場合のみ有用です。
<type>jsonb</type>のための<literal>btree</literal>順序には、興味深いことはほとんどありませんが、しかし、完全さのために次に示します。
<synopsis>
<replaceable>Object</replaceable> > <replaceable>Array</replaceable> > <replaceable>Boolean</replaceable> > <replaceable>Number</replaceable> > <replaceable>String</replaceable> > <replaceable>null</replaceable>

<replaceable>Object with n pairs</replaceable> > <replaceable>object with n - 1 pairs</replaceable>

<replaceable>Array with n elements</replaceable> > <replaceable>array with n - 1 elements</replaceable>
</synopsis>
<<<<<<< HEAD
      with the exception that (for historical reasons) an empty top level array sorts less than <replaceable>null</replaceable>.
=======
<!--
>>>>>>> c1fe09c1
      Objects with equal numbers of pairs are compared in the order:
-->
ペアの同じ番号を持つオブジェクトは、順に比較されます。
<synopsis>
<replaceable>key-1</replaceable>, <replaceable>value-1</replaceable>, <replaceable>key-2</replaceable> ...
</synopsis>
<!--
      Note that object keys are compared in their storage order;
      in particular, since shorter keys are stored before longer keys, this
      can lead to results that might be unintuitive, such as:
-->
そのオブジェクトのキーは、その格納順に比較されることに注意してください。
短いキーは長いキーの前に格納されているため、特にこれは、次のような直感的でない結果につながるかもしれません。
<programlisting>
{ "aa": 1, "c": 1} > {"b": 1, "d": 1}
</programlisting>
<!--
      Similarly, arrays with equal numbers of elements are compared in the
      order:
-->
同様に、配列と同じ番号を持つ要素を比較する順番。
<synopsis>
<replaceable>element-1</replaceable>, <replaceable>element-2</replaceable> ...
</synopsis>
<!--
      Primitive JSON values are compared using the same
      comparison rules as for the underlying
      <productname>PostgreSQL</productname> data type.  Strings are
      compared using the default database collation.
-->
JSONプリミティブ値は基本的に<productname>PostgreSQL</productname>データ型と同じルールで比較されます。文字列は、デフォルトのデータベース照合を使用して比較されます。
  </para>
 </sect2>

 <sect2 id="jsonb-subscripting">
<!--
  <title><type>jsonb</type> Subscripting</title>
-->
  <title><type>jsonb</type>の添字</title>
  <para>
<!--
   The <type>jsonb</type> data type supports array-style subscripting expressions
   to extract and modify elements. Nested values can be indicated by chaining
   subscripting expressions, following the same rules as the <literal>path</literal>
   argument in the <literal>jsonb_set</literal> function. If a <type>jsonb</type>
   value is an array, numeric subscripts start at zero, and negative integers count
   backwards from the last element of the array. Slice expressions are not supported.
   The result of a subscripting expression is always of the jsonb data type.
-->
<type>jsonb</type>データ型は要素を取り出したり修正したりするために配列形式の添字表現をサポートします。
入れ子になった値は、<literal>jsonb_set</literal>関数での<literal>path</literal>引数と同じ規則に従って、添字表現をつなげることで指定できます。
<type>jsonb</type>値が配列であれば、数字の添字はゼロから始まり、負の整数は配列の最後の要素から逆に数えます。
スライス表現はサポートされていません。
添字表現の結果は、必ずjsonbデータ型です。
  </para>

  <para>
<!--
   <command>UPDATE</command> statements may use subscripting in the
   <literal>SET</literal> clause to modify <type>jsonb</type> values. Subscript
   paths must be traversable for all affected values insofar as they exist. For
   instance, the path <literal>val['a']['b']['c']</literal> can be traversed all
   the way to <literal>c</literal> if every <literal>val</literal>,
   <literal>val['a']</literal>, and <literal>val['a']['b']</literal> is an
   object. If any <literal>val['a']</literal> or <literal>val['a']['b']</literal>
   is not defined, it will be created as an empty object and filled as
   necessary. However, if any <literal>val</literal> itself or one of the
   intermediary values is defined as a non-object such as a string, number, or
   <literal>jsonb</literal> <literal>null</literal>, traversal cannot proceed so
   an error is raised and the transaction aborted.
-->
<command>UPDATE</command>文では、<type>jsonb</type>値を修正する<literal>SET</literal>句内で添字が使えます。
添字のパスは、存在する範囲では影響する値すべてが到達可能でなければなりません。
例えば、パス<literal>val['a']['b']['c']</literal>は、<literal>val</literal>、<literal>val['a']</literal>、<literal>val['a']['b']</literal>それぞれがオブジェクトであれば、<literal>c</literal>までたどることができます。
<literal>val['a']</literal>または<literal>val['a']['b']</literal>が定義されていなければ、空のオブジェクトとして作られ必要に応じて埋められます。
しかしながら、<literal>val</literal>自身または途中の値の1つでも、文字列、数値、<literal>jsonb</literal> <literal>null</literal>のような非オブジェクトとして定義されていれば、到達できないためエラーが発生し、トランザクションはアボートされます。
  </para>

  <para>
<!--
   An example of subscripting syntax:
-->
添字構文の例です。

<programlisting>

<!--
&#45;- Extract object value by key
-->
-- キーでオブジェクトの値を取り出す
SELECT ('{"a": 1}'::jsonb)['a'];

<!--
&#45;- Extract nested object value by key path
-->
-- キーのパスで入れ子のオブジェクトの値を取り出す
SELECT ('{"a": {"b": {"c": 1}}}'::jsonb)['a']['b']['c'];

<!--
&#45;- Extract array element by index
-->
-- インデックスで配列要素を取り出す
SELECT ('[1, "2", null]'::jsonb)[1];

<!--
&#45;- Update object value by key. Note the quotes around '1': the assigned
&#45;- value must be of the jsonb type as well
-->
-- キーでオブジェクトの値を更新する。'1'の周りの一重引用符に注意。
-- 代入する値もjsonb型でなければならない
UPDATE table_name SET jsonb_field['key'] = '1';

<!--
&#45;- This will raise an error if any record's jsonb_field['a']['b'] is something
&#45;- other than an object. For example, the value {"a": 1} has a numeric value
&#45;- of the key 'a'.
-->
-- これはjsonb_field['a']['b']のいずれかのデータがオブジェクト以外のものであればエラーになる。
-- 例えば、値{"a": 1}はキー'a'の数値を持つ。
UPDATE table_name SET jsonb_field['a']['b']['c'] = '1';

<!--
&#45;- Filter records using a WHERE clause with subscripting. Since the result of
&#45;- subscripting is jsonb, the value we compare it against must also be jsonb.
&#45;- The double quotes make "value" also a valid jsonb string.
-->
-- WHERE句で添字を使ってデータにフィルタを掛ける。
-- 添字による結果はjsonbなので、それと比較する値もjsonbでなければならない。
-- 二重引用符により"value"も有効なjsonb文字列になる。
SELECT * FROM table_name WHERE jsonb_field['key'] = '"value"';
</programlisting>

<!--
   <type>jsonb</type> assignment via subscripting handles a few edge cases
   differently from <literal>jsonb_set</literal>. When a source <type>jsonb</type>
   value is <literal>NULL</literal>, assignment via subscripting will proceed
   as if it was an empty JSON value of the type (object or array) implied by the
   subscript key:
-->
添字による<type>jsonb</type>の代入は、まれに<literal>jsonb_set</literal>とは異なる場合があります。
元の<type>jsonb</type>値が<literal>NULL</literal>の場合、添字による代入は、添字のキーで暗示されるその型の空のJSON値(オブジェクトまたは配列)であるかのように処理されます。

<programlisting>
<!--
&#45;- Where jsonb_field was NULL, it is now {"a": 1}
-->
-- jsonb_fieldがNULLの場合、{"a": 1}になる
UPDATE table_name SET jsonb_field['a'] = '1';

<!--
&#45;- Where jsonb_field was NULL, it is now [1]
-->
-- jsonb_fieldがNULLの場合、[1]になる
UPDATE table_name SET jsonb_field[0] = '1';
</programlisting>

<!--
   If an index is specified for an array containing too few elements,
   <literal>NULL</literal> elements will be appended until the index is reachable
   and the value can be set.
-->
要素が足りない配列に対してインデックスを指定した場合、インデックスが到達可能になって値が設定できるようになるまで<literal>NULL</literal>要素が追加されます。

<programlisting>
<!--
&#45;- Where jsonb_field was [], it is now [null, null, 2];
&#45;- where jsonb_field was [0], it is now [0, null, 2]
-->
-- jsonb_fieldが[]なら、[null, null, 2]になり、
-- jsonb_fieldが[0]なら、[0, null, 2]になる
UPDATE table_name SET jsonb_field[2] = '2';
</programlisting>

<!--
   A <type>jsonb</type> value will accept assignments to nonexistent subscript
   paths as long as the last existing element to be traversed is an object or
   array, as implied by the corresponding subscript (the element indicated by
   the last subscript in the path is not traversed and may be anything). Nested
   array and object structures will be created, and in the former case
   <literal>null</literal>-padded, as specified by the subscript path until the
   assigned value can be placed.
-->
対応する添字が暗示するように、到達できる最後の存在する要素がオブジェクトか配列である限り、<type>jsonb</type>値は存在しない添字のパスへの代入を受け付けます。
(パスの最後の添字で指定される要素には到達しませんし、何でも構いません。)
入れ子の配列やオブジェクト構造が作られ、前者の場合には、添字のパスにより指定されたように値が代入できるようになるまで<literal>null</literal>で埋められます。

<programlisting>
<!--
&#45;- Where jsonb_field was {}, it is now {"a": [{"b": 1}]}
-->
-- jsonb_fieldが{}であれば、{"a": [{"b": 1}]}になる
UPDATE table_name SET jsonb_field['a'][0]['b'] = '1';

<!--
&#45;- Where jsonb_field was [], it is now [null, {"a": 1}]
-->
-- jsonb_fieldが[]であれば、[null, {"a": 1}]になる
UPDATE table_name SET jsonb_field[1]['a'] = '1';
</programlisting>

  </para>
 </sect2>

 <sect2 id="datatype-json-transforms">
<!--
  <title>Transforms</title>
-->
  <title>変換</title>

  <para>
<!--
   Additional extensions are available that implement transforms for the
   <type>jsonb</type> type for different procedural languages.
-->
異なるプロシージャ言語で<type>jsonb</type>型の変換を実装した追加の拡張が入手可能です。
  </para>

  <para>
<!--
   The extensions for PL/Perl are called <literal>jsonb_plperl</literal> and
   <literal>jsonb_plperlu</literal>.  If you use them, <type>jsonb</type>
   values are mapped to Perl arrays, hashes, and scalars, as appropriate.
-->
PL/Perl向けの拡張は、<literal>jsonb_plperl</literal>と<literal>jsonb_plperlu</literal>と呼ばれます。
この拡張を使うと<type>jsonb</type>の値はPerlの配列、ハッシュ、スカラの適切なものにマップされます。
  </para>

  <para>
<!--
   The extension for PL/Python is called <literal>jsonb_plpython3u</literal>.
   If you use it, <type>jsonb</type> values are mapped to Python
   dictionaries, lists, and scalars, as appropriate.
-->
PL/Python向けの拡張は、<literal>jsonb_plpython3u</literal>と呼ばれます。
この拡張を使うと、<type>jsonb</type>の値はPythonの辞書型、リスト、スカラの適切なものにマップされます。
  </para>

  <para>
<!--
   Of these extensions, <literal>jsonb_plperl</literal> is
   considered <quote>trusted</quote>, that is, it can be installed by
   non-superusers who have <literal>CREATE</literal> privilege on the
   current database.  The rest require superuser privilege to install.
-->
上記の拡張のうち、<literal>jsonb_plperl</literal>は<quote>trusted</quote>と見なされます。つまり、現在のデータベースに対して<literal>CREATE</literal>権限を持つ非スーパーユーザがインストールできます。
残りはインストールするのにスーパーユーザ権限が必要です。
  </para>
 </sect2>

 <sect2 id="datatype-jsonpath">
<!--
  <title>jsonpath Type</title>
-->
  <title>jsonpath型</title>

  <indexterm zone="datatype-jsonpath">
   <primary>jsonpath</primary>
  </indexterm>

  <para>
<!--
   The <type>jsonpath</type> type implements support for the SQL/JSON path language
   in <productname>PostgreSQL</productname> to efficiently query JSON data.
   It provides a binary representation of the parsed SQL/JSON path
   expression that specifies the items to be retrieved by the path
   engine from the JSON data for further processing with the
   SQL/JSON query functions.
-->
<type>jsonpath</type>型は、<productname>PostgreSQL</productname>でJSONデータの効率的な問い合わせをするために、SQL/JSONパス言語のサポートを実装しています。
構文解析されたSQL/JSONパス式のバイナリ表現を提供し、SQL/JSON問い合わせ関数でさらに処理するために、パスエンジンがJSONデータから取得する項目を指定します。
  </para>

  <para>
<!--
   The semantics of SQL/JSON path predicates and operators generally follow SQL.
   At the same time, to provide a natural way of working with JSON data,
   SQL/JSON path syntax uses some JavaScript conventions:
-->
SQL/JSONパス述部および演算子のセマンティクスは、SQLに従います。
同時に、JSONデータを処理する自然な方法を提供するために、SQL/JSONのパス構文ではいくつかのJavaScript規則を使用します。
  </para>

  <itemizedlist>
   <listitem>
    <para>
<!--
     Dot (<literal>.</literal>) is used for member access.
-->
ドット(<literal>.</literal>)は、メンバアクセスに使用されます。
    </para>
   </listitem>
   <listitem>
    <para>
<!--
     Square brackets (<literal>[]</literal>) are used for array access.
-->
大括弧(<literal>[]</literal>)は配列アクセスに使用されます。
    </para>
   </listitem>
   <listitem>
    <para>
<!--
     SQL/JSON arrays are 0-relative, unlike regular SQL arrays that start from 1.
-->
1から始まる通常のSQL配列とは異なり、SQL/JSON配列は0スタートです。
    </para>
   </listitem>
  </itemizedlist>

  <para>
<!--
   Numeric literals in SQL/JSON path expressions follow JavaScript rules,
   which are different from both SQL and JSON in some minor details.  For
   example, SQL/JSON path allows <literal>.1</literal> and
   <literal>1.</literal>, which are invalid in JSON.  Non-decimal integer
   literals and underscore separators are supported, for example,
   <literal>1_000_000</literal>, <literal>0x1EEE_FFFF</literal>,
   <literal>0o273</literal>, <literal>0b100101</literal>.  In SQL/JSON path
   (and in JavaScript, but not in SQL proper), there must not be an underscore
   separator directly after the radix prefix.
-->
SQL/JSONパス式の数値リテラルは、JavaScriptルールに従います。JavaScriptルールは、いくつかの細かい点でSQLやJSONのいずれとも異なります。
例えば、SQL/JSONパスでは<literal>.1</literal>や<literal>1.</literal>が有効ですが、JSONでは無効です。
例えば、<literal>1_000_000</literal>、<literal>0x1EEE_FFFF</literal>、<literal>0o273</literal>、<literal>0b100101</literal>など、10進数でない整数リテラルやアンダースコアの区切り文字がサポートされています。
SQL/JSONパス式では（およびJavaScriptでは、しかし本来のSQLではそうではありません）、基数の接頭辞の直後にアンダースコアの区切り文字を使用できません。
  </para>

  <para>
<!--
   An SQL/JSON path expression is typically written in an SQL query as an
   SQL character string literal, so it must be enclosed in single quotes,
   and any single quotes desired within the value must be doubled
   (see <xref linkend="sql-syntax-strings"/>).
   Some forms of path expressions require string literals within them.
   These embedded string literals follow JavaScript/ECMAScript conventions:
   they must be surrounded by double quotes, and backslash escapes may be
   used within them to represent otherwise-hard-to-type characters.
   In particular, the way to write a double quote within an embedded string
   literal is <literal>\"</literal>, and to write a backslash itself, you
   must write <literal>\\</literal>.  Other special backslash sequences
   include those recognized in JavaScript strings:
   <literal>\b</literal>,
   <literal>\f</literal>,
   <literal>\n</literal>,
   <literal>\r</literal>,
   <literal>\t</literal>,
   <literal>\v</literal>
   for various ASCII control characters,
   <literal>\x<replaceable>NN</replaceable></literal> for a character code
   written with only two hex digits,
   <literal>\u<replaceable>NNNN</replaceable></literal> for a Unicode
   character identified by its 4-hex-digit code point, and
   <literal>\u{<replaceable>N...</replaceable>}</literal> for a Unicode
   character code point written with 1 to 6 hex digits.
-->
SQL/JSONパス式は通常、SQL問い合わせでSQL文字列リテラルとして記述されるため、一重引用符で囲む必要があり、値内で必要な一重引用符は二重にする必要があります(<xref linkend="sql-syntax-strings"/>を参照)。
一部の形式のパス式では、文字列リテラルを含める必要があります。
これらの埋め込み文字列リテラルは JavaScript/ECMAScript規則に従います。二重引用符で囲む必要があり、その中でバックスラッシュエスケープを使用してタイプしにくい文字を表すことができます。
特に、埋め込み文字列リテラル内で二重引用符を記述する方法は<literal>\"</literal>であり、バックスラッシュを記述する必要がある場合は<literal>\\</literal>と書く必要があります。
その他の特別なバックスラッシュ構文には、以下のJavaScript文字列で認識されるものが含まれます。
さまざまなASCII制御用文字の<literal>\b</literal>、<literal>\f</literal>、<literal>\n</literal>、<literal>\r</literal>、<literal>\t</literal>、<literal>\v</literal>、2桁の16進数だけで記述された文字コード用の<literal>\x<replaceable>NN</replaceable></literal>、4つの16進数のコードポイントで識別されるUnicode文字用の<literal>\u<replaceable>NNNN</replaceable></literal>および1～6桁の16進数で記述されたUnicode文字コードポイント用の<literal>\u{<replaceable>N...</replaceable>}</literal>です。
  </para>

  <para>
<!--
   A path expression consists of a sequence of path elements,
   which can be any of the following:
-->
パスの式は、次のようなパス要素のシーケンスで構成されます。
   <itemizedlist>
    <listitem>
     <para>
<!--
      Path literals of JSON primitive types:
      Unicode text, numeric, true, false, or null.
-->
JSONプリミティブ型のパスリテラル。
ユニコードテキスト、数値、true、false、又はnullです。
     </para>
    </listitem>
    <listitem>
     <para>
<!--
      Path variables listed in <xref linkend="type-jsonpath-variables"/>.
-->
パス変数<xref linkend="type-jsonpath-variables"/>。
     </para>
    </listitem>
    <listitem>
     <para>
<!--
      Accessor operators listed in <xref linkend="type-jsonpath-accessors"/>.
-->
アクセサ演算子<xref linkend="type-jsonpath-accessors"/>。
     </para>
    </listitem>
    <listitem>
     <para>
<!--
      <type>jsonpath</type> operators and methods listed
      in <xref linkend="functions-sqljson-path-operators"/>.
-->
<type>jsonpath</type>演算子とメソッド<xref linkend="functions-sqljson-path-operators"/>。
     </para>
    </listitem>
    <listitem>
     <para>
<!--
      Parentheses, which can be used to provide filter expressions
      or define the order of path evaluation.
-->
括弧。フィルタ式を提供したり、パス評価の順序を定義するために使用できます。
     </para>
    </listitem>
   </itemizedlist>
  </para>

  <para>
<!--
   For details on using <type>jsonpath</type> expressions with SQL/JSON
   query functions, see <xref linkend="functions-sqljson-path"/>.
-->
<type>jsonpath</type>式を使用したSQL/JSON問い合わせ関数の詳細は、<xref linkend="functions-sqljson-path"/>を参照してください。
  </para>

  <table id="type-jsonpath-variables">
<!--
   <title><type>jsonpath</type> Variables</title>
-->
   <title><type>jsonpath</type>変数</title>
   <tgroup cols="2">
    <colspec colname="col1" colwidth="1*"/>
    <colspec colname="col2" colwidth="2*"/>
    <thead>
     <row>
<!--
      <entry>Variable</entry>
-->
      <entry>変数</entry>
<!--
      <entry>Description</entry>
-->
      <entry>説明</entry>
     </row>
    </thead>
    <tbody>
     <row>
      <entry><literal>$</literal></entry>
<!--
      <entry>A variable representing the JSON value being queried
      (the <firstterm>context item</firstterm>).
      </entry>
-->
      <entry>
問い合わせ対象(<firstterm>context item</firstterm>)のJSON値を表す変数。
      </entry>
     </row>
     <row>
      <entry><literal>$varname</literal></entry>
      <entry>
<!--
        A named variable. Its value can be set by the parameter
        <parameter>vars</parameter> of several JSON processing functions;
        see <xref linkend="functions-json-processing-table"/> for details.
-->
名前付き変数。
その値はいくつかのJSON処理関数のパラメータ<parameter>vars</parameter>で設定できます。
詳細は<xref linkend="functions-json-processing-table"/>を参照してください。
        <!-- TODO: describe PASSING clause once implemented !-->
      </entry>
     </row>
     <row>
      <entry><literal>@</literal></entry>
<!--
      <entry>A variable representing the result of path evaluation
      in filter expressions.
      </entry>
-->
      <entry>フィルタ式のパス評価の結果を表す変数。
      </entry>
     </row>
    </tbody>
   </tgroup>
  </table>

  <table id="type-jsonpath-accessors">
   <title><type>jsonpath</type> Accessors</title>
   <tgroup cols="2">
    <colspec colname="col1" colwidth="1*"/>
    <colspec colname="col2" colwidth="2*"/>
    <thead>
     <row>
<!--
      <entry>Accessor Operator</entry>
-->
      <entry>アクセサ演算子</entry>
<!--
      <entry>Description</entry>
-->
      <entry>説明</entry>
     </row>
    </thead>
    <tbody>
     <row>
      <entry>
       <para>
        <literal>.<replaceable>key</replaceable></literal>
       </para>
       <para>
        <literal>."$<replaceable>varname</replaceable>"</literal>
       </para>
      </entry>
      <entry>
       <para>
<!--
        Member accessor that returns an object member with
        the specified key. If the key name matches some named variable
        starting with <literal>$</literal> or does not meet the
        JavaScript rules for an identifier, it must be enclosed in
        double quotes to make it a string literal.
-->
指定されたキーを持つオブジェクトメンバを返すメンバアクセサ。
キー名が<literal>$</literal>で始まる名前付き変数に一致する場合、または識別子のJavaScriptルールを満たさない場合は、文字列リテラルとするため二重引用符で囲む必要があります。
       </para>
      </entry>
     </row>
     <row>
      <entry>
       <para>
        <literal>.*</literal>
       </para>
      </entry>
      <entry>
       <para>
<!--
        Wildcard member accessor that returns the values of all
        members located at the top level of the current object.
-->
現在のオブジェクトの最上位レベルになるすべてのメンバの値を返すワイルドカードメンバアクセサ。
       </para>
      </entry>
     </row>
     <row>
      <entry>
       <para>
        <literal>.**</literal>
       </para>
      </entry>
      <entry>
       <para>
<!--
        Recursive wildcard member accessor that processes all levels
        of the JSON hierarchy of the current object and returns all
        the member values, regardless of their nesting level. This
        is a <productname>PostgreSQL</productname> extension of
        the SQL/JSON standard.
-->
現在のオブジェクトのJSON階層のすべてのレベルを処理し、ネストされたレベルに関わらず全てのメンバ値を返す再帰的なワイルドカードメンバアクセサ。
これはSQL/JSON標準の<productname>PostgreSQL</productname>の拡張です。
       </para>
      </entry>
     </row>
     <row>
      <entry>
       <para>
        <literal>.**{<replaceable>level</replaceable>}</literal>
       </para>
       <para>
        <literal>.**{<replaceable>start_level</replaceable> to
        <replaceable>end_level</replaceable>}</literal>
       </para>
      </entry>
      <entry>
       <para>
<!--
        Like <literal>.**</literal>, but selects only the specified
        levels of the JSON hierarchy. Nesting levels are specified as integers.
        Level zero corresponds to the current object. To access the lowest
        nesting level, you can use the <literal>last</literal> keyword.
        This is a <productname>PostgreSQL</productname> extension of
        the SQL/JSON standard.
-->
<literal>.**</literal>と似ていますが、JSON階層の指定したレベルだけを選びます。
ネストレベルは整数で指定します。
レベル0は現在のオブジェクトに対応します。
最下位のネストレベルにアクセスするのに、<literal>last</literal>キーワードが使用できます。
これはSQL/JSON標準の<productname>PostgreSQL</productname>の拡張です。
       </para>
      </entry>
     </row>
     <row>
      <entry>
       <para>
        <literal>[<replaceable>subscript</replaceable>, ...]</literal>
       </para>
      </entry>
      <entry>
       <para>
<!--
        Array element accessor.
        <literal><replaceable>subscript</replaceable></literal> can be
        given in two forms: <literal><replaceable>index</replaceable></literal>
        or <literal><replaceable>start_index</replaceable> to <replaceable>end_index</replaceable></literal>.
        The first form returns a single array element by its index. The second
        form returns an array slice by the range of indexes, including the
        elements that correspond to the provided
        <replaceable>start_index</replaceable> and <replaceable>end_index</replaceable>.
-->
配列要素アクセサ。
<literal><replaceable>subscript</replaceable></literal>は、<literal><replaceable>index</replaceable></literal>または<literal><replaceable>start_index</replaceable>から<replaceable>end_index</replaceable></literal>までの2つの形式で指定できます。
最初の形式は、インデックスによって単一の配列要素を返します。
２番目の形式は、指定された<replaceable>start_index</replaceable>と<replaceable>end_index</replaceable>に対応する要素を含む、インデックスの範囲による配列スライスを返します。
       </para>
       <para>
<!--
        The specified <replaceable>index</replaceable> can be an integer, as
        well as an expression returning a single numeric value, which is
        automatically cast to integer. Index zero corresponds to the first
        array element. You can also use the <literal>last</literal> keyword
        to denote the last array element, which is useful for handling arrays
        of unknown length.
-->
指定された<replaceable>index</replaceable>には、整数だけでなく、自動的に整数にキャストされる単一の数値を返す式を指定できます。
インデックス0は最初の配列要素に対応します。
また、<literal>last</literal>キーワードを使用して最後の配列要素を指定することもできます。
これは、長さが不明な配列の処理に役立ちます。
       </para>
      </entry>
     </row>
     <row>
      <entry>
       <para>
        <literal>[*]</literal>
       </para>
      </entry>
      <entry>
       <para>
<!--
        Wildcard array element accessor that returns all array elements.
-->
全ての配列の要素を返すワイルドカード配列要素アクセサ。
       </para>
      </entry>
     </row>
    </tbody>
   </tgroup>
  </table>

 </sect2>
</sect1><|MERGE_RESOLUTION|>--- conflicted
+++ resolved
@@ -934,14 +934,11 @@
 
 <replaceable>Array with n elements</replaceable> > <replaceable>array with n - 1 elements</replaceable>
 </synopsis>
-<<<<<<< HEAD
+<!--
       with the exception that (for historical reasons) an empty top level array sorts less than <replaceable>null</replaceable>.
-=======
-<!--
->>>>>>> c1fe09c1
       Objects with equal numbers of pairs are compared in the order:
 -->
-ペアの同じ番号を持つオブジェクトは、順に比較されます。
+《機械翻訳》«with the exception that (for historical reasons) an empty top level array sorts less than <replaceable>null</replaceable>. Objects with equal numbers of pairs are compared in the order:»
 <synopsis>
 <replaceable>key-1</replaceable>, <replaceable>value-1</replaceable>, <replaceable>key-2</replaceable> ...
 </synopsis>

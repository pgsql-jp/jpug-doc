<!-- doc/src/sgml/custom-rmgr.sgml -->

<<<<<<< HEAD
<sect1 id="custom-rmgr">
=======
<chapter id="custom-rmgr">
<!--
>>>>>>> 43f2d855
 <title>Custom WAL Resource Managers</title>
-->
 <title>カスタムWALリソースマネージャ</title>

 <para>
<<<<<<< HEAD
  This section explains the interface between the core
=======
<!--
  This chapter explains the interface between the core
>>>>>>> 43f2d855
  <productname>PostgreSQL</productname> system and custom WAL resource
  managers, which enable extensions to integrate directly with the <link
  linkend="wal"><acronym>WAL</acronym></link>.
-->
この章では、<productname>PostgreSQL</productname>コアシステムとカスタムWALリソースマネージャ間のインタフェースについて説明します。
これらは拡張モジュールが<link linkend="wal"><acronym>WAL</acronym></link>と直接統合できるようにします。
 </para>
 <para>
<!--
  An extension, especially a <link linkend="tableam">Table Access
  Method</link> or <link linkend="indexam">Index Access Method</link>, may
  need to use WAL for recovery, replication, and/or <link
<<<<<<< HEAD
  linkend="logicaldecoding">Logical Decoding</link>.
=======
  linkend="logicaldecoding">Logical Decoding</link>. Custom resource managers
  are a more flexible alternative to <link linkend="generic-wal">Generic
  WAL</link> (which does not support logical decoding), but more complex for
  an extension to implement.
-->
拡張、特に<link linkend="tableam">テーブルアクセスメソッド</link>や<link linkend="indexam">インデックスアクセスメソッド</link>は、リカバリ、レプリケーション、および／または<link linkend="logicaldecoding">ロジカルデコーディング</link>にWALを使用する必要があるかもしれません。
カスタムリソースマネージャは<link linkend="generic-wal">汎用WAL</link>（ロジカルデコーディングをサポートしていない）に対してより柔軟な代替手段ですが、拡張を実装するにはより複雑です。
>>>>>>> 43f2d855
 </para>
 <para>
<!--
  To create a new custom WAL resource manager, first define an
  <structname>RmgrData</structname> structure with implementations for the
  resource manager methods. Refer to
  <filename>src/backend/access/transam/README</filename> and
  <filename>src/include/access/xlog_internal.h</filename> in the
  <productname>PostgreSQL</productname> source.
-->
新しいカスタムWALリソースマネージャを作成するためには、まずリソースマネージャメソッドの実装を持つ<structname>RmgrData</structname>構造体を定義します。
<productname>PostgreSQL</productname>ソースの<filename>src/backend/access/transam/README</filename>と<filename>src/include/access/xlog_internal.h</filename>を参照してください。
<programlisting>
/*
 * Method table for resource managers.
 *
 * This struct must be kept in sync with the PG_RMGR definition in
 * rmgr.c.
 *
 * rm_identify must return a name for the record based on xl_info (without
 * reference to the rmid). For example, XLOG_BTREE_VACUUM would be named
 * "VACUUM". rm_desc can then be called to obtain additional detail for the
 * record, if available (e.g. the last block).
 *
 * rm_mask takes as input a page modified by the resource manager and masks
 * out bits that shouldn't be flagged by wal_consistency_checking.
 *
 * RmgrTable[] is indexed by RmgrId values (see rmgrlist.h). If rm_name is
 * NULL, the corresponding RmgrTable entry is considered invalid.
 */
/*
 * （日本語訳）
 * テーブルのリソースマネージャの方法。
 *
 * この構造体は、rmgr.cのPG_RMGR定義と同期している必要があります。
 *
 * rm_identifyは、xl_info（rmidへの参照なし）に基づくレコードの名前を返す必要があります。
 * 例えば、XLOG_BTREE_VACUUMは"VACUUM"になります。
 * その後、rm_descを呼び出して、可能であれば（最後のブロックなど）、
 * レコードの追加の詳細を取得できます。
 *
 * rm_maskリソースマネージャによって変更されたページを入力として受け取り、
 * wal_consistency_checkingによってフラグが立てられないビットをマスクします。
 *
 * RmgrTable[]はRmgrId値によってインデックス化されます(rmgrlist.hを参照)。
 * rm_nameがNULLの場合、対応するRmgrTableエントリは無効と見なされます。
 */
typedef struct RmgrData
{
    const char *rm_name;
    void        (*rm_redo) (XLogReaderState *record);
    void        (*rm_desc) (StringInfo buf, XLogReaderState *record);
    const char *(*rm_identify) (uint8 info);
    void        (*rm_startup) (void);
    void        (*rm_cleanup) (void);
    void        (*rm_mask) (char *pagedata, BlockNumber blkno);
    void        (*rm_decode) (struct LogicalDecodingContext *ctx,
                              struct XLogRecordBuffer *buf);
} RmgrData;
</programlisting>
 </para>

  <para>
<!--
   The <filename>src/test/modules/test_custom_rmgrs</filename> module
   contains a working example, which demonstrates usage of custom WAL
   resource managers.
-->
実例として<filename>src/test/modules/test_custom_rmgrs</filename>モジュールがあります。そこではカスタムWALリソースマネージャの使い方を示しています。
  </para>

 <para>
<!--
  Then, register your new resource
  manager.
-->
次に、新しいリソースマネージャを登録します。

<programlisting>
/*
 * Register a new custom WAL resource manager.
 *
 * Resource manager IDs must be globally unique across all extensions. Refer
 * to https://wiki.postgresql.org/wiki/CustomWALResourceManagers to reserve a
 * unique RmgrId for your extension, to avoid conflicts with other extension
 * developers. During development, use RM_EXPERIMENTAL_ID to avoid needlessly
 * reserving a new ID.
 */
/*
 * （日本語訳）
 * カスタムWALリソースマネージャの登録。
 *
 * リソースマネージャIDは、すべての拡張にわたってグローバルにユニークである必要があります。
 * https://wiki.postgresql.org/wiki/CustomWALResourceManagers を参照して、
 * 拡張のユニークRmgrIdを予約し、他の拡張開発者との競合を回避します。
 * 開発時には、RM_EXPERIMENTAL_IDを使用して、新しいIDが不必要に予約されないようにします。
 */
extern void RegisterCustomRmgr(RmgrId rmid, const RmgrData *rmgr);
</programlisting>
<!--
  <function>RegisterCustomRmgr</function> must be called from the
  extension module's <link linkend="xfunc-c-dynload">_PG_init</link> function.
  While developing a new extension, use <literal>RM_EXPERIMENTAL_ID</literal>
  for <parameter>rmid</parameter>. When you are ready to release the extension
  to users, reserve a new resource manager ID at the <ulink
  url="https://wiki.postgresql.org/wiki/CustomWALResourceManagers">Custom WAL
  Resource Manager</ulink> page.
-->
<function>RegisterCustomRmgr</function>は拡張モジュールの<link linkend="xfunc-c-dynload">_PG_init</link>関数から呼び出される必要があります。
新しい拡張を開発する際には、<parameter>rmid</parameter>に<literal>RM_EXPERIMENTAL_ID</literal>を使用してください。
拡張をユーザにリリースする準備ができたら、<ulink url="https://wiki.postgresql.org/wiki/CustomWALResourceManagers">Custom WAL Resource Manager</ulink>のページで新しいリソースマネージャIDを予約してください。
 </para>

 <para>
<!--
  Place the extension module implementing the custom resource manager in <xref
  linkend="guc-shared-preload-libraries"/> so that it will be loaded early
  during <productname>PostgreSQL</productname> startup.
-->
カスタムリソースマネージャを実装する拡張モジュールを<xref linkend="guc-shared-preload-libraries"/>に配置して、<productname>PostgreSQL</productname>の起動の初期にロードされるようにします。
 </para>
 <note>
   <para>
<<<<<<< HEAD
    The extension must remain in <varname>shared_preload_libraries</varname>
    as long as any custom WAL records may exist in the system. Otherwise
=======
<!--
    The extension must remain in shared_preload_libraries as long as any
    custom WAL records may exist in the system. Otherwise
>>>>>>> 43f2d855
    <productname>PostgreSQL</productname> will not be able to apply or decode
    the custom WAL records, which may prevent the server from starting.
-->
拡張モジュールは、システム内にカスタムWALレコードが存在する限り、shared_preload_libraries内に保持されなければなりません。
そうしないと<productname>PostgreSQL</productname>はカスタムWALレコードを適用またはデコードすることができず、サーバの起動を妨げる可能性があります。
   </para>
 </note>
</sect1><|MERGE_RESOLUTION|>--- conflicted
+++ resolved
@@ -1,27 +1,19 @@
 <!-- doc/src/sgml/custom-rmgr.sgml -->
 
-<<<<<<< HEAD
 <sect1 id="custom-rmgr">
-=======
-<chapter id="custom-rmgr">
 <!--
->>>>>>> 43f2d855
  <title>Custom WAL Resource Managers</title>
 -->
  <title>カスタムWALリソースマネージャ</title>
 
  <para>
-<<<<<<< HEAD
+<!--
   This section explains the interface between the core
-=======
-<!--
-  This chapter explains the interface between the core
->>>>>>> 43f2d855
   <productname>PostgreSQL</productname> system and custom WAL resource
   managers, which enable extensions to integrate directly with the <link
   linkend="wal"><acronym>WAL</acronym></link>.
 -->
-この章では、<productname>PostgreSQL</productname>コアシステムとカスタムWALリソースマネージャ間のインタフェースについて説明します。
+《マッチ度[93.670886]》この章では、<productname>PostgreSQL</productname>コアシステムとカスタムWALリソースマネージャ間のインタフェースについて説明します。
 これらは拡張モジュールが<link linkend="wal"><acronym>WAL</acronym></link>と直接統合できるようにします。
  </para>
  <para>
@@ -29,17 +21,9 @@
   An extension, especially a <link linkend="tableam">Table Access
   Method</link> or <link linkend="indexam">Index Access Method</link>, may
   need to use WAL for recovery, replication, and/or <link
-<<<<<<< HEAD
   linkend="logicaldecoding">Logical Decoding</link>.
-=======
-  linkend="logicaldecoding">Logical Decoding</link>. Custom resource managers
-  are a more flexible alternative to <link linkend="generic-wal">Generic
-  WAL</link> (which does not support logical decoding), but more complex for
-  an extension to implement.
 -->
-拡張、特に<link linkend="tableam">テーブルアクセスメソッド</link>や<link linkend="indexam">インデックスアクセスメソッド</link>は、リカバリ、レプリケーション、および／または<link linkend="logicaldecoding">ロジカルデコーディング</link>にWALを使用する必要があるかもしれません。
-カスタムリソースマネージャは<link linkend="generic-wal">汎用WAL</link>（ロジカルデコーディングをサポートしていない）に対してより柔軟な代替手段ですが、拡張を実装するにはより複雑です。
->>>>>>> 43f2d855
+《機械翻訳》«An extension, especially a <link linkend="tableam">Table Access Method</link> or <link linkend="indexam">Index Access Method</link>, may need to use WAL for recovery, replication, and/or <link linkend="logicaldecoding">Logical Decoding</link>.»
  </para>
  <para>
 <!--
@@ -163,19 +147,15 @@
  </para>
  <note>
    <para>
-<<<<<<< HEAD
+<!--
     The extension must remain in <varname>shared_preload_libraries</varname>
     as long as any custom WAL records may exist in the system. Otherwise
-=======
-<!--
-    The extension must remain in shared_preload_libraries as long as any
-    custom WAL records may exist in the system. Otherwise
->>>>>>> 43f2d855
     <productname>PostgreSQL</productname> will not be able to apply or decode
     the custom WAL records, which may prevent the server from starting.
 -->
-拡張モジュールは、システム内にカスタムWALレコードが存在する限り、shared_preload_libraries内に保持されなければなりません。
+《マッチ度[87.632509]》拡張モジュールは、システム内にカスタムWALレコードが存在する限り、shared_preload_libraries内に保持されなければなりません。
 そうしないと<productname>PostgreSQL</productname>はカスタムWALレコードを適用またはデコードすることができず、サーバの起動を妨げる可能性があります。
+《機械翻訳》«The extension must remain in <varname>shared_preload_libraries</varname> as long as any custom WAL records may exist in the system. Otherwise <productname>PostgreSQL</productname> will not be able to apply or decode the custom WAL records, which may prevent the server from starting.»
    </para>
  </note>
 </sect1>
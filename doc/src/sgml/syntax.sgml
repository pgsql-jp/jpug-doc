--- conflicted
+++ resolved
@@ -2911,10 +2911,7 @@
     equivalent to the current row), while a <replaceable>frame_end</> of
     <literal>CURRENT ROW</> means the frame ends with the last equivalent
     <literal>ORDER BY</> peer.  In <literal>ROWS</> mode, <literal>CURRENT ROW</> simply means
-<<<<<<< HEAD
-=======
     peer.  In <literal>ROWS</> mode, <literal>CURRENT ROW</> simply means
->>>>>>> de74b4ab
     the current row.
 -->
 <literal>RANGE</>モードでは、<literal>CURRENT ROW</>の<replaceable>frame_start</>はフレームが現在行の最初の<firstterm>同等な</>行（<literal>ORDER BY</>が現在行と等しいとみなす行）から始まることを意味し、一方、<literal>CURRENT ROW</>の<replaceable>frame_end</>はフレームが現在行の最後の同等な<literal>ORDER BY</>行で終わることを意味します。
@@ -3447,24 +3444,7 @@
 -----------------------------------------------------------------------
  {2011,1954,1948,1952,1951,1244,1950,2005,1949,1953,2006,31,2412,2413}
 (1 row)
-
-SELECT ARRAY(SELECT ARRAY[i, i*2] FROM generate_series(1,5) AS a(i));
-              array
-----------------------------------
- {{1,2},{2,4},{3,6},{4,8},{5,10}}
-(1 row)
-</programlisting>
-<<<<<<< HEAD
-   The subquery must return a single column.
-   If the subquery's output column is of a non-array type, the resulting
-   one-dimensional array will have an element for each row in the
-   subquery result, with an element type matching that of the
-   subquery's output column.
-   If the subquery's output column is of an array type, the result will be
-   an array of the same type but one higher dimension; in this case all
-   the subquery rows must yield arrays of identical dimensionality, else
-   the result would not be rectangular.
-=======
+</programlisting>
 <!--
    The subquery must return a single column. The resulting
    one-dimensional array will have an element for each row in the
@@ -3473,7 +3453,6 @@
 -->
 副問い合わせは単一の列を返さなければなりません。
 その結果である一次元配列は、副問い合わせの出力列と一致する型を要素型とした、副問い合わせの結果内の各行を要素として持ちます。
->>>>>>> de74b4ab
   </para>
 
   <para>
@@ -3780,55 +3759,6 @@
 -->
 <function>min()</>と<function>avg()</>集約は入力行すべてに対して同時に計算されますので、もし<structfield>employees</>がゼロになる行があれば、<function>min()</>の結果が検査される機会の前にゼロ除算エラーが起こります。
 代わりに、まずは問題のある入力行が集約関数に渡されないようにするために<literal>WHERE</>または<literal>FILTER</>句を使ってください。
-   </para>
-
-   <para>
-    <literal>CASE</> is not a cure-all for such issues, however.
-    One limitation of the technique illustrated above is that it does not
-    prevent early evaluation of constant subexpressions.
-    As described in <xref linkend="xfunc-volatility">, functions and
-    operators marked <literal>IMMUTABLE</literal> can be evaluated when
-    the query is planned rather than when it is executed.  Thus for example
-<programlisting>
-SELECT CASE WHEN x &gt; 0 THEN x ELSE 1/0 END FROM tab;
-</programlisting>
-    is likely to result in a division-by-zero failure due to the planner
-    trying to simplify the constant subexpression,
-    even if every row in the table has <literal>x &gt; 0</> so that the
-    <literal>ELSE</> arm would never be entered at run time.
-   </para>
-
-   <para>
-    While that particular example might seem silly, related cases that don't
-    obviously involve constants can occur in queries executed within
-    functions, since the values of function arguments and local variables
-    can be inserted into queries as constants for planning purposes.
-    Within <application>PL/pgSQL</> functions, for example, using an
-    <literal>IF</>-<literal>THEN</>-<literal>ELSE</> statement to protect
-    a risky computation is much safer than just nesting it in a
-    <literal>CASE</> expression.
-   </para>
-
-   <para>
-    Another limitation of the same kind is that a <literal>CASE</> cannot
-    prevent evaluation of an aggregate expression contained within it,
-    because aggregate expressions are computed before other
-    expressions in a <literal>SELECT</> list or <literal>HAVING</> clause
-    are considered.  For example, the following query can cause a
-    division-by-zero error despite seemingly having protected against it:
-<programlisting>
-SELECT CASE WHEN min(employees) > 0
-            THEN avg(expenses / employees)
-       END
-    FROM departments;
-</programlisting>
-    The <function>min()</> and <function>avg()</> aggregates are computed
-    concurrently over all the input rows, so if any row
-    has <structfield>employees</> equal to zero, the division-by-zero error
-    will occur before there is any opportunity to test the result of
-    <function>min()</>.  Instead, use a <literal>WHERE</>
-    or <literal>FILTER</> clause to prevent problematic input rows from
-    reaching an aggregate function in the first place.
    </para>
   </sect2>
  </sect1>

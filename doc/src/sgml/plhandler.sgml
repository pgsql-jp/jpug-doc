--- conflicted
+++ resolved
@@ -142,84 +142,10 @@
    </para>
 
    <para>
-<<<<<<< HEAD
     A template for a procedural-language handler written as a C extension is
     provided in <literal>src/test/modules/plsample</literal>.  This is a
     working sample demonstrating one way to create a procedural-language
     handler, process parameters, and return a value.
-=======
-<!--
-    This is a template for a procedural-language handler written in C:
--->
-以下は、Cで作成した手続き言語ハンドラの雛型です。
-<programlisting>
-#include "postgres.h"
-#include "executor/spi.h"
-#include "commands/trigger.h"
-#include "fmgr.h"
-#include "access/heapam.h"
-#include "utils/syscache.h"
-#include "catalog/pg_proc.h"
-#include "catalog/pg_type.h"
-
-PG_MODULE_MAGIC;
-
-PG_FUNCTION_INFO_V1(plsample_call_handler);
-
-Datum
-plsample_call_handler(PG_FUNCTION_ARGS)
-{
-    Datum          retval;
-
-    if (CALLED_AS_TRIGGER(fcinfo))
-    {
-        /*
-<!--
-         * Called as a trigger function
--->
-         * トリガ関数として呼び出された
-         */
-        TriggerData    *trigdata = (TriggerData *) fcinfo-&gt;context;
-
-        retval = ...
-    }
-    else
-    {
-        /*
-<!--
-         * Called as a function
--->
-         * 関数として呼び出された
-         */
-
-        retval = ...
-    }
-
-    return retval;
-}
-</programlisting>
-<!--
-    Only a few thousand lines of code have to be added instead of the
-    dots to complete the call handler.
--->
-数千行のコードを上のドットの代わりに追加するだけで、呼び出しハンドラを完成することができます。
-   </para>
-
-   <para>
-<!--
-    After having compiled the handler function into a loadable module
-    (see <xref linkend="dfunc"/>), the following commands then
-    register the sample procedural language:
--->
-ハンドラ関数を動的ロード可能なモジュールにコンパイル（<xref linkend="dfunc"/>を参照してください）した後、以下のコマンドでサンプルの手続き言語を登録することができます。
-<programlisting>
-CREATE FUNCTION plsample_call_handler() RETURNS language_handler
-    AS '<replaceable>filename</replaceable>'
-    LANGUAGE C;
-CREATE LANGUAGE plsample
-    HANDLER plsample_call_handler;
-</programlisting>
->>>>>>> 9a9c638e
    </para>
 
    <para>

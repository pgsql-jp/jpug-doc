--- conflicted
+++ resolved
@@ -193,18 +193,6 @@
 -->
 可視性マップの内容に基づいてページを飛ばすことのないようにします。
        </para>
-<<<<<<< HEAD
-=======
-       <note>
-        <para>
-<!--
-         This option is only available for servers running
-         <productname>PostgreSQL</productname> 9.6 and later.
--->
-このオプションは<productname>PostgreSQL</productname> 9.6以降が動作しているサーバでのみ利用可能です。
-        </para>
-       </note>
->>>>>>> 94ef7168
       </listitem>
      </varlistentry>
 
@@ -257,18 +245,6 @@
 -->
 無効なタプルを指しているインデックスエントリを常に削除します。
        </para>
-<<<<<<< HEAD
-=======
-       <note>
-        <para>
-<!--
-         This option is only available for servers running
-         <productname>PostgreSQL</productname> 12 and later.
--->
-このオプションは<productname>PostgreSQL</productname> 12以降が動作しているサーバでのみ利用可能です。
-        </para>
-       </note>
->>>>>>> 94ef7168
       </listitem>
      </varlistentry>
 
@@ -331,18 +307,6 @@
 このオプションの目的のため、リレーションのマルチトランザクションIDの年代は、主であるリレーションの年代と、存在するなら、関連する<acronym>TOAST</acronym>テーブルの年代のうち最大のものです。
 <application>vacuumdb</application>により発行されたコマンドも、必要であればリレーションの<acronym>TOAST</acronym>テーブルを処理しますので、別々に分けて考える必要はないです。
        </para>
-<<<<<<< HEAD
-=======
-       <note>
-        <para>
-<!--
-         This option is only available for servers running
-         <productname>PostgreSQL</productname> 9.6 and later.
--->
-このオプションは<productname>PostgreSQL</productname> 9.6以降が動作しているサーバでのみ利用可能です。
-        </para>
-       </note>
->>>>>>> 94ef7168
       </listitem>
      </varlistentry>
 
@@ -372,7 +336,6 @@
 このオプションの目的のため、リレーションのトランザクションIDの年代は、主であるリレーションの年代と、存在するなら、関連する<acronym>TOAST</acronym>テーブルの年代のうち最大のものです。
 <application>vacuumdb</application>により発行されたコマンドも、必要であればリレーションの<acronym>TOAST</acronym>テーブルを処理しますので、別々に分けて考える必要はないです。
        </para>
-<<<<<<< HEAD
       </listitem>
      </varlistentry>
 
@@ -397,17 +360,6 @@
         <replaceable class="parameter">schema</replaceable>.  Multiple schemas
         can be excluded by writing multiple <option>-N</option> switches.
        </para>
-=======
-       <note>
-        <para>
-<!--
-         This option is only available for servers running
-         <productname>PostgreSQL</productname> 9.6 and later.
--->
-このオプションは<productname>PostgreSQL</productname> 9.6以降が動作しているサーバでのみ利用可能です。
-        </para>
-       </note>
->>>>>>> 94ef7168
       </listitem>
      </varlistentry>
 
@@ -420,7 +372,6 @@
 -->
 無効なタプルを指しているインデックスエントリを削除しません。
        </para>
-<<<<<<< HEAD
       </listitem>
      </varlistentry>
 
@@ -430,17 +381,6 @@
        <para>
         Skip the main relation.
        </para>
-=======
-       <note>
-        <para>
-<!--
-         This option is only available for servers running
-         <productname>PostgreSQL</productname> 12 and later.
--->
-このオプションは<productname>PostgreSQL</productname> 12以降が動作しているサーバでのみ利用可能です。
-        </para>
-       </note>
->>>>>>> 94ef7168
       </listitem>
      </varlistentry>
 
@@ -453,18 +393,6 @@
 -->
 もし存在するなら、バキュームするテーブルに関連するTOASTテーブルを飛ばします。
        </para>
-<<<<<<< HEAD
-=======
-       <note>
-        <para>
-<!--
-         This option is only available for servers running
-         <productname>PostgreSQL</productname> 14 and later.
--->
-このオプションは<productname>PostgreSQL</productname> 14以降が動作しているサーバでのみ利用可能です。
-        </para>
-       </note>
->>>>>>> 94ef7168
       </listitem>
      </varlistentry>
 
@@ -477,18 +405,6 @@
 -->
 テーブルの終わりにある空のページを切り詰めません。
        </para>
-<<<<<<< HEAD
-=======
-       <note>
-        <para>
-<!--
-         This option is only available for servers running
-         <productname>PostgreSQL</productname> 12 and later.
--->
-このオプションは<productname>PostgreSQL</productname> 12以降が動作しているサーバでのみ利用可能です。
-        </para>
-       </note>
->>>>>>> 94ef7168
       </listitem>
      </varlistentry>
 
@@ -506,18 +422,6 @@
 これによりバキュームが複数CPUを活用してインデックスを処理できます。
 <xref linkend="sql-vacuum"/>を参照してください。
        </para>
-<<<<<<< HEAD
-=======
-       <note>
-        <para>
-<!--
-         This option is only available for servers running
-         <productname>PostgreSQL</productname> 13 and later.
--->
-このオプションは<productname>PostgreSQL</productname> 13以降が動作しているサーバでのみ利用可能です。
-        </para>
-       </note>
->>>>>>> 94ef7168
       </listitem>
      </varlistentry>
 
@@ -543,18 +447,6 @@
 -->
 処理のためにすぐにロックできないリレーションを飛ばします。
        </para>
-<<<<<<< HEAD
-=======
-       <note>
-        <para>
-<!--
-         This option is only available for servers running
-         <productname>PostgreSQL</productname> 12 and later.
--->
-このオプションは<productname>PostgreSQL</productname> 12以降が動作しているサーバでのみ利用可能です。
-        </para>
-       </note>
->>>>>>> 94ef7168
       </listitem>
      </varlistentry>
 

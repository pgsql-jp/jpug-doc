/*--------------------------------------------------------------------
 * guc.c
 *
 * Support for grand unified configuration scheme, including SET
 * command, configuration file, and command line options.
 *
 * This file contains the generic option processing infrastructure.
 * guc_funcs.c contains SQL-level functionality, including SET/SHOW
 * commands and various system-administration SQL functions.
 * guc_tables.c contains the arrays that define all the built-in
 * GUC variables.  Code that implements variable-specific behavior
 * is scattered around the system in check, assign, and show hooks.
 *
 * See src/backend/utils/misc/README for more information.
 *
 *
 * Copyright (c) 2000-2025, PostgreSQL Global Development Group
 * Written by Peter Eisentraut <peter_e@gmx.net>.
 *
 * IDENTIFICATION
 *	  src/backend/utils/misc/guc.c
 *
 *--------------------------------------------------------------------
 */
#include "postgres.h"

#include <limits.h>
#include <math.h>
#include <sys/stat.h>
#include <unistd.h>

#include "access/xact.h"
#include "access/xlog.h"
#include "catalog/objectaccess.h"
#include "catalog/pg_authid.h"
#include "catalog/pg_parameter_acl.h"
#include "guc_internal.h"
#include "libpq/pqformat.h"
#include "libpq/protocol.h"
#include "miscadmin.h"
#include "parser/scansup.h"
#include "port/pg_bitutils.h"
#include "storage/fd.h"
#include "storage/lwlock.h"
#include "storage/shmem.h"
#include "tcop/tcopprot.h"
#include "utils/acl.h"
#include "utils/builtins.h"
#include "utils/conffiles.h"
#include "utils/guc_tables.h"
#include "utils/memutils.h"
#include "utils/timestamp.h"


#define CONFIG_FILENAME "postgresql.conf"
#define HBA_FILENAME	"pg_hba.conf"
#define IDENT_FILENAME	"pg_ident.conf"

#ifdef EXEC_BACKEND
#define CONFIG_EXEC_PARAMS "global/config_exec_params"
#define CONFIG_EXEC_PARAMS_NEW "global/config_exec_params.new"
#endif

/*
 * Precision with which REAL type guc values are to be printed for GUC
 * serialization.
 */
#define REALTYPE_PRECISION 17

/*
 * Safe search path when executing code as the table owner, such as during
 * maintenance operations.
 */
#define GUC_SAFE_SEARCH_PATH "pg_catalog, pg_temp"

static int	GUC_check_errcode_value;

static List *reserved_class_prefix = NIL;

/* global variables for check hook support */
char	   *GUC_check_errmsg_string;
char	   *GUC_check_errdetail_string;
char	   *GUC_check_errhint_string;


/*
 * Unit conversion tables.
 *
 * There are two tables, one for memory units, and another for time units.
 * For each supported conversion from one unit to another, we have an entry
 * in the table.
 *
 * To keep things simple, and to avoid possible roundoff error,
 * conversions are never chained.  There needs to be a direct conversion
 * between all units (of the same type).
 *
 * The conversions for each base unit must be kept in order from greatest to
 * smallest human-friendly unit; convert_xxx_from_base_unit() rely on that.
 * (The order of the base-unit groups does not matter.)
 */
#define MAX_UNIT_LEN		3	/* length of longest recognized unit string */

typedef struct
{
	char		unit[MAX_UNIT_LEN + 1]; /* unit, as a string, like "kB" or
										 * "min" */
	int			base_unit;		/* GUC_UNIT_XXX */
	double		multiplier;		/* Factor for converting unit -> base_unit */
} unit_conversion;

/* Ensure that the constants in the tables don't overflow or underflow */
#if BLCKSZ < 1024 || BLCKSZ > (1024*1024)
#error BLCKSZ must be between 1KB and 1MB
#endif
#if XLOG_BLCKSZ < 1024 || XLOG_BLCKSZ > (1024*1024)
#error XLOG_BLCKSZ must be between 1KB and 1MB
#endif

static const char *const memory_units_hint = gettext_noop("Valid units for this parameter are \"B\", \"kB\", \"MB\", \"GB\", and \"TB\".");

static const unit_conversion memory_unit_conversion_table[] =
{
	{"TB", GUC_UNIT_BYTE, 1024.0 * 1024.0 * 1024.0 * 1024.0},
	{"GB", GUC_UNIT_BYTE, 1024.0 * 1024.0 * 1024.0},
	{"MB", GUC_UNIT_BYTE, 1024.0 * 1024.0},
	{"kB", GUC_UNIT_BYTE, 1024.0},
	{"B", GUC_UNIT_BYTE, 1.0},

	{"TB", GUC_UNIT_KB, 1024.0 * 1024.0 * 1024.0},
	{"GB", GUC_UNIT_KB, 1024.0 * 1024.0},
	{"MB", GUC_UNIT_KB, 1024.0},
	{"kB", GUC_UNIT_KB, 1.0},
	{"B", GUC_UNIT_KB, 1.0 / 1024.0},

	{"TB", GUC_UNIT_MB, 1024.0 * 1024.0},
	{"GB", GUC_UNIT_MB, 1024.0},
	{"MB", GUC_UNIT_MB, 1.0},
	{"kB", GUC_UNIT_MB, 1.0 / 1024.0},
	{"B", GUC_UNIT_MB, 1.0 / (1024.0 * 1024.0)},

	{"TB", GUC_UNIT_BLOCKS, (1024.0 * 1024.0 * 1024.0) / (BLCKSZ / 1024)},
	{"GB", GUC_UNIT_BLOCKS, (1024.0 * 1024.0) / (BLCKSZ / 1024)},
	{"MB", GUC_UNIT_BLOCKS, 1024.0 / (BLCKSZ / 1024)},
	{"kB", GUC_UNIT_BLOCKS, 1.0 / (BLCKSZ / 1024)},
	{"B", GUC_UNIT_BLOCKS, 1.0 / BLCKSZ},

	{"TB", GUC_UNIT_XBLOCKS, (1024.0 * 1024.0 * 1024.0) / (XLOG_BLCKSZ / 1024)},
	{"GB", GUC_UNIT_XBLOCKS, (1024.0 * 1024.0) / (XLOG_BLCKSZ / 1024)},
	{"MB", GUC_UNIT_XBLOCKS, 1024.0 / (XLOG_BLCKSZ / 1024)},
	{"kB", GUC_UNIT_XBLOCKS, 1.0 / (XLOG_BLCKSZ / 1024)},
	{"B", GUC_UNIT_XBLOCKS, 1.0 / XLOG_BLCKSZ},

	{""}						/* end of table marker */
};

static const char *const time_units_hint = gettext_noop("Valid units for this parameter are \"us\", \"ms\", \"s\", \"min\", \"h\", and \"d\".");

static const unit_conversion time_unit_conversion_table[] =
{
	{"d", GUC_UNIT_MS, 1000 * 60 * 60 * 24},
	{"h", GUC_UNIT_MS, 1000 * 60 * 60},
	{"min", GUC_UNIT_MS, 1000 * 60},
	{"s", GUC_UNIT_MS, 1000},
	{"ms", GUC_UNIT_MS, 1},
	{"us", GUC_UNIT_MS, 1.0 / 1000},

	{"d", GUC_UNIT_S, 60 * 60 * 24},
	{"h", GUC_UNIT_S, 60 * 60},
	{"min", GUC_UNIT_S, 60},
	{"s", GUC_UNIT_S, 1},
	{"ms", GUC_UNIT_S, 1.0 / 1000},
	{"us", GUC_UNIT_S, 1.0 / (1000 * 1000)},

	{"d", GUC_UNIT_MIN, 60 * 24},
	{"h", GUC_UNIT_MIN, 60},
	{"min", GUC_UNIT_MIN, 1},
	{"s", GUC_UNIT_MIN, 1.0 / 60},
	{"ms", GUC_UNIT_MIN, 1.0 / (1000 * 60)},
	{"us", GUC_UNIT_MIN, 1.0 / (1000 * 1000 * 60)},

	{""}						/* end of table marker */
};

/*
 * To allow continued support of obsolete names for GUC variables, we apply
 * the following mappings to any unrecognized name.  Note that an old name
 * should be mapped to a new one only if the new variable has very similar
 * semantics to the old.
 */
static const char *const map_old_guc_names[] = {
	"sort_mem", "work_mem",
	"vacuum_mem", "maintenance_work_mem",
	"ssl_ecdh_curve", "ssl_groups",
	NULL
};


/* Memory context holding all GUC-related data */
static MemoryContext GUCMemoryContext;

/*
 * We use a dynahash table to look up GUCs by name, or to iterate through
 * all the GUCs.  The gucname field is redundant with gucvar->name, but
 * dynahash makes it too painful to not store the hash key separately.
 */
typedef struct
{
	const char *gucname;		/* hash key */
	struct config_generic *gucvar;	/* -> GUC's defining structure */
} GUCHashEntry;

static HTAB *guc_hashtab;		/* entries are GUCHashEntrys */

/*
 * In addition to the hash table, variables having certain properties are
 * linked into these lists, so that we can find them without scanning the
 * whole hash table.  In most applications, only a small fraction of the
 * GUCs appear in these lists at any given time.  The usage of the stack
 * and report lists is stylized enough that they can be slists, but the
 * nondef list has to be a dlist to avoid O(N) deletes in common cases.
 */
static dlist_head guc_nondef_list;	/* list of variables that have source
									 * different from PGC_S_DEFAULT */
static slist_head guc_stack_list;	/* list of variables that have non-NULL
									 * stack */
static slist_head guc_report_list;	/* list of variables that have the
									 * GUC_NEEDS_REPORT bit set in status */

static bool reporting_enabled;	/* true to enable GUC_REPORT */

static int	GUCNestLevel = 0;	/* 1 when in main transaction */


static int	guc_var_compare(const void *a, const void *b);
static uint32 guc_name_hash(const void *key, Size keysize);
static int	guc_name_match(const void *key1, const void *key2, Size keysize);
static void InitializeGUCOptionsFromEnvironment(void);
static void InitializeOneGUCOption(struct config_generic *gconf);
static void RemoveGUCFromLists(struct config_generic *gconf);
static void set_guc_source(struct config_generic *gconf, GucSource newsource);
static void pg_timezone_abbrev_initialize(void);
static void push_old_value(struct config_generic *gconf, GucAction action);
static void ReportGUCOption(struct config_generic *record);
static void set_config_sourcefile(const char *name, char *sourcefile,
								  int sourceline);
static void reapply_stacked_values(struct config_generic *variable,
								   struct config_string *pHolder,
								   GucStack *stack,
								   const char *curvalue,
								   GucContext curscontext, GucSource cursource,
								   Oid cursrole);
static bool validate_option_array_item(const char *name, const char *value,
									   bool skipIfNoPermissions);
static void write_auto_conf_file(int fd, const char *filename, ConfigVariable *head);
static void replace_auto_config_value(ConfigVariable **head_p, ConfigVariable **tail_p,
									  const char *name, const char *value);
static bool valid_custom_variable_name(const char *name);
static bool assignable_custom_variable_name(const char *name, bool skip_errors,
											int elevel);
static void do_serialize(char **destptr, Size *maxbytes,
						 const char *fmt,...) pg_attribute_printf(3, 4);
static bool call_bool_check_hook(struct config_bool *conf, bool *newval,
								 void **extra, GucSource source, int elevel);
static bool call_int_check_hook(struct config_int *conf, int *newval,
								void **extra, GucSource source, int elevel);
static bool call_real_check_hook(struct config_real *conf, double *newval,
								 void **extra, GucSource source, int elevel);
static bool call_string_check_hook(struct config_string *conf, char **newval,
								   void **extra, GucSource source, int elevel);
static bool call_enum_check_hook(struct config_enum *conf, int *newval,
								 void **extra, GucSource source, int elevel);


/*
 * This function handles both actual config file (re)loads and execution of
 * show_all_file_settings() (i.e., the pg_file_settings view).  In the latter
 * case we don't apply any of the settings, but we make all the usual validity
 * checks, and we return the ConfigVariable list so that it can be printed out
 * by show_all_file_settings().
 */
ConfigVariable *
ProcessConfigFileInternal(GucContext context, bool applySettings, int elevel)
{
	bool		error = false;
	bool		applying = false;
	const char *ConfFileWithError;
	ConfigVariable *item,
			   *head,
			   *tail;
	HASH_SEQ_STATUS status;
	GUCHashEntry *hentry;

	/* Parse the main config file into a list of option names and values */
	ConfFileWithError = ConfigFileName;
	head = tail = NULL;

	if (!ParseConfigFile(ConfigFileName, true,
						 NULL, 0, CONF_FILE_START_DEPTH, elevel,
						 &head, &tail))
	{
		/* Syntax error(s) detected in the file, so bail out */
		error = true;
		goto bail_out;
	}

	/*
	 * Parse the PG_AUTOCONF_FILENAME file, if present, after the main file to
	 * replace any parameters set by ALTER SYSTEM command.  Because this file
	 * is in the data directory, we can't read it until the DataDir has been
	 * set.
	 */
	if (DataDir)
	{
		if (!ParseConfigFile(PG_AUTOCONF_FILENAME, false,
							 NULL, 0, CONF_FILE_START_DEPTH, elevel,
							 &head, &tail))
		{
			/* Syntax error(s) detected in the file, so bail out */
			error = true;
			ConfFileWithError = PG_AUTOCONF_FILENAME;
			goto bail_out;
		}
	}
	else
	{
		/*
		 * If DataDir is not set, the PG_AUTOCONF_FILENAME file cannot be
		 * read.  In this case, we don't want to accept any settings but
		 * data_directory from postgresql.conf, because they might be
		 * overwritten with settings in the PG_AUTOCONF_FILENAME file which
		 * will be read later. OTOH, since data_directory isn't allowed in the
		 * PG_AUTOCONF_FILENAME file, it will never be overwritten later.
		 */
		ConfigVariable *newlist = NULL;

		/*
		 * Prune all items except the last "data_directory" from the list.
		 */
		for (item = head; item; item = item->next)
		{
			if (!item->ignore &&
				strcmp(item->name, "data_directory") == 0)
				newlist = item;
		}

		if (newlist)
			newlist->next = NULL;
		head = tail = newlist;

		/*
		 * Quick exit if data_directory is not present in file.
		 *
		 * We need not do any further processing, in particular we don't set
		 * PgReloadTime; that will be set soon by subsequent full loading of
		 * the config file.
		 */
		if (head == NULL)
			goto bail_out;
	}

	/*
	 * Mark all extant GUC variables as not present in the config file. We
	 * need this so that we can tell below which ones have been removed from
	 * the file since we last processed it.
	 */
	hash_seq_init(&status, guc_hashtab);
	while ((hentry = (GUCHashEntry *) hash_seq_search(&status)) != NULL)
	{
		struct config_generic *gconf = hentry->gucvar;

		gconf->status &= ~GUC_IS_IN_FILE;
	}

	/*
	 * Check if all the supplied option names are valid, as an additional
	 * quasi-syntactic check on the validity of the config file.  It is
	 * important that the postmaster and all backends agree on the results of
	 * this phase, else we will have strange inconsistencies about which
	 * processes accept a config file update and which don't.  Hence, unknown
	 * custom variable names have to be accepted without complaint.  For the
	 * same reason, we don't attempt to validate the options' values here.
	 *
	 * In addition, the GUC_IS_IN_FILE flag is set on each existing GUC
	 * variable mentioned in the file; and we detect duplicate entries in the
	 * file and mark the earlier occurrences as ignorable.
	 */
	for (item = head; item; item = item->next)
	{
		struct config_generic *record;

		/* Ignore anything already marked as ignorable */
		if (item->ignore)
			continue;

		/*
		 * Try to find the variable; but do not create a custom placeholder if
		 * it's not there already.
		 */
		record = find_option(item->name, false, true, elevel);

		if (record)
		{
			/* If it's already marked, then this is a duplicate entry */
			if (record->status & GUC_IS_IN_FILE)
			{
				/*
				 * Mark the earlier occurrence(s) as dead/ignorable.  We could
				 * avoid the O(N^2) behavior here with some additional state,
				 * but it seems unlikely to be worth the trouble.
				 */
				ConfigVariable *pitem;

				for (pitem = head; pitem != item; pitem = pitem->next)
				{
					if (!pitem->ignore &&
						strcmp(pitem->name, item->name) == 0)
						pitem->ignore = true;
				}
			}
			/* Now mark it as present in file */
			record->status |= GUC_IS_IN_FILE;
		}
		else if (!valid_custom_variable_name(item->name))
		{
			/* Invalid non-custom variable, so complain */
			ereport(elevel,
					(errcode(ERRCODE_UNDEFINED_OBJECT),
					 errmsg("unrecognized configuration parameter \"%s\" in file \"%s\" line %d",
							item->name,
							item->filename, item->sourceline)));
			item->errmsg = pstrdup("unrecognized configuration parameter");
			error = true;
			ConfFileWithError = item->filename;
		}
	}

	/*
	 * If we've detected any errors so far, we don't want to risk applying any
	 * changes.
	 */
	if (error)
		goto bail_out;

	/* Otherwise, set flag that we're beginning to apply changes */
	applying = true;

	/*
	 * Check for variables having been removed from the config file, and
	 * revert their reset values (and perhaps also effective values) to the
	 * boot-time defaults.  If such a variable can't be changed after startup,
	 * report that and continue.
	 */
	hash_seq_init(&status, guc_hashtab);
	while ((hentry = (GUCHashEntry *) hash_seq_search(&status)) != NULL)
	{
		struct config_generic *gconf = hentry->gucvar;
		GucStack   *stack;

		if (gconf->reset_source != PGC_S_FILE ||
			(gconf->status & GUC_IS_IN_FILE))
			continue;
		if (gconf->context < PGC_SIGHUP)
		{
			/* The removal can't be effective without a restart */
			gconf->status |= GUC_PENDING_RESTART;
			ereport(elevel,
					(errcode(ERRCODE_CANT_CHANGE_RUNTIME_PARAM),
					 errmsg("parameter \"%s\" cannot be changed without restarting the server",
							gconf->name)));
			record_config_file_error(psprintf("parameter \"%s\" cannot be changed without restarting the server",
											  gconf->name),
									 NULL, 0,
									 &head, &tail);
			error = true;
			continue;
		}

		/* No more to do if we're just doing show_all_file_settings() */
		if (!applySettings)
			continue;

		/*
		 * Reset any "file" sources to "default", else set_config_option will
		 * not override those settings.
		 */
		if (gconf->reset_source == PGC_S_FILE)
			gconf->reset_source = PGC_S_DEFAULT;
		if (gconf->source == PGC_S_FILE)
			set_guc_source(gconf, PGC_S_DEFAULT);
		for (stack = gconf->stack; stack; stack = stack->prev)
		{
			if (stack->source == PGC_S_FILE)
				stack->source = PGC_S_DEFAULT;
		}

		/* Now we can re-apply the wired-in default (i.e., the boot_val) */
		if (set_config_option(gconf->name, NULL,
							  context, PGC_S_DEFAULT,
							  GUC_ACTION_SET, true, 0, false) > 0)
		{
			/* Log the change if appropriate */
			if (context == PGC_SIGHUP)
				ereport(elevel,
						(errmsg("parameter \"%s\" removed from configuration file, reset to default",
								gconf->name)));
		}
	}

	/*
	 * Restore any variables determined by environment variables or
	 * dynamically-computed defaults.  This is a no-op except in the case
	 * where one of these had been in the config file and is now removed.
	 *
	 * In particular, we *must not* do this during the postmaster's initial
	 * loading of the file, since the timezone functions in particular should
	 * be run only after initialization is complete.
	 *
	 * XXX this is an unmaintainable crock, because we have to know how to set
	 * (or at least what to call to set) every non-PGC_INTERNAL variable that
	 * could potentially have PGC_S_DYNAMIC_DEFAULT or PGC_S_ENV_VAR source.
	 */
	if (context == PGC_SIGHUP && applySettings)
	{
		InitializeGUCOptionsFromEnvironment();
		pg_timezone_abbrev_initialize();
		/* this selects SQL_ASCII in processes not connected to a database */
		SetConfigOption("client_encoding", GetDatabaseEncodingName(),
						PGC_BACKEND, PGC_S_DYNAMIC_DEFAULT);
	}

	/*
	 * Now apply the values from the config file.
	 */
	for (item = head; item; item = item->next)
	{
		char	   *pre_value = NULL;
		int			scres;

		/* Ignore anything marked as ignorable */
		if (item->ignore)
			continue;

		/* In SIGHUP cases in the postmaster, we want to report changes */
		if (context == PGC_SIGHUP && applySettings && !IsUnderPostmaster)
		{
			const char *preval = GetConfigOption(item->name, true, false);

			/* If option doesn't exist yet or is NULL, treat as empty string */
			if (!preval)
				preval = "";
			/* must dup, else might have dangling pointer below */
			pre_value = pstrdup(preval);
		}

		scres = set_config_option(item->name, item->value,
								  context, PGC_S_FILE,
								  GUC_ACTION_SET, applySettings, 0, false);
		if (scres > 0)
		{
			/* variable was updated, so log the change if appropriate */
			if (pre_value)
			{
				const char *post_value = GetConfigOption(item->name, true, false);

				if (!post_value)
					post_value = "";
				if (strcmp(pre_value, post_value) != 0)
					ereport(elevel,
							(errmsg("parameter \"%s\" changed to \"%s\"",
									item->name, item->value)));
			}
			item->applied = true;
		}
		else if (scres == 0)
		{
			error = true;
			item->errmsg = pstrdup("setting could not be applied");
			ConfFileWithError = item->filename;
		}
		else
		{
			/* no error, but variable's active value was not changed */
			item->applied = true;
		}

		/*
		 * We should update source location unless there was an error, since
		 * even if the active value didn't change, the reset value might have.
		 * (In the postmaster, there won't be a difference, but it does matter
		 * in backends.)
		 */
		if (scres != 0 && applySettings)
			set_config_sourcefile(item->name, item->filename,
								  item->sourceline);

		if (pre_value)
			pfree(pre_value);
	}

	/* Remember when we last successfully loaded the config file. */
	if (applySettings)
		PgReloadTime = GetCurrentTimestamp();

bail_out:
	if (error && applySettings)
	{
		/* During postmaster startup, any error is fatal */
		if (context == PGC_POSTMASTER)
			ereport(ERROR,
					(errcode(ERRCODE_CONFIG_FILE_ERROR),
					 errmsg("configuration file \"%s\" contains errors",
							ConfFileWithError)));
		else if (applying)
			ereport(elevel,
					(errcode(ERRCODE_CONFIG_FILE_ERROR),
					 errmsg("configuration file \"%s\" contains errors; unaffected changes were applied",
							ConfFileWithError)));
		else
			ereport(elevel,
					(errcode(ERRCODE_CONFIG_FILE_ERROR),
					 errmsg("configuration file \"%s\" contains errors; no changes were applied",
							ConfFileWithError)));
	}

	/* Successful or otherwise, return the collected data list */
	return head;
}


/*
 * Some infrastructure for GUC-related memory allocation
 *
 * These functions are generally modeled on libc's malloc/realloc/etc,
 * but any OOM issue is reported at the specified elevel.
 * (Thus, control returns only if that's less than ERROR.)
 */
void *
guc_malloc(int elevel, size_t size)
{
	void	   *data;

	data = MemoryContextAllocExtended(GUCMemoryContext, size,
									  MCXT_ALLOC_NO_OOM);
	if (unlikely(data == NULL))
		ereport(elevel,
				(errcode(ERRCODE_OUT_OF_MEMORY),
				 errmsg("out of memory")));
	return data;
}

void *
guc_realloc(int elevel, void *old, size_t size)
{
	void	   *data;

	if (old != NULL)
	{
		/* This is to help catch old code that malloc's GUC data. */
		Assert(GetMemoryChunkContext(old) == GUCMemoryContext);
		data = repalloc_extended(old, size,
								 MCXT_ALLOC_NO_OOM);
	}
	else
	{
		/* Like realloc(3), but not like repalloc(), we allow old == NULL. */
		data = MemoryContextAllocExtended(GUCMemoryContext, size,
										  MCXT_ALLOC_NO_OOM);
	}
	if (unlikely(data == NULL))
		ereport(elevel,
				(errcode(ERRCODE_OUT_OF_MEMORY),
				 errmsg("out of memory")));
	return data;
}

char *
guc_strdup(int elevel, const char *src)
{
	char	   *data;
	size_t		len = strlen(src) + 1;

	data = guc_malloc(elevel, len);
	if (likely(data != NULL))
		memcpy(data, src, len);
	return data;
}

void
guc_free(void *ptr)
{
	/*
	 * Historically, GUC-related code has relied heavily on the ability to do
	 * free(NULL), so we allow that here even though pfree() doesn't.
	 */
	if (ptr != NULL)
	{
		/* This is to help catch old code that malloc's GUC data. */
		Assert(GetMemoryChunkContext(ptr) == GUCMemoryContext);
		pfree(ptr);
	}
}


/*
 * Detect whether strval is referenced anywhere in a GUC string item
 */
static bool
string_field_used(struct config_string *conf, char *strval)
{
	GucStack   *stack;

	if (strval == *(conf->variable) ||
		strval == conf->reset_val ||
		strval == conf->boot_val)
		return true;
	for (stack = conf->gen.stack; stack; stack = stack->prev)
	{
		if (strval == stack->prior.val.stringval ||
			strval == stack->masked.val.stringval)
			return true;
	}
	return false;
}

/*
 * Support for assigning to a field of a string GUC item.  Free the prior
 * value if it's not referenced anywhere else in the item (including stacked
 * states).
 */
static void
set_string_field(struct config_string *conf, char **field, char *newval)
{
	char	   *oldval = *field;

	/* Do the assignment */
	*field = newval;

	/* Free old value if it's not NULL and isn't referenced anymore */
	if (oldval && !string_field_used(conf, oldval))
		guc_free(oldval);
}

/*
 * Detect whether an "extra" struct is referenced anywhere in a GUC item
 */
static bool
extra_field_used(struct config_generic *gconf, void *extra)
{
	GucStack   *stack;

	if (extra == gconf->extra)
		return true;
	switch (gconf->vartype)
	{
		case PGC_BOOL:
			if (extra == ((struct config_bool *) gconf)->reset_extra)
				return true;
			break;
		case PGC_INT:
			if (extra == ((struct config_int *) gconf)->reset_extra)
				return true;
			break;
		case PGC_REAL:
			if (extra == ((struct config_real *) gconf)->reset_extra)
				return true;
			break;
		case PGC_STRING:
			if (extra == ((struct config_string *) gconf)->reset_extra)
				return true;
			break;
		case PGC_ENUM:
			if (extra == ((struct config_enum *) gconf)->reset_extra)
				return true;
			break;
	}
	for (stack = gconf->stack; stack; stack = stack->prev)
	{
		if (extra == stack->prior.extra ||
			extra == stack->masked.extra)
			return true;
	}

	return false;
}

/*
 * Support for assigning to an "extra" field of a GUC item.  Free the prior
 * value if it's not referenced anywhere else in the item (including stacked
 * states).
 */
static void
set_extra_field(struct config_generic *gconf, void **field, void *newval)
{
	void	   *oldval = *field;

	/* Do the assignment */
	*field = newval;

	/* Free old value if it's not NULL and isn't referenced anymore */
	if (oldval && !extra_field_used(gconf, oldval))
		guc_free(oldval);
}

/*
 * Support for copying a variable's active value into a stack entry.
 * The "extra" field associated with the active value is copied, too.
 *
 * NB: be sure stringval and extra fields of a new stack entry are
 * initialized to NULL before this is used, else we'll try to guc_free() them.
 */
static void
set_stack_value(struct config_generic *gconf, config_var_value *val)
{
	switch (gconf->vartype)
	{
		case PGC_BOOL:
			val->val.boolval =
				*((struct config_bool *) gconf)->variable;
			break;
		case PGC_INT:
			val->val.intval =
				*((struct config_int *) gconf)->variable;
			break;
		case PGC_REAL:
			val->val.realval =
				*((struct config_real *) gconf)->variable;
			break;
		case PGC_STRING:
			set_string_field((struct config_string *) gconf,
							 &(val->val.stringval),
							 *((struct config_string *) gconf)->variable);
			break;
		case PGC_ENUM:
			val->val.enumval =
				*((struct config_enum *) gconf)->variable;
			break;
	}
	set_extra_field(gconf, &(val->extra), gconf->extra);
}

/*
 * Support for discarding a no-longer-needed value in a stack entry.
 * The "extra" field associated with the stack entry is cleared, too.
 */
static void
discard_stack_value(struct config_generic *gconf, config_var_value *val)
{
	switch (gconf->vartype)
	{
		case PGC_BOOL:
		case PGC_INT:
		case PGC_REAL:
		case PGC_ENUM:
			/* no need to do anything */
			break;
		case PGC_STRING:
			set_string_field((struct config_string *) gconf,
							 &(val->val.stringval),
							 NULL);
			break;
	}
	set_extra_field(gconf, &(val->extra), NULL);
}


/*
 * Fetch a palloc'd, sorted array of GUC struct pointers
 *
 * The array length is returned into *num_vars.
 */
struct config_generic **
get_guc_variables(int *num_vars)
{
	struct config_generic **result;
	HASH_SEQ_STATUS status;
	GUCHashEntry *hentry;
	int			i;

	*num_vars = hash_get_num_entries(guc_hashtab);
	result = palloc(sizeof(struct config_generic *) * *num_vars);

	/* Extract pointers from the hash table */
	i = 0;
	hash_seq_init(&status, guc_hashtab);
	while ((hentry = (GUCHashEntry *) hash_seq_search(&status)) != NULL)
		result[i++] = hentry->gucvar;
	Assert(i == *num_vars);

	/* Sort by name */
	qsort(result, *num_vars,
		  sizeof(struct config_generic *), guc_var_compare);

	return result;
}


/*
 * Build the GUC hash table.  This is split out so that help_config.c can
 * extract all the variables without running all of InitializeGUCOptions.
 * It's not meant for use anyplace else.
 */
void
build_guc_variables(void)
{
	int			size_vars;
	int			num_vars = 0;
	HASHCTL		hash_ctl;
	GUCHashEntry *hentry;
	bool		found;
	int			i;

	/*
	 * Create the memory context that will hold all GUC-related data.
	 */
	Assert(GUCMemoryContext == NULL);
	GUCMemoryContext = AllocSetContextCreate(TopMemoryContext,
											 "GUCMemoryContext",
											 ALLOCSET_DEFAULT_SIZES);

	/*
	 * Count all the built-in variables, and set their vartypes correctly.
	 */
	for (i = 0; ConfigureNamesBool[i].gen.name; i++)
	{
		struct config_bool *conf = &ConfigureNamesBool[i];

		/* Rather than requiring vartype to be filled in by hand, do this: */
		conf->gen.vartype = PGC_BOOL;
		num_vars++;
	}

	for (i = 0; ConfigureNamesInt[i].gen.name; i++)
	{
		struct config_int *conf = &ConfigureNamesInt[i];

		conf->gen.vartype = PGC_INT;
		num_vars++;
	}

	for (i = 0; ConfigureNamesReal[i].gen.name; i++)
	{
		struct config_real *conf = &ConfigureNamesReal[i];

		conf->gen.vartype = PGC_REAL;
		num_vars++;
	}

	for (i = 0; ConfigureNamesString[i].gen.name; i++)
	{
		struct config_string *conf = &ConfigureNamesString[i];

		conf->gen.vartype = PGC_STRING;
		num_vars++;
	}

	for (i = 0; ConfigureNamesEnum[i].gen.name; i++)
	{
		struct config_enum *conf = &ConfigureNamesEnum[i];

		conf->gen.vartype = PGC_ENUM;
		num_vars++;
	}

	/*
	 * Create hash table with 20% slack
	 */
	size_vars = num_vars + num_vars / 4;

	hash_ctl.keysize = sizeof(char *);
	hash_ctl.entrysize = sizeof(GUCHashEntry);
	hash_ctl.hash = guc_name_hash;
	hash_ctl.match = guc_name_match;
	hash_ctl.hcxt = GUCMemoryContext;
	guc_hashtab = hash_create("GUC hash table",
							  size_vars,
							  &hash_ctl,
							  HASH_ELEM | HASH_FUNCTION | HASH_COMPARE | HASH_CONTEXT);

	for (i = 0; ConfigureNamesBool[i].gen.name; i++)
	{
		struct config_generic *gucvar = &ConfigureNamesBool[i].gen;

		hentry = (GUCHashEntry *) hash_search(guc_hashtab,
											  &gucvar->name,
											  HASH_ENTER,
											  &found);
		Assert(!found);
		hentry->gucvar = gucvar;
	}

	for (i = 0; ConfigureNamesInt[i].gen.name; i++)
	{
		struct config_generic *gucvar = &ConfigureNamesInt[i].gen;

		hentry = (GUCHashEntry *) hash_search(guc_hashtab,
											  &gucvar->name,
											  HASH_ENTER,
											  &found);
		Assert(!found);
		hentry->gucvar = gucvar;
	}

	for (i = 0; ConfigureNamesReal[i].gen.name; i++)
	{
		struct config_generic *gucvar = &ConfigureNamesReal[i].gen;

		hentry = (GUCHashEntry *) hash_search(guc_hashtab,
											  &gucvar->name,
											  HASH_ENTER,
											  &found);
		Assert(!found);
		hentry->gucvar = gucvar;
	}

	for (i = 0; ConfigureNamesString[i].gen.name; i++)
	{
		struct config_generic *gucvar = &ConfigureNamesString[i].gen;

		hentry = (GUCHashEntry *) hash_search(guc_hashtab,
											  &gucvar->name,
											  HASH_ENTER,
											  &found);
		Assert(!found);
		hentry->gucvar = gucvar;
	}

	for (i = 0; ConfigureNamesEnum[i].gen.name; i++)
	{
		struct config_generic *gucvar = &ConfigureNamesEnum[i].gen;

		hentry = (GUCHashEntry *) hash_search(guc_hashtab,
											  &gucvar->name,
											  HASH_ENTER,
											  &found);
		Assert(!found);
		hentry->gucvar = gucvar;
	}

	Assert(num_vars == hash_get_num_entries(guc_hashtab));
}

/*
 * Add a new GUC variable to the hash of known variables. The
 * hash is expanded if needed.
 */
static bool
add_guc_variable(struct config_generic *var, int elevel)
{
	GUCHashEntry *hentry;
	bool		found;

	hentry = (GUCHashEntry *) hash_search(guc_hashtab,
										  &var->name,
										  HASH_ENTER_NULL,
										  &found);
	if (unlikely(hentry == NULL))
	{
		ereport(elevel,
				(errcode(ERRCODE_OUT_OF_MEMORY),
				 errmsg("out of memory")));
		return false;			/* out of memory */
	}
	Assert(!found);
	hentry->gucvar = var;
	return true;
}

/*
 * Decide whether a proposed custom variable name is allowed.
 *
 * It must be two or more identifiers separated by dots, where the rules
 * for what is an identifier agree with scan.l.  (If you change this rule,
 * adjust the errdetail in assignable_custom_variable_name().)
 */
static bool
valid_custom_variable_name(const char *name)
{
	bool		saw_sep = false;
	bool		name_start = true;

	for (const char *p = name; *p; p++)
	{
		if (*p == GUC_QUALIFIER_SEPARATOR)
		{
			if (name_start)
				return false;	/* empty name component */
			saw_sep = true;
			name_start = true;
		}
		else if (strchr("ABCDEFGHIJKLMNOPQRSTUVWXYZ"
						"abcdefghijklmnopqrstuvwxyz_", *p) != NULL ||
				 IS_HIGHBIT_SET(*p))
		{
			/* okay as first or non-first character */
			name_start = false;
		}
		else if (!name_start && strchr("0123456789$", *p) != NULL)
			 /* okay as non-first character */ ;
		else
			return false;
	}
	if (name_start)
		return false;			/* empty name component */
	/* OK if we found at least one separator */
	return saw_sep;
}

/*
 * Decide whether an unrecognized variable name is allowed to be SET.
 *
 * It must pass the syntactic rules of valid_custom_variable_name(),
 * and it must not be in any namespace already reserved by an extension.
 * (We make this separate from valid_custom_variable_name() because we don't
 * apply the reserved-namespace test when reading configuration files.)
 *
 * If valid, return true.  Otherwise, return false if skip_errors is true,
 * else throw a suitable error at the specified elevel (and return false
 * if that's less than ERROR).
 */
static bool
assignable_custom_variable_name(const char *name, bool skip_errors, int elevel)
{
	/* If there's no separator, it can't be a custom variable */
	const char *sep = strchr(name, GUC_QUALIFIER_SEPARATOR);

	if (sep != NULL)
	{
		size_t		classLen = sep - name;
		ListCell   *lc;

		/* The name must be syntactically acceptable ... */
		if (!valid_custom_variable_name(name))
		{
			if (!skip_errors)
				ereport(elevel,
						(errcode(ERRCODE_INVALID_NAME),
						 errmsg("invalid configuration parameter name \"%s\"",
								name),
						 errdetail("Custom parameter names must be two or more simple identifiers separated by dots.")));
			return false;
		}
		/* ... and it must not match any previously-reserved prefix */
		foreach(lc, reserved_class_prefix)
		{
			const char *rcprefix = lfirst(lc);

			if (strlen(rcprefix) == classLen &&
				strncmp(name, rcprefix, classLen) == 0)
			{
				if (!skip_errors)
					ereport(elevel,
							(errcode(ERRCODE_INVALID_NAME),
							 errmsg("invalid configuration parameter name \"%s\"",
									name),
							 errdetail("\"%s\" is a reserved prefix.",
									   rcprefix)));
				return false;
			}
		}
		/* OK to create it */
		return true;
	}

	/* Unrecognized single-part name */
	if (!skip_errors)
		ereport(elevel,
				(errcode(ERRCODE_UNDEFINED_OBJECT),
				 errmsg("unrecognized configuration parameter \"%s\"",
						name)));
	return false;
}

/*
 * Create and add a placeholder variable for a custom variable name.
 */
static struct config_generic *
add_placeholder_variable(const char *name, int elevel)
{
	size_t		sz = sizeof(struct config_string) + sizeof(char *);
	struct config_string *var;
	struct config_generic *gen;

	var = (struct config_string *) guc_malloc(elevel, sz);
	if (var == NULL)
		return NULL;
	memset(var, 0, sz);
	gen = &var->gen;

	gen->name = guc_strdup(elevel, name);
	if (gen->name == NULL)
	{
		guc_free(var);
		return NULL;
	}

	gen->context = PGC_USERSET;
	gen->group = CUSTOM_OPTIONS;
	gen->short_desc = "GUC placeholder variable";
	gen->flags = GUC_NO_SHOW_ALL | GUC_NOT_IN_SAMPLE | GUC_CUSTOM_PLACEHOLDER;
	gen->vartype = PGC_STRING;

	/*
	 * The char* is allocated at the end of the struct since we have no
	 * 'static' place to point to.  Note that the current value, as well as
	 * the boot and reset values, start out NULL.
	 */
	var->variable = (char **) (var + 1);

	if (!add_guc_variable((struct config_generic *) var, elevel))
	{
		guc_free(unconstify(char *, gen->name));
		guc_free(var);
		return NULL;
	}

	return gen;
}

/*
 * Look up option "name".  If it exists, return a pointer to its record.
 * Otherwise, if create_placeholders is true and name is a valid-looking
 * custom variable name, we'll create and return a placeholder record.
 * Otherwise, if skip_errors is true, then we silently return NULL for
 * an unrecognized or invalid name.  Otherwise, the error is reported at
 * error level elevel (and we return NULL if that's less than ERROR).
 *
 * Note: internal errors, primarily out-of-memory, draw an elevel-level
 * report and NULL return regardless of skip_errors.  Hence, callers must
 * handle a NULL return whenever elevel < ERROR, but they should not need
 * to emit any additional error message.  (In practice, internal errors
 * can only happen when create_placeholders is true, so callers passing
 * false need not think terribly hard about this.)
 */
struct config_generic *
find_option(const char *name, bool create_placeholders, bool skip_errors,
			int elevel)
{
	GUCHashEntry *hentry;
	int			i;

	Assert(name);

	/* Look it up using the hash table. */
	hentry = (GUCHashEntry *) hash_search(guc_hashtab,
										  &name,
										  HASH_FIND,
										  NULL);
	if (hentry)
		return hentry->gucvar;

	/*
	 * See if the name is an obsolete name for a variable.  We assume that the
	 * set of supported old names is short enough that a brute-force search is
	 * the best way.
	 */
	for (i = 0; map_old_guc_names[i] != NULL; i += 2)
	{
		if (guc_name_compare(name, map_old_guc_names[i]) == 0)
			return find_option(map_old_guc_names[i + 1], false,
							   skip_errors, elevel);
	}

	if (create_placeholders)
	{
		/*
		 * Check if the name is valid, and if so, add a placeholder.
		 */
		if (assignable_custom_variable_name(name, skip_errors, elevel))
			return add_placeholder_variable(name, elevel);
		else
			return NULL;		/* error message, if any, already emitted */
	}

	/* Unknown name and we're not supposed to make a placeholder */
	if (!skip_errors)
		ereport(elevel,
				(errcode(ERRCODE_UNDEFINED_OBJECT),
				 errmsg("unrecognized configuration parameter \"%s\"",
						name)));
	return NULL;
}


/*
 * comparator for qsorting an array of GUC pointers
 */
static int
guc_var_compare(const void *a, const void *b)
{
	const char *namea = **(const char **const *) a;
	const char *nameb = **(const char **const *) b;

	return guc_name_compare(namea, nameb);
}

/*
 * the bare comparison function for GUC names
 */
int
guc_name_compare(const char *namea, const char *nameb)
{
	/*
	 * The temptation to use strcasecmp() here must be resisted, because the
	 * hash mapping has to remain stable across setlocale() calls. So, build
	 * our own with a simple ASCII-only downcasing.
	 */
	while (*namea && *nameb)
	{
		char		cha = *namea++;
		char		chb = *nameb++;

		if (cha >= 'A' && cha <= 'Z')
			cha += 'a' - 'A';
		if (chb >= 'A' && chb <= 'Z')
			chb += 'a' - 'A';
		if (cha != chb)
			return cha - chb;
	}
	if (*namea)
		return 1;				/* a is longer */
	if (*nameb)
		return -1;				/* b is longer */
	return 0;
}

/*
 * Hash function that's compatible with guc_name_compare
 */
static uint32
guc_name_hash(const void *key, Size keysize)
{
	uint32		result = 0;
	const char *name = *(const char *const *) key;

	while (*name)
	{
		char		ch = *name++;

		/* Case-fold in the same way as guc_name_compare */
		if (ch >= 'A' && ch <= 'Z')
			ch += 'a' - 'A';

		/* Merge into hash ... not very bright, but it needn't be */
		result = pg_rotate_left32(result, 5);
		result ^= (uint32) ch;
	}
	return result;
}

/*
 * Dynahash match function to use in guc_hashtab
 */
static int
guc_name_match(const void *key1, const void *key2, Size keysize)
{
	const char *name1 = *(const char *const *) key1;
	const char *name2 = *(const char *const *) key2;

	return guc_name_compare(name1, name2);
}


/*
 * Convert a GUC name to the form that should be used in pg_parameter_acl.
 *
 * We need to canonicalize entries since, for example, case should not be
 * significant.  In addition, we apply the map_old_guc_names[] mapping so that
 * any obsolete names will be converted when stored in a new PG version.
 * Note however that this function does not verify legality of the name.
 *
 * The result is a palloc'd string.
 */
char *
convert_GUC_name_for_parameter_acl(const char *name)
{
	char	   *result;

	/* Apply old-GUC-name mapping. */
	for (int i = 0; map_old_guc_names[i] != NULL; i += 2)
	{
		if (guc_name_compare(name, map_old_guc_names[i]) == 0)
		{
			name = map_old_guc_names[i + 1];
			break;
		}
	}

	/* Apply case-folding that matches guc_name_compare(). */
	result = pstrdup(name);
	for (char *ptr = result; *ptr != '\0'; ptr++)
	{
		char		ch = *ptr;

		if (ch >= 'A' && ch <= 'Z')
		{
			ch += 'a' - 'A';
			*ptr = ch;
		}
	}

	return result;
}

/*
 * Check whether we should allow creation of a pg_parameter_acl entry
 * for the given name.  (This can be applied either before or after
 * canonicalizing it.)  Throws error if not.
 */
void
check_GUC_name_for_parameter_acl(const char *name)
{
	/* OK if the GUC exists. */
	if (find_option(name, false, true, DEBUG5) != NULL)
		return;
	/* Otherwise, it'd better be a valid custom GUC name. */
	(void) assignable_custom_variable_name(name, false, ERROR);
}

/*
 * Routine in charge of checking various states of a GUC.
 *
 * This performs two sanity checks.  First, it checks that the initial
 * value of a GUC is the same when declared and when loaded to prevent
 * anybody looking at the C declarations of these GUCs from being fooled by
 * mismatched values.  Second, it checks for incorrect flag combinations.
 *
 * The following validation rules apply for the values:
 * bool - can be false, otherwise must be same as the boot_val
 * int  - can be 0, otherwise must be same as the boot_val
 * real - can be 0.0, otherwise must be same as the boot_val
 * string - can be NULL, otherwise must be strcmp equal to the boot_val
 * enum - must be same as the boot_val
 */
#ifdef USE_ASSERT_CHECKING
static bool
check_GUC_init(struct config_generic *gconf)
{
	/* Checks on values */
	switch (gconf->vartype)
	{
		case PGC_BOOL:
			{
				struct config_bool *conf = (struct config_bool *) gconf;

				if (*conf->variable && !conf->boot_val)
				{
					elog(LOG, "GUC (PGC_BOOL) %s, boot_val=%d, C-var=%d",
						 conf->gen.name, conf->boot_val, *conf->variable);
					return false;
				}
				break;
			}
		case PGC_INT:
			{
				struct config_int *conf = (struct config_int *) gconf;

				if (*conf->variable != 0 && *conf->variable != conf->boot_val)
				{
					elog(LOG, "GUC (PGC_INT) %s, boot_val=%d, C-var=%d",
						 conf->gen.name, conf->boot_val, *conf->variable);
					return false;
				}
				break;
			}
		case PGC_REAL:
			{
				struct config_real *conf = (struct config_real *) gconf;

				if (*conf->variable != 0.0 && *conf->variable != conf->boot_val)
				{
					elog(LOG, "GUC (PGC_REAL) %s, boot_val=%g, C-var=%g",
						 conf->gen.name, conf->boot_val, *conf->variable);
					return false;
				}
				break;
			}
		case PGC_STRING:
			{
				struct config_string *conf = (struct config_string *) gconf;

				if (*conf->variable != NULL &&
					(conf->boot_val == NULL ||
					 strcmp(*conf->variable, conf->boot_val) != 0))
				{
					elog(LOG, "GUC (PGC_STRING) %s, boot_val=%s, C-var=%s",
						 conf->gen.name, conf->boot_val ? conf->boot_val : "<null>", *conf->variable);
					return false;
				}
				break;
			}
		case PGC_ENUM:
			{
				struct config_enum *conf = (struct config_enum *) gconf;

				if (*conf->variable != conf->boot_val)
				{
					elog(LOG, "GUC (PGC_ENUM) %s, boot_val=%d, C-var=%d",
						 conf->gen.name, conf->boot_val, *conf->variable);
					return false;
				}
				break;
			}
	}

	/* Flag combinations */

	/*
	 * GUC_NO_SHOW_ALL requires GUC_NOT_IN_SAMPLE, as a parameter not part of
	 * SHOW ALL should not be hidden in postgresql.conf.sample.
	 */
	if ((gconf->flags & GUC_NO_SHOW_ALL) &&
		!(gconf->flags & GUC_NOT_IN_SAMPLE))
	{
		elog(LOG, "GUC %s flags: NO_SHOW_ALL and !NOT_IN_SAMPLE",
			 gconf->name);
		return false;
	}

	return true;
}
#endif

/*
 * Initialize GUC options during program startup.
 *
 * Note that we cannot read the config file yet, since we have not yet
 * processed command-line switches.
 */
void
InitializeGUCOptions(void)
{
	HASH_SEQ_STATUS status;
	GUCHashEntry *hentry;

	/*
	 * Before log_line_prefix could possibly receive a nonempty setting, make
	 * sure that timezone processing is minimally alive (see elog.c).
	 */
	pg_timezone_initialize();

	/*
	 * Create GUCMemoryContext and build hash table of all GUC variables.
	 */
	build_guc_variables();

	/*
	 * Load all variables with their compiled-in defaults, and initialize
	 * status fields as needed.
	 */
	hash_seq_init(&status, guc_hashtab);
	while ((hentry = (GUCHashEntry *) hash_seq_search(&status)) != NULL)
	{
		/* Check mapping between initial and default value */
		Assert(check_GUC_init(hentry->gucvar));

		InitializeOneGUCOption(hentry->gucvar);
	}

	reporting_enabled = false;

	/*
	 * Prevent any attempt to override the transaction modes from
	 * non-interactive sources.
	 */
	SetConfigOption("transaction_isolation", "read committed",
					PGC_POSTMASTER, PGC_S_OVERRIDE);
	SetConfigOption("transaction_read_only", "no",
					PGC_POSTMASTER, PGC_S_OVERRIDE);
	SetConfigOption("transaction_deferrable", "no",
					PGC_POSTMASTER, PGC_S_OVERRIDE);

	/*
	 * For historical reasons, some GUC parameters can receive defaults from
	 * environment variables.  Process those settings.
	 */
	InitializeGUCOptionsFromEnvironment();
}

/*
 * Assign any GUC values that can come from the server's environment.
 *
 * This is called from InitializeGUCOptions, and also from ProcessConfigFile
 * to deal with the possibility that a setting has been removed from
 * postgresql.conf and should now get a value from the environment.
 * (The latter is a kludge that should probably go away someday; if so,
 * fold this back into InitializeGUCOptions.)
 */
static void
InitializeGUCOptionsFromEnvironment(void)
{
	char	   *env;
	ssize_t		stack_rlimit;

	env = getenv("PGPORT");
	if (env != NULL)
		SetConfigOption("port", env, PGC_POSTMASTER, PGC_S_ENV_VAR);

	env = getenv("PGDATESTYLE");
	if (env != NULL)
		SetConfigOption("datestyle", env, PGC_POSTMASTER, PGC_S_ENV_VAR);

	env = getenv("PGCLIENTENCODING");
	if (env != NULL)
		SetConfigOption("client_encoding", env, PGC_POSTMASTER, PGC_S_ENV_VAR);

	/*
	 * rlimit isn't exactly an "environment variable", but it behaves about
	 * the same.  If we can identify the platform stack depth rlimit, increase
	 * default stack depth setting up to whatever is safe (but at most 2MB).
	 * Report the value's source as PGC_S_DYNAMIC_DEFAULT if it's 2MB, or as
	 * PGC_S_ENV_VAR if it's reflecting the rlimit limit.
	 */
	stack_rlimit = get_stack_depth_rlimit();
	if (stack_rlimit > 0)
	{
		ssize_t		new_limit = (stack_rlimit - STACK_DEPTH_SLOP) / 1024;

		if (new_limit > 100)
		{
			GucSource	source;
			char		limbuf[16];

			if (new_limit < 2048)
				source = PGC_S_ENV_VAR;
			else
			{
				new_limit = 2048;
				source = PGC_S_DYNAMIC_DEFAULT;
			}
			snprintf(limbuf, sizeof(limbuf), "%d", (int) new_limit);
			SetConfigOption("max_stack_depth", limbuf,
							PGC_POSTMASTER, source);
		}
	}
}

/*
 * Initialize one GUC option variable to its compiled-in default.
 *
 * Note: the reason for calling check_hooks is not that we think the boot_val
 * might fail, but that the hooks might wish to compute an "extra" struct.
 */
static void
InitializeOneGUCOption(struct config_generic *gconf)
{
	gconf->status = 0;
	gconf->source = PGC_S_DEFAULT;
	gconf->reset_source = PGC_S_DEFAULT;
	gconf->scontext = PGC_INTERNAL;
	gconf->reset_scontext = PGC_INTERNAL;
	gconf->srole = BOOTSTRAP_SUPERUSERID;
	gconf->reset_srole = BOOTSTRAP_SUPERUSERID;
	gconf->stack = NULL;
	gconf->extra = NULL;
	gconf->last_reported = NULL;
	gconf->sourcefile = NULL;
	gconf->sourceline = 0;

	switch (gconf->vartype)
	{
		case PGC_BOOL:
			{
				struct config_bool *conf = (struct config_bool *) gconf;
				bool		newval = conf->boot_val;
				void	   *extra = NULL;

				if (!call_bool_check_hook(conf, &newval, &extra,
										  PGC_S_DEFAULT, LOG))
					elog(FATAL, "failed to initialize %s to %d",
						 conf->gen.name, (int) newval);
				if (conf->assign_hook)
					conf->assign_hook(newval, extra);
				*conf->variable = conf->reset_val = newval;
				conf->gen.extra = conf->reset_extra = extra;
				break;
			}
		case PGC_INT:
			{
				struct config_int *conf = (struct config_int *) gconf;
				int			newval = conf->boot_val;
				void	   *extra = NULL;

				Assert(newval >= conf->min);
				Assert(newval <= conf->max);
				if (!call_int_check_hook(conf, &newval, &extra,
										 PGC_S_DEFAULT, LOG))
					elog(FATAL, "failed to initialize %s to %d",
						 conf->gen.name, newval);
				if (conf->assign_hook)
					conf->assign_hook(newval, extra);
				*conf->variable = conf->reset_val = newval;
				conf->gen.extra = conf->reset_extra = extra;
				break;
			}
		case PGC_REAL:
			{
				struct config_real *conf = (struct config_real *) gconf;
				double		newval = conf->boot_val;
				void	   *extra = NULL;

				Assert(newval >= conf->min);
				Assert(newval <= conf->max);
				if (!call_real_check_hook(conf, &newval, &extra,
										  PGC_S_DEFAULT, LOG))
					elog(FATAL, "failed to initialize %s to %g",
						 conf->gen.name, newval);
				if (conf->assign_hook)
					conf->assign_hook(newval, extra);
				*conf->variable = conf->reset_val = newval;
				conf->gen.extra = conf->reset_extra = extra;
				break;
			}
		case PGC_STRING:
			{
				struct config_string *conf = (struct config_string *) gconf;
				char	   *newval;
				void	   *extra = NULL;

				/* non-NULL boot_val must always get strdup'd */
				if (conf->boot_val != NULL)
					newval = guc_strdup(FATAL, conf->boot_val);
				else
					newval = NULL;

				if (!call_string_check_hook(conf, &newval, &extra,
											PGC_S_DEFAULT, LOG))
					elog(FATAL, "failed to initialize %s to \"%s\"",
						 conf->gen.name, newval ? newval : "");
				if (conf->assign_hook)
					conf->assign_hook(newval, extra);
				*conf->variable = conf->reset_val = newval;
				conf->gen.extra = conf->reset_extra = extra;
				break;
			}
		case PGC_ENUM:
			{
				struct config_enum *conf = (struct config_enum *) gconf;
				int			newval = conf->boot_val;
				void	   *extra = NULL;

				if (!call_enum_check_hook(conf, &newval, &extra,
										  PGC_S_DEFAULT, LOG))
					elog(FATAL, "failed to initialize %s to %d",
						 conf->gen.name, newval);
				if (conf->assign_hook)
					conf->assign_hook(newval, extra);
				*conf->variable = conf->reset_val = newval;
				conf->gen.extra = conf->reset_extra = extra;
				break;
			}
	}
}

/*
 * Summarily remove a GUC variable from any linked lists it's in.
 *
 * We use this in cases where the variable is about to be deleted or reset.
 * These aren't common operations, so it's okay if this is a bit slow.
 */
static void
RemoveGUCFromLists(struct config_generic *gconf)
{
	if (gconf->source != PGC_S_DEFAULT)
		dlist_delete(&gconf->nondef_link);
	if (gconf->stack != NULL)
		slist_delete(&guc_stack_list, &gconf->stack_link);
	if (gconf->status & GUC_NEEDS_REPORT)
		slist_delete(&guc_report_list, &gconf->report_link);
}


/*
 * Select the configuration files and data directory to be used, and
 * do the initial read of postgresql.conf.
 *
 * This is called after processing command-line switches.
 *		userDoption is the -D switch value if any (NULL if unspecified).
 *		progname is just for use in error messages.
 *
 * Returns true on success; on failure, prints a suitable error message
 * to stderr and returns false.
 */
bool
SelectConfigFiles(const char *userDoption, const char *progname)
{
	char	   *configdir;
	char	   *fname;
	bool		fname_is_malloced;
	struct stat stat_buf;
	struct config_string *data_directory_rec;

	/* configdir is -D option, or $PGDATA if no -D */
	if (userDoption)
		configdir = make_absolute_path(userDoption);
	else
		configdir = make_absolute_path(getenv("PGDATA"));

	if (configdir && stat(configdir, &stat_buf) != 0)
	{
		write_stderr("%s: could not access directory \"%s\": %m\n",
					 progname,
					 configdir);
		if (errno == ENOENT)
			write_stderr("Run initdb or pg_basebackup to initialize a PostgreSQL data directory.\n");
		return false;
	}

	/*
	 * Find the configuration file: if config_file was specified on the
	 * command line, use it, else use configdir/postgresql.conf.  In any case
	 * ensure the result is an absolute path, so that it will be interpreted
	 * the same way by future backends.
	 */
	if (ConfigFileName)
	{
		fname = make_absolute_path(ConfigFileName);
		fname_is_malloced = true;
	}
	else if (configdir)
	{
		fname = guc_malloc(FATAL,
						   strlen(configdir) + strlen(CONFIG_FILENAME) + 2);
		sprintf(fname, "%s/%s", configdir, CONFIG_FILENAME);
		fname_is_malloced = false;
	}
	else
	{
		write_stderr("%s does not know where to find the server configuration file.\n"
					 "You must specify the --config-file or -D invocation "
					 "option or set the PGDATA environment variable.\n",
					 progname);
		return false;
	}

	/*
	 * Set the ConfigFileName GUC variable to its final value, ensuring that
	 * it can't be overridden later.
	 */
	SetConfigOption("config_file", fname, PGC_POSTMASTER, PGC_S_OVERRIDE);

	if (fname_is_malloced)
		free(fname);
	else
		guc_free(fname);

	/*
	 * Now read the config file for the first time.
	 */
	if (stat(ConfigFileName, &stat_buf) != 0)
	{
		write_stderr("%s: could not access the server configuration file \"%s\": %m\n",
					 progname, ConfigFileName);
		free(configdir);
		return false;
	}

	/*
	 * Read the configuration file for the first time.  This time only the
	 * data_directory parameter is picked up to determine the data directory,
	 * so that we can read the PG_AUTOCONF_FILENAME file next time.
	 */
	ProcessConfigFile(PGC_POSTMASTER);

	/*
	 * If the data_directory GUC variable has been set, use that as DataDir;
	 * otherwise use configdir if set; else punt.
	 *
	 * Note: SetDataDir will copy and absolute-ize its argument, so we don't
	 * have to.
	 */
	data_directory_rec = (struct config_string *)
		find_option("data_directory", false, false, PANIC);
	if (*data_directory_rec->variable)
		SetDataDir(*data_directory_rec->variable);
	else if (configdir)
		SetDataDir(configdir);
	else
	{
		write_stderr("%s does not know where to find the database system data.\n"
					 "This can be specified as \"data_directory\" in \"%s\", "
					 "or by the -D invocation option, or by the "
					 "PGDATA environment variable.\n",
					 progname, ConfigFileName);
		return false;
	}

	/*
	 * Reflect the final DataDir value back into the data_directory GUC var.
	 * (If you are wondering why we don't just make them a single variable,
	 * it's because the EXEC_BACKEND case needs DataDir to be transmitted to
	 * child backends specially.  XXX is that still true?  Given that we now
	 * chdir to DataDir, EXEC_BACKEND can read the config file without knowing
	 * DataDir in advance.)
	 */
	SetConfigOption("data_directory", DataDir, PGC_POSTMASTER, PGC_S_OVERRIDE);

	/*
	 * Now read the config file a second time, allowing any settings in the
	 * PG_AUTOCONF_FILENAME file to take effect.  (This is pretty ugly, but
	 * since we have to determine the DataDir before we can find the autoconf
	 * file, the alternatives seem worse.)
	 */
	ProcessConfigFile(PGC_POSTMASTER);

	/*
	 * If timezone_abbreviations wasn't set in the configuration file, install
	 * the default value.  We do it this way because we can't safely install a
	 * "real" value until my_exec_path is set, which may not have happened
	 * when InitializeGUCOptions runs, so the bootstrap default value cannot
	 * be the real desired default.
	 */
	pg_timezone_abbrev_initialize();

	/*
	 * Figure out where pg_hba.conf is, and make sure the path is absolute.
	 */
	if (HbaFileName)
	{
		fname = make_absolute_path(HbaFileName);
		fname_is_malloced = true;
	}
	else if (configdir)
	{
		fname = guc_malloc(FATAL,
						   strlen(configdir) + strlen(HBA_FILENAME) + 2);
		sprintf(fname, "%s/%s", configdir, HBA_FILENAME);
		fname_is_malloced = false;
	}
	else
	{
		write_stderr("%s does not know where to find the \"hba\" configuration file.\n"
					 "This can be specified as \"hba_file\" in \"%s\", "
					 "or by the -D invocation option, or by the "
					 "PGDATA environment variable.\n",
					 progname, ConfigFileName);
		return false;
	}
	SetConfigOption("hba_file", fname, PGC_POSTMASTER, PGC_S_OVERRIDE);

	if (fname_is_malloced)
		free(fname);
	else
		guc_free(fname);

	/*
	 * Likewise for pg_ident.conf.
	 */
	if (IdentFileName)
	{
		fname = make_absolute_path(IdentFileName);
		fname_is_malloced = true;
	}
	else if (configdir)
	{
		fname = guc_malloc(FATAL,
						   strlen(configdir) + strlen(IDENT_FILENAME) + 2);
		sprintf(fname, "%s/%s", configdir, IDENT_FILENAME);
		fname_is_malloced = false;
	}
	else
	{
		write_stderr("%s does not know where to find the \"ident\" configuration file.\n"
					 "This can be specified as \"ident_file\" in \"%s\", "
					 "or by the -D invocation option, or by the "
					 "PGDATA environment variable.\n",
					 progname, ConfigFileName);
		return false;
	}
	SetConfigOption("ident_file", fname, PGC_POSTMASTER, PGC_S_OVERRIDE);

	if (fname_is_malloced)
		free(fname);
	else
		guc_free(fname);

	free(configdir);

	return true;
}

/*
 * pg_timezone_abbrev_initialize --- set default value if not done already
 *
 * This is called after initial loading of postgresql.conf.  If no
 * timezone_abbreviations setting was found therein, select default.
 * If a non-default value is already installed, nothing will happen.
 *
 * This can also be called from ProcessConfigFile to establish the default
 * value after a postgresql.conf entry for it is removed.
 */
static void
pg_timezone_abbrev_initialize(void)
{
	SetConfigOption("timezone_abbreviations", "Default",
					PGC_POSTMASTER, PGC_S_DYNAMIC_DEFAULT);
}


/*
 * Reset all options to their saved default values (implements RESET ALL)
 */
void
ResetAllOptions(void)
{
	dlist_mutable_iter iter;

	/* We need only consider GUCs not already at PGC_S_DEFAULT */
	dlist_foreach_modify(iter, &guc_nondef_list)
	{
		struct config_generic *gconf = dlist_container(struct config_generic,
													   nondef_link, iter.cur);

		/* Don't reset non-SET-able values */
		if (gconf->context != PGC_SUSET &&
			gconf->context != PGC_USERSET)
			continue;
		/* Don't reset if special exclusion from RESET ALL */
		if (gconf->flags & GUC_NO_RESET_ALL)
			continue;
		/* No need to reset if wasn't SET */
		if (gconf->source <= PGC_S_OVERRIDE)
			continue;

		/* Save old value to support transaction abort */
		push_old_value(gconf, GUC_ACTION_SET);

		switch (gconf->vartype)
		{
			case PGC_BOOL:
				{
					struct config_bool *conf = (struct config_bool *) gconf;

					if (conf->assign_hook)
						conf->assign_hook(conf->reset_val,
										  conf->reset_extra);
					*conf->variable = conf->reset_val;
					set_extra_field(&conf->gen, &conf->gen.extra,
									conf->reset_extra);
					break;
				}
			case PGC_INT:
				{
					struct config_int *conf = (struct config_int *) gconf;

					if (conf->assign_hook)
						conf->assign_hook(conf->reset_val,
										  conf->reset_extra);
					*conf->variable = conf->reset_val;
					set_extra_field(&conf->gen, &conf->gen.extra,
									conf->reset_extra);
					break;
				}
			case PGC_REAL:
				{
					struct config_real *conf = (struct config_real *) gconf;

					if (conf->assign_hook)
						conf->assign_hook(conf->reset_val,
										  conf->reset_extra);
					*conf->variable = conf->reset_val;
					set_extra_field(&conf->gen, &conf->gen.extra,
									conf->reset_extra);
					break;
				}
			case PGC_STRING:
				{
					struct config_string *conf = (struct config_string *) gconf;

					if (conf->assign_hook)
						conf->assign_hook(conf->reset_val,
										  conf->reset_extra);
					set_string_field(conf, conf->variable, conf->reset_val);
					set_extra_field(&conf->gen, &conf->gen.extra,
									conf->reset_extra);
					break;
				}
			case PGC_ENUM:
				{
					struct config_enum *conf = (struct config_enum *) gconf;

					if (conf->assign_hook)
						conf->assign_hook(conf->reset_val,
										  conf->reset_extra);
					*conf->variable = conf->reset_val;
					set_extra_field(&conf->gen, &conf->gen.extra,
									conf->reset_extra);
					break;
				}
		}

		set_guc_source(gconf, gconf->reset_source);
		gconf->scontext = gconf->reset_scontext;
		gconf->srole = gconf->reset_srole;

		if ((gconf->flags & GUC_REPORT) && !(gconf->status & GUC_NEEDS_REPORT))
		{
			gconf->status |= GUC_NEEDS_REPORT;
			slist_push_head(&guc_report_list, &gconf->report_link);
		}
	}
}


/*
 * Apply a change to a GUC variable's "source" field.
 *
 * Use this rather than just assigning, to ensure that the variable's
 * membership in guc_nondef_list is updated correctly.
 */
static void
set_guc_source(struct config_generic *gconf, GucSource newsource)
{
	/* Adjust nondef list membership if appropriate for change */
	if (gconf->source == PGC_S_DEFAULT)
	{
		if (newsource != PGC_S_DEFAULT)
			dlist_push_tail(&guc_nondef_list, &gconf->nondef_link);
	}
	else
	{
		if (newsource == PGC_S_DEFAULT)
			dlist_delete(&gconf->nondef_link);
	}
	/* Now update the source field */
	gconf->source = newsource;
}


/*
 * push_old_value
 *		Push previous state during transactional assignment to a GUC variable.
 */
static void
push_old_value(struct config_generic *gconf, GucAction action)
{
	GucStack   *stack;

	/* If we're not inside a nest level, do nothing */
	if (GUCNestLevel == 0)
		return;

	/* Do we already have a stack entry of the current nest level? */
	stack = gconf->stack;
	if (stack && stack->nest_level >= GUCNestLevel)
	{
		/* Yes, so adjust its state if necessary */
		Assert(stack->nest_level == GUCNestLevel);
		switch (action)
		{
			case GUC_ACTION_SET:
				/* SET overrides any prior action at same nest level */
				if (stack->state == GUC_SET_LOCAL)
				{
					/* must discard old masked value */
					discard_stack_value(gconf, &stack->masked);
				}
				stack->state = GUC_SET;
				break;
			case GUC_ACTION_LOCAL:
				if (stack->state == GUC_SET)
				{
					/* SET followed by SET LOCAL, remember SET's value */
					stack->masked_scontext = gconf->scontext;
					stack->masked_srole = gconf->srole;
					set_stack_value(gconf, &stack->masked);
					stack->state = GUC_SET_LOCAL;
				}
				/* in all other cases, no change to stack entry */
				break;
			case GUC_ACTION_SAVE:
				/* Could only have a prior SAVE of same variable */
				Assert(stack->state == GUC_SAVE);
				break;
		}
		return;
	}

	/*
	 * Push a new stack entry
	 *
	 * We keep all the stack entries in TopTransactionContext for simplicity.
	 */
	stack = (GucStack *) MemoryContextAllocZero(TopTransactionContext,
												sizeof(GucStack));

	stack->prev = gconf->stack;
	stack->nest_level = GUCNestLevel;
	switch (action)
	{
		case GUC_ACTION_SET:
			stack->state = GUC_SET;
			break;
		case GUC_ACTION_LOCAL:
			stack->state = GUC_LOCAL;
			break;
		case GUC_ACTION_SAVE:
			stack->state = GUC_SAVE;
			break;
	}
	stack->source = gconf->source;
	stack->scontext = gconf->scontext;
	stack->srole = gconf->srole;
	set_stack_value(gconf, &stack->prior);

	if (gconf->stack == NULL)
		slist_push_head(&guc_stack_list, &gconf->stack_link);
	gconf->stack = stack;
}


/*
 * Do GUC processing at main transaction start.
 */
void
AtStart_GUC(void)
{
	/*
	 * The nest level should be 0 between transactions; if it isn't, somebody
	 * didn't call AtEOXact_GUC, or called it with the wrong nestLevel.  We
	 * throw a warning but make no other effort to clean up.
	 */
	if (GUCNestLevel != 0)
		elog(WARNING, "GUC nest level = %d at transaction start",
			 GUCNestLevel);
	GUCNestLevel = 1;
}

/*
 * Enter a new nesting level for GUC values.  This is called at subtransaction
 * start, and when entering a function that has proconfig settings, and in
 * some other places where we want to set GUC variables transiently.
 * NOTE we must not risk error here, else subtransaction start will be unhappy.
 */
int
NewGUCNestLevel(void)
{
	return ++GUCNestLevel;
}

/*
 * Set search_path to a fixed value for maintenance operations. No effect
 * during bootstrap, when the search_path is already set to a fixed value and
 * cannot be changed.
 */
void
RestrictSearchPath(void)
{
	if (!IsBootstrapProcessingMode())
		set_config_option("search_path", GUC_SAFE_SEARCH_PATH, PGC_USERSET,
						  PGC_S_SESSION, GUC_ACTION_SAVE, true, 0, false);
}

/*
 * Do GUC processing at transaction or subtransaction commit or abort, or
 * when exiting a function that has proconfig settings, or when undoing a
 * transient assignment to some GUC variables.  (The name is thus a bit of
 * a misnomer; perhaps it should be ExitGUCNestLevel or some such.)
 * During abort, we discard all GUC settings that were applied at nesting
 * levels >= nestLevel.  nestLevel == 1 corresponds to the main transaction.
 */
void
AtEOXact_GUC(bool isCommit, int nestLevel)
{
	slist_mutable_iter iter;

	/*
	 * Note: it's possible to get here with GUCNestLevel == nestLevel-1 during
	 * abort, if there is a failure during transaction start before
	 * AtStart_GUC is called.
	 */
	Assert(nestLevel > 0 &&
		   (nestLevel <= GUCNestLevel ||
			(nestLevel == GUCNestLevel + 1 && !isCommit)));

	/* We need only process GUCs having nonempty stacks */
	slist_foreach_modify(iter, &guc_stack_list)
	{
		struct config_generic *gconf = slist_container(struct config_generic,
													   stack_link, iter.cur);
		GucStack   *stack;

		/*
		 * Process and pop each stack entry within the nest level. To simplify
		 * fmgr_security_definer() and other places that use GUC_ACTION_SAVE,
		 * we allow failure exit from code that uses a local nest level to be
		 * recovered at the surrounding transaction or subtransaction abort;
		 * so there could be more than one stack entry to pop.
		 */
		while ((stack = gconf->stack) != NULL &&
			   stack->nest_level >= nestLevel)
		{
			GucStack   *prev = stack->prev;
			bool		restorePrior = false;
			bool		restoreMasked = false;
			bool		changed;

			/*
			 * In this next bit, if we don't set either restorePrior or
			 * restoreMasked, we must "discard" any unwanted fields of the
			 * stack entries to avoid leaking memory.  If we do set one of
			 * those flags, unused fields will be cleaned up after restoring.
			 */
			if (!isCommit)		/* if abort, always restore prior value */
				restorePrior = true;
			else if (stack->state == GUC_SAVE)
				restorePrior = true;
			else if (stack->nest_level == 1)
			{
				/* transaction commit */
				if (stack->state == GUC_SET_LOCAL)
					restoreMasked = true;
				else if (stack->state == GUC_SET)
				{
					/* we keep the current active value */
					discard_stack_value(gconf, &stack->prior);
				}
				else			/* must be GUC_LOCAL */
					restorePrior = true;
			}
			else if (prev == NULL ||
					 prev->nest_level < stack->nest_level - 1)
			{
				/* decrement entry's level and do not pop it */
				stack->nest_level--;
				continue;
			}
			else
			{
				/*
				 * We have to merge this stack entry into prev. See README for
				 * discussion of this bit.
				 */
				switch (stack->state)
				{
					case GUC_SAVE:
						Assert(false);	/* can't get here */
						break;

					case GUC_SET:
						/* next level always becomes SET */
						discard_stack_value(gconf, &stack->prior);
						if (prev->state == GUC_SET_LOCAL)
							discard_stack_value(gconf, &prev->masked);
						prev->state = GUC_SET;
						break;

					case GUC_LOCAL:
						if (prev->state == GUC_SET)
						{
							/* LOCAL migrates down */
							prev->masked_scontext = stack->scontext;
							prev->masked_srole = stack->srole;
							prev->masked = stack->prior;
							prev->state = GUC_SET_LOCAL;
						}
						else
						{
							/* else just forget this stack level */
							discard_stack_value(gconf, &stack->prior);
						}
						break;

					case GUC_SET_LOCAL:
						/* prior state at this level no longer wanted */
						discard_stack_value(gconf, &stack->prior);
						/* copy down the masked state */
						prev->masked_scontext = stack->masked_scontext;
						prev->masked_srole = stack->masked_srole;
						if (prev->state == GUC_SET_LOCAL)
							discard_stack_value(gconf, &prev->masked);
						prev->masked = stack->masked;
						prev->state = GUC_SET_LOCAL;
						break;
				}
			}

			changed = false;

			if (restorePrior || restoreMasked)
			{
				/* Perform appropriate restoration of the stacked value */
				config_var_value newvalue;
				GucSource	newsource;
				GucContext	newscontext;
				Oid			newsrole;

				if (restoreMasked)
				{
					newvalue = stack->masked;
					newsource = PGC_S_SESSION;
					newscontext = stack->masked_scontext;
					newsrole = stack->masked_srole;
				}
				else
				{
					newvalue = stack->prior;
					newsource = stack->source;
					newscontext = stack->scontext;
					newsrole = stack->srole;
				}

				switch (gconf->vartype)
				{
					case PGC_BOOL:
						{
							struct config_bool *conf = (struct config_bool *) gconf;
							bool		newval = newvalue.val.boolval;
							void	   *newextra = newvalue.extra;

							if (*conf->variable != newval ||
								conf->gen.extra != newextra)
							{
								if (conf->assign_hook)
									conf->assign_hook(newval, newextra);
								*conf->variable = newval;
								set_extra_field(&conf->gen, &conf->gen.extra,
												newextra);
								changed = true;
							}
							break;
						}
					case PGC_INT:
						{
							struct config_int *conf = (struct config_int *) gconf;
							int			newval = newvalue.val.intval;
							void	   *newextra = newvalue.extra;

							if (*conf->variable != newval ||
								conf->gen.extra != newextra)
							{
								if (conf->assign_hook)
									conf->assign_hook(newval, newextra);
								*conf->variable = newval;
								set_extra_field(&conf->gen, &conf->gen.extra,
												newextra);
								changed = true;
							}
							break;
						}
					case PGC_REAL:
						{
							struct config_real *conf = (struct config_real *) gconf;
							double		newval = newvalue.val.realval;
							void	   *newextra = newvalue.extra;

							if (*conf->variable != newval ||
								conf->gen.extra != newextra)
							{
								if (conf->assign_hook)
									conf->assign_hook(newval, newextra);
								*conf->variable = newval;
								set_extra_field(&conf->gen, &conf->gen.extra,
												newextra);
								changed = true;
							}
							break;
						}
					case PGC_STRING:
						{
							struct config_string *conf = (struct config_string *) gconf;
							char	   *newval = newvalue.val.stringval;
							void	   *newextra = newvalue.extra;

							if (*conf->variable != newval ||
								conf->gen.extra != newextra)
							{
								if (conf->assign_hook)
									conf->assign_hook(newval, newextra);
								set_string_field(conf, conf->variable, newval);
								set_extra_field(&conf->gen, &conf->gen.extra,
												newextra);
								changed = true;
							}

							/*
							 * Release stacked values if not used anymore. We
							 * could use discard_stack_value() here, but since
							 * we have type-specific code anyway, might as
							 * well inline it.
							 */
							set_string_field(conf, &stack->prior.val.stringval, NULL);
							set_string_field(conf, &stack->masked.val.stringval, NULL);
							break;
						}
					case PGC_ENUM:
						{
							struct config_enum *conf = (struct config_enum *) gconf;
							int			newval = newvalue.val.enumval;
							void	   *newextra = newvalue.extra;

							if (*conf->variable != newval ||
								conf->gen.extra != newextra)
							{
								if (conf->assign_hook)
									conf->assign_hook(newval, newextra);
								*conf->variable = newval;
								set_extra_field(&conf->gen, &conf->gen.extra,
												newextra);
								changed = true;
							}
							break;
						}
				}

				/*
				 * Release stacked extra values if not used anymore.
				 */
				set_extra_field(gconf, &(stack->prior.extra), NULL);
				set_extra_field(gconf, &(stack->masked.extra), NULL);

				/* And restore source information */
				set_guc_source(gconf, newsource);
				gconf->scontext = newscontext;
				gconf->srole = newsrole;
			}

			/*
			 * Pop the GUC's state stack; if it's now empty, remove the GUC
			 * from guc_stack_list.
			 */
			gconf->stack = prev;
			if (prev == NULL)
				slist_delete_current(&iter);
			pfree(stack);

			/* Report new value if we changed it */
			if (changed && (gconf->flags & GUC_REPORT) &&
				!(gconf->status & GUC_NEEDS_REPORT))
			{
				gconf->status |= GUC_NEEDS_REPORT;
				slist_push_head(&guc_report_list, &gconf->report_link);
			}
		}						/* end of stack-popping loop */
	}

	/* Update nesting level */
	GUCNestLevel = nestLevel - 1;
}


/*
 * Start up automatic reporting of changes to variables marked GUC_REPORT.
 * This is executed at completion of backend startup.
 */
void
BeginReportingGUCOptions(void)
{
	HASH_SEQ_STATUS status;
	GUCHashEntry *hentry;

	/*
	 * Don't do anything unless talking to an interactive frontend.
	 */
	if (whereToSendOutput != DestRemote)
		return;

	reporting_enabled = true;

	/*
	 * Hack for in_hot_standby: set the GUC value true if appropriate.  This
	 * is kind of an ugly place to do it, but there's few better options.
	 *
	 * (This could be out of date by the time we actually send it, in which
	 * case the next ReportChangedGUCOptions call will send a duplicate
	 * report.)
	 */
	if (RecoveryInProgress())
		SetConfigOption("in_hot_standby", "true",
						PGC_INTERNAL, PGC_S_OVERRIDE);

	/* Transmit initial values of interesting variables */
	hash_seq_init(&status, guc_hashtab);
	while ((hentry = (GUCHashEntry *) hash_seq_search(&status)) != NULL)
	{
		struct config_generic *conf = hentry->gucvar;

		if (conf->flags & GUC_REPORT)
			ReportGUCOption(conf);
	}
}

/*
 * ReportChangedGUCOptions: report recently-changed GUC_REPORT variables
 *
 * This is called just before we wait for a new client query.
 *
 * By handling things this way, we ensure that a ParameterStatus message
 * is sent at most once per variable per query, even if the variable
 * changed multiple times within the query.  That's quite possible when
 * using features such as function SET clauses.  Function SET clauses
 * also tend to cause values to change intraquery but eventually revert
 * to their prevailing values; ReportGUCOption is responsible for avoiding
 * redundant reports in such cases.
 */
void
ReportChangedGUCOptions(void)
{
	slist_mutable_iter iter;

	/* Quick exit if not (yet) enabled */
	if (!reporting_enabled)
		return;

	/*
	 * Since in_hot_standby isn't actually changed by normal GUC actions, we
	 * need a hack to check whether a new value needs to be reported to the
	 * client.  For speed, we rely on the assumption that it can never
	 * transition from false to true.
	 */
	if (in_hot_standby_guc && !RecoveryInProgress())
		SetConfigOption("in_hot_standby", "false",
						PGC_INTERNAL, PGC_S_OVERRIDE);

	/* Transmit new values of interesting variables */
	slist_foreach_modify(iter, &guc_report_list)
	{
		struct config_generic *conf = slist_container(struct config_generic,
													  report_link, iter.cur);

		Assert((conf->flags & GUC_REPORT) && (conf->status & GUC_NEEDS_REPORT));
		ReportGUCOption(conf);
		conf->status &= ~GUC_NEEDS_REPORT;
		slist_delete_current(&iter);
	}
}

/*
 * ReportGUCOption: if appropriate, transmit option value to frontend
 *
 * We need not transmit the value if it's the same as what we last
 * transmitted.
 */
static void
ReportGUCOption(struct config_generic *record)
{
	char	   *val = ShowGUCOption(record, false);

	if (record->last_reported == NULL ||
		strcmp(val, record->last_reported) != 0)
	{
		StringInfoData msgbuf;

		pq_beginmessage(&msgbuf, PqMsg_ParameterStatus);
		pq_sendstring(&msgbuf, record->name);
		pq_sendstring(&msgbuf, val);
		pq_endmessage(&msgbuf);

		/*
		 * We need a long-lifespan copy.  If guc_strdup() fails due to OOM,
		 * we'll set last_reported to NULL and thereby possibly make a
		 * duplicate report later.
		 */
		guc_free(record->last_reported);
		record->last_reported = guc_strdup(LOG, val);
	}

	pfree(val);
}

/*
 * Convert a value from one of the human-friendly units ("kB", "min" etc.)
 * to the given base unit.  'value' and 'unit' are the input value and unit
 * to convert from (there can be trailing spaces in the unit string).
 * The converted value is stored in *base_value.
 * It's caller's responsibility to round off the converted value as necessary
 * and check for out-of-range.
 *
 * Returns true on success, false if the input unit is not recognized.
 */
static bool
convert_to_base_unit(double value, const char *unit,
					 int base_unit, double *base_value)
{
	char		unitstr[MAX_UNIT_LEN + 1];
	int			unitlen;
	const unit_conversion *table;
	int			i;

	/* extract unit string to compare to table entries */
	unitlen = 0;
	while (*unit != '\0' && !isspace((unsigned char) *unit) &&
		   unitlen < MAX_UNIT_LEN)
		unitstr[unitlen++] = *(unit++);
	unitstr[unitlen] = '\0';
	/* allow whitespace after unit */
	while (isspace((unsigned char) *unit))
		unit++;
	if (*unit != '\0')
		return false;			/* unit too long, or garbage after it */

	/* now search the appropriate table */
	if (base_unit & GUC_UNIT_MEMORY)
		table = memory_unit_conversion_table;
	else
		table = time_unit_conversion_table;

	for (i = 0; *table[i].unit; i++)
	{
		if (base_unit == table[i].base_unit &&
			strcmp(unitstr, table[i].unit) == 0)
		{
			double		cvalue = value * table[i].multiplier;

			/*
			 * If the user gave a fractional value such as "30.1GB", round it
			 * off to the nearest multiple of the next smaller unit, if there
			 * is one.
			 */
			if (*table[i + 1].unit &&
				base_unit == table[i + 1].base_unit)
				cvalue = rint(cvalue / table[i + 1].multiplier) *
					table[i + 1].multiplier;

			*base_value = cvalue;
			return true;
		}
	}
	return false;
}

/*
 * Convert an integer value in some base unit to a human-friendly unit.
 *
 * The output unit is chosen so that it's the greatest unit that can represent
 * the value without loss.  For example, if the base unit is GUC_UNIT_KB, 1024
 * is converted to 1 MB, but 1025 is represented as 1025 kB.
 */
static void
convert_int_from_base_unit(int64 base_value, int base_unit,
						   int64 *value, const char **unit)
{
	const unit_conversion *table;
	int			i;

	*unit = NULL;

	if (base_unit & GUC_UNIT_MEMORY)
		table = memory_unit_conversion_table;
	else
		table = time_unit_conversion_table;

	for (i = 0; *table[i].unit; i++)
	{
		if (base_unit == table[i].base_unit)
		{
			/*
			 * Accept the first conversion that divides the value evenly.  We
			 * assume that the conversions for each base unit are ordered from
			 * greatest unit to the smallest!
			 */
			if (table[i].multiplier <= 1.0 ||
				base_value % (int64) table[i].multiplier == 0)
			{
				*value = (int64) rint(base_value / table[i].multiplier);
				*unit = table[i].unit;
				break;
			}
		}
	}

	Assert(*unit != NULL);
}

/*
 * Convert a floating-point value in some base unit to a human-friendly unit.
 *
 * Same as above, except we have to do the math a bit differently, and
 * there's a possibility that we don't find any exact divisor.
 */
static void
convert_real_from_base_unit(double base_value, int base_unit,
							double *value, const char **unit)
{
	const unit_conversion *table;
	int			i;

	*unit = NULL;

	if (base_unit & GUC_UNIT_MEMORY)
		table = memory_unit_conversion_table;
	else
		table = time_unit_conversion_table;

	for (i = 0; *table[i].unit; i++)
	{
		if (base_unit == table[i].base_unit)
		{
			/*
			 * Accept the first conversion that divides the value evenly; or
			 * if there is none, use the smallest (last) target unit.
			 *
			 * What we actually care about here is whether snprintf with "%g"
			 * will print the value as an integer, so the obvious test of
			 * "*value == rint(*value)" is too strict; roundoff error might
			 * make us choose an unreasonably small unit.  As a compromise,
			 * accept a divisor that is within 1e-8 of producing an integer.
			 */
			*value = base_value / table[i].multiplier;
			*unit = table[i].unit;
			if (*value > 0 &&
				fabs((rint(*value) / *value) - 1.0) <= 1e-8)
				break;
		}
	}

	Assert(*unit != NULL);
}

/*
 * Return the name of a GUC's base unit (e.g. "ms") given its flags.
 * Return NULL if the GUC is unitless.
 */
const char *
get_config_unit_name(int flags)
{
	switch (flags & GUC_UNIT)
	{
		case 0:
			return NULL;		/* GUC has no units */
		case GUC_UNIT_BYTE:
			return "B";
		case GUC_UNIT_KB:
			return "kB";
		case GUC_UNIT_MB:
			return "MB";
		case GUC_UNIT_BLOCKS:
			{
				static char bbuf[8];

				/* initialize if first time through */
				if (bbuf[0] == '\0')
					snprintf(bbuf, sizeof(bbuf), "%dkB", BLCKSZ / 1024);
				return bbuf;
			}
		case GUC_UNIT_XBLOCKS:
			{
				static char xbuf[8];

				/* initialize if first time through */
				if (xbuf[0] == '\0')
					snprintf(xbuf, sizeof(xbuf), "%dkB", XLOG_BLCKSZ / 1024);
				return xbuf;
			}
		case GUC_UNIT_MS:
			return "ms";
		case GUC_UNIT_S:
			return "s";
		case GUC_UNIT_MIN:
			return "min";
		default:
			elog(ERROR, "unrecognized GUC units value: %d",
				 flags & GUC_UNIT);
			return NULL;
	}
}


/*
 * Try to parse value as an integer.  The accepted formats are the
 * usual decimal, octal, or hexadecimal formats, as well as floating-point
 * formats (which will be rounded to integer after any units conversion).
 * Optionally, the value can be followed by a unit name if "flags" indicates
 * a unit is allowed.
 *
 * If the string parses okay, return true, else false.
 * If okay and result is not NULL, return the value in *result.
 * If not okay and hintmsg is not NULL, *hintmsg is set to a suitable
 * HINT message, or NULL if no hint provided.
 */
bool
parse_int(const char *value, int *result, int flags, const char **hintmsg)
{
	/*
	 * We assume here that double is wide enough to represent any integer
	 * value with adequate precision.
	 */
	double		val;
	char	   *endptr;

	/* To suppress compiler warnings, always set output params */
	if (result)
		*result = 0;
	if (hintmsg)
		*hintmsg = NULL;

	/*
	 * Try to parse as an integer (allowing octal or hex input).  If the
	 * conversion stops at a decimal point or 'e', or overflows, re-parse as
	 * float.  This should work fine as long as we have no unit names starting
	 * with 'e'.  If we ever do, the test could be extended to check for a
	 * sign or digit after 'e', but for now that's unnecessary.
	 */
	errno = 0;
	val = strtol(value, &endptr, 0);
	if (*endptr == '.' || *endptr == 'e' || *endptr == 'E' ||
		errno == ERANGE)
	{
		errno = 0;
		val = strtod(value, &endptr);
	}

	if (endptr == value || errno == ERANGE)
		return false;			/* no HINT for these cases */

	/* reject NaN (infinities will fail range check below) */
	if (isnan(val))
		return false;			/* treat same as syntax error; no HINT */

	/* allow whitespace between number and unit */
	while (isspace((unsigned char) *endptr))
		endptr++;

	/* Handle possible unit */
	if (*endptr != '\0')
	{
		if ((flags & GUC_UNIT) == 0)
			return false;		/* this setting does not accept a unit */

		if (!convert_to_base_unit(val,
								  endptr, (flags & GUC_UNIT),
								  &val))
		{
			/* invalid unit, or garbage after the unit; set hint and fail. */
			if (hintmsg)
			{
				if (flags & GUC_UNIT_MEMORY)
					*hintmsg = memory_units_hint;
				else
					*hintmsg = time_units_hint;
			}
			return false;
		}
	}

	/* Round to int, then check for overflow */
	val = rint(val);

	if (val > INT_MAX || val < INT_MIN)
	{
		if (hintmsg)
			*hintmsg = gettext_noop("Value exceeds integer range.");
		return false;
	}

	if (result)
		*result = (int) val;
	return true;
}

/*
 * Try to parse value as a floating point number in the usual format.
 * Optionally, the value can be followed by a unit name if "flags" indicates
 * a unit is allowed.
 *
 * If the string parses okay, return true, else false.
 * If okay and result is not NULL, return the value in *result.
 * If not okay and hintmsg is not NULL, *hintmsg is set to a suitable
 * HINT message, or NULL if no hint provided.
 */
bool
parse_real(const char *value, double *result, int flags, const char **hintmsg)
{
	double		val;
	char	   *endptr;

	/* To suppress compiler warnings, always set output params */
	if (result)
		*result = 0;
	if (hintmsg)
		*hintmsg = NULL;

	errno = 0;
	val = strtod(value, &endptr);

	if (endptr == value || errno == ERANGE)
		return false;			/* no HINT for these cases */

	/* reject NaN (infinities will fail range checks later) */
	if (isnan(val))
		return false;			/* treat same as syntax error; no HINT */

	/* allow whitespace between number and unit */
	while (isspace((unsigned char) *endptr))
		endptr++;

	/* Handle possible unit */
	if (*endptr != '\0')
	{
		if ((flags & GUC_UNIT) == 0)
			return false;		/* this setting does not accept a unit */

		if (!convert_to_base_unit(val,
								  endptr, (flags & GUC_UNIT),
								  &val))
		{
			/* invalid unit, or garbage after the unit; set hint and fail. */
			if (hintmsg)
			{
				if (flags & GUC_UNIT_MEMORY)
					*hintmsg = memory_units_hint;
				else
					*hintmsg = time_units_hint;
			}
			return false;
		}
	}

	if (result)
		*result = val;
	return true;
}


/*
 * Lookup the name for an enum option with the selected value.
 * Should only ever be called with known-valid values, so throws
 * an elog(ERROR) if the enum option is not found.
 *
 * The returned string is a pointer to static data and not
 * allocated for modification.
 */
const char *
config_enum_lookup_by_value(struct config_enum *record, int val)
{
	const struct config_enum_entry *entry;

	for (entry = record->options; entry && entry->name; entry++)
	{
		if (entry->val == val)
			return entry->name;
	}

	elog(ERROR, "could not find enum option %d for %s",
		 val, record->gen.name);
	return NULL;				/* silence compiler */
}


/*
 * Lookup the value for an enum option with the selected name
 * (case-insensitive).
 * If the enum option is found, sets the retval value and returns
 * true. If it's not found, return false and retval is set to 0.
 */
bool
config_enum_lookup_by_name(struct config_enum *record, const char *value,
						   int *retval)
{
	const struct config_enum_entry *entry;

	for (entry = record->options; entry && entry->name; entry++)
	{
		if (pg_strcasecmp(value, entry->name) == 0)
		{
			*retval = entry->val;
			return true;
		}
	}

	*retval = 0;
	return false;
}


/*
 * Return a palloc'd string listing all the available options for an enum GUC
 * (excluding hidden ones), separated by the given separator.
 * If prefix is non-NULL, it is added before the first enum value.
 * If suffix is non-NULL, it is added to the end of the string.
 */
char *
config_enum_get_options(struct config_enum *record, const char *prefix,
						const char *suffix, const char *separator)
{
	const struct config_enum_entry *entry;
	StringInfoData retstr;
	int			seplen;

	initStringInfo(&retstr);
	appendStringInfoString(&retstr, prefix);

	seplen = strlen(separator);
	for (entry = record->options; entry && entry->name; entry++)
	{
		if (!entry->hidden)
		{
			appendStringInfoString(&retstr, entry->name);
			appendBinaryStringInfo(&retstr, separator, seplen);
		}
	}

	/*
	 * All the entries may have been hidden, leaving the string empty if no
	 * prefix was given. This indicates a broken GUC setup, since there is no
	 * use for an enum without any values, so we just check to make sure we
	 * don't write to invalid memory instead of actually trying to do
	 * something smart with it.
	 */
	if (retstr.len >= seplen)
	{
		/* Replace final separator */
		retstr.data[retstr.len - seplen] = '\0';
		retstr.len -= seplen;
	}

	appendStringInfoString(&retstr, suffix);

	return retstr.data;
}

/*
 * Parse and validate a proposed value for the specified configuration
 * parameter.
 *
 * This does built-in checks (such as range limits for an integer parameter)
 * and also calls any check hook the parameter may have.
 *
 * record: GUC variable's info record
 * value: proposed value, as a string
 * source: identifies source of value (check hooks may need this)
 * elevel: level to log any error reports at
 * newval: on success, converted parameter value is returned here
 * newextra: on success, receives any "extra" data returned by check hook
 *	(caller must initialize *newextra to NULL)
 *
 * Returns true if OK, false if not (or throws error, if elevel >= ERROR)
 */
static bool
parse_and_validate_value(struct config_generic *record,
						 const char *value,
						 GucSource source, int elevel,
						 union config_var_val *newval, void **newextra)
{
	switch (record->vartype)
	{
		case PGC_BOOL:
			{
				struct config_bool *conf = (struct config_bool *) record;

				if (!parse_bool(value, &newval->boolval))
				{
					ereport(elevel,
							(errcode(ERRCODE_INVALID_PARAMETER_VALUE),
							 errmsg("parameter \"%s\" requires a Boolean value",
									conf->gen.name)));
					return false;
				}

				if (!call_bool_check_hook(conf, &newval->boolval, newextra,
										  source, elevel))
					return false;
			}
			break;
		case PGC_INT:
			{
				struct config_int *conf = (struct config_int *) record;
				const char *hintmsg;

				if (!parse_int(value, &newval->intval,
							   conf->gen.flags, &hintmsg))
				{
					ereport(elevel,
							(errcode(ERRCODE_INVALID_PARAMETER_VALUE),
							 errmsg("invalid value for parameter \"%s\": \"%s\"",
									conf->gen.name, value),
							 hintmsg ? errhint("%s", _(hintmsg)) : 0));
					return false;
				}

				if (newval->intval < conf->min || newval->intval > conf->max)
				{
					const char *unit = get_config_unit_name(conf->gen.flags);
					const char *unitspace;

					if (unit)
						unitspace = " ";
					else
						unit = unitspace = "";

					ereport(elevel,
							(errcode(ERRCODE_INVALID_PARAMETER_VALUE),
							 errmsg("%d%s%s is outside the valid range for parameter \"%s\" (%d%s%s .. %d%s%s)",
									newval->intval, unitspace, unit,
									conf->gen.name,
									conf->min, unitspace, unit,
									conf->max, unitspace, unit)));
					return false;
				}

				if (!call_int_check_hook(conf, &newval->intval, newextra,
										 source, elevel))
					return false;
			}
			break;
		case PGC_REAL:
			{
				struct config_real *conf = (struct config_real *) record;
				const char *hintmsg;

				if (!parse_real(value, &newval->realval,
								conf->gen.flags, &hintmsg))
				{
					ereport(elevel,
							(errcode(ERRCODE_INVALID_PARAMETER_VALUE),
							 errmsg("invalid value for parameter \"%s\": \"%s\"",
									conf->gen.name, value),
							 hintmsg ? errhint("%s", _(hintmsg)) : 0));
					return false;
				}

				if (newval->realval < conf->min || newval->realval > conf->max)
				{
					const char *unit = get_config_unit_name(conf->gen.flags);
					const char *unitspace;

					if (unit)
						unitspace = " ";
					else
						unit = unitspace = "";

					ereport(elevel,
							(errcode(ERRCODE_INVALID_PARAMETER_VALUE),
							 errmsg("%g%s%s is outside the valid range for parameter \"%s\" (%g%s%s .. %g%s%s)",
									newval->realval, unitspace, unit,
									conf->gen.name,
									conf->min, unitspace, unit,
									conf->max, unitspace, unit)));
					return false;
				}

				if (!call_real_check_hook(conf, &newval->realval, newextra,
										  source, elevel))
					return false;
			}
			break;
		case PGC_STRING:
			{
				struct config_string *conf = (struct config_string *) record;

				/*
				 * The value passed by the caller could be transient, so we
				 * always strdup it.
				 */
				newval->stringval = guc_strdup(elevel, value);
				if (newval->stringval == NULL)
					return false;

				/*
				 * The only built-in "parsing" check we have is to apply
				 * truncation if GUC_IS_NAME.
				 */
				if (conf->gen.flags & GUC_IS_NAME)
					truncate_identifier(newval->stringval,
										strlen(newval->stringval),
										true);

				if (!call_string_check_hook(conf, &newval->stringval, newextra,
											source, elevel))
				{
					guc_free(newval->stringval);
					newval->stringval = NULL;
					return false;
				}
			}
			break;
		case PGC_ENUM:
			{
				struct config_enum *conf = (struct config_enum *) record;

				if (!config_enum_lookup_by_name(conf, value, &newval->enumval))
				{
					char	   *hintmsg;

					hintmsg = config_enum_get_options(conf,
													  "Available values: ",
													  ".", ", ");

					ereport(elevel,
							(errcode(ERRCODE_INVALID_PARAMETER_VALUE),
							 errmsg("invalid value for parameter \"%s\": \"%s\"",
									conf->gen.name, value),
							 hintmsg ? errhint("%s", _(hintmsg)) : 0));

					if (hintmsg)
						pfree(hintmsg);
					return false;
				}

				if (!call_enum_check_hook(conf, &newval->enumval, newextra,
										  source, elevel))
					return false;
			}
			break;
	}

	return true;
}


/*
 * set_config_option: sets option `name' to given value.
 *
 * The value should be a string, which will be parsed and converted to
 * the appropriate data type.  The context and source parameters indicate
 * in which context this function is being called, so that it can apply the
 * access restrictions properly.
 *
 * If value is NULL, set the option to its default value (normally the
 * reset_val, but if source == PGC_S_DEFAULT we instead use the boot_val).
 *
 * action indicates whether to set the value globally in the session, locally
 * to the current top transaction, or just for the duration of a function call.
 *
 * If changeVal is false then don't really set the option but do all
 * the checks to see if it would work.
 *
 * elevel should normally be passed as zero, allowing this function to make
 * its standard choice of ereport level.  However some callers need to be
 * able to override that choice; they should pass the ereport level to use.
 *
 * is_reload should be true only when called from read_nondefault_variables()
 * or RestoreGUCState(), where we are trying to load some other process's
 * GUC settings into a new process.
 *
 * Return value:
 *	+1: the value is valid and was successfully applied.
 *	0:	the name or value is invalid, or it's invalid to try to set
 *		this GUC now; but elevel was less than ERROR (see below).
 *	-1: no error detected, but the value was not applied, either
 *		because changeVal is false or there is some overriding setting.
 *
 * If there is an error (non-existing option, invalid value, etc) then an
 * ereport(ERROR) is thrown *unless* this is called for a source for which
 * we don't want an ERROR (currently, those are defaults, the config file,
 * and per-database or per-user settings, as well as callers who specify
 * a less-than-ERROR elevel).  In those cases we write a suitable error
 * message via ereport() and return 0.
 *
 * See also SetConfigOption for an external interface.
 */
int
set_config_option(const char *name, const char *value,
				  GucContext context, GucSource source,
				  GucAction action, bool changeVal, int elevel,
				  bool is_reload)
{
	Oid			srole;

	/*
	 * Non-interactive sources should be treated as having all privileges,
	 * except for PGC_S_CLIENT.  Note in particular that this is true for
	 * pg_db_role_setting sources (PGC_S_GLOBAL etc): we assume a suitable
	 * privilege check was done when the pg_db_role_setting entry was made.
	 */
	if (source >= PGC_S_INTERACTIVE || source == PGC_S_CLIENT)
		srole = GetUserId();
	else
		srole = BOOTSTRAP_SUPERUSERID;

	return set_config_with_handle(name, NULL, value,
								  context, source, srole,
								  action, changeVal, elevel,
								  is_reload);
}

/*
 * set_config_option_ext: sets option `name' to given value.
 *
 * This API adds the ability to explicitly specify which role OID
 * is considered to be setting the value.  Most external callers can use
 * set_config_option() and let it determine that based on the GucSource,
 * but there are a few that are supplying a value that was determined
 * in some special way and need to override the decision.  Also, when
 * restoring a previously-assigned value, it's important to supply the
 * same role OID that set the value originally; so all guc.c callers
 * that are doing that type of thing need to call this directly.
 *
 * Generally, srole should be GetUserId() when the source is a SQL operation,
 * or BOOTSTRAP_SUPERUSERID if the source is a config file or similar.
 */
int
set_config_option_ext(const char *name, const char *value,
					  GucContext context, GucSource source, Oid srole,
					  GucAction action, bool changeVal, int elevel,
					  bool is_reload)
{
	return set_config_with_handle(name, NULL, value,
								  context, source, srole,
								  action, changeVal, elevel,
								  is_reload);
}


/*
 * set_config_with_handle: sets option `name' to given value.
 *
 * This API adds the ability to pass a 'handle' argument, which can be
 * obtained by the caller from get_config_handle().  NULL has no effect,
 * but a non-null value avoids the need to search the GUC tables.
 *
 * This should be used by callers which repeatedly set the same config
 * option(s), and want to avoid the overhead of a hash lookup each time.
 */
int
set_config_with_handle(const char *name, config_handle *handle,
					   const char *value,
					   GucContext context, GucSource source, Oid srole,
					   GucAction action, bool changeVal, int elevel,
					   bool is_reload)
{
	struct config_generic *record;
	union config_var_val newval_union;
	void	   *newextra = NULL;
	bool		prohibitValueChange = false;
	bool		makeDefault;

	if (elevel == 0)
	{
		if (source == PGC_S_DEFAULT || source == PGC_S_FILE)
		{
			/*
			 * To avoid cluttering the log, only the postmaster bleats loudly
			 * about problems with the config file.
			 */
			elevel = IsUnderPostmaster ? DEBUG3 : LOG;
		}
		else if (source == PGC_S_GLOBAL ||
				 source == PGC_S_DATABASE ||
				 source == PGC_S_USER ||
				 source == PGC_S_DATABASE_USER)
			elevel = WARNING;
		else
			elevel = ERROR;
	}

	/* if handle is specified, no need to look up option */
	if (!handle)
	{
		record = find_option(name, true, false, elevel);
		if (record == NULL)
			return 0;
	}
	else
		record = handle;

	/*
	 * GUC_ACTION_SAVE changes are acceptable during a parallel operation,
	 * because the current worker will also pop the change.  We're probably
	 * dealing with a function having a proconfig entry.  Only the function's
	 * body should observe the change, and peer workers do not share in the
	 * execution of a function call started by this worker.
	 *
	 * Also allow normal setting if the GUC is marked GUC_ALLOW_IN_PARALLEL.
	 *
	 * Other changes might need to affect other workers, so forbid them.
	 */
	if (IsInParallelMode() && changeVal && action != GUC_ACTION_SAVE &&
		(record->flags & GUC_ALLOW_IN_PARALLEL) == 0)
	{
		ereport(elevel,
				(errcode(ERRCODE_INVALID_TRANSACTION_STATE),
				 errmsg("parameter \"%s\" cannot be set during a parallel operation",
<<<<<<< HEAD
						name)));
=======
						record->name)));
>>>>>>> 3d6a8289
		return 0;
	}

	/*
	 * Check if the option can be set at this time. See guc.h for the precise
	 * rules.
	 */
	switch (record->context)
	{
		case PGC_INTERNAL:
			if (context != PGC_INTERNAL)
			{
				ereport(elevel,
						(errcode(ERRCODE_CANT_CHANGE_RUNTIME_PARAM),
						 errmsg("parameter \"%s\" cannot be changed",
								record->name)));
				return 0;
			}
			break;
		case PGC_POSTMASTER:
			if (context == PGC_SIGHUP)
			{
				/*
				 * We are re-reading a PGC_POSTMASTER variable from
				 * postgresql.conf.  We can't change the setting, so we should
				 * give a warning if the DBA tries to change it.  However,
				 * because of variant formats, canonicalization by check
				 * hooks, etc, we can't just compare the given string directly
				 * to what's stored.  Set a flag to check below after we have
				 * the final storable value.
				 */
				prohibitValueChange = true;
			}
			else if (context != PGC_POSTMASTER)
			{
				ereport(elevel,
						(errcode(ERRCODE_CANT_CHANGE_RUNTIME_PARAM),
						 errmsg("parameter \"%s\" cannot be changed without restarting the server",
								record->name)));
				return 0;
			}
			break;
		case PGC_SIGHUP:
			if (context != PGC_SIGHUP && context != PGC_POSTMASTER)
			{
				ereport(elevel,
						(errcode(ERRCODE_CANT_CHANGE_RUNTIME_PARAM),
						 errmsg("parameter \"%s\" cannot be changed now",
								record->name)));
				return 0;
			}

			/*
			 * Hmm, the idea of the SIGHUP context is "ought to be global, but
			 * can be changed after postmaster start". But there's nothing
			 * that prevents a crafty administrator from sending SIGHUP
			 * signals to individual backends only.
			 */
			break;
		case PGC_SU_BACKEND:
			if (context == PGC_BACKEND)
			{
				/*
				 * Check whether the requesting user has been granted
				 * privilege to set this GUC.
				 */
				AclResult	aclresult;

				aclresult = pg_parameter_aclcheck(record->name, srole, ACL_SET);
				if (aclresult != ACLCHECK_OK)
				{
					/* No granted privilege */
					ereport(elevel,
							(errcode(ERRCODE_INSUFFICIENT_PRIVILEGE),
							 errmsg("permission denied to set parameter \"%s\"",
									record->name)));
					return 0;
				}
			}
			/* fall through to process the same as PGC_BACKEND */
			/* FALLTHROUGH */
		case PGC_BACKEND:
			if (context == PGC_SIGHUP)
			{
				/*
				 * If a PGC_BACKEND or PGC_SU_BACKEND parameter is changed in
				 * the config file, we want to accept the new value in the
				 * postmaster (whence it will propagate to
				 * subsequently-started backends), but ignore it in existing
				 * backends.  This is a tad klugy, but necessary because we
				 * don't re-read the config file during backend start.
				 *
				 * However, if changeVal is false then plow ahead anyway since
				 * we are trying to find out if the value is potentially good,
				 * not actually use it.
				 *
				 * In EXEC_BACKEND builds, this works differently: we load all
				 * non-default settings from the CONFIG_EXEC_PARAMS file
				 * during backend start.  In that case we must accept
				 * PGC_SIGHUP settings, so as to have the same value as if
				 * we'd forked from the postmaster.  This can also happen when
				 * using RestoreGUCState() within a background worker that
				 * needs to have the same settings as the user backend that
				 * started it. is_reload will be true when either situation
				 * applies.
				 */
				if (IsUnderPostmaster && changeVal && !is_reload)
					return -1;
			}
			else if (context != PGC_POSTMASTER &&
					 context != PGC_BACKEND &&
					 context != PGC_SU_BACKEND &&
					 source != PGC_S_CLIENT)
			{
				ereport(elevel,
						(errcode(ERRCODE_CANT_CHANGE_RUNTIME_PARAM),
						 errmsg("parameter \"%s\" cannot be set after connection start",
								record->name)));
				return 0;
			}
			break;
		case PGC_SUSET:
			if (context == PGC_USERSET || context == PGC_BACKEND)
			{
				/*
				 * Check whether the requesting user has been granted
				 * privilege to set this GUC.
				 */
				AclResult	aclresult;

				aclresult = pg_parameter_aclcheck(record->name, srole, ACL_SET);
				if (aclresult != ACLCHECK_OK)
				{
					/* No granted privilege */
					ereport(elevel,
							(errcode(ERRCODE_INSUFFICIENT_PRIVILEGE),
							 errmsg("permission denied to set parameter \"%s\"",
									record->name)));
					return 0;
				}
			}
			break;
		case PGC_USERSET:
			/* always okay */
			break;
	}

	/*
	 * Disallow changing GUC_NOT_WHILE_SEC_REST values if we are inside a
	 * security restriction context.  We can reject this regardless of the GUC
	 * context or source, mainly because sources that it might be reasonable
	 * to override for won't be seen while inside a function.
	 *
	 * Note: variables marked GUC_NOT_WHILE_SEC_REST should usually be marked
	 * GUC_NO_RESET_ALL as well, because ResetAllOptions() doesn't check this.
	 * An exception might be made if the reset value is assumed to be "safe".
	 *
	 * Note: this flag is currently used for "session_authorization" and
	 * "role".  We need to prohibit changing these inside a local userid
	 * context because when we exit it, GUC won't be notified, leaving things
	 * out of sync.  (This could be fixed by forcing a new GUC nesting level,
	 * but that would change behavior in possibly-undesirable ways.)  Also, we
	 * prohibit changing these in a security-restricted operation because
	 * otherwise RESET could be used to regain the session user's privileges.
	 */
	if (record->flags & GUC_NOT_WHILE_SEC_REST)
	{
		if (InLocalUserIdChange())
		{
			/*
			 * Phrasing of this error message is historical, but it's the most
			 * common case.
			 */
			ereport(elevel,
					(errcode(ERRCODE_INSUFFICIENT_PRIVILEGE),
					 errmsg("cannot set parameter \"%s\" within security-definer function",
							record->name)));
			return 0;
		}
		if (InSecurityRestrictedOperation())
		{
			ereport(elevel,
					(errcode(ERRCODE_INSUFFICIENT_PRIVILEGE),
					 errmsg("cannot set parameter \"%s\" within security-restricted operation",
							record->name)));
			return 0;
		}
	}

	/* Disallow resetting and saving GUC_NO_RESET values */
	if (record->flags & GUC_NO_RESET)
	{
		if (value == NULL)
		{
			ereport(elevel,
					(errcode(ERRCODE_FEATURE_NOT_SUPPORTED),
					 errmsg("parameter \"%s\" cannot be reset", record->name)));
			return 0;
		}
		if (action == GUC_ACTION_SAVE)
		{
			ereport(elevel,
					(errcode(ERRCODE_FEATURE_NOT_SUPPORTED),
					 errmsg("parameter \"%s\" cannot be set locally in functions",
							record->name)));
			return 0;
		}
	}

	/*
	 * Should we set reset/stacked values?	(If so, the behavior is not
	 * transactional.)	This is done either when we get a default value from
	 * the database's/user's/client's default settings or when we reset a
	 * value to its default.
	 */
	makeDefault = changeVal && (source <= PGC_S_OVERRIDE) &&
		((value != NULL) || source == PGC_S_DEFAULT);

	/*
	 * Ignore attempted set if overridden by previously processed setting.
	 * However, if changeVal is false then plow ahead anyway since we are
	 * trying to find out if the value is potentially good, not actually use
	 * it. Also keep going if makeDefault is true, since we may want to set
	 * the reset/stacked values even if we can't set the variable itself.
	 */
	if (record->source > source)
	{
		if (changeVal && !makeDefault)
		{
			elog(DEBUG3, "\"%s\": setting ignored because previous source is higher priority",
				 record->name);
			return -1;
		}
		changeVal = false;
	}

	/*
	 * Evaluate value and set variable.
	 */
	switch (record->vartype)
	{
		case PGC_BOOL:
			{
				struct config_bool *conf = (struct config_bool *) record;

#define newval (newval_union.boolval)

				if (value)
				{
					if (!parse_and_validate_value(record, value,
												  source, elevel,
												  &newval_union, &newextra))
						return 0;
				}
				else if (source == PGC_S_DEFAULT)
				{
					newval = conf->boot_val;
					if (!call_bool_check_hook(conf, &newval, &newextra,
											  source, elevel))
						return 0;
				}
				else
				{
					newval = conf->reset_val;
					newextra = conf->reset_extra;
					source = conf->gen.reset_source;
					context = conf->gen.reset_scontext;
					srole = conf->gen.reset_srole;
				}

				if (prohibitValueChange)
				{
					/* Release newextra, unless it's reset_extra */
					if (newextra && !extra_field_used(&conf->gen, newextra))
						guc_free(newextra);

					if (*conf->variable != newval)
					{
						record->status |= GUC_PENDING_RESTART;
						ereport(elevel,
								(errcode(ERRCODE_CANT_CHANGE_RUNTIME_PARAM),
								 errmsg("parameter \"%s\" cannot be changed without restarting the server",
										conf->gen.name)));
						return 0;
					}
					record->status &= ~GUC_PENDING_RESTART;
					return -1;
				}

				if (changeVal)
				{
					/* Save old value to support transaction abort */
					if (!makeDefault)
						push_old_value(&conf->gen, action);

					if (conf->assign_hook)
						conf->assign_hook(newval, newextra);
					*conf->variable = newval;
					set_extra_field(&conf->gen, &conf->gen.extra,
									newextra);
					set_guc_source(&conf->gen, source);
					conf->gen.scontext = context;
					conf->gen.srole = srole;
				}
				if (makeDefault)
				{
					GucStack   *stack;

					if (conf->gen.reset_source <= source)
					{
						conf->reset_val = newval;
						set_extra_field(&conf->gen, &conf->reset_extra,
										newextra);
						conf->gen.reset_source = source;
						conf->gen.reset_scontext = context;
						conf->gen.reset_srole = srole;
					}
					for (stack = conf->gen.stack; stack; stack = stack->prev)
					{
						if (stack->source <= source)
						{
							stack->prior.val.boolval = newval;
							set_extra_field(&conf->gen, &stack->prior.extra,
											newextra);
							stack->source = source;
							stack->scontext = context;
							stack->srole = srole;
						}
					}
				}

				/* Perhaps we didn't install newextra anywhere */
				if (newextra && !extra_field_used(&conf->gen, newextra))
					guc_free(newextra);
				break;

#undef newval
			}

		case PGC_INT:
			{
				struct config_int *conf = (struct config_int *) record;

#define newval (newval_union.intval)

				if (value)
				{
					if (!parse_and_validate_value(record, value,
												  source, elevel,
												  &newval_union, &newextra))
						return 0;
				}
				else if (source == PGC_S_DEFAULT)
				{
					newval = conf->boot_val;
					if (!call_int_check_hook(conf, &newval, &newextra,
											 source, elevel))
						return 0;
				}
				else
				{
					newval = conf->reset_val;
					newextra = conf->reset_extra;
					source = conf->gen.reset_source;
					context = conf->gen.reset_scontext;
					srole = conf->gen.reset_srole;
				}

				if (prohibitValueChange)
				{
					/* Release newextra, unless it's reset_extra */
					if (newextra && !extra_field_used(&conf->gen, newextra))
						guc_free(newextra);

					if (*conf->variable != newval)
					{
						record->status |= GUC_PENDING_RESTART;
						ereport(elevel,
								(errcode(ERRCODE_CANT_CHANGE_RUNTIME_PARAM),
								 errmsg("parameter \"%s\" cannot be changed without restarting the server",
										conf->gen.name)));
						return 0;
					}
					record->status &= ~GUC_PENDING_RESTART;
					return -1;
				}

				if (changeVal)
				{
					/* Save old value to support transaction abort */
					if (!makeDefault)
						push_old_value(&conf->gen, action);

					if (conf->assign_hook)
						conf->assign_hook(newval, newextra);
					*conf->variable = newval;
					set_extra_field(&conf->gen, &conf->gen.extra,
									newextra);
					set_guc_source(&conf->gen, source);
					conf->gen.scontext = context;
					conf->gen.srole = srole;
				}
				if (makeDefault)
				{
					GucStack   *stack;

					if (conf->gen.reset_source <= source)
					{
						conf->reset_val = newval;
						set_extra_field(&conf->gen, &conf->reset_extra,
										newextra);
						conf->gen.reset_source = source;
						conf->gen.reset_scontext = context;
						conf->gen.reset_srole = srole;
					}
					for (stack = conf->gen.stack; stack; stack = stack->prev)
					{
						if (stack->source <= source)
						{
							stack->prior.val.intval = newval;
							set_extra_field(&conf->gen, &stack->prior.extra,
											newextra);
							stack->source = source;
							stack->scontext = context;
							stack->srole = srole;
						}
					}
				}

				/* Perhaps we didn't install newextra anywhere */
				if (newextra && !extra_field_used(&conf->gen, newextra))
					guc_free(newextra);
				break;

#undef newval
			}

		case PGC_REAL:
			{
				struct config_real *conf = (struct config_real *) record;

#define newval (newval_union.realval)

				if (value)
				{
					if (!parse_and_validate_value(record, value,
												  source, elevel,
												  &newval_union, &newextra))
						return 0;
				}
				else if (source == PGC_S_DEFAULT)
				{
					newval = conf->boot_val;
					if (!call_real_check_hook(conf, &newval, &newextra,
											  source, elevel))
						return 0;
				}
				else
				{
					newval = conf->reset_val;
					newextra = conf->reset_extra;
					source = conf->gen.reset_source;
					context = conf->gen.reset_scontext;
					srole = conf->gen.reset_srole;
				}

				if (prohibitValueChange)
				{
					/* Release newextra, unless it's reset_extra */
					if (newextra && !extra_field_used(&conf->gen, newextra))
						guc_free(newextra);

					if (*conf->variable != newval)
					{
						record->status |= GUC_PENDING_RESTART;
						ereport(elevel,
								(errcode(ERRCODE_CANT_CHANGE_RUNTIME_PARAM),
								 errmsg("parameter \"%s\" cannot be changed without restarting the server",
										conf->gen.name)));
						return 0;
					}
					record->status &= ~GUC_PENDING_RESTART;
					return -1;
				}

				if (changeVal)
				{
					/* Save old value to support transaction abort */
					if (!makeDefault)
						push_old_value(&conf->gen, action);

					if (conf->assign_hook)
						conf->assign_hook(newval, newextra);
					*conf->variable = newval;
					set_extra_field(&conf->gen, &conf->gen.extra,
									newextra);
					set_guc_source(&conf->gen, source);
					conf->gen.scontext = context;
					conf->gen.srole = srole;
				}
				if (makeDefault)
				{
					GucStack   *stack;

					if (conf->gen.reset_source <= source)
					{
						conf->reset_val = newval;
						set_extra_field(&conf->gen, &conf->reset_extra,
										newextra);
						conf->gen.reset_source = source;
						conf->gen.reset_scontext = context;
						conf->gen.reset_srole = srole;
					}
					for (stack = conf->gen.stack; stack; stack = stack->prev)
					{
						if (stack->source <= source)
						{
							stack->prior.val.realval = newval;
							set_extra_field(&conf->gen, &stack->prior.extra,
											newextra);
							stack->source = source;
							stack->scontext = context;
							stack->srole = srole;
						}
					}
				}

				/* Perhaps we didn't install newextra anywhere */
				if (newextra && !extra_field_used(&conf->gen, newextra))
					guc_free(newextra);
				break;

#undef newval
			}

		case PGC_STRING:
			{
				struct config_string *conf = (struct config_string *) record;
				GucContext	orig_context = context;
				GucSource	orig_source = source;
				Oid			orig_srole = srole;

#define newval (newval_union.stringval)

				if (value)
				{
					if (!parse_and_validate_value(record, value,
												  source, elevel,
												  &newval_union, &newextra))
						return 0;
				}
				else if (source == PGC_S_DEFAULT)
				{
					/* non-NULL boot_val must always get strdup'd */
					if (conf->boot_val != NULL)
					{
						newval = guc_strdup(elevel, conf->boot_val);
						if (newval == NULL)
							return 0;
					}
					else
						newval = NULL;

					if (!call_string_check_hook(conf, &newval, &newextra,
												source, elevel))
					{
						guc_free(newval);
						return 0;
					}
				}
				else
				{
					/*
					 * strdup not needed, since reset_val is already under
					 * guc.c's control
					 */
					newval = conf->reset_val;
					newextra = conf->reset_extra;
					source = conf->gen.reset_source;
					context = conf->gen.reset_scontext;
					srole = conf->gen.reset_srole;
				}

				if (prohibitValueChange)
				{
					bool		newval_different;

					/* newval shouldn't be NULL, so we're a bit sloppy here */
					newval_different = (*conf->variable == NULL ||
										newval == NULL ||
										strcmp(*conf->variable, newval) != 0);

					/* Release newval, unless it's reset_val */
					if (newval && !string_field_used(conf, newval))
						guc_free(newval);
					/* Release newextra, unless it's reset_extra */
					if (newextra && !extra_field_used(&conf->gen, newextra))
						guc_free(newextra);

					if (newval_different)
					{
						record->status |= GUC_PENDING_RESTART;
						ereport(elevel,
								(errcode(ERRCODE_CANT_CHANGE_RUNTIME_PARAM),
								 errmsg("parameter \"%s\" cannot be changed without restarting the server",
										conf->gen.name)));
						return 0;
					}
					record->status &= ~GUC_PENDING_RESTART;
					return -1;
				}

				if (changeVal)
				{
					/* Save old value to support transaction abort */
					if (!makeDefault)
						push_old_value(&conf->gen, action);

					if (conf->assign_hook)
						conf->assign_hook(newval, newextra);
					set_string_field(conf, conf->variable, newval);
					set_extra_field(&conf->gen, &conf->gen.extra,
									newextra);
					set_guc_source(&conf->gen, source);
					conf->gen.scontext = context;
					conf->gen.srole = srole;

					/*
					 * Ugly hack: during SET session_authorization, forcibly
					 * do SET ROLE NONE with the same context/source/etc, so
					 * that the effects will have identical lifespan.  This is
					 * required by the SQL spec, and it's not possible to do
					 * it within the variable's check hook or assign hook
					 * because our APIs for those don't pass enough info.
					 * However, don't do it if is_reload: in that case we
					 * expect that if "role" isn't supposed to be default, it
					 * has been or will be set by a separate reload action.
					 *
					 * Also, for the call from InitializeSessionUserId with
					 * source == PGC_S_OVERRIDE, use PGC_S_DYNAMIC_DEFAULT for
					 * "role"'s source, so that it's still possible to set
					 * "role" from pg_db_role_setting entries.  (See notes in
					 * InitializeSessionUserId before changing this.)
					 *
					 * A fine point: for RESET session_authorization, we do
					 * "RESET role" not "SET ROLE NONE" (by passing down NULL
					 * rather than "none" for the value).  This would have the
					 * same effects in typical cases, but if the reset value
					 * of "role" is not "none" it seems better to revert to
					 * that.
					 */
					if (!is_reload &&
						strcmp(conf->gen.name, "session_authorization") == 0)
						(void) set_config_with_handle("role", NULL,
													  value ? "none" : NULL,
													  orig_context,
													  (orig_source == PGC_S_OVERRIDE)
													  ? PGC_S_DYNAMIC_DEFAULT
													  : orig_source,
													  orig_srole,
													  action,
													  true,
													  elevel,
													  false);
				}

				if (makeDefault)
				{
					GucStack   *stack;

					if (conf->gen.reset_source <= source)
					{
						set_string_field(conf, &conf->reset_val, newval);
						set_extra_field(&conf->gen, &conf->reset_extra,
										newextra);
						conf->gen.reset_source = source;
						conf->gen.reset_scontext = context;
						conf->gen.reset_srole = srole;
					}
					for (stack = conf->gen.stack; stack; stack = stack->prev)
					{
						if (stack->source <= source)
						{
							set_string_field(conf, &stack->prior.val.stringval,
											 newval);
							set_extra_field(&conf->gen, &stack->prior.extra,
											newextra);
							stack->source = source;
							stack->scontext = context;
							stack->srole = srole;
						}
					}
				}

				/* Perhaps we didn't install newval anywhere */
				if (newval && !string_field_used(conf, newval))
					guc_free(newval);
				/* Perhaps we didn't install newextra anywhere */
				if (newextra && !extra_field_used(&conf->gen, newextra))
					guc_free(newextra);
				break;

#undef newval
			}

		case PGC_ENUM:
			{
				struct config_enum *conf = (struct config_enum *) record;

#define newval (newval_union.enumval)

				if (value)
				{
					if (!parse_and_validate_value(record, value,
												  source, elevel,
												  &newval_union, &newextra))
						return 0;
				}
				else if (source == PGC_S_DEFAULT)
				{
					newval = conf->boot_val;
					if (!call_enum_check_hook(conf, &newval, &newextra,
											  source, elevel))
						return 0;
				}
				else
				{
					newval = conf->reset_val;
					newextra = conf->reset_extra;
					source = conf->gen.reset_source;
					context = conf->gen.reset_scontext;
					srole = conf->gen.reset_srole;
				}

				if (prohibitValueChange)
				{
					/* Release newextra, unless it's reset_extra */
					if (newextra && !extra_field_used(&conf->gen, newextra))
						guc_free(newextra);

					if (*conf->variable != newval)
					{
						record->status |= GUC_PENDING_RESTART;
						ereport(elevel,
								(errcode(ERRCODE_CANT_CHANGE_RUNTIME_PARAM),
								 errmsg("parameter \"%s\" cannot be changed without restarting the server",
										conf->gen.name)));
						return 0;
					}
					record->status &= ~GUC_PENDING_RESTART;
					return -1;
				}

				if (changeVal)
				{
					/* Save old value to support transaction abort */
					if (!makeDefault)
						push_old_value(&conf->gen, action);

					if (conf->assign_hook)
						conf->assign_hook(newval, newextra);
					*conf->variable = newval;
					set_extra_field(&conf->gen, &conf->gen.extra,
									newextra);
					set_guc_source(&conf->gen, source);
					conf->gen.scontext = context;
					conf->gen.srole = srole;
				}
				if (makeDefault)
				{
					GucStack   *stack;

					if (conf->gen.reset_source <= source)
					{
						conf->reset_val = newval;
						set_extra_field(&conf->gen, &conf->reset_extra,
										newextra);
						conf->gen.reset_source = source;
						conf->gen.reset_scontext = context;
						conf->gen.reset_srole = srole;
					}
					for (stack = conf->gen.stack; stack; stack = stack->prev)
					{
						if (stack->source <= source)
						{
							stack->prior.val.enumval = newval;
							set_extra_field(&conf->gen, &stack->prior.extra,
											newextra);
							stack->source = source;
							stack->scontext = context;
							stack->srole = srole;
						}
					}
				}

				/* Perhaps we didn't install newextra anywhere */
				if (newextra && !extra_field_used(&conf->gen, newextra))
					guc_free(newextra);
				break;

#undef newval
			}
	}

	if (changeVal && (record->flags & GUC_REPORT) &&
		!(record->status & GUC_NEEDS_REPORT))
	{
		record->status |= GUC_NEEDS_REPORT;
		slist_push_head(&guc_report_list, &record->report_link);
	}

	return changeVal ? 1 : -1;
}


/*
 * Retrieve a config_handle for the given name, suitable for calling
 * set_config_with_handle(). Only return handle to permanent GUC.
 */
config_handle *
get_config_handle(const char *name)
{
	struct config_generic *gen = find_option(name, false, false, 0);

	if (gen && ((gen->flags & GUC_CUSTOM_PLACEHOLDER) == 0))
		return gen;

	return NULL;
}


/*
 * Set the fields for source file and line number the setting came from.
 */
static void
set_config_sourcefile(const char *name, char *sourcefile, int sourceline)
{
	struct config_generic *record;
	int			elevel;

	/*
	 * To avoid cluttering the log, only the postmaster bleats loudly about
	 * problems with the config file.
	 */
	elevel = IsUnderPostmaster ? DEBUG3 : LOG;

	record = find_option(name, true, false, elevel);
	/* should not happen */
	if (record == NULL)
		return;

	sourcefile = guc_strdup(elevel, sourcefile);
	guc_free(record->sourcefile);
	record->sourcefile = sourcefile;
	record->sourceline = sourceline;
}

/*
 * Set a config option to the given value.
 *
 * See also set_config_option; this is just the wrapper to be called from
 * outside GUC.  (This function should be used when possible, because its API
 * is more stable than set_config_option's.)
 *
 * Note: there is no support here for setting source file/line, as it
 * is currently not needed.
 */
void
SetConfigOption(const char *name, const char *value,
				GucContext context, GucSource source)
{
	(void) set_config_option(name, value, context, source,
							 GUC_ACTION_SET, true, 0, false);
}



/*
 * Fetch the current value of the option `name', as a string.
 *
 * If the option doesn't exist, return NULL if missing_ok is true,
 * otherwise throw an ereport and don't return.
 *
 * If restrict_privileged is true, we also enforce that only superusers and
 * members of the pg_read_all_settings role can see GUC_SUPERUSER_ONLY
 * variables.  This should only be passed as true in user-driven calls.
 *
 * The string is *not* allocated for modification and is really only
 * valid until the next call to configuration related functions.
 */
const char *
GetConfigOption(const char *name, bool missing_ok, bool restrict_privileged)
{
	struct config_generic *record;
	static char buffer[256];

	record = find_option(name, false, missing_ok, ERROR);
	if (record == NULL)
		return NULL;
	if (restrict_privileged &&
		!ConfigOptionIsVisible(record))
		ereport(ERROR,
				(errcode(ERRCODE_INSUFFICIENT_PRIVILEGE),
				 errmsg("permission denied to examine \"%s\"", name),
				 errdetail("Only roles with privileges of the \"%s\" role may examine this parameter.",
						   "pg_read_all_settings")));

	switch (record->vartype)
	{
		case PGC_BOOL:
			return *((struct config_bool *) record)->variable ? "on" : "off";

		case PGC_INT:
			snprintf(buffer, sizeof(buffer), "%d",
					 *((struct config_int *) record)->variable);
			return buffer;

		case PGC_REAL:
			snprintf(buffer, sizeof(buffer), "%g",
					 *((struct config_real *) record)->variable);
			return buffer;

		case PGC_STRING:
			return *((struct config_string *) record)->variable ?
				*((struct config_string *) record)->variable : "";

		case PGC_ENUM:
			return config_enum_lookup_by_value((struct config_enum *) record,
											   *((struct config_enum *) record)->variable);
	}
	return NULL;
}

/*
 * Get the RESET value associated with the given option.
 *
 * Note: this is not re-entrant, due to use of static result buffer;
 * not to mention that a string variable could have its reset_val changed.
 * Beware of assuming the result value is good for very long.
 */
const char *
GetConfigOptionResetString(const char *name)
{
	struct config_generic *record;
	static char buffer[256];

	record = find_option(name, false, false, ERROR);
	Assert(record != NULL);
	if (!ConfigOptionIsVisible(record))
		ereport(ERROR,
				(errcode(ERRCODE_INSUFFICIENT_PRIVILEGE),
				 errmsg("permission denied to examine \"%s\"", name),
				 errdetail("Only roles with privileges of the \"%s\" role may examine this parameter.",
						   "pg_read_all_settings")));

	switch (record->vartype)
	{
		case PGC_BOOL:
			return ((struct config_bool *) record)->reset_val ? "on" : "off";

		case PGC_INT:
			snprintf(buffer, sizeof(buffer), "%d",
					 ((struct config_int *) record)->reset_val);
			return buffer;

		case PGC_REAL:
			snprintf(buffer, sizeof(buffer), "%g",
					 ((struct config_real *) record)->reset_val);
			return buffer;

		case PGC_STRING:
			return ((struct config_string *) record)->reset_val ?
				((struct config_string *) record)->reset_val : "";

		case PGC_ENUM:
			return config_enum_lookup_by_value((struct config_enum *) record,
											   ((struct config_enum *) record)->reset_val);
	}
	return NULL;
}

/*
 * Get the GUC flags associated with the given option.
 *
 * If the option doesn't exist, return 0 if missing_ok is true,
 * otherwise throw an ereport and don't return.
 */
int
GetConfigOptionFlags(const char *name, bool missing_ok)
{
	struct config_generic *record;

	record = find_option(name, false, missing_ok, ERROR);
	if (record == NULL)
		return 0;
	return record->flags;
}


/*
 * Write updated configuration parameter values into a temporary file.
 * This function traverses the list of parameters and quotes the string
 * values before writing them.
 */
static void
write_auto_conf_file(int fd, const char *filename, ConfigVariable *head)
{
	StringInfoData buf;
	ConfigVariable *item;

	initStringInfo(&buf);

	/* Emit file header containing warning comment */
	appendStringInfoString(&buf, "# Do not edit this file manually!\n");
	appendStringInfoString(&buf, "# It will be overwritten by the ALTER SYSTEM command.\n");

	errno = 0;
	if (write(fd, buf.data, buf.len) != buf.len)
	{
		/* if write didn't set errno, assume problem is no disk space */
		if (errno == 0)
			errno = ENOSPC;
		ereport(ERROR,
				(errcode_for_file_access(),
				 errmsg("could not write to file \"%s\": %m", filename)));
	}

	/* Emit each parameter, properly quoting the value */
	for (item = head; item != NULL; item = item->next)
	{
		char	   *escaped;

		resetStringInfo(&buf);

		appendStringInfoString(&buf, item->name);
		appendStringInfoString(&buf, " = '");

		escaped = escape_single_quotes_ascii(item->value);
		if (!escaped)
			ereport(ERROR,
					(errcode(ERRCODE_OUT_OF_MEMORY),
					 errmsg("out of memory")));
		appendStringInfoString(&buf, escaped);
		free(escaped);

		appendStringInfoString(&buf, "'\n");

		errno = 0;
		if (write(fd, buf.data, buf.len) != buf.len)
		{
			/* if write didn't set errno, assume problem is no disk space */
			if (errno == 0)
				errno = ENOSPC;
			ereport(ERROR,
					(errcode_for_file_access(),
					 errmsg("could not write to file \"%s\": %m", filename)));
		}
	}

	/* fsync before considering the write to be successful */
	if (pg_fsync(fd) != 0)
		ereport(ERROR,
				(errcode_for_file_access(),
				 errmsg("could not fsync file \"%s\": %m", filename)));

	pfree(buf.data);
}

/*
 * Update the given list of configuration parameters, adding, replacing
 * or deleting the entry for item "name" (delete if "value" == NULL).
 */
static void
replace_auto_config_value(ConfigVariable **head_p, ConfigVariable **tail_p,
						  const char *name, const char *value)
{
	ConfigVariable *item,
			   *next,
			   *prev = NULL;

	/*
	 * Remove any existing match(es) for "name".  Normally there'd be at most
	 * one, but if external tools have modified the config file, there could
	 * be more.
	 */
	for (item = *head_p; item != NULL; item = next)
	{
		next = item->next;
		if (guc_name_compare(item->name, name) == 0)
		{
			/* found a match, delete it */
			if (prev)
				prev->next = next;
			else
				*head_p = next;
			if (next == NULL)
				*tail_p = prev;

			pfree(item->name);
			pfree(item->value);
			pfree(item->filename);
			pfree(item);
		}
		else
			prev = item;
	}

	/* Done if we're trying to delete it */
	if (value == NULL)
		return;

	/* OK, append a new entry */
	item = palloc(sizeof *item);
	item->name = pstrdup(name);
	item->value = pstrdup(value);
	item->errmsg = NULL;
	item->filename = pstrdup("");	/* new item has no location */
	item->sourceline = 0;
	item->ignore = false;
	item->applied = false;
	item->next = NULL;

	if (*head_p == NULL)
		*head_p = item;
	else
		(*tail_p)->next = item;
	*tail_p = item;
}


/*
 * Execute ALTER SYSTEM statement.
 *
 * Read the old PG_AUTOCONF_FILENAME file, merge in the new variable value,
 * and write out an updated file.  If the command is ALTER SYSTEM RESET ALL,
 * we can skip reading the old file and just write an empty file.
 *
 * An LWLock is used to serialize updates of the configuration file.
 *
 * In case of an error, we leave the original automatic
 * configuration file (PG_AUTOCONF_FILENAME) intact.
 */
void
AlterSystemSetConfigFile(AlterSystemStmt *altersysstmt)
{
	char	   *name;
	char	   *value;
	bool		resetall = false;
	ConfigVariable *head = NULL;
	ConfigVariable *tail = NULL;
	volatile int Tmpfd;
	char		AutoConfFileName[MAXPGPATH];
	char		AutoConfTmpFileName[MAXPGPATH];

	/*
	 * Extract statement arguments
	 */
	name = altersysstmt->setstmt->name;

	if (!AllowAlterSystem)
		ereport(ERROR,
				(errcode(ERRCODE_FEATURE_NOT_SUPPORTED),
				 errmsg("ALTER SYSTEM is not allowed in this environment")));

	switch (altersysstmt->setstmt->kind)
	{
		case VAR_SET_VALUE:
			value = ExtractSetVariableArgs(altersysstmt->setstmt);
			break;

		case VAR_SET_DEFAULT:
		case VAR_RESET:
			value = NULL;
			break;

		case VAR_RESET_ALL:
			value = NULL;
			resetall = true;
			break;

		default:
			elog(ERROR, "unrecognized alter system stmt type: %d",
				 altersysstmt->setstmt->kind);
			break;
	}

	/*
	 * Check permission to run ALTER SYSTEM on the target variable
	 */
	if (!superuser())
	{
		if (resetall)
			ereport(ERROR,
					(errcode(ERRCODE_INSUFFICIENT_PRIVILEGE),
					 errmsg("permission denied to perform ALTER SYSTEM RESET ALL")));
		else
		{
			AclResult	aclresult;

			aclresult = pg_parameter_aclcheck(name, GetUserId(),
											  ACL_ALTER_SYSTEM);
			if (aclresult != ACLCHECK_OK)
				ereport(ERROR,
						(errcode(ERRCODE_INSUFFICIENT_PRIVILEGE),
						 errmsg("permission denied to set parameter \"%s\"",
								name)));
		}
	}

	/*
	 * Unless it's RESET_ALL, validate the target variable and value
	 */
	if (!resetall)
	{
		struct config_generic *record;

		/* We don't want to create a placeholder if there's not one already */
		record = find_option(name, false, true, DEBUG5);
		if (record != NULL)
		{
			/*
			 * Don't allow parameters that can't be set in configuration files
			 * to be set in PG_AUTOCONF_FILENAME file.
			 */
			if ((record->context == PGC_INTERNAL) ||
				(record->flags & GUC_DISALLOW_IN_FILE) ||
				(record->flags & GUC_DISALLOW_IN_AUTO_FILE))
				ereport(ERROR,
						(errcode(ERRCODE_CANT_CHANGE_RUNTIME_PARAM),
						 errmsg("parameter \"%s\" cannot be changed",
								name)));

			/*
			 * If a value is specified, verify that it's sane.
			 */
			if (value)
			{
				union config_var_val newval;
				void	   *newextra = NULL;

				if (!parse_and_validate_value(record, value,
											  PGC_S_FILE, ERROR,
											  &newval, &newextra))
					ereport(ERROR,
							(errcode(ERRCODE_INVALID_PARAMETER_VALUE),
							 errmsg("invalid value for parameter \"%s\": \"%s\"",
									name, value)));

				if (record->vartype == PGC_STRING && newval.stringval != NULL)
					guc_free(newval.stringval);
				guc_free(newextra);
			}
		}
		else
		{
			/*
			 * Variable not known; check we'd be allowed to create it.  (We
			 * cannot validate the value, but that's fine.  A non-core GUC in
			 * the config file cannot cause postmaster start to fail, so we
			 * don't have to be too tense about possibly installing a bad
			 * value.)
			 *
			 * As an exception, we skip this check if this is a RESET command
			 * for an unknown custom GUC, else there'd be no way for users to
			 * remove such settings with reserved prefixes.
			 */
			if (value || !valid_custom_variable_name(name))
				(void) assignable_custom_variable_name(name, false, ERROR);
		}

		/*
		 * We must also reject values containing newlines, because the grammar
		 * for config files doesn't support embedded newlines in string
		 * literals.
		 */
		if (value && strchr(value, '\n'))
			ereport(ERROR,
					(errcode(ERRCODE_INVALID_PARAMETER_VALUE),
					 errmsg("parameter value for ALTER SYSTEM must not contain a newline")));
	}

	/*
	 * PG_AUTOCONF_FILENAME and its corresponding temporary file are always in
	 * the data directory, so we can reference them by simple relative paths.
	 */
	snprintf(AutoConfFileName, sizeof(AutoConfFileName), "%s",
			 PG_AUTOCONF_FILENAME);
	snprintf(AutoConfTmpFileName, sizeof(AutoConfTmpFileName), "%s.%s",
			 AutoConfFileName,
			 "tmp");

	/*
	 * Only one backend is allowed to operate on PG_AUTOCONF_FILENAME at a
	 * time.  Use AutoFileLock to ensure that.  We must hold the lock while
	 * reading the old file contents.
	 */
	LWLockAcquire(AutoFileLock, LW_EXCLUSIVE);

	/*
	 * If we're going to reset everything, then no need to open or parse the
	 * old file.  We'll just write out an empty list.
	 */
	if (!resetall)
	{
		struct stat st;

		if (stat(AutoConfFileName, &st) == 0)
		{
			/* open old file PG_AUTOCONF_FILENAME */
			FILE	   *infile;

			infile = AllocateFile(AutoConfFileName, "r");
			if (infile == NULL)
				ereport(ERROR,
						(errcode_for_file_access(),
						 errmsg("could not open file \"%s\": %m",
								AutoConfFileName)));

			/* parse it */
			if (!ParseConfigFp(infile, AutoConfFileName, CONF_FILE_START_DEPTH,
							   LOG, &head, &tail))
				ereport(ERROR,
						(errcode(ERRCODE_CONFIG_FILE_ERROR),
						 errmsg("could not parse contents of file \"%s\"",
								AutoConfFileName)));

			FreeFile(infile);
		}

		/*
		 * Now, replace any existing entry with the new value, or add it if
		 * not present.
		 */
		replace_auto_config_value(&head, &tail, name, value);
	}

	/*
	 * Invoke the post-alter hook for setting this GUC variable.  GUCs
	 * typically do not have corresponding entries in pg_parameter_acl, so we
	 * call the hook using the name rather than a potentially-non-existent
	 * OID.  Nonetheless, we pass ParameterAclRelationId so that this call
	 * context can be distinguished from others.  (Note that "name" will be
	 * NULL in the RESET ALL case.)
	 *
	 * We do this here rather than at the end, because ALTER SYSTEM is not
	 * transactional.  If the hook aborts our transaction, it will be cleaner
	 * to do so before we touch any files.
	 */
	InvokeObjectPostAlterHookArgStr(ParameterAclRelationId, name,
									ACL_ALTER_SYSTEM,
									altersysstmt->setstmt->kind,
									false);

	/*
	 * To ensure crash safety, first write the new file data to a temp file,
	 * then atomically rename it into place.
	 *
	 * If there is a temp file left over due to a previous crash, it's okay to
	 * truncate and reuse it.
	 */
	Tmpfd = BasicOpenFile(AutoConfTmpFileName,
						  O_CREAT | O_RDWR | O_TRUNC);
	if (Tmpfd < 0)
		ereport(ERROR,
				(errcode_for_file_access(),
				 errmsg("could not open file \"%s\": %m",
						AutoConfTmpFileName)));

	/*
	 * Use a TRY block to clean up the file if we fail.  Since we need a TRY
	 * block anyway, OK to use BasicOpenFile rather than OpenTransientFile.
	 */
	PG_TRY();
	{
		/* Write and sync the new contents to the temporary file */
		write_auto_conf_file(Tmpfd, AutoConfTmpFileName, head);

		/* Close before renaming; may be required on some platforms */
		close(Tmpfd);
		Tmpfd = -1;

		/*
		 * As the rename is atomic operation, if any problem occurs after this
		 * at worst it can lose the parameters set by last ALTER SYSTEM
		 * command.
		 */
		durable_rename(AutoConfTmpFileName, AutoConfFileName, ERROR);
	}
	PG_CATCH();
	{
		/* Close file first, else unlink might fail on some platforms */
		if (Tmpfd >= 0)
			close(Tmpfd);

		/* Unlink, but ignore any error */
		(void) unlink(AutoConfTmpFileName);

		PG_RE_THROW();
	}
	PG_END_TRY();

	FreeConfigVariables(head);

	LWLockRelease(AutoFileLock);
}


/*
 * Common code for DefineCustomXXXVariable subroutines: allocate the
 * new variable's config struct and fill in generic fields.
 */
static struct config_generic *
init_custom_variable(const char *name,
					 const char *short_desc,
					 const char *long_desc,
					 GucContext context,
					 int flags,
					 enum config_type type,
					 size_t sz)
{
	struct config_generic *gen;

	/*
	 * Only allow custom PGC_POSTMASTER variables to be created during shared
	 * library preload; any later than that, we can't ensure that the value
	 * doesn't change after startup.  This is a fatal elog if it happens; just
	 * erroring out isn't safe because we don't know what the calling loadable
	 * module might already have hooked into.
	 */
	if (context == PGC_POSTMASTER &&
		!process_shared_preload_libraries_in_progress)
		elog(FATAL, "cannot create PGC_POSTMASTER variables after startup");

	/*
	 * We can't support custom GUC_LIST_QUOTE variables, because the wrong
	 * things would happen if such a variable were set or pg_dump'd when the
	 * defining extension isn't loaded.  Again, treat this as fatal because
	 * the loadable module may be partly initialized already.
	 */
	if (flags & GUC_LIST_QUOTE)
		elog(FATAL, "extensions cannot define GUC_LIST_QUOTE variables");

	/*
	 * Before pljava commit 398f3b876ed402bdaec8bc804f29e2be95c75139
	 * (2015-12-15), two of that module's PGC_USERSET variables facilitated
	 * trivial escalation to superuser privileges.  Restrict the variables to
	 * protect sites that have yet to upgrade pljava.
	 */
	if (context == PGC_USERSET &&
		(strcmp(name, "pljava.classpath") == 0 ||
		 strcmp(name, "pljava.vmoptions") == 0))
		context = PGC_SUSET;

	/* As above, an OOM here is FATAL */
	gen = (struct config_generic *) guc_malloc(FATAL, sz);
	memset(gen, 0, sz);

	gen->name = guc_strdup(FATAL, name);
	gen->context = context;
	gen->group = CUSTOM_OPTIONS;
	gen->short_desc = short_desc;
	gen->long_desc = long_desc;
	gen->flags = flags;
	gen->vartype = type;

	return gen;
}

/*
 * Common code for DefineCustomXXXVariable subroutines: insert the new
 * variable into the GUC variable hash, replacing any placeholder.
 */
static void
define_custom_variable(struct config_generic *variable)
{
	const char *name = variable->name;
	GUCHashEntry *hentry;
	struct config_string *pHolder;

	/* Check mapping between initial and default value */
	Assert(check_GUC_init(variable));

	/*
	 * See if there's a placeholder by the same name.
	 */
	hentry = (GUCHashEntry *) hash_search(guc_hashtab,
										  &name,
										  HASH_FIND,
										  NULL);
	if (hentry == NULL)
	{
		/*
		 * No placeholder to replace, so we can just add it ... but first,
		 * make sure it's initialized to its default value.
		 */
		InitializeOneGUCOption(variable);
		add_guc_variable(variable, ERROR);
		return;
	}

	/*
	 * This better be a placeholder
	 */
	if ((hentry->gucvar->flags & GUC_CUSTOM_PLACEHOLDER) == 0)
		ereport(ERROR,
				(errcode(ERRCODE_INTERNAL_ERROR),
				 errmsg("attempt to redefine parameter \"%s\"", name)));

	Assert(hentry->gucvar->vartype == PGC_STRING);
	pHolder = (struct config_string *) hentry->gucvar;

	/*
	 * First, set the variable to its default value.  We must do this even
	 * though we intend to immediately apply a new value, since it's possible
	 * that the new value is invalid.
	 */
	InitializeOneGUCOption(variable);

	/*
	 * Replace the placeholder in the hash table.  We aren't changing the name
	 * (at least up to case-folding), so the hash value is unchanged.
	 */
	hentry->gucname = name;
	hentry->gucvar = variable;

	/*
	 * Remove the placeholder from any lists it's in, too.
	 */
	RemoveGUCFromLists(&pHolder->gen);

	/*
	 * Assign the string value(s) stored in the placeholder to the real
	 * variable.  Essentially, we need to duplicate all the active and stacked
	 * values, but with appropriate validation and datatype adjustment.
	 *
	 * If an assignment fails, we report a WARNING and keep going.  We don't
	 * want to throw ERROR for bad values, because it'd bollix the add-on
	 * module that's presumably halfway through getting loaded.  In such cases
	 * the default or previous state will become active instead.
	 */

	/* First, apply the reset value if any */
	if (pHolder->reset_val)
		(void) set_config_option_ext(name, pHolder->reset_val,
									 pHolder->gen.reset_scontext,
									 pHolder->gen.reset_source,
									 pHolder->gen.reset_srole,
									 GUC_ACTION_SET, true, WARNING, false);
	/* That should not have resulted in stacking anything */
	Assert(variable->stack == NULL);

	/* Now, apply current and stacked values, in the order they were stacked */
	reapply_stacked_values(variable, pHolder, pHolder->gen.stack,
						   *(pHolder->variable),
						   pHolder->gen.scontext, pHolder->gen.source,
						   pHolder->gen.srole);

	/* Also copy over any saved source-location information */
	if (pHolder->gen.sourcefile)
		set_config_sourcefile(name, pHolder->gen.sourcefile,
							  pHolder->gen.sourceline);

	/*
	 * Free up as much as we conveniently can of the placeholder structure.
	 * (This neglects any stack items, so it's possible for some memory to be
	 * leaked.  Since this can only happen once per session per variable, it
	 * doesn't seem worth spending much code on.)
	 */
	set_string_field(pHolder, pHolder->variable, NULL);
	set_string_field(pHolder, &pHolder->reset_val, NULL);

	guc_free(pHolder);
}

/*
 * Recursive subroutine for define_custom_variable: reapply non-reset values
 *
 * We recurse so that the values are applied in the same order as originally.
 * At each recursion level, apply the upper-level value (passed in) in the
 * fashion implied by the stack entry.
 */
static void
reapply_stacked_values(struct config_generic *variable,
					   struct config_string *pHolder,
					   GucStack *stack,
					   const char *curvalue,
					   GucContext curscontext, GucSource cursource,
					   Oid cursrole)
{
	const char *name = variable->name;
	GucStack   *oldvarstack = variable->stack;

	if (stack != NULL)
	{
		/* First, recurse, so that stack items are processed bottom to top */
		reapply_stacked_values(variable, pHolder, stack->prev,
							   stack->prior.val.stringval,
							   stack->scontext, stack->source, stack->srole);

		/* See how to apply the passed-in value */
		switch (stack->state)
		{
			case GUC_SAVE:
				(void) set_config_option_ext(name, curvalue,
											 curscontext, cursource, cursrole,
											 GUC_ACTION_SAVE, true,
											 WARNING, false);
				break;

			case GUC_SET:
				(void) set_config_option_ext(name, curvalue,
											 curscontext, cursource, cursrole,
											 GUC_ACTION_SET, true,
											 WARNING, false);
				break;

			case GUC_LOCAL:
				(void) set_config_option_ext(name, curvalue,
											 curscontext, cursource, cursrole,
											 GUC_ACTION_LOCAL, true,
											 WARNING, false);
				break;

			case GUC_SET_LOCAL:
				/* first, apply the masked value as SET */
				(void) set_config_option_ext(name, stack->masked.val.stringval,
											 stack->masked_scontext,
											 PGC_S_SESSION,
											 stack->masked_srole,
											 GUC_ACTION_SET, true,
											 WARNING, false);
				/* then apply the current value as LOCAL */
				(void) set_config_option_ext(name, curvalue,
											 curscontext, cursource, cursrole,
											 GUC_ACTION_LOCAL, true,
											 WARNING, false);
				break;
		}

		/* If we successfully made a stack entry, adjust its nest level */
		if (variable->stack != oldvarstack)
			variable->stack->nest_level = stack->nest_level;
	}
	else
	{
		/*
		 * We are at the end of the stack.  If the active/previous value is
		 * different from the reset value, it must represent a previously
		 * committed session value.  Apply it, and then drop the stack entry
		 * that set_config_option will have created under the impression that
		 * this is to be just a transactional assignment.  (We leak the stack
		 * entry.)
		 */
		if (curvalue != pHolder->reset_val ||
			curscontext != pHolder->gen.reset_scontext ||
			cursource != pHolder->gen.reset_source ||
			cursrole != pHolder->gen.reset_srole)
		{
			(void) set_config_option_ext(name, curvalue,
										 curscontext, cursource, cursrole,
										 GUC_ACTION_SET, true, WARNING, false);
			if (variable->stack != NULL)
			{
				slist_delete(&guc_stack_list, &variable->stack_link);
				variable->stack = NULL;
			}
		}
	}
}

/*
 * Functions for extensions to call to define their custom GUC variables.
 */
void
DefineCustomBoolVariable(const char *name,
						 const char *short_desc,
						 const char *long_desc,
						 bool *valueAddr,
						 bool bootValue,
						 GucContext context,
						 int flags,
						 GucBoolCheckHook check_hook,
						 GucBoolAssignHook assign_hook,
						 GucShowHook show_hook)
{
	struct config_bool *var;

	var = (struct config_bool *)
		init_custom_variable(name, short_desc, long_desc, context, flags,
							 PGC_BOOL, sizeof(struct config_bool));
	var->variable = valueAddr;
	var->boot_val = bootValue;
	var->reset_val = bootValue;
	var->check_hook = check_hook;
	var->assign_hook = assign_hook;
	var->show_hook = show_hook;
	define_custom_variable(&var->gen);
}

void
DefineCustomIntVariable(const char *name,
						const char *short_desc,
						const char *long_desc,
						int *valueAddr,
						int bootValue,
						int minValue,
						int maxValue,
						GucContext context,
						int flags,
						GucIntCheckHook check_hook,
						GucIntAssignHook assign_hook,
						GucShowHook show_hook)
{
	struct config_int *var;

	var = (struct config_int *)
		init_custom_variable(name, short_desc, long_desc, context, flags,
							 PGC_INT, sizeof(struct config_int));
	var->variable = valueAddr;
	var->boot_val = bootValue;
	var->reset_val = bootValue;
	var->min = minValue;
	var->max = maxValue;
	var->check_hook = check_hook;
	var->assign_hook = assign_hook;
	var->show_hook = show_hook;
	define_custom_variable(&var->gen);
}

void
DefineCustomRealVariable(const char *name,
						 const char *short_desc,
						 const char *long_desc,
						 double *valueAddr,
						 double bootValue,
						 double minValue,
						 double maxValue,
						 GucContext context,
						 int flags,
						 GucRealCheckHook check_hook,
						 GucRealAssignHook assign_hook,
						 GucShowHook show_hook)
{
	struct config_real *var;

	var = (struct config_real *)
		init_custom_variable(name, short_desc, long_desc, context, flags,
							 PGC_REAL, sizeof(struct config_real));
	var->variable = valueAddr;
	var->boot_val = bootValue;
	var->reset_val = bootValue;
	var->min = minValue;
	var->max = maxValue;
	var->check_hook = check_hook;
	var->assign_hook = assign_hook;
	var->show_hook = show_hook;
	define_custom_variable(&var->gen);
}

void
DefineCustomStringVariable(const char *name,
						   const char *short_desc,
						   const char *long_desc,
						   char **valueAddr,
						   const char *bootValue,
						   GucContext context,
						   int flags,
						   GucStringCheckHook check_hook,
						   GucStringAssignHook assign_hook,
						   GucShowHook show_hook)
{
	struct config_string *var;

	var = (struct config_string *)
		init_custom_variable(name, short_desc, long_desc, context, flags,
							 PGC_STRING, sizeof(struct config_string));
	var->variable = valueAddr;
	var->boot_val = bootValue;
	var->check_hook = check_hook;
	var->assign_hook = assign_hook;
	var->show_hook = show_hook;
	define_custom_variable(&var->gen);
}

void
DefineCustomEnumVariable(const char *name,
						 const char *short_desc,
						 const char *long_desc,
						 int *valueAddr,
						 int bootValue,
						 const struct config_enum_entry *options,
						 GucContext context,
						 int flags,
						 GucEnumCheckHook check_hook,
						 GucEnumAssignHook assign_hook,
						 GucShowHook show_hook)
{
	struct config_enum *var;

	var = (struct config_enum *)
		init_custom_variable(name, short_desc, long_desc, context, flags,
							 PGC_ENUM, sizeof(struct config_enum));
	var->variable = valueAddr;
	var->boot_val = bootValue;
	var->reset_val = bootValue;
	var->options = options;
	var->check_hook = check_hook;
	var->assign_hook = assign_hook;
	var->show_hook = show_hook;
	define_custom_variable(&var->gen);
}

/*
 * Mark the given GUC prefix as "reserved".
 *
 * This deletes any existing placeholders matching the prefix,
 * and then prevents new ones from being created.
 * Extensions should call this after they've defined all of their custom
 * GUCs, to help catch misspelled config-file entries.
 */
void
MarkGUCPrefixReserved(const char *className)
{
	int			classLen = strlen(className);
	HASH_SEQ_STATUS status;
	GUCHashEntry *hentry;
	MemoryContext oldcontext;

	/*
	 * Check for existing placeholders.  We must actually remove invalid
	 * placeholders, else future parallel worker startups will fail.  (We
	 * don't bother trying to free associated memory, since this shouldn't
	 * happen often.)
	 */
	hash_seq_init(&status, guc_hashtab);
	while ((hentry = (GUCHashEntry *) hash_seq_search(&status)) != NULL)
	{
		struct config_generic *var = hentry->gucvar;

		if ((var->flags & GUC_CUSTOM_PLACEHOLDER) != 0 &&
			strncmp(className, var->name, classLen) == 0 &&
			var->name[classLen] == GUC_QUALIFIER_SEPARATOR)
		{
			ereport(WARNING,
					(errcode(ERRCODE_INVALID_NAME),
					 errmsg("invalid configuration parameter name \"%s\", removing it",
							var->name),
					 errdetail("\"%s\" is now a reserved prefix.",
							   className)));
			/* Remove it from the hash table */
			hash_search(guc_hashtab,
						&var->name,
						HASH_REMOVE,
						NULL);
			/* Remove it from any lists it's in, too */
			RemoveGUCFromLists(var);
		}
	}

	/* And remember the name so we can prevent future mistakes. */
	oldcontext = MemoryContextSwitchTo(GUCMemoryContext);
	reserved_class_prefix = lappend(reserved_class_prefix, pstrdup(className));
	MemoryContextSwitchTo(oldcontext);
}


/*
 * Return an array of modified GUC options to show in EXPLAIN.
 *
 * We only report options related to query planning (marked with GUC_EXPLAIN),
 * with values different from their built-in defaults.
 */
struct config_generic **
get_explain_guc_options(int *num)
{
	struct config_generic **result;
	dlist_iter	iter;

	*num = 0;

	/*
	 * While only a fraction of all the GUC variables are marked GUC_EXPLAIN,
	 * it doesn't seem worth dynamically resizing this array.
	 */
	result = palloc(sizeof(struct config_generic *) * hash_get_num_entries(guc_hashtab));

	/* We need only consider GUCs with source not PGC_S_DEFAULT */
	dlist_foreach(iter, &guc_nondef_list)
	{
		struct config_generic *conf = dlist_container(struct config_generic,
													  nondef_link, iter.cur);
		bool		modified;

		/* return only parameters marked for inclusion in explain */
		if (!(conf->flags & GUC_EXPLAIN))
			continue;

		/* return only options visible to the current user */
		if (!ConfigOptionIsVisible(conf))
			continue;

		/* return only options that are different from their boot values */
		modified = false;

		switch (conf->vartype)
		{
			case PGC_BOOL:
				{
					struct config_bool *lconf = (struct config_bool *) conf;

					modified = (lconf->boot_val != *(lconf->variable));
				}
				break;

			case PGC_INT:
				{
					struct config_int *lconf = (struct config_int *) conf;

					modified = (lconf->boot_val != *(lconf->variable));
				}
				break;

			case PGC_REAL:
				{
					struct config_real *lconf = (struct config_real *) conf;

					modified = (lconf->boot_val != *(lconf->variable));
				}
				break;

			case PGC_STRING:
				{
					struct config_string *lconf = (struct config_string *) conf;

					if (lconf->boot_val == NULL &&
						*lconf->variable == NULL)
						modified = false;
					else if (lconf->boot_val == NULL ||
							 *lconf->variable == NULL)
						modified = true;
					else
						modified = (strcmp(lconf->boot_val, *(lconf->variable)) != 0);
				}
				break;

			case PGC_ENUM:
				{
					struct config_enum *lconf = (struct config_enum *) conf;

					modified = (lconf->boot_val != *(lconf->variable));
				}
				break;

			default:
				elog(ERROR, "unexpected GUC type: %d", conf->vartype);
		}

		if (!modified)
			continue;

		/* OK, report it */
		result[*num] = conf;
		*num = *num + 1;
	}

	return result;
}

/*
 * Return GUC variable value by name; optionally return canonical form of
 * name.  If the GUC is unset, then throw an error unless missing_ok is true,
 * in which case return NULL.  Return value is palloc'd (but *varname isn't).
 */
char *
GetConfigOptionByName(const char *name, const char **varname, bool missing_ok)
{
	struct config_generic *record;

	record = find_option(name, false, missing_ok, ERROR);
	if (record == NULL)
	{
		if (varname)
			*varname = NULL;
		return NULL;
	}

	if (!ConfigOptionIsVisible(record))
		ereport(ERROR,
				(errcode(ERRCODE_INSUFFICIENT_PRIVILEGE),
				 errmsg("permission denied to examine \"%s\"", name),
				 errdetail("Only roles with privileges of the \"%s\" role may examine this parameter.",
						   "pg_read_all_settings")));

	if (varname)
		*varname = record->name;

	return ShowGUCOption(record, true);
}

/*
 * ShowGUCOption: get string value of variable
 *
 * We express a numeric value in appropriate units if it has units and
 * use_units is true; else you just get the raw number.
 * The result string is palloc'd.
 */
char *
ShowGUCOption(struct config_generic *record, bool use_units)
{
	char		buffer[256];
	const char *val;

	switch (record->vartype)
	{
		case PGC_BOOL:
			{
				struct config_bool *conf = (struct config_bool *) record;

				if (conf->show_hook)
					val = conf->show_hook();
				else
					val = *conf->variable ? "on" : "off";
			}
			break;

		case PGC_INT:
			{
				struct config_int *conf = (struct config_int *) record;

				if (conf->show_hook)
					val = conf->show_hook();
				else
				{
					/*
					 * Use int64 arithmetic to avoid overflows in units
					 * conversion.
					 */
					int64		result = *conf->variable;
					const char *unit;

					if (use_units && result > 0 && (record->flags & GUC_UNIT))
						convert_int_from_base_unit(result,
												   record->flags & GUC_UNIT,
												   &result, &unit);
					else
						unit = "";

					snprintf(buffer, sizeof(buffer), INT64_FORMAT "%s",
							 result, unit);
					val = buffer;
				}
			}
			break;

		case PGC_REAL:
			{
				struct config_real *conf = (struct config_real *) record;

				if (conf->show_hook)
					val = conf->show_hook();
				else
				{
					double		result = *conf->variable;
					const char *unit;

					if (use_units && result > 0 && (record->flags & GUC_UNIT))
						convert_real_from_base_unit(result,
													record->flags & GUC_UNIT,
													&result, &unit);
					else
						unit = "";

					snprintf(buffer, sizeof(buffer), "%g%s",
							 result, unit);
					val = buffer;
				}
			}
			break;

		case PGC_STRING:
			{
				struct config_string *conf = (struct config_string *) record;

				if (conf->show_hook)
					val = conf->show_hook();
				else if (*conf->variable && **conf->variable)
					val = *conf->variable;
				else
					val = "";
			}
			break;

		case PGC_ENUM:
			{
				struct config_enum *conf = (struct config_enum *) record;

				if (conf->show_hook)
					val = conf->show_hook();
				else
					val = config_enum_lookup_by_value(conf, *conf->variable);
			}
			break;

		default:
			/* just to keep compiler quiet */
			val = "???";
			break;
	}

	return pstrdup(val);
}


#ifdef EXEC_BACKEND

/*
 *	These routines dump out all non-default GUC options into a binary
 *	file that is read by all exec'ed backends.  The format is:
 *
 *		variable name, string, null terminated
 *		variable value, string, null terminated
 *		variable sourcefile, string, null terminated (empty if none)
 *		variable sourceline, integer
 *		variable source, integer
 *		variable scontext, integer
*		variable srole, OID
 */
static void
write_one_nondefault_variable(FILE *fp, struct config_generic *gconf)
{
	Assert(gconf->source != PGC_S_DEFAULT);

	fprintf(fp, "%s", gconf->name);
	fputc(0, fp);

	switch (gconf->vartype)
	{
		case PGC_BOOL:
			{
				struct config_bool *conf = (struct config_bool *) gconf;

				if (*conf->variable)
					fprintf(fp, "true");
				else
					fprintf(fp, "false");
			}
			break;

		case PGC_INT:
			{
				struct config_int *conf = (struct config_int *) gconf;

				fprintf(fp, "%d", *conf->variable);
			}
			break;

		case PGC_REAL:
			{
				struct config_real *conf = (struct config_real *) gconf;

				fprintf(fp, "%.17g", *conf->variable);
			}
			break;

		case PGC_STRING:
			{
				struct config_string *conf = (struct config_string *) gconf;

				if (*conf->variable)
					fprintf(fp, "%s", *conf->variable);
			}
			break;

		case PGC_ENUM:
			{
				struct config_enum *conf = (struct config_enum *) gconf;

				fprintf(fp, "%s",
						config_enum_lookup_by_value(conf, *conf->variable));
			}
			break;
	}

	fputc(0, fp);

	if (gconf->sourcefile)
		fprintf(fp, "%s", gconf->sourcefile);
	fputc(0, fp);

	fwrite(&gconf->sourceline, 1, sizeof(gconf->sourceline), fp);
	fwrite(&gconf->source, 1, sizeof(gconf->source), fp);
	fwrite(&gconf->scontext, 1, sizeof(gconf->scontext), fp);
	fwrite(&gconf->srole, 1, sizeof(gconf->srole), fp);
}

void
write_nondefault_variables(GucContext context)
{
	int			elevel;
	FILE	   *fp;
	dlist_iter	iter;

	Assert(context == PGC_POSTMASTER || context == PGC_SIGHUP);

	elevel = (context == PGC_SIGHUP) ? LOG : ERROR;

	/*
	 * Open file
	 */
	fp = AllocateFile(CONFIG_EXEC_PARAMS_NEW, "w");
	if (!fp)
	{
		ereport(elevel,
				(errcode_for_file_access(),
				 errmsg("could not write to file \"%s\": %m",
						CONFIG_EXEC_PARAMS_NEW)));
		return;
	}

	/* We need only consider GUCs with source not PGC_S_DEFAULT */
	dlist_foreach(iter, &guc_nondef_list)
	{
		struct config_generic *gconf = dlist_container(struct config_generic,
													   nondef_link, iter.cur);

		write_one_nondefault_variable(fp, gconf);
	}

	if (FreeFile(fp))
	{
		ereport(elevel,
				(errcode_for_file_access(),
				 errmsg("could not write to file \"%s\": %m",
						CONFIG_EXEC_PARAMS_NEW)));
		return;
	}

	/*
	 * Put new file in place.  This could delay on Win32, but we don't hold
	 * any exclusive locks.
	 */
	rename(CONFIG_EXEC_PARAMS_NEW, CONFIG_EXEC_PARAMS);
}


/*
 *	Read string, including null byte from file
 *
 *	Return NULL on EOF and nothing read
 */
static char *
read_string_with_null(FILE *fp)
{
	int			i = 0,
				ch,
				maxlen = 256;
	char	   *str = NULL;

	do
	{
		if ((ch = fgetc(fp)) == EOF)
		{
			if (i == 0)
				return NULL;
			else
				elog(FATAL, "invalid format of exec config params file");
		}
		if (i == 0)
			str = guc_malloc(FATAL, maxlen);
		else if (i == maxlen)
			str = guc_realloc(FATAL, str, maxlen *= 2);
		str[i++] = ch;
	} while (ch != 0);

	return str;
}


/*
 *	This routine loads a previous postmaster dump of its non-default
 *	settings.
 */
void
read_nondefault_variables(void)
{
	FILE	   *fp;
	char	   *varname,
			   *varvalue,
			   *varsourcefile;
	int			varsourceline;
	GucSource	varsource;
	GucContext	varscontext;
	Oid			varsrole;

	/*
	 * Open file
	 */
	fp = AllocateFile(CONFIG_EXEC_PARAMS, "r");
	if (!fp)
	{
		/* File not found is fine */
		if (errno != ENOENT)
			ereport(FATAL,
					(errcode_for_file_access(),
					 errmsg("could not read from file \"%s\": %m",
							CONFIG_EXEC_PARAMS)));
		return;
	}

	for (;;)
	{
		if ((varname = read_string_with_null(fp)) == NULL)
			break;

		if (find_option(varname, true, false, FATAL) == NULL)
			elog(FATAL, "failed to locate variable \"%s\" in exec config params file", varname);

		if ((varvalue = read_string_with_null(fp)) == NULL)
			elog(FATAL, "invalid format of exec config params file");
		if ((varsourcefile = read_string_with_null(fp)) == NULL)
			elog(FATAL, "invalid format of exec config params file");
		if (fread(&varsourceline, 1, sizeof(varsourceline), fp) != sizeof(varsourceline))
			elog(FATAL, "invalid format of exec config params file");
		if (fread(&varsource, 1, sizeof(varsource), fp) != sizeof(varsource))
			elog(FATAL, "invalid format of exec config params file");
		if (fread(&varscontext, 1, sizeof(varscontext), fp) != sizeof(varscontext))
			elog(FATAL, "invalid format of exec config params file");
		if (fread(&varsrole, 1, sizeof(varsrole), fp) != sizeof(varsrole))
			elog(FATAL, "invalid format of exec config params file");

		(void) set_config_option_ext(varname, varvalue,
									 varscontext, varsource, varsrole,
									 GUC_ACTION_SET, true, 0, true);
		if (varsourcefile[0])
			set_config_sourcefile(varname, varsourcefile, varsourceline);

		guc_free(varname);
		guc_free(varvalue);
		guc_free(varsourcefile);
	}

	FreeFile(fp);
}
#endif							/* EXEC_BACKEND */

/*
 * can_skip_gucvar:
 * Decide whether SerializeGUCState can skip sending this GUC variable,
 * or whether RestoreGUCState can skip resetting this GUC to default.
 *
 * It is somewhat magical and fragile that the same test works for both cases.
 * Realize in particular that we are very likely selecting different sets of
 * GUCs on the leader and worker sides!  Be sure you've understood the
 * comments here and in RestoreGUCState thoroughly before changing this.
 */
static bool
can_skip_gucvar(struct config_generic *gconf)
{
	/*
	 * We can skip GUCs that are guaranteed to have the same values in leaders
	 * and workers.  (Note it is critical that the leader and worker have the
	 * same idea of which GUCs fall into this category.  It's okay to consider
	 * context and name for this purpose, since those are unchanging
	 * properties of a GUC.)
	 *
	 * PGC_POSTMASTER variables always have the same value in every child of a
	 * particular postmaster, so the worker will certainly have the right
	 * value already.  Likewise, PGC_INTERNAL variables are set by special
	 * mechanisms (if indeed they aren't compile-time constants).  So we may
	 * always skip these.
	 *
	 * For all other GUCs, we skip if the GUC has its compiled-in default
	 * value (i.e., source == PGC_S_DEFAULT).  On the leader side, this means
	 * we don't send GUCs that have their default values, which typically
	 * saves lots of work.  On the worker side, this means we don't need to
	 * reset the GUC to default because it already has that value.  See
	 * comments in RestoreGUCState for more info.
	 */
	return gconf->context == PGC_POSTMASTER ||
		gconf->context == PGC_INTERNAL ||
		gconf->source == PGC_S_DEFAULT;
}

/*
 * estimate_variable_size:
 *		Compute space needed for dumping the given GUC variable.
 *
 * It's OK to overestimate, but not to underestimate.
 */
static Size
estimate_variable_size(struct config_generic *gconf)
{
	Size		size;
	Size		valsize = 0;

	/* Skippable GUCs consume zero space. */
	if (can_skip_gucvar(gconf))
		return 0;

	/* Name, plus trailing zero byte. */
	size = strlen(gconf->name) + 1;

	/* Get the maximum display length of the GUC value. */
	switch (gconf->vartype)
	{
		case PGC_BOOL:
			{
				valsize = 5;	/* max(strlen('true'), strlen('false')) */
			}
			break;

		case PGC_INT:
			{
				struct config_int *conf = (struct config_int *) gconf;

				/*
				 * Instead of getting the exact display length, use max
				 * length.  Also reduce the max length for typical ranges of
				 * small values.  Maximum value is 2147483647, i.e. 10 chars.
				 * Include one byte for sign.
				 */
				if (abs(*conf->variable) < 1000)
					valsize = 3 + 1;
				else
					valsize = 10 + 1;
			}
			break;

		case PGC_REAL:
			{
				/*
				 * We are going to print it with %e with REALTYPE_PRECISION
				 * fractional digits.  Account for sign, leading digit,
				 * decimal point, and exponent with up to 3 digits.  E.g.
				 * -3.99329042340000021e+110
				 */
				valsize = 1 + 1 + 1 + REALTYPE_PRECISION + 5;
			}
			break;

		case PGC_STRING:
			{
				struct config_string *conf = (struct config_string *) gconf;

				/*
				 * If the value is NULL, we transmit it as an empty string.
				 * Although this is not physically the same value, GUC
				 * generally treats a NULL the same as empty string.
				 */
				if (*conf->variable)
					valsize = strlen(*conf->variable);
				else
					valsize = 0;
			}
			break;

		case PGC_ENUM:
			{
				struct config_enum *conf = (struct config_enum *) gconf;

				valsize = strlen(config_enum_lookup_by_value(conf, *conf->variable));
			}
			break;
	}

	/* Allow space for terminating zero-byte for value */
	size = add_size(size, valsize + 1);

	if (gconf->sourcefile)
		size = add_size(size, strlen(gconf->sourcefile));

	/* Allow space for terminating zero-byte for sourcefile */
	size = add_size(size, 1);

	/* Include line whenever file is nonempty. */
	if (gconf->sourcefile && gconf->sourcefile[0])
		size = add_size(size, sizeof(gconf->sourceline));

	size = add_size(size, sizeof(gconf->source));
	size = add_size(size, sizeof(gconf->scontext));
	size = add_size(size, sizeof(gconf->srole));

	return size;
}

/*
 * EstimateGUCStateSpace:
 * Returns the size needed to store the GUC state for the current process
 */
Size
EstimateGUCStateSpace(void)
{
	Size		size;
	dlist_iter	iter;

	/* Add space reqd for saving the data size of the guc state */
	size = sizeof(Size);

	/*
	 * Add up the space needed for each GUC variable.
	 *
	 * We need only process non-default GUCs.
	 */
	dlist_foreach(iter, &guc_nondef_list)
	{
		struct config_generic *gconf = dlist_container(struct config_generic,
													   nondef_link, iter.cur);

		size = add_size(size, estimate_variable_size(gconf));
	}

	return size;
}

/*
 * do_serialize:
 * Copies the formatted string into the destination.  Moves ahead the
 * destination pointer, and decrements the maxbytes by that many bytes. If
 * maxbytes is not sufficient to copy the string, error out.
 */
static void
do_serialize(char **destptr, Size *maxbytes, const char *fmt,...)
{
	va_list		vargs;
	int			n;

	if (*maxbytes <= 0)
		elog(ERROR, "not enough space to serialize GUC state");

	va_start(vargs, fmt);
	n = vsnprintf(*destptr, *maxbytes, fmt, vargs);
	va_end(vargs);

	if (n < 0)
	{
		/* Shouldn't happen. Better show errno description. */
		elog(ERROR, "vsnprintf failed: %m with format string \"%s\"", fmt);
	}
	if (n >= *maxbytes)
	{
		/* This shouldn't happen either, really. */
		elog(ERROR, "not enough space to serialize GUC state");
	}

	/* Shift the destptr ahead of the null terminator */
	*destptr += n + 1;
	*maxbytes -= n + 1;
}

/* Binary copy version of do_serialize() */
static void
do_serialize_binary(char **destptr, Size *maxbytes, void *val, Size valsize)
{
	if (valsize > *maxbytes)
		elog(ERROR, "not enough space to serialize GUC state");

	memcpy(*destptr, val, valsize);
	*destptr += valsize;
	*maxbytes -= valsize;
}

/*
 * serialize_variable:
 * Dumps name, value and other information of a GUC variable into destptr.
 */
static void
serialize_variable(char **destptr, Size *maxbytes,
				   struct config_generic *gconf)
{
	/* Ignore skippable GUCs. */
	if (can_skip_gucvar(gconf))
		return;

	do_serialize(destptr, maxbytes, "%s", gconf->name);

	switch (gconf->vartype)
	{
		case PGC_BOOL:
			{
				struct config_bool *conf = (struct config_bool *) gconf;

				do_serialize(destptr, maxbytes,
							 (*conf->variable ? "true" : "false"));
			}
			break;

		case PGC_INT:
			{
				struct config_int *conf = (struct config_int *) gconf;

				do_serialize(destptr, maxbytes, "%d", *conf->variable);
			}
			break;

		case PGC_REAL:
			{
				struct config_real *conf = (struct config_real *) gconf;

				do_serialize(destptr, maxbytes, "%.*e",
							 REALTYPE_PRECISION, *conf->variable);
			}
			break;

		case PGC_STRING:
			{
				struct config_string *conf = (struct config_string *) gconf;

				/* NULL becomes empty string, see estimate_variable_size() */
				do_serialize(destptr, maxbytes, "%s",
							 *conf->variable ? *conf->variable : "");
			}
			break;

		case PGC_ENUM:
			{
				struct config_enum *conf = (struct config_enum *) gconf;

				do_serialize(destptr, maxbytes, "%s",
							 config_enum_lookup_by_value(conf, *conf->variable));
			}
			break;
	}

	do_serialize(destptr, maxbytes, "%s",
				 (gconf->sourcefile ? gconf->sourcefile : ""));

	if (gconf->sourcefile && gconf->sourcefile[0])
		do_serialize_binary(destptr, maxbytes, &gconf->sourceline,
							sizeof(gconf->sourceline));

	do_serialize_binary(destptr, maxbytes, &gconf->source,
						sizeof(gconf->source));
	do_serialize_binary(destptr, maxbytes, &gconf->scontext,
						sizeof(gconf->scontext));
	do_serialize_binary(destptr, maxbytes, &gconf->srole,
						sizeof(gconf->srole));
}

/*
 * SerializeGUCState:
 * Dumps the complete GUC state onto the memory location at start_address.
 */
void
SerializeGUCState(Size maxsize, char *start_address)
{
	char	   *curptr;
	Size		actual_size;
	Size		bytes_left;
	dlist_iter	iter;

	/* Reserve space for saving the actual size of the guc state */
	Assert(maxsize > sizeof(actual_size));
	curptr = start_address + sizeof(actual_size);
	bytes_left = maxsize - sizeof(actual_size);

	/* We need only consider GUCs with source not PGC_S_DEFAULT */
	dlist_foreach(iter, &guc_nondef_list)
	{
		struct config_generic *gconf = dlist_container(struct config_generic,
													   nondef_link, iter.cur);

		serialize_variable(&curptr, &bytes_left, gconf);
	}

	/* Store actual size without assuming alignment of start_address. */
	actual_size = maxsize - bytes_left - sizeof(actual_size);
	memcpy(start_address, &actual_size, sizeof(actual_size));
}

/*
 * read_gucstate:
 * Actually it does not read anything, just returns the srcptr. But it does
 * move the srcptr past the terminating zero byte, so that the caller is ready
 * to read the next string.
 */
static char *
read_gucstate(char **srcptr, char *srcend)
{
	char	   *retptr = *srcptr;
	char	   *ptr;

	if (*srcptr >= srcend)
		elog(ERROR, "incomplete GUC state");

	/* The string variables are all null terminated */
	for (ptr = *srcptr; ptr < srcend && *ptr != '\0'; ptr++)
		;

	if (ptr >= srcend)
		elog(ERROR, "could not find null terminator in GUC state");

	/* Set the new position to the byte following the terminating NUL */
	*srcptr = ptr + 1;

	return retptr;
}

/* Binary read version of read_gucstate(). Copies into dest */
static void
read_gucstate_binary(char **srcptr, char *srcend, void *dest, Size size)
{
	if (*srcptr + size > srcend)
		elog(ERROR, "incomplete GUC state");

	memcpy(dest, *srcptr, size);
	*srcptr += size;
}

/*
 * Callback used to add a context message when reporting errors that occur
 * while trying to restore GUCs in parallel workers.
 */
static void
guc_restore_error_context_callback(void *arg)
{
	char	  **error_context_name_and_value = (char **) arg;

	if (error_context_name_and_value)
		errcontext("while setting parameter \"%s\" to \"%s\"",
				   error_context_name_and_value[0],
				   error_context_name_and_value[1]);
}

/*
 * RestoreGUCState:
 * Reads the GUC state at the specified address and sets this process's
 * GUCs to match.
 *
 * Note that this provides the worker with only a very shallow view of the
 * leader's GUC state: we'll know about the currently active values, but not
 * about stacked or reset values.  That's fine since the worker is just
 * executing one part of a query, within which the active values won't change
 * and the stacked values are invisible.
 */
void
RestoreGUCState(void *gucstate)
{
	char	   *varname,
			   *varvalue,
			   *varsourcefile;
	int			varsourceline;
	GucSource	varsource;
	GucContext	varscontext;
	Oid			varsrole;
	char	   *srcptr = (char *) gucstate;
	char	   *srcend;
	Size		len;
	dlist_mutable_iter iter;
	ErrorContextCallback error_context_callback;

	/*
	 * First, ensure that all potentially-shippable GUCs are reset to their
	 * default values.  We must not touch those GUCs that the leader will
	 * never ship, while there is no need to touch those that are shippable
	 * but already have their default values.  Thus, this ends up being the
	 * same test that SerializeGUCState uses, even though the sets of
	 * variables involved may well be different since the leader's set of
	 * variables-not-at-default-values can differ from the set that are
	 * not-default in this freshly started worker.
	 *
	 * Once we have set all the potentially-shippable GUCs to default values,
	 * restoring the GUCs that the leader sent (because they had non-default
	 * values over there) leads us to exactly the set of GUC values that the
	 * leader has.  This is true even though the worker may have initially
	 * absorbed postgresql.conf settings that the leader hasn't yet seen, or
	 * ALTER USER/DATABASE SET settings that were established after the leader
	 * started.
	 *
	 * Note that ensuring all the potential target GUCs are at PGC_S_DEFAULT
	 * also ensures that set_config_option won't refuse to set them because of
	 * source-priority comparisons.
	 */
	dlist_foreach_modify(iter, &guc_nondef_list)
	{
		struct config_generic *gconf = dlist_container(struct config_generic,
													   nondef_link, iter.cur);

		/* Do nothing if non-shippable or if already at PGC_S_DEFAULT. */
		if (can_skip_gucvar(gconf))
			continue;

		/*
		 * We can use InitializeOneGUCOption to reset the GUC to default, but
		 * first we must free any existing subsidiary data to avoid leaking
		 * memory.  The stack must be empty, but we have to clean up all other
		 * fields.  Beware that there might be duplicate value or "extra"
		 * pointers.  We also have to be sure to take it out of any lists it's
		 * in.
		 */
		Assert(gconf->stack == NULL);
		guc_free(gconf->extra);
		guc_free(gconf->last_reported);
		guc_free(gconf->sourcefile);
		switch (gconf->vartype)
		{
			case PGC_BOOL:
				{
					struct config_bool *conf = (struct config_bool *) gconf;

					if (conf->reset_extra && conf->reset_extra != gconf->extra)
						guc_free(conf->reset_extra);
					break;
				}
			case PGC_INT:
				{
					struct config_int *conf = (struct config_int *) gconf;

					if (conf->reset_extra && conf->reset_extra != gconf->extra)
						guc_free(conf->reset_extra);
					break;
				}
			case PGC_REAL:
				{
					struct config_real *conf = (struct config_real *) gconf;

					if (conf->reset_extra && conf->reset_extra != gconf->extra)
						guc_free(conf->reset_extra);
					break;
				}
			case PGC_STRING:
				{
					struct config_string *conf = (struct config_string *) gconf;

					guc_free(*conf->variable);
					if (conf->reset_val && conf->reset_val != *conf->variable)
						guc_free(conf->reset_val);
					if (conf->reset_extra && conf->reset_extra != gconf->extra)
						guc_free(conf->reset_extra);
					break;
				}
			case PGC_ENUM:
				{
					struct config_enum *conf = (struct config_enum *) gconf;

					if (conf->reset_extra && conf->reset_extra != gconf->extra)
						guc_free(conf->reset_extra);
					break;
				}
		}
		/* Remove it from any lists it's in. */
		RemoveGUCFromLists(gconf);
		/* Now we can reset the struct to PGS_S_DEFAULT state. */
		InitializeOneGUCOption(gconf);
	}

	/* First item is the length of the subsequent data */
	memcpy(&len, gucstate, sizeof(len));

	srcptr += sizeof(len);
	srcend = srcptr + len;

	/* If the GUC value check fails, we want errors to show useful context. */
	error_context_callback.callback = guc_restore_error_context_callback;
	error_context_callback.previous = error_context_stack;
	error_context_callback.arg = NULL;
	error_context_stack = &error_context_callback;

	/* Restore all the listed GUCs. */
	while (srcptr < srcend)
	{
		int			result;
		char	   *error_context_name_and_value[2];

		varname = read_gucstate(&srcptr, srcend);
		varvalue = read_gucstate(&srcptr, srcend);
		varsourcefile = read_gucstate(&srcptr, srcend);
		if (varsourcefile[0])
			read_gucstate_binary(&srcptr, srcend,
								 &varsourceline, sizeof(varsourceline));
		else
			varsourceline = 0;
		read_gucstate_binary(&srcptr, srcend,
							 &varsource, sizeof(varsource));
		read_gucstate_binary(&srcptr, srcend,
							 &varscontext, sizeof(varscontext));
		read_gucstate_binary(&srcptr, srcend,
							 &varsrole, sizeof(varsrole));

		error_context_name_and_value[0] = varname;
		error_context_name_and_value[1] = varvalue;
		error_context_callback.arg = &error_context_name_and_value[0];
		result = set_config_option_ext(varname, varvalue,
									   varscontext, varsource, varsrole,
									   GUC_ACTION_SET, true, ERROR, true);
		if (result <= 0)
			ereport(ERROR,
					(errcode(ERRCODE_INTERNAL_ERROR),
					 errmsg("parameter \"%s\" could not be set", varname)));
		if (varsourcefile[0])
			set_config_sourcefile(varname, varsourcefile, varsourceline);
		error_context_callback.arg = NULL;
	}

	error_context_stack = error_context_callback.previous;
}

/*
 * A little "long argument" simulation, although not quite GNU
 * compliant. Takes a string of the form "some-option=some value" and
 * returns name = "some_option" and value = "some value" in palloc'ed
 * storage. Note that '-' is converted to '_' in the option name. If
 * there is no '=' in the input string then value will be NULL.
 */
void
ParseLongOption(const char *string, char **name, char **value)
{
	size_t		equal_pos;
	char	   *cp;

	Assert(string);
	Assert(name);
	Assert(value);

	equal_pos = strcspn(string, "=");

	if (string[equal_pos] == '=')
	{
		*name = palloc(equal_pos + 1);
		strlcpy(*name, string, equal_pos + 1);

		*value = pstrdup(&string[equal_pos + 1]);
	}
	else
	{
		/* no equal sign in string */
		*name = pstrdup(string);
		*value = NULL;
	}

	for (cp = *name; *cp; cp++)
		if (*cp == '-')
			*cp = '_';
}


/*
 * Transform array of GUC settings into lists of names and values. The lists
 * are faster to process in cases where the settings must be applied
 * repeatedly (e.g. for each function invocation).
 */
void
TransformGUCArray(ArrayType *array, List **names, List **values)
{
	int			i;

	Assert(array != NULL);
	Assert(ARR_ELEMTYPE(array) == TEXTOID);
	Assert(ARR_NDIM(array) == 1);
	Assert(ARR_LBOUND(array)[0] == 1);

	*names = NIL;
	*values = NIL;
	for (i = 1; i <= ARR_DIMS(array)[0]; i++)
	{
		Datum		d;
		bool		isnull;
		char	   *s;
		char	   *name;
		char	   *value;

		d = array_ref(array, 1, &i,
					  -1 /* varlenarray */ ,
					  -1 /* TEXT's typlen */ ,
					  false /* TEXT's typbyval */ ,
					  TYPALIGN_INT /* TEXT's typalign */ ,
					  &isnull);

		if (isnull)
			continue;

		s = TextDatumGetCString(d);

		ParseLongOption(s, &name, &value);
		if (!value)
		{
			ereport(WARNING,
					(errcode(ERRCODE_SYNTAX_ERROR),
					 errmsg("could not parse setting for parameter \"%s\"",
							name)));
			pfree(name);
			continue;
		}

		*names = lappend(*names, name);
		*values = lappend(*values, value);

		pfree(s);
	}
}


/*
 * Handle options fetched from pg_db_role_setting.setconfig,
 * pg_proc.proconfig, etc.  Caller must specify proper context/source/action.
 *
 * The array parameter must be an array of TEXT (it must not be NULL).
 */
void
ProcessGUCArray(ArrayType *array,
				GucContext context, GucSource source, GucAction action)
{
	List	   *gucNames;
	List	   *gucValues;
	ListCell   *lc1;
	ListCell   *lc2;

	TransformGUCArray(array, &gucNames, &gucValues);
	forboth(lc1, gucNames, lc2, gucValues)
	{
		char	   *name = lfirst(lc1);
		char	   *value = lfirst(lc2);

		(void) set_config_option(name, value,
								 context, source,
								 action, true, 0, false);

		pfree(name);
		pfree(value);
	}

	list_free(gucNames);
	list_free(gucValues);
}


/*
 * Add an entry to an option array.  The array parameter may be NULL
 * to indicate the current table entry is NULL.
 */
ArrayType *
GUCArrayAdd(ArrayType *array, const char *name, const char *value)
{
	struct config_generic *record;
	Datum		datum;
	char	   *newval;
	ArrayType  *a;

	Assert(name);
	Assert(value);

	/* test if the option is valid and we're allowed to set it */
	(void) validate_option_array_item(name, value, false);

	/* normalize name (converts obsolete GUC names to modern spellings) */
	record = find_option(name, false, true, WARNING);
	if (record)
		name = record->name;

	/* build new item for array */
	newval = psprintf("%s=%s", name, value);
	datum = CStringGetTextDatum(newval);

	if (array)
	{
		int			index;
		bool		isnull;
		int			i;

		Assert(ARR_ELEMTYPE(array) == TEXTOID);
		Assert(ARR_NDIM(array) == 1);
		Assert(ARR_LBOUND(array)[0] == 1);

		index = ARR_DIMS(array)[0] + 1; /* add after end */

		for (i = 1; i <= ARR_DIMS(array)[0]; i++)
		{
			Datum		d;
			char	   *current;

			d = array_ref(array, 1, &i,
						  -1 /* varlenarray */ ,
						  -1 /* TEXT's typlen */ ,
						  false /* TEXT's typbyval */ ,
						  TYPALIGN_INT /* TEXT's typalign */ ,
						  &isnull);
			if (isnull)
				continue;
			current = TextDatumGetCString(d);

			/* check for match up through and including '=' */
			if (strncmp(current, newval, strlen(name) + 1) == 0)
			{
				index = i;
				break;
			}
		}

		a = array_set(array, 1, &index,
					  datum,
					  false,
					  -1 /* varlena array */ ,
					  -1 /* TEXT's typlen */ ,
					  false /* TEXT's typbyval */ ,
					  TYPALIGN_INT /* TEXT's typalign */ );
	}
	else
		a = construct_array_builtin(&datum, 1, TEXTOID);

	return a;
}


/*
 * Delete an entry from an option array.  The array parameter may be NULL
 * to indicate the current table entry is NULL.  Also, if the return value
 * is NULL then a null should be stored.
 */
ArrayType *
GUCArrayDelete(ArrayType *array, const char *name)
{
	struct config_generic *record;
	ArrayType  *newarray;
	int			i;
	int			index;

	Assert(name);

	/* test if the option is valid and we're allowed to set it */
	(void) validate_option_array_item(name, NULL, false);

	/* normalize name (converts obsolete GUC names to modern spellings) */
	record = find_option(name, false, true, WARNING);
	if (record)
		name = record->name;

	/* if array is currently null, then surely nothing to delete */
	if (!array)
		return NULL;

	newarray = NULL;
	index = 1;

	for (i = 1; i <= ARR_DIMS(array)[0]; i++)
	{
		Datum		d;
		char	   *val;
		bool		isnull;

		d = array_ref(array, 1, &i,
					  -1 /* varlenarray */ ,
					  -1 /* TEXT's typlen */ ,
					  false /* TEXT's typbyval */ ,
					  TYPALIGN_INT /* TEXT's typalign */ ,
					  &isnull);
		if (isnull)
			continue;
		val = TextDatumGetCString(d);

		/* ignore entry if it's what we want to delete */
		if (strncmp(val, name, strlen(name)) == 0
			&& val[strlen(name)] == '=')
			continue;

		/* else add it to the output array */
		if (newarray)
			newarray = array_set(newarray, 1, &index,
								 d,
								 false,
								 -1 /* varlenarray */ ,
								 -1 /* TEXT's typlen */ ,
								 false /* TEXT's typbyval */ ,
								 TYPALIGN_INT /* TEXT's typalign */ );
		else
			newarray = construct_array_builtin(&d, 1, TEXTOID);

		index++;
	}

	return newarray;
}


/*
 * Given a GUC array, delete all settings from it that our permission
 * level allows: if superuser, delete them all; if regular user, only
 * those that are PGC_USERSET or we have permission to set
 */
ArrayType *
GUCArrayReset(ArrayType *array)
{
	ArrayType  *newarray;
	int			i;
	int			index;

	/* if array is currently null, nothing to do */
	if (!array)
		return NULL;

	/* if we're superuser, we can delete everything, so just do it */
	if (superuser())
		return NULL;

	newarray = NULL;
	index = 1;

	for (i = 1; i <= ARR_DIMS(array)[0]; i++)
	{
		Datum		d;
		char	   *val;
		char	   *eqsgn;
		bool		isnull;

		d = array_ref(array, 1, &i,
					  -1 /* varlenarray */ ,
					  -1 /* TEXT's typlen */ ,
					  false /* TEXT's typbyval */ ,
					  TYPALIGN_INT /* TEXT's typalign */ ,
					  &isnull);
		if (isnull)
			continue;
		val = TextDatumGetCString(d);

		eqsgn = strchr(val, '=');
		*eqsgn = '\0';

		/* skip if we have permission to delete it */
		if (validate_option_array_item(val, NULL, true))
			continue;

		/* else add it to the output array */
		if (newarray)
			newarray = array_set(newarray, 1, &index,
								 d,
								 false,
								 -1 /* varlenarray */ ,
								 -1 /* TEXT's typlen */ ,
								 false /* TEXT's typbyval */ ,
								 TYPALIGN_INT /* TEXT's typalign */ );
		else
			newarray = construct_array_builtin(&d, 1, TEXTOID);

		index++;
		pfree(val);
	}

	return newarray;
}

/*
 * Validate a proposed option setting for GUCArrayAdd/Delete/Reset.
 *
 * name is the option name.  value is the proposed value for the Add case,
 * or NULL for the Delete/Reset cases.  If skipIfNoPermissions is true, it's
 * not an error to have no permissions to set the option.
 *
 * Returns true if OK, false if skipIfNoPermissions is true and user does not
 * have permission to change this option (all other error cases result in an
 * error being thrown).
 */
static bool
validate_option_array_item(const char *name, const char *value,
						   bool skipIfNoPermissions)

{
	struct config_generic *gconf;
	bool		reset_custom;

	/*
	 * There are three cases to consider:
	 *
	 * name is a known GUC variable.  Check the value normally, check
	 * permissions normally (i.e., allow if variable is USERSET, or if it's
	 * SUSET and user is superuser or holds ACL_SET permissions).
	 *
	 * name is not known, but exists or can be created as a placeholder (i.e.,
	 * it has a valid custom name).  We allow this case if you're a superuser,
	 * otherwise not.  Superusers are assumed to know what they're doing. We
	 * can't allow it for other users, because when the placeholder is
	 * resolved it might turn out to be a SUSET variable.  (With currently
	 * available infrastructure, we can actually handle such cases within the
	 * current session --- but once an entry is made in pg_db_role_setting,
	 * it's assumed to be fully validated.)
	 *
	 * name is not known and can't be created as a placeholder.  Throw error,
	 * unless skipIfNoPermissions or reset_custom is true.  If reset_custom is
	 * true, this is a RESET or RESET ALL operation for an unknown custom GUC
	 * with a reserved prefix, in which case we want to fall through to the
	 * placeholder case described in the preceding paragraph (else there'd be
	 * no way for users to remove them).  Otherwise, return false.
	 */
	reset_custom = (!value && valid_custom_variable_name(name));
	gconf = find_option(name, true, skipIfNoPermissions || reset_custom, ERROR);
	if (!gconf && !reset_custom)
	{
		/* not known, failed to make a placeholder */
		return false;
	}

	if (!gconf || gconf->flags & GUC_CUSTOM_PLACEHOLDER)
	{
		/*
		 * We cannot do any meaningful check on the value, so only permissions
		 * are useful to check.
		 */
		if (superuser() ||
			pg_parameter_aclcheck(name, GetUserId(), ACL_SET) == ACLCHECK_OK)
			return true;
		if (skipIfNoPermissions)
			return false;
		ereport(ERROR,
				(errcode(ERRCODE_INSUFFICIENT_PRIVILEGE),
				 errmsg("permission denied to set parameter \"%s\"", name)));
	}

	/* manual permissions check so we can avoid an error being thrown */
	if (gconf->context == PGC_USERSET)
		 /* ok */ ;
	else if (gconf->context == PGC_SUSET &&
			 (superuser() ||
			  pg_parameter_aclcheck(name, GetUserId(), ACL_SET) == ACLCHECK_OK))
		 /* ok */ ;
	else if (skipIfNoPermissions)
		return false;
	/* if a permissions error should be thrown, let set_config_option do it */

	/* test for permissions and valid option value */
	(void) set_config_option(name, value,
							 superuser() ? PGC_SUSET : PGC_USERSET,
							 PGC_S_TEST, GUC_ACTION_SET, false, 0, false);

	return true;
}


/*
 * Called by check_hooks that want to override the normal
 * ERRCODE_INVALID_PARAMETER_VALUE SQLSTATE for check hook failures.
 *
 * Note that GUC_check_errmsg() etc are just macros that result in a direct
 * assignment to the associated variables.  That is ugly, but forced by the
 * limitations of C's macro mechanisms.
 */
void
GUC_check_errcode(int sqlerrcode)
{
	GUC_check_errcode_value = sqlerrcode;
}


/*
 * Convenience functions to manage calling a variable's check_hook.
 * These mostly take care of the protocol for letting check hooks supply
 * portions of the error report on failure.
 */

static bool
call_bool_check_hook(struct config_bool *conf, bool *newval, void **extra,
					 GucSource source, int elevel)
{
	/* Quick success if no hook */
	if (!conf->check_hook)
		return true;

	/* Reset variables that might be set by hook */
	GUC_check_errcode_value = ERRCODE_INVALID_PARAMETER_VALUE;
	GUC_check_errmsg_string = NULL;
	GUC_check_errdetail_string = NULL;
	GUC_check_errhint_string = NULL;

	if (!conf->check_hook(newval, extra, source))
	{
		ereport(elevel,
				(errcode(GUC_check_errcode_value),
				 GUC_check_errmsg_string ?
				 errmsg_internal("%s", GUC_check_errmsg_string) :
				 errmsg("invalid value for parameter \"%s\": %d",
						conf->gen.name, (int) *newval),
				 GUC_check_errdetail_string ?
				 errdetail_internal("%s", GUC_check_errdetail_string) : 0,
				 GUC_check_errhint_string ?
				 errhint("%s", GUC_check_errhint_string) : 0));
		/* Flush any strings created in ErrorContext */
		FlushErrorState();
		return false;
	}

	return true;
}

static bool
call_int_check_hook(struct config_int *conf, int *newval, void **extra,
					GucSource source, int elevel)
{
	/* Quick success if no hook */
	if (!conf->check_hook)
		return true;

	/* Reset variables that might be set by hook */
	GUC_check_errcode_value = ERRCODE_INVALID_PARAMETER_VALUE;
	GUC_check_errmsg_string = NULL;
	GUC_check_errdetail_string = NULL;
	GUC_check_errhint_string = NULL;

	if (!conf->check_hook(newval, extra, source))
	{
		ereport(elevel,
				(errcode(GUC_check_errcode_value),
				 GUC_check_errmsg_string ?
				 errmsg_internal("%s", GUC_check_errmsg_string) :
				 errmsg("invalid value for parameter \"%s\": %d",
						conf->gen.name, *newval),
				 GUC_check_errdetail_string ?
				 errdetail_internal("%s", GUC_check_errdetail_string) : 0,
				 GUC_check_errhint_string ?
				 errhint("%s", GUC_check_errhint_string) : 0));
		/* Flush any strings created in ErrorContext */
		FlushErrorState();
		return false;
	}

	return true;
}

static bool
call_real_check_hook(struct config_real *conf, double *newval, void **extra,
					 GucSource source, int elevel)
{
	/* Quick success if no hook */
	if (!conf->check_hook)
		return true;

	/* Reset variables that might be set by hook */
	GUC_check_errcode_value = ERRCODE_INVALID_PARAMETER_VALUE;
	GUC_check_errmsg_string = NULL;
	GUC_check_errdetail_string = NULL;
	GUC_check_errhint_string = NULL;

	if (!conf->check_hook(newval, extra, source))
	{
		ereport(elevel,
				(errcode(GUC_check_errcode_value),
				 GUC_check_errmsg_string ?
				 errmsg_internal("%s", GUC_check_errmsg_string) :
				 errmsg("invalid value for parameter \"%s\": %g",
						conf->gen.name, *newval),
				 GUC_check_errdetail_string ?
				 errdetail_internal("%s", GUC_check_errdetail_string) : 0,
				 GUC_check_errhint_string ?
				 errhint("%s", GUC_check_errhint_string) : 0));
		/* Flush any strings created in ErrorContext */
		FlushErrorState();
		return false;
	}

	return true;
}

static bool
call_string_check_hook(struct config_string *conf, char **newval, void **extra,
					   GucSource source, int elevel)
{
	volatile bool result = true;

	/* Quick success if no hook */
	if (!conf->check_hook)
		return true;

	/*
	 * If elevel is ERROR, or if the check_hook itself throws an elog
	 * (undesirable, but not always avoidable), make sure we don't leak the
	 * already-malloc'd newval string.
	 */
	PG_TRY();
	{
		/* Reset variables that might be set by hook */
		GUC_check_errcode_value = ERRCODE_INVALID_PARAMETER_VALUE;
		GUC_check_errmsg_string = NULL;
		GUC_check_errdetail_string = NULL;
		GUC_check_errhint_string = NULL;

		if (!conf->check_hook(newval, extra, source))
		{
			ereport(elevel,
					(errcode(GUC_check_errcode_value),
					 GUC_check_errmsg_string ?
					 errmsg_internal("%s", GUC_check_errmsg_string) :
					 errmsg("invalid value for parameter \"%s\": \"%s\"",
							conf->gen.name, *newval ? *newval : ""),
					 GUC_check_errdetail_string ?
					 errdetail_internal("%s", GUC_check_errdetail_string) : 0,
					 GUC_check_errhint_string ?
					 errhint("%s", GUC_check_errhint_string) : 0));
			/* Flush any strings created in ErrorContext */
			FlushErrorState();
			result = false;
		}
	}
	PG_CATCH();
	{
		guc_free(*newval);
		PG_RE_THROW();
	}
	PG_END_TRY();

	return result;
}

static bool
call_enum_check_hook(struct config_enum *conf, int *newval, void **extra,
					 GucSource source, int elevel)
{
	/* Quick success if no hook */
	if (!conf->check_hook)
		return true;

	/* Reset variables that might be set by hook */
	GUC_check_errcode_value = ERRCODE_INVALID_PARAMETER_VALUE;
	GUC_check_errmsg_string = NULL;
	GUC_check_errdetail_string = NULL;
	GUC_check_errhint_string = NULL;

	if (!conf->check_hook(newval, extra, source))
	{
		ereport(elevel,
				(errcode(GUC_check_errcode_value),
				 GUC_check_errmsg_string ?
				 errmsg_internal("%s", GUC_check_errmsg_string) :
				 errmsg("invalid value for parameter \"%s\": \"%s\"",
						conf->gen.name,
						config_enum_lookup_by_value(conf, *newval)),
				 GUC_check_errdetail_string ?
				 errdetail_internal("%s", GUC_check_errdetail_string) : 0,
				 GUC_check_errhint_string ?
				 errhint("%s", GUC_check_errhint_string) : 0));
		/* Flush any strings created in ErrorContext */
		FlushErrorState();
		return false;
	}

	return true;
}<|MERGE_RESOLUTION|>--- conflicted
+++ resolved
@@ -3460,11 +3460,7 @@
 		ereport(elevel,
 				(errcode(ERRCODE_INVALID_TRANSACTION_STATE),
 				 errmsg("parameter \"%s\" cannot be set during a parallel operation",
-<<<<<<< HEAD
-						name)));
-=======
 						record->name)));
->>>>>>> 3d6a8289
 		return 0;
 	}
 

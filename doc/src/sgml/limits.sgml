--- conflicted
+++ resolved
@@ -18,14 +18,10 @@
  </para>
 
  <table id="limits-table">
-<<<<<<< HEAD
-  <title><productname>PostgreSQL</productname> Limitations</title>
-=======
 <!--
   <title><productname>PostgreSQL</productname> Limitations</title>
 -->
   <title><productname>PostgreSQL</productname>の制限</title>
->>>>>>> 184958ef
   <tgroup cols="3">
    <thead>
     <row>

<!-- doc/src/sgml/pgstatstatements.sgml -->

<sect1 id="pgstatstatements" xreflabel="pg_stat_statements">
 <title>pg_stat_statements &mdash; track statistics of SQL planning and execution</title>

 <indexterm zone="pgstatstatements">
  <primary>pg_stat_statements</primary>
 </indexterm>

 <para>
<!--
  The <filename>pg_stat_statements</filename> module provides a means for
  tracking planning and execution statistics of all SQL statements executed by
  a server.
-->
<filename>pg_stat_statements</filename>モジュールは、サーバで実行されたすべてのSQL文のプラン生成時と実行時の統計情報を記録する手段を提供します。
 </para>

 <para>
<!--
  The module must be loaded by adding <literal>pg_stat_statements</literal> to
  <xref linkend="guc-shared-preload-libraries"/> in
  <filename>postgresql.conf</filename>, because it requires additional shared memory.
  This means that a server restart is needed to add or remove the module.
  In addition, query identifier calculation must be enabled in order for the
  module to be active, which is done automatically if <xref linkend="guc-compute-query-id"/>
  is set to <literal>auto</literal> or <literal>on</literal>, or any third-party
  module that calculates query identifiers is loaded.
-->
このモジュールは追加の共有メモリを必要とするため、<filename>postgresql.conf</filename>の<xref linkend="guc-shared-preload-libraries"/>に<literal>pg_stat_statements</literal>を追加してモジュールをロードしなければなりません。
このことは、このモジュールを追加もしくは削除するには、サーバを再起動する必要があるということを意味しています。
さらに、モジュールをアクティブにするには、問い合わせIDの計算を有効にする必要があります。これは<xref linkend="guc-compute-query-id"/>パラメータが<literal>auto</literal>か<literal>on</literal>に設定されているか、問い合わせIDを計算するサードパーティのモジュールがロードされている場合に自動的に実行されます。
 </para>

 <para>
<!--
   When <filename>pg_stat_statements</filename> is active, it tracks
   statistics across all databases of the server.  To access and manipulate
   these statistics, the module provides views
   <structname>pg_stat_statements</structname> and
   <structname>pg_stat_statements_info</structname>,
   and the utility functions <function>pg_stat_statements_reset</function> and
   <function>pg_stat_statements</function>.  These are not available globally but
   can be enabled for a specific database with
   <command>CREATE EXTENSION pg_stat_statements</command>.
-->
<filename>pg_stat_statements</filename>はアクティブになると、サーバのデータベース全体に渡って統計情報を記録します。
この統計情報にアクセスしたり操作したりするために、このモジュールはビュー<structname>pg_stat_statements</structname>と<structname>pg_stat_statements_info</structname>とユーティリティ関数<function>pg_stat_statements_reset</function>、<function>pg_stat_statements</function>を提供します。
これらは大域的に利用可能ではなく、<command>CREATE EXTENSION pg_stat_statements</command>で特定のデータベースで可能になります。
 </para>

<<<<<<< HEAD
 <sect2 id="pgstatstatements-pg-stat-statements">
=======
 <sect2>
<!--
>>>>>>> 94ef7168
  <title>The <structname>pg_stat_statements</structname> View</title>
-->
  <title><structname>pg_stat_statements</structname> ビュー</title>

  <para>
<!--
   The statistics gathered by the module are made available via a
   view named <structname>pg_stat_statements</structname>.  This view
   contains one row for each distinct combination of database ID, user
   ID, query ID and whether it's a top-level statement or not (up to
   the maximum number of distinct statements that the module can track).
   The columns of the view are shown in
   <xref linkend="pgstatstatements-columns"/>.
-->
このモジュールによって収集された統計情報は、<structname>pg_stat_statements</structname>というビューを通して利用することができます。
このビューは、1行に対して、それぞれ個々のデータベースID、ユーザID、問い合わせID、および最上位レベルの文かどうかの組み合わせを含んでいます（モジュールが記録できるSQL文の最大数まで）。
ビューの列は、<xref linkend="pgstatstatements-columns"/>に示す通りです。
  </para>

  <table id="pgstatstatements-columns">
<!--
   <title><structname>pg_stat_statements</structname> Columns</title>
-->
   <title><structname>pg_stat_statements</structname>の列</title>
   <tgroup cols="1">
    <thead>
     <row>
      <entry role="catalog_table_entry"><para role="column_definition">
<!--
       Column Type
-->
列 型
      </para>
      <para>
<!--
       Description
-->
説明
      </para></entry>
     </row>
    </thead>

    <tbody>
     <row>
      <entry role="catalog_table_entry"><para role="column_definition">
       <structfield>userid</structfield> <type>oid</type>
<!--
       (references <link linkend="catalog-pg-authid"><structname>pg_authid</structname></link>.<structfield>oid</structfield>)
-->
（参照先 <link linkend="catalog-pg-authid"><structname>pg_authid</structname></link>.<structfield>oid</structfield>）
      </para>
      <para>
<!--
       OID of user who executed the statement
-->
SQL文を実行したユーザのOID
      </para></entry>
     </row>

     <row>
      <entry role="catalog_table_entry"><para role="column_definition">
       <structfield>dbid</structfield> <type>oid</type>
<!--
       (references <link linkend="catalog-pg-database"><structname>pg_database</structname></link>.<structfield>oid</structfield>)
-->
（参照先 <link linkend="catalog-pg-database"><structname>pg_database</structname></link>.<structfield>oid</structfield>）
      </para>
      <para>
<!--
       OID of database in which the statement was executed
-->
SQL文が実行されたデータベースのOID
      </para></entry>
     </row>

     <row>
      <entry role="catalog_table_entry"><para role="column_definition">
       <structfield>toplevel</structfield> <type>bool</type>
      </para>
      <para>
<!--
       True if the query was executed as a top-level statement
       (always true if <varname>pg_stat_statements.track</varname> is set to
       <literal>top</literal>)
-->
問い合わせが最上位レベルのSQL文として実行された時は真
（<varname>pg_stat_statements.track</varname>が<literal>top</literal>に設定されている場合は常に真）
      </para></entry>
     </row>

     <row>
      <entry role="catalog_table_entry"><para role="column_definition">
       <structfield>queryid</structfield> <type>bigint</type>
      </para>
      <para>
<!--
       Hash code to identify identical normalized queries.
-->
同一の正規化された問い合わせを識別するためのハッシュコード
      </para></entry>
     </row>

     <row>
      <entry role="catalog_table_entry"><para role="column_definition">
       <structfield>query</structfield> <type>text</type>
      </para>
      <para>
<!--
       Text of a representative statement
-->
代表的なSQL文の文字列
      </para></entry>
     </row>

     <row>
      <entry role="catalog_table_entry"><para role="column_definition">
       <structfield>plans</structfield> <type>bigint</type>
      </para>
      <para>
<!--
       Number of times the statement was planned
       (if <varname>pg_stat_statements.track_planning</varname> is enabled,
       otherwise zero)
-->
SQL文がプラン生成された回数
（<varname>pg_stat_statements.track_planning</varname>が有効な場合。無効であればゼロ）
      </para></entry>
     </row>

     <row>
      <entry role="catalog_table_entry"><para role="column_definition">
       <structfield>total_plan_time</structfield> <type>double precision</type>
      </para>
      <para>
<!--
       Total time spent planning the statement, in milliseconds
       (if <varname>pg_stat_statements.track_planning</varname> is enabled,
       otherwise zero)
-->
SQL文のプラン生成に費やした総時間（ミリ秒単位）
（<varname>pg_stat_statements.track_planning</varname>が有効な場合。無効であればゼロ）
      </para></entry>
     </row>

     <row>
      <entry role="catalog_table_entry"><para role="column_definition">
       <structfield>min_plan_time</structfield> <type>double precision</type>
      </para>
      <para>
<!--
       Minimum time spent planning the statement, in milliseconds
       (if <varname>pg_stat_statements.track_planning</varname> is enabled,
       otherwise zero)
-->
SQL文のプラン生成に費やした最小時間（ミリ秒単位）
（<varname>pg_stat_statements.track_planning</varname>が有効な場合。無効であればゼロ）
      </para></entry>
     </row>

     <row>
      <entry role="catalog_table_entry"><para role="column_definition">
       <structfield>max_plan_time</structfield> <type>double precision</type>
      </para>
      <para>
<!--
       Maximum time spent planning the statement, in milliseconds
       (if <varname>pg_stat_statements.track_planning</varname> is enabled,
       otherwise zero)
-->
SQL文のプラン生成に費やした最大時間（ミリ秒単位）
（<varname>pg_stat_statements.track_planning</varname>が有効な場合。無効であればゼロ）
      </para></entry>
     </row>

     <row>
      <entry role="catalog_table_entry"><para role="column_definition">
       <structfield>mean_plan_time</structfield> <type>double precision</type>
      </para>
      <para>
<!--
       Mean time spent planning the statement, in milliseconds
       (if <varname>pg_stat_statements.track_planning</varname> is enabled,
       otherwise zero)
-->
SQL文のプラン生成に費やした平均時間（ミリ秒単位）
（<varname>pg_stat_statements.track_planning</varname>が有効な場合。無効であればゼロ）
      </para></entry>
     </row>

     <row>
      <entry role="catalog_table_entry"><para role="column_definition">
       <structfield>stddev_plan_time</structfield> <type>double precision</type>
      </para>
      <para>
<!--
       Population standard deviation of time spent planning the statement,
       in milliseconds
       (if <varname>pg_stat_statements.track_planning</varname> is enabled,
       otherwise zero)
-->
SQL文のプラン生成に費やした時間の母標準偏差（ミリ秒単位）
（<varname>pg_stat_statements.track_planning</varname>が有効な場合。無効であればゼロ）
      </para></entry>
     </row>

     <row>
      <entry role="catalog_table_entry"><para role="column_definition">
       <structfield>calls</structfield> <type>bigint</type>
      </para>
      <para>
<!--
       Number of times the statement was executed
-->
SQL文が実行された回数
      </para></entry>
     </row>

     <row>
      <entry role="catalog_table_entry"><para role="column_definition">
       <structfield>total_exec_time</structfield> <type>double precision</type>
      </para>
      <para>
<!--
       Total time spent executing the statement, in milliseconds
-->
SQL文の実行に費やした総時間（ミリ秒単位）
      </para></entry>
     </row>

     <row>
      <entry role="catalog_table_entry"><para role="column_definition">
       <structfield>min_exec_time</structfield> <type>double precision</type>
      </para>
      <para>
<!--
       Minimum time spent executing the statement, in milliseconds
-->
SQL文の実行に費やした最小時間（ミリ秒単位）
      </para></entry>
     </row>

     <row>
      <entry role="catalog_table_entry"><para role="column_definition">
       <structfield>max_exec_time</structfield> <type>double precision</type>
      </para>
      <para>
<!--
       Maximum time spent executing the statement, in milliseconds
-->
SQL文の実行に費やした最大時間（ミリ秒単位）
      </para></entry>
     </row>

     <row>
      <entry role="catalog_table_entry"><para role="column_definition">
       <structfield>mean_exec_time</structfield> <type>double precision</type>
      </para>
      <para>
<!--
       Mean time spent executing the statement, in milliseconds
-->
SQL文の実行に費やした平均時間（ミリ秒単位）
      </para></entry>
     </row>

     <row>
      <entry role="catalog_table_entry"><para role="column_definition">
       <structfield>stddev_exec_time</structfield> <type>double precision</type>
      </para>
      <para>
<!--
       Population standard deviation of time spent executing the statement, in milliseconds
-->
SQL文の実行に費やした時間の母標準偏差（ミリ秒単位）
      </para></entry>
     </row>

     <row>
      <entry role="catalog_table_entry"><para role="column_definition">
       <structfield>rows</structfield> <type>bigint</type>
      </para>
      <para>
<!--
       Total number of rows retrieved or affected by the statement
-->
SQL文によって取得された、あるいは影響を受けた行の総数
      </para></entry>
     </row>

     <row>
      <entry role="catalog_table_entry"><para role="column_definition">
       <structfield>shared_blks_hit</structfield> <type>bigint</type>
      </para>
      <para>
<!--
       Total number of shared block cache hits by the statement
-->
SQL文によってヒットした共有ブロックキャッシュの総数
      </para></entry>
     </row>

     <row>
      <entry role="catalog_table_entry"><para role="column_definition">
       <structfield>shared_blks_read</structfield> <type>bigint</type>
      </para>
      <para>
<!--
       Total number of shared blocks read by the statement
-->
SQL文によって読み込まれた共有ブロックの総数
      </para></entry>
     </row>

     <row>
      <entry role="catalog_table_entry"><para role="column_definition">
       <structfield>shared_blks_dirtied</structfield> <type>bigint</type>
      </para>
      <para>
<!--
       Total number of shared blocks dirtied by the statement
-->
SQL文によってダーティ状態となった共有ブロックの総数
      </para></entry>
     </row>

     <row>
      <entry role="catalog_table_entry"><para role="column_definition">
       <structfield>shared_blks_written</structfield> <type>bigint</type>
      </para>
      <para>
<!--
       Total number of shared blocks written by the statement
-->
SQL文によって書き込まれた共有ブロックの総数
      </para></entry>
     </row>

     <row>
      <entry role="catalog_table_entry"><para role="column_definition">
       <structfield>local_blks_hit</structfield> <type>bigint</type>
      </para>
      <para>
<!--
       Total number of local block cache hits by the statement
-->
SQL文によってヒットしたローカルブロックキャッシュの総数
      </para></entry>
     </row>

     <row>
      <entry role="catalog_table_entry"><para role="column_definition">
       <structfield>local_blks_read</structfield> <type>bigint</type>
      </para>
      <para>
<!--
       Total number of local blocks read by the statement
-->
SQL文によって読み込まれたローカルブロックの総数
      </para></entry>
     </row>

     <row>
      <entry role="catalog_table_entry"><para role="column_definition">
       <structfield>local_blks_dirtied</structfield> <type>bigint</type>
      </para>
      <para>
<!--
       Total number of local blocks dirtied by the statement
-->
SQL文によってダーティ状態となったローカルブロックの総数
      </para></entry>
     </row>

     <row>
      <entry role="catalog_table_entry"><para role="column_definition">
       <structfield>local_blks_written</structfield> <type>bigint</type>
      </para>
      <para>
<!--
       Total number of local blocks written by the statement
-->
SQL文によって書き込まれたローカルブロックの総数
      </para></entry>
     </row>

     <row>
      <entry role="catalog_table_entry"><para role="column_definition">
       <structfield>temp_blks_read</structfield> <type>bigint</type>
      </para>
      <para>
<!--
       Total number of temp blocks read by the statement
-->
SQL文によって読み込まれた一時ブロックの総数
      </para></entry>
     </row>

     <row>
      <entry role="catalog_table_entry"><para role="column_definition">
       <structfield>temp_blks_written</structfield> <type>bigint</type>
      </para>
      <para>
<!--
       Total number of temp blocks written by the statement
-->
SQL文によって書き込まれた一時ブロックの総数
      </para></entry>
     </row>

     <row>
      <entry role="catalog_table_entry"><para role="column_definition">
       <structfield>blk_read_time</structfield> <type>double precision</type>
      </para>
      <para>
<!--
       Total time the statement spent reading data file blocks, in milliseconds
       (if <xref linkend="guc-track-io-timing"/> is enabled, otherwise zero)
-->
SQL文がデータファイルブロックの読み取りに費やした総時間（ミリ秒単位）
（<xref linkend="guc-track-io-timing"/>が有効な場合。無効であればゼロ）
      </para></entry>
     </row>

     <row>
      <entry role="catalog_table_entry"><para role="column_definition">
       <structfield>blk_write_time</structfield> <type>double precision</type>
      </para>
      <para>
<!--
       Total time the statement spent writing data file blocks, in milliseconds
       (if <xref linkend="guc-track-io-timing"/> is enabled, otherwise zero)
-->
SQL文がデータファイルブロックの書き出しに費やした総時間（ミリ秒単位）
（<xref linkend="guc-track-io-timing"/>が有効な場合。無効であればゼロ）
      </para></entry>
     </row>

     <row>
      <entry role="catalog_table_entry"><para role="column_definition">
       <structfield>temp_blk_read_time</structfield> <type>double precision</type>
      </para>
      <para>
<!--
       Total time the statement spent reading temporary file blocks, in
       milliseconds (if <xref linkend="guc-track-io-timing"/> is enabled,
       otherwise zero)
-->
SQL文が一時ファイルブロックの読み取りに費やした総時間（ミリ秒単位）
（<xref linkend="guc-track-io-timing"/>が有効な場合。無効であればゼロ）
      </para></entry>
     </row>

     <row>
      <entry role="catalog_table_entry"><para role="column_definition">
       <structfield>temp_blk_write_time</structfield> <type>double precision</type>
      </para>
      <para>
<!--
       Total time the statement spent writing temporary file blocks, in
       milliseconds (if <xref linkend="guc-track-io-timing"/> is enabled,
       otherwise zero)
-->
SQL文が一時ファイルブロックの書き出しに費やした総時間（ミリ秒単位）
（<xref linkend="guc-track-io-timing"/>が有効な場合。無効であればゼロ）
      </para></entry>
     </row>

     <row>
      <entry role="catalog_table_entry"><para role="column_definition">
       <structfield>wal_records</structfield> <type>bigint</type>
      </para>
      <para>
<!--
       Total number of WAL records generated by the statement
-->
SQL文により生成されたWALレコードの総数
      </para></entry>
     </row>

     <row>
      <entry role="catalog_table_entry"><para role="column_definition">
       <structfield>wal_fpi</structfield> <type>bigint</type>
      </para>
      <para>
<!--
       Total number of WAL full page images generated by the statement
-->
SQL文により生成されたWALフルページイメージの総数
      </para></entry>
     </row>

     <row>
      <entry role="catalog_table_entry"><para role="column_definition">
       <structfield>wal_bytes</structfield> <type>numeric</type>
      </para>
      <para>
<!--
       Total amount of WAL generated by the statement in bytes
-->
SQL文により生成されたバイト単位のWAL総量
      </para></entry>
     </row>

     <row>
      <entry role="catalog_table_entry"><para role="column_definition">
       <structfield>jit_functions</structfield> <type>bigint</type>
      </para>
      <para>
<!--
       Total number of functions JIT-compiled by the statement
-->
SQL文がJITコンパイルされた関数の総数
      </para></entry>
     </row>

     <row>
      <entry role="catalog_table_entry"><para role="column_definition">
       <structfield>jit_generation_time</structfield> <type>double precision</type>
      </para>
      <para>
<!--
       Total time spent by the statement on generating JIT code, in milliseconds
-->
SQL文のJITコードの生成に費やした総時間（ミリ秒単位）
      </para></entry>
     </row>

     <row>
      <entry role="catalog_table_entry"><para role="column_definition">
       <structfield>jit_inlining_count</structfield> <type>bigint</type>
      </para>
      <para>
<!--
       Number of times functions have been inlined
-->
関数がインライン化された回数
      </para></entry>
     </row>

     <row>
      <entry role="catalog_table_entry"><para role="column_definition">
       <structfield>jit_inlining_time</structfield> <type>double precision</type>
      </para>
      <para>
<!--
       Total time spent by the statement on inlining functions, in milliseconds
-->
SQL文が関数のインライン化に費やした総時間（ミリ秒単位）
      </para></entry>
     </row>

     <row>
      <entry role="catalog_table_entry"><para role="column_definition">
       <structfield>jit_optimization_count</structfield> <type>bigint</type>
      </para>
      <para>
<!--
       Number of times the statement has been optimized
-->
SQL文が最適化された回数
      </para></entry>
     </row>

     <row>
      <entry role="catalog_table_entry"><para role="column_definition">
       <structfield>jit_optimization_time</structfield> <type>double precision</type>
      </para>
      <para>
<!--
       Total time spent by the statement on optimizing, in milliseconds
-->
SQL文の最適化に費やした総時間（ミリ秒単位）
      </para></entry>
     </row>

     <row>
      <entry role="catalog_table_entry"><para role="column_definition">
       <structfield>jit_emission_count</structfield> <type>bigint</type>
      </para>
      <para>
<!--
       Number of times code has been emitted
-->
コードが出力された回数
      </para></entry>
     </row>

     <row>
      <entry role="catalog_table_entry"><para role="column_definition">
       <structfield>jit_emission_time</structfield> <type>double precision</type>
      </para>
      <para>
<!--
       Total time spent by the statement on emitting code, in milliseconds
-->
SQL文のコードを出力するのに費やした総時間（ミリ秒単位）
      </para></entry>
     </row>
    </tbody>
   </tgroup>
  </table>

  <para>
<!--
   For security reasons, only superusers and roles with privileges of the
   <literal>pg_read_all_stats</literal> role are allowed to see the SQL text and
   <structfield>queryid</structfield> of queries executed by other users.
   Other users can see the statistics, however, if the view has been installed
   in their database.
-->
セキュリティ上の理由から、スーパーユーザと<literal>pg_read_all_stats</literal>ロールの権限を持つメンバだけが、他のユーザによって実行されたSQLテキストや問い合わせの<structfield>queryid</structfield>を見ることができます。
ただし、ユーザのデータベースにビューがインストールされている場合、統計情報については他のユーザから見ることができます。
  </para>

  <para>
<!--
   Plannable queries (that is, <command>SELECT</command>, <command>INSERT</command>,
<<<<<<< HEAD
   <command>UPDATE</command>, <command>DELETE</command>, and <command>MERGE</command>)
   and utility commands are combined into a single
=======
   <command>UPDATE</command>, <command>DELETE</command>, and <command>MERGE</command>) are combined into a single
>>>>>>> 94ef7168
   <structname>pg_stat_statements</structname> entry whenever they have identical query
   structures according to an internal hash calculation.  Typically, two
   queries will be considered the same for this purpose if they are
   semantically equivalent except for the values of literal constants
<<<<<<< HEAD
   appearing in the query.
=======
   appearing in the query.  Utility commands (that is, all other commands)
   are compared strictly on the basis of their textual query strings, however.
-->
計画作成が可能な問い合わせ（つまり<command>SELECT</command>、<command>INSERT</command>、<command>UPDATE</command>、<command>DELETE</command>、 <command>MERGE</command>）は、内部のハッシュ計算に従った、同一の問い合わせ構造を持つ限り、１つの<structname>pg_stat_statements</structname>項目に組み合わせられます。
典型的には、２つの問い合わせは、問い合わせの中に現れるリテラル定数の値以外、意味的に等価である場合、この目的では同一とみなされます。
しかし、ユーティリティコマンド（つまりこの他のコマンドすべて）は問い合わせ文字列のテキストを基に厳密に比較されます。
>>>>>>> 94ef7168
  </para>

  <note>
   <para>
<!--
    The following details about constant replacement and
    <structfield>queryid</structfield> only apply when <xref
    linkend="guc-compute-query-id"/> is enabled.  If you use an external
    module instead to compute <structfield>queryid</structfield>, you
    should refer to its documentation for details.
-->
定数置換と<structfield>queryid</structfield>に関する以下の詳細は、<xref linkend="guc-compute-query-id"/>が有効な場合のみ適用されます。
<structfield>queryid</structfield>の計算に外部モジュールを使用する場合、詳細はその外部モジュールのドキュメントを参照する必要があります。
   </para>
  </note>

  <para>
<!--
   When a constant's value has been ignored for purposes of matching the query
   to other queries, the constant is replaced by a parameter symbol, such
   as <literal>$1</literal>, in the <structname>pg_stat_statements</structname>
   display.
   The rest of the query text is that of the first query that had the
   particular <structfield>queryid</structfield> hash value associated with the
   <structname>pg_stat_statements</structname> entry.
-->
他の問い合わせと合致させるために定数値が無視された場合、<structname>pg_stat_statements</structname>の表示の中で定数は<literal>$1</literal>のようなパラメータ記号に置換されます。
問い合わせの残りのテキストは、<structname>pg_stat_statements</structname>項目に関連付いた特定の<structfield>queryid</structfield>ハッシュ値を持つ、１つ目の問い合わせのテキストです。
  </para>

  <para>
<<<<<<< HEAD
   Queries on which normalization can be applied may be observed with constant
   values in <structname>pg_stat_statements</structname>, especially when there
   is a high rate of entry deallocations. To reduce the likelihood of this
   happening, consider increasing <varname>pg_stat_statements.max</varname>.
   The <structname>pg_stat_statements_info</structname> view, discussed below
   in <xref linkend="pgstatstatements-pg-stat-statements-info"/>,
   provides statistics about entry deallocations.
  </para>

  <para>
=======
<!--
>>>>>>> 94ef7168
   In some cases, queries with visibly different texts might get merged into a
   single <structname>pg_stat_statements</structname> entry.  Normally this will happen
   only for semantically equivalent queries, but there is a small chance of
   hash collisions causing unrelated queries to be merged into one entry.
   (This cannot happen for queries belonging to different users or databases,
   however.)
-->
一部の状況では、見た目上異なるテキストを持つ問い合わせが１つの<structname>pg_stat_statements</structname>項目にまとめられることがあります。
通常これは意味的に等しい問い合わせでのみ発生しますが、関連がない問い合わせが１つの項目にまとめられるハッシュ競合の可能性がわずかながら存在します。
（しかしこれは別のユーザまたは別のデータベースに属する問い合わせでは発生することはあり得ません。）
  </para>

  <para>
<!--
   Since the <structfield>queryid</structfield> hash value is computed on the
   post-parse-analysis representation of the queries, the opposite is
   also possible: queries with identical texts might appear as
   separate entries, if they have different meanings as a result of
   factors such as different <varname>search_path</varname> settings.
-->
<structfield>queryid</structfield>ハッシュ値は問い合わせの解析後の表現に対して計算されますので、<varname>search_path</varname>の設定が異なる等の要因の結果として異なる意味を持つ場合、同じテキストを持つ問い合わせが別の項目として現れるという、反対もまたあり得ます。
  </para>

  <para>
<!--
   Consumers of <structname>pg_stat_statements</structname> may wish to use
   <structfield>queryid</structfield> (perhaps in combination with
   <structfield>dbid</structfield> and <structfield>userid</structfield>) as a more stable
   and reliable identifier for each entry than its query text.
   However, it is important to understand that there are only limited
   guarantees around the stability of the <structfield>queryid</structfield> hash
   value.  Since the identifier is derived from the
   post-parse-analysis tree, its value is a function of, among other
   things, the internal object identifiers appearing in this representation.
   This has some counterintuitive implications.  For example,
   <filename>pg_stat_statements</filename> will consider two apparently-identical
   queries to be distinct, if they reference a table that was dropped
   and recreated between the executions of the two queries.
   The hashing process is also sensitive to differences in
   machine architecture and other facets of the platform.
   Furthermore, it is not safe to assume that <structfield>queryid</structfield>
   will be stable across major versions of <productname>PostgreSQL</productname>.
-->
<structname>pg_stat_statements</structname>の消費者は、問い合わせテキストよりもより安定で信頼できる各項目への識別子として（おそらく<structfield>dbid</structfield>や<structfield>userid</structfield>と組み合わせて）<structfield>queryid</structfield>を使いたいかもしれません。
しかし、<structfield>queryid</structfield>ハッシュ値の安定性には限定された保証しかないのを理解することは重要です。
識別子は解析後の木から得られますので、その値は、とりわけ、この表現に現れる内部オブジェクト識別子の関数です。
これは少々直観に反する結果です。
例えば、<filename>pg_stat_statements</filename>は見たところは同一の問い合わせを、それらが2つの問い合わせの実行の間に削除され再作成されたテーブルを参照しているのであれば、別個のものとみなします。
ハッシュ処理はプラットフォームのマシンアーキテクチャやその他の面の違いにも敏感です。
その上、<productname>PostgreSQL</productname>のメジャーバージョンをまたがって<structfield>queryid</structfield>が安定であるとみなすのは安全ではありません。
  </para>

  <para>
<!--
   As a rule of thumb, <structfield>queryid</structfield> values can be assumed to be
   stable and comparable only so long as the underlying server version and
   catalog metadata details stay exactly the same.  Two servers
   participating in replication based on physical WAL replay can be expected
   to have identical <structfield>queryid</structfield> values for the same query.
   However, logical replication schemes do not promise to keep replicas
   identical in all relevant details, so <structfield>queryid</structfield> will
   not be a useful identifier for accumulating costs across a set of logical
   replicas.  If in doubt, direct testing is recommended.
-->
経験上、<structfield>queryid</structfield>値は、基礎となるサーバのバージョンとカタログメタデータの詳細が全く同じである限り、安定していて比較可能とみなすことができます。
物理WAL再生に基づくレプリケーションに参加する2つのサーバでは、同じ問い合わせに対して同一の<structfield>queryid</structfield>値を持つことが期待できます。
しかし、論理レプリケーションの仕組みは、レプリカが対応する詳細すべてで同一であることを約束しません。そのため、論理レプリカの集まりで増えるコストを識別するのに<structfield>queryid</structfield>は有用ではありません。
疑わしければ、直接テストすることを薦めます。
  </para>

  <para>
<!--
   The parameter symbols used to replace constants in
   representative query texts start from the next number after the
   highest <literal>$</literal><replaceable>n</replaceable> parameter in the original query
   text, or <literal>$1</literal> if there was none.  It's worth noting that in
   some cases there may be hidden parameter symbols that affect this
   numbering.  For example, <application>PL/pgSQL</application> uses hidden parameter
   symbols to insert values of function local variables into queries, so that
   a <application>PL/pgSQL</application> statement like <literal>SELECT i + 1 INTO j</literal>
   would have representative text like <literal>SELECT i + $2</literal>.
-->
代表的な問い合わせテキストの定数を置き換えるのに使われたパラメータ記号は、元の問い合わせテキストの最も大きな<literal>$</literal><replaceable>n</replaceable>パラメータの次の数字から、もしそれがなければ<literal>$1</literal>から始まります。
ある場合には、この番号付けに影響する隠れたパラメータ記号があるかもしれないことに言及しておく価値はあります。
例えば、<application>PL/pgSQL</application>は関数の局所変数の値を問い合わせに挿入するために隠れたパラメータ記号を使います。そのため、<literal>SELECT i + 1 INTO j</literal>のような<application>PL/pgSQL</application>文は<literal>SELECT i + $2</literal>のような代表的なテキストになります。
  </para>

  <para>
<!--
   The representative query texts are kept in an external disk file, and do
   not consume shared memory.  Therefore, even very lengthy query texts can
   be stored successfully.  However, if many long query texts are
   accumulated, the external file might grow unmanageably large.  As a
   recovery method if that happens, <filename>pg_stat_statements</filename> may
   choose to discard the query texts, whereupon all existing entries in
   the <structname>pg_stat_statements</structname> view will show
   null <structfield>query</structfield> fields, though the statistics associated with
   each <structfield>queryid</structfield> are preserved.  If this happens, consider
   reducing <varname>pg_stat_statements.max</varname> to prevent
   recurrences.
-->
代表的な問い合わせテキストは外部ディスクファイルに保持され、共有メモリを消費しません。
そのため、非常に長い問い合わせテキストであっても保存に成功します。
しかし、数多くの長い問い合わせテキストが蓄積されると、外部ファイルは手に負えないくらい大きくなるかもしれません。
もしそのようなことが起きれば、回復手法として、<filename>pg_stat_statements</filename>は問い合わせテキストを破棄することを選ぶでしょう。その結果、各<structfield>queryid</structfield>に関連する統計は保存されるものの、<structname>pg_stat_statements</structname>ビュー内に存在するエントリはすべて<structfield>query</structfield>フィールドがヌルになります。
もしこのようなことが起きたら、再発防止のため<varname>pg_stat_statements.max</varname>を減らすことを検討してください。
  </para>

  <para>
<!--
   <structfield>plans</structfield> and <structfield>calls</structfield> aren't
   always expected to match because planning and execution statistics are
   updated at their respective end phase, and only for successful operations.
   For example, if a statement is successfully planned but fails during
   the execution phase, only its planning statistics will be updated.
   If planning is skipped because a cached plan is used, only its execution
   statistics will be updated.
-->
プラン生成時と実行時の統計情報はそれぞれの終了フェーズで更新され、操作に成功した場合にのみ更新されるため、<structfield>plans</structfield>と<structfield>calls</structfield>は常に一致するとは限りません。
例えば、SQL文のプラン生成に成功しても実行フェーズの間に失敗した場合、そのプラン生成時の統計情報のみが更新されます。
キャッシュされたプランが使用されプラン生成がスキップされた場合、実行時の統計情報のみが更新されます。
  </para>
 </sect2>

<<<<<<< HEAD
 <sect2 id="pgstatstatements-pg-stat-statements-info">
=======
 <sect2>
<!--
>>>>>>> 94ef7168
  <title>The <structname>pg_stat_statements_info</structname> View</title>
-->
  <title><structname>pg_stat_statements_info</structname> ビュー</title>

  <indexterm>
   <primary>pg_stat_statements_info</primary>
  </indexterm>

  <para>
<!--
   The statistics of the <filename>pg_stat_statements</filename> module
   itself are tracked and made available via a view named
   <structname>pg_stat_statements_info</structname>.  This view contains
   only a single row.  The columns of the view are shown in
   <xref linkend="pgstatstatementsinfo-columns"/>.
-->
<filename>pg_stat_statements</filename>モジュール自体の統計は記録され、<structname>pg_stat_statements_info</structname>というビューを通して利用することができます。
このビューは、1行のみが含まれます。
ビューの列は、<xref linkend="pgstatstatementsinfo-columns"/>に示す通りです。
  </para>

  <table id="pgstatstatementsinfo-columns">
<!--
   <title><structname>pg_stat_statements_info</structname> Columns</title>
-->
   <title><structname>pg_stat_statements_info</structname>の列</title>
   <tgroup cols="1">
    <thead>
     <row>
      <entry role="catalog_table_entry"><para role="column_definition">
<!--
       Column Type
-->
列 型
      </para>
      <para>
<!--
       Description
-->
説明
      </para></entry>
     </row>
    </thead>

    <tbody>
     <row>
      <entry role="catalog_table_entry"><para role="column_definition">
       <structfield>dealloc</structfield> <type>bigint</type>
      </para>
      <para>
<!--
       Total number of times <structname>pg_stat_statements</structname>
       entries about the least-executed statements were deallocated
       because more distinct statements than
       <varname>pg_stat_statements.max</varname> were observed
-->
<varname>pg_stat_statements.max</varname>よりも多くの異なるSQL文が検出されたため、実行回数が最も少ないSQL文の<structname>pg_stat_statements</structname>エントリが割り当て解除された合計回数
      </para></entry>
     </row>
     <row>
      <entry role="catalog_table_entry"><para role="column_definition">
       <structfield>stats_reset</structfield> <type>timestamp with time zone</type>
      </para>
      <para>
<!--
       Time at which all statistics in the
       <structname>pg_stat_statements</structname> view were last reset.
-->
<structname>pg_stat_statements</structname>ビューのすべての統計情報が最後にリセットされた時刻
      </para></entry>
     </row>

    </tbody>
   </tgroup>
  </table>
 </sect2>

<<<<<<< HEAD
 <sect2 id="pgstatstatements-funcs">
=======
 <sect2>
<!--
>>>>>>> 94ef7168
  <title>Functions</title>
-->
  <title>関数</title>

  <variablelist>
   <varlistentry>
    <term>
     <function>pg_stat_statements_reset(userid Oid, dbid Oid, queryid bigint) returns void</function>
     <indexterm>
      <primary>pg_stat_statements_reset</primary>
     </indexterm>
    </term>

    <listitem>
     <para>
<!--
      <function>pg_stat_statements_reset</function> discards statistics
      gathered so far by <filename>pg_stat_statements</filename> corresponding
      to the specified <structfield>userid</structfield>, <structfield>dbid</structfield>
      and <structfield>queryid</structfield>.  If any of the parameters are not
      specified, the default value <literal>0</literal>(invalid) is used for
      each of them and the statistics that match with other parameters will be
      reset.  If no parameter is specified or all the specified parameters are
      <literal>0</literal>(invalid), it will discard all statistics.
      If all statistics in the <filename>pg_stat_statements</filename>
      view are discarded, it will also reset the statistics in the
      <structname>pg_stat_statements_info</structname> view.
      By default, this function can only be executed by superusers.
      Access may be granted to others using <command>GRANT</command>.
-->
<function>pg_stat_statements_reset</function>は指定された<structfield>userid</structfield>、<structfield>dbid</structfield>、<structfield>queryid</structfield>に対応する<filename>pg_stat_statements</filename>によってこれまでに収集したすべての統計情報を削除します。
いずれかのパラメータを指定しないのであれば、デフォルト値<literal>0</literal>（無効）を使ってください。他のパラメータに一致する統計情報がリセットされます。
どのパラメータも指定しない、または、すべての指定されたパラメータが<literal>0</literal>（無効）ならば、すべての統計情報を削除します。
<filename>pg_stat_statements</filename>ビューのすべての統計情報が破棄された場合、<structname>pg_stat_statements_info</structname>ビューの統計情報もリセットされます。
デフォルトでは、この関数はスーパーユーザのみ実行できます。
<command>GRANT</command>を使ってアクセス権を他のユーザに付与できます。
     </para>
    </listitem>
   </varlistentry>

   <varlistentry>
    <term>
     <function>pg_stat_statements(showtext boolean) returns setof record</function>
     <indexterm>
      <primary>pg_stat_statements</primary>
      <secondary>function</secondary>
     </indexterm>
     <indexterm>
      <primary>pg_stat_statements</primary>
      <secondary>関数</secondary>
     </indexterm>
    </term>

    <listitem>
     <para>
<!--
      The <structname>pg_stat_statements</structname> view is defined in
      terms of a function also named <function>pg_stat_statements</function>.
      It is possible for clients to call
      the <function>pg_stat_statements</function> function directly, and by
      specifying <literal>showtext := false</literal> have query text be
      omitted (that is, the <literal>OUT</literal> argument that corresponds
      to the view's <structfield>query</structfield> column will return nulls).  This
      feature is intended to support external tools that might wish to avoid
      the overhead of repeatedly retrieving query texts of indeterminate
      length.  Such tools can instead cache the first query text observed
      for each entry themselves, since that is
      all <filename>pg_stat_statements</filename> itself does, and then retrieve
      query texts only as needed.  Since the server stores query texts in a
      file, this approach may reduce physical I/O for repeated examination
      of the <structname>pg_stat_statements</structname> data.
-->
<structname>pg_stat_statements</structname>ビューは同じく<function>pg_stat_statements</function>という名前の関数の項で定義されています。
クライアントが<function>pg_stat_statements</function>関数を直接呼び出し、<literal>showtext := false</literal>と指定することで問い合わせテキストを省略することが可能です（すなわち、ビューの<structfield>query</structfield>列に対応する<literal>OUT</literal>引数はNULLを返します）。
この機能は不定長の問い合わせテキストを繰り返し取得するオーバーヘッドを避けたいと考える外部のツールをサポートすることを意図したものです。
そのようなツールは代わりに、それが<filename>pg_stat_statements</filename>自身が行なっていることのすべてですので、各項目で最初に観察された問い合わせテキストをキャッシュし、必要とされる問い合わせテキストのみを取得できます。
サーバは問い合わせテキストをファイルに格納しますので、この方法は<structname>pg_stat_statements</structname>データの繰り返しの検査に対する物理I/Oを減らすでしょう。
     </para>
    </listitem>
   </varlistentry>
  </variablelist>
 </sect2>

<<<<<<< HEAD
 <sect2 id="pgstatstatements-config-params">
=======
 <sect2>
<!--
>>>>>>> 94ef7168
  <title>Configuration Parameters</title>
-->
  <title>設定パラメータ</title>

  <variablelist>
   <varlistentry>
    <term>
     <varname>pg_stat_statements.max</varname> (<type>integer</type>)
     <indexterm>
      <primary><varname>pg_stat_statements.max</varname> configuration parameter</primary>
     </indexterm>
     <indexterm>
      <primary><varname>pg_stat_statements.max</varname>設定パラメータ</primary>
     </indexterm>
    </term>

    <listitem>
     <para>
<!--
      <varname>pg_stat_statements.max</varname> is the maximum number of
      statements tracked by the module (i.e., the maximum number of rows
      in the <structname>pg_stat_statements</structname> view).  If more distinct
      statements than that are observed, information about the least-executed
      statements is discarded.  The number of times such information was
      discarded can be seen in the
      <structname>pg_stat_statements_info</structname> view.
      The default value is 5000.
      This parameter can only be set at server start.
-->
<varname>pg_stat_statements.max</varname>は、このモジュールによって記録されるSQL文の最大数（すなわち、<structname>pg_stat_statements</structname>ビューにおける行の最大数）です。
これを超えて異なるSQL文を検出した場合は、最も実行回数の低いSQL文の情報が捨てられます。
このような情報が破棄された回数は、<structname>pg_stat_statements_info</structname>ビューで確認できます。
デフォルトは5000です。
このパラメータはサーバの起動時にのみ指定できます。
     </para>
    </listitem>
   </varlistentry>

   <varlistentry>
    <term>
     <varname>pg_stat_statements.track</varname> (<type>enum</type>)
     <indexterm>
      <primary><varname>pg_stat_statements.track</varname> configuration parameter</primary>
     </indexterm>
     <indexterm>
      <primary><varname>pg_stat_statements.track</varname>設定パラメータ</primary>
     </indexterm>
    </term>

    <listitem>
     <para>
<!--
      <varname>pg_stat_statements.track</varname> controls which statements
      are counted by the module.
      Specify <literal>top</literal> to track top-level statements (those issued
      directly by clients), <literal>all</literal> to also track nested statements
      (such as statements invoked within functions), or <literal>none</literal> to
      disable statement statistics collection.
      The default value is <literal>top</literal>.
      Only superusers can change this setting.
-->
<varname>pg_stat_statements.track</varname>は、どのSQL文をモジュールによって計測するかを制御します。
<literal>top</literal>を指定した場合は（直接クライアントによって発行された）最上層のSQL文を記録します。
<literal>all</literal>は（関数の中から呼び出された文などの）入れ子になった文も記録します。
<literal>none</literal>は文に関する統計情報収集を無効にします。
デフォルトは<literal>top</literal>です。
この設定はスーパーユーザだけが変更できます。
     </para>
    </listitem>
   </varlistentry>

   <varlistentry>
    <term>
     <varname>pg_stat_statements.track_utility</varname> (<type>boolean</type>)
     <indexterm>
      <primary><varname>pg_stat_statements.track_utility</varname> configuration parameter</primary>
     </indexterm>
     <indexterm>
      <primary><varname>pg_stat_statements.track_utility</varname>設定パラメータ</primary>
     </indexterm>
    </term>

    <listitem>
     <para>
<!--
      <varname>pg_stat_statements.track_utility</varname> controls whether
      utility commands are tracked by the module.  Utility commands are
      all those other than <command>SELECT</command>, <command>INSERT</command>,
      <command>UPDATE</command>, <command>DELETE</command>, and <command>MERGE</command>.
      The default value is <literal>on</literal>.
      Only superusers can change this setting.
-->
<varname>pg_stat_statements.track_utility</varname>は、このモジュールがユーティリティコマンドを記録するかどうかを指定します。
ユーティリティコマンドとは、 <command>SELECT</command>、<command>INSERT</command>、<command>UPDATE</command>、<command>DELETE</command>、および<command>MERGE</command>以外のすべてです。
デフォルトは<literal>on</literal>です。
この設定はスーパーユーザのみが変更できます。
     </para>
    </listitem>
   </varlistentry>

   <varlistentry>
    <term>
     <varname>pg_stat_statements.track_planning</varname> (<type>boolean</type>)
     <indexterm>
      <primary><varname>pg_stat_statements.track_planning</varname> configuration parameter</primary>
     </indexterm>
     <indexterm>
      <primary><varname>pg_stat_statements.track_planning</varname>設定パラメータ</primary>
     </indexterm>
    </term>

    <listitem>
     <para>
<!--
      <varname>pg_stat_statements.track_planning</varname> controls whether
      planning operations and duration are tracked by the module.
      Enabling this parameter may incur a noticeable performance penalty,
      especially when statements with identical query structure are executed
      by many concurrent connections which compete to update a small number of
      <structname>pg_stat_statements</structname> entries.
      The default value is <literal>off</literal>.
      Only superusers can change this setting.
-->
<varname>pg_stat_statements.track_planning</varname>は、このモジュールがプラン生成の操作と時間を記録するかどうかを指定します。
このパラメータを有効にすると、特に同一の問い合わせ構造を持つSQL文が、少数の<structname>pg_stat_statements</structname>エントリ更新のために競合する多数の同時接続によって実行される場合にパフォーマンスが著しく低下する可能性があります。
デフォルトは<literal>off</literal>です。
この設定はスーパーユーザのみが変更できます。
     </para>
    </listitem>
   </varlistentry>

   <varlistentry>
    <term>
     <varname>pg_stat_statements.save</varname> (<type>boolean</type>)
     <indexterm>
      <primary><varname>pg_stat_statements.save</varname> configuration parameter</primary>
     </indexterm>
     <indexterm>
      <primary><varname>pg_stat_statements.save</varname>設定パラメータ</primary>
     </indexterm>
    </term>

    <listitem>
     <para>
<!--
      <varname>pg_stat_statements.save</varname> specifies whether to
      save statement statistics across server shutdowns.
      If it is <literal>off</literal> then statistics are not saved at
      shutdown nor reloaded at server start.
      The default value is <literal>on</literal>.
      This parameter can only be set in the <filename>postgresql.conf</filename>
      file or on the server command line.
-->
<varname>pg_stat_statements.save</varname>は、サーバを終了させる際に文の統計情報を保存するかどうかを指定します。
<literal>off</literal>の場合、統計情報は終了時に保存されず、サーバ開始時に再読み込みもされません。
デフォルト値は<literal>on</literal>です。
このパラメータは<filename>postgresql.conf</filename>ファイル、またはサーバコマンドラインでのみ設定できます。
     </para>
    </listitem>
   </varlistentry>
  </variablelist>

  <para>
<!--
   The module requires additional shared memory proportional to
   <varname>pg_stat_statements.max</varname>.  Note that this
   memory is consumed whenever the module is loaded, even if
   <varname>pg_stat_statements.track</varname> is set to <literal>none</literal>.
-->
このモジュールは、<varname>pg_stat_statements.max</varname>に比例する追加の共有メモリを必要とします。
<varname>pg_stat_statements.track</varname>に<literal>none</literal>が設定されていても、モジュールがロードされている限り常にこのメモリが消費されることに注意してください。
  </para>

  <para>
<!--
   These parameters must be set in <filename>postgresql.conf</filename>.
   Typical usage might be:
-->
これらのパラメータは<filename>postgresql.conf</filename>の中で設定しなければなりません。
典型的な使用方法は以下のようになります。

<programlisting>
# postgresql.conf
shared_preload_libraries = 'pg_stat_statements'

compute_query_id = on
pg_stat_statements.max = 10000
pg_stat_statements.track = all
</programlisting>
  </para>
 </sect2>

<<<<<<< HEAD
 <sect2 id="pgstatstatements-sample-output">
=======
 <sect2>
<!--
>>>>>>> 94ef7168
  <title>Sample Output</title>
-->
  <title>サンプル出力</title>

<screen>
bench=# SELECT pg_stat_statements_reset();

$ pgbench -i bench
$ pgbench -c10 -t300 bench

bench=# \x
bench=# SELECT query, calls, total_exec_time, rows, 100.0 * shared_blks_hit /
               nullif(shared_blks_hit + shared_blks_read, 0) AS hit_percent
          FROM pg_stat_statements ORDER BY total_exec_time DESC LIMIT 5;
-[ RECORD 1 ]---+--------------------------------------------------&zwsp;------------------
query           | UPDATE pgbench_branches SET bbalance = bbalance + $1 WHERE bid = $2
calls           | 3000
total_exec_time | 25565.855387
rows            | 3000
hit_percent     | 100.0000000000000000
-[ RECORD 2 ]---+--------------------------------------------------&zwsp;------------------
query           | UPDATE pgbench_tellers SET tbalance = tbalance + $1 WHERE tid = $2
calls           | 3000
total_exec_time | 20756.669379
rows            | 3000
hit_percent     | 100.0000000000000000
-[ RECORD 3 ]---+--------------------------------------------------&zwsp;------------------
query           | copy pgbench_accounts from stdin
calls           | 1
total_exec_time | 291.865911
rows            | 100000
hit_percent     | 100.0000000000000000
-[ RECORD 4 ]---+--------------------------------------------------&zwsp;------------------
query           | UPDATE pgbench_accounts SET abalance = abalance + $1 WHERE aid = $2
calls           | 3000
total_exec_time | 271.232977
rows            | 3000
hit_percent     | 98.8454011741682975
-[ RECORD 5 ]---+--------------------------------------------------&zwsp;------------------
query           | alter table pgbench_accounts add primary key (aid)
calls           | 1
total_exec_time | 160.588563
rows            | 0
hit_percent     | 100.0000000000000000


bench=# SELECT pg_stat_statements_reset(0,0,s.queryid) FROM pg_stat_statements AS s
            WHERE s.query = 'UPDATE pgbench_branches SET bbalance = bbalance + $1 WHERE bid = $2';

bench=# SELECT query, calls, total_exec_time, rows, 100.0 * shared_blks_hit /
               nullif(shared_blks_hit + shared_blks_read, 0) AS hit_percent
          FROM pg_stat_statements ORDER BY total_exec_time DESC LIMIT 5;
-[ RECORD 1 ]---+--------------------------------------------------&zwsp;------------------
query           | UPDATE pgbench_tellers SET tbalance = tbalance + $1 WHERE tid = $2
calls           | 3000
total_exec_time | 20756.669379
rows            | 3000
hit_percent     | 100.0000000000000000
-[ RECORD 2 ]---+--------------------------------------------------&zwsp;------------------
query           | copy pgbench_accounts from stdin
calls           | 1
total_exec_time | 291.865911
rows            | 100000
hit_percent     | 100.0000000000000000
-[ RECORD 3 ]---+--------------------------------------------------&zwsp;------------------
query           | UPDATE pgbench_accounts SET abalance = abalance + $1 WHERE aid = $2
calls           | 3000
total_exec_time | 271.232977
rows            | 3000
hit_percent     | 98.8454011741682975
-[ RECORD 4 ]---+--------------------------------------------------&zwsp;------------------
query           | alter table pgbench_accounts add primary key (aid)
calls           | 1
total_exec_time | 160.588563
rows            | 0
hit_percent     | 100.0000000000000000
-[ RECORD 5 ]---+--------------------------------------------------&zwsp;------------------
query           | vacuum analyze pgbench_accounts
calls           | 1
total_exec_time | 136.448116
rows            | 0
hit_percent     | 99.9201915403032721

bench=# SELECT pg_stat_statements_reset(0,0,0);

bench=# SELECT query, calls, total_exec_time, rows, 100.0 * shared_blks_hit /
               nullif(shared_blks_hit + shared_blks_read, 0) AS hit_percent
          FROM pg_stat_statements ORDER BY total_exec_time DESC LIMIT 5;
-[ RECORD 1 ]---+--------------------------------------------------&zwsp;---------------------------
query           | SELECT pg_stat_statements_reset(0,0,0)
calls           | 1
total_exec_time | 0.189497
rows            | 1
hit_percent     |
-[ RECORD 2 ]---+--------------------------------------------------&zwsp;---------------------------
query           | SELECT query, calls, total_exec_time, rows, $1 * shared_blks_hit /          +
                |                nullif(shared_blks_hit + shared_blks_read, $2) AS hit_percent+
                |           FROM pg_stat_statements ORDER BY total_exec_time DESC LIMIT $3
calls           | 0
total_exec_time | 0
rows            | 0
hit_percent     |

</screen>
 </sect2>

<<<<<<< HEAD
 <sect2 id="pgstatstatements-authors">
=======
 <sect2>
<!--
>>>>>>> 94ef7168
  <title>Authors</title>
-->
  <title>作者</title>

  <para>
<!--
   Takahiro Itagaki <email>itagaki.takahiro@oss.ntt.co.jp</email>.
   Query normalization added by Peter Geoghegan <email>peter@2ndquadrant.com</email>.
-->
   板垣 貴裕 <email>itagaki.takahiro@oss.ntt.co.jp</email>。
   Peter Geoghegan <email>peter@2ndquadrant.com</email>により問い合わせの正規化が追加されました。
  </para>
 </sect2>

</sect1><|MERGE_RESOLUTION|>--- conflicted
+++ resolved
@@ -49,12 +49,8 @@
 これらは大域的に利用可能ではなく、<command>CREATE EXTENSION pg_stat_statements</command>で特定のデータベースで可能になります。
  </para>
 
-<<<<<<< HEAD
  <sect2 id="pgstatstatements-pg-stat-statements">
-=======
- <sect2>
-<!--
->>>>>>> 94ef7168
+<!--
   <title>The <structname>pg_stat_statements</structname> View</title>
 -->
   <title><structname>pg_stat_statements</structname> ビュー</title>
@@ -670,28 +666,14 @@
   </para>
 
   <para>
-<!--
    Plannable queries (that is, <command>SELECT</command>, <command>INSERT</command>,
-<<<<<<< HEAD
    <command>UPDATE</command>, <command>DELETE</command>, and <command>MERGE</command>)
    and utility commands are combined into a single
-=======
-   <command>UPDATE</command>, <command>DELETE</command>, and <command>MERGE</command>) are combined into a single
->>>>>>> 94ef7168
    <structname>pg_stat_statements</structname> entry whenever they have identical query
    structures according to an internal hash calculation.  Typically, two
    queries will be considered the same for this purpose if they are
    semantically equivalent except for the values of literal constants
-<<<<<<< HEAD
    appearing in the query.
-=======
-   appearing in the query.  Utility commands (that is, all other commands)
-   are compared strictly on the basis of their textual query strings, however.
--->
-計画作成が可能な問い合わせ（つまり<command>SELECT</command>、<command>INSERT</command>、<command>UPDATE</command>、<command>DELETE</command>、 <command>MERGE</command>）は、内部のハッシュ計算に従った、同一の問い合わせ構造を持つ限り、１つの<structname>pg_stat_statements</structname>項目に組み合わせられます。
-典型的には、２つの問い合わせは、問い合わせの中に現れるリテラル定数の値以外、意味的に等価である場合、この目的では同一とみなされます。
-しかし、ユーティリティコマンド（つまりこの他のコマンドすべて）は問い合わせ文字列のテキストを基に厳密に比較されます。
->>>>>>> 94ef7168
   </para>
 
   <note>
@@ -723,7 +705,6 @@
   </para>
 
   <para>
-<<<<<<< HEAD
    Queries on which normalization can be applied may be observed with constant
    values in <structname>pg_stat_statements</structname>, especially when there
    is a high rate of entry deallocations. To reduce the likelihood of this
@@ -734,9 +715,7 @@
   </para>
 
   <para>
-=======
-<!--
->>>>>>> 94ef7168
+<!--
    In some cases, queries with visibly different texts might get merged into a
    single <structname>pg_stat_statements</structname> entry.  Normally this will happen
    only for semantically equivalent queries, but there is a small chance of
@@ -861,12 +840,8 @@
   </para>
  </sect2>
 
-<<<<<<< HEAD
  <sect2 id="pgstatstatements-pg-stat-statements-info">
-=======
- <sect2>
-<!--
->>>>>>> 94ef7168
+<!--
   <title>The <structname>pg_stat_statements_info</structname> View</title>
 -->
   <title><structname>pg_stat_statements_info</structname> ビュー</title>
@@ -944,12 +919,8 @@
   </table>
  </sect2>
 
-<<<<<<< HEAD
  <sect2 id="pgstatstatements-funcs">
-=======
- <sect2>
-<!--
->>>>>>> 94ef7168
+<!--
   <title>Functions</title>
 -->
   <title>関数</title>
@@ -1033,12 +1004,8 @@
   </variablelist>
  </sect2>
 
-<<<<<<< HEAD
  <sect2 id="pgstatstatements-config-params">
-=======
- <sect2>
-<!--
->>>>>>> 94ef7168
+<!--
   <title>Configuration Parameters</title>
 -->
   <title>設定パラメータ</title>
@@ -1231,12 +1198,8 @@
   </para>
  </sect2>
 
-<<<<<<< HEAD
  <sect2 id="pgstatstatements-sample-output">
-=======
- <sect2>
-<!--
->>>>>>> 94ef7168
+<!--
   <title>Sample Output</title>
 -->
   <title>サンプル出力</title>
@@ -1343,12 +1306,8 @@
 </screen>
  </sect2>
 
-<<<<<<< HEAD
  <sect2 id="pgstatstatements-authors">
-=======
- <sect2>
-<!--
->>>>>>> 94ef7168
+<!--
   <title>Authors</title>
 -->
   <title>作者</title>

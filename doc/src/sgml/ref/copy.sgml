<!--
doc/src/sgml/ref/copy.sgml
PostgreSQL documentation
-->


<refentry id="sql-copy">
 <indexterm zone="sql-copy">
  <primary>COPY</primary>
 </indexterm>

 <refmeta>
  <refentrytitle>COPY</refentrytitle>
  <manvolnum>7</manvolnum>
<!--
  <refmiscinfo>SQL - Language Statements</refmiscinfo>
-->
<refmiscinfo>SQL - 言語</refmiscinfo>
 </refmeta>

 <refnamediv>
  <refname>COPY</refname>
<!--
  <refpurpose>copy data between a file and a table</refpurpose>
-->
  <refpurpose>ファイルとテーブルの間でデータをコピーする</refpurpose>
 </refnamediv>

 <refsynopsisdiv>
<synopsis>
COPY <replaceable class="parameter">table_name</replaceable> [ ( <replaceable class="parameter">column_name</replaceable> [, ...] ) ]
    FROM { '<replaceable class="parameter">filename</replaceable>' | PROGRAM '<replaceable class="parameter">command</replaceable>' | STDIN }
    [ [ WITH ] ( <replaceable class="parameter">option</replaceable> [, ...] ) ]
    [ WHERE <replaceable class="parameter">condition</replaceable> ]

COPY { <replaceable class="parameter">table_name</replaceable> [ ( <replaceable class="parameter">column_name</replaceable> [, ...] ) ] | ( <replaceable class="parameter">query</replaceable> ) }
    TO { '<replaceable class="parameter">filename</replaceable>' | PROGRAM '<replaceable class="parameter">command</replaceable>' | STDOUT }
    [ [ WITH ] ( <replaceable class="parameter">option</replaceable> [, ...] ) ]

<!--
<phrase>where <replaceable class="parameter">option</replaceable> can be one of:</phrase>
-->
<phrase>ここで<replaceable class="parameter">option</replaceable>は以下のいずれかです。</phrase>

    FORMAT <replaceable class="parameter">format_name</replaceable>
    FREEZE [ <replaceable class="parameter">boolean</replaceable> ]
    DELIMITER '<replaceable class="parameter">delimiter_character</replaceable>'
    NULL '<replaceable class="parameter">null_string</replaceable>'
    HEADER [ <replaceable class="parameter">boolean</replaceable> ]
    QUOTE '<replaceable class="parameter">quote_character</replaceable>'
    ESCAPE '<replaceable class="parameter">escape_character</replaceable>'
    FORCE_QUOTE { ( <replaceable class="parameter">column_name</replaceable> [, ...] ) | * }
    FORCE_NOT_NULL ( <replaceable class="parameter">column_name</replaceable> [, ...] )
    FORCE_NULL ( <replaceable class="parameter">column_name</replaceable> [, ...] )
    ENCODING '<replaceable class="parameter">encoding_name</replaceable>'
</synopsis>
 </refsynopsisdiv>

 <refsect1>
<!--
  <title>Description</title>
-->
  <title>説明</title>

  <para>
<!--
   <command>COPY</command> moves data between
   <productname>PostgreSQL</productname> tables and standard file-system
   files. <command>COPY TO</command> copies the contents of a table
   <emphasis>to</emphasis> a file, while <command>COPY FROM</command> copies
   data <emphasis>from</emphasis> a file to a table (appending the data to
   whatever is in the table already).  <command>COPY TO</command>
   can also copy the results of a <command>SELECT</command> query.
-->
<command>COPY</command>コマンドは、<productname>PostgreSQL</productname>のテーブルと標準のファイルシステムのファイル間でデータを移動します。
<command>COPY TO</command>コマンドはテーブルの内容をファイル<emphasis>に</emphasis>コピーします。
また、<command>COPY FROM</command>コマンドは、ファイル<emphasis>から</emphasis>テーブルへとデータをコピーします（この時、既にテーブルにあるデータにコピーした内容を追加します）。
また、<command>COPY TO</command>により<command>SELECT</command>問い合わせの結果をコピーすることができます。
  </para>

  <para>
<<<<<<< HEAD
<!--
   If a list of columns is specified, <command>COPY</command> will
   only copy the data in the specified columns to or from the file.
   If there are any columns in the table that are not in the column list,
   <command>COPY FROM</command> will insert the default values for
   those columns.
-->
列リストが指定されている場合、<command>COPY</command>は、指定された列のデータのみをファイルからまたはファイルへコピーします。
列リストに含まれていない列がテーブル内にある場合、<command>COPY FROM</command>はそれらの列にデフォルトの値を挿入します。
=======
   If a column list is specified, <command>COPY TO</command> copies only
   the data in the specified columns to the file.  For <command>COPY
   FROM</command>, each field in the file is inserted, in order, into the
   specified column.  Table columns not specified in the <command>COPY
   FROM</command> column list will receive their default values.
>>>>>>> 5060275a
  </para>

  <para>
<!--
   <command>COPY</command> with a file name instructs the
   <productname>PostgreSQL</productname> server to directly read from
   or write to a file. The file must be accessible by the
   <productname>PostgreSQL</productname> user (the user ID the server
   runs as) and the name must be specified from the viewpoint of the
   server. When <literal>PROGRAM</literal> is specified, the server
   executes the given command and reads from the standard output of the
   program, or writes to the standard input of the program. The command
   must be specified from the viewpoint of the server, and be executable
   by the <productname>PostgreSQL</productname> user.  When
   <literal>STDIN</literal> or <literal>STDOUT</literal> is
   specified, data is transmitted via the connection between the
   client and the server.
-->
ファイル名付きの<command>COPY</command>コマンドは、<productname>PostgreSQL</productname>サーバに対して直接ファイルへの読み書きをするように命じます。
指定したファイルは必ず<productname>PostgreSQL</productname>ユーザ(サーバを実行しているユーザID)からアクセスできる必要があります。
また、ファイル名はサーバから見たように指定されなければなりません。
<literal>PROGRAM</literal>が指定された場合、サーバは指定したコマンドを実行しその標準出力を読み取る、または、プログラムの標準入力に書き出します。
コマンドはサーバからの視点で指定しなければならず、また、<literal>PostgreSQL</literal>ユーザによって実行できなければなりません。
<literal>STDIN</literal>や<literal>STDOUT</literal>が指定された場合、データはクライアントとサーバ間を流れます。
  </para>
 </refsect1>

 <refsect1>
<!--
  <title>Parameters</title>
-->
  <title>パラメータ</title>

  <variablelist>
   <varlistentry>
    <term><replaceable class="parameter">table_name</replaceable></term>
    <listitem>
     <para>
<!--
      The name (optionally schema-qualified) of an existing table.
-->
既存のテーブルの名前です（スキーマ修飾名も可）。
     </para>
    </listitem>
   </varlistentry>

   <varlistentry>
    <term><replaceable class="parameter">column_name</replaceable></term>
     <listitem>
     <para>
<!--
      An optional list of columns to be copied.  If no column list is
      specified, all columns of the table except generated columns will be
      copied.
-->
コピー対象の列リストで、省略可能です。
列リストが指定されていない場合は、生成列を除いてテーブルの全ての列がコピーされます。
     </para>
    </listitem>
   </varlistentry>

   <varlistentry>
    <term><replaceable class="parameter">query</replaceable></term>
    <listitem>
     <para>
<!--
      A <xref linkend="sql-select"/>, <xref linkend="sql-values"/>,
      <xref linkend="sql-insert"/>, <xref linkend="sql-update"/> or
      <xref linkend="sql-delete"/> command whose results are to be
      copied.  Note that parentheses are required around the query.
-->
<xref linkend="sql-select"/>、<xref linkend="sql-values"/>、<xref linkend="sql-insert"/>、<xref linkend="sql-update"/>あるいは<xref linkend="sql-delete"/>コマンドで、その結果がコピーされます。
問い合わせを括弧でくくる必要があることに注意してください。
     </para>
     <para>
<!--
      For <command>INSERT</command>, <command>UPDATE</command> and
      <command>DELETE</command> queries a RETURNING clause must be provided,
      and the target relation must not have a conditional rule, nor
      an <literal>ALSO</literal> rule, nor an <literal>INSTEAD</literal> rule
      that expands to multiple statements.
-->
<command>INSERT</command>、<command>UPDATE</command>および<command>DELETE</command>についてはRETURNING句を付けなければならず、また、対象のリレーションには、複数の文に展開される条件付きルール、<literal>ALSO</literal>ルール、<literal>INSTEAD</literal>ルールがあってはなりません。
     </para>
    </listitem>
   </varlistentry>

   <varlistentry>
    <term><replaceable class="parameter">filename</replaceable></term>
    <listitem>
     <para>
<!--
      The path name of the input or output file.  An input file name can be
      an absolute or relative path, but an output file name must be an absolute
      path.  Windows users might need to use an <literal>E''</literal> string and
      double any backslashes used in the path name.
-->
入出力ファイルのパス名です。
入力ファイル名は絶対パスでも相対パスでも記述することができますが、出力ファイル名は絶対パスでなければなりません。
Windowsユーザの場合、<literal>E''</literal>文字列を使用し、パス名内のバックスラッシュを二重にする必要があるかもしれません。
     </para>
    </listitem>
   </varlistentry>

   <varlistentry>
    <term><literal>PROGRAM</literal></term>
    <listitem>
     <para>
<!--
      A command to execute. In <command>COPY FROM</command>, the input is
      read from standard output of the command, and in <command>COPY TO</command>,
      the output is written to the standard input of the command.
-->
実行するコマンドです。
<command>COPY FROM</command>では、入力はコマンドの標準出力から読み取られ、<command>COPY TO</command>では、出力はコマンドの標準入力に書き出されます。
     </para>
     <para>
<!--
      Note that the command is invoked by the shell, so if you need to pass
      any arguments to shell command that come from an untrusted source, you
      must be careful to strip or escape any special characters that might
      have a special meaning for the shell. For security reasons, it is best
      to use a fixed command string, or at least avoid passing any user input
      in it.
-->
コマンドはシェルから呼び出されることに注意してください。
このためシェルコマンドに信頼できない入力元からの任意の引数を渡す必要がある場合、シェルにとって特殊な意味を持つかもしれない特殊文字の除去やエスケープを注意深く実施してください、
セキュリティ上の理由のため、固定のコマンド文字列を使用することが最善です。または少なくともユーザからの入力が渡されることを防止してください。
     </para>
    </listitem>
   </varlistentry>

   <varlistentry>
    <term><literal>STDIN</literal></term>
    <listitem>
     <para>
<!--
      Specifies that input comes from the client application.
-->
入力がクライアントアプリケーションからであることを指定します。
     </para>
    </listitem>
   </varlistentry>

   <varlistentry>
    <term><literal>STDOUT</literal></term>
    <listitem>
     <para>
<!--
      Specifies that output goes to the client application.
-->
出力がクライアントアプリケーションへであることを指定します。
     </para>
    </listitem>
   </varlistentry>

   <varlistentry>
    <term><replaceable class="parameter">boolean</replaceable></term>
    <listitem>
     <para>
<!--
      Specifies whether the selected option should be turned on or off.
      You can write <literal>TRUE</literal>, <literal>ON</literal>, or
      <literal>1</literal> to enable the option, and <literal>FALSE</literal>,
      <literal>OFF</literal>, or <literal>0</literal> to disable it.  The
      <replaceable class="parameter">boolean</replaceable> value can also
      be omitted, in which case <literal>TRUE</literal> is assumed.
-->
指定のオプションを有効とするか無効とするかを指定します。
オプションを有効にするには、<literal>TRUE</literal>、<literal>ON</literal>または<literal>1</literal>と、無効にするには<literal>FALSE</literal>、<literal>OFF</literal>または<literal>0</literal>と記述します。
また<replaceable class="parameter">boolean</replaceable>値は省略可能であり、省略時は<literal>TRUE</literal>とみなされます。
     </para>
    </listitem>
   </varlistentry>

   <varlistentry>
    <term><literal>FORMAT</literal></term>
    <listitem>
     <para>
<!--
      Selects the data format to be read or written:
      <literal>text</literal>,
      <literal>csv</literal> (Comma Separated Values),
      or <literal>binary</literal>.
      The default is <literal>text</literal>.
-->
読み取りまたは書き込みに使用するデータ形式を選択します。
<literal>text</literal>、<literal>csv</literal>（カンマ区切り値）、または<literal>binary</literal>です。
デフォルトは<literal>text</literal>です。
     </para>
    </listitem>
   </varlistentry>

   <varlistentry>
    <term><literal>FREEZE</literal></term>
    <listitem>
     <para>
<!--
      Requests copying the data with rows already frozen, just as they
      would be after running the <command>VACUUM FREEZE</command> command.
      This is intended as a performance option for initial data loading.
      Rows will be frozen only if the table being loaded has been created
      or truncated in the current subtransaction, there are no cursors
      open and there are no older snapshots held by this transaction.  It is
      currently not possible to perform a <command>COPY FREEZE</command> on
      a partitioned table.
-->
あたかも<command>VACUUM FREEZE</command>コマンドを実行した後のように、行を凍結した状態のデータコピー処理を要求します。
これは、初期データロード処理用の性能オプションとしての利用を意図しています。
ロード元のテーブルが現在の副トランザクションで作成または切り詰めされ、開いているカーソルは存在せず、またこのトランザクションで保持される古めのスナップショットが存在しない場合のみ、行は凍結されます。
今のところ、パーティションテーブルでは<command>COPY FREEZE</command>を実行できません。
     </para>
     <para>
<!--
      Note that all other sessions will immediately be able to see the data
      once it has been successfully loaded. This violates the normal rules
      of MVCC visibility and users specifying should be aware of the
      potential problems this might cause.
-->
データのロードに成功すると、他のすべてのセッションから即座にデータが参照可能になることに注意してください。
これはMVCC可視性に関する一般的な規則に違反しますので、指定するユーザはこれが引き起こすかもしれない潜在的な問題に注意しなければなりません。
     </para>
    </listitem>
   </varlistentry>

   <varlistentry>
    <term><literal>DELIMITER</literal></term>
    <listitem>
     <para>
<!--
      Specifies the character that separates columns within each row
      (line) of the file.  The default is a tab character in text format,
      a comma in <literal>CSV</literal> format.
      This must be a single one-byte character.
      This option is not allowed when using <literal>binary</literal> format.
-->
ファイルの各行内の列を区切る文字を指定します。
テキスト形式でのデフォルトはタブ文字、<literal>CSV</literal>形式ではカンマです。
これは単一の1バイト文字でなければなりません。
このオプションは<literal>binary</literal>形式を使用する場合は許されません。
     </para>
    </listitem>
   </varlistentry>

   <varlistentry>
    <term><literal>NULL</literal></term>
    <listitem>
     <para>
<!--
      Specifies the string that represents a null value. The default is
      <literal>\N</literal> (backslash-N) in text format, and an unquoted empty
      string in <literal>CSV</literal> format. You might prefer an
      empty string even in text format for cases where you don't want to
      distinguish nulls from empty strings.
      This option is not allowed when using <literal>binary</literal> format.
-->
NULL値を表す文字列を指定します。
デフォルトは、テキスト形式では<literal>\N</literal>（バックスラッシュN）、<literal>CSV</literal>形式では引用符のない空文字です。
NULL値と空文字列を区別する必要がない場合は、テキスト形式であっても空文字列を使用した方が良いかもしれません。
このオプションは<literal>binary</literal>形式を使用する場合は許されません。
     </para>

     <note>
      <para>
<!--
       When using <command>COPY FROM</command>, any data item that matches
       this string will be stored as a null value, so you should make
       sure that you use the same string as you used with
       <command>COPY TO</command>.
-->
<command>COPY FROM</command>の場合、この文字列と一致するデータ要素はNULL値として格納されます。
<command>COPY TO</command>実行時に使用した同じ文字列を使用するようにしてください。
      </para>
     </note>

    </listitem>
   </varlistentry>

   <varlistentry>
    <term><literal>HEADER</literal></term>
    <listitem>
     <para>
<!--
      Specifies that the file contains a header line with the names of each
      column in the file.  On output, the first line contains the column
      names from the table, and on input, the first line is ignored.
      This option is allowed only when using <literal>CSV</literal> format.
-->
ヘッダ行を含むファイルを指定します。
このファイルには各列の名前が記載されています。
出力では、先頭行にテーブルの列名が入り、入力では先頭行は無視されます。
このオプションは<literal>CSV</literal>形式を使用する場合にのみ許されます。
     </para>
    </listitem>
   </varlistentry>

   <varlistentry>
    <term><literal>QUOTE</literal></term>
    <listitem>
     <para>
<!--
      Specifies the quoting character to be used when a data value is quoted.
      The default is double-quote.
      This must be a single one-byte character.
      This option is allowed only when using <literal>CSV</literal> format.
-->
データ値を引用符付けする際に使用される引用符文字を指定します。
デフォルトは二重引用符です。
これは単一の1バイト文字でなければなりません。
このオプションは<literal>CSV</literal>形式を使用する場合にのみ許されます。
     </para>
    </listitem>
   </varlistentry>

   <varlistentry>
    <term><literal>ESCAPE</literal></term>
    <listitem>
     <para>
<!--
      Specifies the character that should appear before a
      data character that matches the <literal>QUOTE</literal> value.
      The default is the same as the <literal>QUOTE</literal> value (so that
      the quoting character is doubled if it appears in the data).
      This must be a single one-byte character.
      This option is allowed only when using <literal>CSV</literal> format.
-->
データ内の文字が<literal>QUOTE</literal>の値と一致する場合に、その前に現れなければならない文字を指定します。
デフォルトは<literal>QUOTE</literal>の値と同じです（このためデータ内に引用符用文字があるときは二つ続けます）。
これは単一の1バイト文字でなければなりません。
このオプションは<literal>CSV</literal>形式を使用する場合のみ許されます。
     </para>
    </listitem>
   </varlistentry>

   <varlistentry>
    <term><literal>FORCE_QUOTE</literal></term>
    <listitem>
     <para>
<!--
      Forces quoting to be
      used for all non-<literal>NULL</literal> values in each specified column.
      <literal>NULL</literal> output is never quoted. If <literal>*</literal> is specified,
      non-<literal>NULL</literal> values will be quoted in all columns.
      This option is allowed only in <command>COPY TO</command>, and only when
      using <literal>CSV</literal> format.
-->
指定された各列内にある全ての非<literal>NULL</literal>値を強制的に引用符で囲みます。
<literal>NULL</literal>出力は引用符で囲まれません。
<literal>*</literal>が指定された場合、非<literal>NULL</literal>値はすべての列で引用符付けされます。
このオプションは<command>COPY TO</command>において、かつ、<literal>CSV</literal>形式を使用する場合のみ許されます。
     </para>
    </listitem>
   </varlistentry>

   <varlistentry>
    <term><literal>FORCE_NOT_NULL</literal></term>
    <listitem>
     <para>
<!--
      Do not match the specified columns' values against the null string.
      In the default case where the null string is empty, this means that
      empty values will be read as zero-length strings rather than nulls,
      even when they are not quoted.
      This option is allowed only in <command>COPY FROM</command>, and only when
      using <literal>CSV</literal> format.
-->
指定された列の値をNULL文字列に対して比較しません。
NULL文字列が空であるデフォルトでは、空の値は引用符付けされていなくてもNULLではなく長さが0の文字列として読み取られることを意味します。
このオプションは<command>COPY FROM</command>において、かつ、<literal>CSV</literal>形式を使用する場合のみで許されます。
     </para>
    </listitem>
   </varlistentry>

   <varlistentry>
    <term><literal>FORCE_NULL</literal></term>
    <listitem>
     <para>
<!--
      Match the specified columns' values against the null string, even
      if it has been quoted, and if a match is found set the value to
      <literal>NULL</literal>. In the default case where the null string is empty,
      this converts a quoted empty string into NULL.
      This option is allowed only in <command>COPY FROM</command>, and only when
      using <literal>CSV</literal> format.
-->
指定された列の値を、それが引用符付きであったとしても、NULL文字列と比較し、一致した場合は値を<literal>NULL</literal>にセットします。
NULL文字列が空であるデフォルトでは、引用符付きの空文字列をNULLに変換します。
このオプションは<command>COPY FROM</command>で、かつ<literal>CSV</literal>形式を使用する場合のみ許されます。
     </para>
    </listitem>
   </varlistentry>

   <varlistentry>
    <term><literal>ENCODING</literal></term>
    <listitem>
     <para>
<!--
      Specifies that the file is encoded in the <replaceable
      class="parameter">encoding_name</replaceable>.  If this option is
      omitted, the current client encoding is used. See the Notes below
      for more details.
-->
ファイルが<replaceable class="parameter">encoding_name</replaceable>で符号化されていることを指定します。
このオプションが省略された場合、現在のクライアント符号化方式が使用されます。
後述の注釈を参照してください。
     </para>
    </listitem>
   </varlistentry>

   <varlistentry>
    <term><literal>WHERE</literal></term>
    <listitem>
   <para>
<!--
    The optional <literal>WHERE</literal> clause has the general form
-->
省略可能な<literal>WHERE</literal>句の一般的な形は以下の通りです。
<synopsis>
WHERE <replaceable class="parameter">condition</replaceable>
</synopsis>
<!--
    where <replaceable class="parameter">condition</replaceable> is
    any expression that evaluates to a result of type
    <type>boolean</type>.  Any row that does not satisfy this
    condition will not be inserted to the table.  A row satisfies the
    condition if it returns true when the actual row values are
    substituted for any variable references.
-->
ここで<replaceable class="parameter">condition</replaceable>は、評価の結果が<type>boolean</type>型になる任意の式です。
この条件を満たさない行はテーブルに挿入されません。
変数参照を実際の行の値で置き換えた時に真を返す場合に、行は条件を満たします。
   </para>

   <para>
<!--
    Currently, subqueries are not allowed in <literal>WHERE</literal>
    expressions, and the evaluation does not see any changes made by the
    <command>COPY</command> itself (this matters when the expression
    contains calls to <literal>VOLATILE</literal> functions).
-->
今のところ、<literal>WHERE</literal>式の中での副問い合わせは認められていませんし、評価は<command>COPY</command>自身により行われた変更を見ることはありません(これは、式が<literal>VOLATILE</literal>関数の呼び出しを含む場合に問題になります)。
   </para>

    </listitem>
   </varlistentry>

  </variablelist>
 </refsect1>

 <refsect1>
<!--
  <title>Outputs</title>
-->
  <title>出力</title>

  <para>
<!--
   On successful completion, a <command>COPY</command> command returns a command
   tag of the form
-->
正常に完了した場合、<command>COPY</command>コマンドは以下の形式のコマンドタグを返します。
<screen>
COPY <replaceable class="parameter">count</replaceable>
</screen>
<!--
   The <replaceable class="parameter">count</replaceable> is the number
   of rows copied.
-->
<replaceable class="parameter">count</replaceable>はコピーされた行数です。
  </para>

  <note>
   <para>
<!--
    <application>psql</application> will print this command tag only if the command
    was not <literal>COPY ... TO STDOUT</literal>, or the
    equivalent <application>psql</application> meta-command
    <literal>\copy ... to stdout</literal>.  This is to prevent confusing the
    command tag with the data that was just printed.
-->
<application>psql</application>はコマンドが<literal>COPY ... TO STDOUT</literal>であった場合、および、それと同等な<application>psql</application>のメタコマンド<literal>\copy ... to stdout</literal>であった場合は、このコマンドタグを表示しません。
これは、コマンドタグが表示されたデータと混同されないようにするためです。
   </para>
  </note>
 </refsect1>

 <refsect1>
<!--
  <title>Notes</title>
-->
   <title>注釈</title>

   <para>
<!--
    <command>COPY TO</command> can only be used with plain tables, not
    with views.  However, you can write <literal>COPY (SELECT * FROM
    <replaceable class="parameter">viewname</replaceable>) TO ...</literal>
    to copy the current contents of a view.
-->
<command>COPY TO</command>は通常のテーブルに対してのみ使用することができます。
ビューに対して使用することはできません。
しかし、<literal>COPY (SELECT * FROM <replaceable class="parameter">viewname</replaceable>) TO ...</literal>と記述して、ビューの現在の内容をコピーすることはできます。
   </para>

   <para>
<!--
    <command>COPY FROM</command> can be used with plain, foreign, or
    partitioned tables or with views that have
    <literal>INSTEAD OF INSERT</literal> triggers.
-->
<command>COPY FROM</command>は通常のテーブル、外部テーブル、パーティションテーブルおよび<literal>INSTEAD OF INSERT</literal>トリガを持つビューに対して使用することができます。
   </para>

   <para>
<!--
    <command>COPY</command> only deals with the specific table named;
    it does not copy data to or from child tables.  Thus for example
    <literal>COPY <replaceable class="parameter">table</replaceable> TO</literal>
    shows the same data as <literal>SELECT * FROM ONLY <replaceable
    class="parameter">table</replaceable></literal>.  But <literal>COPY
    (SELECT * FROM <replaceable class="parameter">table</replaceable>) TO ...</literal>
    can be used to dump all of the data in an inheritance hierarchy.
-->
<command>COPY</command>は指定された特定のテーブルのみを扱います。
つまり子テーブルへまたは子テーブルからのデータのコピーは行いません。
したがって例えば、<literal>COPY <replaceable class="parameter">table</replaceable> TO</literal>は<literal>SELECT * FROM ONLY <replaceable class="parameter">table</replaceable></literal>と同じデータを示します。
しかし<literal>COPY (SELECT * FROM <replaceable class="parameter">table</replaceable>) TO ...</literal>を使用して、継承階層内のすべてのデータをダンプすることができます。
   </para>

   <para>
<!--
    You must have select privilege on the table
    whose values are read by <command>COPY TO</command>, and
    insert privilege on the table into which values
    are inserted by <command>COPY FROM</command>.  It is sufficient
    to have column privileges on the column(s) listed in the command.
-->
<command>COPY TO</command>の場合は値を読み込むテーブルに対するSELECT権限が、<command>COPY FROM</command>の場合は値を挿入するテーブルに対するINSERT権限が必要です。
コマンド内で列挙された列に対する列権限があれば十分です。
   </para>

   <para>
<!--
    If row-level security is enabled for the table, the relevant
    <command>SELECT</command> policies will apply to <literal>COPY
    <replaceable class="parameter">table</replaceable> TO</literal> statements.
    Currently, <command>COPY FROM</command> is not supported for tables
    with row-level security. Use equivalent <command>INSERT</command>
    statements instead.
-->
テーブルの行単位セキュリティが有効な場合、適切な<command>SELECT</command>ポリシーが<literal>COPY <replaceable class="parameter">table</replaceable> TO</literal>文に適用されます。
現在のところ、<command>COPY FROM</command>は行単位セキュリティが有効なテーブルに対してはサポートされません。
代わりにそれと等価な<command>INSERT</command>を使ってください。
   </para>

   <para>
<!--
    Files named in a <command>COPY</command> command are read or written
    directly by the server, not by the client application. Therefore,
    they must reside on or be accessible to the database server machine,
    not the client. They must be accessible to and readable or writable
    by the <productname>PostgreSQL</productname> user (the user ID the
    server runs as), not the client. Similarly,
    the command specified with <literal>PROGRAM</literal> is executed directly
    by the server, not by the client application, must be executable by the
    <productname>PostgreSQL</productname> user.
    <command>COPY</command> naming a file or command is only allowed to
    database superusers or users who are granted one of the default roles
    <literal>pg_read_server_files</literal>,
    <literal>pg_write_server_files</literal>,
    or <literal>pg_execute_server_program</literal>, since it allows reading
    or writing any file or running a program that the server has privileges to
    access.
-->
<command>COPY</command>コマンドで指定するファイルは、クライアントアプリケーションではなく、サーバが直接読み込み/書き込みを行います。
したがって、それらのファイルは、クライアントではなく、データベースサーバマシン上に存在するか、または、データベースサーバマシンからアクセス可能である必要があります。
さらに、クライアントではなく、<productname>PostgreSQL</productname>ユーザ（サーバを実行しているユーザID）が、アクセス権限と読み書き権限を持っている必要があります。
同様に、<literal>PROGRAM</literal>で指定されたコマンドは、クライアントアプリケーションではなくサーバにより直接実行されるため、<productname>PostgreSQL</productname>ユーザによって実行可能でなければなりません。
ファイル名またはコマンドを指定した<command>COPY</command>の実行は、データベースのスーパーユーザとデフォルトロール<literal>pg_read_server_files</literal>、<literal>pg_write_server_files</literal>、<literal>pg_execute_server_program</literal>の内の1つの権限を許可されたユーザのみに許可されています。このコマンドによって、サーバがアクセス権限を持つ全てのファイルの読み込み、書き込みやプログラムの実行が可能になってしまうためです。
   </para>

   <para>
<!--
    Do not confuse <command>COPY</command> with the
    <application>psql</application> instruction
    <command><link linkend="app-psql-meta-commands-copy">\copy</link></command>. <command>\copy</command> invokes
    <command>COPY FROM STDIN</command> or <command>COPY TO
    STDOUT</command>, and then fetches/stores the data in a file
    accessible to the <application>psql</application> client. Thus,
    file accessibility and access rights depend on the client rather
    than the server when <command>\copy</command> is used.
-->
<command>COPY</command>を<application>psql</application>の<command><link linkend="app-psql-meta-commands-copy">\copy</link></command>と混同しないでください。
<command>\copy</command>は<command>COPY FROM STDIN</command>や<command>COPY TO STDOUT</command>を呼び出し、<application>psql</application>クライアントからアクセスできるファイルにデータの書き込み/読み込みを行います。
したがって、<command>\copy</command>コマンドでは、ファイルへのアクセスが可能かどうかと、ファイルに対するアクセス権限の有無は、サーバではなくクライアント側に依存します。
   </para>

   <para>
<!--
    It is recommended that the file name used in <command>COPY</command>
    always be specified as an absolute path. This is enforced by the
    server in the case of <command>COPY TO</command>, but for
    <command>COPY FROM</command> you do have the option of reading from
    a file specified by a relative path. The path will be interpreted
    relative to the working directory of the server process (normally
    the cluster's data directory), not the client's working directory.
-->
<command>COPY</command>でファイル名を指定する時は、常に絶対パスで記述することをお勧めします。
<command>COPY TO</command>コマンドの場合はサーバによって絶対パス指定に変更させられますが、<command>COPY FROM</command>コマンドでは相対パスで指定されたファイルを読み込むことも可能となっています。
後者では、クライアントの作業ディレクトリではなく、サーバプロセスの作業ディレクトリ（通常はクラスタのデータディレクトリ）からの相対的なディレクトリとして解釈されます。
   </para>

   <para>
<!--
    Executing a command with <literal>PROGRAM</literal> might be restricted
    by the operating system's access control mechanisms, such as SELinux.
-->
<literal>PROGRAM</literal>を用いたコマンド実行は、SELinuxなどのオペレーティングシステムのアクセス制御機構によって制限されるかもしれません。
   </para>

   <para>
<!--
    <command>COPY FROM</command> will invoke any triggers and check
    constraints on the destination table. However, it will not invoke rules.
-->
<command>COPY FROM</command>は、宛先テーブル上で任意のトリガと検査制約を呼び出しますが、ルールは呼び出しません。
   </para>

   <para>
<!--
    For identity columns, the <command>COPY FROM</command> command will always
    write the column values provided in the input data, like
    the <command>INSERT</command> option <literal>OVERRIDING SYSTEM
    VALUE</literal>.
-->
IDENTITY列については、<command>COPY FROM</command>コマンドは<command>INSERT</command>のオプション<literal>OVERRIDING SYSTEM VALUE</literal>と同じように、必ず入力データが提供した列の値を書き込みます。
   </para>

   <para>
<!--
    <command>COPY</command> input and output is affected by
    <varname>DateStyle</varname>. To ensure portability to other
    <productname>PostgreSQL</productname> installations that might use
    non-default <varname>DateStyle</varname> settings,
    <varname>DateStyle</varname> should be set to <literal>ISO</literal> before
    using <command>COPY TO</command>.  It is also a good idea to avoid dumping
    data with <varname>IntervalStyle</varname> set to
    <literal>sql_standard</literal>, because negative interval values might be
    misinterpreted by a server that has a different setting for
    <varname>IntervalStyle</varname>.
-->
<command>COPY</command>の入出力は<varname>DateStyle</varname>の影響を受けます。
デフォルト以外の<varname>DateStyle</varname>が設定された可能性がある<productname>PostgreSQL</productname>インストレーションとの移植を確実に行いたい場合は、<command>COPY</command>を使う前に<varname>DateStyle</varname>を<literal>ISO</literal>に設定しなければなりません。
また、<varname>IntervalStyle</varname>を<literal>sql_standard</literal>としてデータをダンプすることは避けることを勧めます。
負の時間間隔値が別の<varname>IntervalStyle</varname>設定を持つサーバで誤解釈される可能性があるためです。
   </para>

   <para>
<!--
    Input data is interpreted according to <literal>ENCODING</literal>
    option or the current client encoding, and output data is encoded
    in <literal>ENCODING</literal> or the current client encoding, even
    if the data does not pass through the client but is read from or
    written to a file directly by the server.
-->
たとえデータがクライアント経由ではなくサーバにより直接ファイルから読み書きされるとしても、入力データは<literal>ENCODING</literal>オプションまたは現在のクライアント符号化方式にしたがって解釈され、出力データは<literal>ENCODING</literal>オプションまたは現在のクライアント符号化方式で符号化されます。
   </para>

   <para>
<!--
    <command>COPY</command> stops operation at the first error. This
    should not lead to problems in the event of a <command>COPY
    TO</command>, but the target table will already have received
    earlier rows in a <command>COPY FROM</command>. These rows will not
    be visible or accessible, but they still occupy disk space. This might
    amount to a considerable amount of wasted disk space if the failure
    happened well into a large copy operation. You might wish to invoke
    <command>VACUUM</command> to recover the wasted space.
-->
<command>COPY</command>では、エラーが発生するとすぐに処理を停止します。
<command>COPY TO</command>コマンドの実行では何ら問題ありませんが、<command>COPY FROM</command>の場合は、対象となるテーブルは初めの方の行を既に受け取っています。
これらの行は不可視となり、アクセスすることもできませんが、ディスク領域を占有します。
したがって、大きなコピー処理がかなり進んだ後で失敗した場合には、それなりの量の無駄なディスク領域が使われてしまいます。
この無駄な領域を取り戻すには、<command>VACUUM</command>を行う必要があります。
   </para>

   <para>
<!--
    <literal>FORCE_NULL</literal> and <literal>FORCE_NOT_NULL</literal> can be used
    simultaneously on the same column. This results in converting quoted
    null strings to null values and unquoted null strings to empty strings.
-->
<literal>FORCE_NULL</literal>と<literal>FORCE_NOT_NULL</literal>は同じ列について同時に使うことができます。
その場合の結果は、引用符付きのNULL文字列をNULL値に変換し、引用符なしのNULL文字列を空文字列に変換します。
   </para>

 </refsect1>

 <refsect1>
<!--
  <title>File Formats</title>
-->
<title>ファイルの形式</title>

  <refsect2>
<!--
   <title>Text Format</title>
-->
   <title>テキスト形式</title>

   <para>
<!--
    When the <literal>text</literal> format is used,
    the data read or written is a text file with one line per table row.
    Columns in a row are separated by the delimiter character.
    The column values themselves are strings generated by the
    output function, or acceptable to the input function, of each
    attribute's data type.  The specified null string is used in
    place of columns that are null.
    <command>COPY FROM</command> will raise an error if any line of the
    input file contains more or fewer columns than are expected.
-->
<literal>text</literal>形式を使用する場合、読み書きされるデータはテーブルの1つの行を1行で表したテキストファイルとなります。
行内の列は区切り文字で区切られます。
列の値自体は、その属性のデータ型の出力関数で生成された、または、その入力関数で受け付け可能な文字列です。
値がNULLの列では、代わりに指定されたNULL値を表す文字列が使用されます。
入力ファイルのいずれかの行にある列数が予期された数と違う場合、<command>COPY FROM</command>はエラーを発生します。
   </para>

   <para>
<!--
    End of data can be represented by a single line containing just
    backslash-period (<literal>\.</literal>).  An end-of-data marker is
    not necessary when reading from a file, since the end of file
    serves perfectly well; it is needed only when copying data to or from
    client applications using pre-3.0 client protocol.
-->
データの終了は、バックスラッシュとピリオド（<literal>\.</literal>）のみから構成される1行で表されます。
ファイルの終了により同じ動作になるので、ファイルからの読み込みの場合はデータ終了マークは不要です。
しかし、3.0以前のクライアントプロトコルを使用したクライアントアプリケーションとデータのコピーを行う場合だけは、読み込み、書き込みを問わず、終了マークが必要です。
   </para>

   <para>
<!--
    Backslash characters (<literal>\</literal>) can be used in the
    <command>COPY</command> data to quote data characters that might
    otherwise be taken as row or column delimiters. In particular, the
    following characters <emphasis>must</emphasis> be preceded by a backslash if
    they appear as part of a column value: backslash itself,
    newline, carriage return, and the current delimiter character.
-->
バックスラッシュ文字（<literal>\</literal>）は、<command>COPY</command>対象データ内で、行や列の区切り文字と判定される可能性があるデータ文字列の引用符付けに使用します。
特に、バックスラッシュ自体、改行、復帰、使用中の区切り文字などの文字が列の値に含まれている場合は、<emphasis>必ず</emphasis>前にバックスラッシュを付けなければなりません。

   </para>

   <para>
<!--
    The specified null string is sent by <command>COPY TO</command> without
    adding any backslashes; conversely, <command>COPY FROM</command> matches
    the input against the null string before removing backslashes.  Therefore,
    a null string such as <literal>\N</literal> cannot be confused with
    the actual data value <literal>\N</literal> (which would be represented
    as <literal>\\N</literal>).
-->
指定されたNULL文字列はバックスラッシュを付けずに<command>COPY TO</command>に送られます。
一方、<command>COPY FROM</command>では、バックスラッシュを削除する前にNULL文字列と入力を比較します。
したがって、<literal>\N</literal>といったNULL文字列が実際の<literal>\N</literal>というデータ値と混乱することはあり得ません。
（これは<literal>\\N</literal>として表現されます。）
   </para>

   <para>
<!--
    The following special backslash sequences are recognized by
    <command>COPY FROM</command>:
-->
<command>COPY FROM</command>は、バックスラッシュで始まる次のような文字の並びを識別します。

   <informaltable>
    <tgroup cols="2">
     <thead>
      <row>
<!--
       <entry>Sequence</entry>
       <entry>Represents</entry>
-->
<entry>文字の並び</entry>
<entry>表現</entry>
      </row>
     </thead>

     <tbody>
      <row>
       <entry><literal>\b</literal></entry>
<!--
       <entry>Backspace (ASCII 8)</entry>
-->
<entry>バックスペース（ASCII 8）</entry>
      </row>
      <row>
       <entry><literal>\f</literal></entry>
<!--
       <entry>Form feed (ASCII 12)</entry>
-->
<entry>改ページ（ASCII 12）</entry>
      </row>
      <row>
       <entry><literal>\n</literal></entry>
<!--
       <entry>Newline (ASCII 10)</entry>
-->
<entry>改行（ASCII 10）</entry>
      </row>
      <row>
       <entry><literal>\r</literal></entry>
<!--
       <entry>Carriage return (ASCII 13)</entry>
-->
<entry>復帰（ASCII 13）</entry>
      </row>
      <row>
       <entry><literal>\t</literal></entry>
<!--
       <entry>Tab (ASCII 9)</entry>
-->
<entry>タブ（ASCII 9）</entry>
      </row>
      <row>
       <entry><literal>\v</literal></entry>
<!--
       <entry>Vertical tab (ASCII 11)</entry>
-->
<entry>垂直タブ（ASCII 11）</entry>
      </row>
      <row>
<!--
       <entry><literal>\</literal><replaceable>digits</replaceable></entry>
       <entry>Backslash followed by one to three octal digits specifies
       the character with that numeric code</entry>
-->
       <entry><literal>\</literal><replaceable>数字</replaceable></entry>
<entry>バックスラッシュに続き1から3個の8進数の数字をコード番号として指定すると、そのコード番号が表す文字を指定できます。</entry>
      </row>
      <row>
       <entry><literal>\x</literal><replaceable>digits</replaceable></entry>
<!--
       <entry>Backslash <literal>x</literal> followed by one or two hex digits specifies
       the character with that numeric code</entry>
-->
<entry>バックスラッシュ、<literal>x</literal> という並びに続き1から2個の16進数の数字を指定すると、そのコード番号が表す文字を指定できます。</entry>
      </row>
     </tbody>
    </tgroup>
   </informaltable>

<!--
    Presently, <command>COPY TO</command> will never emit an octal or
    hex-digits backslash sequence, but it does use the other sequences
    listed above for those control characters.
-->
現在、<command>COPY TO</command>は、バックスラッシュの後ろに8進数や16進数を付けた形式で文字を出力することはありませんが、上記一覧にある制御文字については、バックスラッシュの文字並びを使用します。
   </para>

   <para>
<!--
    Any other backslashed character that is not mentioned in the above table
    will be taken to represent itself.  However, beware of adding backslashes
    unnecessarily, since that might accidentally produce a string matching the
    end-of-data marker (<literal>\.</literal>) or the null string (<literal>\N</literal> by
    default).  These strings will be recognized before any other backslash
    processing is done.
-->
上表で記載されていないバックスラッシュ付きの文字はすべて、その文字自体として解釈されます。
しかし、不要なバックスラッシュの追加には注意してください。
偶然にデータの終わりを示す印（<literal>\.</literal>）やヌル文字列（デフォルトでは<literal>\N</literal>）と合致する文字列を生成してしまうかもしれないためです。
これらの文字列は他のバックスラッシュの処理を行う前に解釈されます。
   </para>

   <para>
<!--
    It is strongly recommended that applications generating <command>COPY</command> data convert
    data newlines and carriage returns to the <literal>\n</literal> and
    <literal>\r</literal> sequences respectively.  At present it is
    possible to represent a data carriage return by a backslash and carriage
    return, and to represent a data newline by a backslash and newline.
    However, these representations might not be accepted in future releases.
    They are also highly vulnerable to corruption if the <command>COPY</command> file is
    transferred across different machines (for example, from Unix to Windows
    or vice versa).
-->
<command>COPY</command>データを生成するアプリケーションは、データ内の改行と復帰をそれぞれ、<literal>\n</literal>と<literal>\r</literal>に変換することを強く推奨されています。
現在のところ、バックスラッシュと復帰文字でデータ内の復帰を表したり、バックスラッシュと改行文字でデータ内の改行を表すことが可能です。
しかし、こういった表現は今後のリリースでは、受け付けられなくなる可能性があります。
また、<command>COPY</command>ファイルが異なるマシンをまたがって転送される場合、破損するおそれがかなりあります
（例えば、UnixからWindowsあるいはその逆）。
   </para>

   <para>
<!--
    <command>COPY TO</command> will terminate each row with a Unix-style
    newline (<quote><literal>\n</literal></quote>).  Servers running on Microsoft Windows instead
    output carriage return/newline (<quote><literal>\r\n</literal></quote>), but only for
    <command>COPY</command> to a server file; for consistency across platforms,
    <command>COPY TO STDOUT</command> always sends <quote><literal>\n</literal></quote>
    regardless of server platform.
    <command>COPY FROM</command> can handle lines ending with newlines,
    carriage returns, or carriage return/newlines.  To reduce the risk of
    error due to un-backslashed newlines or carriage returns that were
    meant as data, <command>COPY FROM</command> will complain if the line
    endings in the input are not all alike.
-->
<command>COPY TO</command>は各行の行末にUnix形式の改行（<quote><literal>\n</literal></quote>）を出力します。
なお、Microsoft Windowsで稼働するサーバの場合は、サーバ上のファイルへの<command>COPY</command>の場合にのみ復帰/改行（<quote><literal>\r\n</literal></quote>）を出力します。
プラットフォームをまたがる一貫性のために、サーバのプラットフォームにかかわらず、<command>COPY TO STDOUT</command>は常に<quote><literal>\n</literal></quote>を送信します。
<command>COPY FROM</command>は、改行、復帰、復帰/改行を行末として扱うことができます。
データを意図したバックスラッシュのない改行や復帰によるエラーの危険性を減らすために、<command>COPY FROM</command>は、入力行の行末が全て共通でない場合に警告を発します。
   </para>
  </refsect2>

  <refsect2>
<!--
   <title>CSV Format</title>
-->
   <title>CSV形式</title>

   <para>
<!--
    This format option is used for importing and exporting the Comma
    Separated Value (<literal>CSV</literal>) file format used by many other
    programs, such as spreadsheets. Instead of the escaping rules used by
    <productname>PostgreSQL</productname>'s standard text format, it
    produces and recognizes the common CSV escaping mechanism.
-->
この形式オプションは、スプレッドシートなど他の多くのプログラムで使用されるカンマ区切り値（<literal>CSV</literal>）ファイル形式をインポート、エクスポートするために使用されます。
<productname>PostgreSQL</productname>の標準テキスト形式で使用されるエスケープ規則の代わりに、一般的なCSVのエスケープ機構を生成、認識します。
   </para>

   <para>
<!--
    The values in each record are separated by the <literal>DELIMITER</literal>
    character. If the value contains the delimiter character, the
    <literal>QUOTE</literal> character, the <literal>NULL</literal> string, a carriage
    return, or line feed character, then the whole value is prefixed and
    suffixed by the <literal>QUOTE</literal> character, and any occurrence
    within the value of a <literal>QUOTE</literal> character or the
    <literal>ESCAPE</literal> character is preceded by the escape character.
    You can also use <literal>FORCE_QUOTE</literal> to force quotes when outputting
    non-<literal>NULL</literal> values in specific columns.
-->
各レコードの値は<literal>DELIMITER</literal>文字で区切られます。
区切り文字、<literal>QUOTE</literal>文字、<literal>NULL</literal>文字列、復帰、改行文字を含む値の場合、全体の値の前後に<literal>QUOTE</literal>文字が付与されます。値の中で<literal>QUOTE</literal>文字や<literal>ESCAPE</literal>文字が現れる場合、その前にエスケープ用の文字が付与されます。
また、<literal>FORCE_QUOTE</literal>を使用して、特定列内の非<literal>NULL</literal>値を出力する時に強制的に引用符を付与することもできます。
   </para>

   <para>
<!--
    The <literal>CSV</literal> format has no standard way to distinguish a
    <literal>NULL</literal> value from an empty string.
    <productname>PostgreSQL</productname>'s <command>COPY</command> handles this by quoting.
    A <literal>NULL</literal> is output as the <literal>NULL</literal> parameter string
    and is not quoted, while a non-<literal>NULL</literal> value matching the
    <literal>NULL</literal> parameter string is quoted.  For example, with the
    default settings, a <literal>NULL</literal> is written as an unquoted empty
    string, while an empty string data value is written with double quotes
    (<literal>""</literal>). Reading values follows similar rules. You can
    use <literal>FORCE_NOT_NULL</literal> to prevent <literal>NULL</literal> input
    comparisons for specific columns. You can also use
    <literal>FORCE_NULL</literal> to convert quoted null string data values to
    <literal>NULL</literal>.
-->
<literal>CSV</literal>形式には<literal>NULL</literal>値と空文字列とを区別する標準的な方法はありません。
<productname>PostgreSQL</productname>のCOPYでは引用符によってこれを区別しています。
<literal>NULL</literal>は<literal>NULL</literal>パラメータの文字列として出力され、引用符で囲まれません。
一方、<literal>NULL</literal>パラメータの文字列に一致する非<literal>NULL</literal>値は引用符で囲まれます。
たとえばデフォルトの設定では、<literal>NULL</literal>は引用符付けのない空文字列として出力され、空文字列のデータ値は2つの引用符（<literal>""</literal>）で出力されます。
データの読み込みの際も同様の規則に従います。
<literal>FORCE_NOT_NULL</literal>を使用して、特定列に対し<literal>NULL</literal>入力の比較を行わないようにすることもできます。
また<literal>FORCE_NULL</literal>を使うことで、引用符付きのNULL文字列のデータの値を<literal>NULL</literal>に変換することもできます。
   </para>

   <para>
<!--
    Because backslash is not a special character in the <literal>CSV</literal>
    format, <literal>\.</literal>, the end-of-data marker, could also appear
    as a data value.  To avoid any misinterpretation, a <literal>\.</literal>
    data value appearing as a lone entry on a line is automatically
    quoted on output, and on input, if quoted, is not interpreted as the
    end-of-data marker.  If you are loading a file created by another
    application that has a single unquoted column and might have a
    value of <literal>\.</literal>, you might need to quote that value in the
    input file.
-->
<literal>CSV</literal>形式ではバックスラッシュは特別な文字ではありませんので、データ終端記号<literal>\.</literal>がデータ値として現れることがあります。
誤った解釈を防ぐために、行内の唯一の項目として<literal>\.</literal>というデータ値が現れる場合、出力に自動的に引用符が付けられます。
また、入力では引用符で括られた場合データ終端記号として解釈されません。
他のアプリケーションで作成されたファイルをロードしようとする場合、引用符で括られない列が1つあるだけで、それが<literal>\.</literal>という値を持つ可能性があるなら、入力ファイル内のこうした値を引用符で括る必要があります。
   </para>

   <note>
    <para>
<!--
     In <literal>CSV</literal> format, all characters are significant. A quoted value
     surrounded by white space, or any characters other than
     <literal>DELIMITER</literal>, will include those characters. This can cause
     errors if you import data from a system that pads <literal>CSV</literal>
     lines with white space out to some fixed width. If such a situation
     arises you might need to preprocess the <literal>CSV</literal> file to remove
     the trailing white space, before importing the data into
     <productname>PostgreSQL</productname>.
-->
<literal>CSV</literal>形式では文字はすべて意味を持ちます。
空白文字で括られた引用符付きの値など<literal>DELIMITER</literal>以外のすべての文字がこうした文字に含まれます。
これにより、固定長にするために<literal>CSV</literal>の行に空白文字を埋めるシステムから取り出したデータをインポートする時にエラーが発生する可能性があります。
このような状況になった場合、<productname>PostgreSQL</productname>にデータをインポートする前に、その<literal>CSV</literal>ファイルから余分な空白を除去する前処理が必要になります。
    </para>
   </note>

   <note>
    <para>
<!--
     CSV format will both recognize and produce CSV files with quoted
     values containing embedded carriage returns and line feeds. Thus
     the files are not strictly one line per table row like text-format
     files.
-->
CSV形式は、復帰文字や改行文字が埋め込まれ引用符で囲まれた値を含むCSVファイルを認識し、生成します。
したがって、このファイルでは、テキスト形式とは異なり、1つのテーブル行が1行で表されているとは限りません。
    </para>
   </note>

   <note>
    <para>
<!--
     Many programs produce strange and occasionally perverse CSV files,
     so the file format is more a convention than a standard. Thus you
     might encounter some files that cannot be imported using this
     mechanism, and <command>COPY</command> might produce files that other
     programs cannot process.
-->
奇妙な（時には間違った）CSVファイルを生成するプログラムは多く存在するので、このファイル形式は標準というよりも慣習と言えるものです。
したがって、この機能でインポートできないファイルが存在するかもしれませんし、<command>COPY</command>が他のプログラムで処理できないファイルを生成するかもしれません。
    </para>
   </note>

  </refsect2>

  <refsect2>
<!--
   <title>Binary Format</title>
-->
<title>バイナリ形式</title>


   <para>
<!--
    The <literal>binary</literal> format option causes all data to be
    stored/read as binary format rather than as text.  It is
    somewhat faster than the text and <literal>CSV</literal> formats,
    but a binary-format file is less portable across machine architectures and
    <productname>PostgreSQL</productname> versions.
    Also, the binary format is very data type specific; for example
    it will not work to output binary data from a <type>smallint</type> column
    and read it into an <type>integer</type> column, even though that would work
    fine in text format.
-->
<literal>binary</literal>形式オプションにより、すべてのデータはテキストではなくバイナリ形式で書き込み/読み取りされるようになります。
テキストや<literal>CSV</literal>形式よりも多少高速になりますが、バイナリ形式のファイルはマシンアーキテクチャや<productname>PostgreSQL</productname>のバージョンをまたがる移植性が落ちます。
またバイナリ形式はデータ型に非常に依存します。
たとえば、<type>smallint</type>列からバイナリデータを出力し、それを<type>integer</type>列として読み込むことはできません。同じことをテキスト形式で実行すれば動作するのですが。
   </para>

   <para>
<!--
    The <literal>binary</literal> file format consists
    of a file header, zero or more tuples containing the row data, and
    a file trailer.  Headers and data are in network byte order.
-->
<literal>binary</literal>ファイルの形式は、ファイルヘッダ、行データを含む0以上のタプル、ファイルトレーラから構成されます。
ヘッダとデータはネットワークバイトオーダです。
   </para>

   <note>
    <para>
<!--
     <productname>PostgreSQL</productname> releases before 7.4 used a
     different binary file format.
-->
7.4以前のリリースの<productname>PostgreSQL</productname>では異なるバイナリファイル形式を使用していました。
    </para>
   </note>

   <refsect3>
<!--
    <title>File Header</title>
-->
    <title>ファイルヘッダ</title>

    <para>
<!--
     The file header consists of 15 bytes of fixed fields, followed
     by a variable-length header extension area.  The fixed fields are:
-->
ファイルヘッダは15バイトの固定フィールドとその後に続く可変長ヘッダ拡張領域から構成されます。
固定フィールドは以下の通りです。

    <variablelist>
     <varlistentry>
<!--
      <term>Signature</term>
-->
      <term>署名</term>
      <listitem>
       <para>
<!--
11-byte sequence <literal>PGCOPY\n\377\r\n\0</literal> &mdash; note that the zero byte
is a required part of the signature.  (The signature is designed to allow
easy identification of files that have been munged by a non-8-bit-clean
transfer.  This signature will be changed by end-of-line-translation
filters, dropped zero bytes, dropped high bits, or parity changes.)
-->
<literal>PGCOPY\n\377\r\n\0</literal>という11バイトの並びです。
この署名の必須部分にNULLバイトが含まれていることに注意してください
（この署名は、8ビットを通過させない転送方式によってファイルが破損した場合、これを容易に識別できるように設計されています。
署名は、改行コード変換やNULLバイトの削除、上位ビット落ち、パリティの変更などによって変化します）。
       </para>
      </listitem>
     </varlistentry>

     <varlistentry>
<!--
      <term>Flags field</term>
-->
      <term>フラグフィールド</term>
      <listitem>
       <para>
<!--
32-bit integer bit mask to denote important aspects of the file format. Bits
are numbered from 0 (<acronym>LSB</acronym>) to 31 (<acronym>MSB</acronym>).  Note that
this field is stored in network byte order (most significant byte first),
as are all the integer fields used in the file format.  Bits
16-31 are reserved to denote critical file format issues; a reader
should abort if it finds an unexpected bit set in this range. Bits 0-15
are reserved to signal backwards-compatible format issues; a reader
should simply ignore any unexpected bits set in this range. Currently
only one flag bit is defined, and the rest must be zero:
-->
このファイル形式の重要な部分となる32ビット整数のビットマスクです。
ビットには0（<acronym>LSB</acronym>） から31（<acronym>MSB</acronym>）までの番号が付いています。
このフィールドは、このファイル形式で使用される他の全ての整数フィールドも同様、ネットワークバイトオーダ（最上位バイトが最初に現れる）で保存されていることに注意してください。
ファイル形式上の致命的な問題を表すために、16-31ビットは予約されています。
この範囲に想定外のビットが設定されていることが判明した場合、読み込み先は処理を中断しなければなりません。
後方互換における形式の問題を通知するために、0-15ビットは予約されています。
この範囲に想定外のビットが設定されていても、読み込み先は無視すべきです。
現在、1つのビットだけがフラグビットとして定義されており、残りは0でなければなりません。
        <variablelist>
         <varlistentry>
<!--
          <term>Bit 16</term>
-->
          <term>ビット16</term>
          <listitem>
           <para>
<!--
            If 1, OIDs are included in the data; if 0, not. Oid system columns
            are not supported in <productname>PostgreSQL</productname>
            anymore, but the format still contains the indicator.
-->
1ならば、OIDがデータに含まれています。0ならば、含まれていません。
OIDシステム列は今はもう<productname>PostgreSQL</productname>でサポートされていませんが、フォーマットには指標が含まれています。
           </para>
          </listitem>
         </varlistentry>
        </variablelist></para>
      </listitem>
     </varlistentry>

     <varlistentry>
<!--
      <term>Header extension area length</term>
-->
      <term>ヘッダ拡張領域長</term>
      <listitem>
       <para>
<!--
32-bit integer, length in bytes of remainder of header, not including self.
Currently, this is zero, and the first tuple follows
immediately.  Future changes to the format might allow additional data
to be present in the header.  A reader should silently skip over any header
extension data it does not know what to do with.
-->
自分自身を除いた、ヘッダの残り部分のバイト長を示す32ビットの整数です。
現在、これは0となっており、すぐ後に最初のタプルが続きます。
今後、ヘッダ内に追加データを格納するような形式の変更があるかもしれません。
読み込み側では、ヘッダ拡張データの扱いがわからない場合、そのデータをスキップしなければなりません。
       </para>
      </listitem>
     </varlistentry>
    </variablelist>
    </para>

    <para>
<!--
The header extension area is envisioned to contain a sequence of
self-identifying chunks.  The flags field is not intended to tell readers
what is in the extension area.  Specific design of header extension contents
is left for a later release.
-->
ヘッダ拡張領域は、それ自身で認識することができる塊の並びを保持するために用意されています。
フラグフィールドは読み込み先に拡張領域の内容を知らせるものではありません。
ヘッダ拡張内容の個々の設計は今後のリリースのために残してあります。
    </para>

    <para>
<!--
     This design allows for both backwards-compatible header additions (add
     header extension chunks, or set low-order flag bits) and
     non-backwards-compatible changes (set high-order flag bits to signal such
     changes, and add supporting data to the extension area if needed).
-->
この設計によって、後方互換性を維持するヘッダの追加（ヘッダ拡張チャンクの追加や下位フラグビットの設定）と後方互換性のない変更（変更を通知するための高位フラグビットの設定や必要に応じた拡張領域へのサポート情報追加）の両方に対応できます。
    </para>
   </refsect3>

   <refsect3>
<!--
    <title>Tuples</title>
-->
    <title>タプル</title>
    <para>
<!--
Each tuple begins with a 16-bit integer count of the number of fields in the
tuple.  (Presently, all tuples in a table will have the same count, but that
might not always be true.)  Then, repeated for each field in the tuple, there
is a 32-bit length word followed by that many bytes of field data.  (The
length word does not include itself, and can be zero.)  As a special case,
-1 indicates a NULL field value.  No value bytes follow in the NULL case.
-->
全てのタプルはタプル内のフィールド数を表す16ビットの整数から始まります（現時点では、テーブル内の全てのタプルは同一のフィールド数を持つことになっていますが、今後、これは変更される可能性があります）。
その後に、タプル中のそれぞれのフィールドが続きます。これらのフィールドには、先頭にフィールドデータが何バイトあるかを表す32ビット長のワードが付けられています
（このワードが表す長さには自分自身は含まれません。したがって、0になることもあります）。
特殊な値としてNULLフィールドを表す-1が用意されています。
このNULLが指定された場合、値用のバイトはありません。
    </para>

    <para>
<!--
There is no alignment padding or any other extra data between fields.
-->
フィールド間には整列用のパッドやその他の余計なデータはありません。
    </para>

    <para>
<!--
Presently, all data values in a binary-format file are
assumed to be in binary format (format code one).  It is anticipated that a
future extension might add a header field that allows per-column format codes
to be specified.
-->
現在、バイナリ形式のファイル内の全てのデータ値は、バイナリ形式（形式コード1）であると想定されています。
将来の拡張によって、列単位に形式コードを指定するヘッダフィールドが追加される可能性があります。
    </para>

    <para>
<!--
To determine the appropriate binary format for the actual tuple data you
should consult the <productname>PostgreSQL</productname> source, in
particular the <function>*send</function> and <function>*recv</function> functions for
each column's data type (typically these functions are found in the
<filename>src/backend/utils/adt/</filename> directory of the source
distribution).
-->
実際のタプルデータとして適切なバイナリ形式を決定するためには、<productname>PostgreSQL</productname>のソース、特に各列のデータ型用の<function>*send</function> 関数と<function>*recv</function>関数（通常はソースの配布物内の<filename>src/backend/utils/adt</filename>ディレクトリにあります）を調べなければなりません。
    </para>

    <para>
<!--
If OIDs are included in the file, the OID field immediately follows the
field-count word.  It is a normal field except that it's not included in the
field-count.  Note that oid system columns are not supported in current
versions of <productname>PostgreSQL</productname>.
-->
このファイルにOIDが含まれる場合、OIDフィールドがフィールド数ワードの直後に続きます。
これは、フィールド数に含まれない点を除いて、通常のフィールドです。
OIDシステム列は<productname>PostgreSQL</productname>の現在のバージョンではサポートされていないことに注意してください。
    </para>
   </refsect3>

   <refsect3>
<!--
    <title>File Trailer</title>
-->
    <title>ファイルトレーラ</title>

    <para>
<!--
     The file trailer consists of a 16-bit integer word containing -1.  This
     is easily distinguished from a tuple's field-count word.
-->
ファイルトレーラは、16ビットの整数ワードで構成され、-1が入っています。
タプルのフィールド数ワードとは、容易に区別できます。
    </para>

    <para>
<!--
     A reader should report an error if a field-count word is neither -1
     nor the expected number of columns.  This provides an extra
     check against somehow getting out of sync with the data.
-->
読み込み側は、フィールドカウントワードが-1でも、想定した列数でもなかった場合はエラーを報告しなければなりません。
これにより、何らかの理由でデータと一致しなかったことを判定する特別な検査を行うことが可能になります。
    </para>
   </refsect3>
  </refsect2>
 </refsect1>

 <refsect1>
<!--
  <title>Examples</title>
-->
  <title>例</title>

  <para>
<!--
   The following example copies a table to the client
   using the vertical bar (<literal>|</literal>) as the field delimiter:
-->
次の例では、フィールド区切り文字として縦棒（<literal>|</literal>）を使用してテーブルをクライアントにコピーします。
<programlisting>
COPY country TO STDOUT (DELIMITER '|');
</programlisting>
  </para>

  <para>
<!--
   To copy data from a file into the <literal>country</literal> table:
-->
ファイルから<literal>country</literal>テーブルにデータをコピーします。
<programlisting>
COPY country FROM '/usr1/proj/bray/sql/country_data';
</programlisting>
  </para>

  <para>
<!--
   To copy into a file just the countries whose names start with 'A':
-->
名前が'A'から始まる国のみをファイルにコピーします。
<programlisting>
COPY (SELECT * FROM country WHERE country_name LIKE 'A%') TO '/usr1/proj/bray/sql/a_list_countries.copy';
</programlisting>
  </para>

  <para>
<!--
   To copy into a compressed file, you can pipe the output through an external
   compression program:
-->
圧縮したファイルにコピーするためには、以下のように出力を外部の圧縮プログラムにパイプで渡すことができます。
<programlisting>
COPY country TO PROGRAM 'gzip > /usr1/proj/bray/sql/country_data.gz';
</programlisting>
  </para>

  <para>
<!--
   Here is a sample of data suitable for copying into a table from
   <literal>STDIN</literal>:
-->
これは<literal>STDIN</literal>からテーブルにコピーするのに適したデータの例です。
<programlisting>
AF      AFGHANISTAN
AL      ALBANIA
DZ      ALGERIA
ZM      ZAMBIA
ZW      ZIMBABWE
</programlisting>
<!--
   Note that the white space on each line is actually a tab character.
-->
各行の空白文字は実際にはタブ文字であることに注意してください。
  </para>

  <para>
<!--
   The following is the same data, output in binary format.
   The data is shown after filtering through the
   Unix utility <command>od -c</command>. The table has three columns;
   the first has type <type>char(2)</type>, the second has type <type>text</type>,
   and the third has type <type>integer</type>. All the rows have a null value
   in the third column.
-->
以下は同一のデータをバイナリ形式で出力したものです。
データをUnixユーティリティ<command>od -c</command>を使ってフィルタしたものを示します。
テーブルには3列あり、最初のデータ型は<type>char(2)</type>、2番目は<type>text</type>、3番目は<type>integer</type>です。
全ての行の3列目はNULL値です。
<programlisting>
0000000   P   G   C   O   P   Y  \n 377  \r  \n  \0  \0  \0  \0  \0  \0
0000020  \0  \0  \0  \0 003  \0  \0  \0 002   A   F  \0  \0  \0 013   A
0000040   F   G   H   A   N   I   S   T   A   N 377 377 377 377  \0 003
0000060  \0  \0  \0 002   A   L  \0  \0  \0 007   A   L   B   A   N   I
0000100   A 377 377 377 377  \0 003  \0  \0  \0 002   D   Z  \0  \0  \0
0000120 007   A   L   G   E   R   I   A 377 377 377 377  \0 003  \0  \0
0000140  \0 002   Z   M  \0  \0  \0 006   Z   A   M   B   I   A 377 377
0000160 377 377  \0 003  \0  \0  \0 002   Z   W  \0  \0  \0  \b   Z   I
0000200   M   B   A   B   W   E 377 377 377 377 377 377
</programlisting></para>
 </refsect1>

 <refsect1>
<!--
  <title>Compatibility</title>
-->
  <title>互換性</title>

  <para>
<!--
   There is no <command>COPY</command> statement in the SQL standard.
-->
標準SQLには<command>COPY</command>文はありません。
  </para>

  <para>
<!--
   The following syntax was used before <productname>PostgreSQL</productname>
   version 9.0 and is still supported:
-->
以下の構文は、<productname>PostgreSQL</productname>バージョン9.0より前に使用されていたもので、まだサポートされています。

<synopsis>
COPY <replaceable class="parameter">table_name</replaceable> [ ( <replaceable class="parameter">column_name</replaceable> [, ...] ) ]
    FROM { '<replaceable class="parameter">filename</replaceable>' | STDIN }
    [ [ WITH ]
          [ BINARY ]
          [ DELIMITER [ AS ] '<replaceable class="parameter">delimiter_character</replaceable>' ]
          [ NULL [ AS ] '<replaceable class="parameter">null_string</replaceable>' ]
          [ CSV [ HEADER ]
                [ QUOTE [ AS ] '<replaceable class="parameter">quote_character</replaceable>' ]
                [ ESCAPE [ AS ] '<replaceable class="parameter">escape_character</replaceable>' ]
                [ FORCE NOT NULL <replaceable class="parameter">column_name</replaceable> [, ...] ] ] ]

COPY { <replaceable class="parameter">table_name</replaceable> [ ( <replaceable class="parameter">column_name</replaceable> [, ...] ) ] | ( <replaceable class="parameter">query</replaceable> ) }
    TO { '<replaceable class="parameter">filename</replaceable>' | STDOUT }
    [ [ WITH ]
          [ BINARY ]
          [ DELIMITER [ AS ] '<replaceable class="parameter">delimiter_character</replaceable>' ]
          [ NULL [ AS ] '<replaceable class="parameter">null_string</replaceable>' ]
          [ CSV [ HEADER ]
                [ QUOTE [ AS ] '<replaceable class="parameter">quote_character</replaceable>' ]
                [ ESCAPE [ AS ] '<replaceable class="parameter">escape_character</replaceable>' ]
                [ FORCE QUOTE { <replaceable class="parameter">column_name</replaceable> [, ...] | * } ] ] ]
</synopsis>

<!--
   Note that in this syntax, <literal>BINARY</literal> and <literal>CSV</literal> are
   treated as independent keywords, not as arguments of a <literal>FORMAT</literal>
   option.
-->
この構文では、<literal>BINARY</literal>と<literal>CSV</literal>が<literal>FORMAT</literal>オプションの引数ではなく、独立したキーワードとして扱われることに注意してください。
  </para>

  <para>
<!--
   The following syntax was used before <productname>PostgreSQL</productname>
   version 7.3 and is still supported:
-->
以下の構文は、<productname>PostgreSQL</productname>バージョン7.3より前に使用されていたもので、まだサポートされています。

<synopsis>
COPY [ BINARY ] <replaceable class="parameter">table_name</replaceable>
    FROM { '<replaceable class="parameter">filename</replaceable>' | STDIN }
    [ [USING] DELIMITERS '<replaceable class="parameter">delimiter_character</replaceable>' ]
    [ WITH NULL AS '<replaceable class="parameter">null_string</replaceable>' ]

COPY [ BINARY ] <replaceable class="parameter">table_name</replaceable>
    TO { '<replaceable class="parameter">filename</replaceable>' | STDOUT }
    [ [USING] DELIMITERS '<replaceable class="parameter">delimiter_character</replaceable>' ]
    [ WITH NULL AS '<replaceable class="parameter">null_string</replaceable>' ]
</synopsis></para>
 </refsect1>
</refentry><|MERGE_RESOLUTION|>--- conflicted
+++ resolved
@@ -79,23 +79,15 @@
   </para>
 
   <para>
-<<<<<<< HEAD
-<!--
-   If a list of columns is specified, <command>COPY</command> will
-   only copy the data in the specified columns to or from the file.
-   If there are any columns in the table that are not in the column list,
-   <command>COPY FROM</command> will insert the default values for
-   those columns.
--->
-列リストが指定されている場合、<command>COPY</command>は、指定された列のデータのみをファイルからまたはファイルへコピーします。
-列リストに含まれていない列がテーブル内にある場合、<command>COPY FROM</command>はそれらの列にデフォルトの値を挿入します。
-=======
+<!--
    If a column list is specified, <command>COPY TO</command> copies only
    the data in the specified columns to the file.  For <command>COPY
    FROM</command>, each field in the file is inserted, in order, into the
    specified column.  Table columns not specified in the <command>COPY
    FROM</command> column list will receive their default values.
->>>>>>> 5060275a
+-->
+列リストが指定されている場合、<command>COPY</command>は、指定された列のデータのみをファイルからまたはファイルへコピーします。
+列リストに含まれていない列がテーブル内にある場合、<command>COPY FROM</command>はそれらの列にデフォルトの値を挿入します。
   </para>
 
   <para>

--- conflicted
+++ resolved
@@ -494,22 +494,12 @@
 さらに、コマンドが<command>SELECT</command>文の場合、選択された列の値は以下のようにTclの変数に格納されます。
        </para>
        <para>
-<!--
         The optional <literal>-count</literal> value tells
-<<<<<<< HEAD
-        <function>spi_exec</function> the maximum number of rows
-        to process in the command.  The effect of this is comparable to
-        setting up a query as a cursor and then saying <literal>FETCH <replaceable>n</replaceable></literal>.
--->
-<literal>-count</literal>オプションの値は、<function>spi_exec</function>に対し、そのコマンドで処理する最大行数を指示します。
-これにより、問い合わせをカーソルとして設定し、<literal>FETCH <replaceable>n</replaceable></literal>を実行することと同じことができます。
-=======
         <function>spi_exec</function> to stop
         once <replaceable>n</replaceable> rows have been retrieved,
         much as if the query included a <literal>LIMIT</literal> clause.
         If <replaceable>n</replaceable> is zero, the query is run to
         completion, the same as when <literal>-count</literal> is omitted.
->>>>>>> 8382864e
        </para>
        <para>
 <!--

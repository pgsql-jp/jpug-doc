--- conflicted
+++ resolved
@@ -104,11 +104,8 @@
       <entry>Perl</entry>
 <!--
       <entry>Perl DBI driver</entry>
-<<<<<<< HEAD
-=======
 -->
       <entry>Perl DBI ドライバ</entry>
->>>>>>> bd0a9e56
       <entry><ulink url="https://metacpan.org/release/DBD-Pg"></ulink></entry>
      </row>
 
@@ -125,14 +122,10 @@
      <row>
       <entry>libpqxx</entry>
       <entry>C++</entry>
-<<<<<<< HEAD
+<!--
       <entry>C++ interface</entry>
-=======
-<!--
-      <entry>C++ interface</entry>
 -->
       <entry>C++インタフェース</entry>
->>>>>>> bd0a9e56
       <entry><ulink url="http://pqxx.org/"></ulink></entry>
      </row>
 

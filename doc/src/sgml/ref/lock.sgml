<!--
doc/src/sgml/ref/lock.sgml
PostgreSQL documentation
-->

<refentry id="sql-lock">
 <indexterm zone="sql-lock">
  <primary>LOCK</primary>
 </indexterm>

 <refmeta>
  <refentrytitle>LOCK</refentrytitle>
  <manvolnum>7</manvolnum>
<!--
  <refmiscinfo>SQL - Language Statements</refmiscinfo>
-->
<refmiscinfo>SQL - 言語</refmiscinfo>
 </refmeta>

 <refnamediv>
  <refname>LOCK</refname>
<!--
  <refpurpose>lock a table</refpurpose>
-->
  <refpurpose>テーブルをロックする</refpurpose>
 </refnamediv>

 <refsynopsisdiv>
<synopsis>
LOCK [ TABLE ] [ ONLY ] <replaceable class="parameter">name</replaceable> [ * ] [, ...] [ IN <replaceable class="parameter">lockmode</replaceable> MODE ] [ NOWAIT ]

<!--
<phrase>where <replaceable class="parameter">lockmode</replaceable> is one of:</phrase>
-->
<phrase>ここで<replaceable class="parameter">lockmode</replaceable>には以下のいずれかが入ります。</phrase>

    ACCESS SHARE | ROW SHARE | ROW EXCLUSIVE | SHARE UPDATE EXCLUSIVE
    | SHARE | SHARE ROW EXCLUSIVE | EXCLUSIVE | ACCESS EXCLUSIVE
</synopsis>
 </refsynopsisdiv>

 <refsect1>
<!--
  <title>Description</title>
-->
  <title>説明</title>

  <para>
<!--
   <command>LOCK TABLE</command> obtains a table-level lock, waiting
   if necessary for any conflicting locks to be released.  If
   <literal>NOWAIT</literal> is specified, <command>LOCK
   TABLE</command> does not wait to acquire the desired lock: if it
   cannot be acquired immediately, the command is aborted and an
   error is emitted.  Once obtained, the lock is held for the
   remainder of the current transaction.  (There is no <command>UNLOCK
   TABLE</command> command; locks are always released at transaction
   end.)
-->
<command>LOCK TABLE</command>はテーブルレベルのロックを取得します。必要であれば競合するロックが解除されるまで待機します。
<literal>NOWAIT</literal>が指定された場合は、<command>LOCK TABLE</command>は対象のロックを取得できるまで待機せず、すぐにロックが取得できなければ、このコマンドを中止し、エラーを出力します。
ロックは、一度取得されると現行のトランザクションが完了するまで保持されます
（<command>UNLOCK TABLE</command>といったコマンドはありません。
ロックが解除されるのは常にトランザクションの終了時です）。
  </para>

  <para>
<!--
   When a view is locked, all relations appearing in the view definition
   query are also locked recursively with the same lock mode.
-->
ビューがロックされると、ビューを定義する問い合わせに現れるテーブルもすべて同じロックモードで再帰的にロックされます。
  </para>

  <para>
<!--
   When acquiring locks automatically for commands that reference
   tables, <productname>PostgreSQL</productname> always uses the least
   restrictive lock mode possible. <command>LOCK TABLE</command>
   provides for cases when you might need more restrictive locking.
   For example, suppose an application runs a transaction at the
   <literal>READ COMMITTED</literal> isolation level and needs to ensure that
   data in a table remains stable for the duration of the transaction.
   To achieve this you could obtain <literal>SHARE</literal> lock mode over the
   table before querying. This will prevent concurrent data changes
   and ensure subsequent reads of the table see a stable view of
   committed data, because <literal>SHARE</literal> lock mode conflicts with
   the <literal>ROW EXCLUSIVE</literal> lock acquired by writers, and your
   <command>LOCK TABLE <replaceable
   class="parameter">name</replaceable> IN SHARE MODE</command>
   statement will wait until any concurrent holders of <literal>ROW
   EXCLUSIVE</literal> mode locks commit or roll back. Thus, once you
   obtain the lock, there are no uncommitted writes outstanding;
   furthermore none can begin until you release the lock.
-->
テーブルを参照するコマンドのために自動的にロックを取得する場合、<productname>PostgreSQL</productname>は使用可能な一番弱いロックモードを常に使用します。
<command>LOCK TABLE</command>はより制限の強いロックが必要な場合のために用意されています。
例えば、分離レベル<literal>READ COMMITTED</literal>でトランザクションを実行するアプリケーションで、トランザクションの間中、テーブルのデータを確実に安定させる必要がある場合を考えます。
この場合、問い合わせ実行前にテーブル全体に<literal>SHARE</literal>ロックモードを使用します。
これにより、データが同時に変更されるのを防ぎ、それ以降のテーブルの読み取りは、コミット済みの安定したデータが見えるようになります。
なぜなら<literal>SHARE</literal>ロックモードは書き込み側が取得する<literal>ROW EXCLUSIVE</literal>ロックと競合するので、<command>LOCK TABLE <replaceable class="parameter">name</replaceable> IN SHARE MODE</command>文は、<literal>ROW EXCLUSIVE</literal>を保持しているトランザクションがコミットまたはロールバックされるのを待つからです。
したがって、一度ロックを取得してしまえば、コミットされていない状態の書き込みは存在しないことになります。さらに、ロックを解除するまで他のアプリケーションは書き込みを開始することができません。

  </para>

  <para>
<!--
   To achieve a similar effect when running a transaction at the
   <literal>REPEATABLE READ</literal> or <literal>SERIALIZABLE</literal>
   isolation level, you have to execute the <command>LOCK TABLE</command> statement
   before executing any <command>SELECT</command> or data modification statement.
   A <literal>REPEATABLE READ</literal> or <literal>SERIALIZABLE</literal> transaction's
   view of data will be frozen when its first
   <command>SELECT</command> or data modification statement begins.  A <command>LOCK
   TABLE</command> later in the transaction will still prevent concurrent writes
   &mdash; but it won't ensure that what the transaction reads corresponds to
   the latest committed values.
-->
<literal>REPEATABLE READ</literal>または<literal>SERIALIZABLE</literal>分離レベルで実行しているトランザクションで同様の効果を得るには、全ての<command>SELECT</command>文とデータを更新する文を実行する前に<command>LOCK TABLE</command>文を実行する必要があります。
<literal>REPEATABLE READ</literal>または<literal>SERIALIZABLE</literal>トランザクション側から参照するデータの状態は、最初に<command>SELECT</command>文またはデータ更新用文が開始された時点で固定されます。
後からトランザクション内で<command>LOCK TABLE</command>を実行した場合も同時書き込みを防ぐことはできますが、トランザクションの読み込み対象データの値がコミットされた最新の値であることは保証されません。
  </para>

  <para>
<!--
   If a transaction of this sort is going to change the data in the
   table, then it should use <literal>SHARE ROW EXCLUSIVE</literal> lock mode
   instead of <literal>SHARE</literal> mode.  This ensures that only one
   transaction of this type runs at a time.  Without this, a deadlock
   is possible: two transactions might both acquire <literal>SHARE</literal>
   mode, and then be unable to also acquire <literal>ROW EXCLUSIVE</literal>
   mode to actually perform their updates.  (Note that a transaction's
   own locks never conflict, so a transaction can acquire <literal>ROW
   EXCLUSIVE</literal> mode when it holds <literal>SHARE</literal> mode &mdash; but not
   if anyone else holds <literal>SHARE</literal> mode.)  To avoid deadlocks,
   make sure all transactions acquire locks on the same objects in the
   same order, and if multiple lock modes are involved for a single
   object, then transactions should always acquire the most
   restrictive mode first.
-->
このようなトランザクションでテーブルのデータを変更する場合は、<literal>SHARE</literal>モードではなく<literal>SHARE ROW EXCLUSIVE</literal>ロックモードを使用する必要があります。
これによって、この種のトランザクションが同時に複数実行されることがなくなります。
<literal>SHARE ROW EXCLUSIVE</literal>を使用しないと、デッドロックが発生する可能性があります。
2つのトランザクションの両方が、<literal>SHARE</literal>モードを取得していながら、実際の更新に必要な<literal>ROW EXCLUSIVE</literal>モードを取得できない状態になる可能性があるためです
（トランザクション自身が所有しているロック間は競合しないので、トランザクションは<literal>SHARE</literal>モードを保持している間も<literal>ROW EXCLUSIVE</literal>を獲得することができます。
しかし、他のトランザクションが<literal>SHARE</literal>モードを保持している時には<literal>ROW EXCLUSIVE</literal>を獲得することはできません）。
デッドロックを回避するには、全てのトランザクションが、必ず同一オブジェクトに対して同一の順番でロックを取得するようにしてください。
また、1つのオブジェクトに対して複数のロックモードを呼び出す場合、トランザクションは常に最も制限の強いモードを最初に取得するべきです。
  </para>

  <para>
<!--
   More information about the lock modes and locking strategies can be
   found in <xref linkend="explicit-locking"/>.
-->
ロックモードとロック取得方針についてのより詳細については<xref linkend="explicit-locking"/>を参照してください。
  </para>
 </refsect1>

 <refsect1>
<!--
  <title>Parameters</title>
-->
  <title>パラメータ</title>

  <variablelist>
   <varlistentry>
    <term><replaceable class="parameter">name</replaceable></term>
    <listitem>
     <para>
<!--
      The name (optionally schema-qualified) of an existing table to
      lock. If <literal>ONLY</literal> is specified before the table name, only that
      table is locked. If <literal>ONLY</literal> is not specified, the table and all
      its descendant tables (if any) are locked.  Optionally, <literal>*</literal>
      can be specified after the table name to explicitly indicate that
      descendant tables are included.
-->
ロックする既存のテーブルの名前です（スキーマ修飾名も可）。
テーブル名の前に<literal>ONLY</literal>が指定された場合、そのテーブルのみをロックします。
<literal>ONLY</literal>が指定されない場合、そのテーブルとすべての子テーブル（もしあれば）をロックします。
オプションで、テーブル名の後に<literal>*</literal>を指定することで、明示的に継承するテーブルも含まれることを示すことができます。
     </para>

     <para>
<!--
      The command <literal>LOCK TABLE a, b;</literal> is equivalent to
      <literal>LOCK TABLE a; LOCK TABLE b;</literal>. The tables are locked
      one-by-one in the order specified in the <command>LOCK
      TABLE</command> command.
-->
<literal>LOCK a, b;</literal>というコマンドは<literal>LOCK TABLE a; LOCK TABLE b;</literal>と同じです。
テーブルは1つひとつ<command>LOCK</command>で指定された順番でロックされます。
     </para>
    </listitem>
   </varlistentry>

   <varlistentry>
    <term><replaceable class="parameter">lockmode</replaceable></term>
    <listitem>
     <para>
<!--
      The lock mode specifies which locks this lock conflicts with.
      Lock modes are described in <xref linkend="explicit-locking"/>.
-->
ロックモードには、取得するロックと競合するロックを指定します。
ロックモードについては、<xref linkend="explicit-locking"/>で説明します。
     </para>

     <para>
<!--
      If no lock mode is specified, then <literal>ACCESS
      EXCLUSIVE</literal>, the most restrictive mode, is used.
-->
ロックモードを指定しない場合、最も制限が強い<literal>ACCESS EXCLUSIVE</literal>が使用されます。
     </para>
    </listitem>
   </varlistentry>

   <varlistentry>
    <term><literal>NOWAIT</literal></term>
    <listitem>
     <para>
<!--
      Specifies that <command>LOCK TABLE</command> should not wait for
      any conflicting locks to be released: if the specified lock(s)
      cannot be acquired immediately without waiting, the transaction
      is aborted.
-->
<command>LOCK TABLE</command>が競合するロックの解放まで待機しないことを指定します。
指定したロックがすぐに取得できない場合、トランザクションはアボートされます。
     </para>
    </listitem>
   </varlistentry>
  </variablelist>
 </refsect1>

 <refsect1>
<!--
  <title>Notes</title>
-->
  <title>注釈</title>

   <para>
<!--
    <literal>LOCK TABLE ... IN ACCESS SHARE MODE</literal> requires <literal>SELECT</literal>
    privileges on the target table.  <literal>LOCK TABLE ... IN ROW EXCLUSIVE
    MODE</literal> requires <literal>INSERT</literal>, <literal>UPDATE</literal>, <literal>DELETE</literal>,
    or <literal>TRUNCATE</literal> privileges on the target table. All other forms of
    <command>LOCK</command> require table-level <literal>UPDATE</literal>, <literal>DELETE</literal>,
    or <literal>TRUNCATE</literal> privileges.
-->
<literal>LOCK TABLE ... IN ACCESS SHARE MODE</literal>には、対象テーブルの<literal>SELECT</literal>権限が必要です。
<literal>LOCK TABLE ... IN ROW EXCLUSIVE MODE</literal>には、対象テーブルの<literal>INSERT</literal>、<literal>UPDATE</literal>、<literal>DELETE</literal>または<literal>TRUNCATE</literal>権限が必要です。
他の形式の<command>LOCK</command>には、テーブルレベルの<literal>UPDATE</literal>、<literal>DELETE</literal>あるいは<literal>TRUNCATE</literal>権限を持たなければなりません。
   </para>

   <para>
<<<<<<< HEAD
    The user performing the lock on the view must have the corresponding
    privilege on the view.  In addition, by default, the view's owner must
    have the relevant privileges on the underlying base relations, whereas the
    user performing the lock does not need any permissions on the underlying
    base relations.  However, if the view has
    <literal>security_invoker</literal> set to <literal>true</literal>
    (see <link linkend="sql-createview"><command>CREATE VIEW</command></link>),
    the user performing the lock, rather than the view owner, must have the
    relevant privileges on the underlying base relations.
=======
<!--
    The user performing the lock on the view must have the corresponding privilege
    on the view.  In addition the view's owner must have the relevant privileges on
    the underlying base relations, but the user performing the lock does
    not need any permissions on the underlying base relations.
-->
ビューに対するロックを実行するユーザはビューに対して対応する権限を持っていなければなりません。
さらに、ビューの所有者は被参照テーブルに対して関連する権限を持っていなければなりませんが、ロックを実行するユーザは被参照テーブルに対する権限は必要ありません。
>>>>>>> 185876a6
   </para>

   <para>
<!--
    <command>LOCK TABLE</command> is useless outside a transaction block: the lock
    would remain held only to the completion of the statement.  Therefore
    <productname>PostgreSQL</productname> reports an error if <command>LOCK</command>
    is used outside a transaction block.
    Use
    <link linkend="sql-begin"><command>BEGIN</command></link> and
    <link linkend="sql-commit"><command>COMMIT</command></link>
    (or <link linkend="sql-rollback"><command>ROLLBACK</command></link>)
    to define a transaction block.
-->
<command>LOCK TABLE</command>はトランザクションブロックの外側では意味がありません。
文が完了するまでしかロックは保持されません。
したがって<productname>PostgreSQL</productname>は<command>LOCK</command>がトランザクションブロックの外側で使用された場合にエラーを報告します。
トランザクションブロックを定義するためには<link linkend="sql-begin"><command>BEGIN</command></link>および<link linkend="sql-commit"><command>COMMIT</command></link>（または<link linkend="sql-rollback"><command>ROLLBACK</command></link>）を使用してください。
   </para>

  <para>
<!--
   <command>LOCK TABLE</command> only deals with table-level locks, and so
   the mode names involving <literal>ROW</literal> are all misnomers.  These
   mode names should generally be read as indicating the intention of
   the user to acquire row-level locks within the locked table.  Also,
   <literal>ROW EXCLUSIVE</literal> mode is a shareable table lock.  Keep in
   mind that all the lock modes have identical semantics so far as
   <command>LOCK TABLE</command> is concerned, differing only in the rules
   about which modes conflict with which. For information on how to
   acquire an actual row-level lock, see <xref linkend="locking-rows"/>
   and <xref linkend="sql-for-update-share"/>
   in the <xref linkend="sql-select"/> documentation.
-->
<command>LOCK</command>が扱うのはテーブルレベルのロックのみです。
そのため、モード名に<literal>ROW</literal>が含まれるのは適切ではありません。
これらのモード名は、普通は、ロックされたテーブル内で行レベルのロックを取得する意図と解釈されるでしょう。
また、<literal>ROW EXCLUSIVE</literal>モードは共有可能なテーブルロックです。
<command>LOCK TABLE</command>に関しては、全てのロックモードが同じ意味を持っており、違うのは、どのモードがどのモードと競合するかという規則だけであることに注意して下さい。
実際の行レベルでのロックを獲得する方法については、<xref linkend="sql-select"/>の文書の<xref linkend="locking-rows"/>と<xref linkend="sql-for-update-share"/>を参照してください。
  </para>
 </refsect1>

 <refsect1>
<!--
  <title>Examples</title>
-->
  <title>例</title>


  <para>
<!--
   Obtain a <literal>SHARE</literal> lock on a primary key table when going to perform
   inserts into a foreign key table:
-->
外部キーテーブルへの挿入を行う際に、主キーテーブルへの<literal>SHARE</literal>ロックを獲得します。

<programlisting>
BEGIN WORK;
LOCK TABLE films IN SHARE MODE;
SELECT id FROM films
    WHERE name = 'Star Wars: Episode I - The Phantom Menace';
<!--
&#045;&#045; Do ROLLBACK if record was not returned
-->
-- レコードがなければROLLBACKしてください。
INSERT INTO films_user_comments VALUES
    (_id_, 'GREAT! I was waiting for it for so long!');
COMMIT WORK;
</programlisting>
  </para>

  <para>
<!--
   Take a <literal>SHARE ROW EXCLUSIVE</literal> lock on a primary key table when going to perform
   a delete operation:
-->
削除操作を行う際に主キーテーブルの<literal>SHARE ROW EXCLUSIVE</literal>ロックを取得します。

<programlisting>
BEGIN WORK;
LOCK TABLE films IN SHARE ROW EXCLUSIVE MODE;
DELETE FROM films_user_comments WHERE id IN
    (SELECT id FROM films WHERE rating &lt; 5);
DELETE FROM films WHERE rating &lt; 5;
COMMIT WORK;
</programlisting></para>
 </refsect1>

 <refsect1>
<!--
  <title>Compatibility</title>
-->
  <title>互換性</title>

  <para>
<!--
   There is no <command>LOCK TABLE</command> in the SQL standard,
   which instead uses <command>SET TRANSACTION</command> to specify
   concurrency levels on transactions.  <productname>PostgreSQL</productname> supports that too;
   see <xref linkend="sql-set-transaction"/> for details.
-->
標準SQLには<command>LOCK TABLE</command>はありません。
その代わりにトランザクションの同時性レベルを指定する<command>SET TRANSACTION</command>が使用されます。
<productname>PostgreSQL</productname>はこのコマンドもサポートしています。詳細は<xref linkend="sql-set-transaction"/>を参照してください。
  </para>

  <para>
<!--
   Except for <literal>ACCESS SHARE</literal>, <literal>ACCESS EXCLUSIVE</literal>,
   and <literal>SHARE UPDATE EXCLUSIVE</literal> lock modes, the
   <productname>PostgreSQL</productname> lock modes and the
   <command>LOCK TABLE</command> syntax are compatible with those
   present in <productname>Oracle</productname>.
-->
<literal>ACCESS SHARE</literal>、<literal>ACCESS EXCLUSIVE</literal>、<literal>SHARE UPDATE EXCLUSIVE</literal>ロックモードを除き、<productname>PostgreSQL</productname>のロックモードと<command>LOCK TABLE</command>構文は<productname>Oracle</productname>のものと互換性があります。
  </para>
 </refsect1>
</refentry><|MERGE_RESOLUTION|>--- conflicted
+++ resolved
@@ -256,7 +256,6 @@
    </para>
 
    <para>
-<<<<<<< HEAD
     The user performing the lock on the view must have the corresponding
     privilege on the view.  In addition, by default, the view's owner must
     have the relevant privileges on the underlying base relations, whereas the
@@ -266,16 +265,6 @@
     (see <link linkend="sql-createview"><command>CREATE VIEW</command></link>),
     the user performing the lock, rather than the view owner, must have the
     relevant privileges on the underlying base relations.
-=======
-<!--
-    The user performing the lock on the view must have the corresponding privilege
-    on the view.  In addition the view's owner must have the relevant privileges on
-    the underlying base relations, but the user performing the lock does
-    not need any permissions on the underlying base relations.
--->
-ビューに対するロックを実行するユーザはビューに対して対応する権限を持っていなければなりません。
-さらに、ビューの所有者は被参照テーブルに対して関連する権限を持っていなければなりませんが、ロックを実行するユーザは被参照テーブルに対する権限は必要ありません。
->>>>>>> 185876a6
    </para>
 
    <para>

--- conflicted
+++ resolved
@@ -63,19 +63,8 @@
     Standard algorithms are <literal>md5</literal>, <literal>sha1</literal>,
     <literal>sha224</literal>, <literal>sha256</literal>,
     <literal>sha384</literal> and <literal>sha512</literal>.
-<<<<<<< HEAD
     Moreover, any digest algorithm <productname>OpenSSL</productname> supports
     is automatically picked up.
-=======
-    If <filename>pgcrypto</filename> was built with
-    <productname>OpenSSL</productname>, more algorithms are available, as
-    detailed in <xref linkend="pgcrypto-with-without-openssl"/>.
--->
-与えられた<parameter>data</parameter>のバイナリハッシュを計算します。
-<parameter>type</parameter>は使用するアルゴリズムです。
-標準アルゴリズムは<literal>md5</literal>、<literal>sha1</literal>、<literal>sha224</literal>、<literal>sha256</literal>、<literal>sha384</literal>、および<literal>sha512</literal>です。
-<filename>pgcrypto</filename>が<productname>OpenSSL</productname>付きで構築された場合、<xref linkend="pgcrypto-with-without-openssl"/>で詳解する、より多くのアルゴリズムを利用することができます。
->>>>>>> 185876a6
    </para>
 
    <para>
@@ -1147,12 +1136,7 @@
 使用する暗号アルゴリズム。
    </para>
 <literallayout>
-<<<<<<< HEAD
 Values: bf, aes128, aes192, aes256, 3des, cast5
-=======
-<!--
-Values: bf, aes128, aes192, aes256 (OpenSSL-only: <literal>3des</literal>, <literal>cast5</literal>)
->>>>>>> 185876a6
 Default: aes128
 Applies to: pgp_sym_encrypt, pgp_pub_encrypt
 -->
@@ -1738,18 +1722,9 @@
 gen_random_uuid() returns uuid
 </synopsis>
   <para>
-<<<<<<< HEAD
    Returns a version 4 (random) UUID. (Obsolete, this function
    internally calls the <link linkend="functions-uuid">core
    function</link> of the same name.)
-=======
-<!--
-   Returns a version 4 (random) UUID. (Obsolete, this function is now also
-   included in core <productname>PostgreSQL</productname>.)
--->
-バージョン4(ランダムな)UUIDを返します。
-(廃れたものです。この関数は今ではコアの<productname>PostgreSQL</productname>にも含まれています。)
->>>>>>> 185876a6
   </para>
  </sect2>
 
@@ -1785,182 +1760,16 @@
    </para>
 
    <para>
-<<<<<<< HEAD
     <filename>pgcrypto</filename> requires <productname>OpenSSL</productname>.
     Otherwise, it will not be built or installed.
    </para>
 
    <para>
-=======
-<!--
-    When compiled with <productname>OpenSSL</productname>, there will be
-    more algorithms available. Also public-key encryption functions will
-    be faster as <productname>OpenSSL</productname> has more optimized
-    BIGNUM functions.
--->
-<productname>OpenSSL</productname>付きでコンパイルされた場合、より多くのアルゴリズムが利用できるようになります。
-また、<productname>OpenSSL</productname>がより最適化されたBIGNUM関数を持つため、公開鍵暗号化関数は高速になります。
-   </para>
-
-   <table id="pgcrypto-with-without-openssl">
-<!--
-    <title>Summary of Functionality with and without OpenSSL</title>
--->
-    <title>OpenSSLの有無による機能のまとめ</title>
-    <tgroup cols="3">
-     <thead>
-      <row>
-<!--
-       <entry>Functionality</entry>
-       <entry>Built-in</entry>
-       <entry>With OpenSSL</entry>
--->
-       <entry>機能</entry>
-       <entry>組み込み</entry>
-       <entry>OpenSSL付き</entry>
-      </row>
-     </thead>
-     <tbody>
-      <row>
-       <entry>MD5</entry>
-<!--
-       <entry>yes</entry>
-       <entry>yes</entry>
--->
-       <entry>○</entry>
-       <entry>○</entry>
-      </row>
-      <row>
-       <entry>SHA1</entry>
-<!--
-       <entry>yes</entry>
-       <entry>yes</entry>
--->
-       <entry>○</entry>
-       <entry>○</entry>
-      </row>
-      <row>
-       <entry>SHA224/256/384/512</entry>
-<!--
-       <entry>yes</entry>
-       <entry>yes</entry>
--->
-       <entry>○</entry>
-       <entry>○</entry>
-      </row>
-      <row>
-<!--
-       <entry>Other digest algorithms</entry>
-       <entry>no</entry>
-       <entry>yes (Note 1)</entry>
--->
-       <entry>この他のダイジェストアルゴリズム</entry>
-       <entry>×</entry>
-       <entry>○（注1）</entry>
-      </row>
-      <row>
-       <entry>Blowfish</entry>
-<!--
-       <entry>yes</entry>
-       <entry>yes</entry>
--->
-       <entry>○</entry>
-       <entry>○</entry>
-      </row>
-      <row>
-       <entry>AES</entry>
-<!--
-       <entry>yes</entry>
-       <entry>yes</entry>
--->
-       <entry>○</entry>
-       <entry>○</entry>
-      </row>
-      <row>
-       <entry>DES/3DES/CAST5</entry>
-<!--
-       <entry>no</entry>
-       <entry>yes</entry>
--->
-       <entry>×</entry>
-       <entry>○</entry>
-      </row>
-      <row>
-<!--
-       <entry>Raw encryption</entry>
--->
-       <entry>暗号化そのもの</entry>
-<!--
-       <entry>yes</entry>
-       <entry>yes</entry>
--->
-       <entry>○</entry>
-       <entry>○</entry>
-      </row>
-      <row>
-<!--
-       <entry>PGP Symmetric encryption</entry>
--->
-       <entry>PGP対称暗号化</entry>
-<!--
-       <entry>yes</entry>
-       <entry>yes</entry>
--->
-       <entry>○</entry>
-       <entry>○</entry>
-      </row>
-      <row>
-<!--
-       <entry>PGP Public-Key encryption</entry>
--->
-       <entry>PGP公開キー暗号化</entry>
-<!--
-       <entry>yes</entry>
-       <entry>yes</entry>
--->
-       <entry>○</entry>
-       <entry>○</entry>
-      </row>
-     </tbody>
-    </tgroup>
-   </table>
-
-   <para>
-<!--
->>>>>>> 185876a6
     When compiled against <productname>OpenSSL</productname> 3.0.0 and later
     versions, the legacy provider must be activated in the
     <filename>openssl.cnf</filename> configuration file in order to use older
     ciphers like DES or Blowfish.
-<<<<<<< HEAD
-   </para>
-=======
--->
-<productname>OpenSSL</productname> 3.0.0とそれ以降に対してコンパイルされた場合、DESやBlowfishのような古い暗号を使うためには<filename>openssl.cnf</filename>設定ファイルでレガシープロバイダを有効にしなければなりません。
-   </para>
-
-   <para>
-<!--
-    Notes:
--->
-注
-   </para>
-
-   <orderedlist>
-    <listitem>
-     <para>
-<!--
-      Any digest algorithm <productname>OpenSSL</productname> supports
-      is automatically picked up.
-      This is not possible with ciphers, which need to be supported
-      explicitly.
--->
-<productname>OpenSSL</productname>がサポートする任意のダイジェストアルゴリズムが自動的に選択されます。
-これは、明示的にサポートされなければならない暗号では使用できません。
-     </para>
-    </listitem>
-   </orderedlist>
->>>>>>> 185876a6
+   </para>
   </sect3>
 
   <sect3>
@@ -2185,37 +1994,6 @@
       <entry>Solar Designer</entry>
       <entry>www.openwall.com</entry>
      </row>
-<<<<<<< HEAD
-=======
-     <row>
-      <entry>Blowfish cipher</entry>
-      <entry>Simon Tatham</entry>
-      <entry>PuTTY</entry>
-     </row>
-     <row>
-      <entry>Rijndael cipher</entry>
-      <entry>Brian Gladman</entry>
-      <entry>OpenBSD sys/crypto</entry>
-     </row>
-     <row>
-<!--
-      <entry>MD5 hash and SHA1</entry>
--->
-      <entry>MD5ハッシュとSHA1</entry>
-      <entry>WIDE Project</entry>
-      <entry>KAME kame/sys/crypto</entry>
-     </row>
-     <row>
-      <entry>SHA256/384/512</entry>
-      <entry>Aaron D. Gifford</entry>
-      <entry>OpenBSD sys/crypto</entry>
-     </row>
-     <row>
-      <entry>BIGNUM math</entry>
-      <entry>Michael J. Fromberger</entry>
-      <entry>dartmouth.edu/~sting/sw/imath</entry>
-     </row>
->>>>>>> 185876a6
     </tbody>
    </tgroup>
   </informaltable>

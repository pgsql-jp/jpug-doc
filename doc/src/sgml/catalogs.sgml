<!-- doc/src/sgml/catalogs.sgml -->
<!--
 Documentation of the system catalogs, directed toward PostgreSQL developers
 -->

<chapter id="catalogs">
<!--
 <title>System Catalogs</title>
-->
 <title>システムカタログ</title>

  <para>
<!--
   The system catalogs are the place where a relational database
   management system stores schema metadata, such as information about
   tables and columns, and internal bookkeeping information.
   <productname>PostgreSQL</productname>'s system catalogs are regular
   tables.  You can drop and recreate the tables, add columns, insert
   and update values, and severely mess up your system that way.
   Normally, one should not change the system catalogs by hand, there
   are normally SQL commands to do that.  (For example, <command>CREATE
   DATABASE</command> inserts a row into the
   <structname>pg_database</structname> catalog &mdash; and actually
   creates the database on disk.)  There are some exceptions for
   particularly esoteric operations, but many of those have been made
   available as SQL commands over time, and so the need for direct manipulation
   of the system catalogs is ever decreasing.
-->
システムカタログとは、リレーショナルデータベース管理システムがテーブルや列の情報などのスキーマメタデータと内部的な情報を格納する場所です。
<productname>PostgreSQL</productname>のシステムカタログは通常のテーブルです。
テーブルを削除したり再作成したり、列の追加および値の挿入や更新をすることは可能ですが、これらの操作でデータベースシステムを台なしにしてしまう可能性もあります。
通常手作業でシステムカタログを変更してはいけません。
その代わりとしてSQLコマンドを使用します（例えば<command>CREATE DATABASE</command>により<structname>pg_database</structname>カタログに1行挿入し、ディスク上にデータベースを実際に作成します）。
しかし特に難易度の高い操作の時などの例外がありますが、それらの多くは時間と共にSQLコマンドとして利用可能となっており、それゆえシステムカタログを直接操作する必要は無くなってきています。
  </para>

 <sect1 id="catalogs-overview">
<!--
  <title>Overview</title>
-->
  <title>概要</title>

  <para>
<!--
   <xref linkend="catalog-table"/> lists the system catalogs.
   More detailed documentation of each catalog follows below.
-->
<xref linkend="catalog-table"/>にシステムカタログを列挙します。
以降システムカタログについてより詳細を説明します。
  </para>

  <para>
<!--
   Most system catalogs are copied from the template database during
   database creation and are thereafter database-specific. A few
   catalogs are physically shared across all databases in a cluster;
   these are noted in the descriptions of the individual catalogs.
-->
ほとんどのシステムカタログはデータベースを作成する時にテンプレートデータベースからコピーされ、以降はデータベースに固有のものになります。
ごく一部のカタログがデータベースクラスタ内の全てのデータベースにわたって物理的に共有されます。
これらについては、それぞれのカタログで説明します。
  </para>

  <table id="catalog-table">
<!--
   <title>System Catalogs</title>
-->
   <title>システムカタログ</title>

   <tgroup cols="2">
    <thead>
     <row>
<!--
      <entry>Catalog Name</entry>
      <entry>Purpose</entry>
-->
      <entry>カタログ名</entry>
      <entry>用途</entry>
     </row>
    </thead>

    <tbody>
     <row>
      <entry><link linkend="catalog-pg-aggregate"><structname>pg_aggregate</structname></link></entry>
<!--
      <entry>aggregate functions</entry>
-->
      <entry>集約関数</entry>
     </row>

     <row>
      <entry><link linkend="catalog-pg-am"><structname>pg_am</structname></link></entry>
<!--
      <entry>relation access methods</entry>
-->
      <entry>リレーションアクセスメソッド</entry>
     </row>

     <row>
      <entry><link linkend="catalog-pg-amop"><structname>pg_amop</structname></link></entry>
<!--
      <entry>access method operators</entry>
-->
      <entry>アクセスメソッド演算子</entry>
     </row>

     <row>
      <entry><link linkend="catalog-pg-amproc"><structname>pg_amproc</structname></link></entry>
<!--
      <entry>access method support functions</entry>
-->
      <entry>アクセスメソッドサポート関数</entry>
     </row>

     <row>
      <entry><link linkend="catalog-pg-attrdef"><structname>pg_attrdef</structname></link></entry>
<!--
      <entry>column default values</entry>
-->
      <entry>列デフォルト値</entry>
     </row>

     <row>
      <entry><link linkend="catalog-pg-attribute"><structname>pg_attribute</structname></link></entry>
<!--
      <entry>table columns (<quote>attributes</quote>)</entry>
-->
      <entry>テーブル列（<quote>属性</quote>）</entry>
     </row>

     <row>
      <entry><link linkend="catalog-pg-authid"><structname>pg_authid</structname></link></entry>
<!--
      <entry>authorization identifiers (roles)</entry>
-->
      <entry>認証識別子（ロール）</entry>
     </row>

     <row>
      <entry><link linkend="catalog-pg-auth-members"><structname>pg_auth_members</structname></link></entry>
<!--
      <entry>authorization identifier membership relationships</entry>
-->
      <entry>認証識別子メンバシップ関係</entry>
     </row>

     <row>
      <entry><link linkend="catalog-pg-cast"><structname>pg_cast</structname></link></entry>
<!--
      <entry>casts (data type conversions)</entry>
-->
      <entry>キャスト（データ型変換）</entry>
     </row>

     <row>
      <entry><link linkend="catalog-pg-class"><structname>pg_class</structname></link></entry>
<!--
      <entry>tables, indexes, sequences, views (<quote>relations</quote>)</entry>
-->
      <entry>テーブル、インデックス、シーケンス、ビュー（<quote>リレーション</quote>）</entry>
     </row>

     <row>
      <entry><link linkend="catalog-pg-collation"><structname>pg_collation</structname></link></entry>
<!--
      <entry>collations (locale information)</entry>
-->
      <entry>照合順序（ロケール情報）</entry>
     </row>

     <row>
      <entry><link linkend="catalog-pg-constraint"><structname>pg_constraint</structname></link></entry>
<!--
      <entry>check constraints, unique constraints, primary key constraints, foreign key constraints</entry>
-->
      <entry>検査制約、一意性制約、主キー制約、外部キー制約</entry>
     </row>

     <row>
      <entry><link linkend="catalog-pg-conversion"><structname>pg_conversion</structname></link></entry>
<!--
      <entry>encoding conversion information</entry>
-->
      <entry>エンコード方式変換情報</entry>
     </row>

     <row>
      <entry><link linkend="catalog-pg-database"><structname>pg_database</structname></link></entry>
<!--
      <entry>databases within this database cluster</entry>
-->
      <entry>データベースクラスタにあるデータベース</entry>
     </row>

     <row>
      <entry><link linkend="catalog-pg-db-role-setting"><structname>pg_db_role_setting</structname></link></entry>
<!--
      <entry>per-role and per-database settings</entry>
-->
      <entry>ロール毎およびデータベース毎の設定</entry>
     </row>

     <row>
      <entry><link linkend="catalog-pg-default-acl"><structname>pg_default_acl</structname></link></entry>
<!--
      <entry>default privileges for object types</entry>
-->
      <entry>オブジェクト種類のデフォルト権限</entry>
     </row>

     <row>
      <entry><link linkend="catalog-pg-depend"><structname>pg_depend</structname></link></entry>
<!--
      <entry>dependencies between database objects</entry>
-->
      <entry>データベースオブジェクト間の依存関係</entry>
     </row>

     <row>
      <entry><link linkend="catalog-pg-description"><structname>pg_description</structname></link></entry>
<!--
      <entry>descriptions or comments on database objects</entry>
-->
      <entry>データベースオブジェクトの説明やコメント</entry>
     </row>

     <row>
      <entry><link linkend="catalog-pg-enum"><structname>pg_enum</structname></link></entry>
<!--
      <entry>enum label and value definitions</entry>
-->
      <entry>列挙型のラベルや値の定義</entry>
     </row>

     <row>
      <entry><link linkend="catalog-pg-event-trigger"><structname>pg_event_trigger</structname></link></entry>
<!--
      <entry>event triggers</entry>
-->
      <entry>イベントトリガ</entry>
     </row>

     <row>
      <entry><link linkend="catalog-pg-extension"><structname>pg_extension</structname></link></entry>
<!--
      <entry>installed extensions</entry>
-->
      <entry>インストールされた拡張</entry>
     </row>

     <row>
      <entry><link linkend="catalog-pg-foreign-data-wrapper"><structname>pg_foreign_data_wrapper</structname></link></entry>
<!--
      <entry>foreign-data wrapper definitions</entry>
-->
      <entry>外部データラッパーの定義</entry>
     </row>

     <row>
      <entry><link linkend="catalog-pg-foreign-server"><structname>pg_foreign_server</structname></link></entry>
<!--
      <entry>foreign server definitions</entry>
-->
      <entry>外部サーバの定義</entry>
     </row>

     <row>
      <entry><link linkend="catalog-pg-foreign-table"><structname>pg_foreign_table</structname></link></entry>
<!--
      <entry>additional foreign table information</entry>
-->
      <entry>追加の外部テーブル情報</entry>
     </row>

     <row>
      <entry><link linkend="catalog-pg-index"><structname>pg_index</structname></link></entry>
<!--
      <entry>additional index information</entry>
-->
      <entry>追加インデックス情報</entry>
     </row>

     <row>
      <entry><link linkend="catalog-pg-inherits"><structname>pg_inherits</structname></link></entry>
<!--
      <entry>table inheritance hierarchy</entry>
-->
      <entry>テーブル継承階層</entry>
     </row>

     <row>
      <entry><link linkend="catalog-pg-init-privs"><structname>pg_init_privs</structname></link></entry>
<!--
      <entry>object initial privileges</entry>
-->
      <entry>オブジェクトの初期権限</entry>
     </row>

     <row>
      <entry><link linkend="catalog-pg-language"><structname>pg_language</structname></link></entry>
<!--
      <entry>languages for writing functions</entry>
-->
      <entry>関数記述言語</entry>
     </row>

     <row>
      <entry><link linkend="catalog-pg-largeobject"><structname>pg_largeobject</structname></link></entry>
<!--
      <entry>data pages for large objects</entry>
-->
      <entry>ラージオブジェクト用のデータページ</entry>
     </row>

     <row>
      <entry><link linkend="catalog-pg-largeobject-metadata"><structname>pg_largeobject_metadata</structname></link></entry>
<!--
      <entry>metadata for large objects</entry>
-->
      <entry>ラージオブジェクトのメタデータ</entry>
     </row>

     <row>
      <entry><link linkend="catalog-pg-namespace"><structname>pg_namespace</structname></link></entry>
<!--
      <entry>schemas</entry>
-->
      <entry>スキーマ</entry>
     </row>

     <row>
      <entry><link linkend="catalog-pg-opclass"><structname>pg_opclass</structname></link></entry>
<!--
      <entry>access method operator classes</entry>
-->
      <entry>アクセスメソッド演算子クラス</entry>
     </row>

     <row>
      <entry><link linkend="catalog-pg-operator"><structname>pg_operator</structname></link></entry>
<!--
      <entry>operators</entry>
-->
      <entry>演算子</entry>
     </row>

     <row>
      <entry><link linkend="catalog-pg-opfamily"><structname>pg_opfamily</structname></link></entry>
<!--
      <entry>access method operator families</entry>
-->
      <entry>アクセスメソッド演算子族</entry>
     </row>

     <row>
<!--
      <entry><link linkend="catalog-pg-parameter-acl"><structname>pg_parameter_acl</structname></link></entry>
      <entry>configuration parameters for which privileges have been granted</entry>
-->
      <entry><link linkend="catalog-pg-parameter-acl"><structname>pg_parameter_acl</structname></link></entry>
      <entry>権限が付与された設定パラメータ</entry>
     </row>

     <row>
      <entry><link linkend="catalog-pg-partitioned-table"><structname>pg_partitioned_table</structname></link></entry>
<!--
      <entry>information about partition key of tables</entry>
-->
      <entry>テーブルのパーティションキーについての情報</entry>
     </row>

     <row>
      <entry><link linkend="catalog-pg-policy"><structname>pg_policy</structname></link></entry>
<!--
      <entry>row-security policies</entry>
-->
      <entry>行単位セキュリティポリシー</entry>
     </row>

     <row>
      <entry><link linkend="catalog-pg-proc"><structname>pg_proc</structname></link></entry>
<!--
      <entry>functions and procedures</entry>
-->
      <entry>関数とプロシージャ</entry>
     </row>

     <row>
      <entry><link linkend="catalog-pg-publication"><structname>pg_publication</structname></link></entry>
<!--
      <entry>publications for logical replication</entry>
-->
      <entry>論理レプリケーションのパブリケーション</entry>
     </row>

     <row>
      <entry><link linkend="catalog-pg-publication-namespace"><structname>pg_publication_namespace</structname></link></entry>
<!--
      <entry>schema to publication mapping</entry>
-->
      <entry>スキーマからパブリケーションの対応</entry>
     </row>

     <row>
      <entry><link linkend="catalog-pg-publication-rel"><structname>pg_publication_rel</structname></link></entry>
<!--
      <entry>relation to publication mapping</entry>
-->
      <entry>リレーションとパブリケーションの対応</entry>
     </row>

     <row>
      <entry><link linkend="catalog-pg-range"><structname>pg_range</structname></link></entry>
<!--
      <entry>information about range types</entry>
-->
      <entry>範囲型の情報</entry>
     </row>

     <row>
      <entry><link linkend="catalog-pg-replication-origin"><structname>pg_replication_origin</structname></link></entry>
<!--
      <entry>registered replication origins</entry>
-->
      <entry>登録されたレプリケーション起点</entry>
     </row>

     <row>
      <entry><link linkend="catalog-pg-rewrite"><structname>pg_rewrite</structname></link></entry>
<!--
      <entry>query rewrite rules</entry>
-->
      <entry>問い合わせ書き換えルール</entry>
     </row>

     <row>
      <entry><link linkend="catalog-pg-seclabel"><structname>pg_seclabel</structname></link></entry>
<!--
      <entry>security labels on database objects</entry>
-->
      <entry>データベースオブジェクト上のセキュリティラベル</entry>
     </row>

     <row>
      <entry><link linkend="catalog-pg-sequence"><structname>pg_sequence</structname></link></entry>
<!--
      <entry>information about sequences</entry>
-->
      <entry>シーケンスについての情報</entry>
     </row>

     <row>
      <entry><link linkend="catalog-pg-shdepend"><structname>pg_shdepend</structname></link></entry>
<!--
      <entry>dependencies on shared objects</entry>
-->
      <entry>共有オブジェクトの依存関係</entry>
     </row>

     <row>
      <entry><link linkend="catalog-pg-shdescription"><structname>pg_shdescription</structname></link></entry>
<!--
      <entry>comments on shared objects</entry>
-->
      <entry>共有オブジェクトに対するコメント</entry>
     </row>

     <row>
      <entry><link linkend="catalog-pg-shseclabel"><structname>pg_shseclabel</structname></link></entry>
<!--
      <entry>security labels on shared database objects</entry>
-->
      <entry>共有データベースオブジェクトのセキュリティラベル</entry>
     </row>

     <row>
      <entry><link linkend="catalog-pg-statistic"><structname>pg_statistic</structname></link></entry>
<!--
      <entry>planner statistics</entry>
-->
      <entry>プランナ統計情報</entry>
     </row>

     <row>
      <entry><link linkend="catalog-pg-statistic-ext"><structname>pg_statistic_ext</structname></link></entry>
<!--
      <entry>extended planner statistics (definition)</entry>
-->
      <entry>プランナ拡張統計情報（定義）</entry>
     </row>

     <row>
      <entry><link linkend="catalog-pg-statistic-ext-data"><structname>pg_statistic_ext_data</structname></link></entry>
<!--
      <entry>extended planner statistics (built statistics)</entry>
-->
      <entry>プランナ拡張統計情報（構築統計情報）</entry>
     </row>

     <row>
      <entry><link linkend="catalog-pg-subscription"><structname>pg_subscription</structname></link></entry>
<!--
      <entry>logical replication subscriptions</entry>
-->
      <entry>論理レプリケーションのサブスクリプション</entry>
     </row>

     <row>
      <entry><link linkend="catalog-pg-subscription-rel"><structname>pg_subscription_rel</structname></link></entry>
<!--
      <entry>relation state for subscriptions</entry>
-->
      <entry>サブスクリプションについてのリレーションの状態</entry>
     </row>

     <row>
      <entry><link linkend="catalog-pg-tablespace"><structname>pg_tablespace</structname></link></entry>
<!--
      <entry>tablespaces within this database cluster</entry>
-->
      <entry>データベースクラスタ内のテーブル空間</entry>
     </row>

     <row>
      <entry><link linkend="catalog-pg-transform"><structname>pg_transform</structname></link></entry>
<!--
      <entry>transforms (data type to procedural language conversions)</entry>
-->
      <entry>変換（データ型を手続き言語に変換）</entry>
     </row>

     <row>
      <entry><link linkend="catalog-pg-trigger"><structname>pg_trigger</structname></link></entry>
<!--
      <entry>triggers</entry>
-->
      <entry>トリガ</entry>
     </row>

     <row>
      <entry><link linkend="catalog-pg-ts-config"><structname>pg_ts_config</structname></link></entry>
<!--
      <entry>text search configurations</entry>
-->
      <entry>全文検索設定</entry>
     </row>

     <row>
      <entry><link linkend="catalog-pg-ts-config-map"><structname>pg_ts_config_map</structname></link></entry>
<!--
      <entry>text search configurations' token mappings</entry>
-->
      <entry>全文検索設定のトークン写像</entry>
     </row>

     <row>
      <entry><link linkend="catalog-pg-ts-dict"><structname>pg_ts_dict</structname></link></entry>
<!--
      <entry>text search dictionaries</entry>
-->
      <entry>全文検索辞書</entry>
     </row>

     <row>
      <entry><link linkend="catalog-pg-ts-parser"><structname>pg_ts_parser</structname></link></entry>
<!--
      <entry>text search parsers</entry>
-->
      <entry>全文検索パーサ</entry>
     </row>

     <row>
      <entry><link linkend="catalog-pg-ts-template"><structname>pg_ts_template</structname></link></entry>
<!--
      <entry>text search templates</entry>
-->
      <entry>全文検索テンプレート</entry>
     </row>

     <row>
      <entry><link linkend="catalog-pg-type"><structname>pg_type</structname></link></entry>
<!--
      <entry>data types</entry>
-->
      <entry>データ型</entry>
     </row>

     <row>
      <entry><link linkend="catalog-pg-user-mapping"><structname>pg_user_mapping</structname></link></entry>
<!--
      <entry>mappings of users to foreign servers</entry>
-->
      <entry>外部サーバへのユーザのマッピング</entry>
     </row>
    </tbody>
   </tgroup>
  </table>
 </sect1>


 <sect1 id="catalog-pg-aggregate">
  <title><structname>pg_aggregate</structname></title>

  <indexterm zone="catalog-pg-aggregate">
   <primary>pg_aggregate</primary>
  </indexterm>

  <para>
<!--
   The catalog <structname>pg_aggregate</structname> stores information about
   aggregate functions.  An aggregate function is a function that
   operates on a set of values (typically one column from each row
   that matches a query condition) and returns a single value computed
   from all these values.  Typical aggregate functions are
   <function>sum</function>, <function>count</function>, and
   <function>max</function>.  Each entry in
   <structname>pg_aggregate</structname> is an extension of an entry
   in <link linkend="catalog-pg-proc"><structname>pg_proc</structname></link>.
   The <structname>pg_proc</structname> entry carries the aggregate's name,
   input and output data types, and other information that is similar to
   ordinary functions.
-->
<structname>pg_aggregate</structname>カタログには集約関数の情報が格納されています。
集約関数とは、値の集合（多くの場合は問い合わせ条件に該当する各行の1つの列）にある操作を行い、それらすべての値の演算の結果得られる単一の値を返します。
集約関数の代表的なものは<function>sum</function>、<function>count</function>そして<function>max</function>です。
<structname>pg_aggregate</structname>内の各項目は、<structname>pg_proc</structname>内の項目の拡張です。
<link linkend="catalog-pg-proc"><structname>pg_proc</structname></link>の項目には、集約の名前、入出力データ型および通常の関数と類似したその他の情報が含まれます。
  </para>

  <table>
<!--
   <title><structname>pg_aggregate</structname> Columns</title>
-->
   <title><structname>pg_aggregate</structname>の列</title>
   <tgroup cols="1">
    <thead>
     <row>
      <entry role="catalog_table_entry"><para role="column_definition">
<!--
       Column Type
-->
列 型
      </para>
      <para>
<!--
       Description
-->
説明
      </para></entry>
     </row>
    </thead>

    <tbody>
     <row>
      <entry role="catalog_table_entry"><para role="column_definition">
       <structfield>aggfnoid</structfield> <type>regproc</type>
<!--
       (references <link linkend="catalog-pg-proc"><structname>pg_proc</structname></link>.<structfield>oid</structfield>)
-->
（参照先 <link linkend="catalog-pg-proc"><structname>pg_proc</structname></link>.<structfield>oid</structfield>）
      </para>
      <para>
<!--
       <structname>pg_proc</structname> OID of the aggregate function
-->
<structname>pg_proc</structname>集約関数のOID
      </para></entry>
     </row>

     <row>
      <entry role="catalog_table_entry"><para role="column_definition">
       <structfield>aggkind</structfield> <type>char</type>
      </para>
      <para>
<!--
       Aggregate kind:
       <literal>n</literal> for <quote>normal</quote> aggregates,
       <literal>o</literal> for <quote>ordered-set</quote> aggregates, or
       <literal>h</literal> for <quote>hypothetical-set</quote> aggregates
-->
集約関数の種類：
<literal>n</literal> = <quote>通常の</quote>集約関数、
<literal>o</literal> = <quote>順序集合の</quote>集約関数、
<literal>h</literal> = <quote>仮想集合の</quote>集約関数
      </para></entry>
     </row>

     <row>
      <entry role="catalog_table_entry"><para role="column_definition">
       <structfield>aggnumdirectargs</structfield> <type>int2</type>
      </para>
      <para>
<!--
       Number of direct (non-aggregated) arguments of an ordered-set or
       hypothetical-set aggregate, counting a variadic array as one argument.
       If equal to <structfield>pronargs</structfield>, the aggregate must be variadic
       and the variadic array describes the aggregated arguments as well as
       the final direct arguments.
       Always zero for normal aggregates.
-->
順序集合や仮想集合の集約関数では、（集約されていない）複数の引数は、可変長配列として1個の引数と見なします。
引数が数が<structfield>pronargs</structfield>と同じ場合、最終的な直接引数同様、集約された引数として、集約関数の引数は、可変または可変長配列で記述しなければなりません。
通常の集約関数は引数を取りません。
      </para></entry>
     </row>

     <row>
      <entry role="catalog_table_entry"><para role="column_definition">
       <structfield>aggtransfn</structfield> <type>regproc</type>
<!--
       (references <link linkend="catalog-pg-proc"><structname>pg_proc</structname></link>.<structfield>oid</structfield>)
-->
（参照先 <link linkend="catalog-pg-proc"><structname>pg_proc</structname></link>.<structfield>oid</structfield>）
      </para>
      <para>
<!--
       Transition function
-->
遷移関数
      </para></entry>
     </row>

     <row>
      <entry role="catalog_table_entry"><para role="column_definition">
       <structfield>aggfinalfn</structfield> <type>regproc</type>
<!--
       (references <link linkend="catalog-pg-proc"><structname>pg_proc</structname></link>.<structfield>oid</structfield>)
-->
（参照先 <link linkend="catalog-pg-proc"><structname>pg_proc</structname></link>.<structfield>oid</structfield>）
      </para>
      <para>
<!--
       Final function (zero if none)
-->
最終関数（ない時はゼロ）
      </para></entry>
     </row>

     <row>
      <entry role="catalog_table_entry"><para role="column_definition">
       <structfield>aggcombinefn</structfield> <type>regproc</type>
<!--
       (references <link linkend="catalog-pg-proc"><structname>pg_proc</structname></link>.<structfield>oid</structfield>)
-->
（参照先 <link linkend="catalog-pg-proc"><structname>pg_proc</structname></link>.<structfield>oid</structfield>）
      </para>
      <para>
<!--
       Combine function (zero if none)
-->
結合関数（ない時はゼロ）
      </para></entry>
     </row>

     <row>
      <entry role="catalog_table_entry"><para role="column_definition">
       <structfield>aggserialfn</structfield> <type>regproc</type>
<!--
       (references <link linkend="catalog-pg-proc"><structname>pg_proc</structname></link>.<structfield>oid</structfield>)
-->
（参照先 <link linkend="catalog-pg-proc"><structname>pg_proc</structname></link>.<structfield>oid</structfield>）
      </para>
      <para>
<!--
       Serialization function (zero if none)
-->
直列化関数（ない時はゼロ）
      </para></entry>
     </row>

     <row>
      <entry role="catalog_table_entry"><para role="column_definition">
       <structfield>aggdeserialfn</structfield> <type>regproc</type>
<!--
       (references <link linkend="catalog-pg-proc"><structname>pg_proc</structname></link>.<structfield>oid</structfield>)
-->
（参照先 <link linkend="catalog-pg-proc"><structname>pg_proc</structname></link>.<structfield>oid</structfield>）
      </para>
      <para>
<!--
       Deserialization function (zero if none)
-->
逆直列化関数（ない時はゼロ）
      </para></entry>
     </row>

     <row>
      <entry role="catalog_table_entry"><para role="column_definition">
       <structfield>aggmtransfn</structfield> <type>regproc</type>
<!--
       (references <link linkend="catalog-pg-proc"><structname>pg_proc</structname></link>.<structfield>oid</structfield>)
-->
（参照先 <link linkend="catalog-pg-proc"><structname>pg_proc</structname></link>.<structfield>oid</structfield>）
      </para>
      <para>
<!--
       Forward transition function for moving-aggregate mode (zero if none)
-->
移動集約モードの順方向遷移関数（ない時はゼロ）
      </para></entry>
     </row>

     <row>
      <entry role="catalog_table_entry"><para role="column_definition">
       <structfield>aggminvtransfn</structfield> <type>regproc</type>
<!--
       (references <link linkend="catalog-pg-proc"><structname>pg_proc</structname></link>.<structfield>oid</structfield>)
-->
（参照先 <link linkend="catalog-pg-proc"><structname>pg_proc</structname></link>.<structfield>oid</structfield>）
      </para>
      <para>
<!--
       Inverse transition function for moving-aggregate mode (zero if none)
-->
移動集約モードの逆遷移関数（ない時はゼロ）
      </para></entry>
     </row>

     <row>
      <entry role="catalog_table_entry"><para role="column_definition">
       <structfield>aggmfinalfn</structfield> <type>regproc</type>
<!--
       (references <link linkend="catalog-pg-proc"><structname>pg_proc</structname></link>.<structfield>oid</structfield>)
-->
（参照先 <link linkend="catalog-pg-proc"><structname>pg_proc</structname></link>.<structfield>oid</structfield>）
      </para>
      <para>
<!--
       Final function for moving-aggregate mode (zero if none)
-->
移動集約モードの最終関数（ない時はゼロ）
      </para></entry>
     </row>

     <row>
      <entry role="catalog_table_entry"><para role="column_definition">
       <structfield>aggfinalextra</structfield> <type>bool</type>
      </para>
      <para>
<!--
       True to pass extra dummy arguments to <structfield>aggfinalfn</structfield>
-->
<structfield>aggfinalfn</structfield>に追加の仮引数を渡す場合はtrue
      </para></entry>
     </row>

     <row>
      <entry role="catalog_table_entry"><para role="column_definition">
       <structfield>aggmfinalextra</structfield> <type>bool</type>
      </para>
      <para>
<!--
       True to pass extra dummy arguments to <structfield>aggmfinalfn</structfield>
-->
<structfield>aggmfinalfn</structfield>に追加の仮引数を渡す場合はtrue
      </para></entry>
     </row>

     <row>
      <entry role="catalog_table_entry"><para role="column_definition">
       <structfield>aggfinalmodify</structfield> <type>char</type>
      </para>
      <para>
<!--
       Whether <structfield>aggfinalfn</structfield> modifies the
       transition state value:
       <literal>r</literal> if it is read-only,
       <literal>s</literal> if the <structfield>aggtransfn</structfield>
       cannot be applied after the <structfield>aggfinalfn</structfield>, or
       <literal>w</literal> if it writes on the value
-->
<structfield>aggfinalfn</structfield>が遷移状態値を変更するかどうか：
<literal>r</literal> = 読み出し専用の場合、
<literal>s</literal> = <structfield>aggfinalfn</structfield>の後で<structfield>aggtransfn</structfield>を適用できない場合、
<literal>w</literal> = その値に書き込む場合
      </para></entry>
     </row>

     <row>
      <entry role="catalog_table_entry"><para role="column_definition">
       <structfield>aggmfinalmodify</structfield> <type>char</type>
      </para>
      <para>
<!--
       Like <structfield>aggfinalmodify</structfield>, but for
       the <structfield>aggmfinalfn</structfield>
-->
<structfield>aggmfinalfn</structfield>用であることを除き、<structfield>aggfinalmodify</structfield>と同様
      </para></entry>
     </row>

     <row>
      <entry role="catalog_table_entry"><para role="column_definition">
       <structfield>aggsortop</structfield> <type>oid</type>
<!--
       (references <link linkend="catalog-pg-operator"><structname>pg_operator</structname></link>.<structfield>oid</structfield>)
-->
（参照先 <link linkend="catalog-pg-operator"><structname>pg_operator</structname></link>.<structfield>oid</structfield>）
      </para>
      <para>
<!--
       Associated sort operator (zero if none)
-->
関連するソート演算子（ない時はゼロ）
      </para></entry>
     </row>

     <row>
      <entry role="catalog_table_entry"><para role="column_definition">
       <structfield>aggtranstype</structfield> <type>oid</type>
<!--
       (references <link linkend="catalog-pg-type"><structname>pg_type</structname></link>.<structfield>oid</structfield>)
-->
（参照先 <link linkend="catalog-pg-type"><structname>pg_type</structname></link>.<structfield>oid</structfield>）
      </para>
      <para>
<!--
       Data type of the aggregate function's internal transition (state) data
-->
集約関数の内部遷移（状態）データのデータ型
      </para></entry>
     </row>

     <row>
      <entry role="catalog_table_entry"><para role="column_definition">
       <structfield>aggtransspace</structfield> <type>int4</type>
      </para>
      <para>
<!--
       Approximate average size (in bytes) of the transition state
       data, or zero to use a default estimate
-->
遷移状態データの推定平均サイズ（バイト）、またはデフォルトの推定値であるゼロ
      </para></entry>
     </row>

     <row>
      <entry role="catalog_table_entry"><para role="column_definition">
       <structfield>aggmtranstype</structfield> <type>oid</type>
<!--
       (references <link linkend="catalog-pg-type"><structname>pg_type</structname></link>.<structfield>oid</structfield>)
-->
（参照先 <link linkend="catalog-pg-type"><structname>pg_type</structname></link>.<structfield>oid</structfield>）
      </para>
      <para>
<!--
       Data type of the aggregate function's internal transition (state)
       data for moving-aggregate mode (zero if none)
-->
移動集約モードの、集約関数の内部遷移（状態）データのデータ型（ない時はゼロ）
      </para></entry>
     </row>

     <row>
      <entry role="catalog_table_entry"><para role="column_definition">
       <structfield>aggmtransspace</structfield> <type>int4</type>
      </para>
      <para>
<!--
       Approximate average size (in bytes) of the transition state data
       for moving-aggregate mode, or zero to use a default estimate
-->
移動集約モードの、遷移状態データの推定平均サイズ（バイト）、またはデフォルトの推定値であるゼロ
      </para></entry>
     </row>

     <row>
      <entry role="catalog_table_entry"><para role="column_definition">
       <structfield>agginitval</structfield> <type>text</type>
      </para>
      <para>
<!--
       The initial value of the transition state.  This is a text
       field containing the initial value in its external string
       representation.  If this field is null, the transition state
       value starts out null.
-->
遷移状態の初期値。
外部文字列表現での初期値を含んだテキストフィールド。
フィールドがNULL値の場合、推移状態はNULL値で始まります。
      </para></entry>
     </row>

     <row>
      <entry role="catalog_table_entry"><para role="column_definition">
       <structfield>aggminitval</structfield> <type>text</type>
      </para>
      <para>
<!--
       The initial value of the transition state for moving-aggregate mode.
       This is a text field containing the initial value in its external
       string representation.  If this field is null, the transition state
       value starts out null.
-->
移動集約モードの、遷移状態の初期値。外部に文字列表記された初期値を含むテキストフィールド。
このフィールドがNULLの場合、遷移状態の値はNULLから始まります。
      </para></entry>
     </row>
    </tbody>
   </tgroup>
  </table>

  <para>
<!--
   New aggregate functions are registered with the <link
   linkend="sql-createaggregate"><command>CREATE AGGREGATE</command></link>
   command.  See <xref linkend="xaggr"/> for more information about
   writing aggregate functions and the meaning of the transition
   functions, etc.
-->
新しい集約関数は<link linkend="sql-createaggregate"><command>CREATE AGGREGATE</command></link>コマンドで登録されます。
集約関数の書き方や遷移関数の説明などの詳細は<xref linkend="xaggr"/>を参照してください。
  </para>

 </sect1>


 <sect1 id="catalog-pg-am">
  <title><structname>pg_am</structname></title>

  <indexterm zone="catalog-pg-am">
   <primary>pg_am</primary>
  </indexterm>

  <para>
<!--
   The catalog <structname>pg_am</structname> stores information about
   relation access methods.  There is one row for each access method supported
   by the system.
   Currently, only tables and indexes have access methods. The requirements for table
   and index access methods are discussed in detail in <xref linkend="tableam"/> and
   <xref linkend="indexam"/> respectively.
-->
<structname>pg_am</structname>カタログにはリレーションアクセスメソッドの情報が格納されます。
システムがサポートするアクセスメソッド毎に1つの行が存在します。
今の所、テーブルとインデックスのみがアクセスメソッドを持ちます。
テーブルとインデックスアクセスメソッドの要件は<xref linkend="tableam"/>と<xref linkend="indexam"/>で詳しく説明されています。
  </para>

  <table>
<!--
   <title><structname>pg_am</structname> Columns</title>
-->
   <title><structname>pg_am</structname>の列</title>
   <tgroup cols="1">
    <thead>
     <row>
      <entry role="catalog_table_entry"><para role="column_definition">
<!--
       Column Type
-->
列 型
      </para>
      <para>
<!--
       Description
-->
説明
      </para></entry>
     </row>
    </thead>

    <tbody>
     <row>
      <entry role="catalog_table_entry"><para role="column_definition">
       <structfield>oid</structfield> <type>oid</type>
      </para>
      <para>
<!--
       Row identifier
-->
行識別子
      </para></entry>
     </row>

     <row>
      <entry role="catalog_table_entry"><para role="column_definition">
       <structfield>amname</structfield> <type>name</type>
      </para>
      <para>
<!--
       Name of the access method
-->
アクセスメソッド名
      </para></entry>
     </row>

     <row>
      <entry role="catalog_table_entry"><para role="column_definition">
       <structfield>amhandler</structfield> <type>regproc</type>
<!--
       (references <link linkend="catalog-pg-proc"><structname>pg_proc</structname></link>.<structfield>oid</structfield>)
-->
（参照先 <link linkend="catalog-pg-proc"><structname>pg_proc</structname></link>.<structfield>oid</structfield>）
      </para>
      <para>
<!--
       OID of a handler function that is responsible for supplying information
       about the access method
-->
アクセスメソッドについての情報の提供に責任を持つハンドラ関数のOID
      </para></entry>
     </row>

     <row>
      <entry role="catalog_table_entry"><para role="column_definition">
       <structfield>amtype</structfield> <type>char</type>
      </para>
      <para>
<!--
       <literal>t</literal> = table (including materialized views),
       <literal>i</literal> = index.
-->
<literal>t</literal> = テーブル（マテリアライズドビューを含む）、
<literal>i</literal> = インデックス
      </para></entry>
     </row>
    </tbody>
   </tgroup>
  </table>

  <note>
   <para>
<!--
    Before <productname>PostgreSQL</productname> 9.6, <structname>pg_am</structname>
    contained many additional columns representing properties of index access
    methods.  That data is now only directly visible at the C code level.
    However, <function>pg_index_column_has_property()</function> and related
    functions have been added to allow SQL queries to inspect index access
    method properties; see <xref linkend="functions-info-catalog-table"/>.
-->
<productname>PostgreSQL</productname>9.6以前では、<structname>pg_am</structname>にはインデックスアクセスメソッドのプロパティを表す多くの追加列が含まれていました。
そのデータは今ではCコードレベルで直接参照できるのみです。
しかし、<function>pg_index_column_has_property()</function>関数と関連する関数群が、インデックスアクセスメソッドのプロパティを検査するためのSQLクエリを許容するために追加されました。
<xref linkend="functions-info-catalog-table"/>を参照してください。
   </para>
  </note>

 </sect1>


 <sect1 id="catalog-pg-amop">
  <title><structname>pg_amop</structname></title>

  <indexterm zone="catalog-pg-amop">
   <primary>pg_amop</primary>
  </indexterm>

  <para>
<!--
   The catalog <structname>pg_amop</structname> stores information about
   operators associated with access method operator families.  There is one
   row for each operator that is a member of an operator family.  A family
   member can be either a <firstterm>search</firstterm> operator or an
   <firstterm>ordering</firstterm> operator.  An operator
   can appear in more than one family, but cannot appear in more than one
   search position nor more than one ordering position within a family.
   (It is allowed, though unlikely, for an operator to be used for both
   search and ordering purposes.)
-->
<structname>pg_amop</structname>カタログにはアクセスメソッド演算子の集合に関連付けられた演算子の情報が格納されています。
演算子族のメンバである演算子毎に１つの行が存在します。
演算子族のメンバは<firstterm>検索</firstterm>演算子または<firstterm>順序付け</firstterm>演算子のいずれかになることができます。
演算子は1つ以上の演算子族に現れますが、演算子族の中では検索でも順序付けでも複数現れることはありません。
（ほとんどありませんが、ある演算子が検索目的と順序付け目的の両方で使用されることが許されます。）
  </para>

  <table>
<!--
   <title><structname>pg_amop</structname> Columns</title>
-->
   <title><structname>pg_amop</structname>の列</title>
   <tgroup cols="1">
    <thead>
     <row>
      <entry role="catalog_table_entry"><para role="column_definition">
<!--
       Column Type
-->
列 型
      </para>
      <para>
<!--
       Description
-->
説明
      </para></entry>
     </row>
    </thead>

    <tbody>
     <row>
      <entry role="catalog_table_entry"><para role="column_definition">
       <structfield>oid</structfield> <type>oid</type>
      </para>
      <para>
<!--
       Row identifier
-->
行識別子
      </para></entry>
     </row>

     <row>
      <entry role="catalog_table_entry"><para role="column_definition">
       <structfield>amopfamily</structfield> <type>oid</type>
<!--
       (references <link linkend="catalog-pg-opfamily"><structname>pg_opfamily</structname></link>.<structfield>oid</structfield>)
-->
（参照先 <link linkend="catalog-pg-opfamily"><structname>pg_opfamily</structname></link>.<structfield>oid</structfield>）
      </para>
      <para>
<!--
       The operator family this entry is for
-->
この項目用の演算子族
      </para></entry>
     </row>

     <row>
      <entry role="catalog_table_entry"><para role="column_definition">
       <structfield>amoplefttype</structfield> <type>oid</type>
<!--
       (references <link linkend="catalog-pg-type"><structname>pg_type</structname></link>.<structfield>oid</structfield>)
-->
（参照先 <link linkend="catalog-pg-type"><structname>pg_type</structname></link>.<structfield>oid</structfield>）
      </para>
      <para>
<!--
       Left-hand input data type of operator
-->
演算子の左辺側のデータ型
      </para></entry>
     </row>

     <row>
      <entry role="catalog_table_entry"><para role="column_definition">
       <structfield>amoprighttype</structfield> <type>oid</type>
<!--
       (references <link linkend="catalog-pg-type"><structname>pg_type</structname></link>.<structfield>oid</structfield>)
-->
（参照先 <link linkend="catalog-pg-type"><structname>pg_type</structname></link>.<structfield>oid</structfield>）
      </para>
      <para>
<!--
       Right-hand input data type of operator
-->
演算子の右辺側のデータ型
      </para></entry>
     </row>

     <row>
      <entry role="catalog_table_entry"><para role="column_definition">
       <structfield>amopstrategy</structfield> <type>int2</type>
      </para>
      <para>
<!--
       Operator strategy number
-->
演算子の戦略番号
      </para></entry>
     </row>

     <row>
      <entry role="catalog_table_entry"><para role="column_definition">
       <structfield>amoppurpose</structfield> <type>char</type>
      </para>
      <para>
<!--
       Operator purpose, either <literal>s</literal> for search or
       <literal>o</literal> for ordering
-->
演算子の目的。 <literal>s</literal> = 検索用、 <literal>o</literal> = 順序付け用
      </para></entry>
     </row>

     <row>
      <entry role="catalog_table_entry"><para role="column_definition">
       <structfield>amopopr</structfield> <type>oid</type>
<!--
       (references <link linkend="catalog-pg-operator"><structname>pg_operator</structname></link>.<structfield>oid</structfield>)
-->
（参照先 <link linkend="catalog-pg-operator"><structname>pg_operator</structname></link>.<structfield>oid</structfield>）
      </para>
      <para>
<!--
       OID of the operator
-->
演算子のOID
      </para></entry>
     </row>

     <row>
      <entry role="catalog_table_entry"><para role="column_definition">
       <structfield>amopmethod</structfield> <type>oid</type>
<!--
       (references <link linkend="catalog-pg-am"><structname>pg_am</structname></link>.<structfield>oid</structfield>)
-->
（参照先 <link linkend="catalog-pg-am"><structname>pg_am</structname></link>.<structfield>oid</structfield>）
      </para>
      <para>
<!--
       Index access method operator family is for
-->
演算子族用のインデックスアクセスメソッド
      </para></entry>
     </row>

     <row>
      <entry role="catalog_table_entry"><para role="column_definition">
       <structfield>amopsortfamily</structfield> <type>oid</type>
<!--
       (references <link linkend="catalog-pg-opfamily"><structname>pg_opfamily</structname></link>.<structfield>oid</structfield>)
-->
（参照先 <link linkend="catalog-pg-opfamily"><structname>pg_opfamily</structname></link>.<structfield>oid</structfield>）
      </para>
      <para>
<!--
       The B-tree operator family this entry sorts according to, if an
       ordering operator; zero if a search operator
-->
順序付け用の演算子の場合、この項目のソートが従うB-tree演算子族。検索用演算子であればゼロ
      </para></entry>
     </row>
    </tbody>
   </tgroup>
  </table>

  <para>
<!--
   A <quote>search</quote> operator entry indicates that an index of this operator
   family can be searched to find all rows satisfying
   <literal>WHERE</literal>
   <replaceable>indexed_column</replaceable>
   <replaceable>operator</replaceable>
   <replaceable>constant</replaceable>.
   Obviously, such an operator must return <type>boolean</type>, and its left-hand input
   type must match the index's column data type.
-->
<quote>検索</quote>用演算子の項目は、この演算子族のインデックスを<literal>WHERE</literal> <replaceable>indexed_column</replaceable> <replaceable>operator</replaceable> <replaceable>constant</replaceable>を満たすすべての行を見つけるための検索に使用できることを示します。
いうまでもありませんが、こうした演算子は<type>論理型</type>を返さなければならず、また左辺の入力型はインデックス列のデータ型に一致しなければなりません。
  </para>

  <para>
<!--
   An <quote>ordering</quote> operator entry indicates that an index of this
   operator family can be scanned to return rows in the order represented by
   <literal>ORDER BY</literal>
   <replaceable>indexed_column</replaceable>
   <replaceable>operator</replaceable>
   <replaceable>constant</replaceable>.
   Such an operator could return any sortable data type, though again
   its left-hand input type must match the index's column data type.
   The exact semantics of the <literal>ORDER BY</literal> are specified by the
   <structfield>amopsortfamily</structfield> column, which must reference
   a B-tree operator family for the operator's result type.
-->
<quote>順序付け</quote>用演算子の項目は、この演算子族のインデックスを<literal>ORDER BY</literal> <replaceable>indexed_column</replaceable> <replaceable>operator</replaceable> <replaceable>constant</replaceable>で表される順序で行を返すためのスキャンに使用できることを示します。
こうした演算子の左辺の入力型はインデックス列のデータ型に一致しなければならないことは同じですが、任意のソート可能なデータ型を返すことができます。
<literal>ORDER BY</literal>の正確な意味は、この演算子の結果型用のB-tree演算子族を参照する必要がある<structfield>amopsortfamily</structfield>列により指定されます。
  </para>

  <note>
   <para>
<!--
    At present, it's assumed that the sort order for an ordering operator
    is the default for the referenced operator family, i.e., <literal>ASC NULLS
    LAST</literal>.  This might someday be relaxed by adding additional columns
    to specify sort options explicitly.
-->
現在、順序付け演算子のソート順は参照される演算子族のデフォルト、つまり<literal>ASC NULLS LAST</literal>であると仮定されています。
これは将来、ソートオプションを明示的に指定する追加列を加えることで緩和されるかもしれません。
   </para>
  </note>

  <para>
<!--
   An entry's <structfield>amopmethod</structfield> must match the
   <structfield>opfmethod</structfield> of its containing operator family (including
   <structfield>amopmethod</structfield> here is an intentional denormalization of the
   catalog structure for performance reasons).  Also,
   <structfield>amoplefttype</structfield> and <structfield>amoprighttype</structfield> must match
   the <structfield>oprleft</structfield> and <structfield>oprright</structfield> fields of the
   referenced <link linkend="catalog-pg-operator"><structname>pg_operator</structname></link> entry.
-->
項目の<structfield>amopmethod</structfield>は、項目を含む演算子族の<structfield>opfmethod</structfield>に一致しなくてはいけません（ここでの<structfield>amopmethod</structfield>は、性能上の理由からカタログ構造を意図的に非正規化したものも含みます）。
また、<structfield>amoplefttype</structfield>と<structfield>amoprighttype</structfield>は、参照されている<link linkend="catalog-pg-operator"><structname>pg_operator</structname></link>項目の<structfield>oprleft</structfield>と<structfield>oprright</structfield>に一致しなくてはいけません。
  </para>

 </sect1>


 <sect1 id="catalog-pg-amproc">
  <title><structname>pg_amproc</structname></title>

  <indexterm zone="catalog-pg-amproc">
   <primary>pg_amproc</primary>
  </indexterm>

  <para>
<!--
   The catalog <structname>pg_amproc</structname> stores information about
   support functions associated with access method operator families.  There
   is one row for each support function belonging to an operator family.
-->
<structname>pg_amproc</structname>カタログには、アクセスメソッド演算子族に関連付けられたサポート関数の情報が格納されます。
演算子族に含まれるサポート関数毎に１つの行が存在します。
  </para>

  <table>
<!--
   <title><structname>pg_amproc</structname> Columns</title>
-->
   <title><structname>pg_amproc</structname>の列</title>
   <tgroup cols="1">
    <thead>
     <row>
      <entry role="catalog_table_entry"><para role="column_definition">
<!--
       Column Type
-->
列 型
      </para>
      <para>
<!--
       Description
-->
説明
      </para></entry>
     </row>
    </thead>

    <tbody>
     <row>
      <entry role="catalog_table_entry"><para role="column_definition">
       <structfield>oid</structfield> <type>oid</type>
      </para>
      <para>
<!--
       Row identifier
-->
行識別子
      </para></entry>
     </row>

     <row>
      <entry role="catalog_table_entry"><para role="column_definition">
       <structfield>amprocfamily</structfield> <type>oid</type>
<!--
       (references <link linkend="catalog-pg-opfamily"><structname>pg_opfamily</structname></link>.<structfield>oid</structfield>)
-->
（参照先 <link linkend="catalog-pg-opfamily"><structname>pg_opfamily</structname></link>.<structfield>oid</structfield>）
      </para>
      <para>
<!--
       The operator family this entry is for
-->
この項目用の演算子族
      </para></entry>
     </row>

     <row>
      <entry role="catalog_table_entry"><para role="column_definition">
       <structfield>amproclefttype</structfield> <type>oid</type>
<!--
       (references <link linkend="catalog-pg-type"><structname>pg_type</structname></link>.<structfield>oid</structfield>)
-->
（参照先 <link linkend="catalog-pg-type"><structname>pg_type</structname></link>.<structfield>oid</structfield>）
      </para>
      <para>
<!--
       Left-hand input data type of associated operator
-->
関連付けられた演算子の左辺のデータ型
      </para></entry>
     </row>

     <row>
      <entry role="catalog_table_entry"><para role="column_definition">
       <structfield>amprocrighttype</structfield> <type>oid</type>
<!--
       (references <link linkend="catalog-pg-type"><structname>pg_type</structname></link>.<structfield>oid</structfield>)
-->
（参照先 <link linkend="catalog-pg-type"><structname>pg_type</structname></link>.<structfield>oid</structfield>）
      </para>
      <para>
<!--
       Right-hand input data type of associated operator
-->
関連付けられた演算子の右辺データ型
      </para></entry>
     </row>

     <row>
      <entry role="catalog_table_entry"><para role="column_definition">
       <structfield>amprocnum</structfield> <type>int2</type>
      </para>
      <para>
<!--
       Support function number
-->
サポート関数番号
      </para></entry>
     </row>

     <row>
      <entry role="catalog_table_entry"><para role="column_definition">
       <structfield>amproc</structfield> <type>regproc</type>
<!--
       (references <link linkend="catalog-pg-proc"><structname>pg_proc</structname></link>.<structfield>oid</structfield>)
-->
（参照先 <link linkend="catalog-pg-proc"><structname>pg_proc</structname></link>.<structfield>oid</structfield>）
      </para>
      <para>
<!--
       OID of the function
-->
関数のOID
      </para></entry>
     </row>
    </tbody>
   </tgroup>
  </table>

  <para>
<!--
   The usual interpretation of the
   <structfield>amproclefttype</structfield> and <structfield>amprocrighttype</structfield> fields
   is that they identify the left and right input types of the operator(s)
   that a particular support function supports.  For some access methods
   these match the input data type(s) of the support function itself, for
   others not.  There is a notion of <quote>default</quote> support functions for
   an index, which are those with <structfield>amproclefttype</structfield> and
   <structfield>amprocrighttype</structfield> both equal to the index operator class's
   <structfield>opcintype</structfield>.
-->
<structfield>amproclefttype</structfield>と<structfield>amprocrighttype</structfield>属性の通常の解釈は、それらが、特定のサポート関数がサポートする演算子の左と右の入力型を識別することです。
いくつかのアクセスメソッドに対して、これらはサポート関数自身の入力データ型に一致することもあります。
また、そうでないものもあります。
インデックスに対して<quote>デフォルト</quote>サポート関数の概念があります。
これは<structfield>amproclefttype</structfield>と<structfield>amprocrighttype</structfield>の両方が、インデックス演算クラスの<structfield>opcintype</structfield>に等しい、という概念です。
  </para>

 </sect1>


 <sect1 id="catalog-pg-attrdef">
  <title><structname>pg_attrdef</structname></title>

  <indexterm zone="catalog-pg-attrdef">
   <primary>pg_attrdef</primary>
  </indexterm>

  <para>
<!--
   The catalog <structname>pg_attrdef</structname> stores column default
   values.  The main information about columns is stored in
   <link linkend="catalog-pg-attribute"><structname>pg_attribute</structname></link>.
   Only columns for which a default value has been explicitly set will have
   an entry here.
-->
<structname>pg_attrdef</structname>システムカタログは列のデフォルト値を格納します。
列の主要な情報は<link linkend="catalog-pg-attribute"><structname>pg_attribute</structname></link>に格納されています。
デフォルト値が明示的に設定された列のみここに項目を持ちます。
  </para>

  <table>
<!--
   <title><structname>pg_attrdef</structname> Columns</title>
-->
   <title><structname>pg_attrdef</structname>の列</title>
   <tgroup cols="1">
    <thead>
     <row>
      <entry role="catalog_table_entry"><para role="column_definition">
<!--
       Column Type
-->
列 型
      </para>
      <para>
<!--
       Description
-->
説明
      </para></entry>
     </row>
    </thead>

    <tbody>
     <row>
      <entry role="catalog_table_entry"><para role="column_definition">
       <structfield>oid</structfield> <type>oid</type>
      </para>
      <para>
<!--
       Row identifier
-->
行識別子
      </para></entry>
     </row>

     <row>
      <entry role="catalog_table_entry"><para role="column_definition">
       <structfield>adrelid</structfield> <type>oid</type>
<!--
       (references <link linkend="catalog-pg-class"><structname>pg_class</structname></link>.<structfield>oid</structfield>)
-->
（参照先 <link linkend="catalog-pg-class"><structname>pg_class</structname></link>.<structfield>oid</structfield>）
      </para>
      <para>
<!--
       The table this column belongs to
-->
この列が属するテーブル
      </para></entry>
     </row>

     <row>
      <entry role="catalog_table_entry"><para role="column_definition">
       <structfield>adnum</structfield> <type>int2</type>
<!--
       (references <link linkend="catalog-pg-attribute"><structname>pg_attribute</structname></link>.<structfield>attnum</structfield>)
-->
（参照先 <link linkend="catalog-pg-attribute"><structname>pg_attribute</structname></link>.<structfield>attnum</structfield>）
      </para>
      <para>
<!--
       The number of the column
-->
列番号
      </para></entry>
     </row>

     <row>
      <entry role="catalog_table_entry"><para role="column_definition">
       <structfield>adbin</structfield> <type>pg_node_tree</type>
      </para>
      <para>
<!--
       The column default value, in <function>nodeToString()</function>
       representation.  Use <literal>pg_get_expr(adbin, adrelid)</literal> to
       convert it to an SQL expression.
-->
<function>nodeToString()</function>表現の列デフォルト値。
<literal>pg_get_expr(adbin, adrelid)</literal>を使ってSQL式に変換します。
      </para></entry>
     </row>
    </tbody>
   </tgroup>
  </table>
 </sect1>


 <sect1 id="catalog-pg-attribute">
  <title><structname>pg_attribute</structname></title>

  <indexterm zone="catalog-pg-attribute">
   <primary>pg_attribute</primary>
  </indexterm>

  <para>
<!--
   The catalog <structname>pg_attribute</structname> stores information about
   table columns.  There will be exactly one
   <structname>pg_attribute</structname> row for every column in every
   table in the database.  (There will also be attribute entries for
   indexes, and indeed all objects that have
   <link linkend="catalog-pg-class"><structname>pg_class</structname></link>
   entries.)
-->
<structname>pg_attribute</structname>カタログにはテーブルの列情報が格納されます。
データベース内のすべてのテーブルの各列に対し必ず１つの<structname>pg_attribute</structname>行があります。
（また、インデックスと<link linkend="catalog-pg-class"><structname>pg_class</structname></link>に項目を持つすべてのオブジェクトに対しての属性記述があります。）
  </para>

  <para>
<!--
   The term attribute is equivalent to column and is used for
   historical reasons.
-->
属性という表現は列と同等の意味で、歴史的背景からそのように呼ばれています。
  </para>

  <table>
<!--
   <title><structname>pg_attribute</structname> Columns</title>
-->
   <title><structname>pg_attribute</structname>の列</title>
   <tgroup cols="1">
    <thead>
     <row>
      <entry role="catalog_table_entry"><para role="column_definition">
<!--
       Column Type
-->
列 型
      </para>
      <para>
<!--
       Description
-->
説明
      </para></entry>
     </row>
    </thead>

    <tbody>
     <row>
      <entry role="catalog_table_entry"><para role="column_definition">
       <structfield>attrelid</structfield> <type>oid</type>
<!--
       (references <link linkend="catalog-pg-class"><structname>pg_class</structname></link>.<structfield>oid</structfield>)
-->
（参照先 <link linkend="catalog-pg-class"><structname>pg_class</structname></link>.<structfield>oid</structfield>）
      </para>
      <para>
<!--
       The table this column belongs to
-->
この列が属するテーブル
      </para></entry>
     </row>

     <row>
      <entry role="catalog_table_entry"><para role="column_definition">
       <structfield>attname</structfield> <type>name</type>
      </para>
      <para>
<!--
       The column name
-->
列名
      </para></entry>
     </row>

     <row>
      <entry role="catalog_table_entry"><para role="column_definition">
       <structfield>atttypid</structfield> <type>oid</type>
<!--
       (references <link linkend="catalog-pg-type"><structname>pg_type</structname></link>.<structfield>oid</structfield>)
-->
（参照先 <link linkend="catalog-pg-type"><structname>pg_type</structname></link>.<structfield>oid</structfield>）
      </para>
      <para>
<!--
       The data type of this column (zero for a dropped column)
-->
この列のデータ型（ゼロなら削除された列）
      </para></entry>
     </row>

     <row>
      <entry role="catalog_table_entry"><para role="column_definition">
       <structfield>attlen</structfield> <type>int2</type>
      </para>
      <para>
<!--
       A copy of <literal>pg_type.typlen</literal> of this column's
       type
-->
この列の型の<literal>pg_type.typlen</literal>のコピー
      </para></entry>
     </row>

     <row>
      <entry role="catalog_table_entry"><para role="column_definition">
       <structfield>attnum</structfield> <type>int2</type>
      </para>
      <para>
<!--
       The number of the column.  Ordinary columns are numbered from 1
       up.  System columns, such as <structfield>ctid</structfield>,
       have (arbitrary) negative numbers.
-->
列番号。
通常の列には1から始まる番号付けがなされます。
<structfield>ctid</structfield>のようなシステムによる列には（任意の）負の番号が付きます。
      </para></entry>
     </row>

     <row>
      <entry role="catalog_table_entry"><para role="column_definition">
       <structfield>attcacheoff</structfield> <type>int4</type>
      </para>
      <para>
<!--
       Always -1 in storage, but when loaded into a row descriptor
       in memory this might be updated to cache the offset of the attribute
       within the row
-->
格納時は必ず-1ですが、メモリ内の行記述子に読み込まれた場合は、行内での属性オフセットをキャッシュするために更新される可能性があります。
      </para></entry>
     </row>

     <row>
      <entry role="catalog_table_entry"><para role="column_definition">
       <structfield>atttypmod</structfield> <type>int4</type>
      </para>
      <para>
<!--
       <structfield>atttypmod</structfield> records type-specific data
       supplied at table creation time (for example, the maximum
       length of a <type>varchar</type> column).  It is passed to
       type-specific input functions and length coercion functions.
       The value will generally be -1 for types that do not need <structfield>atttypmod</structfield>.
-->
<structfield>atttypmod</structfield>は、テーブル作成時に与えられた型固有のデータ（たとえば<type>varchar</type>列の最大長）を記録します。
これは型固有の入力関数や長さ強制関数に渡されます。
<structfield>atttypmod</structfield>を必要としない型では、通常、この値は-1です。
      </para></entry>
     </row>

     <row>
      <entry role="catalog_table_entry"><para role="column_definition">
       <structfield>attndims</structfield> <type>int2</type>
      </para>
      <para>
<!--
       Number of dimensions, if the column is an array type; otherwise 0.
       (Presently, the number of dimensions of an array is not enforced,
       so any nonzero value effectively means <quote>it's an array</quote>.)
-->
列が配列型の場合は次元数を表現し、そうでない時はゼロです。
（現在配列の次元数は強制されていませんのでゼロ以外のどのような値であっても<quote>これは配列である</quote>ということを意味します。）
      </para></entry>
     </row>

     <row>
      <entry role="catalog_table_entry"><para role="column_definition">
       <structfield>attbyval</structfield> <type>bool</type>
      </para>
      <para>
<!--
       A copy of <literal>pg_type.typbyval</literal> of this column's type
-->
この列の型の<literal>pg_type.typbyval</literal>のコピー
      </para></entry>
     </row>

     <row>
      <entry role="catalog_table_entry"><para role="column_definition">
       <structfield>attalign</structfield> <type>char</type>
      </para>
      <para>
<!--
       A copy of <literal>pg_type.typalign</literal> of this column's type
-->
この列の型の<literal>pg_type.typalign</literal>のコピー
      </para></entry>
     </row>

     <row>
      <entry role="catalog_table_entry"><para role="column_definition">
       <structfield>attstorage</structfield> <type>char</type>
      </para>
      <para>
<!--
       Normally a copy of <literal>pg_type.typstorage</literal> of this
       column's type.  For TOAST-able data types, this can be altered
       after column creation to control storage policy.
-->
通常、この列の型の<literal>pg_type.typstorage</literal>のコピー。
TOAST可能なデータ型では、格納ポリシーを制御するために列の作成後に変更できます。
      </para></entry>
     </row>

     <row>
      <entry role="catalog_table_entry"><para role="column_definition">
       <structfield>attcompression</structfield> <type>char</type>
      </para>
      <para>
<!--
       The current compression method of the column.  Typically this is
       <literal>'\0'</literal> to specify use of the current default setting
       (see <xref linkend="guc-default-toast-compression"/>).  Otherwise,
       <literal>'p'</literal> selects pglz compression, while
       <literal>'l'</literal> selects <productname>LZ4</productname>
       compression.  However, this field is ignored
       whenever <structfield>attstorage</structfield> does not allow
       compression.
-->
この列の現在の圧縮方法。
典型的には現在のデフォルト設定（<xref linkend="guc-default-toast-compression"/>参照）を指定する<literal>'\0'</literal>です。
そうでなければ、<literal>'p'</literal>はpglz圧縮を選択し、<literal>'l'</literal>は<productname>LZ4</productname>圧縮を選択します。
ただし、<structfield>attstorage</structfield>が圧縮を許可しなければ、このフィールドは無視されます。
      </para></entry>
     </row>

     <row>
      <entry role="catalog_table_entry"><para role="column_definition">
       <structfield>attnotnull</structfield> <type>bool</type>
      </para>
      <para>
<<<<<<< HEAD
       This column is marked not-null, either by a not-null constraint
       or a primary key.
=======
<!--
       This represents a not-null constraint.
-->
非NULL制約を表します。
>>>>>>> 43f2d855
      </para></entry>
     </row>

     <row>
      <entry role="catalog_table_entry"><para role="column_definition">
       <structfield>atthasdef</structfield> <type>bool</type>
      </para>
      <para>
<!--
       This column has a default expression or generation expression, in which
       case there will be a corresponding entry in the
       <link linkend="catalog-pg-attrdef"><structname>pg_attrdef</structname></link> catalog that actually defines the
       expression.  (Check <structfield>attgenerated</structfield> to
       determine whether this is a default or a generation expression.)
-->
この列にはデフォルト値あるいは生成式があります。
その場合、実際に値を定義する<link linkend="catalog-pg-attrdef"><structname>pg_attrdef</structname></link>カタログ内に対応する項目があります。
（これがデフォルトなのか生成式なのかは<structfield>attgenerated</structfield>をチェックします。）
      </para></entry>
     </row>

     <row>
      <entry role="catalog_table_entry"><para role="column_definition">
       <structfield>atthasmissing</structfield> <type>bool</type>
      </para>
      <para>
<!--
       This column has a value which is used where the column is entirely
       missing from the row, as happens when a column is added with a
       non-volatile <literal>DEFAULT</literal> value after the row is created.
       The actual value used is stored in the
       <structfield>attmissingval</structfield> column.
-->
この列は、行から列の値が完全に失われている場合に使われる値を持ちます。
これは、行が作られた後で非不安定(non-volatile)な<literal>DEFAULT</literal>値を持つ列が追加される際に起こります。
実際に使われる値は<structfield>attmissingval</structfield>列に格納されています。
      </para></entry>
     </row>

     <row>
      <entry role="catalog_table_entry"><para role="column_definition">
       <structfield>attidentity</structfield> <type>char</type>
      </para>
      <para>
<!--
       If a zero byte (<literal>''</literal>), then not an identity column.
       Otherwise, <literal>a</literal> = generated
       always, <literal>d</literal> = generated by default.
-->
ゼロバイト（<literal>''</literal>）ならこれはIDENTITY列ではありません。
IDENTITY列では、 <literal>a</literal> = GENERATED ALWAYS、 <literal>d</literal> = GENERATED BY DEFAULTになります。
      </para></entry>
     </row>

     <row>
      <entry role="catalog_table_entry"><para role="column_definition">
       <structfield>attgenerated</structfield> <type>char</type>
      </para>
      <para>
<!--
       If a zero byte (<literal>''</literal>), then not a generated column.
       Otherwise, <literal>s</literal> = stored.  (Other values might be added
       in the future.)
-->
ゼロバイト（<literal>''</literal>）なら、生成列ではありません。
さもなければ <literal>s</literal> = storedです。
（将来他の値が追加されるかも知れません。）
      </para></entry>
     </row>

     <row>
      <entry role="catalog_table_entry"><para role="column_definition">
       <structfield>attisdropped</structfield> <type>bool</type>
      </para>
      <para>
<!--
       This column has been dropped and is no longer valid.  A dropped
       column is still physically present in the table, but is
       ignored by the parser and so cannot be accessed via SQL.
-->
この列は既に削除されていて有効ではありません。
削除された列は物理的にはまだテーブル上に存在していますが、パーサによって無視されるためSQLでアクセスできません。
      </para></entry>
     </row>

     <row>
      <entry role="catalog_table_entry"><para role="column_definition">
       <structfield>attislocal</structfield> <type>bool</type>
      </para>
      <para>
<!--
       This column is defined locally in the relation.  Note that a column can
       be locally defined and inherited simultaneously.
-->
この列はリレーション内でローカルに定義されます。
列がローカルに定義されると同時に継承される場合もあることに注意してください。
      </para></entry>
     </row>

     <row>
      <entry role="catalog_table_entry"><para role="column_definition">
       <structfield>attinhcount</structfield> <type>int2</type>
      </para>
      <para>
<!--
       The number of direct ancestors this column has.  A column with a
       nonzero number of ancestors cannot be dropped nor renamed.
-->
この列が持つ直接の祖先の数です。
祖先を持っている列の削除や名前は変更はできません。
      </para></entry>
     </row>

     <row>
      <entry role="catalog_table_entry"><para role="column_definition">
       <structfield>attcollation</structfield> <type>oid</type>
       (references <link linkend="catalog-pg-collation"><structname>pg_collation</structname></link>.<structfield>oid</structfield>)
      </para>
      <para>
       The defined collation of the column, or zero if the column is
       not of a collatable data type
      </para></entry>
     </row>

     <row>
      <entry role="catalog_table_entry"><para role="column_definition">
       <structfield>attstattarget</structfield> <type>int2</type>
      </para>
      <para>
<!--
       <structfield>attstattarget</structfield> controls the level of detail
       of statistics accumulated for this column by
       <link linkend="sql-analyze"><command>ANALYZE</command></link>.
       A zero value indicates that no statistics should be collected.
       A null value says to use the system default statistics target.
       The exact meaning of positive values is data type-dependent.
       For scalar data types, <structfield>attstattarget</structfield>
       is both the target number of <quote>most common values</quote>
       to collect, and the target number of histogram bins to create.
-->
<structfield>attstattarget</structfield>は<link linkend="sql-analyze"><command>ANALYZE</command></link>によるこの列に対する蓄積された統計情報をどの程度詳しく管理するかを規定します。
値がゼロの場合は統計情報を収集しません。
負の値の場合は、システムのデフォルトの統計目標を使用すべきであるということです。
正の値が厳密に意味するところはデータ型に依存します。
スカラデータ型に対して<structfield>attstattarget</structfield>は収集する<quote>最も一般的な値</quote>の目標となる数であり、また作成するヒストグラムビンの目標数でもあります。
      </para></entry>
     </row>

     <row>
      <entry role="catalog_table_entry"><para role="column_definition">
<<<<<<< HEAD
=======
       <structfield>attcollation</structfield> <type>oid</type>
<!--
       (references <link linkend="catalog-pg-collation"><structname>pg_collation</structname></link>.<structfield>oid</structfield>)
-->
（参照先 <link linkend="catalog-pg-collation"><structname>pg_collation</structname></link>.<structfield>oid</structfield>）
      </para>
      <para>
<!--
       The defined collation of the column, or zero if the column is
       not of a collatable data type
-->
列で定義された照合順序。列が照合順序の設定ができないデータ型の場合はゼロ
      </para></entry>
     </row>

     <row>
      <entry role="catalog_table_entry"><para role="column_definition">
>>>>>>> 43f2d855
       <structfield>attacl</structfield> <type>aclitem[]</type>
      </para>
      <para>
<!--
       Column-level access privileges, if any have been granted specifically
       on this column
-->
この列に特定して付与された場合における、列レベルのアクセス権限
      </para></entry>
     </row>

     <row>
      <entry role="catalog_table_entry"><para role="column_definition">
       <structfield>attoptions</structfield> <type>text[]</type>
      </para>
      <para>
<!--
       Attribute-level options, as <quote>keyword=value</quote> strings
-->
<quote>keyword=value</quote>文字列のような、属性レベルのオプション
      </para></entry>
     </row>

     <row>
      <entry role="catalog_table_entry"><para role="column_definition">
       <structfield>attfdwoptions</structfield> <type>text[]</type>
      </para>
      <para>
<!--
       Attribute-level foreign data wrapper options, as <quote>keyword=value</quote> strings
-->
<quote>keyword=value</quote>文字列のような、外部データラッパーオプションの属性レベル
      </para></entry>
     </row>

     <row>
      <entry role="catalog_table_entry"><para role="column_definition">
       <structfield>attmissingval</structfield> <type>anyarray</type>
      </para>
      <para>
<!--
       This column has a one element array containing the value used when the
       column is entirely missing from the row, as happens when the column is
       added with a non-volatile <literal>DEFAULT</literal> value after the
       row is created.  The value is only used when
       <structfield>atthasmissing</structfield> is true.  If there is no value
       the column is null.
-->
この列は、行から列の値が完全に失われている場合に使われる値を持つ一要素配列を持ちます。
これは、行が作られた後で非不安定(non-volatile)な<literal>DEFAULT</literal>値を持つ列が追加される際に起こります。
この値は<structfield>atthasmissing</structfield>がtrueのときだけ使用されます。
値がなければその列はNULLになります。
      </para></entry>
     </row>
    </tbody>
   </tgroup>
  </table>

  <para>
<!--
   In a dropped column's <structname>pg_attribute</structname> entry,
   <structfield>atttypid</structfield> is reset to zero, but
   <structfield>attlen</structfield> and the other fields copied from
   <link linkend="catalog-pg-type"><structname>pg_type</structname></link> are still valid.  This arrangement is needed
   to cope with the situation where the dropped column's data type was
   later dropped, and so there is no <structname>pg_type</structname> row anymore.
   <structfield>attlen</structfield> and the other fields can be used
   to interpret the contents of a row of the table.
-->
削除された列の<structname>pg_attribute</structname>項目では、<structfield>atttypid</structfield>はゼロにリセットされます。
しかし<structfield>attlen</structfield>と<link linkend="catalog-pg-type"><structname>pg_type</structname></link>からコピーされた他のフィールドは、有効なままです。
この動作は、削除された列のデータ型が後になって削除されて、<structname>pg_type</structname>行が存在しないような状況の場合に必要です。
<structfield>attlen</structfield>と他のフィールドは、テーブル内の行の内容を解釈するために使用されます。
  </para>
 </sect1>


 <sect1 id="catalog-pg-authid">
  <title><structname>pg_authid</structname></title>

  <indexterm zone="catalog-pg-authid">
   <primary>pg_authid</primary>
  </indexterm>

  <para>
<!--
   The catalog <structname>pg_authid</structname> contains information about
   database authorization identifiers (roles).  A role subsumes the concepts
   of <quote>users</quote> and <quote>groups</quote>.  A user is essentially just a
   role with the <structfield>rolcanlogin</structfield> flag set.  Any role (with or
   without <structfield>rolcanlogin</structfield>) can have other roles as members; see
   <link linkend="catalog-pg-auth-members"><structname>pg_auth_members</structname></link>.
-->
<structname>pg_authid</structname>カタログはデータベース認証識別子（ロール）の情報を保持します。
ロールは<quote>ユーザ</quote>と<quote>グループ</quote>の概念を包括しています。
ユーザは本質的に<structfield>rolcanlogin</structfield>フラグセットを持ったロールです。
どのようなロール（<structfield>rolcanlogin</structfield>を持っている、持っていないに関わらず）も他のロールをメンバとして持っていても構いません。
<link linkend="catalog-pg-auth-members"><structname>pg_auth_members</structname></link>を参照してください。
  </para>

  <para>
<!--
   Since this catalog contains passwords, it must not be publicly readable.
   <link linkend="view-pg-roles"><structname>pg_roles</structname></link>
   is a publicly readable view on
   <structname>pg_authid</structname> that blanks out the password field.
-->
このカタログはパスワードを含んでいるため、第三者が内容を読むことができないようにしなければいけません。
<link linkend="view-pg-roles"><structname>pg_roles</structname></link>は、<structname>pg_authid</structname>のビューで、パスワードのフィールドは空白となっていますので内容を読み取ることができます。
  </para>

  <para>
<!--
   <xref linkend="user-manag"/> contains detailed information about user and
   privilege management.
-->
<xref linkend="user-manag"/>でユーザと権限管理に関するより詳細について説明します。
  </para>

  <para>
<!--
   Because user identities are cluster-wide,
   <structname>pg_authid</structname>
   is shared across all databases of a cluster: there is only one
   copy of <structname>pg_authid</structname> per cluster, not
   one per database.
-->
ユーザの本人確認はクラスタ全体にわたる情報ですので、<structname>pg_authid</structname>はクラスタのすべてのデータベースで共有されます。
データベース毎ではなく、クラスタ毎にたった1つだけ<structname>pg_authid</structname>が存在します。
  </para>

  <table>
<!--
   <title><structname>pg_authid</structname> Columns</title>
-->
   <title><structname>pg_authid</structname>の列</title>
   <tgroup cols="1">
    <thead>
     <row>
      <entry role="catalog_table_entry"><para role="column_definition">
<!--
       Column Type
-->
列 型
      </para>
      <para>
<!--
       Description
-->
説明
      </para></entry>
     </row>
    </thead>

    <tbody>
     <row>
      <entry role="catalog_table_entry"><para role="column_definition">
       <structfield>oid</structfield> <type>oid</type>
      </para>
      <para>
<!--
       Row identifier
-->
行識別子
      </para></entry>
     </row>

     <row>
      <entry role="catalog_table_entry"><para role="column_definition">
       <structfield>rolname</structfield> <type>name</type>
      </para>
      <para>
<!--
       Role name
-->
ロール名
      </para></entry>
     </row>

     <row>
      <entry role="catalog_table_entry"><para role="column_definition">
       <structfield>rolsuper</structfield> <type>bool</type>
      </para>
      <para>
<!--
       Role has superuser privileges
-->
ロールはスーパーユーザの権限を持っている
      </para></entry>
     </row>

     <row>
      <entry role="catalog_table_entry"><para role="column_definition">
       <structfield>rolinherit</structfield> <type>bool</type>
      </para>
      <para>
<!--
       Role automatically inherits privileges of roles it is a
       member of
-->
ロールは自動的にメンバとして属するロールの権限を継承
      </para></entry>
     </row>

     <row>
      <entry role="catalog_table_entry"><para role="column_definition">
       <structfield>rolcreaterole</structfield> <type>bool</type>
      </para>
      <para>
<!--
       Role can create more roles
-->
ロールはロールを作成できる
      </para></entry>
     </row>

     <row>
      <entry role="catalog_table_entry"><para role="column_definition">
       <structfield>rolcreatedb</structfield> <type>bool</type>
      </para>
      <para>
<!--
       Role can create databases
-->
ロールはデータベースを作成できる
      </para></entry>
     </row>

     <row>
      <entry role="catalog_table_entry"><para role="column_definition">
       <structfield>rolcanlogin</structfield> <type>bool</type>
      </para>
      <para>
<!--
       Role can log in. That is, this role can be given as the initial
       session authorization identifier.
-->
ロールはログインできる。つまりロールはセッションを始める認証の識別子となることができます。
      </para></entry>
     </row>

     <row>
      <entry role="catalog_table_entry"><para role="column_definition">
       <structfield>rolreplication</structfield> <type>bool</type>
      </para>
      <para>
<!--
       Role is a replication role. A replication role can initiate replication
       connections and create and drop replication slots.
-->
ロールはレプリケーションのロールである。
レプリケーションロールは、レプリケーション接続を開始すること、およびレプリケーションスロットを作成および削除できます。
      </para></entry>
     </row>

     <row>
      <entry role="catalog_table_entry"><para role="column_definition">
       <structfield>rolbypassrls</structfield> <type>bool</type>
      </para>
      <para>
<!--
       Role bypasses every row-level security policy, see
       <xref linkend="ddl-rowsecurity"/> for more information.
-->
すべての行単位セキュリティポリシーを無視するロール。詳しくは<xref linkend="ddl-rowsecurity"/>を参照してください。
      </para></entry>
     </row>

     <row>
      <entry role="catalog_table_entry"><para role="column_definition">
       <structfield>rolconnlimit</structfield> <type>int4</type>
      </para>
      <para>
<!--
       For roles that can log in, this sets maximum number of concurrent
       connections this role can make.  -1 means no limit.
-->
ログイン可能なロールでは、これはロールが確立できる同時実行接続数を設定します。
-1は制限無しを意味します。
      </para></entry>
     </row>

     <row>
      <entry role="catalog_table_entry"><para role="column_definition">
       <structfield>rolpassword</structfield> <type>text</type>
      </para>
      <para>
<!--
       Password (possibly encrypted); null if none. The format depends
       on the form of encryption used.
-->
（おそらく暗号化された）パスワード。無い場合はNULLです。
書式は使用される暗号化の形式に依存します。
      </para></entry>
     </row>

     <row>
      <entry role="catalog_table_entry"><para role="column_definition">
       <structfield>rolvaliduntil</structfield> <type>timestamptz</type>
      </para>
      <para>
<!--
       Password expiry time (only used for password authentication);
       null if no expiration
-->
パスワード有効期限（パスワード認証でのみ使用）。
NULLの場合には満了時間はありません。
      </para></entry>
     </row>
    </tbody>
   </tgroup>
  </table>

  <para>
<!--
   For an MD5 encrypted password, <structfield>rolpassword</structfield>
   column will begin with the string <literal>md5</literal> followed by a
   32-character hexadecimal MD5 hash. The MD5 hash will be of the user's
   password concatenated to their user name. For example, if user
   <literal>joe</literal> has password <literal>xyzzy</literal>, <productname>PostgreSQL</productname>
   will store the md5 hash of <literal>xyzzyjoe</literal>.
-->
MD5で暗号化されたパスワードでは、<structfield>rolpassword</structfield>列は文字列<literal>md5</literal>で始まり、それに32文字の16進MD5ハッシュ値が続きます。
MD5ハッシュは、ユーザのパスワードとユーザ名を繋げたものに対して生成されます。
例えば<literal>joe</literal>のパスワードが<literal>xyzzy</literal>なら、<productname>PostgreSQL</productname>は<literal>xyzzyjoe</literal>のMD5ハッシュを格納します。
  </para>

  <para>
<!--
   If the password is encrypted with SCRAM-SHA-256, it has the format:
-->
パスワードがSCRAM-SHA-256で暗号化される場合、次の書式になります。
<synopsis>
SCRAM-SHA-256$<replaceable>&lt;iteration count&gt;</replaceable>:<replaceable>&lt;salt&gt;</replaceable>$<replaceable>&lt;StoredKey&gt;</replaceable>:<replaceable>&lt;ServerKey&gt;</replaceable>
</synopsis>
<!--
   where <replaceable>salt</replaceable>, <replaceable>StoredKey</replaceable> and
   <replaceable>ServerKey</replaceable> are in Base64 encoded format. This format is
   the same as that specified by <ulink url="https://datatracker.ietf.org/doc/html/rfc5803">RFC 5803</ulink>.
<<<<<<< HEAD
=======
-->
《マッチ度[91.417910]》ここで、<replaceable>salt</replaceable>、<replaceable>StoredKey</replaceable>、<replaceable>ServerKey</replaceable>はBase64の符号化書式に従います。
この書式は<ulink url="https://tools.ietf.org/html/rfc5803">RFC 5803</ulink>で指定されているものと同じです。
>>>>>>> 43f2d855
  </para>

  <para>
<!--
    A password that does not follow either of those formats is assumed to be
    unencrypted.
-->
これらのいずれの書式にも従っていないパスワードは、暗号化されていないものとみなされます。
  </para>
 </sect1>


 <sect1 id="catalog-pg-auth-members">
  <title><structname>pg_auth_members</structname></title>

  <indexterm zone="catalog-pg-auth-members">
   <primary>pg_auth_members</primary>
  </indexterm>

  <para>
<!--
   The catalog <structname>pg_auth_members</structname> shows the membership
   relations between roles.  Any non-circular set of relationships is allowed.
-->
<structname>pg_auth_members</structname>カタログはロール間のメンバシップ関係を示しています。
循環していなければ、どのような関係でも許可されています。
  </para>

  <para>
<!--
   Because user identities are cluster-wide,
   <structname>pg_auth_members</structname>
   is shared across all databases of a cluster: there is only one
   copy of <structname>pg_auth_members</structname> per cluster, not
   one per database.
-->
ユーザの同一性はクラスタ間で保たれる必要があるため、<structname>pg_auth_members</structname>はクラスタ間のすべてのデータベースで共有されています。
<structname>pg_auth_members</structname>のコピーはデータベースごとではなく、各クラスタにひとつだけ持っています。
  </para>

  <table>
<!--
   <title><structname>pg_auth_members</structname> Columns</title>
-->
   <title><structname>pg_auth_members</structname>の列</title>
   <tgroup cols="1">
    <thead>
     <row>
      <entry role="catalog_table_entry"><para role="column_definition">
<!--
       Column Type
-->
列 型
      </para>
      <para>
<!--
       Description
-->
説明
      </para></entry>
     </row>
    </thead>

    <tbody>
     <row>
      <entry role="catalog_table_entry"><para role="column_definition">
       <structfield>oid</structfield> <type>oid</type>
      </para>
      <para>
<!--
       Row identifier
-->
行識別子
      </para></entry>
     </row>

     <row>
      <entry role="catalog_table_entry"><para role="column_definition">
       <structfield>roleid</structfield> <type>oid</type>
<!--
       (references <link linkend="catalog-pg-authid"><structname>pg_authid</structname></link>.<structfield>oid</structfield>)
-->
（参照先 <link linkend="catalog-pg-authid"><structname>pg_authid</structname></link>.<structfield>oid</structfield>）
      </para>
      <para>
<!--
       ID of a role that has a member
-->
メンバを持っているロールのID
      </para></entry>
     </row>

     <row>
      <entry role="catalog_table_entry"><para role="column_definition">
       <structfield>member</structfield> <type>oid</type>
<!--
       (references <link linkend="catalog-pg-authid"><structname>pg_authid</structname></link>.<structfield>oid</structfield>)
-->
（参照先 <link linkend="catalog-pg-authid"><structname>pg_authid</structname></link>.<structfield>oid</structfield>）
      </para>
      <para>
<!--
       ID of a role that is a member of <structfield>roleid</structfield>
-->
<structfield>roleid</structfield>のメンバであるロールのID
      </para></entry>
     </row>

     <row>
      <entry role="catalog_table_entry"><para role="column_definition">
       <structfield>grantor</structfield> <type>oid</type>
<!--
       (references <link linkend="catalog-pg-authid"><structname>pg_authid</structname></link>.<structfield>oid</structfield>)
-->
（参照先 <link linkend="catalog-pg-authid"><structname>pg_authid</structname></link>.<structfield>oid</structfield>）
      </para>
      <para>
<!--
       ID of the role that granted this membership
-->
このメンバシップを与えたロールのID
      </para></entry>
     </row>

     <row>
      <entry role="catalog_table_entry"><para role="column_definition">
       <structfield>admin_option</structfield> <type>bool</type>
      </para>
      <para>
<!--
       True if <structfield>member</structfield> can grant membership in
       <structfield>roleid</structfield> to others
-->
<structfield>member</structfield>は<structfield>roleid</structfield>のメンバシップを他に与えることができる場合はtrue
      </para></entry>
     </row>

     <row>
      <entry role="catalog_table_entry"><para role="column_definition">
       <structfield>inherit_option</structfield> <type>bool</type>
      </para>
      <para>
<!--
       True if the member automatically inherits the privileges of the
       granted role
-->
メンバが付与されたロールの権限を自動的に継承する場合はtrue
      </para></entry>
     </row>

     <row>
      <entry role="catalog_table_entry"><para role="column_definition">
       <structfield>set_option</structfield> <type>bool</type>
      </para>
      <para>
<!--
       True if the member can
       <link linkend="sql-set-role"><command>SET ROLE</command></link>
       to the granted role
-->
メンバが<link linkend="sql-set-role"><command>SET ROLE</command></link>で付与されたロールに設定できる場合はtrue
      </para></entry>
     </row>
    </tbody>
   </tgroup>
  </table>

 </sect1>


 <sect1 id="catalog-pg-cast">
  <title><structname>pg_cast</structname></title>

  <indexterm zone="catalog-pg-cast">
   <primary>pg_cast</primary>
  </indexterm>

  <para>
<!--
   The catalog <structname>pg_cast</structname> stores data type conversion
   paths, both built-in and user-defined.
-->
<structname>pg_cast</structname>カタログにはデータ型変換パスが格納されます。
ここには、組み込みのパスとユーザ定義のパスが存在します。
  </para>

  <para>
<!--
   It should be noted that <structname>pg_cast</structname> does not represent
   every type conversion that the system knows how to perform; only those that
   cannot be deduced from some generic rule.  For example, casting between a
   domain and its base type is not explicitly represented in
   <structname>pg_cast</structname>.  Another important exception is that
   <quote>automatic I/O conversion casts</quote>, those performed using a data
   type's own I/O functions to convert to or from <type>text</type> or other
   string types, are not explicitly represented in
   <structname>pg_cast</structname>.
-->
<structname>pg_cast</structname>は、システムがどのように動作するかわかっているような、あらゆる型変換を表しているわけではないということに注意してください。
いくつかの一般的な規則から推測できないような型変換についてのみ表しています。
例えば、ドメインとその基本の型は明示的に<structname>pg_cast</structname>内で表されていません。
他の重要な例外は<quote>自動I/O変換キャスト</quote>です。
これらのキャストは、<type>text</type>型やほかの文字列型から変換したりされたりするのにデータ型自身のI/O関数を用いていますが、これらのキャストは明示的に<structname>pg_cast</structname>内において表されていません。
  </para>

  <table>
<!--
   <title><structname>pg_cast</structname> Columns</title>
-->
   <title><structname>pg_cast</structname>の列</title>
   <tgroup cols="1">
    <thead>
     <row>
      <entry role="catalog_table_entry"><para role="column_definition">
<!--
       Column Type
-->
列 型
      </para>
      <para>
<!--
       Description
-->
説明
      </para></entry>
     </row>
    </thead>

    <tbody>
     <row>
      <entry role="catalog_table_entry"><para role="column_definition">
       <structfield>oid</structfield> <type>oid</type>
      </para>
      <para>
<!--
       Row identifier
-->
行識別子
      </para></entry>
     </row>

     <row>
      <entry role="catalog_table_entry"><para role="column_definition">
       <structfield>castsource</structfield> <type>oid</type>
<!--
       (references <link linkend="catalog-pg-type"><structname>pg_type</structname></link>.<structfield>oid</structfield>)
-->
（参照先 <link linkend="catalog-pg-type"><structname>pg_type</structname></link>.<structfield>oid</structfield>）
      </para>
      <para>
<!--
       OID of the source data type
-->
変換元データ型のOID
      </para></entry>
     </row>

     <row>
      <entry role="catalog_table_entry"><para role="column_definition">
       <structfield>casttarget</structfield> <type>oid</type>
<!--
       (references <link linkend="catalog-pg-type"><structname>pg_type</structname></link>.<structfield>oid</structfield>)
-->
（参照先 <link linkend="catalog-pg-type"><structname>pg_type</structname></link>.<structfield>oid</structfield>）
      </para>
      <para>
<!--
       OID of the target data type
-->
対象データ型のOID
      </para></entry>
     </row>

     <row>
      <entry role="catalog_table_entry"><para role="column_definition">
       <structfield>castfunc</structfield> <type>oid</type>
<!--
       (references <link linkend="catalog-pg-proc"><structname>pg_proc</structname></link>.<structfield>oid</structfield>)
-->
（参照先 <link linkend="catalog-pg-proc"><structname>pg_proc</structname></link>.<structfield>oid</structfield>）
      </para>
      <para>
<!--
       The OID of the function to use to perform this cast.  Zero is
       stored if the cast method doesn't require a function.
-->
このキャストを実行するために使用する関数のOID。
キャストメソッドが関数を必要としない場合はゼロが格納されます。
      </para></entry>
     </row>

     <row>
      <entry role="catalog_table_entry"><para role="column_definition">
       <structfield>castcontext</structfield> <type>char</type>
      </para>
      <para>
<!--
       Indicates what contexts the cast can be invoked in.
       <literal>e</literal> means only as an explicit cast (using
       <literal>CAST</literal> or <literal>::</literal> syntax).
       <literal>a</literal> means implicitly in assignment
       to a target column, as well as explicitly.
       <literal>i</literal> means implicitly in expressions, as well as the
       other cases.
-->
キャストがどの文脈で呼び出し可能かを示します。
<literal>e</literal> = 明示のキャストとしてのみ起動されることを意味します（<literal>CAST</literal>または<literal>::</literal>構文を使用します）。
<literal>a</literal> = 対象となる列を明示的に特定するだけでなく暗黙的にも特定することを意味します。
<literal>i</literal> = 他の場合と同様に演算式内で暗黙的であることを意味します。
      </para></entry>
     </row>

     <row>
      <entry role="catalog_table_entry"><para role="column_definition">
       <structfield>castmethod</structfield> <type>char</type>
      </para>
      <para>
<!--
       Indicates how the cast is performed.
       <literal>f</literal> means that the function specified in the <structfield>castfunc</structfield> field is used.
       <literal>i</literal> means that the input/output functions are used.
       <literal>b</literal> means that the types are binary-coercible, thus no conversion is required.
-->
どのようにキャストが実行されるかを示します。
<literal>f</literal> = <structfield>castfunc</structfield>フィールド内で示される関数が使用されていることを意味します。
<literal>i</literal> = 入出力関数が使用されていることを示します。
<literal>b</literal> = 型がバイナリを強制しているため、変換が必要ないことを意味します。
      </para></entry>
     </row>
    </tbody>
   </tgroup>
  </table>

  <para>
<!--
   The cast functions listed in <structname>pg_cast</structname> must
   always take the cast source type as their first argument type, and
   return the cast destination type as their result type.  A cast
   function can have up to three arguments.  The second argument,
   if present, must be type <type>integer</type>; it receives the type
   modifier associated with the destination type, or -1
   if there is none.  The third argument,
   if present, must be type <type>boolean</type>; it receives <literal>true</literal>
   if the cast is an explicit cast, <literal>false</literal> otherwise.
-->
<structname>pg_cast</structname>内に挙げられているキャスト関数は、第1番目の引数の型として、キャスト元の型をいつも取らなければいけません。
また、キャスト関数は、結果の型としてキャスト先の型を返します。
キャスト関数は3つまで引数を持つことができます。
もし存在するなら、2番目の引数は<type>integer</type>型でなくてはなりません。
この引数はキャスト先の型に関連付けられた型修飾子を受け取ります。
2番目の引数がない場合は、-1です。
3番目の引数は、もし存在する場合は、<type>boolean</type>型でなくてはなりません。
この引数は、もしキャストが明示的なキャストであれば<literal>true</literal>を受け取り、そうでない場合は<literal>false</literal>を受け取ります。
  </para>

  <para>
<!--
   It is legitimate to create a <structname>pg_cast</structname> entry
   in which the source and target types are the same, if the associated
   function takes more than one argument.  Such entries represent
   <quote>length coercion functions</quote> that coerce values of the type
   to be legal for a particular type modifier value.
-->
もし関連のある関数が複数の引数を持つ場合、キャストの元と先で型が同じである<structname>pg_cast</structname>項目を作成することが妥当です。
このような項目は、<quote>length coercion functions</quote>を表現します。
<quote>length coercion functions</quote>は型の値を特定の型の修飾子の値に適するように修正します。
  </para>

  <para>
<!--
   When a <structname>pg_cast</structname> entry has different source and
   target types and a function that takes more than one argument, it
   represents converting from one type to another and applying a length
   coercion in a single step.  When no such entry is available, coercion
   to a type that uses a type modifier involves two steps, one to
   convert between data types and a second to apply the modifier.
-->
<structname>pg_cast</structname>項目が異なるキャスト元とキャスト先の型を持っていて、かつ関数が複数の引数を持つ時は、1つの型から別の型への変換し、かつ、1つの手順で長さの修正を適用することを意味します。
このような項目が利用できない時は、型修飾子を使用した型の修正は2つの手順が必要です。
1つはデータ型の間での変換で、2つ目は修飾子を適用することです。
  </para>
 </sect1>

 <sect1 id="catalog-pg-class">
  <title><structname>pg_class</structname></title>

  <indexterm zone="catalog-pg-class">
   <primary>pg_class</primary>
  </indexterm>

  <para>
<<<<<<< HEAD
=======
<!--
>>>>>>> 43f2d855
   The catalog <structname>pg_class</structname> describes tables and
   other objects that have columns or are otherwise similar to a
   table.  This includes indexes (but see also <link
   linkend="catalog-pg-index"><structname>pg_index</structname></link>),
   sequences (but see also <link
   linkend="catalog-pg-sequence"><structname>pg_sequence</structname></link>),
   views, materialized views, composite types, and TOAST tables;
   see <structfield>relkind</structfield>.
   Below, when we mean all of these kinds of objects we speak of
   <quote>relations</quote>.  Not all of <structname>pg_class</structname>'s
   columns are meaningful for all relation kinds.
<<<<<<< HEAD
=======
-->
《マッチ度[83.359498]》<structname>pg_class</structname>カタログはテーブルと、その他に列を持つもの、あるいはテーブルに似た全てのものを目録にしています。
その中にはインデックス（<link linkend="catalog-pg-index"><structname>pg_index</structname></link>も参照）、シーケンス（<link linkend="catalog-pg-sequence"><structname>pg_sequence</structname></link>も参照）、ビュー、マテリアライズドビュー、複合型およびTOASTテーブルが含まれます。
<structfield>relkind</structfield>を参照してください。
これより以降、<quote>リレーション</quote>と記されている場合はこれらすべてのオブジェクトを意味しています。
すべての列が全てのリレーションの型に該当するとは限りません。
《機械翻訳》カタログ<structname>pg_class</structname>は、列を持つか、または他の方法でテーブルに類似したオブジェクトを記述します。
 これにはインデックス（<structname>pg_index</structname>も参照）、シーケンス（<structname>pg_sequence</structname>も参照）、ビュー、マテリアライズドビュー、複合型、TOASTテーブルが含まれます。
 <structname>pg_class</structname>のすべての種類のオブジェクトについては<link linkend="catalog-pg-sequence"><structname>pg_sequence</structname></link>を参照してください。
 <structname>pg_class</structname>の全ての列がすべてのリレーション種別にとって意味を持つわけではありません。
>>>>>>> 43f2d855
  </para>

  <table>
<!--
   <title><structname>pg_class</structname> Columns</title>
-->
   <title><structname>pg_class</structname>の列</title>
   <tgroup cols="1">
    <thead>
     <row>
      <entry role="catalog_table_entry"><para role="column_definition">
<!--
       Column Type
-->
列 型
      </para>
      <para>
<!--
       Description
-->
説明
      </para></entry>
     </row>
    </thead>

    <tbody>
     <row>
      <entry role="catalog_table_entry"><para role="column_definition">
       <structfield>oid</structfield> <type>oid</type>
      </para>
      <para>
<!--
       Row identifier
-->
行識別子
      </para></entry>
     </row>

     <row>
      <entry role="catalog_table_entry"><para role="column_definition">
       <structfield>relname</structfield> <type>name</type>
      </para>
      <para>
<!--
       Name of the table, index, view, etc.
-->
テーブル、インデックス、ビューなどの名前
      </para></entry>
     </row>

     <row>
      <entry role="catalog_table_entry"><para role="column_definition">
       <structfield>relnamespace</structfield> <type>oid</type>
<!--
       (references <link linkend="catalog-pg-namespace"><structname>pg_namespace</structname></link>.<structfield>oid</structfield>)
-->
（参照先 <link linkend="catalog-pg-namespace"><structname>pg_namespace</structname></link>.<structfield>oid</structfield>）
      </para>
      <para>
<!--
       The OID of the namespace that contains this relation
-->
このリレーションを持つ名前空間のOID
      </para></entry>
     </row>

     <row>
      <entry role="catalog_table_entry"><para role="column_definition">
       <structfield>reltype</structfield> <type>oid</type>
<!--
       (references <link linkend="catalog-pg-type"><structname>pg_type</structname></link>.<structfield>oid</structfield>)
-->
（参照先 <link linkend="catalog-pg-type"><structname>pg_type</structname></link>.<structfield>oid</structfield>）
      </para>
      <para>
<!--
       The OID of the data type that corresponds to this table's row type,
       if any; zero for indexes, sequences, and toast tables, which have
       no <structname>pg_type</structname> entry
-->
このテーブルの行の型に対応するデータ型のOID。ゼロならば、<structname>pg_type</structname>エントリを持たないインデックス、シーケンス、TOASTテーブル。
      </para></entry>
     </row>

     <row>
      <entry role="catalog_table_entry"><para role="column_definition">
       <structfield>reloftype</structfield> <type>oid</type>
<!--
       (references <link linkend="catalog-pg-type"><structname>pg_type</structname></link>.<structfield>oid</structfield>)
-->
（参照先 <link linkend="catalog-pg-type"><structname>pg_type</structname></link>.<structfield>oid</structfield>）
      </para>
      <para>
<!--
       For typed tables, the OID of the underlying composite type;
       zero for all other relations
-->
型付けされたテーブルでは背後にある複合型のOID。
その他のリレーションではゼロ
      </para></entry>
     </row>

     <row>
      <entry role="catalog_table_entry"><para role="column_definition">
       <structfield>relowner</structfield> <type>oid</type>
<!--
       (references <link linkend="catalog-pg-authid"><structname>pg_authid</structname></link>.<structfield>oid</structfield>)
-->
（参照先 <link linkend="catalog-pg-authid"><structname>pg_authid</structname></link>.<structfield>oid</structfield>）
      </para>
      <para>
<!--
       Owner of the relation
-->
リレーションの所有者
      </para></entry>
     </row>

     <row>
      <entry role="catalog_table_entry"><para role="column_definition">
       <structfield>relam</structfield> <type>oid</type>
<!--
       (references <link linkend="catalog-pg-am"><structname>pg_am</structname></link>.<structfield>oid</structfield>)
-->
（参照先 <link linkend="catalog-pg-am"><structname>pg_am</structname></link>.<structfield>oid</structfield>）
      </para>
      <para>
<<<<<<< HEAD
       The access method used to access this table or index.
       Not meaningful if the relation is a sequence or
       has no on-disk file,
       except for partitioned tables, where, if set, it takes
       precedence over <varname>default_table_access_method</varname>
       when determining the access method to use for partitions created
       when one is not specified in the creation command.
=======
<!--
       If this is a table or an index, the access method used (heap,
       B-tree, hash, etc.); otherwise zero (zero occurs for sequences,
       as well as relations without storage, such as views)
-->
これがテーブルあるいはインデックスの場合は、それに使われている（ヒープ、B-tree、ハッシュなどの）アクセスメソッド。
そうでなければ、ゼロ（シーケンスおよびビューのように格納場所を持たないリレーションではゼロになります）。
>>>>>>> 43f2d855
      </para></entry>
     </row>

     <row>
      <entry role="catalog_table_entry"><para role="column_definition">
       <structfield>relfilenode</structfield> <type>oid</type>
      </para>
      <para>
<!--
       Name of the on-disk file of this relation; zero means this
       is a <quote>mapped</quote> relation whose disk file name is determined
       by low-level state
-->
このリレーションのディスク上のファイルの名前です。
ゼロはディスク上のファイル名が低レベルな状態で決定される<quote>マップ付けされた</quote>リレーションであることを意味します。
      </para></entry>
     </row>

     <row>
      <entry role="catalog_table_entry"><para role="column_definition">
       <structfield>reltablespace</structfield> <type>oid</type>
<!--
       (references <link linkend="catalog-pg-tablespace"><structname>pg_tablespace</structname></link>.<structfield>oid</structfield>)
-->
（参照先 <link linkend="catalog-pg-tablespace"><structname>pg_tablespace</structname></link>.<structfield>oid</structfield>）
      </para>
      <para>
<<<<<<< HEAD
=======
<!--
>>>>>>> 43f2d855
       The tablespace in which this relation is stored.
       If zero, the database's default tablespace is implied.
       Not meaningful if the relation has no on-disk file,
       except for partitioned tables, where this is the tablespace
       in which partitions will be created when one is not
       specified in the creation command.
<<<<<<< HEAD
=======
-->
《機械翻訳》このリレーションが格納される表領域。
ゼロの場合、データベースのデフォルトの表領域が暗黙的に使用されます。
ディスク上にファイルがない場合、パーティション化された表の場合を除き、意味がありません。
パーティション化された表の場合、作成コマンドでパーティションが指定されていない場合にパーティションが作成される表領域です。
>>>>>>> 43f2d855
      </para></entry>
     </row>

     <row>
      <entry role="catalog_table_entry"><para role="column_definition">
       <structfield>relpages</structfield> <type>int4</type>
      </para>
      <para>
<!--
       Size of the on-disk representation of this table in pages (of size
       <symbol>BLCKSZ</symbol>).  This is only an estimate used by the
       planner.  It is updated by <link linkend="sql-vacuum"><command>VACUUM</command></link>,
       <link linkend="sql-analyze"><command>ANALYZE</command></link>, and a few DDL commands such as
       <link linkend="sql-createindex"><command>CREATE INDEX</command></link>.
-->
このテーブルのディスク上表現のページ単位（<symbol>BLCKSZ</symbol>）のサイズ。
これはプランナで使用される単なる推測値です。
<link linkend="sql-vacuum"><command>VACUUM</command></link>、<link linkend="sql-analyze"><command>ANALYZE</command></link>および<link linkend="sql-createindex"><command>CREATE INDEX</command></link>コマンドなどの一部のDDLコマンドで更新されます。
      </para></entry>
     </row>

     <row>
      <entry role="catalog_table_entry"><para role="column_definition">
       <structfield>reltuples</structfield> <type>float4</type>
      </para>
      <para>
<!--
       Number of live rows in the table.  This is only an estimate used by
       the planner.  It is updated by <link linkend="sql-vacuum"><command>VACUUM</command></link>,
       <link linkend="sql-analyze"><command>ANALYZE</command></link>, and a few DDL commands such as
       <link linkend="sql-createindex"><command>CREATE INDEX</command></link>.
       If the table has never yet been vacuumed or
       analyzed, <structfield>reltuples</structfield>
       contains <literal>-1</literal> indicating that the row count is
       unknown.
-->
テーブル内の生きている行数。
これはプランナで使用される単なる推測値です。
<link linkend="sql-vacuum"><command>VACUUM</command></link>、<link linkend="sql-analyze"><command>ANALYZE</command></link>、<link linkend="sql-createindex"><command>CREATE INDEX</command></link>などの一部のDDLコマンドで更新されます。
テーブルにまだVACUUMやANALYZEが行われていなければ、<structfield>reltuples</structfield>には行数が未知であることを示す<literal>-1</literal>が入ります。
      </para></entry>
     </row>

     <row>
      <entry role="catalog_table_entry"><para role="column_definition">
       <structfield>relallvisible</structfield> <type>int4</type>
      </para>
      <para>
<!--
       Number of pages that are marked all-visible in the table's
       visibility map.  This is only an estimate used by the
       planner.  It is updated by <link linkend="sql-vacuum"><command>VACUUM</command></link>,
       <link linkend="sql-analyze"><command>ANALYZE</command></link>, and a few DDL commands such as
       <link linkend="sql-createindex"><command>CREATE INDEX</command></link>.
-->
テーブル内の可視マップ内で全て可視とマークされているページ数。
これはプランナで使用される単なる見積です。
<link linkend="sql-vacuum"><command>VACUUM</command></link>、<link linkend="sql-analyze"><command>ANALYZE</command></link>、<link linkend="sql-createindex"><command>CREATE INDEX</command></link>などの一部のDDLコマンドで更新されます。
      </para></entry>
     </row>

     <row>
      <entry role="catalog_table_entry"><para role="column_definition">
       <structfield>reltoastrelid</structfield> <type>oid</type>
<!--
       (references <link linkend="catalog-pg-class"><structname>pg_class</structname></link>.<structfield>oid</structfield>)
-->
（参照先 <link linkend="catalog-pg-class"><structname>pg_class</structname></link>.<structfield>oid</structfield>）
      </para>
      <para>
<!--
       OID of the TOAST table associated with this table, zero if none.  The
       TOAST table stores large attributes <quote>out of line</quote> in a
       secondary table.
-->
このテーブルに関連しているTOASTテーブルのOID。
何もない場合はゼロ。
TOASTテーブルは<quote>行に収まらない</quote>大きい属性を副テーブルに格納します。
      </para></entry>
     </row>

     <row>
      <entry role="catalog_table_entry"><para role="column_definition">
       <structfield>relhasindex</structfield> <type>bool</type>
      </para>
      <para>
<!--
       True if this is a table and it has (or recently had) any indexes
-->
テーブルであり、かつ、インデックスを持つ（あるいはつい最近まで持っていた）場合はtrue
      </para></entry>
     </row>

     <row>
      <entry role="catalog_table_entry"><para role="column_definition">
       <structfield>relisshared</structfield> <type>bool</type>
      </para>
      <para>
<!--
       True if this table is shared across all databases in the cluster.  Only
       certain system catalogs (such as <link linkend="catalog-pg-database"><structname>pg_database</structname></link>)
       are shared.
-->
クラスタ内の全てのデータベースにわたってこのテーブルが共有されている場合はtrue。
（<link linkend="catalog-pg-database"><structname>pg_database</structname></link>のような）ある特定のシステムカタログのみ共有されます。
      </para></entry>
     </row>

     <row>
      <entry role="catalog_table_entry"><para role="column_definition">
       <structfield>relpersistence</structfield> <type>char</type>
      </para>
      <para>
<!--
       <literal>p</literal> = permanent table/sequence, <literal>u</literal> = unlogged table/sequence,
       <literal>t</literal> = temporary table/sequence
-->
<literal>p</literal> = 永続テーブル/シーケンス、
<literal>u</literal> = ログを取らないテーブル/シーケンス、
<literal>t</literal> = 一時テーブル/シーケンス
      </para></entry>
     </row>

     <row>
      <entry role="catalog_table_entry"><para role="column_definition">
       <structfield>relkind</structfield> <type>char</type>
      </para>
      <para>
<!--
       <literal>r</literal> = ordinary table,
       <literal>i</literal> = index,
       <literal>S</literal> = sequence,
       <literal>t</literal> = TOAST table,
       <literal>v</literal> = view,
       <literal>m</literal> = materialized view,
       <literal>c</literal> = composite type,
       <literal>f</literal> = foreign table,
       <literal>p</literal> = partitioned table,
       <literal>I</literal> = partitioned index
-->
<literal>r</literal> = 通常のテーブル、
<literal>i</literal> = インデックス、
<literal>S</literal> = シーケンス、
<literal>t</literal> = TOASTテーブル、
<literal>v</literal> = ビュー、
<literal>m</literal> = マテリアライズドビュー、
<literal>c</literal> = 複合型、
<literal>f</literal> = 外部テーブル、
<literal>p</literal> = パーティションテーブル、
<literal>I</literal> = パーティションインデックス
      </para></entry>
     </row>

     <row>
      <entry role="catalog_table_entry"><para role="column_definition">
       <structfield>relnatts</structfield> <type>int2</type>
      </para>
      <para>
<!--
       Number of user columns in the relation (system columns not
       counted).  There must be this many corresponding entries in
       <link linkend="catalog-pg-attribute"><structname>pg_attribute</structname></link>.  See also
       <structname>pg_attribute</structname>.<structfield>attnum</structfield>.
-->
リレーションにあるユーザ列数（システム列は含みません）。
<link linkend="catalog-pg-attribute"><structname>pg_attribute</structname></link>にこれに対応する数多くの項目があるはずです。
<structname>pg_attribute</structname>.<structfield>attnum</structfield>も参照してください。
      </para></entry>
     </row>

     <row>
      <entry role="catalog_table_entry"><para role="column_definition">
       <structfield>relchecks</structfield> <type>int2</type>
      </para>
      <para>
<!--
       Number of <literal>CHECK</literal> constraints on the table; see
       <link linkend="catalog-pg-constraint"><structname>pg_constraint</structname></link> catalog
-->
テーブル上の<literal>CHECK</literal>制約の数。
<link linkend="catalog-pg-constraint"><structname>pg_constraint</structname></link>カタログを参照してください
      </para></entry>
     </row>

     <row>
      <entry role="catalog_table_entry"><para role="column_definition">
       <structfield>relhasrules</structfield> <type>bool</type>
      </para>
      <para>
<!--
       True if table has (or once had) rules; see
       <link linkend="catalog-pg-rewrite"><structname>pg_rewrite</structname></link> catalog
-->
テーブルにルールがある（あるいは以前あった）場合はtrue。
<link linkend="catalog-pg-rewrite"><structname>pg_rewrite</structname></link>カタログを参照してください
      </para></entry>
     </row>

     <row>
      <entry role="catalog_table_entry"><para role="column_definition">
       <structfield>relhastriggers</structfield> <type>bool</type>
      </para>
      <para>
<!--
       True if table has (or once had) triggers; see
       <link linkend="catalog-pg-trigger"><structname>pg_trigger</structname></link> catalog
-->
テーブルにトリガがある（あるいは以前あった）場合はtrue。
<link linkend="catalog-pg-trigger"><structname>pg_trigger</structname></link>カタログを参照してください
      </para></entry>
     </row>

     <row>
      <entry role="catalog_table_entry"><para role="column_definition">
       <structfield>relhassubclass</structfield> <type>bool</type>
      </para>
      <para>
<!--
       True if table or index has (or once had) any inheritance children or partitions
-->
テーブルあるいはインデックスが子テーブルあるいはパーティションに継承されている（または以前に継承されていた）場合はtrue
      </para></entry>
     </row>

     <row>
      <entry role="catalog_table_entry"><para role="column_definition">
       <structfield>relrowsecurity</structfield> <type>bool</type>
      </para>
      <para>
<!--
       True if table has row-level security enabled; see
       <link linkend="catalog-pg-policy"><structname>pg_policy</structname></link> catalog
-->
行単位セキュリティが有効なテーブルの場合はtrue。
<link linkend="catalog-pg-policy"><structname>pg_policy</structname></link>カタログを参照してください
      </para></entry>
     </row>

     <row>
      <entry role="catalog_table_entry"><para role="column_definition">
       <structfield>relforcerowsecurity</structfield> <type>bool</type>
      </para>
      <para>
<!--
       True if row-level security (when enabled) will also apply to table owner; see
       <link linkend="catalog-pg-policy"><structname>pg_policy</structname></link> catalog
-->
行単位セキュリティが（有効にされているとして）テーブルの所有者にも適用される場合はtrue。
<link linkend="catalog-pg-policy"><structname>pg_policy</structname></link>カタログを参照してください
      </para></entry>
     </row>

     <row>
      <entry role="catalog_table_entry"><para role="column_definition">
       <structfield>relispopulated</structfield> <type>bool</type>
      </para>
      <para>
<!--
       True if relation is populated (this is true for all
       relations other than some materialized views)
-->
リレーションにデータが投入されている場合はtrue（マテリアライズドビュー以外のすべてのリレーションではtrueです）
      </para></entry>
     </row>

     <row>
      <entry role="catalog_table_entry"><para role="column_definition">
       <structfield>relreplident</structfield> <type>char</type>
      </para>
      <para>
<!--
       Columns used to form <quote>replica identity</quote> for rows:
       <literal>d</literal> = default (primary key, if any),
       <literal>n</literal> = nothing,
       <literal>f</literal> = all columns,
       <literal>i</literal> = index with
       <structfield>indisreplident</structfield> set (same as nothing if the
       index used has been dropped)
-->
行に<quote>replica identity</quote>フォームを使った列：
<literal>d</literal> = デフォルト（もしあれば主キー）、
<literal>n</literal> = 無し、
<literal>f</literal> = 全ての列、
<literal>i</literal> = インデックスと <structfield>indisreplident</structfield>のセット（使用されていたインデックスが削除されていた場合は、無し、と同様）
      </para></entry>
     </row>

     <row>
      <entry role="catalog_table_entry"><para role="column_definition">
       <structfield>relispartition</structfield> <type>bool</type>
      </para>
      <para>
<!--
       True if table or index is a partition
-->
テーブルあるいはインデックスがパーティションである場合はtrue
      </para></entry>
     </row>

     <row>
      <entry role="catalog_table_entry"><para role="column_definition">
       <structfield>relrewrite</structfield> <type>oid</type>
<!--
       (references <link linkend="catalog-pg-class"><structname>pg_class</structname></link>.<structfield>oid</structfield>)
-->
（参照先 <link linkend="catalog-pg-class"><structname>pg_class</structname></link>.<structfield>oid</structfield>）
      </para>
      <para>
<!--
       For new relations being written during a DDL operation that requires a
       table rewrite, this contains the OID of the original relation;
       otherwise zero.  That state is only visible internally; this field should
       never contain anything other than zero for a user-visible relation.
-->
テーブルの書き換えが必要なDDL操作中に書き込みが行われる新しいリレーションでは、これは元のリレーションのOIDを持ちます。
そうでなければゼロです。
この状態は内部的にのみ可視です。
このフィールドはユーザから見えるリレーションではゼロ以外を持つべきではありません。
      </para></entry>
     </row>

     <row>
      <entry role="catalog_table_entry"><para role="column_definition">
       <structfield>relfrozenxid</structfield> <type>xid</type>
      </para>
      <para>
<!--
       All transaction IDs before this one have been replaced with a permanent
       (<quote>frozen</quote>) transaction ID in this table.  This is used to track
       whether the table needs to be vacuumed in order to prevent transaction
       ID wraparound or to allow <literal>pg_xact</literal> to be shrunk.  Zero
       (<symbol>InvalidTransactionId</symbol>) if the relation is not a table.
-->
この値より以前のトランザクションIDはすべて、このテーブルで永続的な（<quote>凍結された</quote>）トランザクションIDに置き換えられています。
これは、このテーブルに対して、トランザクションID周回を防ぎ、かつ、<literal>pg_xact</literal>を縮小させることを目的としたバキュームを行うかどうかを追跡するために使用されます。
リレーションがテーブルではない場合はゼロ（<symbol>InvalidTransactionId</symbol>）です。
      </para></entry>
     </row>

     <row>
      <entry role="catalog_table_entry"><para role="column_definition">
       <structfield>relminmxid</structfield> <type>xid</type>
      </para>
      <para>
<!--
       All multixact IDs before this one have been replaced by a
       transaction ID in this table.  This is used to track
       whether the table needs to be vacuumed in order to prevent multixact ID
       wraparound or to allow <literal>pg_multixact</literal> to be shrunk.  Zero
       (<symbol>InvalidMultiXactId</symbol>) if the relation is not a table.
-->
このテーブル内のトランザクションIDによって置換される前のすべてのマルチトランザクションID。
これは、マルチトランザクションIDのID周回を防ぐ、または<literal>pg_multixact</literal>を縮小させるために、テーブルをバキュームする必要があるかどうかを追跡するために使用されます。
リレーションがテーブルではない場合はゼロ（<symbol>InvalidMultiXactId</symbol>）です。
      </para></entry>
     </row>

     <row>
      <entry role="catalog_table_entry"><para role="column_definition">
       <structfield>relacl</structfield> <type>aclitem[]</type>
      </para>
      <para>
<!--
       Access privileges; see <xref linkend="ddl-priv"/> for details
-->
アクセス権限。
詳細は<xref linkend="ddl-priv"/>を参照してください
      </para></entry>
     </row>

     <row>
      <entry role="catalog_table_entry"><para role="column_definition">
       <structfield>reloptions</structfield> <type>text[]</type>
      </para>
      <para>
<!--
       Access-method-specific options, as <quote>keyword=value</quote> strings
-->
<quote>keyword=value</quote>文字列のような、アクセスメソッド特有のオプション
      </para></entry>
     </row>

     <row>
      <entry role="catalog_table_entry"><para role="column_definition">
       <structfield>relpartbound</structfield> <type>pg_node_tree</type>
      </para>
      <para>
<!--
       If table is a partition (see <structfield>relispartition</structfield>),
       internal representation of the partition bound
-->
テーブルがパーティションの場合（<structfield>relispartition</structfield>参照）のパーティション境界の内部表現
      </para></entry>
     </row>
    </tbody>
   </tgroup>
  </table>

  <para>
<!--
   Several of the Boolean flags in <structname>pg_class</structname> are maintained
   lazily: they are guaranteed to be true if that's the correct state, but
   may not be reset to false immediately when the condition is no longer
   true.  For example, <structfield>relhasindex</structfield> is set by
   <link linkend="sql-createindex"><command>CREATE INDEX</command></link>, but it is never cleared by
   <link linkend="sql-dropindex"><command>DROP INDEX</command></link>.  Instead, <link linkend="sql-vacuum"><command>VACUUM</command></link> clears
   <structfield>relhasindex</structfield> if it finds the table has no indexes.  This
   arrangement avoids race conditions and improves concurrency.
-->
<structname>pg_class</structname>内の複数の論理型フラグは、ゆっくりと保守されます。
正しい状態にあるときにtrueであることが保証されていますが、その条件がtrueでなくなった時即座にfalseに再設定されないかもしれません。
例えば<structfield>relhasindex</structfield>は<link linkend="sql-createindex"><command>CREATE INDEX</command></link>で設定されますが、<link linkend="sql-dropindex"><command>DROP INDEX</command></link>では決して初期化されません。
代わりに<link linkend="sql-vacuum"><command>VACUUM</command></link>がそのテーブルにインデックスがないことを判定した場合に<structfield>relhasindex</structfield>を初期化します。
この調整により競合状態を防止し、同時実行性が向上します。
  </para>
 </sect1>

 <sect1 id="catalog-pg-collation">
  <title><structname>pg_collation</structname></title>

  <indexterm zone="catalog-pg-collation">
   <primary>pg_collation</primary>
  </indexterm>

  <para>
<!--
   The catalog <structname>pg_collation</structname> describes the
   available collations, which are essentially mappings from an SQL
   name to operating system locale categories.
   See <xref linkend="collation"/> for more information.
-->
<structname>pg_collation</structname>カタログは利用可能、SQL名とオペレーティングシステムのロケールカテゴリとの基本的な対応付けを行う照合順序を記述します。
詳細は <xref linkend="collation"/>を参照してください。
  </para>

  <table>
<!--
   <title><structname>pg_collation</structname> Columns</title>
-->
   <title><structname>pg_collation</structname>の列</title>
   <tgroup cols="1">
    <thead>
     <row>
      <entry role="catalog_table_entry"><para role="column_definition">
<!--
       Column Type
-->
列 型
      </para>
      <para>
<!--
       Description
-->
説明
      </para></entry>
     </row>
    </thead>

    <tbody>
     <row>
      <entry role="catalog_table_entry"><para role="column_definition">
       <structfield>oid</structfield> <type>oid</type>
      </para>
      <para>
<!--
       Row identifier
-->
行識別子
      </para></entry>
     </row>

     <row>
      <entry role="catalog_table_entry"><para role="column_definition">
       <structfield>collname</structfield> <type>name</type>
      </para>
      <para>
<!--
       Collation name (unique per namespace and encoding)
-->
照合順序の名前（名前空間およびエンコード方式で一意）
      </para></entry>
     </row>

     <row>
      <entry role="catalog_table_entry"><para role="column_definition">
       <structfield>collnamespace</structfield> <type>oid</type>
<!--
       (references <link linkend="catalog-pg-namespace"><structname>pg_namespace</structname></link>.<structfield>oid</structfield>)
-->
（参照先 <link linkend="catalog-pg-namespace"><structname>pg_namespace</structname></link>.<structfield>oid</structfield>）
      </para>
      <para>
<!--
       The OID of the namespace that contains this collation
-->
この照合順序を含む名前空間のOID
      </para></entry>
     </row>

     <row>
      <entry role="catalog_table_entry"><para role="column_definition">
       <structfield>collowner</structfield> <type>oid</type>
<!--
       (references <link linkend="catalog-pg-authid"><structname>pg_authid</structname></link>.<structfield>oid</structfield>)
-->
（参照先 <link linkend="catalog-pg-authid"><structname>pg_authid</structname></link>.<structfield>oid</structfield>）
      </para>
      <para>
<!--
       Owner of the collation
-->
照合順序の所有者
      </para></entry>
     </row>

     <row>
      <entry role="catalog_table_entry"><para role="column_definition">
       <structfield>collprovider</structfield> <type>char</type>
      </para>
      <para>
<!--
       Provider of the collation: <literal>d</literal> = database
       default, <literal>c</literal> = libc, <literal>i</literal> = icu
-->
照合順序の提供者： <literal>d</literal> = データベースのデフォルト、 <literal>c</literal> = libc、 <literal>i</literal> = icu
      </para></entry>
     </row>

     <row>
      <entry role="catalog_table_entry"><para role="column_definition">
       <structfield>collisdeterministic</structfield> <type>bool</type>
      </para>
      <para>
<!--
       Is the collation deterministic?
-->
照合順序は決定論的か？
      </para></entry>
     </row>

     <row>
      <entry role="catalog_table_entry"><para role="column_definition">
       <structfield>collencoding</structfield> <type>int4</type>
      </para>
      <para>
<!--
       Encoding in which the collation is applicable, or -1 if it
       works for any encoding
-->
この照合順序を適用できるエンコード方式。任意のエンコード方式で動作する場合は-1
      </para></entry>
     </row>

     <row>
      <entry role="catalog_table_entry"><para role="column_definition">
       <structfield>collcollate</structfield> <type>text</type>
      </para>
      <para>
<<<<<<< HEAD
       <symbol>LC_COLLATE</symbol> for this collation object. If the provider is
       not <literal>libc</literal>, <structfield>collcollate</structfield> is
       <literal>NULL</literal> and <structfield>colllocale</structfield> is
       used instead.
=======
<!--
       <symbol>LC_COLLATE</symbol> for this collation object
-->
この照合順序オブジェクト用の<symbol>LC_COLLATE</symbol>
>>>>>>> 43f2d855
      </para></entry>
     </row>

     <row>
      <entry role="catalog_table_entry"><para role="column_definition">
       <structfield>collctype</structfield> <type>text</type>
      </para>
      <para>
<<<<<<< HEAD
       <symbol>LC_CTYPE</symbol> for this collation object. If the provider is
       not <literal>libc</literal>, <structfield>collctype</structfield> is
       <literal>NULL</literal> and <structfield>colllocale</structfield> is
       used instead.
=======
<!--
       <symbol>LC_CTYPE</symbol> for this collation object
-->
この照合順序オブジェクト用の<symbol>LC_CTYPE</symbol>
>>>>>>> 43f2d855
      </para></entry>
     </row>

     <row>
      <entry role="catalog_table_entry"><para role="column_definition">
       <structfield>colllocale</structfield> <type>text</type>
      </para>
      <para>
<<<<<<< HEAD
       Collation provider locale name for this collation object. If the
       provider is <literal>libc</literal>,
       <structfield>colllocale</structfield> is <literal>NULL</literal>;
       <structfield>collcollate</structfield> and
       <structfield>collctype</structfield> are used instead.
=======
<!--
       ICU locale ID for this collation object
-->
この照合オブジェクトのICUロケールID
>>>>>>> 43f2d855
      </para></entry>
     </row>

     <row>
      <entry role="catalog_table_entry"><para role="column_definition">
       <structfield>collicurules</structfield> <type>text</type>
      </para>
      <para>
<!--
       ICU collation rules for this collation object
-->
この照合オブジェクトのICU照合規則
      </para></entry>
     </row>

     <row>
      <entry role="catalog_table_entry"><para role="column_definition">
       <structfield>collversion</structfield> <type>text</type>
      </para>
      <para>
<!--
       Provider-specific version of the collation.  This is recorded when the
       collation is created and then checked when it is used, to detect
       changes in the collation definition that could lead to data corruption.
-->
この照合順序に対する提供者固有のバージョンです。
これは照合順序が作成された時に記録され、データの破壊につながりかねない照合順序定義の変更を検知するために使用時に検査されます。
      </para></entry>
     </row>
    </tbody>
   </tgroup>
  </table>

  <para>
<!--
   Note that the unique key on this catalog is (<structfield>collname</structfield>,
   <structfield>collencoding</structfield>, <structfield>collnamespace</structfield>) not just
   (<structfield>collname</structfield>, <structfield>collnamespace</structfield>).
   <productname>PostgreSQL</productname> generally ignores all
   collations that do not have <structfield>collencoding</structfield> equal to
   either the current database's encoding or -1, and creation of new entries
   with the same name as an entry with <structfield>collencoding</structfield> = -1
   is forbidden.  Therefore it is sufficient to use a qualified SQL name
   (<replaceable>schema</replaceable>.<replaceable>name</replaceable>) to identify a collation,
   even though this is not unique according to the catalog definition.
   The reason for defining the catalog this way is that
   <application>initdb</application> fills it in at cluster initialization time with
   entries for all locales available on the system, so it must be able to
   hold entries for all encodings that might ever be used in the cluster.
-->
このカタログの一意キーは(<structfield>collname</structfield>, <structfield>collnamespace</structfield>)だけではなく(<structfield>collname</structfield>,<structfield>collencoding</structfield>, <structfield>collnamespace</structfield>)です。
<productname>PostgreSQL</productname>は通常、<structfield>collencoding</structfield>が現在のデータベースのエンコード方式または-1と一致しない照合順序をすべて無視します。
また、<structfield>collencoding</structfield> = -1を持つ項目と名前が一致する新しい項目の作成は許されません。
したがって照合順序を識別するためには、カタログの定義に従った一意ではない場合であっても、限定されたSQL名称(<replaceable>schema</replaceable>.<replaceable>name</replaceable>)を使用することで十分です。
このようにカタログを定義した理由は、クラスタの初期化時に<application>initdb</application> がシステムで利用可能なすべてのロケール用の項目でこのカタログにデータを投入するためです。
その為、今後そのクラスタで使用される可能性があるすべてのエンコード方式のエントリーを保持できるようにしなければなりません。
  </para>

  <para>
<!--
   In the <literal>template0</literal> database, it could be useful to create
   collations whose encoding does not match the database encoding,
   since they could match the encodings of databases later cloned from
   <literal>template0</literal>.  This would currently have to be done manually.
-->
後で<literal>template0</literal>から複製されるデータベースのエンコード方式と一致するかもしれないので、<literal>template0</literal>データベースのデータベースのエンコード方式と一致しないものの照合順を作成することが有用になるかもしれません。
現在これは手作業で行う必要があります。
  </para>
 </sect1>

 <sect1 id="catalog-pg-constraint">
  <title><structname>pg_constraint</structname></title>

  <indexterm zone="catalog-pg-constraint">
   <primary>pg_constraint</primary>
  </indexterm>

  <para>
<<<<<<< HEAD
   The catalog <structname>pg_constraint</structname> stores check, not-null,
   primary key, unique, foreign key, and exclusion constraints on tables.
   (Column constraints are not treated specially.  Every column constraint is
   equivalent to some table constraint.)
=======
<!--
   The catalog <structname>pg_constraint</structname> stores check, primary
   key, unique, foreign key, and exclusion constraints on tables.
   (Column constraints are not treated specially.  Every column constraint is
   equivalent to some table constraint.)
   Not-null constraints are represented in the
   <link linkend="catalog-pg-attribute"><structname>pg_attribute</structname></link>
   catalog, not here.
-->
<structname>pg_constraint</structname>カタログはテーブル上の検査制約、主キー制約、一意性制約、外部キー制約、排他制約を格納します
（列制約は特別扱いされていません。
全ての列制約は何らかのテーブル制約と同等です。）
非NULL制約はここではなく、<link linkend="catalog-pg-attribute"><structname>pg_attribute</structname></link>カタログで示されます。
>>>>>>> 43f2d855
  </para>

  <para>
<!--
   User-defined constraint triggers (created with <link linkend="sql-createtrigger">
   <command>CREATE CONSTRAINT TRIGGER</command></link>) also give rise to an entry in this table.
-->
（<link linkend="sql-createtrigger"><command>CREATE CONSTRAINT TRIGGER</command></link>で作成される）ユーザ定義の制約トリガもこのテーブルの項目の元になります。
  </para>

  <para>
<!--
   Check constraints on domains are stored here, too.
-->
   ドメイン上の検査制約もここに格納されます。
  </para>

  <table>
<!--
   <title><structname>pg_constraint</structname> Columns</title>
-->
   <title><structname>pg_constraint</structname>の列</title>
   <tgroup cols="1">
    <thead>
     <row>
      <entry role="catalog_table_entry"><para role="column_definition">
<!--
       Column Type
-->
列 型
      </para>
      <para>
<!--
       Description
-->
説明
      </para></entry>
     </row>
    </thead>

    <tbody>
     <row>
      <entry role="catalog_table_entry"><para role="column_definition">
       <structfield>oid</structfield> <type>oid</type>
      </para>
      <para>
<!--
       Row identifier
-->
行識別子
      </para></entry>
     </row>

     <row>
      <entry role="catalog_table_entry"><para role="column_definition">
       <structfield>conname</structfield> <type>name</type>
      </para>
      <para>
<!--
       Constraint name (not necessarily unique!)
-->
制約名（一意である必要はありません！）
      </para></entry>
     </row>

     <row>
      <entry role="catalog_table_entry"><para role="column_definition">
       <structfield>connamespace</structfield> <type>oid</type>
<!--
       (references <link linkend="catalog-pg-namespace"><structname>pg_namespace</structname></link>.<structfield>oid</structfield>)
-->
（参照先 <link linkend="catalog-pg-namespace"><structname>pg_namespace</structname></link>.<structfield>oid</structfield>）
      </para>
      <para>
<!--
       The OID of the namespace that contains this constraint
-->
この制約を含む名前空間のOID
      </para></entry>
     </row>

     <row>
      <entry role="catalog_table_entry"><para role="column_definition">
       <structfield>contype</structfield> <type>char</type>
      </para>
      <para>
<!--
       <literal>c</literal> = check constraint,
       <literal>f</literal> = foreign key constraint,
       <literal>n</literal> = not-null constraint,
       <literal>p</literal> = primary key constraint,
       <literal>u</literal> = unique constraint,
       <literal>t</literal> = constraint trigger,
       <literal>x</literal> = exclusion constraint
-->
<literal>c</literal> = 検査制約、
<literal>f</literal> = 外部キー制約、
<literal>p</literal> = 主キー制約、
<literal>u</literal> = 一意性制約、
<literal>t</literal> = 制約トリガ、
<literal>x</literal> = 排他制約
      </para></entry>
     </row>

     <row>
      <entry role="catalog_table_entry"><para role="column_definition">
       <structfield>condeferrable</structfield> <type>bool</type>
      </para>
      <para>
<!--
       Is the constraint deferrable?
-->
制約は遅延可能かどうか？
      </para></entry>
     </row>

     <row>
      <entry role="catalog_table_entry"><para role="column_definition">
       <structfield>condeferred</structfield> <type>bool</type>
      </para>
      <para>
<!--
       Is the constraint deferred by default?
-->
制約はデフォルトで遅延可能かどうか？
      </para></entry>
     </row>

     <row>
      <entry role="catalog_table_entry"><para role="column_definition">
       <structfield>convalidated</structfield> <type>bool</type>
      </para>
      <para>
<!--
       Has the constraint been validated?
       Currently, can be false only for foreign keys and CHECK constraints
-->
制約が検証されているか？
現時点では外部キーとチェック制約の場合のみfalseになる可能性があります
      </para></entry>
     </row>

     <row>
      <entry role="catalog_table_entry"><para role="column_definition">
       <structfield>conrelid</structfield> <type>oid</type>
<!--
       (references <link linkend="catalog-pg-class"><structname>pg_class</structname></link>.<structfield>oid</structfield>)
-->
（参照先 <link linkend="catalog-pg-class"><structname>pg_class</structname></link>.<structfield>oid</structfield>）
      </para>
      <para>
<!--
       The table this constraint is on; zero if not a table constraint
-->
この制約が存在しているテーブル。
テーブル制約でなければゼロ
      </para></entry>
     </row>

     <row>
      <entry role="catalog_table_entry"><para role="column_definition">
       <structfield>contypid</structfield> <type>oid</type>
<!--
       (references <link linkend="catalog-pg-type"><structname>pg_type</structname></link>.<structfield>oid</structfield>)
-->
（参照先 <link linkend="catalog-pg-type"><structname>pg_type</structname></link>.<structfield>oid</structfield>）
      </para>
      <para>
<!--
       The domain this constraint is on; zero if not a domain constraint
-->
この制約が存在しているドメイン。
ドメイン制約でなければゼロ
      </para></entry>
     </row>

     <row>
      <entry role="catalog_table_entry"><para role="column_definition">
       <structfield>conindid</structfield> <type>oid</type>
<!--
       (references <link linkend="catalog-pg-class"><structname>pg_class</structname></link>.<structfield>oid</structfield>)
-->
（参照先 <link linkend="catalog-pg-class"><structname>pg_class</structname></link>.<structfield>oid</structfield>）
      </para>
      <para>
<!--
       The index supporting this constraint, if it's a unique, primary
       key, foreign key, or exclusion constraint; else zero
-->
一意性制約、主キー制約、外部キー制約、排他制約の場合、この制約をサポートするインデックス。
そうでなければゼロ
      </para></entry>
     </row>

     <row>
      <entry role="catalog_table_entry"><para role="column_definition">
       <structfield>conparentid</structfield> <type>oid</type>
<!--
       (references <link linkend="catalog-pg-constraint"><structname>pg_constraint</structname></link>.<structfield>oid</structfield>)
-->
（参照先 <link linkend="catalog-pg-constraint"><structname>pg_constraint</structname></link>.<structfield>oid</structfield>）
      </para>
      <para>
<!--
       The corresponding constraint of the parent partitioned table,
       if this is a constraint on a partition; else zero
-->
パーティション内の制約なら、親パーティションテーブルの該当制約。
そうでなければゼロ
      </para></entry>
     </row>

     <row>
      <entry role="catalog_table_entry"><para role="column_definition">
       <structfield>confrelid</structfield> <type>oid</type>
<!--
       (references <link linkend="catalog-pg-class"><structname>pg_class</structname></link>.<structfield>oid</structfield>)
-->
（参照先 <link linkend="catalog-pg-class"><structname>pg_class</structname></link>.<structfield>oid</structfield>）
      </para>
      <para>
<!--
       If a foreign key, the referenced table; else zero
-->
外部キーであれば、参照されるテーブル。
そうでなければゼロ
      </para></entry>
     </row>

     <row>
      <entry role="catalog_table_entry"><para role="column_definition">
       <structfield>confupdtype</structfield> <type>char</type>
      </para>
      <para>
<!--
       Foreign key update action code:
       <literal>a</literal> = no action,
       <literal>r</literal> = restrict,
       <literal>c</literal> = cascade,
       <literal>n</literal> = set null,
       <literal>d</literal> = set default
-->
外部キー更新アクションコード：
<literal>a</literal> = no action,
<literal>r</literal> = restrict,
<literal>c</literal> = cascade,
<literal>n</literal> = set null,
<literal>d</literal> = set default
      </para></entry>
     </row>

     <row>
      <entry role="catalog_table_entry"><para role="column_definition">
       <structfield>confdeltype</structfield> <type>char</type>
      </para>
      <para>
<!--
       Foreign key deletion action code:
       <literal>a</literal> = no action,
       <literal>r</literal> = restrict,
       <literal>c</literal> = cascade,
       <literal>n</literal> = set null,
       <literal>d</literal> = set default
-->
外部キー削除アクションコード：
<literal>a</literal> = no action,
<literal>r</literal> = restrict,
<literal>c</literal> = cascade,
<literal>n</literal> = set null,
<literal>d</literal> = set default
      </para></entry>
     </row>

     <row>
      <entry role="catalog_table_entry"><para role="column_definition">
       <structfield>confmatchtype</structfield> <type>char</type>
      </para>
      <para>
<!--
       Foreign key match type:
       <literal>f</literal> = full,
       <literal>p</literal> = partial,
       <literal>s</literal> = simple
-->
外部キーの一致型：
<literal>f</literal> = full,
<literal>p</literal> = partial,
<literal>s</literal> = simple
      </para></entry>
     </row>

     <row>
      <entry role="catalog_table_entry"><para role="column_definition">
       <structfield>conislocal</structfield> <type>bool</type>
      </para>
      <para>
<!--
       This constraint is defined locally for the relation.  Note that a
       constraint can be locally defined and inherited simultaneously.
-->
この制約はリレーションでローカルに定義されています。制約はローカルに定義されていて同時に継承されます。
      </para></entry>
     </row>

     <row>
      <entry role="catalog_table_entry"><para role="column_definition">
       <structfield>coninhcount</structfield> <type>int2</type>
      </para>
      <para>
<!--
       The number of direct inheritance ancestors this constraint has.
       A constraint with
       a nonzero number of ancestors cannot be dropped nor renamed.
-->
この制約がもつ直系の先祖の数。
先祖の数がゼロではない制約は削除や改名はできません。
      </para></entry>
     </row>

     <row>
      <entry role="catalog_table_entry"><para role="column_definition">
       <structfield>connoinherit</structfield> <type>bool</type>
      </para>
      <para>
<!--
       This constraint is defined locally for the relation.  It is a
       non-inheritable constraint.
-->
この制約はリレーションのためにローカルで定義されます。これは非継承制約です。
      </para></entry>
     </row>

     <row>
      <entry role="catalog_table_entry"><para role="column_definition">
       <structfield>conperiod</structfield> <type>bool</type>
      </para>
      <para>
       This constraint is defined with <literal>WITHOUT OVERLAPS</literal>
       (for primary keys and unique constraints) or <literal>PERIOD</literal>
       (for foreign keys).
      </para></entry>
     </row>

     <row>
      <entry role="catalog_table_entry"><para role="column_definition">
       <structfield>conkey</structfield> <type>int2[]</type>
<!--
       (references <link linkend="catalog-pg-attribute"><structname>pg_attribute</structname></link>.<structfield>attnum</structfield>)
-->
（参照先 <link linkend="catalog-pg-attribute"><structname>pg_attribute</structname></link>.<structfield>attnum</structfield>）
      </para>
      <para>
<!--
       If a table constraint (including foreign keys, but not constraint
       triggers), list of the constrained columns
-->
テーブル制約（外部キーを含みますが制約トリガは含みません）であれば、その制約によって制約される列のリスト
      </para></entry>
     </row>

     <row>
      <entry role="catalog_table_entry"><para role="column_definition">
       <structfield>confkey</structfield> <type>int2[]</type>
<!--
       (references <link linkend="catalog-pg-attribute"><structname>pg_attribute</structname></link>.<structfield>attnum</structfield>)
-->
（参照先 <link linkend="catalog-pg-attribute"><structname>pg_attribute</structname></link>.<structfield>attnum</structfield>）
      </para>
      <para>
<!--
       If a foreign key, list of the referenced columns
-->
外部キーであれば、参照される列のリスト
      </para></entry>
     </row>

     <row>
      <entry role="catalog_table_entry"><para role="column_definition">
       <structfield>conpfeqop</structfield> <type>oid[]</type>
<!--
       (references <link linkend="catalog-pg-operator"><structname>pg_operator</structname></link>.<structfield>oid</structfield>)
-->
（参照先 <link linkend="catalog-pg-operator"><structname>pg_operator</structname></link>.<structfield>oid</structfield>）
      </para>
      <para>
<!--
       If a foreign key, list of the equality operators for PK = FK comparisons
-->
外部キーであれば、PK = FKの比較のための同値演算子のリスト
      </para></entry>
     </row>

     <row>
      <entry role="catalog_table_entry"><para role="column_definition">
       <structfield>conppeqop</structfield> <type>oid[]</type>
<!--
       (references <link linkend="catalog-pg-operator"><structname>pg_operator</structname></link>.<structfield>oid</structfield>)
-->
（参照先 <link linkend="catalog-pg-operator"><structname>pg_operator</structname></link>.<structfield>oid</structfield>）
      </para>
      <para>
<!--
       If a foreign key, list of the equality operators for PK = PK comparisons
-->
外部キーであれば、PK = PKの比較のための同値演算子のリスト
      </para></entry>
     </row>

     <row>
      <entry role="catalog_table_entry"><para role="column_definition">
       <structfield>conffeqop</structfield> <type>oid[]</type>
<!--
       (references <link linkend="catalog-pg-operator"><structname>pg_operator</structname></link>.<structfield>oid</structfield>)
-->
（参照先 <link linkend="catalog-pg-operator"><structname>pg_operator</structname></link>.<structfield>oid</structfield>）
      </para>
      <para>
<!--
       If a foreign key, list of the equality operators for FK = FK comparisons
-->
外部キーであれば、FK = FKの比較のための同値演算子のリスト
      </para></entry>
     </row>

     <row>
      <entry role="catalog_table_entry"><para role="column_definition">
       <structfield>confdelsetcols</structfield> <type>int2[]</type>
<!--
       (references <link linkend="catalog-pg-attribute"><structname>pg_attribute</structname></link>.<structfield>attnum</structfield>)
-->
（参照先 <link linkend="catalog-pg-attribute"><structname>pg_attribute</structname></link>.<structfield>attnum</structfield>）
      </para>
      <para>
<!--
       If a foreign key with a <literal>SET NULL</literal> or <literal>SET
       DEFAULT</literal> delete action, the columns that will be updated.
       If null, all of the referencing columns will be updated.
-->
外部キーに<literal>SET NULL</literal>または<literal>SET DEFAULT</literal>削除アクションがある場合、更新される列。
NULLの場合、参照しているすべての列が更新されます。
      </para></entry>
     </row>

     <row>
      <entry role="catalog_table_entry"><para role="column_definition">
       <structfield>conexclop</structfield> <type>oid[]</type>
<!--
       (references <link linkend="catalog-pg-operator"><structname>pg_operator</structname></link>.<structfield>oid</structfield>)
-->
（参照先 <link linkend="catalog-pg-operator"><structname>pg_operator</structname></link>.<structfield>oid</structfield>）
      </para>
      <para>
<!--
       If an exclusion constraint, list of the per-column exclusion operators
-->
排他制約の場合、列単位の排他演算子のリスト
      </para></entry>
     </row>

     <row>
      <entry role="catalog_table_entry"><para role="column_definition">
       <structfield>conbin</structfield> <type>pg_node_tree</type>
      </para>
      <para>
<!--
       If a check constraint, an internal representation of the
       expression.  (It's recommended to use
       <function>pg_get_constraintdef()</function> to extract the definition of
       a check constraint.)
-->
チェック制約なら式の内部表現。（<function>pg_get_constraintdef()</function>を使ってチェック制約の定義を取り出すことをお勧めします。）
      </para></entry>
     </row>
    </tbody>
   </tgroup>
  </table>

  <para>
<!--
   In the case of an exclusion constraint, <structfield>conkey</structfield>
   is only useful for constraint elements that are simple column references.
   For other cases, a zero appears in <structfield>conkey</structfield>
   and the associated index must be consulted to discover the expression
   that is constrained.  (<structfield>conkey</structfield> thus has the
   same contents as <link linkend="catalog-pg-index"><structname>pg_index</structname></link>.<structfield>indkey</structfield> for the
   index.)
-->
排他制約の場合、単純な列参照である制約要素でのみ<structfield>conkey</structfield>が有用です。
その他の場合、<structfield>conkey</structfield>はゼロであり、関連するインデックスは制約される式を調査して見つけなければなりません。
（したがってインデックスでは<structfield>conkey</structfield>は<link linkend="catalog-pg-index"><structname>pg_index</structname></link>.<structfield>indkey</structfield>の内容と同じものを持ちます。）
  </para>

  <note>
   <para>
<!--
    <literal>pg_class.relchecks</literal> needs to agree with the
    number of check-constraint entries found in this table for each
    relation.
-->
<literal>pg_class.relchecks</literal>はそれぞれのリレーションに対してこのテーブルで検出された検査制約の項目数と一致しなければなりません。
   </para>
  </note>
 </sect1>

<!-- split-catalogs0-end -->
<!-- split-catalogs1-start -->

 <sect1 id="catalog-pg-conversion">
  <title><structname>pg_conversion</structname></title>

  <indexterm zone="catalog-pg-conversion">
   <primary>pg_conversion</primary>
  </indexterm>

  <para>
<!--
   The catalog <structname>pg_conversion</structname> describes
   encoding conversion functions.  See <xref linkend="sql-createconversion"/>
   for more information.
-->
<structname>pg_conversion</structname>カタログはエンコード方式変換関数を記述します。
詳細は<xref linkend="sql-createconversion"/>を参照してください。
  </para>

  <table>
<!--
   <title><structname>pg_conversion</structname> Columns</title>
-->
   <title><structname>pg_conversion</structname>の列</title>
   <tgroup cols="1">
    <thead>
     <row>
      <entry role="catalog_table_entry"><para role="column_definition">
<!--
       Column Type
-->
列 型
      </para>
      <para>
<!--
       Description
-->
説明
      </para></entry>
     </row>
    </thead>

    <tbody>
     <row>
      <entry role="catalog_table_entry"><para role="column_definition">
       <structfield>oid</structfield> <type>oid</type>
      </para>
      <para>
<!--
       Row identifier
-->
行識別子
      </para></entry>
     </row>

     <row>
      <entry role="catalog_table_entry"><para role="column_definition">
       <structfield>conname</structfield> <type>name</type>
      </para>
      <para>
<!--
       Conversion name (unique within a namespace)
-->
変換名（名前空間内で一意）
      </para></entry>
     </row>

     <row>
      <entry role="catalog_table_entry"><para role="column_definition">
       <structfield>connamespace</structfield> <type>oid</type>
<!--
       (references <link linkend="catalog-pg-namespace"><structname>pg_namespace</structname></link>.<structfield>oid</structfield>)
-->
（参照先 <link linkend="catalog-pg-namespace"><structname>pg_namespace</structname></link>.<structfield>oid</structfield>）
      </para>
      <para>
<!--
       The OID of the namespace that contains this conversion
-->
この変換を含む名前空間のOID
      </para></entry>
     </row>

     <row>
      <entry role="catalog_table_entry"><para role="column_definition">
       <structfield>conowner</structfield> <type>oid</type>
<!--
       (references <link linkend="catalog-pg-authid"><structname>pg_authid</structname></link>.<structfield>oid</structfield>)
-->
（参照先 <link linkend="catalog-pg-authid"><structname>pg_authid</structname></link>.<structfield>oid</structfield>）
      </para>
      <para>
<!--
       Owner of the conversion
-->
変換の所有者
      </para></entry>
     </row>

     <row>
      <entry role="catalog_table_entry"><para role="column_definition">
       <structfield>conforencoding</structfield> <type>int4</type>
      </para>
      <para>
<!--
       Source encoding ID (<link linkend="pg-encoding-to-char"><function>pg_encoding_to_char()</function></link>
       can translate this number to the encoding name)
-->
ソースエンコーディングID（<link linkend="pg-encoding-to-char"><function>pg_encoding_to_char()</function></link>で、この番号からエンコード方式名称に変換できます）
      </para></entry>
     </row>

     <row>
      <entry role="catalog_table_entry"><para role="column_definition">
       <structfield>contoencoding</structfield> <type>int4</type>
      </para>
      <para>
<!--
       Destination encoding ID (<link linkend="pg-encoding-to-char"><function>pg_encoding_to_char()</function></link>
       can translate this number to the encoding name)
-->
ディスティネーションエンコーディングID（<link linkend="pg-encoding-to-char"><function>pg_encoding_to_char()</function></link>で、この番号からエンコード方式名称に変換できます）
      </para></entry>
     </row>

     <row>
      <entry role="catalog_table_entry"><para role="column_definition">
       <structfield>conproc</structfield> <type>regproc</type>
<!--
       (references <link linkend="catalog-pg-proc"><structname>pg_proc</structname></link>.<structfield>oid</structfield>)
-->
（参照先 <link linkend="catalog-pg-proc"><structname>pg_proc</structname></link>.<structfield>oid</structfield>）
      </para>
      <para>
<!--
       Conversion function
-->
変換関数
      </para></entry>
     </row>

     <row>
      <entry role="catalog_table_entry"><para role="column_definition">
       <structfield>condefault</structfield> <type>bool</type>
      </para>
      <para>
<!--
       True if this is the default conversion
-->
これがデフォルト変換である場合はtrue
      </para></entry>
     </row>
    </tbody>
   </tgroup>
  </table>

 </sect1>

 <sect1 id="catalog-pg-database">
  <title><structname>pg_database</structname></title>

  <indexterm zone="catalog-pg-database">
   <primary>pg_database</primary>
  </indexterm>

  <para>
<!--
   The catalog <structname>pg_database</structname> stores information about
   the available databases.  Databases are created with the <link
   linkend="sql-createdatabase"><command>CREATE DATABASE</command></link> command.
   Consult <xref linkend="managing-databases"/> for details about the meaning
   of some of the parameters.
-->
<structname>pg_database</structname>カタログには使用可能なデータベースの情報が格納されます。
データベースは<link linkend="sql-createdatabase"><command>CREATE DATABASE</command></link>コマンドで作成されます。
いくつかのパラメータの詳細については<xref linkend="managing-databases"/>を参照してください。
  </para>

  <para>
<!--
   Unlike most system catalogs, <structname>pg_database</structname>
   is shared across all databases of a cluster: there is only one
   copy of <structname>pg_database</structname> per cluster, not
   one per database.
-->
ほとんどのシステムカタログとは異なり、<structname>pg_database</structname>はクラスタにおける全てのデータベースにわたって共有されます。
データベース毎に1つではなく、クラスタ毎にたった1つだけ<structname>pg_database</structname>のコピーが存在します。
  </para>

  <table>
<!--
   <title><structname>pg_database</structname> Columns</title>
-->
   <title><structname>pg_database</structname>の列</title>
   <tgroup cols="1">
    <thead>
     <row>
      <entry role="catalog_table_entry"><para role="column_definition">
<!--
       Column Type
-->
列 型
      </para>
      <para>
<!--
       Description
-->
説明
      </para></entry>
     </row>
    </thead>

    <tbody>
     <row>
      <entry role="catalog_table_entry"><para role="column_definition">
       <structfield>oid</structfield> <type>oid</type>
      </para>
      <para>
<!--
       Row identifier
-->
行識別子
      </para></entry>
     </row>

     <row>
      <entry role="catalog_table_entry"><para role="column_definition">
       <structfield>datname</structfield> <type>name</type>
      </para>
      <para>
<!--
       Database name
-->
データベース名
      </para></entry>
     </row>

     <row>
      <entry role="catalog_table_entry"><para role="column_definition">
       <structfield>datdba</structfield> <type>oid</type>
<!--
       (references <link linkend="catalog-pg-authid"><structname>pg_authid</structname></link>.<structfield>oid</structfield>)
-->
（参照先 <link linkend="catalog-pg-authid"><structname>pg_authid</structname></link>.<structfield>oid</structfield>）
      </para>
      <para>
<!--
       Owner of the database, usually the user who created it
-->
データベースの所有者。通常はそのデータベースの作成者
      </para></entry>
     </row>

     <row>
      <entry role="catalog_table_entry"><para role="column_definition">
       <structfield>encoding</structfield> <type>int4</type>
      </para>
      <para>
<!--
       Character encoding for this database
       (<link linkend="pg-encoding-to-char"><function>pg_encoding_to_char()</function></link> can translate
       this number to the encoding name)
-->
このデータベースの文字エンコード（<link linkend="pg-encoding-to-char"><function>pg_encoding_to_char()</function></link>で、この番号からエンコード方式名称に変換できます）
      </para></entry>
     </row>

     <row>
      <entry role="catalog_table_entry"><para role="column_definition">
       <structfield>datlocprovider</structfield> <type>char</type>
      </para>
      <para>
<!--
       Locale provider for this database: <literal>c</literal> = libc,
       <literal>i</literal> = icu
-->
このデータベースのロケールプロバイダ： <literal>c</literal> = libc、 <literal>i</literal> = icu
      </para></entry>
     </row>

     <row>
      <entry role="catalog_table_entry"><para role="column_definition">
       <structfield>datistemplate</structfield> <type>bool</type>
      </para>
      <para>
<!--
       If true, then this database can be cloned by
       any user with <literal>CREATEDB</literal> privileges;
       if false, then only superusers or the owner of
       the database can clone it.
-->
trueの場合、このデータベースはどのユーザでも<literal>CREATEDB</literal>を使って複製できます。
falseの場合、スーパーユーザまたはデータベースの所有者だけが複製できます。
      </para></entry>
     </row>

     <row>
      <entry role="catalog_table_entry"><para role="column_definition">
       <structfield>datallowconn</structfield> <type>bool</type>
      </para>
      <para>
<!--
       If false then no one can connect to this database.  This is
       used to protect the <literal>template0</literal> database from being altered.
-->
falseの場合、このデータベースには誰も接続できません。
これは<literal>template0</literal>データベースが変更されることを防ぐために使用されます。
      </para></entry>
     </row>

     <row>
      <entry role="catalog_table_entry"><para role="column_definition">
       <structfield>dathasloginevt</structfield> <type>bool</type>
      </para>
      <para>
        Indicates that there are login event triggers defined for this database.
        This flag is used to avoid extra lookups on the
        <structname>pg_event_trigger</structname> table during each backend
        startup.  This flag is used internally by <productname>PostgreSQL</productname>
        and should not be manually altered or read for monitoring purposes.
      </para></entry>
     </row>

     <row>
      <entry role="catalog_table_entry"><para role="column_definition">
       <structfield>datconnlimit</structfield> <type>int4</type>
      </para>
      <para>
<!--
       Sets maximum number of concurrent connections that can be made
       to this database.  -1 means no limit, -2 indicates the database is
       invalid.
<<<<<<< HEAD
=======
-->
このデータベースに対する同時のコネクションの最大数を設定します。
-1は無制限を意味し、-2はデータベースが無効であることを示します。
>>>>>>> 43f2d855
      </para></entry>
     </row>

     <row>
      <entry role="catalog_table_entry"><para role="column_definition">
       <structfield>datfrozenxid</structfield> <type>xid</type>
      </para>
      <para>
<!--
       All transaction IDs before this one have been replaced with a permanent
       (<quote>frozen</quote>) transaction ID in this database.  This is used to
       track whether the database needs to be vacuumed in order to prevent
       transaction ID wraparound or to allow <literal>pg_xact</literal> to be shrunk.
       It is the minimum of the per-table
       <link linkend="catalog-pg-class"><structname>pg_class</structname></link>.<structfield>relfrozenxid</structfield> values.
-->
このデータベースの中で、この値よりも前のトランザクションIDは、永続的な（<quote>凍結された</quote>）トランザクションIDを持つように変更されています。
これは、このデータベースに対して、トランザクションID周回を防ぎ、かつ、<literal>pg_xact</literal>を縮小させることを目的としたバキュームを行うかどうかを追跡するために使用されます。
これはテーブル毎の<link linkend="catalog-pg-class"><structname>pg_class</structname></link>.<structfield>relfrozenxid</structfield>値の最小値になります。
      </para></entry>
     </row>

     <row>
      <entry role="catalog_table_entry"><para role="column_definition">
       <structfield>datminmxid</structfield> <type>xid</type>
      </para>
      <para>
<!--
       All multixact IDs before this one have been replaced with a
       transaction ID in this database.  This is used to
       track whether the database needs to be vacuumed in order to prevent
       multixact ID wraparound or to allow <literal>pg_multixact</literal> to be shrunk.
       It is the minimum of the per-table
       <link linkend="catalog-pg-class"><structname>pg_class</structname></link>.<structfield>relminmxid</structfield> values.
-->
このデータベース内のトランザクションIDで置換される前のすべてのマルチトランザクションID。
これは、トランザクションIDの周回問題を防ぐ、または<literal>pg_multixact</literal>を縮小させるためにデータベースをバキュームする必要があるかどうかを追跡するために使用されます。
これはテーブル毎の<link linkend="catalog-pg-class"><structname>pg_class</structname></link>.<structfield>relminmxid</structfield>の最小値です。
      </para></entry>
     </row>

     <row>
      <entry role="catalog_table_entry"><para role="column_definition">
       <structfield>dattablespace</structfield> <type>oid</type>
<!--
       (references <link linkend="catalog-pg-tablespace"><structname>pg_tablespace</structname></link>.<structfield>oid</structfield>)
-->
（参照先 <link linkend="catalog-pg-tablespace"><structname>pg_tablespace</structname></link>.<structfield>oid</structfield>）
      </para>
      <para>
<!--
       The default tablespace for the database.
       Within this database, all tables for which
       <link linkend="catalog-pg-class"><structname>pg_class</structname></link>.<structfield>reltablespace</structfield> is zero
       will be stored in this tablespace; in particular, all the non-shared
       system catalogs will be there.
-->
データベース用のデフォルトテーブル空間。
このデータベース内で<link linkend="catalog-pg-class"><structname>pg_class</structname></link>.<structfield>reltablespace</structfield>がゼロであるすべてのテーブルは、このテーブル空間に格納されます。
特に、共有されていないすべてのシステムカタログはこのテーブル空間にあります。
      </para></entry>
     </row>

     <row>
      <entry role="catalog_table_entry"><para role="column_definition">
       <structfield>datcollate</structfield> <type>text</type>
      </para>
      <para>
<!--
       LC_COLLATE for this database
-->
このデータベースのLC_COLLATE
      </para></entry>
     </row>

     <row>
      <entry role="catalog_table_entry"><para role="column_definition">
       <structfield>datctype</structfield> <type>text</type>
      </para>
      <para>
<!--
       LC_CTYPE for this database
-->
このデータベースのLC_CTYPE
      </para></entry>
     </row>

     <row>
      <entry role="catalog_table_entry"><para role="column_definition">
       <structfield>datlocale</structfield> <type>text</type>
      </para>
      <para>
<<<<<<< HEAD
       Collation provider locale name for this database. If the
       provider is <literal>libc</literal>,
       <structfield>datlocale</structfield> is <literal>NULL</literal>;
       <structfield>datcollate</structfield> and
       <structfield>datctype</structfield> are used instead.
=======
<!--
       ICU locale ID for this database
-->
このデータベースのICUロケールID
>>>>>>> 43f2d855
      </para></entry>
     </row>

     <row>
      <entry role="catalog_table_entry"><para role="column_definition">
       <structfield>daticurules</structfield> <type>text</type>
      </para>
      <para>
<!--
       ICU collation rules for this database
-->
このデータベースのICU照合規則
      </para></entry>
     </row>

     <row>
      <entry role="catalog_table_entry"><para role="column_definition">
       <structfield>datcollversion</structfield> <type>text</type>
      </para>
      <para>
<!--
       Provider-specific version of the collation.  This is recorded when the
       database is created and then checked when it is used, to detect
       changes in the collation definition that could lead to data corruption.
-->
この照合順序に対する提供者固有のバージョンです。
これはデータベースが作成された時に記録され、データの破壊につながりかねない照合順序定義の変更を検知するために使用時に検査されます。
      </para></entry>
     </row>

     <row>
      <entry role="catalog_table_entry"><para role="column_definition">
       <structfield>datacl</structfield> <type>aclitem[]</type>
      </para>
      <para>
<!--
       Access privileges; see <xref linkend="ddl-priv"/> for details
-->
アクセス権限。
詳細は<xref linkend="ddl-priv"/>を参照してください
      </para></entry>
     </row>
    </tbody>
   </tgroup>
  </table>
 </sect1>


 <sect1 id="catalog-pg-db-role-setting">
  <title><structname>pg_db_role_setting</structname></title>

  <indexterm zone="catalog-pg-db-role-setting">
   <primary>pg_db_role_setting</primary>
  </indexterm>

  <para>
<!--
   The catalog <structname>pg_db_role_setting</structname> records the default
   values that have been set for run-time configuration variables,
   for each role and database combination.
-->
<structname>pg_db_role_setting</structname>カタログはロールとデータベースの組み合わせ毎に、実行時設定変数に設定されるデフォルト値を記録します。
  </para>

  <para>
<!--
   Unlike most system catalogs, <structname>pg_db_role_setting</structname>
   is shared across all databases of a cluster: there is only one
   copy of <structname>pg_db_role_setting</structname> per cluster, not
   one per database.
-->
ほとんどのカタログとは異なり、<structname>pg_db_role_setting</structname>はクラスタのすべてのデータベースにまたがって共有されます。
つまりクラスタには<structname>pg_db_role_setting</structname>のコピーは1つしかありません。
データベース毎に1つではありません。
  </para>

  <table>
<!--
   <title><structname>pg_db_role_setting</structname> Columns</title>
-->
   <title><structname>pg_db_role_setting</structname>の列</title>
   <tgroup cols="1">
    <thead>
     <row>
      <entry role="catalog_table_entry"><para role="column_definition">
<!--
       Column Type
-->
列 型
      </para>
      <para>
<!--
       Description
-->
説明
      </para></entry>
     </row>
    </thead>

    <tbody>
     <row>
      <entry role="catalog_table_entry"><para role="column_definition">
       <structfield>setdatabase</structfield> <type>oid</type>
<!--
       (references <link linkend="catalog-pg-database"><structname>pg_database</structname></link>.<structfield>oid</structfield>)
-->
（参照先 <link linkend="catalog-pg-database"><structname>pg_database</structname></link>.<structfield>oid</structfield>）
      </para>
      <para>
<!--
       The OID of the database the setting is applicable to, or zero if not database-specific
-->
この設定が適用されるデータベースのOID。データベース固有でなければゼロ
      </para></entry>
     </row>

     <row>
      <entry role="catalog_table_entry"><para role="column_definition">
       <structfield>setrole</structfield> <type>oid</type>
<!--
       (references <link linkend="catalog-pg-authid"><structname>pg_authid</structname></link>.<structfield>oid</structfield>)
-->
（参照先 <link linkend="catalog-pg-authid"><structname>pg_authid</structname></link>.<structfield>oid</structfield>）
      </para>
      <para>
<!--
       The OID of the role the setting is applicable to, or zero if not role-specific
-->
この設定が適用されるロールのOID。ロール固有でなければゼロ
      </para></entry>
     </row>

     <row>
      <entry role="catalog_table_entry"><para role="column_definition">
       <structfield>setconfig</structfield> <type>text[]</type>
      </para>
      <para>
<!--
       Defaults for run-time configuration variables
-->
実行時設定パラメータのデフォルト。
      </para></entry>
     </row>
    </tbody>
   </tgroup>
  </table>
 </sect1>


 <sect1 id="catalog-pg-default-acl">
  <title><structname>pg_default_acl</structname></title>

  <indexterm zone="catalog-pg-default-acl">
   <primary>pg_default_acl</primary>
  </indexterm>

  <para>
<!--
   The catalog <structname>pg_default_acl</structname> stores initial
   privileges to be assigned to newly created objects.
-->
<structname>pg_default_acl</structname>カタログには、新規に作成されたオブジェクトに割り当てられた初期権限が格納されます。
  </para>

  <table>
<!--
   <title><structname>pg_default_acl</structname> Columns</title>
-->
   <title><structname>pg_default_acl</structname>の列</title>
   <tgroup cols="1">
    <thead>
     <row>
      <entry role="catalog_table_entry"><para role="column_definition">
<!--
       Column Type
-->
列 型
      </para>
      <para>
<!--
       Description
-->
説明
      </para></entry>
     </row>
    </thead>

    <tbody>
     <row>
      <entry role="catalog_table_entry"><para role="column_definition">
       <structfield>oid</structfield> <type>oid</type>
      </para>
      <para>
<!--
       Row identifier
-->
行識別子
      </para></entry>
     </row>

     <row>
      <entry role="catalog_table_entry"><para role="column_definition">
       <structfield>defaclrole</structfield> <type>oid</type>
<!--
       (references <link linkend="catalog-pg-authid"><structname>pg_authid</structname></link>.<structfield>oid</structfield>)
-->
（参照先 <link linkend="catalog-pg-authid"><structname>pg_authid</structname></link>.<structfield>oid</structfield>）
      </para>
      <para>
<!--
       The OID of the role associated with this entry
-->
この項目に関連するロールのOID
      </para></entry>
     </row>

     <row>
      <entry role="catalog_table_entry"><para role="column_definition">
       <structfield>defaclnamespace</structfield> <type>oid</type>
<!--
       (references <link linkend="catalog-pg-namespace"><structname>pg_namespace</structname></link>.<structfield>oid</structfield>)
-->
（参照先 <link linkend="catalog-pg-namespace"><structname>pg_namespace</structname></link>.<structfield>oid</structfield>）
      </para>
      <para>
<!--
       The OID of the namespace associated with this entry,
       or zero if none
-->
この項目に関連する名前空間のOID。何もない場合はゼロ
      </para></entry>
     </row>

     <row>
      <entry role="catalog_table_entry"><para role="column_definition">
       <structfield>defaclobjtype</structfield> <type>char</type>
      </para>
      <para>
<!--
       Type of object this entry is for:
       <literal>r</literal> = relation (table, view),
       <literal>S</literal> = sequence,
       <literal>f</literal> = function,
       <literal>T</literal> = type,
       <literal>n</literal> = schema
-->
この項目のオブジェクト種類：
<literal>r</literal> = リレーション（テーブル、ビュー）、
<literal>S</literal> = シーケンス、
<literal>f</literal> = 関数、
<literal>T</literal> = 型、
<literal>n</literal> = スキーマ
      </para></entry>
     </row>

     <row>
      <entry role="catalog_table_entry"><para role="column_definition">
       <structfield>defaclacl</structfield> <type>aclitem[]</type>
      </para>
      <para>
<!--
       Access privileges that this type of object should have on creation
-->
この種類のオブジェクトが作成時に保持しなければならないアクセス権限
      </para></entry>
     </row>
    </tbody>
   </tgroup>
  </table>

  <para>
<!--
   A <structname>pg_default_acl</structname> entry shows the initial privileges to
   be assigned to an object belonging to the indicated user.  There are
   currently two types of entry: <quote>global</quote> entries with
   <structfield>defaclnamespace</structfield> = zero, and <quote>per-schema</quote> entries
   that reference a particular schema.  If a global entry is present then
   it <emphasis>overrides</emphasis> the normal hard-wired default privileges
   for the object type.  A per-schema entry, if present, represents privileges
   to be <emphasis>added to</emphasis> the global or hard-wired default privileges.
-->
<structname>pg_default_acl</structname>の項目は、指示されたユーザに属するオブジェクトに割り当てられる初期権限を示します。
現在2種類の項目があります。
<structfield>defaclnamespace</structfield> = ゼロを持つ<quote>大域的</quote>な項目と特定のスキーマを参照する<quote>スキーマ単位</quote>の項目です。
大域的な項目が存在する場合、その種類のオブジェクトの通常の組み込まれたデフォルト権限を<emphasis>上書き</emphasis>します。
もしスキーマ単位の項目があれば、それは大域的な権限または組み込まれたデフォルト権限に<emphasis>追加される</emphasis>権限を表します。
  </para>

  <para>
<!--
   Note that when an ACL entry in another catalog is null, it is taken
   to represent the hard-wired default privileges for its object,
   <emphasis>not</emphasis> whatever might be in <structname>pg_default_acl</structname>
   at the moment.  <structname>pg_default_acl</structname> is only consulted during
   object creation.
-->
他のカタログ内のACL項目がNULLの場合、その時の<structname>pg_default_acl</structname>内のものでは<emphasis>ではなく</emphasis>そのオブジェクトの組み込まれたデフォルト権限を表すものが取られます。
<structname>pg_default_acl</structname>はオブジェクトの生成時のみに考慮されます。
  </para>

 </sect1>


 <sect1 id="catalog-pg-depend">
  <title><structname>pg_depend</structname></title>

  <indexterm zone="catalog-pg-depend">
   <primary>pg_depend</primary>
  </indexterm>

  <para>
<!--
   The catalog <structname>pg_depend</structname> records the dependency
   relationships between database objects.  This information allows
   <command>DROP</command> commands to find which other objects must be dropped
   by <command>DROP CASCADE</command> or prevent dropping in the <command>DROP
   RESTRICT</command> case.
-->
<structname>pg_depend</structname>カタログは、データベースオブジェクト間の依存関係を記録します。
この情報によって<command>DROP</command>コマンドが、他のどのオブジェクトを<command>DROP CASCADE</command>で削除する必要があるか、また、<command>DROP RESTRICT</command>で削除を防止するかの場合を判断します。
  </para>

  <para>
<!--
   See also <link linkend="catalog-pg-shdepend"><structname>pg_shdepend</structname></link>,
   which performs a similar function for dependencies involving objects
   that are shared across a database cluster.
-->
<link linkend="catalog-pg-shdepend"><structname>pg_shdepend</structname></link>も参照してください。
これはデータベースクラスタ間で共有されるオブジェクトの依存関係に対する似たような機能を持っています。
  </para>

  <table>
<!--
   <title><structname>pg_depend</structname> Columns</title>
-->
   <title><structname>pg_depend</structname>の列</title>
   <tgroup cols="1">
    <thead>
     <row>
      <entry role="catalog_table_entry"><para role="column_definition">
<!--
       Column Type
-->
列 型
      </para>
      <para>
<!--
       Description
-->
説明
      </para></entry>
     </row>
    </thead>

    <tbody>
     <row>
      <entry role="catalog_table_entry"><para role="column_definition">
       <structfield>classid</structfield> <type>oid</type>
<!--
       (references <link linkend="catalog-pg-class"><structname>pg_class</structname></link>.<structfield>oid</structfield>)
-->
（参照先 <link linkend="catalog-pg-class"><structname>pg_class</structname></link>.<structfield>oid</structfield>）
      </para>
      <para>
<!--
       The OID of the system catalog the dependent object is in
-->
依存するオブジェクトが存在するシステムカタログのOID
      </para></entry>
     </row>

     <row>
      <entry role="catalog_table_entry"><para role="column_definition">
       <structfield>objid</structfield> <type>oid</type>
<!--
       (references any OID column)
-->
（いずれかのOID列）
      </para>
      <para>
<!--
       The OID of the specific dependent object
-->
依存する特定のオブジェクトのOID
      </para></entry>
     </row>

     <row>
      <entry role="catalog_table_entry"><para role="column_definition">
       <structfield>objsubid</structfield> <type>int4</type>
      </para>
      <para>
<!--
       For a table column, this is the column number (the
       <structfield>objid</structfield> and <structfield>classid</structfield> refer to the
       table itself).  For all other object types, this column is
       zero.
-->
テーブル列の場合、これは列番号です（<structfield>objid</structfield>と<structfield>classid</structfield>はテーブル自身を参照します）。
他のすべての種類のオブジェクトでは、この列はゼロです。
      </para></entry>
     </row>

     <row>
      <entry role="catalog_table_entry"><para role="column_definition">
       <structfield>refclassid</structfield> <type>oid</type>
<!--
       (references <link linkend="catalog-pg-class"><structname>pg_class</structname></link>.<structfield>oid</structfield>)
-->
（参照先 <link linkend="catalog-pg-class"><structname>pg_class</structname></link>.<structfield>oid</structfield>）
      </para>
      <para>
<!--
       The OID of the system catalog the referenced object is in
-->
参照されるオブジェクトが存在するシステムカタログのOID
      </para></entry>
     </row>

     <row>
      <entry role="catalog_table_entry"><para role="column_definition">
       <structfield>refobjid</structfield> <type>oid</type>
<!--
       (references any OID column)
-->
（いずれかのOID列）
      </para>
      <para>
<!--
       The OID of the specific referenced object
-->
特定の参照されるオブジェクトのOID
      </para></entry>
     </row>

     <row>
      <entry role="catalog_table_entry"><para role="column_definition">
       <structfield>refobjsubid</structfield> <type>int4</type>
      </para>
      <para>
<!--
       For a table column, this is the column number (the
       <structfield>refobjid</structfield> and <structfield>refclassid</structfield> refer
       to the table itself).  For all other object types, this column
       is zero.
-->
テーブル列の場合、これは列番号です（<structfield>refobjid</structfield>と<structfield>refclassid</structfield>はテーブル自身を参照します）。
他のすべての種類のオブジェクトでは、この列はゼロです。
      </para></entry>
     </row>

     <row>
      <entry role="catalog_table_entry"><para role="column_definition">
       <structfield>deptype</structfield> <type>char</type>
      </para>
      <para>
<!--
       A code defining the specific semantics of this dependency relationship; see text
-->
この依存関係の特定のセマンティクスを定義するコード（後述）
      </para></entry>
     </row>
    </tbody>
   </tgroup>
  </table>

  <para>
<!--
   In all cases, a <structname>pg_depend</structname> entry indicates that the
   referenced object cannot be dropped without also dropping the dependent
   object.  However, there are several subflavors identified by
   <structfield>deptype</structfield>:
-->
すべての場合において、<structname>pg_depend</structname>エントリは依存するオブジェクトも削除しない限り、参照されるオブジェクトを削除できないことを示します。
もっとも、<structfield>deptype</structfield>によって指定される以下のようないくつかのオプションもあります。

   <variablelist>
    <varlistentry>
     <term><symbol>DEPENDENCY_NORMAL</symbol> (<literal>n</literal>)</term>
     <listitem>
      <para>
<!--
       A normal relationship between separately-created objects.  The
       dependent object can be dropped without affecting the
       referenced object.  The referenced object can only be dropped
       by specifying <literal>CASCADE</literal>, in which case the dependent
       object is dropped, too.  Example: a table column has a normal
       dependency on its data type.
-->
個別に作成されたオブジェクト間の通常の関係です。
依存するオブジェクトは参照されるオブジェクトに影響を与えずに削除できます。
参照されるオブジェクトは<literal>CASCADE</literal>を指定することによってのみ削除できます。
この場合は依存するオブジェクトも削除されます。
例：テーブルの列はそのデータ型に対して通常の依存関係を持ちます。
      </para>
     </listitem>
    </varlistentry>

    <varlistentry>
     <term><symbol>DEPENDENCY_AUTO</symbol> (<literal>a</literal>)</term>
     <listitem>
      <para>
<!--
       The dependent object can be dropped separately from the
       referenced object, and should be automatically dropped
       (regardless of <literal>RESTRICT</literal> or <literal>CASCADE</literal>
       mode) if the referenced object is dropped.  Example: a named
       constraint on a table is made auto-dependent on the table, so
       that it will go away if the table is dropped.
-->
依存するオブジェクトは参照されるオブジェクトから独立して削除できます。
そして、参照されるオブジェクトが削除される時は（<literal>RESTRICT</literal>もしくは<literal>CASCADE</literal>モードに関わりなく）依存するオブジェクトも自動的に削除されなければなりません。
例：テーブル上の名前付き制約はテーブル上に自動設定されているため、テーブルが削除されるとなくなります。
      </para>
     </listitem>
    </varlistentry>

    <varlistentry>
     <term><symbol>DEPENDENCY_INTERNAL</symbol> (<literal>i</literal>)</term>
     <listitem>
      <para>
<!--
       The dependent object was created as part of creation of the
       referenced object, and is really just a part of its internal
       implementation.  A direct <command>DROP</command> of the dependent
       object will be disallowed outright (we'll tell the user to issue
       a <command>DROP</command> against the referenced object, instead).
       A <command>DROP</command> of the referenced object will result in
       automatically dropping the dependent object
       whether <literal>CASCADE</literal> is specified or not.  If the
       dependent object has to be dropped due to a dependency on some other
       object being removed, its drop is converted to a drop of the referenced
       object, so that <literal>NORMAL</literal> and <literal>AUTO</literal>
       dependencies of the dependent object behave much like they were
       dependencies of the referenced object.
       Example: a view's <literal>ON SELECT</literal> rule is made
       internally dependent on the view, preventing it from being dropped
       while the view remains.  Dependencies of the rule (such as tables it
       refers to) act as if they were dependencies of the view.
-->
依存するオブジェクトは参照されるオブジェクトの作成時に作成されたもので、実際には内部実装の一部に過ぎません。
依存するオブジェクトに対して<command>DROP</command>コマンドを直接的に実行できません
（その代わりに、参照されるオブジェクトに対して<command>DROP</command>を実行するように指示されます）。
参照されるオブジェクトに<command>DROP</command>を実行すると、<literal>CASCADE</literal>が指定されているかどうかに関わらず、依存するオブジェクトも削除されます。
削除されるオブジェクトへの依存関係で依存しているオブジェクトを削除しなければらない場合、その削除は参照されるオブジェクトの削除に変換されます。
ですから依存しているオブジェクトの<literal>NORMAL</literal>と<literal>AUTO</literal>依存関係は、参照されるオブジェクトの依存関係に非常に似通った振る舞いをします。
例：ビューの<literal>ON SELECT</literal>ルールがビューに依存して内部的に作られ、ビューが存在する限り削除されることを防ぎます。
ルールの依存関係（たとえばそれが参照するテーブル）はビューの依存関係であるかのように振る舞います。
      </para>
     </listitem>
    </varlistentry>

    <varlistentry>
     <term><symbol>DEPENDENCY_PARTITION_PRI</symbol> (<literal>P</literal>)</term>
     <term><symbol>DEPENDENCY_PARTITION_SEC</symbol> (<literal>S</literal>)</term>
     <listitem>
      <para>
<!--
       The dependent object was created as part of creation of the
       referenced object, and is really just a part of its internal
       implementation; however, unlike <literal>INTERNAL</literal>,
       there is more than one such referenced object.  The dependent object
       must not be dropped unless at least one of these referenced objects
       is dropped; if any one is, the dependent object should be dropped
       whether or not <literal>CASCADE</literal> is specified.  Also
       unlike <literal>INTERNAL</literal>, a drop of some other object
       that the dependent object depends on does not result in automatic
       deletion of any partition-referenced object.  Hence, if the drop
       does not cascade to at least one of these objects via some other
       path, it will be refused.  (In most cases, the dependent object
       shares all its non-partition dependencies with at least one
       partition-referenced object, so that this restriction does not
       result in blocking any cascaded delete.)
       Primary and secondary partition dependencies behave identically
       except that the primary dependency is preferred for use in error
       messages; hence, a partition-dependent object should have one
       primary partition dependency and one or more secondary partition
       dependencies.
       Note that partition dependencies are made in addition to, not
       instead of, any dependencies the object would normally have.  This
       simplifies <command>ATTACH/DETACH PARTITION</command> operations:
       the partition dependencies need only be added or removed.
       Example: a child partitioned index is made partition-dependent
       on both the partition table it is on and the parent partitioned
       index, so that it goes away if either of those is dropped, but
       not otherwise.  The dependency on the parent index is primary,
       so that if the user tries to drop the child partitioned index,
       the error message will suggest dropping the parent index instead
       (not the table).
-->
依存するオブジェクトは参照されるオブジェクトの生成の一環で作成され、実際にはこれは内部的な実装の一部に過ぎません。
しかし、<literal>INTERNAL</literal>とは違って複数の参照されるオブジェクトが存在します。
参照されているオブジェクトの少なくとも１つが削除されない限り、依存するオブジェクトは削除されてはいけません。
もし参照されているオブジェクトの一つが削除されたら、<literal>CASCADE</literal>が指定されているかどうかに関わらず、依存しているオブジェクトは削除されるべきです。
また、<literal>INTERNAL</literal>とは違って、依存オブジェクトが依存しているオブジェクトを削除してもパーティション参照オブジェクトを自動的に削除することにはなりません。
ですからその削除処理によって他の経路でこれらのオブジェクトの少なくとも１つに連鎖波及しない限り、削除は拒否されます。
（たいていの場合、依存するオブジェクトはすべての非パーティション依存関係を、少なくとも１つのパーティション参照オブジェクトと共有するので、この制限によって連鎖削除をブロックすることにはなりません。）
エラーメッセージで優先的に主パーティションが使われることを除くと、主および二次パーティション依存関係は同じように振る舞います。
よって、パーティション依存オブジェクトは一つの主パーティション依存関係と1つ以上の二次パーティション依存関係を持つはずです。
パーティション依存関係は、オブジェクトが通常持っている依存関係に加えて作成されるのであり、それを置き換えるものではないことに注意してください。
これによって<command>ATTACH/DETACH PARTITION</command>操作が簡単になります。
パーティション依存関係は追加されるか削除されるかのどちらかになります。
例：子パーティションインデックスは、それが作成されているパーティションテーブルと親パーティションインデックスの両方にパーティション依存します。
ですから、このどちらかが削除されると削除されますが、それ以外の場合には削除されません。
親インデックスへの依存関係は主なので、ユーザが子パーティションインデックスを削除しようとすると、エラーメッセージは（テーブルではなく）親インデックスを削除するように示唆します。
      </para>
     </listitem>
    </varlistentry>

    <varlistentry>
     <term><symbol>DEPENDENCY_EXTENSION</symbol> (<literal>e</literal>)</term>
     <listitem>
      <para>
<!--
       The dependent object is a member of the <firstterm>extension</firstterm> that is
       the referenced object (see
       <link linkend="catalog-pg-extension"><structname>pg_extension</structname></link>).
       The dependent object can be dropped only via
       <link linkend="sql-dropextension"><command>DROP EXTENSION</command></link> on the referenced object.
       Functionally this dependency type acts the same as
       an <literal>INTERNAL</literal> dependency, but it's kept separate for
       clarity and to simplify <application>pg_dump</application>.
-->
依存するオブジェクトは参照されるオブジェクトの<firstterm>拡張</firstterm>のメンバです（<link linkend="catalog-pg-extension"><structname>pg_extension</structname></link>参照）。
依存するオブジェクトは参照されるオブジェクトに対する<link linkend="sql-dropextension"><command>DROP EXTENSION</command></link>経由でのみ削除できます。
機能的にはこの種類の依存関係は<literal>INTERNAL</literal>依存関係と同様に動作しますが、明確さと<application>pg_dump</application>を単純化するために別々に保持されます。
      </para>
     </listitem>
    </varlistentry>

    <varlistentry>
     <term><symbol>DEPENDENCY_AUTO_EXTENSION</symbol> (<literal>x</literal>)</term>
     <listitem>
      <para>
<!--
       The dependent object is not a member of the extension that is the
       referenced object (and so it should not be ignored
       by <application>pg_dump</application>), but it cannot function
       without the extension and should be auto-dropped if the extension is.
       The dependent object may be dropped on its own as well.
       Functionally this dependency type acts the same as
       an <literal>AUTO</literal> dependency, but it's kept separate for
       clarity and to simplify <application>pg_dump</application>.
-->
依存するオブジェクトは参照されるオブジェクトの拡張のメンバではありません（そしてそれゆえ<application>pg_dump</application>によって無視されません）が、拡張なしに機能することが出来ず、拡張自体が削除される時に自動的に削除されるでしょう。
依存するオブジェクトは、同様にそれ自身で削除されるかもしれません。
機能的にはこの種類の依存関係は<literal>AUTO</literal>依存関係と同様に動作しますが、明確さと<application>pg_dump</application>を単純化するために別々に保持されます。
      </para>
     </listitem>
    </varlistentry>
   </variablelist>

<!--
   Other dependency flavors might be needed in future.
-->
将来的に、他の依存関係のオプションが必要になる可能性があります。
  </para>

  <para>
<!--
   Note that it's quite possible for two objects to be linked by more than
   one <structname>pg_depend</structname> entry.  For example, a child
   partitioned index would have both a partition-type dependency on its
   associated partition table, and an auto dependency on each column of
   that table that it indexes.  This sort of situation expresses the union
   of multiple dependency semantics.  A dependent object can be dropped
   without <literal>CASCADE</literal> if any of its dependencies satisfies
   its condition for automatic dropping.  Conversely, all the
   dependencies' restrictions about which objects must be dropped together
   must be satisfied.
-->
2つのオブジェクトが複数の<structname>pg_depend</structname>エントリでリンクされていることは十分ありえます。
たとえば子パーティションインデックスは、パーティションテーブルに対してパーティション型依存関係を持ち、更にインデックスが貼ってあるテーブルの列に自動依存関係を持ちます。
この種の状況は、複数の依存関係セマンティクスの和で表現されます。
自動削除の条件をこの依存関係の一つが満たすならば依存するオブジェクトは<literal>CASCADE</literal>なしに削除できます。
逆に、どのオブジェクトが一緒に削除されなければならないかに関するすべての依存関係の制限は満足されなければなりません。
  </para>

  <para>
<!--
   Most objects created during <application>initdb</application> are
   considered <quote>pinned</quote>, which means that the system itself
   depends on them.  Therefore, they are never allowed to be dropped.
   Also, knowing that pinned objects will not be dropped, the dependency
   mechanism doesn't bother to make <structname>pg_depend</structname>
   entries showing dependencies on them.  Thus, for example, a table
   column of type <type>numeric</type> notionally has
   a <literal>NORMAL</literal> dependency on the <type>numeric</type>
   data type, but no such entry actually appears
   in <structname>pg_depend</structname>.
-->
<application>initdb</application>中に作成されたほとんどのオブジェクトは<quote>固定(pinned)</quote>とみなされます。
これは、システム自体がオブジェクトに依存していることを意味します。
したがって、オブジェクトを削除することは決してできません。
また、固定されたオブジェクトが削除されないことを知っているため、依存メカニズムはオブジェクトへの依存関係を示す<structname>pg_depend</structname>エントリをわざわざ作成する必要がありません。
ですから、例えば、<type>numeric</type>型のテーブル列は理論上<type>numeric</type>データ型に<literal>NORMAL</literal>依存しますが、そのようなエントリは実際には<structname>pg_depend</structname>にはありません。
  </para>

 </sect1>


 <sect1 id="catalog-pg-description">
  <title><structname>pg_description</structname></title>

  <indexterm zone="catalog-pg-description">
   <primary>pg_description</primary>
  </indexterm>

  <para>
<!--
   The catalog <structname>pg_description</structname> stores optional descriptions
   (comments) for each database object.  Descriptions can be manipulated
   with the <link linkend="sql-comment"><command>COMMENT</command></link> command and viewed with
   <application>psql</application>'s <literal>\d</literal> commands.
   Descriptions of many built-in system objects are provided in the initial
   contents of <structname>pg_description</structname>.
-->
各データベースオブジェクトに対して付けられたオプションの補足説明（コメント）は<structname>pg_description</structname>カタログに格納されます。
補足説明は<link linkend="sql-comment"><command>COMMENT</command></link>コマンドで編集でき、<application>psql</application>の<literal>\d</literal>コマンドで表示できます。
多くの組み込み型のシステムオブジェクトの説明は、<structname>pg_description</structname>の最初の部分で提供されています。
  </para>

  <para>
<!--
   See also <link linkend="catalog-pg-shdescription"><structname>pg_shdescription</structname></link>,
   which performs a similar function for descriptions involving objects that
   are shared across a database cluster.
-->
<link linkend="catalog-pg-shdescription"><structname>pg_shdescription</structname></link>も参照してください。
こちらは、データベースクラスタに渡って共有されるオブジェクトに関する説明について、同様の機能を行います。
  </para>

  <table>
<!--
   <title><structname>pg_description</structname> Columns</title>
-->
   <title><structname>pg_description</structname>の列</title>
   <tgroup cols="1">
    <thead>
     <row>
      <entry role="catalog_table_entry"><para role="column_definition">
<!--
       Column Type
-->
列 型
      </para>
      <para>
<!--
       Description
-->
説明
      </para></entry>
     </row>
    </thead>

    <tbody>
     <row>
      <entry role="catalog_table_entry"><para role="column_definition">
       <structfield>objoid</structfield> <type>oid</type>
<!--
       (references any OID column)
-->
（いずれかのOID列）
      </para>
      <para>
<!--
       The OID of the object this description pertains to
-->
この補足説明が属するオブジェクトのOID
      </para></entry>
     </row>

     <row>
      <entry role="catalog_table_entry"><para role="column_definition">
       <structfield>classoid</structfield> <type>oid</type>
<!--
       (references <link linkend="catalog-pg-class"><structname>pg_class</structname></link>.<structfield>oid</structfield>)
-->
（参照先 <link linkend="catalog-pg-class"><structname>pg_class</structname></link>.<structfield>oid</structfield>）
      </para>
      <para>
<!--
       The OID of the system catalog this object appears in
-->
このオブジェクトが現れるシステムカタログのOID
      </para></entry>
     </row>

     <row>
      <entry role="catalog_table_entry"><para role="column_definition">
       <structfield>objsubid</structfield> <type>int4</type>
      </para>
      <para>
<!--
       For a comment on a table column, this is the column number (the
       <structfield>objoid</structfield> and <structfield>classoid</structfield> refer to
       the table itself).  For all other object types, this column is
       zero.
-->
テーブル列についてのコメントの場合、これは列の（<structfield>objoid</structfield>もしくは<structfield>classoid</structfield>はテーブル自身を参照します）列番号です。
他のすべての種類のオブジェクトでは、この列はゼロです。
      </para></entry>
     </row>

     <row>
      <entry role="catalog_table_entry"><para role="column_definition">
       <structfield>description</structfield> <type>text</type>
      </para>
      <para>
<!--
       Arbitrary text that serves as the description of this object
-->
このオブジェクトの説明となる任意のテキスト
      </para></entry>
     </row>
    </tbody>
   </tgroup>
  </table>

 </sect1>


 <sect1 id="catalog-pg-enum">
  <title><structname>pg_enum</structname></title>

  <indexterm zone="catalog-pg-enum">
   <primary>pg_enum</primary>
  </indexterm>

  <para>
<!--
   The <structname>pg_enum</structname> catalog contains entries
   showing the values and labels for each enum type. The
   internal representation of a given enum value is actually the OID
   of its associated row in <structname>pg_enum</structname>.
-->
<structname>pg_enum</structname>カタログは、各列挙型についてその値とラベルを示す項目を含みます。
ある与えられた列挙値の内部表現は、実際には<structname>pg_enum</structname>内の関連付けられた行のOIDです。
  </para>

  <table>
<!--
   <title><structname>pg_enum</structname> Columns</title>
-->
   <title><structname>pg_enum</structname>の列</title>
   <tgroup cols="1">
    <thead>
     <row>
      <entry role="catalog_table_entry"><para role="column_definition">
<!--
       Column Type
-->
列 型
      </para>
      <para>
<!--
       Description
-->
説明
      </para></entry>
     </row>
    </thead>

    <tbody>
     <row>
      <entry role="catalog_table_entry"><para role="column_definition">
       <structfield>oid</structfield> <type>oid</type>
      </para>
      <para>
<!--
       Row identifier
-->
行識別子
      </para></entry>
     </row>

     <row>
      <entry role="catalog_table_entry"><para role="column_definition">
       <structfield>enumtypid</structfield> <type>oid</type>
<!--
       (references <link linkend="catalog-pg-type"><structname>pg_type</structname></link>.<structfield>oid</structfield>)
-->
（参照先 <link linkend="catalog-pg-type"><structname>pg_type</structname></link>.<structfield>oid</structfield>）
      </para>
      <para>
<!--
       The OID of the <link linkend="catalog-pg-type"><structname>pg_type</structname></link> entry owning this enum value
-->
この列挙値を所有している<link linkend="catalog-pg-type"><structname>pg_type</structname></link>項目のOID
      </para></entry>
     </row>

     <row>
      <entry role="catalog_table_entry"><para role="column_definition">
       <structfield>enumsortorder</structfield> <type>float4</type>
      </para>
      <para>
<!--
       The sort position of this enum value within its enum type
-->
列挙型におけるこの列挙値のソート位置
      </para></entry>
     </row>

     <row>
      <entry role="catalog_table_entry"><para role="column_definition">
       <structfield>enumlabel</structfield> <type>name</type>
      </para>
      <para>
<!--
       The textual label for this enum value
-->
この列挙値のテキストラベル
      </para></entry>
     </row>
    </tbody>
   </tgroup>
  </table>

  <para>
<!--
   The OIDs for <structname>pg_enum</structname> rows follow a special
   rule: even-numbered OIDs are guaranteed to be ordered in the same way
   as the sort ordering of their enum type.  That is, if two even OIDs
   belong to the same enum type, the smaller OID must have the smaller
   <structfield>enumsortorder</structfield> value.  Odd-numbered OID values
   need bear no relationship to the sort order.  This rule allows the
   enum comparison routines to avoid catalog lookups in many common cases.
   The routines that create and alter enum types attempt to assign even
   OIDs to enum values whenever possible.
-->
<structname>pg_enum</structname>行のOIDは次のような特別な規則に従います。
列挙型のソート順序と同じ順序で並んだ偶数のOIDが保証されています。
つまり、２つの偶数のOIDが同じ列挙型に属する場合、OIDの小さい方がより小さい<structfield>enumsortorder</structfield>値を持たなければなりません。
奇数のOID値はソート順序に関連を持ってはなりません。
この規則により列挙の比較処理は多くの一般的な場合でカタログの検索を防ぐことができます。
列挙型の作成および変更を行う処理は、可能であれば偶数のOIDを列挙値に割り当てようとします。
  </para>

  <para>
<!--
   When an enum type is created, its members are assigned sort-order
   positions 1..<replaceable>n</replaceable>.  But members added later might be given
   negative or fractional values of <structfield>enumsortorder</structfield>.
   The only requirement on these values is that they be correctly
   ordered and unique within each enum type.
-->
列挙型を作成する時、そのメンバには1..<replaceable>n</replaceable>のソート順位置が割り当てられます。
しかし後で追加されたメンバには負もしくは<structfield>enumsortorder</structfield>の小数値が与えられる可能性があります。
これらの値の要件は、各列挙型の中で正しく順序付けされ、かつ一意であることだけです。
  </para>
 </sect1>


 <sect1 id="catalog-pg-event-trigger">
  <title><structname>pg_event_trigger</structname></title>

  <indexterm zone="catalog-pg-event-trigger">
   <primary>pg_event_trigger</primary>
  </indexterm>

  <para>
<!--
   The catalog <structname>pg_event_trigger</structname> stores event triggers.
   See <xref linkend="event-triggers"/> for more information.
-->
<structname>pg_event_trigger</structname>カタログはイベントトリガを格納します。
詳細は<xref linkend="event-triggers"/>を参照してください。
  </para>

  <table>
<!--
   <title><structname>pg_event_trigger</structname> Columns</title>
-->
   <title><structname>pg_event_trigger</structname>の列</title>
   <tgroup cols="1">
    <thead>
     <row>
      <entry role="catalog_table_entry"><para role="column_definition">
<!--
       Column Type
-->
列 型
      </para>
      <para>
<!--
       Description
-->
説明
      </para></entry>
     </row>
    </thead>

    <tbody>
     <row>
      <entry role="catalog_table_entry"><para role="column_definition">
       <structfield>oid</structfield> <type>oid</type>
      </para>
      <para>
<!--
       Row identifier
-->
行識別子
      </para></entry>
     </row>

     <row>
      <entry role="catalog_table_entry"><para role="column_definition">
       <structfield>evtname</structfield> <type>name</type>
      </para>
      <para>
<!--
       Trigger name (must be unique)
-->
トリガ名（一意でなければなりません）
      </para></entry>
     </row>

     <row>
      <entry role="catalog_table_entry"><para role="column_definition">
       <structfield>evtevent</structfield> <type>name</type>
      </para>
      <para>
<!--
       Identifies the event for which this trigger fires
-->
このトリガが発行する対象のイベントを識別します
      </para></entry>
     </row>

     <row>
      <entry role="catalog_table_entry"><para role="column_definition">
       <structfield>evtowner</structfield> <type>oid</type>
<!--
       (references <link linkend="catalog-pg-authid"><structname>pg_authid</structname></link>.<structfield>oid</structfield>)
-->
（参照先 <link linkend="catalog-pg-authid"><structname>pg_authid</structname></link>.<structfield>oid</structfield>）
      </para>
      <para>
<!--
       Owner of the event trigger
-->
イベントトリガの所有者
      </para></entry>
     </row>

     <row>
      <entry role="catalog_table_entry"><para role="column_definition">
       <structfield>evtfoid</structfield> <type>oid</type>
<!--
       (references <link linkend="catalog-pg-proc"><structname>pg_proc</structname></link>.<structfield>oid</structfield>)
-->
（参照先 <link linkend="catalog-pg-proc"><structname>pg_proc</structname></link>.<structfield>oid</structfield>）
      </para>
      <para>
<!--
       The function to be called
-->
呼び出される関数
      </para></entry>
     </row>

     <row>
      <entry role="catalog_table_entry"><para role="column_definition">
       <structfield>evtenabled</structfield> <type>char</type>
      </para>
      <para>
<!--
       Controls in which <xref linkend="guc-session-replication-role"/> modes
       the event trigger fires.
       <literal>O</literal> = trigger fires in <quote>origin</quote> and <quote>local</quote> modes,
       <literal>D</literal> = trigger is disabled,
       <literal>R</literal> = trigger fires in <quote>replica</quote> mode,
       <literal>A</literal> = trigger fires always.
-->
どの<xref linkend="guc-session-replication-role"/> モードでこのイベントトリガを発行するかを制御します。
<literal>O</literal> = トリガは<quote>origin</quote>および<quote>local</quote>モードで発行、
<literal>D</literal> = トリガは無効、
<literal>R</literal> = トリガは<quote>replica</quote>モードで発行、
<literal>A</literal> = トリガは常に発行。
      </para></entry>
     </row>

     <row>
      <entry role="catalog_table_entry"><para role="column_definition">
       <structfield>evttags</structfield> <type>text[]</type>
      </para>
      <para>
<!--
       Command tags for which this trigger will fire.  If NULL, the firing
       of this trigger is not restricted on the basis of the command tag.
-->
このトリガを発行するコマンドタグです。 NULLの場合、このトリガの発行はコマンドタグに基づいて制限されていません。
      </para></entry>
     </row>
    </tbody>
   </tgroup>
  </table>
 </sect1>


 <sect1 id="catalog-pg-extension">
  <title><structname>pg_extension</structname></title>

  <indexterm zone="catalog-pg-extension">
   <primary>pg_extension</primary>
  </indexterm>

  <para>
<!--
   The catalog <structname>pg_extension</structname> stores information
   about the installed extensions.  See <xref linkend="extend-extensions"/>
   for details about extensions.
-->
<structname>pg_extension</structname>カタログにはインストールされた拡張に関する情報が格納されます。
拡張の詳細については<xref linkend="extend-extensions"/>を参照してください。
  </para>

  <table>
<!--
   <title><structname>pg_extension</structname> Columns</title>
-->
   <title><structname>pg_extension</structname>の列</title>
   <tgroup cols="1">
    <thead>
     <row>
      <entry role="catalog_table_entry"><para role="column_definition">
<!--
       Column Type
-->
列 型
      </para>
      <para>
<!--
       Description
-->
説明
      </para></entry>
     </row>
    </thead>

    <tbody>
     <row>
      <entry role="catalog_table_entry"><para role="column_definition">
       <structfield>oid</structfield> <type>oid</type>
      </para>
      <para>
<!--
       Row identifier
-->
行識別子
      </para></entry>
     </row>

     <row>
      <entry role="catalog_table_entry"><para role="column_definition">
       <structfield>extname</structfield> <type>name</type>
      </para>
      <para>
<!--
       Name of the extension
-->
拡張の名前
      </para></entry>
     </row>

     <row>
      <entry role="catalog_table_entry"><para role="column_definition">
       <structfield>extowner</structfield> <type>oid</type>
<!--
       (references <link linkend="catalog-pg-authid"><structname>pg_authid</structname></link>.<structfield>oid</structfield>)
-->
（参照先 <link linkend="catalog-pg-authid"><structname>pg_authid</structname></link>.<structfield>oid</structfield>）
      </para>
      <para>
<!--
       Owner of the extension
-->
拡張の所有者
      </para></entry>
     </row>

     <row>
      <entry role="catalog_table_entry"><para role="column_definition">
       <structfield>extnamespace</structfield> <type>oid</type>
<!--
       (references <link linkend="catalog-pg-namespace"><structname>pg_namespace</structname></link>.<structfield>oid</structfield>)
-->
（参照先 <link linkend="catalog-pg-namespace"><structname>pg_namespace</structname></link>.<structfield>oid</structfield>）
      </para>
      <para>
<!--
       Schema containing the extension's exported objects
-->
拡張が提供するオブジェクトを含むスキーマ
      </para></entry>
     </row>

     <row>
      <entry role="catalog_table_entry"><para role="column_definition">
       <structfield>extrelocatable</structfield> <type>bool</type>
      </para>
      <para>
<!--
       True if extension can be relocated to another schema
-->
拡張が他のスキーマに再配置可能である場合はtrue
      </para></entry>
     </row>

     <row>
      <entry role="catalog_table_entry"><para role="column_definition">
       <structfield>extversion</structfield> <type>text</type>
      </para>
      <para>
<!--
       Version name for the extension
-->
拡張のバージョン名
      </para></entry>
     </row>

     <row>
      <entry role="catalog_table_entry"><para role="column_definition">
       <structfield>extconfig</structfield> <type>oid[]</type>
<!--
       (references <link linkend="catalog-pg-class"><structname>pg_class</structname></link>.<structfield>oid</structfield>)
-->
（参照先 <link linkend="catalog-pg-class"><structname>pg_class</structname></link>.<structfield>oid</structfield>）
      </para>
      <para>
<!--
       Array of <type>regclass</type> OIDs for the extension's configuration
       table(s), or <literal>NULL</literal> if none
-->
拡張の設定テーブル<type>regclass</type>のOIDの配列。なければ<literal>NULL</literal>
      </para></entry>
     </row>

     <row>
      <entry role="catalog_table_entry"><para role="column_definition">
       <structfield>extcondition</structfield> <type>text[]</type>
      </para>
      <para>
<!--
       Array of <literal>WHERE</literal>-clause filter conditions for the
       extension's configuration table(s), or <literal>NULL</literal> if none
-->
拡張の設定テーブル用の<literal>WHERE</literal>句フィルタ条件の配列。なければ<literal>NULL</literal>
      </para></entry>
     </row>
    </tbody>
   </tgroup>
  </table>

  <para>
<!--
   Note that unlike most catalogs with a <quote>namespace</quote> column,
   <structfield>extnamespace</structfield> is not meant to imply
   that the extension belongs to that schema.  Extension names are never
   schema-qualified.  Rather, <structfield>extnamespace</structfield>
   indicates the schema that contains most or all of the extension's
   objects.  If <structfield>extrelocatable</structfield> is true, then
   this schema must in fact contain all schema-qualifiable objects
   belonging to the extension.
-->
ほとんどの<quote>名前空間</quote>に関する列を持つカタログと異なり、<structfield>extnamespace</structfield>は、拡張がそのスキーマに属することを意図したものではありません。
拡張の名前は決してスキーマで修飾されません。
<structfield>extnamespace</structfield>は、拡張のオブジェクトのすべて、あるいは、ほとんどを含むスキーマを示します。
<structfield>extrelocatable</structfield>がtrueの場合、このスキーマは拡張に属するすべてのスキーマ修飾可能なオブジェクトを含まなければなりません。
  </para>
 </sect1>


 <sect1 id="catalog-pg-foreign-data-wrapper">
  <title><structname>pg_foreign_data_wrapper</structname></title>

  <indexterm zone="catalog-pg-foreign-data-wrapper">
   <primary>pg_foreign_data_wrapper</primary>
  </indexterm>

  <para>
<!--
   The catalog <structname>pg_foreign_data_wrapper</structname> stores
   foreign-data wrapper definitions.  A foreign-data wrapper is the
   mechanism by which external data, residing on foreign servers, is
   accessed.
-->
<structname>pg_foreign_data_wrapper</structname>カタログは外部データラッパーの定義を保存します。
外部データラッパーは外部サーバにあるデータにアクセスするための機構です。
  </para>

  <table>
<!--
   <title><structname>pg_foreign_data_wrapper</structname> Columns</title>
-->
   <title><structname>pg_foreign_data_wrapper</structname>の列</title>
   <tgroup cols="1">
    <thead>
     <row>
      <entry role="catalog_table_entry"><para role="column_definition">
<!--
       Column Type
-->
列 型
      </para>
      <para>
<!--
       Description
-->
説明
      </para></entry>
     </row>
    </thead>

    <tbody>
     <row>
      <entry role="catalog_table_entry"><para role="column_definition">
       <structfield>oid</structfield> <type>oid</type>
      </para>
      <para>
<!--
       Row identifier
-->
行識別子
      </para></entry>
     </row>

     <row>
      <entry role="catalog_table_entry"><para role="column_definition">
       <structfield>fdwname</structfield> <type>name</type>
      </para>
      <para>
<!--
       Name of the foreign-data wrapper
-->
外部データラッパーの名前
      </para></entry>
     </row>

     <row>
      <entry role="catalog_table_entry"><para role="column_definition">
       <structfield>fdwowner</structfield> <type>oid</type>
<!--
       (references <link linkend="catalog-pg-authid"><structname>pg_authid</structname></link>.<structfield>oid</structfield>)
-->
（参照先 <link linkend="catalog-pg-authid"><structname>pg_authid</structname></link>.<structfield>oid</structfield>）
      </para>
      <para>
<!--
       Owner of the foreign-data wrapper
-->
外部データラッパーの所有者
      </para></entry>
     </row>

     <row>
      <entry role="catalog_table_entry"><para role="column_definition">
       <structfield>fdwhandler</structfield> <type>oid</type>
<!--
       (references <link linkend="catalog-pg-proc"><structname>pg_proc</structname></link>.<structfield>oid</structfield>)
-->
（参照先 <link linkend="catalog-pg-proc"><structname>pg_proc</structname></link>.<structfield>oid</structfield>）
      </para>
      <para>
<!--
       References a handler function that is responsible for
       supplying execution routines for the foreign-data wrapper.
       Zero if no handler is provided
-->
外部データラッパーに対する実行関数の提供に責任を持つハンドラ関数への参照。
ハンドラ関数がない場合はゼロになります。
      </para></entry>
     </row>

     <row>
      <entry role="catalog_table_entry"><para role="column_definition">
       <structfield>fdwvalidator</structfield> <type>oid</type>
<!--
       (references <link linkend="catalog-pg-proc"><structname>pg_proc</structname></link>.<structfield>oid</structfield>)
-->
（参照先 <link linkend="catalog-pg-proc"><structname>pg_proc</structname></link>.<structfield>oid</structfield>）
      </para>
      <para>
<!--
       References a validator function that is responsible for
       checking the validity of the options given to the
       foreign-data wrapper, as well as options for foreign servers and user
       mappings using the foreign-data wrapper.  Zero if no validator
       is provided
-->
外部サーバや外部データラッパーを使用するユーザマップと同様に外部データラッパーに対して与えられたオプションの正当性を検査する有効性検証関数。
有効性検証関数がない場合はゼロになります。
      </para></entry>
     </row>

     <row>
      <entry role="catalog_table_entry"><para role="column_definition">
       <structfield>fdwacl</structfield> <type>aclitem[]</type>
      </para>
      <para>
<!--
       Access privileges; see <xref linkend="ddl-priv"/> for details
-->
アクセス権限。
詳細は<xref linkend="ddl-priv"/>を参照してください
      </para></entry>
     </row>

     <row>
      <entry role="catalog_table_entry"><para role="column_definition">
       <structfield>fdwoptions</structfield> <type>text[]</type>
      </para>
      <para>
<!--
       Foreign-data wrapper specific options, as <quote>keyword=value</quote> strings
-->
外部データラッパーの<quote>keyword=value</quote>のような特定のオプション
      </para></entry>
     </row>
    </tbody>
   </tgroup>
  </table>
 </sect1>


 <sect1 id="catalog-pg-foreign-server">
  <title><structname>pg_foreign_server</structname></title>

  <indexterm zone="catalog-pg-foreign-server">
   <primary>pg_foreign_server</primary>
  </indexterm>

  <para>
<!--
   The catalog <structname>pg_foreign_server</structname> stores
   foreign server definitions.  A foreign server describes a source
   of external data, such as a remote server.  Foreign
   servers are accessed via foreign-data wrappers.
-->
<structname>pg_foreign_server</structname>カタログは外部サーバの定義を保存します。
外部サーバはリモートサーバなど外部データの源を記述します。
外部サーバは外部データラッパーを介してアクセスされます。
  </para>

  <table>
<!--
   <title><structname>pg_foreign_server</structname> Columns</title>
-->
   <title><structname>pg_foreign_server</structname>の列</title>
   <tgroup cols="1">
    <thead>
     <row>
      <entry role="catalog_table_entry"><para role="column_definition">
<!--
       Column Type
-->
列 型
      </para>
      <para>
<!--
       Description
-->
説明
      </para></entry>
     </row>
    </thead>

    <tbody>
     <row>
      <entry role="catalog_table_entry"><para role="column_definition">
       <structfield>oid</structfield> <type>oid</type>
      </para>
      <para>
<!--
       Row identifier
-->
行識別子
      </para></entry>
     </row>

     <row>
      <entry role="catalog_table_entry"><para role="column_definition">
       <structfield>srvname</structfield> <type>name</type>
      </para>
      <para>
<!--
       Name of the foreign server
-->
外部サーバの名前
      </para></entry>
     </row>

     <row>
      <entry role="catalog_table_entry"><para role="column_definition">
       <structfield>srvowner</structfield> <type>oid</type>
<!--
       (references <link linkend="catalog-pg-authid"><structname>pg_authid</structname></link>.<structfield>oid</structfield>)
-->
（参照先 <link linkend="catalog-pg-authid"><structname>pg_authid</structname></link>.<structfield>oid</structfield>）
      </para>
      <para>
<!--
       Owner of the foreign server
-->
外部サーバの所有者
      </para></entry>
     </row>

     <row>
      <entry role="catalog_table_entry"><para role="column_definition">
       <structfield>srvfdw</structfield> <type>oid</type>
<!--
       (references <link linkend="catalog-pg-foreign-data-wrapper"><structname>pg_foreign_data_wrapper</structname></link>.<structfield>oid</structfield>)
-->
（参照先 <link linkend="catalog-pg-foreign-data-wrapper"><structname>pg_foreign_data_wrapper</structname></link>.<structfield>oid</structfield>）
      </para>
      <para>
<!--
       OID of the foreign-data wrapper of this foreign server
-->
外部サーバの外部データラッパーのOID
      </para></entry>
     </row>

     <row>
      <entry role="catalog_table_entry"><para role="column_definition">
       <structfield>srvtype</structfield> <type>text</type>
      </para>
      <para>
<!--
       Type of the server (optional)
-->
サーバの型（オプション）
      </para></entry>
     </row>

     <row>
      <entry role="catalog_table_entry"><para role="column_definition">
       <structfield>srvversion</structfield> <type>text</type>
      </para>
      <para>
<!--
       Version of the server (optional)
-->
サーバのバージョン（オプション）
      </para></entry>
     </row>

     <row>
      <entry role="catalog_table_entry"><para role="column_definition">
       <structfield>srvacl</structfield> <type>aclitem[]</type>
      </para>
      <para>
<!--
       Access privileges; see <xref linkend="ddl-priv"/> for details
-->
アクセス権限。
詳細は<xref linkend="ddl-priv"/>を参照してください
      </para></entry>
     </row>

     <row>
      <entry role="catalog_table_entry"><para role="column_definition">
       <structfield>srvoptions</structfield> <type>text[]</type>
      </para>
      <para>
<!--
       Foreign server specific options, as <quote>keyword=value</quote> strings
-->
外部サーバの<quote>keyword=value</quote>のような特定のオプション
      </para></entry>
     </row>
    </tbody>
   </tgroup>
  </table>
 </sect1>


 <sect1 id="catalog-pg-foreign-table">
  <title><structname>pg_foreign_table</structname></title>

  <indexterm zone="catalog-pg-foreign-table">
   <primary>pg_foreign_table</primary>
  </indexterm>

  <para>
<!--
   The catalog <structname>pg_foreign_table</structname> contains
   auxiliary information about foreign tables.  A foreign table is
   primarily represented by a
   <link linkend="catalog-pg-class"><structname>pg_class</structname></link>
   entry, just like a regular table.  Its <structname>pg_foreign_table</structname>
   entry contains the information that is pertinent only to foreign tables
   and not any other kind of relation.
-->
<structname>pg_foreign_table</structname>カタログには、外部テーブルに関する補助情報が含まれます。
外部テーブルは主に<link linkend="catalog-pg-class"><structname>pg_class</structname></link>の項目により表されます。
<structname>pg_foreign_table</structname>の項目には、外部テーブルに属する情報のみに関する情報が含まれ、他の種類のリレーションは含まれません。
  </para>

  <table>
<!--
   <title><structname>pg_foreign_table</structname> Columns</title>
-->
   <title><structname>pg_foreign_table</structname>の列</title>
   <tgroup cols="1">
    <thead>
     <row>
      <entry role="catalog_table_entry"><para role="column_definition">
<!--
       Column Type
-->
列 型
      </para>
      <para>
<!--
       Description
-->
説明
      </para></entry>
     </row>
    </thead>

    <tbody>
     <row>
      <entry role="catalog_table_entry"><para role="column_definition">
       <structfield>ftrelid</structfield> <type>oid</type>
<!--
       (references <link linkend="catalog-pg-class"><structname>pg_class</structname></link>.<structfield>oid</structfield>)
-->
（参照先 <link linkend="catalog-pg-class"><structname>pg_class</structname></link>.<structfield>oid</structfield>）
      </para>
      <para>
<!--
       The OID of the <link linkend="catalog-pg-class"><structname>pg_class</structname></link> entry for this foreign table
-->
この外部テーブルに対する<link linkend="catalog-pg-class"><structname>pg_class</structname></link>項目のOID
      </para></entry>
     </row>

     <row>
      <entry role="catalog_table_entry"><para role="column_definition">
       <structfield>ftserver</structfield> <type>oid</type>
<!--
       (references <link linkend="catalog-pg-foreign-server"><structname>pg_foreign_server</structname></link>.<structfield>oid</structfield>)
-->
（参照先 <link linkend="catalog-pg-foreign-server"><structname>pg_foreign_server</structname></link>.<structfield>oid</structfield>）
      </para>
      <para>
<!--
       OID of the foreign server for this foreign table
-->
この外部テーブルに対する外部サーバOID
      </para></entry>
     </row>

     <row>
      <entry role="catalog_table_entry"><para role="column_definition">
       <structfield>ftoptions</structfield> <type>text[]</type>
      </para>
      <para>
<!--
       Foreign table options, as <quote>keyword=value</quote> strings
-->
<quote>keyword=value</quote>文字列のような、外部テーブルのオプション
      </para></entry>
     </row>
    </tbody>
   </tgroup>
  </table>
 </sect1>


 <sect1 id="catalog-pg-index">
  <title><structname>pg_index</structname></title>

  <indexterm zone="catalog-pg-index">
   <primary>pg_index</primary>
  </indexterm>

  <para>
<!--
   The catalog <structname>pg_index</structname> contains part of the information
   about indexes.  The rest is mostly in
   <link linkend="catalog-pg-class"><structname>pg_class</structname></link>.
-->
<structname>pg_index</structname>カタログはインデックス情報の一部を保持します。
その他のほとんどの情報は<link linkend="catalog-pg-class"><structname>pg_class</structname></link>にあります。
  </para>

  <table>
<!--
   <title><structname>pg_index</structname> Columns</title>
-->
   <title><structname>pg_index</structname>の列</title>
   <tgroup cols="1">
    <thead>
     <row>
      <entry role="catalog_table_entry"><para role="column_definition">
<!--
       Column Type
-->
列 型
      </para>
      <para>
<!--
       Description
-->
説明
      </para></entry>
     </row>
    </thead>

    <tbody>
     <row>
      <entry role="catalog_table_entry"><para role="column_definition">
       <structfield>indexrelid</structfield> <type>oid</type>
<!--
       (references <link linkend="catalog-pg-class"><structname>pg_class</structname></link>.<structfield>oid</structfield>)
-->
（参照先 <link linkend="catalog-pg-class"><structname>pg_class</structname></link>.<structfield>oid</structfield>）
      </para>
      <para>
<!--
       The OID of the <link linkend="catalog-pg-class"><structname>pg_class</structname></link> entry for this index
-->
このインデックスに対する<link linkend="catalog-pg-class"><structname>pg_class</structname></link>項目のOID
      </para></entry>
     </row>

     <row>
      <entry role="catalog_table_entry"><para role="column_definition">
       <structfield>indrelid</structfield> <type>oid</type>
<!--
       (references <link linkend="catalog-pg-class"><structname>pg_class</structname></link>.<structfield>oid</structfield>)
-->
（参照先 <link linkend="catalog-pg-class"><structname>pg_class</structname></link>.<structfield>oid</structfield>）
      </para>
      <para>
<!--
       The OID of the <link linkend="catalog-pg-class"><structname>pg_class</structname></link> entry for the table this index is for
-->
このインデックスが使われるテーブルに対する<link linkend="catalog-pg-class"><structname>pg_class</structname></link>項目のOID
      </para></entry>
     </row>

     <row>
      <entry role="catalog_table_entry"><para role="column_definition">
       <structfield>indnatts</structfield> <type>int2</type>
      </para>
      <para>
<!--
       The total number of columns in the index (duplicates
       <literal>pg_class.relnatts</literal>); this number includes both key and included attributes
-->
インデックス内の列数（<literal>pg_class.relnatts</literal>の複製）
      </para></entry>
     </row>

     <row>
      <entry role="catalog_table_entry"><para role="column_definition">
       <structfield>indnkeyatts</structfield> <type>int2</type>
      </para>
      <para>
<!--
       The number of <firstterm>key columns</firstterm> in the index,
       not counting any <firstterm>included columns</firstterm>, which are
       merely stored and do not participate in the index semantics
-->
格納されているだけで、インデックスのセマンティクスに寄与していない<firstterm>included columns</firstterm>を含まないインデックス内の<firstterm>key columns</firstterm>の数。
      </para></entry>
     </row>

     <row>
      <entry role="catalog_table_entry"><para role="column_definition">
       <structfield>indisunique</structfield> <type>bool</type>
      </para>
      <para>
<!--
       If true, this is a unique index
-->
trueの場合、一意性インデックス
      </para></entry>
     </row>

     <row>
      <entry role="catalog_table_entry"><para role="column_definition">
       <structfield>indnullsnotdistinct</structfield> <type>bool</type>
      </para>
      <para>
<!--
       This value is only used for unique indexes.  If false, this unique
       index will consider null values distinct (so the index can contain
       multiple null values in a column, the default PostgreSQL behavior).  If
       it is true, it will consider null values to be equal (so the index can
       only contain one null value in a column).
-->
この値はユニークインデックスに対してのみ使用されます。
falseの場合は、このユニークインデックスはNULL値を区別するものとみなします（PostgreSQLのデフォルト動作では、インデックスはカラムに複数のNULL値を含むことができます）。
NULL値は等しいものとみなします場合はtrue（インデックスはカラムに1つのNULL値しか含むことができません）。
      </para></entry>
     </row>

     <row>
      <entry role="catalog_table_entry"><para role="column_definition">
       <structfield>indisprimary</structfield> <type>bool</type>
      </para>
      <para>
<!--
       If true, this index represents the primary key of the table
       (<structfield>indisunique</structfield> should always be true when this is true)
-->
trueの場合、このインデックスはテーブルの主キーを表します
（この値がtrueの場合、<structfield>indisunique</structfield>は常にtrueでなければなりません）
      </para></entry>
     </row>

     <row>
      <entry role="catalog_table_entry"><para role="column_definition">
       <structfield>indisexclusion</structfield> <type>bool</type>
      </para>
      <para>
<!--
       If true, this index supports an exclusion constraint
-->
trueの場合、このインデックスは排他制約をサポートします
      </para></entry>
     </row>

     <row>
      <entry role="catalog_table_entry"><para role="column_definition">
       <structfield>indimmediate</structfield> <type>bool</type>
      </para>
      <para>
<!--
       If true, the uniqueness check is enforced immediately on
       insertion
       (irrelevant if <structfield>indisunique</structfield> is not true)
-->
trueの場合、一意性検査が挿入時即座に強制されます
（<structfield>indisunique</structfield>がtrueでなければ無関係です）
      </para></entry>
     </row>

     <row>
      <entry role="catalog_table_entry"><para role="column_definition">
       <structfield>indisclustered</structfield> <type>bool</type>
      </para>
      <para>
<!--
       If true, the table was last clustered on this index
-->
trueの場合、前回このインデックスを元にテーブルはクラスタ化されました
      </para></entry>
     </row>

     <row>
      <entry role="catalog_table_entry"><para role="column_definition">
       <structfield>indisvalid</structfield> <type>bool</type>
      </para>
      <para>
<!--
       If true, the index is currently valid for queries.  False means the
       index is possibly incomplete: it must still be modified by
       <link linkend="sql-insert"><command>INSERT</command></link>/<link linkend="sql-update"><command>UPDATE</command></link> operations, but it cannot safely
       be used for queries. If it is unique, the uniqueness property is not
       guaranteed true either.
-->
trueの場合、現在このインデックスは問い合わせに対して有効です。
falseの場合は、インデックスが不完全かもしれないことを意味します。
<link linkend="sql-insert"><command>INSERT</command></link>/<link linkend="sql-update"><command>UPDATE</command></link>操作による変更が行われているはずで、問い合わせに使用するには安全ではありません。
一意性インデックスであれば、一意性も保証されません。
      </para></entry>
     </row>

     <row>
      <entry role="catalog_table_entry"><para role="column_definition">
       <structfield>indcheckxmin</structfield> <type>bool</type>
      </para>
      <para>
<!--
       If true, queries must not use the index until the <structfield>xmin</structfield>
       of this <structname>pg_index</structname> row is below their <symbol>TransactionXmin</symbol>
       event horizon, because the table may contain broken <link linkend="storage-hot">HOT chains</link> with
       incompatible rows that they can see
-->
trueの場合、<structname>pg_index</structname>行の<structfield>xmin</structfield>が<symbol>TransactionXmin</symbol>イベント境界値を下回るまで、問い合わせはインデックスを使用してはいけません。
なぜなら、テーブルは互換性の無い行と共に破壊された<link linkend="storage-hot">HOTチェイン</link>を含み、それらが可視であるかもしれないからです。
      </para></entry>
     </row>

     <row>
      <entry role="catalog_table_entry"><para role="column_definition">
       <structfield>indisready</structfield> <type>bool</type>
      </para>
      <para>
<!--
       If true, the index is currently ready for inserts.  False means the
       index must be ignored by <link linkend="sql-insert"><command>INSERT</command></link>/<link linkend="sql-update"><command>UPDATE</command></link>
       operations.
-->
trueの場合、インデックスは挿入に対する準備ができています。
falseの場合、インデックスは<link linkend="sql-insert"><command>INSERT</command></link>/<link linkend="sql-update"><command>UPDATE</command></link>操作により無視されなければならないことを意味します。
      </para></entry>
     </row>

     <row>
      <entry role="catalog_table_entry"><para role="column_definition">
       <structfield>indislive</structfield> <type>bool</type>
      </para>
      <para>
<!--
       If false, the index is in process of being dropped, and should be
       ignored for all purposes (including HOT-safety decisions)
-->
falseの場合は、インデックスの削除処理が進行中であり、このためすべての目的において（HOT安全性の決定を含む）無視しなければなりません
      </para></entry>
     </row>

     <row>
      <entry role="catalog_table_entry"><para role="column_definition">
       <structfield>indisreplident</structfield> <type>bool</type>
      </para>
      <para>
<!--
       If true this index has been chosen as <quote>replica identity</quote>
       using <link linkend="sql-altertable-replica-identity"><command>ALTER TABLE ...
       REPLICA IDENTITY USING INDEX ...</command></link>
-->
trueの場合、このインデックスは<link linkend="sql-altertable-replica-identity"><command>ALTER TABLE ...
REPLICA IDENTITY USING INDEX ...</command></link>を用いて<quote>replica identity</quote>が選択されます
      </para></entry>
     </row>

     <row>
      <entry role="catalog_table_entry"><para role="column_definition">
       <structfield>indkey</structfield> <type>int2vector</type>
<!--
       (references <link linkend="catalog-pg-attribute"><structname>pg_attribute</structname></link>.<structfield>attnum</structfield>)
-->
（参照先 <link linkend="catalog-pg-attribute"><structname>pg_attribute</structname></link>.<structfield>attnum</structfield>）
      </para>
      <para>
<!--
       This is an array of <structfield>indnatts</structfield> values that
       indicate which table columns this index indexes.  For example, a value
       of <literal>1 3</literal> would mean that the first and the third table
       columns make up the index entries.  Key columns come before non-key
       (included) columns.  A zero in this array indicates that the
       corresponding index attribute is an expression over the table columns,
       rather than a simple column reference.
-->
このインデックスがどのテーブル列をインデックスとしているかを示す<structfield>indnatts</structfield>配列の値です。
例えば、<literal>1 3</literal>は1番目と3番目のテーブル列がインデックス項目となっていることを示します。
キー列は、（INCLUDE句で指定した）非キー列の前に来ます。
この配列でゼロとなっているのは対応するインデックスの属性が単純な列参照ではなくテーブル列に渡った演算式であることを示します。
      </para></entry>
     </row>

     <row>
      <entry role="catalog_table_entry"><para role="column_definition">
       <structfield>indcollation</structfield> <type>oidvector</type>
<!--
       (references <link linkend="catalog-pg-collation"><structname>pg_collation</structname></link>.<structfield>oid</structfield>)
-->
（参照先 <link linkend="catalog-pg-collation"><structname>pg_collation</structname></link>.<structfield>oid</structfield>）
      </para>
      <para>
<!--
       For each column in the index key
       (<structfield>indnkeyatts</structfield> values), this contains the OID
       of the collation to use for the index, or zero if the column is not of
       a collatable data type.
-->
インデックスキー（<structfield>indnkeyatts</structfield>の値）内の各列に関してここにはインデックスで使用される照合順序のOIDが含まれます。
照合できないデータ型の列ではゼロが入ります。
      </para></entry>
     </row>

     <row>
      <entry role="catalog_table_entry"><para role="column_definition">
       <structfield>indclass</structfield> <type>oidvector</type>
<!--
       (references <link linkend="catalog-pg-opclass"><structname>pg_opclass</structname></link>.<structfield>oid</structfield>)
-->
（参照先 <link linkend="catalog-pg-opclass"><structname>pg_opclass</structname></link>.<structfield>oid</structfield>）
      </para>
      <para>
<!--
       For each column in the index key
       (<structfield>indnkeyatts</structfield> values), this contains the OID
       of the operator class to use.  See
       <link linkend="catalog-pg-opclass"><structname>pg_opclass</structname></link> for details.
-->
インデックスキー（<structfield>indnkeyatts</structfield>の値）内のそれぞれの列に対して、使用する演算子クラスのOIDを保持します。
<link linkend="catalog-pg-opclass"><structname>pg_opclass</structname></link>を参照してください。
      </para></entry>
     </row>

     <row>
      <entry role="catalog_table_entry"><para role="column_definition">
       <structfield>indoption</structfield> <type>int2vector</type>
      </para>
      <para>
<!--
       This is an array of <structfield>indnkeyatts</structfield> values that
       store per-column flag bits.  The meaning of the bits is defined by
       the index's access method.
-->
列毎のフラグビットを格納する<structfield>indnkeyatts</structfield>値の配列です。
ビットの意味はインデックスのアクセスメソッドによって定義されています。
      </para></entry>
     </row>

     <row>
      <entry role="catalog_table_entry"><para role="column_definition">
       <structfield>indexprs</structfield> <type>pg_node_tree</type>
      </para>
      <para>
<!--
       Expression trees (in <function>nodeToString()</function>
       representation) for index attributes that are not simple column
       references.  This is a list with one element for each zero
       entry in <structfield>indkey</structfield>.  Null if all index attributes
       are simple references.
-->
単純な列参照でないインデックス属性の（<function>nodeToString()</function>表現による）演算式ツリー。
<structfield>indkey</structfield>がゼロの各エントリについて1つの要素があるリストになっています。
すべてのインデックス属性が単純な参照ならNULLとなります。
      </para></entry>
     </row>

     <row>
      <entry role="catalog_table_entry"><para role="column_definition">
       <structfield>indpred</structfield> <type>pg_node_tree</type>
      </para>
      <para>
<!--
       Expression tree (in <function>nodeToString()</function>
       representation) for partial index predicate.  Null if not a
       partial index.
-->
部分インデックス属性の（<function>nodeToString()</function>表現による）演算式ツリー。
部分インデックスでなければNULL。
      </para></entry>
     </row>
    </tbody>
   </tgroup>
  </table>

 </sect1>


 <sect1 id="catalog-pg-inherits">
  <title><structname>pg_inherits</structname></title>

  <indexterm zone="catalog-pg-inherits">
   <primary>pg_inherits</primary>
  </indexterm>

  <para>
<!--
   The catalog <structname>pg_inherits</structname> records information about
   table and index inheritance hierarchies.  There is one entry for each direct
   parent-child table or index relationship in the database.  (Indirect
   inheritance can be determined by following chains of entries.)
-->
<structname>pg_inherits</structname>カタログはテーブルとインデックスの継承階層の情報を記録します。
データベース内の、それぞれの直接の親子テーブルあるいはインデックス関係に対して1つの記述があります（直接ではない継承は、記述の連鎖から決定されます）。
  </para>

  <table>
<!--
   <title><structname>pg_inherits</structname> Columns</title>
-->
   <title><structname>pg_inherits</structname>の列</title>
   <tgroup cols="1">
    <thead>
     <row>
      <entry role="catalog_table_entry"><para role="column_definition">
<!--
       Column Type
-->
列 型
      </para>
      <para>
<!--
       Description
-->
説明
      </para></entry>
     </row>
    </thead>

    <tbody>
     <row>
      <entry role="catalog_table_entry"><para role="column_definition">
       <structfield>inhrelid</structfield> <type>oid</type>
<!--
       (references <link linkend="catalog-pg-class"><structname>pg_class</structname></link>.<structfield>oid</structfield>)
-->
（参照先 <link linkend="catalog-pg-class"><structname>pg_class</structname></link>.<structfield>oid</structfield>）
      </para>
      <para>
<!--
       The OID of the child table or index
-->
子テーブルあるいはインデックスのOID
      </para></entry>
     </row>

     <row>
      <entry role="catalog_table_entry"><para role="column_definition">
       <structfield>inhparent</structfield> <type>oid</type>
<!--
       (references <link linkend="catalog-pg-class"><structname>pg_class</structname></link>.<structfield>oid</structfield>)
-->
（参照先 <link linkend="catalog-pg-class"><structname>pg_class</structname></link>.<structfield>oid</structfield>）
      </para>
      <para>
<!--
       The OID of the parent table or index
-->
親テーブルあるいはインデックスのOID
      </para></entry>
     </row>

     <row>
      <entry role="catalog_table_entry"><para role="column_definition">
       <structfield>inhseqno</structfield> <type>int4</type>
      </para>
      <para>
<!--
       If there is more than one direct parent for a child table (multiple
       inheritance), this number tells the order in which the
       inherited columns are to be arranged.  The count starts at 1.
-->
子テーブルの直接の親が複数あるとき（多重継承）、この数は継承列を整える順序を導きます。
1から数えます。
      </para>
      <para>
<!--
       Indexes cannot have multiple inheritance, since they can only inherit
       when using declarative partitioning.
-->
インデックスは多重継承できません。宣言的パーティショニングを使用する際にしか継承できないからです。
      </para></entry>
     </row>

     <row>
      <entry role="catalog_table_entry"><para role="column_definition">
       <structfield>inhdetachpending</structfield> <type>bool</type>
      </para>
      <para>
<!--
       <literal>true</literal> for a partition that is in the process of
       being detached; <literal>false</literal> otherwise.
-->
パーティションが取り外し処理中の場合は<literal>true</literal>。そうでなければ<literal>false</literal>。
      </para></entry>
     </row>
    </tbody>
   </tgroup>
  </table>

 </sect1>

 <sect1 id="catalog-pg-init-privs">
  <title><structname>pg_init_privs</structname></title>

  <indexterm zone="catalog-pg-init-privs">
   <primary>pg_init_privs</primary>
  </indexterm>

  <para>
<!--
   The catalog <structname>pg_init_privs</structname> records information about
   the initial privileges of objects in the system.  There is one entry
   for each object in the database which has a non-default (non-NULL)
   initial set of privileges.
-->
<structname>pg_init_privs</structname>カタログは、システム内のオブジェクトの初期権限についての情報を記録します。
データベース内の初期権限のセットがデフォルトでない（NULLでない）オブジェクトごとに1つの記述があります。
  </para>

  <para>
<!--
   Objects can have initial privileges either by having those privileges set
   when the system is initialized (by <application>initdb</application>) or when the
   object is created during a <link linkend="sql-createextension"><command>CREATE EXTENSION</command></link> and the
   extension script sets initial privileges using the <link linkend="sql-grant"><command>GRANT</command></link>
   system.  Note that the system will automatically handle recording of the
   privileges during the extension script and that extension authors need
   only use the <command>GRANT</command> and <command>REVOKE</command>
   statements in their script to have the privileges recorded.  The
   <literal>privtype</literal> column indicates if the initial privilege was
   set by <application>initdb</application> or during a
   <command>CREATE EXTENSION</command> command.
-->
オブジェクトは、システムが（<application>initdb</application>によって）初期化された時、またはオブジェクトが<link linkend="sql-createextension"><command>CREATE EXTENSION</command></link>の実行中に作成され、拡張スクリプトが<link linkend="sql-grant"><command>GRANT</command></link>コマンドを使用して初期権限をシステムにセットする時に初期権限を持つことができます。
システムは、拡張スクリプトの実行中に権限の記録を自動的に処理することや、拡張作成者が権限を記録させるためにスクリプトの中で<command>GRANT</command>と<command>REVOKE</command>ステートメントの使用のみを必要とすることに注意してください。
<literal>privtype</literal>列は、初期権限が<application>initdb</application>によって設定されたか、もしくは<command>CREATE EXTENSION</command>コマンド実行中に設定されたかを表示します。
  </para>

  <para>
<!--
   Objects which have initial privileges set by <application>initdb</application> will
   have entries where <literal>privtype</literal> is
   <literal>'i'</literal>, while objects which have initial privileges set
   by <command>CREATE EXTENSION</command> will have entries where
   <literal>privtype</literal> is <literal>'e'</literal>.
-->
<application>initdb</application>によって設定された初期権限を持つオブジェクトは、<literal>privtype</literal>が<literal>'i'</literal>で、<command>CREATE EXTENSION</command>によって設定された初期権限を持つオブジェクトは、<literal>privtype</literal>が<literal>'e'</literal>になります。
  </para>

  <table>
<!--
   <title><structname>pg_init_privs</structname> Columns</title>
-->
   <title><structname>pg_init_privs</structname>の列</title>
   <tgroup cols="1">
    <thead>
     <row>
      <entry role="catalog_table_entry"><para role="column_definition">
<!--
       Column Type
-->
列 型
      </para>
      <para>
<!--
       Description
-->
説明
      </para></entry>
     </row>
    </thead>

    <tbody>
     <row>
      <entry role="catalog_table_entry"><para role="column_definition">
       <structfield>objoid</structfield> <type>oid</type>
<!--
       (references any OID column)
-->
（いずれかのOID列）
      </para>
      <para>
<!--
       The OID of the specific object
-->
特定のオブジェクトのOID
      </para></entry>
     </row>

     <row>
      <entry role="catalog_table_entry"><para role="column_definition">
       <structfield>classoid</structfield> <type>oid</type>
<!--
       (references <link linkend="catalog-pg-class"><structname>pg_class</structname></link>.<structfield>oid</structfield>)
-->
（参照先 <link linkend="catalog-pg-class"><structname>pg_class</structname></link>.<structfield>oid</structfield>）
      </para>
      <para>
<!--
       The OID of the system catalog the object is in
-->
オブジェクトが存在するシステムカタログのOID
      </para></entry>
     </row>

     <row>
      <entry role="catalog_table_entry"><para role="column_definition">
       <structfield>objsubid</structfield> <type>int4</type>
      </para>
      <para>
<!--
       For a table column, this is the column number (the
       <structfield>objoid</structfield> and <structfield>classoid</structfield> refer to the
       table itself).  For all other object types, this column is
       zero.
-->
テーブル列においては、列番号です（<structfield>objoid</structfield>と<structfield>classoid</structfield>はテーブル自身を参照します）。
その他すべてのオブジェクト型においては、この列はゼロです。
      </para></entry>
     </row>

     <row>
      <entry role="catalog_table_entry"><para role="column_definition">
       <structfield>privtype</structfield> <type>char</type>
      </para>
      <para>
<!--
       A code defining the type of initial privilege of this object; see text
-->
オブジェクトの初期権限の型を設定しているコード。
テキストを参照してください
      </para></entry>
     </row>

     <row>
      <entry role="catalog_table_entry"><para role="column_definition">
       <structfield>initprivs</structfield> <type>aclitem[]</type>
      </para>
      <para>
<!--
       The initial access privileges; see
       <xref linkend="ddl-priv"/> for details
-->
初期アクセス権限。
詳細は<xref linkend="ddl-priv"/>を参照してください
      </para></entry>
     </row>
    </tbody>
   </tgroup>
  </table>

 </sect1>


 <sect1 id="catalog-pg-language">
  <title><structname>pg_language</structname></title>

  <indexterm zone="catalog-pg-language">
   <primary>pg_language</primary>
  </indexterm>

  <para>
<!--
   The catalog <structname>pg_language</structname> registers
   languages in which you can write functions or stored procedures.
   See <xref linkend="sql-createlanguage"/>
   and <xref linkend="xplang"/> for more information about language handlers.
-->
<structname>pg_language</structname>カタログはユーザ定義関数やストアドプロシージャを作成できる言語を登録します。
言語ハンドラの詳細は<xref linkend="sql-createlanguage"/>と<xref linkend="xplang"/>を参照してください。
  </para>

  <table>
<!--
   <title><structname>pg_language</structname> Columns</title>
-->
   <title><structname>pg_language</structname>の列</title>
   <tgroup cols="1">
    <thead>
     <row>
      <entry role="catalog_table_entry"><para role="column_definition">
<!--
       Column Type
-->
列 型
      </para>
      <para>
<!--
       Description
-->
説明
      </para></entry>
     </row>
    </thead>

    <tbody>
     <row>
      <entry role="catalog_table_entry"><para role="column_definition">
       <structfield>oid</structfield> <type>oid</type>
      </para>
      <para>
<!--
       Row identifier
-->
行識別子
      </para></entry>
     </row>

     <row>
      <entry role="catalog_table_entry"><para role="column_definition">
       <structfield>lanname</structfield> <type>name</type>
      </para>
      <para>
<!--
       Name of the language
-->
言語名称
      </para></entry>
     </row>

     <row>
      <entry role="catalog_table_entry"><para role="column_definition">
       <structfield>lanowner</structfield> <type>oid</type>
<!--
       (references <link linkend="catalog-pg-authid"><structname>pg_authid</structname></link>.<structfield>oid</structfield>)
-->
（参照先 <link linkend="catalog-pg-authid"><structname>pg_authid</structname></link>.<structfield>oid</structfield>）
      </para>
      <para>
<!--
       Owner of the language
-->
言語の所有者
      </para></entry>
     </row>

     <row>
      <entry role="catalog_table_entry"><para role="column_definition">
       <structfield>lanispl</structfield> <type>bool</type>
      </para>
      <para>
<!--
       This is false for internal languages (such as
       <acronym>SQL</acronym>) and true for user-defined languages.
       Currently, <application>pg_dump</application> still uses this
       to determine which languages need to be dumped, but this might be
       replaced by a different mechanism in the future.
-->
（<acronym>SQL</acronym>のような）内部言語ではfalseで、ユーザ定義言語ではtrueです。
現在、<application>pg_dump</application>ではどの言語がダンプされる必要があるかを特定するためにこれを利用していますが、近い将来に異なるメカニズムによって置き換わる可能性があります。
      </para></entry>
     </row>

     <row>
      <entry role="catalog_table_entry"><para role="column_definition">
       <structfield>lanpltrusted</structfield> <type>bool</type>
      </para>
      <para>
<!--
       True if this is a trusted language, which means that it is believed
       not to grant access to anything outside the normal SQL execution
       environment.  Only superusers can create functions in untrusted
       languages.
-->
信頼できる言語の場合はtrue。
信頼できる言語とは、通常のSQL実行環境の外側にある、いかなる言語へのアクセス許可も付与されていないと信用できる言語です。
スーパーユーザのみが信頼されない言語で関数を作成できます。
      </para></entry>
     </row>

     <row>
      <entry role="catalog_table_entry"><para role="column_definition">
       <structfield>lanplcallfoid</structfield> <type>oid</type>
<!--
       (references <link linkend="catalog-pg-proc"><structname>pg_proc</structname></link>.<structfield>oid</structfield>)
-->
（参照先 <link linkend="catalog-pg-proc"><structname>pg_proc</structname></link>.<structfield>oid</structfield>）
      </para>
      <para>
<!--
       For noninternal languages this references the language
       handler, which is a special function that is responsible for
       executing all functions that are written in the particular
       language. Zero for internal languages.
-->
非内部言語用の、言語ハンドラを参照します。
これは、この言語で記述されたすべての関数を実行するための責任を持つ特別な関数です。
内部言語の場合はゼロ。
      </para></entry>
     </row>

     <row>
      <entry role="catalog_table_entry"><para role="column_definition">
       <structfield>laninline</structfield> <type>oid</type>
<!--
       (references <link linkend="catalog-pg-proc"><structname>pg_proc</structname></link>.<structfield>oid</structfield>)
-->
（参照先 <link linkend="catalog-pg-proc"><structname>pg_proc</structname></link>.<structfield>oid</structfield>）
      </para>
      <para>
<!--
       This references a function that is responsible for executing
       <quote>inline</quote> anonymous code blocks
       (<xref linkend="sql-do"/> blocks).
       Zero if inline blocks are not supported.
-->
これは<quote>インライン</quote>匿名コードブロック（<xref linkend="sql-do"/>ブロック）の実行に責任を持つ関数を参照します。
インラインブロックをサポートしない場合はゼロ。
      </para></entry>
     </row>

     <row>
      <entry role="catalog_table_entry"><para role="column_definition">
       <structfield>lanvalidator</structfield> <type>oid</type>
<!--
       (references <link linkend="catalog-pg-proc"><structname>pg_proc</structname></link>.<structfield>oid</structfield>)
-->
（参照先 <link linkend="catalog-pg-proc"><structname>pg_proc</structname></link>.<structfield>oid</structfield>）
      </para>
      <para>
<!--
       This references a language validator function that is responsible
       for checking the syntax and validity of new functions when they
       are created.  Zero if no validator is provided.
-->
これは、新しい関数が作成された時に構文や有効性の検査を引き受ける言語有効性検査関数を参照します。
有効性検査関数がない場合はゼロになります。
      </para></entry>
     </row>

     <row>
      <entry role="catalog_table_entry"><para role="column_definition">
       <structfield>lanacl</structfield> <type>aclitem[]</type>
      </para>
      <para>
<!--
       Access privileges; see <xref linkend="ddl-priv"/> for details
-->
アクセス権限。
詳細は<xref linkend="ddl-priv"/>を参照してください
      </para></entry>
     </row>
    </tbody>
   </tgroup>
  </table>

 </sect1>


 <sect1 id="catalog-pg-largeobject">
  <title><structname>pg_largeobject</structname></title>

  <indexterm zone="catalog-pg-largeobject">
   <primary>pg_largeobject</primary>
  </indexterm>

  <para>
<!--
   The catalog <structname>pg_largeobject</structname> holds the data making up
   <quote>large objects</quote>.  A large object is identified by an OID
   assigned when it is created.  Each large object is broken into
   segments or <quote>pages</quote> small enough to be conveniently stored as rows
   in <structname>pg_largeobject</structname>.
   The amount of data per page is defined to be <symbol>LOBLKSIZE</symbol> (which is currently
   <literal>BLCKSZ/4</literal>, or typically 2 kB).
-->
<structname>pg_largeobject</structname>カタログは<quote>ラージオブジェクト</quote>を構築するデータを保持します。
ラージオブジェクトは作成された時に割り当てられたOIDで識別されます。
それぞれのラージオブジェクトは<structname>pg_largeobject</structname>の行に都合良く格納されるのに十分に足る小さなセグメント、もしくは<quote>ページ</quote>に分割されます。
ページごとのデータ量は（現在<literal>BLCKSZ/4</literal>あるいは典型的に2キロバイトの）<symbol>LOBLKSIZE</symbol>として定義されます。
  </para>

  <para>
<!--
   Prior to <productname>PostgreSQL</productname> 9.0, there was no permission structure
   associated with large objects.  As a result,
   <structname>pg_largeobject</structname> was publicly readable and could be
   used to obtain the OIDs (and contents) of all large objects in the system.
   This is no longer the case; use
   <link linkend="catalog-pg-largeobject-metadata"><structname>pg_largeobject_metadata</structname></link>
   to obtain a list of large object OIDs.
-->
<productname>PostgreSQL</productname> 9.0より前までは、ラージオブジェクトに関連した権限構造はありませんでした。
その結果<structname>pg_largeobject</structname>は可読性が高いもので、システム内のすべてのラージオブジェクトのOIDを入手するために使用できました。
これはもはや当てはまりません。
ラージオブジェクトのOIDのリストを入手するためには<link linkend="catalog-pg-largeobject-metadata"><structname>pg_largeobject_metadata</structname></link>を使用してください。
  </para>

  <table>
<!--
   <title><structname>pg_largeobject</structname> Columns</title>
-->
   <title><structname>pg_largeobject</structname>の列</title>
   <tgroup cols="1">
    <thead>
     <row>
      <entry role="catalog_table_entry"><para role="column_definition">
<!--
       Column Type
-->
列 型
      </para>
      <para>
<!--
       Description
-->
説明
      </para></entry>
     </row>
    </thead>

    <tbody>
     <row>
      <entry role="catalog_table_entry"><para role="column_definition">
       <structfield>loid</structfield> <type>oid</type>
<!--
       (references <link linkend="catalog-pg-largeobject-metadata"><structname>pg_largeobject_metadata</structname></link>.<structfield>oid</structfield>)
-->
（参照先 <link linkend="catalog-pg-largeobject-metadata"><structname>pg_largeobject_metadata</structname></link>.<structfield>oid</structfield>）
      </para>
      <para>
<!--
       Identifier of the large object that includes this page
-->
このページを含んだラージオブジェクトの識別子
      </para></entry>
     </row>

     <row>
      <entry role="catalog_table_entry"><para role="column_definition">
       <structfield>pageno</structfield> <type>int4</type>
      </para>
      <para>
<!--
       Page number of this page within its large object
       (counting from zero)
-->
ラージオブジェクト内の（ゼロから数えた）このページのページ番号
      </para></entry>
     </row>

     <row>
      <entry role="catalog_table_entry"><para role="column_definition">
       <structfield>data</structfield> <type>bytea</type>
      </para>
      <para>
<!--
       Actual data stored in the large object.
       This will never be more than <symbol>LOBLKSIZE</symbol> bytes and might be less.
-->
ラージオブジェクト内に保存された実データ。
<symbol>LOBLKSIZE</symbol>バイトを絶対上回りません。
たぶんそれより小さいでしょう。
      </para></entry>
     </row>
    </tbody>
   </tgroup>
  </table>

  <para>
<!--
   Each row of <structname>pg_largeobject</structname> holds data
   for one page of a large object, beginning at
   byte offset (<literal>pageno * LOBLKSIZE</literal>) within the object.  The implementation
   allows sparse storage: pages might be missing, and might be shorter than
   <literal>LOBLKSIZE</literal> bytes even if they are not the last page of the object.
   Missing regions within a large object read as zeroes.
-->
<structname>pg_largeobject</structname>のそれぞれの行はオブジェクト内のバイトオフセット（<literal>pageno * LOBLKSIZE</literal>）から始まるラージオブジェクトの1ページ分のデータを保持します。
ページが見つからなかったり、たとえオブジェクトの最後のページでない場合でも<literal>LOBLKSIZE</literal>より小さくてもよいといった、あちこちに散らばって保存されてもよいような実装になっています。
ラージオブジェクトの中で見つからない部分はゼロとして読み込まれます。
  </para>

 </sect1>

 <sect1 id="catalog-pg-largeobject-metadata">
  <title><structname>pg_largeobject_metadata</structname></title>

  <indexterm zone="catalog-pg-largeobject-metadata">
   <primary>pg_largeobject_metadata</primary>
  </indexterm>

  <para>
<!--
   The catalog <structname>pg_largeobject_metadata</structname>
   holds metadata associated with large objects.  The actual large object
   data is stored in
   <link linkend="catalog-pg-largeobject"><structname>pg_largeobject</structname></link>.
-->
<structname>pg_largeobject_metadata</structname>はラージオブジェクトに関連したメタデータを保持します。
実際のラージオブジェクトデータは<link linkend="catalog-pg-largeobject"><structname>pg_largeobject</structname></link>に格納されます。
  </para>

  <table>
<!--
   <title><structname>pg_largeobject_metadata</structname> Columns</title>
-->
   <title><structname>pg_largeobject_metadata</structname>の列</title>
   <tgroup cols="1">
    <thead>
     <row>
      <entry role="catalog_table_entry"><para role="column_definition">
<!--
       Column Type
-->
列 型
      </para>
      <para>
<!--
       Description
-->
説明
      </para></entry>
     </row>
    </thead>

    <tbody>
     <row>
      <entry role="catalog_table_entry"><para role="column_definition">
       <structfield>oid</structfield> <type>oid</type>
      </para>
      <para>
<!--
       Row identifier
-->
行識別子
      </para></entry>
     </row>

     <row>
      <entry role="catalog_table_entry"><para role="column_definition">
       <structfield>lomowner</structfield> <type>oid</type>
<!--
       (references <link linkend="catalog-pg-authid"><structname>pg_authid</structname></link>.<structfield>oid</structfield>)
-->
（参照先 <link linkend="catalog-pg-authid"><structname>pg_authid</structname></link>.<structfield>oid</structfield>）
      </para>
      <para>
<!--
       Owner of the large object
-->
ラージオブジェクトの所有者
      </para></entry>
     </row>

     <row>
      <entry role="catalog_table_entry"><para role="column_definition">
       <structfield>lomacl</structfield> <type>aclitem[]</type>
      </para>
      <para>
<!--
       Access privileges; see <xref linkend="ddl-priv"/> for details
-->
アクセス権限。
詳細は<xref linkend="ddl-priv"/>を参照してください
      </para></entry>
     </row>
    </tbody>
   </tgroup>
  </table>
 </sect1>


 <sect1 id="catalog-pg-namespace">
  <title><structname>pg_namespace</structname></title>

  <indexterm zone="catalog-pg-namespace">
   <primary>pg_namespace</primary>
  </indexterm>

  <para>
<!--
   The catalog <structname>pg_namespace</structname> stores namespaces.
   A namespace is the structure underlying SQL schemas: each namespace
   can have a separate collection of relations, types, etc. without name
   conflicts.
-->
<structname>pg_namespace</structname>カタログは名前空間を保存します。
名前空間はSQLスキーマの裏にある構造です。
それぞれの名前空間は、リレーション、型などの集合を、名前が競合することなく、個別に持ちます。
  </para>

  <table>
<!--
   <title><structname>pg_namespace</structname> Columns</title>
-->
   <title><structname>pg_namespace</structname>の列</title>
   <tgroup cols="1">
    <thead>
     <row>
      <entry role="catalog_table_entry"><para role="column_definition">
<!--
       Column Type
-->
列 型
      </para>
      <para>
<!--
       Description
-->
説明
      </para></entry>
     </row>
    </thead>

    <tbody>
     <row>
      <entry role="catalog_table_entry"><para role="column_definition">
       <structfield>oid</structfield> <type>oid</type>
      </para>
      <para>
<!--
       Row identifier
-->
行識別子
      </para></entry>
     </row>

     <row>
      <entry role="catalog_table_entry"><para role="column_definition">
       <structfield>nspname</structfield> <type>name</type>
      </para>
      <para>
<!--
       Name of the namespace
-->
名前空間の名前
      </para></entry>
     </row>

     <row>
      <entry role="catalog_table_entry"><para role="column_definition">
       <structfield>nspowner</structfield> <type>oid</type>
<!--
       (references <link linkend="catalog-pg-authid"><structname>pg_authid</structname></link>.<structfield>oid</structfield>)
-->
（参照先 <link linkend="catalog-pg-authid"><structname>pg_authid</structname></link>.<structfield>oid</structfield>）
      </para>
      <para>
<!--
       Owner of the namespace
-->
名前空間の所有者
      </para></entry>
     </row>

     <row>
      <entry role="catalog_table_entry"><para role="column_definition">
       <structfield>nspacl</structfield> <type>aclitem[]</type>
      </para>
      <para>
<!--
       Access privileges; see <xref linkend="ddl-priv"/> for details
-->
アクセス権限。
詳細は<xref linkend="ddl-priv"/>を参照してください
      </para></entry>
     </row>
    </tbody>
   </tgroup>
  </table>

 </sect1>


 <sect1 id="catalog-pg-opclass">
  <title><structname>pg_opclass</structname></title>

  <indexterm zone="catalog-pg-opclass">
   <primary>pg_opclass</primary>
  </indexterm>

  <para>
<!--
   The catalog <structname>pg_opclass</structname> defines
   index access method operator classes.  Each operator class defines
   semantics for index columns of a particular data type and a particular
   index access method.  An operator class essentially specifies that a
   particular operator family is applicable to a particular indexable column
   data type.  The set of operators from the family that are actually usable
   with the indexed column are whichever ones accept the column's data type
   as their left-hand input.
-->
<structname>pg_opclass</structname>カタログはインデックスアクセスメソッド演算子クラスを定義します。
それぞれの演算子クラスは特定のデータ型のインデックス列のセマンティクスと特定のインデックスアクセスメソッドを定義します。
演算子クラスは、ある特定の演算子族は特定のインデックス可能な列データの型に対して適用できる、ということを本質的に特定します。
インデックス付けされた列を実際に使用可能な演算子族の演算子群は、その列のデータ型を左辺の入力として受け付けます。
  </para>

  <para>
<!--
   Operator classes are described at length in <xref linkend="xindex"/>.
-->
   演算子クラスについては<xref linkend="xindex"/>に詳細に説明されています。
  </para>

  <table>
<!--
   <title><structname>pg_opclass</structname> Columns</title>
-->
   <title><structname>pg_opclass</structname>の列</title>
   <tgroup cols="1">
    <thead>
     <row>
      <entry role="catalog_table_entry"><para role="column_definition">
<!--
       Column Type
-->
列 型
      </para>
      <para>
<!--
       Description
-->
説明
      </para></entry>
     </row>
    </thead>

    <tbody>
     <row>
      <entry role="catalog_table_entry"><para role="column_definition">
       <structfield>oid</structfield> <type>oid</type>
      </para>
      <para>
<!--
       Row identifier
-->
行識別子
      </para></entry>
     </row>

     <row>
      <entry role="catalog_table_entry"><para role="column_definition">
       <structfield>opcmethod</structfield> <type>oid</type>
<!--
       (references <link linkend="catalog-pg-am"><structname>pg_am</structname></link>.<structfield>oid</structfield>)
-->
（参照先 <link linkend="catalog-pg-am"><structname>pg_am</structname></link>.<structfield>oid</structfield>）
      </para>
      <para>
<!--
       Index access method operator class is for
-->
対象のインデックスアクセスメソッド演算子クラス
      </para></entry>
     </row>

     <row>
      <entry role="catalog_table_entry"><para role="column_definition">
       <structfield>opcname</structfield> <type>name</type>
      </para>
      <para>
<!--
       Name of this operator class
-->
この演算子クラスの名前
      </para></entry>
     </row>

     <row>
      <entry role="catalog_table_entry"><para role="column_definition">
       <structfield>opcnamespace</structfield> <type>oid</type>
<!--
       (references <link linkend="catalog-pg-namespace"><structname>pg_namespace</structname></link>.<structfield>oid</structfield>)
-->
（参照先 <link linkend="catalog-pg-namespace"><structname>pg_namespace</structname></link>.<structfield>oid</structfield>）
      </para>
      <para>
<!--
       Namespace of this operator class
-->
この演算子クラスの名前空間
      </para></entry>
     </row>

     <row>
      <entry role="catalog_table_entry"><para role="column_definition">
       <structfield>opcowner</structfield> <type>oid</type>
<!--
       (references <link linkend="catalog-pg-authid"><structname>pg_authid</structname></link>.<structfield>oid</structfield>)
-->
（参照先 <link linkend="catalog-pg-authid"><structname>pg_authid</structname></link>.<structfield>oid</structfield>）
      </para>
      <para>
<!--
       Owner of the operator class
-->
演算子クラスの所有者
      </para></entry>
     </row>

     <row>
      <entry role="catalog_table_entry"><para role="column_definition">
       <structfield>opcfamily</structfield> <type>oid</type>
<!--
       (references <link linkend="catalog-pg-opfamily"><structname>pg_opfamily</structname></link>.<structfield>oid</structfield>)
-->
（参照先 <link linkend="catalog-pg-opfamily"><structname>pg_opfamily</structname></link>.<structfield>oid</structfield>）
      </para>
      <para>
<!--
       Operator family containing the operator class
-->
演算子クラスを含んでいる演算子族
      </para></entry>
     </row>

     <row>
      <entry role="catalog_table_entry"><para role="column_definition">
       <structfield>opcintype</structfield> <type>oid</type>
<!--
       (references <link linkend="catalog-pg-type"><structname>pg_type</structname></link>.<structfield>oid</structfield>)
-->
（参照先 <link linkend="catalog-pg-type"><structname>pg_type</structname></link>.<structfield>oid</structfield>）
      </para>
      <para>
<!--
       Data type that the operator class indexes
-->
演算子クラスがインデックスを作成するデータ型
      </para></entry>
     </row>

     <row>
      <entry role="catalog_table_entry"><para role="column_definition">
       <structfield>opcdefault</structfield> <type>bool</type>
      </para>
      <para>
<!--
       True if this operator class is the default for <structfield>opcintype</structfield>
-->
演算子クラスが<structfield>opcintype</structfield>のデフォルトである場合はtrue
      </para></entry>
     </row>

     <row>
      <entry role="catalog_table_entry"><para role="column_definition">
       <structfield>opckeytype</structfield> <type>oid</type>
<!--
       (references <link linkend="catalog-pg-type"><structname>pg_type</structname></link>.<structfield>oid</structfield>)
-->
（参照先 <link linkend="catalog-pg-type"><structname>pg_type</structname></link>.<structfield>oid</structfield>）
      </para>
      <para>
<!--
       Type of data stored in index, or zero if same as <structfield>opcintype</structfield>
-->
インデックス内に格納されているデータ型。<structfield>opcintype</structfield>と同じ場合はゼロ
      </para></entry>
     </row>
    </tbody>
   </tgroup>
  </table>

  <para>
<!--
   An operator class's <structfield>opcmethod</structfield> must match the
   <structfield>opfmethod</structfield> of its containing operator family.
   Also, there must be no more than one <structname>pg_opclass</structname>
   row having <structfield>opcdefault</structfield> true for any given combination of
   <structfield>opcmethod</structfield> and <structfield>opcintype</structfield>.
-->
演算子クラスの<structfield>opcmethod</structfield>は、演算子クラスが含んでいる演算子族の<structfield>opfmethod</structfield>に一致しなければいけません。
また、任意の<structfield>opcmethod</structfield>と<structfield>opcintype</structfield>の組み合わせに対して<structfield>opcdefault</structfield>がtrueとなるような<structname>pg_opclass</structname>行が複数存在してはいけません。
  </para>

 </sect1>


 <sect1 id="catalog-pg-operator">
  <title><structname>pg_operator</structname></title>

  <indexterm zone="catalog-pg-operator">
   <primary>pg_operator</primary>
  </indexterm>

  <para>
<!--
   The catalog <structname>pg_operator</structname> stores information about operators.
   See <xref linkend="sql-createoperator"/>
   and <xref linkend="xoper"/> for more information.
-->
<structname>pg_operator</structname>カタログは演算子の情報を保存します。
<xref linkend="sql-createoperator"/>と<xref linkend="xoper"/>を参照してください。
  </para>

  <table>
<!--
   <title><structname>pg_operator</structname> Columns</title>
-->
   <title><structname>pg_operator</structname>の列</title>
   <tgroup cols="1">
    <thead>
     <row>
      <entry role="catalog_table_entry"><para role="column_definition">
<!--
       Column Type
-->
列 型
      </para>
      <para>
<!--
       Description
-->
説明
      </para></entry>
     </row>
    </thead>

    <tbody>
     <row>
      <entry role="catalog_table_entry"><para role="column_definition">
       <structfield>oid</structfield> <type>oid</type>
      </para>
      <para>
<!--
       Row identifier
-->
行識別子
      </para></entry>
     </row>

     <row>
      <entry role="catalog_table_entry"><para role="column_definition">
       <structfield>oprname</structfield> <type>name</type>
      </para>
      <para>
<!--
       Name of the operator
-->
演算子名
      </para></entry>
     </row>

     <row>
      <entry role="catalog_table_entry"><para role="column_definition">
       <structfield>oprnamespace</structfield> <type>oid</type>
<!--
       (references <link linkend="catalog-pg-namespace"><structname>pg_namespace</structname></link>.<structfield>oid</structfield>)
-->
（参照先 <link linkend="catalog-pg-namespace"><structname>pg_namespace</structname></link>.<structfield>oid</structfield>）
      </para>
      <para>
<!--
       The OID of the namespace that contains this operator
-->
この演算子を含む名前空間のOID
      </para></entry>
     </row>

     <row>
      <entry role="catalog_table_entry"><para role="column_definition">
       <structfield>oprowner</structfield> <type>oid</type>
<!--
       (references <link linkend="catalog-pg-authid"><structname>pg_authid</structname></link>.<structfield>oid</structfield>)
-->
（参照先 <link linkend="catalog-pg-authid"><structname>pg_authid</structname></link>.<structfield>oid</structfield>）
      </para>
      <para>
<!--
       Owner of the operator
-->
演算子の所有者
      </para></entry>
     </row>

     <row>
      <entry role="catalog_table_entry"><para role="column_definition">
       <structfield>oprkind</structfield> <type>char</type>
      </para>
      <para>
<!--
       <literal>b</literal> = infix operator (<quote>both</quote>),
       or <literal>l</literal> = prefix operator (<quote>left</quote>)
-->
<literal>b</literal> = 挿入辞演算子（<quote>両側</quote>）、
<literal>l</literal> = 接頭辞演算子 (<quote>左側</quote>)
      </para></entry>
     </row>

     <row>
      <entry role="catalog_table_entry"><para role="column_definition">
       <structfield>oprcanmerge</structfield> <type>bool</type>
      </para>
      <para>
<!--
       This operator supports merge joins
-->
この演算子はマージ結合をサポートします
      </para></entry>
     </row>

     <row>
      <entry role="catalog_table_entry"><para role="column_definition">
       <structfield>oprcanhash</structfield> <type>bool</type>
      </para>
      <para>
<!--
       This operator supports hash joins
-->
この演算子はハッシュ結合をサポートします
      </para></entry>
     </row>

     <row>
      <entry role="catalog_table_entry"><para role="column_definition">
       <structfield>oprleft</structfield> <type>oid</type>
<!--
       (references <link linkend="catalog-pg-type"><structname>pg_type</structname></link>.<structfield>oid</structfield>)
-->
（参照先 <link linkend="catalog-pg-type"><structname>pg_type</structname></link>.<structfield>oid</structfield>）
      </para>
      <para>
<!--
       Type of the left operand (zero for a prefix operator)
-->
左辺オペランドの型（前置演算子に対してはゼロ）
      </para></entry>
     </row>

     <row>
      <entry role="catalog_table_entry"><para role="column_definition">
       <structfield>oprright</structfield> <type>oid</type>
<!--
       (references <link linkend="catalog-pg-type"><structname>pg_type</structname></link>.<structfield>oid</structfield>)
-->
（参照先 <link linkend="catalog-pg-type"><structname>pg_type</structname></link>.<structfield>oid</structfield>）
      </para>
      <para>
<!--
       Type of the right operand
-->
右辺オペランドの型
      </para></entry>
     </row>

     <row>
      <entry role="catalog_table_entry"><para role="column_definition">
       <structfield>oprresult</structfield> <type>oid</type>
<!--
       (references <link linkend="catalog-pg-type"><structname>pg_type</structname></link>.<structfield>oid</structfield>)
-->
（参照先 <link linkend="catalog-pg-type"><structname>pg_type</structname></link>.<structfield>oid</structfield>）
      </para>
      <para>
<!--
       Type of the result
       (zero for a not-yet-defined <quote>shell</quote> operator)
-->
結果の型（まだ定義されていない<quote>shell</quote>演算子に対してはゼロ）
      </para></entry>
     </row>

     <row>
      <entry role="catalog_table_entry"><para role="column_definition">
       <structfield>oprcom</structfield> <type>oid</type>
<!--
       (references <link linkend="catalog-pg-operator"><structname>pg_operator</structname></link>.<structfield>oid</structfield>)
-->
（参照先 <link linkend="catalog-pg-operator"><structname>pg_operator</structname></link>.<structfield>oid</structfield>）
      </para>
      <para>
<!--
       Commutator of this operator (zero if none)
-->
もし存在すればこの演算子の交代演算子（ない時はゼロ）
      </para></entry>
     </row>

     <row>
      <entry role="catalog_table_entry"><para role="column_definition">
       <structfield>oprnegate</structfield> <type>oid</type>
<!--
       (references <link linkend="catalog-pg-operator"><structname>pg_operator</structname></link>.<structfield>oid</structfield>)
-->
（参照先 <link linkend="catalog-pg-operator"><structname>pg_operator</structname></link>.<structfield>oid</structfield>）
      </para>
      <para>
<!--
       Negator of this operator (zero if none)
-->
もし存在すればこの演算子の否定子（ない時はゼロ）
      </para></entry>
     </row>

     <row>
      <entry role="catalog_table_entry"><para role="column_definition">
       <structfield>oprcode</structfield> <type>regproc</type>
<!--
       (references <link linkend="catalog-pg-proc"><structname>pg_proc</structname></link>.<structfield>oid</structfield>)
-->
（参照先 <link linkend="catalog-pg-proc"><structname>pg_proc</structname></link>.<structfield>oid</structfield>）
      </para>
      <para>
<!--
       Function that implements this operator
       (zero for a not-yet-defined <quote>shell</quote> operator)
-->
この演算子を実装する関数（まだ定義されていない<quote>shell</quote>演算子に対してはゼロ）
      </para></entry>
     </row>

     <row>
      <entry role="catalog_table_entry"><para role="column_definition">
       <structfield>oprrest</structfield> <type>regproc</type>
<!--
       (references <link linkend="catalog-pg-proc"><structname>pg_proc</structname></link>.<structfield>oid</structfield>)
-->
（参照先 <link linkend="catalog-pg-proc"><structname>pg_proc</structname></link>.<structfield>oid</structfield>）
      </para>
      <para>
<!--
       Restriction selectivity estimation function for this operator
       (zero if none)
-->
この演算子の制約選択評価関数（ない時はゼロ）
      </para></entry>
     </row>

     <row>
      <entry role="catalog_table_entry"><para role="column_definition">
       <structfield>oprjoin</structfield> <type>regproc</type>
<!--
       (references <link linkend="catalog-pg-proc"><structname>pg_proc</structname></link>.<structfield>oid</structfield>)
-->
（参照先 <link linkend="catalog-pg-proc"><structname>pg_proc</structname></link>.<structfield>oid</structfield>）
      </para>
      <para>
<!--
       Join selectivity estimation function for this operator
       (zero if none)
-->
この演算子の結合選択評価関数（ない時はゼロ）
      </para></entry>
     </row>
    </tbody>
   </tgroup>
  </table>

 </sect1>


 <sect1 id="catalog-pg-opfamily">
  <title><structname>pg_opfamily</structname></title>

  <indexterm zone="catalog-pg-opfamily">
   <primary>pg_opfamily</primary>
  </indexterm>

  <para>
<!--
   The catalog <structname>pg_opfamily</structname> defines operator families.
   Each operator family is a collection of operators and associated
   support routines that implement the semantics specified for a particular
   index access method.  Furthermore, the operators in a family are all
   <quote>compatible</quote>, in a way that is specified by the access method.
   The operator family concept allows cross-data-type operators to be used
   with indexes and to be reasoned about using knowledge of access method
   semantics.
-->
<structname>pg_opfamily</structname>カタログは演算子族を定義します。
それぞれの演算子族は、演算子とサポートルーチン（特定のインデックスアクセスメソッドのために特化されたセマンティクスを実装するような関連付けられたもの）を集めたものです。
さらに、演算子族内の演算子はすべて、アクセスメソッドにより特定される方法において<quote>互換性</quote>があります。
演算子族の概念は、データ型を跨る演算子がインデックスで使用されることを許可し、さらにアクセスメソッドのセマンティクスの知識を使用することについて理由付けすることも許可します。
  </para>

  <para>
<!--
   Operator families are described at length in <xref linkend="xindex"/>.
-->
演算子族については<xref linkend="xindex"/>で詳しく説明します。
  </para>

  <table>
<!--
   <title><structname>pg_opfamily</structname> Columns</title>
-->
   <title><structname>pg_opfamily</structname>の列</title>
   <tgroup cols="1">
    <thead>
     <row>
      <entry role="catalog_table_entry"><para role="column_definition">
<!--
       Column Type
-->
列 型
      </para>
      <para>
<!--
       Description
-->
説明
      </para></entry>
     </row>
    </thead>

    <tbody>
     <row>
      <entry role="catalog_table_entry"><para role="column_definition">
       <structfield>oid</structfield> <type>oid</type>
      </para>
      <para>
<!--
       Row identifier
-->
行識別子
      </para></entry>
     </row>

     <row>
      <entry role="catalog_table_entry"><para role="column_definition">
       <structfield>opfmethod</structfield> <type>oid</type>
<!--
       (references <link linkend="catalog-pg-am"><structname>pg_am</structname></link>.<structfield>oid</structfield>)
-->
（参照先 <link linkend="catalog-pg-am"><structname>pg_am</structname></link>.<structfield>oid</structfield>）
      </para>
      <para>
<!--
       Index access method operator family is for
-->
演算子族用のインデックスアクセスメソッド
      </para></entry>
     </row>

     <row>
      <entry role="catalog_table_entry"><para role="column_definition">
       <structfield>opfname</structfield> <type>name</type>
      </para>
      <para>
<!--
       Name of this operator family
-->
演算子族の名称
      </para></entry>
     </row>

     <row>
      <entry role="catalog_table_entry"><para role="column_definition">
       <structfield>opfnamespace</structfield> <type>oid</type>
<!--
       (references <link linkend="catalog-pg-namespace"><structname>pg_namespace</structname></link>.<structfield>oid</structfield>)
-->
（参照先 <link linkend="catalog-pg-namespace"><structname>pg_namespace</structname></link>.<structfield>oid</structfield>）
      </para>
      <para>
<!--
       Namespace of this operator family
-->
演算子族の名前空間
      </para></entry>
     </row>

     <row>
      <entry role="catalog_table_entry"><para role="column_definition">
       <structfield>opfowner</structfield> <type>oid</type>
<!--
       (references <link linkend="catalog-pg-authid"><structname>pg_authid</structname></link>.<structfield>oid</structfield>)
-->
（参照先 <link linkend="catalog-pg-authid"><structname>pg_authid</structname></link>.<structfield>oid</structfield>）
      </para>
      <para>
<!--
       Owner of the operator family
-->
演算子族の所有者
      </para></entry>
     </row>
    </tbody>
   </tgroup>
  </table>

  <para>
<!--
   The majority of the information defining an operator family is not in its
   <structname>pg_opfamily</structname> row, but in the associated rows in
   <link linkend="catalog-pg-amop"><structname>pg_amop</structname></link>,
   <link linkend="catalog-pg-amproc"><structname>pg_amproc</structname></link>,
   and
   <link linkend="catalog-pg-opclass"><structname>pg_opclass</structname></link>.
-->
演算子族を定義している情報の大部分が、<structname>pg_opfamily</structname>行にあるわけではなく、<link linkend="catalog-pg-amop"><structname>pg_amop</structname></link>や<link linkend="catalog-pg-amproc"><structname>pg_amproc</structname></link>や<link linkend="catalog-pg-opclass"><structname>pg_opclass</structname></link>行にあります。
  </para>

 </sect1>

<!-- split-catalogs1-end -->
<!-- split-catalogs2-start -->

 <sect1 id="catalog-pg-parameter-acl">
  <title><structname>pg_parameter_acl</structname></title>

  <indexterm zone="catalog-pg-parameter-acl">
   <primary>pg_parameter_acl</primary>
  </indexterm>

  <para>
<!--
   The catalog <structname>pg_parameter_acl</structname> records configuration
   parameters for which privileges have been granted to one or more roles.
   No entry is made for parameters that have default privileges.
-->
カタログ<structname>pg_parameter_acl</structname>には、権限が1つ以上のロールに付与された設定パラメータが記録されます。
デフォルト権限を持つパラメータに対しては何も記録されません。
  </para>

  <para>
<!--
   Unlike most system catalogs, <structname>pg_parameter_acl</structname>
   is shared across all databases of a cluster: there is only one
   copy of <structname>pg_parameter_acl</structname> per cluster, not
   one per database.
-->
大部分のシステムカタログとは異なり、<structname>pg_parameter_acl</structname>は、クラスタのすべてのデータベース間で共有されます。
データベース毎ではなく、クラスタ毎に<structname>pg_parameter_acl</structname>のコピーが1つだけ存在します。
  </para>

  <table>
   <title><structname>pg_parameter_acl</structname> Columns</title>
   <tgroup cols="1">
    <thead>
     <row>
      <entry role="catalog_table_entry"><para role="column_definition">
<!--
       Column Type
-->
列 型
      </para>
      <para>
<!--
       Description
-->
説明
      </para></entry>
     </row>
    </thead>

    <tbody>
     <row>
      <entry role="catalog_table_entry"><para role="column_definition">
       <structfield>oid</structfield> <type>oid</type>
      </para>
      <para>
<!--
       Row identifier
-->
行識別子
      </para></entry>
     </row>

     <row>
      <entry role="catalog_table_entry"><para role="column_definition">
       <structfield>parname</structfield> <type>text</type>
      </para>
      <para>
<!--
       The name of a configuration parameter for which privileges are granted
-->
権限が付与される設定パラメーターの名前
      </para></entry>
     </row>

     <row>
      <entry role="catalog_table_entry"><para role="column_definition">
       <structfield>paracl</structfield> <type>aclitem[]</type>
      </para>
      <para>
<!--
       Access privileges; see <xref linkend="ddl-priv"/> for details
-->
アクセス権限。
詳細は<xref linkend="ddl-priv"/>を参照してください
      </para></entry>
     </row>

    </tbody>
   </tgroup>
  </table>
 </sect1>


 <sect1 id="catalog-pg-partitioned-table">
  <title><structname>pg_partitioned_table</structname></title>

  <indexterm zone="catalog-pg-partitioned-table">
   <primary>pg_partitioned_table</primary>
  </indexterm>

  <para>
<!--
   The catalog <structname>pg_partitioned_table</structname> stores
   information about how tables are partitioned.
-->
カタログ<structname>pg_partitioned_table</structname>はテーブルがどのようにパーティションに分けられているかに関する情報を格納します。
  </para>

  <table>
<!--
   <title><structname>pg_partitioned_table</structname> Columns</title>
-->
   <title><structname>pg_partitioned_table</structname>の列</title>
   <tgroup cols="1">
    <thead>
     <row>
      <entry role="catalog_table_entry"><para role="column_definition">
<!--
       Column Type
-->
列 型
      </para>
      <para>
<!--
       Description
-->
説明
      </para></entry>
     </row>
    </thead>

    <tbody>
     <row>
      <entry role="catalog_table_entry"><para role="column_definition">
       <structfield>partrelid</structfield> <type>oid</type>
<!--
       (references <link linkend="catalog-pg-class"><structname>pg_class</structname></link>.<structfield>oid</structfield>)
-->
（参照先 <link linkend="catalog-pg-class"><structname>pg_class</structname></link>.<structfield>oid</structfield>）
      </para>
      <para>
<!--
       The OID of the <link linkend="catalog-pg-class"><structname>pg_class</structname></link> entry for this partitioned table
-->
このパーティションテーブルの<link linkend="catalog-pg-class"><structname>pg_class</structname></link>のエントリのOID
      </para></entry>
     </row>

     <row>
      <entry role="catalog_table_entry"><para role="column_definition">
       <structfield>partstrat</structfield> <type>char</type>
      </para>
      <para>
<!--
       Partitioning strategy; <literal>h</literal> = hash partitioned table,
       <literal>l</literal> = list partitioned table, <literal>r</literal> = range partitioned table
-->
パーティショニング戦略。
<literal>h</literal> = ハッシュパーティションテーブル、 <literal>l</literal> = リストパーティションテーブル、 <literal>r</literal> = 範囲パーティションテーブル
      </para></entry>
     </row>

     <row>
      <entry role="catalog_table_entry"><para role="column_definition">
       <structfield>partnatts</structfield> <type>int2</type>
      </para>
      <para>
<!--
       The number of columns in the partition key
-->
パーティションキーの列の数
      </para></entry>
     </row>

     <row>
      <entry role="catalog_table_entry"><para role="column_definition">
       <structfield>partdefid</structfield> <type>oid</type>
<!--
       (references <link linkend="catalog-pg-class"><structname>pg_class</structname></link>.<structfield>oid</structfield>)
-->
（参照先 <link linkend="catalog-pg-class"><structname>pg_class</structname></link>.<structfield>oid</structfield>）
      </para>
      <para>
<!--
       The OID of the <link linkend="catalog-pg-class"><structname>pg_class</structname></link> entry for the default partition
       of this partitioned table, or zero if this partitioned table does not
       have a default partition
-->
このパーティションのデフォルトパーティションの<link linkend="catalog-pg-class"><structname>pg_class</structname></link>エントリのOID。
このパーティションテーブルにデフォルトパーティションがなければゼロ。
      </para></entry>
     </row>

     <row>
      <entry role="catalog_table_entry"><para role="column_definition">
       <structfield>partattrs</structfield> <type>int2vector</type>
<!--
       (references <link linkend="catalog-pg-attribute"><structname>pg_attribute</structname></link>.<structfield>attnum</structfield>)
-->
（参照先 <link linkend="catalog-pg-attribute"><structname>pg_attribute</structname></link>.<structfield>attnum</structfield>）
      </para>
      <para>
<!--
       This is an array of <structfield>partnatts</structfield> values that
       indicate which table columns are part of the partition key.  For
       example, a value of <literal>1 3</literal> would mean that the first
       and the third table columns make up the partition key.  A zero in this
       array indicates that the corresponding partition key column is an
       expression, rather than a simple column reference.
-->
これは<structfield>partnatts</structfield>値の配列で、どのテーブル列がパーティションキーの一部となっているかを示します。
例えば、値が<literal>1 3</literal>であれば、テーブルの1番目と3番目の列がパーティションキーを構成することを意味します。
この配列がゼロの場合は、対応するパーティションキー列が式であって、単なる列参照ではないことを示します。
      </para></entry>
     </row>

     <row>
      <entry role="catalog_table_entry"><para role="column_definition">
       <structfield>partclass</structfield> <type>oidvector</type>
<!--
       (references <link linkend="catalog-pg-opclass"><structname>pg_opclass</structname></link>.<structfield>oid</structfield>)
-->
（参照先 <link linkend="catalog-pg-opclass"><structname>pg_opclass</structname></link>.<structfield>oid</structfield>）
      </para>
      <para>
<!--
       For each column in the partition key, this contains the OID of the
       operator class to use.  See
       <link linkend="catalog-pg-opclass"><structname>pg_opclass</structname></link> for details.
-->
これは、パーティションキーの各列について、使用する演算子クラスのOIDが入ります。
詳細については<link linkend="catalog-pg-opclass"><structname>pg_opclass</structname></link>を参照してください。
      </para></entry>
     </row>

     <row>
      <entry role="catalog_table_entry"><para role="column_definition">
       <structfield>partcollation</structfield> <type>oidvector</type>
<!--
       (references <link linkend="catalog-pg-collation"><structname>pg_collation</structname></link>.<structfield>oid</structfield>)
-->
（参照先 <link linkend="catalog-pg-collation"><structname>pg_collation</structname></link>.<structfield>oid</structfield>）
      </para>
      <para>
<!--
       For each column in the partition key, this contains the OID of the
       collation to use for partitioning, or zero if the column is not
       of a collatable data type.
-->
これは、パーティションキーの各列について、パーティショニングで使用する照合のOIDが入ります。
列が照合できないデータ型の場合はゼロが入ります。
      </para></entry>
     </row>

     <row>
      <entry role="catalog_table_entry"><para role="column_definition">
       <structfield>partexprs</structfield> <type>pg_node_tree</type>
      </para>
      <para>
<!--
       Expression trees (in <function>nodeToString()</function>
       representation) for partition key columns that are not simple column
       references.  This is a list with one element for each zero
       entry in <structfield>partattrs</structfield>.  Null if all partition key columns
       are simple references.
-->
単純な列参照ではないパーティションキー列についての（<function>nodeToString()</function>形式での）式ツリーです。
<structfield>partattrs</structfield>がゼロの各エントリについて1つの要素があるリストになっています。
すべてのパーティションキー列が単純な参照ならNULLとなります。
      </para></entry>
     </row>
    </tbody>
   </tgroup>
  </table>
 </sect1>


 <sect1 id="catalog-pg-policy">
  <title><structname>pg_policy</structname></title>

  <indexterm zone="catalog-pg-policy">
   <primary>pg_policy</primary>
  </indexterm>

  <para>
<!--
   The catalog <structname>pg_policy</structname> stores row-level
   security policies for tables.  A policy includes the kind of
   command that it applies to (possibly all commands), the roles that it
   applies to, the expression to be added as a security-barrier
   qualification to queries that include the table, and the expression
   to be added as a <literal>WITH CHECK</literal> option for queries that attempt to
   add new records to the table.
-->
カタログ<structname>pg_policy</structname>はテーブルの行単位セキュリティのポリシーを格納します。
ポリシーには、それが適用されるコマンドの種類（すべてのコマンドのこともあります）、それが適用されるロール、セキュリティバリアの制約として、そのテーブルを含む問い合わせに追加される式、そしてテーブルに新しいレコードを追加しようとする問い合わせのために<literal>WITH CHECK</literal>オプションとして追加される式が含まれます。
  </para>

  <table>
<!--
   <title><structname>pg_policy</structname> Columns</title>
-->
   <title><structname>pg_policy</structname>の列</title>
   <tgroup cols="1">
    <thead>
     <row>
      <entry role="catalog_table_entry"><para role="column_definition">
<!--
       Column Type
-->
列 型
      </para>
      <para>
<!--
       Description
-->
説明
      </para></entry>
     </row>
    </thead>

    <tbody>
     <row>
      <entry role="catalog_table_entry"><para role="column_definition">
       <structfield>oid</structfield> <type>oid</type>
      </para>
      <para>
<!--
       Row identifier
-->
行識別子
      </para></entry>
     </row>

     <row>
      <entry role="catalog_table_entry"><para role="column_definition">
       <structfield>polname</structfield> <type>name</type>
      </para>
      <para>
<!--
       The name of the policy
-->
ポリシーの名前
      </para></entry>
     </row>

     <row>
      <entry role="catalog_table_entry"><para role="column_definition">
       <structfield>polrelid</structfield> <type>oid</type>
<!--
       (references <link linkend="catalog-pg-class"><structname>pg_class</structname></link>.<structfield>oid</structfield>)
-->
（参照先 <link linkend="catalog-pg-class"><structname>pg_class</structname></link>.<structfield>oid</structfield>）
      </para>
      <para>
<!--
       The table to which the policy applies
-->
ポリシーが適用されるテーブル
      </para></entry>
     </row>

     <row>
      <entry role="catalog_table_entry"><para role="column_definition">
       <structfield>polcmd</structfield> <type>char</type>
      </para>
      <para>
<!--
       The command type to which the policy is applied:
       <literal>r</literal> for <xref linkend="sql-select"/>,
       <literal>a</literal> for <xref linkend="sql-insert"/>,
       <literal>w</literal> for <xref linkend="sql-update"/>,
       <literal>d</literal> for <xref linkend="sql-delete"/>,
       or <literal>*</literal> for all
-->
ポリシーが適用されるコマンドの種類：
<literal>r</literal> = <xref linkend="sql-select"/>、
<literal>a</literal> = <xref linkend="sql-insert"/>、
<literal>w</literal> = <xref linkend="sql-update"/>、
<literal>d</literal> = <xref linkend="sql-delete"/>、
<literal>*</literal> = すべて
      </para></entry>
     </row>

     <row>
      <entry role="catalog_table_entry"><para role="column_definition">
       <structfield>polpermissive</structfield> <type>bool</type>
      </para>
      <para>
<!--
       Is the policy permissive or restrictive?
-->
許容(permissive)ポリシーか、制限(restrictive)ポリシーか
      </para></entry>
     </row>

     <row>
      <entry role="catalog_table_entry"><para role="column_definition">
       <structfield>polroles</structfield> <type>oid[]</type>
<!--
       (references <link linkend="catalog-pg-authid"><structname>pg_authid</structname></link>.<structfield>oid</structfield>)
-->
（参照先 <link linkend="catalog-pg-authid"><structname>pg_authid</structname></link>.<structfield>oid</structfield>）
      </para>
      <para>
<!--
       The roles to which the policy is applied;
       zero means <literal>PUBLIC</literal>
       (and normally appears alone in the array)
-->
ポリシーが適用されるロール。ゼロなら<literal>PUBLIC</literal>（通常配列中に単独で現れます）
      </para></entry>
     </row>

     <row>
      <entry role="catalog_table_entry"><para role="column_definition">
       <structfield>polqual</structfield> <type>pg_node_tree</type>
      </para>
      <para>
<!--
       The expression tree to be added to the security barrier qualifications for queries that use the table
-->
テーブルを使用する問い合わせにセキュリティバリアの制約として追加される式のツリー
      </para></entry>
     </row>

     <row>
      <entry role="catalog_table_entry"><para role="column_definition">
       <structfield>polwithcheck</structfield> <type>pg_node_tree</type>
      </para>
      <para>
<!--
       The expression tree to be added to the WITH CHECK qualifications for queries that attempt to add rows to the table
-->
テーブルに行を追加する問い合わせにWITH CHECKの制約として追加される式のツリー
      </para></entry>
     </row>
    </tbody>
   </tgroup>
  </table>

  <note>
   <para>
<!--
    Policies stored in <structname>pg_policy</structname> are applied only when
    <link linkend="catalog-pg-class"><structname>pg_class</structname></link>.<structfield>relrowsecurity</structfield> is set for
    their table.
-->
<structname>pg_policy</structname>に格納されるポリシーは、そのテーブルに<link linkend="catalog-pg-class"><structname>pg_class</structname></link>.<structfield>relrowsecurity</structfield>が設定されている場合にのみ適用されます。
   </para>
  </note>

 </sect1>

 <sect1 id="catalog-pg-proc">
  <title><structname>pg_proc</structname></title>

  <indexterm zone="catalog-pg-proc">
   <primary>pg_proc</primary>
  </indexterm>

  <para>
<!--
   The catalog <structname>pg_proc</structname> stores information about
   functions, procedures, aggregate functions, and window functions
   (collectively also known as routines).  See <xref
   linkend="sql-createfunction"/>, <xref linkend="sql-createprocedure"/>, and
   <xref linkend="xfunc"/> for more information.
-->
<structname>pg_proc</structname>カタログは関数、プロシージャ、集約関数あるいはWINDOW関数（これらをまとめてルーチンとも言います）に関する情報を格納します。
<xref linkend="sql-createfunction"/>、<xref linkend="sql-createprocedure"/>と<xref linkend="xfunc"/>を参照してください。
  </para>

  <para>
<!--
   If <structfield>prokind</structfield> indicates that the entry is for an
   aggregate function, there should be a matching row in
   <link linkend="catalog-pg-aggregate"><structfield>pg_aggregate</structfield></link>.
-->
<structfield>prokind</structfield>がそのエントリが集約関数であることを示しているなら、<link linkend="catalog-pg-aggregate"><structfield>pg_aggregate</structfield></link>に一致する行があるはずです。
  </para>

  <table>
<!--
   <title><structname>pg_proc</structname> Columns</title>
-->
   <title><structname>pg_proc</structname>の列</title>
   <tgroup cols="1">
    <thead>
     <row>
      <entry role="catalog_table_entry"><para role="column_definition">
<!--
       Column Type
-->
列 型
      </para>
      <para>
<!--
       Description
-->
説明
      </para></entry>
     </row>
    </thead>

    <tbody>
     <row>
      <entry role="catalog_table_entry"><para role="column_definition">
       <structfield>oid</structfield> <type>oid</type>
      </para>
      <para>
<!--
       Row identifier
-->
行識別子
      </para></entry>
     </row>

     <row>
      <entry role="catalog_table_entry"><para role="column_definition">
       <structfield>proname</structfield> <type>name</type>
      </para>
      <para>
<!--
       Name of the function
-->
関数名
      </para></entry>
     </row>

     <row>
      <entry role="catalog_table_entry"><para role="column_definition">
       <structfield>pronamespace</structfield> <type>oid</type>
<!--
       (references <link linkend="catalog-pg-namespace"><structname>pg_namespace</structname></link>.<structfield>oid</structfield>)
-->
（参照先 <link linkend="catalog-pg-namespace"><structname>pg_namespace</structname></link>.<structfield>oid</structfield>）
      </para>
      <para>
<!--
       The OID of the namespace that contains this function
-->
この関数を含む名前空間のOID
      </para></entry>
     </row>

     <row>
      <entry role="catalog_table_entry"><para role="column_definition">
       <structfield>proowner</structfield> <type>oid</type>
<!--
       (references <link linkend="catalog-pg-authid"><structname>pg_authid</structname></link>.<structfield>oid</structfield>)
-->
（参照先 <link linkend="catalog-pg-authid"><structname>pg_authid</structname></link>.<structfield>oid</structfield>）
      </para>
      <para>
<!--
       Owner of the function
-->
関数の所有者
      </para></entry>
     </row>

     <row>
      <entry role="catalog_table_entry"><para role="column_definition">
       <structfield>prolang</structfield> <type>oid</type>
<!--
       (references <link linkend="catalog-pg-language"><structname>pg_language</structname></link>.<structfield>oid</structfield>)
-->
（参照先 <link linkend="catalog-pg-language"><structname>pg_language</structname></link>.<structfield>oid</structfield>）
      </para>
      <para>
<!--
       Implementation language or call interface of this function
-->
この関数の実装言語または呼び出しインタフェース
      </para></entry>
     </row>

     <row>
      <entry role="catalog_table_entry"><para role="column_definition">
       <structfield>procost</structfield> <type>float4</type>
      </para>
      <para>
<!--
       Estimated execution cost (in units of
       <xref linkend="guc-cpu-operator-cost"/>); if <structfield>proretset</structfield>,
       this is cost per row returned
-->
推定実行コスト（<xref linkend="guc-cpu-operator-cost"/>単位です）。
<structfield>proretset</structfield>の場合は、返される行毎のコストになります
      </para></entry>
     </row>

     <row>
      <entry role="catalog_table_entry"><para role="column_definition">
       <structfield>prorows</structfield> <type>float4</type>
      </para>
      <para>
<!--
       Estimated number of result rows (zero if not <structfield>proretset</structfield>)
-->
結果の推定行数（<structfield>proretset</structfield>でなければゼロになります）
      </para></entry>
     </row>

     <row>
      <entry role="catalog_table_entry"><para role="column_definition">
       <structfield>provariadic</structfield> <type>oid</type>
<!--
       (references <link linkend="catalog-pg-type"><structname>pg_type</structname></link>.<structfield>oid</structfield>)
-->
（参照先 <link linkend="catalog-pg-type"><structname>pg_type</structname></link>.<structfield>oid</structfield>）
      </para>
      <para>
<!--
       Data type of the variadic array parameter's elements,
       or zero if the function does not have a variadic parameter
-->
可変配列パラメータの要素のデータ型。関数が可変パラメータを持っていない場合はゼロになります
      </para></entry>
     </row>

     <row>
      <entry role="catalog_table_entry"><para role="column_definition">
       <structfield>prosupport</structfield> <type>regproc</type>
<!--
       (references <link linkend="catalog-pg-proc"><structname>pg_proc</structname></link>.<structfield>oid</structfield>)
-->
（参照先 <link linkend="catalog-pg-proc"><structname>pg_proc</structname></link>.<structfield>oid</structfield>）
      </para>
      <para>
<!--
       Planner support function for this function
       (see <xref linkend="xfunc-optimization"/>), or zero if none
-->
この関数に対する任意のプランナサポート関数。なければゼロ。
（<xref linkend="xfunc-optimization"/>参照）
      </para></entry>
     </row>

     <row>
      <entry role="catalog_table_entry"><para role="column_definition">
       <structfield>prokind</structfield> <type>char</type>
      </para>
      <para>
<!--
       <literal>f</literal> for a normal function, <literal>p</literal>
       for a procedure, <literal>a</literal> for an aggregate function, or
       <literal>w</literal> for a window function
-->
<literal>f</literal> = 通常の関数、 <literal>p</literal> = プロシージャ、 <literal>a</literal> = 集約関数、 <literal>w</literal> = WINDOW関数
      </para></entry>
     </row>

     <row>
      <entry role="catalog_table_entry"><para role="column_definition">
       <structfield>prosecdef</structfield> <type>bool</type>
      </para>
      <para>
<!--
       Function is a security definer (i.e., a <quote>setuid</quote>
       function)
-->
セキュリティ定義の関数（すなわち<quote>setuid</quote>関数）
      </para></entry>
     </row>

     <row>
      <entry role="catalog_table_entry"><para role="column_definition">
       <structfield>proleakproof</structfield> <type>bool</type>
      </para>
      <para>
<!--
       The function has no side effects.  No information about the
       arguments is conveyed except via the return value.  Any function
       that might throw an error depending on the values of its arguments
       is not leak-proof.
-->
この関数には副作用がありません。引数に関する情報が戻り値以外から伝わることがありません。
引数の値に依存するエラーを発生する可能性がある関数はすべてリークプルーフ関数ではありません。
      </para></entry>
     </row>

     <row>
      <entry role="catalog_table_entry"><para role="column_definition">
       <structfield>proisstrict</structfield> <type>bool</type>
      </para>
      <para>
<!--
       Function returns null if any call argument is null.  In that
       case the function won't actually be called at all.  Functions
       that are not <quote>strict</quote> must be prepared to handle
       null inputs.
-->
関数は呼び出し引数がNULLの場合にはNULLを返します。
その場合、関数は実際にはまったく呼び出されません。
<quote>厳密</quote>ではない関数はNULL値入力を取り扱えるようにしなければいけません。
      </para></entry>
     </row>

     <row>
      <entry role="catalog_table_entry"><para role="column_definition">
       <structfield>proretset</structfield> <type>bool</type>
      </para>
      <para>
<!--
       Function returns a set (i.e., multiple values of the specified
       data type)
-->
集合（すなわち指定されたデータ型の複数の値）を返す関数
      </para></entry>
     </row>

     <row>
      <entry role="catalog_table_entry"><para role="column_definition">
       <structfield>provolatile</structfield> <type>char</type>
      </para>
      <para>
<!--
       <structfield>provolatile</structfield> tells whether the function's
       result depends only on its input arguments, or is affected by outside
       factors.
       It is <literal>i</literal> for <quote>immutable</quote> functions,
       which always deliver the same result for the same inputs.
       It is <literal>s</literal> for <quote>stable</quote> functions,
       whose results (for fixed inputs) do not change within a scan.
       It is <literal>v</literal> for <quote>volatile</quote> functions,
       whose results might change at any time.  (Use <literal>v</literal> also
       for functions with side-effects, so that calls to them cannot get
       optimized away.)
-->
<structfield>provolatile</structfield>は、関数の結果が入力引数のみで決定されるか、または外部要素に影響されるかを示します。
<literal>i</literal> = <quote>immutable（不変）</quote>関数を表し、同じ入力に対し常に同じ結果をもたらします。
<literal>s</literal> = <quote>stable（安定）</quote>関数を表し、（固定入力に対する）結果はスキャン内で変わりません。
<literal>v</literal> = <quote>volatile（不安定）</quote>関数を表し、どのような場合にも結果は異なる可能性があります。
（また、副作用を持つ関数に <literal>v</literal> を使用することで、その関数に対する呼び出しが最適化で消されないようにできます。）
      </para></entry>
     </row>

     <row>
      <entry role="catalog_table_entry"><para role="column_definition">
       <structfield>proparallel</structfield> <type>char</type>
      </para>
      <para>
<!--
       <structfield>proparallel</structfield> tells whether the function
       can be safely run in parallel mode.
       It is <literal>s</literal> for functions which are safe to run in
       parallel mode without restriction.
       It is <literal>r</literal> for functions which can be run in parallel
       mode, but their execution is restricted to the parallel group leader;
       parallel worker processes cannot invoke these functions.
       It is <literal>u</literal> for functions which are unsafe in parallel
       mode; the presence of such a function forces a serial execution plan.
-->
<structfield>proparallel</structfield>は関数が並列モードにて安全に実行できるかを示します。
<literal>s</literal> = 制限なしに並列モードにて実行することが安全である関数を表します。
<literal>r</literal> = 並列モードにて実行可能な関数を表しますが、実行は並列グループリーダーに制限されます。
並列ワーカープロセスはこれらの関数を呼び出すことができません。
<literal>u</literal> = 並列モードにて安全ではない関数を表します。
このような関数が存在すると、直列的な実行プランが強制されます。
      </para></entry>
     </row>

     <row>
      <entry role="catalog_table_entry"><para role="column_definition">
       <structfield>pronargs</structfield> <type>int2</type>
      </para>
      <para>
<!--
       Number of input arguments
-->
入力の引数の数
      </para></entry>
     </row>

     <row>
      <entry role="catalog_table_entry"><para role="column_definition">
       <structfield>pronargdefaults</structfield> <type>int2</type>
      </para>
      <para>
<!--
       Number of arguments that have defaults
-->
デフォルト値を持つ引数の数
      </para></entry>
     </row>

     <row>
      <entry role="catalog_table_entry"><para role="column_definition">
       <structfield>prorettype</structfield> <type>oid</type>
<!--
       (references <link linkend="catalog-pg-type"><structname>pg_type</structname></link>.<structfield>oid</structfield>)
-->
（参照先 <link linkend="catalog-pg-type"><structname>pg_type</structname></link>.<structfield>oid</structfield>）
      </para>
      <para>
<!--
       Data type of the return value
-->
戻り値のデータ型
      </para></entry>
     </row>

     <row>
      <entry role="catalog_table_entry"><para role="column_definition">
       <structfield>proargtypes</structfield> <type>oidvector</type>
<!--
       (references <link linkend="catalog-pg-type"><structname>pg_type</structname></link>.<structfield>oid</structfield>)
-->
（参照先 <link linkend="catalog-pg-type"><structname>pg_type</structname></link>.<structfield>oid</structfield>）
      </para>
      <para>
<!--
       An array of the data types of the function arguments.  This includes
       only input arguments (including <literal>INOUT</literal> and
       <literal>VARIADIC</literal> arguments), and thus represents
       the call signature of the function.
-->
関数の引数のデータ型を格納した配列。
これは入力引数（<literal>INOUT</literal>と<literal>VARIADIC</literal>も含みます）のみを含んでいて、関数の呼び出しシグネチャを表現します。
      </para></entry>
     </row>

     <row>
      <entry role="catalog_table_entry"><para role="column_definition">
       <structfield>proallargtypes</structfield> <type>oid[]</type>
<!--
       (references <link linkend="catalog-pg-type"><structname>pg_type</structname></link>.<structfield>oid</structfield>)
-->
（参照先 <link linkend="catalog-pg-type"><structname>pg_type</structname></link>.<structfield>oid</structfield>）
      </para>
      <para>
<!--
       An array of the data types of the function arguments.  This includes
       all arguments (including <literal>OUT</literal> and
       <literal>INOUT</literal> arguments); however, if all the
       arguments are <literal>IN</literal> arguments, this field will be null.
       Note that subscripting is 1-based, whereas for historical reasons
       <structfield>proargtypes</structfield> is subscripted from 0.
-->
関数の引数のデータ型を格納した配列。
これは（<literal>OUT</literal>と<literal>INOUT</literal>引数を含んだ）全ての引数を含みます。
しかし、すべての引数が<literal>IN</literal>であった場合は、この列はNULLになります。
歴史的な理由から<structfield>proargtypes</structfield>は0から番号が振られていますが、添字は1から始まっていることに注意してください。
      </para></entry>
     </row>

     <row>
      <entry role="catalog_table_entry"><para role="column_definition">
       <structfield>proargmodes</structfield> <type>char[]</type>
      </para>
      <para>
<!--
       An array of the modes of the function arguments, encoded as
       <literal>i</literal> for <literal>IN</literal> arguments,
       <literal>o</literal> for <literal>OUT</literal> arguments,
       <literal>b</literal> for <literal>INOUT</literal> arguments,
       <literal>v</literal> for <literal>VARIADIC</literal> arguments,
       <literal>t</literal> for <literal>TABLE</literal> arguments.
       If all the arguments are <literal>IN</literal> arguments,
       this field will be null.
       Note that subscripts correspond to positions of
       <structfield>proallargtypes</structfield> not <structfield>proargtypes</structfield>.
-->
関数の引数のモードを格納した配列。
以下のようにエンコードされています。
<literal>i</literal> = <literal>IN</literal>引数に対して、
<literal>o</literal> = <literal>OUT</literal>引数に対して、
<literal>b</literal> = <literal>INOUT</literal>引数に対して 、
<literal>v</literal> = <literal>VARIADIC</literal>引数に対して、
<literal>t</literal> = <literal>TABLE</literal>引数に対して。
もしすべての引数が<literal>IN</literal>引数であった場合は、この列はNULLです。
添字は<structfield>proargtypes</structfield>ではなく<structfield>proallargtypes</structfield>の位置に対応していることに注意してください。
      </para></entry>
     </row>

     <row>
      <entry role="catalog_table_entry"><para role="column_definition">
       <structfield>proargnames</structfield> <type>text[]</type>
      </para>
      <para>
<!--
       An array of the names of the function arguments.
       Arguments without a name are set to empty strings in the array.
       If none of the arguments have a name, this field will be null.
       Note that subscripts correspond to positions of
       <structfield>proallargtypes</structfield> not <structfield>proargtypes</structfield>.
-->
関数の引数名を格納する配列。
名前のない引数は、配列内では空文字列で設定されます。
もしすべての引数に名前がない場合は、この列はNULLです。
添字は<structfield>proargtypes</structfield>ではなく<structfield>proallargtypes</structfield>の位置に対応していることに注意してください。
      </para></entry>
     </row>

     <row>
      <entry role="catalog_table_entry"><para role="column_definition">
       <structfield>proargdefaults</structfield> <type>pg_node_tree</type>
      </para>
      <para>
<!--
       Expression trees (in <function>nodeToString()</function> representation)
       for default values.  This is a list with
       <structfield>pronargdefaults</structfield> elements, corresponding to the last
       <replaceable>N</replaceable> <emphasis>input</emphasis> arguments (i.e., the last
       <replaceable>N</replaceable> <structfield>proargtypes</structfield> positions).
       If none of the arguments have defaults, this field will be null.
-->
デフォルト値のための（<function>nodeToString()</function>表現の）演算式ツリー。
これは<structfield>pronargdefaults</structfield>の要素のリストで、最後の<replaceable>N</replaceable>個の<emphasis>入力</emphasis>引数と対応しています（つまり最後の<replaceable>N</replaceable> <structfield>proargtypes</structfield>の位置ということです）。
もし引数にデフォルト値がない場合は、この列はNULLになります。
      </para></entry>
     </row>

     <row>
      <entry role="catalog_table_entry"><para role="column_definition">
       <structfield>protrftypes</structfield> <type>oid[]</type>
<!--
       (references <link linkend="catalog-pg-type"><structname>pg_type</structname></link>.<structfield>oid</structfield>)
-->
（参照先 <link linkend="catalog-pg-type"><structname>pg_type</structname></link>.<structfield>oid</structfield>）
      </para>
      <para>
<!--
       An array of the argument/result data type(s) for which to apply
       transforms (from the function's <literal>TRANSFORM</literal>
       clause).  Null if none.
-->
（関数の<literal>TRANSFORM</literal>句による）変換を適用するための引数／結果データ型の配列。
なければNULL。
      </para></entry>
     </row>

     <row>
      <entry role="catalog_table_entry"><para role="column_definition">
       <structfield>prosrc</structfield> <type>text</type>
      </para>
      <para>
<!--
       This tells the function handler how to invoke the function.  It
       might be the actual source code of the function for interpreted
       languages, a link symbol, a file name, or just about anything
       else, depending on the implementation language/call convention.
-->
関数の起動方法を関数ハンドラに伝えます。
実装言語や呼び出し規約に依存して、使用する言語用の関数の実際のソースコード、リンクシンボル、ファイル名などになります。
      </para></entry>
     </row>

     <row>
      <entry role="catalog_table_entry"><para role="column_definition">
       <structfield>probin</structfield> <type>text</type>
      </para>
      <para>
<!--
       Additional information about how to invoke the function.
       Again, the interpretation is language-specific.
-->
関数の起動方法についての追加情報。
同じように解釈は言語に依存します。
      </para></entry>
     </row>

     <row>
      <entry role="catalog_table_entry"><para role="column_definition">
       <structfield>prosqlbody</structfield> <type>pg_node_tree</type>
      </para>
      <para>
<!--
       Pre-parsed SQL function body.  This is used for SQL-language
       functions when the body is given in SQL-standard notation
       rather than as a string literal.  It's null in other cases.
-->
前もってパースしたSQL関数の本体。
文字列リテラルではなく、SQL標準表記で本体が与えられた時にSQL言語関数に使用されます。
その他の場合はNULLです。
       </para></entry>
     </row>

     <row>
      <entry role="catalog_table_entry"><para role="column_definition">
       <structfield>proconfig</structfield> <type>text[]</type>
      </para>
      <para>
<!--
       Function's local settings for run-time configuration variables
-->
実行時の設定変数に対する関数のローカル設定
      </para></entry>
     </row>

     <row>
      <entry role="catalog_table_entry"><para role="column_definition">
       <structfield>proacl</structfield> <type>aclitem[]</type>
      </para>
      <para>
<!--
       Access privileges; see <xref linkend="ddl-priv"/> for details
-->
アクセス権限。
詳細は<xref linkend="ddl-priv"/>を参照してください
      </para></entry>
     </row>
    </tbody>
   </tgroup>
  </table>

  <para>
<!--
   For compiled functions, both built-in and dynamically loaded,
   <structfield>prosrc</structfield> contains the function's C-language
   name (link symbol).
   For SQL-language functions, <structfield>prosrc</structfield> contains
   the function's source text if that is specified as a string literal;
   but if the function body is specified in SQL-standard style,
   <structfield>prosrc</structfield> is unused (typically it's an empty
   string) and <structfield>prosqlbody</structfield> contains the
   pre-parsed definition.
   For all other currently-known language types,
   <structfield>prosrc</structfield> contains the function's source
   text.  <structfield>probin</structfield> is null except for
   dynamically-loaded C functions, for which it gives the name of the
   shared library file containing the function.
-->
コンパイル言語で作成された、組み込みおよび動的にロードされる関数では、<structfield>prosrc</structfield>は関数のC言語名（リンクシンボル）を持ちます。
SQL言語関数に対しては、関数が文字列リテラルで与えられた場合に<structfield>prosrc</structfield>は関数のソーステキストを持ちます。
しかし関数本体がSQL標準形式で指定された場合には、<structfield>prosrc</structfield>は使われず（典型的には空文字列となります）、<structfield>prosqlbody</structfield>に前もってパースされた定義が格納されます。
それ以外の現在知られているすべての言語形式では、<structfield>prosrc</structfield>には関数のソーステキストが含まれます。
<structfield>probin</structfield>は動的にロードされるC関数に対してはその関数を保有する共有ライブラリファイルの名前を与えますが、それ以外ではNULLです。
  </para>

 </sect1>

 <sect1 id="catalog-pg-publication">
  <title><structname>pg_publication</structname></title>

  <indexterm zone="catalog-pg-publication">
   <primary>pg_publication</primary>
  </indexterm>

  <para>
<!--
   The catalog <structname>pg_publication</structname> contains all
   publications created in the database.  For more on publications see
   <xref linkend="logical-replication-publication"/>.
-->
カタログ<structname>pg_publication</structname>には、データベース内に作成されたすべてのパブリケーションが含まれます。
パブリケーションについての詳細は<xref linkend="logical-replication-publication"/>を参照してください。
  </para>

  <table>
<!--
   <title><structname>pg_publication</structname> Columns</title>
-->
   <title><structname>pg_publication</structname>の列</title>
   <tgroup cols="1">
    <thead>
     <row>
      <entry role="catalog_table_entry"><para role="column_definition">
<!--
       Column Type
-->
列 型
      </para>
      <para>
<!--
       Description
-->
説明
      </para></entry>
     </row>
    </thead>

    <tbody>
     <row>
      <entry role="catalog_table_entry"><para role="column_definition">
       <structfield>oid</structfield> <type>oid</type>
      </para>
      <para>
<!--
       Row identifier
-->
行識別子
      </para></entry>
     </row>

     <row>
      <entry role="catalog_table_entry"><para role="column_definition">
       <structfield>pubname</structfield> <type>name</type>
      </para>
      <para>
<!--
       Name of the publication
-->
パブリケーションの名前
      </para></entry>
     </row>

     <row>
      <entry role="catalog_table_entry"><para role="column_definition">
       <structfield>pubowner</structfield> <type>oid</type>
<!--
       (references <link linkend="catalog-pg-authid"><structname>pg_authid</structname></link>.<structfield>oid</structfield>)
-->
（参照先 <link linkend="catalog-pg-authid"><structname>pg_authid</structname></link>.<structfield>oid</structfield>）
      </para>
      <para>
<!--
       Owner of the publication
-->
パブリケーションの所有者
      </para></entry>
     </row>

     <row>
      <entry role="catalog_table_entry"><para role="column_definition">
       <structfield>puballtables</structfield> <type>bool</type>
      </para>
      <para>
<!--
       If true, this publication automatically includes all tables
       in the database, including any that will be created in the future.
-->
trueの場合、このパブリケーションは、将来作成されるテーブルを含め、データベース内の全テーブルを自動的に含みます。
      </para></entry>
     </row>

     <row>
      <entry role="catalog_table_entry"><para role="column_definition">
       <structfield>pubinsert</structfield> <type>bool</type>
      </para>
      <para>
<!--
       If true, <xref linkend="sql-insert"/> operations are replicated for
       tables in the publication.
-->
trueの場合、パブリケーション内のテーブルに対する<xref linkend="sql-insert"/>操作は複製されます。
      </para></entry>
     </row>

     <row>
      <entry role="catalog_table_entry"><para role="column_definition">
       <structfield>pubupdate</structfield> <type>bool</type>
      </para>
      <para>
<!--
       If true, <xref linkend="sql-update"/> operations are replicated for
       tables in the publication.
-->
trueの場合、パブリケーション内のテーブルに対する<xref linkend="sql-update"/>操作は複製されます。
      </para></entry>
     </row>

     <row>
      <entry role="catalog_table_entry"><para role="column_definition">
       <structfield>pubdelete</structfield> <type>bool</type>
      </para>
      <para>
<!--
       If true, <xref linkend="sql-delete"/> operations are replicated for
       tables in the publication.
-->
trueの場合、パブリケーション内のテーブルに対する<xref linkend="sql-delete"/>操作は複製されます。
      </para></entry>
     </row>

     <row>
      <entry role="catalog_table_entry"><para role="column_definition">
       <structfield>pubtruncate</structfield> <type>bool</type>
      </para>
      <para>
<!--
       If true, <xref linkend="sql-truncate"/> operations are replicated for
       tables in the publication.
-->
trueの場合、パブリケーション内のテーブルに対する<xref linkend="sql-truncate"/>操作は複製されます。
      </para></entry>
     </row>

     <row>
      <entry role="catalog_table_entry"><para role="column_definition">
       <structfield>pubviaroot</structfield> <type>bool</type>
      </para>
      <para>
<!--
       If true, operations on a leaf partition are replicated using the
       identity and schema of its topmost partitioned ancestor mentioned in the
       publication instead of its own.
-->
trueの場合、自分自身ではなく、パブリケーションが言及しているパーティションの最上位の祖先の識別子とスキーマを使って、リーフパーティションに対する操作が複製されます。
      </para></entry>
     </row>
    </tbody>
   </tgroup>
  </table>
 </sect1>

 <sect1 id="catalog-pg-publication-namespace">
  <title><structname>pg_publication_namespace</structname></title>

  <indexterm zone="catalog-pg-publication-namespace">
   <primary>pg_publication_namespace</primary>
  </indexterm>

  <para>
<!--
   The catalog <structname>pg_publication_namespace</structname> contains the
   mapping between schemas and publications in the database.  This is a
   many-to-many mapping.
-->
カタログ<structname>pg_publication_namespace</structname>にはデータベース内のスキーマとパブリケーションの間のマッピングが含まれます。
これは多対多のマッピングです。
  </para>

  <table>
   <title><structname>pg_publication_namespace</structname> Columns</title>
   <tgroup cols="1">
    <thead>
     <row>
      <entry role="catalog_table_entry"><para role="column_definition">
<!--
       Column Type
-->
列 型
      </para>
      <para>
<!--
       Description
-->
説明
      </para></entry>
     </row>
    </thead>

    <tbody>
     <row>
      <entry role="catalog_table_entry"><para role="column_definition">
       <structfield>oid</structfield> <type>oid</type>
      </para>
      <para>
<!--
       Row identifier
-->
行識別子
      </para></entry>
     </row>

     <row>
      <entry role="catalog_table_entry"><para role="column_definition">
       <structfield>pnpubid</structfield> <type>oid</type>
<!--
       (references <link linkend="catalog-pg-publication"><structname>pg_publication</structname></link>.<structfield>oid</structfield>)
-->
（参照先 <link linkend="catalog-pg-publication"><structname>pg_publication</structname></link>.<structfield>oid</structfield>）
      </para>
      <para>
<!--
       Reference to publication
-->
パブリケーションへの参照
      </para></entry>
     </row>

     <row>
      <entry role="catalog_table_entry"><para role="column_definition">
       <structfield>pnnspid</structfield> <type>oid</type>
<!--
       (references <link linkend="catalog-pg-namespace"><structname>pg_namespace</structname></link>.<structfield>oid</structfield>)
-->
（参照先 <link linkend="catalog-pg-namespace"><structname>pg_namespace</structname></link>.<structfield>oid</structfield>）
      </para>
      <para>
<!--
       Reference to schema
-->
スキーマへの参照
      </para></entry>
     </row>
    </tbody>
   </tgroup>
  </table>
 </sect1>

 <sect1 id="catalog-pg-publication-rel">
  <title><structname>pg_publication_rel</structname></title>

  <indexterm zone="catalog-pg-publication-rel">
   <primary>pg_publication_rel</primary>
  </indexterm>

  <para>
<!--
   The catalog <structname>pg_publication_rel</structname> contains the
   mapping between relations and publications in the database.  This is a
   many-to-many mapping.  See also <xref linkend="view-pg-publication-tables"/>
   for a more user-friendly view of this information.
-->
カタログ<structname>pg_publication_rel</structname>にはデータベース内のリレーションとパブリケーションのマッピングが含まれます。
これは多対多のマッピングです。
この情報のよりユーザフレンドリなビューについては<xref linkend="view-pg-publication-tables"/>も参照してください。
  </para>

  <table>
<!--
   <title><structname>pg_publication_rel</structname> Columns</title>
-->
   <title><structname>pg_publication_rel</structname>の列</title>
   <tgroup cols="1">
    <thead>
     <row>
      <entry role="catalog_table_entry"><para role="column_definition">
<!--
       Column Type
-->
列 型
      </para>
      <para>
<!--
       Description
-->
説明
      </para></entry>
     </row>
    </thead>

    <tbody>
     <row>
      <entry role="catalog_table_entry"><para role="column_definition">
       <structfield>oid</structfield> <type>oid</type>
      </para>
      <para>
<!--
       Row identifier
-->
行識別子
      </para></entry>
     </row>

     <row>
      <entry role="catalog_table_entry"><para role="column_definition">
       <structfield>prpubid</structfield> <type>oid</type>
<!--
       (references <link linkend="catalog-pg-publication"><structname>pg_publication</structname></link>.<structfield>oid</structfield>)
-->
（参照先 <link linkend="catalog-pg-publication"><structname>pg_publication</structname></link>.<structfield>oid</structfield>）
      </para>
      <para>
<!--
       Reference to publication
-->
パブリケーションの参照
      </para></entry>
     </row>

     <row>
      <entry role="catalog_table_entry"><para role="column_definition">
       <structfield>prrelid</structfield> <type>oid</type>
<!--
       (references <link linkend="catalog-pg-class"><structname>pg_class</structname></link>.<structfield>oid</structfield>)
-->
（参照先 <link linkend="catalog-pg-class"><structname>pg_class</structname></link>.<structfield>oid</structfield>）
      </para>
      <para>
<!--
       Reference to relation
-->
リレーションの参照
      </para></entry>
     </row>

     <row>
      <entry role="catalog_table_entry"><para role="column_definition">
      <structfield>prqual</structfield> <type>pg_node_tree</type>
      </para>
<!--
      <para>Expression tree (in <function>nodeToString()</function>
      representation) for the relation's publication qualifying condition. Null
      if there is no publication qualifying condition.</para></entry>
-->
      <para>リレーションのパブリケーション修飾条件の（<function>nodeToString()</function>形式の）式ツリー。
       パブリケーション修飾条件がない場合はNULLです。</para></entry>
     </row>

     <row>
      <entry role="catalog_table_entry"><para role="column_definition">
       <structfield>prattrs</structfield> <type>int2vector</type>
<!--
       (references <link linkend="catalog-pg-attribute"><structname>pg_attribute</structname></link>.<structfield>attnum</structfield>)
-->
（参照先 <link linkend="catalog-pg-attribute"><structname>pg_attribute</structname></link>.<structfield>attnum</structfield>）
      </para>
      <para>
<!--
       This is an array of values that indicates which table columns are
       part of the publication.  For example, a value of <literal>1 3</literal>
       would mean that the first and the third table columns are published.
       A null value indicates that all columns are published.
-->
これは、どのテーブル列がパブリケーションの一部であるかを示す値の配列です。
たとえば、<literal>1 3</literal>という値は、テーブルの最初と3番目の列がパブリッシュされることを意味します。
NULL値は、すべての列がパブリッシュされることを示します。
      </para></entry>
     </row>
    </tbody>
   </tgroup>
  </table>
 </sect1>

 <sect1 id="catalog-pg-range">
  <title><structname>pg_range</structname></title>

  <indexterm zone="catalog-pg-range">
   <primary>pg_range</primary>
  </indexterm>

  <para>
<!--
   The catalog <structname>pg_range</structname> stores information about
   range types.  This is in addition to the types' entries in
   <link linkend="catalog-pg-type"><structname>pg_type</structname></link>.
-->
<structname>pg_range</structname>カタログは、範囲型についての情報を保存します。
これは<link linkend="catalog-pg-type"><structname>pg_type</structname></link>内の型のエントリに追加されます。
  </para>

  <table>
<!--
   <title><structname>pg_range</structname> Columns</title>
-->
   <title><structname>pg_range</structname>の列</title>
   <tgroup cols="1">
    <thead>
     <row>
      <entry role="catalog_table_entry"><para role="column_definition">
<!--
       Column Type
-->
列 型
      </para>
      <para>
<!--
       Description
-->
説明
      </para></entry>
     </row>
    </thead>

    <tbody>
     <row>
      <entry role="catalog_table_entry"><para role="column_definition">
       <structfield>rngtypid</structfield> <type>oid</type>
<!--
       (references <link linkend="catalog-pg-type"><structname>pg_type</structname></link>.<structfield>oid</structfield>)
-->
（参照先 <link linkend="catalog-pg-type"><structname>pg_type</structname></link>.<structfield>oid</structfield>）
      </para>
      <para>
<!--
       OID of the range type
-->
範囲型のOID
      </para></entry>
     </row>

     <row>
      <entry role="catalog_table_entry"><para role="column_definition">
       <structfield>rngsubtype</structfield> <type>oid</type>
<!--
       (references <link linkend="catalog-pg-type"><structname>pg_type</structname></link>.<structfield>oid</structfield>)
-->
（参照先 <link linkend="catalog-pg-type"><structname>pg_type</structname></link>.<structfield>oid</structfield>）
      </para>
      <para>
<!--
       OID of the element type (subtype) of this range type
-->
この範囲型の要素型（派生元型）のOID
      </para></entry>
     </row>

     <row>
      <entry role="catalog_table_entry"><para role="column_definition">
       <structfield>rngmultitypid</structfield> <type>oid</type>
<!--
       (references <link linkend="catalog-pg-type"><structname>pg_type</structname></link>.<structfield>oid</structfield>)
-->
（参照先 <link linkend="catalog-pg-type"><structname>pg_type</structname></link>.<structfield>oid</structfield>）
      </para>
      <para>
<!--
       OID of the multirange type for this range type
-->
この範囲型のための多重範囲型のOID
      </para></entry>
     </row>

     <row>
      <entry role="catalog_table_entry"><para role="column_definition">
       <structfield>rngcollation</structfield> <type>oid</type>
<!--
       (references <link linkend="catalog-pg-collation"><structname>pg_collation</structname></link>.<structfield>oid</structfield>)
-->
（参照先 <link linkend="catalog-pg-collation"><structname>pg_collation</structname></link>.<structfield>oid</structfield>）
      </para>
      <para>
<!--
       OID of the collation used for range comparisons, or zero if none
-->
範囲比較のために使用される照合のOID。何もない場合はゼロ
      </para></entry>
     </row>

     <row>
      <entry role="catalog_table_entry"><para role="column_definition">
       <structfield>rngsubopc</structfield> <type>oid</type>
<!--
       (references <link linkend="catalog-pg-opclass"><structname>pg_opclass</structname></link>.<structfield>oid</structfield>)
-->
（参照先 <link linkend="catalog-pg-opclass"><structname>pg_opclass</structname></link>.<structfield>oid</structfield>）
      </para>
      <para>
<!--
       OID of the subtype's operator class used for range comparisons
-->
範囲比較のために使用される派生元型の演算子クラスのOID
      </para></entry>
     </row>

     <row>
      <entry role="catalog_table_entry"><para role="column_definition">
       <structfield>rngcanonical</structfield> <type>regproc</type>
<!--
       (references <link linkend="catalog-pg-proc"><structname>pg_proc</structname></link>.<structfield>oid</structfield>)
-->
（参照先 <link linkend="catalog-pg-proc"><structname>pg_proc</structname></link>.<structfield>oid</structfield>）
      </para>
      <para>
<!--
       OID of the function to convert a range value into canonical form,
       or zero if none
-->
範囲型を標準型に変換する関数のOID。何もない場合はゼロ
      </para></entry>
     </row>

     <row>
      <entry role="catalog_table_entry"><para role="column_definition">
       <structfield>rngsubdiff</structfield> <type>regproc</type>
<!--
       (references <link linkend="catalog-pg-proc"><structname>pg_proc</structname></link>.<structfield>oid</structfield>)
-->
（参照先 <link linkend="catalog-pg-proc"><structname>pg_proc</structname></link>.<structfield>oid</structfield>）
      </para>
      <para>
<!--
       OID of the function to return the difference between two element
       values as <type>double precision</type>, or zero if none
-->
２つの要素値の間の違いを<type>double precision</type>として返す関数のOID、なければゼロ
      </para></entry>
     </row>
    </tbody>
   </tgroup>
  </table>

  <para>
<!--
   <structfield>rngsubopc</structfield> (plus <structfield>rngcollation</structfield>, if the
   element type is collatable) determines the sort ordering used by the range
   type.  <structfield>rngcanonical</structfield> is used when the element type is
   discrete.  <structfield>rngsubdiff</structfield> is optional but should be supplied to
   improve performance of GiST indexes on the range type.
-->
<structfield>rngsubopc</structfield>（および、要素型が照合可能である場合は<structfield>rngcollation</structfield>）は範囲型で使用されるソートの順番を決定します。<structfield>rngcanonical</structfield>は要素型が離散的である場合に使用されます。
<structfield>rngsubdiff</structfield>は省略可能ですが、範囲型に対するGiSTインデックスの性能を向上するためには提供しなければなりません。
  </para>

 </sect1>

 <sect1 id="catalog-pg-replication-origin">
  <title><structname>pg_replication_origin</structname></title>

  <indexterm zone="catalog-pg-replication-origin">
   <primary>pg_replication_origin</primary>
  </indexterm>

  <para>
<!--
   The <structname>pg_replication_origin</structname> catalog contains
   all replication origins created.  For more on replication origins
   see <xref linkend="replication-origins"/>.
-->
<structname>pg_replication_origin</structname>カタログは、作成されたすべてのレプリケーション起点を含んでいます。
レプリケーション起点についての詳細は<xref linkend="replication-origins"/>を参照してください。
  </para>

  <para>
<!--
   Unlike most system catalogs, <structname>pg_replication_origin</structname>
   is shared across all databases of a cluster: there is only one copy
   of <structname>pg_replication_origin</structname> per cluster, not one per
   database.
-->
ほとんどのシステムカタログとは異なり、<structname>pg_replication_origin</structname>はクラスタ内の全データベースで共有されます。
つまりクラスタごとに<structname>pg_replication_origin</structname>の実体は1つだけ存在し、データベースごとに1つではありません。
  </para>

  <table>
<!--
   <title><structname>pg_replication_origin</structname> Columns</title>
-->
   <title><structname>pg_replication_origin</structname>の列</title>
   <tgroup cols="1">
    <thead>
     <row>
      <entry role="catalog_table_entry"><para role="column_definition">
<!--
       Column Type
-->
列 型
      </para>
      <para>
<!--
       Description
-->
説明
      </para></entry>
     </row>
    </thead>

    <tbody>
     <row>
      <entry role="catalog_table_entry"><para role="column_definition">
       <structfield>roident</structfield> <type>oid</type>
      </para>
      <para>
<!--
       A unique, cluster-wide identifier for the replication
       origin. Should never leave the system.
-->
クラスタ全体で一意なレプリケーション起点の識別子。
システムから除かれてはいけません。
      </para></entry>
     </row>

     <row>
      <entry role="catalog_table_entry"><para role="column_definition">
       <structfield>roname</structfield> <type>text</type>
      </para>
      <para>
<!--
       The external, user defined, name of a replication
       origin.
-->
レプリケーション起点のユーザ定義の外部名
      </para></entry>
     </row>
    </tbody>
   </tgroup>
  </table>
 </sect1>

 <sect1 id="catalog-pg-rewrite">
  <title><structname>pg_rewrite</structname></title>

  <indexterm zone="catalog-pg-rewrite">
   <primary>pg_rewrite</primary>
  </indexterm>

  <para>
<!--
   The catalog <structname>pg_rewrite</structname> stores rewrite rules for tables and views.
-->
   <structname>pg_rewrite</structname>カタログはテーブルとビューに対する書き換えルールを保存します。
  </para>

  <table>
<!--
   <title><structname>pg_rewrite</structname> Columns</title>
-->
   <title><structname>pg_rewrite</structname>の列</title>
   <tgroup cols="1">
    <thead>
     <row>
      <entry role="catalog_table_entry"><para role="column_definition">
<!--
       Column Type
-->
列 型
      </para>
      <para>
<!--
       Description
-->
説明
      </para></entry>
     </row>
    </thead>

    <tbody>
     <row>
      <entry role="catalog_table_entry"><para role="column_definition">
       <structfield>oid</structfield> <type>oid</type>
      </para>
      <para>
<!--
       Row identifier
-->
行識別子
      </para></entry>
     </row>

     <row>
      <entry role="catalog_table_entry"><para role="column_definition">
       <structfield>rulename</structfield> <type>name</type>
      </para>
      <para>
<!--
       Rule name
-->
ルール名
      </para></entry>
     </row>

     <row>
      <entry role="catalog_table_entry"><para role="column_definition">
       <structfield>ev_class</structfield> <type>oid</type>
<!--
       (references <link linkend="catalog-pg-class"><structname>pg_class</structname></link>.<structfield>oid</structfield>)
-->
（参照先 <link linkend="catalog-pg-class"><structname>pg_class</structname></link>.<structfield>oid</structfield>）
      </para>
      <para>
<!--
       The table this rule is for
-->
ルールを適用するテーブル
      </para></entry>
     </row>

     <row>
      <entry role="catalog_table_entry"><para role="column_definition">
       <structfield>ev_type</structfield> <type>char</type>
      </para>
      <para>
<!--
       Event type that the rule is for: 1 = <xref linkend="sql-select"/>, 2 =
       <xref linkend="sql-update"/>, 3 = <xref linkend="sql-insert"/>, 4 =
       <xref linkend="sql-delete"/>
-->
ルールを適用するイベントの型：
1 = <xref linkend="sql-select"/>、
2 = <xref linkend="sql-update"/>、
3 = <xref linkend="sql-insert"/>、
4 = <xref linkend="sql-delete"/>
      </para></entry>
     </row>

     <row>
      <entry role="catalog_table_entry"><para role="column_definition">
       <structfield>ev_enabled</structfield> <type>char</type>
      </para>
      <para>
<!--
       Controls in which <xref linkend="guc-session-replication-role"/> modes
       the rule fires.
       <literal>O</literal> = rule fires in <quote>origin</quote> and <quote>local</quote> modes,
       <literal>D</literal> = rule is disabled,
       <literal>R</literal> = rule fires in <quote>replica</quote> mode,
       <literal>A</literal> = rule fires always.
-->
ルールがどの<xref linkend="guc-session-replication-role"/>モードで発行されるかを制御します。
<literal>O</literal> = ルールは<quote>origin</quote>および<quote>local</quote>モードで発行、
<literal>D</literal> = ルールは無効、
<literal>R</literal> = ルールは<quote>replica</quote>モードで発行、
<literal>A</literal> = ルールは常に発行。
      </para></entry>
     </row>

     <row>
      <entry role="catalog_table_entry"><para role="column_definition">
       <structfield>is_instead</structfield> <type>bool</type>
      </para>
      <para>
<!--
       True if the rule is an <literal>INSTEAD</literal> rule
-->
ルールが<literal>INSTEAD</literal>ルールである場合はtrue
      </para></entry>
     </row>

     <row>
      <entry role="catalog_table_entry"><para role="column_definition">
       <structfield>ev_qual</structfield> <type>pg_node_tree</type>
      </para>
      <para>
<!--
       Expression tree (in the form of a
       <function>nodeToString()</function> representation) for the
       rule's qualifying condition
-->
ルールの制約条件に対する（<function>nodeToString()</function>表現による）演算式ツリー
      </para></entry>
     </row>

     <row>
      <entry role="catalog_table_entry"><para role="column_definition">
       <structfield>ev_action</structfield> <type>pg_node_tree</type>
      </para>
      <para>
<!--
       Query tree (in the form of a
       <function>nodeToString()</function> representation) for the
       rule's action
-->
ルールのアクションに対する（<function>nodeToString()</function>表現による）問い合わせツリー
      </para></entry>
     </row>
    </tbody>
   </tgroup>
  </table>

  <note>
   <para>
<!--
    <literal>pg_class.relhasrules</literal>
    must be true if a table has any rules in this catalog.
-->
テーブルがこのカタログ内のルールを持つ場合、<literal>pg_class.relhasrules</literal>はtrueでなければなりません。
   </para>
  </note>

 </sect1>

 <sect1 id="catalog-pg-seclabel">
  <title><structname>pg_seclabel</structname></title>

  <indexterm zone="catalog-pg-seclabel">
   <primary>pg_seclabel</primary>
  </indexterm>

  <para>
<!--
   The catalog <structname>pg_seclabel</structname> stores security
   labels on database objects.  Security labels can be manipulated
   with the <link linkend="sql-security-label"><command>SECURITY LABEL</command></link> command.  For an easier
   way to view security labels, see <xref linkend="view-pg-seclabels"/>.
-->
<structname>pg_seclabel</structname>カタログにはデータベースオブジェクト上のセキュリティラベルが格納されます。
セキュリティラベルは<link linkend="sql-security-label"><command>SECURITY LABEL</command></link>コマンドを用いて操作できます。
セキュリティラベルを閲覧するより簡単な方法については<xref linkend="view-pg-seclabels"/>を参照してください。
  </para>

  <para>
<!--
   See also <link linkend="catalog-pg-shseclabel"><structname>pg_shseclabel</structname></link>,
   which performs a similar function for security labels of database objects
   that are shared across a database cluster.
-->
<link linkend="catalog-pg-shseclabel"><structname>pg_shseclabel</structname></link>も参照してください。
これは、データベースクラスタ間で共有されたデータベースオブジェクトにおけるセキュリティラベルのための類似した機能を提供します。
  </para>

  <table>
<!--
   <title><structname>pg_seclabel</structname> Columns</title>
-->
   <title><structname>pg_seclabel</structname>の列</title>
   <tgroup cols="1">
    <thead>
     <row>
      <entry role="catalog_table_entry"><para role="column_definition">
<!--
       Column Type
-->
列 型
      </para>
      <para>
<!--
       Description
-->
説明
      </para></entry>
     </row>
    </thead>

    <tbody>
     <row>
      <entry role="catalog_table_entry"><para role="column_definition">
       <structfield>objoid</structfield> <type>oid</type>
<!--
       (references any OID column)
-->
（いずれかのOID列）
      </para>
      <para>
<!--
       The OID of the object this security label pertains to
-->
このセキュリティラベルが関係するオブジェクトのOID
      </para></entry>
     </row>

     <row>
      <entry role="catalog_table_entry"><para role="column_definition">
       <structfield>classoid</structfield> <type>oid</type>
<!--
       (references <link linkend="catalog-pg-class"><structname>pg_class</structname></link>.<structfield>oid</structfield>)
-->
（参照先 <link linkend="catalog-pg-class"><structname>pg_class</structname></link>.<structfield>oid</structfield>）
      </para>
      <para>
<!--
       The OID of the system catalog this object appears in
-->
このオブジェクトが現れるシステムカタログのOID
      </para></entry>
     </row>

     <row>
      <entry role="catalog_table_entry"><para role="column_definition">
       <structfield>objsubid</structfield> <type>int4</type>
      </para>
      <para>
<!--
       For a security label on a table column, this is the column number (the
       <structfield>objoid</structfield> and <structfield>classoid</structfield> refer to
       the table itself).  For all other object types, this column is
       zero.
-->
テーブル列上のセキュリティラベルでは、これは列番号です（<structfield>objoid</structfield>および<structfield>classoid</structfield>はテーブル自身を参照します）。
他のすべての種類のオブジェクトでは、この列はゼロです。
      </para></entry>
     </row>

     <row>
      <entry role="catalog_table_entry"><para role="column_definition">
       <structfield>provider</structfield> <type>text</type>
      </para>
      <para>
<!--
       The label provider associated with this label.
-->
このラベルに関連付いたラベルプロバイダです。
      </para></entry>
     </row>

     <row>
      <entry role="catalog_table_entry"><para role="column_definition">
       <structfield>label</structfield> <type>text</type>
      </para>
      <para>
<!--
       The security label applied to this object.
-->
このオブジェクトに適用されるセキュリティラベルです。
      </para></entry>
     </row>
    </tbody>
   </tgroup>
  </table>
 </sect1>

 <sect1 id="catalog-pg-sequence">
  <title><structname>pg_sequence</structname></title>

  <indexterm zone="catalog-pg-sequence">
   <primary>pg_sequence</primary>
  </indexterm>

  <para>
<!--
   The catalog <structname>pg_sequence</structname> contains information about
   sequences.  Some of the information about sequences, such as the name and
   the schema, is in
   <link linkend="catalog-pg-class"><structname>pg_class</structname></link>
-->
カタログ<structname>pg_sequence</structname>にはシーケンスに関する情報が含まれます。
名前やスキーマなどシーケンスに関する情報の一部は<link linkend="catalog-pg-class"><structname>pg_class</structname></link>にあります。
  </para>

  <table>
<!--
   <title><structname>pg_sequence</structname> Columns</title>
-->
   <title><structname>pg_sequence</structname>の列</title>
   <tgroup cols="1">
    <thead>
     <row>
      <entry role="catalog_table_entry"><para role="column_definition">
<!--
       Column Type
-->
列 型
      </para>
      <para>
<!--
       Description
-->
説明
      </para></entry>
     </row>
    </thead>

    <tbody>
     <row>
      <entry role="catalog_table_entry"><para role="column_definition">
       <structfield>seqrelid</structfield> <type>oid</type>
<!--
       (references <link linkend="catalog-pg-class"><structname>pg_class</structname></link>.<structfield>oid</structfield>)
-->
（参照先 <link linkend="catalog-pg-class"><structname>pg_class</structname></link>.<structfield>oid</structfield>）
      </para>
      <para>
<!--
       The OID of the <link linkend="catalog-pg-class"><structname>pg_class</structname></link> entry for this sequence
-->
このシーケンスの<link linkend="catalog-pg-class"><structname>pg_class</structname></link>のエントリのOID
      </para></entry>
     </row>

     <row>
      <entry role="catalog_table_entry"><para role="column_definition">
       <structfield>seqtypid</structfield> <type>oid</type>
<!--
       (references <link linkend="catalog-pg-type"><structname>pg_type</structname></link>.<structfield>oid</structfield>)
-->
（参照先 <link linkend="catalog-pg-type"><structname>pg_type</structname></link>.<structfield>oid</structfield>）
      </para>
      <para>
<!--
       Data type of the sequence
-->
シーケンスのデータ型
      </para></entry>
     </row>

     <row>
      <entry role="catalog_table_entry"><para role="column_definition">
       <structfield>seqstart</structfield> <type>int8</type>
      </para>
      <para>
<!--
       Start value of the sequence
-->
シーケンスの開始値
      </para></entry>
     </row>

     <row>
      <entry role="catalog_table_entry"><para role="column_definition">
       <structfield>seqincrement</structfield> <type>int8</type>
      </para>
      <para>
<!--
       Increment value of the sequence
-->
シーケンスの増分値
      </para></entry>
     </row>

     <row>
      <entry role="catalog_table_entry"><para role="column_definition">
       <structfield>seqmax</structfield> <type>int8</type>
      </para>
      <para>
<!--
       Maximum value of the sequence
-->
シーケンスの最大値
      </para></entry>
     </row>

     <row>
      <entry role="catalog_table_entry"><para role="column_definition">
       <structfield>seqmin</structfield> <type>int8</type>
      </para>
      <para>
<!--
       Minimum value of the sequence
-->
シーケンスの最小値
      </para></entry>
     </row>

     <row>
      <entry role="catalog_table_entry"><para role="column_definition">
       <structfield>seqcache</structfield> <type>int8</type>
      </para>
      <para>
<!--
       Cache size of the sequence
-->
シーケンスのキャッシュサイズ
      </para></entry>
     </row>

     <row>
      <entry role="catalog_table_entry"><para role="column_definition">
       <structfield>seqcycle</structfield> <type>bool</type>
      </para>
      <para>
<!--
       Whether the sequence cycles
-->
シーケンスが周回するかどうか
      </para></entry>
     </row>
    </tbody>
   </tgroup>
  </table>
 </sect1>

 <sect1 id="catalog-pg-shdepend">
  <title><structname>pg_shdepend</structname></title>

  <indexterm zone="catalog-pg-shdepend">
   <primary>pg_shdepend</primary>
  </indexterm>

  <para>
<!--
   The catalog <structname>pg_shdepend</structname> records the
   dependency relationships between database objects and shared objects,
   such as roles.  This information allows
   <productname>PostgreSQL</productname> to ensure that those objects are
   unreferenced before attempting to delete them.
-->
<structname>pg_shdepend</structname>カタログは、データベースオブジェクトとロールのような共有オブジェクト間のリレーション依存関係を保持します。
この情報は<productname>PostgreSQL</productname>が依存関係を削除しようとする前に、これらのオブジェクトを参照されないようにすることを保証することを許可します。
  </para>

  <para>
<!--
   See also <link linkend="catalog-pg-depend"><structname>pg_depend</structname></link>,
   which performs a similar function for dependencies involving objects
   within a single database.
-->
<link linkend="catalog-pg-depend"><structname>pg_depend</structname></link>も参照してください。
<structname>pg_depend</structname>は単一のデータベース内のオブジェクトに関する依存関係について同じような機能を実行します。
  </para>

  <para>
<!--
   Unlike most system catalogs, <structname>pg_shdepend</structname>
   is shared across all databases of a cluster: there is only one
   copy of <structname>pg_shdepend</structname> per cluster, not
   one per database.
-->
多くのシステムカタログと異なり<structname>pg_shdepend</structname>はクラスタの全てのデータベースに共有されています。
データベース毎ではなく、クラスタ毎にただ1つの<structname>pg_shdepend</structname>のコピーがあります。
  </para>

  <table>
<!--
   <title><structname>pg_shdepend</structname> Columns</title>
-->
   <title><structname>pg_shdepend</structname>の列</title>
   <tgroup cols="1">
    <thead>
     <row>
      <entry role="catalog_table_entry"><para role="column_definition">
<!--
       Column Type
-->
列 型
      </para>
      <para>
<!--
       Description
-->
説明
      </para></entry>
     </row>
    </thead>

    <tbody>
     <row>
      <entry role="catalog_table_entry"><para role="column_definition">
       <structfield>dbid</structfield> <type>oid</type>
<!--
       (references <link linkend="catalog-pg-database"><structname>pg_database</structname></link>.<structfield>oid</structfield>)
-->
（参照先 <link linkend="catalog-pg-database"><structname>pg_database</structname></link>.<structfield>oid</structfield>）
      </para>
      <para>
<!--
       The OID of the database the dependent object is in,
       or zero for a shared object
-->
依存オブジェクトが属するデータベースのOID。
共有オブジェクトの場合はゼロ
      </para></entry>
     </row>

     <row>
      <entry role="catalog_table_entry"><para role="column_definition">
       <structfield>classid</structfield> <type>oid</type>
<!--
       (references <link linkend="catalog-pg-class"><structname>pg_class</structname></link>.<structfield>oid</structfield>)
-->
（参照先 <link linkend="catalog-pg-class"><structname>pg_class</structname></link>.<structfield>oid</structfield>）
      </para>
      <para>
<!--
       The OID of the system catalog the dependent object is in
-->
依存するオブジェクトが存在するシステムカタログのOID
      </para></entry>
     </row>

     <row>
      <entry role="catalog_table_entry"><para role="column_definition">
       <structfield>objid</structfield> <type>oid</type>
<!--
       (references any OID column)
-->
（いずれかのOID列）
      </para>
      <para>
<!--
       The OID of the specific dependent object
-->
特定の依存するオブジェクトのOID
      </para></entry>
     </row>

     <row>
      <entry role="catalog_table_entry"><para role="column_definition">
       <structfield>objsubid</structfield> <type>int4</type>
      </para>
      <para>
<!--
       For a table column, this is the column number (the
       <structfield>objid</structfield> and <structfield>classid</structfield> refer to the
       table itself).  For all other object types, this column is zero.
-->
テーブル列の場合、これは列番号です（<structfield>objid</structfield>と<structfield>classid</structfield>はテーブル自身を参照します）。
他のすべての種類のオブジェクトでは、この列はゼロになります。
      </para></entry>
     </row>

     <row>
      <entry role="catalog_table_entry"><para role="column_definition">
       <structfield>refclassid</structfield> <type>oid</type>
<!--
       (references <link linkend="catalog-pg-class"><structname>pg_class</structname></link>.<structfield>oid</structfield>)
-->
（参照先 <link linkend="catalog-pg-class"><structname>pg_class</structname></link>.<structfield>oid</structfield>）
      </para>
      <para>
<!--
       The OID of the system catalog the referenced object is in
       (must be a shared catalog)
-->
参照されるオブジェクトが入っているシステムカタログのOID（共有カタログである必要があります）
      </para></entry>
     </row>

     <row>
      <entry role="catalog_table_entry"><para role="column_definition">
       <structfield>refobjid</structfield> <type>oid</type>
<!--
       (references any OID column)
-->
（いずれかのOID列）
      </para>
      <para>
<!--
       The OID of the specific referenced object
-->
特定の参照されるオブジェクトのOID
      </para></entry>
     </row>

     <row>
      <entry role="catalog_table_entry"><para role="column_definition">
       <structfield>deptype</structfield> <type>char</type>
      </para>
      <para>
<!--
       A code defining the specific semantics of this dependency relationship; see text
-->
この依存関係の特定のセマンティクスを定義するコード（後述）
      </para></entry>
     </row>
    </tbody>
   </tgroup>
  </table>

  <para>
<!--
   In all cases, a <structname>pg_shdepend</structname> entry indicates that
   the referenced object cannot be dropped without also dropping the dependent
   object.  However, there are several subflavors identified by
   <structfield>deptype</structfield>:
-->
すべての場合において、<structname>pg_shdepend</structname>項目は依存するオブジェクトも削除しない限り、参照されるオブジェクトを削除できないことを示します。
もっとも、<structfield>deptype</structfield>によって指定される以下のようないくつかのオプションもあります。

   <variablelist>
    <varlistentry>
     <term><symbol>SHARED_DEPENDENCY_OWNER</symbol> (<literal>o</literal>)</term>
     <listitem>
      <para>
<!--
       The referenced object (which must be a role) is the owner of the
       dependent object.
-->
       参照されるオブジェクト（ロールである必要があります）が依存するオブジェクトの所有者です。
      </para>
     </listitem>
    </varlistentry>

    <varlistentry>
     <term><symbol>SHARED_DEPENDENCY_ACL</symbol> (<literal>a</literal>)</term>
     <listitem>
      <para>
<!--
       The referenced object (which must be a role) is mentioned in the
       ACL (access control list, i.e., privileges list) of the
       dependent object.  (A <symbol>SHARED_DEPENDENCY_ACL</symbol> entry is
       not made for the owner of the object, since the owner will have
       a <symbol>SHARED_DEPENDENCY_OWNER</symbol> entry anyway.)
-->
参照されたオブジェクト（ロールである必要があります）が、依存するオブジェクトのACL（アクセス制御リスト。権限リストのこと）内で述べられています。
（所有者は<symbol>SHARED_DEPENDENCY_OWNER</symbol>項目を持つため、<symbol>SHARED_DEPENDENCY_ACL</symbol>項目は、オブジェクトの所有者に対して作成されません。）
      </para>
     </listitem>
    </varlistentry>

    <varlistentry>
     <term><symbol>SHARED_DEPENDENCY_INITACL</symbol> (<literal>i</literal>)</term>
     <listitem>
      <para>
       The referenced object (which must be a role) is mentioned in a
       <link linkend="catalog-pg-init-privs"><structname>pg_init_privs</structname></link>
       entry for the dependent object.
       (A <symbol>SHARED_DEPENDENCY_INITACL</symbol> entry is not made for
       the owner of the object, since the owner will have
       a <symbol>SHARED_DEPENDENCY_OWNER</symbol> entry anyway.)
      </para>
     </listitem>
    </varlistentry>

    <varlistentry>
     <term><symbol>SHARED_DEPENDENCY_POLICY</symbol> (<literal>r</literal>)</term>
     <listitem>
      <para>
<!--
       The referenced object (which must be a role) is mentioned as the
       target of a dependent policy object.
-->
参照されたオブジェクト（ロールである必要があります）が、依存するポリシーオブジェクトのターゲットとして述べられています。
      </para>
     </listitem>
    </varlistentry>

    <varlistentry>
     <term><symbol>SHARED_DEPENDENCY_TABLESPACE</symbol> (<literal>t</literal>)</term>
     <listitem>
      <para>
<!--
       The referenced object (which must be a tablespace) is mentioned as
       the tablespace for a relation that doesn't have storage.
-->
参照されているオブジェクト（テーブル空間でなければなりません）は格納を持たないリレーションのためのテーブル空間として言及されています。
      </para>
     </listitem>
    </varlistentry>
   </variablelist>

<!--
   Other dependency flavors might be needed in future.  Note in particular
   that the current definition only supports roles and tablespaces as referenced
   objects.
-->
他の依存関係のオプションが将来必要になる可能性があります。
現状の定義は、参照されるオブジェクトとしてロールとテーブル空間のみをサポートしていることに特に注意してください。
  </para>

  <para>
<!--
   As in the <structname>pg_depend</structname> catalog, most objects
   created during <application>initdb</application> are
   considered <quote>pinned</quote>.  No entries are made
   in <structname>pg_shdepend</structname> that would have a pinned
   object as either referenced or dependent object.
-->
<structname>pg_depend</structname>カタログと同様に、<application>initdb</application>時に作成されるほとんどのオブジェクトは<quote>固定(pinned)</quote>と見なされます。
<structname>pg_shdepend</structname>には、参照オブジェクトまたは依存オブジェクトとして固定されたオブジェクトを持つエントリは作成されません。
  </para>

 </sect1>

 <sect1 id="catalog-pg-shdescription">
  <title><structname>pg_shdescription</structname></title>

  <indexterm zone="catalog-pg-shdescription">
   <primary>pg_shdescription</primary>
  </indexterm>

  <para>
<!--
   The catalog <structname>pg_shdescription</structname> stores optional
   descriptions (comments) for shared database objects.  Descriptions can be
   manipulated with the <link linkend="sql-comment"><command>COMMENT</command></link> command and viewed with
   <application>psql</application>'s <literal>\d</literal> commands.
-->
<structname>pg_shdescription</structname>には共有データベースオブジェクトに対する補足説明（コメント）を格納します。
補足説明は<link linkend="sql-comment"><command>COMMENT</command></link>コマンドを使用して編集でき、<application>psql</application>の<literal>\d</literal>コマンドを使用して閲覧できます。
  </para>

  <para>
<!--
   See also <link linkend="catalog-pg-description"><structname>pg_description</structname></link>,
   which performs a similar function for descriptions involving objects
   within a single database.
-->
<link linkend="catalog-pg-description"><structname>pg_description</structname></link>も参照してください。
こちらは、単一データベース内のオブジェクトに関する説明について、同様の機能を行います。
  </para>

  <para>
<!--
   Unlike most system catalogs, <structname>pg_shdescription</structname>
   is shared across all databases of a cluster: there is only one
   copy of <structname>pg_shdescription</structname> per cluster, not
   one per database.
-->
他のシステムカタログと異なり、<structname>pg_shdescription</structname>はクラスタ内のすべてのデータベースに渡って共有されます。
データベース毎に存在するのではなく、1つのクラスタに<structname>pg_shdescription</structname>が1つのみ存在します。
  </para>

  <table>
<!--
   <title><structname>pg_shdescription</structname> Columns</title>
-->
   <title><structname>pg_shdescription</structname>の列</title>
   <tgroup cols="1">
    <thead>
     <row>
      <entry role="catalog_table_entry"><para role="column_definition">
<!--
       Column Type
-->
列 型
      </para>
      <para>
<!--
       Description
-->
説明
      </para></entry>
     </row>
    </thead>

    <tbody>
     <row>
      <entry role="catalog_table_entry"><para role="column_definition">
       <structfield>objoid</structfield> <type>oid</type>
<!--
       (references any OID column)
-->
（いずれかのOID列）
      </para>
      <para>
<!--
       The OID of the object this description pertains to
-->
この補足説明が属するオブジェクトのOID
      </para></entry>
     </row>

     <row>
      <entry role="catalog_table_entry"><para role="column_definition">
       <structfield>classoid</structfield> <type>oid</type>
<!--
       (references <link linkend="catalog-pg-class"><structname>pg_class</structname></link>.<structfield>oid</structfield>)
-->
（参照先 <link linkend="catalog-pg-class"><structname>pg_class</structname></link>.<structfield>oid</structfield>）
      </para>
      <para>
<!--
       The OID of the system catalog this object appears in
-->
このオブジェクトが現れるシステムカタログのOID
      </para></entry>
     </row>

     <row>
      <entry role="catalog_table_entry"><para role="column_definition">
       <structfield>description</structfield> <type>text</type>
      </para>
      <para>
<!--
       Arbitrary text that serves as the description of this object
-->
このオブジェクトの説明となる任意のテキスト
      </para></entry>
     </row>
    </tbody>
   </tgroup>
  </table>

 </sect1>

 <sect1 id="catalog-pg-shseclabel">
  <title><structname>pg_shseclabel</structname></title>

  <indexterm zone="catalog-pg-shseclabel">
   <primary>pg_shseclabel</primary>
  </indexterm>

  <para>
<!--
   The catalog <structname>pg_shseclabel</structname> stores security
   labels on shared database objects.  Security labels can be manipulated
   with the <link linkend="sql-security-label"><command>SECURITY LABEL</command></link> command.  For an easier
   way to view security labels, see <xref linkend="view-pg-seclabels"/>.
-->
<structname>pg_shseclabel</structname>カタログは、共有データベースオブジェクト上のセキュリティラベルを保存します。
セキュリティラベルは<link linkend="sql-security-label"><command>SECURITY LABEL</command></link>コマンドで操作されます。
セキュリティラベルを見る簡単な方法は、<xref linkend="view-pg-seclabels"/>を参照してください。
  </para>

  <para>
<!--
   See also <link linkend="catalog-pg-seclabel"><structname>pg_seclabel</structname></link>,
   which performs a similar function for security labels involving objects
   within a single database.
-->
<link linkend="catalog-pg-seclabel"><structname>pg_seclabel</structname></link>も参照してください。
これは、単一データベース内のオブジェクトを含むセキュリティラベルのための類似した機能を提供します。
  </para>

  <para>
<!--
   Unlike most system catalogs, <structname>pg_shseclabel</structname>
   is shared across all databases of a cluster: there is only one
   copy of <structname>pg_shseclabel</structname> per cluster, not
   one per database.
-->
多くのシステムカタログと違い、<structname>pg_shseclabel</structname>はクラスタ内の全てのデータベース間で共有されます。
<structname>pg_shseclabel</structname>は、データベースごとではなく、クラスタごとに1つのみ存在します。
  </para>

  <table>
<!--
   <title><structname>pg_shseclabel</structname> Columns</title>
-->
   <title><structname>pg_shseclabel</structname>の列</title>
   <tgroup cols="1">
    <thead>
     <row>
      <entry role="catalog_table_entry"><para role="column_definition">
<!--
       Column Type
-->
列 型
      </para>
      <para>
<!--
       Description
-->
説明
      </para></entry>
     </row>
    </thead>

    <tbody>
     <row>
      <entry role="catalog_table_entry"><para role="column_definition">
       <structfield>objoid</structfield> <type>oid</type>
<!--
       (references any OID column)
-->
（いずれかのOID列）
      </para>
      <para>
<!--
       The OID of the object this security label pertains to
-->
このセキュリティラベルが関係するオブジェクトのOID
      </para></entry>
     </row>

     <row>
      <entry role="catalog_table_entry"><para role="column_definition">
       <structfield>classoid</structfield> <type>oid</type>
<!--
       (references <link linkend="catalog-pg-class"><structname>pg_class</structname></link>.<structfield>oid</structfield>)
-->
（参照先 <link linkend="catalog-pg-class"><structname>pg_class</structname></link>.<structfield>oid</structfield>）
      </para>
      <para>
<!--
       The OID of the system catalog this object appears in
-->
このオブジェクトが現れるシステムカタログのOID
      </para></entry>
     </row>

     <row>
      <entry role="catalog_table_entry"><para role="column_definition">
       <structfield>provider</structfield> <type>text</type>
      </para>
      <para>
<!--
       The label provider associated with this label.
-->
このラベルに関連付いたラベルプロバイダです。
      </para></entry>
     </row>

     <row>
      <entry role="catalog_table_entry"><para role="column_definition">
       <structfield>label</structfield> <type>text</type>
      </para>
      <para>
<!--
       The security label applied to this object.
-->
このオブジェクトに適用されるセキュリティラベルです。
      </para></entry>
     </row>
    </tbody>
   </tgroup>
  </table>
 </sect1>

 <sect1 id="catalog-pg-statistic">
  <title><structname>pg_statistic</structname></title>

  <indexterm zone="catalog-pg-statistic">
   <primary>pg_statistic</primary>
  </indexterm>

  <para>
<!--
   The catalog <structname>pg_statistic</structname> stores
   statistical data about the contents of the database.  Entries are
   created by <link linkend="sql-analyze"><command>ANALYZE</command></link>
   and subsequently used by the query planner.  Note that all the
   statistical data is inherently approximate, even assuming that it
   is up-to-date.
-->
<structname>pg_statistic</structname>カタログはデータベースの内容に関する統計データを保存します。
項目は<link linkend="sql-analyze"><command>ANALYZE</command></link>で作成され、後に問い合わせプランナで使用されます。
最新のものと思ってもすべての統計データは本質的に大雑把なものであることに注意してください。
  </para>

  <para>
<!--
   Normally there is one entry, with <structfield>stainherit</structfield> =
   <literal>false</literal>, for each table column that has been analyzed.
   If the table has inheritance children or partitions, a second entry with
   <structfield>stainherit</structfield> = <literal>true</literal> is also created.  This row
   represents the column's statistics over the inheritance tree, i.e.,
   statistics for the data you'd see with
   <literal>SELECT <replaceable>column</replaceable> FROM <replaceable>table</replaceable>*</literal>,
   whereas the <structfield>stainherit</structfield> = <literal>false</literal> row represents
   the results of
   <literal>SELECT <replaceable>column</replaceable> FROM ONLY <replaceable>table</replaceable></literal>.
-->
通常は、解析されるテーブル列毎に、<structfield>stainherit</structfield> = <literal>false</literal>を持つ1つの項目が存在します。
テーブルが継承された子あるいはパーティションを持つ場合、<structfield>stainherit</structfield> = <literal>true</literal>を持つ2つ目の項目が作成されます。
この行は継承ツリー全体に渡る列の統計情報、つまり、<literal>SELECT <replaceable>column</replaceable> FROM <replaceable>table</replaceable>*</literal>で確認できるデータに対する統計情報を表します。
一方で<structfield>stainherit</structfield> = <literal>false</literal>の行は<literal>SELECT <replaceable>column</replaceable> FROM ONLY <replaceable>table</replaceable></literal>の結果を表します。
  </para>

  <para>
<!--
   <structname>pg_statistic</structname> also stores statistical data about
   the values of index expressions.  These are described as if they were
   actual data columns; in particular, <structfield>starelid</structfield>
   references the index.  No entry is made for an ordinary non-expression
   index column, however, since it would be redundant with the entry
   for the underlying table column.  Currently, entries for index expressions
   always have <structfield>stainherit</structfield> = <literal>false</literal>.
-->
<structname>pg_statistic</structname>はインデックス式の値についての統計データも格納します。
これらはあたかも値が実際のデータ列であるかのように表現されます。
特に<structfield>starelid</structfield>はインデックスを参照します。
これは元のテーブル列の項目に対して冗長となるので、普通の式を持たないインデックス列では項目は作成されません。
現在インデックス式用の項目は常に<structfield>stainherit</structfield> = <literal>false</literal>を持ちます。
  </para>

  <para>
<!--
   Since different kinds of statistics might be appropriate for different
   kinds of data, <structname>pg_statistic</structname> is designed not
   to assume very much about what sort of statistics it stores.  Only
   extremely general statistics (such as nullness) are given dedicated
   columns in <structname>pg_statistic</structname>.  Everything else
   is stored in <quote>slots</quote>, which are groups of associated columns
   whose content is identified by a code number in one of the slot's columns.
   For more information see
   <filename>src/include/catalog/pg_statistic.h</filename>.
-->
異なる種類のデータに対しては違った種類の統計が相応しいことから<structname>pg_statistic</structname>はどのような情報を保存するか深く推定しないように設計されています。
（例えばNULLであるような）極端に一般的な統計のみ<structname>pg_statistic</structname>の特定の列に入ります。
その他すべてはスロット列の内の1つのコード番号でその内容が識別される相関している列のグループである<quote>スロット</quote>に保存されます。
<filename>src/include/catalog/pg_statistic.h</filename>を参照してください。
  </para>

  <para>
<!--
   <structname>pg_statistic</structname> should not be readable by the
   public, since even statistical information about a table's contents
   might be considered sensitive.  (Example: minimum and maximum values
   of a salary column might be quite interesting.)
   <link linkend="view-pg-stats"><structname>pg_stats</structname></link>
   is a publicly readable view on
   <structname>pg_statistic</structname> that only exposes information
   about those tables that are readable by the current user.
-->
<structname>pg_statistic</structname>はテーブル内容に関する統計情報と言えども秘密の情報とみなされますので、一般のユーザが読み取り可能であってはいけません。
（給与列の最高額と最低額などは誰もが興味をそそられる良い例ですよね。）
<link linkend="view-pg-stats"><structname>pg_stats</structname></link>は一般のユーザが読み取り可能な<structname>pg_statistic</structname>に対するビューで、既存のユーザが読んでも差し支えないテーブルの情報のみを開示しています。
  </para>

  <table>
<!--
   <title><structname>pg_statistic</structname> Columns</title>
-->
   <title><structname>pg_statistic</structname>の列</title>
   <tgroup cols="1">
    <thead>
     <row>
      <entry role="catalog_table_entry"><para role="column_definition">
<!--
       Column Type
-->
列 型
      </para>
      <para>
<!--
       Description
-->
説明
      </para></entry>
     </row>
    </thead>

    <tbody>
     <row>
      <entry role="catalog_table_entry"><para role="column_definition">
       <structfield>starelid</structfield> <type>oid</type>
<!--
       (references <link linkend="catalog-pg-class"><structname>pg_class</structname></link>.<structfield>oid</structfield>)
-->
（参照先 <link linkend="catalog-pg-class"><structname>pg_class</structname></link>.<structfield>oid</structfield>）
      </para>
      <para>
<!--
       The table or index that the described column belongs to
-->
記述された列が属するテーブルもしくはインデックス
      </para></entry>
     </row>

     <row>
      <entry role="catalog_table_entry"><para role="column_definition">
       <structfield>staattnum</structfield> <type>int2</type>
<!--
       (references <link linkend="catalog-pg-attribute"><structname>pg_attribute</structname></link>.<structfield>attnum</structfield>)
-->
（参照先 <link linkend="catalog-pg-attribute"><structname>pg_attribute</structname></link>.<structfield>attnum</structfield>）
      </para>
      <para>
<!--
       The number of the described column
-->
記述された列数
      </para></entry>
     </row>

     <row>
      <entry role="catalog_table_entry"><para role="column_definition">
       <structfield>stainherit</structfield> <type>bool</type>
      </para>
      <para>
<!--
       If true, the stats include values from child tables, not just the
       values in the specified relation
-->
trueの場合、統計情報には指定されたリレーションの値だけではなく、子テーブルの値も含まれます
      </para></entry>
     </row>

     <row>
      <entry role="catalog_table_entry"><para role="column_definition">
       <structfield>stanullfrac</structfield> <type>float4</type>
      </para>
      <para>
<!--
       The fraction of the column's entries that are null
-->
NULL値である列項目の割合
      </para></entry>
     </row>

     <row>
      <entry role="catalog_table_entry"><para role="column_definition">
       <structfield>stawidth</structfield> <type>int4</type>
      </para>
      <para>
<!--
       The average stored width, in bytes, of nonnull entries
-->
非NULL項目の平均保存幅（バイト単位）
      </para></entry>
     </row>

     <row>
      <entry role="catalog_table_entry"><para role="column_definition">
       <structfield>stadistinct</structfield> <type>float4</type>
      </para>
      <para>
<!--
       The number of distinct nonnull data values in the column.
       A value greater than zero is the actual number of distinct values.
       A value less than zero is the negative of a multiplier for the number
       of rows in the table; for example, a column in which about 80% of the
       values are nonnull and each nonnull value appears about twice on
       average could be represented by <structfield>stadistinct</structfield> = -0.4.
       A zero value means the number of distinct values is unknown.
-->
列内で非NULL個別値を持つデータ数。
ゼロより大きい値は実際の個別値の数です。
ゼロより小さい値はテーブル内の行数に対する乗数を負にしたものです。
例えば、約80%の値が非NULLで、それぞれの非NULL値が平均して2回ほど出現する列は<structfield>stadistinct</structfield> = -0.4であると表現されます。
ゼロは個別値の数を特定できない場合です。
      </para></entry>
     </row>

     <row>
      <entry role="catalog_table_entry"><para role="column_definition">
       <structfield>stakind<replaceable>N</replaceable></structfield> <type>int2</type>
      </para>
      <para>
<!--
       A code number indicating the kind of statistics stored in the
       <replaceable>N</replaceable>th <quote>slot</quote> of the
       <structname>pg_statistic</structname> row.
-->
<structname>pg_statistic</structname>行の<replaceable>N</replaceable>番目の<quote>スロット</quote>に保存されている統計情報の種類を示すコード番号。
      </para></entry>
     </row>

     <row>
      <entry role="catalog_table_entry"><para role="column_definition">
       <structfield>staop<replaceable>N</replaceable></structfield> <type>oid</type>
<!--
       (references <link linkend="catalog-pg-operator"><structname>pg_operator</structname></link>.<structfield>oid</structfield>)
-->
（参照先 <link linkend="catalog-pg-operator"><structname>pg_operator</structname></link>.<structfield>oid</structfield>）
      </para>
      <para>
<!--
       An operator used to derive the statistics stored in the
       <replaceable>N</replaceable>th <quote>slot</quote>.  For example, a
       histogram slot would show the <literal>&lt;</literal> operator
       that defines the sort order of the data.
       Zero if the statistics kind does not require an operator.
-->
<replaceable>N</replaceable>番目の<quote>スロット</quote>に保存されている統計情報を引き出すために使われる演算子。
例えば、ヒストグラムスロットはデータの並べ替えの順序を定義する<literal>&lt;</literal>演算子を示します。
統計情報が演算子を要求しない種類であればゼロです。
      </para></entry>
     </row>

     <row>
      <entry role="catalog_table_entry"><para role="column_definition">
       <structfield>stacoll<replaceable>N</replaceable></structfield> <type>oid</type>
<!--
       (references <link linkend="catalog-pg-collation"><structname>pg_collation</structname></link>.<structfield>oid</structfield>)
-->
（参照先 <link linkend="catalog-pg-collation"><structname>pg_collation</structname></link>.<structfield>oid</structfield>）
      </para>
      <para>
<!--
       The collation used to derive the statistics stored in the
       <replaceable>N</replaceable>th <quote>slot</quote>.  For example, a
       histogram slot for a collatable column would show the collation that
       defines the sort order of the data.  Zero for noncollatable data.
-->
<replaceable>N</replaceable>番目の<quote>スロット</quote>に格納された統計情報を派生させるために使われる照合順序。
たとえば、照合可能な列のヒストグラムスロットはそのデータをソート順を定義する照合順を表示します。
ゼロなら照合可能ではないデータです。
      </para></entry>
     </row>

     <row>
      <entry role="catalog_table_entry"><para role="column_definition">
       <structfield>stanumbers<replaceable>N</replaceable></structfield> <type>float4[]</type>
      </para>
      <para>
<!--
       Numerical statistics of the appropriate kind for the
       <replaceable>N</replaceable>th <quote>slot</quote>, or null if the slot
       kind does not involve numerical values
-->
<replaceable>N</replaceable>番目の<quote>スロット</quote>に対する適切な種類の数値統計情報、もしくはスロットの種類に数値が含まれない時はNULLです。
      </para></entry>
     </row>

     <row>
      <entry role="catalog_table_entry"><para role="column_definition">
       <structfield>stavalues<replaceable>N</replaceable></structfield> <type>anyarray</type>
      </para>
      <para>
<!--
       Column data values of the appropriate kind for the
       <replaceable>N</replaceable>th <quote>slot</quote>, or null if the slot
       kind does not store any data values.  Each array's element
       values are actually of the specific column's data type, or a related
       type such as an array's element type, so there is no way to define
       these columns' type more specifically than <type>anyarray</type>.
-->
<replaceable>N</replaceable>番目の<quote>スロット</quote>に対する適切な種類の列データの値、もしくはスロットの種類にデータ値が何も保存されていない場合はNULL。
それぞれの配列要素の値は実際には特定された列のデータ型、もしくは配列要素の型といったような関連のある型になります。ですから<type>anyarray</type>とする以外に列型を定義することはできません。
      </para></entry>
     </row>
    </tbody>
   </tgroup>
  </table>

 </sect1>

 <sect1 id="catalog-pg-statistic-ext">
  <title><structname>pg_statistic_ext</structname></title>

  <indexterm zone="catalog-pg-statistic-ext">
   <primary>pg_statistic_ext</primary>
  </indexterm>

  <para>
<!--
   The catalog <structname>pg_statistic_ext</structname>
   holds definitions of extended planner statistics.
   Each row in this catalog corresponds to a <firstterm>statistics object</firstterm>
   created with <link linkend="sql-createstatistics"><command>CREATE STATISTICS</command></link>.
-->
カタログ<structname>pg_statistic_ext</structname>はプランナの拡張統計情報の定義を保持します。
このカタログの各行は<link linkend="sql-createstatistics"><command>CREATE STATISTICS</command></link>で作成された<firstterm>統計オブジェクト</firstterm>に対応します。
  </para>

  <table>
<!--
   <title><structname>pg_statistic_ext</structname> Columns</title>
-->
   <title><structname>pg_statistic_ext</structname>の列</title>
   <tgroup cols="1">
    <thead>
     <row>
      <entry role="catalog_table_entry"><para role="column_definition">
<!--
       Column Type
-->
列 型
      </para>
      <para>
<!--
       Description
-->
説明
      </para></entry>
     </row>
    </thead>

    <tbody>
     <row>
      <entry role="catalog_table_entry"><para role="column_definition">
       <structfield>oid</structfield> <type>oid</type>
      </para>
      <para>
<!--
       Row identifier
-->
行識別子
      </para></entry>
     </row>

     <row>
      <entry role="catalog_table_entry"><para role="column_definition">
       <structfield>stxrelid</structfield> <type>oid</type>
<!--
       (references <link linkend="catalog-pg-class"><structname>pg_class</structname></link>.<structfield>oid</structfield>)
-->
（参照先 <link linkend="catalog-pg-class"><structname>pg_class</structname></link>.<structfield>oid</structfield>）
      </para>
      <para>
<!--
       Table containing the columns described by this object
-->
このオブジェクトが記述する列を含むテーブル
      </para></entry>
     </row>

     <row>
      <entry role="catalog_table_entry"><para role="column_definition">
       <structfield>stxname</structfield> <type>name</type>
      </para>
      <para>
<!--
       Name of the statistics object
-->
統計オブジェクトの名前
      </para></entry>
     </row>

     <row>
      <entry role="catalog_table_entry"><para role="column_definition">
       <structfield>stxnamespace</structfield> <type>oid</type>
<!--
       (references <link linkend="catalog-pg-namespace"><structname>pg_namespace</structname></link>.<structfield>oid</structfield>)
-->
（参照先 <link linkend="catalog-pg-namespace"><structname>pg_namespace</structname></link>.<structfield>oid</structfield>）
      </para>
      <para>
<!--
       The OID of the namespace that contains this statistics object
-->
この統計オブジェクトを含む名前空間のOID
      </para></entry>
     </row>

     <row>
      <entry role="catalog_table_entry"><para role="column_definition">
       <structfield>stxowner</structfield> <type>oid</type>
<!--
       (references <link linkend="catalog-pg-authid"><structname>pg_authid</structname></link>.<structfield>oid</structfield>)
-->
（参照先 <link linkend="catalog-pg-authid"><structname>pg_authid</structname></link>.<structfield>oid</structfield>）
      </para>
      <para>
<!--
       Owner of the statistics object
-->
統計オブジェクトの所有者
      </para></entry>
     </row>

     <row>
      <entry role="catalog_table_entry"><para role="column_definition">
       <structfield>stxkeys</structfield> <type>int2vector</type>
       (references <link linkend="catalog-pg-attribute"><structname>pg_attribute</structname></link>.<structfield>attnum</structfield>)
      </para>
      <para>
       An array of attribute numbers, indicating which table columns are
       covered by this statistics object;
       for example a value of <literal>1 3</literal> would
       mean that the first and the third table columns are covered
      </para></entry>
     </row>

     <row>
      <entry role="catalog_table_entry"><para role="column_definition">
       <structfield>stxstattarget</structfield> <type>int2</type>
      </para>
      <para>
<!--
       <structfield>stxstattarget</structfield> controls the level of detail
       of statistics accumulated for this statistics object by
       <link linkend="sql-analyze"><command>ANALYZE</command></link>.
       A zero value indicates that no statistics should be collected.
       A null value says to use the maximum of the statistics targets of
       the referenced columns, if set, or the system default statistics target.
       Positive values of <structfield>stxstattarget</structfield>
       determine the target number of <quote>most common values</quote>
       to collect.
-->
<structfield>stxstattarget</structfield>は<link linkend="sql-analyze"><command>ANALYZE</command></link>によるこの列に対する蓄積された統計情報をどの程度詳しく管理するかを規定します。
値がゼロの場合は統計情報を収集しません。
負の値の場合は、参照する列の統計情報の収集目標の最大値があればそれを使い、なければシステムのデフォルトの統計目標を使用すべきであるということです。
正の値の<structfield>stxstattarget</structfield>は、収集する<quote>最も一般的な値</quote>の目標となる数を決定します。
      </para></entry>
     </row>

     <row>
      <entry role="catalog_table_entry"><para role="column_definition">
<<<<<<< HEAD
=======
       <structfield>stxkeys</structfield> <type>int2vector</type>
<!--
       (references <link linkend="catalog-pg-attribute"><structname>pg_attribute</structname></link>.<structfield>attnum</structfield>)
-->
（参照先 <link linkend="catalog-pg-attribute"><structname>pg_attribute</structname></link>.<structfield>attnum</structfield>）
      </para>
      <para>
<!--
       An array of attribute numbers, indicating which table columns are
       covered by this statistics object;
       for example a value of <literal>1 3</literal> would
       mean that the first and the third table columns are covered
-->
属性番号の配列で、どのテーブル列が統計オブジェクトに含まれるかを示します。
例えば、値が<literal>1 3</literal>なら、テーブルの1番目と3番目の列が含まれるということになります。
      </para></entry>
     </row>

     <row>
      <entry role="catalog_table_entry"><para role="column_definition">
>>>>>>> 43f2d855
       <structfield>stxkind</structfield> <type>char[]</type>
      </para>
      <para>
<!--
       An array containing codes for the enabled statistics kinds;
       valid values are:
       <literal>d</literal> for n-distinct statistics,
       <literal>f</literal> for functional dependency statistics,
       <literal>m</literal> for most common values (MCV) list statistics, and
       <literal>e</literal> for expression statistics
-->
有効にされた統計種別のコードが入る配列です。
有効な値は：
<literal>d</literal> = N個別統計を表す、
<literal>f</literal> = 関数従属統計を表す、
<literal>m</literal> = 最も共通した値(MCV)を表す、
<literal>e</literal> = 統計情報を表す。
      </para></entry>
     </row>

     <row>
      <entry role="catalog_table_entry"><para role="column_definition">
       <structfield>stxexprs</structfield> <type>pg_node_tree</type>
      </para>
      <para>
<!--
       Expression trees (in <function>nodeToString()</function>
       representation) for statistics object attributes that are not simple
       column references.  This is a list with one element per expression.
       Null if all statistics object attributes are simple references.
-->
単純な列参照ではないオブジェクト属性の統計情報に対する（<function>nodeToString()</function>表現による）演算式ツリー。
これは一つの演算式に対して一つの項目であるリストです。
すべての統計情報オブジェクト属性が単純な参照ならばNULLです。
      </para></entry>
     </row>

    </tbody>
   </tgroup>
  </table>

  <para>
<!--
   The <structname>pg_statistic_ext</structname> entry is filled in
   completely during <link linkend="sql-createstatistics"><command>CREATE STATISTICS</command></link>, but the actual
   statistical values are not computed then.
   Subsequent <link linkend="sql-analyze"><command>ANALYZE</command></link> commands compute the desired values
   and populate an entry in the
   <link linkend="catalog-pg-statistic-ext-data"><structname>pg_statistic_ext_data</structname></link>
   catalog.
-->
<link linkend="sql-createstatistics"><command>CREATE STATISTICS</command></link>の実行中に<structname>pg_statistic_ext</structname>エントリはすべて満たされますが、実際の統計データ値は計算されません。
あとで実行される<link linkend="sql-analyze"><command>ANALYZE</command></link>コマンドが必要な値を計算し、<link linkend="catalog-pg-statistic-ext-data"><structname>pg_statistic_ext_data</structname></link>カタログのエントリに投入します。
  </para>
 </sect1>

 <sect1 id="catalog-pg-statistic-ext-data">
  <title><structname>pg_statistic_ext_data</structname></title>

  <indexterm zone="catalog-pg-statistic-ext">
   <primary>pg_statistic_ext_data</primary>
  </indexterm>

  <para>
<!--
   The catalog <structname>pg_statistic_ext_data</structname>
   holds data for extended planner statistics defined in
   <link linkend="catalog-pg-statistic-ext"><structname>pg_statistic_ext</structname></link>.
   Each row in this catalog corresponds to a <firstterm>statistics object</firstterm>
   created with <link linkend="sql-createstatistics"><command>CREATE STATISTICS</command></link>.
-->
カタログ<structname>pg_statistic_ext_data</structname>は、<link linkend="catalog-pg-statistic-ext"><structname>pg_statistic_ext</structname></link>で定義されたプランナの拡張統計情報のデータを保持します。
このカタログの個々の行は<link linkend="sql-createstatistics"><command>CREATE STATISTICS</command></link>で作成された<firstterm>統計情報オブジェクト</firstterm>に関連します。
  </para>

  <para>
<!--
   Normally there is one entry, with <structfield>stxdinherit</structfield> =
   <literal>false</literal>, for each statistics object that has been analyzed.
   If the table has inheritance children or partitions, a second entry with
   <structfield>stxdinherit</structfield> = <literal>true</literal> is also created.
   This row represents the statistics object over the inheritance tree, i.e.,
   statistics for the data you'd see with
   <literal>SELECT * FROM <replaceable>table</replaceable>*</literal>,
   whereas the <structfield>stxdinherit</structfield> = <literal>false</literal> row
   represents the results of
   <literal>SELECT * FROM ONLY <replaceable>table</replaceable></literal>.
-->
通常は、解析される統計情報オブジェクト毎に、<structfield>stxdinherit</structfield> = <literal>false</literal>を持つ1つの項目が存在します。
テーブルが継承された子あるいはパーティションを持つ場合、<structfield>stxdinherit</structfield> = <literal>true</literal>を持つ2つ目の項目が作成されます。
この行は継承ツリー全体に渡る列の統計情報、つまり、<literal>SELECT * FROM <replaceable>table</replaceable>*</literal>で確認できるデータに対する統計情報を表します。
一方で<structfield>stxdinherit</structfield> = <literal>false</literal>の行は<literal>SELECT * FROM ONLY <replaceable>table</replaceable></literal>の結果を表します。
  </para>

  <para>
<!--
   Like <link linkend="catalog-pg-statistic"><structname>pg_statistic</structname></link>,
   <structname>pg_statistic_ext_data</structname> should not be
   readable by the public, since the contents might be considered sensitive.
   (Example: most common combinations of values in columns might be quite
   interesting.)
   <link linkend="view-pg-stats-ext"><structname>pg_stats_ext</structname></link>
   is a publicly readable view
   on <structname>pg_statistic_ext_data</structname> (after joining
   with <link linkend="catalog-pg-statistic-ext"><structname>pg_statistic_ext</structname></link>) that only exposes
   information about tables the current user owns.
<<<<<<< HEAD
=======
-->
《マッチ度[87.987520]》<link linkend="catalog-pg-statistic"><structname>pg_statistic</structname></link>同様、<structname>pg_statistic_ext_data</structname>はテーブル内容が秘密の情報とみなされますので、一般のユーザが読み取り可能であってはいけません。
（列の値の最も共通した組み合わせは誰もが興味をそそられる良い例ですよね。）
<link linkend="view-pg-stats-ext"><structname>pg_stats_ext</structname></link>は一般のユーザが読み取り可能な（<link linkend="catalog-pg-statistic-ext"><structname>pg_statistic_ext</structname></link>と結合後の）<structname>pg_statistic_ext_data</structname>に対するビューで、現在のユーザが読んでも差し支えないテーブルと列の情報のみを開示しています。
《機械翻訳》<link linkend="catalog-pg-statistic"><structname>pg_statistic</structname></link>と同様に、<structname>pg_statistic_ext_data</structname>は、その内容が機密と見なされる可能性があるため、一般には読み取り不可能であるべきです。
（例: 列の値の最も一般的な組み合わせは非常に興味深いものになる可能性があります。
<link linkend="view-pg-stats-ext"><structname>pg_stats_ext</structname></link>は<structname>pg_statistic_ext_data</structname>（<structname>pg_statistic_ext</structname>と結合した後）の読み取り可能なビューで、現在のユーザが所有するテーブルに関する情報のみを公開します。
>>>>>>> 43f2d855
  </para>

  <table>
<!--
   <title><structname>pg_statistic_ext_data</structname> Columns</title>
-->
   <title><structname>pg_statistic_ext_data</structname>の列</title>
   <tgroup cols="1">
    <thead>
     <row>
      <entry role="catalog_table_entry"><para role="column_definition">
<!--
       Column Type
-->
列 型
      </para>
      <para>
<!--
       Description
-->
説明
      </para></entry>
     </row>
    </thead>

    <tbody>
     <row>
      <entry role="catalog_table_entry"><para role="column_definition">
       <structfield>stxoid</structfield> <type>oid</type>
<!--
       (references <link linkend="catalog-pg-statistic-ext"><structname>pg_statistic_ext</structname></link>.<structfield>oid</structfield>)
-->
（参照先 <link linkend="catalog-pg-statistic-ext"><structname>pg_statistic_ext</structname></link>.<structfield>oid</structfield>）
      </para>
      <para>
<!--
       Extended statistics object containing the definition for this data
-->
このデータの定義を含む拡張統計情報オブジェクト
      </para></entry>
     </row>

     <row>
      <entry role="catalog_table_entry"><para role="column_definition">
       <structfield>stxdinherit</structfield> <type>bool</type>
      </para>
      <para>
<!--
       If true, the stats include values from child tables, not just the
       values in the specified relation
-->
trueの場合、統計情報には指定されたリレーションの値だけではなく、子テーブルからの値も含まれます
      </para></entry>
     </row>

     <row>
      <entry role="catalog_table_entry"><para role="column_definition">
       <structfield>stxdndistinct</structfield> <type>pg_ndistinct</type>
      </para>
      <para>
<!--
       N-distinct counts, serialized as <structname>pg_ndistinct</structname> type
-->
<structname>pg_ndistinct</structname>型にシリアライズされたN個別値の数
      </para></entry>
     </row>

     <row>
      <entry role="catalog_table_entry"><para role="column_definition">
       <structfield>stxddependencies</structfield> <type>pg_dependencies</type>
      </para>
      <para>
<!--
       Functional dependency statistics, serialized
       as <structname>pg_dependencies</structname> type
-->
<structname>pg_dependencies</structname>型にシリアライズされた関数従属統計
      </para></entry>
     </row>

     <row>
      <entry role="catalog_table_entry"><para role="column_definition">
       <structfield>stxdmcv</structfield> <type>pg_mcv_list</type>
      </para>
      <para>
<!--
       MCV (most-common values) list statistics, serialized as
       <structname>pg_mcv_list</structname> type
-->
<structname>pg_mcv_list</structname>型にシリアライズされたMCV（最も共通の値）リスト統計情報
      </para></entry>
     </row>

     <row>
      <entry role="catalog_table_entry"><para role="column_definition">
       <structfield>stxdexpr</structfield> <type>pg_statistic[]</type>
      </para>
      <para>
<!--
       Per-expression statistics, serialized as an array of
       <structname>pg_statistic</structname> type
-->
<structname>pg_statistic</structname>型の配列にシリアライズされた演算式ごとの統計情報
      </para></entry>
     </row>
    </tbody>
   </tgroup>
  </table>

 </sect1>

 <sect1 id="catalog-pg-subscription">
  <title><structname>pg_subscription</structname></title>

  <indexterm zone="catalog-pg-subscription">
   <primary>pg_subscription</primary>
  </indexterm>

  <para>
<!--
   The catalog <structname>pg_subscription</structname> contains all existing
   logical replication subscriptions.  For more information about logical
   replication see <xref linkend="logical-replication"/>.
-->
カタログ<structname>pg_subscription</structname>には、存在するすべての論理レプリケーションのサブスクリプションが入ります。
論理レプリケーションについての詳細な情報は<xref linkend="logical-replication"/>を参照してください。
  </para>

  <para>
<!--
   Unlike most system catalogs, <structname>pg_subscription</structname> is
   shared across all databases of a cluster: there is only one copy
   of <structname>pg_subscription</structname> per cluster, not one per
   database.
-->
ほとんどのシステムカタログとは異なり、<structname>pg_subscription</structname>はクラスタ内の全データベースで共有されます。
つまりクラスタごとに<structname>pg_subscription</structname>の実体は1つだけ存在し、データベースごとに1つではありません。
  </para>

  <para>
<!--
   Access to the column <structfield>subconninfo</structfield> is revoked from
   normal users, because it could contain plain-text passwords.
-->
列<structfield>subconninfo</structfield>には平文のパスワードが含まれる可能性があるため、一般ユーザによるアクセス権は取り消されています。
  </para>

  <table>
<!--
   <title><structname>pg_subscription</structname> Columns</title>
-->
   <title><structname>pg_subscription</structname>の列</title>
   <tgroup cols="1">
    <thead>
     <row>
      <entry role="catalog_table_entry"><para role="column_definition">
<!--
       Column Type
-->
列 型
      </para>
      <para>
<!--
       Description
-->
説明
      </para></entry>
     </row>
    </thead>

    <tbody>
     <row>
      <entry role="catalog_table_entry"><para role="column_definition">
       <structfield>oid</structfield> <type>oid</type>
      </para>
      <para>
<!--
       Row identifier
-->
行識別子
      </para></entry>
     </row>

     <row>
      <entry role="catalog_table_entry"><para role="column_definition">
       <structfield>subdbid</structfield> <type>oid</type>
<!--
       (references <link linkend="catalog-pg-database"><structname>pg_database</structname></link>.<structfield>oid</structfield>)
-->
（参照先 <link linkend="catalog-pg-database"><structname>pg_database</structname></link>.<structfield>oid</structfield>）
      </para>
      <para>
<!--
       OID of the database that the subscription resides in
-->
サブスクリプションが存在するデータベースのOID
      </para></entry>
     </row>

     <row>
      <entry role="catalog_table_entry"><para role="column_definition">
       <structfield>subskiplsn</structfield> <type>pg_lsn</type>
      </para>
      <para>
<!--
       Finish LSN of the transaction whose changes are to be skipped, if a valid
       LSN; otherwise <literal>0/0</literal>.
-->
有効なLSNの場合は、変更がスキップされるトランザクションの終了LSN。
有効でない場合は<literal>0/0</literal>。
      </para></entry>
     </row>

     <row>
      <entry role="catalog_table_entry"><para role="column_definition">
       <structfield>subname</structfield> <type>name</type>
      </para>
      <para>
<!--
       Name of the subscription
-->
サブスクリプションの名前
      </para></entry>
     </row>

     <row>
      <entry role="catalog_table_entry"><para role="column_definition">
       <structfield>subowner</structfield> <type>oid</type>
<!--
       (references <link linkend="catalog-pg-authid"><structname>pg_authid</structname></link>.<structfield>oid</structfield>)
-->
（参照先 <link linkend="catalog-pg-authid"><structname>pg_authid</structname></link>.<structfield>oid</structfield>）
      </para>
      <para>
<!--
       Owner of the subscription
-->
サブスクリプションの所有者
      </para></entry>
     </row>

     <row>
      <entry role="catalog_table_entry"><para role="column_definition">
       <structfield>subenabled</structfield> <type>bool</type>
      </para>
      <para>
<!--
       If true, the subscription is enabled and should be replicating
-->
trueの場合、サブスクリプションは有効でレプリケーションが行われています
      </para></entry>
     </row>

    <row>
      <entry role="catalog_table_entry"><para role="column_definition">
       <structfield>subbinary</structfield> <type>bool</type>
      </para>
      <para>
<!--
       If true, the subscription will request that the publisher send data
       in binary format
-->
trueの場合、サブスクリプションはパブリッシャーに対してバイナリ形式でデータを送るように要求します
      </para></entry>
     </row>

     <row>
      <entry role="catalog_table_entry"><para role="column_definition">
       <structfield>substream</structfield> <type>char</type>
      </para>
      <para>
<!--
       Controls how to handle the streaming of in-progress transactions:
       <literal>f</literal> = disallow streaming of in-progress transactions,
       <literal>t</literal> = spill the changes of in-progress transactions to
       disk and apply at once after the transaction is committed on the
       publisher and received by the subscriber,
       <literal>p</literal> = apply changes directly using a parallel apply
<<<<<<< HEAD
       worker if available (same as <literal>t</literal> if no worker is
       available)
=======
       worker if available (same as 't' if no worker is available)
-->
進行中のトランザクションのストリーミングの取り扱い方法を制御します：
<literal>f</literal> = 進行中のトランザクションのストリーミングを禁止、
<literal>t</literal> = 進行中のトランザクションの変更をディスクに書き出し、トランザクションがパブリッシャーでコミットされ、サブスクライバーに受け取られた後に一度に適用、
<literal>p</literal> = 使用可能な場合は、パラレル適用ワーカーを使用して変更を直接適用（使用可能なワーカーがない場合は「t」と同じ）
>>>>>>> 43f2d855
      </para></entry>
     </row>

     <row>
      <entry role="catalog_table_entry"><para role="column_definition">
       <structfield>subtwophasestate</structfield> <type>char</type>
      </para>
      <para>
<!--
       State codes for two-phase mode:
       <literal>d</literal> = disabled,
       <literal>p</literal> = pending enablement,
       <literal>e</literal> = enabled
-->
2相モードの状態コード：
<literal>d</literal> = 無効、
<literal>p</literal> = 有効化待ち
<literal>e</literal> = 有効
      </para></entry>
     </row>

     <row>
      <entry role="catalog_table_entry"><para role="column_definition">
       <structfield>subdisableonerr</structfield> <type>bool</type>
      </para>
      <para>
<!--
       If true, the subscription will be disabled if one of its workers
       detects an error
-->
trueの場合、ワーカーのいずれかがエラーを検出するとサブスクリプションが無効になります。
      </para></entry>
     </row>

     <row>
      <entry role="catalog_table_entry"><para role="column_definition">
       <structfield>subpasswordrequired</structfield> <type>bool</type>
      </para>
      <para>
<!--
       If true, the subscription will be required to specify a password
       for authentication
-->
trueの場合、サブスクリプションは認証のパスワードを指定する必要があります。
      </para></entry>
     </row>

     <row>
      <entry role="catalog_table_entry"><para role="column_definition">
       <structfield>subrunasowner</structfield> <type>bool</type>
      </para>
      <para>
<!--
       If true, the subscription will be run with the permissions
       of the subscription owner
-->
trueの場合、サブスクリプションはサブスクリプション所有者の許可を得て運行されます。
      </para></entry>
     </row>

     <row>
      <entry role="catalog_table_entry"><para role="column_definition">
       <structfield>subfailover</structfield> <type>bool</type>
      </para>
      <para>
       If true, the associated replication slots (i.e. the main slot and the
       table sync slots) in the upstream database are enabled to be
       synchronized to the standbys
      </para></entry>
     </row>

     <row>
      <entry role="catalog_table_entry"><para role="column_definition">
       <structfield>subconninfo</structfield> <type>text</type>
      </para>
      <para>
<!--
       Connection string to the upstream database
-->
上流のデータベースへの接続文字列
      </para></entry>
     </row>

     <row>
      <entry role="catalog_table_entry"><para role="column_definition">
       <structfield>subslotname</structfield> <type>name</type>
      </para>
      <para>
<!--
       Name of the replication slot in the upstream database (also used
       for the local replication origin name);
       null represents <literal>NONE</literal>
-->
上流のデータベースのレプリケーションスロットの名前（ローカルレプリケーションのオリジン名としても使われます）。
NULLは<literal>NONE</literal>を表します
      </para></entry>
     </row>

     <row>
      <entry role="catalog_table_entry"><para role="column_definition">
       <structfield>subsynccommit</structfield> <type>text</type>
      </para>
      <para>
<!--
       The <varname>synchronous_commit</varname>
       setting for the subscription's workers to use
-->
サブスクリプションワーカーが使用する<varname>synchronous_commit</varname>の設定値
      </para></entry>
     </row>

     <row>
      <entry role="catalog_table_entry"><para role="column_definition">
       <structfield>subpublications</structfield> <type>text[]</type>
      </para>
      <para>
<!--
       Array of subscribed publication names. These reference
       publications defined in the upstream database. For more on publications
       see <xref linkend="logical-replication-publication"/>.
-->
サブスクライブされるパブリケーション名の配列です。
上流データベースで定義されたパブリケーションを参照します。
パブリケーションについての詳細は<xref linkend="logical-replication-publication"/>を参照してください。
      </para></entry>
     </row>

     <row>
      <entry role="catalog_table_entry"><para role="column_definition">
       <structfield>suborigin</structfield> <type>text</type>
      </para>
      <para>
<!--
       The origin value must be either <literal>none</literal> or
       <literal>any</literal>. The default is <literal>any</literal>.
       If <literal>none</literal>, the subscription will request the publisher
       to only send changes that don't have an origin. If
       <literal>any</literal>, the publisher sends changes regardless of their
       origin.
-->
オリジンの値は、<literal>none</literal>または<literal>any</literal>のいずれかにする必要があります。
デフォルトは<literal>any</literal>です。
<literal>none</literal>の場合、サブスクリプションはパブリッシャーに対して、オリジンがない変更のみを送信するように要求します。
<literal>any</literal>の場合、パブリッシャーはオリジンに関係なく変更を送信します。
      </para></entry>
     </row>
    </tbody>
   </tgroup>
  </table>
 </sect1>

 <sect1 id="catalog-pg-subscription-rel">
  <title><structname>pg_subscription_rel</structname></title>

  <indexterm zone="catalog-pg-subscription-rel">
   <primary>pg_subscription_rel</primary>
  </indexterm>

  <para>
<!--
   The catalog <structname>pg_subscription_rel</structname> contains the
   state for each replicated relation in each subscription.  This is a
   many-to-many mapping.
-->
カタログ<structname>pg_subscription_rel</structname>には各サブスクリプションで複製される各リレーションの状態が入ります。
これは多対多のマッピングです。
  </para>

  <para>
<!--
   This catalog only contains tables known to the subscription after running
   either <link linkend="sql-createsubscription"><command>CREATE SUBSCRIPTION</command></link> or
   <link linkend="sql-altersubscription"><command>ALTER SUBSCRIPTION ... REFRESH
   PUBLICATION</command></link>.
-->
このカタログには<link linkend="sql-createsubscription"><command>CREATE SUBSCRIPTION</command></link>あるいは<link linkend="sql-altersubscription"><command>ALTER SUBSCRIPTION ... REFRESH PUBLICATION</command></link>を実行した後でサブスクリプションに知られることになったテーブルのみが含まれます。
  </para>

  <table>
<!--
   <title><structname>pg_subscription_rel</structname> Columns</title>
-->
   <title><structname>pg_subscription_rel</structname>の列</title>
   <tgroup cols="1">
    <thead>
     <row>
      <entry role="catalog_table_entry"><para role="column_definition">
<!--
       Column Type
-->
列 型
      </para>
      <para>
<!--
       Description
-->
説明
      </para></entry>
     </row>
    </thead>

    <tbody>
     <row>
      <entry role="catalog_table_entry"><para role="column_definition">
       <structfield>srsubid</structfield> <type>oid</type>
<!--
       (references <link linkend="catalog-pg-subscription"><structname>pg_subscription</structname></link>.<structfield>oid</structfield>)
-->
（参照先 <link linkend="catalog-pg-subscription"><structname>pg_subscription</structname></link>.<structfield>oid</structfield>）
      </para>
      <para>
<!--
       Reference to subscription
-->
サブスクリプションの参照
      </para></entry>
     </row>

     <row>
      <entry role="catalog_table_entry"><para role="column_definition">
       <structfield>srrelid</structfield> <type>oid</type>
<!--
       (references <link linkend="catalog-pg-class"><structname>pg_class</structname></link>.<structfield>oid</structfield>)
-->
（参照先 <link linkend="catalog-pg-class"><structname>pg_class</structname></link>.<structfield>oid</structfield>）
      </para>
      <para>
<!--
       Reference to relation
-->
リレーションの参照
      </para></entry>
     </row>

     <row>
      <entry role="catalog_table_entry"><para role="column_definition">
       <structfield>srsubstate</structfield> <type>char</type>
      </para>
      <para>
<!--
       State code:
       <literal>i</literal> = initialize,
       <literal>d</literal> = data is being copied,
       <literal>f</literal> = finished table copy,
       <literal>s</literal> = synchronized,
       <literal>r</literal> = ready (normal replication)
-->
状態コード：
<literal>i</literal> = 初期化、
<literal>d</literal> = データのコピー中、
<literal>f</literal> = テーブルコピーの完了、
<literal>s</literal> = 同期済み、
<literal>r</literal> = 準備完了（通常のレプリケーション）
      </para></entry>
     </row>

     <row>
      <entry role="catalog_table_entry"><para role="column_definition">
       <structfield>srsublsn</structfield> <type>pg_lsn</type>
      </para>
      <para>
<!--
       Remote LSN of the state change used for synchronization coordination
       when in <literal>s</literal> or <literal>r</literal> states,
       otherwise null
-->
<literal>s</literal> あるいは <literal>r</literal> の状態なら、同期の調停で使われる状態変更のリモートLSN。
それ以外の場合はNULL
      </para></entry>
     </row>
    </tbody>
   </tgroup>
  </table>
 </sect1>

 <sect1 id="catalog-pg-tablespace">
  <title><structname>pg_tablespace</structname></title>

  <indexterm zone="catalog-pg-tablespace">
   <primary>pg_tablespace</primary>
  </indexterm>

  <para>
<!--
   The catalog <structname>pg_tablespace</structname> stores information
   about the available tablespaces.  Tables can be placed in particular
   tablespaces to aid administration of disk layout.
-->
<structname>pg_tablespace</structname>カタログは利用できるテーブル空間についての情報を格納します。
テーブルは、ディスクの配置を管理できるようにするために特定のテーブル空間に格納できます。
  </para>

  <para>
<!--
   Unlike most system catalogs, <structname>pg_tablespace</structname>
   is shared across all databases of a cluster: there is only one
   copy of <structname>pg_tablespace</structname> per cluster, not
   one per database.
-->
システムカタログの大部分とは違って、<structname>pg_tablespace</structname>は、すべてのクラスタのデータベース間で共有されます。
（データベース毎ではなく）クラスタ毎に、<structname>pg_tablespace</structname>のコピーが1つだけ存在します。
  </para>

  <table>
<!--
   <title><structname>pg_tablespace</structname> Columns</title>
-->
   <title><structname>pg_tablespace</structname>の列</title>
   <tgroup cols="1">
    <thead>
     <row>
      <entry role="catalog_table_entry"><para role="column_definition">
<!--
       Column Type
-->
列 型
      </para>
      <para>
<!--
       Description
-->
説明
      </para></entry>
     </row>
    </thead>

    <tbody>
     <row>
      <entry role="catalog_table_entry"><para role="column_definition">
       <structfield>oid</structfield> <type>oid</type>
      </para>
      <para>
<!--
       Row identifier
-->
行識別子
      </para></entry>
     </row>

     <row>
      <entry role="catalog_table_entry"><para role="column_definition">
       <structfield>spcname</structfield> <type>name</type>
      </para>
      <para>
<!--
       Tablespace name
-->
テーブル空間名
      </para></entry>
     </row>

     <row>
      <entry role="catalog_table_entry"><para role="column_definition">
       <structfield>spcowner</structfield> <type>oid</type>
<!--
       (references <link linkend="catalog-pg-authid"><structname>pg_authid</structname></link>.<structfield>oid</structfield>)
-->
（参照先 <link linkend="catalog-pg-authid"><structname>pg_authid</structname></link>.<structfield>oid</structfield>）
      </para>
      <para>
<!--
       Owner of the tablespace, usually the user who created it
-->
テーブル空間の所有者。たいていはテーブル空間を作成したユーザ
      </para></entry>
     </row>

     <row>
      <entry role="catalog_table_entry"><para role="column_definition">
       <structfield>spcacl</structfield> <type>aclitem[]</type>
      </para>
      <para>
<!--
       Access privileges; see <xref linkend="ddl-priv"/> for details
-->
アクセス権限。
詳細は<xref linkend="ddl-priv"/>を参照してください
      </para></entry>
     </row>

     <row>
      <entry role="catalog_table_entry"><para role="column_definition">
       <structfield>spcoptions</structfield> <type>text[]</type>
      </para>
      <para>
<!--
       Tablespace-level options, as <quote>keyword=value</quote> strings
-->
<quote>keyword=value</quote>文字列のようなテーブル空間レベルのオプション
      </para></entry>
     </row>
    </tbody>
   </tgroup>
  </table>
 </sect1>


 <sect1 id="catalog-pg-transform">
  <title><structname>pg_transform</structname></title>

  <indexterm zone="catalog-pg-transform">
   <primary>pg_transform</primary>
  </indexterm>

  <para>
<!--
   The catalog <structname>pg_transform</structname> stores information about
   transforms, which are a mechanism to adapt data types to procedural
   languages.  See <xref linkend="sql-createtransform"/> for more information.
-->
カタログ<structname>pg_transform</structname>は変換についての情報を格納します。
変換はデータ型を手続き言語に適合させるための機構です。
詳しくは<xref linkend="sql-createtransform"/>を参照してください。
  </para>

  <table>
<!--
   <title><structname>pg_transform</structname> Columns</title>
-->
   <title><structname>pg_transform</structname>の列</title>
   <tgroup cols="1">
    <thead>
     <row>
      <entry role="catalog_table_entry"><para role="column_definition">
<!--
       Column Type
-->
列 型
      </para>
      <para>
<!--
       Description
-->
説明
      </para></entry>
     </row>
    </thead>

    <tbody>
     <row>
      <entry role="catalog_table_entry"><para role="column_definition">
       <structfield>oid</structfield> <type>oid</type>
      </para>
      <para>
<!--
       Row identifier
-->
行識別子
      </para></entry>
     </row>

     <row>
      <entry role="catalog_table_entry"><para role="column_definition">
       <structfield>trftype</structfield> <type>oid</type>
<!--
       (references <link linkend="catalog-pg-type"><structname>pg_type</structname></link>.<structfield>oid</structfield>)
-->
（参照先 <link linkend="catalog-pg-type"><structname>pg_type</structname></link>.<structfield>oid</structfield>）
      </para>
      <para>
<!--
       OID of the data type this transform is for
-->
この変換の対象のデータ型のOID
      </para></entry>
     </row>

     <row>
      <entry role="catalog_table_entry"><para role="column_definition">
       <structfield>trflang</structfield> <type>oid</type>
<!--
       (references <link linkend="catalog-pg-language"><structname>pg_language</structname></link>.<structfield>oid</structfield>)
-->
（参照先 <link linkend="catalog-pg-language"><structname>pg_language</structname></link>.<structfield>oid</structfield>）
      </para>
      <para>
<!--
       OID of the language this transform is for
-->
この変換の対象の言語のOID
      </para></entry>
     </row>

     <row>
      <entry role="catalog_table_entry"><para role="column_definition">
       <structfield>trffromsql</structfield> <type>regproc</type>
<!--
       (references <link linkend="catalog-pg-proc"><structname>pg_proc</structname></link>.<structfield>oid</structfield>)
-->
（参照先 <link linkend="catalog-pg-proc"><structname>pg_proc</structname></link>.<structfield>oid</structfield>）
      </para>
      <para>
<!--
       The OID of the function to use when converting the data type for input
       to the procedural language (e.g., function parameters).  Zero is stored
       if the default behavior should be used.
-->
データ型を手続き言語への入力（例えば関数のパラメータ）に変換する時に使う関数のOID。
デフォルトの振る舞いが使われる場合はゼロが格納されます。
      </para></entry>
     </row>

     <row>
      <entry role="catalog_table_entry"><para role="column_definition">
       <structfield>trftosql</structfield> <type>regproc</type>
<!--
       (references <link linkend="catalog-pg-proc"><structname>pg_proc</structname></link>.<structfield>oid</structfield>)
-->
（参照先 <link linkend="catalog-pg-proc"><structname>pg_proc</structname></link>.<structfield>oid</structfield>）
      </para>
      <para>
<!--
       The OID of the function to use when converting output from the
       procedural language (e.g., return values) to the data type.  Zero is
       stored if the default behavior should be used.
-->
手続き言語からの出力（例えば戻り値）をデータ型に変換する時に使う関数のOID。
デフォルトの振る舞いが使われる場合はゼロが格納されます。
      </para></entry>
     </row>
    </tbody>
   </tgroup>
  </table>
 </sect1>


 <sect1 id="catalog-pg-trigger">
  <title><structname>pg_trigger</structname></title>

  <indexterm zone="catalog-pg-trigger">
   <primary>pg_trigger</primary>
  </indexterm>

  <para>
<!--
   The catalog <structname>pg_trigger</structname> stores triggers on tables
   and views.
   See <xref linkend="sql-createtrigger"/>
   for more information.
-->
<structname>pg_trigger</structname>カタログはテーブルおよびビュー上のトリガを保存します。
<xref linkend="sql-createtrigger"/>を参照してください。
  </para>

  <table>
<!--
   <title><structname>pg_trigger</structname> Columns</title>
-->
   <title><structname>pg_trigger</structname>の列</title>
   <tgroup cols="1">
    <thead>
     <row>
      <entry role="catalog_table_entry"><para role="column_definition">
<!--
       Column Type
-->
列 型
      </para>
      <para>
<!--
       Description
-->
説明
      </para></entry>
     </row>
    </thead>

    <tbody>
     <row>
      <entry role="catalog_table_entry"><para role="column_definition">
       <structfield>oid</structfield> <type>oid</type>
      </para>
      <para>
<!--
       Row identifier
-->
行識別子
      </para></entry>
     </row>

     <row>
      <entry role="catalog_table_entry"><para role="column_definition">
       <structfield>tgrelid</structfield> <type>oid</type>
<!--
       (references <link linkend="catalog-pg-class"><structname>pg_class</structname></link>.<structfield>oid</structfield>)
-->
（参照先 <link linkend="catalog-pg-class"><structname>pg_class</structname></link>.<structfield>oid</structfield>）
      </para>
      <para>
<!--
       The table this trigger is on
-->
トリガのかかっているテーブル
      </para></entry>
     </row>

     <row>
      <entry role="catalog_table_entry"><para role="column_definition">
       <structfield>tgparentid</structfield> <type>oid</type>
<!--
       (references <link linkend="catalog-pg-trigger"><structname>pg_trigger</structname></link>.<structfield>oid</structfield>)
-->
（参照先 <link linkend="catalog-pg-trigger"><structname>pg_trigger</structname></link>.<structfield>oid</structfield>）
      </para>
      <para>
<!--
       Parent trigger that this trigger is cloned from (this happens when
       partitions are created or attached to a partitioned table);
       zero if not a clone
-->
このトリガが複製された親のトリガ（パーティションが作成されたか、あるいはパーティションテーブルにアタッチされたときに起こります）。
複製されていなければゼロ
      </para></entry>
     </row>

     <row>
      <entry role="catalog_table_entry"><para role="column_definition">
       <structfield>tgname</structfield> <type>name</type>
      </para>
      <para>
<!--
       Trigger name (must be unique among triggers of same table)
-->
トリガ名（同一テーブル内で一意である必要があります）
      </para></entry>
     </row>

     <row>
      <entry role="catalog_table_entry"><para role="column_definition">
       <structfield>tgfoid</structfield> <type>oid</type>
<!--
       (references <link linkend="catalog-pg-proc"><structname>pg_proc</structname></link>.<structfield>oid</structfield>)
-->
（参照先 <link linkend="catalog-pg-proc"><structname>pg_proc</structname></link>.<structfield>oid</structfield>）
      </para>
      <para>
<!--
       The function to be called
-->
呼び出される関数
      </para></entry>
     </row>

     <row>
      <entry role="catalog_table_entry"><para role="column_definition">
       <structfield>tgtype</structfield> <type>int2</type>
      </para>
      <para>
<!--
       Bit mask identifying trigger firing conditions
-->
トリガ発行条件を指定するビットマスク
      </para></entry>
     </row>

     <row>
      <entry role="catalog_table_entry"><para role="column_definition">
       <structfield>tgenabled</structfield> <type>char</type>
      </para>
      <para>
<!--
       Controls in which <xref linkend="guc-session-replication-role"/> modes
       the trigger fires.
       <literal>O</literal> = trigger fires in <quote>origin</quote> and <quote>local</quote> modes,
       <literal>D</literal> = trigger is disabled,
       <literal>R</literal> = trigger fires in <quote>replica</quote> mode,
       <literal>A</literal> = trigger fires always.
-->
どの<xref linkend="guc-session-replication-role"/>モードでトリガが発行されるかを制御します。
<literal>O</literal> = <quote>起点</quote>モードと<quote>ローカル</quote>モードでトリガを発行します、
<literal>D</literal> = トリガは無効です、
<literal>R</literal> = <quote>replica</quote>モードでトリガを発行します、
<literal>A</literal> = 常にトリガを発行します。
      </para></entry>
     </row>

     <row>
      <entry role="catalog_table_entry"><para role="column_definition">
       <structfield>tgisinternal</structfield> <type>bool</type>
      </para>
      <para>
<!--
       True if trigger is internally generated (usually, to enforce
       the constraint identified by <structfield>tgconstraint</structfield>)
-->
トリガが（通常<structfield>tgconstraint</structfield>により識別される制約を強制するために）内部的に生成される場合はtrue
      </para></entry>
     </row>

     <row>
      <entry role="catalog_table_entry"><para role="column_definition">
       <structfield>tgconstrrelid</structfield> <type>oid</type>
<!--
       (references <link linkend="catalog-pg-class"><structname>pg_class</structname></link>.<structfield>oid</structfield>)
-->
（参照先 <link linkend="catalog-pg-class"><structname>pg_class</structname></link>.<structfield>oid</structfield>）
      </para>
      <para>
<!--
       The table referenced by a referential integrity constraint
       (zero if trigger is not for a referential integrity constraint)
-->
参照整合性制約で参照されるテーブル。
（トリガが参照整合性制約用でなければゼロ）
      </para></entry>
     </row>

     <row>
      <entry role="catalog_table_entry"><para role="column_definition">
       <structfield>tgconstrindid</structfield> <type>oid</type>
<!--
       (references <link linkend="catalog-pg-class"><structname>pg_class</structname></link>.<structfield>oid</structfield>)
-->
（参照先 <link linkend="catalog-pg-class"><structname>pg_class</structname></link>.<structfield>oid</structfield>）
      </para>
      <para>
<!--
       The index supporting a unique, primary key, referential integrity,
       or exclusion constraint
       (zero if trigger is not for one of these types of constraint)
-->
一意性、主キー、参照整合性制約や排他制約をサポートするインデックス
（トリガがこれらの制約型用でなければゼロ）
      </para></entry>
     </row>

     <row>
      <entry role="catalog_table_entry"><para role="column_definition">
       <structfield>tgconstraint</structfield> <type>oid</type>
<!--
       (references <link linkend="catalog-pg-constraint"><structname>pg_constraint</structname></link>.<structfield>oid</structfield>)
-->
（参照先 <link linkend="catalog-pg-constraint"><structname>pg_constraint</structname></link>.<structfield>oid</structfield>）
      </para>
      <para>
<!--
       The <link linkend="catalog-pg-constraint"><structname>pg_constraint</structname></link> entry associated with the trigger
       (zero if trigger is not for a constraint)
-->
トリガに関連する<link linkend="catalog-pg-constraint"><structname>pg_constraint</structname></link>の項目。
（トリガが制約用でなければゼロ）
      </para></entry>
     </row>

     <row>
      <entry role="catalog_table_entry"><para role="column_definition">
       <structfield>tgdeferrable</structfield> <type>bool</type>
      </para>
      <para>
<!--
       True if constraint trigger is deferrable
-->
制約トリガが遅延可能である場合はtrue
      </para></entry>
     </row>

     <row>
      <entry role="catalog_table_entry"><para role="column_definition">
       <structfield>tginitdeferred</structfield> <type>bool</type>
      </para>
      <para>
<!--
       True if constraint trigger is initially deferred
-->
制約トリガの初期状態が遅延可能と宣言されてる場合はtrue
      </para></entry>
     </row>

     <row>
      <entry role="catalog_table_entry"><para role="column_definition">
       <structfield>tgnargs</structfield> <type>int2</type>
      </para>
      <para>
<!--
       Number of argument strings passed to trigger function
-->
トリガ関数に渡される引数の数
      </para></entry>
     </row>

     <row>
      <entry role="catalog_table_entry"><para role="column_definition">
       <structfield>tgattr</structfield> <type>int2vector</type>
<!--
       (references <link linkend="catalog-pg-attribute"><structname>pg_attribute</structname></link>.<structfield>attnum</structfield>)
-->
（参照先 <link linkend="catalog-pg-attribute"><structname>pg_attribute</structname></link>.<structfield>attnum</structfield>）
      </para>
      <para>
<!--
       Column numbers, if trigger is column-specific; otherwise an
       empty array
-->
トリガが列固有であれば列番号。そうでなければ空の配列
      </para></entry>
     </row>

     <row>
      <entry role="catalog_table_entry"><para role="column_definition">
       <structfield>tgargs</structfield> <type>bytea</type>
      </para>
      <para>
<!--
       Argument strings to pass to trigger, each NULL-terminated
-->
トリガに渡される引数文字列で、それぞれヌル文字で終結
      </para></entry>
     </row>

     <row>
      <entry role="catalog_table_entry"><para role="column_definition">
       <structfield>tgqual</structfield> <type>pg_node_tree</type>
      </para>
      <para>
<!--
       Expression tree (in <function>nodeToString()</function>
       representation) for the trigger's <literal>WHEN</literal> condition, or null
       if none
-->
トリガの<literal>WHEN</literal>条件に関する（<function>nodeToString()</function>表現による）式ツリー、なければNULL
      </para></entry>
     </row>

     <row>
      <entry role="catalog_table_entry"><para role="column_definition">
       <structfield>tgoldtable</structfield> <type>name</type>
      </para>
      <para>
<!--
       <literal>REFERENCING</literal> clause name for <literal>OLD TABLE</literal>,
       or null if none
-->
<literal>OLD TABLE</literal>に対する<literal>REFERENCING</literal>句の名前、なければNULL
      </para></entry>
     </row>

     <row>
      <entry role="catalog_table_entry"><para role="column_definition">
       <structfield>tgnewtable</structfield> <type>name</type>
      </para>
      <para>
<!--
       <literal>REFERENCING</literal> clause name for <literal>NEW TABLE</literal>,
       or null if none
-->
<literal>NEW TABLE</literal>に対する<literal>REFERENCING</literal>句の名前、なければNULL
      </para></entry>
     </row>
    </tbody>
   </tgroup>
  </table>

  <para>
<!--
   Currently, column-specific triggering is supported only for
   <literal>UPDATE</literal> events, and so <structfield>tgattr</structfield> is relevant
   only for that event type.  <structfield>tgtype</structfield> might
   contain bits for other event types as well, but those are presumed
   to be table-wide regardless of what is in <structfield>tgattr</structfield>.
-->
現在、列固有のトリガ処理は<literal>UPDATE</literal>イベントのみでサポートされていますので、<structfield>tgattr</structfield>はこの種類のイベントにのみ関連します。
<structfield>tgtype</structfield>にはこの他のイベント用のビットが含まれているかもしれませんが、これらは<structfield>tgattr</structfield>の値とは関係ないテーブル全体のものであると仮定されます。
  </para>

  <note>
   <para>
<!--
    When <structfield>tgconstraint</structfield> is nonzero,
    <structfield>tgconstrrelid</structfield>, <structfield>tgconstrindid</structfield>,
    <structfield>tgdeferrable</structfield>, and <structfield>tginitdeferred</structfield> are
    largely redundant with the referenced <link linkend="catalog-pg-constraint"><structname>pg_constraint</structname></link> entry.
    However, it is possible for a non-deferrable trigger to be associated
    with a deferrable constraint: foreign key constraints can have some
    deferrable and some non-deferrable triggers.
-->
<structfield>tgconstraint</structfield>がゼロではないとき、<structfield>tgconstrrelid</structfield>、<structfield>tgconstrindid</structfield>、<structfield>tgdeferrable</structfield>、<structfield>tginitdeferred</structfield>は参照される<link linkend="catalog-pg-constraint"><structname>pg_constraint</structname></link>項目と共に冗長となっています。
しかし遅延不可能なトリガを遅延可能な制約に関連付けさせることが可能です。
外部キー制約では一部を遅延可能、一部を遅延不可能なトリガを持つことができます。
   </para>
  </note>

  <note>
   <para>
<!--
    <literal>pg_class.relhastriggers</literal>
    must be true if a relation has any triggers in this catalog.
-->
<literal>pg_class.relhastriggers</literal>は、リレーションがこのカタログ内にトリガを持っている場合はtrueでなければなりません。
   </para>
  </note>

 </sect1>


 <sect1 id="catalog-pg-ts-config">
  <title><structname>pg_ts_config</structname></title>

  <indexterm zone="catalog-pg-ts-config">
   <primary>pg_ts_config</primary>
  </indexterm>

  <para>
<!--
   The <structname>pg_ts_config</structname> catalog contains entries
   representing text search configurations.  A configuration specifies
   a particular text search parser and a list of dictionaries to use
   for each of the parser's output token types.  The parser is shown
   in the <structname>pg_ts_config</structname> entry, but the
   token-to-dictionary mapping is defined by subsidiary entries in <link
   linkend="catalog-pg-ts-config-map"><structname>pg_ts_config_map</structname></link>.
-->
<structname>pg_ts_config</structname>カタログは、テキスト検索の設定を表す項目を含みます。
設定は、特定のテキスト検索パーサと、それぞれのパーサの出力トークン型のために使用される辞書の一覧を指定します。
パーサは<structname>pg_ts_config</structname>項目内に示されていますが、トークンと辞書の対応付けは、<link linkend="catalog-pg-ts-config-map"><structname>pg_ts_config_map</structname></link>内の補助項目内に定義されています。
  </para>

  <para>
<!--
   <productname>PostgreSQL</productname>'s text search features are
   described at length in <xref linkend="textsearch"/>.
-->
   <productname>PostgreSQL</productname>のテキスト検索機能については<xref linkend="textsearch"/>で詳しく説明します。
  </para>

  <table>
<!--
   <title><structname>pg_ts_config</structname> Columns</title>
-->
   <title><structname>pg_ts_config</structname>の列</title>
   <tgroup cols="1">
    <thead>
     <row>
      <entry role="catalog_table_entry"><para role="column_definition">
<!--
       Column Type
-->
列 型
      </para>
      <para>
<!--
       Description
-->
説明
      </para></entry>
     </row>
    </thead>

    <tbody>
     <row>
      <entry role="catalog_table_entry"><para role="column_definition">
       <structfield>oid</structfield> <type>oid</type>
      </para>
      <para>
<!--
       Row identifier
-->
行識別子
      </para></entry>
     </row>

     <row>
      <entry role="catalog_table_entry"><para role="column_definition">
       <structfield>cfgname</structfield> <type>name</type>
      </para>
      <para>
<!--
       Text search configuration name
-->
テキスト検索設定の名称
      </para></entry>
     </row>

     <row>
      <entry role="catalog_table_entry"><para role="column_definition">
       <structfield>cfgnamespace</structfield> <type>oid</type>
<!--
       (references <link linkend="catalog-pg-namespace"><structname>pg_namespace</structname></link>.<structfield>oid</structfield>)
-->
（参照先 <link linkend="catalog-pg-namespace"><structname>pg_namespace</structname></link>.<structfield>oid</structfield>）
      </para>
      <para>
<!--
       The OID of the namespace that contains this configuration
-->
この設定を含む名前空間のOID
      </para></entry>
     </row>

     <row>
      <entry role="catalog_table_entry"><para role="column_definition">
       <structfield>cfgowner</structfield> <type>oid</type>
<!--
       (references <link linkend="catalog-pg-authid"><structname>pg_authid</structname></link>.<structfield>oid</structfield>)
-->
（参照先 <link linkend="catalog-pg-authid"><structname>pg_authid</structname></link>.<structfield>oid</structfield>）
      </para>
      <para>
<!--
       Owner of the configuration
-->
この設定の所有者
      </para></entry>
     </row>

     <row>
      <entry role="catalog_table_entry"><para role="column_definition">
       <structfield>cfgparser</structfield> <type>oid</type>
<!--
       (references <link linkend="catalog-pg-ts-parser"><structname>pg_ts_parser</structname></link>.<structfield>oid</structfield>)
-->
（参照先 <link linkend="catalog-pg-ts-parser"><structname>pg_ts_parser</structname></link>.<structfield>oid</structfield>）
      </para>
      <para>
<!--
       The OID of the text search parser for this configuration
-->
この設定のためのテキスト検索パーサのOID
      </para></entry>
     </row>
    </tbody>
   </tgroup>
  </table>
 </sect1>

<!-- split-catalogs2-end -->
<!-- split-catalogs3-start -->

 <sect1 id="catalog-pg-ts-config-map">
  <title><structname>pg_ts_config_map</structname></title>

  <indexterm zone="catalog-pg-ts-config-map">
   <primary>pg_ts_config_map</primary>
  </indexterm>

  <para>
<!--
   The <structname>pg_ts_config_map</structname> catalog contains entries
   showing which text search dictionaries should be consulted, and in
   what order, for each output token type of each text search configuration's
   parser.
-->
<structname>pg_ts_config_map</structname>カタログは、どのテキスト検索辞書を参照するべきかを示す項目を含みます。
さらに、それぞれのテキスト検索設定のパーサの出力トークンをどの順番で参照すべきかを示す項目を含みます。
  </para>

  <para>
<!--
   <productname>PostgreSQL</productname>'s text search features are
   described at length in <xref linkend="textsearch"/>.
-->
   <productname>PostgreSQL</productname>のテキスト検索機能については<xref linkend="textsearch"/>で詳しく説明します。
  </para>

  <table>
<!--
   <title><structname>pg_ts_config_map</structname> Columns</title>
-->
   <title><structname>pg_ts_config_map</structname>の列</title>
   <tgroup cols="1">
    <thead>
     <row>
      <entry role="catalog_table_entry"><para role="column_definition">
<!--
       Column Type
-->
列 型
      </para>
      <para>
<!--
       Description
-->
説明
      </para></entry>
     </row>
    </thead>

    <tbody>
     <row>
      <entry role="catalog_table_entry"><para role="column_definition">
       <structfield>mapcfg</structfield> <type>oid</type>
<!--
       (references <link linkend="catalog-pg-ts-config"><structname>pg_ts_config</structname></link>.<structfield>oid</structfield>)
-->
（参照先 <link linkend="catalog-pg-ts-config"><structname>pg_ts_config</structname></link>.<structfield>oid</structfield>）
      </para>
      <para>
<!--
       The OID of the <link linkend="catalog-pg-ts-config"><structname>pg_ts_config</structname></link> entry owning this map entry
-->
このマップ項目を所有する<link linkend="catalog-pg-ts-config"><structname>pg_ts_config</structname></link>項目のOID
      </para></entry>
     </row>

     <row>
      <entry role="catalog_table_entry"><para role="column_definition">
       <structfield>maptokentype</structfield> <type>int4</type>
      </para>
      <para>
<!--
       A token type emitted by the configuration's parser
-->
設定のパーサにより発行されるトークンの種類
      </para></entry>
     </row>

     <row>
      <entry role="catalog_table_entry"><para role="column_definition">
       <structfield>mapseqno</structfield> <type>int4</type>
      </para>
      <para>
<!--
       Order in which to consult this entry (lower
       <structfield>mapseqno</structfield>s first)
-->
この項目を参照する順番（小さい<structfield>mapseqno</structfield>が先です）
      </para></entry>
     </row>

     <row>
      <entry role="catalog_table_entry"><para role="column_definition">
       <structfield>mapdict</structfield> <type>oid</type>
<!--
       (references <link linkend="catalog-pg-ts-dict"><structname>pg_ts_dict</structname></link>.<structfield>oid</structfield>)
-->
（参照先 <link linkend="catalog-pg-ts-dict"><structname>pg_ts_dict</structname></link>.<structfield>oid</structfield>）
      </para>
      <para>
<!--
       The OID of the text search dictionary to consult
-->
参照するテキスト検索辞書のOID
      </para></entry>
     </row>
    </tbody>
   </tgroup>
  </table>
 </sect1>


 <sect1 id="catalog-pg-ts-dict">
  <title><structname>pg_ts_dict</structname></title>

  <indexterm zone="catalog-pg-ts-dict">
   <primary>pg_ts_dict</primary>
  </indexterm>

  <para>
<!--
   The <structname>pg_ts_dict</structname> catalog contains entries
   defining text search dictionaries.  A dictionary depends on a text
   search template, which specifies all the implementation functions
   needed; the dictionary itself provides values for the user-settable
   parameters supported by the template.  This division of labor allows
   dictionaries to be created by unprivileged users.  The parameters
   are specified by a text string <structfield>dictinitoption</structfield>,
   whose format and meaning vary depending on the template.
-->
<structname>pg_ts_dict</structname>カタログは、テキスト検索辞書を定義する項目を含みます。
辞書は、必要な実装関数すべてを指定するテキスト検索のテンプレートに依存します。
辞書自身は、テンプレートによりサポートされている、ユーザが設定可能なパラメータ値を提供します。
ここでは、辞書が特権のないユーザにより作成されることを許可します。
パラメータは、<structfield>dictinitoption</structfield>テキスト文字列で指定されます。
その書式と意味はテンプレートにより変化します。
  </para>

  <para>
<!--
   <productname>PostgreSQL</productname>'s text search features are
   described at length in <xref linkend="textsearch"/>.
-->
   <productname>PostgreSQL</productname>のテキスト検索機能については<xref linkend="textsearch"/>で詳しく説明します。
  </para>

  <table>
<!--
   <title><structname>pg_ts_dict</structname> Columns</title>
-->
   <title><structname>pg_ts_dict</structname>の列</title>
   <tgroup cols="1">
    <thead>
     <row>
      <entry role="catalog_table_entry"><para role="column_definition">
<!--
       Column Type
-->
列 型
      </para>
      <para>
<!--
       Description
-->
説明
      </para></entry>
     </row>
    </thead>

    <tbody>
     <row>
      <entry role="catalog_table_entry"><para role="column_definition">
       <structfield>oid</structfield> <type>oid</type>
      </para>
      <para>
<!--
       Row identifier
-->
行識別子
      </para></entry>
     </row>

     <row>
      <entry role="catalog_table_entry"><para role="column_definition">
       <structfield>dictname</structfield> <type>name</type>
      </para>
      <para>
<!--
       Text search dictionary name
-->
テキスト検索辞書の名称
      </para></entry>
     </row>

     <row>
      <entry role="catalog_table_entry"><para role="column_definition">
       <structfield>dictnamespace</structfield> <type>oid</type>
<!--
       (references <link linkend="catalog-pg-namespace"><structname>pg_namespace</structname></link>.<structfield>oid</structfield>)
-->
（参照先 <link linkend="catalog-pg-namespace"><structname>pg_namespace</structname></link>.<structfield>oid</structfield>）
      </para>
      <para>
<!--
       The OID of the namespace that contains this dictionary
-->
この辞書を含む名前空間のOID
      </para></entry>
     </row>

     <row>
      <entry role="catalog_table_entry"><para role="column_definition">
       <structfield>dictowner</structfield> <type>oid</type>
<!--
       (references <link linkend="catalog-pg-authid"><structname>pg_authid</structname></link>.<structfield>oid</structfield>)
-->
（参照先 <link linkend="catalog-pg-authid"><structname>pg_authid</structname></link>.<structfield>oid</structfield>）
      </para>
      <para>
<!--
       Owner of the dictionary
-->
辞書の所有者
      </para></entry>
     </row>

     <row>
      <entry role="catalog_table_entry"><para role="column_definition">
       <structfield>dicttemplate</structfield> <type>oid</type>
<!--
       (references <link linkend="catalog-pg-ts-template"><structname>pg_ts_template</structname></link>.<structfield>oid</structfield>)
-->
（参照先 <link linkend="catalog-pg-ts-template"><structname>pg_ts_template</structname></link>.<structfield>oid</structfield>）
      </para>
      <para>
<!--
       The OID of the text search template for this dictionary
-->
辞書のためのテキスト検索テンプレートのOID
      </para></entry>
     </row>

     <row>
      <entry role="catalog_table_entry"><para role="column_definition">
       <structfield>dictinitoption</structfield> <type>text</type>
      </para>
      <para>
<!--
       Initialization option string for the template
-->
テンプレートのための初期化オプション文字列
      </para></entry>
     </row>
    </tbody>
   </tgroup>
  </table>
 </sect1>


 <sect1 id="catalog-pg-ts-parser">
  <title><structname>pg_ts_parser</structname></title>

  <indexterm zone="catalog-pg-ts-parser">
   <primary>pg_ts_parser</primary>
  </indexterm>

  <para>
<!--
   The <structname>pg_ts_parser</structname> catalog contains entries
   defining text search parsers.  A parser is responsible for splitting
   input text into lexemes and assigning a token type to each lexeme.
   Since a parser must be implemented by C-language-level functions,
   creation of new parsers is restricted to database superusers.
-->
<structname>pg_ts_parser</structname>カタログはテキスト検索パーサを定義する項目を含みます。
パーサは、入力テキストを語彙素に分割することとトークン型を語彙素に割り当てることに責任を持ちます。
パーサはC言語レベルの関数で実装されていなくてはいけないため、新規のパーサの作成はデータベースのスーパーユーザに制限されています。
  </para>

  <para>
<!--
   <productname>PostgreSQL</productname>'s text search features are
   described at length in <xref linkend="textsearch"/>.
-->
   <productname>PostgreSQL</productname>のテキスト検索機能については<xref linkend="textsearch"/>で詳しく説明します。
  </para>

  <table>
<!--
   <title><structname>pg_ts_parser</structname> Columns</title>
-->
   <title><structname>pg_ts_parser</structname>の列</title>
   <tgroup cols="1">
    <thead>
     <row>
      <entry role="catalog_table_entry"><para role="column_definition">
<!--
       Column Type
-->
列 型
      </para>
      <para>
<!--
       Description
-->
説明
      </para></entry>
     </row>
    </thead>

    <tbody>
     <row>
      <entry role="catalog_table_entry"><para role="column_definition">
       <structfield>oid</structfield> <type>oid</type>
      </para>
      <para>
<!--
       Row identifier
-->
行識別子
      </para></entry>
     </row>

     <row>
      <entry role="catalog_table_entry"><para role="column_definition">
       <structfield>prsname</structfield> <type>name</type>
      </para>
      <para>
<!--
       Text search parser name
-->
テキスト検索パーサの名称
      </para></entry>
     </row>

     <row>
      <entry role="catalog_table_entry"><para role="column_definition">
       <structfield>prsnamespace</structfield> <type>oid</type>
<!--
       (references <link linkend="catalog-pg-namespace"><structname>pg_namespace</structname></link>.<structfield>oid</structfield>)
-->
（参照先 <link linkend="catalog-pg-namespace"><structname>pg_namespace</structname></link>.<structfield>oid</structfield>）
      </para>
      <para>
<!--
       The OID of the namespace that contains this parser
-->
このパーサを含む名前空間のOID
      </para></entry>
     </row>

     <row>
      <entry role="catalog_table_entry"><para role="column_definition">
       <structfield>prsstart</structfield> <type>regproc</type>
<!--
       (references <link linkend="catalog-pg-proc"><structname>pg_proc</structname></link>.<structfield>oid</structfield>)
-->
（参照先 <link linkend="catalog-pg-proc"><structname>pg_proc</structname></link>.<structfield>oid</structfield>）
      </para>
      <para>
<!--
       OID of the parser's startup function
-->
パーサ起動関数のOID
      </para></entry>
     </row>

     <row>
      <entry role="catalog_table_entry"><para role="column_definition">
       <structfield>prstoken</structfield> <type>regproc</type>
<!--
       (references <link linkend="catalog-pg-proc"><structname>pg_proc</structname></link>.<structfield>oid</structfield>)
-->
（参照先 <link linkend="catalog-pg-proc"><structname>pg_proc</structname></link>.<structfield>oid</structfield>）
      </para>
      <para>
<!--
       OID of the parser's next-token function
-->
パーサの次のトークン関数のOID
      </para></entry>
     </row>

     <row>
      <entry role="catalog_table_entry"><para role="column_definition">
       <structfield>prsend</structfield> <type>regproc</type>
<!--
       (references <link linkend="catalog-pg-proc"><structname>pg_proc</structname></link>.<structfield>oid</structfield>)
-->
（参照先 <link linkend="catalog-pg-proc"><structname>pg_proc</structname></link>.<structfield>oid</structfield>）
      </para>
      <para>
<!--
       OID of the parser's shutdown function
-->
パーサの終了関数のOID
      </para></entry>
     </row>

     <row>
      <entry role="catalog_table_entry"><para role="column_definition">
       <structfield>prsheadline</structfield> <type>regproc</type>
<!--
       (references <link linkend="catalog-pg-proc"><structname>pg_proc</structname></link>.<structfield>oid</structfield>)
-->
（参照先 <link linkend="catalog-pg-proc"><structname>pg_proc</structname></link>.<structfield>oid</structfield>）
      </para>
      <para>
<!--
       OID of the parser's headline function (zero if none)
-->
パーサの見出し関数のOID（ない時はゼロ）
      </para></entry>
     </row>

     <row>
      <entry role="catalog_table_entry"><para role="column_definition">
       <structfield>prslextype</structfield> <type>regproc</type>
<!--
       (references <link linkend="catalog-pg-proc"><structname>pg_proc</structname></link>.<structfield>oid</structfield>)
-->
（参照先 <link linkend="catalog-pg-proc"><structname>pg_proc</structname></link>.<structfield>oid</structfield>）
      </para>
      <para>
<!--
       OID of the parser's lextype function
-->
パーサの字句型関数のOID
      </para></entry>
     </row>
    </tbody>
   </tgroup>
  </table>
 </sect1>


 <sect1 id="catalog-pg-ts-template">
  <title><structname>pg_ts_template</structname></title>

  <indexterm zone="catalog-pg-ts-template">
   <primary>pg_ts_template</primary>
  </indexterm>

  <para>
<!--
   The <structname>pg_ts_template</structname> catalog contains entries
   defining text search templates.  A template is the implementation
   skeleton for a class of text search dictionaries.
   Since a template must be implemented by C-language-level functions,
   creation of new templates is restricted to database superusers.
-->
<structname>pg_ts_template</structname>カタログはテキスト検索テンプレートを定義する項目を含みます。
テンプレートはテキスト検索辞書クラスの骨格を実装したものです。
テンプレートはC言語レベルの関数で実装されなくてはいけないため、新規のテンプレートの作成はデータベースのスーパーユーザに制限されています。
  </para>

  <para>
<!--
   <productname>PostgreSQL</productname>'s text search features are
   described at length in <xref linkend="textsearch"/>.
-->
   <productname>PostgreSQL</productname>のテキスト検索機能については<xref linkend="textsearch"/>で詳しく説明します。
  </para>

  <table>
<!--
   <title><structname>pg_ts_template</structname> Columns</title>
-->
   <title><structname>pg_ts_template</structname>の列</title>
   <tgroup cols="1">
    <thead>
     <row>
      <entry role="catalog_table_entry"><para role="column_definition">
<!--
       Column Type
-->
列 型
      </para>
      <para>
<!--
       Description
-->
説明
      </para></entry>
     </row>
    </thead>

    <tbody>
     <row>
      <entry role="catalog_table_entry"><para role="column_definition">
       <structfield>oid</structfield> <type>oid</type>
      </para>
      <para>
<!--
       Row identifier
-->
行識別子
      </para></entry>
     </row>

     <row>
      <entry role="catalog_table_entry"><para role="column_definition">
       <structfield>tmplname</structfield> <type>name</type>
      </para>
      <para>
<!--
       Text search template name
-->
テキスト検索テンプレートの名称
      </para></entry>
     </row>

     <row>
      <entry role="catalog_table_entry"><para role="column_definition">
       <structfield>tmplnamespace</structfield> <type>oid</type>
<!--
       (references <link linkend="catalog-pg-namespace"><structname>pg_namespace</structname></link>.<structfield>oid</structfield>)
-->
（参照先 <link linkend="catalog-pg-namespace"><structname>pg_namespace</structname></link>.<structfield>oid</structfield>）
      </para>
      <para>
<!--
       The OID of the namespace that contains this template
-->
このテンプレートを含む名前空間のOID
      </para></entry>
     </row>

     <row>
      <entry role="catalog_table_entry"><para role="column_definition">
       <structfield>tmplinit</structfield> <type>regproc</type>
<!--
       (references <link linkend="catalog-pg-proc"><structname>pg_proc</structname></link>.<structfield>oid</structfield>)
-->
（参照先 <link linkend="catalog-pg-proc"><structname>pg_proc</structname></link>.<structfield>oid</structfield>）
      </para>
      <para>
<!--
       OID of the template's initialization function (zero if none)
-->
テンプレートの初期化関数のOID（ない時はゼロ）
      </para></entry>
     </row>

     <row>
      <entry role="catalog_table_entry"><para role="column_definition">
       <structfield>tmpllexize</structfield> <type>regproc</type>
<!--
       (references <link linkend="catalog-pg-proc"><structname>pg_proc</structname></link>.<structfield>oid</structfield>)
-->
（参照先 <link linkend="catalog-pg-proc"><structname>pg_proc</structname></link>.<structfield>oid</structfield>）
      </para>
      <para>
<!--
       OID of the template's lexize function
-->
テンプレートの字句関数のOID
      </para></entry>
     </row>
    </tbody>
   </tgroup>
  </table>
 </sect1>


 <sect1 id="catalog-pg-type">
  <title><structname>pg_type</structname></title>

  <indexterm zone="catalog-pg-type">
   <primary>pg_type</primary>
  </indexterm>

  <para>
<!--
   The catalog <structname>pg_type</structname> stores information about data
   types.  Base types and enum types (scalar types) are created with
   <link linkend="sql-createtype"><command>CREATE TYPE</command></link>, and
   domains with
   <link linkend="sql-createdomain"><command>CREATE DOMAIN</command></link>.
   A composite type is automatically created for each table in the database, to
   represent the row structure of the table.  It is also possible to create
   composite types with <command>CREATE TYPE AS</command>.
-->
<structname>pg_type</structname>カタログはデータ型の情報を保存します。
基本型と列挙型（スカラ型）は<link linkend="sql-createtype"><command>CREATE TYPE</command></link>で作成され、ドメインは<link linkend="sql-createdomain"><command>CREATE DOMAIN</command></link>で作成されます。
複合型がテーブルの行構成を表すためデータベースの個々のテーブルに対して自動的に作成されます。
複合型を<command>CREATE TYPE AS</command>で作成することもできます。
  </para>

  <table>
<!--
   <title><structname>pg_type</structname> Columns</title>
-->
   <title><structname>pg_type</structname>の列</title>
   <tgroup cols="1">
    <thead>
     <row>
      <entry role="catalog_table_entry"><para role="column_definition">
<!--
       Column Type
-->
列 型
      </para>
      <para>
<!--
       Description
-->
説明
      </para></entry>
     </row>
    </thead>

    <tbody>
     <row>
      <entry role="catalog_table_entry"><para role="column_definition">
       <structfield>oid</structfield> <type>oid</type>
      </para>
      <para>
<!--
       Row identifier
-->
行識別子
      </para></entry>
     </row>

     <row>
      <entry role="catalog_table_entry"><para role="column_definition">
       <structfield>typname</structfield> <type>name</type>
      </para>
      <para>
<!--
       Data type name
-->
データ型名
      </para></entry>
     </row>

     <row>
      <entry role="catalog_table_entry"><para role="column_definition">
       <structfield>typnamespace</structfield> <type>oid</type>
<!--
       (references <link linkend="catalog-pg-namespace"><structname>pg_namespace</structname></link>.<structfield>oid</structfield>)
-->
（参照先 <link linkend="catalog-pg-namespace"><structname>pg_namespace</structname></link>.<structfield>oid</structfield>）
      </para>
      <para>
<!--
       The OID of the namespace that contains this type
-->
この型を含む名前空間のOID
      </para></entry>
     </row>

     <row>
      <entry role="catalog_table_entry"><para role="column_definition">
       <structfield>typowner</structfield> <type>oid</type>
<!--
       (references <link linkend="catalog-pg-authid"><structname>pg_authid</structname></link>.<structfield>oid</structfield>)
-->
（参照先 <link linkend="catalog-pg-authid"><structname>pg_authid</structname></link>.<structfield>oid</structfield>）
      </para>
      <para>
<!--
       Owner of the type
-->
型の所有者
      </para></entry>
     </row>

     <row>
      <entry role="catalog_table_entry"><para role="column_definition">
       <structfield>typlen</structfield> <type>int2</type>
      </para>
      <para>
<!--
       For a fixed-size type, <structfield>typlen</structfield> is the number
       of bytes in the internal representation of the type.  But for a
       variable-length type, <structfield>typlen</structfield> is negative.
       -1 indicates a <quote>varlena</quote> type (one that has a length word),
       -2 indicates a null-terminated C string.
-->
固定長型では、<structfield>typlen</structfield>は型の内部表現内でのバイト数です。
しかし、可変長型では<structfield>typlen</structfield>は負です。
-1は<quote>varlena</quote>型（最初の4バイトにデータ長を含むもの）を意味し、-2はヌル終端のC言語の文字列を示します。
      </para></entry>
     </row>

     <row>
      <entry role="catalog_table_entry"><para role="column_definition">
       <structfield>typbyval</structfield> <type>bool</type>
      </para>
      <para>
<!--
       <structfield>typbyval</structfield> determines whether internal
       routines pass a value of this type by value or by reference.
       <structfield>typbyval</structfield> had better be false if
       <structfield>typlen</structfield> is not 1, 2, or 4 (or 8 on machines
       where Datum is 8 bytes).
       Variable-length types are always passed by reference. Note that
       <structfield>typbyval</structfield> can be false even if the
       length would allow pass-by-value.
-->
<structfield>typbyval</structfield>は内部関数がこの型の値を値渡しか、参照渡しかを決定します。
<structfield>typlen</structfield>が1、2、4バイト長（もしくはDatumが8バイトのマシン上では8バイト長）以外であれば、<structfield>typbyval</structfield>をfalseにする必要があります。
可変長型は必ず参照渡しになります。
<structfield>typbyval</structfield>は長さが値渡し可能でもfalseになり得ることに注意してください。
      </para></entry>
     </row>

     <row>
      <entry role="catalog_table_entry"><para role="column_definition">
       <structfield>typtype</structfield> <type>char</type>
      </para>
      <para>
<!--
       <structfield>typtype</structfield> is
       <literal>b</literal> for a base type,
       <literal>c</literal> for a composite type (e.g., a table's row type),
       <literal>d</literal> for a domain,
       <literal>e</literal> for an enum type,
       <literal>p</literal> for a pseudo-type,
       <literal>r</literal> for a range type, or
       <literal>m</literal> for a multirange type.
       See also <structfield>typrelid</structfield> and
       <structfield>typbasetype</structfield>.
-->
<structfield>typtype</structfield>では、
<literal>b</literal> = 基本型、
<literal>c</literal> = 複合型（例えばテーブルの行の型）、
<literal>d</literal> = 派生型（ドメインなど）、
<literal>e</literal> = 列挙型、
<literal>p</literal> = 疑似型、
<literal>r</literal> = 範囲型、
<literal>m</literal> = 多重範囲型です。
<structfield>typrelid</structfield>および<structfield>typbasetype</structfield>も参照してください。
      </para></entry>
     </row>

     <row>
      <entry role="catalog_table_entry"><para role="column_definition">
       <structfield>typcategory</structfield> <type>char</type>
      </para>
      <para>
<!--
       <structfield>typcategory</structfield> is an arbitrary classification
       of data types that is used by the parser to determine which implicit
       casts should be <quote>preferred</quote>.
       See <xref linkend="catalog-typcategory-table"/>.
-->
<structfield>typcategory</structfield>は、パーサがどの暗黙のキャストが<quote>選択</quote>されるべきか決定するのに使用されるデータ型の任意の分類です。
<xref linkend="catalog-typcategory-table"/>を参照してください。
      </para></entry>
     </row>

     <row>
      <entry role="catalog_table_entry"><para role="column_definition">
       <structfield>typispreferred</structfield> <type>bool</type>
      </para>
      <para>
<!--
       True if the type is a preferred cast target within its
       <structfield>typcategory</structfield>
-->
型が<structfield>typcategory</structfield>内で選択されたキャスト対象である場合はtrue
      </para></entry>
     </row>

     <row>
      <entry role="catalog_table_entry"><para role="column_definition">
       <structfield>typisdefined</structfield> <type>bool</type>
      </para>
      <para>
<!--
       True if the type is defined, false if this is a placeholder
       entry for a not-yet-defined type.  When
       <structfield>typisdefined</structfield> is false, nothing
       except the type name, namespace, and OID can be relied on.
-->
型が定義されている場合はtrue。
ここが未定義型に対する予備の場所である場合はfalse。
<structfield>typisdefined</structfield>がfalseの場合、型名と名前空間とOID以外は信頼すべきでありません。
      </para></entry>
     </row>

     <row>
      <entry role="catalog_table_entry"><para role="column_definition">
       <structfield>typdelim</structfield> <type>char</type>
      </para>
      <para>
<!--
       Character that separates two values of this type when parsing
       array input.  Note that the delimiter is associated with the array
       element data type, not the array data type.
-->
配列入力の構文解析をする際にこの型の2つの値を分離する文字。
区切り文字は配列データ型ではなく配列要素データ型に関連付けられることに注意してください。
      </para></entry>
     </row>

     <row>
      <entry role="catalog_table_entry"><para role="column_definition">
       <structfield>typrelid</structfield> <type>oid</type>
<!--
       (references <link linkend="catalog-pg-class"><structname>pg_class</structname></link>.<structfield>oid</structfield>)
-->
（参照先 <link linkend="catalog-pg-class"><structname>pg_class</structname></link>.<structfield>oid</structfield>）
      </para>
      <para>
<!--
       If this is a composite type (see
       <structfield>typtype</structfield>), then this column points to
       the <link linkend="catalog-pg-class"><structname>pg_class</structname></link> entry that defines the
       corresponding table.  (For a free-standing composite type, the
       <link linkend="catalog-pg-class"><structname>pg_class</structname></link> entry doesn't really represent
       a table, but it is needed anyway for the type's
       <link linkend="catalog-pg-attribute"><structname>pg_attribute</structname></link> entries to link to.)
       Zero for non-composite types.
-->
もしこれが複合型（<structfield>typtype</structfield>を参照）であれば、この列は関連するテーブルを定義する<link linkend="catalog-pg-class"><structname>pg_class</structname></link>項目を指します。
（独立の複合型の場合、<link linkend="catalog-pg-class"><structname>pg_class</structname></link>項目は実際にはテーブルを表しませんが、いずれにしても型の<link linkend="catalog-pg-attribute"><structname>pg_attribute</structname></link>項目をリンクするために必要です。）
複合型でない場合はゼロです。
      </para></entry>
     </row>

     <row>
      <entry role="catalog_table_entry"><para role="column_definition">
       <structfield>typsubscript</structfield> <type>regproc</type>
<!--
       (references <link linkend="catalog-pg-proc"><structname>pg_proc</structname></link>.<structfield>oid</structfield>)
-->
（参照先 <link linkend="catalog-pg-proc"><structname>pg_proc</structname></link>.<structfield>oid</structfield>）
      </para>
      <para>
<!--
       Subscripting handler function's OID, or zero if this type doesn't
       support subscripting.  Types that are <quote>true</quote> array
       types have <structfield>typsubscript</structfield>
       = <function>array_subscript_handler</function>, but other types may
       have other handler functions to implement specialized subscripting
       behavior.
-->
添字ハンドラ関数のOID、あるいはこの型が添え字付けをサポートしていなければゼロ。
<quote>本当の</quote>配列型では、<structfield>typsubscript</structfield> = <function>array_subscript_handler</function>となります。
しかし、他の型では特別な添え字付けの振る舞いを実装するハンドラ関数を持つかもしれません。
      </para></entry>
     </row>

     <row>
      <entry role="catalog_table_entry"><para role="column_definition">
       <structfield>typelem</structfield> <type>oid</type>
<!--
       (references <link linkend="catalog-pg-type"><structname>pg_type</structname></link>.<structfield>oid</structfield>)
-->
（参照先 <link linkend="catalog-pg-type"><structname>pg_type</structname></link>.<structfield>oid</structfield>）
      </para>
      <para>
<!--
       If <structfield>typelem</structfield> is not zero then it
       identifies another row in <structname>pg_type</structname>,
       defining the type yielded by subscripting.  This should be zero
       if <structfield>typsubscript</structfield> is zero.  However, it can
       be zero when <structfield>typsubscript</structfield> isn't zero, if the
       handler doesn't need <structfield>typelem</structfield> to
       determine the subscripting result type.
       Note that a <structfield>typelem</structfield> dependency is
       considered to imply physical containment of the element type in
       this type; so DDL changes on the element type might be restricted
       by the presence of this type.
-->
<structfield>typelem</structfield>がゼロでない場合、これは添字付けによって生成された型を定義する<structname>pg_type</structname>の別の列を特定します。
<structfield>typsubscript</structfield>がゼロなら、これはゼロとなるはずです。
しかし、添字付けの結果型を決定するためにハンドラが<structfield>typelem</structfield>を必要としてなければ、<structfield>typsubscript</structfield>がゼロでなくても、ゼロとなることがあります。
<structfield>typelem</structfield>依存性は、この型の要素型を物理的に含むことを暗示すると考えられることに注意してください。
ですからこの要素型に対するDDL変更は、この型に存在に制限されるかもしれません。
      </para></entry>
     </row>

     <row>
      <entry role="catalog_table_entry"><para role="column_definition">
       <structfield>typarray</structfield> <type>oid</type>
<!--
       (references <link linkend="catalog-pg-type"><structname>pg_type</structname></link>.<structfield>oid</structfield>)
-->
（参照先 <link linkend="catalog-pg-type"><structname>pg_type</structname></link>.<structfield>oid</structfield>）
      </para>
      <para>
<!--
       If <structfield>typarray</structfield> is not zero then it
       identifies another row in <structname>pg_type</structname>, which
       is the <quote>true</quote> array type having this type as element
-->
<structfield>typarray</structfield>がゼロでない場合、<structfield>typarray</structfield>は<structname>pg_type</structname>内のもうひとつの行を特定します。
もうひとつの行は、この型を要素として持っている<quote>本当</quote>の配列型です。
      </para></entry>
     </row>

     <row>
      <entry role="catalog_table_entry"><para role="column_definition">
       <structfield>typinput</structfield> <type>regproc</type>
<!--
       (references <link linkend="catalog-pg-proc"><structname>pg_proc</structname></link>.<structfield>oid</structfield>)
-->
（参照先 <link linkend="catalog-pg-proc"><structname>pg_proc</structname></link>.<structfield>oid</structfield>）
      </para>
      <para>
<!--
       Input conversion function (text format)
-->
入力変換関数（テキスト形式）
      </para></entry>
     </row>

     <row>
      <entry role="catalog_table_entry"><para role="column_definition">
       <structfield>typoutput</structfield> <type>regproc</type>
<!--
       (references <link linkend="catalog-pg-proc"><structname>pg_proc</structname></link>.<structfield>oid</structfield>)
-->
（参照先 <link linkend="catalog-pg-proc"><structname>pg_proc</structname></link>.<structfield>oid</structfield>）
      </para>
      <para>
<!--
       Output conversion function (text format)
-->
出力変換関数（テキスト形式）
      </para></entry>
     </row>

     <row>
      <entry role="catalog_table_entry"><para role="column_definition">
       <structfield>typreceive</structfield> <type>regproc</type>
<!--
       (references <link linkend="catalog-pg-proc"><structname>pg_proc</structname></link>.<structfield>oid</structfield>)
-->
（参照先 <link linkend="catalog-pg-proc"><structname>pg_proc</structname></link>.<structfield>oid</structfield>）
      </para>
      <para>
<!--
       Input conversion function (binary format), or zero if none
-->
入力変換関数（バイナリ形式）、なければゼロ
      </para></entry>
     </row>

     <row>
      <entry role="catalog_table_entry"><para role="column_definition">
       <structfield>typsend</structfield> <type>regproc</type>
<!--
       (references <link linkend="catalog-pg-proc"><structname>pg_proc</structname></link>.<structfield>oid</structfield>)
-->
（参照先 <link linkend="catalog-pg-proc"><structname>pg_proc</structname></link>.<structfield>oid</structfield>）
      </para>
      <para>
<!--
       Output conversion function (binary format), or zero if none
-->
出力変換関数（バイナリ形式）、なければゼロ
      </para></entry>
     </row>

     <row>
      <entry role="catalog_table_entry"><para role="column_definition">
       <structfield>typmodin</structfield> <type>regproc</type>
<!--
       (references <link linkend="catalog-pg-proc"><structname>pg_proc</structname></link>.<structfield>oid</structfield>)
-->
（参照先 <link linkend="catalog-pg-proc"><structname>pg_proc</structname></link>.<structfield>oid</structfield>）
      </para>
      <para>
<!--
       Type modifier input function, or zero if type does not support modifiers
-->
型修飾子の入力関数。型が修飾子をサポートしていない場合はゼロ
      </para></entry>
     </row>

     <row>
      <entry role="catalog_table_entry"><para role="column_definition">
       <structfield>typmodout</structfield> <type>regproc</type>
<!--
       (references <link linkend="catalog-pg-proc"><structname>pg_proc</structname></link>.<structfield>oid</structfield>)
-->
（参照先 <link linkend="catalog-pg-proc"><structname>pg_proc</structname></link>.<structfield>oid</structfield>）
      </para>
      <para>
<!--
       Type modifier output function, or zero to use the standard format
-->
型修飾子の出力関数。標準書式を使用する場合はゼロ
      </para></entry>
     </row>

     <row>
      <entry role="catalog_table_entry"><para role="column_definition">
       <structfield>typanalyze</structfield> <type>regproc</type>
<!--
       (references <link linkend="catalog-pg-proc"><structname>pg_proc</structname></link>.<structfield>oid</structfield>)
-->
（参照先 <link linkend="catalog-pg-proc"><structname>pg_proc</structname></link>.<structfield>oid</structfield>）
      </para>
      <para>
<!--
       Custom <xref linkend="sql-analyze"/> function,
       or zero to use the standard function
-->
独自の<xref linkend="sql-analyze"/>関数。標準関数を使用する場合はゼロ
      </para></entry>
     </row>

     <row>
      <entry role="catalog_table_entry"><para role="column_definition">
       <structfield>typalign</structfield> <type>char</type>
      </para>
      <para>
<!--
       <structfield>typalign</structfield> is the alignment required
       when storing a value of this type.  It applies to storage on
       disk as well as most representations of the value inside
       <productname>PostgreSQL</productname>.
       When multiple values are stored consecutively, such
       as in the representation of a complete row on disk, padding is
       inserted before a datum of this type so that it begins on the
       specified boundary.  The alignment reference is the beginning
       of the first datum in the sequence.
       Possible values are:
-->
<structfield>typalign</structfield>はこの型の値を格納する際に必要な整列です。
ディスク上での格納だけでなく、<productname>PostgreSQL</productname>内部の値の表現にも適用されます。
ディスク上の完全な行の表現のように、複数の値が隣接して格納される際には、指定された境界で始まるように、この型のデータの前にパディングが挿入されます。
アライメントの参照先は、連続しているデータ中の先頭のデータの開始位置です。
使用可能な値は以下の通りです。
       <itemizedlist>
        <listitem>
<!--
         <para><literal>c</literal> = <type>char</type> alignment, i.e., no alignment needed.</para>
-->
         <para><literal>c</literal> = <type>char</type>整列（すなわち、整列は必要ありません）。</para>
        </listitem>
        <listitem>
<!--
         <para><literal>s</literal> = <type>short</type> alignment (2 bytes on most machines).</para>
-->
         <para><literal>s</literal> = <type>short</type>整列（多くのマシンでは2バイトになります）。</para>
        </listitem>
        <listitem>
<!--
         <para><literal>i</literal> = <type>int</type> alignment (4 bytes on most machines).</para>
-->
         <para><literal>i</literal> = <type>int</type>整列（多くのマシンでは4バイトになります）。</para>
        </listitem>
        <listitem>
<!--
         <para><literal>d</literal> = <type>double</type> alignment (8 bytes on many machines, but by no means all).</para>
-->
         <para><literal>d</literal> = <type>double</type>整列（多くのマシンでは8バイトになりますが、必ずしもすべてがそうであるとは限りません）。</para>
        </listitem>
       </itemizedlist>
      </para></entry>
     </row>

     <row>
      <entry role="catalog_table_entry"><para role="column_definition">
       <structfield>typstorage</structfield> <type>char</type>
      </para>
      <para>
<!--
       <structfield>typstorage</structfield> tells for varlena
       types (those with <structfield>typlen</structfield> = -1) if
       the type is prepared for toasting and what the default strategy
       for attributes of this type should be.
       Possible values are:
-->
<structfield>typstorage</structfield>は、varlena型（<structfield>typlen</structfield> = -1であるもの）において、その型がトーストされる予定であるか、この型においてアトリビュートに対するデフォルトの戦略が何であるかを示します。
可能な値は以下です。
       <itemizedlist>
        <listitem>
         <para>
<!--
          <literal>p</literal> (plain): Values must always be stored plain
          (non-varlena types always use this value).
-->
<literal>p</literal> (plain)：値は常にplainで格納されなければなりません（非varlena型は常にこの値を使います）。
         </para>
        </listitem>
        <listitem>
         <para>
<!--
          <literal>e</literal> (external): Values can be stored in a
          secondary <quote>TOAST</quote> relation (if relation has one, see
          <literal>pg_class.reltoastrelid</literal>).
-->
<literal>e</literal> (external)：値は<quote>従属的</quote>リレーションに格納できます（リレーションがあるとき。リレーションに関しては<literal>pg_class.reltoastrelid</literal>を参照してください）。
         </para>
        </listitem>
        <listitem>
         <para>
<!--
          <literal>m</literal> (main): Values can be compressed and stored
          inline.
-->
<literal>m</literal> (main)：値は圧縮してインラインで格納できます。
         </para>
        </listitem>
        <listitem>
         <para>
<!--
          <literal>x</literal> (extended): Values can be compressed and/or
          moved to a secondary relation.
-->
<literal>x</literal> (extended)：値は圧縮することもできますし、圧縮した上で更に従属的リレーションに移動することもできます。
         </para>
        </listitem>
       </itemizedlist>
<!--
       <literal>x</literal> is the usual choice for toast-able types.
       Note that <literal>m</literal> values can also be moved out to
       secondary storage, but only as a last resort (<literal>e</literal>
       and <literal>x</literal> values are moved first).
-->
トースト可能な型に対しては <literal>x</literal> が通常の選択です。
<literal>m</literal> 値も、どうしても必要なら従属的格納に移動できることに注意してください（<literal>e</literal> と <literal>x</literal> 値は、まず最初に移動します）。
      </para></entry>
     </row>

     <row>
      <entry role="catalog_table_entry"><para role="column_definition">
       <structfield>typnotnull</structfield> <type>bool</type>
      </para>
      <para>
<!--
       <structfield>typnotnull</structfield> represents a not-null
       constraint on a type.  Used for domains only.
-->
<structfield>typnotnull</structfield>は型に対し非NULL制約を表します。
ドメインでのみ使用されます。
      </para></entry>
     </row>

     <row>
      <entry role="catalog_table_entry"><para role="column_definition">
       <structfield>typbasetype</structfield> <type>oid</type>
<!--
       (references <link linkend="catalog-pg-type"><structname>pg_type</structname></link>.<structfield>oid</structfield>)
-->
（参照先 <link linkend="catalog-pg-type"><structname>pg_type</structname></link>.<structfield>oid</structfield>）
      </para>
      <para>
<!--
       If this is a domain (see <structfield>typtype</structfield>), then
       <structfield>typbasetype</structfield> identifies the type that this
       one is based on.  Zero if this type is not a domain.
-->
もしこれがドメイン（<structfield>typtype</structfield>を参照）であれば、<structfield>typbasetype</structfield>はこれが基づいている型を指定します。
ドメインでない場合はゼロです。
      </para></entry>
     </row>

     <row>
      <entry role="catalog_table_entry"><para role="column_definition">
       <structfield>typtypmod</structfield> <type>int4</type>
      </para>
      <para>
<!--
       Domains use <structfield>typtypmod</structfield> to record the <literal>typmod</literal>
       to be applied to their base type (-1 if base type does not use a
       <literal>typmod</literal>).  -1 if this type is not a domain.
-->
ドメインは<structfield>typtypmod</structfield>を使用して、基本型に適用される<literal>typmod</literal>を記録します
（基本型が<literal>typmod</literal>を使用しない場合は-1）。
この型がドメインでない場合は-1です。
      </para></entry>
     </row>

     <row>
      <entry role="catalog_table_entry"><para role="column_definition">
       <structfield>typndims</structfield> <type>int4</type>
      </para>
      <para>
<!--
       <structfield>typndims</structfield> is the number of array dimensions
       for a domain over an array (that is, <structfield>typbasetype</structfield> is
       an array type).
       Zero for types other than domains over array types.
-->
<structfield>typndims</structfield>は配列であるドメインの配列の次元数です
（つまり、<structfield>typbasetype</structfield>は配列型です）。
配列型のドメインでない場合はゼロです。
      </para></entry>
     </row>

     <row>
      <entry role="catalog_table_entry"><para role="column_definition">
       <structfield>typcollation</structfield> <type>oid</type>
<!--
       (references <link linkend="catalog-pg-collation"><structname>pg_collation</structname></link>.<structfield>oid</structfield>)
-->
（参照先 <link linkend="catalog-pg-collation"><structname>pg_collation</structname></link>.<structfield>oid</structfield>）
      </para>
      <para>
<!--
       <structfield>typcollation</structfield> specifies the collation
       of the type.  If the type does not support collations, this will
       be zero.  A base type that supports collations will have a nonzero
       value here, typically <symbol>DEFAULT_COLLATION_OID</symbol>.
       A domain over a collatable type can have a collation OID different
       from its base type's, if one was specified for the domain.
-->
<structfield>typcollation</structfield>は型の照合順序を指定します。
型が照合順序をサポートしない場合、ゼロになります。
照合順序をサポートする基本型はここでゼロ以外の値を持ちます。典型的には<symbol>DEFAULT_COLLATION_OID</symbol>です。
照合順序の設定可能な型全体のドメインは、そのドメインで照合順序が指定されていれば、基本型とは異なる照合順序OIDを持つことができます。
      </para></entry>
     </row>

     <row>
      <entry role="catalog_table_entry"><para role="column_definition">
       <structfield>typdefaultbin</structfield> <type>pg_node_tree</type>
      </para>
      <para>
<!--
       If <structfield>typdefaultbin</structfield> is not null, it is the
       <function>nodeToString()</function>
       representation of a default expression for the type.  This is
       only used for domains.
-->
<structfield>typdefaultbin</structfield>がNULLでない場合、これは型のデフォルト式の<function>nodeToString()</function>表現です。
ドメインでのみ使用されます。
      </para></entry>
     </row>

     <row>
      <entry role="catalog_table_entry"><para role="column_definition">
       <structfield>typdefault</structfield> <type>text</type>
      </para>
      <para>
<!--
       <structfield>typdefault</structfield> is null if the type has no associated
       default value. If <structfield>typdefaultbin</structfield> is not null,
       <structfield>typdefault</structfield> must contain a human-readable version of the
       default expression represented by <structfield>typdefaultbin</structfield>.  If
       <structfield>typdefaultbin</structfield> is null and <structfield>typdefault</structfield> is
       not, then <structfield>typdefault</structfield> is the external representation of
       the type's default value, which can be fed to the type's input
       converter to produce a constant.
-->
関連するデフォルト値を持たない型であれば<structfield>typdefault</structfield>はNULLです。
<structfield>typdefaultbin</structfield>がNULLでない場合、<structfield>typdefault</structfield>は、<structfield>typdefaultbin</structfield>によって表される人間が見てわかる形式のデフォルト式を含む必要があります。
<structfield>typdefaultbin</structfield>がNULLで<structfield>typdefault</structfield>がNULLでない場合、<structfield>typdefault</structfield>は型のデフォルト値の外部表現です。
これは、定数を生成するために型の入力変換処理に渡されることがあります。
      </para></entry>
     </row>

     <row>
      <entry role="catalog_table_entry"><para role="column_definition">
       <structfield>typacl</structfield> <type>aclitem[]</type>
      </para>
      <para>
<!--
       Access privileges; see <xref linkend="ddl-priv"/> for details
-->
アクセス権限。
詳細は<xref linkend="ddl-priv"/>を参照してください
      </para></entry>
     </row>
    </tbody>
   </tgroup>
  </table>

  <note>
   <para>
<!--
    For fixed-width types used in system tables, it is critical that the size
    and alignment defined in <structname>pg_type</structname>
    agree with the way that the compiler will lay out the column in
    a structure representing a table row.
-->
固定長型のシステムテーブルでは、<structname>pg_type</structname>で定義されているサイズとアライメントと、コンパイラがテーブル行を表現する構造体の中で列を格納する方法とで合意が取れていることが重要です。
   </para>
  </note>

  <para>
<!--
   <xref linkend="catalog-typcategory-table"/> lists the system-defined values
   of <structfield>typcategory</structfield>.  Any future additions to this list will
   also be upper-case ASCII letters.  All other ASCII characters are reserved
   for user-defined categories.
-->
<xref linkend="catalog-typcategory-table"/>はシステムで定義された<structfield>typcategory</structfield>の値の一覧です。
今後この一覧に追加されるものは同様に大文字のASCII文字になります。
他のすべてのASCII文字はユーザ定義のカテゴリのために予約されています。
  </para>

  <table id="catalog-typcategory-table">
<!--
   <title><structfield>typcategory</structfield> Codes</title>
-->
   <title><structfield>typcategory</structfield>のコード</title>

   <tgroup cols="2">
    <thead>
     <row>
<!--
      <entry>Code</entry>
      <entry>Category</entry>
-->
      <entry>コード</entry>
      <entry>カテゴリ</entry>
     </row>
    </thead>

    <tbody>
     <row>
      <entry><literal>A</literal></entry>
<!--
      <entry>Array types</entry>
-->
      <entry>配列型</entry>
     </row>
     <row>
      <entry><literal>B</literal></entry>
<!--
      <entry>Boolean types</entry>
-->
      <entry>論理値型</entry>
     </row>
     <row>
      <entry><literal>C</literal></entry>
<!--
      <entry>Composite types</entry>
-->
      <entry>複合型</entry>
     </row>
     <row>
      <entry><literal>D</literal></entry>
<!--
      <entry>Date/time types</entry>
-->
      <entry>日付時刻型</entry>
     </row>
     <row>
      <entry><literal>E</literal></entry>
<!--
      <entry>Enum types</entry>
-->
      <entry>列挙型</entry>
     </row>
     <row>
      <entry><literal>G</literal></entry>
<!--
      <entry>Geometric types</entry>
-->
      <entry>幾何学型</entry>
     </row>
     <row>
      <entry><literal>I</literal></entry>
<!--
      <entry>Network address types</entry>
-->
      <entry>ネットワークアドレス型</entry>
     </row>
     <row>
      <entry><literal>N</literal></entry>
<!--
      <entry>Numeric types</entry>
-->
      <entry>数値型</entry>
     </row>
     <row>
      <entry><literal>P</literal></entry>
<!--
      <entry>Pseudo-types</entry>
-->
      <entry>仮想型</entry>
     </row>
     <row>
      <entry><literal>R</literal></entry>
<!--
      <entry>Range types</entry>
-->
      <entry>範囲型</entry>
     </row>
     <row>
      <entry><literal>S</literal></entry>
<!--
      <entry>String types</entry>
-->
      <entry>文字列型</entry>
     </row>
     <row>
      <entry><literal>T</literal></entry>
<!--
      <entry>Timespan types</entry>
-->
      <entry>時間間隔型</entry>
     </row>
     <row>
      <entry><literal>U</literal></entry>
<!--
      <entry>User-defined types</entry>
-->
      <entry>ユーザ定義型</entry>
     </row>
     <row>
      <entry><literal>V</literal></entry>
<!--
      <entry>Bit-string types</entry>
-->
      <entry>ビット列型</entry>
     </row>
     <row>
      <entry><literal>X</literal></entry>
<!--
      <entry><type>unknown</type> type</entry>
-->
      <entry><type>unknown</type>型</entry>
     </row>
     <row>
      <entry><literal>Z</literal></entry>
<!--
      <entry>Internal-use types</entry>
-->
      <entry>内部利用の型</entry>
     </row>
    </tbody>
   </tgroup>
  </table>

 </sect1>


 <sect1 id="catalog-pg-user-mapping">
  <title><structname>pg_user_mapping</structname></title>

  <indexterm zone="catalog-pg-user-mapping">
   <primary>pg_user_mapping</primary>
  </indexterm>

  <para>
<!--
   The catalog <structname>pg_user_mapping</structname> stores
   the mappings from local user to remote.  Access to this catalog is
   restricted from normal users, use the view
   <link linkend="view-pg-user-mappings"><structname>pg_user_mappings</structname></link>
   instead.
-->
<structname>pg_user_mapping</structname>カタログはローカルのユーザから遠隔のユーザへのマッピングを保持します。
一般ユーザからのこのカタログへのアクセスは制限されています。
代わりに<link linkend="view-pg-user-mappings"><structname>pg_user_mappings</structname></link>を使用してください。
  </para>

  <table>
<!--
   <title><structname>pg_user_mapping</structname> Columns</title>
-->
   <title><structname>pg_user_mapping</structname>の列</title>
   <tgroup cols="1">
    <thead>
     <row>
      <entry role="catalog_table_entry"><para role="column_definition">
<!--
       Column Type
-->
列 型
      </para>
      <para>
<!--
       Description
-->
説明
      </para></entry>
     </row>
    </thead>

    <tbody>
     <row>
      <entry role="catalog_table_entry"><para role="column_definition">
       <structfield>oid</structfield> <type>oid</type>
      </para>
      <para>
<!--
       Row identifier
-->
行識別子
      </para></entry>
     </row>

     <row>
      <entry role="catalog_table_entry"><para role="column_definition">
       <structfield>umuser</structfield> <type>oid</type>
<!--
       (references <link linkend="catalog-pg-authid"><structname>pg_authid</structname></link>.<structfield>oid</structfield>)
-->
（参照先 <link linkend="catalog-pg-authid"><structname>pg_authid</structname></link>.<structfield>oid</structfield>）
      </para>
      <para>
<!--
       OID of the local role being mapped, or zero if the user mapping is public
-->
マッピングされているローカルのロールのOID。
ユーザマッピングが公開されている場合はゼロ
      </para></entry>
     </row>

     <row>
      <entry role="catalog_table_entry"><para role="column_definition">
       <structfield>umserver</structfield> <type>oid</type>
<!--
       (references <link linkend="catalog-pg-foreign-server"><structname>pg_foreign_server</structname></link>.<structfield>oid</structfield>)
-->
（参照先 <link linkend="catalog-pg-foreign-server"><structname>pg_foreign_server</structname></link>.<structfield>oid</structfield>）
      </para>
      <para>
<!--
       The OID of the foreign server that contains this mapping
-->
マッピングを保持する外部サーバのOID
      </para></entry>
     </row>

     <row>
      <entry role="catalog_table_entry"><para role="column_definition">
       <structfield>umoptions</structfield> <type>text[]</type>
      </para>
      <para>
<!--
       User mapping specific options, as <quote>keyword=value</quote> strings
-->
<quote>keyword=value</quote>文字列のようなユーザマッピングの特定のオプション
      </para></entry>
     </row>
    </tbody>
   </tgroup>
  </table>
 </sect1>

</chapter>
<!-- split-catalogs3-end --><|MERGE_RESOLUTION|>--- conflicted
+++ resolved
@@ -1892,15 +1892,11 @@
        <structfield>attnotnull</structfield> <type>bool</type>
       </para>
       <para>
-<<<<<<< HEAD
+<!--
        This column is marked not-null, either by a not-null constraint
        or a primary key.
-=======
-<!--
-       This represents a not-null constraint.
--->
-非NULL制約を表します。
->>>>>>> 43f2d855
+-->
+《機械翻訳》«This column is marked not-null, either by a not-null constraint or a primary key.»
       </para></entry>
      </row>
 
@@ -2017,11 +2013,17 @@
      <row>
       <entry role="catalog_table_entry"><para role="column_definition">
        <structfield>attcollation</structfield> <type>oid</type>
+<!--
        (references <link linkend="catalog-pg-collation"><structname>pg_collation</structname></link>.<structfield>oid</structfield>)
-      </para>
-      <para>
+-->
+（参照先 <link linkend="catalog-pg-collation"><structname>pg_collation</structname></link>.<structfield>oid</structfield>）
+      </para>
+      <para>
+<!--
        The defined collation of the column, or zero if the column is
        not of a collatable data type
+-->
+列で定義された照合順序。列が照合順序の設定ができないデータ型の場合はゼロ
       </para></entry>
      </row>
 
@@ -2041,36 +2043,17 @@
        is both the target number of <quote>most common values</quote>
        to collect, and the target number of histogram bins to create.
 -->
-<structfield>attstattarget</structfield>は<link linkend="sql-analyze"><command>ANALYZE</command></link>によるこの列に対する蓄積された統計情報をどの程度詳しく管理するかを規定します。
+《マッチ度[87.364621]》<structfield>attstattarget</structfield>は<link linkend="sql-analyze"><command>ANALYZE</command></link>によるこの列に対する蓄積された統計情報をどの程度詳しく管理するかを規定します。
 値がゼロの場合は統計情報を収集しません。
 負の値の場合は、システムのデフォルトの統計目標を使用すべきであるということです。
 正の値が厳密に意味するところはデータ型に依存します。
 スカラデータ型に対して<structfield>attstattarget</structfield>は収集する<quote>最も一般的な値</quote>の目標となる数であり、また作成するヒストグラムビンの目標数でもあります。
-      </para></entry>
-     </row>
-
-     <row>
-      <entry role="catalog_table_entry"><para role="column_definition">
-<<<<<<< HEAD
-=======
-       <structfield>attcollation</structfield> <type>oid</type>
-<!--
-       (references <link linkend="catalog-pg-collation"><structname>pg_collation</structname></link>.<structfield>oid</structfield>)
--->
-（参照先 <link linkend="catalog-pg-collation"><structname>pg_collation</structname></link>.<structfield>oid</structfield>）
-      </para>
-      <para>
-<!--
-       The defined collation of the column, or zero if the column is
-       not of a collatable data type
--->
-列で定義された照合順序。列が照合順序の設定ができないデータ型の場合はゼロ
-      </para></entry>
-     </row>
-
-     <row>
-      <entry role="catalog_table_entry"><para role="column_definition">
->>>>>>> 43f2d855
+《機械翻訳》«<structfield>attstattarget</structfield> controls the level of detail of statistics accumulated for this column by <link linkend="sql-analyze"><command>ANALYZE</command></link>. A zero value indicates that no statistics should be collected. A null value says to use the system default statistics target. The exact meaning of positive values is data type-dependent. For scalar data types, <structfield>attstattarget</structfield> is both the target number of <quote>most common values</quote> to collect, and the target number of histogram bins to create.»
+      </para></entry>
+     </row>
+
+     <row>
+      <entry role="catalog_table_entry"><para role="column_definition">
        <structfield>attacl</structfield> <type>aclitem[]</type>
       </para>
       <para>
@@ -2410,12 +2393,9 @@
    where <replaceable>salt</replaceable>, <replaceable>StoredKey</replaceable> and
    <replaceable>ServerKey</replaceable> are in Base64 encoded format. This format is
    the same as that specified by <ulink url="https://datatracker.ietf.org/doc/html/rfc5803">RFC 5803</ulink>.
-<<<<<<< HEAD
-=======
 -->
 《マッチ度[91.417910]》ここで、<replaceable>salt</replaceable>、<replaceable>StoredKey</replaceable>、<replaceable>ServerKey</replaceable>はBase64の符号化書式に従います。
 この書式は<ulink url="https://tools.ietf.org/html/rfc5803">RFC 5803</ulink>で指定されているものと同じです。
->>>>>>> 43f2d855
   </para>
 
   <para>
@@ -2807,10 +2787,7 @@
   </indexterm>
 
   <para>
-<<<<<<< HEAD
-=======
-<!--
->>>>>>> 43f2d855
+<!--
    The catalog <structname>pg_class</structname> describes tables and
    other objects that have columns or are otherwise similar to a
    table.  This includes indexes (but see also <link
@@ -2822,8 +2799,6 @@
    Below, when we mean all of these kinds of objects we speak of
    <quote>relations</quote>.  Not all of <structname>pg_class</structname>'s
    columns are meaningful for all relation kinds.
-<<<<<<< HEAD
-=======
 -->
 《マッチ度[83.359498]》<structname>pg_class</structname>カタログはテーブルと、その他に列を持つもの、あるいはテーブルに似た全てのものを目録にしています。
 その中にはインデックス（<link linkend="catalog-pg-index"><structname>pg_index</structname></link>も参照）、シーケンス（<link linkend="catalog-pg-sequence"><structname>pg_sequence</structname></link>も参照）、ビュー、マテリアライズドビュー、複合型およびTOASTテーブルが含まれます。
@@ -2834,7 +2809,6 @@
  これにはインデックス（<structname>pg_index</structname>も参照）、シーケンス（<structname>pg_sequence</structname>も参照）、ビュー、マテリアライズドビュー、複合型、TOASTテーブルが含まれます。
  <structname>pg_class</structname>のすべての種類のオブジェクトについては<link linkend="catalog-pg-sequence"><structname>pg_sequence</structname></link>を参照してください。
  <structname>pg_class</structname>の全ての列がすべてのリレーション種別にとって意味を持つわけではありません。
->>>>>>> 43f2d855
   </para>
 
   <table>
@@ -2962,7 +2936,7 @@
 （参照先 <link linkend="catalog-pg-am"><structname>pg_am</structname></link>.<structfield>oid</structfield>）
       </para>
       <para>
-<<<<<<< HEAD
+<!--
        The access method used to access this table or index.
        Not meaningful if the relation is a sequence or
        has no on-disk file,
@@ -2970,15 +2944,8 @@
        precedence over <varname>default_table_access_method</varname>
        when determining the access method to use for partitions created
        when one is not specified in the creation command.
-=======
-<!--
-       If this is a table or an index, the access method used (heap,
-       B-tree, hash, etc.); otherwise zero (zero occurs for sequences,
-       as well as relations without storage, such as views)
--->
-これがテーブルあるいはインデックスの場合は、それに使われている（ヒープ、B-tree、ハッシュなどの）アクセスメソッド。
-そうでなければ、ゼロ（シーケンスおよびビューのように格納場所を持たないリレーションではゼロになります）。
->>>>>>> 43f2d855
+-->
+《機械翻訳》«The access method used to access this table or index. Not meaningful if the relation is a sequence or has no on-disk file, except for partitioned tables, where, if set, it takes precedence over <varname>default_table_access_method</varname> when determining the access method to use for partitions created when one is not specified in the creation command.»
       </para></entry>
      </row>
 
@@ -3006,24 +2973,18 @@
 （参照先 <link linkend="catalog-pg-tablespace"><structname>pg_tablespace</structname></link>.<structfield>oid</structfield>）
       </para>
       <para>
-<<<<<<< HEAD
-=======
-<!--
->>>>>>> 43f2d855
+<!--
        The tablespace in which this relation is stored.
        If zero, the database's default tablespace is implied.
        Not meaningful if the relation has no on-disk file,
        except for partitioned tables, where this is the tablespace
        in which partitions will be created when one is not
        specified in the creation command.
-<<<<<<< HEAD
-=======
 -->
 《機械翻訳》このリレーションが格納される表領域。
 ゼロの場合、データベースのデフォルトの表領域が暗黙的に使用されます。
 ディスク上にファイルがない場合、パーティション化された表の場合を除き、意味がありません。
 パーティション化された表の場合、作成コマンドでパーティションが指定されていない場合にパーティションが作成される表領域です。
->>>>>>> 43f2d855
       </para></entry>
      </row>
 
@@ -3582,17 +3543,13 @@
        <structfield>collcollate</structfield> <type>text</type>
       </para>
       <para>
-<<<<<<< HEAD
+<!--
        <symbol>LC_COLLATE</symbol> for this collation object. If the provider is
        not <literal>libc</literal>, <structfield>collcollate</structfield> is
        <literal>NULL</literal> and <structfield>colllocale</structfield> is
        used instead.
-=======
-<!--
-       <symbol>LC_COLLATE</symbol> for this collation object
--->
-この照合順序オブジェクト用の<symbol>LC_COLLATE</symbol>
->>>>>>> 43f2d855
+-->
+《機械翻訳》«<symbol>LC_COLLATE</symbol> for this collation object. If the provider is not <literal>libc</literal>, <structfield>collcollate</structfield> is <literal>NULL</literal> and <structfield>colllocale</structfield> is used instead.»
       </para></entry>
      </row>
 
@@ -3601,17 +3558,13 @@
        <structfield>collctype</structfield> <type>text</type>
       </para>
       <para>
-<<<<<<< HEAD
+<!--
        <symbol>LC_CTYPE</symbol> for this collation object. If the provider is
        not <literal>libc</literal>, <structfield>collctype</structfield> is
        <literal>NULL</literal> and <structfield>colllocale</structfield> is
        used instead.
-=======
-<!--
-       <symbol>LC_CTYPE</symbol> for this collation object
--->
-この照合順序オブジェクト用の<symbol>LC_CTYPE</symbol>
->>>>>>> 43f2d855
+-->
+《機械翻訳》«<symbol>LC_CTYPE</symbol> for this collation object. If the provider is not <literal>libc</literal>, <structfield>collctype</structfield> is <literal>NULL</literal> and <structfield>colllocale</structfield> is used instead.»
       </para></entry>
      </row>
 
@@ -3620,18 +3573,14 @@
        <structfield>colllocale</structfield> <type>text</type>
       </para>
       <para>
-<<<<<<< HEAD
+<!--
        Collation provider locale name for this collation object. If the
        provider is <literal>libc</literal>,
        <structfield>colllocale</structfield> is <literal>NULL</literal>;
        <structfield>collcollate</structfield> and
        <structfield>collctype</structfield> are used instead.
-=======
-<!--
-       ICU locale ID for this collation object
--->
-この照合オブジェクトのICUロケールID
->>>>>>> 43f2d855
+-->
+《機械翻訳》«Collation provider locale name for this collation object. If the provider is <literal>libc</literal>, <structfield>colllocale</structfield> is <literal>NULL</literal>; <structfield>collcollate</structfield> and <structfield>collctype</structfield> are used instead.»
       </para></entry>
      </row>
 
@@ -3710,26 +3659,13 @@
   </indexterm>
 
   <para>
-<<<<<<< HEAD
+<!--
    The catalog <structname>pg_constraint</structname> stores check, not-null,
    primary key, unique, foreign key, and exclusion constraints on tables.
    (Column constraints are not treated specially.  Every column constraint is
    equivalent to some table constraint.)
-=======
-<!--
-   The catalog <structname>pg_constraint</structname> stores check, primary
-   key, unique, foreign key, and exclusion constraints on tables.
-   (Column constraints are not treated specially.  Every column constraint is
-   equivalent to some table constraint.)
-   Not-null constraints are represented in the
-   <link linkend="catalog-pg-attribute"><structname>pg_attribute</structname></link>
-   catalog, not here.
--->
-<structname>pg_constraint</structname>カタログはテーブル上の検査制約、主キー制約、一意性制約、外部キー制約、排他制約を格納します
-（列制約は特別扱いされていません。
-全ての列制約は何らかのテーブル制約と同等です。）
-非NULL制約はここではなく、<link linkend="catalog-pg-attribute"><structname>pg_attribute</structname></link>カタログで示されます。
->>>>>>> 43f2d855
+-->
+《機械翻訳》«The catalog <structname>pg_constraint</structname> stores check, not-null, primary key, unique, foreign key, and exclusion constraints on tables. (Column constraints are not treated specially. Every column constraint is equivalent to some table constraint.)»
   </para>
 
   <para>
@@ -3825,12 +3761,13 @@
        <literal>t</literal> = constraint trigger,
        <literal>x</literal> = exclusion constraint
 -->
-<literal>c</literal> = 検査制約、
+《マッチ度[75.244300]》<literal>c</literal> = 検査制約、
 <literal>f</literal> = 外部キー制約、
 <literal>p</literal> = 主キー制約、
 <literal>u</literal> = 一意性制約、
 <literal>t</literal> = 制約トリガ、
 <literal>x</literal> = 排他制約
+《機械翻訳》«<literal>c</literal> = check constraint, <literal>f</literal> = foreign key constraint, <literal>n</literal> = not-null constraint, <literal>p</literal> = primary key constraint, <literal>u</literal> = unique constraint, <literal>t</literal> = constraint trigger, <literal>x</literal> = exclusion constraint»
       </para></entry>
      </row>
 
@@ -4067,9 +4004,12 @@
        <structfield>conperiod</structfield> <type>bool</type>
       </para>
       <para>
+<!--
        This constraint is defined with <literal>WITHOUT OVERLAPS</literal>
        (for primary keys and unique constraints) or <literal>PERIOD</literal>
        (for foreign keys).
+-->
+《機械翻訳》«This constraint is defined with <literal>WITHOUT OVERLAPS</literal> (for primary keys and unique constraints) or <literal>PERIOD</literal> (for foreign keys).»
       </para></entry>
      </row>
 
@@ -4550,11 +4490,14 @@
        <structfield>dathasloginevt</structfield> <type>bool</type>
       </para>
       <para>
+<!--
         Indicates that there are login event triggers defined for this database.
         This flag is used to avoid extra lookups on the
         <structname>pg_event_trigger</structname> table during each backend
         startup.  This flag is used internally by <productname>PostgreSQL</productname>
         and should not be manually altered or read for monitoring purposes.
+-->
+《機械翻訳》«Indicates that there are login event triggers defined for this database. This flag is used to avoid extra lookups on the <structname>pg_event_trigger</structname> table during each backend startup. This flag is used internally by <productname>PostgreSQL</productname> and should not be manually altered or read for monitoring purposes.»
       </para></entry>
      </row>
 
@@ -4567,12 +4510,9 @@
        Sets maximum number of concurrent connections that can be made
        to this database.  -1 means no limit, -2 indicates the database is
        invalid.
-<<<<<<< HEAD
-=======
 -->
 このデータベースに対する同時のコネクションの最大数を設定します。
 -1は無制限を意味し、-2はデータベースが無効であることを示します。
->>>>>>> 43f2d855
       </para></entry>
      </row>
 
@@ -4665,18 +4605,14 @@
        <structfield>datlocale</structfield> <type>text</type>
       </para>
       <para>
-<<<<<<< HEAD
+<!--
        Collation provider locale name for this database. If the
        provider is <literal>libc</literal>,
        <structfield>datlocale</structfield> is <literal>NULL</literal>;
        <structfield>datcollate</structfield> and
        <structfield>datctype</structfield> are used instead.
-=======
-<!--
-       ICU locale ID for this database
--->
-このデータベースのICUロケールID
->>>>>>> 43f2d855
+-->
+《機械翻訳》«Collation provider locale name for this database. If the provider is <literal>libc</literal>, <structfield>datlocale</structfield> is <literal>NULL</literal>; <structfield>datcollate</structfield> and <structfield>datctype</structfield> are used instead.»
       </para></entry>
      </row>
 
@@ -10471,12 +10407,17 @@
      <term><symbol>SHARED_DEPENDENCY_INITACL</symbol> (<literal>i</literal>)</term>
      <listitem>
       <para>
+<!--
        The referenced object (which must be a role) is mentioned in a
        <link linkend="catalog-pg-init-privs"><structname>pg_init_privs</structname></link>
        entry for the dependent object.
        (A <symbol>SHARED_DEPENDENCY_INITACL</symbol> entry is not made for
        the owner of the object, since the owner will have
        a <symbol>SHARED_DEPENDENCY_OWNER</symbol> entry anyway.)
+-->
+《マッチ度[69.577465]》参照されたオブジェクト（ロールである必要があります）が、依存するオブジェクトのACL（アクセス制御リスト。権限リストのこと）内で述べられています。
+（所有者は<symbol>SHARED_DEPENDENCY_OWNER</symbol>項目を持つため、<symbol>SHARED_DEPENDENCY_ACL</symbol>項目は、オブジェクトの所有者に対して作成されません。）
+《機械翻訳》«The referenced object (which must be a role) is mentioned in a <link linkend="catalog-pg-init-privs"><structname>pg_init_privs</structname></link> entry for the dependent object. (A <symbol>SHARED_DEPENDENCY_INITACL</symbol> entry is not made for the owner of the object, since the owner will have a <symbol>SHARED_DEPENDENCY_OWNER</symbol> entry anyway.)»
       </para>
      </listitem>
     </varlistentry>
@@ -11184,13 +11125,20 @@
      <row>
       <entry role="catalog_table_entry"><para role="column_definition">
        <structfield>stxkeys</structfield> <type>int2vector</type>
+<!--
        (references <link linkend="catalog-pg-attribute"><structname>pg_attribute</structname></link>.<structfield>attnum</structfield>)
-      </para>
-      <para>
+-->
+（参照先 <link linkend="catalog-pg-attribute"><structname>pg_attribute</structname></link>.<structfield>attnum</structfield>）
+      </para>
+      <para>
+<!--
        An array of attribute numbers, indicating which table columns are
        covered by this statistics object;
        for example a value of <literal>1 3</literal> would
        mean that the first and the third table columns are covered
+-->
+属性番号の配列で、どのテーブル列が統計オブジェクトに含まれるかを示します。
+例えば、値が<literal>1 3</literal>なら、テーブルの1番目と3番目の列が含まれるということになります。
       </para></entry>
      </row>
 
@@ -11210,38 +11158,16 @@
        determine the target number of <quote>most common values</quote>
        to collect.
 -->
-<structfield>stxstattarget</structfield>は<link linkend="sql-analyze"><command>ANALYZE</command></link>によるこの列に対する蓄積された統計情報をどの程度詳しく管理するかを規定します。
+《マッチ度[86.717268]》<structfield>stxstattarget</structfield>は<link linkend="sql-analyze"><command>ANALYZE</command></link>によるこの列に対する蓄積された統計情報をどの程度詳しく管理するかを規定します。
 値がゼロの場合は統計情報を収集しません。
 負の値の場合は、参照する列の統計情報の収集目標の最大値があればそれを使い、なければシステムのデフォルトの統計目標を使用すべきであるということです。
 正の値の<structfield>stxstattarget</structfield>は、収集する<quote>最も一般的な値</quote>の目標となる数を決定します。
-      </para></entry>
-     </row>
-
-     <row>
-      <entry role="catalog_table_entry"><para role="column_definition">
-<<<<<<< HEAD
-=======
-       <structfield>stxkeys</structfield> <type>int2vector</type>
-<!--
-       (references <link linkend="catalog-pg-attribute"><structname>pg_attribute</structname></link>.<structfield>attnum</structfield>)
--->
-（参照先 <link linkend="catalog-pg-attribute"><structname>pg_attribute</structname></link>.<structfield>attnum</structfield>）
-      </para>
-      <para>
-<!--
-       An array of attribute numbers, indicating which table columns are
-       covered by this statistics object;
-       for example a value of <literal>1 3</literal> would
-       mean that the first and the third table columns are covered
--->
-属性番号の配列で、どのテーブル列が統計オブジェクトに含まれるかを示します。
-例えば、値が<literal>1 3</literal>なら、テーブルの1番目と3番目の列が含まれるということになります。
-      </para></entry>
-     </row>
-
-     <row>
-      <entry role="catalog_table_entry"><para role="column_definition">
->>>>>>> 43f2d855
+《機械翻訳》«<structfield>stxstattarget</structfield> controls the level of detail of statistics accumulated for this statistics object by <link linkend="sql-analyze"><command>ANALYZE</command></link>. A zero value indicates that no statistics should be collected. A null value says to use the maximum of the statistics targets of the referenced columns, if set, or the system default statistics target. Positive values of <structfield>stxstattarget</structfield> determine the target number of <quote>most common values</quote> to collect.»
+      </para></entry>
+     </row>
+
+     <row>
+      <entry role="catalog_table_entry"><para role="column_definition">
        <structfield>stxkind</structfield> <type>char[]</type>
       </para>
       <para>
@@ -11348,8 +11274,6 @@
    on <structname>pg_statistic_ext_data</structname> (after joining
    with <link linkend="catalog-pg-statistic-ext"><structname>pg_statistic_ext</structname></link>) that only exposes
    information about tables the current user owns.
-<<<<<<< HEAD
-=======
 -->
 《マッチ度[87.987520]》<link linkend="catalog-pg-statistic"><structname>pg_statistic</structname></link>同様、<structname>pg_statistic_ext_data</structname>はテーブル内容が秘密の情報とみなされますので、一般のユーザが読み取り可能であってはいけません。
 （列の値の最も共通した組み合わせは誰もが興味をそそられる良い例ですよね。）
@@ -11357,7 +11281,6 @@
 《機械翻訳》<link linkend="catalog-pg-statistic"><structname>pg_statistic</structname></link>と同様に、<structname>pg_statistic_ext_data</structname>は、その内容が機密と見なされる可能性があるため、一般には読み取り不可能であるべきです。
 （例: 列の値の最も一般的な組み合わせは非常に興味深いものになる可能性があります。
 <link linkend="view-pg-stats-ext"><structname>pg_stats_ext</structname></link>は<structname>pg_statistic_ext_data</structname>（<structname>pg_statistic_ext</structname>と結合した後）の読み取り可能なビューで、現在のユーザが所有するテーブルに関する情報のみを公開します。
->>>>>>> 43f2d855
   </para>
 
   <table>
@@ -11636,17 +11559,14 @@
        disk and apply at once after the transaction is committed on the
        publisher and received by the subscriber,
        <literal>p</literal> = apply changes directly using a parallel apply
-<<<<<<< HEAD
        worker if available (same as <literal>t</literal> if no worker is
        available)
-=======
-       worker if available (same as 't' if no worker is available)
--->
-進行中のトランザクションのストリーミングの取り扱い方法を制御します：
+-->
+《マッチ度[85.249458]》進行中のトランザクションのストリーミングの取り扱い方法を制御します：
 <literal>f</literal> = 進行中のトランザクションのストリーミングを禁止、
 <literal>t</literal> = 進行中のトランザクションの変更をディスクに書き出し、トランザクションがパブリッシャーでコミットされ、サブスクライバーに受け取られた後に一度に適用、
 <literal>p</literal> = 使用可能な場合は、パラレル適用ワーカーを使用して変更を直接適用（使用可能なワーカーがない場合は「t」と同じ）
->>>>>>> 43f2d855
+《機械翻訳》«Controls how to handle the streaming of in-progress transactions: <literal>f</literal> = disallow streaming of in-progress transactions, <literal>t</literal> = spill the changes of in-progress transactions to disk and apply at once after the transaction is committed on the publisher and received by the subscriber, <literal>p</literal> = apply changes directly using a parallel apply worker if available (same as <literal>t</literal> if no worker is available)»
       </para></entry>
      </row>
 
@@ -11712,9 +11632,12 @@
        <structfield>subfailover</structfield> <type>bool</type>
       </para>
       <para>
+<!--
        If true, the associated replication slots (i.e. the main slot and the
        table sync slots) in the upstream database are enabled to be
        synchronized to the standbys
+-->
+《機械翻訳》«If true, the associated replication slots (i.e. the main slot and the table sync slots) in the upstream database are enabled to be synchronized to the standbys»
       </para></entry>
      </row>
 

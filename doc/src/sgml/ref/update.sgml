<!--
doc/src/sgml/ref/update.sgml
PostgreSQL documentation
-->

<refentry id="sql-update">
 <indexterm zone="sql-update">
  <primary>UPDATE</primary>
 </indexterm>

 <refmeta>
  <refentrytitle>UPDATE</refentrytitle>
  <manvolnum>7</manvolnum>
<!--
  <refmiscinfo>SQL - Language Statements</refmiscinfo>
-->
<refmiscinfo>SQL - 言語</refmiscinfo>
 </refmeta>

 <refnamediv>
  <refname>UPDATE</refname>
<!--
  <refpurpose>update rows of a table</refpurpose>
-->
  <refpurpose>テーブルの行を更新する</refpurpose>
 </refnamediv>

 <refsynopsisdiv>
<synopsis>
[ WITH [ RECURSIVE ] <replaceable class="parameter">with_query</replaceable> [, ...] ]
UPDATE [ ONLY ] <replaceable class="parameter">table_name</replaceable> [ * ] [ [ AS ] <replaceable class="parameter">alias</replaceable> ]
    SET { <replaceable class="parameter">column_name</replaceable> = { <replaceable class="parameter">expression</replaceable> | DEFAULT } |
          ( <replaceable class="parameter">column_name</replaceable> [, ...] ) = [ ROW ] ( { <replaceable class="parameter">expression</replaceable> | DEFAULT } [, ...] ) |
          ( <replaceable class="parameter">column_name</replaceable> [, ...] ) = ( <replaceable class="parameter">sub-SELECT</replaceable> )
        } [, ...]
    [ FROM <replaceable class="parameter">from_list</replaceable> ]
    [ WHERE <replaceable class="parameter">condition</replaceable> | WHERE CURRENT OF <replaceable class="parameter">cursor_name</replaceable> ]
    [ RETURNING * | <replaceable class="parameter">output_expression</replaceable> [ [ AS ] <replaceable class="parameter">output_name</replaceable> ] [, ...] ]
</synopsis>
 </refsynopsisdiv>

 <refsect1>
<!--
  <title>Description</title>
-->
  <title>説明</title>

  <para>
<!--
   <command>UPDATE</command> changes the values of the specified
   columns in all rows that satisfy the condition. Only the columns to
   be modified need be mentioned in the <literal>SET</literal> clause;
   columns not explicitly modified retain their previous values.
-->
<command>UPDATE</command>は、条件を満たす全ての行の指定した列の値を変更します。
<literal>SET</literal>句には、変更する列のみを指定する必要があります。
<literal>SET</literal>句にて明示的に指定されなかった列の値は変更されません。
  </para>

  <para>
<!--
   There are two ways to modify a table using information contained in
   other tables in the database: using sub-selects, or specifying
   additional tables in the <literal>FROM</literal> clause. Which
   technique is more appropriate depends on the specific
   circumstances.
-->
データベース内の他のテーブルの情報を使用してテーブルを変更するには、2つの方法があります。
1つは副問い合わせを使用する方法、もう1つは<literal>FROM</literal>句で追加のテーブルを指定する方法です。
どちらの方法が適切であるかは状況次第です。
  </para>

  <para>
<!--
   The optional <literal>RETURNING</literal> clause causes <command>UPDATE</command>
   to compute and return value(s) based on each row actually updated.
   Any expression using the table's columns, and/or columns of other
   tables mentioned in <literal>FROM</literal>, can be computed.
   The new (post-update) values of the table's columns are used.
   The syntax of the <literal>RETURNING</literal> list is identical to that of the
   output list of <command>SELECT</command>.
-->
<literal>RETURNING</literal>句を指定すると、<command>UPDATE</command>は実際に更新された各行に基づいて計算された値を返すようになります。
そのテーブルの列および<literal>FROM</literal>で指定された他のテーブルの列を使用した式を計算することができます。
テーブル列の新しい（更新された後の）値が使用されます。
<literal>RETURNING</literal>リストの構文は<command>SELECT</command>の出力リストと同一です。
  </para>

  <para>
<!--
   You must have the <literal>UPDATE</literal> privilege on the table,
   or at least on the column(s) that are listed to be updated.
   You must also have the <literal>SELECT</literal>
   privilege on any column whose values are read in the
   <replaceable class="parameter">expressions</replaceable> or
   <replaceable class="parameter">condition</replaceable>.
-->
更新を行うためには、そのテーブルまたは少なくとも更新対象の列について<literal>UPDATE</literal>権限を持たなければなりません。
また<replaceable class="parameter">expressions</replaceable>や<replaceable class="parameter">condition</replaceable>で値を読み込む列に対する<literal>SELECT</literal>権限も必要になります。
  </para>
 </refsect1>

 <refsect1>
<!--
  <title>Parameters</title>
-->
  <title>パラメータ</title>

  <variablelist>
   <varlistentry>
    <term><replaceable class="parameter">with_query</replaceable></term>
    <listitem>
     <para>
<!--
      The <literal>WITH</literal> clause allows you to specify one or more
      subqueries that can be referenced by name in the <command>UPDATE</command>
      query. See <xref linkend="queries-with"/> and <xref linkend="sql-select"/>
      for details.
-->
<literal>WITH</literal>句により<command>UPDATE</command>問い合わせ内で名前で参照可能な１つ以上の副問い合わせを指定することができます。
<xref linkend="queries-with"/>と<xref linkend="sql-select"/>を参照してください。
     </para>
    </listitem>
   </varlistentry>

   <varlistentry>
    <term><replaceable class="parameter">table_name</replaceable></term>
    <listitem>
     <para>
<!--
      The name (optionally schema-qualified) of the table to update.
      If <literal>ONLY</literal> is specified before the table name, matching rows
      are updated in the named table only.  If <literal>ONLY</literal> is not
      specified, matching rows are also updated in any tables inheriting from
      the named table.  Optionally, <literal>*</literal> can be specified after the
      table name to explicitly indicate that descendant tables are included.
-->
更新対象のテーブルの名前です（スキーマ修飾名でも可）。
テーブルの前に<literal>ONLY</literal>を指定すると、指名されたテーブルでのみマッチする行が更新されます。
<literal>ONLY</literal>を指定しないと、指名したテーブルから継承されたすべてのテーブルでもマッチする行が同時に更新されます。
オプションで、テーブル名の後に<literal>*</literal>を指定して、明示的に子テーブルが含まれることを示すこともできます。
     </para>
    </listitem>
   </varlistentry>

   <varlistentry>
    <term><replaceable class="parameter">alias</replaceable></term>
    <listitem>
     <para>
<!--
      A substitute name for the target table. When an alias is
      provided, it completely hides the actual name of the table.  For
      example, given <literal>UPDATE foo AS f</literal>, the remainder of the
      <command>UPDATE</command> statement must refer to this table as
      <literal>f</literal> not <literal>foo</literal>.
-->
対象テーブルの代替名です。
別名が指定されると、テーブルの実際の名前は完全に隠蔽されます。
たとえば、<literal>UPDATE foo AS f</literal>では、<command>UPDATE</command>文の残りの部分では<literal>foo</literal>ではなく<literal>f</literal>としてこのテーブルを参照しなければなりません。
     </para>
    </listitem>
   </varlistentry>

   <varlistentry>
    <term><replaceable class="parameter">column_name</replaceable></term>
    <listitem>
     <para>
<!--
      The name of a column in the table named by <replaceable
      class="parameter">table_name</replaceable>.
      The column name can be qualified with a subfield name or array
      subscript, if needed.  Do not include the table's name in the
      specification of a target column &mdash; for example,
      <literal>UPDATE table_name SET table_name.col = 1</literal> is invalid.
-->
<replaceable class="parameter">table_name</replaceable>で指名されたテーブル内の列名です。
必要に応じて、列名を副フィールド名や配列の指示子で修飾することも可能です。
対象列の指定にはテーブル名を含めないでください。
たとえば、<literal>UPDATE table_name SET table_name.col = 1</literal>は無効です。
     </para>
    </listitem>
   </varlistentry>

   <varlistentry>
    <term><replaceable class="parameter">expression</replaceable></term>
    <listitem>
     <para>
<!--
      An expression to assign to the column.  The expression can use the
      old values of this and other columns in the table.
-->
列に代入する式です。
この式では、テーブル内の対象列やその他の列の変更前の値を使用することができます。
     </para>
    </listitem>
   </varlistentry>

   <varlistentry>
    <term><literal>DEFAULT</literal></term>
    <listitem>
     <para>
<!--
      Set the column to its default value (which will be NULL if no
      specific default expression has been assigned to it).
-->
      列にデフォルト値を設定します
      （デフォルト式が割り当てられていない場合はNULLになります）。
     </para>
    </listitem>
   </varlistentry>

   <varlistentry>
    <term><replaceable class="parameter">sub-SELECT</replaceable></term>
    <listitem>
     <para>
<!--
      A <literal>SELECT</literal> sub-query that produces as many output columns
      as are listed in the parenthesized column list preceding it.  The
      sub-query must yield no more than one row when executed.  If it
      yields one row, its column values are assigned to the target columns;
      if it yields no rows, NULL values are assigned to the target columns.
      The sub-query can refer to old values of the current row of the table
      being updated.
-->
その前の括弧内の列リストに列挙されているのと同じ数の出力列を生成する<literal>SELECT</literal>副問い合わせです。
副問い合わせは実行時に最大でも1行しか生成してはいけません。
1行だけ生成されたときは、各列の値が対象の列に代入されます。
1行も生成されなかったときは、対象の列にNULL値が代入されます。
副問い合わせは、更新対象のテーブルの現在行の古い値を参照することができます。
     </para>
    </listitem>
   </varlistentry>

   <varlistentry>
    <term><replaceable class="parameter">from_list</replaceable></term>
    <listitem>
     <para>
<!--
      A list of table expressions, allowing columns from other tables
      to appear in the <literal>WHERE</literal> condition and the update
      expressions. This is similar to the list of tables that can be
      specified in the <xref linkend="sql-from"
      endterm="sql-from-title"/> of a <command>SELECT</command>
      statement.  Note that the target table must not appear in the
      <replaceable>from_list</replaceable>, unless you intend a self-join (in which
      case it must appear with an alias in the <replaceable>from_list</replaceable>).
-->
<literal>WHERE</literal>条件や更新用の式において、他のテーブルの列を指定するために使用するテーブル式の集合です。
これは<command>SELECT</command>文の<xref linkend="sql-from" endterm="sql-from-title"/>で指定するテーブルのリストに似ています。
自己結合を行う場合を除き、<replaceable>from_list</replaceable>に更新対象のテーブルを含めてはいけません。
（自己結合を行う場合は、<replaceable>from_list</replaceable>内で更新対象のテーブルとその別名を指定しておく必要があります）。
     </para>
    </listitem>
   </varlistentry>

   <varlistentry>
    <term><replaceable class="parameter">condition</replaceable></term>
    <listitem>
     <para>
<!--
      An expression that returns a value of type <type>boolean</type>.
      Only rows for which this expression returns <literal>true</literal>
      will be updated.
-->
      <type>boolean</type>型の値を返す式です。
      この式が<literal>true</literal>を返す行のみが更新されます。
     </para>
    </listitem>
   </varlistentry>

   <varlistentry>
    <term><replaceable class="parameter">cursor_name</replaceable></term>
    <listitem>
     <para>
<!--
      The name of the cursor to use in a <literal>WHERE CURRENT OF</literal>
      condition.  The row to be updated is the one most recently fetched
      from this cursor.  The cursor must be a non-grouping
      query on the <command>UPDATE</command>'s target table.
      Note that <literal>WHERE CURRENT OF</literal> cannot be
      specified together with a Boolean condition.  See
      <xref linkend="sql-declare"/>
      for more information about using cursors with
      <literal>WHERE CURRENT OF</literal>.
-->
<literal>WHERE CURRENT OF</literal>条件で使用されるカーソルの名前です。
更新対象の行は、そのカーソルからもっとも最近に取り出された行です。
カーソルは<command>UPDATE</command>の対象テーブルに対するグループ化のない問い合わせでなければなりません。
<literal>WHERE CURRENT OF</literal>を論理条件といっしょに指定することはできません。
<literal>WHERE CURRENT OF</literal>付きのカーソル使用に関する情報については<xref linkend="sql-declare"/>を参照してください。
     </para>
    </listitem>
   </varlistentry>

   <varlistentry>
    <term><replaceable class="parameter">output_expression</replaceable></term>
    <listitem>
     <para>
<!--
      An expression to be computed and returned by the <command>UPDATE</command>
      command after each row is updated.  The expression can use any
      column names of the table named by <replaceable class="parameter">table_name</replaceable>
      or table(s) listed in <literal>FROM</literal>.
      Write <literal>*</literal> to return all columns.
-->
各行を更新した後に計算され、<command>UPDATE</command>によって返される式です。
この式には、<replaceable class="parameter">table_name</replaceable>または<literal>FROM</literal>で指定したテーブル（複数可）の任意の列名を使用することができます。
すべての列を返す場合は<literal>*</literal>と記載してください。
     </para>
    </listitem>
   </varlistentry>

   <varlistentry>
    <term><replaceable class="parameter">output_name</replaceable></term>
    <listitem>
     <para>
<!--
      A name to use for a returned column.
-->
返される列で使用される名前です。
     </para>
    </listitem>
   </varlistentry>
  </variablelist>
 </refsect1>

 <refsect1>
<!--
  <title>Outputs</title>
-->
  <title>出力</title>

  <para>
<!--
   On successful completion, an <command>UPDATE</command> command returns a command
   tag of the form
-->
正常に処理が終わると、<command>UPDATE</command>コマンドは以下の形式のコマンドタグを返します。
<screen>
UPDATE <replaceable class="parameter">count</replaceable>
</screen>
<!--
   The <replaceable class="parameter">count</replaceable> is the number
   of rows updated, including matched rows whose values did not change.
   Note that the number may be less than the number of rows that matched
   the <replaceable class="parameter">condition</replaceable> when
   updates were suppressed by a <literal>BEFORE UPDATE</literal> trigger.  If
   <replaceable class="parameter">count</replaceable> is 0, no rows were
   updated by the query (this is not considered an error).
-->
<replaceable class="parameter">count</replaceable>は、合致したが変更されなかった行を含む、更新された行数を意味します。
<literal>BEFORE UPDATE</literal>トリガにより更新が抑制された場合に、<replaceable class="parameter">condition</replaceable>に合致した行数より少なくなる可能性があることに注意してください。
<replaceable class="parameter">count</replaceable>が0の場合は<replaceable class="parameter">condition</replaceable>に一致する行がなかったことを意味します
（これはエラーとはみなされません）。
  </para>

  <para>
<!--
   If the <command>UPDATE</command> command contains a <literal>RETURNING</literal>
   clause, the result will be similar to that of a <command>SELECT</command>
   statement containing the columns and values defined in the
   <literal>RETURNING</literal> list, computed over the row(s) updated by the
   command.
-->
<command>UPDATE</command>コマンドが<literal>RETURNING</literal>句を持つ場合、その結果は、<literal>RETURNING</literal>リストで定義した列と値を持ち、そのコマンドで更新された行全体に対して計算を行う<command>SELECT</command>文の結果と似たものになるでしょう。
  </para>
 </refsect1>

 <refsect1>
<!--
  <title>Notes</title>
-->
  <title>注釈</title>

  <para>
<!--
   When a <literal>FROM</literal> clause is present, what essentially happens
   is that the target table is joined to the tables mentioned in the
   <replaceable>from_list</replaceable>, and each output row of the join
   represents an update operation for the target table.  When using
   <literal>FROM</literal> you should ensure that the join
   produces at most one output row for each row to be modified.  In
   other words, a target row shouldn't join to more than one row from
   the other table(s).  If it does, then only one of the join rows
   will be used to update the target row, but which one will be used
   is not readily predictable.
-->
<literal>FROM</literal>句が存在する場合、基本的に、対象テーブルと<replaceable>from_list</replaceable>で指定されたテーブルが結合され、この結合の出力行が対象テーブルの更新操作の結果となります。
<literal>FROM</literal>句を使用する場合、更新対象テーブルの1行に対して、結合結果が複数行にならないように注意してください。
言い換えると、対象テーブルの個々の行は、他テーブルの複数の行と結合すべきではありません。
結合結果が複数行になった場合、対象行の更新には結合結果のいずれか1行のみが使用されますが、どの行が使用されるかは簡単には予測できません。
  </para>

  <para>
<!--
   Because of this indeterminacy, referencing other tables only within
   sub-selects is safer, though often harder to read and slower than
   using a join.
-->
このような不定性の問題があるため、他テーブルの参照は副問い合わせ内のみに留めておいた方がより安全です（ただし、結合よりも可読性や実行速度は低下します）。
  </para>

  <para>
<!--
   In the case of a partitioned table, updating a row might cause it to no
   longer satisfy the partition constraint of the containing partition. In that
   case, if there is some other partition in the partition tree for which this
   row satisfies its partition constraint, then the row is moved to that
   partition. If there is no such partition, an error will occur.  Behind the
   scenes, the row movement is actually a <command>DELETE</command> and
   <command>INSERT</command> operation.
<<<<<<< HEAD
  </para>

  <para>
=======
-->
パーティションテーブルの場合、行を更新することによって含んでいるパーティションのパーティション制約を満たさなくなることがありえます。
その場合、この行がそのパーティション制約を満たす他のパーティションがパーティションツリー内にあれば、行はそのパーティションに移されます。
もし、そのようなパーティションがなければ、エラーが発生します。
舞台裏では、行の移動は実際は<command>DELETE</command>と<command>INSERT</command>操作です。
  </para>

  <para>
<!--
>>>>>>> bd0a9e56
   There is a possibility that a concurrent <command>UPDATE</command> or
   <command>DELETE</command> on the row being moved will get a serialization
   failure error.  Suppose session 1 is performing an <command>UPDATE</command>
   on a partition key, and meanwhile a concurrent session 2 for which this
   row is visible performs an <command>UPDATE</command> or
   <command>DELETE</command> operation on this row.  In such case,
   session 2's <command>UPDATE</command> or <command>DELETE</command> will
   detect the row movement and raise a serialization failure error (which
   always returns with an SQLSTATE code '40001').  Applications may wish to
   retry the transaction if this occurs.  In the usual case where the table
   is not partitioned, or where there is no row movement, session 2 would
   have identified the newly updated row and carried out the
   <command>UPDATE</command>/<command>DELETE</command> on this new row
    version.
<<<<<<< HEAD
  </para>

  <para>
   Note that while rows can be moved from local partitions to a foreign-table
   partition (provided the foreign data wrapper supports tuple routing), they
   cannot be moved from a foreign-table partition to another partition.
=======
-->
移される行に対して同時に実行される<command>UPDATE</command>や<command>DELETE</command>のために直列化の失敗エラーになる可能性があります。
セッション1がパーティションキーに対して<command>UPDATE</command>を実行中であるとしましょう。一方、同時に実行しているセッション2に対してこの行は可視であり、セッション2はこの行に対して<command>UPDATE</command>または<command>DELETE</command>操作をするとしましょう。
その場合、セッション2の<command>UPDATE</command>または<command>DELETE</command>は、行の移動を検出し、直列化の失敗エラー(常にSQLSTATE値が'40001'で返る)を発生させます。
これが起きた場合には、アプリケーションはトランザクションを再試行すると良いでしょう。
テーブルがパーティション化されていない、または、行の移動がない通常の場合には、セッション2は新しく更新された行を特定し、この新しい行のバージョンに対して<command>UPDATE</command>/<command>DELETE</command>を実行します。
  </para>

  <para>
<!--
   Note that while rows can be moved from local partitions to a foreign-table
   partition (provided the foreign data wrapper supports tuple routing), they
   cannot be moved from a foreign-table partition to another partition.
-->
(外部データラッパがタプルルーティングをサポートしていれば)行をローカルパーティションから外部テーブルパーティションへ移動できますが、外部テーブルパーティションから別のパーティションに移動できないことに注意してください。
>>>>>>> bd0a9e56
  </para>
 </refsect1>

 <refsect1>
<!--
  <title>Examples</title>
-->
  <title>例</title>

  <para>
<!--
   Change the word <literal>Drama</literal> to <literal>Dramatic</literal> in the
   column <structfield>kind</structfield> of the table <structname>films</structname>:
-->
<structname>films</structname>テーブルの<structfield>kind</structfield>列にある<literal>Drama</literal>という単語を<literal>Dramatic</literal>に変更します。

<programlisting>
UPDATE films SET kind = 'Dramatic' WHERE kind = 'Drama';
</programlisting>
  </para>

  <para>
<!--
   Adjust temperature entries and reset precipitation to its default
   value in one row of the table <structname>weather</structname>:
-->
<structname>weather</structname>テーブルの特定の行に対し、気温に関する項目を調整し、降水量をデフォルト値に戻します。

<programlisting>
UPDATE weather SET temp_lo = temp_lo+1, temp_hi = temp_lo+15, prcp = DEFAULT
  WHERE city = 'San Francisco' AND date = '2003-07-03';
</programlisting>
  </para>

  <para>
<!--
   Perform the same operation and return the updated entries:
-->
同じ操作を行い、更新された項目を返します。

<programlisting>
UPDATE weather SET temp_lo = temp_lo+1, temp_hi = temp_lo+15, prcp = DEFAULT
  WHERE city = 'San Francisco' AND date = '2003-07-03'
  RETURNING temp_lo, temp_hi, prcp;
</programlisting>
  </para>

  <para>
<!--
   Use the alternative column-list syntax to do the same update:
-->
もう一つの方法である列リスト構文を使用して同じ更新を行います。
<programlisting>
UPDATE weather SET (temp_lo, temp_hi, prcp) = (temp_lo+1, temp_lo+15, DEFAULT)
  WHERE city = 'San Francisco' AND date = '2003-07-03';
</programlisting>
  </para>

  <para>
<!--
   Increment the sales count of the salesperson who manages the
   account for Acme Corporation, using the <literal>FROM</literal>
   clause syntax:
-->
<literal>FROM</literal>句の構文を使用して、Acme Corporationを顧客とするセールスマンのセールスカウントを1増加させます。
<programlisting>
UPDATE employees SET sales_count = sales_count + 1 FROM accounts
  WHERE accounts.name = 'Acme Corporation'
  AND employees.id = accounts.sales_person;
</programlisting>
  </para>

  <para>
<!--
   Perform the same operation, using a sub-select in the
   <literal>WHERE</literal> clause:
-->
<literal>WHERE</literal>句で副問い合わせを使用して、同じ操作を行います。
<programlisting>
UPDATE employees SET sales_count = sales_count + 1 WHERE id =
  (SELECT sales_person FROM accounts WHERE name = 'Acme Corporation');
</programlisting>
  </para>

  <para>
<!--
   Update contact names in an accounts table to match the currently assigned
   salesmen:
-->
accountsテーブルのコンタクト先の氏名を、現在アサインされているセールスマンと一致するよう更新します。
<programlisting>
UPDATE accounts SET (contact_first_name, contact_last_name) =
    (SELECT first_name, last_name FROM salesmen
     WHERE salesmen.id = accounts.sales_id);
</programlisting>
<!--
   A similar result could be accomplished with a join:
-->
同じような結果は結合を使っても得ることができます。
<programlisting>
UPDATE accounts SET contact_first_name = first_name,
                    contact_last_name = last_name
  FROM salesmen WHERE salesmen.id = accounts.sales_id;
</programlisting>
<!--
   However, the second query may give unexpected results
   if <structname>salesmen</structname>.<structfield>id</structfield> is not a unique key, whereas
   the first query is guaranteed to raise an error if there are multiple
   <structfield>id</structfield> matches.  Also, if there is no match for a particular
   <structname>accounts</structname>.<structfield>sales_id</structfield> entry, the first query
   will set the corresponding name fields to NULL, whereas the second query
   will not update that row at all.
-->
ただし、<structname>salesmen</structname>.<structfield>id</structfield>が一意キーでない場合、2番目の問い合わせは予期しない結果をもたらすかもしれません。
一方で、最初の問い合わせは、複数の<structfield>id</structfield>がマッチしたときはエラーを発生することが保証されます。
また、ある<structname>accounts</structname>.<structfield>sales_id</structfield>エントリにマッチするレコードがない場合、最初の問い合わせは対応する名前フィールドをNULLに設定しますが、2番目の問い合わせは、その行を全く更新しません。
  </para>

  <para>
<!--
   Update statistics in a summary table to match the current data:
-->
summaryテーブルの統計情報を現在のデータに合うように更新します。
<programlisting>
UPDATE summary s SET (sum_x, sum_y, avg_x, avg_y) =
    (SELECT sum(x), sum(y), avg(x), avg(y) FROM data d
     WHERE d.group_id = s.group_id);
</programlisting>
  </para>

  <para>
<!--
   Attempt to insert a new stock item along with the quantity of stock. If
   the item already exists, instead update the stock count of the existing
   item. To do this without failing the entire transaction, use savepoints:
-->
新しい商品とその在庫数を挿入します。
既にその商品が存在している場合は、代わりに既存商品の在庫数を更新します。
トランザクション全体が失敗することがないようにこの操作を行うには、セーブポイントを使用してください。
<programlisting>
BEGIN;
<!--
&#045;- other operations
-->
-- 何かしらの他の操作を行います。
SAVEPOINT sp1;
INSERT INTO wines VALUES('Chateau Lafite 2003', '24');
<!--
&#045;- Assume the above fails because of a unique key violation,
&#045;- so now we issue these commands:
-->
-- 上記のコマンドが一意キー違反により失敗したとします。
-- この場合、次のコマンドを実行します。
ROLLBACK TO sp1;
UPDATE wines SET stock = stock + 24 WHERE winename = 'Chateau Lafite 2003';
<!--
&#045;- continue with other operations, and eventually
-->
-- 他の操作を続けた後、最後に次を実行します。
COMMIT;
</programlisting>
  </para>

  <para>
<!--
   Change the <structfield>kind</structfield> column of the table
   <structname>films</structname> in the row on which the cursor
   <literal>c_films</literal> is currently positioned:
-->
<structname>films</structname>テーブルにおいて、<literal>c_films</literal>カーソルが現在位置している行の<structfield>kind</structfield>列を変更します。
<programlisting>
UPDATE films SET kind = 'Dramatic' WHERE CURRENT OF c_films;
</programlisting></para>
 </refsect1>

 <refsect1>
<!--
  <title>Compatibility</title>
-->
  <title>互換性</title>

  <para>
<!--
   This command conforms to the <acronym>SQL</acronym> standard, except
   that the <literal>FROM</literal> and <literal>RETURNING</literal> clauses
   are <productname>PostgreSQL</productname> extensions, as is the ability
   to use <literal>WITH</literal> with <command>UPDATE</command>.
-->
このコマンドは標準<acronym>SQL</acronym>に準拠しています。
ただし<literal>FROM</literal>句および<literal>RETURNING</literal>句は<productname>PostgreSQL</productname>の拡張です。
<command>UPDATE</command>で<literal>WITH</literal>が使用可能であることも同様に拡張です。
  </para>

  <para>
<!--
   Some other database systems offer a <literal>FROM</literal> option in which
   the target table is supposed to be listed again within <literal>FROM</literal>.
   That is not how <productname>PostgreSQL</productname> interprets
   <literal>FROM</literal>.  Be careful when porting applications that use this
   extension.
-->
他のデータベースシステムには、<literal>FROM</literal>オプション内で、対象テーブルが再度指定されることを前提として動作するものもあります。
これは<productname>PostgreSQL</productname>における<literal>FROM</literal>の解釈方法とは異なります。
この拡張機能を使用するアプリケーションを移植する時は注意してください。
  </para>

  <para>
<!--
   According to the standard, the source value for a parenthesized sub-list of
   target column names can be any row-valued expression yielding the correct
   number of columns.  <productname>PostgreSQL</productname> only allows the
   source value to be a <link linkend="sql-syntax-row-constructors">row
   constructor</link> or a sub-<literal>SELECT</literal>.  An individual column's
   updated value can be specified as <literal>DEFAULT</literal> in the
   row-constructor case, but not inside a sub-<literal>SELECT</literal>.
-->
標準に従うと、括弧内の対象列名の部分リストに対する入力値は、正しい数の列を生成する任意の行値による式です。
<productname>PostgreSQL</productname>では入力値として、<link linkend="sql-syntax-row-constructors">行コンストラクタ</link>あるいはsub-<literal>SELECT</literal>しか許していません。
行コンストラクタを使う場合、個々の列の更新値を<literal>DEFAULT</literal>として指定することができますが、sub-<literal>SELECT</literal>の内部ではできません。
  </para>
 </refsect1>
</refentry><|MERGE_RESOLUTION|>--- conflicted
+++ resolved
@@ -409,11 +409,6 @@
    partition. If there is no such partition, an error will occur.  Behind the
    scenes, the row movement is actually a <command>DELETE</command> and
    <command>INSERT</command> operation.
-<<<<<<< HEAD
-  </para>
-
-  <para>
-=======
 -->
 パーティションテーブルの場合、行を更新することによって含んでいるパーティションのパーティション制約を満たさなくなることがありえます。
 その場合、この行がそのパーティション制約を満たす他のパーティションがパーティションツリー内にあれば、行はそのパーティションに移されます。
@@ -423,7 +418,6 @@
 
   <para>
 <!--
->>>>>>> bd0a9e56
    There is a possibility that a concurrent <command>UPDATE</command> or
    <command>DELETE</command> on the row being moved will get a serialization
    failure error.  Suppose session 1 is performing an <command>UPDATE</command>
@@ -438,14 +432,6 @@
    have identified the newly updated row and carried out the
    <command>UPDATE</command>/<command>DELETE</command> on this new row
     version.
-<<<<<<< HEAD
-  </para>
-
-  <para>
-   Note that while rows can be moved from local partitions to a foreign-table
-   partition (provided the foreign data wrapper supports tuple routing), they
-   cannot be moved from a foreign-table partition to another partition.
-=======
 -->
 移される行に対して同時に実行される<command>UPDATE</command>や<command>DELETE</command>のために直列化の失敗エラーになる可能性があります。
 セッション1がパーティションキーに対して<command>UPDATE</command>を実行中であるとしましょう。一方、同時に実行しているセッション2に対してこの行は可視であり、セッション2はこの行に対して<command>UPDATE</command>または<command>DELETE</command>操作をするとしましょう。
@@ -461,7 +447,6 @@
    cannot be moved from a foreign-table partition to another partition.
 -->
 (外部データラッパがタプルルーティングをサポートしていれば)行をローカルパーティションから外部テーブルパーティションへ移動できますが、外部テーブルパーティションから別のパーティションに移動できないことに注意してください。
->>>>>>> bd0a9e56
   </para>
  </refsect1>
 

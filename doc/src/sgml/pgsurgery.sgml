--- conflicted
+++ resolved
@@ -25,12 +25,8 @@
 これらの関数は使用にあたっては十分に注意するとともに、最後の手段としてのみ使用すべきです。
  </para>
 
-<<<<<<< HEAD
  <sect2 id="pgsurgery-funcs">
-=======
- <sect2>
 <!--
->>>>>>> 94ef7168
   <title>Functions</title>
 -->
   <title>関数</title>
@@ -120,12 +116,8 @@
   </variablelist>
  </sect2>
 
-<<<<<<< HEAD
  <sect2 id="pgsurgery-authors">
-=======
- <sect2>
 <!--
->>>>>>> 94ef7168
   <title>Authors</title>
 -->
   <title>作者</title>

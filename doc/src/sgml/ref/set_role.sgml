--- conflicted
+++ resolved
@@ -47,25 +47,19 @@
    written as either an identifier or a string literal.
    After <command>SET ROLE</command>, permissions checking for SQL commands
    is carried out as though the named role were the one that had logged
-<<<<<<< HEAD
    in originally.  Note that <command>SET ROLE</command> and
    <command>SET SESSION AUTHORIZATION</command> are exceptions; permissions
    checks for those continue to use the current session user and the initial
    session user (the <firstterm>authenticated user</firstterm>), respectively.
-  </para>
-
-  <para>
-=======
-   in originally.
--->
-このコマンドは現在のSQLセッションにおける現在のユーザ識別子を<replaceable class="parameter">role_name</replaceable>に設定します。
+-->
+《マッチ度[55.079365]》このコマンドは現在のSQLセッションにおける現在のユーザ識別子を<replaceable class="parameter">role_name</replaceable>に設定します。
 ロール名は識別子あるいは文字列リテラルのどちらを使用しても記述することができます。
 <command>SET ROLE</command>の後、SQLコマンドに対する権限検査は、指定されたロールで普通にログインした場合と同様に行われます。
-  </para>
-
-  <para>
-<!--
->>>>>>> 43f2d855
+《機械翻訳》«This command sets the current user identifier of the current SQL session to be <replaceable class="parameter">role_name</replaceable>. The role name can be written as either an identifier or a string literal. After <command>SET ROLE</command>, permissions checking for SQL commands is carried out as though the named role were the one that had logged in originally. Note that <command>SET ROLE</command> and <command>SET SESSION AUTHORIZATION</command> are exceptions; permissions checks for those continue to use the current session user and the initial session user (the <firstterm>authenticated user</firstterm>), respectively.»
+  </para>
+
+  <para>
+<!--
    The current session user must have the <literal>SET</literal> option for the
    specified <replaceable class="parameter">role_name</replaceable>, either
    directly or indirectly via a chain of memberships with the
@@ -139,18 +133,7 @@
   </para>
 
   <para>
-<<<<<<< HEAD
-=======
-<!--
-   Note that when a superuser chooses to <command>SET ROLE</command> to a
-   non-superuser role, they lose their superuser privileges.
--->
-スーパーユーザが非特権ユーザへの<command>SET ROLE</command>を行うと、スーパーユーザ権限を失うことに注意してください。
-  </para>
-
-  <para>
-<!--
->>>>>>> 43f2d855
+<!--
    <command>SET ROLE</command> has effects comparable to
    <link linkend="sql-set-session-authorization"><command>SET SESSION AUTHORIZATION</command></link>, but the privilege
    checks involved are quite different.  Also,

/*-------------------------------------------------------------------------
 *
 * nbtinsert.c
 *	  Item insertion in Lehman and Yao btrees for Postgres.
 *
 * Portions Copyright (c) 1996-2015, PostgreSQL Global Development Group
 * Portions Copyright (c) 1994, Regents of the University of California
 *
 *
 * IDENTIFICATION
 *	  src/backend/access/nbtree/nbtinsert.c
 *
 *-------------------------------------------------------------------------
 */

#include "postgres.h"

#include "access/heapam.h"
#include "access/nbtree.h"
#include "access/transam.h"
#include "access/xloginsert.h"
#include "miscadmin.h"
#include "storage/lmgr.h"
#include "storage/predicate.h"
#include "utils/tqual.h"


typedef struct
{
	/* context data for _bt_checksplitloc */
	Size		newitemsz;		/* size of new item to be inserted */
	int			fillfactor;		/* needed when splitting rightmost page */
	bool		is_leaf;		/* T if splitting a leaf page */
	bool		is_rightmost;	/* T if splitting a rightmost page */
	OffsetNumber newitemoff;	/* where the new item is to be inserted */
	int			leftspace;		/* space available for items on left page */
	int			rightspace;		/* space available for items on right page */
	int			olddataitemstotal;		/* space taken by old items */

	bool		have_split;		/* found a valid split? */

	/* these fields valid only if have_split is true */
	bool		newitemonleft;	/* new item on left or right of best split */
	OffsetNumber firstright;	/* best split point */
	int			best_delta;		/* best size delta so far */
} FindSplitData;


static Buffer _bt_newroot(Relation rel, Buffer lbuf, Buffer rbuf);

static TransactionId _bt_check_unique(Relation rel, IndexTuple itup,
				 Relation heapRel, Buffer buf, OffsetNumber offset,
				 ScanKey itup_scankey,
				 IndexUniqueCheck checkUnique, bool *is_unique,
				 uint32 *speculativeToken);
static void _bt_findinsertloc(Relation rel,
				  Buffer *bufptr,
				  OffsetNumber *offsetptr,
				  int keysz,
				  ScanKey scankey,
				  IndexTuple newtup,
				  BTStack stack,
				  Relation heapRel);
static void _bt_insertonpg(Relation rel, Buffer buf, Buffer cbuf,
			   BTStack stack,
			   IndexTuple itup,
			   OffsetNumber newitemoff,
			   bool split_only_page);
static Buffer _bt_split(Relation rel, Buffer buf, Buffer cbuf,
		  OffsetNumber firstright, OffsetNumber newitemoff, Size newitemsz,
		  IndexTuple newitem, bool newitemonleft);
static void _bt_insert_parent(Relation rel, Buffer buf, Buffer rbuf,
				  BTStack stack, bool is_root, bool is_only);
static OffsetNumber _bt_findsplitloc(Relation rel, Page page,
				 OffsetNumber newitemoff,
				 Size newitemsz,
				 bool *newitemonleft);
static void _bt_checksplitloc(FindSplitData *state,
				  OffsetNumber firstoldonright, bool newitemonleft,
				  int dataitemstoleft, Size firstoldonrightsz);
static bool _bt_pgaddtup(Page page, Size itemsize, IndexTuple itup,
			 OffsetNumber itup_off);
static bool _bt_isequal(TupleDesc itupdesc, Page page, OffsetNumber offnum,
			int keysz, ScanKey scankey);
static void _bt_vacuum_one_page(Relation rel, Buffer buffer, Relation heapRel);


/*
 *	_bt_doinsert() -- Handle insertion of a single index tuple in the tree.
 *
 *		This routine is called by the public interface routine, btinsert.
 *		By here, itup is filled in, including the TID.
 *
 *		If checkUnique is UNIQUE_CHECK_NO or UNIQUE_CHECK_PARTIAL, this
 *		will allow duplicates.  Otherwise (UNIQUE_CHECK_YES or
 *		UNIQUE_CHECK_EXISTING) it will throw error for a duplicate.
 *		For UNIQUE_CHECK_EXISTING we merely run the duplicate check, and
 *		don't actually insert.
 *
 *		The result value is only significant for UNIQUE_CHECK_PARTIAL:
 *		it must be TRUE if the entry is known unique, else FALSE.
 *		(In the current implementation we'll also return TRUE after a
 *		successful UNIQUE_CHECK_YES or UNIQUE_CHECK_EXISTING call, but
 *		that's just a coding artifact.)
 */
bool
_bt_doinsert(Relation rel, IndexTuple itup,
			 IndexUniqueCheck checkUnique, Relation heapRel)
{
	bool		is_unique = false;
	int			natts = rel->rd_rel->relnatts;
	ScanKey		itup_scankey;
	BTStack		stack;
	Buffer		buf;
	OffsetNumber offset;

	/* we need an insertion scan key to do our search, so build one */
	itup_scankey = _bt_mkscankey(rel, itup);

top:
	/* find the first page containing this key */
	stack = _bt_search(rel, natts, itup_scankey, false, &buf, BT_WRITE);

	offset = InvalidOffsetNumber;

	/* trade in our read lock for a write lock */
	LockBuffer(buf, BUFFER_LOCK_UNLOCK);
	LockBuffer(buf, BT_WRITE);

	/*
	 * If the page was split between the time that we surrendered our read
	 * lock and acquired our write lock, then this page may no longer be the
	 * right place for the key we want to insert.  In this case, we need to
	 * move right in the tree.  See Lehman and Yao for an excruciatingly
	 * precise description.
	 */
	buf = _bt_moveright(rel, buf, natts, itup_scankey, false,
						true, stack, BT_WRITE);

	/*
	 * If we're not allowing duplicates, make sure the key isn't already in
	 * the index.
	 *
	 * NOTE: obviously, _bt_check_unique can only detect keys that are already
	 * in the index; so it cannot defend against concurrent insertions of the
	 * same key.  We protect against that by means of holding a write lock on
	 * the target page.  Any other would-be inserter of the same key must
	 * acquire a write lock on the same target page, so only one would-be
	 * inserter can be making the check at one time.  Furthermore, once we are
	 * past the check we hold write locks continuously until we have performed
	 * our insertion, so no later inserter can fail to see our insertion.
	 * (This requires some care in _bt_insertonpg.)
	 *
	 * If we must wait for another xact, we release the lock while waiting,
	 * and then must start over completely.
	 *
	 * For a partial uniqueness check, we don't wait for the other xact. Just
	 * let the tuple in and return false for possibly non-unique, or true for
	 * definitely unique.
	 */
	if (checkUnique != UNIQUE_CHECK_NO)
	{
		TransactionId xwait;
		uint32		speculativeToken;

		offset = _bt_binsrch(rel, buf, natts, itup_scankey, false);
		xwait = _bt_check_unique(rel, itup, heapRel, buf, offset, itup_scankey,
								 checkUnique, &is_unique, &speculativeToken);

		if (TransactionIdIsValid(xwait))
		{
			/* Have to wait for the other guy ... */
			_bt_relbuf(rel, buf);

			/*
			 * If it's a speculative insertion, wait for it to finish (ie. to
			 * go ahead with the insertion, or kill the tuple).  Otherwise
			 * wait for the transaction to finish as usual.
			 */
			if (speculativeToken)
				SpeculativeInsertionWait(xwait, speculativeToken);
			else
				XactLockTableWait(xwait, rel, &itup->t_tid, XLTW_InsertIndex);

			/* start over... */
			_bt_freestack(stack);
			goto top;
		}
	}

	if (checkUnique != UNIQUE_CHECK_EXISTING)
	{
		/*
		 * The only conflict predicate locking cares about for indexes is when
		 * an index tuple insert conflicts with an existing lock.  Since the
		 * actual location of the insert is hard to predict because of the
		 * random search used to prevent O(N^2) performance when there are
		 * many duplicate entries, we can just use the "first valid" page.
		 */
		CheckForSerializableConflictIn(rel, NULL, buf);
		/* do the insertion */
		_bt_findinsertloc(rel, &buf, &offset, natts, itup_scankey, itup,
						  stack, heapRel);
		_bt_insertonpg(rel, buf, InvalidBuffer, stack, itup, offset, false);
	}
	else
	{
		/* just release the buffer */
		_bt_relbuf(rel, buf);
	}

	/* be tidy */
	_bt_freestack(stack);
	_bt_freeskey(itup_scankey);

	return is_unique;
}

/*
 *	_bt_check_unique() -- Check for violation of unique index constraint
 *
 * offset points to the first possible item that could conflict. It can
 * also point to end-of-page, which means that the first tuple to check
 * is the first tuple on the next page.
 *
 * Returns InvalidTransactionId if there is no conflict, else an xact ID
 * we must wait for to see if it commits a conflicting tuple.   If an actual
 * conflict is detected, no return --- just ereport().  If an xact ID is
 * returned, and the conflicting tuple still has a speculative insertion in
 * progress, *speculativeToken is set to non-zero, and the caller can wait for
 * the verdict on the insertion using SpeculativeInsertionWait().
 *
 * However, if checkUnique == UNIQUE_CHECK_PARTIAL, we always return
 * InvalidTransactionId because we don't want to wait.  In this case we
 * set *is_unique to false if there is a potential conflict, and the
 * core code must redo the uniqueness check later.
 */
static TransactionId
_bt_check_unique(Relation rel, IndexTuple itup, Relation heapRel,
				 Buffer buf, OffsetNumber offset, ScanKey itup_scankey,
				 IndexUniqueCheck checkUnique, bool *is_unique,
				 uint32 *speculativeToken)
{
	TupleDesc	itupdesc = RelationGetDescr(rel);
	int			natts = rel->rd_rel->relnatts;
	SnapshotData SnapshotDirty;
	OffsetNumber maxoff;
	Page		page;
	BTPageOpaque opaque;
	Buffer		nbuf = InvalidBuffer;
	bool		found = false;

	/* Assume unique until we find a duplicate */
	*is_unique = true;

	InitDirtySnapshot(SnapshotDirty);

	page = BufferGetPage(buf);
	opaque = (BTPageOpaque) PageGetSpecialPointer(page);
	maxoff = PageGetMaxOffsetNumber(page);

	/*
	 * Scan over all equal tuples, looking for live conflicts.
	 */
	for (;;)
	{
		ItemId		curitemid;
		IndexTuple	curitup;
		BlockNumber nblkno;

		/*
		 * make sure the offset points to an actual item before trying to
		 * examine it...
		 */
		if (offset <= maxoff)
		{
			curitemid = PageGetItemId(page, offset);

			/*
			 * We can skip items that are marked killed.
			 *
			 * Formerly, we applied _bt_isequal() before checking the kill
			 * flag, so as to fall out of the item loop as soon as possible.
			 * However, in the presence of heavy update activity an index may
			 * contain many killed items with the same key; running
			 * _bt_isequal() on each killed item gets expensive. Furthermore
			 * it is likely that the non-killed version of each key appears
			 * first, so that we didn't actually get to exit any sooner
			 * anyway. So now we just advance over killed items as quickly as
			 * we can. We only apply _bt_isequal() when we get to a non-killed
			 * item or the end of the page.
			 */
			if (!ItemIdIsDead(curitemid))
			{
				ItemPointerData htid;
				bool		all_dead;

				/*
				 * _bt_compare returns 0 for (1,NULL) and (1,NULL) - this's
				 * how we handling NULLs - and so we must not use _bt_compare
				 * in real comparison, but only for ordering/finding items on
				 * pages. - vadim 03/24/97
				 */
				if (!_bt_isequal(itupdesc, page, offset, natts, itup_scankey))
					break;		/* we're past all the equal tuples */

				/* okay, we gotta fetch the heap tuple ... */
				curitup = (IndexTuple) PageGetItem(page, curitemid);
				htid = curitup->t_tid;

				/*
				 * If we are doing a recheck, we expect to find the tuple we
				 * are rechecking.  It's not a duplicate, but we have to keep
				 * scanning.
				 */
				if (checkUnique == UNIQUE_CHECK_EXISTING &&
					ItemPointerCompare(&htid, &itup->t_tid) == 0)
				{
					found = true;
				}

				/*
				 * We check the whole HOT-chain to see if there is any tuple
				 * that satisfies SnapshotDirty.  This is necessary because we
				 * have just a single index entry for the entire chain.
				 */
				else if (heap_hot_search(&htid, heapRel, &SnapshotDirty,
										 &all_dead))
				{
					TransactionId xwait;

					/*
					 * It is a duplicate. If we are only doing a partial
					 * check, then don't bother checking if the tuple is being
					 * updated in another transaction. Just return the fact
					 * that it is a potential conflict and leave the full
					 * check till later.
					 */
					if (checkUnique == UNIQUE_CHECK_PARTIAL)
					{
						if (nbuf != InvalidBuffer)
							_bt_relbuf(rel, nbuf);
						*is_unique = false;
						return InvalidTransactionId;
					}

					/*
					 * If this tuple is being updated by other transaction
					 * then we have to wait for its commit/abort.
					 */
					xwait = (TransactionIdIsValid(SnapshotDirty.xmin)) ?
						SnapshotDirty.xmin : SnapshotDirty.xmax;

					if (TransactionIdIsValid(xwait))
					{
						if (nbuf != InvalidBuffer)
							_bt_relbuf(rel, nbuf);
						/* Tell _bt_doinsert to wait... */
						*speculativeToken = SnapshotDirty.speculativeToken;
						return xwait;
					}

					/*
					 * Otherwise we have a definite conflict.  But before
					 * complaining, look to see if the tuple we want to insert
					 * is itself now committed dead --- if so, don't complain.
					 * This is a waste of time in normal scenarios but we must
					 * do it to support CREATE INDEX CONCURRENTLY.
					 *
					 * We must follow HOT-chains here because during
					 * concurrent index build, we insert the root TID though
					 * the actual tuple may be somewhere in the HOT-chain.
					 * While following the chain we might not stop at the
					 * exact tuple which triggered the insert, but that's OK
					 * because if we find a live tuple anywhere in this chain,
					 * we have a unique key conflict.  The other live tuple is
					 * not part of this chain because it had a different index
					 * entry.
					 */
					htid = itup->t_tid;
					if (heap_hot_search(&htid, heapRel, SnapshotSelf, NULL))
					{
						/* Normal case --- it's still live */
					}
					else
					{
						/*
						 * It's been deleted, so no error, and no need to
						 * continue searching
						 */
						break;
					}

					/*
					 * This is a definite conflict.  Break the tuple down into
					 * datums and report the error.  But first, make sure we
					 * release the buffer locks we're holding ---
					 * BuildIndexValueDescription could make catalog accesses,
					 * which in the worst case might touch this same index and
					 * cause deadlocks.
					 */
					if (nbuf != InvalidBuffer)
						_bt_relbuf(rel, nbuf);
					_bt_relbuf(rel, buf);

					{
						Datum		values[INDEX_MAX_KEYS];
						bool		isnull[INDEX_MAX_KEYS];
						char	   *key_desc;

						index_deform_tuple(itup, RelationGetDescr(rel),
										   values, isnull);

						key_desc = BuildIndexValueDescription(rel, values,
															  isnull);

						ereport(ERROR,
								(errcode(ERRCODE_UNIQUE_VIOLATION),
								 errmsg("duplicate key value violates unique constraint \"%s\"",
										RelationGetRelationName(rel)),
<<<<<<< HEAD
								 key_desc ? errdetail("Key %s already exists.",
													  key_desc) : 0,
=======
							   key_desc ? errdetail("Key %s already exists.",
													key_desc) : 0,
>>>>>>> 8abb52fa
								 errtableconstraint(heapRel,
											 RelationGetRelationName(rel))));
					}
				}
				else if (all_dead)
				{
					/*
					 * The conflicting tuple (or whole HOT chain) is dead to
					 * everyone, so we may as well mark the index entry
					 * killed.
					 */
					ItemIdMarkDead(curitemid);
					opaque->btpo_flags |= BTP_HAS_GARBAGE;

					/*
					 * Mark buffer with a dirty hint, since state is not
					 * crucial. Be sure to mark the proper buffer dirty.
					 */
					if (nbuf != InvalidBuffer)
						MarkBufferDirtyHint(nbuf, true);
					else
						MarkBufferDirtyHint(buf, true);
				}
			}
		}

		/*
		 * Advance to next tuple to continue checking.
		 */
		if (offset < maxoff)
			offset = OffsetNumberNext(offset);
		else
		{
			/* If scankey == hikey we gotta check the next page too */
			if (P_RIGHTMOST(opaque))
				break;
			if (!_bt_isequal(itupdesc, page, P_HIKEY,
							 natts, itup_scankey))
				break;
			/* Advance to next non-dead page --- there must be one */
			for (;;)
			{
				nblkno = opaque->btpo_next;
				nbuf = _bt_relandgetbuf(rel, nbuf, nblkno, BT_READ);
				page = BufferGetPage(nbuf);
				opaque = (BTPageOpaque) PageGetSpecialPointer(page);
				if (!P_IGNORE(opaque))
					break;
				if (P_RIGHTMOST(opaque))
					elog(ERROR, "fell off the end of index \"%s\"",
						 RelationGetRelationName(rel));
			}
			maxoff = PageGetMaxOffsetNumber(page);
			offset = P_FIRSTDATAKEY(opaque);
		}
	}

	/*
	 * If we are doing a recheck then we should have found the tuple we are
	 * checking.  Otherwise there's something very wrong --- probably, the
	 * index is on a non-immutable expression.
	 */
	if (checkUnique == UNIQUE_CHECK_EXISTING && !found)
		ereport(ERROR,
				(errcode(ERRCODE_INTERNAL_ERROR),
				 errmsg("failed to re-find tuple within index \"%s\"",
						RelationGetRelationName(rel)),
		 errhint("This may be because of a non-immutable index expression."),
				 errtableconstraint(heapRel,
									RelationGetRelationName(rel))));

	if (nbuf != InvalidBuffer)
		_bt_relbuf(rel, nbuf);

	return InvalidTransactionId;
}


/*
 *	_bt_findinsertloc() -- Finds an insert location for a tuple
 *
 *		If the new key is equal to one or more existing keys, we can
 *		legitimately place it anywhere in the series of equal keys --- in fact,
 *		if the new key is equal to the page's "high key" we can place it on
 *		the next page.  If it is equal to the high key, and there's not room
 *		to insert the new tuple on the current page without splitting, then
 *		we can move right hoping to find more free space and avoid a split.
 *		(We should not move right indefinitely, however, since that leads to
 *		O(N^2) insertion behavior in the presence of many equal keys.)
 *		Once we have chosen the page to put the key on, we'll insert it before
 *		any existing equal keys because of the way _bt_binsrch() works.
 *
 *		If there's not enough room in the space, we try to make room by
 *		removing any LP_DEAD tuples.
 *
 *		On entry, *bufptr and *offsetptr point to the first legal position
 *		where the new tuple could be inserted.  The caller should hold an
 *		exclusive lock on *bufptr.  *offsetptr can also be set to
 *		InvalidOffsetNumber, in which case the function will search for the
 *		right location within the page if needed.  On exit, they point to the
 *		chosen insert location.  If _bt_findinsertloc decides to move right,
 *		the lock and pin on the original page will be released and the new
 *		page returned to the caller is exclusively locked instead.
 *
 *		newtup is the new tuple we're inserting, and scankey is an insertion
 *		type scan key for it.
 */
static void
_bt_findinsertloc(Relation rel,
				  Buffer *bufptr,
				  OffsetNumber *offsetptr,
				  int keysz,
				  ScanKey scankey,
				  IndexTuple newtup,
				  BTStack stack,
				  Relation heapRel)
{
	Buffer		buf = *bufptr;
	Page		page = BufferGetPage(buf);
	Size		itemsz;
	BTPageOpaque lpageop;
	bool		movedright,
				vacuumed;
	OffsetNumber newitemoff;
	OffsetNumber firstlegaloff = *offsetptr;

	lpageop = (BTPageOpaque) PageGetSpecialPointer(page);

	itemsz = IndexTupleDSize(*newtup);
	itemsz = MAXALIGN(itemsz);	/* be safe, PageAddItem will do this but we
								 * need to be consistent */

	/*
	 * Check whether the item can fit on a btree page at all. (Eventually, we
	 * ought to try to apply TOAST methods if not.) We actually need to be
	 * able to fit three items on every page, so restrict any one item to 1/3
	 * the per-page available space. Note that at this point, itemsz doesn't
	 * include the ItemId.
	 *
	 * NOTE: if you change this, see also the similar code in _bt_buildadd().
	 */
	if (itemsz > BTMaxItemSize(page))
		ereport(ERROR,
				(errcode(ERRCODE_PROGRAM_LIMIT_EXCEEDED),
			errmsg("index row size %zu exceeds maximum %zu for index \"%s\"",
				   itemsz, BTMaxItemSize(page),
				   RelationGetRelationName(rel)),
		errhint("Values larger than 1/3 of a buffer page cannot be indexed.\n"
				"Consider a function index of an MD5 hash of the value, "
				"or use full text indexing."),
				 errtableconstraint(heapRel,
									RelationGetRelationName(rel))));

	/*----------
	 * If we will need to split the page to put the item on this page,
	 * check whether we can put the tuple somewhere to the right,
	 * instead.  Keep scanning right until we
	 *		(a) find a page with enough free space,
	 *		(b) reach the last page where the tuple can legally go, or
	 *		(c) get tired of searching.
	 * (c) is not flippant; it is important because if there are many
	 * pages' worth of equal keys, it's better to split one of the early
	 * pages than to scan all the way to the end of the run of equal keys
	 * on every insert.  We implement "get tired" as a random choice,
	 * since stopping after scanning a fixed number of pages wouldn't work
	 * well (we'd never reach the right-hand side of previously split
	 * pages).  Currently the probability of moving right is set at 0.99,
	 * which may seem too high to change the behavior much, but it does an
	 * excellent job of preventing O(N^2) behavior with many equal keys.
	 *----------
	 */
	movedright = false;
	vacuumed = false;
	while (PageGetFreeSpace(page) < itemsz)
	{
		Buffer		rbuf;
		BlockNumber rblkno;

		/*
		 * before considering moving right, see if we can obtain enough space
		 * by erasing LP_DEAD items
		 */
		if (P_ISLEAF(lpageop) && P_HAS_GARBAGE(lpageop))
		{
			_bt_vacuum_one_page(rel, buf, heapRel);

			/*
			 * remember that we vacuumed this page, because that makes the
			 * hint supplied by the caller invalid
			 */
			vacuumed = true;

			if (PageGetFreeSpace(page) >= itemsz)
				break;			/* OK, now we have enough space */
		}

		/*
		 * nope, so check conditions (b) and (c) enumerated above
		 */
		if (P_RIGHTMOST(lpageop) ||
			_bt_compare(rel, keysz, scankey, page, P_HIKEY) != 0 ||
			random() <= (MAX_RANDOM_VALUE / 100))
			break;

		/*
		 * step right to next non-dead page
		 *
		 * must write-lock that page before releasing write lock on current
		 * page; else someone else's _bt_check_unique scan could fail to see
		 * our insertion.  write locks on intermediate dead pages won't do
		 * because we don't know when they will get de-linked from the tree.
		 */
		rbuf = InvalidBuffer;

		rblkno = lpageop->btpo_next;
		for (;;)
		{
			rbuf = _bt_relandgetbuf(rel, rbuf, rblkno, BT_WRITE);
			page = BufferGetPage(rbuf);
			lpageop = (BTPageOpaque) PageGetSpecialPointer(page);

			/*
			 * If this page was incompletely split, finish the split now. We
			 * do this while holding a lock on the left sibling, which is not
			 * good because finishing the split could be a fairly lengthy
			 * operation.  But this should happen very seldom.
			 */
			if (P_INCOMPLETE_SPLIT(lpageop))
			{
				_bt_finish_split(rel, rbuf, stack);
				rbuf = InvalidBuffer;
				continue;
			}

			if (!P_IGNORE(lpageop))
				break;
			if (P_RIGHTMOST(lpageop))
				elog(ERROR, "fell off the end of index \"%s\"",
					 RelationGetRelationName(rel));

			rblkno = lpageop->btpo_next;
		}
		_bt_relbuf(rel, buf);
		buf = rbuf;
		movedright = true;
		vacuumed = false;
	}

	/*
	 * Now we are on the right page, so find the insert position. If we moved
	 * right at all, we know we should insert at the start of the page. If we
	 * didn't move right, we can use the firstlegaloff hint if the caller
	 * supplied one, unless we vacuumed the page which might have moved tuples
	 * around making the hint invalid. If we didn't move right or can't use
	 * the hint, find the position by searching.
	 */
	if (movedright)
		newitemoff = P_FIRSTDATAKEY(lpageop);
	else if (firstlegaloff != InvalidOffsetNumber && !vacuumed)
		newitemoff = firstlegaloff;
	else
		newitemoff = _bt_binsrch(rel, buf, keysz, scankey, false);

	*bufptr = buf;
	*offsetptr = newitemoff;
}

/*----------
 *	_bt_insertonpg() -- Insert a tuple on a particular page in the index.
 *
 *		This recursive procedure does the following things:
 *
 *			+  if necessary, splits the target page (making sure that the
 *			   split is equitable as far as post-insert free space goes).
 *			+  inserts the tuple.
 *			+  if the page was split, pops the parent stack, and finds the
 *			   right place to insert the new child pointer (by walking
 *			   right using information stored in the parent stack).
 *			+  invokes itself with the appropriate tuple for the right
 *			   child page on the parent.
 *			+  updates the metapage if a true root or fast root is split.
 *
 *		On entry, we must have the correct buffer in which to do the
 *		insertion, and the buffer must be pinned and write-locked.  On return,
 *		we will have dropped both the pin and the lock on the buffer.
 *
 *		When inserting to a non-leaf page, 'cbuf' is the left-sibling of the
 *		page we're inserting the downlink for.  This function will clear the
 *		INCOMPLETE_SPLIT flag on it, and release the buffer.
 *
 *		The locking interactions in this code are critical.  You should
 *		grok Lehman and Yao's paper before making any changes.  In addition,
 *		you need to understand how we disambiguate duplicate keys in this
 *		implementation, in order to be able to find our location using
 *		L&Y "move right" operations.  Since we may insert duplicate user
 *		keys, and since these dups may propagate up the tree, we use the
 *		'afteritem' parameter to position ourselves correctly for the
 *		insertion on internal pages.
 *----------
 */
static void
_bt_insertonpg(Relation rel,
			   Buffer buf,
			   Buffer cbuf,
			   BTStack stack,
			   IndexTuple itup,
			   OffsetNumber newitemoff,
			   bool split_only_page)
{
	Page		page;
	BTPageOpaque lpageop;
	OffsetNumber firstright = InvalidOffsetNumber;
	Size		itemsz;

	page = BufferGetPage(buf);
	lpageop = (BTPageOpaque) PageGetSpecialPointer(page);

	/* child buffer must be given iff inserting on an internal page */
	Assert(P_ISLEAF(lpageop) == !BufferIsValid(cbuf));

	/* The caller should've finished any incomplete splits already. */
	if (P_INCOMPLETE_SPLIT(lpageop))
		elog(ERROR, "cannot insert to incompletely split page %u",
			 BufferGetBlockNumber(buf));

	itemsz = IndexTupleDSize(*itup);
	itemsz = MAXALIGN(itemsz);	/* be safe, PageAddItem will do this but we
								 * need to be consistent */

	/*
	 * Do we need to split the page to fit the item on it?
	 *
	 * Note: PageGetFreeSpace() subtracts sizeof(ItemIdData) from its result,
	 * so this comparison is correct even though we appear to be accounting
	 * only for the item and not for its line pointer.
	 */
	if (PageGetFreeSpace(page) < itemsz)
	{
		bool		is_root = P_ISROOT(lpageop);
		bool		is_only = P_LEFTMOST(lpageop) && P_RIGHTMOST(lpageop);
		bool		newitemonleft;
		Buffer		rbuf;

		/* Choose the split point */
		firstright = _bt_findsplitloc(rel, page,
									  newitemoff, itemsz,
									  &newitemonleft);

		/* split the buffer into left and right halves */
		rbuf = _bt_split(rel, buf, cbuf, firstright,
						 newitemoff, itemsz, itup, newitemonleft);
		PredicateLockPageSplit(rel,
							   BufferGetBlockNumber(buf),
							   BufferGetBlockNumber(rbuf));

		/*----------
		 * By here,
		 *
		 *		+  our target page has been split;
		 *		+  the original tuple has been inserted;
		 *		+  we have write locks on both the old (left half)
		 *		   and new (right half) buffers, after the split; and
		 *		+  we know the key we want to insert into the parent
		 *		   (it's the "high key" on the left child page).
		 *
		 * We're ready to do the parent insertion.  We need to hold onto the
		 * locks for the child pages until we locate the parent, but we can
		 * release them before doing the actual insertion (see Lehman and Yao
		 * for the reasoning).
		 *----------
		 */
		_bt_insert_parent(rel, buf, rbuf, stack, is_root, is_only);
	}
	else
	{
		Buffer		metabuf = InvalidBuffer;
		Page		metapg = NULL;
		BTMetaPageData *metad = NULL;
		OffsetNumber itup_off;
		BlockNumber itup_blkno;

		itup_off = newitemoff;
		itup_blkno = BufferGetBlockNumber(buf);

		/*
		 * If we are doing this insert because we split a page that was the
		 * only one on its tree level, but was not the root, it may have been
		 * the "fast root".  We need to ensure that the fast root link points
		 * at or above the current page.  We can safely acquire a lock on the
		 * metapage here --- see comments for _bt_newroot().
		 */
		if (split_only_page)
		{
			Assert(!P_ISLEAF(lpageop));

			metabuf = _bt_getbuf(rel, BTREE_METAPAGE, BT_WRITE);
			metapg = BufferGetPage(metabuf);
			metad = BTPageGetMeta(metapg);

			if (metad->btm_fastlevel >= lpageop->btpo.level)
			{
				/* no update wanted */
				_bt_relbuf(rel, metabuf);
				metabuf = InvalidBuffer;
			}
		}

		/* Do the update.  No ereport(ERROR) until changes are logged */
		START_CRIT_SECTION();

		if (!_bt_pgaddtup(page, itemsz, itup, newitemoff))
			elog(PANIC, "failed to add new item to block %u in index \"%s\"",
				 itup_blkno, RelationGetRelationName(rel));

		MarkBufferDirty(buf);

		if (BufferIsValid(metabuf))
		{
			metad->btm_fastroot = itup_blkno;
			metad->btm_fastlevel = lpageop->btpo.level;
			MarkBufferDirty(metabuf);
		}

		/* clear INCOMPLETE_SPLIT flag on child if inserting a downlink */
		if (BufferIsValid(cbuf))
		{
			Page		cpage = BufferGetPage(cbuf);
			BTPageOpaque cpageop = (BTPageOpaque) PageGetSpecialPointer(cpage);

			Assert(P_INCOMPLETE_SPLIT(cpageop));
			cpageop->btpo_flags &= ~BTP_INCOMPLETE_SPLIT;
			MarkBufferDirty(cbuf);
		}

		/* XLOG stuff */
		if (RelationNeedsWAL(rel))
		{
			xl_btree_insert xlrec;
			xl_btree_metadata xlmeta;
			uint8		xlinfo;
			XLogRecPtr	recptr;
			IndexTupleData trunctuple;

			xlrec.offnum = itup_off;

			XLogBeginInsert();
			XLogRegisterData((char *) &xlrec, SizeOfBtreeInsert);

			if (P_ISLEAF(lpageop))
				xlinfo = XLOG_BTREE_INSERT_LEAF;
			else
			{
				/*
				 * Register the left child whose INCOMPLETE_SPLIT flag was
				 * cleared.
				 */
				XLogRegisterBuffer(1, cbuf, REGBUF_STANDARD);

				xlinfo = XLOG_BTREE_INSERT_UPPER;
			}

			if (BufferIsValid(metabuf))
			{
				xlmeta.root = metad->btm_root;
				xlmeta.level = metad->btm_level;
				xlmeta.fastroot = metad->btm_fastroot;
				xlmeta.fastlevel = metad->btm_fastlevel;

				XLogRegisterBuffer(2, metabuf, REGBUF_WILL_INIT);
				XLogRegisterBufData(2, (char *) &xlmeta, sizeof(xl_btree_metadata));

				xlinfo = XLOG_BTREE_INSERT_META;
			}

			/* Read comments in _bt_pgaddtup */
			XLogRegisterBuffer(0, buf, REGBUF_STANDARD);
			if (!P_ISLEAF(lpageop) && newitemoff == P_FIRSTDATAKEY(lpageop))
			{
				trunctuple = *itup;
				trunctuple.t_info = sizeof(IndexTupleData);
				XLogRegisterBufData(0, (char *) &trunctuple,
									sizeof(IndexTupleData));
			}
			else
				XLogRegisterBufData(0, (char *) itup, IndexTupleDSize(*itup));

			recptr = XLogInsert(RM_BTREE_ID, xlinfo);

			if (BufferIsValid(metabuf))
			{
				PageSetLSN(metapg, recptr);
			}
			if (BufferIsValid(cbuf))
			{
				PageSetLSN(BufferGetPage(cbuf), recptr);
			}

			PageSetLSN(page, recptr);
		}

		END_CRIT_SECTION();

		/* release buffers */
		if (BufferIsValid(metabuf))
			_bt_relbuf(rel, metabuf);
		if (BufferIsValid(cbuf))
			_bt_relbuf(rel, cbuf);
		_bt_relbuf(rel, buf);
	}
}

/*
 *	_bt_split() -- split a page in the btree.
 *
 *		On entry, buf is the page to split, and is pinned and write-locked.
 *		firstright is the item index of the first item to be moved to the
 *		new right page.  newitemoff etc. tell us about the new item that
 *		must be inserted along with the data from the old page.
 *
 *		When splitting a non-leaf page, 'cbuf' is the left-sibling of the
 *		page we're inserting the downlink for.  This function will clear the
 *		INCOMPLETE_SPLIT flag on it, and release the buffer.
 *
 *		Returns the new right sibling of buf, pinned and write-locked.
 *		The pin and lock on buf are maintained.
 */
static Buffer
_bt_split(Relation rel, Buffer buf, Buffer cbuf, OffsetNumber firstright,
		  OffsetNumber newitemoff, Size newitemsz, IndexTuple newitem,
		  bool newitemonleft)
{
	Buffer		rbuf;
	Page		origpage;
	Page		leftpage,
				rightpage;
	BlockNumber origpagenumber,
				rightpagenumber;
	BTPageOpaque ropaque,
				lopaque,
				oopaque;
	Buffer		sbuf = InvalidBuffer;
	Page		spage = NULL;
	BTPageOpaque sopaque = NULL;
	Size		itemsz;
	ItemId		itemid;
	IndexTuple	item;
	OffsetNumber leftoff,
				rightoff;
	OffsetNumber maxoff;
	OffsetNumber i;
	bool		isroot;
	bool		isleaf;

	/* Acquire a new page to split into */
	rbuf = _bt_getbuf(rel, P_NEW, BT_WRITE);

	/*
	 * origpage is the original page to be split.  leftpage is a temporary
	 * buffer that receives the left-sibling data, which will be copied back
	 * into origpage on success.  rightpage is the new page that receives the
	 * right-sibling data.  If we fail before reaching the critical section,
	 * origpage hasn't been modified and leftpage is only workspace. In
	 * principle we shouldn't need to worry about rightpage either, because it
	 * hasn't been linked into the btree page structure; but to avoid leaving
	 * possibly-confusing junk behind, we are careful to rewrite rightpage as
	 * zeroes before throwing any error.
	 */
	origpage = BufferGetPage(buf);
	leftpage = PageGetTempPage(origpage);
	rightpage = BufferGetPage(rbuf);

	origpagenumber = BufferGetBlockNumber(buf);
	rightpagenumber = BufferGetBlockNumber(rbuf);

	_bt_pageinit(leftpage, BufferGetPageSize(buf));
	/* rightpage was already initialized by _bt_getbuf */

	/*
	 * Copy the original page's LSN into leftpage, which will become the
	 * updated version of the page.  We need this because XLogInsert will
	 * examine the LSN and possibly dump it in a page image.
	 */
	PageSetLSN(leftpage, PageGetLSN(origpage));

	/* init btree private data */
	oopaque = (BTPageOpaque) PageGetSpecialPointer(origpage);
	lopaque = (BTPageOpaque) PageGetSpecialPointer(leftpage);
	ropaque = (BTPageOpaque) PageGetSpecialPointer(rightpage);

	isroot = P_ISROOT(oopaque);
	isleaf = P_ISLEAF(oopaque);

	/* if we're splitting this page, it won't be the root when we're done */
	/* also, clear the SPLIT_END and HAS_GARBAGE flags in both pages */
	lopaque->btpo_flags = oopaque->btpo_flags;
	lopaque->btpo_flags &= ~(BTP_ROOT | BTP_SPLIT_END | BTP_HAS_GARBAGE);
	ropaque->btpo_flags = lopaque->btpo_flags;
	/* set flag in left page indicating that the right page has no downlink */
	lopaque->btpo_flags |= BTP_INCOMPLETE_SPLIT;
	lopaque->btpo_prev = oopaque->btpo_prev;
	lopaque->btpo_next = rightpagenumber;
	ropaque->btpo_prev = origpagenumber;
	ropaque->btpo_next = oopaque->btpo_next;
	lopaque->btpo.level = ropaque->btpo.level = oopaque->btpo.level;
	/* Since we already have write-lock on both pages, ok to read cycleid */
	lopaque->btpo_cycleid = _bt_vacuum_cycleid(rel);
	ropaque->btpo_cycleid = lopaque->btpo_cycleid;

	/*
	 * If the page we're splitting is not the rightmost page at its level in
	 * the tree, then the first entry on the page is the high key for the
	 * page.  We need to copy that to the right half.  Otherwise (meaning the
	 * rightmost page case), all the items on the right half will be user
	 * data.
	 */
	rightoff = P_HIKEY;

	if (!P_RIGHTMOST(oopaque))
	{
		itemid = PageGetItemId(origpage, P_HIKEY);
		itemsz = ItemIdGetLength(itemid);
		item = (IndexTuple) PageGetItem(origpage, itemid);
		if (PageAddItem(rightpage, (Item) item, itemsz, rightoff,
						false, false) == InvalidOffsetNumber)
		{
			memset(rightpage, 0, BufferGetPageSize(rbuf));
			elog(ERROR, "failed to add hikey to the right sibling"
				 " while splitting block %u of index \"%s\"",
				 origpagenumber, RelationGetRelationName(rel));
		}
		rightoff = OffsetNumberNext(rightoff);
	}

	/*
	 * The "high key" for the new left page will be the first key that's going
	 * to go into the new right page.  This might be either the existing data
	 * item at position firstright, or the incoming tuple.
	 */
	leftoff = P_HIKEY;
	if (!newitemonleft && newitemoff == firstright)
	{
		/* incoming tuple will become first on right page */
		itemsz = newitemsz;
		item = newitem;
	}
	else
	{
		/* existing item at firstright will become first on right page */
		itemid = PageGetItemId(origpage, firstright);
		itemsz = ItemIdGetLength(itemid);
		item = (IndexTuple) PageGetItem(origpage, itemid);
	}
	if (PageAddItem(leftpage, (Item) item, itemsz, leftoff,
					false, false) == InvalidOffsetNumber)
	{
		memset(rightpage, 0, BufferGetPageSize(rbuf));
		elog(ERROR, "failed to add hikey to the left sibling"
			 " while splitting block %u of index \"%s\"",
			 origpagenumber, RelationGetRelationName(rel));
	}
	leftoff = OffsetNumberNext(leftoff);

	/*
	 * Now transfer all the data items to the appropriate page.
	 *
	 * Note: we *must* insert at least the right page's items in item-number
	 * order, for the benefit of _bt_restore_page().
	 */
	maxoff = PageGetMaxOffsetNumber(origpage);

	for (i = P_FIRSTDATAKEY(oopaque); i <= maxoff; i = OffsetNumberNext(i))
	{
		itemid = PageGetItemId(origpage, i);
		itemsz = ItemIdGetLength(itemid);
		item = (IndexTuple) PageGetItem(origpage, itemid);

		/* does new item belong before this one? */
		if (i == newitemoff)
		{
			if (newitemonleft)
			{
				if (!_bt_pgaddtup(leftpage, newitemsz, newitem, leftoff))
				{
					memset(rightpage, 0, BufferGetPageSize(rbuf));
					elog(ERROR, "failed to add new item to the left sibling"
						 " while splitting block %u of index \"%s\"",
						 origpagenumber, RelationGetRelationName(rel));
				}
				leftoff = OffsetNumberNext(leftoff);
			}
			else
			{
				if (!_bt_pgaddtup(rightpage, newitemsz, newitem, rightoff))
				{
					memset(rightpage, 0, BufferGetPageSize(rbuf));
					elog(ERROR, "failed to add new item to the right sibling"
						 " while splitting block %u of index \"%s\"",
						 origpagenumber, RelationGetRelationName(rel));
				}
				rightoff = OffsetNumberNext(rightoff);
			}
		}

		/* decide which page to put it on */
		if (i < firstright)
		{
			if (!_bt_pgaddtup(leftpage, itemsz, item, leftoff))
			{
				memset(rightpage, 0, BufferGetPageSize(rbuf));
				elog(ERROR, "failed to add old item to the left sibling"
					 " while splitting block %u of index \"%s\"",
					 origpagenumber, RelationGetRelationName(rel));
			}
			leftoff = OffsetNumberNext(leftoff);
		}
		else
		{
			if (!_bt_pgaddtup(rightpage, itemsz, item, rightoff))
			{
				memset(rightpage, 0, BufferGetPageSize(rbuf));
				elog(ERROR, "failed to add old item to the right sibling"
					 " while splitting block %u of index \"%s\"",
					 origpagenumber, RelationGetRelationName(rel));
			}
			rightoff = OffsetNumberNext(rightoff);
		}
	}

	/* cope with possibility that newitem goes at the end */
	if (i <= newitemoff)
	{
		/*
		 * Can't have newitemonleft here; that would imply we were told to put
		 * *everything* on the left page, which cannot fit (if it could, we'd
		 * not be splitting the page).
		 */
		Assert(!newitemonleft);
		if (!_bt_pgaddtup(rightpage, newitemsz, newitem, rightoff))
		{
			memset(rightpage, 0, BufferGetPageSize(rbuf));
			elog(ERROR, "failed to add new item to the right sibling"
				 " while splitting block %u of index \"%s\"",
				 origpagenumber, RelationGetRelationName(rel));
		}
		rightoff = OffsetNumberNext(rightoff);
	}

	/*
	 * We have to grab the right sibling (if any) and fix the prev pointer
	 * there. We are guaranteed that this is deadlock-free since no other
	 * writer will be holding a lock on that page and trying to move left, and
	 * all readers release locks on a page before trying to fetch its
	 * neighbors.
	 */

	if (!P_RIGHTMOST(oopaque))
	{
		sbuf = _bt_getbuf(rel, oopaque->btpo_next, BT_WRITE);
		spage = BufferGetPage(sbuf);
		sopaque = (BTPageOpaque) PageGetSpecialPointer(spage);
		if (sopaque->btpo_prev != origpagenumber)
		{
			memset(rightpage, 0, BufferGetPageSize(rbuf));
			elog(ERROR, "right sibling's left-link doesn't match: "
			   "block %u links to %u instead of expected %u in index \"%s\"",
				 oopaque->btpo_next, sopaque->btpo_prev, origpagenumber,
				 RelationGetRelationName(rel));
		}

		/*
		 * Check to see if we can set the SPLIT_END flag in the right-hand
		 * split page; this can save some I/O for vacuum since it need not
		 * proceed to the right sibling.  We can set the flag if the right
		 * sibling has a different cycleid: that means it could not be part of
		 * a group of pages that were all split off from the same ancestor
		 * page.  If you're confused, imagine that page A splits to A B and
		 * then again, yielding A C B, while vacuum is in progress.  Tuples
		 * originally in A could now be in either B or C, hence vacuum must
		 * examine both pages.  But if D, our right sibling, has a different
		 * cycleid then it could not contain any tuples that were in A when
		 * the vacuum started.
		 */
		if (sopaque->btpo_cycleid != ropaque->btpo_cycleid)
			ropaque->btpo_flags |= BTP_SPLIT_END;
	}

	/*
	 * Right sibling is locked, new siblings are prepared, but original page
	 * is not updated yet.
	 *
	 * NO EREPORT(ERROR) till right sibling is updated.  We can get away with
	 * not starting the critical section till here because we haven't been
	 * scribbling on the original page yet; see comments above.
	 */
	START_CRIT_SECTION();

	/*
	 * By here, the original data page has been split into two new halves, and
	 * these are correct.  The algorithm requires that the left page never
	 * move during a split, so we copy the new left page back on top of the
	 * original.  Note that this is not a waste of time, since we also require
	 * (in the page management code) that the center of a page always be
	 * clean, and the most efficient way to guarantee this is just to compact
	 * the data by reinserting it into a new left page.  (XXX the latter
	 * comment is probably obsolete; but in any case it's good to not scribble
	 * on the original page until we enter the critical section.)
	 *
	 * We need to do this before writing the WAL record, so that XLogInsert
	 * can WAL log an image of the page if necessary.
	 */
	PageRestoreTempPage(leftpage, origpage);
	/* leftpage, lopaque must not be used below here */

	MarkBufferDirty(buf);
	MarkBufferDirty(rbuf);

	if (!P_RIGHTMOST(ropaque))
	{
		sopaque->btpo_prev = rightpagenumber;
		MarkBufferDirty(sbuf);
	}

	/*
	 * Clear INCOMPLETE_SPLIT flag on child if inserting the new item finishes
	 * a split.
	 */
	if (!isleaf)
	{
		Page		cpage = BufferGetPage(cbuf);
		BTPageOpaque cpageop = (BTPageOpaque) PageGetSpecialPointer(cpage);

		cpageop->btpo_flags &= ~BTP_INCOMPLETE_SPLIT;
		MarkBufferDirty(cbuf);
	}

	/* XLOG stuff */
	if (RelationNeedsWAL(rel))
	{
		xl_btree_split xlrec;
		uint8		xlinfo;
		XLogRecPtr	recptr;

		xlrec.level = ropaque->btpo.level;
		xlrec.firstright = firstright;
		xlrec.newitemoff = newitemoff;

		XLogBeginInsert();
		XLogRegisterData((char *) &xlrec, SizeOfBtreeSplit);

		XLogRegisterBuffer(0, buf, REGBUF_STANDARD);
		XLogRegisterBuffer(1, rbuf, REGBUF_WILL_INIT);
		/* Log the right sibling, because we've changed its prev-pointer. */
		if (!P_RIGHTMOST(ropaque))
			XLogRegisterBuffer(2, sbuf, REGBUF_STANDARD);
		if (BufferIsValid(cbuf))
			XLogRegisterBuffer(3, cbuf, REGBUF_STANDARD);

		/*
		 * Log the new item, if it was inserted on the left page. (If it was
		 * put on the right page, we don't need to explicitly WAL log it
		 * because it's included with all the other items on the right page.)
		 * Show the new item as belonging to the left page buffer, so that it
		 * is not stored if XLogInsert decides it needs a full-page image of
		 * the left page.  We store the offset anyway, though, to support
		 * archive compression of these records.
		 */
		if (newitemonleft)
			XLogRegisterBufData(0, (char *) newitem, MAXALIGN(newitemsz));

		/* Log left page */
		if (!isleaf)
		{
			/*
			 * We must also log the left page's high key, because the right
			 * page's leftmost key is suppressed on non-leaf levels.  Show it
			 * as belonging to the left page buffer, so that it is not stored
			 * if XLogInsert decides it needs a full-page image of the left
			 * page.
			 */
			itemid = PageGetItemId(origpage, P_HIKEY);
			item = (IndexTuple) PageGetItem(origpage, itemid);
			XLogRegisterBufData(0, (char *) item, MAXALIGN(IndexTupleSize(item)));
		}

		/*
		 * Log the contents of the right page in the format understood by
		 * _bt_restore_page(). We set lastrdata->buffer to InvalidBuffer,
		 * because we're going to recreate the whole page anyway, so it should
		 * never be stored by XLogInsert.
		 *
		 * Direct access to page is not good but faster - we should implement
		 * some new func in page API.  Note we only store the tuples
		 * themselves, knowing that they were inserted in item-number order
		 * and so the item pointers can be reconstructed.  See comments for
		 * _bt_restore_page().
		 */
		XLogRegisterBufData(1,
					 (char *) rightpage + ((PageHeader) rightpage)->pd_upper,
							((PageHeader) rightpage)->pd_special - ((PageHeader) rightpage)->pd_upper);

		if (isroot)
			xlinfo = newitemonleft ? XLOG_BTREE_SPLIT_L_ROOT : XLOG_BTREE_SPLIT_R_ROOT;
		else
			xlinfo = newitemonleft ? XLOG_BTREE_SPLIT_L : XLOG_BTREE_SPLIT_R;

		recptr = XLogInsert(RM_BTREE_ID, xlinfo);

		PageSetLSN(origpage, recptr);
		PageSetLSN(rightpage, recptr);
		if (!P_RIGHTMOST(ropaque))
		{
			PageSetLSN(spage, recptr);
		}
		if (!isleaf)
		{
			PageSetLSN(BufferGetPage(cbuf), recptr);
		}
	}

	END_CRIT_SECTION();

	/* release the old right sibling */
	if (!P_RIGHTMOST(ropaque))
		_bt_relbuf(rel, sbuf);

	/* release the child */
	if (!isleaf)
		_bt_relbuf(rel, cbuf);

	/* split's done */
	return rbuf;
}

/*
 *	_bt_findsplitloc() -- find an appropriate place to split a page.
 *
 * The idea here is to equalize the free space that will be on each split
 * page, *after accounting for the inserted tuple*.  (If we fail to account
 * for it, we might find ourselves with too little room on the page that
 * it needs to go into!)
 *
 * If the page is the rightmost page on its level, we instead try to arrange
 * to leave the left split page fillfactor% full.  In this way, when we are
 * inserting successively increasing keys (consider sequences, timestamps,
 * etc) we will end up with a tree whose pages are about fillfactor% full,
 * instead of the 50% full result that we'd get without this special case.
 * This is the same as nbtsort.c produces for a newly-created tree.  Note
 * that leaf and nonleaf pages use different fillfactors.
 *
 * We are passed the intended insert position of the new tuple, expressed as
 * the offsetnumber of the tuple it must go in front of.  (This could be
 * maxoff+1 if the tuple is to go at the end.)
 *
 * We return the index of the first existing tuple that should go on the
 * righthand page, plus a boolean indicating whether the new tuple goes on
 * the left or right page.  The bool is necessary to disambiguate the case
 * where firstright == newitemoff.
 */
static OffsetNumber
_bt_findsplitloc(Relation rel,
				 Page page,
				 OffsetNumber newitemoff,
				 Size newitemsz,
				 bool *newitemonleft)
{
	BTPageOpaque opaque;
	OffsetNumber offnum;
	OffsetNumber maxoff;
	ItemId		itemid;
	FindSplitData state;
	int			leftspace,
				rightspace,
				goodenough,
				olddataitemstotal,
				olddataitemstoleft;
	bool		goodenoughfound;

	opaque = (BTPageOpaque) PageGetSpecialPointer(page);

	/* Passed-in newitemsz is MAXALIGNED but does not include line pointer */
	newitemsz += sizeof(ItemIdData);

	/* Total free space available on a btree page, after fixed overhead */
	leftspace = rightspace =
		PageGetPageSize(page) - SizeOfPageHeaderData -
		MAXALIGN(sizeof(BTPageOpaqueData));

	/* The right page will have the same high key as the old page */
	if (!P_RIGHTMOST(opaque))
	{
		itemid = PageGetItemId(page, P_HIKEY);
		rightspace -= (int) (MAXALIGN(ItemIdGetLength(itemid)) +
							 sizeof(ItemIdData));
	}

	/* Count up total space in data items without actually scanning 'em */
	olddataitemstotal = rightspace - (int) PageGetExactFreeSpace(page);

	state.newitemsz = newitemsz;
	state.is_leaf = P_ISLEAF(opaque);
	state.is_rightmost = P_RIGHTMOST(opaque);
	state.have_split = false;
	if (state.is_leaf)
		state.fillfactor = RelationGetFillFactor(rel,
												 BTREE_DEFAULT_FILLFACTOR);
	else
		state.fillfactor = BTREE_NONLEAF_FILLFACTOR;
	state.newitemonleft = false;	/* these just to keep compiler quiet */
	state.firstright = 0;
	state.best_delta = 0;
	state.leftspace = leftspace;
	state.rightspace = rightspace;
	state.olddataitemstotal = olddataitemstotal;
	state.newitemoff = newitemoff;

	/*
	 * Finding the best possible split would require checking all the possible
	 * split points, because of the high-key and left-key special cases.
	 * That's probably more work than it's worth; instead, stop as soon as we
	 * find a "good-enough" split, where good-enough is defined as an
	 * imbalance in free space of no more than pagesize/16 (arbitrary...) This
	 * should let us stop near the middle on most pages, instead of plowing to
	 * the end.
	 */
	goodenough = leftspace / 16;

	/*
	 * Scan through the data items and calculate space usage for a split at
	 * each possible position.
	 */
	olddataitemstoleft = 0;
	goodenoughfound = false;
	maxoff = PageGetMaxOffsetNumber(page);

	for (offnum = P_FIRSTDATAKEY(opaque);
		 offnum <= maxoff;
		 offnum = OffsetNumberNext(offnum))
	{
		Size		itemsz;

		itemid = PageGetItemId(page, offnum);
		itemsz = MAXALIGN(ItemIdGetLength(itemid)) + sizeof(ItemIdData);

		/*
		 * Will the new item go to left or right of split?
		 */
		if (offnum > newitemoff)
			_bt_checksplitloc(&state, offnum, true,
							  olddataitemstoleft, itemsz);

		else if (offnum < newitemoff)
			_bt_checksplitloc(&state, offnum, false,
							  olddataitemstoleft, itemsz);
		else
		{
			/* need to try it both ways! */
			_bt_checksplitloc(&state, offnum, true,
							  olddataitemstoleft, itemsz);

			_bt_checksplitloc(&state, offnum, false,
							  olddataitemstoleft, itemsz);
		}

		/* Abort scan once we find a good-enough choice */
		if (state.have_split && state.best_delta <= goodenough)
		{
			goodenoughfound = true;
			break;
		}

		olddataitemstoleft += itemsz;
	}

	/*
	 * If the new item goes as the last item, check for splitting so that all
	 * the old items go to the left page and the new item goes to the right
	 * page.
	 */
	if (newitemoff > maxoff && !goodenoughfound)
		_bt_checksplitloc(&state, newitemoff, false, olddataitemstotal, 0);

	/*
	 * I believe it is not possible to fail to find a feasible split, but just
	 * in case ...
	 */
	if (!state.have_split)
		elog(ERROR, "could not find a feasible split point for index \"%s\"",
			 RelationGetRelationName(rel));

	*newitemonleft = state.newitemonleft;
	return state.firstright;
}

/*
 * Subroutine to analyze a particular possible split choice (ie, firstright
 * and newitemonleft settings), and record the best split so far in *state.
 *
 * firstoldonright is the offset of the first item on the original page
 * that goes to the right page, and firstoldonrightsz is the size of that
 * tuple. firstoldonright can be > max offset, which means that all the old
 * items go to the left page and only the new item goes to the right page.
 * In that case, firstoldonrightsz is not used.
 *
 * olddataitemstoleft is the total size of all old items to the left of
 * firstoldonright.
 */
static void
_bt_checksplitloc(FindSplitData *state,
				  OffsetNumber firstoldonright,
				  bool newitemonleft,
				  int olddataitemstoleft,
				  Size firstoldonrightsz)
{
	int			leftfree,
				rightfree;
	Size		firstrightitemsz;
	bool		newitemisfirstonright;

	/* Is the new item going to be the first item on the right page? */
	newitemisfirstonright = (firstoldonright == state->newitemoff
							 && !newitemonleft);

	if (newitemisfirstonright)
		firstrightitemsz = state->newitemsz;
	else
		firstrightitemsz = firstoldonrightsz;

	/* Account for all the old tuples */
	leftfree = state->leftspace - olddataitemstoleft;
	rightfree = state->rightspace -
		(state->olddataitemstotal - olddataitemstoleft);

	/*
	 * The first item on the right page becomes the high key of the left page;
	 * therefore it counts against left space as well as right space.
	 */
	leftfree -= firstrightitemsz;

	/* account for the new item */
	if (newitemonleft)
		leftfree -= (int) state->newitemsz;
	else
		rightfree -= (int) state->newitemsz;

	/*
	 * If we are not on the leaf level, we will be able to discard the key
	 * data from the first item that winds up on the right page.
	 */
	if (!state->is_leaf)
		rightfree += (int) firstrightitemsz -
			(int) (MAXALIGN(sizeof(IndexTupleData)) + sizeof(ItemIdData));

	/*
	 * If feasible split point, remember best delta.
	 */
	if (leftfree >= 0 && rightfree >= 0)
	{
		int			delta;

		if (state->is_rightmost)
		{
			/*
			 * If splitting a rightmost page, try to put (100-fillfactor)% of
			 * free space on left page. See comments for _bt_findsplitloc.
			 */
			delta = (state->fillfactor * leftfree)
				- ((100 - state->fillfactor) * rightfree);
		}
		else
		{
			/* Otherwise, aim for equal free space on both sides */
			delta = leftfree - rightfree;
		}

		if (delta < 0)
			delta = -delta;
		if (!state->have_split || delta < state->best_delta)
		{
			state->have_split = true;
			state->newitemonleft = newitemonleft;
			state->firstright = firstoldonright;
			state->best_delta = delta;
		}
	}
}

/*
 * _bt_insert_parent() -- Insert downlink into parent after a page split.
 *
 * On entry, buf and rbuf are the left and right split pages, which we
 * still hold write locks on per the L&Y algorithm.  We release the
 * write locks once we have write lock on the parent page.  (Any sooner,
 * and it'd be possible for some other process to try to split or delete
 * one of these pages, and get confused because it cannot find the downlink.)
 *
 * stack - stack showing how we got here.  May be NULL in cases that don't
 *			have to be efficient (concurrent ROOT split, WAL recovery)
 * is_root - we split the true root
 * is_only - we split a page alone on its level (might have been fast root)
 */
static void
_bt_insert_parent(Relation rel,
				  Buffer buf,
				  Buffer rbuf,
				  BTStack stack,
				  bool is_root,
				  bool is_only)
{
	/*
	 * Here we have to do something Lehman and Yao don't talk about: deal with
	 * a root split and construction of a new root.  If our stack is empty
	 * then we have just split a node on what had been the root level when we
	 * descended the tree.  If it was still the root then we perform a
	 * new-root construction.  If it *wasn't* the root anymore, search to find
	 * the next higher level that someone constructed meanwhile, and find the
	 * right place to insert as for the normal case.
	 *
	 * If we have to search for the parent level, we do so by re-descending
	 * from the root.  This is not super-efficient, but it's rare enough not
	 * to matter.
	 */
	if (is_root)
	{
		Buffer		rootbuf;

		Assert(stack == NULL);
		Assert(is_only);
		/* create a new root node and update the metapage */
		rootbuf = _bt_newroot(rel, buf, rbuf);
		/* release the split buffers */
		_bt_relbuf(rel, rootbuf);
		_bt_relbuf(rel, rbuf);
		_bt_relbuf(rel, buf);
	}
	else
	{
		BlockNumber bknum = BufferGetBlockNumber(buf);
		BlockNumber rbknum = BufferGetBlockNumber(rbuf);
		Page		page = BufferGetPage(buf);
		IndexTuple	new_item;
		BTStackData fakestack;
		IndexTuple	ritem;
		Buffer		pbuf;

		if (stack == NULL)
		{
			BTPageOpaque lpageop;

			elog(DEBUG2, "concurrent ROOT page split");
			lpageop = (BTPageOpaque) PageGetSpecialPointer(page);
			/* Find the leftmost page at the next level up */
			pbuf = _bt_get_endpoint(rel, lpageop->btpo.level + 1, false);
			/* Set up a phony stack entry pointing there */
			stack = &fakestack;
			stack->bts_blkno = BufferGetBlockNumber(pbuf);
			stack->bts_offset = InvalidOffsetNumber;
			/* bts_btentry will be initialized below */
			stack->bts_parent = NULL;
			_bt_relbuf(rel, pbuf);
		}

		/* get high key from left page == lowest key on new right page */
		ritem = (IndexTuple) PageGetItem(page,
										 PageGetItemId(page, P_HIKEY));

		/* form an index tuple that points at the new right page */
		new_item = CopyIndexTuple(ritem);
		ItemPointerSet(&(new_item->t_tid), rbknum, P_HIKEY);

		/*
		 * Find the parent buffer and get the parent page.
		 *
		 * Oops - if we were moved right then we need to change stack item! We
		 * want to find parent pointing to where we are, right ?	- vadim
		 * 05/27/97
		 */
		ItemPointerSet(&(stack->bts_btentry.t_tid), bknum, P_HIKEY);
		pbuf = _bt_getstackbuf(rel, stack, BT_WRITE);

		/*
		 * Now we can unlock the right child. The left child will be unlocked
		 * by _bt_insertonpg().
		 */
		_bt_relbuf(rel, rbuf);

		/* Check for error only after writing children */
		if (pbuf == InvalidBuffer)
			elog(ERROR, "failed to re-find parent key in index \"%s\" for split pages %u/%u",
				 RelationGetRelationName(rel), bknum, rbknum);

		/* Recursively update the parent */
		_bt_insertonpg(rel, pbuf, buf, stack->bts_parent,
					   new_item, stack->bts_offset + 1,
					   is_only);

		/* be tidy */
		pfree(new_item);
	}
}

/*
 * _bt_finish_split() -- Finish an incomplete split
 *
 * A crash or other failure can leave a split incomplete.  The insertion
 * routines won't allow to insert on a page that is incompletely split.
 * Before inserting on such a page, call _bt_finish_split().
 *
 * On entry, 'lbuf' must be locked in write-mode.  On exit, it is unlocked
 * and unpinned.
 */
void
_bt_finish_split(Relation rel, Buffer lbuf, BTStack stack)
{
	Page		lpage = BufferGetPage(lbuf);
	BTPageOpaque lpageop = (BTPageOpaque) PageGetSpecialPointer(lpage);
	Buffer		rbuf;
	Page		rpage;
	BTPageOpaque rpageop;
	bool		was_root;
	bool		was_only;

	Assert(P_INCOMPLETE_SPLIT(lpageop));

	/* Lock right sibling, the one missing the downlink */
	rbuf = _bt_getbuf(rel, lpageop->btpo_next, BT_WRITE);
	rpage = BufferGetPage(rbuf);
	rpageop = (BTPageOpaque) PageGetSpecialPointer(rpage);

	/* Could this be a root split? */
	if (!stack)
	{
		Buffer		metabuf;
		Page		metapg;
		BTMetaPageData *metad;

		/* acquire lock on the metapage */
		metabuf = _bt_getbuf(rel, BTREE_METAPAGE, BT_WRITE);
		metapg = BufferGetPage(metabuf);
		metad = BTPageGetMeta(metapg);

		was_root = (metad->btm_root == BufferGetBlockNumber(lbuf));

		_bt_relbuf(rel, metabuf);
	}
	else
		was_root = false;

	/* Was this the only page on the level before split? */
	was_only = (P_LEFTMOST(lpageop) && P_RIGHTMOST(rpageop));

	elog(DEBUG1, "finishing incomplete split of %u/%u",
		 BufferGetBlockNumber(lbuf), BufferGetBlockNumber(rbuf));

	_bt_insert_parent(rel, lbuf, rbuf, stack, was_root, was_only);
}

/*
 *	_bt_getstackbuf() -- Walk back up the tree one step, and find the item
 *						 we last looked at in the parent.
 *
 *		This is possible because we save the downlink from the parent item,
 *		which is enough to uniquely identify it.  Insertions into the parent
 *		level could cause the item to move right; deletions could cause it
 *		to move left, but not left of the page we previously found it in.
 *
 *		Adjusts bts_blkno & bts_offset if changed.
 *
 *		Returns InvalidBuffer if item not found (should not happen).
 */
Buffer
_bt_getstackbuf(Relation rel, BTStack stack, int access)
{
	BlockNumber blkno;
	OffsetNumber start;

	blkno = stack->bts_blkno;
	start = stack->bts_offset;

	for (;;)
	{
		Buffer		buf;
		Page		page;
		BTPageOpaque opaque;

		buf = _bt_getbuf(rel, blkno, access);
		page = BufferGetPage(buf);
		opaque = (BTPageOpaque) PageGetSpecialPointer(page);

		if (access == BT_WRITE && P_INCOMPLETE_SPLIT(opaque))
		{
			_bt_finish_split(rel, buf, stack->bts_parent);
			continue;
		}

		if (!P_IGNORE(opaque))
		{
			OffsetNumber offnum,
						minoff,
						maxoff;
			ItemId		itemid;
			IndexTuple	item;

			minoff = P_FIRSTDATAKEY(opaque);
			maxoff = PageGetMaxOffsetNumber(page);

			/*
			 * start = InvalidOffsetNumber means "search the whole page". We
			 * need this test anyway due to possibility that page has a high
			 * key now when it didn't before.
			 */
			if (start < minoff)
				start = minoff;

			/*
			 * Need this check too, to guard against possibility that page
			 * split since we visited it originally.
			 */
			if (start > maxoff)
				start = OffsetNumberNext(maxoff);

			/*
			 * These loops will check every item on the page --- but in an
			 * order that's attuned to the probability of where it actually
			 * is.  Scan to the right first, then to the left.
			 */
			for (offnum = start;
				 offnum <= maxoff;
				 offnum = OffsetNumberNext(offnum))
			{
				itemid = PageGetItemId(page, offnum);
				item = (IndexTuple) PageGetItem(page, itemid);
				if (BTEntrySame(item, &stack->bts_btentry))
				{
					/* Return accurate pointer to where link is now */
					stack->bts_blkno = blkno;
					stack->bts_offset = offnum;
					return buf;
				}
			}

			for (offnum = OffsetNumberPrev(start);
				 offnum >= minoff;
				 offnum = OffsetNumberPrev(offnum))
			{
				itemid = PageGetItemId(page, offnum);
				item = (IndexTuple) PageGetItem(page, itemid);
				if (BTEntrySame(item, &stack->bts_btentry))
				{
					/* Return accurate pointer to where link is now */
					stack->bts_blkno = blkno;
					stack->bts_offset = offnum;
					return buf;
				}
			}
		}

		/*
		 * The item we're looking for moved right at least one page.
		 */
		if (P_RIGHTMOST(opaque))
		{
			_bt_relbuf(rel, buf);
			return InvalidBuffer;
		}
		blkno = opaque->btpo_next;
		start = InvalidOffsetNumber;
		_bt_relbuf(rel, buf);
	}
}

/*
 *	_bt_newroot() -- Create a new root page for the index.
 *
 *		We've just split the old root page and need to create a new one.
 *		In order to do this, we add a new root page to the file, then lock
 *		the metadata page and update it.  This is guaranteed to be deadlock-
 *		free, because all readers release their locks on the metadata page
 *		before trying to lock the root, and all writers lock the root before
 *		trying to lock the metadata page.  We have a write lock on the old
 *		root page, so we have not introduced any cycles into the waits-for
 *		graph.
 *
 *		On entry, lbuf (the old root) and rbuf (its new peer) are write-
 *		locked. On exit, a new root page exists with entries for the
 *		two new children, metapage is updated and unlocked/unpinned.
 *		The new root buffer is returned to caller which has to unlock/unpin
 *		lbuf, rbuf & rootbuf.
 */
static Buffer
_bt_newroot(Relation rel, Buffer lbuf, Buffer rbuf)
{
	Buffer		rootbuf;
	Page		lpage,
				rootpage;
	BlockNumber lbkno,
				rbkno;
	BlockNumber rootblknum;
	BTPageOpaque rootopaque;
	BTPageOpaque lopaque;
	ItemId		itemid;
	IndexTuple	item;
	IndexTuple	left_item;
	Size		left_item_sz;
	IndexTuple	right_item;
	Size		right_item_sz;
	Buffer		metabuf;
	Page		metapg;
	BTMetaPageData *metad;

	lbkno = BufferGetBlockNumber(lbuf);
	rbkno = BufferGetBlockNumber(rbuf);
	lpage = BufferGetPage(lbuf);
	lopaque = (BTPageOpaque) PageGetSpecialPointer(lpage);

	/* get a new root page */
	rootbuf = _bt_getbuf(rel, P_NEW, BT_WRITE);
	rootpage = BufferGetPage(rootbuf);
	rootblknum = BufferGetBlockNumber(rootbuf);

	/* acquire lock on the metapage */
	metabuf = _bt_getbuf(rel, BTREE_METAPAGE, BT_WRITE);
	metapg = BufferGetPage(metabuf);
	metad = BTPageGetMeta(metapg);

	/*
	 * Create downlink item for left page (old root).  Since this will be the
	 * first item in a non-leaf page, it implicitly has minus-infinity key
	 * value, so we need not store any actual key in it.
	 */
	left_item_sz = sizeof(IndexTupleData);
	left_item = (IndexTuple) palloc(left_item_sz);
	left_item->t_info = left_item_sz;
	ItemPointerSet(&(left_item->t_tid), lbkno, P_HIKEY);

	/*
	 * Create downlink item for right page.  The key for it is obtained from
	 * the "high key" position in the left page.
	 */
	itemid = PageGetItemId(lpage, P_HIKEY);
	right_item_sz = ItemIdGetLength(itemid);
	item = (IndexTuple) PageGetItem(lpage, itemid);
	right_item = CopyIndexTuple(item);
	ItemPointerSet(&(right_item->t_tid), rbkno, P_HIKEY);

	/* NO EREPORT(ERROR) from here till newroot op is logged */
	START_CRIT_SECTION();

	/* set btree special data */
	rootopaque = (BTPageOpaque) PageGetSpecialPointer(rootpage);
	rootopaque->btpo_prev = rootopaque->btpo_next = P_NONE;
	rootopaque->btpo_flags = BTP_ROOT;
	rootopaque->btpo.level =
		((BTPageOpaque) PageGetSpecialPointer(lpage))->btpo.level + 1;
	rootopaque->btpo_cycleid = 0;

	/* update metapage data */
	metad->btm_root = rootblknum;
	metad->btm_level = rootopaque->btpo.level;
	metad->btm_fastroot = rootblknum;
	metad->btm_fastlevel = rootopaque->btpo.level;

	/*
	 * Insert the left page pointer into the new root page.  The root page is
	 * the rightmost page on its level so there is no "high key" in it; the
	 * two items will go into positions P_HIKEY and P_FIRSTKEY.
	 *
	 * Note: we *must* insert the two items in item-number order, for the
	 * benefit of _bt_restore_page().
	 */
	if (PageAddItem(rootpage, (Item) left_item, left_item_sz, P_HIKEY,
					false, false) == InvalidOffsetNumber)
		elog(PANIC, "failed to add leftkey to new root page"
			 " while splitting block %u of index \"%s\"",
			 BufferGetBlockNumber(lbuf), RelationGetRelationName(rel));

	/*
	 * insert the right page pointer into the new root page.
	 */
	if (PageAddItem(rootpage, (Item) right_item, right_item_sz, P_FIRSTKEY,
					false, false) == InvalidOffsetNumber)
		elog(PANIC, "failed to add rightkey to new root page"
			 " while splitting block %u of index \"%s\"",
			 BufferGetBlockNumber(lbuf), RelationGetRelationName(rel));

	/* Clear the incomplete-split flag in the left child */
	Assert(P_INCOMPLETE_SPLIT(lopaque));
	lopaque->btpo_flags &= ~BTP_INCOMPLETE_SPLIT;
	MarkBufferDirty(lbuf);

	MarkBufferDirty(rootbuf);
	MarkBufferDirty(metabuf);

	/* XLOG stuff */
	if (RelationNeedsWAL(rel))
	{
		xl_btree_newroot xlrec;
		XLogRecPtr	recptr;
		xl_btree_metadata md;

		xlrec.rootblk = rootblknum;
		xlrec.level = metad->btm_level;

		XLogBeginInsert();
		XLogRegisterData((char *) &xlrec, SizeOfBtreeNewroot);

		XLogRegisterBuffer(0, rootbuf, REGBUF_WILL_INIT);
		XLogRegisterBuffer(1, lbuf, REGBUF_STANDARD);
		XLogRegisterBuffer(2, metabuf, REGBUF_WILL_INIT);

		md.root = rootblknum;
		md.level = metad->btm_level;
		md.fastroot = rootblknum;
		md.fastlevel = metad->btm_level;

		XLogRegisterBufData(2, (char *) &md, sizeof(xl_btree_metadata));

		/*
		 * Direct access to page is not good but faster - we should implement
		 * some new func in page API.
		 */
		XLogRegisterBufData(0,
					   (char *) rootpage + ((PageHeader) rootpage)->pd_upper,
							((PageHeader) rootpage)->pd_special -
							((PageHeader) rootpage)->pd_upper);

		recptr = XLogInsert(RM_BTREE_ID, XLOG_BTREE_NEWROOT);

		PageSetLSN(lpage, recptr);
		PageSetLSN(rootpage, recptr);
		PageSetLSN(metapg, recptr);
	}

	END_CRIT_SECTION();

	/* done with metapage */
	_bt_relbuf(rel, metabuf);

	pfree(left_item);
	pfree(right_item);

	return rootbuf;
}

/*
 *	_bt_pgaddtup() -- add a tuple to a particular page in the index.
 *
 *		This routine adds the tuple to the page as requested.  It does
 *		not affect pin/lock status, but you'd better have a write lock
 *		and pin on the target buffer!  Don't forget to write and release
 *		the buffer afterwards, either.
 *
 *		The main difference between this routine and a bare PageAddItem call
 *		is that this code knows that the leftmost index tuple on a non-leaf
 *		btree page doesn't need to have a key.  Therefore, it strips such
 *		tuples down to just the tuple header.  CAUTION: this works ONLY if
 *		we insert the tuples in order, so that the given itup_off does
 *		represent the final position of the tuple!
 */
static bool
_bt_pgaddtup(Page page,
			 Size itemsize,
			 IndexTuple itup,
			 OffsetNumber itup_off)
{
	BTPageOpaque opaque = (BTPageOpaque) PageGetSpecialPointer(page);
	IndexTupleData trunctuple;

	if (!P_ISLEAF(opaque) && itup_off == P_FIRSTDATAKEY(opaque))
	{
		trunctuple = *itup;
		trunctuple.t_info = sizeof(IndexTupleData);
		itup = &trunctuple;
		itemsize = sizeof(IndexTupleData);
	}

	if (PageAddItem(page, (Item) itup, itemsize, itup_off,
					false, false) == InvalidOffsetNumber)
		return false;

	return true;
}

/*
 * _bt_isequal - used in _bt_doinsert in check for duplicates.
 *
 * This is very similar to _bt_compare, except for NULL handling.
 * Rule is simple: NOT_NULL not equal NULL, NULL not equal NULL too.
 */
static bool
_bt_isequal(TupleDesc itupdesc, Page page, OffsetNumber offnum,
			int keysz, ScanKey scankey)
{
	IndexTuple	itup;
	int			i;

	/* Better be comparing to a leaf item */
	Assert(P_ISLEAF((BTPageOpaque) PageGetSpecialPointer(page)));

	itup = (IndexTuple) PageGetItem(page, PageGetItemId(page, offnum));

	for (i = 1; i <= keysz; i++)
	{
		AttrNumber	attno;
		Datum		datum;
		bool		isNull;
		int32		result;

		attno = scankey->sk_attno;
		Assert(attno == i);
		datum = index_getattr(itup, attno, itupdesc, &isNull);

		/* NULLs are never equal to anything */
		if (isNull || (scankey->sk_flags & SK_ISNULL))
			return false;

		result = DatumGetInt32(FunctionCall2Coll(&scankey->sk_func,
												 scankey->sk_collation,
												 datum,
												 scankey->sk_argument));

		if (result != 0)
			return false;

		scankey++;
	}

	/* if we get here, the keys are equal */
	return true;
}

/*
 * _bt_vacuum_one_page - vacuum just one index page.
 *
 * Try to remove LP_DEAD items from the given page.  The passed buffer
 * must be exclusive-locked, but unlike a real VACUUM, we don't need a
 * super-exclusive "cleanup" lock (see nbtree/README).
 */
static void
_bt_vacuum_one_page(Relation rel, Buffer buffer, Relation heapRel)
{
	OffsetNumber deletable[MaxOffsetNumber];
	int			ndeletable = 0;
	OffsetNumber offnum,
				minoff,
				maxoff;
	Page		page = BufferGetPage(buffer);
	BTPageOpaque opaque = (BTPageOpaque) PageGetSpecialPointer(page);

	/*
	 * Scan over all items to see which ones need to be deleted according to
	 * LP_DEAD flags.
	 */
	minoff = P_FIRSTDATAKEY(opaque);
	maxoff = PageGetMaxOffsetNumber(page);
	for (offnum = minoff;
		 offnum <= maxoff;
		 offnum = OffsetNumberNext(offnum))
	{
		ItemId		itemId = PageGetItemId(page, offnum);

		if (ItemIdIsDead(itemId))
			deletable[ndeletable++] = offnum;
	}

	if (ndeletable > 0)
		_bt_delitems_delete(rel, buffer, deletable, ndeletable, heapRel);

	/*
	 * Note: if we didn't find any LP_DEAD items, then the page's
	 * BTP_HAS_GARBAGE hint bit is falsely set.  We do not bother expending a
	 * separate write to clear it, however.  We will clear it when we split
	 * the page.
	 */
}<|MERGE_RESOLUTION|>--- conflicted
+++ resolved
@@ -418,13 +418,8 @@
 								(errcode(ERRCODE_UNIQUE_VIOLATION),
 								 errmsg("duplicate key value violates unique constraint \"%s\"",
 										RelationGetRelationName(rel)),
-<<<<<<< HEAD
-								 key_desc ? errdetail("Key %s already exists.",
-													  key_desc) : 0,
-=======
 							   key_desc ? errdetail("Key %s already exists.",
 													key_desc) : 0,
->>>>>>> 8abb52fa
 								 errtableconstraint(heapRel,
 											 RelationGetRelationName(rel))));
 					}

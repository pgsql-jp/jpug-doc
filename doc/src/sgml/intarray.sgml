--- conflicted
+++ resolved
@@ -57,9 +57,7 @@
   </para>
 
   <table id="intarray-func-table">
-<!--
    <title><filename>intarray</filename> Functions</title>
-<<<<<<< HEAD
     <tgroup cols="1">
      <thead>
       <row>
@@ -219,148 +217,12 @@
         <returnvalue>{42}</returnvalue>
        </para></entry>
       </row>
-=======
--->
-   <title><filename>intarray</filename>関数</title>
-
-   <tgroup cols="5">
-    <thead>
-     <row>
-<!--
-      <entry>Function</entry>
-      <entry>Return Type</entry>
-      <entry>Description</entry>
-      <entry>Example</entry>
-      <entry>Result</entry>
--->
-      <entry>関数</entry>
-      <entry>戻り値の型</entry>
-      <entry>説明</entry>
-      <entry>例</entry>
-      <entry>結果</entry>
-     </row>
-    </thead>
-
-    <tbody>
-     <row>
-      <entry><function>icount(int[])</function><indexterm><primary>icount</primary></indexterm></entry>
-      <entry><type>int</type></entry>
-<!--
-      <entry>number of elements in array</entry>
--->
-      <entry>配列内の要素数</entry>
-      <entry><literal>icount('{1,2,3}'::int[])</literal></entry>
-      <entry><literal>3</literal></entry>
-     </row>
-
-     <row>
-      <entry><function>sort(int[], text dir)</function><indexterm><primary>sort</primary></indexterm></entry>
-      <entry><type>int[]</type></entry>
-<!--
-      <entry>sort array &mdash; <parameter>dir</parameter> must be <literal>asc</literal> or <literal>desc</literal></entry>
--->
-      <entry>配列のソート。<parameter>dir</parameter>は<literal>asc</literal>または<literal>desc</literal>のいずれかでなければなりません。</entry>
-      <entry><literal>sort('{1,2,3}'::int[], 'desc')</literal></entry>
-      <entry><literal>{3,2,1}</literal></entry>
-     </row>
-
-     <row>
-      <entry><function>sort(int[])</function></entry>
-      <entry><type>int[]</type></entry>
-<!--
-      <entry>sort in ascending order</entry>
--->
-      <entry>昇順ソート</entry>
-      <entry><literal>sort(array[11,77,44])</literal></entry>
-      <entry><literal>{11,44,77}</literal></entry>
-     </row>
-
-     <row>
-      <entry><function>sort_asc(int[])</function><indexterm><primary>sort_asc</primary></indexterm></entry>
-      <entry><type>int[]</type></entry>
-<!--
-      <entry>sort in ascending order</entry>
--->
-      <entry>昇順ソート</entry>
-      <entry><literal></literal></entry>
-      <entry><literal></literal></entry>
-     </row>
-
-     <row>
-      <entry><function>sort_desc(int[])</function><indexterm><primary>sort_desc</primary></indexterm></entry>
-      <entry><type>int[]</type></entry>
-<!--
-      <entry>sort in descending order</entry>
--->
-      <entry>降順ソート</entry>
-      <entry><literal></literal></entry>
-      <entry><literal></literal></entry>
-     </row>
-
-     <row>
-      <entry><function>uniq(int[])</function><indexterm><primary>uniq</primary></indexterm></entry>
-      <entry><type>int[]</type></entry>
-<!--
-      <entry>remove adjacent duplicates</entry>
--->
-      <entry>隣接する重複を削除</entry>
-      <entry><literal>uniq(sort('{1,2,3,2,1}'::int[]))</literal></entry>
-      <entry><literal>{1,2,3}</literal></entry>
-     </row>
-
-     <row>
-      <entry><function>idx(int[], int item)</function><indexterm><primary>idx</primary></indexterm></entry>
-      <entry><type>int</type></entry>
-<!--
-      <entry>index of first element matching <parameter>item</parameter> (0 if none)</entry>
--->
-      <entry><parameter>item</parameter>に一致する要素番号（存在しなければ0）</entry>
-      <entry><literal>idx(array[11,22,33,22,11], 22)</literal></entry>
-      <entry><literal>2</literal></entry>
-     </row>
-
-     <row>
-      <entry><function>subarray(int[], int start, int len)</function><indexterm><primary>subarray</primary></indexterm></entry>
-      <entry><type>int[]</type></entry>
-<!--
-      <entry>portion of array starting at position <parameter>start</parameter>, <parameter>len</parameter> elements</entry>
--->
-      <entry><parameter>start</parameter>から始まり<parameter>len</parameter>個の要素の部分配列</entry>
-      <entry><literal>subarray('{1,2,3,2,1}'::int[], 2, 3)</literal></entry>
-      <entry><literal>{2,3,2}</literal></entry>
-     </row>
-
-     <row>
-      <entry><function>subarray(int[], int start)</function></entry>
-      <entry><type>int[]</type></entry>
-<!--
-      <entry>portion of array starting at position <parameter>start</parameter></entry>
--->
-      <entry><parameter>start</parameter>から始まる部分配列</entry>
-      <entry><literal>subarray('{1,2,3,2,1}'::int[], 2)</literal></entry>
-      <entry><literal>{2,3,2,1}</literal></entry>
-     </row>
-
-     <row>
-      <entry><function>intset(int)</function><indexterm><primary>intset</primary></indexterm></entry>
-      <entry><type>int[]</type></entry>
-<!--
-      <entry>make single-element array</entry>
--->
-      <entry>単一要素の配列を作成</entry>
-      <entry><literal>intset(42)</literal></entry>
-      <entry><literal>{42}</literal></entry>
-     </row>
-
->>>>>>> 184958ef
     </tbody>
    </tgroup>
   </table>
 
   <table id="intarray-op-table">
-<!--
    <title><filename>intarray</filename> Operators</title>
-<<<<<<< HEAD
     <tgroup cols="1">
      <thead>
       <row>
@@ -515,138 +377,6 @@
         Does array satisfy query?  (commutator of <literal>@@</literal>)
        </para></entry>
       </row>
-=======
--->
-   <title><filename>intarray</filename>演算子</title>
-
-   <tgroup cols="3">
-    <thead>
-     <row>
-<!--
-      <entry>Operator</entry>
-      <entry>Returns</entry>
-      <entry>Description</entry>
--->
-      <entry>演算子</entry>
-      <entry>戻り値</entry>
-      <entry>説明</entry>
-     </row>
-    </thead>
-
-    <tbody>
-     <row>
-      <entry><literal>int[] &amp;&amp; int[]</literal></entry>
-      <entry><type>boolean</type></entry>
-<!--
-      <entry>overlap &mdash; <literal>true</literal> if arrays have at least one common element</entry>
--->
-      <entry>重なり。配列間で少なくとも1つの共通要素がある場合<literal>true</literal>を返します。</entry>
-     </row>
-     <row>
-      <entry><literal>int[] @&gt; int[]</literal></entry>
-      <entry><type>boolean</type></entry>
-<!--
-      <entry>contains &mdash; <literal>true</literal> if left array contains right array</entry>
--->
-      <entry>包含。左辺の配列が右辺の配列を含む場合<literal>true</literal>を返します。</entry>
-     </row>
-     <row>
-      <entry><literal>int[] &lt;@ int[]</literal></entry>
-      <entry><type>boolean</type></entry>
-<!--
-      <entry>contained &mdash; <literal>true</literal> if left array is contained in right array</entry>
--->
-      <entry>包含される。左辺の配列が右辺の配列に含まれる場合<literal>true</literal>を返します。</entry>
-     </row>
-     <row>
-      <entry><literal># int[]</literal></entry>
-      <entry><type>int</type></entry>
-<!--
-      <entry>number of elements in array</entry>
--->
-      <entry>配列内の要素数</entry>
-     </row>
-     <row>
-      <entry><literal>int[] # int</literal></entry>
-      <entry><type>int</type></entry>
-<!--
-      <entry>index (same as <function>idx</function> function)</entry>
--->
-      <entry>インデックス（<function>idx</function>関数と同じです）</entry>
-     </row>
-     <row>
-      <entry><literal>int[] + int</literal></entry>
-      <entry><type>int[]</type></entry>
-<!--
-      <entry>push element onto array (add it to end of array)</entry>
--->
-      <entry>配列に要素をプッシュ（配列の末尾に追加）します</entry>
-     </row>
-     <row>
-      <entry><literal>int[] + int[]  </literal></entry>
-      <entry><type>int[]</type></entry>
-<!--
-      <entry>array concatenation (right array added to the end of left one)</entry>
--->
-      <entry>配列を連結（右辺配列を左辺配列の末尾に追加）します</entry>
-     </row>
-     <row>
-      <entry><literal>int[] - int</literal></entry>
-      <entry><type>int[]</type></entry>
-<!--
-      <entry>remove entries matching right argument from array</entry>
--->
-      <entry>配列から右辺の引数に一致する項目を削除します</entry>
-     </row>
-     <row>
-      <entry><literal>int[] - int[]</literal></entry>
-      <entry><type>int[]</type></entry>
-<!--
-      <entry>remove elements of right array from left</entry>
--->
-      <entry>左辺の配列から右辺の配列要素を削除します</entry>
-     </row>
-     <row>
-      <entry><literal>int[] | int</literal></entry>
-      <entry><type>int[]</type></entry>
-<!--
-      <entry>union of arguments</entry>
--->
-      <entry>引数をまとめます</entry>
-     </row>
-     <row>
-      <entry><literal>int[] | int[]</literal></entry>
-      <entry><type>int[]</type></entry>
-<!--
-      <entry>union of arrays</entry>
--->
-      <entry>配列をまとめます</entry>
-     </row>
-     <row>
-      <entry><literal>int[] &amp; int[]</literal></entry>
-      <entry><type>int[]</type></entry>
-<!--
-      <entry>intersection of arrays</entry>
--->
-      <entry>配列の共通部分</entry>
-     </row>
-     <row>
-      <entry><literal>int[] @@ query_int</literal></entry>
-      <entry><type>boolean</type></entry>
-<!--
-      <entry><literal>true</literal> if array satisfies query (see below)</entry>
--->
-      <entry>配列が問い合わせを満たす場合<literal>true</literal>（後述）</entry>
-     </row>
-     <row>
-      <entry><literal>query_int ~~ int[]</literal></entry>
-      <entry><type>boolean</type></entry>
-<!--
-      <entry><literal>true</literal> if array satisfies query (commutator of <literal>@@</literal>)</entry>
--->
-      <entry>配列が問い合わせを満たす場合<literal>true</literal>（<literal>@@</literal>の交代演算子）</entry>
-     </row>
->>>>>>> 184958ef
     </tbody>
    </tgroup>
   </table>
@@ -711,12 +441,8 @@
   </para>
 
   <para>
-<<<<<<< HEAD
+<!--
    Two parameterized GiST index operator classes are provided:
-=======
-<!--
-   Two GiST index operator classes are provided:
->>>>>>> 184958ef
    <literal>gist__int_ops</literal> (used by default) is suitable for
    small- to medium-size data sets, while
    <literal>gist__intbig_ops</literal> uses a larger signature and is more
@@ -732,7 +458,6 @@
   </para>
 
   <para>
-<<<<<<< HEAD
    <literal>gist__int_ops</literal> approximates an integer set as an array of
    integer ranges.  Its optional integer parameter <literal>numranges</literal>
    determines the maximum number of ranges in
@@ -753,9 +478,7 @@
   </para>
 
   <para>
-=======
-<!--
->>>>>>> 184958ef
+<!--  
    There is also a non-default GIN operator class
    <literal>gin__int_ops</literal> supporting the same operators.
 -->
@@ -784,16 +507,12 @@
 -- メッセージ(message)は1つ以上の<quote>節(section)</quote>の中にある
 CREATE TABLE message (mid INT PRIMARY KEY, sections INT[], ...);
 
-<<<<<<< HEAD
--- create specialized index with signature length of 32 bytes
+<!--
+&#045;- create specialized index with signature length of 32 bytes
 CREATE INDEX message_rdtree_idx ON message USING GIST (sections gist__int_ops(siglen=32));
-=======
-<!--
-&#045;- create specialized index
 -->
 -- 特化したインデックスを作成
-CREATE INDEX message_rdtree_idx ON message USING GIST (sections gist__int_ops);
->>>>>>> 184958ef
+CREATE INDEX message_rdtree_idx ON message USING GIST (sections gist__int_ops(siglen=32));
 
 <!--
 &#045;- select messages in section 1 OR 2 - OVERLAP operator

/* src/include/port/win32.h */

#if defined(_MSC_VER) || defined(__BORLANDC__)
#define WIN32_ONLY_COMPILER
#endif

/*
 * Make sure _WIN32_WINNT has the minimum required value.
 * Leave a higher value in place. When building with at least Visual
 * Studio 2015 the minimum requirement is Windows Vista (0x0600) to
 * get support for GetLocaleInfoEx() with locales. For everything else
<<<<<<< HEAD
 * the minumum version is Windows XP (0x0501).
=======
 * the minimum version is Windows XP (0x0501).
>>>>>>> 7961c31a
 * Also for VS2015, add a define that stops compiler complaints about
 * using the old Winsock API.
 */
#if defined(_MSC_VER) && _MSC_VER >= 1900
#define  _WINSOCK_DEPRECATED_NO_WARNINGS
#define MIN_WINNT 0x0600
#else
#define MIN_WINNT 0x0501
#endif

#if defined(_WIN32_WINNT) && _WIN32_WINNT < MIN_WINNT
#undef _WIN32_WINNT
#endif

#ifndef _WIN32_WINNT
#define _WIN32_WINNT MIN_WINNT
#endif

/*
 * Always build with SSPI support. Keep it as a #define in case
 * we want a switch to disable it sometime in the future.
 */
#ifndef __BORLANDC__
#define ENABLE_SSPI 1
#endif

/* undefine and redefine after #include */
#undef mkdir

#undef ERROR

/*
 * The Mingw64 headers choke if this is already defined - they
 * define it themselves.
 */
#if !defined(__MINGW64_VERSION_MAJOR) || defined(WIN32_ONLY_COMPILER)
#define _WINSOCKAPI_
#endif
#include <winsock2.h>
#include <ws2tcpip.h>
#include <windows.h>
#undef small
#include <process.h>
#include <signal.h>
#include <errno.h>
#include <direct.h>
#ifndef __BORLANDC__
#include <sys/utime.h>			/* for non-unicode version */
#endif
#undef near

/* Must be here to avoid conflicting with prototype in windows.h */
#define mkdir(a,b)	mkdir(a)

#define ftruncate(a,b)	chsize(a,b)

/* Windows doesn't have fsync() as such, use _commit() */
#define fsync(fd) _commit(fd)

/*
 * For historical reasons, we allow setting wal_sync_method to
 * fsync_writethrough on Windows, even though it's really identical to fsync
 * (both code paths wind up at _commit()).
 */
#define HAVE_FSYNC_WRITETHROUGH
#define FSYNC_WRITETHROUGH_IS_FSYNC

#define USES_WINSOCK

/* defines for dynamic linking on Win32 platform
 *
 *	http://support.microsoft.com/kb/132044
 *	http://msdn.microsoft.com/en-us/library/8fskxacy(v=vs.80).aspx
 *	http://msdn.microsoft.com/en-us/library/a90k134d(v=vs.80).aspx
 */

#if defined(WIN32) || defined(__CYGWIN__)

#ifdef BUILDING_DLL
#define PGDLLIMPORT __declspec (dllexport)
#else							/* not BUILDING_DLL */
#define PGDLLIMPORT __declspec (dllimport)
#endif

#ifdef _MSC_VER
#define PGDLLEXPORT __declspec (dllexport)
#else
#define PGDLLEXPORT
#endif
#else							/* not CYGWIN, not MSVC, not MingW */
#define PGDLLIMPORT
#define PGDLLEXPORT
#endif


/*
 *	IPC defines
 */
#undef HAVE_UNION_SEMUN
#define HAVE_UNION_SEMUN 1

#define IPC_RMID 256
#define IPC_CREAT 512
#define IPC_EXCL 1024
#define IPC_PRIVATE 234564
#define IPC_NOWAIT	2048
#define IPC_STAT 4096

#define EACCESS 2048
#ifndef EIDRM
#define EIDRM 4096
#endif

#define SETALL 8192
#define GETNCNT 16384
#define GETVAL 65536
#define SETVAL 131072
#define GETPID 262144


/*
 *	Signal stuff
 *
 *	For WIN32, there is no wait() call so there are no wait() macros
 *	to interpret the return value of system().  Instead, system()
 *	return values < 0x100 are used for exit() termination, and higher
 *	values are used to indicated non-exit() termination, which is
 *	similar to a unix-style signal exit (think SIGSEGV ==
 *	STATUS_ACCESS_VIOLATION).  Return values are broken up into groups:
 *
 *	http://msdn2.microsoft.com/en-gb/library/aa489609.aspx
 *
 *		NT_SUCCESS			0 - 0x3FFFFFFF
 *		NT_INFORMATION		0x40000000 - 0x7FFFFFFF
 *		NT_WARNING			0x80000000 - 0xBFFFFFFF
 *		NT_ERROR			0xC0000000 - 0xFFFFFFFF
 *
 *	Effectively, we don't care on the severity of the return value from
 *	system(), we just need to know if it was because of exit() or generated
 *	by the system, and it seems values >= 0x100 are system-generated.
 *	See this URL for a list of WIN32 STATUS_* values:
 *
 *		Wine (URL used in our error messages) -
 *			http://source.winehq.org/source/include/ntstatus.h
 *		Descriptions - http://www.comp.nus.edu.sg/~wuyongzh/my_doc/ntstatus.txt
 *		MS SDK - http://www.nologs.com/ntstatus.html
 *
 *	It seems the exception lists are in both ntstatus.h and winnt.h, but
 *	ntstatus.h has a more comprehensive list, and it only contains
 *	exception values, rather than winnt, which contains lots of other
 *	things:
 *
 *		http://www.microsoft.com/msj/0197/exception/exception.aspx
 *
 *		The ExceptionCode parameter is the number that the operating system
 *		assigned to the exception. You can see a list of various exception codes
 *		in WINNT.H by searching for #defines that start with "STATUS_". For
 *		example, the code for the all-too-familiar STATUS_ACCESS_VIOLATION is
 *		0xC0000005. A more complete set of exception codes can be found in
 *		NTSTATUS.H from the Windows NT DDK.
 *
 *	Some day we might want to print descriptions for the most common
 *	exceptions, rather than printing an include file name.  We could use
 *	RtlNtStatusToDosError() and pass to FormatMessage(), which can print
 *	the text of error values, but MinGW does not support
 *	RtlNtStatusToDosError().
 */
#define WIFEXITED(w)	(((w) & 0XFFFFFF00) == 0)
#define WIFSIGNALED(w)	(!WIFEXITED(w))
#define WEXITSTATUS(w)	(w)
#define WTERMSIG(w)		(w)

#define sigmask(sig) ( 1 << ((sig)-1) )

/* Signal function return values */
#undef SIG_DFL
#undef SIG_ERR
#undef SIG_IGN
#define SIG_DFL ((pqsigfunc)0)
#define SIG_ERR ((pqsigfunc)-1)
#define SIG_IGN ((pqsigfunc)1)

/* Some extra signals */
#define SIGHUP				1
#define SIGQUIT				3
#define SIGTRAP				5
#define SIGABRT				22	/* Set to match W32 value -- not UNIX value */
#define SIGKILL				9
#define SIGPIPE				13
#define SIGALRM				14
#define SIGSTOP				17
#define SIGTSTP				18
#define SIGCONT				19
#define SIGCHLD				20
#define SIGTTIN				21
#define SIGTTOU				22	/* Same as SIGABRT -- no problem, I hope */
#define SIGWINCH			28
#ifndef __BORLANDC__
#define SIGUSR1				30
#define SIGUSR2				31
#endif

/*
 * New versions of mingw have gettimeofday() and also declare
 * struct timezone to support it.
 */
#ifndef HAVE_GETTIMEOFDAY
struct timezone
{
	int			tz_minuteswest; /* Minutes west of GMT.  */
	int			tz_dsttime;		/* Nonzero if DST is ever in effect.  */
};
#endif

/* for setitimer in backend/port/win32/timer.c */
#define ITIMER_REAL 0
struct itimerval
{
	struct timeval it_interval;
	struct timeval it_value;
};

int			setitimer(int which, const struct itimerval * value, struct itimerval * ovalue);

/*
 * WIN32 does not provide 64-bit off_t, but does provide the functions operating
 * with 64-bit offsets.
 */
#define pgoff_t __int64
#ifdef WIN32_ONLY_COMPILER
#define fseeko(stream, offset, origin) _fseeki64(stream, offset, origin)
#define ftello(stream) _ftelli64(stream)
#else
#ifndef fseeko
#define fseeko(stream, offset, origin) fseeko64(stream, offset, origin)
#endif
#ifndef ftello
#define ftello(stream) ftello64(stream)
#endif
#endif

/*
 * Supplement to <sys/types.h>.
 *
 * Perl already has typedefs for uid_t and gid_t.
 */
#ifndef PLPERL_HAVE_UID_GID
typedef int uid_t;
typedef int gid_t;
#endif
typedef long key_t;

#ifdef WIN32_ONLY_COMPILER
typedef int pid_t;
#endif

/*
 * Supplement to <sys/stat.h>.
 */
#define lstat(path, sb) stat((path), (sb))

/*
 * Supplement to <fcntl.h>.
 * This is the same value as _O_NOINHERIT in the MS header file. This is
 * to ensure that we don't collide with a future definition. It means
 * we cannot use _O_NOINHERIT ourselves.
 */
#define O_DSYNC 0x0080

/*
 * Supplement to <errno.h>.
 *
 * We redefine network-related Berkeley error symbols as the corresponding WSA
 * constants.  This allows elog.c to recognize them as being in the Winsock
 * error code range and pass them off to pgwin32_socket_strerror(), since
 * Windows' version of plain strerror() won't cope.  Note that this will break
 * if these names are used for anything else besides Windows Sockets errors.
 * See TranslateSocketError() when changing this list.
 */
#undef EAGAIN
#define EAGAIN WSAEWOULDBLOCK
#undef EINTR
#define EINTR WSAEINTR
#undef EMSGSIZE
#define EMSGSIZE WSAEMSGSIZE
#undef EAFNOSUPPORT
#define EAFNOSUPPORT WSAEAFNOSUPPORT
#undef EWOULDBLOCK
#define EWOULDBLOCK WSAEWOULDBLOCK
#undef ECONNABORTED
#define ECONNABORTED WSAECONNABORTED
#undef ECONNRESET
#define ECONNRESET WSAECONNRESET
#undef EINPROGRESS
#define EINPROGRESS WSAEINPROGRESS
#undef EISCONN
#define EISCONN WSAEISCONN
#undef ENOBUFS
#define ENOBUFS WSAENOBUFS
#undef EPROTONOSUPPORT
#define EPROTONOSUPPORT WSAEPROTONOSUPPORT
#undef ECONNREFUSED
#define ECONNREFUSED WSAECONNREFUSED
#undef ENOTSOCK
#define ENOTSOCK WSAENOTSOCK
#undef EOPNOTSUPP
#define EOPNOTSUPP WSAEOPNOTSUPP
#undef EADDRINUSE
#define EADDRINUSE WSAEADDRINUSE
#undef EADDRNOTAVAIL
#define EADDRNOTAVAIL WSAEADDRNOTAVAIL
#undef EHOSTUNREACH
#define EHOSTUNREACH WSAEHOSTUNREACH
#undef ENOTCONN
#define ENOTCONN WSAENOTCONN

/*
 * Extended locale functions with gratuitous underscore prefixes.
 * (These APIs are nevertheless fully documented by Microsoft.)
 */
#define locale_t _locale_t
#define tolower_l _tolower_l
#define toupper_l _toupper_l
#define towlower_l _towlower_l
#define towupper_l _towupper_l
#define isdigit_l _isdigit_l
#define iswdigit_l _iswdigit_l
#define isalpha_l _isalpha_l
#define iswalpha_l _iswalpha_l
#define isalnum_l _isalnum_l
#define iswalnum_l _iswalnum_l
#define isupper_l _isupper_l
#define iswupper_l _iswupper_l
#define islower_l _islower_l
#define iswlower_l _iswlower_l
#define isgraph_l _isgraph_l
#define iswgraph_l _iswgraph_l
#define isprint_l _isprint_l
#define iswprint_l _iswprint_l
#define ispunct_l _ispunct_l
#define iswpunct_l _iswpunct_l
#define isspace_l _isspace_l
#define iswspace_l _iswspace_l
#define strcoll_l _strcoll_l
#define strxfrm_l _strxfrm_l
#define wcscoll_l _wcscoll_l
#define wcstombs_l _wcstombs_l
#define mbstowcs_l _mbstowcs_l


/* In backend/port/win32/signal.c */
extern PGDLLIMPORT volatile int pg_signal_queue;
extern PGDLLIMPORT int pg_signal_mask;
extern HANDLE pgwin32_signal_event;
extern HANDLE pgwin32_initial_signal_pipe;

#define UNBLOCKED_SIGNAL_QUEUE()	(pg_signal_queue & ~pg_signal_mask)


void		pgwin32_signal_initialize(void);
HANDLE		pgwin32_create_signal_listener(pid_t pid);
void		pgwin32_dispatch_queued_signals(void);
void		pg_queue_signal(int signum);

/* In backend/port/win32/socket.c */
#ifndef FRONTEND
#define socket(af, type, protocol) pgwin32_socket(af, type, protocol)
#define bind(s, addr, addrlen) pgwin32_bind(s, addr, addrlen)
#define listen(s, backlog) pgwin32_listen(s, backlog)
#define accept(s, addr, addrlen) pgwin32_accept(s, addr, addrlen)
#define connect(s, name, namelen) pgwin32_connect(s, name, namelen)
#define select(n, r, w, e, timeout) pgwin32_select(n, r, w, e, timeout)
#define recv(s, buf, len, flags) pgwin32_recv(s, buf, len, flags)
#define send(s, buf, len, flags) pgwin32_send(s, buf, len, flags)

SOCKET		pgwin32_socket(int af, int type, int protocol);
int			pgwin32_bind(SOCKET s, struct sockaddr * addr, int addrlen);
int			pgwin32_listen(SOCKET s, int backlog);
SOCKET		pgwin32_accept(SOCKET s, struct sockaddr * addr, int *addrlen);
int			pgwin32_connect(SOCKET s, const struct sockaddr * name, int namelen);
int			pgwin32_select(int nfds, fd_set *readfs, fd_set *writefds, fd_set *exceptfds, const struct timeval * timeout);
int			pgwin32_recv(SOCKET s, char *buf, int len, int flags);
int			pgwin32_send(SOCKET s, const void *buf, int len, int flags);

const char *pgwin32_socket_strerror(int err);
int			pgwin32_waitforsinglesocket(SOCKET s, int what, int timeout);

extern int	pgwin32_noblock;

#endif

/* in backend/port/win32_shmem.c */
extern int	pgwin32_ReserveSharedMemoryRegion(HANDLE);

/* in backend/port/win32/crashdump.c */
extern void pgwin32_install_crashdump_handler(void);

/* in port/win32error.c */
extern void _dosmaperr(unsigned long);

/* in port/win32env.c */
extern int	pgwin32_putenv(const char *);
extern void pgwin32_unsetenv(const char *);

/* in port/win32security.c */
extern int	pgwin32_is_service(void);
extern int	pgwin32_is_admin(void);

#define putenv(x) pgwin32_putenv(x)
#define unsetenv(x) pgwin32_unsetenv(x)

/* Things that exist in MingW headers, but need to be added to MSVC & BCC */
#ifdef WIN32_ONLY_COMPILER

#ifndef _WIN64
typedef long ssize_t;
#else
typedef __int64 ssize_t;
#endif

#ifndef __BORLANDC__
typedef unsigned short mode_t;

#define S_IRUSR _S_IREAD
#define S_IWUSR _S_IWRITE
#define S_IXUSR _S_IEXEC
#define S_IRWXU (S_IRUSR | S_IWUSR | S_IXUSR)
/* see also S_IRGRP etc below */
#define S_ISDIR(m) (((m) & S_IFMT) == S_IFDIR)
#define S_ISREG(m) (((m) & S_IFMT) == S_IFREG)
#endif   /* __BORLANDC__ */

#define F_OK 0
#define W_OK 2
#define R_OK 4

#if (_MSC_VER < 1800)
#define isinf(x) ((_fpclass(x) == _FPCLASS_PINF) || (_fpclass(x) == _FPCLASS_NINF))
#define isnan(x) _isnan(x)
#endif

/* Pulled from Makefile.port in mingw */
#define DLSUFFIX ".dll"

#ifdef __BORLANDC__

/* for port/dirent.c */
#ifndef INVALID_FILE_ATTRIBUTES
#define INVALID_FILE_ATTRIBUTES ((DWORD) -1)
#endif

/* for port/open.c */
#ifndef O_RANDOM
#define O_RANDOM		0x0010	/* File access is primarily random */
#define O_SEQUENTIAL	0x0020	/* File access is primarily sequential */
#define O_TEMPORARY		0x0040	/* Temporary file bit */
#define O_SHORT_LIVED	0x1000	/* Temporary storage file, try not to flush */
#define _O_SHORT_LIVED	O_SHORT_LIVED
#endif   /* ifndef O_RANDOM */
#endif   /* __BORLANDC__ */
#endif   /* WIN32_ONLY_COMPILER */

/* These aren't provided by either MingW or MSVC */
#ifndef __BORLANDC__
#define S_IRGRP 0
#define S_IWGRP 0
#define S_IXGRP 0
#define S_IRWXG 0
#define S_IROTH 0
#define S_IWOTH 0
#define S_IXOTH 0
#define S_IRWXO 0

#endif   /* __BORLANDC__ */<|MERGE_RESOLUTION|>--- conflicted
+++ resolved
@@ -9,11 +9,7 @@
  * Leave a higher value in place. When building with at least Visual
  * Studio 2015 the minimum requirement is Windows Vista (0x0600) to
  * get support for GetLocaleInfoEx() with locales. For everything else
-<<<<<<< HEAD
- * the minumum version is Windows XP (0x0501).
-=======
  * the minimum version is Windows XP (0x0501).
->>>>>>> 7961c31a
  * Also for VS2015, add a define that stops compiler complaints about
  * using the old Winsock API.
  */

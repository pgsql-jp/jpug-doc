--- conflicted
+++ resolved
@@ -6,13 +6,8 @@
 msgstr ""
 "Project-Id-Version: pg_basebackup (PostgreSQL current)\n"
 "Report-Msgid-Bugs-To: pgsql-bugs@lists.postgresql.org\n"
-<<<<<<< HEAD
 "POT-Creation-Date: 2022-08-27 14:52+0300\n"
 "PO-Revision-Date: 2022-09-05 15:10+0300\n"
-=======
-"POT-Creation-Date: 2021-11-22 13:17+0300\n"
-"PO-Revision-Date: 2022-02-07 11:30+0300\n"
->>>>>>> 185876a6
 "Last-Translator: Alexander Lakhin <exclusion@gmail.com>\n"
 "Language-Team: Russian <pgsql-ru-general@postgresql.org>\n"
 "Language: ru\n"
@@ -22,25 +17,12 @@
 "Plural-Forms: nplurals=3; plural=n%10==1 && n%100!=11 ? 0 : n%10>=2 && n"
 "%10<=4 && (n%100<10 || n%100>=20) ? 1 : 2;\n"
 
-<<<<<<< HEAD
 #: ../../../src/common/logging.c:276
-=======
-#: ../../../src/common/logging.c:259
-#, c-format
-msgid "fatal: "
-msgstr "важно: "
-
-#: ../../../src/common/logging.c:266
->>>>>>> 185876a6
 #, c-format
 msgid "error: "
 msgstr "ошибка: "
 
-<<<<<<< HEAD
 #: ../../../src/common/logging.c:283
-=======
-#: ../../../src/common/logging.c:273
->>>>>>> 185876a6
 #, c-format
 msgid "warning: "
 msgstr "предупреждение: "
@@ -102,59 +84,35 @@
 msgstr "попытка дублирования нулевого указателя (внутренняя ошибка)\n"
 
 #: ../../common/file_utils.c:87 ../../common/file_utils.c:451
-<<<<<<< HEAD
 #: pg_receivewal.c:380 pg_recvlogical.c:341
-=======
-#: pg_receivewal.c:266 pg_recvlogical.c:339
->>>>>>> 185876a6
 #, c-format
 msgid "could not stat file \"%s\": %m"
 msgstr "не удалось получить информацию о файле \"%s\": %m"
 
-<<<<<<< HEAD
 #: ../../common/file_utils.c:166 pg_receivewal.c:303
-=======
-#: ../../common/file_utils.c:166 pg_receivewal.c:169
->>>>>>> 185876a6
 #, c-format
 msgid "could not open directory \"%s\": %m"
 msgstr "не удалось открыть каталог \"%s\": %m"
 
-<<<<<<< HEAD
 #: ../../common/file_utils.c:200 pg_receivewal.c:534
-=======
-#: ../../common/file_utils.c:200 pg_receivewal.c:337
->>>>>>> 185876a6
 #, c-format
 msgid "could not read directory \"%s\": %m"
 msgstr "не удалось прочитать каталог \"%s\": %m"
 
 #: ../../common/file_utils.c:232 ../../common/file_utils.c:291
-<<<<<<< HEAD
 #: ../../common/file_utils.c:365 ../../fe_utils/recovery_gen.c:121
 #: pg_receivewal.c:447
-=======
-#: ../../common/file_utils.c:365 ../../fe_utils/recovery_gen.c:134
->>>>>>> 185876a6
 #, c-format
 msgid "could not open file \"%s\": %m"
 msgstr "не удалось открыть файл \"%s\": %m"
 
 #: ../../common/file_utils.c:303 ../../common/file_utils.c:373
-<<<<<<< HEAD
 #: pg_recvlogical.c:196
-=======
-#: pg_recvlogical.c:193
->>>>>>> 185876a6
 #, c-format
 msgid "could not fsync file \"%s\": %m"
 msgstr "не удалось синхронизировать с ФС файл \"%s\": %m"
 
-<<<<<<< HEAD
 #: ../../common/file_utils.c:383 pg_basebackup.c:2256 walmethods.c:459
-=======
-#: ../../common/file_utils.c:383
->>>>>>> 185876a6
 #, c-format
 msgid "could not rename file \"%s\" to \"%s\": %m"
 msgstr "не удалось переименовать файл \"%s\" в \"%s\": %m"
@@ -176,24 +134,14 @@
 msgid "out of memory"
 msgstr "нехватка памяти"
 
-<<<<<<< HEAD
 #: ../../fe_utils/recovery_gen.c:124 bbstreamer_file.c:121
 #: bbstreamer_file.c:258 pg_basebackup.c:1432 pg_basebackup.c:1726
-=======
-#: ../../fe_utils/recovery_gen.c:140 pg_basebackup.c:1021 pg_basebackup.c:1715
-#: pg_basebackup.c:1771
->>>>>>> 185876a6
 #, c-format
 msgid "could not write to file \"%s\": %m"
 msgstr "не удалось записать в файл \"%s\": %m"
 
-<<<<<<< HEAD
 #: ../../fe_utils/recovery_gen.c:133 bbstreamer_file.c:93
 #: bbstreamer_file.c:339 pg_basebackup.c:1496 pg_basebackup.c:1705
-=======
-#: ../../fe_utils/recovery_gen.c:152 pg_basebackup.c:1166 pg_basebackup.c:1672
-#: pg_basebackup.c:1748
->>>>>>> 185876a6
 #, c-format
 msgid "could not create file \"%s\": %m"
 msgstr "не удалось создать файл \"%s\": %m"
@@ -744,13 +692,8 @@
 msgid "could not read from ready pipe: %m"
 msgstr "не удалось прочитать из готового канала: %m"
 
-<<<<<<< HEAD
 #: pg_basebackup.c:475 pg_basebackup.c:622 pg_basebackup.c:2170
 #: streamutil.c:444
-=======
-#: pg_basebackup.c:477 pg_basebackup.c:608 pg_basebackup.c:2134
-#: streamutil.c:450
->>>>>>> 185876a6
 #, c-format
 msgid "could not parse write-ahead log location \"%s\""
 msgstr "не удалось разобрать положение в журнале предзаписи \"%s\""
@@ -775,16 +718,7 @@
 msgid "created replication slot \"%s\""
 msgstr "создан слот репликации \"%s\""
 
-<<<<<<< HEAD
 #: pg_basebackup.c:701
-=======
-#: pg_basebackup.c:678 pg_basebackup.c:731 pg_basebackup.c:1621
-#, c-format
-msgid "could not create directory \"%s\": %m"
-msgstr "не удалось создать каталог \"%s\": %m"
-
-#: pg_basebackup.c:696
->>>>>>> 185876a6
 #, c-format
 msgid "could not create background process: %m"
 msgstr "не удалось создать фоновый процесс: %m"
@@ -863,13 +797,8 @@
 msgid "could not get COPY data stream: %s"
 msgstr "не удалось получить поток данных COPY: %s"
 
-<<<<<<< HEAD
 #: pg_basebackup.c:1047 pg_recvlogical.c:438 pg_recvlogical.c:610
 #: receivelog.c:981
-=======
-#: pg_basebackup.c:981 pg_recvlogical.c:434 pg_recvlogical.c:606
-#: receivelog.c:978
->>>>>>> 185876a6
 #, c-format
 msgid "could not read COPY data: %s"
 msgstr "не удалось прочитать данные COPY: %s"
@@ -903,7 +832,6 @@
 msgid "Only tar archives can be parsed."
 msgstr "Возможна обработка только архивов tar."
 
-<<<<<<< HEAD
 #: pg_basebackup.c:1141
 #, c-format
 msgid "Plain format requires pg_basebackup to parse the archive."
@@ -912,14 +840,6 @@
 "архив."
 
 #: pg_basebackup.c:1143
-=======
-#: pg_basebackup.c:1268
-#, c-format
-msgid "could not close compressed file \"%s\": %m"
-msgstr "не удалось закрыть сжатый файл \"%s\": %m"
-
-#: pg_basebackup.c:1280 pg_recvlogical.c:631
->>>>>>> 185876a6
 #, c-format
 msgid ""
 "Using - as the output directory requires pg_basebackup to parse the archive."
@@ -927,81 +847,48 @@
 "Когда в качестве выходного каталога используется \"-\", программа "
 "pg_basebackup должна обработать архив."
 
-<<<<<<< HEAD
 #: pg_basebackup.c:1145
-=======
-#: pg_basebackup.c:1542
->>>>>>> 185876a6
 #, c-format
 msgid "The -R option requires pg_basebackup to parse the archive."
 msgstr ""
 "Когда используется ключ -R, программа pg_basebackup должна обработать архив."
 
-<<<<<<< HEAD
 #: pg_basebackup.c:1356
-=======
-#: pg_basebackup.c:1571
->>>>>>> 185876a6
 #, c-format
 msgid "archives should precede manifest"
 msgstr "архивы должны предшествовать манифесту"
 
-<<<<<<< HEAD
 #: pg_basebackup.c:1371
-=======
-#: pg_basebackup.c:1628
->>>>>>> 185876a6
 #, c-format
 msgid "invalid archive name: \"%s\""
 msgstr "неверное имя архива: \"%s\""
 
-<<<<<<< HEAD
 #: pg_basebackup.c:1443
-=======
-#: pg_basebackup.c:1652
->>>>>>> 185876a6
 #, c-format
 msgid "unexpected payload data"
 msgstr "неожиданно получены данные"
 
-<<<<<<< HEAD
 #: pg_basebackup.c:1586
-=======
-#: pg_basebackup.c:1659
->>>>>>> 185876a6
 #, c-format
 msgid "empty COPY message"
 msgstr "пустое сообщение COPY"
 
-<<<<<<< HEAD
 #: pg_basebackup.c:1588
-=======
-#: pg_basebackup.c:1678
->>>>>>> 185876a6
 #, c-format
 msgid "malformed COPY message of type %d, length %zu"
 msgstr "неправильное сообщение COPY типа %d, длины %zu"
 
-<<<<<<< HEAD
 #: pg_basebackup.c:1786
-=======
-#: pg_basebackup.c:1832
->>>>>>> 185876a6
 #, c-format
 msgid "incompatible server version %s"
 msgstr "несовместимая версия сервера %s"
 
-<<<<<<< HEAD
 #: pg_basebackup.c:1802
-=======
-#: pg_basebackup.c:1847
->>>>>>> 185876a6
 #, c-format
 msgid "HINT: use -X none or -X fetch to disable log streaming"
 msgstr ""
 "ПОДСКАЗКА: укажите -X none или -X fetch для отключения трансляции журнала"
 
-<<<<<<< HEAD
 #: pg_basebackup.c:1870
 #, c-format
 msgid "backup targets are not supported by this server version"
@@ -1020,42 +907,25 @@
 msgstr "сервер не поддерживает сжатие на стороне сервера"
 
 #: pg_basebackup.c:1910
-=======
-#: pg_basebackup.c:1883
->>>>>>> 185876a6
 #, c-format
 msgid "initiating base backup, waiting for checkpoint to complete"
 msgstr ""
 "начинается базовое резервное копирование, ожидается завершение контрольной "
 "точки"
 
-<<<<<<< HEAD
 #: pg_basebackup.c:1927 pg_recvlogical.c:262 receivelog.c:549 receivelog.c:588
 #: streamutil.c:291 streamutil.c:364 streamutil.c:416 streamutil.c:504
 #: streamutil.c:656 streamutil.c:701
-=======
-#: pg_basebackup.c:1909 pg_recvlogical.c:261 receivelog.c:494 receivelog.c:543
-#: receivelog.c:582 streamutil.c:297 streamutil.c:370 streamutil.c:422
-#: streamutil.c:533 streamutil.c:578
->>>>>>> 185876a6
 #, c-format
 msgid "could not send replication command \"%s\": %s"
 msgstr "не удалось передать команду репликации \"%s\": %s"
 
-<<<<<<< HEAD
 #: pg_basebackup.c:1935
-=======
-#: pg_basebackup.c:1920
->>>>>>> 185876a6
 #, c-format
 msgid "could not initiate base backup: %s"
 msgstr "не удалось инициализировать базовое резервное копирование: %s"
 
-<<<<<<< HEAD
 #: pg_basebackup.c:1938
-=======
-#: pg_basebackup.c:1926
->>>>>>> 185876a6
 #, c-format
 msgid ""
 "server returned unexpected response to BASE_BACKUP command; got %d rows and "
@@ -1064,219 +934,123 @@
 "сервер вернул неожиданный ответ на команду BASE_BACKUP; получено строк: %d, "
 "полей: %d, а ожидалось строк: %d, полей: %d"
 
-<<<<<<< HEAD
 #: pg_basebackup.c:1944
-=======
-#: pg_basebackup.c:1934
->>>>>>> 185876a6
 #, c-format
 msgid "checkpoint completed"
 msgstr "контрольная точка завершена"
 
-<<<<<<< HEAD
 #: pg_basebackup.c:1959
-=======
-#: pg_basebackup.c:1949
->>>>>>> 185876a6
 #, c-format
 msgid "write-ahead log start point: %s on timeline %u"
 msgstr "стартовая точка в журнале предзаписи: %s на линии времени %u"
 
-<<<<<<< HEAD
 #: pg_basebackup.c:1967
-=======
-#: pg_basebackup.c:1958
->>>>>>> 185876a6
 #, c-format
 msgid "could not get backup header: %s"
 msgstr "не удалось получить заголовок резервной копии: %s"
 
-<<<<<<< HEAD
 #: pg_basebackup.c:1970
-=======
-#: pg_basebackup.c:1964
->>>>>>> 185876a6
 #, c-format
 msgid "no data returned from server"
 msgstr "сервер не вернул данные"
 
-<<<<<<< HEAD
 #: pg_basebackup.c:2005
-=======
-#: pg_basebackup.c:1996
->>>>>>> 185876a6
 #, c-format
 msgid "can only write single tablespace to stdout, database has %d"
 msgstr ""
 "в stdout можно вывести только одно табличное пространство, всего в СУБД их %d"
 
-<<<<<<< HEAD
 #: pg_basebackup.c:2018
-=======
-#: pg_basebackup.c:2008
->>>>>>> 185876a6
 #, c-format
 msgid "starting background WAL receiver"
 msgstr "запуск фонового процесса считывания WAL"
 
-<<<<<<< HEAD
 #: pg_basebackup.c:2101
-=======
-#: pg_basebackup.c:2047
->>>>>>> 185876a6
 #, c-format
 msgid "backup failed: %s"
 msgstr "ошибка при создании копии: %s"
 
-<<<<<<< HEAD
 #: pg_basebackup.c:2104
-=======
-#: pg_basebackup.c:2053
->>>>>>> 185876a6
 #, c-format
 msgid "no write-ahead log end position returned from server"
 msgstr "сервер не передал конечную позицию в журнале предзаписи"
 
-<<<<<<< HEAD
 #: pg_basebackup.c:2107
-=======
-#: pg_basebackup.c:2058
->>>>>>> 185876a6
 #, c-format
 msgid "write-ahead log end point: %s"
 msgstr "конечная точка в журнале предзаписи: %s"
 
-<<<<<<< HEAD
 #: pg_basebackup.c:2118
-=======
-#: pg_basebackup.c:2069
->>>>>>> 185876a6
 #, c-format
 msgid "checksum error occurred"
 msgstr "выявлена ошибка контрольной суммы"
 
-<<<<<<< HEAD
 #: pg_basebackup.c:2123
-=======
-#: pg_basebackup.c:2074
->>>>>>> 185876a6
 #, c-format
 msgid "final receive failed: %s"
 msgstr "ошибка в конце передачи: %s"
 
-<<<<<<< HEAD
 #: pg_basebackup.c:2147
-=======
-#: pg_basebackup.c:2098
->>>>>>> 185876a6
 #, c-format
 msgid "waiting for background process to finish streaming ..."
 msgstr "ожидание завершения потоковой передачи фоновым процессом..."
 
-<<<<<<< HEAD
 #: pg_basebackup.c:2151
-=======
-#: pg_basebackup.c:2103
->>>>>>> 185876a6
 #, c-format
 msgid "could not send command to background pipe: %m"
 msgstr "не удалось отправить команду в канал фонового процесса: %m"
 
-<<<<<<< HEAD
 #: pg_basebackup.c:2156
-=======
-#: pg_basebackup.c:2111
->>>>>>> 185876a6
 #, c-format
 msgid "could not wait for child process: %m"
 msgstr "сбой при ожидании дочернего процесса: %m"
 
-<<<<<<< HEAD
 #: pg_basebackup.c:2158
-=======
-#: pg_basebackup.c:2116
->>>>>>> 185876a6
 #, c-format
 msgid "child %d died, expected %d"
 msgstr "завершился дочерний процесс %d вместо ожидаемого %d"
 
-<<<<<<< HEAD
 #: pg_basebackup.c:2160 streamutil.c:91 streamutil.c:197
-=======
-#: pg_basebackup.c:2121 streamutil.c:92 streamutil.c:203
->>>>>>> 185876a6
 #, c-format
 msgid "%s"
 msgstr "%s"
 
-<<<<<<< HEAD
 #: pg_basebackup.c:2180
-=======
-#: pg_basebackup.c:2146
->>>>>>> 185876a6
 #, c-format
 msgid "could not wait for child thread: %m"
 msgstr "сбой при ожидании дочернего потока: %m"
 
-<<<<<<< HEAD
 #: pg_basebackup.c:2185
-=======
-#: pg_basebackup.c:2152
->>>>>>> 185876a6
 #, c-format
 msgid "could not get child thread exit status: %m"
 msgstr "не удалось получить состояние завершения дочернего потока: %m"
 
-<<<<<<< HEAD
 #: pg_basebackup.c:2188
-=======
-#: pg_basebackup.c:2157
->>>>>>> 185876a6
 #, c-format
 msgid "child thread exited with error %u"
 msgstr "дочерний поток завершился с ошибкой %u"
 
-<<<<<<< HEAD
 #: pg_basebackup.c:2217
-=======
-#: pg_basebackup.c:2185
->>>>>>> 185876a6
 #, c-format
 msgid "syncing data to disk ..."
 msgstr "сохранение данных на диске..."
 
-<<<<<<< HEAD
 #: pg_basebackup.c:2242
-=======
-#: pg_basebackup.c:2210
->>>>>>> 185876a6
 #, c-format
 msgid "renaming backup_manifest.tmp to backup_manifest"
 msgstr "переименование backup_manifest.tmp в backup_manifest"
 
-<<<<<<< HEAD
 #: pg_basebackup.c:2262
-=======
-#: pg_basebackup.c:2221
->>>>>>> 185876a6
 #, c-format
 msgid "base backup completed"
 msgstr "базовое резервное копирование завершено"
 
-<<<<<<< HEAD
 #: pg_basebackup.c:2351
-=======
-#: pg_basebackup.c:2306
->>>>>>> 185876a6
 #, c-format
 msgid "invalid output format \"%s\", must be \"plain\" or \"tar\""
 msgstr "неверный формат вывода \"%s\", должен быть \"plain\" или \"tar\""
 
-<<<<<<< HEAD
 #: pg_basebackup.c:2395
-=======
-#: pg_basebackup.c:2350
->>>>>>> 185876a6
 #, c-format
 msgid ""
 "invalid wal-method option \"%s\", must be \"fetch\", \"stream\", or \"none\""
@@ -1284,23 +1058,13 @@
 "неверный аргумент для wal-method — \"%s\", допускается только \"fetch\", "
 "\"stream\" или \"none\""
 
-<<<<<<< HEAD
 #: pg_basebackup.c:2425
-=======
-#: pg_basebackup.c:2378 pg_receivewal.c:580
-#, c-format
-msgid "invalid compression level \"%s\""
-msgstr "неверный уровень сжатия \"%s\""
-
-#: pg_basebackup.c:2389
->>>>>>> 185876a6
 #, c-format
 msgid "invalid checkpoint argument \"%s\", must be \"fast\" or \"spread\""
 msgstr ""
 "неверный аргумент режима контрольных точек \"%s\"; должен быть \"fast\" или "
 "\"spread\""
 
-<<<<<<< HEAD
 #: pg_basebackup.c:2476 pg_basebackup.c:2488 pg_basebackup.c:2510
 #: pg_basebackup.c:2522 pg_basebackup.c:2528 pg_basebackup.c:2580
 #: pg_basebackup.c:2591 pg_basebackup.c:2601 pg_basebackup.c:2607
@@ -1313,41 +1077,16 @@
 #: pg_recvlogical.c:859 pg_recvlogical.c:866 pg_recvlogical.c:873
 #: pg_recvlogical.c:880 pg_recvlogical.c:887 pg_recvlogical.c:894
 #: pg_recvlogical.c:901 pg_recvlogical.c:908
-=======
-#: pg_basebackup.c:2416 pg_receivewal.c:555 pg_recvlogical.c:819
-#, c-format
-msgid "invalid status interval \"%s\""
-msgstr "неверный интервал сообщений о состоянии \"%s\""
-
-#: pg_basebackup.c:2446 pg_basebackup.c:2459 pg_basebackup.c:2470
-#: pg_basebackup.c:2481 pg_basebackup.c:2489 pg_basebackup.c:2497
-#: pg_basebackup.c:2507 pg_basebackup.c:2520 pg_basebackup.c:2529
-#: pg_basebackup.c:2540 pg_basebackup.c:2550 pg_basebackup.c:2568
-#: pg_basebackup.c:2577 pg_basebackup.c:2586 pg_receivewal.c:605
-#: pg_receivewal.c:618 pg_receivewal.c:626 pg_receivewal.c:636
-#: pg_receivewal.c:644 pg_receivewal.c:655 pg_recvlogical.c:845
-#: pg_recvlogical.c:858 pg_recvlogical.c:869 pg_recvlogical.c:877
-#: pg_recvlogical.c:885 pg_recvlogical.c:893 pg_recvlogical.c:901
-#: pg_recvlogical.c:909 pg_recvlogical.c:917
->>>>>>> 185876a6
 #, c-format
 msgid "Try \"%s --help\" for more information."
 msgstr "Для дополнительной информации попробуйте \"%s --help\"."
 
-<<<<<<< HEAD
 #: pg_basebackup.c:2486 pg_receivewal.c:826 pg_recvlogical.c:847
-=======
-#: pg_basebackup.c:2457 pg_receivewal.c:616 pg_recvlogical.c:856
->>>>>>> 185876a6
 #, c-format
 msgid "too many command-line arguments (first is \"%s\")"
 msgstr "слишком много аргументов командной строки (первый: \"%s\")"
 
-<<<<<<< HEAD
 #: pg_basebackup.c:2509
-=======
-#: pg_basebackup.c:2469 pg_receivewal.c:654
->>>>>>> 185876a6
 #, c-format
 msgid "cannot specify both format and backup target"
 msgstr "указать и формат, и получателя копии одновременно нельзя"
@@ -1378,112 +1117,64 @@
 "client-side compression is not possible when a backup target is specified"
 msgstr "сжатие на стороне клиента невозможно при указании получателя копии"
 
-<<<<<<< HEAD
 #: pg_basebackup.c:2590
-=======
-#: pg_basebackup.c:2480
->>>>>>> 185876a6
 #, c-format
 msgid "only tar mode backups can be compressed"
 msgstr "сжиматься могут только резервные копии в архиве tar"
 
-<<<<<<< HEAD
 #: pg_basebackup.c:2600
 #, c-format
 msgid "WAL cannot be streamed when a backup target is specified"
 msgstr "потоковая передача WAL невозможна при указании получателя копии"
 
 #: pg_basebackup.c:2606
-=======
-#: pg_basebackup.c:2488
->>>>>>> 185876a6
 #, c-format
 msgid "cannot stream write-ahead logs in tar mode to stdout"
 msgstr "транслировать журналы предзаписи в режиме tar в поток stdout нельзя"
 
-<<<<<<< HEAD
 #: pg_basebackup.c:2613
-=======
-#: pg_basebackup.c:2496
->>>>>>> 185876a6
 #, c-format
 msgid "replication slots can only be used with WAL streaming"
 msgstr "слоты репликации можно использовать только при потоковой передаче WAL"
 
-<<<<<<< HEAD
 #: pg_basebackup.c:2625
-=======
-#: pg_basebackup.c:2506
->>>>>>> 185876a6
 #, c-format
 msgid "--no-slot cannot be used with slot name"
 msgstr "--no-slot нельзя использовать с именем слота"
 
 #. translator: second %s is an option name
-<<<<<<< HEAD
 #: pg_basebackup.c:2636 pg_receivewal.c:842
-=======
-#: pg_basebackup.c:2518 pg_receivewal.c:634
->>>>>>> 185876a6
 #, c-format
 msgid "%s needs a slot to be specified using --slot"
 msgstr "для %s необходимо задать слот с помощью параметра --slot"
 
-<<<<<<< HEAD
 #: pg_basebackup.c:2644 pg_basebackup.c:2684 pg_basebackup.c:2695
 #: pg_basebackup.c:2703
-=======
-#: pg_basebackup.c:2527 pg_basebackup.c:2566 pg_basebackup.c:2575
-#: pg_basebackup.c:2584
 #, c-format
 msgid "%s and %s are incompatible options"
 msgstr "параметры %s и %s несовместимы"
 
-#: pg_basebackup.c:2539
+#: pg_basebackup.c:2658
+#, c-format
+msgid "WAL directory location cannot be specified along with a backup target"
+msgstr "расположение каталога WAL нельзя указать вместе с получателем копии"
+
+#: pg_basebackup.c:2664
 #, c-format
 msgid "WAL directory location can only be specified in plain mode"
 msgstr "расположение каталога WAL можно указать только в режиме plain"
 
-#: pg_basebackup.c:2549
+#: pg_basebackup.c:2673
 #, c-format
 msgid "WAL directory location must be an absolute path"
 msgstr "расположение каталога WAL должно определяться абсолютным путём"
 
-#: pg_basebackup.c:2559 pg_receivewal.c:663
->>>>>>> 185876a6
-#, c-format
-msgid "%s and %s are incompatible options"
-msgstr "параметры %s и %s несовместимы"
-
-<<<<<<< HEAD
-#: pg_basebackup.c:2658
-#, c-format
-msgid "WAL directory location cannot be specified along with a backup target"
-msgstr "расположение каталога WAL нельзя указать вместе с получателем копии"
-
-#: pg_basebackup.c:2664
-#, c-format
-msgid "WAL directory location can only be specified in plain mode"
-msgstr "расположение каталога WAL можно указать только в режиме plain"
-
-#: pg_basebackup.c:2673
-#, c-format
-msgid "WAL directory location must be an absolute path"
-msgstr "расположение каталога WAL должно определяться абсолютным путём"
-
 #: pg_basebackup.c:2774
-=======
-#: pg_basebackup.c:2644
->>>>>>> 185876a6
 #, c-format
 msgid "could not create symbolic link \"%s\": %m"
 msgstr "не удалось создать символическую ссылку \"%s\": %m"
 
-<<<<<<< HEAD
 #: pg_basebackup.c:2776
-=======
-#: pg_basebackup.c:2648
->>>>>>> 185876a6
 #, c-format
 msgid "symlinks are not supported on this platform"
 msgstr "символические ссылки не поддерживаются в этой ОС"
@@ -1689,25 +1380,17 @@
 msgid "could not check file \"%s\""
 msgstr "не удалось проверить файл \"%s\""
 
-<<<<<<< HEAD
 #: pg_receivewal.c:516
-=======
-#: pg_receivewal.c:537 pg_recvlogical.c:761
->>>>>>> 185876a6
 #, c-format
 msgid "This build does not support compression with %s."
 msgstr "Эта сборка программы не поддерживает сжатие %s."
 
-<<<<<<< HEAD
 #: pg_receivewal.c:643
 #, c-format
 msgid "starting log streaming at %X/%X (timeline %u)"
 msgstr "начало передачи журнала с позиции %X/%X (линия времени %u)"
 
 #: pg_receivewal.c:785 pg_recvlogical.c:785
-=======
-#: pg_receivewal.c:565 pg_recvlogical.c:787
->>>>>>> 185876a6
 #, c-format
 msgid "could not parse end position \"%s\""
 msgstr "не удалось разобрать конечную позицию \"%s\""
@@ -1722,7 +1405,6 @@
 msgid "cannot use --synchronous together with --no-sync"
 msgstr "--synchronous нельзя применять вместе с --no-sync"
 
-<<<<<<< HEAD
 #: pg_receivewal.c:860
 #, c-format
 msgid "no target directory specified"
@@ -1746,9 +1428,6 @@
 msgstr "метод сжатия %s ещё не поддерживается"
 
 #: pg_receivewal.c:953
-=======
-#: pg_receivewal.c:723
->>>>>>> 185876a6
 #, c-format
 msgid ""
 "replication connection using slot \"%s\" is unexpectedly database specific"
@@ -1756,39 +1435,23 @@
 "подключение для репликации через слот \"%s\" оказалось привязано к базе "
 "данных"
 
-<<<<<<< HEAD
 #: pg_receivewal.c:972 pg_recvlogical.c:955
-=======
-#: pg_receivewal.c:734 pg_recvlogical.c:968
->>>>>>> 185876a6
 #, c-format
 msgid "dropping replication slot \"%s\""
 msgstr "удаление слота репликации \"%s\""
 
-<<<<<<< HEAD
 #: pg_receivewal.c:983 pg_recvlogical.c:965
-=======
-#: pg_receivewal.c:745 pg_recvlogical.c:978
->>>>>>> 185876a6
 #, c-format
 msgid "creating replication slot \"%s\""
 msgstr "создание слота репликации \"%s\""
 
-<<<<<<< HEAD
 #: pg_receivewal.c:1012 pg_recvlogical.c:989
-=======
-#: pg_receivewal.c:771 pg_recvlogical.c:1003
->>>>>>> 185876a6
 #, c-format
 msgid "disconnected"
 msgstr "отключение"
 
 #. translator: check source for value for %d
-<<<<<<< HEAD
 #: pg_receivewal.c:1016 pg_recvlogical.c:993
-=======
-#: pg_receivewal.c:777 pg_recvlogical.c:1009
->>>>>>> 185876a6
 #, c-format
 msgid "disconnected; waiting %d seconds to try again"
 msgstr "отключение; через %d сек. последует повторное подключение"
@@ -1888,20 +1551,12 @@
 msgid "confirming write up to %X/%X, flush to %X/%X (slot %s)"
 msgstr "подтверждается запись до %X/%X, синхронизация с ФС до %X/%X (слот %s)"
 
-<<<<<<< HEAD
 #: pg_recvlogical.c:161 receivelog.c:366
-=======
-#: pg_recvlogical.c:157 receivelog.c:356
->>>>>>> 185876a6
 #, c-format
 msgid "could not send feedback packet: %s"
 msgstr "не удалось отправить пакет ответа: %s"
 
-<<<<<<< HEAD
 #: pg_recvlogical.c:229
-=======
-#: pg_recvlogical.c:228
->>>>>>> 185876a6
 #, c-format
 msgid "starting log streaming at %X/%X (slot %s)"
 msgstr "начало передачи журнала с позиции %X/%X (слот %s)"
@@ -1916,176 +1571,99 @@
 msgid "could not open log file \"%s\": %m"
 msgstr "не удалось открыть файл протокола \"%s\": %m"
 
-<<<<<<< HEAD
 #: pg_recvlogical.c:364 receivelog.c:889
-=======
-#: pg_recvlogical.c:360 receivelog.c:886
->>>>>>> 185876a6
 #, c-format
 msgid "invalid socket: %s"
 msgstr "неверный сокет: %s"
 
-<<<<<<< HEAD
 #: pg_recvlogical.c:417 receivelog.c:917
-=======
-#: pg_recvlogical.c:413 receivelog.c:914
->>>>>>> 185876a6
 #, c-format
 msgid "%s() failed: %m"
 msgstr "ошибка в %s(): %m"
 
-<<<<<<< HEAD
 #: pg_recvlogical.c:424 receivelog.c:967
-=======
-#: pg_recvlogical.c:420 receivelog.c:964
->>>>>>> 185876a6
 #, c-format
 msgid "could not receive data from WAL stream: %s"
 msgstr "не удалось получить данные из потока WAL: %s"
 
-<<<<<<< HEAD
 #: pg_recvlogical.c:466 pg_recvlogical.c:517 receivelog.c:1011
-=======
-#: pg_recvlogical.c:462 pg_recvlogical.c:513 receivelog.c:1008
->>>>>>> 185876a6
 #: receivelog.c:1074
 #, c-format
 msgid "streaming header too small: %d"
 msgstr "заголовок потока слишком мал: %d"
 
-<<<<<<< HEAD
 #: pg_recvlogical.c:501 receivelog.c:849
-=======
-#: pg_recvlogical.c:497 receivelog.c:846
->>>>>>> 185876a6
 #, c-format
 msgid "unrecognized streaming header: \"%c\""
 msgstr "нераспознанный заголовок потока: \"%c\""
 
-<<<<<<< HEAD
 #: pg_recvlogical.c:555 pg_recvlogical.c:567
-=======
-#: pg_recvlogical.c:551 pg_recvlogical.c:563
->>>>>>> 185876a6
 #, c-format
 msgid "could not write %d bytes to log file \"%s\": %m"
 msgstr "не удалось записать %d Б в файл журнала \"%s\": %m"
 
-<<<<<<< HEAD
 #: pg_recvlogical.c:621 receivelog.c:648 receivelog.c:685
-=======
-#: pg_recvlogical.c:617 receivelog.c:642 receivelog.c:679
->>>>>>> 185876a6
 #, c-format
 msgid "unexpected termination of replication stream: %s"
 msgstr "неожиданный конец потока репликации: %s"
 
-<<<<<<< HEAD
 #: pg_recvlogical.c:780
-=======
-#: pg_recvlogical.c:741
-#, c-format
-msgid "invalid fsync interval \"%s\""
-msgstr "неверный интервал синхронизации с ФС \"%s\""
-
-#: pg_recvlogical.c:779
->>>>>>> 185876a6
 #, c-format
 msgid "could not parse start position \"%s\""
 msgstr "не удалось разобрать начальную позицию \"%s\""
 
-<<<<<<< HEAD
 #: pg_recvlogical.c:858
-=======
-#: pg_recvlogical.c:868
->>>>>>> 185876a6
 #, c-format
 msgid "no slot specified"
 msgstr "слот не указан"
 
-<<<<<<< HEAD
 #: pg_recvlogical.c:865
-=======
-#: pg_recvlogical.c:876
->>>>>>> 185876a6
 #, c-format
 msgid "no target file specified"
 msgstr "целевой файл не задан"
 
-<<<<<<< HEAD
 #: pg_recvlogical.c:872
-=======
-#: pg_recvlogical.c:884
->>>>>>> 185876a6
 #, c-format
 msgid "no database specified"
 msgstr "база данных не задана"
 
-<<<<<<< HEAD
 #: pg_recvlogical.c:879
-=======
-#: pg_recvlogical.c:892
->>>>>>> 185876a6
 #, c-format
 msgid "at least one action needs to be specified"
 msgstr "необходимо задать минимум одно действие"
 
-<<<<<<< HEAD
 #: pg_recvlogical.c:886
-=======
-#: pg_recvlogical.c:900
->>>>>>> 185876a6
 #, c-format
 msgid "cannot use --create-slot or --start together with --drop-slot"
 msgstr "--create-slot или --start нельзя применять вместе с --drop-slot"
 
-<<<<<<< HEAD
 #: pg_recvlogical.c:893
-=======
-#: pg_recvlogical.c:908
->>>>>>> 185876a6
 #, c-format
 msgid "cannot use --create-slot or --drop-slot together with --startpos"
 msgstr "--create-slot или --drop-slot нельзя применять вместе с --startpos"
 
-<<<<<<< HEAD
 #: pg_recvlogical.c:900
-=======
-#: pg_recvlogical.c:916
->>>>>>> 185876a6
 #, c-format
 msgid "--endpos may only be specified with --start"
 msgstr "--endpos можно задать только вместе с --start"
 
-<<<<<<< HEAD
 #: pg_recvlogical.c:907
 #, c-format
 msgid "--two-phase may only be specified with --create-slot"
 msgstr "--two-phase можно задать только вместе с --create-slot"
 
 #: pg_recvlogical.c:939
-=======
-#: pg_recvlogical.c:950
->>>>>>> 185876a6
 #, c-format
 msgid "could not establish database-specific replication connection"
 msgstr ""
 "не удалось установить подключение для репликации к определённой базе данных"
 
-<<<<<<< HEAD
 #: pg_recvlogical.c:1033
-=======
-#: pg_recvlogical.c:1049
->>>>>>> 185876a6
 #, c-format
 msgid "end position %X/%X reached by keepalive"
 msgstr "конечная позиция %X/%X достигнута при обработке keepalive"
 
-<<<<<<< HEAD
 #: pg_recvlogical.c:1036
-=======
-#: pg_recvlogical.c:1052
->>>>>>> 185876a6
 #, c-format
 msgid "end position %X/%X reached by WAL record at %X/%X"
 msgstr "конечная позиция %X/%X достигнута при обработке записи WAL %X/%X"
@@ -2132,65 +1710,37 @@
 msgid "could not open write-ahead log file \"%s\": %s"
 msgstr "не удалось открыть файл журнала предзаписи \"%s\": %s"
 
-<<<<<<< HEAD
 #: receivelog.c:208
-=======
-#: receivelog.c:202
->>>>>>> 185876a6
 #, c-format
 msgid "could not determine seek position in file \"%s\": %s"
 msgstr "не удалось определить текущую позицию в файле \"%s\": %s"
 
-<<<<<<< HEAD
 #: receivelog.c:223
-=======
-#: receivelog.c:216
->>>>>>> 185876a6
 #, c-format
 msgid "not renaming \"%s\", segment is not complete"
 msgstr "файл сегмента \"%s\" не переименовывается, так как он неполный"
 
-<<<<<<< HEAD
 #: receivelog.c:234 receivelog.c:323 receivelog.c:694
-=======
-#: receivelog.c:228 receivelog.c:313 receivelog.c:688
->>>>>>> 185876a6
 #, c-format
 msgid "could not close file \"%s\": %s"
 msgstr "не удалось закрыть файл \"%s\": %s"
 
-<<<<<<< HEAD
 #: receivelog.c:295
-=======
-#: receivelog.c:285
->>>>>>> 185876a6
 #, c-format
 msgid "server reported unexpected history file name for timeline %u: %s"
 msgstr "сервер сообщил неожиданное имя файла истории для линии времени %u: %s"
 
-<<<<<<< HEAD
 #: receivelog.c:303
-=======
-#: receivelog.c:293
->>>>>>> 185876a6
 #, c-format
 msgid "could not create timeline history file \"%s\": %s"
 msgstr "не удалось создать файл истории линии времени \"%s\": %s"
 
-<<<<<<< HEAD
 #: receivelog.c:310
-=======
-#: receivelog.c:300
->>>>>>> 185876a6
 #, c-format
 msgid "could not write timeline history file \"%s\": %s"
 msgstr "не удалось записать файл истории линии времени \"%s\": %s"
 
-<<<<<<< HEAD
 #: receivelog.c:400
-=======
-#: receivelog.c:390
->>>>>>> 185876a6
 #, c-format
 msgid ""
 "incompatible server version %s; client does not support streaming from "
@@ -2199,11 +1749,7 @@
 "несовместимая версия сервера %s; клиент не поддерживает репликацию с "
 "серверов версии ниже %s"
 
-<<<<<<< HEAD
 #: receivelog.c:409
-=======
-#: receivelog.c:399
->>>>>>> 185876a6
 #, c-format
 msgid ""
 "incompatible server version %s; client does not support streaming from "
@@ -2212,20 +1758,7 @@
 "несовместимая версия сервера %s; клиент не поддерживает репликацию с "
 "серверов версии выше %s"
 
-<<<<<<< HEAD
 #: receivelog.c:514
-=======
-#: receivelog.c:501 streamutil.c:430 streamutil.c:467
-#, c-format
-msgid ""
-"could not identify system: got %d rows and %d fields, expected %d rows and "
-"%d or more fields"
-msgstr ""
-"не удалось идентифицировать систему; получено строк: %d, полей: %d "
-"(ожидалось: %d и %d (или более))"
-
-#: receivelog.c:508
->>>>>>> 185876a6
 #, c-format
 msgid ""
 "system identifier does not match between base backup and streaming connection"
@@ -2233,20 +1766,12 @@
 "системный идентификатор базовой резервной копии отличается от идентификатора "
 "потоковой передачи"
 
-<<<<<<< HEAD
 #: receivelog.c:522
-=======
-#: receivelog.c:514
->>>>>>> 185876a6
 #, c-format
 msgid "starting timeline %u is not present in the server"
 msgstr "на сервере нет начальной линии времени %u"
 
-<<<<<<< HEAD
 #: receivelog.c:561
-=======
-#: receivelog.c:555
->>>>>>> 185876a6
 #, c-format
 msgid ""
 "unexpected response to TIMELINE_HISTORY command: got %d rows and %d fields, "
@@ -2255,20 +1780,12 @@
 "сервер вернул неожиданный ответ на команду TIMELINE_HISTORY; получено строк: "
 "%d, полей: %d, а ожидалось строк: %d, полей: %d"
 
-<<<<<<< HEAD
 #: receivelog.c:632
-=======
-#: receivelog.c:626
->>>>>>> 185876a6
 #, c-format
 msgid "server reported unexpected next timeline %u, following timeline %u"
 msgstr "сервер неожиданно сообщил линию времени %u после линии времени %u"
 
-<<<<<<< HEAD
 #: receivelog.c:638
-=======
-#: receivelog.c:632
->>>>>>> 185876a6
 #, c-format
 msgid ""
 "server stopped streaming timeline %u at %X/%X, but reported next timeline %u "
@@ -2277,20 +1794,12 @@
 "сервер прекратил передачу линии времени %u в %X/%X, но сообщил, что "
 "следующая линии времени %u начнётся в %X/%X"
 
-<<<<<<< HEAD
 #: receivelog.c:678
-=======
-#: receivelog.c:672
->>>>>>> 185876a6
 #, c-format
 msgid "replication stream was terminated before stop point"
 msgstr "поток репликации закончился до точки остановки"
 
-<<<<<<< HEAD
 #: receivelog.c:724
-=======
-#: receivelog.c:718
->>>>>>> 185876a6
 #, c-format
 msgid ""
 "unexpected result set after end-of-timeline: got %d rows and %d fields, "
@@ -2299,20 +1808,12 @@
 "сервер вернул неожиданный набор данных после конца линии времени; получено "
 "строк: %d, полей: %d, а ожидалось строк: %d, полей: %d"
 
-<<<<<<< HEAD
 #: receivelog.c:733
-=======
-#: receivelog.c:727
->>>>>>> 185876a6
 #, c-format
 msgid "could not parse next timeline's starting point \"%s\""
 msgstr "не удалось разобрать начальную точку следующей линии времени \"%s\""
 
-<<<<<<< HEAD
 #: receivelog.c:781 receivelog.c:1030 walmethods.c:1203
-=======
-#: receivelog.c:776 receivelog.c:1028 walmethods.c:994
->>>>>>> 185876a6
 #, c-format
 msgid "could not fsync file \"%s\": %s"
 msgstr "не удалось синхронизировать с ФС файл \"%s\": %s"
@@ -2337,55 +1838,31 @@
 msgid "could not send copy-end packet: %s"
 msgstr "не удалось отправить пакет \"конец COPY\": %s"
 
-<<<<<<< HEAD
 #: streamutil.c:159
 msgid "Password: "
 msgstr "Пароль: "
 
 #: streamutil.c:182
-=======
-#: streamutil.c:162
-msgid "Password: "
-msgstr "Пароль: "
-
-#: streamutil.c:186
->>>>>>> 185876a6
 #, c-format
 msgid "could not connect to server"
 msgstr "не удалось подключиться к серверу"
 
-<<<<<<< HEAD
 #: streamutil.c:225
-=======
-#: streamutil.c:231
->>>>>>> 185876a6
 #, c-format
 msgid "could not clear search_path: %s"
 msgstr "не удалось очистить search_path: %s"
 
-<<<<<<< HEAD
 #: streamutil.c:241
-=======
-#: streamutil.c:247
->>>>>>> 185876a6
 #, c-format
 msgid "could not determine server setting for integer_datetimes"
 msgstr "не удалось получить настройку сервера integer_datetimes"
 
-<<<<<<< HEAD
 #: streamutil.c:248
-=======
-#: streamutil.c:254
->>>>>>> 185876a6
 #, c-format
 msgid "integer_datetimes compile flag does not match server"
 msgstr "флаг компиляции integer_datetimes не соответствует настройке сервера"
 
-<<<<<<< HEAD
 #: streamutil.c:299
-=======
-#: streamutil.c:305
->>>>>>> 185876a6
 #, c-format
 msgid ""
 "could not fetch WAL segment size: got %d rows and %d fields, expected %d "
@@ -2394,20 +1871,12 @@
 "не удалось извлечь размер сегмента WAL; получено строк: %d, полей: %d "
 "(ожидалось: %d и %d (или более))"
 
-<<<<<<< HEAD
 #: streamutil.c:309
-=======
-#: streamutil.c:315
->>>>>>> 185876a6
 #, c-format
 msgid "WAL segment size could not be parsed"
 msgstr "разобрать размер сегмента WAL не удалось"
 
-<<<<<<< HEAD
 #: streamutil.c:327
-=======
-#: streamutil.c:333
->>>>>>> 185876a6
 #, c-format
 msgid ""
 "WAL segment size must be a power of two between 1 MB and 1 GB, but the "
@@ -2425,11 +1894,7 @@
 "размер сегмента WAL должен задаваться степенью 2 в интервале от 1 МБ до 1 "
 "ГБ, но удалённый сервер сообщил значение: %d"
 
-<<<<<<< HEAD
 #: streamutil.c:372
-=======
-#: streamutil.c:378
->>>>>>> 185876a6
 #, c-format
 msgid ""
 "could not fetch group access flag: got %d rows and %d fields, expected %d "
@@ -2438,16 +1903,11 @@
 "не удалось извлечь флаг доступа группы; получено строк: %d, полей: %d "
 "(ожидалось: %d и %d (или более))"
 
-<<<<<<< HEAD
 #: streamutil.c:381
-=======
-#: streamutil.c:387
->>>>>>> 185876a6
 #, c-format
 msgid "group access flag could not be parsed: %s"
 msgstr "не удалось разобрать флаг доступа группы: %s"
 
-<<<<<<< HEAD
 #: streamutil.c:424 streamutil.c:461
 #, c-format
 msgid ""
@@ -2483,9 +1943,6 @@
 "не удалось разобрать позицию restart_lsn \"%s\" для слота репликации \"%s\""
 
 #: streamutil.c:667
-=======
-#: streamutil.c:544
->>>>>>> 185876a6
 #, c-format
 msgid ""
 "could not create replication slot \"%s\": got %d rows and %d fields, "
@@ -2494,11 +1951,7 @@
 "создать слот репликации \"%s\" не удалось; получено строк: %d, полей: %d "
 "(ожидалось: %d и %d)"
 
-<<<<<<< HEAD
 #: streamutil.c:711
-=======
-#: streamutil.c:588
->>>>>>> 185876a6
 #, c-format
 msgid ""
 "could not drop replication slot \"%s\": got %d rows and %d fields, expected "
@@ -2507,7 +1960,6 @@
 "удалить слот репликации \"%s\" не получилось; получено строк: %d, полей: %d "
 "(ожидалось: %d и %d)"
 
-<<<<<<< HEAD
 #: walmethods.c:720 walmethods.c:1265
 msgid "could not compress data"
 msgstr "не удалось сжать данные"
@@ -2517,26 +1969,10 @@
 msgstr "не удалось сбросить поток сжатых данных"
 
 #: walmethods.c:880
-=======
-#: walmethods.c:521 walmethods.c:1057
-msgid "could not compress data"
-msgstr "не удалось сжать данные"
-
-#: walmethods.c:550
-msgid "could not reset compression stream"
-msgstr "не удалось сбросить поток сжатых данных"
-
-#: walmethods.c:670
-msgid "could not initialize compression library"
-msgstr "не удалось инициализировать библиотеку сжатия"
-
-#: walmethods.c:681
->>>>>>> 185876a6
 msgid "implementation error: tar files can't have more than one open file"
 msgstr ""
 "ошибка реализации: в файлах tar не может быть больше одно открытого файла"
 
-<<<<<<< HEAD
 #: walmethods.c:894
 msgid "could not create tar header"
 msgstr "не удалось создать заголовок tar"
@@ -2582,24 +2018,6 @@
 #~ msgid "invalid fsync interval \"%s\""
 #~ msgstr "неверный интервал синхронизации с ФС \"%s\""
 
-=======
-#: walmethods.c:695
-msgid "could not create tar header"
-msgstr "не удалось создать заголовок tar"
-
-#: walmethods.c:711 walmethods.c:751 walmethods.c:965 walmethods.c:977
-msgid "could not change compression parameters"
-msgstr "не удалось изменить параметры сжатия"
-
-#: walmethods.c:850
-msgid "unlink not supported with compression"
-msgstr "со сжатием закрытие файла с удалением не поддерживается"
-
-#: walmethods.c:1081
-msgid "could not close compression stream"
-msgstr "не удалось закрыть поток сжатых данных"
-
->>>>>>> 185876a6
 #~ msgid "--progress and --no-estimate-size are incompatible options"
 #~ msgstr "параметры --progress и --no-estimate-size несовместимы"
 

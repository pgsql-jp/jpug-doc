--- conflicted
+++ resolved
@@ -380,13 +380,10 @@
         the data is restored.  Use this if you have referential
         integrity checks or other triggers on the tables that you
         do not want to invoke during data restore.
-<<<<<<< HEAD
-=======
 -->
 このオプションは、データのみのダンプを作成する場合だけに使用します。
 データのリストア中に、対象とするテーブル上のトリガを一時的に使用不可にするためのコマンドを出力するよう<application>pg_dumpall</application>に指示します。
 このオプションは、データのリストア中には呼び出したくない参照整合性検査やその他のトリガがテーブル上にある場合に使用します。
->>>>>>> 94ef7168
        </para>
 
        <para>
@@ -406,11 +403,10 @@
       <term><option>--exclude-database=<replaceable class="parameter">pattern</replaceable></option></term>
       <listitem>
        <para>
-<!--
         Do not dump databases whose name matches
         <replaceable class="parameter">pattern</replaceable>.
         Multiple patterns can be excluded by writing multiple
-        <option>&#45;-exclude-database</option> switches.  The
+        <option>--exclude-database</option> switches.  The
         <replaceable class="parameter">pattern</replaceable> parameter is
         interpreted as a pattern according to the same rules used by
         <application>psql</application>'s <literal>\d</literal>
@@ -418,11 +414,6 @@
         so multiple databases can also be excluded by writing wildcard
         characters in the pattern.  When using wildcards, be careful to
         quote the pattern if needed to prevent shell wildcard expansion.
--->
-名前が<replaceable class="parameter">pattern</replaceable>にマッチするデータベースをダンプしません。
-複数の<option>--exclude-database</option>オプションを記述することで複数のパターンを除外できます。
-<replaceable class="parameter">pattern</replaceable>パラメータは<application>psql</application>の<literal>\d</literal>コマンドで使用される規則(以下の<xref linkend="app-psql-patterns"/>参照)と同じ規則に従うパターンとして解釈されます。ですので、ワイルドカード文字をパターン内に記述することで、複数のデータベースを除外することもできます。
-ワイルドカードを使用する時は、シェルによりそのワイルドカードを展開させないように、パターンを引用符で括ってください。
        </para>
       </listitem>
      </varlistentry>
@@ -1099,14 +1090,10 @@
   </para>
 
   <para>
-<<<<<<< HEAD
+<!--
    To restore database(s) from this file, you can use:
-=======
-<!--
-   To restore database(s) from this file, you can use:
 -->
 上記のファイルからデータベースをリストアする場合、以下のようにします。
->>>>>>> 94ef7168
 <screen>
 <prompt>$</prompt> <userinput>psql -f db.out postgres</userinput>
 </screen>

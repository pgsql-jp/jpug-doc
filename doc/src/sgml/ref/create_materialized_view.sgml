<!--
doc/src/sgml/ref/create_materialized_view.sgml
PostgreSQL documentation
-->

<refentry id="sql-creatematerializedview">
 <indexterm zone="sql-creatematerializedview">
  <primary>CREATE MATERIALIZED VIEW</primary>
 </indexterm>

 <refmeta>
  <refentrytitle>CREATE MATERIALIZED VIEW</refentrytitle>
  <manvolnum>7</manvolnum>
<!--
  <refmiscinfo>SQL - Language Statements</refmiscinfo>
-->
  <refmiscinfo>SQL - 言語</refmiscinfo>
 </refmeta>

 <refnamediv>
  <refname>CREATE MATERIALIZED VIEW</refname>
<!--
  <refpurpose>define a new materialized view</refpurpose>
-->
  <refpurpose>新しいマテリアライズドビューを定義する</refpurpose>
 </refnamediv>

 <refsynopsisdiv>
<synopsis>
CREATE MATERIALIZED VIEW [ IF NOT EXISTS ] <replaceable>table_name</replaceable>
    [ (<replaceable>column_name</replaceable> [, ...] ) ]
    [ USING <replaceable class="parameter">method</replaceable> ]
    [ WITH ( <replaceable class="parameter">storage_parameter</replaceable> [= <replaceable class="parameter">value</replaceable>] [, ... ] ) ]
    [ TABLESPACE <replaceable class="parameter">tablespace_name</replaceable> ]
    AS <replaceable>query</replaceable>
    [ WITH [ NO ] DATA ]
</synopsis>
 </refsynopsisdiv>

 <refsect1>
<!--
  <title>Description</title>
-->
  <title>説明</title>

  <para>
<!--
   <command>CREATE MATERIALIZED VIEW</command> defines a materialized view of
   a query.  The query is executed and used to populate the view at the time
   the command is issued (unless <command>WITH NO DATA</command> is used) and may be
   refreshed later using <command>REFRESH MATERIALIZED VIEW</command>.
-->
<command>CREATE MATERIALIZED VIEW</command>は問い合わせからマテリアライズドビューを定義します。
この問い合わせはコマンド発行時にビューにデータを投入する（<command>WITH NO DATA</command>が使用されていない場合）ために実行され、使用されます。
また将来の<command>REFRESH MATERIALIZED VIEW</command>の使用で更新されるかもしれません。
  </para>

  <para>
<!--
   <command>CREATE MATERIALIZED VIEW</command> is similar to
   <command>CREATE TABLE AS</command>, except that it also remembers the query used
   to initialize the view, so that it can be refreshed later upon demand.
   A materialized view has many of the same properties as a table, but there
   is no support for temporary materialized views.
-->
<command>CREATE MATERIALIZED VIEW</command>は<command>CREATE TABLE AS</command>と似ていますが、必要に応じて後で更新できるように、ビューの初期化時に使用された問い合わせを記憶する点が異なります。
マテリアライズドビューはテーブルと同じ属性を多く持ちますが、一時的なマテリアライズドビューをサポートしていません。
  </para>

  <para>
<!--
   <command>CREATE MATERIALIZED VIEW</command> requires
   <literal>CREATE</literal> privilege on the schema used for the materialized
   view.
-->
<command>CREATE MATERIALIZED VIEW</command>には、マテリアライズドビューのために使われるスキーマでの<literal>CREATE</literal>権限が必要です。
  </para>
 </refsect1>

 <refsect1>
<!--
  <title>Parameters</title>
-->
  <title>パラメータ</title>

  <variablelist>
   <varlistentry>
    <term><literal>IF NOT EXISTS</literal></term>
    <listitem>
     <para>
<!--
      Do not throw an error if a materialized view with the same name already
      exists. A notice is issued in this case.  Note that there is no guarantee
      that the existing materialized view is anything like the one that would
      have been created.
-->
同じ名前のマテリアライズドビューが既に存在する場合にエラーとしません。
この場合、注意が発行されます。
既存のマテリアライズドビューが作成されようとしていたものと類似のものであることは全く保証されないことに注意してください。
     </para>
    </listitem>
   </varlistentry>

   <varlistentry>
    <term><replaceable>table_name</replaceable></term>
    <listitem>
     <para>
<!--
      The name (optionally schema-qualified) of the materialized view to be
<<<<<<< HEAD
      created.  The name must be distinct from the name of any other relation
      (table, sequence, index, view, materialized view, or foreign table) in
      the same schema.
=======
      created.
-->
作成するマテリアライズドビューの名前（スキーマ修飾可）です。
>>>>>>> 185876a6
     </para>
    </listitem>
   </varlistentry>

   <varlistentry>
    <term><replaceable>column_name</replaceable></term>
    <listitem>
     <para>
<!--
      The name of a column in the new materialized view.  If column names are
      not provided, they are taken from the output column names of the query.
-->
新しいマテリアライズドビューの列の名前です。
列名が提供されていない場合の列名は、問い合わせの出力列名から取られます。
     </para>
    </listitem>
   </varlistentry>

   <varlistentry>
    <term><literal>USING <replaceable class="parameter">method</replaceable></literal></term>
    <listitem>
     <para>
<!--
      This optional clause specifies the table access method to use to store
      the contents for the new materialized view; the method needs be an
      access method of type <literal>TABLE</literal>. See <xref
      linkend="tableam"/> for more information.  If this option is not
      specified, the default table access method is chosen for the new
      materialized view. See <xref linkend="guc-default-table-access-method"/>
      for more information.
-->
この省略可能な句は、新しいマテリアライズドビューの内容を保存するのに使うテーブルアクセスメソッドを指定します。メソッドは<literal>TABLE</literal>型のアクセスメソッドであることが必要です。
より詳しい情報は<xref linkend="tableam"/>を参照してください。
このオプションが指定されなければ、新しいマテリアライズドビューに対してはデフォルトのテーブルアクセスメソッドが選ばれます。
より詳しい情報は<xref linkend="guc-default-table-access-method"/>を参照してください。
     </para>
    </listitem>
   </varlistentry>

   <varlistentry>
    <term><literal>WITH ( <replaceable class="parameter">storage_parameter</replaceable> [= <replaceable class="parameter">value</replaceable>] [, ... ] )</literal></term>
    <listitem>
     <para>
<!--
      This clause specifies optional storage parameters for the new
      materialized view; see
      <xref linkend="sql-createtable-storage-parameters"/> in the
      <xref linkend="sql-createtable"/> documentation for more
      information.  All parameters supported for <literal>CREATE
      TABLE</literal> are also supported for <literal>CREATE MATERIALIZED
      VIEW</literal>.
      See <xref linkend="sql-createtable"/> for more information.
-->
この句は、新しいマテリアライズドビューの格納パラメータ(省略可能)を指定します。
詳細については<xref linkend="sql-createtable"/>の文書の<xref linkend="sql-createtable-storage-parameters"/>を参照してください。
<literal>CREATE TABLE</literal>でサポートされるすべてのパラメータは<literal>CREATE MATERIALIZED VIEW</literal>でもサポートされます。
詳細については<xref linkend="sql-createtable"/>を参照してください。
     </para>
    </listitem>
   </varlistentry>

   <varlistentry>
    <term><literal>TABLESPACE <replaceable class="parameter">tablespace_name</replaceable></literal></term>
    <listitem>
     <para>
<!--
      The <replaceable class="parameter">tablespace_name</replaceable> is the name
      of the tablespace in which the new materialized view is to be created.
      If not specified, <xref linkend="guc-default-tablespace"/> is consulted.
-->
<replaceable class="parameter">tablespace_name</replaceable>はマテリアライズドビューが作成されるテーブル空間の名前です。
指定されていない場合は<xref linkend="guc-default-tablespace"/>を参照します。
     </para>
    </listitem>
   </varlistentry>

   <varlistentry>
    <term><replaceable>query</replaceable></term>
    <listitem>
     <para>
<!--
      A <link linkend="sql-select"><command>SELECT</command></link>, <link linkend="sql-table"><command>TABLE</command></link>,
      or <link linkend="sql-values"><command>VALUES</command></link> command.  This query will run within a
      security-restricted operation; in particular, calls to functions that
      themselves create temporary tables will fail.
-->
<link linkend="sql-select"><command>SELECT</command></link>、<link linkend="sql-table"><command>TABLE</command></link>または<link linkend="sql-values"><command>VALUES</command></link>コマンドです。
この問い合わせはセキュリティ限定された操作の中で実行されます。
具体的には一時テーブルを作成する関数の呼び出しは失敗します。
     </para>
    </listitem>
   </varlistentry>

   <varlistentry>
    <term><literal>WITH [ NO ] DATA</literal></term>
    <listitem>
     <para>
<!--
      This clause specifies whether or not the materialized view should be
      populated at creation time.  If not, the materialized view will be
      flagged as unscannable and cannot be queried until <command>REFRESH
      MATERIALIZED VIEW</command> is used.
-->
この句は作成時にマテリアライズドビューにデータを投入するかどうかを指定します。
投入しない場合、マテリアライズドビューはスキャン不可という印が付き、<command>REFRESH MATERIALIZED VIEW</command>が使用されるまで問い合わせることができません。
     </para>
    </listitem>
   </varlistentry>

  </variablelist>
 </refsect1>

 <refsect1>
<!--
  <title>Compatibility</title>
-->
  <title>互換性</title>

  <para>
<!--
   <command>CREATE MATERIALIZED VIEW</command> is a
   <productname>PostgreSQL</productname> extension.
-->
<command>CREATE MATERIALIZED VIEW</command>は<productname>PostgreSQL</productname>の拡張です。
  </para>
 </refsect1>

 <refsect1>
<!--
  <title>See Also</title>
-->
  <title>関連項目</title>

  <simplelist type="inline">
   <member><xref linkend="sql-altermaterializedview"/></member>
   <member><xref linkend="sql-createtableas"/></member>
   <member><xref linkend="sql-createview"/></member>
   <member><xref linkend="sql-dropmaterializedview"/></member>
   <member><xref linkend="sql-refreshmaterializedview"/></member>
  </simplelist>
 </refsect1>

</refentry><|MERGE_RESOLUTION|>--- conflicted
+++ resolved
@@ -107,15 +107,9 @@
      <para>
 <!--
       The name (optionally schema-qualified) of the materialized view to be
-<<<<<<< HEAD
       created.  The name must be distinct from the name of any other relation
       (table, sequence, index, view, materialized view, or foreign table) in
       the same schema.
-=======
-      created.
--->
-作成するマテリアライズドビューの名前（スキーマ修飾可）です。
->>>>>>> 185876a6
      </para>
     </listitem>
    </varlistentry>

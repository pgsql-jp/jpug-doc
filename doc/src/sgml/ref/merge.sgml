--- conflicted
+++ resolved
@@ -181,8 +181,6 @@
       indicate that descendant tables are included.  The
       <literal>ONLY</literal> keyword and <literal>*</literal> option do not
       affect insert actions, which always insert into the named table only.
-<<<<<<< HEAD
-=======
 -->
 マージ先のターゲットテーブルの名前です(スキーマ修飾名も可)。
 テーブル名の前に<literal>ONLY</literal>を指定すると、指定したテーブルでのみ一致する行が更新または削除されます。
@@ -190,7 +188,6 @@
 オプションで、テーブル名の後に<literal>*</literal>を指定して、子孫のテーブルが含まれることを明示的に示すことができます。
 <literal>ONLY</literal>キーワードおよび<literal>*</literal>オプションは、挿入操作には影響しません。
 挿入操作では、常に指定したテーブルにのみ挿入します。
->>>>>>> 94ef7168
      </para>
     </listitem>
    </varlistentry>
@@ -225,14 +222,11 @@
       from any tables inheriting from the named table.  Optionally,
       <literal>*</literal> can be specified after the table name to explicitly
       indicate that descendant tables are included.
-<<<<<<< HEAD
-=======
 -->
 ソーステーブル、ビュー、または遷移テーブルの名前(スキーマ修飾名も可)。
 テーブル名の前に<literal>ONLY</literal>を指定すると、指定したテーブルのみからの一致する行が含まれます。
 <literal>ONLY</literal>を指定しないと、指定したテーブルを継承するすべてのテーブルからも一致する行が含まれます。
 オプションで、テーブル名の後に<literal>*</literal>を指定して、子孫のテーブルが含まれることを明示的に示すことができます。
->>>>>>> 94ef7168
      </para>
     </listitem>
    </varlistentry>
@@ -391,10 +385,7 @@
 明示的または暗黙的な列リストにない各列にはデフォルト値（デフォルト値が宣言されていればその値、未宣言ならばNULL）が挿入されます。
      </para>
      <para>
-<<<<<<< HEAD
-=======
-<!--
->>>>>>> 94ef7168
+<!--
       If <replaceable class="parameter">target_table_name</replaceable>
       is a partitioned table, each row is routed to the appropriate partition
       and inserted into it.
@@ -816,16 +807,11 @@
   <title>例</title>
 
   <para>
-<<<<<<< HEAD
+<!--
    Perform maintenance on <literal>customer_accounts</literal> based
    upon new <literal>recent_transactions</literal>.
-=======
-<!--
-   Perform maintenance on <literal>customer_accounts</literal> based
-   upon new <literal>recent_transactions</literal>.
 -->
 新規<literal>recent_transactions</literal>に基づいて、<literal>customer_accounts</literal>のメンテナンスを実行します。
->>>>>>> 94ef7168
 
 <programlisting>
 MERGE INTO customer_account ca

--- conflicted
+++ resolved
@@ -316,11 +316,7 @@
 			else
 				ereport(FATAL,
 						(errmsg("could not load SSL certificate revocation list file \"%s\": %s",
-<<<<<<< HEAD
-								ssl_crl_file, SSLerrmessage(ERR_get_error()))));
-=======
 							 ssl_crl_file, SSLerrmessage(ERR_get_error()))));
->>>>>>> 7961c31a
 		}
 	}
 
@@ -381,20 +377,12 @@
 	port->ssl_in_use = true;
 
 aloop:
-<<<<<<< HEAD
-	/*
-	 * Prepare to call SSL_get_error() by clearing thread's OpenSSL error
-	 * queue.  In general, the current thread's error queue must be empty
-	 * before the TLS/SSL I/O operation is attempted, or SSL_get_error()
-	 * will not work reliably.  An extension may have failed to clear the
-=======
 
 	/*
 	 * Prepare to call SSL_get_error() by clearing thread's OpenSSL error
 	 * queue.  In general, the current thread's error queue must be empty
 	 * before the TLS/SSL I/O operation is attempted, or SSL_get_error() will
 	 * not work reliably.  An extension may have failed to clear the
->>>>>>> 7961c31a
 	 * per-thread error queue following another call to an OpenSSL I/O
 	 * routine.
 	 */
@@ -406,20 +394,11 @@
 
 		/*
 		 * Other clients of OpenSSL in the backend may fail to call
-<<<<<<< HEAD
-		 * ERR_get_error(), but we always do, so as to not cause problems
-		 * for OpenSSL clients that don't call ERR_clear_error()
-		 * defensively.  Be sure that this happens by calling now.
-		 * SSL_get_error() relies on the OpenSSL per-thread error queue
-		 * being intact, so this is the earliest possible point
-		 * ERR_get_error() may be called.
-=======
 		 * ERR_get_error(), but we always do, so as to not cause problems for
 		 * OpenSSL clients that don't call ERR_clear_error() defensively.  Be
 		 * sure that this happens by calling now. SSL_get_error() relies on
 		 * the OpenSSL per-thread error queue being intact, so this is the
 		 * earliest possible point ERR_get_error() may be called.
->>>>>>> 7961c31a
 		 */
 		ecode = ERR_get_error();
 		switch (err)

--- conflicted
+++ resolved
@@ -10,13 +10,8 @@
 msgstr ""
 "Project-Id-Version: initdb (PostgreSQL) 17\n"
 "Report-Msgid-Bugs-To: pgsql-bugs@lists.postgresql.org\n"
-<<<<<<< HEAD
-"POT-Creation-Date: 2025-02-16 19:50+0000\n"
-"PO-Revision-Date: 2024-11-16 14:23+0100\n"
-=======
 "POT-Creation-Date: 2025-09-20 09:50+0000\n"
 "PO-Revision-Date: 2025-09-21 11:13+0200\n"
->>>>>>> 3d6a8289
 "Last-Translator: Carlos Chapi <carloswaldo@babelruins.org>\n"
 "Language-Team: PgSQL-es-Ayuda <pgsql-es-ayuda@lists.postgresql.org>\n"
 "Language: es\n"
@@ -65,49 +60,28 @@
 msgid "could not resolve path \"%s\" to absolute form: %m"
 msgstr "no se pudo resolver la ruta «%s» a forma absoluta: %m"
 
-<<<<<<< HEAD
-#: ../../common/exec.c:382 initdb.c:750
-=======
 #: ../../common/exec.c:363 initdb.c:753
->>>>>>> 3d6a8289
 #, c-format
 msgid "could not execute command \"%s\": %m"
 msgstr "no se pudo ejecutar la orden «%s»: %m"
 
-<<<<<<< HEAD
-#: ../../common/exec.c:394
-=======
 #: ../../common/exec.c:375
->>>>>>> 3d6a8289
 #, c-format
 msgid "could not read from command \"%s\": %m"
 msgstr "no se pudo leer desde la orden «%s»: %m"
 
-<<<<<<< HEAD
-#: ../../common/exec.c:397
-=======
 #: ../../common/exec.c:378
->>>>>>> 3d6a8289
 #, c-format
 msgid "no data was returned by command \"%s\""
 msgstr "la orden «%s» no retornó datos"
 
-<<<<<<< HEAD
-#: ../../common/exec.c:424
-=======
 #: ../../common/exec.c:405
->>>>>>> 3d6a8289
 #, c-format
 msgid "%s() failed: %m"
 msgstr "%s() falló: %m"
 
-<<<<<<< HEAD
-#: ../../common/exec.c:562 ../../common/exec.c:607 ../../common/exec.c:699
-#: initdb.c:372 initdb.c:408
-=======
 #: ../../common/exec.c:543 ../../common/exec.c:588 ../../common/exec.c:680
 #: initdb.c:375 initdb.c:411
->>>>>>> 3d6a8289
 #, c-format
 msgid "out of memory"
 msgstr "memoria agotada"
@@ -123,79 +97,46 @@
 msgid "cannot duplicate null pointer (internal error)\n"
 msgstr "no se puede duplicar un puntero nulo (error interno)\n"
 
-<<<<<<< HEAD
-#: ../../common/file_utils.c:70 ../../common/file_utils.c:347
-#: ../../common/file_utils.c:406 ../../common/file_utils.c:480
-=======
 #: ../../common/file_utils.c:69 ../../common/file_utils.c:370
 #: ../../common/file_utils.c:428 ../../common/file_utils.c:502
->>>>>>> 3d6a8289
 #, c-format
 msgid "could not open file \"%s\": %m"
 msgstr "no se pudo abrir el archivo «%s»: %m"
 
-<<<<<<< HEAD
-#: ../../common/file_utils.c:76
-=======
 #: ../../common/file_utils.c:75
->>>>>>> 3d6a8289
 #, c-format
 msgid "could not synchronize file system for file \"%s\": %m"
 msgstr "no se pudo sincronizar el sistema de archivos para el archivo «%s»: %m"
 
-<<<<<<< HEAD
-#: ../../common/file_utils.c:120 ../../common/file_utils.c:566
-=======
 #: ../../common/file_utils.c:123 ../../common/file_utils.c:588
->>>>>>> 3d6a8289
 #, c-format
 msgid "could not stat file \"%s\": %m"
 msgstr "no se pudo hacer stat al archivo «%s»: %m"
 
-<<<<<<< HEAD
-#: ../../common/file_utils.c:130 ../../common/file_utils.c:227
-=======
 #: ../../common/file_utils.c:133 ../../common/file_utils.c:243
->>>>>>> 3d6a8289
 #: ../../fe_utils/option_utils.c:99
 #, c-format
 msgid "this build does not support sync method \"%s\""
 msgstr "esta instalación no soporta el método de sync «%s»"
 
-<<<<<<< HEAD
-#: ../../common/file_utils.c:151 ../../common/file_utils.c:281
-=======
 #: ../../common/file_utils.c:156 ../../common/file_utils.c:304
->>>>>>> 3d6a8289
 #: ../../common/pgfnames.c:48 ../../common/rmtree.c:63
 #, c-format
 msgid "could not open directory \"%s\": %m"
 msgstr "no se pudo abrir el directorio «%s»: %m"
 
-<<<<<<< HEAD
-#: ../../common/file_utils.c:169 ../../common/file_utils.c:315
-=======
 #: ../../common/file_utils.c:174 ../../common/file_utils.c:338
->>>>>>> 3d6a8289
 #: ../../common/pgfnames.c:69 ../../common/rmtree.c:106
 #, c-format
 msgid "could not read directory \"%s\": %m"
 msgstr "no se pudo leer el directorio «%s»: %m"
 
-<<<<<<< HEAD
-#: ../../common/file_utils.c:418 ../../common/file_utils.c:488
-=======
 #: ../../common/file_utils.c:440 ../../common/file_utils.c:510
->>>>>>> 3d6a8289
 #, c-format
 msgid "could not fsync file \"%s\": %m"
 msgstr "no se pudo sincronizar (fsync) archivo «%s»: %m"
 
-<<<<<<< HEAD
-#: ../../common/file_utils.c:498
-=======
 #: ../../common/file_utils.c:520
->>>>>>> 3d6a8289
 #, c-format
 msgid "could not rename file \"%s\" to \"%s\": %m"
 msgstr "no se pudo renombrar el archivo de «%s» a «%s»: %m"
@@ -324,322 +265,175 @@
 msgid "could not get junction for \"%s\": %s\n"
 msgstr "no se pudo obtener junction para «%s»: %s\n"
 
-<<<<<<< HEAD
-#: initdb.c:369
-=======
 #: initdb.c:372
->>>>>>> 3d6a8289
 #, c-format
 msgid "_wsetlocale() failed"
 msgstr "_wsetlocale() falló"
 
-<<<<<<< HEAD
-#: initdb.c:376
-=======
 #: initdb.c:379
->>>>>>> 3d6a8289
 #, c-format
 msgid "setlocale() failed"
 msgstr "setlocale() falló"
 
-<<<<<<< HEAD
-#: initdb.c:390
-=======
 #: initdb.c:393
->>>>>>> 3d6a8289
 #, c-format
 msgid "failed to restore old locale"
 msgstr "no se pudo restaurar la configuración regional anterior"
 
-<<<<<<< HEAD
-#: initdb.c:393
-=======
 #: initdb.c:396
->>>>>>> 3d6a8289
 #, c-format
 msgid "failed to restore old locale \"%s\""
 msgstr "no se pudo restaurar la configuración regional anterior «%s»"
 
-<<<<<<< HEAD
-#: initdb.c:682 initdb.c:1674
-=======
 #: initdb.c:685 initdb.c:1692
->>>>>>> 3d6a8289
 #, c-format
 msgid "could not open file \"%s\" for reading: %m"
 msgstr "no se pudo abrir archivo «%s» para lectura: %m"
 
-<<<<<<< HEAD
-#: initdb.c:726 initdb.c:1030 initdb.c:1050
-=======
 #: initdb.c:729 initdb.c:1035 initdb.c:1055
->>>>>>> 3d6a8289
 #, c-format
 msgid "could not open file \"%s\" for writing: %m"
 msgstr "no se pudo abrir el archivo «%s» para escritura: %m"
 
-<<<<<<< HEAD
-#: initdb.c:730 initdb.c:1033 initdb.c:1052
-=======
 #: initdb.c:733 initdb.c:1038 initdb.c:1057
->>>>>>> 3d6a8289
 #, c-format
 msgid "could not write file \"%s\": %m"
 msgstr "no se pudo escribir el archivo «%s»: %m"
 
-<<<<<<< HEAD
-#: initdb.c:734
-=======
 #: initdb.c:737
->>>>>>> 3d6a8289
 #, c-format
 msgid "could not close file \"%s\": %m"
 msgstr "no se pudo cerrar el archivo «%s»: %m"
 
-<<<<<<< HEAD
-#: initdb.c:768
-=======
 #: initdb.c:771
->>>>>>> 3d6a8289
 #, c-format
 msgid "removing data directory \"%s\""
 msgstr "eliminando el directorio de datos «%s»"
 
-<<<<<<< HEAD
-#: initdb.c:770
-=======
 #: initdb.c:773
->>>>>>> 3d6a8289
 #, c-format
 msgid "failed to remove data directory"
 msgstr "no se pudo eliminar el directorio de datos"
 
-<<<<<<< HEAD
-#: initdb.c:774
-=======
 #: initdb.c:777
->>>>>>> 3d6a8289
 #, c-format
 msgid "removing contents of data directory \"%s\""
 msgstr "eliminando el contenido del directorio «%s»"
 
-<<<<<<< HEAD
-#: initdb.c:777
-=======
 #: initdb.c:780
->>>>>>> 3d6a8289
 #, c-format
 msgid "failed to remove contents of data directory"
 msgstr "no se pudo eliminar el contenido del directorio de datos"
 
-<<<<<<< HEAD
-#: initdb.c:782
-=======
 #: initdb.c:785
->>>>>>> 3d6a8289
 #, c-format
 msgid "removing WAL directory \"%s\""
 msgstr "eliminando el directorio de WAL «%s»"
 
-<<<<<<< HEAD
-#: initdb.c:784
-=======
 #: initdb.c:787
->>>>>>> 3d6a8289
 #, c-format
 msgid "failed to remove WAL directory"
 msgstr "no se pudo eliminar el directorio de WAL"
 
-<<<<<<< HEAD
-#: initdb.c:788
-=======
 #: initdb.c:791
->>>>>>> 3d6a8289
 #, c-format
 msgid "removing contents of WAL directory \"%s\""
 msgstr "eliminando el contenido del directorio de WAL «%s»"
 
-<<<<<<< HEAD
-#: initdb.c:790
-=======
 #: initdb.c:793
->>>>>>> 3d6a8289
 #, c-format
 msgid "failed to remove contents of WAL directory"
 msgstr "no se pudo eliminar el contenido del directorio de WAL"
 
-<<<<<<< HEAD
-#: initdb.c:797
-=======
 #: initdb.c:800
->>>>>>> 3d6a8289
 #, c-format
 msgid "data directory \"%s\" not removed at user's request"
 msgstr "directorio de datos «%s» no eliminado a petición del usuario"
 
-<<<<<<< HEAD
-#: initdb.c:801
-=======
 #: initdb.c:804
->>>>>>> 3d6a8289
 #, c-format
 msgid "WAL directory \"%s\" not removed at user's request"
 msgstr "directorio de WAL «%s» no eliminado a petición del usuario"
 
-<<<<<<< HEAD
-#: initdb.c:819
-=======
 #: initdb.c:822
->>>>>>> 3d6a8289
 #, c-format
 msgid "cannot be run as root"
 msgstr "no se puede ejecutar como «root»"
 
-<<<<<<< HEAD
-#: initdb.c:820
-=======
 #: initdb.c:823
->>>>>>> 3d6a8289
 #, c-format
 msgid "Please log in (using, e.g., \"su\") as the (unprivileged) user that will own the server process."
 msgstr "Por favor conéctese (usando, por ejemplo, «su») con un usuario no privilegiado, quien ejecutará el proceso servidor."
 
-<<<<<<< HEAD
-#: initdb.c:852
-=======
 #: initdb.c:855
->>>>>>> 3d6a8289
 #, c-format
 msgid "\"%s\" is not a valid server encoding name"
 msgstr "«%s» no es un nombre válido de codificación"
 
-<<<<<<< HEAD
-#: initdb.c:996
-=======
 #: initdb.c:1001
->>>>>>> 3d6a8289
 #, c-format
 msgid "file \"%s\" does not exist"
 msgstr "el archivo «%s» no existe"
 
-<<<<<<< HEAD
-#: initdb.c:997 initdb.c:1002 initdb.c:1009
-=======
 #: initdb.c:1002 initdb.c:1007 initdb.c:1014
->>>>>>> 3d6a8289
 #, c-format
 msgid "This might mean you have a corrupted installation or identified the wrong directory with the invocation option -L."
 msgstr "Esto puede significar que tiene una instalación corrupta o ha identificado el directorio equivocado con la opción -L."
 
-<<<<<<< HEAD
-#: initdb.c:1001
-=======
 #: initdb.c:1006
->>>>>>> 3d6a8289
 #, c-format
 msgid "could not access file \"%s\": %m"
 msgstr "no se pudo acceder al archivo «%s»: %m"
 
-<<<<<<< HEAD
-#: initdb.c:1008
-=======
 #: initdb.c:1013
->>>>>>> 3d6a8289
 #, c-format
 msgid "file \"%s\" is not a regular file"
 msgstr "el archivo «%s» no es un archivo regular"
 
-<<<<<<< HEAD
-#: initdb.c:1141
-=======
 #: initdb.c:1157
->>>>>>> 3d6a8289
 #, c-format
 msgid "selecting dynamic shared memory implementation ... "
 msgstr "seleccionando implementación de memoria compartida dinámica ... "
 
-<<<<<<< HEAD
-#: initdb.c:1150
-=======
 #: initdb.c:1167
->>>>>>> 3d6a8289
 #, c-format
 msgid "selecting default \"max_connections\" ... "
 msgstr "seleccionando el valor para «max_connections» ... "
 
-<<<<<<< HEAD
-#: initdb.c:1170
-=======
 #: initdb.c:1188
->>>>>>> 3d6a8289
 #, c-format
 msgid "selecting default \"shared_buffers\" ... "
 msgstr "seleccionando el valor para «shared_buffers» ... "
 
-<<<<<<< HEAD
-#: initdb.c:1193
-=======
 #: initdb.c:1211
->>>>>>> 3d6a8289
 #, c-format
 msgid "selecting default time zone ... "
 msgstr "seleccionando el huso horario por omisión ... "
 
-<<<<<<< HEAD
-#: initdb.c:1272
-msgid "creating configuration files ... "
-msgstr "creando archivos de configuración ... "
-
-#: initdb.c:1425 initdb.c:1439 initdb.c:1506 initdb.c:1517
-=======
 #: initdb.c:1291
 msgid "creating configuration files ... "
 msgstr "creando archivos de configuración ... "
 
 #: initdb.c:1443 initdb.c:1457 initdb.c:1524 initdb.c:1535
->>>>>>> 3d6a8289
 #, c-format
 msgid "could not change permissions of \"%s\": %m"
 msgstr "no se pudo cambiar los permisos de «%s»: %m"
 
-<<<<<<< HEAD
-#: initdb.c:1536
-=======
 #: initdb.c:1554
->>>>>>> 3d6a8289
 #, c-format
 msgid "running bootstrap script ... "
 msgstr "ejecutando script de inicio (bootstrap) ... "
 
-<<<<<<< HEAD
-#: initdb.c:1548
-=======
 #: initdb.c:1566
->>>>>>> 3d6a8289
 #, c-format
 msgid "input file \"%s\" does not belong to PostgreSQL %s"
 msgstr "el archivo de entrada «%s» no pertenece a PostgreSQL %s"
 
-<<<<<<< HEAD
-#: initdb.c:1550
-=======
 #: initdb.c:1568
->>>>>>> 3d6a8289
 #, c-format
 msgid "Specify the correct path using the option -L."
 msgstr "Especifique la ruta correcta usando la opción -L."
 
-<<<<<<< HEAD
-#: initdb.c:1652
-msgid "Enter new superuser password: "
-msgstr "Ingrese la nueva contraseña del superusuario: "
-
-#: initdb.c:1653
-msgid "Enter it again: "
-msgstr "Ingrésela nuevamente: "
-
-#: initdb.c:1656
-=======
 #: initdb.c:1670
 msgid "Enter new superuser password: "
 msgstr "Ingrese la nueva contraseña del superusuario: "
@@ -649,198 +443,113 @@
 msgstr "Ingrésela nuevamente: "
 
 #: initdb.c:1674
->>>>>>> 3d6a8289
 #, c-format
 msgid "Passwords didn't match.\n"
 msgstr "Las contraseñas no coinciden.\n"
 
-<<<<<<< HEAD
-#: initdb.c:1680
-=======
 #: initdb.c:1698
->>>>>>> 3d6a8289
 #, c-format
 msgid "could not read password from file \"%s\": %m"
 msgstr "no se pudo leer la contraseña desde el archivo «%s»: %m"
 
-<<<<<<< HEAD
-#: initdb.c:1683
-=======
 #: initdb.c:1701
->>>>>>> 3d6a8289
 #, c-format
 msgid "password file \"%s\" is empty"
 msgstr "el archivo de contraseña «%s» está vacío"
 
-<<<<<<< HEAD
-#: initdb.c:2095
-=======
 #: initdb.c:2113
->>>>>>> 3d6a8289
 #, c-format
 msgid "caught signal\n"
 msgstr "se ha capturado una señal\n"
 
-<<<<<<< HEAD
-#: initdb.c:2101
-=======
 #: initdb.c:2119
->>>>>>> 3d6a8289
 #, c-format
 msgid "could not write to child process: %s\n"
 msgstr "no se pudo escribir al proceso hijo: %s\n"
 
-<<<<<<< HEAD
-#: initdb.c:2109
-=======
 #: initdb.c:2127
->>>>>>> 3d6a8289
 #, c-format
 msgid "ok\n"
 msgstr "hecho\n"
 
-<<<<<<< HEAD
-#: initdb.c:2191 initdb.c:2237
-=======
 #: initdb.c:2209 initdb.c:2255
->>>>>>> 3d6a8289
 #, c-format
 msgid "locale name \"%s\" contains non-ASCII characters"
 msgstr "el nombre de configuración regional «%s» contiene caracteres no ASCII"
 
-<<<<<<< HEAD
-#: initdb.c:2217
-=======
 #: initdb.c:2235
->>>>>>> 3d6a8289
 #, c-format
 msgid "invalid locale name \"%s\""
 msgstr "nombre de configuración regional «%s» no es válido"
 
-<<<<<<< HEAD
-#: initdb.c:2218
-=======
 #: initdb.c:2236
->>>>>>> 3d6a8289
 #, c-format
 msgid "If the locale name is specific to ICU, use --icu-locale."
 msgstr "Si el nombre de configuración regional es específico a ICU, utilice --icu-locale."
 
-<<<<<<< HEAD
-#: initdb.c:2231
-=======
 #: initdb.c:2249
->>>>>>> 3d6a8289
 #, c-format
 msgid "invalid locale settings; check LANG and LC_* environment variables"
 msgstr "configuración regional inválida; revise las variables de entorno LANG y LC_*"
 
-<<<<<<< HEAD
-#: initdb.c:2262 initdb.c:2286
-=======
 #: initdb.c:2280 initdb.c:2304
->>>>>>> 3d6a8289
 #, c-format
 msgid "encoding mismatch"
 msgstr "codificaciones no coinciden"
 
-<<<<<<< HEAD
-#: initdb.c:2263
-=======
 #: initdb.c:2281
->>>>>>> 3d6a8289
 #, c-format
 msgid "The encoding you selected (%s) and the encoding that the selected locale uses (%s) do not match. This would lead to misbehavior in various character string processing functions."
 msgstr "La codificación que seleccionó (%s) y la codificación de la configuración regional elegida (%s) no coinciden.  Esto llevaría a comportamientos erráticos en ciertas funciones de procesamiento de cadenas de caracteres."
 
-<<<<<<< HEAD
-#: initdb.c:2268 initdb.c:2289
-=======
 #: initdb.c:2286 initdb.c:2307
->>>>>>> 3d6a8289
 #, c-format
 msgid "Rerun %s and either do not specify an encoding explicitly, or choose a matching combination."
 msgstr ""
 "Vuelva a ejecutar %s sin escoger explícitamente una codificación, o bien\n"
 "escoja una combinación coincidente."
 
-<<<<<<< HEAD
-#: initdb.c:2287
-=======
 #: initdb.c:2305
->>>>>>> 3d6a8289
 #, c-format
 msgid "The encoding you selected (%s) is not supported with the ICU provider."
 msgstr "La codificación que seleccionó (%s) no está soportada con el proveedor ICU."
 
-<<<<<<< HEAD
-#: initdb.c:2338
-=======
 #: initdb.c:2356
->>>>>>> 3d6a8289
 #, c-format
 msgid "could not convert locale name \"%s\" to language tag: %s"
 msgstr "no se pudo convertir el nombre de configuración regional «%s» a etiqueta de lenguaje: %s"
 
-<<<<<<< HEAD
-#: initdb.c:2344 initdb.c:2396 initdb.c:2488
-=======
 #: initdb.c:2362 initdb.c:2414 initdb.c:2508
->>>>>>> 3d6a8289
 #, c-format
 msgid "ICU is not supported in this build"
 msgstr "ICU no está soportado en este servidor"
 
-<<<<<<< HEAD
-#: initdb.c:2367
-=======
 #: initdb.c:2385
->>>>>>> 3d6a8289
 #, c-format
 msgid "could not get language from locale \"%s\": %s"
 msgstr "no se pudo el lenguaje de la configuración regional «%s»: %s"
 
-<<<<<<< HEAD
-#: initdb.c:2393
-=======
 #: initdb.c:2411
->>>>>>> 3d6a8289
 #, c-format
 msgid "locale \"%s\" has unknown language \"%s\""
 msgstr "la configuración regional «%s» no idioma desconocido «%s»"
 
-<<<<<<< HEAD
-#: initdb.c:2454
-=======
 #: initdb.c:2472
->>>>>>> 3d6a8289
 #, c-format
 msgid "locale must be specified if provider is %s"
 msgstr "la configuración regional debe especificarse si el proveedor es %s"
 
-<<<<<<< HEAD
-#: initdb.c:2465
-=======
 #: initdb.c:2485
->>>>>>> 3d6a8289
 #, c-format
 msgid "invalid locale name \"%s\" for builtin provider"
 msgstr "nombre de configuración regional «%s» no válido para el proveedor builtin"
 
-<<<<<<< HEAD
-#: initdb.c:2476
-=======
 #: initdb.c:2496
->>>>>>> 3d6a8289
 #, c-format
 msgid "Using language tag \"%s\" for ICU locale \"%s\".\n"
 msgstr "Usando la etiqueta de idioma «%s» para la configuración regional ICU «%s».\n"
 
-<<<<<<< HEAD
-#: initdb.c:2499
-=======
 #: initdb.c:2519
->>>>>>> 3d6a8289
 #, c-format
 msgid ""
 "%s initializes a PostgreSQL database cluster.\n"
@@ -849,29 +558,17 @@
 "%s inicializa un cluster de base de datos PostgreSQL.\n"
 "\n"
 
-<<<<<<< HEAD
-#: initdb.c:2500
-=======
 #: initdb.c:2520
->>>>>>> 3d6a8289
 #, c-format
 msgid "Usage:\n"
 msgstr "Empleo:\n"
 
-<<<<<<< HEAD
-#: initdb.c:2501
-=======
 #: initdb.c:2521
->>>>>>> 3d6a8289
 #, c-format
 msgid "  %s [OPTION]... [DATADIR]\n"
 msgstr "  %s [OPCIÓN]... [DATADIR]\n"
 
-<<<<<<< HEAD
-#: initdb.c:2502
-=======
 #: initdb.c:2522
->>>>>>> 3d6a8289
 #, c-format
 msgid ""
 "\n"
@@ -880,113 +577,69 @@
 "\n"
 "Opciones:\n"
 
-<<<<<<< HEAD
-#: initdb.c:2503
-=======
 #: initdb.c:2523
->>>>>>> 3d6a8289
 #, c-format
 msgid "  -A, --auth=METHOD         default authentication method for local connections\n"
 msgstr ""
 "  -A, --auth=MÉTODO         método de autentificación por omisión para\n"
 "                            conexiones locales\n"
 
-<<<<<<< HEAD
-#: initdb.c:2504
-=======
 #: initdb.c:2524
->>>>>>> 3d6a8289
 #, c-format
 msgid "      --auth-host=METHOD    default authentication method for local TCP/IP connections\n"
 msgstr ""
 "  --auth-host=MÉTODO        método de autentificación por omisión para\n"
 "                            conexiones locales TCP/IP\n"
 
-<<<<<<< HEAD
-#: initdb.c:2505
-=======
 #: initdb.c:2525
->>>>>>> 3d6a8289
 #, c-format
 msgid "      --auth-local=METHOD   default authentication method for local-socket connections\n"
 msgstr ""
 "  --auth-local=MÉTODO       método de autentificación por omisión para\n"
 "                            conexiones de socket local\n"
 
-<<<<<<< HEAD
-#: initdb.c:2506
-=======
 #: initdb.c:2526
->>>>>>> 3d6a8289
 #, c-format
 msgid " [-D, --pgdata=]DATADIR     location for this database cluster\n"
 msgstr " [-D, --pgdata=]DATADIR     ubicación para este cluster de bases de datos\n"
 
-<<<<<<< HEAD
-#: initdb.c:2507
-=======
 #: initdb.c:2527
->>>>>>> 3d6a8289
 #, c-format
 msgid "  -E, --encoding=ENCODING   set default encoding for new databases\n"
 msgstr "  -E, --encoding=CODIF      codificación por omisión para nuevas bases de datos\n"
 
-<<<<<<< HEAD
-#: initdb.c:2508
-=======
 #: initdb.c:2528
->>>>>>> 3d6a8289
 #, c-format
 msgid "  -g, --allow-group-access  allow group read/execute on data directory\n"
 msgstr ""
 "  -g, --allow-group-access  dar al grupo permisos de lectura/ejecución sobre\n"
 "                            el directorio de datos\n"
 
-<<<<<<< HEAD
-#: initdb.c:2509
-=======
 #: initdb.c:2529
->>>>>>> 3d6a8289
 #, c-format
 msgid "      --icu-locale=LOCALE   set ICU locale ID for new databases\n"
 msgstr ""
 "      --icu-locale=LOCALE   definir el ID de configuración regional ICU para\n"
 "                            nuevas bases de datos\n"
 
-<<<<<<< HEAD
-#: initdb.c:2510
-=======
 #: initdb.c:2530
->>>>>>> 3d6a8289
 #, c-format
 msgid "      --icu-rules=RULES     set additional ICU collation rules for new databases\n"
 msgstr "      --icu-rules=REGLAS    reglas de ordenamiento ICU adicionales para nuevas bases de datos\n"
 
-<<<<<<< HEAD
-#: initdb.c:2511
-=======
 #: initdb.c:2531
->>>>>>> 3d6a8289
 #, c-format
 msgid "  -k, --data-checksums      use data page checksums\n"
 msgstr "  -k, --data-checksums      activar sumas de verificación en páginas de datos\n"
 
-<<<<<<< HEAD
-#: initdb.c:2512
-=======
 #: initdb.c:2532
->>>>>>> 3d6a8289
 #, c-format
 msgid "      --locale=LOCALE       set default locale for new databases\n"
 msgstr ""
 "      --locale=LOCALE       configuración regional por omisión para \n"
 "                            nuevas bases de datos\n"
 
-<<<<<<< HEAD
-#: initdb.c:2513
-=======
 #: initdb.c:2533
->>>>>>> 3d6a8289
 #, c-format
 msgid ""
 "      --lc-collate=, --lc-ctype=, --lc-messages=LOCALE\n"
@@ -1000,20 +653,12 @@
 "                            en la categoría respectiva (el valor por omisión\n"
 "                            es tomado de variables de ambiente)\n"
 
-<<<<<<< HEAD
-#: initdb.c:2517
-=======
 #: initdb.c:2537
->>>>>>> 3d6a8289
 #, c-format
 msgid "      --no-locale           equivalent to --locale=C\n"
 msgstr "      --no-locale           equivalente a --locale=C\n"
 
-<<<<<<< HEAD
-#: initdb.c:2518
-=======
 #: initdb.c:2538
->>>>>>> 3d6a8289
 #, c-format
 msgid ""
 "      --builtin-locale=LOCALE\n"
@@ -1023,11 +668,7 @@
 "                            define el nombre de configuración regional builtin\n"
 "                            para nuevas bases de datos\n"
 
-<<<<<<< HEAD
-#: initdb.c:2520
-=======
 #: initdb.c:2540
->>>>>>> 3d6a8289
 #, c-format
 msgid ""
 "      --locale-provider={builtin|libc|icu}\n"
@@ -1037,9 +678,6 @@
 "                            define el proveedor de configuración regional\n"
 "                            para nuevas bases de datos\n"
 
-<<<<<<< HEAD
-#: initdb.c:2522
-=======
 #: initdb.c:2542
 #, c-format
 #| msgid "  -k, --data-checksums      use data page checksums\n"
@@ -1047,16 +685,11 @@
 msgstr "      --no-data-checksums   no usar sumas de verificación en páginas de datos\n"
 
 #: initdb.c:2543
->>>>>>> 3d6a8289
 #, c-format
 msgid "      --pwfile=FILE         read password for the new superuser from file\n"
 msgstr "      --pwfile=ARCHIVO      leer contraseña del nuevo superusuario del archivo\n"
 
-<<<<<<< HEAD
-#: initdb.c:2523
-=======
 #: initdb.c:2544
->>>>>>> 3d6a8289
 #, c-format
 msgid ""
 "  -T, --text-search-config=CFG\n"
@@ -1065,47 +698,27 @@
 "  -T, --text-search-config=CONF\n"
 "                            configuración de búsqueda en texto por omisión\n"
 
-<<<<<<< HEAD
-#: initdb.c:2525
-=======
 #: initdb.c:2546
->>>>>>> 3d6a8289
 #, c-format
 msgid "  -U, --username=NAME       database superuser name\n"
 msgstr "  -U, --username=USUARIO    nombre del superusuario del cluster\n"
 
-<<<<<<< HEAD
-#: initdb.c:2526
-=======
 #: initdb.c:2547
->>>>>>> 3d6a8289
 #, c-format
 msgid "  -W, --pwprompt            prompt for a password for the new superuser\n"
 msgstr "  -W, --pwprompt            pedir una contraseña para el nuevo superusuario\n"
 
-<<<<<<< HEAD
-#: initdb.c:2527
-=======
 #: initdb.c:2548
->>>>>>> 3d6a8289
 #, c-format
 msgid "  -X, --waldir=WALDIR       location for the write-ahead log directory\n"
 msgstr "  -X, --waldir=WALDIR       ubicación del directorio WAL\n"
 
-<<<<<<< HEAD
-#: initdb.c:2528
-=======
 #: initdb.c:2549
->>>>>>> 3d6a8289
 #, c-format
 msgid "      --wal-segsize=SIZE    size of WAL segments, in megabytes\n"
 msgstr "      --wal-segsize=TAMAÑO  tamaño de los segmentos de WAL, en megabytes\n"
 
-<<<<<<< HEAD
-#: initdb.c:2529
-=======
 #: initdb.c:2550
->>>>>>> 3d6a8289
 #, c-format
 msgid ""
 "\n"
@@ -1114,63 +727,36 @@
 "\n"
 "Opciones menos usadas:\n"
 
-<<<<<<< HEAD
-#: initdb.c:2530
-=======
 #: initdb.c:2551
->>>>>>> 3d6a8289
 #, c-format
 msgid "  -c, --set NAME=VALUE      override default setting for server parameter\n"
 msgstr "  -c, --set VAR=VALOR       sobreescribir el valor por omisión del parámetro\n"
 
-<<<<<<< HEAD
-#: initdb.c:2531
-=======
 #: initdb.c:2552
->>>>>>> 3d6a8289
 #, c-format
 msgid "  -d, --debug               generate lots of debugging output\n"
 msgstr "  -d, --debug               genera mucha salida de depuración\n"
 
-<<<<<<< HEAD
-#: initdb.c:2532
-=======
 #: initdb.c:2553
->>>>>>> 3d6a8289
 #, c-format
 msgid "      --discard-caches      set debug_discard_caches=1\n"
 msgstr "      --discard-caches      establece debug_discard_caches=1\n"
 
-<<<<<<< HEAD
-#: initdb.c:2533
-=======
 #: initdb.c:2554
->>>>>>> 3d6a8289
 #, c-format
 msgid "  -L DIRECTORY              where to find the input files\n"
 msgstr "  -L DIRECTORIO             donde encontrar los archivos de entrada\n"
 
-<<<<<<< HEAD
-#: initdb.c:2534
-=======
 #: initdb.c:2555
->>>>>>> 3d6a8289
 #, c-format
 msgid "  -n, --no-clean            do not clean up after errors\n"
 msgstr "  -n, --no-clean            no limpiar después de errores\n"
 
-<<<<<<< HEAD
-#: initdb.c:2535
-=======
 #: initdb.c:2556
->>>>>>> 3d6a8289
 #, c-format
 msgid "  -N, --no-sync             do not wait for changes to be written safely to disk\n"
 msgstr "  -N, --no-sync             no esperar que los cambios se sincronicen a disco\n"
 
-<<<<<<< HEAD
-#: initdb.c:2536
-=======
 #: initdb.c:2557
 #, c-format
 #| msgid "      --no-estimate-size do not estimate backup size in server side\n"
@@ -1178,43 +764,26 @@
 msgstr "      --no-sync-data-files  no sincronizar archivos en los directorios de datos\n"
 
 #: initdb.c:2558
->>>>>>> 3d6a8289
 #, c-format
 msgid "      --no-instructions     do not print instructions for next steps\n"
 msgstr "      --no-instructions     no mostrar instrucciones para los siguientes pasos\n"
 
-<<<<<<< HEAD
-#: initdb.c:2537
-=======
 #: initdb.c:2559
->>>>>>> 3d6a8289
 #, c-format
 msgid "  -s, --show                show internal settings, then exit\n"
 msgstr "  -s, --show                muestra variables internas y salir\n"
 
-<<<<<<< HEAD
-#: initdb.c:2538
-=======
 #: initdb.c:2560
->>>>>>> 3d6a8289
 #, c-format
 msgid "      --sync-method=METHOD  set method for syncing files to disk\n"
 msgstr "      --sync-method=MÉTODO  definir método para sincronizar archivos a disco\n"
 
-<<<<<<< HEAD
-#: initdb.c:2539
-=======
 #: initdb.c:2561
->>>>>>> 3d6a8289
 #, c-format
 msgid "  -S, --sync-only           only sync database files to disk, then exit\n"
 msgstr "  -S, --sync-only           sólo sincronizar el directorio de datos y salir\n"
 
-<<<<<<< HEAD
-#: initdb.c:2540
-=======
 #: initdb.c:2562
->>>>>>> 3d6a8289
 #, c-format
 msgid ""
 "\n"
@@ -1223,29 +792,17 @@
 "\n"
 "Otras opciones:\n"
 
-<<<<<<< HEAD
-#: initdb.c:2541
-=======
 #: initdb.c:2563
->>>>>>> 3d6a8289
 #, c-format
 msgid "  -V, --version             output version information, then exit\n"
 msgstr "  -V, --version             mostrar información de version y salir\n"
 
-<<<<<<< HEAD
-#: initdb.c:2542
-=======
 #: initdb.c:2564
->>>>>>> 3d6a8289
 #, c-format
 msgid "  -?, --help                show this help, then exit\n"
 msgstr "  -?, --help                mostrar esta ayuda y salir\n"
 
-<<<<<<< HEAD
-#: initdb.c:2543
-=======
 #: initdb.c:2565
->>>>>>> 3d6a8289
 #, c-format
 msgid ""
 "\n"
@@ -1256,11 +813,7 @@
 "Si el directorio de datos no es especificado, se usa la variable de\n"
 "ambiente PGDATA.\n"
 
-<<<<<<< HEAD
-#: initdb.c:2545
-=======
 #: initdb.c:2567
->>>>>>> 3d6a8289
 #, c-format
 msgid ""
 "\n"
@@ -1269,128 +822,72 @@
 "\n"
 "Reporte errores a <%s>.\n"
 
-<<<<<<< HEAD
-#: initdb.c:2546
-=======
 #: initdb.c:2568
->>>>>>> 3d6a8289
 #, c-format
 msgid "%s home page: <%s>\n"
 msgstr "Sitio web de %s: <%s>\n"
 
-<<<<<<< HEAD
-#: initdb.c:2570
-=======
 #: initdb.c:2592
->>>>>>> 3d6a8289
 #, c-format
 msgid "invalid authentication method \"%s\" for \"%s\" connections"
 msgstr "método de autentificación «%s» no válido para conexiones «%s»"
 
-<<<<<<< HEAD
-#: initdb.c:2584
-=======
 #: initdb.c:2606
->>>>>>> 3d6a8289
 #, c-format
 msgid "must specify a password for the superuser to enable password authentication"
 msgstr "debe especificar una contraseña al superusuario para activar autentificación mediante contraseña"
 
-<<<<<<< HEAD
-#: initdb.c:2603
-=======
 #: initdb.c:2625
->>>>>>> 3d6a8289
 #, c-format
 msgid "no data directory specified"
 msgstr "no se especificó un directorio de datos"
 
-<<<<<<< HEAD
-#: initdb.c:2604
-=======
 #: initdb.c:2626
->>>>>>> 3d6a8289
 #, c-format
 msgid "You must identify the directory where the data for this database system will reside.  Do this with either the invocation option -D or the environment variable PGDATA."
 msgstr "Debe especificar el directorio donde residirán los datos para este clúster.  Hágalo usando la opción -D o la variable de ambiente PGDATA."
 
-<<<<<<< HEAD
-#: initdb.c:2621
-=======
 #: initdb.c:2643
->>>>>>> 3d6a8289
 #, c-format
 msgid "could not set environment"
 msgstr "no se pudo establecer el ambiente"
 
-<<<<<<< HEAD
-#: initdb.c:2639
-=======
 #: initdb.c:2661
->>>>>>> 3d6a8289
 #, c-format
 msgid "program \"%s\" is needed by %s but was not found in the same directory as \"%s\""
 msgstr "el programa «%s» es requerido por %s pero se encontró en el mismo directorio que «%s»"
 
-<<<<<<< HEAD
-#: initdb.c:2642
-=======
 #: initdb.c:2664
->>>>>>> 3d6a8289
 #, c-format
 msgid "program \"%s\" was found by \"%s\" but was not the same version as %s"
 msgstr "El programa «%s» fue encontrado por «%s», pero no es de la misma versión que %s"
 
-<<<<<<< HEAD
-#: initdb.c:2657
-=======
 #: initdb.c:2679
->>>>>>> 3d6a8289
 #, c-format
 msgid "input file location must be an absolute path"
 msgstr "la ubicación de archivos de entrada debe ser una ruta absoluta"
 
-<<<<<<< HEAD
-#: initdb.c:2674
-=======
 #: initdb.c:2696
->>>>>>> 3d6a8289
 #, c-format
 msgid "The database cluster will be initialized with locale \"%s\".\n"
 msgstr "El cluster será inicializado con configuración regional «%s».\n"
 
-<<<<<<< HEAD
-#: initdb.c:2677
-=======
 #: initdb.c:2699
->>>>>>> 3d6a8289
 #, c-format
 msgid "The database cluster will be initialized with this locale configuration:\n"
 msgstr "El cluster será inicializado con esta configuración regional:\n"
 
-<<<<<<< HEAD
-#: initdb.c:2678
-=======
 #: initdb.c:2700
->>>>>>> 3d6a8289
 #, c-format
 msgid "  locale provider:   %s\n"
 msgstr "  proveedor de configuración regional: %s\n"
 
-<<<<<<< HEAD
-#: initdb.c:2680
-=======
 #: initdb.c:2702
->>>>>>> 3d6a8289
 #, c-format
 msgid "  default collation: %s\n"
 msgstr "  ordenamiento por omisión: %s\n"
 
-<<<<<<< HEAD
-#: initdb.c:2681
-=======
 #: initdb.c:2703
->>>>>>> 3d6a8289
 #, c-format
 msgid ""
 "  LC_COLLATE:  %s\n"
@@ -1407,38 +904,22 @@
 "  LC_NUMERIC:  %s\n"
 "  LC_TIME:     %s\n"
 
-<<<<<<< HEAD
-#: initdb.c:2711
-=======
 #: initdb.c:2733
->>>>>>> 3d6a8289
 #, c-format
 msgid "could not find suitable encoding for locale \"%s\""
 msgstr "no se pudo encontrar una codificación apropiada para la configuración regional «%s»"
 
-<<<<<<< HEAD
-#: initdb.c:2713
-=======
 #: initdb.c:2735
->>>>>>> 3d6a8289
 #, c-format
 msgid "Rerun %s with the -E option."
 msgstr "Ejecute %s nuevamente con la opción -E."
 
-<<<<<<< HEAD
-#: initdb.c:2714 initdb.c:3257 initdb.c:3377 initdb.c:3397
-=======
 #: initdb.c:2736 initdb.c:3274 initdb.c:3400 initdb.c:3420
->>>>>>> 3d6a8289
 #, c-format
 msgid "Try \"%s --help\" for more information."
 msgstr "Pruebe «%s --help» para mayor información."
 
-<<<<<<< HEAD
-#: initdb.c:2726
-=======
 #: initdb.c:2748
->>>>>>> 3d6a8289
 #, c-format
 msgid ""
 "Encoding \"%s\" implied by locale is not allowed as a server-side encoding.\n"
@@ -1448,202 +929,114 @@
 "no puede ser usada como codificación del lado del servidor.\n"
 "La codificación por omisión será «%s».\n"
 
-<<<<<<< HEAD
-#: initdb.c:2731
-=======
 #: initdb.c:2753
->>>>>>> 3d6a8289
 #, c-format
 msgid "locale \"%s\" requires unsupported encoding \"%s\""
 msgstr "la configuración regional «%s» requiere la codificación no soportada «%s»"
 
-<<<<<<< HEAD
-#: initdb.c:2733
-=======
 #: initdb.c:2755
->>>>>>> 3d6a8289
 #, c-format
 msgid "Encoding \"%s\" is not allowed as a server-side encoding."
 msgstr "La codificación «%s» no puede ser usada como codificación del lado del servidor."
 
-<<<<<<< HEAD
-#: initdb.c:2735
-=======
 #: initdb.c:2757
->>>>>>> 3d6a8289
 #, c-format
 msgid "Rerun %s with a different locale selection."
 msgstr "Ejecute %s nuevamente con opciones de configuración regional diferente."
 
-<<<<<<< HEAD
-#: initdb.c:2743
-=======
 #: initdb.c:2765
->>>>>>> 3d6a8289
 #, c-format
 msgid "The default database encoding has accordingly been set to \"%s\".\n"
 msgstr "La codificación por omisión ha sido por lo tanto definida a «%s».\n"
 
-<<<<<<< HEAD
-#: initdb.c:2757
-=======
 #: initdb.c:2781
->>>>>>> 3d6a8289
 #, c-format
 msgid "builtin provider locale \"%s\" requires encoding \"%s\""
 msgstr "la configuración regional «%s» del proveedor builtin requiere la codificación «%s»"
 
-<<<<<<< HEAD
-#: initdb.c:2819
-=======
 #: initdb.c:2843
->>>>>>> 3d6a8289
 #, c-format
 msgid "could not find suitable text search configuration for locale \"%s\""
 msgstr ""
 "no se pudo encontrar una configuración para búsqueda en texto apropiada\n"
 "para la configuración regional «%s»"
 
-<<<<<<< HEAD
-#: initdb.c:2830
-=======
 #: initdb.c:2854
->>>>>>> 3d6a8289
 #, c-format
 msgid "suitable text search configuration for locale \"%s\" is unknown"
 msgstr "la configuración de búsqueda en texto apropiada para la configuración regional «%s» es desconocida"
 
-<<<<<<< HEAD
-#: initdb.c:2835
-=======
 #: initdb.c:2859
->>>>>>> 3d6a8289
 #, c-format
 msgid "specified text search configuration \"%s\" might not match locale \"%s\""
 msgstr "la configuración de búsqueda en texto «%s» especificada podría no coincidir con la configuración regional «%s»"
 
-<<<<<<< HEAD
-#: initdb.c:2840
-=======
 #: initdb.c:2864
->>>>>>> 3d6a8289
 #, c-format
 msgid "The default text search configuration will be set to \"%s\".\n"
 msgstr "La configuración de búsqueda en texto ha sido definida a «%s».\n"
 
-<<<<<<< HEAD
-#: initdb.c:2883 initdb.c:2954
-=======
 #: initdb.c:2898 initdb.c:2969
->>>>>>> 3d6a8289
 #, c-format
 msgid "creating directory %s ... "
 msgstr "creando el directorio %s ... "
 
-<<<<<<< HEAD
-#: initdb.c:2888 initdb.c:2959 initdb.c:3007 initdb.c:3064
-=======
 #: initdb.c:2903 initdb.c:2974 initdb.c:3022 initdb.c:3079
->>>>>>> 3d6a8289
 #, c-format
 msgid "could not create directory \"%s\": %m"
 msgstr "no se pudo crear el directorio «%s»: %m"
 
-<<<<<<< HEAD
-#: initdb.c:2897 initdb.c:2969
-=======
 #: initdb.c:2912 initdb.c:2984
->>>>>>> 3d6a8289
 #, c-format
 msgid "fixing permissions on existing directory %s ... "
 msgstr "corrigiendo permisos en el directorio existente %s ... "
 
-<<<<<<< HEAD
-#: initdb.c:2902 initdb.c:2974
-=======
 #: initdb.c:2917 initdb.c:2989
->>>>>>> 3d6a8289
 #, c-format
 msgid "could not change permissions of directory \"%s\": %m"
 msgstr "no se pudo cambiar los permisos del directorio «%s»: %m"
 
-<<<<<<< HEAD
-#: initdb.c:2914 initdb.c:2986
-=======
 #: initdb.c:2929 initdb.c:3001
->>>>>>> 3d6a8289
 #, c-format
 msgid "directory \"%s\" exists but is not empty"
 msgstr "el directorio «%s» existe pero no está vacío"
 
-<<<<<<< HEAD
-#: initdb.c:2918
-=======
 #: initdb.c:2933
->>>>>>> 3d6a8289
 #, c-format
 msgid "If you want to create a new database system, either remove or empty the directory \"%s\" or run %s with an argument other than \"%s\"."
 msgstr "Si quiere crear un nuevo cluster de bases de datos, elimine o vacíe el directorio «%s», o ejecute %s con un argumento distinto de «%s»."
 
-<<<<<<< HEAD
-#: initdb.c:2926 initdb.c:2996 initdb.c:3422
-=======
 #: initdb.c:2941 initdb.c:3011 initdb.c:3445
->>>>>>> 3d6a8289
 #, c-format
 msgid "could not access directory \"%s\": %m"
 msgstr "no se pudo acceder al directorio «%s»: %m"
 
-<<<<<<< HEAD
-#: initdb.c:2947
-=======
 #: initdb.c:2962
->>>>>>> 3d6a8289
 #, c-format
 msgid "WAL directory location must be an absolute path"
 msgstr "la ubicación del directorio de WAL debe ser una ruta absoluta"
 
-<<<<<<< HEAD
-#: initdb.c:2990
-=======
 #: initdb.c:3005
->>>>>>> 3d6a8289
 #, c-format
 msgid "If you want to store the WAL there, either remove or empty the directory \"%s\"."
 msgstr "Si quiere almacenar el WAL ahí, elimine o vacíe el directorio «%s»."
 
-<<<<<<< HEAD
-#: initdb.c:3000
-=======
 #: initdb.c:3015
->>>>>>> 3d6a8289
 #, c-format
 msgid "could not create symbolic link \"%s\": %m"
 msgstr "no se pudo crear el enlace simbólico «%s»: %m"
 
-<<<<<<< HEAD
-#: initdb.c:3019
-=======
 #: initdb.c:3034
->>>>>>> 3d6a8289
 #, c-format
 msgid "It contains a dot-prefixed/invisible file, perhaps due to it being a mount point."
 msgstr "Contiene un archivo invisible o que empieza con un punto (.), quizás por ser un punto de montaje."
 
-<<<<<<< HEAD
-#: initdb.c:3021
-=======
 #: initdb.c:3036
->>>>>>> 3d6a8289
 #, c-format
 msgid "It contains a lost+found directory, perhaps due to it being a mount point."
 msgstr "Contiene un directorio lost+found, quizás por ser un punto de montaje."
 
-<<<<<<< HEAD
-#: initdb.c:3023
-=======
 #: initdb.c:3038
->>>>>>> 3d6a8289
 #, c-format
 msgid ""
 "Using a mount point directly as the data directory is not recommended.\n"
@@ -1652,119 +1045,67 @@
 "Usar un punto de montaje directamente como directorio de datos no es recomendado.\n"
 "Cree un subdirectorio bajo el punto de montaje."
 
-<<<<<<< HEAD
-#: initdb.c:3050
-=======
 #: initdb.c:3065
->>>>>>> 3d6a8289
 #, c-format
 msgid "creating subdirectories ... "
 msgstr "creando subdirectorios ... "
 
-<<<<<<< HEAD
-#: initdb.c:3093
-msgid "performing post-bootstrap initialization ... "
-msgstr "realizando inicialización post-bootstrap ... "
-
-#: initdb.c:3256
-=======
 #: initdb.c:3108
 msgid "performing post-bootstrap initialization ... "
 msgstr "realizando inicialización post-bootstrap ... "
 
 #: initdb.c:3273
->>>>>>> 3d6a8289
 #, c-format
 msgid "-c %s requires a value"
 msgstr "-c %s requiere un valor"
 
-<<<<<<< HEAD
-#: initdb.c:3281
-=======
 #: initdb.c:3298
->>>>>>> 3d6a8289
 #, c-format
 msgid "Running in debug mode.\n"
 msgstr "Ejecutando en modo de depuración.\n"
 
-<<<<<<< HEAD
-#: initdb.c:3285
-=======
 #: initdb.c:3302
->>>>>>> 3d6a8289
 #, c-format
 msgid "Running in no-clean mode.  Mistakes will not be cleaned up.\n"
 msgstr "Ejecutando en modo no-clean.  Los errores no serán limpiados.\n"
 
-<<<<<<< HEAD
-#: initdb.c:3358
-=======
 #: initdb.c:3375
->>>>>>> 3d6a8289
 #, c-format
 msgid "unrecognized locale provider: %s"
 msgstr "proveedor de ordenamiento no reconocido: %s"
 
-<<<<<<< HEAD
-#: initdb.c:3395
-=======
 #: initdb.c:3418
->>>>>>> 3d6a8289
 #, c-format
 msgid "too many command-line arguments (first is \"%s\")"
 msgstr "demasiados argumentos en la línea de órdenes (el primero es «%s»)"
 
-<<<<<<< HEAD
-#: initdb.c:3402 initdb.c:3406 initdb.c:3410
-=======
 #: initdb.c:3425 initdb.c:3429 initdb.c:3433
->>>>>>> 3d6a8289
 #, c-format
 msgid "%s cannot be specified unless locale provider \"%s\" is chosen"
 msgstr "%s no puede especificarse a menos que el proveedor de locale «%s» sea escogido"
 
-<<<<<<< HEAD
-#: initdb.c:3424 initdb.c:3487
-msgid "syncing data to disk ... "
-msgstr "sincronizando los datos a disco ... "
-
-#: initdb.c:3432
-=======
 #: initdb.c:3447 initdb.c:3510
 msgid "syncing data to disk ... "
 msgstr "sincronizando los datos a disco ... "
 
 #: initdb.c:3455
->>>>>>> 3d6a8289
 #, c-format
 msgid "password prompt and password file cannot be specified together"
 msgstr ""
 "la petición de contraseña y el archivo de contraseña no pueden\n"
 "ser especificados simultáneamente"
 
-<<<<<<< HEAD
-#: initdb.c:3443
-=======
 #: initdb.c:3466
->>>>>>> 3d6a8289
 #, c-format
 msgid "argument of %s must be a power of two between 1 and 1024"
 msgstr "el argumento de %s debe ser una potencia de dos entre 1 y 1024"
 
-<<<<<<< HEAD
-#: initdb.c:3456
-=======
 #: initdb.c:3479
->>>>>>> 3d6a8289
 #, c-format
 msgid "superuser name \"%s\" is disallowed; role names cannot begin with \"pg_\""
 msgstr "nombre de superusuario «%s» no permitido; los nombres de rol no pueden comenzar con «pg_»"
 
-<<<<<<< HEAD
-#: initdb.c:3458
-=======
 #: initdb.c:3481
->>>>>>> 3d6a8289
 #, c-format
 msgid ""
 "The files belonging to this database system will be owned by user \"%s\".\n"
@@ -1775,29 +1116,17 @@
 "Este usuario también debe ser quien ejecute el proceso servidor.\n"
 "\n"
 
-<<<<<<< HEAD
-#: initdb.c:3474
-=======
 #: initdb.c:3497
->>>>>>> 3d6a8289
 #, c-format
 msgid "Data page checksums are enabled.\n"
 msgstr "Las sumas de verificación en páginas de datos han sido activadas.\n"
 
-<<<<<<< HEAD
-#: initdb.c:3476
-=======
 #: initdb.c:3499
->>>>>>> 3d6a8289
 #, c-format
 msgid "Data page checksums are disabled.\n"
 msgstr "Las sumas de verificación en páginas de datos han sido desactivadas.\n"
 
-<<<<<<< HEAD
-#: initdb.c:3493
-=======
 #: initdb.c:3516
->>>>>>> 3d6a8289
 #, c-format
 msgid ""
 "\n"
@@ -1809,38 +1138,22 @@
 "El directorio de datos podría corromperse si el sistema operativo sufre\n"
 "una caída.\n"
 
-<<<<<<< HEAD
-#: initdb.c:3498
-=======
 #: initdb.c:3521
->>>>>>> 3d6a8289
 #, c-format
 msgid "enabling \"trust\" authentication for local connections"
 msgstr "activando el método de autentificación «trust» para conexiones locales"
 
-<<<<<<< HEAD
-#: initdb.c:3499
-=======
 #: initdb.c:3522
->>>>>>> 3d6a8289
 #, c-format
 msgid "You can change this by editing pg_hba.conf or using the option -A, or --auth-local and --auth-host, the next time you run initdb."
 msgstr "Puede cambiar esto editando pg_hba.conf o usando el parámetro -A, o --auth-local y --auth-host la próxima vez que ejecute initdb."
 
 #. translator: This is a placeholder in a shell command.
-<<<<<<< HEAD
-#: initdb.c:3529
-msgid "logfile"
-msgstr "archivo_de_registro"
-
-#: initdb.c:3531
-=======
 #: initdb.c:3552
 msgid "logfile"
 msgstr "archivo_de_registro"
 
 #: initdb.c:3554
->>>>>>> 3d6a8289
 #, c-format
 msgid ""
 "\n"

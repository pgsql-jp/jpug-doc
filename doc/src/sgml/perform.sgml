--- conflicted
+++ resolved
@@ -223,25 +223,18 @@
     It's important to understand that the cost of an upper-level node includes
     the cost of all its child nodes.  It's also important to realize that
     the cost only reflects things that the planner cares about.
-<<<<<<< HEAD
     In particular, the cost does not consider the time spent to convert
     output values to text form or to transmit them to the client, which
     could be important factors in the real elapsed time; but the planner
     ignores those costs because it cannot change them by altering the
     plan.  (Every correct plan will output the same row set, we trust.)
-=======
-    In particular, the cost does not consider the time spent transmitting
-    result rows to the client, which could be an important
-    factor in the real elapsed time; but the planner ignores it because
-    it cannot change it by altering the plan.  (Every correct plan will
-    output the same row set, we trust.)
--->
-上位ノードのコストには、すべての子ノードのコストもその中に含まれていることを理解することは重要です。
+-->
+《マッチ度[82.994455]》上位ノードのコストには、すべての子ノードのコストもその中に含まれていることを理解することは重要です。
 このコストはプランナが関与するコストのみ反映する点もまた重要です。
 とりわけ、結果の行をクライアントに転送するコストは、実際の処理時間の重要な要因となる可能性があるにもかかわらず、考慮されません。
 プランナは、計画をいかに変更しようと、転送コストを変えることはできないため、これを無視します。
 （正しい計画はどんなものであれ、すべて同じ行を結果として出力すると信じています。）
->>>>>>> 43f2d855
+《機械翻訳》«It's important to understand that the cost of an upper-level node includes the cost of all its child nodes. It's also important to realize that the cost only reflects things that the planner cares about. In particular, the cost does not consider the time spent to convert output values to text form or to transmit them to the client, which could be important factors in the real elapsed time; but the planner ignores those costs because it cannot change them by altering the plan. (Every correct plan will output the same row set, we trust.)»
    </para>
 
    <para>
@@ -826,19 +819,26 @@
     which shows that the planner thinks that sorting <literal>onek</literal> by
     index-scanning is about 12% more expensive than sequential-scan-and-sort.
     Of course, the next question is whether it's right about that.
-<<<<<<< HEAD
     We can investigate that using <command>EXPLAIN ANALYZE</command>, as
     discussed <link linkend="using-explain-analyze">below</link>.
+-->
+《マッチ度[82.215743]》これは、プランナが、シーケンシャルスキャンとソートよりインデックススキャンによる<literal>onek</literal>のソート処理がおよそ12%程高価であるとみなしたことを示します。
+当然ながら、次の疑問はこれが正しいかどうかでしょう。
+後で説明する<command>EXPLAIN ANALYZE</command>を使用することで調査することができます。
+《機械翻訳》«which shows that the planner thinks that sorting <literal>onek</literal> by index-scanning is about 12% more expensive than sequential-scan-and-sort. Of course, the next question is whether it's right about that. We can investigate that using <command>EXPLAIN ANALYZE</command>, as discussed <link linkend="using-explain-analyze">below</link>.»
    </para>
 
    <para>
     <indexterm>
      <primary>subplan</primary>
     </indexterm>
+<!--
     Some query plans involve <firstterm>subplans</firstterm>, which arise
     from sub-<literal>SELECT</literal>s in the original query.  Such
     queries can sometimes be transformed into ordinary join plans, but
     when they cannot be, we get plans like:
+-->
+《機械翻訳》«Some query plans involve <firstterm>subplans</firstterm>, which arise from sub-<literal>SELECT</literal>s in the original query. Such queries can sometimes be transformed into ordinary join plans, but when they cannot be, we get plans like:»
 
 <screen>
 EXPLAIN VERBOSE SELECT unique1
@@ -856,6 +856,7 @@
            Filter: (o.four = t.four)
 </screen>
 
+<!--
     This rather artificial example serves to illustrate a couple of
     points: values from the outer plan level can be passed down into a
     subplan (here, <literal>t.four</literal> is passed down) and the
@@ -865,6 +866,8 @@
     <literal>(<replaceable>subplan_name</replaceable>).col<replaceable>N</replaceable></literal>,
     which refers to the <replaceable>N</replaceable>'th output column of
     the sub-<literal>SELECT</literal>.
+-->
+《機械翻訳》«This rather artificial example serves to illustrate a couple of points: values from the outer plan level can be passed down into a subplan (here, <literal>t.four</literal> is passed down) and the results of the sub-select are available to the outer plan. Those result values are shown by <command>EXPLAIN</command> with notations like <literal>(<replaceable>subplan_name</replaceable>).col<replaceable>N</replaceable></literal>, which refers to the <replaceable>N</replaceable>'th output column of the sub-<literal>SELECT</literal>.»
    </para>
 
    <para>
@@ -872,10 +875,13 @@
      <primary>subplan</primary>
      <secondary>hashed</secondary>
     </indexterm>
+<!--
     In the example above, the <literal>ALL</literal> operator runs the
     subplan again for each row of the outer query (which accounts for the
     high estimated cost).  Some queries can use a <firstterm>hashed
     subplan</firstterm> to avoid that:
+-->
+《機械翻訳》«In the example above, the <literal>ALL</literal> operator runs the subplan again for each row of the outer query (which accounts for the high estimated cost). Some queries can use a <firstterm>hashed subplan</firstterm> to avoid that:»
 
 <screen>
 EXPLAIN SELECT *
@@ -891,21 +897,27 @@
 (4 rows)
 </screen>
 
+<!--
     Here, the subplan is run a single time and its output is loaded into
     an in-memory hash table, which is then probed by the
     outer <literal>ANY</literal> operator.  This requires that the
     sub-<literal>SELECT</literal> not reference any variables of the outer
     query, and that the <literal>ANY</literal>'s comparison operator be
     amenable to hashing.
+-->
+《機械翻訳》«Here, the subplan is run a single time and its output is loaded into an in-memory hash table, which is then probed by the outer <literal>ANY</literal> operator. This requires that the sub-<literal>SELECT</literal> not reference any variables of the outer query, and that the <literal>ANY</literal>'s comparison operator be amenable to hashing.»
    </para>
 
    <para>
     <indexterm>
      <primary>initplan</primary>
     </indexterm>
+<!--
     If, in addition to not referencing any variables of the outer query,
     the sub-<literal>SELECT</literal> cannot return more than one row,
     it may instead be implemented as an <firstterm>initplan</firstterm>:
+-->
+《機械翻訳》«If, in addition to not referencing any variables of the outer query, the sub-<literal>SELECT</literal> cannot return more than one row, it may instead be implemented as an <firstterm>initplan</firstterm>:»
 
 <screen>
 EXPLAIN VERBOSE SELECT unique1
@@ -921,20 +933,15 @@
            Output: ((random() * '10'::double precision))::integer
 </screen>
 
+<!--
     An initplan is run only once per execution of the outer plan, and its
     results are saved for re-use in later rows of the outer plan.  So in
     this example <literal>random()</literal> is evaluated only once and
     all the values of <literal>t1.ten</literal> are compared to the same
     randomly-chosen integer.  That's quite different from what would
     happen without the sub-<literal>SELECT</literal> construct.
-=======
-    We can investigate that using <command>EXPLAIN ANALYZE</command>, as discussed
-    below.
--->
-これは、プランナが、シーケンシャルスキャンとソートよりインデックススキャンによる<literal>onek</literal>のソート処理がおよそ12%程高価であるとみなしたことを示します。
-当然ながら、次の疑問はこれが正しいかどうかでしょう。
-後で説明する<command>EXPLAIN ANALYZE</command>を使用することで調査することができます。
->>>>>>> 43f2d855
+-->
+《機械翻訳》«An initplan is run only once per execution of the outer plan, and its results are saved for re-use in later rows of the outer plan. So in this example <literal>random()</literal> is evaluated only once and all the values of <literal>t1.ten</literal> are compared to the same randomly-chosen integer. That's quite different from what would happen without the sub-<literal>SELECT</literal> construct.»
    </para>
 
   </sect2>
@@ -1304,6 +1311,7 @@
    </para>
 
    <para>
+<!--
     The time shown for the top-level node does not include any time needed
     to convert the query's output data into displayable form or to send it
     to the client.  While <command>EXPLAIN ANALYZE</command> will never
@@ -1312,6 +1320,8 @@
     by specifying the <literal>SERIALIZE</literal> option.  That time will
     be shown separately, and it's also included in the
     total <literal>Execution time</literal>.
+-->
+《機械翻訳》«The time shown for the top-level node does not include any time needed to convert the query's output data into displayable form or to send it to the client. While <command>EXPLAIN ANALYZE</command> will never send the data to the client, it can be told to convert the query's output data to displayable form and measure the time needed for that, by specifying the <literal>SERIALIZE</literal> option. That time will be shown separately, and it's also included in the total <literal>Execution time</literal>.»
    </para>
 
   </sect2>
@@ -1335,10 +1345,11 @@
     <xref linkend="pgtesttiming"/> tool to measure the overhead of timing
     on your system.
 -->
-<command>EXPLAIN ANALYZE</command>により測定される実行時間が同じ問い合わせを普通に実行する場合と大きくそれる可能性がある、２つの重大な点があります。
+《マッチ度[84.169279]》<command>EXPLAIN ANALYZE</command>により測定される実行時間が同じ問い合わせを普通に実行する場合と大きくそれる可能性がある、２つの重大な点があります。
 １つ目は、出力行がクライアントに配信されませんので、ネットワーク転送コストとI/O変換に関するコストが含まれないことです。
 ２つ目は、<command>EXPLAIN ANALYZE</command>によって加わる測定オーバーヘッドが大きくなることが、特に<function>gettimeofday()</function>オペレーティングシステムコールが低速なマシンであり得ることです。
 <xref linkend="pgtesttiming"/>を用いて、使用中のシステムの時間測定にかかるオーバーヘッドを測ることができます。
+《機械翻訳》«There are two significant ways in which run times measured by <command>EXPLAIN ANALYZE</command> can deviate from normal execution of the same query. First, since no output rows are delivered to the client, network transmission costs are not included. I/O conversion costs are not included either unless <literal>SERIALIZE</literal> is specified. Second, the measurement overhead added by <command>EXPLAIN ANALYZE</command> can be significant, especially on machines with slow <function>gettimeofday()</function> operating-system calls. You can use the <xref linkend="pgtesttiming"/> tool to measure the overhead of timing on your system.»
    </para>
 
    <para>

--- conflicted
+++ resolved
@@ -2,13 +2,8 @@
 msgstr ""
 "Project-Id-Version: postgresql\n"
 "Report-Msgid-Bugs-To: pgsql-bugs@lists.postgresql.org\n"
-<<<<<<< HEAD
 "POT-Creation-Date: 2022-08-12 10:50+0000\n"
 "PO-Revision-Date: 2022-09-13 11:52\n"
-=======
-"POT-Creation-Date: 2022-05-17 15:33+0000\n"
-"PO-Revision-Date: 2022-06-19 10:10\n"
->>>>>>> 185876a6
 "Last-Translator: \n"
 "Language-Team: Ukrainian\n"
 "Language: uk_UA\n"
@@ -19,36 +14,19 @@
 "X-Crowdin-Project: postgresql\n"
 "X-Crowdin-Project-ID: 324573\n"
 "X-Crowdin-Language: uk\n"
-<<<<<<< HEAD
 "X-Crowdin-File: /REL_15_STABLE/pg_dump.pot\n"
 "X-Crowdin-File-ID: 918\n"
 
 #: ../../../src/common/logging.c:276
-=======
-"X-Crowdin-File: /REL_14_STABLE/pg_dump.pot\n"
-"X-Crowdin-File-ID: 772\n"
-
-#: ../../../src/common/logging.c:259
-#, c-format
-msgid "fatal: "
-msgstr "збій: "
-
-#: ../../../src/common/logging.c:266
->>>>>>> 185876a6
 #, c-format
 msgid "error: "
 msgstr "помилка: "
 
-<<<<<<< HEAD
 #: ../../../src/common/logging.c:283
-=======
-#: ../../../src/common/logging.c:273
->>>>>>> 185876a6
 #, c-format
 msgid "warning: "
 msgstr "попередження: "
 
-<<<<<<< HEAD
 #: ../../../src/common/logging.c:294
 #, c-format
 msgid "detail: "
@@ -60,72 +38,41 @@
 msgstr "підказка: "
 
 #: ../../common/exec.c:149 ../../common/exec.c:266 ../../common/exec.c:312
-=======
-#: ../../common/exec.c:141 ../../common/exec.c:258 ../../common/exec.c:304
->>>>>>> 185876a6
 #, c-format
 msgid "could not identify current directory: %m"
 msgstr "не вдалося визначити поточний каталог: %m"
 
-<<<<<<< HEAD
 #: ../../common/exec.c:168
-=======
-#: ../../common/exec.c:160
->>>>>>> 185876a6
 #, c-format
 msgid "invalid binary \"%s\""
 msgstr "невірний бінарний файл \"%s\""
 
-<<<<<<< HEAD
 #: ../../common/exec.c:218
-=======
-#: ../../common/exec.c:210
->>>>>>> 185876a6
 #, c-format
 msgid "could not read binary \"%s\""
 msgstr "неможливо прочитати бінарний файл \"%s\""
 
-<<<<<<< HEAD
 #: ../../common/exec.c:226
-=======
-#: ../../common/exec.c:218
->>>>>>> 185876a6
 #, c-format
 msgid "could not find a \"%s\" to execute"
 msgstr "неможливо знайти \"%s\" для виконання"
 
-<<<<<<< HEAD
 #: ../../common/exec.c:282 ../../common/exec.c:321
-=======
-#: ../../common/exec.c:274 ../../common/exec.c:313
->>>>>>> 185876a6
 #, c-format
 msgid "could not change directory to \"%s\": %m"
 msgstr "не вдалося змінити каталог на \"%s\": %m"
 
-<<<<<<< HEAD
 #: ../../common/exec.c:299
-=======
-#: ../../common/exec.c:291
->>>>>>> 185876a6
 #, c-format
 msgid "could not read symbolic link \"%s\": %m"
 msgstr "не можливо прочитати символічне послання \"%s\": %m"
 
-<<<<<<< HEAD
 #: ../../common/exec.c:422 parallel.c:1611
-=======
-#: ../../common/exec.c:414 parallel.c:1614
->>>>>>> 185876a6
 #, c-format
 msgid "%s() failed: %m"
 msgstr "%s() помилка: %m"
 
-<<<<<<< HEAD
 #: ../../common/exec.c:560 ../../common/exec.c:605 ../../common/exec.c:697
-=======
-#: ../../common/exec.c:527 ../../common/exec.c:572 ../../common/exec.c:664
->>>>>>> 185876a6
 msgid "out of memory"
 msgstr "недостатньо пам'яті"
 
@@ -170,7 +117,6 @@
 msgid "child process exited with unrecognized status %d"
 msgstr "дочірній процес завершився з невизнаним статусом %d"
 
-<<<<<<< HEAD
 #: ../../fe_utils/option_utils.c:69
 #, c-format
 msgid "invalid value \"%s\" for option %s"
@@ -182,333 +128,186 @@
 msgstr "%s має бути в діапазоні %d..%d"
 
 #: common.c:134
-=======
-#: common.c:124
->>>>>>> 185876a6
 #, c-format
 msgid "reading extensions"
 msgstr "читання розширень"
 
-<<<<<<< HEAD
 #: common.c:137
-=======
-#: common.c:128
->>>>>>> 185876a6
 #, c-format
 msgid "identifying extension members"
 msgstr "ідентифікація членів розширення"
 
-<<<<<<< HEAD
 #: common.c:140
-=======
-#: common.c:131
->>>>>>> 185876a6
 #, c-format
 msgid "reading schemas"
 msgstr "читання схемів"
 
-<<<<<<< HEAD
 #: common.c:149
-=======
-#: common.c:141
->>>>>>> 185876a6
 #, c-format
 msgid "reading user-defined tables"
 msgstr "читання користувацьких таблиць"
 
-<<<<<<< HEAD
 #: common.c:154
-=======
-#: common.c:148
->>>>>>> 185876a6
 #, c-format
 msgid "reading user-defined functions"
 msgstr "читання користувацьких функцій"
 
-<<<<<<< HEAD
 #: common.c:158
-=======
-#: common.c:153
->>>>>>> 185876a6
 #, c-format
 msgid "reading user-defined types"
 msgstr "читання користувацьких типів"
 
-<<<<<<< HEAD
 #: common.c:162
-=======
-#: common.c:158
->>>>>>> 185876a6
 #, c-format
 msgid "reading procedural languages"
 msgstr "читання процедурних мов"
 
-<<<<<<< HEAD
 #: common.c:165
-=======
-#: common.c:161
->>>>>>> 185876a6
 #, c-format
 msgid "reading user-defined aggregate functions"
 msgstr "читання користувацьких агрегатних функцій"
 
-<<<<<<< HEAD
 #: common.c:168
-=======
-#: common.c:164
->>>>>>> 185876a6
 #, c-format
 msgid "reading user-defined operators"
 msgstr "читання користувацьких операторів"
 
-<<<<<<< HEAD
 #: common.c:171
-=======
-#: common.c:168
->>>>>>> 185876a6
 #, c-format
 msgid "reading user-defined access methods"
 msgstr "читання користувацьких методів доступу"
 
-<<<<<<< HEAD
 #: common.c:174
-=======
-#: common.c:171
->>>>>>> 185876a6
 #, c-format
 msgid "reading user-defined operator classes"
 msgstr "читання користувацьких класів операторів"
 
-<<<<<<< HEAD
 #: common.c:177
-=======
-#: common.c:174
->>>>>>> 185876a6
 #, c-format
 msgid "reading user-defined operator families"
 msgstr "читання користувацьких сімейств операторів"
 
-<<<<<<< HEAD
 #: common.c:180
-=======
-#: common.c:177
->>>>>>> 185876a6
 #, c-format
 msgid "reading user-defined text search parsers"
 msgstr "читання користувацьких парсерів текстового пошуку"
 
-<<<<<<< HEAD
 #: common.c:183
-=======
-#: common.c:180
->>>>>>> 185876a6
 #, c-format
 msgid "reading user-defined text search templates"
 msgstr "читання користувацьких шаблонів текстового пошуку"
 
-<<<<<<< HEAD
 #: common.c:186
-=======
-#: common.c:183
->>>>>>> 185876a6
 #, c-format
 msgid "reading user-defined text search dictionaries"
 msgstr "читання користувацьких словників текстового пошуку"
 
-<<<<<<< HEAD
 #: common.c:189
-=======
-#: common.c:186
->>>>>>> 185876a6
 #, c-format
 msgid "reading user-defined text search configurations"
 msgstr "читання користувацьких конфігурацій текстового пошуку"
 
-<<<<<<< HEAD
 #: common.c:192
-=======
-#: common.c:189
->>>>>>> 185876a6
 #, c-format
 msgid "reading user-defined foreign-data wrappers"
 msgstr "читання користувацьких джерел сторонніх даних"
 
-<<<<<<< HEAD
 #: common.c:195
-=======
-#: common.c:192
->>>>>>> 185876a6
 #, c-format
 msgid "reading user-defined foreign servers"
 msgstr "читання користувацьких сторонніх серверів"
 
-<<<<<<< HEAD
 #: common.c:198
-=======
-#: common.c:195
->>>>>>> 185876a6
 #, c-format
 msgid "reading default privileges"
 msgstr "читання прав за замовчуванням"
 
-<<<<<<< HEAD
 #: common.c:201
-=======
-#: common.c:198
->>>>>>> 185876a6
 #, c-format
 msgid "reading user-defined collations"
 msgstr "читання користувацьких сортувань"
 
-<<<<<<< HEAD
 #: common.c:204
-=======
-#: common.c:202
->>>>>>> 185876a6
 #, c-format
 msgid "reading user-defined conversions"
 msgstr "читання користувацьких перетворень"
 
-<<<<<<< HEAD
 #: common.c:207
-=======
-#: common.c:205
->>>>>>> 185876a6
 #, c-format
 msgid "reading type casts"
 msgstr "читання типу приведення"
 
-<<<<<<< HEAD
 #: common.c:210
-=======
-#: common.c:208
->>>>>>> 185876a6
 #, c-format
 msgid "reading transforms"
 msgstr "читання перетворень"
 
-<<<<<<< HEAD
 #: common.c:213
-=======
-#: common.c:211
->>>>>>> 185876a6
 #, c-format
 msgid "reading table inheritance information"
 msgstr "читання інформації про успадкування таблиці"
 
-<<<<<<< HEAD
 #: common.c:216
-=======
-#: common.c:214
->>>>>>> 185876a6
 #, c-format
 msgid "reading event triggers"
 msgstr "читання тригерів подій"
 
-<<<<<<< HEAD
 #: common.c:220
-=======
-#: common.c:218
->>>>>>> 185876a6
 #, c-format
 msgid "finding extension tables"
 msgstr "пошук таблиць розширень"
 
-<<<<<<< HEAD
 #: common.c:224
-=======
-#: common.c:222
->>>>>>> 185876a6
 #, c-format
 msgid "finding inheritance relationships"
 msgstr "пошук відносин успадкування"
 
-<<<<<<< HEAD
 #: common.c:227
-=======
-#: common.c:225
->>>>>>> 185876a6
 #, c-format
 msgid "reading column info for interesting tables"
 msgstr "читання інформації про стовпці цікавлячої таблиці"
 
-<<<<<<< HEAD
 #: common.c:230
-=======
-#: common.c:228
->>>>>>> 185876a6
 #, c-format
 msgid "flagging inherited columns in subtables"
 msgstr "помітка успадкованих стовпців в підтаблицях"
 
-<<<<<<< HEAD
 #: common.c:233
-=======
-#: common.c:231
->>>>>>> 185876a6
 #, c-format
 msgid "reading indexes"
 msgstr "читання індексів"
 
-<<<<<<< HEAD
 #: common.c:236
-=======
-#: common.c:234
->>>>>>> 185876a6
 #, c-format
 msgid "flagging indexes in partitioned tables"
 msgstr "помітка індексів в секційних таблицях"
 
-<<<<<<< HEAD
 #: common.c:239
-=======
-#: common.c:237
->>>>>>> 185876a6
 #, c-format
 msgid "reading extended statistics"
 msgstr "читання розширеної статистики"
 
-<<<<<<< HEAD
 #: common.c:242
-=======
-#: common.c:240
->>>>>>> 185876a6
 #, c-format
 msgid "reading constraints"
 msgstr "читання обмежень"
 
-<<<<<<< HEAD
 #: common.c:245
-=======
-#: common.c:243
->>>>>>> 185876a6
 #, c-format
 msgid "reading triggers"
 msgstr "читання тригерів"
 
-<<<<<<< HEAD
 #: common.c:248
-=======
-#: common.c:246
->>>>>>> 185876a6
 #, c-format
 msgid "reading rewrite rules"
 msgstr "читання правил перезаписування"
 
-<<<<<<< HEAD
 #: common.c:251
-=======
-#: common.c:249
->>>>>>> 185876a6
 #, c-format
 msgid "reading policies"
 msgstr "читання політик"
 
-<<<<<<< HEAD
 #: common.c:254
-=======
-#: common.c:252
->>>>>>> 185876a6
 #, c-format
 msgid "reading publications"
 msgstr "читання публікацій"
@@ -519,50 +318,31 @@
 msgstr "читання членства публікації для таблиць"
 
 #: common.c:260
-<<<<<<< HEAD
 #, c-format
 msgid "reading publication membership of schemas"
 msgstr "читання членства публікації для схем"
 
 #: common.c:263
-=======
->>>>>>> 185876a6
 #, c-format
 msgid "reading subscriptions"
 msgstr "читання підписок"
 
-<<<<<<< HEAD
 #: common.c:343
-=======
-#: common.c:338
->>>>>>> 185876a6
 #, c-format
 msgid "invalid number of parents %d for table \"%s\""
 msgstr "неприпустиме число батьківських елементів %d для таблиці \"%s\""
 
-<<<<<<< HEAD
 #: common.c:1004
-=======
-#: common.c:1100
->>>>>>> 185876a6
 #, c-format
 msgid "failed sanity check, parent OID %u of table \"%s\" (OID %u) not found"
 msgstr "помилка перевірки, батьківський елемент ідентифікатора OID %u для таблиці \"%s\" (ідентифікатор OID %u) не знайдено"
 
-<<<<<<< HEAD
 #: common.c:1043
-=======
-#: common.c:1142
->>>>>>> 185876a6
 #, c-format
 msgid "could not parse numeric array \"%s\": too many numbers"
 msgstr "не вдалося проаналізувати числовий масив \"%s\": забагато чисел"
 
-<<<<<<< HEAD
 #: common.c:1055
-=======
-#: common.c:1157
->>>>>>> 185876a6
 #, c-format
 msgid "could not parse numeric array \"%s\": invalid character in number"
 msgstr "не вдалося проаналізувати числовий масив \"%s\": неприпустимий характер числа"
@@ -603,365 +383,205 @@
 msgid "could not close compression library: %s"
 msgstr "не вдалося закрити бібліотеку стиснення: %s"
 
-<<<<<<< HEAD
 #: compress_io.c:584 compress_io.c:621
-=======
-#: compress_io.c:584 compress_io.c:621 pg_backup_tar.c:554 pg_backup_tar.c:557
->>>>>>> 185876a6
 #, c-format
 msgid "could not read from input file: %s"
 msgstr "не вдалося прочитати з вхідного файлу: %s"
 
 #: compress_io.c:623 pg_backup_custom.c:643 pg_backup_directory.c:553
-<<<<<<< HEAD
 #: pg_backup_tar.c:726 pg_backup_tar.c:749
-=======
-#: pg_backup_tar.c:790 pg_backup_tar.c:813
->>>>>>> 185876a6
 #, c-format
 msgid "could not read from input file: end of file"
 msgstr "не вдалося прочитати з вхідного файлу: кінець файлу"
 
-<<<<<<< HEAD
 #: parallel.c:253
-=======
-#: parallel.c:254
->>>>>>> 185876a6
 #, c-format
 msgid "%s() failed: error code %d"
 msgstr "%s() помилка: код помилки %d"
 
-<<<<<<< HEAD
 #: parallel.c:961
-=======
-#: parallel.c:964
->>>>>>> 185876a6
 #, c-format
 msgid "could not create communication channels: %m"
 msgstr "не вдалося створити канали зв'язку: %m"
 
-<<<<<<< HEAD
 #: parallel.c:1018
-=======
-#: parallel.c:1021
->>>>>>> 185876a6
 #, c-format
 msgid "could not create worker process: %m"
 msgstr "не вдалося створити робочий процес: %m"
 
-<<<<<<< HEAD
 #: parallel.c:1148
-=======
-#: parallel.c:1151
->>>>>>> 185876a6
 #, c-format
 msgid "unrecognized command received from leader: \"%s\""
 msgstr "нерозпізнана команда отримана від лідера: \"%s\""
 
-<<<<<<< HEAD
 #: parallel.c:1191 parallel.c:1429
-=======
-#: parallel.c:1194 parallel.c:1432
->>>>>>> 185876a6
 #, c-format
 msgid "invalid message received from worker: \"%s\""
 msgstr "отримане невірне повідомлення від робочого процесу: \"%s\""
 
-<<<<<<< HEAD
 #: parallel.c:1323
-=======
-#: parallel.c:1326
->>>>>>> 185876a6
 #, c-format
 msgid "could not obtain lock on relation \"%s\"\n"
 "This usually means that someone requested an ACCESS EXCLUSIVE lock on the table after the pg_dump parent process had gotten the initial ACCESS SHARE lock on the table."
 msgstr "не вдалося отримати блокування відношення \"%s\"\n"
 "Це, зазвичай, означає, що хтось зробив запит на монопольне блокування таблиці після того, як батьківський процес pg_dump отримав початкове блокування спільного доступу для таблиці."
 
-<<<<<<< HEAD
 #: parallel.c:1412
-=======
-#: parallel.c:1415
->>>>>>> 185876a6
 #, c-format
 msgid "a worker process died unexpectedly"
 msgstr "робочий процес завершився несподівано"
 
-<<<<<<< HEAD
 #: parallel.c:1534 parallel.c:1652
-=======
-#: parallel.c:1537 parallel.c:1655
->>>>>>> 185876a6
 #, c-format
 msgid "could not write to the communication channel: %m"
 msgstr "не вдалося записати до каналу зв'язку: %m"
 
-<<<<<<< HEAD
 #: parallel.c:1736
-=======
-#: parallel.c:1739
->>>>>>> 185876a6
 #, c-format
 msgid "pgpipe: could not create socket: error code %d"
 msgstr "pgpipe: не вдалося створити сокет: код помилки %d"
 
-<<<<<<< HEAD
 #: parallel.c:1747
-=======
-#: parallel.c:1750
->>>>>>> 185876a6
 #, c-format
 msgid "pgpipe: could not bind: error code %d"
 msgstr "pgpipe: не вдалося прив'язати: код помилки %d"
 
-<<<<<<< HEAD
 #: parallel.c:1754
-=======
-#: parallel.c:1757
->>>>>>> 185876a6
 #, c-format
 msgid "pgpipe: could not listen: error code %d"
 msgstr "pgpipe: не вдалося прослухати: код помилки %d"
 
-<<<<<<< HEAD
 #: parallel.c:1761
-=======
-#: parallel.c:1764
->>>>>>> 185876a6
 #, c-format
 msgid "pgpipe: %s() failed: error code %d"
 msgstr "pgpipe: %s() помилка: код помилки %d"
 
-<<<<<<< HEAD
 #: parallel.c:1772
-=======
-#: parallel.c:1775
->>>>>>> 185876a6
 #, c-format
 msgid "pgpipe: could not create second socket: error code %d"
 msgstr "pgpipe: не вдалося створити другий сокет: код помилки %d"
 
-<<<<<<< HEAD
 #: parallel.c:1781
-=======
-#: parallel.c:1784
->>>>>>> 185876a6
 #, c-format
 msgid "pgpipe: could not connect socket: error code %d"
 msgstr "pgpipe: не вдалося зв'язатися з сокетом: код помилки %d"
 
-<<<<<<< HEAD
 #: parallel.c:1790
-=======
-#: parallel.c:1793
->>>>>>> 185876a6
 #, c-format
 msgid "pgpipe: could not accept connection: error code %d"
 msgstr "pgpipe: не вдалося прийняти зв'язок: код помилки %d"
 
-<<<<<<< HEAD
 #: pg_backup_archiver.c:279 pg_backup_archiver.c:1576
-=======
-#: pg_backup_archiver.c:278 pg_backup_archiver.c:1578
->>>>>>> 185876a6
 #, c-format
 msgid "could not close output file: %m"
 msgstr "не вдалося закрити вихідний файл: %m"
 
-<<<<<<< HEAD
 #: pg_backup_archiver.c:323 pg_backup_archiver.c:327
-=======
-#: pg_backup_archiver.c:322 pg_backup_archiver.c:326
->>>>>>> 185876a6
 #, c-format
 msgid "archive items not in correct section order"
 msgstr "елементи архіву в неправильному порядку"
 
-<<<<<<< HEAD
 #: pg_backup_archiver.c:333
-=======
-#: pg_backup_archiver.c:332
->>>>>>> 185876a6
 #, c-format
 msgid "unexpected section code %d"
 msgstr "неочікуваний код розділу %d"
 
-<<<<<<< HEAD
 #: pg_backup_archiver.c:370
-=======
-#: pg_backup_archiver.c:369
->>>>>>> 185876a6
 #, c-format
 msgid "parallel restore is not supported with this archive file format"
 msgstr "паралельне відновлення не підтримується з цим файлом архівного формату"
 
-<<<<<<< HEAD
 #: pg_backup_archiver.c:374
-=======
-#: pg_backup_archiver.c:373
->>>>>>> 185876a6
 #, c-format
 msgid "parallel restore is not supported with archives made by pre-8.0 pg_dump"
 msgstr "паралельне відновлення не підтримується з архівами, зробленими pre-8.0 pg_dump"
 
-<<<<<<< HEAD
 #: pg_backup_archiver.c:392
-=======
-#: pg_backup_archiver.c:391
->>>>>>> 185876a6
 #, c-format
 msgid "cannot restore from compressed archive (compression not supported in this installation)"
 msgstr "не вдалося відновити зі стиснутого архіву (встановлена версія не підтримує стискання)"
 
-<<<<<<< HEAD
 #: pg_backup_archiver.c:409
-=======
-#: pg_backup_archiver.c:408
->>>>>>> 185876a6
 #, c-format
 msgid "connecting to database for restore"
 msgstr "підключення до бази даних для відновлення"
 
-<<<<<<< HEAD
 #: pg_backup_archiver.c:411
-=======
-#: pg_backup_archiver.c:410
->>>>>>> 185876a6
 #, c-format
 msgid "direct database connections are not supported in pre-1.3 archives"
 msgstr "прямі з'днання з базою даних не підтримуються в архівах у версіях до 1.3"
 
-<<<<<<< HEAD
 #: pg_backup_archiver.c:454
-=======
-#: pg_backup_archiver.c:453
->>>>>>> 185876a6
 #, c-format
 msgid "implied data-only restore"
 msgstr "мається на увазі відновлення лише даних"
 
-<<<<<<< HEAD
 #: pg_backup_archiver.c:520
-=======
-#: pg_backup_archiver.c:519
->>>>>>> 185876a6
 #, c-format
 msgid "dropping %s %s"
 msgstr "видалення %s %s"
 
-<<<<<<< HEAD
 #: pg_backup_archiver.c:615
-=======
-#: pg_backup_archiver.c:614
->>>>>>> 185876a6
 #, c-format
 msgid "could not find where to insert IF EXISTS in statement \"%s\""
 msgstr "не вдалося знайти, куди вставити IF EXISTS в інструкції \"%s\""
 
-<<<<<<< HEAD
 #: pg_backup_archiver.c:771 pg_backup_archiver.c:773
-=======
-#: pg_backup_archiver.c:770 pg_backup_archiver.c:772
->>>>>>> 185876a6
 #, c-format
 msgid "warning from original dump file: %s"
 msgstr "попередження з оригінального файлу дамп: %s"
 
-<<<<<<< HEAD
 #: pg_backup_archiver.c:788
-=======
-#: pg_backup_archiver.c:787
->>>>>>> 185876a6
 #, c-format
 msgid "creating %s \"%s.%s\""
 msgstr "створення %s \"%s.%s\""
 
-<<<<<<< HEAD
 #: pg_backup_archiver.c:791
-=======
-#: pg_backup_archiver.c:790
->>>>>>> 185876a6
 #, c-format
 msgid "creating %s \"%s\""
 msgstr "створення %s \" \"%s\""
 
-<<<<<<< HEAD
 #: pg_backup_archiver.c:841
-=======
-#: pg_backup_archiver.c:840
->>>>>>> 185876a6
 #, c-format
 msgid "connecting to new database \"%s\""
 msgstr "підключення до нової бази даних \"%s\""
 
-<<<<<<< HEAD
 #: pg_backup_archiver.c:868
-=======
-#: pg_backup_archiver.c:867
->>>>>>> 185876a6
 #, c-format
 msgid "processing %s"
 msgstr "обробка %s"
 
-<<<<<<< HEAD
 #: pg_backup_archiver.c:888
-=======
-#: pg_backup_archiver.c:887
->>>>>>> 185876a6
 #, c-format
 msgid "processing data for table \"%s.%s\""
 msgstr "обробка даних для таблиці \"%s.%s\""
 
-<<<<<<< HEAD
 #: pg_backup_archiver.c:947
-=======
-#: pg_backup_archiver.c:949
->>>>>>> 185876a6
 #, c-format
 msgid "executing %s %s"
 msgstr "виконання %s %s"
 
-<<<<<<< HEAD
 #: pg_backup_archiver.c:986
-=======
-#: pg_backup_archiver.c:988
->>>>>>> 185876a6
 #, c-format
 msgid "disabling triggers for %s"
 msgstr "вимкнення тригерів для %s"
 
-<<<<<<< HEAD
 #: pg_backup_archiver.c:1012
-=======
-#: pg_backup_archiver.c:1014
->>>>>>> 185876a6
 #, c-format
 msgid "enabling triggers for %s"
 msgstr "увімкнення тригерів для %s"
 
-<<<<<<< HEAD
 #: pg_backup_archiver.c:1040
-=======
-#: pg_backup_archiver.c:1042
->>>>>>> 185876a6
 #, c-format
 msgid "internal error -- WriteData cannot be called outside the context of a DataDumper routine"
 msgstr "внутрішня помилка - WriteData не може бути викликана поза контекстом підпрограми DataDumper "
 
-<<<<<<< HEAD
 #: pg_backup_archiver.c:1223
-=======
-#: pg_backup_archiver.c:1225
->>>>>>> 185876a6
 #, c-format
 msgid "large-object output not supported in chosen format"
 msgstr "вивід великих об'єктів не підтримується у вибраному форматі"
 
-<<<<<<< HEAD
 #: pg_backup_archiver.c:1281
-=======
-#: pg_backup_archiver.c:1283
->>>>>>> 185876a6
 #, c-format
 msgid "restored %d large object"
 msgid_plural "restored %d large objects"
@@ -970,97 +590,55 @@
 msgstr[2] "відновлено %d великих об'єктів"
 msgstr[3] "відновлено %d великих об'єктів"
 
-<<<<<<< HEAD
 #: pg_backup_archiver.c:1302 pg_backup_tar.c:669
-=======
-#: pg_backup_archiver.c:1304 pg_backup_tar.c:733
->>>>>>> 185876a6
 #, c-format
 msgid "restoring large object with OID %u"
 msgstr "відновлення великого об'єкту з OID %u"
 
-<<<<<<< HEAD
 #: pg_backup_archiver.c:1314
-=======
-#: pg_backup_archiver.c:1316
->>>>>>> 185876a6
 #, c-format
 msgid "could not create large object %u: %s"
 msgstr "не вдалося створити великий об'єкт %u: %s"
 
-<<<<<<< HEAD
 #: pg_backup_archiver.c:1319 pg_dump.c:3568
-=======
-#: pg_backup_archiver.c:1321 pg_dump.c:3729
->>>>>>> 185876a6
 #, c-format
 msgid "could not open large object %u: %s"
 msgstr "не вдалося відкрити великий об'єкт %u: %s"
 
-<<<<<<< HEAD
 #: pg_backup_archiver.c:1375
-=======
-#: pg_backup_archiver.c:1377
->>>>>>> 185876a6
 #, c-format
 msgid "could not open TOC file \"%s\": %m"
 msgstr "не вдалося відкрити файл TOC \"%s\": %m"
 
-<<<<<<< HEAD
 #: pg_backup_archiver.c:1403
-=======
-#: pg_backup_archiver.c:1405
->>>>>>> 185876a6
 #, c-format
 msgid "line ignored: %s"
 msgstr "рядок проігноровано: %s"
 
-<<<<<<< HEAD
 #: pg_backup_archiver.c:1410
-=======
-#: pg_backup_archiver.c:1412
->>>>>>> 185876a6
 #, c-format
 msgid "could not find entry for ID %d"
 msgstr "не вдалося знайти введення для ID %d"
 
-<<<<<<< HEAD
 #: pg_backup_archiver.c:1433 pg_backup_directory.c:222
-=======
-#: pg_backup_archiver.c:1435 pg_backup_directory.c:222
->>>>>>> 185876a6
 #: pg_backup_directory.c:599
 #, c-format
 msgid "could not close TOC file: %m"
 msgstr "не вдалося закрити файл TOC: %m"
 
-<<<<<<< HEAD
 #: pg_backup_archiver.c:1547 pg_backup_custom.c:156 pg_backup_directory.c:332
 #: pg_backup_directory.c:586 pg_backup_directory.c:649
 #: pg_backup_directory.c:668 pg_dumpall.c:476
-=======
-#: pg_backup_archiver.c:1549 pg_backup_custom.c:156 pg_backup_directory.c:332
-#: pg_backup_directory.c:586 pg_backup_directory.c:649
-#: pg_backup_directory.c:668 pg_dumpall.c:489
->>>>>>> 185876a6
 #, c-format
 msgid "could not open output file \"%s\": %m"
 msgstr "не вдалося відкрити вихідний файл \"%s\": %m"
 
-<<<<<<< HEAD
 #: pg_backup_archiver.c:1549 pg_backup_custom.c:162
-=======
-#: pg_backup_archiver.c:1551 pg_backup_custom.c:162
->>>>>>> 185876a6
 #, c-format
 msgid "could not open output file: %m"
 msgstr "не вдалося відкрити вихідний файл: %m"
 
-<<<<<<< HEAD
 #: pg_backup_archiver.c:1643
-=======
-#: pg_backup_archiver.c:1645
->>>>>>> 185876a6
 #, c-format
 msgid "wrote %zu byte of large object data (result = %d)"
 msgid_plural "wrote %zu bytes of large object data (result = %d)"
@@ -1069,462 +647,258 @@
 msgstr[2] "записано %zu байтів даних великого об'єкта (результат = %d)"
 msgstr[3] "записано %zu байтів даних великого об'єкта (результат = %d)"
 
-<<<<<<< HEAD
 #: pg_backup_archiver.c:1649
-=======
-#: pg_backup_archiver.c:1651
->>>>>>> 185876a6
 #, c-format
 msgid "could not write to large object: %s"
 msgstr "не вдалося записати до великого об'єкту: %s"
 
-<<<<<<< HEAD
 #: pg_backup_archiver.c:1739
-=======
-#: pg_backup_archiver.c:1741
->>>>>>> 185876a6
 #, c-format
 msgid "while INITIALIZING:"
 msgstr "при ІНІЦІАЛІЗАЦІЇ:"
 
-<<<<<<< HEAD
 #: pg_backup_archiver.c:1744
-=======
-#: pg_backup_archiver.c:1746
->>>>>>> 185876a6
 #, c-format
 msgid "while PROCESSING TOC:"
 msgstr "при ОБРОБЦІ TOC:"
 
-<<<<<<< HEAD
 #: pg_backup_archiver.c:1749
-=======
-#: pg_backup_archiver.c:1751
->>>>>>> 185876a6
 #, c-format
 msgid "while FINALIZING:"
 msgstr "при ЗАВЕРШЕННІ:"
 
-<<<<<<< HEAD
 #: pg_backup_archiver.c:1754
-=======
-#: pg_backup_archiver.c:1756
->>>>>>> 185876a6
 #, c-format
 msgid "from TOC entry %d; %u %u %s %s %s"
 msgstr "зі входження до TOC %d; %u %u %s %s %s"
 
-<<<<<<< HEAD
 #: pg_backup_archiver.c:1830
-=======
-#: pg_backup_archiver.c:1832
->>>>>>> 185876a6
 #, c-format
 msgid "bad dumpId"
 msgstr "невірний dumpId"
 
-<<<<<<< HEAD
 #: pg_backup_archiver.c:1851
-=======
-#: pg_backup_archiver.c:1853
->>>>>>> 185876a6
 #, c-format
 msgid "bad table dumpId for TABLE DATA item"
 msgstr "невірна таблиця dumpId для елементу даних таблиці"
 
-<<<<<<< HEAD
 #: pg_backup_archiver.c:1943
-=======
-#: pg_backup_archiver.c:1945
->>>>>>> 185876a6
 #, c-format
 msgid "unexpected data offset flag %d"
 msgstr "неочікувана позначка зсуву даних %d"
 
-<<<<<<< HEAD
 #: pg_backup_archiver.c:1956
-=======
-#: pg_backup_archiver.c:1958
->>>>>>> 185876a6
 #, c-format
 msgid "file offset in dump file is too large"
 msgstr "зсув файлу у файлі дампу завеликий"
 
-<<<<<<< HEAD
 #: pg_backup_archiver.c:2094 pg_backup_archiver.c:2104
-=======
-#: pg_backup_archiver.c:2096 pg_backup_archiver.c:2106
->>>>>>> 185876a6
 #, c-format
 msgid "directory name too long: \"%s\""
 msgstr "ім'я каталогу задовге: \"%s\""
 
-<<<<<<< HEAD
 #: pg_backup_archiver.c:2112
-=======
-#: pg_backup_archiver.c:2114
->>>>>>> 185876a6
 #, c-format
 msgid "directory \"%s\" does not appear to be a valid archive (\"toc.dat\" does not exist)"
 msgstr "каталог \"%s\" не схожий на архівний (\"toc.dat\" не існує)"
 
-<<<<<<< HEAD
 #: pg_backup_archiver.c:2120 pg_backup_custom.c:173 pg_backup_custom.c:807
-=======
-#: pg_backup_archiver.c:2122 pg_backup_custom.c:173 pg_backup_custom.c:807
->>>>>>> 185876a6
 #: pg_backup_directory.c:207 pg_backup_directory.c:395
 #, c-format
 msgid "could not open input file \"%s\": %m"
 msgstr "не вдалося відкрити вхідний файл \"%s\": %m"
 
-<<<<<<< HEAD
 #: pg_backup_archiver.c:2127 pg_backup_custom.c:179
-=======
-#: pg_backup_archiver.c:2129 pg_backup_custom.c:179
->>>>>>> 185876a6
 #, c-format
 msgid "could not open input file: %m"
 msgstr "не вдалося відкрити вхідний файл: %m"
 
-<<<<<<< HEAD
 #: pg_backup_archiver.c:2133
-=======
-#: pg_backup_archiver.c:2135
->>>>>>> 185876a6
 #, c-format
 msgid "could not read input file: %m"
 msgstr "не вдалося прочитати вхідний файл: %m"
 
-<<<<<<< HEAD
 #: pg_backup_archiver.c:2135
-=======
-#: pg_backup_archiver.c:2137
->>>>>>> 185876a6
 #, c-format
 msgid "input file is too short (read %lu, expected 5)"
 msgstr "вхідний файл закороткий (прочитано %lu, очікувалось 5)"
 
-<<<<<<< HEAD
 #: pg_backup_archiver.c:2167
-=======
-#: pg_backup_archiver.c:2169
->>>>>>> 185876a6
 #, c-format
 msgid "input file appears to be a text format dump. Please use psql."
 msgstr "вхідний файл схожий на дамп текстового формату. Будь ласка, використайте psql."
 
-<<<<<<< HEAD
 #: pg_backup_archiver.c:2173
-=======
-#: pg_backup_archiver.c:2175
->>>>>>> 185876a6
 #, c-format
 msgid "input file does not appear to be a valid archive (too short?)"
 msgstr "вхідний файл не схожий на архівний (закороткий?)"
 
-<<<<<<< HEAD
 #: pg_backup_archiver.c:2179
-=======
-#: pg_backup_archiver.c:2181
->>>>>>> 185876a6
 #, c-format
 msgid "input file does not appear to be a valid archive"
 msgstr "вхідний файл не схожий на архівний"
 
-<<<<<<< HEAD
 #: pg_backup_archiver.c:2188
-=======
-#: pg_backup_archiver.c:2190
->>>>>>> 185876a6
 #, c-format
 msgid "could not close input file: %m"
 msgstr "не вдалося закрити вхідний файл: %m"
 
-<<<<<<< HEAD
 #: pg_backup_archiver.c:2305
-=======
-#: pg_backup_archiver.c:2307
->>>>>>> 185876a6
 #, c-format
 msgid "unrecognized file format \"%d\""
 msgstr "нерозпізнаний формат файлу \"%d\""
 
-<<<<<<< HEAD
 #: pg_backup_archiver.c:2387 pg_backup_archiver.c:4445
-=======
-#: pg_backup_archiver.c:2389 pg_backup_archiver.c:4413
->>>>>>> 185876a6
 #, c-format
 msgid "finished item %d %s %s"
 msgstr "завершений об'єкт %d %s %s"
 
-<<<<<<< HEAD
 #: pg_backup_archiver.c:2391 pg_backup_archiver.c:4458
-=======
-#: pg_backup_archiver.c:2393 pg_backup_archiver.c:4426
->>>>>>> 185876a6
 #, c-format
 msgid "worker process failed: exit code %d"
 msgstr "помилка при робочому процесі: код виходу %d"
 
-<<<<<<< HEAD
 #: pg_backup_archiver.c:2512
-=======
-#: pg_backup_archiver.c:2513
->>>>>>> 185876a6
 #, c-format
 msgid "entry ID %d out of range -- perhaps a corrupt TOC"
 msgstr "введення ідентифікатора %d поза діапазоном -- можливо, зміст пошкоджений"
 
-<<<<<<< HEAD
 #: pg_backup_archiver.c:2592
-=======
-#: pg_backup_archiver.c:2580
->>>>>>> 185876a6
 #, c-format
 msgid "restoring tables WITH OIDS is not supported anymore"
 msgstr "відновлення таблиць WITH OIDS більше не підтримується"
 
-<<<<<<< HEAD
 #: pg_backup_archiver.c:2674
-=======
-#: pg_backup_archiver.c:2662
->>>>>>> 185876a6
 #, c-format
 msgid "unrecognized encoding \"%s\""
 msgstr "нерозпізнане кодування \"%s\""
 
-<<<<<<< HEAD
 #: pg_backup_archiver.c:2679
-=======
-#: pg_backup_archiver.c:2667
->>>>>>> 185876a6
 #, c-format
 msgid "invalid ENCODING item: %s"
 msgstr "невірний об'єкт КОДУВАННЯ: %s"
 
-<<<<<<< HEAD
 #: pg_backup_archiver.c:2697
-=======
-#: pg_backup_archiver.c:2685
->>>>>>> 185876a6
 #, c-format
 msgid "invalid STDSTRINGS item: %s"
 msgstr "невірний об'єкт STDSTRINGS: %s"
 
-<<<<<<< HEAD
 #: pg_backup_archiver.c:2722
-=======
-#: pg_backup_archiver.c:2710
->>>>>>> 185876a6
 #, c-format
 msgid "schema \"%s\" not found"
 msgstr "схему \"%s\" не знайдено"
 
-<<<<<<< HEAD
 #: pg_backup_archiver.c:2729
-=======
-#: pg_backup_archiver.c:2717
->>>>>>> 185876a6
 #, c-format
 msgid "table \"%s\" not found"
 msgstr "таблицю \"%s\" не знайдено"
 
-<<<<<<< HEAD
 #: pg_backup_archiver.c:2736
-=======
-#: pg_backup_archiver.c:2724
->>>>>>> 185876a6
 #, c-format
 msgid "index \"%s\" not found"
 msgstr "індекс \"%s\" не знайдено"
 
-<<<<<<< HEAD
 #: pg_backup_archiver.c:2743
-=======
-#: pg_backup_archiver.c:2731
->>>>>>> 185876a6
 #, c-format
 msgid "function \"%s\" not found"
 msgstr "функцію \"%s\" не знайдено"
 
-<<<<<<< HEAD
 #: pg_backup_archiver.c:2750
-=======
-#: pg_backup_archiver.c:2738
->>>>>>> 185876a6
 #, c-format
 msgid "trigger \"%s\" not found"
 msgstr "тригер \"%s\" не знайдено"
 
-<<<<<<< HEAD
 #: pg_backup_archiver.c:3143
-=======
-#: pg_backup_archiver.c:3130
->>>>>>> 185876a6
 #, c-format
 msgid "could not set session user to \"%s\": %s"
 msgstr "не вдалося встановити користувача сеансу для \"%s\": %s"
 
-<<<<<<< HEAD
 #: pg_backup_archiver.c:3280
-=======
-#: pg_backup_archiver.c:3262
->>>>>>> 185876a6
 #, c-format
 msgid "could not set search_path to \"%s\": %s"
 msgstr "не вдалося встановити search_path для \"%s\": %s"
 
-<<<<<<< HEAD
 #: pg_backup_archiver.c:3342
-=======
-#: pg_backup_archiver.c:3324
->>>>>>> 185876a6
 #, c-format
 msgid "could not set default_tablespace to %s: %s"
 msgstr "не вдалося встановити default_tablespace для %s: %s"
 
-<<<<<<< HEAD
 #: pg_backup_archiver.c:3392
-=======
-#: pg_backup_archiver.c:3369
->>>>>>> 185876a6
 #, c-format
 msgid "could not set default_table_access_method: %s"
 msgstr "не вдалося встановити default_table_access_method для : %s"
 
-<<<<<<< HEAD
 #: pg_backup_archiver.c:3486 pg_backup_archiver.c:3651
-=======
-#: pg_backup_archiver.c:3461 pg_backup_archiver.c:3619
->>>>>>> 185876a6
 #, c-format
 msgid "don't know how to set owner for object type \"%s\""
 msgstr "невідомо, як встановити власника об'єкту типу \"%s\""
 
-<<<<<<< HEAD
 #: pg_backup_archiver.c:3754
-=======
-#: pg_backup_archiver.c:3722
->>>>>>> 185876a6
 #, c-format
 msgid "did not find magic string in file header"
 msgstr "в заголовку файлу не знайдено магічного рядка"
 
-<<<<<<< HEAD
 #: pg_backup_archiver.c:3768
-=======
-#: pg_backup_archiver.c:3736
->>>>>>> 185876a6
 #, c-format
 msgid "unsupported version (%d.%d) in file header"
 msgstr "в заголовку непідтримувана версія (%d.%d)"
 
-<<<<<<< HEAD
 #: pg_backup_archiver.c:3773
-=======
-#: pg_backup_archiver.c:3741
->>>>>>> 185876a6
 #, c-format
 msgid "sanity check on integer size (%lu) failed"
 msgstr "перевірка на розмір цілого числа (%lu) не вдалася"
 
-<<<<<<< HEAD
 #: pg_backup_archiver.c:3777
-=======
-#: pg_backup_archiver.c:3745
->>>>>>> 185876a6
 #, c-format
 msgid "archive was made on a machine with larger integers, some operations might fail"
 msgstr "архів зроблено на архітектурі з більшими цілими числами, деякі операції можуть не виконуватися"
 
-<<<<<<< HEAD
 #: pg_backup_archiver.c:3787
-=======
-#: pg_backup_archiver.c:3755
->>>>>>> 185876a6
 #, c-format
 msgid "expected format (%d) differs from format found in file (%d)"
 msgstr "очікуваний формат (%d) відрізняється від знайденого формату у файлі (%d)"
 
-<<<<<<< HEAD
 #: pg_backup_archiver.c:3802
-=======
-#: pg_backup_archiver.c:3770
->>>>>>> 185876a6
 #, c-format
 msgid "archive is compressed, but this installation does not support compression -- no data will be available"
 msgstr "архів стиснено, але ця інсталяція не підтримує стискання -- дані не будуть доступними "
 
-<<<<<<< HEAD
 #: pg_backup_archiver.c:3836
-=======
-#: pg_backup_archiver.c:3804
->>>>>>> 185876a6
 #, c-format
 msgid "invalid creation date in header"
 msgstr "неприпустима дата створення у заголовку"
 
-<<<<<<< HEAD
 #: pg_backup_archiver.c:3970
-=======
-#: pg_backup_archiver.c:3938
->>>>>>> 185876a6
 #, c-format
 msgid "processing item %d %s %s"
 msgstr "обробка елементу %d %s %s"
 
-<<<<<<< HEAD
 #: pg_backup_archiver.c:4049
-=======
-#: pg_backup_archiver.c:4017
->>>>>>> 185876a6
 #, c-format
 msgid "entering main parallel loop"
 msgstr "введення головного паралельного циклу"
 
-<<<<<<< HEAD
 #: pg_backup_archiver.c:4060
-=======
-#: pg_backup_archiver.c:4028
->>>>>>> 185876a6
 #, c-format
 msgid "skipping item %d %s %s"
 msgstr "пропускається елемент %d %s %s "
 
-<<<<<<< HEAD
 #: pg_backup_archiver.c:4069
-=======
-#: pg_backup_archiver.c:4037
->>>>>>> 185876a6
 #, c-format
 msgid "launching item %d %s %s"
 msgstr "запуск елементу %d %s %s "
 
-<<<<<<< HEAD
 #: pg_backup_archiver.c:4123
-=======
-#: pg_backup_archiver.c:4091
->>>>>>> 185876a6
 #, c-format
 msgid "finished main parallel loop"
 msgstr "головний паралельний цикл завершився"
 
-<<<<<<< HEAD
 #: pg_backup_archiver.c:4159
-=======
-#: pg_backup_archiver.c:4127
->>>>>>> 185876a6
 #, c-format
 msgid "processing missed item %d %s %s"
 msgstr "обробка втраченого елементу %d %s %s"
 
-<<<<<<< HEAD
 #: pg_backup_archiver.c:4764
-=======
-#: pg_backup_archiver.c:4732
->>>>>>> 185876a6
 #, c-format
 msgid "table \"%s\" could not be created, will not restore its data"
 msgstr "не вдалося створити таблицю \"%s\", дані не будуть відновлені"
@@ -1535,11 +909,7 @@
 msgstr "неприпустимий ідентифікатор OID для великого об’єкту"
 
 #: pg_backup_custom.c:439 pg_backup_custom.c:505 pg_backup_custom.c:629
-<<<<<<< HEAD
 #: pg_backup_custom.c:865 pg_backup_tar.c:1016 pg_backup_tar.c:1021
-=======
-#: pg_backup_custom.c:865 pg_backup_tar.c:1083 pg_backup_tar.c:1088
->>>>>>> 185876a6
 #, c-format
 msgid "error during file seek: %m"
 msgstr "помилка під час пошуку файлу oobe. xml: %m"
@@ -1580,11 +950,7 @@
 msgstr "не вдалося прочитати з вхідного файлу: %m"
 
 #: pg_backup_custom.c:746 pg_backup_custom.c:798 pg_backup_custom.c:943
-<<<<<<< HEAD
 #: pg_backup_tar.c:1019
-=======
-#: pg_backup_tar.c:1086
->>>>>>> 185876a6
 #, c-format
 msgid "could not determine seek position in archive file: %m"
 msgstr "не вдалося визначити позицію пошуку у файлі архіву: %m"
@@ -1624,92 +990,51 @@
 msgid "could not get server_version from libpq"
 msgstr "не вдалося отримати версію серверу з libpq"
 
-<<<<<<< HEAD
 #: pg_backup_db.c:53 pg_dumpall.c:1646
-=======
-#: pg_backup_db.c:53 pg_dumpall.c:1837
+#, c-format
+msgid "aborting because of server version mismatch"
+msgstr "переривання через невідповідність версії серверу"
+
+#: pg_backup_db.c:54 pg_dumpall.c:1647
 #, c-format
 msgid "server version: %s; %s version: %s"
 msgstr "версія серверу: %s; версія %s: %s"
 
-#: pg_backup_db.c:55 pg_dumpall.c:1839
->>>>>>> 185876a6
-#, c-format
-msgid "aborting because of server version mismatch"
-msgstr "переривання через невідповідність версії серверу"
-
-<<<<<<< HEAD
-#: pg_backup_db.c:54 pg_dumpall.c:1647
-#, c-format
-msgid "server version: %s; %s version: %s"
-msgstr "версія серверу: %s; версія %s: %s"
-
 #: pg_backup_db.c:120
-=======
-#: pg_backup_db.c:124
->>>>>>> 185876a6
 #, c-format
 msgid "already connected to a database"
 msgstr "вже під'єднано до бази даних"
 
-<<<<<<< HEAD
 #: pg_backup_db.c:128 pg_backup_db.c:178 pg_dumpall.c:1490 pg_dumpall.c:1595
 msgid "Password: "
 msgstr "Пароль: "
 
 #: pg_backup_db.c:170
-=======
-#: pg_backup_db.c:132 pg_backup_db.c:182 pg_dumpall.c:1666 pg_dumpall.c:1777
-msgid "Password: "
-msgstr "Пароль: "
-
-#: pg_backup_db.c:174
->>>>>>> 185876a6
 #, c-format
 msgid "could not connect to database"
 msgstr "не вдалося зв'язатися з базою даних"
 
-<<<<<<< HEAD
 #: pg_backup_db.c:187
-=======
-#: pg_backup_db.c:191
->>>>>>> 185876a6
 #, c-format
 msgid "reconnection failed: %s"
 msgstr "помилка повторного підключення: %s"
 
-<<<<<<< HEAD
 #: pg_backup_db.c:190 pg_backup_db.c:265 pg_dumpall.c:1520 pg_dumpall.c:1604
-=======
-#: pg_backup_db.c:194 pg_backup_db.c:269 pg_dumpall.c:1697 pg_dumpall.c:1787
->>>>>>> 185876a6
 #, c-format
 msgid "%s"
 msgstr "%s"
 
-<<<<<<< HEAD
 #: pg_backup_db.c:272 pg_dumpall.c:1709 pg_dumpall.c:1732
-=======
-#: pg_backup_db.c:276 pg_dumpall.c:1900 pg_dumpall.c:1923
->>>>>>> 185876a6
 #, c-format
 msgid "query failed: %s"
 msgstr "запит не вдався: %s"
 
-<<<<<<< HEAD
 #: pg_backup_db.c:274 pg_dumpall.c:1710 pg_dumpall.c:1733
-=======
-#: pg_backup_db.c:278 pg_dumpall.c:1901 pg_dumpall.c:1924
->>>>>>> 185876a6
 #, c-format
 msgid "Query was: %s"
 msgstr "Запит був: %s"
 
-<<<<<<< HEAD
 #: pg_backup_db.c:316
-=======
-#: pg_backup_db.c:319
->>>>>>> 185876a6
 #, c-format
 msgid "query returned %d row instead of one: %s"
 msgid_plural "query returned %d rows instead of one: %s"
@@ -1718,72 +1043,40 @@
 msgstr[2] "запит повернув %d рядків замість одного: %s"
 msgstr[3] "запит повернув %d рядків замість одного: %s"
 
-<<<<<<< HEAD
 #: pg_backup_db.c:352
-=======
-#: pg_backup_db.c:355
->>>>>>> 185876a6
 #, c-format
 msgid "%s: %sCommand was: %s"
 msgstr "%s:%sКоманда була: %s"
 
-<<<<<<< HEAD
 #: pg_backup_db.c:408 pg_backup_db.c:482 pg_backup_db.c:489
 msgid "could not execute query"
 msgstr "не вдалося виконати запит"
 
 #: pg_backup_db.c:461
-=======
-#: pg_backup_db.c:411 pg_backup_db.c:485 pg_backup_db.c:492
-msgid "could not execute query"
-msgstr "не вдалося виконати запит"
-
-#: pg_backup_db.c:464
->>>>>>> 185876a6
 #, c-format
 msgid "error returned by PQputCopyData: %s"
 msgstr "помилка повернулася від PQputCopyData: %s"
 
-<<<<<<< HEAD
 #: pg_backup_db.c:510
-=======
-#: pg_backup_db.c:513
->>>>>>> 185876a6
 #, c-format
 msgid "error returned by PQputCopyEnd: %s"
 msgstr "помилка повернулася від PQputCopyEnd: %s"
 
-<<<<<<< HEAD
 #: pg_backup_db.c:516
-=======
-#: pg_backup_db.c:519
->>>>>>> 185876a6
 #, c-format
 msgid "COPY failed for table \"%s\": %s"
 msgstr "КОПІЮВАННЯ для таблиці \"%s\" не вдалося: %s"
 
-<<<<<<< HEAD
 #: pg_backup_db.c:522 pg_dump.c:2105
-=======
-#: pg_backup_db.c:525 pg_dump.c:2130
->>>>>>> 185876a6
 #, c-format
 msgid "unexpected extra results during COPY of table \"%s\""
 msgstr "неочікувані зайві результати під час копіювання таблиці \"%s\""
 
-<<<<<<< HEAD
 #: pg_backup_db.c:534
 msgid "could not start database transaction"
 msgstr "не вдалося почати транзакцію бази даних"
 
 #: pg_backup_db.c:542
-=======
-#: pg_backup_db.c:537
-msgid "could not start database transaction"
-msgstr "не вдалося почати транзакцію бази даних"
-
-#: pg_backup_db.c:545
->>>>>>> 185876a6
 msgid "could not commit database transaction"
 msgstr "не вдалося затвердити транзакцію бази даних"
 
@@ -1878,12 +1171,8 @@
 msgid "could not open TOC file for output: %m"
 msgstr "не вдалося відкрити файл TOC для виводу: %m"
 
-<<<<<<< HEAD
 #: pg_backup_tar.c:198 pg_backup_tar.c:334 pg_backup_tar.c:389
 #: pg_backup_tar.c:405 pg_backup_tar.c:893
-=======
-#: pg_backup_tar.c:203 pg_backup_tar.c:352
->>>>>>> 185876a6
 #, c-format
 msgid "compression is not supported by tar archive format"
 msgstr "стиснення не підтримується форматом архіватора tar"
@@ -1898,93 +1187,47 @@
 msgid "could not open TOC file for input: %m"
 msgstr "не вдалося відкрити файл TOC для вводу: %m"
 
-<<<<<<< HEAD
 #: pg_backup_tar.c:322
-=======
-#: pg_backup_tar.c:338
->>>>>>> 185876a6
 #, c-format
 msgid "could not find file \"%s\" in archive"
 msgstr "не вдалося знайти файл \"%s\" в архіві"
 
-<<<<<<< HEAD
 #: pg_backup_tar.c:382
-=======
-#: pg_backup_tar.c:404
->>>>>>> 185876a6
 #, c-format
 msgid "could not generate temporary file name: %m"
 msgstr "не вдалося згенерувати тимчасове ім'я файлу: %m"
 
-<<<<<<< HEAD
 #: pg_backup_tar.c:624
-=======
-#: pg_backup_tar.c:415
-#, c-format
-msgid "could not open temporary file"
-msgstr "неможливо відкрити тимчасовий файл"
-
-#: pg_backup_tar.c:444
-#, c-format
-msgid "could not close tar member: %m"
-msgstr "не вдалося закрити tar елемент: %m"
-
-#: pg_backup_tar.c:688
->>>>>>> 185876a6
 #, c-format
 msgid "unexpected COPY statement syntax: \"%s\""
 msgstr "неочікуваний синтаксис інструкції копіювання: \"%s\""
 
-<<<<<<< HEAD
 #: pg_backup_tar.c:890
-=======
-#: pg_backup_tar.c:955
->>>>>>> 185876a6
 #, c-format
 msgid "invalid OID for large object (%u)"
 msgstr "неприпустимий ідентифікатор OID для великих об’єктів (%u)"
 
-<<<<<<< HEAD
 #: pg_backup_tar.c:1035
-=======
-#: pg_backup_tar.c:1102
->>>>>>> 185876a6
 #, c-format
 msgid "could not close temporary file: %m"
 msgstr "не вдалося закрити тимчасовий файл oobe. xml: %m"
 
-<<<<<<< HEAD
 #: pg_backup_tar.c:1038
-=======
-#: pg_backup_tar.c:1111
->>>>>>> 185876a6
 #, c-format
 msgid "actual file length (%lld) does not match expected (%lld)"
 msgstr "фактична довжина файлу (%lld) не відповідає очікуваній (%lld)"
 
-<<<<<<< HEAD
 #: pg_backup_tar.c:1084 pg_backup_tar.c:1115
-=======
-#: pg_backup_tar.c:1168 pg_backup_tar.c:1199
->>>>>>> 185876a6
 #, c-format
 msgid "could not find header for file \"%s\" in tar archive"
 msgstr "не вдалося знайти верхній колонтитул для файлу oobe. xml \"%s\" в архіві tar"
 
-<<<<<<< HEAD
 #: pg_backup_tar.c:1102
-=======
-#: pg_backup_tar.c:1186
->>>>>>> 185876a6
 #, c-format
 msgid "restoring data out of order is not supported in this archive format: \"%s\" is required, but comes before \"%s\" in the archive file."
 msgstr "відновлення даних поза замовленням не підтримується у цьому форматі архіву: вимагаєтсья \"%s\", але перед цим іде \"%s\" у файлі архіву."
 
-<<<<<<< HEAD
 #: pg_backup_tar.c:1149
-=======
-#: pg_backup_tar.c:1233
->>>>>>> 185876a6
 #, c-format
 msgid "incomplete tar header found (%lu byte)"
 msgid_plural "incomplete tar header found (%lu bytes)"
@@ -1993,11 +1236,7 @@
 msgstr[2] "знайдено незавершений tar-заголовок (%lu байт)"
 msgstr[3] "знайдено незавершений tar-заголовок (%lu байт)"
 
-<<<<<<< HEAD
 #: pg_backup_tar.c:1188
-=======
-#: pg_backup_tar.c:1284
->>>>>>> 185876a6
 #, c-format
 msgid "corrupt tar header found in %s (expected %d, computed %d) file position %llu"
 msgstr "знайдено пошкоджений заголовок tar у %s (очікувалося %d, обчислено %d) позиції файлу %llu"
@@ -2007,7 +1246,6 @@
 msgid "unrecognized section name: \"%s\""
 msgstr "нерозпізнане ім’я розділу: \"%s\""
 
-<<<<<<< HEAD
 #: pg_backup_utils.c:55 pg_dump.c:627 pg_dump.c:644 pg_dumpall.c:340
 #: pg_dumpall.c:350 pg_dumpall.c:358 pg_dumpall.c:366 pg_dumpall.c:373
 #: pg_dumpall.c:383 pg_dumpall.c:458 pg_restore.c:291 pg_restore.c:307
@@ -2015,520 +1253,273 @@
 #, c-format
 msgid "Try \"%s --help\" for more information."
 msgstr "Спробуйте \"%s --help\" для додаткової інформації."
-=======
-#: pg_backup_utils.c:55 pg_dump.c:625 pg_dump.c:642 pg_dumpall.c:341
-#: pg_dumpall.c:351 pg_dumpall.c:360 pg_dumpall.c:369 pg_dumpall.c:377
-#: pg_dumpall.c:391 pg_dumpall.c:469 pg_restore.c:284 pg_restore.c:300
-#: pg_restore.c:318
-#, c-format
-msgid "Try \"%s --help\" for more information.\n"
-msgstr "Спробуйте \"%s --help\" для додаткової інформації.\n"
->>>>>>> 185876a6
 
 #: pg_backup_utils.c:66
 #, c-format
 msgid "out of on_exit_nicely slots"
 msgstr "перевищено межу on_exit_nicely слотів"
 
-<<<<<<< HEAD
 #: pg_dump.c:642 pg_dumpall.c:348 pg_restore.c:305
-=======
-#: pg_dump.c:551
-#, c-format
-msgid "compression level must be in range 0..9"
-msgstr "рівень стискання має бути у діапазоні 0..9"
-
-#: pg_dump.c:589
-#, c-format
-msgid "extra_float_digits must be in range -15..3"
-msgstr "extra_float_digits повинні бути у діапазоні -15..3"
-
-#: pg_dump.c:612
-#, c-format
-msgid "rows-per-insert must be in range %d..%d"
-msgstr "рядків-на-вставку має бути у діапазоні %d..%d"
-
-#: pg_dump.c:640 pg_dumpall.c:349 pg_restore.c:298
->>>>>>> 185876a6
 #, c-format
 msgid "too many command-line arguments (first is \"%s\")"
 msgstr "забагато аргументів у командному рядку (перший \"%s\")"
 
-<<<<<<< HEAD
 #: pg_dump.c:661 pg_restore.c:328
-=======
-#: pg_dump.c:661 pg_restore.c:327
->>>>>>> 185876a6
 #, c-format
 msgid "options -s/--schema-only and -a/--data-only cannot be used together"
 msgstr "параметри -s/--schema-only і -a/--data-only не можуть використовуватись разом"
 
-<<<<<<< HEAD
 #: pg_dump.c:664
-=======
-#: pg_dump.c:666
->>>>>>> 185876a6
 #, c-format
 msgid "options -s/--schema-only and --include-foreign-data cannot be used together"
 msgstr "параметри  -s/--schema-only і  --include-foreign-data не можуть використовуватись разом"
 
-<<<<<<< HEAD
 #: pg_dump.c:667
-=======
-#: pg_dump.c:669
->>>>>>> 185876a6
 #, c-format
 msgid "option --include-foreign-data is not supported with parallel backup"
 msgstr "параметр --include-foreign-data не підтримується з паралельним резервним копіюванням"
 
-<<<<<<< HEAD
 #: pg_dump.c:670 pg_restore.c:331
-=======
-#: pg_dump.c:673 pg_restore.c:333
->>>>>>> 185876a6
 #, c-format
 msgid "options -c/--clean and -a/--data-only cannot be used together"
 msgstr "параметри -c/--clean і -a/--data-only не можна використовувати разом"
 
-<<<<<<< HEAD
 #: pg_dump.c:673 pg_dumpall.c:378 pg_restore.c:356
-=======
-#: pg_dump.c:678 pg_dumpall.c:384 pg_restore.c:382
->>>>>>> 185876a6
 #, c-format
 msgid "option --if-exists requires option -c/--clean"
 msgstr "параметр --if-exists потребує параметр -c/--clean"
 
-<<<<<<< HEAD
 #: pg_dump.c:680
-=======
-#: pg_dump.c:685
->>>>>>> 185876a6
 #, c-format
 msgid "option --on-conflict-do-nothing requires option --inserts, --rows-per-insert, or --column-inserts"
 msgstr "параметр --on-conflict-do-nothing вимагає опції --inserts, --rows-per-insert або --column-inserts"
 
-<<<<<<< HEAD
 #: pg_dump.c:702
-=======
-#: pg_dump.c:707
->>>>>>> 185876a6
 #, c-format
 msgid "requested compression not available in this installation -- archive will be uncompressed"
 msgstr "затребуване стискання недоступне на цій системі -- архів не буде стискатися"
 
-<<<<<<< HEAD
 #: pg_dump.c:715
-=======
-#: pg_dump.c:728 pg_restore.c:349
-#, c-format
-msgid "invalid number of parallel jobs"
-msgstr "неприпустима кількість паралельних завдань"
-
-#: pg_dump.c:732
->>>>>>> 185876a6
 #, c-format
 msgid "parallel backup only supported by the directory format"
 msgstr "паралельне резервне копіювання підтримується лише з форматом \"каталог\""
 
-<<<<<<< HEAD
 #: pg_dump.c:761
-=======
-#: pg_dump.c:787
-#, c-format
-msgid "Synchronized snapshots are not supported by this server version.\n"
-"Run with --no-synchronized-snapshots instead if you do not need\n"
-"synchronized snapshots."
-msgstr "У цій версії серверу синхронізовані знімки не підтримуються.\n"
-"Якщо вам не потрібні синхронізовані знімки, виконайте \n"
-" --no-synchronized-snapshots."
-
-#: pg_dump.c:793
-#, c-format
-msgid "Exported snapshots are not supported by this server version."
-msgstr "Експортовані знімки не підтримуються цією версією серверу."
-
-#: pg_dump.c:805
->>>>>>> 185876a6
 #, c-format
 msgid "last built-in OID is %u"
 msgstr "останній вбудований OID %u"
 
-<<<<<<< HEAD
 #: pg_dump.c:770
-=======
-#: pg_dump.c:814
->>>>>>> 185876a6
 #, c-format
 msgid "no matching schemas were found"
 msgstr "відповідних схем не знайдено"
 
-<<<<<<< HEAD
 #: pg_dump.c:784
-=======
-#: pg_dump.c:828
->>>>>>> 185876a6
 #, c-format
 msgid "no matching tables were found"
 msgstr "відповідних таблиць не знайдено"
 
-<<<<<<< HEAD
 #: pg_dump.c:806
-=======
-#: pg_dump.c:850
->>>>>>> 185876a6
 #, c-format
 msgid "no matching extensions were found"
 msgstr "не знайдено відповідних розширень"
 
-<<<<<<< HEAD
 #: pg_dump.c:989
-=======
-#: pg_dump.c:1020
->>>>>>> 185876a6
 #, c-format
 msgid "%s dumps a database as a text file or to other formats.\n\n"
 msgstr "%s зберігає резервну копію бази даних в текстовому файлі або в інших форматах.\n\n"
 
-<<<<<<< HEAD
 #: pg_dump.c:990 pg_dumpall.c:605 pg_restore.c:433
-=======
-#: pg_dump.c:1021 pg_dumpall.c:622 pg_restore.c:462
->>>>>>> 185876a6
 #, c-format
 msgid "Usage:\n"
 msgstr "Використання:\n"
 
-<<<<<<< HEAD
 #: pg_dump.c:991
-=======
-#: pg_dump.c:1022
->>>>>>> 185876a6
 #, c-format
 msgid "  %s [OPTION]... [DBNAME]\n"
 msgstr "  %s [OPTION]... [DBNAME]\n"
 
-<<<<<<< HEAD
 #: pg_dump.c:993 pg_dumpall.c:608 pg_restore.c:436
-=======
-#: pg_dump.c:1024 pg_dumpall.c:625 pg_restore.c:465
->>>>>>> 185876a6
 #, c-format
 msgid "\n"
 "General options:\n"
 msgstr "\n"
 "Основні налаштування:\n"
 
-<<<<<<< HEAD
 #: pg_dump.c:994
-=======
-#: pg_dump.c:1025
->>>>>>> 185876a6
 #, c-format
 msgid "  -f, --file=FILENAME          output file or directory name\n"
 msgstr "  -f, --file=FILENAME          ім'я файлу виводу або каталогу\n"
 
-<<<<<<< HEAD
 #: pg_dump.c:995
-=======
-#: pg_dump.c:1026
->>>>>>> 185876a6
 #, c-format
 msgid "  -F, --format=c|d|t|p         output file format (custom, directory, tar,\n"
 "                               plain text (default))\n"
 msgstr "  -F, --format=c|d|t|p         формат файлу виводу (спеціальний, каталог, tar,\n"
 "                               звичайний текст (за замовчуванням))\n"
 
-<<<<<<< HEAD
 #: pg_dump.c:997
-=======
-#: pg_dump.c:1028
->>>>>>> 185876a6
 #, c-format
 msgid "  -j, --jobs=NUM               use this many parallel jobs to dump\n"
 msgstr "  -j, --jobs=NUM            використовувати ці паралельні завдання для вивантаження\n"
 
-<<<<<<< HEAD
 #: pg_dump.c:998 pg_dumpall.c:610
-=======
-#: pg_dump.c:1029 pg_dumpall.c:627
->>>>>>> 185876a6
 #, c-format
 msgid "  -v, --verbose                verbose mode\n"
 msgstr "  -v, --verbose                детальний режим\n"
 
-<<<<<<< HEAD
 #: pg_dump.c:999 pg_dumpall.c:611
-=======
-#: pg_dump.c:1030 pg_dumpall.c:628
->>>>>>> 185876a6
 #, c-format
 msgid "  -V, --version                output version information, then exit\n"
 msgstr "  -V, --version                вивести інформацію про версію, потім вийти\n"
 
-<<<<<<< HEAD
 #: pg_dump.c:1000
-=======
-#: pg_dump.c:1031
->>>>>>> 185876a6
 #, c-format
 msgid "  -Z, --compress=0-9           compression level for compressed formats\n"
 msgstr "  -Z, --compress=0-9           рівень стискання для стиснутих форматів\n"
 
-<<<<<<< HEAD
 #: pg_dump.c:1001 pg_dumpall.c:612
-=======
-#: pg_dump.c:1032 pg_dumpall.c:629
->>>>>>> 185876a6
 #, c-format
 msgid "  --lock-wait-timeout=TIMEOUT  fail after waiting TIMEOUT for a table lock\n"
 msgstr "  --lock-wait-timeout=TIMEOUT  помилка після очікування TIMEOUT для блокування таблиці\n"
 
-<<<<<<< HEAD
 #: pg_dump.c:1002 pg_dumpall.c:639
-=======
-#: pg_dump.c:1033 pg_dumpall.c:656
->>>>>>> 185876a6
 #, c-format
 msgid "  --no-sync                    do not wait for changes to be written safely to disk\n"
 msgstr "  --no-sync                    не чекати безпечного збереження змін на диск\n"
 
-<<<<<<< HEAD
 #: pg_dump.c:1003 pg_dumpall.c:613
-=======
-#: pg_dump.c:1034 pg_dumpall.c:630
->>>>>>> 185876a6
 #, c-format
 msgid "  -?, --help                   show this help, then exit\n"
 msgstr "  -?, --help                   показати цю довідку, потім вийти\n"
 
-<<<<<<< HEAD
 #: pg_dump.c:1005 pg_dumpall.c:614
-=======
-#: pg_dump.c:1036 pg_dumpall.c:631
->>>>>>> 185876a6
 #, c-format
 msgid "\n"
 "Options controlling the output content:\n"
 msgstr "\n"
 "Параметри, що керують вихідним вмістом:\n"
 
-<<<<<<< HEAD
 #: pg_dump.c:1006 pg_dumpall.c:615
-=======
-#: pg_dump.c:1037 pg_dumpall.c:632
->>>>>>> 185876a6
 #, c-format
 msgid "  -a, --data-only              dump only the data, not the schema\n"
 msgstr "  -a, --data-only              вивантажити лише дані, без схеми\n"
 
-<<<<<<< HEAD
 #: pg_dump.c:1007
-=======
-#: pg_dump.c:1038
->>>>>>> 185876a6
 #, c-format
 msgid "  -b, --blobs                  include large objects in dump\n"
 msgstr "  -b, --blobs                  включити у вивантаження великі об'єкти\n"
 
-<<<<<<< HEAD
 #: pg_dump.c:1008
-=======
-#: pg_dump.c:1039
->>>>>>> 185876a6
 #, c-format
 msgid "  -B, --no-blobs               exclude large objects in dump\n"
 msgstr "  -B, --no-blobs               виключити з вивантаження великі об'єкти\n"
 
-<<<<<<< HEAD
 #: pg_dump.c:1009 pg_restore.c:447
-=======
-#: pg_dump.c:1040 pg_restore.c:476
->>>>>>> 185876a6
 #, c-format
 msgid "  -c, --clean                  clean (drop) database objects before recreating\n"
 msgstr "  -c, --clean                 видалити об'єкти бази даних перед перед повторним створенням\n"
 
-<<<<<<< HEAD
 #: pg_dump.c:1010
-=======
-#: pg_dump.c:1041
->>>>>>> 185876a6
 #, c-format
 msgid "  -C, --create                 include commands to create database in dump\n"
 msgstr "  -C, --create                 включити у вивантаження команди для створення бази даних\n"
 
-<<<<<<< HEAD
 #: pg_dump.c:1011
-=======
-#: pg_dump.c:1042
->>>>>>> 185876a6
 #, c-format
 msgid "  -e, --extension=PATTERN      dump the specified extension(s) only\n"
 msgstr "  -e, --extension=PATTERN       вивантажити лише вказане(і) розширення\n"
 
-<<<<<<< HEAD
 #: pg_dump.c:1012 pg_dumpall.c:617
-=======
-#: pg_dump.c:1043 pg_dumpall.c:634
->>>>>>> 185876a6
 #, c-format
 msgid "  -E, --encoding=ENCODING      dump the data in encoding ENCODING\n"
 msgstr "  -E, --encoding=ENCODING      вивантажити дані в кодуванні ENCODING\n"
 
-<<<<<<< HEAD
 #: pg_dump.c:1013
-=======
-#: pg_dump.c:1044
->>>>>>> 185876a6
 #, c-format
 msgid "  -n, --schema=PATTERN         dump the specified schema(s) only\n"
 msgstr "  -n, --schema=PATTERN          вивантажити лише вказану схему(и)\n"
 
-<<<<<<< HEAD
 #: pg_dump.c:1014
-=======
-#: pg_dump.c:1045
->>>>>>> 185876a6
 #, c-format
 msgid "  -N, --exclude-schema=PATTERN do NOT dump the specified schema(s)\n"
 msgstr "  -N, --exclude-schema=PATTERN  НЕ вивантажувати вказану схему(и)\n"
 
-<<<<<<< HEAD
 #: pg_dump.c:1015
-=======
-#: pg_dump.c:1046
->>>>>>> 185876a6
 #, c-format
 msgid "  -O, --no-owner               skip restoration of object ownership in\n"
 "                               plain-text format\n"
 msgstr "  -O, --no-owner               пропускати відновлення володіння об'єктами\n"
 "                               при використанні текстового формату\n"
 
-<<<<<<< HEAD
 #: pg_dump.c:1017 pg_dumpall.c:621
-=======
-#: pg_dump.c:1048 pg_dumpall.c:638
->>>>>>> 185876a6
 #, c-format
 msgid "  -s, --schema-only            dump only the schema, no data\n"
 msgstr "  -s, --schema-only            вивантажити лише схему, без даних\n"
 
-<<<<<<< HEAD
 #: pg_dump.c:1018
-=======
-#: pg_dump.c:1049
->>>>>>> 185876a6
 #, c-format
 msgid "  -S, --superuser=NAME         superuser user name to use in plain-text format\n"
 msgstr "  -S, --superuser=NAME         ім'я користувача, яке буде використовуватись у звичайних текстових форматах\n"
 
-<<<<<<< HEAD
 #: pg_dump.c:1019
-=======
-#: pg_dump.c:1050
->>>>>>> 185876a6
 #, c-format
 msgid "  -t, --table=PATTERN          dump the specified table(s) only\n"
 msgstr "  -t, --table=PATTERN           вивантажити лише вказані таблиці\n"
 
-<<<<<<< HEAD
 #: pg_dump.c:1020
-=======
-#: pg_dump.c:1051
->>>>>>> 185876a6
 #, c-format
 msgid "  -T, --exclude-table=PATTERN  do NOT dump the specified table(s)\n"
 msgstr "  -T, --exclude-table=PATTERN    НЕ вивантажувати вказані таблиці\n"
 
-<<<<<<< HEAD
 #: pg_dump.c:1021 pg_dumpall.c:624
-=======
-#: pg_dump.c:1052 pg_dumpall.c:641
->>>>>>> 185876a6
 #, c-format
 msgid "  -x, --no-privileges          do not dump privileges (grant/revoke)\n"
 msgstr "  -x, --no-privileges          не вивантажувати права (надання/відкликання)\n"
 
-<<<<<<< HEAD
 #: pg_dump.c:1022 pg_dumpall.c:625
-=======
-#: pg_dump.c:1053 pg_dumpall.c:642
->>>>>>> 185876a6
 #, c-format
 msgid "  --binary-upgrade             for use by upgrade utilities only\n"
 msgstr "  --binary-upgrade             для використання лише утилітами оновлення\n"
 
-<<<<<<< HEAD
 #: pg_dump.c:1023 pg_dumpall.c:626
-=======
-#: pg_dump.c:1054 pg_dumpall.c:643
->>>>>>> 185876a6
 #, c-format
 msgid "  --column-inserts             dump data as INSERT commands with column names\n"
 msgstr "  --column-inserts             вивантажити дані у вигляді команд INSERT з іменами стовпців\n"
 
-<<<<<<< HEAD
 #: pg_dump.c:1024 pg_dumpall.c:627
-=======
-#: pg_dump.c:1055 pg_dumpall.c:644
->>>>>>> 185876a6
 #, c-format
 msgid "  --disable-dollar-quoting     disable dollar quoting, use SQL standard quoting\n"
 msgstr "  --disable-dollar-quoting  вимкнути цінову пропозицію $, використовувати SQL стандартну цінову пропозицію\n"
 
-<<<<<<< HEAD
 #: pg_dump.c:1025 pg_dumpall.c:628 pg_restore.c:464
-=======
-#: pg_dump.c:1056 pg_dumpall.c:645 pg_restore.c:493
->>>>>>> 185876a6
 #, c-format
 msgid "  --disable-triggers           disable triggers during data-only restore\n"
 msgstr "  --disable-triggers           вимкнути тригери лише під час відновлення даних\n"
 
-<<<<<<< HEAD
 #: pg_dump.c:1026
-=======
-#: pg_dump.c:1057
->>>>>>> 185876a6
 #, c-format
 msgid "  --enable-row-security        enable row security (dump only content user has\n"
 "                               access to)\n"
 msgstr "  --enable-row-security        активувати захист на рівні рядків (вивантажити лише той вміст, до якого\n"
 "                               користувач має доступ)\n"
 
-<<<<<<< HEAD
 #: pg_dump.c:1028
-=======
-#: pg_dump.c:1059
->>>>>>> 185876a6
 #, c-format
 msgid "  --exclude-table-data=PATTERN do NOT dump data for the specified table(s)\n"
 msgstr "  --exclude-table-data=PATTERN   НЕ вивантажувати дані вказаних таблиць\n"
 
-<<<<<<< HEAD
 #: pg_dump.c:1029 pg_dumpall.c:630
-=======
-#: pg_dump.c:1060 pg_dumpall.c:647
->>>>>>> 185876a6
 #, c-format
 msgid "  --extra-float-digits=NUM     override default setting for extra_float_digits\n"
 msgstr "  --extra-float-digits=NUM змінити параметр за замовчуванням для extra_float_digits\n"
 
-<<<<<<< HEAD
 #: pg_dump.c:1030 pg_dumpall.c:631 pg_restore.c:466
-=======
-#: pg_dump.c:1061 pg_dumpall.c:648 pg_restore.c:495
->>>>>>> 185876a6
 #, c-format
 msgid "  --if-exists                  use IF EXISTS when dropping objects\n"
 msgstr "  --if-exists                  використовувати IF EXISTS під час видалення об'єктів\n"
 
-<<<<<<< HEAD
 #: pg_dump.c:1031
-=======
-#: pg_dump.c:1062
->>>>>>> 185876a6
 #, c-format
 msgid "  --include-foreign-data=PATTERN\n"
 "                               include data of foreign tables on foreign\n"
@@ -2537,166 +1528,94 @@
 "                               включають дані підлеглих таблиць на підлеглих\n"
 "                               сервери, що відповідають ШАБЛОНУ\n"
 
-<<<<<<< HEAD
 #: pg_dump.c:1034 pg_dumpall.c:632
-=======
-#: pg_dump.c:1065 pg_dumpall.c:649
->>>>>>> 185876a6
 #, c-format
 msgid "  --inserts                    dump data as INSERT commands, rather than COPY\n"
 msgstr "  --inserts                    вивантажити дані у вигляді команд INSERT, не COPY\n"
 
-<<<<<<< HEAD
 #: pg_dump.c:1035 pg_dumpall.c:633
-=======
-#: pg_dump.c:1066 pg_dumpall.c:650
->>>>>>> 185876a6
 #, c-format
 msgid "  --load-via-partition-root    load partitions via the root table\n"
 msgstr "  --load-via-partition-root    завантажувати секції через головну таблицю\n"
 
-<<<<<<< HEAD
 #: pg_dump.c:1036 pg_dumpall.c:634
-=======
-#: pg_dump.c:1067 pg_dumpall.c:651
->>>>>>> 185876a6
 #, c-format
 msgid "  --no-comments                do not dump comments\n"
 msgstr "  --no-comments                не вивантажувати коментарі\n"
 
-<<<<<<< HEAD
 #: pg_dump.c:1037 pg_dumpall.c:635
-=======
-#: pg_dump.c:1068 pg_dumpall.c:652
->>>>>>> 185876a6
 #, c-format
 msgid "  --no-publications            do not dump publications\n"
 msgstr "  --no-publications            не вивантажувати публікації\n"
 
-<<<<<<< HEAD
 #: pg_dump.c:1038 pg_dumpall.c:637
-=======
-#: pg_dump.c:1069 pg_dumpall.c:654
->>>>>>> 185876a6
 #, c-format
 msgid "  --no-security-labels         do not dump security label assignments\n"
 msgstr "  --no-security-labels         не вивантажувати завдання міток безпеки\n"
 
-<<<<<<< HEAD
 #: pg_dump.c:1039 pg_dumpall.c:638
-=======
-#: pg_dump.c:1070 pg_dumpall.c:655
->>>>>>> 185876a6
 #, c-format
 msgid "  --no-subscriptions           do not dump subscriptions\n"
 msgstr "  --no-subscriptions           не вивантажувати підписки\n"
 
-<<<<<<< HEAD
 #: pg_dump.c:1040 pg_dumpall.c:640
-=======
-#: pg_dump.c:1071
->>>>>>> 185876a6
 #, c-format
 msgid "  --no-table-access-method     do not dump table access methods\n"
 msgstr "  --no-table-access-method не вивантажувати табличні методи доступу\n"
 
-<<<<<<< HEAD
 #: pg_dump.c:1041 pg_dumpall.c:641
-=======
-#: pg_dump.c:1072 pg_dumpall.c:657
->>>>>>> 185876a6
 #, c-format
 msgid "  --no-tablespaces             do not dump tablespace assignments\n"
 msgstr "  --no-tablespaces             не вивантажувати призначення табличних просторів\n"
 
-<<<<<<< HEAD
 #: pg_dump.c:1042 pg_dumpall.c:642
-=======
-#: pg_dump.c:1073 pg_dumpall.c:658
->>>>>>> 185876a6
 #, c-format
 msgid "  --no-toast-compression       do not dump TOAST compression methods\n"
 msgstr "  --no-toast-compression       не вивантажувати методи стиснення TOAST\n"
 
-<<<<<<< HEAD
 #: pg_dump.c:1043 pg_dumpall.c:643
-=======
-#: pg_dump.c:1074 pg_dumpall.c:659
->>>>>>> 185876a6
 #, c-format
 msgid "  --no-unlogged-table-data     do not dump unlogged table data\n"
 msgstr "  --no-unlogged-table-data     не вивантажувати дані таблиць, які не журналюються\n"
 
-<<<<<<< HEAD
 #: pg_dump.c:1044 pg_dumpall.c:644
-=======
-#: pg_dump.c:1075 pg_dumpall.c:660
->>>>>>> 185876a6
 #, c-format
 msgid "  --on-conflict-do-nothing     add ON CONFLICT DO NOTHING to INSERT commands\n"
 msgstr "  --on-conflict-do-nothing     додавати ON CONFLICT DO NOTHING до команди INSERT\n"
 
-<<<<<<< HEAD
 #: pg_dump.c:1045 pg_dumpall.c:645
-=======
-#: pg_dump.c:1076 pg_dumpall.c:661
->>>>>>> 185876a6
 #, c-format
 msgid "  --quote-all-identifiers      quote all identifiers, even if not key words\n"
 msgstr "  --quote-all-identifiers      укладати в лапки всі ідентифікатори, а не тільки ключові слова\n"
 
-<<<<<<< HEAD
 #: pg_dump.c:1046 pg_dumpall.c:646
-=======
-#: pg_dump.c:1077 pg_dumpall.c:662
->>>>>>> 185876a6
 #, c-format
 msgid "  --rows-per-insert=NROWS      number of rows per INSERT; implies --inserts\n"
 msgstr "  --rows-per-insert=NROWS      кількість рядків для INSERT; вимагає параметру --inserts\n"
 
-<<<<<<< HEAD
 #: pg_dump.c:1047
-=======
-#: pg_dump.c:1078
->>>>>>> 185876a6
 #, c-format
 msgid "  --section=SECTION            dump named section (pre-data, data, or post-data)\n"
 msgstr "  --section=SECTION            вивантажити вказану секцію (pre-data, data або post-data)\n"
 
-<<<<<<< HEAD
 #: pg_dump.c:1048
-=======
-#: pg_dump.c:1079
->>>>>>> 185876a6
 #, c-format
 msgid "  --serializable-deferrable    wait until the dump can run without anomalies\n"
 msgstr "  --serializable-deferrable    чекати коли вивантаження можна буде виконати без аномалій\n"
 
-<<<<<<< HEAD
 #: pg_dump.c:1049
-=======
-#: pg_dump.c:1080
->>>>>>> 185876a6
 #, c-format
 msgid "  --snapshot=SNAPSHOT          use given snapshot for the dump\n"
 msgstr "  --snapshot=SNAPSHOT          використовувати під час вивантаження вказаний знімок\n"
 
-<<<<<<< HEAD
 #: pg_dump.c:1050 pg_restore.c:476
-=======
-#: pg_dump.c:1081 pg_restore.c:504
->>>>>>> 185876a6
 #, c-format
 msgid "  --strict-names               require table and/or schema include patterns to\n"
 "                               match at least one entity each\n"
 msgstr "  --strict-names               потребувати, щоб при вказівці шаблону включення\n"
 "                               таблиці і/або схеми йому відповідав мінімум один об'єкт\n"
 
-<<<<<<< HEAD
 #: pg_dump.c:1052 pg_dumpall.c:647 pg_restore.c:478
-=======
-#: pg_dump.c:1083 pg_dumpall.c:663 pg_restore.c:506
->>>>>>> 185876a6
 #, c-format
 msgid "  --use-set-session-authorization\n"
 "                               use SET SESSION AUTHORIZATION commands instead of\n"
@@ -2705,85 +1624,49 @@
 "                               щоб встановити власника, використати команди SET SESSION AUTHORIZATION,\n"
 "                               замість команд ALTER OWNER\n"
 
-<<<<<<< HEAD
 #: pg_dump.c:1056 pg_dumpall.c:651 pg_restore.c:482
-=======
-#: pg_dump.c:1087 pg_dumpall.c:667 pg_restore.c:510
->>>>>>> 185876a6
 #, c-format
 msgid "\n"
 "Connection options:\n"
 msgstr "\n"
 "Налаштування з'єднання:\n"
 
-<<<<<<< HEAD
 #: pg_dump.c:1057
-=======
-#: pg_dump.c:1088
->>>>>>> 185876a6
 #, c-format
 msgid "  -d, --dbname=DBNAME      database to dump\n"
 msgstr "  -d, --dbname=DBNAME      ім'я бази даних для вивантаження\n"
 
-<<<<<<< HEAD
 #: pg_dump.c:1058 pg_dumpall.c:653 pg_restore.c:483
-=======
-#: pg_dump.c:1089 pg_dumpall.c:669 pg_restore.c:511
->>>>>>> 185876a6
 #, c-format
 msgid "  -h, --host=HOSTNAME      database server host or socket directory\n"
 msgstr "  -h, --host=HOSTNAME      хост серверу баз даних або каталог сокетів\n"
 
-<<<<<<< HEAD
 #: pg_dump.c:1059 pg_dumpall.c:655 pg_restore.c:484
-=======
-#: pg_dump.c:1090 pg_dumpall.c:671 pg_restore.c:512
->>>>>>> 185876a6
 #, c-format
 msgid "  -p, --port=PORT          database server port number\n"
 msgstr "  -p, --port=PORT          номер порту сервера бази даних\n"
 
-<<<<<<< HEAD
 #: pg_dump.c:1060 pg_dumpall.c:656 pg_restore.c:485
-=======
-#: pg_dump.c:1091 pg_dumpall.c:672 pg_restore.c:513
->>>>>>> 185876a6
 #, c-format
 msgid "  -U, --username=NAME      connect as specified database user\n"
 msgstr "  -U, --username=NAME      підключатись як вказаний користувач бази даних\n"
 
-<<<<<<< HEAD
 #: pg_dump.c:1061 pg_dumpall.c:657 pg_restore.c:486
-=======
-#: pg_dump.c:1092 pg_dumpall.c:673 pg_restore.c:514
->>>>>>> 185876a6
 #, c-format
 msgid "  -w, --no-password        never prompt for password\n"
 msgstr "  -w, --no-password        ніколи не запитувати пароль\n"
 
-<<<<<<< HEAD
 #: pg_dump.c:1062 pg_dumpall.c:658 pg_restore.c:487
-=======
-#: pg_dump.c:1093 pg_dumpall.c:674 pg_restore.c:515
->>>>>>> 185876a6
 #, c-format
 msgid "  -W, --password           force password prompt (should happen automatically)\n"
 msgstr "  -W, --password           запитувати пароль завжди (повинно траплятись автоматично)\n"
 
-<<<<<<< HEAD
 #: pg_dump.c:1063 pg_dumpall.c:659
-=======
-#: pg_dump.c:1094 pg_dumpall.c:675
->>>>>>> 185876a6
 #, c-format
 msgid "  --role=ROLENAME          do SET ROLE before dump\n"
 msgstr "  --role=ROLENAME          виконати SET ROLE до вивантаження\n"
 
-<<<<<<< HEAD
 #: pg_dump.c:1065
-=======
-#: pg_dump.c:1096
->>>>>>> 185876a6
 #, c-format
 msgid "\n"
 "If no database name is supplied, then the PGDATABASE environment\n"
@@ -2791,460 +1674,229 @@
 msgstr "\n"
 "Якщо ім'я бази даних не вказано, тоді використовується значення змінної середовища PGDATABASE.\n\n"
 
-<<<<<<< HEAD
 #: pg_dump.c:1067 pg_dumpall.c:663 pg_restore.c:494
-=======
-#: pg_dump.c:1098 pg_dumpall.c:679 pg_restore.c:522
->>>>>>> 185876a6
 #, c-format
 msgid "Report bugs to <%s>.\n"
 msgstr "Повідомляти про помилки на <%s>.\n"
 
-<<<<<<< HEAD
 #: pg_dump.c:1068 pg_dumpall.c:664 pg_restore.c:495
-=======
-#: pg_dump.c:1099 pg_dumpall.c:680 pg_restore.c:523
->>>>>>> 185876a6
 #, c-format
 msgid "%s home page: <%s>\n"
 msgstr "Домашня сторінка %s: <%s>\n"
 
-<<<<<<< HEAD
 #: pg_dump.c:1087 pg_dumpall.c:488
-=======
-#: pg_dump.c:1118 pg_dumpall.c:504
->>>>>>> 185876a6
 #, c-format
 msgid "invalid client encoding \"%s\" specified"
 msgstr "вказано неприпустиме клієнтське кодування \"%s\""
 
-<<<<<<< HEAD
 #: pg_dump.c:1225
-=======
-#: pg_dump.c:1264
->>>>>>> 185876a6
 #, c-format
 msgid "parallel dumps from standby servers are not supported by this server version"
 msgstr "паралельні вивантаження для резервних серверів не підтримуються цією версію сервера"
 
-<<<<<<< HEAD
 #: pg_dump.c:1290
-=======
-#: pg_dump.c:1333
->>>>>>> 185876a6
 #, c-format
 msgid "invalid output format \"%s\" specified"
 msgstr "вказано неприпустимий формат виводу \"%s\""
 
-<<<<<<< HEAD
 #: pg_dump.c:1331 pg_dump.c:1387 pg_dump.c:1440 pg_dumpall.c:1282
-=======
-#: pg_dump.c:1374 pg_dump.c:1430 pg_dump.c:1483 pg_dumpall.c:1451
->>>>>>> 185876a6
 #, c-format
 msgid "improper qualified name (too many dotted names): %s"
 msgstr "неправильне повне ім'я (забагато компонентів): %s"
 
-<<<<<<< HEAD
 #: pg_dump.c:1339
-=======
-#: pg_dump.c:1382
->>>>>>> 185876a6
 #, c-format
 msgid "no matching schemas were found for pattern \"%s\""
 msgstr "не знайдено відповідних схем для візерунку \"%s\""
 
-<<<<<<< HEAD
 #: pg_dump.c:1392
-=======
-#: pg_dump.c:1435
->>>>>>> 185876a6
 #, c-format
 msgid "no matching extensions were found for pattern \"%s\""
 msgstr "не знайдено відповідних розширень для шаблону \"%s\""
 
-<<<<<<< HEAD
 #: pg_dump.c:1445
-=======
-#: pg_dump.c:1488
->>>>>>> 185876a6
 #, c-format
 msgid "no matching foreign servers were found for pattern \"%s\""
 msgstr "не знайдено відповідних підлеглих серверів для шаблону \"%s\""
 
-<<<<<<< HEAD
 #: pg_dump.c:1508
-=======
-#: pg_dump.c:1551
->>>>>>> 185876a6
 #, c-format
 msgid "improper relation name (too many dotted names): %s"
 msgstr "неправильне ім'я зв'язку (забагато компонентів): %s"
 
-<<<<<<< HEAD
 #: pg_dump.c:1519
-=======
-#: pg_dump.c:1562
->>>>>>> 185876a6
 #, c-format
 msgid "no matching tables were found for pattern \"%s\""
 msgstr "не знайдено відповідних таблиць для візерунку\"%s\""
 
-<<<<<<< HEAD
 #: pg_dump.c:1546
-=======
-#: pg_dump.c:1589
->>>>>>> 185876a6
 #, c-format
 msgid "You are currently not connected to a database."
 msgstr "На даний момент ви від'єднанні від бази даних."
 
-<<<<<<< HEAD
 #: pg_dump.c:1549
-=======
-#: pg_dump.c:1592
->>>>>>> 185876a6
 #, c-format
 msgid "cross-database references are not implemented: %s"
 msgstr "міжбазові посилання не реалізовані: %s"
 
-<<<<<<< HEAD
 #: pg_dump.c:1980
-=======
-#: pg_dump.c:2004
->>>>>>> 185876a6
 #, c-format
 msgid "dumping contents of table \"%s.%s\""
 msgstr "вивантажування змісту таблиці \"%s.%s\""
 
-<<<<<<< HEAD
 #: pg_dump.c:2086
-=======
-#: pg_dump.c:2111
->>>>>>> 185876a6
 #, c-format
 msgid "Dumping the contents of table \"%s\" failed: PQgetCopyData() failed."
 msgstr "Помилка вивантажування змісту таблиці \"%s\": помилка в PQgetCopyData()."
 
-<<<<<<< HEAD
 #: pg_dump.c:2087 pg_dump.c:2097
-=======
-#: pg_dump.c:2112 pg_dump.c:2122
->>>>>>> 185876a6
 #, c-format
 msgid "Error message from server: %s"
 msgstr "Повідомлення про помилку від сервера: %s"
 
-<<<<<<< HEAD
 #: pg_dump.c:2088 pg_dump.c:2098
-=======
-#: pg_dump.c:2113 pg_dump.c:2123
->>>>>>> 185876a6
 #, c-format
 msgid "Command was: %s"
 msgstr "Команда була: %s"
 
-<<<<<<< HEAD
 #: pg_dump.c:2096
-=======
-#: pg_dump.c:2121
->>>>>>> 185876a6
 #, c-format
 msgid "Dumping the contents of table \"%s\" failed: PQgetResult() failed."
 msgstr "Помилка вивантажування змісту таблиці \"%s\": помилка в PQgetResult(). "
 
-<<<<<<< HEAD
 #: pg_dump.c:2178
-=======
-#: pg_dump.c:2203
->>>>>>> 185876a6
 #, c-format
 msgid "wrong number of fields retrieved from table \"%s\""
 msgstr "неправильна кількість полів отриманих з таблиці \"%s\""
 
-<<<<<<< HEAD
 #: pg_dump.c:2836
-=======
-#: pg_dump.c:2916
->>>>>>> 185876a6
 #, c-format
 msgid "saving database definition"
 msgstr "збереження визначення бази даних"
 
-<<<<<<< HEAD
 #: pg_dump.c:2932
 #, c-format
 msgid "unrecognized locale provider: %s"
 msgstr "нерозпізнаний постачальник локалів: %s"
 
 #: pg_dump.c:3278
-=======
-#: pg_dump.c:3388
->>>>>>> 185876a6
 #, c-format
 msgid "saving encoding = %s"
 msgstr "збереження кодування = %s"
 
-<<<<<<< HEAD
 #: pg_dump.c:3303
-=======
-#: pg_dump.c:3413
->>>>>>> 185876a6
 #, c-format
 msgid "saving standard_conforming_strings = %s"
 msgstr "збереження standard_conforming_strings = %s"
 
-<<<<<<< HEAD
 #: pg_dump.c:3342
-=======
-#: pg_dump.c:3452
->>>>>>> 185876a6
 #, c-format
 msgid "could not parse result of current_schemas()"
 msgstr "не вдалося проаналізувати результат current_schemas()"
 
-<<<<<<< HEAD
 #: pg_dump.c:3361
-=======
-#: pg_dump.c:3471
->>>>>>> 185876a6
 #, c-format
 msgid "saving search_path = %s"
 msgstr "збереження search_path = %s"
 
-<<<<<<< HEAD
 #: pg_dump.c:3399
-=======
-#: pg_dump.c:3511
->>>>>>> 185876a6
 #, c-format
 msgid "reading large objects"
 msgstr "читання великих об’єктів"
 
-<<<<<<< HEAD
 #: pg_dump.c:3537
-=======
-#: pg_dump.c:3693
->>>>>>> 185876a6
 #, c-format
 msgid "saving large objects"
 msgstr "збереження великих об’єктів"
 
-<<<<<<< HEAD
 #: pg_dump.c:3578
-=======
-#: pg_dump.c:3739
->>>>>>> 185876a6
 #, c-format
 msgid "error reading large object %u: %s"
 msgstr "помилка читання великих об’єктів %u: %s"
 
-<<<<<<< HEAD
 #: pg_dump.c:3684
-=======
-#: pg_dump.c:3823
->>>>>>> 185876a6
 #, c-format
 msgid "reading row-level security policies"
 msgstr "читання політик безпеки на рівні рядків"
 
-<<<<<<< HEAD
 #: pg_dump.c:3825
-=======
-#: pg_dump.c:3966
->>>>>>> 185876a6
 #, c-format
 msgid "unexpected policy command type: %c"
 msgstr "неочікуваний тип команди в політиці: %c"
 
-<<<<<<< HEAD
 #: pg_dump.c:4275 pg_dump.c:4593 pg_dump.c:11724 pg_dump.c:17541
 #: pg_dump.c:17543 pg_dump.c:18164
-=======
-#: pg_dump.c:4120
->>>>>>> 185876a6
 #, c-format
 msgid "could not parse %s array"
 msgstr "не вдалося аналізувати масив %s"
 
-<<<<<<< HEAD
 #: pg_dump.c:4461
-=======
-#: pg_dump.c:4412
->>>>>>> 185876a6
 #, c-format
 msgid "subscriptions not dumped because current user is not a superuser"
 msgstr "підписки не вивантажені через те, що чинний користувач не є суперкористувачем"
 
-<<<<<<< HEAD
 #: pg_dump.c:4975
-=======
-#: pg_dump.c:4483
-#, c-format
-msgid "owner of subscription \"%s\" appears to be invalid"
-msgstr "власник підписки \"%s\" є недійсним"
-
-#: pg_dump.c:4526
-#, c-format
-msgid "could not parse subpublications array"
-msgstr "не вдалося аналізувати масив підпублікацій"
-
-#: pg_dump.c:4884
->>>>>>> 185876a6
 #, c-format
 msgid "could not find parent extension for %s %s"
 msgstr "не вдалося знайти батьківський елемент для %s %s"
 
-<<<<<<< HEAD
 #: pg_dump.c:5120
-=======
-#: pg_dump.c:5016
-#, c-format
-msgid "owner of schema \"%s\" appears to be invalid"
-msgstr "власник схеми \"%s\" виглядає недійсним"
-
-#: pg_dump.c:5039
->>>>>>> 185876a6
 #, c-format
 msgid "schema with OID %u does not exist"
 msgstr "схема з OID %u не існує"
 
-<<<<<<< HEAD
 #: pg_dump.c:6574 pg_dump.c:16805
-=======
-#: pg_dump.c:5369
-#, c-format
-msgid "owner of data type \"%s\" appears to be invalid"
-msgstr "власник типу даних \"%s\" здається недійсним"
-
-#: pg_dump.c:5453
-#, c-format
-msgid "owner of operator \"%s\" appears to be invalid"
-msgstr "власник оператора \"%s\" здається недійсним"
-
-#: pg_dump.c:5752
-#, c-format
-msgid "owner of operator class \"%s\" appears to be invalid"
-msgstr "власник класу операторів \"%s\" здається недійсним"
-
-#: pg_dump.c:5835
-#, c-format
-msgid "owner of operator family \"%s\" appears to be invalid"
-msgstr "власник сімейства операторів \"%s\" здається недійсним"
-
-#: pg_dump.c:6003
-#, c-format
-msgid "owner of aggregate function \"%s\" appears to be invalid"
-msgstr "власник агрегатної функції \"%s\" є недійсним"
-
-#: pg_dump.c:6262
-#, c-format
-msgid "owner of function \"%s\" appears to be invalid"
-msgstr "власник функції \"%s\" здається недійсним"
-
-#: pg_dump.c:7089
-#, c-format
-msgid "owner of table \"%s\" appears to be invalid"
-msgstr "власник таблиці \"%s\" здається недійсним"
-
-#: pg_dump.c:7131 pg_dump.c:17564
->>>>>>> 185876a6
 #, c-format
 msgid "failed sanity check, parent table with OID %u of sequence with OID %u not found"
 msgstr "помилка цілісності, за OID %u не вдалося знайти батьківську таблицю послідовності з OID %u"
 
-<<<<<<< HEAD
 #: pg_dump.c:6878 pg_dump.c:7145 pg_dump.c:7616 pg_dump.c:8283 pg_dump.c:8404
 #: pg_dump.c:8558
-=======
-#: pg_dump.c:7270
->>>>>>> 185876a6
 #, c-format
 msgid "unrecognized table OID %u"
 msgstr "нерозпізнаний OID таблиці %u"
 
-<<<<<<< HEAD
 #: pg_dump.c:6882
-=======
-#: pg_dump.c:7684
->>>>>>> 185876a6
 #, c-format
 msgid "unexpected index data for table \"%s\""
 msgstr "неочікувані дані індексу для таблиці \"%s\""
 
-<<<<<<< HEAD
 #: pg_dump.c:7377
-=======
-#: pg_dump.c:7963
->>>>>>> 185876a6
 #, c-format
 msgid "failed sanity check, parent table with OID %u of pg_rewrite entry with OID %u not found"
 msgstr "помилка цілісності, за OID %u не вдалося знайти батьківську таблицю для запису pg_rewrite з OID %u"
 
-<<<<<<< HEAD
 #: pg_dump.c:7668
-=======
-#: pg_dump.c:8047
-#, c-format
-msgid "reading triggers for table \"%s.%s\""
-msgstr "читання тригерів таблиці \"%s.%s\""
-
-#: pg_dump.c:8229
->>>>>>> 185876a6
 #, c-format
 msgid "query produced null referenced table name for foreign key trigger \"%s\" on table \"%s\" (OID of table: %u)"
 msgstr "запит не повернув ім'я цільової таблиці для тригера зовнішнього ключа \"%s\" в таблиці \"%s\" (OID цільової таблиці: %u)"
 
-<<<<<<< HEAD
 #: pg_dump.c:8287
-=======
-#: pg_dump.c:8779
->>>>>>> 185876a6
 #, c-format
 msgid "unexpected column data for table \"%s\""
 msgstr "неочікувані дані стовпця для таблиці \"%s\""
 
-<<<<<<< HEAD
 #: pg_dump.c:8317
-=======
-#: pg_dump.c:8903
->>>>>>> 185876a6
 #, c-format
 msgid "invalid column numbering in table \"%s\""
 msgstr "неприпустима нумерація стовпців у таблиці \"%s\""
 
-<<<<<<< HEAD
 #: pg_dump.c:8366
-=======
-#: pg_dump.c:8942
->>>>>>> 185876a6
 #, c-format
 msgid "finding table default expressions"
 msgstr "пошук виразів за замовчуванням для таблиці"
 
-<<<<<<< HEAD
 #: pg_dump.c:8408
-=======
-#: pg_dump.c:8964
->>>>>>> 185876a6
 #, c-format
 msgid "invalid adnum value %d for table \"%s\""
 msgstr "неприпустиме значення adnum %d для таблиці \"%s\""
 
-<<<<<<< HEAD
 #: pg_dump.c:8508
-=======
-#: pg_dump.c:9057
->>>>>>> 185876a6
 #, c-format
 msgid "finding table check constraints"
 msgstr "пошук перевірочних обмежень таблиці"
 
-<<<<<<< HEAD
 #: pg_dump.c:8562
-=======
-#: pg_dump.c:9106
->>>>>>> 185876a6
 #, c-format
 msgid "expected %d check constraint on table \"%s\" but found %d"
 msgid_plural "expected %d check constraints on table \"%s\" but found %d"
@@ -3253,315 +1905,167 @@
 msgstr[2] "очікувалось %d обмежень-перевірок для таблиці \"%s\", але знайдено %d"
 msgstr[3] "очікувалось %d обмежень-перевірок для таблиці \"%s\", але знайдено %d"
 
-<<<<<<< HEAD
 #: pg_dump.c:8566
-=======
-#: pg_dump.c:9110
-#, c-format
-msgid "(The system catalogs might be corrupted.)"
-msgstr "(Можливо, системні каталоги пошкоджені.)"
-
-#: pg_dump.c:10712
+#, c-format
+msgid "The system catalogs might be corrupted."
+msgstr "Системні каталоги можуть бути пошкоджені."
+
+#: pg_dump.c:9256
+#, c-format
+msgid "role with OID %u does not exist"
+msgstr "роль з OID %u не існує"
+
+#: pg_dump.c:9368 pg_dump.c:9397
+#, c-format
+msgid "unsupported pg_init_privs entry: %u %u %d"
+msgstr "непідтримуваний запис в pg_init_privs: %u %u %d"
+
+#: pg_dump.c:10218
 #, c-format
 msgid "typtype of data type \"%s\" appears to be invalid"
 msgstr "typtype типу даних \"%s\" має неприпустимий вигляд"
 
-#: pg_dump.c:12060
->>>>>>> 185876a6
-#, c-format
-msgid "The system catalogs might be corrupted."
-msgstr "Системні каталоги можуть бути пошкоджені."
-
-<<<<<<< HEAD
-#: pg_dump.c:9256
-=======
-#: pg_dump.c:12362
->>>>>>> 185876a6
-#, c-format
-msgid "role with OID %u does not exist"
-msgstr "роль з OID %u не існує"
-
-<<<<<<< HEAD
-#: pg_dump.c:9368 pg_dump.c:9397
-=======
-#: pg_dump.c:12378
->>>>>>> 185876a6
-#, c-format
-msgid "unsupported pg_init_privs entry: %u %u %d"
-msgstr "непідтримуваний запис в pg_init_privs: %u %u %d"
-
-<<<<<<< HEAD
-#: pg_dump.c:10218
-#, c-format
-msgid "typtype of data type \"%s\" appears to be invalid"
-msgstr "typtype типу даних \"%s\" має неприпустимий вигляд"
-
 #: pg_dump.c:11793
-=======
-#: pg_dump.c:12392
-#, c-format
-msgid "could not parse proargnames array"
-msgstr "не вдалося аналізувати масив proargnames"
-
-#: pg_dump.c:12402
-#, c-format
-msgid "could not parse proconfig array"
-msgstr "не вдалося аналізувати масив proconfig"
-
-#: pg_dump.c:12478
->>>>>>> 185876a6
 #, c-format
 msgid "unrecognized provolatile value for function \"%s\""
 msgstr "нерозпізнане значення provolatile для функції \"%s\""
 
-<<<<<<< HEAD
 #: pg_dump.c:11843 pg_dump.c:13634
-=======
-#: pg_dump.c:12528 pg_dump.c:14469
->>>>>>> 185876a6
 #, c-format
 msgid "unrecognized proparallel value for function \"%s\""
 msgstr "нерозпізнане значення proparallel для функції \"%s\""
 
-<<<<<<< HEAD
 #: pg_dump.c:11974 pg_dump.c:12080 pg_dump.c:12087
-=======
-#: pg_dump.c:12667 pg_dump.c:12773 pg_dump.c:12780
->>>>>>> 185876a6
 #, c-format
 msgid "could not find function definition for function with OID %u"
 msgstr "не вдалося знайти визначення функції для функції з OID %u"
 
-<<<<<<< HEAD
 #: pg_dump.c:12013
-=======
-#: pg_dump.c:12706
->>>>>>> 185876a6
 #, c-format
 msgid "bogus value in pg_cast.castfunc or pg_cast.castmethod field"
 msgstr "неприпустиме значення в полі pg_cast.castfunc або pg_cast.castmethod"
 
-<<<<<<< HEAD
 #: pg_dump.c:12016
-=======
-#: pg_dump.c:12709
->>>>>>> 185876a6
 #, c-format
 msgid "bogus value in pg_cast.castmethod field"
 msgstr "неприпустиме значення в полі pg_cast.castmethod"
 
-<<<<<<< HEAD
 #: pg_dump.c:12106
-=======
-#: pg_dump.c:12799
->>>>>>> 185876a6
 #, c-format
 msgid "bogus transform definition, at least one of trffromsql and trftosql should be nonzero"
 msgstr "неприпустиме визначення перетворення, як мінімум одне з trffromsql і trftosql повинно бути ненульовим"
 
-<<<<<<< HEAD
 #: pg_dump.c:12123
-=======
-#: pg_dump.c:12816
->>>>>>> 185876a6
 #, c-format
 msgid "bogus value in pg_transform.trffromsql field"
 msgstr "неприпустиме значення в полі pg_transform.trffromsql"
 
-<<<<<<< HEAD
 #: pg_dump.c:12144
-=======
-#: pg_dump.c:12837
->>>>>>> 185876a6
 #, c-format
 msgid "bogus value in pg_transform.trftosql field"
 msgstr "неприпустиме значення в полі pg_transform.trftosql"
 
-<<<<<<< HEAD
 #: pg_dump.c:12289
-=======
-#: pg_dump.c:12988
->>>>>>> 185876a6
 #, c-format
 msgid "postfix operators are not supported anymore (operator \"%s\")"
 msgstr "постфіксні оператори більше не підтримуються (оператор \"%s\")"
 
-<<<<<<< HEAD
 #: pg_dump.c:12459
-=======
-#: pg_dump.c:13158
->>>>>>> 185876a6
 #, c-format
 msgid "could not find operator with OID %s"
 msgstr "не вдалося знайти оператора з OID %s"
 
-<<<<<<< HEAD
 #: pg_dump.c:12527
-=======
-#: pg_dump.c:13226
->>>>>>> 185876a6
 #, c-format
 msgid "invalid type \"%c\" of access method \"%s\""
 msgstr "неприпустимий тип \"%c\" методу доступу \"%s\""
 
-<<<<<<< HEAD
 #: pg_dump.c:13146
-=======
-#: pg_dump.c:13980
->>>>>>> 185876a6
 #, c-format
 msgid "unrecognized collation provider: %s"
 msgstr "нерозпізнаний постачальник правил сортування: %s"
 
-<<<<<<< HEAD
 #: pg_dump.c:13553
-=======
-#: pg_dump.c:14388
->>>>>>> 185876a6
 #, c-format
 msgid "unrecognized aggfinalmodify value for aggregate \"%s\""
 msgstr "нерозпізнане значення aggfinalmodify для агрегату \"%s\""
 
-<<<<<<< HEAD
 #: pg_dump.c:13609
-=======
-#: pg_dump.c:14444
->>>>>>> 185876a6
 #, c-format
 msgid "unrecognized aggmfinalmodify value for aggregate \"%s\""
 msgstr "нерозпізнане значення aggmfinalmodify для агрегату \"%s\""
 
-<<<<<<< HEAD
 #: pg_dump.c:14327
-=======
-#: pg_dump.c:15166
->>>>>>> 185876a6
 #, c-format
 msgid "unrecognized object type in default privileges: %d"
 msgstr "нерозпізнаний тип об’єкта у стандартному праві: %d"
 
-<<<<<<< HEAD
 #: pg_dump.c:14343
-=======
-#: pg_dump.c:15184
->>>>>>> 185876a6
 #, c-format
 msgid "could not parse default ACL list (%s)"
 msgstr "не вдалося проаналізувати стандартний ACL список (%s)"
 
-<<<<<<< HEAD
 #: pg_dump.c:14425
-=======
-#: pg_dump.c:15269
->>>>>>> 185876a6
 #, c-format
 msgid "could not parse initial ACL list (%s) or default (%s) for object \"%s\" (%s)"
 msgstr "не вдалося аналізувати початковий список ACL (%s) або за замовченням (%s) для об'єкта \"%s\" (%s)"
 
-<<<<<<< HEAD
 #: pg_dump.c:14450
-=======
-#: pg_dump.c:15277
->>>>>>> 185876a6
 #, c-format
 msgid "could not parse ACL list (%s) or default (%s) for object \"%s\" (%s)"
 msgstr "не вдалося аналізувати список ACL (%s) або за замовчуванням (%s) для об'єкту \"%s\" (%s)"
 
-<<<<<<< HEAD
 #: pg_dump.c:14988
-=======
-#: pg_dump.c:15792
->>>>>>> 185876a6
 #, c-format
 msgid "query to obtain definition of view \"%s\" returned no data"
 msgstr "запит на отримання визначення перегляду \"%s\" не повернув дані"
 
-<<<<<<< HEAD
 #: pg_dump.c:14991
-=======
-#: pg_dump.c:15795
->>>>>>> 185876a6
 #, c-format
 msgid "query to obtain definition of view \"%s\" returned more than one definition"
 msgstr "запит на отримання визначення перегляду \"%s\" повернув більше, ніж одне визначення"
 
-<<<<<<< HEAD
 #: pg_dump.c:14998
-=======
-#: pg_dump.c:15802
->>>>>>> 185876a6
 #, c-format
 msgid "definition of view \"%s\" appears to be empty (length zero)"
 msgstr "визначення перегляду \"%s\" пусте (довжина нуль)"
 
-<<<<<<< HEAD
 #: pg_dump.c:15082
-=======
-#: pg_dump.c:15886
->>>>>>> 185876a6
 #, c-format
 msgid "WITH OIDS is not supported anymore (table \"%s\")"
 msgstr "WITH OIDS більше не підтримується (таблиця\"%s\")"
 
-<<<<<<< HEAD
 #: pg_dump.c:16011
-=======
-#: pg_dump.c:16751
->>>>>>> 185876a6
 #, c-format
 msgid "invalid column number %d for table \"%s\""
 msgstr "неприпустиме число стовпців %d для таблиці \"%s\""
 
-<<<<<<< HEAD
 #: pg_dump.c:16089
-=======
-#: pg_dump.c:16828
->>>>>>> 185876a6
 #, c-format
 msgid "could not parse index statistic columns"
 msgstr "не вдалося проаналізувати стовпці статистики індексів"
 
-<<<<<<< HEAD
 #: pg_dump.c:16091
-=======
-#: pg_dump.c:16830
->>>>>>> 185876a6
 #, c-format
 msgid "could not parse index statistic values"
 msgstr "не вдалося проаналізувати значення статистики індексів"
 
-<<<<<<< HEAD
 #: pg_dump.c:16093
-=======
-#: pg_dump.c:16832
->>>>>>> 185876a6
 #, c-format
 msgid "mismatched number of columns and values for index statistics"
 msgstr "невідповідна кількість стовпців і значень для статистики індексів"
 
-<<<<<<< HEAD
 #: pg_dump.c:16311
-=======
-#: pg_dump.c:17049
->>>>>>> 185876a6
 #, c-format
 msgid "missing index for constraint \"%s\""
 msgstr "пропущено індекс для обмеження \"%s\""
 
-<<<<<<< HEAD
 #: pg_dump.c:16539
-=======
-#: pg_dump.c:17274
->>>>>>> 185876a6
 #, c-format
 msgid "unrecognized constraint type: %c"
 msgstr "нерозпізнаний тип обмеження: %c"
 
-<<<<<<< HEAD
 #: pg_dump.c:16640 pg_dump.c:16869
-=======
-#: pg_dump.c:17406 pg_dump.c:17629
->>>>>>> 185876a6
 #, c-format
 msgid "query to get data of sequence \"%s\" returned %d row (expected 1)"
 msgid_plural "query to get data of sequence \"%s\" returned %d rows (expected 1)"
@@ -3570,134 +2074,67 @@
 msgstr[2] "запит на отримання даних послідовності \"%s\" повернув %d рядків (очікувалося 1)"
 msgstr[3] "запит на отримання даних послідовності \"%s\" повернув %d рядків (очікувалося 1)"
 
-<<<<<<< HEAD
 #: pg_dump.c:16672
-=======
-#: pg_dump.c:17440
->>>>>>> 185876a6
 #, c-format
 msgid "unrecognized sequence type: %s"
 msgstr "нерозпізнаний тип послідовності: %s"
 
-<<<<<<< HEAD
 #: pg_dump.c:16961
-=======
-#: pg_dump.c:17727
->>>>>>> 185876a6
 #, c-format
 msgid "unexpected tgtype value: %d"
 msgstr "неочікуване значення tgtype: %d"
 
-<<<<<<< HEAD
 #: pg_dump.c:17033
-=======
-#: pg_dump.c:17801
->>>>>>> 185876a6
 #, c-format
 msgid "invalid argument string (%s) for trigger \"%s\" on table \"%s\""
 msgstr "неприпустимий рядок аргументу (%s) для тригера \"%s\" у таблиці \"%s\""
 
-<<<<<<< HEAD
 #: pg_dump.c:17302
-=======
-#: pg_dump.c:18070
->>>>>>> 185876a6
 #, c-format
 msgid "query to get rule \"%s\" for table \"%s\" failed: wrong number of rows returned"
 msgstr "помилка запиту на отримання правила \"%s\" для таблиці \"%s\": повернено неправильне число рядків "
 
-<<<<<<< HEAD
 #: pg_dump.c:17455
-=======
-#: pg_dump.c:18232
->>>>>>> 185876a6
 #, c-format
 msgid "could not find referenced extension %u"
 msgstr "не вдалося знайти згадане розширення %u"
 
-<<<<<<< HEAD
 #: pg_dump.c:17545
-=======
-#: pg_dump.c:18323
-#, c-format
-msgid "could not parse extension configuration array"
-msgstr "не вдалося проаналізувати масив конфігурації розширення"
-
-#: pg_dump.c:18325
-#, c-format
-msgid "could not parse extension condition array"
-msgstr "не вдалося проаналізувати масив умов розширення"
-
-#: pg_dump.c:18327
->>>>>>> 185876a6
 #, c-format
 msgid "mismatched number of configurations and conditions for extension"
 msgstr "невідповідна кількість конфігурацій і умов для розширення"
 
-<<<<<<< HEAD
 #: pg_dump.c:17677
-=======
-#: pg_dump.c:18459
->>>>>>> 185876a6
 #, c-format
 msgid "reading dependency data"
 msgstr "читання даних залежності"
 
-<<<<<<< HEAD
 #: pg_dump.c:17763
-=======
-#: pg_dump.c:18552
->>>>>>> 185876a6
 #, c-format
 msgid "no referencing object %u %u"
 msgstr "немає об’єкту посилання %u %u"
 
-<<<<<<< HEAD
 #: pg_dump.c:17774
-=======
-#: pg_dump.c:18563
->>>>>>> 185876a6
 #, c-format
 msgid "no referenced object %u %u"
 msgstr "немає посилання на об'єкт %u %u"
 
-<<<<<<< HEAD
 #: pg_dump_sort.c:422
-=======
-#: pg_dump.c:18952
-#, c-format
-msgid "could not parse reloptions array"
-msgstr "неможливо розібрати масив reloptions"
-
-#: pg_dump_sort.c:420
->>>>>>> 185876a6
 #, c-format
 msgid "invalid dumpId %d"
 msgstr "неприпустимий dumpId %d"
 
-<<<<<<< HEAD
 #: pg_dump_sort.c:428
-=======
-#: pg_dump_sort.c:426
->>>>>>> 185876a6
 #, c-format
 msgid "invalid dependency %d"
 msgstr "неприпустима залежність %d"
 
-<<<<<<< HEAD
 #: pg_dump_sort.c:661
-=======
-#: pg_dump_sort.c:659
->>>>>>> 185876a6
 #, c-format
 msgid "could not identify dependency loop"
 msgstr "не вдалося ідентифікувати цикл залежності"
 
-<<<<<<< HEAD
 #: pg_dump_sort.c:1232
-=======
-#: pg_dump_sort.c:1230
->>>>>>> 185876a6
 #, c-format
 msgid "there are circular foreign-key constraints on this table:"
 msgid_plural "there are circular foreign-key constraints among these tables:"
@@ -3706,65 +2143,37 @@
 msgstr[2] "у наступних таблицях зациклені зовнішні ключі:"
 msgstr[3] "у наступних таблицях зациклені зовнішні ключі:"
 
-<<<<<<< HEAD
 #: pg_dump_sort.c:1236 pg_dump_sort.c:1256
-=======
-#: pg_dump_sort.c:1234 pg_dump_sort.c:1254
->>>>>>> 185876a6
 #, c-format
 msgid "  %s"
 msgstr "  %s"
 
-<<<<<<< HEAD
 #: pg_dump_sort.c:1237
-=======
-#: pg_dump_sort.c:1235
->>>>>>> 185876a6
 #, c-format
 msgid "You might not be able to restore the dump without using --disable-triggers or temporarily dropping the constraints."
 msgstr "Ви не зможете відновити дамп без використання --disable-triggers або тимчасово розірвати обмеження."
 
-<<<<<<< HEAD
 #: pg_dump_sort.c:1238
-=======
-#: pg_dump_sort.c:1236
->>>>>>> 185876a6
 #, c-format
 msgid "Consider using a full dump instead of a --data-only dump to avoid this problem."
 msgstr "Можливо, використання повного вивантажування замість --data-only вивантажування допоможе уникнути цієї проблеми."
 
-<<<<<<< HEAD
 #: pg_dump_sort.c:1250
-=======
-#: pg_dump_sort.c:1248
->>>>>>> 185876a6
 #, c-format
 msgid "could not resolve dependency loop among these items:"
 msgstr "не вдалося вирішити цикл залежності серед цих елементів:"
 
-<<<<<<< HEAD
 #: pg_dumpall.c:205
-=======
-#: pg_dumpall.c:202
->>>>>>> 185876a6
 #, c-format
 msgid "program \"%s\" is needed by %s but was not found in the same directory as \"%s\""
 msgstr "програма \"%s\" потрібна для %s, але не знайдена в тому ж каталозі, що й \"%s\""
 
-<<<<<<< HEAD
 #: pg_dumpall.c:208
-=======
-#: pg_dumpall.c:207
->>>>>>> 185876a6
 #, c-format
 msgid "program \"%s\" was found by \"%s\" but was not the same version as %s"
 msgstr "програма \"%s\" знайдена для \"%s\", але має відмінну версію від %s"
 
-<<<<<<< HEAD
 #: pg_dumpall.c:357
-=======
-#: pg_dumpall.c:359
->>>>>>> 185876a6
 #, c-format
 msgid "option --exclude-database cannot be used together with -g/--globals-only, -r/--roles-only, or -t/--tablespaces-only"
 msgstr "параметр --exclude-database не можна використовувати разом з -g/--globals-only, -r/--roles-only або -t/--tablespaces-only"
@@ -3774,166 +2183,94 @@
 msgid "options -g/--globals-only and -r/--roles-only cannot be used together"
 msgstr "параметри -g/--globals-only і -r/--roles-only не можна використовувати разом"
 
-<<<<<<< HEAD
 #: pg_dumpall.c:372
-=======
-#: pg_dumpall.c:376
->>>>>>> 185876a6
 #, c-format
 msgid "options -g/--globals-only and -t/--tablespaces-only cannot be used together"
 msgstr "параметри -g/--globals-only і -t/--tablespaces-only не можна використовувати разом"
 
-<<<<<<< HEAD
 #: pg_dumpall.c:382
-=======
-#: pg_dumpall.c:390
->>>>>>> 185876a6
 #, c-format
 msgid "options -r/--roles-only and -t/--tablespaces-only cannot be used together"
 msgstr "параметри -r/--roles-only і -t/--tablespaces-only не можна використовувати разом"
 
-<<<<<<< HEAD
 #: pg_dumpall.c:444 pg_dumpall.c:1587
-=======
-#: pg_dumpall.c:453 pg_dumpall.c:1767
->>>>>>> 185876a6
 #, c-format
 msgid "could not connect to database \"%s\""
 msgstr "не вдалося зв'язатися з базою даних \"%s\""
 
-<<<<<<< HEAD
 #: pg_dumpall.c:456
-=======
-#: pg_dumpall.c:467
->>>>>>> 185876a6
 #, c-format
 msgid "could not connect to databases \"postgres\" or \"template1\"\n"
 "Please specify an alternative database."
 msgstr "не вдалося зв'язатися з базами даних \"postgres\" або \"template1\"\n"
 "Будь ласка, вкажіть альтернативну базу даних."
 
-<<<<<<< HEAD
 #: pg_dumpall.c:604
-=======
-#: pg_dumpall.c:621
->>>>>>> 185876a6
 #, c-format
 msgid "%s extracts a PostgreSQL database cluster into an SQL script file.\n\n"
 msgstr "%s експортує кластер баз даних PostgreSQL до SQL-скрипту.\n\n"
 
-<<<<<<< HEAD
 #: pg_dumpall.c:606
-=======
-#: pg_dumpall.c:623
->>>>>>> 185876a6
 #, c-format
 msgid "  %s [OPTION]...\n"
 msgstr "  %s: [OPTION]...\n"
 
-<<<<<<< HEAD
 #: pg_dumpall.c:609
-=======
-#: pg_dumpall.c:626
->>>>>>> 185876a6
 #, c-format
 msgid "  -f, --file=FILENAME          output file name\n"
 msgstr "  -f, --file=FILENAME  ім'я вихідного файлу\n"
 
-<<<<<<< HEAD
 #: pg_dumpall.c:616
-=======
-#: pg_dumpall.c:633
->>>>>>> 185876a6
 #, c-format
 msgid "  -c, --clean                  clean (drop) databases before recreating\n"
 msgstr "  -c, --clean              очистити (видалити) бази даних перед відтворенням\n"
 
-<<<<<<< HEAD
 #: pg_dumpall.c:618
-=======
-#: pg_dumpall.c:635
->>>>>>> 185876a6
 #, c-format
 msgid "  -g, --globals-only           dump only global objects, no databases\n"
 msgstr "  -g, --globals-only         вивантажувати лише глобальні об’єкти, не бази даних\n"
 
-<<<<<<< HEAD
 #: pg_dumpall.c:619 pg_restore.c:456
-=======
-#: pg_dumpall.c:636 pg_restore.c:485
->>>>>>> 185876a6
 #, c-format
 msgid "  -O, --no-owner               skip restoration of object ownership\n"
 msgstr "  -O, --no-owner         пропускається відновлення форми власності об’єктом\n"
 
-<<<<<<< HEAD
 #: pg_dumpall.c:620
-=======
-#: pg_dumpall.c:637
->>>>>>> 185876a6
 #, c-format
 msgid "  -r, --roles-only             dump only roles, no databases or tablespaces\n"
 msgstr "  -r, --roles-only        вивантажувати лише ролі, не бази даних або табличні простори\n"
 
-<<<<<<< HEAD
 #: pg_dumpall.c:622
-=======
-#: pg_dumpall.c:639
->>>>>>> 185876a6
 #, c-format
 msgid "  -S, --superuser=NAME         superuser user name to use in the dump\n"
 msgstr "  -S, --superuser=NAME        ім'я суперкористувача для використання при вивантажуванні\n"
 
-<<<<<<< HEAD
 #: pg_dumpall.c:623
-=======
-#: pg_dumpall.c:640
->>>>>>> 185876a6
 #, c-format
 msgid "  -t, --tablespaces-only       dump only tablespaces, no databases or roles\n"
 msgstr "  -t, --tablespaces-only        вивантажувати лише табличні простори, не бази даних або ролі\n"
 
-<<<<<<< HEAD
 #: pg_dumpall.c:629
-=======
-#: pg_dumpall.c:646
->>>>>>> 185876a6
 #, c-format
 msgid "  --exclude-database=PATTERN   exclude databases whose name matches PATTERN\n"
 msgstr "  --exclude-database=PATTERN виключити бази даних, ім'я яких відповідає PATTERN\n"
 
-<<<<<<< HEAD
 #: pg_dumpall.c:636
-=======
-#: pg_dumpall.c:653
->>>>>>> 185876a6
 #, c-format
 msgid "  --no-role-passwords          do not dump passwords for roles\n"
 msgstr "  --no-role-passwords          не вивантажувати паролі для ролей\n"
 
-<<<<<<< HEAD
 #: pg_dumpall.c:652
-=======
-#: pg_dumpall.c:668
->>>>>>> 185876a6
 #, c-format
 msgid "  -d, --dbname=CONNSTR     connect using connection string\n"
 msgstr "  -d, --dbname=CONNSTR     підключення з використанням рядку підключення \n"
 
-<<<<<<< HEAD
 #: pg_dumpall.c:654
-=======
-#: pg_dumpall.c:670
->>>>>>> 185876a6
 #, c-format
 msgid "  -l, --database=DBNAME    alternative default database\n"
 msgstr "  -l, --database=DBNAME    альтернативна база даних за замовчуванням\n"
 
-<<<<<<< HEAD
 #: pg_dumpall.c:661
-=======
-#: pg_dumpall.c:677
->>>>>>> 185876a6
 #, c-format
 msgid "\n"
 "If -f/--file is not used, then the SQL script will be written to the standard\n"
@@ -3941,97 +2278,57 @@
 msgstr "\n"
 "Якщо -f/--file не використовується, тоді SQL- сценарій буде записаний до стандартного виводу.\n\n"
 
-<<<<<<< HEAD
 #: pg_dumpall.c:803
-=======
-#: pg_dumpall.c:883
->>>>>>> 185876a6
 #, c-format
 msgid "role name starting with \"pg_\" skipped (%s)"
 msgstr "пропущено ім’я ролі, що починається з \"pg_\" (%s)"
 
-<<<<<<< HEAD
 #: pg_dumpall.c:1018
 #, c-format
 msgid "could not parse ACL list (%s) for parameter \"%s\""
 msgstr "не вдалося аналізувати список ACL (%s) для параметра \"%s\""
 
 #: pg_dumpall.c:1136
-=======
-#: pg_dumpall.c:1284
->>>>>>> 185876a6
 #, c-format
 msgid "could not parse ACL list (%s) for tablespace \"%s\""
 msgstr "не вдалося аналізувати список ACL (%s) для табличного простору \"%s\""
 
-<<<<<<< HEAD
 #: pg_dumpall.c:1343
-=======
-#: pg_dumpall.c:1512
->>>>>>> 185876a6
 #, c-format
 msgid "excluding database \"%s\""
 msgstr "виключаємо базу даних \"%s\""
 
-<<<<<<< HEAD
 #: pg_dumpall.c:1347
-=======
-#: pg_dumpall.c:1516
->>>>>>> 185876a6
 #, c-format
 msgid "dumping database \"%s\""
 msgstr "вивантажуємо базу даних \"%s\""
 
-<<<<<<< HEAD
 #: pg_dumpall.c:1378
-=======
-#: pg_dumpall.c:1548
->>>>>>> 185876a6
 #, c-format
 msgid "pg_dump failed on database \"%s\", exiting"
 msgstr "помилка pg_dump для бази даних \"%s\", завершення роботи"
 
-<<<<<<< HEAD
 #: pg_dumpall.c:1384
-=======
-#: pg_dumpall.c:1557
->>>>>>> 185876a6
 #, c-format
 msgid "could not re-open the output file \"%s\": %m"
 msgstr "не вдалося повторно відкрити файл виводу \"%s\": %m"
 
-<<<<<<< HEAD
 #: pg_dumpall.c:1425
-=======
-#: pg_dumpall.c:1601
->>>>>>> 185876a6
 #, c-format
 msgid "running \"%s\""
 msgstr "виконується \"%s\""
 
-<<<<<<< HEAD
 #: pg_dumpall.c:1630
-=======
-#: pg_dumpall.c:1816
->>>>>>> 185876a6
 #, c-format
 msgid "could not get server version"
 msgstr "не вдалося отримати версію серверу"
 
-<<<<<<< HEAD
 #: pg_dumpall.c:1633
-=======
-#: pg_dumpall.c:1822
->>>>>>> 185876a6
 #, c-format
 msgid "could not parse server version \"%s\""
 msgstr "не вдалося аналізувати версію серверу \"%s\""
 
-<<<<<<< HEAD
 #: pg_dumpall.c:1703 pg_dumpall.c:1726
-=======
-#: pg_dumpall.c:1894 pg_dumpall.c:1917
->>>>>>> 185876a6
 #, c-format
 msgid "executing %s"
 msgstr "виконується %s"

/*-------------------------------------------------------------------------
 *
 * jsonapi.h
 *	  Declarations for JSON API support.
 *
 * Portions Copyright (c) 1996-2015, PostgreSQL Global Development Group
 * Portions Copyright (c) 1994, Regents of the University of California
 *
 * src/include/utils/jsonapi.h
 *
 *-------------------------------------------------------------------------
 */

#ifndef JSONAPI_H
#define JSONAPI_H

#include "lib/stringinfo.h"

typedef enum
{
	JSON_TOKEN_INVALID,
	JSON_TOKEN_STRING,
	JSON_TOKEN_NUMBER,
	JSON_TOKEN_OBJECT_START,
	JSON_TOKEN_OBJECT_END,
	JSON_TOKEN_ARRAY_START,
	JSON_TOKEN_ARRAY_END,
	JSON_TOKEN_COMMA,
	JSON_TOKEN_COLON,
	JSON_TOKEN_TRUE,
	JSON_TOKEN_FALSE,
	JSON_TOKEN_NULL,
	JSON_TOKEN_END
} JsonTokenType;


/*
 * All the fields in this structure should be treated as read-only.
 *
 * If strval is not null, then it should contain the de-escaped value
 * of the lexeme if it's a string. Otherwise most of these field names
 * should be self-explanatory.
 *
 * line_number and line_start are principally for use by the parser's
 * error reporting routines.
 * token_terminator and prev_token_terminator point to the character
 * AFTER the end of the token, i.e. where there would be a nul byte
 * if we were using nul-terminated strings.
 */
typedef struct JsonLexContext
{
	char	   *input;
	int			input_length;
	char	   *token_start;
	char	   *token_terminator;
	char	   *prev_token_terminator;
	JsonTokenType token_type;
	int			lex_level;
	int			line_number;
	char	   *line_start;
	StringInfo	strval;
} JsonLexContext;

typedef void (*json_struct_action) (void *state);
typedef void (*json_ofield_action) (void *state, char *fname, bool isnull);
typedef void (*json_aelem_action) (void *state, bool isnull);
typedef void (*json_scalar_action) (void *state, char *token, JsonTokenType tokentype);


/*
 * Semantic Action structure for use in parsing json.
 * Any of these actions can be NULL, in which case nothing is done at that
 * point, Likewise, semstate can be NULL. Using an all-NULL structure amounts
 * to doing a pure parse with no side-effects, and is therefore exactly
 * what the json input routines do.
 *
 * The 'fname' and 'token' strings passed to these actions are palloc'd.
 * They are not free'd or used further by the parser, so the action function
 * is free to do what it wishes with them.
 */
typedef struct JsonSemAction
{
	void	   *semstate;
	json_struct_action object_start;
	json_struct_action object_end;
	json_struct_action array_start;
	json_struct_action array_end;
	json_ofield_action object_field_start;
	json_ofield_action object_field_end;
	json_aelem_action array_element_start;
	json_aelem_action array_element_end;
	json_scalar_action scalar;
} JsonSemAction;

/*
 * parse_json will parse the string in the lex calling the
 * action functions in sem at the appropriate points. It is
 * up to them to keep what state they need	in semstate. If they
 * need access to the state of the lexer, then its pointer
 * should be passed to them as a member of whatever semstate
 * points to. If the action pointers are NULL the parser
 * does nothing and just continues.
 */
extern void pg_parse_json(JsonLexContext *lex, JsonSemAction *sem);

/*
 * json_count_array_elements performs a fast secondary parse to determine the
 * number of elements in passed array lex context. It should be called from an
 * array_start action.
 */
extern int json_count_array_elements(JsonLexContext *lex);

/*
 * constructors for JsonLexContext, with or without strval element.
 * If supplied, the strval element will contain a de-escaped version of
 * the lexeme. However, doing this imposes a performance penalty, so
 * it should be avoided if the de-escaped lexeme is not required.
 *
 * If you already have the json as a text* value, use the first of these
 * functions, otherwise use  makeJsonLexContextCstringLen().
 */
extern JsonLexContext *makeJsonLexContext(text *json, bool need_escapes);
extern JsonLexContext *makeJsonLexContextCstringLen(char *json,
							 int len,
							 bool need_escapes);

/*
 * Utility function to check if a string is a valid JSON number.
 *
 * str agrument does not need to be nul-terminated.
 */
<<<<<<< HEAD
extern bool IsValidJsonNumber(const char * str, int len);
=======
extern bool IsValidJsonNumber(const char *str, int len);
>>>>>>> 8abb52fa

#endif   /* JSONAPI_H */<|MERGE_RESOLUTION|>--- conflicted
+++ resolved
@@ -129,10 +129,6 @@
  *
  * str agrument does not need to be nul-terminated.
  */
-<<<<<<< HEAD
-extern bool IsValidJsonNumber(const char * str, int len);
-=======
 extern bool IsValidJsonNumber(const char *str, int len);
->>>>>>> 8abb52fa
 
 #endif   /* JSONAPI_H */
/*-------------------------------------------------------------------------
 *
 * legacy-pqsignal.c
 *	  reliable BSD-style signal(2) routine stolen from RWW who stole it
 *	  from Stevens...
 *
 * Portions Copyright (c) 1996-2025, PostgreSQL Global Development Group
 * Portions Copyright (c) 1994, Regents of the University of California
 *
 *
 * IDENTIFICATION
 *	  src/interfaces/libpq/legacy-pqsignal.c
 *
 *-------------------------------------------------------------------------
 */
#include "postgres_fe.h"

#include <signal.h>


/*
 * This version of pqsignal() exists only because pre-9.3 releases
 * of libpq exported pqsignal(), and some old client programs still
 * depend on that.  (Since 9.3, clients are supposed to get it from
 * libpgport instead.)
 *
 * Because it is only intended for backwards compatibility, we freeze it
 * with the semantics it had in 9.2; in particular, this has different
 * behavior for SIGALRM than the version in src/port/pqsignal.c.
 *
 * libpq itself does not use this, nor does anything else in our code.
 *
<<<<<<< HEAD
 * src/include/port.h will #define pqsignal as pqsignal_fe,
 * but here we want to export just plain "pqsignal".  We can't rely on
 * port.h's extern declaration either.  (The point of that #define
=======
 * src/include/port.h #define's pqsignal as pqsignal_fe or pqsignal_be,
 * but here we want to export just plain "pqsignal".  We can't rely on
 * port.h's extern declaration either.  (The point of those #define's
>>>>>>> 3d6a8289
 * is to ensure that no in-tree code accidentally calls this version.)
 */
#undef pqsignal
extern pqsigfunc pqsignal(int signo, pqsigfunc func);

pqsigfunc
pqsignal(int signo, pqsigfunc func)
{
#ifndef WIN32
	struct sigaction act,
				oact;

	act.sa_handler = func;
	sigemptyset(&act.sa_mask);
	act.sa_flags = 0;
	if (signo != SIGALRM)
		act.sa_flags |= SA_RESTART;
#ifdef SA_NOCLDSTOP
	if (signo == SIGCHLD)
		act.sa_flags |= SA_NOCLDSTOP;
#endif
	if (sigaction(signo, &act, &oact) < 0)
		return SIG_ERR;
	return oact.sa_handler;
#else							/* WIN32 */
	return signal(signo, func);
#endif
}<|MERGE_RESOLUTION|>--- conflicted
+++ resolved
@@ -30,15 +30,9 @@
  *
  * libpq itself does not use this, nor does anything else in our code.
  *
-<<<<<<< HEAD
- * src/include/port.h will #define pqsignal as pqsignal_fe,
- * but here we want to export just plain "pqsignal".  We can't rely on
- * port.h's extern declaration either.  (The point of that #define
-=======
  * src/include/port.h #define's pqsignal as pqsignal_fe or pqsignal_be,
  * but here we want to export just plain "pqsignal".  We can't rely on
  * port.h's extern declaration either.  (The point of those #define's
->>>>>>> 3d6a8289
  * is to ensure that no in-tree code accidentally calls this version.)
  */
 #undef pqsignal

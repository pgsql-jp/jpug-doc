--- conflicted
+++ resolved
@@ -27,21 +27,10 @@
   functions in <xref linkend="functions-admin-genfile-table"/>, which
   provide read-only access.)
   Only files within the database cluster directory can be accessed, unless the
-<<<<<<< HEAD
   user is a superuser or given privileges of one of the
   <literal>pg_read_server_files</literal> or
   <literal>pg_write_server_files</literal> roles, as appropriate for the
   function, but either a relative or absolute path is allowable.
-=======
-  user is a superuser or given one of the pg_read_server_files, or pg_write_server_files
-  roles, as appropriate for the function, but either a relative or absolute path is
-  allowable.
--->
-<xref linkend="functions-adminpack-table"/>に示す関数はサーバをホスティングしているマシン上のファイルに対して書き込みアクセスを提供します。
-(<xref linkend="functions-admin-genfile-table"/>の関数も参照してください。そちらは読み取り専用アクセスを提供します。)
-ユーザがスーパーユーザか、関数に応じたpg_read_server_files、またはpg_write_server_filesロールのいずれかのロールを与えられていない限り、データベースクラスタディレクトリ内のファイルにのみアクセス可能です。
-ただし、相対パスと絶対パスのどちらも利用できます。
->>>>>>> 185876a6
  </para>
 
  <table id="functions-adminpack-table">

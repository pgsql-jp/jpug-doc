--- conflicted
+++ resolved
@@ -4,17 +4,10 @@
 #
 msgid ""
 msgstr ""
-<<<<<<< HEAD
 "Project-Id-Version: initdb (PostgreSQL 15)\n"
 "Report-Msgid-Bugs-To: pgsql-bugs@lists.postgresql.org\n"
 "POT-Creation-Date: 2022-09-26 11:13+0900\n"
 "PO-Revision-Date: 2022-09-26 14:44+0900\n"
-=======
-"Project-Id-Version: initdb (PostgreSQL 14)\n"
-"Report-Msgid-Bugs-To: pgsql-bugs@lists.postgresql.org\n"
-"POT-Creation-Date: 2021-08-25 17:21+0900\n"
-"PO-Revision-Date: 2021-08-19 15:14+0900\n"
->>>>>>> 185876a6
 "Last-Translator: Kyotaro Horiguchi <horikyota.ntt@gmail.com>\n"
 "Language-Team: Japan PostgreSQL Users Group <jpug-doc@ml.postgresql.jp>\n"
 "Language: ja\n"
@@ -24,30 +17,16 @@
 "Plural-Forms: nplurals=1; plural=0;\n"
 "X-Generator: Poedit 1.8.13\n"
 
-<<<<<<< HEAD
 #: ../../../src/common/logging.c:276
-=======
-#: ../../../src/common/logging.c:259
-#, c-format
-msgid "fatal: "
-msgstr "致命的エラー: "
-
-#: ../../../src/common/logging.c:266
->>>>>>> 185876a6
 #, c-format
 msgid "error: "
 msgstr "エラー: "
 
-<<<<<<< HEAD
 #: ../../../src/common/logging.c:283
-=======
-#: ../../../src/common/logging.c:273
->>>>>>> 185876a6
 #, c-format
 msgid "warning: "
 msgstr "警告: "
 
-<<<<<<< HEAD
 #: ../../../src/common/logging.c:294
 #, c-format
 msgid "detail: "
@@ -59,74 +38,42 @@
 msgstr "ヒント: "
 
 #: ../../common/exec.c:149 ../../common/exec.c:266 ../../common/exec.c:312
-=======
-#: ../../common/exec.c:136 ../../common/exec.c:253 ../../common/exec.c:299
->>>>>>> 185876a6
 #, c-format
 msgid "could not identify current directory: %m"
 msgstr "カレントディレクトリを確認できませんでした: %m"
 
-<<<<<<< HEAD
 #: ../../common/exec.c:168
-=======
-#: ../../common/exec.c:155
->>>>>>> 185876a6
 #, c-format
 msgid "invalid binary \"%s\""
 msgstr "不正なバイナリ\"%s\""
 
-<<<<<<< HEAD
 #: ../../common/exec.c:218
-=======
-#: ../../common/exec.c:205
->>>>>>> 185876a6
 #, c-format
 msgid "could not read binary \"%s\""
 msgstr "バイナリ\"%s\"を読み取れませんでした"
 
-<<<<<<< HEAD
 #: ../../common/exec.c:226
-=======
-#: ../../common/exec.c:213
->>>>>>> 185876a6
 #, c-format
 msgid "could not find a \"%s\" to execute"
 msgstr "実行対象の\"%s\"が見つかりませんでした"
 
-<<<<<<< HEAD
 #: ../../common/exec.c:282 ../../common/exec.c:321
-=======
-#: ../../common/exec.c:269 ../../common/exec.c:308
->>>>>>> 185876a6
 #, c-format
 msgid "could not change directory to \"%s\": %m"
 msgstr "ディレクトリ\"%s\"に移動できませんでした: %m"
 
-<<<<<<< HEAD
 #: ../../common/exec.c:299
-=======
-#: ../../common/exec.c:286
->>>>>>> 185876a6
 #, c-format
 msgid "could not read symbolic link \"%s\": %m"
 msgstr "シンボリックリンク\"%s\"を読めませんでした: %m"
 
-<<<<<<< HEAD
 #: ../../common/exec.c:422
-=======
-#: ../../common/exec.c:409
->>>>>>> 185876a6
 #, c-format
 msgid "%s() failed: %m"
 msgstr "%s() が失敗しました: %m"
 
-<<<<<<< HEAD
 #: ../../common/exec.c:560 ../../common/exec.c:605 ../../common/exec.c:697
 #: initdb.c:334
-=======
-#: ../../common/exec.c:522 ../../common/exec.c:567 ../../common/exec.c:659
-#: initdb.c:331
->>>>>>> 185876a6
 #, c-format
 msgid "out of memory"
 msgstr "メモリ不足"
@@ -282,120 +229,71 @@
 msgid "could not get junction for \"%s\": %s\n"
 msgstr "\"%s\"のジャンクションを取得できませんでした: %s\n"
 
-<<<<<<< HEAD
 #: initdb.c:464 initdb.c:1459
-=======
-#: initdb.c:464 initdb.c:1496
->>>>>>> 185876a6
 #, c-format
 msgid "could not open file \"%s\" for reading: %m"
 msgstr "ファイル\"%s\"を読み取り用にオープンできませんでした: %m"
 
-<<<<<<< HEAD
 #: initdb.c:505 initdb.c:809 initdb.c:829
-=======
-#: initdb.c:508 initdb.c:830 initdb.c:856
->>>>>>> 185876a6
 #, c-format
 msgid "could not open file \"%s\" for writing: %m"
 msgstr "ファイル\"%s\"を書き込み用にオープンできませんでした: %m"
 
-<<<<<<< HEAD
 #: initdb.c:509 initdb.c:812 initdb.c:831
-=======
-#: initdb.c:515 initdb.c:522 initdb.c:836 initdb.c:861
->>>>>>> 185876a6
 #, c-format
 msgid "could not write file \"%s\": %m"
 msgstr "ファイル\"%s\"を書き出せませんでした: %m"
 
-<<<<<<< HEAD
 #: initdb.c:513
 #, c-format
 msgid "could not close file \"%s\": %m"
 msgstr "ファイル\"%s\"をクローズできませんでした: %m"
 
 #: initdb.c:529
-=======
-#: initdb.c:540
->>>>>>> 185876a6
 #, c-format
 msgid "could not execute command \"%s\": %m"
 msgstr "コマンド\"%s\"を実行できませんでした: %m"
 
-<<<<<<< HEAD
 #: initdb.c:547
-=======
-#: initdb.c:558
->>>>>>> 185876a6
 #, c-format
 msgid "removing data directory \"%s\""
 msgstr "データディレクトリ\"%s\"を削除しています"
 
-<<<<<<< HEAD
 #: initdb.c:549
-=======
-#: initdb.c:560
->>>>>>> 185876a6
 #, c-format
 msgid "failed to remove data directory"
 msgstr "データディレクトリの削除に失敗しました"
 
-<<<<<<< HEAD
 #: initdb.c:553
-=======
-#: initdb.c:564
->>>>>>> 185876a6
 #, c-format
 msgid "removing contents of data directory \"%s\""
 msgstr "データディレクトリ\"%s\"の内容を削除しています"
 
-<<<<<<< HEAD
 #: initdb.c:556
-=======
-#: initdb.c:567
->>>>>>> 185876a6
 #, c-format
 msgid "failed to remove contents of data directory"
 msgstr "データディレクトリの内容の削除に失敗しました"
 
-<<<<<<< HEAD
 #: initdb.c:561
-=======
-#: initdb.c:572
->>>>>>> 185876a6
 #, c-format
 msgid "removing WAL directory \"%s\""
 msgstr "WALディレクトリ\"%s\"を削除しています"
 
-<<<<<<< HEAD
 #: initdb.c:563
-=======
-#: initdb.c:574
->>>>>>> 185876a6
 #, c-format
 msgid "failed to remove WAL directory"
 msgstr "WALディレクトリの削除に失敗しました"
 
-<<<<<<< HEAD
 #: initdb.c:567
-=======
-#: initdb.c:578
->>>>>>> 185876a6
 #, c-format
 msgid "removing contents of WAL directory \"%s\""
 msgstr "WALディレクトリ\"%s\"の中身を削除しています"
 
-<<<<<<< HEAD
 #: initdb.c:569
-=======
-#: initdb.c:580
->>>>>>> 185876a6
 #, c-format
 msgid "failed to remove contents of WAL directory"
 msgstr "WALディレクトリの中身の削除に失敗しました"
 
-<<<<<<< HEAD
 #: initdb.c:576
 #, c-format
 msgid "data directory \"%s\" not removed at user's request"
@@ -407,282 +305,148 @@
 msgstr "ユーザーの要求により WAL ディレクトリ\"%s\"を削除しませんでした"
 
 #: initdb.c:598
-=======
-#: initdb.c:587
-#, c-format
-msgid "data directory \"%s\" not removed at user's request"
-msgstr "ユーザーの要求により、データディレクトリ\"%s\"を削除しませんでした"
-
-#: initdb.c:591
-#, c-format
-msgid "WAL directory \"%s\" not removed at user's request"
-msgstr "ユーザーの要求により、WALディレクトリ\"%s\"を削除しませんでした"
-
-#: initdb.c:609
->>>>>>> 185876a6
 #, c-format
 msgid "cannot be run as root"
 msgstr "root では実行できません"
 
-<<<<<<< HEAD
 #: initdb.c:599
 #, c-format
 msgid "Please log in (using, e.g., \"su\") as the (unprivileged) user that will own the server process."
 msgstr "サーバープロセスの所有者となる(非特権)ユーザーとして(例えば\"su\"を使用して)ログインしてください。"
 
 #: initdb.c:631
-=======
-#: initdb.c:611
-#, c-format
-msgid ""
-"Please log in (using, e.g., \"su\") as the (unprivileged) user that will\n"
-"own the server process.\n"
-msgstr ""
-"サーバープロセスの所有者となる(非特権)ユーザーとして(例えば\"su\"を使用して)ログイン\n"
-"してください。\n"
-
-#: initdb.c:644
->>>>>>> 185876a6
 #, c-format
 msgid "\"%s\" is not a valid server encoding name"
 msgstr "\"%s\"は有効なサーバー符号化方式名ではありません"
 
-<<<<<<< HEAD
 #: initdb.c:775
-=======
-#: initdb.c:789
->>>>>>> 185876a6
 #, c-format
 msgid "file \"%s\" does not exist"
 msgstr "ファイル\"%s\"は存在しません"
 
-<<<<<<< HEAD
 #: initdb.c:776 initdb.c:781 initdb.c:788
-=======
-#: initdb.c:791 initdb.c:798 initdb.c:807
->>>>>>> 185876a6
 #, c-format
 msgid "This might mean you have a corrupted installation or identified the wrong directory with the invocation option -L."
 msgstr "インストール先が破損しているか実行時オプション-Lで間違ったディレクトリを指定した可能性があります。"
 
-<<<<<<< HEAD
 #: initdb.c:780
-=======
-#: initdb.c:796
->>>>>>> 185876a6
 #, c-format
 msgid "could not access file \"%s\": %m"
 msgstr "ファイル\"%s\"にアクセスできませんでした: %m"
 
-<<<<<<< HEAD
 #: initdb.c:787
-=======
-#: initdb.c:805
->>>>>>> 185876a6
 #, c-format
 msgid "file \"%s\" is not a regular file"
 msgstr "ファイル\"%s\"は通常のファイルではありません"
 
-<<<<<<< HEAD
 #: initdb.c:922
-=======
-#: initdb.c:950
->>>>>>> 185876a6
 #, c-format
 msgid "selecting dynamic shared memory implementation ... "
 msgstr "動的共有メモリの実装を選択しています ... "
 
-<<<<<<< HEAD
 #: initdb.c:931
-=======
-#: initdb.c:959
->>>>>>> 185876a6
 #, c-format
 msgid "selecting default max_connections ... "
 msgstr "デフォルトのmax_connectionsを選択しています ... "
 
-<<<<<<< HEAD
 #: initdb.c:962
-=======
-#: initdb.c:990
->>>>>>> 185876a6
 #, c-format
 msgid "selecting default shared_buffers ... "
 msgstr "デフォルトのshared_buffersを選択しています ... "
 
-<<<<<<< HEAD
 #: initdb.c:996
-=======
-#: initdb.c:1024
->>>>>>> 185876a6
 #, c-format
 msgid "selecting default time zone ... "
 msgstr "デフォルトの時間帯を選択しています ... "
 
-<<<<<<< HEAD
 #: initdb.c:1030
 msgid "creating configuration files ... "
 msgstr "設定ファイルを作成しています ... "
 
 #: initdb.c:1188 initdb.c:1204 initdb.c:1287 initdb.c:1299
-=======
-#: initdb.c:1058
-msgid "creating configuration files ... "
-msgstr "設定ファイルを作成しています ... "
-
-#: initdb.c:1217 initdb.c:1236 initdb.c:1322 initdb.c:1337
->>>>>>> 185876a6
 #, c-format
 msgid "could not change permissions of \"%s\": %m"
 msgstr "\"%s\"の権限を変更できませんでした: %m"
 
-<<<<<<< HEAD
 #: initdb.c:1319
-=======
-#: initdb.c:1359
->>>>>>> 185876a6
 #, c-format
 msgid "running bootstrap script ... "
 msgstr "ブートストラップスクリプトを実行しています ... "
 
-<<<<<<< HEAD
 #: initdb.c:1331
-=======
-#: initdb.c:1371
->>>>>>> 185876a6
 #, c-format
 msgid "input file \"%s\" does not belong to PostgreSQL %s"
 msgstr "入力ファイル\"%s\"は PostgreSQL %s のものではありません"
 
-<<<<<<< HEAD
 #: initdb.c:1333
-=======
-#: initdb.c:1374
->>>>>>> 185876a6
 #, c-format
 msgid "Specify the correct path using the option -L."
 msgstr "-Lオプションを使用して正しいパスを指定してください。"
 
-<<<<<<< HEAD
 #: initdb.c:1437
 msgid "Enter new superuser password: "
 msgstr "新しいスーパーユーザーのパスワードを入力してください:"
 
 #: initdb.c:1438
-=======
-#: initdb.c:1473
-msgid "Enter new superuser password: "
-msgstr "新しいスーパーユーザーのパスワードを入力してください:"
-
-#: initdb.c:1474
->>>>>>> 185876a6
 msgid "Enter it again: "
 msgstr "もう一度入力してください: "
 
-<<<<<<< HEAD
 #: initdb.c:1441
-=======
-#: initdb.c:1477
->>>>>>> 185876a6
 #, c-format
 msgid "Passwords didn't match.\n"
 msgstr "パスワードが一致しませんでした。\n"
 
-<<<<<<< HEAD
 #: initdb.c:1465
-=======
-#: initdb.c:1504
->>>>>>> 185876a6
 #, c-format
 msgid "could not read password from file \"%s\": %m"
 msgstr "ファイル\"%s\"からパスワードを読み取ることができませんでした: %m"
 
-<<<<<<< HEAD
 #: initdb.c:1468
-=======
-#: initdb.c:1507
->>>>>>> 185876a6
 #, c-format
 msgid "password file \"%s\" is empty"
 msgstr "パスワードファイル\"%s\"が空です"
 
-<<<<<<< HEAD
 #: initdb.c:1915
-=======
-#: initdb.c:1998
->>>>>>> 185876a6
 #, c-format
 msgid "caught signal\n"
 msgstr "シグナルが発生しました\n"
 
-<<<<<<< HEAD
 #: initdb.c:1921
-=======
-#: initdb.c:2004
->>>>>>> 185876a6
 #, c-format
 msgid "could not write to child process: %s\n"
 msgstr "子プロセスへの書き込みができませんでした: %s\n"
 
-<<<<<<< HEAD
 #: initdb.c:1929
-=======
-#: initdb.c:2012
->>>>>>> 185876a6
 #, c-format
 msgid "ok\n"
 msgstr "ok\n"
 
-<<<<<<< HEAD
 #: initdb.c:2018
-=======
-#: initdb.c:2102
->>>>>>> 185876a6
 #, c-format
 msgid "setlocale() failed"
 msgstr "setlocale()が失敗しました"
 
-<<<<<<< HEAD
 #: initdb.c:2036
-=======
-#: initdb.c:2123
->>>>>>> 185876a6
 #, c-format
 msgid "failed to restore old locale \"%s\""
 msgstr "古いロケール\"%s\"を復元できませんでした"
 
-<<<<<<< HEAD
 #: initdb.c:2043
-=======
-#: initdb.c:2132
->>>>>>> 185876a6
 #, c-format
 msgid "invalid locale name \"%s\""
 msgstr "ロケール名\"%s\"は不正です"
 
-<<<<<<< HEAD
 #: initdb.c:2054
-=======
-#: initdb.c:2143
->>>>>>> 185876a6
 #, c-format
 msgid "invalid locale settings; check LANG and LC_* environment variables"
 msgstr "不正なロケール設定; 環境変数LANGおよびLC_* を確認してください"
 
-<<<<<<< HEAD
 #: initdb.c:2080 initdb.c:2104
-=======
-#: initdb.c:2170
->>>>>>> 185876a6
 #, c-format
 msgid "encoding mismatch"
 msgstr "符号化方式が合いません"
 
-<<<<<<< HEAD
 #: initdb.c:2081
-=======
-#: initdb.c:2172
->>>>>>> 185876a6
 #, c-format
 msgid "The encoding you selected (%s) and the encoding that the selected locale uses (%s) do not match. This would lead to misbehavior in various character string processing functions."
 msgstr "選択した符号化方式(%s)と選択したロケールが使用する符号化方式(%s)が合っていません。これにより各種の文字列処理関数が間違った動作をすることになります。"
@@ -702,45 +466,29 @@
 msgid "ICU locale must be specified"
 msgstr "ICUロケールを指定しなければなりません"
 
-<<<<<<< HEAD
 #: initdb.c:2176
 #, c-format
 msgid "ICU is not supported in this build"
 msgstr "このビルドではICUはサポートされていません"
 
 #: initdb.c:2187
-=======
-#: initdb.c:2244
->>>>>>> 185876a6
 #, c-format
 msgid ""
 "%s initializes a PostgreSQL database cluster.\n"
 "\n"
 msgstr "%sはPostgreSQLデータベースクラスタを初期化します。\n"
 
-<<<<<<< HEAD
 #: initdb.c:2188
-=======
-#: initdb.c:2245
->>>>>>> 185876a6
 #, c-format
 msgid "Usage:\n"
 msgstr "使用方法:\n"
 
-<<<<<<< HEAD
 #: initdb.c:2189
-=======
-#: initdb.c:2246
->>>>>>> 185876a6
 #, c-format
 msgid "  %s [OPTION]... [DATADIR]\n"
 msgstr "  %s [OPTION]... [DATADIR]\n"
 
-<<<<<<< HEAD
 #: initdb.c:2190
-=======
-#: initdb.c:2247
->>>>>>> 185876a6
 #, c-format
 msgid ""
 "\n"
@@ -749,88 +497,52 @@
 "\n"
 "オプション:\n"
 
-<<<<<<< HEAD
 #: initdb.c:2191
-=======
-#: initdb.c:2248
->>>>>>> 185876a6
 #, c-format
 msgid "  -A, --auth=METHOD         default authentication method for local connections\n"
 msgstr "  -A, --auth=METHOD         ローカル接続のデフォルト認証方式\n"
 
-<<<<<<< HEAD
 #: initdb.c:2192
-=======
-#: initdb.c:2249
->>>>>>> 185876a6
 #, c-format
 msgid "      --auth-host=METHOD    default authentication method for local TCP/IP connections\n"
 msgstr "      --auth-host=METHOD    ローカルTCP/IP接続のデフォルト認証方式\n"
 
-<<<<<<< HEAD
 #: initdb.c:2193
-=======
-#: initdb.c:2250
->>>>>>> 185876a6
 #, c-format
 msgid "      --auth-local=METHOD   default authentication method for local-socket connections\n"
 msgstr "      --auth-local=METHOD   ローカルソケット接続のデフォルト認証方式\n"
 
-<<<<<<< HEAD
 #: initdb.c:2194
-=======
-#: initdb.c:2251
->>>>>>> 185876a6
 #, c-format
 msgid " [-D, --pgdata=]DATADIR     location for this database cluster\n"
 msgstr " [-D, --pgdata=]DATADIR     データベースクラスタの場所\n"
 
-<<<<<<< HEAD
 #: initdb.c:2195
-=======
-#: initdb.c:2252
->>>>>>> 185876a6
 #, c-format
 msgid "  -E, --encoding=ENCODING   set default encoding for new databases\n"
 msgstr "  -E, --encoding=ENCODING   新規データベースのデフォルト符号化方式\n"
 
-<<<<<<< HEAD
 #: initdb.c:2196
-=======
-#: initdb.c:2253
->>>>>>> 185876a6
 #, c-format
 msgid "  -g, --allow-group-access  allow group read/execute on data directory\n"
 msgstr "  -g, --allow-group-access  データディレクトリのグループ読み取り/実行を許可\n"
 
-<<<<<<< HEAD
 #: initdb.c:2197
 #, c-format
 msgid "      --icu-locale=LOCALE   set ICU locale ID for new databases\n"
 msgstr "      --icu-locale=LOCALE   新しいデータベースのICUロケールIDを設定\n"
 
 #: initdb.c:2198
-=======
-#: initdb.c:2254
->>>>>>> 185876a6
 #, c-format
 msgid "  -k, --data-checksums      use data page checksums\n"
 msgstr "  -k, --data-checksums      データページのチェックサムを使用\n"
 
-<<<<<<< HEAD
 #: initdb.c:2199
-=======
-#: initdb.c:2255
->>>>>>> 185876a6
 #, c-format
 msgid "      --locale=LOCALE       set default locale for new databases\n"
 msgstr "      --locale=LOCALE       新しいデータベースのデフォルトロケールをセット\n"
 
-<<<<<<< HEAD
 #: initdb.c:2200
-=======
-#: initdb.c:2256
->>>>>>> 185876a6
 #, c-format
 msgid ""
 "      --lc-collate=, --lc-ctype=, --lc-messages=LOCALE\n"
@@ -844,16 +556,11 @@
 "                            デフォルトロケールを設定(デフォルト値は環境変数から\n"
 "                            取得)\n"
 
-<<<<<<< HEAD
 #: initdb.c:2204
-=======
-#: initdb.c:2260
->>>>>>> 185876a6
 #, c-format
 msgid "      --no-locale           equivalent to --locale=C\n"
 msgstr "      --no-locale           --locale=C と同じ\n"
 
-<<<<<<< HEAD
 #: initdb.c:2205
 #, c-format
 msgid ""
@@ -865,20 +572,13 @@
 "                            プロバイダを設定\n"
 
 #: initdb.c:2207
-=======
-#: initdb.c:2261
->>>>>>> 185876a6
 #, c-format
 msgid "      --pwfile=FILE         read password for the new superuser from file\n"
 msgstr ""
 "      --pwfile=ファイル名   新しいスーパーユーザーのパスワードをファイルから\n"
 "                            読み込む\n"
 
-<<<<<<< HEAD
 #: initdb.c:2208
-=======
-#: initdb.c:2262
->>>>>>> 185876a6
 #, c-format
 msgid ""
 "  -T, --text-search-config=CFG\n"
@@ -887,48 +587,27 @@
 "  -T, --text-search-config=CFG\\\n"
 "                            デフォルトのテキスト検索設定\n"
 
-<<<<<<< HEAD
 #: initdb.c:2210
 #, c-format
 msgid "  -U, --username=NAME       database superuser name\n"
 msgstr "  -U, --username=NAME       データベースのスーパーユーザーの名前\n"
 
 #: initdb.c:2211
-=======
-#: initdb.c:2264
-#, c-format
-msgid "  -U, --username=NAME       database superuser name\n"
-msgstr "  -U, --username=NAME       データベーススーパーユーザーの名前\n"
-
-#: initdb.c:2265
->>>>>>> 185876a6
 #, c-format
 msgid "  -W, --pwprompt            prompt for a password for the new superuser\n"
 msgstr "  -W, --pwprompt            新規スーパーユーザーに対してパスワード入力を促す\n"
 
-<<<<<<< HEAD
 #: initdb.c:2212
-=======
-#: initdb.c:2266
->>>>>>> 185876a6
 #, c-format
 msgid "  -X, --waldir=WALDIR       location for the write-ahead log directory\n"
 msgstr "  -X, --waldir=WALDIR       先行書き込みログ用ディレクトリの位置\n"
 
-<<<<<<< HEAD
 #: initdb.c:2213
-=======
-#: initdb.c:2267
->>>>>>> 185876a6
 #, c-format
 msgid "      --wal-segsize=SIZE    size of WAL segments, in megabytes\n"
 msgstr "      --wal-segsize=SIZE    WALセグメントのサイズ、メガバイト単位\n"
 
-<<<<<<< HEAD
 #: initdb.c:2214
-=======
-#: initdb.c:2268
->>>>>>> 185876a6
 #, c-format
 msgid ""
 "\n"
@@ -937,84 +616,47 @@
 "\n"
 "使用頻度の低いオプション:\n"
 
-<<<<<<< HEAD
 #: initdb.c:2215
-=======
-#: initdb.c:2269
->>>>>>> 185876a6
 #, c-format
 msgid "  -d, --debug               generate lots of debugging output\n"
 msgstr "  -d, --debug               多くのデバッグ用の出力を生成\n"
 
-<<<<<<< HEAD
 #: initdb.c:2216
-=======
-#: initdb.c:2270
->>>>>>> 185876a6
 #, c-format
 msgid "      --discard-caches      set debug_discard_caches=1\n"
 msgstr "      --discard-caches      debug_discard_cachesを1に設定する\n"
 
-<<<<<<< HEAD
 #: initdb.c:2217
-=======
-#: initdb.c:2271
->>>>>>> 185876a6
 #, c-format
 msgid "  -L DIRECTORY              where to find the input files\n"
 msgstr "  -L DIRECTORY              入力ファイルの場所を指定\n"
 
-<<<<<<< HEAD
 #: initdb.c:2218
-=======
-#: initdb.c:2272
->>>>>>> 185876a6
 #, c-format
 msgid "  -n, --no-clean            do not clean up after errors\n"
 msgstr "  -n, --no-clean            エラー発生後のクリーンアップを行わない\n"
 
-<<<<<<< HEAD
 #: initdb.c:2219
-=======
-#: initdb.c:2273
->>>>>>> 185876a6
 #, c-format
 msgid "  -N, --no-sync             do not wait for changes to be written safely to disk\n"
 msgstr "  -N, --no-sync             変更の安全なディスクへの書き出しを待機しない\n"
 
-<<<<<<< HEAD
 #: initdb.c:2220
 #, c-format
 msgid "      --no-instructions     do not print instructions for next steps\n"
 msgstr "      --no-instructions     次の手順の指示を表示しない\n"
 
 #: initdb.c:2221
-=======
-#: initdb.c:2274
-#, c-format
-msgid "      --no-instructions     do not print instructions for next steps\n"
-msgstr "      --no-instructions     次の手順の手引きを表示しない\n"
-
-#: initdb.c:2275
->>>>>>> 185876a6
 #, c-format
 msgid "  -s, --show                show internal settings\n"
 msgstr "  -s, --show                内部設定を表示\n"
 
-<<<<<<< HEAD
 #: initdb.c:2222
-=======
-#: initdb.c:2276
->>>>>>> 185876a6
 #, c-format
 msgid "  -S, --sync-only           only sync database files to disk, then exit\n"
 msgstr "  -S, --sync-only           データベースファイルのsyncのみを実行して終了\n"
 
-<<<<<<< HEAD
 #: initdb.c:2223
-=======
-#: initdb.c:2277
->>>>>>> 185876a6
 #, c-format
 msgid ""
 "\n"
@@ -1023,29 +665,17 @@
 "\n"
 "その他のオプション:\n"
 
-<<<<<<< HEAD
 #: initdb.c:2224
-=======
-#: initdb.c:2278
->>>>>>> 185876a6
 #, c-format
 msgid "  -V, --version             output version information, then exit\n"
 msgstr "  -V, --version             バージョン情報を表示して終了\n"
 
-<<<<<<< HEAD
 #: initdb.c:2225
-=======
-#: initdb.c:2279
->>>>>>> 185876a6
 #, c-format
 msgid "  -?, --help                show this help, then exit\n"
 msgstr "  -?, --help                このヘルプを表示して終了\n"
 
-<<<<<<< HEAD
 #: initdb.c:2226
-=======
-#: initdb.c:2280
->>>>>>> 185876a6
 #, c-format
 msgid ""
 "\n"
@@ -1055,11 +685,7 @@
 "\n"
 "データディレクトリが指定されない場合、PGDATA環境変数が使用されます。\n"
 
-<<<<<<< HEAD
 #: initdb.c:2228
-=======
-#: initdb.c:2282
->>>>>>> 185876a6
 #, c-format
 msgid ""
 "\n"
@@ -1068,52 +694,31 @@
 "\n"
 "バグは<%s>に報告してください。\n"
 
-<<<<<<< HEAD
 #: initdb.c:2229
-=======
-#: initdb.c:2283
->>>>>>> 185876a6
 #, c-format
 msgid "%s home page: <%s>\n"
 msgstr "%s ホームページ: <%s>\n"
 
-<<<<<<< HEAD
 #: initdb.c:2257
-=======
-#: initdb.c:2311
->>>>>>> 185876a6
 #, c-format
 msgid "invalid authentication method \"%s\" for \"%s\" connections"
 msgstr "\"%2$s\"接続では認証方式\"%1$s\"は無効です"
 
-<<<<<<< HEAD
 #: initdb.c:2271
-=======
-#: initdb.c:2327
->>>>>>> 185876a6
 #, c-format
 msgid "must specify a password for the superuser to enable password authentication"
 msgstr "パスワード認証を有効にするにはスーパーユーザーのパスワードを指定する必要があります"
 
-<<<<<<< HEAD
 #: initdb.c:2290
-=======
-#: initdb.c:2348
->>>>>>> 185876a6
 #, c-format
 msgid "no data directory specified"
 msgstr "データディレクトリが指定されていません"
 
-<<<<<<< HEAD
 #: initdb.c:2291
-=======
-#: initdb.c:2350
->>>>>>> 185876a6
 #, c-format
 msgid "You must identify the directory where the data for this database system will reside.  Do this with either the invocation option -D or the environment variable PGDATA."
 msgstr "データベースシステムのデータを格納するディレクトリを指定する必要があります。実行時オプション -D、もしくは、PGDATA環境変数で指定してください。"
 
-<<<<<<< HEAD
 #: initdb.c:2308
 #, c-format
 msgid "could not set environment"
@@ -1130,50 +735,15 @@
 msgstr "\"%2$s\"がプログラム\"%1$s\"を見つけましたが、これは%3$sと同じバージョンではありませんでした。"
 
 #: initdb.c:2344
-=======
-#: initdb.c:2368
-#, c-format
-msgid "could not set environment"
-msgstr "環境変数を設定できませんでした"
-
-#: initdb.c:2388
-#, c-format
-msgid ""
-"The program \"%s\" is needed by %s but was not found in the\n"
-"same directory as \"%s\".\n"
-"Check your installation."
-msgstr ""
-"%2$sにはプログラム\"%1$s\"が必要ですが、\"%3$s\"と同じディレクトリ\n"
-"にはありませんでした。\n"
-"インストールの状態を確認してください。"
-
-#: initdb.c:2393
-#, c-format
-msgid ""
-"The program \"%s\" was found by \"%s\"\n"
-"but was not the same version as %s.\n"
-"Check your installation."
-msgstr ""
-"\"%2$s\"がプログラム\"%1$s\"を見つけましたが、これは%3$sと同じ\n"
-"バージョンではありませんでした。\n"
-"インストールの状態を確認してください。"
-
-#: initdb.c:2412
->>>>>>> 185876a6
 #, c-format
 msgid "input file location must be an absolute path"
 msgstr "入力ファイルの場所は絶対パスでなければなりません"
 
-<<<<<<< HEAD
 #: initdb.c:2361
-=======
-#: initdb.c:2429
->>>>>>> 185876a6
 #, c-format
 msgid "The database cluster will be initialized with locale \"%s\".\n"
 msgstr "データベースクラスタはロケール\"%s\"で初期化されます。\n"
 
-<<<<<<< HEAD
 #: initdb.c:2364
 #, c-format
 msgid "The database cluster will be initialized with this locale configuration:\n"
@@ -1190,9 +760,6 @@
 msgstr "  ICUロケール:  %s\n"
 
 #: initdb.c:2368
-=======
-#: initdb.c:2432
->>>>>>> 185876a6
 #, c-format
 msgid ""
 "  LC_COLLATE:  %s\n"
@@ -1209,43 +776,27 @@
 "  LC_NUMERIC:  %s\n"
 "  LC_TIME:     %s\n"
 
-<<<<<<< HEAD
 #: initdb.c:2385
 #, c-format
 msgid "The default database encoding has been set to \"%s\".\n"
 msgstr "デフォルトのデータベース符号化方式は%sに設定されました。\n"
 
 #: initdb.c:2397
-=======
-#: initdb.c:2456
->>>>>>> 185876a6
 #, c-format
 msgid "could not find suitable encoding for locale \"%s\""
 msgstr "ロケール\"%s\"に対して適切な符号化方式がありませんでした"
 
-<<<<<<< HEAD
 #: initdb.c:2399
-=======
-#: initdb.c:2458
->>>>>>> 185876a6
 #, c-format
 msgid "Rerun %s with the -E option."
 msgstr "-Eオプションを付けて%sを再実行してください。"
 
-<<<<<<< HEAD
 #: initdb.c:2400 initdb.c:3021 initdb.c:3041
-=======
-#: initdb.c:2459 initdb.c:3099 initdb.c:3120
->>>>>>> 185876a6
 #, c-format
 msgid "Try \"%s --help\" for more information."
 msgstr "詳細は\"%s --help\"を実行してください。"
 
-<<<<<<< HEAD
 #: initdb.c:2412
-=======
-#: initdb.c:2472
->>>>>>> 185876a6
 #, c-format
 msgid ""
 "Encoding \"%s\" implied by locale is not allowed as a server-side encoding.\n"
@@ -1255,16 +806,11 @@
 "符号化方式として使用できません。\n"
 "デフォルトのデータベース符号化方式は代わりに\"%s\"に設定されます。\n"
 
-<<<<<<< HEAD
 #: initdb.c:2417
-=======
-#: initdb.c:2477
->>>>>>> 185876a6
 #, c-format
 msgid "locale \"%s\" requires unsupported encoding \"%s\""
 msgstr "ロケール\"%s\"は非サポートの符号化方式\"%s\"を必要とします"
 
-<<<<<<< HEAD
 #: initdb.c:2419
 #, c-format
 msgid "Encoding \"%s\" is not allowed as a server-side encoding."
@@ -1276,180 +822,96 @@
 msgstr "別のローケルを選択して%sを再実行してください。"
 
 #: initdb.c:2429
-=======
-#: initdb.c:2480
-#, c-format
-msgid ""
-"Encoding \"%s\" is not allowed as a server-side encoding.\n"
-"Rerun %s with a different locale selection.\n"
-msgstr ""
-"符号化方式\"%s\"はサーバー側の符号化方式として使用できません。\n"
-"別のロケールを選択して%sを再実行してください。\n"
-
-#: initdb.c:2489
->>>>>>> 185876a6
 #, c-format
 msgid "The default database encoding has accordingly been set to \"%s\".\n"
 msgstr "デフォルトのデータベース符号化方式はそれに対応して%sに設定されました。\n"
 
-<<<<<<< HEAD
 #: initdb.c:2498
-=======
-#: initdb.c:2555
->>>>>>> 185876a6
 #, c-format
 msgid "could not find suitable text search configuration for locale \"%s\""
 msgstr "ロケール\"%s\"用の適切なテキスト検索設定が見つかりませんでした"
 
-<<<<<<< HEAD
 #: initdb.c:2509
-=======
-#: initdb.c:2566
->>>>>>> 185876a6
 #, c-format
 msgid "suitable text search configuration for locale \"%s\" is unknown"
 msgstr "ロケール\"%s\"に適したテキスト検索設定が不明です"
 
-<<<<<<< HEAD
 #: initdb.c:2514
-=======
-#: initdb.c:2571
->>>>>>> 185876a6
 #, c-format
 msgid "specified text search configuration \"%s\" might not match locale \"%s\""
 msgstr "指定したテキスト検索設定\"%s\"がロケール\"%s\"に合わない可能性があります"
 
-<<<<<<< HEAD
 #: initdb.c:2519
-=======
-#: initdb.c:2576
->>>>>>> 185876a6
 #, c-format
 msgid "The default text search configuration will be set to \"%s\".\n"
 msgstr "デフォルトのテキスト検索構成は %s に設定されます。\n"
 
-<<<<<<< HEAD
 #: initdb.c:2562 initdb.c:2633
-=======
-#: initdb.c:2620 initdb.c:2702
->>>>>>> 185876a6
 #, c-format
 msgid "creating directory %s ... "
 msgstr "ディレクトリ%sを作成しています ... "
 
-<<<<<<< HEAD
 #: initdb.c:2567 initdb.c:2638 initdb.c:2690 initdb.c:2746
-=======
-#: initdb.c:2626 initdb.c:2708 initdb.c:2773 initdb.c:2835
->>>>>>> 185876a6
 #, c-format
 msgid "could not create directory \"%s\": %m"
 msgstr "ディレクトリ\"%s\"を作成できませんでした: %m"
 
-<<<<<<< HEAD
 #: initdb.c:2576 initdb.c:2648
-=======
-#: initdb.c:2637 initdb.c:2720
->>>>>>> 185876a6
 #, c-format
 msgid "fixing permissions on existing directory %s ... "
 msgstr "ディレクトリ%sの権限を設定しています ... "
 
-<<<<<<< HEAD
 #: initdb.c:2581 initdb.c:2653
-=======
-#: initdb.c:2643 initdb.c:2726
->>>>>>> 185876a6
 #, c-format
 msgid "could not change permissions of directory \"%s\": %m"
 msgstr "ディレクトリ\"%s\"の権限を変更できませんでした: %m"
 
-<<<<<<< HEAD
 #: initdb.c:2593 initdb.c:2665
-=======
-#: initdb.c:2657 initdb.c:2740
->>>>>>> 185876a6
 #, c-format
 msgid "directory \"%s\" exists but is not empty"
 msgstr "ディレクトリ\"%s\"は存在しますが、空ではありません"
 
-<<<<<<< HEAD
 #: initdb.c:2597
-=======
-#: initdb.c:2662
->>>>>>> 185876a6
 #, c-format
 msgid "If you want to create a new database system, either remove or empty the directory \"%s\" or run %s with an argument other than \"%s\"."
 msgstr "新規にデータベースシステムを作成したいのであれば、ディレクトリ\"%s\"を削除あるいは空にする、または%sを\"%s\"以外の引数で実行してください。"
 
-<<<<<<< HEAD
 #: initdb.c:2605 initdb.c:2675 initdb.c:3058
-=======
-#: initdb.c:2670 initdb.c:2752 initdb.c:3135
->>>>>>> 185876a6
 #, c-format
 msgid "could not access directory \"%s\": %m"
 msgstr "ディレクトリ\"%s\"にアクセスできませんでした: %m"
 
-<<<<<<< HEAD
 #: initdb.c:2626
-=======
-#: initdb.c:2693
->>>>>>> 185876a6
 #, c-format
 msgid "WAL directory location must be an absolute path"
 msgstr "WALディレクトリの位置は、絶対パスでなければなりません"
 
-<<<<<<< HEAD
 #: initdb.c:2669
-=======
-#: initdb.c:2745
->>>>>>> 185876a6
 #, c-format
 msgid "If you want to store the WAL there, either remove or empty the directory \"%s\"."
 msgstr "そこにWALを格納したい場合は、ディレクトリ\"%s\"を削除するか空にしてください。"
 
-<<<<<<< HEAD
 #: initdb.c:2680
-=======
-#: initdb.c:2759
->>>>>>> 185876a6
 #, c-format
 msgid "could not create symbolic link \"%s\": %m"
 msgstr "シンボリックリンク\"%s\"を作成できませんでした: %m"
 
-<<<<<<< HEAD
 #: initdb.c:2683
-=======
-#: initdb.c:2764
->>>>>>> 185876a6
 #, c-format
 msgid "symlinks are not supported on this platform"
 msgstr "このプラットフォームでシンボリックリンクはサポートされていません"
 
-<<<<<<< HEAD
 #: initdb.c:2702
-=======
-#: initdb.c:2788
->>>>>>> 185876a6
 #, c-format
 msgid "It contains a dot-prefixed/invisible file, perhaps due to it being a mount point."
 msgstr "おそらくマウントポイントであることに起因した先頭がドットであるファイル、または不可視なファイルが含まれています。"
 
-<<<<<<< HEAD
 #: initdb.c:2704
-=======
-#: initdb.c:2791
->>>>>>> 185876a6
 #, c-format
 msgid "It contains a lost+found directory, perhaps due to it being a mount point."
 msgstr "おそらくマウントポイントであることに起因したlost+foundディレクトリが含まれています。"
 
-<<<<<<< HEAD
 #: initdb.c:2706
-=======
-#: initdb.c:2794
->>>>>>> 185876a6
 #, c-format
 msgid ""
 "Using a mount point directly as the data directory is not recommended.\n"
@@ -1458,109 +920,65 @@
 "マウントポイントであるディレクトリをデータディレクトリとして使用することはお勧めしません。\n"
 "この下にサブディレクトリを作成してください。"
 
-<<<<<<< HEAD
 #: initdb.c:2732
-=======
-#: initdb.c:2820
->>>>>>> 185876a6
 #, c-format
 msgid "creating subdirectories ... "
 msgstr "サブディレクトリを作成しています ... "
 
-<<<<<<< HEAD
 #: initdb.c:2775
 msgid "performing post-bootstrap initialization ... "
 msgstr "ブートストラップ後の初期化を実行しています ... "
 
 #: initdb.c:2940
-=======
-#: initdb.c:2866
-msgid "performing post-bootstrap initialization ... "
-msgstr "ブートストラップ後の初期化を実行しています ... "
-
-#: initdb.c:3029
->>>>>>> 185876a6
 #, c-format
 msgid "Running in debug mode.\n"
 msgstr "デバッグモードで実行しています。\n"
 
-<<<<<<< HEAD
 #: initdb.c:2944
-=======
-#: initdb.c:3033
->>>>>>> 185876a6
 #, c-format
 msgid "Running in no-clean mode.  Mistakes will not be cleaned up.\n"
 msgstr "no-clean モードで実行しています。失敗した状況は削除されません。\n"
 
-<<<<<<< HEAD
 #: initdb.c:3014
 #, c-format
 msgid "unrecognized locale provider: %s"
 msgstr "認識できない照合順序プロバイダ: %s"
 
 #: initdb.c:3039
-=======
-#: initdb.c:3118
->>>>>>> 185876a6
 #, c-format
 msgid "too many command-line arguments (first is \"%s\")"
 msgstr "コマンドライン引数が多すぎます (先頭は\"%s\")"
 
-<<<<<<< HEAD
 #: initdb.c:3046
 #, c-format
 msgid "%s cannot be specified unless locale provider \"%s\" is chosen"
 msgstr "ロケールプロバイダ\"%2$s\"が選択されていなければ%1$sは指定できません"
 
 #: initdb.c:3060 initdb.c:3137
-=======
-#: initdb.c:3139 initdb.c:3228
->>>>>>> 185876a6
 msgid "syncing data to disk ... "
 msgstr "データをディスクに同期しています... "
 
-<<<<<<< HEAD
 #: initdb.c:3068
-=======
-#: initdb.c:3148
->>>>>>> 185876a6
 #, c-format
 msgid "password prompt and password file cannot be specified together"
 msgstr "パスワードプロンプトとパスワードファイルは同時に指定できません"
 
-<<<<<<< HEAD
 #: initdb.c:3090
-=======
-#: initdb.c:3173
->>>>>>> 185876a6
 #, c-format
 msgid "argument of --wal-segsize must be a number"
 msgstr "--wal-segsize の引数は数値でなければなりません"
 
-<<<<<<< HEAD
 #: initdb.c:3092
-=======
-#: initdb.c:3178
->>>>>>> 185876a6
 #, c-format
 msgid "argument of --wal-segsize must be a power of 2 between 1 and 1024"
 msgstr "--wal-segsize の引数は1から1024の間の2の倍数でなければなりません"
 
-<<<<<<< HEAD
 #: initdb.c:3106
-=======
-#: initdb.c:3195
->>>>>>> 185876a6
 #, c-format
 msgid "superuser name \"%s\" is disallowed; role names cannot begin with \"pg_\""
 msgstr "スーパーユーザー名\"%s\"は許可されません; ロール名は\"pg_\"で始めることはできません"
 
-<<<<<<< HEAD
 #: initdb.c:3108
-=======
-#: initdb.c:3199
->>>>>>> 185876a6
 #, c-format
 msgid ""
 "The files belonging to this database system will be owned by user \"%s\".\n"
@@ -1571,29 +989,17 @@
 "このユーザーをサーバープロセスの所有者とする必要があります。\n"
 "\n"
 
-<<<<<<< HEAD
 #: initdb.c:3124
-=======
-#: initdb.c:3215
->>>>>>> 185876a6
 #, c-format
 msgid "Data page checksums are enabled.\n"
 msgstr "データページのチェックサムは有効です。\n"
 
-<<<<<<< HEAD
 #: initdb.c:3126
-=======
-#: initdb.c:3217
->>>>>>> 185876a6
 #, c-format
 msgid "Data page checksums are disabled.\n"
 msgstr "データベージのチェックサムは無効です。\n"
 
-<<<<<<< HEAD
 #: initdb.c:3143
-=======
-#: initdb.c:3234
->>>>>>> 185876a6
 #, c-format
 msgid ""
 "\n"
@@ -1604,38 +1010,22 @@
 "ディスクへの同期がスキップされました。\n"
 "オペレーティングシステムがクラッシュした場合データディレクトリは破損されるかもしれません。\n"
 
-<<<<<<< HEAD
 #: initdb.c:3148
-=======
-#: initdb.c:3239
->>>>>>> 185876a6
 #, c-format
 msgid "enabling \"trust\" authentication for local connections"
 msgstr "ローカル接続に対して\"trust\"認証を有効にします "
 
-<<<<<<< HEAD
 #: initdb.c:3149
-=======
-#: initdb.c:3240
->>>>>>> 185876a6
 #, c-format
 msgid "You can change this by editing pg_hba.conf or using the option -A, or --auth-local and --auth-host, the next time you run initdb."
 msgstr "pg_hba.confを編集する、もしくは、次回initdbを実行する時に -A オプション、あるいは --auth-local および --auth-host オプションを使用することで変更できます。"
 
 #. translator: This is a placeholder in a shell command.
-<<<<<<< HEAD
 #: initdb.c:3179
 msgid "logfile"
 msgstr "ログファイル"
 
 #: initdb.c:3181
-=======
-#: initdb.c:3270
-msgid "logfile"
-msgstr "ログファイル"
-
-#: initdb.c:3272
->>>>>>> 185876a6
 #, c-format
 msgid ""
 "\n"
@@ -1645,7 +1035,6 @@
 "\n"
 msgstr ""
 "\n"
-<<<<<<< HEAD
 "成功しました。以下のようにしてデータベースサーバーを起動できます:\n"
 "\n"
 "    %s\n"
@@ -1784,10 +1173,4 @@
 #~ msgstr "pcloseが失敗しました: %m"
 
 #~ msgid "fatal: "
-#~ msgstr "致命的エラー: "
-=======
-"成功しました。以下のようにしてデータベースサーバーを起動することができます:\n"
-"\n"
-"    %s\n"
-"\n"
->>>>>>> 185876a6
+#~ msgstr "致命的エラー: "
<!--
doc/src/sgml/ref/insert.sgml
PostgreSQL documentation
-->

<refentry id="sql-insert">
 <indexterm zone="sql-insert">
  <primary>INSERT</primary>
 </indexterm>

 <refmeta>
  <refentrytitle>INSERT</refentrytitle>
  <manvolnum>7</manvolnum>
<!--
  <refmiscinfo>SQL - Language Statements</refmiscinfo>
-->
<refmiscinfo>SQL - 言語</refmiscinfo>
 </refmeta>

 <refnamediv>
  <refname>INSERT</refname>
<!--
  <refpurpose>create new rows in a table</refpurpose>
-->
  <refpurpose>テーブルに新しい行を作成する</refpurpose>
 </refnamediv>

 <refsynopsisdiv>
<synopsis>
[ WITH [ RECURSIVE ] <replaceable class="parameter">with_query</replaceable> [, ...] ]
INSERT INTO <replaceable class="parameter">table_name</replaceable> [ AS <replaceable class="parameter">alias</replaceable> ] [ ( <replaceable class="parameter">column_name</replaceable> [, ...] ) ]
    [ OVERRIDING { SYSTEM | USER} VALUE ]
    { DEFAULT VALUES | VALUES ( { <replaceable class="parameter">expression</replaceable> | DEFAULT } [, ...] ) [, ...] | <replaceable class="parameter">query</replaceable> }
    [ ON CONFLICT [ <replaceable class="parameter">conflict_target</replaceable> ] <replaceable class="parameter">conflict_action</replaceable> ]
    [ RETURNING * | <replaceable class="parameter">output_expression</replaceable> [ [ AS ] <replaceable class="parameter">output_name</replaceable> ] [, ...] ]

<!--
<phrase>where <replaceable class="parameter">conflict_target</replaceable> can be one of:</phrase>
-->
<phrase>ここで<replaceable class="parameter">conflict_target</replaceable>は以下のいずれかです。</phrase>

    ( { <replaceable class="parameter">index_column_name</replaceable> | ( <replaceable class="parameter">index_expression</replaceable> ) } [ COLLATE <replaceable class="parameter">collation</replaceable> ] [ <replaceable class="parameter">opclass</replaceable> ] [, ...] ) [ WHERE <replaceable class="parameter">index_predicate</replaceable> ]
    ON CONSTRAINT <replaceable class="parameter">constraint_name</replaceable>

<!--
<phrase>and <replaceable class="parameter">conflict_action</replaceable> is one of:</phrase>
-->
<phrase>また<replaceable class="parameter">conflict_action</replaceable>は以下のいずれかです。</phrase>

    DO NOTHING
    DO UPDATE SET { <replaceable class="parameter">column_name</replaceable> = { <replaceable class="parameter">expression</replaceable> | DEFAULT } |
                    ( <replaceable class="parameter">column_name</replaceable> [, ...] ) = [ ROW ] ( { <replaceable class="parameter">expression</replaceable> | DEFAULT } [, ...] ) |
                    ( <replaceable class="parameter">column_name</replaceable> [, ...] ) = ( <replaceable class="parameter">sub-SELECT</replaceable> )
                  } [, ...]
              [ WHERE <replaceable class="parameter">condition</replaceable> ]
</synopsis>
 </refsynopsisdiv>

 <refsect1>
<!--
  <title>Description</title>
-->
  <title>説明</title>

  <para>
<!--
   <command>INSERT</command> inserts new rows into a table.
   One can insert one or more rows specified by value expressions,
   or zero or more rows resulting from a query.
-->
<command>INSERT</command>はテーブルに新しい行を挿入します。
値式を使用して行（複数可）を挿入すること、および、問い合わせの結果を使って0行以上の行を挿入することができます。
  </para>

  <para>
<!--
   The target column names can be listed in any order.  If no list of
   column names is given at all, the default is all the columns of the
   table in their declared order; or the first <replaceable>N</replaceable> column
   names, if there are only <replaceable>N</replaceable> columns supplied by the
   <literal>VALUES</literal> clause or <replaceable>query</replaceable>.  The values
   supplied by the <literal>VALUES</literal> clause or <replaceable>query</replaceable> are
   associated with the explicit or implicit column list left-to-right.
-->
対象の列名はどのような順番でも指定できます。
列名リストが指定されなかった場合は、テーブル内の全ての列を宣言時の順番に並べたものがデフォルトとして使われます。
また、<literal>VALUES</literal>句や<replaceable>query</replaceable>で<replaceable>N</replaceable>列のみが与えられた場合は、先頭の<replaceable>N</replaceable>列の名前が指定されたものとみなされます。
<literal>VALUES</literal>句や<replaceable>query</replaceable>で提供される値は、明示的または暗黙的な列リストと左から右への順で関連付けられます
  </para>

  <para>
<!--
   Each column not present in the explicit or implicit column list will be
   filled with a default value, either its declared default value
   or null if there is none.
-->
明示的または暗黙的な列リストにない各列にはデフォルト値（デフォルト値が宣言されていればその値、未宣言ならばNULL）が挿入されます。
  </para>

  <para>
<!--
   If the expression for any column is not of the correct data type,
   automatic type conversion will be attempted.
-->
各列の式が正しいデータ型でない場合は、自動的に型の変換が行われます。
  </para>

  <para>
<!--
   <literal>ON CONFLICT</literal> can be used to specify an alternative
   action to raising a unique constraint or exclusion constraint
   violation error. (See <xref linkend="sql-on-conflict"
   endterm="sql-on-conflict-title"/> below.)
-->
<literal>ON CONFLICT</literal>は一意制約または排他制約について、違反のエラーを発生させるのに代わる動作を指定するのに使うことができます。
（以下の<xref linkend="sql-on-conflict" endterm="sql-on-conflict-title"/>を参照してください。）
  </para>

  <para>
<!--
   The optional <literal>RETURNING</literal> clause causes <command>INSERT</command>
   to compute and return value(s) based on each row actually inserted
   (or updated, if an <literal>ON CONFLICT DO UPDATE</literal> clause was
   used).  This is primarily useful for obtaining values that were
   supplied by defaults, such as a serial sequence number.  However,
   any expression using the table's columns is allowed.  The syntax of
   the <literal>RETURNING</literal> list is identical to that of the output
   list of <command>SELECT</command>.  Only rows that were successfully
   inserted or updated will be returned.  For example, if a row was
   locked but not updated because an <literal>ON CONFLICT DO UPDATE
   ... WHERE</literal> clause <replaceable
   class="parameter">condition</replaceable> was not satisfied, the
   row will not be returned.
-->
<literal>RETURNING</literal>句を指定すると、<command>INSERT</command>は実際に挿入された（あるいは<literal>ON CONFLICT DO UPDATE</literal>句によって更新された）各行に基づいて計算された値を返すようになります。
これは、通番のシーケンス番号など、デフォルトで与えられた値を取り出す時に主に便利です。
しかし、そのテーブルの列を使用した任意の式を指定することができます。
<literal>RETURNING</literal>リストの構文は<command>SELECT</command>の出力リストと同一です。
挿入または更新に成功した行だけが返されます。
例えば、行がロックされていて、<literal>ON CONFLICT DO UPDATE ... WHERE</literal>句の <replaceable class="parameter">condition</replaceable>が満たされなかったために更新されなかった行は返されません。
  </para>

  <para>
<!--
   You must have <literal>INSERT</literal> privilege on a table in
   order to insert into it.  If <literal>ON CONFLICT DO UPDATE</literal> is
   present, <literal>UPDATE</literal> privilege on the table is also
   required.
-->
テーブルに行を追加するには、そのテーブルに対して<literal>INSERT</literal>権限を持っている必要があります。
<literal>ON CONFLICT DO UPDATE</literal>がある場合は、テーブルの<literal>UPDATE</literal>権限も必要です。
  </para>

  <para>
<!--
   If a column list is specified, you only need
   <literal>INSERT</literal> privilege on the listed columns.
   Similarly, when <literal>ON CONFLICT DO UPDATE</literal> is specified, you
   only need <literal>UPDATE</literal> privilege on the column(s) that are
   listed to be updated.  However, <literal>ON CONFLICT DO UPDATE</literal>
   also requires <literal>SELECT</literal> privilege on any column whose
   values are read in the <literal>ON CONFLICT DO UPDATE</literal>
   expressions or <replaceable>condition</replaceable>.
-->
列リストを指定する場合は、列挙された列に対する<literal>INSERT</literal>権限のみが必要です。
同様に、<literal>ON CONFLICT DO UPDATE</literal>が指定されている場合、更新対象として列挙されている列についてのみ、<literal>UPDATE</literal>権限が必要です。
しかし、<literal>ON CONFLICT DO UPDATE</literal>はまた、その式あるいは<replaceable>condition</replaceable>で読み取られるすべての列についての<literal>SELECT</literal>権限も必要です。
  </para>

  <para>
<!--
   Use of the <literal>RETURNING</literal> clause requires <literal>SELECT</literal>
   privilege on all columns mentioned in <literal>RETURNING</literal>.
   If you use the <replaceable
   class="parameter">query</replaceable> clause to insert rows from a
   query, you of course need to have <literal>SELECT</literal> privilege on
   any table or column used in the query.
-->
<literal>RETURNING</literal>句を使用するには、<literal>RETURNING</literal>で使用するすべての列に対する<literal>SELECT</literal>権限が必要です。
<replaceable class="parameter">query</replaceable>を使用して問い合わせ結果を元に行を挿入する場合は当然ながら、その問い合わせ内で使われる全てのテーブルまたは列に対して<literal>SELECT</literal>権限を持っている必要があります。
  </para>
 </refsect1>

 <refsect1>
<!--
  <title>Parameters</title>
-->
  <title>パラメータ</title>

  <refsect2 id="sql-inserting-params">
<!--
   <title id="sql-inserting-params-title">Inserting</title>
-->
   <title id="sql-inserting-params-title">挿入</title>

   <para>
<!--
    This section covers parameters that may be used when only
    inserting new rows.  Parameters <emphasis>exclusively</emphasis>
    used with the <literal>ON CONFLICT</literal> clause are described
    separately.
-->
この節では新しい行を挿入するときにのみ使われるパラメータについて説明します。
<literal>ON CONFLICT</literal>句において<emphasis>のみ</emphasis>使われるパラメータについては、別に説明します。
   </para>

    <variablelist>
     <varlistentry>
      <term><replaceable class="parameter">with_query</replaceable></term>
      <listitem>
       <para>
<!--
        The <literal>WITH</literal> clause allows you to specify one or more
        subqueries that can be referenced by name in the <command>INSERT</command>
        query. See <xref linkend="queries-with"/> and <xref linkend="sql-select"/>
        for details.
-->
<literal>WITH</literal>句により、<command>INSERT</command>問い合わせ内で名前により参照することができる１つ以上の副問い合わせを指定することができます。
詳しくは<xref linkend="queries-with"/>と<xref linkend="sql-select"/>を参照してください。
       </para>
       <para>
<!--
        It is possible for the <replaceable class="parameter">query</replaceable>
        (<command>SELECT</command> statement)
        to also contain a <literal>WITH</literal> clause.  In such a case both
        sets of <replaceable>with_query</replaceable> can be referenced within
        the <replaceable class="parameter">query</replaceable>, but the
        second one takes precedence since it is more closely nested.
-->
<replaceable class="parameter">query</replaceable>（<command>SELECT</command>文）でもまた、<literal>WITH</literal>句を含めることができます。
こうした場合、<replaceable>with_query</replaceable>の集合との両方を<replaceable class="parameter">query</replaceable>内で参照することができます。
しかし、第二の問い合わせがより近くにネストされているため優先します。
       </para>
      </listitem>
     </varlistentry>

     <varlistentry>
      <term><replaceable class="parameter">table_name</replaceable></term>
      <listitem>
       <para>
<!--
        The name (optionally schema-qualified) of an existing table.
-->
既存のテーブルの名前です（スキーマ修飾名も可）。
       </para>
      </listitem>
     </varlistentry>

     <varlistentry>
      <term><replaceable class="parameter">alias</replaceable></term>
      <listitem>
       <para>
<!--
        A substitute name for <replaceable
        class="parameter">table_name</replaceable>.  When an alias is
        provided, it completely hides the actual name of the table.
        This is particularly useful when <literal>ON CONFLICT DO UPDATE</literal>
        targets a table named <varname>excluded</varname>, since that will otherwise
        be taken as the name of the special table representing rows proposed
        for insertion.
-->
<replaceable class="parameter">table_name</replaceable>の代替名です。
aliasを指定すると、テーブルの実際の名前が完全に隠されます。
これは、<varname>excluded</varname>という名前のテーブルを<literal>ON CONFLICT DO UPDATE</literal>が対象にしている場合、これを指定しなければ、それが挿入で処理される行を表現する特別なテーブルの名前とみなされるため、特に有用となります。
       </para>
      </listitem>
     </varlistentry>


     <varlistentry>
      <term><replaceable class="parameter">column_name</replaceable></term>
      <listitem>
       <para>
<!--
        The name of a column in the table named by <replaceable
        class="parameter">table_name</replaceable>.  The column name
        can be qualified with a subfield name or array subscript, if
        needed.  (Inserting into only some fields of a composite
        column leaves the other fields null.)  When referencing a
        column with <literal>ON CONFLICT DO UPDATE</literal>, do not include
        the table's name in the specification of a target column.  For
        example, <literal>INSERT INTO table_name ... ON CONFLICT DO UPDATE
        SET table_name.col = 1</literal> is invalid (this follows the general
        behavior for <command>UPDATE</command>).
-->
<replaceable class="parameter">table_name</replaceable>で指名されたテーブル内の列名です。
必要なら列名を副フィールドの名前や配列の添え字で修飾することができます。
（複合型の列の一部のフィールドのみを挿入すると他のフィールドはNULLになります。）
<literal>ON CONFLICT DO UPDATE</literal>で列を参照する場合、対象列の指定にテーブル名を含めてはいけません。
例えば、<literal>INSERT INTO table_name ... ON CONFLICT DO UPDATE SET table_name.col = 1</literal>は無効です（これは<command>UPDATE</command>の一般的な動作に従います）。
       </para>
      </listitem>
     </varlistentry>

     <varlistentry>
      <term><literal>OVERRIDING SYSTEM VALUE</literal></term>
      <listitem>
       <para>
<!--
        Without this clause, it is an error to specify an explicit value
        (other than <literal>DEFAULT</literal>) for an identity column defined
        as <literal>GENERATED ALWAYS</literal>.  This clause overrides that
        restriction.
-->
この句がない場合、<literal>GENERATED ALWAYS</literal>として定義されたIDENTITY列に（<literal>DEFAULT</literal>以外の）明示的な値を指定するとエラーになります。
この句はその制限よりも優先します。
       </para>
      </listitem>
     </varlistentry>

     <varlistentry>
      <term><literal>OVERRIDING USER VALUE</literal></term>
      <listitem>
       <para>
<!--
        If this clause is specified, then any values supplied for identity
        columns defined as <literal>GENERATED BY DEFAULT</literal> are ignored
        and the default sequence-generated values are applied.
-->
この句が指定されると、<literal>GENERATED BY DEFAULT</literal>として定義されたIDENTITY列について指定された値はすべて無視されて、シーケンスが生成したデフォルト値が適用されます。
       </para>

       <para>
<!--
        This clause is useful for example when copying values between tables.
        Writing <literal>INSERT INTO tbl2 OVERRIDING USER VALUE SELECT * FROM
        tbl1</literal> will copy from <literal>tbl1</literal> all columns that
        are not identity columns in <literal>tbl2</literal> while values for
        the identity columns in <literal>tbl2</literal> will be generated by
        the sequences associated with <literal>tbl2</literal>.
-->
この句は例えばテーブル間で値をコピーする時に有用です。
<literal>INSERT INTO tbl2 OVERRIDING USER VALUE SELECT * FROM tbl1</literal>とすると、<literal>tbl1</literal>の列で<literal>tbl2</literal>のIDENTITY列でないものがすべてコピーされる一方、<literal>tbl2</literal>のIDENTITY列の値は、<literal>tbl2</literal>に紐付けられたシーケンスによって生成されます。
       </para>
      </listitem>
     </varlistentry>

     <varlistentry>
      <term><literal>DEFAULT VALUES</literal></term>
      <listitem>
       <para>
<!--
        All columns will be filled with their default values.
        (An <literal>OVERRIDING</literal> clause is not permitted in this
        form.)
-->
全ての列に、それぞれのデフォルト値が設定されます。
（<literal>OVERRIDING</literal>はこの構文では使用できません。）
       </para>
      </listitem>
     </varlistentry>

     <varlistentry>
      <term><replaceable class="parameter">expression</replaceable></term>
      <listitem>
       <para>
<!--
        An expression or value to assign to the corresponding column.
-->
対応する列に代入する式または値を指定します。
       </para>
      </listitem>
     </varlistentry>

     <varlistentry>
      <term><literal>DEFAULT</literal></term>
      <listitem>
       <para>
<!--
        The corresponding column will be filled with
        its default value.
-->
対応する列にデフォルト値を設定します。
       </para>
      </listitem>
     </varlistentry>

     <varlistentry>
      <term><replaceable class="parameter">query</replaceable></term>
      <listitem>
       <para>
<!--
        A query (<command>SELECT</command> statement) that supplies the
        rows to be inserted.  Refer to the
        <xref linkend="sql-select"/>
        statement for a description of the syntax.
-->
挿入する行を提供する問い合わせ（<command>SELECT</command>文）を指定します。
構文の説明については<xref linkend="sql-select"/>文を参照してください。
       </para>
      </listitem>
     </varlistentry>

     <varlistentry>
      <term><replaceable class="parameter">output_expression</replaceable></term>
      <listitem>
       <para>
<!--
        An expression to be computed and returned by the
        <command>INSERT</command> command after each row is inserted or
        updated. The expression can use any column names of the table
        named by <replaceable
        class="parameter">table_name</replaceable>.  Write
        <literal>*</literal> to return all columns of the inserted or updated
        row(s).
-->
各行が挿入または更新された後、<command>INSERT</command>により計算され、返される式です。
この式には<replaceable class="parameter">table_name</replaceable>で指名されたテーブルの任意の列名を使用することができます。
挿入または更新された行のすべての列を返す場合は<literal>*</literal>と記載してください。
       </para>
      </listitem>
     </varlistentry>

     <varlistentry>
      <term><replaceable class="parameter">output_name</replaceable></term>
      <listitem>
       <para>
<!--
        A name to use for a returned column.
-->
返される列で使用される名前です。
       </para>
      </listitem>
     </varlistentry>
    </variablelist>
  </refsect2>

  <refsect2 id="sql-on-conflict">
<!--
   <title id="sql-on-conflict-title"><literal>ON CONFLICT</literal> Clause</title>
-->
   <title id="sql-on-conflict-title"><literal>ON CONFLICT</literal>句</title>
   <indexterm zone="sql-insert">
    <primary>UPSERT</primary>
   </indexterm>
   <indexterm zone="sql-insert">
    <primary>ON CONFLICT</primary>
   </indexterm>
   <para>
<!--
    The optional <literal>ON CONFLICT</literal> clause specifies an
    alternative action to raising a unique violation or exclusion
    constraint violation error.  For each individual row proposed for
    insertion, either the insertion proceeds, or, if an
    <emphasis>arbiter</emphasis> constraint or index specified by
    <parameter>conflict_target</parameter> is violated, the
    alternative <parameter>conflict_action</parameter> is taken.
    <literal>ON CONFLICT DO NOTHING</literal> simply avoids inserting
    a row as its alternative action.  <literal>ON CONFLICT DO
    UPDATE</literal> updates the existing row that conflicts with the
    row proposed for insertion as its alternative action.
-->
オプションの<literal>ON CONFLICT</literal>句では、一意制約や排他制約の違反について、エラーを発生させる代替となる動作を指定します。
挿入しようとされた各行について、挿入の処理が進められるか、あるいは、<parameter>conflict_target</parameter>により指定された<emphasis>競合</emphasis>制約またはインデックスに違反した場合の代替の<parameter>conflict_action</parameter>が実行されるか、のいずれかです。
<literal>ON CONFLICT DO NOTHING</literal>は代替の動作として、単に行の挿入をしなくなるだけです。
<literal>ON CONFLICT DO UPDATE</literal>は代替の動作として、挿入されようとしていた行と競合する既存の行を更新します。
   </para>

   <para>
<!--
    <parameter>conflict_target</parameter> can perform
    <emphasis>unique index inference</emphasis>.  When performing
    inference, it consists of one or more <replaceable
    class="parameter">index_column_name</replaceable> columns and/or
    <replaceable class="parameter">index_expression</replaceable>
    expressions, and an optional <replaceable class="parameter">index_predicate</replaceable>.  All <replaceable
    class="parameter">table_name</replaceable> unique indexes that,
    without regard to order, contain exactly the
    <parameter>conflict_target</parameter>-specified
    columns/expressions are inferred (chosen) as arbiter indexes.  If
    an <replaceable class="parameter">index_predicate</replaceable> is
    specified, it must, as a further requirement for inference,
    satisfy arbiter indexes.  Note that this means a non-partial
    unique index (a unique index without a predicate) will be inferred
    (and thus used by <literal>ON CONFLICT</literal>) if such an index
    satisfying every other criteria is available.  If an attempt at
    inference is unsuccessful, an error is raised.
-->
<parameter>conflict_target</parameter>は<emphasis>一意インデックスの推定</emphasis>を実行することができます。
推定を実行するとき、それは1つ以上の<replaceable class="parameter">index_column_name</replaceable>列、または<replaceable class="parameter">index_expression</replaceable>式、あるいはその両方、およびオプションで<replaceable class="parameter">index_predicate</replaceable>から構成されます。
<replaceable class="parameter">table_name</replaceable>の一意インデックスで<parameter>conflict_target</parameter>で指定された列と式を（順序は関係なく）正確に含むものは、すべて競合解決インデックスとして推定されます（選ばれます）。
<replaceable class="parameter">index_predicate</replaceable>が指定されている場合は、推定のさらなる条件として、それは競合解決インデックスを満たさなければなりません。
これは、部分インデックスでない一意インデックス（述語のない一意インデックス）は、それが他のすべての条件を満たすのであれば推定される（従って<literal>ON CONFLICT</literal>で使用される）ことを意味することに注意して下さい。
推定に失敗した時は、エラーが発生します。
   </para>

   <para>
<!--
    <literal>ON CONFLICT DO UPDATE</literal> guarantees an atomic
    <command>INSERT</command> or <command>UPDATE</command> outcome;
    provided there is no independent error, one of those two outcomes
    is guaranteed, even under high concurrency.  This is also known as
    <firstterm>UPSERT</firstterm> &mdash; <quote>UPDATE or
    INSERT</quote>.
-->
<literal>ON CONFLICT DO UPDATE</literal>は<command>INSERT</command>または<command>UPDATE</command>の原子的な結果を保証します。
無関係のエラーが発生しなければ、多数の同時実行がある状況においてさえも、それら2つの結果のうちの1つになります。
これは<firstterm>UPSERT</firstterm>、つまり<quote>UPDATE or INSERT</quote>としても知られています。
   </para>

    <variablelist>
     <varlistentry>
      <term><replaceable class="parameter">conflict_target</replaceable></term>
      <listitem>
       <para>
<!--
        Specifies which conflicts <literal>ON CONFLICT</literal> takes
        the alternative action on by choosing <firstterm>arbiter
        indexes</firstterm>.  Either performs <emphasis>unique index
        inference</emphasis>, or names a constraint explicitly.  For
        <literal>ON CONFLICT DO NOTHING</literal>, it is optional to
        specify a <parameter>conflict_target</parameter>; when
        omitted, conflicts with all usable constraints (and unique
        indexes) are handled.  For <literal>ON CONFLICT DO
        UPDATE</literal>, a <parameter>conflict_target</parameter>
        <emphasis>must</emphasis> be provided.
-->
<literal>ON CONFLICT</literal>が<firstterm>競合解決インデックス</firstterm>を選ぶことで代替の動作をするときの競合を指定します。
<emphasis>一意インデックスの推定</emphasis>を実行するか、あるいは制約を明示的に指定するかのいずれかです。
<literal>ON CONFLICT DO NOTHING</literal>では<parameter>conflict_target</parameter>を指定するのはオプションです。
省略すると、利用可能なすべての制約（および一意インデックス）との競合が処理されます。
<literal>ON CONFLICT DO UPDATE</literal>では<parameter>conflict_target</parameter>を指定<emphasis>しなければなりません</emphasis>。
       </para>
      </listitem>
     </varlistentry>

     <varlistentry>
      <term><replaceable class="parameter">conflict_action</replaceable></term>
      <listitem>
       <para>
<!--
        <parameter>conflict_action</parameter> specifies an
        alternative <literal>ON CONFLICT</literal> action.  It can be
        either <literal>DO NOTHING</literal>, or a <literal>DO
        UPDATE</literal> clause specifying the exact details of the
        <literal>UPDATE</literal> action to be performed in case of a
        conflict.  The <literal>SET</literal> and
        <literal>WHERE</literal> clauses in <literal>ON CONFLICT DO
        UPDATE</literal> have access to the existing row using the
        table's name (or an alias), and to rows proposed for insertion
        using the special <varname>excluded</varname> table.
        <literal>SELECT</literal> privilege is required on any column in the
        target table where corresponding <varname>excluded</varname>
        columns are read.
-->
<parameter>conflict_action</parameter>では<literal>ON CONFLICT</literal>の代替の動作を指定します。
これは<literal>DO NOTHING</literal>あるいは<literal>DO UPDATE</literal>句のいずれかをとることができ、後者では競合が発生した場合に実行される<literal>UPDATE</literal>の動作の正確な詳細を記述します。
<literal>ON CONFLICT DO UPDATE</literal>の<literal>SET</literal>句と<literal>WHERE</literal>は既存の行にテーブルの名前（または別名）を使ってアクセスでき、また挿入されようとしていた行には、特別な<varname>excluded</varname>テーブルを使ってアクセスできます。
<varname>excluded</varname>の列を読み取るときには、対象テーブルの対応する列の<literal>SELECT</literal>権限が必要です。
       </para>
       <para>
<!--
        Note that the effects of all per-row <literal>BEFORE
        INSERT</literal> triggers are reflected in
        <varname>excluded</varname> values, since those effects may
        have contributed to the row being excluded from insertion.
-->
すべての行レベルの<literal>BEFORE INSERT</literal>トリガーの結果が<varname>excluded</varname>の値に反映されることに注意して下さい。
これらの結果として、行が挿入から除外されることになったかもしれないからです。
       </para>
      </listitem>
     </varlistentry>

     <varlistentry>
      <term><replaceable class="parameter">index_column_name</replaceable></term>
      <listitem>
       <para>
<!--
        The name of a <replaceable
        class="parameter">table_name</replaceable> column.  Used to
        infer arbiter indexes.  Follows <command>CREATE
        INDEX</command> format.  <literal>SELECT</literal> privilege on
        <replaceable class="parameter">index_column_name</replaceable>
        is required.
-->
<replaceable class="parameter">table_name</replaceable>の列の名前です。
競合解決インデックスを推定するのに使われます。
<command>CREATE INDEX</command>の形式に従います。
<replaceable class="parameter">index_column_name</replaceable>の<literal>SELECT</literal>が必要です。
       </para>
      </listitem>
     </varlistentry>

     <varlistentry>
      <term><replaceable class="parameter">index_expression</replaceable></term>
      <listitem>
       <para>
<!--
        Similar to <replaceable
        class="parameter">index_column_name</replaceable>, but used to
        infer expressions on <replaceable
        class="parameter">table_name</replaceable> columns appearing
        within index definitions (not simple columns).  Follows
        <command>CREATE INDEX</command> format.  <literal>SELECT</literal>
        privilege on any column appearing within <replaceable
        class="parameter">index_expression</replaceable> is required.
-->
<replaceable class="parameter">index_column_name</replaceable>と似ていますが、インデックスの定義に現れる<replaceable class="parameter">table_name</replaceable>の列の式（単純な列ではない）の推定に使われます。
<command>CREATE INDEX</command>の形式に従います。
<replaceable class="parameter">index_expression</replaceable>に現れるすべての列の<literal>SELECT</literal>権限が必要です。
       </para>
      </listitem>
     </varlistentry>

     <varlistentry>
      <term><replaceable class="parameter">collation</replaceable></term>
      <listitem>
       <para>
<!--
        When specified, mandates that corresponding <replaceable
        class="parameter">index_column_name</replaceable> or
        <replaceable class="parameter">index_expression</replaceable>
        use a particular collation in order to be matched during
        inference.  Typically this is omitted, as collations usually
        do not affect whether or not a constraint violation occurs.
        Follows <command>CREATE INDEX</command> format.
-->
これを指定すると、推定時に、対応する<replaceable class="parameter">index_column_name</replaceable>あるいは<replaceable class="parameter">index_expression</replaceable>をマッチさせるときに、特定の照合順序を指定することになります。
普通は照合順序は制約違反が発生するかどうかに関係しないので、通常は省略されます。
<command>CREATE INDEX</command>の形式に従います。
       </para>
      </listitem>
     </varlistentry>

     <varlistentry>
      <term><replaceable class="parameter">opclass</replaceable></term>
      <listitem>
       <para>
<!--
        When specified, mandates that corresponding <replaceable
        class="parameter">index_column_name</replaceable> or
        <replaceable class="parameter">index_expression</replaceable>
        use particular operator class in order to be matched during
        inference.  Typically this is omitted,  as the
        <emphasis>equality</emphasis> semantics are often equivalent
        across a type's operator classes anyway, or because it's
        sufficient to trust that the defined unique indexes have the
        pertinent definition of equality.  Follows <command>CREATE
        INDEX</command> format.
-->
これを指定すると、推定時に、対応する<replaceable class="parameter">index_column_name</replaceable>あるいは<replaceable class="parameter">index_expression</replaceable>をマッチさせるときに、特定の演算子クラスを指定することになります。
<emphasis>等価</emphasis>の意味は、いずれにせよ、型の演算子クラスをまたがって同等であることが多いですし、また定義された一意インデックスは等価を適切に定義していると信頼すれば十分なので、通常はこれは省略されます。
<command>CREATE INDEX</command>の形式に従います。
       </para>
      </listitem>
     </varlistentry>

     <varlistentry>
      <term><replaceable class="parameter">index_predicate</replaceable></term>
      <listitem>
       <para>
<!--
        Used to allow inference of partial unique indexes.  Any
        indexes that satisfy the predicate (which need not actually be
        partial indexes) can be inferred.  Follows <command>CREATE
        INDEX</command> format.  <literal>SELECT</literal> privilege on any
        column appearing within <replaceable
        class="parameter">index_predicate</replaceable> is required.
-->
部分一意インデックスの推定を可能にします。
述語を満たすすべてのインデックス（実際に部分インデックスである必要はありません）は推定可能になります。
<command>CREATE INDEX</command>の形式に従います。
<replaceable class="parameter">index_predicate</replaceable>に現れるすべての列について<literal>SELECT</literal>権限が必要です。
       </para>
      </listitem>
     </varlistentry>

     <varlistentry>
      <term><replaceable class="parameter">constraint_name</replaceable></term>
      <listitem>
       <para>
<!--
        Explicitly specifies an arbiter
        <emphasis>constraint</emphasis> by name, rather than inferring
        a constraint or index.
-->
競合解決の<emphasis>制約</emphasis>を制約やインデックスの推定によるのではなく、明示的に名前で指定します。
       </para>
      </listitem>
     </varlistentry>

     <varlistentry>
      <term><replaceable class="parameter">condition</replaceable></term>
      <listitem>
       <para>
<!--
        An expression that returns a value of type
        <type>boolean</type>.  Only rows for which this expression
        returns <literal>true</literal> will be updated, although all
        rows will be locked when the <literal>ON CONFLICT DO UPDATE</literal>
        action is taken.  Note that
        <replaceable>condition</replaceable> is evaluated last, after
        a conflict has been identified as a candidate to update.
-->
<type>boolean</type>型の値を返す式です。
この式が<literal>true</literal>を返す行のみが更新されます。
ただし、<literal>ON CONFLICT DO UPDATE</literal>の動作が行われるときは、すべての行がロックされます。
<replaceable>condition</replaceable>は最後に評価される、競合が更新対象候補として特定された後であることに注意して下さい。
       </para>
      </listitem>
     </varlistentry>
    </variablelist>
   <para>
<!--
    Note that exclusion constraints are not supported as arbiters with
    <literal>ON CONFLICT DO UPDATE</literal>. In all cases, only
    <literal>NOT DEFERRABLE</literal> constraints and unique indexes
    are supported as arbiters.
-->
排他制約は<literal>ON CONFLICT DO UPDATE</literal>の競合解決としてはサポートされないことに注意して下さい。
すべての場合について、<literal>NOT DEFERRABLE</literal>である制約と一意インデックスのみが競合解決としてサポートされます。
   </para>

   <para>
<!--
    <command>INSERT</command> with an <literal>ON CONFLICT DO UPDATE</literal>
    clause is a <quote>deterministic</quote> statement.  This means
    that the command will not be allowed to affect any single existing
    row more than once; a cardinality violation error will be raised
    when this situation arises.  Rows proposed for insertion should
    not duplicate each other in terms of attributes constrained by an
    arbiter index or constraint.
-->
<literal>ON CONFLICT DO UPDATE</literal>句のある<command>INSERT</command>は<quote>決定論的な</quote>文です。
これは、そのコマンドが既存のどの行に対しても、2回以上影響を与えることが許されない、ということを意味します。
これに反する状況が発生した時は、カーディナリティ違反のエラーが発生します。
挿入されようとする行は、競合解決インデックスあるいは制約により制限される属性の観点で、複製されてはなりません。
   </para>

   <para>
<!--
    Note that it is currently not supported for the
    <literal>ON CONFLICT DO UPDATE</literal> clause of an
    <command>INSERT</command> applied to a partitioned table to update the
    partition key of a conflicting row such that it requires the row be moved
    to a new partition.
-->
パーティションテーブルに適用された<command>INSERT</command>の<literal>ON CONFLICT DO UPDATE</literal>句に対しては、その行を新しいパーティションに移動する必要のあるような競合する行のパーティションキーを更新することは現在サポートされていないことに注意してください。
   </para>
   <tip>
    <para>
<!--
     It is often preferable to use unique index inference rather than
     naming a constraint directly using <literal>ON CONFLICT ON
     CONSTRAINT</literal> <replaceable class="parameter">
     constraint_name</replaceable>.  Inference will continue to work
     correctly when the underlying index is replaced by another more
     or less equivalent index in an overlapping way, for example when
     using <literal>CREATE UNIQUE INDEX ...  CONCURRENTLY</literal>
     before dropping the index being replaced.
-->
<literal>ON CONFLICT ON CONSTRAINT</literal> <replaceable class="parameter"> constraint_name</replaceable>を使って制約を直接指定するより、一意インデックスの推定を使う方が望ましいことが多いです。
背景にあるインデックスが、他のほぼ同等のインデックスと重なり合う形で置換されるとき、推定は正しく動作し続けます。
例えば、置換されるインデックスを削除する前に<literal>CREATE UNIQUE INDEX ...  CONCURRENTLY</literal>を使う場合です。
    </para>
   </tip>

  </refsect2>
 </refsect1>

 <refsect1>
<!--
  <title>Outputs</title>
-->
  <title>出力</title>

  <para>
<!--
   On successful completion, an <command>INSERT</command> command returns a command
   tag of the form
-->
正常に終了すると、<command>INSERT</command>は以下のようなコマンドタグを返します。
<screen>
INSERT <replaceable>oid</replaceable> <replaceable class="parameter">count</replaceable>
</screen>
<<<<<<< HEAD
   The <replaceable class="parameter">count</replaceable> is the number of
   rows inserted or updated.  <replaceable>oid</replaceable> is always 0 (it
   used to be the <acronym>OID</acronym> assigned to the inserted row if
   <replaceable>count</replaceable> was exactly one and the target table was
   declared <literal>WITH OIDS</literal> and 0 otherwise, but creating a table
   <literal>WITH OIDS</literal> is not supported anymore).
=======
<!--
   The <replaceable class="parameter">count</replaceable> is the
   number of rows inserted or updated.  If <replaceable
   class="parameter">count</replaceable> is exactly one, and the
   target table has OIDs, then <replaceable
   class="parameter">oid</replaceable> is the <acronym>OID</acronym>
   assigned to the inserted row.  The single row must have been
   inserted rather than updated.  Otherwise <replaceable
   class="parameter">oid</replaceable> is zero.
-->
<replaceable class="parameter">count</replaceable>は挿入または更新された行数です。
<replaceable class="parameter">count</replaceable>が正確に1であり、対象のテーブルがOIDを持つ場合、<replaceable class="parameter">oid</replaceable>は挿入された行に割り当てられた<acronym>OID</acronym>です。
その1行は、更新ではなく挿入された行です。
その他の場合、<replaceable class="parameter">oid</replaceable>は0となります。
>>>>>>> bd0a9e56
  </para>

  <para>
<!--
   If the <command>INSERT</command> command contains a <literal>RETURNING</literal>
   clause, the result will be similar to that of a <command>SELECT</command>
   statement containing the columns and values defined in the
   <literal>RETURNING</literal> list, computed over the row(s) inserted or
   updated by the command.
-->
<command>INSERT</command>コマンドが<literal>RETURNING</literal>句を持つ場合、その結果は、<literal>RETURNING</literal>リストで定義した列と値を持ち、そのコマンドで挿入または更新された行全体に対して計算を行う<command>SELECT</command>文の結果と似たものになるでしょう。
  </para>
 </refsect1>

 <refsect1>
<!--
  <title>Notes</title>
-->
  <title>注釈</title>

  <para>
<!--
   If the specified table is a partitioned table, each row is routed to
   the appropriate partition and inserted into it.  If the specified table
   is a partition, an error will occur if one of the input rows violates
   the partition constraint.
-->
指定したテーブルがパーティションテーブルの場合、各行は適切なパーティションに回され、そちらに挿入されます。
指定したテーブルがパーティションの場合、挿入行にパーティションの制約に違反するものがあれば、エラーが発生します。
  </para>
 </refsect1>

 <refsect1>
<!--
  <title>Examples</title>
-->
  <title>例</title>

  <para>
<!--
   Insert a single row into table <literal>films</literal>:
-->
<literal>films</literal>テーブルに1行を挿入します。

<programlisting>
INSERT INTO films VALUES
    ('UA502', 'Bananas', 105, '1971-07-13', 'Comedy', '82 minutes');
</programlisting>
  </para>

  <para>
<!--
   In this example, the <literal>len</literal> column is
   omitted and therefore it will have the default value:
-->
次の例では、<literal>len</literal>列を省略しています。
したがって、ここにはデフォルト値が入ります。

<programlisting>
INSERT INTO films (code, title, did, date_prod, kind)
    VALUES ('T_601', 'Yojimbo', 106, '1961-06-16', 'Drama');
</programlisting>
  </para>

  <para>
<!--
   This example uses the <literal>DEFAULT</literal> clause for
   the date columns rather than specifying a value:
-->
次の例では、日付列に対して値を指定する代わりに<literal>DEFAULT</literal>を使用します。

<programlisting>
INSERT INTO films VALUES
    ('UA502', 'Bananas', 105, DEFAULT, 'Comedy', '82 minutes');
INSERT INTO films (code, title, did, date_prod, kind)
    VALUES ('T_601', 'Yojimbo', 106, DEFAULT, 'Drama');
</programlisting>
  </para>

  <para>
<!--
   To insert a row consisting entirely of default values:
-->
全てデフォルト値からなる行を挿入します。

<programlisting>
INSERT INTO films DEFAULT VALUES;
</programlisting>
  </para>

  <para>
<!--
   To insert multiple rows using the multirow <command>VALUES</command> syntax:
-->
複数行の<command>VALUES</command>構文を使用して複数行を挿入します。

<programlisting>
INSERT INTO films (code, title, did, date_prod, kind) VALUES
    ('B6717', 'Tampopo', 110, '1985-02-10', 'Comedy'),
    ('HG120', 'The Dinner Game', 140, DEFAULT, 'Comedy');
</programlisting>
  </para>

  <para>
<!--
   This example inserts some rows into table
   <literal>films</literal> from a table <literal>tmp_films</literal>
   with the same column layout as <literal>films</literal>:
-->
次の例では、<literal>films</literal>テーブルと同じ列レイアウトを持つ<literal>tmp_films</literal>テーブルから<literal>films</literal>テーブルへいくつか行を挿入します。

<programlisting>
INSERT INTO films SELECT * FROM tmp_films WHERE date_prod &lt; '2004-05-07';
</programlisting>
  </para>

  <para>
<!--
   This example inserts into array columns:
-->
次の例では、配列型の列に挿入します。

<programlisting>
<!--
&#045;&#045; Create an empty 3x3 gameboard for noughts-and-crosses
-->
-- 三目並べ用の3×3マスのゲーム盤を作成します。
INSERT INTO tictactoe (game, board[1:3][1:3])
    VALUES (1, '{{" "," "," "},{" "," "," "},{" "," "," "}}');
<!--
&#045;&#045; The subscripts in the above example aren't really needed
-->
--上の例の添え字は本当は必要ありません。
INSERT INTO tictactoe (game, board)
    VALUES (2, '{{X," "," "},{" ",O," "},{" ",X," "}}');
</programlisting>
  </para>

  <para>
<!--
   Insert a single row into table <literal>distributors</literal>, returning
   the sequence number generated by the <literal>DEFAULT</literal> clause:
-->
<literal>distributors</literal>テーブルに一行を挿入し、その<literal>DEFAULT</literal>句により生成されたシーケンス番号を返します。

<programlisting>
INSERT INTO distributors (did, dname) VALUES (DEFAULT, 'XYZ Widgets')
   RETURNING did;
</programlisting>
  </para>

  <para>
<!--
   Increment the sales count of the salesperson who manages the
   account for Acme Corporation, and record the whole updated row
   along with current time in a log table:
-->
Acme社の顧客を担当する営業担当者の売り上げ数を増やし、ログテーブルに更新行全体と更新時刻を記録します。
<programlisting>
WITH upd AS (
  UPDATE employees SET sales_count = sales_count + 1 WHERE id =
    (SELECT sales_person FROM accounts WHERE name = 'Acme Corporation')
    RETURNING *
)
INSERT INTO employees_log SELECT *, current_timestamp FROM upd;
</programlisting>
  </para>
  <para>
<!--
   Insert or update new distributors as appropriate.  Assumes a unique
   index has been defined that constrains values appearing in the
   <literal>did</literal> column.  Note that the special
   <varname>excluded</varname> table is used to reference values originally
   proposed for insertion:
-->
新しい販売店(distributors)を適切に挿入または更新します。
<literal>did</literal>列に現れる値を制限する一意インデックスが定義されているものとします。
元々挿入されようとしていた値を参照するために、特別な<varname>excluded</varname>テーブルが使用されていることに注意して下さい。
<programlisting>
INSERT INTO distributors (did, dname)
    VALUES (5, 'Gizmo Transglobal'), (6, 'Associated Computing, Inc')
    ON CONFLICT (did) DO UPDATE SET dname = EXCLUDED.dname;
</programlisting>
  </para>
  <para>
<!--
   Insert a distributor, or do nothing for rows proposed for insertion
   when an existing, excluded row (a row with a matching constrained
   column or columns after before row insert triggers fire) exists.
   Example assumes a unique index has been defined that constrains
   values appearing in the <literal>did</literal> column:
-->
販売店を挿入するか、あるいは挿入しようとした行について既存の除外行（before insertの行トリガを実行した後で制約列にマッチした行）がある場合は何もしません。
例では<literal>did</literal>列に現れる値を制限する一意インデックスがあるものとしています。
<programlisting>
INSERT INTO distributors (did, dname) VALUES (7, 'Redline GmbH')
    ON CONFLICT (did) DO NOTHING;
</programlisting>
  </para>
  <para>
<!--
   Insert or update new distributors as appropriate.  Example assumes
   a unique index has been defined that constrains values appearing in
   the <literal>did</literal> column.  <literal>WHERE</literal> clause is
   used to limit the rows actually updated (any existing row not
   updated will still be locked, though):
-->
新しい販売店を適切に挿入または更新します。
例では<literal>did</literal>列に現れる値を制限する一意インデックスがあるものとしています。
実際に更新される行を制限するために<literal>WHERE</literal>句が使われています（ただし、更新されない既存の行もすべてロックされます）。
<programlisting>
<!--
&#045;- Don't update existing distributors based in a certain ZIP code
-->
-- 特定の郵便番号については既存の販売店を更新しません
INSERT INTO distributors AS d (did, dname) VALUES (8, 'Anvil Distribution')
    ON CONFLICT (did) DO UPDATE
    SET dname = EXCLUDED.dname || ' (formerly ' || d.dname || ')'
    WHERE d.zipcode &lt;&gt; '21201';

<!--
&#045;- Name a constraint directly in the statement (uses associated
&#045;- index to arbitrate taking the DO NOTHING action)
-->
-- 文中で制約を直接指定します（DO NOTHINGの動作をする競合解決のため
-- 関連するインデックスを指定します）
INSERT INTO distributors (did, dname) VALUES (9, 'Antwerp Design')
    ON CONFLICT ON CONSTRAINT distributors_pkey DO NOTHING;
</programlisting>
  </para>
  <para>
<!--
   Insert new distributor if possible;  otherwise
   <literal>DO NOTHING</literal>.  Example assumes a unique index has been
   defined that constrains values appearing in the
   <literal>did</literal> column on a subset of rows where the
   <literal>is_active</literal> Boolean column evaluates to
   <literal>true</literal>:
-->
可能であれば新しい販売店を挿入しますが、できないときは<literal>DO NOTHING</literal>とします。
この例では、<literal>is_active</literal>というブーリアン列が<literal>true</literal>である行という条件で、<literal>did</literal>列に一意インデックスが定義されているものとしています。
<programlisting>
<!--
&#045;- This statement could infer a partial unique index on "did"
&#045;- with a predicate of "WHERE is_active", but it could also
&#045;- just use a regular unique constraint on "did"
-->
-- この文は"WHERE is_active"という述語を使って、部分インデックスを
-- 推定できますが、単に"did"上の通常の一意制約を使うこともできます
INSERT INTO distributors (did, dname) VALUES (10, 'Conrad International')
    ON CONFLICT (did) WHERE is_active DO NOTHING;
</programlisting></para>
 </refsect1>

 <refsect1>
<!--
  <title>Compatibility</title>
-->
  <title>
互換性
  </title>

  <para>
<!--
   <command>INSERT</command> conforms to the SQL standard, except that
   the <literal>RETURNING</literal> clause is a
   <productname>PostgreSQL</productname> extension, as is the ability
   to use <literal>WITH</literal> with <command>INSERT</command>, and the ability to
   specify an alternative action with <literal>ON CONFLICT</literal>.
   Also, the case in
   which a column name list is omitted, but not all the columns are
   filled from the <literal>VALUES</literal> clause or <replaceable>query</replaceable>,
   is disallowed by the standard.
-->
<command>INSERT</command>は標準SQLに準拠します。
ただし、<literal>RETURNING</literal>句、<command>INSERT</command>で<literal>WITH</literal>が可能であること、<literal>ON CONFLICT</literal>で代替の動作を指定できることは<productname>PostgreSQL</productname>の拡張です。
また、標準SQLでは、列名リストが省略された時に、<literal>VALUES</literal>句または<replaceable>query</replaceable>で一部の列のみを指定することはできません。
  </para>

  <para>
<!--
   The SQL standard specifies that <literal>OVERRIDING SYSTEM VALUE</literal>
   can only be specified if an identity column that is generated always
   exists.  PostgreSQL allows the clause in any case and ignores it if it is
   not applicable.
-->
標準SQLでは、必ず値を生成するIDENTITY列が存在する場合にのみ<literal>OVERRIDING SYSTEM VALUE</literal>を指定できるとしています。
PostgreSQLではこの句はどのような場合でも指定でき、それが適用できないときには無視します。
  </para>

  <para>
<!--
   Possible limitations of the <replaceable
   class="parameter">query</replaceable> clause are documented under
   <xref linkend="sql-select"/>.
-->
<replaceable class="parameter">query</replaceable>句の制限については、<xref linkend="sql-select"/>にて記述されています。
  </para>
 </refsect1>
</refentry><|MERGE_RESOLUTION|>--- conflicted
+++ resolved
@@ -773,29 +773,18 @@
 <screen>
 INSERT <replaceable>oid</replaceable> <replaceable class="parameter">count</replaceable>
 </screen>
-<<<<<<< HEAD
+<!--
    The <replaceable class="parameter">count</replaceable> is the number of
    rows inserted or updated.  <replaceable>oid</replaceable> is always 0 (it
    used to be the <acronym>OID</acronym> assigned to the inserted row if
    <replaceable>count</replaceable> was exactly one and the target table was
    declared <literal>WITH OIDS</literal> and 0 otherwise, but creating a table
    <literal>WITH OIDS</literal> is not supported anymore).
-=======
-<!--
-   The <replaceable class="parameter">count</replaceable> is the
-   number of rows inserted or updated.  If <replaceable
-   class="parameter">count</replaceable> is exactly one, and the
-   target table has OIDs, then <replaceable
-   class="parameter">oid</replaceable> is the <acronym>OID</acronym>
-   assigned to the inserted row.  The single row must have been
-   inserted rather than updated.  Otherwise <replaceable
-   class="parameter">oid</replaceable> is zero.
 -->
 <replaceable class="parameter">count</replaceable>は挿入または更新された行数です。
 <replaceable class="parameter">count</replaceable>が正確に1であり、対象のテーブルがOIDを持つ場合、<replaceable class="parameter">oid</replaceable>は挿入された行に割り当てられた<acronym>OID</acronym>です。
 その1行は、更新ではなく挿入された行です。
 その他の場合、<replaceable class="parameter">oid</replaceable>は0となります。
->>>>>>> bd0a9e56
   </para>
 
   <para>

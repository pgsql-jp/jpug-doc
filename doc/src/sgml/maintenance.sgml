--- conflicted
+++ resolved
@@ -1011,8 +1011,6 @@
     being able to advance the database's <structfield>datfrozenxid</structfield>.)
     If these warnings are ignored, the system will refuse to assign new XIDs once
     there are fewer than three million transactions left until wraparound:
-<<<<<<< HEAD
-=======
 -->
 《マッチ度[81.127983]》（ヒントで示唆されたように手動<command>VACUUM</command>はこの問題を解決します。
 しかし、<command>VACUUM</command>はスーパーユーザで実行されなければなりません。
@@ -1021,52 +1019,31 @@
 《機械翻訳》（手動の<command>VACUUM</command>はヒントで示されているように問題を修正するはずですが、<command>VACUUM</command>はスーパーユーザによって実行される必要があることに注意してください。
 そうしないと、データベースの<structfield>datfrozenxid</structfield>を進めることができないシステムカタログの処理に失敗します。
 これらの警告が無視されると、ラップアラウンドまでのトランザクション数が300万未満になると、新しいXIDの割り当てが拒否されます。
->>>>>>> 43f2d855
 
 <programlisting>
 ERROR:  database is not accepting commands that assign new XIDs to avoid wraparound data loss in database "mydb"
 HINT:  Execute a database-wide VACUUM in that database.
 </programlisting>
 
-<<<<<<< HEAD
-=======
-<!--
->>>>>>> 43f2d855
+<!--
     In this condition any transactions already in progress can continue,
     but only read-only transactions can be started. Operations that
     modify database records or truncate relations will fail.
     The <command>VACUUM</command> command can still be run normally.
-<<<<<<< HEAD
     Note that, contrary to what was sometimes recommended in earlier releases,
     it is not necessary or desirable to stop the postmaster or enter single
     user-mode in order to restore normal operation.
     Instead, follow these steps:
+-->
+《機械翻訳》«In this condition any transactions already in progress can continue, but only read-only transactions can be started. Operations that modify database records or truncate relations will fail. The <command>VACUUM</command> command can still be run normally. Note that, contrary to what was sometimes recommended in earlier releases, it is not necessary or desirable to stop the postmaster or enter single user-mode in order to restore normal operation. Instead, follow these steps:»
 
     <orderedlist>
      <listitem>
-=======
-    Contrary to what the hint states, it is not necessary or desirable to stop the
-    postmaster or enter single user-mode in order to restore normal operation.
-    Instead, follow these steps:
--->
-《機械翻訳》この状態では、すでに進行中のトランザクションは継続できますが、読み込み専用トランザクションのみを開始できます。
-データベースレコードを変更したり、リレーションを切り捨てたりする操作は失敗します。
-<command>VACUUM</command>コマンドは通常どおりに実行できます。
-ヒントに記載されているように、通常の操作を復元するために、postmasterを停止したりシングルユーザモードに入ったりする必要はありません。
-代わりに、次の手順を実行してください。
-
-    <orderedlist>
-     <listitem>
-<!--
->>>>>>> 43f2d855
+<!--
       <simpara>Resolve old prepared transactions. You can find these by checking
        <link linkend="view-pg-prepared-xacts">pg_prepared_xacts</link> for rows where
        <literal>age(transactionid)</literal> is large. Such transactions should be
        committed or rolled back.</simpara>
-<<<<<<< HEAD
-     </listitem>
-     <listitem>
-=======
 -->
 <simpara>《機械翻訳》古い準備されたトランザクションを解決します。
 <link linkend="view-pg-prepared-xacts">pg_prepared_xacts</link>の<literal>age(transactionid)</literal>が大きい行をチェックして見つけることができます。
@@ -1074,16 +1051,11 @@
      </listitem>
      <listitem>
 <!--
->>>>>>> 43f2d855
       <simpara>End long-running open transactions. You can find these by checking
        <link linkend="monitoring-pg-stat-activity-view">pg_stat_activity</link> for rows where
        <literal>age(backend_xid)</literal> or <literal>age(backend_xmin)</literal> is
        large. Such transactions should be committed or rolled back, or the session
        can be terminated using <literal>pg_terminate_backend</literal>.</simpara>
-<<<<<<< HEAD
-     </listitem>
-     <listitem>
-=======
 -->
 <simpara>《機械翻訳》長時間実行されているオープントランザクションを終了します。
 <link linkend="monitoring-pg-stat-activity-view">pg_stat_activity</link>で<literal>age(backend_xid)</literal>または<literal>age(backend_xmin)</literal>が大きい行を見つけて、これらを確認する必要があります。
@@ -1091,7 +1063,6 @@
      </listitem>
      <listitem>
 <!--
->>>>>>> 43f2d855
       <simpara>Drop any old replication slots. Use
        <link linkend="monitoring-pg-stat-replication-view">pg_stat_replication</link> to
        find slots where <literal>age(xmin)</literal> or <literal>age(catalog_xmin)</literal>
@@ -1099,10 +1070,6 @@
        longer exist, or that have been down for a long time. If you drop a slot for a server
        that still exists and might still try to connect to that slot, that replica may
        need to be rebuilt.</simpara>
-<<<<<<< HEAD
-     </listitem>
-     <listitem>
-=======
 -->
 <simpara>《機械翻訳》古いレプリケーションスロットを削除します。
 <link linkend="monitoring-pg-stat-replication-view">pg_stat_replication</link>を使用して<literal>age(xmin)</literal>または<literal>age(catalog_xmin)</literal>が大きいスロットを見つけます。
@@ -1111,7 +1078,6 @@
      </listitem>
      <listitem>
 <!--
->>>>>>> 43f2d855
       <simpara>Execute <command>VACUUM</command> in the target database. A database-wide
        <literal>VACUUM</literal> is simplest; to reduce the time required, it as also possible
        to issue manual <command>VACUUM</command> commands on the tables where
@@ -1120,12 +1086,6 @@
        mode, where it will instead consume an XID and thus increase the risk of transaction ID
        wraparound. Do not use <literal>VACUUM FREEZE</literal> either, because it will do
        more than the minimum amount of work required to restore normal operation.</simpara>
-<<<<<<< HEAD
-     </listitem>
-     <listitem>
-      <simpara>Once normal operation is restored, ensure that autovacuum is properly configured
-       in the target database in order to avoid future problems.</simpara>
-=======
 -->
 <simpara>《機械翻訳》対象データベースで<command>VACUUM</command>を実行します。
 データベース全体の<literal>VACUUM</literal>は最も簡単です。
@@ -1142,17 +1102,13 @@
        in the target database in order to avoid future problems.</simpara>
 -->
 <simpara>《機械翻訳》通常の動作が回復したら、将来の問題を回避するために、ターゲットデータベースで自動バキュームが正しく設定されていることを確認してください。</simpara>
->>>>>>> 43f2d855
      </listitem>
     </orderedlist>
    </para>
 
    <note>
     <para>
-<<<<<<< HEAD
-=======
-<!--
->>>>>>> 43f2d855
+<!--
      In earlier versions, it was sometimes necessary to stop the postmaster and
      <command>VACUUM</command> the database in a single-user mode. In typical scenarios, this
      is no longer necessary, and should be avoided whenever possible, since it involves taking
@@ -1162,8 +1118,6 @@
      tables to avoid needing to <command>VACUUM</command> them.  The three-million-transaction
      safety margin exists to let the administrator do this. See the
      <xref linkend="app-postgres"/> reference page for details about using single-user mode.
-<<<<<<< HEAD
-=======
 -->
 《機械翻訳》以前のバージョンでは、postmasterを停止して<command>VACUUM</command>をシングルユーザモードで実行する必要がありました。
 一般的なシナリオでは、これはもはや必要ではなく、システムを停止させることを伴うため、可能な限り回避する必要があります。
@@ -1171,7 +1125,6 @@
 このシナリオでシングルユーザモードを使用する唯一の理由は、<command>VACUUM</command>を必要としない<command>TRUNCATE</command>または<command>DROP</command>のテーブルを避けるためです。
 管理者がこのようなことを行えるようにするために、300万トランザクションの安全マージンが存在します。
 シングルユーザモードの使用の詳細については、<xref linkend="app-postgres"/>のリファレンスページを参照してください。
->>>>>>> 43f2d855
     </para>
    </note>
 
@@ -1275,75 +1228,45 @@
 <!--
      Similar to the XID case, if autovacuum fails to clear old MXIDs from a table, the
      system will begin to emit warning messages when the database's oldest MXIDs reach forty
-     million transactions from the wraparound point.  And, just as an the XID case, if these
-     warnings are ignored, the system will refuse to generate new MXIDs once there are fewer
-     than three million left until wraparound.
--->
-《機械翻訳》XIDの場合と同様に、テーブルから古いMXIDをクリアできない場合、データベースの最も古いMXIDがラップアラウンドポイントから4000万トランザクションに達すると、システムは警告メッセージの出力を開始します。
-そして、XIDの場合と同様に、これらの警告が無視されると、ラップアラウンドポイントまで3000万個以下のMXIDが残っているときに新しいMXIDを生成することを拒否します。
-    </para>
-
-    <para>
-<<<<<<< HEAD
-     Similar to the XID case, if autovacuum fails to clear old MXIDs from a table, the
-     system will begin to emit warning messages when the database's oldest MXIDs reach forty
      million transactions from the wraparound point.  And, just as in the XID case, if these
      warnings are ignored, the system will refuse to generate new MXIDs once there are fewer
      than three million left until wraparound.
+-->
+《機械翻訳》«Similar to the XID case, if autovacuum fails to clear old MXIDs from a table, the system will begin to emit warning messages when the database's oldest MXIDs reach forty million transactions from the wraparound point. And, just as in the XID case, if these warnings are ignored, the system will refuse to generate new MXIDs once there are fewer than three million left until wraparound.»
     </para>
 
     <para>
+<!--
      Normal operation when MXIDs are exhausted can be restored in much the same way as
      when XIDs are exhausted. Follow the same steps in the previous section, but with the
      following differences:
+-->
+《機械翻訳》MXIDが枯渇したときの通常の動作は、XIDが枯渇したときとほぼ同じ方法で復元できます。
+前のセクションと同じ手順に従いますが、次の点が異なります。
 
     <orderedlist>
      <listitem>
+<!--
       <simpara>Running transactions and prepared transactions can be ignored if there
        is no chance that they might appear in a multixact.</simpara>
+-->
+<simpara>《機械翻訳》実行中のトランザクションと準備されたトランザクションは、マルチトランザクションに現れる可能性がない場合は無視できます。</simpara>
      </listitem>
      <listitem>
+<!--
       <simpara>MXID information is not directly visible in system views such as
        <literal>pg_stat_activity</literal>; however, looking for old XIDs is still a good
        way of determining which transactions are causing MXID wraparound problems.</simpara>
+-->
+<simpara>《機械翻訳》<literal>pg_stat_activity</literal>などのシステムビューではMXID情報は直接表示されませんが、古いXIDを探すことはMXIDのラップアラウンド問題の原因となっているトランザクションを判断する良い方法です。</simpara>
      </listitem>
      <listitem>
+<!--
       <simpara>XID exhaustion will block all write transactions, but MXID exhaustion will
        only block a subset of write transactions, specifically those that involve
        row locks that require an MXID.</simpara>
-=======
-<!--
-     Normal operation when MXIDs are exhausted can be restored in much the same way as
-     when XIDs are exhausted. Follow the same steps in the previous section, but with the
-     following differences:
--->
-《機械翻訳》MXIDが枯渇したときの通常の動作は、XIDが枯渇したときとほぼ同じ方法で復元できます。
-前のセクションと同じ手順に従いますが、次の点が異なります。
-
-    <orderedlist>
-     <listitem>
-<!--
-      <simpara>Running transactions and prepared transactions can be ignored if there
-       is no chance that they might appear in a multixact.</simpara>
--->
-<simpara>《機械翻訳》実行中のトランザクションと準備されたトランザクションは、マルチトランザクションに現れる可能性がない場合は無視できます。</simpara>
-     </listitem>
-     <listitem>
-<!--
-      <simpara>MXID information is not directly visible in system views such as
-       <literal>pg_stat_activity</literal>; however, looking for old XIDs is still a good
-       way of determining which transactions are causing MXID wraparound problems.</simpara>
--->
-<simpara>《機械翻訳》<literal>pg_stat_activity</literal>などのシステムビューではMXID情報は直接表示されませんが、古いXIDを探すことはMXIDのラップアラウンド問題の原因となっているトランザクションを判断する良い方法です。</simpara>
-     </listitem>
-     <listitem>
-<!--
-      <simpara>XID exhaustion will block all write transactions, but MXID exhaustion will
-       only block a subset of write transactions, specifically those that involve
-       row locks that require an MXID.</simpara>
 -->
 <simpara>《機械翻訳》XID の枯渇はすべての書き込みトランザクションをブロックしますが、MXID の枯渇は、特に MXID を必要とするロー・ロックを含む書き込みトランザクションのサブセットのみをブロックします。</simpara>
->>>>>>> 43f2d855
      </listitem>
     </orderedlist>
    </para>
@@ -1500,7 +1423,7 @@
     <structfield>relfrozenxid</structfield>; otherwise, only pages that have been modified
     since the last vacuum are scanned.
 -->
-ここで、バキューム挿入基礎閾値は<xref linkend="guc-autovacuum-vacuum-insert-threshold"/>、バキューム挿入規模係数は<xref linkend="guc-autovacuum-vacuum-insert-scale-factor"/>です。
+《マッチ度[85.266458]》ここで、バキューム挿入基礎閾値は<xref linkend="guc-autovacuum-vacuum-insert-threshold"/>、バキューム挿入規模係数は<xref linkend="guc-autovacuum-vacuum-insert-scale-factor"/>です。
 そのようなバキュームは、テーブルの一部を<firstterm>全可視</firstterm>と印づけたり、タプルを凍結したりもできますので、後続のバキュームで必要となる作業を減らせます。
 より早いバキュームによりタプルを凍結できますので、<command>INSERT</command>操作を受けたものの<command>UPDATE</command>/<command>DELETE</command>操作を全くもしくはほとんど受けていないテーブルに対しては、テーブルの<xref linkend="reloption-autovacuum-freeze-min-age"/>を低くすることが有益な場合があります。
 不要となったタプル数と挿入されたタプル数は、累積統計情報システムから取得されます。
@@ -1508,6 +1431,7 @@
 (負荷が高いと一部の情報が失われる可能性があることから、これはほぼ正確な数でしかありません。)
 テーブルの<structfield>relfrozenxid</structfield>値が<varname>vacuum_freeze_table_age</varname>トランザクション年齢より大きい場合、古いタプルを凍結して、<structfield>relfrozenxid</structfield>を繰り上げるため、積極的なバキュームが実行されます。
 そうでなければ最後のバキュームの後に変更されたページのみ走査されます。
+《機械翻訳》«where the vacuum insert base threshold is <xref linkend="guc-autovacuum-vacuum-insert-threshold"/>, and vacuum insert scale factor is <xref linkend="guc-autovacuum-vacuum-insert-scale-factor"/>. Such vacuums may allow portions of the table to be marked as <firstterm>all visible</firstterm> and also allow tuples to be frozen, which can reduce the work required in subsequent vacuums. For tables which receive <command>INSERT</command> operations but no or almost no <command>UPDATE</command>/<command>DELETE</command> operations, it may be beneficial to lower the table's <xref linkend="reloption-autovacuum-freeze-min-age"/> as this may allow tuples to be frozen by earlier vacuums. The number of obsolete tuples and the number of inserted tuples are obtained from the cumulative statistics system; it is an eventually-consistent count updated by each <command>UPDATE</command>, <command>DELETE</command> and <command>INSERT</command> operation. If the <structfield>relfrozenxid</structfield> value of the table is more than <varname>vacuum_freeze_table_age</varname> transactions old, an aggressive vacuum is performed to freeze old tuples and advance <structfield>relfrozenxid</structfield>; otherwise, only pages that have been modified since the last vacuum are scanned.»
    </para>
 
    <para>
@@ -1530,10 +1454,7 @@
    </para>
 
    <para>
-<<<<<<< HEAD
-=======
-<!--
->>>>>>> 43f2d855
+<!--
     Partitioned tables do not directly store tuples and consequently
     are not processed by autovacuum.  (Autovacuum does process table
     partitions just like other tables.)  Unfortunately, this means that
@@ -1543,14 +1464,11 @@
     manually running <command>ANALYZE</command> on partitioned tables
     when they are first populated, and again whenever the distribution
     of data in their partitions changes significantly.
-<<<<<<< HEAD
-=======
 -->
 《機械翻訳》パーティション化されたテーブルはタプルを直接格納しないため、autovacuumによって処理されません。
 (自動バキュームは他のテーブルと同様にプロセステーブルパーティションを処理します。
 残念ながら、これは自動バキュームがパーティション化されたテーブルで<command>ANALYZE</command>を実行しないことを意味し、これはパーティションテーブルの統計を参照する問い合わせに対して最適でない計画を生成する可能性があります。
 この問題を回避するには、パーティション化されたテーブルに最初にデータが移入されたときに<command>ANALYZE</command>を手動で実行し、パーティション内のデータの分布が大きく変化した場合には必ず再度実行します。
->>>>>>> 43f2d855
    </para>
 
    <para>

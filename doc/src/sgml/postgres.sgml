<!-- doc/src/sgml/postgres.sgml -->

<!DOCTYPE book PUBLIC "-//OASIS//DTD DocBook XML V4.5//EN"
          "http://www.oasis-open.org/docbook/xml/4.5/docbookx.dtd"
[

<!ENTITY % version SYSTEM "version.sgml">
%version;
<!ENTITY % filelist SYSTEM "filelist.sgml">
%filelist;

<!ENTITY reference  SYSTEM "reference.sgml">

<!--
Zero-width space.  Use this to allow line breaks at desirable places in
table cells, examples, etc. without causing an unwanted space when the
break is not needed in a wider output rendering.
-->
   <!--
   ゼロ幅スペース。これを使用すると、表のセルや例などの適切な場所での改行が可能になります。
   これにより、より幅が広い出力レンダリングで改行が必要ない場合に、不要なスペースが発生しません。
   -->
<!ENTITY zwsp "&#x200B;">

]>

<!--
<book id="postgres">
-->
<book id="postgres" lang="ja">
<!--
 <title>PostgreSQL &version; Documentation</title>
-->
 <title>PostgreSQL &version;文書</title>

 <bookinfo>
<!--
  <corpauthor>The PostgreSQL Global Development Group</corpauthor>
-->
  <corpauthor>PostgreSQLグローバル開発グループ</corpauthor>
  <productname>PostgreSQL</productname>
  <productnumber>&version;</productnumber>
  &legal;
 </bookinfo>

 &intro;

 <part id="tutorial">
<!--
  <title>Tutorial</title>
-->
  <title>チュートリアル</title>

  <partintro>
   <para>
<!--
    Welcome to the <productname>PostgreSQL</productname> Tutorial.  The
    tutorial is intended to give an introduction
    to <productname>PostgreSQL</productname>, relational database
<<<<<<< HEAD
    concepts, and the SQL language. We assume some general knowledge about
    how to use computers and no particular Unix or programming experience is
    required.  This tutorial is intended to provide hands-on experience with
    important aspects of the <productname>PostgreSQL</productname> system.
    It makes no attempt to be a comprehensive treatment of the topics it covers.
   </para>

   <para>
    After you have successfully completed this tutorial you will want to
    read the <xref linkend="sql"/> section to gain a better understanding
    of the SQL language, or <xref linkend="client-interfaces"/> for
    information about developing applications with
    <productname>PostgreSQL</productname>.  Those who provision and
    manage their own PostgreSQL installation should also read <xref linkend="admin"/>.
=======
    concepts, and the SQL language to those who are new to any one of
    these aspects.  We only assume some general knowledge about how to
    use computers.  No particular Unix or programming experience is
    required.  This part is mainly intended to give you some hands-on
    experience with important aspects of the
    <productname>PostgreSQL</productname> system.  It makes no attempt
    to be a complete or thorough treatment of the topics it covers.
-->
<productname>PostgreSQL</productname>のチュートリアルにようこそ。
本書は数章から構成され、ここで、<productname>PostgreSQL</productname>やリレーショナルデータベースの概念、SQL言語を初めて使用する方向けに、簡単に紹介します。
ここでは、コンピュータの一般的な使い方についての知識だけを前提としています。
Unixやプログラミングに関する経験は必要ありません。
ここでは、主に<productname>PostgreSQL</productname>システムの重要なポイントについて実践的な経験を得ることを目的としています。
扱っているトピックについての完全で詳細な処理を記述しているものではありません。
   </para>

   <para>
<!--
    After you have worked through this tutorial you might want to move
    on to reading <xref linkend="sql"/> to gain a more formal knowledge
    of the SQL language, or <xref linkend="client-interfaces"/> for
    information about developing applications for
    <productname>PostgreSQL</productname>.  Those who set up and
    manage their own server should also read <xref linkend="admin"/>.
-->
このチュートリアルの内容を読んだ後、SQL言語のより体系的な知識を学習したいのであれば、<xref linkend="sql"/>を、<productname>PostgreSQL</productname>用のアプリケーションの開発に関する情報を学習したいのであれば、<xref linkend="client-interfaces"/>を続いて読んでください。
また、サーバをセットアップおよび管理される方は、<xref linkend="admin"/>も参照してください。
>>>>>>> 32de6336
   </para>
  </partintro>

  &start;
  &query;
  &advanced;

 </part>

 <part id="sql">
<!--
  <title>The SQL Language</title>
-->
  <title>SQL言語</title>

  <partintro>
   <para>
<!--
    This part describes the use of the <acronym>SQL</acronym> language
    in <productname>PostgreSQL</productname>.  We start with
    describing the general syntax of <acronym>SQL</acronym>, then
<<<<<<< HEAD
    how to create tables, how to populate the database, and how to
    query it.  The middle part lists the available data types and
    functions for use in <acronym>SQL</acronym> commands.  Lastly,
    we address several aspects of importance for tuning a database.
   </para>

   <para>
    The information is arranged so that a novice user can
    follow it from start to end and gain a full understanding of the topics
    without having to refer forward too many times.  The chapters are
    intended to be self-contained, so that advanced users can read the
    chapters individually as they choose.  The information is presented
    in narrative form with topical units. Readers looking for a complete
    description of a particular command are encouraged to review
    the <xref linkend="reference"/>.
   </para>

   <para>
    Readers should know how to connect to a
=======
    explain how to create the structures to hold data, how to populate
    the database, and how to query it.  The middle part lists the
    available data types and functions for use in
    <acronym>SQL</acronym> commands.  The rest treats several
    aspects that are important for tuning a database for optimal
    performance.
-->
ここでは、<productname>PostgreSQL</productname>で<acronym>SQL</acronym>言語を使用する方法を説明します。
まず最初に<acronym>SQL</acronym>構文全般について述べ、データを保持する構造の作成方法、データベースに登録する方法、そして、データベースへの問い合わせを行う方法について説明していきます。
本パートの中盤では、<acronym>SQL</acronym>コマンドで使用可能なデータ型と関数を紹介します。
そして残りの部分では、最適な性能を実現するためにデータベースを調整する際に重要となるいくつかの点について説明します。
   </para>

   <para>
<!--
    The information in this part is arranged so that a novice user can
    follow it start to end to gain a full understanding of the topics
    without having to refer forward too many times.  The chapters are
    intended to be self-contained, so that advanced users can read the
    chapters individually as they choose.  The information in this
    part is presented in a narrative fashion in topical units.
    Readers looking for a complete description of a particular command
    should see <xref linkend="reference"/>.
-->
ここでの内容は、初心者のユーザでも先のページを何度も参照することなく、最初から最後まで全てのトピックを理解できるような構成になっています。
各章ごとに内容が独立していますので、上級ユーザは必要な章だけを選んで読むことができます。
ここではトピックに関する説明が中心となっていますので、特定のコマンドの完全な記述が必要なユーザは<xref linkend="reference"/>を参照してください。
   </para>

   <para>
<!--
    Readers of this part should know how to connect to a
>>>>>>> 32de6336
    <productname>PostgreSQL</productname> database and issue
    <acronym>SQL</acronym> commands.  Readers that are unfamiliar with
    these issues are encouraged to read <xref linkend="tutorial"/>
    first.  <acronym>SQL</acronym> commands are typically entered
    using the <productname>PostgreSQL</productname> interactive terminal
    <application>psql</application>, but other programs that have
    similar functionality can be used as well.
-->
対象読者は、<productname>PostgreSQL</productname>データベースへの接続および<acronym>SQL</acronym>コマンド発行の方法を知っているユーザです。
まだこれらについて慣れていないユーザは、本書の前に<xref linkend="tutorial"/>をお読みになることをお勧めします。
<acronym>SQL</acronym>コマンドは通常<productname>PostgreSQL</productname>の対話式端末<application>psql</application>を使用して入力しますが、同様の機能を備えた他のプログラムも使用することができます。
   </para>
  </partintro>

  &syntax;
  &ddl;
  &dml;
  &queries;
  &datatype;
  &func;
  &typeconv;
  &indices;
  &textsearch;
  &mvcc;
  &perform;
  &parallel;

 </part>

 <part id="admin">
<!--
  <title>Server Administration</title>
-->
  <title>サーバの管理</title>

  <partintro>
   <para>
<!--
    This part covers topics that are of interest to a
    <productname>PostgreSQL</productname> administrator.  This includes
    installation, configuration of the server, management of users
    and databases, and maintenance tasks. Anyone running
    <productname>PostgreSQL</productname> server, even for
    personal use, but especially in production, should be familiar
<<<<<<< HEAD
    with these topics.
   </para>

   <para>
    The information attempts to be in the order in which
    a new user should read it.  The chapters are self-contained and
    can be read individually as desired.  The information is presented
    in a narrative form in topical units.  Readers looking for a complete
    description of a command are encouraged to review the
    <xref linkend="reference"/>.
=======
    with the topics covered in this part.
-->
ここでは、<productname>PostgreSQL</productname>データベース管理者にとって関心のある事項を扱います。
これには、ソフトウェアのインストール、サーバの設定や構成、ユーザやデータベースの管理、および保守作業が含まれます。
<productname>PostgreSQL</productname>サーバを個人的に使用している場合もそうですが、特に業務で使用している場合は、ここで扱う事項に精通している必要があります。
   </para>

   <para>
<!--
    The information in this part is arranged approximately in the
    order in which a new user should read it.  But the chapters are
    self-contained and can be read individually as desired.  The
    information in this part is presented in a narrative fashion in
    topical units.  Readers looking for a complete description of a
    particular command should see <xref linkend="reference"/>.
-->
ここに記載された情報は、大体において新規ユーザが読み進めるべき順番に並べられています。
ただ、章ごとに内容が独立していますので、必要に応じて個々の章を読むこともできます。
ここでの情報は、項目単位で限定して説明されています。
特定のコマンドについて完全な説明を知りたい場合は、<xref linkend="reference"/>を参照してください。
>>>>>>> 32de6336
   </para>

   <para>
<!--
    The first few chapters are written so they can be understood
    without prerequisite knowledge, so new users who need to set
    up their own server can begin their exploration. The rest of this
    part is about tuning and management; that material
    assumes that the reader is familiar with the general use of
    the <productname>PostgreSQL</productname> database system.  Readers are
<<<<<<< HEAD
    encouraged review the <xref linkend="tutorial"/> and <xref
    linkend="sql"/> parts for additional information.
=======
    encouraged to look at <xref linkend="tutorial"/> and <xref
    linkend="sql"/> for additional information.
-->
最初の数章は、これからサーバを構築する新規ユーザにも読めるように、前提知識がなくても理解できるようになっています。
残りの部分では調整や管理について記されていますが、その資料は読者が<productname>PostgreSQL</productname>データベースシステムの一般的な使用について理解していることを前提としています。
詳細な情報については<xref linkend="tutorial"/>や<xref linkend="sql"/>を参照することをお勧めします。
>>>>>>> 32de6336
   </para>
  </partintro>

  &installbin;
  &installation;
  &runtime;
  &config;
  &client-auth;
  &user-manag;
  &manage-ag;
  &charset;
  &maintenance;
  &backup;
  &high-availability;
  &monitoring;
  &wal;
  &logical-replication;
  &jit;
  &regress;

 </part>

 <part id="client-interfaces">
<!--
  <title>Client Interfaces</title>
-->
  <title>クライアントインタフェース</title>

  <partintro>
   <para>
<!--
    This part describes the client programming interfaces distributed
    with <productname>PostgreSQL</productname>.  Each of these chapters can be
    read independently.  There are many external programming
    interfaces for client programs that are distributed separately. They
    contain their own documentation (<xref linkend="external-projects"/>
    lists some of the more popular ones).  Readers of this part should be
    familiar with using <acronym>SQL</acronym> to manipulate
    and query the database (see <xref linkend="sql"/>) and of course
<<<<<<< HEAD
    with the programming language of their choice.
=======
    with the programming language that the interface uses.
-->
ここでは<productname>PostgreSQL</productname>に附属するクライアントプログラミングインタフェースについて説明します。
各章は独立して読むことができます。
クライアントプログラムには、この他にも様々なプログラミングインタフェースがありますが、これらのインタフェースは独自の資料とともに個別に配布されていますのでご注意ください
（<xref linkend="external-projects"/>に人気があるインタフェースの一部を列挙しています）。
読者は、データベースの操作や問い合わせを行うための<acronym>SQL</acronym>コマンド（<xref linkend="sql"/>を参照）、また、当然ながら、インタフェースが使用するプログラミング言語にも慣れ親しんでいることが必要です。
>>>>>>> 32de6336
   </para>
  </partintro>

  &libpq;
  &lobj;
  &ecpg;
  &infoschema;

 </part>

 <part id="server-programming">
<!--
  <title>Server Programming</title>
-->
  <title>サーバプログラミング</title>

  <partintro>
   <para>
<!--
    This part is about extending the server functionality with
    user-defined functions, data types, triggers, etc.  These are
    advanced topics which should be approached only after all
    the other user documentation about <productname>PostgreSQL</productname> has
    been understood.  Later chapters in this part describe the server-side
    programming languages available in the
    <productname>PostgreSQL</productname> distribution as well as
    general issues concerning server-side programming.  It
    is essential to read at least the earlier sections of <xref
    linkend="extend"/> (covering functions) before diving into the
<<<<<<< HEAD
    material about server-side programming.
=======
    material about server-side programming languages.
-->
ここでは、ユーザ定義の関数、データ型、演算子、トリガなどを使用してサーバの機能を拡張する方法について説明します。
これらはおそらく、<productname>PostgreSQL</productname>に関するユーザ向けの文書を理解した後にのみたどり着く先進的な話題です。
また、最後の数章で<productname>PostgreSQL</productname>に附属するサーバサイドのプログラミング言語についても説明します。
同時にサーバサイドのプログラミング言語に関する一般的な問題についても説明します。
サーバサイドのプログラミング言語の章に進む前に、少なくとも、<xref linkend="extend"/>（関数も説明しています）の最初の数節を読破することは重要です。
>>>>>>> 32de6336
   </para>
  </partintro>

  &extend;
  &trigger;
  &event-trigger;
  &rules;

  &xplang;
  &plsql;
  &pltcl;
  &plperl;
  &plpython;

  &spi;
  &bgworker;
  &logicaldecoding;
  &replication-origins;
  &archive-modules;

 </part>

 &reference;

 <part id="internals">
<!--
  <title>Internals</title>
-->
  <title>内部情報</title>

  <partintro>
   <para>
<!--
    This part contains assorted information that might be of use to
    <productname>PostgreSQL</productname> developers.
-->
ここでは、<productname>PostgreSQL</productname>開発者が使用できる情報を分類して説明します。
   </para>
  </partintro>

  &arch-dev;
  &catalogs;
  &system-views;
  &protocol;
  &sources;
  &nls;
  &plhandler;
  &fdwhandler;
  &tablesample-method;
  &custom-scan;
  &geqo;
  &tableam;
  &indexam;
  &wal-for-extensions;
  &indextypes;
  &storage;
  &transaction;
  &bki;
  &planstats;
  &backup-manifest;

 </part>

 <part id="appendixes">
<!--
  <title>Appendixes</title>
-->
  <title>付録</title>

  &errcodes;
  &datetime;
  &keywords;
  &features;
  &release;
  &contrib;
  &external-projects;
  &sourcerepo;
  &docguide;
  &limits;
  &acronyms;
  &glossary;
  &color;
  &obsolete;
  &jpug-doc;

 </part>

 &biblio;
 <index id="bookindex"></index>

</book><|MERGE_RESOLUTION|>--- conflicted
+++ resolved
@@ -53,11 +53,9 @@
 
   <partintro>
    <para>
-<!--
     Welcome to the <productname>PostgreSQL</productname> Tutorial.  The
     tutorial is intended to give an introduction
     to <productname>PostgreSQL</productname>, relational database
-<<<<<<< HEAD
     concepts, and the SQL language. We assume some general knowledge about
     how to use computers and no particular Unix or programming experience is
     required.  This tutorial is intended to provide hands-on experience with
@@ -72,35 +70,6 @@
     information about developing applications with
     <productname>PostgreSQL</productname>.  Those who provision and
     manage their own PostgreSQL installation should also read <xref linkend="admin"/>.
-=======
-    concepts, and the SQL language to those who are new to any one of
-    these aspects.  We only assume some general knowledge about how to
-    use computers.  No particular Unix or programming experience is
-    required.  This part is mainly intended to give you some hands-on
-    experience with important aspects of the
-    <productname>PostgreSQL</productname> system.  It makes no attempt
-    to be a complete or thorough treatment of the topics it covers.
--->
-<productname>PostgreSQL</productname>のチュートリアルにようこそ。
-本書は数章から構成され、ここで、<productname>PostgreSQL</productname>やリレーショナルデータベースの概念、SQL言語を初めて使用する方向けに、簡単に紹介します。
-ここでは、コンピュータの一般的な使い方についての知識だけを前提としています。
-Unixやプログラミングに関する経験は必要ありません。
-ここでは、主に<productname>PostgreSQL</productname>システムの重要なポイントについて実践的な経験を得ることを目的としています。
-扱っているトピックについての完全で詳細な処理を記述しているものではありません。
-   </para>
-
-   <para>
-<!--
-    After you have worked through this tutorial you might want to move
-    on to reading <xref linkend="sql"/> to gain a more formal knowledge
-    of the SQL language, or <xref linkend="client-interfaces"/> for
-    information about developing applications for
-    <productname>PostgreSQL</productname>.  Those who set up and
-    manage their own server should also read <xref linkend="admin"/>.
--->
-このチュートリアルの内容を読んだ後、SQL言語のより体系的な知識を学習したいのであれば、<xref linkend="sql"/>を、<productname>PostgreSQL</productname>用のアプリケーションの開発に関する情報を学習したいのであれば、<xref linkend="client-interfaces"/>を続いて読んでください。
-また、サーバをセットアップおよび管理される方は、<xref linkend="admin"/>も参照してください。
->>>>>>> 32de6336
    </para>
   </partintro>
 
@@ -118,11 +87,9 @@
 
   <partintro>
    <para>
-<!--
     This part describes the use of the <acronym>SQL</acronym> language
     in <productname>PostgreSQL</productname>.  We start with
     describing the general syntax of <acronym>SQL</acronym>, then
-<<<<<<< HEAD
     how to create tables, how to populate the database, and how to
     query it.  The middle part lists the available data types and
     functions for use in <acronym>SQL</acronym> commands.  Lastly,
@@ -142,40 +109,6 @@
 
    <para>
     Readers should know how to connect to a
-=======
-    explain how to create the structures to hold data, how to populate
-    the database, and how to query it.  The middle part lists the
-    available data types and functions for use in
-    <acronym>SQL</acronym> commands.  The rest treats several
-    aspects that are important for tuning a database for optimal
-    performance.
--->
-ここでは、<productname>PostgreSQL</productname>で<acronym>SQL</acronym>言語を使用する方法を説明します。
-まず最初に<acronym>SQL</acronym>構文全般について述べ、データを保持する構造の作成方法、データベースに登録する方法、そして、データベースへの問い合わせを行う方法について説明していきます。
-本パートの中盤では、<acronym>SQL</acronym>コマンドで使用可能なデータ型と関数を紹介します。
-そして残りの部分では、最適な性能を実現するためにデータベースを調整する際に重要となるいくつかの点について説明します。
-   </para>
-
-   <para>
-<!--
-    The information in this part is arranged so that a novice user can
-    follow it start to end to gain a full understanding of the topics
-    without having to refer forward too many times.  The chapters are
-    intended to be self-contained, so that advanced users can read the
-    chapters individually as they choose.  The information in this
-    part is presented in a narrative fashion in topical units.
-    Readers looking for a complete description of a particular command
-    should see <xref linkend="reference"/>.
--->
-ここでの内容は、初心者のユーザでも先のページを何度も参照することなく、最初から最後まで全てのトピックを理解できるような構成になっています。
-各章ごとに内容が独立していますので、上級ユーザは必要な章だけを選んで読むことができます。
-ここではトピックに関する説明が中心となっていますので、特定のコマンドの完全な記述が必要なユーザは<xref linkend="reference"/>を参照してください。
-   </para>
-
-   <para>
-<!--
-    Readers of this part should know how to connect to a
->>>>>>> 32de6336
     <productname>PostgreSQL</productname> database and issue
     <acronym>SQL</acronym> commands.  Readers that are unfamiliar with
     these issues are encouraged to read <xref linkend="tutorial"/>
@@ -183,10 +116,6 @@
     using the <productname>PostgreSQL</productname> interactive terminal
     <application>psql</application>, but other programs that have
     similar functionality can be used as well.
--->
-対象読者は、<productname>PostgreSQL</productname>データベースへの接続および<acronym>SQL</acronym>コマンド発行の方法を知っているユーザです。
-まだこれらについて慣れていないユーザは、本書の前に<xref linkend="tutorial"/>をお読みになることをお勧めします。
-<acronym>SQL</acronym>コマンドは通常<productname>PostgreSQL</productname>の対話式端末<application>psql</application>を使用して入力しますが、同様の機能を備えた他のプログラムも使用することができます。
    </para>
   </partintro>
 
@@ -213,14 +142,12 @@
 
   <partintro>
    <para>
-<!--
     This part covers topics that are of interest to a
     <productname>PostgreSQL</productname> administrator.  This includes
     installation, configuration of the server, management of users
     and databases, and maintenance tasks. Anyone running
     <productname>PostgreSQL</productname> server, even for
     personal use, but especially in production, should be familiar
-<<<<<<< HEAD
     with these topics.
    </para>
 
@@ -231,49 +158,17 @@
     in a narrative form in topical units.  Readers looking for a complete
     description of a command are encouraged to review the
     <xref linkend="reference"/>.
-=======
-    with the topics covered in this part.
--->
-ここでは、<productname>PostgreSQL</productname>データベース管理者にとって関心のある事項を扱います。
-これには、ソフトウェアのインストール、サーバの設定や構成、ユーザやデータベースの管理、および保守作業が含まれます。
-<productname>PostgreSQL</productname>サーバを個人的に使用している場合もそうですが、特に業務で使用している場合は、ここで扱う事項に精通している必要があります。
-   </para>
-
-   <para>
-<!--
-    The information in this part is arranged approximately in the
-    order in which a new user should read it.  But the chapters are
-    self-contained and can be read individually as desired.  The
-    information in this part is presented in a narrative fashion in
-    topical units.  Readers looking for a complete description of a
-    particular command should see <xref linkend="reference"/>.
--->
-ここに記載された情報は、大体において新規ユーザが読み進めるべき順番に並べられています。
-ただ、章ごとに内容が独立していますので、必要に応じて個々の章を読むこともできます。
-ここでの情報は、項目単位で限定して説明されています。
-特定のコマンドについて完全な説明を知りたい場合は、<xref linkend="reference"/>を参照してください。
->>>>>>> 32de6336
-   </para>
-
-   <para>
-<!--
+   </para>
+
+   <para>
     The first few chapters are written so they can be understood
     without prerequisite knowledge, so new users who need to set
     up their own server can begin their exploration. The rest of this
     part is about tuning and management; that material
     assumes that the reader is familiar with the general use of
     the <productname>PostgreSQL</productname> database system.  Readers are
-<<<<<<< HEAD
     encouraged review the <xref linkend="tutorial"/> and <xref
     linkend="sql"/> parts for additional information.
-=======
-    encouraged to look at <xref linkend="tutorial"/> and <xref
-    linkend="sql"/> for additional information.
--->
-最初の数章は、これからサーバを構築する新規ユーザにも読めるように、前提知識がなくても理解できるようになっています。
-残りの部分では調整や管理について記されていますが、その資料は読者が<productname>PostgreSQL</productname>データベースシステムの一般的な使用について理解していることを前提としています。
-詳細な情報については<xref linkend="tutorial"/>や<xref linkend="sql"/>を参照することをお勧めします。
->>>>>>> 32de6336
    </para>
   </partintro>
 
@@ -304,7 +199,6 @@
 
   <partintro>
    <para>
-<!--
     This part describes the client programming interfaces distributed
     with <productname>PostgreSQL</productname>.  Each of these chapters can be
     read independently.  There are many external programming
@@ -313,17 +207,7 @@
     lists some of the more popular ones).  Readers of this part should be
     familiar with using <acronym>SQL</acronym> to manipulate
     and query the database (see <xref linkend="sql"/>) and of course
-<<<<<<< HEAD
     with the programming language of their choice.
-=======
-    with the programming language that the interface uses.
--->
-ここでは<productname>PostgreSQL</productname>に附属するクライアントプログラミングインタフェースについて説明します。
-各章は独立して読むことができます。
-クライアントプログラムには、この他にも様々なプログラミングインタフェースがありますが、これらのインタフェースは独自の資料とともに個別に配布されていますのでご注意ください
-（<xref linkend="external-projects"/>に人気があるインタフェースの一部を列挙しています）。
-読者は、データベースの操作や問い合わせを行うための<acronym>SQL</acronym>コマンド（<xref linkend="sql"/>を参照）、また、当然ながら、インタフェースが使用するプログラミング言語にも慣れ親しんでいることが必要です。
->>>>>>> 32de6336
    </para>
   </partintro>
 
@@ -342,7 +226,6 @@
 
   <partintro>
    <para>
-<!--
     This part is about extending the server functionality with
     user-defined functions, data types, triggers, etc.  These are
     advanced topics which should be approached only after all
@@ -353,17 +236,7 @@
     general issues concerning server-side programming.  It
     is essential to read at least the earlier sections of <xref
     linkend="extend"/> (covering functions) before diving into the
-<<<<<<< HEAD
     material about server-side programming.
-=======
-    material about server-side programming languages.
--->
-ここでは、ユーザ定義の関数、データ型、演算子、トリガなどを使用してサーバの機能を拡張する方法について説明します。
-これらはおそらく、<productname>PostgreSQL</productname>に関するユーザ向けの文書を理解した後にのみたどり着く先進的な話題です。
-また、最後の数章で<productname>PostgreSQL</productname>に附属するサーバサイドのプログラミング言語についても説明します。
-同時にサーバサイドのプログラミング言語に関する一般的な問題についても説明します。
-サーバサイドのプログラミング言語の章に進む前に、少なくとも、<xref linkend="extend"/>（関数も説明しています）の最初の数節を読破することは重要です。
->>>>>>> 32de6336
    </para>
   </partintro>
 

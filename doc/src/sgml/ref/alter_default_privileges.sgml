<!--
doc/src/sgml/ref/alter_default_privileges.sgml
PostgreSQL documentation
-->

<refentry id="sql-alterdefaultprivileges">
 <indexterm zone="sql-alterdefaultprivileges">
  <primary>ALTER DEFAULT PRIVILEGES</primary>
 </indexterm>

 <refmeta>
  <refentrytitle>ALTER DEFAULT PRIVILEGES</refentrytitle>
  <manvolnum>7</manvolnum>
<!--
  <refmiscinfo>SQL - Language Statements</refmiscinfo>
-->
<refmiscinfo>SQL - 言語</refmiscinfo>
 </refmeta>

 <refnamediv>
  <refname>ALTER DEFAULT PRIVILEGES</refname>
<!--
  <refpurpose>define default access privileges</refpurpose>
-->
  <refpurpose>デフォルトのアクセス権限を定義する</refpurpose>
 </refnamediv>

 <refsynopsisdiv>
<synopsis>
ALTER DEFAULT PRIVILEGES
    [ FOR { ROLE | USER } <replaceable>target_role</replaceable> [, ...] ]
    [ IN SCHEMA <replaceable>schema_name</replaceable> [, ...] ]
    <replaceable class="parameter">abbreviated_grant_or_revoke</replaceable>

<!--
<phrase>where <replaceable class="parameter">abbreviated_grant_or_revoke</replaceable> is one of:</phrase>
-->
<phrase>ここで<replaceable class="parameter">abbreviated_grant_or_revoke</replaceable>は以下のいずれかです。</phrase>

GRANT { { SELECT | INSERT | UPDATE | DELETE | TRUNCATE | REFERENCES | TRIGGER | MAINTAIN }
    [, ...] | ALL [ PRIVILEGES ] }
    ON TABLES
    TO { [ GROUP ] <replaceable class="parameter">role_name</replaceable> | PUBLIC } [, ...] [ WITH GRANT OPTION ]

GRANT { { USAGE | SELECT | UPDATE }
    [, ...] | ALL [ PRIVILEGES ] }
    ON SEQUENCES
    TO { [ GROUP ] <replaceable class="parameter">role_name</replaceable> | PUBLIC } [, ...] [ WITH GRANT OPTION ]

GRANT { EXECUTE | ALL [ PRIVILEGES ] }
    ON { FUNCTIONS | ROUTINES }
    TO { [ GROUP ] <replaceable class="parameter">role_name</replaceable> | PUBLIC } [, ...] [ WITH GRANT OPTION ]

GRANT { USAGE | ALL [ PRIVILEGES ] }
    ON TYPES
    TO { [ GROUP ] <replaceable class="parameter">role_name</replaceable> | PUBLIC } [, ...] [ WITH GRANT OPTION ]

GRANT { { USAGE | CREATE }
    [, ...] | ALL [ PRIVILEGES ] }
    ON SCHEMAS
    TO { [ GROUP ] <replaceable class="parameter">role_name</replaceable> | PUBLIC } [, ...] [ WITH GRANT OPTION ]

GRANT { { SELECT | UPDATE }
    [, ...] | ALL [ PRIVILEGES ] }
    ON LARGE OBJECTS
    TO { [ GROUP ] <replaceable class="parameter">role_name</replaceable> | PUBLIC } [, ...] [ WITH GRANT OPTION ]

REVOKE [ GRANT OPTION FOR ]
    { { SELECT | INSERT | UPDATE | DELETE | TRUNCATE | REFERENCES | TRIGGER | MAINTAIN }
    [, ...] | ALL [ PRIVILEGES ] }
    ON TABLES
    FROM { [ GROUP ] <replaceable class="parameter">role_name</replaceable> | PUBLIC } [, ...]
    [ CASCADE | RESTRICT ]

REVOKE [ GRANT OPTION FOR ]
    { { USAGE | SELECT | UPDATE }
    [, ...] | ALL [ PRIVILEGES ] }
    ON SEQUENCES
    FROM { [ GROUP ] <replaceable class="parameter">role_name</replaceable> | PUBLIC } [, ...]
    [ CASCADE | RESTRICT ]

REVOKE [ GRANT OPTION FOR ]
    { EXECUTE | ALL [ PRIVILEGES ] }
    ON { FUNCTIONS | ROUTINES }
    FROM { [ GROUP ] <replaceable class="parameter">role_name</replaceable> | PUBLIC } [, ...]
    [ CASCADE | RESTRICT ]

REVOKE [ GRANT OPTION FOR ]
    { USAGE | ALL [ PRIVILEGES ] }
    ON TYPES
    FROM { [ GROUP ] <replaceable class="parameter">role_name</replaceable> | PUBLIC } [, ...]
    [ CASCADE | RESTRICT ]

REVOKE [ GRANT OPTION FOR ]
    { { USAGE | CREATE }
    [, ...] | ALL [ PRIVILEGES ] }
    ON SCHEMAS
    FROM { [ GROUP ] <replaceable class="parameter">role_name</replaceable> | PUBLIC } [, ...]
    [ CASCADE | RESTRICT ]

REVOKE [ GRANT OPTION FOR ]
    { { SELECT | UPDATE }
    [, ...] | ALL [ PRIVILEGES ] }
    ON LARGE OBJECTS
    FROM { [ GROUP ] <replaceable class="parameter">role_name</replaceable> | PUBLIC } [, ...]
    [ CASCADE | RESTRICT ]
</synopsis>
 </refsynopsisdiv>

 <refsect1 id="sql-alterdefaultprivileges-description">
<!--
  <title>Description</title>
-->
  <title>説明</title>

  <para>
<!--
   <command>ALTER DEFAULT PRIVILEGES</command> allows you to set the
   privileges that will be applied to objects created in the future.
   (It does not affect privileges assigned to already-existing objects.)
   Privileges can be set globally (i.e., for all objects created in the
   current database), or just for objects created in specified schemas.
-->
<command>ALTER DEFAULT PRIVILEGES</command>を使用すると、将来作成されるオブジェクトに適用される権限を設定できます。
（既存のオブジェクトに割り当てられている権限には影響しません。）
権限は大域的に（つまり現在のデータベース内に作成されるすべてのオブジェクトに対して）設定することも、指定したスキーマ内に作成されるオブジェクトのみに対して設定することもできます。
  </para>

  <para>
<!--
   While you can change your own default privileges and the defaults of
   roles that you are a member of, at object creation time, new object
   permissions are only affected by the default privileges of the current
   role, and are not inherited from any roles in which the current role
   is a member.
-->
ユーザ自身のデフォルト権限とユーザがメンバとして属するロールのデフォルト権限は変更できますが、オブジェクト作成時には、新しいオブジェクト権限は現在のロールのデフォルト権限のみに影響され、現在のロールがメンバであるロールから継承されることはありません。
  </para>

  <para>
<!--
   As explained in <xref linkend="ddl-priv"/>,
   the default privileges for any object type normally grant all grantable
   permissions to the object owner, and may grant some privileges to
   <literal>PUBLIC</literal> as well.  However, this behavior can be changed by
   altering the global default privileges with
   <command>ALTER DEFAULT PRIVILEGES</command>.
-->
<xref linkend="ddl-priv"/>の説明にある通り、どの種類のオブジェクトについてもデフォルト権限は通常、オブジェクト所有者に対して付与可能な権限すべてを付与します。
さらに、<literal>PUBLIC</literal>に対して一部の権限を付与することがあります。
しかし<command>ALTER DEFAULT PRIVILEGES</command>を用いて大域デフォルト権限を変更することで、この動作を変更できます。
  </para>

  <para>
<!--
   Currently,
   only the privileges for schemas, tables (including views and foreign
   tables), sequences, functions, types (including domains), and large objects
   can be altered.  For this command, functions include aggregates and procedures.
   The words <literal>FUNCTIONS</literal> and <literal>ROUTINES</literal> are
   equivalent in this command.  (<literal>ROUTINES</literal> is preferred
   going forward as the standard term for functions and procedures taken
   together.  In earlier PostgreSQL releases, only the
   word <literal>FUNCTIONS</literal> was allowed.  It is not possible to set
   default privileges for functions and procedures separately.)
-->
現時点ではスキーマ、テーブル（ビュー、外部テーブルを含む）、シーケンス、関数、型（ドメインを含む）用の権限のみを変更可能です。
このコマンドでは、関数は集約とプロシージャを含みます。
<literal>FUNCTIONS</literal>と<literal>ROUTINES</literal>は、このコマンドでは同じです。
(<literal>ROUTINES</literal>が、関数とプロシージャを合わせた標準の用語ですので、今後は好まれます。
PostgreSQLの以前のリリースでは<literal>FUNCTIONS</literal>だけが許されていました。
関数とプロシージャに対して別々にデフォルト権限を設定することはできません。)
  </para>

  <para>
<!--
   Default privileges that are specified per-schema are added to whatever
   the global default privileges are for the particular object type.
   This means you cannot revoke privileges per-schema if they are granted
   globally (either by default, or according to a previous <command>ALTER
   DEFAULT PRIVILEGES</command> command that did not specify a schema).
   Per-schema <literal>REVOKE</literal> is only useful to reverse the
   effects of a previous per-schema <literal>GRANT</literal>.
-->
スキーマ単位で指定されるデフォルト権限は、大域的な個々の種類のオブジェクト用のデフォルト権限に追加されます。
これは、スキーマ単位の権限が(デフォルトであれ、以前のスキーマを指定しない<command>ALTER DEFAULT PRIVILEGES</command>コマンドよってであれ)大域的に付与されているのなら、それを取り消せないことを意味します。
スキーマ単位の<literal>REVOKE</literal>は、以前のスキーマ単位の<literal>GRANT</literal>の効果を取り消すのにのみ有用です。
  </para>

 <refsect2>
<!--
  <title>Parameters</title>
-->
  <title>パラメータ</title>

  <variablelist>
   <varlistentry>
    <term><replaceable>target_role</replaceable></term>
    <listitem>
     <para>
<!--
      Change default privileges for objects created by the
      <replaceable>target_role</replaceable>, or the current
      role if unspecified.
-->
<replaceable>target_role</replaceable>によって作成されたオブジェクトのデフォルト権限、または指定されていない場合は現在のロールの権限を変更します。
     </para>
    </listitem>
   </varlistentry>

   <varlistentry>
    <term><replaceable>schema_name</replaceable></term>
    <listitem>
     <para>
<!--
      The name of an existing schema.  If specified, the default privileges
      are altered for objects later created in that schema.
      If <literal>IN SCHEMA</literal> is omitted, the global default privileges
      are altered.
      <literal>IN SCHEMA</literal> is not allowed when setting privileges
<<<<<<< HEAD
      for schemas, since schemas can't be nested.
-->
既存のスキーマの名前です。
指定された場合、そのスキーマ内で後に作成されるオブジェクトに対するデフォルト権限が変更されます。
<literal>IN SCHEMA</literal>を省略した場合、大域的なデフォルト権限が変更されます。
スキーマはネストできないため、スキーマに対する権限を設定する場合には<literal>IN SCHEMA</literal>を指定できません。
=======
      for schemas and large objects, since schemas can't be nested and
      large objects don't belong to a schema.
>>>>>>> 3d6a8289
     </para>
    </listitem>
   </varlistentry>

   <varlistentry>
    <term><replaceable>role_name</replaceable></term>
    <listitem>
     <para>
<!--
      The name of an existing role to grant or revoke privileges for.
      This parameter, and all the other parameters in
      <replaceable class="parameter">abbreviated_grant_or_revoke</replaceable>,
      act as described under
      <xref linkend="sql-grant"/> or
      <xref linkend="sql-revoke"/>,
      except that one is setting permissions for a whole class of objects
      rather than specific named objects.
-->
権限を付与または取り消す、既存のロールの名前です。
このパラメータ、および<replaceable class="parameter">abbreviated_grant_or_revoke</replaceable>内の他のパラメータは、 <xref linkend="sql-grant"/>や<xref linkend="sql-revoke"/>の説明通りに動作します。
ただし、指定したオブジェクトではなくオブジェクトクラス全体に対して権限を設定する点が異なります。
     </para>
    </listitem>
   </varlistentry>
  </variablelist>
 </refsect2>
 </refsect1>

 <refsect1 id="sql-alterdefaultprivileges-notes">
<!--
  <title>Notes</title>
-->
  <title>注釈</title>

  <para>
<!--
   Use <xref linkend="app-psql"/>'s <command>\ddp</command> command
   to obtain information about existing assignments of default privileges.
   The meaning of the privilege display is the same as explained for
   <command>\dp</command> in <xref linkend="ddl-priv"/>.
-->
デフォルト権限としてすでに割り当てられている情報を入手するためには<xref linkend="app-psql"/>の<command>\ddp</command>コマンドを使用してください。
権限の表示の意味は、<xref linkend="ddl-priv"/>の<command>\dp</command>の説明と同じです。
  </para>

  <para>
<!--
   If you wish to drop a role for which the default privileges have been
   altered, it is necessary to reverse the changes in its default privileges
   or use <command>DROP OWNED BY</command> to get rid of the default privileges entry
   for the role.
-->
デフォルト権限を変更したロールを削除したい場合、デフォルト権限の項目を取り除くために、そのデフォルト権限の変更を元に戻すか<command>DROP OWNED BY</command>を使用する必要があります。
  </para>
 </refsect1>

 <refsect1 id="sql-alterdefaultprivileges-examples">
<!--
  <title>Examples</title>
-->
  <title>例</title>

  <para>
<!--
   Grant SELECT privilege to everyone for all tables (and views) you
   subsequently create in schema <literal>myschema</literal>, and allow
   role <literal>webuser</literal> to INSERT into them too:
-->
スキーマ<literal>myschema</literal>内に今後作成されるすべてのテーブル（およびビュー）に対して、全員にSELECT権限を付与します。
また、ロール<literal>webuser</literal>にはそれらに挿入できるようにします。

<programlisting>
ALTER DEFAULT PRIVILEGES IN SCHEMA myschema GRANT SELECT ON TABLES TO PUBLIC;
ALTER DEFAULT PRIVILEGES IN SCHEMA myschema GRANT INSERT ON TABLES TO webuser;
</programlisting>
  </para>

  <para>
<!--
   Undo the above, so that subsequently-created tables won't have any
   more permissions than normal:
-->
今後作成されるテーブルが通常以外の権限を持たないように、上を元に戻します。

<programlisting>
ALTER DEFAULT PRIVILEGES IN SCHEMA myschema REVOKE SELECT ON TABLES FROM PUBLIC;
ALTER DEFAULT PRIVILEGES IN SCHEMA myschema REVOKE INSERT ON TABLES FROM webuser;
</programlisting>
  </para>

  <para>
<!--
   Remove the public EXECUTE permission that is normally granted on functions,
   for all functions subsequently created by role <literal>admin</literal>:
-->
今後<literal>admin</literal>ロールにより作成されるすべての関数について、通常関数に付与される、全員に対するEXECUTE権限を取り除きます。
<programlisting>
ALTER DEFAULT PRIVILEGES FOR ROLE admin REVOKE EXECUTE ON FUNCTIONS FROM PUBLIC;
</programlisting>
<!--
   Note however that you <emphasis>cannot</emphasis> accomplish that effect
   with a command limited to a single schema.  This command has no effect,
   unless it is undoing a matching <literal>GRANT</literal>:
-->
しかしながら、スキーマ1つに限定されたコマンドではそのような効果は達成<emphasis>できない</emphasis>ということに注意してください。
対応する<literal>GRANT</literal>を取り消さない限り、以下のコマンドは効果がありません。
<programlisting>
ALTER DEFAULT PRIVILEGES IN SCHEMA public REVOKE EXECUTE ON FUNCTIONS FROM PUBLIC;
</programlisting>
<!--
   That's because per-schema default privileges can only add privileges to
   the global setting, not remove privileges granted by it.
-->
スキーマ単位のデフォルト権限は、大域的な設定に権限を追加できるだけで、付与された権限を削除することはできないからです。
  </para>
 </refsect1>

 <refsect1>
<!--
  <title>Compatibility</title>
-->
  <title>互換性</title>

  <para>
<!--
   There is no <command>ALTER DEFAULT PRIVILEGES</command> statement in the SQL
   standard.
-->
標準SQLには<command>ALTER DEFAULT PRIVILEGES</command>文はありません。
  </para>
 </refsect1>

 <refsect1>
<!--
  <title>See Also</title>
-->
  <title>関連項目</title>

  <simplelist type="inline">
   <member><xref linkend="sql-grant"/></member>
   <member><xref linkend="sql-revoke"/></member>
  </simplelist>
 </refsect1>

</refentry><|MERGE_RESOLUTION|>--- conflicted
+++ resolved
@@ -164,7 +164,7 @@
    word <literal>FUNCTIONS</literal> was allowed.  It is not possible to set
    default privileges for functions and procedures separately.)
 -->
-現時点ではスキーマ、テーブル（ビュー、外部テーブルを含む）、シーケンス、関数、型（ドメインを含む）用の権限のみを変更可能です。
+《マッチ度[91.482650]》現時点ではスキーマ、テーブル（ビュー、外部テーブルを含む）、シーケンス、関数、型（ドメインを含む）用の権限のみを変更可能です。
 このコマンドでは、関数は集約とプロシージャを含みます。
 <literal>FUNCTIONS</literal>と<literal>ROUTINES</literal>は、このコマンドでは同じです。
 (<literal>ROUTINES</literal>が、関数とプロシージャを合わせた標準の用語ですので、今後は好まれます。
@@ -218,17 +218,14 @@
       If <literal>IN SCHEMA</literal> is omitted, the global default privileges
       are altered.
       <literal>IN SCHEMA</literal> is not allowed when setting privileges
-<<<<<<< HEAD
-      for schemas, since schemas can't be nested.
--->
-既存のスキーマの名前です。
+      for schemas and large objects, since schemas can't be nested and
+      large objects don't belong to a schema.
+-->
+《マッチ度[74.607330]》既存のスキーマの名前です。
 指定された場合、そのスキーマ内で後に作成されるオブジェクトに対するデフォルト権限が変更されます。
 <literal>IN SCHEMA</literal>を省略した場合、大域的なデフォルト権限が変更されます。
 スキーマはネストできないため、スキーマに対する権限を設定する場合には<literal>IN SCHEMA</literal>を指定できません。
-=======
-      for schemas and large objects, since schemas can't be nested and
-      large objects don't belong to a schema.
->>>>>>> 3d6a8289
+《機械翻訳》«The name of an existing schema. If specified, the default privileges are altered for objects later created in that schema. If <literal>IN SCHEMA</literal> is omitted, the global default privileges are altered. <literal>IN SCHEMA</literal> is not allowed when setting privileges for schemas and large objects, since schemas can't be nested and large objects don't belong to a schema.»
      </para>
     </listitem>
    </varlistentry>

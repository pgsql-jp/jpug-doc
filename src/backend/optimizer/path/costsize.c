/*-------------------------------------------------------------------------
 *
 * costsize.c
 *	  Routines to compute (and set) relation sizes and path costs
 *
 * Path costs are measured in arbitrary units established by these basic
 * parameters:
 *
 *	seq_page_cost		Cost of a sequential page fetch
 *	random_page_cost	Cost of a non-sequential page fetch
 *	cpu_tuple_cost		Cost of typical CPU time to process a tuple
 *	cpu_index_tuple_cost  Cost of typical CPU time to process an index tuple
 *	cpu_operator_cost	Cost of CPU time to execute an operator or function
 *	parallel_tuple_cost Cost of CPU time to pass a tuple from worker to master backend
 *	parallel_setup_cost Cost of setting up shared memory for parallelism
 *
 * We expect that the kernel will typically do some amount of read-ahead
 * optimization; this in conjunction with seek costs means that seq_page_cost
 * is normally considerably less than random_page_cost.  (However, if the
 * database is fully cached in RAM, it is reasonable to set them equal.)
 *
 * We also use a rough estimate "effective_cache_size" of the number of
 * disk pages in Postgres + OS-level disk cache.  (We can't simply use
 * NBuffers for this purpose because that would ignore the effects of
 * the kernel's disk cache.)
 *
 * Obviously, taking constants for these values is an oversimplification,
 * but it's tough enough to get any useful estimates even at this level of
 * detail.  Note that all of these parameters are user-settable, in case
 * the default values are drastically off for a particular platform.
 *
 * seq_page_cost and random_page_cost can also be overridden for an individual
 * tablespace, in case some data is on a fast disk and other data is on a slow
 * disk.  Per-tablespace overrides never apply to temporary work files such as
 * an external sort or a materialize node that overflows work_mem.
 *
 * We compute two separate costs for each path:
 *		total_cost: total estimated cost to fetch all tuples
 *		startup_cost: cost that is expended before first tuple is fetched
 * In some scenarios, such as when there is a LIMIT or we are implementing
 * an EXISTS(...) sub-select, it is not necessary to fetch all tuples of the
 * path's result.  A caller can estimate the cost of fetching a partial
 * result by interpolating between startup_cost and total_cost.  In detail:
 *		actual_cost = startup_cost +
 *			(total_cost - startup_cost) * tuples_to_fetch / path->rows;
 * Note that a base relation's rows count (and, by extension, plan_rows for
 * plan nodes below the LIMIT node) are set without regard to any LIMIT, so
 * that this equation works properly.  (Note: while path->rows is never zero
 * for ordinary relations, it is zero for paths for provably-empty relations,
 * so beware of division-by-zero.)	The LIMIT is applied as a top-level
 * plan node.
 *
 * For largely historical reasons, most of the routines in this module use
 * the passed result Path only to store their results (rows, startup_cost and
 * total_cost) into.  All the input data they need is passed as separate
 * parameters, even though much of it could be extracted from the Path.
 * An exception is made for the cost_XXXjoin() routines, which expect all
 * the other fields of the passed XXXPath to be filled in, and similarly
 * cost_index() assumes the passed IndexPath is valid except for its output
 * values.
 *
 *
 * Portions Copyright (c) 1996-2016, PostgreSQL Global Development Group
 * Portions Copyright (c) 1994, Regents of the University of California
 *
 * IDENTIFICATION
 *	  src/backend/optimizer/path/costsize.c
 *
 *-------------------------------------------------------------------------
 */

#include "postgres.h"

#ifdef _MSC_VER
#include <float.h>				/* for _isnan */
#endif
#include <math.h>

#include "access/amapi.h"
#include "access/htup_details.h"
#include "access/tsmapi.h"
#include "executor/executor.h"
#include "executor/nodeHash.h"
#include "miscadmin.h"
#include "nodes/nodeFuncs.h"
#include "optimizer/clauses.h"
#include "optimizer/cost.h"
#include "optimizer/pathnode.h"
#include "optimizer/paths.h"
#include "optimizer/placeholder.h"
#include "optimizer/plancat.h"
#include "optimizer/planmain.h"
#include "optimizer/restrictinfo.h"
#include "parser/parsetree.h"
#include "utils/lsyscache.h"
#include "utils/selfuncs.h"
#include "utils/spccache.h"
#include "utils/tuplesort.h"


#define LOG2(x)  (log(x) / 0.693147180559945)


double		seq_page_cost = DEFAULT_SEQ_PAGE_COST;
double		random_page_cost = DEFAULT_RANDOM_PAGE_COST;
double		cpu_tuple_cost = DEFAULT_CPU_TUPLE_COST;
double		cpu_index_tuple_cost = DEFAULT_CPU_INDEX_TUPLE_COST;
double		cpu_operator_cost = DEFAULT_CPU_OPERATOR_COST;
double		parallel_tuple_cost = DEFAULT_PARALLEL_TUPLE_COST;
double		parallel_setup_cost = DEFAULT_PARALLEL_SETUP_COST;

int			effective_cache_size = DEFAULT_EFFECTIVE_CACHE_SIZE;

Cost		disable_cost = 1.0e10;

int			max_parallel_workers_per_gather = 0;

bool		enable_seqscan = true;
bool		enable_indexscan = true;
bool		enable_indexonlyscan = true;
bool		enable_bitmapscan = true;
bool		enable_tidscan = true;
bool		enable_sort = true;
bool		enable_hashagg = true;
bool		enable_nestloop = true;
bool		enable_material = true;
bool		enable_mergejoin = true;
bool		enable_hashjoin = true;

typedef struct
{
	PlannerInfo *root;
	QualCost	total;
} cost_qual_eval_context;

static List *extract_nonindex_conditions(List *qual_clauses, List *indexquals);
static MergeScanSelCache *cached_scansel(PlannerInfo *root,
			   RestrictInfo *rinfo,
			   PathKey *pathkey);
static void cost_rescan(PlannerInfo *root, Path *path,
			Cost *rescan_startup_cost, Cost *rescan_total_cost);
static bool cost_qual_eval_walker(Node *node, cost_qual_eval_context *context);
static void get_restriction_qual_cost(PlannerInfo *root, RelOptInfo *baserel,
						  ParamPathInfo *param_info,
						  QualCost *qpqual_cost);
static bool has_indexed_join_quals(NestPath *joinpath);
static double approx_tuple_count(PlannerInfo *root, JoinPath *path,
				   List *quals);
static double calc_joinrel_size_estimate(PlannerInfo *root,
						   RelOptInfo *outer_rel,
						   RelOptInfo *inner_rel,
						   double outer_rows,
						   double inner_rows,
						   SpecialJoinInfo *sjinfo,
						   List *restrictlist);
static Selectivity get_foreign_key_join_selectivity(PlannerInfo *root,
								 Relids outer_relids,
								 Relids inner_relids,
								 SpecialJoinInfo *sjinfo,
								 List **restrictlist);
static void set_rel_width(PlannerInfo *root, RelOptInfo *rel);
static double relation_byte_size(double tuples, int width);
static double page_size(double tuples, int width);


/*
 * clamp_row_est
 *		Force a row-count estimate to a sane value.
 */
double
clamp_row_est(double nrows)
{
	/*
	 * Force estimate to be at least one row, to make explain output look
	 * better and to avoid possible divide-by-zero when interpolating costs.
	 * Make it an integer, too.
	 */
	if (nrows <= 1.0)
		nrows = 1.0;
	else
		nrows = rint(nrows);

	return nrows;
}


/*
 * cost_seqscan
 *	  Determines and returns the cost of scanning a relation sequentially.
 *
 * 'baserel' is the relation to be scanned
 * 'param_info' is the ParamPathInfo if this is a parameterized path, else NULL
 */
void
cost_seqscan(Path *path, PlannerInfo *root,
			 RelOptInfo *baserel, ParamPathInfo *param_info)
{
	Cost		startup_cost = 0;
	Cost		cpu_run_cost;
	Cost		disk_run_cost;
	double		spc_seq_page_cost;
	QualCost	qpqual_cost;
	Cost		cpu_per_tuple;

	/* Should only be applied to base relations */
	Assert(baserel->relid > 0);
	Assert(baserel->rtekind == RTE_RELATION);

	/* Mark the path with the correct row estimate */
	if (param_info)
		path->rows = param_info->ppi_rows;
	else
		path->rows = baserel->rows;

	if (!enable_seqscan)
		startup_cost += disable_cost;

	/* fetch estimated page cost for tablespace containing table */
	get_tablespace_page_costs(baserel->reltablespace,
							  NULL,
							  &spc_seq_page_cost);

	/*
	 * disk costs
	 */
	disk_run_cost = spc_seq_page_cost * baserel->pages;

	/* CPU costs */
	get_restriction_qual_cost(root, baserel, param_info, &qpqual_cost);

	startup_cost += qpqual_cost.startup;
	cpu_per_tuple = cpu_tuple_cost + qpqual_cost.per_tuple;
	cpu_run_cost = cpu_per_tuple * baserel->tuples;
	/* tlist eval costs are paid per output row, not per tuple scanned */
	startup_cost += path->pathtarget->cost.startup;
	cpu_run_cost += path->pathtarget->cost.per_tuple * path->rows;

	/* Adjust costing for parallelism, if used. */
	if (path->parallel_workers > 0)
	{
		double		parallel_divisor = path->parallel_workers;
		double		leader_contribution;

		/*
		 * Early experience with parallel query suggests that when there is
		 * only one worker, the leader often makes a very substantial
		 * contribution to executing the parallel portion of the plan, but as
		 * more workers are added, it does less and less, because it's busy
		 * reading tuples from the workers and doing whatever non-parallel
		 * post-processing is needed.  By the time we reach 4 workers, the
		 * leader no longer makes a meaningful contribution.  Thus, for now,
		 * estimate that the leader spends 30% of its time servicing each
		 * worker, and the remainder executing the parallel plan.
		 */
		leader_contribution = 1.0 - (0.3 * path->parallel_workers);
		if (leader_contribution > 0)
			parallel_divisor += leader_contribution;

		/*
		 * In the case of a parallel plan, the row count needs to represent
		 * the number of tuples processed per worker.  Otherwise, higher-level
		 * plan nodes that appear below the gather will be costed incorrectly,
		 * because they'll anticipate receiving more rows than any given copy
		 * will actually get.
		 */
		path->rows = clamp_row_est(path->rows / parallel_divisor);

		/* The CPU cost is divided among all the workers. */
		cpu_run_cost /= parallel_divisor;

		/*
		 * It may be possible to amortize some of the I/O cost, but probably
		 * not very much, because most operating systems already do aggressive
		 * prefetching.  For now, we assume that the disk run cost can't be
		 * amortized at all.
		 */
	}

	path->startup_cost = startup_cost;
	path->total_cost = startup_cost + cpu_run_cost + disk_run_cost;
}

/*
 * cost_samplescan
 *	  Determines and returns the cost of scanning a relation using sampling.
 *
 * 'baserel' is the relation to be scanned
 * 'param_info' is the ParamPathInfo if this is a parameterized path, else NULL
 */
void
cost_samplescan(Path *path, PlannerInfo *root,
				RelOptInfo *baserel, ParamPathInfo *param_info)
{
	Cost		startup_cost = 0;
	Cost		run_cost = 0;
	RangeTblEntry *rte;
	TableSampleClause *tsc;
	TsmRoutine *tsm;
	double		spc_seq_page_cost,
				spc_random_page_cost,
				spc_page_cost;
	QualCost	qpqual_cost;
	Cost		cpu_per_tuple;

	/* Should only be applied to base relations with tablesample clauses */
	Assert(baserel->relid > 0);
	rte = planner_rt_fetch(baserel->relid, root);
	Assert(rte->rtekind == RTE_RELATION);
	tsc = rte->tablesample;
	Assert(tsc != NULL);
	tsm = GetTsmRoutine(tsc->tsmhandler);

	/* Mark the path with the correct row estimate */
	if (param_info)
		path->rows = param_info->ppi_rows;
	else
		path->rows = baserel->rows;

	/* fetch estimated page cost for tablespace containing table */
	get_tablespace_page_costs(baserel->reltablespace,
							  &spc_random_page_cost,
							  &spc_seq_page_cost);

	/* if NextSampleBlock is used, assume random access, else sequential */
	spc_page_cost = (tsm->NextSampleBlock != NULL) ?
		spc_random_page_cost : spc_seq_page_cost;

	/*
	 * disk costs (recall that baserel->pages has already been set to the
	 * number of pages the sampling method will visit)
	 */
	run_cost += spc_page_cost * baserel->pages;

	/*
	 * CPU costs (recall that baserel->tuples has already been set to the
	 * number of tuples the sampling method will select).  Note that we ignore
	 * execution cost of the TABLESAMPLE parameter expressions; they will be
	 * evaluated only once per scan, and in most usages they'll likely be
	 * simple constants anyway.  We also don't charge anything for the
	 * calculations the sampling method might do internally.
	 */
	get_restriction_qual_cost(root, baserel, param_info, &qpqual_cost);

	startup_cost += qpqual_cost.startup;
	cpu_per_tuple = cpu_tuple_cost + qpqual_cost.per_tuple;
	run_cost += cpu_per_tuple * baserel->tuples;
<<<<<<< HEAD
=======
	/* tlist eval costs are paid per output row, not per tuple scanned */
	startup_cost += path->pathtarget->cost.startup;
	run_cost += path->pathtarget->cost.per_tuple * path->rows;
>>>>>>> 7961c31a

	path->startup_cost = startup_cost;
	path->total_cost = startup_cost + run_cost;
}

/*
 * cost_gather
 *	  Determines and returns the cost of gather path.
 *
 * 'rel' is the relation to be operated upon
 * 'param_info' is the ParamPathInfo if this is a parameterized path, else NULL
 * 'rows' may be used to point to a row estimate; if non-NULL, it overrides
 * both 'rel' and 'param_info'.  This is useful when the path doesn't exactly
 * correspond to any particular RelOptInfo.
 */
void
cost_gather(GatherPath *path, PlannerInfo *root,
			RelOptInfo *rel, ParamPathInfo *param_info,
			double *rows)
{
	Cost		startup_cost = 0;
	Cost		run_cost = 0;

	/* Mark the path with the correct row estimate */
	if (rows)
		path->path.rows = *rows;
	else if (param_info)
		path->path.rows = param_info->ppi_rows;
	else
		path->path.rows = rel->rows;

	startup_cost = path->subpath->startup_cost;

	run_cost = path->subpath->total_cost - path->subpath->startup_cost;

	/* Parallel setup and communication cost. */
	startup_cost += parallel_setup_cost;
	run_cost += parallel_tuple_cost * path->path.rows;

	path->path.startup_cost = startup_cost;
	path->path.total_cost = (startup_cost + run_cost);
}

/*
 * cost_index
 *	  Determines and returns the cost of scanning a relation using an index.
 *
 * 'path' describes the indexscan under consideration, and is complete
 *		except for the fields to be set by this routine
 * 'loop_count' is the number of repetitions of the indexscan to factor into
 *		estimates of caching behavior
 *
 * In addition to rows, startup_cost and total_cost, cost_index() sets the
 * path's indextotalcost and indexselectivity fields.  These values will be
 * needed if the IndexPath is used in a BitmapIndexScan.
 *
 * NOTE: path->indexquals must contain only clauses usable as index
 * restrictions.  Any additional quals evaluated as qpquals may reduce the
 * number of returned tuples, but they won't reduce the number of tuples
 * we have to fetch from the table, so they don't reduce the scan cost.
 */
void
cost_index(IndexPath *path, PlannerInfo *root, double loop_count)
{
	IndexOptInfo *index = path->indexinfo;
	RelOptInfo *baserel = index->rel;
	bool		indexonly = (path->path.pathtype == T_IndexOnlyScan);
	amcostestimate_function amcostestimate;
	List	   *qpquals;
	Cost		startup_cost = 0;
	Cost		run_cost = 0;
	Cost		indexStartupCost;
	Cost		indexTotalCost;
	Selectivity indexSelectivity;
	double		indexCorrelation,
				csquared;
	double		spc_seq_page_cost,
				spc_random_page_cost;
	Cost		min_IO_cost,
				max_IO_cost;
	QualCost	qpqual_cost;
	Cost		cpu_per_tuple;
	double		tuples_fetched;
	double		pages_fetched;

	/* Should only be applied to base relations */
	Assert(IsA(baserel, RelOptInfo) &&
		   IsA(index, IndexOptInfo));
	Assert(baserel->relid > 0);
	Assert(baserel->rtekind == RTE_RELATION);

	/*
	 * Mark the path with the correct row estimate, and identify which quals
	 * will need to be enforced as qpquals.  We need not check any quals that
	 * are implied by the index's predicate, so we can use indrestrictinfo not
	 * baserestrictinfo as the list of relevant restriction clauses for the
	 * rel.
	 */
	if (path->path.param_info)
	{
		path->path.rows = path->path.param_info->ppi_rows;
		/* qpquals come from the rel's restriction clauses and ppi_clauses */
		qpquals = list_concat(
				extract_nonindex_conditions(path->indexinfo->indrestrictinfo,
											path->indexquals),
			  extract_nonindex_conditions(path->path.param_info->ppi_clauses,
										  path->indexquals));
	}
	else
	{
		path->path.rows = baserel->rows;
		/* qpquals come from just the rel's restriction clauses */
		qpquals = extract_nonindex_conditions(path->indexinfo->indrestrictinfo,
											  path->indexquals);
	}

	if (!enable_indexscan)
		startup_cost += disable_cost;
	/* we don't need to check enable_indexonlyscan; indxpath.c does that */

	/*
	 * Call index-access-method-specific code to estimate the processing cost
	 * for scanning the index, as well as the selectivity of the index (ie,
	 * the fraction of main-table tuples we will have to retrieve) and its
	 * correlation to the main-table tuple order.  We need a cast here because
	 * relation.h uses a weak function type to avoid including amapi.h.
	 */
	amcostestimate = (amcostestimate_function) index->amcostestimate;
	amcostestimate(root, path, loop_count,
				   &indexStartupCost, &indexTotalCost,
				   &indexSelectivity, &indexCorrelation);

	/*
	 * Save amcostestimate's results for possible use in bitmap scan planning.
	 * We don't bother to save indexStartupCost or indexCorrelation, because a
	 * bitmap scan doesn't care about either.
	 */
	path->indextotalcost = indexTotalCost;
	path->indexselectivity = indexSelectivity;

	/* all costs for touching index itself included here */
	startup_cost += indexStartupCost;
	run_cost += indexTotalCost - indexStartupCost;

	/* estimate number of main-table tuples fetched */
	tuples_fetched = clamp_row_est(indexSelectivity * baserel->tuples);

	/* fetch estimated page costs for tablespace containing table */
	get_tablespace_page_costs(baserel->reltablespace,
							  &spc_random_page_cost,
							  &spc_seq_page_cost);

	/*----------
	 * Estimate number of main-table pages fetched, and compute I/O cost.
	 *
	 * When the index ordering is uncorrelated with the table ordering,
	 * we use an approximation proposed by Mackert and Lohman (see
	 * index_pages_fetched() for details) to compute the number of pages
	 * fetched, and then charge spc_random_page_cost per page fetched.
	 *
	 * When the index ordering is exactly correlated with the table ordering
	 * (just after a CLUSTER, for example), the number of pages fetched should
	 * be exactly selectivity * table_size.  What's more, all but the first
	 * will be sequential fetches, not the random fetches that occur in the
	 * uncorrelated case.  So if the number of pages is more than 1, we
	 * ought to charge
	 *		spc_random_page_cost + (pages_fetched - 1) * spc_seq_page_cost
	 * For partially-correlated indexes, we ought to charge somewhere between
	 * these two estimates.  We currently interpolate linearly between the
	 * estimates based on the correlation squared (XXX is that appropriate?).
	 *
	 * If it's an index-only scan, then we will not need to fetch any heap
	 * pages for which the visibility map shows all tuples are visible.
	 * Hence, reduce the estimated number of heap fetches accordingly.
	 * We use the measured fraction of the entire heap that is all-visible,
	 * which might not be particularly relevant to the subset of the heap
	 * that this query will fetch; but it's not clear how to do better.
	 *----------
	 */
	if (loop_count > 1)
	{
		/*
		 * For repeated indexscans, the appropriate estimate for the
		 * uncorrelated case is to scale up the number of tuples fetched in
		 * the Mackert and Lohman formula by the number of scans, so that we
		 * estimate the number of pages fetched by all the scans; then
		 * pro-rate the costs for one scan.  In this case we assume all the
		 * fetches are random accesses.
		 */
		pages_fetched = index_pages_fetched(tuples_fetched * loop_count,
											baserel->pages,
											(double) index->pages,
											root);

		if (indexonly)
			pages_fetched = ceil(pages_fetched * (1.0 - baserel->allvisfrac));

		max_IO_cost = (pages_fetched * spc_random_page_cost) / loop_count;

		/*
		 * In the perfectly correlated case, the number of pages touched by
		 * each scan is selectivity * table_size, and we can use the Mackert
		 * and Lohman formula at the page level to estimate how much work is
		 * saved by caching across scans.  We still assume all the fetches are
		 * random, though, which is an overestimate that's hard to correct for
		 * without double-counting the cache effects.  (But in most cases
		 * where such a plan is actually interesting, only one page would get
		 * fetched per scan anyway, so it shouldn't matter much.)
		 */
		pages_fetched = ceil(indexSelectivity * (double) baserel->pages);

		pages_fetched = index_pages_fetched(pages_fetched * loop_count,
											baserel->pages,
											(double) index->pages,
											root);

		if (indexonly)
			pages_fetched = ceil(pages_fetched * (1.0 - baserel->allvisfrac));

		min_IO_cost = (pages_fetched * spc_random_page_cost) / loop_count;
	}
	else
	{
		/*
		 * Normal case: apply the Mackert and Lohman formula, and then
		 * interpolate between that and the correlation-derived result.
		 */
		pages_fetched = index_pages_fetched(tuples_fetched,
											baserel->pages,
											(double) index->pages,
											root);

		if (indexonly)
			pages_fetched = ceil(pages_fetched * (1.0 - baserel->allvisfrac));

		/* max_IO_cost is for the perfectly uncorrelated case (csquared=0) */
		max_IO_cost = pages_fetched * spc_random_page_cost;

		/* min_IO_cost is for the perfectly correlated case (csquared=1) */
		pages_fetched = ceil(indexSelectivity * (double) baserel->pages);

		if (indexonly)
			pages_fetched = ceil(pages_fetched * (1.0 - baserel->allvisfrac));

		if (pages_fetched > 0)
		{
			min_IO_cost = spc_random_page_cost;
			if (pages_fetched > 1)
				min_IO_cost += (pages_fetched - 1) * spc_seq_page_cost;
		}
		else
			min_IO_cost = 0;
	}

	/*
	 * Now interpolate based on estimated index order correlation to get total
	 * disk I/O cost for main table accesses.
	 */
	csquared = indexCorrelation * indexCorrelation;

	run_cost += max_IO_cost + csquared * (min_IO_cost - max_IO_cost);

	/*
	 * Estimate CPU costs per tuple.
	 *
	 * What we want here is cpu_tuple_cost plus the evaluation costs of any
	 * qual clauses that we have to evaluate as qpquals.
	 */
	cost_qual_eval(&qpqual_cost, qpquals, root);

	startup_cost += qpqual_cost.startup;
	cpu_per_tuple = cpu_tuple_cost + qpqual_cost.per_tuple;

	run_cost += cpu_per_tuple * tuples_fetched;

	/* tlist eval costs are paid per output row, not per tuple scanned */
	startup_cost += path->path.pathtarget->cost.startup;
	run_cost += path->path.pathtarget->cost.per_tuple * path->path.rows;

	path->path.startup_cost = startup_cost;
	path->path.total_cost = startup_cost + run_cost;
}

/*
 * extract_nonindex_conditions
 *
 * Given a list of quals to be enforced in an indexscan, extract the ones that
 * will have to be applied as qpquals (ie, the index machinery won't handle
 * them).  The actual rules for this appear in create_indexscan_plan() in
 * createplan.c, but the full rules are fairly expensive and we don't want to
 * go to that much effort for index paths that don't get selected for the
 * final plan.  So we approximate it as quals that don't appear directly in
 * indexquals and also are not redundant children of the same EquivalenceClass
 * as some indexqual.  This method neglects some infrequently-relevant
 * considerations, specifically clauses that needn't be checked because they
 * are implied by an indexqual.  It does not seem worth the cycles to try to
 * factor that in at this stage, even though createplan.c will take pains to
 * remove such unnecessary clauses from the qpquals list if this path is
 * selected for use.
 */
static List *
extract_nonindex_conditions(List *qual_clauses, List *indexquals)
{
	List	   *result = NIL;
	ListCell   *lc;

	foreach(lc, qual_clauses)
	{
		RestrictInfo *rinfo = (RestrictInfo *) lfirst(lc);

		Assert(IsA(rinfo, RestrictInfo));
		if (rinfo->pseudoconstant)
			continue;			/* we may drop pseudoconstants here */
		if (list_member_ptr(indexquals, rinfo))
			continue;			/* simple duplicate */
		if (is_redundant_derived_clause(rinfo, indexquals))
			continue;			/* derived from same EquivalenceClass */
		/* ... skip the predicate proof attempt createplan.c will try ... */
		result = lappend(result, rinfo);
	}
	return result;
}

/*
 * index_pages_fetched
 *	  Estimate the number of pages actually fetched after accounting for
 *	  cache effects.
 *
 * We use an approximation proposed by Mackert and Lohman, "Index Scans
 * Using a Finite LRU Buffer: A Validated I/O Model", ACM Transactions
 * on Database Systems, Vol. 14, No. 3, September 1989, Pages 401-424.
 * The Mackert and Lohman approximation is that the number of pages
 * fetched is
 *	PF =
 *		min(2TNs/(2T+Ns), T)			when T <= b
 *		2TNs/(2T+Ns)					when T > b and Ns <= 2Tb/(2T-b)
 *		b + (Ns - 2Tb/(2T-b))*(T-b)/T	when T > b and Ns > 2Tb/(2T-b)
 * where
 *		T = # pages in table
 *		N = # tuples in table
 *		s = selectivity = fraction of table to be scanned
 *		b = # buffer pages available (we include kernel space here)
 *
 * We assume that effective_cache_size is the total number of buffer pages
 * available for the whole query, and pro-rate that space across all the
 * tables in the query and the index currently under consideration.  (This
 * ignores space needed for other indexes used by the query, but since we
 * don't know which indexes will get used, we can't estimate that very well;
 * and in any case counting all the tables may well be an overestimate, since
 * depending on the join plan not all the tables may be scanned concurrently.)
 *
 * The product Ns is the number of tuples fetched; we pass in that
 * product rather than calculating it here.  "pages" is the number of pages
 * in the object under consideration (either an index or a table).
 * "index_pages" is the amount to add to the total table space, which was
 * computed for us by query_planner.
 *
 * Caller is expected to have ensured that tuples_fetched is greater than zero
 * and rounded to integer (see clamp_row_est).  The result will likewise be
 * greater than zero and integral.
 */
double
index_pages_fetched(double tuples_fetched, BlockNumber pages,
					double index_pages, PlannerInfo *root)
{
	double		pages_fetched;
	double		total_pages;
	double		T,
				b;

	/* T is # pages in table, but don't allow it to be zero */
	T = (pages > 1) ? (double) pages : 1.0;

	/* Compute number of pages assumed to be competing for cache space */
	total_pages = root->total_table_pages + index_pages;
	total_pages = Max(total_pages, 1.0);
	Assert(T <= total_pages);

	/* b is pro-rated share of effective_cache_size */
	b = (double) effective_cache_size *T / total_pages;

	/* force it positive and integral */
	if (b <= 1.0)
		b = 1.0;
	else
		b = ceil(b);

	/* This part is the Mackert and Lohman formula */
	if (T <= b)
	{
		pages_fetched =
			(2.0 * T * tuples_fetched) / (2.0 * T + tuples_fetched);
		if (pages_fetched >= T)
			pages_fetched = T;
		else
			pages_fetched = ceil(pages_fetched);
	}
	else
	{
		double		lim;

		lim = (2.0 * T * b) / (2.0 * T - b);
		if (tuples_fetched <= lim)
		{
			pages_fetched =
				(2.0 * T * tuples_fetched) / (2.0 * T + tuples_fetched);
		}
		else
		{
			pages_fetched =
				b + (tuples_fetched - lim) * (T - b) / T;
		}
		pages_fetched = ceil(pages_fetched);
	}
	return pages_fetched;
}

/*
 * get_indexpath_pages
 *		Determine the total size of the indexes used in a bitmap index path.
 *
 * Note: if the same index is used more than once in a bitmap tree, we will
 * count it multiple times, which perhaps is the wrong thing ... but it's
 * not completely clear, and detecting duplicates is difficult, so ignore it
 * for now.
 */
static double
get_indexpath_pages(Path *bitmapqual)
{
	double		result = 0;
	ListCell   *l;

	if (IsA(bitmapqual, BitmapAndPath))
	{
		BitmapAndPath *apath = (BitmapAndPath *) bitmapqual;

		foreach(l, apath->bitmapquals)
		{
			result += get_indexpath_pages((Path *) lfirst(l));
		}
	}
	else if (IsA(bitmapqual, BitmapOrPath))
	{
		BitmapOrPath *opath = (BitmapOrPath *) bitmapqual;

		foreach(l, opath->bitmapquals)
		{
			result += get_indexpath_pages((Path *) lfirst(l));
		}
	}
	else if (IsA(bitmapqual, IndexPath))
	{
		IndexPath  *ipath = (IndexPath *) bitmapqual;

		result = (double) ipath->indexinfo->pages;
	}
	else
		elog(ERROR, "unrecognized node type: %d", nodeTag(bitmapqual));

	return result;
}

/*
 * cost_bitmap_heap_scan
 *	  Determines and returns the cost of scanning a relation using a bitmap
 *	  index-then-heap plan.
 *
 * 'baserel' is the relation to be scanned
 * 'param_info' is the ParamPathInfo if this is a parameterized path, else NULL
 * 'bitmapqual' is a tree of IndexPaths, BitmapAndPaths, and BitmapOrPaths
 * 'loop_count' is the number of repetitions of the indexscan to factor into
 *		estimates of caching behavior
 *
 * Note: the component IndexPaths in bitmapqual should have been costed
 * using the same loop_count.
 */
void
cost_bitmap_heap_scan(Path *path, PlannerInfo *root, RelOptInfo *baserel,
					  ParamPathInfo *param_info,
					  Path *bitmapqual, double loop_count)
{
	Cost		startup_cost = 0;
	Cost		run_cost = 0;
	Cost		indexTotalCost;
	Selectivity indexSelectivity;
	QualCost	qpqual_cost;
	Cost		cpu_per_tuple;
	Cost		cost_per_page;
	double		tuples_fetched;
	double		pages_fetched;
	double		spc_seq_page_cost,
				spc_random_page_cost;
	double		T;

	/* Should only be applied to base relations */
	Assert(IsA(baserel, RelOptInfo));
	Assert(baserel->relid > 0);
	Assert(baserel->rtekind == RTE_RELATION);

	/* Mark the path with the correct row estimate */
	if (param_info)
		path->rows = param_info->ppi_rows;
	else
		path->rows = baserel->rows;

	if (!enable_bitmapscan)
		startup_cost += disable_cost;

	/*
	 * Fetch total cost of obtaining the bitmap, as well as its total
	 * selectivity.
	 */
	cost_bitmap_tree_node(bitmapqual, &indexTotalCost, &indexSelectivity);

	startup_cost += indexTotalCost;

	/* Fetch estimated page costs for tablespace containing table. */
	get_tablespace_page_costs(baserel->reltablespace,
							  &spc_random_page_cost,
							  &spc_seq_page_cost);

	/*
	 * Estimate number of main-table pages fetched.
	 */
	tuples_fetched = clamp_row_est(indexSelectivity * baserel->tuples);

	T = (baserel->pages > 1) ? (double) baserel->pages : 1.0;

	if (loop_count > 1)
	{
		/*
		 * For repeated bitmap scans, scale up the number of tuples fetched in
		 * the Mackert and Lohman formula by the number of scans, so that we
		 * estimate the number of pages fetched by all the scans. Then
		 * pro-rate for one scan.
		 */
		pages_fetched = index_pages_fetched(tuples_fetched * loop_count,
											baserel->pages,
											get_indexpath_pages(bitmapqual),
											root);
		pages_fetched /= loop_count;
	}
	else
	{
		/*
		 * For a single scan, the number of heap pages that need to be fetched
		 * is the same as the Mackert and Lohman formula for the case T <= b
		 * (ie, no re-reads needed).
		 */
		pages_fetched = (2.0 * T * tuples_fetched) / (2.0 * T + tuples_fetched);
	}
	if (pages_fetched >= T)
		pages_fetched = T;
	else
		pages_fetched = ceil(pages_fetched);

	/*
	 * For small numbers of pages we should charge spc_random_page_cost
	 * apiece, while if nearly all the table's pages are being read, it's more
	 * appropriate to charge spc_seq_page_cost apiece.  The effect is
	 * nonlinear, too. For lack of a better idea, interpolate like this to
	 * determine the cost per page.
	 */
	if (pages_fetched >= 2.0)
		cost_per_page = spc_random_page_cost -
			(spc_random_page_cost - spc_seq_page_cost)
			* sqrt(pages_fetched / T);
	else
		cost_per_page = spc_random_page_cost;

	run_cost += pages_fetched * cost_per_page;

	/*
	 * Estimate CPU costs per tuple.
	 *
	 * Often the indexquals don't need to be rechecked at each tuple ... but
	 * not always, especially not if there are enough tuples involved that the
	 * bitmaps become lossy.  For the moment, just assume they will be
	 * rechecked always.  This means we charge the full freight for all the
	 * scan clauses.
	 */
	get_restriction_qual_cost(root, baserel, param_info, &qpqual_cost);

	startup_cost += qpqual_cost.startup;
	cpu_per_tuple = cpu_tuple_cost + qpqual_cost.per_tuple;

	run_cost += cpu_per_tuple * tuples_fetched;

	/* tlist eval costs are paid per output row, not per tuple scanned */
	startup_cost += path->pathtarget->cost.startup;
	run_cost += path->pathtarget->cost.per_tuple * path->rows;

	path->startup_cost = startup_cost;
	path->total_cost = startup_cost + run_cost;
}

/*
 * cost_bitmap_tree_node
 *		Extract cost and selectivity from a bitmap tree node (index/and/or)
 */
void
cost_bitmap_tree_node(Path *path, Cost *cost, Selectivity *selec)
{
	if (IsA(path, IndexPath))
	{
		*cost = ((IndexPath *) path)->indextotalcost;
		*selec = ((IndexPath *) path)->indexselectivity;

		/*
		 * Charge a small amount per retrieved tuple to reflect the costs of
		 * manipulating the bitmap.  This is mostly to make sure that a bitmap
		 * scan doesn't look to be the same cost as an indexscan to retrieve a
		 * single tuple.
		 */
		*cost += 0.1 * cpu_operator_cost * path->rows;
	}
	else if (IsA(path, BitmapAndPath))
	{
		*cost = path->total_cost;
		*selec = ((BitmapAndPath *) path)->bitmapselectivity;
	}
	else if (IsA(path, BitmapOrPath))
	{
		*cost = path->total_cost;
		*selec = ((BitmapOrPath *) path)->bitmapselectivity;
	}
	else
	{
		elog(ERROR, "unrecognized node type: %d", nodeTag(path));
		*cost = *selec = 0;		/* keep compiler quiet */
	}
}

/*
 * cost_bitmap_and_node
 *		Estimate the cost of a BitmapAnd node
 *
 * Note that this considers only the costs of index scanning and bitmap
 * creation, not the eventual heap access.  In that sense the object isn't
 * truly a Path, but it has enough path-like properties (costs in particular)
 * to warrant treating it as one.  We don't bother to set the path rows field,
 * however.
 */
void
cost_bitmap_and_node(BitmapAndPath *path, PlannerInfo *root)
{
	Cost		totalCost;
	Selectivity selec;
	ListCell   *l;

	/*
	 * We estimate AND selectivity on the assumption that the inputs are
	 * independent.  This is probably often wrong, but we don't have the info
	 * to do better.
	 *
	 * The runtime cost of the BitmapAnd itself is estimated at 100x
	 * cpu_operator_cost for each tbm_intersect needed.  Probably too small,
	 * definitely too simplistic?
	 */
	totalCost = 0.0;
	selec = 1.0;
	foreach(l, path->bitmapquals)
	{
		Path	   *subpath = (Path *) lfirst(l);
		Cost		subCost;
		Selectivity subselec;

		cost_bitmap_tree_node(subpath, &subCost, &subselec);

		selec *= subselec;

		totalCost += subCost;
		if (l != list_head(path->bitmapquals))
			totalCost += 100.0 * cpu_operator_cost;
	}
	path->bitmapselectivity = selec;
	path->path.rows = 0;		/* per above, not used */
	path->path.startup_cost = totalCost;
	path->path.total_cost = totalCost;
}

/*
 * cost_bitmap_or_node
 *		Estimate the cost of a BitmapOr node
 *
 * See comments for cost_bitmap_and_node.
 */
void
cost_bitmap_or_node(BitmapOrPath *path, PlannerInfo *root)
{
	Cost		totalCost;
	Selectivity selec;
	ListCell   *l;

	/*
	 * We estimate OR selectivity on the assumption that the inputs are
	 * non-overlapping, since that's often the case in "x IN (list)" type
	 * situations.  Of course, we clamp to 1.0 at the end.
	 *
	 * The runtime cost of the BitmapOr itself is estimated at 100x
	 * cpu_operator_cost for each tbm_union needed.  Probably too small,
	 * definitely too simplistic?  We are aware that the tbm_unions are
	 * optimized out when the inputs are BitmapIndexScans.
	 */
	totalCost = 0.0;
	selec = 0.0;
	foreach(l, path->bitmapquals)
	{
		Path	   *subpath = (Path *) lfirst(l);
		Cost		subCost;
		Selectivity subselec;

		cost_bitmap_tree_node(subpath, &subCost, &subselec);

		selec += subselec;

		totalCost += subCost;
		if (l != list_head(path->bitmapquals) &&
			!IsA(subpath, IndexPath))
			totalCost += 100.0 * cpu_operator_cost;
	}
	path->bitmapselectivity = Min(selec, 1.0);
	path->path.rows = 0;		/* per above, not used */
	path->path.startup_cost = totalCost;
	path->path.total_cost = totalCost;
}

/*
 * cost_tidscan
 *	  Determines and returns the cost of scanning a relation using TIDs.
 *
 * 'baserel' is the relation to be scanned
 * 'tidquals' is the list of TID-checkable quals
 * 'param_info' is the ParamPathInfo if this is a parameterized path, else NULL
 */
void
cost_tidscan(Path *path, PlannerInfo *root,
			 RelOptInfo *baserel, List *tidquals, ParamPathInfo *param_info)
{
	Cost		startup_cost = 0;
	Cost		run_cost = 0;
	bool		isCurrentOf = false;
	QualCost	qpqual_cost;
	Cost		cpu_per_tuple;
	QualCost	tid_qual_cost;
	int			ntuples;
	ListCell   *l;
	double		spc_random_page_cost;

	/* Should only be applied to base relations */
	Assert(baserel->relid > 0);
	Assert(baserel->rtekind == RTE_RELATION);

	/* Mark the path with the correct row estimate */
	if (param_info)
		path->rows = param_info->ppi_rows;
	else
		path->rows = baserel->rows;

	/* Count how many tuples we expect to retrieve */
	ntuples = 0;
	foreach(l, tidquals)
	{
		if (IsA(lfirst(l), ScalarArrayOpExpr))
		{
			/* Each element of the array yields 1 tuple */
			ScalarArrayOpExpr *saop = (ScalarArrayOpExpr *) lfirst(l);
			Node	   *arraynode = (Node *) lsecond(saop->args);

			ntuples += estimate_array_length(arraynode);
		}
		else if (IsA(lfirst(l), CurrentOfExpr))
		{
			/* CURRENT OF yields 1 tuple */
			isCurrentOf = true;
			ntuples++;
		}
		else
		{
			/* It's just CTID = something, count 1 tuple */
			ntuples++;
		}
	}

	/*
	 * We must force TID scan for WHERE CURRENT OF, because only nodeTidscan.c
	 * understands how to do it correctly.  Therefore, honor enable_tidscan
	 * only when CURRENT OF isn't present.  Also note that cost_qual_eval
	 * counts a CurrentOfExpr as having startup cost disable_cost, which we
	 * subtract off here; that's to prevent other plan types such as seqscan
	 * from winning.
	 */
	if (isCurrentOf)
	{
		Assert(baserel->baserestrictcost.startup >= disable_cost);
		startup_cost -= disable_cost;
	}
	else if (!enable_tidscan)
		startup_cost += disable_cost;

	/*
	 * The TID qual expressions will be computed once, any other baserestrict
	 * quals once per retrieved tuple.
	 */
	cost_qual_eval(&tid_qual_cost, tidquals, root);

	/* fetch estimated page cost for tablespace containing table */
	get_tablespace_page_costs(baserel->reltablespace,
							  &spc_random_page_cost,
							  NULL);

	/* disk costs --- assume each tuple on a different page */
	run_cost += spc_random_page_cost * ntuples;

	/* Add scanning CPU costs */
	get_restriction_qual_cost(root, baserel, param_info, &qpqual_cost);

	/* XXX currently we assume TID quals are a subset of qpquals */
	startup_cost += qpqual_cost.startup + tid_qual_cost.per_tuple;
	cpu_per_tuple = cpu_tuple_cost + qpqual_cost.per_tuple -
		tid_qual_cost.per_tuple;
	run_cost += cpu_per_tuple * ntuples;

	/* tlist eval costs are paid per output row, not per tuple scanned */
	startup_cost += path->pathtarget->cost.startup;
	run_cost += path->pathtarget->cost.per_tuple * path->rows;

	path->startup_cost = startup_cost;
	path->total_cost = startup_cost + run_cost;
}

/*
 * cost_subqueryscan
 *	  Determines and returns the cost of scanning a subquery RTE.
 *
 * 'baserel' is the relation to be scanned
 * 'param_info' is the ParamPathInfo if this is a parameterized path, else NULL
 */
void
cost_subqueryscan(SubqueryScanPath *path, PlannerInfo *root,
				  RelOptInfo *baserel, ParamPathInfo *param_info)
{
	Cost		startup_cost;
	Cost		run_cost;
	QualCost	qpqual_cost;
	Cost		cpu_per_tuple;

	/* Should only be applied to base relations that are subqueries */
	Assert(baserel->relid > 0);
	Assert(baserel->rtekind == RTE_SUBQUERY);

	/* Mark the path with the correct row estimate */
	if (param_info)
		path->path.rows = param_info->ppi_rows;
	else
		path->path.rows = baserel->rows;

	/*
	 * Cost of path is cost of evaluating the subplan, plus cost of evaluating
	 * any restriction clauses and tlist that will be attached to the
	 * SubqueryScan node, plus cpu_tuple_cost to account for selection and
	 * projection overhead.
	 */
	path->path.startup_cost = path->subpath->startup_cost;
	path->path.total_cost = path->subpath->total_cost;

	get_restriction_qual_cost(root, baserel, param_info, &qpqual_cost);

	startup_cost = qpqual_cost.startup;
	cpu_per_tuple = cpu_tuple_cost + qpqual_cost.per_tuple;
	run_cost = cpu_per_tuple * baserel->tuples;

	/* tlist eval costs are paid per output row, not per tuple scanned */
	startup_cost += path->path.pathtarget->cost.startup;
	run_cost += path->path.pathtarget->cost.per_tuple * path->path.rows;

	path->path.startup_cost += startup_cost;
	path->path.total_cost += startup_cost + run_cost;
}

/*
 * cost_functionscan
 *	  Determines and returns the cost of scanning a function RTE.
 *
 * 'baserel' is the relation to be scanned
 * 'param_info' is the ParamPathInfo if this is a parameterized path, else NULL
 */
void
cost_functionscan(Path *path, PlannerInfo *root,
				  RelOptInfo *baserel, ParamPathInfo *param_info)
{
	Cost		startup_cost = 0;
	Cost		run_cost = 0;
	QualCost	qpqual_cost;
	Cost		cpu_per_tuple;
	RangeTblEntry *rte;
	QualCost	exprcost;

	/* Should only be applied to base relations that are functions */
	Assert(baserel->relid > 0);
	rte = planner_rt_fetch(baserel->relid, root);
	Assert(rte->rtekind == RTE_FUNCTION);

	/* Mark the path with the correct row estimate */
	if (param_info)
		path->rows = param_info->ppi_rows;
	else
		path->rows = baserel->rows;

	/*
	 * Estimate costs of executing the function expression(s).
	 *
	 * Currently, nodeFunctionscan.c always executes the functions to
	 * completion before returning any rows, and caches the results in a
	 * tuplestore.  So the function eval cost is all startup cost, and per-row
	 * costs are minimal.
	 *
	 * XXX in principle we ought to charge tuplestore spill costs if the
	 * number of rows is large.  However, given how phony our rowcount
	 * estimates for functions tend to be, there's not a lot of point in that
	 * refinement right now.
	 */
	cost_qual_eval_node(&exprcost, (Node *) rte->functions, root);

	startup_cost += exprcost.startup + exprcost.per_tuple;

	/* Add scanning CPU costs */
	get_restriction_qual_cost(root, baserel, param_info, &qpqual_cost);

	startup_cost += qpqual_cost.startup;
	cpu_per_tuple = cpu_tuple_cost + qpqual_cost.per_tuple;
	run_cost += cpu_per_tuple * baserel->tuples;

	/* tlist eval costs are paid per output row, not per tuple scanned */
	startup_cost += path->pathtarget->cost.startup;
	run_cost += path->pathtarget->cost.per_tuple * path->rows;

	path->startup_cost = startup_cost;
	path->total_cost = startup_cost + run_cost;
}

/*
 * cost_valuesscan
 *	  Determines and returns the cost of scanning a VALUES RTE.
 *
 * 'baserel' is the relation to be scanned
 * 'param_info' is the ParamPathInfo if this is a parameterized path, else NULL
 */
void
cost_valuesscan(Path *path, PlannerInfo *root,
				RelOptInfo *baserel, ParamPathInfo *param_info)
{
	Cost		startup_cost = 0;
	Cost		run_cost = 0;
	QualCost	qpqual_cost;
	Cost		cpu_per_tuple;

	/* Should only be applied to base relations that are values lists */
	Assert(baserel->relid > 0);
	Assert(baserel->rtekind == RTE_VALUES);

	/* Mark the path with the correct row estimate */
	if (param_info)
		path->rows = param_info->ppi_rows;
	else
		path->rows = baserel->rows;

	/*
	 * For now, estimate list evaluation cost at one operator eval per list
	 * (probably pretty bogus, but is it worth being smarter?)
	 */
	cpu_per_tuple = cpu_operator_cost;

	/* Add scanning CPU costs */
	get_restriction_qual_cost(root, baserel, param_info, &qpqual_cost);

	startup_cost += qpqual_cost.startup;
	cpu_per_tuple += cpu_tuple_cost + qpqual_cost.per_tuple;
	run_cost += cpu_per_tuple * baserel->tuples;

	/* tlist eval costs are paid per output row, not per tuple scanned */
	startup_cost += path->pathtarget->cost.startup;
	run_cost += path->pathtarget->cost.per_tuple * path->rows;

	path->startup_cost = startup_cost;
	path->total_cost = startup_cost + run_cost;
}

/*
 * cost_ctescan
 *	  Determines and returns the cost of scanning a CTE RTE.
 *
 * Note: this is used for both self-reference and regular CTEs; the
 * possible cost differences are below the threshold of what we could
 * estimate accurately anyway.  Note that the costs of evaluating the
 * referenced CTE query are added into the final plan as initplan costs,
 * and should NOT be counted here.
 */
void
cost_ctescan(Path *path, PlannerInfo *root,
			 RelOptInfo *baserel, ParamPathInfo *param_info)
{
	Cost		startup_cost = 0;
	Cost		run_cost = 0;
	QualCost	qpqual_cost;
	Cost		cpu_per_tuple;

	/* Should only be applied to base relations that are CTEs */
	Assert(baserel->relid > 0);
	Assert(baserel->rtekind == RTE_CTE);

	/* Mark the path with the correct row estimate */
	if (param_info)
		path->rows = param_info->ppi_rows;
	else
		path->rows = baserel->rows;

	/* Charge one CPU tuple cost per row for tuplestore manipulation */
	cpu_per_tuple = cpu_tuple_cost;

	/* Add scanning CPU costs */
	get_restriction_qual_cost(root, baserel, param_info, &qpqual_cost);

	startup_cost += qpqual_cost.startup;
	cpu_per_tuple += cpu_tuple_cost + qpqual_cost.per_tuple;
	run_cost += cpu_per_tuple * baserel->tuples;

	/* tlist eval costs are paid per output row, not per tuple scanned */
	startup_cost += path->pathtarget->cost.startup;
	run_cost += path->pathtarget->cost.per_tuple * path->rows;

	path->startup_cost = startup_cost;
	path->total_cost = startup_cost + run_cost;
}

/*
 * cost_recursive_union
 *	  Determines and returns the cost of performing a recursive union,
 *	  and also the estimated output size.
 *
 * We are given Paths for the nonrecursive and recursive terms.
 */
void
cost_recursive_union(Path *runion, Path *nrterm, Path *rterm)
{
	Cost		startup_cost;
	Cost		total_cost;
	double		total_rows;

	/* We probably have decent estimates for the non-recursive term */
	startup_cost = nrterm->startup_cost;
	total_cost = nrterm->total_cost;
	total_rows = nrterm->rows;

	/*
	 * We arbitrarily assume that about 10 recursive iterations will be
	 * needed, and that we've managed to get a good fix on the cost and output
	 * size of each one of them.  These are mighty shaky assumptions but it's
	 * hard to see how to do better.
	 */
	total_cost += 10 * rterm->total_cost;
	total_rows += 10 * rterm->rows;

	/*
	 * Also charge cpu_tuple_cost per row to account for the costs of
	 * manipulating the tuplestores.  (We don't worry about possible
	 * spill-to-disk costs.)
	 */
	total_cost += cpu_tuple_cost * total_rows;

	runion->startup_cost = startup_cost;
	runion->total_cost = total_cost;
	runion->rows = total_rows;
	runion->pathtarget->width = Max(nrterm->pathtarget->width,
									rterm->pathtarget->width);
}

/*
 * cost_sort
 *	  Determines and returns the cost of sorting a relation, including
 *	  the cost of reading the input data.
 *
 * If the total volume of data to sort is less than sort_mem, we will do
 * an in-memory sort, which requires no I/O and about t*log2(t) tuple
 * comparisons for t tuples.
 *
 * If the total volume exceeds sort_mem, we switch to a tape-style merge
 * algorithm.  There will still be about t*log2(t) tuple comparisons in
 * total, but we will also need to write and read each tuple once per
 * merge pass.  We expect about ceil(logM(r)) merge passes where r is the
 * number of initial runs formed and M is the merge order used by tuplesort.c.
 * Since the average initial run should be about sort_mem, we have
 *		disk traffic = 2 * relsize * ceil(logM(p / sort_mem))
 *		cpu = comparison_cost * t * log2(t)
 *
 * If the sort is bounded (i.e., only the first k result tuples are needed)
 * and k tuples can fit into sort_mem, we use a heap method that keeps only
 * k tuples in the heap; this will require about t*log2(k) tuple comparisons.
 *
 * The disk traffic is assumed to be 3/4ths sequential and 1/4th random
 * accesses (XXX can't we refine that guess?)
 *
 * By default, we charge two operator evals per tuple comparison, which should
 * be in the right ballpark in most cases.  The caller can tweak this by
 * specifying nonzero comparison_cost; typically that's used for any extra
 * work that has to be done to prepare the inputs to the comparison operators.
 *
 * 'pathkeys' is a list of sort keys
 * 'input_cost' is the total cost for reading the input data
 * 'tuples' is the number of tuples in the relation
 * 'width' is the average tuple width in bytes
 * 'comparison_cost' is the extra cost per comparison, if any
 * 'sort_mem' is the number of kilobytes of work memory allowed for the sort
 * 'limit_tuples' is the bound on the number of output tuples; -1 if no bound
 *
 * NOTE: some callers currently pass NIL for pathkeys because they
 * can't conveniently supply the sort keys.  Since this routine doesn't
 * currently do anything with pathkeys anyway, that doesn't matter...
 * but if it ever does, it should react gracefully to lack of key data.
 * (Actually, the thing we'd most likely be interested in is just the number
 * of sort keys, which all callers *could* supply.)
 */
void
cost_sort(Path *path, PlannerInfo *root,
		  List *pathkeys, Cost input_cost, double tuples, int width,
		  Cost comparison_cost, int sort_mem,
		  double limit_tuples)
{
	Cost		startup_cost = input_cost;
	Cost		run_cost = 0;
	double		input_bytes = relation_byte_size(tuples, width);
	double		output_bytes;
	double		output_tuples;
	long		sort_mem_bytes = sort_mem * 1024L;

	if (!enable_sort)
		startup_cost += disable_cost;

	path->rows = tuples;

	/*
	 * We want to be sure the cost of a sort is never estimated as zero, even
	 * if passed-in tuple count is zero.  Besides, mustn't do log(0)...
	 */
	if (tuples < 2.0)
		tuples = 2.0;

	/* Include the default cost-per-comparison */
	comparison_cost += 2.0 * cpu_operator_cost;

	/* Do we have a useful LIMIT? */
	if (limit_tuples > 0 && limit_tuples < tuples)
	{
		output_tuples = limit_tuples;
		output_bytes = relation_byte_size(output_tuples, width);
	}
	else
	{
		output_tuples = tuples;
		output_bytes = input_bytes;
	}

	if (output_bytes > sort_mem_bytes)
	{
		/*
		 * We'll have to use a disk-based sort of all the tuples
		 */
		double		npages = ceil(input_bytes / BLCKSZ);
		double		nruns = input_bytes / sort_mem_bytes;
		double		mergeorder = tuplesort_merge_order(sort_mem_bytes);
		double		log_runs;
		double		npageaccesses;

		/*
		 * CPU costs
		 *
		 * Assume about N log2 N comparisons
		 */
		startup_cost += comparison_cost * tuples * LOG2(tuples);

		/* Disk costs */

		/* Compute logM(r) as log(r) / log(M) */
		if (nruns > mergeorder)
			log_runs = ceil(log(nruns) / log(mergeorder));
		else
			log_runs = 1.0;
		npageaccesses = 2.0 * npages * log_runs;
		/* Assume 3/4ths of accesses are sequential, 1/4th are not */
		startup_cost += npageaccesses *
			(seq_page_cost * 0.75 + random_page_cost * 0.25);
	}
	else if (tuples > 2 * output_tuples || input_bytes > sort_mem_bytes)
	{
		/*
		 * We'll use a bounded heap-sort keeping just K tuples in memory, for
		 * a total number of tuple comparisons of N log2 K; but the constant
		 * factor is a bit higher than for quicksort.  Tweak it so that the
		 * cost curve is continuous at the crossover point.
		 */
		startup_cost += comparison_cost * tuples * LOG2(2.0 * output_tuples);
	}
	else
	{
		/* We'll use plain quicksort on all the input tuples */
		startup_cost += comparison_cost * tuples * LOG2(tuples);
	}

	/*
	 * Also charge a small amount (arbitrarily set equal to operator cost) per
	 * extracted tuple.  We don't charge cpu_tuple_cost because a Sort node
	 * doesn't do qual-checking or projection, so it has less overhead than
	 * most plan nodes.  Note it's correct to use tuples not output_tuples
	 * here --- the upper LIMIT will pro-rate the run cost so we'd be double
	 * counting the LIMIT otherwise.
	 */
	run_cost += cpu_operator_cost * tuples;

	path->startup_cost = startup_cost;
	path->total_cost = startup_cost + run_cost;
}

/*
 * cost_merge_append
 *	  Determines and returns the cost of a MergeAppend node.
 *
 * MergeAppend merges several pre-sorted input streams, using a heap that
 * at any given instant holds the next tuple from each stream.  If there
 * are N streams, we need about N*log2(N) tuple comparisons to construct
 * the heap at startup, and then for each output tuple, about log2(N)
 * comparisons to delete the top heap entry and another log2(N) comparisons
 * to insert its successor from the same stream.
 *
 * (The effective value of N will drop once some of the input streams are
 * exhausted, but it seems unlikely to be worth trying to account for that.)
 *
 * The heap is never spilled to disk, since we assume N is not very large.
 * So this is much simpler than cost_sort.
 *
 * As in cost_sort, we charge two operator evals per tuple comparison.
 *
 * 'pathkeys' is a list of sort keys
 * 'n_streams' is the number of input streams
 * 'input_startup_cost' is the sum of the input streams' startup costs
 * 'input_total_cost' is the sum of the input streams' total costs
 * 'tuples' is the number of tuples in all the streams
 */
void
cost_merge_append(Path *path, PlannerInfo *root,
				  List *pathkeys, int n_streams,
				  Cost input_startup_cost, Cost input_total_cost,
				  double tuples)
{
	Cost		startup_cost = 0;
	Cost		run_cost = 0;
	Cost		comparison_cost;
	double		N;
	double		logN;

	/*
	 * Avoid log(0)...
	 */
	N = (n_streams < 2) ? 2.0 : (double) n_streams;
	logN = LOG2(N);

	/* Assumed cost per tuple comparison */
	comparison_cost = 2.0 * cpu_operator_cost;

	/* Heap creation cost */
	startup_cost += comparison_cost * N * logN;

	/* Per-tuple heap maintenance cost */
	run_cost += tuples * comparison_cost * 2.0 * logN;

	/*
	 * Also charge a small amount (arbitrarily set equal to operator cost) per
	 * extracted tuple.  We don't charge cpu_tuple_cost because a MergeAppend
	 * node doesn't do qual-checking or projection, so it has less overhead
	 * than most plan nodes.
	 */
	run_cost += cpu_operator_cost * tuples;

	path->startup_cost = startup_cost + input_startup_cost;
	path->total_cost = startup_cost + run_cost + input_total_cost;
}

/*
 * cost_material
 *	  Determines and returns the cost of materializing a relation, including
 *	  the cost of reading the input data.
 *
 * If the total volume of data to materialize exceeds work_mem, we will need
 * to write it to disk, so the cost is much higher in that case.
 *
 * Note that here we are estimating the costs for the first scan of the
 * relation, so the materialization is all overhead --- any savings will
 * occur only on rescan, which is estimated in cost_rescan.
 */
void
cost_material(Path *path,
			  Cost input_startup_cost, Cost input_total_cost,
			  double tuples, int width)
{
	Cost		startup_cost = input_startup_cost;
	Cost		run_cost = input_total_cost - input_startup_cost;
	double		nbytes = relation_byte_size(tuples, width);
	long		work_mem_bytes = work_mem * 1024L;

	path->rows = tuples;

	/*
	 * Whether spilling or not, charge 2x cpu_operator_cost per tuple to
	 * reflect bookkeeping overhead.  (This rate must be more than what
	 * cost_rescan charges for materialize, ie, cpu_operator_cost per tuple;
	 * if it is exactly the same then there will be a cost tie between
	 * nestloop with A outer, materialized B inner and nestloop with B outer,
	 * materialized A inner.  The extra cost ensures we'll prefer
	 * materializing the smaller rel.)	Note that this is normally a good deal
	 * less than cpu_tuple_cost; which is OK because a Material plan node
	 * doesn't do qual-checking or projection, so it's got less overhead than
	 * most plan nodes.
	 */
	run_cost += 2 * cpu_operator_cost * tuples;

	/*
	 * If we will spill to disk, charge at the rate of seq_page_cost per page.
	 * This cost is assumed to be evenly spread through the plan run phase,
	 * which isn't exactly accurate but our cost model doesn't allow for
	 * nonuniform costs within the run phase.
	 */
	if (nbytes > work_mem_bytes)
	{
		double		npages = ceil(nbytes / BLCKSZ);

		run_cost += seq_page_cost * npages;
	}

	path->startup_cost = startup_cost;
	path->total_cost = startup_cost + run_cost;
}

/*
 * cost_agg
 *		Determines and returns the cost of performing an Agg plan node,
 *		including the cost of its input.
 *
 * aggcosts can be NULL when there are no actual aggregate functions (i.e.,
 * we are using a hashed Agg node just to do grouping).
 *
 * Note: when aggstrategy == AGG_SORTED, caller must ensure that input costs
 * are for appropriately-sorted input.
 */
void
cost_agg(Path *path, PlannerInfo *root,
		 AggStrategy aggstrategy, const AggClauseCosts *aggcosts,
		 int numGroupCols, double numGroups,
		 Cost input_startup_cost, Cost input_total_cost,
		 double input_tuples)
{
	double		output_tuples;
	Cost		startup_cost;
	Cost		total_cost;
	AggClauseCosts dummy_aggcosts;

	/* Use all-zero per-aggregate costs if NULL is passed */
	if (aggcosts == NULL)
	{
		Assert(aggstrategy == AGG_HASHED);
		MemSet(&dummy_aggcosts, 0, sizeof(AggClauseCosts));
		aggcosts = &dummy_aggcosts;
	}

	/*
	 * The transCost.per_tuple component of aggcosts should be charged once
	 * per input tuple, corresponding to the costs of evaluating the aggregate
	 * transfns and their input expressions (with any startup cost of course
	 * charged but once).  The finalCost component is charged once per output
	 * tuple, corresponding to the costs of evaluating the finalfns.
	 *
	 * If we are grouping, we charge an additional cpu_operator_cost per
	 * grouping column per input tuple for grouping comparisons.
	 *
	 * We will produce a single output tuple if not grouping, and a tuple per
	 * group otherwise.  We charge cpu_tuple_cost for each output tuple.
	 *
	 * Note: in this cost model, AGG_SORTED and AGG_HASHED have exactly the
	 * same total CPU cost, but AGG_SORTED has lower startup cost.  If the
	 * input path is already sorted appropriately, AGG_SORTED should be
	 * preferred (since it has no risk of memory overflow).  This will happen
	 * as long as the computed total costs are indeed exactly equal --- but if
	 * there's roundoff error we might do the wrong thing.  So be sure that
	 * the computations below form the same intermediate values in the same
	 * order.
	 */
	if (aggstrategy == AGG_PLAIN)
	{
		startup_cost = input_total_cost;
		startup_cost += aggcosts->transCost.startup;
		startup_cost += aggcosts->transCost.per_tuple * input_tuples;
		startup_cost += aggcosts->finalCost;
		/* we aren't grouping */
		total_cost = startup_cost + cpu_tuple_cost;
		output_tuples = 1;
	}
	else if (aggstrategy == AGG_SORTED)
	{
		/* Here we are able to deliver output on-the-fly */
		startup_cost = input_startup_cost;
		total_cost = input_total_cost;
		/* calcs phrased this way to match HASHED case, see note above */
		total_cost += aggcosts->transCost.startup;
		total_cost += aggcosts->transCost.per_tuple * input_tuples;
		total_cost += (cpu_operator_cost * numGroupCols) * input_tuples;
		total_cost += aggcosts->finalCost * numGroups;
		total_cost += cpu_tuple_cost * numGroups;
		output_tuples = numGroups;
	}
	else
	{
		/* must be AGG_HASHED */
		startup_cost = input_total_cost;
		if (!enable_hashagg)
			startup_cost += disable_cost;
		startup_cost += aggcosts->transCost.startup;
		startup_cost += aggcosts->transCost.per_tuple * input_tuples;
		startup_cost += (cpu_operator_cost * numGroupCols) * input_tuples;
		total_cost = startup_cost;
		total_cost += aggcosts->finalCost * numGroups;
		total_cost += cpu_tuple_cost * numGroups;
		output_tuples = numGroups;
	}

	path->rows = output_tuples;
	path->startup_cost = startup_cost;
	path->total_cost = total_cost;
}

/*
 * cost_windowagg
 *		Determines and returns the cost of performing a WindowAgg plan node,
 *		including the cost of its input.
 *
 * Input is assumed already properly sorted.
 */
void
cost_windowagg(Path *path, PlannerInfo *root,
			   List *windowFuncs, int numPartCols, int numOrderCols,
			   Cost input_startup_cost, Cost input_total_cost,
			   double input_tuples)
{
	Cost		startup_cost;
	Cost		total_cost;
	ListCell   *lc;

	startup_cost = input_startup_cost;
	total_cost = input_total_cost;

	/*
	 * Window functions are assumed to cost their stated execution cost, plus
	 * the cost of evaluating their input expressions, per tuple.  Since they
	 * may in fact evaluate their inputs at multiple rows during each cycle,
	 * this could be a drastic underestimate; but without a way to know how
	 * many rows the window function will fetch, it's hard to do better.  In
	 * any case, it's a good estimate for all the built-in window functions,
	 * so we'll just do this for now.
	 */
	foreach(lc, windowFuncs)
	{
		WindowFunc *wfunc = (WindowFunc *) lfirst(lc);
		Cost		wfunccost;
		QualCost	argcosts;

		Assert(IsA(wfunc, WindowFunc));

		wfunccost = get_func_cost(wfunc->winfnoid) * cpu_operator_cost;

		/* also add the input expressions' cost to per-input-row costs */
		cost_qual_eval_node(&argcosts, (Node *) wfunc->args, root);
		startup_cost += argcosts.startup;
		wfunccost += argcosts.per_tuple;

		/*
		 * Add the filter's cost to per-input-row costs.  XXX We should reduce
		 * input expression costs according to filter selectivity.
		 */
		cost_qual_eval_node(&argcosts, (Node *) wfunc->aggfilter, root);
		startup_cost += argcosts.startup;
		wfunccost += argcosts.per_tuple;

		total_cost += wfunccost * input_tuples;
	}

	/*
	 * We also charge cpu_operator_cost per grouping column per tuple for
	 * grouping comparisons, plus cpu_tuple_cost per tuple for general
	 * overhead.
	 *
	 * XXX this neglects costs of spooling the data to disk when it overflows
	 * work_mem.  Sooner or later that should get accounted for.
	 */
	total_cost += cpu_operator_cost * (numPartCols + numOrderCols) * input_tuples;
	total_cost += cpu_tuple_cost * input_tuples;

	path->rows = input_tuples;
	path->startup_cost = startup_cost;
	path->total_cost = total_cost;
}

/*
 * cost_group
 *		Determines and returns the cost of performing a Group plan node,
 *		including the cost of its input.
 *
 * Note: caller must ensure that input costs are for appropriately-sorted
 * input.
 */
void
cost_group(Path *path, PlannerInfo *root,
		   int numGroupCols, double numGroups,
		   Cost input_startup_cost, Cost input_total_cost,
		   double input_tuples)
{
	Cost		startup_cost;
	Cost		total_cost;

	startup_cost = input_startup_cost;
	total_cost = input_total_cost;

	/*
	 * Charge one cpu_operator_cost per comparison per input tuple. We assume
	 * all columns get compared at most of the tuples.
	 */
	total_cost += cpu_operator_cost * input_tuples * numGroupCols;

	path->rows = numGroups;
	path->startup_cost = startup_cost;
	path->total_cost = total_cost;
}

/*
 * initial_cost_nestloop
 *	  Preliminary estimate of the cost of a nestloop join path.
 *
 * This must quickly produce lower-bound estimates of the path's startup and
 * total costs.  If we are unable to eliminate the proposed path from
 * consideration using the lower bounds, final_cost_nestloop will be called
 * to obtain the final estimates.
 *
 * The exact division of labor between this function and final_cost_nestloop
 * is private to them, and represents a tradeoff between speed of the initial
 * estimate and getting a tight lower bound.  We choose to not examine the
 * join quals here, since that's by far the most expensive part of the
 * calculations.  The end result is that CPU-cost considerations must be
 * left for the second phase; and for SEMI/ANTI joins, we must also postpone
 * incorporation of the inner path's run cost.
 *
 * 'workspace' is to be filled with startup_cost, total_cost, and perhaps
 *		other data to be used by final_cost_nestloop
 * 'jointype' is the type of join to be performed
 * 'outer_path' is the outer input to the join
 * 'inner_path' is the inner input to the join
 * 'sjinfo' is extra info about the join for selectivity estimation
 * 'semifactors' contains valid data if jointype is SEMI or ANTI
 */
void
initial_cost_nestloop(PlannerInfo *root, JoinCostWorkspace *workspace,
					  JoinType jointype,
					  Path *outer_path, Path *inner_path,
					  SpecialJoinInfo *sjinfo,
					  SemiAntiJoinFactors *semifactors)
{
	Cost		startup_cost = 0;
	Cost		run_cost = 0;
	double		outer_path_rows = outer_path->rows;
	Cost		inner_rescan_start_cost;
	Cost		inner_rescan_total_cost;
	Cost		inner_run_cost;
	Cost		inner_rescan_run_cost;

	/* estimate costs to rescan the inner relation */
	cost_rescan(root, inner_path,
				&inner_rescan_start_cost,
				&inner_rescan_total_cost);

	/* cost of source data */

	/*
	 * NOTE: clearly, we must pay both outer and inner paths' startup_cost
	 * before we can start returning tuples, so the join's startup cost is
	 * their sum.  We'll also pay the inner path's rescan startup cost
	 * multiple times.
	 */
	startup_cost += outer_path->startup_cost + inner_path->startup_cost;
	run_cost += outer_path->total_cost - outer_path->startup_cost;
	if (outer_path_rows > 1)
		run_cost += (outer_path_rows - 1) * inner_rescan_start_cost;

	inner_run_cost = inner_path->total_cost - inner_path->startup_cost;
	inner_rescan_run_cost = inner_rescan_total_cost - inner_rescan_start_cost;

	if (jointype == JOIN_SEMI || jointype == JOIN_ANTI)
	{
		/*
		 * SEMI or ANTI join: executor will stop after first match.
		 *
		 * Getting decent estimates requires inspection of the join quals,
		 * which we choose to postpone to final_cost_nestloop.
		 */

		/* Save private data for final_cost_nestloop */
		workspace->inner_run_cost = inner_run_cost;
		workspace->inner_rescan_run_cost = inner_rescan_run_cost;
	}
	else
	{
		/* Normal case; we'll scan whole input rel for each outer row */
		run_cost += inner_run_cost;
		if (outer_path_rows > 1)
			run_cost += (outer_path_rows - 1) * inner_rescan_run_cost;
	}

	/* CPU costs left for later */

	/* Public result fields */
	workspace->startup_cost = startup_cost;
	workspace->total_cost = startup_cost + run_cost;
	/* Save private data for final_cost_nestloop */
	workspace->run_cost = run_cost;
}

/*
 * final_cost_nestloop
 *	  Final estimate of the cost and result size of a nestloop join path.
 *
 * 'path' is already filled in except for the rows and cost fields
 * 'workspace' is the result from initial_cost_nestloop
 * 'sjinfo' is extra info about the join for selectivity estimation
 * 'semifactors' contains valid data if path->jointype is SEMI or ANTI
 */
void
final_cost_nestloop(PlannerInfo *root, NestPath *path,
					JoinCostWorkspace *workspace,
					SpecialJoinInfo *sjinfo,
					SemiAntiJoinFactors *semifactors)
{
	Path	   *outer_path = path->outerjoinpath;
	Path	   *inner_path = path->innerjoinpath;
	double		outer_path_rows = outer_path->rows;
	double		inner_path_rows = inner_path->rows;
	Cost		startup_cost = workspace->startup_cost;
	Cost		run_cost = workspace->run_cost;
	Cost		cpu_per_tuple;
	QualCost	restrict_qual_cost;
	double		ntuples;

	/* Protect some assumptions below that rowcounts aren't zero or NaN */
	if (outer_path_rows <= 0 || isnan(outer_path_rows))
		outer_path_rows = 1;
	if (inner_path_rows <= 0 || isnan(inner_path_rows))
		inner_path_rows = 1;

	/* Mark the path with the correct row estimate */
	if (path->path.param_info)
		path->path.rows = path->path.param_info->ppi_rows;
	else
		path->path.rows = path->path.parent->rows;

	/*
	 * We could include disable_cost in the preliminary estimate, but that
	 * would amount to optimizing for the case where the join method is
	 * disabled, which doesn't seem like the way to bet.
	 */
	if (!enable_nestloop)
		startup_cost += disable_cost;

	/* cost of inner-relation source data (we already dealt with outer rel) */

	if (path->jointype == JOIN_SEMI || path->jointype == JOIN_ANTI)
	{
		/*
		 * SEMI or ANTI join: executor will stop after first match.
		 */
		Cost		inner_run_cost = workspace->inner_run_cost;
		Cost		inner_rescan_run_cost = workspace->inner_rescan_run_cost;
		double		outer_matched_rows;
		Selectivity inner_scan_frac;

		/*
		 * For an outer-rel row that has at least one match, we can expect the
		 * inner scan to stop after a fraction 1/(match_count+1) of the inner
		 * rows, if the matches are evenly distributed.  Since they probably
		 * aren't quite evenly distributed, we apply a fuzz factor of 2.0 to
		 * that fraction.  (If we used a larger fuzz factor, we'd have to
		 * clamp inner_scan_frac to at most 1.0; but since match_count is at
		 * least 1, no such clamp is needed now.)
		 */
		outer_matched_rows = rint(outer_path_rows * semifactors->outer_match_frac);
		inner_scan_frac = 2.0 / (semifactors->match_count + 1.0);

		/*
		 * Compute number of tuples processed (not number emitted!).  First,
		 * account for successfully-matched outer rows.
		 */
		ntuples = outer_matched_rows * inner_path_rows * inner_scan_frac;

		/*
		 * Now we need to estimate the actual costs of scanning the inner
		 * relation, which may be quite a bit less than N times inner_run_cost
		 * due to early scan stops.  We consider two cases.  If the inner path
		 * is an indexscan using all the joinquals as indexquals, then an
		 * unmatched outer row results in an indexscan returning no rows,
		 * which is probably quite cheap.  Otherwise, the executor will have
		 * to scan the whole inner rel for an unmatched row; not so cheap.
		 */
		if (has_indexed_join_quals(path))
		{
			/*
			 * Successfully-matched outer rows will only require scanning
			 * inner_scan_frac of the inner relation.  In this case, we don't
			 * need to charge the full inner_run_cost even when that's more
			 * than inner_rescan_run_cost, because we can assume that none of
			 * the inner scans ever scan the whole inner relation.  So it's
			 * okay to assume that all the inner scan executions can be
			 * fractions of the full cost, even if materialization is reducing
			 * the rescan cost.  At this writing, it's impossible to get here
			 * for a materialized inner scan, so inner_run_cost and
			 * inner_rescan_run_cost will be the same anyway; but just in
			 * case, use inner_run_cost for the first matched tuple and
			 * inner_rescan_run_cost for additional ones.
			 */
			run_cost += inner_run_cost * inner_scan_frac;
			if (outer_matched_rows > 1)
				run_cost += (outer_matched_rows - 1) * inner_rescan_run_cost * inner_scan_frac;

			/*
			 * Add the cost of inner-scan executions for unmatched outer rows.
			 * We estimate this as the same cost as returning the first tuple
			 * of a nonempty scan.  We consider that these are all rescans,
			 * since we used inner_run_cost once already.
			 */
			run_cost += (outer_path_rows - outer_matched_rows) *
				inner_rescan_run_cost / inner_path_rows;

			/*
			 * We won't be evaluating any quals at all for unmatched rows, so
			 * don't add them to ntuples.
			 */
		}
		else
		{
			/*
			 * Here, a complicating factor is that rescans may be cheaper than
			 * first scans.  If we never scan all the way to the end of the
			 * inner rel, it might be (depending on the plan type) that we'd
			 * never pay the whole inner first-scan run cost.  However it is
			 * difficult to estimate whether that will happen (and it could
			 * not happen if there are any unmatched outer rows!), so be
			 * conservative and always charge the whole first-scan cost once.
			 */
			run_cost += inner_run_cost;

			/* Add inner run cost for additional outer tuples having matches */
			if (outer_matched_rows > 1)
				run_cost += (outer_matched_rows - 1) * inner_rescan_run_cost * inner_scan_frac;

			/* Add inner run cost for unmatched outer tuples */
			run_cost += (outer_path_rows - outer_matched_rows) *
				inner_rescan_run_cost;

			/* And count the unmatched join tuples as being processed */
			ntuples += (outer_path_rows - outer_matched_rows) *
				inner_path_rows;
		}
	}
	else
	{
		/* Normal-case source costs were included in preliminary estimate */

		/* Compute number of tuples processed (not number emitted!) */
		ntuples = outer_path_rows * inner_path_rows;
	}

	/* CPU costs */
	cost_qual_eval(&restrict_qual_cost, path->joinrestrictinfo, root);
	startup_cost += restrict_qual_cost.startup;
	cpu_per_tuple = cpu_tuple_cost + restrict_qual_cost.per_tuple;
	run_cost += cpu_per_tuple * ntuples;

	/* tlist eval costs are paid per output row, not per tuple scanned */
	startup_cost += path->path.pathtarget->cost.startup;
	run_cost += path->path.pathtarget->cost.per_tuple * path->path.rows;

	path->path.startup_cost = startup_cost;
	path->path.total_cost = startup_cost + run_cost;
}

/*
 * initial_cost_mergejoin
 *	  Preliminary estimate of the cost of a mergejoin path.
 *
 * This must quickly produce lower-bound estimates of the path's startup and
 * total costs.  If we are unable to eliminate the proposed path from
 * consideration using the lower bounds, final_cost_mergejoin will be called
 * to obtain the final estimates.
 *
 * The exact division of labor between this function and final_cost_mergejoin
 * is private to them, and represents a tradeoff between speed of the initial
 * estimate and getting a tight lower bound.  We choose to not examine the
 * join quals here, except for obtaining the scan selectivity estimate which
 * is really essential (but fortunately, use of caching keeps the cost of
 * getting that down to something reasonable).
 * We also assume that cost_sort is cheap enough to use here.
 *
 * 'workspace' is to be filled with startup_cost, total_cost, and perhaps
 *		other data to be used by final_cost_mergejoin
 * 'jointype' is the type of join to be performed
 * 'mergeclauses' is the list of joinclauses to be used as merge clauses
 * 'outer_path' is the outer input to the join
 * 'inner_path' is the inner input to the join
 * 'outersortkeys' is the list of sort keys for the outer path
 * 'innersortkeys' is the list of sort keys for the inner path
 * 'sjinfo' is extra info about the join for selectivity estimation
 *
 * Note: outersortkeys and innersortkeys should be NIL if no explicit
 * sort is needed because the respective source path is already ordered.
 */
void
initial_cost_mergejoin(PlannerInfo *root, JoinCostWorkspace *workspace,
					   JoinType jointype,
					   List *mergeclauses,
					   Path *outer_path, Path *inner_path,
					   List *outersortkeys, List *innersortkeys,
					   SpecialJoinInfo *sjinfo)
{
	Cost		startup_cost = 0;
	Cost		run_cost = 0;
	double		outer_path_rows = outer_path->rows;
	double		inner_path_rows = inner_path->rows;
	Cost		inner_run_cost;
	double		outer_rows,
				inner_rows,
				outer_skip_rows,
				inner_skip_rows;
	Selectivity outerstartsel,
				outerendsel,
				innerstartsel,
				innerendsel;
	Path		sort_path;		/* dummy for result of cost_sort */

	/* Protect some assumptions below that rowcounts aren't zero or NaN */
	if (outer_path_rows <= 0 || isnan(outer_path_rows))
		outer_path_rows = 1;
	if (inner_path_rows <= 0 || isnan(inner_path_rows))
		inner_path_rows = 1;

	/*
	 * A merge join will stop as soon as it exhausts either input stream
	 * (unless it's an outer join, in which case the outer side has to be
	 * scanned all the way anyway).  Estimate fraction of the left and right
	 * inputs that will actually need to be scanned.  Likewise, we can
	 * estimate the number of rows that will be skipped before the first join
	 * pair is found, which should be factored into startup cost. We use only
	 * the first (most significant) merge clause for this purpose. Since
	 * mergejoinscansel() is a fairly expensive computation, we cache the
	 * results in the merge clause RestrictInfo.
	 */
	if (mergeclauses && jointype != JOIN_FULL)
	{
		RestrictInfo *firstclause = (RestrictInfo *) linitial(mergeclauses);
		List	   *opathkeys;
		List	   *ipathkeys;
		PathKey    *opathkey;
		PathKey    *ipathkey;
		MergeScanSelCache *cache;

		/* Get the input pathkeys to determine the sort-order details */
		opathkeys = outersortkeys ? outersortkeys : outer_path->pathkeys;
		ipathkeys = innersortkeys ? innersortkeys : inner_path->pathkeys;
		Assert(opathkeys);
		Assert(ipathkeys);
		opathkey = (PathKey *) linitial(opathkeys);
		ipathkey = (PathKey *) linitial(ipathkeys);
		/* debugging check */
		if (opathkey->pk_opfamily != ipathkey->pk_opfamily ||
			opathkey->pk_eclass->ec_collation != ipathkey->pk_eclass->ec_collation ||
			opathkey->pk_strategy != ipathkey->pk_strategy ||
			opathkey->pk_nulls_first != ipathkey->pk_nulls_first)
			elog(ERROR, "left and right pathkeys do not match in mergejoin");

		/* Get the selectivity with caching */
		cache = cached_scansel(root, firstclause, opathkey);

		if (bms_is_subset(firstclause->left_relids,
						  outer_path->parent->relids))
		{
			/* left side of clause is outer */
			outerstartsel = cache->leftstartsel;
			outerendsel = cache->leftendsel;
			innerstartsel = cache->rightstartsel;
			innerendsel = cache->rightendsel;
		}
		else
		{
			/* left side of clause is inner */
			outerstartsel = cache->rightstartsel;
			outerendsel = cache->rightendsel;
			innerstartsel = cache->leftstartsel;
			innerendsel = cache->leftendsel;
		}
		if (jointype == JOIN_LEFT ||
			jointype == JOIN_ANTI)
		{
			outerstartsel = 0.0;
			outerendsel = 1.0;
		}
		else if (jointype == JOIN_RIGHT)
		{
			innerstartsel = 0.0;
			innerendsel = 1.0;
		}
	}
	else
	{
		/* cope with clauseless or full mergejoin */
		outerstartsel = innerstartsel = 0.0;
		outerendsel = innerendsel = 1.0;
	}

	/*
	 * Convert selectivities to row counts.  We force outer_rows and
	 * inner_rows to be at least 1, but the skip_rows estimates can be zero.
	 */
	outer_skip_rows = rint(outer_path_rows * outerstartsel);
	inner_skip_rows = rint(inner_path_rows * innerstartsel);
	outer_rows = clamp_row_est(outer_path_rows * outerendsel);
	inner_rows = clamp_row_est(inner_path_rows * innerendsel);

	Assert(outer_skip_rows <= outer_rows);
	Assert(inner_skip_rows <= inner_rows);

	/*
	 * Readjust scan selectivities to account for above rounding.  This is
	 * normally an insignificant effect, but when there are only a few rows in
	 * the inputs, failing to do this makes for a large percentage error.
	 */
	outerstartsel = outer_skip_rows / outer_path_rows;
	innerstartsel = inner_skip_rows / inner_path_rows;
	outerendsel = outer_rows / outer_path_rows;
	innerendsel = inner_rows / inner_path_rows;

	Assert(outerstartsel <= outerendsel);
	Assert(innerstartsel <= innerendsel);

	/* cost of source data */

	if (outersortkeys)			/* do we need to sort outer? */
	{
		cost_sort(&sort_path,
				  root,
				  outersortkeys,
				  outer_path->total_cost,
				  outer_path_rows,
				  outer_path->pathtarget->width,
				  0.0,
				  work_mem,
				  -1.0);
		startup_cost += sort_path.startup_cost;
		startup_cost += (sort_path.total_cost - sort_path.startup_cost)
			* outerstartsel;
		run_cost += (sort_path.total_cost - sort_path.startup_cost)
			* (outerendsel - outerstartsel);
	}
	else
	{
		startup_cost += outer_path->startup_cost;
		startup_cost += (outer_path->total_cost - outer_path->startup_cost)
			* outerstartsel;
		run_cost += (outer_path->total_cost - outer_path->startup_cost)
			* (outerendsel - outerstartsel);
	}

	if (innersortkeys)			/* do we need to sort inner? */
	{
		cost_sort(&sort_path,
				  root,
				  innersortkeys,
				  inner_path->total_cost,
				  inner_path_rows,
				  inner_path->pathtarget->width,
				  0.0,
				  work_mem,
				  -1.0);
		startup_cost += sort_path.startup_cost;
		startup_cost += (sort_path.total_cost - sort_path.startup_cost)
			* innerstartsel;
		inner_run_cost = (sort_path.total_cost - sort_path.startup_cost)
			* (innerendsel - innerstartsel);
	}
	else
	{
		startup_cost += inner_path->startup_cost;
		startup_cost += (inner_path->total_cost - inner_path->startup_cost)
			* innerstartsel;
		inner_run_cost = (inner_path->total_cost - inner_path->startup_cost)
			* (innerendsel - innerstartsel);
	}

	/*
	 * We can't yet determine whether rescanning occurs, or whether
	 * materialization of the inner input should be done.  The minimum
	 * possible inner input cost, regardless of rescan and materialization
	 * considerations, is inner_run_cost.  We include that in
	 * workspace->total_cost, but not yet in run_cost.
	 */

	/* CPU costs left for later */

	/* Public result fields */
	workspace->startup_cost = startup_cost;
	workspace->total_cost = startup_cost + run_cost + inner_run_cost;
	/* Save private data for final_cost_mergejoin */
	workspace->run_cost = run_cost;
	workspace->inner_run_cost = inner_run_cost;
	workspace->outer_rows = outer_rows;
	workspace->inner_rows = inner_rows;
	workspace->outer_skip_rows = outer_skip_rows;
	workspace->inner_skip_rows = inner_skip_rows;
}

/*
 * final_cost_mergejoin
 *	  Final estimate of the cost and result size of a mergejoin path.
 *
 * Unlike other costsize functions, this routine makes one actual decision:
 * whether we should materialize the inner path.  We do that either because
 * the inner path can't support mark/restore, or because it's cheaper to
 * use an interposed Material node to handle mark/restore.  When the decision
 * is cost-based it would be logically cleaner to build and cost two separate
 * paths with and without that flag set; but that would require repeating most
 * of the cost calculations, which are not all that cheap.  Since the choice
 * will not affect output pathkeys or startup cost, only total cost, there is
 * no possibility of wanting to keep both paths.  So it seems best to make
 * the decision here and record it in the path's materialize_inner field.
 *
 * 'path' is already filled in except for the rows and cost fields and
 *		materialize_inner
 * 'workspace' is the result from initial_cost_mergejoin
 * 'sjinfo' is extra info about the join for selectivity estimation
 */
void
final_cost_mergejoin(PlannerInfo *root, MergePath *path,
					 JoinCostWorkspace *workspace,
					 SpecialJoinInfo *sjinfo)
{
	Path	   *outer_path = path->jpath.outerjoinpath;
	Path	   *inner_path = path->jpath.innerjoinpath;
	double		inner_path_rows = inner_path->rows;
	List	   *mergeclauses = path->path_mergeclauses;
	List	   *innersortkeys = path->innersortkeys;
	Cost		startup_cost = workspace->startup_cost;
	Cost		run_cost = workspace->run_cost;
	Cost		inner_run_cost = workspace->inner_run_cost;
	double		outer_rows = workspace->outer_rows;
	double		inner_rows = workspace->inner_rows;
	double		outer_skip_rows = workspace->outer_skip_rows;
	double		inner_skip_rows = workspace->inner_skip_rows;
	Cost		cpu_per_tuple,
				bare_inner_cost,
				mat_inner_cost;
	QualCost	merge_qual_cost;
	QualCost	qp_qual_cost;
	double		mergejointuples,
				rescannedtuples;
	double		rescanratio;

	/* Protect some assumptions below that rowcounts aren't zero or NaN */
	if (inner_path_rows <= 0 || isnan(inner_path_rows))
		inner_path_rows = 1;

	/* Mark the path with the correct row estimate */
	if (path->jpath.path.param_info)
		path->jpath.path.rows = path->jpath.path.param_info->ppi_rows;
	else
		path->jpath.path.rows = path->jpath.path.parent->rows;

	/*
	 * We could include disable_cost in the preliminary estimate, but that
	 * would amount to optimizing for the case where the join method is
	 * disabled, which doesn't seem like the way to bet.
	 */
	if (!enable_mergejoin)
		startup_cost += disable_cost;

	/*
	 * Compute cost of the mergequals and qpquals (other restriction clauses)
	 * separately.
	 */
	cost_qual_eval(&merge_qual_cost, mergeclauses, root);
	cost_qual_eval(&qp_qual_cost, path->jpath.joinrestrictinfo, root);
	qp_qual_cost.startup -= merge_qual_cost.startup;
	qp_qual_cost.per_tuple -= merge_qual_cost.per_tuple;

	/*
	 * Get approx # tuples passing the mergequals.  We use approx_tuple_count
	 * here because we need an estimate done with JOIN_INNER semantics.
	 */
	mergejointuples = approx_tuple_count(root, &path->jpath, mergeclauses);

	/*
	 * When there are equal merge keys in the outer relation, the mergejoin
	 * must rescan any matching tuples in the inner relation. This means
	 * re-fetching inner tuples; we have to estimate how often that happens.
	 *
	 * For regular inner and outer joins, the number of re-fetches can be
	 * estimated approximately as size of merge join output minus size of
	 * inner relation. Assume that the distinct key values are 1, 2, ..., and
	 * denote the number of values of each key in the outer relation as m1,
	 * m2, ...; in the inner relation, n1, n2, ...  Then we have
	 *
	 * size of join = m1 * n1 + m2 * n2 + ...
	 *
	 * number of rescanned tuples = (m1 - 1) * n1 + (m2 - 1) * n2 + ... = m1 *
	 * n1 + m2 * n2 + ... - (n1 + n2 + ...) = size of join - size of inner
	 * relation
	 *
	 * This equation works correctly for outer tuples having no inner match
	 * (nk = 0), but not for inner tuples having no outer match (mk = 0); we
	 * are effectively subtracting those from the number of rescanned tuples,
	 * when we should not.  Can we do better without expensive selectivity
	 * computations?
	 *
	 * The whole issue is moot if we are working from a unique-ified outer
	 * input.
	 */
	if (IsA(outer_path, UniquePath))
		rescannedtuples = 0;
	else
	{
		rescannedtuples = mergejointuples - inner_path_rows;
		/* Must clamp because of possible underestimate */
		if (rescannedtuples < 0)
			rescannedtuples = 0;
	}
	/* We'll inflate various costs this much to account for rescanning */
	rescanratio = 1.0 + (rescannedtuples / inner_path_rows);

	/*
	 * Decide whether we want to materialize the inner input to shield it from
	 * mark/restore and performing re-fetches.  Our cost model for regular
	 * re-fetches is that a re-fetch costs the same as an original fetch,
	 * which is probably an overestimate; but on the other hand we ignore the
	 * bookkeeping costs of mark/restore.  Not clear if it's worth developing
	 * a more refined model.  So we just need to inflate the inner run cost by
	 * rescanratio.
	 */
	bare_inner_cost = inner_run_cost * rescanratio;

	/*
	 * When we interpose a Material node the re-fetch cost is assumed to be
	 * just cpu_operator_cost per tuple, independently of the underlying
	 * plan's cost; and we charge an extra cpu_operator_cost per original
	 * fetch as well.  Note that we're assuming the materialize node will
	 * never spill to disk, since it only has to remember tuples back to the
	 * last mark.  (If there are a huge number of duplicates, our other cost
	 * factors will make the path so expensive that it probably won't get
	 * chosen anyway.)	So we don't use cost_rescan here.
	 *
	 * Note: keep this estimate in sync with create_mergejoin_plan's labeling
	 * of the generated Material node.
	 */
	mat_inner_cost = inner_run_cost +
		cpu_operator_cost * inner_path_rows * rescanratio;

	/*
	 * Prefer materializing if it looks cheaper, unless the user has asked to
	 * suppress materialization.
	 */
	if (enable_material && mat_inner_cost < bare_inner_cost)
		path->materialize_inner = true;

	/*
	 * Even if materializing doesn't look cheaper, we *must* do it if the
	 * inner path is to be used directly (without sorting) and it doesn't
	 * support mark/restore.
	 *
	 * Since the inner side must be ordered, and only Sorts and IndexScans can
	 * create order to begin with, and they both support mark/restore, you
	 * might think there's no problem --- but you'd be wrong.  Nestloop and
	 * merge joins can *preserve* the order of their inputs, so they can be
	 * selected as the input of a mergejoin, and they don't support
	 * mark/restore at present.
	 *
	 * We don't test the value of enable_material here, because
	 * materialization is required for correctness in this case, and turning
	 * it off does not entitle us to deliver an invalid plan.
	 */
	else if (innersortkeys == NIL &&
			 !ExecSupportsMarkRestore(inner_path))
		path->materialize_inner = true;

	/*
	 * Also, force materializing if the inner path is to be sorted and the
	 * sort is expected to spill to disk.  This is because the final merge
	 * pass can be done on-the-fly if it doesn't have to support mark/restore.
	 * We don't try to adjust the cost estimates for this consideration,
	 * though.
	 *
	 * Since materialization is a performance optimization in this case,
	 * rather than necessary for correctness, we skip it if enable_material is
	 * off.
	 */
	else if (enable_material && innersortkeys != NIL &&
			 relation_byte_size(inner_path_rows,
								inner_path->pathtarget->width) >
			 (work_mem * 1024L))
		path->materialize_inner = true;
	else
		path->materialize_inner = false;

	/* Charge the right incremental cost for the chosen case */
	if (path->materialize_inner)
		run_cost += mat_inner_cost;
	else
		run_cost += bare_inner_cost;

	/* CPU costs */

	/*
	 * The number of tuple comparisons needed is approximately number of outer
	 * rows plus number of inner rows plus number of rescanned tuples (can we
	 * refine this?).  At each one, we need to evaluate the mergejoin quals.
	 */
	startup_cost += merge_qual_cost.startup;
	startup_cost += merge_qual_cost.per_tuple *
		(outer_skip_rows + inner_skip_rows * rescanratio);
	run_cost += merge_qual_cost.per_tuple *
		((outer_rows - outer_skip_rows) +
		 (inner_rows - inner_skip_rows) * rescanratio);

	/*
	 * For each tuple that gets through the mergejoin proper, we charge
	 * cpu_tuple_cost plus the cost of evaluating additional restriction
	 * clauses that are to be applied at the join.  (This is pessimistic since
	 * not all of the quals may get evaluated at each tuple.)
	 *
	 * Note: we could adjust for SEMI/ANTI joins skipping some qual
	 * evaluations here, but it's probably not worth the trouble.
	 */
	startup_cost += qp_qual_cost.startup;
	cpu_per_tuple = cpu_tuple_cost + qp_qual_cost.per_tuple;
	run_cost += cpu_per_tuple * mergejointuples;

	/* tlist eval costs are paid per output row, not per tuple scanned */
	startup_cost += path->jpath.path.pathtarget->cost.startup;
	run_cost += path->jpath.path.pathtarget->cost.per_tuple * path->jpath.path.rows;

	path->jpath.path.startup_cost = startup_cost;
	path->jpath.path.total_cost = startup_cost + run_cost;
}

/*
 * run mergejoinscansel() with caching
 */
static MergeScanSelCache *
cached_scansel(PlannerInfo *root, RestrictInfo *rinfo, PathKey *pathkey)
{
	MergeScanSelCache *cache;
	ListCell   *lc;
	Selectivity leftstartsel,
				leftendsel,
				rightstartsel,
				rightendsel;
	MemoryContext oldcontext;

	/* Do we have this result already? */
	foreach(lc, rinfo->scansel_cache)
	{
		cache = (MergeScanSelCache *) lfirst(lc);
		if (cache->opfamily == pathkey->pk_opfamily &&
			cache->collation == pathkey->pk_eclass->ec_collation &&
			cache->strategy == pathkey->pk_strategy &&
			cache->nulls_first == pathkey->pk_nulls_first)
			return cache;
	}

	/* Nope, do the computation */
	mergejoinscansel(root,
					 (Node *) rinfo->clause,
					 pathkey->pk_opfamily,
					 pathkey->pk_strategy,
					 pathkey->pk_nulls_first,
					 &leftstartsel,
					 &leftendsel,
					 &rightstartsel,
					 &rightendsel);

	/* Cache the result in suitably long-lived workspace */
	oldcontext = MemoryContextSwitchTo(root->planner_cxt);

	cache = (MergeScanSelCache *) palloc(sizeof(MergeScanSelCache));
	cache->opfamily = pathkey->pk_opfamily;
	cache->collation = pathkey->pk_eclass->ec_collation;
	cache->strategy = pathkey->pk_strategy;
	cache->nulls_first = pathkey->pk_nulls_first;
	cache->leftstartsel = leftstartsel;
	cache->leftendsel = leftendsel;
	cache->rightstartsel = rightstartsel;
	cache->rightendsel = rightendsel;

	rinfo->scansel_cache = lappend(rinfo->scansel_cache, cache);

	MemoryContextSwitchTo(oldcontext);

	return cache;
}

/*
 * initial_cost_hashjoin
 *	  Preliminary estimate of the cost of a hashjoin path.
 *
 * This must quickly produce lower-bound estimates of the path's startup and
 * total costs.  If we are unable to eliminate the proposed path from
 * consideration using the lower bounds, final_cost_hashjoin will be called
 * to obtain the final estimates.
 *
 * The exact division of labor between this function and final_cost_hashjoin
 * is private to them, and represents a tradeoff between speed of the initial
 * estimate and getting a tight lower bound.  We choose to not examine the
 * join quals here (other than by counting the number of hash clauses),
 * so we can't do much with CPU costs.  We do assume that
 * ExecChooseHashTableSize is cheap enough to use here.
 *
 * 'workspace' is to be filled with startup_cost, total_cost, and perhaps
 *		other data to be used by final_cost_hashjoin
 * 'jointype' is the type of join to be performed
 * 'hashclauses' is the list of joinclauses to be used as hash clauses
 * 'outer_path' is the outer input to the join
 * 'inner_path' is the inner input to the join
 * 'sjinfo' is extra info about the join for selectivity estimation
 * 'semifactors' contains valid data if jointype is SEMI or ANTI
 */
void
initial_cost_hashjoin(PlannerInfo *root, JoinCostWorkspace *workspace,
					  JoinType jointype,
					  List *hashclauses,
					  Path *outer_path, Path *inner_path,
					  SpecialJoinInfo *sjinfo,
					  SemiAntiJoinFactors *semifactors)
{
	Cost		startup_cost = 0;
	Cost		run_cost = 0;
	double		outer_path_rows = outer_path->rows;
	double		inner_path_rows = inner_path->rows;
	int			num_hashclauses = list_length(hashclauses);
	int			numbuckets;
	int			numbatches;
	int			num_skew_mcvs;

	/* cost of source data */
	startup_cost += outer_path->startup_cost;
	run_cost += outer_path->total_cost - outer_path->startup_cost;
	startup_cost += inner_path->total_cost;

	/*
	 * Cost of computing hash function: must do it once per input tuple. We
	 * charge one cpu_operator_cost for each column's hash function.  Also,
	 * tack on one cpu_tuple_cost per inner row, to model the costs of
	 * inserting the row into the hashtable.
	 *
	 * XXX when a hashclause is more complex than a single operator, we really
	 * should charge the extra eval costs of the left or right side, as
	 * appropriate, here.  This seems more work than it's worth at the moment.
	 */
	startup_cost += (cpu_operator_cost * num_hashclauses + cpu_tuple_cost)
		* inner_path_rows;
	run_cost += cpu_operator_cost * num_hashclauses * outer_path_rows;

	/*
	 * Get hash table size that executor would use for inner relation.
	 *
	 * XXX for the moment, always assume that skew optimization will be
	 * performed.  As long as SKEW_WORK_MEM_PERCENT is small, it's not worth
	 * trying to determine that for sure.
	 *
	 * XXX at some point it might be interesting to try to account for skew
	 * optimization in the cost estimate, but for now, we don't.
	 */
	ExecChooseHashTableSize(inner_path_rows,
							inner_path->pathtarget->width,
							true,		/* useskew */
							&numbuckets,
							&numbatches,
							&num_skew_mcvs);

	/*
	 * If inner relation is too big then we will need to "batch" the join,
	 * which implies writing and reading most of the tuples to disk an extra
	 * time.  Charge seq_page_cost per page, since the I/O should be nice and
	 * sequential.  Writing the inner rel counts as startup cost, all the rest
	 * as run cost.
	 */
	if (numbatches > 1)
	{
		double		outerpages = page_size(outer_path_rows,
										   outer_path->pathtarget->width);
		double		innerpages = page_size(inner_path_rows,
										   inner_path->pathtarget->width);

		startup_cost += seq_page_cost * innerpages;
		run_cost += seq_page_cost * (innerpages + 2 * outerpages);
	}

	/* CPU costs left for later */

	/* Public result fields */
	workspace->startup_cost = startup_cost;
	workspace->total_cost = startup_cost + run_cost;
	/* Save private data for final_cost_hashjoin */
	workspace->run_cost = run_cost;
	workspace->numbuckets = numbuckets;
	workspace->numbatches = numbatches;
}

/*
 * final_cost_hashjoin
 *	  Final estimate of the cost and result size of a hashjoin path.
 *
 * Note: the numbatches estimate is also saved into 'path' for use later
 *
 * 'path' is already filled in except for the rows and cost fields and
 *		num_batches
 * 'workspace' is the result from initial_cost_hashjoin
 * 'sjinfo' is extra info about the join for selectivity estimation
 * 'semifactors' contains valid data if path->jointype is SEMI or ANTI
 */
void
final_cost_hashjoin(PlannerInfo *root, HashPath *path,
					JoinCostWorkspace *workspace,
					SpecialJoinInfo *sjinfo,
					SemiAntiJoinFactors *semifactors)
{
	Path	   *outer_path = path->jpath.outerjoinpath;
	Path	   *inner_path = path->jpath.innerjoinpath;
	double		outer_path_rows = outer_path->rows;
	double		inner_path_rows = inner_path->rows;
	List	   *hashclauses = path->path_hashclauses;
	Cost		startup_cost = workspace->startup_cost;
	Cost		run_cost = workspace->run_cost;
	int			numbuckets = workspace->numbuckets;
	int			numbatches = workspace->numbatches;
	Cost		cpu_per_tuple;
	QualCost	hash_qual_cost;
	QualCost	qp_qual_cost;
	double		hashjointuples;
	double		virtualbuckets;
	Selectivity innerbucketsize;
	ListCell   *hcl;

	/* Mark the path with the correct row estimate */
	if (path->jpath.path.param_info)
		path->jpath.path.rows = path->jpath.path.param_info->ppi_rows;
	else
		path->jpath.path.rows = path->jpath.path.parent->rows;

	/*
	 * We could include disable_cost in the preliminary estimate, but that
	 * would amount to optimizing for the case where the join method is
	 * disabled, which doesn't seem like the way to bet.
	 */
	if (!enable_hashjoin)
		startup_cost += disable_cost;

	/* mark the path with estimated # of batches */
	path->num_batches = numbatches;

	/* and compute the number of "virtual" buckets in the whole join */
	virtualbuckets = (double) numbuckets *(double) numbatches;

	/*
	 * Determine bucketsize fraction for inner relation.  We use the smallest
	 * bucketsize estimated for any individual hashclause; this is undoubtedly
	 * conservative.
	 *
	 * BUT: if inner relation has been unique-ified, we can assume it's good
	 * for hashing.  This is important both because it's the right answer, and
	 * because we avoid contaminating the cache with a value that's wrong for
	 * non-unique-ified paths.
	 */
	if (IsA(inner_path, UniquePath))
		innerbucketsize = 1.0 / virtualbuckets;
	else
	{
		innerbucketsize = 1.0;
		foreach(hcl, hashclauses)
		{
			RestrictInfo *restrictinfo = (RestrictInfo *) lfirst(hcl);
			Selectivity thisbucketsize;

			Assert(IsA(restrictinfo, RestrictInfo));

			/*
			 * First we have to figure out which side of the hashjoin clause
			 * is the inner side.
			 *
			 * Since we tend to visit the same clauses over and over when
			 * planning a large query, we cache the bucketsize estimate in the
			 * RestrictInfo node to avoid repeated lookups of statistics.
			 */
			if (bms_is_subset(restrictinfo->right_relids,
							  inner_path->parent->relids))
			{
				/* righthand side is inner */
				thisbucketsize = restrictinfo->right_bucketsize;
				if (thisbucketsize < 0)
				{
					/* not cached yet */
					thisbucketsize =
						estimate_hash_bucketsize(root,
										   get_rightop(restrictinfo->clause),
												 virtualbuckets);
					restrictinfo->right_bucketsize = thisbucketsize;
				}
			}
			else
			{
				Assert(bms_is_subset(restrictinfo->left_relids,
									 inner_path->parent->relids));
				/* lefthand side is inner */
				thisbucketsize = restrictinfo->left_bucketsize;
				if (thisbucketsize < 0)
				{
					/* not cached yet */
					thisbucketsize =
						estimate_hash_bucketsize(root,
											get_leftop(restrictinfo->clause),
												 virtualbuckets);
					restrictinfo->left_bucketsize = thisbucketsize;
				}
			}

			if (innerbucketsize > thisbucketsize)
				innerbucketsize = thisbucketsize;
		}
	}

	/*
	 * Compute cost of the hashquals and qpquals (other restriction clauses)
	 * separately.
	 */
	cost_qual_eval(&hash_qual_cost, hashclauses, root);
	cost_qual_eval(&qp_qual_cost, path->jpath.joinrestrictinfo, root);
	qp_qual_cost.startup -= hash_qual_cost.startup;
	qp_qual_cost.per_tuple -= hash_qual_cost.per_tuple;

	/* CPU costs */

	if (path->jpath.jointype == JOIN_SEMI || path->jpath.jointype == JOIN_ANTI)
	{
		double		outer_matched_rows;
		Selectivity inner_scan_frac;

		/*
		 * SEMI or ANTI join: executor will stop after first match.
		 *
		 * For an outer-rel row that has at least one match, we can expect the
		 * bucket scan to stop after a fraction 1/(match_count+1) of the
		 * bucket's rows, if the matches are evenly distributed.  Since they
		 * probably aren't quite evenly distributed, we apply a fuzz factor of
		 * 2.0 to that fraction.  (If we used a larger fuzz factor, we'd have
		 * to clamp inner_scan_frac to at most 1.0; but since match_count is
		 * at least 1, no such clamp is needed now.)
		 */
		outer_matched_rows = rint(outer_path_rows * semifactors->outer_match_frac);
		inner_scan_frac = 2.0 / (semifactors->match_count + 1.0);

		startup_cost += hash_qual_cost.startup;
		run_cost += hash_qual_cost.per_tuple * outer_matched_rows *
			clamp_row_est(inner_path_rows * innerbucketsize * inner_scan_frac) * 0.5;

		/*
		 * For unmatched outer-rel rows, the picture is quite a lot different.
		 * In the first place, there is no reason to assume that these rows
		 * preferentially hit heavily-populated buckets; instead assume they
		 * are uncorrelated with the inner distribution and so they see an
		 * average bucket size of inner_path_rows / virtualbuckets.  In the
		 * second place, it seems likely that they will have few if any exact
		 * hash-code matches and so very few of the tuples in the bucket will
		 * actually require eval of the hash quals.  We don't have any good
		 * way to estimate how many will, but for the moment assume that the
		 * effective cost per bucket entry is one-tenth what it is for
		 * matchable tuples.
		 */
		run_cost += hash_qual_cost.per_tuple *
			(outer_path_rows - outer_matched_rows) *
			clamp_row_est(inner_path_rows / virtualbuckets) * 0.05;

		/* Get # of tuples that will pass the basic join */
		if (path->jpath.jointype == JOIN_SEMI)
			hashjointuples = outer_matched_rows;
		else
			hashjointuples = outer_path_rows - outer_matched_rows;
	}
	else
	{
		/*
		 * The number of tuple comparisons needed is the number of outer
		 * tuples times the typical number of tuples in a hash bucket, which
		 * is the inner relation size times its bucketsize fraction.  At each
		 * one, we need to evaluate the hashjoin quals.  But actually,
		 * charging the full qual eval cost at each tuple is pessimistic,
		 * since we don't evaluate the quals unless the hash values match
		 * exactly.  For lack of a better idea, halve the cost estimate to
		 * allow for that.
		 */
		startup_cost += hash_qual_cost.startup;
		run_cost += hash_qual_cost.per_tuple * outer_path_rows *
			clamp_row_est(inner_path_rows * innerbucketsize) * 0.5;

		/*
		 * Get approx # tuples passing the hashquals.  We use
		 * approx_tuple_count here because we need an estimate done with
		 * JOIN_INNER semantics.
		 */
		hashjointuples = approx_tuple_count(root, &path->jpath, hashclauses);
	}

	/*
	 * For each tuple that gets through the hashjoin proper, we charge
	 * cpu_tuple_cost plus the cost of evaluating additional restriction
	 * clauses that are to be applied at the join.  (This is pessimistic since
	 * not all of the quals may get evaluated at each tuple.)
	 */
	startup_cost += qp_qual_cost.startup;
	cpu_per_tuple = cpu_tuple_cost + qp_qual_cost.per_tuple;
	run_cost += cpu_per_tuple * hashjointuples;

	/* tlist eval costs are paid per output row, not per tuple scanned */
	startup_cost += path->jpath.path.pathtarget->cost.startup;
	run_cost += path->jpath.path.pathtarget->cost.per_tuple * path->jpath.path.rows;

	path->jpath.path.startup_cost = startup_cost;
	path->jpath.path.total_cost = startup_cost + run_cost;
}


/*
 * cost_subplan
 *		Figure the costs for a SubPlan (or initplan).
 *
 * Note: we could dig the subplan's Plan out of the root list, but in practice
 * all callers have it handy already, so we make them pass it.
 */
void
cost_subplan(PlannerInfo *root, SubPlan *subplan, Plan *plan)
{
	QualCost	sp_cost;

	/* Figure any cost for evaluating the testexpr */
	cost_qual_eval(&sp_cost,
				   make_ands_implicit((Expr *) subplan->testexpr),
				   root);

	if (subplan->useHashTable)
	{
		/*
		 * If we are using a hash table for the subquery outputs, then the
		 * cost of evaluating the query is a one-time cost.  We charge one
		 * cpu_operator_cost per tuple for the work of loading the hashtable,
		 * too.
		 */
		sp_cost.startup += plan->total_cost +
			cpu_operator_cost * plan->plan_rows;

		/*
		 * The per-tuple costs include the cost of evaluating the lefthand
		 * expressions, plus the cost of probing the hashtable.  We already
		 * accounted for the lefthand expressions as part of the testexpr, and
		 * will also have counted one cpu_operator_cost for each comparison
		 * operator.  That is probably too low for the probing cost, but it's
		 * hard to make a better estimate, so live with it for now.
		 */
	}
	else
	{
		/*
		 * Otherwise we will be rescanning the subplan output on each
		 * evaluation.  We need to estimate how much of the output we will
		 * actually need to scan.  NOTE: this logic should agree with the
		 * tuple_fraction estimates used by make_subplan() in
		 * plan/subselect.c.
		 */
		Cost		plan_run_cost = plan->total_cost - plan->startup_cost;

		if (subplan->subLinkType == EXISTS_SUBLINK)
		{
			/* we only need to fetch 1 tuple; clamp to avoid zero divide */
			sp_cost.per_tuple += plan_run_cost / clamp_row_est(plan->plan_rows);
		}
		else if (subplan->subLinkType == ALL_SUBLINK ||
				 subplan->subLinkType == ANY_SUBLINK)
		{
			/* assume we need 50% of the tuples */
			sp_cost.per_tuple += 0.50 * plan_run_cost;
			/* also charge a cpu_operator_cost per row examined */
			sp_cost.per_tuple += 0.50 * plan->plan_rows * cpu_operator_cost;
		}
		else
		{
			/* assume we need all tuples */
			sp_cost.per_tuple += plan_run_cost;
		}

		/*
		 * Also account for subplan's startup cost. If the subplan is
		 * uncorrelated or undirect correlated, AND its topmost node is one
		 * that materializes its output, assume that we'll only need to pay
		 * its startup cost once; otherwise assume we pay the startup cost
		 * every time.
		 */
		if (subplan->parParam == NIL &&
			ExecMaterializesOutput(nodeTag(plan)))
			sp_cost.startup += plan->startup_cost;
		else
			sp_cost.per_tuple += plan->startup_cost;
	}

	subplan->startup_cost = sp_cost.startup;
	subplan->per_call_cost = sp_cost.per_tuple;
}


/*
 * cost_rescan
 *		Given a finished Path, estimate the costs of rescanning it after
 *		having done so the first time.  For some Path types a rescan is
 *		cheaper than an original scan (if no parameters change), and this
 *		function embodies knowledge about that.  The default is to return
 *		the same costs stored in the Path.  (Note that the cost estimates
 *		actually stored in Paths are always for first scans.)
 *
 * This function is not currently intended to model effects such as rescans
 * being cheaper due to disk block caching; what we are concerned with is
 * plan types wherein the executor caches results explicitly, or doesn't
 * redo startup calculations, etc.
 */
static void
cost_rescan(PlannerInfo *root, Path *path,
			Cost *rescan_startup_cost,	/* output parameters */
			Cost *rescan_total_cost)
{
	switch (path->pathtype)
	{
		case T_FunctionScan:

			/*
			 * Currently, nodeFunctionscan.c always executes the function to
			 * completion before returning any rows, and caches the results in
			 * a tuplestore.  So the function eval cost is all startup cost
			 * and isn't paid over again on rescans. However, all run costs
			 * will be paid over again.
			 */
			*rescan_startup_cost = 0;
			*rescan_total_cost = path->total_cost - path->startup_cost;
			break;
		case T_HashJoin:

			/*
			 * If it's a single-batch join, we don't need to rebuild the hash
			 * table during a rescan.
			 */
			if (((HashPath *) path)->num_batches == 1)
			{
				/* Startup cost is exactly the cost of hash table building */
				*rescan_startup_cost = 0;
				*rescan_total_cost = path->total_cost - path->startup_cost;
			}
			else
			{
				/* Otherwise, no special treatment */
				*rescan_startup_cost = path->startup_cost;
				*rescan_total_cost = path->total_cost;
			}
			break;
		case T_CteScan:
		case T_WorkTableScan:
			{
				/*
				 * These plan types materialize their final result in a
				 * tuplestore or tuplesort object.  So the rescan cost is only
				 * cpu_tuple_cost per tuple, unless the result is large enough
				 * to spill to disk.
				 */
				Cost		run_cost = cpu_tuple_cost * path->rows;
				double		nbytes = relation_byte_size(path->rows,
													path->pathtarget->width);
				long		work_mem_bytes = work_mem * 1024L;

				if (nbytes > work_mem_bytes)
				{
					/* It will spill, so account for re-read cost */
					double		npages = ceil(nbytes / BLCKSZ);

					run_cost += seq_page_cost * npages;
				}
				*rescan_startup_cost = 0;
				*rescan_total_cost = run_cost;
			}
			break;
		case T_Material:
		case T_Sort:
			{
				/*
				 * These plan types not only materialize their results, but do
				 * not implement qual filtering or projection.  So they are
				 * even cheaper to rescan than the ones above.  We charge only
				 * cpu_operator_cost per tuple.  (Note: keep that in sync with
				 * the run_cost charge in cost_sort, and also see comments in
				 * cost_material before you change it.)
				 */
				Cost		run_cost = cpu_operator_cost * path->rows;
				double		nbytes = relation_byte_size(path->rows,
													path->pathtarget->width);
				long		work_mem_bytes = work_mem * 1024L;

				if (nbytes > work_mem_bytes)
				{
					/* It will spill, so account for re-read cost */
					double		npages = ceil(nbytes / BLCKSZ);

					run_cost += seq_page_cost * npages;
				}
				*rescan_startup_cost = 0;
				*rescan_total_cost = run_cost;
			}
			break;
		default:
			*rescan_startup_cost = path->startup_cost;
			*rescan_total_cost = path->total_cost;
			break;
	}
}


/*
 * cost_qual_eval
 *		Estimate the CPU costs of evaluating a WHERE clause.
 *		The input can be either an implicitly-ANDed list of boolean
 *		expressions, or a list of RestrictInfo nodes.  (The latter is
 *		preferred since it allows caching of the results.)
 *		The result includes both a one-time (startup) component,
 *		and a per-evaluation component.
 */
void
cost_qual_eval(QualCost *cost, List *quals, PlannerInfo *root)
{
	cost_qual_eval_context context;
	ListCell   *l;

	context.root = root;
	context.total.startup = 0;
	context.total.per_tuple = 0;

	/* We don't charge any cost for the implicit ANDing at top level ... */

	foreach(l, quals)
	{
		Node	   *qual = (Node *) lfirst(l);

		cost_qual_eval_walker(qual, &context);
	}

	*cost = context.total;
}

/*
 * cost_qual_eval_node
 *		As above, for a single RestrictInfo or expression.
 */
void
cost_qual_eval_node(QualCost *cost, Node *qual, PlannerInfo *root)
{
	cost_qual_eval_context context;

	context.root = root;
	context.total.startup = 0;
	context.total.per_tuple = 0;

	cost_qual_eval_walker(qual, &context);

	*cost = context.total;
}

static bool
cost_qual_eval_walker(Node *node, cost_qual_eval_context *context)
{
	if (node == NULL)
		return false;

	/*
	 * RestrictInfo nodes contain an eval_cost field reserved for this
	 * routine's use, so that it's not necessary to evaluate the qual clause's
	 * cost more than once.  If the clause's cost hasn't been computed yet,
	 * the field's startup value will contain -1.
	 */
	if (IsA(node, RestrictInfo))
	{
		RestrictInfo *rinfo = (RestrictInfo *) node;

		if (rinfo->eval_cost.startup < 0)
		{
			cost_qual_eval_context locContext;

			locContext.root = context->root;
			locContext.total.startup = 0;
			locContext.total.per_tuple = 0;

			/*
			 * For an OR clause, recurse into the marked-up tree so that we
			 * set the eval_cost for contained RestrictInfos too.
			 */
			if (rinfo->orclause)
				cost_qual_eval_walker((Node *) rinfo->orclause, &locContext);
			else
				cost_qual_eval_walker((Node *) rinfo->clause, &locContext);

			/*
			 * If the RestrictInfo is marked pseudoconstant, it will be tested
			 * only once, so treat its cost as all startup cost.
			 */
			if (rinfo->pseudoconstant)
			{
				/* count one execution during startup */
				locContext.total.startup += locContext.total.per_tuple;
				locContext.total.per_tuple = 0;
			}
			rinfo->eval_cost = locContext.total;
		}
		context->total.startup += rinfo->eval_cost.startup;
		context->total.per_tuple += rinfo->eval_cost.per_tuple;
		/* do NOT recurse into children */
		return false;
	}

	/*
	 * For each operator or function node in the given tree, we charge the
	 * estimated execution cost given by pg_proc.procost (remember to multiply
	 * this by cpu_operator_cost).
	 *
	 * Vars and Consts are charged zero, and so are boolean operators (AND,
	 * OR, NOT). Simplistic, but a lot better than no model at all.
	 *
	 * Should we try to account for the possibility of short-circuit
	 * evaluation of AND/OR?  Probably *not*, because that would make the
	 * results depend on the clause ordering, and we are not in any position
	 * to expect that the current ordering of the clauses is the one that's
	 * going to end up being used.  The above per-RestrictInfo caching would
	 * not mix well with trying to re-order clauses anyway.
	 *
	 * Another issue that is entirely ignored here is that if a set-returning
	 * function is below top level in the tree, the functions/operators above
	 * it will need to be evaluated multiple times.  In practical use, such
	 * cases arise so seldom as to not be worth the added complexity needed;
	 * moreover, since our rowcount estimates for functions tend to be pretty
	 * phony, the results would also be pretty phony.
	 */
	if (IsA(node, FuncExpr))
	{
		context->total.per_tuple +=
			get_func_cost(((FuncExpr *) node)->funcid) * cpu_operator_cost;
	}
	else if (IsA(node, OpExpr) ||
			 IsA(node, DistinctExpr) ||
			 IsA(node, NullIfExpr))
	{
		/* rely on struct equivalence to treat these all alike */
		set_opfuncid((OpExpr *) node);
		context->total.per_tuple +=
			get_func_cost(((OpExpr *) node)->opfuncid) * cpu_operator_cost;
	}
	else if (IsA(node, ScalarArrayOpExpr))
	{
		/*
		 * Estimate that the operator will be applied to about half of the
		 * array elements before the answer is determined.
		 */
		ScalarArrayOpExpr *saop = (ScalarArrayOpExpr *) node;
		Node	   *arraynode = (Node *) lsecond(saop->args);

		set_sa_opfuncid(saop);
		context->total.per_tuple += get_func_cost(saop->opfuncid) *
			cpu_operator_cost * estimate_array_length(arraynode) * 0.5;
	}
	else if (IsA(node, Aggref) ||
			 IsA(node, WindowFunc))
	{
		/*
		 * Aggref and WindowFunc nodes are (and should be) treated like Vars,
		 * ie, zero execution cost in the current model, because they behave
		 * essentially like Vars in execQual.c.  We disregard the costs of
		 * their input expressions for the same reason.  The actual execution
		 * costs of the aggregate/window functions and their arguments have to
		 * be factored into plan-node-specific costing of the Agg or WindowAgg
		 * plan node.
		 */
		return false;			/* don't recurse into children */
	}
	else if (IsA(node, CoerceViaIO))
	{
		CoerceViaIO *iocoerce = (CoerceViaIO *) node;
		Oid			iofunc;
		Oid			typioparam;
		bool		typisvarlena;

		/* check the result type's input function */
		getTypeInputInfo(iocoerce->resulttype,
						 &iofunc, &typioparam);
		context->total.per_tuple += get_func_cost(iofunc) * cpu_operator_cost;
		/* check the input type's output function */
		getTypeOutputInfo(exprType((Node *) iocoerce->arg),
						  &iofunc, &typisvarlena);
		context->total.per_tuple += get_func_cost(iofunc) * cpu_operator_cost;
	}
	else if (IsA(node, ArrayCoerceExpr))
	{
		ArrayCoerceExpr *acoerce = (ArrayCoerceExpr *) node;
		Node	   *arraynode = (Node *) acoerce->arg;

		if (OidIsValid(acoerce->elemfuncid))
			context->total.per_tuple += get_func_cost(acoerce->elemfuncid) *
				cpu_operator_cost * estimate_array_length(arraynode);
	}
	else if (IsA(node, RowCompareExpr))
	{
		/* Conservatively assume we will check all the columns */
		RowCompareExpr *rcexpr = (RowCompareExpr *) node;
		ListCell   *lc;

		foreach(lc, rcexpr->opnos)
		{
			Oid			opid = lfirst_oid(lc);

			context->total.per_tuple += get_func_cost(get_opcode(opid)) *
				cpu_operator_cost;
		}
	}
	else if (IsA(node, CurrentOfExpr))
	{
		/* Report high cost to prevent selection of anything but TID scan */
		context->total.startup += disable_cost;
	}
	else if (IsA(node, SubLink))
	{
		/* This routine should not be applied to un-planned expressions */
		elog(ERROR, "cannot handle unplanned sub-select");
	}
	else if (IsA(node, SubPlan))
	{
		/*
		 * A subplan node in an expression typically indicates that the
		 * subplan will be executed on each evaluation, so charge accordingly.
		 * (Sub-selects that can be executed as InitPlans have already been
		 * removed from the expression.)
		 */
		SubPlan    *subplan = (SubPlan *) node;

		context->total.startup += subplan->startup_cost;
		context->total.per_tuple += subplan->per_call_cost;

		/*
		 * We don't want to recurse into the testexpr, because it was already
		 * counted in the SubPlan node's costs.  So we're done.
		 */
		return false;
	}
	else if (IsA(node, AlternativeSubPlan))
	{
		/*
		 * Arbitrarily use the first alternative plan for costing.  (We should
		 * certainly only include one alternative, and we don't yet have
		 * enough information to know which one the executor is most likely to
		 * use.)
		 */
		AlternativeSubPlan *asplan = (AlternativeSubPlan *) node;

		return cost_qual_eval_walker((Node *) linitial(asplan->subplans),
									 context);
	}
	else if (IsA(node, PlaceHolderVar))
	{
		/*
		 * A PlaceHolderVar should be given cost zero when considering general
		 * expression evaluation costs.  The expense of doing the contained
		 * expression is charged as part of the tlist eval costs of the scan
		 * or join where the PHV is first computed (see set_rel_width and
		 * add_placeholders_to_joinrel).  If we charged it again here, we'd be
		 * double-counting the cost for each level of plan that the PHV
		 * bubbles up through.  Hence, return without recursing into the
		 * phexpr.
		 */
		return false;
	}

	/* recurse into children */
	return expression_tree_walker(node, cost_qual_eval_walker,
								  (void *) context);
}

/*
 * get_restriction_qual_cost
 *	  Compute evaluation costs of a baserel's restriction quals, plus any
 *	  movable join quals that have been pushed down to the scan.
 *	  Results are returned into *qpqual_cost.
 *
 * This is a convenience subroutine that works for seqscans and other cases
 * where all the given quals will be evaluated the hard way.  It's not useful
 * for cost_index(), for example, where the index machinery takes care of
 * some of the quals.  We assume baserestrictcost was previously set by
 * set_baserel_size_estimates().
 */
static void
get_restriction_qual_cost(PlannerInfo *root, RelOptInfo *baserel,
						  ParamPathInfo *param_info,
						  QualCost *qpqual_cost)
{
	if (param_info)
	{
		/* Include costs of pushed-down clauses */
		cost_qual_eval(qpqual_cost, param_info->ppi_clauses, root);

		qpqual_cost->startup += baserel->baserestrictcost.startup;
		qpqual_cost->per_tuple += baserel->baserestrictcost.per_tuple;
	}
	else
		*qpqual_cost = baserel->baserestrictcost;
}


/*
 * compute_semi_anti_join_factors
 *	  Estimate how much of the inner input a SEMI or ANTI join
 *	  can be expected to scan.
 *
 * In a hash or nestloop SEMI/ANTI join, the executor will stop scanning
 * inner rows as soon as it finds a match to the current outer row.
 * We should therefore adjust some of the cost components for this effect.
 * This function computes some estimates needed for these adjustments.
 * These estimates will be the same regardless of the particular paths used
 * for the outer and inner relation, so we compute these once and then pass
 * them to all the join cost estimation functions.
 *
 * Input parameters:
 *	outerrel: outer relation under consideration
 *	innerrel: inner relation under consideration
 *	jointype: must be JOIN_SEMI or JOIN_ANTI
 *	sjinfo: SpecialJoinInfo relevant to this join
 *	restrictlist: join quals
 * Output parameters:
 *	*semifactors is filled in (see relation.h for field definitions)
 */
void
compute_semi_anti_join_factors(PlannerInfo *root,
							   RelOptInfo *outerrel,
							   RelOptInfo *innerrel,
							   JoinType jointype,
							   SpecialJoinInfo *sjinfo,
							   List *restrictlist,
							   SemiAntiJoinFactors *semifactors)
{
	Selectivity jselec;
	Selectivity nselec;
	Selectivity avgmatch;
	SpecialJoinInfo norm_sjinfo;
	List	   *joinquals;
	ListCell   *l;

	/* Should only be called in these cases */
	Assert(jointype == JOIN_SEMI || jointype == JOIN_ANTI);

	/*
	 * In an ANTI join, we must ignore clauses that are "pushed down", since
	 * those won't affect the match logic.  In a SEMI join, we do not
	 * distinguish joinquals from "pushed down" quals, so just use the whole
	 * restrictinfo list.
	 */
	if (jointype == JOIN_ANTI)
	{
		joinquals = NIL;
		foreach(l, restrictlist)
		{
			RestrictInfo *rinfo = (RestrictInfo *) lfirst(l);

			Assert(IsA(rinfo, RestrictInfo));
			if (!rinfo->is_pushed_down)
				joinquals = lappend(joinquals, rinfo);
		}
	}
	else
		joinquals = restrictlist;

	/*
	 * Get the JOIN_SEMI or JOIN_ANTI selectivity of the join clauses.
	 */
	jselec = clauselist_selectivity(root,
									joinquals,
									0,
									jointype,
									sjinfo);

	/*
	 * Also get the normal inner-join selectivity of the join clauses.
	 */
	norm_sjinfo.type = T_SpecialJoinInfo;
	norm_sjinfo.min_lefthand = outerrel->relids;
	norm_sjinfo.min_righthand = innerrel->relids;
	norm_sjinfo.syn_lefthand = outerrel->relids;
	norm_sjinfo.syn_righthand = innerrel->relids;
	norm_sjinfo.jointype = JOIN_INNER;
	/* we don't bother trying to make the remaining fields valid */
	norm_sjinfo.lhs_strict = false;
	norm_sjinfo.delay_upper_joins = false;
	norm_sjinfo.semi_can_btree = false;
	norm_sjinfo.semi_can_hash = false;
	norm_sjinfo.semi_operators = NIL;
	norm_sjinfo.semi_rhs_exprs = NIL;

	nselec = clauselist_selectivity(root,
									joinquals,
									0,
									JOIN_INNER,
									&norm_sjinfo);

	/* Avoid leaking a lot of ListCells */
	if (jointype == JOIN_ANTI)
		list_free(joinquals);

	/*
	 * jselec can be interpreted as the fraction of outer-rel rows that have
	 * any matches (this is true for both SEMI and ANTI cases).  And nselec is
	 * the fraction of the Cartesian product that matches.  So, the average
	 * number of matches for each outer-rel row that has at least one match is
	 * nselec * inner_rows / jselec.
	 *
	 * Note: it is correct to use the inner rel's "rows" count here, even
	 * though we might later be considering a parameterized inner path with
	 * fewer rows.  This is because we have included all the join clauses in
	 * the selectivity estimate.
	 */
	if (jselec > 0)				/* protect against zero divide */
	{
		avgmatch = nselec * innerrel->rows / jselec;
		/* Clamp to sane range */
		avgmatch = Max(1.0, avgmatch);
	}
	else
		avgmatch = 1.0;

	semifactors->outer_match_frac = jselec;
	semifactors->match_count = avgmatch;
}

/*
 * has_indexed_join_quals
 *	  Check whether all the joinquals of a nestloop join are used as
 *	  inner index quals.
 *
 * If the inner path of a SEMI/ANTI join is an indexscan (including bitmap
 * indexscan) that uses all the joinquals as indexquals, we can assume that an
 * unmatched outer tuple is cheap to process, whereas otherwise it's probably
 * expensive.
 */
static bool
has_indexed_join_quals(NestPath *joinpath)
{
	Relids		joinrelids = joinpath->path.parent->relids;
	Path	   *innerpath = joinpath->innerjoinpath;
	List	   *indexclauses;
	bool		found_one;
	ListCell   *lc;

	/* If join still has quals to evaluate, it's not fast */
	if (joinpath->joinrestrictinfo != NIL)
		return false;
	/* Nor if the inner path isn't parameterized at all */
	if (innerpath->param_info == NULL)
		return false;

	/* Find the indexclauses list for the inner scan */
	switch (innerpath->pathtype)
	{
		case T_IndexScan:
		case T_IndexOnlyScan:
			indexclauses = ((IndexPath *) innerpath)->indexclauses;
			break;
		case T_BitmapHeapScan:
			{
				/* Accept only a simple bitmap scan, not AND/OR cases */
				Path	   *bmqual = ((BitmapHeapPath *) innerpath)->bitmapqual;

				if (IsA(bmqual, IndexPath))
					indexclauses = ((IndexPath *) bmqual)->indexclauses;
				else
					return false;
				break;
			}
		default:

			/*
			 * If it's not a simple indexscan, it probably doesn't run quickly
			 * for zero rows out, even if it's a parameterized path using all
			 * the joinquals.
			 */
			return false;
	}

	/*
	 * Examine the inner path's param clauses.  Any that are from the outer
	 * path must be found in the indexclauses list, either exactly or in an
	 * equivalent form generated by equivclass.c.  Also, we must find at least
	 * one such clause, else it's a clauseless join which isn't fast.
	 */
	found_one = false;
	foreach(lc, innerpath->param_info->ppi_clauses)
	{
		RestrictInfo *rinfo = (RestrictInfo *) lfirst(lc);

		if (join_clause_is_movable_into(rinfo,
										innerpath->parent->relids,
										joinrelids))
		{
			if (!(list_member_ptr(indexclauses, rinfo) ||
				  is_redundant_derived_clause(rinfo, indexclauses)))
				return false;
			found_one = true;
		}
	}
	return found_one;
}


/*
 * approx_tuple_count
 *		Quick-and-dirty estimation of the number of join rows passing
 *		a set of qual conditions.
 *
 * The quals can be either an implicitly-ANDed list of boolean expressions,
 * or a list of RestrictInfo nodes (typically the latter).
 *
 * We intentionally compute the selectivity under JOIN_INNER rules, even
 * if it's some type of outer join.  This is appropriate because we are
 * trying to figure out how many tuples pass the initial merge or hash
 * join step.
 *
 * This is quick-and-dirty because we bypass clauselist_selectivity, and
 * simply multiply the independent clause selectivities together.  Now
 * clauselist_selectivity often can't do any better than that anyhow, but
 * for some situations (such as range constraints) it is smarter.  However,
 * we can't effectively cache the results of clauselist_selectivity, whereas
 * the individual clause selectivities can be and are cached.
 *
 * Since we are only using the results to estimate how many potential
 * output tuples are generated and passed through qpqual checking, it
 * seems OK to live with the approximation.
 */
static double
approx_tuple_count(PlannerInfo *root, JoinPath *path, List *quals)
{
	double		tuples;
	double		outer_tuples = path->outerjoinpath->rows;
	double		inner_tuples = path->innerjoinpath->rows;
	SpecialJoinInfo sjinfo;
	Selectivity selec = 1.0;
	ListCell   *l;

	/*
	 * Make up a SpecialJoinInfo for JOIN_INNER semantics.
	 */
	sjinfo.type = T_SpecialJoinInfo;
	sjinfo.min_lefthand = path->outerjoinpath->parent->relids;
	sjinfo.min_righthand = path->innerjoinpath->parent->relids;
	sjinfo.syn_lefthand = path->outerjoinpath->parent->relids;
	sjinfo.syn_righthand = path->innerjoinpath->parent->relids;
	sjinfo.jointype = JOIN_INNER;
	/* we don't bother trying to make the remaining fields valid */
	sjinfo.lhs_strict = false;
	sjinfo.delay_upper_joins = false;
	sjinfo.semi_can_btree = false;
	sjinfo.semi_can_hash = false;
	sjinfo.semi_operators = NIL;
	sjinfo.semi_rhs_exprs = NIL;

	/* Get the approximate selectivity */
	foreach(l, quals)
	{
		Node	   *qual = (Node *) lfirst(l);

		/* Note that clause_selectivity will be able to cache its result */
		selec *= clause_selectivity(root, qual, 0, JOIN_INNER, &sjinfo);
	}

	/* Apply it to the input relation sizes */
	tuples = selec * outer_tuples * inner_tuples;

	return clamp_row_est(tuples);
}


/*
 * set_baserel_size_estimates
 *		Set the size estimates for the given base relation.
 *
 * The rel's targetlist and restrictinfo list must have been constructed
 * already, and rel->tuples must be set.
 *
 * We set the following fields of the rel node:
 *	rows: the estimated number of output tuples (after applying
 *		  restriction clauses).
 *	width: the estimated average output tuple width in bytes.
 *	baserestrictcost: estimated cost of evaluating baserestrictinfo clauses.
 */
void
set_baserel_size_estimates(PlannerInfo *root, RelOptInfo *rel)
{
	double		nrows;

	/* Should only be applied to base relations */
	Assert(rel->relid > 0);

	nrows = rel->tuples *
		clauselist_selectivity(root,
							   rel->baserestrictinfo,
							   0,
							   JOIN_INNER,
							   NULL);

	rel->rows = clamp_row_est(nrows);

	cost_qual_eval(&rel->baserestrictcost, rel->baserestrictinfo, root);

	set_rel_width(root, rel);
}

/*
 * get_parameterized_baserel_size
 *		Make a size estimate for a parameterized scan of a base relation.
 *
 * 'param_clauses' lists the additional join clauses to be used.
 *
 * set_baserel_size_estimates must have been applied already.
 */
double
get_parameterized_baserel_size(PlannerInfo *root, RelOptInfo *rel,
							   List *param_clauses)
{
	List	   *allclauses;
	double		nrows;

	/*
	 * Estimate the number of rows returned by the parameterized scan, knowing
	 * that it will apply all the extra join clauses as well as the rel's own
	 * restriction clauses.  Note that we force the clauses to be treated as
	 * non-join clauses during selectivity estimation.
	 */
	allclauses = list_concat(list_copy(param_clauses),
							 rel->baserestrictinfo);
	nrows = rel->tuples *
		clauselist_selectivity(root,
							   allclauses,
							   rel->relid,		/* do not use 0! */
							   JOIN_INNER,
							   NULL);
	nrows = clamp_row_est(nrows);
	/* For safety, make sure result is not more than the base estimate */
	if (nrows > rel->rows)
		nrows = rel->rows;
	return nrows;
}

/*
 * set_joinrel_size_estimates
 *		Set the size estimates for the given join relation.
 *
 * The rel's targetlist must have been constructed already, and a
 * restriction clause list that matches the given component rels must
 * be provided.
 *
 * Since there is more than one way to make a joinrel for more than two
 * base relations, the results we get here could depend on which component
 * rel pair is provided.  In theory we should get the same answers no matter
 * which pair is provided; in practice, since the selectivity estimation
 * routines don't handle all cases equally well, we might not.  But there's
 * not much to be done about it.  (Would it make sense to repeat the
 * calculations for each pair of input rels that's encountered, and somehow
 * average the results?  Probably way more trouble than it's worth, and
 * anyway we must keep the rowcount estimate the same for all paths for the
 * joinrel.)
 *
 * We set only the rows field here.  The reltarget field was already set by
 * build_joinrel_tlist, and baserestrictcost is not used for join rels.
 */
void
set_joinrel_size_estimates(PlannerInfo *root, RelOptInfo *rel,
						   RelOptInfo *outer_rel,
						   RelOptInfo *inner_rel,
						   SpecialJoinInfo *sjinfo,
						   List *restrictlist)
{
	rel->rows = calc_joinrel_size_estimate(root,
										   outer_rel,
										   inner_rel,
										   outer_rel->rows,
										   inner_rel->rows,
										   sjinfo,
										   restrictlist);
}

/*
 * get_parameterized_joinrel_size
 *		Make a size estimate for a parameterized scan of a join relation.
 *
 * 'rel' is the joinrel under consideration.
 * 'outer_path', 'inner_path' are (probably also parameterized) Paths that
 *		produce the relations being joined.
 * 'sjinfo' is any SpecialJoinInfo relevant to this join.
 * 'restrict_clauses' lists the join clauses that need to be applied at the
 * join node (including any movable clauses that were moved down to this join,
 * and not including any movable clauses that were pushed down into the
 * child paths).
 *
 * set_joinrel_size_estimates must have been applied already.
 */
double
get_parameterized_joinrel_size(PlannerInfo *root, RelOptInfo *rel,
							   Path *outer_path,
							   Path *inner_path,
							   SpecialJoinInfo *sjinfo,
							   List *restrict_clauses)
{
	double		nrows;

	/*
	 * Estimate the number of rows returned by the parameterized join as the
	 * sizes of the input paths times the selectivity of the clauses that have
	 * ended up at this join node.
	 *
	 * As with set_joinrel_size_estimates, the rowcount estimate could depend
	 * on the pair of input paths provided, though ideally we'd get the same
	 * estimate for any pair with the same parameterization.
	 */
	nrows = calc_joinrel_size_estimate(root,
									   outer_path->parent,
									   inner_path->parent,
									   outer_path->rows,
									   inner_path->rows,
									   sjinfo,
									   restrict_clauses);
	/* For safety, make sure result is not more than the base estimate */
	if (nrows > rel->rows)
		nrows = rel->rows;
	return nrows;
}

/*
 * calc_joinrel_size_estimate
 *		Workhorse for set_joinrel_size_estimates and
 *		get_parameterized_joinrel_size.
 *
 * outer_rel/inner_rel are the relations being joined, but they should be
 * assumed to have sizes outer_rows/inner_rows; those numbers might be less
 * than what rel->rows says, when we are considering parameterized paths.
 */
static double
calc_joinrel_size_estimate(PlannerInfo *root,
						   RelOptInfo *outer_rel,
						   RelOptInfo *inner_rel,
						   double outer_rows,
						   double inner_rows,
						   SpecialJoinInfo *sjinfo,
						   List *restrictlist_in)
{
	/* This apparently-useless variable dodges a compiler bug in VS2013: */
	List	   *restrictlist = restrictlist_in;
	JoinType	jointype = sjinfo->jointype;
	Selectivity fkselec;
	Selectivity jselec;
	Selectivity pselec;
	double		nrows;

	/*
	 * Compute joinclause selectivity.  Note that we are only considering
	 * clauses that become restriction clauses at this join level; we are not
	 * double-counting them because they were not considered in estimating the
	 * sizes of the component rels.
	 *
	 * First, see whether any of the joinclauses can be matched to known FK
	 * constraints.  If so, drop those clauses from the restrictlist, and
	 * instead estimate their selectivity using FK semantics.  (We do this
	 * without regard to whether said clauses are local or "pushed down".
	 * Probably, an FK-matching clause could never be seen as pushed down at
	 * an outer join, since it would be strict and hence would be grounds for
	 * join strength reduction.)  fkselec gets the net selectivity for
	 * FK-matching clauses, or 1.0 if there are none.
	 */
	fkselec = get_foreign_key_join_selectivity(root,
											   outer_rel->relids,
											   inner_rel->relids,
											   sjinfo,
											   &restrictlist);

	/*
	 * For an outer join, we have to distinguish the selectivity of the join's
	 * own clauses (JOIN/ON conditions) from any clauses that were "pushed
	 * down".  For inner joins we just count them all as joinclauses.
	 */
	if (IS_OUTER_JOIN(jointype))
	{
		List	   *joinquals = NIL;
		List	   *pushedquals = NIL;
		ListCell   *l;

		/* Grovel through the clauses to separate into two lists */
		foreach(l, restrictlist)
		{
			RestrictInfo *rinfo = (RestrictInfo *) lfirst(l);

			Assert(IsA(rinfo, RestrictInfo));
			if (rinfo->is_pushed_down)
				pushedquals = lappend(pushedquals, rinfo);
			else
				joinquals = lappend(joinquals, rinfo);
		}

		/* Get the separate selectivities */
		jselec = clauselist_selectivity(root,
										joinquals,
										0,
										jointype,
										sjinfo);
		pselec = clauselist_selectivity(root,
										pushedquals,
										0,
										jointype,
										sjinfo);

		/* Avoid leaking a lot of ListCells */
		list_free(joinquals);
		list_free(pushedquals);
	}
	else
	{
		jselec = clauselist_selectivity(root,
										restrictlist,
										0,
										jointype,
										sjinfo);
		pselec = 0.0;			/* not used, keep compiler quiet */
	}

	/*
	 * Basically, we multiply size of Cartesian product by selectivity.
	 *
	 * If we are doing an outer join, take that into account: the joinqual
	 * selectivity has to be clamped using the knowledge that the output must
	 * be at least as large as the non-nullable input.  However, any
	 * pushed-down quals are applied after the outer join, so their
	 * selectivity applies fully.
	 *
	 * For JOIN_SEMI and JOIN_ANTI, the selectivity is defined as the fraction
	 * of LHS rows that have matches, and we apply that straightforwardly.
	 */
	switch (jointype)
	{
		case JOIN_INNER:
			nrows = outer_rows * inner_rows * fkselec * jselec;
			/* pselec not used */
			break;
		case JOIN_LEFT:
			nrows = outer_rows * inner_rows * fkselec * jselec;
			if (nrows < outer_rows)
				nrows = outer_rows;
			nrows *= pselec;
			break;
		case JOIN_FULL:
			nrows = outer_rows * inner_rows * fkselec * jselec;
			if (nrows < outer_rows)
				nrows = outer_rows;
			if (nrows < inner_rows)
				nrows = inner_rows;
			nrows *= pselec;
			break;
		case JOIN_SEMI:
			nrows = outer_rows * fkselec * jselec;
			/* pselec not used */
			break;
		case JOIN_ANTI:
			nrows = outer_rows * (1.0 - fkselec * jselec);
			nrows *= pselec;
			break;
		default:
			/* other values not expected here */
			elog(ERROR, "unrecognized join type: %d", (int) jointype);
			nrows = 0;			/* keep compiler quiet */
			break;
	}

	return clamp_row_est(nrows);
}

/*
 * get_foreign_key_join_selectivity
 *		Estimate join selectivity for foreign-key-related clauses.
 *
 * Remove any clauses that can be matched to FK constraints from *restrictlist,
 * and return a substitute estimate of their selectivity.  1.0 is returned
 * when there are no such clauses.
 *
 * The reason for treating such clauses specially is that we can get better
 * estimates this way than by relying on clauselist_selectivity(), especially
 * for multi-column FKs where that function's assumption that the clauses are
 * independent falls down badly.  But even with single-column FKs, we may be
 * able to get a better answer when the pg_statistic stats are missing or out
 * of date.
 */
static Selectivity
get_foreign_key_join_selectivity(PlannerInfo *root,
								 Relids outer_relids,
								 Relids inner_relids,
								 SpecialJoinInfo *sjinfo,
								 List **restrictlist)
{
	Selectivity fkselec = 1.0;
	JoinType	jointype = sjinfo->jointype;
	List	   *worklist = *restrictlist;
	ListCell   *lc;

	/* Consider each FK constraint that is known to match the query */
	foreach(lc, root->fkey_list)
	{
		ForeignKeyOptInfo *fkinfo = (ForeignKeyOptInfo *) lfirst(lc);
		bool		ref_is_outer;
		List	   *removedlist;
		ListCell   *cell;
		ListCell   *prev;
		ListCell   *next;

		/*
		 * This FK is not relevant unless it connects a baserel on one side of
		 * this join to a baserel on the other side.
		 */
		if (bms_is_member(fkinfo->con_relid, outer_relids) &&
			bms_is_member(fkinfo->ref_relid, inner_relids))
			ref_is_outer = false;
		else if (bms_is_member(fkinfo->ref_relid, outer_relids) &&
				 bms_is_member(fkinfo->con_relid, inner_relids))
			ref_is_outer = true;
		else
			continue;

		/*
		 * Modify the restrictlist by removing clauses that match the FK (and
		 * putting them into removedlist instead).  It seems unsafe to modify
		 * the originally-passed List structure, so we make a shallow copy the
		 * first time through.
		 */
		if (worklist == *restrictlist)
			worklist = list_copy(worklist);

		removedlist = NIL;
		prev = NULL;
		for (cell = list_head(worklist); cell; cell = next)
		{
			RestrictInfo *rinfo = (RestrictInfo *) lfirst(cell);
			bool		remove_it = false;
			int			i;

			next = lnext(cell);
			/* Drop this clause if it matches any column of the FK */
			for (i = 0; i < fkinfo->nkeys; i++)
			{
				if (rinfo->parent_ec)
				{
					/*
					 * EC-derived clauses can only match by EC.  It is okay to
					 * consider any clause derived from the same EC as
					 * matching the FK: even if equivclass.c chose to generate
					 * a clause equating some other pair of Vars, it could
					 * have generated one equating the FK's Vars.  So for
					 * purposes of estimation, we can act as though it did so.
					 *
					 * Note: checking parent_ec is a bit of a cheat because
					 * there are EC-derived clauses that don't have parent_ec
					 * set; but such clauses must compare expressions that
					 * aren't just Vars, so they cannot match the FK anyway.
					 */
					if (fkinfo->eclass[i] == rinfo->parent_ec)
					{
						remove_it = true;
						break;
					}
				}
				else
				{
					/*
					 * Otherwise, see if rinfo was previously matched to FK as
					 * a "loose" clause.
					 */
					if (list_member_ptr(fkinfo->rinfos[i], rinfo))
					{
						remove_it = true;
						break;
					}
				}
			}
			if (remove_it)
			{
				worklist = list_delete_cell(worklist, cell, prev);
				removedlist = lappend(removedlist, rinfo);
			}
			else
				prev = cell;
		}

		/*
		 * If we failed to remove all the matching clauses we expected to
		 * find, chicken out and ignore this FK; applying its selectivity
		 * might result in double-counting.  Put any clauses we did manage to
		 * remove back into the worklist.
		 *
		 * Since the matching clauses are known not outerjoin-delayed, they
		 * should certainly have appeared in the initial joinclause list.  If
		 * we didn't find them, they must have been matched to, and removed
		 * by, some other FK in a previous iteration of this loop.  (A likely
		 * case is that two FKs are matched to the same EC; there will be only
		 * one EC-derived clause in the initial list, so the first FK will
		 * consume it.)  Applying both FKs' selectivity independently risks
		 * underestimating the join size; in particular, this would undo one
		 * of the main things that ECs were invented for, namely to avoid
		 * double-counting the selectivity of redundant equality conditions.
		 * Later we might think of a reasonable way to combine the estimates,
		 * but for now, just punt, since this is a fairly uncommon situation.
		 */
		if (list_length(removedlist) !=
			(fkinfo->nmatched_ec + fkinfo->nmatched_ri))
		{
			worklist = list_concat(worklist, removedlist);
			continue;
		}

		/*
		 * Finally we get to the payoff: estimate selectivity using the
		 * knowledge that each referencing row will match exactly one row in
		 * the referenced table.
		 *
		 * XXX that's not true in the presence of nulls in the referencing
		 * column(s), so in principle we should derate the estimate for those.
		 * However (1) if there are any strict restriction clauses for the
		 * referencing column(s) elsewhere in the query, derating here would
		 * be double-counting the null fraction, and (2) it's not very clear
		 * how to combine null fractions for multiple referencing columns.
		 *
		 * In the first branch of the logic below, null derating is done
		 * implicitly by relying on clause_selectivity(); in the other two
		 * paths, we do nothing for now about correcting for nulls.
		 *
		 * XXX another point here is that if either side of an FK constraint
		 * is an inheritance parent, we estimate as though the constraint
		 * covers all its children as well.  This is not an unreasonable
		 * assumption for a referencing table, ie the user probably applied
		 * identical constraints to all child tables (though perhaps we ought
		 * to check that).  But it's not possible to have done that for a
		 * referenced table.  Fortunately, precisely because that doesn't
		 * work, it is uncommon in practice to have an FK referencing a parent
		 * table.  So, at least for now, disregard inheritance here.
		 */
		if (ref_is_outer && jointype != JOIN_INNER)
		{
			/*
			 * When the referenced table is on the outer side of a non-inner
			 * join, knowing that each inner row has exactly one match is not
			 * as useful as one could wish, since we really need to know the
			 * fraction of outer rows with a match.  Still, we can avoid the
			 * folly of multiplying the per-column estimates together.  Take
			 * the smallest per-column selectivity, instead.  (This should
			 * correspond to the FK column with the most nulls.)
			 */
			Selectivity thisfksel = 1.0;

			foreach(cell, removedlist)
			{
				RestrictInfo *rinfo = (RestrictInfo *) lfirst(cell);
				Selectivity csel;

				csel = clause_selectivity(root, (Node *) rinfo,
										  0, jointype, sjinfo);
				thisfksel = Min(thisfksel, csel);
			}
			fkselec *= thisfksel;
		}
		else if (jointype == JOIN_SEMI || jointype == JOIN_ANTI)
		{
			/*
			 * For JOIN_SEMI and JOIN_ANTI, the selectivity is defined as the
			 * fraction of LHS rows that have matches.  If the referenced
			 * table is on the inner side, that means the selectivity is 1.0
			 * (modulo nulls, which we're ignoring for now).  We already
			 * covered the other case, so no work here.
			 */
		}
		else
		{
			/*
			 * Otherwise, selectivity is exactly 1/referenced-table-size; but
			 * guard against tuples == 0.  Note we should use the raw table
			 * tuple count, not any estimate of its filtered or joined size.
			 */
			RelOptInfo *ref_rel = find_base_rel(root, fkinfo->ref_relid);
			double		ref_tuples = Max(ref_rel->tuples, 1.0);

			fkselec *= 1.0 / ref_tuples;
		}
	}

	*restrictlist = worklist;
	return fkselec;
}

/*
 * set_subquery_size_estimates
 *		Set the size estimates for a base relation that is a subquery.
 *
 * The rel's targetlist and restrictinfo list must have been constructed
 * already, and the Paths for the subquery must have been completed.
 * We look at the subquery's PlannerInfo to extract data.
 *
 * We set the same fields as set_baserel_size_estimates.
 */
void
set_subquery_size_estimates(PlannerInfo *root, RelOptInfo *rel)
{
	PlannerInfo *subroot = rel->subroot;
	RelOptInfo *sub_final_rel;
	RangeTblEntry *rte PG_USED_FOR_ASSERTS_ONLY;
	ListCell   *lc;

	/* Should only be applied to base relations that are subqueries */
	Assert(rel->relid > 0);
	rte = planner_rt_fetch(rel->relid, root);
	Assert(rte->rtekind == RTE_SUBQUERY);

	/*
	 * Copy raw number of output rows from subquery.  All of its paths should
	 * have the same output rowcount, so just look at cheapest-total.
	 */
	sub_final_rel = fetch_upper_rel(subroot, UPPERREL_FINAL, NULL);
	rel->tuples = sub_final_rel->cheapest_total_path->rows;

	/*
	 * Compute per-output-column width estimates by examining the subquery's
	 * targetlist.  For any output that is a plain Var, get the width estimate
	 * that was made while planning the subquery.  Otherwise, we leave it to
	 * set_rel_width to fill in a datatype-based default estimate.
	 */
	foreach(lc, subroot->parse->targetList)
	{
		TargetEntry *te = (TargetEntry *) lfirst(lc);
		Node	   *texpr = (Node *) te->expr;
		int32		item_width = 0;

		Assert(IsA(te, TargetEntry));
		/* junk columns aren't visible to upper query */
		if (te->resjunk)
			continue;

		/*
		 * The subquery could be an expansion of a view that's had columns
		 * added to it since the current query was parsed, so that there are
		 * non-junk tlist columns in it that don't correspond to any column
		 * visible at our query level.  Ignore such columns.
		 */
		if (te->resno < rel->min_attr || te->resno > rel->max_attr)
			continue;

		/*
		 * XXX This currently doesn't work for subqueries containing set
		 * operations, because the Vars in their tlists are bogus references
		 * to the first leaf subquery, which wouldn't give the right answer
		 * even if we could still get to its PlannerInfo.
		 *
		 * Also, the subquery could be an appendrel for which all branches are
		 * known empty due to constraint exclusion, in which case
		 * set_append_rel_pathlist will have left the attr_widths set to zero.
		 *
		 * In either case, we just leave the width estimate zero until
		 * set_rel_width fixes it.
		 */
		if (IsA(texpr, Var) &&
			subroot->parse->setOperations == NULL)
		{
			Var		   *var = (Var *) texpr;
			RelOptInfo *subrel = find_base_rel(subroot, var->varno);

			item_width = subrel->attr_widths[var->varattno - subrel->min_attr];
		}
		rel->attr_widths[te->resno - rel->min_attr] = item_width;
	}

	/* Now estimate number of output rows, etc */
	set_baserel_size_estimates(root, rel);
}

/*
 * set_function_size_estimates
 *		Set the size estimates for a base relation that is a function call.
 *
 * The rel's targetlist and restrictinfo list must have been constructed
 * already.
 *
 * We set the same fields as set_baserel_size_estimates.
 */
void
set_function_size_estimates(PlannerInfo *root, RelOptInfo *rel)
{
	RangeTblEntry *rte;
	ListCell   *lc;

	/* Should only be applied to base relations that are functions */
	Assert(rel->relid > 0);
	rte = planner_rt_fetch(rel->relid, root);
	Assert(rte->rtekind == RTE_FUNCTION);

	/*
	 * Estimate number of rows the functions will return. The rowcount of the
	 * node is that of the largest function result.
	 */
	rel->tuples = 0;
	foreach(lc, rte->functions)
	{
		RangeTblFunction *rtfunc = (RangeTblFunction *) lfirst(lc);
		double		ntup = expression_returns_set_rows(rtfunc->funcexpr);

		if (ntup > rel->tuples)
			rel->tuples = ntup;
	}

	/* Now estimate number of output rows, etc */
	set_baserel_size_estimates(root, rel);
}

/*
 * set_values_size_estimates
 *		Set the size estimates for a base relation that is a values list.
 *
 * The rel's targetlist and restrictinfo list must have been constructed
 * already.
 *
 * We set the same fields as set_baserel_size_estimates.
 */
void
set_values_size_estimates(PlannerInfo *root, RelOptInfo *rel)
{
	RangeTblEntry *rte;

	/* Should only be applied to base relations that are values lists */
	Assert(rel->relid > 0);
	rte = planner_rt_fetch(rel->relid, root);
	Assert(rte->rtekind == RTE_VALUES);

	/*
	 * Estimate number of rows the values list will return. We know this
	 * precisely based on the list length (well, barring set-returning
	 * functions in list items, but that's a refinement not catered for
	 * anywhere else either).
	 */
	rel->tuples = list_length(rte->values_lists);

	/* Now estimate number of output rows, etc */
	set_baserel_size_estimates(root, rel);
}

/*
 * set_cte_size_estimates
 *		Set the size estimates for a base relation that is a CTE reference.
 *
 * The rel's targetlist and restrictinfo list must have been constructed
 * already, and we need an estimate of the number of rows returned by the CTE
 * (if a regular CTE) or the non-recursive term (if a self-reference).
 *
 * We set the same fields as set_baserel_size_estimates.
 */
void
set_cte_size_estimates(PlannerInfo *root, RelOptInfo *rel, double cte_rows)
{
	RangeTblEntry *rte;

	/* Should only be applied to base relations that are CTE references */
	Assert(rel->relid > 0);
	rte = planner_rt_fetch(rel->relid, root);
	Assert(rte->rtekind == RTE_CTE);

	if (rte->self_reference)
	{
		/*
		 * In a self-reference, arbitrarily assume the average worktable size
		 * is about 10 times the nonrecursive term's size.
		 */
		rel->tuples = 10 * cte_rows;
	}
	else
	{
		/* Otherwise just believe the CTE's rowcount estimate */
		rel->tuples = cte_rows;
	}

	/* Now estimate number of output rows, etc */
	set_baserel_size_estimates(root, rel);
}

/*
 * set_foreign_size_estimates
 *		Set the size estimates for a base relation that is a foreign table.
 *
 * There is not a whole lot that we can do here; the foreign-data wrapper
 * is responsible for producing useful estimates.  We can do a decent job
 * of estimating baserestrictcost, so we set that, and we also set up width
 * using what will be purely datatype-driven estimates from the targetlist.
 * There is no way to do anything sane with the rows value, so we just put
 * a default estimate and hope that the wrapper can improve on it.  The
 * wrapper's GetForeignRelSize function will be called momentarily.
 *
 * The rel's targetlist and restrictinfo list must have been constructed
 * already.
 */
void
set_foreign_size_estimates(PlannerInfo *root, RelOptInfo *rel)
{
	/* Should only be applied to base relations */
	Assert(rel->relid > 0);

	rel->rows = 1000;			/* entirely bogus default estimate */

	cost_qual_eval(&rel->baserestrictcost, rel->baserestrictinfo, root);

	set_rel_width(root, rel);
}


/*
 * set_rel_width
 *		Set the estimated output width of a base relation.
 *
 * The estimated output width is the sum of the per-attribute width estimates
 * for the actually-referenced columns, plus any PHVs or other expressions
 * that have to be calculated at this relation.  This is the amount of data
 * we'd need to pass upwards in case of a sort, hash, etc.
 *
 * This function also sets reltarget->cost, so it's a bit misnamed now.
 *
 * NB: this works best on plain relations because it prefers to look at
 * real Vars.  For subqueries, set_subquery_size_estimates will already have
 * copied up whatever per-column estimates were made within the subquery,
 * and for other types of rels there isn't much we can do anyway.  We fall
 * back on (fairly stupid) datatype-based width estimates if we can't get
 * any better number.
 *
 * The per-attribute width estimates are cached for possible re-use while
 * building join relations or post-scan/join pathtargets.
 */
static void
set_rel_width(PlannerInfo *root, RelOptInfo *rel)
{
	Oid			reloid = planner_rt_fetch(rel->relid, root)->relid;
	int32		tuple_width = 0;
	bool		have_wholerow_var = false;
	ListCell   *lc;

	/* Vars are assumed to have cost zero, but other exprs do not */
	rel->reltarget->cost.startup = 0;
	rel->reltarget->cost.per_tuple = 0;

	foreach(lc, rel->reltarget->exprs)
	{
		Node	   *node = (Node *) lfirst(lc);

		/*
		 * Ordinarily, a Var in a rel's targetlist must belong to that rel;
		 * but there are corner cases involving LATERAL references where that
		 * isn't so.  If the Var has the wrong varno, fall through to the
		 * generic case (it doesn't seem worth the trouble to be any smarter).
		 */
		if (IsA(node, Var) &&
			((Var *) node)->varno == rel->relid)
		{
			Var		   *var = (Var *) node;
			int			ndx;
			int32		item_width;

			Assert(var->varattno >= rel->min_attr);
			Assert(var->varattno <= rel->max_attr);

			ndx = var->varattno - rel->min_attr;

			/*
			 * If it's a whole-row Var, we'll deal with it below after we have
			 * already cached as many attr widths as possible.
			 */
			if (var->varattno == 0)
			{
				have_wholerow_var = true;
				continue;
			}

			/*
			 * The width may have been cached already (especially if it's a
			 * subquery), so don't duplicate effort.
			 */
			if (rel->attr_widths[ndx] > 0)
			{
				tuple_width += rel->attr_widths[ndx];
				continue;
			}

			/* Try to get column width from statistics */
			if (reloid != InvalidOid && var->varattno > 0)
			{
				item_width = get_attavgwidth(reloid, var->varattno);
				if (item_width > 0)
				{
					rel->attr_widths[ndx] = item_width;
					tuple_width += item_width;
					continue;
				}
			}

			/*
			 * Not a plain relation, or can't find statistics for it. Estimate
			 * using just the type info.
			 */
			item_width = get_typavgwidth(var->vartype, var->vartypmod);
			Assert(item_width > 0);
			rel->attr_widths[ndx] = item_width;
			tuple_width += item_width;
		}
		else if (IsA(node, PlaceHolderVar))
		{
			/*
			 * We will need to evaluate the PHV's contained expression while
			 * scanning this rel, so be sure to include it in reltarget->cost.
			 */
			PlaceHolderVar *phv = (PlaceHolderVar *) node;
			PlaceHolderInfo *phinfo = find_placeholder_info(root, phv, false);
			QualCost	cost;

			tuple_width += phinfo->ph_width;
			cost_qual_eval_node(&cost, (Node *) phv->phexpr, root);
			rel->reltarget->cost.startup += cost.startup;
			rel->reltarget->cost.per_tuple += cost.per_tuple;
		}
		else
		{
			/*
			 * We could be looking at an expression pulled up from a subquery,
			 * or a ROW() representing a whole-row child Var, etc.  Do what we
			 * can using the expression type information.
			 */
			int32		item_width;
			QualCost	cost;

			item_width = get_typavgwidth(exprType(node), exprTypmod(node));
			Assert(item_width > 0);
			tuple_width += item_width;
			/* Not entirely clear if we need to account for cost, but do so */
			cost_qual_eval_node(&cost, node, root);
			rel->reltarget->cost.startup += cost.startup;
			rel->reltarget->cost.per_tuple += cost.per_tuple;
		}
	}

	/*
	 * If we have a whole-row reference, estimate its width as the sum of
	 * per-column widths plus heap tuple header overhead.
	 */
	if (have_wholerow_var)
	{
		int32		wholerow_width = MAXALIGN(SizeofHeapTupleHeader);

		if (reloid != InvalidOid)
		{
			/* Real relation, so estimate true tuple width */
			wholerow_width += get_relation_data_width(reloid,
										   rel->attr_widths - rel->min_attr);
		}
		else
		{
			/* Do what we can with info for a phony rel */
			AttrNumber	i;

			for (i = 1; i <= rel->max_attr; i++)
				wholerow_width += rel->attr_widths[i - rel->min_attr];
		}

		rel->attr_widths[0 - rel->min_attr] = wholerow_width;

		/*
		 * Include the whole-row Var as part of the output tuple.  Yes, that
		 * really is what happens at runtime.
		 */
		tuple_width += wholerow_width;
	}

	Assert(tuple_width >= 0);
	rel->reltarget->width = tuple_width;
}

/*
 * set_pathtarget_cost_width
 *		Set the estimated eval cost and output width of a PathTarget tlist.
 *
 * As a notational convenience, returns the same PathTarget pointer passed in.
 *
 * Most, though not quite all, uses of this function occur after we've run
 * set_rel_width() for base relations; so we can usually obtain cached width
 * estimates for Vars.  If we can't, fall back on datatype-based width
 * estimates.  Present early-planning uses of PathTargets don't need accurate
 * widths badly enough to justify going to the catalogs for better data.
 */
PathTarget *
set_pathtarget_cost_width(PlannerInfo *root, PathTarget *target)
{
	int32		tuple_width = 0;
	ListCell   *lc;

	/* Vars are assumed to have cost zero, but other exprs do not */
	target->cost.startup = 0;
	target->cost.per_tuple = 0;

	foreach(lc, target->exprs)
	{
		Node	   *node = (Node *) lfirst(lc);

		if (IsA(node, Var))
		{
			Var		   *var = (Var *) node;
			int32		item_width;

			/* We should not see any upper-level Vars here */
			Assert(var->varlevelsup == 0);

			/* Try to get data from RelOptInfo cache */
			if (var->varno < root->simple_rel_array_size)
			{
				RelOptInfo *rel = root->simple_rel_array[var->varno];

				if (rel != NULL &&
					var->varattno >= rel->min_attr &&
					var->varattno <= rel->max_attr)
				{
					int			ndx = var->varattno - rel->min_attr;

					if (rel->attr_widths[ndx] > 0)
					{
						tuple_width += rel->attr_widths[ndx];
						continue;
					}
				}
			}

			/*
			 * No cached data available, so estimate using just the type info.
			 */
			item_width = get_typavgwidth(var->vartype, var->vartypmod);
			Assert(item_width > 0);
			tuple_width += item_width;
		}
		else
		{
			/*
			 * Handle general expressions using type info.
			 */
			int32		item_width;
			QualCost	cost;

			item_width = get_typavgwidth(exprType(node), exprTypmod(node));
			Assert(item_width > 0);
			tuple_width += item_width;

			/* Account for cost, too */
			cost_qual_eval_node(&cost, node, root);
			target->cost.startup += cost.startup;
			target->cost.per_tuple += cost.per_tuple;
		}
	}

	Assert(tuple_width >= 0);
	target->width = tuple_width;

	return target;
}

/*
 * relation_byte_size
 *	  Estimate the storage space in bytes for a given number of tuples
 *	  of a given width (size in bytes).
 */
static double
relation_byte_size(double tuples, int width)
{
	return tuples * (MAXALIGN(width) + MAXALIGN(SizeofHeapTupleHeader));
}

/*
 * page_size
 *	  Returns an estimate of the number of pages covered by a given
 *	  number of tuples of a given width (size in bytes).
 */
static double
page_size(double tuples, int width)
{
	return ceil(relation_byte_size(tuples, width) / BLCKSZ);
}<|MERGE_RESOLUTION|>--- conflicted
+++ resolved
@@ -344,12 +344,9 @@
 	startup_cost += qpqual_cost.startup;
 	cpu_per_tuple = cpu_tuple_cost + qpqual_cost.per_tuple;
 	run_cost += cpu_per_tuple * baserel->tuples;
-<<<<<<< HEAD
-=======
 	/* tlist eval costs are paid per output row, not per tuple scanned */
 	startup_cost += path->pathtarget->cost.startup;
 	run_cost += path->pathtarget->cost.per_tuple * path->rows;
->>>>>>> 7961c31a
 
 	path->startup_cost = startup_cost;
 	path->total_cost = startup_cost + run_cost;

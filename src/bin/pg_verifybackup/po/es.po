--- conflicted
+++ resolved
@@ -8,13 +8,8 @@
 msgstr ""
 "Project-Id-Version: pg_verifybackup (PostgreSQL) 17\n"
 "Report-Msgid-Bugs-To: pgsql-bugs@lists.postgresql.org\n"
-<<<<<<< HEAD
-"POT-Creation-Date: 2025-02-16 19:47+0000\n"
-"PO-Revision-Date: 2024-11-16 14:24+0100\n"
-=======
 "POT-Creation-Date: 2025-09-20 09:47+0000\n"
 "PO-Revision-Date: 2025-09-21 10:28+0200\n"
->>>>>>> 3d6a8289
 "Last-Translator: Carlos Chapi <carloswaldo@babelruins.org>\n"
 "Language-Team: PgSQL-es-ayuda <pgsql-es-ayuda@lists.postgresql.org>\n"
 "Language: es\n"
@@ -49,13 +44,8 @@
 msgid "could not open file \"%s\" for reading: %m"
 msgstr "no se pudo abrir archivo «%s» para lectura: %m"
 
-<<<<<<< HEAD
-#: ../../common/controldata_utils.c:110 pg_verifybackup.c:438
-#: pg_verifybackup.c:476 pg_verifybackup.c:896
-=======
 #: ../../common/controldata_utils.c:110 pg_verifybackup.c:440
 #: pg_verifybackup.c:478 pg_verifybackup.c:1025 pg_verifybackup.c:1144
->>>>>>> 3d6a8289
 #, c-format
 msgid "could not read file \"%s\": %m"
 msgstr "no se pudo leer el archivo «%s»: %m"
@@ -66,11 +56,7 @@
 msgstr "no se pudo leer el archivo «%s»: leídos %d de %zu"
 
 #: ../../common/controldata_utils.c:132 ../../common/controldata_utils.c:280
-<<<<<<< HEAD
-#: pg_verifybackup.c:902
-=======
 #: pg_verifybackup.c:1030 pg_verifybackup.c:1150
->>>>>>> 3d6a8289
 #, c-format
 msgid "could not close file \"%s\": %m"
 msgstr "no se pudo cerrar el archivo «%s»: %m"
@@ -93,13 +79,8 @@
 "serían erróneos, y la instalación de PostgreSQL sería incompatible con este\n"
 "directorio de datos."
 
-<<<<<<< HEAD
-#: ../../common/controldata_utils.c:230 pg_verifybackup.c:406
-#: pg_verifybackup.c:865
-=======
 #: ../../common/controldata_utils.c:230 pg_verifybackup.c:408
 #: pg_verifybackup.c:1005 pg_verifybackup.c:1113
->>>>>>> 3d6a8289
 #, c-format
 msgid "could not open file \"%s\": %m"
 msgstr "no se pudo abrir el archivo «%s»: %m"
@@ -115,12 +96,8 @@
 msgstr "no se pudo sincronizar (fsync) archivo «%s»: %m"
 
 #: ../../common/cryptohash.c:261 ../../common/cryptohash_openssl.c:356
-<<<<<<< HEAD
-#: ../../common/parse_manifest.c:157 ../../common/parse_manifest.c:852
-=======
 #: ../../common/jsonapi.c:2410 ../../common/parse_manifest.c:157
 #: ../../common/parse_manifest.c:852
->>>>>>> 3d6a8289
 #, c-format
 msgid "out of memory"
 msgstr "memoria agotada"
@@ -149,21 +126,6 @@
 msgid "cannot duplicate null pointer (internal error)\n"
 msgstr "no se puede duplicar un puntero nulo (error interno)\n"
 
-<<<<<<< HEAD
-#: ../../common/jsonapi.c:2121
-msgid "Recursive descent parser cannot use incremental lexer."
-msgstr "El parser recursivo descendiente no puede usar el lexer incremental."
-
-#: ../../common/jsonapi.c:2123
-msgid "Incremental parser requires incremental lexer."
-msgstr "El parser incremental requiere el lexer incremental."
-
-#: ../../common/jsonapi.c:2125
-msgid "JSON nested too deep, maximum permitted depth is 6400."
-msgstr "JSON anidado demasiado profundamente, profundidad máxima es 6400."
-
-#: ../../common/jsonapi.c:2127
-=======
 #: ../../common/jsonapi.c:2435
 msgid "Recursive descent parser cannot use incremental lexer."
 msgstr "El parser recursivo descendiente no puede usar el lexer incremental."
@@ -177,124 +139,64 @@
 msgstr "JSON anidado demasiado profundamente, profundidad máxima es 6400."
 
 #: ../../common/jsonapi.c:2441
->>>>>>> 3d6a8289
 #, c-format
 msgid "Escape sequence \"\\%.*s\" is invalid."
 msgstr "La secuencia de escape «\\%.*s» no es válida."
 
-<<<<<<< HEAD
-#: ../../common/jsonapi.c:2131
-=======
 #: ../../common/jsonapi.c:2445
->>>>>>> 3d6a8289
 #, c-format
 msgid "Character with value 0x%02x must be escaped."
 msgstr "Los caracteres con valor 0x%02x deben ser escapados."
 
-<<<<<<< HEAD
-#: ../../common/jsonapi.c:2135
-=======
 #: ../../common/jsonapi.c:2449
->>>>>>> 3d6a8289
 #, c-format
 msgid "Expected end of input, but found \"%.*s\"."
 msgstr "Se esperaba el fin de la entrada, se encontró «%.*s»."
 
-<<<<<<< HEAD
-#: ../../common/jsonapi.c:2138
-=======
 #: ../../common/jsonapi.c:2452
->>>>>>> 3d6a8289
 #, c-format
 msgid "Expected array element or \"]\", but found \"%.*s\"."
 msgstr "Se esperaba un elemento de array o «]», se encontró «%.*s»."
 
-<<<<<<< HEAD
-#: ../../common/jsonapi.c:2141
-=======
 #: ../../common/jsonapi.c:2455
->>>>>>> 3d6a8289
 #, c-format
 msgid "Expected \",\" or \"]\", but found \"%.*s\"."
 msgstr "Se esperaba «,» o «]», se encontró «%.*s»."
 
-<<<<<<< HEAD
-#: ../../common/jsonapi.c:2144
-=======
 #: ../../common/jsonapi.c:2458
->>>>>>> 3d6a8289
 #, c-format
 msgid "Expected \":\", but found \"%.*s\"."
 msgstr "Se esperaba «:», se encontró «%.*s»."
 
-<<<<<<< HEAD
-#: ../../common/jsonapi.c:2147
-=======
 #: ../../common/jsonapi.c:2461
->>>>>>> 3d6a8289
 #, c-format
 msgid "Expected JSON value, but found \"%.*s\"."
 msgstr "Se esperaba un valor JSON, se encontró «%.*s»."
 
-<<<<<<< HEAD
-#: ../../common/jsonapi.c:2150
-msgid "The input string ended unexpectedly."
-msgstr "La cadena de entrada terminó inesperadamente."
-
-#: ../../common/jsonapi.c:2152
-=======
 #: ../../common/jsonapi.c:2464
 msgid "The input string ended unexpectedly."
 msgstr "La cadena de entrada terminó inesperadamente."
 
 #: ../../common/jsonapi.c:2466
->>>>>>> 3d6a8289
 #, c-format
 msgid "Expected string or \"}\", but found \"%.*s\"."
 msgstr "Se esperaba una cadena o «}», se encontró «%.*s»."
 
-<<<<<<< HEAD
-#: ../../common/jsonapi.c:2155
-=======
 #: ../../common/jsonapi.c:2469
->>>>>>> 3d6a8289
 #, c-format
 msgid "Expected \",\" or \"}\", but found \"%.*s\"."
 msgstr "Se esperaba «,» o «}», se encontró «%.*s»."
 
-<<<<<<< HEAD
-#: ../../common/jsonapi.c:2158
-=======
 #: ../../common/jsonapi.c:2472
->>>>>>> 3d6a8289
 #, c-format
 msgid "Expected string, but found \"%.*s\"."
 msgstr "Se esperaba una cadena, se encontró «%.*s»."
 
-<<<<<<< HEAD
-#: ../../common/jsonapi.c:2161
-=======
 #: ../../common/jsonapi.c:2475
->>>>>>> 3d6a8289
 #, c-format
 msgid "Token \"%.*s\" is invalid."
 msgstr "El elemento «%.*s» no es válido."
 
-<<<<<<< HEAD
-#: ../../common/jsonapi.c:2164
-msgid "\\u0000 cannot be converted to text."
-msgstr "\\u0000 no puede ser convertido a text."
-
-#: ../../common/jsonapi.c:2166
-msgid "\"\\u\" must be followed by four hexadecimal digits."
-msgstr "«\\u» debe ser seguido por cuatro dígitos hexadecimales."
-
-#: ../../common/jsonapi.c:2169
-msgid "Unicode escape values cannot be used for code point values above 007F when the encoding is not UTF8."
-msgstr "Los valores de escape Unicode no se pueden utilizar para valores de código superiores a 007F cuando la codificación no es UTF8."
-
-#: ../../common/jsonapi.c:2178
-=======
 #: ../../common/jsonapi.c:2481
 msgid "\\u0000 cannot be converted to text."
 msgstr "\\u0000 no puede ser convertido a text."
@@ -308,21 +210,10 @@
 msgstr "Los valores de escape Unicode no se pueden utilizar para valores de código superiores a 007F cuando la codificación no es UTF8."
 
 #: ../../common/jsonapi.c:2495
->>>>>>> 3d6a8289
 #, c-format
 msgid "Unicode escape value could not be translated to the server's encoding %s."
 msgstr "El valor de escape Unicode no pudo ser traducido a la codificación del servidor %s."
 
-<<<<<<< HEAD
-#: ../../common/jsonapi.c:2185
-msgid "Unicode high surrogate must not follow a high surrogate."
-msgstr "Un «high-surrogate» Unicode no puede venir después de un «high-surrogate»."
-
-#: ../../common/jsonapi.c:2187
-msgid "Unicode low surrogate must follow a high surrogate."
-msgstr "Un «low-surrogate» Unicode debe seguir a un «high-surrogate»."
-
-=======
 #: ../../common/jsonapi.c:2502
 msgid "Unicode high surrogate must not follow a high surrogate."
 msgstr "Un «high-surrogate» Unicode no puede venir después de un «high-surrogate»."
@@ -335,7 +226,6 @@
 msgid "out of memory while constructing error description"
 msgstr "memoria agotada mientras se construía una descripción de error"
 
->>>>>>> 3d6a8289
 #: ../../common/parse_manifest.c:159 ../../common/parse_manifest.c:854
 #, c-format
 msgid "could not initialize checksum of manifest"
@@ -493,9 +383,6 @@
 msgid "could not parse backup manifest: %s"
 msgstr "no se pudo analizar el manifiesto de la copia de seguridad: %s"
 
-<<<<<<< HEAD
-#: pg_verifybackup.c:277 pg_verifybackup.c:286 pg_verifybackup.c:297
-=======
 #: ../../fe_utils/astreamer_gzip.c:115
 #, c-format
 msgid "could not create compressed file \"%s\": %m"
@@ -681,228 +568,126 @@
 msgstr "formato de respaldo «%s» no válido, debe ser «plain» o «tar»"
 
 #: pg_verifybackup.c:229 pg_verifybackup.c:238 pg_verifybackup.c:249
->>>>>>> 3d6a8289
 #, c-format
 msgid "Try \"%s --help\" for more information."
 msgstr "Pruebe «%s --help» para mayor información."
 
-<<<<<<< HEAD
-#: pg_verifybackup.c:285
-=======
 #: pg_verifybackup.c:237
->>>>>>> 3d6a8289
 #, c-format
 msgid "no backup directory specified"
 msgstr "no fue especificado el directorio de respaldo"
 
-<<<<<<< HEAD
-#: pg_verifybackup.c:295
-=======
 #: pg_verifybackup.c:247
->>>>>>> 3d6a8289
 #, c-format
 msgid "too many command-line arguments (first is \"%s\")"
 msgstr "demasiados argumentos en la línea de órdenes (el primero es «%s»)"
 
-<<<<<<< HEAD
-#: pg_verifybackup.c:303
-=======
 #: pg_verifybackup.c:255
->>>>>>> 3d6a8289
 #, c-format
 msgid "cannot specify both %s and %s"
 msgstr "no se puede especificar %s junto con %s"
 
-<<<<<<< HEAD
-#: pg_verifybackup.c:323
-=======
 #: pg_verifybackup.c:275
->>>>>>> 3d6a8289
 #, c-format
 msgid "program \"%s\" is needed by %s but was not found in the same directory as \"%s\""
 msgstr "el programa «%s» es requerido por %s, pero no pudo encontrarlo en el mismo directorio que «%s»"
 
-<<<<<<< HEAD
-#: pg_verifybackup.c:326
-=======
 #: pg_verifybackup.c:278
->>>>>>> 3d6a8289
 #, c-format
 msgid "program \"%s\" was found by \"%s\" but was not the same version as %s"
 msgstr "el programa «%s» fue encontrado por «%s», pero no es de la misma versión que %s"
 
-<<<<<<< HEAD
-#: pg_verifybackup.c:381
+#: pg_verifybackup.c:304 pg_verifybackup.c:625
+#, c-format
+msgid "could not open directory \"%s\": %m"
+msgstr "no se pudo abrir el directorio «%s»: %m"
+
+#: pg_verifybackup.c:323 pg_verifybackup.c:412
+#, c-format
+msgid "could not stat file \"%s\": %m"
+msgstr "no se pudo hacer stat al archivo «%s»: %m"
+
+#: pg_verifybackup.c:340
+#, c-format
+msgid "pg_waldump cannot read tar files"
+msgstr "pg_waldump no puede leer archivos tar"
+
+#: pg_verifybackup.c:341
+#, c-format
+msgid "You must use -n/--no-parse-wal when verifying a tar-format backup."
+msgstr "Debe usar -n/--no-parse-wal al verificar un respaldo de formato tar."
+
+#: pg_verifybackup.c:383
 #, c-format
 msgid "backup successfully verified\n"
 msgstr "copia de seguridad verificada correctamente\n"
 
-#: pg_verifybackup.c:410
-=======
-#: pg_verifybackup.c:304 pg_verifybackup.c:625
-#, c-format
-msgid "could not open directory \"%s\": %m"
-msgstr "no se pudo abrir el directorio «%s»: %m"
-
-#: pg_verifybackup.c:323 pg_verifybackup.c:412
->>>>>>> 3d6a8289
-#, c-format
-msgid "could not stat file \"%s\": %m"
-msgstr "no se pudo hacer stat al archivo «%s»: %m"
-
-<<<<<<< HEAD
-#: pg_verifybackup.c:440
-=======
-#: pg_verifybackup.c:340
-#, c-format
-msgid "pg_waldump cannot read tar files"
-msgstr "pg_waldump no puede leer archivos tar"
-
-#: pg_verifybackup.c:341
-#, c-format
-msgid "You must use -n/--no-parse-wal when verifying a tar-format backup."
-msgstr "Debe usar -n/--no-parse-wal al verificar un respaldo de formato tar."
-
-#: pg_verifybackup.c:383
-#, c-format
-msgid "backup successfully verified\n"
-msgstr "copia de seguridad verificada correctamente\n"
-
 #: pg_verifybackup.c:442
->>>>>>> 3d6a8289
 #, c-format
 msgid "could not read file \"%s\": read %d of %lld"
 msgstr "no se pudo leer el archivo «%s»: leídos %d de %lld"
 
-<<<<<<< HEAD
-#: pg_verifybackup.c:478
+#: pg_verifybackup.c:480
 #, c-format
 msgid "could not read file \"%s\": read %lld of %lld"
 msgstr "no se pudo leer el archivo «%s»: leídos %lld de %lld"
 
-#: pg_verifybackup.c:561
-=======
-#: pg_verifybackup.c:480
->>>>>>> 3d6a8289
-#, c-format
-msgid "could not read file \"%s\": read %lld of %lld"
-msgstr "no se pudo leer el archivo «%s»: leídos %lld de %lld"
-
-<<<<<<< HEAD
-#: pg_verifybackup.c:624 pg_verifybackup.c:631
-=======
 #: pg_verifybackup.c:563
->>>>>>> 3d6a8289
 #, c-format
 msgid "duplicate path name in backup manifest: \"%s\""
 msgstr "nombre de ruta duplicado en el manifiesto de la copia de seguridad: «%s»"
 
-<<<<<<< HEAD
-#: pg_verifybackup.c:663
-=======
 #: pg_verifybackup.c:657 pg_verifybackup.c:827
->>>>>>> 3d6a8289
 #, c-format
 msgid "could not close directory \"%s\": %m"
 msgstr "no se pudo abrir el directorio «%s»: %m"
 
-<<<<<<< HEAD
-#: pg_verifybackup.c:683
-=======
 #: pg_verifybackup.c:678 pg_verifybackup.c:897
->>>>>>> 3d6a8289
 #, c-format
 msgid "could not stat file or directory \"%s\": %m"
 msgstr "no se pudo hacer stat al archivo o directorio «%s»: %m"
 
-<<<<<<< HEAD
-#: pg_verifybackup.c:706
-=======
 #: pg_verifybackup.c:701
->>>>>>> 3d6a8289
 #, c-format
 msgid "\"%s\" is not a regular file or directory"
 msgstr "«%s» no es un archivo regular o un directorio"
 
-<<<<<<< HEAD
-#: pg_verifybackup.c:716
-=======
 #: pg_verifybackup.c:711
->>>>>>> 3d6a8289
 #, c-format
 msgid "\"%s\" is present on disk but not in the manifest"
 msgstr "«%s» está presente en el disco pero no en el manifiesto"
 
-<<<<<<< HEAD
-#: pg_verifybackup.c:728
-=======
 #: pg_verifybackup.c:723
->>>>>>> 3d6a8289
 #, c-format
 msgid "\"%s\" has size %llu on disk but size %llu in the manifest"
 msgstr "«%s» tiene un tamaño %llu en el disco pero un tamaño %llu en el manifiesto"
 
-<<<<<<< HEAD
-#: pg_verifybackup.c:768
+#: pg_verifybackup.c:765
 #, c-format
 msgid "%s: CRC is incorrect"
 msgstr "%s: el valor de CRC es incorrecto"
 
-#: pg_verifybackup.c:772
+#: pg_verifybackup.c:769
 #, c-format
 msgid "%s: unexpected control file version"
 msgstr "%s: versión de archivo de control inesperado"
 
-#: pg_verifybackup.c:777
-#, c-format
-msgid "%s: manifest system identifier is %llu, but control file has %llu"
-msgstr "%s: el identificador de sistema del manifiesto es %llu, pero el archivo de control tiene %llu"
-
-#: pg_verifybackup.c:801
-=======
-#: pg_verifybackup.c:765
->>>>>>> 3d6a8289
-#, c-format
-msgid "%s: CRC is incorrect"
-msgstr "%s: el valor de CRC es incorrecto"
-
-<<<<<<< HEAD
-#: pg_verifybackup.c:873
-=======
-#: pg_verifybackup.c:769
->>>>>>> 3d6a8289
-#, c-format
-msgid "%s: unexpected control file version"
-msgstr "%s: versión de archivo de control inesperado"
-
-<<<<<<< HEAD
-#: pg_verifybackup.c:885
-=======
 #: pg_verifybackup.c:774
->>>>>>> 3d6a8289
 #, c-format
 msgid "%s: manifest system identifier is %<PRIu64>, but control file has %<PRIu64>"
 msgstr "%s: el identificador de sistema del manifiesto es %<PRIu64>, pero el archivo de control tiene %<PRIu64>"
 
-<<<<<<< HEAD
-#: pg_verifybackup.c:921
-=======
 #: pg_verifybackup.c:906
 #, c-format
 msgid "file \"%s\" is not a regular file"
 msgstr "el archivo «%s» no es un archivo regular"
 
 #: pg_verifybackup.c:936 pg_verifybackup.c:957
->>>>>>> 3d6a8289
 #, c-format
 msgid "file \"%s\" is not expected in a tar format backup"
 msgstr "el archivo «%s» no se esperaba en un respaldo de formato tar"
 
-<<<<<<< HEAD
-#: pg_verifybackup.c:931
-=======
 #: pg_verifybackup.c:1049
->>>>>>> 3d6a8289
 #, c-format
 msgid "\"%s\" is present in the manifest but not on disk"
 msgstr "«%s» está presente en el manifiesto pero no en el disco"
@@ -917,47 +702,27 @@
 msgid "file \"%s\" should contain %<PRIu64> bytes, but read %<PRIu64>"
 msgstr "el archivo «%s» debe contener %<PRIu64> bytes, pero se leyeron %<PRIu64>"
 
-<<<<<<< HEAD
-#: pg_verifybackup.c:939
-=======
 #: pg_verifybackup.c:1187
->>>>>>> 3d6a8289
 #, c-format
 msgid "file \"%s\" has checksum of length %d, but expected %d"
 msgstr "el archivo «%s» tiene una suma de comprobación de longitud %d, pero se esperaba %d"
 
-<<<<<<< HEAD
-#: pg_verifybackup.c:943
-=======
 #: pg_verifybackup.c:1191
->>>>>>> 3d6a8289
 #, c-format
 msgid "checksum mismatch for file \"%s\""
 msgstr "no coincide la suma de comprobación para el archivo «%s»"
 
-<<<<<<< HEAD
-#: pg_verifybackup.c:969
-=======
 #: pg_verifybackup.c:1217
->>>>>>> 3d6a8289
 #, c-format
 msgid "WAL parsing failed for timeline %u"
 msgstr "Error al interpretar el WAL para el timeline %u"
 
-<<<<<<< HEAD
-#: pg_verifybackup.c:1072
-=======
 #: pg_verifybackup.c:1351
->>>>>>> 3d6a8289
 #, c-format
 msgid "%*s/%s kB (%d%%) verified"
 msgstr "%*s/%s kB (%d%%) verificados"
 
-<<<<<<< HEAD
-#: pg_verifybackup.c:1089
-=======
 #: pg_verifybackup.c:1368
->>>>>>> 3d6a8289
 #, c-format
 msgid ""
 "%s verifies a backup against the backup manifest.\n"
@@ -966,11 +731,7 @@
 "%s verifica una copia de seguridad con el fichero de manifiesto de la copia de seguridad.\n"
 "\n"
 
-<<<<<<< HEAD
-#: pg_verifybackup.c:1090
-=======
 #: pg_verifybackup.c:1369
->>>>>>> 3d6a8289
 #, c-format
 msgid ""
 "Usage:\n"
@@ -981,115 +742,67 @@
 "  %s [OPCIÓN]... BACKUPDIR\n"
 "\n"
 
-<<<<<<< HEAD
-#: pg_verifybackup.c:1091
-=======
 #: pg_verifybackup.c:1370
->>>>>>> 3d6a8289
 #, c-format
 msgid "Options:\n"
 msgstr "Opciones:\n"
 
-<<<<<<< HEAD
-#: pg_verifybackup.c:1092
-=======
 #: pg_verifybackup.c:1371
->>>>>>> 3d6a8289
 #, c-format
 msgid "  -e, --exit-on-error         exit immediately on error\n"
 msgstr "  -e, --exit-on-error         salir inmediatamente en caso de error\n"
 
-<<<<<<< HEAD
-#: pg_verifybackup.c:1093
-=======
 #: pg_verifybackup.c:1372
 #, c-format
 msgid "  -F, --format=p|t            backup format (plain, tar)\n"
 msgstr "  -F, --format=p|t            formato de salida (plain, tar)\n"
 
 #: pg_verifybackup.c:1373
->>>>>>> 3d6a8289
 #, c-format
 msgid "  -i, --ignore=RELATIVE_PATH  ignore indicated path\n"
 msgstr "  -i, --ignore=RELATIVE_PATH  ignorar la ruta indicada\n"
 
-<<<<<<< HEAD
-#: pg_verifybackup.c:1094
-=======
 #: pg_verifybackup.c:1374
->>>>>>> 3d6a8289
 #, c-format
 msgid "  -m, --manifest-path=PATH    use specified path for manifest\n"
 msgstr "  -m, --manifest-path=PATH    usar la ruta especificada para el manifiesto\n"
 
-<<<<<<< HEAD
-#: pg_verifybackup.c:1095
-=======
 #: pg_verifybackup.c:1375
->>>>>>> 3d6a8289
 #, c-format
 msgid "  -n, --no-parse-wal          do not try to parse WAL files\n"
 msgstr "  -n, --no-parse-wal          no intentar analizar archivos WAL\n"
 
-<<<<<<< HEAD
-#: pg_verifybackup.c:1096
-=======
 #: pg_verifybackup.c:1376
->>>>>>> 3d6a8289
 #, c-format
 msgid "  -P, --progress              show progress information\n"
 msgstr "  -P, --progress              mostrar información de progreso\n"
 
-<<<<<<< HEAD
-#: pg_verifybackup.c:1097
-=======
 #: pg_verifybackup.c:1377
->>>>>>> 3d6a8289
 #, c-format
 msgid "  -q, --quiet                 do not print any output, except for errors\n"
 msgstr "  -q, --quiet                 no escribir ningún mensaje, excepto errores\n"
 
-<<<<<<< HEAD
-#: pg_verifybackup.c:1098
-=======
 #: pg_verifybackup.c:1378
->>>>>>> 3d6a8289
 #, c-format
 msgid "  -s, --skip-checksums        skip checksum verification\n"
 msgstr "  -s, --skip-checksums        omitir la verificación de la suma de comprobación\n"
 
-<<<<<<< HEAD
-#: pg_verifybackup.c:1099
-=======
 #: pg_verifybackup.c:1379
->>>>>>> 3d6a8289
 #, c-format
 msgid "  -w, --wal-directory=PATH    use specified path for WAL files\n"
 msgstr "  -w, --wal-directory=PATH    utilizar la ruta especificada para los archivos WAL\n"
 
-<<<<<<< HEAD
-#: pg_verifybackup.c:1100
-=======
 #: pg_verifybackup.c:1380
->>>>>>> 3d6a8289
 #, c-format
 msgid "  -V, --version               output version information, then exit\n"
 msgstr "  -V, --version               mostrar la información de la versión, luego salir\n"
 
-<<<<<<< HEAD
-#: pg_verifybackup.c:1101
-=======
 #: pg_verifybackup.c:1381
->>>>>>> 3d6a8289
 #, c-format
 msgid "  -?, --help                  show this help, then exit\n"
 msgstr "  -?, --help                  muestra esta ayuda, luego salir\n"
 
-<<<<<<< HEAD
-#: pg_verifybackup.c:1102
-=======
 #: pg_verifybackup.c:1382
->>>>>>> 3d6a8289
 #, c-format
 msgid ""
 "\n"
@@ -1098,11 +811,7 @@
 "\n"
 "Reporte errores a <%s>.\n"
 
-<<<<<<< HEAD
-#: pg_verifybackup.c:1103
-=======
 #: pg_verifybackup.c:1383
->>>>>>> 3d6a8289
 #, c-format
 msgid "%s home page: <%s>\n"
 msgstr "Sitio web de %s: <%s>\n"
# ----------
# src/test/regress/parallel_schedule
#
# Most test scripts can be run after running just test_setup and possibly
# create_index.  Exceptions to this rule are documented below.
#
# By convention, we put no more than twenty tests in any one parallel group;
# this limits the number of connections needed to run the tests.
# ----------

# required setup steps
test: test_setup

# ----------
# The first group of parallel tests
# ----------
test: boolean char name varchar text int2 int4 int8 oid float4 float8 bit numeric txid uuid enum money rangetypes pg_lsn regproc

# ----------
# The second group of parallel tests
# multirangetypes depends on rangetypes
# multirangetypes shouldn't run concurrently with type_sanity
# ----------
test: strings md5 numerology point lseg line box path polygon circle date time timetz timestamp timestamptz interval inet macaddr macaddr8 multirangetypes

# ----------
# Another group of parallel tests
# geometry depends on point, lseg, line, box, path, polygon, circle
# horology depends on date, time, timetz, timestamp, timestamptz, interval
# ----------
test: geometry horology tstypes regex type_sanity opr_sanity misc_sanity comments expressions unicode xid mvcc database stats_import

# ----------
# Load huge amounts of data
# We should split the data files into single files and then
# execute two copy tests in parallel, to check that copy itself
# is concurrent safe.
# ----------
test: copy copyselect copydml copyencoding insert insert_conflict

# ----------
# More groups of parallel tests
# Note: many of the tests in later groups depend on create_index
# ----------
test: create_function_c create_misc create_operator create_procedure create_table create_type create_schema
test: create_index create_index_spgist create_view index_including index_including_gist

# ----------
# Another group of parallel tests
# ----------
test: create_aggregate create_function_sql create_cast constraints triggers select inherit typed_table vacuum drop_if_exists updatable_views roleattributes create_am hash_func errors infinite_recurse

# ----------
# sanity_check does a vacuum, affecting the sort order of SELECT *
# results. So it should not run parallel to other tests.
# ----------
test: sanity_check

# ----------
# Another group of parallel tests
# aggregates depends on create_aggregate
# join depends on create_misc
# ----------
test: select_into select_distinct select_distinct_on select_implicit select_having subselect union case join aggregates transactions random portals arrays btree_index hash_index update delete namespace prepared_xacts

# ----------
# Another group of parallel tests
# ----------
test: brin gin gist spgist privileges init_privs security_label collate matview lock replica_identity rowsecurity object_address tablesample groupingsets drop_operator password identity generated_stored join_hash

# ----------
# Additional BRIN tests
# ----------
test: brin_bloom brin_multi

# ----------
# Another group of parallel tests
# psql depends on create_am
# amutils depends on geometry, create_index_spgist, hash_index, brin
# ----------
test: create_table_like alter_generic alter_operator misc async dbsize merge misc_functions sysviews tsrf tid tidscan tidrangescan collate.utf8 collate.icu.utf8 incremental_sort create_role without_overlaps generated_virtual

# collate.linux.utf8 and collate.icu.utf8 tests cannot be run in parallel with each other
test: rules psql psql_crosstab psql_pipeline amutils stats_ext collate.linux.utf8 collate.windows.win1252

# ----------
# Run these alone so they don't run out of parallel workers
# select_parallel depends on create_misc
# ----------
test: select_parallel
test: write_parallel
test: vacuum_parallel

# Run this alone, because concurrent DROP TABLE would make non-superuser
# "ANALYZE;" fail with "relation with OID $n does not exist".
test: maintain_every

# no relation related tests can be put in this group
test: publication subscription

# ----------
# Another group of parallel tests
# select_views depends on create_view
# ----------
test: select_views portals_p2 foreign_key cluster dependency guc bitmapops combocid tsearch tsdicts foreign_data window xmlmap functional_deps advisory_lock indirect_toast equivclass

# ----------
# Another group of parallel tests (JSON related)
# ----------
test: json jsonb json_encoding jsonpath jsonpath_encoding jsonb_jsonpath sqljson sqljson_queryfuncs sqljson_jsontable

# ----------
# Another group of parallel tests
# with depends on create_misc
# NB: temp.sql does reconnects which transiently use 2 connections,
# so keep this parallel group to at most 19 tests
# ----------
test: plancache limit plpgsql copy2 temp domain rangefuncs prepare conversion truncate alter_table sequence polymorphism rowtypes returning largeobject with xml

# ----------
# Another group of parallel tests
#
# The stats test resets stats, so nothing else needing stats access can be in
# this group.
# ----------
<<<<<<< HEAD
test: partition_join partition_prune reloptions hash_part indexing partition_aggregate partition_info tuplesort explain compression memoize stats predicate
=======
test: partition_join partition_prune reloptions hash_part indexing partition_aggregate partition_info tuplesort explain compression memoize stats predicate numa
>>>>>>> 3d6a8289

# event_trigger depends on create_am and cannot run concurrently with
# any test that runs DDL
# oidjoins is read-only, though, and should run late for best coverage
test: oidjoins event_trigger

# event_trigger_login cannot run concurrently with any other tests because
# on-login event handling could catch connection of a concurrent test.
test: event_trigger_login

# this test also uses event triggers, so likewise run it by itself
test: fast_default

# run tablespace test at the end because it drops the tablespace created during
# setup that other tests may use.
test: tablespace<|MERGE_RESOLUTION|>--- conflicted
+++ resolved
@@ -123,11 +123,7 @@
 # The stats test resets stats, so nothing else needing stats access can be in
 # this group.
 # ----------
-<<<<<<< HEAD
-test: partition_join partition_prune reloptions hash_part indexing partition_aggregate partition_info tuplesort explain compression memoize stats predicate
-=======
 test: partition_join partition_prune reloptions hash_part indexing partition_aggregate partition_info tuplesort explain compression memoize stats predicate numa
->>>>>>> 3d6a8289
 
 # event_trigger depends on create_am and cannot run concurrently with
 # any test that runs DDL

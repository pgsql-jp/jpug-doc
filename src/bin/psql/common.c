--- conflicted
+++ resolved
@@ -1310,13 +1310,8 @@
 		pset.gsavepopt = NULL;
 	}
 
-<<<<<<< HEAD
-	/* clean up after \bind */
-	clean_bind_state();
-=======
 	/* clean up after extended protocol queries */
 	clean_extended_state();
->>>>>>> 3d6a8289
 
 	/* reset \gset trigger */
 	if (pset.gset_prefix)
@@ -2654,25 +2649,6 @@
 }
 
 /*
-<<<<<<< HEAD
- * Reset state related to \bind
- *
- * Clean up any state related to bind parameters and bind_flag.  This needs
- * to be called after processing a query or when running \bind.
- */
-void
-clean_bind_state(void)
-{
-	if (pset.bind_flag)
-	{
-		for (int i = 0; i < pset.bind_nparams; i++)
-			free(pset.bind_params[i]);
-		free(pset.bind_params);
-	}
-
-	pset.bind_params = NULL;
-	pset.bind_flag = false;
-=======
  * Reset state related to extended query protocol
  *
  * Clean up any state related to bind parameters, statement name and
@@ -2713,7 +2689,6 @@
 
 	pset.stmtName = NULL;
 	pset.send_mode = PSQL_SEND_QUERY;
->>>>>>> 3d6a8289
 }
 
 /*

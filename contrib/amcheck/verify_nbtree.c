/*-------------------------------------------------------------------------
 *
 * verify_nbtree.c
 *		Verifies the integrity of nbtree indexes based on invariants.
 *
 * For B-Tree indexes, verification includes checking that each page in the
 * target index has items in logical order as reported by an insertion scankey
 * (the insertion scankey sort-wise NULL semantics are needed for
 * verification).
 *
 * When index-to-heap verification is requested, a Bloom filter is used to
 * fingerprint all tuples in the target index, as the index is traversed to
 * verify its structure.  A heap scan later uses Bloom filter probes to verify
 * that every visible heap tuple has a matching index tuple.
 *
 *
 * Copyright (c) 2017-2024, PostgreSQL Global Development Group
 *
 * IDENTIFICATION
 *	  contrib/amcheck/verify_nbtree.c
 *
 *-------------------------------------------------------------------------
 */
#include "postgres.h"

#include "access/heaptoast.h"
#include "access/htup_details.h"
#include "access/nbtree.h"
#include "access/table.h"
#include "access/tableam.h"
#include "access/transam.h"
#include "access/xact.h"
#include "catalog/index.h"
#include "catalog/pg_am.h"
#include "catalog/pg_opfamily_d.h"
#include "commands/tablecmds.h"
#include "common/pg_prng.h"
#include "lib/bloomfilter.h"
#include "miscadmin.h"
#include "storage/lmgr.h"
#include "storage/smgr.h"
#include "utils/guc.h"
#include "utils/memutils.h"
#include "utils/snapmgr.h"


PG_MODULE_MAGIC;

/*
 * A B-Tree cannot possibly have this many levels, since there must be one
 * block per level, which is bound by the range of BlockNumber:
 */
#define InvalidBtreeLevel	((uint32) InvalidBlockNumber)
#define BTreeTupleGetNKeyAtts(itup, rel)   \
	Min(IndexRelationGetNumberOfKeyAttributes(rel), BTreeTupleGetNAtts(itup, rel))

/*
 * State associated with verifying a B-Tree index
 *
 * target is the point of reference for a verification operation.
 *
 * Other B-Tree pages may be allocated, but those are always auxiliary (e.g.,
 * they are current target's child pages).  Conceptually, problems are only
 * ever found in the current target page (or for a particular heap tuple during
 * heapallindexed verification).  Each page found by verification's left/right,
 * top/bottom scan becomes the target exactly once.
 */
typedef struct BtreeCheckState
{
	/*
	 * Unchanging state, established at start of verification:
	 */

	/* B-Tree Index Relation and associated heap relation */
	Relation	rel;
	Relation	heaprel;
	/* rel is heapkeyspace index? */
	bool		heapkeyspace;
	/* ShareLock held on heap/index, rather than AccessShareLock? */
	bool		readonly;
	/* Also verifying heap has no unindexed tuples? */
	bool		heapallindexed;
	/* Also making sure non-pivot tuples can be found by new search? */
	bool		rootdescend;
	/* Also check uniqueness constraint if index is unique */
	bool		checkunique;
	/* Per-page context */
	MemoryContext targetcontext;
	/* Buffer access strategy */
	BufferAccessStrategy checkstrategy;

	/*
	 * Info for uniqueness checking. Fill these fields once per index check.
	 */
	IndexInfo  *indexinfo;
	Snapshot	snapshot;

	/*
	 * Mutable state, for verification of particular page:
	 */

	/* Current target page */
	Page		target;
	/* Target block number */
	BlockNumber targetblock;
	/* Target page's LSN */
	XLogRecPtr	targetlsn;

	/*
	 * Low key: high key of left sibling of target page.  Used only for child
	 * verification.  So, 'lowkey' is kept only when 'readonly' is set.
	 */
	IndexTuple	lowkey;

	/*
	 * The rightlink and incomplete split flag of block one level down to the
	 * target page, which was visited last time via downlink from target page.
	 * We use it to check for missing downlinks.
	 */
	BlockNumber prevrightlink;
	bool		previncompletesplit;

	/*
	 * Mutable state, for optional heapallindexed verification:
	 */

	/* Bloom filter fingerprints B-Tree index */
	bloom_filter *filter;
	/* Debug counter */
	int64		heaptuplespresent;
} BtreeCheckState;

/*
 * Starting point for verifying an entire B-Tree index level
 */
typedef struct BtreeLevel
{
	/* Level number (0 is leaf page level). */
	uint32		level;

	/* Left most block on level.  Scan of level begins here. */
	BlockNumber leftmost;

	/* Is this level reported as "true" root level by meta page? */
	bool		istruerootlevel;
} BtreeLevel;

PG_FUNCTION_INFO_V1(bt_index_check);
PG_FUNCTION_INFO_V1(bt_index_parent_check);

static void bt_index_check_internal(Oid indrelid, bool parentcheck,
									bool heapallindexed, bool rootdescend,
									bool checkunique);
static inline void btree_index_checkable(Relation rel);
static inline bool btree_index_mainfork_expected(Relation rel);
static void bt_check_every_level(Relation rel, Relation heaprel,
								 bool heapkeyspace, bool readonly, bool heapallindexed,
								 bool rootdescend, bool checkunique);
static BtreeLevel bt_check_level_from_leftmost(BtreeCheckState *state,
											   BtreeLevel level);
static bool bt_leftmost_ignoring_half_dead(BtreeCheckState *state,
										   BlockNumber start,
										   BTPageOpaque start_opaque);
static void bt_recheck_sibling_links(BtreeCheckState *state,
									 BlockNumber btpo_prev_from_target,
									 BlockNumber leftcurrent);
static bool heap_entry_is_visible(BtreeCheckState *state, ItemPointer tid);
static void bt_report_duplicate(BtreeCheckState *state, ItemPointer tid,
								BlockNumber block, OffsetNumber offset,
								int posting, ItemPointer nexttid,
								BlockNumber nblock, OffsetNumber noffset,
								int nposting);
static void bt_entry_unique_check(BtreeCheckState *state, IndexTuple itup,
								  BlockNumber targetblock,
								  OffsetNumber offset, int *lVis_i,
								  ItemPointer *lVis_tid,
								  OffsetNumber *lVis_offset,
								  BlockNumber *lVis_block);
static void bt_target_page_check(BtreeCheckState *state);
static BTScanInsert bt_right_page_check_scankey(BtreeCheckState *state,
												OffsetNumber *rightfirstoffset);
static void bt_child_check(BtreeCheckState *state, BTScanInsert targetkey,
						   OffsetNumber downlinkoffnum);
static void bt_child_highkey_check(BtreeCheckState *state,
								   OffsetNumber target_downlinkoffnum,
								   Page loaded_child,
								   uint32 target_level);
static void bt_downlink_missing_check(BtreeCheckState *state, bool rightsplit,
									  BlockNumber blkno, Page page);
static void bt_tuple_present_callback(Relation index, ItemPointer tid,
									  Datum *values, bool *isnull,
									  bool tupleIsAlive, void *checkstate);
static IndexTuple bt_normalize_tuple(BtreeCheckState *state,
									 IndexTuple itup);
static inline IndexTuple bt_posting_plain_tuple(IndexTuple itup, int n);
static bool bt_rootdescend(BtreeCheckState *state, IndexTuple itup);
static inline bool offset_is_negative_infinity(BTPageOpaque opaque,
											   OffsetNumber offset);
static inline bool invariant_l_offset(BtreeCheckState *state, BTScanInsert key,
									  OffsetNumber upperbound);
static inline bool invariant_leq_offset(BtreeCheckState *state,
										BTScanInsert key,
										OffsetNumber upperbound);
static inline bool invariant_g_offset(BtreeCheckState *state, BTScanInsert key,
									  OffsetNumber lowerbound);
static inline bool invariant_l_nontarget_offset(BtreeCheckState *state,
												BTScanInsert key,
												BlockNumber nontargetblock,
												Page nontarget,
												OffsetNumber upperbound);
static Page palloc_btree_page(BtreeCheckState *state, BlockNumber blocknum);
static inline BTScanInsert bt_mkscankey_pivotsearch(Relation rel,
													IndexTuple itup);
static ItemId PageGetItemIdCareful(BtreeCheckState *state, BlockNumber block,
								   Page page, OffsetNumber offset);
static inline ItemPointer BTreeTupleGetHeapTIDCareful(BtreeCheckState *state,
													  IndexTuple itup, bool nonpivot);
static inline ItemPointer BTreeTupleGetPointsToTID(IndexTuple itup);

/*
 * bt_index_check(index regclass, heapallindexed boolean, checkunique boolean)
 *
 * Verify integrity of B-Tree index.
 *
 * Acquires AccessShareLock on heap & index relations.  Does not consider
 * invariants that exist between parent/child pages.  Optionally verifies
 * that heap does not contain any unindexed or incorrectly indexed tuples.
 */
Datum
bt_index_check(PG_FUNCTION_ARGS)
{
	Oid			indrelid = PG_GETARG_OID(0);
	bool		heapallindexed = false;
	bool		checkunique = false;

	if (PG_NARGS() >= 2)
		heapallindexed = PG_GETARG_BOOL(1);
	if (PG_NARGS() == 3)
		checkunique = PG_GETARG_BOOL(2);

	bt_index_check_internal(indrelid, false, heapallindexed, false, checkunique);

	PG_RETURN_VOID();
}

/*
 * bt_index_parent_check(index regclass, heapallindexed boolean, rootdescend boolean, checkunique boolean)
 *
 * Verify integrity of B-Tree index.
 *
 * Acquires ShareLock on heap & index relations.  Verifies that downlinks in
 * parent pages are valid lower bounds on child pages.  Optionally verifies
 * that heap does not contain any unindexed or incorrectly indexed tuples.
 */
Datum
bt_index_parent_check(PG_FUNCTION_ARGS)
{
	Oid			indrelid = PG_GETARG_OID(0);
	bool		heapallindexed = false;
	bool		rootdescend = false;
	bool		checkunique = false;

	if (PG_NARGS() >= 2)
		heapallindexed = PG_GETARG_BOOL(1);
	if (PG_NARGS() >= 3)
		rootdescend = PG_GETARG_BOOL(2);
	if (PG_NARGS() == 4)
		checkunique = PG_GETARG_BOOL(3);

	bt_index_check_internal(indrelid, true, heapallindexed, rootdescend, checkunique);

	PG_RETURN_VOID();
}

/*
 * Helper for bt_index_[parent_]check, coordinating the bulk of the work.
 */
static void
bt_index_check_internal(Oid indrelid, bool parentcheck, bool heapallindexed,
						bool rootdescend, bool checkunique)
{
	Oid			heapid;
	Relation	indrel;
	Relation	heaprel;
	LOCKMODE	lockmode;
	Oid			save_userid;
	int			save_sec_context;
	int			save_nestlevel;

	if (parentcheck)
		lockmode = ShareLock;
	else
		lockmode = AccessShareLock;

	/*
	 * We must lock table before index to avoid deadlocks.  However, if the
	 * passed indrelid isn't an index then IndexGetRelation() will fail.
	 * Rather than emitting a not-very-helpful error message, postpone
	 * complaining, expecting that the is-it-an-index test below will fail.
	 *
	 * In hot standby mode this will raise an error when parentcheck is true.
	 */
	heapid = IndexGetRelation(indrelid, true);
	if (OidIsValid(heapid))
	{
		heaprel = table_open(heapid, lockmode);

		/*
		 * Switch to the table owner's userid, so that any index functions are
		 * run as that user.  Also lock down security-restricted operations
		 * and arrange to make GUC variable changes local to this command.
		 */
		GetUserIdAndSecContext(&save_userid, &save_sec_context);
		SetUserIdAndSecContext(heaprel->rd_rel->relowner,
							   save_sec_context | SECURITY_RESTRICTED_OPERATION);
		save_nestlevel = NewGUCNestLevel();
		RestrictSearchPath();
	}
	else
	{
		heaprel = NULL;
		/* Set these just to suppress "uninitialized variable" warnings */
		save_userid = InvalidOid;
		save_sec_context = -1;
		save_nestlevel = -1;
	}

	/*
	 * Open the target index relations separately (like relation_openrv(), but
	 * with heap relation locked first to prevent deadlocking).  In hot
	 * standby mode this will raise an error when parentcheck is true.
	 *
	 * There is no need for the usual indcheckxmin usability horizon test
	 * here, even in the heapallindexed case, because index undergoing
	 * verification only needs to have entries for a new transaction snapshot.
	 * (If this is a parentcheck verification, there is no question about
	 * committed or recently dead heap tuples lacking index entries due to
	 * concurrent activity.)
	 */
	indrel = index_open(indrelid, lockmode);

	/*
	 * Since we did the IndexGetRelation call above without any lock, it's
	 * barely possible that a race against an index drop/recreation could have
	 * netted us the wrong table.
	 */
	if (heaprel == NULL || heapid != IndexGetRelation(indrelid, false))
		ereport(ERROR,
				(errcode(ERRCODE_UNDEFINED_TABLE),
				 errmsg("could not open parent table of index \"%s\"",
						RelationGetRelationName(indrel))));

	/* Relation suitable for checking as B-Tree? */
	btree_index_checkable(indrel);

	if (btree_index_mainfork_expected(indrel))
	{
		bool		heapkeyspace,
					allequalimage;

		if (!smgrexists(RelationGetSmgr(indrel), MAIN_FORKNUM))
			ereport(ERROR,
					(errcode(ERRCODE_INDEX_CORRUPTED),
					 errmsg("index \"%s\" lacks a main relation fork",
							RelationGetRelationName(indrel))));

		/* Extract metadata from metapage, and sanitize it in passing */
		_bt_metaversion(indrel, &heapkeyspace, &allequalimage);
		if (allequalimage && !heapkeyspace)
			ereport(ERROR,
					(errcode(ERRCODE_INDEX_CORRUPTED),
					 errmsg("index \"%s\" metapage has equalimage field set on unsupported nbtree version",
							RelationGetRelationName(indrel))));
		if (allequalimage && !_bt_allequalimage(indrel, false))
		{
			bool		has_interval_ops = false;

			for (int i = 0; i < IndexRelationGetNumberOfKeyAttributes(indrel); i++)
				if (indrel->rd_opfamily[i] == INTERVAL_BTREE_FAM_OID)
					has_interval_ops = true;
			ereport(ERROR,
					(errcode(ERRCODE_INDEX_CORRUPTED),
					 errmsg("index \"%s\" metapage incorrectly indicates that deduplication is safe",
							RelationGetRelationName(indrel)),
					 has_interval_ops
					 ? errhint("This is known of \"interval\" indexes last built on a version predating 2023-11.")
					 : 0));
		}

		/* Check index, possibly against table it is an index on */
		bt_check_every_level(indrel, heaprel, heapkeyspace, parentcheck,
							 heapallindexed, rootdescend, checkunique);
	}

	/* Roll back any GUC changes executed by index functions */
	AtEOXact_GUC(false, save_nestlevel);

	/* Restore userid and security context */
	SetUserIdAndSecContext(save_userid, save_sec_context);

	/*
	 * Release locks early. That's ok here because nothing in the called
	 * routines will trigger shared cache invalidations to be sent, so we can
	 * relax the usual pattern of only releasing locks after commit.
	 */
	index_close(indrel, lockmode);
	if (heaprel)
		table_close(heaprel, lockmode);
}

/*
 * Basic checks about the suitability of a relation for checking as a B-Tree
 * index.
 *
 * NB: Intentionally not checking permissions, the function is normally not
 * callable by non-superusers. If granted, it's useful to be able to check a
 * whole cluster.
 */
static inline void
btree_index_checkable(Relation rel)
{
	if (rel->rd_rel->relkind != RELKIND_INDEX ||
		rel->rd_rel->relam != BTREE_AM_OID)
		ereport(ERROR,
				(errcode(ERRCODE_FEATURE_NOT_SUPPORTED),
				 errmsg("only B-Tree indexes are supported as targets for verification"),
				 errdetail("Relation \"%s\" is not a B-Tree index.",
						   RelationGetRelationName(rel))));

	if (RELATION_IS_OTHER_TEMP(rel))
		ereport(ERROR,
				(errcode(ERRCODE_FEATURE_NOT_SUPPORTED),
				 errmsg("cannot access temporary tables of other sessions"),
				 errdetail("Index \"%s\" is associated with temporary relation.",
						   RelationGetRelationName(rel))));

	if (!rel->rd_index->indisvalid)
		ereport(ERROR,
				(errcode(ERRCODE_FEATURE_NOT_SUPPORTED),
				 errmsg("cannot check index \"%s\"",
						RelationGetRelationName(rel)),
				 errdetail("Index is not valid.")));
}

/*
 * Check if B-Tree index relation should have a file for its main relation
 * fork.  Verification uses this to skip unlogged indexes when in hot standby
 * mode, where there is simply nothing to verify.  We behave as if the
 * relation is empty.
 *
 * NB: Caller should call btree_index_checkable() before calling here.
 */
static inline bool
btree_index_mainfork_expected(Relation rel)
{
	if (rel->rd_rel->relpersistence != RELPERSISTENCE_UNLOGGED ||
		!RecoveryInProgress())
		return true;

	ereport(DEBUG1,
			(errcode(ERRCODE_READ_ONLY_SQL_TRANSACTION),
			 errmsg("cannot verify unlogged index \"%s\" during recovery, skipping",
					RelationGetRelationName(rel))));

	return false;
}

/*
 * Main entry point for B-Tree SQL-callable functions. Walks the B-Tree in
 * logical order, verifying invariants as it goes.  Optionally, verification
 * checks if the heap relation contains any tuples that are not represented in
 * the index but should be.
 *
 * It is the caller's responsibility to acquire appropriate heavyweight lock on
 * the index relation, and advise us if extra checks are safe when a ShareLock
 * is held.  (A lock of the same type must also have been acquired on the heap
 * relation.)
 *
 * A ShareLock is generally assumed to prevent any kind of physical
 * modification to the index structure, including modifications that VACUUM may
 * make.  This does not include setting of the LP_DEAD bit by concurrent index
 * scans, although that is just metadata that is not able to directly affect
 * any check performed here.  Any concurrent process that might act on the
 * LP_DEAD bit being set (recycle space) requires a heavyweight lock that
 * cannot be held while we hold a ShareLock.  (Besides, even if that could
 * happen, the ad-hoc recycling when a page might otherwise split is performed
 * per-page, and requires an exclusive buffer lock, which wouldn't cause us
 * trouble.  _bt_delitems_vacuum() may only delete leaf items, and so the extra
 * parent/child check cannot be affected.)
 */
static void
bt_check_every_level(Relation rel, Relation heaprel, bool heapkeyspace,
					 bool readonly, bool heapallindexed, bool rootdescend,
					 bool checkunique)
{
	BtreeCheckState *state;
	Page		metapage;
	BTMetaPageData *metad;
	uint32		previouslevel;
	BtreeLevel	current;
	Snapshot	snapshot = SnapshotAny;

	if (!readonly)
		elog(DEBUG1, "verifying consistency of tree structure for index \"%s\"",
			 RelationGetRelationName(rel));
	else
		elog(DEBUG1, "verifying consistency of tree structure for index \"%s\" with cross-level checks",
			 RelationGetRelationName(rel));

	/*
	 * This assertion matches the one in index_getnext_tid().  See page
	 * recycling/"visible to everyone" notes in nbtree README.
	 */
	Assert(TransactionIdIsValid(RecentXmin));

	/*
	 * Initialize state for entire verification operation
	 */
	state = palloc0(sizeof(BtreeCheckState));
	state->rel = rel;
	state->heaprel = heaprel;
	state->heapkeyspace = heapkeyspace;
	state->readonly = readonly;
	state->heapallindexed = heapallindexed;
	state->rootdescend = rootdescend;
	state->checkunique = checkunique;
	state->snapshot = InvalidSnapshot;

	if (state->heapallindexed)
	{
		int64		total_pages;
		int64		total_elems;
		uint64		seed;

		/*
		 * Size Bloom filter based on estimated number of tuples in index,
		 * while conservatively assuming that each block must contain at least
		 * MaxTIDsPerBTreePage / 3 "plain" tuples -- see
		 * bt_posting_plain_tuple() for definition, and details of how posting
		 * list tuples are handled.
		 */
		total_pages = RelationGetNumberOfBlocks(rel);
		total_elems = Max(total_pages * (MaxTIDsPerBTreePage / 3),
						  (int64) state->rel->rd_rel->reltuples);
		/* Generate a random seed to avoid repetition */
		seed = pg_prng_uint64(&pg_global_prng_state);
		/* Create Bloom filter to fingerprint index */
		state->filter = bloom_create(total_elems, maintenance_work_mem, seed);
		state->heaptuplespresent = 0;

		/*
		 * Register our own snapshot in !readonly case, rather than asking
		 * table_index_build_scan() to do this for us later.  This needs to
		 * happen before index fingerprinting begins, so we can later be
		 * certain that index fingerprinting should have reached all tuples
		 * returned by table_index_build_scan().
		 */
		if (!state->readonly)
		{
			snapshot = RegisterSnapshot(GetTransactionSnapshot());

			/*
			 * GetTransactionSnapshot() always acquires a new MVCC snapshot in
			 * READ COMMITTED mode.  A new snapshot is guaranteed to have all
			 * the entries it requires in the index.
			 *
			 * We must defend against the possibility that an old xact
			 * snapshot was returned at higher isolation levels when that
			 * snapshot is not safe for index scans of the target index.  This
			 * is possible when the snapshot sees tuples that are before the
			 * index's indcheckxmin horizon.  Throwing an error here should be
			 * very rare.  It doesn't seem worth using a secondary snapshot to
			 * avoid this.
			 */
			if (IsolationUsesXactSnapshot() && rel->rd_index->indcheckxmin &&
				!TransactionIdPrecedes(HeapTupleHeaderGetXmin(rel->rd_indextuple->t_data),
									   snapshot->xmin))
				ereport(ERROR,
						(errcode(ERRCODE_T_R_SERIALIZATION_FAILURE),
						 errmsg("index \"%s\" cannot be verified using transaction snapshot",
								RelationGetRelationName(rel))));
		}
	}

	/*
	 * We need a snapshot to check the uniqueness of the index. For better
	 * performance take it once per index check. If snapshot already taken
	 * reuse it.
	 */
	if (state->checkunique)
	{
		state->indexinfo = BuildIndexInfo(state->rel);
		if (state->indexinfo->ii_Unique)
		{
			if (snapshot != SnapshotAny)
				state->snapshot = snapshot;
			else
				state->snapshot = RegisterSnapshot(GetTransactionSnapshot());
		}
	}

	Assert(!state->rootdescend || state->readonly);
	if (state->rootdescend && !state->heapkeyspace)
		ereport(ERROR,
				(errcode(ERRCODE_FEATURE_NOT_SUPPORTED),
				 errmsg("cannot verify that tuples from index \"%s\" can each be found by an independent index search",
						RelationGetRelationName(rel)),
				 errhint("Only B-Tree version 4 indexes support rootdescend verification.")));

	/* Create context for page */
	state->targetcontext = AllocSetContextCreate(CurrentMemoryContext,
												 "amcheck context",
												 ALLOCSET_DEFAULT_SIZES);
	state->checkstrategy = GetAccessStrategy(BAS_BULKREAD);

	/* Get true root block from meta-page */
	metapage = palloc_btree_page(state, BTREE_METAPAGE);
	metad = BTPageGetMeta(metapage);

	/*
	 * Certain deletion patterns can result in "skinny" B-Tree indexes, where
	 * the fast root and true root differ.
	 *
	 * Start from the true root, not the fast root, unlike conventional index
	 * scans.  This approach is more thorough, and removes the risk of
	 * following a stale fast root from the meta page.
	 */
	if (metad->btm_fastroot != metad->btm_root)
		ereport(DEBUG1,
				(errcode(ERRCODE_NO_DATA),
				 errmsg_internal("harmless fast root mismatch in index \"%s\"",
								 RelationGetRelationName(rel)),
				 errdetail_internal("Fast root block %u (level %u) differs from true root block %u (level %u).",
									metad->btm_fastroot, metad->btm_fastlevel,
									metad->btm_root, metad->btm_level)));

	/*
	 * Starting at the root, verify every level.  Move left to right, top to
	 * bottom.  Note that there may be no pages other than the meta page (meta
	 * page can indicate that root is P_NONE when the index is totally empty).
	 */
	previouslevel = InvalidBtreeLevel;
	current.level = metad->btm_level;
	current.leftmost = metad->btm_root;
	current.istruerootlevel = true;
	while (current.leftmost != P_NONE)
	{
		/*
		 * Verify this level, and get left most page for next level down, if
		 * not at leaf level
		 */
		current = bt_check_level_from_leftmost(state, current);

		if (current.leftmost == InvalidBlockNumber)
			ereport(ERROR,
					(errcode(ERRCODE_INDEX_CORRUPTED),
					 errmsg("index \"%s\" has no valid pages on level below %u or first level",
							RelationGetRelationName(rel), previouslevel)));

		previouslevel = current.level;
	}

	/*
	 * * Check whether heap contains unindexed/malformed tuples *
	 */
	if (state->heapallindexed)
	{
		IndexInfo  *indexinfo = BuildIndexInfo(state->rel);
		TableScanDesc scan;

		/*
		 * Create our own scan for table_index_build_scan(), rather than
		 * getting it to do so for us.  This is required so that we can
		 * actually use the MVCC snapshot registered earlier in !readonly
		 * case.
		 *
		 * Note that table_index_build_scan() calls heap_endscan() for us.
		 */
		scan = table_beginscan_strat(state->heaprel,	/* relation */
									 snapshot,	/* snapshot */
									 0, /* number of keys */
									 NULL,	/* scan key */
									 true,	/* buffer access strategy OK */
									 true); /* syncscan OK? */

		/*
		 * Scan will behave as the first scan of a CREATE INDEX CONCURRENTLY
		 * behaves in !readonly case.
		 *
		 * It's okay that we don't actually use the same lock strength for the
		 * heap relation as any other ii_Concurrent caller would in !readonly
		 * case.  We have no reason to care about a concurrent VACUUM
		 * operation, since there isn't going to be a second scan of the heap
		 * that needs to be sure that there was no concurrent recycling of
		 * TIDs.
		 */
		indexinfo->ii_Concurrent = !state->readonly;

		/*
		 * Don't wait for uncommitted tuple xact commit/abort when index is a
		 * unique index on a catalog (or an index used by an exclusion
		 * constraint).  This could otherwise happen in the readonly case.
		 */
		indexinfo->ii_Unique = false;
		indexinfo->ii_ExclusionOps = NULL;
		indexinfo->ii_ExclusionProcs = NULL;
		indexinfo->ii_ExclusionStrats = NULL;

		elog(DEBUG1, "verifying that tuples from index \"%s\" are present in \"%s\"",
			 RelationGetRelationName(state->rel),
			 RelationGetRelationName(state->heaprel));

		table_index_build_scan(state->heaprel, state->rel, indexinfo, true, false,
							   bt_tuple_present_callback, (void *) state, scan);

		ereport(DEBUG1,
				(errmsg_internal("finished verifying presence of " INT64_FORMAT " tuples from table \"%s\" with bitset %.2f%% set",
								 state->heaptuplespresent, RelationGetRelationName(heaprel),
								 100.0 * bloom_prop_bits_set(state->filter))));

		if (snapshot != SnapshotAny)
			UnregisterSnapshot(snapshot);

		bloom_free(state->filter);
	}

	/* Be tidy: */
	if (snapshot == SnapshotAny && state->snapshot != InvalidSnapshot)
		UnregisterSnapshot(state->snapshot);
	MemoryContextDelete(state->targetcontext);
}

/*
 * Given a left-most block at some level, move right, verifying each page
 * individually (with more verification across pages for "readonly"
 * callers).  Caller should pass the true root page as the leftmost initially,
 * working their way down by passing what is returned for the last call here
 * until level 0 (leaf page level) was reached.
 *
 * Returns state for next call, if any.  This includes left-most block number
 * one level lower that should be passed on next level/call, which is set to
 * P_NONE on last call here (when leaf level is verified).  Level numbers
 * follow the nbtree convention: higher levels have higher numbers, because new
 * levels are added only due to a root page split.  Note that prior to the
 * first root page split, the root is also a leaf page, so there is always a
 * level 0 (leaf level), and it's always the last level processed.
 *
 * Note on memory management:  State's per-page context is reset here, between
 * each call to bt_target_page_check().
 */
static BtreeLevel
bt_check_level_from_leftmost(BtreeCheckState *state, BtreeLevel level)
{
	/* State to establish early, concerning entire level */
	BTPageOpaque opaque;
	MemoryContext oldcontext;
	BtreeLevel	nextleveldown;

	/* Variables for iterating across level using right links */
	BlockNumber leftcurrent = P_NONE;
	BlockNumber current = level.leftmost;

	/* Initialize return state */
	nextleveldown.leftmost = InvalidBlockNumber;
	nextleveldown.level = InvalidBtreeLevel;
	nextleveldown.istruerootlevel = false;

	/* Use page-level context for duration of this call */
	oldcontext = MemoryContextSwitchTo(state->targetcontext);

	elog(DEBUG1, "verifying level %u%s", level.level,
		 level.istruerootlevel ?
		 " (true root level)" : level.level == 0 ? " (leaf level)" : "");

	state->prevrightlink = InvalidBlockNumber;
	state->previncompletesplit = false;

	do
	{
		/* Don't rely on CHECK_FOR_INTERRUPTS() calls at lower level */
		CHECK_FOR_INTERRUPTS();

		/* Initialize state for this iteration */
		state->targetblock = current;
		state->target = palloc_btree_page(state, state->targetblock);
		state->targetlsn = PageGetLSN(state->target);

		opaque = BTPageGetOpaque(state->target);

		if (P_IGNORE(opaque))
		{
			/*
			 * Since there cannot be a concurrent VACUUM operation in readonly
			 * mode, and since a page has no links within other pages
			 * (siblings and parent) once it is marked fully deleted, it
			 * should be impossible to land on a fully deleted page in
			 * readonly mode. See bt_child_check() for further details.
			 *
			 * The bt_child_check() P_ISDELETED() check is repeated here so
			 * that pages that are only reachable through sibling links get
			 * checked.
			 */
			if (state->readonly && P_ISDELETED(opaque))
				ereport(ERROR,
						(errcode(ERRCODE_INDEX_CORRUPTED),
						 errmsg("downlink or sibling link points to deleted block in index \"%s\"",
								RelationGetRelationName(state->rel)),
						 errdetail_internal("Block=%u left block=%u left link from block=%u.",
											current, leftcurrent, opaque->btpo_prev)));

			if (P_RIGHTMOST(opaque))
				ereport(ERROR,
						(errcode(ERRCODE_INDEX_CORRUPTED),
						 errmsg("block %u fell off the end of index \"%s\"",
								current, RelationGetRelationName(state->rel))));
			else
				ereport(DEBUG1,
						(errcode(ERRCODE_NO_DATA),
						 errmsg_internal("block %u of index \"%s\" concurrently deleted",
										 current, RelationGetRelationName(state->rel))));
			goto nextpage;
		}
		else if (nextleveldown.leftmost == InvalidBlockNumber)
		{
			/*
			 * A concurrent page split could make the caller supplied leftmost
			 * block no longer contain the leftmost page, or no longer be the
			 * true root, but where that isn't possible due to heavyweight
			 * locking, check that the first valid page meets caller's
			 * expectations.
			 */
			if (state->readonly)
			{
				if (!bt_leftmost_ignoring_half_dead(state, current, opaque))
					ereport(ERROR,
							(errcode(ERRCODE_INDEX_CORRUPTED),
							 errmsg("block %u is not leftmost in index \"%s\"",
									current, RelationGetRelationName(state->rel))));

				if (level.istruerootlevel && !P_ISROOT(opaque))
					ereport(ERROR,
							(errcode(ERRCODE_INDEX_CORRUPTED),
							 errmsg("block %u is not true root in index \"%s\"",
									current, RelationGetRelationName(state->rel))));
			}

			/*
			 * Before beginning any non-trivial examination of level, prepare
			 * state for next bt_check_level_from_leftmost() invocation for
			 * the next level for the next level down (if any).
			 *
			 * There should be at least one non-ignorable page per level,
			 * unless this is the leaf level, which is assumed by caller to be
			 * final level.
			 */
			if (!P_ISLEAF(opaque))
			{
				IndexTuple	itup;
				ItemId		itemid;

				/* Internal page -- downlink gets leftmost on next level */
				itemid = PageGetItemIdCareful(state, state->targetblock,
											  state->target,
											  P_FIRSTDATAKEY(opaque));
				itup = (IndexTuple) PageGetItem(state->target, itemid);
				nextleveldown.leftmost = BTreeTupleGetDownLink(itup);
				nextleveldown.level = opaque->btpo_level - 1;
			}
			else
			{
				/*
				 * Leaf page -- final level caller must process.
				 *
				 * Note that this could also be the root page, if there has
				 * been no root page split yet.
				 */
				nextleveldown.leftmost = P_NONE;
				nextleveldown.level = InvalidBtreeLevel;
			}

			/*
			 * Finished setting up state for this call/level.  Control will
			 * never end up back here in any future loop iteration for this
			 * level.
			 */
		}

		/*
		 * Sibling links should be in mutual agreement.  There arises
		 * leftcurrent == P_NONE && btpo_prev != P_NONE when the left sibling
		 * of the parent's low-key downlink is half-dead.  (A half-dead page
		 * has no downlink from its parent.)  Under heavyweight locking, the
		 * last bt_leftmost_ignoring_half_dead() validated this btpo_prev.
		 * Without heavyweight locking, validation of the P_NONE case remains
		 * unimplemented.
		 */
		if (opaque->btpo_prev != leftcurrent && leftcurrent != P_NONE)
			bt_recheck_sibling_links(state, opaque->btpo_prev, leftcurrent);

		/* Check level */
		if (level.level != opaque->btpo_level)
			ereport(ERROR,
					(errcode(ERRCODE_INDEX_CORRUPTED),
					 errmsg("leftmost down link for level points to block in index \"%s\" whose level is not one level down",
							RelationGetRelationName(state->rel)),
					 errdetail_internal("Block pointed to=%u expected level=%u level in pointed to block=%u.",
										current, level.level, opaque->btpo_level)));

		/* Verify invariants for page */
		bt_target_page_check(state);

nextpage:

		/* Try to detect circular links */
		if (current == leftcurrent || current == opaque->btpo_prev)
			ereport(ERROR,
					(errcode(ERRCODE_INDEX_CORRUPTED),
					 errmsg("circular link chain found in block %u of index \"%s\"",
							current, RelationGetRelationName(state->rel))));

		leftcurrent = current;
		current = opaque->btpo_next;

		if (state->lowkey)
		{
			Assert(state->readonly);
			pfree(state->lowkey);
			state->lowkey = NULL;
		}

		/*
		 * Copy current target high key as the low key of right sibling.
		 * Allocate memory in upper level context, so it would be cleared
		 * after reset of target context.
		 *
		 * We only need the low key in corner cases of checking child high
		 * keys. We use high key only when incomplete split on the child level
		 * falls to the boundary of pages on the target level.  See
		 * bt_child_highkey_check() for details.  So, typically we won't end
		 * up doing anything with low key, but it's simpler for general case
		 * high key verification to always have it available.
		 *
		 * The correctness of managing low key in the case of concurrent
		 * splits wasn't investigated yet.  Thankfully we only need low key
		 * for readonly verification and concurrent splits won't happen.
		 */
		if (state->readonly && !P_RIGHTMOST(opaque))
		{
			IndexTuple	itup;
			ItemId		itemid;

			itemid = PageGetItemIdCareful(state, state->targetblock,
										  state->target, P_HIKEY);
			itup = (IndexTuple) PageGetItem(state->target, itemid);

			state->lowkey = MemoryContextAlloc(oldcontext, IndexTupleSize(itup));
			memcpy(state->lowkey, itup, IndexTupleSize(itup));
		}

		/* Free page and associated memory for this iteration */
		MemoryContextReset(state->targetcontext);
	}
	while (current != P_NONE);

	if (state->lowkey)
	{
		Assert(state->readonly);
		pfree(state->lowkey);
		state->lowkey = NULL;
	}

	/* Don't change context for caller */
	MemoryContextSwitchTo(oldcontext);

	return nextleveldown;
}

/* Check visibility of the table entry referenced by nbtree index */
static bool
heap_entry_is_visible(BtreeCheckState *state, ItemPointer tid)
{
	bool		tid_visible;

	TupleTableSlot *slot = table_slot_create(state->heaprel, NULL);

	tid_visible = table_tuple_fetch_row_version(state->heaprel,
												tid, state->snapshot, slot);
	if (slot != NULL)
		ExecDropSingleTupleTableSlot(slot);

	return tid_visible;
}

/*
 * Prepare an error message for unique constrain violation in
 * a btree index and report ERROR.
 */
static void
bt_report_duplicate(BtreeCheckState *state,
					ItemPointer tid, BlockNumber block, OffsetNumber offset,
					int posting,
					ItemPointer nexttid, BlockNumber nblock, OffsetNumber noffset,
					int nposting)
{
	char	   *htid,
			   *nhtid,
			   *itid,
			   *nitid = "",
			   *pposting = "",
			   *pnposting = "";

	htid = psprintf("tid=(%u,%u)",
					ItemPointerGetBlockNumberNoCheck(tid),
					ItemPointerGetOffsetNumberNoCheck(tid));
	nhtid = psprintf("tid=(%u,%u)",
					 ItemPointerGetBlockNumberNoCheck(nexttid),
					 ItemPointerGetOffsetNumberNoCheck(nexttid));
	itid = psprintf("tid=(%u,%u)", block, offset);

	if (nblock != block || noffset != offset)
		nitid = psprintf(" tid=(%u,%u)", nblock, noffset);

	if (posting >= 0)
		pposting = psprintf(" posting %u", posting);

	if (nposting >= 0)
		pnposting = psprintf(" posting %u", nposting);

	ereport(ERROR,
			(errcode(ERRCODE_INDEX_CORRUPTED),
			 errmsg("index uniqueness is violated for index \"%s\"",
					RelationGetRelationName(state->rel)),
			 errdetail("Index %s%s and%s%s (point to heap %s and %s) page lsn=%X/%X.",
					   itid, pposting, nitid, pnposting, htid, nhtid,
					   LSN_FORMAT_ARGS(state->targetlsn))));
}

/* Check if current nbtree leaf entry complies with UNIQUE constraint */
static void
bt_entry_unique_check(BtreeCheckState *state, IndexTuple itup,
					  BlockNumber targetblock, OffsetNumber offset, int *lVis_i,
					  ItemPointer *lVis_tid, OffsetNumber *lVis_offset,
					  BlockNumber *lVis_block)
{
	ItemPointer tid;
	bool		has_visible_entry = false;

	Assert(targetblock != P_NONE);

	/*
	 * Current tuple has posting list. Report duplicate if TID of any posting
	 * list entry is visible and lVis_tid is valid.
	 */
	if (BTreeTupleIsPosting(itup))
	{
		for (int i = 0; i < BTreeTupleGetNPosting(itup); i++)
		{
			tid = BTreeTupleGetPostingN(itup, i);
			if (heap_entry_is_visible(state, tid))
			{
				has_visible_entry = true;
				if (ItemPointerIsValid(*lVis_tid))
				{
					bt_report_duplicate(state,
										*lVis_tid, *lVis_block,
										*lVis_offset, *lVis_i,
										tid, targetblock,
										offset, i);
				}

				/*
				 * Prevent double reporting unique constraint violation
				 * between the posting list entries of the first tuple on the
				 * page after cross-page check.
				 */
				if (*lVis_block != targetblock && ItemPointerIsValid(*lVis_tid))
					return;

				*lVis_i = i;
				*lVis_tid = tid;
				*lVis_offset = offset;
				*lVis_block = targetblock;
			}
		}
	}

	/*
	 * Current tuple has no posting list. If TID is visible save info about it
	 * for the next comparisons in the loop in bt_target_page_check(). Report
	 * duplicate if lVis_tid is already valid.
	 */
	else
	{
		tid = BTreeTupleGetHeapTID(itup);
		if (heap_entry_is_visible(state, tid))
		{
			has_visible_entry = true;
			if (ItemPointerIsValid(*lVis_tid))
			{
				bt_report_duplicate(state,
									*lVis_tid, *lVis_block,
									*lVis_offset, *lVis_i,
									tid, targetblock,
									offset, -1);
			}
			*lVis_i = -1;
			*lVis_tid = tid;
			*lVis_offset = offset;
			*lVis_block = targetblock;
		}
	}

	if (!has_visible_entry && *lVis_block != InvalidBlockNumber &&
		*lVis_block != targetblock)
	{
		char	   *posting = "";

		if (*lVis_i >= 0)
			posting = psprintf(" posting %u", *lVis_i);
		ereport(DEBUG1,
				(errcode(ERRCODE_NO_DATA),
				 errmsg("index uniqueness can not be checked for index tid=(%u,%u) in index \"%s\"",
						targetblock, offset,
						RelationGetRelationName(state->rel)),
				 errdetail("It doesn't have visible heap tids and key is equal to the tid=(%u,%u)%s (points to heap tid=(%u,%u)).",
						   *lVis_block, *lVis_offset, posting,
						   ItemPointerGetBlockNumberNoCheck(*lVis_tid),
						   ItemPointerGetOffsetNumberNoCheck(*lVis_tid)),
				 errhint("VACUUM the table and repeat the check.")));
	}
}

/*
 * Like P_LEFTMOST(start_opaque), but accept an arbitrarily-long chain of
 * half-dead, sibling-linked pages to the left.  If a half-dead page appears
 * under state->readonly, the database exited recovery between the first-stage
 * and second-stage WAL records of a deletion.
 */
static bool
bt_leftmost_ignoring_half_dead(BtreeCheckState *state,
							   BlockNumber start,
							   BTPageOpaque start_opaque)
{
	BlockNumber reached = start_opaque->btpo_prev,
				reached_from = start;
	bool		all_half_dead = true;

	/*
	 * To handle the !readonly case, we'd need to accept BTP_DELETED pages and
	 * potentially observe nbtree/README "Page deletion and backwards scans".
	 */
	Assert(state->readonly);

	while (reached != P_NONE && all_half_dead)
	{
		Page		page = palloc_btree_page(state, reached);
		BTPageOpaque reached_opaque = BTPageGetOpaque(page);

		CHECK_FOR_INTERRUPTS();

		/*
		 * Try to detect btpo_prev circular links.  _bt_unlink_halfdead_page()
		 * writes that side-links will continue to point to the siblings.
		 * Check btpo_next for that property.
		 */
		all_half_dead = P_ISHALFDEAD(reached_opaque) &&
			reached != start &&
			reached != reached_from &&
			reached_opaque->btpo_next == reached_from;
		if (all_half_dead)
		{
			XLogRecPtr	pagelsn = PageGetLSN(page);

			/* pagelsn should point to an XLOG_BTREE_MARK_PAGE_HALFDEAD */
			ereport(DEBUG1,
					(errcode(ERRCODE_NO_DATA),
					 errmsg_internal("harmless interrupted page deletion detected in index \"%s\"",
									 RelationGetRelationName(state->rel)),
					 errdetail_internal("Block=%u right block=%u page lsn=%X/%X.",
										reached, reached_from,
										LSN_FORMAT_ARGS(pagelsn))));

			reached_from = reached;
			reached = reached_opaque->btpo_prev;
		}

		pfree(page);
	}

	return all_half_dead;
}

/*
 * Like P_LEFTMOST(start_opaque), but accept an arbitrarily-long chain of
 * half-dead, sibling-linked pages to the left.  If a half-dead page appears
 * under state->readonly, the database exited recovery between the first-stage
 * and second-stage WAL records of a deletion.
 */
static bool
bt_leftmost_ignoring_half_dead(BtreeCheckState *state,
							   BlockNumber start,
							   BTPageOpaque start_opaque)
{
	BlockNumber reached = start_opaque->btpo_prev,
				reached_from = start;
	bool		all_half_dead = true;

	/*
	 * To handle the !readonly case, we'd need to accept BTP_DELETED pages and
	 * potentially observe nbtree/README "Page deletion and backwards scans".
	 */
	Assert(state->readonly);

	while (reached != P_NONE && all_half_dead)
	{
		Page		page = palloc_btree_page(state, reached);
		BTPageOpaque reached_opaque = BTPageGetOpaque(page);

		CHECK_FOR_INTERRUPTS();

		/*
		 * Try to detect btpo_prev circular links.  _bt_unlink_halfdead_page()
		 * writes that side-links will continue to point to the siblings.
		 * Check btpo_next for that property.
		 */
		all_half_dead = P_ISHALFDEAD(reached_opaque) &&
			reached != start &&
			reached != reached_from &&
			reached_opaque->btpo_next == reached_from;
		if (all_half_dead)
		{
			XLogRecPtr	pagelsn = PageGetLSN(page);

			/* pagelsn should point to an XLOG_BTREE_MARK_PAGE_HALFDEAD */
			ereport(DEBUG1,
					(errcode(ERRCODE_NO_DATA),
					 errmsg_internal("harmless interrupted page deletion detected in index \"%s\"",
									 RelationGetRelationName(state->rel)),
					 errdetail_internal("Block=%u right block=%u page lsn=%X/%X.",
										reached, reached_from,
										LSN_FORMAT_ARGS(pagelsn))));

			reached_from = reached;
			reached = reached_opaque->btpo_prev;
		}

		pfree(page);
	}

	return all_half_dead;
}

/*
 * Raise an error when target page's left link does not point back to the
 * previous target page, called leftcurrent here.  The leftcurrent page's
 * right link was followed to get to the current target page, and we expect
 * mutual agreement among leftcurrent and the current target page.  Make sure
 * that this condition has definitely been violated in the !readonly case,
 * where concurrent page splits are something that we need to deal with.
 *
 * Cross-page inconsistencies involving pages that don't agree about being
 * siblings are known to be a particularly good indicator of corruption
 * involving partial writes/lost updates.  The bt_right_page_check_scankey
 * check also provides a way of detecting cross-page inconsistencies for
 * !readonly callers, but it can only detect sibling pages that have an
 * out-of-order keyspace, which can't catch many of the problems that we
 * expect to catch here.
 *
 * The classic example of the kind of inconsistency that we can only catch
 * with this check (when in !readonly mode) involves three sibling pages that
 * were affected by a faulty page split at some point in the past.  The
 * effects of the split are reflected in the original page and its new right
 * sibling page, with a lack of any accompanying changes for the _original_
 * right sibling page.  The original right sibling page's left link fails to
 * point to the new right sibling page (its left link still points to the
 * original page), even though the first phase of a page split is supposed to
 * work as a single atomic action.  This subtle inconsistency will probably
 * only break backwards scans in practice.
 *
 * Note that this is the only place where amcheck will "couple" buffer locks
 * (and only for !readonly callers).  In general we prefer to avoid more
 * thorough cross-page checks in !readonly mode, but it seems worth the
 * complexity here.  Also, the performance overhead of performing lock
 * coupling here is negligible in practice.  Control only reaches here with a
 * non-corrupt index when there is a concurrent page split at the instant
 * caller crossed over to target page from leftcurrent page.
 */
static void
bt_recheck_sibling_links(BtreeCheckState *state,
						 BlockNumber btpo_prev_from_target,
						 BlockNumber leftcurrent)
{
	/* passing metapage to BTPageGetOpaque() would give irrelevant findings */
	Assert(leftcurrent != P_NONE);

	if (!state->readonly)
	{
		Buffer		lbuf;
		Buffer		newtargetbuf;
		Page		page;
		BTPageOpaque opaque;
		BlockNumber newtargetblock;

		/* Couple locks in the usual order for nbtree:  Left to right */
		lbuf = ReadBufferExtended(state->rel, MAIN_FORKNUM, leftcurrent,
								  RBM_NORMAL, state->checkstrategy);
		LockBuffer(lbuf, BT_READ);
		_bt_checkpage(state->rel, lbuf);
		page = BufferGetPage(lbuf);
		opaque = BTPageGetOpaque(page);
		if (P_ISDELETED(opaque))
		{
			/*
			 * Cannot reason about concurrently deleted page -- the left link
			 * in the page to the right is expected to point to some other
			 * page to the left (not leftcurrent page).
			 *
			 * Note that we deliberately don't give up with a half-dead page.
			 */
			UnlockReleaseBuffer(lbuf);
			return;
		}

		newtargetblock = opaque->btpo_next;
		/* Avoid self-deadlock when newtargetblock == leftcurrent */
		if (newtargetblock != leftcurrent)
		{
			newtargetbuf = ReadBufferExtended(state->rel, MAIN_FORKNUM,
											  newtargetblock, RBM_NORMAL,
											  state->checkstrategy);
			LockBuffer(newtargetbuf, BT_READ);
			_bt_checkpage(state->rel, newtargetbuf);
			page = BufferGetPage(newtargetbuf);
			opaque = BTPageGetOpaque(page);
			/* btpo_prev_from_target may have changed; update it */
			btpo_prev_from_target = opaque->btpo_prev;
		}
		else
		{
			/*
			 * leftcurrent right sibling points back to leftcurrent block.
			 * Index is corrupt.  Easiest way to handle this is to pretend
			 * that we actually read from a distinct page that has an invalid
			 * block number in its btpo_prev.
			 */
			newtargetbuf = InvalidBuffer;
			btpo_prev_from_target = InvalidBlockNumber;
		}

		/*
		 * No need to check P_ISDELETED here, since new target block cannot be
		 * marked deleted as long as we hold a lock on lbuf
		 */
		if (BufferIsValid(newtargetbuf))
			UnlockReleaseBuffer(newtargetbuf);
		UnlockReleaseBuffer(lbuf);

		if (btpo_prev_from_target == leftcurrent)
		{
			/* Report split in left sibling, not target (or new target) */
			ereport(DEBUG1,
					(errcode(ERRCODE_INTERNAL_ERROR),
					 errmsg_internal("harmless concurrent page split detected in index \"%s\"",
									 RelationGetRelationName(state->rel)),
					 errdetail_internal("Block=%u new right sibling=%u original right sibling=%u.",
										leftcurrent, newtargetblock,
										state->targetblock)));
			return;
		}

		/*
		 * Index is corrupt.  Make sure that we report correct target page.
		 *
		 * This could have changed in cases where there was a concurrent page
		 * split, as well as index corruption (at least in theory).  Note that
		 * btpo_prev_from_target was already updated above.
		 */
		state->targetblock = newtargetblock;
	}

	ereport(ERROR,
			(errcode(ERRCODE_INDEX_CORRUPTED),
			 errmsg("left link/right link pair in index \"%s\" not in agreement",
					RelationGetRelationName(state->rel)),
			 errdetail_internal("Block=%u left block=%u left link from block=%u.",
								state->targetblock, leftcurrent,
								btpo_prev_from_target)));
}

/*
 * Function performs the following checks on target page, or pages ancillary to
 * target page:
 *
 * - That every "real" data item is less than or equal to the high key, which
 *	 is an upper bound on the items on the page.  Data items should be
 *	 strictly less than the high key when the page is an internal page.
 *
 * - That within the page, every data item is strictly less than the item
 *	 immediately to its right, if any (i.e., that the items are in order
 *	 within the page, so that the binary searches performed by index scans are
 *	 sane).
 *
 * - That the last data item stored on the page is strictly less than the
 *	 first data item on the page to the right (when such a first item is
 *	 available).
 *
 * - Various checks on the structure of tuples themselves.  For example, check
 *	 that non-pivot tuples have no truncated attributes.
 *
 * - For index with unique constraint make sure that only one of table entries
 *   for equal keys is visible.
 *
 * Furthermore, when state passed shows ShareLock held, function also checks:
 *
 * - That all child pages respect strict lower bound from parent's pivot
 *	 tuple.
 *
 * - That downlink to block was encountered in parent where that's expected.
 *
 * - That high keys of child pages matches corresponding pivot keys in parent.
 *
 * This is also where heapallindexed callers use their Bloom filter to
 * fingerprint IndexTuples for later table_index_build_scan() verification.
 *
 * Note:  Memory allocated in this routine is expected to be released by caller
 * resetting state->targetcontext.
 */
static void
bt_target_page_check(BtreeCheckState *state)
{
	OffsetNumber offset;
	OffsetNumber max;
	BTPageOpaque topaque;

	/* last visible entry info for checking indexes with unique constraint */
	int			lVis_i = -1;	/* the position of last visible item for
								 * posting tuple. for non-posting tuple (-1) */
	ItemPointer lVis_tid = NULL;
	BlockNumber lVis_block = InvalidBlockNumber;
	OffsetNumber lVis_offset = InvalidOffsetNumber;

	topaque = BTPageGetOpaque(state->target);
	max = PageGetMaxOffsetNumber(state->target);

	elog(DEBUG2, "verifying %u items on %s block %u", max,
		 P_ISLEAF(topaque) ? "leaf" : "internal", state->targetblock);

	/*
	 * Check the number of attributes in high key. Note, rightmost page
	 * doesn't contain a high key, so nothing to check
	 */
	if (!P_RIGHTMOST(topaque))
	{
		ItemId		itemid;
		IndexTuple	itup;

		/* Verify line pointer before checking tuple */
		itemid = PageGetItemIdCareful(state, state->targetblock,
									  state->target, P_HIKEY);
		if (!_bt_check_natts(state->rel, state->heapkeyspace, state->target,
							 P_HIKEY))
		{
			itup = (IndexTuple) PageGetItem(state->target, itemid);
			ereport(ERROR,
					(errcode(ERRCODE_INDEX_CORRUPTED),
					 errmsg("wrong number of high key index tuple attributes in index \"%s\"",
							RelationGetRelationName(state->rel)),
					 errdetail_internal("Index block=%u natts=%u block type=%s page lsn=%X/%X.",
										state->targetblock,
										BTreeTupleGetNAtts(itup, state->rel),
										P_ISLEAF(topaque) ? "heap" : "index",
										LSN_FORMAT_ARGS(state->targetlsn))));
		}
	}

	/*
	 * Loop over page items, starting from first non-highkey item, not high
	 * key (if any).  Most tests are not performed for the "negative infinity"
	 * real item (if any).
	 */
	for (offset = P_FIRSTDATAKEY(topaque);
		 offset <= max;
		 offset = OffsetNumberNext(offset))
	{
		ItemId		itemid;
		IndexTuple	itup;
		size_t		tupsize;
		BTScanInsert skey;
		bool		lowersizelimit;
		ItemPointer scantid;

		CHECK_FOR_INTERRUPTS();

		itemid = PageGetItemIdCareful(state, state->targetblock,
									  state->target, offset);
		itup = (IndexTuple) PageGetItem(state->target, itemid);
		tupsize = IndexTupleSize(itup);

		/*
		 * lp_len should match the IndexTuple reported length exactly, since
		 * lp_len is completely redundant in indexes, and both sources of
		 * tuple length are MAXALIGN()'d.  nbtree does not use lp_len all that
		 * frequently, and is surprisingly tolerant of corrupt lp_len fields.
		 */
		if (tupsize != ItemIdGetLength(itemid))
			ereport(ERROR,
					(errcode(ERRCODE_INDEX_CORRUPTED),
					 errmsg("index tuple size does not equal lp_len in index \"%s\"",
							RelationGetRelationName(state->rel)),
					 errdetail_internal("Index tid=(%u,%u) tuple size=%zu lp_len=%u page lsn=%X/%X.",
										state->targetblock, offset,
										tupsize, ItemIdGetLength(itemid),
										LSN_FORMAT_ARGS(state->targetlsn)),
					 errhint("This could be a torn page problem.")));

		/* Check the number of index tuple attributes */
		if (!_bt_check_natts(state->rel, state->heapkeyspace, state->target,
							 offset))
		{
			ItemPointer tid;
			char	   *itid,
					   *htid;

			itid = psprintf("(%u,%u)", state->targetblock, offset);
			tid = BTreeTupleGetPointsToTID(itup);
			htid = psprintf("(%u,%u)",
							ItemPointerGetBlockNumberNoCheck(tid),
							ItemPointerGetOffsetNumberNoCheck(tid));

			ereport(ERROR,
					(errcode(ERRCODE_INDEX_CORRUPTED),
					 errmsg("wrong number of index tuple attributes in index \"%s\"",
							RelationGetRelationName(state->rel)),
					 errdetail_internal("Index tid=%s natts=%u points to %s tid=%s page lsn=%X/%X.",
										itid,
										BTreeTupleGetNAtts(itup, state->rel),
										P_ISLEAF(topaque) ? "heap" : "index",
										htid,
										LSN_FORMAT_ARGS(state->targetlsn))));
		}

		/*
		 * Don't try to generate scankey using "negative infinity" item on
		 * internal pages. They are always truncated to zero attributes.
		 */
		if (offset_is_negative_infinity(topaque, offset))
		{
			/*
			 * We don't call bt_child_check() for "negative infinity" items.
			 * But if we're performing downlink connectivity check, we do it
			 * for every item including "negative infinity" one.
			 */
			if (!P_ISLEAF(topaque) && state->readonly)
			{
				bt_child_highkey_check(state,
									   offset,
									   NULL,
									   topaque->btpo_level);
			}
			continue;
		}

		/*
		 * Readonly callers may optionally verify that non-pivot tuples can
		 * each be found by an independent search that starts from the root.
		 * Note that we deliberately don't do individual searches for each
		 * TID, since the posting list itself is validated by other checks.
		 */
		if (state->rootdescend && P_ISLEAF(topaque) &&
			!bt_rootdescend(state, itup))
		{
			ItemPointer tid = BTreeTupleGetPointsToTID(itup);
			char	   *itid,
					   *htid;

			itid = psprintf("(%u,%u)", state->targetblock, offset);
			htid = psprintf("(%u,%u)", ItemPointerGetBlockNumber(tid),
							ItemPointerGetOffsetNumber(tid));

			ereport(ERROR,
					(errcode(ERRCODE_INDEX_CORRUPTED),
					 errmsg("could not find tuple using search from root page in index \"%s\"",
							RelationGetRelationName(state->rel)),
					 errdetail_internal("Index tid=%s points to heap tid=%s page lsn=%X/%X.",
										itid, htid,
										LSN_FORMAT_ARGS(state->targetlsn))));
		}

		/*
		 * If tuple is a posting list tuple, make sure posting list TIDs are
		 * in order
		 */
		if (BTreeTupleIsPosting(itup))
		{
			ItemPointerData last;
			ItemPointer current;

			ItemPointerCopy(BTreeTupleGetHeapTID(itup), &last);

			for (int i = 1; i < BTreeTupleGetNPosting(itup); i++)
			{

				current = BTreeTupleGetPostingN(itup, i);

				if (ItemPointerCompare(current, &last) <= 0)
				{
					char	   *itid = psprintf("(%u,%u)", state->targetblock, offset);

					ereport(ERROR,
							(errcode(ERRCODE_INDEX_CORRUPTED),
							 errmsg_internal("posting list contains misplaced TID in index \"%s\"",
											 RelationGetRelationName(state->rel)),
							 errdetail_internal("Index tid=%s posting list offset=%d page lsn=%X/%X.",
												itid, i,
												LSN_FORMAT_ARGS(state->targetlsn))));
				}

				ItemPointerCopy(current, &last);
			}
		}

		/* Build insertion scankey for current page offset */
		skey = bt_mkscankey_pivotsearch(state->rel, itup);

		/*
		 * Make sure tuple size does not exceed the relevant BTREE_VERSION
		 * specific limit.
		 *
		 * BTREE_VERSION 4 (which introduced heapkeyspace rules) requisitioned
		 * a small amount of space from BTMaxItemSize() in order to ensure
		 * that suffix truncation always has enough space to add an explicit
		 * heap TID back to a tuple -- we pessimistically assume that every
		 * newly inserted tuple will eventually need to have a heap TID
		 * appended during a future leaf page split, when the tuple becomes
		 * the basis of the new high key (pivot tuple) for the leaf page.
		 *
		 * Since the reclaimed space is reserved for that purpose, we must not
		 * enforce the slightly lower limit when the extra space has been used
		 * as intended.  In other words, there is only a cross-version
		 * difference in the limit on tuple size within leaf pages.
		 *
		 * Still, we're particular about the details within BTREE_VERSION 4
		 * internal pages.  Pivot tuples may only use the extra space for its
		 * designated purpose.  Enforce the lower limit for pivot tuples when
		 * an explicit heap TID isn't actually present. (In all other cases
		 * suffix truncation is guaranteed to generate a pivot tuple that's no
		 * larger than the firstright tuple provided to it by its caller.)
		 */
		lowersizelimit = skey->heapkeyspace &&
			(P_ISLEAF(topaque) || BTreeTupleGetHeapTID(itup) == NULL);
		if (tupsize > (lowersizelimit ? BTMaxItemSize(state->target) :
					   BTMaxItemSizeNoHeapTid(state->target)))
		{
			ItemPointer tid = BTreeTupleGetPointsToTID(itup);
			char	   *itid,
					   *htid;

			itid = psprintf("(%u,%u)", state->targetblock, offset);
			htid = psprintf("(%u,%u)",
							ItemPointerGetBlockNumberNoCheck(tid),
							ItemPointerGetOffsetNumberNoCheck(tid));

			ereport(ERROR,
					(errcode(ERRCODE_INDEX_CORRUPTED),
					 errmsg("index row size %zu exceeds maximum for index \"%s\"",
							tupsize, RelationGetRelationName(state->rel)),
					 errdetail_internal("Index tid=%s points to %s tid=%s page lsn=%X/%X.",
										itid,
										P_ISLEAF(topaque) ? "heap" : "index",
										htid,
										LSN_FORMAT_ARGS(state->targetlsn))));
		}

		/* Fingerprint leaf page tuples (those that point to the heap) */
		if (state->heapallindexed && P_ISLEAF(topaque) && !ItemIdIsDead(itemid))
		{
			IndexTuple	norm;

			if (BTreeTupleIsPosting(itup))
			{
				/* Fingerprint all elements as distinct "plain" tuples */
				for (int i = 0; i < BTreeTupleGetNPosting(itup); i++)
				{
					IndexTuple	logtuple;

					logtuple = bt_posting_plain_tuple(itup, i);
					norm = bt_normalize_tuple(state, logtuple);
					bloom_add_element(state->filter, (unsigned char *) norm,
									  IndexTupleSize(norm));
					/* Be tidy */
					if (norm != logtuple)
						pfree(norm);
					pfree(logtuple);
				}
			}
			else
			{
				norm = bt_normalize_tuple(state, itup);
				bloom_add_element(state->filter, (unsigned char *) norm,
								  IndexTupleSize(norm));
				/* Be tidy */
				if (norm != itup)
					pfree(norm);
			}
		}

		/*
		 * * High key check *
		 *
		 * If there is a high key (if this is not the rightmost page on its
		 * entire level), check that high key actually is upper bound on all
		 * page items.  If this is a posting list tuple, we'll need to set
		 * scantid to be highest TID in posting list.
		 *
		 * We prefer to check all items against high key rather than checking
		 * just the last and trusting that the operator class obeys the
		 * transitive law (which implies that all previous items also
		 * respected the high key invariant if they pass the item order
		 * check).
		 *
		 * Ideally, we'd compare every item in the index against every other
		 * item in the index, and not trust opclass obedience of the
		 * transitive law to bridge the gap between children and their
		 * grandparents (as well as great-grandparents, and so on).  We don't
		 * go to those lengths because that would be prohibitively expensive,
		 * and probably not markedly more effective in practice.
		 *
		 * On the leaf level, we check that the key is <= the highkey.
		 * However, on non-leaf levels we check that the key is < the highkey,
		 * because the high key is "just another separator" rather than a copy
		 * of some existing key item; we expect it to be unique among all keys
		 * on the same level.  (Suffix truncation will sometimes produce a
		 * leaf highkey that is an untruncated copy of the lastleft item, but
		 * never any other item, which necessitates weakening the leaf level
		 * check to <=.)
		 *
		 * Full explanation for why a highkey is never truly a copy of another
		 * item from the same level on internal levels:
		 *
		 * While the new left page's high key is copied from the first offset
		 * on the right page during an internal page split, that's not the
		 * full story.  In effect, internal pages are split in the middle of
		 * the firstright tuple, not between the would-be lastleft and
		 * firstright tuples: the firstright key ends up on the left side as
		 * left's new highkey, and the firstright downlink ends up on the
		 * right side as right's new "negative infinity" item.  The negative
		 * infinity tuple is truncated to zero attributes, so we're only left
		 * with the downlink.  In other words, the copying is just an
		 * implementation detail of splitting in the middle of a (pivot)
		 * tuple. (See also: "Notes About Data Representation" in the nbtree
		 * README.)
		 */
		scantid = skey->scantid;
		if (state->heapkeyspace && BTreeTupleIsPosting(itup))
			skey->scantid = BTreeTupleGetMaxHeapTID(itup);

		if (!P_RIGHTMOST(topaque) &&
			!(P_ISLEAF(topaque) ? invariant_leq_offset(state, skey, P_HIKEY) :
			  invariant_l_offset(state, skey, P_HIKEY)))
		{
			ItemPointer tid = BTreeTupleGetPointsToTID(itup);
			char	   *itid,
					   *htid;

			itid = psprintf("(%u,%u)", state->targetblock, offset);
			htid = psprintf("(%u,%u)",
							ItemPointerGetBlockNumberNoCheck(tid),
							ItemPointerGetOffsetNumberNoCheck(tid));

			ereport(ERROR,
					(errcode(ERRCODE_INDEX_CORRUPTED),
					 errmsg("high key invariant violated for index \"%s\"",
							RelationGetRelationName(state->rel)),
					 errdetail_internal("Index tid=%s points to %s tid=%s page lsn=%X/%X.",
										itid,
										P_ISLEAF(topaque) ? "heap" : "index",
										htid,
										LSN_FORMAT_ARGS(state->targetlsn))));
		}
		/* Reset, in case scantid was set to (itup) posting tuple's max TID */
		skey->scantid = scantid;

		/*
		 * * Item order check *
		 *
		 * Check that items are stored on page in logical order, by checking
		 * current item is strictly less than next item (if any).
		 */
		if (OffsetNumberNext(offset) <= max &&
			!invariant_l_offset(state, skey, OffsetNumberNext(offset)))
		{
			ItemPointer tid;
			char	   *itid,
					   *htid,
					   *nitid,
					   *nhtid;

			itid = psprintf("(%u,%u)", state->targetblock, offset);
			tid = BTreeTupleGetPointsToTID(itup);
			htid = psprintf("(%u,%u)",
							ItemPointerGetBlockNumberNoCheck(tid),
							ItemPointerGetOffsetNumberNoCheck(tid));
			nitid = psprintf("(%u,%u)", state->targetblock,
							 OffsetNumberNext(offset));

			/* Reuse itup to get pointed-to heap location of second item */
			itemid = PageGetItemIdCareful(state, state->targetblock,
										  state->target,
										  OffsetNumberNext(offset));
			itup = (IndexTuple) PageGetItem(state->target, itemid);
			tid = BTreeTupleGetPointsToTID(itup);
			nhtid = psprintf("(%u,%u)",
							 ItemPointerGetBlockNumberNoCheck(tid),
							 ItemPointerGetOffsetNumberNoCheck(tid));

			ereport(ERROR,
					(errcode(ERRCODE_INDEX_CORRUPTED),
					 errmsg("item order invariant violated for index \"%s\"",
							RelationGetRelationName(state->rel)),
					 errdetail_internal("Lower index tid=%s (points to %s tid=%s) "
										"higher index tid=%s (points to %s tid=%s) "
										"page lsn=%X/%X.",
										itid,
										P_ISLEAF(topaque) ? "heap" : "index",
										htid,
										nitid,
										P_ISLEAF(topaque) ? "heap" : "index",
										nhtid,
										LSN_FORMAT_ARGS(state->targetlsn))));
		}

		/*
		 * If the index is unique verify entries uniqueness by checking the
		 * heap tuples visibility.
		 */
		if (state->checkunique && state->indexinfo->ii_Unique &&
			P_ISLEAF(topaque) && !skey->anynullkeys)
			bt_entry_unique_check(state, itup, state->targetblock, offset,
								  &lVis_i, &lVis_tid, &lVis_offset,
								  &lVis_block);

		if (state->checkunique && state->indexinfo->ii_Unique &&
			P_ISLEAF(topaque) && OffsetNumberNext(offset) <= max)
		{
			/* Save current scankey tid */
			scantid = skey->scantid;

			/*
			 * Invalidate scankey tid to make _bt_compare compare only keys in
			 * the item to report equality even if heap TIDs are different
			 */
			skey->scantid = NULL;

			/*
			 * If next key tuple is different, invalidate last visible entry
			 * data (whole index tuple or last posting in index tuple). Key
			 * containing null value does not violate unique constraint and
			 * treated as different to any other key.
			 */
			if (_bt_compare(state->rel, skey, state->target,
							OffsetNumberNext(offset)) != 0 || skey->anynullkeys)
			{
				lVis_i = -1;
				lVis_tid = NULL;
				lVis_block = InvalidBlockNumber;
				lVis_offset = InvalidOffsetNumber;
			}
			skey->scantid = scantid;	/* Restore saved scan key state */
		}

		/*
		 * * Last item check *
		 *
		 * Check last item against next/right page's first data item's when
		 * last item on page is reached.  This additional check will detect
		 * transposed pages iff the supposed right sibling page happens to
		 * belong before target in the key space.  (Otherwise, a subsequent
		 * heap verification will probably detect the problem.)
		 *
		 * This check is similar to the item order check that will have
		 * already been performed for every other "real" item on target page
		 * when last item is checked.  The difference is that the next item
		 * (the item that is compared to target's last item) needs to come
		 * from the next/sibling page.  There may not be such an item
		 * available from sibling for various reasons, though (e.g., target is
		 * the rightmost page on level).
		 */
		if (offset == max)
		{
			BTScanInsert rightkey;
			BlockNumber rightblock_number;

			/* first offset on a right index page (log only) */
			OffsetNumber rightfirstoffset = InvalidOffsetNumber;

			/* Get item in next/right page */
			rightkey = bt_right_page_check_scankey(state, &rightfirstoffset);

			if (rightkey &&
				!invariant_g_offset(state, rightkey, max))
			{
				/*
				 * As explained at length in bt_right_page_check_scankey(),
				 * there is a known !readonly race that could account for
				 * apparent violation of invariant, which we must check for
				 * before actually proceeding with raising error.  Our canary
				 * condition is that target page was deleted.
				 */
				if (!state->readonly)
				{
					/* Get fresh copy of target page */
					state->target = palloc_btree_page(state, state->targetblock);
					/* Note that we deliberately do not update target LSN */
					topaque = BTPageGetOpaque(state->target);

					/*
					 * All !readonly checks now performed; just return
					 */
					if (P_IGNORE(topaque))
						return;
				}

				ereport(ERROR,
						(errcode(ERRCODE_INDEX_CORRUPTED),
						 errmsg("cross page item order invariant violated for index \"%s\"",
								RelationGetRelationName(state->rel)),
						 errdetail_internal("Last item on page tid=(%u,%u) page lsn=%X/%X.",
											state->targetblock, offset,
											LSN_FORMAT_ARGS(state->targetlsn))));
			}

			/*
			 * If index has unique constraint make sure that no more than one
			 * found equal items is visible.
			 */
			rightblock_number = topaque->btpo_next;
			if (state->checkunique && state->indexinfo->ii_Unique &&
				rightkey && P_ISLEAF(topaque) && rightblock_number != P_NONE)
			{
				elog(DEBUG2, "check cross page unique condition");

				/*
				 * Make _bt_compare compare only index keys without heap TIDs.
				 * rightkey->scantid is modified destructively but it is ok
				 * for it is not used later.
				 */
				rightkey->scantid = NULL;

				/* The first key on the next page is the same */
				if (_bt_compare(state->rel, rightkey, state->target, max) == 0 && !rightkey->anynullkeys)
				{
					elog(DEBUG2, "cross page equal keys");
					state->target = palloc_btree_page(state,
													  rightblock_number);
					topaque = BTPageGetOpaque(state->target);

					if (P_IGNORE(topaque) || !P_ISLEAF(topaque))
						break;

					itemid = PageGetItemIdCareful(state, rightblock_number,
												  state->target,
												  rightfirstoffset);
					itup = (IndexTuple) PageGetItem(state->target, itemid);

					bt_entry_unique_check(state, itup, rightblock_number, rightfirstoffset,
										  &lVis_i, &lVis_tid, &lVis_offset,
										  &lVis_block);
				}
			}
		}

		/*
		 * * Downlink check *
		 *
		 * Additional check of child items iff this is an internal page and
		 * caller holds a ShareLock.  This happens for every downlink (item)
		 * in target excluding the negative-infinity downlink (again, this is
		 * because it has no useful value to compare).
		 */
		if (!P_ISLEAF(topaque) && state->readonly)
			bt_child_check(state, skey, offset);
	}

	/*
	 * Special case bt_child_highkey_check() call
	 *
	 * We don't pass a real downlink, but we've to finish the level
	 * processing. If condition is satisfied, we've already processed all the
	 * downlinks from the target level.  But there still might be pages to the
	 * right of the child page pointer to by our rightmost downlink.  And they
	 * might have missing downlinks.  This final call checks for them.
	 */
	if (!P_ISLEAF(topaque) && P_RIGHTMOST(topaque) && state->readonly)
	{
		bt_child_highkey_check(state, InvalidOffsetNumber,
							   NULL, topaque->btpo_level);
	}
}

/*
 * Return a scankey for an item on page to right of current target (or the
 * first non-ignorable page), sufficient to check ordering invariant on last
 * item in current target page.  Returned scankey relies on local memory
 * allocated for the child page, which caller cannot pfree().  Caller's memory
 * context should be reset between calls here.
 *
 * This is the first data item, and so all adjacent items are checked against
 * their immediate sibling item (which may be on a sibling page, or even a
 * "cousin" page at parent boundaries where target's rightlink points to page
 * with different parent page).  If no such valid item is available, return
 * NULL instead.
 *
 * Note that !readonly callers must reverify that target page has not
 * been concurrently deleted.
 *
 * Save rightfirstoffset for detailed error message.
 */
static BTScanInsert
bt_right_page_check_scankey(BtreeCheckState *state, OffsetNumber *rightfirstoffset)
{
	BTPageOpaque opaque;
	ItemId		rightitem;
	IndexTuple	firstitup;
	BlockNumber targetnext;
	Page		rightpage;
	OffsetNumber nline;

	/* Determine target's next block number */
	opaque = BTPageGetOpaque(state->target);

	/* If target is already rightmost, no right sibling; nothing to do here */
	if (P_RIGHTMOST(opaque))
		return NULL;

	/*
	 * General notes on concurrent page splits and page deletion:
	 *
	 * Routines like _bt_search() don't require *any* page split interlock
	 * when descending the tree, including something very light like a buffer
	 * pin. That's why it's okay that we don't either.  This avoidance of any
	 * need to "couple" buffer locks is the raison d' etre of the Lehman & Yao
	 * algorithm, in fact.
	 *
	 * That leaves deletion.  A deleted page won't actually be recycled by
	 * VACUUM early enough for us to fail to at least follow its right link
	 * (or left link, or downlink) and find its sibling, because recycling
	 * does not occur until no possible index scan could land on the page.
	 * Index scans can follow links with nothing more than their snapshot as
	 * an interlock and be sure of at least that much.  (See page
	 * recycling/"visible to everyone" notes in nbtree README.)
	 *
	 * Furthermore, it's okay if we follow a rightlink and find a half-dead or
	 * dead (ignorable) page one or more times.  There will either be a
	 * further right link to follow that leads to a live page before too long
	 * (before passing by parent's rightmost child), or we will find the end
	 * of the entire level instead (possible when parent page is itself the
	 * rightmost on its level).
	 */
	targetnext = opaque->btpo_next;
	for (;;)
	{
		CHECK_FOR_INTERRUPTS();

		rightpage = palloc_btree_page(state, targetnext);
		opaque = BTPageGetOpaque(rightpage);

		if (!P_IGNORE(opaque) || P_RIGHTMOST(opaque))
			break;

		/*
		 * We landed on a deleted or half-dead sibling page.  Step right until
		 * we locate a live sibling page.
		 */
		ereport(DEBUG2,
				(errcode(ERRCODE_NO_DATA),
				 errmsg_internal("level %u sibling page in block %u of index \"%s\" was found deleted or half dead",
								 opaque->btpo_level, targetnext, RelationGetRelationName(state->rel)),
				 errdetail_internal("Deleted page found when building scankey from right sibling.")));

		targetnext = opaque->btpo_next;

		/* Be slightly more pro-active in freeing this memory, just in case */
		pfree(rightpage);
	}

	/*
	 * No ShareLock held case -- why it's safe to proceed.
	 *
	 * Problem:
	 *
	 * We must avoid false positive reports of corruption when caller treats
	 * item returned here as an upper bound on target's last item.  In
	 * general, false positives are disallowed.  Avoiding them here when
	 * caller is !readonly is subtle.
	 *
	 * A concurrent page deletion by VACUUM of the target page can result in
	 * the insertion of items on to this right sibling page that would
	 * previously have been inserted on our target page.  There might have
	 * been insertions that followed the target's downlink after it was made
	 * to point to right sibling instead of target by page deletion's first
	 * phase. The inserters insert items that would belong on target page.
	 * This race is very tight, but it's possible.  This is our only problem.
	 *
	 * Non-problems:
	 *
	 * We are not hindered by a concurrent page split of the target; we'll
	 * never land on the second half of the page anyway.  A concurrent split
	 * of the right page will also not matter, because the first data item
	 * remains the same within the left half, which we'll reliably land on. If
	 * we had to skip over ignorable/deleted pages, it cannot matter because
	 * their key space has already been atomically merged with the first
	 * non-ignorable page we eventually find (doesn't matter whether the page
	 * we eventually find is a true sibling or a cousin of target, which we go
	 * into below).
	 *
	 * Solution:
	 *
	 * Caller knows that it should reverify that target is not ignorable
	 * (half-dead or deleted) when cross-page sibling item comparison appears
	 * to indicate corruption (invariant fails).  This detects the single race
	 * condition that exists for caller.  This is correct because the
	 * continued existence of target block as non-ignorable (not half-dead or
	 * deleted) implies that target page was not merged into from the right by
	 * deletion; the key space at or after target never moved left.  Target's
	 * parent either has the same downlink to target as before, or a <
	 * downlink due to deletion at the left of target.  Target either has the
	 * same highkey as before, or a highkey < before when there is a page
	 * split. (The rightmost concurrently-split-from-target-page page will
	 * still have the same highkey as target was originally found to have,
	 * which for our purposes is equivalent to target's highkey itself never
	 * changing, since we reliably skip over
	 * concurrently-split-from-target-page pages.)
	 *
	 * In simpler terms, we allow that the key space of the target may expand
	 * left (the key space can move left on the left side of target only), but
	 * the target key space cannot expand right and get ahead of us without
	 * our detecting it.  The key space of the target cannot shrink, unless it
	 * shrinks to zero due to the deletion of the original page, our canary
	 * condition.  (To be very precise, we're a bit stricter than that because
	 * it might just have been that the target page split and only the
	 * original target page was deleted.  We can be more strict, just not more
	 * lax.)
	 *
	 * Top level tree walk caller moves on to next page (makes it the new
	 * target) following recovery from this race.  (cf.  The rationale for
	 * child/downlink verification needing a ShareLock within
	 * bt_child_check(), where page deletion is also the main source of
	 * trouble.)
	 *
	 * Note that it doesn't matter if right sibling page here is actually a
	 * cousin page, because in order for the key space to be readjusted in a
	 * way that causes us issues in next level up (guiding problematic
	 * concurrent insertions to the cousin from the grandparent rather than to
	 * the sibling from the parent), there'd have to be page deletion of
	 * target's parent page (affecting target's parent's downlink in target's
	 * grandparent page).  Internal page deletion only occurs when there are
	 * no child pages (they were all fully deleted), and caller is checking
	 * that the target's parent has at least one non-deleted (so
	 * non-ignorable) child: the target page.  (Note that the first phase of
	 * deletion atomically marks the page to be deleted half-dead/ignorable at
	 * the same time downlink in its parent is removed, so caller will
	 * definitely not fail to detect that this happened.)
	 *
	 * This trick is inspired by the method backward scans use for dealing
	 * with concurrent page splits; concurrent page deletion is a problem that
	 * similarly receives special consideration sometimes (it's possible that
	 * the backwards scan will re-read its "original" block after failing to
	 * find a right-link to it, having already moved in the opposite direction
	 * (right/"forwards") a few times to try to locate one).  Just like us,
	 * that happens only to determine if there was a concurrent page deletion
	 * of a reference page, and just like us if there was a page deletion of
	 * that reference page it means we can move on from caring about the
	 * reference page.  See the nbtree README for a full description of how
	 * that works.
	 */
	nline = PageGetMaxOffsetNumber(rightpage);

	/*
	 * Get first data item, if any
	 */
	if (P_ISLEAF(opaque) && nline >= P_FIRSTDATAKEY(opaque))
	{
		/* Return first data item (if any) */
		rightitem = PageGetItemIdCareful(state, targetnext, rightpage,
										 P_FIRSTDATAKEY(opaque));
		*rightfirstoffset = P_FIRSTDATAKEY(opaque);
	}
	else if (!P_ISLEAF(opaque) &&
			 nline >= OffsetNumberNext(P_FIRSTDATAKEY(opaque)))
	{
		/*
		 * Return first item after the internal page's "negative infinity"
		 * item
		 */
		rightitem = PageGetItemIdCareful(state, targetnext, rightpage,
										 OffsetNumberNext(P_FIRSTDATAKEY(opaque)));
	}
	else
	{
		/*
		 * No first item.  Page is probably empty leaf page, but it's also
		 * possible that it's an internal page with only a negative infinity
		 * item.
		 */
		ereport(DEBUG2,
				(errcode(ERRCODE_NO_DATA),
				 errmsg_internal("%s block %u of index \"%s\" has no first data item",
								 P_ISLEAF(opaque) ? "leaf" : "internal", targetnext,
								 RelationGetRelationName(state->rel))));
		return NULL;
	}

	/*
	 * Return first real item scankey.  Note that this relies on right page
	 * memory remaining allocated.
	 */
	firstitup = (IndexTuple) PageGetItem(rightpage, rightitem);
	return bt_mkscankey_pivotsearch(state->rel, firstitup);
}

/*
 * Check if two tuples are binary identical except the block number.  So,
 * this function is capable to compare pivot keys on different levels.
 */
static bool
bt_pivot_tuple_identical(bool heapkeyspace, IndexTuple itup1, IndexTuple itup2)
{
	if (IndexTupleSize(itup1) != IndexTupleSize(itup2))
		return false;

	if (heapkeyspace)
	{
		/*
		 * Offset number will contain important information in heapkeyspace
		 * indexes: the number of attributes left in the pivot tuple following
		 * suffix truncation.  Don't skip over it (compare it too).
		 */
		if (memcmp(&itup1->t_tid.ip_posid, &itup2->t_tid.ip_posid,
				   IndexTupleSize(itup1) -
				   offsetof(ItemPointerData, ip_posid)) != 0)
			return false;
	}
	else
	{
		/*
		 * Cannot rely on offset number field having consistent value across
		 * levels on pg_upgrade'd !heapkeyspace indexes.  Compare contents of
		 * tuple starting from just after item pointer (i.e. after block
		 * number and offset number).
		 */
		if (memcmp(&itup1->t_info, &itup2->t_info,
				   IndexTupleSize(itup1) -
				   offsetof(IndexTupleData, t_info)) != 0)
			return false;
	}

	return true;
}

/*---
 * Check high keys on the child level.  Traverse rightlinks from previous
 * downlink to the current one.  Check that there are no intermediate pages
 * with missing downlinks.
 *
 * If 'loaded_child' is given, it's assumed to be the page pointed to by the
 * downlink referenced by 'downlinkoffnum' of the target page.
 *
 * Basically this function is called for each target downlink and checks two
 * invariants:
 *
 * 1) You can reach the next child from previous one via rightlinks;
 * 2) Each child high key have matching pivot key on target level.
 *
 * Consider the sample tree picture.
 *
 *               1
 *           /       \
 *        2     <->     3
 *      /   \        /     \
 *    4  <>  5  <> 6 <> 7 <> 8
 *
 * This function will be called for blocks 4, 5, 6 and 8.  Consider what is
 * happening for each function call.
 *
 * - The function call for block 4 initializes data structure and matches high
 *   key of block 4 to downlink's pivot key of block 2.
 * - The high key of block 5 is matched to the high key of block 2.
 * - The block 6 has an incomplete split flag set, so its high key isn't
 *   matched to anything.
 * - The function call for block 8 checks that block 8 can be found while
 *   following rightlinks from block 6.  The high key of block 7 will be
 *   matched to downlink's pivot key in block 3.
 *
 * There is also final call of this function, which checks that there is no
 * missing downlinks for children to the right of the child referenced by
 * rightmost downlink in target level.
 */
static void
bt_child_highkey_check(BtreeCheckState *state,
					   OffsetNumber target_downlinkoffnum,
					   Page loaded_child,
					   uint32 target_level)
{
	BlockNumber blkno = state->prevrightlink;
	Page		page;
	BTPageOpaque opaque;
	bool		rightsplit = state->previncompletesplit;
	bool		first = true;
	ItemId		itemid;
	IndexTuple	itup;
	BlockNumber downlink;

	if (OffsetNumberIsValid(target_downlinkoffnum))
	{
		itemid = PageGetItemIdCareful(state, state->targetblock,
									  state->target, target_downlinkoffnum);
		itup = (IndexTuple) PageGetItem(state->target, itemid);
		downlink = BTreeTupleGetDownLink(itup);
	}
	else
	{
		downlink = P_NONE;
	}

	/*
	 * If no previous rightlink is memorized for current level just below
	 * target page's level, we are about to start from the leftmost page. We
	 * can't follow rightlinks from previous page, because there is no
	 * previous page.  But we still can match high key.
	 *
	 * So we initialize variables for the loop above like there is previous
	 * page referencing current child.  Also we imply previous page to not
	 * have incomplete split flag, that would make us require downlink for
	 * current child.  That's correct, because leftmost page on the level
	 * should always have parent downlink.
	 */
	if (!BlockNumberIsValid(blkno))
	{
		blkno = downlink;
		rightsplit = false;
	}

	/* Move to the right on the child level */
	while (true)
	{
		/*
		 * Did we traverse the whole tree level and this is check for pages to
		 * the right of rightmost downlink?
		 */
		if (blkno == P_NONE && downlink == P_NONE)
		{
			state->prevrightlink = InvalidBlockNumber;
			state->previncompletesplit = false;
			return;
		}

		/* Did we traverse the whole tree level and don't find next downlink? */
		if (blkno == P_NONE)
			ereport(ERROR,
					(errcode(ERRCODE_INDEX_CORRUPTED),
					 errmsg("can't traverse from downlink %u to downlink %u of index \"%s\"",
							state->prevrightlink, downlink,
							RelationGetRelationName(state->rel))));

		/* Load page contents */
		if (blkno == downlink && loaded_child)
			page = loaded_child;
		else
			page = palloc_btree_page(state, blkno);

		opaque = BTPageGetOpaque(page);

		/* The first page we visit at the level should be leftmost */
		if (first && !BlockNumberIsValid(state->prevrightlink) &&
			!bt_leftmost_ignoring_half_dead(state, blkno, opaque))
			ereport(ERROR,
					(errcode(ERRCODE_INDEX_CORRUPTED),
					 errmsg("the first child of leftmost target page is not leftmost of its level in index \"%s\"",
							RelationGetRelationName(state->rel)),
					 errdetail_internal("Target block=%u child block=%u target page lsn=%X/%X.",
										state->targetblock, blkno,
										LSN_FORMAT_ARGS(state->targetlsn))));

		/* Do level sanity check */
		if ((!P_ISDELETED(opaque) || P_HAS_FULLXID(opaque)) &&
			opaque->btpo_level != target_level - 1)
			ereport(ERROR,
					(errcode(ERRCODE_INDEX_CORRUPTED),
					 errmsg("block found while following rightlinks from child of index \"%s\" has invalid level",
							RelationGetRelationName(state->rel)),
					 errdetail_internal("Block pointed to=%u expected level=%u level in pointed to block=%u.",
										blkno, target_level - 1, opaque->btpo_level)));

		/* Try to detect circular links */
		if ((!first && blkno == state->prevrightlink) || blkno == opaque->btpo_prev)
			ereport(ERROR,
					(errcode(ERRCODE_INDEX_CORRUPTED),
					 errmsg("circular link chain found in block %u of index \"%s\"",
							blkno, RelationGetRelationName(state->rel))));

		if (blkno != downlink && !P_IGNORE(opaque))
		{
			/* blkno probably has missing parent downlink */
			bt_downlink_missing_check(state, rightsplit, blkno, page);
		}

		rightsplit = P_INCOMPLETE_SPLIT(opaque);

		/*
		 * If we visit page with high key, check that it is equal to the
		 * target key next to corresponding downlink.
		 */
		if (!rightsplit && !P_RIGHTMOST(opaque))
		{
			BTPageOpaque topaque;
			IndexTuple	highkey;
			OffsetNumber pivotkey_offset;

			/* Get high key */
			itemid = PageGetItemIdCareful(state, blkno, page, P_HIKEY);
			highkey = (IndexTuple) PageGetItem(page, itemid);

			/*
			 * There might be two situations when we examine high key.  If
			 * current child page is referenced by given target downlink, we
			 * should look to the next offset number for matching key from
			 * target page.
			 *
			 * Alternatively, we're following rightlinks somewhere in the
			 * middle between page referenced by previous target's downlink
			 * and the page referenced by current target's downlink.  If
			 * current child page hasn't incomplete split flag set, then its
			 * high key should match to the target's key of current offset
			 * number. This happens when a previous call here (to
			 * bt_child_highkey_check()) found an incomplete split, and we
			 * reach a right sibling page without a downlink -- the right
			 * sibling page's high key still needs to be matched to a
			 * separator key on the parent/target level.
			 *
			 * Don't apply OffsetNumberNext() to target_downlinkoffnum when we
			 * already had to step right on the child level. Our traversal of
			 * the child level must try to move in perfect lockstep behind (to
			 * the left of) the target/parent level traversal.
			 */
			if (blkno == downlink)
				pivotkey_offset = OffsetNumberNext(target_downlinkoffnum);
			else
				pivotkey_offset = target_downlinkoffnum;

			topaque = BTPageGetOpaque(state->target);

			if (!offset_is_negative_infinity(topaque, pivotkey_offset))
			{
				/*
				 * If we're looking for the next pivot tuple in target page,
				 * but there is no more pivot tuples, then we should match to
				 * high key instead.
				 */
				if (pivotkey_offset > PageGetMaxOffsetNumber(state->target))
				{
					if (P_RIGHTMOST(topaque))
						ereport(ERROR,
								(errcode(ERRCODE_INDEX_CORRUPTED),
								 errmsg("child high key is greater than rightmost pivot key on target level in index \"%s\"",
										RelationGetRelationName(state->rel)),
								 errdetail_internal("Target block=%u child block=%u target page lsn=%X/%X.",
													state->targetblock, blkno,
													LSN_FORMAT_ARGS(state->targetlsn))));
					pivotkey_offset = P_HIKEY;
				}
				itemid = PageGetItemIdCareful(state, state->targetblock,
											  state->target, pivotkey_offset);
				itup = (IndexTuple) PageGetItem(state->target, itemid);
			}
			else
			{
				/*
				 * We cannot try to match child's high key to a negative
				 * infinity key in target, since there is nothing to compare.
				 * However, it's still possible to match child's high key
				 * outside of target page.  The reason why we're are is that
				 * bt_child_highkey_check() was previously called for the
				 * cousin page of 'loaded_child', which is incomplete split.
				 * So, now we traverse to the right of that cousin page and
				 * current child level page under consideration still belongs
				 * to the subtree of target's left sibling.  Thus, we need to
				 * match child's high key to it's left uncle page high key.
				 * Thankfully we saved it, it's called a "low key" of target
				 * page.
				 */
				if (!state->lowkey)
					ereport(ERROR,
							(errcode(ERRCODE_INDEX_CORRUPTED),
							 errmsg("can't find left sibling high key in index \"%s\"",
									RelationGetRelationName(state->rel)),
							 errdetail_internal("Target block=%u child block=%u target page lsn=%X/%X.",
												state->targetblock, blkno,
												LSN_FORMAT_ARGS(state->targetlsn))));
				itup = state->lowkey;
			}

			if (!bt_pivot_tuple_identical(state->heapkeyspace, highkey, itup))
			{
				ereport(ERROR,
						(errcode(ERRCODE_INDEX_CORRUPTED),
						 errmsg("mismatch between parent key and child high key in index \"%s\"",
								RelationGetRelationName(state->rel)),
						 errdetail_internal("Target block=%u child block=%u target page lsn=%X/%X.",
											state->targetblock, blkno,
											LSN_FORMAT_ARGS(state->targetlsn))));
			}
		}

		/* Exit if we already found next downlink */
		if (blkno == downlink)
		{
			state->prevrightlink = opaque->btpo_next;
			state->previncompletesplit = rightsplit;
			return;
		}

		/* Traverse to the next page using rightlink */
		blkno = opaque->btpo_next;

		/* Free page contents if it's allocated by us */
		if (page != loaded_child)
			pfree(page);
		first = false;
	}
}

/*
 * Checks one of target's downlink against its child page.
 *
 * Conceptually, the target page continues to be what is checked here.  The
 * target block is still blamed in the event of finding an invariant violation.
 * The downlink insertion into the target is probably where any problem raised
 * here arises, and there is no such thing as a parent link, so doing the
 * verification this way around is much more practical.
 *
 * This function visits child page and it's sequentially called for each
 * downlink of target page.  Assuming this we also check downlink connectivity
 * here in order to save child page visits.
 */
static void
bt_child_check(BtreeCheckState *state, BTScanInsert targetkey,
			   OffsetNumber downlinkoffnum)
{
	ItemId		itemid;
	IndexTuple	itup;
	BlockNumber childblock;
	OffsetNumber offset;
	OffsetNumber maxoffset;
	Page		child;
	BTPageOpaque copaque;
	BTPageOpaque topaque;

	itemid = PageGetItemIdCareful(state, state->targetblock,
								  state->target, downlinkoffnum);
	itup = (IndexTuple) PageGetItem(state->target, itemid);
	childblock = BTreeTupleGetDownLink(itup);

	/*
	 * Caller must have ShareLock on target relation, because of
	 * considerations around page deletion by VACUUM.
	 *
	 * NB: In general, page deletion deletes the right sibling's downlink, not
	 * the downlink of the page being deleted; the deleted page's downlink is
	 * reused for its sibling.  The key space is thereby consolidated between
	 * the deleted page and its right sibling.  (We cannot delete a parent
	 * page's rightmost child unless it is the last child page, and we intend
	 * to also delete the parent itself.)
	 *
	 * If this verification happened without a ShareLock, the following race
	 * condition could cause false positives:
	 *
	 * In general, concurrent page deletion might occur, including deletion of
	 * the left sibling of the child page that is examined here.  If such a
	 * page deletion were to occur, closely followed by an insertion into the
	 * newly expanded key space of the child, a window for the false positive
	 * opens up: the stale parent/target downlink originally followed to get
	 * to the child legitimately ceases to be a lower bound on all items in
	 * the page, since the key space was concurrently expanded "left".
	 * (Insertion followed the "new" downlink for the child, not our now-stale
	 * downlink, which was concurrently physically removed in target/parent as
	 * part of deletion's first phase.)
	 *
	 * While we use various techniques elsewhere to perform cross-page
	 * verification for !readonly callers, a similar trick seems difficult
	 * here.  The tricks used by bt_recheck_sibling_links and by
	 * bt_right_page_check_scankey both involve verification of a same-level,
	 * cross-sibling invariant.  Cross-level invariants are far more squishy,
	 * though.  The nbtree REDO routines do not actually couple buffer locks
	 * across levels during page splits, so making any cross-level check work
	 * reliably in !readonly mode may be impossible.
	 */
	Assert(state->readonly);

	/*
	 * Verify child page has the downlink key from target page (its parent) as
	 * a lower bound; downlink must be strictly less than all keys on the
	 * page.
	 *
	 * Check all items, rather than checking just the first and trusting that
	 * the operator class obeys the transitive law.
	 */
	topaque = BTPageGetOpaque(state->target);
	child = palloc_btree_page(state, childblock);
	copaque = BTPageGetOpaque(child);
	maxoffset = PageGetMaxOffsetNumber(child);

	/*
	 * Since we've already loaded the child block, combine this check with
	 * check for downlink connectivity.
	 */
	bt_child_highkey_check(state, downlinkoffnum,
						   child, topaque->btpo_level);

	/*
	 * Since there cannot be a concurrent VACUUM operation in readonly mode,
	 * and since a page has no links within other pages (siblings and parent)
	 * once it is marked fully deleted, it should be impossible to land on a
	 * fully deleted page.
	 *
	 * It does not quite make sense to enforce that the page cannot even be
	 * half-dead, despite the fact the downlink is modified at the same stage
	 * that the child leaf page is marked half-dead.  That's incorrect because
	 * there may occasionally be multiple downlinks from a chain of pages
	 * undergoing deletion, where multiple successive calls are made to
	 * _bt_unlink_halfdead_page() by VACUUM before it can finally safely mark
	 * the leaf page as fully dead.  While _bt_mark_page_halfdead() usually
	 * removes the downlink to the leaf page that is marked half-dead, that's
	 * not guaranteed, so it's possible we'll land on a half-dead page with a
	 * downlink due to an interrupted multi-level page deletion.
	 *
	 * We go ahead with our checks if the child page is half-dead.  It's safe
	 * to do so because we do not test the child's high key, so it does not
	 * matter that the original high key will have been replaced by a dummy
	 * truncated high key within _bt_mark_page_halfdead().  All other page
	 * items are left intact on a half-dead page, so there is still something
	 * to test.
	 */
	if (P_ISDELETED(copaque))
		ereport(ERROR,
				(errcode(ERRCODE_INDEX_CORRUPTED),
				 errmsg("downlink to deleted page found in index \"%s\"",
						RelationGetRelationName(state->rel)),
				 errdetail_internal("Parent block=%u child block=%u parent page lsn=%X/%X.",
									state->targetblock, childblock,
									LSN_FORMAT_ARGS(state->targetlsn))));

	for (offset = P_FIRSTDATAKEY(copaque);
		 offset <= maxoffset;
		 offset = OffsetNumberNext(offset))
	{
		/*
		 * Skip comparison of target page key against "negative infinity"
		 * item, if any.  Checking it would indicate that it's not a strict
		 * lower bound, but that's only because of the hard-coding for
		 * negative infinity items within _bt_compare().
		 *
		 * If nbtree didn't truncate negative infinity tuples during internal
		 * page splits then we'd expect child's negative infinity key to be
		 * equal to the scankey/downlink from target/parent (it would be a
		 * "low key" in this hypothetical scenario, and so it would still need
		 * to be treated as a special case here).
		 *
		 * Negative infinity items can be thought of as a strict lower bound
		 * that works transitively, with the last non-negative-infinity pivot
		 * followed during a descent from the root as its "true" strict lower
		 * bound.  Only a small number of negative infinity items are truly
		 * negative infinity; those that are the first items of leftmost
		 * internal pages.  In more general terms, a negative infinity item is
		 * only negative infinity with respect to the subtree that the page is
		 * at the root of.
		 *
		 * See also: bt_rootdescend(), which can even detect transitive
		 * inconsistencies on cousin leaf pages.
		 */
		if (offset_is_negative_infinity(copaque, offset))
			continue;

		if (!invariant_l_nontarget_offset(state, targetkey, childblock, child,
										  offset))
			ereport(ERROR,
					(errcode(ERRCODE_INDEX_CORRUPTED),
					 errmsg("down-link lower bound invariant violated for index \"%s\"",
							RelationGetRelationName(state->rel)),
					 errdetail_internal("Parent block=%u child index tid=(%u,%u) parent page lsn=%X/%X.",
										state->targetblock, childblock, offset,
										LSN_FORMAT_ARGS(state->targetlsn))));
	}

	pfree(child);
}

/*
 * Checks if page is missing a downlink that it should have.
 *
 * A page that lacks a downlink/parent may indicate corruption.  However, we
 * must account for the fact that a missing downlink can occasionally be
 * encountered in a non-corrupt index.  This can be due to an interrupted page
 * split, or an interrupted multi-level page deletion (i.e. there was a hard
 * crash or an error during a page split, or while VACUUM was deleting a
 * multi-level chain of pages).
 *
 * Note that this can only be called in readonly mode, so there is no need to
 * be concerned about concurrent page splits or page deletions.
 */
static void
bt_downlink_missing_check(BtreeCheckState *state, bool rightsplit,
						  BlockNumber blkno, Page page)
{
	BTPageOpaque opaque = BTPageGetOpaque(page);
	ItemId		itemid;
	IndexTuple	itup;
	Page		child;
	BTPageOpaque copaque;
	uint32		level;
	BlockNumber childblk;
	XLogRecPtr	pagelsn;

	Assert(state->readonly);
	Assert(!P_IGNORE(opaque));

	/* No next level up with downlinks to fingerprint from the true root */
	if (P_ISROOT(opaque))
		return;

	pagelsn = PageGetLSN(page);

	/*
	 * Incomplete (interrupted) page splits can account for the lack of a
	 * downlink.  Some inserting transaction should eventually complete the
	 * page split in passing, when it notices that the left sibling page is
	 * P_INCOMPLETE_SPLIT().
	 *
	 * In general, VACUUM is not prepared for there to be no downlink to a
	 * page that it deletes.  This is the main reason why the lack of a
	 * downlink can be reported as corruption here.  It's not obvious that an
	 * invalid missing downlink can result in wrong answers to queries,
	 * though, since index scans that land on the child may end up
	 * consistently moving right. The handling of concurrent page splits (and
	 * page deletions) within _bt_moveright() cannot distinguish
	 * inconsistencies that last for a moment from inconsistencies that are
	 * permanent and irrecoverable.
	 *
	 * VACUUM isn't even prepared to delete pages that have no downlink due to
	 * an incomplete page split, but it can detect and reason about that case
	 * by design, so it shouldn't be taken to indicate corruption.  See
	 * _bt_pagedel() for full details.
	 */
	if (rightsplit)
	{
		ereport(DEBUG1,
				(errcode(ERRCODE_NO_DATA),
				 errmsg_internal("harmless interrupted page split detected in index \"%s\"",
								 RelationGetRelationName(state->rel)),
				 errdetail_internal("Block=%u level=%u left sibling=%u page lsn=%X/%X.",
									blkno, opaque->btpo_level,
									opaque->btpo_prev,
									LSN_FORMAT_ARGS(pagelsn))));
		return;
	}

	/*
	 * Page under check is probably the "top parent" of a multi-level page
	 * deletion.  We'll need to descend the subtree to make sure that
	 * descendant pages are consistent with that, though.
	 *
	 * If the page (which must be non-ignorable) is a leaf page, then clearly
	 * it can't be the top parent.  The lack of a downlink is probably a
	 * symptom of a broad problem that could just as easily cause
	 * inconsistencies anywhere else.
	 */
	if (P_ISLEAF(opaque))
		ereport(ERROR,
				(errcode(ERRCODE_INDEX_CORRUPTED),
				 errmsg("leaf index block lacks downlink in index \"%s\"",
						RelationGetRelationName(state->rel)),
				 errdetail_internal("Block=%u page lsn=%X/%X.",
									blkno,
									LSN_FORMAT_ARGS(pagelsn))));

	/* Descend from the given page, which is an internal page */
	elog(DEBUG1, "checking for interrupted multi-level deletion due to missing downlink in index \"%s\"",
		 RelationGetRelationName(state->rel));

	level = opaque->btpo_level;
	itemid = PageGetItemIdCareful(state, blkno, page, P_FIRSTDATAKEY(opaque));
	itup = (IndexTuple) PageGetItem(page, itemid);
	childblk = BTreeTupleGetDownLink(itup);
	for (;;)
	{
		CHECK_FOR_INTERRUPTS();

		child = palloc_btree_page(state, childblk);
		copaque = BTPageGetOpaque(child);

		if (P_ISLEAF(copaque))
			break;

		/* Do an extra sanity check in passing on internal pages */
		if (copaque->btpo_level != level - 1)
			ereport(ERROR,
					(errcode(ERRCODE_INDEX_CORRUPTED),
					 errmsg_internal("downlink points to block in index \"%s\" whose level is not one level down",
									 RelationGetRelationName(state->rel)),
					 errdetail_internal("Top parent/under check block=%u block pointed to=%u expected level=%u level in pointed to block=%u.",
										blkno, childblk,
										level - 1, copaque->btpo_level)));

		level = copaque->btpo_level;
		itemid = PageGetItemIdCareful(state, childblk, child,
									  P_FIRSTDATAKEY(copaque));
		itup = (IndexTuple) PageGetItem(child, itemid);
		childblk = BTreeTupleGetDownLink(itup);
		/* Be slightly more pro-active in freeing this memory, just in case */
		pfree(child);
	}

	/*
	 * Since there cannot be a concurrent VACUUM operation in readonly mode,
	 * and since a page has no links within other pages (siblings and parent)
	 * once it is marked fully deleted, it should be impossible to land on a
	 * fully deleted page.  See bt_child_check() for further details.
	 *
	 * The bt_child_check() P_ISDELETED() check is repeated here because
	 * bt_child_check() does not visit pages reachable through negative
	 * infinity items.  Besides, bt_child_check() is unwilling to descend
	 * multiple levels.  (The similar bt_child_check() P_ISDELETED() check
	 * within bt_check_level_from_leftmost() won't reach the page either,
	 * since the leaf's live siblings should have their sibling links updated
	 * to bypass the deletion target page when it is marked fully dead.)
	 *
	 * If this error is raised, it might be due to a previous multi-level page
	 * deletion that failed to realize that it wasn't yet safe to mark the
	 * leaf page as fully dead.  A "dangling downlink" will still remain when
	 * this happens.  The fact that the dangling downlink's page (the leaf's
	 * parent/ancestor page) lacked a downlink is incidental.
	 */
	if (P_ISDELETED(copaque))
		ereport(ERROR,
				(errcode(ERRCODE_INDEX_CORRUPTED),
				 errmsg_internal("downlink to deleted leaf page found in index \"%s\"",
								 RelationGetRelationName(state->rel)),
				 errdetail_internal("Top parent/target block=%u leaf block=%u top parent/under check lsn=%X/%X.",
									blkno, childblk,
									LSN_FORMAT_ARGS(pagelsn))));

	/*
	 * Iff leaf page is half-dead, its high key top parent link should point
	 * to what VACUUM considered to be the top parent page at the instant it
	 * was interrupted.  Provided the high key link actually points to the
	 * page under check, the missing downlink we detected is consistent with
	 * there having been an interrupted multi-level page deletion.  This means
	 * that the subtree with the page under check at its root (a page deletion
	 * chain) is in a consistent state, enabling VACUUM to resume deleting the
	 * entire chain the next time it encounters the half-dead leaf page.
	 */
	if (P_ISHALFDEAD(copaque) && !P_RIGHTMOST(copaque))
	{
		itemid = PageGetItemIdCareful(state, childblk, child, P_HIKEY);
		itup = (IndexTuple) PageGetItem(child, itemid);
		if (BTreeTupleGetTopParent(itup) == blkno)
			return;
	}

	ereport(ERROR,
			(errcode(ERRCODE_INDEX_CORRUPTED),
			 errmsg("internal index block lacks downlink in index \"%s\"",
					RelationGetRelationName(state->rel)),
			 errdetail_internal("Block=%u level=%u page lsn=%X/%X.",
								blkno, opaque->btpo_level,
								LSN_FORMAT_ARGS(pagelsn))));
}

/*
 * Per-tuple callback from table_index_build_scan, used to determine if index has
 * all the entries that definitely should have been observed in leaf pages of
 * the target index (that is, all IndexTuples that were fingerprinted by our
 * Bloom filter).  All heapallindexed checks occur here.
 *
 * The redundancy between an index and the table it indexes provides a good
 * opportunity to detect corruption, especially corruption within the table.
 * The high level principle behind the verification performed here is that any
 * IndexTuple that should be in an index following a fresh CREATE INDEX (based
 * on the same index definition) should also have been in the original,
 * existing index, which should have used exactly the same representation
 *
 * Since the overall structure of the index has already been verified, the most
 * likely explanation for error here is a corrupt heap page (could be logical
 * or physical corruption).  Index corruption may still be detected here,
 * though.  Only readonly callers will have verified that left links and right
 * links are in agreement, and so it's possible that a leaf page transposition
 * within index is actually the source of corruption detected here (for
 * !readonly callers).  The checks performed only for readonly callers might
 * more accurately frame the problem as a cross-page invariant issue (this
 * could even be due to recovery not replaying all WAL records).  The !readonly
 * ERROR message raised here includes a HINT about retrying with readonly
 * verification, just in case it's a cross-page invariant issue, though that
 * isn't particularly likely.
 *
 * table_index_build_scan() expects to be able to find the root tuple when a
 * heap-only tuple (the live tuple at the end of some HOT chain) needs to be
 * indexed, in order to replace the actual tuple's TID with the root tuple's
 * TID (which is what we're actually passed back here).  The index build heap
 * scan code will raise an error when a tuple that claims to be the root of the
 * heap-only tuple's HOT chain cannot be located.  This catches cases where the
 * original root item offset/root tuple for a HOT chain indicates (for whatever
 * reason) that the entire HOT chain is dead, despite the fact that the latest
 * heap-only tuple should be indexed.  When this happens, sequential scans may
 * always give correct answers, and all indexes may be considered structurally
 * consistent (i.e. the nbtree structural checks would not detect corruption).
 * It may be the case that only index scans give wrong answers, and yet heap or
 * SLRU corruption is the real culprit.  (While it's true that LP_DEAD bit
 * setting will probably also leave the index in a corrupt state before too
 * long, the problem is nonetheless that there is heap corruption.)
 *
 * Heap-only tuple handling within table_index_build_scan() works in a way that
 * helps us to detect index tuples that contain the wrong values (values that
 * don't match the latest tuple in the HOT chain).  This can happen when there
 * is no superseding index tuple due to a faulty assessment of HOT safety,
 * perhaps during the original CREATE INDEX.  Because the latest tuple's
 * contents are used with the root TID, an error will be raised when a tuple
 * with the same TID but non-matching attribute values is passed back to us.
 * Faulty assessment of HOT-safety was behind at least two distinct CREATE
 * INDEX CONCURRENTLY bugs that made it into stable releases, one of which was
 * undetected for many years.  In short, the same principle that allows a
 * REINDEX to repair corruption when there was an (undetected) broken HOT chain
 * also allows us to detect the corruption in many cases.
 */
static void
bt_tuple_present_callback(Relation index, ItemPointer tid, Datum *values,
						  bool *isnull, bool tupleIsAlive, void *checkstate)
{
	BtreeCheckState *state = (BtreeCheckState *) checkstate;
	IndexTuple	itup,
				norm;

	Assert(state->heapallindexed);

	/* Generate a normalized index tuple for fingerprinting */
	itup = index_form_tuple(RelationGetDescr(index), values, isnull);
	itup->t_tid = *tid;
	norm = bt_normalize_tuple(state, itup);

	/* Probe Bloom filter -- tuple should be present */
	if (bloom_lacks_element(state->filter, (unsigned char *) norm,
							IndexTupleSize(norm)))
		ereport(ERROR,
				(errcode(ERRCODE_DATA_CORRUPTED),
				 errmsg("heap tuple (%u,%u) from table \"%s\" lacks matching index tuple within index \"%s\"",
						ItemPointerGetBlockNumber(&(itup->t_tid)),
						ItemPointerGetOffsetNumber(&(itup->t_tid)),
						RelationGetRelationName(state->heaprel),
						RelationGetRelationName(state->rel)),
				 !state->readonly
				 ? errhint("Retrying verification using the function bt_index_parent_check() might provide a more specific error.")
				 : 0));

	state->heaptuplespresent++;
	pfree(itup);
	/* Cannot leak memory here */
	if (norm != itup)
		pfree(norm);
}

/*
 * Normalize an index tuple for fingerprinting.
 *
 * In general, index tuple formation is assumed to be deterministic by
 * heapallindexed verification, and IndexTuples are assumed immutable.  While
 * the LP_DEAD bit is mutable in leaf pages, that's ItemId metadata, which is
 * not fingerprinted.  Normalization is required to compensate for corner
 * cases where the determinism assumption doesn't quite work.
 *
 * There is currently one such case: index_form_tuple() does not try to hide
 * the source TOAST state of input datums.  The executor applies TOAST
 * compression for heap tuples based on different criteria to the compression
 * applied within btinsert()'s call to index_form_tuple(): it sometimes
 * compresses more aggressively, resulting in compressed heap tuple datums but
 * uncompressed corresponding index tuple datums.  A subsequent heapallindexed
 * verification will get a logically equivalent though bitwise unequal tuple
 * from index_form_tuple().  False positive heapallindexed corruption reports
 * could occur without normalizing away the inconsistency.
 *
 * Returned tuple is often caller's own original tuple.  Otherwise, it is a
 * new representation of caller's original index tuple, palloc()'d in caller's
 * memory context.
 *
 * Note: This routine is not concerned with distinctions about the
 * representation of tuples beyond those that might break heapallindexed
 * verification.  In particular, it won't try to normalize opclass-equal
 * datums with potentially distinct representations (e.g., btree/numeric_ops
 * index datums will not get their display scale normalized-away here).
 * Caller does normalization for non-pivot tuples that have a posting list,
 * since dummy CREATE INDEX callback code generates new tuples with the same
 * normalized representation.
 */
static IndexTuple
bt_normalize_tuple(BtreeCheckState *state, IndexTuple itup)
{
	TupleDesc	tupleDescriptor = RelationGetDescr(state->rel);
	Datum		normalized[INDEX_MAX_KEYS];
	bool		isnull[INDEX_MAX_KEYS];
	bool		need_free[INDEX_MAX_KEYS];
	bool		formnewtup = false;
	IndexTuple	reformed;
	int			i;

	/* Caller should only pass "logical" non-pivot tuples here */
	Assert(!BTreeTupleIsPosting(itup) && !BTreeTupleIsPivot(itup));

	/* Easy case: It's immediately clear that tuple has no varlena datums */
	if (!IndexTupleHasVarwidths(itup))
		return itup;

	for (i = 0; i < tupleDescriptor->natts; i++)
	{
		Form_pg_attribute att;

		att = TupleDescAttr(tupleDescriptor, i);

		/* Assume untoasted/already normalized datum initially */
		need_free[i] = false;
		normalized[i] = index_getattr(itup, att->attnum,
									  tupleDescriptor,
									  &isnull[i]);
		if (att->attbyval || att->attlen != -1 || isnull[i])
			continue;

		/*
		 * Callers always pass a tuple that could safely be inserted into the
		 * index without further processing, so an external varlena header
		 * should never be encountered here
		 */
		if (VARATT_IS_EXTERNAL(DatumGetPointer(normalized[i])))
			ereport(ERROR,
					(errcode(ERRCODE_INDEX_CORRUPTED),
					 errmsg("external varlena datum in tuple that references heap row (%u,%u) in index \"%s\"",
							ItemPointerGetBlockNumber(&(itup->t_tid)),
							ItemPointerGetOffsetNumber(&(itup->t_tid)),
							RelationGetRelationName(state->rel))));
		else if (!VARATT_IS_COMPRESSED(DatumGetPointer(normalized[i])) &&
				 VARSIZE(DatumGetPointer(normalized[i])) > TOAST_INDEX_TARGET &&
				 (att->attstorage == TYPSTORAGE_EXTENDED ||
				  att->attstorage == TYPSTORAGE_MAIN))
		{
			/*
			 * This value will be compressed by index_form_tuple() with the
			 * current storage settings.  We may be here because this tuple
			 * was formed with different storage settings.  So, force forming.
			 */
			formnewtup = true;
		}
		else if (VARATT_IS_COMPRESSED(DatumGetPointer(normalized[i])))
		{
			formnewtup = true;
			normalized[i] = PointerGetDatum(PG_DETOAST_DATUM(normalized[i]));
			need_free[i] = true;
		}

		/*
		 * Short tuples may have 1B or 4B header. Convert 4B header of short
		 * tuples to 1B
		 */
		else if (VARATT_CAN_MAKE_SHORT(DatumGetPointer(normalized[i])))
		{
			/* convert to short varlena */
			Size		len = VARATT_CONVERTED_SHORT_SIZE(DatumGetPointer(normalized[i]));
			char	   *data = palloc(len);

			SET_VARSIZE_SHORT(data, len);
			memcpy(data + 1, VARDATA(DatumGetPointer(normalized[i])), len - 1);

			formnewtup = true;
			normalized[i] = PointerGetDatum(data);
			need_free[i] = true;
		}
	}

	/*
	 * Easier case: Tuple has varlena datums, none of which are compressed or
	 * short with 4B header
	 */
	if (!formnewtup)
		return itup;

	/*
	 * Hard case: Tuple had compressed varlena datums that necessitate
	 * creating normalized version of the tuple from uncompressed input datums
	 * (normalized input datums).  This is rather naive, but shouldn't be
	 * necessary too often.
	 *
	 * In the heap, tuples may contain short varlena datums with both 1B
	 * header and 4B headers.  But the corresponding index tuple should always
	 * have such varlena's with 1B headers.  So, if there is a short varlena
<<<<<<< HEAD
	 * with 4B header, we need to convert it for fingerprinting.
=======
	 * with 4B header, we need to convert it for for fingerprinting.
>>>>>>> 43f2d855
	 *
	 * Note that we rely on deterministic index_form_tuple() TOAST compression
	 * of normalized input.
	 */
	reformed = index_form_tuple(tupleDescriptor, normalized, isnull);
	reformed->t_tid = itup->t_tid;

	/* Cannot leak memory here */
	for (i = 0; i < tupleDescriptor->natts; i++)
		if (need_free[i])
			pfree(DatumGetPointer(normalized[i]));

	return reformed;
}

/*
 * Produce palloc()'d "plain" tuple for nth posting list entry/TID.
 *
 * In general, deduplication is not supposed to change the logical contents of
 * an index.  Multiple index tuples are merged together into one equivalent
 * posting list index tuple when convenient.
 *
 * heapallindexed verification must normalize-away this variation in
 * representation by converting posting list tuples into two or more "plain"
 * tuples.  Each tuple must be fingerprinted separately -- there must be one
 * tuple for each corresponding Bloom filter probe during the heap scan.
 *
 * Note: Caller still needs to call bt_normalize_tuple() with returned tuple.
 */
static inline IndexTuple
bt_posting_plain_tuple(IndexTuple itup, int n)
{
	Assert(BTreeTupleIsPosting(itup));

	/* Returns non-posting-list tuple */
	return _bt_form_posting(itup, BTreeTupleGetPostingN(itup, n), 1);
}

/*
 * Search for itup in index, starting from fast root page.  itup must be a
 * non-pivot tuple.  This is only supported with heapkeyspace indexes, since
 * we rely on having fully unique keys to find a match with only a single
 * visit to a leaf page, barring an interrupted page split, where we may have
 * to move right.  (A concurrent page split is impossible because caller must
 * be readonly caller.)
 *
 * This routine can detect very subtle transitive consistency issues across
 * more than one level of the tree.  Leaf pages all have a high key (even the
 * rightmost page has a conceptual positive infinity high key), but not a low
 * key.  Their downlink in parent is a lower bound, which along with the high
 * key is almost enough to detect every possible inconsistency.  A downlink
 * separator key value won't always be available from parent, though, because
 * the first items of internal pages are negative infinity items, truncated
 * down to zero attributes during internal page splits.  While it's true that
 * bt_child_check() and the high key check can detect most imaginable key
 * space problems, there are remaining problems it won't detect with non-pivot
 * tuples in cousin leaf pages.  Starting a search from the root for every
 * existing leaf tuple detects small inconsistencies in upper levels of the
 * tree that cannot be detected any other way.  (Besides all this, this is
 * probably also useful as a direct test of the code used by index scans
 * themselves.)
 */
static bool
bt_rootdescend(BtreeCheckState *state, IndexTuple itup)
{
	BTScanInsert key;
	BTStack		stack;
	Buffer		lbuf;
	bool		exists;

	key = _bt_mkscankey(state->rel, itup);
	Assert(key->heapkeyspace && key->scantid != NULL);

	/*
	 * Search from root.
	 *
	 * Ideally, we would arrange to only move right within _bt_search() when
	 * an interrupted page split is detected (i.e. when the incomplete split
	 * bit is found to be set), but for now we accept the possibility that
	 * that could conceal an inconsistency.
	 */
	Assert(state->readonly && state->rootdescend);
	exists = false;
	stack = _bt_search(state->rel, NULL, key, &lbuf, BT_READ);

	if (BufferIsValid(lbuf))
	{
		BTInsertStateData insertstate;
		OffsetNumber offnum;
		Page		page;

		insertstate.itup = itup;
		insertstate.itemsz = MAXALIGN(IndexTupleSize(itup));
		insertstate.itup_key = key;
		insertstate.postingoff = 0;
		insertstate.bounds_valid = false;
		insertstate.buf = lbuf;

		/* Get matching tuple on leaf page */
		offnum = _bt_binsrch_insert(state->rel, &insertstate);
		/* Compare first >= matching item on leaf page, if any */
		page = BufferGetPage(lbuf);
		/* Should match on first heap TID when tuple has a posting list */
		if (offnum <= PageGetMaxOffsetNumber(page) &&
			insertstate.postingoff <= 0 &&
			_bt_compare(state->rel, key, page, offnum) == 0)
			exists = true;
		_bt_relbuf(state->rel, lbuf);
	}

	_bt_freestack(stack);
	pfree(key);

	return exists;
}

/*
 * Is particular offset within page (whose special state is passed by caller)
 * the page negative-infinity item?
 *
 * As noted in comments above _bt_compare(), there is special handling of the
 * first data item as a "negative infinity" item.  The hard-coding within
 * _bt_compare() makes comparing this item for the purposes of verification
 * pointless at best, since the IndexTuple only contains a valid TID (a
 * reference TID to child page).
 */
static inline bool
offset_is_negative_infinity(BTPageOpaque opaque, OffsetNumber offset)
{
	/*
	 * For internal pages only, the first item after high key, if any, is
	 * negative infinity item.  Internal pages always have a negative infinity
	 * item, whereas leaf pages never have one.  This implies that negative
	 * infinity item is either first or second line item, or there is none
	 * within page.
	 *
	 * Negative infinity items are a special case among pivot tuples.  They
	 * always have zero attributes, while all other pivot tuples always have
	 * nkeyatts attributes.
	 *
	 * Right-most pages don't have a high key, but could be said to
	 * conceptually have a "positive infinity" high key.  Thus, there is a
	 * symmetry between down link items in parent pages, and high keys in
	 * children.  Together, they represent the part of the key space that
	 * belongs to each page in the index.  For example, all children of the
	 * root page will have negative infinity as a lower bound from root
	 * negative infinity downlink, and positive infinity as an upper bound
	 * (implicitly, from "imaginary" positive infinity high key in root).
	 */
	return !P_ISLEAF(opaque) && offset == P_FIRSTDATAKEY(opaque);
}

/*
 * Does the invariant hold that the key is strictly less than a given upper
 * bound offset item?
 *
 * Verifies line pointer on behalf of caller.
 *
 * If this function returns false, convention is that caller throws error due
 * to corruption.
 */
static inline bool
invariant_l_offset(BtreeCheckState *state, BTScanInsert key,
				   OffsetNumber upperbound)
{
	ItemId		itemid;
	int32		cmp;

	Assert(!key->nextkey && key->backward);

	/* Verify line pointer before checking tuple */
	itemid = PageGetItemIdCareful(state, state->targetblock, state->target,
								  upperbound);
	/* pg_upgrade'd indexes may legally have equal sibling tuples */
	if (!key->heapkeyspace)
		return invariant_leq_offset(state, key, upperbound);

	cmp = _bt_compare(state->rel, key, state->target, upperbound);

	/*
	 * _bt_compare() is capable of determining that a scankey with a
	 * filled-out attribute is greater than pivot tuples where the comparison
	 * is resolved at a truncated attribute (value of attribute in pivot is
	 * minus infinity).  However, it is not capable of determining that a
	 * scankey is _less than_ a tuple on the basis of a comparison resolved at
	 * _scankey_ minus infinity attribute.  Complete an extra step to simulate
	 * having minus infinity values for omitted scankey attribute(s).
	 */
	if (cmp == 0)
	{
		BTPageOpaque topaque;
		IndexTuple	ritup;
		int			uppnkeyatts;
		ItemPointer rheaptid;
		bool		nonpivot;

		ritup = (IndexTuple) PageGetItem(state->target, itemid);
		topaque = BTPageGetOpaque(state->target);
		nonpivot = P_ISLEAF(topaque) && upperbound >= P_FIRSTDATAKEY(topaque);

		/* Get number of keys + heap TID for item to the right */
		uppnkeyatts = BTreeTupleGetNKeyAtts(ritup, state->rel);
		rheaptid = BTreeTupleGetHeapTIDCareful(state, ritup, nonpivot);

		/* Heap TID is tiebreaker key attribute */
		if (key->keysz == uppnkeyatts)
			return key->scantid == NULL && rheaptid != NULL;

		return key->keysz < uppnkeyatts;
	}

	return cmp < 0;
}

/*
 * Does the invariant hold that the key is less than or equal to a given upper
 * bound offset item?
 *
 * Caller should have verified that upperbound's line pointer is consistent
 * using PageGetItemIdCareful() call.
 *
 * If this function returns false, convention is that caller throws error due
 * to corruption.
 */
static inline bool
invariant_leq_offset(BtreeCheckState *state, BTScanInsert key,
					 OffsetNumber upperbound)
{
	int32		cmp;

	Assert(!key->nextkey && key->backward);

	cmp = _bt_compare(state->rel, key, state->target, upperbound);

	return cmp <= 0;
}

/*
 * Does the invariant hold that the key is strictly greater than a given lower
 * bound offset item?
 *
 * Caller should have verified that lowerbound's line pointer is consistent
 * using PageGetItemIdCareful() call.
 *
 * If this function returns false, convention is that caller throws error due
 * to corruption.
 */
static inline bool
invariant_g_offset(BtreeCheckState *state, BTScanInsert key,
				   OffsetNumber lowerbound)
{
	int32		cmp;

	Assert(!key->nextkey && key->backward);

	cmp = _bt_compare(state->rel, key, state->target, lowerbound);

	/* pg_upgrade'd indexes may legally have equal sibling tuples */
	if (!key->heapkeyspace)
		return cmp >= 0;

	/*
	 * No need to consider the possibility that scankey has attributes that we
	 * need to force to be interpreted as negative infinity.  _bt_compare() is
	 * able to determine that scankey is greater than negative infinity.  The
	 * distinction between "==" and "<" isn't interesting here, since
	 * corruption is indicated either way.
	 */
	return cmp > 0;
}

/*
 * Does the invariant hold that the key is strictly less than a given upper
 * bound offset item, with the offset relating to a caller-supplied page that
 * is not the current target page?
 *
 * Caller's non-target page is a child page of the target, checked as part of
 * checking a property of the target page (i.e. the key comes from the
 * target).  Verifies line pointer on behalf of caller.
 *
 * If this function returns false, convention is that caller throws error due
 * to corruption.
 */
static inline bool
invariant_l_nontarget_offset(BtreeCheckState *state, BTScanInsert key,
							 BlockNumber nontargetblock, Page nontarget,
							 OffsetNumber upperbound)
{
	ItemId		itemid;
	int32		cmp;

	Assert(!key->nextkey && key->backward);

	/* Verify line pointer before checking tuple */
	itemid = PageGetItemIdCareful(state, nontargetblock, nontarget,
								  upperbound);
	cmp = _bt_compare(state->rel, key, nontarget, upperbound);

	/* pg_upgrade'd indexes may legally have equal sibling tuples */
	if (!key->heapkeyspace)
		return cmp <= 0;

	/* See invariant_l_offset() for an explanation of this extra step */
	if (cmp == 0)
	{
		IndexTuple	child;
		int			uppnkeyatts;
		ItemPointer childheaptid;
		BTPageOpaque copaque;
		bool		nonpivot;

		child = (IndexTuple) PageGetItem(nontarget, itemid);
		copaque = BTPageGetOpaque(nontarget);
		nonpivot = P_ISLEAF(copaque) && upperbound >= P_FIRSTDATAKEY(copaque);

		/* Get number of keys + heap TID for child/non-target item */
		uppnkeyatts = BTreeTupleGetNKeyAtts(child, state->rel);
		childheaptid = BTreeTupleGetHeapTIDCareful(state, child, nonpivot);

		/* Heap TID is tiebreaker key attribute */
		if (key->keysz == uppnkeyatts)
			return key->scantid == NULL && childheaptid != NULL;

		return key->keysz < uppnkeyatts;
	}

	return cmp < 0;
}

/*
 * Given a block number of a B-Tree page, return page in palloc()'d memory.
 * While at it, perform some basic checks of the page.
 *
 * There is never an attempt to get a consistent view of multiple pages using
 * multiple concurrent buffer locks; in general, we only acquire a single pin
 * and buffer lock at a time, which is often all that the nbtree code requires.
 * (Actually, bt_recheck_sibling_links couples buffer locks, which is the only
 * exception to this general rule.)
 *
 * Operating on a copy of the page is useful because it prevents control
 * getting stuck in an uninterruptible state when an underlying operator class
 * misbehaves.
 */
static Page
palloc_btree_page(BtreeCheckState *state, BlockNumber blocknum)
{
	Buffer		buffer;
	Page		page;
	BTPageOpaque opaque;
	OffsetNumber maxoffset;

	page = palloc(BLCKSZ);

	/*
	 * We copy the page into local storage to avoid holding pin on the buffer
	 * longer than we must.
	 */
	buffer = ReadBufferExtended(state->rel, MAIN_FORKNUM, blocknum, RBM_NORMAL,
								state->checkstrategy);
	LockBuffer(buffer, BT_READ);

	/*
	 * Perform the same basic sanity checking that nbtree itself performs for
	 * every page:
	 */
	_bt_checkpage(state->rel, buffer);

	/* Only use copy of page in palloc()'d memory */
	memcpy(page, BufferGetPage(buffer), BLCKSZ);
	UnlockReleaseBuffer(buffer);

	opaque = BTPageGetOpaque(page);

	if (P_ISMETA(opaque) && blocknum != BTREE_METAPAGE)
		ereport(ERROR,
				(errcode(ERRCODE_INDEX_CORRUPTED),
				 errmsg("invalid meta page found at block %u in index \"%s\"",
						blocknum, RelationGetRelationName(state->rel))));

	/* Check page from block that ought to be meta page */
	if (blocknum == BTREE_METAPAGE)
	{
		BTMetaPageData *metad = BTPageGetMeta(page);

		if (!P_ISMETA(opaque) ||
			metad->btm_magic != BTREE_MAGIC)
			ereport(ERROR,
					(errcode(ERRCODE_INDEX_CORRUPTED),
					 errmsg("index \"%s\" meta page is corrupt",
							RelationGetRelationName(state->rel))));

		if (metad->btm_version < BTREE_MIN_VERSION ||
			metad->btm_version > BTREE_VERSION)
			ereport(ERROR,
					(errcode(ERRCODE_INDEX_CORRUPTED),
					 errmsg("version mismatch in index \"%s\": file version %d, "
							"current version %d, minimum supported version %d",
							RelationGetRelationName(state->rel),
							metad->btm_version, BTREE_VERSION,
							BTREE_MIN_VERSION)));

		/* Finished with metapage checks */
		return page;
	}

	/*
	 * Deleted pages that still use the old 32-bit XID representation have no
	 * sane "level" field because they type pun the field, but all other pages
	 * (including pages deleted on Postgres 14+) have a valid value.
	 */
	if (!P_ISDELETED(opaque) || P_HAS_FULLXID(opaque))
	{
		/* Okay, no reason not to trust btpo_level field from page */

		if (P_ISLEAF(opaque) && opaque->btpo_level != 0)
			ereport(ERROR,
					(errcode(ERRCODE_INDEX_CORRUPTED),
					 errmsg_internal("invalid leaf page level %u for block %u in index \"%s\"",
									 opaque->btpo_level, blocknum,
									 RelationGetRelationName(state->rel))));

		if (!P_ISLEAF(opaque) && opaque->btpo_level == 0)
			ereport(ERROR,
					(errcode(ERRCODE_INDEX_CORRUPTED),
					 errmsg_internal("invalid internal page level 0 for block %u in index \"%s\"",
									 blocknum,
									 RelationGetRelationName(state->rel))));
	}

	/*
	 * Sanity checks for number of items on page.
	 *
	 * As noted at the beginning of _bt_binsrch(), an internal page must have
	 * children, since there must always be a negative infinity downlink
	 * (there may also be a highkey).  In the case of non-rightmost leaf
	 * pages, there must be at least a highkey.  The exceptions are deleted
	 * pages, which contain no items.
	 *
	 * This is correct when pages are half-dead, since internal pages are
	 * never half-dead, and leaf pages must have a high key when half-dead
	 * (the rightmost page can never be deleted).  It's also correct with
	 * fully deleted pages: _bt_unlink_halfdead_page() doesn't change anything
	 * about the target page other than setting the page as fully dead, and
	 * setting its xact field.  In particular, it doesn't change the sibling
	 * links in the deletion target itself, since they're required when index
	 * scans land on the deletion target, and then need to move right (or need
	 * to move left, in the case of backward index scans).
	 */
	maxoffset = PageGetMaxOffsetNumber(page);
	if (maxoffset > MaxIndexTuplesPerPage)
		ereport(ERROR,
				(errcode(ERRCODE_INDEX_CORRUPTED),
				 errmsg("Number of items on block %u of index \"%s\" exceeds MaxIndexTuplesPerPage (%u)",
						blocknum, RelationGetRelationName(state->rel),
						MaxIndexTuplesPerPage)));

	if (!P_ISLEAF(opaque) && !P_ISDELETED(opaque) && maxoffset < P_FIRSTDATAKEY(opaque))
		ereport(ERROR,
				(errcode(ERRCODE_INDEX_CORRUPTED),
				 errmsg("internal block %u in index \"%s\" lacks high key and/or at least one downlink",
						blocknum, RelationGetRelationName(state->rel))));

	if (P_ISLEAF(opaque) && !P_ISDELETED(opaque) && !P_RIGHTMOST(opaque) && maxoffset < P_HIKEY)
		ereport(ERROR,
				(errcode(ERRCODE_INDEX_CORRUPTED),
				 errmsg("non-rightmost leaf block %u in index \"%s\" lacks high key item",
						blocknum, RelationGetRelationName(state->rel))));

	/*
	 * In general, internal pages are never marked half-dead, except on
	 * versions of Postgres prior to 9.4, where it can be valid transient
	 * state.  This state is nonetheless treated as corruption by VACUUM on
	 * from version 9.4 on, so do the same here.  See _bt_pagedel() for full
	 * details.
	 */
	if (!P_ISLEAF(opaque) && P_ISHALFDEAD(opaque))
		ereport(ERROR,
				(errcode(ERRCODE_INDEX_CORRUPTED),
				 errmsg("internal page block %u in index \"%s\" is half-dead",
						blocknum, RelationGetRelationName(state->rel)),
				 errhint("This can be caused by an interrupted VACUUM in version 9.3 or older, before upgrade. Please REINDEX it.")));

	/*
	 * Check that internal pages have no garbage items, and that no page has
	 * an invalid combination of deletion-related page level flags
	 */
	if (!P_ISLEAF(opaque) && P_HAS_GARBAGE(opaque))
		ereport(ERROR,
				(errcode(ERRCODE_INDEX_CORRUPTED),
				 errmsg_internal("internal page block %u in index \"%s\" has garbage items",
								 blocknum, RelationGetRelationName(state->rel))));

	if (P_HAS_FULLXID(opaque) && !P_ISDELETED(opaque))
		ereport(ERROR,
				(errcode(ERRCODE_INDEX_CORRUPTED),
				 errmsg_internal("full transaction id page flag appears in non-deleted block %u in index \"%s\"",
								 blocknum, RelationGetRelationName(state->rel))));

	if (P_ISDELETED(opaque) && P_ISHALFDEAD(opaque))
		ereport(ERROR,
				(errcode(ERRCODE_INDEX_CORRUPTED),
				 errmsg_internal("deleted page block %u in index \"%s\" is half-dead",
								 blocknum, RelationGetRelationName(state->rel))));

	return page;
}

/*
 * _bt_mkscankey() wrapper that automatically prevents insertion scankey from
 * being considered greater than the pivot tuple that its values originated
 * from (or some other identical pivot tuple) in the common case where there
 * are truncated/minus infinity attributes.  Without this extra step, there
 * are forms of corruption that amcheck could theoretically fail to report.
 *
 * For example, invariant_g_offset() might miss a cross-page invariant failure
 * on an internal level if the scankey built from the first item on the
 * target's right sibling page happened to be equal to (not greater than) the
 * last item on target page.  The !backward tiebreaker in _bt_compare() might
 * otherwise cause amcheck to assume (rather than actually verify) that the
 * scankey is greater.
 */
static inline BTScanInsert
bt_mkscankey_pivotsearch(Relation rel, IndexTuple itup)
{
	BTScanInsert skey;

	skey = _bt_mkscankey(rel, itup);
	skey->backward = true;

	return skey;
}

/*
 * PageGetItemId() wrapper that validates returned line pointer.
 *
 * Buffer page/page item access macros generally trust that line pointers are
 * not corrupt, which might cause problems for verification itself.  For
 * example, there is no bounds checking in PageGetItem().  Passing it a
 * corrupt line pointer can cause it to return a tuple/pointer that is unsafe
 * to dereference.
 *
 * Validating line pointers before tuples avoids undefined behavior and
 * assertion failures with corrupt indexes, making the verification process
 * more robust and predictable.
 */
static ItemId
PageGetItemIdCareful(BtreeCheckState *state, BlockNumber block, Page page,
					 OffsetNumber offset)
{
	ItemId		itemid = PageGetItemId(page, offset);

	if (ItemIdGetOffset(itemid) + ItemIdGetLength(itemid) >
		BLCKSZ - MAXALIGN(sizeof(BTPageOpaqueData)))
		ereport(ERROR,
				(errcode(ERRCODE_INDEX_CORRUPTED),
				 errmsg("line pointer points past end of tuple space in index \"%s\"",
						RelationGetRelationName(state->rel)),
				 errdetail_internal("Index tid=(%u,%u) lp_off=%u, lp_len=%u lp_flags=%u.",
									block, offset, ItemIdGetOffset(itemid),
									ItemIdGetLength(itemid),
									ItemIdGetFlags(itemid))));

	/*
	 * Verify that line pointer isn't LP_REDIRECT or LP_UNUSED, since nbtree
	 * never uses either.  Verify that line pointer has storage, too, since
	 * even LP_DEAD items should within nbtree.
	 */
	if (ItemIdIsRedirected(itemid) || !ItemIdIsUsed(itemid) ||
		ItemIdGetLength(itemid) == 0)
		ereport(ERROR,
				(errcode(ERRCODE_INDEX_CORRUPTED),
				 errmsg("invalid line pointer storage in index \"%s\"",
						RelationGetRelationName(state->rel)),
				 errdetail_internal("Index tid=(%u,%u) lp_off=%u, lp_len=%u lp_flags=%u.",
									block, offset, ItemIdGetOffset(itemid),
									ItemIdGetLength(itemid),
									ItemIdGetFlags(itemid))));

	return itemid;
}

/*
 * BTreeTupleGetHeapTID() wrapper that enforces that a heap TID is present in
 * cases where that is mandatory (i.e. for non-pivot tuples)
 */
static inline ItemPointer
BTreeTupleGetHeapTIDCareful(BtreeCheckState *state, IndexTuple itup,
							bool nonpivot)
{
	ItemPointer htid;

	/*
	 * Caller determines whether this is supposed to be a pivot or non-pivot
	 * tuple using page type and item offset number.  Verify that tuple
	 * metadata agrees with this.
	 */
	Assert(state->heapkeyspace);
	if (BTreeTupleIsPivot(itup) && nonpivot)
		ereport(ERROR,
				(errcode(ERRCODE_INDEX_CORRUPTED),
				 errmsg_internal("block %u or its right sibling block or child block in index \"%s\" has unexpected pivot tuple",
								 state->targetblock,
								 RelationGetRelationName(state->rel))));

	if (!BTreeTupleIsPivot(itup) && !nonpivot)
		ereport(ERROR,
				(errcode(ERRCODE_INDEX_CORRUPTED),
				 errmsg_internal("block %u or its right sibling block or child block in index \"%s\" has unexpected non-pivot tuple",
								 state->targetblock,
								 RelationGetRelationName(state->rel))));

	htid = BTreeTupleGetHeapTID(itup);
	if (!ItemPointerIsValid(htid) && nonpivot)
		ereport(ERROR,
				(errcode(ERRCODE_INDEX_CORRUPTED),
				 errmsg("block %u or its right sibling block or child block in index \"%s\" contains non-pivot tuple that lacks a heap TID",
						state->targetblock,
						RelationGetRelationName(state->rel))));

	return htid;
}

/*
 * Return the "pointed to" TID for itup, which is used to generate a
 * descriptive error message.  itup must be a "data item" tuple (it wouldn't
 * make much sense to call here with a high key tuple, since there won't be a
 * valid downlink/block number to display).
 *
 * Returns either a heap TID (which will be the first heap TID in posting list
 * if itup is posting list tuple), or a TID that contains downlink block
 * number, plus some encoded metadata (e.g., the number of attributes present
 * in itup).
 */
static inline ItemPointer
BTreeTupleGetPointsToTID(IndexTuple itup)
{
	/*
	 * Rely on the assumption that !heapkeyspace internal page data items will
	 * correctly return TID with downlink here -- BTreeTupleGetHeapTID() won't
	 * recognize it as a pivot tuple, but everything still works out because
	 * the t_tid field is still returned
	 */
	if (!BTreeTupleIsPivot(itup))
		return BTreeTupleGetHeapTID(itup);

	/* Pivot tuple returns TID with downlink block (heapkeyspace variant) */
	return &itup->t_tid;
}<|MERGE_RESOLUTION|>--- conflicted
+++ resolved
@@ -3096,11 +3096,7 @@
 	 * In the heap, tuples may contain short varlena datums with both 1B
 	 * header and 4B headers.  But the corresponding index tuple should always
 	 * have such varlena's with 1B headers.  So, if there is a short varlena
-<<<<<<< HEAD
 	 * with 4B header, we need to convert it for fingerprinting.
-=======
-	 * with 4B header, we need to convert it for for fingerprinting.
->>>>>>> 43f2d855
 	 *
 	 * Note that we rely on deterministic index_form_tuple() TOAST compression
 	 * of normalized input.

<!-- doc/src/sgml/spgist.sgml -->

<chapter id="spgist">
<!--
<title>SP-GiST Indexes</title>
-->
<title>SP-GiSTインデックス</title>

   <indexterm>
<!--
    <primary>index</primary>
-->
    <primary>インデックス</primary>
    <secondary>SP-GiST</secondary>
   </indexterm>

<sect1 id="spgist-intro">
<!--
 <title>Introduction</title>
-->
 <title>はじめに</title>

 <para>
<!--
  <acronym>SP-GiST</acronym> is an abbreviation for space-partitioned
  <acronym>GiST</acronym>.  <acronym>SP-GiST</acronym> supports partitioned
  search trees, which facilitate development of a wide range of different
  non-balanced data structures, such as quad-trees, k-d trees, and radix
  trees (tries).  The common feature of these structures is that they
  repeatedly divide the search space into partitions that need not be
  of equal size.  Searches that are well matched to the partitioning rule
  can be very fast.
-->
<acronym>SP-GiST</acronym>は、空間分割された(Space-Partitioned)<acronym>GiST</acronym>を短縮した語です。
<acronym>SP-GiST</acronym>は分割された探索木をサポートし、四分木、kd木、基数木(トライ木)など広範にわたる様々な非平衡データ構造の開発を可能にします。
これらの構造に共通の特徴は、それらが探索空間を繰り返し小さな領域に分割し、その領域の大きさが必ずしも等しくない、ということです。
分割規則によく適合した検索は非常に高速になります。
 </para>

 <para>
<!--
  These popular data structures were originally developed for in-memory
  usage.  In main memory, they are usually designed as a set of dynamically
  allocated nodes linked by pointers.  This is not suitable for direct
  storing on disk, since these chains of pointers can be rather long which
  would require too many disk accesses.  In contrast, disk-based data
  structures should have a high fanout to minimize I/O.  The challenge
  addressed by <acronym>SP-GiST</acronym> is to map search tree nodes to
  disk pages in such a way that a search need access only a few disk pages,
  even if it traverses many nodes.
-->
これらのよく使われるデータ構造は、元々はメモリ内での利用のために開発されたものでした。
主記憶上では、それらは通常、ポインタにより接続され、動的に割り当てられるノードの集合として設計されます。
このようなポインタのチェーンは長くなりがちで、非常に多くのディスクアクセスが必要となるため、ディスク上に直接格納するには適しません。
これとは反対に、ディスクベースのデータ構造は、I/Oを最小化する、大きな論理出力数を持つべきです。
<acronym>SP-GiST</acronym>によって解決される困難とは、探索木のノードをディスクのページにマップするときに、多数のノードを通り抜ける場合であっても、探索ではごく少数のディスクページにしかアクセスしないですむようにすることです。
 </para>

 <para>
<!--
  Like <acronym>GiST</acronym>, <acronym>SP-GiST</acronym> is meant to allow
  the development of custom data types with the appropriate access methods,
  by an expert in the domain of the data type, rather than a database expert.
-->
<acronym>GiST</acronym>と同じく、<acronym>SP-GiST</acronym>は適切なアクセス方法のある独自のデータ型の開発を可能にするためのもので、データベースのエキスパートよりもむしろ、そのデータ型の領域のエキスパートによる開発を可能にします。
 </para>

 <para>
<!--
  Some of the information here is derived from Purdue University's
  SP-GiST Indexing Project
  <ulink url="https://www.cs.purdue.edu/spgist/">web site</ulink>.
  The <acronym>SP-GiST</acronym> implementation in
  <productname>PostgreSQL</productname> is primarily maintained by Teodor
  Sigaev and Oleg Bartunov, and there is more information on their
-->
  <!-- URL will be changed -->
<!--
  <ulink url="http://www.sai.msu.su/~megera/wiki/spgist_dev">web site</ulink>.
-->
ここで記述する情報の一部はPurdue大学のSP-GiSTインデックスプロジェクト<ulink url="https://www.cs.purdue.edu/spgist/">WEBサイト</ulink>によるものです。
<productname>PostgreSQL</productname>での<acronym>SP-GiST</acronym>の実装は、おもにTeodor SigaevとOleg Bartunovによって保守されており、詳しい情報は彼らの<ulink url="https://www.sai.msu.su/~megera/wiki/spgist_dev">WEBサイト</ulink>にあります。
 </para>

</sect1>

<sect1 id="spgist-builtin-opclasses">
<!--
 <title>Built-in Operator Classes</title>
-->
 <title>組み込み演算子クラス</title>

 <para>
<!--
  The core <productname>PostgreSQL</productname> distribution
  includes the <acronym>SP-GiST</acronym> operator classes shown in
  <xref linkend="spgist-builtin-opclasses-table"/>.
-->
<productname>PostgreSQL</productname>のコアディストリビューションには<xref linkend="spgist-builtin-opclasses-table"/>に示される<acronym>SP-GiST</acronym>の演算子クラスが含まれます。
 </para>

  <table id="spgist-builtin-opclasses-table">
<!--
   <title>Built-in <acronym>SP-GiST</acronym> Operator Classes</title>
-->
   <title>組み込み<acronym>SP-GiST</acronym>演算子クラス</title>
   <tgroup cols="3">
    <thead>
     <row>
<!--
      <entry>Name</entry>
      <entry>Indexed Data Type</entry>
      <entry>Indexable Operators</entry>
-->
      <entry>名前</entry>
      <entry>インデックスされるデータ型</entry>
      <entry>インデックス可能な演算子</entry>
     </row>
    </thead>
    <tbody>
     <row>
      <entry><literal>kd_point_ops</literal></entry>
      <entry><type>point</type></entry>
      <entry>
       <literal>&lt;&lt;</literal>
       <literal>&lt;@</literal>
       <literal>&lt;^</literal>
       <literal>&gt;&gt;</literal>
       <literal>&gt;^</literal>
       <literal>~=</literal>
      </entry>
     </row>
     <row>
      <entry><literal>quad_point_ops</literal></entry>
      <entry><type>point</type></entry>
      <entry>
       <literal>&lt;&lt;</literal>
       <literal>&lt;@</literal>
       <literal>&lt;^</literal>
       <literal>&gt;&gt;</literal>
       <literal>&gt;^</literal>
       <literal>~=</literal>
      </entry>
     </row>
     <row>
      <entry><literal>range_ops</literal></entry>
<!--
      <entry>any range type</entry>
-->
      <entry>任意の範囲型</entry>
      <entry>
       <literal>&amp;&amp;</literal>
       <literal>&amp;&lt;</literal>
       <literal>&amp;&gt;</literal>
       <literal>-|-</literal>
       <literal>&lt;&lt;</literal>
       <literal>&lt;@</literal>
       <literal>=</literal>
       <literal>&gt;&gt;</literal>
       <literal>@&gt;</literal>
      </entry>
     </row>
     <row>
      <entry><literal>box_ops</literal></entry>
      <entry><type>box</type></entry>
      <entry>
       <literal>&lt;&lt;</literal>
       <literal>&amp;&lt;</literal>
       <literal>&amp;&amp;</literal>
       <literal>&amp;&gt;</literal>
       <literal>&gt;&gt;</literal>
       <literal>~=</literal>
       <literal>@&gt;</literal>
       <literal>&lt;@</literal>
       <literal>&amp;&lt;|</literal>
       <literal>&lt;&lt;|</literal>
       <literal>|&gt;&gt;</literal>
       <literal>|&amp;&gt;</literal>
      </entry>
     </row>
     <row>
      <entry><literal>poly_ops</literal></entry>
      <entry><type>polygon</type></entry>
      <entry>
       <literal>&lt;&lt;</literal>
       <literal>&amp;&lt;</literal>
       <literal>&amp;&amp;</literal>
       <literal>&amp;&gt;</literal>
       <literal>&gt;&gt;</literal>
       <literal>~=</literal>
       <literal>@&gt;</literal>
       <literal>&lt;@</literal>
       <literal>&amp;&lt;|</literal>
       <literal>&lt;&lt;|</literal>
       <literal>|&gt;&gt;</literal>
       <literal>|&amp;&gt;</literal>
      </entry>
     </row>
     <row>
      <entry><literal>text_ops</literal></entry>
      <entry><type>text</type></entry>
      <entry>
       <literal>&lt;</literal>
       <literal>&lt;=</literal>
       <literal>=</literal>
       <literal>&gt;</literal>
       <literal>&gt;=</literal>
       <literal>~&lt;=~</literal>
       <literal>~&lt;~</literal>
       <literal>~&gt;=~</literal>
       <literal>~&gt;~</literal>
       <literal>^@</literal>
      </entry>
     </row>
     <row>
      <entry><literal>inet_ops</literal></entry>
      <entry><type>inet</type>, <type>cidr</type></entry>
      <entry>
       <literal>&amp;&amp;</literal>
       <literal>&gt;&gt;</literal>
       <literal>&gt;&gt;=</literal>
       <literal>&gt;</literal>
       <literal>&gt;=</literal>
       <literal>&lt;&gt;</literal>
       <literal>&lt;&lt;</literal>
       <literal>&lt;&lt;=</literal>
       <literal>&lt;</literal>
       <literal>&lt;=</literal>
       <literal>=</literal>
      </entry>
     </row>
    </tbody>
   </tgroup>
  </table>

 <para>
<!--
  Of the two operator classes for type <type>point</type>,
  <literal>quad_point_ops</literal> is the default.  <literal>kd_point_ops</literal>
  supports the same operators but uses a different index data structure that
  may offer better performance in some applications.
-->
<type>point</type>型の2つの演算子クラスのうち、<literal>quad_point_ops</literal>がデフォルトです。
<literal>kd_point_ops</literal>は同じ演算子をサポートしますが、異なるインデックスデータ構造を使うため、アプリケーションによってはより良いパフォーマンスを提供することがあります。
 </para>

</sect1>

<sect1 id="spgist-extensibility">
<!--
 <title>Extensibility</title>
-->
 <title>拡張性</title>

 <para>
<!--
  <acronym>SP-GiST</acronym> offers an interface with a high level of
  abstraction, requiring the access method developer to implement only
  methods specific to a given data type. The <acronym>SP-GiST</acronym> core
  is responsible for efficient disk mapping and searching the tree structure.
  It also takes care of concurrency and logging considerations.
-->
<acronym>SP-GiST</acronym>は高度に抽象化されたインタフェースを提供します。アクセスメソッドの開発者は特定のデータ型専用のメソッドだけを開発する必要があります。
<acronym>SP-GiST</acronym>のコアは効率的なディスクマッピングと木構造の探索を担当します。
また、同時実行制御とログ出力も担当します。
 </para>

 <para>
<!--
  Leaf tuples of an <acronym>SP-GiST</acronym> tree contain values of the
  same data type as the indexed column.  Leaf tuples at the root level will
  always contain the original indexed data value, but leaf tuples at lower
  levels might contain only a compressed representation, such as a suffix.
  In that case the operator class support functions must be able to
  reconstruct the original value using information accumulated from the
  inner tuples that are passed through to reach the leaf level.
-->
<acronym>SP-GiST</acronym>のツリーのリーフタプルは、インデックスの付けられた列と同じデータ型の値を含んでいます。
ルートレベルにあるリーフタプルは、必ずインデックスが付けられた元のデータの値を含んでいますが、より下のレベルのリーフタプルは、接尾辞など、圧縮された表現しか含んでいないかも知れません。
この場合、演算子クラスのサポート関数が、内部タプルをリーフレベルまでたどりながら集める情報を使って元の値を再構築できる必要があります。
 </para>

 <para>
<!--
  Inner tuples are more complex, since they are branching points in the
  search tree.  Each inner tuple contains a set of one or more
  <firstterm>nodes</firstterm>, which represent groups of similar leaf values.
  A node contains a downlink that leads either to another, lower-level inner
  tuple, or to a short list of leaf tuples that all lie on the same index page.
  Each node normally has a <firstterm>label</firstterm> that describes it; for example,
  in a radix tree the node label could be the next character of the string
  value.  (Alternatively, an operator class can omit the node labels, if it
  works with a fixed set of nodes for all inner tuples;
  see <xref linkend="spgist-null-labels"/>.)
  Optionally, an inner tuple can have a <firstterm>prefix</firstterm> value
  that describes all its members.  In a radix tree this could be the common
  prefix of the represented strings.  The prefix value is not necessarily
  really a prefix, but can be any data needed by the operator class;
  for example, in a quad-tree it can store the central point that the four
  quadrants are measured with respect to.  A quad-tree inner tuple would
  then also contain four nodes corresponding to the quadrants around this
  central point.
-->
内部タプルは、探索木の分岐点となるため、もっと複雑です。
それぞれの内部タプルは1つ以上の<firstterm>ノード</firstterm>の集合を含んでおり、ノードは類似のリーフ値のグループを表現します。
ノードは下向きのリンクを含んでおり、これは下のレベルの別の内部タプルを指すか、あるいはすべて同じインデックスページ上に載っているリーフタプルの短いリストを指しています。
それぞれのノードは、通常、それを記述する<firstterm>ラベル</firstterm>を持っています。
例えば、基数木では、ノードのラベルは文字列の値の次の文字にすることができます。
（あるいは、すべての内部タプルについて、決まったノードの集合しか扱わないのであれば、演算子クラスはノードのラベルを省略することができます。
<xref linkend="spgist-null-labels"/>を参照してください。）
省略可能ですが、内部タプルはそのすべてのメンバーを記述する<firstterm>接頭辞</firstterm>の値を持つことができます。
基数木では、これは表現される文字列に共通の接頭辞とすることができます。
接頭辞の値は、必ずしも本当の接頭辞である必要はなく、演算子クラスが必要とする任意の値で良いです。
例えば四分木では、その中心点を保持し、4つの象限をそこから相対的に測るようにできます。
そうすると、四分木の内部タプルはこの中心点の周りの象限に対応する4つのノードも含むことになるでしょう。
 </para>

 <para>
<!--
  Some tree algorithms require knowledge of level (or depth) of the current
  tuple, so the <acronym>SP-GiST</acronym> core provides the possibility for
  operator classes to manage level counting while descending the tree.
  There is also support for incrementally reconstructing the represented
  value when that is needed, and for passing down additional data (called
  <firstterm>traverse values</firstterm>) during a tree descent.
-->
木構造のアルゴリズムには、現在のタプルのレベル(深さ)を知っていることが必要なものがあります。そこで、<acronym>SP-GiST</acronym>のコアは、演算子クラスが木構造をたどって下がるときにレベル数の管理を可能にしています。
また、必要であれば、表現される値を加算的に再構築すること、また木構造を下る間に追加データ（<firstterm>探索値</firstterm>と呼ばれます）を渡すこともサポートしています。
 </para>

 <note>
  <para>
<!--
   The <acronym>SP-GiST</acronym> core code takes care of null entries.
   Although <acronym>SP-GiST</acronym> indexes do store entries for nulls
   in indexed columns, this is hidden from the index operator class code:
   no null index entries or search conditions will ever be passed to the
   operator class methods.  (It is assumed that <acronym>SP-GiST</acronym>
   operators are strict and so cannot succeed for null values.)  Null values
   are therefore not discussed further here.
-->
<acronym>SP-GiST</acronym>のコアのコードはnullエントリについても対応しています。
<acronym>SP-GiST</acronym>のインデックスはインデックス列がnullのエントリについても格納しますが、これはインデックスの演算子クラスのコードからは隠されているので、nullのインデックスエントリや検索条件が演算子クラスのメソッドに渡されることはありません。
(<acronym>SP-GiST</acronym>の演算子は厳格なのでNULL値について成功を返すことはできないと想定されています。)
従って、ここではこれ以上、NULLについて議論しません。
  </para>
 </note>

 <para>
<!--
  There are five user-defined methods that an index operator class for
  <acronym>SP-GiST</acronym> must provide, and one is optional.  All five
  mandatory methods follow the convention of accepting two <type>internal</type>
  arguments, the first of which is a pointer to a C struct containing input
  values for the support method, while the second argument is a pointer to a
  C struct where output values must be placed.  Four of the mandatory methods just
  return <type>void</type>, since all their results appear in the output struct; but
  <function>leaf_consistent</function> additionally returns a <type>boolean</type> result.
  The methods must not modify any fields of their input structs.  In all
  cases, the output struct is initialized to zeroes before calling the
<<<<<<< HEAD
  user-defined method.  Optional sixth method <function>compress</function>
  accepts datum to be indexed as the only argument and returns value suitable
  for physical storage in leaf tuple.
-->
<acronym>SP-GiST</acronym>のインデックス演算子クラスが提供しなければならないユーザ定義メソッドは5つあり、加えて、オプションのメソッドが1つあります。
5つの必須メソッド全ては2つの<type>internal</type>引数を受け付けるというしきたりに従い、1つ目はサポートメソッドへの入力値を含むC構造体へのポインタで、一方2つ目は出力値が配置されるであろうC構造体へのポインタです。
4つの必須メソッドでは、その結果がすべて出力構造体の中にあるので、単に<type>void</type>を返します。<function>leaf_consistent</function>は、さらに<type>boolean</type>の結果を返します。
メソッドは、その入力構造体のどのフィールドも変更してはいけません。
どんな場合でも、出力構造体はユーザ定義メソッドを呼び出す前にゼロに初期化されます。
オプションの6番目のメソッド<function>compress</function>は、唯一の引数および戻り値として、リーフタプルの物理格納に適したインデックス付けされるデータを受け付けます。
=======
  user-defined method.  The optional sixth method <function>compress</function>
  accepts datum to be indexed as the only argument and returns a value suitable
  for physical storage in a leaf tuple.
>>>>>>> e5f26d79
 </para>

 <para>
<!--
  The five mandatory user-defined methods are:
-->
5つの必須ユーザ定義メソッドは以下のとおりです。
 </para>

 <variablelist>
    <varlistentry>
     <term><function>config</function></term>
     <listitem>
      <para>
<!--
       Returns static information about the index implementation, including
       the data type OIDs of the prefix and node label data types.
-->
接頭辞とノードラベルのデータ型のデータ型OIDを含め、インデックスの実装に関する静的情報を返します。
      </para>
     <para>
<!--
      The <acronym>SQL</acronym> declaration of the function must look like this:
-->
関数の<acronym>SQL</acronym>宣言は以下のようになります。
<programlisting>
CREATE FUNCTION my_config(internal, internal) RETURNS void ...
</programlisting>
<!--
      The first argument is a pointer to a <structname>spgConfigIn</structname>
      C struct, containing input data for the function.
      The second argument is a pointer to a <structname>spgConfigOut</structname>
      C struct, which the function must fill with result data.
-->
1番目の引数はCの<structname>spgConfigIn</structname>構造体へのポインタで、関数の入力データを含みます。
2番目の引数はCの<structname>spgConfigOut</structname>構造体へのポインタで、関数が結果のデータを入れます。
<programlisting>
typedef struct spgConfigIn
{
<!--
    Oid         attType;        /* Data type to be indexed */
-->
    Oid         attType;        /* インデックス付けされるデータ型 */
} spgConfigIn;

typedef struct spgConfigOut
{
<!--
    Oid         prefixType;     /* Data type of inner-tuple prefixes */
    Oid         labelType;      /* Data type of inner-tuple node labels */
    Oid         leafType;       /* Data type of leaf-tuple values */
    bool        canReturnData;  /* Opclass can reconstruct original data */
    bool        longValuesOK;   /* Opclass can cope with values &gt; 1 page */
-->
    Oid         prefixType;     /* 内部タプルの接頭辞のデータ型 */
    Oid         labelType;      /* 内部タプルのノードのラベルのデータ型 */
    Oid         leafType;       /* リーフタプル値のデータ型 */
    bool        canReturnData;  /* 演算子クラスは元のデータを再構築できる */
    bool        longValuesOK;   /* 演算子クラスは1ページより大きな値を扱える */
} spgConfigOut;
</programlisting>

<!--
      <structfield>attType</structfield> is passed in order to support polymorphic
      index operator classes; for ordinary fixed-data-type operator classes, it
      will always have the same value and so can be ignored.
-->
<structfield>attType</structfield>は多様のインデックス演算子クラスをサポートするために渡されます。
通常の固定データ型の演算子クラスでは、それは常に同じ値を持っているので無視できます。
     </para>

     <para>
<!--
      For operator classes that do not use prefixes,
      <structfield>prefixType</structfield> can be set to <literal>VOIDOID</literal>.
      Likewise, for operator classes that do not use node labels,
      <structfield>labelType</structfield> can be set to <literal>VOIDOID</literal>.
      <structfield>canReturnData</structfield> should be set true if the operator class
      is capable of reconstructing the originally-supplied index value.
      <structfield>longValuesOK</structfield> should be set true only when the
      <structfield>attType</structfield> is of variable length and the operator
      class is capable of segmenting long values by repeated suffixing
      (see <xref linkend="spgist-limits"/>).
-->
接頭辞を使わない演算子クラスでは、<structfield>prefixType</structfield>を<literal>VOIDOID</literal>に設定することができます。
同様に、ノードラベルを使わない演算子クラスでは、<structfield>labelType</structfield>を<literal>VOIDOID</literal>に設定することができます。
演算子クラスが、元々提供されていたインデックスの値を再構築できるときは、<structfield>canReturnData</structfield>をtrueにします。
<structfield>attType</structfield>が可変長で、演算子クラスが接尾辞付けの繰り返しによって長い値を分割できるときにのみ、<structfield>longValuesOK</structfield>をtrueにします(<xref linkend="spgist-limits"/>参照)。
     </para>

     <para>
<!--
      <structfield>leafType</structfield> is typically the same as
      <structfield>attType</structfield>.  For the reasons of backward
      compatibility, method <function>config</function> can
      leave <structfield>leafType</structfield> uninitialized; that would
      give the same effect as setting <structfield>leafType</structfield> equal
      to <structfield>attType</structfield>.  When <structfield>attType</structfield>
      and <structfield>leafType</structfield> are different, then optional
      method <function>compress</function> must be provided.
      Method <function>compress</function> is responsible
      for transformation of datums to be indexed from <structfield>attType</structfield>
      to <structfield>leafType</structfield>.
      Note: both consistent functions will get <structfield>scankeys</structfield>
      unchanged, without transformation using <function>compress</function>.
-->
<structfield>leafType</structfield>は一般的には<structfield>attType</structfield>と同じです。
後方互換性のため、<function>config</function>メソッドは<structfield>leafType</structfield>を初期化しないままにすることができます。
このことは<structfield>leafType</structfield>を<structfield>attType</structfield>と同一に設定するのと同じ効果をもたらすでしょう。
<structfield>attType</structfield>と<structfield>leafType</structfield>が異なるときには、オプションメソッド<function>compress</function>が提供されなければなりません。
メソッド<function>compress</function>は<structfield>attType</structfield>から<structfield>leafType</structfield>へのインデックス付けされたデータの変換に責任を持ちます。
注意: 両consistent関数は、<function>compress</function>を使った変換を伴わない、変更されていない<structfield>scankeys</structfield>を取得します。
     </para>
     </listitem>
    </varlistentry>

    <varlistentry>
     <term><function>choose</function></term>
     <listitem>
      <para>
<!--
        Chooses a method for inserting a new value into an inner tuple.
-->
内部タプルに新しい値を挿入するときのメソッドを選択します。
      </para>

     <para>
<!--
      The <acronym>SQL</acronym> declaration of the function must look like this:
-->
関数の<acronym>SQL</acronym>宣言は以下のようになります。
<programlisting>
CREATE FUNCTION my_choose(internal, internal) RETURNS void ...
</programlisting>
<!--
      The first argument is a pointer to a <structname>spgChooseIn</structname>
      C struct, containing input data for the function.
      The second argument is a pointer to a <structname>spgChooseOut</structname>
      C struct, which the function must fill with result data.
-->
1番目の引数はCの<structname>spgChooseIn</structname>構造体へのポインタで、関数の入力データを含みます。
2番目の引数はCの<structname>spgChooseOut</structname>構造体へのポインタで、関数が結果のデータを入れます。
<programlisting>
typedef struct spgChooseIn
{
<!--
    Datum       datum;          /* original datum to be indexed */
    Datum       leafDatum;      /* current datum to be stored at leaf */
    int         level;          /* current level (counting from zero) */
-->
    Datum       datum;          /* インデックス付けされる元のデータ */
    Datum       leafDatum;      /* リーフに保存されている現在のデータ */
    int         level;          /* (0から数えた)現在のレベル */

<!--
    /* Data from current inner tuple */
    bool        allTheSame;     /* tuple is marked all-the-same? */
    bool        hasPrefix;      /* tuple has a prefix? */
    Datum       prefixDatum;    /* if so, the prefix value */
    int         nNodes;         /* number of nodes in the inner tuple */
    Datum      *nodeLabels;     /* node label values (NULL if none) */
-->
    /* 現在の内部タプルからのデータ */
    bool        allTheSame;     /* タプルはall-the-sameの印を付けられているか */
    bool        hasPrefix;      /* タプルは接頭辞を持っているか */
    Datum       prefixDatum;    /* そうであれば、接頭辞の値 */
    int         nNodes;         /* 内部タプル内のノード数 */
    Datum      *nodeLabels;     /* ノードのラベルの値(なければNULL) */
} spgChooseIn;

typedef enum spgChooseResultType
{
<!--
    spgMatchNode = 1,           /* descend into existing node */
    spgAddNode,                 /* add a node to the inner tuple */
    spgSplitTuple               /* split inner tuple (change its prefix) */
-->
    spgMatchNode = 1,           /* 既存のノードに下がる */
    spgAddNode,                 /* ノードに内部タプルを追加する */
    spgSplitTuple               /* 内部タプルを分割する(その接頭辞を変更する) */
} spgChooseResultType;

typedef struct spgChooseOut
{
<!--
    spgChooseResultType resultType;     /* action code, see above */
-->
    spgChooseResultType resultType;     /* アクションコード、上記参照 */
    union
    {
<!--
        struct                  /* results for spgMatchNode */
-->
        struct                  /* spgMatchNodeの結果 */
        {
<!--
            int         nodeN;      /* descend to this node (index from 0) */
            int         levelAdd;   /* increment level by this much */
            Datum       restDatum;  /* new leaf datum */
-->
            int         nodeN;      /* このノードに下がる(0からのインデックス) */
            int         levelAdd;   /* この分だけレベルを増やす */
            Datum       restDatum;  /* 新しいリーフデータ */
        }           matchNode;
<!--
        struct                  /* results for spgAddNode */
-->
        struct                  /* spgAddNodeの結果 */
        {
<!--
            Datum       nodeLabel;  /* new node's label */
            int         nodeN;      /* where to insert it (index from 0) */
-->
            Datum       nodeLabel;  /* 新しいノードのラベル */
            int         nodeN;      /* 挿入する場所(0からのインデックス) */
        }           addNode;
<!--
        struct                  /* results for spgSplitTuple */
-->
        struct                  /* spgSplitTupleの結果 */
        {
<!--
            /* Info to form new upper-level inner tuple with one child tuple */
            bool        prefixHasPrefix;    /* tuple should have a prefix? */
            Datum       prefixPrefixDatum;  /* if so, its value */
            int         prefixNNodes;       /* number of nodes */
            Datum      *prefixNodeLabels;   /* their labels (or NULL for
                                             * no labels) */
            int         childNodeN;         /* which node gets child tuple */
-->
            /* 子タプルを1つ持つ新しい上位のレベルの内部タプルを生成するための情報 */
            bool        prefixHasPrefix;    /* タプルは接頭辞を持つか */
            Datum       prefixPrefixDatum;  /* そうならば、その値 */
            int         prefixNNodes;       /* ノード数 */
            Datum      *prefixNodeLabels;   /* そのラベル(ラベルがなければNULL) */
            int         childNodeN;         /* どのタプルが子タプルを得るか */

<!--
            /* Info to form new lower-level inner tuple with all old nodes */
            bool        postfixHasPrefix;   /* tuple should have a prefix? */
            Datum       postfixPrefixDatum; /* if so, its value */
-->
            /* 古いノードをすべて持つ新しい低位の内部タプルを生成するための情報 */
            bool        postfixHasPrefix;   /* タプルは接頭辞を持つか */
            Datum       postfixPrefixDatum; /* そうならば、その値 */
        }           splitTuple;
    }           result;
} spgChooseOut;
</programlisting>

<!--
       <structfield>datum</structfield> is the original datum of
       <structname>spgConfigIn</structname>.<structfield>attType</structfield>
       type that was to be inserted into the index.
       <structfield>leafDatum</structfield> is a value of
       <structname>spgConfigOut</structname>.<structfield>leafType</structfield>
       type, which is initially a result of method
       <function>compress</function> applied to <structfield>datum</structfield>
       when method <function>compress</function> is provided, or the same value as
       <structfield>datum</structfield> otherwise.
       <structfield>leafDatum</structfield> can change at lower levels of the tree
       if the <function>choose</function> or <function>picksplit</function>
       methods change it.  When the insertion search reaches a leaf page,
       the current value of <structfield>leafDatum</structfield> is what will be stored
       in the newly created leaf tuple.
       <structfield>level</structfield> is the current inner tuple's level, starting at
       zero for the root level.
       <structfield>allTheSame</structfield> is true if the current inner tuple is
       marked as containing multiple equivalent nodes
       (see <xref linkend="spgist-all-the-same"/>).
       <structfield>hasPrefix</structfield> is true if the current inner tuple contains
       a prefix; if so,
       <structfield>prefixDatum</structfield> is its value.
       <structfield>nNodes</structfield> is the number of child nodes contained in the
       inner tuple, and
       <structfield>nodeLabels</structfield> is an array of their label values, or
       NULL if there are no labels.
-->
<structfield>datum</structfield>はインデックスに挿入できた<structname>spgConfigIn</structname>.<structfield>attType</structfield>型の元データです。
<structfield>leafDatum</structfield>は<structname>spgConfigOut</structname>.<structfield>leafType</structfield>型の値です。これは最初は、メソッド<function>compress</function>が提供されているなら<structfield>datum</structfield>に適用されたメソッド<function>compress</function>の結果で、さもなくば<structfield>datum</structfield>と同じ値です。
<structfield>leafDatum</structfield>は、<function>choose</function>や<function>picksplit</function>メソッドがこれを変更すると、ツリーのより低いレベルで変化することがあります。
挿入の探索がリーフページに到達するとき、<structfield>leafDatum</structfield>の現在値は、新しく作成されるリーフタプルに格納される値です。
<structfield>level</structfield>は、ルートレベルを0として、現在の内部タプルのレベルを示します。
現在の内部タプルが複数の同等なノードを含むとして印を付けられているとき、<structfield>allTheSame</structfield>をtrueにします(<xref linkend="spgist-all-the-same"/>参照)。
現在の内部タプルが接頭辞を含むとき、<structfield>hasPrefix</structfield>をtrueにします。
このとき、<structfield>prefixDatum</structfield>がその値になります。
<structfield>nNodes</structfield>は内部タプルが含む子ノードの数で、<structfield>nodeLabels</structfield>はそれらのラベル値の配列、あるいはラベルがなければNULLになります。
      </para>

      <para>
<!--
       The <function>choose</function> function can determine either that
       the new value matches one of the existing child nodes, or that a new
       child node must be added, or that the new value is inconsistent with
       the tuple prefix and so the inner tuple must be split to create a
       less restrictive prefix.
-->
<function>choose</function>関数は、新しい値が既存の子ノードの1つとマッチするか、新しい子ノードを追加する必要があるか、あるいは新しい値がタプルの接頭辞と適合しないので内部タプルを分割してより制限のない接頭辞を作成する必要があるか、を決定することができます。
      </para>

      <para>
<!--
       If the new value matches one of the existing child nodes,
       set <structfield>resultType</structfield> to <literal>spgMatchNode</literal>.
       Set <structfield>nodeN</structfield> to the index (from zero) of that node in
       the node array.
       Set <structfield>levelAdd</structfield> to the increment in
       <structfield>level</structfield> caused by descending through that node,
       or leave it as zero if the operator class does not use levels.
       Set <structfield>restDatum</structfield> to equal <structfield>leafDatum</structfield>
       if the operator class does not modify datums from one level to the
       next, or otherwise set it to the modified value to be used as
       <structfield>leafDatum</structfield> at the next level.
-->
新しい値が既存の子ノードの1つにマッチしたときは、<structfield>resultType</structfield>を<literal>spgMatchNode</literal>にセットします。
<structfield>nodeN</structfield>はノードの配列中のそのノードの(0からの)番号にセットします。
<structfield>levelAdd</structfield>は、そのノードをたどって下がるときに生じた<structfield>level</structfield>の増分にセットします。あるいは演算子クラスがレベルを使っていなければ0のままにします。
<structfield>restDatum</structfield>は、演算子クラスがデータをあるレベルから次のレベルに変更しないのであれば、<structfield>datum</structfield>に等しくセットします。そうでなければ、次のレベルで<structfield>leafDatum</structfield>として使われる修正された値にセットします。
      </para>

      <para>
<!--
       If a new child node must be added,
       set <structfield>resultType</structfield> to <literal>spgAddNode</literal>.
       Set <structfield>nodeLabel</structfield> to the label to be used for the new
       node, and set <structfield>nodeN</structfield> to the index (from zero) at which
       to insert the node in the node array.
       After the node has been added, the <function>choose</function>
       function will be called again with the modified inner tuple;
       that call should result in an <literal>spgMatchNode</literal> result.
-->
新しい子ノードを追加しなければならないときは、<structfield>resultType</structfield>を<literal>spgAddNode</literal>にセットします。
<structfield>nodeLabel</structfield>は、新しいノードで使われるラベルにセットし、<structfield>nodeN</structfield>はノードの配列中の挿入される場所のノードの(0からの)番号にセットします。
ノードを追加した後で、<function>choose</function>関数を修正された内部タプルを使って再び呼び出しますが、このときは、<literal>spgMatchNode</literal>という結果になるはずです。
      </para>

      <para>
<!--
       If the new value is inconsistent with the tuple prefix,
       set <structfield>resultType</structfield> to <literal>spgSplitTuple</literal>.
       This action moves all the existing nodes into a new lower-level
       inner tuple, and replaces the existing inner tuple with a tuple
       having a single downlink pointing to the new lower-level inner tuple.
       Set <structfield>prefixHasPrefix</structfield> to indicate whether the new
       upper tuple should have a prefix, and if so set
       <structfield>prefixPrefixDatum</structfield> to the prefix value.  This new
       prefix value must be sufficiently less restrictive than the original
       to accept the new value to be indexed.
       Set <structfield>prefixNNodes</structfield> to the number of nodes needed in the
       new tuple, and set <structfield>prefixNodeLabels</structfield> to a palloc'd array
       holding their labels, or to NULL if node labels are not required.
       Note that the total size of the new upper tuple must be no more
       than the total size of the tuple it is replacing; this constrains
       the lengths of the new prefix and new labels.
       Set <structfield>childNodeN</structfield> to the index (from zero) of the node
       that will downlink to the new lower-level inner tuple.
       Set <structfield>postfixHasPrefix</structfield> to indicate whether the new
       lower-level inner tuple should have a prefix, and if so set
       <structfield>postfixPrefixDatum</structfield> to the prefix value.  The
       combination of these two prefixes and the downlink node's label
       (if any) must have the same meaning as the original prefix, because
       there is no opportunity to alter the node labels that are moved to
       the new lower-level tuple, nor to change any child index entries.
       After the node has been split, the <function>choose</function>
       function will be called again with the replacement inner tuple.
       That call may return an <literal>spgAddNode</literal> result, if no suitable
       node was created by the <literal>spgSplitTuple</literal> action.  Eventually
       <function>choose</function> must return <literal>spgMatchNode</literal> to
       allow the insertion to descend to the next level.
-->
新しい値がタプルの接頭辞と適合しないときは、<structfield>resultType</structfield>を<literal>spgSplitTuple</literal>にセットします。
このアクションは、すべての既存のノードを新しい低位の内部タプルに移動し、新しい低位の内部タプルを指す単一の下向きのリンクを持つ新しいタプルで既存のタプルを置換します。
<structfield>prefixHasPrefix</structfield>は新しい上位のタプルが接頭辞を持つかどうかを示し、持つ場合には<structfield>prefixPrefixDatum</structfield>をその接頭辞の値にセットします。
インデックスに追加される新しい値を受け入れるため、新しい接頭辞の値は元のものよりも十分に制限の緩いものになっていなければなりません。
<structfield>prefixNNodes</structfield>は新しいタプルで必要なノード数にセットし、<structfield>prefixNodeLabels</structfield>はラベルを保持するためにpallocされた配列に、ノードのラベルが必要でないときはNULLにセットします。
新しい上位のタプルの全サイズは置き換えるタプルの全サイズよりも大きくはないことに注意してください。これは新しい接頭辞と新しいラベルの長さを制約します。
<structfield>childNodeN</structfield>は、新しい低位の内部タプルへ下向きにリンクするノードの(0からの)番号にセットします。
<structfield>postfixHasPrefix</structfield>は、新しい低位のタプルが接頭辞を持つかどうかを示し、持つときには<structfield>postfixPrefixDatum</structfield>を接頭辞の値にセットします。
新しい低位に移動したタプルのノードのラベルを変更する機会も、子のインデックスのエントリを変更する機会もありませんから、これら2つの接頭辞と(もしあれば)下向きのリンクのノードのラベルの組み合わせは、元の接頭辞と同じ意味を持つ必要があります。
ノードが分割された後で、置換した内部タプルを使って<function>choose</function>関数を再び呼び出します。
この呼び出しは、<literal>spgSplitTuple</literal>アクションにより適切なノードが作られなければ、<literal>spgAddNode</literal>という結果になります。
そのうち、<function>choose</function>が<literal>spgMatchNode</literal>を返し、次のレベルに下がる挿入が可能となります。
      </para>
     </listitem>
    </varlistentry>

    <varlistentry>
     <term><function>picksplit</function></term>
     <listitem>
      <para>
<!--
       Decides how to create a new inner tuple over a set of leaf tuples.
-->
リーフタプルの集合に対し、新しい内部タプルをどうやって作るかを決定します。
      </para>

      <para>
<!--
        The <acronym>SQL</acronym> declaration of the function must look like this:
-->
関数の<acronym>SQL</acronym>宣言は以下のようになります。
<programlisting>
CREATE FUNCTION my_picksplit(internal, internal) RETURNS void ...
</programlisting>
<!--
      The first argument is a pointer to a <structname>spgPickSplitIn</structname>
      C struct, containing input data for the function.
      The second argument is a pointer to a <structname>spgPickSplitOut</structname>
      C struct, which the function must fill with result data.
-->
1番目の引数はCの<structname>spgPickSplitIn</structname>構造体へのポインタで、関数の入力データを含みます。
2番目の引数はCの<structname>spgPickSplitOut</structname>構造体へのポインタで、関数が結果のデータを入れます。
<programlisting>
typedef struct spgPickSplitIn
{
<!--
    int         nTuples;        /* number of leaf tuples */
    Datum      *datums;         /* their datums (array of length nTuples) */
    int         level;          /* current level (counting from zero) */
-->
    int         nTuples;        /* リーフタプルの数 */
    Datum      *datums;         /* そのデータ(長さnTuplesの配列) */
    int         level;          /* (0から数えた)現在のレベル */
} spgPickSplitIn;

typedef struct spgPickSplitOut
{
<!--
    bool        hasPrefix;      /* new inner tuple should have a prefix? */
    Datum       prefixDatum;    /* if so, its value */
-->
    bool        hasPrefix;      /* 新しい内部タプルは接頭辞を持つか */
    Datum       prefixDatum;    /* もしそうなら、その値 */

<!--
    int         nNodes;         /* number of nodes for new inner tuple */
    Datum      *nodeLabels;     /* their labels (or NULL for no labels) */
-->
    int         nNodes;         /* 新しい内部タプルのノード数 */
    Datum      *nodeLabels;     /* そのラベル(ラベルがなければNULL) */

<!--
    int        *mapTuplesToNodes;   /* node index for each leaf tuple */
    Datum      *leafTupleDatums;    /* datum to store in each new leaf tuple */
-->
    int        *mapTuplesToNodes;   /* 各リーフタプルへのノードのインデックス */
    Datum      *leafTupleDatums;    /* 新しい各リーフタプルに保存されているデータ */
} spgPickSplitOut;
</programlisting>

<!--
       <structfield>nTuples</structfield> is the number of leaf tuples provided.
       <structfield>datums</structfield> is an array of their datum values of
       <structname>spgConfigOut</structname>.<structfield>leafType</structfield>
       type.
       <structfield>level</structfield> is the current level that all the leaf tuples
       share, which will become the level of the new inner tuple.
-->
<structfield>nTuples</structfield>は与えられるリーフタプルの個数です。
<structfield>datums</structfield>は<structname>spgConfigOut</structname>.<structfield>leafType</structfield>型のそれらのデータ値の配列です。
<structfield>level</structfield>はすべてのリーフタプルが共有する現在のレベルで、これが新しい内部タプルのレベルになります。
      </para>

      <para>
<!--
       Set <structfield>hasPrefix</structfield> to indicate whether the new inner
       tuple should have a prefix, and if so set
       <structfield>prefixDatum</structfield> to the prefix value.
       Set <structfield>nNodes</structfield> to indicate the number of nodes that
       the new inner tuple will contain, and
       set <structfield>nodeLabels</structfield> to an array of their label values,
       or to NULL if node labels are not required.
       Set <structfield>mapTuplesToNodes</structfield> to an array that gives the index
       (from zero) of the node that each leaf tuple should be assigned to.
       Set <structfield>leafTupleDatums</structfield> to an array of the values to
       be stored in the new leaf tuples (these will be the same as the
       input <structfield>datums</structfield> if the operator class does not modify
       datums from one level to the next).
       Note that the <function>picksplit</function> function is
       responsible for palloc'ing the
       <structfield>nodeLabels</structfield>, <structfield>mapTuplesToNodes</structfield> and
       <structfield>leafTupleDatums</structfield> arrays.
-->
<structfield>hasPrefix</structfield>は新しい内部タプルが接頭辞を持つかどうかを示し、持つ場合は<structfield>prefixDatum</structfield>を接頭辞の値にセットします。
<structfield>nNodes</structfield>は新しい内部タプルが含むノードの数を示し、<structfield>nodeLabels</structfield>はそのラベル値の配列に、ノードのラベルが必要でないときはNULLにセットします。
<structfield>mapTuplesToNodes</structfield>は、それぞれのリーフタプルが割り当てられるノードの(0からの)番号の配列にセットします。
<structfield>leafTupleDatums</structfield>は新しいリーフタプルに格納される値の配列にセットします(演算子クラスがデータをあるレベルから次のレベルに変更しなければこれらは入力の<structfield>datums</structfield>と同じになります)。
<function>picksplit</function>関数は、<structfield>nodeLabels</structfield>、<structfield>mapTuplesToNodes</structfield>、<structfield>leafTupleDatums</structfield>の配列についてpallocしなければならないことに注意してください。
      </para>

      <para>
<!--
       If more than one leaf tuple is supplied, it is expected that the
       <function>picksplit</function> function will classify them into more than
       one node; otherwise it is not possible to split the leaf tuples
       across multiple pages, which is the ultimate purpose of this
       operation.  Therefore, if the <function>picksplit</function> function
       ends up placing all the leaf tuples in the same node, the core
       SP-GiST code will override that decision and generate an inner
       tuple in which the leaf tuples are assigned at random to several
       identically-labeled nodes.  Such a tuple is marked
       <literal>allTheSame</literal> to signify that this has happened.  The
       <function>choose</function> and <function>inner_consistent</function> functions
       must take suitable care with such inner tuples.
       See <xref linkend="spgist-all-the-same"/> for more information.
-->
2つ以上のリーフタプルを与えた場合、<function>picksplit</function>関数はそれらを2つ以上のノードに分類すると予想されます。そうでなければ、リーフタプルを複数のページにまたがって分割するという、この操作の究極の目的を実現できないからです。
従って、<function>picksplit</function>がすべてのリーフタプルを同じノードに置くことになった場合には、SP-GiSTのコアのコードがその決定を覆して内部タプルを生成し、その中の複数の同一のラベルが付けられたノードに、リーフタプルが無作為に割り当てられます。
そのようなタプルは、このことが発生したことを明示するため、<literal>allTheSame</literal>と印がつけられます。
<function>choose</function>関数と<function>inner_consistent</function>関数は、これらの内部タプルについて、適切な注意をして取り扱わなければなりません。
詳細な情報は<xref linkend="spgist-all-the-same"/>を参照してください。
      </para>

      <para>
<!--
       <function>picksplit</function> can be applied to a single leaf tuple only
       in the case that the <function>config</function> function set
       <structfield>longValuesOK</structfield> to true and a larger-than-a-page input
       value has been supplied.  In this case the point of the operation is
       to strip off a prefix and produce a new, shorter leaf datum value.
       The call will be repeated until a leaf datum short enough to fit on
       a page has been produced.  See <xref linkend="spgist-limits"/> for
       more information.
-->
<function>config</function>関数が<structfield>longValuesOK</structfield>をtrueにセットし、1ページよりも大きな入力値を与える場合にのみ、<function>picksplit</function>を1つだけのリーフタプルに適用できます。
この場合の操作の重要な点は、接頭辞をはがして、新しい、より短いリーフデータの値を生成することです。
この呼出は、1ページに収まる短さのリーフデータが生成されるまで繰り返されます。
詳細な情報は<xref linkend="spgist-limits"/>を参照してください。
      </para>
     </listitem>
    </varlistentry>

    <varlistentry>
     <term><function>inner_consistent</function></term>
     <listitem>
      <para>
<!--
       Returns set of nodes (branches) to follow during tree search.
-->
ツリーの探索でたどるべきノード(枝)の集合を返します。
      </para>

      <para>
<!--
       The <acronym>SQL</acronym> declaration of the function must look like this:
-->
関数の<acronym>SQL</acronym>宣言は以下のようになります。
<programlisting>
CREATE FUNCTION my_inner_consistent(internal, internal) RETURNS void ...
</programlisting>
<!--
      The first argument is a pointer to a <structname>spgInnerConsistentIn</structname>
      C struct, containing input data for the function.
      The second argument is a pointer to a <structname>spgInnerConsistentOut</structname>
      C struct, which the function must fill with result data.
-->
1番目の引数はCの<structname>spgInnerConsistentIn</structname>構造体へのポインタで、関数の入力データを含みます。
2番目の引数はCの<structname>spgInnerConsistentOut</structname>構造体へのポインタで、関数が結果のデータを入れます。

<programlisting>
typedef struct spgInnerConsistentIn
{
<!--
    ScanKey     scankeys;       /* array of operators and comparison values */
    int         nkeys;          /* length of array */
-->
    ScanKey     scankeys;       /* 演算子と比較する値の配列 */
    int         nkeys;          /* 配列の長さ */

<!--
    Datum       reconstructedValue;     /* value reconstructed at parent */
    void       *traversalValue; /* opclass-specific traverse value */
    MemoryContext traversalMemoryContext;   /* put new traverse values here */
    int         level;          /* current level (counting from zero) */
    bool        returnData;     /* original data must be returned? */
-->
    Datum       reconstructedValue;     /* 親で再構築された値 */
    void       *traversalValue; /* 演算子クラスに固有の探索値 */
    MemoryContext traversalMemoryContext;   /* 新しい探索値をここに入れる */
    int         level;          /* (0から数えた)現在のレベル */
    bool        returnData;     /* 元のデータを返さなければならないか */

<!--
    /* Data from current inner tuple */
    bool        allTheSame;     /* tuple is marked all-the-same? */
    bool        hasPrefix;      /* tuple has a prefix? */
    Datum       prefixDatum;    /* if so, the prefix value */
    int         nNodes;         /* number of nodes in the inner tuple */
    Datum      *nodeLabels;     /* node label values (NULL if none) */
-->
    /* 現在の内部タプルからのデータ */
    bool        allTheSame;     /* タプルはall-the-sameと印が付けられているか */
    bool        hasPrefix;      /* タプルは接頭辞を持つか */
    Datum       prefixDatum;    /* もしそうなら、接頭辞の値 */
    int         nNodes;         /* 内部タプルの中のノード数 */
    Datum      *nodeLabels;     /* ノードのラベルの値(なければNULL) */
} spgInnerConsistentIn;

typedef struct spgInnerConsistentOut
{
<!--
    int         nNodes;         /* number of child nodes to be visited */
    int        *nodeNumbers;    /* their indexes in the node array */
    int        *levelAdds;      /* increment level by this much for each */
    Datum      *reconstructedValues;    /* associated reconstructed values */
    void      **traversalValues;        /* opclass-specific traverse values */
-->
    int         nNodes;         /* 訪れるべき子ノードの数 */
    int        *nodeNumbers;    /* ノードの配列でのそのインデックス */
    int        *levelAdds;      /* この分だけそれぞれレベルを挙げる */
    Datum      *reconstructedValues;    /* 関連する再構築された値 */
    void      **traversalValues;        /* 演算子クラスに固有の探索値 */
} spgInnerConsistentOut;
</programlisting>

<!--
       The array <structfield>scankeys</structfield>, of length <structfield>nkeys</structfield>,
       describes the index search condition(s).  These conditions are
       combined with AND &mdash; only index entries that satisfy all of
       them are interesting.  (Note that <structfield>nkeys</structfield> = 0 implies
       that all index entries satisfy the query.)  Usually the consistent
       function only cares about the <structfield>sk_strategy</structfield> and
       <structfield>sk_argument</structfield> fields of each array entry, which
       respectively give the indexable operator and comparison value.
       In particular it is not necessary to check <structfield>sk_flags</structfield> to
       see if the comparison value is NULL, because the SP-GiST core code
       will filter out such conditions.
       <structfield>reconstructedValue</structfield> is the value reconstructed for the
       parent tuple; it is <literal>(Datum) 0</literal> at the root level or if the
       <function>inner_consistent</function> function did not provide a value at the
       parent level. <structfield>reconstructedValue</structfield> is always of
       <structname>spgConfigOut</structname>.<structfield>leafType</structfield> type.
       <structfield>traversalValue</structfield> is a pointer to any traverse data
       passed down from the previous call of <function>inner_consistent</function>
       on the parent index tuple, or NULL at the root level.
       <structfield>traversalMemoryContext</structfield> is the memory context in which
       to store output traverse values (see below).
       <structfield>level</structfield> is the current inner tuple's level, starting at
       zero for the root level.
       <structfield>returnData</structfield> is <literal>true</literal> if reconstructed data is
       required for this query; this will only be so if the
       <function>config</function> function asserted <structfield>canReturnData</structfield>.
       <structfield>allTheSame</structfield> is true if the current inner tuple is
       marked <quote>all-the-same</quote>; in this case all the nodes have the
       same label (if any) and so either all or none of them match the query
       (see <xref linkend="spgist-all-the-same"/>).
       <structfield>hasPrefix</structfield> is true if the current inner tuple contains
       a prefix; if so,
       <structfield>prefixDatum</structfield> is its value.
       <structfield>nNodes</structfield> is the number of child nodes contained in the
       inner tuple, and
       <structfield>nodeLabels</structfield> is an array of their label values, or
       NULL if the nodes do not have labels.
-->
配列<structfield>scankeys</structfield>は長さが<structfield>nkeys</structfield>で、インデックス検索の条件を記述します。
複数の条件はANDで結合されます。つまり、条件のすべてを満たすインデックスエントリのみが対象となります。
(<structfield>nkeys</structfield> = 0 は全インデックスエントリが問い合わせを満たす意味になる、ということに注意してください。)
通常、consistent関数では、配列のそれぞれのエントリの<structfield>sk_strategy</structfield>および<structfield>sk_argument</structfield>フィールドのみが問題となります。これらのフィールドにはそれぞれインデックス付け可能な演算子と比較値が入ります。
とりわけ、比較値がNULLかどうかを確認するために<structfield>sk_flags</structfield>を検査する必要はありません。なぜならSP-GiSTのコアのコードがそのような条件を除外するからです。
<structfield>reconstructedValue</structfield>は親タプルのために再構築された値で、ルートレベルの場合、あるいは親レベルの<function>inner_consistent</function>関数が値を返さなかった場合は<literal>(Datum) 0</literal>となります。
<structfield>reconstructedValue</structfield>は常に<structname>spgConfigOut</structname>.<structfield>leafType</structfield>型です。
<structfield>traversalValue</structfield>は親インデックスのタプルの<function>inner_consistent</function>の前の呼び出しから渡された探索データへのポインタで、ルートレベルならNULLです。
<structfield>traversalMemoryContext</structfield>は出力探索値が格納されるメモリコンテキストです（以下を参照）。
<structfield>level</structfield>は現在の内部タプルのレベルを、ルートレベルを0として数えたものです。
<structfield>returnData</structfield>は、この問い合わせで再構築されたデータが必要な場合に<literal>true</literal>となりますが、これは<function>config</function>関数が<structfield>canReturnData</structfield>であると主張した場合にのみ、そうなります。
現在の内部タプルが<quote>all-the-same</quote>と印付けされているなら、<structfield>allTheSame</structfield>は真になります。この場合、（もしあるなら）全てのノードが同じラベルを持ち、問い合わせに全てが一致するか、全く一致しないかのいずれかになります（<xref linkend="spgist-all-the-same"/>を参照）。
現在の内部タプルがプレフィックスを含んでいるなら<structfield>hasPrefix</structfield>は真になります。その場合、<structfield>prefixDatum</structfield>がその値です。
<structfield>nNodes</structfield>は内部タプルに含まれる子ノードの数で、<structfield>nodeLabels</structfield>はそれらのラベル値の配列、あるいは、ノードがラベルを持たないならNULLです。
      </para>

      <para>
<!--
       <structfield>nNodes</structfield> must be set to the number of child nodes that
       need to be visited by the search, and
       <structfield>nodeNumbers</structfield> must be set to an array of their indexes.
       If the operator class keeps track of levels, set
       <structfield>levelAdds</structfield> to an array of the level increments
       required when descending to each node to be visited.  (Often these
       increments will be the same for all the nodes, but that's not
       necessarily so, so an array is used.)
       If value reconstruction is needed, set
       <structfield>reconstructedValues</structfield> to an array of the values
       of <structname>spgConfigOut</structname>.<structfield>leafType</structfield> type
       reconstructed for each child node to be visited; otherwise, leave
       <structfield>reconstructedValues</structfield> as NULL.
       If it is desired to pass down additional out-of-band information
       (<quote>traverse values</quote>) to lower levels of the tree search,
       set <structfield>traversalValues</structfield> to an array of the appropriate
       traverse values, one for each child node to be visited; otherwise,
       leave <structfield>traversalValues</structfield> as NULL.
       Note that the <function>inner_consistent</function> function is
       responsible for palloc'ing the
       <structfield>nodeNumbers</structfield>, <structfield>levelAdds</structfield>,
       <structfield>reconstructedValues</structfield>, and
       <structfield>traversalValues</structfield> arrays in the current memory context.
       However, any output traverse values pointed to by
       the <structfield>traversalValues</structfield> array should be allocated
       in <structfield>traversalMemoryContext</structfield>.
       Each traverse value must be a single palloc'd chunk.
-->
<structfield>nNodes</structfield>は探索で訪れる必要のある子ノードの数にセットされなければなりません。また、<structfield>nodeNumbers</structfield>はそれらの番号の配列にセットされなければなりません。
演算子クラスがレベルを監視しているときは、それぞれのノードへと下って訪れるときに必要なレベルの増分の配列を<structfield>levelAdds</structfield>にセットします。
(この増分はすべてのノードについて同じになることも多いですが、必ずしもそうなるとは限らないので配列が使われます。)
値の再構築が必要なときには、訪れるそれぞれの子ノードについて再構築された値の配列を<structfield>reconstructedValues</structfield>にセットします。再構築が必要でなければ、<structfield>reconstructedValues</structfield>をNULLのままにします。
追加の外部情報（<quote>探索値</quote>）をツリー探索の下位レベルに渡したい場合は、<structfield>traversalValues</structfield>を適切な探索値、訪れるそれぞれの子ノードについて1つの配列にセットします。
それ以外の場合は<structfield>traversalValues</structfield>をNULLのままにします。
<function>inner_consistent</function>関数は、現在のメモリコンテキスト内の<structfield>nodeNumbers</structfield>、<structfield>levelAdds</structfield>、<structfield>reconstructedValues</structfield>、<structfield>traversalValues</structfield>の配列についてpallocしなければならないことに注意してください。
ただし、<structfield>traversalValues</structfield>配列が指すすべての出力探索値は<structfield>traversalMemoryContext</structfield>内に割り当てられます。
それぞれの探索値は1つのpallocされた塊でなければなりません。
      </para>
     </listitem>
    </varlistentry>

    <varlistentry>
     <term><function>leaf_consistent</function></term>
     <listitem>
      <para>
<!--
       Returns true if a leaf tuple satisfies a query.
-->
リーフタプルが問い合わせを満たす場合、trueを返します。
      </para>

      <para>
<!--
       The <acronym>SQL</acronym> declaration of the function must look like this:
<programlisting>
CREATE FUNCTION my_leaf_consistent(internal, internal) RETURNS bool ...
</programlisting>
-->
関数の<acronym>SQL</acronym>宣言は以下のようになります。
<programlisting>
CREATE FUNCTION my_leaf_consistent(internal, internal) RETURNS bool ...
</programlisting>
<!--
      The first argument is a pointer to a <structname>spgLeafConsistentIn</structname>
      C struct, containing input data for the function.
      The second argument is a pointer to a <structname>spgLeafConsistentOut</structname>
      C struct, which the function must fill with result data.
-->
1番目の引数はCの<structname>spgLeafConsistentIn</structname>構造体へのポインタで、関数の入力データを含みます。
2番目の引数はCの<structname>spgLeafConsistentOut</structname>構造体へのポインタで、関数が結果のデータを入れます。
<programlisting>
typedef struct spgLeafConsistentIn
{
<!--
    ScanKey     scankeys;       /* array of operators and comparison values */
    int         nkeys;          /* length of array */
-->
    ScanKey     scankeys;       /* 演算子と比較する値の配列 */
    int         nkeys;          /* 配列の長さ */

<!--
    Datum       reconstructedValue;     /* value reconstructed at parent */
    void       *traversalValue; /* opclass-specific traverse value */
    int         level;          /* current level (counting from zero) */
    bool        returnData;     /* original data must be returned? */
-->
    Datum       reconstructedValue;     /* 親で再構築された値 */
    void       *traversalValue; /* 演算子クラスに固有の探索値 */
    int         level;          /* (0から数えた)現在のレベル */
    bool        returnData;     /* 元のデータを返さなければならないか */

<!--
    Datum       leafDatum;      /* datum in leaf tuple */
-->
    Datum       leafDatum;      /* リーフタプルのデータ */
} spgLeafConsistentIn;

typedef struct spgLeafConsistentOut
{
<!--
    Datum       leafValue;      /* reconstructed original data, if any */
    bool        recheck;        /* set true if operator must be rechecked */
-->
    Datum       leafValue;      /* もしあれば、再構築された元のデータ */
    bool        recheck;        /* 演算子を再チェックする必要があればtrue */
} spgLeafConsistentOut;
</programlisting>

<!--
       The array <structfield>scankeys</structfield>, of length <structfield>nkeys</structfield>,
       describes the index search condition(s).  These conditions are
       combined with AND &mdash; only index entries that satisfy all of
       them satisfy the query.  (Note that <structfield>nkeys</structfield> = 0 implies
       that all index entries satisfy the query.)  Usually the consistent
       function only cares about the <structfield>sk_strategy</structfield> and
       <structfield>sk_argument</structfield> fields of each array entry, which
       respectively give the indexable operator and comparison value.
       In particular it is not necessary to check <structfield>sk_flags</structfield> to
       see if the comparison value is NULL, because the SP-GiST core code
       will filter out such conditions.
       <structfield>reconstructedValue</structfield> is the value reconstructed for the
       parent tuple; it is <literal>(Datum) 0</literal> at the root level or if the
       <function>inner_consistent</function> function did not provide a value at the
       parent level. <structfield>reconstructedValue</structfield> is always of
       <structname>spgConfigOut</structname>.<structfield>leafType</structfield> type.
       <structfield>traversalValue</structfield> is a pointer to any traverse data
       passed down from the previous call of <function>inner_consistent</function>
       on the parent index tuple, or NULL at the root level.
       <structfield>level</structfield> is the current leaf tuple's level, starting at
       zero for the root level.
       <structfield>returnData</structfield> is <literal>true</literal> if reconstructed data is
       required for this query; this will only be so if the
       <function>config</function> function asserted <structfield>canReturnData</structfield>.
       <structfield>leafDatum</structfield> is the key value of
       <structname>spgConfigOut</structname>.<structfield>leafType</structfield>
       stored in the current leaf tuple.
-->
配列<structfield>scankeys</structfield>は長さが<structfield>nkeys</structfield>で、インデックス探索の条件を記述します。
複数の条件はANDで結合されます。つまり、条件のすべてを満たすインデックスエントリのみが対象となります。
(<structfield>nkeys</structfield>が0ならば、すべてのエントリが検索条件を満たすことになる、ということに注意してください。)
通常、consistent関数では、配列のそれぞれのエントリの<structfield>sk_strategy</structfield>および<structfield>sk_argument</structfield>フィールドのみが問題となります。これらのフィールドにはそれぞれインデックス付け可能な演算子と比較値が入ります。
なお、比較値がNULLかどうかを確認するために<structfield>sk_flags</structfield>を検査する必要はありません。なぜならSP-GiSTのコアのコードがそのような条件を除外するからです。
<structfield>reconstructedValue</structfield>は親タプルのために再構築された値で、ルートレベルの場合、あるいは親レベルの<function>inner_consistent</function>関数が値を返さなかった場合は<literal>(Datum) 0</literal>となります。
<structfield>reconstructedValue</structfield>は常に<structname>spgConfigOut</structname>.<structfield>leafType</structfield>型です。
<structfield>traversalValue</structfield>は親インデックスのタプルの<function>inner_consistent</function>の前の呼び出しから渡された探索データへのポインタで、ルートレベルならNULLです。
<structfield>level</structfield>は現在のリーフタプルのレベルを、ルートレベルを0として数えたものです。
<structfield>returnData</structfield>は、この問い合わせで再構築されたデータが必要な場合に<literal>true</literal>となりますが、これは<function>config</function>関数が<structfield>canReturnData</structfield>を確認した場合にのみ、そうなります。
<structfield>leafDatum</structfield>は現在のリーフタプルに格納されている鍵の値です。
      </para>

      <para>
<!--
       The function must return <literal>true</literal> if the leaf tuple matches the
       query, or <literal>false</literal> if not.  In the <literal>true</literal> case,
       if <structfield>returnData</structfield> is <literal>true</literal> then
       <structfield>leafValue</structfield> must be set to the value of
       <structname>spgConfigIn</structname>.<structfield>attType</structfield> type
       originally supplied to be indexed for this leaf tuple.  Also,
       <structfield>recheck</structfield> may be set to <literal>true</literal> if the match
       is uncertain and so the operator(s) must be re-applied to the actual
       heap tuple to verify the match.
-->
この関数は、リーフタプルが問い合わせにマッチすれば<literal>true</literal>を返し、マッチしなければ<literal>false</literal>を返します。
<literal>true</literal>の場合、<structfield>returnData</structfield>が<literal>true</literal>であれば、<structfield>leafValue</structfield>は、このリーフタプルにインデックス付けするために元々提供された<structname>spgConfigIn</structname>.<structfield>attType</structfield>型の値にセットされなければなりません。
また、マッチするかどうかが不確実で、マッチするかの確認のために実際のヒープタプルに演算子を再適用しなければならないときは、<structfield>recheck</structfield>が<literal>true</literal>にセットされることがあります。
      </para>
     </listitem>
    </varlistentry>
   </variablelist>

 <para>
<!--
  The optional user-defined method is:
-->
オプションのユーザ定義メソッドは以下です。
 </para>

 <variablelist>
    <varlistentry>
     <term><function>Datum compress(Datum in)</function></term>
     <listitem>
      <para>
<!--
       Converts the data item into a format suitable for physical storage in
       a leaf tuple of index page.  It accepts
       <structname>spgConfigIn</structname>.<structfield>attType</structfield>
       value and returns
       <structname>spgConfigOut</structname>.<structfield>leafType</structfield>
       value.  Output value should not be toasted.
-->
インデックページのリーフタプルでデータ項目を物理ストレージに適した形式に変換します。
<structname>spgConfigIn</structname>.<structfield>attType</structfield>の値を受け付け、<structname>spgConfigOut</structname>.<structfield>leafType</structfield>の値を返します。
出力値はTOASTされていないべきです。
      </para>
     </listitem>
    </varlistentry>
  </variablelist>

  <para>
<!--
   All the SP-GiST support methods are normally called in a short-lived
   memory context; that is, <varname>CurrentMemoryContext</varname> will be reset
   after processing of each tuple.  It is therefore not very important to
   worry about pfree'ing everything you palloc.  (The <function>config</function>
   method is an exception: it should try to avoid leaking memory.  But
   usually the <function>config</function> method need do nothing but assign
   constants into the passed parameter struct.)
-->
SP-GiSTのすべてのサポートメソッドは、通常は短期間有効なメモリコンテキスト内で呼び出されます。つまり、それぞれのタプルについて処理した後で<varname>CurrentMemoryContext</varname>はリセットされます。
したがって、pallocしたものすべてについてpfreeすることを気にかけることはあまり重要ではありません。
(<function>config</function>メソッドは例外で、メモリリークを避けるようにする必要があります。
しかし、通常は<function>config</function>メソッドは、パラメータとして渡された構造体に定数を代入する以外、何もする必要がありません。)
  </para>

  <para>
<!--
   If the indexed column is of a collatable data type, the index collation
   will be passed to all the support methods, using the standard
   <function>PG_GET_COLLATION()</function> mechanism.
-->
インデックス付けされた列が照合可能なデータ型の場合、インデックスの照合は、標準的な<function>PG_GET_COLLATION()</function>の仕組みを使ってすべてのサポートメソッドに渡されます。
  </para>

</sect1>

<sect1 id="spgist-implementation">
<!--
 <title>Implementation</title>
-->
 <title>実装</title>

  <para>
<!--
   This section covers implementation details and other tricks that are
   useful for implementers of <acronym>SP-GiST</acronym> operator classes to
   know.
-->
この節では、<acronym>SP-GiST</acronym>の演算子クラスを実装する人にとって知っていると役に立つ、実装についての詳細とその他の秘訣について説明します。
  </para>

 <sect2 id="spgist-limits">
<!--
  <title>SP-GiST Limits</title>
-->
  <title>SP-GiSTの制限</title>

  <para>
<!--
   Individual leaf tuples and inner tuples must fit on a single index page
   (8kB by default).  Therefore, when indexing values of variable-length
   data types, long values can only be supported by methods such as radix
   trees, in which each level of the tree includes a prefix that is short
   enough to fit on a page, and the final leaf level includes a suffix also
   short enough to fit on a page.  The operator class should set
   <structfield>longValuesOK</structfield> to true only if it is prepared to arrange for
   this to happen.  Otherwise, the <acronym>SP-GiST</acronym> core will
   reject any request to index a value that is too large to fit
   on an index page.
-->
それぞれのリーフタプルおよび内部タプルは1つのインデックスページ内(デフォルトで8kB)に収まらなければなりません。
従って、可変長のデータ型の値をインデックス付けするときは、長い値は基数木のようなメソッドによってのみサポートされます。つまり、ツリーのそれぞれのレベルではページに収まる短さの接頭辞を含み、最後のリーフレベルでは、やはりページに収まる短さの接尾辞を含む、というようなものです。
このようなことが発生する場合の対応の準備ができている場合のみ、演算子クラスは<structfield>longValuesOK</structfield>を真にセットするべきです。
そうでなければ、<acronym>SP-GiST</acronym>のコアは、インデックスページに収めるには大きすぎる値についてのインデックス付け要求を拒絶します。
  </para>

  <para>
<!--
   Likewise, it is the operator class's responsibility that inner tuples
   do not grow too large to fit on an index page; this limits the number
   of child nodes that can be used in one inner tuple, as well as the
   maximum size of a prefix value.
-->
同様に、内部タプルが大きくなりすぎてインデックスページに収まらない、ということにならないようにするのは、演算子クラスの責任です。
これにより、1つの内部タプルで使うことができる子ノードの数、および接頭辞の値の最大サイズが制限されます。
  </para>

  <para>
<!--
   Another limitation is that when an inner tuple's node points to a set
   of leaf tuples, those tuples must all be in the same index page.
   (This is a design decision to reduce seeking and save space in the
   links that chain such tuples together.)  If the set of leaf tuples
   grows too large for a page, a split is performed and an intermediate
   inner tuple is inserted.  For this to fix the problem, the new inner
   tuple <emphasis>must</emphasis> divide the set of leaf values into more than one
   node group.  If the operator class's <function>picksplit</function> function
   fails to do that, the <acronym>SP-GiST</acronym> core resorts to
   extraordinary measures described in <xref linkend="spgist-all-the-same"/>.
-->
内部タプルのノードがリーフタプルの集合を指しているとき、それらのタプルはすべて同じインデックスページ内になければならない、という制限もあります。
(これは、シークの回数を減らし、そのようなタプルを一つにつなげるリンクに必要なスペースを減らす、という設計上の決定によるものです。)
リーフタプルの集合が大きくなって1ページに収まらなくなると、分割が実行され、中間の内部タプルが挿入されます。
これで問題を解決するためには、新しい内部タプルは、リーフの値の集合を2つ以上のノードのグループに分割し<emphasis>なければなりません</emphasis>。
演算子クラスの<function>picksplit</function>関数がそれをするのに失敗したときは、<acronym>SP-GiST</acronym>のコアは、<xref linkend="spgist-all-the-same"/>に記述されている特別な手段に頼ることになります。
  </para>
 </sect2>

 <sect2 id="spgist-null-labels">
<!--
  <title>SP-GiST Without Node Labels</title>
-->
  <title>ノードラベルのないSP-GiST</title>

  <para>
<!--
   Some tree algorithms use a fixed set of nodes for each inner tuple;
   for example, in a quad-tree there are always exactly four nodes
   corresponding to the four quadrants around the inner tuple's centroid
   point.  In such a case the code typically works with the nodes by
   number, and there is no need for explicit node labels.  To suppress
   node labels (and thereby save some space), the <function>picksplit</function>
   function can return NULL for the <structfield>nodeLabels</structfield> array,
   and likewise the <function>choose</function> function can return NULL for
   the <structfield>prefixNodeLabels</structfield> array during
   a <literal>spgSplitTuple</literal> action.
   This will in turn result in <structfield>nodeLabels</structfield> being NULL during
   subsequent calls to <function>choose</function> and <function>inner_consistent</function>.
   In principle, node labels could be used for some inner tuples and omitted
   for others in the same index.
-->
木構造のアルゴリズムには、それぞれの内部タプルに対して固定された集合のノードを使うものがあります。
例えば四分木では、内部タプルの中心点の周りの4つの象限に対応するちょうど4つのノードが必ずあります。
このような場合、コードは典型的には数字を使ったノードで動作し、明示的なノードラベルは必要ありません。
ノードラベルを使わない(そしてそれによりいくらかのスペースを節約する)ために、<function>picksplit</function>関数は<structfield>nodeLabels</structfield>配列としてNULLを返すことができ、同様に<function>choose</function>関数は<literal>spgSplitTuple</literal>アクションの間<structfield>prefixNodeLabels</structfield>配列としてNULLを返すことができます。
この結果、その後の<function>choose</function>関数および<function>inner_consistent</function>関数の呼び出しにおいても<structfield>nodeLabels</structfield>はNULLになります。
原則として、ノードラベルは同じインデックス中の一部の内部タプルに使い、他の内部タプルには省略する、ということができます。
  </para>

  <para>
<!--
   When working with an inner tuple having unlabeled nodes, it is an error
   for <function>choose</function> to return <literal>spgAddNode</literal>, since the set
   of nodes is supposed to be fixed in such cases.
-->
ラベルのないノードを持つ内部タプルを処理するときに、<function>choose</function>が<literal>spgAddNode</literal>を返すのはエラーです。というのは、この場合、ノードの集合は固定されていると想定されるからです。
  </para>
 </sect2>

 <sect2 id="spgist-all-the-same">
<!--
  <title><quote>All-the-same</quote> Inner Tuples</title>
-->
  <title><quote>All-the-same</quote>内部タプル</title>

  <para>
<!--
   The <acronym>SP-GiST</acronym> core can override the results of the
   operator class's <function>picksplit</function> function when
   <function>picksplit</function> fails to divide the supplied leaf values into
   at least two node categories.  When this happens, the new inner tuple
   is created with multiple nodes that each have the same label (if any)
   that <function>picksplit</function> gave to the one node it did use, and the
   leaf values are divided at random among these equivalent nodes.
   The <literal>allTheSame</literal> flag is set on the inner tuple to warn the
   <function>choose</function> and <function>inner_consistent</function> functions that the
   tuple does not have the node set that they might otherwise expect.
-->
<function>picksplit</function>が入力のリーフ値を少なくとも2つのノード分類に分割できなかった場合、<acronym>SP-GiST</acronym>のコアは演算子クラスの<function>picksplit</function>関数の結果を無効にすることがあります。
これが起きると、複数のノードを持つ新しい内部タプルが作成されます。それぞれのノードは、<function>picksplit</function>が一つのノードに付与したもの(あれば)と同じラベルを持ち、リーフ値はこれらの等価なノード間でランダムに分割されます。
内部タプルには<literal>allTheSame</literal>のフラグがセットされ、<function>choose</function>関数および<function>inner_consistent</function>関数に対し、そのタプルが通常期待されるようなノードの集合を持っていないことを警告します。
  </para>

  <para>
<!--
   When dealing with an <literal>allTheSame</literal> tuple, a <function>choose</function>
   result of <literal>spgMatchNode</literal> is interpreted to mean that the new
   value can be assigned to any of the equivalent nodes; the core code will
   ignore the supplied  <structfield>nodeN</structfield> value and descend into one
   of the nodes at random (so as to keep the tree balanced).  It is an
   error for <function>choose</function> to return <literal>spgAddNode</literal>, since
   that would make the nodes not all equivalent; the
   <literal>spgSplitTuple</literal> action must be used if the value to be inserted
   doesn't match the existing nodes.
-->
<literal>allTheSame</literal>の処理において、<function>choose</function>の<literal>spgMatchNode</literal>という結果は、新しい値は等価なノードのどれに割り当てられても良い、という意味に解釈されます。
コアのコードは入力された<structfield>nodeN</structfield>の値を無視し、(ツリーの平衡を保つために)ノードの1つにランダムに降りていきます。
<function>choose</function>が<literal>spgAddNode</literal>を返すのはエラーです。というのは、そうするとすべてのノードが等価ではなくなるからです。
挿入する値が既存のノードとマッチしない時は、<literal>spgSplitTuple</literal>のアクションを使わなければなりません。
  </para>

  <para>
<!--
   When dealing with an <literal>allTheSame</literal> tuple, the
   <function>inner_consistent</function> function should return either all or none
   of the nodes as targets for continuing the index search, since they are
   all equivalent.  This may or may not require any special-case code,
   depending on how much the <function>inner_consistent</function> function normally
   assumes about the meaning of the nodes.
-->
<literal>allTheSame</literal>のタプルの処理において、すべてのノードは等価なので、<function>inner_consistent</function>関数は、インデックス検索を続けるためのターゲットとして、すべてのノードを返すか、ノードを1つも返さないかのいずれかであるべきです。
このために、特殊ケースを扱うコードが必要になるかもしれませんし、必要ないかもしれません。それは、<function>inner_consistent</function>関数が、通常、ノードの意味についてどの程度のことを仮定しているかに依存します。
  </para>
 </sect2>

</sect1>

<sect1 id="spgist-examples">
<!--
 <title>Examples</title>
-->
 <title>例</title>

 <para>
<!--
  The <productname>PostgreSQL</productname> source distribution includes
  several examples of index operator classes for <acronym>SP-GiST</acronym>,
  as described in <xref linkend="spgist-builtin-opclasses-table"/>.  Look
  into <filename>src/backend/access/spgist/</filename>
  and <filename>src/backend/utils/adt/</filename> to see the code.
-->
<productname>PostgreSQL</productname>のソースコードの配布物には、<xref linkend="spgist-builtin-opclasses-table"/>に示すように、<acronym>SP-GiST</acronym>のインデックス演算子クラスの例がいくつか含まれています。
コードを見るには<filename>src/backend/access/spgist/</filename>と<filename>src/backend/utils/adt/</filename>を調べてみてください。
 </para>

</sect1>

</chapter><|MERGE_RESOLUTION|>--- conflicted
+++ resolved
@@ -358,10 +358,9 @@
   <function>leaf_consistent</function> additionally returns a <type>boolean</type> result.
   The methods must not modify any fields of their input structs.  In all
   cases, the output struct is initialized to zeroes before calling the
-<<<<<<< HEAD
-  user-defined method.  Optional sixth method <function>compress</function>
-  accepts datum to be indexed as the only argument and returns value suitable
-  for physical storage in leaf tuple.
+  user-defined method.  The optional sixth method <function>compress</function>
+  accepts datum to be indexed as the only argument and returns a value suitable
+  for physical storage in a leaf tuple.
 -->
 <acronym>SP-GiST</acronym>のインデックス演算子クラスが提供しなければならないユーザ定義メソッドは5つあり、加えて、オプションのメソッドが1つあります。
 5つの必須メソッド全ては2つの<type>internal</type>引数を受け付けるというしきたりに従い、1つ目はサポートメソッドへの入力値を含むC構造体へのポインタで、一方2つ目は出力値が配置されるであろうC構造体へのポインタです。
@@ -369,11 +368,6 @@
 メソッドは、その入力構造体のどのフィールドも変更してはいけません。
 どんな場合でも、出力構造体はユーザ定義メソッドを呼び出す前にゼロに初期化されます。
 オプションの6番目のメソッド<function>compress</function>は、唯一の引数および戻り値として、リーフタプルの物理格納に適したインデックス付けされるデータを受け付けます。
-=======
-  user-defined method.  The optional sixth method <function>compress</function>
-  accepts datum to be indexed as the only argument and returns a value suitable
-  for physical storage in a leaf tuple.
->>>>>>> e5f26d79
  </para>
 
  <para>

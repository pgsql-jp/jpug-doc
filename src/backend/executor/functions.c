/*-------------------------------------------------------------------------
 *
 * functions.c
 *	  Execution of SQL-language functions
 *
 * Portions Copyright (c) 1996-2025, PostgreSQL Global Development Group
 * Portions Copyright (c) 1994, Regents of the University of California
 *
 *
 * IDENTIFICATION
 *	  src/backend/executor/functions.c
 *
 *-------------------------------------------------------------------------
 */
#include "postgres.h"

#include "access/htup_details.h"
#include "access/xact.h"
#include "catalog/pg_proc.h"
#include "catalog/pg_type.h"
#include "executor/functions.h"
#include "funcapi.h"
#include "miscadmin.h"
#include "nodes/makefuncs.h"
#include "nodes/nodeFuncs.h"
#include "parser/parse_coerce.h"
#include "parser/parse_collate.h"
#include "parser/parse_func.h"
#include "rewrite/rewriteHandler.h"
#include "storage/proc.h"
#include "tcop/utility.h"
#include "utils/builtins.h"
#include "utils/datum.h"
#include "utils/funccache.h"
#include "utils/lsyscache.h"
#include "utils/memutils.h"
#include "utils/plancache.h"
#include "utils/snapmgr.h"
#include "utils/syscache.h"


/*
 * Specialized DestReceiver for collecting query output in a SQL function
 */
typedef struct
{
	DestReceiver pub;			/* publicly-known function pointers */
	Tuplestorestate *tstore;	/* where to put result tuples, or NULL */
	JunkFilter *filter;			/* filter to convert tuple type */
} DR_sqlfunction;

/*
 * We have an execution_state record for each query in a function.  Each
 * record references a plantree for its query.  If the query is currently in
 * F_EXEC_RUN state then there's a QueryDesc too.
 *
 * The "next" fields chain together all the execution_state records generated
 * from a single original parsetree.  (There will only be more than one in
 * case of rule expansion of the original parsetree.)  The chain structure is
 * quite vestigial at this point, because we allocate the records in an array
 * for ease of memory management.  But we'll get rid of it some other day.
 */
typedef enum
{
	F_EXEC_START, F_EXEC_RUN, F_EXEC_DONE,
} ExecStatus;

typedef struct execution_state
{
	struct execution_state *next;
	ExecStatus	status;
	bool		setsResult;		/* true if this query produces func's result */
	bool		lazyEval;		/* true if should fetch one row at a time */
	PlannedStmt *stmt;			/* plan for this query */
	QueryDesc  *qd;				/* null unless status == RUN */
} execution_state;


/*
 * Data associated with a SQL-language function is kept in two main
 * data structures:
 *
 * 1. SQLFunctionHashEntry is a long-lived (potentially session-lifespan)
 * struct that holds all the info we need out of the function's pg_proc row.
 * In addition it holds pointers to CachedPlanSource(s) that manage creation
 * of plans for the query(s) within the function.  A SQLFunctionHashEntry is
 * potentially shared across multiple concurrent executions of the function,
 * so it must contain no execution-specific state; but its use_count must
 * reflect the number of SQLFunctionCache structs pointing at it.
 * If the function's pg_proc row is updated, we throw away and regenerate
 * the SQLFunctionHashEntry and subsidiary data.  (Also note that if the
 * function is polymorphic or used as a trigger, there is a separate
 * SQLFunctionHashEntry for each usage, so that we need consider only one
 * set of relevant data types.)  The struct itself is in memory managed by
 * funccache.c, and its subsidiary data is kept in one of two contexts:
 *	* pcontext ("parse context") holds the raw parse trees or Query trees
 *	  that we read from the pg_proc row.  These will be converted to
 *	  CachedPlanSources as they are needed.  Once the last one is converted,
 *	  pcontext can be freed.
 *	* hcontext ("hash context") holds everything else belonging to the
 *	  SQLFunctionHashEntry.
 *
 * 2. SQLFunctionCache is subsidiary data for a single FmgrInfo struct.
 * It is pointed to by the fn_extra field of the FmgrInfo struct, and is
 * always allocated in the FmgrInfo's fn_mcxt.  It holds a reference to
 * the CachedPlan for the current query, and other execution-specific data.
 * A few subsidiary items such as the ParamListInfo object are also kept
 * directly in fn_mcxt (which is also called fcontext here).  But most
 * subsidiary data is in jfcontext or subcontext.
 */

typedef struct SQLFunctionHashEntry
{
	CachedFunction cfunc;		/* fields managed by funccache.c */

	char	   *fname;			/* function name (for error msgs) */
	char	   *src;			/* function body text (for error msgs) */

	SQLFunctionParseInfoPtr pinfo;	/* data for parser callback hooks */
	int16	   *argtyplen;		/* lengths of the input argument types */

	Oid			rettype;		/* actual return type */
	int16		typlen;			/* length of the return type */
	bool		typbyval;		/* true if return type is pass by value */
	bool		returnsSet;		/* true if returning multiple rows */
	bool		returnsTuple;	/* true if returning whole tuple result */
	bool		readonly_func;	/* true to run in "read only" mode */
	char		prokind;		/* prokind from pg_proc row */

	TupleDesc	rettupdesc;		/* result tuple descriptor */

	List	   *source_list;	/* RawStmts or Queries read from pg_proc */
	int			num_queries;	/* original length of source_list */
	bool		raw_source;		/* true if source_list contains RawStmts */

	List	   *plansource_list;	/* CachedPlanSources for fn's queries */

	MemoryContext pcontext;		/* memory context holding source_list */
	MemoryContext hcontext;		/* memory context holding all else */
} SQLFunctionHashEntry;

typedef struct SQLFunctionCache
{
	SQLFunctionHashEntry *func; /* associated SQLFunctionHashEntry */

	bool		active;			/* are we executing this cache entry? */
	bool		lazyEvalOK;		/* true if lazyEval is safe */
	bool		shutdown_reg;	/* true if registered shutdown callback */
	bool		lazyEval;		/* true if using lazyEval for result query */
	bool		randomAccess;	/* true if tstore needs random access */
	bool		ownSubcontext;	/* is subcontext really a separate context? */

	ParamListInfo paramLI;		/* Param list representing current args */

	Tuplestorestate *tstore;	/* where we accumulate result for a SRF */
	MemoryContext tscontext;	/* memory context that tstore should be in */

	JunkFilter *junkFilter;		/* will be NULL if function returns VOID */
	int			jf_generation;	/* tracks whether junkFilter is up-to-date */

	/*
	 * While executing a particular query within the function, cplan is the
	 * CachedPlan we've obtained for that query, and eslist is a chain of
	 * execution_state records for the individual plans within the CachedPlan.
	 * If eslist is not NULL at entry to fmgr_sql, then we are resuming
	 * execution of a lazyEval-mode set-returning function.
	 *
	 * next_query_index is the 0-based index of the next CachedPlanSource to
	 * get a CachedPlan from.
	 */
	CachedPlan *cplan;			/* Plan for current query, if any */
	ResourceOwner cowner;		/* CachedPlan is registered with this owner */
	int			next_query_index;	/* index of next CachedPlanSource to run */

	execution_state *eslist;	/* chain of execution_state records */
	execution_state *esarray;	/* storage for eslist */
	int			esarray_len;	/* allocated length of esarray[] */

	/* if positive, this is the 1-based index of the query we're processing */
	int			error_query_index;

	MemoryContext fcontext;		/* memory context holding this struct and all
								 * subsidiary data */
	MemoryContext jfcontext;	/* subsidiary memory context holding
								 * junkFilter, result slot, and related data */
	MemoryContext subcontext;	/* subsidiary memory context for sub-executor */

	/* Callback to release our use-count on the SQLFunctionHashEntry */
	MemoryContextCallback mcb;
} SQLFunctionCache;

typedef SQLFunctionCache *SQLFunctionCachePtr;


/* non-export function prototypes */
static Node *sql_fn_param_ref(ParseState *pstate, ParamRef *pref);
static Node *sql_fn_post_column_ref(ParseState *pstate,
									ColumnRef *cref, Node *var);
static Node *sql_fn_make_param(SQLFunctionParseInfoPtr pinfo,
							   int paramno, int location);
static Node *sql_fn_resolve_param_name(SQLFunctionParseInfoPtr pinfo,
									   const char *paramname, int location);
static SQLFunctionCache *init_sql_fcache(FunctionCallInfo fcinfo,
										 bool lazyEvalOK);
static bool init_execution_state(SQLFunctionCachePtr fcache);
static void prepare_next_query(SQLFunctionHashEntry *func);
static void sql_compile_callback(FunctionCallInfo fcinfo,
								 HeapTuple procedureTuple,
								 const CachedFunctionHashKey *hashkey,
								 CachedFunction *cfunc,
								 bool forValidator);
static void sql_delete_callback(CachedFunction *cfunc);
static void sql_postrewrite_callback(List *querytree_list, void *arg);
static void postquel_start(execution_state *es, SQLFunctionCachePtr fcache);
static bool postquel_getnext(execution_state *es, SQLFunctionCachePtr fcache);
static void postquel_end(execution_state *es, SQLFunctionCachePtr fcache);
static void postquel_sub_params(SQLFunctionCachePtr fcache,
								FunctionCallInfo fcinfo);
static Datum postquel_get_single_result(TupleTableSlot *slot,
										FunctionCallInfo fcinfo,
										SQLFunctionCachePtr fcache);
static void sql_compile_error_callback(void *arg);
static void sql_exec_error_callback(void *arg);
static void ShutdownSQLFunction(Datum arg);
static void RemoveSQLFunctionCache(void *arg);
static void check_sql_fn_statement(List *queryTreeList);
static bool check_sql_stmt_retval(List *queryTreeList,
								  Oid rettype, TupleDesc rettupdesc,
								  char prokind, bool insertDroppedCols);
static bool coerce_fn_result_column(TargetEntry *src_tle,
									Oid res_type, int32 res_typmod,
									bool tlist_is_modifiable,
									List **upper_tlist,
									bool *upper_tlist_nontrivial);
static List *get_sql_fn_result_tlist(List *queryTreeList);
static void sqlfunction_startup(DestReceiver *self, int operation, TupleDesc typeinfo);
static bool sqlfunction_receive(TupleTableSlot *slot, DestReceiver *self);
static void sqlfunction_shutdown(DestReceiver *self);
static void sqlfunction_destroy(DestReceiver *self);


/*
 * Prepare the SQLFunctionParseInfo struct for parsing a SQL function body
 *
 * This includes resolving actual types of polymorphic arguments.
 *
 * call_expr can be passed as NULL, but then we will fail if there are any
 * polymorphic arguments.
 */
SQLFunctionParseInfoPtr
prepare_sql_fn_parse_info(HeapTuple procedureTuple,
						  Node *call_expr,
						  Oid inputCollation)
{
	SQLFunctionParseInfoPtr pinfo;
	Form_pg_proc procedureStruct = (Form_pg_proc) GETSTRUCT(procedureTuple);
	int			nargs;

	pinfo = (SQLFunctionParseInfoPtr) palloc0(sizeof(SQLFunctionParseInfo));

	/* Function's name (only) can be used to qualify argument names */
	pinfo->fname = pstrdup(NameStr(procedureStruct->proname));

	/* Save the function's input collation */
	pinfo->collation = inputCollation;

	/*
	 * Copy input argument types from the pg_proc entry, then resolve any
	 * polymorphic types.
	 */
	pinfo->nargs = nargs = procedureStruct->pronargs;
	if (nargs > 0)
	{
		Oid		   *argOidVect;
		int			argnum;

		argOidVect = (Oid *) palloc(nargs * sizeof(Oid));
		memcpy(argOidVect,
			   procedureStruct->proargtypes.values,
			   nargs * sizeof(Oid));

		for (argnum = 0; argnum < nargs; argnum++)
		{
			Oid			argtype = argOidVect[argnum];

			if (IsPolymorphicType(argtype))
			{
				argtype = get_call_expr_argtype(call_expr, argnum);
				if (argtype == InvalidOid)
					ereport(ERROR,
							(errcode(ERRCODE_DATATYPE_MISMATCH),
							 errmsg("could not determine actual type of argument declared %s",
									format_type_be(argOidVect[argnum]))));
				argOidVect[argnum] = argtype;
			}
		}

		pinfo->argtypes = argOidVect;
	}

	/*
	 * Collect names of arguments, too, if any
	 */
	if (nargs > 0)
	{
		Datum		proargnames;
		Datum		proargmodes;
		int			n_arg_names;
		bool		isNull;

		proargnames = SysCacheGetAttr(PROCNAMEARGSNSP, procedureTuple,
									  Anum_pg_proc_proargnames,
									  &isNull);
		if (isNull)
			proargnames = PointerGetDatum(NULL);	/* just to be sure */

		proargmodes = SysCacheGetAttr(PROCNAMEARGSNSP, procedureTuple,
									  Anum_pg_proc_proargmodes,
									  &isNull);
		if (isNull)
			proargmodes = PointerGetDatum(NULL);	/* just to be sure */

		n_arg_names = get_func_input_arg_names(proargnames, proargmodes,
											   &pinfo->argnames);

		/* Paranoia: ignore the result if too few array entries */
		if (n_arg_names < nargs)
			pinfo->argnames = NULL;
	}
	else
		pinfo->argnames = NULL;

	return pinfo;
}

/*
 * Parser setup hook for parsing a SQL function body.
 */
void
sql_fn_parser_setup(struct ParseState *pstate, SQLFunctionParseInfoPtr pinfo)
{
	pstate->p_pre_columnref_hook = NULL;
	pstate->p_post_columnref_hook = sql_fn_post_column_ref;
	pstate->p_paramref_hook = sql_fn_param_ref;
	/* no need to use p_coerce_param_hook */
	pstate->p_ref_hook_state = pinfo;
}

/*
 * sql_fn_post_column_ref		parser callback for ColumnRefs
 */
static Node *
sql_fn_post_column_ref(ParseState *pstate, ColumnRef *cref, Node *var)
{
	SQLFunctionParseInfoPtr pinfo = (SQLFunctionParseInfoPtr) pstate->p_ref_hook_state;
	int			nnames;
	Node	   *field1;
	Node	   *subfield = NULL;
	const char *name1;
	const char *name2 = NULL;
	Node	   *param;

	/*
	 * Never override a table-column reference.  This corresponds to
	 * considering the parameter names to appear in a scope outside the
	 * individual SQL commands, which is what we want.
	 */
	if (var != NULL)
		return NULL;

	/*----------
	 * The allowed syntaxes are:
	 *
	 * A		A = parameter name
	 * A.B		A = function name, B = parameter name
	 *			OR: A = record-typed parameter name, B = field name
	 *			(the first possibility takes precedence)
	 * A.B.C	A = function name, B = record-typed parameter name,
	 *			C = field name
	 * A.*		Whole-row reference to composite parameter A.
	 * A.B.*	Same, with A = function name, B = parameter name
	 *
	 * Here, it's sufficient to ignore the "*" in the last two cases --- the
	 * main parser will take care of expanding the whole-row reference.
	 *----------
	 */
	nnames = list_length(cref->fields);

	if (nnames > 3)
		return NULL;

	if (IsA(llast(cref->fields), A_Star))
		nnames--;

	field1 = (Node *) linitial(cref->fields);
	name1 = strVal(field1);
	if (nnames > 1)
	{
		subfield = (Node *) lsecond(cref->fields);
		name2 = strVal(subfield);
	}

	if (nnames == 3)
	{
		/*
		 * Three-part name: if the first part doesn't match the function name,
		 * we can fail immediately. Otherwise, look up the second part, and
		 * take the third part to be a field reference.
		 */
		if (strcmp(name1, pinfo->fname) != 0)
			return NULL;

		param = sql_fn_resolve_param_name(pinfo, name2, cref->location);

		subfield = (Node *) lthird(cref->fields);
		Assert(IsA(subfield, String));
	}
	else if (nnames == 2 && strcmp(name1, pinfo->fname) == 0)
	{
		/*
		 * Two-part name with first part matching function name: first see if
		 * second part matches any parameter name.
		 */
		param = sql_fn_resolve_param_name(pinfo, name2, cref->location);

		if (param)
		{
			/* Yes, so this is a parameter reference, no subfield */
			subfield = NULL;
		}
		else
		{
			/* No, so try to match as parameter name and subfield */
			param = sql_fn_resolve_param_name(pinfo, name1, cref->location);
		}
	}
	else
	{
		/* Single name, or parameter name followed by subfield */
		param = sql_fn_resolve_param_name(pinfo, name1, cref->location);
	}

	if (!param)
		return NULL;			/* No match */

	if (subfield)
	{
		/*
		 * Must be a reference to a field of a composite parameter; otherwise
		 * ParseFuncOrColumn will return NULL, and we'll fail back at the
		 * caller.
		 */
		param = ParseFuncOrColumn(pstate,
								  list_make1(subfield),
								  list_make1(param),
								  pstate->p_last_srf,
								  NULL,
								  false,
								  cref->location);
	}

	return param;
}

/*
 * sql_fn_param_ref		parser callback for ParamRefs ($n symbols)
 */
static Node *
sql_fn_param_ref(ParseState *pstate, ParamRef *pref)
{
	SQLFunctionParseInfoPtr pinfo = (SQLFunctionParseInfoPtr) pstate->p_ref_hook_state;
	int			paramno = pref->number;

	/* Check parameter number is valid */
	if (paramno <= 0 || paramno > pinfo->nargs)
		return NULL;			/* unknown parameter number */

	return sql_fn_make_param(pinfo, paramno, pref->location);
}

/*
 * sql_fn_make_param		construct a Param node for the given paramno
 */
static Node *
sql_fn_make_param(SQLFunctionParseInfoPtr pinfo,
				  int paramno, int location)
{
	Param	   *param;

	param = makeNode(Param);
	param->paramkind = PARAM_EXTERN;
	param->paramid = paramno;
	param->paramtype = pinfo->argtypes[paramno - 1];
	param->paramtypmod = -1;
	param->paramcollid = get_typcollation(param->paramtype);
	param->location = location;

	/*
	 * If we have a function input collation, allow it to override the
	 * type-derived collation for parameter symbols.  (XXX perhaps this should
	 * not happen if the type collation is not default?)
	 */
	if (OidIsValid(pinfo->collation) && OidIsValid(param->paramcollid))
		param->paramcollid = pinfo->collation;

	return (Node *) param;
}

/*
 * Search for a function parameter of the given name; if there is one,
 * construct and return a Param node for it.  If not, return NULL.
 * Helper function for sql_fn_post_column_ref.
 */
static Node *
sql_fn_resolve_param_name(SQLFunctionParseInfoPtr pinfo,
						  const char *paramname, int location)
{
	int			i;

	if (pinfo->argnames == NULL)
		return NULL;

	for (i = 0; i < pinfo->nargs; i++)
	{
		if (pinfo->argnames[i] && strcmp(pinfo->argnames[i], paramname) == 0)
			return sql_fn_make_param(pinfo, i + 1, location);
	}

	return NULL;
}

/*
 * Initialize the SQLFunctionCache for a SQL function
 */
static SQLFunctionCache *
init_sql_fcache(FunctionCallInfo fcinfo, bool lazyEvalOK)
{
	FmgrInfo   *finfo = fcinfo->flinfo;
	SQLFunctionHashEntry *func;
	SQLFunctionCache *fcache;

	/*
	 * If this is the first execution for this FmgrInfo, set up a cache struct
	 * (initially containing null pointers).  The cache must live as long as
	 * the FmgrInfo, so it goes in fn_mcxt.  Also set up a memory context
	 * callback that will be invoked when fn_mcxt is deleted.
	 */
	fcache = finfo->fn_extra;
	if (fcache == NULL)
	{
		fcache = (SQLFunctionCache *)
			MemoryContextAllocZero(finfo->fn_mcxt, sizeof(SQLFunctionCache));
		fcache->fcontext = finfo->fn_mcxt;
		fcache->mcb.func = RemoveSQLFunctionCache;
		fcache->mcb.arg = fcache;
		MemoryContextRegisterResetCallback(finfo->fn_mcxt, &fcache->mcb);
		finfo->fn_extra = fcache;
	}

	/*
	 * If the SQLFunctionCache is marked as active, we must have errored out
	 * of a prior execution.  Reset state.  (It might seem that we could also
	 * reach this during recursive invocation of a SQL function, but we won't
	 * because that case won't involve re-use of the same FmgrInfo.)
	 */
	if (fcache->active)
	{
		/*
		 * In general, this stanza should clear all the same fields that
		 * ShutdownSQLFunction would.  Note we must clear fcache->cplan
		 * without doing ReleaseCachedPlan, because error cleanup from the
		 * prior execution would have taken care of releasing that plan.
		 * Likewise, if tstore is still set then it is pointing at garbage.
		 */
		fcache->cplan = NULL;
		fcache->eslist = NULL;
		fcache->tstore = NULL;
		fcache->shutdown_reg = false;
		fcache->active = false;
	}

	/*
	 * If we are resuming execution of a set-returning function, just keep
	 * using the same cache.  We do not ask funccache.c to re-validate the
	 * SQLFunctionHashEntry: we want to run to completion using the function's
	 * initial definition.
	 */
	if (fcache->eslist != NULL)
	{
		Assert(fcache->func != NULL);
		return fcache;
	}

	/*
	 * Look up, or re-validate, the long-lived hash entry.  Make the hash key
	 * depend on the result of get_call_result_type() when that's composite,
	 * so that we can safely assume that we'll build a new hash entry if the
	 * composite rowtype changes.
	 */
	func = (SQLFunctionHashEntry *)
		cached_function_compile(fcinfo,
								(CachedFunction *) fcache->func,
								sql_compile_callback,
								sql_delete_callback,
								sizeof(SQLFunctionHashEntry),
								true,
								false);

	/*
	 * Install the hash pointer in the SQLFunctionCache, and increment its use
	 * count to reflect that.  If cached_function_compile gave us back a
	 * different hash entry than we were using before, we must decrement that
	 * one's use count.
	 */
	if (func != fcache->func)
	{
		if (fcache->func != NULL)
		{
			Assert(fcache->func->cfunc.use_count > 0);
			fcache->func->cfunc.use_count--;
		}
		fcache->func = func;
		func->cfunc.use_count++;
		/* Assume we need to rebuild the junkFilter */
		fcache->junkFilter = NULL;
	}

	/*
	 * We're beginning a new execution of the function, so convert params to
	 * appropriate format.
	 */
	postquel_sub_params(fcache, fcinfo);

	/* Also reset lazyEval state for the new execution. */
	fcache->lazyEvalOK = lazyEvalOK;
	fcache->lazyEval = false;

	/* Also reset data about where we are in the function. */
	fcache->eslist = NULL;
	fcache->next_query_index = 0;
	fcache->error_query_index = 0;

	return fcache;
}

/*
 * Set up the per-query execution_state records for the next query within
 * the SQL function.
 *
 * Returns true if successful, false if there are no more queries.
 */
static bool
init_execution_state(SQLFunctionCachePtr fcache)
{
	CachedPlanSource *plansource;
	execution_state *preves = NULL;
	execution_state *lasttages = NULL;
	int			nstmts;
	ListCell   *lc;

	/*
	 * Clean up after previous query, if there was one.
	 */
	if (fcache->cplan)
	{
		ReleaseCachedPlan(fcache->cplan, fcache->cowner);
		fcache->cplan = NULL;
	}
	fcache->eslist = NULL;

	/*
	 * Get the next CachedPlanSource, or stop if there are no more.  We might
	 * need to create the next CachedPlanSource; if so, advance
	 * error_query_index first, so that errors detected in prepare_next_query
	 * are blamed on the right statement.
	 */
	if (fcache->next_query_index >= list_length(fcache->func->plansource_list))
	{
		if (fcache->next_query_index >= fcache->func->num_queries)
			return false;
		fcache->error_query_index++;
		prepare_next_query(fcache->func);
	}
	else
		fcache->error_query_index++;

<<<<<<< HEAD
			/* Plan the query if needed */
			if (queryTree->commandType == CMD_UTILITY)
			{
				/* Utility commands require no planning. */
				stmt = makeNode(PlannedStmt);
				stmt->commandType = CMD_UTILITY;
				stmt->canSetTag = queryTree->canSetTag;
				stmt->utilityStmt = queryTree->utilityStmt;
				stmt->stmt_location = queryTree->stmt_location;
				stmt->stmt_len = queryTree->stmt_len;
				stmt->queryId = queryTree->queryId;
			}
			else
				stmt = pg_plan_query(queryTree,
									 fcache->src,
									 CURSOR_OPT_PARALLEL_OK,
									 NULL);
=======
	plansource = (CachedPlanSource *) list_nth(fcache->func->plansource_list,
											   fcache->next_query_index);
	fcache->next_query_index++;
>>>>>>> 3d6a8289

	/*
	 * Generate plans for the query or queries within this CachedPlanSource.
	 * Register the CachedPlan with the current resource owner.  (Saving
	 * cowner here is mostly paranoia, but this way we needn't assume that
	 * CurrentResourceOwner will be the same when ShutdownSQLFunction runs.)
	 */
	fcache->cowner = CurrentResourceOwner;
	fcache->cplan = GetCachedPlan(plansource,
								  fcache->paramLI,
								  fcache->cowner,
								  NULL);

	/*
	 * If necessary, make esarray[] bigger to hold the needed state.
	 */
	nstmts = list_length(fcache->cplan->stmt_list);
	if (nstmts > fcache->esarray_len)
	{
		if (fcache->esarray == NULL)
			fcache->esarray = (execution_state *)
				MemoryContextAlloc(fcache->fcontext,
								   sizeof(execution_state) * nstmts);
		else
			fcache->esarray = repalloc_array(fcache->esarray,
											 execution_state, nstmts);
		fcache->esarray_len = nstmts;
	}

	/*
	 * Build execution_state list to match the number of contained plans.
	 */
	foreach(lc, fcache->cplan->stmt_list)
	{
		PlannedStmt *stmt = lfirst_node(PlannedStmt, lc);
		execution_state *newes;

		/*
		 * Precheck all commands for validity in a function.  This should
		 * generally match the restrictions spi.c applies.
		 */
		if (stmt->commandType == CMD_UTILITY)
		{
			if (IsA(stmt->utilityStmt, CopyStmt) &&
				((CopyStmt *) stmt->utilityStmt)->filename == NULL)
				ereport(ERROR,
						(errcode(ERRCODE_FEATURE_NOT_SUPPORTED),
						 errmsg("cannot COPY to/from client in an SQL function")));

			if (IsA(stmt->utilityStmt, TransactionStmt))
				ereport(ERROR,
						(errcode(ERRCODE_FEATURE_NOT_SUPPORTED),
				/* translator: %s is a SQL statement name */
						 errmsg("%s is not allowed in an SQL function",
								CreateCommandName(stmt->utilityStmt))));
		}

		if (fcache->func->readonly_func && !CommandIsReadOnly(stmt))
			ereport(ERROR,
					(errcode(ERRCODE_FEATURE_NOT_SUPPORTED),
			/* translator: %s is a SQL statement name */
					 errmsg("%s is not allowed in a non-volatile function",
							CreateCommandName((Node *) stmt))));

		/* OK, build the execution_state for this query */
		newes = &fcache->esarray[foreach_current_index(lc)];
		if (preves)
			preves->next = newes;
		else
			fcache->eslist = newes;

		newes->next = NULL;
		newes->status = F_EXEC_START;
		newes->setsResult = false;	/* might change below */
		newes->lazyEval = false;	/* might change below */
		newes->stmt = stmt;
		newes->qd = NULL;

		if (stmt->canSetTag)
			lasttages = newes;

		preves = newes;
	}

	/*
	 * If this isn't the last CachedPlanSource, we're done here.  Otherwise,
	 * we need to prepare information about how to return the results.
	 */
	if (fcache->next_query_index < fcache->func->num_queries)
		return true;

	/*
	 * Construct a JunkFilter we can use to coerce the returned rowtype to the
	 * desired form, unless the result type is VOID, in which case there's
	 * nothing to coerce to.  (XXX Frequently, the JunkFilter isn't doing
	 * anything very interesting, but much of this module expects it to be
	 * there anyway.)
	 *
	 * Normally we can re-use the JunkFilter across executions, but if the
	 * plan for the last CachedPlanSource changed, we'd better rebuild it.
	 *
	 * The JunkFilter, its result slot, and its tupledesc are kept in a
	 * subsidiary memory context so that we can free them easily when needed.
	 */
	if (fcache->func->rettype != VOIDOID &&
		(fcache->junkFilter == NULL ||
		 fcache->jf_generation != fcache->cplan->generation))
	{
		TupleTableSlot *slot;
		List	   *resulttlist;
		MemoryContext oldcontext;

		/* Create or reset the jfcontext */
		if (fcache->jfcontext == NULL)
			fcache->jfcontext = AllocSetContextCreate(fcache->fcontext,
													  "SQL function junkfilter",
													  ALLOCSET_SMALL_SIZES);
		else
			MemoryContextReset(fcache->jfcontext);
		oldcontext = MemoryContextSwitchTo(fcache->jfcontext);

		slot = MakeSingleTupleTableSlot(NULL, &TTSOpsMinimalTuple);

		/*
		 * Re-fetch the (possibly modified) output tlist of the final
		 * statement.  By this point, we should have thrown an error if there
		 * is not one.
		 */
		resulttlist = get_sql_fn_result_tlist(plansource->query_list);

		/*
		 * If the result is composite, *and* we are returning the whole tuple
		 * result, we need to insert nulls for any dropped columns.  In the
		 * single-column-result case, there might be dropped columns within
		 * the composite column value, but it's not our problem here.  There
		 * should be no resjunk entries in resulttlist, so in the second case
		 * the JunkFilter is certainly a no-op.
		 */
		if (fcache->func->rettupdesc && fcache->func->returnsTuple)
			fcache->junkFilter = ExecInitJunkFilterConversion(resulttlist,
															  fcache->func->rettupdesc,
															  slot);
		else
			fcache->junkFilter = ExecInitJunkFilter(resulttlist, slot);

		/*
		 * The resulttlist tree belongs to the plancache and might disappear
		 * underneath us due to plancache invalidation.  While we could
		 * forestall that by copying it, that'd just be a waste of cycles,
		 * because the junkfilter doesn't need it anymore.  (It'd only be used
		 * by ExecFindJunkAttribute(), which we don't use here.)  To ensure
		 * there's not a dangling pointer laying about, clear the junkFilter's
		 * pointer.
		 */
		fcache->junkFilter->jf_targetList = NIL;

		/* Make sure output rowtype is properly blessed */
		if (fcache->func->returnsTuple)
			BlessTupleDesc(fcache->junkFilter->jf_resultSlot->tts_tupleDescriptor);

		/* Mark the JunkFilter as up-to-date */
		fcache->jf_generation = fcache->cplan->generation;

		MemoryContextSwitchTo(oldcontext);
	}

	if (fcache->func->returnsSet &&
		!fcache->func->returnsTuple &&
		type_is_rowtype(fcache->func->rettype))
	{
		/*
		 * Returning rowtype as if it were scalar --- materialize won't work.
		 * Right now it's sufficient to override any caller preference for
		 * materialize mode, but this might need more work in future.
		 */
		fcache->lazyEvalOK = true;
	}

	/*
	 * Mark the last canSetTag query as delivering the function result; then,
	 * if it is a plain SELECT, mark it for lazy evaluation. If it's not a
	 * SELECT we must always run it to completion.
	 *
	 * Note: at some point we might add additional criteria for whether to use
	 * lazy eval.  However, we should prefer to use it whenever the function
	 * doesn't return set, since fetching more than one row is useless in that
	 * case.
	 *
	 * Note: don't set setsResult if the function returns VOID, as evidenced
	 * by not having made a junkfilter.  This ensures we'll throw away any
	 * output from the last statement in such a function.
	 */
	if (lasttages && fcache->junkFilter)
	{
		lasttages->setsResult = true;
		if (fcache->lazyEvalOK &&
			lasttages->stmt->commandType == CMD_SELECT &&
			!lasttages->stmt->hasModifyingCTE)
			fcache->lazyEval = lasttages->lazyEval = true;
	}

	return true;
}

/*
 * Convert the SQL function's next query from source form (RawStmt or Query)
 * into a CachedPlanSource.  If it's the last query, also determine whether
 * the function returnsTuple.
 */
static void
prepare_next_query(SQLFunctionHashEntry *func)
{
	int			qindex;
	bool		islast;
	CachedPlanSource *plansource;
	List	   *queryTree_list;
	MemoryContext oldcontext;

	/* Which query should we process? */
	qindex = list_length(func->plansource_list);
	Assert(qindex < func->num_queries); /* else caller error */
	islast = (qindex + 1 >= func->num_queries);

	/*
	 * Parse and/or rewrite the query, creating a CachedPlanSource that holds
	 * a copy of the original parsetree.  Note fine point: we make a copy of
	 * each original parsetree to ensure that the source_list in pcontext
	 * remains unmodified during parse analysis and rewrite.  This is normally
	 * unnecessary, but we have to do it in case an error is raised during
	 * parse analysis.  Otherwise, a fresh attempt to execute the function
	 * will arrive back here and try to work from a corrupted source_list.
	 */
	if (!func->raw_source)
	{
		/* Source queries are already parse-analyzed */
		Query	   *parsetree = list_nth_node(Query, func->source_list, qindex);

		parsetree = copyObject(parsetree);
		plansource = CreateCachedPlanForQuery(parsetree,
											  func->src,
											  CreateCommandTag((Node *) parsetree));
		AcquireRewriteLocks(parsetree, true, false);
		queryTree_list = pg_rewrite_query(parsetree);
	}
	else
	{
		/* Source queries are raw parsetrees */
		RawStmt    *parsetree = list_nth_node(RawStmt, func->source_list, qindex);

		parsetree = copyObject(parsetree);
		plansource = CreateCachedPlan(parsetree,
									  func->src,
									  CreateCommandTag(parsetree->stmt));
		queryTree_list = pg_analyze_and_rewrite_withcb(parsetree,
													   func->src,
													   (ParserSetupHook) sql_fn_parser_setup,
													   func->pinfo,
													   NULL);
	}

	/*
	 * Check that there are no statements we don't want to allow.
	 */
	check_sql_fn_statement(queryTree_list);

	/*
	 * If this is the last query, check that the function returns the type it
	 * claims to.  Although in simple cases this was already done when the
	 * function was defined, we have to recheck because database objects used
	 * in the function's queries might have changed type.  We'd have to
	 * recheck anyway if the function had any polymorphic arguments. Moreover,
	 * check_sql_stmt_retval takes care of injecting any required column type
	 * coercions.  (But we don't ask it to insert nulls for dropped columns;
	 * the junkfilter handles that.)
	 *
	 * Note: we set func->returnsTuple according to whether we are returning
	 * the whole tuple result or just a single column.  In the latter case we
	 * clear returnsTuple because we need not act different from the scalar
	 * result case, even if it's a rowtype column.  (However, we have to force
	 * lazy eval mode in that case; otherwise we'd need extra code to expand
	 * the rowtype column into multiple columns, since we have no way to
	 * notify the caller that it should do that.)
	 */
	if (islast)
		func->returnsTuple = check_sql_stmt_retval(queryTree_list,
												   func->rettype,
												   func->rettupdesc,
												   func->prokind,
												   false);

	/*
	 * Now that check_sql_stmt_retval has done its thing, we can complete plan
	 * cache entry creation.
	 */
	CompleteCachedPlan(plansource,
					   queryTree_list,
					   NULL,
					   NULL,
					   0,
					   (ParserSetupHook) sql_fn_parser_setup,
					   func->pinfo,
					   CURSOR_OPT_PARALLEL_OK | CURSOR_OPT_NO_SCROLL,
					   false);

	/*
	 * Install post-rewrite hook.  Its arg is the hash entry if this is the
	 * last statement, else NULL.
	 */
	SetPostRewriteHook(plansource,
					   sql_postrewrite_callback,
					   islast ? func : NULL);

	/*
	 * While the CachedPlanSources can take care of themselves, our List
	 * pointing to them had better be in the hcontext.
	 */
	oldcontext = MemoryContextSwitchTo(func->hcontext);
	func->plansource_list = lappend(func->plansource_list, plansource);
	MemoryContextSwitchTo(oldcontext);

	/*
	 * As soon as we've linked the CachedPlanSource into the list, mark it as
	 * "saved".
	 */
	SaveCachedPlan(plansource);

	/*
	 * Finally, if this was the last statement, we can flush the pcontext with
	 * the original query trees; they're all safely copied into
	 * CachedPlanSources now.
	 */
	if (islast)
	{
		func->source_list = NIL;	/* avoid dangling pointer */
		MemoryContextDelete(func->pcontext);
		func->pcontext = NULL;
	}
}

/*
 * Fill a new SQLFunctionHashEntry.
 *
 * The passed-in "cfunc" struct is expected to be zeroes, except
 * for the CachedFunction fields, which we don't touch here.
 *
 * We expect to be called in a short-lived memory context (typically a
 * query's per-tuple context).  Data that is to be part of the hash entry
 * must be copied into the hcontext or pcontext as appropriate.
 */
static void
sql_compile_callback(FunctionCallInfo fcinfo,
					 HeapTuple procedureTuple,
					 const CachedFunctionHashKey *hashkey,
					 CachedFunction *cfunc,
					 bool forValidator)
{
	SQLFunctionHashEntry *func = (SQLFunctionHashEntry *) cfunc;
	Form_pg_proc procedureStruct = (Form_pg_proc) GETSTRUCT(procedureTuple);
	ErrorContextCallback comperrcontext;
	MemoryContext hcontext;
	MemoryContext pcontext;
	MemoryContext oldcontext = CurrentMemoryContext;
	Oid			rettype;
	TupleDesc	rettupdesc;
	Datum		tmp;
	bool		isNull;
	List	   *source_list;

	/*
	 * Setup error traceback support for ereport() during compile.  (This is
	 * mainly useful for reporting parse errors from pg_parse_query.)
	 */
	comperrcontext.callback = sql_compile_error_callback;
	comperrcontext.arg = func;
	comperrcontext.previous = error_context_stack;
	error_context_stack = &comperrcontext;

	/*
	 * Create the hash entry's memory context.  For now it's a child of the
	 * caller's context, so that it will go away if we fail partway through.
	 */
	hcontext = AllocSetContextCreate(CurrentMemoryContext,
									 "SQL function",
									 ALLOCSET_SMALL_SIZES);

	/*
	 * Create the not-as-long-lived pcontext.  We make this a child of
	 * hcontext so that it doesn't require separate deletion.
	 */
	pcontext = AllocSetContextCreate(hcontext,
									 "SQL function parse trees",
									 ALLOCSET_SMALL_SIZES);
	func->pcontext = pcontext;

	/*
	 * copy function name immediately for use by error reporting callback, and
	 * for use as memory context identifier
	 */
	func->fname = MemoryContextStrdup(hcontext,
									  NameStr(procedureStruct->proname));
	MemoryContextSetIdentifier(hcontext, func->fname);

	/*
	 * Resolve any polymorphism, obtaining the actual result type, and the
	 * corresponding tupdesc if it's a rowtype.
	 */
	(void) get_call_result_type(fcinfo, &rettype, &rettupdesc);

	func->rettype = rettype;
	if (rettupdesc)
	{
		MemoryContextSwitchTo(hcontext);
		func->rettupdesc = CreateTupleDescCopy(rettupdesc);
		MemoryContextSwitchTo(oldcontext);
	}

	/* Fetch the typlen and byval info for the result type */
	get_typlenbyval(rettype, &func->typlen, &func->typbyval);

	/* Remember whether we're returning setof something */
	func->returnsSet = procedureStruct->proretset;

	/* Remember if function is STABLE/IMMUTABLE */
	func->readonly_func =
		(procedureStruct->provolatile != PROVOLATILE_VOLATILE);

	/* Remember routine kind */
	func->prokind = procedureStruct->prokind;

	/*
	 * We need the actual argument types to pass to the parser.  Also make
	 * sure that parameter symbols are considered to have the function's
	 * resolved input collation.
	 */
	MemoryContextSwitchTo(hcontext);
	func->pinfo = prepare_sql_fn_parse_info(procedureTuple,
											fcinfo->flinfo->fn_expr,
											PG_GET_COLLATION());
	MemoryContextSwitchTo(oldcontext);

	/*
	 * Now that we have the resolved argument types, collect their typlens for
	 * use in postquel_sub_params.
	 */
	func->argtyplen = (int16 *)
		MemoryContextAlloc(hcontext, func->pinfo->nargs * sizeof(int16));
	for (int i = 0; i < func->pinfo->nargs; i++)
		func->argtyplen[i] = get_typlen(func->pinfo->argtypes[i]);

	/*
	 * And of course we need the function body text.
	 */
	tmp = SysCacheGetAttrNotNull(PROCOID, procedureTuple, Anum_pg_proc_prosrc);
	func->src = MemoryContextStrdup(hcontext,
									TextDatumGetCString(tmp));

	/* If we have prosqlbody, pay attention to that not prosrc. */
	tmp = SysCacheGetAttr(PROCOID,
						  procedureTuple,
						  Anum_pg_proc_prosqlbody,
						  &isNull);
	if (!isNull)
	{
		/* Source queries are already parse-analyzed */
		Node	   *n;

		n = stringToNode(TextDatumGetCString(tmp));
		if (IsA(n, List))
			source_list = linitial_node(List, castNode(List, n));
		else
			source_list = list_make1(n);
		func->raw_source = false;
	}
	else
	{
		/* Source queries are raw parsetrees */
		source_list = pg_parse_query(func->src);
		func->raw_source = true;
	}

	/*
	 * Note: we must save the number of queries so that we'll still remember
	 * how many there are after we discard source_list.
	 */
	func->num_queries = list_length(source_list);

	/*
	 * Edge case: empty function body is OK only if it returns VOID.  Normally
	 * we validate that the last statement returns the right thing in
	 * check_sql_stmt_retval, but we'll never reach that if there's no last
	 * statement.
	 */
	if (func->num_queries == 0 && rettype != VOIDOID)
		ereport(ERROR,
				(errcode(ERRCODE_INVALID_FUNCTION_DEFINITION),
				 errmsg("return type mismatch in function declared to return %s",
						format_type_be(rettype)),
				 errdetail("Function's final statement must be SELECT or INSERT/UPDATE/DELETE/MERGE RETURNING.")));

	/* Save the source trees in pcontext for now. */
	MemoryContextSwitchTo(pcontext);
	func->source_list = copyObject(source_list);
	MemoryContextSwitchTo(oldcontext);

	/*
	 * We now have a fully valid hash entry, so reparent hcontext under
	 * CacheMemoryContext to make all the subsidiary data long-lived, and only
	 * then install the hcontext link so that sql_delete_callback will know to
	 * delete it.
	 */
	MemoryContextSetParent(hcontext, CacheMemoryContext);
	func->hcontext = hcontext;

	error_context_stack = comperrcontext.previous;
}

/*
 * Deletion callback used by funccache.c.
 *
 * Free any free-able subsidiary data of cfunc, but not the
 * struct CachedFunction itself.
 */
static void
sql_delete_callback(CachedFunction *cfunc)
{
	SQLFunctionHashEntry *func = (SQLFunctionHashEntry *) cfunc;
	ListCell   *lc;

	/* Release the CachedPlanSources */
	foreach(lc, func->plansource_list)
	{
		CachedPlanSource *plansource = (CachedPlanSource *) lfirst(lc);

		DropCachedPlan(plansource);
	}
	func->plansource_list = NIL;

	/*
	 * If we have an hcontext, free it, thereby getting rid of all subsidiary
	 * data.  (If we still have a pcontext, this gets rid of that too.)
	 */
	if (func->hcontext)
		MemoryContextDelete(func->hcontext);
	func->hcontext = NULL;
}

/*
 * Post-rewrite callback used by plancache.c.
 *
 * This must match the processing that prepare_next_query() does between
 * rewriting and calling CompleteCachedPlan().
 */
static void
sql_postrewrite_callback(List *querytree_list, void *arg)
{
	/*
	 * Check that there are no statements we don't want to allow.  (Presently,
	 * there's no real point in this because the result can't change from what
	 * we saw originally.  But it's cheap and maybe someday it will matter.)
	 */
	check_sql_fn_statement(querytree_list);

	/*
	 * If this is the last query, we must re-do what check_sql_stmt_retval did
	 * to its targetlist.  Also check that returnsTuple didn't change (it
	 * probably cannot, but be cautious).
	 */
	if (arg != NULL)
	{
		SQLFunctionHashEntry *func = (SQLFunctionHashEntry *) arg;
		bool		returnsTuple;

		returnsTuple = check_sql_stmt_retval(querytree_list,
											 func->rettype,
											 func->rettupdesc,
											 func->prokind,
											 false);
		if (returnsTuple != func->returnsTuple)
			ereport(ERROR,
					(errcode(ERRCODE_FEATURE_NOT_SUPPORTED),
					 errmsg("cached plan must not change result type")));
	}
}

/* Start up execution of one execution_state node */
static void
postquel_start(execution_state *es, SQLFunctionCachePtr fcache)
{
	DestReceiver *dest;
	MemoryContext oldcontext = CurrentMemoryContext;

	Assert(es->qd == NULL);

	/* Caller should have ensured a suitable snapshot is active */
	Assert(ActiveSnapshotSet());

	/*
	 * In lazyEval mode for a SRF, we must run the sub-executor in a child of
	 * fcontext, so that it can survive across multiple calls to fmgr_sql.
	 * (XXX in the case of a long-lived FmgrInfo, this policy potentially
	 * causes memory leakage, but it's not very clear where we could keep
	 * stuff instead.  Fortunately, there are few if any cases where
	 * set-returning functions are invoked via FmgrInfos that would outlive
	 * the calling query.)  Otherwise, we're going to run it to completion
	 * before exiting fmgr_sql, so it can perfectly well run in the caller's
	 * context.
	 */
	if (es->lazyEval && fcache->func->returnsSet)
	{
		fcache->subcontext = AllocSetContextCreate(fcache->fcontext,
												   "SQL function execution",
												   ALLOCSET_DEFAULT_SIZES);
		fcache->ownSubcontext = true;
	}
	else if (es->stmt->commandType == CMD_UTILITY)
	{
		/*
		 * The code path using a sub-executor is pretty good about cleaning up
		 * cruft, since the executor will make its own sub-context.  We don't
		 * really need an additional layer of sub-context in that case.
		 * However, if this is a utility statement, it won't make its own
		 * sub-context, so it seems advisable to make one that we can free on
		 * completion.
		 */
		fcache->subcontext = AllocSetContextCreate(CurrentMemoryContext,
												   "SQL function execution",
												   ALLOCSET_DEFAULT_SIZES);
		fcache->ownSubcontext = true;
	}
	else
	{
		fcache->subcontext = CurrentMemoryContext;
		fcache->ownSubcontext = false;
	}

	/*
	 * Build a tuplestore if needed, that is if it's a set-returning function
	 * and we're producing the function result without using lazyEval mode.
	 */
	if (es->setsResult)
	{
		Assert(fcache->tstore == NULL);
		if (fcache->func->returnsSet && !es->lazyEval)
		{
			MemoryContextSwitchTo(fcache->tscontext);
			fcache->tstore = tuplestore_begin_heap(fcache->randomAccess,
												   false, work_mem);
		}
	}

	/* Switch into the selected subcontext (might be a no-op) */
	MemoryContextSwitchTo(fcache->subcontext);

	/*
	 * If this query produces the function result, collect its output using
	 * our custom DestReceiver; else discard any output.
	 */
	if (es->setsResult)
	{
		DR_sqlfunction *myState;

		dest = CreateDestReceiver(DestSQLFunction);
		/* pass down the needed info to the dest receiver routines */
		myState = (DR_sqlfunction *) dest;
		Assert(myState->pub.mydest == DestSQLFunction);
		myState->tstore = fcache->tstore;	/* might be NULL */
		myState->filter = fcache->junkFilter;

		/* Make very sure the junkfilter's result slot is empty */
		ExecClearTuple(fcache->junkFilter->jf_resultSlot);
	}
	else
		dest = None_Receiver;

	es->qd = CreateQueryDesc(es->stmt,
							 fcache->func->src,
							 GetActiveSnapshot(),
							 InvalidSnapshot,
							 dest,
							 fcache->paramLI,
							 es->qd ? es->qd->queryEnv : NULL,
							 0);

	/* Utility commands don't need Executor. */
	if (es->qd->operation != CMD_UTILITY)
	{
		/*
		 * In lazyEval mode, do not let the executor set up an AfterTrigger
		 * context.  This is necessary not just an optimization, because we
		 * mustn't exit from the function execution with a stacked
		 * AfterTrigger level still active.  We are careful not to select
		 * lazyEval mode for any statement that could possibly queue triggers.
		 */
		int			eflags;

		if (es->lazyEval)
			eflags = EXEC_FLAG_SKIP_TRIGGERS;
		else
			eflags = 0;			/* default run-to-completion flags */
		ExecutorStart(es->qd, eflags);
	}

	es->status = F_EXEC_RUN;

	MemoryContextSwitchTo(oldcontext);
}

/* Run one execution_state; either to completion or to first result row */
/* Returns true if we ran to completion */
static bool
postquel_getnext(execution_state *es, SQLFunctionCachePtr fcache)
{
	bool		result;
	MemoryContext oldcontext;

	/* Run the sub-executor in subcontext */
	oldcontext = MemoryContextSwitchTo(fcache->subcontext);

	if (es->qd->operation == CMD_UTILITY)
	{
		ProcessUtility(es->qd->plannedstmt,
					   fcache->func->src,
					   true,	/* protect function cache's parsetree */
					   PROCESS_UTILITY_QUERY,
					   es->qd->params,
					   es->qd->queryEnv,
					   es->qd->dest,
					   NULL);
		result = true;			/* never stops early */
	}
	else
	{
		/* Run regular commands to completion unless lazyEval */
		uint64		count = (es->lazyEval) ? 1 : 0;

		ExecutorRun(es->qd, ForwardScanDirection, count);

		/*
		 * If we requested run to completion OR there was no tuple returned,
		 * command must be complete.
		 */
		result = (count == 0 || es->qd->estate->es_processed == 0);
	}

	MemoryContextSwitchTo(oldcontext);

	return result;
}

/* Shut down execution of one execution_state node */
static void
postquel_end(execution_state *es, SQLFunctionCachePtr fcache)
{
	MemoryContext oldcontext;

	/* Run the sub-executor in subcontext */
	oldcontext = MemoryContextSwitchTo(fcache->subcontext);

	/* mark status done to ensure we don't do ExecutorEnd twice */
	es->status = F_EXEC_DONE;

	/* Utility commands don't need Executor. */
	if (es->qd->operation != CMD_UTILITY)
	{
		ExecutorFinish(es->qd);
		ExecutorEnd(es->qd);
	}

	es->qd->dest->rDestroy(es->qd->dest);

	FreeQueryDesc(es->qd);
	es->qd = NULL;

	MemoryContextSwitchTo(oldcontext);

	/* Delete the subcontext, if it's actually a separate context */
	if (fcache->ownSubcontext)
		MemoryContextDelete(fcache->subcontext);
	fcache->subcontext = NULL;
}

/* Build ParamListInfo array representing current arguments */
static void
postquel_sub_params(SQLFunctionCachePtr fcache,
					FunctionCallInfo fcinfo)
{
	int			nargs = fcinfo->nargs;

	if (nargs > 0)
	{
		ParamListInfo paramLI;
		Oid		   *argtypes = fcache->func->pinfo->argtypes;
		int16	   *argtyplen = fcache->func->argtyplen;

		if (fcache->paramLI == NULL)
		{
			/* First time through: build a persistent ParamListInfo struct */
			MemoryContext oldcontext;

			oldcontext = MemoryContextSwitchTo(fcache->fcontext);
			paramLI = makeParamList(nargs);
			fcache->paramLI = paramLI;
			MemoryContextSwitchTo(oldcontext);
		}
		else
		{
			paramLI = fcache->paramLI;
			Assert(paramLI->numParams == nargs);
		}

		for (int i = 0; i < nargs; i++)
		{
			ParamExternData *prm = &paramLI->params[i];

			/*
			 * If an incoming parameter value is a R/W expanded datum, we
			 * force it to R/O.  We'd be perfectly entitled to scribble on it,
			 * but the problem is that if the parameter is referenced more
			 * than once in the function, earlier references might mutate the
			 * value seen by later references, which won't do at all.  We
			 * could do better if we could be sure of the number of Param
			 * nodes in the function's plans; but we might not have planned
			 * all the statements yet, nor do we have plan tree walker
			 * infrastructure.  (Examining the parse trees is not good enough,
			 * because of possible function inlining during planning.)
			 */
			prm->isnull = fcinfo->args[i].isnull;
			prm->value = MakeExpandedObjectReadOnly(fcinfo->args[i].value,
													prm->isnull,
													argtyplen[i]);
			/* Allow the value to be substituted into custom plans */
			prm->pflags = PARAM_FLAG_CONST;
			prm->ptype = argtypes[i];
		}
	}
	else
		fcache->paramLI = NULL;
}

/*
 * Extract the SQL function's value from a single result row.  This is used
 * both for scalar (non-set) functions and for each row of a lazy-eval set
 * result.  We expect the current memory context to be that of the caller
 * of fmgr_sql.
 */
static Datum
postquel_get_single_result(TupleTableSlot *slot,
						   FunctionCallInfo fcinfo,
						   SQLFunctionCachePtr fcache)
{
	Datum		value;

	/*
	 * Set up to return the function value.  For pass-by-reference datatypes,
	 * be sure to copy the result into the current context.  We can't leave
	 * the data in the TupleTableSlot because we must clear the slot before
	 * returning.
	 */
	if (fcache->func->returnsTuple)
	{
		/* We must return the whole tuple as a Datum. */
		fcinfo->isnull = false;
		value = ExecFetchSlotHeapTupleDatum(slot);
	}
	else
	{
		/*
		 * Returning a scalar, which we have to extract from the first column
		 * of the SELECT result, and then copy into current context if needed.
		 */
		value = slot_getattr(slot, 1, &(fcinfo->isnull));

		if (!fcinfo->isnull)
			value = datumCopy(value, fcache->func->typbyval, fcache->func->typlen);
	}

	/* Clear the slot for next time */
	ExecClearTuple(slot);

	return value;
}

/*
 * fmgr_sql: function call manager for SQL functions
 */
Datum
fmgr_sql(PG_FUNCTION_ARGS)
{
	SQLFunctionCachePtr fcache;
	ErrorContextCallback sqlerrcontext;
	MemoryContext tscontext;
	bool		randomAccess;
	bool		lazyEvalOK;
	bool		pushed_snapshot;
	execution_state *es;
	TupleTableSlot *slot;
	Datum		result;

	/* Check call context */
	if (fcinfo->flinfo->fn_retset)
	{
		ReturnSetInfo *rsi = (ReturnSetInfo *) fcinfo->resultinfo;

		/*
		 * For simplicity, we require callers to support both set eval modes.
		 * There are cases where we must use one or must use the other, and
		 * it's not really worthwhile to postpone the check till we know. But
		 * note we do not require caller to provide an expectedDesc.
		 */
		if (!rsi || !IsA(rsi, ReturnSetInfo) ||
			(rsi->allowedModes & SFRM_ValuePerCall) == 0 ||
			(rsi->allowedModes & SFRM_Materialize) == 0)
			ereport(ERROR,
					(errcode(ERRCODE_FEATURE_NOT_SUPPORTED),
					 errmsg("set-valued function called in context that cannot accept a set")));
		randomAccess = rsi->allowedModes & SFRM_Materialize_Random;
		lazyEvalOK = !(rsi->allowedModes & SFRM_Materialize_Preferred);
		/* tuplestore, if used, must have query lifespan */
		tscontext = rsi->econtext->ecxt_per_query_memory;
	}
	else
	{
		randomAccess = false;
		lazyEvalOK = true;
		/* we won't need a tuplestore */
		tscontext = NULL;
	}

	/*
	 * Initialize fcache if starting a fresh execution.
	 */
	fcache = init_sql_fcache(fcinfo, lazyEvalOK);

	/* Mark fcache as active */
	fcache->active = true;

	/* Remember info that we might need later to construct tuplestore */
	fcache->tscontext = tscontext;
	fcache->randomAccess = randomAccess;

	/*
	 * Now we can set up error traceback support for ereport()
	 */
	sqlerrcontext.callback = sql_exec_error_callback;
	sqlerrcontext.arg = fcache;
	sqlerrcontext.previous = error_context_stack;
	error_context_stack = &sqlerrcontext;

	/*
	 * Find first unfinished execution_state.  If none, advance to the next
	 * query in function.
	 */
	do
	{
		es = fcache->eslist;
		while (es && es->status == F_EXEC_DONE)
			es = es->next;
		if (es)
			break;
	} while (init_execution_state(fcache));

	/*
	 * Execute each command in the function one after another until we either
	 * run out of commands or get a result row from a lazily-evaluated SELECT.
	 *
	 * Notes about snapshot management:
	 *
	 * In a read-only function, we just use the surrounding query's snapshot.
	 *
	 * In a non-read-only function, we rely on the fact that we'll never
	 * suspend execution between queries of the function: the only reason to
	 * suspend execution before completion is if we are returning a row from a
	 * lazily-evaluated SELECT.  So, when first entering this loop, we'll
	 * either start a new query (and push a fresh snapshot) or re-establish
	 * the active snapshot from the existing query descriptor.  If we need to
	 * start a new query in a subsequent execution of the loop, either we need
	 * a fresh snapshot (and pushed_snapshot is false) or the existing
	 * snapshot is on the active stack and we can just bump its command ID.
	 */
	pushed_snapshot = false;
	while (es)
	{
		bool		completed;

		if (es->status == F_EXEC_START)
		{
			/*
			 * If not read-only, be sure to advance the command counter for
			 * each command, so that all work to date in this transaction is
			 * visible.  Take a new snapshot if we don't have one yet,
			 * otherwise just bump the command ID in the existing snapshot.
			 */
			if (!fcache->func->readonly_func)
			{
				CommandCounterIncrement();
				if (!pushed_snapshot)
				{
					PushActiveSnapshot(GetTransactionSnapshot());
					pushed_snapshot = true;
				}
				else
					UpdateActiveSnapshotCommandId();
			}

			postquel_start(es, fcache);
		}
		else if (!fcache->func->readonly_func && !pushed_snapshot)
		{
			/* Re-establish active snapshot when re-entering function */
			PushActiveSnapshot(es->qd->snapshot);
			pushed_snapshot = true;
		}

		completed = postquel_getnext(es, fcache);

		/*
		 * If we ran the command to completion, we can shut it down now. Any
		 * row(s) we need to return are safely stashed in the result slot or
		 * tuplestore, and we want to be sure that, for example, AFTER
		 * triggers get fired before we return anything.  Also, if the
		 * function doesn't return set, we can shut it down anyway because it
		 * must be a SELECT and we don't care about fetching any more result
		 * rows.
		 */
		if (completed || !fcache->func->returnsSet)
			postquel_end(es, fcache);

		/*
		 * Break from loop if we didn't shut down (implying we got a
		 * lazily-evaluated row).  Otherwise we'll press on till the whole
		 * function is done, relying on the tuplestore to keep hold of the
		 * data to eventually be returned.  This is necessary since an
		 * INSERT/UPDATE/DELETE RETURNING that sets the result might be
		 * followed by additional rule-inserted commands, and we want to
		 * finish doing all those commands before we return anything.
		 */
		if (es->status != F_EXEC_DONE)
			break;

		/*
		 * Advance to next execution_state, and perhaps next query.
		 */
		es = es->next;
		while (!es)
		{
			/*
			 * Flush the current snapshot so that we will take a new one for
			 * the new query list.  This ensures that new snaps are taken at
			 * original-query boundaries, matching the behavior of interactive
			 * execution.
			 */
			if (pushed_snapshot)
			{
				PopActiveSnapshot();
				pushed_snapshot = false;
			}

			if (!init_execution_state(fcache))
				break;			/* end of function */

			es = fcache->eslist;
		}
	}

	/*
	 * The result slot or tuplestore now contains whatever row(s) we are
	 * supposed to return.
	 */
	if (fcache->func->returnsSet)
	{
		ReturnSetInfo *rsi = (ReturnSetInfo *) fcinfo->resultinfo;

		if (es)
		{
			/*
			 * If we stopped short of being done, we must have a lazy-eval
			 * row.
			 */
			Assert(es->lazyEval);
			/* The junkfilter's result slot contains the query result tuple */
			Assert(fcache->junkFilter);
			slot = fcache->junkFilter->jf_resultSlot;
			Assert(!TTS_EMPTY(slot));
			/* Extract the result as a datum, and copy out from the slot */
			result = postquel_get_single_result(slot, fcinfo, fcache);

			/*
			 * Let caller know we're not finished.
			 */
			rsi->isDone = ExprMultipleResult;

			/*
			 * Ensure we will get shut down cleanly if the exprcontext is not
			 * run to completion.
			 */
			if (!fcache->shutdown_reg)
			{
				RegisterExprContextCallback(rsi->econtext,
											ShutdownSQLFunction,
											PointerGetDatum(fcache));
				fcache->shutdown_reg = true;
			}
		}
		else if (fcache->lazyEval)
		{
			/*
			 * We are done with a lazy evaluation.  Let caller know we're
			 * finished.
			 */
			rsi->isDone = ExprEndResult;

			fcinfo->isnull = true;
			result = (Datum) 0;

			/* Deregister shutdown callback, if we made one */
			if (fcache->shutdown_reg)
			{
				UnregisterExprContextCallback(rsi->econtext,
											  ShutdownSQLFunction,
											  PointerGetDatum(fcache));
				fcache->shutdown_reg = false;
			}
		}
		else
		{
			/*
			 * We are done with a non-lazy evaluation.  Return whatever is in
			 * the tuplestore.  (It is now caller's responsibility to free the
			 * tuplestore when done.)
			 *
			 * Note an edge case: we could get here without having made a
			 * tuplestore if the function is declared to return SETOF VOID.
			 * ExecMakeTableFunctionResult will cope with null setResult.
			 */
			Assert(fcache->tstore || fcache->func->rettype == VOIDOID);
			rsi->returnMode = SFRM_Materialize;
			rsi->setResult = fcache->tstore;
			fcache->tstore = NULL;
			/* must copy desc because execSRF.c will free it */
			if (fcache->junkFilter)
				rsi->setDesc = CreateTupleDescCopy(fcache->junkFilter->jf_cleanTupType);

			fcinfo->isnull = true;
			result = (Datum) 0;

			/* Deregister shutdown callback, if we made one */
			if (fcache->shutdown_reg)
			{
				UnregisterExprContextCallback(rsi->econtext,
											  ShutdownSQLFunction,
											  PointerGetDatum(fcache));
				fcache->shutdown_reg = false;
			}
		}
	}
	else
	{
		/*
		 * Non-set function.  If we got a row, return it; else return NULL.
		 */
		if (fcache->junkFilter)
		{
			/* The junkfilter's result slot contains the query result tuple */
			slot = fcache->junkFilter->jf_resultSlot;
			if (!TTS_EMPTY(slot))
				result = postquel_get_single_result(slot, fcinfo, fcache);
			else
			{
				fcinfo->isnull = true;
				result = (Datum) 0;
			}
		}
		else
		{
			/* Should only get here for VOID functions and procedures */
			Assert(fcache->func->rettype == VOIDOID);
			fcinfo->isnull = true;
			result = (Datum) 0;
		}
	}

	/* Pop snapshot if we have pushed one */
	if (pushed_snapshot)
		PopActiveSnapshot();

	/*
	 * If we've gone through every command in the function, we are done. Reset
	 * state to start over again on next call.
	 */
	if (es == NULL)
		fcache->eslist = NULL;

	/* Mark fcache as inactive */
	fcache->active = false;

	error_context_stack = sqlerrcontext.previous;

	return result;
}


/*
 * error context callback to let us supply a traceback during compile
 */
static void
sql_compile_error_callback(void *arg)
{
	SQLFunctionHashEntry *func = (SQLFunctionHashEntry *) arg;
	int			syntaxerrposition;

	/*
	 * We can do nothing useful if sql_compile_callback() didn't get as far as
	 * copying the function name
	 */
	if (func->fname == NULL)
		return;

	/*
	 * If there is a syntax error position, convert to internal syntax error
	 */
	syntaxerrposition = geterrposition();
	if (syntaxerrposition > 0 && func->src != NULL)
	{
		errposition(0);
		internalerrposition(syntaxerrposition);
		internalerrquery(func->src);
	}

	/*
	 * sql_compile_callback() doesn't do any per-query processing, so just
	 * report the context as "during startup".
	 */
	errcontext("SQL function \"%s\" during startup", func->fname);
}

/*
 * error context callback to let us supply a call-stack traceback at runtime
 */
static void
sql_exec_error_callback(void *arg)
{
	SQLFunctionCachePtr fcache = (SQLFunctionCachePtr) arg;
	int			syntaxerrposition;

	/*
	 * If there is a syntax error position, convert to internal syntax error
	 */
	syntaxerrposition = geterrposition();
	if (syntaxerrposition > 0 && fcache->func->src != NULL)
	{
		errposition(0);
		internalerrposition(syntaxerrposition);
		internalerrquery(fcache->func->src);
	}

	/*
	 * If we failed while executing an identifiable query within the function,
	 * report that.  Otherwise say it was "during startup".
	 */
	if (fcache->error_query_index > 0)
		errcontext("SQL function \"%s\" statement %d",
				   fcache->func->fname, fcache->error_query_index);
	else
		errcontext("SQL function \"%s\" during startup", fcache->func->fname);
}


/*
 * ExprContext callback function
 *
 * We register this in the active ExprContext while a set-returning SQL
 * function is running, in case the function needs to be shut down before it
 * has been run to completion.  Note that this will not be called during an
 * error abort, but we don't need it because transaction abort will take care
 * of releasing executor resources.
 */
static void
ShutdownSQLFunction(Datum arg)
{
	SQLFunctionCachePtr fcache = (SQLFunctionCachePtr) DatumGetPointer(arg);
	execution_state *es;

	es = fcache->eslist;
	while (es)
	{
		/* Shut down anything still running */
		if (es->status == F_EXEC_RUN)
		{
			/* Re-establish active snapshot for any called functions */
			if (!fcache->func->readonly_func)
				PushActiveSnapshot(es->qd->snapshot);

			postquel_end(es, fcache);

			if (!fcache->func->readonly_func)
				PopActiveSnapshot();
		}
		es = es->next;
	}
	fcache->eslist = NULL;

	/* Release tuplestore if we have one */
	if (fcache->tstore)
		tuplestore_end(fcache->tstore);
	fcache->tstore = NULL;

	/* Release CachedPlan if we have one */
	if (fcache->cplan)
		ReleaseCachedPlan(fcache->cplan, fcache->cowner);
	fcache->cplan = NULL;

	/* execUtils will deregister the callback... */
	fcache->shutdown_reg = false;
}

/*
 * MemoryContext callback function
 *
 * We register this in the memory context that contains a SQLFunctionCache
 * struct.  When the memory context is reset or deleted, we release the
 * reference count (if any) that the cache holds on the long-lived hash entry.
 * Note that this will happen even during error aborts.
 */
static void
RemoveSQLFunctionCache(void *arg)
{
	SQLFunctionCache *fcache = (SQLFunctionCache *) arg;

	/* Release reference count on SQLFunctionHashEntry */
	if (fcache->func != NULL)
	{
		Assert(fcache->func->cfunc.use_count > 0);
		fcache->func->cfunc.use_count--;
		/* This should be unnecessary, but let's just be sure: */
		fcache->func = NULL;
	}
}

/*
 * check_sql_fn_statements
 *
 * Check statements in an SQL function.  Error out if there is anything that
 * is not acceptable.
 */
void
check_sql_fn_statements(List *queryTreeLists)
{
	ListCell   *lc;

	/* We are given a list of sublists of Queries */
	foreach(lc, queryTreeLists)
	{
		List	   *sublist = lfirst_node(List, lc);

		check_sql_fn_statement(sublist);
	}
}

/*
 * As above, for a single sublist of Queries.
 */
static void
check_sql_fn_statement(List *queryTreeList)
{
	ListCell   *lc;

	foreach(lc, queryTreeList)
	{
		Query	   *query = lfirst_node(Query, lc);

		/*
		 * Disallow calling procedures with output arguments.  The current
		 * implementation would just throw the output values away, unless the
		 * statement is the last one.  Per SQL standard, we should assign the
		 * output values by name.  By disallowing this here, we preserve an
		 * opportunity for future improvement.
		 */
		if (query->commandType == CMD_UTILITY &&
			IsA(query->utilityStmt, CallStmt))
		{
			CallStmt   *stmt = (CallStmt *) query->utilityStmt;

			if (stmt->outargs != NIL)
				ereport(ERROR,
						(errcode(ERRCODE_FEATURE_NOT_SUPPORTED),
						 errmsg("calling procedures with output arguments is not supported in SQL functions")));
		}
	}
}

/*
 * check_sql_fn_retval()
 *		Check return value of a list of lists of sql parse trees.
 *
 * The return value of a sql function is the value returned by the last
 * canSetTag query in the function.  We do some ad-hoc type checking and
 * coercion here to ensure that the function returns what it's supposed to.
 * Note that we may actually modify the last query to make it match!
 *
 * This function returns true if the sql function returns the entire tuple
 * result of its final statement, or false if it returns just the first column
 * result of that statement.  It throws an error if the final statement doesn't
 * return the right type at all.
 *
 * Note that because we allow "SELECT rowtype_expression", the result can be
 * false even when the declared function return type is a rowtype.
 *
 * For a polymorphic function the passed rettype must be the actual resolved
 * output type of the function.  (This means we can't check the type during
 * function definition of a polymorphic function.)  If we do see a polymorphic
 * rettype we'll throw an error, saying it is not a supported rettype.
 *
 * If the function returns composite, the passed rettupdesc should describe
 * the expected output.  If rettupdesc is NULL, we can't verify that the
 * output matches; that should only happen in fmgr_sql_validator(), or when
 * the function returns RECORD and the caller doesn't actually care which
 * composite type it is.
 *
 * (Typically, rettype and rettupdesc are computed by get_call_result_type
 * or a sibling function.)
 *
 * In addition to coercing individual output columns, we can modify the
 * output to include dummy NULL columns for any dropped columns appearing
 * in rettupdesc.  This is done only if the caller asks for it.
 */
bool
check_sql_fn_retval(List *queryTreeLists,
					Oid rettype, TupleDesc rettupdesc,
					char prokind,
					bool insertDroppedCols)
{
	List	   *queryTreeList;

	/*
	 * We consider only the last sublist of Query nodes, so that only the last
	 * original statement is a candidate to produce the result.  This is a
	 * change from pre-v18 versions, which would back up to the last statement
	 * that includes a canSetTag query, thus ignoring any ending statement(s)
	 * that rewrite to DO INSTEAD NOTHING.  That behavior was undocumented and
	 * there seems no good reason for it, except that it was an artifact of
	 * the original coding.
	 *
	 * If the function body is completely empty, handle that the same as if
	 * the last query had rewritten to nothing.
	 */
	if (queryTreeLists != NIL)
		queryTreeList = llast_node(List, queryTreeLists);
	else
		queryTreeList = NIL;

	return check_sql_stmt_retval(queryTreeList,
								 rettype, rettupdesc,
								 prokind, insertDroppedCols);
}

/*
 * As for check_sql_fn_retval, but we are given just the last query's
 * rewritten-queries list.
 */
static bool
check_sql_stmt_retval(List *queryTreeList,
					  Oid rettype, TupleDesc rettupdesc,
					  char prokind, bool insertDroppedCols)
{
	bool		is_tuple_result = false;
	Query	   *parse;
	ListCell   *parse_cell;
	List	   *tlist;
	int			tlistlen;
	bool		tlist_is_modifiable;
	char		fn_typtype;
	List	   *upper_tlist = NIL;
	bool		upper_tlist_nontrivial = false;
	ListCell   *lc;

	/*
	 * If it's declared to return VOID, we don't care what's in the function.
	 * (This takes care of procedures with no output parameters, as well.)
	 */
	if (rettype == VOIDOID)
		return false;

	/*
	 * Find the last canSetTag query in the list of Query nodes.  This isn't
	 * necessarily the last parsetree, because rule rewriting can insert
	 * queries after what the user wrote.
	 */
	parse = NULL;
	parse_cell = NULL;
	foreach(lc, queryTreeList)
	{
		Query	   *q = lfirst_node(Query, lc);

		if (q->canSetTag)
		{
			parse = q;
			parse_cell = lc;
		}
	}

	/*
	 * If it's a plain SELECT, it returns whatever the targetlist says.
	 * Otherwise, if it's INSERT/UPDATE/DELETE/MERGE with RETURNING, it
	 * returns that. Otherwise, the function return type must be VOID.
	 *
	 * Note: eventually replace this test with QueryReturnsTuples?	We'd need
	 * a more general method of determining the output type, though.  Also, it
	 * seems too dangerous to consider FETCH or EXECUTE as returning a
	 * determinable rowtype, since they depend on relatively short-lived
	 * entities.
	 */
	if (parse &&
		parse->commandType == CMD_SELECT)
	{
		tlist = parse->targetList;
		/* tlist is modifiable unless it's a dummy in a setop query */
		tlist_is_modifiable = (parse->setOperations == NULL);
	}
	else if (parse &&
			 (parse->commandType == CMD_INSERT ||
			  parse->commandType == CMD_UPDATE ||
			  parse->commandType == CMD_DELETE ||
			  parse->commandType == CMD_MERGE) &&
			 parse->returningList)
	{
		tlist = parse->returningList;
		/* returningList can always be modified */
		tlist_is_modifiable = true;
	}
	else
	{
		/* Last statement is a utility command, or it rewrote to nothing */
		ereport(ERROR,
				(errcode(ERRCODE_INVALID_FUNCTION_DEFINITION),
				 errmsg("return type mismatch in function declared to return %s",
						format_type_be(rettype)),
				 errdetail("Function's final statement must be SELECT or INSERT/UPDATE/DELETE/MERGE RETURNING.")));
		return false;			/* keep compiler quiet */
	}

	/*
	 * OK, check that the targetlist returns something matching the declared
	 * type, and modify it if necessary.  If possible, we insert any coercion
	 * steps right into the final statement's targetlist.  However, that might
	 * risk changes in the statement's semantics --- we can't safely change
	 * the output type of a grouping column, for instance.  In such cases we
	 * handle coercions by inserting an extra level of Query that effectively
	 * just does a projection.
	 */

	/*
	 * Count the non-junk entries in the result targetlist.
	 */
	tlistlen = ExecCleanTargetListLength(tlist);

	fn_typtype = get_typtype(rettype);

	if (fn_typtype == TYPTYPE_BASE ||
		fn_typtype == TYPTYPE_DOMAIN ||
		fn_typtype == TYPTYPE_ENUM ||
		fn_typtype == TYPTYPE_RANGE ||
		fn_typtype == TYPTYPE_MULTIRANGE)
	{
		/*
		 * For scalar-type returns, the target list must have exactly one
		 * non-junk entry, and its type must be coercible to rettype.
		 */
		TargetEntry *tle;

		if (tlistlen != 1)
			ereport(ERROR,
					(errcode(ERRCODE_INVALID_FUNCTION_DEFINITION),
					 errmsg("return type mismatch in function declared to return %s",
							format_type_be(rettype)),
					 errdetail("Final statement must return exactly one column.")));

		/* We assume here that non-junk TLEs must come first in tlists */
		tle = (TargetEntry *) linitial(tlist);
		Assert(!tle->resjunk);

		if (!coerce_fn_result_column(tle, rettype, -1,
									 tlist_is_modifiable,
									 &upper_tlist,
									 &upper_tlist_nontrivial))
			ereport(ERROR,
					(errcode(ERRCODE_INVALID_FUNCTION_DEFINITION),
					 errmsg("return type mismatch in function declared to return %s",
							format_type_be(rettype)),
					 errdetail("Actual return type is %s.",
							   format_type_be(exprType((Node *) tle->expr)))));
	}
	else if (fn_typtype == TYPTYPE_COMPOSITE || rettype == RECORDOID)
	{
		/*
		 * Returns a rowtype.
		 *
		 * Note that we will not consider a domain over composite to be a
		 * "rowtype" return type; it goes through the scalar case above.  This
		 * is because we only provide column-by-column implicit casting, and
		 * will not cast the complete record result.  So the only way to
		 * produce a domain-over-composite result is to compute it as an
		 * explicit single-column result.  The single-composite-column code
		 * path just below could handle such cases, but it won't be reached.
		 */
		int			tupnatts;	/* physical number of columns in tuple */
		int			tuplogcols; /* # of nondeleted columns in tuple */
		int			colindex;	/* physical column index */

		/*
		 * If the target list has one non-junk entry, and that expression has
		 * or can be coerced to the declared return type, take it as the
		 * result.  This allows, for example, 'SELECT func2()', where func2
		 * has the same composite return type as the function that's calling
		 * it.  This provision creates some ambiguity --- maybe the expression
		 * was meant to be the lone field of the composite result --- but it
		 * works well enough as long as we don't get too enthusiastic about
		 * inventing coercions from scalar to composite types.
		 *
		 * XXX Note that if rettype is RECORD and the expression is of a named
		 * composite type, or vice versa, this coercion will succeed, whether
		 * or not the record type really matches.  For the moment we rely on
		 * runtime type checking to catch any discrepancy, but it'd be nice to
		 * do better at parse time.
		 *
		 * We must *not* do this for a procedure, however.  Procedures with
		 * output parameter(s) have rettype RECORD, and the CALL code expects
		 * to get results corresponding to the list of output parameters, even
		 * when there's just one parameter that's composite.
		 */
		if (tlistlen == 1 && prokind != PROKIND_PROCEDURE)
		{
			TargetEntry *tle = (TargetEntry *) linitial(tlist);

			Assert(!tle->resjunk);
			if (coerce_fn_result_column(tle, rettype, -1,
										tlist_is_modifiable,
										&upper_tlist,
										&upper_tlist_nontrivial))
			{
				/* Note that we're NOT setting is_tuple_result */
				goto tlist_coercion_finished;
			}
		}

		/*
		 * If the caller didn't provide an expected tupdesc, we can't do any
		 * further checking.  Assume we're returning the whole tuple.
		 */
		if (rettupdesc == NULL)
			return true;

		/*
		 * Verify that the targetlist matches the return tuple type.  We scan
		 * the non-resjunk columns, and coerce them if necessary to match the
		 * datatypes of the non-deleted attributes.  For deleted attributes,
		 * insert NULL result columns if the caller asked for that.
		 */
		tupnatts = rettupdesc->natts;
		tuplogcols = 0;			/* we'll count nondeleted cols as we go */
		colindex = 0;

		foreach(lc, tlist)
		{
			TargetEntry *tle = (TargetEntry *) lfirst(lc);
			Form_pg_attribute attr;

			/* resjunk columns can simply be ignored */
			if (tle->resjunk)
				continue;

			do
			{
				colindex++;
				if (colindex > tupnatts)
					ereport(ERROR,
							(errcode(ERRCODE_INVALID_FUNCTION_DEFINITION),
							 errmsg("return type mismatch in function declared to return %s",
									format_type_be(rettype)),
							 errdetail("Final statement returns too many columns.")));
				attr = TupleDescAttr(rettupdesc, colindex - 1);
				if (attr->attisdropped && insertDroppedCols)
				{
					Expr	   *null_expr;

					/* The type of the null we insert isn't important */
					null_expr = (Expr *) makeConst(INT4OID,
												   -1,
												   InvalidOid,
												   sizeof(int32),
												   (Datum) 0,
												   true,	/* isnull */
												   true /* byval */ );
					upper_tlist = lappend(upper_tlist,
										  makeTargetEntry(null_expr,
														  list_length(upper_tlist) + 1,
														  NULL,
														  false));
					upper_tlist_nontrivial = true;
				}
			} while (attr->attisdropped);
			tuplogcols++;

			if (!coerce_fn_result_column(tle,
										 attr->atttypid, attr->atttypmod,
										 tlist_is_modifiable,
										 &upper_tlist,
										 &upper_tlist_nontrivial))
				ereport(ERROR,
						(errcode(ERRCODE_INVALID_FUNCTION_DEFINITION),
						 errmsg("return type mismatch in function declared to return %s",
								format_type_be(rettype)),
						 errdetail("Final statement returns %s instead of %s at column %d.",
								   format_type_be(exprType((Node *) tle->expr)),
								   format_type_be(attr->atttypid),
								   tuplogcols)));
		}

		/* remaining columns in rettupdesc had better all be dropped */
		for (colindex++; colindex <= tupnatts; colindex++)
		{
			if (!TupleDescCompactAttr(rettupdesc, colindex - 1)->attisdropped)
				ereport(ERROR,
						(errcode(ERRCODE_INVALID_FUNCTION_DEFINITION),
						 errmsg("return type mismatch in function declared to return %s",
								format_type_be(rettype)),
						 errdetail("Final statement returns too few columns.")));
			if (insertDroppedCols)
			{
				Expr	   *null_expr;

				/* The type of the null we insert isn't important */
				null_expr = (Expr *) makeConst(INT4OID,
											   -1,
											   InvalidOid,
											   sizeof(int32),
											   (Datum) 0,
											   true,	/* isnull */
											   true /* byval */ );
				upper_tlist = lappend(upper_tlist,
									  makeTargetEntry(null_expr,
													  list_length(upper_tlist) + 1,
													  NULL,
													  false));
				upper_tlist_nontrivial = true;
			}
		}

		/* Report that we are returning entire tuple result */
		is_tuple_result = true;
	}
	else
		ereport(ERROR,
				(errcode(ERRCODE_INVALID_FUNCTION_DEFINITION),
				 errmsg("return type %s is not supported for SQL functions",
						format_type_be(rettype))));

tlist_coercion_finished:

	/*
	 * If necessary, modify the final Query by injecting an extra Query level
	 * that just performs a projection.  (It'd be dubious to do this to a
	 * non-SELECT query, but we never have to; RETURNING lists can always be
	 * modified in-place.)
	 */
	if (upper_tlist_nontrivial)
	{
		Query	   *newquery;
		List	   *colnames;
		RangeTblEntry *rte;
		RangeTblRef *rtr;

		Assert(parse->commandType == CMD_SELECT);

		/* Most of the upper Query struct can be left as zeroes/nulls */
		newquery = makeNode(Query);
		newquery->commandType = CMD_SELECT;
		newquery->querySource = parse->querySource;
		newquery->canSetTag = true;
		newquery->targetList = upper_tlist;

		/* We need a moderately realistic colnames list for the subquery RTE */
		colnames = NIL;
		foreach(lc, parse->targetList)
		{
			TargetEntry *tle = (TargetEntry *) lfirst(lc);

			if (tle->resjunk)
				continue;
			colnames = lappend(colnames,
							   makeString(tle->resname ? tle->resname : ""));
		}

		/* Build a suitable RTE for the subquery */
		rte = makeNode(RangeTblEntry);
		rte->rtekind = RTE_SUBQUERY;
		rte->subquery = parse;
		rte->eref = rte->alias = makeAlias("*SELECT*", colnames);
		rte->lateral = false;
		rte->inh = false;
		rte->inFromCl = true;
		newquery->rtable = list_make1(rte);

		rtr = makeNode(RangeTblRef);
		rtr->rtindex = 1;
		newquery->jointree = makeFromExpr(list_make1(rtr), NULL);

		/*
		 * Make sure the new query is marked as having row security if the
		 * original one does.
		 */
		newquery->hasRowSecurity = parse->hasRowSecurity;

		/* Replace original query in the correct element of the query list */
		lfirst(parse_cell) = newquery;
	}

	return is_tuple_result;
}

/*
 * Process one function result column for check_sql_fn_retval
 *
 * Coerce the output value to the required type/typmod, and add a column
 * to *upper_tlist for it.  Set *upper_tlist_nontrivial to true if we
 * add an upper tlist item that's not just a Var.
 *
 * Returns true if OK, false if could not coerce to required type
 * (in which case, no changes have been made)
 */
static bool
coerce_fn_result_column(TargetEntry *src_tle,
						Oid res_type,
						int32 res_typmod,
						bool tlist_is_modifiable,
						List **upper_tlist,
						bool *upper_tlist_nontrivial)
{
	TargetEntry *new_tle;
	Expr	   *new_tle_expr;
	Node	   *cast_result;

	/*
	 * If the TLE has a sortgroupref marking, don't change it, as it probably
	 * is referenced by ORDER BY, DISTINCT, etc, and changing its type would
	 * break query semantics.  Otherwise, it's safe to modify in-place unless
	 * the query as a whole has issues with that.
	 */
	if (tlist_is_modifiable && src_tle->ressortgroupref == 0)
	{
		/* OK to modify src_tle in place, if necessary */
		cast_result = coerce_to_target_type(NULL,
											(Node *) src_tle->expr,
											exprType((Node *) src_tle->expr),
											res_type, res_typmod,
											COERCION_ASSIGNMENT,
											COERCE_IMPLICIT_CAST,
											-1);
		if (cast_result == NULL)
			return false;
		assign_expr_collations(NULL, cast_result);
		src_tle->expr = (Expr *) cast_result;
		/* Make a Var referencing the possibly-modified TLE */
		new_tle_expr = (Expr *) makeVarFromTargetEntry(1, src_tle);
	}
	else
	{
		/* Any casting must happen in the upper tlist */
		Var		   *var = makeVarFromTargetEntry(1, src_tle);

		cast_result = coerce_to_target_type(NULL,
											(Node *) var,
											var->vartype,
											res_type, res_typmod,
											COERCION_ASSIGNMENT,
											COERCE_IMPLICIT_CAST,
											-1);
		if (cast_result == NULL)
			return false;
		assign_expr_collations(NULL, cast_result);
		/* Did the coercion actually do anything? */
		if (cast_result != (Node *) var)
			*upper_tlist_nontrivial = true;
		new_tle_expr = (Expr *) cast_result;
	}
	new_tle = makeTargetEntry(new_tle_expr,
							  list_length(*upper_tlist) + 1,
							  src_tle->resname, false);
	*upper_tlist = lappend(*upper_tlist, new_tle);
	return true;
}

/*
 * Extract the targetlist of the last canSetTag query in the given list
 * of parsed-and-rewritten Queries.  Returns NIL if there is none.
 */
static List *
get_sql_fn_result_tlist(List *queryTreeList)
{
	Query	   *parse = NULL;
	ListCell   *lc;

	foreach(lc, queryTreeList)
	{
		Query	   *q = lfirst_node(Query, lc);

		if (q->canSetTag)
			parse = q;
	}
	if (parse &&
		parse->commandType == CMD_SELECT)
		return parse->targetList;
	else if (parse &&
			 (parse->commandType == CMD_INSERT ||
			  parse->commandType == CMD_UPDATE ||
			  parse->commandType == CMD_DELETE ||
			  parse->commandType == CMD_MERGE) &&
			 parse->returningList)
		return parse->returningList;
	else
		return NIL;
}


/*
 * CreateSQLFunctionDestReceiver -- create a suitable DestReceiver object
 */
DestReceiver *
CreateSQLFunctionDestReceiver(void)
{
	DR_sqlfunction *self = (DR_sqlfunction *) palloc0(sizeof(DR_sqlfunction));

	self->pub.receiveSlot = sqlfunction_receive;
	self->pub.rStartup = sqlfunction_startup;
	self->pub.rShutdown = sqlfunction_shutdown;
	self->pub.rDestroy = sqlfunction_destroy;
	self->pub.mydest = DestSQLFunction;

	/* private fields will be set by postquel_start */

	return (DestReceiver *) self;
}

/*
 * sqlfunction_startup --- executor startup
 */
static void
sqlfunction_startup(DestReceiver *self, int operation, TupleDesc typeinfo)
{
	/* no-op */
}

/*
 * sqlfunction_receive --- receive one tuple
 */
static bool
sqlfunction_receive(TupleTableSlot *slot, DestReceiver *self)
{
	DR_sqlfunction *myState = (DR_sqlfunction *) self;

	if (myState->tstore)
	{
		/* We are collecting all of a set result into the tuplestore */

		/* Filter tuple as needed */
		slot = ExecFilterJunk(myState->filter, slot);

		/* Store the filtered tuple into the tuplestore */
		tuplestore_puttupleslot(myState->tstore, slot);
	}
	else
	{
		/*
		 * We only want the first tuple, which we'll save in the junkfilter's
		 * result slot.  Ignore any additional tuples passed.
		 */
		if (TTS_EMPTY(myState->filter->jf_resultSlot))
		{
			/* Filter tuple as needed */
			slot = ExecFilterJunk(myState->filter, slot);
			Assert(slot == myState->filter->jf_resultSlot);

			/* Materialize the slot so it preserves pass-by-ref values */
			ExecMaterializeSlot(slot);
		}
	}

	return true;
}

/*
 * sqlfunction_shutdown --- executor end
 */
static void
sqlfunction_shutdown(DestReceiver *self)
{
	/* no-op */
}

/*
 * sqlfunction_destroy --- release DestReceiver object
 */
static void
sqlfunction_destroy(DestReceiver *self)
{
	pfree(self);
}<|MERGE_RESOLUTION|>--- conflicted
+++ resolved
@@ -684,29 +684,9 @@
 	else
 		fcache->error_query_index++;
 
-<<<<<<< HEAD
-			/* Plan the query if needed */
-			if (queryTree->commandType == CMD_UTILITY)
-			{
-				/* Utility commands require no planning. */
-				stmt = makeNode(PlannedStmt);
-				stmt->commandType = CMD_UTILITY;
-				stmt->canSetTag = queryTree->canSetTag;
-				stmt->utilityStmt = queryTree->utilityStmt;
-				stmt->stmt_location = queryTree->stmt_location;
-				stmt->stmt_len = queryTree->stmt_len;
-				stmt->queryId = queryTree->queryId;
-			}
-			else
-				stmt = pg_plan_query(queryTree,
-									 fcache->src,
-									 CURSOR_OPT_PARALLEL_OK,
-									 NULL);
-=======
 	plansource = (CachedPlanSource *) list_nth(fcache->func->plansource_list,
 											   fcache->next_query_index);
 	fcache->next_query_index++;
->>>>>>> 3d6a8289
 
 	/*
 	 * Generate plans for the query or queries within this CachedPlanSource.

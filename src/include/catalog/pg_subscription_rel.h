--- conflicted
+++ resolved
@@ -85,13 +85,7 @@
 extern void AddSubscriptionRelState(Oid subid, Oid relid, char state,
 									XLogRecPtr sublsn, bool retain_lock);
 extern void UpdateSubscriptionRelState(Oid subid, Oid relid, char state,
-<<<<<<< HEAD
-									   XLogRecPtr sublsn);
-extern void UpdateSubscriptionRelStateEx(Oid subid, Oid relid, char state,
-										 XLogRecPtr sublsn, bool already_locked);
-=======
 									   XLogRecPtr sublsn, bool already_locked);
->>>>>>> 3d6a8289
 extern char GetSubscriptionRelState(Oid subid, Oid relid, XLogRecPtr *sublsn);
 extern void RemoveSubscriptionRel(Oid subid, Oid relid);
 

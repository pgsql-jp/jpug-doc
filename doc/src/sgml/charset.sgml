--- conflicted
+++ resolved
@@ -448,21 +448,15 @@
 <!--
       As explained above, the environment of the operating system provides the
       defaults for the locales of a newly initialized database cluster.  In
-<<<<<<< HEAD
       many cases, this is enough: if the operating system is configured for
       the desired language/territory, by default
       <productname>PostgreSQL</productname> will also behave according
       to that locale.
-=======
-      many cases, this is enough: If the operating system is configured for
-      the desired language/territory, then
-      <productname>PostgreSQL</productname> will by default also behave
-      according to that locale.
--->
-上で説明したように、オペレーティングシステムの環境は、新しく初期化されたデータベースクラスタのロケールのデフォルトを提供します。
+-->
+《マッチ度[84.179104]》上で説明したように、オペレーティングシステムの環境は、新しく初期化されたデータベースクラスタのロケールのデフォルトを提供します。
 多くの場合、これで十分です。
 オペレーティングシステムが目的の言語/地域に設定されている場合、<productname>PostgreSQL</productname>もデフォルトでそのロケールに従って動作します。
->>>>>>> 43f2d855
+《機械翻訳》«As explained above, the environment of the operating system provides the defaults for the locales of a newly initialized database cluster. In many cases, this is enough: if the operating system is configured for the desired language/territory, by default <productname>PostgreSQL</productname> will also behave according to that locale.»
      </para>
     </listitem>
 
@@ -531,45 +525,20 @@
    <title>ロケールプロバイダ</title>
 
    <para>
-<<<<<<< HEAD
+<!--
     A locale provider specifies which library defines the locale behavior for
     collations and character classifications.
-=======
-<!--
-    <productname>PostgreSQL</productname> supports multiple <firstterm>locale
-    providers</firstterm>.  This specifies which library supplies the locale
-    data.  One standard provider name is <literal>libc</literal>, which uses
-    the locales provided by the operating system C library.  These are the
-    locales used by most tools provided by the operating system.  Another
-    provider is <literal>icu</literal>, which uses the external
-    ICU<indexterm><primary>ICU</primary></indexterm> library.  ICU locales can
-    only be used if support for ICU was configured when PostgreSQL was built.
--->
-<productname>PostgreSQL</productname>は複数の<firstterm>ロケールプロバイダ</firstterm>をサポートします。
-これによってどのライブラリがロケールデータを提供するかを決定します。
-標準プロバイダの一つは<literal>libc</literal>で、オペレーティングシステムのCライブラリが提供するロケールを使用します。
-これらのロケールは、オペレーティングシステムが提供するほとんどのツールが使用します。
-他のプロバイダとしては<literal>icu</literal>があり、外部のICU<indexterm><primary>ICU</primary></indexterm>ライブラリを使います。
-ICUロケールは、PostgreSQLがビルドされた際にICUサポートが設定されていた場合にのみ利用可能です。
->>>>>>> 43f2d855
+-->
+《機械翻訳》«A locale provider specifies which library defines the locale behavior for collations and character classifications.»
    </para>
 
    <para>
 <!--
     The commands and tools that select the locale settings, as described
-<<<<<<< HEAD
     above, each have an option to select the locale provider. Here is an
     example to initialize a database cluster using the ICU provider:
-=======
-    above, each have an option to select the locale provider.  The examples
-    shown earlier all use the <literal>libc</literal> provider, which is the
-    default.  Here is an example to initialize a database cluster using the
-    ICU provider:
--->
-前述のように、ロケール設定を選択するコマンドおよびツールには、それぞれロケール・プロバイダを選択するオプションがあります。
-前述の例では、デフォルトである<literal>libc</literal>プロバイダを使用しています。
-次に、ICUプロバイダを使用してデータベース・クラスタを初期化する例を示します:
->>>>>>> 43f2d855
+-->
+《機械翻訳》«The commands and tools that select the locale settings, as described above, each have an option to select the locale provider. Here is an example to initialize a database cluster using the ICU provider:»
 <programlisting>
 initdb --locale-provider=icu --icu-locale=en
 </programlisting>
@@ -587,28 +556,19 @@
    </para>
 
    <para>
-<<<<<<< HEAD
+<!--
     Regardless of the locale provider, the operating system is still used to
     provide some locale-aware behavior, such as messages (see <xref
     linkend="guc-lc-messages"/>).
-=======
-<!--
-    Which locale provider to use depends on individual requirements.  For most
-    basic uses, either provider will give adequate results.  For the libc
-    provider, it depends on what the operating system offers; some operating
-    systems are better than others.  For advanced uses, ICU offers more locale
-    variants and customization options.
--->
-どのロケールプロバイダを使用するかは、個々の要件によって異なります。
-ほとんどの基本的な使用方法では、どちらのプロバイダでも十分な結果が得られます。
-libcプロバイダの場合は、オペレーティングシステムが提供するものによって異なります。
-オペレーティングシステムによっては、より優れたものもあります。
-高度な使用方法では、ICUはより多くのロケールバリエーションとカスタマイズオプションを提供します。
->>>>>>> 43f2d855
+-->
+《機械翻訳》«Regardless of the locale provider, the operating system is still used to provide some locale-aware behavior, such as messages (see <xref linkend="guc-lc-messages"/>).»
    </para>
 
    <para>
+<!--
     The available locale providers are listed below:
+-->
+《機械翻訳》«The available locale providers are listed below:»
    </para>
 
    <variablelist>
@@ -616,21 +576,30 @@
      <term><literal>builtin</literal></term>
      <listitem>
       <para>
+<!--
        The <literal>builtin</literal> provider uses built-in operations. Only
        the <literal>C</literal> and <literal>C.UTF-8</literal> locales are
        supported for this provider.
+-->
+《機械翻訳》«The <literal>builtin</literal> provider uses built-in operations. Only the <literal>C</literal> and <literal>C.UTF-8</literal> locales are supported for this provider.»
       </para>
       <para>
+<!--
        The <literal>C</literal> locale behavior is identical to the
        <literal>C</literal> locale in the libc provider. When using this
        locale, the behavior may depend on the database encoding.
+-->
+《機械翻訳》«The <literal>C</literal> locale behavior is identical to the <literal>C</literal> locale in the libc provider. When using this locale, the behavior may depend on the database encoding.»
       </para>
       <para>
+<!--
        The <literal>C.UTF-8</literal> locale is available only for when the
        database encoding is <literal>UTF-8</literal>, and the behavior is
        based on Unicode. The collation uses the code point values only. The
        regular expression character classes are based on the "POSIX
        Compatible" semantics, and the case mapping is the "simple" variant.
+-->
+《機械翻訳》«The <literal>C.UTF-8</literal> locale is available only for when the database encoding is <literal>UTF-8</literal>, and the behavior is based on Unicode. The collation uses the code point values only. The regular expression character classes are based on the "POSIX Compatible" semantics, and the case mapping is the "simple" variant.»
       </para>
      </listitem>
     </varlistentry>
@@ -639,24 +608,33 @@
      <term><literal>icu</literal></term>
      <listitem>
       <para>
+<!--
        The <literal>icu</literal> provider uses the external
        ICU<indexterm><primary>ICU</primary></indexterm>
        library. <productname>PostgreSQL</productname> must have been
        configured with support.
+-->
+《機械翻訳》«The <literal>icu</literal> provider uses the external ICU<indexterm><primary>ICU</primary></indexterm> library. <productname>PostgreSQL</productname> must have been configured with support.»
       </para>
       <para>
+<!--
        ICU provides collation and character classification behavior that is
        independent of the operating system and database encoding, which is
        preferable if you expect to transition to other platforms without any
        change in results. <literal>LC_COLLATE</literal> and
        <literal>LC_CTYPE</literal> can be set independently of the ICU
        locale.
+-->
+《機械翻訳》«ICU provides collation and character classification behavior that is independent of the operating system and database encoding, which is preferable if you expect to transition to other platforms without any change in results. <literal>LC_COLLATE</literal> and <literal>LC_CTYPE</literal> can be set independently of the ICU locale.»
       </para>
       <note>
        <para>
+<!--
         For the ICU provider, results may depend on the version of the ICU
         library used, as it is updated to reflect changes in natural language
         over time.
+-->
+《機械翻訳》«For the ICU provider, results may depend on the version of the ICU library used, as it is updated to reflect changes in natural language over time.»
        </para>
       </note>
      </listitem>
@@ -666,15 +644,21 @@
      <term><literal>libc</literal></term>
      <listitem>
       <para>
+<!--
        The <literal>libc</literal> provider uses the operating system's C
        library. The collation and character classification behavior is
        controlled by the settings <literal>LC_COLLATE</literal> and
        <literal>LC_CTYPE</literal>, so they cannot be set independently.
+-->
+《機械翻訳》«The <literal>libc</literal> provider uses the operating system's C library. The collation and character classification behavior is controlled by the settings <literal>LC_COLLATE</literal> and <literal>LC_CTYPE</literal>, so they cannot be set independently.»
       </para>
       <note>
        <para>
+<!--
         The same locale name may have different behavior on different
         platforms when using the libc provider.
+-->
+《機械翻訳》«The same locale name may have different behavior on different platforms when using the libc provider.»
        </para>
       </note>
      </listitem>
@@ -685,20 +669,14 @@
   <sect2 id="icu-locales">
 <!--
    <title>ICU Locales</title>
-<<<<<<< HEAD
-=======
 -->
    <title>ICUロケール</title>
->>>>>>> 43f2d855
 
    <sect3 id="icu-locale-names">
 <!--
     <title>ICU Locale Names</title>
-<<<<<<< HEAD
-=======
 -->
     <title>ICUロケール名</title>
->>>>>>> 43f2d855
 
     <para>
 <!--
@@ -793,11 +771,8 @@
    <sect3 id="icu-language-tag">
 <!--
     <title>Language Tag</title>
-<<<<<<< HEAD
-=======
 -->
     <title>言語タグ</title>
->>>>>>> 43f2d855
 
     <para>
 <!--
@@ -1311,72 +1286,31 @@
     <title>標準の照合順序</title>
 
    <para>
-<<<<<<< HEAD
+<!--
     On all platforms, the following collations are supported:
-=======
-<!--
-    On all platforms, the collations named <literal>default</literal>,
-    <literal>C</literal>, and <literal>POSIX</literal> are available.  Additional
-    collations may be available depending on operating system support.
-    The <literal>default</literal> collation selects the <symbol>LC_COLLATE</symbol>
-    and <symbol>LC_CTYPE</symbol> values specified at database creation time.
-    The <literal>C</literal> and <literal>POSIX</literal> collations both specify
-    <quote>traditional C</quote> behavior, in which only the ASCII letters
-    <quote><literal>A</literal></quote> through <quote><literal>Z</literal></quote>
-    are treated as letters, and sorting is done strictly by character
-    code byte values.
--->
-すべてのプラットフォーム上で<literal>default</literal>、<literal>C</literal>そして<literal>POSIX</literal>という名称の照合順序が
-利用できます。
-オペレーティングシステムによっては追加の照合順序が利用可能な場合もあります。
-<literal>default</literal>照合順序は、データベース作成時に<symbol>LC_COLLATE</symbol>値と<symbol>LC_CTYPE</symbol>値を
-選択します。<literal>C</literal>と<literal>POSIX</literal>照合順序は共に<quote>traditional C</quote>の動作を指定します。
-これはASCII文字の<quote><literal>A</literal></quote>から<quote><literal>Z</literal></quote>を文字として扱い、ソート順は厳密な文字コードのバイト値によります。
-   </para>
-
-   <note>
-    <para>
-<!--
-     The <literal>C</literal> and <literal>POSIX</literal> locales may behave
-     differently depending on the database encoding.
--->
-<literal>C</literal>ロケールと<literal>POSIX</literal>ロケールは、データベースエンコーディングによって動作が異なる場合があります。
-    </para>
-   </note>
-
-   <para>
-<!--
-    Additionally, two SQL standard collation names are available:
--->
-さらに、次の2つのSQL標準照合順序名を使用できます。
->>>>>>> 43f2d855
+-->
+《機械翻訳》«On all platforms, the following collations are supported:»
 
     <variablelist>
      <varlistentry>
       <term><literal>unicode</literal></term>
       <listitem>
        <para>
-<<<<<<< HEAD
+<!--
         This SQL standard collation sorts using the Unicode Collation
         Algorithm with the Default Unicode Collation Element Table.  It is
         available in all encodings.  ICU support is required to use this
         collation, and behavior may change if Postgres is built with a
         different version of ICU.  (This collation has the same behavior as
         the ICU root locale; see <xref
-=======
-<!--
-        This collation sorts using the Unicode Collation Algorithm with the
-        Default Unicode Collation Element Table.  It is available in all
-        encodings.  ICU support is required to use this collation.  (This
-        collation has the same behavior as the ICU root locale; see <xref
->>>>>>> 43f2d855
         linkend="collation-managing-predefined-icu-und-x-icu"/>.)
 -->
-この照合順序は、デフォルトUnicode照合基本テーブルを使用してUnicode照合アルゴリズムで並べ替えます。
+《マッチ度[72.195122]》この照合順序は、デフォルトUnicode照合基本テーブルを使用してUnicode照合アルゴリズムで並べ替えます。
 すべてのエンコーディングで使用できます。
 この照合順序を使用するにはICUサポートが必要です。
 （この照合順序は、ICU rootロケールと同じ動作をします。
 <xref linkend="collation-managing-predefined-icu-und-x-icu"/>を参照してください。）
+《機械翻訳》«This SQL standard collation sorts using the Unicode Collation Algorithm with the Default Unicode Collation Element Table. It is available in all encodings. ICU support is required to use this collation, and behavior may change if Postgres is built with a different version of ICU. (This collation has the same behavior as the ICU root locale; see <xref linkend="collation-managing-predefined-icu-und-x-icu"/>.)»
        </para>
       </listitem>
      </varlistentry>
@@ -1385,24 +1319,17 @@
       <term><literal>ucs_basic</literal></term>
       <listitem>
        <para>
-<<<<<<< HEAD
+<!--
         This SQL standard collation sorts using the Unicode code point values
         rather than natural language order, and only the ASCII letters
         <quote><literal>A</literal></quote> through
         <quote><literal>Z</literal></quote> are treated as letters.  The
         behavior is efficient and stable across all versions.  Only available
         for encoding <literal>UTF8</literal>.  (This collation has the same
-=======
-<!--
-        This collation sorts by Unicode code point.  It is only available for
-        encoding <literal>UTF8</literal>.  (This collation has the same
->>>>>>> 43f2d855
         behavior as the libc locale specification <literal>C</literal> in
         <literal>UTF8</literal> encoding.)
 -->
-この照合順序はUnicodeコードポイントで並べ替えます。
-エンコーディング<literal>UTF8</literal>でのみ使用できます。
-（この照合順序は、<literal>UTF8</literal>エンコーディングのlibcロケール指定<literal>C</literal>と同じ動作をします。）
+《機械翻訳》«This SQL standard collation sorts using the Unicode code point values rather than natural language order, and only the ASCII letters <quote><literal>A</literal></quote> through <quote><literal>Z</literal></quote> are treated as letters. The behavior is efficient and stable across all versions. Only available for encoding <literal>UTF8</literal>. (This collation has the same behavior as the libc locale specification <literal>C</literal> in <literal>UTF8</literal> encoding.)»
        </para>
       </listitem>
      </varlistentry>
@@ -1411,6 +1338,7 @@
       <term><literal>pg_c_utf8</literal></term>
       <listitem>
        <para>
+<!--
         This collation sorts by Unicode code point values rather than natural
         language order.  For the functions <function>lower</function>,
         <function>initcap</function>, and <function>upper</function>, it uses
@@ -1420,6 +1348,8 @@
         Properties</ulink>.  Behavior is efficient and stable within a
         <productname>Postgres</productname> major version.  This collation is
         only available for encoding <literal>UTF8</literal>.
+-->
+《機械翻訳》«This collation sorts by Unicode code point values rather than natural language order. For the functions <function>lower</function>, <function>initcap</function>, and <function>upper</function>, it uses Unicode simple case mapping. For pattern matching (including regular expressions), it uses the POSIX Compatible variant of Unicode <ulink url="https://www.unicode.org/reports/tr18/#Compatibility_Properties">Compatibility Properties</ulink>. Behavior is efficient and stable within a <productname>Postgres</productname> major version. This collation is only available for encoding <literal>UTF8</literal>.»
        </para>
       </listitem>
      </varlistentry>
@@ -1428,6 +1358,7 @@
       <term><literal>C</literal> (equivalent to <literal>POSIX</literal>)</term>
       <listitem>
        <para>
+<!--
         The <literal>C</literal> and <literal>POSIX</literal> collations are
         based on <quote>traditional C</quote> behavior.  They sort by byte
         values rather than natural language order, and only the ASCII letters
@@ -1436,6 +1367,8 @@
         behavior is efficient and stable across all versions for a given
         database encoding, but behavior may vary between different database
         encodings.
+-->
+《機械翻訳》«The <literal>C</literal> and <literal>POSIX</literal> collations are based on <quote>traditional C</quote> behavior. They sort by byte values rather than natural language order, and only the ASCII letters <quote><literal>A</literal></quote> through <quote><literal>Z</literal></quote> are treated as letters. The behavior is efficient and stable across all versions for a given database encoding, but behavior may vary between different database encodings.»
        </para>
       </listitem>
      </varlistentry>
@@ -1444,8 +1377,11 @@
       <term><literal>default</literal></term>
       <listitem>
        <para>
+<!--
         The <literal>default</literal> collation selects the locale specified
         at database creation time.
+-->
+《機械翻訳》«The <literal>default</literal> collation selects the locale specified at database creation time.»
        </para>
       </listitem>
      </varlistentry>
@@ -1453,9 +1389,12 @@
    </para>
 
    <para>
+<!--
     Additional collations may be available depending on operating system
     support.  The efficiency and stability of these additional collations
     depend on the collation provider, the provider version, and the locale.
+-->
+《機械翻訳》«Additional collations may be available depending on operating system support. The efficiency and stability of these additional collations depend on the collation provider, the provider version, and the locale.»
    </para>
   </sect3>
 
@@ -1937,11 +1876,8 @@
    <sect3 id="icu-collation-comparison-levels">
 <!--
     <title>ICU Comparison Levels</title>
-<<<<<<< HEAD
-=======
 -->
     <title>ICU比較レベル</title>
->>>>>>> 43f2d855
 
     <para>
 <!--
@@ -2073,10 +2009,7 @@
      </table>
 
     <para>
-<<<<<<< HEAD
-=======
-<!--
->>>>>>> 43f2d855
+<!--
      At every level, even with full normalization off, basic normalization is
      performed. For example, <literal>'á'</literal> may be composed of the
      code points <literal>U&amp;'\0061\0301'</literal> or the single code
@@ -2094,11 +2027,8 @@
     <sect4 id="icu-collation-level-examples">
 <!--
      <title>Collation Level Examples</title>
-<<<<<<< HEAD
-=======
 -->
      <title>照合順序レベルの例</title>
->>>>>>> 43f2d855
 
 <programlisting>
 CREATE COLLATION level3 (provider = icu, deterministic = false, locale = 'und-u-ka-shifted-ks-level3');
@@ -2120,11 +2050,8 @@
    <sect3 id="icu-collation-settings">
 <!--
     <title>Collation Settings for an ICU Locale</title>
-<<<<<<< HEAD
-=======
 -->
     <title>ICUロケールの照合順序設定</title>
->>>>>>> 43f2d855
 
     <para>
 <!--
@@ -2389,20 +2316,14 @@
      </table>
 
     <para>
-<<<<<<< HEAD
+<!--
      Defaults may depend on locale. The above table is not meant to be
      complete. See <xref linkend="icu-external-references"/> for additional
      options and details.
-=======
-<!--
-     Defaults may depend on locale. The above table is not meant to be
-     complete. See <xref linkend="icu-external-references"/> for additional
-     options and details.
 -->
 デフォルトはロケールによって異なります。
 上記のテーブルは完全なものではありません。
 追加のオプションと詳細については<xref linkend="icu-external-references"/>を参照してください。
->>>>>>> 43f2d855
     </para>
 
     <note>
@@ -2423,14 +2344,10 @@
    </sect3>
 
    <sect3 id="icu-locale-examples">
-<<<<<<< HEAD
+<!--
     <title>Collation Settings Examples</title>
-=======
-<!--
-    <title>Collation Settings Examples</title>
 -->
     <title>照合順序設定の例</title>
->>>>>>> 43f2d855
 
      <variablelist>
       <varlistentry id="collation-managing-create-icu-de-u-co-phonebk-x-icu">
@@ -2495,33 +2412,17 @@
    </sect3>
 
    <sect3 id="icu-tailoring-rules">
-<<<<<<< HEAD
+<!--
     <title>ICU Tailoring Rules</title>
+-->
+    <title>ICU適合化規則</title>
 
     <para>
-=======
-<!--
-    <title>ICU Tailoring Rules</title>
--->
-    <title>ICU適合化規則</title>
-
-    <para>
-<!--
->>>>>>> 43f2d855
+<!--
      If the options provided by the collation settings shown above are not
      sufficient, the order of collation elements can be changed with tailoring
      rules, whose syntax is detailed at <ulink
      url="https://unicode-org.github.io/icu/userguide/collation/customization/"></ulink>.
-<<<<<<< HEAD
-    </para>
-
-    <para>
-     This small example creates a collation based on the root locale with a
-     tailoring rule:
-<programlisting>
-<![CDATA[CREATE COLLATION custom (provider = icu, locale = 'und', rules = '&V << w <<< W');]]>
-</programlisting>
-=======
 -->
 上記のオプション設定によって提供される照合順序が十分でない場合は、照合順序要素のオーダーを適合化規則を使用して変更できます。
 適合化規則の構文は<ulink url="https://unicode-org.github.io/icu/userguide/collation/customization/">で詳しく説明されています。
@@ -2538,20 +2439,11 @@
 <![CDATA[CREATE COLLATION custom (provider = icu, locale = 'und', rules = '&V << w <<< W');]]>
 </programlisting>
 <!--
->>>>>>> 43f2d855
      With this rule, the letter <quote>W</quote> is sorted after
      <quote>V</quote>, but is treated as a secondary difference similar to an
      accent.  Rules like this are contained in the locale definitions of some
      languages.  (Of course, if a locale definition already contains the
      desired rules, then they don't need to be specified again explicitly.)
-<<<<<<< HEAD
-    </para>
-
-    <para>
-     Here is a more complex example.  The following statement sets up a
-     collation named <literal>ebcdic</literal> with rules to sort US-ASCII
-     characters in the order of the EBCDIC encoding.
-=======
 -->
 このルールでは、文字<quote>W</quote>は<quote>V</quote>の後にソートされますが、アクセントと同様に二次的な差として扱われます。
 このようなルールは、一部の言語のロケール定義に含まれています。
@@ -2566,7 +2458,6 @@
 -->
 ここに、より複雑な例があります。
 次のステートメントは、EBCDIC記名的のオーダーにUS-ASCII文字をソートするためのルールを使用して、照合順序エンコーディング<literal>ebcdic</literal>を設定します。
->>>>>>> 43f2d855
 
 <programlisting>
 <![CDATA[CREATE COLLATION ebcdic (provider = icu, locale = 'und',
@@ -2599,11 +2490,8 @@
    <sect3 id="icu-external-references">
 <!--
     <title>External References for ICU</title>
-<<<<<<< HEAD
-=======
 -->
     <title>ICUの外部参照</title>
->>>>>>> 43f2d855
 
     <para>
 <!--

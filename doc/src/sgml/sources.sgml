--- conflicted
+++ resolved
@@ -440,7 +440,6 @@
    </listitem>
    <listitem>
     <para>
-<<<<<<< HEAD
      <function>errhint_plural(const char *fmt_singular, const char *fmt_plural,
      unsigned long n, ...)</function> is like <function>errhint</function>, but with
      support for various plural forms of the message.
@@ -449,9 +448,7 @@
    </listitem>
    <listitem>
     <para>
-=======
-<!--
->>>>>>> 9a9c638e
+<!--
      <function>errcontext(const char *msg, ...)</function> is not normally called
      directly from an <function>ereport</function> message site; rather it is used
      in <literal>error_context_stack</literal> callback functions to provide
@@ -581,12 +578,9 @@
      the postmaster log.  This should only be used for verbose debugging
      messages where the repeated inclusion of context would bloat the log
      too much.
-<<<<<<< HEAD
-=======
 -->
 <function>errhidecontext(bool hide_ctx)</function>は、postmasterのログ内のメッセージにおける<literal>CONTEXT:</literal>部分を抑制するために呼び出すことができます。
 これは、冗長なデバッグメッセージにおいてコンテキストを繰り返し含めることがログのサイズを巨大にしてしまうような場合にのみ用いられるべきです。
->>>>>>> 9a9c638e
     </para>
    </listitem>
   </itemizedlist>
@@ -819,10 +813,7 @@
    <title>引用符の使用</title>
 
    <para>
-<<<<<<< HEAD
-=======
-<!--
->>>>>>> 9a9c638e
+<!--
     Always use quotes to delimit file names, user-supplied identifiers, and
     other variables that might contain words.  Do not use them to mark up
     variables that will not contain words (for example, operator names).

--- conflicted
+++ resolved
@@ -2446,33 +2446,25 @@
      <row>
       <entry><literal>is_generated</literal></entry>
       <entry><type>character_data</type></entry>
-<<<<<<< HEAD
-      <entry>
+      <entry>
+<!--
        If the column is a generated column, then <literal>ALWAYS</literal>,
        else <literal>NEVER</literal>.
-      </entry>
-=======
-<!--
-      <entry>Applies to a feature not available in <productname>PostgreSQL</productname></entry>
--->
-      <entry><productname>PostgreSQL</productname>で利用できない機能に適用されるものです。</entry>
->>>>>>> bd0a9e56
+-->
+      <productname>PostgreSQL</productname>で利用できない機能に適用されるものです。
+      </entry>
      </row>
 
      <row>
       <entry><literal>generation_expression</literal></entry>
       <entry><type>character_data</type></entry>
-<<<<<<< HEAD
-      <entry>
+      <entry>
+<!--
        If the column is a generated column, then the generation expression,
        else null.
-      </entry>
-=======
-<!--
-      <entry>Applies to a feature not available in <productname>PostgreSQL</productname></entry>
--->
-      <entry><productname>PostgreSQL</productname>で利用できない機能に適用されるものです。</entry>
->>>>>>> bd0a9e56
+-->
+      <productname>PostgreSQL</productname>で利用できない機能に適用されるものです。
+      </entry>
      </row>
 
      <row>
@@ -3884,14 +3876,11 @@
    <literal>applicable_roles</literal> instead of this one; See
    <xref linkend="infoschema-applicable-roles"/> for details on
    <literal>applicable_roles</literal> view.
-<<<<<<< HEAD
-=======
 -->
 権限検査では、<quote>適用可能なロール</quote>群が適用されます。
 これは、有効なロールよりも広範になる可能性があります。
 したがって一般的にはこのビューよりも<literal>applicable_roles</literal>ビューを使用する方が良いでしょう。
 <literal>applicable_roles</literal>ビューの詳細については<xref linkend="infoschema-applicable-roles"/>を参照してください。
->>>>>>> bd0a9e56
   </para>
 
   <table>
@@ -9860,18 +9849,12 @@
       <entry><literal>check_option</literal></entry>
       <entry><type>character_data</type></entry>
       <entry>
-<<<<<<< HEAD
+<!--
        <literal>CASCADED</literal> or <literal>LOCAL</literal> if the view
        has a <literal>CHECK OPTION</literal> defined on it,
        <literal>NONE</literal> if not
-=======
-<!--
-       <literal>CASCADED</literal> or <literal>LOCAL</literal> if the view
-       has a <literal>CHECK OPTION</literal> defined on it,
-       <literal>NONE</literal> if not
 -->
 ビューに<literal>CHECK OPTION</literal>が定義されている場合は<literal>CASCADED</literal>または<literal>LOCAL</literal>、さもなくば<literal>NONE</literal>です。
->>>>>>> bd0a9e56
       </entry>
      </row>
 

--- conflicted
+++ resolved
@@ -386,21 +386,11 @@
 
 	print "Generating timezone files...";
 
-<<<<<<< HEAD
-	my @args = ("$conf/zic/zic",
-				'-d',
-				"$target/share/timezone");
-	foreach (@tzfiles)
-	{
-		my $tzfile = $_;
-		push(@args, "src/timezone/data/$tzfile")
-=======
 	my @args = ("$conf/zic/zic", '-d', "$target/share/timezone");
 	foreach (@tzfiles)
 	{
 		my $tzfile = $_;
 		push(@args, "src/timezone/data/$tzfile");
->>>>>>> 7961c31a
 	}
 
 	system(@args);
@@ -599,12 +589,8 @@
 		'Public headers', $target . '/include/',
 		'src/include/',   'postgres_ext.h',
 		'pg_config.h',    'pg_config_ext.h',
-<<<<<<< HEAD
-		'pg_config_os.h', 'dynloader.h', 'pg_config_manual.h');
-=======
 		'pg_config_os.h', 'dynloader.h',
 		'pg_config_manual.h');
->>>>>>> 7961c31a
 	lcopy('src/include/libpq/libpq-fs.h', $target . '/include/libpq/')
 	  || croak 'Could not copy libpq-fs.h';
 
@@ -655,15 +641,9 @@
 		next unless (-d "src/include/$d");
 
 		EnsureDirectories("$target/include/server/$d");
-<<<<<<< HEAD
-		my @args = ('xcopy', '/s', '/i', '/q', '/r', '/y',
-				 "src\\include\\$d\\*.h",
-				 "$ctarget\\include\\server\\$d\\");
-=======
 		my @args = (
 			'xcopy', '/s', '/i', '/q', '/r', '/y', "src\\include\\$d\\*.h",
 			"$ctarget\\include\\server\\$d\\");
->>>>>>> 7961c31a
 		system(@args) && croak("Failed to copy include directory $d\n");
 	}
 	closedir($D);
@@ -717,18 +697,11 @@
 
 			EnsureDirectories($target, "share/locale/$lang",
 				"share/locale/$lang/LC_MESSAGES");
-<<<<<<< HEAD
-			my @args = ("$nlspath\\bin\\msgfmt",
-			   '-o',
-			   "$target\\share\\locale\\$lang\\LC_MESSAGES\\$prgm-$majorver.mo",
-			   $_);
-=======
 			my @args = (
 				"$nlspath\\bin\\msgfmt",
 				'-o',
 "$target\\share\\locale\\$lang\\LC_MESSAGES\\$prgm-$majorver.mo",
 				$_);
->>>>>>> 7961c31a
 			system(@args) && croak("Could not run msgfmt on $dir\\$_");
 			print ".";
 		}

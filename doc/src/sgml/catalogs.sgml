<!-- doc/src/sgml/catalogs.sgml -->
<!--
 Documentation of the system catalogs, directed toward PostgreSQL developers
 -->

<chapter id="catalogs">
<!--
 <title>System Catalogs</title>
-->
 <title>システムカタログ</title>

  <para>
<!--
   The system catalogs are the place where a relational database
   management system stores schema metadata, such as information about
   tables and columns, and internal bookkeeping information.
   <productname>PostgreSQL</productname>'s system catalogs are regular
   tables.  You can drop and recreate the tables, add columns, insert
   and update values, and severely mess up your system that way.
   Normally, one should not change the system catalogs by hand, there
   are normally SQL commands to do that.  (For example, <command>CREATE
   DATABASE</command> inserts a row into the
   <structname>pg_database</structname> catalog &mdash; and actually
   creates the database on disk.)  There are some exceptions for
   particularly esoteric operations, but many of those have been made
   available as SQL commands over time, and so the need for direct manipulation
   of the system catalogs is ever decreasing.
-->
システムカタログとは、リレーショナルデータベース管理システムがテーブルや列の情報などのスキーマメタデータと内部的な情報を格納する場所です。
<productname>PostgreSQL</productname>のシステムカタログは通常のテーブルです。
テーブルを削除したり再作成したり、列の追加および値の挿入や更新をすることは可能ですが、これらの操作でデータベースシステムを台なしにしてしまう可能性もあります。
通常手作業でシステムカタログを変更してはいけません。
その代わりとしてSQLコマンドを使用します（例えば<command>CREATE DATABASE</command>により<structname>pg_database</structname>カタログに1行挿入し、ディスク上にデータベースを実際に作成します）。
しかし特に難易度の高い操作の時などの例外がありますが、それらの多くは時間と共にSQLコマンドとして利用可能となっており、それゆえシステムカタログを直接操作する必要は無くなってきています。
  </para>

 <sect1 id="catalogs-overview">
<!--
  <title>Overview</title>
-->
  <title>概要</title>

  <para>
<!--
   <xref linkend="catalog-table"/> lists the system catalogs.
   More detailed documentation of each catalog follows below.
-->
<xref linkend="catalog-table"/>にシステムカタログを列挙します。
以降システムカタログについてより詳細を説明します。
  </para>

  <para>
<!--
   Most system catalogs are copied from the template database during
   database creation and are thereafter database-specific. A few
   catalogs are physically shared across all databases in a cluster;
   these are noted in the descriptions of the individual catalogs.
-->
ほとんどのシステムカタログはデータベースを作成する時にテンプレートデータベースからコピーされ、以降はデータベースに固有のものになります。
ごく一部のカタログがデータベースクラスタ内の全てのデータベースにわたって物理的に共有されます。
これらについては、それぞれのカタログで説明します。
  </para>

  <table id="catalog-table">
<!--
   <title>System Catalogs</title>
-->
   <title>システムカタログ</title>

   <tgroup cols="2">
    <thead>
     <row>
<!--
      <entry>Catalog Name</entry>
-->
      <entry>カタログ名</entry>
<!--
      <entry>Purpose</entry>
-->
      <entry>用途</entry>
     </row>
    </thead>

    <tbody>
     <row>
      <entry><link linkend="catalog-pg-aggregate"><structname>pg_aggregate</structname></link></entry>
<!--
      <entry>aggregate functions</entry>
-->
      <entry>集約関数</entry>
     </row>

     <row>
      <entry><link linkend="catalog-pg-am"><structname>pg_am</structname></link></entry>
<!--
      <entry>relation access methods</entry>
-->
      <entry>リレーションアクセスメソッド</entry>
     </row>

     <row>
      <entry><link linkend="catalog-pg-amop"><structname>pg_amop</structname></link></entry>
<!--
      <entry>access method operators</entry>
-->
      <entry>アクセスメソッド演算子</entry>
     </row>

     <row>
      <entry><link linkend="catalog-pg-amproc"><structname>pg_amproc</structname></link></entry>
<!--
      <entry>access method support functions</entry>
-->
      <entry>アクセスメソッドサポート関数</entry>
     </row>

     <row>
      <entry><link linkend="catalog-pg-attrdef"><structname>pg_attrdef</structname></link></entry>
<!--
      <entry>column default values</entry>
-->
      <entry>列デフォルト値</entry>
     </row>

     <row>
      <entry><link linkend="catalog-pg-attribute"><structname>pg_attribute</structname></link></entry>
<!--
      <entry>table columns (<quote>attributes</quote>)</entry>
-->
      <entry>テーブル列（<quote>属性</quote>）</entry>
     </row>

     <row>
      <entry><link linkend="catalog-pg-authid"><structname>pg_authid</structname></link></entry>
<!--
      <entry>authorization identifiers (roles)</entry>
-->
      <entry>認証識別子（ロール）</entry>
     </row>

     <row>
      <entry><link linkend="catalog-pg-auth-members"><structname>pg_auth_members</structname></link></entry>
<!--
      <entry>authorization identifier membership relationships</entry>
-->
      <entry>認証識別子メンバシップ関係</entry>
     </row>

     <row>
      <entry><link linkend="catalog-pg-cast"><structname>pg_cast</structname></link></entry>
<!--
      <entry>casts (data type conversions)</entry>
-->
      <entry>キャスト（データ型変換）</entry>
     </row>

     <row>
      <entry><link linkend="catalog-pg-class"><structname>pg_class</structname></link></entry>
<!--
      <entry>tables, indexes, sequences, views (<quote>relations</quote>)</entry>
-->
      <entry>テーブル、インデックス、シーケンス、ビュー（<quote>リレーション</quote>）</entry>
     </row>

     <row>
      <entry><link linkend="catalog-pg-collation"><structname>pg_collation</structname></link></entry>
<!--
      <entry>collations (locale information)</entry>
-->
      <entry>照合順序（ロケール情報）</entry>
     </row>

     <row>
      <entry><link linkend="catalog-pg-constraint"><structname>pg_constraint</structname></link></entry>
<!--
      <entry>check constraints, unique constraints, primary key constraints, foreign key constraints</entry>
-->
      <entry>検査制約、一意性制約、主キー制約、外部キー制約</entry>
     </row>

     <row>
      <entry><link linkend="catalog-pg-conversion"><structname>pg_conversion</structname></link></entry>
<!--
      <entry>encoding conversion information</entry>
-->
      <entry>エンコード方式変換情報</entry>
     </row>

     <row>
      <entry><link linkend="catalog-pg-database"><structname>pg_database</structname></link></entry>
<!--
      <entry>databases within this database cluster</entry>
-->
      <entry>データベースクラスタにあるデータベース</entry>
     </row>

     <row>
      <entry><link linkend="catalog-pg-db-role-setting"><structname>pg_db_role_setting</structname></link></entry>
<!--
      <entry>per-role and per-database settings</entry>
-->
      <entry>ロール毎およびデータベース毎の設定</entry>
     </row>

     <row>
      <entry><link linkend="catalog-pg-default-acl"><structname>pg_default_acl</structname></link></entry>
<!--
      <entry>default privileges for object types</entry>
-->
      <entry>オブジェクト種類のデフォルト権限</entry>
     </row>

     <row>
      <entry><link linkend="catalog-pg-depend"><structname>pg_depend</structname></link></entry>
<!--
      <entry>dependencies between database objects</entry>
-->
      <entry>データベースオブジェクト間の依存関係</entry>
     </row>

     <row>
      <entry><link linkend="catalog-pg-description"><structname>pg_description</structname></link></entry>
<!--
      <entry>descriptions or comments on database objects</entry>
-->
      <entry>データベースオブジェクトの説明やコメント</entry>
     </row>

     <row>
      <entry><link linkend="catalog-pg-enum"><structname>pg_enum</structname></link></entry>
<!--
      <entry>enum label and value definitions</entry>
-->
      <entry>列挙型のラベルや値の定義</entry>
     </row>

     <row>
      <entry><link linkend="catalog-pg-event-trigger"><structname>pg_event_trigger</structname></link></entry>
<!--
      <entry>event triggers</entry>
-->
      <entry>イベントトリガ</entry>
     </row>

     <row>
      <entry><link linkend="catalog-pg-extension"><structname>pg_extension</structname></link></entry>
<!--
      <entry>installed extensions</entry>
-->
      <entry>インストールされた拡張</entry>
     </row>

     <row>
      <entry><link linkend="catalog-pg-foreign-data-wrapper"><structname>pg_foreign_data_wrapper</structname></link></entry>
<!--
      <entry>foreign-data wrapper definitions</entry>
-->
      <entry>外部データラッパーの定義</entry>
     </row>

     <row>
      <entry><link linkend="catalog-pg-foreign-server"><structname>pg_foreign_server</structname></link></entry>
<!--
      <entry>foreign server definitions</entry>
-->
      <entry>外部サーバの定義</entry>
     </row>

     <row>
      <entry><link linkend="catalog-pg-foreign-table"><structname>pg_foreign_table</structname></link></entry>
<!--
      <entry>additional foreign table information</entry>
-->
      <entry>追加の外部テーブル情報</entry>
     </row>

     <row>
      <entry><link linkend="catalog-pg-index"><structname>pg_index</structname></link></entry>
<!--
      <entry>additional index information</entry>
-->
      <entry>追加インデックス情報</entry>
     </row>

     <row>
      <entry><link linkend="catalog-pg-inherits"><structname>pg_inherits</structname></link></entry>
<!--
      <entry>table inheritance hierarchy</entry>
-->
      <entry>テーブル継承階層</entry>
     </row>

     <row>
      <entry><link linkend="catalog-pg-init-privs"><structname>pg_init_privs</structname></link></entry>
<!--
      <entry>object initial privileges</entry>
-->
      <entry>オブジェクトの初期権限</entry>
     </row>

     <row>
      <entry><link linkend="catalog-pg-language"><structname>pg_language</structname></link></entry>
<!--
      <entry>languages for writing functions</entry>
-->
      <entry>関数記述言語</entry>
     </row>

     <row>
      <entry><link linkend="catalog-pg-largeobject"><structname>pg_largeobject</structname></link></entry>
<!--
      <entry>data pages for large objects</entry>
-->
      <entry>ラージオブジェクト用のデータページ</entry>
     </row>

     <row>
      <entry><link linkend="catalog-pg-largeobject-metadata"><structname>pg_largeobject_metadata</structname></link></entry>
<!--
      <entry>metadata for large objects</entry>
-->
      <entry>ラージオブジェクトのメタデータ</entry>
     </row>

     <row>
      <entry><link linkend="catalog-pg-namespace"><structname>pg_namespace</structname></link></entry>
<!--
      <entry>schemas</entry>
-->
      <entry>スキーマ</entry>
     </row>

     <row>
      <entry><link linkend="catalog-pg-opclass"><structname>pg_opclass</structname></link></entry>
<!--
      <entry>access method operator classes</entry>
-->
      <entry>アクセスメソッド演算子クラス</entry>
     </row>

     <row>
      <entry><link linkend="catalog-pg-operator"><structname>pg_operator</structname></link></entry>
<!--
      <entry>operators</entry>
-->
      <entry>演算子</entry>
     </row>

     <row>
      <entry><link linkend="catalog-pg-opfamily"><structname>pg_opfamily</structname></link></entry>
<!--
      <entry>access method operator families</entry>
-->
      <entry>アクセスメソッド演算子族</entry>
     </row>

     <row>
<!--
      <entry><link linkend="catalog-pg-parameter-acl"><structname>pg_parameter_acl</structname></link></entry>
-->
      <entry><link linkend="catalog-pg-parameter-acl"><structname>pg_parameter_acl</structname></link></entry>
<!--
      <entry>configuration parameters for which privileges have been granted</entry>
-->
      <entry>権限が付与された設定パラメータ</entry>
     </row>

     <row>
      <entry><link linkend="catalog-pg-partitioned-table"><structname>pg_partitioned_table</structname></link></entry>
<!--
      <entry>information about partition key of tables</entry>
-->
      <entry>テーブルのパーティションキーについての情報</entry>
     </row>

     <row>
      <entry><link linkend="catalog-pg-policy"><structname>pg_policy</structname></link></entry>
<!--
      <entry>row-security policies</entry>
-->
      <entry>行単位セキュリティポリシー</entry>
     </row>

     <row>
      <entry><link linkend="catalog-pg-proc"><structname>pg_proc</structname></link></entry>
<!--
      <entry>functions and procedures</entry>
-->
      <entry>関数とプロシージャ</entry>
     </row>

     <row>
      <entry><link linkend="catalog-pg-publication"><structname>pg_publication</structname></link></entry>
<!--
      <entry>publications for logical replication</entry>
-->
      <entry>論理レプリケーションのパブリケーション</entry>
     </row>

     <row>
      <entry><link linkend="catalog-pg-publication-namespace"><structname>pg_publication_namespace</structname></link></entry>
<!--
      <entry>schema to publication mapping</entry>
-->
      <entry>スキーマからパブリケーションの対応</entry>
     </row>

     <row>
      <entry><link linkend="catalog-pg-publication-rel"><structname>pg_publication_rel</structname></link></entry>
<!--
      <entry>relation to publication mapping</entry>
-->
      <entry>リレーションとパブリケーションの対応</entry>
     </row>

     <row>
      <entry><link linkend="catalog-pg-range"><structname>pg_range</structname></link></entry>
<!--
      <entry>information about range types</entry>
-->
      <entry>範囲型の情報</entry>
     </row>

     <row>
      <entry><link linkend="catalog-pg-replication-origin"><structname>pg_replication_origin</structname></link></entry>
<!--
      <entry>registered replication origins</entry>
-->
      <entry>登録されたレプリケーション起点</entry>
     </row>

     <row>
      <entry><link linkend="catalog-pg-rewrite"><structname>pg_rewrite</structname></link></entry>
<!--
      <entry>query rewrite rules</entry>
-->
      <entry>問い合わせ書き換えルール</entry>
     </row>

     <row>
      <entry><link linkend="catalog-pg-seclabel"><structname>pg_seclabel</structname></link></entry>
<!--
      <entry>security labels on database objects</entry>
-->
      <entry>データベースオブジェクト上のセキュリティラベル</entry>
     </row>

     <row>
      <entry><link linkend="catalog-pg-sequence"><structname>pg_sequence</structname></link></entry>
<!--
      <entry>information about sequences</entry>
-->
      <entry>シーケンスについての情報</entry>
     </row>

     <row>
      <entry><link linkend="catalog-pg-shdepend"><structname>pg_shdepend</structname></link></entry>
<!--
      <entry>dependencies on shared objects</entry>
-->
      <entry>共有オブジェクトの依存関係</entry>
     </row>

     <row>
      <entry><link linkend="catalog-pg-shdescription"><structname>pg_shdescription</structname></link></entry>
<!--
      <entry>comments on shared objects</entry>
-->
      <entry>共有オブジェクトに対するコメント</entry>
     </row>

     <row>
      <entry><link linkend="catalog-pg-shseclabel"><structname>pg_shseclabel</structname></link></entry>
<!--
      <entry>security labels on shared database objects</entry>
-->
      <entry>共有データベースオブジェクトのセキュリティラベル</entry>
     </row>

     <row>
      <entry><link linkend="catalog-pg-statistic"><structname>pg_statistic</structname></link></entry>
<!--
      <entry>planner statistics</entry>
-->
      <entry>プランナ統計情報</entry>
     </row>

     <row>
      <entry><link linkend="catalog-pg-statistic-ext"><structname>pg_statistic_ext</structname></link></entry>
<!--
      <entry>extended planner statistics (definition)</entry>
-->
      <entry>プランナ拡張統計情報（定義）</entry>
     </row>

     <row>
      <entry><link linkend="catalog-pg-statistic-ext-data"><structname>pg_statistic_ext_data</structname></link></entry>
<!--
      <entry>extended planner statistics (built statistics)</entry>
-->
      <entry>プランナ拡張統計情報（構築統計情報）</entry>
     </row>

     <row>
      <entry><link linkend="catalog-pg-subscription"><structname>pg_subscription</structname></link></entry>
<!--
      <entry>logical replication subscriptions</entry>
-->
      <entry>論理レプリケーションのサブスクリプション</entry>
     </row>

     <row>
      <entry><link linkend="catalog-pg-subscription-rel"><structname>pg_subscription_rel</structname></link></entry>
<!--
      <entry>relation state for subscriptions</entry>
-->
      <entry>サブスクリプションについてのリレーションの状態</entry>
     </row>

     <row>
      <entry><link linkend="catalog-pg-tablespace"><structname>pg_tablespace</structname></link></entry>
<!--
      <entry>tablespaces within this database cluster</entry>
-->
      <entry>データベースクラスタ内のテーブル空間</entry>
     </row>

     <row>
      <entry><link linkend="catalog-pg-transform"><structname>pg_transform</structname></link></entry>
<!--
      <entry>transforms (data type to procedural language conversions)</entry>
-->
      <entry>変換（データ型を手続き言語に変換）</entry>
     </row>

     <row>
      <entry><link linkend="catalog-pg-trigger"><structname>pg_trigger</structname></link></entry>
<!--
      <entry>triggers</entry>
-->
      <entry>トリガ</entry>
     </row>

     <row>
      <entry><link linkend="catalog-pg-ts-config"><structname>pg_ts_config</structname></link></entry>
<!--
      <entry>text search configurations</entry>
-->
      <entry>全文検索設定</entry>
     </row>

     <row>
      <entry><link linkend="catalog-pg-ts-config-map"><structname>pg_ts_config_map</structname></link></entry>
<!--
      <entry>text search configurations' token mappings</entry>
-->
      <entry>全文検索設定のトークン写像</entry>
     </row>

     <row>
      <entry><link linkend="catalog-pg-ts-dict"><structname>pg_ts_dict</structname></link></entry>
<!--
      <entry>text search dictionaries</entry>
-->
      <entry>全文検索辞書</entry>
     </row>

     <row>
      <entry><link linkend="catalog-pg-ts-parser"><structname>pg_ts_parser</structname></link></entry>
<!--
      <entry>text search parsers</entry>
-->
      <entry>全文検索パーサ</entry>
     </row>

     <row>
      <entry><link linkend="catalog-pg-ts-template"><structname>pg_ts_template</structname></link></entry>
<!--
      <entry>text search templates</entry>
-->
      <entry>全文検索テンプレート</entry>
     </row>

     <row>
      <entry><link linkend="catalog-pg-type"><structname>pg_type</structname></link></entry>
<!--
      <entry>data types</entry>
-->
      <entry>データ型</entry>
     </row>

     <row>
      <entry><link linkend="catalog-pg-user-mapping"><structname>pg_user_mapping</structname></link></entry>
<!--
      <entry>mappings of users to foreign servers</entry>
-->
      <entry>外部サーバへのユーザのマッピング</entry>
     </row>
    </tbody>
   </tgroup>
  </table>
 </sect1>


 <sect1 id="catalog-pg-aggregate">
  <title><structname>pg_aggregate</structname></title>

  <indexterm zone="catalog-pg-aggregate">
   <primary>pg_aggregate</primary>
  </indexterm>

  <para>
<!--
   The catalog <structname>pg_aggregate</structname> stores information about
   aggregate functions.  An aggregate function is a function that
   operates on a set of values (typically one column from each row
   that matches a query condition) and returns a single value computed
   from all these values.  Typical aggregate functions are
   <function>sum</function>, <function>count</function>, and
   <function>max</function>.  Each entry in
   <structname>pg_aggregate</structname> is an extension of an entry
   in <link linkend="catalog-pg-proc"><structname>pg_proc</structname></link>.
   The <structname>pg_proc</structname> entry carries the aggregate's name,
   input and output data types, and other information that is similar to
   ordinary functions.
-->
<structname>pg_aggregate</structname>カタログには集約関数の情報が格納されています。
集約関数とは、値の集合（多くの場合は問い合わせ条件に該当する各行の1つの列）にある操作を行い、それらすべての値の演算の結果得られる単一の値を返します。
集約関数の代表的なものは<function>sum</function>、<function>count</function>そして<function>max</function>です。
<structname>pg_aggregate</structname>内の各項目は、<structname>pg_proc</structname>内の項目の拡張です。
<link linkend="catalog-pg-proc"><structname>pg_proc</structname></link>の項目には、集約の名前、入出力データ型および通常の関数と類似したその他の情報が含まれます。
  </para>

  <table>
<!--
   <title><structname>pg_aggregate</structname> Columns</title>
-->
   <title><structname>pg_aggregate</structname>の列</title>
   <tgroup cols="1">
    <thead>
     <row>
      <entry role="catalog_table_entry"><para role="column_definition">
<!--
       Column Type
-->
列 型
      </para>
      <para>
<!--
       Description
-->
説明
      </para></entry>
     </row>
    </thead>

    <tbody>
     <row>
      <entry role="catalog_table_entry"><para role="column_definition">
       <structfield>aggfnoid</structfield> <type>regproc</type>
<!--
       (references <link linkend="catalog-pg-proc"><structname>pg_proc</structname></link>.<structfield>oid</structfield>)
-->
（参照先 <link linkend="catalog-pg-proc"><structname>pg_proc</structname></link>.<structfield>oid</structfield>）
      </para>
      <para>
<!--
       <structname>pg_proc</structname> OID of the aggregate function
-->
<structname>pg_proc</structname>集約関数のOID
      </para></entry>
     </row>

     <row>
      <entry role="catalog_table_entry"><para role="column_definition">
       <structfield>aggkind</structfield> <type>char</type>
      </para>
      <para>
<!--
       Aggregate kind:
       <literal>n</literal> for <quote>normal</quote> aggregates,
       <literal>o</literal> for <quote>ordered-set</quote> aggregates, or
       <literal>h</literal> for <quote>hypothetical-set</quote> aggregates
-->
集約関数の種類：
<literal>n</literal> = <quote>通常の</quote>集約関数、
<literal>o</literal> = <quote>順序集合の</quote>集約関数、
<literal>h</literal> = <quote>仮想集合の</quote>集約関数
      </para></entry>
     </row>

     <row>
      <entry role="catalog_table_entry"><para role="column_definition">
       <structfield>aggnumdirectargs</structfield> <type>int2</type>
      </para>
      <para>
<!--
       Number of direct (non-aggregated) arguments of an ordered-set or
       hypothetical-set aggregate, counting a variadic array as one argument.
       If equal to <structfield>pronargs</structfield>, the aggregate must be variadic
       and the variadic array describes the aggregated arguments as well as
       the final direct arguments.
       Always zero for normal aggregates.
-->
順序集合や仮想集合の集約関数では、（集約されていない）複数の引数は、可変長配列として1個の引数と見なします。
引数の数が<structfield>pronargs</structfield>と同じ場合、最終的な直接引数同様、集約された引数として、集約関数の引数は、可変または可変長配列で記述しなければなりません。
通常の集約関数は引数を取りません。
      </para></entry>
     </row>

     <row>
      <entry role="catalog_table_entry"><para role="column_definition">
       <structfield>aggtransfn</structfield> <type>regproc</type>
<!--
       (references <link linkend="catalog-pg-proc"><structname>pg_proc</structname></link>.<structfield>oid</structfield>)
-->
（参照先 <link linkend="catalog-pg-proc"><structname>pg_proc</structname></link>.<structfield>oid</structfield>）
      </para>
      <para>
<!--
       Transition function
-->
遷移関数
      </para></entry>
     </row>

     <row>
      <entry role="catalog_table_entry"><para role="column_definition">
       <structfield>aggfinalfn</structfield> <type>regproc</type>
<!--
       (references <link linkend="catalog-pg-proc"><structname>pg_proc</structname></link>.<structfield>oid</structfield>)
-->
（参照先 <link linkend="catalog-pg-proc"><structname>pg_proc</structname></link>.<structfield>oid</structfield>）
      </para>
      <para>
<!--
       Final function (zero if none)
-->
最終関数（ない時はゼロ）
      </para></entry>
     </row>

     <row>
      <entry role="catalog_table_entry"><para role="column_definition">
       <structfield>aggcombinefn</structfield> <type>regproc</type>
<!--
       (references <link linkend="catalog-pg-proc"><structname>pg_proc</structname></link>.<structfield>oid</structfield>)
-->
（参照先 <link linkend="catalog-pg-proc"><structname>pg_proc</structname></link>.<structfield>oid</structfield>）
      </para>
      <para>
<!--
       Combine function (zero if none)
-->
結合関数（ない時はゼロ）
      </para></entry>
     </row>

     <row>
      <entry role="catalog_table_entry"><para role="column_definition">
       <structfield>aggserialfn</structfield> <type>regproc</type>
<!--
       (references <link linkend="catalog-pg-proc"><structname>pg_proc</structname></link>.<structfield>oid</structfield>)
-->
（参照先 <link linkend="catalog-pg-proc"><structname>pg_proc</structname></link>.<structfield>oid</structfield>）
      </para>
      <para>
<!--
       Serialization function (zero if none)
-->
直列化関数（ない時はゼロ）
      </para></entry>
     </row>

     <row>
      <entry role="catalog_table_entry"><para role="column_definition">
       <structfield>aggdeserialfn</structfield> <type>regproc</type>
<!--
       (references <link linkend="catalog-pg-proc"><structname>pg_proc</structname></link>.<structfield>oid</structfield>)
-->
（参照先 <link linkend="catalog-pg-proc"><structname>pg_proc</structname></link>.<structfield>oid</structfield>）
      </para>
      <para>
<!--
       Deserialization function (zero if none)
-->
逆直列化関数（ない時はゼロ）
      </para></entry>
     </row>

     <row>
      <entry role="catalog_table_entry"><para role="column_definition">
       <structfield>aggmtransfn</structfield> <type>regproc</type>
<!--
       (references <link linkend="catalog-pg-proc"><structname>pg_proc</structname></link>.<structfield>oid</structfield>)
-->
（参照先 <link linkend="catalog-pg-proc"><structname>pg_proc</structname></link>.<structfield>oid</structfield>）
      </para>
      <para>
<!--
       Forward transition function for moving-aggregate mode (zero if none)
-->
移動集約モードの順方向遷移関数（ない時はゼロ）
      </para></entry>
     </row>

     <row>
      <entry role="catalog_table_entry"><para role="column_definition">
       <structfield>aggminvtransfn</structfield> <type>regproc</type>
<!--
       (references <link linkend="catalog-pg-proc"><structname>pg_proc</structname></link>.<structfield>oid</structfield>)
-->
（参照先 <link linkend="catalog-pg-proc"><structname>pg_proc</structname></link>.<structfield>oid</structfield>）
      </para>
      <para>
<!--
       Inverse transition function for moving-aggregate mode (zero if none)
-->
移動集約モードの逆遷移関数（ない時はゼロ）
      </para></entry>
     </row>

     <row>
      <entry role="catalog_table_entry"><para role="column_definition">
       <structfield>aggmfinalfn</structfield> <type>regproc</type>
<!--
       (references <link linkend="catalog-pg-proc"><structname>pg_proc</structname></link>.<structfield>oid</structfield>)
-->
（参照先 <link linkend="catalog-pg-proc"><structname>pg_proc</structname></link>.<structfield>oid</structfield>）
      </para>
      <para>
<!--
       Final function for moving-aggregate mode (zero if none)
-->
移動集約モードの最終関数（ない時はゼロ）
      </para></entry>
     </row>

     <row>
      <entry role="catalog_table_entry"><para role="column_definition">
       <structfield>aggfinalextra</structfield> <type>bool</type>
      </para>
      <para>
<!--
       True to pass extra dummy arguments to <structfield>aggfinalfn</structfield>
-->
<structfield>aggfinalfn</structfield>に追加の仮引数を渡す場合はtrue
      </para></entry>
     </row>

     <row>
      <entry role="catalog_table_entry"><para role="column_definition">
       <structfield>aggmfinalextra</structfield> <type>bool</type>
      </para>
      <para>
<!--
       True to pass extra dummy arguments to <structfield>aggmfinalfn</structfield>
-->
<structfield>aggmfinalfn</structfield>に追加の仮引数を渡す場合はtrue
      </para></entry>
     </row>

     <row>
      <entry role="catalog_table_entry"><para role="column_definition">
       <structfield>aggfinalmodify</structfield> <type>char</type>
      </para>
      <para>
<!--
       Whether <structfield>aggfinalfn</structfield> modifies the
       transition state value:
       <literal>r</literal> if it is read-only,
       <literal>s</literal> if the <structfield>aggtransfn</structfield>
       cannot be applied after the <structfield>aggfinalfn</structfield>, or
       <literal>w</literal> if it writes on the value
-->
<structfield>aggfinalfn</structfield>が遷移状態値を変更するかどうか：
<literal>r</literal> = 読み出し専用の場合、
<literal>s</literal> = <structfield>aggfinalfn</structfield>の後で<structfield>aggtransfn</structfield>を適用できない場合、
<literal>w</literal> = その値に書き込む場合
      </para></entry>
     </row>

     <row>
      <entry role="catalog_table_entry"><para role="column_definition">
       <structfield>aggmfinalmodify</structfield> <type>char</type>
      </para>
      <para>
<!--
       Like <structfield>aggfinalmodify</structfield>, but for
       the <structfield>aggmfinalfn</structfield>
-->
<structfield>aggmfinalfn</structfield>用であることを除き、<structfield>aggfinalmodify</structfield>と同様
      </para></entry>
     </row>

     <row>
      <entry role="catalog_table_entry"><para role="column_definition">
       <structfield>aggsortop</structfield> <type>oid</type>
<!--
       (references <link linkend="catalog-pg-operator"><structname>pg_operator</structname></link>.<structfield>oid</structfield>)
-->
（参照先 <link linkend="catalog-pg-operator"><structname>pg_operator</structname></link>.<structfield>oid</structfield>）
      </para>
      <para>
<!--
       Associated sort operator (zero if none)
-->
関連するソート演算子（ない時はゼロ）
      </para></entry>
     </row>

     <row>
      <entry role="catalog_table_entry"><para role="column_definition">
       <structfield>aggtranstype</structfield> <type>oid</type>
<!--
       (references <link linkend="catalog-pg-type"><structname>pg_type</structname></link>.<structfield>oid</structfield>)
-->
（参照先 <link linkend="catalog-pg-type"><structname>pg_type</structname></link>.<structfield>oid</structfield>）
      </para>
      <para>
<!--
       Data type of the aggregate function's internal transition (state) data
-->
集約関数の内部遷移（状態）データのデータ型
      </para></entry>
     </row>

     <row>
      <entry role="catalog_table_entry"><para role="column_definition">
       <structfield>aggtransspace</structfield> <type>int4</type>
      </para>
      <para>
<!--
       Approximate average size (in bytes) of the transition state
       data, or zero to use a default estimate
-->
遷移状態データの推定平均サイズ（バイト）、またはデフォルトの推定値であるゼロ
      </para></entry>
     </row>

     <row>
      <entry role="catalog_table_entry"><para role="column_definition">
       <structfield>aggmtranstype</structfield> <type>oid</type>
<!--
       (references <link linkend="catalog-pg-type"><structname>pg_type</structname></link>.<structfield>oid</structfield>)
-->
（参照先 <link linkend="catalog-pg-type"><structname>pg_type</structname></link>.<structfield>oid</structfield>）
      </para>
      <para>
<!--
       Data type of the aggregate function's internal transition (state)
       data for moving-aggregate mode (zero if none)
-->
移動集約モードの、集約関数の内部遷移（状態）データのデータ型（ない時はゼロ）
      </para></entry>
     </row>

     <row>
      <entry role="catalog_table_entry"><para role="column_definition">
       <structfield>aggmtransspace</structfield> <type>int4</type>
      </para>
      <para>
<!--
       Approximate average size (in bytes) of the transition state data
       for moving-aggregate mode, or zero to use a default estimate
-->
移動集約モードの、遷移状態データの推定平均サイズ（バイト）、またはデフォルトの推定値であるゼロ
      </para></entry>
     </row>

     <row>
      <entry role="catalog_table_entry"><para role="column_definition">
       <structfield>agginitval</structfield> <type>text</type>
      </para>
      <para>
<!--
       The initial value of the transition state.  This is a text
       field containing the initial value in its external string
       representation.  If this field is null, the transition state
       value starts out null.
-->
遷移状態の初期値。
外部文字列表現での初期値を含んだテキストフィールド。
フィールドがNULL値の場合、推移状態はNULL値で始まります。
      </para></entry>
     </row>

     <row>
      <entry role="catalog_table_entry"><para role="column_definition">
       <structfield>aggminitval</structfield> <type>text</type>
      </para>
      <para>
<!--
       The initial value of the transition state for moving-aggregate mode.
       This is a text field containing the initial value in its external
       string representation.  If this field is null, the transition state
       value starts out null.
-->
移動集約モードの、遷移状態の初期値。外部に文字列表記された初期値を含むテキストフィールド。
このフィールドがNULLの場合、遷移状態の値はNULLから始まります。
      </para></entry>
     </row>
    </tbody>
   </tgroup>
  </table>

  <para>
<!--
   New aggregate functions are registered with the <link
   linkend="sql-createaggregate"><command>CREATE AGGREGATE</command></link>
   command.  See <xref linkend="xaggr"/> for more information about
   writing aggregate functions and the meaning of the transition
   functions, etc.
-->
新しい集約関数は<link linkend="sql-createaggregate"><command>CREATE AGGREGATE</command></link>コマンドで登録されます。
集約関数の書き方や遷移関数の説明などの詳細は<xref linkend="xaggr"/>を参照してください。
  </para>

 </sect1>


 <sect1 id="catalog-pg-am">
  <title><structname>pg_am</structname></title>

  <indexterm zone="catalog-pg-am">
   <primary>pg_am</primary>
  </indexterm>

  <para>
<!--
   The catalog <structname>pg_am</structname> stores information about
   relation access methods.  There is one row for each access method supported
   by the system.
   Currently, only tables and indexes have access methods. The requirements for table
   and index access methods are discussed in detail in <xref linkend="tableam"/> and
   <xref linkend="indexam"/> respectively.
-->
<structname>pg_am</structname>カタログにはリレーションアクセスメソッドの情報が格納されます。
システムがサポートするアクセスメソッド毎に1つの行が存在します。
今の所、テーブルとインデックスのみがアクセスメソッドを持ちます。
テーブルとインデックスアクセスメソッドの要件は<xref linkend="tableam"/>と<xref linkend="indexam"/>で詳しく説明されています。
  </para>

  <table>
<!--
   <title><structname>pg_am</structname> Columns</title>
-->
   <title><structname>pg_am</structname>の列</title>
   <tgroup cols="1">
    <thead>
     <row>
      <entry role="catalog_table_entry"><para role="column_definition">
<!--
       Column Type
-->
列 型
      </para>
      <para>
<!--
       Description
-->
説明
      </para></entry>
     </row>
    </thead>

    <tbody>
     <row>
      <entry role="catalog_table_entry"><para role="column_definition">
       <structfield>oid</structfield> <type>oid</type>
      </para>
      <para>
<!--
       Row identifier
-->
行識別子
      </para></entry>
     </row>

     <row>
      <entry role="catalog_table_entry"><para role="column_definition">
       <structfield>amname</structfield> <type>name</type>
      </para>
      <para>
<!--
       Name of the access method
-->
アクセスメソッド名
      </para></entry>
     </row>

     <row>
      <entry role="catalog_table_entry"><para role="column_definition">
       <structfield>amhandler</structfield> <type>regproc</type>
<!--
       (references <link linkend="catalog-pg-proc"><structname>pg_proc</structname></link>.<structfield>oid</structfield>)
-->
（参照先 <link linkend="catalog-pg-proc"><structname>pg_proc</structname></link>.<structfield>oid</structfield>）
      </para>
      <para>
<!--
       OID of a handler function that is responsible for supplying information
       about the access method
-->
アクセスメソッドについての情報の提供に責任を持つハンドラ関数のOID
      </para></entry>
     </row>

     <row>
      <entry role="catalog_table_entry"><para role="column_definition">
       <structfield>amtype</structfield> <type>char</type>
      </para>
      <para>
<!--
       <literal>t</literal> = table (including materialized views),
       <literal>i</literal> = index.
-->
<literal>t</literal> = テーブル（マテリアライズドビューを含む）、
<literal>i</literal> = インデックス
      </para></entry>
     </row>
    </tbody>
   </tgroup>
  </table>

  <note>
   <para>
<!--
    Before <productname>PostgreSQL</productname> 9.6, <structname>pg_am</structname>
    contained many additional columns representing properties of index access
    methods.  That data is now only directly visible at the C code level.
    However, <function>pg_index_column_has_property()</function> and related
    functions have been added to allow SQL queries to inspect index access
    method properties; see <xref linkend="functions-info-catalog-table"/>.
-->
<productname>PostgreSQL</productname> 9.6以前では、<structname>pg_am</structname>にはインデックスアクセスメソッドのプロパティを表す多くの追加列が含まれていました。
そのデータは今ではCコードレベルで直接参照できるのみです。
しかし、<function>pg_index_column_has_property()</function>関数と関連する関数群が、インデックスアクセスメソッドのプロパティを検査するためのSQLクエリを許容するために追加されました。
<xref linkend="functions-info-catalog-table"/>を参照してください。
   </para>
  </note>

 </sect1>


 <sect1 id="catalog-pg-amop">
  <title><structname>pg_amop</structname></title>

  <indexterm zone="catalog-pg-amop">
   <primary>pg_amop</primary>
  </indexterm>

  <para>
<!--
   The catalog <structname>pg_amop</structname> stores information about
   operators associated with access method operator families.  There is one
   row for each operator that is a member of an operator family.  A family
   member can be either a <firstterm>search</firstterm> operator or an
   <firstterm>ordering</firstterm> operator.  An operator
   can appear in more than one family, but cannot appear in more than one
   search position nor more than one ordering position within a family.
   (It is allowed, though unlikely, for an operator to be used for both
   search and ordering purposes.)
-->
<structname>pg_amop</structname>カタログにはアクセスメソッド演算子の集合に関連付けられた演算子の情報が格納されています。
演算子族のメンバである演算子毎に１つの行が存在します。
演算子族のメンバは<firstterm>検索</firstterm>演算子または<firstterm>順序付け</firstterm>演算子のいずれかになることができます。
演算子は1つ以上の演算子族に現れますが、演算子族の中では検索でも順序付けでも複数現れることはありません。
（ほとんどありませんが、ある演算子が検索目的と順序付け目的の両方で使用されることが許されます。）
  </para>

  <table>
<!--
   <title><structname>pg_amop</structname> Columns</title>
-->
   <title><structname>pg_amop</structname>の列</title>
   <tgroup cols="1">
    <thead>
     <row>
      <entry role="catalog_table_entry"><para role="column_definition">
<!--
       Column Type
-->
列 型
      </para>
      <para>
<!--
       Description
-->
説明
      </para></entry>
     </row>
    </thead>

    <tbody>
     <row>
      <entry role="catalog_table_entry"><para role="column_definition">
       <structfield>oid</structfield> <type>oid</type>
      </para>
      <para>
<!--
       Row identifier
-->
行識別子
      </para></entry>
     </row>

     <row>
      <entry role="catalog_table_entry"><para role="column_definition">
       <structfield>amopfamily</structfield> <type>oid</type>
<!--
       (references <link linkend="catalog-pg-opfamily"><structname>pg_opfamily</structname></link>.<structfield>oid</structfield>)
-->
（参照先 <link linkend="catalog-pg-opfamily"><structname>pg_opfamily</structname></link>.<structfield>oid</structfield>）
      </para>
      <para>
<!--
       The operator family this entry is for
-->
この項目用の演算子族
      </para></entry>
     </row>

     <row>
      <entry role="catalog_table_entry"><para role="column_definition">
       <structfield>amoplefttype</structfield> <type>oid</type>
<!--
       (references <link linkend="catalog-pg-type"><structname>pg_type</structname></link>.<structfield>oid</structfield>)
-->
（参照先 <link linkend="catalog-pg-type"><structname>pg_type</structname></link>.<structfield>oid</structfield>）
      </para>
      <para>
<!--
       Left-hand input data type of operator
-->
演算子の左辺側のデータ型
      </para></entry>
     </row>

     <row>
      <entry role="catalog_table_entry"><para role="column_definition">
       <structfield>amoprighttype</structfield> <type>oid</type>
<!--
       (references <link linkend="catalog-pg-type"><structname>pg_type</structname></link>.<structfield>oid</structfield>)
-->
（参照先 <link linkend="catalog-pg-type"><structname>pg_type</structname></link>.<structfield>oid</structfield>）
      </para>
      <para>
<!--
       Right-hand input data type of operator
-->
演算子の右辺側のデータ型
      </para></entry>
     </row>

     <row>
      <entry role="catalog_table_entry"><para role="column_definition">
       <structfield>amopstrategy</structfield> <type>int2</type>
      </para>
      <para>
<!--
       Operator strategy number
-->
演算子の戦略番号
      </para></entry>
     </row>

     <row>
      <entry role="catalog_table_entry"><para role="column_definition">
       <structfield>amoppurpose</structfield> <type>char</type>
      </para>
      <para>
<!--
       Operator purpose, either <literal>s</literal> for search or
       <literal>o</literal> for ordering
-->
演算子の目的。 <literal>s</literal> = 検索用、 <literal>o</literal> = 順序付け用
      </para></entry>
     </row>

     <row>
      <entry role="catalog_table_entry"><para role="column_definition">
       <structfield>amopopr</structfield> <type>oid</type>
<!--
       (references <link linkend="catalog-pg-operator"><structname>pg_operator</structname></link>.<structfield>oid</structfield>)
-->
（参照先 <link linkend="catalog-pg-operator"><structname>pg_operator</structname></link>.<structfield>oid</structfield>）
      </para>
      <para>
<!--
       OID of the operator
-->
演算子のOID
      </para></entry>
     </row>

     <row>
      <entry role="catalog_table_entry"><para role="column_definition">
       <structfield>amopmethod</structfield> <type>oid</type>
<!--
       (references <link linkend="catalog-pg-am"><structname>pg_am</structname></link>.<structfield>oid</structfield>)
-->
（参照先 <link linkend="catalog-pg-am"><structname>pg_am</structname></link>.<structfield>oid</structfield>）
      </para>
      <para>
<!--
       Index access method operator family is for
-->
演算子族用のインデックスアクセスメソッド
      </para></entry>
     </row>

     <row>
      <entry role="catalog_table_entry"><para role="column_definition">
       <structfield>amopsortfamily</structfield> <type>oid</type>
<!--
       (references <link linkend="catalog-pg-opfamily"><structname>pg_opfamily</structname></link>.<structfield>oid</structfield>)
-->
（参照先 <link linkend="catalog-pg-opfamily"><structname>pg_opfamily</structname></link>.<structfield>oid</structfield>）
      </para>
      <para>
<!--
       The B-tree operator family this entry sorts according to, if an
       ordering operator; zero if a search operator
-->
順序付け用の演算子の場合、この項目のソートが従うB-tree演算子族。検索用演算子であればゼロ
      </para></entry>
     </row>
    </tbody>
   </tgroup>
  </table>

  <para>
<!--
   A <quote>search</quote> operator entry indicates that an index of this operator
   family can be searched to find all rows satisfying
   <literal>WHERE</literal>
   <replaceable>indexed_column</replaceable>
   <replaceable>operator</replaceable>
   <replaceable>constant</replaceable>.
   Obviously, such an operator must return <type>boolean</type>, and its left-hand input
   type must match the index's column data type.
-->
<quote>検索</quote>用演算子の項目は、この演算子族のインデックスを<literal>WHERE</literal> <replaceable>indexed_column</replaceable> <replaceable>operator</replaceable> <replaceable>constant</replaceable>を満たすすべての行を見つけるための検索に使用できることを示します。
いうまでもありませんが、こうした演算子は<type>論理型</type>を返さなければならず、また左辺の入力型はインデックス列のデータ型に一致しなければなりません。
  </para>

  <para>
<!--
   An <quote>ordering</quote> operator entry indicates that an index of this
   operator family can be scanned to return rows in the order represented by
   <literal>ORDER BY</literal>
   <replaceable>indexed_column</replaceable>
   <replaceable>operator</replaceable>
   <replaceable>constant</replaceable>.
   Such an operator could return any sortable data type, though again
   its left-hand input type must match the index's column data type.
   The exact semantics of the <literal>ORDER BY</literal> are specified by the
   <structfield>amopsortfamily</structfield> column, which must reference
   a B-tree operator family for the operator's result type.
-->
<quote>順序付け</quote>用演算子の項目は、この演算子族のインデックスを<literal>ORDER BY</literal> <replaceable>indexed_column</replaceable> <replaceable>operator</replaceable> <replaceable>constant</replaceable>で表される順序で行を返すためのスキャンに使用できることを示します。
こうした演算子の左辺の入力型はインデックス列のデータ型に一致しなければならないことは同じですが、任意のソート可能なデータ型を返すことができます。
<literal>ORDER BY</literal>の正確な意味は、この演算子の結果型用のB-tree演算子族を参照する必要がある<structfield>amopsortfamily</structfield>列により指定されます。
  </para>

  <note>
   <para>
<!--
    At present, it's assumed that the sort order for an ordering operator
    is the default for the referenced operator family, i.e., <literal>ASC NULLS
    LAST</literal>.  This might someday be relaxed by adding additional columns
    to specify sort options explicitly.
-->
現在、順序付け演算子のソート順は参照される演算子族のデフォルト、つまり<literal>ASC NULLS LAST</literal>であると仮定されています。
これは将来、ソートオプションを明示的に指定する追加列を加えることで緩和されるかもしれません。
   </para>
  </note>

  <para>
<!--
   An entry's <structfield>amopmethod</structfield> must match the
   <structfield>opfmethod</structfield> of its containing operator family (including
   <structfield>amopmethod</structfield> here is an intentional denormalization of the
   catalog structure for performance reasons).  Also,
   <structfield>amoplefttype</structfield> and <structfield>amoprighttype</structfield> must match
   the <structfield>oprleft</structfield> and <structfield>oprright</structfield> fields of the
   referenced <link linkend="catalog-pg-operator"><structname>pg_operator</structname></link> entry.
-->
項目の<structfield>amopmethod</structfield>は、項目を含む演算子族の<structfield>opfmethod</structfield>に一致しなくてはいけません（ここでの<structfield>amopmethod</structfield>は、性能上の理由からカタログ構造を意図的に非正規化したものも含みます）。
また、<structfield>amoplefttype</structfield>と<structfield>amoprighttype</structfield>は、参照されている<link linkend="catalog-pg-operator"><structname>pg_operator</structname></link>項目の<structfield>oprleft</structfield>と<structfield>oprright</structfield>に一致しなくてはいけません。
  </para>

 </sect1>


 <sect1 id="catalog-pg-amproc">
  <title><structname>pg_amproc</structname></title>

  <indexterm zone="catalog-pg-amproc">
   <primary>pg_amproc</primary>
  </indexterm>

  <para>
<!--
   The catalog <structname>pg_amproc</structname> stores information about
   support functions associated with access method operator families.  There
   is one row for each support function belonging to an operator family.
-->
<structname>pg_amproc</structname>カタログには、アクセスメソッド演算子族に関連付けられたサポート関数の情報が格納されます。
演算子族に含まれるサポート関数毎に１つの行が存在します。
  </para>

  <table>
<!--
   <title><structname>pg_amproc</structname> Columns</title>
-->
   <title><structname>pg_amproc</structname>の列</title>
   <tgroup cols="1">
    <thead>
     <row>
      <entry role="catalog_table_entry"><para role="column_definition">
<!--
       Column Type
-->
列 型
      </para>
      <para>
<!--
       Description
-->
説明
      </para></entry>
     </row>
    </thead>

    <tbody>
     <row>
      <entry role="catalog_table_entry"><para role="column_definition">
       <structfield>oid</structfield> <type>oid</type>
      </para>
      <para>
<!--
       Row identifier
-->
行識別子
      </para></entry>
     </row>

     <row>
      <entry role="catalog_table_entry"><para role="column_definition">
       <structfield>amprocfamily</structfield> <type>oid</type>
<!--
       (references <link linkend="catalog-pg-opfamily"><structname>pg_opfamily</structname></link>.<structfield>oid</structfield>)
-->
（参照先 <link linkend="catalog-pg-opfamily"><structname>pg_opfamily</structname></link>.<structfield>oid</structfield>）
      </para>
      <para>
<!--
       The operator family this entry is for
-->
この項目用の演算子族
      </para></entry>
     </row>

     <row>
      <entry role="catalog_table_entry"><para role="column_definition">
       <structfield>amproclefttype</structfield> <type>oid</type>
<!--
       (references <link linkend="catalog-pg-type"><structname>pg_type</structname></link>.<structfield>oid</structfield>)
-->
（参照先 <link linkend="catalog-pg-type"><structname>pg_type</structname></link>.<structfield>oid</structfield>）
      </para>
      <para>
<!--
       Left-hand input data type of associated operator
-->
関連付けられた演算子の左辺のデータ型
      </para></entry>
     </row>

     <row>
      <entry role="catalog_table_entry"><para role="column_definition">
       <structfield>amprocrighttype</structfield> <type>oid</type>
<!--
       (references <link linkend="catalog-pg-type"><structname>pg_type</structname></link>.<structfield>oid</structfield>)
-->
（参照先 <link linkend="catalog-pg-type"><structname>pg_type</structname></link>.<structfield>oid</structfield>）
      </para>
      <para>
<!--
       Right-hand input data type of associated operator
-->
関連付けられた演算子の右辺データ型
      </para></entry>
     </row>

     <row>
      <entry role="catalog_table_entry"><para role="column_definition">
       <structfield>amprocnum</structfield> <type>int2</type>
      </para>
      <para>
<!--
       Support function number
-->
サポート関数番号
      </para></entry>
     </row>

     <row>
      <entry role="catalog_table_entry"><para role="column_definition">
       <structfield>amproc</structfield> <type>regproc</type>
<!--
       (references <link linkend="catalog-pg-proc"><structname>pg_proc</structname></link>.<structfield>oid</structfield>)
-->
（参照先 <link linkend="catalog-pg-proc"><structname>pg_proc</structname></link>.<structfield>oid</structfield>）
      </para>
      <para>
<!--
       OID of the function
-->
関数のOID
      </para></entry>
     </row>
    </tbody>
   </tgroup>
  </table>

  <para>
<!--
   The usual interpretation of the
   <structfield>amproclefttype</structfield> and <structfield>amprocrighttype</structfield> fields
   is that they identify the left and right input types of the operator(s)
   that a particular support function supports.  For some access methods
   these match the input data type(s) of the support function itself, for
   others not.  There is a notion of <quote>default</quote> support functions for
   an index, which are those with <structfield>amproclefttype</structfield> and
   <structfield>amprocrighttype</structfield> both equal to the index operator class's
   <structfield>opcintype</structfield>.
-->
<structfield>amproclefttype</structfield>と<structfield>amprocrighttype</structfield>属性の通常の解釈は、それらが、特定のサポート関数がサポートする演算子の左と右の入力型を識別することです。
いくつかのアクセスメソッドに対して、これらはサポート関数自身の入力データ型に一致することもあります。
また、そうでないものもあります。
インデックスに対して<quote>デフォルト</quote>サポート関数の概念があります。
これは<structfield>amproclefttype</structfield>と<structfield>amprocrighttype</structfield>の両方が、インデックス演算クラスの<structfield>opcintype</structfield>に等しい、という概念です。
  </para>

 </sect1>


 <sect1 id="catalog-pg-attrdef">
  <title><structname>pg_attrdef</structname></title>

  <indexterm zone="catalog-pg-attrdef">
   <primary>pg_attrdef</primary>
  </indexterm>

  <para>
<!--
   The catalog <structname>pg_attrdef</structname> stores column default
<<<<<<< HEAD
   values.  The main information about columns is stored in
   <link linkend="catalog-pg-attribute"><structname>pg_attribute</structname></link>.
   Only columns for which a default value has been explicitly set will have
   an entry here.
-->
<structname>pg_attrdef</structname>システムカタログは列のデフォルト値を格納します。
列の主要な情報は<link linkend="catalog-pg-attribute"><structname>pg_attribute</structname></link>に格納されています。
デフォルト値が明示的に設定された列のみここに項目を持ちます。
=======
   expressions and generation expressions.  The main information about columns
   is stored in <link
   linkend="catalog-pg-attribute"><structname>pg_attribute</structname></link>.
   Only columns for which a default expression or generation expression has
   been explicitly set will have an entry here.
>>>>>>> 3d6a8289
  </para>

  <table>
<!--
   <title><structname>pg_attrdef</structname> Columns</title>
-->
   <title><structname>pg_attrdef</structname>の列</title>
   <tgroup cols="1">
    <thead>
     <row>
      <entry role="catalog_table_entry"><para role="column_definition">
<!--
       Column Type
-->
列 型
      </para>
      <para>
<!--
       Description
-->
説明
      </para></entry>
     </row>
    </thead>

    <tbody>
     <row>
      <entry role="catalog_table_entry"><para role="column_definition">
       <structfield>oid</structfield> <type>oid</type>
      </para>
      <para>
<!--
       Row identifier
-->
行識別子
      </para></entry>
     </row>

     <row>
      <entry role="catalog_table_entry"><para role="column_definition">
       <structfield>adrelid</structfield> <type>oid</type>
<!--
       (references <link linkend="catalog-pg-class"><structname>pg_class</structname></link>.<structfield>oid</structfield>)
-->
（参照先 <link linkend="catalog-pg-class"><structname>pg_class</structname></link>.<structfield>oid</structfield>）
      </para>
      <para>
<!--
       The table this column belongs to
-->
この列が属するテーブル
      </para></entry>
     </row>

     <row>
      <entry role="catalog_table_entry"><para role="column_definition">
       <structfield>adnum</structfield> <type>int2</type>
<!--
       (references <link linkend="catalog-pg-attribute"><structname>pg_attribute</structname></link>.<structfield>attnum</structfield>)
-->
（参照先 <link linkend="catalog-pg-attribute"><structname>pg_attribute</structname></link>.<structfield>attnum</structfield>）
      </para>
      <para>
<!--
       The number of the column
-->
列番号
      </para></entry>
     </row>

     <row>
      <entry role="catalog_table_entry"><para role="column_definition">
       <structfield>adbin</structfield> <type>pg_node_tree</type>
      </para>
      <para>
<<<<<<< HEAD
<!--
       The column default value, in <function>nodeToString()</function>
=======
       The column default or generation expression, in <function>nodeToString()</function>
>>>>>>> 3d6a8289
       representation.  Use <literal>pg_get_expr(adbin, adrelid)</literal> to
       convert it to an SQL expression.
-->
<function>nodeToString()</function>表現の列デフォルト値。
<literal>pg_get_expr(adbin, adrelid)</literal>を使ってSQL式に変換します。
      </para></entry>
     </row>
    </tbody>
   </tgroup>
  </table>
 </sect1>


 <sect1 id="catalog-pg-attribute">
  <title><structname>pg_attribute</structname></title>

  <indexterm zone="catalog-pg-attribute">
   <primary>pg_attribute</primary>
  </indexterm>

  <para>
<!--
   The catalog <structname>pg_attribute</structname> stores information about
   table columns.  There will be exactly one
   <structname>pg_attribute</structname> row for every column in every
   table in the database.  (There will also be attribute entries for
   indexes, and indeed all objects that have
   <link linkend="catalog-pg-class"><structname>pg_class</structname></link>
   entries.)
-->
<structname>pg_attribute</structname>カタログにはテーブルの列情報が格納されます。
データベース内のすべてのテーブルの各列に対し必ず１つの<structname>pg_attribute</structname>行があります。
（また、インデックスと<link linkend="catalog-pg-class"><structname>pg_class</structname></link>に項目を持つすべてのオブジェクトに対しての属性記述があります。）
  </para>

  <para>
<!--
   The term attribute is equivalent to column and is used for
   historical reasons.
-->
属性という表現は列と同等の意味で、歴史的背景からそのように呼ばれています。
  </para>

  <table>
<!--
   <title><structname>pg_attribute</structname> Columns</title>
-->
   <title><structname>pg_attribute</structname>の列</title>
   <tgroup cols="1">
    <thead>
     <row>
      <entry role="catalog_table_entry"><para role="column_definition">
<!--
       Column Type
-->
列 型
      </para>
      <para>
<!--
       Description
-->
説明
      </para></entry>
     </row>
    </thead>

    <tbody>
     <row>
      <entry role="catalog_table_entry"><para role="column_definition">
       <structfield>attrelid</structfield> <type>oid</type>
<!--
       (references <link linkend="catalog-pg-class"><structname>pg_class</structname></link>.<structfield>oid</structfield>)
-->
（参照先 <link linkend="catalog-pg-class"><structname>pg_class</structname></link>.<structfield>oid</structfield>）
      </para>
      <para>
<!--
       The table this column belongs to
-->
この列が属するテーブル
      </para></entry>
     </row>

     <row>
      <entry role="catalog_table_entry"><para role="column_definition">
       <structfield>attname</structfield> <type>name</type>
      </para>
      <para>
<!--
       The column name
-->
列名
      </para></entry>
     </row>

     <row>
      <entry role="catalog_table_entry"><para role="column_definition">
       <structfield>atttypid</structfield> <type>oid</type>
<!--
       (references <link linkend="catalog-pg-type"><structname>pg_type</structname></link>.<structfield>oid</structfield>)
-->
（参照先 <link linkend="catalog-pg-type"><structname>pg_type</structname></link>.<structfield>oid</structfield>）
      </para>
      <para>
<!--
       The data type of this column (zero for a dropped column)
-->
この列のデータ型（ゼロなら削除された列）
      </para></entry>
     </row>

     <row>
      <entry role="catalog_table_entry"><para role="column_definition">
       <structfield>attlen</structfield> <type>int2</type>
      </para>
      <para>
<!--
       A copy of <literal>pg_type.typlen</literal> of this column's
       type
-->
この列の型の<literal>pg_type.typlen</literal>のコピー
      </para></entry>
     </row>

     <row>
      <entry role="catalog_table_entry"><para role="column_definition">
       <structfield>attnum</structfield> <type>int2</type>
      </para>
      <para>
<!--
       The number of the column.  Ordinary columns are numbered from 1
       up.  System columns, such as <structfield>ctid</structfield>,
       have (arbitrary) negative numbers.
-->
列番号。
通常の列には1から始まる番号付けがなされます。
<structfield>ctid</structfield>のようなシステムによる列には（任意の）負の番号が付きます。
      </para></entry>
     </row>

     <row>
      <entry role="catalog_table_entry"><para role="column_definition">
<<<<<<< HEAD
       <structfield>attcacheoff</structfield> <type>int4</type>
      </para>
      <para>
<!--
       Always -1 in storage, but when loaded into a row descriptor
       in memory this might be updated to cache the offset of the attribute
       within the row
-->
格納時は必ず-1ですが、メモリ内の行記述子に読み込まれた場合は、行内での属性オフセットをキャッシュするために更新される可能性があります。
      </para></entry>
     </row>

     <row>
      <entry role="catalog_table_entry"><para role="column_definition">
=======
>>>>>>> 3d6a8289
       <structfield>atttypmod</structfield> <type>int4</type>
      </para>
      <para>
<!--
       <structfield>atttypmod</structfield> records type-specific data
       supplied at table creation time (for example, the maximum
       length of a <type>varchar</type> column).  It is passed to
       type-specific input functions and length coercion functions.
       The value will generally be -1 for types that do not need <structfield>atttypmod</structfield>.
-->
<structfield>atttypmod</structfield>は、テーブル作成時に与えられた型固有のデータ（たとえば<type>varchar</type>列の最大長）を記録します。
これは型固有の入力関数や長さ強制関数に渡されます。
<structfield>atttypmod</structfield>を必要としない型では、通常、この値は-1です。
      </para></entry>
     </row>

     <row>
      <entry role="catalog_table_entry"><para role="column_definition">
       <structfield>attndims</structfield> <type>int2</type>
      </para>
      <para>
<!--
       Number of dimensions, if the column is an array type; otherwise 0.
       (Presently, the number of dimensions of an array is not enforced,
       so any nonzero value effectively means <quote>it's an array</quote>.)
-->
列が配列型の場合は次元数を表現し、そうでない時はゼロです。
（現在配列の次元数は強制されていませんのでゼロ以外のどのような値であっても<quote>これは配列である</quote>ということを意味します。）
      </para></entry>
     </row>

     <row>
      <entry role="catalog_table_entry"><para role="column_definition">
       <structfield>attbyval</structfield> <type>bool</type>
      </para>
      <para>
<!--
       A copy of <literal>pg_type.typbyval</literal> of this column's type
-->
この列の型の<literal>pg_type.typbyval</literal>のコピー
      </para></entry>
     </row>

     <row>
      <entry role="catalog_table_entry"><para role="column_definition">
       <structfield>attalign</structfield> <type>char</type>
      </para>
      <para>
<!--
       A copy of <literal>pg_type.typalign</literal> of this column's type
-->
この列の型の<literal>pg_type.typalign</literal>のコピー
      </para></entry>
     </row>

     <row>
      <entry role="catalog_table_entry"><para role="column_definition">
       <structfield>attstorage</structfield> <type>char</type>
      </para>
      <para>
<!--
       Normally a copy of <literal>pg_type.typstorage</literal> of this
       column's type.  For TOAST-able data types, this can be altered
       after column creation to control storage policy.
-->
通常、この列の型の<literal>pg_type.typstorage</literal>のコピー。
TOAST可能なデータ型では、格納ポリシーを制御するために列の作成後に変更できます。
      </para></entry>
     </row>

     <row>
      <entry role="catalog_table_entry"><para role="column_definition">
       <structfield>attcompression</structfield> <type>char</type>
      </para>
      <para>
<!--
       The current compression method of the column.  Typically this is
       <literal>'\0'</literal> to specify use of the current default setting
       (see <xref linkend="guc-default-toast-compression"/>).  Otherwise,
       <literal>'p'</literal> selects pglz compression, while
       <literal>'l'</literal> selects <productname>LZ4</productname>
       compression.  However, this field is ignored
       whenever <structfield>attstorage</structfield> does not allow
       compression.
-->
この列の現在の圧縮方式。
典型的には現在のデフォルト設定（<xref linkend="guc-default-toast-compression"/>参照）を指定する<literal>'\0'</literal>です。
そうでなければ、<literal>'p'</literal>はpglz圧縮を選択し、<literal>'l'</literal>は<productname>LZ4</productname>圧縮を選択します。
ただし、<structfield>attstorage</structfield>が圧縮を許可しなければ、このフィールドは無視されます。
      </para></entry>
     </row>

     <row>
      <entry role="catalog_table_entry"><para role="column_definition">
       <structfield>attnotnull</structfield> <type>bool</type>
      </para>
      <para>
<<<<<<< HEAD
<!--
       This represents a not-null constraint.
-->
非NULL制約を表します。
=======
       This column has a (possibly invalid) not-null constraint.
>>>>>>> 3d6a8289
      </para></entry>
     </row>

     <row>
      <entry role="catalog_table_entry"><para role="column_definition">
       <structfield>atthasdef</structfield> <type>bool</type>
      </para>
      <para>
<!--
       This column has a default expression or generation expression, in which
       case there will be a corresponding entry in the
       <link linkend="catalog-pg-attrdef"><structname>pg_attrdef</structname></link> catalog that actually defines the
       expression.  (Check <structfield>attgenerated</structfield> to
       determine whether this is a default or a generation expression.)
-->
この列にはデフォルト値あるいは生成式があります。
その場合、実際に値を定義する<link linkend="catalog-pg-attrdef"><structname>pg_attrdef</structname></link>カタログ内に対応する項目があります。
（これがデフォルトなのか生成式なのかは<structfield>attgenerated</structfield>をチェックします。）
      </para></entry>
     </row>

     <row>
      <entry role="catalog_table_entry"><para role="column_definition">
       <structfield>atthasmissing</structfield> <type>bool</type>
      </para>
      <para>
<!--
       This column has a value which is used where the column is entirely
       missing from the row, as happens when a column is added with a
       non-volatile <literal>DEFAULT</literal> value after the row is created.
       The actual value used is stored in the
       <structfield>attmissingval</structfield> column.
-->
この列は、行から列の値が完全に失われている場合に使われる値を持ちます。
これは、行が作られた後で非不安定(non-volatile)な<literal>DEFAULT</literal>値を持つ列が追加される際に起こります。
実際に使われる値は<structfield>attmissingval</structfield>列に格納されています。
      </para></entry>
     </row>

     <row>
      <entry role="catalog_table_entry"><para role="column_definition">
       <structfield>attidentity</structfield> <type>char</type>
      </para>
      <para>
<!--
       If a zero byte (<literal>''</literal>), then not an identity column.
       Otherwise, <literal>a</literal> = generated
       always, <literal>d</literal> = generated by default.
-->
ゼロバイト（<literal>''</literal>）ならこれは識別列ではありません。
識別列では、 <literal>a</literal> = GENERATED ALWAYS、 <literal>d</literal> = GENERATED BY DEFAULTになります。
      </para></entry>
     </row>

     <row>
      <entry role="catalog_table_entry"><para role="column_definition">
       <structfield>attgenerated</structfield> <type>char</type>
      </para>
      <para>
<!--
       If a zero byte (<literal>''</literal>), then not a generated column.
<<<<<<< HEAD
       Otherwise, <literal>s</literal> = stored.  (Other values might be added
       in the future.)
-->
ゼロバイト（<literal>''</literal>）なら、生成列ではありません。
さもなければ <literal>s</literal> = storedです。
（将来他の値が追加されるかも知れません。）
=======
       Otherwise, <literal>s</literal> = stored, <literal>v</literal> =
       virtual.  A stored generated column is physically stored like a normal
       column.  A virtual generated column is physically stored as a null
       value, with the actual value being computed at run time.
>>>>>>> 3d6a8289
      </para></entry>
     </row>

     <row>
      <entry role="catalog_table_entry"><para role="column_definition">
       <structfield>attisdropped</structfield> <type>bool</type>
      </para>
      <para>
<!--
       This column has been dropped and is no longer valid.  A dropped
       column is still physically present in the table, but is
       ignored by the parser and so cannot be accessed via SQL.
-->
この列は既に削除されていて有効ではありません。
削除された列は物理的にはまだテーブル上に存在していますが、パーサによって無視されるためSQLでアクセスできません。
      </para></entry>
     </row>

     <row>
      <entry role="catalog_table_entry"><para role="column_definition">
       <structfield>attislocal</structfield> <type>bool</type>
      </para>
      <para>
<!--
       This column is defined locally in the relation.  Note that a column can
       be locally defined and inherited simultaneously.
-->
この列はリレーション内でローカルに定義されます。
列がローカルに定義されると同時に継承される場合もあることに注意してください。
      </para></entry>
     </row>

     <row>
      <entry role="catalog_table_entry"><para role="column_definition">
       <structfield>attinhcount</structfield> <type>int2</type>
      </para>
      <para>
<!--
       The number of direct ancestors this column has.  A column with a
       nonzero number of ancestors cannot be dropped nor renamed.
-->
この列が持つ直接の祖先の数です。
祖先を持っている列の削除や名前は変更はできません。
      </para></entry>
     </row>

     <row>
      <entry role="catalog_table_entry"><para role="column_definition">
       <structfield>attcollation</structfield> <type>oid</type>
<!--
       (references <link linkend="catalog-pg-collation"><structname>pg_collation</structname></link>.<structfield>oid</structfield>)
-->
（参照先 <link linkend="catalog-pg-collation"><structname>pg_collation</structname></link>.<structfield>oid</structfield>）
      </para>
      <para>
<!--
       The defined collation of the column, or zero if the column is
       not of a collatable data type
-->
列で定義された照合順序。列が照合順序の設定ができないデータ型の場合はゼロ
      </para></entry>
     </row>

     <row>
      <entry role="catalog_table_entry"><para role="column_definition">
       <structfield>attstattarget</structfield> <type>int2</type>
      </para>
      <para>
<!--
       <structfield>attstattarget</structfield> controls the level of detail
       of statistics accumulated for this column by
       <link linkend="sql-analyze"><command>ANALYZE</command></link>.
       A zero value indicates that no statistics should be collected.
       A null value says to use the system default statistics target.
       The exact meaning of positive values is data type-dependent.
       For scalar data types, <structfield>attstattarget</structfield>
       is both the target number of <quote>most common values</quote>
       to collect, and the target number of histogram bins to create.
-->
<structfield>attstattarget</structfield>は<link linkend="sql-analyze"><command>ANALYZE</command></link>によるこの列に対する蓄積された統計情報をどの程度詳しく管理するかを規定します。
値がゼロの場合は統計情報を収集しません。
NULL値の場合は、システムのデフォルトの統計目標を使用すべきであるということです。
正の値が厳密に意味するところはデータ型に依存します。
スカラデータ型に対して<structfield>attstattarget</structfield>は収集する<quote>最も一般的な値</quote>の目標となる数であり、また作成するヒストグラムビンの目標数でもあります。
      </para></entry>
     </row>

     <row>
      <entry role="catalog_table_entry"><para role="column_definition">
       <structfield>attacl</structfield> <type>aclitem[]</type>
      </para>
      <para>
<!--
       Column-level access privileges, if any have been granted specifically
       on this column
-->
この列に特定して付与された場合における、列レベルのアクセス権限
      </para></entry>
     </row>

     <row>
      <entry role="catalog_table_entry"><para role="column_definition">
       <structfield>attoptions</structfield> <type>text[]</type>
      </para>
      <para>
<!--
       Attribute-level options, as <quote>keyword=value</quote> strings
-->
<quote>keyword=value</quote>文字列のような、属性レベルのオプション
      </para></entry>
     </row>

     <row>
      <entry role="catalog_table_entry"><para role="column_definition">
       <structfield>attfdwoptions</structfield> <type>text[]</type>
      </para>
      <para>
<!--
       Attribute-level foreign data wrapper options, as <quote>keyword=value</quote> strings
-->
<quote>keyword=value</quote>文字列のような、外部データラッパーオプションの属性レベル
      </para></entry>
     </row>

     <row>
      <entry role="catalog_table_entry"><para role="column_definition">
       <structfield>attmissingval</structfield> <type>anyarray</type>
      </para>
      <para>
<!--
       This column has a one element array containing the value used when the
       column is entirely missing from the row, as happens when the column is
       added with a non-volatile <literal>DEFAULT</literal> value after the
       row is created.  The value is only used when
       <structfield>atthasmissing</structfield> is true.  If there is no value
       the column is null.
-->
この列は、行から列の値が完全に失われている場合に使われる値を持つ一要素配列を持ちます。
これは、行が作られた後で非不安定(non-volatile)な<literal>DEFAULT</literal>値を持つ列が追加される際に起こります。
この値は<structfield>atthasmissing</structfield>がtrueのときだけ使用されます。
値がなければその列はNULLになります。
      </para></entry>
     </row>
    </tbody>
   </tgroup>
  </table>

  <para>
<!--
   In a dropped column's <structname>pg_attribute</structname> entry,
   <structfield>atttypid</structfield> is reset to zero, but
   <structfield>attlen</structfield> and the other fields copied from
   <link linkend="catalog-pg-type"><structname>pg_type</structname></link> are still valid.  This arrangement is needed
   to cope with the situation where the dropped column's data type was
   later dropped, and so there is no <structname>pg_type</structname> row anymore.
   <structfield>attlen</structfield> and the other fields can be used
   to interpret the contents of a row of the table.
-->
削除された列の<structname>pg_attribute</structname>項目では、<structfield>atttypid</structfield>はゼロにリセットされます。
しかし<structfield>attlen</structfield>と<link linkend="catalog-pg-type"><structname>pg_type</structname></link>からコピーされた他のフィールドは、有効なままです。
この動作は、削除された列のデータ型が後になって削除されて、<structname>pg_type</structname>行が存在しないような状況の場合に必要です。
<structfield>attlen</structfield>と他のフィールドは、テーブル内の行の内容を解釈するために使用されます。
  </para>
 </sect1>


 <sect1 id="catalog-pg-authid">
  <title><structname>pg_authid</structname></title>

  <indexterm zone="catalog-pg-authid">
   <primary>pg_authid</primary>
  </indexterm>

  <para>
<!--
   The catalog <structname>pg_authid</structname> contains information about
   database authorization identifiers (roles).  A role subsumes the concepts
   of <quote>users</quote> and <quote>groups</quote>.  A user is essentially just a
   role with the <structfield>rolcanlogin</structfield> flag set.  Any role (with or
   without <structfield>rolcanlogin</structfield>) can have other roles as members; see
   <link linkend="catalog-pg-auth-members"><structname>pg_auth_members</structname></link>.
-->
<structname>pg_authid</structname>カタログはデータベース認証識別子（ロール）の情報を保持します。
ロールは<quote>ユーザ</quote>と<quote>グループ</quote>の概念を包括しています。
ユーザは本質的に<structfield>rolcanlogin</structfield>フラグセットを持ったロールです。
どのようなロール（<structfield>rolcanlogin</structfield>を持っている、持っていないに関わらず）も他のロールをメンバとして持っていても構いません。
<link linkend="catalog-pg-auth-members"><structname>pg_auth_members</structname></link>を参照してください。
  </para>

  <para>
<!--
   Since this catalog contains passwords, it must not be publicly readable.
   <link linkend="view-pg-roles"><structname>pg_roles</structname></link>
   is a publicly readable view on
   <structname>pg_authid</structname> that blanks out the password field.
-->
このカタログはパスワードを含んでいるため、第三者が内容を読むことができないようにしなければいけません。
<link linkend="view-pg-roles"><structname>pg_roles</structname></link>は、<structname>pg_authid</structname>のビューで、パスワードのフィールドは空白となっていますので内容を読み取ることができます。
  </para>

  <para>
<!--
   <xref linkend="user-manag"/> contains detailed information about user and
   privilege management.
-->
<xref linkend="user-manag"/>でユーザと権限管理に関するより詳細について説明します。
  </para>

  <para>
<!--
   Because user identities are cluster-wide,
   <structname>pg_authid</structname>
   is shared across all databases of a cluster: there is only one
   copy of <structname>pg_authid</structname> per cluster, not
   one per database.
-->
ユーザの本人確認はクラスタ全体にわたる情報ですので、<structname>pg_authid</structname>はクラスタのすべてのデータベースで共有されます。
データベース毎ではなく、クラスタ毎にたった1つだけ<structname>pg_authid</structname>が存在します。
  </para>

  <table>
<!--
   <title><structname>pg_authid</structname> Columns</title>
-->
   <title><structname>pg_authid</structname>の列</title>
   <tgroup cols="1">
    <thead>
     <row>
      <entry role="catalog_table_entry"><para role="column_definition">
<!--
       Column Type
-->
列 型
      </para>
      <para>
<!--
       Description
-->
説明
      </para></entry>
     </row>
    </thead>

    <tbody>
     <row>
      <entry role="catalog_table_entry"><para role="column_definition">
       <structfield>oid</structfield> <type>oid</type>
      </para>
      <para>
<!--
       Row identifier
-->
行識別子
      </para></entry>
     </row>

     <row>
      <entry role="catalog_table_entry"><para role="column_definition">
       <structfield>rolname</structfield> <type>name</type>
      </para>
      <para>
<!--
       Role name
-->
ロール名
      </para></entry>
     </row>

     <row>
      <entry role="catalog_table_entry"><para role="column_definition">
       <structfield>rolsuper</structfield> <type>bool</type>
      </para>
      <para>
<!--
       Role has superuser privileges
-->
ロールはスーパーユーザの権限を持っている
      </para></entry>
     </row>

     <row>
      <entry role="catalog_table_entry"><para role="column_definition">
       <structfield>rolinherit</structfield> <type>bool</type>
      </para>
      <para>
<!--
       Role automatically inherits privileges of roles it is a
       member of
-->
ロールは自動的にメンバとして属するロールの権限を継承
      </para></entry>
     </row>

     <row>
      <entry role="catalog_table_entry"><para role="column_definition">
       <structfield>rolcreaterole</structfield> <type>bool</type>
      </para>
      <para>
<!--
       Role can create more roles
-->
ロールはロールを作成できる
      </para></entry>
     </row>

     <row>
      <entry role="catalog_table_entry"><para role="column_definition">
       <structfield>rolcreatedb</structfield> <type>bool</type>
      </para>
      <para>
<!--
       Role can create databases
-->
ロールはデータベースを作成できる
      </para></entry>
     </row>

     <row>
      <entry role="catalog_table_entry"><para role="column_definition">
       <structfield>rolcanlogin</structfield> <type>bool</type>
      </para>
      <para>
<!--
       Role can log in. That is, this role can be given as the initial
       session authorization identifier.
-->
ロールはログインできる。つまりロールはセッションを始める認証の識別子となることができます。
      </para></entry>
     </row>

     <row>
      <entry role="catalog_table_entry"><para role="column_definition">
       <structfield>rolreplication</structfield> <type>bool</type>
      </para>
      <para>
<!--
       Role is a replication role. A replication role can initiate replication
       connections and create and drop replication slots.
-->
ロールはレプリケーションのロールである。
レプリケーションロールは、レプリケーション接続を開始すること、およびレプリケーションスロットを作成および削除できます。
      </para></entry>
     </row>

     <row>
      <entry role="catalog_table_entry"><para role="column_definition">
       <structfield>rolbypassrls</structfield> <type>bool</type>
      </para>
      <para>
<!--
       Role bypasses every row-level security policy, see
       <xref linkend="ddl-rowsecurity"/> for more information.
-->
すべての行単位セキュリティポリシーを無視するロール。詳しくは<xref linkend="ddl-rowsecurity"/>を参照してください。
      </para></entry>
     </row>

     <row>
      <entry role="catalog_table_entry"><para role="column_definition">
       <structfield>rolconnlimit</structfield> <type>int4</type>
      </para>
      <para>
<!--
       For roles that can log in, this sets maximum number of concurrent
       connections this role can make.  -1 means no limit.
-->
ログイン可能なロールでは、これはロールが確立できる同時実行接続数を設定します。
-1は制限無しを意味します。
      </para></entry>
     </row>

     <row>
      <entry role="catalog_table_entry"><para role="column_definition">
       <structfield>rolpassword</structfield> <type>text</type>
      </para>
      <para>
<<<<<<< HEAD
<!--
=======
>>>>>>> 3d6a8289
       Encrypted password; null if none. The format depends
       on the form of encryption used.
-->
暗号化されたパスワード。無い場合はNULLです。
書式は使用される暗号化の形式に依存します。
      </para></entry>
     </row>

     <row>
      <entry role="catalog_table_entry"><para role="column_definition">
       <structfield>rolvaliduntil</structfield> <type>timestamptz</type>
      </para>
      <para>
<!--
       Password expiry time (only used for password authentication);
       null if no expiration
-->
パスワード有効期限（パスワード認証でのみ使用）。
NULLの場合には満了時間はありません。
      </para></entry>
     </row>
    </tbody>
   </tgroup>
  </table>

  <para>
<!--
   For an MD5 encrypted password, <structfield>rolpassword</structfield>
   column will begin with the string <literal>md5</literal> followed by a
   32-character hexadecimal MD5 hash. The MD5 hash will be of the user's
   password concatenated to their user name. For example, if user
   <literal>joe</literal> has password <literal>xyzzy</literal>, <productname>PostgreSQL</productname>
   will store the md5 hash of <literal>xyzzyjoe</literal>.
-->
MD5で暗号化されたパスワードでは、<structfield>rolpassword</structfield>列は文字列<literal>md5</literal>で始まり、それに32文字の16進MD5ハッシュ値が続きます。
MD5ハッシュは、ユーザのパスワードとユーザ名を繋げたものに対して生成されます。
例えば<literal>joe</literal>のパスワードが<literal>xyzzy</literal>なら、<productname>PostgreSQL</productname>は<literal>xyzzyjoe</literal>のMD5ハッシュを格納します。
  </para>

  <warning>
   <para>
    Support for MD5-encrypted passwords is deprecated and will be removed in a
    future release of <productname>PostgreSQL</productname>.  Refer to
    <xref linkend="auth-password"/> for details about migrating to another
    password type.
   </para>
  </warning>

  <para>
<!--
   If the password is encrypted with SCRAM-SHA-256, it has the format:
-->
パスワードがSCRAM-SHA-256で暗号化される場合、次の書式になります。
<synopsis>
SCRAM-SHA-256$<replaceable>&lt;iteration count&gt;</replaceable>:<replaceable>&lt;salt&gt;</replaceable>$<replaceable>&lt;StoredKey&gt;</replaceable>:<replaceable>&lt;ServerKey&gt;</replaceable>
</synopsis>
<!--
   where <replaceable>salt</replaceable>, <replaceable>StoredKey</replaceable> and
   <replaceable>ServerKey</replaceable> are in Base64 encoded format. This format is
   the same as that specified by <ulink url="https://datatracker.ietf.org/doc/html/rfc5803">RFC 5803</ulink>.
<<<<<<< HEAD
-->
ここで、<replaceable>salt</replaceable>、<replaceable>StoredKey</replaceable>、<replaceable>ServerKey</replaceable>はBase64の符号化書式に従います。
この書式は<ulink url="https://datatracker.ietf.org/doc/html/rfc5803">RFC 5803</ulink>で指定されているものと同じです。
=======
>>>>>>> 3d6a8289
  </para>
 </sect1>


 <sect1 id="catalog-pg-auth-members">
  <title><structname>pg_auth_members</structname></title>

  <indexterm zone="catalog-pg-auth-members">
   <primary>pg_auth_members</primary>
  </indexterm>

  <para>
<!--
   The catalog <structname>pg_auth_members</structname> shows the membership
   relations between roles.  Any non-circular set of relationships is allowed.
-->
<structname>pg_auth_members</structname>カタログはロール間のメンバシップ関係を示しています。
循環していなければ、どのような関係でも許可されています。
  </para>

  <para>
<!--
   Because user identities are cluster-wide,
   <structname>pg_auth_members</structname>
   is shared across all databases of a cluster: there is only one
   copy of <structname>pg_auth_members</structname> per cluster, not
   one per database.
-->
ユーザの同一性はクラスタ間で保たれる必要があるため、<structname>pg_auth_members</structname>はクラスタ間のすべてのデータベースで共有されています。
<structname>pg_auth_members</structname>のコピーはデータベースごとではなく、各クラスタにひとつだけ持っています。
  </para>

  <table>
<!--
   <title><structname>pg_auth_members</structname> Columns</title>
-->
   <title><structname>pg_auth_members</structname>の列</title>
   <tgroup cols="1">
    <thead>
     <row>
      <entry role="catalog_table_entry"><para role="column_definition">
<!--
       Column Type
-->
列 型
      </para>
      <para>
<!--
       Description
-->
説明
      </para></entry>
     </row>
    </thead>

    <tbody>
     <row>
      <entry role="catalog_table_entry"><para role="column_definition">
       <structfield>oid</structfield> <type>oid</type>
      </para>
      <para>
<!--
       Row identifier
-->
行識別子
      </para></entry>
     </row>

     <row>
      <entry role="catalog_table_entry"><para role="column_definition">
       <structfield>roleid</structfield> <type>oid</type>
<!--
       (references <link linkend="catalog-pg-authid"><structname>pg_authid</structname></link>.<structfield>oid</structfield>)
-->
（参照先 <link linkend="catalog-pg-authid"><structname>pg_authid</structname></link>.<structfield>oid</structfield>）
      </para>
      <para>
<!--
       ID of a role that has a member
-->
メンバを持っているロールのID
      </para></entry>
     </row>

     <row>
      <entry role="catalog_table_entry"><para role="column_definition">
       <structfield>member</structfield> <type>oid</type>
<!--
       (references <link linkend="catalog-pg-authid"><structname>pg_authid</structname></link>.<structfield>oid</structfield>)
-->
（参照先 <link linkend="catalog-pg-authid"><structname>pg_authid</structname></link>.<structfield>oid</structfield>）
      </para>
      <para>
<!--
       ID of a role that is a member of <structfield>roleid</structfield>
-->
<structfield>roleid</structfield>のメンバであるロールのID
      </para></entry>
     </row>

     <row>
      <entry role="catalog_table_entry"><para role="column_definition">
       <structfield>grantor</structfield> <type>oid</type>
<!--
       (references <link linkend="catalog-pg-authid"><structname>pg_authid</structname></link>.<structfield>oid</structfield>)
-->
（参照先 <link linkend="catalog-pg-authid"><structname>pg_authid</structname></link>.<structfield>oid</structfield>）
      </para>
      <para>
<!--
       ID of the role that granted this membership
-->
このメンバシップを与えたロールのID
      </para></entry>
     </row>

     <row>
      <entry role="catalog_table_entry"><para role="column_definition">
       <structfield>admin_option</structfield> <type>bool</type>
      </para>
      <para>
<!--
       True if <structfield>member</structfield> can grant membership in
       <structfield>roleid</structfield> to others
-->
<structfield>member</structfield>は<structfield>roleid</structfield>のメンバシップを他に与えることができる場合はtrue
      </para></entry>
     </row>

     <row>
      <entry role="catalog_table_entry"><para role="column_definition">
       <structfield>inherit_option</structfield> <type>bool</type>
      </para>
      <para>
<!--
       True if the member automatically inherits the privileges of the
       granted role
-->
メンバが付与されたロールの権限を自動的に継承する場合はtrue
      </para></entry>
     </row>

     <row>
      <entry role="catalog_table_entry"><para role="column_definition">
       <structfield>set_option</structfield> <type>bool</type>
      </para>
      <para>
<!--
       True if the member can
       <link linkend="sql-set-role"><command>SET ROLE</command></link>
       to the granted role
-->
メンバが<link linkend="sql-set-role"><command>SET ROLE</command></link>で付与されたロールに設定できる場合はtrue
      </para></entry>
     </row>
    </tbody>
   </tgroup>
  </table>

 </sect1>


 <sect1 id="catalog-pg-cast">
  <title><structname>pg_cast</structname></title>

  <indexterm zone="catalog-pg-cast">
   <primary>pg_cast</primary>
  </indexterm>

  <para>
<!--
   The catalog <structname>pg_cast</structname> stores data type conversion
   paths, both built-in and user-defined.
-->
<structname>pg_cast</structname>カタログにはデータ型変換パスが格納されます。
ここには、組み込みのパスとユーザ定義のパスが存在します。
  </para>

  <para>
<!--
   It should be noted that <structname>pg_cast</structname> does not represent
   every type conversion that the system knows how to perform; only those that
   cannot be deduced from some generic rule.  For example, casting between a
   domain and its base type is not explicitly represented in
   <structname>pg_cast</structname>.  Another important exception is that
   <quote>automatic I/O conversion casts</quote>, those performed using a data
   type's own I/O functions to convert to or from <type>text</type> or other
   string types, are not explicitly represented in
   <structname>pg_cast</structname>.
-->
<structname>pg_cast</structname>は、システムがどのように動作するかわかっているような、あらゆる型変換を表しているわけではないということに注意してください。
いくつかの一般的な規則から推測できないような型変換についてのみ表しています。
例えば、ドメインとその基本の型は明示的に<structname>pg_cast</structname>内で表されていません。
他の重要な例外は<quote>自動I/O変換キャスト</quote>です。
これらのキャストは、<type>text</type>型やほかの文字列型から変換したりされたりするのにデータ型自身のI/O関数を用いていますが、これらのキャストは明示的に<structname>pg_cast</structname>内において表されていません。
  </para>

  <table>
<!--
   <title><structname>pg_cast</structname> Columns</title>
-->
   <title><structname>pg_cast</structname>の列</title>
   <tgroup cols="1">
    <thead>
     <row>
      <entry role="catalog_table_entry"><para role="column_definition">
<!--
       Column Type
-->
列 型
      </para>
      <para>
<!--
       Description
-->
説明
      </para></entry>
     </row>
    </thead>

    <tbody>
     <row>
      <entry role="catalog_table_entry"><para role="column_definition">
       <structfield>oid</structfield> <type>oid</type>
      </para>
      <para>
<!--
       Row identifier
-->
行識別子
      </para></entry>
     </row>

     <row>
      <entry role="catalog_table_entry"><para role="column_definition">
       <structfield>castsource</structfield> <type>oid</type>
<!--
       (references <link linkend="catalog-pg-type"><structname>pg_type</structname></link>.<structfield>oid</structfield>)
-->
（参照先 <link linkend="catalog-pg-type"><structname>pg_type</structname></link>.<structfield>oid</structfield>）
      </para>
      <para>
<!--
       OID of the source data type
-->
変換元データ型のOID
      </para></entry>
     </row>

     <row>
      <entry role="catalog_table_entry"><para role="column_definition">
       <structfield>casttarget</structfield> <type>oid</type>
<!--
       (references <link linkend="catalog-pg-type"><structname>pg_type</structname></link>.<structfield>oid</structfield>)
-->
（参照先 <link linkend="catalog-pg-type"><structname>pg_type</structname></link>.<structfield>oid</structfield>）
      </para>
      <para>
<!--
       OID of the target data type
-->
対象データ型のOID
      </para></entry>
     </row>

     <row>
      <entry role="catalog_table_entry"><para role="column_definition">
       <structfield>castfunc</structfield> <type>oid</type>
<!--
       (references <link linkend="catalog-pg-proc"><structname>pg_proc</structname></link>.<structfield>oid</structfield>)
-->
（参照先 <link linkend="catalog-pg-proc"><structname>pg_proc</structname></link>.<structfield>oid</structfield>）
      </para>
      <para>
<!--
       The OID of the function to use to perform this cast.  Zero is
       stored if the cast method doesn't require a function.
-->
このキャストを実行するために使用する関数のOID。
キャストメソッドが関数を必要としない場合はゼロが格納されます。
      </para></entry>
     </row>

     <row>
      <entry role="catalog_table_entry"><para role="column_definition">
       <structfield>castcontext</structfield> <type>char</type>
      </para>
      <para>
<!--
       Indicates what contexts the cast can be invoked in.
       <literal>e</literal> means only as an explicit cast (using
       <literal>CAST</literal> or <literal>::</literal> syntax).
       <literal>a</literal> means implicitly in assignment
       to a target column, as well as explicitly.
       <literal>i</literal> means implicitly in expressions, as well as the
       other cases.
-->
キャストがどの文脈で呼び出し可能かを示します。
<literal>e</literal> = 明示のキャストとしてのみ起動されることを意味します（<literal>CAST</literal>または<literal>::</literal>構文を使用します）。
<literal>a</literal> = 対象となる列を明示的に特定するだけでなく暗黙的にも特定することを意味します。
<literal>i</literal> = 他の場合と同様に演算式内で暗黙的であることを意味します。
      </para></entry>
     </row>

     <row>
      <entry role="catalog_table_entry"><para role="column_definition">
       <structfield>castmethod</structfield> <type>char</type>
      </para>
      <para>
<!--
       Indicates how the cast is performed.
       <literal>f</literal> means that the function specified in the <structfield>castfunc</structfield> field is used.
       <literal>i</literal> means that the input/output functions are used.
       <literal>b</literal> means that the types are binary-coercible, thus no conversion is required.
-->
どのようにキャストが実行されるかを示します。
<literal>f</literal> = <structfield>castfunc</structfield>フィールド内で示される関数が使用されていることを意味します。
<literal>i</literal> = 入出力関数が使用されていることを示します。
<literal>b</literal> = 型がバイナリを強制しているため、変換が必要ないことを意味します。
      </para></entry>
     </row>
    </tbody>
   </tgroup>
  </table>

  <para>
<!--
   The cast functions listed in <structname>pg_cast</structname> must
   always take the cast source type as their first argument type, and
   return the cast destination type as their result type.  A cast
   function can have up to three arguments.  The second argument,
   if present, must be type <type>integer</type>; it receives the type
   modifier associated with the destination type, or -1
   if there is none.  The third argument,
   if present, must be type <type>boolean</type>; it receives <literal>true</literal>
   if the cast is an explicit cast, <literal>false</literal> otherwise.
-->
<structname>pg_cast</structname>内に挙げられているキャスト関数は、第1番目の引数の型として、キャスト元の型をいつも取らなければいけません。
また、キャスト関数は、結果の型としてキャスト先の型を返します。
キャスト関数は3つまで引数を持つことができます。
もし存在するなら、2番目の引数は<type>integer</type>型でなくてはなりません。
この引数はキャスト先の型に関連付けられた型修飾子を受け取ります。
2番目の引数がない場合は、-1です。
3番目の引数は、もし存在する場合は、<type>boolean</type>型でなくてはなりません。
この引数は、もしキャストが明示的なキャストであれば<literal>true</literal>を受け取り、そうでない場合は<literal>false</literal>を受け取ります。
  </para>

  <para>
<!--
   It is legitimate to create a <structname>pg_cast</structname> entry
   in which the source and target types are the same, if the associated
   function takes more than one argument.  Such entries represent
   <quote>length coercion functions</quote> that coerce values of the type
   to be legal for a particular type modifier value.
-->
もし関連のある関数が複数の引数を持つ場合、キャストの元と先で型が同じである<structname>pg_cast</structname>項目を作成することが妥当です。
このような項目は、<quote>length coercion functions</quote>を表現します。
<quote>length coercion functions</quote>は型の値を特定の型の修飾子の値に適するように修正します。
  </para>

  <para>
<!--
   When a <structname>pg_cast</structname> entry has different source and
   target types and a function that takes more than one argument, it
   represents converting from one type to another and applying a length
   coercion in a single step.  When no such entry is available, coercion
   to a type that uses a type modifier involves two steps, one to
   convert between data types and a second to apply the modifier.
-->
<structname>pg_cast</structname>項目が異なるキャスト元とキャスト先の型を持っていて、かつ関数が複数の引数を持つ時は、1つの型から別の型への変換し、かつ、1つの手順で長さの修正を適用することを意味します。
このような項目が利用できない時は、型修飾子を使用した型の修正は2つの手順が必要です。
1つはデータ型の間での変換で、2つ目は修飾子を適用することです。
  </para>
 </sect1>

 <sect1 id="catalog-pg-class">
  <title><structname>pg_class</structname></title>

  <indexterm zone="catalog-pg-class">
   <primary>pg_class</primary>
  </indexterm>

  <para>
<!--
   The catalog <structname>pg_class</structname> describes tables and
   other objects that have columns or are otherwise similar to a
   table.  This includes indexes (but see also <link
   linkend="catalog-pg-index"><structname>pg_index</structname></link>),
   sequences (but see also <link
   linkend="catalog-pg-sequence"><structname>pg_sequence</structname></link>),
   views, materialized views, composite types, and TOAST tables;
   see <structfield>relkind</structfield>.
   Below, when we mean all of these kinds of objects we speak of
   <quote>relations</quote>.  Not all of <structname>pg_class</structname>'s
   columns are meaningful for all relation kinds.
-->
<structname>pg_class</structname>カタログは、テーブルとその他に列を持つもの、あるいはテーブルに類似したオブジェクトを記述します。
その中にはインデックス（<link linkend="catalog-pg-index"><structname>pg_index</structname></link>も参照）、シーケンス（<link linkend="catalog-pg-sequence"><structname>pg_sequence</structname></link>も参照）、ビュー、マテリアライズドビュー、複合型およびTOASTテーブルが含まれます。
<structfield>relkind</structfield>を参照してください。
これより以降、<quote>リレーション</quote>と記されている場合はこれらすべてのオブジェクトを意味しています。
<structname>pg_class</structname>のすべての列がすべてのリレーション種別にとって意味を持つわけではありません。
  </para>

  <table>
<!--
   <title><structname>pg_class</structname> Columns</title>
-->
   <title><structname>pg_class</structname>の列</title>
   <tgroup cols="1">
    <thead>
     <row>
      <entry role="catalog_table_entry"><para role="column_definition">
<!--
       Column Type
-->
列 型
      </para>
      <para>
<!--
       Description
-->
説明
      </para></entry>
     </row>
    </thead>

    <tbody>
     <row>
      <entry role="catalog_table_entry"><para role="column_definition">
       <structfield>oid</structfield> <type>oid</type>
      </para>
      <para>
<!--
       Row identifier
-->
行識別子
      </para></entry>
     </row>

     <row>
      <entry role="catalog_table_entry"><para role="column_definition">
       <structfield>relname</structfield> <type>name</type>
      </para>
      <para>
<!--
       Name of the table, index, view, etc.
-->
テーブル、インデックス、ビューなどの名前
      </para></entry>
     </row>

     <row>
      <entry role="catalog_table_entry"><para role="column_definition">
       <structfield>relnamespace</structfield> <type>oid</type>
<!--
       (references <link linkend="catalog-pg-namespace"><structname>pg_namespace</structname></link>.<structfield>oid</structfield>)
-->
（参照先 <link linkend="catalog-pg-namespace"><structname>pg_namespace</structname></link>.<structfield>oid</structfield>）
      </para>
      <para>
<!--
       The OID of the namespace that contains this relation
-->
このリレーションを持つ名前空間のOID
      </para></entry>
     </row>

     <row>
      <entry role="catalog_table_entry"><para role="column_definition">
       <structfield>reltype</structfield> <type>oid</type>
<!--
       (references <link linkend="catalog-pg-type"><structname>pg_type</structname></link>.<structfield>oid</structfield>)
-->
（参照先 <link linkend="catalog-pg-type"><structname>pg_type</structname></link>.<structfield>oid</structfield>）
      </para>
      <para>
<!--
       The OID of the data type that corresponds to this table's row type,
       if any; zero for indexes, sequences, and toast tables, which have
       no <structname>pg_type</structname> entry
-->
このテーブルの行の型に対応するデータ型のOID。ゼロならば、<structname>pg_type</structname>エントリを持たないインデックス、シーケンス、TOASTテーブル。
      </para></entry>
     </row>

     <row>
      <entry role="catalog_table_entry"><para role="column_definition">
       <structfield>reloftype</structfield> <type>oid</type>
<!--
       (references <link linkend="catalog-pg-type"><structname>pg_type</structname></link>.<structfield>oid</structfield>)
-->
（参照先 <link linkend="catalog-pg-type"><structname>pg_type</structname></link>.<structfield>oid</structfield>）
      </para>
      <para>
<!--
       For typed tables, the OID of the underlying composite type;
       zero for all other relations
-->
型付けされたテーブルでは背後にある複合型のOID。
その他のリレーションではゼロ
      </para></entry>
     </row>

     <row>
      <entry role="catalog_table_entry"><para role="column_definition">
       <structfield>relowner</structfield> <type>oid</type>
<!--
       (references <link linkend="catalog-pg-authid"><structname>pg_authid</structname></link>.<structfield>oid</structfield>)
-->
（参照先 <link linkend="catalog-pg-authid"><structname>pg_authid</structname></link>.<structfield>oid</structfield>）
      </para>
      <para>
<!--
       Owner of the relation
-->
リレーションの所有者
      </para></entry>
     </row>

     <row>
      <entry role="catalog_table_entry"><para role="column_definition">
       <structfield>relam</structfield> <type>oid</type>
<!--
       (references <link linkend="catalog-pg-am"><structname>pg_am</structname></link>.<structfield>oid</structfield>)
-->
（参照先 <link linkend="catalog-pg-am"><structname>pg_am</structname></link>.<structfield>oid</structfield>）
      </para>
      <para>
<!--
       The access method used to access this table or index.
       Not meaningful if the relation is a sequence or
       has no on-disk file,
       except for partitioned tables, where, if set, it takes
       precedence over <varname>default_table_access_method</varname>
       when determining the access method to use for partitions created
       when one is not specified in the creation command.
-->
このテーブルまたはインデックスをアクセスするために使用されるアクセスメソッド。
リレーションがシーケンスの場合やディスク上のファイルがない場合は意味がありません。
パーティションテーブルの場合、設定されている場合は、作成コマンドで指定されていないパーティションのアクセスメソッドを決定する際に、<varname>default_table_access_method</varname>より優先されます。
      </para></entry>
     </row>

     <row>
      <entry role="catalog_table_entry"><para role="column_definition">
       <structfield>relfilenode</structfield> <type>oid</type>
      </para>
      <para>
<!--
       Name of the on-disk file of this relation; zero means this
       is a <quote>mapped</quote> relation whose disk file name is determined
       by low-level state
-->
このリレーションのディスク上のファイルの名前です。
ゼロはディスク上のファイル名が低レベルな状態で決定される<quote>マップ付けされた</quote>リレーションであることを意味します。
      </para></entry>
     </row>

     <row>
      <entry role="catalog_table_entry"><para role="column_definition">
       <structfield>reltablespace</structfield> <type>oid</type>
<!--
       (references <link linkend="catalog-pg-tablespace"><structname>pg_tablespace</structname></link>.<structfield>oid</structfield>)
-->
（参照先 <link linkend="catalog-pg-tablespace"><structname>pg_tablespace</structname></link>.<structfield>oid</structfield>）
      </para>
      <para>
<!--
       The tablespace in which this relation is stored.
       If zero, the database's default tablespace is implied.
       Not meaningful if the relation has no on-disk file,
       except for partitioned tables, where this is the tablespace
       in which partitions will be created when one is not
       specified in the creation command.
-->
このリレーションが格納されるテーブル空間。
ゼロの場合、データベースのデフォルトのテーブル空間が暗黙的に使用されます。
ディスク上にファイルがないリレーションの場合は、パーティションテーブルの場合を除き、意味がありません。
パーティションテーブルの場合、作成コマンドでテーブル空間が指定されていない場合にパーティションが作成されるテーブル空間です。
      </para></entry>
     </row>

     <row>
      <entry role="catalog_table_entry"><para role="column_definition">
       <structfield>relpages</structfield> <type>int4</type>
      </para>
      <para>
<!--
       Size of the on-disk representation of this table in pages (of size
       <symbol>BLCKSZ</symbol>).  This is only an estimate used by the
       planner.  It is updated by <link linkend="sql-vacuum"><command>VACUUM</command></link>,
       <link linkend="sql-analyze"><command>ANALYZE</command></link>, and a few DDL commands such as
       <link linkend="sql-createindex"><command>CREATE INDEX</command></link>.
-->
このテーブルのディスク上表現のページ単位（<symbol>BLCKSZ</symbol>）のサイズ。
これはプランナで使用される単なる推測値です。
<link linkend="sql-vacuum"><command>VACUUM</command></link>、<link linkend="sql-analyze"><command>ANALYZE</command></link>および<link linkend="sql-createindex"><command>CREATE INDEX</command></link>コマンドなどの一部のDDLコマンドで更新されます。
      </para></entry>
     </row>

     <row>
      <entry role="catalog_table_entry"><para role="column_definition">
       <structfield>reltuples</structfield> <type>float4</type>
      </para>
      <para>
<!--
       Number of live rows in the table.  This is only an estimate used by
       the planner.  It is updated by <link linkend="sql-vacuum"><command>VACUUM</command></link>,
       <link linkend="sql-analyze"><command>ANALYZE</command></link>, and a few DDL commands such as
       <link linkend="sql-createindex"><command>CREATE INDEX</command></link>.
       If the table has never yet been vacuumed or
       analyzed, <structfield>reltuples</structfield>
       contains <literal>-1</literal> indicating that the row count is
       unknown.
-->
テーブル内の生きている行数。
これはプランナで使用される単なる推測値です。
<link linkend="sql-vacuum"><command>VACUUM</command></link>、<link linkend="sql-analyze"><command>ANALYZE</command></link>、<link linkend="sql-createindex"><command>CREATE INDEX</command></link>などの一部のDDLコマンドで更新されます。
テーブルにまだVACUUMやANALYZEが行われていなければ、<structfield>reltuples</structfield>には行数が未知であることを示す<literal>-1</literal>が入ります。
      </para></entry>
     </row>

     <row>
      <entry role="catalog_table_entry"><para role="column_definition">
       <structfield>relallvisible</structfield> <type>int4</type>
      </para>
      <para>
<!--
       Number of pages that are marked all-visible in the table's
       visibility map.  This is only an estimate used by the
       planner.  It is updated by <link linkend="sql-vacuum"><command>VACUUM</command></link>,
       <link linkend="sql-analyze"><command>ANALYZE</command></link>, and a few DDL commands such as
       <link linkend="sql-createindex"><command>CREATE INDEX</command></link>.
-->
テーブル内の可視マップ内で全て可視とマークされているページ数。
これはプランナで使用される単なる見積です。
<link linkend="sql-vacuum"><command>VACUUM</command></link>、<link linkend="sql-analyze"><command>ANALYZE</command></link>、<link linkend="sql-createindex"><command>CREATE INDEX</command></link>などの一部のDDLコマンドで更新されます。
      </para></entry>
     </row>

     <row>
      <entry role="catalog_table_entry"><para role="column_definition">
       <structfield>relallfrozen</structfield> <type>int4</type>
      </para>
      <para>
       Number of pages that are marked all-frozen in the table's visibility
       map.  This is only an estimate used for triggering autovacuums. It can
       also be used along with <structfield>relallvisible</structfield> for
       scheduling manual vacuums and tuning <link
       linkend="runtime-config-vacuum-freezing">vacuum's freezing
       behavior</link>.

       It is updated by
       <link linkend="sql-vacuum"><command>VACUUM</command></link>,
       <link linkend="sql-analyze"><command>ANALYZE</command></link>,
       and a few DDL commands such as
       <link linkend="sql-createindex"><command>CREATE INDEX</command></link>.
      </para></entry>
     </row>


     <row>
      <entry role="catalog_table_entry"><para role="column_definition">
       <structfield>reltoastrelid</structfield> <type>oid</type>
<!--
       (references <link linkend="catalog-pg-class"><structname>pg_class</structname></link>.<structfield>oid</structfield>)
-->
（参照先 <link linkend="catalog-pg-class"><structname>pg_class</structname></link>.<structfield>oid</structfield>）
      </para>
      <para>
<!--
       OID of the TOAST table associated with this table, zero if none.  The
       TOAST table stores large attributes <quote>out of line</quote> in a
       secondary table.
-->
このテーブルに関連しているTOASTテーブルのOID。
何もない場合はゼロ。
TOASTテーブルは<quote>行に収まらない</quote>大きい属性を副テーブルに格納します。
      </para></entry>
     </row>

     <row>
      <entry role="catalog_table_entry"><para role="column_definition">
       <structfield>relhasindex</structfield> <type>bool</type>
      </para>
      <para>
<!--
       True if this is a table and it has (or recently had) any indexes
-->
テーブルであり、かつ、インデックスを持つ（あるいはつい最近まで持っていた）場合はtrue
      </para></entry>
     </row>

     <row>
      <entry role="catalog_table_entry"><para role="column_definition">
       <structfield>relisshared</structfield> <type>bool</type>
      </para>
      <para>
<!--
       True if this table is shared across all databases in the cluster.  Only
       certain system catalogs (such as <link linkend="catalog-pg-database"><structname>pg_database</structname></link>)
       are shared.
-->
クラスタ内の全てのデータベースにわたってこのテーブルが共有されている場合はtrue。
（<link linkend="catalog-pg-database"><structname>pg_database</structname></link>のような）ある特定のシステムカタログのみ共有されます。
      </para></entry>
     </row>

     <row>
      <entry role="catalog_table_entry"><para role="column_definition">
       <structfield>relpersistence</structfield> <type>char</type>
      </para>
      <para>
<!--
       <literal>p</literal> = permanent table/sequence, <literal>u</literal> = unlogged table/sequence,
       <literal>t</literal> = temporary table/sequence
-->
<literal>p</literal> = 永続テーブル/シーケンス、
<literal>u</literal> = ログを取らないテーブル/シーケンス、
<literal>t</literal> = 一時テーブル/シーケンス
      </para></entry>
     </row>

     <row>
      <entry role="catalog_table_entry"><para role="column_definition">
       <structfield>relkind</structfield> <type>char</type>
      </para>
      <para>
<!--
       <literal>r</literal> = ordinary table,
       <literal>i</literal> = index,
       <literal>S</literal> = sequence,
       <literal>t</literal> = TOAST table,
       <literal>v</literal> = view,
       <literal>m</literal> = materialized view,
       <literal>c</literal> = composite type,
       <literal>f</literal> = foreign table,
       <literal>p</literal> = partitioned table,
       <literal>I</literal> = partitioned index
-->
<literal>r</literal> = 通常のテーブル、
<literal>i</literal> = インデックス、
<literal>S</literal> = シーケンス、
<literal>t</literal> = TOASTテーブル、
<literal>v</literal> = ビュー、
<literal>m</literal> = マテリアライズドビュー、
<literal>c</literal> = 複合型、
<literal>f</literal> = 外部テーブル、
<literal>p</literal> = パーティションテーブル、
<literal>I</literal> = パーティションインデックス
      </para></entry>
     </row>

     <row>
      <entry role="catalog_table_entry"><para role="column_definition">
       <structfield>relnatts</structfield> <type>int2</type>
      </para>
      <para>
<!--
       Number of user columns in the relation (system columns not
       counted).  There must be this many corresponding entries in
       <link linkend="catalog-pg-attribute"><structname>pg_attribute</structname></link>.  See also
       <structname>pg_attribute</structname>.<structfield>attnum</structfield>.
-->
リレーションにあるユーザ列数（システム列は含みません）。
<link linkend="catalog-pg-attribute"><structname>pg_attribute</structname></link>にこれに対応する数多くの項目があるはずです。
<structname>pg_attribute</structname>.<structfield>attnum</structfield>も参照してください。
      </para></entry>
     </row>

     <row>
      <entry role="catalog_table_entry"><para role="column_definition">
       <structfield>relchecks</structfield> <type>int2</type>
      </para>
      <para>
<!--
       Number of <literal>CHECK</literal> constraints on the table; see
       <link linkend="catalog-pg-constraint"><structname>pg_constraint</structname></link> catalog
-->
テーブル上の<literal>CHECK</literal>制約の数。
<link linkend="catalog-pg-constraint"><structname>pg_constraint</structname></link>カタログを参照してください
      </para></entry>
     </row>

     <row>
      <entry role="catalog_table_entry"><para role="column_definition">
       <structfield>relhasrules</structfield> <type>bool</type>
      </para>
      <para>
<!--
       True if table has (or once had) rules; see
       <link linkend="catalog-pg-rewrite"><structname>pg_rewrite</structname></link> catalog
-->
テーブルにルールがある（あるいは以前あった）場合はtrue。
<link linkend="catalog-pg-rewrite"><structname>pg_rewrite</structname></link>カタログを参照してください
      </para></entry>
     </row>

     <row>
      <entry role="catalog_table_entry"><para role="column_definition">
       <structfield>relhastriggers</structfield> <type>bool</type>
      </para>
      <para>
<!--
       True if table has (or once had) triggers; see
       <link linkend="catalog-pg-trigger"><structname>pg_trigger</structname></link> catalog
-->
テーブルにトリガがある（あるいは以前あった）場合はtrue。
<link linkend="catalog-pg-trigger"><structname>pg_trigger</structname></link>カタログを参照してください
      </para></entry>
     </row>

     <row>
      <entry role="catalog_table_entry"><para role="column_definition">
       <structfield>relhassubclass</structfield> <type>bool</type>
      </para>
      <para>
<!--
       True if table or index has (or once had) any inheritance children or partitions
-->
テーブルあるいはインデックスが子テーブルあるいはパーティションに継承されている（または以前に継承されていた）場合はtrue
      </para></entry>
     </row>

     <row>
      <entry role="catalog_table_entry"><para role="column_definition">
       <structfield>relrowsecurity</structfield> <type>bool</type>
      </para>
      <para>
<!--
       True if table has row-level security enabled; see
       <link linkend="catalog-pg-policy"><structname>pg_policy</structname></link> catalog
-->
行単位セキュリティが有効なテーブルの場合はtrue。
<link linkend="catalog-pg-policy"><structname>pg_policy</structname></link>カタログを参照してください
      </para></entry>
     </row>

     <row>
      <entry role="catalog_table_entry"><para role="column_definition">
       <structfield>relforcerowsecurity</structfield> <type>bool</type>
      </para>
      <para>
<!--
       True if row-level security (when enabled) will also apply to table owner; see
       <link linkend="catalog-pg-policy"><structname>pg_policy</structname></link> catalog
-->
行単位セキュリティが（有効にされているとして）テーブルの所有者にも適用される場合はtrue。
<link linkend="catalog-pg-policy"><structname>pg_policy</structname></link>カタログを参照してください
      </para></entry>
     </row>

     <row>
      <entry role="catalog_table_entry"><para role="column_definition">
       <structfield>relispopulated</structfield> <type>bool</type>
      </para>
      <para>
<!--
       True if relation is populated (this is true for all
       relations other than some materialized views)
-->
リレーションにデータが投入されている場合はtrue（マテリアライズドビュー以外のすべてのリレーションではtrueです）
      </para></entry>
     </row>

     <row>
      <entry role="catalog_table_entry"><para role="column_definition">
       <structfield>relreplident</structfield> <type>char</type>
      </para>
      <para>
<!--
       Columns used to form <quote>replica identity</quote> for rows:
       <literal>d</literal> = default (primary key, if any),
       <literal>n</literal> = nothing,
       <literal>f</literal> = all columns,
       <literal>i</literal> = index with
       <structfield>indisreplident</structfield> set (same as nothing if the
       index used has been dropped)
-->
行に<quote>replica identity</quote>フォームを使った列：
<literal>d</literal> = デフォルト（もしあれば主キー）、
<literal>n</literal> = 無し、
<literal>f</literal> = 全ての列、
<literal>i</literal> = インデックスと <structfield>indisreplident</structfield>のセット（使用されていたインデックスが削除されていた場合は、無し、と同様）
      </para></entry>
     </row>

     <row>
      <entry role="catalog_table_entry"><para role="column_definition">
       <structfield>relispartition</structfield> <type>bool</type>
      </para>
      <para>
<!--
       True if table or index is a partition
-->
テーブルあるいはインデックスがパーティションである場合はtrue
      </para></entry>
     </row>

     <row>
      <entry role="catalog_table_entry"><para role="column_definition">
       <structfield>relrewrite</structfield> <type>oid</type>
<!--
       (references <link linkend="catalog-pg-class"><structname>pg_class</structname></link>.<structfield>oid</structfield>)
-->
（参照先 <link linkend="catalog-pg-class"><structname>pg_class</structname></link>.<structfield>oid</structfield>）
      </para>
      <para>
<!--
       For new relations being written during a DDL operation that requires a
       table rewrite, this contains the OID of the original relation;
       otherwise zero.  That state is only visible internally; this field should
       never contain anything other than zero for a user-visible relation.
-->
テーブルの書き換えが必要なDDL操作中に書き込みが行われる新しいリレーションでは、これは元のリレーションのOIDを持ちます。
そうでなければゼロです。
この状態は内部的にのみ可視です。
このフィールドはユーザから見えるリレーションではゼロ以外を持つべきではありません。
      </para></entry>
     </row>

     <row>
      <entry role="catalog_table_entry"><para role="column_definition">
       <structfield>relfrozenxid</structfield> <type>xid</type>
      </para>
      <para>
<!--
       All transaction IDs before this one have been replaced with a permanent
       (<quote>frozen</quote>) transaction ID in this table.  This is used to track
       whether the table needs to be vacuumed in order to prevent transaction
       ID wraparound or to allow <literal>pg_xact</literal> to be shrunk.  Zero
       (<symbol>InvalidTransactionId</symbol>) if the relation is not a table.
-->
この値より以前のトランザクションIDはすべて、このテーブルで永続的な（<quote>凍結された</quote>）トランザクションIDに置き換えられています。
これは、このテーブルに対して、トランザクションID周回を防ぎ、かつ、<literal>pg_xact</literal>を縮小させることを目的としたバキュームを行うかどうかを追跡するために使用されます。
リレーションがテーブルではない場合はゼロ（<symbol>InvalidTransactionId</symbol>）です。
      </para></entry>
     </row>

     <row>
      <entry role="catalog_table_entry"><para role="column_definition">
       <structfield>relminmxid</structfield> <type>xid</type>
      </para>
      <para>
<!--
       All multixact IDs before this one have been replaced by a
       transaction ID in this table.  This is used to track
       whether the table needs to be vacuumed in order to prevent multixact ID
       wraparound or to allow <literal>pg_multixact</literal> to be shrunk.  Zero
       (<symbol>InvalidMultiXactId</symbol>) if the relation is not a table.
-->
このテーブル内のトランザクションIDによって置換される前のすべてのマルチトランザクションID。
これは、マルチトランザクションIDのID周回を防ぐ、または<literal>pg_multixact</literal>を縮小させるために、テーブルをバキュームする必要があるかどうかを追跡するために使用されます。
リレーションがテーブルではない場合はゼロ（<symbol>InvalidMultiXactId</symbol>）です。
      </para></entry>
     </row>

     <row>
      <entry role="catalog_table_entry"><para role="column_definition">
       <structfield>relacl</structfield> <type>aclitem[]</type>
      </para>
      <para>
<!--
       Access privileges; see <xref linkend="ddl-priv"/> for details
-->
アクセス権限。
詳細は<xref linkend="ddl-priv"/>を参照してください
      </para></entry>
     </row>

     <row>
      <entry role="catalog_table_entry"><para role="column_definition">
       <structfield>reloptions</structfield> <type>text[]</type>
      </para>
      <para>
<!--
       Access-method-specific options, as <quote>keyword=value</quote> strings
-->
<quote>keyword=value</quote>文字列のような、アクセスメソッド特有のオプション
      </para></entry>
     </row>

     <row>
      <entry role="catalog_table_entry"><para role="column_definition">
       <structfield>relpartbound</structfield> <type>pg_node_tree</type>
      </para>
      <para>
<!--
       If table is a partition (see <structfield>relispartition</structfield>),
       internal representation of the partition bound
-->
テーブルがパーティションの場合（<structfield>relispartition</structfield>参照）のパーティション境界の内部表現
      </para></entry>
     </row>
    </tbody>
   </tgroup>
  </table>

  <para>
<!--
   Several of the Boolean flags in <structname>pg_class</structname> are maintained
   lazily: they are guaranteed to be true if that's the correct state, but
   may not be reset to false immediately when the condition is no longer
   true.  For example, <structfield>relhasindex</structfield> is set by
   <link linkend="sql-createindex"><command>CREATE INDEX</command></link>, but it is never cleared by
   <link linkend="sql-dropindex"><command>DROP INDEX</command></link>.  Instead, <link linkend="sql-vacuum"><command>VACUUM</command></link> clears
   <structfield>relhasindex</structfield> if it finds the table has no indexes.  This
   arrangement avoids race conditions and improves concurrency.
-->
<structname>pg_class</structname>内の複数の論理型フラグは、ゆっくりと保守されます。
正しい状態にあるときにtrueであることが保証されていますが、その条件がtrueでなくなった時即座にfalseに再設定されないかもしれません。
例えば<structfield>relhasindex</structfield>は<link linkend="sql-createindex"><command>CREATE INDEX</command></link>で設定されますが、<link linkend="sql-dropindex"><command>DROP INDEX</command></link>では決して初期化されません。
代わりに<link linkend="sql-vacuum"><command>VACUUM</command></link>がそのテーブルにインデックスがないことを判定した場合に<structfield>relhasindex</structfield>を初期化します。
この調整により競合状態を防止し、同時実行性が向上します。
  </para>
 </sect1>

 <sect1 id="catalog-pg-collation">
  <title><structname>pg_collation</structname></title>

  <indexterm zone="catalog-pg-collation">
   <primary>pg_collation</primary>
  </indexterm>

  <para>
<!--
   The catalog <structname>pg_collation</structname> describes the
   available collations, which are essentially mappings from an SQL
   name to operating system locale categories.
   See <xref linkend="collation"/> for more information.
-->
<structname>pg_collation</structname>カタログは利用可能、SQL名とオペレーティングシステムのロケールカテゴリとの基本的な対応付けを行う照合順序を記述します。
詳細は <xref linkend="collation"/>を参照してください。
  </para>

  <table>
<!--
   <title><structname>pg_collation</structname> Columns</title>
-->
   <title><structname>pg_collation</structname>の列</title>
   <tgroup cols="1">
    <thead>
     <row>
      <entry role="catalog_table_entry"><para role="column_definition">
<!--
       Column Type
-->
列 型
      </para>
      <para>
<!--
       Description
-->
説明
      </para></entry>
     </row>
    </thead>

    <tbody>
     <row>
      <entry role="catalog_table_entry"><para role="column_definition">
       <structfield>oid</structfield> <type>oid</type>
      </para>
      <para>
<!--
       Row identifier
-->
行識別子
      </para></entry>
     </row>

     <row>
      <entry role="catalog_table_entry"><para role="column_definition">
       <structfield>collname</structfield> <type>name</type>
      </para>
      <para>
<!--
       Collation name (unique per namespace and encoding)
-->
照合順序の名前（名前空間およびエンコード方式で一意）
      </para></entry>
     </row>

     <row>
      <entry role="catalog_table_entry"><para role="column_definition">
       <structfield>collnamespace</structfield> <type>oid</type>
<!--
       (references <link linkend="catalog-pg-namespace"><structname>pg_namespace</structname></link>.<structfield>oid</structfield>)
-->
（参照先 <link linkend="catalog-pg-namespace"><structname>pg_namespace</structname></link>.<structfield>oid</structfield>）
      </para>
      <para>
<!--
       The OID of the namespace that contains this collation
-->
この照合順序を含む名前空間のOID
      </para></entry>
     </row>

     <row>
      <entry role="catalog_table_entry"><para role="column_definition">
       <structfield>collowner</structfield> <type>oid</type>
<!--
       (references <link linkend="catalog-pg-authid"><structname>pg_authid</structname></link>.<structfield>oid</structfield>)
-->
（参照先 <link linkend="catalog-pg-authid"><structname>pg_authid</structname></link>.<structfield>oid</structfield>）
      </para>
      <para>
<!--
       Owner of the collation
-->
照合順序の所有者
      </para></entry>
     </row>

     <row>
      <entry role="catalog_table_entry"><para role="column_definition">
       <structfield>collprovider</structfield> <type>char</type>
      </para>
      <para>
<!--
       Provider of the collation: <literal>d</literal> = database default,
       <literal>b</literal> = builtin, <literal>c</literal> = libc,
       <literal>i</literal> = icu </para></entry>
-->
照合順序のプロバイダ： <literal>d</literal> = データベースのデフォルト、 <literal>b</literal> = builtin、 <literal>c</literal> = libc、 <literal>i</literal> = icu
      </para></entry>
     </row>

     <row>
      <entry role="catalog_table_entry"><para role="column_definition">
       <structfield>collisdeterministic</structfield> <type>bool</type>
      </para>
      <para>
<!--
       Is the collation deterministic?
-->
照合順序は決定論的か？
      </para></entry>
     </row>

     <row>
      <entry role="catalog_table_entry"><para role="column_definition">
       <structfield>collencoding</structfield> <type>int4</type>
      </para>
      <para>
<!--
       Encoding in which the collation is applicable, or -1 if it
       works for any encoding
-->
この照合順序を適用できるエンコード方式。任意のエンコード方式で動作する場合は-1
      </para></entry>
     </row>

     <row>
      <entry role="catalog_table_entry"><para role="column_definition">
       <structfield>collcollate</structfield> <type>text</type>
      </para>
      <para>
<!--
       <symbol>LC_COLLATE</symbol> for this collation object. If the provider is
       not <literal>libc</literal>, <structfield>collcollate</structfield> is
       <literal>NULL</literal> and <structfield>colllocale</structfield> is
       used instead.
-->
この照合順序オブジェクト用の<symbol>LC_COLLATE</symbol>。
プロバイダが<literal>libc</literal>でない場合、<structfield>collcollate</structfield>は<literal>NULL</literal>になり、代わりに<structfield>colllocale</structfield>が使用されます。
      </para></entry>
     </row>

     <row>
      <entry role="catalog_table_entry"><para role="column_definition">
       <structfield>collctype</structfield> <type>text</type>
      </para>
      <para>
<!--
       <symbol>LC_CTYPE</symbol> for this collation object. If the provider is
       not <literal>libc</literal>, <structfield>collctype</structfield> is
       <literal>NULL</literal> and <structfield>colllocale</structfield> is
       used instead.
-->
この照合順序オブジェクト用の<symbol>LC_CTYPE</symbol>。
プロバイダが<literal>libc</literal>でない場合、<structfield>collctype</structfield>は<literal>NULL</literal>になり、代わりに<structfield>colllocale</structfield>が使用されます。
      </para></entry>
     </row>

     <row>
      <entry role="catalog_table_entry"><para role="column_definition">
       <structfield>colllocale</structfield> <type>text</type>
      </para>
      <para>
<!--
       Collation provider locale name for this collation object. If the
       provider is <literal>libc</literal>,
       <structfield>colllocale</structfield> is <literal>NULL</literal>;
       <structfield>collcollate</structfield> and
       <structfield>collctype</structfield> are used instead.
-->
この照合順序オブジェクト用の照合順序プロバイダのロケール名。
プロバイダが<literal>libc</literal>の場合、<structfield>colllocale</structfield>は<literal>NULL</literal>です。
代わりに<structfield>collcollate</structfield>と<structfield>collctype</structfield>が使用されます。
      </para></entry>
     </row>

     <row>
      <entry role="catalog_table_entry"><para role="column_definition">
       <structfield>collicurules</structfield> <type>text</type>
      </para>
      <para>
<!--
       ICU collation rules for this collation object
-->
この照合オブジェクトのICU照合規則
      </para></entry>
     </row>

     <row>
      <entry role="catalog_table_entry"><para role="column_definition">
       <structfield>collversion</structfield> <type>text</type>
      </para>
      <para>
<!--
       Provider-specific version of the collation.  This is recorded when the
       collation is created and then checked when it is used, to detect
       changes in the collation definition that could lead to data corruption.
-->
この照合順序に対する提供者固有のバージョンです。
これは照合順序が作成された時に記録され、データの破壊につながりかねない照合順序定義の変更を検知するために使用時に検査されます。
      </para></entry>
     </row>
    </tbody>
   </tgroup>
  </table>

  <para>
<!--
   Note that the unique key on this catalog is (<structfield>collname</structfield>,
   <structfield>collencoding</structfield>, <structfield>collnamespace</structfield>) not just
   (<structfield>collname</structfield>, <structfield>collnamespace</structfield>).
   <productname>PostgreSQL</productname> generally ignores all
   collations that do not have <structfield>collencoding</structfield> equal to
   either the current database's encoding or -1, and creation of new entries
   with the same name as an entry with <structfield>collencoding</structfield> = -1
   is forbidden.  Therefore it is sufficient to use a qualified SQL name
   (<replaceable>schema</replaceable>.<replaceable>name</replaceable>) to identify a collation,
   even though this is not unique according to the catalog definition.
   The reason for defining the catalog this way is that
   <application>initdb</application> fills it in at cluster initialization time with
   entries for all locales available on the system, so it must be able to
   hold entries for all encodings that might ever be used in the cluster.
-->
このカタログの一意キーは(<structfield>collname</structfield>, <structfield>collnamespace</structfield>)だけではなく(<structfield>collname</structfield>,<structfield>collencoding</structfield>, <structfield>collnamespace</structfield>)です。
<productname>PostgreSQL</productname>は通常、<structfield>collencoding</structfield>が現在のデータベースのエンコード方式または-1と一致しない照合順序をすべて無視します。
また、<structfield>collencoding</structfield> = -1を持つ項目と名前が一致する新しい項目の作成は許されません。
したがって照合順序を識別するためには、カタログの定義に従った一意ではない場合であっても、限定されたSQL名称(<replaceable>schema</replaceable>.<replaceable>name</replaceable>)を使用することで十分です。
このようにカタログを定義した理由は、クラスタの初期化時に<application>initdb</application> がシステムで利用可能なすべてのロケール用の項目でこのカタログにデータを投入するためです。
その為、今後そのクラスタで使用される可能性があるすべてのエンコード方式のエントリを保持できるようにしなければなりません。
  </para>

  <para>
<!--
   In the <literal>template0</literal> database, it could be useful to create
   collations whose encoding does not match the database encoding,
   since they could match the encodings of databases later cloned from
   <literal>template0</literal>.  This would currently have to be done manually.
-->
後で<literal>template0</literal>から複製されるデータベースのエンコード方式と一致するかもしれないので、<literal>template0</literal>データベースのエンコード方式と一致しないものの照合順を作成することが有用になるかもしれません。
現在これは手作業で行う必要があります。
  </para>
 </sect1>

 <sect1 id="catalog-pg-constraint">
  <title><structname>pg_constraint</structname></title>

  <indexterm zone="catalog-pg-constraint">
   <primary>pg_constraint</primary>
  </indexterm>

  <para>
<<<<<<< HEAD
<!--
   The catalog <structname>pg_constraint</structname> stores check, primary
   key, unique, foreign key, and exclusion constraints on tables, as well as
   not-null constraints on domains.
   (Column constraints are not treated specially.  Every column constraint is
   equivalent to some table constraint.)
   Not-null constraints on relations are represented in the
   <link linkend="catalog-pg-attribute"><structname>pg_attribute</structname></link>
   catalog, not here.
-->
<structname>pg_constraint</structname>カタログはテーブル上の検査制約、主キー制約、一意性制約、外部キー制約、排他制約、およびドメインの非NULL制約を格納します。
（列制約は特別扱いされていません。
全ての列制約は何らかのテーブル制約と同等です。）
リレーションの非NULL制約はここではなく、<link linkend="catalog-pg-attribute"><structname>pg_attribute</structname></link>カタログで示されます。
=======
   The catalog <structname>pg_constraint</structname> stores check, not-null,
   primary key, unique, foreign key, and exclusion constraints on tables.
   (Column constraints are not treated specially.  Every column constraint is
   equivalent to some table constraint.)
>>>>>>> 3d6a8289
  </para>

  <para>
<!--
   User-defined constraint triggers (created with <link linkend="sql-createtrigger">
   <command>CREATE CONSTRAINT TRIGGER</command></link>) also give rise to an entry in this table.
-->
（<link linkend="sql-createtrigger"><command>CREATE CONSTRAINT TRIGGER</command></link>で作成される）ユーザ定義の制約トリガもこのテーブルの項目の元になります。
  </para>

  <para>
<!--
   Check constraints on domains are stored here, too.
-->
   ドメイン上の検査制約もここに格納されます。
  </para>

  <table>
<!--
   <title><structname>pg_constraint</structname> Columns</title>
-->
   <title><structname>pg_constraint</structname>の列</title>
   <tgroup cols="1">
    <thead>
     <row>
      <entry role="catalog_table_entry"><para role="column_definition">
<!--
       Column Type
-->
列 型
      </para>
      <para>
<!--
       Description
-->
説明
      </para></entry>
     </row>
    </thead>

    <tbody>
     <row>
      <entry role="catalog_table_entry"><para role="column_definition">
       <structfield>oid</structfield> <type>oid</type>
      </para>
      <para>
<!--
       Row identifier
-->
行識別子
      </para></entry>
     </row>

     <row>
      <entry role="catalog_table_entry"><para role="column_definition">
       <structfield>conname</structfield> <type>name</type>
      </para>
      <para>
<!--
       Constraint name (not necessarily unique!)
-->
制約名（一意である必要はありません！）
      </para></entry>
     </row>

     <row>
      <entry role="catalog_table_entry"><para role="column_definition">
       <structfield>connamespace</structfield> <type>oid</type>
<!--
       (references <link linkend="catalog-pg-namespace"><structname>pg_namespace</structname></link>.<structfield>oid</structfield>)
-->
（参照先 <link linkend="catalog-pg-namespace"><structname>pg_namespace</structname></link>.<structfield>oid</structfield>）
      </para>
      <para>
<!--
       The OID of the namespace that contains this constraint
-->
この制約を含む名前空間のOID
      </para></entry>
     </row>

     <row>
      <entry role="catalog_table_entry"><para role="column_definition">
       <structfield>contype</structfield> <type>char</type>
      </para>
      <para>
<!--
       <literal>c</literal> = check constraint,
       <literal>f</literal> = foreign key constraint,
       <literal>n</literal> = not-null constraint,
       <literal>p</literal> = primary key constraint,
       <literal>u</literal> = unique constraint,
       <literal>t</literal> = constraint trigger,
       <literal>x</literal> = exclusion constraint
-->
<literal>c</literal> = 検査制約、
<literal>f</literal> = 外部キー制約、
<literal>n</literal> = 非NULL制約（ドメインのみ）、
<literal>p</literal> = 主キー制約、
<literal>u</literal> = 一意性制約、
<literal>t</literal> = 制約トリガ、
<literal>x</literal> = 排他制約
      </para></entry>
     </row>

     <row>
      <entry role="catalog_table_entry"><para role="column_definition">
       <structfield>condeferrable</structfield> <type>bool</type>
      </para>
      <para>
<!--
       Is the constraint deferrable?
-->
制約は遅延可能かどうか？
      </para></entry>
     </row>

     <row>
      <entry role="catalog_table_entry"><para role="column_definition">
       <structfield>condeferred</structfield> <type>bool</type>
      </para>
      <para>
<!--
       Is the constraint deferred by default?
-->
制約はデフォルトで遅延可能かどうか？
      </para></entry>
     </row>

     <row>
      <entry role="catalog_table_entry"><para role="column_definition">
       <structfield>conenforced</structfield> <type>bool</type>
      </para>
      <para>
       Is the constraint enforced?
      </para></entry>
     </row>

     <row>
      <entry role="catalog_table_entry"><para role="column_definition">
       <structfield>convalidated</structfield> <type>bool</type>
      </para>
      <para>
<!--
       Has the constraint been validated?
<<<<<<< HEAD
       Currently, can be false only for foreign keys and CHECK constraints
-->
制約が検証されているか？
現時点では外部キーとチェック制約の場合のみfalseになる可能性があります
=======
>>>>>>> 3d6a8289
      </para></entry>
     </row>

     <row>
      <entry role="catalog_table_entry"><para role="column_definition">
       <structfield>conrelid</structfield> <type>oid</type>
<!--
       (references <link linkend="catalog-pg-class"><structname>pg_class</structname></link>.<structfield>oid</structfield>)
-->
（参照先 <link linkend="catalog-pg-class"><structname>pg_class</structname></link>.<structfield>oid</structfield>）
      </para>
      <para>
<!--
       The table this constraint is on; zero if not a table constraint
-->
この制約が存在しているテーブル。
テーブル制約でなければゼロ
      </para></entry>
     </row>

     <row>
      <entry role="catalog_table_entry"><para role="column_definition">
       <structfield>contypid</structfield> <type>oid</type>
<!--
       (references <link linkend="catalog-pg-type"><structname>pg_type</structname></link>.<structfield>oid</structfield>)
-->
（参照先 <link linkend="catalog-pg-type"><structname>pg_type</structname></link>.<structfield>oid</structfield>）
      </para>
      <para>
<!--
       The domain this constraint is on; zero if not a domain constraint
-->
この制約が存在しているドメイン。
ドメイン制約でなければゼロ
      </para></entry>
     </row>

     <row>
      <entry role="catalog_table_entry"><para role="column_definition">
       <structfield>conindid</structfield> <type>oid</type>
<!--
       (references <link linkend="catalog-pg-class"><structname>pg_class</structname></link>.<structfield>oid</structfield>)
-->
（参照先 <link linkend="catalog-pg-class"><structname>pg_class</structname></link>.<structfield>oid</structfield>）
      </para>
      <para>
<!--
       The index supporting this constraint, if it's a unique, primary
       key, foreign key, or exclusion constraint; else zero
-->
一意性制約、主キー制約、外部キー制約、排他制約の場合、この制約をサポートするインデックス。
そうでなければゼロ
      </para></entry>
     </row>

     <row>
      <entry role="catalog_table_entry"><para role="column_definition">
       <structfield>conparentid</structfield> <type>oid</type>
<!--
       (references <link linkend="catalog-pg-constraint"><structname>pg_constraint</structname></link>.<structfield>oid</structfield>)
-->
（参照先 <link linkend="catalog-pg-constraint"><structname>pg_constraint</structname></link>.<structfield>oid</structfield>）
      </para>
      <para>
<!--
       The corresponding constraint of the parent partitioned table,
       if this is a constraint on a partition; else zero
-->
パーティション内の制約なら、親パーティションテーブルの該当制約。
そうでなければゼロ
      </para></entry>
     </row>

     <row>
      <entry role="catalog_table_entry"><para role="column_definition">
       <structfield>confrelid</structfield> <type>oid</type>
<!--
       (references <link linkend="catalog-pg-class"><structname>pg_class</structname></link>.<structfield>oid</structfield>)
-->
（参照先 <link linkend="catalog-pg-class"><structname>pg_class</structname></link>.<structfield>oid</structfield>）
      </para>
      <para>
<!--
       If a foreign key, the referenced table; else zero
-->
外部キーであれば、参照されるテーブル。
そうでなければゼロ
      </para></entry>
     </row>

     <row>
      <entry role="catalog_table_entry"><para role="column_definition">
       <structfield>confupdtype</structfield> <type>char</type>
      </para>
      <para>
<!--
       Foreign key update action code:
       <literal>a</literal> = no action,
       <literal>r</literal> = restrict,
       <literal>c</literal> = cascade,
       <literal>n</literal> = set null,
       <literal>d</literal> = set default
-->
外部キー更新アクションコード：
<literal>a</literal> = no action,
<literal>r</literal> = restrict,
<literal>c</literal> = cascade,
<literal>n</literal> = set null,
<literal>d</literal> = set default
      </para></entry>
     </row>

     <row>
      <entry role="catalog_table_entry"><para role="column_definition">
       <structfield>confdeltype</structfield> <type>char</type>
      </para>
      <para>
<!--
       Foreign key deletion action code:
       <literal>a</literal> = no action,
       <literal>r</literal> = restrict,
       <literal>c</literal> = cascade,
       <literal>n</literal> = set null,
       <literal>d</literal> = set default
-->
外部キー削除アクションコード：
<literal>a</literal> = no action,
<literal>r</literal> = restrict,
<literal>c</literal> = cascade,
<literal>n</literal> = set null,
<literal>d</literal> = set default
      </para></entry>
     </row>

     <row>
      <entry role="catalog_table_entry"><para role="column_definition">
       <structfield>confmatchtype</structfield> <type>char</type>
      </para>
      <para>
<!--
       Foreign key match type:
       <literal>f</literal> = full,
       <literal>p</literal> = partial,
       <literal>s</literal> = simple
-->
外部キーの一致型：
<literal>f</literal> = full,
<literal>p</literal> = partial,
<literal>s</literal> = simple
      </para></entry>
     </row>

     <row>
      <entry role="catalog_table_entry"><para role="column_definition">
       <structfield>conislocal</structfield> <type>bool</type>
      </para>
      <para>
<!--
       This constraint is defined locally for the relation.  Note that a
       constraint can be locally defined and inherited simultaneously.
-->
この制約はリレーションでローカルに定義されています。制約はローカルに定義されていて同時に継承されます。
      </para></entry>
     </row>

     <row>
      <entry role="catalog_table_entry"><para role="column_definition">
       <structfield>coninhcount</structfield> <type>int2</type>
      </para>
      <para>
<!--
       The number of direct inheritance ancestors this constraint has.
       A constraint with
       a nonzero number of ancestors cannot be dropped nor renamed.
-->
この制約がもつ直系の先祖の数。
先祖の数がゼロではない制約は削除や改名はできません。
      </para></entry>
     </row>

     <row>
      <entry role="catalog_table_entry"><para role="column_definition">
       <structfield>connoinherit</structfield> <type>bool</type>
      </para>
      <para>
<!--
       This constraint is defined locally for the relation.  It is a
       non-inheritable constraint.
-->
この制約はリレーションのためにローカルで定義されます。これは非継承制約です。
      </para></entry>
     </row>

     <row>
      <entry role="catalog_table_entry"><para role="column_definition">
       <structfield>conperiod</structfield> <type>bool</type>
      </para>
      <para>
       This constraint is defined with <literal>WITHOUT OVERLAPS</literal>
       (for primary keys and unique constraints) or <literal>PERIOD</literal>
       (for foreign keys).
      </para></entry>
     </row>

     <row>
      <entry role="catalog_table_entry"><para role="column_definition">
       <structfield>conkey</structfield> <type>int2[]</type>
<!--
       (references <link linkend="catalog-pg-attribute"><structname>pg_attribute</structname></link>.<structfield>attnum</structfield>)
-->
（参照先 <link linkend="catalog-pg-attribute"><structname>pg_attribute</structname></link>.<structfield>attnum</structfield>）
      </para>
      <para>
<!--
       If a table constraint (including foreign keys, but not constraint
       triggers), list of the constrained columns
-->
テーブル制約（外部キーを含みますが制約トリガは含みません）であれば、その制約によって制約される列のリスト
      </para></entry>
     </row>

     <row>
      <entry role="catalog_table_entry"><para role="column_definition">
       <structfield>confkey</structfield> <type>int2[]</type>
<!--
       (references <link linkend="catalog-pg-attribute"><structname>pg_attribute</structname></link>.<structfield>attnum</structfield>)
-->
（参照先 <link linkend="catalog-pg-attribute"><structname>pg_attribute</structname></link>.<structfield>attnum</structfield>）
      </para>
      <para>
<!--
       If a foreign key, list of the referenced columns
-->
外部キーであれば、参照される列のリスト
      </para></entry>
     </row>

     <row>
      <entry role="catalog_table_entry"><para role="column_definition">
       <structfield>conpfeqop</structfield> <type>oid[]</type>
<!--
       (references <link linkend="catalog-pg-operator"><structname>pg_operator</structname></link>.<structfield>oid</structfield>)
-->
（参照先 <link linkend="catalog-pg-operator"><structname>pg_operator</structname></link>.<structfield>oid</structfield>）
      </para>
      <para>
<!--
       If a foreign key, list of the equality operators for PK = FK comparisons
-->
外部キーであれば、PK = FKの比較のための同値演算子のリスト
      </para></entry>
     </row>

     <row>
      <entry role="catalog_table_entry"><para role="column_definition">
       <structfield>conppeqop</structfield> <type>oid[]</type>
<!--
       (references <link linkend="catalog-pg-operator"><structname>pg_operator</structname></link>.<structfield>oid</structfield>)
-->
（参照先 <link linkend="catalog-pg-operator"><structname>pg_operator</structname></link>.<structfield>oid</structfield>）
      </para>
      <para>
<!--
       If a foreign key, list of the equality operators for PK = PK comparisons
-->
外部キーであれば、PK = PKの比較のための同値演算子のリスト
      </para></entry>
     </row>

     <row>
      <entry role="catalog_table_entry"><para role="column_definition">
       <structfield>conffeqop</structfield> <type>oid[]</type>
<!--
       (references <link linkend="catalog-pg-operator"><structname>pg_operator</structname></link>.<structfield>oid</structfield>)
-->
（参照先 <link linkend="catalog-pg-operator"><structname>pg_operator</structname></link>.<structfield>oid</structfield>）
      </para>
      <para>
<!--
       If a foreign key, list of the equality operators for FK = FK comparisons
-->
外部キーであれば、FK = FKの比較のための同値演算子のリスト
      </para></entry>
     </row>

     <row>
      <entry role="catalog_table_entry"><para role="column_definition">
       <structfield>confdelsetcols</structfield> <type>int2[]</type>
<!--
       (references <link linkend="catalog-pg-attribute"><structname>pg_attribute</structname></link>.<structfield>attnum</structfield>)
-->
（参照先 <link linkend="catalog-pg-attribute"><structname>pg_attribute</structname></link>.<structfield>attnum</structfield>）
      </para>
      <para>
<!--
       If a foreign key with a <literal>SET NULL</literal> or <literal>SET
       DEFAULT</literal> delete action, the columns that will be updated.
       If null, all of the referencing columns will be updated.
-->
外部キーに<literal>SET NULL</literal>または<literal>SET DEFAULT</literal>削除アクションがある場合、更新される列。
NULLの場合、参照しているすべての列が更新されます。
      </para></entry>
     </row>

     <row>
      <entry role="catalog_table_entry"><para role="column_definition">
       <structfield>conexclop</structfield> <type>oid[]</type>
<!--
       (references <link linkend="catalog-pg-operator"><structname>pg_operator</structname></link>.<structfield>oid</structfield>)
-->
（参照先 <link linkend="catalog-pg-operator"><structname>pg_operator</structname></link>.<structfield>oid</structfield>）
      </para>
      <para>
<<<<<<< HEAD
<!--
       If an exclusion constraint, list of the per-column exclusion operators
-->
排他制約の場合、列単位の排他演算子のリスト
=======
       If an exclusion constraint or <literal>WITHOUT OVERLAPS</literal>
       primary key/unique constraint, list of the per-column exclusion operators.
>>>>>>> 3d6a8289
      </para></entry>
     </row>

     <row>
      <entry role="catalog_table_entry"><para role="column_definition">
       <structfield>conbin</structfield> <type>pg_node_tree</type>
      </para>
      <para>
<!--
       If a check constraint, an internal representation of the
       expression.  (It's recommended to use
       <function>pg_get_constraintdef()</function> to extract the definition of
       a check constraint.)
-->
チェック制約なら式の内部表現。（<function>pg_get_constraintdef()</function>を使ってチェック制約の定義を取り出すことをお勧めします。）
      </para></entry>
     </row>
    </tbody>
   </tgroup>
  </table>

  <para>
<!--
   In the case of an exclusion constraint, <structfield>conkey</structfield>
   is only useful for constraint elements that are simple column references.
   For other cases, a zero appears in <structfield>conkey</structfield>
   and the associated index must be consulted to discover the expression
   that is constrained.  (<structfield>conkey</structfield> thus has the
   same contents as <link linkend="catalog-pg-index"><structname>pg_index</structname></link>.<structfield>indkey</structfield> for the
   index.)
-->
排他制約の場合、単純な列参照である制約要素でのみ<structfield>conkey</structfield>が有用です。
その他の場合、<structfield>conkey</structfield>はゼロであり、関連するインデックスは制約される式を調査して見つけなければなりません。
（したがってインデックスでは<structfield>conkey</structfield>は<link linkend="catalog-pg-index"><structname>pg_index</structname></link>.<structfield>indkey</structfield>の内容と同じものを持ちます。）
  </para>

  <note>
   <para>
<!--
    <literal>pg_class.relchecks</literal> needs to agree with the
    number of check-constraint entries found in this table for each
    relation.
-->
<literal>pg_class.relchecks</literal>はそれぞれのリレーションに対してこのテーブルで検出された検査制約の項目数と一致しなければなりません。
   </para>
  </note>
 </sect1>

<!-- split-catalogs0-end -->
<!-- split-catalogs1-start -->

 <sect1 id="catalog-pg-conversion">
  <title><structname>pg_conversion</structname></title>

  <indexterm zone="catalog-pg-conversion">
   <primary>pg_conversion</primary>
  </indexterm>

  <para>
<!--
   The catalog <structname>pg_conversion</structname> describes
   encoding conversion functions.  See <xref linkend="sql-createconversion"/>
   for more information.
-->
<structname>pg_conversion</structname>カタログはエンコード方式変換関数を記述します。
詳細は<xref linkend="sql-createconversion"/>を参照してください。
  </para>

  <table>
<!--
   <title><structname>pg_conversion</structname> Columns</title>
-->
   <title><structname>pg_conversion</structname>の列</title>
   <tgroup cols="1">
    <thead>
     <row>
      <entry role="catalog_table_entry"><para role="column_definition">
<!--
       Column Type
-->
列 型
      </para>
      <para>
<!--
       Description
-->
説明
      </para></entry>
     </row>
    </thead>

    <tbody>
     <row>
      <entry role="catalog_table_entry"><para role="column_definition">
       <structfield>oid</structfield> <type>oid</type>
      </para>
      <para>
<!--
       Row identifier
-->
行識別子
      </para></entry>
     </row>

     <row>
      <entry role="catalog_table_entry"><para role="column_definition">
       <structfield>conname</structfield> <type>name</type>
      </para>
      <para>
<!--
       Conversion name (unique within a namespace)
-->
変換名（名前空間内で一意）
      </para></entry>
     </row>

     <row>
      <entry role="catalog_table_entry"><para role="column_definition">
       <structfield>connamespace</structfield> <type>oid</type>
<!--
       (references <link linkend="catalog-pg-namespace"><structname>pg_namespace</structname></link>.<structfield>oid</structfield>)
-->
（参照先 <link linkend="catalog-pg-namespace"><structname>pg_namespace</structname></link>.<structfield>oid</structfield>）
      </para>
      <para>
<!--
       The OID of the namespace that contains this conversion
-->
この変換を含む名前空間のOID
      </para></entry>
     </row>

     <row>
      <entry role="catalog_table_entry"><para role="column_definition">
       <structfield>conowner</structfield> <type>oid</type>
<!--
       (references <link linkend="catalog-pg-authid"><structname>pg_authid</structname></link>.<structfield>oid</structfield>)
-->
（参照先 <link linkend="catalog-pg-authid"><structname>pg_authid</structname></link>.<structfield>oid</structfield>）
      </para>
      <para>
<!--
       Owner of the conversion
-->
変換の所有者
      </para></entry>
     </row>

     <row>
      <entry role="catalog_table_entry"><para role="column_definition">
       <structfield>conforencoding</structfield> <type>int4</type>
      </para>
      <para>
<!--
       Source encoding ID (<link linkend="pg-encoding-to-char"><function>pg_encoding_to_char()</function></link>
       can translate this number to the encoding name)
-->
ソースエンコーディングID（<link linkend="pg-encoding-to-char"><function>pg_encoding_to_char()</function></link>で、この番号からエンコード方式名称に変換できます）
      </para></entry>
     </row>

     <row>
      <entry role="catalog_table_entry"><para role="column_definition">
       <structfield>contoencoding</structfield> <type>int4</type>
      </para>
      <para>
<!--
       Destination encoding ID (<link linkend="pg-encoding-to-char"><function>pg_encoding_to_char()</function></link>
       can translate this number to the encoding name)
-->
ディスティネーションエンコーディングID（<link linkend="pg-encoding-to-char"><function>pg_encoding_to_char()</function></link>で、この番号からエンコード方式名称に変換できます）
      </para></entry>
     </row>

     <row>
      <entry role="catalog_table_entry"><para role="column_definition">
       <structfield>conproc</structfield> <type>regproc</type>
<!--
       (references <link linkend="catalog-pg-proc"><structname>pg_proc</structname></link>.<structfield>oid</structfield>)
-->
（参照先 <link linkend="catalog-pg-proc"><structname>pg_proc</structname></link>.<structfield>oid</structfield>）
      </para>
      <para>
<!--
       Conversion function
-->
変換関数
      </para></entry>
     </row>

     <row>
      <entry role="catalog_table_entry"><para role="column_definition">
       <structfield>condefault</structfield> <type>bool</type>
      </para>
      <para>
<!--
       True if this is the default conversion
-->
これがデフォルト変換である場合はtrue
      </para></entry>
     </row>
    </tbody>
   </tgroup>
  </table>

 </sect1>

 <sect1 id="catalog-pg-database">
  <title><structname>pg_database</structname></title>

  <indexterm zone="catalog-pg-database">
   <primary>pg_database</primary>
  </indexterm>

  <para>
<!--
   The catalog <structname>pg_database</structname> stores information about
   the available databases.  Databases are created with the <link
   linkend="sql-createdatabase"><command>CREATE DATABASE</command></link> command.
   Consult <xref linkend="managing-databases"/> for details about the meaning
   of some of the parameters.
-->
<structname>pg_database</structname>カタログには使用可能なデータベースの情報が格納されます。
データベースは<link linkend="sql-createdatabase"><command>CREATE DATABASE</command></link>コマンドで作成されます。
いくつかのパラメータの詳細については<xref linkend="managing-databases"/>を参照してください。
  </para>

  <para>
<!--
   Unlike most system catalogs, <structname>pg_database</structname>
   is shared across all databases of a cluster: there is only one
   copy of <structname>pg_database</structname> per cluster, not
   one per database.
-->
ほとんどのシステムカタログとは異なり、<structname>pg_database</structname>はクラスタにおける全てのデータベースにわたって共有されます。
データベース毎に1つではなく、クラスタ毎にたった1つだけ<structname>pg_database</structname>のコピーが存在します。
  </para>

  <table>
<!--
   <title><structname>pg_database</structname> Columns</title>
-->
   <title><structname>pg_database</structname>の列</title>
   <tgroup cols="1">
    <thead>
     <row>
      <entry role="catalog_table_entry"><para role="column_definition">
<!--
       Column Type
-->
列 型
      </para>
      <para>
<!--
       Description
-->
説明
      </para></entry>
     </row>
    </thead>

    <tbody>
     <row>
      <entry role="catalog_table_entry"><para role="column_definition">
       <structfield>oid</structfield> <type>oid</type>
      </para>
      <para>
<!--
       Row identifier
-->
行識別子
      </para></entry>
     </row>

     <row>
      <entry role="catalog_table_entry"><para role="column_definition">
       <structfield>datname</structfield> <type>name</type>
      </para>
      <para>
<!--
       Database name
-->
データベース名
      </para></entry>
     </row>

     <row>
      <entry role="catalog_table_entry"><para role="column_definition">
       <structfield>datdba</structfield> <type>oid</type>
<!--
       (references <link linkend="catalog-pg-authid"><structname>pg_authid</structname></link>.<structfield>oid</structfield>)
-->
（参照先 <link linkend="catalog-pg-authid"><structname>pg_authid</structname></link>.<structfield>oid</structfield>）
      </para>
      <para>
<!--
       Owner of the database, usually the user who created it
-->
データベースの所有者。通常はそのデータベースの作成者
      </para></entry>
     </row>

     <row>
      <entry role="catalog_table_entry"><para role="column_definition">
       <structfield>encoding</structfield> <type>int4</type>
      </para>
      <para>
<!--
       Character encoding for this database
       (<link linkend="pg-encoding-to-char"><function>pg_encoding_to_char()</function></link> can translate
       this number to the encoding name)
-->
このデータベースの文字エンコード（<link linkend="pg-encoding-to-char"><function>pg_encoding_to_char()</function></link>で、この番号からエンコード方式名称に変換できます）
      </para></entry>
     </row>

     <row>
      <entry role="catalog_table_entry"><para role="column_definition">
       <structfield>datlocprovider</structfield> <type>char</type>
      </para>
      <para>
<!--
       Locale provider for this database: <literal>b</literal> = builtin,
       <literal>c</literal> = libc, <literal>i</literal> = icu </para></entry>
-->
このデータベースのロケールプロバイダ： <literal>b</literal> = builtin、 <literal>c</literal> = libc、 <literal>i</literal> = icu
      </para></entry>
     </row>

     <row>
      <entry role="catalog_table_entry"><para role="column_definition">
       <structfield>datistemplate</structfield> <type>bool</type>
      </para>
      <para>
<!--
       If true, then this database can be cloned by
       any user with <literal>CREATEDB</literal> privileges;
       if false, then only superusers or the owner of
       the database can clone it.
-->
trueの場合、このデータベースはどのユーザでも<literal>CREATEDB</literal>権限を使って複製できます。
falseの場合、スーパーユーザまたはデータベースの所有者だけが複製できます。
      </para></entry>
     </row>

     <row>
      <entry role="catalog_table_entry"><para role="column_definition">
       <structfield>datallowconn</structfield> <type>bool</type>
      </para>
      <para>
<!--
       If false then no one can connect to this database.  This is
       used to protect the <literal>template0</literal> database from being altered.
-->
falseの場合、このデータベースには誰も接続できません。
これは<literal>template0</literal>データベースが変更されることを防ぐために使用されます。
      </para></entry>
     </row>

     <row>
      <entry role="catalog_table_entry"><para role="column_definition">
       <structfield>dathasloginevt</structfield> <type>bool</type>
      </para>
      <para>
<!--
        Indicates that there are login event triggers defined for this database.
        This flag is used to avoid extra lookups on the
        <structname>pg_event_trigger</structname> table during each backend
        startup.  This flag is used internally by <productname>PostgreSQL</productname>
        and should not be manually altered or read for monitoring purposes.
-->
このデータベースに対してログインイベントトリガが定義されていることを示します。
このフラグは、各バックエンドトリガで<structname>pg_event_trigger</structname>テーブルに対する余分な検索を避けるために使用されます。
このフラグは<productname>PostgreSQL</productname>によって内部的に使用されますが、監視の目的のために手動で変更したり読み取ったりしないでください。
      </para></entry>
     </row>

     <row>
      <entry role="catalog_table_entry"><para role="column_definition">
       <structfield>datconnlimit</structfield> <type>int4</type>
      </para>
      <para>
<!--
       Sets maximum number of concurrent connections that can be made
       to this database.  -1 means no limit, -2 indicates the database is
       invalid.
-->
このデータベースに対する同時のコネクションの最大数を設定します。
-1は無制限を意味し、-2はデータベースが無効であることを示します。
      </para></entry>
     </row>

     <row>
      <entry role="catalog_table_entry"><para role="column_definition">
       <structfield>datfrozenxid</structfield> <type>xid</type>
      </para>
      <para>
<!--
       All transaction IDs before this one have been replaced with a permanent
       (<quote>frozen</quote>) transaction ID in this database.  This is used to
       track whether the database needs to be vacuumed in order to prevent
       transaction ID wraparound or to allow <literal>pg_xact</literal> to be shrunk.
       It is the minimum of the per-table
       <link linkend="catalog-pg-class"><structname>pg_class</structname></link>.<structfield>relfrozenxid</structfield> values.
-->
このデータベースの中で、この値よりも前のトランザクションIDは、永続的な（<quote>凍結された</quote>）トランザクションIDを持つように変更されています。
これは、このデータベースに対して、トランザクションID周回を防ぎ、かつ、<literal>pg_xact</literal>を縮小させることを目的としたバキュームを行うかどうかを追跡するために使用されます。
これはテーブル毎の<link linkend="catalog-pg-class"><structname>pg_class</structname></link>.<structfield>relfrozenxid</structfield>値の最小値になります。
      </para></entry>
     </row>

     <row>
      <entry role="catalog_table_entry"><para role="column_definition">
       <structfield>datminmxid</structfield> <type>xid</type>
      </para>
      <para>
<!--
       All multixact IDs before this one have been replaced with a
       transaction ID in this database.  This is used to
       track whether the database needs to be vacuumed in order to prevent
       multixact ID wraparound or to allow <literal>pg_multixact</literal> to be shrunk.
       It is the minimum of the per-table
       <link linkend="catalog-pg-class"><structname>pg_class</structname></link>.<structfield>relminmxid</structfield> values.
-->
このデータベース内のトランザクションIDで置換される前のすべてのマルチトランザクションID。
これは、トランザクションIDの周回問題を防ぐ、または<literal>pg_multixact</literal>を縮小させるためにデータベースをバキュームする必要があるかどうかを追跡するために使用されます。
これはテーブル毎の<link linkend="catalog-pg-class"><structname>pg_class</structname></link>.<structfield>relminmxid</structfield>の最小値です。
      </para></entry>
     </row>

     <row>
      <entry role="catalog_table_entry"><para role="column_definition">
       <structfield>dattablespace</structfield> <type>oid</type>
<!--
       (references <link linkend="catalog-pg-tablespace"><structname>pg_tablespace</structname></link>.<structfield>oid</structfield>)
-->
（参照先 <link linkend="catalog-pg-tablespace"><structname>pg_tablespace</structname></link>.<structfield>oid</structfield>）
      </para>
      <para>
<!--
       The default tablespace for the database.
       Within this database, all tables for which
       <link linkend="catalog-pg-class"><structname>pg_class</structname></link>.<structfield>reltablespace</structfield> is zero
       will be stored in this tablespace; in particular, all the non-shared
       system catalogs will be there.
-->
データベース用のデフォルトテーブル空間。
このデータベース内で<link linkend="catalog-pg-class"><structname>pg_class</structname></link>.<structfield>reltablespace</structfield>がゼロであるすべてのテーブルは、このテーブル空間に格納されます。
特に、共有されていないすべてのシステムカタログはこのテーブル空間にあります。
      </para></entry>
     </row>

     <row>
      <entry role="catalog_table_entry"><para role="column_definition">
       <structfield>datcollate</structfield> <type>text</type>
      </para>
      <para>
<!--
       LC_COLLATE for this database
-->
このデータベースのLC_COLLATE
      </para></entry>
     </row>

     <row>
      <entry role="catalog_table_entry"><para role="column_definition">
       <structfield>datctype</structfield> <type>text</type>
      </para>
      <para>
<!--
       LC_CTYPE for this database
-->
このデータベースのLC_CTYPE
      </para></entry>
     </row>

     <row>
      <entry role="catalog_table_entry"><para role="column_definition">
       <structfield>datlocale</structfield> <type>text</type>
      </para>
      <para>
<!--
       Collation provider locale name for this database. If the
       provider is <literal>libc</literal>,
       <structfield>datlocale</structfield> is <literal>NULL</literal>;
       <structfield>datcollate</structfield> and
       <structfield>datctype</structfield> are used instead.
-->
このデータベースの照合順序プロバイダのロケール名。
プロバイダが<literal>libc</literal>の場合、<structfield>datlocale</structfield>は<literal>NULL</literal>です。
代わりに<structfield>datcollate</structfield>と<structfield>datctype</structfield>が使用されます。
      </para></entry>
     </row>

     <row>
      <entry role="catalog_table_entry"><para role="column_definition">
       <structfield>daticurules</structfield> <type>text</type>
      </para>
      <para>
<!--
       ICU collation rules for this database
-->
このデータベースのICU照合規則
      </para></entry>
     </row>

     <row>
      <entry role="catalog_table_entry"><para role="column_definition">
       <structfield>datcollversion</structfield> <type>text</type>
      </para>
      <para>
<!--
       Provider-specific version of the collation.  This is recorded when the
       database is created and then checked when it is used, to detect
       changes in the collation definition that could lead to data corruption.
-->
この照合順序に対する提供者固有のバージョンです。
これはデータベースが作成された時に記録され、データの破壊につながりかねない照合順序定義の変更を検知するために使用時に検査されます。
      </para></entry>
     </row>

     <row>
      <entry role="catalog_table_entry"><para role="column_definition">
       <structfield>datacl</structfield> <type>aclitem[]</type>
      </para>
      <para>
<!--
       Access privileges; see <xref linkend="ddl-priv"/> for details
-->
アクセス権限。
詳細は<xref linkend="ddl-priv"/>を参照してください
      </para></entry>
     </row>
    </tbody>
   </tgroup>
  </table>
 </sect1>


 <sect1 id="catalog-pg-db-role-setting">
  <title><structname>pg_db_role_setting</structname></title>

  <indexterm zone="catalog-pg-db-role-setting">
   <primary>pg_db_role_setting</primary>
  </indexterm>

  <para>
<!--
   The catalog <structname>pg_db_role_setting</structname> records the default
   values that have been set for run-time configuration variables,
   for each role and database combination.
-->
<structname>pg_db_role_setting</structname>カタログはロールとデータベースの組み合わせ毎に、実行時設定変数に設定されるデフォルト値を記録します。
  </para>

  <para>
<!--
   Unlike most system catalogs, <structname>pg_db_role_setting</structname>
   is shared across all databases of a cluster: there is only one
   copy of <structname>pg_db_role_setting</structname> per cluster, not
   one per database.
-->
ほとんどのカタログとは異なり、<structname>pg_db_role_setting</structname>はクラスタのすべてのデータベースにまたがって共有されます。
つまりクラスタには<structname>pg_db_role_setting</structname>のコピーは1つしかありません。
データベース毎に1つではありません。
  </para>

  <table>
<!--
   <title><structname>pg_db_role_setting</structname> Columns</title>
-->
   <title><structname>pg_db_role_setting</structname>の列</title>
   <tgroup cols="1">
    <thead>
     <row>
      <entry role="catalog_table_entry"><para role="column_definition">
<!--
       Column Type
-->
列 型
      </para>
      <para>
<!--
       Description
-->
説明
      </para></entry>
     </row>
    </thead>

    <tbody>
     <row>
      <entry role="catalog_table_entry"><para role="column_definition">
       <structfield>setdatabase</structfield> <type>oid</type>
<!--
       (references <link linkend="catalog-pg-database"><structname>pg_database</structname></link>.<structfield>oid</structfield>)
-->
（参照先 <link linkend="catalog-pg-database"><structname>pg_database</structname></link>.<structfield>oid</structfield>）
      </para>
      <para>
<!--
       The OID of the database the setting is applicable to, or zero if not database-specific
-->
この設定が適用されるデータベースのOID。データベース固有でなければゼロ
      </para></entry>
     </row>

     <row>
      <entry role="catalog_table_entry"><para role="column_definition">
       <structfield>setrole</structfield> <type>oid</type>
<!--
       (references <link linkend="catalog-pg-authid"><structname>pg_authid</structname></link>.<structfield>oid</structfield>)
-->
（参照先 <link linkend="catalog-pg-authid"><structname>pg_authid</structname></link>.<structfield>oid</structfield>）
      </para>
      <para>
<!--
       The OID of the role the setting is applicable to, or zero if not role-specific
-->
この設定が適用されるロールのOID。ロール固有でなければゼロ
      </para></entry>
     </row>

     <row>
      <entry role="catalog_table_entry"><para role="column_definition">
       <structfield>setconfig</structfield> <type>text[]</type>
      </para>
      <para>
<!--
       Defaults for run-time configuration variables
-->
実行時設定パラメータのデフォルト。
      </para></entry>
     </row>
    </tbody>
   </tgroup>
  </table>
 </sect1>


 <sect1 id="catalog-pg-default-acl">
  <title><structname>pg_default_acl</structname></title>

  <indexterm zone="catalog-pg-default-acl">
   <primary>pg_default_acl</primary>
  </indexterm>

  <para>
<!--
   The catalog <structname>pg_default_acl</structname> stores initial
   privileges to be assigned to newly created objects.
-->
<structname>pg_default_acl</structname>カタログには、新規に作成されたオブジェクトに割り当てられた初期権限が格納されます。
  </para>

  <table>
<!--
   <title><structname>pg_default_acl</structname> Columns</title>
-->
   <title><structname>pg_default_acl</structname>の列</title>
   <tgroup cols="1">
    <thead>
     <row>
      <entry role="catalog_table_entry"><para role="column_definition">
<!--
       Column Type
-->
列 型
      </para>
      <para>
<!--
       Description
-->
説明
      </para></entry>
     </row>
    </thead>

    <tbody>
     <row>
      <entry role="catalog_table_entry"><para role="column_definition">
       <structfield>oid</structfield> <type>oid</type>
      </para>
      <para>
<!--
       Row identifier
-->
行識別子
      </para></entry>
     </row>

     <row>
      <entry role="catalog_table_entry"><para role="column_definition">
       <structfield>defaclrole</structfield> <type>oid</type>
<!--
       (references <link linkend="catalog-pg-authid"><structname>pg_authid</structname></link>.<structfield>oid</structfield>)
-->
（参照先 <link linkend="catalog-pg-authid"><structname>pg_authid</structname></link>.<structfield>oid</structfield>）
      </para>
      <para>
<!--
       The OID of the role associated with this entry
-->
この項目に関連するロールのOID
      </para></entry>
     </row>

     <row>
      <entry role="catalog_table_entry"><para role="column_definition">
       <structfield>defaclnamespace</structfield> <type>oid</type>
<!--
       (references <link linkend="catalog-pg-namespace"><structname>pg_namespace</structname></link>.<structfield>oid</structfield>)
-->
（参照先 <link linkend="catalog-pg-namespace"><structname>pg_namespace</structname></link>.<structfield>oid</structfield>）
      </para>
      <para>
<!--
       The OID of the namespace associated with this entry,
       or zero if none
-->
この項目に関連する名前空間のOID。何もない場合はゼロ
      </para></entry>
     </row>

     <row>
      <entry role="catalog_table_entry"><para role="column_definition">
       <structfield>defaclobjtype</structfield> <type>char</type>
      </para>
      <para>
<!--
       Type of object this entry is for:
       <literal>r</literal> = relation (table, view),
       <literal>S</literal> = sequence,
       <literal>f</literal> = function,
       <literal>T</literal> = type,
<<<<<<< HEAD
       <literal>n</literal> = schema
-->
この項目のオブジェクト種類：
<literal>r</literal> = リレーション（テーブル、ビュー）、
<literal>S</literal> = シーケンス、
<literal>f</literal> = 関数、
<literal>T</literal> = 型、
<literal>n</literal> = スキーマ
=======
       <literal>n</literal> = schema,
       <literal>L</literal> = large object
>>>>>>> 3d6a8289
      </para></entry>
     </row>

     <row>
      <entry role="catalog_table_entry"><para role="column_definition">
       <structfield>defaclacl</structfield> <type>aclitem[]</type>
      </para>
      <para>
<!--
       Access privileges that this type of object should have on creation
-->
この種類のオブジェクトが作成時に保持しなければならないアクセス権限
      </para></entry>
     </row>
    </tbody>
   </tgroup>
  </table>

  <para>
<!--
   A <structname>pg_default_acl</structname> entry shows the initial privileges to
   be assigned to an object belonging to the indicated user.  There are
   currently two types of entry: <quote>global</quote> entries with
   <structfield>defaclnamespace</structfield> = zero, and <quote>per-schema</quote> entries
   that reference a particular schema.  If a global entry is present then
   it <emphasis>overrides</emphasis> the normal hard-wired default privileges
   for the object type.  A per-schema entry, if present, represents privileges
   to be <emphasis>added to</emphasis> the global or hard-wired default privileges.
-->
<structname>pg_default_acl</structname>の項目は、指示されたユーザに属するオブジェクトに割り当てられる初期権限を示します。
現在2種類の項目があります。
<structfield>defaclnamespace</structfield> = ゼロを持つ<quote>大域的</quote>な項目と特定のスキーマを参照する<quote>スキーマ単位</quote>の項目です。
大域的な項目が存在する場合、その種類のオブジェクトの通常の組み込まれたデフォルト権限を<emphasis>上書き</emphasis>します。
もしスキーマ単位の項目があれば、それは大域的な権限または組み込まれたデフォルト権限に<emphasis>追加される</emphasis>権限を表します。
  </para>

  <para>
<<<<<<< HEAD
<!--
   Note that when an ACL entry in another catalog is null, it is taken
   to represent the hard-wired default privileges for its object,
=======
   Note that when an <acronym>ACL</acronym> entry in another catalog is null,
   it is taken to represent the hard-wired default privileges for its object,
>>>>>>> 3d6a8289
   <emphasis>not</emphasis> whatever might be in <structname>pg_default_acl</structname>
   at the moment.  <structname>pg_default_acl</structname> is only consulted during
   object creation.
-->
他のカタログ内のACL項目がNULLの場合、その時の<structname>pg_default_acl</structname>内のものでは<emphasis>ではなく</emphasis>そのオブジェクトの組み込まれたデフォルト権限を表すものが取られます。
<structname>pg_default_acl</structname>はオブジェクトの生成時のみに考慮されます。
  </para>

 </sect1>


 <sect1 id="catalog-pg-depend">
  <title><structname>pg_depend</structname></title>

  <indexterm zone="catalog-pg-depend">
   <primary>pg_depend</primary>
  </indexterm>

  <para>
<!--
   The catalog <structname>pg_depend</structname> records the dependency
   relationships between database objects.  This information allows
   <command>DROP</command> commands to find which other objects must be dropped
   by <command>DROP CASCADE</command> or prevent dropping in the <command>DROP
   RESTRICT</command> case.
-->
<structname>pg_depend</structname>カタログは、データベースオブジェクト間の依存関係を記録します。
この情報によって<command>DROP</command>コマンドが、他のどのオブジェクトを<command>DROP CASCADE</command>で削除する必要があるか、また、<command>DROP RESTRICT</command>で削除を防止するかの場合を判断します。
  </para>

  <para>
<!--
   See also <link linkend="catalog-pg-shdepend"><structname>pg_shdepend</structname></link>,
   which performs a similar function for dependencies involving objects
   that are shared across a database cluster.
-->
<link linkend="catalog-pg-shdepend"><structname>pg_shdepend</structname></link>も参照してください。
これはデータベースクラスタ間で共有されるオブジェクトの依存関係に対する似たような機能を持っています。
  </para>

  <table>
<!--
   <title><structname>pg_depend</structname> Columns</title>
-->
   <title><structname>pg_depend</structname>の列</title>
   <tgroup cols="1">
    <thead>
     <row>
      <entry role="catalog_table_entry"><para role="column_definition">
<!--
       Column Type
-->
列 型
      </para>
      <para>
<!--
       Description
-->
説明
      </para></entry>
     </row>
    </thead>

    <tbody>
     <row>
      <entry role="catalog_table_entry"><para role="column_definition">
       <structfield>classid</structfield> <type>oid</type>
<!--
       (references <link linkend="catalog-pg-class"><structname>pg_class</structname></link>.<structfield>oid</structfield>)
-->
（参照先 <link linkend="catalog-pg-class"><structname>pg_class</structname></link>.<structfield>oid</structfield>）
      </para>
      <para>
<!--
       The OID of the system catalog the dependent object is in
-->
依存するオブジェクトが存在するシステムカタログのOID
      </para></entry>
     </row>

     <row>
      <entry role="catalog_table_entry"><para role="column_definition">
       <structfield>objid</structfield> <type>oid</type>
<!--
       (references any OID column)
-->
（いずれかのOID列）
      </para>
      <para>
<!--
       The OID of the specific dependent object
-->
依存する特定のオブジェクトのOID
      </para></entry>
     </row>

     <row>
      <entry role="catalog_table_entry"><para role="column_definition">
       <structfield>objsubid</structfield> <type>int4</type>
      </para>
      <para>
<!--
       For a table column, this is the column number (the
       <structfield>objid</structfield> and <structfield>classid</structfield> refer to the
       table itself).  For all other object types, this column is
       zero.
-->
テーブル列の場合、これは列番号です（<structfield>objid</structfield>と<structfield>classid</structfield>はテーブル自身を参照します）。
他のすべての種類のオブジェクトでは、この列はゼロです。
      </para></entry>
     </row>

     <row>
      <entry role="catalog_table_entry"><para role="column_definition">
       <structfield>refclassid</structfield> <type>oid</type>
<!--
       (references <link linkend="catalog-pg-class"><structname>pg_class</structname></link>.<structfield>oid</structfield>)
-->
（参照先 <link linkend="catalog-pg-class"><structname>pg_class</structname></link>.<structfield>oid</structfield>）
      </para>
      <para>
<!--
       The OID of the system catalog the referenced object is in
-->
参照されるオブジェクトが存在するシステムカタログのOID
      </para></entry>
     </row>

     <row>
      <entry role="catalog_table_entry"><para role="column_definition">
       <structfield>refobjid</structfield> <type>oid</type>
<!--
       (references any OID column)
-->
（いずれかのOID列）
      </para>
      <para>
<!--
       The OID of the specific referenced object
-->
特定の参照されるオブジェクトのOID
      </para></entry>
     </row>

     <row>
      <entry role="catalog_table_entry"><para role="column_definition">
       <structfield>refobjsubid</structfield> <type>int4</type>
      </para>
      <para>
<!--
       For a table column, this is the column number (the
       <structfield>refobjid</structfield> and <structfield>refclassid</structfield> refer
       to the table itself).  For all other object types, this column
       is zero.
-->
テーブル列の場合、これは列番号です（<structfield>refobjid</structfield>と<structfield>refclassid</structfield>はテーブル自身を参照します）。
他のすべての種類のオブジェクトでは、この列はゼロです。
      </para></entry>
     </row>

     <row>
      <entry role="catalog_table_entry"><para role="column_definition">
       <structfield>deptype</structfield> <type>char</type>
      </para>
      <para>
<!--
       A code defining the specific semantics of this dependency relationship; see text
-->
この依存関係の特定のセマンティクスを定義するコード（後述）
      </para></entry>
     </row>
    </tbody>
   </tgroup>
  </table>

  <para>
<!--
   In all cases, a <structname>pg_depend</structname> entry indicates that the
   referenced object cannot be dropped without also dropping the dependent
   object.  However, there are several subflavors identified by
   <structfield>deptype</structfield>:
-->
すべての場合において、<structname>pg_depend</structname>エントリは依存するオブジェクトも削除しない限り、参照されるオブジェクトを削除できないことを示します。
もっとも、<structfield>deptype</structfield>によって指定される以下のようないくつかのオプションもあります。

   <variablelist>
    <varlistentry>
     <term><symbol>DEPENDENCY_NORMAL</symbol> (<literal>n</literal>)</term>
     <listitem>
      <para>
<!--
       A normal relationship between separately-created objects.  The
       dependent object can be dropped without affecting the
       referenced object.  The referenced object can only be dropped
       by specifying <literal>CASCADE</literal>, in which case the dependent
       object is dropped, too.  Example: a table column has a normal
       dependency on its data type.
-->
個別に作成されたオブジェクト間の通常の関係です。
依存するオブジェクトは参照されるオブジェクトに影響を与えずに削除できます。
参照されるオブジェクトは<literal>CASCADE</literal>を指定することによってのみ削除できます。
この場合は依存するオブジェクトも削除されます。
例：テーブルの列はそのデータ型に対して通常の依存関係を持ちます。
      </para>
     </listitem>
    </varlistentry>

    <varlistentry>
     <term><symbol>DEPENDENCY_AUTO</symbol> (<literal>a</literal>)</term>
     <listitem>
      <para>
<!--
       The dependent object can be dropped separately from the
       referenced object, and should be automatically dropped
       (regardless of <literal>RESTRICT</literal> or <literal>CASCADE</literal>
       mode) if the referenced object is dropped.  Example: a named
       constraint on a table is made auto-dependent on the table, so
       that it will go away if the table is dropped.
-->
依存するオブジェクトは参照されるオブジェクトから独立して削除できます。
そして、参照されるオブジェクトが削除される時は（<literal>RESTRICT</literal>もしくは<literal>CASCADE</literal>モードに関わりなく）依存するオブジェクトも自動的に削除されなければなりません。
例：テーブル上の名前付き制約はテーブル上に自動設定されているため、テーブルが削除されるとなくなります。
      </para>
     </listitem>
    </varlistentry>

    <varlistentry>
     <term><symbol>DEPENDENCY_INTERNAL</symbol> (<literal>i</literal>)</term>
     <listitem>
      <para>
<!--
       The dependent object was created as part of creation of the
       referenced object, and is really just a part of its internal
       implementation.  A direct <command>DROP</command> of the dependent
       object will be disallowed outright (we'll tell the user to issue
       a <command>DROP</command> against the referenced object, instead).
       A <command>DROP</command> of the referenced object will result in
       automatically dropping the dependent object
       whether <literal>CASCADE</literal> is specified or not.  If the
       dependent object has to be dropped due to a dependency on some other
       object being removed, its drop is converted to a drop of the referenced
       object, so that <literal>NORMAL</literal> and <literal>AUTO</literal>
       dependencies of the dependent object behave much like they were
       dependencies of the referenced object.
       Example: a view's <literal>ON SELECT</literal> rule is made
       internally dependent on the view, preventing it from being dropped
       while the view remains.  Dependencies of the rule (such as tables it
       refers to) act as if they were dependencies of the view.
-->
依存するオブジェクトは参照されるオブジェクトの作成時に作成されたもので、実際には内部実装の一部に過ぎません。
依存するオブジェクトに対して<command>DROP</command>コマンドを直接的に実行できません
（その代わりに、参照されるオブジェクトに対して<command>DROP</command>を実行するように指示されます）。
参照されるオブジェクトに<command>DROP</command>を実行すると、<literal>CASCADE</literal>が指定されているかどうかに関わらず、依存するオブジェクトも削除されます。
削除されるオブジェクトへの依存関係で依存しているオブジェクトを削除しなければらない場合、その削除は参照されるオブジェクトの削除に変換されます。
ですから依存しているオブジェクトの<literal>NORMAL</literal>と<literal>AUTO</literal>依存関係は、参照されるオブジェクトの依存関係に非常に似通った振る舞いをします。
例：ビューの<literal>ON SELECT</literal>ルールがビューに依存して内部的に作られ、ビューが存在する限り削除されることを防ぎます。
ルールの依存関係（たとえばそれが参照するテーブル）はビューの依存関係であるかのように振る舞います。
      </para>
     </listitem>
    </varlistentry>

    <varlistentry>
     <term><symbol>DEPENDENCY_PARTITION_PRI</symbol> (<literal>P</literal>)</term>
     <term><symbol>DEPENDENCY_PARTITION_SEC</symbol> (<literal>S</literal>)</term>
     <listitem>
      <para>
<!--
       The dependent object was created as part of creation of the
       referenced object, and is really just a part of its internal
       implementation; however, unlike <literal>INTERNAL</literal>,
       there is more than one such referenced object.  The dependent object
       must not be dropped unless at least one of these referenced objects
       is dropped; if any one is, the dependent object should be dropped
       whether or not <literal>CASCADE</literal> is specified.  Also
       unlike <literal>INTERNAL</literal>, a drop of some other object
       that the dependent object depends on does not result in automatic
       deletion of any partition-referenced object.  Hence, if the drop
       does not cascade to at least one of these objects via some other
       path, it will be refused.  (In most cases, the dependent object
       shares all its non-partition dependencies with at least one
       partition-referenced object, so that this restriction does not
       result in blocking any cascaded delete.)
       Primary and secondary partition dependencies behave identically
       except that the primary dependency is preferred for use in error
       messages; hence, a partition-dependent object should have one
       primary partition dependency and one or more secondary partition
       dependencies.
       Note that partition dependencies are made in addition to, not
       instead of, any dependencies the object would normally have.  This
       simplifies <command>ATTACH/DETACH PARTITION</command> operations:
       the partition dependencies need only be added or removed.
       Example: a child partitioned index is made partition-dependent
       on both the partition table it is on and the parent partitioned
       index, so that it goes away if either of those is dropped, but
       not otherwise.  The dependency on the parent index is primary,
       so that if the user tries to drop the child partitioned index,
       the error message will suggest dropping the parent index instead
       (not the table).
-->
依存するオブジェクトは参照されるオブジェクトの生成の一環で作成され、実際にはこれは内部的な実装の一部に過ぎません。
しかし、<literal>INTERNAL</literal>とは違って複数の参照されるオブジェクトが存在します。
参照されているオブジェクトの少なくとも１つが削除されない限り、依存するオブジェクトは削除されてはいけません。
もし参照されているオブジェクトの一つが削除されたら、<literal>CASCADE</literal>が指定されているかどうかに関わらず、依存しているオブジェクトは削除されるべきです。
また、<literal>INTERNAL</literal>とは違って、依存オブジェクトが依存しているオブジェクトを削除してもパーティション参照オブジェクトを自動的に削除することにはなりません。
ですからその削除処理によって他の経路でこれらのオブジェクトの少なくとも１つに連鎖波及しない限り、削除は拒否されます。
（たいていの場合、依存するオブジェクトはすべての非パーティション依存関係を、少なくとも１つのパーティション参照オブジェクトと共有するので、この制限によって連鎖削除をブロックすることにはなりません。）
エラーメッセージで優先的に主パーティションが使われることを除くと、主および二次パーティション依存関係は同じように振る舞います。
よって、パーティション依存オブジェクトは一つの主パーティション依存関係と1つ以上の二次パーティション依存関係を持つはずです。
パーティション依存関係は、オブジェクトが通常持っている依存関係に加えて作成されるのであり、それを置き換えるものではないことに注意してください。
これによって<command>ATTACH/DETACH PARTITION</command>操作が簡単になります。
パーティション依存関係は追加されるか削除されるかのどちらかになります。
例：子パーティションインデックスは、それが作成されているパーティションテーブルと親パーティションインデックスの両方にパーティション依存します。
ですから、このどちらかが削除されると削除されますが、それ以外の場合には削除されません。
親インデックスへの依存関係は主なので、ユーザが子パーティションインデックスを削除しようとすると、エラーメッセージは（テーブルではなく）親インデックスを削除するように示唆します。
      </para>
     </listitem>
    </varlistentry>

    <varlistentry>
     <term><symbol>DEPENDENCY_EXTENSION</symbol> (<literal>e</literal>)</term>
     <listitem>
      <para>
<!--
       The dependent object is a member of the <firstterm>extension</firstterm> that is
       the referenced object (see
       <link linkend="catalog-pg-extension"><structname>pg_extension</structname></link>).
       The dependent object can be dropped only via
       <link linkend="sql-dropextension"><command>DROP EXTENSION</command></link> on the referenced object.
       Functionally this dependency type acts the same as
       an <literal>INTERNAL</literal> dependency, but it's kept separate for
       clarity and to simplify <application>pg_dump</application>.
-->
依存するオブジェクトは参照されるオブジェクトの<firstterm>拡張</firstterm>のメンバです（<link linkend="catalog-pg-extension"><structname>pg_extension</structname></link>参照）。
依存するオブジェクトは参照されるオブジェクトに対する<link linkend="sql-dropextension"><command>DROP EXTENSION</command></link>経由でのみ削除できます。
機能的にはこの種類の依存関係は<literal>INTERNAL</literal>依存関係と同様に動作しますが、明確さと<application>pg_dump</application>を単純化するために別々に保持されます。
      </para>
     </listitem>
    </varlistentry>

    <varlistentry>
     <term><symbol>DEPENDENCY_AUTO_EXTENSION</symbol> (<literal>x</literal>)</term>
     <listitem>
      <para>
<!--
       The dependent object is not a member of the extension that is the
       referenced object (and so it should not be ignored
       by <application>pg_dump</application>), but it cannot function
       without the extension and should be auto-dropped if the extension is.
       The dependent object may be dropped on its own as well.
       Functionally this dependency type acts the same as
       an <literal>AUTO</literal> dependency, but it's kept separate for
       clarity and to simplify <application>pg_dump</application>.
-->
依存するオブジェクトは参照されるオブジェクトの拡張のメンバではありません（そしてそれゆえ<application>pg_dump</application>によって無視されません）が、拡張なしに機能することが出来ず、拡張自体が削除される時に自動的に削除されるでしょう。
依存するオブジェクトは、同様にそれ自身で削除されるかもしれません。
機能的にはこの種類の依存関係は<literal>AUTO</literal>依存関係と同様に動作しますが、明確さと<application>pg_dump</application>を単純化するために別々に保持されます。
      </para>
     </listitem>
    </varlistentry>
   </variablelist>

<!--
   Other dependency flavors might be needed in future.
-->
将来的に、他の依存関係のオプションが必要になる可能性があります。
  </para>

  <para>
<!--
   Note that it's quite possible for two objects to be linked by more than
   one <structname>pg_depend</structname> entry.  For example, a child
   partitioned index would have both a partition-type dependency on its
   associated partition table, and an auto dependency on each column of
   that table that it indexes.  This sort of situation expresses the union
   of multiple dependency semantics.  A dependent object can be dropped
   without <literal>CASCADE</literal> if any of its dependencies satisfies
   its condition for automatic dropping.  Conversely, all the
   dependencies' restrictions about which objects must be dropped together
   must be satisfied.
-->
2つのオブジェクトが複数の<structname>pg_depend</structname>エントリでリンクされていることは十分ありえます。
たとえば子パーティションインデックスは、パーティションテーブルに対してパーティション型依存関係を持ち、更にインデックスが貼ってあるテーブルの列に自動依存関係を持ちます。
この種の状況は、複数の依存関係セマンティクスの和で表現されます。
自動削除の条件をこの依存関係の一つが満たすならば依存するオブジェクトは<literal>CASCADE</literal>なしに削除できます。
逆に、どのオブジェクトが一緒に削除されなければならないかに関するすべての依存関係の制限は満足されなければなりません。
  </para>

  <para>
<!--
   Most objects created during <application>initdb</application> are
   considered <quote>pinned</quote>, which means that the system itself
   depends on them.  Therefore, they are never allowed to be dropped.
   Also, knowing that pinned objects will not be dropped, the dependency
   mechanism doesn't bother to make <structname>pg_depend</structname>
   entries showing dependencies on them.  Thus, for example, a table
   column of type <type>numeric</type> notionally has
   a <literal>NORMAL</literal> dependency on the <type>numeric</type>
   data type, but no such entry actually appears
   in <structname>pg_depend</structname>.
-->
<application>initdb</application>中に作成されたほとんどのオブジェクトは<quote>固定(pinned)</quote>とみなされます。
これは、システム自体がオブジェクトに依存していることを意味します。
したがって、オブジェクトを削除することは決してできません。
また、固定されたオブジェクトが削除されないことを知っているため、依存メカニズムはオブジェクトへの依存関係を示す<structname>pg_depend</structname>エントリをわざわざ作成する必要がありません。
ですから、例えば、<type>numeric</type>型のテーブル列は理論上<type>numeric</type>データ型に<literal>NORMAL</literal>依存しますが、そのようなエントリは実際には<structname>pg_depend</structname>にはありません。
  </para>

 </sect1>


 <sect1 id="catalog-pg-description">
  <title><structname>pg_description</structname></title>

  <indexterm zone="catalog-pg-description">
   <primary>pg_description</primary>
  </indexterm>

  <para>
<!--
   The catalog <structname>pg_description</structname> stores optional descriptions
   (comments) for each database object.  Descriptions can be manipulated
   with the <link linkend="sql-comment"><command>COMMENT</command></link> command and viewed with
   <application>psql</application>'s <literal>\d</literal> commands.
   Descriptions of many built-in system objects are provided in the initial
   contents of <structname>pg_description</structname>.
-->
各データベースオブジェクトに対して付けられたオプションの補足説明（コメント）は<structname>pg_description</structname>カタログに格納されます。
補足説明は<link linkend="sql-comment"><command>COMMENT</command></link>コマンドで編集でき、<application>psql</application>の<literal>\d</literal>コマンドで表示できます。
多くの組み込み型のシステムオブジェクトの説明は、<structname>pg_description</structname>の最初の部分で提供されています。
  </para>

  <para>
<!--
   See also <link linkend="catalog-pg-shdescription"><structname>pg_shdescription</structname></link>,
   which performs a similar function for descriptions involving objects that
   are shared across a database cluster.
-->
<link linkend="catalog-pg-shdescription"><structname>pg_shdescription</structname></link>も参照してください。
こちらは、データベースクラスタに渡って共有されるオブジェクトに関する説明について、同様の機能を行います。
  </para>

  <table>
<!--
   <title><structname>pg_description</structname> Columns</title>
-->
   <title><structname>pg_description</structname>の列</title>
   <tgroup cols="1">
    <thead>
     <row>
      <entry role="catalog_table_entry"><para role="column_definition">
<!--
       Column Type
-->
列 型
      </para>
      <para>
<!--
       Description
-->
説明
      </para></entry>
     </row>
    </thead>

    <tbody>
     <row>
      <entry role="catalog_table_entry"><para role="column_definition">
       <structfield>objoid</structfield> <type>oid</type>
<!--
       (references any OID column)
-->
（いずれかのOID列）
      </para>
      <para>
<!--
       The OID of the object this description pertains to
-->
この補足説明が属するオブジェクトのOID
      </para></entry>
     </row>

     <row>
      <entry role="catalog_table_entry"><para role="column_definition">
       <structfield>classoid</structfield> <type>oid</type>
<!--
       (references <link linkend="catalog-pg-class"><structname>pg_class</structname></link>.<structfield>oid</structfield>)
-->
（参照先 <link linkend="catalog-pg-class"><structname>pg_class</structname></link>.<structfield>oid</structfield>）
      </para>
      <para>
<!--
       The OID of the system catalog this object appears in
-->
このオブジェクトが現れるシステムカタログのOID
      </para></entry>
     </row>

     <row>
      <entry role="catalog_table_entry"><para role="column_definition">
       <structfield>objsubid</structfield> <type>int4</type>
      </para>
      <para>
<!--
       For a comment on a table column, this is the column number (the
       <structfield>objoid</structfield> and <structfield>classoid</structfield> refer to
       the table itself).  For all other object types, this column is
       zero.
-->
テーブル列についてのコメントの場合、これは列の（<structfield>objoid</structfield>もしくは<structfield>classoid</structfield>はテーブル自身を参照します）列番号です。
他のすべての種類のオブジェクトでは、この列はゼロです。
      </para></entry>
     </row>

     <row>
      <entry role="catalog_table_entry"><para role="column_definition">
       <structfield>description</structfield> <type>text</type>
      </para>
      <para>
<!--
       Arbitrary text that serves as the description of this object
-->
このオブジェクトの説明となる任意のテキスト
      </para></entry>
     </row>
    </tbody>
   </tgroup>
  </table>

 </sect1>


 <sect1 id="catalog-pg-enum">
  <title><structname>pg_enum</structname></title>

  <indexterm zone="catalog-pg-enum">
   <primary>pg_enum</primary>
  </indexterm>

  <para>
<!--
   The <structname>pg_enum</structname> catalog contains entries
   showing the values and labels for each enum type. The
   internal representation of a given enum value is actually the OID
   of its associated row in <structname>pg_enum</structname>.
-->
<structname>pg_enum</structname>カタログは、各列挙型についてその値とラベルを示す項目を含みます。
ある与えられた列挙値の内部表現は、実際には<structname>pg_enum</structname>内の関連付けられた行のOIDです。
  </para>

  <table>
<!--
   <title><structname>pg_enum</structname> Columns</title>
-->
   <title><structname>pg_enum</structname>の列</title>
   <tgroup cols="1">
    <thead>
     <row>
      <entry role="catalog_table_entry"><para role="column_definition">
<!--
       Column Type
-->
列 型
      </para>
      <para>
<!--
       Description
-->
説明
      </para></entry>
     </row>
    </thead>

    <tbody>
     <row>
      <entry role="catalog_table_entry"><para role="column_definition">
       <structfield>oid</structfield> <type>oid</type>
      </para>
      <para>
<!--
       Row identifier
-->
行識別子
      </para></entry>
     </row>

     <row>
      <entry role="catalog_table_entry"><para role="column_definition">
       <structfield>enumtypid</structfield> <type>oid</type>
<!--
       (references <link linkend="catalog-pg-type"><structname>pg_type</structname></link>.<structfield>oid</structfield>)
-->
（参照先 <link linkend="catalog-pg-type"><structname>pg_type</structname></link>.<structfield>oid</structfield>）
      </para>
      <para>
<!--
       The OID of the <link linkend="catalog-pg-type"><structname>pg_type</structname></link> entry owning this enum value
-->
この列挙値を所有している<link linkend="catalog-pg-type"><structname>pg_type</structname></link>項目のOID
      </para></entry>
     </row>

     <row>
      <entry role="catalog_table_entry"><para role="column_definition">
       <structfield>enumsortorder</structfield> <type>float4</type>
      </para>
      <para>
<!--
       The sort position of this enum value within its enum type
-->
列挙型におけるこの列挙値のソート位置
      </para></entry>
     </row>

     <row>
      <entry role="catalog_table_entry"><para role="column_definition">
       <structfield>enumlabel</structfield> <type>name</type>
      </para>
      <para>
<!--
       The textual label for this enum value
-->
この列挙値のテキストラベル
      </para></entry>
     </row>
    </tbody>
   </tgroup>
  </table>

  <para>
<!--
   The OIDs for <structname>pg_enum</structname> rows follow a special
   rule: even-numbered OIDs are guaranteed to be ordered in the same way
   as the sort ordering of their enum type.  That is, if two even OIDs
   belong to the same enum type, the smaller OID must have the smaller
   <structfield>enumsortorder</structfield> value.  Odd-numbered OID values
   need bear no relationship to the sort order.  This rule allows the
   enum comparison routines to avoid catalog lookups in many common cases.
   The routines that create and alter enum types attempt to assign even
   OIDs to enum values whenever possible.
-->
<structname>pg_enum</structname>行のOIDは次のような特別な規則に従います。
列挙型のソート順序と同じ順序で並んだ偶数のOIDが保証されています。
つまり、２つの偶数のOIDが同じ列挙型に属する場合、OIDの小さい方がより小さい<structfield>enumsortorder</structfield>値を持たなければなりません。
奇数のOID値はソート順序に関連を持ってはなりません。
この規則により列挙の比較処理は多くの一般的な場合でカタログの検索を防ぐことができます。
列挙型の作成および変更を行う処理は、可能であれば偶数のOIDを列挙値に割り当てようとします。
  </para>

  <para>
<!--
   When an enum type is created, its members are assigned sort-order
   positions 1..<replaceable>n</replaceable>.  But members added later might be given
   negative or fractional values of <structfield>enumsortorder</structfield>.
   The only requirement on these values is that they be correctly
   ordered and unique within each enum type.
-->
列挙型を作成する時、そのメンバには1..<replaceable>n</replaceable>のソート順位置が割り当てられます。
しかし後で追加されたメンバには負もしくは<structfield>enumsortorder</structfield>の小数値が与えられる可能性があります。
これらの値の要件は、各列挙型の中で正しく順序付けされ、かつ一意であることだけです。
  </para>
 </sect1>


 <sect1 id="catalog-pg-event-trigger">
  <title><structname>pg_event_trigger</structname></title>

  <indexterm zone="catalog-pg-event-trigger">
   <primary>pg_event_trigger</primary>
  </indexterm>

  <para>
<!--
   The catalog <structname>pg_event_trigger</structname> stores event triggers.
   See <xref linkend="event-triggers"/> for more information.
-->
<structname>pg_event_trigger</structname>カタログはイベントトリガを格納します。
詳細は<xref linkend="event-triggers"/>を参照してください。
  </para>

  <table>
<!--
   <title><structname>pg_event_trigger</structname> Columns</title>
-->
   <title><structname>pg_event_trigger</structname>の列</title>
   <tgroup cols="1">
    <thead>
     <row>
      <entry role="catalog_table_entry"><para role="column_definition">
<!--
       Column Type
-->
列 型
      </para>
      <para>
<!--
       Description
-->
説明
      </para></entry>
     </row>
    </thead>

    <tbody>
     <row>
      <entry role="catalog_table_entry"><para role="column_definition">
       <structfield>oid</structfield> <type>oid</type>
      </para>
      <para>
<!--
       Row identifier
-->
行識別子
      </para></entry>
     </row>

     <row>
      <entry role="catalog_table_entry"><para role="column_definition">
       <structfield>evtname</structfield> <type>name</type>
      </para>
      <para>
<!--
       Trigger name (must be unique)
-->
トリガ名（一意でなければなりません）
      </para></entry>
     </row>

     <row>
      <entry role="catalog_table_entry"><para role="column_definition">
       <structfield>evtevent</structfield> <type>name</type>
      </para>
      <para>
<!--
       Identifies the event for which this trigger fires
-->
このトリガが発行する対象のイベントを識別します
      </para></entry>
     </row>

     <row>
      <entry role="catalog_table_entry"><para role="column_definition">
       <structfield>evtowner</structfield> <type>oid</type>
<!--
       (references <link linkend="catalog-pg-authid"><structname>pg_authid</structname></link>.<structfield>oid</structfield>)
-->
（参照先 <link linkend="catalog-pg-authid"><structname>pg_authid</structname></link>.<structfield>oid</structfield>）
      </para>
      <para>
<!--
       Owner of the event trigger
-->
イベントトリガの所有者
      </para></entry>
     </row>

     <row>
      <entry role="catalog_table_entry"><para role="column_definition">
       <structfield>evtfoid</structfield> <type>oid</type>
<!--
       (references <link linkend="catalog-pg-proc"><structname>pg_proc</structname></link>.<structfield>oid</structfield>)
-->
（参照先 <link linkend="catalog-pg-proc"><structname>pg_proc</structname></link>.<structfield>oid</structfield>）
      </para>
      <para>
<!--
       The function to be called
-->
呼び出される関数
      </para></entry>
     </row>

     <row>
      <entry role="catalog_table_entry"><para role="column_definition">
       <structfield>evtenabled</structfield> <type>char</type>
      </para>
      <para>
<!--
       Controls in which <xref linkend="guc-session-replication-role"/> modes
       the event trigger fires.
       <literal>O</literal> = trigger fires in <quote>origin</quote> and <quote>local</quote> modes,
       <literal>D</literal> = trigger is disabled,
       <literal>R</literal> = trigger fires in <quote>replica</quote> mode,
       <literal>A</literal> = trigger fires always.
-->
どの<xref linkend="guc-session-replication-role"/> モードでこのイベントトリガを発行するかを制御します。
<literal>O</literal> = トリガは<quote>origin</quote>および<quote>local</quote>モードで発行、
<literal>D</literal> = トリガは無効、
<literal>R</literal> = トリガは<quote>replica</quote>モードで発行、
<literal>A</literal> = トリガは常に発行。
      </para></entry>
     </row>

     <row>
      <entry role="catalog_table_entry"><para role="column_definition">
       <structfield>evttags</structfield> <type>text[]</type>
      </para>
      <para>
<!--
       Command tags for which this trigger will fire.  If NULL, the firing
       of this trigger is not restricted on the basis of the command tag.
-->
このトリガを発行するコマンドタグです。 NULLの場合、このトリガの発行はコマンドタグに基づいて制限されていません。
      </para></entry>
     </row>
    </tbody>
   </tgroup>
  </table>
 </sect1>


 <sect1 id="catalog-pg-extension">
  <title><structname>pg_extension</structname></title>

  <indexterm zone="catalog-pg-extension">
   <primary>pg_extension</primary>
  </indexterm>

  <para>
<!--
   The catalog <structname>pg_extension</structname> stores information
   about the installed extensions.  See <xref linkend="extend-extensions"/>
   for details about extensions.
-->
<structname>pg_extension</structname>カタログにはインストールされた拡張に関する情報が格納されます。
拡張の詳細については<xref linkend="extend-extensions"/>を参照してください。
  </para>

  <table>
<!--
   <title><structname>pg_extension</structname> Columns</title>
-->
   <title><structname>pg_extension</structname>の列</title>
   <tgroup cols="1">
    <thead>
     <row>
      <entry role="catalog_table_entry"><para role="column_definition">
<!--
       Column Type
-->
列 型
      </para>
      <para>
<!--
       Description
-->
説明
      </para></entry>
     </row>
    </thead>

    <tbody>
     <row>
      <entry role="catalog_table_entry"><para role="column_definition">
       <structfield>oid</structfield> <type>oid</type>
      </para>
      <para>
<!--
       Row identifier
-->
行識別子
      </para></entry>
     </row>

     <row>
      <entry role="catalog_table_entry"><para role="column_definition">
       <structfield>extname</structfield> <type>name</type>
      </para>
      <para>
<!--
       Name of the extension
-->
拡張の名前
      </para></entry>
     </row>

     <row>
      <entry role="catalog_table_entry"><para role="column_definition">
       <structfield>extowner</structfield> <type>oid</type>
<!--
       (references <link linkend="catalog-pg-authid"><structname>pg_authid</structname></link>.<structfield>oid</structfield>)
-->
（参照先 <link linkend="catalog-pg-authid"><structname>pg_authid</structname></link>.<structfield>oid</structfield>）
      </para>
      <para>
<!--
       Owner of the extension
-->
拡張の所有者
      </para></entry>
     </row>

     <row>
      <entry role="catalog_table_entry"><para role="column_definition">
       <structfield>extnamespace</structfield> <type>oid</type>
<!--
       (references <link linkend="catalog-pg-namespace"><structname>pg_namespace</structname></link>.<structfield>oid</structfield>)
-->
（参照先 <link linkend="catalog-pg-namespace"><structname>pg_namespace</structname></link>.<structfield>oid</structfield>）
      </para>
      <para>
<!--
       Schema containing the extension's exported objects
-->
拡張が提供するオブジェクトを含むスキーマ
      </para></entry>
     </row>

     <row>
      <entry role="catalog_table_entry"><para role="column_definition">
       <structfield>extrelocatable</structfield> <type>bool</type>
      </para>
      <para>
<!--
       True if extension can be relocated to another schema
-->
拡張が他のスキーマに再配置可能である場合はtrue
      </para></entry>
     </row>

     <row>
      <entry role="catalog_table_entry"><para role="column_definition">
       <structfield>extversion</structfield> <type>text</type>
      </para>
      <para>
<!--
       Version name for the extension
-->
拡張のバージョン名
      </para></entry>
     </row>

     <row>
      <entry role="catalog_table_entry"><para role="column_definition">
       <structfield>extconfig</structfield> <type>oid[]</type>
<!--
       (references <link linkend="catalog-pg-class"><structname>pg_class</structname></link>.<structfield>oid</structfield>)
-->
（参照先 <link linkend="catalog-pg-class"><structname>pg_class</structname></link>.<structfield>oid</structfield>）
      </para>
      <para>
<!--
       Array of <type>regclass</type> OIDs for the extension's configuration
       table(s), or <literal>NULL</literal> if none
-->
拡張の設定テーブル<type>regclass</type>のOIDの配列。なければ<literal>NULL</literal>
      </para></entry>
     </row>

     <row>
      <entry role="catalog_table_entry"><para role="column_definition">
       <structfield>extcondition</structfield> <type>text[]</type>
      </para>
      <para>
<!--
       Array of <literal>WHERE</literal>-clause filter conditions for the
       extension's configuration table(s), or <literal>NULL</literal> if none
-->
拡張の設定テーブル用の<literal>WHERE</literal>句フィルタ条件の配列。なければ<literal>NULL</literal>
      </para></entry>
     </row>
    </tbody>
   </tgroup>
  </table>

  <para>
<!--
   Note that unlike most catalogs with a <quote>namespace</quote> column,
   <structfield>extnamespace</structfield> is not meant to imply
   that the extension belongs to that schema.  Extension names are never
   schema-qualified.  Rather, <structfield>extnamespace</structfield>
   indicates the schema that contains most or all of the extension's
   objects.  If <structfield>extrelocatable</structfield> is true, then
   this schema must in fact contain all schema-qualifiable objects
   belonging to the extension.
-->
ほとんどの<quote>名前空間</quote>に関する列を持つカタログと異なり、<structfield>extnamespace</structfield>は、拡張がそのスキーマに属することを意図したものではありません。
拡張の名前は決してスキーマで修飾されません。
<structfield>extnamespace</structfield>は、拡張のオブジェクトのすべて、あるいは、ほとんどを含むスキーマを示します。
<structfield>extrelocatable</structfield>がtrueの場合、このスキーマは拡張に属するすべてのスキーマ修飾可能なオブジェクトを含まなければなりません。
  </para>
 </sect1>


 <sect1 id="catalog-pg-foreign-data-wrapper">
  <title><structname>pg_foreign_data_wrapper</structname></title>

  <indexterm zone="catalog-pg-foreign-data-wrapper">
   <primary>pg_foreign_data_wrapper</primary>
  </indexterm>

  <para>
<!--
   The catalog <structname>pg_foreign_data_wrapper</structname> stores
   foreign-data wrapper definitions.  A foreign-data wrapper is the
   mechanism by which external data, residing on foreign servers, is
   accessed.
-->
<structname>pg_foreign_data_wrapper</structname>カタログは外部データラッパーの定義を保存します。
外部データラッパーは外部サーバにあるデータにアクセスするための機構です。
  </para>

  <table>
<!--
   <title><structname>pg_foreign_data_wrapper</structname> Columns</title>
-->
   <title><structname>pg_foreign_data_wrapper</structname>の列</title>
   <tgroup cols="1">
    <thead>
     <row>
      <entry role="catalog_table_entry"><para role="column_definition">
<!--
       Column Type
-->
列 型
      </para>
      <para>
<!--
       Description
-->
説明
      </para></entry>
     </row>
    </thead>

    <tbody>
     <row>
      <entry role="catalog_table_entry"><para role="column_definition">
       <structfield>oid</structfield> <type>oid</type>
      </para>
      <para>
<!--
       Row identifier
-->
行識別子
      </para></entry>
     </row>

     <row>
      <entry role="catalog_table_entry"><para role="column_definition">
       <structfield>fdwname</structfield> <type>name</type>
      </para>
      <para>
<!--
       Name of the foreign-data wrapper
-->
外部データラッパーの名前
      </para></entry>
     </row>

     <row>
      <entry role="catalog_table_entry"><para role="column_definition">
       <structfield>fdwowner</structfield> <type>oid</type>
<!--
       (references <link linkend="catalog-pg-authid"><structname>pg_authid</structname></link>.<structfield>oid</structfield>)
-->
（参照先 <link linkend="catalog-pg-authid"><structname>pg_authid</structname></link>.<structfield>oid</structfield>）
      </para>
      <para>
<!--
       Owner of the foreign-data wrapper
-->
外部データラッパーの所有者
      </para></entry>
     </row>

     <row>
      <entry role="catalog_table_entry"><para role="column_definition">
       <structfield>fdwhandler</structfield> <type>oid</type>
<!--
       (references <link linkend="catalog-pg-proc"><structname>pg_proc</structname></link>.<structfield>oid</structfield>)
-->
（参照先 <link linkend="catalog-pg-proc"><structname>pg_proc</structname></link>.<structfield>oid</structfield>）
      </para>
      <para>
<!--
       References a handler function that is responsible for
       supplying execution routines for the foreign-data wrapper.
       Zero if no handler is provided
-->
外部データラッパーに対する実行関数の提供に責任を持つハンドラ関数への参照。
ハンドラ関数がない場合はゼロになります。
      </para></entry>
     </row>

     <row>
      <entry role="catalog_table_entry"><para role="column_definition">
       <structfield>fdwvalidator</structfield> <type>oid</type>
<!--
       (references <link linkend="catalog-pg-proc"><structname>pg_proc</structname></link>.<structfield>oid</structfield>)
-->
（参照先 <link linkend="catalog-pg-proc"><structname>pg_proc</structname></link>.<structfield>oid</structfield>）
      </para>
      <para>
<!--
       References a validator function that is responsible for
       checking the validity of the options given to the
       foreign-data wrapper, as well as options for foreign servers and user
       mappings using the foreign-data wrapper.  Zero if no validator
       is provided
-->
外部サーバや外部データラッパーを使用するユーザマップと同様に外部データラッパーに対して与えられたオプションの正当性を検査する有効性検証関数。
有効性検証関数がない場合はゼロになります。
      </para></entry>
     </row>

     <row>
      <entry role="catalog_table_entry"><para role="column_definition">
       <structfield>fdwacl</structfield> <type>aclitem[]</type>
      </para>
      <para>
<!--
       Access privileges; see <xref linkend="ddl-priv"/> for details
-->
アクセス権限。
詳細は<xref linkend="ddl-priv"/>を参照してください
      </para></entry>
     </row>

     <row>
      <entry role="catalog_table_entry"><para role="column_definition">
       <structfield>fdwoptions</structfield> <type>text[]</type>
      </para>
      <para>
<!--
       Foreign-data wrapper specific options, as <quote>keyword=value</quote> strings
-->
外部データラッパーの<quote>keyword=value</quote>のような特定のオプション
      </para></entry>
     </row>
    </tbody>
   </tgroup>
  </table>
 </sect1>


 <sect1 id="catalog-pg-foreign-server">
  <title><structname>pg_foreign_server</structname></title>

  <indexterm zone="catalog-pg-foreign-server">
   <primary>pg_foreign_server</primary>
  </indexterm>

  <para>
<!--
   The catalog <structname>pg_foreign_server</structname> stores
   foreign server definitions.  A foreign server describes a source
   of external data, such as a remote server.  Foreign
   servers are accessed via foreign-data wrappers.
-->
<structname>pg_foreign_server</structname>カタログは外部サーバの定義を保存します。
外部サーバはリモートサーバなど外部データの源を記述します。
外部サーバは外部データラッパーを介してアクセスされます。
  </para>

  <table>
<!--
   <title><structname>pg_foreign_server</structname> Columns</title>
-->
   <title><structname>pg_foreign_server</structname>の列</title>
   <tgroup cols="1">
    <thead>
     <row>
      <entry role="catalog_table_entry"><para role="column_definition">
<!--
       Column Type
-->
列 型
      </para>
      <para>
<!--
       Description
-->
説明
      </para></entry>
     </row>
    </thead>

    <tbody>
     <row>
      <entry role="catalog_table_entry"><para role="column_definition">
       <structfield>oid</structfield> <type>oid</type>
      </para>
      <para>
<!--
       Row identifier
-->
行識別子
      </para></entry>
     </row>

     <row>
      <entry role="catalog_table_entry"><para role="column_definition">
       <structfield>srvname</structfield> <type>name</type>
      </para>
      <para>
<!--
       Name of the foreign server
-->
外部サーバの名前
      </para></entry>
     </row>

     <row>
      <entry role="catalog_table_entry"><para role="column_definition">
       <structfield>srvowner</structfield> <type>oid</type>
<!--
       (references <link linkend="catalog-pg-authid"><structname>pg_authid</structname></link>.<structfield>oid</structfield>)
-->
（参照先 <link linkend="catalog-pg-authid"><structname>pg_authid</structname></link>.<structfield>oid</structfield>）
      </para>
      <para>
<!--
       Owner of the foreign server
-->
外部サーバの所有者
      </para></entry>
     </row>

     <row>
      <entry role="catalog_table_entry"><para role="column_definition">
       <structfield>srvfdw</structfield> <type>oid</type>
<!--
       (references <link linkend="catalog-pg-foreign-data-wrapper"><structname>pg_foreign_data_wrapper</structname></link>.<structfield>oid</structfield>)
-->
（参照先 <link linkend="catalog-pg-foreign-data-wrapper"><structname>pg_foreign_data_wrapper</structname></link>.<structfield>oid</structfield>）
      </para>
      <para>
<!--
       OID of the foreign-data wrapper of this foreign server
-->
外部サーバの外部データラッパーのOID
      </para></entry>
     </row>

     <row>
      <entry role="catalog_table_entry"><para role="column_definition">
       <structfield>srvtype</structfield> <type>text</type>
      </para>
      <para>
<!--
       Type of the server (optional)
-->
サーバの型（オプション）
      </para></entry>
     </row>

     <row>
      <entry role="catalog_table_entry"><para role="column_definition">
       <structfield>srvversion</structfield> <type>text</type>
      </para>
      <para>
<!--
       Version of the server (optional)
-->
サーバのバージョン（オプション）
      </para></entry>
     </row>

     <row>
      <entry role="catalog_table_entry"><para role="column_definition">
       <structfield>srvacl</structfield> <type>aclitem[]</type>
      </para>
      <para>
<!--
       Access privileges; see <xref linkend="ddl-priv"/> for details
-->
アクセス権限。
詳細は<xref linkend="ddl-priv"/>を参照してください
      </para></entry>
     </row>

     <row>
      <entry role="catalog_table_entry"><para role="column_definition">
       <structfield>srvoptions</structfield> <type>text[]</type>
      </para>
      <para>
<!--
       Foreign server specific options, as <quote>keyword=value</quote> strings
-->
外部サーバの<quote>keyword=value</quote>のような特定のオプション
      </para></entry>
     </row>
    </tbody>
   </tgroup>
  </table>
 </sect1>


 <sect1 id="catalog-pg-foreign-table">
  <title><structname>pg_foreign_table</structname></title>

  <indexterm zone="catalog-pg-foreign-table">
   <primary>pg_foreign_table</primary>
  </indexterm>

  <para>
<!--
   The catalog <structname>pg_foreign_table</structname> contains
   auxiliary information about foreign tables.  A foreign table is
   primarily represented by a
   <link linkend="catalog-pg-class"><structname>pg_class</structname></link>
   entry, just like a regular table.  Its <structname>pg_foreign_table</structname>
   entry contains the information that is pertinent only to foreign tables
   and not any other kind of relation.
-->
<structname>pg_foreign_table</structname>カタログには、外部テーブルに関する補助情報が含まれます。
外部テーブルは主に<link linkend="catalog-pg-class"><structname>pg_class</structname></link>の項目により表されます。
<structname>pg_foreign_table</structname>の項目には、外部テーブルに属する情報のみに関する情報が含まれ、他の種類のリレーションは含まれません。
  </para>

  <table>
<!--
   <title><structname>pg_foreign_table</structname> Columns</title>
-->
   <title><structname>pg_foreign_table</structname>の列</title>
   <tgroup cols="1">
    <thead>
     <row>
      <entry role="catalog_table_entry"><para role="column_definition">
<!--
       Column Type
-->
列 型
      </para>
      <para>
<!--
       Description
-->
説明
      </para></entry>
     </row>
    </thead>

    <tbody>
     <row>
      <entry role="catalog_table_entry"><para role="column_definition">
       <structfield>ftrelid</structfield> <type>oid</type>
<!--
       (references <link linkend="catalog-pg-class"><structname>pg_class</structname></link>.<structfield>oid</structfield>)
-->
（参照先 <link linkend="catalog-pg-class"><structname>pg_class</structname></link>.<structfield>oid</structfield>）
      </para>
      <para>
<!--
       The OID of the <link linkend="catalog-pg-class"><structname>pg_class</structname></link> entry for this foreign table
-->
この外部テーブルに対する<link linkend="catalog-pg-class"><structname>pg_class</structname></link>項目のOID
      </para></entry>
     </row>

     <row>
      <entry role="catalog_table_entry"><para role="column_definition">
       <structfield>ftserver</structfield> <type>oid</type>
<!--
       (references <link linkend="catalog-pg-foreign-server"><structname>pg_foreign_server</structname></link>.<structfield>oid</structfield>)
-->
（参照先 <link linkend="catalog-pg-foreign-server"><structname>pg_foreign_server</structname></link>.<structfield>oid</structfield>）
      </para>
      <para>
<!--
       OID of the foreign server for this foreign table
-->
この外部テーブルに対する外部サーバOID
      </para></entry>
     </row>

     <row>
      <entry role="catalog_table_entry"><para role="column_definition">
       <structfield>ftoptions</structfield> <type>text[]</type>
      </para>
      <para>
<!--
       Foreign table options, as <quote>keyword=value</quote> strings
-->
<quote>keyword=value</quote>文字列のような、外部テーブルのオプション
      </para></entry>
     </row>
    </tbody>
   </tgroup>
  </table>
 </sect1>


 <sect1 id="catalog-pg-index">
  <title><structname>pg_index</structname></title>

  <indexterm zone="catalog-pg-index">
   <primary>pg_index</primary>
  </indexterm>

  <para>
<!--
   The catalog <structname>pg_index</structname> contains part of the information
   about indexes.  The rest is mostly in
   <link linkend="catalog-pg-class"><structname>pg_class</structname></link>.
-->
<structname>pg_index</structname>カタログはインデックス情報の一部を保持します。
その他のほとんどの情報は<link linkend="catalog-pg-class"><structname>pg_class</structname></link>にあります。
  </para>

  <table>
<!--
   <title><structname>pg_index</structname> Columns</title>
-->
   <title><structname>pg_index</structname>の列</title>
   <tgroup cols="1">
    <thead>
     <row>
      <entry role="catalog_table_entry"><para role="column_definition">
<!--
       Column Type
-->
列 型
      </para>
      <para>
<!--
       Description
-->
説明
      </para></entry>
     </row>
    </thead>

    <tbody>
     <row>
      <entry role="catalog_table_entry"><para role="column_definition">
       <structfield>indexrelid</structfield> <type>oid</type>
<!--
       (references <link linkend="catalog-pg-class"><structname>pg_class</structname></link>.<structfield>oid</structfield>)
-->
（参照先 <link linkend="catalog-pg-class"><structname>pg_class</structname></link>.<structfield>oid</structfield>）
      </para>
      <para>
<!--
       The OID of the <link linkend="catalog-pg-class"><structname>pg_class</structname></link> entry for this index
-->
このインデックスに対する<link linkend="catalog-pg-class"><structname>pg_class</structname></link>項目のOID
      </para></entry>
     </row>

     <row>
      <entry role="catalog_table_entry"><para role="column_definition">
       <structfield>indrelid</structfield> <type>oid</type>
<!--
       (references <link linkend="catalog-pg-class"><structname>pg_class</structname></link>.<structfield>oid</structfield>)
-->
（参照先 <link linkend="catalog-pg-class"><structname>pg_class</structname></link>.<structfield>oid</structfield>）
      </para>
      <para>
<!--
       The OID of the <link linkend="catalog-pg-class"><structname>pg_class</structname></link> entry for the table this index is for
-->
このインデックスが使われるテーブルに対する<link linkend="catalog-pg-class"><structname>pg_class</structname></link>項目のOID
      </para></entry>
     </row>

     <row>
      <entry role="catalog_table_entry"><para role="column_definition">
       <structfield>indnatts</structfield> <type>int2</type>
      </para>
      <para>
<!--
       The total number of columns in the index (duplicates
       <literal>pg_class.relnatts</literal>); this number includes both key and included attributes
-->
インデックス内の列数（<literal>pg_class.relnatts</literal>の複製）
      </para></entry>
     </row>

     <row>
      <entry role="catalog_table_entry"><para role="column_definition">
       <structfield>indnkeyatts</structfield> <type>int2</type>
      </para>
      <para>
<!--
       The number of <firstterm>key columns</firstterm> in the index,
       not counting any <firstterm>included columns</firstterm>, which are
       merely stored and do not participate in the index semantics
-->
格納されているだけで、インデックスのセマンティクスに寄与していない<firstterm>included columns</firstterm>を含まないインデックス内の<firstterm>key columns</firstterm>の数。
      </para></entry>
     </row>

     <row>
      <entry role="catalog_table_entry"><para role="column_definition">
       <structfield>indisunique</structfield> <type>bool</type>
      </para>
      <para>
<!--
       If true, this is a unique index
-->
trueの場合、一意性インデックス
      </para></entry>
     </row>

     <row>
      <entry role="catalog_table_entry"><para role="column_definition">
       <structfield>indnullsnotdistinct</structfield> <type>bool</type>
      </para>
      <para>
<!--
       This value is only used for unique indexes.  If false, this unique
       index will consider null values distinct (so the index can contain
       multiple null values in a column, the default PostgreSQL behavior).  If
       it is true, it will consider null values to be equal (so the index can
       only contain one null value in a column).
-->
この値はユニークインデックスに対してのみ使用されます。
falseの場合は、このユニークインデックスはNULL値を区別するものとみなします（PostgreSQLのデフォルト動作では、インデックスはカラムに複数のNULL値を含むことができます）。
NULL値は等しいものとみなします場合はtrue（インデックスはカラムに1つのNULL値しか含むことができません）。
      </para></entry>
     </row>

     <row>
      <entry role="catalog_table_entry"><para role="column_definition">
       <structfield>indisprimary</structfield> <type>bool</type>
      </para>
      <para>
<!--
       If true, this index represents the primary key of the table
       (<structfield>indisunique</structfield> should always be true when this is true)
-->
trueの場合、このインデックスはテーブルの主キーを表します
（この値がtrueの場合、<structfield>indisunique</structfield>は常にtrueでなければなりません）
      </para></entry>
     </row>

     <row>
      <entry role="catalog_table_entry"><para role="column_definition">
       <structfield>indisexclusion</structfield> <type>bool</type>
      </para>
      <para>
<!--
       If true, this index supports an exclusion constraint
-->
trueの場合、このインデックスは排他制約をサポートします
      </para></entry>
     </row>

     <row>
      <entry role="catalog_table_entry"><para role="column_definition">
       <structfield>indimmediate</structfield> <type>bool</type>
      </para>
      <para>
<!--
       If true, the uniqueness check is enforced immediately on
       insertion
       (irrelevant if <structfield>indisunique</structfield> is not true)
-->
trueの場合、一意性検査が挿入時即座に強制されます
（<structfield>indisunique</structfield>がtrueでなければ無関係です）
      </para></entry>
     </row>

     <row>
      <entry role="catalog_table_entry"><para role="column_definition">
       <structfield>indisclustered</structfield> <type>bool</type>
      </para>
      <para>
<!--
       If true, the table was last clustered on this index
-->
trueの場合、前回このインデックスを元にテーブルはクラスタ化されました
      </para></entry>
     </row>

     <row>
      <entry role="catalog_table_entry"><para role="column_definition">
       <structfield>indisvalid</structfield> <type>bool</type>
      </para>
      <para>
<!--
       If true, the index is currently valid for queries.  False means the
       index is possibly incomplete: it must still be modified by
       <link linkend="sql-insert"><command>INSERT</command></link>/<link linkend="sql-update"><command>UPDATE</command></link> operations, but it cannot safely
       be used for queries. If it is unique, the uniqueness property is not
       guaranteed true either.
-->
trueの場合、現在このインデックスは問い合わせに対して有効です。
falseの場合は、インデックスが不完全かもしれないことを意味します。
<link linkend="sql-insert"><command>INSERT</command></link>/<link linkend="sql-update"><command>UPDATE</command></link>操作による変更が行われているはずで、問い合わせに使用するには安全ではありません。
一意性インデックスであれば、一意性も保証されません。
      </para></entry>
     </row>

     <row>
      <entry role="catalog_table_entry"><para role="column_definition">
       <structfield>indcheckxmin</structfield> <type>bool</type>
      </para>
      <para>
<!--
       If true, queries must not use the index until the <structfield>xmin</structfield>
       of this <structname>pg_index</structname> row is below their <symbol>TransactionXmin</symbol>
       event horizon, because the table may contain broken <link linkend="storage-hot">HOT chains</link> with
       incompatible rows that they can see
-->
trueの場合、<structname>pg_index</structname>行の<structfield>xmin</structfield>が<symbol>TransactionXmin</symbol>イベント境界値を下回るまで、問い合わせはインデックスを使用してはいけません。
なぜなら、テーブルは互換性の無い行と共に破壊された<link linkend="storage-hot">HOTチェイン</link>を含み、それらが可視であるかもしれないからです。
      </para></entry>
     </row>

     <row>
      <entry role="catalog_table_entry"><para role="column_definition">
       <structfield>indisready</structfield> <type>bool</type>
      </para>
      <para>
<!--
       If true, the index is currently ready for inserts.  False means the
       index must be ignored by <link linkend="sql-insert"><command>INSERT</command></link>/<link linkend="sql-update"><command>UPDATE</command></link>
       operations.
-->
trueの場合、インデックスは挿入に対する準備ができています。
falseの場合、インデックスは<link linkend="sql-insert"><command>INSERT</command></link>/<link linkend="sql-update"><command>UPDATE</command></link>操作により無視されなければならないことを意味します。
      </para></entry>
     </row>

     <row>
      <entry role="catalog_table_entry"><para role="column_definition">
       <structfield>indislive</structfield> <type>bool</type>
      </para>
      <para>
<!--
       If false, the index is in process of being dropped, and should be
       ignored for all purposes (including HOT-safety decisions)
-->
falseの場合は、インデックスの削除処理が進行中であり、このためすべての目的において（HOT安全性の決定を含む）無視しなければなりません
      </para></entry>
     </row>

     <row>
      <entry role="catalog_table_entry"><para role="column_definition">
       <structfield>indisreplident</structfield> <type>bool</type>
      </para>
      <para>
<!--
       If true this index has been chosen as <quote>replica identity</quote>
       using <link linkend="sql-altertable-replica-identity"><command>ALTER TABLE ...
       REPLICA IDENTITY USING INDEX ...</command></link>
-->
trueの場合、このインデックスは<link linkend="sql-altertable-replica-identity"><command>ALTER TABLE ...
REPLICA IDENTITY USING INDEX ...</command></link>を用いて<quote>replica identity</quote>が選択されます
      </para></entry>
     </row>

     <row>
      <entry role="catalog_table_entry"><para role="column_definition">
       <structfield>indkey</structfield> <type>int2vector</type>
<!--
       (references <link linkend="catalog-pg-attribute"><structname>pg_attribute</structname></link>.<structfield>attnum</structfield>)
-->
（参照先 <link linkend="catalog-pg-attribute"><structname>pg_attribute</structname></link>.<structfield>attnum</structfield>）
      </para>
      <para>
<!--
       This is an array of <structfield>indnatts</structfield> values that
       indicate which table columns this index indexes.  For example, a value
       of <literal>1 3</literal> would mean that the first and the third table
       columns make up the index entries.  Key columns come before non-key
       (included) columns.  A zero in this array indicates that the
       corresponding index attribute is an expression over the table columns,
       rather than a simple column reference.
-->
このインデックスがどのテーブル列をインデックスとしているかを示す<structfield>indnatts</structfield>配列の値です。
例えば、<literal>1 3</literal>は1番目と3番目のテーブル列がインデックス項目となっていることを示します。
キー列は、（INCLUDE句で指定した）非キー列の前に来ます。
この配列でゼロとなっているのは対応するインデックスの属性が単純な列参照ではなくテーブル列に渡った演算式であることを示します。
      </para></entry>
     </row>

     <row>
      <entry role="catalog_table_entry"><para role="column_definition">
       <structfield>indcollation</structfield> <type>oidvector</type>
<!--
       (references <link linkend="catalog-pg-collation"><structname>pg_collation</structname></link>.<structfield>oid</structfield>)
-->
（参照先 <link linkend="catalog-pg-collation"><structname>pg_collation</structname></link>.<structfield>oid</structfield>）
      </para>
      <para>
<!--
       For each column in the index key
       (<structfield>indnkeyatts</structfield> values), this contains the OID
       of the collation to use for the index, or zero if the column is not of
       a collatable data type.
-->
インデックスキー（<structfield>indnkeyatts</structfield>の値）内の各列に関してここにはインデックスで使用される照合順序のOIDが含まれます。
照合できないデータ型の列ではゼロが入ります。
      </para></entry>
     </row>

     <row>
      <entry role="catalog_table_entry"><para role="column_definition">
       <structfield>indclass</structfield> <type>oidvector</type>
<!--
       (references <link linkend="catalog-pg-opclass"><structname>pg_opclass</structname></link>.<structfield>oid</structfield>)
-->
（参照先 <link linkend="catalog-pg-opclass"><structname>pg_opclass</structname></link>.<structfield>oid</structfield>）
      </para>
      <para>
<!--
       For each column in the index key
       (<structfield>indnkeyatts</structfield> values), this contains the OID
       of the operator class to use.  See
       <link linkend="catalog-pg-opclass"><structname>pg_opclass</structname></link> for details.
-->
インデックスキー（<structfield>indnkeyatts</structfield>の値）内のそれぞれの列に対して、使用する演算子クラスのOIDを保持します。
<link linkend="catalog-pg-opclass"><structname>pg_opclass</structname></link>を参照してください。
      </para></entry>
     </row>

     <row>
      <entry role="catalog_table_entry"><para role="column_definition">
       <structfield>indoption</structfield> <type>int2vector</type>
      </para>
      <para>
<!--
       This is an array of <structfield>indnkeyatts</structfield> values that
       store per-column flag bits.  The meaning of the bits is defined by
       the index's access method.
-->
列毎のフラグビットを格納する<structfield>indnkeyatts</structfield>値の配列です。
ビットの意味はインデックスのアクセスメソッドによって定義されています。
      </para></entry>
     </row>

     <row>
      <entry role="catalog_table_entry"><para role="column_definition">
       <structfield>indexprs</structfield> <type>pg_node_tree</type>
      </para>
      <para>
<!--
       Expression trees (in <function>nodeToString()</function>
       representation) for index attributes that are not simple column
       references.  This is a list with one element for each zero
       entry in <structfield>indkey</structfield>.  Null if all index attributes
       are simple references.
-->
単純な列参照でないインデックス属性の（<function>nodeToString()</function>表現による）演算式ツリー。
<structfield>indkey</structfield>がゼロの各エントリについて1つの要素があるリストになっています。
すべてのインデックス属性が単純な参照ならNULLとなります。
      </para></entry>
     </row>

     <row>
      <entry role="catalog_table_entry"><para role="column_definition">
       <structfield>indpred</structfield> <type>pg_node_tree</type>
      </para>
      <para>
<!--
       Expression tree (in <function>nodeToString()</function>
       representation) for partial index predicate.  Null if not a
       partial index.
-->
部分インデックス属性の（<function>nodeToString()</function>表現による）演算式ツリー。
部分インデックスでなければNULL。
      </para></entry>
     </row>
    </tbody>
   </tgroup>
  </table>

 </sect1>


 <sect1 id="catalog-pg-inherits">
  <title><structname>pg_inherits</structname></title>

  <indexterm zone="catalog-pg-inherits">
   <primary>pg_inherits</primary>
  </indexterm>

  <para>
<!--
   The catalog <structname>pg_inherits</structname> records information about
   table and index inheritance hierarchies.  There is one entry for each direct
   parent-child table or index relationship in the database.  (Indirect
   inheritance can be determined by following chains of entries.)
-->
<structname>pg_inherits</structname>カタログはテーブルとインデックスの継承階層の情報を記録します。
データベース内の、それぞれの直接の親子テーブルあるいはインデックス関係に対して1つの記述があります。
（直接ではない継承は、記述の連鎖から決定されます。）
  </para>

  <table>
<!--
   <title><structname>pg_inherits</structname> Columns</title>
-->
   <title><structname>pg_inherits</structname>の列</title>
   <tgroup cols="1">
    <thead>
     <row>
      <entry role="catalog_table_entry"><para role="column_definition">
<!--
       Column Type
-->
列 型
      </para>
      <para>
<!--
       Description
-->
説明
      </para></entry>
     </row>
    </thead>

    <tbody>
     <row>
      <entry role="catalog_table_entry"><para role="column_definition">
       <structfield>inhrelid</structfield> <type>oid</type>
<!--
       (references <link linkend="catalog-pg-class"><structname>pg_class</structname></link>.<structfield>oid</structfield>)
-->
（参照先 <link linkend="catalog-pg-class"><structname>pg_class</structname></link>.<structfield>oid</structfield>）
      </para>
      <para>
<!--
       The OID of the child table or index
-->
子テーブルあるいはインデックスのOID
      </para></entry>
     </row>

     <row>
      <entry role="catalog_table_entry"><para role="column_definition">
       <structfield>inhparent</structfield> <type>oid</type>
<!--
       (references <link linkend="catalog-pg-class"><structname>pg_class</structname></link>.<structfield>oid</structfield>)
-->
（参照先 <link linkend="catalog-pg-class"><structname>pg_class</structname></link>.<structfield>oid</structfield>）
      </para>
      <para>
<!--
       The OID of the parent table or index
-->
親テーブルあるいはインデックスのOID
      </para></entry>
     </row>

     <row>
      <entry role="catalog_table_entry"><para role="column_definition">
       <structfield>inhseqno</structfield> <type>int4</type>
      </para>
      <para>
<!--
       If there is more than one direct parent for a child table (multiple
       inheritance), this number tells the order in which the
       inherited columns are to be arranged.  The count starts at 1.
-->
子テーブルの直接の親が複数あるとき（多重継承）、この数は継承列を整える順序を導きます。
1から数えます。
      </para>
      <para>
<!--
       Indexes cannot have multiple inheritance, since they can only inherit
       when using declarative partitioning.
-->
インデックスは多重継承できません。宣言的パーティショニングを使用する際にしか継承できないからです。
      </para></entry>
     </row>

     <row>
      <entry role="catalog_table_entry"><para role="column_definition">
       <structfield>inhdetachpending</structfield> <type>bool</type>
      </para>
      <para>
<!--
       <literal>true</literal> for a partition that is in the process of
       being detached; <literal>false</literal> otherwise.
-->
パーティションが取り外し処理中の場合は<literal>true</literal>。そうでなければ<literal>false</literal>。
      </para></entry>
     </row>
    </tbody>
   </tgroup>
  </table>

 </sect1>

 <sect1 id="catalog-pg-init-privs">
  <title><structname>pg_init_privs</structname></title>

  <indexterm zone="catalog-pg-init-privs">
   <primary>pg_init_privs</primary>
  </indexterm>

  <para>
<!--
   The catalog <structname>pg_init_privs</structname> records information about
   the initial privileges of objects in the system.  There is one entry
   for each object in the database which has a non-default (non-NULL)
   initial set of privileges.
-->
<structname>pg_init_privs</structname>カタログは、システム内のオブジェクトの初期権限についての情報を記録します。
データベース内の初期権限のセットがデフォルトでない（NULLでない）オブジェクトごとに1つの記述があります。
  </para>

  <para>
<!--
   Objects can have initial privileges either by having those privileges set
   when the system is initialized (by <application>initdb</application>) or when the
   object is created during a <link linkend="sql-createextension"><command>CREATE EXTENSION</command></link> and the
   extension script sets initial privileges using the <link linkend="sql-grant"><command>GRANT</command></link>
   system.  Note that the system will automatically handle recording of the
   privileges during the extension script and that extension authors need
   only use the <command>GRANT</command> and <command>REVOKE</command>
   statements in their script to have the privileges recorded.  The
   <literal>privtype</literal> column indicates if the initial privilege was
   set by <application>initdb</application> or during a
   <command>CREATE EXTENSION</command> command.
-->
オブジェクトは、システムが（<application>initdb</application>によって）初期化された時、またはオブジェクトが<link linkend="sql-createextension"><command>CREATE EXTENSION</command></link>の実行中に作成され、拡張スクリプトが<link linkend="sql-grant"><command>GRANT</command></link>コマンドを使用して初期権限をシステムにセットする時に初期権限を持つことができます。
システムは、拡張スクリプトの実行中に権限の記録を自動的に処理することや、拡張作成者が権限を記録させるためにスクリプトの中で<command>GRANT</command>と<command>REVOKE</command>ステートメントの使用のみを必要とすることに注意してください。
<literal>privtype</literal>列は、初期権限が<application>initdb</application>によって設定されたか、もしくは<command>CREATE EXTENSION</command>コマンド実行中に設定されたかを表示します。
  </para>

  <para>
<!--
   Objects which have initial privileges set by <application>initdb</application> will
   have entries where <literal>privtype</literal> is
   <literal>'i'</literal>, while objects which have initial privileges set
   by <command>CREATE EXTENSION</command> will have entries where
   <literal>privtype</literal> is <literal>'e'</literal>.
-->
<application>initdb</application>によって設定された初期権限を持つオブジェクトは、<literal>privtype</literal>が<literal>'i'</literal>で、<command>CREATE EXTENSION</command>によって設定された初期権限を持つオブジェクトは、<literal>privtype</literal>が<literal>'e'</literal>になります。
  </para>

  <table>
<!--
   <title><structname>pg_init_privs</structname> Columns</title>
-->
   <title><structname>pg_init_privs</structname>の列</title>
   <tgroup cols="1">
    <thead>
     <row>
      <entry role="catalog_table_entry"><para role="column_definition">
<!--
       Column Type
-->
列 型
      </para>
      <para>
<!--
       Description
-->
説明
      </para></entry>
     </row>
    </thead>

    <tbody>
     <row>
      <entry role="catalog_table_entry"><para role="column_definition">
       <structfield>objoid</structfield> <type>oid</type>
<!--
       (references any OID column)
-->
（いずれかのOID列）
      </para>
      <para>
<!--
       The OID of the specific object
-->
特定のオブジェクトのOID
      </para></entry>
     </row>

     <row>
      <entry role="catalog_table_entry"><para role="column_definition">
       <structfield>classoid</structfield> <type>oid</type>
<!--
       (references <link linkend="catalog-pg-class"><structname>pg_class</structname></link>.<structfield>oid</structfield>)
-->
（参照先 <link linkend="catalog-pg-class"><structname>pg_class</structname></link>.<structfield>oid</structfield>）
      </para>
      <para>
<!--
       The OID of the system catalog the object is in
-->
オブジェクトが存在するシステムカタログのOID
      </para></entry>
     </row>

     <row>
      <entry role="catalog_table_entry"><para role="column_definition">
       <structfield>objsubid</structfield> <type>int4</type>
      </para>
      <para>
<!--
       For a table column, this is the column number (the
       <structfield>objoid</structfield> and <structfield>classoid</structfield> refer to the
       table itself).  For all other object types, this column is
       zero.
-->
テーブル列においては、列番号です（<structfield>objoid</structfield>と<structfield>classoid</structfield>はテーブル自身を参照します）。
その他すべてのオブジェクト型においては、この列はゼロです。
      </para></entry>
     </row>

     <row>
      <entry role="catalog_table_entry"><para role="column_definition">
       <structfield>privtype</structfield> <type>char</type>
      </para>
      <para>
<!--
       A code defining the type of initial privilege of this object; see text
-->
オブジェクトの初期権限の型を設定しているコード。
テキストを参照してください
      </para></entry>
     </row>

     <row>
      <entry role="catalog_table_entry"><para role="column_definition">
       <structfield>initprivs</structfield> <type>aclitem[]</type>
      </para>
      <para>
<!--
       The initial access privileges; see
       <xref linkend="ddl-priv"/> for details
-->
初期アクセス権限。
詳細は<xref linkend="ddl-priv"/>を参照してください
      </para></entry>
     </row>
    </tbody>
   </tgroup>
  </table>

 </sect1>


 <sect1 id="catalog-pg-language">
  <title><structname>pg_language</structname></title>

  <indexterm zone="catalog-pg-language">
   <primary>pg_language</primary>
  </indexterm>

  <para>
<!--
   The catalog <structname>pg_language</structname> registers
   languages in which you can write functions or stored procedures.
   See <xref linkend="sql-createlanguage"/>
   and <xref linkend="xplang"/> for more information about language handlers.
-->
<structname>pg_language</structname>カタログはユーザ定義関数やストアドプロシージャを作成できる言語を登録します。
言語ハンドラの詳細は<xref linkend="sql-createlanguage"/>と<xref linkend="xplang"/>を参照してください。
  </para>

  <table>
<!--
   <title><structname>pg_language</structname> Columns</title>
-->
   <title><structname>pg_language</structname>の列</title>
   <tgroup cols="1">
    <thead>
     <row>
      <entry role="catalog_table_entry"><para role="column_definition">
<!--
       Column Type
-->
列 型
      </para>
      <para>
<!--
       Description
-->
説明
      </para></entry>
     </row>
    </thead>

    <tbody>
     <row>
      <entry role="catalog_table_entry"><para role="column_definition">
       <structfield>oid</structfield> <type>oid</type>
      </para>
      <para>
<!--
       Row identifier
-->
行識別子
      </para></entry>
     </row>

     <row>
      <entry role="catalog_table_entry"><para role="column_definition">
       <structfield>lanname</structfield> <type>name</type>
      </para>
      <para>
<!--
       Name of the language
-->
言語名称
      </para></entry>
     </row>

     <row>
      <entry role="catalog_table_entry"><para role="column_definition">
       <structfield>lanowner</structfield> <type>oid</type>
<!--
       (references <link linkend="catalog-pg-authid"><structname>pg_authid</structname></link>.<structfield>oid</structfield>)
-->
（参照先 <link linkend="catalog-pg-authid"><structname>pg_authid</structname></link>.<structfield>oid</structfield>）
      </para>
      <para>
<!--
       Owner of the language
-->
言語の所有者
      </para></entry>
     </row>

     <row>
      <entry role="catalog_table_entry"><para role="column_definition">
       <structfield>lanispl</structfield> <type>bool</type>
      </para>
      <para>
<!--
       This is false for internal languages (such as
       <acronym>SQL</acronym>) and true for user-defined languages.
       Currently, <application>pg_dump</application> still uses this
       to determine which languages need to be dumped, but this might be
       replaced by a different mechanism in the future.
-->
（<acronym>SQL</acronym>のような）内部言語ではfalseで、ユーザ定義言語ではtrueです。
現在、<application>pg_dump</application>ではどの言語がダンプされる必要があるかを特定するためにこれを利用していますが、近い将来に異なるメカニズムによって置き換わる可能性があります。
      </para></entry>
     </row>

     <row>
      <entry role="catalog_table_entry"><para role="column_definition">
       <structfield>lanpltrusted</structfield> <type>bool</type>
      </para>
      <para>
<!--
       True if this is a trusted language, which means that it is believed
       not to grant access to anything outside the normal SQL execution
       environment.  Only superusers can create functions in untrusted
       languages.
-->
信頼できる言語の場合はtrue。
信頼できる言語とは、通常のSQL実行環境の外側にある、いかなる言語へのアクセス許可も付与されていないと信用できる言語です。
スーパーユーザのみが信頼されない言語で関数を作成できます。
      </para></entry>
     </row>

     <row>
      <entry role="catalog_table_entry"><para role="column_definition">
       <structfield>lanplcallfoid</structfield> <type>oid</type>
<!--
       (references <link linkend="catalog-pg-proc"><structname>pg_proc</structname></link>.<structfield>oid</structfield>)
-->
（参照先 <link linkend="catalog-pg-proc"><structname>pg_proc</structname></link>.<structfield>oid</structfield>）
      </para>
      <para>
<!--
       For noninternal languages this references the language
       handler, which is a special function that is responsible for
       executing all functions that are written in the particular
       language. Zero for internal languages.
-->
非内部言語用の、言語ハンドラを参照します。
これは、この言語で記述されたすべての関数を実行するための責任を持つ特別な関数です。
内部言語の場合はゼロ。
      </para></entry>
     </row>

     <row>
      <entry role="catalog_table_entry"><para role="column_definition">
       <structfield>laninline</structfield> <type>oid</type>
<!--
       (references <link linkend="catalog-pg-proc"><structname>pg_proc</structname></link>.<structfield>oid</structfield>)
-->
（参照先 <link linkend="catalog-pg-proc"><structname>pg_proc</structname></link>.<structfield>oid</structfield>）
      </para>
      <para>
<!--
       This references a function that is responsible for executing
       <quote>inline</quote> anonymous code blocks
       (<xref linkend="sql-do"/> blocks).
       Zero if inline blocks are not supported.
-->
これは<quote>インライン</quote>匿名コードブロック（<xref linkend="sql-do"/>ブロック）の実行に責任を持つ関数を参照します。
インラインブロックをサポートしない場合はゼロ。
      </para></entry>
     </row>

     <row>
      <entry role="catalog_table_entry"><para role="column_definition">
       <structfield>lanvalidator</structfield> <type>oid</type>
<!--
       (references <link linkend="catalog-pg-proc"><structname>pg_proc</structname></link>.<structfield>oid</structfield>)
-->
（参照先 <link linkend="catalog-pg-proc"><structname>pg_proc</structname></link>.<structfield>oid</structfield>）
      </para>
      <para>
<!--
       This references a language validator function that is responsible
       for checking the syntax and validity of new functions when they
       are created.  Zero if no validator is provided.
-->
これは、新しい関数が作成された時に構文や有効性の検査を引き受ける言語有効性検査関数を参照します。
有効性検査関数がない場合はゼロになります。
      </para></entry>
     </row>

     <row>
      <entry role="catalog_table_entry"><para role="column_definition">
       <structfield>lanacl</structfield> <type>aclitem[]</type>
      </para>
      <para>
<!--
       Access privileges; see <xref linkend="ddl-priv"/> for details
-->
アクセス権限。
詳細は<xref linkend="ddl-priv"/>を参照してください
      </para></entry>
     </row>
    </tbody>
   </tgroup>
  </table>

 </sect1>


 <sect1 id="catalog-pg-largeobject">
  <title><structname>pg_largeobject</structname></title>

  <indexterm zone="catalog-pg-largeobject">
   <primary>pg_largeobject</primary>
  </indexterm>

  <para>
<!--
   The catalog <structname>pg_largeobject</structname> holds the data making up
   <quote>large objects</quote>.  A large object is identified by an OID
   assigned when it is created.  Each large object is broken into
   segments or <quote>pages</quote> small enough to be conveniently stored as rows
   in <structname>pg_largeobject</structname>.
   The amount of data per page is defined to be <symbol>LOBLKSIZE</symbol> (which is currently
   <literal>BLCKSZ/4</literal>, or typically 2 kB).
-->
<structname>pg_largeobject</structname>カタログは<quote>ラージオブジェクト</quote>を構築するデータを保持します。
ラージオブジェクトは作成された時に割り当てられたOIDで識別されます。
それぞれのラージオブジェクトは<structname>pg_largeobject</structname>の行に都合良く格納されるのに十分に足る小さなセグメント、もしくは<quote>ページ</quote>に分割されます。
ページごとのデータ量は（現在<literal>BLCKSZ/4</literal>あるいは典型的に2キロバイトの）<symbol>LOBLKSIZE</symbol>として定義されます。
  </para>

  <para>
<!--
   Prior to <productname>PostgreSQL</productname> 9.0, there was no permission structure
   associated with large objects.  As a result,
   <structname>pg_largeobject</structname> was publicly readable and could be
   used to obtain the OIDs (and contents) of all large objects in the system.
   This is no longer the case; use
   <link linkend="catalog-pg-largeobject-metadata"><structname>pg_largeobject_metadata</structname></link>
   to obtain a list of large object OIDs.
-->
<productname>PostgreSQL</productname> 9.0より前までは、ラージオブジェクトに関連した権限構造はありませんでした。
その結果<structname>pg_largeobject</structname>は可読性が高いもので、システム内のすべてのラージオブジェクトのOIDを入手するために使用できました。
これはもはや当てはまりません。
ラージオブジェクトのOIDのリストを入手するためには<link linkend="catalog-pg-largeobject-metadata"><structname>pg_largeobject_metadata</structname></link>を使用してください。
  </para>

  <table>
<!--
   <title><structname>pg_largeobject</structname> Columns</title>
-->
   <title><structname>pg_largeobject</structname>の列</title>
   <tgroup cols="1">
    <thead>
     <row>
      <entry role="catalog_table_entry"><para role="column_definition">
<!--
       Column Type
-->
列 型
      </para>
      <para>
<!--
       Description
-->
説明
      </para></entry>
     </row>
    </thead>

    <tbody>
     <row>
      <entry role="catalog_table_entry"><para role="column_definition">
       <structfield>loid</structfield> <type>oid</type>
<!--
       (references <link linkend="catalog-pg-largeobject-metadata"><structname>pg_largeobject_metadata</structname></link>.<structfield>oid</structfield>)
-->
（参照先 <link linkend="catalog-pg-largeobject-metadata"><structname>pg_largeobject_metadata</structname></link>.<structfield>oid</structfield>）
      </para>
      <para>
<!--
       Identifier of the large object that includes this page
-->
このページを含んだラージオブジェクトの識別子
      </para></entry>
     </row>

     <row>
      <entry role="catalog_table_entry"><para role="column_definition">
       <structfield>pageno</structfield> <type>int4</type>
      </para>
      <para>
<!--
       Page number of this page within its large object
       (counting from zero)
-->
ラージオブジェクト内の（ゼロから数えた）このページのページ番号
      </para></entry>
     </row>

     <row>
      <entry role="catalog_table_entry"><para role="column_definition">
       <structfield>data</structfield> <type>bytea</type>
      </para>
      <para>
<!--
       Actual data stored in the large object.
       This will never be more than <symbol>LOBLKSIZE</symbol> bytes and might be less.
-->
ラージオブジェクト内に保存された実データ。
<symbol>LOBLKSIZE</symbol>バイトを絶対上回りません。
たぶんそれより小さいでしょう。
      </para></entry>
     </row>
    </tbody>
   </tgroup>
  </table>

  <para>
<!--
   Each row of <structname>pg_largeobject</structname> holds data
   for one page of a large object, beginning at
   byte offset (<literal>pageno * LOBLKSIZE</literal>) within the object.  The implementation
   allows sparse storage: pages might be missing, and might be shorter than
   <literal>LOBLKSIZE</literal> bytes even if they are not the last page of the object.
   Missing regions within a large object read as zeroes.
-->
<structname>pg_largeobject</structname>のそれぞれの行はオブジェクト内のバイトオフセット（<literal>pageno * LOBLKSIZE</literal>）から始まるラージオブジェクトの1ページ分のデータを保持します。
ページが見つからなかったり、たとえオブジェクトの最後のページでない場合でも<literal>LOBLKSIZE</literal>より小さくてもよいといった、あちこちに散らばって保存されてもよいような実装になっています。
ラージオブジェクトの中で見つからない部分はゼロとして読み込まれます。
  </para>

 </sect1>

 <sect1 id="catalog-pg-largeobject-metadata">
  <title><structname>pg_largeobject_metadata</structname></title>

  <indexterm zone="catalog-pg-largeobject-metadata">
   <primary>pg_largeobject_metadata</primary>
  </indexterm>

  <para>
<!--
   The catalog <structname>pg_largeobject_metadata</structname>
   holds metadata associated with large objects.  The actual large object
   data is stored in
   <link linkend="catalog-pg-largeobject"><structname>pg_largeobject</structname></link>.
-->
<structname>pg_largeobject_metadata</structname>はラージオブジェクトに関連したメタデータを保持します。
実際のラージオブジェクトデータは<link linkend="catalog-pg-largeobject"><structname>pg_largeobject</structname></link>に格納されます。
  </para>

  <table>
<!--
   <title><structname>pg_largeobject_metadata</structname> Columns</title>
-->
   <title><structname>pg_largeobject_metadata</structname>の列</title>
   <tgroup cols="1">
    <thead>
     <row>
      <entry role="catalog_table_entry"><para role="column_definition">
<!--
       Column Type
-->
列 型
      </para>
      <para>
<!--
       Description
-->
説明
      </para></entry>
     </row>
    </thead>

    <tbody>
     <row>
      <entry role="catalog_table_entry"><para role="column_definition">
       <structfield>oid</structfield> <type>oid</type>
      </para>
      <para>
<!--
       Row identifier
-->
行識別子
      </para></entry>
     </row>

     <row>
      <entry role="catalog_table_entry"><para role="column_definition">
       <structfield>lomowner</structfield> <type>oid</type>
<!--
       (references <link linkend="catalog-pg-authid"><structname>pg_authid</structname></link>.<structfield>oid</structfield>)
-->
（参照先 <link linkend="catalog-pg-authid"><structname>pg_authid</structname></link>.<structfield>oid</structfield>）
      </para>
      <para>
<!--
       Owner of the large object
-->
ラージオブジェクトの所有者
      </para></entry>
     </row>

     <row>
      <entry role="catalog_table_entry"><para role="column_definition">
       <structfield>lomacl</structfield> <type>aclitem[]</type>
      </para>
      <para>
<!--
       Access privileges; see <xref linkend="ddl-priv"/> for details
-->
アクセス権限。
詳細は<xref linkend="ddl-priv"/>を参照してください
      </para></entry>
     </row>
    </tbody>
   </tgroup>
  </table>
 </sect1>


 <sect1 id="catalog-pg-namespace">
  <title><structname>pg_namespace</structname></title>

  <indexterm zone="catalog-pg-namespace">
   <primary>pg_namespace</primary>
  </indexterm>

  <para>
<!--
   The catalog <structname>pg_namespace</structname> stores namespaces.
   A namespace is the structure underlying SQL schemas: each namespace
   can have a separate collection of relations, types, etc. without name
   conflicts.
-->
<structname>pg_namespace</structname>カタログは名前空間を保存します。
名前空間はSQLスキーマの裏にある構造です。
それぞれの名前空間は、リレーション、型などの集合を、名前が競合することなく、個別に持ちます。
  </para>

  <table>
<!--
   <title><structname>pg_namespace</structname> Columns</title>
-->
   <title><structname>pg_namespace</structname>の列</title>
   <tgroup cols="1">
    <thead>
     <row>
      <entry role="catalog_table_entry"><para role="column_definition">
<!--
       Column Type
-->
列 型
      </para>
      <para>
<!--
       Description
-->
説明
      </para></entry>
     </row>
    </thead>

    <tbody>
     <row>
      <entry role="catalog_table_entry"><para role="column_definition">
       <structfield>oid</structfield> <type>oid</type>
      </para>
      <para>
<!--
       Row identifier
-->
行識別子
      </para></entry>
     </row>

     <row>
      <entry role="catalog_table_entry"><para role="column_definition">
       <structfield>nspname</structfield> <type>name</type>
      </para>
      <para>
<!--
       Name of the namespace
-->
名前空間の名前
      </para></entry>
     </row>

     <row>
      <entry role="catalog_table_entry"><para role="column_definition">
       <structfield>nspowner</structfield> <type>oid</type>
<!--
       (references <link linkend="catalog-pg-authid"><structname>pg_authid</structname></link>.<structfield>oid</structfield>)
-->
（参照先 <link linkend="catalog-pg-authid"><structname>pg_authid</structname></link>.<structfield>oid</structfield>）
      </para>
      <para>
<!--
       Owner of the namespace
-->
名前空間の所有者
      </para></entry>
     </row>

     <row>
      <entry role="catalog_table_entry"><para role="column_definition">
       <structfield>nspacl</structfield> <type>aclitem[]</type>
      </para>
      <para>
<!--
       Access privileges; see <xref linkend="ddl-priv"/> for details
-->
アクセス権限。
詳細は<xref linkend="ddl-priv"/>を参照してください
      </para></entry>
     </row>
    </tbody>
   </tgroup>
  </table>

 </sect1>


 <sect1 id="catalog-pg-opclass">
  <title><structname>pg_opclass</structname></title>

  <indexterm zone="catalog-pg-opclass">
   <primary>pg_opclass</primary>
  </indexterm>

  <para>
<!--
   The catalog <structname>pg_opclass</structname> defines
   index access method operator classes.  Each operator class defines
   semantics for index columns of a particular data type and a particular
   index access method.  An operator class essentially specifies that a
   particular operator family is applicable to a particular indexable column
   data type.  The set of operators from the family that are actually usable
   with the indexed column are whichever ones accept the column's data type
   as their left-hand input.
-->
<structname>pg_opclass</structname>カタログはインデックスアクセスメソッド演算子クラスを定義します。
それぞれの演算子クラスは特定のデータ型のインデックス列のセマンティクスと特定のインデックスアクセスメソッドを定義します。
演算子クラスは、ある特定の演算子族は特定のインデックス可能な列データの型に対して適用できる、ということを本質的に特定します。
インデックス付けされた列を実際に使用可能な演算子族の演算子群は、その列のデータ型を左辺の入力として受け付けます。
  </para>

  <para>
<!--
   Operator classes are described at length in <xref linkend="xindex"/>.
-->
   演算子クラスについては<xref linkend="xindex"/>に詳細に説明されています。
  </para>

  <table>
<!--
   <title><structname>pg_opclass</structname> Columns</title>
-->
   <title><structname>pg_opclass</structname>の列</title>
   <tgroup cols="1">
    <thead>
     <row>
      <entry role="catalog_table_entry"><para role="column_definition">
<!--
       Column Type
-->
列 型
      </para>
      <para>
<!--
       Description
-->
説明
      </para></entry>
     </row>
    </thead>

    <tbody>
     <row>
      <entry role="catalog_table_entry"><para role="column_definition">
       <structfield>oid</structfield> <type>oid</type>
      </para>
      <para>
<!--
       Row identifier
-->
行識別子
      </para></entry>
     </row>

     <row>
      <entry role="catalog_table_entry"><para role="column_definition">
       <structfield>opcmethod</structfield> <type>oid</type>
<!--
       (references <link linkend="catalog-pg-am"><structname>pg_am</structname></link>.<structfield>oid</structfield>)
-->
（参照先 <link linkend="catalog-pg-am"><structname>pg_am</structname></link>.<structfield>oid</structfield>）
      </para>
      <para>
<!--
       Index access method operator class is for
-->
対象のインデックスアクセスメソッド演算子クラス
      </para></entry>
     </row>

     <row>
      <entry role="catalog_table_entry"><para role="column_definition">
       <structfield>opcname</structfield> <type>name</type>
      </para>
      <para>
<!--
       Name of this operator class
-->
この演算子クラスの名前
      </para></entry>
     </row>

     <row>
      <entry role="catalog_table_entry"><para role="column_definition">
       <structfield>opcnamespace</structfield> <type>oid</type>
<!--
       (references <link linkend="catalog-pg-namespace"><structname>pg_namespace</structname></link>.<structfield>oid</structfield>)
-->
（参照先 <link linkend="catalog-pg-namespace"><structname>pg_namespace</structname></link>.<structfield>oid</structfield>）
      </para>
      <para>
<!--
       Namespace of this operator class
-->
この演算子クラスの名前空間
      </para></entry>
     </row>

     <row>
      <entry role="catalog_table_entry"><para role="column_definition">
       <structfield>opcowner</structfield> <type>oid</type>
<!--
       (references <link linkend="catalog-pg-authid"><structname>pg_authid</structname></link>.<structfield>oid</structfield>)
-->
（参照先 <link linkend="catalog-pg-authid"><structname>pg_authid</structname></link>.<structfield>oid</structfield>）
      </para>
      <para>
<!--
       Owner of the operator class
-->
演算子クラスの所有者
      </para></entry>
     </row>

     <row>
      <entry role="catalog_table_entry"><para role="column_definition">
       <structfield>opcfamily</structfield> <type>oid</type>
<!--
       (references <link linkend="catalog-pg-opfamily"><structname>pg_opfamily</structname></link>.<structfield>oid</structfield>)
-->
（参照先 <link linkend="catalog-pg-opfamily"><structname>pg_opfamily</structname></link>.<structfield>oid</structfield>）
      </para>
      <para>
<!--
       Operator family containing the operator class
-->
演算子クラスを含んでいる演算子族
      </para></entry>
     </row>

     <row>
      <entry role="catalog_table_entry"><para role="column_definition">
       <structfield>opcintype</structfield> <type>oid</type>
<!--
       (references <link linkend="catalog-pg-type"><structname>pg_type</structname></link>.<structfield>oid</structfield>)
-->
（参照先 <link linkend="catalog-pg-type"><structname>pg_type</structname></link>.<structfield>oid</structfield>）
      </para>
      <para>
<!--
       Data type that the operator class indexes
-->
演算子クラスがインデックスを作成するデータ型
      </para></entry>
     </row>

     <row>
      <entry role="catalog_table_entry"><para role="column_definition">
       <structfield>opcdefault</structfield> <type>bool</type>
      </para>
      <para>
<!--
       True if this operator class is the default for <structfield>opcintype</structfield>
-->
演算子クラスが<structfield>opcintype</structfield>のデフォルトである場合はtrue
      </para></entry>
     </row>

     <row>
      <entry role="catalog_table_entry"><para role="column_definition">
       <structfield>opckeytype</structfield> <type>oid</type>
<!--
       (references <link linkend="catalog-pg-type"><structname>pg_type</structname></link>.<structfield>oid</structfield>)
-->
（参照先 <link linkend="catalog-pg-type"><structname>pg_type</structname></link>.<structfield>oid</structfield>）
      </para>
      <para>
<!--
       Type of data stored in index, or zero if same as <structfield>opcintype</structfield>
-->
インデックス内に格納されているデータ型。<structfield>opcintype</structfield>と同じ場合はゼロ
      </para></entry>
     </row>
    </tbody>
   </tgroup>
  </table>

  <para>
<!--
   An operator class's <structfield>opcmethod</structfield> must match the
   <structfield>opfmethod</structfield> of its containing operator family.
   Also, there must be no more than one <structname>pg_opclass</structname>
   row having <structfield>opcdefault</structfield> true for any given combination of
   <structfield>opcmethod</structfield> and <structfield>opcintype</structfield>.
-->
演算子クラスの<structfield>opcmethod</structfield>は、演算子クラスが含んでいる演算子族の<structfield>opfmethod</structfield>に一致しなければいけません。
また、任意の<structfield>opcmethod</structfield>と<structfield>opcintype</structfield>の組み合わせに対して<structfield>opcdefault</structfield>がtrueとなるような<structname>pg_opclass</structname>行が複数存在してはいけません。
  </para>

 </sect1>


 <sect1 id="catalog-pg-operator">
  <title><structname>pg_operator</structname></title>

  <indexterm zone="catalog-pg-operator">
   <primary>pg_operator</primary>
  </indexterm>

  <para>
<!--
   The catalog <structname>pg_operator</structname> stores information about operators.
   See <xref linkend="sql-createoperator"/>
   and <xref linkend="xoper"/> for more information.
-->
<structname>pg_operator</structname>カタログは演算子の情報を保存します。
<xref linkend="sql-createoperator"/>と<xref linkend="xoper"/>を参照してください。
  </para>

  <table>
<!--
   <title><structname>pg_operator</structname> Columns</title>
-->
   <title><structname>pg_operator</structname>の列</title>
   <tgroup cols="1">
    <thead>
     <row>
      <entry role="catalog_table_entry"><para role="column_definition">
<!--
       Column Type
-->
列 型
      </para>
      <para>
<!--
       Description
-->
説明
      </para></entry>
     </row>
    </thead>

    <tbody>
     <row>
      <entry role="catalog_table_entry"><para role="column_definition">
       <structfield>oid</structfield> <type>oid</type>
      </para>
      <para>
<!--
       Row identifier
-->
行識別子
      </para></entry>
     </row>

     <row>
      <entry role="catalog_table_entry"><para role="column_definition">
       <structfield>oprname</structfield> <type>name</type>
      </para>
      <para>
<!--
       Name of the operator
-->
演算子名
      </para></entry>
     </row>

     <row>
      <entry role="catalog_table_entry"><para role="column_definition">
       <structfield>oprnamespace</structfield> <type>oid</type>
<!--
       (references <link linkend="catalog-pg-namespace"><structname>pg_namespace</structname></link>.<structfield>oid</structfield>)
-->
（参照先 <link linkend="catalog-pg-namespace"><structname>pg_namespace</structname></link>.<structfield>oid</structfield>）
      </para>
      <para>
<!--
       The OID of the namespace that contains this operator
-->
この演算子を含む名前空間のOID
      </para></entry>
     </row>

     <row>
      <entry role="catalog_table_entry"><para role="column_definition">
       <structfield>oprowner</structfield> <type>oid</type>
<!--
       (references <link linkend="catalog-pg-authid"><structname>pg_authid</structname></link>.<structfield>oid</structfield>)
-->
（参照先 <link linkend="catalog-pg-authid"><structname>pg_authid</structname></link>.<structfield>oid</structfield>）
      </para>
      <para>
<!--
       Owner of the operator
-->
演算子の所有者
      </para></entry>
     </row>

     <row>
      <entry role="catalog_table_entry"><para role="column_definition">
       <structfield>oprkind</structfield> <type>char</type>
      </para>
      <para>
<!--
       <literal>b</literal> = infix operator (<quote>both</quote>),
       or <literal>l</literal> = prefix operator (<quote>left</quote>)
-->
<literal>b</literal> = 挿入辞演算子（<quote>両側</quote>）、
<literal>l</literal> = 接頭辞演算子 (<quote>左側</quote>)
      </para></entry>
     </row>

     <row>
      <entry role="catalog_table_entry"><para role="column_definition">
       <structfield>oprcanmerge</structfield> <type>bool</type>
      </para>
      <para>
<!--
       This operator supports merge joins
-->
この演算子はマージ結合をサポートします
      </para></entry>
     </row>

     <row>
      <entry role="catalog_table_entry"><para role="column_definition">
       <structfield>oprcanhash</structfield> <type>bool</type>
      </para>
      <para>
<!--
       This operator supports hash joins
-->
この演算子はハッシュ結合をサポートします
      </para></entry>
     </row>

     <row>
      <entry role="catalog_table_entry"><para role="column_definition">
       <structfield>oprleft</structfield> <type>oid</type>
<!--
       (references <link linkend="catalog-pg-type"><structname>pg_type</structname></link>.<structfield>oid</structfield>)
-->
（参照先 <link linkend="catalog-pg-type"><structname>pg_type</structname></link>.<structfield>oid</structfield>）
      </para>
      <para>
<!--
       Type of the left operand (zero for a prefix operator)
-->
左辺オペランドの型（前置演算子に対してはゼロ）
      </para></entry>
     </row>

     <row>
      <entry role="catalog_table_entry"><para role="column_definition">
       <structfield>oprright</structfield> <type>oid</type>
<!--
       (references <link linkend="catalog-pg-type"><structname>pg_type</structname></link>.<structfield>oid</structfield>)
-->
（参照先 <link linkend="catalog-pg-type"><structname>pg_type</structname></link>.<structfield>oid</structfield>）
      </para>
      <para>
<!--
       Type of the right operand
-->
右辺オペランドの型
      </para></entry>
     </row>

     <row>
      <entry role="catalog_table_entry"><para role="column_definition">
       <structfield>oprresult</structfield> <type>oid</type>
<!--
       (references <link linkend="catalog-pg-type"><structname>pg_type</structname></link>.<structfield>oid</structfield>)
-->
（参照先 <link linkend="catalog-pg-type"><structname>pg_type</structname></link>.<structfield>oid</structfield>）
      </para>
      <para>
<!--
       Type of the result
       (zero for a not-yet-defined <quote>shell</quote> operator)
-->
結果の型（まだ定義されていない<quote>shell</quote>演算子に対してはゼロ）
      </para></entry>
     </row>

     <row>
      <entry role="catalog_table_entry"><para role="column_definition">
       <structfield>oprcom</structfield> <type>oid</type>
<!--
       (references <link linkend="catalog-pg-operator"><structname>pg_operator</structname></link>.<structfield>oid</structfield>)
-->
（参照先 <link linkend="catalog-pg-operator"><structname>pg_operator</structname></link>.<structfield>oid</structfield>）
      </para>
      <para>
<!--
       Commutator of this operator (zero if none)
-->
もし存在すればこの演算子の交代演算子（ない時はゼロ）
      </para></entry>
     </row>

     <row>
      <entry role="catalog_table_entry"><para role="column_definition">
       <structfield>oprnegate</structfield> <type>oid</type>
<!--
       (references <link linkend="catalog-pg-operator"><structname>pg_operator</structname></link>.<structfield>oid</structfield>)
-->
（参照先 <link linkend="catalog-pg-operator"><structname>pg_operator</structname></link>.<structfield>oid</structfield>）
      </para>
      <para>
<!--
       Negator of this operator (zero if none)
-->
もし存在すればこの演算子の否定子（ない時はゼロ）
      </para></entry>
     </row>

     <row>
      <entry role="catalog_table_entry"><para role="column_definition">
       <structfield>oprcode</structfield> <type>regproc</type>
<!--
       (references <link linkend="catalog-pg-proc"><structname>pg_proc</structname></link>.<structfield>oid</structfield>)
-->
（参照先 <link linkend="catalog-pg-proc"><structname>pg_proc</structname></link>.<structfield>oid</structfield>）
      </para>
      <para>
<!--
       Function that implements this operator
       (zero for a not-yet-defined <quote>shell</quote> operator)
-->
この演算子を実装する関数（まだ定義されていない<quote>shell</quote>演算子に対してはゼロ）
      </para></entry>
     </row>

     <row>
      <entry role="catalog_table_entry"><para role="column_definition">
       <structfield>oprrest</structfield> <type>regproc</type>
<!--
       (references <link linkend="catalog-pg-proc"><structname>pg_proc</structname></link>.<structfield>oid</structfield>)
-->
（参照先 <link linkend="catalog-pg-proc"><structname>pg_proc</structname></link>.<structfield>oid</structfield>）
      </para>
      <para>
<!--
       Restriction selectivity estimation function for this operator
       (zero if none)
-->
この演算子の制約選択評価関数（ない時はゼロ）
      </para></entry>
     </row>

     <row>
      <entry role="catalog_table_entry"><para role="column_definition">
       <structfield>oprjoin</structfield> <type>regproc</type>
<!--
       (references <link linkend="catalog-pg-proc"><structname>pg_proc</structname></link>.<structfield>oid</structfield>)
-->
（参照先 <link linkend="catalog-pg-proc"><structname>pg_proc</structname></link>.<structfield>oid</structfield>）
      </para>
      <para>
<!--
       Join selectivity estimation function for this operator
       (zero if none)
-->
この演算子の結合選択評価関数（ない時はゼロ）
      </para></entry>
     </row>
    </tbody>
   </tgroup>
  </table>

 </sect1>


 <sect1 id="catalog-pg-opfamily">
  <title><structname>pg_opfamily</structname></title>

  <indexterm zone="catalog-pg-opfamily">
   <primary>pg_opfamily</primary>
  </indexterm>

  <para>
<!--
   The catalog <structname>pg_opfamily</structname> defines operator families.
   Each operator family is a collection of operators and associated
   support routines that implement the semantics specified for a particular
   index access method.  Furthermore, the operators in a family are all
   <quote>compatible</quote>, in a way that is specified by the access method.
   The operator family concept allows cross-data-type operators to be used
   with indexes and to be reasoned about using knowledge of access method
   semantics.
-->
<structname>pg_opfamily</structname>カタログは演算子族を定義します。
それぞれの演算子族は、演算子とサポートルーチン（特定のインデックスアクセスメソッドのために特化されたセマンティクスを実装するような関連付けられたもの）を集めたものです。
さらに、演算子族内の演算子はすべて、アクセスメソッドにより特定される方法において<quote>互換性</quote>があります。
演算子族の概念は、データ型を跨る演算子がインデックスで使用されることを許可し、さらにアクセスメソッドのセマンティクスの知識を使用することについて理由付けすることも許可します。
  </para>

  <para>
<!--
   Operator families are described at length in <xref linkend="xindex"/>.
-->
演算子族については<xref linkend="xindex"/>で詳しく説明します。
  </para>

  <table>
<!--
   <title><structname>pg_opfamily</structname> Columns</title>
-->
   <title><structname>pg_opfamily</structname>の列</title>
   <tgroup cols="1">
    <thead>
     <row>
      <entry role="catalog_table_entry"><para role="column_definition">
<!--
       Column Type
-->
列 型
      </para>
      <para>
<!--
       Description
-->
説明
      </para></entry>
     </row>
    </thead>

    <tbody>
     <row>
      <entry role="catalog_table_entry"><para role="column_definition">
       <structfield>oid</structfield> <type>oid</type>
      </para>
      <para>
<!--
       Row identifier
-->
行識別子
      </para></entry>
     </row>

     <row>
      <entry role="catalog_table_entry"><para role="column_definition">
       <structfield>opfmethod</structfield> <type>oid</type>
<!--
       (references <link linkend="catalog-pg-am"><structname>pg_am</structname></link>.<structfield>oid</structfield>)
-->
（参照先 <link linkend="catalog-pg-am"><structname>pg_am</structname></link>.<structfield>oid</structfield>）
      </para>
      <para>
<!--
       Index access method operator family is for
-->
演算子族用のインデックスアクセスメソッド
      </para></entry>
     </row>

     <row>
      <entry role="catalog_table_entry"><para role="column_definition">
       <structfield>opfname</structfield> <type>name</type>
      </para>
      <para>
<!--
       Name of this operator family
-->
演算子族の名称
      </para></entry>
     </row>

     <row>
      <entry role="catalog_table_entry"><para role="column_definition">
       <structfield>opfnamespace</structfield> <type>oid</type>
<!--
       (references <link linkend="catalog-pg-namespace"><structname>pg_namespace</structname></link>.<structfield>oid</structfield>)
-->
（参照先 <link linkend="catalog-pg-namespace"><structname>pg_namespace</structname></link>.<structfield>oid</structfield>）
      </para>
      <para>
<!--
       Namespace of this operator family
-->
演算子族の名前空間
      </para></entry>
     </row>

     <row>
      <entry role="catalog_table_entry"><para role="column_definition">
       <structfield>opfowner</structfield> <type>oid</type>
<!--
       (references <link linkend="catalog-pg-authid"><structname>pg_authid</structname></link>.<structfield>oid</structfield>)
-->
（参照先 <link linkend="catalog-pg-authid"><structname>pg_authid</structname></link>.<structfield>oid</structfield>）
      </para>
      <para>
<!--
       Owner of the operator family
-->
演算子族の所有者
      </para></entry>
     </row>
    </tbody>
   </tgroup>
  </table>

  <para>
<!--
   The majority of the information defining an operator family is not in its
   <structname>pg_opfamily</structname> row, but in the associated rows in
   <link linkend="catalog-pg-amop"><structname>pg_amop</structname></link>,
   <link linkend="catalog-pg-amproc"><structname>pg_amproc</structname></link>,
   and
   <link linkend="catalog-pg-opclass"><structname>pg_opclass</structname></link>.
-->
演算子族を定義している情報の大部分が、<structname>pg_opfamily</structname>行にあるわけではなく、<link linkend="catalog-pg-amop"><structname>pg_amop</structname></link>や<link linkend="catalog-pg-amproc"><structname>pg_amproc</structname></link>や<link linkend="catalog-pg-opclass"><structname>pg_opclass</structname></link>行にあります。
  </para>

 </sect1>

<!-- split-catalogs1-end -->
<!-- split-catalogs2-start -->

 <sect1 id="catalog-pg-parameter-acl">
  <title><structname>pg_parameter_acl</structname></title>

  <indexterm zone="catalog-pg-parameter-acl">
   <primary>pg_parameter_acl</primary>
  </indexterm>

  <para>
<!--
   The catalog <structname>pg_parameter_acl</structname> records configuration
   parameters for which privileges have been granted to one or more roles.
   No entry is made for parameters that have default privileges.
-->
カタログ<structname>pg_parameter_acl</structname>には、権限が1つ以上のロールに付与された設定パラメータが記録されます。
デフォルト権限を持つパラメータに対しては何も記録されません。
  </para>

  <para>
<!--
   Unlike most system catalogs, <structname>pg_parameter_acl</structname>
   is shared across all databases of a cluster: there is only one
   copy of <structname>pg_parameter_acl</structname> per cluster, not
   one per database.
-->
大部分のシステムカタログとは異なり、<structname>pg_parameter_acl</structname>は、クラスタのすべてのデータベース間で共有されます。
データベース毎ではなく、クラスタ毎に<structname>pg_parameter_acl</structname>のコピーが1つだけ存在します。
  </para>

  <table>
   <title><structname>pg_parameter_acl</structname> Columns</title>
   <tgroup cols="1">
    <thead>
     <row>
      <entry role="catalog_table_entry"><para role="column_definition">
<!--
       Column Type
-->
列 型
      </para>
      <para>
<!--
       Description
-->
説明
      </para></entry>
     </row>
    </thead>

    <tbody>
     <row>
      <entry role="catalog_table_entry"><para role="column_definition">
       <structfield>oid</structfield> <type>oid</type>
      </para>
      <para>
<!--
       Row identifier
-->
行識別子
      </para></entry>
     </row>

     <row>
      <entry role="catalog_table_entry"><para role="column_definition">
       <structfield>parname</structfield> <type>text</type>
      </para>
      <para>
<!--
       The name of a configuration parameter for which privileges are granted
-->
権限が付与される設定パラメータの名前
      </para></entry>
     </row>

     <row>
      <entry role="catalog_table_entry"><para role="column_definition">
       <structfield>paracl</structfield> <type>aclitem[]</type>
      </para>
      <para>
<!--
       Access privileges; see <xref linkend="ddl-priv"/> for details
-->
アクセス権限。
詳細は<xref linkend="ddl-priv"/>を参照してください
      </para></entry>
     </row>

    </tbody>
   </tgroup>
  </table>
 </sect1>


 <sect1 id="catalog-pg-partitioned-table">
  <title><structname>pg_partitioned_table</structname></title>

  <indexterm zone="catalog-pg-partitioned-table">
   <primary>pg_partitioned_table</primary>
  </indexterm>

  <para>
<!--
   The catalog <structname>pg_partitioned_table</structname> stores
   information about how tables are partitioned.
-->
カタログ<structname>pg_partitioned_table</structname>はテーブルがどのようにパーティションに分けられているかに関する情報を格納します。
  </para>

  <table>
<!--
   <title><structname>pg_partitioned_table</structname> Columns</title>
-->
   <title><structname>pg_partitioned_table</structname>の列</title>
   <tgroup cols="1">
    <thead>
     <row>
      <entry role="catalog_table_entry"><para role="column_definition">
<!--
       Column Type
-->
列 型
      </para>
      <para>
<!--
       Description
-->
説明
      </para></entry>
     </row>
    </thead>

    <tbody>
     <row>
      <entry role="catalog_table_entry"><para role="column_definition">
       <structfield>partrelid</structfield> <type>oid</type>
<!--
       (references <link linkend="catalog-pg-class"><structname>pg_class</structname></link>.<structfield>oid</structfield>)
-->
（参照先 <link linkend="catalog-pg-class"><structname>pg_class</structname></link>.<structfield>oid</structfield>）
      </para>
      <para>
<!--
       The OID of the <link linkend="catalog-pg-class"><structname>pg_class</structname></link> entry for this partitioned table
-->
このパーティションテーブルの<link linkend="catalog-pg-class"><structname>pg_class</structname></link>のエントリのOID
      </para></entry>
     </row>

     <row>
      <entry role="catalog_table_entry"><para role="column_definition">
       <structfield>partstrat</structfield> <type>char</type>
      </para>
      <para>
<!--
       Partitioning strategy; <literal>h</literal> = hash partitioned table,
       <literal>l</literal> = list partitioned table, <literal>r</literal> = range partitioned table
-->
パーティショニング戦略。
<literal>h</literal> = ハッシュパーティションテーブル、 <literal>l</literal> = リストパーティションテーブル、 <literal>r</literal> = 範囲パーティションテーブル
      </para></entry>
     </row>

     <row>
      <entry role="catalog_table_entry"><para role="column_definition">
       <structfield>partnatts</structfield> <type>int2</type>
      </para>
      <para>
<!--
       The number of columns in the partition key
-->
パーティションキーの列の数
      </para></entry>
     </row>

     <row>
      <entry role="catalog_table_entry"><para role="column_definition">
       <structfield>partdefid</structfield> <type>oid</type>
<!--
       (references <link linkend="catalog-pg-class"><structname>pg_class</structname></link>.<structfield>oid</structfield>)
-->
（参照先 <link linkend="catalog-pg-class"><structname>pg_class</structname></link>.<structfield>oid</structfield>）
      </para>
      <para>
<!--
       The OID of the <link linkend="catalog-pg-class"><structname>pg_class</structname></link> entry for the default partition
       of this partitioned table, or zero if this partitioned table does not
       have a default partition
-->
このパーティションのデフォルトパーティションの<link linkend="catalog-pg-class"><structname>pg_class</structname></link>エントリのOID。
このパーティションテーブルにデフォルトパーティションがなければゼロ。
      </para></entry>
     </row>

     <row>
      <entry role="catalog_table_entry"><para role="column_definition">
       <structfield>partattrs</structfield> <type>int2vector</type>
<!--
       (references <link linkend="catalog-pg-attribute"><structname>pg_attribute</structname></link>.<structfield>attnum</structfield>)
-->
（参照先 <link linkend="catalog-pg-attribute"><structname>pg_attribute</structname></link>.<structfield>attnum</structfield>）
      </para>
      <para>
<!--
       This is an array of <structfield>partnatts</structfield> values that
       indicate which table columns are part of the partition key.  For
       example, a value of <literal>1 3</literal> would mean that the first
       and the third table columns make up the partition key.  A zero in this
       array indicates that the corresponding partition key column is an
       expression, rather than a simple column reference.
-->
これは<structfield>partnatts</structfield>値の配列で、どのテーブル列がパーティションキーの一部となっているかを示します。
例えば、値が<literal>1 3</literal>であれば、テーブルの1番目と3番目の列がパーティションキーを構成することを意味します。
この配列がゼロの場合は、対応するパーティションキー列が式であって、単なる列参照ではないことを示します。
      </para></entry>
     </row>

     <row>
      <entry role="catalog_table_entry"><para role="column_definition">
       <structfield>partclass</structfield> <type>oidvector</type>
<!--
       (references <link linkend="catalog-pg-opclass"><structname>pg_opclass</structname></link>.<structfield>oid</structfield>)
-->
（参照先 <link linkend="catalog-pg-opclass"><structname>pg_opclass</structname></link>.<structfield>oid</structfield>）
      </para>
      <para>
<!--
       For each column in the partition key, this contains the OID of the
       operator class to use.  See
       <link linkend="catalog-pg-opclass"><structname>pg_opclass</structname></link> for details.
-->
これは、パーティションキーの各列について、使用する演算子クラスのOIDが入ります。
詳細については<link linkend="catalog-pg-opclass"><structname>pg_opclass</structname></link>を参照してください。
      </para></entry>
     </row>

     <row>
      <entry role="catalog_table_entry"><para role="column_definition">
       <structfield>partcollation</structfield> <type>oidvector</type>
<!--
       (references <link linkend="catalog-pg-collation"><structname>pg_collation</structname></link>.<structfield>oid</structfield>)
-->
（参照先 <link linkend="catalog-pg-collation"><structname>pg_collation</structname></link>.<structfield>oid</structfield>）
      </para>
      <para>
<!--
       For each column in the partition key, this contains the OID of the
       collation to use for partitioning, or zero if the column is not
       of a collatable data type.
-->
これは、パーティションキーの各列について、パーティショニングで使用する照合のOIDが入ります。
列が照合できないデータ型の場合はゼロが入ります。
      </para></entry>
     </row>

     <row>
      <entry role="catalog_table_entry"><para role="column_definition">
       <structfield>partexprs</structfield> <type>pg_node_tree</type>
      </para>
      <para>
<!--
       Expression trees (in <function>nodeToString()</function>
       representation) for partition key columns that are not simple column
       references.  This is a list with one element for each zero
       entry in <structfield>partattrs</structfield>.  Null if all partition key columns
       are simple references.
-->
単純な列参照ではないパーティションキー列についての（<function>nodeToString()</function>形式での）式ツリーです。
<structfield>partattrs</structfield>がゼロの各エントリについて1つの要素があるリストになっています。
すべてのパーティションキー列が単純な参照ならNULLとなります。
      </para></entry>
     </row>
    </tbody>
   </tgroup>
  </table>
 </sect1>


 <sect1 id="catalog-pg-policy">
  <title><structname>pg_policy</structname></title>

  <indexterm zone="catalog-pg-policy">
   <primary>pg_policy</primary>
  </indexterm>

  <para>
<!--
   The catalog <structname>pg_policy</structname> stores row-level
   security policies for tables.  A policy includes the kind of
   command that it applies to (possibly all commands), the roles that it
   applies to, the expression to be added as a security-barrier
   qualification to queries that include the table, and the expression
   to be added as a <literal>WITH CHECK</literal> option for queries that attempt to
   add new records to the table.
-->
カタログ<structname>pg_policy</structname>はテーブルの行単位セキュリティのポリシーを格納します。
ポリシーには、それが適用されるコマンドの種類（すべてのコマンドのこともあります）、それが適用されるロール、セキュリティバリアの制約として、そのテーブルを含む問い合わせに追加される式、そしてテーブルに新しいレコードを追加しようとする問い合わせのために<literal>WITH CHECK</literal>オプションとして追加される式が含まれます。
  </para>

  <table>
<!--
   <title><structname>pg_policy</structname> Columns</title>
-->
   <title><structname>pg_policy</structname>の列</title>
   <tgroup cols="1">
    <thead>
     <row>
      <entry role="catalog_table_entry"><para role="column_definition">
<!--
       Column Type
-->
列 型
      </para>
      <para>
<!--
       Description
-->
説明
      </para></entry>
     </row>
    </thead>

    <tbody>
     <row>
      <entry role="catalog_table_entry"><para role="column_definition">
       <structfield>oid</structfield> <type>oid</type>
      </para>
      <para>
<!--
       Row identifier
-->
行識別子
      </para></entry>
     </row>

     <row>
      <entry role="catalog_table_entry"><para role="column_definition">
       <structfield>polname</structfield> <type>name</type>
      </para>
      <para>
<!--
       The name of the policy
-->
ポリシーの名前
      </para></entry>
     </row>

     <row>
      <entry role="catalog_table_entry"><para role="column_definition">
       <structfield>polrelid</structfield> <type>oid</type>
<!--
       (references <link linkend="catalog-pg-class"><structname>pg_class</structname></link>.<structfield>oid</structfield>)
-->
（参照先 <link linkend="catalog-pg-class"><structname>pg_class</structname></link>.<structfield>oid</structfield>）
      </para>
      <para>
<!--
       The table to which the policy applies
-->
ポリシーが適用されるテーブル
      </para></entry>
     </row>

     <row>
      <entry role="catalog_table_entry"><para role="column_definition">
       <structfield>polcmd</structfield> <type>char</type>
      </para>
      <para>
<!--
       The command type to which the policy is applied:
       <literal>r</literal> for <xref linkend="sql-select"/>,
       <literal>a</literal> for <xref linkend="sql-insert"/>,
       <literal>w</literal> for <xref linkend="sql-update"/>,
       <literal>d</literal> for <xref linkend="sql-delete"/>,
       or <literal>*</literal> for all
-->
ポリシーが適用されるコマンドの種類：
<literal>r</literal> = <xref linkend="sql-select"/>、
<literal>a</literal> = <xref linkend="sql-insert"/>、
<literal>w</literal> = <xref linkend="sql-update"/>、
<literal>d</literal> = <xref linkend="sql-delete"/>、
<literal>*</literal> = すべて
      </para></entry>
     </row>

     <row>
      <entry role="catalog_table_entry"><para role="column_definition">
       <structfield>polpermissive</structfield> <type>bool</type>
      </para>
      <para>
<!--
       Is the policy permissive or restrictive?
-->
許容(permissive)ポリシーか、制限(restrictive)ポリシーか？
      </para></entry>
     </row>

     <row>
      <entry role="catalog_table_entry"><para role="column_definition">
       <structfield>polroles</structfield> <type>oid[]</type>
<!--
       (references <link linkend="catalog-pg-authid"><structname>pg_authid</structname></link>.<structfield>oid</structfield>)
-->
（参照先 <link linkend="catalog-pg-authid"><structname>pg_authid</structname></link>.<structfield>oid</structfield>）
      </para>
      <para>
<!--
       The roles to which the policy is applied;
       zero means <literal>PUBLIC</literal>
       (and normally appears alone in the array)
-->
ポリシーが適用されるロール。ゼロなら<literal>PUBLIC</literal>（通常配列中に単独で現れます）
      </para></entry>
     </row>

     <row>
      <entry role="catalog_table_entry"><para role="column_definition">
       <structfield>polqual</structfield> <type>pg_node_tree</type>
      </para>
      <para>
<!--
       The expression tree to be added to the security barrier qualifications for queries that use the table
-->
テーブルを使用する問い合わせにセキュリティバリアの制約として追加される式のツリー
      </para></entry>
     </row>

     <row>
      <entry role="catalog_table_entry"><para role="column_definition">
       <structfield>polwithcheck</structfield> <type>pg_node_tree</type>
      </para>
      <para>
<!--
       The expression tree to be added to the WITH CHECK qualifications for queries that attempt to add rows to the table
-->
テーブルに行を追加する問い合わせにWITH CHECKの制約として追加される式のツリー
      </para></entry>
     </row>
    </tbody>
   </tgroup>
  </table>

  <note>
   <para>
<!--
    Policies stored in <structname>pg_policy</structname> are applied only when
    <link linkend="catalog-pg-class"><structname>pg_class</structname></link>.<structfield>relrowsecurity</structfield> is set for
    their table.
-->
<structname>pg_policy</structname>に格納されるポリシーは、そのテーブルに<link linkend="catalog-pg-class"><structname>pg_class</structname></link>.<structfield>relrowsecurity</structfield>が設定されている場合にのみ適用されます。
   </para>
  </note>

 </sect1>

 <sect1 id="catalog-pg-proc">
  <title><structname>pg_proc</structname></title>

  <indexterm zone="catalog-pg-proc">
   <primary>pg_proc</primary>
  </indexterm>

  <para>
<!--
   The catalog <structname>pg_proc</structname> stores information about
   functions, procedures, aggregate functions, and window functions
   (collectively also known as routines).  See <xref
   linkend="sql-createfunction"/>, <xref linkend="sql-createprocedure"/>, and
   <xref linkend="xfunc"/> for more information.
-->
<structname>pg_proc</structname>カタログは関数、プロシージャ、集約関数あるいはWINDOW関数（これらをまとめてルーチンとも言います）に関する情報を格納します。
<xref linkend="sql-createfunction"/>、<xref linkend="sql-createprocedure"/>と<xref linkend="xfunc"/>を参照してください。
  </para>

  <para>
<!--
   If <structfield>prokind</structfield> indicates that the entry is for an
   aggregate function, there should be a matching row in
   <link linkend="catalog-pg-aggregate"><structfield>pg_aggregate</structfield></link>.
-->
<structfield>prokind</structfield>がそのエントリが集約関数であることを示しているなら、<link linkend="catalog-pg-aggregate"><structfield>pg_aggregate</structfield></link>に一致する行があるはずです。
  </para>

  <table>
<!--
   <title><structname>pg_proc</structname> Columns</title>
-->
   <title><structname>pg_proc</structname>の列</title>
   <tgroup cols="1">
    <thead>
     <row>
      <entry role="catalog_table_entry"><para role="column_definition">
<!--
       Column Type
-->
列 型
      </para>
      <para>
<!--
       Description
-->
説明
      </para></entry>
     </row>
    </thead>

    <tbody>
     <row>
      <entry role="catalog_table_entry"><para role="column_definition">
       <structfield>oid</structfield> <type>oid</type>
      </para>
      <para>
<!--
       Row identifier
-->
行識別子
      </para></entry>
     </row>

     <row>
      <entry role="catalog_table_entry"><para role="column_definition">
       <structfield>proname</structfield> <type>name</type>
      </para>
      <para>
<!--
       Name of the function
-->
関数名
      </para></entry>
     </row>

     <row>
      <entry role="catalog_table_entry"><para role="column_definition">
       <structfield>pronamespace</structfield> <type>oid</type>
<!--
       (references <link linkend="catalog-pg-namespace"><structname>pg_namespace</structname></link>.<structfield>oid</structfield>)
-->
（参照先 <link linkend="catalog-pg-namespace"><structname>pg_namespace</structname></link>.<structfield>oid</structfield>）
      </para>
      <para>
<!--
       The OID of the namespace that contains this function
-->
この関数を含む名前空間のOID
      </para></entry>
     </row>

     <row>
      <entry role="catalog_table_entry"><para role="column_definition">
       <structfield>proowner</structfield> <type>oid</type>
<!--
       (references <link linkend="catalog-pg-authid"><structname>pg_authid</structname></link>.<structfield>oid</structfield>)
-->
（参照先 <link linkend="catalog-pg-authid"><structname>pg_authid</structname></link>.<structfield>oid</structfield>）
      </para>
      <para>
<!--
       Owner of the function
-->
関数の所有者
      </para></entry>
     </row>

     <row>
      <entry role="catalog_table_entry"><para role="column_definition">
       <structfield>prolang</structfield> <type>oid</type>
<!--
       (references <link linkend="catalog-pg-language"><structname>pg_language</structname></link>.<structfield>oid</structfield>)
-->
（参照先 <link linkend="catalog-pg-language"><structname>pg_language</structname></link>.<structfield>oid</structfield>）
      </para>
      <para>
<!--
       Implementation language or call interface of this function
-->
この関数の実装言語または呼び出しインタフェース
      </para></entry>
     </row>

     <row>
      <entry role="catalog_table_entry"><para role="column_definition">
       <structfield>procost</structfield> <type>float4</type>
      </para>
      <para>
<!--
       Estimated execution cost (in units of
       <xref linkend="guc-cpu-operator-cost"/>); if <structfield>proretset</structfield>,
       this is cost per row returned
-->
推定実行コスト（<xref linkend="guc-cpu-operator-cost"/>単位です）。
<structfield>proretset</structfield>の場合は、返される行毎のコストになります
      </para></entry>
     </row>

     <row>
      <entry role="catalog_table_entry"><para role="column_definition">
       <structfield>prorows</structfield> <type>float4</type>
      </para>
      <para>
<!--
       Estimated number of result rows (zero if not <structfield>proretset</structfield>)
-->
結果の推定行数（<structfield>proretset</structfield>でなければゼロになります）
      </para></entry>
     </row>

     <row>
      <entry role="catalog_table_entry"><para role="column_definition">
       <structfield>provariadic</structfield> <type>oid</type>
<!--
       (references <link linkend="catalog-pg-type"><structname>pg_type</structname></link>.<structfield>oid</structfield>)
-->
（参照先 <link linkend="catalog-pg-type"><structname>pg_type</structname></link>.<structfield>oid</structfield>）
      </para>
      <para>
<!--
       Data type of the variadic array parameter's elements,
       or zero if the function does not have a variadic parameter
-->
可変配列パラメータの要素のデータ型。関数が可変パラメータを持っていない場合はゼロになります
      </para></entry>
     </row>

     <row>
      <entry role="catalog_table_entry"><para role="column_definition">
       <structfield>prosupport</structfield> <type>regproc</type>
<!--
       (references <link linkend="catalog-pg-proc"><structname>pg_proc</structname></link>.<structfield>oid</structfield>)
-->
（参照先 <link linkend="catalog-pg-proc"><structname>pg_proc</structname></link>.<structfield>oid</structfield>）
      </para>
      <para>
<!--
       Planner support function for this function
       (see <xref linkend="xfunc-optimization"/>), or zero if none
-->
この関数に対する任意のプランナサポート関数。なければゼロ。
（<xref linkend="xfunc-optimization"/>参照）
      </para></entry>
     </row>

     <row>
      <entry role="catalog_table_entry"><para role="column_definition">
       <structfield>prokind</structfield> <type>char</type>
      </para>
      <para>
<!--
       <literal>f</literal> for a normal function, <literal>p</literal>
       for a procedure, <literal>a</literal> for an aggregate function, or
       <literal>w</literal> for a window function
-->
<literal>f</literal> = 通常の関数、 <literal>p</literal> = プロシージャ、 <literal>a</literal> = 集約関数、 <literal>w</literal> = WINDOW関数
      </para></entry>
     </row>

     <row>
      <entry role="catalog_table_entry"><para role="column_definition">
       <structfield>prosecdef</structfield> <type>bool</type>
      </para>
      <para>
<!--
       Function is a security definer (i.e., a <quote>setuid</quote>
       function)
-->
セキュリティ定義の関数（すなわち<quote>setuid</quote>関数）
      </para></entry>
     </row>

     <row>
      <entry role="catalog_table_entry"><para role="column_definition">
       <structfield>proleakproof</structfield> <type>bool</type>
      </para>
      <para>
<!--
       The function has no side effects.  No information about the
       arguments is conveyed except via the return value.  Any function
       that might throw an error depending on the values of its arguments
<<<<<<< HEAD
       is not leak-proof.
-->
この関数には副作用がありません。引数に関する情報が戻り値以外から伝わることがありません。
引数の値に依存するエラーを発生する可能性がある関数はすべてリークプルーフ関数ではありません。
=======
       is not leakproof.
>>>>>>> 3d6a8289
      </para></entry>
     </row>

     <row>
      <entry role="catalog_table_entry"><para role="column_definition">
       <structfield>proisstrict</structfield> <type>bool</type>
      </para>
      <para>
<!--
       Function returns null if any call argument is null.  In that
       case the function won't actually be called at all.  Functions
       that are not <quote>strict</quote> must be prepared to handle
       null inputs.
-->
関数は呼び出し引数がNULLの場合にはNULLを返します。
その場合、関数は実際にはまったく呼び出されません。
<quote>厳密</quote>ではない関数はNULL値入力を取り扱えるようにしなければいけません。
      </para></entry>
     </row>

     <row>
      <entry role="catalog_table_entry"><para role="column_definition">
       <structfield>proretset</structfield> <type>bool</type>
      </para>
      <para>
<!--
       Function returns a set (i.e., multiple values of the specified
       data type)
-->
集合（すなわち指定されたデータ型の複数の値）を返す関数
      </para></entry>
     </row>

     <row>
      <entry role="catalog_table_entry"><para role="column_definition">
       <structfield>provolatile</structfield> <type>char</type>
      </para>
      <para>
<!--
       <structfield>provolatile</structfield> tells whether the function's
       result depends only on its input arguments, or is affected by outside
       factors.
       It is <literal>i</literal> for <quote>immutable</quote> functions,
       which always deliver the same result for the same inputs.
       It is <literal>s</literal> for <quote>stable</quote> functions,
       whose results (for fixed inputs) do not change within a scan.
       It is <literal>v</literal> for <quote>volatile</quote> functions,
       whose results might change at any time.  (Use <literal>v</literal> also
       for functions with side-effects, so that calls to them cannot get
       optimized away.)
-->
<structfield>provolatile</structfield>は、関数の結果が入力引数のみで決定されるか、または外部要素に影響されるかを示します。
<literal>i</literal> = <quote>immutable（不変）</quote>関数を表し、同じ入力に対し常に同じ結果をもたらします。
<literal>s</literal> = <quote>stable（安定）</quote>関数を表し、（固定入力に対する）結果はスキャン内で変わりません。
<literal>v</literal> = <quote>volatile（不安定）</quote>関数を表し、どのような場合にも結果は異なる可能性があります。
（また、副作用を持つ関数に <literal>v</literal> を使用することで、その関数に対する呼び出しが最適化で消されないようにできます。）
      </para></entry>
     </row>

     <row>
      <entry role="catalog_table_entry"><para role="column_definition">
       <structfield>proparallel</structfield> <type>char</type>
      </para>
      <para>
<!--
       <structfield>proparallel</structfield> tells whether the function
       can be safely run in parallel mode.
       It is <literal>s</literal> for functions which are safe to run in
       parallel mode without restriction.
       It is <literal>r</literal> for functions which can be run in parallel
       mode, but their execution is restricted to the parallel group leader;
       parallel worker processes cannot invoke these functions.
       It is <literal>u</literal> for functions which are unsafe in parallel
       mode; the presence of such a function forces a serial execution plan.
-->
<structfield>proparallel</structfield>は関数が並列モードにて安全に実行できるかを示します。
<literal>s</literal> = 制限なしに並列モードにて実行することが安全である関数を表します。
<literal>r</literal> = 並列モードにて実行可能な関数を表しますが、実行は並列グループリーダーに制限されます。
並列ワーカープロセスはこれらの関数を呼び出すことができません。
<literal>u</literal> = 並列モードにて安全ではない関数を表します。
このような関数が存在すると、直列的な実行プランが強制されます。
      </para></entry>
     </row>

     <row>
      <entry role="catalog_table_entry"><para role="column_definition">
       <structfield>pronargs</structfield> <type>int2</type>
      </para>
      <para>
<!--
       Number of input arguments
-->
入力の引数の数
      </para></entry>
     </row>

     <row>
      <entry role="catalog_table_entry"><para role="column_definition">
       <structfield>pronargdefaults</structfield> <type>int2</type>
      </para>
      <para>
<!--
       Number of arguments that have defaults
-->
デフォルト値を持つ引数の数
      </para></entry>
     </row>

     <row>
      <entry role="catalog_table_entry"><para role="column_definition">
       <structfield>prorettype</structfield> <type>oid</type>
<!--
       (references <link linkend="catalog-pg-type"><structname>pg_type</structname></link>.<structfield>oid</structfield>)
-->
（参照先 <link linkend="catalog-pg-type"><structname>pg_type</structname></link>.<structfield>oid</structfield>）
      </para>
      <para>
<!--
       Data type of the return value
-->
戻り値のデータ型
      </para></entry>
     </row>

     <row>
      <entry role="catalog_table_entry"><para role="column_definition">
       <structfield>proargtypes</structfield> <type>oidvector</type>
<!--
       (references <link linkend="catalog-pg-type"><structname>pg_type</structname></link>.<structfield>oid</structfield>)
-->
（参照先 <link linkend="catalog-pg-type"><structname>pg_type</structname></link>.<structfield>oid</structfield>）
      </para>
      <para>
<!--
       An array of the data types of the function arguments.  This includes
       only input arguments (including <literal>INOUT</literal> and
       <literal>VARIADIC</literal> arguments), and thus represents
       the call signature of the function.
-->
関数の引数のデータ型を格納した配列。
これは入力引数（<literal>INOUT</literal>と<literal>VARIADIC</literal>も含みます）のみを含んでいて、関数の呼び出しシグネチャを表現します。
      </para></entry>
     </row>

     <row>
      <entry role="catalog_table_entry"><para role="column_definition">
       <structfield>proallargtypes</structfield> <type>oid[]</type>
<!--
       (references <link linkend="catalog-pg-type"><structname>pg_type</structname></link>.<structfield>oid</structfield>)
-->
（参照先 <link linkend="catalog-pg-type"><structname>pg_type</structname></link>.<structfield>oid</structfield>）
      </para>
      <para>
<!--
       An array of the data types of the function arguments.  This includes
       all arguments (including <literal>OUT</literal> and
       <literal>INOUT</literal> arguments); however, if all the
       arguments are <literal>IN</literal> arguments, this field will be null.
       Note that subscripting is 1-based, whereas for historical reasons
       <structfield>proargtypes</structfield> is subscripted from 0.
-->
関数の引数のデータ型を格納した配列。
これは（<literal>OUT</literal>と<literal>INOUT</literal>引数を含んだ）全ての引数を含みます。
しかし、すべての引数が<literal>IN</literal>であった場合は、この列はNULLになります。
歴史的な理由から<structfield>proargtypes</structfield>は0から番号が振られていますが、添字は1から始まっていることに注意してください。
      </para></entry>
     </row>

     <row>
      <entry role="catalog_table_entry"><para role="column_definition">
       <structfield>proargmodes</structfield> <type>char[]</type>
      </para>
      <para>
<!--
       An array of the modes of the function arguments, encoded as
       <literal>i</literal> for <literal>IN</literal> arguments,
       <literal>o</literal> for <literal>OUT</literal> arguments,
       <literal>b</literal> for <literal>INOUT</literal> arguments,
       <literal>v</literal> for <literal>VARIADIC</literal> arguments,
       <literal>t</literal> for <literal>TABLE</literal> arguments.
       If all the arguments are <literal>IN</literal> arguments,
       this field will be null.
       Note that subscripts correspond to positions of
       <structfield>proallargtypes</structfield> not <structfield>proargtypes</structfield>.
-->
関数の引数のモードを格納した配列。
以下のようにエンコードされています。
<literal>i</literal> = <literal>IN</literal>引数に対して、
<literal>o</literal> = <literal>OUT</literal>引数に対して、
<literal>b</literal> = <literal>INOUT</literal>引数に対して 、
<literal>v</literal> = <literal>VARIADIC</literal>引数に対して、
<literal>t</literal> = <literal>TABLE</literal>引数に対して。
もしすべての引数が<literal>IN</literal>引数であった場合は、この列はNULLです。
添字は<structfield>proargtypes</structfield>ではなく<structfield>proallargtypes</structfield>の位置に対応していることに注意してください。
      </para></entry>
     </row>

     <row>
      <entry role="catalog_table_entry"><para role="column_definition">
       <structfield>proargnames</structfield> <type>text[]</type>
      </para>
      <para>
<!--
       An array of the names of the function arguments.
       Arguments without a name are set to empty strings in the array.
       If none of the arguments have a name, this field will be null.
       Note that subscripts correspond to positions of
       <structfield>proallargtypes</structfield> not <structfield>proargtypes</structfield>.
-->
関数の引数名を格納する配列。
名前のない引数は、配列内では空文字列で設定されます。
もしすべての引数に名前がない場合は、この列はNULLです。
添字は<structfield>proargtypes</structfield>ではなく<structfield>proallargtypes</structfield>の位置に対応していることに注意してください。
      </para></entry>
     </row>

     <row>
      <entry role="catalog_table_entry"><para role="column_definition">
       <structfield>proargdefaults</structfield> <type>pg_node_tree</type>
      </para>
      <para>
<!--
       Expression trees (in <function>nodeToString()</function> representation)
       for default values.  This is a list with
       <structfield>pronargdefaults</structfield> elements, corresponding to the last
       <replaceable>N</replaceable> <emphasis>input</emphasis> arguments (i.e., the last
       <replaceable>N</replaceable> <structfield>proargtypes</structfield> positions).
       If none of the arguments have defaults, this field will be null.
-->
デフォルト値のための（<function>nodeToString()</function>表現の）演算式ツリー。
これは<structfield>pronargdefaults</structfield>の要素のリストで、最後の<replaceable>N</replaceable>個の<emphasis>入力</emphasis>引数と対応しています（つまり最後の<replaceable>N</replaceable> <structfield>proargtypes</structfield>の位置ということです）。
もし引数にデフォルト値がない場合は、この列はNULLになります。
      </para></entry>
     </row>

     <row>
      <entry role="catalog_table_entry"><para role="column_definition">
       <structfield>protrftypes</structfield> <type>oid[]</type>
<!--
       (references <link linkend="catalog-pg-type"><structname>pg_type</structname></link>.<structfield>oid</structfield>)
-->
（参照先 <link linkend="catalog-pg-type"><structname>pg_type</structname></link>.<structfield>oid</structfield>）
      </para>
      <para>
<!--
       An array of the argument/result data type(s) for which to apply
       transforms (from the function's <literal>TRANSFORM</literal>
       clause).  Null if none.
-->
（関数の<literal>TRANSFORM</literal>句による）変換を適用するための引数／結果データ型の配列。
なければNULL。
      </para></entry>
     </row>

     <row>
      <entry role="catalog_table_entry"><para role="column_definition">
       <structfield>prosrc</structfield> <type>text</type>
      </para>
      <para>
<!--
       This tells the function handler how to invoke the function.  It
       might be the actual source code of the function for interpreted
       languages, a link symbol, a file name, or just about anything
       else, depending on the implementation language/call convention.
-->
関数の起動方法を関数ハンドラに伝えます。
実装言語や呼び出し規約に依存して、使用する言語用の関数の実際のソースコード、リンクシンボル、ファイル名などになります。
      </para></entry>
     </row>

     <row>
      <entry role="catalog_table_entry"><para role="column_definition">
       <structfield>probin</structfield> <type>text</type>
      </para>
      <para>
<!--
       Additional information about how to invoke the function.
       Again, the interpretation is language-specific.
-->
関数の起動方法についての追加情報。
同じように解釈は言語に依存します。
      </para></entry>
     </row>

     <row>
      <entry role="catalog_table_entry"><para role="column_definition">
       <structfield>prosqlbody</structfield> <type>pg_node_tree</type>
      </para>
      <para>
<!--
       Pre-parsed SQL function body.  This is used for SQL-language
       functions when the body is given in SQL-standard notation
       rather than as a string literal.  It's null in other cases.
-->
前もってパースしたSQL関数の本体。
文字列リテラルではなく、標準SQL表記で本体が与えられた時にSQL言語関数に使用されます。
その他の場合はNULLです。
       </para></entry>
     </row>

     <row>
      <entry role="catalog_table_entry"><para role="column_definition">
       <structfield>proconfig</structfield> <type>text[]</type>
      </para>
      <para>
<!--
       Function's local settings for run-time configuration variables
-->
実行時の設定変数に対する関数のローカル設定
      </para></entry>
     </row>

     <row>
      <entry role="catalog_table_entry"><para role="column_definition">
       <structfield>proacl</structfield> <type>aclitem[]</type>
      </para>
      <para>
<!--
       Access privileges; see <xref linkend="ddl-priv"/> for details
-->
アクセス権限。
詳細は<xref linkend="ddl-priv"/>を参照してください
      </para></entry>
     </row>
    </tbody>
   </tgroup>
  </table>

  <para>
<!--
   For compiled functions, both built-in and dynamically loaded,
   <structfield>prosrc</structfield> contains the function's C-language
   name (link symbol).
   For SQL-language functions, <structfield>prosrc</structfield> contains
   the function's source text if that is specified as a string literal;
   but if the function body is specified in SQL-standard style,
   <structfield>prosrc</structfield> is unused (typically it's an empty
   string) and <structfield>prosqlbody</structfield> contains the
   pre-parsed definition.
   For all other currently-known language types,
   <structfield>prosrc</structfield> contains the function's source
   text.  <structfield>probin</structfield> is null except for
   dynamically-loaded C functions, for which it gives the name of the
   shared library file containing the function.
-->
コンパイル言語で作成された、組み込みおよび動的にロードされる関数では、<structfield>prosrc</structfield>は関数のC言語名（リンクシンボル）を持ちます。
SQL言語関数に対しては、関数が文字列リテラルで与えられた場合に<structfield>prosrc</structfield>は関数のソーステキストを持ちます。
しかし関数本体が標準SQL形式で指定された場合には、<structfield>prosrc</structfield>は使われず（典型的には空文字列となります）、<structfield>prosqlbody</structfield>に前もってパースされた定義が格納されます。
それ以外の現在知られているすべての言語形式では、<structfield>prosrc</structfield>には関数のソーステキストが含まれます。
<structfield>probin</structfield>は動的にロードされるC関数に対してはその関数を保有する共有ライブラリファイルの名前を与えますが、それ以外ではNULLです。
  </para>

 </sect1>

 <sect1 id="catalog-pg-publication">
  <title><structname>pg_publication</structname></title>

  <indexterm zone="catalog-pg-publication">
   <primary>pg_publication</primary>
  </indexterm>

  <para>
<!--
   The catalog <structname>pg_publication</structname> contains all
   publications created in the database.  For more on publications see
   <xref linkend="logical-replication-publication"/>.
-->
カタログ<structname>pg_publication</structname>には、データベース内に作成されたすべてのパブリケーションが含まれます。
パブリケーションについての詳細は<xref linkend="logical-replication-publication"/>を参照してください。
  </para>

  <table>
<!--
   <title><structname>pg_publication</structname> Columns</title>
-->
   <title><structname>pg_publication</structname>の列</title>
   <tgroup cols="1">
    <thead>
     <row>
      <entry role="catalog_table_entry"><para role="column_definition">
<!--
       Column Type
-->
列 型
      </para>
      <para>
<!--
       Description
-->
説明
      </para></entry>
     </row>
    </thead>

    <tbody>
     <row>
      <entry role="catalog_table_entry"><para role="column_definition">
       <structfield>oid</structfield> <type>oid</type>
      </para>
      <para>
<!--
       Row identifier
-->
行識別子
      </para></entry>
     </row>

     <row>
      <entry role="catalog_table_entry"><para role="column_definition">
       <structfield>pubname</structfield> <type>name</type>
      </para>
      <para>
<!--
       Name of the publication
-->
パブリケーションの名前
      </para></entry>
     </row>

     <row>
      <entry role="catalog_table_entry"><para role="column_definition">
       <structfield>pubowner</structfield> <type>oid</type>
<!--
       (references <link linkend="catalog-pg-authid"><structname>pg_authid</structname></link>.<structfield>oid</structfield>)
-->
（参照先 <link linkend="catalog-pg-authid"><structname>pg_authid</structname></link>.<structfield>oid</structfield>）
      </para>
      <para>
<!--
       Owner of the publication
-->
パブリケーションの所有者
      </para></entry>
     </row>

     <row>
      <entry role="catalog_table_entry"><para role="column_definition">
       <structfield>puballtables</structfield> <type>bool</type>
      </para>
      <para>
<!--
       If true, this publication automatically includes all tables
       in the database, including any that will be created in the future.
-->
trueの場合、このパブリケーションは、将来作成されるテーブルを含め、データベース内の全テーブルを自動的に含みます。
      </para></entry>
     </row>

     <row>
      <entry role="catalog_table_entry"><para role="column_definition">
       <structfield>pubinsert</structfield> <type>bool</type>
      </para>
      <para>
<!--
       If true, <xref linkend="sql-insert"/> operations are replicated for
       tables in the publication.
-->
trueの場合、パブリケーション内のテーブルに対する<xref linkend="sql-insert"/>操作は複製されます。
      </para></entry>
     </row>

     <row>
      <entry role="catalog_table_entry"><para role="column_definition">
       <structfield>pubupdate</structfield> <type>bool</type>
      </para>
      <para>
<!--
       If true, <xref linkend="sql-update"/> operations are replicated for
       tables in the publication.
-->
trueの場合、パブリケーション内のテーブルに対する<xref linkend="sql-update"/>操作は複製されます。
      </para></entry>
     </row>

     <row>
      <entry role="catalog_table_entry"><para role="column_definition">
       <structfield>pubdelete</structfield> <type>bool</type>
      </para>
      <para>
<!--
       If true, <xref linkend="sql-delete"/> operations are replicated for
       tables in the publication.
-->
trueの場合、パブリケーション内のテーブルに対する<xref linkend="sql-delete"/>操作は複製されます。
      </para></entry>
     </row>

     <row>
      <entry role="catalog_table_entry"><para role="column_definition">
       <structfield>pubtruncate</structfield> <type>bool</type>
      </para>
      <para>
<!--
       If true, <xref linkend="sql-truncate"/> operations are replicated for
       tables in the publication.
-->
trueの場合、パブリケーション内のテーブルに対する<xref linkend="sql-truncate"/>操作は複製されます。
      </para></entry>
     </row>

     <row>
      <entry role="catalog_table_entry"><para role="column_definition">
       <structfield>pubviaroot</structfield> <type>bool</type>
      </para>
      <para>
<!--
       If true, operations on a leaf partition are replicated using the
       identity and schema of its topmost partitioned ancestor mentioned in the
       publication instead of its own.
-->
trueの場合、自分自身ではなく、パブリケーションが言及しているパーティションの最上位の祖先の識別子とスキーマを使って、リーフパーティションに対する操作が複製されます。
      </para></entry>
     </row>

     <row>
      <entry role="catalog_table_entry"><para role="column_definition">
       <structfield>pubgencols</structfield> <type>char</type>
      </para>
      <para>
       Controls how to handle generated column replication when there is no
       publication column list:
       <literal>n</literal> = generated columns in the tables associated with
       the publication should not be replicated,
       <literal>s</literal> = stored generated columns in the tables associated
       with the publication should be replicated.
      </para></entry>
     </row>
    </tbody>
   </tgroup>
  </table>
 </sect1>

 <sect1 id="catalog-pg-publication-namespace">
  <title><structname>pg_publication_namespace</structname></title>

  <indexterm zone="catalog-pg-publication-namespace">
   <primary>pg_publication_namespace</primary>
  </indexterm>

  <para>
<!--
   The catalog <structname>pg_publication_namespace</structname> contains the
   mapping between schemas and publications in the database.  This is a
   many-to-many mapping.
-->
カタログ<structname>pg_publication_namespace</structname>にはデータベース内のスキーマとパブリケーションの間のマッピングが含まれます。
これは多対多のマッピングです。
  </para>

  <table>
   <title><structname>pg_publication_namespace</structname> Columns</title>
   <tgroup cols="1">
    <thead>
     <row>
      <entry role="catalog_table_entry"><para role="column_definition">
<!--
       Column Type
-->
列 型
      </para>
      <para>
<!--
       Description
-->
説明
      </para></entry>
     </row>
    </thead>

    <tbody>
     <row>
      <entry role="catalog_table_entry"><para role="column_definition">
       <structfield>oid</structfield> <type>oid</type>
      </para>
      <para>
<!--
       Row identifier
-->
行識別子
      </para></entry>
     </row>

     <row>
      <entry role="catalog_table_entry"><para role="column_definition">
       <structfield>pnpubid</structfield> <type>oid</type>
<!--
       (references <link linkend="catalog-pg-publication"><structname>pg_publication</structname></link>.<structfield>oid</structfield>)
-->
（参照先 <link linkend="catalog-pg-publication"><structname>pg_publication</structname></link>.<structfield>oid</structfield>）
      </para>
      <para>
<!--
       Reference to publication
-->
パブリケーションへの参照
      </para></entry>
     </row>

     <row>
      <entry role="catalog_table_entry"><para role="column_definition">
       <structfield>pnnspid</structfield> <type>oid</type>
<!--
       (references <link linkend="catalog-pg-namespace"><structname>pg_namespace</structname></link>.<structfield>oid</structfield>)
-->
（参照先 <link linkend="catalog-pg-namespace"><structname>pg_namespace</structname></link>.<structfield>oid</structfield>）
      </para>
      <para>
<!--
       Reference to schema
-->
スキーマへの参照
      </para></entry>
     </row>
    </tbody>
   </tgroup>
  </table>
 </sect1>

 <sect1 id="catalog-pg-publication-rel">
  <title><structname>pg_publication_rel</structname></title>

  <indexterm zone="catalog-pg-publication-rel">
   <primary>pg_publication_rel</primary>
  </indexterm>

  <para>
<!--
   The catalog <structname>pg_publication_rel</structname> contains the
   mapping between relations and publications in the database.  This is a
   many-to-many mapping.  See also <xref linkend="view-pg-publication-tables"/>
   for a more user-friendly view of this information.
-->
カタログ<structname>pg_publication_rel</structname>にはデータベース内のリレーションとパブリケーションのマッピングが含まれます。
これは多対多のマッピングです。
この情報のよりユーザフレンドリなビューについては<xref linkend="view-pg-publication-tables"/>も参照してください。
  </para>

  <table>
<!--
   <title><structname>pg_publication_rel</structname> Columns</title>
-->
   <title><structname>pg_publication_rel</structname>の列</title>
   <tgroup cols="1">
    <thead>
     <row>
      <entry role="catalog_table_entry"><para role="column_definition">
<!--
       Column Type
-->
列 型
      </para>
      <para>
<!--
       Description
-->
説明
      </para></entry>
     </row>
    </thead>

    <tbody>
     <row>
      <entry role="catalog_table_entry"><para role="column_definition">
       <structfield>oid</structfield> <type>oid</type>
      </para>
      <para>
<!--
       Row identifier
-->
行識別子
      </para></entry>
     </row>

     <row>
      <entry role="catalog_table_entry"><para role="column_definition">
       <structfield>prpubid</structfield> <type>oid</type>
<!--
       (references <link linkend="catalog-pg-publication"><structname>pg_publication</structname></link>.<structfield>oid</structfield>)
-->
（参照先 <link linkend="catalog-pg-publication"><structname>pg_publication</structname></link>.<structfield>oid</structfield>）
      </para>
      <para>
<!--
       Reference to publication
-->
パブリケーションへの参照
      </para></entry>
     </row>

     <row>
      <entry role="catalog_table_entry"><para role="column_definition">
       <structfield>prrelid</structfield> <type>oid</type>
<!--
       (references <link linkend="catalog-pg-class"><structname>pg_class</structname></link>.<structfield>oid</structfield>)
-->
（参照先 <link linkend="catalog-pg-class"><structname>pg_class</structname></link>.<structfield>oid</structfield>）
      </para>
      <para>
<!--
       Reference to relation
-->
リレーションへの参照
      </para></entry>
     </row>

     <row>
      <entry role="catalog_table_entry"><para role="column_definition">
      <structfield>prqual</structfield> <type>pg_node_tree</type>
      </para>
<!--
      <para>Expression tree (in <function>nodeToString()</function>
      representation) for the relation's publication qualifying condition. Null
      if there is no publication qualifying condition.</para></entry>
-->
      <para>リレーションのパブリケーション修飾条件の（<function>nodeToString()</function>形式の）式ツリー。
       パブリケーション修飾条件がない場合はNULLです。</para></entry>
     </row>

     <row>
      <entry role="catalog_table_entry"><para role="column_definition">
       <structfield>prattrs</structfield> <type>int2vector</type>
<!--
       (references <link linkend="catalog-pg-attribute"><structname>pg_attribute</structname></link>.<structfield>attnum</structfield>)
-->
（参照先 <link linkend="catalog-pg-attribute"><structname>pg_attribute</structname></link>.<structfield>attnum</structfield>）
      </para>
      <para>
<!--
       This is an array of values that indicates which table columns are
       part of the publication.  For example, a value of <literal>1 3</literal>
       would mean that the first and the third table columns are published.
       A null value indicates that all columns are published.
-->
これは、どのテーブル列がパブリケーションの一部であるかを示す値の配列です。
たとえば、<literal>1 3</literal>という値は、テーブルの最初と3番目の列がパブリッシュされることを意味します。
NULL値は、すべての列がパブリッシュされることを示します。
      </para></entry>
     </row>
    </tbody>
   </tgroup>
  </table>
 </sect1>

 <sect1 id="catalog-pg-range">
  <title><structname>pg_range</structname></title>

  <indexterm zone="catalog-pg-range">
   <primary>pg_range</primary>
  </indexterm>

  <para>
<!--
   The catalog <structname>pg_range</structname> stores information about
   range types.  This is in addition to the types' entries in
   <link linkend="catalog-pg-type"><structname>pg_type</structname></link>.
-->
<structname>pg_range</structname>カタログは、範囲型についての情報を保存します。
これは<link linkend="catalog-pg-type"><structname>pg_type</structname></link>内の型のエントリに追加されます。
  </para>

  <table>
<!--
   <title><structname>pg_range</structname> Columns</title>
-->
   <title><structname>pg_range</structname>の列</title>
   <tgroup cols="1">
    <thead>
     <row>
      <entry role="catalog_table_entry"><para role="column_definition">
<!--
       Column Type
-->
列 型
      </para>
      <para>
<!--
       Description
-->
説明
      </para></entry>
     </row>
    </thead>

    <tbody>
     <row>
      <entry role="catalog_table_entry"><para role="column_definition">
       <structfield>rngtypid</structfield> <type>oid</type>
<!--
       (references <link linkend="catalog-pg-type"><structname>pg_type</structname></link>.<structfield>oid</structfield>)
-->
（参照先 <link linkend="catalog-pg-type"><structname>pg_type</structname></link>.<structfield>oid</structfield>）
      </para>
      <para>
<!--
       OID of the range type
-->
範囲型のOID
      </para></entry>
     </row>

     <row>
      <entry role="catalog_table_entry"><para role="column_definition">
       <structfield>rngsubtype</structfield> <type>oid</type>
<!--
       (references <link linkend="catalog-pg-type"><structname>pg_type</structname></link>.<structfield>oid</structfield>)
-->
（参照先 <link linkend="catalog-pg-type"><structname>pg_type</structname></link>.<structfield>oid</structfield>）
      </para>
      <para>
<!--
       OID of the element type (subtype) of this range type
-->
この範囲型の要素型（派生元型）のOID
      </para></entry>
     </row>

     <row>
      <entry role="catalog_table_entry"><para role="column_definition">
       <structfield>rngmultitypid</structfield> <type>oid</type>
<!--
       (references <link linkend="catalog-pg-type"><structname>pg_type</structname></link>.<structfield>oid</structfield>)
-->
（参照先 <link linkend="catalog-pg-type"><structname>pg_type</structname></link>.<structfield>oid</structfield>）
      </para>
      <para>
<!--
       OID of the multirange type for this range type
-->
この範囲型のための多重範囲型のOID
      </para></entry>
     </row>

     <row>
      <entry role="catalog_table_entry"><para role="column_definition">
       <structfield>rngcollation</structfield> <type>oid</type>
<!--
       (references <link linkend="catalog-pg-collation"><structname>pg_collation</structname></link>.<structfield>oid</structfield>)
-->
（参照先 <link linkend="catalog-pg-collation"><structname>pg_collation</structname></link>.<structfield>oid</structfield>）
      </para>
      <para>
<!--
       OID of the collation used for range comparisons, or zero if none
-->
範囲比較のために使用される照合のOID。何もない場合はゼロ
      </para></entry>
     </row>

     <row>
      <entry role="catalog_table_entry"><para role="column_definition">
       <structfield>rngsubopc</structfield> <type>oid</type>
<!--
       (references <link linkend="catalog-pg-opclass"><structname>pg_opclass</structname></link>.<structfield>oid</structfield>)
-->
（参照先 <link linkend="catalog-pg-opclass"><structname>pg_opclass</structname></link>.<structfield>oid</structfield>）
      </para>
      <para>
<!--
       OID of the subtype's operator class used for range comparisons
-->
範囲比較のために使用される派生元型の演算子クラスのOID
      </para></entry>
     </row>

     <row>
      <entry role="catalog_table_entry"><para role="column_definition">
       <structfield>rngcanonical</structfield> <type>regproc</type>
<!--
       (references <link linkend="catalog-pg-proc"><structname>pg_proc</structname></link>.<structfield>oid</structfield>)
-->
（参照先 <link linkend="catalog-pg-proc"><structname>pg_proc</structname></link>.<structfield>oid</structfield>）
      </para>
      <para>
<!--
       OID of the function to convert a range value into canonical form,
       or zero if none
-->
範囲型を標準型に変換する関数のOID。何もない場合はゼロ
      </para></entry>
     </row>

     <row>
      <entry role="catalog_table_entry"><para role="column_definition">
       <structfield>rngsubdiff</structfield> <type>regproc</type>
<!--
       (references <link linkend="catalog-pg-proc"><structname>pg_proc</structname></link>.<structfield>oid</structfield>)
-->
（参照先 <link linkend="catalog-pg-proc"><structname>pg_proc</structname></link>.<structfield>oid</structfield>）
      </para>
      <para>
<!--
       OID of the function to return the difference between two element
       values as <type>double precision</type>, or zero if none
-->
２つの要素値の間の違いを<type>double precision</type>として返す関数のOID、なければゼロ
      </para></entry>
     </row>
    </tbody>
   </tgroup>
  </table>

  <para>
<!--
   <structfield>rngsubopc</structfield> (plus <structfield>rngcollation</structfield>, if the
   element type is collatable) determines the sort ordering used by the range
   type.  <structfield>rngcanonical</structfield> is used when the element type is
   discrete.  <structfield>rngsubdiff</structfield> is optional but should be supplied to
   improve performance of GiST indexes on the range type.
-->
<structfield>rngsubopc</structfield>（および、要素型が照合可能である場合は<structfield>rngcollation</structfield>）は範囲型で使用されるソートの順番を決定します。<structfield>rngcanonical</structfield>は要素型が離散的である場合に使用されます。
<structfield>rngsubdiff</structfield>は省略可能ですが、範囲型に対するGiSTインデックスの性能を向上するためには提供しなければなりません。
  </para>

 </sect1>

 <sect1 id="catalog-pg-replication-origin">
  <title><structname>pg_replication_origin</structname></title>

  <indexterm zone="catalog-pg-replication-origin">
   <primary>pg_replication_origin</primary>
  </indexterm>

  <para>
<!--
   The <structname>pg_replication_origin</structname> catalog contains
   all replication origins created.  For more on replication origins
   see <xref linkend="replication-origins"/>.
-->
<structname>pg_replication_origin</structname>カタログは、作成されたすべてのレプリケーション起点を含んでいます。
レプリケーション起点についての詳細は<xref linkend="replication-origins"/>を参照してください。
  </para>

  <para>
<!--
   Unlike most system catalogs, <structname>pg_replication_origin</structname>
   is shared across all databases of a cluster: there is only one copy
   of <structname>pg_replication_origin</structname> per cluster, not one per
   database.
-->
ほとんどのシステムカタログとは異なり、<structname>pg_replication_origin</structname>はクラスタ内の全データベースで共有されます。
つまりクラスタごとに<structname>pg_replication_origin</structname>の実体は1つだけ存在し、データベースごとに1つではありません。
  </para>

  <table>
<!--
   <title><structname>pg_replication_origin</structname> Columns</title>
-->
   <title><structname>pg_replication_origin</structname>の列</title>
   <tgroup cols="1">
    <thead>
     <row>
      <entry role="catalog_table_entry"><para role="column_definition">
<!--
       Column Type
-->
列 型
      </para>
      <para>
<!--
       Description
-->
説明
      </para></entry>
     </row>
    </thead>

    <tbody>
     <row>
      <entry role="catalog_table_entry"><para role="column_definition">
       <structfield>roident</structfield> <type>oid</type>
      </para>
      <para>
<!--
       A unique, cluster-wide identifier for the replication
       origin. Should never leave the system.
-->
クラスタ全体で一意なレプリケーション起点の識別子。
システムから除かれてはいけません。
      </para></entry>
     </row>

     <row>
      <entry role="catalog_table_entry"><para role="column_definition">
       <structfield>roname</structfield> <type>text</type>
      </para>
      <para>
<!--
       The external, user defined, name of a replication
       origin.
-->
レプリケーション起点のユーザ定義の外部名
      </para></entry>
     </row>
    </tbody>
   </tgroup>
  </table>
 </sect1>

 <sect1 id="catalog-pg-rewrite">
  <title><structname>pg_rewrite</structname></title>

  <indexterm zone="catalog-pg-rewrite">
   <primary>pg_rewrite</primary>
  </indexterm>

  <para>
<!--
   The catalog <structname>pg_rewrite</structname> stores rewrite rules for tables and views.
-->
   <structname>pg_rewrite</structname>カタログはテーブルとビューに対する書き換えルールを保存します。
  </para>

  <table>
<!--
   <title><structname>pg_rewrite</structname> Columns</title>
-->
   <title><structname>pg_rewrite</structname>の列</title>
   <tgroup cols="1">
    <thead>
     <row>
      <entry role="catalog_table_entry"><para role="column_definition">
<!--
       Column Type
-->
列 型
      </para>
      <para>
<!--
       Description
-->
説明
      </para></entry>
     </row>
    </thead>

    <tbody>
     <row>
      <entry role="catalog_table_entry"><para role="column_definition">
       <structfield>oid</structfield> <type>oid</type>
      </para>
      <para>
<!--
       Row identifier
-->
行識別子
      </para></entry>
     </row>

     <row>
      <entry role="catalog_table_entry"><para role="column_definition">
       <structfield>rulename</structfield> <type>name</type>
      </para>
      <para>
<!--
       Rule name
-->
ルール名
      </para></entry>
     </row>

     <row>
      <entry role="catalog_table_entry"><para role="column_definition">
       <structfield>ev_class</structfield> <type>oid</type>
<!--
       (references <link linkend="catalog-pg-class"><structname>pg_class</structname></link>.<structfield>oid</structfield>)
-->
（参照先 <link linkend="catalog-pg-class"><structname>pg_class</structname></link>.<structfield>oid</structfield>）
      </para>
      <para>
<!--
       The table this rule is for
-->
ルールを適用するテーブル
      </para></entry>
     </row>

     <row>
      <entry role="catalog_table_entry"><para role="column_definition">
       <structfield>ev_type</structfield> <type>char</type>
      </para>
      <para>
<!--
       Event type that the rule is for: 1 = <xref linkend="sql-select"/>, 2 =
       <xref linkend="sql-update"/>, 3 = <xref linkend="sql-insert"/>, 4 =
       <xref linkend="sql-delete"/>
-->
ルールを適用するイベントの型：
1 = <xref linkend="sql-select"/>、
2 = <xref linkend="sql-update"/>、
3 = <xref linkend="sql-insert"/>、
4 = <xref linkend="sql-delete"/>
      </para></entry>
     </row>

     <row>
      <entry role="catalog_table_entry"><para role="column_definition">
       <structfield>ev_enabled</structfield> <type>char</type>
      </para>
      <para>
<!--
       Controls in which <xref linkend="guc-session-replication-role"/> modes
       the rule fires.
       <literal>O</literal> = rule fires in <quote>origin</quote> and <quote>local</quote> modes,
       <literal>D</literal> = rule is disabled,
       <literal>R</literal> = rule fires in <quote>replica</quote> mode,
       <literal>A</literal> = rule fires always.
-->
ルールがどの<xref linkend="guc-session-replication-role"/>モードで発行されるかを制御します。
<literal>O</literal> = ルールは<quote>origin</quote>および<quote>local</quote>モードで発行、
<literal>D</literal> = ルールは無効、
<literal>R</literal> = ルールは<quote>replica</quote>モードで発行、
<literal>A</literal> = ルールは常に発行。
      </para></entry>
     </row>

     <row>
      <entry role="catalog_table_entry"><para role="column_definition">
       <structfield>is_instead</structfield> <type>bool</type>
      </para>
      <para>
<!--
       True if the rule is an <literal>INSTEAD</literal> rule
-->
ルールが<literal>INSTEAD</literal>ルールである場合はtrue
      </para></entry>
     </row>

     <row>
      <entry role="catalog_table_entry"><para role="column_definition">
       <structfield>ev_qual</structfield> <type>pg_node_tree</type>
      </para>
      <para>
<!--
       Expression tree (in the form of a
       <function>nodeToString()</function> representation) for the
       rule's qualifying condition
-->
ルールの制約条件に対する（<function>nodeToString()</function>表現による）演算式ツリー
      </para></entry>
     </row>

     <row>
      <entry role="catalog_table_entry"><para role="column_definition">
       <structfield>ev_action</structfield> <type>pg_node_tree</type>
      </para>
      <para>
<!--
       Query tree (in the form of a
       <function>nodeToString()</function> representation) for the
       rule's action
-->
ルールのアクションに対する（<function>nodeToString()</function>表現による）問い合わせツリー
      </para></entry>
     </row>
    </tbody>
   </tgroup>
  </table>

  <note>
   <para>
<!--
    <literal>pg_class.relhasrules</literal>
    must be true if a table has any rules in this catalog.
-->
テーブルがこのカタログ内のルールを持つ場合、<literal>pg_class.relhasrules</literal>はtrueでなければなりません。
   </para>
  </note>

 </sect1>

 <sect1 id="catalog-pg-seclabel">
  <title><structname>pg_seclabel</structname></title>

  <indexterm zone="catalog-pg-seclabel">
   <primary>pg_seclabel</primary>
  </indexterm>

  <para>
<!--
   The catalog <structname>pg_seclabel</structname> stores security
   labels on database objects.  Security labels can be manipulated
   with the <link linkend="sql-security-label"><command>SECURITY LABEL</command></link> command.  For an easier
   way to view security labels, see <xref linkend="view-pg-seclabels"/>.
-->
<structname>pg_seclabel</structname>カタログにはデータベースオブジェクト上のセキュリティラベルが格納されます。
セキュリティラベルは<link linkend="sql-security-label"><command>SECURITY LABEL</command></link>コマンドを用いて操作できます。
セキュリティラベルを閲覧するより簡単な方法については<xref linkend="view-pg-seclabels"/>を参照してください。
  </para>

  <para>
<!--
   See also <link linkend="catalog-pg-shseclabel"><structname>pg_shseclabel</structname></link>,
   which performs a similar function for security labels of database objects
   that are shared across a database cluster.
-->
<link linkend="catalog-pg-shseclabel"><structname>pg_shseclabel</structname></link>も参照してください。
これは、データベースクラスタ間で共有されたデータベースオブジェクトにおけるセキュリティラベルのための類似した機能を提供します。
  </para>

  <table>
<!--
   <title><structname>pg_seclabel</structname> Columns</title>
-->
   <title><structname>pg_seclabel</structname>の列</title>
   <tgroup cols="1">
    <thead>
     <row>
      <entry role="catalog_table_entry"><para role="column_definition">
<!--
       Column Type
-->
列 型
      </para>
      <para>
<!--
       Description
-->
説明
      </para></entry>
     </row>
    </thead>

    <tbody>
     <row>
      <entry role="catalog_table_entry"><para role="column_definition">
       <structfield>objoid</structfield> <type>oid</type>
<!--
       (references any OID column)
-->
（いずれかのOID列）
      </para>
      <para>
<!--
       The OID of the object this security label pertains to
-->
このセキュリティラベルが関係するオブジェクトのOID
      </para></entry>
     </row>

     <row>
      <entry role="catalog_table_entry"><para role="column_definition">
       <structfield>classoid</structfield> <type>oid</type>
<!--
       (references <link linkend="catalog-pg-class"><structname>pg_class</structname></link>.<structfield>oid</structfield>)
-->
（参照先 <link linkend="catalog-pg-class"><structname>pg_class</structname></link>.<structfield>oid</structfield>）
      </para>
      <para>
<!--
       The OID of the system catalog this object appears in
-->
このオブジェクトが現れるシステムカタログのOID
      </para></entry>
     </row>

     <row>
      <entry role="catalog_table_entry"><para role="column_definition">
       <structfield>objsubid</structfield> <type>int4</type>
      </para>
      <para>
<!--
       For a security label on a table column, this is the column number (the
       <structfield>objoid</structfield> and <structfield>classoid</structfield> refer to
       the table itself).  For all other object types, this column is
       zero.
-->
テーブル列上のセキュリティラベルでは、これは列番号です（<structfield>objoid</structfield>および<structfield>classoid</structfield>はテーブル自身を参照します）。
他のすべての種類のオブジェクトでは、この列はゼロです。
      </para></entry>
     </row>

     <row>
      <entry role="catalog_table_entry"><para role="column_definition">
       <structfield>provider</structfield> <type>text</type>
      </para>
      <para>
<!--
       The label provider associated with this label.
-->
このラベルに関連付いたラベルプロバイダです。
      </para></entry>
     </row>

     <row>
      <entry role="catalog_table_entry"><para role="column_definition">
       <structfield>label</structfield> <type>text</type>
      </para>
      <para>
<!--
       The security label applied to this object.
-->
このオブジェクトに適用されるセキュリティラベルです。
      </para></entry>
     </row>
    </tbody>
   </tgroup>
  </table>
 </sect1>

 <sect1 id="catalog-pg-sequence">
  <title><structname>pg_sequence</structname></title>

  <indexterm zone="catalog-pg-sequence">
   <primary>pg_sequence</primary>
  </indexterm>

  <para>
<!--
   The catalog <structname>pg_sequence</structname> contains information about
   sequences.  Some of the information about sequences, such as the name and
   the schema, is in
   <link linkend="catalog-pg-class"><structname>pg_class</structname></link>
-->
カタログ<structname>pg_sequence</structname>にはシーケンスに関する情報が含まれます。
名前やスキーマなどシーケンスに関する情報の一部は<link linkend="catalog-pg-class"><structname>pg_class</structname></link>にあります。
  </para>

  <table>
<!--
   <title><structname>pg_sequence</structname> Columns</title>
-->
   <title><structname>pg_sequence</structname>の列</title>
   <tgroup cols="1">
    <thead>
     <row>
      <entry role="catalog_table_entry"><para role="column_definition">
<!--
       Column Type
-->
列 型
      </para>
      <para>
<!--
       Description
-->
説明
      </para></entry>
     </row>
    </thead>

    <tbody>
     <row>
      <entry role="catalog_table_entry"><para role="column_definition">
       <structfield>seqrelid</structfield> <type>oid</type>
<!--
       (references <link linkend="catalog-pg-class"><structname>pg_class</structname></link>.<structfield>oid</structfield>)
-->
（参照先 <link linkend="catalog-pg-class"><structname>pg_class</structname></link>.<structfield>oid</structfield>）
      </para>
      <para>
<!--
       The OID of the <link linkend="catalog-pg-class"><structname>pg_class</structname></link> entry for this sequence
-->
このシーケンスの<link linkend="catalog-pg-class"><structname>pg_class</structname></link>のエントリのOID
      </para></entry>
     </row>

     <row>
      <entry role="catalog_table_entry"><para role="column_definition">
       <structfield>seqtypid</structfield> <type>oid</type>
<!--
       (references <link linkend="catalog-pg-type"><structname>pg_type</structname></link>.<structfield>oid</structfield>)
-->
（参照先 <link linkend="catalog-pg-type"><structname>pg_type</structname></link>.<structfield>oid</structfield>）
      </para>
      <para>
<!--
       Data type of the sequence
-->
シーケンスのデータ型
      </para></entry>
     </row>

     <row>
      <entry role="catalog_table_entry"><para role="column_definition">
       <structfield>seqstart</structfield> <type>int8</type>
      </para>
      <para>
<!--
       Start value of the sequence
-->
シーケンスの開始値
      </para></entry>
     </row>

     <row>
      <entry role="catalog_table_entry"><para role="column_definition">
       <structfield>seqincrement</structfield> <type>int8</type>
      </para>
      <para>
<!--
       Increment value of the sequence
-->
シーケンスの増分値
      </para></entry>
     </row>

     <row>
      <entry role="catalog_table_entry"><para role="column_definition">
       <structfield>seqmax</structfield> <type>int8</type>
      </para>
      <para>
<!--
       Maximum value of the sequence
-->
シーケンスの最大値
      </para></entry>
     </row>

     <row>
      <entry role="catalog_table_entry"><para role="column_definition">
       <structfield>seqmin</structfield> <type>int8</type>
      </para>
      <para>
<!--
       Minimum value of the sequence
-->
シーケンスの最小値
      </para></entry>
     </row>

     <row>
      <entry role="catalog_table_entry"><para role="column_definition">
       <structfield>seqcache</structfield> <type>int8</type>
      </para>
      <para>
<!--
       Cache size of the sequence
-->
シーケンスのキャッシュサイズ
      </para></entry>
     </row>

     <row>
      <entry role="catalog_table_entry"><para role="column_definition">
       <structfield>seqcycle</structfield> <type>bool</type>
      </para>
      <para>
<!--
       Whether the sequence cycles
-->
シーケンスが周回するかどうか
      </para></entry>
     </row>
    </tbody>
   </tgroup>
  </table>
 </sect1>

 <sect1 id="catalog-pg-shdepend">
  <title><structname>pg_shdepend</structname></title>

  <indexterm zone="catalog-pg-shdepend">
   <primary>pg_shdepend</primary>
  </indexterm>

  <para>
<!--
   The catalog <structname>pg_shdepend</structname> records the
   dependency relationships between database objects and shared objects,
   such as roles.  This information allows
   <productname>PostgreSQL</productname> to ensure that those objects are
   unreferenced before attempting to delete them.
-->
<structname>pg_shdepend</structname>カタログは、データベースオブジェクトとロールのような共有オブジェクト間のリレーション依存関係を保持します。
この情報は<productname>PostgreSQL</productname>が依存関係を削除しようとする前に、これらのオブジェクトを参照されないようにすることを保証することを許可します。
  </para>

  <para>
<!--
   See also <link linkend="catalog-pg-depend"><structname>pg_depend</structname></link>,
   which performs a similar function for dependencies involving objects
   within a single database.
-->
<link linkend="catalog-pg-depend"><structname>pg_depend</structname></link>も参照してください。
<structname>pg_depend</structname>は単一のデータベース内のオブジェクトに関する依存関係について同じような機能を実行します。
  </para>

  <para>
<!--
   Unlike most system catalogs, <structname>pg_shdepend</structname>
   is shared across all databases of a cluster: there is only one
   copy of <structname>pg_shdepend</structname> per cluster, not
   one per database.
-->
多くのシステムカタログと異なり<structname>pg_shdepend</structname>はクラスタの全てのデータベースに共有されています。
データベース毎ではなく、クラスタ毎にただ1つの<structname>pg_shdepend</structname>のコピーがあります。
  </para>

  <table>
<!--
   <title><structname>pg_shdepend</structname> Columns</title>
-->
   <title><structname>pg_shdepend</structname>の列</title>
   <tgroup cols="1">
    <thead>
     <row>
      <entry role="catalog_table_entry"><para role="column_definition">
<!--
       Column Type
-->
列 型
      </para>
      <para>
<!--
       Description
-->
説明
      </para></entry>
     </row>
    </thead>

    <tbody>
     <row>
      <entry role="catalog_table_entry"><para role="column_definition">
       <structfield>dbid</structfield> <type>oid</type>
<!--
       (references <link linkend="catalog-pg-database"><structname>pg_database</structname></link>.<structfield>oid</structfield>)
-->
（参照先 <link linkend="catalog-pg-database"><structname>pg_database</structname></link>.<structfield>oid</structfield>）
      </para>
      <para>
<!--
       The OID of the database the dependent object is in,
       or zero for a shared object
-->
依存オブジェクトが属するデータベースのOID。
共有オブジェクトの場合はゼロ
      </para></entry>
     </row>

     <row>
      <entry role="catalog_table_entry"><para role="column_definition">
       <structfield>classid</structfield> <type>oid</type>
<!--
       (references <link linkend="catalog-pg-class"><structname>pg_class</structname></link>.<structfield>oid</structfield>)
-->
（参照先 <link linkend="catalog-pg-class"><structname>pg_class</structname></link>.<structfield>oid</structfield>）
      </para>
      <para>
<!--
       The OID of the system catalog the dependent object is in
-->
依存するオブジェクトが存在するシステムカタログのOID
      </para></entry>
     </row>

     <row>
      <entry role="catalog_table_entry"><para role="column_definition">
       <structfield>objid</structfield> <type>oid</type>
<!--
       (references any OID column)
-->
（いずれかのOID列）
      </para>
      <para>
<!--
       The OID of the specific dependent object
-->
特定の依存するオブジェクトのOID
      </para></entry>
     </row>

     <row>
      <entry role="catalog_table_entry"><para role="column_definition">
       <structfield>objsubid</structfield> <type>int4</type>
      </para>
      <para>
<!--
       For a table column, this is the column number (the
       <structfield>objid</structfield> and <structfield>classid</structfield> refer to the
       table itself).  For all other object types, this column is zero.
-->
テーブル列の場合、これは列番号です（<structfield>objid</structfield>と<structfield>classid</structfield>はテーブル自身を参照します）。
他のすべての種類のオブジェクトでは、この列はゼロになります。
      </para></entry>
     </row>

     <row>
      <entry role="catalog_table_entry"><para role="column_definition">
       <structfield>refclassid</structfield> <type>oid</type>
<!--
       (references <link linkend="catalog-pg-class"><structname>pg_class</structname></link>.<structfield>oid</structfield>)
-->
（参照先 <link linkend="catalog-pg-class"><structname>pg_class</structname></link>.<structfield>oid</structfield>）
      </para>
      <para>
<!--
       The OID of the system catalog the referenced object is in
       (must be a shared catalog)
-->
参照されるオブジェクトが入っているシステムカタログのOID（共有カタログである必要があります）
      </para></entry>
     </row>

     <row>
      <entry role="catalog_table_entry"><para role="column_definition">
       <structfield>refobjid</structfield> <type>oid</type>
<!--
       (references any OID column)
-->
（いずれかのOID列）
      </para>
      <para>
<!--
       The OID of the specific referenced object
-->
特定の参照されるオブジェクトのOID
      </para></entry>
     </row>

     <row>
      <entry role="catalog_table_entry"><para role="column_definition">
       <structfield>deptype</structfield> <type>char</type>
      </para>
      <para>
<!--
       A code defining the specific semantics of this dependency relationship; see text
-->
この依存関係の特定のセマンティクスを定義するコード（後述）
      </para></entry>
     </row>
    </tbody>
   </tgroup>
  </table>

  <para>
<!--
   In all cases, a <structname>pg_shdepend</structname> entry indicates that
   the referenced object cannot be dropped without also dropping the dependent
   object.  However, there are several subflavors identified by
   <structfield>deptype</structfield>:
-->
すべての場合において、<structname>pg_shdepend</structname>項目は依存するオブジェクトも削除しない限り、参照されるオブジェクトを削除できないことを示します。
もっとも、<structfield>deptype</structfield>によって指定される以下のようないくつかのオプションもあります。

   <variablelist>
    <varlistentry>
     <term><symbol>SHARED_DEPENDENCY_OWNER</symbol> (<literal>o</literal>)</term>
     <listitem>
      <para>
<!--
       The referenced object (which must be a role) is the owner of the
       dependent object.
-->
       参照されるオブジェクト（ロールである必要があります）が依存するオブジェクトの所有者です。
      </para>
     </listitem>
    </varlistentry>

    <varlistentry>
     <term><symbol>SHARED_DEPENDENCY_ACL</symbol> (<literal>a</literal>)</term>
     <listitem>
      <para>
<!--
       The referenced object (which must be a role) is mentioned in the
       <acronym>ACL</acronym> of the
       dependent object.  (A <symbol>SHARED_DEPENDENCY_ACL</symbol> entry is
       not made for the owner of the object, since the owner will have
       a <symbol>SHARED_DEPENDENCY_OWNER</symbol> entry anyway.)
-->
参照されたオブジェクト（ロールである必要があります）が、依存するオブジェクトのACL（アクセス制御リスト。権限リストのこと）内で述べられています。
（所有者は<symbol>SHARED_DEPENDENCY_OWNER</symbol>項目を持つため、<symbol>SHARED_DEPENDENCY_ACL</symbol>項目は、オブジェクトの所有者に対して作成されません。）
      </para>
     </listitem>
    </varlistentry>

    <varlistentry>
     <term><symbol>SHARED_DEPENDENCY_INITACL</symbol> (<literal>i</literal>)</term>
     <listitem>
      <para>
<!--
       The referenced object (which must be a role) is mentioned in a
       <link linkend="catalog-pg-init-privs"><structname>pg_init_privs</structname></link>
       entry for the dependent object.
-->
参照されたオブジェクト（ロールである必要があります）は、依存オブジェクトの<link linkend="catalog-pg-init-privs"><structname>pg_init_privs</structname></link>エントリで述べられています。
      </para>
     </listitem>
    </varlistentry>

    <varlistentry>
     <term><symbol>SHARED_DEPENDENCY_POLICY</symbol> (<literal>r</literal>)</term>
     <listitem>
      <para>
<!--
       The referenced object (which must be a role) is mentioned as the
       target of a dependent policy object.
-->
参照されたオブジェクト（ロールである必要があります）が、依存するポリシーオブジェクトのターゲットとして述べられています。
      </para>
     </listitem>
    </varlistentry>

    <varlistentry>
     <term><symbol>SHARED_DEPENDENCY_TABLESPACE</symbol> (<literal>t</literal>)</term>
     <listitem>
      <para>
<!--
       The referenced object (which must be a tablespace) is mentioned as
       the tablespace for a relation that doesn't have storage.
-->
参照されているオブジェクト（テーブル空間でなければなりません）は格納を持たないリレーションのためのテーブル空間として言及されています。
      </para>
     </listitem>
    </varlistentry>
   </variablelist>

<!--
   Other dependency flavors might be needed in future.  Note in particular
   that the current definition only supports roles and tablespaces as referenced
   objects.
-->
他の依存関係のオプションが将来必要になる可能性があります。
現状の定義は、参照されるオブジェクトとしてロールとテーブル空間のみをサポートしていることに特に注意してください。
  </para>

  <para>
<!--
   As in the <structname>pg_depend</structname> catalog, most objects
   created during <application>initdb</application> are
   considered <quote>pinned</quote>.  No entries are made
   in <structname>pg_shdepend</structname> that would have a pinned
   object as either referenced or dependent object.
-->
<structname>pg_depend</structname>カタログと同様に、<application>initdb</application>時に作成されるほとんどのオブジェクトは<quote>固定(pinned)</quote>と見なされます。
<structname>pg_shdepend</structname>には、参照オブジェクトまたは依存オブジェクトとして固定されたオブジェクトを持つエントリは作成されません。
  </para>

 </sect1>

 <sect1 id="catalog-pg-shdescription">
  <title><structname>pg_shdescription</structname></title>

  <indexterm zone="catalog-pg-shdescription">
   <primary>pg_shdescription</primary>
  </indexterm>

  <para>
<!--
   The catalog <structname>pg_shdescription</structname> stores optional
   descriptions (comments) for shared database objects.  Descriptions can be
   manipulated with the <link linkend="sql-comment"><command>COMMENT</command></link> command and viewed with
   <application>psql</application>'s <literal>\d</literal> commands.
-->
<structname>pg_shdescription</structname>には共有データベースオブジェクトに対する補足説明（コメント）を格納します。
補足説明は<link linkend="sql-comment"><command>COMMENT</command></link>コマンドを使用して編集でき、<application>psql</application>の<literal>\d</literal>コマンドを使用して閲覧できます。
  </para>

  <para>
<!--
   See also <link linkend="catalog-pg-description"><structname>pg_description</structname></link>,
   which performs a similar function for descriptions involving objects
   within a single database.
-->
<link linkend="catalog-pg-description"><structname>pg_description</structname></link>も参照してください。
こちらは、単一データベース内のオブジェクトに関する説明について、同様の機能を行います。
  </para>

  <para>
<!--
   Unlike most system catalogs, <structname>pg_shdescription</structname>
   is shared across all databases of a cluster: there is only one
   copy of <structname>pg_shdescription</structname> per cluster, not
   one per database.
-->
他のシステムカタログと異なり、<structname>pg_shdescription</structname>はクラスタ内のすべてのデータベースに渡って共有されます。
データベース毎に存在するのではなく、1つのクラスタに<structname>pg_shdescription</structname>が1つのみ存在します。
  </para>

  <table>
<!--
   <title><structname>pg_shdescription</structname> Columns</title>
-->
   <title><structname>pg_shdescription</structname>の列</title>
   <tgroup cols="1">
    <thead>
     <row>
      <entry role="catalog_table_entry"><para role="column_definition">
<!--
       Column Type
-->
列 型
      </para>
      <para>
<!--
       Description
-->
説明
      </para></entry>
     </row>
    </thead>

    <tbody>
     <row>
      <entry role="catalog_table_entry"><para role="column_definition">
       <structfield>objoid</structfield> <type>oid</type>
<!--
       (references any OID column)
-->
（いずれかのOID列）
      </para>
      <para>
<!--
       The OID of the object this description pertains to
-->
この補足説明が属するオブジェクトのOID
      </para></entry>
     </row>

     <row>
      <entry role="catalog_table_entry"><para role="column_definition">
       <structfield>classoid</structfield> <type>oid</type>
<!--
       (references <link linkend="catalog-pg-class"><structname>pg_class</structname></link>.<structfield>oid</structfield>)
-->
（参照先 <link linkend="catalog-pg-class"><structname>pg_class</structname></link>.<structfield>oid</structfield>）
      </para>
      <para>
<!--
       The OID of the system catalog this object appears in
-->
このオブジェクトが現れるシステムカタログのOID
      </para></entry>
     </row>

     <row>
      <entry role="catalog_table_entry"><para role="column_definition">
       <structfield>description</structfield> <type>text</type>
      </para>
      <para>
<!--
       Arbitrary text that serves as the description of this object
-->
このオブジェクトの説明となる任意のテキスト
      </para></entry>
     </row>
    </tbody>
   </tgroup>
  </table>

 </sect1>

 <sect1 id="catalog-pg-shseclabel">
  <title><structname>pg_shseclabel</structname></title>

  <indexterm zone="catalog-pg-shseclabel">
   <primary>pg_shseclabel</primary>
  </indexterm>

  <para>
<!--
   The catalog <structname>pg_shseclabel</structname> stores security
   labels on shared database objects.  Security labels can be manipulated
   with the <link linkend="sql-security-label"><command>SECURITY LABEL</command></link> command.  For an easier
   way to view security labels, see <xref linkend="view-pg-seclabels"/>.
-->
<structname>pg_shseclabel</structname>カタログは、共有データベースオブジェクト上のセキュリティラベルを保存します。
セキュリティラベルは<link linkend="sql-security-label"><command>SECURITY LABEL</command></link>コマンドで操作されます。
セキュリティラベルを見る簡単な方法は、<xref linkend="view-pg-seclabels"/>を参照してください。
  </para>

  <para>
<!--
   See also <link linkend="catalog-pg-seclabel"><structname>pg_seclabel</structname></link>,
   which performs a similar function for security labels involving objects
   within a single database.
-->
<link linkend="catalog-pg-seclabel"><structname>pg_seclabel</structname></link>も参照してください。
これは、単一データベース内のオブジェクトを含むセキュリティラベルのための類似した機能を提供します。
  </para>

  <para>
<!--
   Unlike most system catalogs, <structname>pg_shseclabel</structname>
   is shared across all databases of a cluster: there is only one
   copy of <structname>pg_shseclabel</structname> per cluster, not
   one per database.
-->
多くのシステムカタログと違い、<structname>pg_shseclabel</structname>はクラスタ内の全てのデータベース間で共有されます。
<structname>pg_shseclabel</structname>は、データベースごとではなく、クラスタごとに1つのみ存在します。
  </para>

  <table>
<!--
   <title><structname>pg_shseclabel</structname> Columns</title>
-->
   <title><structname>pg_shseclabel</structname>の列</title>
   <tgroup cols="1">
    <thead>
     <row>
      <entry role="catalog_table_entry"><para role="column_definition">
<!--
       Column Type
-->
列 型
      </para>
      <para>
<!--
       Description
-->
説明
      </para></entry>
     </row>
    </thead>

    <tbody>
     <row>
      <entry role="catalog_table_entry"><para role="column_definition">
       <structfield>objoid</structfield> <type>oid</type>
<!--
       (references any OID column)
-->
（いずれかのOID列）
      </para>
      <para>
<!--
       The OID of the object this security label pertains to
-->
このセキュリティラベルが関係するオブジェクトのOID
      </para></entry>
     </row>

     <row>
      <entry role="catalog_table_entry"><para role="column_definition">
       <structfield>classoid</structfield> <type>oid</type>
<!--
       (references <link linkend="catalog-pg-class"><structname>pg_class</structname></link>.<structfield>oid</structfield>)
-->
（参照先 <link linkend="catalog-pg-class"><structname>pg_class</structname></link>.<structfield>oid</structfield>）
      </para>
      <para>
<!--
       The OID of the system catalog this object appears in
-->
このオブジェクトが現れるシステムカタログのOID
      </para></entry>
     </row>

     <row>
      <entry role="catalog_table_entry"><para role="column_definition">
       <structfield>provider</structfield> <type>text</type>
      </para>
      <para>
<!--
       The label provider associated with this label.
-->
このラベルに関連付いたラベルプロバイダです。
      </para></entry>
     </row>

     <row>
      <entry role="catalog_table_entry"><para role="column_definition">
       <structfield>label</structfield> <type>text</type>
      </para>
      <para>
<!--
       The security label applied to this object.
-->
このオブジェクトに適用されるセキュリティラベルです。
      </para></entry>
     </row>
    </tbody>
   </tgroup>
  </table>
 </sect1>

 <sect1 id="catalog-pg-statistic">
  <title><structname>pg_statistic</structname></title>

  <indexterm zone="catalog-pg-statistic">
   <primary>pg_statistic</primary>
  </indexterm>

  <para>
<!--
   The catalog <structname>pg_statistic</structname> stores
   statistical data about the contents of the database.  Entries are
   created by <link linkend="sql-analyze"><command>ANALYZE</command></link>
   and subsequently used by the query planner.  Note that all the
   statistical data is inherently approximate, even assuming that it
   is up-to-date.
-->
<structname>pg_statistic</structname>カタログはデータベースの内容に関する統計データを保存します。
項目は<link linkend="sql-analyze"><command>ANALYZE</command></link>で作成され、後に問い合わせプランナで使用されます。
最新のものと思ってもすべての統計データは本質的に大雑把なものであることに注意してください。
  </para>

  <para>
<!--
   Normally there is one entry, with <structfield>stainherit</structfield> =
   <literal>false</literal>, for each table column that has been analyzed.
   If the table has inheritance children or partitions, a second entry with
   <structfield>stainherit</structfield> = <literal>true</literal> is also created.  This row
   represents the column's statistics over the inheritance tree, i.e.,
   statistics for the data you'd see with
   <literal>SELECT <replaceable>column</replaceable> FROM <replaceable>table</replaceable>*</literal>,
   whereas the <structfield>stainherit</structfield> = <literal>false</literal> row represents
   the results of
   <literal>SELECT <replaceable>column</replaceable> FROM ONLY <replaceable>table</replaceable></literal>.
-->
通常は、解析されるテーブル列毎に、<structfield>stainherit</structfield> = <literal>false</literal>を持つ1つの項目が存在します。
テーブルが継承された子あるいはパーティションを持つ場合、<structfield>stainherit</structfield> = <literal>true</literal>を持つ2つ目の項目が作成されます。
この行は継承ツリー全体に渡る列の統計情報、つまり、<literal>SELECT <replaceable>column</replaceable> FROM <replaceable>table</replaceable>*</literal>で確認できるデータに対する統計情報を表します。
一方で<structfield>stainherit</structfield> = <literal>false</literal>の行は<literal>SELECT <replaceable>column</replaceable> FROM ONLY <replaceable>table</replaceable></literal>の結果を表します。
  </para>

  <para>
<!--
   <structname>pg_statistic</structname> also stores statistical data about
   the values of index expressions.  These are described as if they were
   actual data columns; in particular, <structfield>starelid</structfield>
   references the index.  No entry is made for an ordinary non-expression
   index column, however, since it would be redundant with the entry
   for the underlying table column.  Currently, entries for index expressions
   always have <structfield>stainherit</structfield> = <literal>false</literal>.
-->
<structname>pg_statistic</structname>はインデックス式の値についての統計データも格納します。
これらはあたかも値が実際のデータ列であるかのように表現されます。
特に<structfield>starelid</structfield>はインデックスを参照します。
これは元のテーブル列の項目に対して冗長となるので、普通の式を持たないインデックス列では項目は作成されません。
現在インデックス式用の項目は常に<structfield>stainherit</structfield> = <literal>false</literal>を持ちます。
  </para>

  <para>
<!--
   Since different kinds of statistics might be appropriate for different
   kinds of data, <structname>pg_statistic</structname> is designed not
   to assume very much about what sort of statistics it stores.  Only
   extremely general statistics (such as nullness) are given dedicated
   columns in <structname>pg_statistic</structname>.  Everything else
   is stored in <quote>slots</quote>, which are groups of associated columns
   whose content is identified by a code number in one of the slot's columns.
   For more information see
   <filename>src/include/catalog/pg_statistic.h</filename>.
-->
異なる種類のデータに対しては違った種類の統計が相応しいことから<structname>pg_statistic</structname>はどのような情報を保存するか深く推定しないように設計されています。
（例えばNULLであるような）極端に一般的な統計のみ<structname>pg_statistic</structname>の特定の列に入ります。
その他すべてはスロット列の内の1つのコード番号でその内容が識別される相関している列のグループである<quote>スロット</quote>に保存されます。
<filename>src/include/catalog/pg_statistic.h</filename>を参照してください。
  </para>

  <para>
<!--
   <structname>pg_statistic</structname> should not be readable by the
   public, since even statistical information about a table's contents
   might be considered sensitive.  (Example: minimum and maximum values
   of a salary column might be quite interesting.)
   <link linkend="view-pg-stats"><structname>pg_stats</structname></link>
   is a publicly readable view on
   <structname>pg_statistic</structname> that only exposes information
   about those tables that are readable by the current user.
-->
<structname>pg_statistic</structname>はテーブル内容に関する統計情報と言えども秘密の情報とみなされますので、一般のユーザが読み取り可能であってはいけません。
（給与列の最高額と最低額などは誰もが興味をそそられる良い例ですよね。）
<link linkend="view-pg-stats"><structname>pg_stats</structname></link>は一般のユーザが読み取り可能な<structname>pg_statistic</structname>に対するビューで、既存のユーザが読んでも差し支えないテーブルの情報のみを開示しています。
  </para>

  <table>
<!--
   <title><structname>pg_statistic</structname> Columns</title>
-->
   <title><structname>pg_statistic</structname>の列</title>
   <tgroup cols="1">
    <thead>
     <row>
      <entry role="catalog_table_entry"><para role="column_definition">
<!--
       Column Type
-->
列 型
      </para>
      <para>
<!--
       Description
-->
説明
      </para></entry>
     </row>
    </thead>

    <tbody>
     <row>
      <entry role="catalog_table_entry"><para role="column_definition">
       <structfield>starelid</structfield> <type>oid</type>
<!--
       (references <link linkend="catalog-pg-class"><structname>pg_class</structname></link>.<structfield>oid</structfield>)
-->
（参照先 <link linkend="catalog-pg-class"><structname>pg_class</structname></link>.<structfield>oid</structfield>）
      </para>
      <para>
<!--
       The table or index that the described column belongs to
-->
記述された列が属するテーブルもしくはインデックス
      </para></entry>
     </row>

     <row>
      <entry role="catalog_table_entry"><para role="column_definition">
       <structfield>staattnum</structfield> <type>int2</type>
<!--
       (references <link linkend="catalog-pg-attribute"><structname>pg_attribute</structname></link>.<structfield>attnum</structfield>)
-->
（参照先 <link linkend="catalog-pg-attribute"><structname>pg_attribute</structname></link>.<structfield>attnum</structfield>）
      </para>
      <para>
<!--
       The number of the described column
-->
記述された列数
      </para></entry>
     </row>

     <row>
      <entry role="catalog_table_entry"><para role="column_definition">
       <structfield>stainherit</structfield> <type>bool</type>
      </para>
      <para>
<!--
       If true, the stats include values from child tables, not just the
       values in the specified relation
-->
trueの場合、統計情報には指定されたリレーションの値だけではなく、子テーブルの値も含まれます
      </para></entry>
     </row>

     <row>
      <entry role="catalog_table_entry"><para role="column_definition">
       <structfield>stanullfrac</structfield> <type>float4</type>
      </para>
      <para>
<!--
       The fraction of the column's entries that are null
-->
NULL値である列項目の割合
      </para></entry>
     </row>

     <row>
      <entry role="catalog_table_entry"><para role="column_definition">
       <structfield>stawidth</structfield> <type>int4</type>
      </para>
      <para>
<!--
       The average stored width, in bytes, of nonnull entries
-->
非NULL項目の平均保存幅（バイト単位）
      </para></entry>
     </row>

     <row>
      <entry role="catalog_table_entry"><para role="column_definition">
       <structfield>stadistinct</structfield> <type>float4</type>
      </para>
      <para>
<!--
       The number of distinct nonnull data values in the column.
       A value greater than zero is the actual number of distinct values.
       A value less than zero is the negative of a multiplier for the number
       of rows in the table; for example, a column in which about 80% of the
       values are nonnull and each nonnull value appears about twice on
       average could be represented by <structfield>stadistinct</structfield> = -0.4.
       A zero value means the number of distinct values is unknown.
-->
列内で非NULL個別値を持つデータ数。
ゼロより大きい値は実際の個別値の数です。
ゼロより小さい値はテーブル内の行数に対する乗数を負にしたものです。
例えば、約80%の値が非NULLで、それぞれの非NULL値が平均して2回ほど出現する列は<structfield>stadistinct</structfield> = -0.4であると表現されます。
ゼロは個別値の数を特定できない場合です。
      </para></entry>
     </row>

     <row>
      <entry role="catalog_table_entry"><para role="column_definition">
       <structfield>stakind<replaceable>N</replaceable></structfield> <type>int2</type>
      </para>
      <para>
<!--
       A code number indicating the kind of statistics stored in the
       <replaceable>N</replaceable>th <quote>slot</quote> of the
       <structname>pg_statistic</structname> row.
-->
<structname>pg_statistic</structname>行の<replaceable>N</replaceable>番目の<quote>スロット</quote>に保存されている統計情報の種類を示すコード番号。
      </para></entry>
     </row>

     <row>
      <entry role="catalog_table_entry"><para role="column_definition">
       <structfield>staop<replaceable>N</replaceable></structfield> <type>oid</type>
<!--
       (references <link linkend="catalog-pg-operator"><structname>pg_operator</structname></link>.<structfield>oid</structfield>)
-->
（参照先 <link linkend="catalog-pg-operator"><structname>pg_operator</structname></link>.<structfield>oid</structfield>）
      </para>
      <para>
<!--
       An operator used to derive the statistics stored in the
       <replaceable>N</replaceable>th <quote>slot</quote>.  For example, a
       histogram slot would show the <literal>&lt;</literal> operator
       that defines the sort order of the data.
       Zero if the statistics kind does not require an operator.
-->
<replaceable>N</replaceable>番目の<quote>スロット</quote>に保存されている統計情報を引き出すために使われる演算子。
例えば、ヒストグラムスロットはデータの並べ替えの順序を定義する<literal>&lt;</literal>演算子を示します。
統計情報が演算子を要求しない種類であればゼロです。
      </para></entry>
     </row>

     <row>
      <entry role="catalog_table_entry"><para role="column_definition">
       <structfield>stacoll<replaceable>N</replaceable></structfield> <type>oid</type>
<!--
       (references <link linkend="catalog-pg-collation"><structname>pg_collation</structname></link>.<structfield>oid</structfield>)
-->
（参照先 <link linkend="catalog-pg-collation"><structname>pg_collation</structname></link>.<structfield>oid</structfield>）
      </para>
      <para>
<!--
       The collation used to derive the statistics stored in the
       <replaceable>N</replaceable>th <quote>slot</quote>.  For example, a
       histogram slot for a collatable column would show the collation that
       defines the sort order of the data.  Zero for noncollatable data.
-->
<replaceable>N</replaceable>番目の<quote>スロット</quote>に格納された統計情報を派生させるために使われる照合順序。
たとえば、照合可能な列のヒストグラムスロットはそのデータをソート順を定義する照合順を表示します。
ゼロなら照合可能ではないデータです。
      </para></entry>
     </row>

     <row>
      <entry role="catalog_table_entry"><para role="column_definition">
       <structfield>stanumbers<replaceable>N</replaceable></structfield> <type>float4[]</type>
      </para>
      <para>
<!--
       Numerical statistics of the appropriate kind for the
       <replaceable>N</replaceable>th <quote>slot</quote>, or null if the slot
       kind does not involve numerical values
-->
<replaceable>N</replaceable>番目の<quote>スロット</quote>に対する適切な種類の数値統計情報、もしくはスロットの種類に数値が含まれない時はNULLです。
      </para></entry>
     </row>

     <row>
      <entry role="catalog_table_entry"><para role="column_definition">
       <structfield>stavalues<replaceable>N</replaceable></structfield> <type>anyarray</type>
      </para>
      <para>
<!--
       Column data values of the appropriate kind for the
       <replaceable>N</replaceable>th <quote>slot</quote>, or null if the slot
       kind does not store any data values.  Each array's element
       values are actually of the specific column's data type, or a related
       type such as an array's element type, so there is no way to define
       these columns' type more specifically than <type>anyarray</type>.
-->
<replaceable>N</replaceable>番目の<quote>スロット</quote>に対する適切な種類の列データの値、もしくはスロットの種類にデータ値が何も保存されていない場合はNULL。
それぞれの配列要素の値は実際には特定された列のデータ型、もしくは配列要素の型といったような関連のある型になります。ですから<type>anyarray</type>とする以外に列型を定義することはできません。
      </para></entry>
     </row>
    </tbody>
   </tgroup>
  </table>

 </sect1>

 <sect1 id="catalog-pg-statistic-ext">
  <title><structname>pg_statistic_ext</structname></title>

  <indexterm zone="catalog-pg-statistic-ext">
   <primary>pg_statistic_ext</primary>
  </indexterm>

  <para>
<!--
   The catalog <structname>pg_statistic_ext</structname>
   holds definitions of extended planner statistics.
   Each row in this catalog corresponds to a <firstterm>statistics object</firstterm>
   created with <link linkend="sql-createstatistics"><command>CREATE STATISTICS</command></link>.
-->
カタログ<structname>pg_statistic_ext</structname>はプランナの拡張統計情報の定義を保持します。
このカタログの各行は<link linkend="sql-createstatistics"><command>CREATE STATISTICS</command></link>で作成された<firstterm>統計オブジェクト</firstterm>に対応します。
  </para>

  <table>
<!--
   <title><structname>pg_statistic_ext</structname> Columns</title>
-->
   <title><structname>pg_statistic_ext</structname>の列</title>
   <tgroup cols="1">
    <thead>
     <row>
      <entry role="catalog_table_entry"><para role="column_definition">
<!--
       Column Type
-->
列 型
      </para>
      <para>
<!--
       Description
-->
説明
      </para></entry>
     </row>
    </thead>

    <tbody>
     <row>
      <entry role="catalog_table_entry"><para role="column_definition">
       <structfield>oid</structfield> <type>oid</type>
      </para>
      <para>
<!--
       Row identifier
-->
行識別子
      </para></entry>
     </row>

     <row>
      <entry role="catalog_table_entry"><para role="column_definition">
       <structfield>stxrelid</structfield> <type>oid</type>
<!--
       (references <link linkend="catalog-pg-class"><structname>pg_class</structname></link>.<structfield>oid</structfield>)
-->
（参照先 <link linkend="catalog-pg-class"><structname>pg_class</structname></link>.<structfield>oid</structfield>）
      </para>
      <para>
<!--
       Table containing the columns described by this object
-->
このオブジェクトが記述する列を含むテーブル
      </para></entry>
     </row>

     <row>
      <entry role="catalog_table_entry"><para role="column_definition">
       <structfield>stxname</structfield> <type>name</type>
      </para>
      <para>
<!--
       Name of the statistics object
-->
統計オブジェクトの名前
      </para></entry>
     </row>

     <row>
      <entry role="catalog_table_entry"><para role="column_definition">
       <structfield>stxnamespace</structfield> <type>oid</type>
<!--
       (references <link linkend="catalog-pg-namespace"><structname>pg_namespace</structname></link>.<structfield>oid</structfield>)
-->
（参照先 <link linkend="catalog-pg-namespace"><structname>pg_namespace</structname></link>.<structfield>oid</structfield>）
      </para>
      <para>
<!--
       The OID of the namespace that contains this statistics object
-->
この統計オブジェクトを含む名前空間のOID
      </para></entry>
     </row>

     <row>
      <entry role="catalog_table_entry"><para role="column_definition">
       <structfield>stxowner</structfield> <type>oid</type>
<!--
       (references <link linkend="catalog-pg-authid"><structname>pg_authid</structname></link>.<structfield>oid</structfield>)
-->
（参照先 <link linkend="catalog-pg-authid"><structname>pg_authid</structname></link>.<structfield>oid</structfield>）
      </para>
      <para>
<!--
       Owner of the statistics object
-->
統計オブジェクトの所有者
      </para></entry>
     </row>

     <row>
      <entry role="catalog_table_entry"><para role="column_definition">
       <structfield>stxkeys</structfield> <type>int2vector</type>
<!--
       (references <link linkend="catalog-pg-attribute"><structname>pg_attribute</structname></link>.<structfield>attnum</structfield>)
-->
（参照先 <link linkend="catalog-pg-attribute"><structname>pg_attribute</structname></link>.<structfield>attnum</structfield>）
      </para>
      <para>
<!--
       An array of attribute numbers, indicating which table columns are
       covered by this statistics object;
       for example a value of <literal>1 3</literal> would
       mean that the first and the third table columns are covered
-->
属性番号の配列で、どのテーブル列が統計オブジェクトに含まれるかを示します。
例えば、値が<literal>1 3</literal>なら、テーブルの1番目と3番目の列が含まれるということになります。
      </para></entry>
     </row>

     <row>
      <entry role="catalog_table_entry"><para role="column_definition">
       <structfield>stxstattarget</structfield> <type>int2</type>
      </para>
      <para>
<!--
       <structfield>stxstattarget</structfield> controls the level of detail
       of statistics accumulated for this statistics object by
       <link linkend="sql-analyze"><command>ANALYZE</command></link>.
       A zero value indicates that no statistics should be collected.
       A null value says to use the maximum of the statistics targets of
       the referenced columns, if set, or the system default statistics target.
       Positive values of <structfield>stxstattarget</structfield>
       determine the target number of <quote>most common values</quote>
       to collect.
-->
<structfield>stxstattarget</structfield>は<link linkend="sql-analyze"><command>ANALYZE</command></link>によるこの列に対する蓄積された統計情報をどの程度詳しく管理するかを規定します。
値がゼロの場合は統計情報を収集しません。
NULL値の場合は、参照する列の統計情報の収集目標の最大値があればそれを使い、なければシステムのデフォルトの統計目標を使用すべきであるということです。
正の値の<structfield>stxstattarget</structfield>は、収集する<quote>最も一般的な値</quote>の目標となる数を決定します。
      </para></entry>
     </row>

     <row>
      <entry role="catalog_table_entry"><para role="column_definition">
       <structfield>stxkind</structfield> <type>char[]</type>
      </para>
      <para>
<!--
       An array containing codes for the enabled statistics kinds;
       valid values are:
       <literal>d</literal> for n-distinct statistics,
       <literal>f</literal> for functional dependency statistics,
       <literal>m</literal> for most common values (MCV) list statistics, and
       <literal>e</literal> for expression statistics
-->
有効にされた統計種別のコードが入る配列です。
有効な値は：
<literal>d</literal> = N個別統計を表す、
<literal>f</literal> = 関数従属統計を表す、
<literal>m</literal> = 最も共通した値(MCV)を表す、
<literal>e</literal> = 統計情報を表す。
      </para></entry>
     </row>

     <row>
      <entry role="catalog_table_entry"><para role="column_definition">
       <structfield>stxexprs</structfield> <type>pg_node_tree</type>
      </para>
      <para>
<!--
       Expression trees (in <function>nodeToString()</function>
       representation) for statistics object attributes that are not simple
       column references.  This is a list with one element per expression.
       Null if all statistics object attributes are simple references.
-->
単純な列参照ではないオブジェクト属性の統計情報に対する（<function>nodeToString()</function>表現による）演算式ツリー。
これは一つの演算式に対して一つの項目であるリストです。
すべての統計情報オブジェクト属性が単純な参照ならばNULLです。
      </para></entry>
     </row>

    </tbody>
   </tgroup>
  </table>

  <para>
<!--
   The <structname>pg_statistic_ext</structname> entry is filled in
   completely during <link linkend="sql-createstatistics"><command>CREATE STATISTICS</command></link>, but the actual
   statistical values are not computed then.
   Subsequent <link linkend="sql-analyze"><command>ANALYZE</command></link> commands compute the desired values
   and populate an entry in the
   <link linkend="catalog-pg-statistic-ext-data"><structname>pg_statistic_ext_data</structname></link>
   catalog.
-->
<link linkend="sql-createstatistics"><command>CREATE STATISTICS</command></link>の実行中に<structname>pg_statistic_ext</structname>エントリはすべて満たされますが、実際の統計データ値は計算されません。
あとで実行される<link linkend="sql-analyze"><command>ANALYZE</command></link>コマンドが必要な値を計算し、<link linkend="catalog-pg-statistic-ext-data"><structname>pg_statistic_ext_data</structname></link>カタログのエントリに投入します。
  </para>
 </sect1>

 <sect1 id="catalog-pg-statistic-ext-data">
  <title><structname>pg_statistic_ext_data</structname></title>

  <indexterm zone="catalog-pg-statistic-ext">
   <primary>pg_statistic_ext_data</primary>
  </indexterm>

  <para>
<!--
   The catalog <structname>pg_statistic_ext_data</structname>
   holds data for extended planner statistics defined in
   <link linkend="catalog-pg-statistic-ext"><structname>pg_statistic_ext</structname></link>.
   Each row in this catalog corresponds to a <firstterm>statistics object</firstterm>
   created with <link linkend="sql-createstatistics"><command>CREATE STATISTICS</command></link>.
-->
カタログ<structname>pg_statistic_ext_data</structname>は、<link linkend="catalog-pg-statistic-ext"><structname>pg_statistic_ext</structname></link>で定義されたプランナの拡張統計情報のデータを保持します。
このカタログの個々の行は<link linkend="sql-createstatistics"><command>CREATE STATISTICS</command></link>で作成された<firstterm>統計情報オブジェクト</firstterm>に関連します。
  </para>

  <para>
<!--
   Normally there is one entry, with <structfield>stxdinherit</structfield> =
   <literal>false</literal>, for each statistics object that has been analyzed.
   If the table has inheritance children or partitions, a second entry with
   <structfield>stxdinherit</structfield> = <literal>true</literal> is also created.
   This row represents the statistics object over the inheritance tree, i.e.,
   statistics for the data you'd see with
   <literal>SELECT * FROM <replaceable>table</replaceable>*</literal>,
   whereas the <structfield>stxdinherit</structfield> = <literal>false</literal> row
   represents the results of
   <literal>SELECT * FROM ONLY <replaceable>table</replaceable></literal>.
-->
通常は、解析される統計情報オブジェクト毎に、<structfield>stxdinherit</structfield> = <literal>false</literal>を持つ1つの項目が存在します。
テーブルが継承された子あるいはパーティションを持つ場合、<structfield>stxdinherit</structfield> = <literal>true</literal>を持つ2つ目の項目が作成されます。
この行は継承ツリー全体に渡る列の統計情報、つまり、<literal>SELECT * FROM <replaceable>table</replaceable>*</literal>で確認できるデータに対する統計情報を表します。
一方で<structfield>stxdinherit</structfield> = <literal>false</literal>の行は<literal>SELECT * FROM ONLY <replaceable>table</replaceable></literal>の結果を表します。
  </para>

  <para>
<!--
   Like <link linkend="catalog-pg-statistic"><structname>pg_statistic</structname></link>,
   <structname>pg_statistic_ext_data</structname> should not be
   readable by the public, since the contents might be considered sensitive.
   (Example: most common combinations of values in columns might be quite
   interesting.)
   <link linkend="view-pg-stats-ext"><structname>pg_stats_ext</structname></link>
   is a publicly readable view
   on <structname>pg_statistic_ext_data</structname> (after joining
   with <link linkend="catalog-pg-statistic-ext"><structname>pg_statistic_ext</structname></link>) that only exposes
   information about tables the current user owns.
-->
<link linkend="catalog-pg-statistic"><structname>pg_statistic</structname></link>同様、<structname>pg_statistic_ext_data</structname>はテーブル内容が秘密の情報とみなされますので、一般のユーザが読み取り可能であってはいけません。
（列の値の最も共通した組み合わせは誰もが興味をそそられる良い例ですよね。）
<link linkend="view-pg-stats-ext"><structname>pg_stats_ext</structname></link>は一般のユーザが読み取り可能な（<link linkend="catalog-pg-statistic-ext"><structname>pg_statistic_ext</structname></link>と結合後の）<structname>pg_statistic_ext_data</structname>に対するビューで、現在のユーザが所有するテーブルに関する情報のみを公開します。
  </para>

  <table>
<!--
   <title><structname>pg_statistic_ext_data</structname> Columns</title>
-->
   <title><structname>pg_statistic_ext_data</structname>の列</title>
   <tgroup cols="1">
    <thead>
     <row>
      <entry role="catalog_table_entry"><para role="column_definition">
<!--
       Column Type
-->
列 型
      </para>
      <para>
<!--
       Description
-->
説明
      </para></entry>
     </row>
    </thead>

    <tbody>
     <row>
      <entry role="catalog_table_entry"><para role="column_definition">
       <structfield>stxoid</structfield> <type>oid</type>
<!--
       (references <link linkend="catalog-pg-statistic-ext"><structname>pg_statistic_ext</structname></link>.<structfield>oid</structfield>)
-->
（参照先 <link linkend="catalog-pg-statistic-ext"><structname>pg_statistic_ext</structname></link>.<structfield>oid</structfield>）
      </para>
      <para>
<!--
       Extended statistics object containing the definition for this data
-->
このデータの定義を含む拡張統計情報オブジェクト
      </para></entry>
     </row>

     <row>
      <entry role="catalog_table_entry"><para role="column_definition">
       <structfield>stxdinherit</structfield> <type>bool</type>
      </para>
      <para>
<!--
       If true, the stats include values from child tables, not just the
       values in the specified relation
-->
trueの場合、統計情報には指定されたリレーションの値だけではなく、子テーブルからの値も含まれます
      </para></entry>
     </row>

     <row>
      <entry role="catalog_table_entry"><para role="column_definition">
       <structfield>stxdndistinct</structfield> <type>pg_ndistinct</type>
      </para>
      <para>
<!--
       N-distinct counts, serialized as <structname>pg_ndistinct</structname> type
-->
<structname>pg_ndistinct</structname>型にシリアライズされたN個別値の数
      </para></entry>
     </row>

     <row>
      <entry role="catalog_table_entry"><para role="column_definition">
       <structfield>stxddependencies</structfield> <type>pg_dependencies</type>
      </para>
      <para>
<!--
       Functional dependency statistics, serialized
       as <structname>pg_dependencies</structname> type
-->
<structname>pg_dependencies</structname>型にシリアライズされた関数従属統計
      </para></entry>
     </row>

     <row>
      <entry role="catalog_table_entry"><para role="column_definition">
       <structfield>stxdmcv</structfield> <type>pg_mcv_list</type>
      </para>
      <para>
<!--
       MCV (most-common values) list statistics, serialized as
       <structname>pg_mcv_list</structname> type
-->
<structname>pg_mcv_list</structname>型にシリアライズされたMCV（最も共通の値）リスト統計情報
      </para></entry>
     </row>

     <row>
      <entry role="catalog_table_entry"><para role="column_definition">
       <structfield>stxdexpr</structfield> <type>pg_statistic[]</type>
      </para>
      <para>
<!--
       Per-expression statistics, serialized as an array of
       <structname>pg_statistic</structname> type
-->
<structname>pg_statistic</structname>型の配列にシリアライズされた演算式ごとの統計情報
      </para></entry>
     </row>
    </tbody>
   </tgroup>
  </table>

 </sect1>

 <sect1 id="catalog-pg-subscription">
  <title><structname>pg_subscription</structname></title>

  <indexterm zone="catalog-pg-subscription">
   <primary>pg_subscription</primary>
  </indexterm>

  <para>
<!--
   The catalog <structname>pg_subscription</structname> contains all existing
   logical replication subscriptions.  For more information about logical
   replication see <xref linkend="logical-replication"/>.
-->
カタログ<structname>pg_subscription</structname>には、存在するすべての論理レプリケーションのサブスクリプションが入ります。
論理レプリケーションについての詳細な情報は<xref linkend="logical-replication"/>を参照してください。
  </para>

  <para>
<!--
   Unlike most system catalogs, <structname>pg_subscription</structname> is
   shared across all databases of a cluster: there is only one copy
   of <structname>pg_subscription</structname> per cluster, not one per
   database.
-->
ほとんどのシステムカタログとは異なり、<structname>pg_subscription</structname>はクラスタ内の全データベースで共有されます。
つまりクラスタごとに<structname>pg_subscription</structname>の実体は1つだけ存在し、データベースごとに1つではありません。
  </para>

  <para>
<!--
   Access to the column <structfield>subconninfo</structfield> is revoked from
   normal users, because it could contain plain-text passwords.
-->
列<structfield>subconninfo</structfield>には平文のパスワードが含まれる可能性があるため、一般ユーザによるアクセス権は取り消されています。
  </para>

  <table>
<!--
   <title><structname>pg_subscription</structname> Columns</title>
-->
   <title><structname>pg_subscription</structname>の列</title>
   <tgroup cols="1">
    <thead>
     <row>
      <entry role="catalog_table_entry"><para role="column_definition">
<!--
       Column Type
-->
列 型
      </para>
      <para>
<!--
       Description
-->
説明
      </para></entry>
     </row>
    </thead>

    <tbody>
     <row>
      <entry role="catalog_table_entry"><para role="column_definition">
       <structfield>oid</structfield> <type>oid</type>
      </para>
      <para>
<!--
       Row identifier
-->
行識別子
      </para></entry>
     </row>

     <row>
      <entry role="catalog_table_entry"><para role="column_definition">
       <structfield>subdbid</structfield> <type>oid</type>
<!--
       (references <link linkend="catalog-pg-database"><structname>pg_database</structname></link>.<structfield>oid</structfield>)
-->
（参照先 <link linkend="catalog-pg-database"><structname>pg_database</structname></link>.<structfield>oid</structfield>）
      </para>
      <para>
<!--
       OID of the database that the subscription resides in
-->
サブスクリプションが存在するデータベースのOID
      </para></entry>
     </row>

     <row>
      <entry role="catalog_table_entry"><para role="column_definition">
       <structfield>subskiplsn</structfield> <type>pg_lsn</type>
      </para>
      <para>
<!--
       Finish LSN of the transaction whose changes are to be skipped, if a valid
       LSN; otherwise <literal>0/0</literal>.
-->
有効なLSNの場合は、変更がスキップされるトランザクションの終了LSN。
有効でない場合は<literal>0/0</literal>。
      </para></entry>
     </row>

     <row>
      <entry role="catalog_table_entry"><para role="column_definition">
       <structfield>subname</structfield> <type>name</type>
      </para>
      <para>
<!--
       Name of the subscription
-->
サブスクリプションの名前
      </para></entry>
     </row>

     <row>
      <entry role="catalog_table_entry"><para role="column_definition">
       <structfield>subowner</structfield> <type>oid</type>
<!--
       (references <link linkend="catalog-pg-authid"><structname>pg_authid</structname></link>.<structfield>oid</structfield>)
-->
（参照先 <link linkend="catalog-pg-authid"><structname>pg_authid</structname></link>.<structfield>oid</structfield>）
      </para>
      <para>
<!--
       Owner of the subscription
-->
サブスクリプションの所有者
      </para></entry>
     </row>

     <row>
      <entry role="catalog_table_entry"><para role="column_definition">
       <structfield>subenabled</structfield> <type>bool</type>
      </para>
      <para>
<!--
       If true, the subscription is enabled and should be replicating
-->
trueの場合、サブスクリプションは有効でレプリケーションが行われています
      </para></entry>
     </row>

    <row>
      <entry role="catalog_table_entry"><para role="column_definition">
       <structfield>subbinary</structfield> <type>bool</type>
      </para>
      <para>
<!--
       If true, the subscription will request that the publisher send data
       in binary format
-->
trueの場合、サブスクリプションはパブリッシャーに対してバイナリ形式でデータを送るように要求します
      </para></entry>
     </row>

     <row>
      <entry role="catalog_table_entry"><para role="column_definition">
       <structfield>substream</structfield> <type>char</type>
      </para>
      <para>
<!--
       Controls how to handle the streaming of in-progress transactions:
       <literal>f</literal> = disallow streaming of in-progress transactions,
       <literal>t</literal> = spill the changes of in-progress transactions to
       disk and apply at once after the transaction is committed on the
       publisher and received by the subscriber,
       <literal>p</literal> = apply changes directly using a parallel apply
       worker if available (same as <literal>t</literal> if no worker is
       available)
-->
進行中のトランザクションのストリーミングの取り扱い方法を制御します：
<literal>f</literal> = 進行中のトランザクションのストリーミングを禁止、
<literal>t</literal> = 進行中のトランザクションの変更をディスクに書き出し、トランザクションがパブリッシャーでコミットされ、サブスクライバーに受け取られた後に一度に適用、
<literal>p</literal> = 使用可能な場合は、パラレル適用ワーカーを使用して変更を直接適用（使用可能なワーカーがない場合は<literal>t</literal>と同じ）
      </para></entry>
     </row>

     <row>
      <entry role="catalog_table_entry"><para role="column_definition">
       <structfield>subtwophasestate</structfield> <type>char</type>
      </para>
      <para>
<!--
       State codes for two-phase mode:
       <literal>d</literal> = disabled,
       <literal>p</literal> = pending enablement,
       <literal>e</literal> = enabled
-->
2相モードの状態コード：
<literal>d</literal> = 無効、
<literal>p</literal> = 有効化待ち
<literal>e</literal> = 有効
      </para></entry>
     </row>

     <row>
      <entry role="catalog_table_entry"><para role="column_definition">
       <structfield>subdisableonerr</structfield> <type>bool</type>
      </para>
      <para>
<!--
       If true, the subscription will be disabled if one of its workers
       detects an error
-->
trueの場合、ワーカーのいずれかがエラーを検出するとサブスクリプションが無効になります。
      </para></entry>
     </row>

     <row>
      <entry role="catalog_table_entry"><para role="column_definition">
       <structfield>subpasswordrequired</structfield> <type>bool</type>
      </para>
      <para>
<!--
       If true, the subscription will be required to specify a password
       for authentication
-->
trueの場合、サブスクリプションは認証のパスワードを指定する必要があります。
      </para></entry>
     </row>

     <row>
      <entry role="catalog_table_entry"><para role="column_definition">
       <structfield>subrunasowner</structfield> <type>bool</type>
      </para>
      <para>
<!--
       If true, the subscription will be run with the permissions
       of the subscription owner
-->
trueの場合、サブスクリプションはサブスクリプション所有者の許可を得て運行されます。
      </para></entry>
     </row>

     <row>
      <entry role="catalog_table_entry"><para role="column_definition">
       <structfield>subfailover</structfield> <type>bool</type>
      </para>
      <para>
<!--
       If true, the associated replication slots (i.e. the main slot and the
       table synchronization slots) in the upstream database are enabled to be
       synchronized to the standbys
-->
trueの場合、上流データベース内の関連するレプリケーションスロット（すなわち、メインスロットおよびテーブル同期スロット）は、スタンバイに同期されるように有効になります。
      </para></entry>
     </row>

     <row>
      <entry role="catalog_table_entry"><para role="column_definition">
       <structfield>subconninfo</structfield> <type>text</type>
      </para>
      <para>
<!--
       Connection string to the upstream database
-->
上流のデータベースへの接続文字列
      </para></entry>
     </row>

     <row>
      <entry role="catalog_table_entry"><para role="column_definition">
       <structfield>subslotname</structfield> <type>name</type>
      </para>
      <para>
<!--
       Name of the replication slot in the upstream database (also used
       for the local replication origin name);
       null represents <literal>NONE</literal>
-->
上流のデータベースのレプリケーションスロットの名前（ローカルレプリケーションのオリジン名としても使われます）。
NULLは<literal>NONE</literal>を表します
      </para></entry>
     </row>

     <row>
      <entry role="catalog_table_entry"><para role="column_definition">
       <structfield>subsynccommit</structfield> <type>text</type>
      </para>
      <para>
<!--
       The <varname>synchronous_commit</varname>
       setting for the subscription's workers to use
-->
サブスクリプションワーカーが使用する<varname>synchronous_commit</varname>の設定値
      </para></entry>
     </row>

     <row>
      <entry role="catalog_table_entry"><para role="column_definition">
       <structfield>subpublications</structfield> <type>text[]</type>
      </para>
      <para>
<!--
       Array of subscribed publication names. These reference
       publications defined in the upstream database. For more on publications
       see <xref linkend="logical-replication-publication"/>.
-->
サブスクライブされるパブリケーション名の配列です。
上流データベースで定義されたパブリケーションを参照します。
パブリケーションについての詳細は<xref linkend="logical-replication-publication"/>を参照してください。
      </para></entry>
     </row>

     <row>
      <entry role="catalog_table_entry"><para role="column_definition">
       <structfield>suborigin</structfield> <type>text</type>
      </para>
      <para>
<!--
       The origin value must be either <literal>none</literal> or
       <literal>any</literal>. The default is <literal>any</literal>.
       If <literal>none</literal>, the subscription will request the publisher
       to only send changes that don't have an origin. If
       <literal>any</literal>, the publisher sends changes regardless of their
       origin.
-->
オリジンの値は、<literal>none</literal>または<literal>any</literal>のいずれかにする必要があります。
デフォルトは<literal>any</literal>です。
<literal>none</literal>の場合、サブスクリプションはパブリッシャーに対して、オリジンがない変更のみを送信するように要求します。
<literal>any</literal>の場合、パブリッシャーはオリジンに関係なく変更を送信します。
      </para></entry>
     </row>
    </tbody>
   </tgroup>
  </table>
 </sect1>

 <sect1 id="catalog-pg-subscription-rel">
  <title><structname>pg_subscription_rel</structname></title>

  <indexterm zone="catalog-pg-subscription-rel">
   <primary>pg_subscription_rel</primary>
  </indexterm>

  <para>
<!--
   The catalog <structname>pg_subscription_rel</structname> contains the
   state for each replicated relation in each subscription.  This is a
   many-to-many mapping.
-->
カタログ<structname>pg_subscription_rel</structname>には各サブスクリプションで複製される各リレーションの状態が入ります。
これは多対多のマッピングです。
  </para>

  <para>
<!--
   This catalog only contains tables known to the subscription after running
   either <link linkend="sql-createsubscription"><command>CREATE SUBSCRIPTION</command></link> or
   <link linkend="sql-altersubscription"><command>ALTER SUBSCRIPTION ... REFRESH
   PUBLICATION</command></link>.
-->
このカタログには<link linkend="sql-createsubscription"><command>CREATE SUBSCRIPTION</command></link>あるいは<link linkend="sql-altersubscription"><command>ALTER SUBSCRIPTION ... REFRESH PUBLICATION</command></link>を実行した後でサブスクリプションに知られることになったテーブルのみが含まれます。
  </para>

  <table>
<!--
   <title><structname>pg_subscription_rel</structname> Columns</title>
-->
   <title><structname>pg_subscription_rel</structname>の列</title>
   <tgroup cols="1">
    <thead>
     <row>
      <entry role="catalog_table_entry"><para role="column_definition">
<!--
       Column Type
-->
列 型
      </para>
      <para>
<!--
       Description
-->
説明
      </para></entry>
     </row>
    </thead>

    <tbody>
     <row>
      <entry role="catalog_table_entry"><para role="column_definition">
       <structfield>srsubid</structfield> <type>oid</type>
<!--
       (references <link linkend="catalog-pg-subscription"><structname>pg_subscription</structname></link>.<structfield>oid</structfield>)
-->
（参照先 <link linkend="catalog-pg-subscription"><structname>pg_subscription</structname></link>.<structfield>oid</structfield>）
      </para>
      <para>
<!--
       Reference to subscription
-->
サブスクリプションへの参照
      </para></entry>
     </row>

     <row>
      <entry role="catalog_table_entry"><para role="column_definition">
       <structfield>srrelid</structfield> <type>oid</type>
<!--
       (references <link linkend="catalog-pg-class"><structname>pg_class</structname></link>.<structfield>oid</structfield>)
-->
（参照先 <link linkend="catalog-pg-class"><structname>pg_class</structname></link>.<structfield>oid</structfield>）
      </para>
      <para>
<!--
       Reference to relation
-->
リレーションへの参照
      </para></entry>
     </row>

     <row>
      <entry role="catalog_table_entry"><para role="column_definition">
       <structfield>srsubstate</structfield> <type>char</type>
      </para>
      <para>
<!--
       State code:
       <literal>i</literal> = initialize,
       <literal>d</literal> = data is being copied,
       <literal>f</literal> = finished table copy,
       <literal>s</literal> = synchronized,
       <literal>r</literal> = ready (normal replication)
-->
状態コード：
<literal>i</literal> = 初期化、
<literal>d</literal> = データのコピー中、
<literal>f</literal> = テーブルコピーの完了、
<literal>s</literal> = 同期済み、
<literal>r</literal> = 準備完了（通常のレプリケーション）
      </para></entry>
     </row>

     <row>
      <entry role="catalog_table_entry"><para role="column_definition">
       <structfield>srsublsn</structfield> <type>pg_lsn</type>
      </para>
      <para>
<!--
       Remote LSN of the state change used for synchronization coordination
       when in <literal>s</literal> or <literal>r</literal> states,
       otherwise null
-->
<literal>s</literal> あるいは <literal>r</literal> の状態なら、同期の調停で使われる状態変更のリモートLSN。
それ以外の場合はNULL
      </para></entry>
     </row>
    </tbody>
   </tgroup>
  </table>
 </sect1>

 <sect1 id="catalog-pg-tablespace">
  <title><structname>pg_tablespace</structname></title>

  <indexterm zone="catalog-pg-tablespace">
   <primary>pg_tablespace</primary>
  </indexterm>

  <para>
<!--
   The catalog <structname>pg_tablespace</structname> stores information
   about the available tablespaces.  Tables can be placed in particular
   tablespaces to aid administration of disk layout.
-->
<structname>pg_tablespace</structname>カタログは利用できるテーブル空間についての情報を格納します。
テーブルは、ディスクの配置を管理できるようにするために特定のテーブル空間に格納できます。
  </para>

  <para>
<!--
   Unlike most system catalogs, <structname>pg_tablespace</structname>
   is shared across all databases of a cluster: there is only one
   copy of <structname>pg_tablespace</structname> per cluster, not
   one per database.
-->
システムカタログの大部分とは違って、<structname>pg_tablespace</structname>は、すべてのクラスタのデータベース間で共有されます。
（データベース毎ではなく）クラスタ毎に、<structname>pg_tablespace</structname>のコピーが1つだけ存在します。
  </para>

  <table>
<!--
   <title><structname>pg_tablespace</structname> Columns</title>
-->
   <title><structname>pg_tablespace</structname>の列</title>
   <tgroup cols="1">
    <thead>
     <row>
      <entry role="catalog_table_entry"><para role="column_definition">
<!--
       Column Type
-->
列 型
      </para>
      <para>
<!--
       Description
-->
説明
      </para></entry>
     </row>
    </thead>

    <tbody>
     <row>
      <entry role="catalog_table_entry"><para role="column_definition">
       <structfield>oid</structfield> <type>oid</type>
      </para>
      <para>
<!--
       Row identifier
-->
行識別子
      </para></entry>
     </row>

     <row>
      <entry role="catalog_table_entry"><para role="column_definition">
       <structfield>spcname</structfield> <type>name</type>
      </para>
      <para>
<!--
       Tablespace name
-->
テーブル空間名
      </para></entry>
     </row>

     <row>
      <entry role="catalog_table_entry"><para role="column_definition">
       <structfield>spcowner</structfield> <type>oid</type>
<!--
       (references <link linkend="catalog-pg-authid"><structname>pg_authid</structname></link>.<structfield>oid</structfield>)
-->
（参照先 <link linkend="catalog-pg-authid"><structname>pg_authid</structname></link>.<structfield>oid</structfield>）
      </para>
      <para>
<!--
       Owner of the tablespace, usually the user who created it
-->
テーブル空間の所有者。たいていはテーブル空間を作成したユーザ
      </para></entry>
     </row>

     <row>
      <entry role="catalog_table_entry"><para role="column_definition">
       <structfield>spcacl</structfield> <type>aclitem[]</type>
      </para>
      <para>
<!--
       Access privileges; see <xref linkend="ddl-priv"/> for details
-->
アクセス権限。
詳細は<xref linkend="ddl-priv"/>を参照してください
      </para></entry>
     </row>

     <row>
      <entry role="catalog_table_entry"><para role="column_definition">
       <structfield>spcoptions</structfield> <type>text[]</type>
      </para>
      <para>
<!--
       Tablespace-level options, as <quote>keyword=value</quote> strings
-->
<quote>keyword=value</quote>文字列のようなテーブル空間レベルのオプション
      </para></entry>
     </row>
    </tbody>
   </tgroup>
  </table>
 </sect1>


 <sect1 id="catalog-pg-transform">
  <title><structname>pg_transform</structname></title>

  <indexterm zone="catalog-pg-transform">
   <primary>pg_transform</primary>
  </indexterm>

  <para>
<!--
   The catalog <structname>pg_transform</structname> stores information about
   transforms, which are a mechanism to adapt data types to procedural
   languages.  See <xref linkend="sql-createtransform"/> for more information.
-->
カタログ<structname>pg_transform</structname>は変換についての情報を格納します。
変換はデータ型を手続き言語に適合させるための機構です。
詳しくは<xref linkend="sql-createtransform"/>を参照してください。
  </para>

  <table>
<!--
   <title><structname>pg_transform</structname> Columns</title>
-->
   <title><structname>pg_transform</structname>の列</title>
   <tgroup cols="1">
    <thead>
     <row>
      <entry role="catalog_table_entry"><para role="column_definition">
<!--
       Column Type
-->
列 型
      </para>
      <para>
<!--
       Description
-->
説明
      </para></entry>
     </row>
    </thead>

    <tbody>
     <row>
      <entry role="catalog_table_entry"><para role="column_definition">
       <structfield>oid</structfield> <type>oid</type>
      </para>
      <para>
<!--
       Row identifier
-->
行識別子
      </para></entry>
     </row>

     <row>
      <entry role="catalog_table_entry"><para role="column_definition">
       <structfield>trftype</structfield> <type>oid</type>
<!--
       (references <link linkend="catalog-pg-type"><structname>pg_type</structname></link>.<structfield>oid</structfield>)
-->
（参照先 <link linkend="catalog-pg-type"><structname>pg_type</structname></link>.<structfield>oid</structfield>）
      </para>
      <para>
<!--
       OID of the data type this transform is for
-->
この変換の対象のデータ型のOID
      </para></entry>
     </row>

     <row>
      <entry role="catalog_table_entry"><para role="column_definition">
       <structfield>trflang</structfield> <type>oid</type>
<!--
       (references <link linkend="catalog-pg-language"><structname>pg_language</structname></link>.<structfield>oid</structfield>)
-->
（参照先 <link linkend="catalog-pg-language"><structname>pg_language</structname></link>.<structfield>oid</structfield>）
      </para>
      <para>
<!--
       OID of the language this transform is for
-->
この変換の対象の言語のOID
      </para></entry>
     </row>

     <row>
      <entry role="catalog_table_entry"><para role="column_definition">
       <structfield>trffromsql</structfield> <type>regproc</type>
<!--
       (references <link linkend="catalog-pg-proc"><structname>pg_proc</structname></link>.<structfield>oid</structfield>)
-->
（参照先 <link linkend="catalog-pg-proc"><structname>pg_proc</structname></link>.<structfield>oid</structfield>）
      </para>
      <para>
<!--
       The OID of the function to use when converting the data type for input
       to the procedural language (e.g., function parameters).  Zero is stored
       if the default behavior should be used.
-->
データ型を手続き言語への入力（例えば関数のパラメータ）に変換する時に使う関数のOID。
デフォルトの振る舞いが使われる場合はゼロが格納されます。
      </para></entry>
     </row>

     <row>
      <entry role="catalog_table_entry"><para role="column_definition">
       <structfield>trftosql</structfield> <type>regproc</type>
<!--
       (references <link linkend="catalog-pg-proc"><structname>pg_proc</structname></link>.<structfield>oid</structfield>)
-->
（参照先 <link linkend="catalog-pg-proc"><structname>pg_proc</structname></link>.<structfield>oid</structfield>）
      </para>
      <para>
<!--
       The OID of the function to use when converting output from the
       procedural language (e.g., return values) to the data type.  Zero is
       stored if the default behavior should be used.
-->
手続き言語からの出力（例えば戻り値）をデータ型に変換する時に使う関数のOID。
デフォルトの振る舞いが使われる場合はゼロが格納されます。
      </para></entry>
     </row>
    </tbody>
   </tgroup>
  </table>
 </sect1>


 <sect1 id="catalog-pg-trigger">
  <title><structname>pg_trigger</structname></title>

  <indexterm zone="catalog-pg-trigger">
   <primary>pg_trigger</primary>
  </indexterm>

  <para>
<!--
   The catalog <structname>pg_trigger</structname> stores triggers on tables
   and views.
   See <xref linkend="sql-createtrigger"/>
   for more information.
-->
<structname>pg_trigger</structname>カタログはテーブルおよびビュー上のトリガを保存します。
<xref linkend="sql-createtrigger"/>を参照してください。
  </para>

  <table>
<!--
   <title><structname>pg_trigger</structname> Columns</title>
-->
   <title><structname>pg_trigger</structname>の列</title>
   <tgroup cols="1">
    <thead>
     <row>
      <entry role="catalog_table_entry"><para role="column_definition">
<!--
       Column Type
-->
列 型
      </para>
      <para>
<!--
       Description
-->
説明
      </para></entry>
     </row>
    </thead>

    <tbody>
     <row>
      <entry role="catalog_table_entry"><para role="column_definition">
       <structfield>oid</structfield> <type>oid</type>
      </para>
      <para>
<!--
       Row identifier
-->
行識別子
      </para></entry>
     </row>

     <row>
      <entry role="catalog_table_entry"><para role="column_definition">
       <structfield>tgrelid</structfield> <type>oid</type>
<!--
       (references <link linkend="catalog-pg-class"><structname>pg_class</structname></link>.<structfield>oid</structfield>)
-->
（参照先 <link linkend="catalog-pg-class"><structname>pg_class</structname></link>.<structfield>oid</structfield>）
      </para>
      <para>
<!--
       The table this trigger is on
-->
トリガのかかっているテーブル
      </para></entry>
     </row>

     <row>
      <entry role="catalog_table_entry"><para role="column_definition">
       <structfield>tgparentid</structfield> <type>oid</type>
<!--
       (references <link linkend="catalog-pg-trigger"><structname>pg_trigger</structname></link>.<structfield>oid</structfield>)
-->
（参照先 <link linkend="catalog-pg-trigger"><structname>pg_trigger</structname></link>.<structfield>oid</structfield>）
      </para>
      <para>
<!--
       Parent trigger that this trigger is cloned from (this happens when
       partitions are created or attached to a partitioned table);
       zero if not a clone
-->
このトリガが複製された親のトリガ（パーティションが作成されたか、あるいはパーティションテーブルにアタッチされたときに起こります）。
複製されていなければゼロ
      </para></entry>
     </row>

     <row>
      <entry role="catalog_table_entry"><para role="column_definition">
       <structfield>tgname</structfield> <type>name</type>
      </para>
      <para>
<!--
       Trigger name (must be unique among triggers of same table)
-->
トリガ名（同一テーブル内で一意である必要があります）
      </para></entry>
     </row>

     <row>
      <entry role="catalog_table_entry"><para role="column_definition">
       <structfield>tgfoid</structfield> <type>oid</type>
<!--
       (references <link linkend="catalog-pg-proc"><structname>pg_proc</structname></link>.<structfield>oid</structfield>)
-->
（参照先 <link linkend="catalog-pg-proc"><structname>pg_proc</structname></link>.<structfield>oid</structfield>）
      </para>
      <para>
<!--
       The function to be called
-->
呼び出される関数
      </para></entry>
     </row>

     <row>
      <entry role="catalog_table_entry"><para role="column_definition">
       <structfield>tgtype</structfield> <type>int2</type>
      </para>
      <para>
<!--
       Bit mask identifying trigger firing conditions
-->
トリガ発行条件を指定するビットマスク
      </para></entry>
     </row>

     <row>
      <entry role="catalog_table_entry"><para role="column_definition">
       <structfield>tgenabled</structfield> <type>char</type>
      </para>
      <para>
<!--
       Controls in which <xref linkend="guc-session-replication-role"/> modes
       the trigger fires.
       <literal>O</literal> = trigger fires in <quote>origin</quote> and <quote>local</quote> modes,
       <literal>D</literal> = trigger is disabled,
       <literal>R</literal> = trigger fires in <quote>replica</quote> mode,
       <literal>A</literal> = trigger fires always.
-->
どの<xref linkend="guc-session-replication-role"/>モードでトリガが発行されるかを制御します。
<literal>O</literal> = <quote>起点</quote>モードと<quote>ローカル</quote>モードでトリガを発行します、
<literal>D</literal> = トリガは無効です、
<literal>R</literal> = <quote>replica</quote>モードでトリガを発行します、
<literal>A</literal> = 常にトリガを発行します。
      </para></entry>
     </row>

     <row>
      <entry role="catalog_table_entry"><para role="column_definition">
       <structfield>tgisinternal</structfield> <type>bool</type>
      </para>
      <para>
<!--
       True if trigger is internally generated (usually, to enforce
       the constraint identified by <structfield>tgconstraint</structfield>)
-->
トリガが（通常<structfield>tgconstraint</structfield>により識別される制約を強制するために）内部的に生成される場合はtrue
      </para></entry>
     </row>

     <row>
      <entry role="catalog_table_entry"><para role="column_definition">
       <structfield>tgconstrrelid</structfield> <type>oid</type>
<!--
       (references <link linkend="catalog-pg-class"><structname>pg_class</structname></link>.<structfield>oid</structfield>)
-->
（参照先 <link linkend="catalog-pg-class"><structname>pg_class</structname></link>.<structfield>oid</structfield>）
      </para>
      <para>
<!--
       The table referenced by a referential integrity constraint
       (zero if trigger is not for a referential integrity constraint)
-->
参照整合性制約で参照されるテーブル。
（トリガが参照整合性制約用でなければゼロ）
      </para></entry>
     </row>

     <row>
      <entry role="catalog_table_entry"><para role="column_definition">
       <structfield>tgconstrindid</structfield> <type>oid</type>
<!--
       (references <link linkend="catalog-pg-class"><structname>pg_class</structname></link>.<structfield>oid</structfield>)
-->
（参照先 <link linkend="catalog-pg-class"><structname>pg_class</structname></link>.<structfield>oid</structfield>）
      </para>
      <para>
<!--
       The index supporting a unique, primary key, referential integrity,
       or exclusion constraint
       (zero if trigger is not for one of these types of constraint)
-->
一意性、主キー、参照整合性制約や排他制約をサポートするインデックス
（トリガがこれらの制約型用でなければゼロ）
      </para></entry>
     </row>

     <row>
      <entry role="catalog_table_entry"><para role="column_definition">
       <structfield>tgconstraint</structfield> <type>oid</type>
<!--
       (references <link linkend="catalog-pg-constraint"><structname>pg_constraint</structname></link>.<structfield>oid</structfield>)
-->
（参照先 <link linkend="catalog-pg-constraint"><structname>pg_constraint</structname></link>.<structfield>oid</structfield>）
      </para>
      <para>
<!--
       The <link linkend="catalog-pg-constraint"><structname>pg_constraint</structname></link> entry associated with the trigger
       (zero if trigger is not for a constraint)
-->
トリガに関連する<link linkend="catalog-pg-constraint"><structname>pg_constraint</structname></link>の項目。
（トリガが制約用でなければゼロ）
      </para></entry>
     </row>

     <row>
      <entry role="catalog_table_entry"><para role="column_definition">
       <structfield>tgdeferrable</structfield> <type>bool</type>
      </para>
      <para>
<!--
       True if constraint trigger is deferrable
-->
制約トリガが遅延可能である場合はtrue
      </para></entry>
     </row>

     <row>
      <entry role="catalog_table_entry"><para role="column_definition">
       <structfield>tginitdeferred</structfield> <type>bool</type>
      </para>
      <para>
<!--
       True if constraint trigger is initially deferred
-->
制約トリガの初期状態が遅延可能と宣言されている場合はtrue
      </para></entry>
     </row>

     <row>
      <entry role="catalog_table_entry"><para role="column_definition">
       <structfield>tgnargs</structfield> <type>int2</type>
      </para>
      <para>
<!--
       Number of argument strings passed to trigger function
-->
トリガ関数に渡される引数の数
      </para></entry>
     </row>

     <row>
      <entry role="catalog_table_entry"><para role="column_definition">
       <structfield>tgattr</structfield> <type>int2vector</type>
<!--
       (references <link linkend="catalog-pg-attribute"><structname>pg_attribute</structname></link>.<structfield>attnum</structfield>)
-->
（参照先 <link linkend="catalog-pg-attribute"><structname>pg_attribute</structname></link>.<structfield>attnum</structfield>）
      </para>
      <para>
<!--
       Column numbers, if trigger is column-specific; otherwise an
       empty array
-->
トリガが列固有であれば列番号。そうでなければ空の配列
      </para></entry>
     </row>

     <row>
      <entry role="catalog_table_entry"><para role="column_definition">
       <structfield>tgargs</structfield> <type>bytea</type>
      </para>
      <para>
<!--
       Argument strings to pass to trigger, each NULL-terminated
-->
トリガに渡される引数文字列で、それぞれヌル文字で終結
      </para></entry>
     </row>

     <row>
      <entry role="catalog_table_entry"><para role="column_definition">
       <structfield>tgqual</structfield> <type>pg_node_tree</type>
      </para>
      <para>
<!--
       Expression tree (in <function>nodeToString()</function>
       representation) for the trigger's <literal>WHEN</literal> condition, or null
       if none
-->
トリガの<literal>WHEN</literal>条件に関する（<function>nodeToString()</function>表現による）式ツリー、なければNULL
      </para></entry>
     </row>

     <row>
      <entry role="catalog_table_entry"><para role="column_definition">
       <structfield>tgoldtable</structfield> <type>name</type>
      </para>
      <para>
<!--
       <literal>REFERENCING</literal> clause name for <literal>OLD TABLE</literal>,
       or null if none
-->
<literal>OLD TABLE</literal>に対する<literal>REFERENCING</literal>句の名前、なければNULL
      </para></entry>
     </row>

     <row>
      <entry role="catalog_table_entry"><para role="column_definition">
       <structfield>tgnewtable</structfield> <type>name</type>
      </para>
      <para>
<!--
       <literal>REFERENCING</literal> clause name for <literal>NEW TABLE</literal>,
       or null if none
-->
<literal>NEW TABLE</literal>に対する<literal>REFERENCING</literal>句の名前、なければNULL
      </para></entry>
     </row>
    </tbody>
   </tgroup>
  </table>

  <para>
<!--
   Currently, column-specific triggering is supported only for
   <literal>UPDATE</literal> events, and so <structfield>tgattr</structfield> is relevant
   only for that event type.  <structfield>tgtype</structfield> might
   contain bits for other event types as well, but those are presumed
   to be table-wide regardless of what is in <structfield>tgattr</structfield>.
-->
現在、列固有のトリガ処理は<literal>UPDATE</literal>イベントのみでサポートされていますので、<structfield>tgattr</structfield>はこの種類のイベントにのみ関連します。
<structfield>tgtype</structfield>にはこの他のイベント用のビットが含まれているかもしれませんが、これらは<structfield>tgattr</structfield>の値とは関係ないテーブル全体のものであると仮定されます。
  </para>

  <note>
   <para>
<!--
    When <structfield>tgconstraint</structfield> is nonzero,
    <structfield>tgconstrrelid</structfield>, <structfield>tgconstrindid</structfield>,
    <structfield>tgdeferrable</structfield>, and <structfield>tginitdeferred</structfield> are
    largely redundant with the referenced <link linkend="catalog-pg-constraint"><structname>pg_constraint</structname></link> entry.
    However, it is possible for a non-deferrable trigger to be associated
    with a deferrable constraint: foreign key constraints can have some
    deferrable and some non-deferrable triggers.
-->
<structfield>tgconstraint</structfield>がゼロではないとき、<structfield>tgconstrrelid</structfield>、<structfield>tgconstrindid</structfield>、<structfield>tgdeferrable</structfield>、<structfield>tginitdeferred</structfield>は参照される<link linkend="catalog-pg-constraint"><structname>pg_constraint</structname></link>項目と共に冗長となっています。
しかし遅延不可能なトリガを遅延可能な制約に関連付けさせることが可能です。
外部キー制約では一部を遅延可能、一部を遅延不可能なトリガを持つことができます。
   </para>
  </note>

  <note>
   <para>
<!--
    <literal>pg_class.relhastriggers</literal>
    must be true if a relation has any triggers in this catalog.
-->
<literal>pg_class.relhastriggers</literal>は、リレーションがこのカタログ内にトリガを持っている場合はtrueでなければなりません。
   </para>
  </note>

 </sect1>


 <sect1 id="catalog-pg-ts-config">
  <title><structname>pg_ts_config</structname></title>

  <indexterm zone="catalog-pg-ts-config">
   <primary>pg_ts_config</primary>
  </indexterm>

  <para>
<!--
   The <structname>pg_ts_config</structname> catalog contains entries
   representing text search configurations.  A configuration specifies
   a particular text search parser and a list of dictionaries to use
   for each of the parser's output token types.  The parser is shown
   in the <structname>pg_ts_config</structname> entry, but the
   token-to-dictionary mapping is defined by subsidiary entries in <link
   linkend="catalog-pg-ts-config-map"><structname>pg_ts_config_map</structname></link>.
-->
<structname>pg_ts_config</structname>カタログは、テキスト検索の設定を表す項目を含みます。
設定は、特定のテキスト検索パーサと、それぞれのパーサの出力トークン型のために使用される辞書の一覧を指定します。
パーサは<structname>pg_ts_config</structname>項目内に示されていますが、トークンと辞書の対応付けは、<link linkend="catalog-pg-ts-config-map"><structname>pg_ts_config_map</structname></link>内の補助項目内に定義されています。
  </para>

  <para>
<!--
   <productname>PostgreSQL</productname>'s text search features are
   described at length in <xref linkend="textsearch"/>.
-->
   <productname>PostgreSQL</productname>のテキスト検索機能については<xref linkend="textsearch"/>で詳しく説明します。
  </para>

  <table>
<!--
   <title><structname>pg_ts_config</structname> Columns</title>
-->
   <title><structname>pg_ts_config</structname>の列</title>
   <tgroup cols="1">
    <thead>
     <row>
      <entry role="catalog_table_entry"><para role="column_definition">
<!--
       Column Type
-->
列 型
      </para>
      <para>
<!--
       Description
-->
説明
      </para></entry>
     </row>
    </thead>

    <tbody>
     <row>
      <entry role="catalog_table_entry"><para role="column_definition">
       <structfield>oid</structfield> <type>oid</type>
      </para>
      <para>
<!--
       Row identifier
-->
行識別子
      </para></entry>
     </row>

     <row>
      <entry role="catalog_table_entry"><para role="column_definition">
       <structfield>cfgname</structfield> <type>name</type>
      </para>
      <para>
<!--
       Text search configuration name
-->
テキスト検索設定の名称
      </para></entry>
     </row>

     <row>
      <entry role="catalog_table_entry"><para role="column_definition">
       <structfield>cfgnamespace</structfield> <type>oid</type>
<!--
       (references <link linkend="catalog-pg-namespace"><structname>pg_namespace</structname></link>.<structfield>oid</structfield>)
-->
（参照先 <link linkend="catalog-pg-namespace"><structname>pg_namespace</structname></link>.<structfield>oid</structfield>）
      </para>
      <para>
<!--
       The OID of the namespace that contains this configuration
-->
この設定を含む名前空間のOID
      </para></entry>
     </row>

     <row>
      <entry role="catalog_table_entry"><para role="column_definition">
       <structfield>cfgowner</structfield> <type>oid</type>
<!--
       (references <link linkend="catalog-pg-authid"><structname>pg_authid</structname></link>.<structfield>oid</structfield>)
-->
（参照先 <link linkend="catalog-pg-authid"><structname>pg_authid</structname></link>.<structfield>oid</structfield>）
      </para>
      <para>
<!--
       Owner of the configuration
-->
この設定の所有者
      </para></entry>
     </row>

     <row>
      <entry role="catalog_table_entry"><para role="column_definition">
       <structfield>cfgparser</structfield> <type>oid</type>
<!--
       (references <link linkend="catalog-pg-ts-parser"><structname>pg_ts_parser</structname></link>.<structfield>oid</structfield>)
-->
（参照先 <link linkend="catalog-pg-ts-parser"><structname>pg_ts_parser</structname></link>.<structfield>oid</structfield>）
      </para>
      <para>
<!--
       The OID of the text search parser for this configuration
-->
この設定のためのテキスト検索パーサのOID
      </para></entry>
     </row>
    </tbody>
   </tgroup>
  </table>
 </sect1>

<!-- split-catalogs2-end -->
<!-- split-catalogs3-start -->

 <sect1 id="catalog-pg-ts-config-map">
  <title><structname>pg_ts_config_map</structname></title>

  <indexterm zone="catalog-pg-ts-config-map">
   <primary>pg_ts_config_map</primary>
  </indexterm>

  <para>
<!--
   The <structname>pg_ts_config_map</structname> catalog contains entries
   showing which text search dictionaries should be consulted, and in
   what order, for each output token type of each text search configuration's
   parser.
-->
<structname>pg_ts_config_map</structname>カタログは、どのテキスト検索辞書を参照するべきかを示す項目を含みます。
さらに、それぞれのテキスト検索設定のパーサの出力トークンをどの順番で参照すべきかを示す項目を含みます。
  </para>

  <para>
<!--
   <productname>PostgreSQL</productname>'s text search features are
   described at length in <xref linkend="textsearch"/>.
-->
   <productname>PostgreSQL</productname>のテキスト検索機能については<xref linkend="textsearch"/>で詳しく説明します。
  </para>

  <table>
<!--
   <title><structname>pg_ts_config_map</structname> Columns</title>
-->
   <title><structname>pg_ts_config_map</structname>の列</title>
   <tgroup cols="1">
    <thead>
     <row>
      <entry role="catalog_table_entry"><para role="column_definition">
<!--
       Column Type
-->
列 型
      </para>
      <para>
<!--
       Description
-->
説明
      </para></entry>
     </row>
    </thead>

    <tbody>
     <row>
      <entry role="catalog_table_entry"><para role="column_definition">
       <structfield>mapcfg</structfield> <type>oid</type>
<!--
       (references <link linkend="catalog-pg-ts-config"><structname>pg_ts_config</structname></link>.<structfield>oid</structfield>)
-->
（参照先 <link linkend="catalog-pg-ts-config"><structname>pg_ts_config</structname></link>.<structfield>oid</structfield>）
      </para>
      <para>
<!--
       The OID of the <link linkend="catalog-pg-ts-config"><structname>pg_ts_config</structname></link> entry owning this map entry
-->
このマップ項目を所有する<link linkend="catalog-pg-ts-config"><structname>pg_ts_config</structname></link>項目のOID
      </para></entry>
     </row>

     <row>
      <entry role="catalog_table_entry"><para role="column_definition">
       <structfield>maptokentype</structfield> <type>int4</type>
      </para>
      <para>
<!--
       A token type emitted by the configuration's parser
-->
設定のパーサにより発行されるトークンの種類
      </para></entry>
     </row>

     <row>
      <entry role="catalog_table_entry"><para role="column_definition">
       <structfield>mapseqno</structfield> <type>int4</type>
      </para>
      <para>
<!--
       Order in which to consult this entry (lower
       <structfield>mapseqno</structfield>s first)
-->
この項目を参照する順番（小さい<structfield>mapseqno</structfield>が先です）
      </para></entry>
     </row>

     <row>
      <entry role="catalog_table_entry"><para role="column_definition">
       <structfield>mapdict</structfield> <type>oid</type>
<!--
       (references <link linkend="catalog-pg-ts-dict"><structname>pg_ts_dict</structname></link>.<structfield>oid</structfield>)
-->
（参照先 <link linkend="catalog-pg-ts-dict"><structname>pg_ts_dict</structname></link>.<structfield>oid</structfield>）
      </para>
      <para>
<!--
       The OID of the text search dictionary to consult
-->
参照するテキスト検索辞書のOID
      </para></entry>
     </row>
    </tbody>
   </tgroup>
  </table>
 </sect1>


 <sect1 id="catalog-pg-ts-dict">
  <title><structname>pg_ts_dict</structname></title>

  <indexterm zone="catalog-pg-ts-dict">
   <primary>pg_ts_dict</primary>
  </indexterm>

  <para>
<!--
   The <structname>pg_ts_dict</structname> catalog contains entries
   defining text search dictionaries.  A dictionary depends on a text
   search template, which specifies all the implementation functions
   needed; the dictionary itself provides values for the user-settable
   parameters supported by the template.  This division of labor allows
   dictionaries to be created by unprivileged users.  The parameters
   are specified by a text string <structfield>dictinitoption</structfield>,
   whose format and meaning vary depending on the template.
-->
<structname>pg_ts_dict</structname>カタログは、テキスト検索辞書を定義する項目を含みます。
辞書は、必要な実装関数すべてを指定するテキスト検索のテンプレートに依存します。
辞書自身は、テンプレートによりサポートされている、ユーザが設定可能なパラメータ値を提供します。
ここでは、辞書が特権のないユーザにより作成されることを許可します。
パラメータは、<structfield>dictinitoption</structfield>テキスト文字列で指定されます。
その書式と意味はテンプレートにより変化します。
  </para>

  <para>
<!--
   <productname>PostgreSQL</productname>'s text search features are
   described at length in <xref linkend="textsearch"/>.
-->
   <productname>PostgreSQL</productname>のテキスト検索機能については<xref linkend="textsearch"/>で詳しく説明します。
  </para>

  <table>
<!--
   <title><structname>pg_ts_dict</structname> Columns</title>
-->
   <title><structname>pg_ts_dict</structname>の列</title>
   <tgroup cols="1">
    <thead>
     <row>
      <entry role="catalog_table_entry"><para role="column_definition">
<!--
       Column Type
-->
列 型
      </para>
      <para>
<!--
       Description
-->
説明
      </para></entry>
     </row>
    </thead>

    <tbody>
     <row>
      <entry role="catalog_table_entry"><para role="column_definition">
       <structfield>oid</structfield> <type>oid</type>
      </para>
      <para>
<!--
       Row identifier
-->
行識別子
      </para></entry>
     </row>

     <row>
      <entry role="catalog_table_entry"><para role="column_definition">
       <structfield>dictname</structfield> <type>name</type>
      </para>
      <para>
<!--
       Text search dictionary name
-->
テキスト検索辞書の名称
      </para></entry>
     </row>

     <row>
      <entry role="catalog_table_entry"><para role="column_definition">
       <structfield>dictnamespace</structfield> <type>oid</type>
<!--
       (references <link linkend="catalog-pg-namespace"><structname>pg_namespace</structname></link>.<structfield>oid</structfield>)
-->
（参照先 <link linkend="catalog-pg-namespace"><structname>pg_namespace</structname></link>.<structfield>oid</structfield>）
      </para>
      <para>
<!--
       The OID of the namespace that contains this dictionary
-->
この辞書を含む名前空間のOID
      </para></entry>
     </row>

     <row>
      <entry role="catalog_table_entry"><para role="column_definition">
       <structfield>dictowner</structfield> <type>oid</type>
<!--
       (references <link linkend="catalog-pg-authid"><structname>pg_authid</structname></link>.<structfield>oid</structfield>)
-->
（参照先 <link linkend="catalog-pg-authid"><structname>pg_authid</structname></link>.<structfield>oid</structfield>）
      </para>
      <para>
<!--
       Owner of the dictionary
-->
辞書の所有者
      </para></entry>
     </row>

     <row>
      <entry role="catalog_table_entry"><para role="column_definition">
       <structfield>dicttemplate</structfield> <type>oid</type>
<!--
       (references <link linkend="catalog-pg-ts-template"><structname>pg_ts_template</structname></link>.<structfield>oid</structfield>)
-->
（参照先 <link linkend="catalog-pg-ts-template"><structname>pg_ts_template</structname></link>.<structfield>oid</structfield>）
      </para>
      <para>
<!--
       The OID of the text search template for this dictionary
-->
辞書のためのテキスト検索テンプレートのOID
      </para></entry>
     </row>

     <row>
      <entry role="catalog_table_entry"><para role="column_definition">
       <structfield>dictinitoption</structfield> <type>text</type>
      </para>
      <para>
<!--
       Initialization option string for the template
-->
テンプレートのための初期化オプション文字列
      </para></entry>
     </row>
    </tbody>
   </tgroup>
  </table>
 </sect1>


 <sect1 id="catalog-pg-ts-parser">
  <title><structname>pg_ts_parser</structname></title>

  <indexterm zone="catalog-pg-ts-parser">
   <primary>pg_ts_parser</primary>
  </indexterm>

  <para>
<!--
   The <structname>pg_ts_parser</structname> catalog contains entries
   defining text search parsers.  A parser is responsible for splitting
   input text into lexemes and assigning a token type to each lexeme.
   Since a parser must be implemented by C-language-level functions,
   creation of new parsers is restricted to database superusers.
-->
<structname>pg_ts_parser</structname>カタログはテキスト検索パーサを定義する項目を含みます。
パーサは、入力テキストを語彙素に分割することとトークン型を語彙素に割り当てることに責任を持ちます。
パーサはC言語レベルの関数で実装されていなくてはいけないため、新規のパーサの作成はデータベースのスーパーユーザに制限されています。
  </para>

  <para>
<!--
   <productname>PostgreSQL</productname>'s text search features are
   described at length in <xref linkend="textsearch"/>.
-->
   <productname>PostgreSQL</productname>のテキスト検索機能については<xref linkend="textsearch"/>で詳しく説明します。
  </para>

  <table>
<!--
   <title><structname>pg_ts_parser</structname> Columns</title>
-->
   <title><structname>pg_ts_parser</structname>の列</title>
   <tgroup cols="1">
    <thead>
     <row>
      <entry role="catalog_table_entry"><para role="column_definition">
<!--
       Column Type
-->
列 型
      </para>
      <para>
<!--
       Description
-->
説明
      </para></entry>
     </row>
    </thead>

    <tbody>
     <row>
      <entry role="catalog_table_entry"><para role="column_definition">
       <structfield>oid</structfield> <type>oid</type>
      </para>
      <para>
<!--
       Row identifier
-->
行識別子
      </para></entry>
     </row>

     <row>
      <entry role="catalog_table_entry"><para role="column_definition">
       <structfield>prsname</structfield> <type>name</type>
      </para>
      <para>
<!--
       Text search parser name
-->
テキスト検索パーサの名称
      </para></entry>
     </row>

     <row>
      <entry role="catalog_table_entry"><para role="column_definition">
       <structfield>prsnamespace</structfield> <type>oid</type>
<!--
       (references <link linkend="catalog-pg-namespace"><structname>pg_namespace</structname></link>.<structfield>oid</structfield>)
-->
（参照先 <link linkend="catalog-pg-namespace"><structname>pg_namespace</structname></link>.<structfield>oid</structfield>）
      </para>
      <para>
<!--
       The OID of the namespace that contains this parser
-->
このパーサを含む名前空間のOID
      </para></entry>
     </row>

     <row>
      <entry role="catalog_table_entry"><para role="column_definition">
       <structfield>prsstart</structfield> <type>regproc</type>
<!--
       (references <link linkend="catalog-pg-proc"><structname>pg_proc</structname></link>.<structfield>oid</structfield>)
-->
（参照先 <link linkend="catalog-pg-proc"><structname>pg_proc</structname></link>.<structfield>oid</structfield>）
      </para>
      <para>
<!--
       OID of the parser's startup function
-->
パーサ起動関数のOID
      </para></entry>
     </row>

     <row>
      <entry role="catalog_table_entry"><para role="column_definition">
       <structfield>prstoken</structfield> <type>regproc</type>
<!--
       (references <link linkend="catalog-pg-proc"><structname>pg_proc</structname></link>.<structfield>oid</structfield>)
-->
（参照先 <link linkend="catalog-pg-proc"><structname>pg_proc</structname></link>.<structfield>oid</structfield>）
      </para>
      <para>
<!--
       OID of the parser's next-token function
-->
パーサの次のトークン関数のOID
      </para></entry>
     </row>

     <row>
      <entry role="catalog_table_entry"><para role="column_definition">
       <structfield>prsend</structfield> <type>regproc</type>
<!--
       (references <link linkend="catalog-pg-proc"><structname>pg_proc</structname></link>.<structfield>oid</structfield>)
-->
（参照先 <link linkend="catalog-pg-proc"><structname>pg_proc</structname></link>.<structfield>oid</structfield>）
      </para>
      <para>
<!--
       OID of the parser's shutdown function
-->
パーサの終了関数のOID
      </para></entry>
     </row>

     <row>
      <entry role="catalog_table_entry"><para role="column_definition">
       <structfield>prsheadline</structfield> <type>regproc</type>
<!--
       (references <link linkend="catalog-pg-proc"><structname>pg_proc</structname></link>.<structfield>oid</structfield>)
-->
（参照先 <link linkend="catalog-pg-proc"><structname>pg_proc</structname></link>.<structfield>oid</structfield>）
      </para>
      <para>
<!--
       OID of the parser's headline function (zero if none)
-->
パーサの見出し関数のOID（ない時はゼロ）
      </para></entry>
     </row>

     <row>
      <entry role="catalog_table_entry"><para role="column_definition">
       <structfield>prslextype</structfield> <type>regproc</type>
<!--
       (references <link linkend="catalog-pg-proc"><structname>pg_proc</structname></link>.<structfield>oid</structfield>)
-->
（参照先 <link linkend="catalog-pg-proc"><structname>pg_proc</structname></link>.<structfield>oid</structfield>）
      </para>
      <para>
<!--
       OID of the parser's lextype function
-->
パーサの字句型関数のOID
      </para></entry>
     </row>
    </tbody>
   </tgroup>
  </table>
 </sect1>


 <sect1 id="catalog-pg-ts-template">
  <title><structname>pg_ts_template</structname></title>

  <indexterm zone="catalog-pg-ts-template">
   <primary>pg_ts_template</primary>
  </indexterm>

  <para>
<!--
   The <structname>pg_ts_template</structname> catalog contains entries
   defining text search templates.  A template is the implementation
   skeleton for a class of text search dictionaries.
   Since a template must be implemented by C-language-level functions,
   creation of new templates is restricted to database superusers.
-->
<structname>pg_ts_template</structname>カタログはテキスト検索テンプレートを定義する項目を含みます。
テンプレートはテキスト検索辞書クラスの骨格を実装したものです。
テンプレートはC言語レベルの関数で実装されなくてはいけないため、新規のテンプレートの作成はデータベースのスーパーユーザに制限されています。
  </para>

  <para>
<!--
   <productname>PostgreSQL</productname>'s text search features are
   described at length in <xref linkend="textsearch"/>.
-->
   <productname>PostgreSQL</productname>のテキスト検索機能については<xref linkend="textsearch"/>で詳しく説明します。
  </para>

  <table>
<!--
   <title><structname>pg_ts_template</structname> Columns</title>
-->
   <title><structname>pg_ts_template</structname>の列</title>
   <tgroup cols="1">
    <thead>
     <row>
      <entry role="catalog_table_entry"><para role="column_definition">
<!--
       Column Type
-->
列 型
      </para>
      <para>
<!--
       Description
-->
説明
      </para></entry>
     </row>
    </thead>

    <tbody>
     <row>
      <entry role="catalog_table_entry"><para role="column_definition">
       <structfield>oid</structfield> <type>oid</type>
      </para>
      <para>
<!--
       Row identifier
-->
行識別子
      </para></entry>
     </row>

     <row>
      <entry role="catalog_table_entry"><para role="column_definition">
       <structfield>tmplname</structfield> <type>name</type>
      </para>
      <para>
<!--
       Text search template name
-->
テキスト検索テンプレートの名称
      </para></entry>
     </row>

     <row>
      <entry role="catalog_table_entry"><para role="column_definition">
       <structfield>tmplnamespace</structfield> <type>oid</type>
<!--
       (references <link linkend="catalog-pg-namespace"><structname>pg_namespace</structname></link>.<structfield>oid</structfield>)
-->
（参照先 <link linkend="catalog-pg-namespace"><structname>pg_namespace</structname></link>.<structfield>oid</structfield>）
      </para>
      <para>
<!--
       The OID of the namespace that contains this template
-->
このテンプレートを含む名前空間のOID
      </para></entry>
     </row>

     <row>
      <entry role="catalog_table_entry"><para role="column_definition">
       <structfield>tmplinit</structfield> <type>regproc</type>
<!--
       (references <link linkend="catalog-pg-proc"><structname>pg_proc</structname></link>.<structfield>oid</structfield>)
-->
（参照先 <link linkend="catalog-pg-proc"><structname>pg_proc</structname></link>.<structfield>oid</structfield>）
      </para>
      <para>
<!--
       OID of the template's initialization function (zero if none)
-->
テンプレートの初期化関数のOID（ない時はゼロ）
      </para></entry>
     </row>

     <row>
      <entry role="catalog_table_entry"><para role="column_definition">
       <structfield>tmpllexize</structfield> <type>regproc</type>
<!--
       (references <link linkend="catalog-pg-proc"><structname>pg_proc</structname></link>.<structfield>oid</structfield>)
-->
（参照先 <link linkend="catalog-pg-proc"><structname>pg_proc</structname></link>.<structfield>oid</structfield>）
      </para>
      <para>
<!--
       OID of the template's lexize function
-->
テンプレートの字句関数のOID
      </para></entry>
     </row>
    </tbody>
   </tgroup>
  </table>
 </sect1>


 <sect1 id="catalog-pg-type">
  <title><structname>pg_type</structname></title>

  <indexterm zone="catalog-pg-type">
   <primary>pg_type</primary>
  </indexterm>

  <para>
<!--
   The catalog <structname>pg_type</structname> stores information about data
   types.  Base types and enum types (scalar types) are created with
   <link linkend="sql-createtype"><command>CREATE TYPE</command></link>, and
   domains with
   <link linkend="sql-createdomain"><command>CREATE DOMAIN</command></link>.
   A composite type is automatically created for each table in the database, to
   represent the row structure of the table.  It is also possible to create
   composite types with <command>CREATE TYPE AS</command>.
-->
<structname>pg_type</structname>カタログはデータ型の情報を保存します。
基本型と列挙型（スカラ型）は<link linkend="sql-createtype"><command>CREATE TYPE</command></link>で作成され、ドメインは<link linkend="sql-createdomain"><command>CREATE DOMAIN</command></link>で作成されます。
複合型がテーブルの行構成を表すためデータベースの個々のテーブルに対して自動的に作成されます。
複合型を<command>CREATE TYPE AS</command>で作成することもできます。
  </para>

  <table>
<!--
   <title><structname>pg_type</structname> Columns</title>
-->
   <title><structname>pg_type</structname>の列</title>
   <tgroup cols="1">
    <thead>
     <row>
      <entry role="catalog_table_entry"><para role="column_definition">
<!--
       Column Type
-->
列 型
      </para>
      <para>
<!--
       Description
-->
説明
      </para></entry>
     </row>
    </thead>

    <tbody>
     <row>
      <entry role="catalog_table_entry"><para role="column_definition">
       <structfield>oid</structfield> <type>oid</type>
      </para>
      <para>
<!--
       Row identifier
-->
行識別子
      </para></entry>
     </row>

     <row>
      <entry role="catalog_table_entry"><para role="column_definition">
       <structfield>typname</structfield> <type>name</type>
      </para>
      <para>
<!--
       Data type name
-->
データ型名
      </para></entry>
     </row>

     <row>
      <entry role="catalog_table_entry"><para role="column_definition">
       <structfield>typnamespace</structfield> <type>oid</type>
<!--
       (references <link linkend="catalog-pg-namespace"><structname>pg_namespace</structname></link>.<structfield>oid</structfield>)
-->
（参照先 <link linkend="catalog-pg-namespace"><structname>pg_namespace</structname></link>.<structfield>oid</structfield>）
      </para>
      <para>
<!--
       The OID of the namespace that contains this type
-->
この型を含む名前空間のOID
      </para></entry>
     </row>

     <row>
      <entry role="catalog_table_entry"><para role="column_definition">
       <structfield>typowner</structfield> <type>oid</type>
<!--
       (references <link linkend="catalog-pg-authid"><structname>pg_authid</structname></link>.<structfield>oid</structfield>)
-->
（参照先 <link linkend="catalog-pg-authid"><structname>pg_authid</structname></link>.<structfield>oid</structfield>）
      </para>
      <para>
<!--
       Owner of the type
-->
型の所有者
      </para></entry>
     </row>

     <row>
      <entry role="catalog_table_entry"><para role="column_definition">
       <structfield>typlen</structfield> <type>int2</type>
      </para>
      <para>
<!--
       For a fixed-size type, <structfield>typlen</structfield> is the number
       of bytes in the internal representation of the type.  But for a
       variable-length type, <structfield>typlen</structfield> is negative.
       -1 indicates a <quote>varlena</quote> type (one that has a length word),
       -2 indicates a null-terminated C string.
-->
固定長型では、<structfield>typlen</structfield>は型の内部表現内でのバイト数です。
しかし、可変長型では<structfield>typlen</structfield>は負です。
-1は<quote>varlena</quote>型（最初の4バイトにデータ長を含むもの）を意味し、-2はヌル終端のC言語の文字列を示します。
      </para></entry>
     </row>

     <row>
      <entry role="catalog_table_entry"><para role="column_definition">
       <structfield>typbyval</structfield> <type>bool</type>
      </para>
      <para>
<!--
       <structfield>typbyval</structfield> determines whether internal
       routines pass a value of this type by value or by reference.
       <structfield>typbyval</structfield> had better be false if
       <structfield>typlen</structfield> is not 1, 2, or 4 (or 8 on machines
       where Datum is 8 bytes).
       Variable-length types are always passed by reference. Note that
       <structfield>typbyval</structfield> can be false even if the
       length would allow pass-by-value.
-->
<structfield>typbyval</structfield>は内部関数がこの型の値を値渡しか、参照渡しかを決定します。
<structfield>typlen</structfield>が1、2、4バイト長（もしくはDatumが8バイトのマシン上では8バイト長）以外であれば、<structfield>typbyval</structfield>をfalseにする必要があります。
可変長型は必ず参照渡しになります。
<structfield>typbyval</structfield>は長さが値渡し可能でもfalseになり得ることに注意してください。
      </para></entry>
     </row>

     <row>
      <entry role="catalog_table_entry"><para role="column_definition">
       <structfield>typtype</structfield> <type>char</type>
      </para>
      <para>
<!--
       <structfield>typtype</structfield> is
       <literal>b</literal> for a base type,
       <literal>c</literal> for a composite type (e.g., a table's row type),
       <literal>d</literal> for a domain,
       <literal>e</literal> for an enum type,
       <literal>p</literal> for a pseudo-type,
       <literal>r</literal> for a range type, or
       <literal>m</literal> for a multirange type.
       See also <structfield>typrelid</structfield> and
       <structfield>typbasetype</structfield>.
-->
<structfield>typtype</structfield>では、
<literal>b</literal> = 基本型、
<literal>c</literal> = 複合型（例えばテーブルの行の型）、
<literal>d</literal> = 派生型（ドメインなど）、
<literal>e</literal> = 列挙型、
<literal>p</literal> = 疑似型、
<literal>r</literal> = 範囲型、
<literal>m</literal> = 多重範囲型です。
<structfield>typrelid</structfield>および<structfield>typbasetype</structfield>も参照してください。
      </para></entry>
     </row>

     <row>
      <entry role="catalog_table_entry"><para role="column_definition">
       <structfield>typcategory</structfield> <type>char</type>
      </para>
      <para>
<!--
       <structfield>typcategory</structfield> is an arbitrary classification
       of data types that is used by the parser to determine which implicit
       casts should be <quote>preferred</quote>.
       See <xref linkend="catalog-typcategory-table"/>.
-->
<structfield>typcategory</structfield>は、パーサがどの暗黙のキャストが<quote>選択</quote>されるべきか決定するのに使用されるデータ型の任意の分類です。
<xref linkend="catalog-typcategory-table"/>を参照してください。
      </para></entry>
     </row>

     <row>
      <entry role="catalog_table_entry"><para role="column_definition">
       <structfield>typispreferred</structfield> <type>bool</type>
      </para>
      <para>
<!--
       True if the type is a preferred cast target within its
       <structfield>typcategory</structfield>
-->
型が<structfield>typcategory</structfield>内で選択されたキャスト対象である場合はtrue
      </para></entry>
     </row>

     <row>
      <entry role="catalog_table_entry"><para role="column_definition">
       <structfield>typisdefined</structfield> <type>bool</type>
      </para>
      <para>
<!--
       True if the type is defined, false if this is a placeholder
       entry for a not-yet-defined type.  When
       <structfield>typisdefined</structfield> is false, nothing
       except the type name, namespace, and OID can be relied on.
-->
型が定義されている場合はtrue。
ここが未定義型に対する予備の場所である場合はfalse。
<structfield>typisdefined</structfield>がfalseの場合、型名と名前空間とOID以外は信頼すべきでありません。
      </para></entry>
     </row>

     <row>
      <entry role="catalog_table_entry"><para role="column_definition">
       <structfield>typdelim</structfield> <type>char</type>
      </para>
      <para>
<!--
       Character that separates two values of this type when parsing
       array input.  Note that the delimiter is associated with the array
       element data type, not the array data type.
-->
配列入力の構文解析をする際にこの型の2つの値を分離する文字。
区切り文字は配列データ型ではなく配列要素データ型に関連付けられることに注意してください。
      </para></entry>
     </row>

     <row>
      <entry role="catalog_table_entry"><para role="column_definition">
       <structfield>typrelid</structfield> <type>oid</type>
<!--
       (references <link linkend="catalog-pg-class"><structname>pg_class</structname></link>.<structfield>oid</structfield>)
-->
（参照先 <link linkend="catalog-pg-class"><structname>pg_class</structname></link>.<structfield>oid</structfield>）
      </para>
      <para>
<!--
       If this is a composite type (see
       <structfield>typtype</structfield>), then this column points to
       the <link linkend="catalog-pg-class"><structname>pg_class</structname></link> entry that defines the
       corresponding table.  (For a free-standing composite type, the
       <link linkend="catalog-pg-class"><structname>pg_class</structname></link> entry doesn't really represent
       a table, but it is needed anyway for the type's
       <link linkend="catalog-pg-attribute"><structname>pg_attribute</structname></link> entries to link to.)
       Zero for non-composite types.
-->
もしこれが複合型（<structfield>typtype</structfield>を参照）であれば、この列は関連するテーブルを定義する<link linkend="catalog-pg-class"><structname>pg_class</structname></link>項目を指します。
（独立の複合型の場合、<link linkend="catalog-pg-class"><structname>pg_class</structname></link>項目は実際にはテーブルを表しませんが、いずれにしても型の<link linkend="catalog-pg-attribute"><structname>pg_attribute</structname></link>項目をリンクするために必要です。）
複合型でない場合はゼロです。
      </para></entry>
     </row>

     <row>
      <entry role="catalog_table_entry"><para role="column_definition">
       <structfield>typsubscript</structfield> <type>regproc</type>
<!--
       (references <link linkend="catalog-pg-proc"><structname>pg_proc</structname></link>.<structfield>oid</structfield>)
-->
（参照先 <link linkend="catalog-pg-proc"><structname>pg_proc</structname></link>.<structfield>oid</structfield>）
      </para>
      <para>
<!--
       Subscripting handler function's OID, or zero if this type doesn't
       support subscripting.  Types that are <quote>true</quote> array
       types have <structfield>typsubscript</structfield>
       = <function>array_subscript_handler</function>, but other types may
       have other handler functions to implement specialized subscripting
       behavior.
-->
添字ハンドラ関数のOID、あるいはこの型が添え字付けをサポートしていなければゼロ。
<quote>本当の</quote>配列型では、<structfield>typsubscript</structfield> = <function>array_subscript_handler</function>となります。
しかし、他の型では特別な添え字付けの振る舞いを実装するハンドラ関数を持つかもしれません。
      </para></entry>
     </row>

     <row>
      <entry role="catalog_table_entry"><para role="column_definition">
       <structfield>typelem</structfield> <type>oid</type>
<!--
       (references <link linkend="catalog-pg-type"><structname>pg_type</structname></link>.<structfield>oid</structfield>)
-->
（参照先 <link linkend="catalog-pg-type"><structname>pg_type</structname></link>.<structfield>oid</structfield>）
      </para>
      <para>
<!--
       If <structfield>typelem</structfield> is not zero then it
       identifies another row in <structname>pg_type</structname>,
       defining the type yielded by subscripting.  This should be zero
       if <structfield>typsubscript</structfield> is zero.  However, it can
       be zero when <structfield>typsubscript</structfield> isn't zero, if the
       handler doesn't need <structfield>typelem</structfield> to
       determine the subscripting result type.
       Note that a <structfield>typelem</structfield> dependency is
       considered to imply physical containment of the element type in
       this type; so DDL changes on the element type might be restricted
       by the presence of this type.
-->
<structfield>typelem</structfield>がゼロでない場合、これは添字付けによって生成された型を定義する<structname>pg_type</structname>の別の列を特定します。
<structfield>typsubscript</structfield>がゼロなら、これはゼロとなるはずです。
しかし、添字付けの結果型を決定するためにハンドラが<structfield>typelem</structfield>を必要としてなければ、<structfield>typsubscript</structfield>がゼロでなくても、ゼロとなることがあります。
<structfield>typelem</structfield>依存性は、この型の要素型を物理的に含むことを暗示すると考えられることに注意してください。
ですからこの要素型に対するDDL変更は、この型に存在に制限されるかもしれません。
      </para></entry>
     </row>

     <row>
      <entry role="catalog_table_entry"><para role="column_definition">
       <structfield>typarray</structfield> <type>oid</type>
<!--
       (references <link linkend="catalog-pg-type"><structname>pg_type</structname></link>.<structfield>oid</structfield>)
-->
（参照先 <link linkend="catalog-pg-type"><structname>pg_type</structname></link>.<structfield>oid</structfield>）
      </para>
      <para>
<!--
       If <structfield>typarray</structfield> is not zero then it
       identifies another row in <structname>pg_type</structname>, which
       is the <quote>true</quote> array type having this type as element
-->
<structfield>typarray</structfield>がゼロでない場合、<structfield>typarray</structfield>は<structname>pg_type</structname>内のもうひとつの行を特定します。
もうひとつの行は、この型を要素として持っている<quote>本当</quote>の配列型です。
      </para></entry>
     </row>

     <row>
      <entry role="catalog_table_entry"><para role="column_definition">
       <structfield>typinput</structfield> <type>regproc</type>
<!--
       (references <link linkend="catalog-pg-proc"><structname>pg_proc</structname></link>.<structfield>oid</structfield>)
-->
（参照先 <link linkend="catalog-pg-proc"><structname>pg_proc</structname></link>.<structfield>oid</structfield>）
      </para>
      <para>
<!--
       Input conversion function (text format)
-->
入力変換関数（テキスト形式）
      </para></entry>
     </row>

     <row>
      <entry role="catalog_table_entry"><para role="column_definition">
       <structfield>typoutput</structfield> <type>regproc</type>
<!--
       (references <link linkend="catalog-pg-proc"><structname>pg_proc</structname></link>.<structfield>oid</structfield>)
-->
（参照先 <link linkend="catalog-pg-proc"><structname>pg_proc</structname></link>.<structfield>oid</structfield>）
      </para>
      <para>
<!--
       Output conversion function (text format)
-->
出力変換関数（テキスト形式）
      </para></entry>
     </row>

     <row>
      <entry role="catalog_table_entry"><para role="column_definition">
       <structfield>typreceive</structfield> <type>regproc</type>
<!--
       (references <link linkend="catalog-pg-proc"><structname>pg_proc</structname></link>.<structfield>oid</structfield>)
-->
（参照先 <link linkend="catalog-pg-proc"><structname>pg_proc</structname></link>.<structfield>oid</structfield>）
      </para>
      <para>
<!--
       Input conversion function (binary format), or zero if none
-->
入力変換関数（バイナリ形式）、なければゼロ
      </para></entry>
     </row>

     <row>
      <entry role="catalog_table_entry"><para role="column_definition">
       <structfield>typsend</structfield> <type>regproc</type>
<!--
       (references <link linkend="catalog-pg-proc"><structname>pg_proc</structname></link>.<structfield>oid</structfield>)
-->
（参照先 <link linkend="catalog-pg-proc"><structname>pg_proc</structname></link>.<structfield>oid</structfield>）
      </para>
      <para>
<!--
       Output conversion function (binary format), or zero if none
-->
出力変換関数（バイナリ形式）、なければゼロ
      </para></entry>
     </row>

     <row>
      <entry role="catalog_table_entry"><para role="column_definition">
       <structfield>typmodin</structfield> <type>regproc</type>
<!--
       (references <link linkend="catalog-pg-proc"><structname>pg_proc</structname></link>.<structfield>oid</structfield>)
-->
（参照先 <link linkend="catalog-pg-proc"><structname>pg_proc</structname></link>.<structfield>oid</structfield>）
      </para>
      <para>
<!--
       Type modifier input function, or zero if type does not support modifiers
-->
型修飾子の入力関数。型が修飾子をサポートしていない場合はゼロ
      </para></entry>
     </row>

     <row>
      <entry role="catalog_table_entry"><para role="column_definition">
       <structfield>typmodout</structfield> <type>regproc</type>
<!--
       (references <link linkend="catalog-pg-proc"><structname>pg_proc</structname></link>.<structfield>oid</structfield>)
-->
（参照先 <link linkend="catalog-pg-proc"><structname>pg_proc</structname></link>.<structfield>oid</structfield>）
      </para>
      <para>
<!--
       Type modifier output function, or zero to use the standard format
-->
型修飾子の出力関数。標準書式を使用する場合はゼロ
      </para></entry>
     </row>

     <row>
      <entry role="catalog_table_entry"><para role="column_definition">
       <structfield>typanalyze</structfield> <type>regproc</type>
<!--
       (references <link linkend="catalog-pg-proc"><structname>pg_proc</structname></link>.<structfield>oid</structfield>)
-->
（参照先 <link linkend="catalog-pg-proc"><structname>pg_proc</structname></link>.<structfield>oid</structfield>）
      </para>
      <para>
<!--
       Custom <xref linkend="sql-analyze"/> function,
       or zero to use the standard function
-->
独自の<xref linkend="sql-analyze"/>関数。標準関数を使用する場合はゼロ
      </para></entry>
     </row>

     <row>
      <entry role="catalog_table_entry"><para role="column_definition">
       <structfield>typalign</structfield> <type>char</type>
      </para>
      <para>
<!--
       <structfield>typalign</structfield> is the alignment required
       when storing a value of this type.  It applies to storage on
       disk as well as most representations of the value inside
       <productname>PostgreSQL</productname>.
       When multiple values are stored consecutively, such
       as in the representation of a complete row on disk, padding is
       inserted before a datum of this type so that it begins on the
       specified boundary.  The alignment reference is the beginning
       of the first datum in the sequence.
       Possible values are:
-->
<structfield>typalign</structfield>はこの型の値を格納する際に必要な整列です。
ディスク上での格納だけでなく、<productname>PostgreSQL</productname>内部の値の表現にも適用されます。
ディスク上の完全な行の表現のように、複数の値が隣接して格納される際には、指定された境界で始まるように、この型のデータの前にパディングが挿入されます。
アライメントの参照先は、連続しているデータ中の先頭のデータの開始位置です。
使用可能な値は以下の通りです。
       <itemizedlist>
        <listitem>
<!--
         <para><literal>c</literal> = <type>char</type> alignment, i.e., no alignment needed.</para>
-->
         <para><literal>c</literal> = <type>char</type>整列（すなわち、整列は必要ありません）。</para>
        </listitem>
        <listitem>
<!--
         <para><literal>s</literal> = <type>short</type> alignment (2 bytes on most machines).</para>
-->
         <para><literal>s</literal> = <type>short</type>整列（多くのマシンでは2バイトになります）。</para>
        </listitem>
        <listitem>
<!--
         <para><literal>i</literal> = <type>int</type> alignment (4 bytes on most machines).</para>
-->
         <para><literal>i</literal> = <type>int</type>整列（多くのマシンでは4バイトになります）。</para>
        </listitem>
        <listitem>
<!--
         <para><literal>d</literal> = <type>double</type> alignment (8 bytes on many machines, but by no means all).</para>
-->
         <para><literal>d</literal> = <type>double</type>整列（多くのマシンでは8バイトになりますが、必ずしもすべてがそうであるとは限りません）。</para>
        </listitem>
       </itemizedlist>
      </para></entry>
     </row>

     <row>
      <entry role="catalog_table_entry"><para role="column_definition">
       <structfield>typstorage</structfield> <type>char</type>
      </para>
      <para>
<!--
       <structfield>typstorage</structfield> tells for varlena
       types (those with <structfield>typlen</structfield> = -1) if
       the type is prepared for toasting and what the default strategy
       for attributes of this type should be.
       Possible values are:
-->
<structfield>typstorage</structfield>は、varlena型（<structfield>typlen</structfield> = -1であるもの）において、その型がトーストされる予定であるか、この型においてアトリビュートに対するデフォルトの戦略が何であるかを示します。
可能な値は以下です。
       <itemizedlist>
        <listitem>
         <para>
<!--
          <literal>p</literal> (plain): Values must always be stored plain
          (non-varlena types always use this value).
-->
<literal>p</literal> (plain)：値は常にplainで格納されなければなりません（非varlena型は常にこの値を使います）。
         </para>
        </listitem>
        <listitem>
         <para>
<!--
          <literal>e</literal> (external): Values can be stored in a
          secondary <quote>TOAST</quote> relation (if relation has one, see
          <literal>pg_class.reltoastrelid</literal>).
-->
<literal>e</literal> (external)：値は<quote>従属的</quote>リレーションに格納できます（リレーションがあるとき。リレーションに関しては<literal>pg_class.reltoastrelid</literal>を参照してください）。
         </para>
        </listitem>
        <listitem>
         <para>
<!--
          <literal>m</literal> (main): Values can be compressed and stored
          inline.
-->
<literal>m</literal> (main)：値は圧縮してインラインで格納できます。
         </para>
        </listitem>
        <listitem>
         <para>
<!--
          <literal>x</literal> (extended): Values can be compressed and/or
          moved to a secondary relation.
-->
<literal>x</literal> (extended)：値は圧縮することもできますし、圧縮した上で更に従属的リレーションに移動することもできます。
         </para>
        </listitem>
       </itemizedlist>
<!--
       <literal>x</literal> is the usual choice for toast-able types.
       Note that <literal>m</literal> values can also be moved out to
       secondary storage, but only as a last resort (<literal>e</literal>
       and <literal>x</literal> values are moved first).
-->
トースト可能な型に対しては <literal>x</literal> が通常の選択です。
<literal>m</literal> 値も、どうしても必要なら従属的格納に移動できることに注意してください（<literal>e</literal> と <literal>x</literal> 値は、まず最初に移動します）。
      </para></entry>
     </row>

     <row>
      <entry role="catalog_table_entry"><para role="column_definition">
       <structfield>typnotnull</structfield> <type>bool</type>
      </para>
      <para>
<!--
       <structfield>typnotnull</structfield> represents a not-null
       constraint on a type.  Used for domains only.
-->
<structfield>typnotnull</structfield>は型に対し非NULL制約を表します。
ドメインでのみ使用されます。
      </para></entry>
     </row>

     <row>
      <entry role="catalog_table_entry"><para role="column_definition">
       <structfield>typbasetype</structfield> <type>oid</type>
<!--
       (references <link linkend="catalog-pg-type"><structname>pg_type</structname></link>.<structfield>oid</structfield>)
-->
（参照先 <link linkend="catalog-pg-type"><structname>pg_type</structname></link>.<structfield>oid</structfield>）
      </para>
      <para>
<!--
       If this is a domain (see <structfield>typtype</structfield>), then
       <structfield>typbasetype</structfield> identifies the type that this
       one is based on.  Zero if this type is not a domain.
-->
もしこれがドメイン（<structfield>typtype</structfield>を参照）であれば、<structfield>typbasetype</structfield>はこれが基づいている型を指定します。
ドメインでない場合はゼロです。
      </para></entry>
     </row>

     <row>
      <entry role="catalog_table_entry"><para role="column_definition">
       <structfield>typtypmod</structfield> <type>int4</type>
      </para>
      <para>
<!--
       Domains use <structfield>typtypmod</structfield> to record the <literal>typmod</literal>
       to be applied to their base type (-1 if base type does not use a
       <literal>typmod</literal>).  -1 if this type is not a domain.
-->
ドメインは<structfield>typtypmod</structfield>を使用して、基本型に適用される<literal>typmod</literal>を記録します
（基本型が<literal>typmod</literal>を使用しない場合は-1）。
この型がドメインでない場合は-1です。
      </para></entry>
     </row>

     <row>
      <entry role="catalog_table_entry"><para role="column_definition">
       <structfield>typndims</structfield> <type>int4</type>
      </para>
      <para>
<!--
       <structfield>typndims</structfield> is the number of array dimensions
       for a domain over an array (that is, <structfield>typbasetype</structfield> is
       an array type).
       Zero for types other than domains over array types.
-->
<structfield>typndims</structfield>は配列であるドメインの配列の次元数です
（つまり、<structfield>typbasetype</structfield>は配列型です）。
配列型のドメインでない場合はゼロです。
      </para></entry>
     </row>

     <row>
      <entry role="catalog_table_entry"><para role="column_definition">
       <structfield>typcollation</structfield> <type>oid</type>
<!--
       (references <link linkend="catalog-pg-collation"><structname>pg_collation</structname></link>.<structfield>oid</structfield>)
-->
（参照先 <link linkend="catalog-pg-collation"><structname>pg_collation</structname></link>.<structfield>oid</structfield>）
      </para>
      <para>
<!--
       <structfield>typcollation</structfield> specifies the collation
       of the type.  If the type does not support collations, this will
       be zero.  A base type that supports collations will have a nonzero
       value here, typically <symbol>DEFAULT_COLLATION_OID</symbol>.
       A domain over a collatable type can have a collation OID different
       from its base type's, if one was specified for the domain.
-->
<structfield>typcollation</structfield>は型の照合順序を指定します。
型が照合順序をサポートしない場合、ゼロになります。
照合順序をサポートする基本型はここでゼロ以外の値を持ちます。典型的には<symbol>DEFAULT_COLLATION_OID</symbol>です。
照合順序の設定可能な型全体のドメインは、そのドメインで照合順序が指定されていれば、基本型とは異なる照合順序OIDを持つことができます。
      </para></entry>
     </row>

     <row>
      <entry role="catalog_table_entry"><para role="column_definition">
       <structfield>typdefaultbin</structfield> <type>pg_node_tree</type>
      </para>
      <para>
<!--
       If <structfield>typdefaultbin</structfield> is not null, it is the
       <function>nodeToString()</function>
       representation of a default expression for the type.  This is
       only used for domains.
-->
<structfield>typdefaultbin</structfield>がNULLでない場合、これは型のデフォルト式の<function>nodeToString()</function>表現です。
ドメインでのみ使用されます。
      </para></entry>
     </row>

     <row>
      <entry role="catalog_table_entry"><para role="column_definition">
       <structfield>typdefault</structfield> <type>text</type>
      </para>
      <para>
<!--
       <structfield>typdefault</structfield> is null if the type has no associated
       default value. If <structfield>typdefaultbin</structfield> is not null,
       <structfield>typdefault</structfield> must contain a human-readable version of the
       default expression represented by <structfield>typdefaultbin</structfield>.  If
       <structfield>typdefaultbin</structfield> is null and <structfield>typdefault</structfield> is
       not, then <structfield>typdefault</structfield> is the external representation of
       the type's default value, which can be fed to the type's input
       converter to produce a constant.
-->
関連するデフォルト値を持たない型であれば<structfield>typdefault</structfield>はNULLです。
<structfield>typdefaultbin</structfield>がNULLでない場合、<structfield>typdefault</structfield>は、<structfield>typdefaultbin</structfield>によって表される人間が見てわかる形式のデフォルト式を含む必要があります。
<structfield>typdefaultbin</structfield>がNULLで<structfield>typdefault</structfield>がNULLでない場合、<structfield>typdefault</structfield>は型のデフォルト値の外部表現です。
これは、定数を生成するために型の入力変換処理に渡されることがあります。
      </para></entry>
     </row>

     <row>
      <entry role="catalog_table_entry"><para role="column_definition">
       <structfield>typacl</structfield> <type>aclitem[]</type>
      </para>
      <para>
<!--
       Access privileges; see <xref linkend="ddl-priv"/> for details
-->
アクセス権限。
詳細は<xref linkend="ddl-priv"/>を参照してください
      </para></entry>
     </row>
    </tbody>
   </tgroup>
  </table>

  <note>
   <para>
<!--
    For fixed-width types used in system tables, it is critical that the size
    and alignment defined in <structname>pg_type</structname>
    agree with the way that the compiler will lay out the column in
    a structure representing a table row.
-->
固定長型のシステムテーブルでは、<structname>pg_type</structname>で定義されているサイズとアライメントと、コンパイラがテーブル行を表現する構造体の中で列を格納する方法とで合意が取れていることが重要です。
   </para>
  </note>

  <para>
<!--
   <xref linkend="catalog-typcategory-table"/> lists the system-defined values
   of <structfield>typcategory</structfield>.  Any future additions to this list will
   also be upper-case ASCII letters.  All other ASCII characters are reserved
   for user-defined categories.
-->
<xref linkend="catalog-typcategory-table"/>はシステムで定義された<structfield>typcategory</structfield>の値の一覧です。
今後この一覧に追加されるものは同様に大文字のASCII文字になります。
他のすべてのASCII文字はユーザ定義のカテゴリのために予約されています。
  </para>

  <table id="catalog-typcategory-table">
<!--
   <title><structfield>typcategory</structfield> Codes</title>
-->
   <title><structfield>typcategory</structfield>のコード</title>

   <tgroup cols="2">
    <thead>
     <row>
<!--
      <entry>Code</entry>
-->
      <entry>コード</entry>
<!--
      <entry>Category</entry>
-->
      <entry>カテゴリ</entry>
     </row>
    </thead>

    <tbody>
     <row>
      <entry><literal>A</literal></entry>
<!--
      <entry>Array types</entry>
-->
      <entry>配列型</entry>
     </row>
     <row>
      <entry><literal>B</literal></entry>
<!--
      <entry>Boolean types</entry>
-->
      <entry>論理値型</entry>
     </row>
     <row>
      <entry><literal>C</literal></entry>
<!--
      <entry>Composite types</entry>
-->
      <entry>複合型</entry>
     </row>
     <row>
      <entry><literal>D</literal></entry>
<!--
      <entry>Date/time types</entry>
-->
      <entry>日付時刻型</entry>
     </row>
     <row>
      <entry><literal>E</literal></entry>
<!--
      <entry>Enum types</entry>
-->
      <entry>列挙型</entry>
     </row>
     <row>
      <entry><literal>G</literal></entry>
<!--
      <entry>Geometric types</entry>
-->
      <entry>幾何学型</entry>
     </row>
     <row>
      <entry><literal>I</literal></entry>
<!--
      <entry>Network address types</entry>
-->
      <entry>ネットワークアドレス型</entry>
     </row>
     <row>
      <entry><literal>N</literal></entry>
<!--
      <entry>Numeric types</entry>
-->
      <entry>数値型</entry>
     </row>
     <row>
      <entry><literal>P</literal></entry>
<!--
      <entry>Pseudo-types</entry>
-->
      <entry>仮想型</entry>
     </row>
     <row>
      <entry><literal>R</literal></entry>
<!--
      <entry>Range types</entry>
-->
      <entry>範囲型</entry>
     </row>
     <row>
      <entry><literal>S</literal></entry>
<!--
      <entry>String types</entry>
-->
      <entry>文字列型</entry>
     </row>
     <row>
      <entry><literal>T</literal></entry>
<!--
      <entry>Timespan types</entry>
-->
      <entry>時間間隔型</entry>
     </row>
     <row>
      <entry><literal>U</literal></entry>
<!--
      <entry>User-defined types</entry>
-->
      <entry>ユーザ定義型</entry>
     </row>
     <row>
      <entry><literal>V</literal></entry>
<!--
      <entry>Bit-string types</entry>
-->
      <entry>ビット列型</entry>
     </row>
     <row>
      <entry><literal>X</literal></entry>
<!--
      <entry><type>unknown</type> type</entry>
-->
      <entry><type>unknown</type>型</entry>
     </row>
     <row>
      <entry><literal>Z</literal></entry>
<!--
      <entry>Internal-use types</entry>
-->
      <entry>内部利用の型</entry>
     </row>
    </tbody>
   </tgroup>
  </table>

 </sect1>


 <sect1 id="catalog-pg-user-mapping">
  <title><structname>pg_user_mapping</structname></title>

  <indexterm zone="catalog-pg-user-mapping">
   <primary>pg_user_mapping</primary>
  </indexterm>

  <para>
<!--
   The catalog <structname>pg_user_mapping</structname> stores
   the mappings from local user to remote.  Access to this catalog is
   restricted from normal users, use the view
   <link linkend="view-pg-user-mappings"><structname>pg_user_mappings</structname></link>
   instead.
-->
<structname>pg_user_mapping</structname>カタログはローカルのユーザから遠隔のユーザへのマッピングを保持します。
一般ユーザからのこのカタログへのアクセスは制限されています。
代わりに<link linkend="view-pg-user-mappings"><structname>pg_user_mappings</structname></link>を使用してください。
  </para>

  <table>
<!--
   <title><structname>pg_user_mapping</structname> Columns</title>
-->
   <title><structname>pg_user_mapping</structname>の列</title>
   <tgroup cols="1">
    <thead>
     <row>
      <entry role="catalog_table_entry"><para role="column_definition">
<!--
       Column Type
-->
列 型
      </para>
      <para>
<!--
       Description
-->
説明
      </para></entry>
     </row>
    </thead>

    <tbody>
     <row>
      <entry role="catalog_table_entry"><para role="column_definition">
       <structfield>oid</structfield> <type>oid</type>
      </para>
      <para>
<!--
       Row identifier
-->
行識別子
      </para></entry>
     </row>

     <row>
      <entry role="catalog_table_entry"><para role="column_definition">
       <structfield>umuser</structfield> <type>oid</type>
<!--
       (references <link linkend="catalog-pg-authid"><structname>pg_authid</structname></link>.<structfield>oid</structfield>)
-->
（参照先 <link linkend="catalog-pg-authid"><structname>pg_authid</structname></link>.<structfield>oid</structfield>）
      </para>
      <para>
<!--
       OID of the local role being mapped, or zero if the user mapping is public
-->
マッピングされているローカルのロールのOID。
ユーザマッピングが公開されている場合はゼロ
      </para></entry>
     </row>

     <row>
      <entry role="catalog_table_entry"><para role="column_definition">
       <structfield>umserver</structfield> <type>oid</type>
<!--
       (references <link linkend="catalog-pg-foreign-server"><structname>pg_foreign_server</structname></link>.<structfield>oid</structfield>)
-->
（参照先 <link linkend="catalog-pg-foreign-server"><structname>pg_foreign_server</structname></link>.<structfield>oid</structfield>）
      </para>
      <para>
<!--
       The OID of the foreign server that contains this mapping
-->
マッピングを保持する外部サーバのOID
      </para></entry>
     </row>

     <row>
      <entry role="catalog_table_entry"><para role="column_definition">
       <structfield>umoptions</structfield> <type>text[]</type>
      </para>
      <para>
<!--
       User mapping specific options, as <quote>keyword=value</quote> strings
-->
<quote>keyword=value</quote>文字列のようなユーザマッピングの特定のオプション
      </para></entry>
     </row>
    </tbody>
   </tgroup>
  </table>
 </sect1>

</chapter>
<!-- split-catalogs3-end --><|MERGE_RESOLUTION|>--- conflicted
+++ resolved
@@ -601,6 +601,8 @@
   </table>
  </sect1>
 
+<!-- split-catalogs2-end -->
+<!-- split-catalogs3-start -->
 
  <sect1 id="catalog-pg-aggregate">
   <title><structname>pg_aggregate</structname></title>
@@ -1558,22 +1560,16 @@
   <para>
 <!--
    The catalog <structname>pg_attrdef</structname> stores column default
-<<<<<<< HEAD
-   values.  The main information about columns is stored in
-   <link linkend="catalog-pg-attribute"><structname>pg_attribute</structname></link>.
-   Only columns for which a default value has been explicitly set will have
-   an entry here.
--->
-<structname>pg_attrdef</structname>システムカタログは列のデフォルト値を格納します。
-列の主要な情報は<link linkend="catalog-pg-attribute"><structname>pg_attribute</structname></link>に格納されています。
-デフォルト値が明示的に設定された列のみここに項目を持ちます。
-=======
    expressions and generation expressions.  The main information about columns
    is stored in <link
    linkend="catalog-pg-attribute"><structname>pg_attribute</structname></link>.
    Only columns for which a default expression or generation expression has
    been explicitly set will have an entry here.
->>>>>>> 3d6a8289
+-->
+《マッチ度[77.653631]》<structname>pg_attrdef</structname>システムカタログは列のデフォルト値を格納します。
+列の主要な情報は<link linkend="catalog-pg-attribute"><structname>pg_attribute</structname></link>に格納されています。
+デフォルト値が明示的に設定された列のみここに項目を持ちます。
+《機械翻訳》«The catalog <structname>pg_attrdef</structname> stores column default expressions and generation expressions. The main information about columns is stored in <link linkend="catalog-pg-attribute"><structname>pg_attribute</structname></link>. Only columns for which a default expression or generation expression has been explicitly set will have an entry here.»
   </para>
 
   <table>
@@ -1649,17 +1645,14 @@
        <structfield>adbin</structfield> <type>pg_node_tree</type>
       </para>
       <para>
-<<<<<<< HEAD
-<!--
-       The column default value, in <function>nodeToString()</function>
-=======
+<!--
        The column default or generation expression, in <function>nodeToString()</function>
->>>>>>> 3d6a8289
        representation.  Use <literal>pg_get_expr(adbin, adrelid)</literal> to
        convert it to an SQL expression.
 -->
-<function>nodeToString()</function>表現の列デフォルト値。
+《マッチ度[76.344086]》<function>nodeToString()</function>表現の列デフォルト値。
 <literal>pg_get_expr(adbin, adrelid)</literal>を使ってSQL式に変換します。
+《機械翻訳》«The column default or generation expression, in <function>nodeToString()</function> representation. Use <literal>pg_get_expr(adbin, adrelid)</literal> to convert it to an SQL expression.»
       </para></entry>
      </row>
     </tbody>
@@ -1797,23 +1790,6 @@
 
      <row>
       <entry role="catalog_table_entry"><para role="column_definition">
-<<<<<<< HEAD
-       <structfield>attcacheoff</structfield> <type>int4</type>
-      </para>
-      <para>
-<!--
-       Always -1 in storage, but when loaded into a row descriptor
-       in memory this might be updated to cache the offset of the attribute
-       within the row
--->
-格納時は必ず-1ですが、メモリ内の行記述子に読み込まれた場合は、行内での属性オフセットをキャッシュするために更新される可能性があります。
-      </para></entry>
-     </row>
-
-     <row>
-      <entry role="catalog_table_entry"><para role="column_definition">
-=======
->>>>>>> 3d6a8289
        <structfield>atttypmod</structfield> <type>int4</type>
       </para>
       <para>
@@ -1911,14 +1887,11 @@
        <structfield>attnotnull</structfield> <type>bool</type>
       </para>
       <para>
-<<<<<<< HEAD
-<!--
-       This represents a not-null constraint.
--->
-非NULL制約を表します。
-=======
+<!--
        This column has a (possibly invalid) not-null constraint.
->>>>>>> 3d6a8289
+-->
+《マッチ度[50.877193]》非NULL制約を表します。
+《機械翻訳》«This column has a (possibly invalid) not-null constraint.»
       </para></entry>
      </row>
 
@@ -1980,19 +1953,12 @@
       <para>
 <!--
        If a zero byte (<literal>''</literal>), then not a generated column.
-<<<<<<< HEAD
-       Otherwise, <literal>s</literal> = stored.  (Other values might be added
-       in the future.)
--->
-ゼロバイト（<literal>''</literal>）なら、生成列ではありません。
-さもなければ <literal>s</literal> = storedです。
-（将来他の値が追加されるかも知れません。）
-=======
        Otherwise, <literal>s</literal> = stored, <literal>v</literal> =
        virtual.  A stored generated column is physically stored like a normal
        column.  A virtual generated column is physically stored as a null
        value, with the actual value being computed at run time.
->>>>>>> 3d6a8289
+-->
+《機械翻訳》«If a zero byte (<literal>''</literal>), then not a generated column. Otherwise, <literal>s</literal> = stored, <literal>v</literal> = virtual. A stored generated column is physically stored like a normal column. A virtual generated column is physically stored as a null value, with the actual value being computed at run time.»
       </para></entry>
      </row>
 
@@ -2369,10 +2335,7 @@
        <structfield>rolpassword</structfield> <type>text</type>
       </para>
       <para>
-<<<<<<< HEAD
-<!--
-=======
->>>>>>> 3d6a8289
+<!--
        Encrypted password; null if none. The format depends
        on the form of encryption used.
 -->
@@ -2414,10 +2377,13 @@
 
   <warning>
    <para>
+<!--
     Support for MD5-encrypted passwords is deprecated and will be removed in a
     future release of <productname>PostgreSQL</productname>.  Refer to
     <xref linkend="auth-password"/> for details about migrating to another
     password type.
+-->
+《機械翻訳》«Support for MD5-encrypted passwords is deprecated and will be removed in a future release of <productname>PostgreSQL</productname>. Refer to <xref linkend="auth-password"/> for details about migrating to another password type.»
    </para>
   </warning>
 
@@ -2433,12 +2399,9 @@
    where <replaceable>salt</replaceable>, <replaceable>StoredKey</replaceable> and
    <replaceable>ServerKey</replaceable> are in Base64 encoded format. This format is
    the same as that specified by <ulink url="https://datatracker.ietf.org/doc/html/rfc5803">RFC 5803</ulink>.
-<<<<<<< HEAD
 -->
 ここで、<replaceable>salt</replaceable>、<replaceable>StoredKey</replaceable>、<replaceable>ServerKey</replaceable>はBase64の符号化書式に従います。
 この書式は<ulink url="https://datatracker.ietf.org/doc/html/rfc5803">RFC 5803</ulink>で指定されているものと同じです。
-=======
->>>>>>> 3d6a8289
   </para>
  </sect1>
 
@@ -3084,6 +3047,7 @@
        <structfield>relallfrozen</structfield> <type>int4</type>
       </para>
       <para>
+<!--
        Number of pages that are marked all-frozen in the table's visibility
        map.  This is only an estimate used for triggering autovacuums. It can
        also be used along with <structfield>relallvisible</structfield> for
@@ -3096,6 +3060,11 @@
        <link linkend="sql-analyze"><command>ANALYZE</command></link>,
        and a few DDL commands such as
        <link linkend="sql-createindex"><command>CREATE INDEX</command></link>.
+-->
+《マッチ度[57.894737]》テーブル内の可視マップ内で全て可視とマークされているページ数。
+これはプランナで使用される単なる見積です。
+<link linkend="sql-vacuum"><command>VACUUM</command></link>、<link linkend="sql-analyze"><command>ANALYZE</command></link>、<link linkend="sql-createindex"><command>CREATE INDEX</command></link>などの一部のDDLコマンドで更新されます。
+《機械翻訳》«Number of pages that are marked all-frozen in the table's visibility map. This is only an estimate used for triggering autovacuums. It can also be used along with <structfield>relallvisible</structfield> for scheduling manual vacuums and tuning <link linkend="runtime-config-vacuum-freezing">vacuum's freezing behavior</link>. It is updated by <link linkend="sql-vacuum"><command>VACUUM</command></link>, <link linkend="sql-analyze"><command>ANALYZE</command></link>, and a few DDL commands such as <link linkend="sql-createindex"><command>CREATE INDEX</command></link>.»
       </para></entry>
      </row>
 
@@ -3718,27 +3687,13 @@
   </indexterm>
 
   <para>
-<<<<<<< HEAD
-<!--
-   The catalog <structname>pg_constraint</structname> stores check, primary
-   key, unique, foreign key, and exclusion constraints on tables, as well as
-   not-null constraints on domains.
-   (Column constraints are not treated specially.  Every column constraint is
-   equivalent to some table constraint.)
-   Not-null constraints on relations are represented in the
-   <link linkend="catalog-pg-attribute"><structname>pg_attribute</structname></link>
-   catalog, not here.
--->
-<structname>pg_constraint</structname>カタログはテーブル上の検査制約、主キー制約、一意性制約、外部キー制約、排他制約、およびドメインの非NULL制約を格納します。
-（列制約は特別扱いされていません。
-全ての列制約は何らかのテーブル制約と同等です。）
-リレーションの非NULL制約はここではなく、<link linkend="catalog-pg-attribute"><structname>pg_attribute</structname></link>カタログで示されます。
-=======
+<!--
    The catalog <structname>pg_constraint</structname> stores check, not-null,
    primary key, unique, foreign key, and exclusion constraints on tables.
    (Column constraints are not treated specially.  Every column constraint is
    equivalent to some table constraint.)
->>>>>>> 3d6a8289
+-->
+《機械翻訳》«The catalog <structname>pg_constraint</structname> stores check, not-null, primary key, unique, foreign key, and exclusion constraints on tables. (Column constraints are not treated specially. Every column constraint is equivalent to some table constraint.)»
   </para>
 
   <para>
@@ -3834,13 +3789,14 @@
        <literal>t</literal> = constraint trigger,
        <literal>x</literal> = exclusion constraint
 -->
-<literal>c</literal> = 検査制約、
+《マッチ度[79.153094]》<literal>c</literal> = 検査制約、
 <literal>f</literal> = 外部キー制約、
 <literal>n</literal> = 非NULL制約（ドメインのみ）、
 <literal>p</literal> = 主キー制約、
 <literal>u</literal> = 一意性制約、
 <literal>t</literal> = 制約トリガ、
 <literal>x</literal> = 排他制約
+《機械翻訳》«<literal>c</literal> = check constraint, <literal>f</literal> = foreign key constraint, <literal>n</literal> = not-null constraint, <literal>p</literal> = primary key constraint, <literal>u</literal> = unique constraint, <literal>t</literal> = constraint trigger, <literal>x</literal> = exclusion constraint»
       </para></entry>
      </row>
 
@@ -3873,7 +3829,10 @@
        <structfield>conenforced</structfield> <type>bool</type>
       </para>
       <para>
+<!--
        Is the constraint enforced?
+-->
+《機械翻訳》«Is the constraint enforced?»
       </para></entry>
      </row>
 
@@ -3884,13 +3843,8 @@
       <para>
 <!--
        Has the constraint been validated?
-<<<<<<< HEAD
-       Currently, can be false only for foreign keys and CHECK constraints
--->
-制約が検証されているか？
-現時点では外部キーとチェック制約の場合のみfalseになる可能性があります
-=======
->>>>>>> 3d6a8289
+-->
+《機械翻訳》«Has the constraint been validated?»
       </para></entry>
      </row>
 
@@ -4089,9 +4043,12 @@
        <structfield>conperiod</structfield> <type>bool</type>
       </para>
       <para>
+<!--
        This constraint is defined with <literal>WITHOUT OVERLAPS</literal>
        (for primary keys and unique constraints) or <literal>PERIOD</literal>
        (for foreign keys).
+-->
+《機械翻訳》«This constraint is defined with <literal>WITHOUT OVERLAPS</literal> (for primary keys and unique constraints) or <literal>PERIOD</literal> (for foreign keys).»
       </para></entry>
      </row>
 
@@ -4204,15 +4161,11 @@
 （参照先 <link linkend="catalog-pg-operator"><structname>pg_operator</structname></link>.<structfield>oid</structfield>）
       </para>
       <para>
-<<<<<<< HEAD
-<!--
-       If an exclusion constraint, list of the per-column exclusion operators
--->
-排他制約の場合、列単位の排他演算子のリスト
-=======
+<!--
        If an exclusion constraint or <literal>WITHOUT OVERLAPS</literal>
        primary key/unique constraint, list of the per-column exclusion operators.
->>>>>>> 3d6a8289
+-->
+《機械翻訳》«If an exclusion constraint or <literal>WITHOUT OVERLAPS</literal> primary key/unique constraint, list of the per-column exclusion operators.»
       </para></entry>
      </row>
 
@@ -4948,19 +4901,16 @@
        <literal>S</literal> = sequence,
        <literal>f</literal> = function,
        <literal>T</literal> = type,
-<<<<<<< HEAD
-       <literal>n</literal> = schema
--->
-この項目のオブジェクト種類：
+       <literal>n</literal> = schema,
+       <literal>L</literal> = large object
+-->
+《マッチ度[68.595041]》この項目のオブジェクト種類：
 <literal>r</literal> = リレーション（テーブル、ビュー）、
 <literal>S</literal> = シーケンス、
 <literal>f</literal> = 関数、
 <literal>T</literal> = 型、
 <literal>n</literal> = スキーマ
-=======
-       <literal>n</literal> = schema,
-       <literal>L</literal> = large object
->>>>>>> 3d6a8289
+《機械翻訳》«Type of object this entry is for: <literal>r</literal> = relation (table, view), <literal>S</literal> = sequence, <literal>f</literal> = function, <literal>T</literal> = type, <literal>n</literal> = schema, <literal>L</literal> = large object»
       </para></entry>
      </row>
 
@@ -4998,20 +4948,16 @@
   </para>
 
   <para>
-<<<<<<< HEAD
-<!--
-   Note that when an ACL entry in another catalog is null, it is taken
-   to represent the hard-wired default privileges for its object,
-=======
+<!--
    Note that when an <acronym>ACL</acronym> entry in another catalog is null,
    it is taken to represent the hard-wired default privileges for its object,
->>>>>>> 3d6a8289
    <emphasis>not</emphasis> whatever might be in <structname>pg_default_acl</structname>
    at the moment.  <structname>pg_default_acl</structname> is only consulted during
    object creation.
 -->
-他のカタログ内のACL項目がNULLの場合、その時の<structname>pg_default_acl</structname>内のものでは<emphasis>ではなく</emphasis>そのオブジェクトの組み込まれたデフォルト権限を表すものが取られます。
+《マッチ度[89.457831]》他のカタログ内のACL項目がNULLの場合、その時の<structname>pg_default_acl</structname>内のものでは<emphasis>ではなく</emphasis>そのオブジェクトの組み込まれたデフォルト権限を表すものが取られます。
 <structname>pg_default_acl</structname>はオブジェクトの生成時のみに考慮されます。
+《機械翻訳》«Note that when an <acronym>ACL</acronym> entry in another catalog is null, it is taken to represent the hard-wired default privileges for its object, <emphasis>not</emphasis> whatever might be in <structname>pg_default_acl</structname> at the moment. <structname>pg_default_acl</structname> is only consulted during object creation.»
   </para>
 
  </sect1>
@@ -8848,14 +8794,11 @@
        The function has no side effects.  No information about the
        arguments is conveyed except via the return value.  Any function
        that might throw an error depending on the values of its arguments
-<<<<<<< HEAD
-       is not leak-proof.
--->
-この関数には副作用がありません。引数に関する情報が戻り値以外から伝わることがありません。
+       is not leakproof.
+-->
+《マッチ度[85.024155]》この関数には副作用がありません。引数に関する情報が戻り値以外から伝わることがありません。
 引数の値に依存するエラーを発生する可能性がある関数はすべてリークプルーフ関数ではありません。
-=======
-       is not leakproof.
->>>>>>> 3d6a8289
+《機械翻訳》«The function has no side effects. No information about the arguments is conveyed except via the return value. Any function that might throw an error depending on the values of its arguments is not leakproof.»
       </para></entry>
      </row>
 
@@ -9375,12 +9318,15 @@
        <structfield>pubgencols</structfield> <type>char</type>
       </para>
       <para>
+<!--
        Controls how to handle generated column replication when there is no
        publication column list:
        <literal>n</literal> = generated columns in the tables associated with
        the publication should not be replicated,
        <literal>s</literal> = stored generated columns in the tables associated
        with the publication should be replicated.
+-->
+《機械翻訳》«Controls how to handle generated column replication when there is no publication column list: <literal>n</literal> = generated columns in the tables associated with the publication should not be replicated, <literal>s</literal> = stored generated columns in the tables associated with the publication should be replicated.»
       </para></entry>
      </row>
     </tbody>
@@ -10517,8 +10463,9 @@
        not made for the owner of the object, since the owner will have
        a <symbol>SHARED_DEPENDENCY_OWNER</symbol> entry anyway.)
 -->
-参照されたオブジェクト（ロールである必要があります）が、依存するオブジェクトのACL（アクセス制御リスト。権限リストのこと）内で述べられています。
+《マッチ度[72.280702]》参照されたオブジェクト（ロールである必要があります）が、依存するオブジェクトのACL（アクセス制御リスト。権限リストのこと）内で述べられています。
 （所有者は<symbol>SHARED_DEPENDENCY_OWNER</symbol>項目を持つため、<symbol>SHARED_DEPENDENCY_ACL</symbol>項目は、オブジェクトの所有者に対して作成されません。）
+《機械翻訳》«The referenced object (which must be a role) is mentioned in the <acronym>ACL</acronym> of the dependent object. (A <symbol>SHARED_DEPENDENCY_ACL</symbol> entry is not made for the owner of the object, since the owner will have a <symbol>SHARED_DEPENDENCY_OWNER</symbol> entry anyway.)»
       </para>
      </listitem>
     </varlistentry>
@@ -11747,7 +11694,8 @@
        table synchronization slots) in the upstream database are enabled to be
        synchronized to the standbys
 -->
-trueの場合、上流データベース内の関連するレプリケーションスロット（すなわち、メインスロットおよびテーブル同期スロット）は、スタンバイに同期されるように有効になります。
+《マッチ度[81.176471]》trueの場合、上流データベース内の関連するレプリケーションスロット（すなわち、メインスロットおよびテーブル同期スロット）は、スタンバイに同期されるように有効になります。
+《機械翻訳》«If true, the associated replication slots (i.e. the main slot and the table synchronization slots) in the upstream database are enabled to be synchronized to the standbys»
       </para></entry>
      </row>
 
@@ -12704,8 +12652,6 @@
   </table>
  </sect1>
 
-<!-- split-catalogs2-end -->
-<!-- split-catalogs3-start -->
 
  <sect1 id="catalog-pg-ts-config-map">
   <title><structname>pg_ts_config_map</structname></title>

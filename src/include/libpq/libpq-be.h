/*-------------------------------------------------------------------------
 *
 * libpq-be.h
 *	  This file contains definitions for structures and externs used
 *	  by the postmaster during client authentication.
 *
 *	  Note that this is backend-internal and is NOT exported to clients.
 *	  Structs that need to be client-visible are in pqcomm.h.
 *
 *
 * Portions Copyright (c) 1996-2025, PostgreSQL Global Development Group
 * Portions Copyright (c) 1994, Regents of the University of California
 *
 * src/include/libpq/libpq-be.h
 *
 *-------------------------------------------------------------------------
 */
#ifndef LIBPQ_BE_H
#define LIBPQ_BE_H

#include "common/scram-common.h"

#include <sys/time.h>
#ifdef USE_OPENSSL
#include <openssl/ssl.h>
#include <openssl/err.h>
#endif
#include <netinet/tcp.h>

#include "libpq/pg-gssapi.h"

#ifdef ENABLE_SSPI
#define SECURITY_WIN32
#if defined(WIN32) && !defined(_MSC_VER)
#include <ntsecapi.h>
#endif
#include <security.h>
#undef SECURITY_WIN32

#ifndef ENABLE_GSS
/*
 * Define a fake structure compatible with GSSAPI on Unix.
 */
typedef struct
{
	void	   *value;
	int			length;
} gss_buffer_desc;
#endif
#endif							/* ENABLE_SSPI */

#include "datatype/timestamp.h"
#include "libpq/hba.h"
#include "libpq/pqcomm.h"


/*
 * GSSAPI specific state information
 */
#if defined(ENABLE_GSS) | defined(ENABLE_SSPI)
typedef struct
{
	gss_buffer_desc outbuf;		/* GSSAPI output token buffer */
#ifdef ENABLE_GSS
	gss_cred_id_t cred;			/* GSSAPI connection cred's */
	gss_ctx_id_t ctx;			/* GSSAPI connection context */
	gss_name_t	name;			/* GSSAPI client name */
	char	   *princ;			/* GSSAPI Principal used for auth, NULL if
								 * GSSAPI auth was not used */
	bool		auth;			/* GSSAPI Authentication used */
	bool		enc;			/* GSSAPI encryption in use */
	bool		delegated_creds;	/* GSSAPI Delegated credentials */
#endif
} pg_gssinfo;
#endif

/*
 * ClientConnectionInfo includes the fields describing the client connection
 * that are copied over to parallel workers as nothing from Port does that.
 * The same rules apply for allocations here as for Port (everything must be
 * malloc'd or palloc'd in TopMemoryContext).
 *
 * If you add a struct member here, remember to also handle serialization in
 * SerializeClientConnectionInfo() and co.
 */
typedef struct ClientConnectionInfo
{
	/*
	 * Authenticated identity.  The meaning of this identifier is dependent on
	 * auth_method; it is the identity (if any) that the user presented during
	 * the authentication cycle, before they were assigned a database role.
	 * (It is effectively the "SYSTEM-USERNAME" of a pg_ident usermap --
	 * though the exact string in use may be different, depending on pg_hba
	 * options.)
	 *
	 * authn_id is NULL if the user has not actually been authenticated, for
	 * example if the "trust" auth method is in use.
	 */
	const char *authn_id;

	/*
	 * The HBA method that determined the above authn_id.  This only has
	 * meaning if authn_id is not NULL; otherwise it's undefined.
	 */
	UserAuth	auth_method;
} ClientConnectionInfo;

/*
 * The Port structure holds state information about a client connection in a
 * backend process.  It is available in the global variable MyProcPort.  The
 * struct and all the data it points are kept in TopMemoryContext.
 *
 * remote_hostname is set if we did a successful reverse lookup of the
 * client's IP address during connection setup.
 * remote_hostname_resolv tracks the state of hostname verification:
 *	+1 = remote_hostname is known to resolve to client's IP address
 *	-1 = remote_hostname is known NOT to resolve to client's IP address
 *	 0 = we have not done the forward DNS lookup yet
 *	-2 = there was an error in name resolution
 * If reverse lookup of the client IP address fails, remote_hostname will be
 * left NULL while remote_hostname_resolv is set to -2.  If reverse lookup
 * succeeds but forward lookup fails, remote_hostname_resolv is also set to -2
 * (the case is distinguishable because remote_hostname isn't NULL).  In
 * either of the -2 cases, remote_hostname_errcode saves the lookup return
 * code for possible later use with gai_strerror.
 */

typedef struct Port
{
	pgsocket	sock;			/* File descriptor */
	bool		noblock;		/* is the socket in non-blocking mode? */
	ProtocolVersion proto;		/* FE/BE protocol version */
	SockAddr	laddr;			/* local addr (postmaster) */
	SockAddr	raddr;			/* remote addr (client) */
	char	   *remote_host;	/* name (or ip addr) of remote host */
	char	   *remote_hostname;	/* name (not ip addr) of remote host, if
									 * available */
	int			remote_hostname_resolv; /* see above */
	int			remote_hostname_errcode;	/* see above */
	char	   *remote_port;	/* text rep of remote port */

	/* local_host is filled only if needed (see log_status_format) */
	char		local_host[64]; /* ip addr of local socket for client conn */

	/*
	 * Information that needs to be saved from the startup packet and passed
	 * into backend execution.  "char *" fields are NULL if not set.
	 * guc_options points to a List of alternating option names and values.
	 */
	char	   *database_name;
	char	   *user_name;
	char	   *cmdline_options;
	List	   *guc_options;

	/*
	 * The startup packet application name, only used here for the "connection
	 * authorized" log message. We shouldn't use this post-startup, instead
	 * the GUC should be used as application can change it afterward.
	 */
	char	   *application_name;

	/*
	 * Information that needs to be held during the authentication cycle.
	 */
	HbaLine    *hba;

	/*
	 * TCP keepalive and user timeout settings.
	 *
	 * default values are 0 if AF_UNIX or not yet known; current values are 0
	 * if AF_UNIX or using the default. Also, -1 in a default value means we
	 * were unable to find out the default (getsockopt failed).
	 */
	int			default_keepalives_idle;
	int			default_keepalives_interval;
	int			default_keepalives_count;
	int			default_tcp_user_timeout;
	int			keepalives_idle;
	int			keepalives_interval;
	int			keepalives_count;
	int			tcp_user_timeout;

	/*
	 * SCRAM structures.
	 */
	uint8		scram_ClientKey[SCRAM_MAX_KEY_LEN];
	uint8		scram_ServerKey[SCRAM_MAX_KEY_LEN];
	bool		has_scram_keys; /* true if the above two are valid */

	/*
	 * GSSAPI structures.
	 */
#if defined(ENABLE_GSS) || defined(ENABLE_SSPI)

	/*
	 * If GSSAPI is supported and used on this connection, store GSSAPI
	 * information.  Even when GSSAPI is not compiled in, store a NULL pointer
	 * to keep struct offsets of the "SSL structures" below the same (for
	 * extension ABI compatibility).
	 */
	pg_gssinfo *gss;
#else
	void	   *gss;
#endif

	/*
	 * SSL structures.
	 */
	bool		ssl_in_use;
	char	   *peer_cn;
	char	   *peer_dn;
	bool		peer_cert_valid;
	bool		alpn_used;
	bool		last_read_was_eof;

	/*
<<<<<<< HEAD
	 * OpenSSL structures.
=======
	 * OpenSSL structures.  As with GSSAPI above, to keep struct offsets
	 * constant, NULL pointers are stored when SSL support is not enabled.
	 * (Although extensions should have no business accessing the raw_buf
	 * fields anyway.)
>>>>>>> 3d6a8289
	 */
#ifdef USE_OPENSSL
	SSL		   *ssl;
	X509	   *peer;
#else
	void	   *ssl;
	void	   *peer;
#endif

	/*
	 * This is a bit of a hack. raw_buf is data that was previously read and
	 * buffered in a higher layer but then "unread" and needs to be read again
	 * while establishing an SSL connection via the SSL library layer.
	 *
	 * There's no API to "unread", the upper layer just places the data in the
	 * Port structure in raw_buf and sets raw_buf_remaining to the amount of
	 * bytes unread and raw_buf_consumed to 0.
	 *
	 * NB: the offsets of these fields depend on USE_OPENSSL.  These should
	 * not be accessed in an extension because of the ABI incompatibility.
	 */
	char	   *raw_buf;
	ssize_t		raw_buf_consumed,
				raw_buf_remaining;
} Port;

/*
 * ClientSocket holds a socket for an accepted connection, along with the
 * information about the remote endpoint.  This is passed from postmaster to
 * the backend process.
 */
typedef struct ClientSocket
{
	pgsocket	sock;			/* File descriptor */
	SockAddr	raddr;			/* remote addr (client) */
} ClientSocket;

#ifdef USE_SSL
/*
 *	Hardcoded DH parameters, used in ephemeral DH keying.  (See also
 *	README.SSL for more details on EDH.)
 *
 *	This is the 2048-bit DH parameter from RFC 3526.  The generation of the
 *	prime is specified in RFC 2412 Appendix E, which also discusses the
 *	design choice of the generator.  Note that when loaded with OpenSSL
 *	this causes DH_check() to fail on DH_NOT_SUITABLE_GENERATOR, where
 *	leaking a bit is preferred.
 */
#define FILE_DH2048 \
"-----BEGIN DH PARAMETERS-----\n\
MIIBCAKCAQEA///////////JD9qiIWjCNMTGYouA3BzRKQJOCIpnzHQCC76mOxOb\n\
IlFKCHmONATd75UZs806QxswKwpt8l8UN0/hNW1tUcJF5IW1dmJefsb0TELppjft\n\
awv/XLb0Brft7jhr+1qJn6WunyQRfEsf5kkoZlHs5Fs9wgB8uKFjvwWY2kg2HFXT\n\
mmkWP6j9JM9fg2VdI9yjrZYcYvNWIIVSu57VKQdwlpZtZww1Tkq8mATxdGwIyhgh\n\
fDKQXkYuNs474553LBgOhgObJ4Oi7Aeij7XFXfBvTFLJ3ivL9pVYFxg5lUl86pVq\n\
5RXSJhiY+gUQFXKOWoqsqmj//////////wIBAg==\n\
-----END DH PARAMETERS-----\n"

/*
 * These functions are implemented by the glue code specific to each
 * SSL implementation (e.g. be-secure-openssl.c)
 */

/*
 * Initialize global SSL context.
 *
 * If isServerStart is true, report any errors as FATAL (so we don't return).
 * Otherwise, log errors at LOG level and return -1 to indicate trouble,
 * preserving the old SSL state if any.  Returns 0 if OK.
 */
extern int	be_tls_init(bool isServerStart);

/*
 * Destroy global SSL context, if any.
 */
extern void be_tls_destroy(void);

/*
 * Attempt to negotiate SSL connection.
 */
extern int	be_tls_open_server(Port *port);

/*
 * Close SSL connection.
 */
extern void be_tls_close(Port *port);

/*
 * Read data from a secure connection.
 */
extern ssize_t be_tls_read(Port *port, void *ptr, size_t len, int *waitfor);

/*
 * Write data to a secure connection.
 */
extern ssize_t be_tls_write(Port *port, const void *ptr, size_t len, int *waitfor);

/*
 * Return information about the SSL connection.
 */
extern int	be_tls_get_cipher_bits(Port *port);
extern const char *be_tls_get_version(Port *port);
extern const char *be_tls_get_cipher(Port *port);
extern void be_tls_get_peer_subject_name(Port *port, char *ptr, size_t len);
extern void be_tls_get_peer_issuer_name(Port *port, char *ptr, size_t len);
extern void be_tls_get_peer_serial(Port *port, char *ptr, size_t len);

/*
 * Get the server certificate hash for SCRAM channel binding type
 * tls-server-end-point.
 *
 * The result is a palloc'd hash of the server certificate with its
 * size, and NULL if there is no certificate available.
 */
extern char *be_tls_get_certificate_hash(Port *port, size_t *len);

/* init hook for SSL, the default sets the password callback if appropriate */
#ifdef USE_OPENSSL
typedef void (*openssl_tls_init_hook_typ) (SSL_CTX *context, bool isServerStart);
extern PGDLLIMPORT openssl_tls_init_hook_typ openssl_tls_init_hook;
#endif

#endif							/* USE_SSL */

#ifdef ENABLE_GSS
/*
 * Return information about the GSSAPI authenticated connection
 */
extern bool be_gssapi_get_auth(Port *port);
extern bool be_gssapi_get_enc(Port *port);
extern const char *be_gssapi_get_princ(Port *port);
extern bool be_gssapi_get_delegation(Port *port);

/* Read and write to a GSSAPI-encrypted connection. */
extern ssize_t be_gssapi_read(Port *port, void *ptr, size_t len);
extern ssize_t be_gssapi_write(Port *port, const void *ptr, size_t len);
#endif							/* ENABLE_GSS */

extern PGDLLIMPORT ProtocolVersion FrontendProtocol;
extern PGDLLIMPORT ClientConnectionInfo MyClientConnectionInfo;

/* TCP keepalives configuration. These are no-ops on an AF_UNIX socket. */

extern int	pq_getkeepalivesidle(Port *port);
extern int	pq_getkeepalivesinterval(Port *port);
extern int	pq_getkeepalivescount(Port *port);
extern int	pq_gettcpusertimeout(Port *port);

extern int	pq_setkeepalivesidle(int idle, Port *port);
extern int	pq_setkeepalivesinterval(int interval, Port *port);
extern int	pq_setkeepalivescount(int count, Port *port);
extern int	pq_settcpusertimeout(int timeout, Port *port);

#endif							/* LIBPQ_BE_H */<|MERGE_RESOLUTION|>--- conflicted
+++ resolved
@@ -195,8 +195,7 @@
 	/*
 	 * If GSSAPI is supported and used on this connection, store GSSAPI
 	 * information.  Even when GSSAPI is not compiled in, store a NULL pointer
-	 * to keep struct offsets of the "SSL structures" below the same (for
-	 * extension ABI compatibility).
+	 * to keep struct offsets the same (for extension ABI compatibility).
 	 */
 	pg_gssinfo *gss;
 #else
@@ -214,14 +213,10 @@
 	bool		last_read_was_eof;
 
 	/*
-<<<<<<< HEAD
-	 * OpenSSL structures.
-=======
 	 * OpenSSL structures.  As with GSSAPI above, to keep struct offsets
 	 * constant, NULL pointers are stored when SSL support is not enabled.
 	 * (Although extensions should have no business accessing the raw_buf
 	 * fields anyway.)
->>>>>>> 3d6a8289
 	 */
 #ifdef USE_OPENSSL
 	SSL		   *ssl;
@@ -239,9 +234,6 @@
 	 * There's no API to "unread", the upper layer just places the data in the
 	 * Port structure in raw_buf and sets raw_buf_remaining to the amount of
 	 * bytes unread and raw_buf_consumed to 0.
-	 *
-	 * NB: the offsets of these fields depend on USE_OPENSSL.  These should
-	 * not be accessed in an extension because of the ABI incompatibility.
 	 */
 	char	   *raw_buf;
 	ssize_t		raw_buf_consumed,

--- conflicted
+++ resolved
@@ -124,16 +124,12 @@
       that is referenced more than once in <literal>FROM</literal> is
       computed only once,
       unless specified otherwise with <literal>NOT MATERIALIZED</literal>.
-<<<<<<< HEAD
       (See <xref linkend="sql-with"/> below.)
-=======
-      (See <xref linkend="sql-with" endterm="sql-with-title"/> below.)
 -->
 <literal>WITH</literal>リスト内のすべての問い合わせが計算されます。
 これらは実質的には、<literal>FROM</literal>リスト内から参照可能な一時テーブルとして提供されます。
 <literal>NOT MATERIALIZED</literal>が指定された場合を除き、<literal>FROM</literal>内で2回以上参照される<literal>WITH</literal>問い合わせは一度のみ計算されます。
-（後述の<xref linkend="sql-with" endterm="sql-with-title"/>を参照してください。）
->>>>>>> 184958ef
+（後述の<xref linkend="sql-with"/>を参照してください。）
      </para>
     </listitem>
 
@@ -144,16 +140,12 @@
       (Each element in the <literal>FROM</literal> list is a real or
       virtual table.)  If more than one element is specified in the
       <literal>FROM</literal> list, they are cross-joined together.
-<<<<<<< HEAD
       (See <xref linkend="sql-from"/> below.)
-=======
-      (See <xref linkend="sql-from" endterm="sql-from-title"/> below.)
 -->
 <literal>FROM</literal>リストにある全要素が計算されます
 （<literal>FROM</literal>リストの要素は実テーブルか仮想テーブルのいずれかです）。
 <literal>FROM</literal>リストに複数の要素が指定された場合、それらはクロス結合されます
-（後述の<xref linkend="sql-from" endterm="sql-from-title"/>を参照してください）。
->>>>>>> 184958ef
+（後述の<xref linkend="sql-from"/>を参照してください）。
      </para>
     </listitem>
 
@@ -162,15 +154,10 @@
 <!--
       If the <literal>WHERE</literal> clause is specified, all rows
       that do not satisfy the condition are eliminated from the
-<<<<<<< HEAD
       output.  (See <xref linkend="sql-where"/> below.)
-=======
-      output.  (See <xref linkend="sql-where"
-      endterm="sql-where-title"/> below.)
 -->
 <literal>WHERE</literal>句が指定された場合、条件を満たさない行は全て出力から取り除かれます
-（後述の<xref linkend="sql-where" endterm="sql-where-title"/>を参照してください）。
->>>>>>> 184958ef
+（後述の<xref linkend="sql-where"/>を参照してください）。
      </para>
     </listitem>
 
@@ -183,17 +170,12 @@
       values, and the results of aggregate functions are computed.
       If the <literal>HAVING</literal> clause is present, it
       eliminates groups that do not satisfy the given condition.  (See
-<<<<<<< HEAD
       <xref linkend="sql-groupby"/> and
       <xref linkend="sql-having"/> below.)
-=======
-      <xref linkend="sql-groupby" endterm="sql-groupby-title"/> and
-      <xref linkend="sql-having" endterm="sql-having-title"/> below.)
 -->
 <literal>GROUP BY</literal>句が指定された場合、および集約関数の呼び出しがある場合は、1つまたは複数の値が条件に合う行ごとにグループに組み合わせて出力され、また集約関数の結果が計算されます。
 <literal>HAVING</literal>句が指定された場合、指定した条件を満たさないグループは取り除かれます
-（後述の<xref linkend="sql-groupby" endterm="sql-groupby-title"/>と<xref linkend="sql-having" endterm="sql-having-title"/>を参照してください）。
->>>>>>> 184958ef
+（後述の<xref linkend="sql-groupby"/>と<xref linkend="sql-having"/>を参照してください）。
      </para>
     </listitem>
 
@@ -202,16 +184,10 @@
 <!--
       The actual output rows are computed using the
       <command>SELECT</command> output expressions for each selected
-<<<<<<< HEAD
       row or row group.  (See <xref linkend="sql-select-list"/> below.)
-=======
-      row or row group.  (See
-      <xref linkend="sql-select-list" endterm="sql-select-list-title"/>
-      below.)
 -->
 実際には、選択された各行または行グループに対して、<command>SELECT</command>の出力式を使用して計算した結果の行が出力されます
-（後述の<xref linkend="sql-select-list" endterm="sql-select-list-title"/>を参照してください）。
->>>>>>> 184958ef
+（後述の<xref linkend="sql-select-list"/>を参照してください）。
      </para>
     </listitem>
 
@@ -221,17 +197,12 @@
       result.  <literal>SELECT DISTINCT ON</literal> eliminates rows that
       match on all the specified expressions.  <literal>SELECT ALL</literal>
       (the default) will return all candidate rows, including
-<<<<<<< HEAD
       duplicates.  (See <xref linkend="sql-distinct"/> below.)
-=======
-      duplicates.  (See <xref linkend="sql-distinct"
-      endterm="sql-distinct-title"/> below.)
 -->
 <para><literal>SELECT DISTINCT</literal>は結果から重複行を取り除きます。
 <literal>SELECT DISTINCT ON</literal>は指定した全ての式に一致する行を取り除きます。
 <literal>SELECT ALL</literal>では、重複行も含め、全ての候補行を返します（これがデフォルトです。
-詳しくは、後述の<xref linkend="sql-distinct" endterm="sql-distinct-title"/>を参照してください）。
->>>>>>> 184958ef
+詳しくは、後述の<xref linkend="sql-distinct"/>を参照してください）。
      </para>
     </listitem>
 
@@ -253,13 +224,8 @@
       eliminating duplicate rows.  Notice that <literal>DISTINCT</literal> is
       the default behavior here, even though <literal>ALL</literal> is
       the default for <command>SELECT</command> itself.  (See
-<<<<<<< HEAD
       <xref linkend="sql-union"/>, <xref linkend="sql-intersect"/>, and
       <xref linkend="sql-except"/> below.)
-=======
-      <xref linkend="sql-union" endterm="sql-union-title"/>, <xref
-      linkend="sql-intersect" endterm="sql-intersect-title"/>, and
-      <xref linkend="sql-except" endterm="sql-except-title"/> below.)
 -->
 <literal>UNION</literal>、<literal>INTERSECT</literal>、<literal>EXCEPT</literal>演算子を使用すると、複数の<command>SELECT</command>文の出力を1つの結果集合にまとめることができます。
 <literal>UNION</literal>演算子は、両方の結果集合に存在する行と、片方の結果集合に存在する行を全て返します。
@@ -268,8 +234,7 @@
 <literal>ALL</literal>が指定されない限り、いずれの場合も、重複する行は取り除かれます。
 無意味な<literal>DISTINCT</literal>という単語を付けて、明示的に重複行を除去することを指定することができます。
 <command>SELECT</command>自体は<literal>ALL</literal>がデフォルトですが、この場合は<literal>DISTINCT</literal>がデフォルトの動作であることに注意してください。
-（後述の<xref linkend="sql-union" endterm="sql-union-title"/>、<xref linkend="sql-intersect" endterm="sql-intersect-title"/>、<xref linkend="sql-except" endterm="sql-except-title"/>を参照してください。）
->>>>>>> 184958ef
+（後述の<xref linkend="sql-union"/>、<xref linkend="sql-intersect"/>、<xref linkend="sql-except"/>を参照してください。）
      </para>
     </listitem>
 
@@ -280,15 +245,11 @@
       returned rows are sorted in the specified order.  If
       <literal>ORDER BY</literal> is not given, the rows are returned
       in whatever order the system finds fastest to produce.  (See
-<<<<<<< HEAD
       <xref linkend="sql-orderby"/> below.)
-=======
-      <xref linkend="sql-orderby" endterm="sql-orderby-title"/> below.)
 -->
 <literal>ORDER BY</literal>句が指定された場合、返される行は指定した順番でソートされます。
 <literal>ORDER BY</literal>が指定されない場合は、システムが計算過程で見つけた順番で行が返されます
-（後述の<xref linkend="sql-orderby" endterm="sql-orderby-title"/>を参照してください）。
->>>>>>> 184958ef
+（後述の<xref linkend="sql-orderby"/>を参照してください）。
      </para>
     </listitem>
 
@@ -298,14 +259,10 @@
       If the <literal>LIMIT</literal> (or <literal>FETCH FIRST</literal>) or <literal>OFFSET</literal>
       clause is specified, the <command>SELECT</command> statement
       only returns a subset of the result rows. (See <xref
-<<<<<<< HEAD
       linkend="sql-limit"/> below.)
-=======
-      linkend="sql-limit" endterm="sql-limit-title"/> below.)
 -->
 <literal>LIMIT</literal>（または<literal>FETCH FIRST</literal>）あるいは<literal>OFFSET</literal>句が指定された場合、<command>SELECT</command>文は結果行の一部分のみを返します
-（詳しくは、後述の<xref linkend="sql-limit" endterm="sql-limit-title"/>を参照してください）。
->>>>>>> 184958ef
+（詳しくは、後述の<xref linkend="sql-limit"/>を参照してください）。
      </para>
     </listitem>
 
@@ -316,16 +273,11 @@
       or <literal>FOR KEY SHARE</literal>
       is specified, the
       <command>SELECT</command> statement locks the selected rows
-<<<<<<< HEAD
       against concurrent updates.  (See <xref linkend="sql-for-update-share"/>
       below.)
-=======
-      against concurrent updates.  (See <xref linkend="sql-for-update-share"
-      endterm="sql-for-update-share-title"/> below.)
 -->
 <literal>FOR UPDATE</literal>、<literal>FOR NO KEY UPDATE</literal>、<literal>FOR SHARE</literal>または<literal>FOR KEY SHARE</literal>句を指定すると、<command>SELECT</command>文は引き続き行われる更新に備えて選択行をロックします
-（詳しくは、後述の<xref linkend="sql-for-update-share" endterm="sql-for-update-share-title"/>を参照してください）。
->>>>>>> 184958ef
+（詳しくは、後述の<xref linkend="sql-for-update-share"/>を参照してください）。
      </para>
     </listitem>
    </orderedlist>
@@ -352,16 +304,11 @@
 -->
   <title>パラメータ</title>
 
-<<<<<<< HEAD
   <refsect2 id="sql-with" xreflabel="WITH Clause">
+<!--
    <title><literal>WITH</literal> Clause</title>
-=======
-  <refsect2 id="sql-with">
-<!--
-   <title id="sql-with-title"><literal>WITH</literal> Clause</title>
--->
-   <title id="sql-with-title"><literal>WITH</literal>句</title>
->>>>>>> 184958ef
+-->
+   <title><literal>WITH</literal>句</title>
 
    <para>
 <!--
@@ -444,28 +391,15 @@
    </para>
 
    <para>
-<<<<<<< HEAD
-=======
-<!--
->>>>>>> 184958ef
     When there are multiple queries in the <literal>WITH</literal>
     clause, <literal>RECURSIVE</literal> should be written only once,
     immediately after <literal>WITH</literal>.  It applies to all queries
     in the <literal>WITH</literal> clause, though it has no effect on
     queries that do not use recursion or forward references.
-<<<<<<< HEAD
-   </para>
-
-   <para>
-=======
--->
-<literal>WITH</literal>句に複数の問い合わせがある場合、<literal>RECURSIVE</literal>は<literal>WITH</literal>の直後に一度だけ書くべきです。
-再帰や前方参照を使わない問い合わせには効果はないですが、<literal>WITH</literal>句内の問い合わせすべてに適用されます。
-   </para>
-
-   <para>
-<!--
->>>>>>> 184958ef
+   </para>
+
+   <para>
+<!--
     The primary query and the <literal>WITH</literal> queries are all
     (notionally) executed at the same time.  This implies that the effects of
     a data-modifying statement in <literal>WITH</literal> cannot be seen from
@@ -545,16 +479,11 @@
    </para>
   </refsect2>
 
-<<<<<<< HEAD
   <refsect2 id="sql-from" xreflabel="FROM Clause">
+<!--
    <title><literal>FROM</literal> Clause</title>
-=======
-  <refsect2 id="sql-from">
-<!--
-   <title id="sql-from-title"><literal>FROM</literal> Clause</title>
--->
-   <title id="sql-from-title"><literal>FROM</literal>句</title>
->>>>>>> 184958ef
+-->
+   <title><literal>FROM</literal>句</title>
 
    <para>
 <!--
@@ -1081,16 +1010,11 @@
    </para>
   </refsect2>
 
-<<<<<<< HEAD
   <refsect2 id="sql-where" xreflabel="WHERE Clause">
+<!--
    <title><literal>WHERE</literal> Clause</title>
-=======
-  <refsect2 id="sql-where">
-<!--
-   <title id="sql-where-title"><literal>WHERE</literal> Clause</title>
--->
-   <title id="sql-where-title"><literal>WHERE</literal>句</title>
->>>>>>> 184958ef
+-->
+   <title><literal>WHERE</literal>句</title>
 
    <para>
 <!--
@@ -1114,16 +1038,11 @@
    </para>
   </refsect2>
 
-<<<<<<< HEAD
   <refsect2 id="sql-groupby" xreflabel="GROUP BY Clause">
+<!--
    <title><literal>GROUP BY</literal> Clause</title>
-=======
-  <refsect2 id="sql-groupby">
-<!--
-   <title id="sql-groupby-title"><literal>GROUP BY</literal> Clause</title>
--->
-   <title id="sql-groupby-title"><literal>GROUP BY</literal>句</title>
->>>>>>> 184958ef
+-->
+   <title><literal>GROUP BY</literal>句</title>
 
    <para>
 <!--
@@ -1229,16 +1148,11 @@
    </para>
   </refsect2>
 
-<<<<<<< HEAD
   <refsect2 id="sql-having" xreflabel="HAVING Clause">
+<!--
    <title><literal>HAVING</literal> Clause</title>
-=======
-  <refsect2 id="sql-having">
-<!--
-   <title id="sql-having-title"><literal>HAVING</literal> Clause</title>
--->
-   <title id="sql-having-title"><literal>HAVING</literal>句</title>
->>>>>>> 184958ef
+-->
+   <title><literal>HAVING</literal>句</title>
 
    <para>
 <!--
@@ -1301,16 +1215,11 @@
    </para>
   </refsect2>
 
-<<<<<<< HEAD
   <refsect2 id="sql-window" xreflabel="WINDOW Clause">
+<!--
    <title><literal>WINDOW</literal> Clause</title>
-=======
-  <refsect2 id="sql-window">
-<!--
-   <title id="sql-window-title"><literal>WINDOW</literal> Clause</title>
--->
-   <title id="sql-window-title"><literal>WINDOW</literal>句</title>
->>>>>>> 184958ef
+-->
+   <title><literal>WINDOW</literal>句</title>
 
    <para>
 <!--
@@ -1368,7 +1277,7 @@
     clause.  They are allowed here because windowing occurs after grouping
     and aggregation.
 -->
-<literal>PARTITION BY</literal>リストの要素は<xref linkend="sql-groupby" endterm="sql-groupby-title"/>の要素とほとんど同じように解釈されます。
+<literal>PARTITION BY</literal>リストの要素は<xref linkend="sql-groupby"/>の要素とほとんど同じように解釈されます。
 ただし、こちらは常に単純な式であり、出力列の名前や番号ではないことが異なります。
 他にも違いがあり、これらの式は、通常の<literal>GROUP BY</literal>句では許されない、集約関数を含めることができるという点です。
 グループ化および集約処理の後にウィンドウ処理が動作するため、これらでは許されています。
@@ -1382,7 +1291,7 @@
     the expressions are always taken as simple expressions and never the name
     or number of an output column.
 -->
-同様に、<literal>ORDER BY</literal>リストの要素は<xref linkend="sql-orderby" endterm="sql-orderby-title"/>の要素とほとんど同じように解釈されます。
+同様に、<literal>ORDER BY</literal>リストの要素は<xref linkend="sql-orderby"/>の要素とほとんど同じように解釈されます。
 ただし、この式は常に単純な式であり、出力列の名前や番号ではないことが異なります。
    </para>
 
@@ -1563,7 +1472,7 @@
     clause saves typing when the same window definition is needed for more
     than one window function.
 -->
-<literal>WINDOW</literal>句の目的は、問い合わせの<xref linkend="sql-select-list" endterm="sql-select-list-title"/>または<xref linkend="sql-orderby" endterm="sql-orderby-title"/>に記載される<firstterm>ウィンドウ関数</firstterm>の動作を規定することです。
+<literal>WINDOW</literal>句の目的は、問い合わせの<xref linkend="sql-select-list"/>または<xref linkend="sql-orderby"/>に記載される<firstterm>ウィンドウ関数</firstterm>の動作を規定することです。
 これらの関数はその<literal>OVER</literal>句において名前で<literal>WINDOW</literal>句の項目を参照することができます。
 しかし<literal>WINDOW</literal>句の項目は他で参照される必要はありません。
 問い合わせ内で使用されなかったものは、単に無視されます。
@@ -1591,16 +1500,11 @@
    </para>
   </refsect2>
 
-<<<<<<< HEAD
   <refsect2 id="sql-select-list" xreflabel="SELECT List">
+<!--
    <title><command>SELECT</command> List</title>
-=======
-  <refsect2 id="sql-select-list">
-<!--
-   <title id="sql-select-list-title"><command>SELECT</command> List</title>
--->
-   <title id="sql-select-list-title"><command>SELECT</command>リスト</title>
->>>>>>> 184958ef
+-->
+   <title><command>SELECT</command>リスト</title>
 
    <para>
 <!--
@@ -1720,16 +1624,11 @@
    </note>
   </refsect2>
 
-<<<<<<< HEAD
   <refsect2 id="sql-distinct" xreflabel="DISTINCT Clause">
+<!--
    <title><literal>DISTINCT</literal> Clause</title>
-=======
-  <refsect2 id="sql-distinct">
-<!--
-   <title id="sql-distinct-title"><literal>DISTINCT</literal> Clause</title>
--->
-   <title id="sql-distinct-title"><literal>DISTINCT</literal>句</title>
->>>>>>> 184958ef
+-->
+   <title><literal>DISTINCT</literal>句</title>
 
    <para>
 <!--
@@ -1795,16 +1694,11 @@
    </para>
   </refsect2>
 
-<<<<<<< HEAD
   <refsect2 id="sql-union" xreflabel="UNION Clause">
+<!--
    <title><literal>UNION</literal> Clause</title>
-=======
-  <refsect2 id="sql-union">
-<!--
-   <title id="sql-union-title"><literal>UNION</literal> Clause</title>
--->
-   <title id="sql-union-title"><literal>UNION</literal>句</title>
->>>>>>> 184958ef
+-->
+   <title><literal>UNION</literal>句</title>
 
    <para>
 <!--
@@ -1882,16 +1776,11 @@
    </para>
   </refsect2>
 
-<<<<<<< HEAD
   <refsect2 id="sql-intersect" xreflabel="INTERSECT Clause">
+<!--
    <title><literal>INTERSECT</literal> Clause</title>
-=======
-  <refsect2 id="sql-intersect">
-<!--
-   <title id="sql-intersect-title"><literal>INTERSECT</literal> Clause</title>
--->
-   <title id="sql-intersect-title"><literal>INTERSECT</literal>句</title>
->>>>>>> 184958ef
+-->
+   <title><literal>INTERSECT</literal>句</title>
 
    <para>
 <!--
@@ -1961,16 +1850,11 @@
    </para>
   </refsect2>
 
-<<<<<<< HEAD
   <refsect2 id="sql-except" xreflabel="EXCEPT Clause">
+<!--
    <title><literal>EXCEPT</literal> Clause</title>
-=======
-  <refsect2 id="sql-except">
-<!--
-   <title id="sql-except-title"><literal>EXCEPT</literal> Clause</title>
--->
-   <title id="sql-except-title"><literal>EXCEPT</literal>句</title>
->>>>>>> 184958ef
+-->
+   <title><literal>EXCEPT</literal>句</title>
 
    <para>
 <!--
@@ -2034,16 +1918,11 @@
    </para>
   </refsect2>
 
-<<<<<<< HEAD
   <refsect2 id="sql-orderby" xreflabel="ORDER BY Clause">
+<!--
    <title><literal>ORDER BY</literal> Clause</title>
-=======
-  <refsect2 id="sql-orderby">
-<!--
-   <title id="sql-orderby-title"><literal>ORDER BY</literal> Clause</title>
--->
-   <title id="sql-orderby-title"><literal>ORDER BY</literal>句</title>
->>>>>>> 184958ef
+-->
+   <title><literal>ORDER BY</literal>句</title>
 
    <para>
 <!--
@@ -2194,16 +2073,11 @@
    </para>
   </refsect2>
 
-<<<<<<< HEAD
   <refsect2 id="sql-limit" xreflabel="LIMIT Clause">
+<!--
    <title><literal>LIMIT</literal> Clause</title>
-=======
-  <refsect2 id="sql-limit">
-<!--
-   <title id="sql-limit-title"><literal>LIMIT</literal> Clause</title>
--->
-   <title id="sql-limit-title"><literal>LIMIT</literal>句</title>
->>>>>>> 184958ef
+-->
+   <title><literal>LIMIT</literal>句</title>
 
    <para>
 <!--
@@ -2215,12 +2089,8 @@
 LIMIT { <replaceable class="parameter">count</replaceable> | ALL }
 OFFSET <replaceable class="parameter">start</replaceable>
 </synopsis>
-<<<<<<< HEAD
+<!--
     The parameter <replaceable class="parameter">count</replaceable> specifies the
-=======
-<!--
-    <replaceable class="parameter">count</replaceable> specifies the
->>>>>>> 184958ef
     maximum number of rows to return, while <replaceable
     class="parameter">start</replaceable> specifies the number of rows
     to skip before starting to return rows.  When both are specified,
@@ -2332,16 +2202,11 @@
    </para>
   </refsect2>
 
-<<<<<<< HEAD
   <refsect2 id="sql-for-update-share" xreflabel="The Locking Clause">
+<!--
    <title>The Locking Clause</title>
-=======
-  <refsect2 id="sql-for-update-share">
-<!--
-   <title id="sql-for-update-share-title">The Locking Clause</title>
--->
-   <title id="sql-for-update-share-title">ロック処理句</title>
->>>>>>> 184958ef
+-->
+   <title>ロック処理句</title>
 
    <para>
 <!--
@@ -2957,18 +2822,13 @@
 例えば、以下の問い合わせは無効です。
 <programlisting>
 SELECT distributors.* WHERE distributors.name = 'Westward';
-<<<<<<< HEAD
+<!--
 </programlisting><productname>PostgreSQL</productname> releases prior to
-=======
-</programlisting>
-<!--
-    <productname>PostgreSQL</productname> releases prior to
->>>>>>> 184958ef
     8.1 would accept queries of this form, and add an implicit entry
     to the query's <literal>FROM</literal> clause for each table
     referenced by the query. This is no longer allowed.
 -->
-<productname>PostgreSQL</productname>リリース8.1より前まででは、こうした形の問い合わせを受け付け、問い合わせで参照する各テーブルに対する暗黙的な項目を問い合わせの<literal>FROM</literal>句に追加していました。
+</programlisting><productname>PostgreSQL</productname>リリース8.1より前まででは、こうした形の問い合わせを受け付け、問い合わせで参照する各テーブルに対する暗黙的な項目を問い合わせの<literal>FROM</literal>句に追加していました。
 これは許されなくなりました。
    </para>
   </refsect2>
@@ -3193,7 +3053,7 @@
     PostgreSQL, to implement the effects of these clauses.)
 -->
 <literal>LIMIT</literal>および<literal>OFFSET</literal>句は<productname>PostgreSQL</productname>独自の構文ですが、<productname>MySQL</productname>でも使用されています。
-<xref linkend="sql-limit" endterm="sql-limit-title"/>で説明したように、標準SQL:2008にて同じ機能の<literal>OFFSET ... FETCH {FIRST|NEXT} ...</literal>が導入されました。
+<xref linkend="sql-limit"/>で説明したように、標準SQL:2008にて同じ機能の<literal>OFFSET ... FETCH {FIRST|NEXT} ...</literal>が導入されました。
 この構文は<productname>IBM DB2</productname>でも使用されています。
 （<productname>Oracle</productname>用に開発されたアプリケーションでは、これらの句の機能を実装するために自動生成される<literal>rownum</literal>列を含めるという回避策を使用することが多いですが、PostgreSQLでは利用できません。）
    </para>

--- conflicted
+++ resolved
@@ -812,8 +812,6 @@
  *		Open the Relation for a range table entry, if not already done
  *
  * The Relations will be closed in ExecEndPlan().
-<<<<<<< HEAD
-=======
  *
  * If isResultRel is true, the relation is being used as a result relation.
  * Such a relation might have been pruned, which is OK for result relations,
@@ -822,7 +820,6 @@
  * unpruned relation (i.e., it is a member of estate->es_unpruned_relids)
  * before calling this function. Attempting to open a pruned relation for
  * scanning will result in an error.
->>>>>>> 3d6a8289
  */
 Relation
 ExecGetRangeTableRelation(EState *estate, Index rti, bool isResultRel)

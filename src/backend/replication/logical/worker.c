--- conflicted
+++ resolved
@@ -2486,13 +2486,10 @@
 	Assert(relinfo->ri_IndexRelationDescs != NULL ||
 		   !relinfo->ri_RelationDesc->rd_rel->relhasindex ||
 		   RelationGetIndexList(relinfo->ri_RelationDesc) == NIL);
-<<<<<<< HEAD
-=======
 
 	/* Caller will not have done this bit. */
 	Assert(relinfo->ri_onConflictArbiterIndexes == NIL);
 	InitConflictIndexes(relinfo);
->>>>>>> 3d6a8289
 
 	/* Do the insert. */
 	TargetPrivilegesCheck(relinfo->ri_RelationDesc, ACL_INSERT);
@@ -3141,23 +3138,13 @@
 					 * work already done above to find the local tuple in the
 					 * partition.
 					 */
-<<<<<<< HEAD
-					EPQState	epqstate;
-
-					EvalPlanQualInit(&epqstate, estate, NULL, NIL, -1, NIL);
-=======
 					InitConflictIndexes(partrelinfo);
->>>>>>> 3d6a8289
 
 					EvalPlanQualSetSlot(&epqstate, remoteslot_part);
 					TargetPrivilegesCheck(partrelinfo->ri_RelationDesc,
 										  ACL_UPDATE);
 					ExecSimpleRelationUpdate(partrelinfo, estate, &epqstate,
 											 localslot, remoteslot_part);
-<<<<<<< HEAD
-					EvalPlanQualEnd(&epqstate);
-=======
->>>>>>> 3d6a8289
 				}
 				else
 				{

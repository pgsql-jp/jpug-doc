<!--
doc/src/sgml/ref/create_transform.sgml
PostgreSQL documentation
-->

<refentry id="sql-createtransform">
 <indexterm zone="sql-createtransform">
  <primary>CREATE TRANSFORM</primary>
 </indexterm>

 <refmeta>
  <refentrytitle>CREATE TRANSFORM</refentrytitle>
  <manvolnum>7</manvolnum>
<!--
  <refmiscinfo>SQL - Language Statements</refmiscinfo>
-->
  <refmiscinfo>SQL - 言語</refmiscinfo>
 </refmeta>

 <refnamediv>
  <refname>CREATE TRANSFORM</refname>
<!--
  <refpurpose>define a new transform</refpurpose>
-->
  <refpurpose>新しい変換を定義する</refpurpose>
 </refnamediv>

 <refsynopsisdiv>
<synopsis>
CREATE [ OR REPLACE ] TRANSFORM FOR <replaceable>type_name</replaceable> LANGUAGE <replaceable>lang_name</replaceable> (
    FROM SQL WITH FUNCTION <replaceable>from_sql_function_name</replaceable> [ (<replaceable>argument_type</replaceable> [, ...]) ],
    TO SQL WITH FUNCTION <replaceable>to_sql_function_name</replaceable> [ (<replaceable>argument_type</replaceable> [, ...]) ]
);
</synopsis>
 </refsynopsisdiv>

 <refsect1 id="sql-createtransform-description">
<!--
  <title>Description</title>
-->
  <title>説明</title>

  <para>
<!--
   <command>CREATE TRANSFORM</command> defines a new transform.
   <command>CREATE OR REPLACE TRANSFORM</command> will either create a new
   transform, or replace an existing definition.
-->
<command>CREATE TRANSFORM</command>は新しい変換を定義します。
<command>CREATE OR REPLACE TRANSFORM</command>は新しい変換を作成するか、あるいは既存の変換を置換します。
  </para>

  <para>
<!--
   A transform specifies how to adapt a data type to a procedural language.
   For example, when writing a function in PL/Python using
   the <type>hstore</type> type, PL/Python has no prior knowledge how to
   present <type>hstore</type> values in the Python environment.  Language
   implementations usually default to using the text representation, but that
   is inconvenient when, for example, an associative array or a list would be
   more appropriate.
-->
変換はデータ型を手続き言語にどのように適合させるかを定義します。
例えば<type>hstore</type>型を使ってPL/Pythonの関数を書くとき、PL/Pythonは<type>hstore</type>の値をPythonの環境でどのように表現するか、事前の知識がありません。
言語の実装は通常、デフォルトでテキスト表現を使いますが、これは例えば連想配列やリストの方がより適切な場合には不便です。
  </para>

  <para>
<!--
   A transform specifies two functions:
-->
変換では次の2つの関数を指定します。
   <itemizedlist>
    <listitem>
     <para>
<!--
      A <quote>from SQL</quote> function that converts the type from the SQL
      environment to the language.  This function will be invoked on the
      arguments of a function written in the language.
-->
<quote>from SQL</quote>関数では、型をSQL環境から言語へと変換します。
この関数は、その言語で記述された関数の引数で呼び出されます。
     </para>
    </listitem>

    <listitem>
     <para>
<!--
      A <quote>to SQL</quote> function that converts the type from the
      language to the SQL environment.  This function will be invoked on the
      return value of a function written in the language.
-->
<quote>to SQL</quote>関数では、型を言語からSQL環境へと変換します。
この関数は、その言語で記述された関数の戻り値で呼び出されます。
     </para>
    </listitem>
   </itemizedlist>
<!--
   It is not necessary to provide both of these functions.  If one is not
   specified, the language-specific default behavior will be used if
   necessary.  (To prevent a transformation in a certain direction from
   happening at all, you could also write a transform function that always
   errors out.)
-->
これらの関数を両方とも提供する必要はありません。
一方が指定されなければ、必要な時はその言語独自のデフォルトの動作が使われます。
（ある方向への変換がまったく起きないようにするためには、必ずエラーを発生させる変換関数を作成することもできます。）
  </para>

  <para>
<!--
   To be able to create a transform, you must own and
   have <literal>USAGE</literal> privilege on the type, have
   <literal>USAGE</literal> privilege on the language, and own and
   have <literal>EXECUTE</literal> privilege on the from-SQL and to-SQL
   functions, if specified.
-->
変換を作成するには、その型を所有し、その<literal>USAGE</literal>権限があること、言語の<literal>USAGE</literal>権限があること、from-SQL関数あるいはto-SQL関数を指定する場合は、それらを所有し、その<literal>EXECUTE</literal>権限があることが必要です。
  </para>
 </refsect1>

 <refsect1>
<!--
  <title>Parameters</title>
-->
  <title>パラメータ</title>

   <variablelist>
    <varlistentry>
     <term><replaceable>type_name</replaceable></term>

     <listitem>
      <para>
<!--
       The name of the data type of the transform.
-->
変換の対象となるデータ型の名前です。
      </para>
     </listitem>
    </varlistentry>

    <varlistentry>
     <term><replaceable>lang_name</replaceable></term>

     <listitem>
      <para>
<!--
       The name of the language of the transform.
-->
変換の対象となる言語の名前です。
      </para>
     </listitem>
    </varlistentry>

    <varlistentry>
     <term><literal><replaceable>from_sql_function_name</replaceable>[(<replaceable>argument_type</replaceable> [, ...])]</literal></term>

     <listitem>
      <para>
<!--
       The name of the function for converting the type from the SQL
       environment to the language.  It must take one argument of
       type <type>internal</type> and return type <type>internal</type>.  The
       actual argument will be of the type for the transform, and the function
       should be coded as if it were.  (But it is not allowed to declare an
       SQL-level function returning <type>internal</type> without at
       least one argument of type <type>internal</type>.)  The actual return
       value will be something specific to the language implementation.
       If no argument list is specified, the function name must be unique in
       its schema.
-->
型をSQL環境から言語に変換する関数の名前です。
<type>internal</type>型の引数を1つとり、<type>internal</type>型の値を戻します。
実引数は変換される型になり、関数はそうであるとしてコーディングされます。
（しかし、少なくとも1つの<type>internal</type>型の引数がなければ、<type>internal</type>を戻すSQLレベルの関数を宣言することができません。）
実際の戻り値は、言語の実装に依存したものになります。
引数リストが指定されない場合、関数名はスキーマ内で一意でなければなりません。
      </para>
     </listitem>
    </varlistentry>

    <varlistentry>
     <term><literal><replaceable>to_sql_function_name</replaceable>[(<replaceable>argument_type</replaceable> [, ...])]</literal></term>

     <listitem>
      <para>
<!--
       The name of the function for converting the type from the language to
       the SQL environment.  It must take one argument of type
       <type>internal</type> and return the type that is the type for the
       transform.  The actual argument value will be something specific to the
       language implementation.
       If no argument list is specified, the function name must be unique in
       its schema.
-->
型を言語からSQL環境に変換する関数の名前です。
<type>internal</type>型の引数を1つとり、変換の型であるデータ型を戻します。
実引数の値は言語の実装に依存したものになります。
引数リストが指定されない場合、関数名はスキーマ内で一意でなければなりません。
      </para>
     </listitem>
    </varlistentry>
   </variablelist>
 </refsect1>

 <refsect1 id="sql-createtransform-notes">
<!--
  <title>Notes</title>
-->
  <title>注釈</title>

  <para>
<!--
   Use <link linkend="sql-droptransform"><command>DROP TRANSFORM</command></link> to remove transforms.
-->
変換を削除するには<link linkend="sql-droptransform"><command>DROP TRANSFORM</command></link>を使います。
  </para>
 </refsect1>

 <refsect1 id="sql-createtransform-examples">
<!--
  <title>Examples</title>
-->
  <title>例</title>

  <para>
<!--
   To create a transform for type <type>hstore</type> and language
<<<<<<< HEAD
   <literal>plpython3u</literal>, first set up the type and the language:
=======
   <literal>plpythonu</literal>, first set up the type and the language:
-->
<type>hstore</type>型で言語<literal>plpythonu</literal>の変換を作成するため、まず以下のように型と言語を設定します。
>>>>>>> 185876a6
<programlisting>
CREATE TYPE hstore ...;

CREATE EXTENSION plpython3u;
</programlisting>
   Then create the necessary functions:
<programlisting>
CREATE FUNCTION hstore_to_plpython(val internal) RETURNS internal
LANGUAGE C STRICT IMMUTABLE
AS ...;

CREATE FUNCTION plpython_to_hstore(val internal) RETURNS hstore
LANGUAGE C STRICT IMMUTABLE
AS ...;
</programlisting>
<!--
   And finally create the transform to connect them all together:
-->
そして最後に、それらを互いに接続する変換を以下のように作成します。
<programlisting>
CREATE TRANSFORM FOR hstore LANGUAGE plpython3u (
    FROM SQL WITH FUNCTION hstore_to_plpython(internal),
    TO SQL WITH FUNCTION plpython_to_hstore(internal)
);
</programlisting>
<!--
   In practice, these commands would be wrapped up in an extension.
-->
現実には、これらのコマンドは拡張の中にまとめられているでしょう。
  </para>

  <para>
<!--
   The <filename>contrib</filename> section contains a number of extensions
   that provide transforms, which can serve as real-world examples.
-->
<filename>contrib</filename>の下には変換を提供するいくつかの拡張が含まれており、それらは現実世界での例となります。
  </para>
 </refsect1>

 <refsect1 id="sql-createtransform-compat">
<!--
  <title>Compatibility</title>
-->
  <title>互換性</title>

  <para>
<!--
   This form of <command>CREATE TRANSFORM</command> is a
   <productname>PostgreSQL</productname> extension.  There is a <command>CREATE
   TRANSFORM</command> command in the <acronym>SQL</acronym> standard, but it
   is for adapting data types to client languages.  That usage is not supported
   by <productname>PostgreSQL</productname>.
-->
この構文の<command>CREATE TRANSFORM</command>は<productname>PostgreSQL</productname>の拡張です。
標準<acronym>SQL</acronym>には<command>CREATE TRANSFORM</command>コマンドがありますが、それはデータ型をクライアントの言語に適合させるためのものです。
その使用法は<productname>PostgreSQL</productname>ではサポートされていません。
  </para>
 </refsect1>

 <refsect1 id="sql-createtransform-seealso">
<!--
  <title>See Also</title>
-->
  <title>関連項目</title>

  <para>
   <xref linkend="sql-createfunction"/>,
   <xref linkend="sql-createlanguage"/>,
   <xref linkend="sql-createtype"/>,
   <xref linkend="sql-droptransform"/>
  </para>
 </refsect1>

</refentry><|MERGE_RESOLUTION|>--- conflicted
+++ resolved
@@ -226,13 +226,7 @@
   <para>
 <!--
    To create a transform for type <type>hstore</type> and language
-<<<<<<< HEAD
    <literal>plpython3u</literal>, first set up the type and the language:
-=======
-   <literal>plpythonu</literal>, first set up the type and the language:
--->
-<type>hstore</type>型で言語<literal>plpythonu</literal>の変換を作成するため、まず以下のように型と言語を設定します。
->>>>>>> 185876a6
 <programlisting>
 CREATE TYPE hstore ...;
 

<!-- doc/src/sgml/query.sgml -->

 <chapter id="tutorial-sql">
<!--
  <title>The <acronym>SQL</acronym> Language</title>
-->
  <title><acronym>SQL</acronym>言語</title>

  <sect1 id="tutorial-sql-intro">
<!--
   <title>Introduction</title>
-->
   <title>序文</title>

   <para>
<!--
    This chapter provides an overview of how to use
    <acronym>SQL</acronym> to perform simple operations.  This
    tutorial is only intended to give you an introduction and is in no
    way a complete tutorial on <acronym>SQL</acronym>.  Numerous books
    have been written on <acronym>SQL</acronym>, including <xref
    linkend="melt93"/> and <xref linkend="date97"/>.
    You should be aware that some <productname>PostgreSQL</productname>
    language features are extensions to the standard.
-->
本章では、<acronym>SQL</acronym>を使用した簡単な操作方法について、その概要を説明します。
このチュートリアルは単なる入門用であり、<acronym>SQL</acronym>についての完全な教科書ではありません。
<xref linkend="melt93"/>や<xref linkend="date97"/>など、<acronym>SQL</acronym>を説明した書籍は多くあります。
<productname>PostgreSQL</productname>の言語機能の中には標準を拡張したものがあることには注意してください。
   </para>

   <para>
<!--
    In the examples that follow, we assume that you have created a
    database named <literal>mydb</literal>, as described in the previous
    chapter, and have been able to start <application>psql</application>.
-->
以下で示す例では、前章で説明した<literal>mydb</literal>という名前のデータベースを作成し、<application>psql</application>を起動できるようになっていることを前提としています。
   </para>

   <para>
<!--
    Examples in this manual can also be found in the
    <productname>PostgreSQL</productname> source distribution
    in the directory <filename>src/tutorial/</filename>.  (Binary
    distributions of <productname>PostgreSQL</productname> might not
    provide those files.)  To use those
    files, first change to that directory and run <application>make</application>:
-->
このマニュアルで示す例は、<productname>PostgreSQL</productname>ソース配布物に含まれており、<filename>src/tutorial/</filename>以下に展開されます。
（<productname>PostgreSQL</productname>のバイナリ配布物ではこのファイルが含まれていないかも知れません。）
このファイルを使用するためには、以下に示すように、まずこのディレクトリに移動し、<application>make</application>を実行してください。

<screen>
<prompt>$</prompt> <userinput>cd <replaceable>...</replaceable>/src/tutorial</userinput>
<prompt>$</prompt> <userinput>make</userinput>
</screen>

<!--
    This creates the scripts and compiles the C files containing user-defined
    functions and types.  Then, to start the tutorial, do the following:
-->
これによりスクリプトが作成され、そして、ユーザ定義の関数と型を含むCのファイルがコンパイルされます
その後、以下を行うことで、チュートリアルを始めることができます。

<screen>
<prompt>$</prompt> <userinput>psql -s mydb</userinput>
<computeroutput>
...
</computeroutput>
<prompt>mydb=&gt;</prompt> <userinput>\i basics.sql</userinput>
</screen>

<!--
    The <literal>\i</literal> command reads in commands from the
    specified file. <command>psql</command>'s <literal>-s</literal> option puts you in
    single step mode which pauses before sending each statement to the
    server.  The commands used in this section are in the file
    <filename>basics.sql</filename>.
-->
<literal>\i</literal>は、指定したファイルからコマンドを読み込みます。
<command>psql</command>の<literal>-s</literal>オプションによって、シングルステップモードとなり、それぞれの文をサーバに送る前に一時停止します。
本節で使用するコマンドは<filename>basics.sql</filename>ファイル内にあります。
   </para>
  </sect1>


  <sect1 id="tutorial-concepts">
<!--
   <title>Concepts</title>
-->
   <title>概念</title>

   <para>
    <indexterm><primary>relational database</primary></indexterm>
    <indexterm><primary>リレーショナルデータベース</primary></indexterm>
    <indexterm><primary>hierarchical database</primary></indexterm>
    <indexterm><primary>階層型データベース</primary></indexterm>
    <indexterm><primary>object-oriented database</primary></indexterm>
    <indexterm><primary>オブジェクト指向データベース</primary></indexterm>
    <indexterm><primary>relation</primary></indexterm>
    <indexterm><primary>リレーション</primary></indexterm>
    <indexterm><primary>table</primary></indexterm>
    <indexterm><primary>テーブル</primary></indexterm>

<!--
    <productname>PostgreSQL</productname> is a <firstterm>relational
    database management system</firstterm> (<acronym>RDBMS</acronym>).
    That means it is a system for managing data stored in
    <firstterm>relations</firstterm>.  Relation is essentially a
    mathematical term for <firstterm>table</firstterm>.  The notion of
    storing data in tables is so commonplace today that it might
    seem inherently obvious, but there are a number of other ways of
    organizing databases.  Files and directories on Unix-like
    operating systems form an example of a hierarchical database.  A
    more modern development is the object-oriented database.
-->
<productname>PostgreSQL</productname>は<firstterm>リレーショナルデータベース管理システム</firstterm>（<acronym>RDBMS</acronym>）です。
これは<firstterm>リレーション</firstterm>の中に格納されたデータを管理するシステムであることを意味しています。
リレーションは基本的には<firstterm>テーブル</firstterm>を表す数学用語です。
テーブルにデータを格納することは今日では平凡なことですので、わかりきったものだと思われるかもしれませんが、データベースを構成する方法には他にも多くの方式があります。
Unix互換のオペレーティングシステムのファイルとディレクトリは、階層型データベースの一種と言えます。
より近代的な成果はオブジェクト指向データベースです。
   </para>

   <para>
    <indexterm><primary>row</primary></indexterm>
    <indexterm><primary>行</primary></indexterm>
    <indexterm><primary>column</primary></indexterm>
    <indexterm><primary>列</primary></indexterm>

<!--
    Each table is a named collection of <firstterm>rows</firstterm>.
    Each row of a given table has the same set of named
    <firstterm>columns</firstterm>,
    and each column is of a specific data type.  Whereas columns have
    a fixed order in each row, it is important to remember that SQL
    does not guarantee the order of the rows within the table in any
    way (although they can be explicitly sorted for display).
-->
各テーブルは、<firstterm>行</firstterm>の集合に名前を付けたものです。
あるテーブルの各行は、名前を付けた<firstterm>列</firstterm>の集合ということができます。
各列は特定のデータ型を持ちます。
列は行において固定の順番を持ちますが、SQLはテーブルにある行の順番をまったく保証しないことを覚えておくことは重要です
（しかし、表示用に明示的にソートさせることは可能です）。
   </para>

   <para>
    <indexterm><primary>database cluster</primary></indexterm>
    <indexterm><primary>データベースクラスタ</primary></indexterm>
    <indexterm><primary>cluster</primary><secondary>of databases</secondary><see>database cluster</see></indexterm>
    <indexterm><primary>クラスタ</primary><secondary>データベースの</secondary><see>データベースクラスタ</see></indexterm>

<!--
    Tables are grouped into databases, and a collection of databases
    managed by a single <productname>PostgreSQL</productname> server
    instance constitutes a database <firstterm>cluster</firstterm>.
-->
テーブルはデータベースとしてまとめられ、1つの<productname>PostgreSQL</productname>サーバインスタンスで管理されるデータベースの集合はデータベース<firstterm>クラスタ</firstterm>を構成します。
   </para>
  </sect1>


  <sect1 id="tutorial-table">
<!--
   <title>Creating a New Table</title>
-->
   <title>新しいテーブルの作成</title>

   <indexterm zone="tutorial-table">
    <primary>CREATE TABLE</primary>
   </indexterm>

   <para>
<!--
    You  can  create  a  new  table by specifying the table
    name, along with all column names and their types:
-->
テーブル名と、テーブルの全ての列の名前と型を指定することで、新しいテーブルを作成できます。

<programlisting>
CREATE TABLE weather (
    city            varchar(80),
<!--
    temp_lo         int,           &#45;- low temperature
    temp_hi         int,           &#45;- high temperature
    prcp            real,          &#45;- precipitation
-->
    temp_lo         int,           -- 最低気温
    temp_hi         int,           -- 最高気温
    prcp            real,          -- 降水量
    date            date
);
</programlisting>

<!--
    You can enter this into <command>psql</command> with the line
    breaks.  <command>psql</command> will recognize that the command
    is not terminated until the semicolon.
-->
上のコマンドを複数の行に分けて<command>psql</command>に入力できます。
<command>psql</command>は、セミコロンで終わるまでそのコマンドは継続するものと認識します。
   </para>

   <para>
<!--
    White space (i.e., spaces, tabs, and newlines) can be used freely
    in SQL commands.  That means you can type the command aligned
    differently than above, or even all on one line.  Two dashes
    (<quote><literal>&#45;-</literal></quote>) introduce comments.
    Whatever follows them is ignored up to the end of the line.  SQL
    is case insensitive about key words and identifiers, except
    when identifiers are double-quoted to preserve the case (not done
    above).
-->
SQLコマンドでは空白文字（つまり空白、タブ、改行）を自由に使用できます。
つまり、上で示したコマンドとは異なる整列で入力しても良いことを意味します。
全てを1行で入力することさえできます。
連続した2つのハイフン（<quote><literal>--</literal></quote>）はコメントの始まりです。
その後に入力したものは、行末まで無視されます。
SQLはキーワードと識別子に対して大文字小文字を区別しません。
ただし、（上では行っていませんが）識別子が二重引用符で括られていた場合は大文字小文字を区別します。
   </para>

   <para>
<!--
    <type>varchar(80)</type> specifies a data type that can store
    arbitrary character strings up to 80 characters in length.
    <type>int</type> is the normal integer type.  <type>real</type> is
    a type for storing single precision floating-point numbers.
    <type>date</type> should be self-explanatory.  (Yes, the column of
    type <type>date</type> is also named <structfield>date</structfield>.
    This might be convenient or confusing &mdash; you choose.)
-->
<type>varchar(80)</type>は、80文字までの任意の文字列を格納できるデータ型を指定しています。
<type>int</type>は一般的な整数用の型です。
<type>real</type>は単精度浮動小数点数値を格納する型です。
<type>date</type>はその名前からわかるとおり日付です。
（わかると思いますが、<type>date</type>型の列の名前も<structfield>date</structfield>になっています。
これはわかりやすいかもしれませんし、逆に混乱を招くかもしれません。
これは好みによります）。
   </para>

   <para>
<!--
    <productname>PostgreSQL</productname> supports the standard
    <acronym>SQL</acronym> types <type>int</type>,
    <type>smallint</type>, <type>real</type>, <type>double
    precision</type>, <type>char(<replaceable>N</replaceable>)</type>,
    <type>varchar(<replaceable>N</replaceable>)</type>, <type>date</type>,
    <type>time</type>, <type>timestamp</type>, and
    <type>interval</type>, as well as other types of general utility
    and a rich set of geometric types.
    <productname>PostgreSQL</productname> can be customized with an
    arbitrary number of user-defined data types.  Consequently, type
    names are not key words in the syntax, except where required to
    support special cases in the <acronym>SQL</acronym> standard.
-->
<productname>PostgreSQL</productname>は標準<acronym>SQL</acronym>のデータ型、<type>int</type>、<type>smallint</type>、<type>real</type>、<type>double precision</type>、<type>char(<replaceable>N</replaceable>)</type>、<type>varchar(<replaceable>N</replaceable>)</type>、<type>date</type>、<type>time</type>、<type>timestamp</type>や<type>interval</type>をサポートします。
また、一般的なユーティリティ用の型や高度な幾何データ型もサポートします。
任意の数のユーザ定義のデータ型を使用して、<productname>PostgreSQL</productname>をカスタマイズできます。
したがって、標準<acronym>SQL</acronym>における特殊な場合をサポートするために必要な場所を除き、型名は構文内でキーワードではありません。
   </para>

   <para>
<!--
    The second example will store cities and their associated
    geographical location:
-->
以下に示す2番目の例では、都市とその地理的な位置情報を格納します。
<programlisting>
CREATE TABLE cities (
    name            varchar(80),
    location        point
);
</programlisting>
<!--
    The <type>point</type> type is an example of a
    <productname>PostgreSQL</productname>-specific data type.
-->
<type>point</type>型は、<productname>PostgreSQL</productname>独自のデータ型の一例です。
   </para>

   <para>
    <indexterm>
     <primary>DROP TABLE</primary>
    </indexterm>

<!--
    Finally, it should be mentioned that if you don't need a table any
    longer or want to recreate it differently you can remove it using
    the following command:
-->
最後に、テーブルが不要になった場合や別のものに作り直したい場合、以下のコマンドを使用して削除できることを示します。
<synopsis>
DROP TABLE <replaceable>tablename</replaceable>;
</synopsis>
   </para>
  </sect1>


  <sect1 id="tutorial-populate">
<!--
   <title>Populating a Table With Rows</title>
-->
   <title>テーブルに行を挿入</title>

   <indexterm zone="tutorial-populate">
    <primary>INSERT</primary>
   </indexterm>

   <para>
<!--
    The <command>INSERT</command> statement is used to populate a table  with
    rows:
-->
以下のように、<command>INSERT</command>文を使用して、テーブルに行を挿入します。

<programlisting>
INSERT INTO weather VALUES ('San Francisco', 46, 50, 0.25, '1994-11-27');
</programlisting>

<!--
    Note that all data types use rather obvious input formats.
    Constants that are not simple numeric values usually must be
    surrounded by single quotes (<literal>'</literal>), as in the example.
    The
    <type>date</type> type is actually quite flexible in what it
    accepts, but for this tutorial we will stick to the unambiguous
    format shown here.
-->
全てのデータ型でどちらかといえばわかりやすい入力書式を使用していることに注意してください。
通常、単純な数値以外の定数は、この例のように、単一引用符（<literal>'</literal>）で括らなければなりません。
<type>date</type>型で受け付けられるものは実際はかなり柔軟です。
しかし、このチュートリアルの段階では、曖昧さがない書式にこだわることにします。
   </para>

   <para>
<!--
    The <type>point</type> type requires a coordinate pair as input,
    as shown here:
-->
<type>point</type>型では、入力として次のような座標の組み合わせが必要です。
<programlisting>
INSERT INTO cities VALUES ('San Francisco', '(-194.0, 53.0)');
</programlisting>
   </para>

   <para>
<!--
    The syntax used so far requires you to remember the order of the
    columns.  An alternative syntax allows you to list the columns
    explicitly:
-->
ここまでの構文では、列の順番を覚えておく必要がありました。
以下に示す他の構文では、列のリストを明示的に与えることができます。
<programlisting>
INSERT INTO weather (city, temp_lo, temp_hi, prcp, date)
    VALUES ('San Francisco', 43, 57, 0.0, '1994-11-29');
</programlisting>
<!--
    You can list the columns in a different order if you wish or
    even omit some columns, e.g., if the precipitation is unknown:
-->
リスト内の列は好きな順番で指定できます。
また、一部の列を省略することもできます。
例えば、降水量がわからない場合は以下のようにできます。
<programlisting>
INSERT INTO weather (date, city, temp_hi, temp_lo)
    VALUES ('1994-11-29', 'Hayward', 54, 37);
</programlisting>
<!--
    Many developers consider explicitly listing the columns better
    style than relying on the order implicitly.
-->
多くの開発者は、暗黙的な順番に依存するよりも、列のリストを明示的に指定する方が良いやり方だと考えています。
   </para>

   <para>
<!--
    Please enter all the commands shown above so you have some data to
    work with in the following sections.
-->
次節でもデータを使用しますので、上のコマンドを全て入力してください。
   </para>

   <para>
    <indexterm>
     <primary>COPY</primary>
    </indexterm>

<!--
    You could also have used <command>COPY</command> to load large
    amounts of data from flat-text files.  This is usually faster
    because the <command>COPY</command> command is optimized for this
    application while allowing less flexibility than
    <command>INSERT</command>.  An example would be:
-->
また、<command>COPY</command>を使用して大量のデータを平文テキストファイルからロードすることもできます。
<command>COPY</command>コマンドは<command>INSERT</command>よりも柔軟性はありませんが、この目的に特化していますので、通常、より高速になります。
以下に例を示します。

<programlisting>
COPY weather FROM '/home/user/weather.txt';
</programlisting>

<!--
    where the file name for the source file must be available on the
    machine running the backend process, not the client, since the backend process
    reads the file directly.  You can read more about the
    <command>COPY</command> command in <xref linkend="sql-copy"/>.
-->
ここで元となるファイルを表すファイル名は、クライアントではなく、バックエンドプロセスを動かしているマシンで利用できるものでなければなりません。
バックエンドプロセスがこのファイルを直接読み込むからです。
<xref linkend="sql-copy"/>には<command>COPY</command>コマンドについてのより詳しい説明があります。
   </para>
  </sect1>


  <sect1 id="tutorial-select">
<!--
   <title>Querying a Table</title>
-->
   <title>テーブルへの問い合わせ</title>

   <para>
    <indexterm><primary>query</primary></indexterm>
    <indexterm><primary>問い合わせ</primary></indexterm>
    <indexterm><primary>SELECT</primary></indexterm>

<!--
    To retrieve data from a table, the table is
    <firstterm>queried</firstterm>.  An <acronym>SQL</acronym>
    <command>SELECT</command> statement is used to do this.  The
    statement is divided into a select list (the part that lists the
    columns to be returned), a table list (the part that lists the
    tables from which to retrieve the data), and an optional
    qualification (the part that specifies any restrictions).  For
    example, to retrieve all the rows of table
    <structname>weather</structname>, type:
-->
テーブルからデータを取り出すために、テーブルへ<firstterm>問い合わせ</firstterm>をします。
このために<acronym>SQL</acronym>の<command>SELECT</command>文が使用されます。
この文は選択リスト（返される列のリスト部分）とテーブルリスト（データを取り出すテーブルのリスト部分）、および、省略可能な条件（制限を指定する部分）に分けることができます。
例えば、<structname>weather</structname>の全ての行を取り出すには、以下を入力します。
<programlisting>
SELECT * FROM weather;
</programlisting>
<!--
    Here <literal>*</literal> is a shorthand for <quote>all columns</quote>.
-->
ここで<literal>*</literal>は<quote>全ての列</quote>の省略形です。
     <footnote>
      <para>
<!--
       While <literal>SELECT *</literal> is useful for off-the-cuff
       queries, it is widely considered bad style in production code,
       since adding a column to the table would change the results.
-->
<literal>SELECT *</literal>は即興的な問い合わせで有用ですが、テーブルに列を追加することにより結果が変わってしまいますので、実用システムのコードでは悪いやり方であると一般的には考えられています。
      </para>
     </footnote>
<!--
    So the same result would be had with:
-->
したがって、以下のようにしても同じ結果になります。
<programlisting>
SELECT city, temp_lo, temp_hi, prcp, date FROM weather;
</programlisting>

<!--
    The output should be:
-->
出力は、以下のようになります。

<screen>
     city      | temp_lo | temp_hi | prcp |    date
---------------+---------+---------+------+------------
 San Francisco |      46 |      50 | 0.25 | 1994-11-27
 San Francisco |      43 |      57 |    0 | 1994-11-29
 Hayward       |      37 |      54 |      | 1994-11-29
(3 rows)
</screen>
   </para>

   <para>
<!--
    You can write expressions, not just simple column references, in the
    select list.  For example, you can do:
-->
選択リストには、単なる列参照だけではなく式を指定することもできます。
例えば、以下を行うことができます。
<programlisting>
SELECT city, (temp_hi+temp_lo)/2 AS temp_avg, date FROM weather;
</programlisting>
<!--
    This should give:
-->
この結果は次のようになります。
<screen>
     city      | temp_avg |    date
---------------+----------+------------
 San Francisco |       48 | 1994-11-27
 San Francisco |       50 | 1994-11-29
 Hayward       |       45 | 1994-11-29
(3 rows)
</screen>
<!--
    Notice how the <literal>AS</literal> clause is used to relabel the
    output column.  (The <literal>AS</literal> clause is optional.)
-->
<literal>AS</literal>句を使用した出力列の再ラベル付けの部分に注意してください
（<literal>AS</literal>句は省略できます）。
   </para>

   <para>
<!--
    A query can be <quote>qualified</quote> by adding a <literal>WHERE</literal>
    clause that specifies which rows are wanted.  The <literal>WHERE</literal>
    clause contains a Boolean (truth value) expression, and only rows for
    which the Boolean expression is true are returned.  The usual
    Boolean operators (<literal>AND</literal>,
    <literal>OR</literal>, and <literal>NOT</literal>) are allowed in
    the qualification.  For example, the following
    retrieves the weather of San Francisco on rainy days:
-->
必要な行が何かを指定する<literal>WHERE</literal>句を追加して問い合わせに<quote>条件付け</quote>できます。
<literal>WHERE</literal>句は論理（真値）式を持ち、この論理式が真となる行のみを返します。
よく使われる論理演算子（<literal>AND</literal>、<literal>OR</literal>、<literal>NOT</literal>）を条件付けに使用できます。
例えば以下は、San Franciscoの雨天時の気象データを取り出します。

<programlisting>
SELECT * FROM weather
    WHERE city = 'San Francisco' AND prcp &gt; 0.0;
</programlisting>
<!--
    Result:
-->
結果は次のようになります。
<screen>
     city      | temp_lo | temp_hi | prcp |    date
---------------+---------+---------+------+------------
 San Francisco |      46 |      50 | 0.25 | 1994-11-27
(1 row)
</screen>
   </para>

   <para>
    <indexterm><primary>ORDER BY</primary></indexterm>

<!--
    You can request that the results of a query
    be returned in sorted order:
-->
問い合わせの結果をソートして返すように指定できます。

<programlisting>
SELECT * FROM weather
    ORDER BY city;
</programlisting>

<screen>
     city      | temp_lo | temp_hi | prcp |    date
---------------+---------+---------+------+------------
 Hayward       |      37 |      54 |      | 1994-11-29
 San Francisco |      43 |      57 |    0 | 1994-11-29
 San Francisco |      46 |      50 | 0.25 | 1994-11-27
</screen>

<!--
    In this example, the sort order isn't fully specified, and so you
    might get the San Francisco rows in either order.  But you'd always
    get the results shown above if you do:
-->
この例では、ソート順は十分に指定されていません。
ですので、San Franciscoの行は順序が異なるかも知れません。
しかし、次のようにすれば常に上記の結果になります。

<programlisting>
SELECT * FROM weather
    ORDER BY city, temp_lo;
</programlisting>
   </para>

   <para>
    <indexterm><primary>DISTINCT</primary></indexterm>
    <indexterm><primary>duplicate</primary></indexterm>
    <indexterm><primary>重複</primary></indexterm>

<!--
    You can request that duplicate rows be removed from the result of
    a query:
-->
問い合わせの結果から重複行を除くように指定できます。

<programlisting>
SELECT DISTINCT city
    FROM weather;
</programlisting>

<screen>
     city
---------------
 Hayward
 San Francisco
(2 rows)
</screen>

<!--
    Here again, the result row ordering might vary.
    You can ensure consistent results by using <literal>DISTINCT</literal> and
    <literal>ORDER BY</literal> together:
-->
ここでも、結果行の順序は変動するかもしれません。
<literal>DISTINCT</literal>と<literal>ORDER BY</literal>を一緒に使用することで確実に一貫した結果を得ることができます。
     <footnote>
      <para>
<!--
       In some database systems, including older versions of
       <productname>PostgreSQL</productname>, the implementation of
       <literal>DISTINCT</literal> automatically orders the rows and
       so <literal>ORDER BY</literal> is unnecessary.  But this is not
       required by the SQL standard, and current
       <productname>PostgreSQL</productname> does not guarantee that
       <literal>DISTINCT</literal> causes the rows to be ordered.
-->
<productname>PostgreSQL</productname>の古めのバージョンを含む一部のデータベースシステムでは、<literal>DISTINCT</literal>の実装に行の自動順序付けが含まれており、<literal>ORDER BY</literal>は不要です。
しかし、これは標準SQLにおける要求ではなく、現在の<productname>PostgreSQL</productname>では<literal>DISTINCT</literal>句が行の順序付けを行うことを保証していません。
      </para>
     </footnote>

<programlisting>
SELECT DISTINCT city
    FROM weather
    ORDER BY city;
</programlisting>
   </para>
  </sect1>


  <sect1 id="tutorial-join">
<!--
   <title>Joins Between Tables</title>
-->
   <title>テーブル間を結合</title>

   <indexterm zone="tutorial-join">
    <primary>join</primary>
   </indexterm>
   <indexterm zone="tutorial-join">
    <primary>結合</primary>
   </indexterm>

   <para>
<!--
    Thus far, our queries have only accessed one table at a time.
    Queries can access multiple tables at once, or access the same
    table in such a way that multiple rows of the table are being
    processed at the same time.  Queries that access multiple tables
    (or multiple instances of the same table) at one time are called
    <firstterm>join</firstterm> queries.  They combine rows from one table
    with rows from a second table, with an expression specifying which rows
    are to be paired.  For example, to return all the weather records together
    with the location of the associated city, the database needs to compare
    the <structfield>city</structfield>
    column of each row of the <structname>weather</structname> table with the
    <structfield>name</structfield> column of all rows in the <structname>cities</structname>
    table, and select the pairs of rows where these values match.<footnote>
-->
ここまでの問い合わせは、一度に1つのテーブルにのみアクセスするものでした。
問い合わせは、一度に複数のテーブルにアクセスすることも、テーブル内の複数行の処理を同時に行うようなやり方で、1つのテーブルにアクセスすることも可能です。
一度に複数のテーブル（または同一テーブルの複数インスタンス）にアクセスする問い合わせは、<firstterm>結合</firstterm>問い合わせと呼ばれます。
それらは1つのテーブルからの行を2つ目のテーブルからの行と、どの行同士を組み合わせるかを指定する式により、結び付けます。
例えば、すべての気象データを関連する都市の位置情報と一緒にすべて返すためには、データベースは<structname>weather</structname>テーブルの各行の<structfield>city</structfield>列を、<structname>cities</structname>テーブルの全ての行の<structfield>name</structfield>列と比較することが必要です。
    <footnote>
     <para>
<!--
      This  is only a conceptual model.  The join is usually performed
      in a more efficient manner than actually comparing each possible
      pair of rows, but this is invisible to the user.
-->
これは概念的なモデルでしかありません。
実際の結合は通常、1つひとつの行の組み合わせを比べるよりも、もっと効率的な方法で行われます。
しかし、これはユーザからはわかりません。
     </para>
    </footnote>
<!--
    This would be accomplished by the following query:
-->
これは、以下の問い合わせによって行うことができます。

<programlisting>
SELECT * FROM weather JOIN cities ON city = name;
</programlisting>

<screen>
     city      | temp_lo | temp_hi | prcp |    date    |     name      | location
---------------+---------+---------+------+------------+---------------+-----------
 San Francisco |      46 |      50 | 0.25 | 1994-11-27 | San Francisco | (-194,53)
 San Francisco |      43 |      57 |    0 | 1994-11-29 | San Francisco | (-194,53)
(2 rows)
</screen>

   </para>

   <para>
<!--
    Observe two things about the result set:
-->
この結果について2つのことに注目してください。
    <itemizedlist>
     <listitem>
      <para>
<!--
       There is no result row for the city of Hayward.  This is
       because there is no matching entry in the
       <structname>cities</structname> table for Hayward, so the join
       ignores the unmatched rows in the <structname>weather</structname> table.  We will see
       shortly how this can be fixed.
-->
Hayward市についての結果行がありません。
これは<structname>cities</structname>テーブルにはHaywardに一致する項目がないからで、結合の際に<structname>weather</structname>テーブル内の一致されなかった行は無視されるのです。
これをどうしたら解決できるかは、しばらく後で説明します。
      </para>
     </listitem>

     <listitem>
      <para>
<!--
       There are two columns containing the city name.  This is
       correct because the lists of columns from the
       <structname>weather</structname> and
       <structname>cities</structname> tables are concatenated.  In
       practice this is undesirable, though, so you will probably want
       to list the output columns explicitly rather than using
       <literal>*</literal>:
-->
都市名を持つ2つの列があります。
<structname>weather</structname>テーブルと<structname>cities</structname>テーブルからの列のリストが連結されるため、これは正しい動作です。
しかし実際には、これは望ましい結果ではないため、<literal>*</literal>を使わずに、明示的に出力列のリストを指定することになるでしょう。
<programlisting>
SELECT city, temp_lo, temp_hi, prcp, date, location
    FROM weather JOIN cities ON city = name;
</programlisting>
      </para>
     </listitem>
    </itemizedlist>
   </para>

   <para>
<!--
    Since the columns all had different names, the parser
    automatically found which table they belong to.  If there
    were duplicate column names in the two tables you'd need to
    <firstterm>qualify</firstterm> the column names to show which one you
    meant, as in:
-->
列がすべて異なる名前だったので、パーサは自動的にどのテーブルの列かを見つけることができました。
2つのテーブルで列名が重複している場合は、以下のようにどちらの列を表示させたいかを示すために列名を<firstterm>修飾</firstterm>しなければなりません。

<programlisting>
SELECT weather.city, weather.temp_lo, weather.temp_hi,
       weather.prcp, weather.date, cities.location
    FROM weather JOIN cities ON weather.city = cities.name;
</programlisting>

<!--
    It is widely considered good style to qualify all column names
    in a join query, so that the query won't fail if a duplicate
    column name is later added to one of the tables.
-->
結合問い合わせではすべての列名を修飾するのが良いやり方であると一般に考えられています。
そうすれば、テーブルのいずれかに後で重複する名前を持つ列が追加されても、問い合わせが失敗しません。
   </para>

   <para>
<!--
    Join queries of the kind seen thus far can also be written in this
    form:
-->
ここまでに示したような結合問い合わせは、以下のような形で表すことができます。

<programlisting>
SELECT *
    FROM weather, cities
    WHERE city = name;
</programlisting>

<!--
    This syntax pre-dates the <literal>JOIN</literal>/<literal>ON</literal>
    syntax, which was introduced in SQL-92.  The tables are simply listed in
    the <literal>FROM</literal> clause, and the comparison expression is added
    to the <literal>WHERE</literal> clause.  The results from this older
    implicit syntax and the newer explicit
    <literal>JOIN</literal>/<literal>ON</literal> syntax are identical.  But
    for a reader of the query, the explicit syntax makes its meaning easier to
    understand: The join condition is introduced by its own key word whereas
    previously the condition was mixed into the <literal>WHERE</literal>
    clause together with other conditions.
-->
この構文は<literal>JOIN</literal>/<literal>ON</literal>より以前のもので、SQL-92で導入されました。
テーブルは<literal>FROM</literal>句に単に列挙され、比較式は<literal>WHERE</literal>に追加されます。
この古い暗黙の構文と新しい明示的な<literal>JOIN</literal>/<literal>ON</literal>構文の結果は同一です。
ですが、問い合わせを読む方にしてみれば、明示的な構文の方がその意味をより理解しやすいです。
結合条件はそれ独自のキーワードにより導入されるのに対して、以前は条件は他の条件と一緒に<literal>WHERE</literal>句の中に混ざっていました。
   </para>

   <indexterm><primary>join</primary><secondary>outer</secondary></indexterm>
   <indexterm><primary>結合</primary><secondary>外部</secondary></indexterm>

   <para>
<!--
    Now we will figure out how we can get the Hayward records back in.
    What we want the query to do is to scan the
    <structname>weather</structname> table and for each row to find the
    matching <structname>cities</structname> row(s).  If no matching row is
    found we want some <quote>empty values</quote> to be substituted
    for the <structname>cities</structname> table's columns.  This kind
    of query is called an <firstterm>outer join</firstterm>.  (The
    joins we have seen so far are <firstterm>inner joins</firstterm>.)
    The command looks like this:
-->
ここで、どのようにすればHaywardのレコードを得ることができるようになるのかを明らかにします。
実行したい問い合わせは、<structname>weather</structname>をスキャンし、各行に対して、<structname>cities</structname>行に一致する行を探すというものです。
一致する行がなかった場合、<structname>cities</structname>テーブルの列の部分を何らかの<quote>空の値</quote>に置き換えたいのです。
この種の問い合わせは<firstterm>外部結合</firstterm>と呼ばれます。
（これまで示してきた結合は<firstterm>内部結合</firstterm>です。）
以下のようなコマンドになります。

<programlisting>
SELECT *
    FROM weather LEFT OUTER JOIN cities ON weather.city = cities.name;
</programlisting>

<screen>
     city      | temp_lo | temp_hi | prcp |    date    |     name      | location
---------------+---------+---------+------+------------+---------------+-----------
 Hayward       |      37 |      54 |      | 1994-11-29 |               |
 San Francisco |      46 |      50 | 0.25 | 1994-11-27 | San Francisco | (-194,53)
 San Francisco |      43 |      57 |    0 | 1994-11-29 | San Francisco | (-194,53)
(3 rows)
</screen>

<!--
    This query is called a <firstterm>left outer
    join</firstterm> because the table mentioned on the left of the
    join operator will have each of its rows in the output at least
    once, whereas the table on the right will only have those rows
    output that match some row of the left table.  When outputting a
    left-table row for which there is no right-table match, empty (null)
    values are substituted for the right-table columns.
-->
この問い合わせは<firstterm>左外部結合</firstterm>と呼ばれます。
結合演算子の左側に指定したテーブルの各行が最低でも一度出力され、一方で、右側のテーブルでは左側のテーブルの行に一致するもののみが出力されるからです。
右側のテーブルに一致するものがない、左側のテーブルの行を出力する時、右側のテーブルの列は空の値（NULL）で置換されます。
   </para>

   <formalpara>
<!--
    <title>Exercise:</title>
-->
    <title>練習:</title>

    <para>
<!--
     There are also right outer joins and full outer joins.  Try to
     find out what those do.
-->
右外部結合や完全外部結合も存在します。
これらが何を行うかを考えてください。
    </para>
   </formalpara>

   <indexterm><primary>join</primary><secondary>self</secondary></indexterm>
   <indexterm><primary>結合</primary><secondary>自己</secondary></indexterm>
   <indexterm><primary>alias</primary><secondary>for table name in query</secondary></indexterm>
   <indexterm><primary>別名</primary><secondary>問い合わせ内のテーブル名用の</secondary></indexterm>
   <para>
<!--
    We can also join a table against itself.  This is called a
    <firstterm>self join</firstterm>.  As an example, suppose we wish
    to find all the weather records that are in the temperature range
    of other weather records.  So we need to compare the
    <structfield>temp_lo</structfield> and <structfield>temp_hi</structfield> columns of
    each <structname>weather</structname> row to the
    <structfield>temp_lo</structfield> and
    <structfield>temp_hi</structfield> columns of all other
    <structname>weather</structname> rows.  We can do this with the
    following query:
-->
テーブルを自分自身に対して結合させることができます。
これは<firstterm>自己結合</firstterm>と呼ばれます。
例として、他の気象データの気温範囲内にある気象データを全て取り出すことを考えます。
<structname>weather</structname>各行の<structfield>temp_lo</structfield>と<structfield>temp_hi</structfield>を、他の<structname>weather</structname>行の<structfield>temp_lo</structfield>と<structfield>temp_hi</structfield>列とを比較しなければなりません。
以下の問い合わせを使用して行うことができます。

<programlisting>
SELECT w1.city, w1.temp_lo AS low, w1.temp_hi AS high,
       w2.city, w2.temp_lo AS low, w2.temp_hi AS high
    FROM weather w1 JOIN weather w2
        ON w1.temp_lo &lt; w2.temp_lo AND w1.temp_hi &gt; w2.temp_hi;
</programlisting>

<screen>
     city      | low | high |     city      | low | high
---------------+-----+------+---------------+-----+------
 San Francisco |  43 |   57 | San Francisco |  46 |   50
 Hayward       |  37 |   54 | San Francisco |  46 |   50
(2 rows)
</screen>

<!--
    Here we have relabeled the weather table as <literal>w1</literal> and
    <literal>w2</literal> to be able to distinguish the left and right side
    of the join.  You can also use these kinds of aliases in other
    queries to save some typing, e.g.:
-->
ここで、結合の左側と右側を区別できるように、weatherテーブルに<literal>w1</literal>と<literal>w2</literal>というラベルを付けています。
また、入力量を省くために、他の問い合わせでもこの種の別名を使用できます。
以下に例を示します。
<programlisting>
SELECT *
    FROM weather w JOIN cities c ON w.city = c.name;
</programlisting>
<!--
    You will encounter this style of abbreviating quite frequently.
-->
こういった形の省略はかなりよく行われます。
   </para>
  </sect1>


  <sect1 id="tutorial-agg">
<!--
   <title>Aggregate Functions</title>
-->
   <title>集約関数</title>

   <indexterm zone="tutorial-agg">
    <primary>aggregate function</primary>
   </indexterm>
   <indexterm zone="tutorial-agg">
    <primary>集約関数</primary>
   </indexterm>

   <para>
<!--
    Like  most  other relational database products,
    <productname>PostgreSQL</productname> supports
    <firstterm>aggregate functions</firstterm>.
    An aggregate function computes a single result from multiple input rows.
    For example, there are aggregates to compute the
    <function>count</function>, <function>sum</function>,
    <function>avg</function> (average), <function>max</function> (maximum) and
    <function>min</function> (minimum) over a set of rows.
-->
他のほとんどのリレーショナルデータベース製品同様、<productname>PostgreSQL</productname>は<firstterm>集約関数</firstterm>をサポートします。
集約関数は複数の入力行から1つの結果を計算します。
例えば、行の集合に対して、<function>count</function>（総数）、<function>sum</function>（総和）、<function>avg</function>（平均）、<function>max</function>（最大）、<function>min</function>（最小）といった演算を行う集約があります。
   </para>

   <para>
<!--
    As an example, we can find the highest low-temperature reading anywhere
    with:
-->
例として、次のように全ての都市の最低気温から最も高い気温を求めることができます。

<programlisting>
SELECT max(temp_lo) FROM weather;
</programlisting>

<screen>
 max
-----
  46
(1 row)
</screen>
   </para>

   <para>
    <indexterm><primary>subquery</primary></indexterm>
    <indexterm><primary>副問い合わせ</primary></indexterm>

<!--
    If we wanted to know what city (or cities) that reading occurred in,
    we might try:
-->
どの都市のデータなのかを知りたいとしたら、下記のような問い合わせを試行するかもしれません。

<programlisting>
<!--
SELECT city FROM weather WHERE temp_lo = max(temp_lo);     <lineannotation>WRONG</lineannotation>
-->
SELECT city FROM weather WHERE temp_lo = max(temp_lo);     <lineannotation>間違い</lineannotation>
</programlisting>

<!--
    but this will not work since the aggregate
    <function>max</function> cannot be used in the
    <literal>WHERE</literal> clause.  (This restriction exists because
    the <literal>WHERE</literal> clause determines which rows will be
    included in the aggregate calculation; so obviously it has to be evaluated
    before aggregate functions are computed.)
    However, as is often the case
    the query can be restated to accomplish the desired result, here
    by using a <firstterm>subquery</firstterm>:
-->
しかし、<function>max</function>集約を<literal>WHERE</literal>句で使用することができませんので、このコマンドは動作しません
（<literal>WHERE</literal>句はどの行を集約処理に渡すのかを決定するものです。したがって、集約関数の演算を行う前に評価されなければならないことは明らかです。
このためにこの制限があります）。
しかし、よくあることですが、問い合わせを書き直すことで、意図した結果が得られます。
これには以下のような<firstterm>副問い合わせ</firstterm>を使用します。

<programlisting>
SELECT city FROM weather
    WHERE temp_lo = (SELECT max(temp_lo) FROM weather);
</programlisting>

<screen>
     city
---------------
 San Francisco
(1 row)
</screen>

<!--
    This is OK because the subquery is an independent computation
    that computes its own aggregate separately from what is happening
    in the outer query.
-->
副問い合わせは、外側の問い合わせで起こることとは別々に集約を計算する独立した演算ですので、この問い合わせは問題ありません。
   </para>

   <para>
    <indexterm><primary>GROUP BY</primary></indexterm>
    <indexterm><primary>HAVING</primary></indexterm>

<!--
    Aggregates are also very useful in combination with <literal>GROUP
<<<<<<< HEAD
    BY</literal> clauses.  For example, we can get the maximum low
    temperature observed in each city with:
-->
また、<literal>GROUP BY</literal>句と組み合わせた集約も非常に役に立ちます。
例えば、以下のコマンドで都市ごとに最低気温の最大値を求めることができます。
=======
    BY</literal> clauses.  For example, we can get the number of readings
    and the maximum low temperature observed in each city with:
>>>>>>> 8382864e

<programlisting>
SELECT city, count(*), max(temp_lo)
    FROM weather
    GROUP BY city;
</programlisting>

<screen>
     city      | count | max
---------------+-------+-----
 Hayward       |     1 |  37
 San Francisco |     2 |  46
(2 rows)
</screen>

<!--
    which gives us one output row per city.  Each aggregate result is
    computed over the table rows matching that city.
    We can filter these grouped
<<<<<<< HEAD
    rows using <literal>HAVING</literal> and the output count using
    <literal>FILTER</literal>:
-->
ここには都市ごとに1行の出力があります。
それぞれの集約結果はその都市に一致するテーブル行全体に対する演算結果です。
以下のように、<literal>HAVING</literal>を使ってグループ化した行にフィルタをかけ、<literal>FILTER</literal>を使って出力総数にフィルタをかけることができます。
=======
    rows using <literal>HAVING</literal>:
>>>>>>> 8382864e

<programlisting>
SELECT city, count(*), max(temp_lo)
    FROM weather
    GROUP BY city
    HAVING max(temp_lo) &lt; 40;
</programlisting>

<screen>
  city   | count | max
---------+-------+-----
 Hayward |     1 |  37
(1 row)
</screen>

<!--
    which gives us the same results for only the cities that have all
    <structfield>temp_lo</structfield> values below 40.  Finally, if we only care about
    cities whose
    names begin with <quote><literal>S</literal></quote>, we might do:
-->
このコマンドは上と同じ計算を行うものですが、全ての<structfield>temp_lo</structfield>の値が40未満の都市のみを出力します。
最後になりますが、<quote><literal>S</literal></quote>から始まる名前の都市のみを対象にしたい場合は、以下を行います。

<programlisting>
SELECT city, count(*), max(temp_lo)
    FROM weather
    WHERE city LIKE 'S%'            -- <co id="co.tutorial-agg-like"/>
    GROUP BY city;
</programlisting>

<screen>
     city      | count | max
---------------+-------+-----
 San Francisco |     2 |  46
(1 row)
</screen>
   <calloutlist>
    <callout arearefs="co.tutorial-agg-like">
     <para>
<!--
      The <literal>LIKE</literal> operator does pattern matching and
      is explained in <xref linkend="functions-matching"/>.
-->
<literal>LIKE</literal>演算子はパターンマッチを行います。これについては<xref linkend="functions-matching"/>で説明します。
     </para>
    </callout>
   </calloutlist>
   </para>

   <para>
<!--
    It is important to understand the interaction between aggregates and
    <acronym>SQL</acronym>'s <literal>WHERE</literal> and <literal>HAVING</literal> clauses.
    The fundamental difference between <literal>WHERE</literal> and
    <literal>HAVING</literal> is this: <literal>WHERE</literal> selects
    input rows before groups and aggregates are computed (thus, it controls
    which rows go into the aggregate computation), whereas
    <literal>HAVING</literal> selects group rows after groups and
    aggregates are computed.  Thus, the
    <literal>WHERE</literal> clause must not contain aggregate functions;
    it makes no sense to try to use an aggregate to determine which rows
    will be inputs to the aggregates.  On the other hand, the
    <literal>HAVING</literal> clause always contains aggregate functions.
    (Strictly speaking, you are allowed to write a <literal>HAVING</literal>
    clause that doesn't use aggregates, but it's seldom useful. The same
    condition could be used more efficiently at the <literal>WHERE</literal>
    stage.)
-->
集約と<acronym>SQL</acronym>の<literal>WHERE</literal>と<literal>HAVING</literal>句の間の相互作用を理解することが重要です。
<literal>WHERE</literal>と<literal>HAVING</literal>の基本的な違いは、<literal>WHERE</literal>が、グループや集約を演算する前に入力行を選択する（したがって、これはどの行を使用して集約演算を行うかを制御します）のに対し、<literal>HAVING</literal>は、グループと集約を演算した後に、グループ化された行を選択する、ということです。
したがって、<literal>WHERE</literal>句は集約関数を持つことはできません。
集約を使用して、どの行をその集約の入力にするのかを決定することは意味をなしません。
一方で、<literal>HAVING</literal>句は常に集約関数を持ちます
（厳密に言うと、集約を使用しない<literal>HAVING</literal>句を書くことはできますが、これが有用となることはほぼありません。
同じ条件は<literal>WHERE</literal>の段階でもっと効率良く使用できます）。
   </para>

   <para>
<!--
    In the previous example, we can apply the city name restriction in
    <literal>WHERE</literal>, since it needs no aggregate.  This is
    more efficient than adding the restriction to <literal>HAVING</literal>,
    because we avoid doing the grouping and aggregate calculations
    for all rows that fail the <literal>WHERE</literal> check.
-->
前の例では<literal>WHERE</literal>内に都市名の制限を適用できます。
集約を行う必要がないからです。
これは<literal>HAVING</literal>に制限を追加するよりも効率的です。
なぜなら<literal>WHERE</literal>の検査で失敗する全ての行についてグループ化や集約演算が行われないからです。
   </para>

   <para>
    Another way to select the rows that go into an aggregate
    computation is to use <literal>FILTER</literal>, which is a
    per-aggregate option:

<programlisting>
SELECT city, count(*) FILTER (WHERE temp_lo &lt; 45), max(temp_lo)
    FROM weather
    GROUP BY city;
</programlisting>

<screen>
     city      | count | max
---------------+-------+-----
 Hayward       |     1 |  37
 San Francisco |     1 |  46
(2 rows)
</screen>

    <literal>FILTER</literal> is much like <literal>WHERE</literal>,
    except that it removes rows only from the input of the particular
    aggregate function that it is attached to.
    Here, the <literal>count</literal> aggregate counts only
    rows with <literal>temp_lo</literal> below 45; but the
    <literal>max</literal> aggregate is still applied to all rows,
    so it still finds the reading of 46.
   </para>
  </sect1>


  <sect1 id="tutorial-update">
<!--
   <title>Updates</title>
-->
   <title>更新</title>

   <indexterm zone="tutorial-update">
    <primary>UPDATE</primary>
   </indexterm>

   <para>
<!--
    You can update existing rows using the
    <command>UPDATE</command> command.
    Suppose you discover the temperature readings are
    all off by 2 degrees after November 28.  You can correct the
    data as follows:
-->
<command>UPDATE</command>コマンドを使用して、既存の行を更新できます。
11月28日以降の全ての気温の読み取りが2度高くなっていることがわかったとします。
その場合、以下のコマンドによって、データを修正できます。

<programlisting>
UPDATE weather
    SET temp_hi = temp_hi - 2,  temp_lo = temp_lo - 2
    WHERE date &gt; '1994-11-28';
</programlisting>
   </para>

   <para>
<!--
    Look at the new state of the data:
-->
データの更新後の状態を確認します。
<programlisting>
SELECT * FROM weather;

     city      | temp_lo | temp_hi | prcp |    date
---------------+---------+---------+------+------------
 San Francisco |      46 |      50 | 0.25 | 1994-11-27
 San Francisco |      41 |      55 |    0 | 1994-11-29
 Hayward       |      35 |      52 |      | 1994-11-29
(3 rows)
</programlisting>
   </para>
  </sect1>

  <sect1 id="tutorial-delete">
<!--
   <title>Deletions</title>
-->
   <title>削除</title>

   <indexterm zone="tutorial-delete">
    <primary>DELETE</primary>
   </indexterm>

   <para>
<!--
    Rows can be removed from a table using the <command>DELETE</command>
    command.
    Suppose you are no longer interested in the weather of Hayward.
    Then you can do the following to delete those rows from the table:
-->
<command>DELETE</command>コマンドを使用してテーブルから行を削除できます。
Haywardの気象を対象としなくなったとします。
その場合、以下のコマンドを使用して、テーブルから行を削除できます。
<programlisting>
DELETE FROM weather WHERE city = 'Hayward';
</programlisting>

<!--
    All weather records belonging to Hayward are removed.
-->
Haywardに関する気象データは全て削除されました。

<programlisting>
SELECT * FROM weather;
</programlisting>

<screen>
     city      | temp_lo | temp_hi | prcp |    date
---------------+---------+---------+------+------------
 San Francisco |      46 |      50 | 0.25 | 1994-11-27
 San Francisco |      41 |      55 |    0 | 1994-11-29
(2 rows)
</screen>
   </para>

   <para>
<!--
    One should be wary of statements of the form
-->
以下の形式の文には注意しなければなりません。
<synopsis>
DELETE FROM <replaceable>tablename</replaceable>;
</synopsis>

<!--
    Without a qualification, <command>DELETE</command> will
    remove  <emphasis>all</emphasis>  rows from the given table, leaving it
    empty.  The system will not request confirmation before
    doing this!
-->
条件がない場合、<command>DELETE</command>は指定したテーブルの<emphasis>全ての</emphasis>行を削除し、テーブルを空にします。
システムは削除前に確認を求めるようなことは行いません！
   </para>
  </sect1>

 </chapter><|MERGE_RESOLUTION|>--- conflicted
+++ resolved
@@ -1036,18 +1036,9 @@
     <indexterm><primary>GROUP BY</primary></indexterm>
     <indexterm><primary>HAVING</primary></indexterm>
 
-<!--
     Aggregates are also very useful in combination with <literal>GROUP
-<<<<<<< HEAD
-    BY</literal> clauses.  For example, we can get the maximum low
-    temperature observed in each city with:
--->
-また、<literal>GROUP BY</literal>句と組み合わせた集約も非常に役に立ちます。
-例えば、以下のコマンドで都市ごとに最低気温の最大値を求めることができます。
-=======
     BY</literal> clauses.  For example, we can get the number of readings
     and the maximum low temperature observed in each city with:
->>>>>>> 8382864e
 
 <programlisting>
 SELECT city, count(*), max(temp_lo)
@@ -1063,20 +1054,10 @@
 (2 rows)
 </screen>
 
-<!--
     which gives us one output row per city.  Each aggregate result is
     computed over the table rows matching that city.
     We can filter these grouped
-<<<<<<< HEAD
-    rows using <literal>HAVING</literal> and the output count using
-    <literal>FILTER</literal>:
--->
-ここには都市ごとに1行の出力があります。
-それぞれの集約結果はその都市に一致するテーブル行全体に対する演算結果です。
-以下のように、<literal>HAVING</literal>を使ってグループ化した行にフィルタをかけ、<literal>FILTER</literal>を使って出力総数にフィルタをかけることができます。
-=======
     rows using <literal>HAVING</literal>:
->>>>>>> 8382864e
 
 <programlisting>
 SELECT city, count(*), max(temp_lo)

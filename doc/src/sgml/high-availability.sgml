--- conflicted
+++ resolved
@@ -1060,24 +1060,11 @@
    </para>
 
    <para>
-<!--
     Standby mode is exited and the server switches to normal operation
-<<<<<<< HEAD
     when <command>pg_ctl promote</command> is run, or
     <function>pg_promote()</function> is called. Before failover,
     any WAL immediately available in the archive or in <filename>pg_wal</filename>
     will be restored, but no attempt is made to connect to the primary.
-=======
-    when <command>pg_ctl promote</command> is run,
-    <function>pg_promote()</function> is called, or a trigger file is found
-    (<varname>promote_trigger_file</varname>). Before failover,
-    any WAL immediately available in the archive or in <filename>pg_wal</filename> will be
-    restored, but no attempt is made to connect to the primary.
--->
-<command>pg_ctl promote</command>が実行された時、<function>pg_promote()</function>が呼び出された時、またはトリガファイル(<varname>promote_trigger_file</varname>)が存在する時、スタンバイモードは終了し、サーバは通常の動作に切り替わります。
-フェイルオーバーの前に、アーカイブまたは<filename>pg_wal</filename>内の即座に利用可能なWALをすべてリストアします。
-しかし、プライマリへの接続を行おうとはしません。
->>>>>>> 94ef7168
    </para>
   </sect2>
 
@@ -1510,24 +1497,11 @@
 <xref linkend="guc-max-slot-wal-keep-size"/>はレプリケーションスロットによって残されるWALファイルの大きさを制限します。
    </para>
    <para>
-<<<<<<< HEAD
     Similarly, <xref linkend="guc-hot-standby-feedback"/> on its own, without
     also using a replication slot, provides protection against relevant rows
     being removed by vacuum, but provides no protection during any time period
     when the standby is not connected.  Replication slots overcome these
     disadvantages.
-=======
-<!--
-    Similarly, <xref linkend="guc-hot-standby-feedback"/>
-    and <xref linkend="guc-vacuum-defer-cleanup-age"/> provide protection against
-    relevant rows being removed by vacuum, but the former provides no
-    protection during any time period when the standby is not connected,
-    and the latter often needs to be set to a high value to provide adequate
-    protection.  Replication slots overcome these disadvantages.
--->
-同様に、<xref linkend="guc-hot-standby-feedback"/>と<xref linkend="guc-vacuum-defer-cleanup-age"/>は必要な行をvacuumが削除するのを防ぐ機能を提供しますが、前者はスタンバイが接続されていない間は行の保護を提供しませんし、後者は適切な保護を提供するために高い値を設定せざるを得ないことがしばしばあります。
-レプリケーションスロットはこのような短所を克服しています。
->>>>>>> 94ef7168
    </para>
    <sect3 id="streaming-replication-slots-manipulation">
 <!--
@@ -2358,28 +2332,11 @@
    </para>
 
    <para>
-<!--
     To trigger failover of a log-shipping standby server, run
-<<<<<<< HEAD
     <command>pg_ctl promote</command> or call <function>pg_promote()</function>.
     If you're setting up reporting servers that are only used to offload
     read-only queries from the primary, not for high availability purposes,
     you don't need to promote.
-=======
-    <command>pg_ctl promote</command>, call <function>pg_promote()</function>,
-    or create a trigger file with the file name and path specified by the
-    <varname>promote_trigger_file</varname>. If you're planning to use
-    <command>pg_ctl promote</command> or to call
-    <function>pg_promote()</function> to fail over,
-    <varname>promote_trigger_file</varname> is not required. If you're
-    setting up the reporting servers that are only used to offload read-only
-    queries from the primary, not for high availability purposes, you don't
-    need to promote it.
--->
-ログシッピングを行うスタンバイサーバのフェイルオーバーを発生させるためには、<command>pg_ctl promote</command>を実行する、<function>pg_promote()</function>を呼び出す、あるいは<varname>promote_trigger_file</varname>で指定されるファイル名とパスを持つトリガファイルを作成してください。
-フェイルオーバーのために<command>pg_ctl promote</command>を使用する、あるいは<function>pg_promote()</function>を呼び出すつもりならば、<varname>promote_trigger_file</varname>は必要ありません。
-プライマリから読み取り専用の問い合わせによる負荷を軽減させるためだけに使用し、高可用性を目的としていない、報告処理用サーバを構築する場合は、昇格させる必要はありません。
->>>>>>> 94ef7168
    </para>
   </sect1>
 
@@ -2988,7 +2945,6 @@
    </para>
 
    <para>
-<<<<<<< HEAD
     Row version cleanup isn't the only potential cause of conflicts with
     standby queries.  All index-only scans (including those that run on
     standbys) must use an <acronym>MVCC</acronym> snapshot that
@@ -2999,16 +2955,6 @@
     <emphasis>not</emphasis> visible to all standby queries.  So even running
     <command>VACUUM</command> against a table with no updated or deleted rows
     requiring cleanup might lead to conflicts.
-=======
-<!--
-    Experienced users should note that both row version cleanup and row version
-    freezing will potentially conflict with standby queries. Running a manual
-    <command>VACUUM FREEZE</command> is likely to cause conflicts even on tables with
-    no updated or deleted rows.
--->
-熟練したユーザは、行バージョンの消去と行バージョンの凍結の両方ともスタンバイ側の問い合わせとコンフリクトする可能性があることに気づくはずです。
-手作業での<command>VACUUM FREEZE</command>は、更新または削除された行がないテーブルであったとしてもコンフリクトを発生し易いものです。
->>>>>>> 94ef7168
    </para>
 
    <para>
@@ -3056,26 +3002,7 @@
    </para>
 
    <para>
-<<<<<<< HEAD
-=======
-<!--
-    Another option is to increase <xref linkend="guc-vacuum-defer-cleanup-age"/>
-    on the primary server, so that dead rows will not be cleaned up as quickly
-    as they normally would be.  This will allow more time for queries to
-    execute before they are canceled on the standby, without having to set
-    a high <varname>max_standby_streaming_delay</varname>.  However it is
-    difficult to guarantee any specific execution-time window with this
-    approach, since <varname>vacuum_defer_cleanup_age</varname> is measured in
-    transactions executed on the primary server.
--->
-他の選択肢は、不要になった行が通常よりも早く消去されないようにプライマリサーバで<xref linkend="guc-vacuum-defer-cleanup-age"/>を増やすことです。
-これにより、<varname>max_standby_streaming_delay</varname>を長くすることなく、スタンバイでキャンセルが起こるようになる前により多くの時間、問い合わせを実行することができます。
-しかし、<varname>vacuum_defer_cleanup_age</varname>はプライマリサーバ上で実行されたトランザクションを単位に測定されますので、この方法では特定の実行期間を保証することは困難です。
-   </para>
-
-   <para>
-<!--
->>>>>>> 94ef7168
+<!--
     The number of query cancels and the reason for them can be viewed using
     the <structname>pg_stat_database_conflicts</structname> system view on the standby
     server. The <structname>pg_stat_database</structname> system view also contains
@@ -3585,36 +3512,16 @@
    </para>
 
    <para>
-<<<<<<< HEAD
     On the primary, the <xref linkend="guc-wal-level"/> parameter can be used.
-=======
-<!--
-    On the primary, parameters <xref linkend="guc-wal-level"/> and
-    <xref linkend="guc-vacuum-defer-cleanup-age"/> can be used.
->>>>>>> 94ef7168
     <xref linkend="guc-max-standby-archive-delay"/> and
     <xref linkend="guc-max-standby-streaming-delay"/> have no effect if set on
     the primary.
--->
-プライマリサーバでは、<xref linkend="guc-wal-level"/>および<xref linkend="guc-vacuum-defer-cleanup-age"/>のパラメータを使用できます。
-プライマリサーバに<xref linkend="guc-max-standby-archive-delay"/>および<xref linkend="guc-max-standby-streaming-delay"/>を設定しても無効です。
-   </para>
-
-   <para>
-<!--
+   </para>
+
+   <para>
     On the standby, parameters <xref linkend="guc-hot-standby"/>,
     <xref linkend="guc-max-standby-archive-delay"/> and
     <xref linkend="guc-max-standby-streaming-delay"/> can be used.
-<<<<<<< HEAD
-=======
-    <xref linkend="guc-vacuum-defer-cleanup-age"/> has no effect
-    as long as the server remains in standby mode, though it will
-    become relevant if the standby becomes primary.
--->
-スタンバイサーバでは<xref linkend="guc-hot-standby"/>と<xref linkend="guc-max-standby-archive-delay"/>と<xref linkend="guc-max-standby-streaming-delay"/>のパラメータを使用できます。
-サーバがスタンバイモードの間<xref linkend="guc-vacuum-defer-cleanup-age"/>を設定しても無効です。
-しかし、スタンバイサーバがプライマリサーバになった場合、意味を持つようになります。
->>>>>>> 94ef7168
    </para>
   </sect2>
 

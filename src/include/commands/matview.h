/*-------------------------------------------------------------------------
 *
 * matview.h
 *	  prototypes for matview.c.
 *
 *
 * Portions Copyright (c) 1996-2025, PostgreSQL Global Development Group
 * Portions Copyright (c) 1994, Regents of the University of California
 *
 * src/include/commands/matview.h
 *
 *-------------------------------------------------------------------------
 */
#ifndef MATVIEW_H
#define MATVIEW_H

#include "catalog/objectaddress.h"
#include "nodes/params.h"
#include "nodes/parsenodes.h"
#include "tcop/dest.h"
#include "utils/relcache.h"


extern void SetMatViewPopulatedState(Relation relation, bool newstate);

extern ObjectAddress ExecRefreshMatView(RefreshMatViewStmt *stmt, const char *queryString,
<<<<<<< HEAD
										ParamListInfo params, QueryCompletion *qc);
extern ObjectAddress RefreshMatViewByOid(Oid matviewOid, bool skipData, bool concurrent,
										 const char *queryString, ParamListInfo params,
=======
										QueryCompletion *qc);
extern ObjectAddress RefreshMatViewByOid(Oid matviewOid, bool is_create, bool skipData,
										 bool concurrent, const char *queryString,
>>>>>>> 3d6a8289
										 QueryCompletion *qc);

extern DestReceiver *CreateTransientRelDestReceiver(Oid transientoid);

extern bool MatViewIncrementalMaintenanceIsEnabled(void);

#endif							/* MATVIEW_H */<|MERGE_RESOLUTION|>--- conflicted
+++ resolved
@@ -24,15 +24,9 @@
 extern void SetMatViewPopulatedState(Relation relation, bool newstate);
 
 extern ObjectAddress ExecRefreshMatView(RefreshMatViewStmt *stmt, const char *queryString,
-<<<<<<< HEAD
-										ParamListInfo params, QueryCompletion *qc);
-extern ObjectAddress RefreshMatViewByOid(Oid matviewOid, bool skipData, bool concurrent,
-										 const char *queryString, ParamListInfo params,
-=======
 										QueryCompletion *qc);
 extern ObjectAddress RefreshMatViewByOid(Oid matviewOid, bool is_create, bool skipData,
 										 bool concurrent, const char *queryString,
->>>>>>> 3d6a8289
 										 QueryCompletion *qc);
 
 extern DestReceiver *CreateTransientRelDestReceiver(Oid transientoid);

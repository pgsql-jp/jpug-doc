<!-- doc/src/sgml/storage.sgml -->

<chapter id="storage">

<!--
<title>Database Physical Storage</title>
-->
<title>データベースの物理的な格納</title>

<para>
<!--
This chapter provides an overview of the physical storage format used by
<productname>PostgreSQL</productname> databases.
-->
本章では<productname>PostgreSQL</productname>データベースで使用される物理的格納書式についての概要を説明します。
</para>

<sect1 id="storage-file-layout">

<!--
<title>Database File Layout</title>
-->
<title>データベースファイルのレイアウト</title>

<para>
<!--
This section describes the storage format at the level of files and
directories.
-->
本節ではファイルとディレクトリというレベルで格納書式について説明します。
</para>

<para>
<!--
Traditionally, the configuration and data files used by a database
cluster are stored together within the cluster's data
directory, commonly referred to as <varname>PGDATA</varname> (after the name of the
environment variable that can be used to define it).  A common location for
<varname>PGDATA</varname> is <filename>/var/lib/pgsql/data</filename>.  Multiple clusters,
managed by different server instances, can exist on the same machine.
-->
伝統的に、データベースクラスタで利用される制御ファイルとデータファイルは、クラスタのデータディレクトリ内に一緒に格納され、通常（このディレクトリを定義するために使用できる環境変数名にちなんで）<varname>PGDATA</varname>として参照されます。
通常の<varname>PGDATA</varname>の位置は<filename>/var/lib/pgsql/data</filename>です。
異なるサーバインスタンスによって管理することで、複数のクラスタを同一のマシン上に存在させることができます。
</para>

<para>
<!--
The <varname>PGDATA</varname> directory contains several subdirectories and control
files, as shown in <xref linkend="pgdata-contents-table"/>.  In addition to
these required items, the cluster configuration files
<filename>postgresql.conf</filename>, <filename>pg_hba.conf</filename>, and
<filename>pg_ident.conf</filename> are traditionally stored in
<varname>PGDATA</varname>, although it is possible to place them elsewhere.
-->
<xref linkend="pgdata-contents-table"/>に示すように、<varname>PGDATA</varname>ディレクトリには数個のサブディレクトリと制御ファイルがあります。
これら必要な項目に加え、クラスタの設定ファイルである<filename>postgresql.conf</filename>、<filename>pg_hba.conf</filename>および<filename>pg_ident.conf</filename>が、他の場所にも置くことができますが、伝統的に<varname>PGDATA</varname>内に格納されます
</para>

<table tocentry="1" id="pgdata-contents-table">
<!--
<title>Contents of <varname>PGDATA</varname></title>
-->
<title><varname>PGDATA</varname>の内容</title>
<tgroup cols="2">
<thead>
<row>
<entry>
<!--
Item
-->
項目
</entry>
<!--
<entry>Description</entry>
-->
<entry>説明</entry>
</row>
</thead>

<tbody>

<row>
 <entry><filename>PG_VERSION</filename></entry>
<!--
 <entry>A file containing the major version number of <productname>PostgreSQL</productname></entry>
-->
 <entry><productname>PostgreSQL</productname>の主バージョン番号を保有するファイル</entry>
</row>

<row>
 <entry><filename>base</filename></entry>
<!--
 <entry>Subdirectory containing per-database subdirectories</entry>
-->
 <entry>データベースごとのサブディレクトリを保有するサブディレクトリ</entry>
</row>

<row>
 <entry><filename>current_logfiles</filename></entry>
<!--
 <entry>File recording the log file(s) currently written to by the logging
  collector</entry>
-->
 <entry>ログ収集機構が現在書き込んでいるログファイルを記録するファイル</entry>
</row>

<row>
 <entry><filename>global</filename></entry>
<!--
 <entry>Subdirectory containing cluster-wide tables, such as
 <structname>pg_database</structname></entry>
-->
 <entry><structname>pg_database</structname>のようなクラスタで共有するテーブルを保有するサブディレクトリ</entry>
</row>

<row>
 <entry><filename>pg_commit_ts</filename></entry>
<!--
 <entry>Subdirectory containing transaction commit timestamp data</entry>
-->
 <entry>トランザクションのコミット時刻のデータを保有するサブディレクトリ</entry>
</row>

<row>
 <entry><filename>pg_dynshmem</filename></entry>
<!--
 <entry>Subdirectory containing files used by the dynamic shared memory
  subsystem</entry>
-->
 <entry>動的共有メモリサブシステムで使われるファイルを保有するサブディレクトリ</entry>
</row>

<row>
 <entry><filename>pg_logical</filename></entry>
<!--
 <entry>Subdirectory containing status data for logical decoding</entry>
-->
 <entry>論理デコードのための状態データを保有するサブディレクトリ</entry>
</row>

<row>
 <entry><filename>pg_multixact</filename></entry>
<!--
 <entry>Subdirectory containing multitransaction status data
  (used for shared row locks)</entry>
-->
 <entry>マルチトランザクションの状態のデータを保有するサブディレクトリ（共有行ロックで使用されます）</entry>
</row>

<row>
 <entry><filename>pg_notify</filename></entry>
<!--
 <entry>Subdirectory containing LISTEN/NOTIFY status data</entry>
-->
 <entry>LISTEN/NOTIFY状態データを保有するサブディレクトリ</entry>
</row>

<row>
 <entry><filename>pg_replslot</filename></entry>
<!--
 <entry>Subdirectory containing replication slot data</entry>
-->
 <entry>レプリケーションスロットデータを保有するサブディレクトリ</entry>
</row>

<row>
 <entry><filename>pg_serial</filename></entry>
<!--
 <entry>Subdirectory containing information about committed serializable transactions</entry>
-->
 <entry>コミットされたシリアライザブルトランザクションに関する情報を保有するサブディレクトリ</entry>
</row>

<row>
 <entry><filename>pg_snapshots</filename></entry>
<!--
 <entry>Subdirectory containing exported snapshots</entry>
-->
 <entry>エクスポートされたスナップショットを保有するサブディレクトリ</entry>
</row>

<row>
 <entry><filename>pg_stat</filename></entry>
<!--
 <entry>Subdirectory containing permanent files for the statistics
  subsystem</entry>
-->
 <entry>統計サブシステム用の永続ファイルを保有するサブディレクトリ</entry>
</row>

<row>
 <entry><filename>pg_stat_tmp</filename></entry>
<!--
 <entry>Subdirectory containing temporary files for the statistics
  subsystem</entry>
-->
 <entry>統計サブシステム用の一時ファイルを保有するサブディレクトリ</entry>
</row>

<row>
 <entry><filename>pg_subtrans</filename></entry>
<!--
 <entry>Subdirectory containing subtransaction status data</entry>
-->
 <entry>サブトランザクションの状態のデータを保有するサブディレクトリ</entry>
</row>

<row>
 <entry><filename>pg_tblspc</filename></entry>
<!--
 <entry>Subdirectory containing symbolic links to tablespaces</entry>
-->
 <entry>テーブル空間へのシンボリックリンクを保有するサブディレクトリ</entry>
</row>

<row>
 <entry><filename>pg_twophase</filename></entry>
<!--
 <entry>Subdirectory containing state files for prepared transactions</entry>
-->
 <entry>プリペアドトランザクション用の状態ファイルを保有するサブディレクトリ</entry>
</row>

<row>
 <entry><filename>pg_wal</filename></entry>
<!--
 <entry>Subdirectory containing WAL (Write Ahead Log) files</entry>
-->
 <entry> WAL（ログ先行書き込み）ファイルを保有するサブディレクトリ</entry>
</row>

<row>
 <entry><filename>pg_xact</filename></entry>
<!--
 <entry>Subdirectory containing transaction commit status data</entry>
-->
 <entry>トランザクションのコミット状態のデータを保有するサブディレクトリ</entry>
</row>

<row>
 <entry><filename>postgresql.auto.conf</filename></entry>
<!--
 <entry>A file used for storing configuration parameters that are set by
<command>ALTER SYSTEM</command></entry>
-->
 <entry><command>ALTER SYSTEM</command>により設定された設定パラメータを格納するのに使われるファイル</entry>
</row>

<row>
 <entry><filename>postmaster.opts</filename></entry>
<!--
 <entry>A file recording the command-line options the server was
last started with</entry>
-->
 <entry>最後にサーバを起動した時のコマンドラインオプションを記録するファイル</entry>
</row>

<row>
 <entry><filename>postmaster.pid</filename></entry>
<!--
 <entry>A lock file recording the current postmaster process ID (PID),
  cluster data directory path,
  postmaster start timestamp,
  port number,
  Unix-domain socket directory path (could be empty),
  first valid listen_address (IP address or <literal>*</literal>, or empty if
  not listening on TCP),
  and shared memory segment ID
  (this file is not present after server shutdown)</entry>
-->
 <entry>
現在のpostmasterプロセスID（PID）、クラスタのデータディレクトリパス、postmaster起動時のタイムスタンプ、ポート番号、Unixドメインソケットのディレクトリパス（空も可）、有効な監視アドレスの一番目（IPアドレスまたは<literal>*</literal>、TCPを監視していない場合は空）および共有メモリのセグメントIDを記録するロックファイル（サーバが停止した後は存在しません）
</entry>
</row>

</tbody>
</tgroup>
</table>

<para>
<!--
For each database in the cluster there is a subdirectory within
<varname>PGDATA</varname><filename>/base</filename>, named after the database's OID in
<structname>pg_database</structname>.  This subdirectory is the default location
for the database's files; in particular, its system catalogs are stored
there.
-->
クラスタ内の各データベースに対して、<varname>PGDATA</varname><filename>/base</filename>内にサブディレクトリが存在し、サブディレクトリ名は<structname>pg_database</structname>内のデータベースOIDとなります。
このサブディレクトリはデータベースファイルのデフォルトの位置であり、特にシステムカタログがそこに格納されます。
</para>

<para>
<!--
 Note that the following sections describe the behavior of the builtin
 <literal>heap</literal> <link linkend="tableam">table access method</link>,
 and the builtin <link linkend="indexam">index access methods</link>. Due
 to the extensible nature of <productname>PostgreSQL</productname>, other
 access methods might work differently.
-->
以下の節では、組み込みの<literal>heap</literal><link linkend="tableam">テーブルアクセスメソッド</link>と組み込みの<link linkend="indexam">インデックスアクセスメソッド</link>の振舞いを説明していることに注意してください。
<productname>PostgreSQL</productname>の拡張性のため、他のアクセスメソッドは異なる動作をするかもしれません。
</para>

<para>
<!--
Each table and index is stored in a separate file.  For ordinary relations,
these files are named after the table or index's <firstterm>filenode</firstterm> number,
which can be found in <structname>pg_class</structname>.<structfield>relfilenode</structfield>. But
for temporary relations, the file name is of the form
<literal>t<replaceable>BBB</replaceable>_<replaceable>FFF</replaceable></literal>, where <replaceable>BBB</replaceable>
is the backend ID of the backend which created the file, and <replaceable>FFF</replaceable>
is the filenode number.  In either case, in addition to the main file (a/k/a
main fork), each table and index has a <firstterm>free space map</firstterm> (see <xref
linkend="storage-fsm"/>), which stores information about free space available in
the relation.  The free space map is stored in a file named with the filenode
number plus the suffix <literal>_fsm</literal>.  Tables also have a
<firstterm>visibility map</firstterm>, stored in a fork with the suffix <literal>_vm</literal>,
to track which pages are known to have no dead tuples.  The visibility map is
described further in <xref linkend="storage-vm"/>.  Unlogged tables and indexes
have a third fork, known as the initialization fork, which is stored in a fork
with the suffix <literal>_init</literal> (see <xref linkend="storage-init"/>).
-->
各テーブルおよびインデックスは別個のファイルに格納されます。
通常のリレーションでは、これらのファイル名はテーブルまたはインデックスの<firstterm>ファイルノード</firstterm>番号となります。
ファイルノード番号は<structname>pg_class</structname>.<structfield>relfilenode</structfield>内で見つけられます。
しかし一時的なリレーションでは、ファイル名は<literal>t<replaceable>BBB</replaceable>_<replaceable>FFF</replaceable></literal>という形になります。
ここで<replaceable>BBB</replaceable>はファイルを生成したバックエンドのバックエンドID、<replaceable>FFF</replaceable>はファイルノード番号です。
どちらの場合でも、主ファイル（いわゆる主フォーク）に加え、それぞれのテーブルとインデックスはリレーションに利用できる空き領域についての情報を格納する<firstterm>空き領域マップ</firstterm>（<xref linkend="storage-fsm"/>参照）を持ちます。
空き領域マップはファイルノード番号に接尾辞<literal>_fsm</literal>がついた名前のファイルに格納されます。
テーブルは同時に、どのページが無効なタプルを持っていないと判断できるように追跡する<firstterm>可視性マップ</firstterm>を持ち、フォークに接尾辞<literal>_vm</literal>を付けたファイルに格納します。
可視性マップは<xref linkend="storage-vm"/>でより詳しく解説します。
ログを取らないテーブルとインデックスは、初期化フォークという第３のフォークを持ち、フォークに接尾辞<literal>_init</literal>を付けたファイルに格納します（<xref linkend="storage-init"/>参照）。
</para>

<caution>
<para>
<!--
Note that while a table's filenode often matches its OID, this is
<emphasis>not</emphasis> necessarily the case; some operations, like
<command>TRUNCATE</command>, <command>REINDEX</command>, <command>CLUSTER</command> and some forms
of <command>ALTER TABLE</command>, can change the filenode while preserving the OID.
Avoid assuming that filenode and table OID are the same.
Also, for certain system catalogs including <structname>pg_class</structname> itself,
<structname>pg_class</structname>.<structfield>relfilenode</structfield> contains zero.  The
actual filenode number of these catalogs is stored in a lower-level data
structure, and can be obtained using the <function>pg_relation_filenode()</function>
function.
-->
テーブルにおけるファイルノード番号とOIDは多くの場合一致しますが、常に一致するとは<emphasis>限らない</emphasis>ことに注意してください。
<command>TRUNCATE</command>、<command>REINDEX</command>、<command>CLUSTER</command>等のいくつかの操作、および<command>ALTER TABLE</command>におけるいくつかの構文は、OIDを保持したままファイルノード番号を変更できます。
ファイルノード番号とテーブルOIDが同一であると仮定しないでください。
また<structname>pg_class</structname>自身を含む特定のシステムカタログにおいて、<structname>pg_class</structname>.<structfield>relfilenode</structfield>はゼロを持ちます。
これらのカタログの実際のファイルノード番号は低レベルなデータ構造内に保管されており、<function>pg_relation_filenode()</function>関数を使用して入手できます。
</para>
</caution>

<para>
<!--
When a table or index exceeds 1 GB, it is divided into gigabyte-sized
<firstterm>segments</firstterm>.  The first segment's file name is the same as the
filenode; subsequent segments are named filenode.1, filenode.2, etc.
This arrangement avoids problems on platforms that have file size limitations.
(Actually, 1 GB is just the default segment size.  The segment size can be
adjusted using the configuration option <option>&#45;-with-segsize</option>
when building <productname>PostgreSQL</productname>.)
In principle, free space map and visibility map forks could require multiple
segments as well, though this is unlikely to happen in practice.
-->
テーブルまたはインデックスが１ギガバイトを超えると、ギガバイト単位の<firstterm>セグメント</firstterm>に分割されます。
最初のセグメントのファイル名はファイルノード番号と同一であり、それ以降は、ファイルノード番号.1、ファイルノード番号.2等の名称になります。
この配置法によってファイル容量に制限のあるプラットフォームにおける問題を回避します。
（実際、１ギガバイトは単なるデフォルトのセグメント容量です。
セグメント容量は<productname>PostgreSQL</productname>を構築する際、<option>--with-segsize</option>設定オプションを使用して調整することができます。)
原理上、空き領域マップと可視性マップのフォークにおいても複数のセグメントも必要とする可能性がありますが、実際のところは起こりそうにありません。
</para>

<para>
<!--
A table that has columns with potentially large entries will have an
associated <firstterm>TOAST</firstterm> table, which is used for out-of-line storage of
field values that are too large to keep in the table rows proper.
<structname>pg_class</structname>.<structfield>reltoastrelid</structfield> links from a table to
its <acronym>TOAST</acronym> table, if any.
See <xref linkend="storage-toast"/> for more information.
-->
項目が大きくなりそうな列を持ったテーブルは、連携した<firstterm>TOAST</firstterm>テーブルを保有する可能性があります。
TOASTテーブルは、テーブル行の中には大き過ぎて適切に保持できないフィールド値を行の外部に格納するために使用されます。
<acronym>TOAST</acronym>テーブルが存在する時、<structname>pg_class</structname>.<structfield>reltoastrelid</structfield>は元のテーブルと<acronym>TOAST</acronym>テーブルを結びつけます。
<xref linkend="storage-toast"/>を参照してください。
</para>

<para>
<!--
The contents of tables and indexes are discussed further in
<xref linkend="storage-page-layout"/>.
-->
テーブルおよびインデックスの内容は、<xref linkend="storage-page-layout"/>においてさらに考察されています。
</para>

<para>
<!--
Tablespaces make the scenario more complicated.  Each user-defined tablespace
has a symbolic link inside the <varname>PGDATA</varname><filename>/pg_tblspc</filename>
directory, which points to the physical tablespace directory (i.e., the
location specified in the tablespace's <command>CREATE TABLESPACE</command> command).
This symbolic link is named after
the tablespace's OID.  Inside the physical tablespace directory there is
a subdirectory with a name that depends on the <productname>PostgreSQL</productname>
server version, such as <literal>PG_9.0_201008051</literal>.  (The reason for using
this subdirectory is so that successive versions of the database can use
the same <command>CREATE TABLESPACE</command> location value without conflicts.)
Within the version-specific subdirectory, there is
a subdirectory for each database that has elements in the tablespace, named
after the database's OID.  Tables and indexes are stored within that
directory, using the filenode naming scheme.
The <literal>pg_default</literal> tablespace is not accessed through
<filename>pg_tblspc</filename>, but corresponds to
<varname>PGDATA</varname><filename>/base</filename>.  Similarly, the <literal>pg_global</literal>
tablespace is not accessed through <filename>pg_tblspc</filename>, but corresponds to
<varname>PGDATA</varname><filename>/global</filename>.
-->
テーブル空間は状況をさらに複雑にします。
ユーザが定義したテーブル空間はそれぞれ、<varname>PGDATA</varname><filename>/pg_tblspc</filename>ディレクトリ内に物理的なテーブル空間ディレクトリ（つまりそのテーブル空間の<command>CREATE TABLESPACE</command>コマンドで指定された場所）を指し示す、シンボリックリンクを持ちます。
シンボリックリンクの名称はテーブル空間のOIDとなります。
物理的テーブル空間ディレクトリの内部では、<literal>PG_9.0_201008051</literal>などの<productname>PostgreSQL</productname>サーバのバージョンに依存した名前のサブディレクトリが存在します。
（このサブディレクトリを使用する理由は、競合することなく<command>CREATE TABLESPACE</command>で指定する場所と同じものを将来のバージョンのデータベースでも使用できるようにするためです。）
このバージョン固有のサブディレクトリの内部では、テーブル空間に要素を持つデータベースごとに、データベースOIDをディレクトリ名としたサブディレクトリが存在します。
テーブルとインデックスは、ファイルノードの命名の規定に従って、そのディレクトリ内に格納されます。
<literal>pg_default</literal>テーブル空間は <filename>pg_tblspc</filename>を通してアクセスされるのではなく、<varname>PGDATA</varname><filename>/base</filename>と連携します。
同様に、<literal>pg_global</literal>テーブル空間は<filename>pg_tblspc</filename>を通してアクセスされるのではなく、<varname>PGDATA</varname><filename>/global</filename>と連携します。
</para>

<para>
<!--
The <function>pg_relation_filepath()</function> function shows the entire path
(relative to <varname>PGDATA</varname>) of any relation.  It is often useful
as a substitute for remembering many of the above rules.  But keep in
mind that this function just gives the name of the first segment of the
main fork of the relation &mdash; you may need to append a segment number
and/or <literal>_fsm</literal>, <literal>_vm</literal>, or <literal>_init</literal> to find all
the files associated with the relation.
-->
<function>pg_relation_filepath()</function>関数は任意のリレーションの(<varname>PGDATA</varname>から相対的な)パス全体を示します。
これは上の規則の多くを記憶する必要がありませんので、しばしば有用です。
しかし、この関数がリレーションの主フォークの最初のセグメントの名前だけを返すことに注意して下さい。
リレーションに関したすべてのファイルを見つけるためにセグメント番号や<literal>_fsm</literal>や<literal>_vm</literal>、<literal>_init</literal>を追加する必要があるかもしれません。
</para>

<para>
<!--
Temporary files (for operations such as sorting more data than can fit in
memory) are created within <varname>PGDATA</varname><filename>/base/pgsql_tmp</filename>,
or within a <filename>pgsql_tmp</filename> subdirectory of a tablespace directory
if a tablespace other than <literal>pg_default</literal> is specified for them.
The name of a temporary file has the form
<filename>pgsql_tmp<replaceable>PPP</replaceable>.<replaceable>NNN</replaceable></filename>,
where <replaceable>PPP</replaceable> is the PID of the owning backend and
<replaceable>NNN</replaceable> distinguishes different temporary files of that backend.
-->
一時ファイル（メモリ内に収まりきらないデータのソートなどの操作用）は<varname>PGDATA</varname><filename>/base/pgsql_tmp</filename>内、または、<literal>pg_default</literal>以外のテーブル空間が指定されていた場合はテーブル空間ディレクトリ下の<filename>pgsql_tmp</filename>サブディレクトリ内に作成されます。
一時ファイルの名前は<filename>pgsql_tmp<replaceable>PPP</replaceable>.<replaceable>NNN</replaceable></filename>という形式です。
ここで、<replaceable>PPP</replaceable>は所有するバックエンドのPIDであり、<replaceable>NNN</replaceable>で同一バックエンドで作成された別の一時ファイルと区別します。
</para>

</sect1>

<sect1 id="storage-toast">

<title>TOAST</title>

    <indexterm>
     <primary>TOAST</primary>
    </indexterm>
    <indexterm><primary>sliced bread</primary><see>TOAST</see></indexterm>
    <indexterm><primary>スライスパン</primary><see>TOAST</see></indexterm>

<para>
<!--
This section provides an overview of <acronym>TOAST</acronym> (The
Oversized-Attribute Storage Technique).
-->
本節では<acronym>TOAST</acronym>（過大属性格納技法：The Oversized-Attribute Storage Technique）の概要について説明します。
</para>

<para>
<!--
<productname>PostgreSQL</productname> uses a fixed page size (commonly
8 kB), and does not allow tuples to span multiple pages.  Therefore, it is
not possible to store very large field values directly.  To overcome
this limitation, large field values are compressed and/or broken up into
multiple physical rows.  This happens transparently to the user, with only
small impact on most of the backend code.  The technique is affectionately
known as <acronym>TOAST</acronym> (or <quote>the best thing since sliced bread</quote>).
The <acronym>TOAST</acronym> infrastructure is also used to improve handling of
large data values in-memory.
-->
<productname>PostgreSQL</productname>は固定長のページサイズ（通常8キロバイト）を使用し、複数ページにまたがるタプルを許しません。
そのため、大規模なフィールド値を直接格納できません。
この限界を克服するため、大規模なフィールド値を圧縮したり、複数の物理的な行に分割したりしています。
これはユーザからは透過的に発生し、また、バックエンドのコード全体には小さな影響しか与えません。
この技法は<acronym>TOAST</acronym>（または<quote>パンをスライスして以来最善のもの</quote>）という愛称で呼ばれます。
[訳注：TOASTはパンのトーストと綴りが同じなので、スライスしたパンを美味しく食べる方法に掛けて洒落ています。]
<acronym>TOAST</acronym>の基盤は大きなデータ値のインメモリで処理の改善にも使用されています。
</para>

<para>
<!--
Only certain data types support <acronym>TOAST</acronym> &mdash; there is no need to
impose the overhead on data types that cannot produce large field values.
To support <acronym>TOAST</acronym>, a data type must have a variable-length
(<firstterm>varlena</firstterm>) representation, in which, ordinarily, the first
four-byte word of any stored value contains the total length of the value in
bytes (including itself).  <acronym>TOAST</acronym> does not constrain the rest
of the data type's representation.  The special representations collectively
called <firstterm><acronym>TOAST</acronym>ed values</firstterm> work by modifying or
reinterpreting this initial length word.  Therefore, the C-level functions
supporting a <acronym>TOAST</acronym>-able data type must be careful about how they
handle potentially <acronym>TOAST</acronym>ed input values: an input might not
actually consist of a four-byte length word and contents until after it's
been <firstterm>detoasted</firstterm>.  (This is normally done by invoking
<function>PG_DETOAST_DATUM</function> before doing anything with an input value,
but in some cases more efficient approaches are possible.
See <xref linkend="xtypes-toast"/> for more detail.)
-->
一部のデータ型のみが<acronym>TOAST</acronym>をサポートします。
大規模なフィールド値を生成することがないデータ型にオーバーヘッドを負わせる必要はありません。
<acronym>TOAST</acronym>をサポートするためには、データ型は可変長（<firstterm>varlena</firstterm>）表現を持たなければなりません。
通常は、格納する値の最初の4バイトワードには値の長さ（このワード自体を含む）がバイト単位で含まれます。
<acronym>TOAST</acronym>は残りのデータ型の表現について制限しません。
<firstterm><acronym>TOAST</acronym>化された値</firstterm>として集合的に呼ばれる特別な表現は、この先頭の長さのワードを更新または再解釈することで動作します。
したがって、<acronym>TOAST</acronym>可能なデータ型をサポートするC言語関数は、潜在的に<acronym>TOAST</acronym>化されている入力値の扱い方に注意しなければなりません。
つまり、入力が<firstterm>TOAST解除</firstterm>されなければ、それは実際には4バイトの長さのワードと内容から構成されていないかもしれないのです。
（通常これは、入力に対して何か作業をする前に<function>PG_DETOAST_DATUM</function>を呼び出すことで行われますが、もっと効率的な方法が可能な場合もあります
詳しくは<xref linkend="xtypes-toast"/>を参照してください）。
</para>

<para>
<!--
<acronym>TOAST</acronym> usurps two bits of the varlena length word (the high-order
bits on big-endian machines, the low-order bits on little-endian machines),
thereby limiting the logical size of any value of a <acronym>TOAST</acronym>-able
data type to 1 GB (2<superscript>30</superscript> - 1 bytes).  When both bits are zero,
the value is an ordinary un-<acronym>TOAST</acronym>ed value of the data type, and
the remaining bits of the length word give the total datum size (including
length word) in bytes.  When the highest-order or lowest-order bit is set,
the value has only a single-byte header instead of the normal four-byte
header, and the remaining bits of that byte give the total datum size
(including length byte) in bytes.  This alternative supports space-efficient
storage of values shorter than 127 bytes, while still allowing the data type
to grow to 1 GB at need.  Values with single-byte headers aren't aligned on
any particular boundary, whereas values with four-byte headers are aligned on
at least a four-byte boundary; this omission of alignment padding provides
additional space savings that is significant compared to short values.
As a special case, if the remaining bits of a single-byte header are all
zero (which would be impossible for a self-inclusive length), the value is
a pointer to out-of-line data, with several possible alternatives as
described below.  The type and size of such a <firstterm>TOAST pointer</firstterm>
are determined by a code stored in the second byte of the datum.
Lastly, when the highest-order or lowest-order bit is clear but the adjacent
bit is set, the content of the datum has been compressed and must be
decompressed before use.  In this case the remaining bits of the four-byte
length word give the total size of the compressed datum, not the
original data.  Note that compression is also possible for out-of-line data
but the varlena header does not tell whether it has occurred &mdash;
the content of the <acronym>TOAST</acronym> pointer tells that, instead.
-->
<acronym>TOAST</acronym>はvarlenaの長さワードの2ビット(ビッグエンディアンのマシンでは上位ビット、リトルエンディアンのマシンでは下位ビット)を勝手に使用します。
そのため、すべての<acronym>TOAST</acronym>可能なデータ型の値の論理サイズは1ギガバイト（2<superscript>30</superscript> - 1バイト）までになります。
両ビットが0の場合、値はそのデータ型の普通の<acronym>TOAST</acronym>化されていない値となり、長さワードの残りのビットはデータの（長さワードを含む）総サイズ（バイト単位）となります。
上位側または下位側のどちらか片方のビットが設定された場合、値は通常の4バイトのヘッダを持たず1バイトのヘッダを持ちます。
また、そのバイトの残りビットはデータの（長さワードを含む）総サイズ（バイト単位）となります。
この方式により、127バイトより短い値の効率的な格納をサポートする一方で、データ型が必要なら1GBにまで大きくなることを可能にしています。
1バイトのヘッダを持つ値は特定の境界に整列されませんが、4バイトのヘッダを持つ値は少なくとも4バイト境界の上に整列されます。
このように整列のためのパディングを省略することで、短い値と比べて重要な追加のスペース節約ができます。
特殊な状況として、1バイトのヘッダの残りビットがすべて0（自身の長さを含む場合はありえません）の場合、その値は行外データへのポインタで、以下に述べるようにいくつかの可能性があります。
そのような<firstterm>TOASTポインタ</firstterm>の型とサイズはデータの2番目のバイトに格納されるコードによって決定されます。
最後に上位側または下位側のビットが0で隣のビットが設定されている場合、データの内容は圧縮され、使用前に伸長しなければなりません。
この場合、4バイトの長さワードの残りビットは元データのサイズではなく圧縮したデータの総サイズになります。
圧縮が行外データでも起こりえますが、varlenaヘッダには圧縮されているかどうかについての情報がないことに注意してください。
その代わり<acronym>TOAST</acronym>ポインタの内容にこの情報が含まれています。
</para>

<para>
<!--
The compression technique used for either in-line or out-of-line compressed
data can be selected for each column by setting
the <literal>COMPRESSION</literal> column option in <command>CREATE
TABLE</command> or <command>ALTER TABLE</command>.  The default for columns
with no explicit setting is to consult the
<xref linkend="guc-default-toast-compression"/> parameter at the time data is
inserted.
-->
行内あるいは行外の圧縮データで使用される圧縮技術は、<command>CREATE TABLE</command>または<command>ALTER TABLE</command>で<literal>COMPRESSION</literal>列オプションを設定することで各列に対して選択できます。
明示的な設定のない列に対するデフォルトは、データが挿入されるときに<xref linkend="guc-default-toast-compression"/>パラメータを参照することです。
</para>

<para>
<!--
As mentioned, there are multiple types of <acronym>TOAST</acronym> pointer datums.
The oldest and most common type is a pointer to out-of-line data stored in
a <firstterm><acronym>TOAST</acronym> table</firstterm> that is separate from, but
associated with, the table containing the <acronym>TOAST</acronym> pointer datum
itself.  These <firstterm>on-disk</firstterm> pointer datums are created by the
<acronym>TOAST</acronym> management code (in <filename>access/common/toast_internals.c</filename>)
when a tuple to be stored on disk is too large to be stored as-is.
Further details appear in <xref linkend="storage-toast-ondisk"/>.
Alternatively, a <acronym>TOAST</acronym> pointer datum can contain a pointer to
out-of-line data that appears elsewhere in memory.  Such datums are
necessarily short-lived, and will never appear on-disk, but they are very
useful for avoiding copying and redundant processing of large data values.
Further details appear in <xref linkend="storage-toast-inmemory"/>.
-->
前に触れたように、<acronym>TOAST</acronym>ポインタデータにはいくつかの型があります。
最も古くて一般的な型は<firstterm><acronym>TOAST</acronym>テーブル</firstterm>に格納されている行外データへのポインタです。
<acronym>TOAST</acronym>テーブルは、<acronym>TOAST</acronym>ポインタデータ自体を含むテーブルとは別の、しかし関連付けられるテーブルです。
これらの<firstterm>ディスク上</firstterm>のポインタデータは、ディスク上に格納されるタプルが、そのまま格納するには大きすぎる時に、<acronym>TOAST</acronym>管理コード（<filename>access/common/toast_internals.c</filename>にあります）によって作られます。
更なる詳細は<xref linkend="storage-toast-ondisk"/>に記述されています。
あるいは<acronym>TOAST</acronym>ポインタデータは、メモリ内のどこかにある行外データへのポインタのこともあります。
そのようなデータは短命で、ディスク上に現れることは決してありませんが、大きなデータ値を複製し、余分な処理をするのを避けるために有用です。
更なる詳細は<xref linkend="storage-toast-inmemory"/>に記述されています。
</para>

<sect2 id="storage-toast-ondisk">
<!--
 <title>Out-of-Line, On-Disk TOAST Storage</title>
-->
 <title>行外ディスク上のTOAST格納</title>

<para>
<!--
If any of the columns of a table are <acronym>TOAST</acronym>-able, the table will
have an associated <acronym>TOAST</acronym> table, whose OID is stored in the table's
<structname>pg_class</structname>.<structfield>reltoastrelid</structfield> entry.  On-disk
<acronym>TOAST</acronym>ed values are kept in the <acronym>TOAST</acronym> table, as
described in more detail below.
-->
テーブルの列に1つでも<acronym>TOAST</acronym>可能なものがあれば、そのテーブルには連携した<acronym>TOAST</acronym>テーブルがあり、そのOIDがテーブルの<structname>pg_class</structname>.<structfield>reltoastrelid</structfield>エントリに格納されます。
ディスク上の<acronym>TOAST</acronym>化された値は以下で詳しく説明する通り、<acronym>TOAST</acronym>テーブルに保持されます。
</para>

<para>
<!--
Out-of-line values are divided (after compression if used) into chunks of at
most <symbol>TOAST_MAX_CHUNK_SIZE</symbol> bytes (by default this value is chosen
so that four chunk rows will fit on a page, making it about 2000 bytes).
Each chunk is stored as a separate row in the <acronym>TOAST</acronym> table
belonging to the owning table.  Every
<acronym>TOAST</acronym> table has the columns <structfield>chunk_id</structfield> (an OID
identifying the particular <acronym>TOAST</acronym>ed value),
<structfield>chunk_seq</structfield> (a sequence number for the chunk within its value),
and <structfield>chunk_data</structfield> (the actual data of the chunk).  A unique index
on <structfield>chunk_id</structfield> and <structfield>chunk_seq</structfield> provides fast
retrieval of the values.  A pointer datum representing an out-of-line on-disk
<acronym>TOAST</acronym>ed value therefore needs to store the OID of the
<acronym>TOAST</acronym> table in which to look and the OID of the specific value
(its <structfield>chunk_id</structfield>).  For convenience, pointer datums also store the
logical datum size (original uncompressed data length), physical stored size
(different if compression was applied), and the compression method used, if
any.  Allowing for the varlena header bytes,
the total size of an on-disk <acronym>TOAST</acronym> pointer datum is therefore 18
bytes regardless of the actual size of the represented value.
-->
行外の値は（圧縮される場合は圧縮後に）最大<symbol>TOAST_MAX_CHUNK_SIZE</symbol>バイトの塊に分割されます
（デフォルトではこの値は4チャンク行が1ページに収まり、およそ2000バイトになるように選ばれます）。
各塊は、データを持つテーブルと連携する<acronym>TOAST</acronym>テーブル内に個別の行として格納されます。
すべての<acronym>TOAST</acronym>テーブルは<structfield>chunk_id</structfield>列（特定の<acronym>TOAST</acronym>化された値を識別するOID）、<structfield>chunk_seq</structfield>列（値の塊に対する連番）、<structfield>chunk_data</structfield>（塊の実際のデータ）列を持ちます。
<structfield>chunk_id</structfield>と<structfield>chunk_seq</structfield>に対する一意性インデックスは値の抽出を高速化します。
したがって、行外のディスク上の<acronym>TOAST</acronym>化された値を示すポインタデータには、検索先となる<acronym>TOAST</acronym>テーブルのOIDと指定した値のOID(<structfield>chunk_id</structfield>)を格納しなければなりません。
簡便性のために、ポインタデータには論理データサイズ（元々の非圧縮のデータ長）、物理的な格納サイズ（圧縮時には異なります）、そして、利用されているのであれば、その圧縮法も格納されます。
varlenaヘッダバイトに収納するためにディスク上の<acronym>TOAST</acronym>ポインタデータの総サイズは、表現される値の実サイズに関係なく、18バイトになります。
</para>

<para>
<!--
The <acronym>TOAST</acronym> management code is triggered only
when a row value to be stored in a table is wider than
<symbol>TOAST_TUPLE_THRESHOLD</symbol> bytes (normally 2 kB).
The <acronym>TOAST</acronym> code will compress and/or move
field values out-of-line until the row value is shorter than
<symbol>TOAST_TUPLE_TARGET</symbol> bytes (also normally 2 kB, adjustable)
or no more gains can be had.  During an UPDATE
operation, values of unchanged fields are normally preserved as-is; so an
UPDATE of a row with out-of-line values incurs no <acronym>TOAST</acronym> costs if
none of the out-of-line values change.
-->
<acronym>TOAST</acronym>管理のコードは、テーブル内に格納される値が<symbol>TOAST_TUPLE_THRESHOLD</symbol>バイト（通常2キロバイト）を超える時にのみ実行されます。
<acronym>TOAST</acronym>コードは、行の値が<symbol>TOAST_TUPLE_TARGET</symbol>バイト（こちらも通常2キロバイト、調整可能）より小さくなるかそれ以上の縮小ができなくなるまで、フィールド値の圧縮や行外への移動を行います。
更新操作中、変更されない値は通常そのまま残ります。
行外の値を持つ行の更新では、行外の値の変更がなければ<acronym>TOAST</acronym>するコストはかかりません。
</para>

<para>
<!--
The <acronym>TOAST</acronym> management code recognizes four different strategies
for storing <acronym>TOAST</acronym>-able columns on disk:
-->
<acronym>TOAST</acronym>管理のコードでは、ディスク上に<acronym>TOAST</acronym>可能な列を格納するために、以下の4つの異なる戦略を認識します。

   <itemizedlist>
    <listitem>
     <para>
<!--
      <literal>PLAIN</literal> prevents either compression or
      out-of-line storage; furthermore it disables use of single-byte headers
      for varlena types.
      This is the only possible strategy for
      columns of non-<acronym>TOAST</acronym>-able data types.
-->
<literal>PLAIN</literal>は圧縮や行外の格納を防止します。
さらにvarlena型での単一バイトヘッダの使用を無効にします。
これは<acronym>TOAST</acronym>化不可能のデータ型の列に対してのみ取り得る戦略です。
     </para>
    </listitem>
    <listitem>
     <para>
<!--
      <literal>EXTENDED</literal> allows both compression and out-of-line
      storage.  This is the default for most <acronym>TOAST</acronym>-able data types.
      Compression will be attempted first, then out-of-line storage if
      the row is still too big.
-->
<literal>EXTENDED</literal>では、圧縮と行外の格納を許します。
これはほとんどの<acronym>TOAST</acronym>可能のデータ型のデフォルトです。
圧縮がまず行われ、それでも行が大き過ぎるのであれば行外に格納します。
     </para>
    </listitem>
    <listitem>
     <para>
<!--
      <literal>EXTERNAL</literal> allows out-of-line storage but not
      compression.  Use of <literal>EXTERNAL</literal> will
      make substring operations on wide <type>text</type> and
      <type>bytea</type> columns faster (at the penalty of increased storage
      space) because these operations are optimized to fetch only the
      required parts of the out-of-line value when it is not compressed.
-->
<literal>EXTERNAL</literal>は非圧縮の行外格納を許します。
<literal>EXTERNAL</literal>を使用すると、<type>text</type>と<type>bytea</type>列全体に対する部分文字列操作が高速化されます。
こうした操作は非圧縮の行外の値から必要な部分を取り出す時に最適化されるためです
（格納領域が増加するという欠点があります）。
     </para>
    </listitem>
    <listitem>
     <para>
<!--
      <literal>MAIN</literal> allows compression but not out-of-line
      storage.  (Actually, out-of-line storage will still be performed
      for such columns, but only as a last resort when there is no other
      way to make the row small enough to fit on a page.)
-->
<literal>MAIN</literal>は圧縮を許しますが、行外の格納はできません
（実際にはこうした列についても行外の格納は行われます。
しかし、他に行を縮小させページに合わせる方法がない場合の最後の手段としてのみです）。
     </para>
    </listitem>
   </itemizedlist>

<!--
Each <acronym>TOAST</acronym>-able data type specifies a default strategy for columns
of that data type, but the strategy for a given table column can be altered
with <link linkend="sql-altertable"><command>ALTER TABLE ... SET STORAGE</command></link>.
-->
<acronym>TOAST</acronym>可能なデータ型はそれぞれ、そのデータ型の列用のデフォルトの戦略を指定します。
しかし<link linkend="sql-altertable"><command>ALTER TABLE ... SET STORAGE</command></link>を使用して、あるテーブル列の戦略を変更することができます。
</para>

<para>
<!--
<symbol>TOAST_TUPLE_TARGET</symbol> can be adjusted for each table using
<link linkend="sql-altertable"><command>ALTER TABLE ... SET (toast_tuple_target = N)</command></link>
-->
<symbol>TOAST_TUPLE_TARGET</symbol>は<link linkend="sql-altertable"><command>ALTER TABLE ... SET (toast_tuple_target = N)</command></link>を使って各テーブルで調整できます。
</para>

<para>
<!--
This scheme has a number of advantages compared to a more straightforward
approach such as allowing row values to span pages.  Assuming that queries are
usually qualified by comparisons against relatively small key values, most of
the work of the executor will be done using the main row entry. The big values
of <acronym>TOAST</acronym>ed attributes will only be pulled out (if selected at all)
at the time the result set is sent to the client. Thus, the main table is much
smaller and more of its rows fit in the shared buffer cache than would be the
case without any out-of-line storage. Sort sets shrink also, and sorts will
more often be done entirely in memory. A little test showed that a table
containing typical HTML pages and their URLs was stored in about half of the
raw data size including the <acronym>TOAST</acronym> table, and that the main table
contained only about 10% of the entire data (the URLs and some small HTML
pages). There was no run time difference compared to an un-<acronym>TOAST</acronym>ed
comparison table, in which all the HTML pages were cut down to 7 kB to fit.
-->
この機構には、ページをまたがる行の値を許可するといった素直な手法に比べて多くの利点があります。
通常問い合わせは比較的小さなキー値に対する比較で条件付けされるものと仮定すると、エグゼキュータの仕事のほとんどは主だった行の項目を使用して行われることになります。
<acronym>TOAST</acronym>化属性の大規模な値は、（それが選択されている時）結果集合をクライアントに戻す時に引き出されるだけです。
このため、主テーブルは行外の格納を使用しない場合に比べて、かなり小さくなり、その行は共有バッファキャッシュにより合うようになります。
ソート集合もまた小さくなり、ソートが完全にメモリ内で行われる頻度が高くなります。
小規模な試験結果ですが、典型的なHTMLページとそのURLを持つテーブルでは、<acronym>TOAST</acronym>テーブルを含め、元々のデータサイズのおよそ半分で格納でき、さらに、主テーブルには全体のデータのおよそ10%のみ（URLと一部の小さなHTMLページ）が格納されました。
すべてのHTMLページを7キロバイト程度に切り詰めた<acronym>TOAST</acronym>化されない比較用テーブルと比べ、実行時間に違いはありませんでした。
</para>

</sect2>

<sect2 id="storage-toast-inmemory">
<!--
 <title>Out-of-Line, In-Memory TOAST Storage</title>
-->
 <title>行外インメモリのTOAST格納</title>

<para>
<!--
<acronym>TOAST</acronym> pointers can point to data that is not on disk, but is
elsewhere in the memory of the current server process.  Such pointers
obviously cannot be long-lived, but they are nonetheless useful.  There
are currently two sub-cases:
pointers to <firstterm>indirect</firstterm> data and
pointers to <firstterm>expanded</firstterm> data.
-->
<acronym>TOAST</acronym>ポインタは、ディスク上にあるデータだけでなく、現在のサーバプロセスのメモリ内の場所を指すこともできます。
そのようなポインタは明らかに短命ですが、それでも有用です。
現在のところ、<firstterm>間接</firstterm>データへのポインタと、<firstterm>展開</firstterm>データへのポインタの2つのケースがあります。
</para>

<para>
<!--
Indirect <acronym>TOAST</acronym> pointers simply point at a non-indirect varlena
value stored somewhere in memory.  This case was originally created merely
as a proof of concept, but it is currently used during logical decoding to
avoid possibly having to create physical tuples exceeding 1 GB (as pulling
all out-of-line field values into the tuple might do).  The case is of
limited use since the creator of the pointer datum is entirely responsible
that the referenced data survives for as long as the pointer could exist,
and there is no infrastructure to help with this.
-->
間接<acronym>TOAST</acronym>ポインタは、単にメモリ上のどこかに格納されている間接的でないvarlena値を指すだけです。
このケースは元々は単なる概念実証として作られたのですが、現在はロジカルデコーディング時に1GBを越える物理的タプルを作成する可能性を防ぐために使用されています。
（すべての行外フィールド値をタプルに持ってこようとすると、そうなるかもしれません。）
このケースでは、ポインタデータの作成者はポインタが存在可能な限り参照データが存在し続けることに全責任を負うため、利用が限られ、またこれを支援するための基盤もありません。
</para>

<para>
<!--
Expanded <acronym>TOAST</acronym> pointers are useful for complex data types
whose on-disk representation is not especially suited for computational
purposes.  As an example, the standard varlena representation of a
<productname>PostgreSQL</productname> array includes dimensionality information, a
nulls bitmap if there are any null elements, then the values of all the
elements in order.  When the element type itself is variable-length, the
only way to find the <replaceable>N</replaceable>'th element is to scan through all the
preceding elements.  This representation is appropriate for on-disk storage
because of its compactness, but for computations with the array it's much
nicer to have an <quote>expanded</quote> or <quote>deconstructed</quote>
representation in which all the element starting locations have been
identified.  The <acronym>TOAST</acronym> pointer mechanism supports this need by
allowing a pass-by-reference Datum to point to either a standard varlena
value (the on-disk representation) or a <acronym>TOAST</acronym> pointer that
points to an expanded representation somewhere in memory.  The details of
this expanded representation are up to the data type, though it must have
a standard header and meet the other API requirements given
in <filename>src/include/utils/expandeddatum.h</filename>.  C-level functions
working with the data type can choose to handle either representation.
Functions that do not know about the expanded representation, but simply
apply <function>PG_DETOAST_DATUM</function> to their inputs, will automatically
receive the traditional varlena representation; so support for an expanded
representation can be introduced incrementally, one function at a time.
-->
展開<acronym>TOAST</acronym>ポインタは、ディスク上の表現が計算目的にあまり適さない複雑なデータ型で有用です。
例えば<productname>PostgreSQL</productname>の配列の標準varlena表現には、次元の情報、NULLの要素があればNULLのビットマップ、そしてすべての要素の値が順番どおりに含まれます。
要素型自体が可変長だと、<replaceable>N</replaceable>番目の要素を探す唯一の方法は前にある要素のすべてをスキャンすることです。
この表現は、そのサイズの小ささからディスク上の記録には適していますが、配列を使った計算では、すべての要素の開始位置が特定されている<quote>展開</quote>または<quote>解体</quote>された表現があるとずっと良いです。
<acronym>TOAST</acronym>ポインタの機構では、参照渡しのデータが、標準のvarlena値（ディスク上の表現）あるいはメモリ上のどこかにある展開表現を指す<acronym>TOAST</acronym>ポインタを指すことを許すことで、このニーズに応えています。
この展開表現の詳細はデータ型に依存しますが、標準ヘッダを持ち、<filename>src/include/utils/expandeddatum.h</filename>にある他のAPIの要求を満たす必要があります。
データ型を処理するc言語の関数は、どちらかの表現を扱うことを選ぶことができます。
展開表現を認識せず、入力データに単に<function>PG_DETOAST_DATUM</function>を適用するだけの関数は、自動的に伝統的なvarlena表現を受け取ります。
従って、展開表現のサポートは徐々に、1回に1つの関数だけ導入することができます。
</para>

<para>
<!--
<acronym>TOAST</acronym> pointers to expanded values are further broken down
into <firstterm>read-write</firstterm> and <firstterm>read-only</firstterm> pointers.
The pointed-to representation is the same either way, but a function that
receives a read-write pointer is allowed to modify the referenced value
in-place, whereas one that receives a read-only pointer must not; it must
first create a copy if it wants to make a modified version of the value.
This distinction and some associated conventions make it possible to avoid
unnecessary copying of expanded values during query execution.
-->
展開された値への<acronym>TOAST</acronym>ポインタは、さらに<firstterm>読み書き</firstterm>のポインタと<firstterm>読み取りのみ</firstterm>のポインタに分類されます。
指された先の表現はどちらでも同じですが、読み書きのポインタを受け取った関数は、そこにある参照値を変更できるのに対し、読み取りのみのポインタを受け取った関数では変更が許されないため、値を変更したバージョンを作りたければ、まずその複製を作る必要があります。
この区別と、関連したいくつかの慣習により、問い合わせの実行時に展開された値を不必要に複製するのを避けることが可能になります。
</para>

<para>
<!--
For all types of in-memory <acronym>TOAST</acronym> pointer, the <acronym>TOAST</acronym>
management code ensures that no such pointer datum can accidentally get
stored on disk.  In-memory <acronym>TOAST</acronym> pointers are automatically
expanded to normal in-line varlena values before storage &mdash; and then
possibly converted to on-disk <acronym>TOAST</acronym> pointers, if the containing
tuple would otherwise be too big.
-->
すべてのタイプのインメモリの<acronym>TOAST</acronym>ポインタについて、<acronym>TOAST</acronym>管理のコードはそのようなポインタデータが偶然、ディスクに保存されてしまうことが決して起こらないようにします。
インメモリの<acronym>TOAST</acronym>ポインタは保存される前に自動的に展開されて通常の行内のvarlena値になります。
その後、含んでいるタプルが大きすぎるような時には、ディスク上の<acronym>TOAST</acronym>ポインタに変換されることもあります。
</para>

</sect2>

</sect1>

<sect1 id="storage-fsm">

<!--
<title>Free Space Map</title>
-->
<title>空き領域マップ</title>

<indexterm>
 <primary>Free Space Map</primary>
</indexterm>
<indexterm>
 <primary>空き領域マップ</primary>
</indexterm>
<indexterm><primary>FSM</primary><see>Free Space Map</see></indexterm>
<indexterm><primary>FSM</primary><see>空き領域マップ</see></indexterm>

<para>
<!--
Each heap and index relation, except for hash indexes, has a Free Space Map
(<acronym>FSM</acronym>) to keep track of available space in the relation.
It's stored alongside the main relation data in a separate relation fork,
named after the filenode number of the relation, plus a <literal>_fsm</literal>
suffix. For example, if the filenode of a relation is 12345, the
<acronym>FSM</acronym> is stored in a file called
<filename>12345_fsm</filename>, in the same directory as the main relation file.
-->
ヒープとハッシュインデックス以外のインデックスリレーションはそれぞれ、そのリレーション内で利用可能な領域を継続して追跡するために、空き領域マップ（<acronym>FSM</acronym>）を持ちます。
これは、個々のリレーションのフォーク内の主リレーションデータに沿って、リレーションのファイルノード番号に<literal>_fsm</literal>という接尾辞を付けた名前のファイルに格納されます。
例えばリレーションのファイルノードが12345であれば、<acronym>FSM</acronym>は主リレーションファイルと同じディレクトリ内の<filename>12345_fsm</filename>という名前のファイルに格納されます。
</para>

<para>
<!--
The Free Space Map is organized as a tree of <acronym>FSM</acronym> pages. The
bottom level <acronym>FSM</acronym> pages store the free space available on each
heap (or index) page, using one byte to represent each such page. The upper
levels aggregate information from the lower levels.
-->
空き領域マップは<acronym>FSM</acronym>ページのツリーとして編成されます。
最下位レベルの<acronym>FSM</acronym>ページはすべてのヒープ（またはインデックス）ページで利用可能な空き領域を、各ページ毎に1バイト使用して格納します。
上位レベルは下位レベルからの情報を集約します。
</para>

<para>
<!--
Within each <acronym>FSM</acronym> page is a binary tree, stored in an array with
one byte per node. Each leaf node represents a heap page, or a lower level
<acronym>FSM</acronym> page. In each non-leaf node, the higher of its children's
values is stored. The maximum value in the leaf nodes is therefore stored
at the root.
-->
各<acronym>FSM</acronym>ページの内部はノード当たり1バイトを持つ配列内に格納されたバイナリツリーです。
各リーフノードはヒープページ、または下位レベルの<acronym>FSM</acronym>ページを表現します。
各非リーフノード内には、子の値より大きな値が格納されます。
したがってリーフノード内の最大値がルートに格納されます。
</para>

<para>
<!--
See <filename>src/backend/storage/freespace/README</filename> for more details on
how the <acronym>FSM</acronym> is structured, and how it's updated and searched.
The <xref linkend="pgfreespacemap"/> module
can be used to examine the information stored in free space maps.
-->
<acronym>FSM</acronym>がどのように構築されるか、そしてどのように更新、検索されるかに関する詳細は<filename>src/backend/storage/freespace/README</filename>を参照してください。
<xref linkend="pgfreespacemap"/>モジュールを使用して、空き領域マップに格納された情報を調べることができます。
</para>

</sect1>

<sect1 id="storage-vm">

<!--
<title>Visibility Map</title>
-->
<title>可視性マップ</title>

<indexterm>
 <primary>Visibility Map</primary>
</indexterm>
<indexterm>
 <primary>可視性マップ</primary>
</indexterm>
<indexterm><primary>VM</primary><see>Visibility Map</see></indexterm>
<indexterm><primary>VM</primary><see>可視性マップ</see></indexterm>

<para>
<!--
Each heap relation has a Visibility Map
(VM) to keep track of which pages contain only tuples that are known to be
visible to all active transactions; it also keeps track of which pages contain
only frozen tuples.  It's stored
alongside the main relation data in a separate relation fork, named after the
filenode number of the relation, plus a <literal>_vm</literal> suffix. For example,
if the filenode of a relation is 12345, the VM is stored in a file called
<filename>12345_vm</filename>, in the same directory as the main relation file.
Note that indexes do not have VMs.
-->
各ヒープリレーションは、どのページがすべての実行中のトランザクションから可視であることが分かっているタプルだけを含むかを追跡する、可視性マップ（VM）を持ちます。どのページが凍結状態のタプルだけを含むのかも追跡します。
これは、リレーションのファイルノード番号に<literal>_vm</literal>という接尾辞を付与した名前の別のリレーションフォーク内に主リレーションデータと並行して格納されます。
例えばリレーションのファイルノードが12345の場合、VMは主リレーションファイルと同じディレクトリ内の<filename>12345_vm</filename>というファイル内に格納されます。
インデックスはVMを持たないことに注意してください。
</para>

<para>
<!--
The visibility map stores two bits per heap page.  The first bit, if set,
indicates that the page is all-visible, or in other words that the page does
not contain any tuples that need to be vacuumed.
This information can also be used
by <link linkend="indexes-index-only-scans"><firstterm>index-only
scans</firstterm></link> to answer queries using only the index tuple.
The second bit, if set, means that all tuples on the page have been frozen.
That means that even an anti-wraparound vacuum need not revisit the page.
-->
可視性マップはヒープページ当たり2ビットを保持します。
最初のビットがセットされていれば、ページはすべて可視であること、すなわち、そのページにはバキュームが必要なタプルをまったく含んでいないことを示しています。
またこの情報は、インデックスタプルのみを使用して問い合わせに答えるために<link linkend="indexes-index-only-scans"><firstterm>インデックスオンリースキャン</firstterm></link>によっても使用されます。
2番目のビットがセットされていれば、そのページのタプルはすべて凍結状態であることを意味します。
これは、周回対策のバキュームすらそのページを再び訪れる必要はないことを意味します。
</para>

<para>
<!--
The map is conservative in the sense that we make sure that whenever a bit is
set, we know the condition is true, but if a bit is not set, it might or
might not be true. Visibility map bits are only set by vacuum, but are
cleared by any data-modifying operations on a page.
-->
このマップは、ビットがセットされている時は常にこの条件が真であることを確実に把握できるという点で保守的ですが、ビットがセットされていない場合は、真かもしれませんし偽かもしれません。
可視性マップのビットはバキュームによってのみで設定されます。
しかしページに対する任意のデータ編集操作によってクリアされます。
</para>

<para>
<!--
The <xref linkend="pgvisibility"/> module can be used to examine the
information stored in the visibility map.
-->
<xref linkend="pgvisibility"/>モジュールは可視性マップに入っている情報を確かめるのに使えます。
</para>

</sect1>

<sect1 id="storage-init">

<!--
<title>The Initialization Fork</title>
-->
<title>初期化フォーク</title>

<indexterm>
 <primary>Initialization Fork</primary>
</indexterm>
<indexterm>
 <primary>初期化フォーク</primary>
</indexterm>

<para>
<!--
Each unlogged table, and each index on an unlogged table, has an initialization
fork.  The initialization fork is an empty table or index of the appropriate
type.  When an unlogged table must be reset to empty due to a crash, the
initialization fork is copied over the main fork, and any other forks are
erased (they will be recreated automatically as needed).
-->
ログを取らないテーブルと、ログを取らないテーブルに対するインデックスは、それぞれ初期化フォークを持ちます。
初期化フォークとは適切な種類の空テーブルと空インデックスです。
ログを取らないテーブルをクラッシュのために再度空にしなければならない場合、初期化フォークで主フォーク全体をコピーし、その他のフォークは消去されます（これらは必要に応じて自動的に再作成されます）。
</para>

</sect1>

<sect1 id="storage-page-layout">

<!--
<title>Database Page Layout</title>
-->
<title>データベースページのレイアウト</title>

<para>
<!--
This section provides an overview of the page format used within
<productname>PostgreSQL</productname> tables and indexes.<footnote>
  <para>
    Actually, use of this page format is not required for either table or
    index access methods. The <literal>heap</literal> table access method
    always uses this format.  All the existing index methods also use the
    basic format, but the data kept on index metapages usually doesn't follow
    the item layout rules.
  </para>
</footnote>
Sequences and <acronym>TOAST</acronym> tables are formatted just like a regular table.
-->
本節では<productname>PostgreSQL</productname>のテーブルおよびインデックスで使われるページ書式の概略について説明します。
<footnote>
<para>
実際には、テーブルアクセスメソッドもインデックスアクセスメソッドも、このページ書式を使用する必要はありません。
<literal>heap</literal>テーブルアクセスメソッドは常にこの書式を使用します。
既存のすべてのインデックスメソッドも、この基本書式を使用しています。しかし、インデックスメタページに保持されるデータは通常、アイテムレイアウト規則に従っていません。
  </para>
</footnote>
<acronym>TOAST</acronym>のテーブルとシーケンスは、通常のテーブルと同様に整形されています。
</para>

<para>
<!--
In the following explanation, a
<firstterm>byte</firstterm>
is assumed to contain 8 bits.  In addition, the term
<firstterm>item</firstterm>
refers to an individual data value that is stored on a page.  In a table,
an item is a row; in an index, an item is an index entry.
-->
以下の説明では1<firstterm>バイト</firstterm>は8ビットからなることを前提としています。
さらに、<firstterm>アイテム</firstterm>という単語は、ページに格納される個別のデータ値のことを指しています。
テーブル内ではアイテムは行であり、インデックス内ではアイテムはインデックスのエントリです。
</para>

<para>
<!--
Every table and index is stored as an array of <firstterm>pages</firstterm> of a
fixed size (usually 8 kB, although a different page size can be selected
when compiling the server).  In a table, all the pages are logically
equivalent, so a particular item (row) can be stored in any page.  In
indexes, the first page is generally reserved as a <firstterm>metapage</firstterm>
holding control information, and there can be different types of pages
within the index, depending on the index access method.
-->
テーブルとインデックスはすべて、固定サイズ（通常8キロバイト。サーバのコンパイル時に異なるサイズを設定可能）の<firstterm>ページ</firstterm>の集まりとして格納されます。
テーブルでは、すべてのページは論理上等価です。
したがって、あるアイテム（行）はどのページにでも格納することができます。
インデックスでは、初めのページは通常、制御用の情報を保持する<firstterm>メタページ</firstterm>として予約されます。
また、インデックスではインデックスアクセスメソッドに依存した様々なページ種類があります。
</para>

<para>
<!--
<xref linkend="page-table"/> shows the overall layout of a page.
There are five parts to each page.
-->
<xref linkend="page-table"/>はページの全体的なレイアウトを示しています。
各ページには5つの部分があります。
</para>

<table tocentry="1" id="page-table">
<!--
<title>Overall Page Layout</title>
<titleabbrev>Page Layout</titleabbrev>
-->
<title>ページレイアウト全体</title>
<titleabbrev>ページレイアウト</titleabbrev>
<tgroup cols="2">
<thead>
<row>
<entry>
<!--
Item
-->
アイテム
</entry>
<!--
<entry>Description</entry>
-->
<entry>説明</entry>
</row>
</thead>

<tbody>

<row>
 <entry>PageHeaderData</entry>
<!--
 <entry>24 bytes long. Contains general information about the page, including
free space pointers.</entry>
-->
 <entry>長さは24バイト。空き領域ポインタを含む、ページについての一般情報です。</entry>
</row>

<row>
<entry>ItemIdData</entry>
<!--
<entry>Array of item identifiers pointing to the actual items. Each
entry is an (offset,length) pair. 4 bytes per item.</entry>
-->
<entry>実際のアイテムを指すアイテム識別子の配列です。
各項目は（オフセットと長さの）ペアです。
1アイテムにつき4バイトです。</entry>
</row>

<row>
<!--
<entry>Free space</entry>
<entry>The unallocated space. New item identifiers are allocated from
the start of this area, new items from the end.</entry>
-->
<entry>空き領域</entry>
<entry>割り当てられていない空間です。
新規のアイテム識別子はこの領域の先頭から、新規のアイテムは最後から割り当てられます。
</entry>
</row>

<row>
<!--
<entry>Items</entry>
<entry>The actual items themselves.</entry>
-->
<entry>アイテム</entry>
<entry>実際のアイテムそのものです。</entry>
</row>

<row>
<!--
<entry>Special space</entry>
<entry>Index access method specific data. Different methods store different
data. Empty in ordinary tables.</entry>
-->
<entry>特別な空間</entry>
<entry>インデックスアクセスメソッド特有のデータです。異なるメソッドは異なるデータを格納します。通常のテーブルでは空です。</entry>
</row>

</tbody>
</tgroup>
</table>

 <para>

<!--
  The first 24 bytes of each page consists of a page header
  (<structname>PageHeaderData</structname>). Its format is detailed in <xref
  linkend="pageheaderdata-table"/>. The first field tracks the most
  recent WAL entry related to this page. The second field contains
  the page checksum if <xref linkend="app-initdb-data-checksums"/> are
  enabled.  Next is a 2-byte field containing flag bits. This is followed
  by three 2-byte integer fields (<structfield>pd_lower</structfield>,
  <structfield>pd_upper</structfield>, and
  <structfield>pd_special</structfield>).  These contain byte offsets
  from the page start to the start of unallocated space, to the end of
  unallocated space, and to the start of the special space.  The next 2
  bytes of the page header, <structfield>pd_pagesize_version</structfield>,
  store both the page size and a version indicator.  Beginning with
  <productname>PostgreSQL</productname> 8.3 the version number is 4;
  <productname>PostgreSQL</productname> 8.1 and 8.2 used version number 3;
  <productname>PostgreSQL</productname> 8.0 used version number 2;
  <productname>PostgreSQL</productname> 7.3 and 7.4 used version number 1;
  prior releases used version number 0.
  (The basic page layout and header format has not changed in most of these
  versions, but the layout of heap row headers has.)  The page size
  is basically only present as a cross-check; there is no support for having
  more than one page size in an installation.
  The last field is a hint that shows whether pruning the page is likely
  to be profitable: it tracks the oldest un-pruned XMAX on the page.
-->
それぞれのページの最初の24バイトはページヘッダ(<structname>PageHeaderData</structname>)から構成されています。
その書式を<xref linkend="pageheaderdata-table"/>にて説明します。
最初のフィールドは、このページに関連する最も最近のWAL項目を表しています。
2番目のフィールドには<xref linkend="app-initdb-data-checksums"/>が有効な場合にページチェックサムが格納されています。
次にフラグビットを含む2バイトのフィールドがあります。
その後に2バイトの整数フィールドが3つ続きます（<structfield>pd_lower</structfield>、<structfield>pd_upper</structfield>、<structfield>pd_special</structfield>）。
これらには、割り当てられていない空間の始まり、割り当てられていない空間の終わり、そして特別な空間の始まりのバイトオフセットが格納されています。
ページヘッダの次の2バイトである<structfield>pd_pagesize_version</structfield>は、ページサイズとバージョン指示子の両方を格納します。
<productname>PostgreSQL</productname> 8.3以降のバージョン番号は4、<productname>PostgreSQL</productname> 8.1と8.2のバージョン番号は3、<productname>PostgreSQL</productname> 8.0のバージョン番号は2、<productname>PostgreSQL</productname> 7.3と7.4のバージョン番号は1です。
それより前のリリースのバージョン番号は0です
（ほとんどのバージョン間で基本的なページレイアウトやヘッダの書式は変更されていませんが、ヒープ行ヘッダのレイアウトが変更されました）。
ページサイズは基本的に照合用としてのみ存在しています。
同一インストレーションでの複数のページサイズはサポートされていません。
最後のフィールドはそのページの切り詰めが有益かどうかを示すヒントです。
これはページ上で切り詰められていないもっとも古いXMAXが追跡するものです。

 </para>

 <table tocentry="1" id="pageheaderdata-table">
<!--
 <title>PageHeaderData Layout</title>
 <titleabbrev>PageHeaderData Layout</titleabbrev>
-->
 <title>PageHeaderDataのレイアウト</title>
 <titleabbrev>PageHeaderDataのレイアウト</titleabbrev>
 <tgroup cols="4">
 <thead>
  <row>
<!--
   <entry>Field</entry>
   <entry>Type</entry>
   <entry>Length</entry>
   <entry>Description</entry>
-->
<entry>フィールド</entry>
<entry>型</entry>
<entry>長さ</entry>
<entry>説明</entry>
  </row>
 </thead>
 <tbody>
  <row>
   <entry>pd_lsn</entry>
   <entry>PageXLogRecPtr</entry>
<!--
   <entry>8 bytes</entry>
   <entry>LSN: next byte after last byte of WAL record for last change
   to this page</entry>
-->
   <entry>8バイト</entry>
   <entry>LSN: このページへの最終変更に対応するWALレコードの最後のバイトの次のバイト</entry>
  </row>
  <row>
   <entry>pd_checksum</entry>
   <entry>uint16</entry>
<!--
   <entry>2 bytes</entry>
   <entry>Page checksum</entry>
-->
   <entry>2バイト</entry>
   <entry>ページチェックサム</entry>
  </row>
  <row>
   <entry>pd_flags</entry>
   <entry>uint16</entry>
<!--
   <entry>2 bytes</entry>
   <entry>Flag bits</entry>
-->
   <entry>2バイト</entry>
   <entry>フラグビット</entry>
  </row>
  <row>
   <entry>pd_lower</entry>
   <entry>LocationIndex</entry>
<!--
   <entry>2 bytes</entry>
   <entry>Offset to start of free space</entry>
-->
   <entry>2 バイト</entry>
   <entry>空き領域の始まりに対するオフセット</entry>
  </row>
  <row>
   <entry>pd_upper</entry>
   <entry>LocationIndex</entry>
<!--
   <entry>2 bytes</entry>
   <entry>Offset to end of free space</entry>
-->
   <entry>2バイト</entry>
   <entry>空き領域の終わりに対するオフセット</entry>
  </row>
  <row>
   <entry>pd_special</entry>
   <entry>LocationIndex</entry>
<!--
   <entry>2 bytes</entry>
   <entry>Offset to start of special space</entry>
-->
   <entry>2バイト</entry>
   <entry>特別な空間の始まりに対するオフセット</entry>
  </row>
  <row>
   <entry>pd_pagesize_version</entry>
   <entry>uint16</entry>
<!--
   <entry>2 bytes</entry>
   <entry>Page size and layout version number information</entry>
-->
   <entry>2バイト</entry>
   <entry>ページサイズおよびレイアウトのバージョン番号の情報</entry>
  </row>
  <row>
   <entry>pd_prune_xid</entry>
   <entry>TransactionId</entry>
<!--
   <entry>4 bytes</entry>
   <entry>Oldest unpruned XMAX on page, or zero if none</entry>
-->
   <entry>4バイト</entry>
   <entry>ページ上でもっとも古い切り詰められていないXMAX。存在しなければゼロ。</entry>
  </row>
 </tbody>
 </tgroup>
 </table>

 <para>
<!--
  All the details can be found in
  <filename>src/include/storage/bufpage.h</filename>.
-->
詳細情報については<filename>src/include/storage/bufpage.h</filename>を参照してください。
 </para>

 <para>
<!--
  Following the page header are item identifiers
  (<type>ItemIdData</type>), each requiring four bytes.
  An item identifier contains a byte-offset to
  the start of an item, its length in bytes, and a few attribute bits
  which affect its interpretation.
  New item identifiers are allocated
  as needed from the beginning of the unallocated space.
  The number of item identifiers present can be determined by looking at
  <structfield>pd_lower</structfield>, which is increased to allocate a new identifier.
  Because an item
  identifier is never moved until it is freed, its index can be used on a
  long-term basis to reference an item, even when the item itself is moved
  around on the page to compact free space.  In fact, every pointer to an
  item (<type>ItemPointer</type>, also known as
  <type>CTID</type>) created by
  <productname>PostgreSQL</productname> consists of a page number and the
  index of an item identifier.
-->
ページヘッダに続くのはアイテム識別子（<type>ItemIdData</type>）です。
識別子ごとに4バイトを必要とします。
アイテム識別子は、アイテムが開始されるバイトオフセット、バイト単位の長さ、そしてその解釈に影響する属性ビット群を持っています。
新しいアイテム識別子は必要に応じて、未割当て空間の最初から割り当てられます。
アイテム識別子の数は、新しい識別子を割り当てるために増加される<structfield>pd_lower</structfield>を見ることで決定できます。
アイテム識別子は解放されるまで動かされることがないので、アイテム自体が空き領域をまとめるためにページ上で移動される場合でも、そのインデックスはアイテムを参照するために長期にわたって使うことができます。
実際、<productname>PostgreSQL</productname>が作る、アイテムへのポインタ（<type>ItemPointer</type>、<type>CTID</type>とも言います）はページ番号とアイテム識別子のインデックスによって構成されています。

 </para>

 <para>

<!--
  The items themselves are stored in space allocated backwards from the end
  of unallocated space.  The exact structure varies depending on what the
  table is to contain. Tables and sequences both use a structure named
  <type>HeapTupleHeaderData</type>, described below.
-->
アイテム自体は、未割り当て空間の最後から順番に割り当てられた空間に格納されます。
正確な構造は、テーブルに何を含めるかによって異なります。
テーブルとシーケンスの両方が、以下で説明する<type>HeapTupleHeaderData</type>という構造を使用します。

 </para>

 <para>

<!--
  The final section is the <quote>special section</quote> which can
  contain anything the access method wishes to store.  For example,
  b-tree indexes store links to the page's left and right siblings,
  as well as some other data relevant to the index structure.
  Ordinary tables do not use a special section at all (indicated by setting
  <structfield>pd_special</structfield> to equal the page size).
-->
最後のセクションは、アクセスメソッドが格納しようとするものを何でも含めることのできる<quote>特別なセクション</quote>です。
例えば、B-treeインデックスは、そのページの両隣のページへのリンク、ならびに、インデックス構造体に関連したその他の何らかのデータを持ちます。
通常のテーブルではこれはまったく使用されません（ページサイズを同じにするために<structfield>pd_special</structfield>を設定することで示されます）。

 </para>

 <para>
<!--
  <xref linkend="storage-page-layout-figure"/> illustrates how these parts are
  laid out in a page.
-->
<xref linkend="storage-page-layout-figure"/>は、これらの部分がページ内でどのようにレイアウトされているかを図解しています。
 </para>

 <figure id="storage-page-layout-figure">
<!--
  <title>Page Layout</title>
-->
  <title>ページレイアウト</title>
  <mediaobject>
   <imageobject>
    <imagedata fileref="images/pagelayout.svg" format="SVG" width="100%"/>
   </imageobject>
  </mediaobject>
 </figure>

 <sect2 id="storage-tuple-layout">

<!--
 <title>Table Row Layout</title>
-->
 <title>テーブル行のレイアウト</title>

 <para>

<!--
  All table rows are structured in the same way. There is a fixed-size
  header (occupying 23 bytes on most machines), followed by an optional null
  bitmap, an optional object ID field, and the user data. The header is
  detailed
  in <xref linkend="heaptupleheaderdata-table"/>.  The actual user data
  (columns of the row) begins at the offset indicated by
  <structfield>t_hoff</structfield>, which must always be a multiple of the MAXALIGN
  distance for the platform.
  The null bitmap is
  only present if the <firstterm>HEAP_HASNULL</firstterm> bit is set in
  <structfield>t_infomask</structfield>. If it is present it begins just after
  the fixed header and occupies enough bytes to have one bit per data column
  (that is, the number of bits that equals the attribute count in
  <structfield>t_infomask2</structfield>). In this list of bits, a
  1 bit indicates not-null, a 0 bit is a null.  When the bitmap is not
  present, all columns are assumed not-null.
  The object ID is only present if the <firstterm>HEAP_HASOID_OLD</firstterm> bit
  is set in <structfield>t_infomask</structfield>.  If present, it appears just
  before the <structfield>t_hoff</structfield> boundary.  Any padding needed to make
  <structfield>t_hoff</structfield> a MAXALIGN multiple will appear between the null
  bitmap and the object ID.  (This in turn ensures that the object ID is
  suitably aligned.)
-->
テーブル行はすべて同じ方法で構成されています。
固定サイズのヘッダ（ほとんどのマシンで23バイトを占有します）があり、その後にオプションのNULLビットマップ、オプションのオブジェクトIDフィールド、およびユーザデータが続きます。
ヘッダについては<xref linkend="heaptupleheaderdata-table"/>で説明します。
実際のユーザデータ（行内の列）は、常にプラットフォームのMAXALIGN距離の倍数である<structfield>t_hoff</structfield>で示されるオフセットから始まります。
NULLビットマップは<firstterm>HEAP_HASNULL</firstterm>ビットが<structfield>t_infomask</structfield>で設定されている場合にのみ存在します。
存在する場合は、固定ヘッダのすぐ後ろから始まり、データ列ごとに1ビットとするのに十分なバイト数を占有します（すなわち、<structfield>t_infomask2</structfield>内の属性の個数と等しいビット数です）。
このビットのリスト内では、1ビットは非NULLを、0ビットはNULLを示します。
このビットマップが存在しない場合、すべての列が非NULLとみなされます。
オブジェクトIDは<firstterm>HEAP_HASOID_OLD</firstterm>ビットが<structfield>t_infomask</structfield>で設定されている場合にのみ存在します。
存在する場合、これは<structfield>t_hoff</structfield>境界の直前に現れます。
<structfield>t_hoff</structfield>をMAXALIGNの倍数とするために必要なパッドは全て、NULLビットマップとオブジェクトIDの間に現れます
（このことにより、オブジェクトIDの位置揃えが確実に適切になります）。

 </para>

 <table tocentry="1" id="heaptupleheaderdata-table">
<!--
 <title>HeapTupleHeaderData Layout</title>
 <titleabbrev>HeapTupleHeaderData Layout</titleabbrev>
-->
 <title>HeapTupleHeaderDataのレイアウト</title>
 <titleabbrev>HeapTupleHeaderDataのレイアウト</titleabbrev>
 <tgroup cols="4">
 <thead>
  <row>
<!--
   <entry>Field</entry>
   <entry>Type</entry>
   <entry>Length</entry>
   <entry>Description</entry>
-->
<entry>フィールド</entry>
<entry>型</entry>
<entry>長さ</entry>
<entry>説明</entry>
  </row>
 </thead>
 <tbody>
  <row>
   <entry>t_xmin</entry>
   <entry>TransactionId</entry>
<!--
   <entry>4 bytes</entry>
   <entry>insert XID stamp</entry>
-->
   <entry>4バイト</entry>
   <entry>挿入XIDスタンプ</entry>
  </row>
  <row>
   <entry>t_xmax</entry>
   <entry>TransactionId</entry>
<!--
   <entry>4 bytes</entry>
   <entry>delete XID stamp</entry>
-->
   <entry>4バイト</entry>
   <entry>削除XIDスタンプ</entry>
  </row>
  <row>
   <entry>t_cid</entry>
   <entry>CommandId</entry>
<!--
   <entry>4 bytes</entry>
   <entry>insert and/or delete CID stamp (overlays with t_xvac)</entry>
-->
   <entry>4バイト</entry>
   <entry>挿入、削除の両方または片方のCIDスタンプ（t_xvacと共有）</entry>
  </row>
  <row>
   <entry>t_xvac</entry>
   <entry>TransactionId</entry>
<!--
   <entry>4 bytes</entry>
   <entry>XID for VACUUM operation moving a row version</entry>
-->
   <entry>4バイト</entry>
   <entry>行バージョンを移すVACUUM操作用XID</entry>
  </row>
  <row>
   <entry>t_ctid</entry>
   <entry>ItemPointerData</entry>
<!--
   <entry>6 bytes</entry>
   <entry>current TID of this or newer row version</entry>
-->
   <entry>6バイト</entry>
   <entry>この行または最新バージョンの行の現在のTID</entry>
  </row>
  <row>
   <entry>t_infomask2</entry>
   <entry>uint16</entry>
<!--
   <entry>2 bytes</entry>
   <entry>number of attributes, plus various flag bits</entry>
-->
   <entry>2バイト</entry>
   <entry>属性の数と各種フラグビット</entry>
  </row>
  <row>
   <entry>t_infomask</entry>
   <entry>uint16</entry>
<!--
   <entry>2 bytes</entry>
   <entry>various flag bits</entry>
-->
   <entry>2バイト</entry>
   <entry>様々なフラグビット</entry>
  </row>
  <row>
   <entry>t_hoff</entry>
   <entry>uint8</entry>
<!--
   <entry>1 byte</entry>
   <entry>offset to user data</entry>
-->
   <entry>1バイト</entry>
   <entry>ユーザデータに対するオフセット</entry>
  </row>
 </tbody>
 </tgroup>
 </table>

 <para>
<!--
   All the details can be found in
   <filename>src/include/access/htup_details.h</filename>.
-->
詳細情報については<filename>src/include/access/htup_details.h</filename>を参照してください。
 </para>

 <para>

<!--
  Interpreting the actual data can only be done with information obtained
  from other tables, mostly <structname>pg_attribute</structname>. The
  key values needed to identify field locations are
  <structfield>attlen</structfield> and <structfield>attalign</structfield>.
  There is no way to directly get a
  particular attribute, except when there are only fixed width fields and no
  null values. All this trickery is wrapped up in the functions
  <firstterm>heap_getattr</firstterm>, <firstterm>fastgetattr</firstterm>
  and <firstterm>heap_getsysattr</firstterm>.
-->
実際のデータの解釈は、他のテーブル、ほとんどの場合、<structname>pg_attribute</structname>から取得された情報でのみ行うことができます。
フィールド位置を識別するために必要なキー値は、<structfield>attlen</structfield>および<structfield>attalign</structfield>です。
フィールドの幅が固定されていてNULL値が存在しない場合を除き、特定の属性を直接取得する方法はありません。
この仕組みはすべて、<firstterm>heap_getattr</firstterm>、<firstterm>fastgetattr</firstterm>および<firstterm>heap_getsysattr</firstterm>関数にラップされています。

 </para>
 <para>

<!--
  To read the data you need to examine each attribute in turn. First check
  whether the field is NULL according to the null bitmap. If it is, go to
  the next. Then make sure you have the right alignment.  If the field is a
  fixed width field, then all the bytes are simply placed. If it's a
  variable length field (attlen = -1) then it's a bit more complicated.
  All variable-length data types share the common header structure
  <type>struct varlena</type>, which includes the total length of the stored
  value and some flag bits.  Depending on the flags, the data can be either
  inline or in a <acronym>TOAST</acronym> table;
  it might be compressed, too (see <xref linkend="storage-toast"/>).
-->
データを読むためには、それぞれの属性を順番に検査する必要があります。
まず、NULLビットマップに従ってフィールドがNULLかどうかを検査します。
もしNULLであれば、次に進みます。
次に、位置揃えが正しいことを確認してください。
フィールドの幅が固定されていれば、すべてのバイトが単純に配置されます。
可変長のフィールド（attlen == -1）の場合はもう少し複雑です。
可変長のデータ型はすべて、格納する値の長さといくつかのフラグビットを持つ<type>struct varlena</type>という共通ヘッダ構造体を共有します。
フラグによって、データは行内、または別のテーブル（<acronym>TOAST</acronym>）のいずれかとなったり、圧縮済みとなったりします
（<xref linkend="storage-toast"/>を参照してください）。

 </para>
 </sect2>
</sect1>

<sect1 id="storage-hot">

<<<<<<< HEAD
 <title>Heap-Only Tuples (<acronym>HOT</acronym>)</title>

 <para>
=======
<!--
 <title>Heap-Only Tuples (<acronym>HOT</acronym>)</title>
-->
 <title>ヒープ専用タプル(<acronym>HOT</acronym>)</title>

 <para>
<!--
>>>>>>> 94ef7168
  To allow for high concurrency, <productname>PostgreSQL</productname>
  uses <link linkend="mvcc-intro">multiversion concurrency
  control</link> (<acronym>MVCC</acronym>) to store rows.  However,
  <acronym>MVCC</acronym> has some downsides for update queries.
  Specifically, updates require new versions of rows to be added to
  tables.  This can also require new index entries for each updated row,
  and removal of old versions of rows and their index entries can be
  expensive.
<<<<<<< HEAD
 </para>

 <para>
=======
-->
高い同時実行性を可能にするために、<productname>PostgreSQL</productname>は<link linkend="mvcc-intro">マルチバージョン同時実行制御</link>(<acronym>MVCC</acronym>)を使用して行を格納します。
しかし、<acronym>MVCC</acronym>には更新クエリに対していくつかの欠点があります。
特に、更新では、テーブルに新しいバージョンの行を追加する必要があります。
また、更新された行ごとに新しいインデックスエントリが必要になる可能性があり、古いバージョンの行とそのインデックスエントリを削除するとコストが高くなります。
 </para>

 <para>
<!--
>>>>>>> 94ef7168
  To help reduce the overhead of updates,
  <productname>PostgreSQL</productname> has an optimization called
  heap-only tuples (<acronym>HOT</acronym>).  This optimization is
  possible when:
<<<<<<< HEAD
=======
-->
更新のオーバーヘッドを減らすために、<productname>PostgreSQL</productname>にはヒープ専用タプル<acronym>HOT</acronym>と呼ばれる最適化があります。
この最適化は以下の場合に可能です。
>>>>>>> 94ef7168

  <itemizedlist>
   <listitem>
    <para>
<<<<<<< HEAD
     The update does not modify any columns referenced by the table's
     indexes, including expression and partial indexes.
=======
<!--
     The update does not modify any columns referenced by the table's
     indexes, including expression and partial indexes.
-->
更新は、式や部分インデックスを含むテーブルのインデックスによって参照されるカラムを変更しません。
>>>>>>> 94ef7168
     </para>
   </listitem>
   <listitem>
    <para>
<<<<<<< HEAD
     There is sufficient free space on the page containing the old row
     for the updated row.
=======
<!--
     There is sufficient free space on the page containing the old row
     for the updated row.
-->
古い行を含むページには、更新された行に対して十分な空き領域があります。
>>>>>>> 94ef7168
    </para>
   </listitem>
  </itemizedlist>

<<<<<<< HEAD
  In such cases, heap-only tuples provide two optimizations:
=======
<!--
  In such cases, heap-only tuples provide two optimizations:
-->
そのような場合に、ヒープ専用タプルは2つの最適化を提供します。
>>>>>>> 94ef7168

  <itemizedlist>
   <listitem>
    <para>
<<<<<<< HEAD
     New index entries are not needed to represent updated rows.
=======
<!--
     New index entries are not needed to represent updated rows.
-->
更新された行を表すために新しいインデックスエントリは必要ありません。
>>>>>>> 94ef7168
    </para>
   </listitem>
   <listitem>
    <para>
<<<<<<< HEAD
=======
<!--
>>>>>>> 94ef7168
     Old versions of updated rows can be completely removed during normal
     operation, including <command>SELECT</command>s, instead of requiring
     periodic vacuum operations.  (This is possible because indexes
     do not reference their <link linkend="storage-page-layout">page
     item identifiers</link>.)
<<<<<<< HEAD
=======
-->
更新された行の古いバージョンは、定期的なバキューム操作を必要とする代わりに、<command>SELECT</command>を含む通常の操作中に完全に削除することができます。
（これはインデックスが<link linkend="storage-page-layout">ページアイテム識別子</link>を参照しないため可能です。）
>>>>>>> 94ef7168
    </para>
   </listitem>
  </itemizedlist>
 </para>

 <para>
<<<<<<< HEAD
=======
<!--
>>>>>>> 94ef7168
  In summary, heap-only tuple updates can only be created
  if columns used by indexes are not updated.  You can
  increase the likelihood of sufficient page space for
  <acronym>HOT</acronym> updates by decreasing a table's <link
  linkend="reloption-fillfactor"><literal>fillfactor</literal></link>.
  If you don't, <acronym>HOT</acronym> updates will still happen because
  new rows will naturally migrate to new pages and existing pages with
  sufficient free space for new row versions.  The system view <link
  linkend="monitoring-pg-stat-all-tables-view">pg_stat_all_tables</link>
  allows monitoring of the occurrence of HOT and non-HOT updates.
<<<<<<< HEAD
=======
-->
要約すると、ヒープ専用タプル更新は、インデックスで使用されるカラムが更新されない場合にのみ作成できます。
テーブルの<link linkend="reloption-fillfactor"><literal>fillfactor</literal></link>を減らすことで、<acronym>HOT</acronym>更新のための十分なページ領域の可能性を高めることができます。
そうしない場合でも、<acronym>HOT</acronym>更新は発生します。
なぜなら、新しい行は新しいページや、新しい行バージョンのために十分な空き領域を持つ既存のページに自然に移動するからです。
システムビュー<link linkend="monitoring-pg-stat-all-tables-view">pg_stat_all_tables</link>は、HOTおよび非HOT更新の発生を監視することができます。
>>>>>>> 94ef7168
 </para>
</sect1>

</chapter><|MERGE_RESOLUTION|>--- conflicted
+++ resolved
@@ -1688,19 +1688,13 @@
 
 <sect1 id="storage-hot">
 
-<<<<<<< HEAD
+<!--
  <title>Heap-Only Tuples (<acronym>HOT</acronym>)</title>
+-->
+ <title>ヒープ専用タプル(<acronym>HOT</acronym>)</title>
 
  <para>
-=======
-<!--
- <title>Heap-Only Tuples (<acronym>HOT</acronym>)</title>
--->
- <title>ヒープ専用タプル(<acronym>HOT</acronym>)</title>
-
- <para>
-<!--
->>>>>>> 94ef7168
+<!--
   To allow for high concurrency, <productname>PostgreSQL</productname>
   uses <link linkend="mvcc-intro">multiversion concurrency
   control</link> (<acronym>MVCC</acronym>) to store rows.  However,
@@ -1709,11 +1703,6 @@
   tables.  This can also require new index entries for each updated row,
   and removal of old versions of rows and their index entries can be
   expensive.
-<<<<<<< HEAD
- </para>
-
- <para>
-=======
 -->
 高い同時実行性を可能にするために、<productname>PostgreSQL</productname>は<link linkend="mvcc-intro">マルチバージョン同時実行制御</link>(<acronym>MVCC</acronym>)を使用して行を格納します。
 しかし、<acronym>MVCC</acronym>には更新クエリに対していくつかの欠点があります。
@@ -1723,98 +1712,67 @@
 
  <para>
 <!--
->>>>>>> 94ef7168
   To help reduce the overhead of updates,
   <productname>PostgreSQL</productname> has an optimization called
   heap-only tuples (<acronym>HOT</acronym>).  This optimization is
   possible when:
-<<<<<<< HEAD
-=======
 -->
 更新のオーバーヘッドを減らすために、<productname>PostgreSQL</productname>にはヒープ専用タプル<acronym>HOT</acronym>と呼ばれる最適化があります。
 この最適化は以下の場合に可能です。
->>>>>>> 94ef7168
 
   <itemizedlist>
    <listitem>
     <para>
-<<<<<<< HEAD
+<!--
      The update does not modify any columns referenced by the table's
      indexes, including expression and partial indexes.
-=======
-<!--
-     The update does not modify any columns referenced by the table's
-     indexes, including expression and partial indexes.
 -->
 更新は、式や部分インデックスを含むテーブルのインデックスによって参照されるカラムを変更しません。
->>>>>>> 94ef7168
      </para>
    </listitem>
    <listitem>
     <para>
-<<<<<<< HEAD
+<!--
      There is sufficient free space on the page containing the old row
      for the updated row.
-=======
-<!--
-     There is sufficient free space on the page containing the old row
-     for the updated row.
 -->
 古い行を含むページには、更新された行に対して十分な空き領域があります。
->>>>>>> 94ef7168
     </para>
    </listitem>
   </itemizedlist>
 
-<<<<<<< HEAD
+<!--
   In such cases, heap-only tuples provide two optimizations:
-=======
-<!--
-  In such cases, heap-only tuples provide two optimizations:
 -->
 そのような場合に、ヒープ専用タプルは2つの最適化を提供します。
->>>>>>> 94ef7168
 
   <itemizedlist>
    <listitem>
     <para>
-<<<<<<< HEAD
+<!--
      New index entries are not needed to represent updated rows.
-=======
-<!--
-     New index entries are not needed to represent updated rows.
 -->
 更新された行を表すために新しいインデックスエントリは必要ありません。
->>>>>>> 94ef7168
     </para>
    </listitem>
    <listitem>
     <para>
-<<<<<<< HEAD
-=======
-<!--
->>>>>>> 94ef7168
+<!--
      Old versions of updated rows can be completely removed during normal
      operation, including <command>SELECT</command>s, instead of requiring
      periodic vacuum operations.  (This is possible because indexes
      do not reference their <link linkend="storage-page-layout">page
      item identifiers</link>.)
-<<<<<<< HEAD
-=======
 -->
 更新された行の古いバージョンは、定期的なバキューム操作を必要とする代わりに、<command>SELECT</command>を含む通常の操作中に完全に削除することができます。
 （これはインデックスが<link linkend="storage-page-layout">ページアイテム識別子</link>を参照しないため可能です。）
->>>>>>> 94ef7168
     </para>
    </listitem>
   </itemizedlist>
  </para>
 
  <para>
-<<<<<<< HEAD
-=======
-<!--
->>>>>>> 94ef7168
+<!--
   In summary, heap-only tuple updates can only be created
   if columns used by indexes are not updated.  You can
   increase the likelihood of sufficient page space for
@@ -1825,15 +1783,12 @@
   sufficient free space for new row versions.  The system view <link
   linkend="monitoring-pg-stat-all-tables-view">pg_stat_all_tables</link>
   allows monitoring of the occurrence of HOT and non-HOT updates.
-<<<<<<< HEAD
-=======
 -->
 要約すると、ヒープ専用タプル更新は、インデックスで使用されるカラムが更新されない場合にのみ作成できます。
 テーブルの<link linkend="reloption-fillfactor"><literal>fillfactor</literal></link>を減らすことで、<acronym>HOT</acronym>更新のための十分なページ領域の可能性を高めることができます。
 そうしない場合でも、<acronym>HOT</acronym>更新は発生します。
 なぜなら、新しい行は新しいページや、新しい行バージョンのために十分な空き領域を持つ既存のページに自然に移動するからです。
 システムビュー<link linkend="monitoring-pg-stat-all-tables-view">pg_stat_all_tables</link>は、HOTおよび非HOT更新の発生を監視することができます。
->>>>>>> 94ef7168
  </para>
 </sect1>
 

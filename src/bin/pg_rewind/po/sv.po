--- conflicted
+++ resolved
@@ -1,16 +1,6 @@
 # Swedish message translation file for pg_rewind
 # Copyright (C) 2017 PostgreSQL Global Development Group
 # This file is distributed under the same license as the PostgreSQL package.
-<<<<<<< HEAD
-# Dennis Björklund <db@zigo.dhs.org>, 2017, 2018, 2019, 2020, 2021, 2022, 2023, 2024.
-#
-msgid ""
-msgstr ""
-"Project-Id-Version: PostgreSQL 17\n"
-"Report-Msgid-Bugs-To: pgsql-bugs@lists.postgresql.org\n"
-"POT-Creation-Date: 2024-08-27 15:53+0000\n"
-"PO-Revision-Date: 2024-08-27 18:32+0200\n"
-=======
 # Dennis Björklund <db@zigo.dhs.org>, 2017, 2018, 2019, 2020, 2021, 2022, 2023, 2024, 2025.
 #
 msgid ""
@@ -19,7 +9,6 @@
 "Report-Msgid-Bugs-To: pgsql-bugs@lists.postgresql.org\n"
 "POT-Creation-Date: 2025-05-16 16:23+0000\n"
 "PO-Revision-Date: 2025-05-16 20:19+0200\n"
->>>>>>> 3d6a8289
 "Last-Translator: Dennis Björklund <db@zigo.dhs.org>\n"
 "Language-Team: Swedish <pgsql-translators@postgresql.org>\n"
 "Language: sv\n"
@@ -53,32 +42,19 @@
 msgid "could not open file \"%s\" for reading: %m"
 msgstr "kunde inte öppna filen \"%s\" för läsning: %m"
 
-<<<<<<< HEAD
-#: ../../common/controldata_utils.c:110 file_ops.c:341 local_source.c:104
-#: local_source.c:163 parsexlog.c:350
-=======
 #: ../../common/controldata_utils.c:110 file_ops.c:341 local_source.c:102
 #: local_source.c:161 parsexlog.c:371
->>>>>>> 3d6a8289
 #, c-format
 msgid "could not read file \"%s\": %m"
 msgstr "kunde inte läsa fil \"%s\": %m"
 
-<<<<<<< HEAD
-#: ../../common/controldata_utils.c:119 file_ops.c:344 parsexlog.c:352
-=======
 #: ../../common/controldata_utils.c:119 file_ops.c:344 parsexlog.c:373
->>>>>>> 3d6a8289
 #, c-format
 msgid "could not read file \"%s\": read %d of %zu"
 msgstr "kunde inte läsa fil \"%s\": läste %d av %zu"
 
 #: ../../common/controldata_utils.c:132 ../../common/controldata_utils.c:280
-<<<<<<< HEAD
-#: local_source.c:121 local_source.c:172
-=======
 #: local_source.c:119 local_source.c:170
->>>>>>> 3d6a8289
 #, c-format
 msgid "could not close file \"%s\": %m"
 msgstr "kunde inte stänga fil \"%s\": %m"
@@ -100,17 +76,10 @@
 "inte detta program. I så fall kan nedanstående resultat vara felaktiga\n"
 "och PostgreSQL-installationen vara inkompatibel med databaskatalogen."
 
-<<<<<<< HEAD
-#: ../../common/controldata_utils.c:230 ../../common/file_utils.c:70
-#: ../../common/file_utils.c:347 ../../common/file_utils.c:406
-#: ../../common/file_utils.c:480 ../../fe_utils/recovery_gen.c:140
-#: parsexlog.c:312
-=======
 #: ../../common/controldata_utils.c:230 ../../common/file_utils.c:69
 #: ../../common/file_utils.c:370 ../../common/file_utils.c:428
 #: ../../common/file_utils.c:502 ../../fe_utils/recovery_gen.c:141
 #: parsexlog.c:333
->>>>>>> 3d6a8289
 #, c-format
 msgid "could not open file \"%s\": %m"
 msgstr "kunde inte öppna fil \"%s\": %m"
@@ -120,13 +89,8 @@
 msgid "could not write file \"%s\": %m"
 msgstr "kunde inte skriva fil \"%s\": %m"
 
-<<<<<<< HEAD
-#: ../../common/controldata_utils.c:268 ../../common/file_utils.c:418
-#: ../../common/file_utils.c:488
-=======
 #: ../../common/controldata_utils.c:268 ../../common/file_utils.c:440
 #: ../../common/file_utils.c:510
->>>>>>> 3d6a8289
 #, c-format
 msgid "could not fsync file \"%s\": %m"
 msgstr "kunde inte fsync:a fil \"%s\": %m"
@@ -142,58 +106,34 @@
 msgid "cannot duplicate null pointer (internal error)\n"
 msgstr "kan inte duplicera null-pekare (internt fel)\n"
 
-<<<<<<< HEAD
-#: ../../common/file_utils.c:76
-=======
 #: ../../common/file_utils.c:75
->>>>>>> 3d6a8289
 #, c-format
 msgid "could not synchronize file system for file \"%s\": %m"
 msgstr "kan inte synkronisera filsystemet för fil \"%s\": %m"
 
-<<<<<<< HEAD
-#: ../../common/file_utils.c:120 ../../common/file_utils.c:566
-=======
 #: ../../common/file_utils.c:123 ../../common/file_utils.c:588
->>>>>>> 3d6a8289
 #: ../../fe_utils/archive.c:86 file_ops.c:417
 #, c-format
 msgid "could not stat file \"%s\": %m"
 msgstr "kunde inte göra stat() på fil \"%s\": %m"
 
-<<<<<<< HEAD
-#: ../../common/file_utils.c:130 ../../common/file_utils.c:227
-=======
 #: ../../common/file_utils.c:133 ../../common/file_utils.c:243
->>>>>>> 3d6a8289
 #: ../../fe_utils/option_utils.c:99
 #, c-format
 msgid "this build does not support sync method \"%s\""
 msgstr "detta bygge stöder inte synkmetod \"%s\""
 
-<<<<<<< HEAD
-#: ../../common/file_utils.c:151 ../../common/file_utils.c:281 file_ops.c:388
-=======
 #: ../../common/file_utils.c:156 ../../common/file_utils.c:304 file_ops.c:388
->>>>>>> 3d6a8289
 #, c-format
 msgid "could not open directory \"%s\": %m"
 msgstr "kunde inte öppna katalog \"%s\": %m"
 
-<<<<<<< HEAD
-#: ../../common/file_utils.c:169 ../../common/file_utils.c:315 file_ops.c:462
-=======
 #: ../../common/file_utils.c:174 ../../common/file_utils.c:338 file_ops.c:462
->>>>>>> 3d6a8289
 #, c-format
 msgid "could not read directory \"%s\": %m"
 msgstr "kunde inte läsa katalog \"%s\": %m"
 
-<<<<<<< HEAD
-#: ../../common/file_utils.c:498
-=======
 #: ../../common/file_utils.c:520
->>>>>>> 3d6a8289
 #, c-format
 msgid "could not rename file \"%s\" to \"%s\": %m"
 msgstr "kunde inte döpa om fil \"%s\" till \"%s\": %m"
@@ -277,17 +217,6 @@
 #, c-format
 msgid "unrecognized sync method: %s"
 msgstr "okänd synkmetod: %s"
-<<<<<<< HEAD
-
-#: ../../fe_utils/recovery_gen.c:39 ../../fe_utils/recovery_gen.c:50
-#: ../../fe_utils/recovery_gen.c:89 ../../fe_utils/recovery_gen.c:109
-#: ../../fe_utils/recovery_gen.c:168
-#, c-format
-msgid "out of memory"
-msgstr "slut på minne"
-
-#: ../../fe_utils/recovery_gen.c:143
-=======
 
 #: ../../fe_utils/recovery_gen.c:40 ../../fe_utils/recovery_gen.c:51
 #: ../../fe_utils/recovery_gen.c:90 ../../fe_utils/recovery_gen.c:110
@@ -297,39 +226,26 @@
 msgstr "slut på minne"
 
 #: ../../fe_utils/recovery_gen.c:144
->>>>>>> 3d6a8289
 #, c-format
 msgid "could not write to file \"%s\": %m"
 msgstr "kunde inte skriva till fil \"%s\": %m"
 
-<<<<<<< HEAD
-#: ../../fe_utils/recovery_gen.c:152
-=======
 #: ../../fe_utils/recovery_gen.c:153
->>>>>>> 3d6a8289
 #, c-format
 msgid "could not create file \"%s\": %m"
 msgstr "kunde inte skapa fil \"%s\": %m"
 
-<<<<<<< HEAD
-#: ../../fe_utils/string_utils.c:434
-=======
 #: ../../fe_utils/recovery_gen.c:215 pg_rewind.c:311
 #, c-format
 msgid "%s"
 msgstr "%s"
 
 #: ../../fe_utils/string_utils.c:587
->>>>>>> 3d6a8289
 #, c-format
 msgid "shell command argument contains a newline or carriage return: \"%s\"\n"
 msgstr "shell-kommandots argument innehåller nyrad eller vagnretur: \"%s\"\n"
 
-<<<<<<< HEAD
-#: ../../fe_utils/string_utils.c:607
-=======
 #: ../../fe_utils/string_utils.c:760
->>>>>>> 3d6a8289
 #, c-format
 msgid "database name contains a newline or carriage return: \"%s\"\n"
 msgstr "databasnamnet innehåller nyrad eller vagnretur: \"%s\"\n"
@@ -409,236 +325,152 @@
 msgid "could not close directory \"%s\": %m"
 msgstr "kunde inte stänga katalog \"%s\": %m"
 
-<<<<<<< HEAD
-#: filemap.c:235
-=======
 #: filemap.c:298
->>>>>>> 3d6a8289
 #, c-format
 msgid "data file \"%s\" in source is not a regular file"
 msgstr "datafil \"%s\" i källan är inte en vanlig fil"
 
-<<<<<<< HEAD
-#: filemap.c:240 filemap.c:273
-=======
 #: filemap.c:303 filemap.c:336
->>>>>>> 3d6a8289
 #, c-format
 msgid "duplicate source file \"%s\""
 msgstr "duplicerad källflagga \"%s\""
 
-<<<<<<< HEAD
-#: filemap.c:328
-=======
 #: filemap.c:391
->>>>>>> 3d6a8289
 #, c-format
 msgid "unexpected page modification for non-regular file \"%s\""
 msgstr "oväntad sidmodifiering för icke-regulär fil \"%s\""
 
-<<<<<<< HEAD
-#: filemap.c:682 filemap.c:776
-=======
 #: filemap.c:744 filemap.c:846
->>>>>>> 3d6a8289
 #, c-format
 msgid "unknown file type for \"%s\""
 msgstr "okänd filtyp på \"%s\""
 
-<<<<<<< HEAD
-#: filemap.c:709
-=======
 #: filemap.c:779
->>>>>>> 3d6a8289
 #, c-format
 msgid "file \"%s\" is of different type in source and target"
 msgstr "filen \"%s\" har olika typ i källa och mål"
 
-<<<<<<< HEAD
-#: filemap.c:781
-=======
 #: filemap.c:851
->>>>>>> 3d6a8289
 #, c-format
 msgid "could not decide what to do with file \"%s\""
 msgstr "kunde inte bestämma vad som skulle göras med filen \"%s\""
 
-#: libpq_source.c:131
+#: libpq_source.c:130
 #, c-format
 msgid "could not clear \"search_path\": %s"
 msgstr "kunde inte nollställa \"search_path\": %s"
 
-#: libpq_source.c:142
+#: libpq_source.c:141
 #, c-format
 msgid "\"full_page_writes\" must be enabled in the source server"
 msgstr "\"full_page_writes\" måste vara påslagen i källservern"
 
-#: libpq_source.c:153
+#: libpq_source.c:152
 #, c-format
 msgid "could not prepare statement to fetch file contents: %s"
 msgstr "kunde inte förbereda satsen för att hämta filinnehåll: %s"
 
-#: libpq_source.c:172
+#: libpq_source.c:171
 #, c-format
 msgid "error running query (%s) on source server: %s"
 msgstr "fel vid körande av fråga (%s) på källserver: %s"
 
-#: libpq_source.c:177
+#: libpq_source.c:176
 #, c-format
 msgid "unexpected result set from query"
 msgstr "oväntad resultatmängd från fråga"
 
-#: libpq_source.c:199
+#: libpq_source.c:198
 #, c-format
 msgid "error running query (%s) in source server: %s"
 msgstr "fel vid körande av fråga (%s) i källserver: %s"
 
-#: libpq_source.c:220
+#: libpq_source.c:219
 #, c-format
 msgid "unrecognized result \"%s\" for current WAL insert location"
 msgstr "oväntat resultat \"%s\" för nuvarande WAL-insättningsposition"
 
-#: libpq_source.c:271
+#: libpq_source.c:270
 #, c-format
 msgid "could not fetch file list: %s"
 msgstr "kunde inte hämta fillista: %s"
 
-#: libpq_source.c:276
+#: libpq_source.c:275
 #, c-format
 msgid "unexpected result set while fetching file list"
 msgstr "oväntad resultatmängd vid hämtning av fillista"
 
-<<<<<<< HEAD
-#: libpq_source.c:477
-=======
 #: libpq_source.c:476
->>>>>>> 3d6a8289
 #, c-format
 msgid "could not send query: %s"
 msgstr "kunde inte skicka fråga: %s"
 
-<<<<<<< HEAD
-#: libpq_source.c:480
-=======
 #: libpq_source.c:479
->>>>>>> 3d6a8289
 #, c-format
 msgid "could not set libpq connection to single row mode"
 msgstr "kunde inte sätta libpq-anslutning till enradsläge"
 
-<<<<<<< HEAD
-#: libpq_source.c:510
-=======
 #: libpq_source.c:509
->>>>>>> 3d6a8289
 #, c-format
 msgid "unexpected result while fetching remote files: %s"
 msgstr "oväntat resultat vid hämtning av extern fil: %s"
 
-<<<<<<< HEAD
-#: libpq_source.c:515
-=======
 #: libpq_source.c:514
->>>>>>> 3d6a8289
 #, c-format
 msgid "received more data chunks than requested"
 msgstr "tog emot fler datastycken än efterfrågat"
 
-<<<<<<< HEAD
-#: libpq_source.c:519
-=======
 #: libpq_source.c:518
->>>>>>> 3d6a8289
 #, c-format
 msgid "unexpected result set size while fetching remote files"
 msgstr "oväntad resultatmängdstorlek vid hämtning av externa filer"
 
-<<<<<<< HEAD
-#: libpq_source.c:525
-=======
 #: libpq_source.c:524
->>>>>>> 3d6a8289
 #, c-format
 msgid "unexpected data types in result set while fetching remote files: %u %u %u"
 msgstr "oväntade datayper i resultatmängd vid hämtning av externa filer: %u %u %u"
 
-<<<<<<< HEAD
-#: libpq_source.c:533
-=======
 #: libpq_source.c:532
->>>>>>> 3d6a8289
 #, c-format
 msgid "unexpected result format while fetching remote files"
 msgstr "oväntat resultatformat vid hämtning av externa filer"
 
-<<<<<<< HEAD
-#: libpq_source.c:539
-=======
 #: libpq_source.c:538
->>>>>>> 3d6a8289
 #, c-format
 msgid "unexpected null values in result while fetching remote files"
 msgstr "oväntade null-värden i resultat vid hämtning av externa filer"
 
-<<<<<<< HEAD
-#: libpq_source.c:543
-=======
 #: libpq_source.c:542
->>>>>>> 3d6a8289
 #, c-format
 msgid "unexpected result length while fetching remote files"
 msgstr "oväntad resultatlängd vid hämtning av externa filer"
 
-<<<<<<< HEAD
-#: libpq_source.c:576
-=======
 #: libpq_source.c:575
->>>>>>> 3d6a8289
 #, c-format
 msgid "received data for file \"%s\", when requested for \"%s\""
 msgstr "fick data för filen \"%s\", men efterfrågade för \"%s\""
 
-<<<<<<< HEAD
-#: libpq_source.c:580
-=======
 #: libpq_source.c:579
->>>>>>> 3d6a8289
 #, c-format
 msgid "received data at offset %<PRId64> of file \"%s\", when requested for offset %lld"
 msgstr "fick data från offset %<PRId64> i fil \"%s\", men efterfrågade offset %lld"
 
-<<<<<<< HEAD
-#: libpq_source.c:592
-=======
 #: libpq_source.c:591
->>>>>>> 3d6a8289
 #, c-format
 msgid "received more than requested for file \"%s\""
 msgstr "tog emot mer än efterfrågat för filen \"%s\""
 
-<<<<<<< HEAD
-#: libpq_source.c:605
-=======
 #: libpq_source.c:604
->>>>>>> 3d6a8289
 #, c-format
 msgid "unexpected number of data chunks received"
 msgstr "oväntat antal datastycken togs emot"
 
-<<<<<<< HEAD
-#: libpq_source.c:648
-=======
 #: libpq_source.c:647
->>>>>>> 3d6a8289
 #, c-format
 msgid "could not fetch remote file \"%s\": %s"
 msgstr "kunde inte hämta extern fil \"%s\": %s"
 
-<<<<<<< HEAD
-#: libpq_source.c:653
-=======
 #: libpq_source.c:652
->>>>>>> 3d6a8289
 #, c-format
 msgid "unexpected result set while fetching remote file \"%s\""
 msgstr "oväntat resultatmängd vid hämtning av extern fil \"%s\""
@@ -653,11 +485,7 @@
 msgid "size of source file \"%s\" changed concurrently: %d bytes expected, %d copied"
 msgstr "storleken på källfilen \"%s\" ändrades under körning: %d byte förväntades, %d kopierades"
 
-<<<<<<< HEAD
-#: local_source.c:146
-=======
 #: local_source.c:144
->>>>>>> 3d6a8289
 #, c-format
 msgid "could not seek in source file: %m"
 msgstr "kunde inte söka i källfil: %m"
@@ -878,14 +706,6 @@
 msgid "could not read permissions of directory \"%s\": %m"
 msgstr "kunde inte läsa rättigheter på katalog \"%s\": %m"
 
-<<<<<<< HEAD
-#: pg_rewind.c:311
-#, c-format
-msgid "%s"
-msgstr "%s"
-
-=======
->>>>>>> 3d6a8289
 #: pg_rewind.c:314
 #, c-format
 msgid "connected to server"
@@ -906,280 +726,154 @@
 msgid "no rewind required"
 msgstr "ingen rewind krävs"
 
-<<<<<<< HEAD
-#: pg_rewind.c:460
-=======
 #: pg_rewind.c:464
->>>>>>> 3d6a8289
 #, c-format
 msgid "rewinding from last common checkpoint at %X/%X on timeline %u"
 msgstr "rewind från senaste gemensamma checkpoint vid %X/%X på tidslinje %u"
 
-<<<<<<< HEAD
-#: pg_rewind.c:470
-=======
 #: pg_rewind.c:474
->>>>>>> 3d6a8289
 #, c-format
 msgid "reading source file list"
 msgstr "läser källfillista"
 
-<<<<<<< HEAD
-#: pg_rewind.c:474
-=======
 #: pg_rewind.c:478
->>>>>>> 3d6a8289
 #, c-format
 msgid "reading target file list"
 msgstr "läser målfillista"
 
-<<<<<<< HEAD
-#: pg_rewind.c:483
-=======
 #: pg_rewind.c:487
->>>>>>> 3d6a8289
 #, c-format
 msgid "reading WAL in target"
 msgstr "läser WAL i målet"
 
-<<<<<<< HEAD
-#: pg_rewind.c:504
-=======
 #: pg_rewind.c:508
->>>>>>> 3d6a8289
 #, c-format
 msgid "need to copy %lu MB (total source directory size is %lu MB)"
 msgstr "behöver kopiera %lu MB (total källkatalogstorlek är %lu MB)"
 
-<<<<<<< HEAD
-#: pg_rewind.c:522
-=======
 #: pg_rewind.c:526
->>>>>>> 3d6a8289
 #, c-format
 msgid "syncing target data directory"
 msgstr "synkar måldatakatalog"
 
-<<<<<<< HEAD
-#: pg_rewind.c:538
-=======
 #: pg_rewind.c:543
->>>>>>> 3d6a8289
 #, c-format
 msgid "Done!"
 msgstr "Klar!"
 
-<<<<<<< HEAD
-#: pg_rewind.c:618
-=======
 #: pg_rewind.c:623
->>>>>>> 3d6a8289
 #, c-format
 msgid "no action decided for file \"%s\""
 msgstr "ingen åtgärd beslutades för filen \"%s\""
 
-<<<<<<< HEAD
-#: pg_rewind.c:650
-=======
 #: pg_rewind.c:655
->>>>>>> 3d6a8289
 #, c-format
 msgid "source system was modified while pg_rewind was running"
 msgstr "källsystemet ändrades samtidigt som pg_rewind kördes"
 
-<<<<<<< HEAD
-#: pg_rewind.c:654
-=======
 #: pg_rewind.c:659
->>>>>>> 3d6a8289
 #, c-format
 msgid "creating backup label and updating control file"
 msgstr "skapar backupetikett och uppdaterar kontrollfil"
 
-<<<<<<< HEAD
-#: pg_rewind.c:704
-=======
 #: pg_rewind.c:709
->>>>>>> 3d6a8289
 #, c-format
 msgid "source system was in unexpected state at end of rewind"
 msgstr "källsystemet var i ett oväntat tillstånd vid slutet av återspolningen"
 
-<<<<<<< HEAD
-#: pg_rewind.c:736
-=======
 #: pg_rewind.c:741
->>>>>>> 3d6a8289
 #, c-format
 msgid "source and target clusters are from different systems"
 msgstr "källa och målkluster är från olika system"
 
-<<<<<<< HEAD
-#: pg_rewind.c:744
-=======
 #: pg_rewind.c:749
->>>>>>> 3d6a8289
 #, c-format
 msgid "clusters are not compatible with this version of pg_rewind"
 msgstr "klustren är inte kompatibla med denna version av pg_rewind"
 
-<<<<<<< HEAD
-#: pg_rewind.c:754
-=======
 #: pg_rewind.c:759
->>>>>>> 3d6a8289
 #, c-format
 msgid "target server needs to use either data checksums or \"wal_log_hints = on\""
 msgstr "målservern behöver använda antingen datachecksums eller \"wal_log_hints = on\""
 
-<<<<<<< HEAD
-#: pg_rewind.c:765
-=======
 #: pg_rewind.c:770
->>>>>>> 3d6a8289
 #, c-format
 msgid "target server must be shut down cleanly"
 msgstr "målserver måste stängas ner utan fel"
 
-<<<<<<< HEAD
-#: pg_rewind.c:775
-=======
 #: pg_rewind.c:780
->>>>>>> 3d6a8289
 #, c-format
 msgid "source data directory must be shut down cleanly"
 msgstr "måldatakatalog måste stängas ner utan fel"
 
-<<<<<<< HEAD
-#: pg_rewind.c:822
-=======
 #: pg_rewind.c:827
->>>>>>> 3d6a8289
 #, c-format
 msgid "%*s/%s kB (%d%%) copied"
 msgstr "%*s/%s kB (%d%%) kopierad"
 
-<<<<<<< HEAD
-#: pg_rewind.c:948
-=======
 #: pg_rewind.c:953
->>>>>>> 3d6a8289
 #, c-format
 msgid "could not find common ancestor of the source and target cluster's timelines"
 msgstr "kunde inte finna en gemensam anfader av källa och målklusterets tidslinjer"
 
-<<<<<<< HEAD
-#: pg_rewind.c:989
-=======
 #: pg_rewind.c:994
->>>>>>> 3d6a8289
 #, c-format
 msgid "backup label buffer too small"
 msgstr "backupetikett-buffer för liten"
 
-<<<<<<< HEAD
-#: pg_rewind.c:1012
-=======
 #: pg_rewind.c:1017
->>>>>>> 3d6a8289
 #, c-format
 msgid "unexpected control file CRC"
 msgstr "oväntad kontrollfil-CRC"
 
-<<<<<<< HEAD
-#: pg_rewind.c:1024
-=======
 #: pg_rewind.c:1029
->>>>>>> 3d6a8289
 #, c-format
 msgid "unexpected control file size %d, expected %d"
 msgstr "oväntad kontrollfilstorlek %d, förväntade %d"
 
-<<<<<<< HEAD
-#: pg_rewind.c:1034
+#: pg_rewind.c:1039
 #, c-format
 msgid "invalid WAL segment size in control file (%d byte)"
 msgid_plural "invalid WAL segment size in control file (%d bytes)"
 msgstr[0] "ogiltigt WAL-segmentstorlek i kontrollfil (%d byte)"
 msgstr[1] "ogiltigt WAL-segmentstorlek i kontrollfil (%d byte)"
 
-#: pg_rewind.c:1038
+#: pg_rewind.c:1043
 #, c-format
 msgid "The WAL segment size must be a power of two between 1 MB and 1 GB."
 msgstr "WAL-segmentstorleken måste vara en tvåpotens mellan 1 MB och 1 GB."
 
-#: pg_rewind.c:1075 pg_rewind.c:1143
-=======
-#: pg_rewind.c:1039
-#, c-format
-msgid "invalid WAL segment size in control file (%d byte)"
-msgid_plural "invalid WAL segment size in control file (%d bytes)"
-msgstr[0] "ogiltigt WAL-segmentstorlek i kontrollfil (%d byte)"
-msgstr[1] "ogiltigt WAL-segmentstorlek i kontrollfil (%d byte)"
-
-#: pg_rewind.c:1043
-#, c-format
-msgid "The WAL segment size must be a power of two between 1 MB and 1 GB."
-msgstr "WAL-segmentstorleken måste vara en tvåpotens mellan 1 MB och 1 GB."
-
 #: pg_rewind.c:1080 pg_rewind.c:1148
->>>>>>> 3d6a8289
 #, c-format
 msgid "program \"%s\" is needed by %s but was not found in the same directory as \"%s\""
 msgstr "programmet \"%s\" behövs av %s men hittades inte i samma katalog som \"%s\""
 
-<<<<<<< HEAD
-#: pg_rewind.c:1078 pg_rewind.c:1146
-=======
 #: pg_rewind.c:1083 pg_rewind.c:1151
->>>>>>> 3d6a8289
 #, c-format
 msgid "program \"%s\" was found by \"%s\" but was not the same version as %s"
 msgstr "programmet \"%s\" hittades av \"%s\" men är inte av samma version som %s"
 
-<<<<<<< HEAD
-#: pg_rewind.c:1107
-#, c-format
-msgid "could not read restore_command from target cluster"
-msgstr "kunde inte läsa restore_command från målklustret"
-
 #: pg_rewind.c:1112
+#, c-format
+msgid "could not read \"restore_command\" from target cluster"
+msgstr "kunde inte läsa \"restore_command\" från målklustret"
+
+#: pg_rewind.c:1117
 #, c-format
 msgid "\"restore_command\" is not set in the target cluster"
 msgstr "\"restore_command\" är inte satt i målklustret"
 
-#: pg_rewind.c:1150
-=======
-#: pg_rewind.c:1112
-#, c-format
-msgid "could not read \"restore_command\" from target cluster"
-msgstr "kunde inte läsa \"restore_command\" från målklustret"
-
-#: pg_rewind.c:1117
-#, c-format
-msgid "\"restore_command\" is not set in the target cluster"
-msgstr "\"restore_command\" är inte satt i målklustret"
-
 #: pg_rewind.c:1155
->>>>>>> 3d6a8289
 #, c-format
 msgid "executing \"%s\" for target server to complete crash recovery"
 msgstr "kör \"%s\" för målservern för att slutföra krashåterställning"
 
-<<<<<<< HEAD
-#: pg_rewind.c:1188
-=======
 #: pg_rewind.c:1193
->>>>>>> 3d6a8289
 #, c-format
 msgid "postgres single-user mode in target cluster failed"
 msgstr "postgres enanvändarläge misslyckades i målklustret"
 
-<<<<<<< HEAD
-#: pg_rewind.c:1189
-=======
 #: pg_rewind.c:1194
->>>>>>> 3d6a8289
 #, c-format
 msgid "Command was: %s"
 msgstr "Kommandot var: %s"
@@ -1219,281 +913,157 @@
 msgid "Timeline IDs must be less than child timeline's ID."
 msgstr "Tidslinje-ID:er måste vara mindre än barnens tidslinje-ID:er."
 
-<<<<<<< HEAD
-#: xlogreader.c:619
-=======
 #: xlogreader.c:620
->>>>>>> 3d6a8289
 #, c-format
 msgid "invalid record offset at %X/%X: expected at least %u, got %u"
 msgstr "ogiltig postlängd vid %X/%X: förväntade minst %u, fick %u"
 
-<<<<<<< HEAD
-#: xlogreader.c:628
-=======
 #: xlogreader.c:629
->>>>>>> 3d6a8289
 #, c-format
 msgid "contrecord is requested by %X/%X"
 msgstr "contrecord är begärd vid %X/%X"
 
-<<<<<<< HEAD
-#: xlogreader.c:669 xlogreader.c:1134
-=======
 #: xlogreader.c:670 xlogreader.c:1135
->>>>>>> 3d6a8289
 #, c-format
 msgid "invalid record length at %X/%X: expected at least %u, got %u"
 msgstr "ogiltig postlängd vid %X/%X: förväntade minst %u, fick %u"
 
-<<<<<<< HEAD
-#: xlogreader.c:758
-=======
 #: xlogreader.c:759
->>>>>>> 3d6a8289
 #, c-format
 msgid "there is no contrecord flag at %X/%X"
 msgstr "det finns ingen contrecord-flagga vid %X/%X"
 
-<<<<<<< HEAD
-#: xlogreader.c:771
-=======
 #: xlogreader.c:772
->>>>>>> 3d6a8289
 #, c-format
 msgid "invalid contrecord length %u (expected %lld) at %X/%X"
 msgstr "ogiltig contrecord-längd %u (förväntade %lld) vid %X/%X"
 
-<<<<<<< HEAD
-#: xlogreader.c:1142
-=======
 #: xlogreader.c:1143
->>>>>>> 3d6a8289
 #, c-format
 msgid "invalid resource manager ID %u at %X/%X"
 msgstr "ogiltigt resurshanterar-ID %u vid %X/%X"
 
-<<<<<<< HEAD
-#: xlogreader.c:1155 xlogreader.c:1171
-=======
 #: xlogreader.c:1156 xlogreader.c:1172
->>>>>>> 3d6a8289
 #, c-format
 msgid "record with incorrect prev-link %X/%X at %X/%X"
 msgstr "post med inkorrekt prev-link %X/%X vid %X/%X"
 
-<<<<<<< HEAD
-#: xlogreader.c:1209
-=======
 #: xlogreader.c:1210
->>>>>>> 3d6a8289
 #, c-format
 msgid "incorrect resource manager data checksum in record at %X/%X"
 msgstr "felaktig resurshanterardatakontrollsumma i post vid %X/%X"
 
-<<<<<<< HEAD
-#: xlogreader.c:1243
-=======
 #: xlogreader.c:1244
->>>>>>> 3d6a8289
 #, c-format
 msgid "invalid magic number %04X in WAL segment %s, LSN %X/%X, offset %u"
 msgstr "felaktigt magiskt nummer %04X i WAL-segment %s, LSN %X/%X, offset %u"
 
-<<<<<<< HEAD
-#: xlogreader.c:1258 xlogreader.c:1300
-=======
 #: xlogreader.c:1259 xlogreader.c:1301
->>>>>>> 3d6a8289
 #, c-format
 msgid "invalid info bits %04X in WAL segment %s, LSN %X/%X, offset %u"
 msgstr "ogiltiga infobitar %04X i WAL-segment %s, LSN %X/%X, offset %u"
 
-<<<<<<< HEAD
-#: xlogreader.c:1274
-=======
 #: xlogreader.c:1275
->>>>>>> 3d6a8289
 #, c-format
 msgid "WAL file is from different database system: WAL file database system identifier is %<PRIu64>, pg_control database system identifier is %<PRIu64>"
 msgstr "WAL-fil är från ett annat databassystem: WAL-filens databassystemidentifierare är %<PRIu64>, pg_control databassystemidentifierare är %<PRIu64>"
 
-<<<<<<< HEAD
-#: xlogreader.c:1282
-=======
 #: xlogreader.c:1283
->>>>>>> 3d6a8289
 #, c-format
 msgid "WAL file is from different database system: incorrect segment size in page header"
 msgstr "WAL-fil är från ett annat databassystem: inkorrekt segmentstorlek i sidhuvud"
 
-<<<<<<< HEAD
-#: xlogreader.c:1288
-=======
 #: xlogreader.c:1289
->>>>>>> 3d6a8289
 #, c-format
 msgid "WAL file is from different database system: incorrect XLOG_BLCKSZ in page header"
 msgstr "WAL-fil är från ett annat databassystem: inkorrekt XLOG_BLCKSZ i sidhuvud"
 
-<<<<<<< HEAD
-#: xlogreader.c:1320
-=======
 #: xlogreader.c:1321
->>>>>>> 3d6a8289
 #, c-format
 msgid "unexpected pageaddr %X/%X in WAL segment %s, LSN %X/%X, offset %u"
 msgstr "oväntad sidadress %X/%X i WAL-segment %s, LSN %X/%X, offset %u"
 
-<<<<<<< HEAD
-#: xlogreader.c:1346
-=======
 #: xlogreader.c:1347
->>>>>>> 3d6a8289
 #, c-format
 msgid "out-of-sequence timeline ID %u (after %u) in WAL segment %s, LSN %X/%X, offset %u"
 msgstr "ej-i-sekvens för tidslinje-ID %u (efter %u) i WAL-segment %s, LSN %X/%X, offset %u"
 
-<<<<<<< HEAD
-#: xlogreader.c:1749
-=======
 #: xlogreader.c:1759
->>>>>>> 3d6a8289
 #, c-format
 msgid "out-of-order block_id %u at %X/%X"
 msgstr "ej-i-sekvens block_id %u vid %X/%X"
 
-<<<<<<< HEAD
-#: xlogreader.c:1773
-=======
 #: xlogreader.c:1783
->>>>>>> 3d6a8289
 #, c-format
 msgid "BKPBLOCK_HAS_DATA set, but no data included at %X/%X"
 msgstr "BKPBLOCK_HAS_DATA är satt men ingen data inkluderad vid %X/%X"
 
-<<<<<<< HEAD
-#: xlogreader.c:1780
-=======
 #: xlogreader.c:1790
->>>>>>> 3d6a8289
 #, c-format
 msgid "BKPBLOCK_HAS_DATA not set, but data length is %u at %X/%X"
 msgstr "BKPBLOCK_HAS_DATA är ej satt men datalängden är %u vid %X/%X"
 
-<<<<<<< HEAD
-#: xlogreader.c:1816
-=======
 #: xlogreader.c:1826
->>>>>>> 3d6a8289
 #, c-format
 msgid "BKPIMAGE_HAS_HOLE set, but hole offset %u length %u block image length %u at %X/%X"
 msgstr "BKPIMAGE_HAS_HOLE är satt men håloffset %u längd %u blockavbildlängd %u vid %X/%X"
 
-<<<<<<< HEAD
-#: xlogreader.c:1832
-=======
 #: xlogreader.c:1842
->>>>>>> 3d6a8289
 #, c-format
 msgid "BKPIMAGE_HAS_HOLE not set, but hole offset %u length %u at %X/%X"
 msgstr "BKPIMAGE_HAS_HOLE är inte satt men håloffset %u längd %u vid %X/%X"
 
-<<<<<<< HEAD
-#: xlogreader.c:1846
-=======
 #: xlogreader.c:1856
->>>>>>> 3d6a8289
 #, c-format
 msgid "BKPIMAGE_COMPRESSED set, but block image length %u at %X/%X"
 msgstr "BKPIMAGE_COMPRESSED är satt men blockavbildlängd %u vid %X/%X"
 
-<<<<<<< HEAD
-#: xlogreader.c:1861
-=======
 #: xlogreader.c:1871
->>>>>>> 3d6a8289
 #, c-format
 msgid "neither BKPIMAGE_HAS_HOLE nor BKPIMAGE_COMPRESSED set, but block image length is %u at %X/%X"
 msgstr "varken BKPIMAGE_HAS_HOLE eller BKPIMAGE_COMPRESSED är satt men blockavbildlängd är %u vid %X/%X"
 
-<<<<<<< HEAD
-#: xlogreader.c:1877
-=======
 #: xlogreader.c:1887
->>>>>>> 3d6a8289
 #, c-format
 msgid "BKPBLOCK_SAME_REL set but no previous rel at %X/%X"
 msgstr "BKPBLOCK_SAME_REL är satt men ingen tidigare rel vid %X/%X"
 
-<<<<<<< HEAD
-#: xlogreader.c:1889
-=======
 #: xlogreader.c:1899
->>>>>>> 3d6a8289
 #, c-format
 msgid "invalid block_id %u at %X/%X"
 msgstr "ogiltig block_id %u vid %X/%X"
 
-<<<<<<< HEAD
-#: xlogreader.c:1956
-=======
 #: xlogreader.c:1966
->>>>>>> 3d6a8289
 #, c-format
 msgid "record with invalid length at %X/%X"
 msgstr "post med ogiltig längd vid %X/%X"
 
-<<<<<<< HEAD
-#: xlogreader.c:1982
-=======
 #: xlogreader.c:1992
->>>>>>> 3d6a8289
 #, c-format
 msgid "could not locate backup block with ID %d in WAL record"
 msgstr "kunde inte hitta backup-block med ID %d i WAL-post"
 
-<<<<<<< HEAD
-#: xlogreader.c:2066
-=======
 #: xlogreader.c:2076
->>>>>>> 3d6a8289
 #, c-format
 msgid "could not restore image at %X/%X with invalid block %d specified"
 msgstr "kunde inte återställa avbild vid %X/%X med ogiltigt block %d angivet"
 
-<<<<<<< HEAD
-#: xlogreader.c:2073
-=======
 #: xlogreader.c:2083
->>>>>>> 3d6a8289
 #, c-format
 msgid "could not restore image at %X/%X with invalid state, block %d"
 msgstr "kunde inte återställa avbild vid %X/%X med ogiltigt state, block %d"
 
-<<<<<<< HEAD
-#: xlogreader.c:2100 xlogreader.c:2117
-=======
 #: xlogreader.c:2110 xlogreader.c:2127
->>>>>>> 3d6a8289
 #, c-format
 msgid "could not restore image at %X/%X compressed with %s not supported by build, block %d"
 msgstr "kunde inte återställa avbild vid %X/%X, komprimerad med %s stöds inte av bygget, block %d"
 
-<<<<<<< HEAD
-#: xlogreader.c:2126
-=======
 #: xlogreader.c:2136
->>>>>>> 3d6a8289
 #, c-format
 msgid "could not restore image at %X/%X compressed with unknown method, block %d"
 msgstr "kunde inte återställa avbild vid %X/%X, komprimerad med okänd metod, block %d"
 
-<<<<<<< HEAD
-#: xlogreader.c:2134
-=======
 #: xlogreader.c:2144
->>>>>>> 3d6a8289
 #, c-format
 msgid "could not decompress image at %X/%X, block %d"
 msgstr "kunde inte packa upp avbild vid %X/%X, block %d"
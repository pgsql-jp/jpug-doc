--- conflicted
+++ resolved
@@ -1163,20 +1163,17 @@
      careful aging management, storage cleanup, and wraparound handling.
      There is a separate storage area which holds the list of members in
      each multixact, which also uses a 32-bit counter and which must also
-<<<<<<< HEAD
      be managed.  The system function
      <function>pg_get_multixact_members()</function> described in
      <xref linkend="functions-pg-snapshot"/> can be used to examine the
      transaction IDs associated with a multixact ID.
-=======
-     be managed.
--->
-<firstterm>マルチトランザクションID</firstterm>は複数のトランザクションによる行ロックをサポートするのに使われます。
+-->
+《マッチ度[76.733977]》<firstterm>マルチトランザクションID</firstterm>は複数のトランザクションによる行ロックをサポートするのに使われます。
 タプルヘッダにはロック情報を格納するために限られた容量しかありませんので、二つ以上のトランザクションが同時に行をロックする時には必ず、その情報は<quote>マルチプル（訳注:複数の）トランザクションID</quote>、略してマルチトランザクションID、にエンコードされます。
 あるマルチトランザクションIDにどのトランザクションIDが含まれているかという情報は<filename>pg_multixact</filename>サブディレクトリに別に格納されており、マルチトランザクションIDのみがタプルヘッダの<structfield>xmax</structfield>フィールドに現れます。
 トランザクションIDと同様に、マルチトランザクションIDは32ビットカウンタと対応する記憶領域として実装されており、どちらも注意深い年代管理や記憶領域の整理、周回の取り扱いが必要です。
 各マルチトランザクションにはメンバの一覧を保持する独立した記憶領域があり、そこでも32ビットカウンタを使っているので同じように管理しなければなりません。
->>>>>>> cf849a6c
+《機械翻訳》«<firstterm>Multixact IDs</firstterm> are used to support row locking by multiple transactions. Since there is only limited space in a tuple header to store lock information, that information is encoded as a <quote>multiple transaction ID</quote>, or multixact ID for short, whenever there is more than one transaction concurrently locking a row. Information about which transaction IDs are included in any particular multixact ID is stored separately in the <filename>pg_multixact</filename> subdirectory, and only the multixact ID appears in the <structfield>xmax</structfield> field in the tuple header. Like transaction IDs, multixact IDs are implemented as a 32-bit counter and corresponding storage, all of which requires careful aging management, storage cleanup, and wraparound handling. There is a separate storage area which holds the list of members in each multixact, which also uses a 32-bit counter and which must also be managed. The system function <function>pg_get_multixact_members()</function> described in <xref linkend="functions-pg-snapshot"/> can be used to examine the transaction IDs associated with a multixact ID.»
     </para>
 
     <para>

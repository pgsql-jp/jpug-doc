<!--
doc/src/sgml/ref/ecpg-ref.sgml
PostgreSQL documentation
-->

<refentry id="app-ecpg">
 <indexterm zone="app-ecpg">
  <primary>ecpg</primary>
 </indexterm>

 <refmeta>
  <refentrytitle><application>ecpg</application></refentrytitle>
  <manvolnum>1</manvolnum>
<!--
  <refmiscinfo>Application</refmiscinfo>
-->
<refmiscinfo>アプリケーション</refmiscinfo>
 </refmeta>

 <refnamediv>
  <refname><application>ecpg</application></refname>
<!--
  <refpurpose>embedded SQL C preprocessor</refpurpose>
-->
<refpurpose>埋め込みSQL用Cプリプロセッサ</refpurpose>
 </refnamediv>

 <refsynopsisdiv>
  <cmdsynopsis>
   <command>ecpg</command>
   <arg choice="opt" rep="repeat"><replaceable>option</replaceable></arg>
   <arg choice="plain" rep="repeat"><replaceable>file</replaceable></arg>
  </cmdsynopsis>
 </refsynopsisdiv>


 <refsect1 id="app-ecpg-description">
<!--
  <title>Description</title>
-->
  <title>説明</title>

  <para>
<!--
   <command>ecpg</command> is the embedded SQL preprocessor for C
   programs.  It converts C programs with embedded SQL statements to
   normal C code by replacing the SQL invocations with special
   function calls.  The output files can then be processed with any C
   compiler tool chain.
-->
<command>ecpg</command>は、Cプログラム用の埋め込みSQLプリプロセッサです。
SQL呼び出しを特別な関数呼び出しに置き換えることによって、埋め込みSQL文を含むCプログラムを、通常のCコードに変換します。
これにより、出力ファイルは、任意のCコンパイラツールを使用して処理することができます。
  </para>

  <para>
<!--
   <command>ecpg</command> will convert each input file given on the
   command line to the corresponding C output file.  If an input file
   name does not have any extension, <filename>.pgc</filename> is
   assumed.  The file's extension will be replaced
   by <filename>.c</filename> to construct the output file name.
   But the output file name can be overridden using the
   <option>-o</option> option.
-->
<command>ecpg</command>は、コマンドラインで指定される各入力ファイルを対応するCの出力ファイルに変換します。
入力ファイル名に拡張子がなければ、<filename>.pgc</filename>を仮定します。
出力ファイル名を構成するために、拡張子が<filename>.c</filename>に置き換えられます。
しかし、出力ファイル名は<option>-o</option>オプションによって指定でき、こちらが優先します。
  </para>

  <para>
<!--
   If an input file name is just <literal>-</literal>,
   <command>ecpg</command> reads the program from standard input
   (and writes to standard output, unless that is overridden
   with <option>-o</option>).
-->
入力ファイルが<literal>-</literal>だけであれば、<command>ecpg</command>はプログラムを標準入力から読み込み(<option>-o</option>で上書きされていなければ、標準出力へ書き出し)ます。
  </para>

  <para>
<!--
   This reference page does not describe the embedded SQL language.
   See <xref linkend="ecpg"/> for more information on that topic.
-->
このマニュアルページでは埋め込みSQL言語については説明しません。
<xref linkend="ecpg"/>を参照してください。
  </para>
 </refsect1>


 <refsect1>
<!--
  <title>Options</title>
-->
  <title>オプション</title>

  <para>
<!--
   <command>ecpg</command> accepts the following command-line
   arguments:
-->
   <command>ecpg</command>は、以下のコマンドライン引数を受け付けます。

   <variablelist>
    <varlistentry>
     <term><option>-c</option></term>
     <listitem>
      <para>
<!--
       Automatically generate certain C code from SQL code.  Currently, this
       works for <literal>EXEC SQL TYPE</literal>.
-->
SQLコードから有効なCコードを自動的に生成します。
現在、このオプションは<literal>EXEC SQL TYPE</literal>に対して使用できます。
      </para>
     </listitem>
    </varlistentry>

    <varlistentry>
     <term><option>-C <replaceable>mode</replaceable></option></term>
     <listitem>
      <para>
<!--
       Set a compatibility mode.  <replaceable>mode</replaceable> can
       be <literal>INFORMIX</literal>,
       <literal>INFORMIX_SE</literal>, or <literal>ORACLE</literal>.
-->
互換モードを設定します。
<replaceable>mode</replaceable>は<literal>INFORMIX</literal>、<literal>INFORMIX_SE</literal>、<literal>ORACLE</literal>のどれかを取ることができます。
      </para>
     </listitem>
    </varlistentry>

    <varlistentry>
     <term><option>-D <replaceable>symbol</replaceable>[=<replaceable>value</replaceable>]</option></term>
     <listitem>
      <para>
<<<<<<< HEAD
       Define a preprocessor symbol, equivalently to the <command>EXEC SQL
       DEFINE</command> directive.  If no <replaceable>value</replaceable> is
       specified, the symbol is defined with the value <literal>1</literal>.
=======
<!--
       Define a preprocessor symbol, equivalently to the <command>EXEC SQL
       DEFINE</command> directive.  If no <replaceable>value</replaceable> is
       specified, the symbol is defined with the value <literal>1</literal>.
-->
プリプロセッサシンボルを定義します。これは<command>EXEC SQL DEFINE</command>指示子と同じです。
<replaceable>value</replaceable>が指定されない場合、シンボルは値<literal>1</literal>で定義されます。
>>>>>>> 32de6336
      </para>
     </listitem>
    </varlistentry>

    <varlistentry>
     <term><option>-h</option></term>
     <listitem>
      <para>
<!--
       Process header files.  When this option is specified, the output file
       extension becomes <literal>.h</literal> not <literal>.c</literal>,
       and the default input file extension is <literal>.pgh</literal>
       not <literal>.pgc</literal>.  Also, the <option>-c</option> option is
       forced on.
-->
ヘッダファイルを処理します。
このオプションが指定されると、出力ファイルの拡張子は<literal>.c</literal>ではなく<literal>.h</literal>になり、デフォルトの入力ファイルの拡張子は<literal>.pgc</literal>ではなく<literal>.pgh</literal>になります。
また、<option>-c</option>オプションが強制的に有効になります。
      </para>
     </listitem>
    </varlistentry>

    <varlistentry>
     <term><option>-i</option></term>
     <listitem>
      <para>
<!--
       Parse system include files as well.
-->
同様にシステムインクルードファイルも解析します。
      </para>
     </listitem>
    </varlistentry>

    <varlistentry>
     <term><option>-I <replaceable class="parameter">directory</replaceable></option></term>
     <listitem>
      <para>
<!--
       Specify an additional include path, used to find files included
       via <literal>EXEC SQL INCLUDE</literal>.  Defaults are
       <filename>.</filename> (current directory),
       <filename>/usr/local/include</filename>, the
       <productname>PostgreSQL</productname> include directory which
       is defined at compile time (default:
       <filename>/usr/local/pgsql/include</filename>), and
       <filename>/usr/include</filename>, in that order.
-->
追加のインクルード用パスを指定します。
これは、<literal>EXEC SQL INCLUDE</literal>を使用してインクルードされるファイルを検索する際に使用されます。
デフォルトでは順に、<filename>.</filename>（カレントディレクトリ）、<filename>/usr/local/include</filename>、コンパイル時に定義される<productname>PostgreSQL</productname>のインクルードディレクトリ（デフォルトでは<filename>/usr/local/pgsql/include</filename>）、<filename>/usr/include</filename>です。
      </para>
     </listitem>
    </varlistentry>

    <varlistentry>
     <term><option>-o <replaceable>filename</replaceable></option></term>
     <listitem>
      <para>
<!--
       Specifies that <command>ecpg</command> should write all
       its output to the given <replaceable>filename</replaceable>.
       Write <literal>-o -</literal> to send all output to standard output.
-->
<command>ecpg</command>が全ての出力を<replaceable>filename</replaceable>に書き込むことを指定します。
出力をすべて標準出力に送るには<literal>-o -</literal>と書いてください。
      </para>
     </listitem>
    </varlistentry>

    <varlistentry>
     <term><option>-r <replaceable>option</replaceable></option></term>
     <listitem>
      <para>
<!--
       Selects run-time behavior.  <replaceable>Option</replaceable> can be
       one of the following:
-->
実行時の動作を選択します。
以下のいずれかを<replaceable>option</replaceable>として取ることができます。
       <variablelist>
        <varlistentry>
         <term><option>no_indicator</option></term>
         <listitem>
         <para>
<!--
         Do not use indicators but instead use special values to represent
         null values. Historically there have been databases using this approach.
-->
指示子を使用せずにNULL値を表す特殊な値を使用します。
歴史的にこの方式を使用したデータベースが存在します。
         </para>
         </listitem>
        </varlistentry>
        <varlistentry>
         <term><option>prepare</option></term>
         <listitem>
         <para>
<!--
         Prepare all statements before using them. Libecpg will keep a cache of
         prepared statements and reuse a statement if it gets executed again. If the
         cache runs full, libecpg will free the least used statement.
-->
すべての文を使用する前に準備(プリペア)します。
libecpgはプリペアド文のキャッシュを保持し、再実行される場合に文を再利用します。
キャッシュが満杯になった場合、libecpgは最も使用されていない文を解放します。
         </para>
         </listitem>
        </varlistentry>
        <varlistentry>
         <term><option>questionmarks</option></term>
         <listitem>
         <para>
<!--
         Allow question mark as placeholder for compatibility reasons.
         This used to be the default long ago.
-->
互換性のためにクエスチョンマークをプレースホルダとして許します。
これは大昔にデフォルトでした。
         </para>
         </listitem>
        </varlistentry>
       </variablelist></para>
     </listitem>
    </varlistentry>

    <varlistentry>
     <term><option>-t</option></term>
     <listitem>
      <para>
<!--
       Turn on autocommit of transactions. In this mode, each SQL command is
       automatically committed unless it is inside an explicit
       transaction block. In the default mode, commands are committed
       only when <command>EXEC SQL COMMIT</command> is issued.
-->
トランザクションの自動コミットを有効にします。
このモードでは、各SQLコマンドは明示的なトランザクションブロックの内部にない限り、自動的にコミットされます。
デフォルトのモードでは、<command>EXEC SQL COMMIT</command>が発行された時にのみコマンドがコミットされます。
      </para>
     </listitem>
    </varlistentry>

    <varlistentry>
     <term><option>-v</option></term>
     <listitem>
      <para>
<!--
       Print additional information including the version and the
       "include" path.
-->
バージョンやインクルード用パスなどの補足情報を表示します。
      </para>
     </listitem>
    </varlistentry>

    <varlistentry>
     <term><option>--version</option></term>
     <listitem>
      <para>
<!--
       Print the <application>ecpg</application> version and exit.
-->
<application>ecpg</application>のバージョンを表示し、終了します。
      </para>
     </listitem>
    </varlistentry>

    <varlistentry>
     <term><option>-?</option></term>
     <term><option>--help</option></term>
     <listitem>
      <para>
<!--
       Show help about <application>ecpg</application> command line
       arguments, and exit.
-->
<application>ecpg</application>のコマンドライン引数の使用方法を表示し、終了します。
      </para>
     </listitem>
    </varlistentry>

   </variablelist>
  </para>
 </refsect1>


 <refsect1>
<!--
  <title>Notes</title>
-->
  <title>注釈</title>

  <para>
<!--
   When compiling the preprocessed C code files, the compiler needs to
   be able to find the <application>ECPG</application> header files in the
   <productname>PostgreSQL</productname> include directory.  Therefore, you might
   have to use the <option>-I</option> option when invoking the compiler
   (e.g., <literal>-I/usr/local/pgsql/include</literal>).
-->
前処理されたCコードファイルをコンパイルする際、コンパイラが<productname>PostgreSQL</productname>のインクルードディレクトリ内にある<application>ECPG</application>ヘッダファイルを検索できるようにしなければなりません。
そのため、コンパイラの呼び出し時に、<option>-I</option>オプションを使用しなければならない可能性があります（例：<literal>-I/usr/local/pgsql/include</literal>）。
  </para>

  <para>
<!--
   Programs using C code with embedded SQL have to be linked against
   the <filename>libecpg</filename> library, for example using the
   linker options <literal>-L/usr/local/pgsql/lib -lecpg</literal>.
-->
SQLが埋め込まれたCプログラムには、リンカオプション<literal>-L/usr/local/pgsql/lib -lecpg</literal>を使用するなどして、<filename>libecpg</filename>ライブラリをリンクする必要があります。
  </para>

  <para>
<!--
   The value of either of these directories that is appropriate for
   the installation can be found out using <xref
   linkend="app-pgconfig"/>.
-->
使用するシステムにおいて上記の2つに対応するディレクトリを調べるには、<xref linkend="app-pgconfig"/>を使用します。
  </para>
 </refsect1>


 <refsect1>
<!--
  <title>Examples</title>
-->
  <title>例</title>

  <para>
<!--
   If you have an embedded SQL C source file named
   <filename>prog1.pgc</filename>, you can create an executable
   program using the following sequence of commands:
-->
埋め込みSQLを使用した<filename>prog1.pgc</filename>というCソースファイルがある場合、次のコマンドを順番に実行すれば、実行可能プログラムを作成することができます。
<programlisting>
ecpg prog1.pgc
cc -I/usr/local/pgsql/include -c prog1.c
cc -o prog1 prog1.o -L/usr/local/pgsql/lib -lecpg
</programlisting></para>
 </refsect1>

</refentry><|MERGE_RESOLUTION|>--- conflicted
+++ resolved
@@ -137,19 +137,13 @@
      <term><option>-D <replaceable>symbol</replaceable>[=<replaceable>value</replaceable>]</option></term>
      <listitem>
       <para>
-<<<<<<< HEAD
+<!--
        Define a preprocessor symbol, equivalently to the <command>EXEC SQL
        DEFINE</command> directive.  If no <replaceable>value</replaceable> is
        specified, the symbol is defined with the value <literal>1</literal>.
-=======
-<!--
-       Define a preprocessor symbol, equivalently to the <command>EXEC SQL
-       DEFINE</command> directive.  If no <replaceable>value</replaceable> is
-       specified, the symbol is defined with the value <literal>1</literal>.
 -->
 プリプロセッサシンボルを定義します。これは<command>EXEC SQL DEFINE</command>指示子と同じです。
 <replaceable>value</replaceable>が指定されない場合、シンボルは値<literal>1</literal>で定義されます。
->>>>>>> 32de6336
       </para>
      </listitem>
     </varlistentry>

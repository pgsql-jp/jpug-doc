--- conflicted
+++ resolved
@@ -645,12 +645,6 @@
      </term>
      <listitem>
       <para>
-<<<<<<< HEAD
-<!--
-       <literal>spi_exec_query</literal> executes an SQL command and
-returns the entire row set as a reference to an array of hash
-references.  <emphasis>You should only use this command when you know
-=======
        <function>spi_exec_query</function> executes an SQL command and
 returns the entire row set as a reference to an array of hash references.
 If <replaceable>limit</replaceable> is specified and is greater than zero,
@@ -662,14 +656,9 @@
 
       <para>
 <emphasis>You should only use this command when you know
->>>>>>> 8382864e
 that the result set will be relatively small.</emphasis>  Here is an
 example of a query (<command>SELECT</command> command) with the
 optional maximum number of rows:
--->
-<literal>spi_exec_query</literal>はSQLコマンドを実行し、行セット全体をハッシュへの参照を要素とする配列への参照として返します。
-<emphasis>結果が相対的に小規模であることが分かっている場合にのみこのコマンドを使用してください。</emphasis>
-以下に最大行数オプションを持った問い合わせ（<command>SELECT</command>コマンド）の例を示します。
 
 <programlisting>
 $rv = spi_exec_query('SELECT * FROM my_table', 5);
@@ -915,24 +904,15 @@
 $plan = spi_prepare('SELECT * FROM test WHERE id &gt; $1 AND name = $2',
                                                      'INTEGER', 'TEXT');
 </programlisting>
-<!--
     Once a query plan is prepared by a call to <literal>spi_prepare</literal>, the plan can be used instead
     of the string query, either in <literal>spi_exec_prepared</literal>, where the result is the same as returned
     by <literal>spi_exec_query</literal>, or in <literal>spi_query_prepared</literal> which returns a cursor
     exactly as <literal>spi_query</literal> does, which can be later passed to <literal>spi_fetchrow</literal>.
     The optional second parameter to <literal>spi_exec_prepared</literal> is a hash reference of attributes;
-<<<<<<< HEAD
-    the only attribute currently supported is <literal>limit</literal>, which sets the maximum number of rows returned by a query.
--->
-<literal>spi_prepare</literal>を呼び出すことで問い合わせ計画が準備されると、<literal>spi_exec_query</literal>により返されるものと同様の結果となる<literal>spi_exec_prepared</literal>や<literal>spi_query</literal>とまったく同じカーソルが返される<literal>spi_query_prepared</literal>(このカーソルは後で<literal>spi_fetchrow</literal>に渡すことができます)の中で、その計画を問い合わせ文字列の代わりに使用することができます。
-<literal>spi_exec_prepared</literal>の省略可能な第二パラメータは属性のハッシュ参照です。
-現在サポートされる唯一の属性は、問い合わせで返される最大行数を設定する<literal>limit</literal>です。
-=======
     the only attribute currently supported is <literal>limit</literal>, which
     sets the maximum number of rows returned from the query.
     Omitting <literal>limit</literal> or specifying it as zero results in no
     row limit.
->>>>>>> 8382864e
     </para>
 
     <para>

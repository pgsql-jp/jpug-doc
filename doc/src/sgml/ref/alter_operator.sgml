<!--
doc/src/sgml/ref/alter_operator.sgml
PostgreSQL documentation
-->

<refentry id="sql-alteroperator">
 <indexterm zone="sql-alteroperator">
  <primary>ALTER OPERATOR</primary>
 </indexterm>

 <refmeta>
  <refentrytitle>ALTER OPERATOR</refentrytitle>
  <manvolnum>7</manvolnum>
<!--
  <refmiscinfo>SQL - Language Statements</refmiscinfo>
-->
  <refmiscinfo>SQL - 言語</refmiscinfo>
 </refmeta>

 <refnamediv>
  <refname>ALTER OPERATOR</refname>
<!--
  <refpurpose>change the definition of an operator</refpurpose>
-->
  <refpurpose>演算子の定義を変更する</refpurpose>
 </refnamediv>

 <refsynopsisdiv>
<synopsis>
ALTER OPERATOR <replaceable>name</replaceable> ( { <replaceable>left_type</replaceable> | NONE } , <replaceable>right_type</replaceable> )
    OWNER TO { <replaceable>new_owner</replaceable> | CURRENT_ROLE | CURRENT_USER | SESSION_USER }

ALTER OPERATOR <replaceable>name</replaceable> ( { <replaceable>left_type</replaceable> | NONE } , <replaceable>right_type</replaceable> )
    SET SCHEMA <replaceable>new_schema</replaceable>

ALTER OPERATOR <replaceable>name</replaceable> ( { <replaceable>left_type</replaceable> | NONE } , <replaceable>right_type</replaceable> )
    SET ( {  RESTRICT = { <replaceable class="parameter">res_proc</replaceable> | NONE }
           | JOIN = { <replaceable class="parameter">join_proc</replaceable> | NONE }
           | COMMUTATOR = <replaceable class="parameter">com_op</replaceable>
           | NEGATOR = <replaceable class="parameter">neg_op</replaceable>
           | HASHES
           | MERGES
          } [, ... ] )
</synopsis>
 </refsynopsisdiv>

 <refsect1>
<!--
  <title>Description</title>
-->
  <title>説明</title>

  <para>
<!--
   <command>ALTER OPERATOR</command> changes the definition of
   an operator.
-->
<command>ALTER OPERATOR</command>は演算子の定義を変更します。
  </para>

  <para>
<!--
   You must own the operator to use <command>ALTER OPERATOR</command>.
   To alter the owner, you must be able to <literal>SET ROLE</literal> to the
   new owning role, and that role must have <literal>CREATE</literal>
   privilege on the operator's schema.
   (These restrictions enforce that altering the owner
   doesn't do anything you couldn't do by dropping and recreating the operator.
   However, a superuser can alter ownership of any operator anyway.)
-->
<command>ALTER OPERATOR</command>を使用するには演算子の所有者でなければなりません。
所有者を変更するには、新しい所有者ロールに対して<literal>SET ROLE</literal>ができなければなりません。また、そのロールは演算子のスキーマにおいて<literal>CREATE</literal>権限を持たなければなりません。
（この制限により、演算子の削除と再作成で行うことができない処理を所有者の変更で行えないようになります。
しかし、スーパーユーザはすべての演算子の所有者を変更することができます。）
  </para>
 </refsect1>

 <refsect1>
<!--
  <title>Parameters</title>
-->
  <title>パラメータ</title>

  <variablelist>
   <varlistentry>
    <term><replaceable class="parameter">name</replaceable></term>
    <listitem>
     <para>
<!--
      The name (optionally schema-qualified) of an existing operator.
-->
既存の演算子の名前です（スキーマ修飾名も可）。
     </para>
    </listitem>
   </varlistentry>

   <varlistentry>
    <term><replaceable class="parameter">left_type</replaceable></term>
    <listitem>
     <para>
<!--
      The data type of the operator's left operand; write
      <literal>NONE</literal> if the operator has no left operand.
-->
演算子の左オペランドのデータ型です。
左オペランドがない演算子の場合は<literal>NONE</literal>を指定します。
     </para>
    </listitem>
   </varlistentry>

   <varlistentry>
    <term><replaceable class="parameter">right_type</replaceable></term>
    <listitem>
     <para>
<!--
      The data type of the operator's right operand.
-->
演算子の右オペランドのデータ型です。
     </para>
    </listitem>
   </varlistentry>

   <varlistentry>
    <term><replaceable class="parameter">new_owner</replaceable></term>
    <listitem>
     <para>
<!--
      The new owner of the operator.
-->
演算子の新しい所有者です。
     </para>
    </listitem>
   </varlistentry>

   <varlistentry>
    <term><replaceable class="parameter">new_schema</replaceable></term>
    <listitem>
     <para>
<!--
      The new schema for the operator.
-->
演算子の新しいスキーマです。
     </para>
    </listitem>
   </varlistentry>

   <varlistentry>
     <term><replaceable class="parameter">res_proc</replaceable></term>
     <listitem>
       <para>
<!--
         The restriction selectivity estimator function for this operator; write NONE to remove existing selectivity estimator.
-->
この演算子の制約選択評価関数です。
既存の制約選択評価関数を削除するにはNONEを指定します。
       </para>
      </listitem>
   </varlistentry>

   <varlistentry>
     <term><replaceable class="parameter">join_proc</replaceable></term>
     <listitem>
       <para>
<!--
         The join selectivity estimator function for this operator; write NONE to remove existing selectivity estimator.
-->
この演算子の結合選択評価関数です。
既存の結合選択評価関数を削除するにはNONEを指定します。
       </para>
     </listitem>
   </varlistentry>

   <varlistentry>
    <term><replaceable class="parameter">com_op</replaceable></term>
    <listitem>
     <para>
      The commutator of this operator. Can only be changed if the operator
      does not have an existing commutator.
     </para>
    </listitem>
   </varlistentry>

   <varlistentry>
    <term><replaceable class="parameter">neg_op</replaceable></term>
    <listitem>
     <para>
      The negator of this operator. Can only be changed if the operator does
      not have an existing negator.
     </para>
    </listitem>
   </varlistentry>

   <varlistentry>
    <term><literal>HASHES</literal></term>
    <listitem>
     <para>
      Indicates this operator can support a hash join. Can only be enabled and
      not disabled.
     </para>
    </listitem>
   </varlistentry>

   <varlistentry>
    <term><literal>MERGES</literal></term>
    <listitem>
     <para>
      Indicates this operator can support a merge join. Can only be enabled
      and not disabled.
     </para>
    </listitem>
   </varlistentry>

  </variablelist>
 </refsect1>

 <refsect1>
<<<<<<< HEAD
  <title>Notes</title>

  <para>
   Refer to <xref linkend="xoper"/> and
   <xref linkend="xoper-optimization"/> for further information.
  </para>

  <para>
   Since commutators come in pairs that are commutators of each other,
   <literal>ALTER OPERATOR SET COMMUTATOR</literal> will also set the
   commutator of the <replaceable class="parameter">com_op</replaceable>
   to be the target operator.  Likewise, <literal>ALTER OPERATOR SET
   NEGATOR</literal> will also set the negator of
   the <replaceable class="parameter">neg_op</replaceable> to be the
   target operator.  Therefore, you must own the commutator or negator
   operator as well as the target operator.
  </para>
 </refsect1>

 <refsect1>
=======
<!--
>>>>>>> 32de6336
  <title>Examples</title>
-->
  <title>例</title>

  <para>
<!--
   Change the owner of a custom operator <literal>a @@ b</literal> for type <type>text</type>:
-->
<type>text</type>型用の独自の演算子<literal>a @@ b</literal>の所有者を変更します。
<programlisting>
ALTER OPERATOR @@ (text, text) OWNER TO joe;
</programlisting>
  </para>

  <para>
<<<<<<< HEAD
   Change the restriction and join selectivity estimator functions of a
   custom operator <literal>a &amp;&amp; b</literal> for
   type <type>int[]</type>:
=======
<!--
    Change the restriction and join selectivity estimator functions of a custom operator <literal>a &amp;&amp; b</literal> for type <type>int[]</type>:
-->
<type>int[]</type>型用の独自の演算子<literal>a &amp;&amp; b</literal>の制約および結合選択評価関数を変更します。
>>>>>>> 32de6336
<programlisting>
ALTER OPERATOR &amp;&amp; (int[], int[]) SET (RESTRICT = _int_contsel, JOIN = _int_contjoinsel);
</programlisting>
  </para>

  <para>
   Mark the <literal>&amp;&amp;</literal> operator as being its own
   commutator:
<programlisting>
ALTER OPERATOR &amp;&amp; (int[], int[]) SET (COMMUTATOR = &amp;&amp;);
</programlisting>
  </para>

 </refsect1>

 <refsect1>
<!--
  <title>Compatibility</title>
-->
  <title>互換性</title>

  <para>
<!--
   There is no <command>ALTER OPERATOR</command> statement in
   the SQL standard.
-->
標準SQLには<command>ALTER OPERATOR</command>文はありません。
  </para>
 </refsect1>

 <refsect1>
<!--
  <title>See Also</title>
-->
  <title>関連項目</title>

  <simplelist type="inline">
   <member><xref linkend="sql-createoperator"/></member>
   <member><xref linkend="sql-dropoperator"/></member>
  </simplelist>
 </refsect1>
</refentry><|MERGE_RESOLUTION|>--- conflicted
+++ resolved
@@ -214,8 +214,10 @@
  </refsect1>
 
  <refsect1>
-<<<<<<< HEAD
+<!--
   <title>Notes</title>
+-->
+  <title>注釈</title>
 
   <para>
    Refer to <xref linkend="xoper"/> and
@@ -235,9 +237,7 @@
  </refsect1>
 
  <refsect1>
-=======
-<!--
->>>>>>> 32de6336
+<!--
   <title>Examples</title>
 -->
   <title>例</title>
@@ -253,16 +253,9 @@
   </para>
 
   <para>
-<<<<<<< HEAD
    Change the restriction and join selectivity estimator functions of a
    custom operator <literal>a &amp;&amp; b</literal> for
    type <type>int[]</type>:
-=======
-<!--
-    Change the restriction and join selectivity estimator functions of a custom operator <literal>a &amp;&amp; b</literal> for type <type>int[]</type>:
--->
-<type>int[]</type>型用の独自の演算子<literal>a &amp;&amp; b</literal>の制約および結合選択評価関数を変更します。
->>>>>>> 32de6336
 <programlisting>
 ALTER OPERATOR &amp;&amp; (int[], int[]) SET (RESTRICT = _int_contsel, JOIN = _int_contjoinsel);
 </programlisting>

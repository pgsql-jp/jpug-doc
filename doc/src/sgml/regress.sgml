--- conflicted
+++ resolved
@@ -314,18 +314,12 @@
    </listitem>
    <listitem>
     <para>
-<<<<<<< HEAD
+<!--
      Regression tests for the interface libraries,
      located in <filename>src/interfaces/libpq/test</filename> and
      <filename>src/interfaces/ecpg/test</filename>.
-=======
-<!--
-     Regression tests for the interface libraries,
-     located in <filename>src/interfaces/libpq/test</filename> and
-     <filename>src/interfaces/ecpg/test</filename>.
 -->
 <filename>src/interfaces/libpq/test</filename>と<filename>src/interfaces/ecpg/test</filename>にあるインタフェースライブラリのリグレッションテスト。
->>>>>>> 43f2d855
     </para>
    </listitem>
    <listitem>
@@ -415,13 +409,10 @@
    run additionally by setting the <command>make</command> or environment
    variable <varname>PG_TEST_EXTRA</varname> to a whitespace-separated list,
    for example:
-<<<<<<< HEAD
-=======
 -->
 マルチユーザシステムにおいて安全に実行できない、特別なソフトウェアを必要とする、あるいは、リソースを大量に使うといういずれかの理由により、一部のテストスイートはデフォルトでは実行されません。
 どのテストスイートを追加で実行するかを<command>make</command>や環境変数<varname>PG_TEST_EXTRA</varname>に空白区切りのリストを設定することで決定できます。
 以下に例を示します。
->>>>>>> 43f2d855
 <programlisting>
 make check-world PG_TEST_EXTRA='kerberos ldap ssl load_balance libpq_encryption'
 </programlisting>
@@ -491,10 +482,13 @@
      <term><literal>libpq_encryption</literal></term>
      <listitem>
       <para>
+<!--
        Runs the test <filename>src/interfaces/libpq/t/005_negotiate_encryption.pl</filename>.
        This opens TCP/IP listen sockets. If <varname>PG_TEST_EXTRA</varname>
        also includes <literal>kerberos</literal>, additional tests that require
        an MIT Kerberos installation are enabled.
+-->
+《機械翻訳》«Runs the test <filename>src/interfaces/libpq/t/005_negotiate_encryption.pl</filename>. This opens TCP/IP listen sockets. If <varname>PG_TEST_EXTRA</varname> also includes <literal>kerberos</literal>, additional tests that require an MIT Kerberos installation are enabled.»
       </para>
      </listitem>
     </varlistentry>
@@ -518,8 +512,11 @@
      <term><literal>xid_wraparound</literal></term>
      <listitem>
       <para>
+<!--
        Runs the test suite under <filename>src/test/modules/xid_wraparound</filename>.
        Not enabled by default because it is resource intensive.
+-->
+《機械翻訳》«Runs the test suite under <filename>src/test/modules/xid_wraparound</filename>. Not enabled by default because it is resource intensive.»
       </para>
      </listitem>
     </varlistentry>
@@ -626,50 +623,51 @@
    <title>カスタムサーバ設定</title>
 
    <para>
-<<<<<<< HEAD
+<!--
     There are several ways to use custom server settings when running a test
     suite.  This can be useful to enable additional logging, adjust resource
     limits, or enable extra run-time checks such as <xref
     linkend="guc-debug-discard-caches"/>.  But note that not all tests can be
     expected to pass cleanly with arbitrary settings.
-   </para>
-
-   <para>
+-->
+《機械翻訳》«There are several ways to use custom server settings when running a test suite. This can be useful to enable additional logging, adjust resource limits, or enable extra run-time checks such as <xref linkend="guc-debug-discard-caches"/>. But note that not all tests can be expected to pass cleanly with arbitrary settings.»
+   </para>
+
+   <para>
+<!--
     Extra options can be passed to the various <command>initdb</command>
     commands that are run internally during test setup using the environment
     variable <envar>PG_TEST_INITDB_EXTRA_OPTS</envar>.  For example, to run a
     test with checksums enabled and a custom WAL segment size and
     <varname>work_mem</varname> setting, use:
+-->
+《機械翻訳》«Extra options can be passed to the various <command>initdb</command> commands that are run internally during test setup using the environment variable <envar>PG_TEST_INITDB_EXTRA_OPTS</envar>. For example, to run a test with checksums enabled and a custom WAL segment size and <varname>work_mem</varname> setting, use:»
 <screen>
 make check PG_TEST_INITDB_EXTRA_OPTS='-k --wal-segsize=4 -c work_mem=50MB'
 </screen>
    </para>
 
    <para>
+<!--
     For the core regression test suite and other tests driven by
     <command>pg_regress</command>, custom run-time server settings can also be
     set in the <varname>PGOPTIONS</varname> environment variable (for settings
     that allow this), for example:
+-->
+《マッチ度[53.526971]》リグレッションテストスイートを実行する際に使用するカスタムサーバ設定は、（以下を有効にするためには）<varname>PGOPTIONS</varname>環境変数で設定できます。
+《機械翻訳》«For the core regression test suite and other tests driven by <command>pg_regress</command>, custom run-time server settings can also be set in the <varname>PGOPTIONS</varname> environment variable (for settings that allow this), for example:»
 <screen>
 make check PGOPTIONS="-c debug_parallel_query=regress -c work_mem=50MB"
 </screen>
+<!--
     (This makes use of functionality provided by libpq; see <xref
     linkend="libpq-connect-options"/> for details.)
-   </para>
-
-   <para>
-=======
-<!--
-    Custom server settings to use when running a regression test suite can be
-    set in the <varname>PGOPTIONS</varname> environment variable (for settings
-    that allow this):
--->
-リグレッションテストスイートを実行する際に使用するカスタムサーバ設定は、（以下を有効にするためには）<varname>PGOPTIONS</varname>環境変数で設定できます。
-<screen>
-make check PGOPTIONS="-c debug_parallel_query=regress -c work_mem=50MB"
-</screen>
-<!--
->>>>>>> 43f2d855
+-->
+《機械翻訳》«(This makes use of functionality provided by libpq; see <xref linkend="libpq-connect-options"/> for details.)»
+   </para>
+
+   <para>
+<!--
     When running against a temporary installation, custom settings can also be
     set by supplying a pre-written <filename>postgresql.conf</filename>:
 -->
@@ -681,17 +679,6 @@
 </screen>
    </para>
 
-<<<<<<< HEAD
-=======
-   <para>
-<!--
-    This can be useful to enable additional logging, adjust resource limits,
-    or enable extra run-time checks such as <xref
-    linkend="guc-debug-discard-caches"/>.
--->
-これは追加のログ取得、リソース制限の調整、<xref linkend="guc-debug-discard-caches"/>のような追加の実行時チェックを可能にするために有効かもしれません。
-   </para>
->>>>>>> 43f2d855
   </sect2>
 
   <sect2 id="regress-run-extra-tests">
@@ -1340,16 +1327,11 @@
 <programlisting>
 PG_TEST_NOCLEAN=1 make -C src/bin/pg_dump check
 </programlisting>
-<<<<<<< HEAD
+<!--
     This environment variable also prevents the test's temporary directories
     from being removed.
-=======
-<!--
-    This environment variable also prevents the test's temporary directories
-    from being removed.
 -->
 この環境変数は、テストの一時ディレクトリが削除されないようにもします。
->>>>>>> 43f2d855
    </para>
 
    <para>

/*-------------------------------------------------------------------------
 *
 * xlogrecovery.c
 *		Functions for WAL recovery, standby mode
 *
 * This source file contains functions controlling WAL recovery.
 * InitWalRecovery() initializes the system for crash or archive recovery,
 * or standby mode, depending on configuration options and the state of
 * the control file and possible backup label file.  PerformWalRecovery()
 * performs the actual WAL replay, calling the rmgr-specific redo routines.
 * FinishWalRecovery() performs end-of-recovery checks and cleanup actions,
 * and prepares information needed to initialize the WAL for writes.  In
 * addition to these three main functions, there are a bunch of functions
 * for interrogating recovery state and controlling the recovery process.
 *
 *
 * Portions Copyright (c) 1996-2025, PostgreSQL Global Development Group
 * Portions Copyright (c) 1994, Regents of the University of California
 *
 * src/backend/access/transam/xlogrecovery.c
 *
 *-------------------------------------------------------------------------
 */

#include "postgres.h"

#include <ctype.h>
#include <math.h>
#include <time.h>
#include <sys/stat.h>
#include <sys/time.h>
#include <unistd.h>

#include "access/timeline.h"
#include "access/transam.h"
#include "access/xact.h"
#include "access/xlog_internal.h"
#include "access/xlogarchive.h"
#include "access/xlogprefetcher.h"
#include "access/xlogreader.h"
#include "access/xlogrecovery.h"
#include "access/xlogutils.h"
#include "backup/basebackup.h"
#include "catalog/pg_control.h"
#include "commands/tablespace.h"
#include "common/file_utils.h"
#include "miscadmin.h"
#include "pgstat.h"
#include "postmaster/bgwriter.h"
#include "postmaster/startup.h"
#include "replication/slot.h"
#include "replication/slotsync.h"
#include "replication/walreceiver.h"
#include "storage/fd.h"
#include "storage/ipc.h"
#include "storage/latch.h"
#include "storage/pmsignal.h"
#include "storage/procarray.h"
#include "storage/spin.h"
#include "utils/datetime.h"
#include "utils/fmgrprotos.h"
#include "utils/guc_hooks.h"
#include "utils/pgstat_internal.h"
#include "utils/pg_lsn.h"
#include "utils/ps_status.h"
#include "utils/pg_rusage.h"

/* Unsupported old recovery command file names (relative to $PGDATA) */
#define RECOVERY_COMMAND_FILE	"recovery.conf"
#define RECOVERY_COMMAND_DONE	"recovery.done"

/*
 * GUC support
 */
const struct config_enum_entry recovery_target_action_options[] = {
	{"pause", RECOVERY_TARGET_ACTION_PAUSE, false},
	{"promote", RECOVERY_TARGET_ACTION_PROMOTE, false},
	{"shutdown", RECOVERY_TARGET_ACTION_SHUTDOWN, false},
	{NULL, 0, false}
};

/* options formerly taken from recovery.conf for archive recovery */
char	   *recoveryRestoreCommand = NULL;
char	   *recoveryEndCommand = NULL;
char	   *archiveCleanupCommand = NULL;
RecoveryTargetType recoveryTarget = RECOVERY_TARGET_UNSET;
bool		recoveryTargetInclusive = true;
int			recoveryTargetAction = RECOVERY_TARGET_ACTION_PAUSE;
TransactionId recoveryTargetXid;
char	   *recovery_target_time_string;
TimestampTz recoveryTargetTime;
const char *recoveryTargetName;
XLogRecPtr	recoveryTargetLSN;
int			recovery_min_apply_delay = 0;

/* options formerly taken from recovery.conf for XLOG streaming */
char	   *PrimaryConnInfo = NULL;
char	   *PrimarySlotName = NULL;
bool		wal_receiver_create_temp_slot = false;

/*
 * recoveryTargetTimeLineGoal: what the user requested, if any
 *
 * recoveryTargetTLIRequested: numeric value of requested timeline, if constant
 *
 * recoveryTargetTLI: the currently understood target timeline; changes
 *
 * expectedTLEs: a list of TimeLineHistoryEntries for recoveryTargetTLI and
 * the timelines of its known parents, newest first (so recoveryTargetTLI is
 * always the first list member).  Only these TLIs are expected to be seen in
 * the WAL segments we read, and indeed only these TLIs will be considered as
 * candidate WAL files to open at all.
 *
 * curFileTLI: the TLI appearing in the name of the current input WAL file.
 * (This is not necessarily the same as the timeline from which we are
 * replaying WAL, which StartupXLOG calls replayTLI, because we could be
 * scanning data that was copied from an ancestor timeline when the current
 * file was created.)  During a sequential scan we do not allow this value
 * to decrease.
 */
RecoveryTargetTimeLineGoal recoveryTargetTimeLineGoal = RECOVERY_TARGET_TIMELINE_LATEST;
TimeLineID	recoveryTargetTLIRequested = 0;
TimeLineID	recoveryTargetTLI = 0;
static List *expectedTLEs;
static TimeLineID curFileTLI;

/*
 * When ArchiveRecoveryRequested is set, archive recovery was requested,
 * ie. signal files were present.  When InArchiveRecovery is set, we are
 * currently recovering using offline XLOG archives.  These variables are only
 * valid in the startup process.
 *
 * When ArchiveRecoveryRequested is true, but InArchiveRecovery is false, we're
 * currently performing crash recovery using only XLOG files in pg_wal, but
 * will switch to using offline XLOG archives as soon as we reach the end of
 * WAL in pg_wal.
 */
bool		ArchiveRecoveryRequested = false;
bool		InArchiveRecovery = false;

/*
 * When StandbyModeRequested is set, standby mode was requested, i.e.
 * standby.signal file was present.  When StandbyMode is set, we are currently
 * in standby mode.  These variables are only valid in the startup process.
 * They work similarly to ArchiveRecoveryRequested and InArchiveRecovery.
 */
static bool StandbyModeRequested = false;
bool		StandbyMode = false;

/* was a signal file present at startup? */
static bool standby_signal_file_found = false;
static bool recovery_signal_file_found = false;

/*
 * CheckPointLoc is the position of the checkpoint record that determines
 * where to start the replay.  It comes from the backup label file or the
 * control file.
 *
 * RedoStartLSN is the checkpoint's REDO location, also from the backup label
 * file or the control file.  In standby mode, XLOG streaming usually starts
 * from the position where an invalid record was found.  But if we fail to
 * read even the initial checkpoint record, we use the REDO location instead
 * of the checkpoint location as the start position of XLOG streaming.
 * Otherwise we would have to jump backwards to the REDO location after
 * reading the checkpoint record, because the REDO record can precede the
 * checkpoint record.
 */
static XLogRecPtr CheckPointLoc = InvalidXLogRecPtr;
static TimeLineID CheckPointTLI = 0;
static XLogRecPtr RedoStartLSN = InvalidXLogRecPtr;
static TimeLineID RedoStartTLI = 0;

/*
 * Local copy of SharedHotStandbyActive variable. False actually means "not
 * known, need to check the shared state".
 */
static bool LocalHotStandbyActive = false;

/*
 * Local copy of SharedPromoteIsTriggered variable. False actually means "not
 * known, need to check the shared state".
 */
static bool LocalPromoteIsTriggered = false;

/* Has the recovery code requested a walreceiver wakeup? */
static bool doRequestWalReceiverReply;

/* XLogReader object used to parse the WAL records */
static XLogReaderState *xlogreader = NULL;

/* XLogPrefetcher object used to consume WAL records with read-ahead */
static XLogPrefetcher *xlogprefetcher = NULL;

/* Parameters passed down from ReadRecord to the XLogPageRead callback. */
typedef struct XLogPageReadPrivate
{
	int			emode;
	bool		fetching_ckpt;	/* are we fetching a checkpoint record? */
	bool		randAccess;
	TimeLineID	replayTLI;
} XLogPageReadPrivate;

/* flag to tell XLogPageRead that we have started replaying */
static bool InRedo = false;

/*
 * Codes indicating where we got a WAL file from during recovery, or where
 * to attempt to get one.
 */
typedef enum
{
	XLOG_FROM_ANY = 0,			/* request to read WAL from any source */
	XLOG_FROM_ARCHIVE,			/* restored using restore_command */
	XLOG_FROM_PG_WAL,			/* existing file in pg_wal */
	XLOG_FROM_STREAM,			/* streamed from primary */
} XLogSource;

/* human-readable names for XLogSources, for debugging output */
static const char *const xlogSourceNames[] = {"any", "archive", "pg_wal", "stream"};

/*
 * readFile is -1 or a kernel FD for the log file segment that's currently
 * open for reading.  readSegNo identifies the segment.  readOff is the offset
 * of the page just read, readLen indicates how much of it has been read into
 * readBuf, and readSource indicates where we got the currently open file from.
 *
 * Note: we could use Reserve/ReleaseExternalFD to track consumption of this
 * FD too (like for openLogFile in xlog.c); but it doesn't currently seem
 * worthwhile, since the XLOG is not read by general-purpose sessions.
 */
static int	readFile = -1;
static XLogSegNo readSegNo = 0;
static uint32 readOff = 0;
static uint32 readLen = 0;
static XLogSource readSource = XLOG_FROM_ANY;

/*
 * Keeps track of which source we're currently reading from. This is
 * different from readSource in that this is always set, even when we don't
 * currently have a WAL file open. If lastSourceFailed is set, our last
 * attempt to read from currentSource failed, and we should try another source
 * next.
 *
 * pendingWalRcvRestart is set when a config change occurs that requires a
 * walreceiver restart.  This is only valid in XLOG_FROM_STREAM state.
 */
static XLogSource currentSource = XLOG_FROM_ANY;
static bool lastSourceFailed = false;
static bool pendingWalRcvRestart = false;

/*
 * These variables track when we last obtained some WAL data to process,
 * and where we got it from.  (XLogReceiptSource is initially the same as
 * readSource, but readSource gets reset to zero when we don't have data
 * to process right now.  It is also different from currentSource, which
 * also changes when we try to read from a source and fail, while
 * XLogReceiptSource tracks where we last successfully read some WAL.)
 */
static TimestampTz XLogReceiptTime = 0;
static XLogSource XLogReceiptSource = XLOG_FROM_ANY;

/* Local copy of WalRcv->flushedUpto */
static XLogRecPtr flushedUpto = 0;
static TimeLineID receiveTLI = 0;

/*
 * Copy of minRecoveryPoint and backupEndPoint from the control file.
 *
 * In order to reach consistency, we must replay the WAL up to
 * minRecoveryPoint.  If backupEndRequired is true, we must also reach
 * backupEndPoint, or if it's invalid, an end-of-backup record corresponding
 * to backupStartPoint.
 *
 * Note: In archive recovery, after consistency has been reached, the
 * functions in xlog.c will start updating minRecoveryPoint in the control
 * file.  But this copy of minRecoveryPoint variable reflects the value at the
 * beginning of recovery, and is *not* updated after consistency is reached.
 */
static XLogRecPtr minRecoveryPoint;
static TimeLineID minRecoveryPointTLI;

static XLogRecPtr backupStartPoint;
static XLogRecPtr backupEndPoint;
static bool backupEndRequired = false;

/*
 * Have we reached a consistent database state?  In crash recovery, we have
 * to replay all the WAL, so reachedConsistency is never set.  During archive
 * recovery, the database is consistent once minRecoveryPoint is reached.
 *
 * Consistent state means that the system is internally consistent, all
 * the WAL has been replayed up to a certain point, and importantly, there
 * is no trace of later actions on disk.
 *
 * This flag is used only by the startup process and postmaster. When
 * minRecoveryPoint is reached, the startup process sets it to true and
 * sends a PMSIGNAL_RECOVERY_CONSISTENT signal to the postmaster,
 * which then sets it to true upon receiving the signal.
 */
bool		reachedConsistency = false;

/* Buffers dedicated to consistency checks of size BLCKSZ */
static char *replay_image_masked = NULL;
static char *primary_image_masked = NULL;


/*
 * Shared-memory state for WAL recovery.
 */
typedef struct XLogRecoveryCtlData
{
	/*
	 * SharedHotStandbyActive indicates if we allow hot standby queries to be
	 * run.  Protected by info_lck.
	 */
	bool		SharedHotStandbyActive;

	/*
	 * SharedPromoteIsTriggered indicates if a standby promotion has been
	 * triggered.  Protected by info_lck.
	 */
	bool		SharedPromoteIsTriggered;

	/*
	 * recoveryWakeupLatch is used to wake up the startup process to continue
	 * WAL replay, if it is waiting for WAL to arrive or promotion to be
	 * requested.
	 *
	 * Note that the startup process also uses another latch, its procLatch,
	 * to wait for recovery conflict. If we get rid of recoveryWakeupLatch for
	 * signaling the startup process in favor of using its procLatch, which
	 * comports better with possible generic signal handlers using that latch.
	 * But we should not do that because the startup process doesn't assume
	 * that it's waken up by walreceiver process or SIGHUP signal handler
	 * while it's waiting for recovery conflict. The separate latches,
	 * recoveryWakeupLatch and procLatch, should be used for inter-process
	 * communication for WAL replay and recovery conflict, respectively.
	 */
	Latch		recoveryWakeupLatch;

	/*
	 * Last record successfully replayed.
	 */
	XLogRecPtr	lastReplayedReadRecPtr; /* start position */
	XLogRecPtr	lastReplayedEndRecPtr;	/* end+1 position */
	TimeLineID	lastReplayedTLI;	/* timeline */

	/*
	 * When we're currently replaying a record, ie. in a redo function,
	 * replayEndRecPtr points to the end+1 of the record being replayed,
	 * otherwise it's equal to lastReplayedEndRecPtr.
	 */
	XLogRecPtr	replayEndRecPtr;
	TimeLineID	replayEndTLI;
	/* timestamp of last COMMIT/ABORT record replayed (or being replayed) */
	TimestampTz recoveryLastXTime;

	/*
	 * timestamp of when we started replaying the current chunk of WAL data,
	 * only relevant for replication or archive recovery
	 */
	TimestampTz currentChunkStartTime;
	/* Recovery pause state */
	RecoveryPauseState recoveryPauseState;
	ConditionVariable recoveryNotPausedCV;

	slock_t		info_lck;		/* locks shared variables shown above */
} XLogRecoveryCtlData;

static XLogRecoveryCtlData *XLogRecoveryCtl = NULL;

/*
 * abortedRecPtr is the start pointer of a broken record at end of WAL when
 * recovery completes; missingContrecPtr is the location of the first
 * contrecord that went missing.  See CreateOverwriteContrecordRecord for
 * details.
 */
static XLogRecPtr abortedRecPtr;
static XLogRecPtr missingContrecPtr;

/*
 * if recoveryStopsBefore/After returns true, it saves information of the stop
 * point here
 */
static TransactionId recoveryStopXid;
static TimestampTz recoveryStopTime;
static XLogRecPtr recoveryStopLSN;
static char recoveryStopName[MAXFNAMELEN];
static bool recoveryStopAfter;

/* prototypes for local functions */
static void ApplyWalRecord(XLogReaderState *xlogreader, XLogRecord *record, TimeLineID *replayTLI);

static void EnableStandbyMode(void);
static void readRecoverySignalFile(void);
static void validateRecoveryParameters(void);
static bool read_backup_label(XLogRecPtr *checkPointLoc,
							  TimeLineID *backupLabelTLI,
							  bool *backupEndRequired, bool *backupFromStandby);
static bool read_tablespace_map(List **tablespaces);

static void xlogrecovery_redo(XLogReaderState *record, TimeLineID replayTLI);
static void CheckRecoveryConsistency(void);
static void rm_redo_error_callback(void *arg);
#ifdef WAL_DEBUG
static void xlog_outrec(StringInfo buf, XLogReaderState *record);
#endif
static void xlog_block_info(StringInfo buf, XLogReaderState *record);
static void checkTimeLineSwitch(XLogRecPtr lsn, TimeLineID newTLI,
								TimeLineID prevTLI, TimeLineID replayTLI);
static bool getRecordTimestamp(XLogReaderState *record, TimestampTz *recordXtime);
static void verifyBackupPageConsistency(XLogReaderState *record);

static bool recoveryStopsBefore(XLogReaderState *record);
static bool recoveryStopsAfter(XLogReaderState *record);
static char *getRecoveryStopReason(void);
static void recoveryPausesHere(bool endOfRecovery);
static bool recoveryApplyDelay(XLogReaderState *record);
static void ConfirmRecoveryPaused(void);

static XLogRecord *ReadRecord(XLogPrefetcher *xlogprefetcher,
							  int emode, bool fetching_ckpt,
							  TimeLineID replayTLI);

static int	XLogPageRead(XLogReaderState *xlogreader, XLogRecPtr targetPagePtr,
						 int reqLen, XLogRecPtr targetRecPtr, char *readBuf);
static XLogPageReadResult WaitForWALToBecomeAvailable(XLogRecPtr RecPtr,
													  bool randAccess,
													  bool fetching_ckpt,
													  XLogRecPtr tliRecPtr,
													  TimeLineID replayTLI,
													  XLogRecPtr replayLSN,
													  bool nonblocking);
static int	emode_for_corrupt_record(int emode, XLogRecPtr RecPtr);
static XLogRecord *ReadCheckpointRecord(XLogPrefetcher *xlogprefetcher,
										XLogRecPtr RecPtr, TimeLineID replayTLI);
static bool rescanLatestTimeLine(TimeLineID replayTLI, XLogRecPtr replayLSN);
static int	XLogFileRead(XLogSegNo segno, TimeLineID tli,
						 XLogSource source, bool notfoundOk);
static int	XLogFileReadAnyTLI(XLogSegNo segno, XLogSource source);

static bool CheckForStandbyTrigger(void);
static void SetPromoteIsTriggered(void);
static bool HotStandbyActiveInReplay(void);

static void SetCurrentChunkStartTime(TimestampTz xtime);
static void SetLatestXTime(TimestampTz xtime);

/*
 * Initialization of shared memory for WAL recovery
 */
Size
XLogRecoveryShmemSize(void)
{
	Size		size;

	/* XLogRecoveryCtl */
	size = sizeof(XLogRecoveryCtlData);

	return size;
}

void
XLogRecoveryShmemInit(void)
{
	bool		found;

	XLogRecoveryCtl = (XLogRecoveryCtlData *)
		ShmemInitStruct("XLOG Recovery Ctl", XLogRecoveryShmemSize(), &found);
	if (found)
		return;
	memset(XLogRecoveryCtl, 0, sizeof(XLogRecoveryCtlData));

	SpinLockInit(&XLogRecoveryCtl->info_lck);
	InitSharedLatch(&XLogRecoveryCtl->recoveryWakeupLatch);
	ConditionVariableInit(&XLogRecoveryCtl->recoveryNotPausedCV);
}

/*
 * A thin wrapper to enable StandbyMode and do other preparatory work as
 * needed.
 */
static void
EnableStandbyMode(void)
{
	StandbyMode = true;

	/*
	 * To avoid server log bloat, we don't report recovery progress in a
	 * standby as it will always be in recovery unless promoted. We disable
	 * startup progress timeout in standby mode to avoid calling
	 * startup_progress_timeout_handler() unnecessarily.
	 */
	disable_startup_progress_timeout();
}

/*
 * Prepare the system for WAL recovery, if needed.
 *
 * This is called by StartupXLOG() which coordinates the server startup
 * sequence.  This function analyzes the control file and the backup label
 * file, if any, and figures out whether we need to perform crash recovery or
 * archive recovery, and how far we need to replay the WAL to reach a
 * consistent state.
 *
 * This doesn't yet change the on-disk state, except for creating the symlinks
 * from table space map file if any, and for fetching WAL files needed to find
 * the checkpoint record.  On entry, the caller has already read the control
 * file into memory, and passes it as argument.  This function updates it to
 * reflect the recovery state, and the caller is expected to write it back to
 * disk does after initializing other subsystems, but before calling
 * PerformWalRecovery().
 *
 * This initializes some global variables like ArchiveRecoveryRequested, and
 * StandbyModeRequested and InRecovery.
 */
void
InitWalRecovery(ControlFileData *ControlFile, bool *wasShutdown_ptr,
				bool *haveBackupLabel_ptr, bool *haveTblspcMap_ptr)
{
	XLogPageReadPrivate *private;
	struct stat st;
	bool		wasShutdown;
	XLogRecord *record;
	DBState		dbstate_at_startup;
	bool		haveTblspcMap = false;
	bool		haveBackupLabel = false;
	CheckPoint	checkPoint;
	bool		backupFromStandby = false;

	dbstate_at_startup = ControlFile->state;

	/*
	 * Initialize on the assumption we want to recover to the latest timeline
	 * that's active according to pg_control.
	 */
	if (ControlFile->minRecoveryPointTLI >
		ControlFile->checkPointCopy.ThisTimeLineID)
		recoveryTargetTLI = ControlFile->minRecoveryPointTLI;
	else
		recoveryTargetTLI = ControlFile->checkPointCopy.ThisTimeLineID;

	/*
	 * Check for signal files, and if so set up state for offline recovery
	 */
	readRecoverySignalFile();
	validateRecoveryParameters();

	/*
	 * Take ownership of the wakeup latch if we're going to sleep during
	 * recovery, if required.
	 */
	if (ArchiveRecoveryRequested)
		OwnLatch(&XLogRecoveryCtl->recoveryWakeupLatch);

	/*
	 * Set the WAL reading processor now, as it will be needed when reading
	 * the checkpoint record required (backup_label or not).
	 */
	private = palloc0(sizeof(XLogPageReadPrivate));
	xlogreader =
		XLogReaderAllocate(wal_segment_size, NULL,
						   XL_ROUTINE(.page_read = &XLogPageRead,
									  .segment_open = NULL,
									  .segment_close = wal_segment_close),
						   private);
	if (!xlogreader)
		ereport(ERROR,
				(errcode(ERRCODE_OUT_OF_MEMORY),
				 errmsg("out of memory"),
				 errdetail("Failed while allocating a WAL reading processor.")));
	xlogreader->system_identifier = ControlFile->system_identifier;

	/*
	 * Set the WAL decode buffer size.  This limits how far ahead we can read
	 * in the WAL.
	 */
	XLogReaderSetDecodeBuffer(xlogreader, NULL, wal_decode_buffer_size);

	/* Create a WAL prefetcher. */
	xlogprefetcher = XLogPrefetcherAllocate(xlogreader);

	/*
	 * Allocate two page buffers dedicated to WAL consistency checks.  We do
	 * it this way, rather than just making static arrays, for two reasons:
	 * (1) no need to waste the storage in most instantiations of the backend;
	 * (2) a static char array isn't guaranteed to have any particular
	 * alignment, whereas palloc() will provide MAXALIGN'd storage.
	 */
	replay_image_masked = (char *) palloc(BLCKSZ);
	primary_image_masked = (char *) palloc(BLCKSZ);

	/*
	 * Read the backup_label file.  We want to run this part of the recovery
	 * process after checking for signal files and after performing validation
	 * of the recovery parameters.
	 */
	if (read_backup_label(&CheckPointLoc, &CheckPointTLI, &backupEndRequired,
						  &backupFromStandby))
	{
		List	   *tablespaces = NIL;

		/*
		 * Archive recovery was requested, and thanks to the backup label
		 * file, we know how far we need to replay to reach consistency. Enter
		 * archive recovery directly.
		 */
		InArchiveRecovery = true;
		if (StandbyModeRequested)
			EnableStandbyMode();

		/*
		 * Omitting backup_label when creating a new replica, PITR node etc.
		 * unfortunately is a common cause of corruption.  Logging that
		 * backup_label was used makes it a bit easier to exclude that as the
		 * cause of observed corruption.
		 *
		 * Do so before we try to read the checkpoint record (which can fail),
		 * as otherwise it can be hard to understand why a checkpoint other
		 * than ControlFile->checkPoint is used.
		 */
		ereport(LOG,
				(errmsg("starting backup recovery with redo LSN %X/%X, checkpoint LSN %X/%X, on timeline ID %u",
						LSN_FORMAT_ARGS(RedoStartLSN),
						LSN_FORMAT_ARGS(CheckPointLoc),
						CheckPointTLI)));

		/*
		 * When a backup_label file is present, we want to roll forward from
		 * the checkpoint it identifies, rather than using pg_control.
		 */
		record = ReadCheckpointRecord(xlogprefetcher, CheckPointLoc,
									  CheckPointTLI);
		if (record != NULL)
		{
			memcpy(&checkPoint, XLogRecGetData(xlogreader), sizeof(CheckPoint));
			wasShutdown = ((record->xl_info & ~XLR_INFO_MASK) == XLOG_CHECKPOINT_SHUTDOWN);
			ereport(DEBUG1,
					(errmsg_internal("checkpoint record is at %X/%X",
									 LSN_FORMAT_ARGS(CheckPointLoc))));
			InRecovery = true;	/* force recovery even if SHUTDOWNED */

			/*
			 * Make sure that REDO location exists. This may not be the case
			 * if there was a crash during an online backup, which left a
			 * backup_label around that references a WAL segment that's
			 * already been archived.
			 */
			if (checkPoint.redo < CheckPointLoc)
			{
				XLogPrefetcherBeginRead(xlogprefetcher, checkPoint.redo);
				if (!ReadRecord(xlogprefetcher, LOG, false,
								checkPoint.ThisTimeLineID))
					ereport(FATAL,
							(errmsg("could not find redo location %X/%X referenced by checkpoint record at %X/%X",
									LSN_FORMAT_ARGS(checkPoint.redo), LSN_FORMAT_ARGS(CheckPointLoc)),
							 errhint("If you are restoring from a backup, touch \"%s/recovery.signal\" or \"%s/standby.signal\" and add required recovery options.\n"
									 "If you are not restoring from a backup, try removing the file \"%s/backup_label\".\n"
									 "Be careful: removing \"%s/backup_label\" will result in a corrupt cluster if restoring from a backup.",
									 DataDir, DataDir, DataDir, DataDir)));
			}
		}
		else
		{
			ereport(FATAL,
					(errmsg("could not locate required checkpoint record at %X/%X",
							LSN_FORMAT_ARGS(CheckPointLoc)),
					 errhint("If you are restoring from a backup, touch \"%s/recovery.signal\" or \"%s/standby.signal\" and add required recovery options.\n"
							 "If you are not restoring from a backup, try removing the file \"%s/backup_label\".\n"
							 "Be careful: removing \"%s/backup_label\" will result in a corrupt cluster if restoring from a backup.",
							 DataDir, DataDir, DataDir, DataDir)));
			wasShutdown = false;	/* keep compiler quiet */
		}

		/* Read the tablespace_map file if present and create symlinks. */
		if (read_tablespace_map(&tablespaces))
		{
			ListCell   *lc;

			foreach(lc, tablespaces)
			{
				tablespaceinfo *ti = lfirst(lc);
				char	   *linkloc;

				linkloc = psprintf("%s/%u", PG_TBLSPC_DIR, ti->oid);

				/*
				 * Remove the existing symlink if any and Create the symlink
				 * under PGDATA.
				 */
				remove_tablespace_symlink(linkloc);

				if (symlink(ti->path, linkloc) < 0)
					ereport(ERROR,
							(errcode_for_file_access(),
							 errmsg("could not create symbolic link \"%s\": %m",
									linkloc)));

				pfree(ti->path);
				pfree(ti);
			}

			/* tell the caller to delete it later */
			haveTblspcMap = true;
		}

		/* tell the caller to delete it later */
		haveBackupLabel = true;
	}
	else
	{
		/* No backup_label file has been found if we are here. */

		/*
		 * If tablespace_map file is present without backup_label file, there
		 * is no use of such file.  There is no harm in retaining it, but it
		 * is better to get rid of the map file so that we don't have any
		 * redundant file in data directory and it will avoid any sort of
		 * confusion.  It seems prudent though to just rename the file out of
		 * the way rather than delete it completely, also we ignore any error
		 * that occurs in rename operation as even if map file is present
		 * without backup_label file, it is harmless.
		 */
		if (stat(TABLESPACE_MAP, &st) == 0)
		{
			unlink(TABLESPACE_MAP_OLD);
			if (durable_rename(TABLESPACE_MAP, TABLESPACE_MAP_OLD, DEBUG1) == 0)
				ereport(LOG,
						(errmsg("ignoring file \"%s\" because no file \"%s\" exists",
								TABLESPACE_MAP, BACKUP_LABEL_FILE),
						 errdetail("File \"%s\" was renamed to \"%s\".",
								   TABLESPACE_MAP, TABLESPACE_MAP_OLD)));
			else
				ereport(LOG,
						(errmsg("ignoring file \"%s\" because no file \"%s\" exists",
								TABLESPACE_MAP, BACKUP_LABEL_FILE),
						 errdetail("Could not rename file \"%s\" to \"%s\": %m.",
								   TABLESPACE_MAP, TABLESPACE_MAP_OLD)));
		}

		/*
		 * It's possible that archive recovery was requested, but we don't
		 * know how far we need to replay the WAL before we reach consistency.
		 * This can happen for example if a base backup is taken from a
		 * running server using an atomic filesystem snapshot, without calling
		 * pg_backup_start/stop. Or if you just kill a running primary server
		 * and put it into archive recovery by creating a recovery signal
		 * file.
		 *
		 * Our strategy in that case is to perform crash recovery first,
		 * replaying all the WAL present in pg_wal, and only enter archive
		 * recovery after that.
		 *
		 * But usually we already know how far we need to replay the WAL (up
		 * to minRecoveryPoint, up to backupEndPoint, or until we see an
		 * end-of-backup record), and we can enter archive recovery directly.
		 */
		if (ArchiveRecoveryRequested &&
			(ControlFile->minRecoveryPoint != InvalidXLogRecPtr ||
			 ControlFile->backupEndRequired ||
			 ControlFile->backupEndPoint != InvalidXLogRecPtr ||
			 ControlFile->state == DB_SHUTDOWNED))
		{
			InArchiveRecovery = true;
			if (StandbyModeRequested)
				EnableStandbyMode();
		}

		/*
		 * For the same reason as when starting up with backup_label present,
		 * emit a log message when we continue initializing from a base
		 * backup.
		 */
		if (!XLogRecPtrIsInvalid(ControlFile->backupStartPoint))
			ereport(LOG,
					(errmsg("restarting backup recovery with redo LSN %X/%X",
							LSN_FORMAT_ARGS(ControlFile->backupStartPoint))));

		/* Get the last valid checkpoint record. */
		CheckPointLoc = ControlFile->checkPoint;
		CheckPointTLI = ControlFile->checkPointCopy.ThisTimeLineID;
		RedoStartLSN = ControlFile->checkPointCopy.redo;
		RedoStartTLI = ControlFile->checkPointCopy.ThisTimeLineID;
		record = ReadCheckpointRecord(xlogprefetcher, CheckPointLoc,
									  CheckPointTLI);
		if (record != NULL)
		{
			ereport(DEBUG1,
					(errmsg_internal("checkpoint record is at %X/%X",
									 LSN_FORMAT_ARGS(CheckPointLoc))));
		}
		else
		{
			/*
			 * We used to attempt to go back to a secondary checkpoint record
			 * here, but only when not in standby mode. We now just fail if we
			 * can't read the last checkpoint because this allows us to
			 * simplify processing around checkpoints.
			 */
			ereport(PANIC,
					(errmsg("could not locate a valid checkpoint record at %X/%X",
							LSN_FORMAT_ARGS(CheckPointLoc))));
		}
		memcpy(&checkPoint, XLogRecGetData(xlogreader), sizeof(CheckPoint));
		wasShutdown = ((record->xl_info & ~XLR_INFO_MASK) == XLOG_CHECKPOINT_SHUTDOWN);
	}

	if (ArchiveRecoveryRequested)
	{
		if (StandbyModeRequested)
			ereport(LOG,
					(errmsg("entering standby mode")));
		else if (recoveryTarget == RECOVERY_TARGET_XID)
			ereport(LOG,
					(errmsg("starting point-in-time recovery to XID %u",
							recoveryTargetXid)));
		else if (recoveryTarget == RECOVERY_TARGET_TIME)
			ereport(LOG,
					(errmsg("starting point-in-time recovery to %s",
							timestamptz_to_str(recoveryTargetTime))));
		else if (recoveryTarget == RECOVERY_TARGET_NAME)
			ereport(LOG,
					(errmsg("starting point-in-time recovery to \"%s\"",
							recoveryTargetName)));
		else if (recoveryTarget == RECOVERY_TARGET_LSN)
			ereport(LOG,
					(errmsg("starting point-in-time recovery to WAL location (LSN) \"%X/%X\"",
							LSN_FORMAT_ARGS(recoveryTargetLSN))));
		else if (recoveryTarget == RECOVERY_TARGET_IMMEDIATE)
			ereport(LOG,
					(errmsg("starting point-in-time recovery to earliest consistent point")));
		else
			ereport(LOG,
					(errmsg("starting archive recovery")));
	}

	/*
	 * If the location of the checkpoint record is not on the expected
	 * timeline in the history of the requested timeline, we cannot proceed:
	 * the backup is not part of the history of the requested timeline.
	 */
	Assert(expectedTLEs);		/* was initialized by reading checkpoint
								 * record */
	if (tliOfPointInHistory(CheckPointLoc, expectedTLEs) !=
		CheckPointTLI)
	{
		XLogRecPtr	switchpoint;

		/*
		 * tliSwitchPoint will throw an error if the checkpoint's timeline is
		 * not in expectedTLEs at all.
		 */
		switchpoint = tliSwitchPoint(CheckPointTLI, expectedTLEs, NULL);
		ereport(FATAL,
				(errmsg("requested timeline %u is not a child of this server's history",
						recoveryTargetTLI),
<<<<<<< HEAD
				 errdetail("Latest checkpoint is at %X/%X on timeline %u, but in the history of the requested timeline, the server forked off from that timeline at %X/%X.",
=======
		/* translator: %s is a backup_label file or a pg_control file */
				 errdetail("Latest checkpoint in file \"%s\" is at %X/%X on timeline %u, but in the history of the requested timeline, the server forked off from that timeline at %X/%X.",
						   haveBackupLabel ? "backup_label" : "pg_control",
>>>>>>> 3d6a8289
						   LSN_FORMAT_ARGS(CheckPointLoc),
						   CheckPointTLI,
						   LSN_FORMAT_ARGS(switchpoint))));
	}

	/*
	 * The min recovery point should be part of the requested timeline's
	 * history, too.
	 */
	if (!XLogRecPtrIsInvalid(ControlFile->minRecoveryPoint) &&
		tliOfPointInHistory(ControlFile->minRecoveryPoint - 1, expectedTLEs) !=
		ControlFile->minRecoveryPointTLI)
		ereport(FATAL,
				(errmsg("requested timeline %u does not contain minimum recovery point %X/%X on timeline %u",
						recoveryTargetTLI,
						LSN_FORMAT_ARGS(ControlFile->minRecoveryPoint),
						ControlFile->minRecoveryPointTLI)));

	ereport(DEBUG1,
			(errmsg_internal("redo record is at %X/%X; shutdown %s",
							 LSN_FORMAT_ARGS(checkPoint.redo),
							 wasShutdown ? "true" : "false")));
	ereport(DEBUG1,
			(errmsg_internal("next transaction ID: " UINT64_FORMAT "; next OID: %u",
							 U64FromFullTransactionId(checkPoint.nextXid),
							 checkPoint.nextOid)));
	ereport(DEBUG1,
			(errmsg_internal("next MultiXactId: %u; next MultiXactOffset: %u",
							 checkPoint.nextMulti, checkPoint.nextMultiOffset)));
	ereport(DEBUG1,
			(errmsg_internal("oldest unfrozen transaction ID: %u, in database %u",
							 checkPoint.oldestXid, checkPoint.oldestXidDB)));
	ereport(DEBUG1,
			(errmsg_internal("oldest MultiXactId: %u, in database %u",
							 checkPoint.oldestMulti, checkPoint.oldestMultiDB)));
	ereport(DEBUG1,
			(errmsg_internal("commit timestamp Xid oldest/newest: %u/%u",
							 checkPoint.oldestCommitTsXid,
							 checkPoint.newestCommitTsXid)));
	if (!TransactionIdIsNormal(XidFromFullTransactionId(checkPoint.nextXid)))
		ereport(PANIC,
				(errmsg("invalid next transaction ID")));

	/* sanity check */
	if (checkPoint.redo > CheckPointLoc)
		ereport(PANIC,
				(errmsg("invalid redo in checkpoint record")));

	/*
	 * Check whether we need to force recovery from WAL.  If it appears to
	 * have been a clean shutdown and we did not have a recovery signal file,
	 * then assume no recovery needed.
	 */
	if (checkPoint.redo < CheckPointLoc)
	{
		if (wasShutdown)
			ereport(PANIC,
					(errmsg("invalid redo record in shutdown checkpoint")));
		InRecovery = true;
	}
	else if (ControlFile->state != DB_SHUTDOWNED)
		InRecovery = true;
	else if (ArchiveRecoveryRequested)
	{
		/* force recovery due to presence of recovery signal file */
		InRecovery = true;
	}

	/*
	 * If recovery is needed, update our in-memory copy of pg_control to show
	 * that we are recovering and to show the selected checkpoint as the place
	 * we are starting from. We also mark pg_control with any minimum recovery
	 * stop point obtained from a backup history file.
	 *
	 * We don't write the changes to disk yet, though. Only do that after
	 * initializing various subsystems.
	 */
	if (InRecovery)
	{
		if (InArchiveRecovery)
		{
			ControlFile->state = DB_IN_ARCHIVE_RECOVERY;
		}
		else
		{
			ereport(LOG,
					(errmsg("database system was not properly shut down; "
							"automatic recovery in progress")));
			if (recoveryTargetTLI > ControlFile->checkPointCopy.ThisTimeLineID)
				ereport(LOG,
						(errmsg("crash recovery starts in timeline %u "
								"and has target timeline %u",
								ControlFile->checkPointCopy.ThisTimeLineID,
								recoveryTargetTLI)));
			ControlFile->state = DB_IN_CRASH_RECOVERY;
		}
		ControlFile->checkPoint = CheckPointLoc;
		ControlFile->checkPointCopy = checkPoint;
		if (InArchiveRecovery)
		{
			/* initialize minRecoveryPoint if not set yet */
			if (ControlFile->minRecoveryPoint < checkPoint.redo)
			{
				ControlFile->minRecoveryPoint = checkPoint.redo;
				ControlFile->minRecoveryPointTLI = checkPoint.ThisTimeLineID;
			}
		}

		/*
		 * Set backupStartPoint if we're starting recovery from a base backup.
		 *
		 * Also set backupEndPoint and use minRecoveryPoint as the backup end
		 * location if we're starting recovery from a base backup which was
		 * taken from a standby. In this case, the database system status in
		 * pg_control must indicate that the database was already in recovery.
		 * Usually that will be DB_IN_ARCHIVE_RECOVERY but also can be
		 * DB_SHUTDOWNED_IN_RECOVERY if recovery previously was interrupted
		 * before reaching this point; e.g. because restore_command or
		 * primary_conninfo were faulty.
		 *
		 * Any other state indicates that the backup somehow became corrupted
		 * and we can't sensibly continue with recovery.
		 */
		if (haveBackupLabel)
		{
			ControlFile->backupStartPoint = checkPoint.redo;
			ControlFile->backupEndRequired = backupEndRequired;

			if (backupFromStandby)
			{
				if (dbstate_at_startup != DB_IN_ARCHIVE_RECOVERY &&
					dbstate_at_startup != DB_SHUTDOWNED_IN_RECOVERY)
					ereport(FATAL,
							(errmsg("backup_label contains data inconsistent with control file"),
							 errhint("This means that the backup is corrupted and you will "
									 "have to use another backup for recovery.")));
				ControlFile->backupEndPoint = ControlFile->minRecoveryPoint;
			}
		}
	}

	/* remember these, so that we know when we have reached consistency */
	backupStartPoint = ControlFile->backupStartPoint;
	backupEndRequired = ControlFile->backupEndRequired;
	backupEndPoint = ControlFile->backupEndPoint;
	if (InArchiveRecovery)
	{
		minRecoveryPoint = ControlFile->minRecoveryPoint;
		minRecoveryPointTLI = ControlFile->minRecoveryPointTLI;
	}
	else
	{
		minRecoveryPoint = InvalidXLogRecPtr;
		minRecoveryPointTLI = 0;
	}

	/*
	 * Start recovery assuming that the final record isn't lost.
	 */
	abortedRecPtr = InvalidXLogRecPtr;
	missingContrecPtr = InvalidXLogRecPtr;

	*wasShutdown_ptr = wasShutdown;
	*haveBackupLabel_ptr = haveBackupLabel;
	*haveTblspcMap_ptr = haveTblspcMap;
}

/*
 * See if there are any recovery signal files and if so, set state for
 * recovery.
 *
 * See if there is a recovery command file (recovery.conf), and if so
 * throw an ERROR since as of PG12 we no longer recognize that.
 */
static void
readRecoverySignalFile(void)
{
	struct stat stat_buf;

	if (IsBootstrapProcessingMode())
		return;

	/*
	 * Check for old recovery API file: recovery.conf
	 */
	if (stat(RECOVERY_COMMAND_FILE, &stat_buf) == 0)
		ereport(FATAL,
				(errcode_for_file_access(),
				 errmsg("using recovery command file \"%s\" is not supported",
						RECOVERY_COMMAND_FILE)));

	/*
	 * Remove unused .done file, if present. Ignore if absent.
	 */
	unlink(RECOVERY_COMMAND_DONE);

	/*
	 * Check for recovery signal files and if found, fsync them since they
	 * represent server state information.  We don't sweat too much about the
	 * possibility of fsync failure, however.
	 *
	 * If present, standby signal file takes precedence. If neither is present
	 * then we won't enter archive recovery.
	 */
	if (stat(STANDBY_SIGNAL_FILE, &stat_buf) == 0)
	{
		int			fd;

		fd = BasicOpenFilePerm(STANDBY_SIGNAL_FILE, O_RDWR | PG_BINARY,
							   S_IRUSR | S_IWUSR);
		if (fd >= 0)
		{
			(void) pg_fsync(fd);
			close(fd);
		}
		standby_signal_file_found = true;
	}
	else if (stat(RECOVERY_SIGNAL_FILE, &stat_buf) == 0)
	{
		int			fd;

		fd = BasicOpenFilePerm(RECOVERY_SIGNAL_FILE, O_RDWR | PG_BINARY,
							   S_IRUSR | S_IWUSR);
		if (fd >= 0)
		{
			(void) pg_fsync(fd);
			close(fd);
		}
		recovery_signal_file_found = true;
	}

	StandbyModeRequested = false;
	ArchiveRecoveryRequested = false;
	if (standby_signal_file_found)
	{
		StandbyModeRequested = true;
		ArchiveRecoveryRequested = true;
	}
	else if (recovery_signal_file_found)
	{
		StandbyModeRequested = false;
		ArchiveRecoveryRequested = true;
	}
	else
		return;

	/*
	 * We don't support standby mode in standalone backends; that requires
	 * other processes such as the WAL receiver to be alive.
	 */
	if (StandbyModeRequested && !IsUnderPostmaster)
		ereport(FATAL,
				(errcode(ERRCODE_FEATURE_NOT_SUPPORTED),
				 errmsg("standby mode is not supported by single-user servers")));
}

static void
validateRecoveryParameters(void)
{
	if (!ArchiveRecoveryRequested)
		return;

	/*
	 * Check for compulsory parameters
	 */
	if (StandbyModeRequested)
	{
		if ((PrimaryConnInfo == NULL || strcmp(PrimaryConnInfo, "") == 0) &&
			(recoveryRestoreCommand == NULL || strcmp(recoveryRestoreCommand, "") == 0))
			ereport(WARNING,
					(errmsg("specified neither \"primary_conninfo\" nor \"restore_command\""),
					 errhint("The database server will regularly poll the pg_wal subdirectory to check for files placed there.")));
	}
	else
	{
		if (recoveryRestoreCommand == NULL ||
			strcmp(recoveryRestoreCommand, "") == 0)
			ereport(FATAL,
					(errcode(ERRCODE_INVALID_PARAMETER_VALUE),
					 errmsg("must specify \"restore_command\" when standby mode is not enabled")));
	}

	/*
	 * Override any inconsistent requests. Note that this is a change of
	 * behaviour in 9.5; prior to this we simply ignored a request to pause if
	 * hot_standby = off, which was surprising behaviour.
	 */
	if (recoveryTargetAction == RECOVERY_TARGET_ACTION_PAUSE &&
		!EnableHotStandby)
		recoveryTargetAction = RECOVERY_TARGET_ACTION_SHUTDOWN;

	/*
	 * Final parsing of recovery_target_time string; see also
	 * check_recovery_target_time().
	 */
	if (recoveryTarget == RECOVERY_TARGET_TIME)
	{
		recoveryTargetTime = DatumGetTimestampTz(DirectFunctionCall3(timestamptz_in,
																	 CStringGetDatum(recovery_target_time_string),
																	 ObjectIdGetDatum(InvalidOid),
																	 Int32GetDatum(-1)));
	}

	/*
	 * If user specified recovery_target_timeline, validate it or compute the
	 * "latest" value.  We can't do this until after we've gotten the restore
	 * command and set InArchiveRecovery, because we need to fetch timeline
	 * history files from the archive.
	 */
	if (recoveryTargetTimeLineGoal == RECOVERY_TARGET_TIMELINE_NUMERIC)
	{
		TimeLineID	rtli = recoveryTargetTLIRequested;

		/* Timeline 1 does not have a history file, all else should */
		if (rtli != 1 && !existsTimeLineHistory(rtli))
			ereport(FATAL,
					(errcode(ERRCODE_INVALID_PARAMETER_VALUE),
					 errmsg("recovery target timeline %u does not exist",
							rtli)));
		recoveryTargetTLI = rtli;
	}
	else if (recoveryTargetTimeLineGoal == RECOVERY_TARGET_TIMELINE_LATEST)
	{
		/* We start the "latest" search from pg_control's timeline */
		recoveryTargetTLI = findNewestTimeLine(recoveryTargetTLI);
	}
	else
	{
		/*
		 * else we just use the recoveryTargetTLI as already read from
		 * ControlFile
		 */
		Assert(recoveryTargetTimeLineGoal == RECOVERY_TARGET_TIMELINE_CONTROLFILE);
	}
}

/*
 * read_backup_label: check to see if a backup_label file is present
 *
 * If we see a backup_label during recovery, we assume that we are recovering
 * from a backup dump file, and we therefore roll forward from the checkpoint
 * identified by the label file, NOT what pg_control says.  This avoids the
 * problem that pg_control might have been archived one or more checkpoints
 * later than the start of the dump, and so if we rely on it as the start
 * point, we will fail to restore a consistent database state.
 *
 * Returns true if a backup_label was found (and fills the checkpoint
 * location and TLI into *checkPointLoc and *backupLabelTLI, respectively);
 * returns false if not. If this backup_label came from a streamed backup,
 * *backupEndRequired is set to true. If this backup_label was created during
 * recovery, *backupFromStandby is set to true.
 *
 * Also sets the global variables RedoStartLSN and RedoStartTLI with the LSN
 * and TLI read from the backup file.
 */
static bool
read_backup_label(XLogRecPtr *checkPointLoc, TimeLineID *backupLabelTLI,
				  bool *backupEndRequired, bool *backupFromStandby)
{
	char		startxlogfilename[MAXFNAMELEN];
	TimeLineID	tli_from_walseg,
				tli_from_file;
	FILE	   *lfp;
	char		ch;
	char		backuptype[20];
	char		backupfrom[20];
	char		backuplabel[MAXPGPATH];
	char		backuptime[128];
	uint32		hi,
				lo;

	/* suppress possible uninitialized-variable warnings */
	*checkPointLoc = InvalidXLogRecPtr;
	*backupLabelTLI = 0;
	*backupEndRequired = false;
	*backupFromStandby = false;

	/*
	 * See if label file is present
	 */
	lfp = AllocateFile(BACKUP_LABEL_FILE, "r");
	if (!lfp)
	{
		if (errno != ENOENT)
			ereport(FATAL,
					(errcode_for_file_access(),
					 errmsg("could not read file \"%s\": %m",
							BACKUP_LABEL_FILE)));
		return false;			/* it's not there, all is fine */
	}

	/*
	 * Read and parse the START WAL LOCATION and CHECKPOINT lines (this code
	 * is pretty crude, but we are not expecting any variability in the file
	 * format).
	 */
	if (fscanf(lfp, "START WAL LOCATION: %X/%X (file %08X%16s)%c",
			   &hi, &lo, &tli_from_walseg, startxlogfilename, &ch) != 5 || ch != '\n')
		ereport(FATAL,
				(errcode(ERRCODE_OBJECT_NOT_IN_PREREQUISITE_STATE),
				 errmsg("invalid data in file \"%s\"", BACKUP_LABEL_FILE)));
	RedoStartLSN = ((uint64) hi) << 32 | lo;
	RedoStartTLI = tli_from_walseg;
	if (fscanf(lfp, "CHECKPOINT LOCATION: %X/%X%c",
			   &hi, &lo, &ch) != 3 || ch != '\n')
		ereport(FATAL,
				(errcode(ERRCODE_OBJECT_NOT_IN_PREREQUISITE_STATE),
				 errmsg("invalid data in file \"%s\"", BACKUP_LABEL_FILE)));
	*checkPointLoc = ((uint64) hi) << 32 | lo;
	*backupLabelTLI = tli_from_walseg;

	/*
	 * BACKUP METHOD lets us know if this was a typical backup ("streamed",
	 * which could mean either pg_basebackup or the pg_backup_start/stop
	 * method was used) or if this label came from somewhere else (the only
	 * other option today being from pg_rewind).  If this was a streamed
	 * backup then we know that we need to play through until we get to the
	 * end of the WAL which was generated during the backup (at which point we
	 * will have reached consistency and backupEndRequired will be reset to be
	 * false).
	 */
	if (fscanf(lfp, "BACKUP METHOD: %19s\n", backuptype) == 1)
	{
		if (strcmp(backuptype, "streamed") == 0)
			*backupEndRequired = true;
	}

	/*
	 * BACKUP FROM lets us know if this was from a primary or a standby.  If
	 * it was from a standby, we'll double-check that the control file state
	 * matches that of a standby.
	 */
	if (fscanf(lfp, "BACKUP FROM: %19s\n", backupfrom) == 1)
	{
		if (strcmp(backupfrom, "standby") == 0)
			*backupFromStandby = true;
	}

	/*
	 * Parse START TIME and LABEL. Those are not mandatory fields for recovery
	 * but checking for their presence is useful for debugging and the next
	 * sanity checks. Cope also with the fact that the result buffers have a
	 * pre-allocated size, hence if the backup_label file has been generated
	 * with strings longer than the maximum assumed here an incorrect parsing
	 * happens. That's fine as only minor consistency checks are done
	 * afterwards.
	 */
	if (fscanf(lfp, "START TIME: %127[^\n]\n", backuptime) == 1)
		ereport(DEBUG1,
				(errmsg_internal("backup time %s in file \"%s\"",
								 backuptime, BACKUP_LABEL_FILE)));

	if (fscanf(lfp, "LABEL: %1023[^\n]\n", backuplabel) == 1)
		ereport(DEBUG1,
				(errmsg_internal("backup label %s in file \"%s\"",
								 backuplabel, BACKUP_LABEL_FILE)));

	/*
	 * START TIMELINE is new as of 11. Its parsing is not mandatory, still use
	 * it as a sanity check if present.
	 */
	if (fscanf(lfp, "START TIMELINE: %u\n", &tli_from_file) == 1)
	{
		if (tli_from_walseg != tli_from_file)
			ereport(FATAL,
					(errcode(ERRCODE_OBJECT_NOT_IN_PREREQUISITE_STATE),
					 errmsg("invalid data in file \"%s\"", BACKUP_LABEL_FILE),
					 errdetail("Timeline ID parsed is %u, but expected %u.",
							   tli_from_file, tli_from_walseg)));

		ereport(DEBUG1,
				(errmsg_internal("backup timeline %u in file \"%s\"",
								 tli_from_file, BACKUP_LABEL_FILE)));
	}

	if (fscanf(lfp, "INCREMENTAL FROM LSN: %X/%X\n", &hi, &lo) > 0)
		ereport(FATAL,
				(errcode(ERRCODE_OBJECT_NOT_IN_PREREQUISITE_STATE),
				 errmsg("this is an incremental backup, not a data directory"),
				 errhint("Use pg_combinebackup to reconstruct a valid data directory.")));

	if (ferror(lfp) || FreeFile(lfp))
		ereport(FATAL,
				(errcode_for_file_access(),
				 errmsg("could not read file \"%s\": %m",
						BACKUP_LABEL_FILE)));

	return true;
}

/*
 * read_tablespace_map: check to see if a tablespace_map file is present
 *
 * If we see a tablespace_map file during recovery, we assume that we are
 * recovering from a backup dump file, and we therefore need to create symlinks
 * as per the information present in tablespace_map file.
 *
 * Returns true if a tablespace_map file was found (and fills *tablespaces
 * with a tablespaceinfo struct for each tablespace listed in the file);
 * returns false if not.
 */
static bool
read_tablespace_map(List **tablespaces)
{
	tablespaceinfo *ti;
	FILE	   *lfp;
	char		str[MAXPGPATH];
	int			ch,
				i,
				n;
	bool		was_backslash;

	/*
	 * See if tablespace_map file is present
	 */
	lfp = AllocateFile(TABLESPACE_MAP, "r");
	if (!lfp)
	{
		if (errno != ENOENT)
			ereport(FATAL,
					(errcode_for_file_access(),
					 errmsg("could not read file \"%s\": %m",
							TABLESPACE_MAP)));
		return false;			/* it's not there, all is fine */
	}

	/*
	 * Read and parse the link name and path lines from tablespace_map file
	 * (this code is pretty crude, but we are not expecting any variability in
	 * the file format).  De-escape any backslashes that were inserted.
	 */
	i = 0;
	was_backslash = false;
	while ((ch = fgetc(lfp)) != EOF)
	{
		if (!was_backslash && (ch == '\n' || ch == '\r'))
		{
			char	   *endp;

			if (i == 0)
				continue;		/* \r immediately followed by \n */

			/*
			 * The de-escaped line should contain an OID followed by exactly
			 * one space followed by a path.  The path might start with
			 * spaces, so don't be too liberal about parsing.
			 */
			str[i] = '\0';
			n = 0;
			while (str[n] && str[n] != ' ')
				n++;
			if (n < 1 || n >= i - 1)
				ereport(FATAL,
						(errcode(ERRCODE_OBJECT_NOT_IN_PREREQUISITE_STATE),
						 errmsg("invalid data in file \"%s\"", TABLESPACE_MAP)));
			str[n++] = '\0';

			ti = palloc0(sizeof(tablespaceinfo));
			errno = 0;
			ti->oid = strtoul(str, &endp, 10);
			if (*endp != '\0' || errno == EINVAL || errno == ERANGE)
				ereport(FATAL,
						(errcode(ERRCODE_OBJECT_NOT_IN_PREREQUISITE_STATE),
						 errmsg("invalid data in file \"%s\"", TABLESPACE_MAP)));
			ti->path = pstrdup(str + n);
			*tablespaces = lappend(*tablespaces, ti);

			i = 0;
			continue;
		}
		else if (!was_backslash && ch == '\\')
			was_backslash = true;
		else
		{
			if (i < sizeof(str) - 1)
				str[i++] = ch;
			was_backslash = false;
		}
	}

	if (i != 0 || was_backslash)	/* last line not terminated? */
		ereport(FATAL,
				(errcode(ERRCODE_OBJECT_NOT_IN_PREREQUISITE_STATE),
				 errmsg("invalid data in file \"%s\"", TABLESPACE_MAP)));

	if (ferror(lfp) || FreeFile(lfp))
		ereport(FATAL,
				(errcode_for_file_access(),
				 errmsg("could not read file \"%s\": %m",
						TABLESPACE_MAP)));

	return true;
}

/*
 * Finish WAL recovery.
 *
 * This does not close the 'xlogreader' yet, because in some cases the caller
 * still wants to re-read the last checkpoint record by calling
 * ReadCheckpointRecord().
 *
 * Returns the position of the last valid or applied record, after which new
 * WAL should be appended, information about why recovery was ended, and some
 * other things. See the EndOfWalRecoveryInfo struct for details.
 */
EndOfWalRecoveryInfo *
FinishWalRecovery(void)
{
	EndOfWalRecoveryInfo *result = palloc(sizeof(EndOfWalRecoveryInfo));
	XLogRecPtr	lastRec;
	TimeLineID	lastRecTLI;
	XLogRecPtr	endOfLog;

	/*
	 * Kill WAL receiver, if it's still running, before we continue to write
	 * the startup checkpoint and aborted-contrecord records. It will trump
	 * over these records and subsequent ones if it's still alive when we
	 * start writing WAL.
	 */
	XLogShutdownWalRcv();

	/*
	 * Shutdown the slot sync worker to drop any temporary slots acquired by
	 * it and to prevent it from keep trying to fetch the failover slots.
	 *
	 * We do not update the 'synced' column in 'pg_replication_slots' system
	 * view from true to false here, as any failed update could leave 'synced'
	 * column false for some slots. This could cause issues during slot sync
	 * after restarting the server as a standby. While updating the 'synced'
	 * column after switching to the new timeline is an option, it does not
	 * simplify the handling for the 'synced' column. Therefore, we retain the
	 * 'synced' column as true after promotion as it may provide useful
	 * information about the slot origin.
	 */
	ShutDownSlotSync();

	/*
	 * We are now done reading the xlog from stream. Turn off streaming
	 * recovery to force fetching the files (which would be required at end of
	 * recovery, e.g., timeline history file) from archive or pg_wal.
	 *
	 * Note that standby mode must be turned off after killing WAL receiver,
	 * i.e., calling XLogShutdownWalRcv().
	 */
	Assert(!WalRcvStreaming());
	StandbyMode = false;

	/*
	 * Determine where to start writing WAL next.
	 *
	 * Re-fetch the last valid or last applied record, so we can identify the
	 * exact endpoint of what we consider the valid portion of WAL.  There may
	 * be an incomplete continuation record after that, in which case
	 * 'abortedRecPtr' and 'missingContrecPtr' are set and the caller will
	 * write a special OVERWRITE_CONTRECORD message to mark that the rest of
	 * it is intentionally missing.  See CreateOverwriteContrecordRecord().
	 *
	 * An important side-effect of this is to load the last page into
	 * xlogreader. The caller uses it to initialize the WAL for writing.
	 */
	if (!InRecovery)
	{
		lastRec = CheckPointLoc;
		lastRecTLI = CheckPointTLI;
	}
	else
	{
		lastRec = XLogRecoveryCtl->lastReplayedReadRecPtr;
		lastRecTLI = XLogRecoveryCtl->lastReplayedTLI;
	}
	XLogPrefetcherBeginRead(xlogprefetcher, lastRec);
	(void) ReadRecord(xlogprefetcher, PANIC, false, lastRecTLI);
	endOfLog = xlogreader->EndRecPtr;

	/*
	 * Remember the TLI in the filename of the XLOG segment containing the
	 * end-of-log.  It could be different from the timeline that endOfLog
	 * nominally belongs to, if there was a timeline switch in that segment,
	 * and we were reading the old WAL from a segment belonging to a higher
	 * timeline.
	 */
	result->endOfLogTLI = xlogreader->seg.ws_tli;

	if (ArchiveRecoveryRequested)
	{
		/*
		 * We are no longer in archive recovery state.
		 *
		 * We are now done reading the old WAL.  Turn off archive fetching if
		 * it was active.
		 */
		Assert(InArchiveRecovery);
		InArchiveRecovery = false;

		/*
		 * If the ending log segment is still open, close it (to avoid
		 * problems on Windows with trying to rename or delete an open file).
		 */
		if (readFile >= 0)
		{
			close(readFile);
			readFile = -1;
		}
	}

	/*
	 * Copy the last partial block to the caller, for initializing the WAL
	 * buffer for appending new WAL.
	 */
	if (endOfLog % XLOG_BLCKSZ != 0)
	{
		char	   *page;
		int			len;
		XLogRecPtr	pageBeginPtr;

		pageBeginPtr = endOfLog - (endOfLog % XLOG_BLCKSZ);
		Assert(readOff == XLogSegmentOffset(pageBeginPtr, wal_segment_size));

		/* Copy the valid part of the last block */
		len = endOfLog % XLOG_BLCKSZ;
		page = palloc(len);
		memcpy(page, xlogreader->readBuf, len);

		result->lastPageBeginPtr = pageBeginPtr;
		result->lastPage = page;
	}
	else
	{
		/* There is no partial block to copy. */
		result->lastPageBeginPtr = endOfLog;
		result->lastPage = NULL;
	}

	/*
	 * Create a comment for the history file to explain why and where timeline
	 * changed.
	 */
	result->recoveryStopReason = getRecoveryStopReason();

	result->lastRec = lastRec;
	result->lastRecTLI = lastRecTLI;
	result->endOfLog = endOfLog;

	result->abortedRecPtr = abortedRecPtr;
	result->missingContrecPtr = missingContrecPtr;

	result->standby_signal_file_found = standby_signal_file_found;
	result->recovery_signal_file_found = recovery_signal_file_found;

	return result;
}

/*
 * Clean up the WAL reader and leftovers from restoring WAL from archive
 */
void
ShutdownWalRecovery(void)
{
	char		recoveryPath[MAXPGPATH];

	/* Final update of pg_stat_recovery_prefetch. */
	XLogPrefetcherComputeStats(xlogprefetcher);

	/* Shut down xlogreader */
	if (readFile >= 0)
	{
		close(readFile);
		readFile = -1;
	}
	XLogReaderFree(xlogreader);
	XLogPrefetcherFree(xlogprefetcher);

	if (ArchiveRecoveryRequested)
	{
		/*
		 * Since there might be a partial WAL segment named RECOVERYXLOG, get
		 * rid of it.
		 */
		snprintf(recoveryPath, MAXPGPATH, XLOGDIR "/RECOVERYXLOG");
		unlink(recoveryPath);	/* ignore any error */

		/* Get rid of any remaining recovered timeline-history file, too */
		snprintf(recoveryPath, MAXPGPATH, XLOGDIR "/RECOVERYHISTORY");
		unlink(recoveryPath);	/* ignore any error */
	}

	/*
	 * We don't need the latch anymore. It's not strictly necessary to disown
	 * it, but let's do it for the sake of tidiness.
	 */
	if (ArchiveRecoveryRequested)
		DisownLatch(&XLogRecoveryCtl->recoveryWakeupLatch);
}

/*
 * Perform WAL recovery.
 *
 * If the system was shut down cleanly, this is never called.
 */
void
PerformWalRecovery(void)
{
	XLogRecord *record;
	bool		reachedRecoveryTarget = false;
	TimeLineID	replayTLI;

	/*
	 * Initialize shared variables for tracking progress of WAL replay, as if
	 * we had just replayed the record before the REDO location (or the
	 * checkpoint record itself, if it's a shutdown checkpoint).
	 */
	SpinLockAcquire(&XLogRecoveryCtl->info_lck);
	if (RedoStartLSN < CheckPointLoc)
	{
		XLogRecoveryCtl->lastReplayedReadRecPtr = InvalidXLogRecPtr;
		XLogRecoveryCtl->lastReplayedEndRecPtr = RedoStartLSN;
		XLogRecoveryCtl->lastReplayedTLI = RedoStartTLI;
	}
	else
	{
		XLogRecoveryCtl->lastReplayedReadRecPtr = xlogreader->ReadRecPtr;
		XLogRecoveryCtl->lastReplayedEndRecPtr = xlogreader->EndRecPtr;
		XLogRecoveryCtl->lastReplayedTLI = CheckPointTLI;
	}
	XLogRecoveryCtl->replayEndRecPtr = XLogRecoveryCtl->lastReplayedEndRecPtr;
	XLogRecoveryCtl->replayEndTLI = XLogRecoveryCtl->lastReplayedTLI;
	XLogRecoveryCtl->recoveryLastXTime = 0;
	XLogRecoveryCtl->currentChunkStartTime = 0;
	XLogRecoveryCtl->recoveryPauseState = RECOVERY_NOT_PAUSED;
	SpinLockRelease(&XLogRecoveryCtl->info_lck);

	/* Also ensure XLogReceiptTime has a sane value */
	XLogReceiptTime = GetCurrentTimestamp();

	/*
	 * Let postmaster know we've started redo now, so that it can launch the
	 * archiver if necessary.
	 */
	if (IsUnderPostmaster)
		SendPostmasterSignal(PMSIGNAL_RECOVERY_STARTED);

	/*
	 * Allow read-only connections immediately if we're consistent already.
	 */
	CheckRecoveryConsistency();

	/*
	 * Find the first record that logically follows the checkpoint --- it
	 * might physically precede it, though.
	 */
	if (RedoStartLSN < CheckPointLoc)
	{
		/* back up to find the record */
		replayTLI = RedoStartTLI;
		XLogPrefetcherBeginRead(xlogprefetcher, RedoStartLSN);
		record = ReadRecord(xlogprefetcher, PANIC, false, replayTLI);

		/*
		 * If a checkpoint record's redo pointer points back to an earlier
		 * LSN, the record at that LSN should be an XLOG_CHECKPOINT_REDO
		 * record.
		 */
		if (record->xl_rmid != RM_XLOG_ID ||
			(record->xl_info & ~XLR_INFO_MASK) != XLOG_CHECKPOINT_REDO)
			ereport(FATAL,
					(errmsg("unexpected record type found at redo point %X/%X",
							LSN_FORMAT_ARGS(xlogreader->ReadRecPtr))));
	}
	else
	{
		/* just have to read next record after CheckPoint */
		Assert(xlogreader->ReadRecPtr == CheckPointLoc);
		replayTLI = CheckPointTLI;
		record = ReadRecord(xlogprefetcher, LOG, false, replayTLI);
	}

	if (record != NULL)
	{
		TimestampTz xtime;
		PGRUsage	ru0;

		pg_rusage_init(&ru0);

		InRedo = true;

		RmgrStartup();

		ereport(LOG,
				(errmsg("redo starts at %X/%X",
						LSN_FORMAT_ARGS(xlogreader->ReadRecPtr))));

		/* Prepare to report progress of the redo phase. */
		if (!StandbyMode)
			begin_startup_progress_phase();

		/*
		 * main redo apply loop
		 */
		do
		{
			if (!StandbyMode)
				ereport_startup_progress("redo in progress, elapsed time: %ld.%02d s, current LSN: %X/%X",
										 LSN_FORMAT_ARGS(xlogreader->ReadRecPtr));

#ifdef WAL_DEBUG
			if (XLOG_DEBUG)
			{
				StringInfoData buf;

				initStringInfo(&buf);
				appendStringInfo(&buf, "REDO @ %X/%X; LSN %X/%X: ",
								 LSN_FORMAT_ARGS(xlogreader->ReadRecPtr),
								 LSN_FORMAT_ARGS(xlogreader->EndRecPtr));
				xlog_outrec(&buf, xlogreader);
				appendStringInfoString(&buf, " - ");
				xlog_outdesc(&buf, xlogreader);
				elog(LOG, "%s", buf.data);
				pfree(buf.data);
			}
#endif

			/* Handle interrupt signals of startup process */
			ProcessStartupProcInterrupts();

			/*
			 * Pause WAL replay, if requested by a hot-standby session via
			 * SetRecoveryPause().
			 *
			 * Note that we intentionally don't take the info_lck spinlock
			 * here.  We might therefore read a slightly stale value of the
			 * recoveryPause flag, but it can't be very stale (no worse than
			 * the last spinlock we did acquire).  Since a pause request is a
			 * pretty asynchronous thing anyway, possibly responding to it one
			 * WAL record later than we otherwise would is a minor issue, so
			 * it doesn't seem worth adding another spinlock cycle to prevent
			 * that.
			 */
			if (((volatile XLogRecoveryCtlData *) XLogRecoveryCtl)->recoveryPauseState !=
				RECOVERY_NOT_PAUSED)
				recoveryPausesHere(false);

			/*
			 * Have we reached our recovery target?
			 */
			if (recoveryStopsBefore(xlogreader))
			{
				reachedRecoveryTarget = true;
				break;
			}

			/*
			 * If we've been asked to lag the primary, wait on latch until
			 * enough time has passed.
			 */
			if (recoveryApplyDelay(xlogreader))
			{
				/*
				 * We test for paused recovery again here. If user sets
				 * delayed apply, it may be because they expect to pause
				 * recovery in case of problems, so we must test again here
				 * otherwise pausing during the delay-wait wouldn't work.
				 */
				if (((volatile XLogRecoveryCtlData *) XLogRecoveryCtl)->recoveryPauseState !=
					RECOVERY_NOT_PAUSED)
					recoveryPausesHere(false);
			}

			/*
			 * Apply the record
			 */
			ApplyWalRecord(xlogreader, record, &replayTLI);

			/* Exit loop if we reached inclusive recovery target */
			if (recoveryStopsAfter(xlogreader))
			{
				reachedRecoveryTarget = true;
				break;
			}

			/* Else, try to fetch the next WAL record */
			record = ReadRecord(xlogprefetcher, LOG, false, replayTLI);
		} while (record != NULL);

		/*
		 * end of main redo apply loop
		 */

		if (reachedRecoveryTarget)
		{
			if (!reachedConsistency)
				ereport(FATAL,
						(errmsg("requested recovery stop point is before consistent recovery point")));

			/*
			 * This is the last point where we can restart recovery with a new
			 * recovery target, if we shutdown and begin again. After this,
			 * Resource Managers may choose to do permanent corrective actions
			 * at end of recovery.
			 */
			switch (recoveryTargetAction)
			{
				case RECOVERY_TARGET_ACTION_SHUTDOWN:

					/*
					 * exit with special return code to request shutdown of
					 * postmaster.  Log messages issued from postmaster.
					 */
					proc_exit(3);

				case RECOVERY_TARGET_ACTION_PAUSE:
					SetRecoveryPause(true);
					recoveryPausesHere(true);

					/* drop into promote */

				case RECOVERY_TARGET_ACTION_PROMOTE:
					break;
			}
		}

		RmgrCleanup();

		ereport(LOG,
				(errmsg("redo done at %X/%X system usage: %s",
						LSN_FORMAT_ARGS(xlogreader->ReadRecPtr),
						pg_rusage_show(&ru0))));
		xtime = GetLatestXTime();
		if (xtime)
			ereport(LOG,
					(errmsg("last completed transaction was at log time %s",
							timestamptz_to_str(xtime))));

		InRedo = false;
	}
	else
	{
		/* there are no WAL records following the checkpoint */
		ereport(LOG,
				(errmsg("redo is not required")));
	}

	/*
	 * This check is intentionally after the above log messages that indicate
	 * how far recovery went.
	 */
	if (ArchiveRecoveryRequested &&
		recoveryTarget != RECOVERY_TARGET_UNSET &&
		!reachedRecoveryTarget)
		ereport(FATAL,
				(errcode(ERRCODE_CONFIG_FILE_ERROR),
				 errmsg("recovery ended before configured recovery target was reached")));
}

/*
 * Subroutine of PerformWalRecovery, to apply one WAL record.
 */
static void
ApplyWalRecord(XLogReaderState *xlogreader, XLogRecord *record, TimeLineID *replayTLI)
{
	ErrorContextCallback errcallback;
	bool		switchedTLI = false;

	/* Setup error traceback support for ereport() */
	errcallback.callback = rm_redo_error_callback;
	errcallback.arg = xlogreader;
	errcallback.previous = error_context_stack;
	error_context_stack = &errcallback;

	/*
	 * TransamVariables->nextXid must be beyond record's xid.
	 */
	AdvanceNextFullTransactionIdPastXid(record->xl_xid);

	/*
	 * Before replaying this record, check if this record causes the current
	 * timeline to change. The record is already considered to be part of the
	 * new timeline, so we update replayTLI before replaying it. That's
	 * important so that replayEndTLI, which is recorded as the minimum
	 * recovery point's TLI if recovery stops after this record, is set
	 * correctly.
	 */
	if (record->xl_rmid == RM_XLOG_ID)
	{
		TimeLineID	newReplayTLI = *replayTLI;
		TimeLineID	prevReplayTLI = *replayTLI;
		uint8		info = record->xl_info & ~XLR_INFO_MASK;

		if (info == XLOG_CHECKPOINT_SHUTDOWN)
		{
			CheckPoint	checkPoint;

			memcpy(&checkPoint, XLogRecGetData(xlogreader), sizeof(CheckPoint));
			newReplayTLI = checkPoint.ThisTimeLineID;
			prevReplayTLI = checkPoint.PrevTimeLineID;
		}
		else if (info == XLOG_END_OF_RECOVERY)
		{
			xl_end_of_recovery xlrec;

			memcpy(&xlrec, XLogRecGetData(xlogreader), sizeof(xl_end_of_recovery));
			newReplayTLI = xlrec.ThisTimeLineID;
			prevReplayTLI = xlrec.PrevTimeLineID;
		}

		if (newReplayTLI != *replayTLI)
		{
			/* Check that it's OK to switch to this TLI */
			checkTimeLineSwitch(xlogreader->EndRecPtr,
								newReplayTLI, prevReplayTLI, *replayTLI);

			/* Following WAL records should be run with new TLI */
			*replayTLI = newReplayTLI;
			switchedTLI = true;
		}
	}

	/*
	 * Update shared replayEndRecPtr before replaying this record, so that
	 * XLogFlush will update minRecoveryPoint correctly.
	 */
	SpinLockAcquire(&XLogRecoveryCtl->info_lck);
	XLogRecoveryCtl->replayEndRecPtr = xlogreader->EndRecPtr;
	XLogRecoveryCtl->replayEndTLI = *replayTLI;
	SpinLockRelease(&XLogRecoveryCtl->info_lck);

	/*
	 * If we are attempting to enter Hot Standby mode, process XIDs we see
	 */
	if (standbyState >= STANDBY_INITIALIZED &&
		TransactionIdIsValid(record->xl_xid))
		RecordKnownAssignedTransactionIds(record->xl_xid);

	/*
	 * Some XLOG record types that are related to recovery are processed
	 * directly here, rather than in xlog_redo()
	 */
	if (record->xl_rmid == RM_XLOG_ID)
		xlogrecovery_redo(xlogreader, *replayTLI);

	/* Now apply the WAL record itself */
	GetRmgr(record->xl_rmid).rm_redo(xlogreader);

	/*
	 * After redo, check whether the backup pages associated with the WAL
	 * record are consistent with the existing pages. This check is done only
	 * if consistency check is enabled for this record.
	 */
	if ((record->xl_info & XLR_CHECK_CONSISTENCY) != 0)
		verifyBackupPageConsistency(xlogreader);

	/* Pop the error context stack */
	error_context_stack = errcallback.previous;

	/*
	 * Update lastReplayedEndRecPtr after this record has been successfully
	 * replayed.
	 */
	SpinLockAcquire(&XLogRecoveryCtl->info_lck);
	XLogRecoveryCtl->lastReplayedReadRecPtr = xlogreader->ReadRecPtr;
	XLogRecoveryCtl->lastReplayedEndRecPtr = xlogreader->EndRecPtr;
	XLogRecoveryCtl->lastReplayedTLI = *replayTLI;
	SpinLockRelease(&XLogRecoveryCtl->info_lck);

	/* ------
	 * Wakeup walsenders:
	 *
	 * On the standby, the WAL is flushed first (which will only wake up
	 * physical walsenders) and then applied, which will only wake up logical
	 * walsenders.
	 *
	 * Indeed, logical walsenders on standby can't decode and send data until
	 * it's been applied.
	 *
	 * Physical walsenders don't need to be woken up during replay unless
	 * cascading replication is allowed and time line change occurred (so that
	 * they can notice that they are on a new time line).
	 *
	 * That's why the wake up conditions are for:
	 *
	 *  - physical walsenders in case of new time line and cascade
	 *    replication is allowed
	 *  - logical walsenders in case cascade replication is allowed (could not
	 *    be created otherwise)
	 * ------
	 */
	if (AllowCascadeReplication())
		WalSndWakeup(switchedTLI, true);

	/*
	 * If rm_redo called XLogRequestWalReceiverReply, then we wake up the
	 * receiver so that it notices the updated lastReplayedEndRecPtr and sends
	 * a reply to the primary.
	 */
	if (doRequestWalReceiverReply)
	{
		doRequestWalReceiverReply = false;
		WalRcvForceReply();
	}

	/* Allow read-only connections if we're consistent now */
	CheckRecoveryConsistency();

	/* Is this a timeline switch? */
	if (switchedTLI)
	{
		/*
		 * Before we continue on the new timeline, clean up any (possibly
		 * bogus) future WAL segments on the old timeline.
		 */
		RemoveNonParentXlogFiles(xlogreader->EndRecPtr, *replayTLI);

		/* Reset the prefetcher. */
		XLogPrefetchReconfigure();
	}
}

/*
 * Some XLOG RM record types that are directly related to WAL recovery are
 * handled here rather than in the xlog_redo()
 */
static void
xlogrecovery_redo(XLogReaderState *record, TimeLineID replayTLI)
{
	uint8		info = XLogRecGetInfo(record) & ~XLR_INFO_MASK;
	XLogRecPtr	lsn = record->EndRecPtr;

	Assert(XLogRecGetRmid(record) == RM_XLOG_ID);

	if (info == XLOG_OVERWRITE_CONTRECORD)
	{
		/* Verify the payload of a XLOG_OVERWRITE_CONTRECORD record. */
		xl_overwrite_contrecord xlrec;

		memcpy(&xlrec, XLogRecGetData(record), sizeof(xl_overwrite_contrecord));
		if (xlrec.overwritten_lsn != record->overwrittenRecPtr)
			elog(FATAL, "mismatching overwritten LSN %X/%X -> %X/%X",
				 LSN_FORMAT_ARGS(xlrec.overwritten_lsn),
				 LSN_FORMAT_ARGS(record->overwrittenRecPtr));

		/* We have safely skipped the aborted record */
		abortedRecPtr = InvalidXLogRecPtr;
		missingContrecPtr = InvalidXLogRecPtr;

		ereport(LOG,
				(errmsg("successfully skipped missing contrecord at %X/%X, overwritten at %s",
						LSN_FORMAT_ARGS(xlrec.overwritten_lsn),
						timestamptz_to_str(xlrec.overwrite_time))));

		/* Verifying the record should only happen once */
		record->overwrittenRecPtr = InvalidXLogRecPtr;
	}
	else if (info == XLOG_BACKUP_END)
	{
		XLogRecPtr	startpoint;

		memcpy(&startpoint, XLogRecGetData(record), sizeof(startpoint));

		if (backupStartPoint == startpoint)
		{
			/*
			 * We have reached the end of base backup, the point where
			 * pg_backup_stop() was done.  The data on disk is now consistent
			 * (assuming we have also reached minRecoveryPoint).  Set
			 * backupEndPoint to the current LSN, so that the next call to
			 * CheckRecoveryConsistency() will notice it and do the
			 * end-of-backup processing.
			 */
			elog(DEBUG1, "end of backup record reached");

			backupEndPoint = lsn;
		}
		else
			elog(DEBUG1, "saw end-of-backup record for backup starting at %X/%X, waiting for %X/%X",
				 LSN_FORMAT_ARGS(startpoint), LSN_FORMAT_ARGS(backupStartPoint));
	}
}

/*
 * Verify that, in non-test mode, ./pg_tblspc doesn't contain any real
 * directories.
 *
 * Replay of database creation XLOG records for databases that were later
 * dropped can create fake directories in pg_tblspc.  By the time consistency
 * is reached these directories should have been removed; here we verify
 * that this did indeed happen.  This is to be called at the point where
 * consistent state is reached.
 *
 * allow_in_place_tablespaces turns the PANIC into a WARNING, which is
 * useful for testing purposes, and also allows for an escape hatch in case
 * things go south.
 */
static void
CheckTablespaceDirectory(void)
{
	DIR		   *dir;
	struct dirent *de;

	dir = AllocateDir(PG_TBLSPC_DIR);
	while ((de = ReadDir(dir, PG_TBLSPC_DIR)) != NULL)
	{
		char		path[MAXPGPATH + sizeof(PG_TBLSPC_DIR)];

		/* Skip entries of non-oid names */
		if (strspn(de->d_name, "0123456789") != strlen(de->d_name))
			continue;

		snprintf(path, sizeof(path), "%s/%s", PG_TBLSPC_DIR, de->d_name);

		if (get_dirent_type(path, de, false, ERROR) != PGFILETYPE_LNK)
			ereport(allow_in_place_tablespaces ? WARNING : PANIC,
					(errcode(ERRCODE_DATA_CORRUPTED),
					 errmsg("unexpected directory entry \"%s\" found in %s",
							de->d_name, PG_TBLSPC_DIR),
					 errdetail("All directory entries in %s/ should be symbolic links.",
							   PG_TBLSPC_DIR),
					 errhint("Remove those directories, or set \"allow_in_place_tablespaces\" to ON transiently to let recovery complete.")));
	}
}

/*
 * Checks if recovery has reached a consistent state. When consistency is
 * reached and we have a valid starting standby snapshot, tell postmaster
 * that it can start accepting read-only connections.
 */
static void
CheckRecoveryConsistency(void)
{
	XLogRecPtr	lastReplayedEndRecPtr;
	TimeLineID	lastReplayedTLI;

	/*
	 * During crash recovery, we don't reach a consistent state until we've
	 * replayed all the WAL.
	 */
	if (XLogRecPtrIsInvalid(minRecoveryPoint))
		return;

	Assert(InArchiveRecovery);

	/*
	 * assume that we are called in the startup process, and hence don't need
	 * a lock to read lastReplayedEndRecPtr
	 */
	lastReplayedEndRecPtr = XLogRecoveryCtl->lastReplayedEndRecPtr;
	lastReplayedTLI = XLogRecoveryCtl->lastReplayedTLI;

	/*
	 * Have we reached the point where our base backup was completed?
	 */
	if (!XLogRecPtrIsInvalid(backupEndPoint) &&
		backupEndPoint <= lastReplayedEndRecPtr)
	{
		XLogRecPtr	saveBackupStartPoint = backupStartPoint;
		XLogRecPtr	saveBackupEndPoint = backupEndPoint;

		elog(DEBUG1, "end of backup reached");

		/*
		 * We have reached the end of base backup, as indicated by pg_control.
		 * Update the control file accordingly.
		 */
		ReachedEndOfBackup(lastReplayedEndRecPtr, lastReplayedTLI);
		backupStartPoint = InvalidXLogRecPtr;
		backupEndPoint = InvalidXLogRecPtr;
		backupEndRequired = false;

		ereport(LOG,
				(errmsg("completed backup recovery with redo LSN %X/%X and end LSN %X/%X",
						LSN_FORMAT_ARGS(saveBackupStartPoint),
						LSN_FORMAT_ARGS(saveBackupEndPoint))));
	}

	/*
	 * Have we passed our safe starting point? Note that minRecoveryPoint is
	 * known to be incorrectly set if recovering from a backup, until the
	 * XLOG_BACKUP_END arrives to advise us of the correct minRecoveryPoint.
	 * All we know prior to that is that we're not consistent yet.
	 */
	if (!reachedConsistency && !backupEndRequired &&
		minRecoveryPoint <= lastReplayedEndRecPtr)
	{
		/*
		 * Check to see if the XLOG sequence contained any unresolved
		 * references to uninitialized pages.
		 */
		XLogCheckInvalidPages();

		/*
		 * Check that pg_tblspc doesn't contain any real directories. Replay
		 * of Database/CREATE_* records may have created fictitious tablespace
		 * directories that should have been removed by the time consistency
		 * was reached.
		 */
		CheckTablespaceDirectory();

		reachedConsistency = true;
		SendPostmasterSignal(PMSIGNAL_RECOVERY_CONSISTENT);
		ereport(LOG,
				(errmsg("consistent recovery state reached at %X/%X",
						LSN_FORMAT_ARGS(lastReplayedEndRecPtr))));
	}

	/*
	 * Have we got a valid starting snapshot that will allow queries to be
	 * run? If so, we can tell postmaster that the database is consistent now,
	 * enabling connections.
	 */
	if (standbyState == STANDBY_SNAPSHOT_READY &&
		!LocalHotStandbyActive &&
		reachedConsistency &&
		IsUnderPostmaster)
	{
		SpinLockAcquire(&XLogRecoveryCtl->info_lck);
		XLogRecoveryCtl->SharedHotStandbyActive = true;
		SpinLockRelease(&XLogRecoveryCtl->info_lck);

		LocalHotStandbyActive = true;

		SendPostmasterSignal(PMSIGNAL_BEGIN_HOT_STANDBY);
	}
}

/*
 * Error context callback for errors occurring during rm_redo().
 */
static void
rm_redo_error_callback(void *arg)
{
	XLogReaderState *record = (XLogReaderState *) arg;
	StringInfoData buf;

	initStringInfo(&buf);
	xlog_outdesc(&buf, record);
	xlog_block_info(&buf, record);

	/* translator: %s is a WAL record description */
	errcontext("WAL redo at %X/%X for %s",
			   LSN_FORMAT_ARGS(record->ReadRecPtr),
			   buf.data);

	pfree(buf.data);
}

/*
 * Returns a string describing an XLogRecord, consisting of its identity
 * optionally followed by a colon, a space, and a further description.
 */
void
xlog_outdesc(StringInfo buf, XLogReaderState *record)
{
	RmgrData	rmgr = GetRmgr(XLogRecGetRmid(record));
	uint8		info = XLogRecGetInfo(record);
	const char *id;

	appendStringInfoString(buf, rmgr.rm_name);
	appendStringInfoChar(buf, '/');

	id = rmgr.rm_identify(info);
	if (id == NULL)
		appendStringInfo(buf, "UNKNOWN (%X): ", info & ~XLR_INFO_MASK);
	else
		appendStringInfo(buf, "%s: ", id);

	rmgr.rm_desc(buf, record);
}

#ifdef WAL_DEBUG

static void
xlog_outrec(StringInfo buf, XLogReaderState *record)
{
	appendStringInfo(buf, "prev %X/%X; xid %u",
					 LSN_FORMAT_ARGS(XLogRecGetPrev(record)),
					 XLogRecGetXid(record));

	appendStringInfo(buf, "; len %u",
					 XLogRecGetDataLen(record));

	xlog_block_info(buf, record);
}
#endif							/* WAL_DEBUG */

/*
 * Returns a string giving information about all the blocks in an
 * XLogRecord.
 */
static void
xlog_block_info(StringInfo buf, XLogReaderState *record)
{
	int			block_id;

	/* decode block references */
	for (block_id = 0; block_id <= XLogRecMaxBlockId(record); block_id++)
	{
		RelFileLocator rlocator;
		ForkNumber	forknum;
		BlockNumber blk;

		if (!XLogRecGetBlockTagExtended(record, block_id,
										&rlocator, &forknum, &blk, NULL))
			continue;

		if (forknum != MAIN_FORKNUM)
			appendStringInfo(buf, "; blkref #%d: rel %u/%u/%u, fork %u, blk %u",
							 block_id,
							 rlocator.spcOid, rlocator.dbOid,
							 rlocator.relNumber,
							 forknum,
							 blk);
		else
			appendStringInfo(buf, "; blkref #%d: rel %u/%u/%u, blk %u",
							 block_id,
							 rlocator.spcOid, rlocator.dbOid,
							 rlocator.relNumber,
							 blk);
		if (XLogRecHasBlockImage(record, block_id))
			appendStringInfoString(buf, " FPW");
	}
}


/*
 * Check that it's OK to switch to new timeline during recovery.
 *
 * 'lsn' is the address of the shutdown checkpoint record we're about to
 * replay. (Currently, timeline can only change at a shutdown checkpoint).
 */
static void
checkTimeLineSwitch(XLogRecPtr lsn, TimeLineID newTLI, TimeLineID prevTLI,
					TimeLineID replayTLI)
{
	/* Check that the record agrees on what the current (old) timeline is */
	if (prevTLI != replayTLI)
		ereport(PANIC,
				(errmsg("unexpected previous timeline ID %u (current timeline ID %u) in checkpoint record",
						prevTLI, replayTLI)));

	/*
	 * The new timeline better be in the list of timelines we expect to see,
	 * according to the timeline history. It should also not decrease.
	 */
	if (newTLI < replayTLI || !tliInHistory(newTLI, expectedTLEs))
		ereport(PANIC,
				(errmsg("unexpected timeline ID %u (after %u) in checkpoint record",
						newTLI, replayTLI)));

	/*
	 * If we have not yet reached min recovery point, and we're about to
	 * switch to a timeline greater than the timeline of the min recovery
	 * point: trouble. After switching to the new timeline, we could not
	 * possibly visit the min recovery point on the correct timeline anymore.
	 * This can happen if there is a newer timeline in the archive that
	 * branched before the timeline the min recovery point is on, and you
	 * attempt to do PITR to the new timeline.
	 */
	if (!XLogRecPtrIsInvalid(minRecoveryPoint) &&
		lsn < minRecoveryPoint &&
		newTLI > minRecoveryPointTLI)
		ereport(PANIC,
				(errmsg("unexpected timeline ID %u in checkpoint record, before reaching minimum recovery point %X/%X on timeline %u",
						newTLI,
						LSN_FORMAT_ARGS(minRecoveryPoint),
						minRecoveryPointTLI)));

	/* Looks good */
}


/*
 * Extract timestamp from WAL record.
 *
 * If the record contains a timestamp, returns true, and saves the timestamp
 * in *recordXtime. If the record type has no timestamp, returns false.
 * Currently, only transaction commit/abort records and restore points contain
 * timestamps.
 */
static bool
getRecordTimestamp(XLogReaderState *record, TimestampTz *recordXtime)
{
	uint8		info = XLogRecGetInfo(record) & ~XLR_INFO_MASK;
	uint8		xact_info = info & XLOG_XACT_OPMASK;
	uint8		rmid = XLogRecGetRmid(record);

	if (rmid == RM_XLOG_ID && info == XLOG_RESTORE_POINT)
	{
		*recordXtime = ((xl_restore_point *) XLogRecGetData(record))->rp_time;
		return true;
	}
	if (rmid == RM_XACT_ID && (xact_info == XLOG_XACT_COMMIT ||
							   xact_info == XLOG_XACT_COMMIT_PREPARED))
	{
		*recordXtime = ((xl_xact_commit *) XLogRecGetData(record))->xact_time;
		return true;
	}
	if (rmid == RM_XACT_ID && (xact_info == XLOG_XACT_ABORT ||
							   xact_info == XLOG_XACT_ABORT_PREPARED))
	{
		*recordXtime = ((xl_xact_abort *) XLogRecGetData(record))->xact_time;
		return true;
	}
	return false;
}

/*
 * Checks whether the current buffer page and backup page stored in the
 * WAL record are consistent or not. Before comparing the two pages, a
 * masking can be applied to the pages to ignore certain areas like hint bits,
 * unused space between pd_lower and pd_upper among other things. This
 * function should be called once WAL replay has been completed for a
 * given record.
 */
static void
verifyBackupPageConsistency(XLogReaderState *record)
{
	RmgrData	rmgr = GetRmgr(XLogRecGetRmid(record));
	RelFileLocator rlocator;
	ForkNumber	forknum;
	BlockNumber blkno;
	int			block_id;

	/* Records with no backup blocks have no need for consistency checks. */
	if (!XLogRecHasAnyBlockRefs(record))
		return;

	Assert((XLogRecGetInfo(record) & XLR_CHECK_CONSISTENCY) != 0);

	for (block_id = 0; block_id <= XLogRecMaxBlockId(record); block_id++)
	{
		Buffer		buf;
		Page		page;

		if (!XLogRecGetBlockTagExtended(record, block_id,
										&rlocator, &forknum, &blkno, NULL))
		{
			/*
			 * WAL record doesn't contain a block reference with the given id.
			 * Do nothing.
			 */
			continue;
		}

		Assert(XLogRecHasBlockImage(record, block_id));

		if (XLogRecBlockImageApply(record, block_id))
		{
			/*
			 * WAL record has already applied the page, so bypass the
			 * consistency check as that would result in comparing the full
			 * page stored in the record with itself.
			 */
			continue;
		}

		/*
		 * Read the contents from the current buffer and store it in a
		 * temporary page.
		 */
		buf = XLogReadBufferExtended(rlocator, forknum, blkno,
									 RBM_NORMAL_NO_LOG,
									 InvalidBuffer);
		if (!BufferIsValid(buf))
			continue;

		LockBuffer(buf, BUFFER_LOCK_EXCLUSIVE);
		page = BufferGetPage(buf);

		/*
		 * Take a copy of the local page where WAL has been applied to have a
		 * comparison base before masking it...
		 */
		memcpy(replay_image_masked, page, BLCKSZ);

		/* No need for this page anymore now that a copy is in. */
		UnlockReleaseBuffer(buf);

		/*
		 * If the block LSN is already ahead of this WAL record, we can't
		 * expect contents to match.  This can happen if recovery is
		 * restarted.
		 */
		if (PageGetLSN(replay_image_masked) > record->EndRecPtr)
			continue;

		/*
		 * Read the contents from the backup copy, stored in WAL record and
		 * store it in a temporary page. There is no need to allocate a new
		 * page here, a local buffer is fine to hold its contents and a mask
		 * can be directly applied on it.
		 */
		if (!RestoreBlockImage(record, block_id, primary_image_masked))
			ereport(ERROR,
					(errcode(ERRCODE_INTERNAL_ERROR),
					 errmsg_internal("%s", record->errormsg_buf)));

		/*
		 * If masking function is defined, mask both the primary and replay
		 * images
		 */
		if (rmgr.rm_mask != NULL)
		{
			rmgr.rm_mask(replay_image_masked, blkno);
			rmgr.rm_mask(primary_image_masked, blkno);
		}

		/* Time to compare the primary and replay images. */
		if (memcmp(replay_image_masked, primary_image_masked, BLCKSZ) != 0)
		{
			elog(FATAL,
				 "inconsistent page found, rel %u/%u/%u, forknum %u, blkno %u",
				 rlocator.spcOid, rlocator.dbOid, rlocator.relNumber,
				 forknum, blkno);
		}
	}
}

/*
 * For point-in-time recovery, this function decides whether we want to
 * stop applying the XLOG before the current record.
 *
 * Returns true if we are stopping, false otherwise. If stopping, some
 * information is saved in recoveryStopXid et al for use in annotating the
 * new timeline's history file.
 */
static bool
recoveryStopsBefore(XLogReaderState *record)
{
	bool		stopsHere = false;
	uint8		xact_info;
	bool		isCommit;
	TimestampTz recordXtime = 0;
	TransactionId recordXid;

	/*
	 * Ignore recovery target settings when not in archive recovery (meaning
	 * we are in crash recovery).
	 */
	if (!ArchiveRecoveryRequested)
		return false;

	/* Check if we should stop as soon as reaching consistency */
	if (recoveryTarget == RECOVERY_TARGET_IMMEDIATE && reachedConsistency)
	{
		ereport(LOG,
				(errmsg("recovery stopping after reaching consistency")));

		recoveryStopAfter = false;
		recoveryStopXid = InvalidTransactionId;
		recoveryStopLSN = InvalidXLogRecPtr;
		recoveryStopTime = 0;
		recoveryStopName[0] = '\0';
		return true;
	}

	/* Check if target LSN has been reached */
	if (recoveryTarget == RECOVERY_TARGET_LSN &&
		!recoveryTargetInclusive &&
		record->ReadRecPtr >= recoveryTargetLSN)
	{
		recoveryStopAfter = false;
		recoveryStopXid = InvalidTransactionId;
		recoveryStopLSN = record->ReadRecPtr;
		recoveryStopTime = 0;
		recoveryStopName[0] = '\0';
		ereport(LOG,
				(errmsg("recovery stopping before WAL location (LSN) \"%X/%X\"",
						LSN_FORMAT_ARGS(recoveryStopLSN))));
		return true;
	}

	/* Otherwise we only consider stopping before COMMIT or ABORT records. */
	if (XLogRecGetRmid(record) != RM_XACT_ID)
		return false;

	xact_info = XLogRecGetInfo(record) & XLOG_XACT_OPMASK;

	if (xact_info == XLOG_XACT_COMMIT)
	{
		isCommit = true;
		recordXid = XLogRecGetXid(record);
	}
	else if (xact_info == XLOG_XACT_COMMIT_PREPARED)
	{
		xl_xact_commit *xlrec = (xl_xact_commit *) XLogRecGetData(record);
		xl_xact_parsed_commit parsed;

		isCommit = true;
		ParseCommitRecord(XLogRecGetInfo(record),
						  xlrec,
						  &parsed);
		recordXid = parsed.twophase_xid;
	}
	else if (xact_info == XLOG_XACT_ABORT)
	{
		isCommit = false;
		recordXid = XLogRecGetXid(record);
	}
	else if (xact_info == XLOG_XACT_ABORT_PREPARED)
	{
		xl_xact_abort *xlrec = (xl_xact_abort *) XLogRecGetData(record);
		xl_xact_parsed_abort parsed;

		isCommit = false;
		ParseAbortRecord(XLogRecGetInfo(record),
						 xlrec,
						 &parsed);
		recordXid = parsed.twophase_xid;
	}
	else
		return false;

	if (recoveryTarget == RECOVERY_TARGET_XID && !recoveryTargetInclusive)
	{
		/*
		 * There can be only one transaction end record with this exact
		 * transactionid
		 *
		 * when testing for an xid, we MUST test for equality only, since
		 * transactions are numbered in the order they start, not the order
		 * they complete. A higher numbered xid will complete before you about
		 * 50% of the time...
		 */
		stopsHere = (recordXid == recoveryTargetXid);
	}

	/*
	 * Note: we must fetch recordXtime regardless of recoveryTarget setting.
	 * We don't expect getRecordTimestamp ever to fail, since we already know
	 * this is a commit or abort record; but test its result anyway.
	 */
	if (getRecordTimestamp(record, &recordXtime) &&
		recoveryTarget == RECOVERY_TARGET_TIME)
	{
		/*
		 * There can be many transactions that share the same commit time, so
		 * we stop after the last one, if we are inclusive, or stop at the
		 * first one if we are exclusive
		 */
		if (recoveryTargetInclusive)
			stopsHere = (recordXtime > recoveryTargetTime);
		else
			stopsHere = (recordXtime >= recoveryTargetTime);
	}

	if (stopsHere)
	{
		recoveryStopAfter = false;
		recoveryStopXid = recordXid;
		recoveryStopTime = recordXtime;
		recoveryStopLSN = InvalidXLogRecPtr;
		recoveryStopName[0] = '\0';

		if (isCommit)
		{
			ereport(LOG,
					(errmsg("recovery stopping before commit of transaction %u, time %s",
							recoveryStopXid,
							timestamptz_to_str(recoveryStopTime))));
		}
		else
		{
			ereport(LOG,
					(errmsg("recovery stopping before abort of transaction %u, time %s",
							recoveryStopXid,
							timestamptz_to_str(recoveryStopTime))));
		}
	}

	return stopsHere;
}

/*
 * Same as recoveryStopsBefore, but called after applying the record.
 *
 * We also track the timestamp of the latest applied COMMIT/ABORT
 * record in XLogRecoveryCtl->recoveryLastXTime.
 */
static bool
recoveryStopsAfter(XLogReaderState *record)
{
	uint8		info;
	uint8		xact_info;
	uint8		rmid;
	TimestampTz recordXtime = 0;

	/*
	 * Ignore recovery target settings when not in archive recovery (meaning
	 * we are in crash recovery).
	 */
	if (!ArchiveRecoveryRequested)
		return false;

	info = XLogRecGetInfo(record) & ~XLR_INFO_MASK;
	rmid = XLogRecGetRmid(record);

	/*
	 * There can be many restore points that share the same name; we stop at
	 * the first one.
	 */
	if (recoveryTarget == RECOVERY_TARGET_NAME &&
		rmid == RM_XLOG_ID && info == XLOG_RESTORE_POINT)
	{
		xl_restore_point *recordRestorePointData;

		recordRestorePointData = (xl_restore_point *) XLogRecGetData(record);

		if (strcmp(recordRestorePointData->rp_name, recoveryTargetName) == 0)
		{
			recoveryStopAfter = true;
			recoveryStopXid = InvalidTransactionId;
			recoveryStopLSN = InvalidXLogRecPtr;
			(void) getRecordTimestamp(record, &recoveryStopTime);
			strlcpy(recoveryStopName, recordRestorePointData->rp_name, MAXFNAMELEN);

			ereport(LOG,
					(errmsg("recovery stopping at restore point \"%s\", time %s",
							recoveryStopName,
							timestamptz_to_str(recoveryStopTime))));
			return true;
		}
	}

	/* Check if the target LSN has been reached */
	if (recoveryTarget == RECOVERY_TARGET_LSN &&
		recoveryTargetInclusive &&
		record->ReadRecPtr >= recoveryTargetLSN)
	{
		recoveryStopAfter = true;
		recoveryStopXid = InvalidTransactionId;
		recoveryStopLSN = record->ReadRecPtr;
		recoveryStopTime = 0;
		recoveryStopName[0] = '\0';
		ereport(LOG,
				(errmsg("recovery stopping after WAL location (LSN) \"%X/%X\"",
						LSN_FORMAT_ARGS(recoveryStopLSN))));
		return true;
	}

	if (rmid != RM_XACT_ID)
		return false;

	xact_info = info & XLOG_XACT_OPMASK;

	if (xact_info == XLOG_XACT_COMMIT ||
		xact_info == XLOG_XACT_COMMIT_PREPARED ||
		xact_info == XLOG_XACT_ABORT ||
		xact_info == XLOG_XACT_ABORT_PREPARED)
	{
		TransactionId recordXid;

		/* Update the last applied transaction timestamp */
		if (getRecordTimestamp(record, &recordXtime))
			SetLatestXTime(recordXtime);

		/* Extract the XID of the committed/aborted transaction */
		if (xact_info == XLOG_XACT_COMMIT_PREPARED)
		{
			xl_xact_commit *xlrec = (xl_xact_commit *) XLogRecGetData(record);
			xl_xact_parsed_commit parsed;

			ParseCommitRecord(XLogRecGetInfo(record),
							  xlrec,
							  &parsed);
			recordXid = parsed.twophase_xid;
		}
		else if (xact_info == XLOG_XACT_ABORT_PREPARED)
		{
			xl_xact_abort *xlrec = (xl_xact_abort *) XLogRecGetData(record);
			xl_xact_parsed_abort parsed;

			ParseAbortRecord(XLogRecGetInfo(record),
							 xlrec,
							 &parsed);
			recordXid = parsed.twophase_xid;
		}
		else
			recordXid = XLogRecGetXid(record);

		/*
		 * There can be only one transaction end record with this exact
		 * transactionid
		 *
		 * when testing for an xid, we MUST test for equality only, since
		 * transactions are numbered in the order they start, not the order
		 * they complete. A higher numbered xid will complete before you about
		 * 50% of the time...
		 */
		if (recoveryTarget == RECOVERY_TARGET_XID && recoveryTargetInclusive &&
			recordXid == recoveryTargetXid)
		{
			recoveryStopAfter = true;
			recoveryStopXid = recordXid;
			recoveryStopTime = recordXtime;
			recoveryStopLSN = InvalidXLogRecPtr;
			recoveryStopName[0] = '\0';

			if (xact_info == XLOG_XACT_COMMIT ||
				xact_info == XLOG_XACT_COMMIT_PREPARED)
			{
				ereport(LOG,
						(errmsg("recovery stopping after commit of transaction %u, time %s",
								recoveryStopXid,
								timestamptz_to_str(recoveryStopTime))));
			}
			else if (xact_info == XLOG_XACT_ABORT ||
					 xact_info == XLOG_XACT_ABORT_PREPARED)
			{
				ereport(LOG,
						(errmsg("recovery stopping after abort of transaction %u, time %s",
								recoveryStopXid,
								timestamptz_to_str(recoveryStopTime))));
			}
			return true;
		}
	}

	/* Check if we should stop as soon as reaching consistency */
	if (recoveryTarget == RECOVERY_TARGET_IMMEDIATE && reachedConsistency)
	{
		ereport(LOG,
				(errmsg("recovery stopping after reaching consistency")));

		recoveryStopAfter = true;
		recoveryStopXid = InvalidTransactionId;
		recoveryStopTime = 0;
		recoveryStopLSN = InvalidXLogRecPtr;
		recoveryStopName[0] = '\0';
		return true;
	}

	return false;
}

/*
 * Create a comment for the history file to explain why and where
 * timeline changed.
 */
static char *
getRecoveryStopReason(void)
{
	char		reason[200];

	if (recoveryTarget == RECOVERY_TARGET_XID)
		snprintf(reason, sizeof(reason),
				 "%s transaction %u",
				 recoveryStopAfter ? "after" : "before",
				 recoveryStopXid);
	else if (recoveryTarget == RECOVERY_TARGET_TIME)
		snprintf(reason, sizeof(reason),
				 "%s %s\n",
				 recoveryStopAfter ? "after" : "before",
				 timestamptz_to_str(recoveryStopTime));
	else if (recoveryTarget == RECOVERY_TARGET_LSN)
		snprintf(reason, sizeof(reason),
				 "%s LSN %X/%X\n",
				 recoveryStopAfter ? "after" : "before",
				 LSN_FORMAT_ARGS(recoveryStopLSN));
	else if (recoveryTarget == RECOVERY_TARGET_NAME)
		snprintf(reason, sizeof(reason),
				 "at restore point \"%s\"",
				 recoveryStopName);
	else if (recoveryTarget == RECOVERY_TARGET_IMMEDIATE)
		snprintf(reason, sizeof(reason), "reached consistency");
	else
		snprintf(reason, sizeof(reason), "no recovery target specified");

	return pstrdup(reason);
}

/*
 * Wait until shared recoveryPauseState is set to RECOVERY_NOT_PAUSED.
 *
 * endOfRecovery is true if the recovery target is reached and
 * the paused state starts at the end of recovery because of
 * recovery_target_action=pause, and false otherwise.
 */
static void
recoveryPausesHere(bool endOfRecovery)
{
	/* Don't pause unless users can connect! */
	if (!LocalHotStandbyActive)
		return;

	/* Don't pause after standby promotion has been triggered */
	if (LocalPromoteIsTriggered)
		return;

	if (endOfRecovery)
		ereport(LOG,
				(errmsg("pausing at the end of recovery"),
				 errhint("Execute pg_wal_replay_resume() to promote.")));
	else
		ereport(LOG,
				(errmsg("recovery has paused"),
				 errhint("Execute pg_wal_replay_resume() to continue.")));

	/* loop until recoveryPauseState is set to RECOVERY_NOT_PAUSED */
	while (GetRecoveryPauseState() != RECOVERY_NOT_PAUSED)
	{
		ProcessStartupProcInterrupts();
		if (CheckForStandbyTrigger())
			return;

		/*
		 * If recovery pause is requested then set it paused.  While we are in
		 * the loop, user might resume and pause again so set this every time.
		 */
		ConfirmRecoveryPaused();

		/*
		 * We wait on a condition variable that will wake us as soon as the
		 * pause ends, but we use a timeout so we can check the above exit
		 * condition periodically too.
		 */
		ConditionVariableTimedSleep(&XLogRecoveryCtl->recoveryNotPausedCV, 1000,
									WAIT_EVENT_RECOVERY_PAUSE);
	}
	ConditionVariableCancelSleep();
}

/*
 * When recovery_min_apply_delay is set, we wait long enough to make sure
 * certain record types are applied at least that interval behind the primary.
 *
 * Returns true if we waited.
 *
 * Note that the delay is calculated between the WAL record log time and
 * the current time on standby. We would prefer to keep track of when this
 * standby received each WAL record, which would allow a more consistent
 * approach and one not affected by time synchronisation issues, but that
 * is significantly more effort and complexity for little actual gain in
 * usability.
 */
static bool
recoveryApplyDelay(XLogReaderState *record)
{
	uint8		xact_info;
	TimestampTz xtime;
	TimestampTz delayUntil;
	long		msecs;

	/* nothing to do if no delay configured */
	if (recovery_min_apply_delay <= 0)
		return false;

	/* no delay is applied on a database not yet consistent */
	if (!reachedConsistency)
		return false;

	/* nothing to do if crash recovery is requested */
	if (!ArchiveRecoveryRequested)
		return false;

	/*
	 * Is it a COMMIT record?
	 *
	 * We deliberately choose not to delay aborts since they have no effect on
	 * MVCC. We already allow replay of records that don't have a timestamp,
	 * so there is already opportunity for issues caused by early conflicts on
	 * standbys.
	 */
	if (XLogRecGetRmid(record) != RM_XACT_ID)
		return false;

	xact_info = XLogRecGetInfo(record) & XLOG_XACT_OPMASK;

	if (xact_info != XLOG_XACT_COMMIT &&
		xact_info != XLOG_XACT_COMMIT_PREPARED)
		return false;

	if (!getRecordTimestamp(record, &xtime))
		return false;

	delayUntil = TimestampTzPlusMilliseconds(xtime, recovery_min_apply_delay);

	/*
	 * Exit without arming the latch if it's already past time to apply this
	 * record
	 */
	msecs = TimestampDifferenceMilliseconds(GetCurrentTimestamp(), delayUntil);
	if (msecs <= 0)
		return false;

	while (true)
	{
		ResetLatch(&XLogRecoveryCtl->recoveryWakeupLatch);

		/* This might change recovery_min_apply_delay. */
		ProcessStartupProcInterrupts();

		if (CheckForStandbyTrigger())
			break;

		/*
		 * Recalculate delayUntil as recovery_min_apply_delay could have
		 * changed while waiting in this loop.
		 */
		delayUntil = TimestampTzPlusMilliseconds(xtime, recovery_min_apply_delay);

		/*
		 * Wait for difference between GetCurrentTimestamp() and delayUntil.
		 */
		msecs = TimestampDifferenceMilliseconds(GetCurrentTimestamp(),
												delayUntil);

		if (msecs <= 0)
			break;

		elog(DEBUG2, "recovery apply delay %ld milliseconds", msecs);

		(void) WaitLatch(&XLogRecoveryCtl->recoveryWakeupLatch,
						 WL_LATCH_SET | WL_TIMEOUT | WL_EXIT_ON_PM_DEATH,
						 msecs,
						 WAIT_EVENT_RECOVERY_APPLY_DELAY);
	}
	return true;
}

/*
 * Get the current state of the recovery pause request.
 */
RecoveryPauseState
GetRecoveryPauseState(void)
{
	RecoveryPauseState state;

	SpinLockAcquire(&XLogRecoveryCtl->info_lck);
	state = XLogRecoveryCtl->recoveryPauseState;
	SpinLockRelease(&XLogRecoveryCtl->info_lck);

	return state;
}

/*
 * Set the recovery pause state.
 *
 * If recovery pause is requested then sets the recovery pause state to
 * 'pause requested' if it is not already 'paused'.  Otherwise, sets it
 * to 'not paused' to resume the recovery.  The recovery pause will be
 * confirmed by the ConfirmRecoveryPaused.
 */
void
SetRecoveryPause(bool recoveryPause)
{
	SpinLockAcquire(&XLogRecoveryCtl->info_lck);

	if (!recoveryPause)
		XLogRecoveryCtl->recoveryPauseState = RECOVERY_NOT_PAUSED;
	else if (XLogRecoveryCtl->recoveryPauseState == RECOVERY_NOT_PAUSED)
		XLogRecoveryCtl->recoveryPauseState = RECOVERY_PAUSE_REQUESTED;

	SpinLockRelease(&XLogRecoveryCtl->info_lck);

	if (!recoveryPause)
		ConditionVariableBroadcast(&XLogRecoveryCtl->recoveryNotPausedCV);
}

/*
 * Confirm the recovery pause by setting the recovery pause state to
 * RECOVERY_PAUSED.
 */
static void
ConfirmRecoveryPaused(void)
{
	/* If recovery pause is requested then set it paused */
	SpinLockAcquire(&XLogRecoveryCtl->info_lck);
	if (XLogRecoveryCtl->recoveryPauseState == RECOVERY_PAUSE_REQUESTED)
		XLogRecoveryCtl->recoveryPauseState = RECOVERY_PAUSED;
	SpinLockRelease(&XLogRecoveryCtl->info_lck);
}


/*
 * Attempt to read the next XLOG record.
 *
 * Before first call, the reader needs to be positioned to the first record
 * by calling XLogPrefetcherBeginRead().
 *
 * If no valid record is available, returns NULL, or fails if emode is PANIC.
 * (emode must be either PANIC, LOG). In standby mode, retries until a valid
 * record is available.
 */
static XLogRecord *
ReadRecord(XLogPrefetcher *xlogprefetcher, int emode,
		   bool fetching_ckpt, TimeLineID replayTLI)
{
	XLogRecord *record;
	XLogReaderState *xlogreader = XLogPrefetcherGetReader(xlogprefetcher);
	XLogPageReadPrivate *private = (XLogPageReadPrivate *) xlogreader->private_data;

	/* Pass through parameters to XLogPageRead */
	private->fetching_ckpt = fetching_ckpt;
	private->emode = emode;
	private->randAccess = (xlogreader->ReadRecPtr == InvalidXLogRecPtr);
	private->replayTLI = replayTLI;

	/* This is the first attempt to read this page. */
	lastSourceFailed = false;

	for (;;)
	{
		char	   *errormsg;

		record = XLogPrefetcherReadRecord(xlogprefetcher, &errormsg);
		if (record == NULL)
		{
			/*
			 * When we find that WAL ends in an incomplete record, keep track
			 * of that record.  After recovery is done, we'll write a record
			 * to indicate to downstream WAL readers that that portion is to
			 * be ignored.
			 *
			 * However, when ArchiveRecoveryRequested = true, we're going to
			 * switch to a new timeline at the end of recovery. We will only
			 * copy WAL over to the new timeline up to the end of the last
			 * complete record, so if we did this, we would later create an
			 * overwrite contrecord in the wrong place, breaking everything.
			 */
			if (!ArchiveRecoveryRequested &&
				!XLogRecPtrIsInvalid(xlogreader->abortedRecPtr))
			{
				abortedRecPtr = xlogreader->abortedRecPtr;
				missingContrecPtr = xlogreader->missingContrecPtr;
			}

			if (readFile >= 0)
			{
				close(readFile);
				readFile = -1;
			}

			/*
			 * We only end up here without a message when XLogPageRead()
			 * failed - in that case we already logged something. In
			 * StandbyMode that only happens if we have been triggered, so we
			 * shouldn't loop anymore in that case.
			 */
			if (errormsg)
				ereport(emode_for_corrupt_record(emode, xlogreader->EndRecPtr),
						(errmsg_internal("%s", errormsg) /* already translated */ ));
		}

		/*
		 * Check page TLI is one of the expected values.
		 */
		else if (!tliInHistory(xlogreader->latestPageTLI, expectedTLEs))
		{
			char		fname[MAXFNAMELEN];
			XLogSegNo	segno;
			int32		offset;

			XLByteToSeg(xlogreader->latestPagePtr, segno, wal_segment_size);
			offset = XLogSegmentOffset(xlogreader->latestPagePtr,
									   wal_segment_size);
			XLogFileName(fname, xlogreader->seg.ws_tli, segno,
						 wal_segment_size);
			ereport(emode_for_corrupt_record(emode, xlogreader->EndRecPtr),
					(errmsg("unexpected timeline ID %u in WAL segment %s, LSN %X/%X, offset %u",
							xlogreader->latestPageTLI,
							fname,
							LSN_FORMAT_ARGS(xlogreader->latestPagePtr),
							offset)));
			record = NULL;
		}

		if (record)
		{
			/* Great, got a record */
			return record;
		}
		else
		{
			/* No valid record available from this source */
			lastSourceFailed = true;

			/*
			 * If archive recovery was requested, but we were still doing
			 * crash recovery, switch to archive recovery and retry using the
			 * offline archive. We have now replayed all the valid WAL in
			 * pg_wal, so we are presumably now consistent.
			 *
			 * We require that there's at least some valid WAL present in
			 * pg_wal, however (!fetching_ckpt).  We could recover using the
			 * WAL from the archive, even if pg_wal is completely empty, but
			 * we'd have no idea how far we'd have to replay to reach
			 * consistency.  So err on the safe side and give up.
			 */
			if (!InArchiveRecovery && ArchiveRecoveryRequested &&
				!fetching_ckpt)
			{
				ereport(DEBUG1,
						(errmsg_internal("reached end of WAL in pg_wal, entering archive recovery")));
				InArchiveRecovery = true;
				if (StandbyModeRequested)
					EnableStandbyMode();

				SwitchIntoArchiveRecovery(xlogreader->EndRecPtr, replayTLI);
				minRecoveryPoint = xlogreader->EndRecPtr;
				minRecoveryPointTLI = replayTLI;

				CheckRecoveryConsistency();

				/*
				 * Before we retry, reset lastSourceFailed and currentSource
				 * so that we will check the archive next.
				 */
				lastSourceFailed = false;
				currentSource = XLOG_FROM_ANY;

				continue;
			}

			/* In standby mode, loop back to retry. Otherwise, give up. */
			if (StandbyMode && !CheckForStandbyTrigger())
				continue;
			else
				return NULL;
		}
	}
}

/*
 * Read the XLOG page containing targetPagePtr into readBuf (if not read
 * already).  Returns number of bytes read, if the page is read successfully,
 * or XLREAD_FAIL in case of errors.  When errors occur, they are ereport'ed,
 * but only if they have not been previously reported.
 *
 * See XLogReaderRoutine.page_read for more details.
 *
 * While prefetching, xlogreader->nonblocking may be set.  In that case,
 * returns XLREAD_WOULDBLOCK if we'd otherwise have to wait for more WAL.
 *
 * This is responsible for restoring files from archive as needed, as well
 * as for waiting for the requested WAL record to arrive in standby mode.
 *
 * xlogreader->private_data->emode specifies the log level used for reporting
 * "file not found" or "end of WAL" situations in archive recovery, or in
 * standby mode when promotion is triggered. If set to WARNING or below,
 * XLogPageRead() returns XLREAD_FAIL in those situations, on higher log
 * levels the ereport() won't return.
 *
 * In standby mode, if after a successful return of XLogPageRead() the
 * caller finds the record it's interested in to be broken, it should
 * ereport the error with the level determined by
 * emode_for_corrupt_record(), and then set lastSourceFailed
 * and call XLogPageRead() again with the same arguments. This lets
 * XLogPageRead() to try fetching the record from another source, or to
 * sleep and retry.
 */
static int
XLogPageRead(XLogReaderState *xlogreader, XLogRecPtr targetPagePtr, int reqLen,
			 XLogRecPtr targetRecPtr, char *readBuf)
{
	XLogPageReadPrivate *private =
		(XLogPageReadPrivate *) xlogreader->private_data;
	int			emode = private->emode;
	uint32		targetPageOff;
	XLogSegNo	targetSegNo PG_USED_FOR_ASSERTS_ONLY;
	int			r;
	instr_time	io_start;

	XLByteToSeg(targetPagePtr, targetSegNo, wal_segment_size);
	targetPageOff = XLogSegmentOffset(targetPagePtr, wal_segment_size);

	/*
	 * See if we need to switch to a new segment because the requested record
	 * is not in the currently open one.
	 */
	if (readFile >= 0 &&
		!XLByteInSeg(targetPagePtr, readSegNo, wal_segment_size))
	{
		/*
		 * Request a restartpoint if we've replayed too much xlog since the
		 * last one.
		 */
		if (ArchiveRecoveryRequested && IsUnderPostmaster)
		{
			if (XLogCheckpointNeeded(readSegNo))
			{
				(void) GetRedoRecPtr();
				if (XLogCheckpointNeeded(readSegNo))
					RequestCheckpoint(CHECKPOINT_CAUSE_XLOG);
			}
		}

		close(readFile);
		readFile = -1;
		readSource = XLOG_FROM_ANY;
	}

	XLByteToSeg(targetPagePtr, readSegNo, wal_segment_size);

retry:
	/* See if we need to retrieve more data */
	if (readFile < 0 ||
		(readSource == XLOG_FROM_STREAM &&
		 flushedUpto < targetPagePtr + reqLen))
	{
		if (readFile >= 0 &&
			xlogreader->nonblocking &&
			readSource == XLOG_FROM_STREAM &&
			flushedUpto < targetPagePtr + reqLen)
			return XLREAD_WOULDBLOCK;

		switch (WaitForWALToBecomeAvailable(targetPagePtr + reqLen,
											private->randAccess,
											private->fetching_ckpt,
											targetRecPtr,
											private->replayTLI,
											xlogreader->EndRecPtr,
											xlogreader->nonblocking))
		{
			case XLREAD_WOULDBLOCK:
				return XLREAD_WOULDBLOCK;
			case XLREAD_FAIL:
				if (readFile >= 0)
					close(readFile);
				readFile = -1;
				readLen = 0;
				readSource = XLOG_FROM_ANY;
				return XLREAD_FAIL;
			case XLREAD_SUCCESS:
				break;
		}
	}

	/*
	 * At this point, we have the right segment open and if we're streaming we
	 * know the requested record is in it.
	 */
	Assert(readFile != -1);

	/*
	 * If the current segment is being streamed from the primary, calculate
	 * how much of the current page we have received already. We know the
	 * requested record has been received, but this is for the benefit of
	 * future calls, to allow quick exit at the top of this function.
	 */
	if (readSource == XLOG_FROM_STREAM)
	{
		if (((targetPagePtr) / XLOG_BLCKSZ) != (flushedUpto / XLOG_BLCKSZ))
			readLen = XLOG_BLCKSZ;
		else
			readLen = XLogSegmentOffset(flushedUpto, wal_segment_size) -
				targetPageOff;
	}
	else
		readLen = XLOG_BLCKSZ;

	/* Read the requested page */
	readOff = targetPageOff;

	/* Measure I/O timing when reading segment */
	io_start = pgstat_prepare_io_time(track_wal_io_timing);

	pgstat_report_wait_start(WAIT_EVENT_WAL_READ);
	r = pg_pread(readFile, readBuf, XLOG_BLCKSZ, (off_t) readOff);
	if (r != XLOG_BLCKSZ)
	{
		char		fname[MAXFNAMELEN];
		int			save_errno = errno;

		pgstat_report_wait_end();

		pgstat_count_io_op_time(IOOBJECT_WAL, IOCONTEXT_NORMAL, IOOP_READ,
								io_start, 1, r);

		XLogFileName(fname, curFileTLI, readSegNo, wal_segment_size);
		if (r < 0)
		{
			errno = save_errno;
			ereport(emode_for_corrupt_record(emode, targetPagePtr + reqLen),
					(errcode_for_file_access(),
					 errmsg("could not read from WAL segment %s, LSN %X/%X, offset %u: %m",
							fname, LSN_FORMAT_ARGS(targetPagePtr),
							readOff)));
		}
		else
			ereport(emode_for_corrupt_record(emode, targetPagePtr + reqLen),
					(errcode(ERRCODE_DATA_CORRUPTED),
					 errmsg("could not read from WAL segment %s, LSN %X/%X, offset %u: read %d of %zu",
							fname, LSN_FORMAT_ARGS(targetPagePtr),
							readOff, r, (Size) XLOG_BLCKSZ)));
		goto next_record_is_invalid;
	}
	pgstat_report_wait_end();

	pgstat_count_io_op_time(IOOBJECT_WAL, IOCONTEXT_NORMAL, IOOP_READ,
							io_start, 1, r);

	Assert(targetSegNo == readSegNo);
	Assert(targetPageOff == readOff);
	Assert(reqLen <= readLen);

	xlogreader->seg.ws_tli = curFileTLI;

	/*
	 * Check the page header immediately, so that we can retry immediately if
	 * it's not valid. This may seem unnecessary, because ReadPageInternal()
	 * validates the page header anyway, and would propagate the failure up to
	 * ReadRecord(), which would retry. However, there's a corner case with
	 * continuation records, if a record is split across two pages such that
	 * we would need to read the two pages from different sources across two
	 * WAL segments.
	 *
	 * The first page is only available locally, in pg_wal, because it's
	 * already been recycled on the primary. The second page, however, is not
	 * present in pg_wal, and we should stream it from the primary. There is a
	 * recycled WAL segment present in pg_wal, with garbage contents, however.
	 * We would read the first page from the local WAL segment, but when
	 * reading the second page, we would read the bogus, recycled, WAL
	 * segment. If we didn't catch that case here, we would never recover,
	 * because ReadRecord() would retry reading the whole record from the
	 * beginning.
	 *
	 * Of course, this only catches errors in the page header, which is what
	 * happens in the case of a recycled WAL segment. Other kinds of errors or
	 * corruption still has the same problem. But this at least fixes the
	 * common case, which can happen as part of normal operation.
	 *
	 * Validating the page header is cheap enough that doing it twice
	 * shouldn't be a big deal from a performance point of view.
	 *
	 * When not in standby mode, an invalid page header should cause recovery
	 * to end, not retry reading the page, so we don't need to validate the
	 * page header here for the retry. Instead, ReadPageInternal() is
	 * responsible for the validation.
	 */
	if (StandbyMode &&
		(targetPagePtr % wal_segment_size) == 0 &&
		!XLogReaderValidatePageHeader(xlogreader, targetPagePtr, readBuf))
	{
		/*
		 * Emit this error right now then retry this page immediately. Use
		 * errmsg_internal() because the message was already translated.
		 */
		if (xlogreader->errormsg_buf[0])
			ereport(emode_for_corrupt_record(emode, xlogreader->EndRecPtr),
					(errmsg_internal("%s", xlogreader->errormsg_buf)));

		/* reset any error XLogReaderValidatePageHeader() might have set */
		XLogReaderResetError(xlogreader);
		goto next_record_is_invalid;
	}

	return readLen;

next_record_is_invalid:

	/*
	 * If we're reading ahead, give up fast.  Retries and error reporting will
	 * be handled by a later read when recovery catches up to this point.
	 */
	if (xlogreader->nonblocking)
		return XLREAD_WOULDBLOCK;

	lastSourceFailed = true;

	if (readFile >= 0)
		close(readFile);
	readFile = -1;
	readLen = 0;
	readSource = XLOG_FROM_ANY;

	/* In standby-mode, keep trying */
	if (StandbyMode)
		goto retry;
	else
		return XLREAD_FAIL;
}

/*
 * Open the WAL segment containing WAL location 'RecPtr'.
 *
 * The segment can be fetched via restore_command, or via walreceiver having
 * streamed the record, or it can already be present in pg_wal. Checking
 * pg_wal is mainly for crash recovery, but it will be polled in standby mode
 * too, in case someone copies a new segment directly to pg_wal. That is not
 * documented or recommended, though.
 *
 * If 'fetching_ckpt' is true, we're fetching a checkpoint record, and should
 * prepare to read WAL starting from RedoStartLSN after this.
 *
 * 'RecPtr' might not point to the beginning of the record we're interested
 * in, it might also point to the page or segment header. In that case,
 * 'tliRecPtr' is the position of the WAL record we're interested in. It is
 * used to decide which timeline to stream the requested WAL from.
 *
 * 'replayLSN' is the current replay LSN, so that if we scan for new
 * timelines, we can reject a switch to a timeline that branched off before
 * this point.
 *
 * If the record is not immediately available, the function returns false
 * if we're not in standby mode. In standby mode, waits for it to become
 * available.
 *
 * When the requested record becomes available, the function opens the file
 * containing it (if not open already), and returns XLREAD_SUCCESS. When end
 * of standby mode is triggered by the user, and there is no more WAL
 * available, returns XLREAD_FAIL.
 *
 * If nonblocking is true, then give up immediately if we can't satisfy the
 * request, returning XLREAD_WOULDBLOCK instead of waiting.
 */
static XLogPageReadResult
WaitForWALToBecomeAvailable(XLogRecPtr RecPtr, bool randAccess,
							bool fetching_ckpt, XLogRecPtr tliRecPtr,
							TimeLineID replayTLI, XLogRecPtr replayLSN,
							bool nonblocking)
{
	static TimestampTz last_fail_time = 0;
	TimestampTz now;
	bool		streaming_reply_sent = false;

	/*-------
	 * Standby mode is implemented by a state machine:
	 *
	 * 1. Read from either archive or pg_wal (XLOG_FROM_ARCHIVE), or just
	 *	  pg_wal (XLOG_FROM_PG_WAL)
	 * 2. Check for promotion trigger request
	 * 3. Read from primary server via walreceiver (XLOG_FROM_STREAM)
	 * 4. Rescan timelines
	 * 5. Sleep wal_retrieve_retry_interval milliseconds, and loop back to 1.
	 *
	 * Failure to read from the current source advances the state machine to
	 * the next state.
	 *
	 * 'currentSource' indicates the current state. There are no currentSource
	 * values for "check trigger", "rescan timelines", and "sleep" states,
	 * those actions are taken when reading from the previous source fails, as
	 * part of advancing to the next state.
	 *
	 * If standby mode is turned off while reading WAL from stream, we move
	 * to XLOG_FROM_ARCHIVE and reset lastSourceFailed, to force fetching
	 * the files (which would be required at end of recovery, e.g., timeline
	 * history file) from archive or pg_wal. We don't need to kill WAL receiver
	 * here because it's already stopped when standby mode is turned off at
	 * the end of recovery.
	 *-------
	 */
	if (!InArchiveRecovery)
		currentSource = XLOG_FROM_PG_WAL;
	else if (currentSource == XLOG_FROM_ANY ||
			 (!StandbyMode && currentSource == XLOG_FROM_STREAM))
	{
		lastSourceFailed = false;
		currentSource = XLOG_FROM_ARCHIVE;
	}

	for (;;)
	{
		XLogSource	oldSource = currentSource;
		bool		startWalReceiver = false;

		/*
		 * First check if we failed to read from the current source, and
		 * advance the state machine if so. The failure to read might've
		 * happened outside this function, e.g when a CRC check fails on a
		 * record, or within this loop.
		 */
		if (lastSourceFailed)
		{
			/*
			 * Don't allow any retry loops to occur during nonblocking
			 * readahead.  Let the caller process everything that has been
			 * decoded already first.
			 */
			if (nonblocking)
				return XLREAD_WOULDBLOCK;

			switch (currentSource)
			{
				case XLOG_FROM_ARCHIVE:
				case XLOG_FROM_PG_WAL:

					/*
					 * Check to see if promotion is requested. Note that we do
					 * this only after failure, so when you promote, we still
					 * finish replaying as much as we can from archive and
					 * pg_wal before failover.
					 */
					if (StandbyMode && CheckForStandbyTrigger())
					{
						XLogShutdownWalRcv();
						return XLREAD_FAIL;
					}

					/*
					 * Not in standby mode, and we've now tried the archive
					 * and pg_wal.
					 */
					if (!StandbyMode)
						return XLREAD_FAIL;

					/*
					 * Move to XLOG_FROM_STREAM state, and set to start a
					 * walreceiver if necessary.
					 */
					currentSource = XLOG_FROM_STREAM;
					startWalReceiver = true;
					break;

				case XLOG_FROM_STREAM:

					/*
					 * Failure while streaming. Most likely, we got here
					 * because streaming replication was terminated, or
					 * promotion was triggered. But we also get here if we
					 * find an invalid record in the WAL streamed from the
					 * primary, in which case something is seriously wrong.
					 * There's little chance that the problem will just go
					 * away, but PANIC is not good for availability either,
					 * especially in hot standby mode. So, we treat that the
					 * same as disconnection, and retry from archive/pg_wal
					 * again. The WAL in the archive should be identical to
					 * what was streamed, so it's unlikely that it helps, but
					 * one can hope...
					 */

					/*
					 * We should be able to move to XLOG_FROM_STREAM only in
					 * standby mode.
					 */
					Assert(StandbyMode);

					/*
					 * Before we leave XLOG_FROM_STREAM state, make sure that
					 * walreceiver is not active, so that it won't overwrite
					 * WAL that we restore from archive.
					 */
					XLogShutdownWalRcv();

					/*
					 * Before we sleep, re-scan for possible new timelines if
					 * we were requested to recover to the latest timeline.
					 */
					if (recoveryTargetTimeLineGoal == RECOVERY_TARGET_TIMELINE_LATEST)
					{
						if (rescanLatestTimeLine(replayTLI, replayLSN))
						{
							currentSource = XLOG_FROM_ARCHIVE;
							break;
						}
					}

					/*
					 * XLOG_FROM_STREAM is the last state in our state
					 * machine, so we've exhausted all the options for
					 * obtaining the requested WAL. We're going to loop back
					 * and retry from the archive, but if it hasn't been long
					 * since last attempt, sleep wal_retrieve_retry_interval
					 * milliseconds to avoid busy-waiting.
					 */
					now = GetCurrentTimestamp();
					if (!TimestampDifferenceExceeds(last_fail_time, now,
													wal_retrieve_retry_interval))
					{
						long		wait_time;

						wait_time = wal_retrieve_retry_interval -
							TimestampDifferenceMilliseconds(last_fail_time, now);

						elog(LOG, "waiting for WAL to become available at %X/%X",
							 LSN_FORMAT_ARGS(RecPtr));

						/* Do background tasks that might benefit us later. */
						KnownAssignedTransactionIdsIdleMaintenance();

						(void) WaitLatch(&XLogRecoveryCtl->recoveryWakeupLatch,
										 WL_LATCH_SET | WL_TIMEOUT |
										 WL_EXIT_ON_PM_DEATH,
										 wait_time,
										 WAIT_EVENT_RECOVERY_RETRIEVE_RETRY_INTERVAL);
						ResetLatch(&XLogRecoveryCtl->recoveryWakeupLatch);
						now = GetCurrentTimestamp();

						/* Handle interrupt signals of startup process */
						ProcessStartupProcInterrupts();
					}
					last_fail_time = now;
					currentSource = XLOG_FROM_ARCHIVE;
					break;

				default:
					elog(ERROR, "unexpected WAL source %d", currentSource);
			}
		}
		else if (currentSource == XLOG_FROM_PG_WAL)
		{
			/*
			 * We just successfully read a file in pg_wal. We prefer files in
			 * the archive over ones in pg_wal, so try the next file again
			 * from the archive first.
			 */
			if (InArchiveRecovery)
				currentSource = XLOG_FROM_ARCHIVE;
		}

		if (currentSource != oldSource)
			elog(DEBUG2, "switched WAL source from %s to %s after %s",
				 xlogSourceNames[oldSource], xlogSourceNames[currentSource],
				 lastSourceFailed ? "failure" : "success");

		/*
		 * We've now handled possible failure. Try to read from the chosen
		 * source.
		 */
		lastSourceFailed = false;

		switch (currentSource)
		{
			case XLOG_FROM_ARCHIVE:
			case XLOG_FROM_PG_WAL:

				/*
				 * WAL receiver must not be running when reading WAL from
				 * archive or pg_wal.
				 */
				Assert(!WalRcvStreaming());

				/* Close any old file we might have open. */
				if (readFile >= 0)
				{
					close(readFile);
					readFile = -1;
				}
				/* Reset curFileTLI if random fetch. */
				if (randAccess)
					curFileTLI = 0;

				/*
				 * Try to restore the file from archive, or read an existing
				 * file from pg_wal.
				 */
				readFile = XLogFileReadAnyTLI(readSegNo,
											  currentSource == XLOG_FROM_ARCHIVE ? XLOG_FROM_ANY :
											  currentSource);
				if (readFile >= 0)
					return XLREAD_SUCCESS;	/* success! */

				/*
				 * Nope, not found in archive or pg_wal.
				 */
				lastSourceFailed = true;
				break;

			case XLOG_FROM_STREAM:
				{
					bool		havedata;

					/*
					 * We should be able to move to XLOG_FROM_STREAM only in
					 * standby mode.
					 */
					Assert(StandbyMode);

					/*
					 * First, shutdown walreceiver if its restart has been
					 * requested -- but no point if we're already slated for
					 * starting it.
					 */
					if (pendingWalRcvRestart && !startWalReceiver)
					{
						XLogShutdownWalRcv();

						/*
						 * Re-scan for possible new timelines if we were
						 * requested to recover to the latest timeline.
						 */
						if (recoveryTargetTimeLineGoal ==
							RECOVERY_TARGET_TIMELINE_LATEST)
							rescanLatestTimeLine(replayTLI, replayLSN);

						startWalReceiver = true;
					}
					pendingWalRcvRestart = false;

					/*
					 * Launch walreceiver if needed.
					 *
					 * If fetching_ckpt is true, RecPtr points to the initial
					 * checkpoint location. In that case, we use RedoStartLSN
					 * as the streaming start position instead of RecPtr, so
					 * that when we later jump backwards to start redo at
					 * RedoStartLSN, we will have the logs streamed already.
					 */
					if (startWalReceiver &&
						PrimaryConnInfo && strcmp(PrimaryConnInfo, "") != 0)
					{
						XLogRecPtr	ptr;
						TimeLineID	tli;

						if (fetching_ckpt)
						{
							ptr = RedoStartLSN;
							tli = RedoStartTLI;
						}
						else
						{
							ptr = RecPtr;

							/*
							 * Use the record begin position to determine the
							 * TLI, rather than the position we're reading.
							 */
							tli = tliOfPointInHistory(tliRecPtr, expectedTLEs);

							if (curFileTLI > 0 && tli < curFileTLI)
								elog(ERROR, "according to history file, WAL location %X/%X belongs to timeline %u, but previous recovered WAL file came from timeline %u",
									 LSN_FORMAT_ARGS(tliRecPtr),
									 tli, curFileTLI);
						}
						curFileTLI = tli;
						SetInstallXLogFileSegmentActive();
						RequestXLogStreaming(tli, ptr, PrimaryConnInfo,
											 PrimarySlotName,
											 wal_receiver_create_temp_slot);
						flushedUpto = 0;
					}

					/*
					 * Check if WAL receiver is active or wait to start up.
					 */
					if (!WalRcvStreaming())
					{
						lastSourceFailed = true;
						break;
					}

					/*
					 * Walreceiver is active, so see if new data has arrived.
					 *
					 * We only advance XLogReceiptTime when we obtain fresh
					 * WAL from walreceiver and observe that we had already
					 * processed everything before the most recent "chunk"
					 * that it flushed to disk.  In steady state where we are
					 * keeping up with the incoming data, XLogReceiptTime will
					 * be updated on each cycle. When we are behind,
					 * XLogReceiptTime will not advance, so the grace time
					 * allotted to conflicting queries will decrease.
					 */
					if (RecPtr < flushedUpto)
						havedata = true;
					else
					{
						XLogRecPtr	latestChunkStart;

						flushedUpto = GetWalRcvFlushRecPtr(&latestChunkStart, &receiveTLI);
						if (RecPtr < flushedUpto && receiveTLI == curFileTLI)
						{
							havedata = true;
							if (latestChunkStart <= RecPtr)
							{
								XLogReceiptTime = GetCurrentTimestamp();
								SetCurrentChunkStartTime(XLogReceiptTime);
							}
						}
						else
							havedata = false;
					}
					if (havedata)
					{
						/*
						 * Great, streamed far enough.  Open the file if it's
						 * not open already.  Also read the timeline history
						 * file if we haven't initialized timeline history
						 * yet; it should be streamed over and present in
						 * pg_wal by now.  Use XLOG_FROM_STREAM so that source
						 * info is set correctly and XLogReceiptTime isn't
						 * changed.
						 *
						 * NB: We must set readTimeLineHistory based on
						 * recoveryTargetTLI, not receiveTLI. Normally they'll
						 * be the same, but if recovery_target_timeline is
						 * 'latest' and archiving is configured, then it's
						 * possible that we managed to retrieve one or more
						 * new timeline history files from the archive,
						 * updating recoveryTargetTLI.
						 */
						if (readFile < 0)
						{
							if (!expectedTLEs)
								expectedTLEs = readTimeLineHistory(recoveryTargetTLI);
							readFile = XLogFileRead(readSegNo, receiveTLI,
													XLOG_FROM_STREAM, false);
							Assert(readFile >= 0);
						}
						else
						{
							/* just make sure source info is correct... */
							readSource = XLOG_FROM_STREAM;
							XLogReceiptSource = XLOG_FROM_STREAM;
							return XLREAD_SUCCESS;
						}
						break;
					}

					/* In nonblocking mode, return rather than sleeping. */
					if (nonblocking)
						return XLREAD_WOULDBLOCK;

					/*
					 * Data not here yet. Check for trigger, then wait for
					 * walreceiver to wake us up when new WAL arrives.
					 */
					if (CheckForStandbyTrigger())
					{
						/*
						 * Note that we don't return XLREAD_FAIL immediately
						 * here. After being triggered, we still want to
						 * replay all the WAL that was already streamed. It's
						 * in pg_wal now, so we just treat this as a failure,
						 * and the state machine will move on to replay the
						 * streamed WAL from pg_wal, and then recheck the
						 * trigger and exit replay.
						 */
						lastSourceFailed = true;
						break;
					}

					/*
					 * Since we have replayed everything we have received so
					 * far and are about to start waiting for more WAL, let's
					 * tell the upstream server our replay location now so
					 * that pg_stat_replication doesn't show stale
					 * information.
					 */
					if (!streaming_reply_sent)
					{
						WalRcvForceReply();
						streaming_reply_sent = true;
					}

					/* Do any background tasks that might benefit us later. */
					KnownAssignedTransactionIdsIdleMaintenance();

					/* Update pg_stat_recovery_prefetch before sleeping. */
					XLogPrefetcherComputeStats(xlogprefetcher);

					/*
					 * Wait for more WAL to arrive, when we will be woken
					 * immediately by the WAL receiver.
					 */
					(void) WaitLatch(&XLogRecoveryCtl->recoveryWakeupLatch,
									 WL_LATCH_SET | WL_EXIT_ON_PM_DEATH,
									 -1L,
									 WAIT_EVENT_RECOVERY_WAL_STREAM);
					ResetLatch(&XLogRecoveryCtl->recoveryWakeupLatch);
					break;
				}

			default:
				elog(ERROR, "unexpected WAL source %d", currentSource);
		}

		/*
		 * Check for recovery pause here so that we can confirm more quickly
		 * that a requested pause has actually taken effect.
		 */
		if (((volatile XLogRecoveryCtlData *) XLogRecoveryCtl)->recoveryPauseState !=
			RECOVERY_NOT_PAUSED)
			recoveryPausesHere(false);

		/*
		 * This possibly-long loop needs to handle interrupts of startup
		 * process.
		 */
		ProcessStartupProcInterrupts();
	}

	return XLREAD_FAIL;			/* not reached */
}


/*
 * Determine what log level should be used to report a corrupt WAL record
 * in the current WAL page, previously read by XLogPageRead().
 *
 * 'emode' is the error mode that would be used to report a file-not-found
 * or legitimate end-of-WAL situation.   Generally, we use it as-is, but if
 * we're retrying the exact same record that we've tried previously, only
 * complain the first time to keep the noise down.  However, we only do when
 * reading from pg_wal, because we don't expect any invalid records in archive
 * or in records streamed from the primary. Files in the archive should be complete,
 * and we should never hit the end of WAL because we stop and wait for more WAL
 * to arrive before replaying it.
 *
 * NOTE: This function remembers the RecPtr value it was last called with,
 * to suppress repeated messages about the same record. Only call this when
 * you are about to ereport(), or you might cause a later message to be
 * erroneously suppressed.
 */
static int
emode_for_corrupt_record(int emode, XLogRecPtr RecPtr)
{
	static XLogRecPtr lastComplaint = 0;

	if (readSource == XLOG_FROM_PG_WAL && emode == LOG)
	{
		if (RecPtr == lastComplaint)
			emode = DEBUG1;
		else
			lastComplaint = RecPtr;
	}
	return emode;
}


/*
 * Subroutine to try to fetch and validate a prior checkpoint record.
 */
static XLogRecord *
ReadCheckpointRecord(XLogPrefetcher *xlogprefetcher, XLogRecPtr RecPtr,
					 TimeLineID replayTLI)
{
	XLogRecord *record;
	uint8		info;

	Assert(xlogreader != NULL);

	if (!XRecOffIsValid(RecPtr))
	{
		ereport(LOG,
				(errmsg("invalid checkpoint location")));
		return NULL;
	}

	XLogPrefetcherBeginRead(xlogprefetcher, RecPtr);
	record = ReadRecord(xlogprefetcher, LOG, true, replayTLI);

	if (record == NULL)
	{
		ereport(LOG,
				(errmsg("invalid checkpoint record")));
		return NULL;
	}
	if (record->xl_rmid != RM_XLOG_ID)
	{
		ereport(LOG,
				(errmsg("invalid resource manager ID in checkpoint record")));
		return NULL;
	}
	info = record->xl_info & ~XLR_INFO_MASK;
	if (info != XLOG_CHECKPOINT_SHUTDOWN &&
		info != XLOG_CHECKPOINT_ONLINE)
	{
		ereport(LOG,
				(errmsg("invalid xl_info in checkpoint record")));
		return NULL;
	}
	if (record->xl_tot_len != SizeOfXLogRecord + SizeOfXLogRecordDataHeaderShort + sizeof(CheckPoint))
	{
		ereport(LOG,
				(errmsg("invalid length of checkpoint record")));
		return NULL;
	}
	return record;
}

/*
 * Scan for new timelines that might have appeared in the archive since we
 * started recovery.
 *
 * If there are any, the function changes recovery target TLI to the latest
 * one and returns 'true'.
 */
static bool
rescanLatestTimeLine(TimeLineID replayTLI, XLogRecPtr replayLSN)
{
	List	   *newExpectedTLEs;
	bool		found;
	ListCell   *cell;
	TimeLineID	newtarget;
	TimeLineID	oldtarget = recoveryTargetTLI;
	TimeLineHistoryEntry *currentTle = NULL;

	newtarget = findNewestTimeLine(recoveryTargetTLI);
	if (newtarget == recoveryTargetTLI)
	{
		/* No new timelines found */
		return false;
	}

	/*
	 * Determine the list of expected TLIs for the new TLI
	 */

	newExpectedTLEs = readTimeLineHistory(newtarget);

	/*
	 * If the current timeline is not part of the history of the new timeline,
	 * we cannot proceed to it.
	 */
	found = false;
	foreach(cell, newExpectedTLEs)
	{
		currentTle = (TimeLineHistoryEntry *) lfirst(cell);

		if (currentTle->tli == recoveryTargetTLI)
		{
			found = true;
			break;
		}
	}
	if (!found)
	{
		ereport(LOG,
				(errmsg("new timeline %u is not a child of database system timeline %u",
						newtarget,
						replayTLI)));
		return false;
	}

	/*
	 * The current timeline was found in the history file, but check that the
	 * next timeline was forked off from it *after* the current recovery
	 * location.
	 */
	if (currentTle->end < replayLSN)
	{
		ereport(LOG,
				(errmsg("new timeline %u forked off current database system timeline %u before current recovery point %X/%X",
						newtarget,
						replayTLI,
						LSN_FORMAT_ARGS(replayLSN))));
		return false;
	}

	/* The new timeline history seems valid. Switch target */
	recoveryTargetTLI = newtarget;
	list_free_deep(expectedTLEs);
	expectedTLEs = newExpectedTLEs;

	/*
	 * As in StartupXLOG(), try to ensure we have all the history files
	 * between the old target and new target in pg_wal.
	 */
	restoreTimeLineHistoryFiles(oldtarget + 1, newtarget);

	ereport(LOG,
			(errmsg("new target timeline is %u",
					recoveryTargetTLI)));

	return true;
}


/*
 * Open a logfile segment for reading (during recovery).
 *
 * If source == XLOG_FROM_ARCHIVE, the segment is retrieved from archive.
 * Otherwise, it's assumed to be already available in pg_wal.
 */
static int
XLogFileRead(XLogSegNo segno, TimeLineID tli,
			 XLogSource source, bool notfoundOk)
{
	char		xlogfname[MAXFNAMELEN];
	char		activitymsg[MAXFNAMELEN + 16];
	char		path[MAXPGPATH];
	int			fd;

	XLogFileName(xlogfname, tli, segno, wal_segment_size);

	switch (source)
	{
		case XLOG_FROM_ARCHIVE:
			/* Report recovery progress in PS display */
			snprintf(activitymsg, sizeof(activitymsg), "waiting for %s",
					 xlogfname);
			set_ps_display(activitymsg);

			if (!RestoreArchivedFile(path, xlogfname,
									 "RECOVERYXLOG",
									 wal_segment_size,
									 InRedo))
				return -1;
			break;

		case XLOG_FROM_PG_WAL:
		case XLOG_FROM_STREAM:
			XLogFilePath(path, tli, segno, wal_segment_size);
			break;

		default:
			elog(ERROR, "invalid XLogFileRead source %d", source);
	}

	/*
	 * If the segment was fetched from archival storage, replace the existing
	 * xlog segment (if any) with the archival version.
	 */
	if (source == XLOG_FROM_ARCHIVE)
	{
		Assert(!IsInstallXLogFileSegmentActive());
		KeepFileRestoredFromArchive(path, xlogfname);

		/*
		 * Set path to point at the new file in pg_wal.
		 */
		snprintf(path, MAXPGPATH, XLOGDIR "/%s", xlogfname);
	}

	fd = BasicOpenFile(path, O_RDONLY | PG_BINARY);
	if (fd >= 0)
	{
		/* Success! */
		curFileTLI = tli;

		/* Report recovery progress in PS display */
		snprintf(activitymsg, sizeof(activitymsg), "recovering %s",
				 xlogfname);
		set_ps_display(activitymsg);

		/* Track source of data in assorted state variables */
		readSource = source;
		XLogReceiptSource = source;
		/* In FROM_STREAM case, caller tracks receipt time, not me */
		if (source != XLOG_FROM_STREAM)
			XLogReceiptTime = GetCurrentTimestamp();

		return fd;
	}
	if (errno != ENOENT || !notfoundOk) /* unexpected failure? */
		ereport(PANIC,
				(errcode_for_file_access(),
				 errmsg("could not open file \"%s\": %m", path)));
	return -1;
}

/*
 * Open a logfile segment for reading (during recovery).
 *
 * This version searches for the segment with any TLI listed in expectedTLEs.
 */
static int
XLogFileReadAnyTLI(XLogSegNo segno, XLogSource source)
{
	char		path[MAXPGPATH];
	ListCell   *cell;
	int			fd;
	List	   *tles;

	/*
	 * Loop looking for a suitable timeline ID: we might need to read any of
	 * the timelines listed in expectedTLEs.
	 *
	 * We expect curFileTLI on entry to be the TLI of the preceding file in
	 * sequence, or 0 if there was no predecessor.  We do not allow curFileTLI
	 * to go backwards; this prevents us from picking up the wrong file when a
	 * parent timeline extends to higher segment numbers than the child we
	 * want to read.
	 *
	 * If we haven't read the timeline history file yet, read it now, so that
	 * we know which TLIs to scan.  We don't save the list in expectedTLEs,
	 * however, unless we actually find a valid segment.  That way if there is
	 * neither a timeline history file nor a WAL segment in the archive, and
	 * streaming replication is set up, we'll read the timeline history file
	 * streamed from the primary when we start streaming, instead of
	 * recovering with a dummy history generated here.
	 */
	if (expectedTLEs)
		tles = expectedTLEs;
	else
		tles = readTimeLineHistory(recoveryTargetTLI);

	foreach(cell, tles)
	{
		TimeLineHistoryEntry *hent = (TimeLineHistoryEntry *) lfirst(cell);
		TimeLineID	tli = hent->tli;

		if (tli < curFileTLI)
			break;				/* don't bother looking at too-old TLIs */

		/*
		 * Skip scanning the timeline ID that the logfile segment to read
		 * doesn't belong to
		 */
		if (hent->begin != InvalidXLogRecPtr)
		{
			XLogSegNo	beginseg = 0;

			XLByteToSeg(hent->begin, beginseg, wal_segment_size);

			/*
			 * The logfile segment that doesn't belong to the timeline is
			 * older or newer than the segment that the timeline started or
			 * ended at, respectively. It's sufficient to check only the
			 * starting segment of the timeline here. Since the timelines are
			 * scanned in descending order in this loop, any segments newer
			 * than the ending segment should belong to newer timeline and
			 * have already been read before. So it's not necessary to check
			 * the ending segment of the timeline here.
			 */
			if (segno < beginseg)
				continue;
		}

		if (source == XLOG_FROM_ANY || source == XLOG_FROM_ARCHIVE)
		{
			fd = XLogFileRead(segno, tli, XLOG_FROM_ARCHIVE, true);
			if (fd != -1)
			{
				elog(DEBUG1, "got WAL segment from archive");
				if (!expectedTLEs)
					expectedTLEs = tles;
				return fd;
			}
		}

		if (source == XLOG_FROM_ANY || source == XLOG_FROM_PG_WAL)
		{
			fd = XLogFileRead(segno, tli, XLOG_FROM_PG_WAL, true);
			if (fd != -1)
			{
				if (!expectedTLEs)
					expectedTLEs = tles;
				return fd;
			}
		}
	}

	/* Couldn't find it.  For simplicity, complain about front timeline */
	XLogFilePath(path, recoveryTargetTLI, segno, wal_segment_size);
	errno = ENOENT;
	ereport(DEBUG2,
			(errcode_for_file_access(),
			 errmsg("could not open file \"%s\": %m", path)));
	return -1;
}

/*
 * Set flag to signal the walreceiver to restart.  (The startup process calls
 * this on noticing a relevant configuration change.)
 */
void
StartupRequestWalReceiverRestart(void)
{
	if (currentSource == XLOG_FROM_STREAM && WalRcvRunning())
	{
		ereport(LOG,
				(errmsg("WAL receiver process shutdown requested")));

		pendingWalRcvRestart = true;
	}
}


/*
 * Has a standby promotion already been triggered?
 *
 * Unlike CheckForStandbyTrigger(), this works in any process
 * that's connected to shared memory.
 */
bool
PromoteIsTriggered(void)
{
	/*
	 * We check shared state each time only until a standby promotion is
	 * triggered. We can't trigger a promotion again, so there's no need to
	 * keep checking after the shared variable has once been seen true.
	 */
	if (LocalPromoteIsTriggered)
		return true;

	SpinLockAcquire(&XLogRecoveryCtl->info_lck);
	LocalPromoteIsTriggered = XLogRecoveryCtl->SharedPromoteIsTriggered;
	SpinLockRelease(&XLogRecoveryCtl->info_lck);

	return LocalPromoteIsTriggered;
}

static void
SetPromoteIsTriggered(void)
{
	SpinLockAcquire(&XLogRecoveryCtl->info_lck);
	XLogRecoveryCtl->SharedPromoteIsTriggered = true;
	SpinLockRelease(&XLogRecoveryCtl->info_lck);

	/*
	 * Mark the recovery pause state as 'not paused' because the paused state
	 * ends and promotion continues if a promotion is triggered while recovery
	 * is paused. Otherwise pg_get_wal_replay_pause_state() can mistakenly
	 * return 'paused' while a promotion is ongoing.
	 */
	SetRecoveryPause(false);

	LocalPromoteIsTriggered = true;
}

/*
 * Check whether a promote request has arrived.
 */
static bool
CheckForStandbyTrigger(void)
{
	if (LocalPromoteIsTriggered)
		return true;

	if (IsPromoteSignaled() && CheckPromoteSignal())
	{
		ereport(LOG, (errmsg("received promote request")));
		RemovePromoteSignalFiles();
		ResetPromoteSignaled();
		SetPromoteIsTriggered();
		return true;
	}

	return false;
}

/*
 * Remove the files signaling a standby promotion request.
 */
void
RemovePromoteSignalFiles(void)
{
	unlink(PROMOTE_SIGNAL_FILE);
}

/*
 * Check to see if a promote request has arrived.
 */
bool
CheckPromoteSignal(void)
{
	struct stat stat_buf;

	if (stat(PROMOTE_SIGNAL_FILE, &stat_buf) == 0)
		return true;

	return false;
}

/*
 * Wake up startup process to replay newly arrived WAL, or to notice that
 * failover has been requested.
 */
void
WakeupRecovery(void)
{
	SetLatch(&XLogRecoveryCtl->recoveryWakeupLatch);
}

/*
 * Schedule a walreceiver wakeup in the main recovery loop.
 */
void
XLogRequestWalReceiverReply(void)
{
	doRequestWalReceiverReply = true;
}

/*
 * Is HotStandby active yet? This is only important in special backends
 * since normal backends won't ever be able to connect until this returns
 * true. Postmaster knows this by way of signal, not via shared memory.
 *
 * Unlike testing standbyState, this works in any process that's connected to
 * shared memory.  (And note that standbyState alone doesn't tell the truth
 * anyway.)
 */
bool
HotStandbyActive(void)
{
	/*
	 * We check shared state each time only until Hot Standby is active. We
	 * can't de-activate Hot Standby, so there's no need to keep checking
	 * after the shared variable has once been seen true.
	 */
	if (LocalHotStandbyActive)
		return true;
	else
	{
		/* spinlock is essential on machines with weak memory ordering! */
		SpinLockAcquire(&XLogRecoveryCtl->info_lck);
		LocalHotStandbyActive = XLogRecoveryCtl->SharedHotStandbyActive;
		SpinLockRelease(&XLogRecoveryCtl->info_lck);

		return LocalHotStandbyActive;
	}
}

/*
 * Like HotStandbyActive(), but to be used only in WAL replay code,
 * where we don't need to ask any other process what the state is.
 */
static bool
HotStandbyActiveInReplay(void)
{
	Assert(AmStartupProcess() || !IsPostmasterEnvironment);
	return LocalHotStandbyActive;
}

/*
 * Get latest redo apply position.
 *
 * Exported to allow WALReceiver to read the pointer directly.
 */
XLogRecPtr
GetXLogReplayRecPtr(TimeLineID *replayTLI)
{
	XLogRecPtr	recptr;
	TimeLineID	tli;

	SpinLockAcquire(&XLogRecoveryCtl->info_lck);
	recptr = XLogRecoveryCtl->lastReplayedEndRecPtr;
	tli = XLogRecoveryCtl->lastReplayedTLI;
	SpinLockRelease(&XLogRecoveryCtl->info_lck);

	if (replayTLI)
		*replayTLI = tli;
	return recptr;
}


/*
 * Get position of last applied, or the record being applied.
 *
 * This is different from GetXLogReplayRecPtr() in that if a WAL
 * record is currently being applied, this includes that record.
 */
XLogRecPtr
GetCurrentReplayRecPtr(TimeLineID *replayEndTLI)
{
	XLogRecPtr	recptr;
	TimeLineID	tli;

	SpinLockAcquire(&XLogRecoveryCtl->info_lck);
	recptr = XLogRecoveryCtl->replayEndRecPtr;
	tli = XLogRecoveryCtl->replayEndTLI;
	SpinLockRelease(&XLogRecoveryCtl->info_lck);

	if (replayEndTLI)
		*replayEndTLI = tli;
	return recptr;
}

/*
 * Save timestamp of latest processed commit/abort record.
 *
 * We keep this in XLogRecoveryCtl, not a simple static variable, so that it can be
 * seen by processes other than the startup process.  Note in particular
 * that CreateRestartPoint is executed in the checkpointer.
 */
static void
SetLatestXTime(TimestampTz xtime)
{
	SpinLockAcquire(&XLogRecoveryCtl->info_lck);
	XLogRecoveryCtl->recoveryLastXTime = xtime;
	SpinLockRelease(&XLogRecoveryCtl->info_lck);
}

/*
 * Fetch timestamp of latest processed commit/abort record.
 */
TimestampTz
GetLatestXTime(void)
{
	TimestampTz xtime;

	SpinLockAcquire(&XLogRecoveryCtl->info_lck);
	xtime = XLogRecoveryCtl->recoveryLastXTime;
	SpinLockRelease(&XLogRecoveryCtl->info_lck);

	return xtime;
}

/*
 * Save timestamp of the next chunk of WAL records to apply.
 *
 * We keep this in XLogRecoveryCtl, not a simple static variable, so that it can be
 * seen by all backends.
 */
static void
SetCurrentChunkStartTime(TimestampTz xtime)
{
	SpinLockAcquire(&XLogRecoveryCtl->info_lck);
	XLogRecoveryCtl->currentChunkStartTime = xtime;
	SpinLockRelease(&XLogRecoveryCtl->info_lck);
}

/*
 * Fetch timestamp of latest processed commit/abort record.
 * Startup process maintains an accurate local copy in XLogReceiptTime
 */
TimestampTz
GetCurrentChunkReplayStartTime(void)
{
	TimestampTz xtime;

	SpinLockAcquire(&XLogRecoveryCtl->info_lck);
	xtime = XLogRecoveryCtl->currentChunkStartTime;
	SpinLockRelease(&XLogRecoveryCtl->info_lck);

	return xtime;
}

/*
 * Returns time of receipt of current chunk of XLOG data, as well as
 * whether it was received from streaming replication or from archives.
 */
void
GetXLogReceiptTime(TimestampTz *rtime, bool *fromStream)
{
	/*
	 * This must be executed in the startup process, since we don't export the
	 * relevant state to shared memory.
	 */
	Assert(InRecovery);

	*rtime = XLogReceiptTime;
	*fromStream = (XLogReceiptSource == XLOG_FROM_STREAM);
}

/*
 * Note that text field supplied is a parameter name and does not require
 * translation
 */
void
RecoveryRequiresIntParameter(const char *param_name, int currValue, int minValue)
{
	if (currValue < minValue)
	{
		if (HotStandbyActiveInReplay())
		{
			bool		warned_for_promote = false;

			ereport(WARNING,
					(errcode(ERRCODE_INVALID_PARAMETER_VALUE),
					 errmsg("hot standby is not possible because of insufficient parameter settings"),
					 errdetail("%s = %d is a lower setting than on the primary server, where its value was %d.",
							   param_name,
							   currValue,
							   minValue)));

			SetRecoveryPause(true);

			ereport(LOG,
					(errmsg("recovery has paused"),
					 errdetail("If recovery is unpaused, the server will shut down."),
					 errhint("You can then restart the server after making the necessary configuration changes.")));

			while (GetRecoveryPauseState() != RECOVERY_NOT_PAUSED)
			{
				ProcessStartupProcInterrupts();

				if (CheckForStandbyTrigger())
				{
					if (!warned_for_promote)
						ereport(WARNING,
								(errcode(ERRCODE_INVALID_PARAMETER_VALUE),
								 errmsg("promotion is not possible because of insufficient parameter settings"),

						/*
						 * Repeat the detail from above so it's easy to find
						 * in the log.
						 */
								 errdetail("%s = %d is a lower setting than on the primary server, where its value was %d.",
										   param_name,
										   currValue,
										   minValue),
								 errhint("Restart the server after making the necessary configuration changes.")));
					warned_for_promote = true;
				}

				/*
				 * If recovery pause is requested then set it paused.  While
				 * we are in the loop, user might resume and pause again so
				 * set this every time.
				 */
				ConfirmRecoveryPaused();

				/*
				 * We wait on a condition variable that will wake us as soon
				 * as the pause ends, but we use a timeout so we can check the
				 * above conditions periodically too.
				 */
				ConditionVariableTimedSleep(&XLogRecoveryCtl->recoveryNotPausedCV, 1000,
											WAIT_EVENT_RECOVERY_PAUSE);
			}
			ConditionVariableCancelSleep();
		}

		ereport(FATAL,
				(errcode(ERRCODE_INVALID_PARAMETER_VALUE),
				 errmsg("recovery aborted because of insufficient parameter settings"),
		/* Repeat the detail from above so it's easy to find in the log. */
				 errdetail("%s = %d is a lower setting than on the primary server, where its value was %d.",
						   param_name,
						   currValue,
						   minValue),
				 errhint("You can restart the server after making the necessary configuration changes.")));
	}
}


/*
 * GUC check_hook for primary_slot_name
 */
bool
check_primary_slot_name(char **newval, void **extra, GucSource source)
{
	if (*newval && strcmp(*newval, "") != 0 &&
		!ReplicationSlotValidateName(*newval, WARNING))
		return false;

	return true;
}

/*
 * Recovery target settings: Only one of the several recovery_target* settings
 * may be set.  Setting a second one results in an error.  The global variable
 * recoveryTarget tracks which kind of recovery target was chosen.  Other
 * variables store the actual target value (for example a string or a xid).
 * The assign functions of the parameters check whether a competing parameter
 * was already set.  But we want to allow setting the same parameter multiple
 * times.  We also want to allow unsetting a parameter and setting a different
 * one, so we unset recoveryTarget when the parameter is set to an empty
 * string.
 *
 * XXX this code is broken by design.  Throwing an error from a GUC assign
 * hook breaks fundamental assumptions of guc.c.  So long as all the variables
 * for which this can happen are PGC_POSTMASTER, the consequences are limited,
 * since we'd just abort postmaster startup anyway.  Nonetheless it's likely
 * that we have odd behaviors such as unexpected GUC ordering dependencies.
 */

pg_noreturn static void
error_multiple_recovery_targets(void)
{
	ereport(ERROR,
			(errcode(ERRCODE_INVALID_PARAMETER_VALUE),
			 errmsg("multiple recovery targets specified"),
			 errdetail("At most one of \"recovery_target\", \"recovery_target_lsn\", \"recovery_target_name\", \"recovery_target_time\", \"recovery_target_xid\" may be set.")));
}

/*
 * GUC check_hook for recovery_target
 */
bool
check_recovery_target(char **newval, void **extra, GucSource source)
{
	if (strcmp(*newval, "immediate") != 0 && strcmp(*newval, "") != 0)
	{
		GUC_check_errdetail("The only allowed value is \"immediate\".");
		return false;
	}
	return true;
}

/*
 * GUC assign_hook for recovery_target
 */
void
assign_recovery_target(const char *newval, void *extra)
{
	if (recoveryTarget != RECOVERY_TARGET_UNSET &&
		recoveryTarget != RECOVERY_TARGET_IMMEDIATE)
		error_multiple_recovery_targets();

	if (newval && strcmp(newval, "") != 0)
		recoveryTarget = RECOVERY_TARGET_IMMEDIATE;
	else
		recoveryTarget = RECOVERY_TARGET_UNSET;
}

/*
 * GUC check_hook for recovery_target_lsn
 */
bool
check_recovery_target_lsn(char **newval, void **extra, GucSource source)
{
	if (strcmp(*newval, "") != 0)
	{
		XLogRecPtr	lsn;
		XLogRecPtr *myextra;
		bool		have_error = false;

		lsn = pg_lsn_in_internal(*newval, &have_error);
		if (have_error)
			return false;

		myextra = (XLogRecPtr *) guc_malloc(LOG, sizeof(XLogRecPtr));
		if (!myextra)
			return false;
		*myextra = lsn;
		*extra = myextra;
	}
	return true;
}

/*
 * GUC assign_hook for recovery_target_lsn
 */
void
assign_recovery_target_lsn(const char *newval, void *extra)
{
	if (recoveryTarget != RECOVERY_TARGET_UNSET &&
		recoveryTarget != RECOVERY_TARGET_LSN)
		error_multiple_recovery_targets();

	if (newval && strcmp(newval, "") != 0)
	{
		recoveryTarget = RECOVERY_TARGET_LSN;
		recoveryTargetLSN = *((XLogRecPtr *) extra);
	}
	else
		recoveryTarget = RECOVERY_TARGET_UNSET;
}

/*
 * GUC check_hook for recovery_target_name
 */
bool
check_recovery_target_name(char **newval, void **extra, GucSource source)
{
	/* Use the value of newval directly */
	if (strlen(*newval) >= MAXFNAMELEN)
	{
		GUC_check_errdetail("\"%s\" is too long (maximum %d characters).",
							"recovery_target_name", MAXFNAMELEN - 1);
		return false;
	}
	return true;
}

/*
 * GUC assign_hook for recovery_target_name
 */
void
assign_recovery_target_name(const char *newval, void *extra)
{
	if (recoveryTarget != RECOVERY_TARGET_UNSET &&
		recoveryTarget != RECOVERY_TARGET_NAME)
		error_multiple_recovery_targets();

	if (newval && strcmp(newval, "") != 0)
	{
		recoveryTarget = RECOVERY_TARGET_NAME;
		recoveryTargetName = newval;
	}
	else
		recoveryTarget = RECOVERY_TARGET_UNSET;
}

/*
 * GUC check_hook for recovery_target_time
 *
 * The interpretation of the recovery_target_time string can depend on the
 * time zone setting, so we need to wait until after all GUC processing is
 * done before we can do the final parsing of the string.  This check function
 * only does a parsing pass to catch syntax errors, but we store the string
 * and parse it again when we need to use it.
 */
bool
check_recovery_target_time(char **newval, void **extra, GucSource source)
{
	if (strcmp(*newval, "") != 0)
	{
		/* reject some special values */
		if (strcmp(*newval, "now") == 0 ||
			strcmp(*newval, "today") == 0 ||
			strcmp(*newval, "tomorrow") == 0 ||
			strcmp(*newval, "yesterday") == 0)
		{
			return false;
		}

		/*
		 * parse timestamp value (see also timestamptz_in())
		 */
		{
			char	   *str = *newval;
			fsec_t		fsec;
			struct pg_tm tt,
					   *tm = &tt;
			int			tz;
			int			dtype;
			int			nf;
			int			dterr;
			char	   *field[MAXDATEFIELDS];
			int			ftype[MAXDATEFIELDS];
			char		workbuf[MAXDATELEN + MAXDATEFIELDS];
			DateTimeErrorExtra dtextra;
			TimestampTz timestamp;

			dterr = ParseDateTime(str, workbuf, sizeof(workbuf),
								  field, ftype, MAXDATEFIELDS, &nf);
			if (dterr == 0)
				dterr = DecodeDateTime(field, ftype, nf,
									   &dtype, tm, &fsec, &tz, &dtextra);
			if (dterr != 0)
				return false;
			if (dtype != DTK_DATE)
				return false;

			if (tm2timestamp(tm, fsec, &tz, &timestamp) != 0)
			{
				GUC_check_errdetail("Timestamp out of range: \"%s\".", str);
				return false;
			}
		}
	}
	return true;
}

/*
 * GUC assign_hook for recovery_target_time
 */
void
assign_recovery_target_time(const char *newval, void *extra)
{
	if (recoveryTarget != RECOVERY_TARGET_UNSET &&
		recoveryTarget != RECOVERY_TARGET_TIME)
		error_multiple_recovery_targets();

	if (newval && strcmp(newval, "") != 0)
		recoveryTarget = RECOVERY_TARGET_TIME;
	else
		recoveryTarget = RECOVERY_TARGET_UNSET;
}

/*
 * GUC check_hook for recovery_target_timeline
 */
bool
check_recovery_target_timeline(char **newval, void **extra, GucSource source)
{
	RecoveryTargetTimeLineGoal rttg;
	RecoveryTargetTimeLineGoal *myextra;

	if (strcmp(*newval, "current") == 0)
		rttg = RECOVERY_TARGET_TIMELINE_CONTROLFILE;
	else if (strcmp(*newval, "latest") == 0)
		rttg = RECOVERY_TARGET_TIMELINE_LATEST;
	else
	{
		rttg = RECOVERY_TARGET_TIMELINE_NUMERIC;

		errno = 0;
		strtoul(*newval, NULL, 0);
		if (errno == EINVAL || errno == ERANGE)
		{
			GUC_check_errdetail("\"recovery_target_timeline\" is not a valid number.");
			return false;
		}
	}

	myextra = (RecoveryTargetTimeLineGoal *) guc_malloc(LOG, sizeof(RecoveryTargetTimeLineGoal));
	if (!myextra)
		return false;
	*myextra = rttg;
	*extra = myextra;

	return true;
}

/*
 * GUC assign_hook for recovery_target_timeline
 */
void
assign_recovery_target_timeline(const char *newval, void *extra)
{
	recoveryTargetTimeLineGoal = *((RecoveryTargetTimeLineGoal *) extra);
	if (recoveryTargetTimeLineGoal == RECOVERY_TARGET_TIMELINE_NUMERIC)
		recoveryTargetTLIRequested = (TimeLineID) strtoul(newval, NULL, 0);
	else
		recoveryTargetTLIRequested = 0;
}

/*
 * GUC check_hook for recovery_target_xid
 */
bool
check_recovery_target_xid(char **newval, void **extra, GucSource source)
{
	if (strcmp(*newval, "") != 0)
	{
		TransactionId xid;
		TransactionId *myextra;

		errno = 0;
		xid = (TransactionId) strtou64(*newval, NULL, 0);
		if (errno == EINVAL || errno == ERANGE)
			return false;

		myextra = (TransactionId *) guc_malloc(LOG, sizeof(TransactionId));
		if (!myextra)
			return false;
		*myextra = xid;
		*extra = myextra;
	}
	return true;
}

/*
 * GUC assign_hook for recovery_target_xid
 */
void
assign_recovery_target_xid(const char *newval, void *extra)
{
	if (recoveryTarget != RECOVERY_TARGET_UNSET &&
		recoveryTarget != RECOVERY_TARGET_XID)
		error_multiple_recovery_targets();

	if (newval && strcmp(newval, "") != 0)
	{
		recoveryTarget = RECOVERY_TARGET_XID;
		recoveryTargetXid = *((TransactionId *) extra);
	}
	else
		recoveryTarget = RECOVERY_TARGET_UNSET;
}<|MERGE_RESOLUTION|>--- conflicted
+++ resolved
@@ -854,13 +854,9 @@
 		ereport(FATAL,
 				(errmsg("requested timeline %u is not a child of this server's history",
 						recoveryTargetTLI),
-<<<<<<< HEAD
-				 errdetail("Latest checkpoint is at %X/%X on timeline %u, but in the history of the requested timeline, the server forked off from that timeline at %X/%X.",
-=======
 		/* translator: %s is a backup_label file or a pg_control file */
 				 errdetail("Latest checkpoint in file \"%s\" is at %X/%X on timeline %u, but in the history of the requested timeline, the server forked off from that timeline at %X/%X.",
 						   haveBackupLabel ? "backup_label" : "pg_control",
->>>>>>> 3d6a8289
 						   LSN_FORMAT_ARGS(CheckPointLoc),
 						   CheckPointTLI,
 						   LSN_FORMAT_ARGS(switchpoint))));

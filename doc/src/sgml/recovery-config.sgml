<!-- doc/src/sgml/recovery-config.sgml -->

<chapter id="recovery-config">
<!--
  <title>Recovery Configuration</title>
-->
  <title>リカバリの設定</title>

  <indexterm>
<!--
   <primary>configuration</primary>
   <secondary>of recovery</secondary>
   <tertiary>of a standby server</tertiary>
-->
   <primary>設定</primary>
   <secondary>リカバリの</secondary>
   <tertiary>スタンバイサーバの</tertiary>
  </indexterm>

   <para>
<!--
    This chapter describes the settings available in the
    <filename>recovery.conf</><indexterm><primary>recovery.conf</></>
    file. They apply only for the duration of the
    recovery.  They must be reset for any subsequent recovery you wish to
    perform.  They cannot be changed once recovery has begun.
-->
この章では、<filename>recovery.conf</><indexterm><primary>recovery.conf</></>ファイルにおいて利用できる設定について説明します。
これらの設定は、リカバリをしている間だけ有効となります。
これらの設定は、その次に実行したいリカバリの際にはリセットされなければなりません。
また、これらの設定は一旦リカバリが始まると変更することはできません。
   </para>

   <para>
<!--
     Settings in <filename>recovery.conf</> are specified in the format
     <literal>name = 'value'</>. One parameter is specified per line.
     Hash marks (<literal>#</literal>) designate the rest of the
     line as a comment.  To embed a single quote in a parameter
     value, write two quotes (<literal>''</>).
-->
<filename>recovery.conf</> における設定は <literal>name = 'value'</> の書式を取ります。
各行ごとにひとつのパラメータを記述します。
ハッシュマーク (<literal>#</literal>) は、その行の後続がコメントであることを示します。
シングルクォート文字を記述するためには、連続する二つのクォート文字 (<literal>''</>) を記述します。
   </para>

   <para>
<!--
    A sample file, <filename>share/recovery.conf.sample</>,
    is provided in the installation's <filename>share/</> directory.
-->
インストールディレクトリの <filename>share/</> ディレクトリに、サンプルファイル <filename>share/recovery.conf.sample</> が提供されています。
   </para>

  <sect1 id="archive-recovery-settings">

<!--
    <title>Archive Recovery Settings</title>
-->
    <title>アーカイブリカバリの設定</title>
     <variablelist>

     <varlistentry id="restore-command" xreflabel="restore_command">
      <term><varname>restore_command</varname> (<type>string</type>)
      <indexterm>
<!--
        <primary><varname>restore_command</> recovery parameter</primary>
-->
        <primary><varname>restore_command</> リカバリ用パラメータ</primary>
      </indexterm>
      </term>
      <listitem>
       <para>
<!--
        The local shell command to execute to retrieve an archived segment of
        the WAL file series. This parameter is required for archive recovery,
        but optional for streaming replication.
        Any <literal>%f</> in the string is
        replaced by the name of the file to retrieve from the archive,
        and any <literal>%p</> is replaced by the copy destination path name
        on the server.
        (The path name is relative to the current working directory,
        i.e., the cluster's data directory.)
        Any <literal>%r</> is replaced by the name of the file containing the
        last valid restart point. That is the earliest file that must be kept
        to allow a restore to be restartable, so this information can be used
        to truncate the archive to just the minimum required to support
        restarting from the current restore. <literal>%r</> is typically only
        used by warm-standby configurations
        (see <xref linkend="warm-standby">).
        Write <literal>%%</> to embed an actual <literal>%</> character.
-->
連続したWALファイル断片のアーカイブを取得するために実行するシェルコマンドを指定します。
このパラメータはアーカイブリカバリには必須ですが、ストリーミングレプリケーションの場合には必須ではありません。
指定した文字列の中の <literal>%f</> はアーカイブから取得するファイル名に置換され、<literal>%p</> はコピー先サーバのディレクトリパス名に置換されます。
（パス名は、カレントワーキングディレクトリから検索されます。つまりクラスタのデータディレクトリです。）
<literal>%r</> は、有効な最後のリスタートポイントを含むファイル名に置換されます。
これはリスタートを可能にするためのリストア時に必要とされる、保持されているべきもっとも古いファイルとなります。
よってこの情報は、現在のリストアからリスタートするために必要となるように、アーカイブを最小化するために利用することができます。
<literal>%r</> は通常はウォームスタンバイの設定でのみ使用されます (<xref linkend="warm-standby">を参照) 。
<literal>%</> 文字を埋め込むためには、<literal>%%</> と記述してください。
       </para>

       <para>
<!--
        It is important for the command to return a zero exit status
        only if it succeeds.  The command <emphasis>will</> be asked for file
        names that are not present in the archive; it must return nonzero
        when so asked.  Examples:
<programlisting>
restore_command = 'cp /mnt/server/archivedir/%f "%p"'
restore_command = 'copy "C:\\server\\archivedir\\%f" "%p"'  # Windows
</programlisting>
        An exception is that if the command was terminated by a signal (other
        than <systemitem>SIGTERM</systemitem>, which is used as part of a
        database server shutdown) or an error by the shell (such as command
        not found), then recovery will abort and the server will not start up.
-->
コマンドは、成功した時のみ終了コードのゼロを返却することが重要です。
このコマンドは、アーカイブに存在しないファイル名を求める<emphasis>ことがあります</>。
その場合には、非ゼロの値を返却しなければなりません。以下に例を示します。
<programlisting>
restore_command = 'cp /mnt/server/archivedir/%f "%p"'
restore_command = 'copy "C:\\server\\archivedir\\%f" "%p"'  # Windows
</programlisting>
例外は、データベースサーバのシャットダウンの一部として、<systemitem>SIGTERM</systemitem>以外のシグナルでコマンドが終了させられたり、シェルによってエラーが発生した（そのようなコマンドは見つからない）場合で、
その場合はリカバリーは中断され、サーバはスタートアップしなくなります。
       </para>
      </listitem>
     </varlistentry>

     <varlistentry id="archive-cleanup-command" xreflabel="archive_cleanup_command">
      <term><varname>archive_cleanup_command</varname> (<type>string</type>)
      <indexterm>
<!--
        <primary><varname>archive_cleanup_command</> recovery parameter</primary>
-->
        <primary><varname>archive_cleanup_command</> リカバリ用パラメータ</primary>
      </indexterm>
      </term>
      <listitem>
       <para>
<!--
        This optional parameter specifies a shell command that will be executed
        at every restartpoint.  The purpose of
        <varname>archive_cleanup_command</> is to provide a mechanism for
        cleaning up old archived WAL files that are no longer needed by the
        standby server.
        Any <literal>%r</> is replaced by the name of the file containing the
        last valid restart point.
        That is the earliest file that must be <emphasis>kept</> to allow a
        restore to be restartable, and so all files earlier than <literal>%r</>
        may be safely removed.
        This information can be used to truncate the archive to just the
        minimum required to support restart from the current restore.
        The <xref linkend="pgarchivecleanup"> module
        is often used in <varname>archive_cleanup_command</> for
        single-standby configurations, for example:
<programlisting>archive_cleanup_command = 'pg_archivecleanup /mnt/server/archivedir %r'</programlisting>
        Note however that if multiple standby servers are restoring from the
        same archive directory, you will need to ensure that you do not delete
        WAL files until they are no longer needed by any of the servers.
        <varname>archive_cleanup_command</> would typically be used in a
        warm-standby configuration (see <xref linkend="warm-standby">).
        Write <literal>%%</> to embed an actual <literal>%</> character in the
        command.
-->
このオプションのパラメータは、すべてのリスタートポイントで実行されるシェルコマンドを指定します。
<varname>archive_cleanup_command</> の目的は、スタンバイサーバにとって必要とされない古いアーカイブWALファイルをクリーンアップする仕組みを提供することです。
<literal>%r</> は、最後の有効なリスタートポイントを含んでいるWALファイルのファイル名に置換されます。
これはリスタートを可能にするためのリストア時に必要とされる、保持されているべきもっとも古いファイルとなり、これによって<literal>%r</>より前のすべてのファイルは安全に削除されます。
この情報は、現在のリストアからリスタートするために必要となるように、アーカイブを最小化するために利用することができます。
<xref linkend="pgarchivecleanup">モジュールは、単独のスタンバイ構成で<varname>archive_cleanup_command</>によく使用されます。
例：
<programlisting>archive_cleanup_command = 'pg_archivecleanup /mnt/server/archivedir %r'</programlisting>
但し、複数のスタンバイサーバが同一のアーカイブディレクトリからリストアしている場合には、どのサーバからも必要とされなくなるまで削除しないことを担保しなければなりません。
通常、<literal>archive_cleanup_command</> はウォームスタンバイの設定でのみ使用されます (<xref linkend="warm-standby">を参照) 。
<literal>%</> 文字を埋め込むためには、<literal>%%</> と記述してください。
       </para>
       <para>
<!--
        If the command returns a nonzero exit status then a warning log
        message will be written.  An exception is that if the command was
        terminated by a signal or an error by the shell (such as command not
        found), a fatal error will be raised.
-->
コマンドが非ゼロの終了ステータスを返した場合、WARNINGログメッセージが出力されます。
例外は、コマンドがシグナルによって終了させられたか、シェルによってエラーが発生した（そのようなコマンドは見つからない）場合で、
その場合はフェイタルエラーが発生します。
       </para>
      </listitem>
     </varlistentry>

     <varlistentry id="recovery-end-command" xreflabel="recovery_end_command">
      <term><varname>recovery_end_command</varname> (<type>string</type>)
      <indexterm>
<!--
        <primary><varname>recovery_end_command</> recovery parameter</primary>
-->
        <primary><varname>recovery_end_command</> リカバリ用パラメータ</primary>
      </indexterm>
      </term>
      <listitem>
       <para>
<!--
        This parameter specifies a shell command that will be executed once only
        at the end of recovery. This parameter is optional. The purpose of the
        <varname>recovery_end_command</> is to provide a mechanism for cleanup
        following replication or recovery.
        Any <literal>%r</> is replaced by the name of the file containing the
        last valid restart point, like in <xref linkend="archive-cleanup-command">.
-->
このパラメータは、リカバリの終了時に一度だけ実行されるシェルコマンドを指定します。
このパラメータは必須ではありません。
<varname>recovery_end_command</> の目的は、レプリケーションやリカバリ実行後のクリーンアップのメカニズムを提供することです。
<xref linkend="archive-cleanup-command"> と同様に、<literal>%r</> は有効な最後のリスタートポイントを含むファイル名に置換されます。
       </para>
       <para>
<!--
        If the command returns a nonzero exit status then a warning log
        message will be written and the database will proceed to start up
        anyway.  An exception is that if the command was terminated by a
        signal or an error by the shell (such as command not found), the
        database will not proceed with startup.
-->
コマンドが非ゼロの終了ステータスを返した場合、WARNINGログメッセージが出力されますが、データベースはスタートアップ処理を続けます。
例外は、コマンドがシグナルによって終了させられたか、シェルによってエラーが発生した（そのようなコマンドは見つからない）場合で、
その場合はデータベースはスタートアップ処理を継続させません。
       </para>
      </listitem>
     </varlistentry>

    </variablelist>

  </sect1>

  <sect1 id="recovery-target-settings">

<!--
    <title>Recovery Target Settings</title>
<<<<<<< HEAD
=======
-->
    <title>リカバリ対象の設定</title>
>>>>>>> de74b4ab

     <para>
<!--
      By default, recovery will recover to the end of the WAL log. The
      following parameters can be used to specify an earlier stopping point.
      At most one of <varname>recovery_target</>,
      <varname>recovery_target_name</>, <varname>recovery_target_time</>, or
      <varname>recovery_target_xid</> can be used; if more than one of these
      is specified in the configuration file, the last entry will be used.
<<<<<<< HEAD
=======
-->
デフォルトでは、リカバリはWALログの最後までリカバリします。以下のパラメータは、それより前の停止ポイントを指定するために使う事ができます。
多くの場合、<varname>recovery_target</>、<varname>recovery_target_name</>、<varname>recovery_target_time</>や<varname>recovery_target_xid</>のうち一つが使われますが、
設定ファイルで、２つ以上指定された場合、最後に指定されたものが使われます。
>>>>>>> de74b4ab
     </para>

     <variablelist>
     <varlistentry id="recovery-target" xreflabel="recovery_target">
      <term><varname>recovery_target</varname><literal> = 'immediate'</literal>
      <indexterm>
<!--
        <primary><varname>recovery_target</> recovery parameter</primary>
-->
        <primary><varname>recovery_target</> リカバリ用パラメータ</primary>
      </indexterm>
      </term>
      <listitem>
       <para>
<!--
        This parameter specifies that recovery should end as soon as a
        consistent state is reached, i.e. as early as possible. When restoring
        from an online backup, this means the point where taking the backup
        ended.
-->
このパラメータは、整合性のとれた状態になると、つまりできるだけ早く、リカバリを終了するよう指定します。
オンラインバックアップからリストアした場合、これはバックアップが終了した時点を意味します。
       </para>
       <para>
<!--
        Technically, this is a string parameter, but <literal>'immediate'</>
        is currently the only allowed value.
-->
厳密には、この文字列パラメータは、<literal>'immediate'</>だけが有効な値です。
       </para>
      </listitem>
     </varlistentry>

     <varlistentry id="recovery-target-name" xreflabel="recovery_target_name">
      <term><varname>recovery_target_name</varname> (<type>string</type>)
      <indexterm>
<!--
        <primary><varname>recovery_target_name</> recovery parameter</primary>
-->
        <primary><varname>recovery_target_name</> リカバリ用パラメータ</primary>
      </indexterm>
      </term>
      <listitem>
       <para>
<<<<<<< HEAD
        This parameter specifies the named restore point (created with
        <function>pg_create_restore_point()</>) to which recovery will proceed.
=======
<!--
        This parameter specifies the named restore point (created with
        <function>pg_create_restore_point()</>) to which recovery will proceed.
-->
このパラメータは、リカバリを実施するために、（<function>pg_create_restore_point()</> により作成された）名前付けされたリストアポイントを指定します。
>>>>>>> de74b4ab
       </para>
      </listitem>
     </varlistentry>

     <varlistentry id="recovery-target-time" xreflabel="recovery_target_time">
      <term><varname>recovery_target_time</varname> (<type>timestamp</type>)
      <indexterm>
<!--
        <primary><varname>recovery_target_time</> recovery parameter</primary>
-->
        <primary><varname>recovery_target_time</> リカバリ用パラメータ</primary>
      </indexterm>
      </term>
      <listitem>
       <para>
<!--
        This parameter specifies the time stamp up to which recovery
        will proceed.
        The precise stopping point is also influenced by
        <xref linkend="recovery-target-inclusive">.
-->
このパラメータは、リカバリを実施するタイムスタンプの上限を指定します。
厳密な停止ポイントは、<xref linkend="recovery-target-inclusive"> によっても影響を受けます。
       </para>
      </listitem>
     </varlistentry>

     <varlistentry id="recovery-target-xid" xreflabel="recovery_target_xid">
      <term><varname>recovery_target_xid</varname> (<type>string</type>)
      <indexterm>
<!--
        <primary><varname>recovery_target_xid</> recovery parameter</primary>
-->
        <primary><varname>recovery_target_xid</> リカバリ用パラメータ</primary>
      </indexterm>
      </term>
      <listitem>
       <para>
<!--
        This parameter specifies the transaction ID up to which recovery
        will proceed. Keep in mind
        that while transaction IDs are assigned sequentially at transaction
        start, transactions can complete in a different numeric order.
        The transactions that will be recovered are those that committed
        before (and optionally including) the specified one.
        The precise stopping point is also influenced by
        <xref linkend="recovery-target-inclusive">.
-->
このパラメータは、リカバリを進行させるトランザクションIDの上限を指定します。
トランザクションIDはトランザクションの開始時に順番に割り振られ、トランザクションはそれとは異なる順番で完了し得るということを理解しておいてください。
リカバリされるトランザクションは、指定されたものよりも前 (オプションによっては指定されたものも含まれる) にコミットされたものになります。
厳密な停止ポイントは、<xref linkend="recovery-target-inclusive"> によっても影響を受けます。
       </para>
      </listitem>
     </varlistentry>
     </variablelist>

     <para>
<!--
       The following options further specify the recovery target, and affect
       what happens when the target is reached:
-->
以下のオプションはリカバリ対象をより詳細に指定し、リカバリが対象に達した時の動作に影響を与えます。
     </para>

     <variablelist>
     <varlistentry id="recovery-target-inclusive"
                   xreflabel="recovery_target_inclusive">
      <term><varname>recovery_target_inclusive</varname> (<type>boolean</type>)
      <indexterm>
<!--
        <primary><varname>recovery_target_inclusive</> recovery parameter</primary>
-->
        <primary><varname>recovery_target_inclusive</> リカバリ用パラメータ</primary>
      </indexterm>
      </term>
      <listitem>
       <para>
<<<<<<< HEAD
=======
<!--
>>>>>>> de74b4ab
        Specifies whether to stop just after the specified recovery target
        (<literal>true</literal>), or just before the recovery target
        (<literal>false</literal>).
        Applies when either <xref linkend="recovery-target-time">
        or <xref linkend="recovery-target-xid"> is specified.
        This setting controls whether transactions
        having exactly the target commit time or ID, respectively, will
        be included in the recovery.  Default is <literal>true</>.
-->
指定したリカバリ対象の後に停止するか (<literal>true</literal>) 、その前に停止するか (<literal>false</literal>) を指定します。
<xref linkend="recovery-target-time"> と <xref linkend="recovery-target-xid"> のどちらが指定されているかに関係なく、双方に適用されます。
この設定は、指定した対象のコミット時間あるいはトランザクションIDのトランザクションが、それぞれリカバリに含まれるかどうかを制御します。
デフォルトは <literal>true</> です。        
       </para>
      </listitem>
     </varlistentry>

     <varlistentry id="recovery-target-timeline"
                   xreflabel="recovery_target_timeline">
      <term><varname>recovery_target_timeline</varname> (<type>string</type>)
      <indexterm>
<!--
        <primary><varname>recovery_target_timeline</> recovery parameter</primary>
-->
        <primary><varname>recovery_target_timeline</> リカバリ用パラメータ</primary>
      </indexterm>
      </term>
      <listitem>
       <para>
<!--
        Specifies recovering into a particular timeline.  The default is
        to recover along the same timeline that was current when the
        base backup was taken. Setting this to <literal>latest</> recovers
        to the latest timeline found in the archive, which is useful in
        a standby server. Other than that you only need to set this parameter
        in complex re-recovery situations, where you need to return to
        a state that itself was reached after a point-in-time recovery.
        See <xref linkend="backup-timelines"> for discussion.
-->
リカバリが作成する個別のタイムラインを指定します。
デフォルトでは、ベースバックアップが取得された際のものと同じタイムラインに沿ってリカバリされます。
これを<literal>latest</>に設定すると、アーカイブ時に見つけた最新のタイムラインに回復します。これはスタンバイサーバで有用です。
この他にこのパラメータが必要となるのは、ポイントインタイムリカバリの実施後に到達したような状態に戻す場合など、複数回に渡ってリカバリするような複雑なリカバリのシチュエーションのみです。
この論考については <xref linkend="backup-timelines"> を参照してください。
       </para>
      </listitem>
     </varlistentry>

     <varlistentry id="recovery-target-action"
                   xreflabel="recovery_target_action">
      <term><varname>recovery_target_action</varname> (<type>enum</type>)
      <indexterm>
<<<<<<< HEAD
        <primary><varname>recovery_target_action</> recovery parameter</primary>
=======
<!--
        <primary><varname>pause_at_recovery_target</> recovery parameter</primary>
-->
        <primary><varname>pause_at_recovery_target</> リカバリ用パラメータ</primary>
>>>>>>> de74b4ab
      </indexterm>
      </term>
      <listitem>
       <para>
<<<<<<< HEAD
        Specifies what action the server should take once the recovery target is
        reached. The default is <literal>pause</>, which means recovery will
        be paused. <literal>promote</> means the recovery process will finish
        and the server will start to accept connections.
        Finally <literal>shutdown</> will stop the server after reaching the
        recovery target.
       </para>
       <para>
        The intended use of the <literal>pause</> setting is to allow queries
        to be executed against the database to check if this recovery target
        is the most desirable point for recovery.
        The paused state can be resumed by
        using <function>pg_xlog_replay_resume()</> (see
=======
<!--
        Specifies whether recovery should pause when the recovery target
        is reached. The default is true.
        This is intended to allow queries to be executed against the
        database to check if this recovery target is the most desirable
        point for recovery. The paused state can be resumed by using
        <function>pg_xlog_replay_resume()</> (see
>>>>>>> de74b4ab
        <xref linkend="functions-recovery-control-table">), which then
        causes recovery to end. If this recovery target is not the
        desired stopping point, then shut down the server, change the
        recovery target settings to a later target and restart to
        continue recovery.
-->
リカバリ対象に到達した場合、リカバリを休止すべきかどうかを指定します。
デフォルトは真です。
これは、このリカバリ対象がリカバリのための最も望ましいポイントかどうかチェックするデータベースに対して、問い合わせが実行されることを可能にするよう仮定されます。
休止された状態は、<function>pg_xlog_replay_resume()</>(<xref linkend="functions-recovery-control-table">参照)の使用により再開することができます。
その後、それは回復を終了させます。
このリカバリ対象はその後希望の止まるポイントでなければ、サーバをシャットダウンし、リカバリを継続するため、後の対象とリカバリを続けるための再起動のために、リカバリ対象の設定を変更します。
       </para>
       <para>
<<<<<<< HEAD
        The <literal>shutdown</> setting is useful to have the instance ready
        at the exact replay point desired.  The instance will still be able to
        replay more WAL records (and in fact will have to replay WAL records
        since the last checkpoint next time it is started).
       </para>
       <para>
        Note that because <filename>recovery.conf</> will not be renamed when
        <varname>recovery_target_action</> is set to <literal>shutdown</>,
        any subsequent start will end with immediate shutdown unless the
        configuration is changed or the <filename>recovery.conf</> file is
        removed manually.
       </para>
       <para>
        This setting has no effect if no recovery target is set.
        If <xref linkend="guc-hot-standby"> is not enabled, a setting of
        <literal>pause</> will act the same as <literal>shutdown</>.
       </para>
      </listitem>
     </varlistentry>

     <varlistentry id="pause-at-recovery-target"
                   xreflabel="pause_at_recovery_target">
      <term><varname>pause_at_recovery_target</varname> (<type>boolean</type>)
      <indexterm>
        <primary><varname>pause_at_recovery_target</> recovery parameter</primary>
      </indexterm>
      </term>
      <listitem>
       <para>
        This is an obsolete version of <varname>recovery_target_action</>.
        Setting it to <literal>true</> is the same as
        <varname>recovery_target_action</> = <literal>pause</>,
        while <literal>false</> is the same as
        <varname>recovery_target_action</> = <literal>promote</>.
       </para>
       <para>
=======
<!--
>>>>>>> de74b4ab
        This setting has no effect if <xref linkend="guc-hot-standby"> is not
        enabled, or if no recovery target is set.
-->
この設定は<xref linkend="guc-hot-standby">が有効になっていない場合、リカバリ対象が設定されていない場合には効果がありません。
       </para>
      </listitem>
     </varlistentry>

     </variablelist>
   </sect1>

  <sect1 id="standby-settings">

<!--
    <title>Standby Server Settings</title>
-->
    <title>スタンバイサーバの設定</title>
     <variablelist>

       <varlistentry id="standby-mode" xreflabel="standby_mode">
        <term><varname>standby_mode</varname> (<type>boolean</type>)
        <indexterm>
<!--
          <primary><varname>standby_mode</> recovery parameter</primary>
-->
          <primary><varname>standby_mode</>リカバリ用パラメータ</primary>

        </indexterm>
        </term>
        <listitem>
         <para>
<!--
          Specifies whether to start the <productname>PostgreSQL</> server as
          a standby. If this parameter is <literal>on</>, the server will
          not stop recovery when the end of archived WAL is reached, but
          will keep trying to continue recovery by fetching new WAL segments
          using <varname>restore_command</>
          and/or by connecting to the primary server as specified by the
          <varname>primary_conninfo</> setting.
-->
<productname>PostgreSQL</> サーバをスタンバイとして起動するかどうかを指定します。
このパラメータが <literal>on</> の場合、サーバはアーカイブWALファイルの最後に到達してもリカバリを終了せず、<varname>restore_command</> の実行、および/あるいは、 <varname>primary_conninfo</> で指定されたプライマリサーバへ接続することによって、新しいWALセグメントの取得を継続しようとします。
         </para>
        </listitem>
       </varlistentry>
       <varlistentry id="primary-conninfo" xreflabel="primary_conninfo">
        <term><varname>primary_conninfo</varname> (<type>string</type>)
        <indexterm>
<!--
          <primary><varname>primary_conninfo</> recovery parameter</primary>
-->
          <primary><varname>primary_conninfo</>リカバリ用パラメータ</primary>
        </indexterm>
        </term>
        <listitem>
         <para>
<!--
          Specifies a connection string to be used for the standby server
          to connect with the primary. This string is in the format
          described in <xref linkend="libpq-connstring">. If any option is
          unspecified in this string, then the corresponding environment
          variable (see <xref linkend="libpq-envars">) is checked. If the
          environment variable is not set either, then
          defaults are used.
-->
スタンバイサーバがプライマリサーバに接続するための接続文字列を指定します。
この文字列は、<xref linkend="libpq-connstring">で説明されている書式で記述されます。
この文字列に何のオプションも指定されていない場合、これに対応する環境変数 (<xref linkend="libpq-envars"> 参照) が確認されます。
もし、環境変数も設定されていない場合、デフォルトの値が使われます。
         </para>
         <para>
<!--
          The connection string should specify the host name (or address)
          of the primary server, as well as the port number if it is not
          the same as the standby server's default.
          Also specify a user name corresponding to a suitably-privileged role
          on the primary (see
          <xref linkend="streaming-replication-authentication">).
          A password needs to be provided too, if the primary demands password
          authentication.  It can be provided in the
          <varname>primary_conninfo</varname> string, or in a separate
          <filename>~/.pgpass</> file on the standby server (use
          <literal>replication</> as the database name).
          Do not specify a database name in the
          <varname>primary_conninfo</varname> string.
-->
接続文字列では、プライマリサーバのホスト名（またはアドレス）、スタンバイサーバのデフォルトと異なるのであればポート番号も指定する必要があります。
また、プライマリサーバ上で適切な権限を保有するロールのユーザを指定しなければなりません (<xref linkend="streaming-replication-authentication"> 参照)。
プライマリサーバが要求するのであれば、パスワードも記述される必要があります。
パスワードは <varname>primary_conninfo</varname> に記述することもできますし、スタンバイサーバ上の分離されたファイル <filename>~/.pgpass</> に記述することもできます (データベース名には <literal>replication</> を使います)。
<varname>primary_conninfo</varname> 文字列の中には、データベース名を指定しないでください。

         </para>
         <para>
<!--
          This setting has no effect if <varname>standby_mode</> is <literal>off</>.
-->
<varname>standby_mode</> が <literal>off</> になっている場合、この設定は無効です。
         </para>
        </listitem>
       </varlistentry>
       <varlistentry id="primary-slot-name" xreflabel="primary_slot_name">
        <term><varname>primary_slot_name</varname> (<type>string</type>)
        <indexterm>
<!--
          <primary><varname>primary_slot_name</> recovery parameter</primary>
-->
          <primary><varname>primary_slot_name</> リカバリ用パラメータ</primary>
        </indexterm>
        </term>
        <listitem>
         <para>
<!--
          Optionally specifies an existing replication slot to be used when
          connecting to the primary via streaming replication to control
          resource removal on the upstream node
          (see <xref linkend="streaming-replication-slots">).
          This setting has no effect if <varname>primary_conninfo</> is not
          set.
-->
上流ノードのリソース削除を制御するためにストリーミングレプリケーション経由でプライマリに接続した場合、既存のレプリケーションスロットを使うように、必要に応じて指定します（<xref linkend="streaming-replication-slots">を参照）。
<varname>primary_conninfo</>が設定されていない場合、この設定は無効です。
         </para>
        </listitem>
       </varlistentry>
       <varlistentry id="trigger-file" xreflabel="trigger_file">
        <term><varname>trigger_file</varname> (<type>string</type>)
        <indexterm>
<!--
          <primary><varname>trigger_file</> recovery parameter</primary>
-->
          <primary><varname>trigger_file</>リカバリ用パラメータ</primary>
        </indexterm>
        </term>
        <listitem>
         <para>
<!--
          Specifies a trigger file whose presence ends recovery in the
          standby.  Even if this value is not set, you can still promote
          the standby using <command>pg_ctl promote</>.
          This setting has no effect if <varname>standby_mode</> is <literal>off</>.
-->
スタンバイサーバにおいて、リカバリの完了を示すトリガファイルを指定します。
もしこの値が設定されていない場合、<command>pg_ctl promote</>を使ってスタンバイサーバを昇格させることができます。
<varname>standby_mode</> が <literal>off</> の時には、この設定は無効です。
         </para>
        </listitem>
       </varlistentry>

     <varlistentry id="recovery-min-apply-delay" xreflabel="recovery_min_apply_delay">
      <term><varname>recovery_min_apply_delay</varname> (<type>integer</type>)
      <indexterm>
<!--
        <primary><varname>recovery_min_apply_delay</> recovery parameter</primary>
-->
        <primary><varname>recovery_min_apply_delay</> リカバリ用パラメータ</primary>
      </indexterm>
      </term>
      <listitem>
       <para>
<!--
        By default, a standby server restores WAL records from the
        primary as soon as possible. It may be useful to have a time-delayed
        copy of the data, offering various options to correct data loss errors.
        This parameter allows you to delay recovery by a fixed period of time,
        specified in milliseconds if no unit is specified.  For example, if
        you set this parameter to <literal>5min</literal>, the standby will
        replay each transaction commit only when the system time on the standby
        is at least five minutes past the commit time reported by the master.
-->
デフォルトでは、スタンバイサーバは可能な限り早くプライマリからWALレコードをリストアします。
データをコピーする際、時間遅延を設けることは有益な場合があり、これはデータ損失エラーを修正するために提供される価値あるオプションです。
このパラメータを使う事で、一定時間リカバリを遅らせることができます。単位を指定しない場合、マイクロ秒で指定されます。
例えば、パラメータに<literal>5min</literal>と指定した場合、
マスターサーバから受け取ったコミット時刻がスタンバイサーバのシステム時刻より少なくとも5分過去のトランザクションのみ、スタンバイサーバはコミットを再生します。
       </para>
       <para>
<!--
        It is possible that the replication delay between servers exceeds the
        value of this parameter, in which case no delay is added.
        Note that the delay is calculated between the WAL timestamp as written
        on master and the time on the current standby. Delays
        in transfer because of networks or cascading replication configurations
        may reduce the actual wait time significantly. If the system
        clocks on master and standby are not synchronized, this may lead to
        recovery applying records earlier than expected; but that is not a
        major issue because useful settings of the parameter are much larger
        than typical time deviations between servers. Be careful to allow for
        different timezone settings on master and standby.
-->
遅延無しが追加された場合、サーバ間のレプリケーション遅延はパラメータの値を上回る可能性があります。
遅延は、マスタサーバで書かれたWALのタイムスタンプと、スタンバイサーバの現在時刻を使って計算されていることに注意してください。
ネットワークやカスケーディングレプリケーション構成によるデータ転送の遅延は、実遅延時間を大幅に減らすかもしれません。
もし、マスタサーバとスタンバイサーバのシステムクロックが同期されていない場合、期待値よりも早くレコードのリカバリを始めるかもしれません。
しかし、有用なパラメータの設定値は典型的なサーバ間の時間のずれよりもずっと大きいので、それらは大きな問題ではありません。
マスタサーバとスタンバイサーバの異なるタイムゾーン設定を考慮に入れるよう注意してください。
       </para>
       <para>
<!--
        The delay occurs only on WAL records for COMMIT and Restore Points.
        Other records may be replayed earlier than the specified delay, which
        is not an issue for MVCC though it may potentially increase the number
        of recovery conflicts generated.
-->
遅延はコミットとリストアポイントのWALレコードだけで発生します。
他のレコードは指定された遅延より早く再生されるでしょう。
それは潜在的に生成されたリカバリの競合数を増やすかもしれませんが、MVCCの問題にはなりません。
       </para>
       <para>
<!--
        The delay occurs until the standby is promoted or triggered. After that
        the standby will end recovery without further waiting.
-->
遅延はスタンバイサーバが昇格またはトリガーになるまで発生します。
その後、スタンバイサーバはそれ以上待たずにリカバリを終了します。
       </para>
       <para>
<!--
        This parameter is intended for use with streaming replication deployments,
        however, if the parameter is specified it will be honored in all cases.
        Synchronous replication is not affected by this setting because there is
        not yet any setting to request synchronous apply of transaction commits.
        <varname>hot_standby_feedback</> will be delayed by use of this feature
        which could lead to bloat on the master; use both together with care.
-->
このパラメータはストリーミングレプリケーション配信で使われることを目的としていますが、パラメータが指定されていると、すべてのケースで使用されます。
同期レプリケーションでは、トランザクションコミット用の同期リクエストにまだ設定がないため、この設定は影響を受けません。
<varname>hot_standby_feedback</> の機能を使うことによって遅延されますが、マスタサーバの肥大化に繋がる可能性がありますので、注意が必要です。
       </para>
      </listitem>
     </varlistentry>

     </variablelist>
   </sect1>

</chapter><|MERGE_RESOLUTION|>--- conflicted
+++ resolved
@@ -239,11 +239,8 @@
 
 <!--
     <title>Recovery Target Settings</title>
-<<<<<<< HEAD
-=======
 -->
     <title>リカバリ対象の設定</title>
->>>>>>> de74b4ab
 
      <para>
 <!--
@@ -253,13 +250,10 @@
       <varname>recovery_target_name</>, <varname>recovery_target_time</>, or
       <varname>recovery_target_xid</> can be used; if more than one of these
       is specified in the configuration file, the last entry will be used.
-<<<<<<< HEAD
-=======
 -->
 デフォルトでは、リカバリはWALログの最後までリカバリします。以下のパラメータは、それより前の停止ポイントを指定するために使う事ができます。
 多くの場合、<varname>recovery_target</>、<varname>recovery_target_name</>、<varname>recovery_target_time</>や<varname>recovery_target_xid</>のうち一つが使われますが、
 設定ファイルで、２つ以上指定された場合、最後に指定されたものが使われます。
->>>>>>> de74b4ab
      </para>
 
      <variablelist>
@@ -304,16 +298,11 @@
       </term>
       <listitem>
        <para>
-<<<<<<< HEAD
+<!--
         This parameter specifies the named restore point (created with
         <function>pg_create_restore_point()</>) to which recovery will proceed.
-=======
-<!--
-        This parameter specifies the named restore point (created with
-        <function>pg_create_restore_point()</>) to which recovery will proceed.
 -->
 このパラメータは、リカバリを実施するために、（<function>pg_create_restore_point()</> により作成された）名前付けされたリストアポイントを指定します。
->>>>>>> de74b4ab
        </para>
       </listitem>
      </varlistentry>
@@ -392,10 +381,7 @@
       </term>
       <listitem>
        <para>
-<<<<<<< HEAD
-=======
-<!--
->>>>>>> de74b4ab
+<!--
         Specifies whether to stop just after the specified recovery target
         (<literal>true</literal>), or just before the recovery target
         (<literal>false</literal>).
@@ -444,37 +430,18 @@
       </listitem>
      </varlistentry>
 
-     <varlistentry id="recovery-target-action"
-                   xreflabel="recovery_target_action">
-      <term><varname>recovery_target_action</varname> (<type>enum</type>)
-      <indexterm>
-<<<<<<< HEAD
-        <primary><varname>recovery_target_action</> recovery parameter</primary>
-=======
+     <varlistentry id="pause-at-recovery-target"
+                   xreflabel="pause_at_recovery_target">
+      <term><varname>pause_at_recovery_target</varname> (<type>boolean</type>)
+      <indexterm>
 <!--
         <primary><varname>pause_at_recovery_target</> recovery parameter</primary>
 -->
         <primary><varname>pause_at_recovery_target</> リカバリ用パラメータ</primary>
->>>>>>> de74b4ab
-      </indexterm>
-      </term>
-      <listitem>
-       <para>
-<<<<<<< HEAD
-        Specifies what action the server should take once the recovery target is
-        reached. The default is <literal>pause</>, which means recovery will
-        be paused. <literal>promote</> means the recovery process will finish
-        and the server will start to accept connections.
-        Finally <literal>shutdown</> will stop the server after reaching the
-        recovery target.
-       </para>
-       <para>
-        The intended use of the <literal>pause</> setting is to allow queries
-        to be executed against the database to check if this recovery target
-        is the most desirable point for recovery.
-        The paused state can be resumed by
-        using <function>pg_xlog_replay_resume()</> (see
-=======
+      </indexterm>
+      </term>
+      <listitem>
+       <para>
 <!--
         Specifies whether recovery should pause when the recovery target
         is reached. The default is true.
@@ -482,7 +449,6 @@
         database to check if this recovery target is the most desirable
         point for recovery. The paused state can be resumed by using
         <function>pg_xlog_replay_resume()</> (see
->>>>>>> de74b4ab
         <xref linkend="functions-recovery-control-table">), which then
         causes recovery to end. If this recovery target is not the
         desired stopping point, then shut down the server, change the
@@ -497,46 +463,7 @@
 このリカバリ対象はその後希望の止まるポイントでなければ、サーバをシャットダウンし、リカバリを継続するため、後の対象とリカバリを続けるための再起動のために、リカバリ対象の設定を変更します。
        </para>
        <para>
-<<<<<<< HEAD
-        The <literal>shutdown</> setting is useful to have the instance ready
-        at the exact replay point desired.  The instance will still be able to
-        replay more WAL records (and in fact will have to replay WAL records
-        since the last checkpoint next time it is started).
-       </para>
-       <para>
-        Note that because <filename>recovery.conf</> will not be renamed when
-        <varname>recovery_target_action</> is set to <literal>shutdown</>,
-        any subsequent start will end with immediate shutdown unless the
-        configuration is changed or the <filename>recovery.conf</> file is
-        removed manually.
-       </para>
-       <para>
-        This setting has no effect if no recovery target is set.
-        If <xref linkend="guc-hot-standby"> is not enabled, a setting of
-        <literal>pause</> will act the same as <literal>shutdown</>.
-       </para>
-      </listitem>
-     </varlistentry>
-
-     <varlistentry id="pause-at-recovery-target"
-                   xreflabel="pause_at_recovery_target">
-      <term><varname>pause_at_recovery_target</varname> (<type>boolean</type>)
-      <indexterm>
-        <primary><varname>pause_at_recovery_target</> recovery parameter</primary>
-      </indexterm>
-      </term>
-      <listitem>
-       <para>
-        This is an obsolete version of <varname>recovery_target_action</>.
-        Setting it to <literal>true</> is the same as
-        <varname>recovery_target_action</> = <literal>pause</>,
-        while <literal>false</> is the same as
-        <varname>recovery_target_action</> = <literal>promote</>.
-       </para>
-       <para>
-=======
-<!--
->>>>>>> de74b4ab
+<!--
         This setting has no effect if <xref linkend="guc-hot-standby"> is not
         enabled, or if no recovery target is set.
 -->

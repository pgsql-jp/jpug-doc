--- conflicted
+++ resolved
@@ -53,12 +53,8 @@
 if ($buildwhat and $vcver >= 10.00)
 {
 	system(
-<<<<<<< HEAD
-"msbuild $buildwhat.vcxproj /verbosity:normal /p:Configuration=$bconf");
-=======
 		"msbuild $buildwhat.vcxproj /verbosity:normal /p:Configuration=$bconf"
 	);
->>>>>>> 7961c31a
 }
 elsif ($buildwhat)
 {

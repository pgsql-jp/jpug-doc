<!-- doc/src/sgml/charset.sgml -->

<chapter id="charset">
<!--
 <title>Localization</title>
-->
<title>多言語対応</title>

 <para>
<!--
  This chapter describes the available localization features from the
  point of view of the administrator.
  <productname>PostgreSQL</productname> supports two localization
  facilities:
-->
本章では、管理者の立場から見た、利用可能な多言語対応機能について説明します。
<productname>PostgreSQL</productname>では、2つの手法で多言語対応をサポートします。

   <itemizedlist>
    <listitem>
     <para>
<!--
      Using the locale features of the operating system to provide
      locale-specific collation order, number formatting, translated
      messages, and other aspects.
      This is covered in <xref linkend="locale"/> and
      <xref linkend="collation"/>.
-->
ロケール固有の照合順序、数字の書式、翻訳されたメッセージなどを提供するためオペレーティングシステムのロケールの機能を使います。
これは<xref linkend="locale"/>と<xref linkend="collation"/>内で解説されています。
     </para>
    </listitem>

    <listitem>
     <para>
<!--
      Providing a number of different character sets to support storing text
      in all kinds of languages, and providing character set translation
      between client and server.
      This is covered in <xref linkend="multibyte"/>.
-->
全ての種類の言語によるテキストの格納のサポート、およびクライアントサーバ間の文字セット翻訳の提供を行うため、多くの文字セットを提供します。
これは<xref linkend="multibyte"/>内で解説されています。
     </para>
    </listitem>
   </itemizedlist>
  </para>


 <sect1 id="locale">
<!--
  <title>Locale Support</title>
-->
<title>ロケールのサポート</title>

<!--
  <indexterm zone="locale"><primary>locale</primary></indexterm>
-->
  <indexterm zone="locale"><primary>ロケール</primary></indexterm>

  <para>
<!--
   <firstterm>Locale</firstterm> support refers to an application respecting
   cultural preferences regarding alphabets, sorting, number
   formatting, etc.  <productname>PostgreSQL</productname> uses the standard ISO
   C and <acronym>POSIX</acronym> locale facilities provided by the server operating
   system.  For additional information refer to the documentation of your
   system.
-->
<firstterm>ロケール</firstterm>のサポートはアルファベット、並び換え、数字の書式など文化的嗜好を配慮したアプリケーションを対象にします。
<productname>PostgreSQL</productname>は、サーバのオペレーティングシステムが提供する、標準ISO Cと<acronym>POSIX</acronym>のロケール機能を使用します。
これ以上の情報についてはお使いのシステムのドキュメントを参照ください。
  </para>

  <sect2>
<!--
   <title>Overview</title>
-->
<title>概要</title>

   <para>
<!--
    Locale support is automatically initialized when a database
    cluster is created using <command>initdb</command>.
    <command>initdb</command> will initialize the database cluster
    with the locale setting of its execution environment by default,
    so if your system is already set to use the locale that you want
    in your database cluster then there is nothing else you need to
    do.  If you want to use a different locale (or you are not sure
    which locale your system is set to), you can instruct
    <command>initdb</command> exactly which locale to use by
    specifying the <option>&#045;&#045;locale</option> option. For example:
-->
ロケールのサポートは、<command>initdb</command>を使用してデータベースクラスタを作成する時自動的に初期化されます。
<command>initdb</command>は、デフォルトでその実行環境のロケール設定に従ってデータベースクラスタを初期化します。
そのため、システムがデータベースクラスタで使用したいロケールを使用するように既に設定してある場合は何も行う必要はありません。
違うロケールを使用したい場合（またはシステムのロケール設定が不明な場合）は、<command>initdb</command>の<option>--locale</option>オプションで希望のロケールを指定することができます。
以下に例を示します。
<screen>
initdb --locale=sv_SE
</screen>
   </para>

   <para>
<!--
    This example for Unix systems sets the locale to Swedish
    (<literal>sv</literal>) as spoken
    in Sweden (<literal>SE</literal>).  Other possibilities might include
    <literal>en_US</literal> (U.S. English) and <literal>fr_CA</literal> (French
    Canadian).  If more than one character set can be used for a
    locale then the specifications can take the form
    <replaceable>language_territory.codeset</replaceable>.  For example,
    <literal>fr_BE.UTF-8</literal> represents the French language (fr) as
    spoken in Belgium (BE), with a <acronym>UTF-8</acronym> character set
    encoding.
-->
Unixシステム用のこの例の設定はロケールをスウェーデン（<literal>SE</literal>）で使用されているスウェーデン語（<literal>sv</literal>）に合わせています。
他にも<literal>en_US</literal>（米国英語）や<literal>fr_CA</literal>（カナダのフランス語）などの設定もできます。
ロケールに複数の文字セットが使用可能であれば、<replaceable>language_territory.codeset</replaceable>のように記述することができます。
例えば、<literal>fr_BE.UTF-8</literal>はベルギー（BE）で使用されているフランス語（fr）で<acronym>UTF-8</acronym>の文字セットを表します。
   </para>

   <para>
<!--
    What locales are available on your
    system under what names depends on what was provided by the operating
    system vendor and what was installed.  On most Unix systems, the command
    <literal>locale -a</literal> will provide a list of available locales.
    Windows uses more verbose locale names, such as <literal>German_Germany</literal>
    or <literal>Swedish_Sweden.1252</literal>, but the principles are the same.
-->
お使いのシステムでどのロケールがどういう名前で使えるかはオペレーティングシステムのベンダがどのようなものを提供しているかと、何がインストールされているかに依存します。
ほとんどのUnixシステムでは、<literal>locale -a</literal>というコマンドで利用可能なロケールの一覧を入手することができます。
Windowsは、<literal>German_Germany</literal>や<literal>Swedish_Sweden.1252</literal>のようなもっと冗長なロケール名を使用しますが、原理は同じです。
   </para>

   <para>
<!--
    Occasionally it is useful to mix rules from several locales, e.g.,
    use English collation rules but Spanish messages.  To support that, a
    set of locale subcategories exist that control only certain
    aspects of the localization rules:
-->
英語の照合順序規則でスペイン語のメッセージを使用する時など、時として複数のロケールの規則を併用すると便利です。
これをサポートするために、ロケールには以下のような多言語対応規則の特定の箇所だけを管理する一連のサブカテゴリがあります。

    <informaltable>
     <tgroup cols="2">
      <tbody>
       <row>
        <entry><envar>LC_COLLATE</envar></entry>
<!--
        <entry>String sort order</entry>
-->
<entry>文字列の並び換え順</entry>
       </row>
       <row>
        <entry><envar>LC_CTYPE</envar></entry>
<!--
        <entry>Character classification (What is a letter? Its upper-case equivalent?)</entry>
-->
<entry>文字の分類（文字とはどんなもの？大文字小文字を区別しない？）</entry>
       </row>
       <row>
        <entry><envar>LC_MESSAGES</envar></entry>
<!--
        <entry>Language of messages</entry>
-->
<entry>メッセージの言語</entry>
       </row>
       <row>
        <entry><envar>LC_MONETARY</envar></entry>
<!--
        <entry>Formatting of currency amounts</entry>
-->
<entry>通貨書式</entry>
       </row>
       <row>
        <entry><envar>LC_NUMERIC</envar></entry>
<!--
        <entry>Formatting of numbers</entry>
-->
<entry>数字の書式</entry>
       </row>
       <row>
        <entry><envar>LC_TIME</envar></entry>
<!--
        <entry>Formatting of dates and times</entry>
-->
<entry>日付と時刻の書式</entry>
       </row>
      </tbody>
     </tgroup>
    </informaltable>

<!--
    The category names translate into names of
    <command>initdb</command> options to override the locale choice
    for a specific category.  For instance, to set the locale to
    French Canadian, but use U.S. rules for formatting currency, use
    <literal>initdb &#045;&#045;locale=fr_CA &#045;&#045;lc-monetary=en_US</literal>.
-->
これらのカテゴリの名前は、特定のカテゴリについてのロケールの選択を上書きするための<command>initdb</command>オプションの名前としてそのまま使用できます。
例えば、ロケールをカナダのフランス語に設定しながら通貨書式については米国の規則を使用するには、<literal>initdb --locale=fr_CA --lc-monetary=en_US</literal>とします。
   </para>

   <para>
<!--
    If you want the system to behave as if it had no locale support,
    use the special locale name <literal>C</literal>, or equivalently
    <literal>POSIX</literal>.
-->
システムがロケールをサポートしていないように動作させたい場合は、特別なロケールの<literal>C</literal>、もしくは同等な<literal>POSIX</literal>を使用してください。
   </para>

   <para>
<!--
    Some locale categories must have their values
    fixed when the database is created.  You can use different settings
    for different databases, but once a database is created, you cannot
    change them for that database anymore. <literal>LC_COLLATE</literal>
    and <literal>LC_CTYPE</literal> are these categories.  They affect
    the sort order of indexes, so they must be kept fixed, or indexes on
    text columns would become corrupt.
    (But you can alleviate this restriction using collations, as discussed
    in <xref linkend="collation"/>.)
    The default values for these
    categories are determined when <command>initdb</command> is run, and
    those values are used when new databases are created, unless
    specified otherwise in the <command>CREATE DATABASE</command> command.
-->
一部のロケールカテゴリでは、その値がデータベース生成時に固定されていなければならないものがあります。
他のデータベースで他の設定を使用することができますが、一度データベースが生成されると、そのデータベースでは変更することができません。
<literal>LC_COLLATE</literal>と<literal>LC_CTYPE</literal>がこれらのカテゴリにあてはまります。
これらはインデックスのソート順に影響を及ぼすため、固定されていなければなりません。
さもないと、テキスト型の列上のインデックスは破壊されるでしょう。
(しかし<xref linkend="collation"/>内で述べられているように、照合順序を使用することで、この制限を緩和することができます)
<command>initdb</command>が実行された時に、これらのカテゴリのデフォルト値は決定され、<command>CREATE DATABASE</command>コマンドで他を指定しない限り、新しいデータベースが作成されるときにこの値が使用されます。
   </para>

   <para>
<!--
    The other locale categories can be changed whenever desired
    by setting the server configuration parameters
    that have the same name as the locale categories (see <xref
    linkend="runtime-config-client-format"/> for details).  The values
    that are chosen by <command>initdb</command> are actually only written
    into the configuration file <filename>postgresql.conf</filename> to
    serve as defaults when the server is started.  If you remove these
    assignments from <filename>postgresql.conf</filename> then the
    server will inherit the settings from its execution environment.
-->
その他のロケールカテゴリは、いつでも、ロケールカテゴリと同じ名前の実行時パラメータを設定することで、希望値に変更することができます
（詳細は<xref linkend="runtime-config"/>を参照してください）。
<command>initdb</command>で選択された値は、実際のところ、サーバの起動時にデフォルトとして動作するように<filename>postgresql.conf</filename>設定ファイルに書き込まれるだけです。
この代入文を<filename>postgresql.conf</filename>から削除すると、サーバは実行環境の設定をそのまま使用します。
   </para>

   <para>
<!--
    Note that the locale behavior of the server is determined by the
    environment variables seen by the server, not by the environment
    of any client.  Therefore, be careful to configure the correct locale settings
    before starting the server.  A consequence of this is that if
    client and server are set up in different locales, messages might
    appear in different languages depending on where they originated.
-->
サーバのロケールの動作はどのクライアントの環境にも依存せず、サーバが参照できる環境変数で決まります。
ですからサーバを稼動させる前に正しいロケール設定を行うように注意してください。
結果としてサーバとクライアントで異なるロケールが設定されていると、メッセージはそれらがどこから生じたかによって、異なる言語で表示されます。
   </para>

   <note>
    <para>
<!--
     When we speak of inheriting the locale from the execution
     environment, this means the following on most operating systems:
     For a given locale category, say the collation, the following
     environment variables are consulted in this order until one is
     found to be set: <envar>LC_ALL</envar>, <envar>LC_COLLATE</envar>
     (or the variable corresponding to the respective category),
     <envar>LANG</envar>.  If none of these environment variables are
     set then the locale defaults to <literal>C</literal>.
-->
実行環境のロケールをそのまま使用するということは、ほとんどのオペレーティングシステムでは次のような意味を持ちます。
指定されたロケールカテゴリ（例えば照合順序）について、設定するものが見つかるまで、以下の環境変数がこの順番で調べられます。<envar>LC_ALL</envar>、<envar>LC_COLLATE</envar>（またはそれぞれのカテゴリに対応する変数）、<envar>LANG</envar>。
これらのいずれの環境変数も設定されない場合に、ロケールはデフォルトで<literal>C</literal>に設定されます。
    </para>

    <para>
<!--
     Some message localization libraries also look at the environment
     variable <envar>LANGUAGE</envar> which overrides all other locale
     settings for the purpose of setting the language of messages.  If
     in doubt, please refer to the documentation of your operating
     system, in particular the documentation about
     <application>gettext</application>.
-->
メッセージの言語を設定する目的で、メッセージ多言語化ライブラリの中には全てのロケール設定を上書きする環境変数<envar>LANGUAGE</envar>を検索するものがあります。
お使いのシステムでの挙動が不明ならばより詳細な情報を得るためお使いのオペレーティングシステムの文書、特に<application>gettext</application>の文書を参照してください。
    </para>
   </note>

   <para>
<!--
    To enable messages to be translated to the user's preferred language,
    <acronym>NLS</acronym> must have been selected at build time
    (<literal>configure &#045;-enable-nls</literal>).  All other locale support is
    built in automatically.
-->
ユーザの選択した言語にメッセージを翻訳できるようにするためには<acronym>NLS</acronym>を構築時に有効にする（<literal>configure --enable-nls</literal>）必要があります。
他のロケールサポートはすべて自動的に構築されます。
   </para>
  </sect2>

  <sect2>
<!--
   <title>Behavior</title>
-->
<title>動作</title>

   <para>
<!--
    The locale settings influence the following SQL features:
-->
ロケールの設定は以下のSQL機能に影響を与えます。

    <itemizedlist>
     <listitem>
      <para>
<!--
       Sort order in queries using <literal>ORDER BY</literal> or the standard
       comparison operators on textual data
       <indexterm><primary>ORDER BY</primary><secondary>and locales</secondary></indexterm>
-->
文字列データに対する<literal>ORDER BY</literal>または標準の比較演算子を使用した問い合わせにおける並び替え順
<indexterm><primary>ORDER BY</primary><secondary>とロケール</secondary></indexterm>
      </para>
     </listitem>

     <listitem>
      <para>
<!--
       The <function>upper</function>, <function>lower</function>, and <function>initcap</function>
       functions
       <indexterm><primary>upper</primary><secondary>and locales</secondary></indexterm>
       <indexterm><primary>lower</primary><secondary>and locales</secondary></indexterm>
-->
<function>upper</function>、<function>lower</function>、<function>initcap</function>関数
<indexterm><primary>upper</primary><secondary>とロケール</secondary></indexterm>
<indexterm><primary>lower</primary><secondary>とロケール</secondary></indexterm>
      </para>
     </listitem>

     <listitem>
      <para>
<!--
       Pattern matching operators (<literal>LIKE</literal>, <literal>SIMILAR TO</literal>,
       and POSIX-style regular expressions); locales affect both case
       insensitive matching and the classification of characters by
       character-class regular expressions
       <indexterm><primary>LIKE</primary><secondary>and locales</secondary></indexterm>
       <indexterm><primary>regular expressions</primary><secondary>and locales</secondary></indexterm>
-->
(<literal>LIKE</literal>、<literal>SIMILAR TO</literal>やPOSIX形式の正規表現といった)パターンマッチング演算子では
ロケールは大文字、小文字を区別せず正規表現の文字クラスによる文字の区別に影響を及ぼします。
<indexterm><primary>LIKE</primary><secondary>とロケール</secondary></indexterm>
<indexterm><primary>正規表現</primary><secondary>とロケール</secondary></indexterm>
      </para>
     </listitem>

     <listitem>
      <para>
<!--
       The <function>to_char</function> family of functions
       <indexterm><primary>to_char</primary><secondary>and locales</secondary></indexterm>
-->
一群の<function>to_char</function>関数
<indexterm><primary>to_char</primary><secondary>とロケール</secondary></indexterm>
      </para>
     </listitem>

     <listitem>
      <para>
<!--
       The ability to use indexes with <literal>LIKE</literal> clauses
-->
<literal>LIKE</literal>節が付いたインデックスを使用する性能
      </para>
     </listitem>
    </itemizedlist>
   </para>

   <para>
<!--
    The drawback of using locales other than <literal>C</literal> or
    <literal>POSIX</literal> in <productname>PostgreSQL</productname> is its performance
    impact. It slows character handling and prevents ordinary indexes
    from being used by <literal>LIKE</literal>. For this reason use locales
    only if you actually need them.
-->
<literal>C</literal>や<literal>POSIX</literal>以外で、<productname>PostgreSQL</productname>でロケールを使用する際の欠点は実行速度です。
ロケールは文字の扱いを遅くし、さらに<literal>LIKE</literal>で通常のインデックスが使用されなくなります。この理由から、本当に必要な時のみロケールを使用してください。
   </para>

   <para>
<!--
    As a workaround to allow <productname>PostgreSQL</productname> to use indexes
    with <literal>LIKE</literal> clauses under a non-C locale, several custom
    operator classes exist. These allow the creation of an index that
    performs a strict character-by-character comparison, ignoring
    locale comparison rules. Refer to <xref linkend="indexes-opclass"/>
    for more information.  Another approach is to create indexes using
    the <literal>C</literal> collation, as discussed in
    <xref linkend="collation"/>.
-->
C以外のロケールにおいて、<productname>PostgreSQL</productname>が<literal>LIKE</literal>句を持つインデックスを使用できるようにする回避方法として、いくつかのカスタム演算子クラスがあります。
これらを用いると、文字と文字を厳密に比較するようなインデックスや、ロケールの比較規則を無視するようなインデックスを作成できます。
詳細は<xref linkend="indexes-opclass"/>を参照してください。
もうひとつの方法は、<xref linkend="collation"/>内で解説されているような<literal>C</literal>照合順序を使用してインデックスを作成することです。
   </para>
  </sect2>

  <sect2>
<!--
   <title>Problems</title>
-->
<title>問題点</title>

   <para>
<!--
    If locale support doesn't work according to the explanation above,
    check that the locale support in your operating system is
    correctly configured.  To check what locales are installed on your
    system, you can use the command <literal>locale -a</literal> if
    your operating system provides it.
-->
上記の説明に従ってロケールのサポートが正常に動作しない場合、オペレーティングシステムのロケールサポートが正確に設定されているか確認してください。
指定されたロケールがインストールされているかどうか確認するために、オペレーティングシステムが提供していれば、<literal>locale -a</literal>コマンドを使用することができます。
   </para>

   <para>
<!--
    Check that <productname>PostgreSQL</productname> is actually using the locale
    that you think it is.  The <envar>LC_COLLATE</envar> and <envar>LC_CTYPE</envar>
    settings are determined when a database is created, and cannot be
    changed except by creating a new database.  Other locale
    settings including <envar>LC_MESSAGES</envar> and <envar>LC_MONETARY</envar>
    are initially determined by the environment the server is started
    in, but can be changed on-the-fly.  You can check the active locale
    settings using the <command>SHOW</command> command.
-->
<productname>PostgreSQL</productname>が想定しているロケールを実際に使用しているかどうかを確認してください。
<envar>LC_COLLATE</envar>と<envar>LC_CTYPE</envar>の設定はデータベース作成時に決定され、新しいデータベースを作成する方法以外に変更することはできません。
<envar>LC_MESSAGES</envar>や<envar>LC_MONETARY</envar>など他のロケール設定はサーバ起動時の環境変数によって初めに決定されますが、その場で変更することができます。
<command>SHOW</command>コマンドを使用して、使用中のロケール設定を確認することができます。
   </para>

   <para>
<!--
    The directory <filename>src/test/locale</filename> in the source
    distribution contains a test suite for
    <productname>PostgreSQL</productname>'s locale support.
-->
ソース配布物の<filename>src/test/locale</filename>ディレクトリには、<productname>PostgreSQL</productname>のロケールサポート用の試験一式があります。
   </para>

   <para>
<!--
    Client applications that handle server-side errors by parsing the
    text of the error message will obviously have problems when the
    server's messages are in a different language.  Authors of such
    applications are advised to make use of the error code scheme
    instead.
-->
エラーメッセージ内のテキストを解析してサーバ側のエラーを扱っているクライアントアプリケーションでは、サーバのメッセージが異なる言語で記載されると、明らかに問題になります。
こうしたアプリケーションの作者には、エラーコードスキームで代替させることを推奨します。
   </para>

   <para>
<!--
    Maintaining catalogs of message translations requires the on-going
    efforts of many volunteers that want to see
    <productname>PostgreSQL</productname> speak their preferred language well.
    If messages in your language are currently not available or not fully
    translated, your assistance would be appreciated.  If you want to
    help, refer to <xref linkend="nls"/> or write to the developers'
    mailing list.
-->
メッセージ翻訳のカタログのメンテナンスには<productname>PostgreSQL</productname>に選択した言語を話させてみたいという数多くのボランティアのたゆみのない努力を必要としています。
もしあなたの言語が現在使えなかったり完全に翻訳されてない場合、助力をよろしくお願いします。
もし助力頂けるのであれば、<xref linkend="nls"/>を参照するか開発グループのメーリングリストに投稿してください。
   </para>
  </sect2>
 </sect1>


 <sect1 id="collation">
<!--
  <title>Collation Support</title>
-->
  <title>照合順序サポート</title>

  <indexterm zone="collation"><primary>collation</primary></indexterm>

  <para>
<!--
   The collation feature allows specifying the sort order and character
   classification behavior of data per-column, or even per-operation.
   This alleviates the restriction that the
   <symbol>LC_COLLATE</symbol> and <symbol>LC_CTYPE</symbol> settings
   of a database cannot be changed after its creation.
-->
照合順序機能は、ソート順番と列ごともしくは操作ごとのデータの文字区別の振る舞いを指定することを可能にします。
これにより、作成後のデータベースの<symbol>LC_COLLATE</symbol>と<symbol>LC_CTYPE</symbol>の設定が変更できない制限が緩和されます。
  </para>

  <sect2>
<!--
   <title>Concepts</title>
-->
   <title>概念</title>

   <para>
<!--
    Conceptually, every expression of a collatable data type has a
    collation.  (The built-in collatable data types are
    <type>text</type>, <type>varchar</type>, and <type>char</type>.
    User-defined base types can also be marked collatable, and of course
    a domain over a collatable data type is collatable.)  If the
    expression is a column reference, the collation of the expression is the
    defined collation of the column.  If the expression is a constant, the
    collation is the default collation of the data type of the
    constant.  The collation of a more complex expression is derived
    from the collations of its inputs, as described below.
-->
概念的に照合可能なデータ型のそれぞれの式は、照合順序を保持しています
(組み込みの照合可能なデータ型は<type>text</type>、<type>varchar</type>、 <type>char</type>です。
ユーザ定義の基本型は照合可能とマーキングできます。もちろん照合可能なデータ型上のドメインは照合可能となります)。
もし、式が列参照である場合は、式の照合順序は列の定義された照合順序となります。
もし、式が定数である場合は、照合順序は定数のデータ型のデフォルトの照合順序となります。
より複雑な式の照合順序は、下記に示すように、その入力の照合順序から引き出されます。
   </para>

   <para>
<!--
    The collation of an expression can be the <quote>default</quote>
    collation, which means the locale settings defined for the
    database.  It is also possible for an expression's collation to be
    indeterminate.  In such cases, ordering operations and other
    operations that need to know the collation will fail.
-->
式の照合順序は、<quote>default</quote>照合順序となります。これはデータベースに対して定義されたロケール設定を意味しています。
式の照合順序は非決定となることもあります。そのような場合に、照合順序が必要となるような順序操作や他の操作は失敗するでしょう。
   </para>

   <para>
<!--
    When the database system has to perform an ordering or a character
    classification, it uses the collation of the input expression.  This
    happens, for example, with <literal>ORDER BY</literal> clauses
    and function or operator calls such as <literal>&lt;</literal>.
    The collation to apply for an <literal>ORDER BY</literal> clause
    is simply the collation of the sort key.  The collation to apply for a
    function or operator call is derived from the arguments, as described
    below.  In addition to comparison operators, collations are taken into
    account by functions that convert between lower and upper case
    letters, such as <function>lower</function>, <function>upper</function>, and
    <function>initcap</function>; by pattern matching operators; and by
    <function>to_char</function> and related functions.
-->
データベースシステムが並び変えや文字区別を行う場合、データベースは入力の照合順序を使用します。
これは、たとえば<literal>ORDER BY</literal>句や<literal>&lt;</literal>演算子や関数を使用する際に発生します。
<literal>ORDER BY</literal>句に適用する照合順序は、単純にソートキーの照合順序です。
関数や演算子の呼び出しに対して適用される照合順序は、以下に述べるように引数により決まります。
比較演算子に加えて、照合順序は<function>lower</function>、<function>upper</function>、<function>initcap</function>といった小文字と大文字を変換する関数やパターンマッチングの演算子、<function>to_char</function>関連の関数で考慮されています。
   </para>

   <para>
<!--
    For a function or operator call, the collation that is derived by
    examining the argument collations is used at run time for performing
    the specified operation.  If the result of the function or operator
    call is of a collatable data type, the collation is also used at parse
    time as the defined collation of the function or operator expression,
    in case there is a surrounding expression that requires knowledge of
    its collation.
-->
関数や演算子の呼び出しに対して、引数の照合順序検査により得られた照合順序は実行時に特定の操作を行うために使用されます。
もし関数や演算子の呼び出しの結果が照合順序可能なデータ型であった場合、照合順序は関数もしくは演算子式の定義済みの照合順序として
解析時にも試用されます。このとき照合順序の知識が必要となるような囲み式があります。
   </para>

   <para>
<!--
    The <firstterm>collation derivation</firstterm> of an expression can be
    implicit or explicit.  This distinction affects how collations are
    combined when multiple different collations appear in an
    expression.  An explicit collation derivation occurs when a
    <literal>COLLATE</literal> clause is used; all other collation
    derivations are implicit.  When multiple collations need to be
    combined, for example in a function call, the following rules are
    used:
-->
式の<firstterm>照合順序の導出</firstterm>は暗黙でも明示的にでも可能です。
この区別は、複数の異なる照合順序が式中に現れるときに照合順序がどのように組み合わされるか、に影響を与えます。
明示的な照合順序の導出は、<literal>COLLATE</literal>句が使用されたときに発生します。
他の全ての照合順序は暗黙となります。例えば関数呼び出しの中では、次の規則が用いられます。

    <orderedlist>
     <listitem>
      <para>
<!--
       If any input expression has an explicit collation derivation, then
       all explicitly derived collations among the input expressions must be
       the same, otherwise an error is raised.  If any explicitly
       derived collation is present, that is the result of the
       collation combination.
-->
入力式に明示的な照合順序の導出がある場合、入力式の中の明示的に導出された全ての照合順序は同一でなくてはなりません。
そうでない場合はエラーが発生します。もし明示的に導出された照合順序がある場合は、それは照合順序の組み合わせの結果となります。
      </para>
     </listitem>

     <listitem>
      <para>
<!--
       Otherwise, all input expressions must have the same implicit
       collation derivation or the default collation.  If any non-default
       collation is present, that is the result of the collation combination.
       Otherwise, the result is the default collation.
-->
そうでない場合は、全ての入力式は同一の暗黙の照合順序の導出またはデフォルトの照合順序を持たなくてはなりません。
もしデフォルトではない照合順序がある場合は、それは照合順序の組み合わせの結果となります。
もしそうでない場合は、結果はデフォルトの照合順序となります。
      </para>
     </listitem>

     <listitem>
      <para>
<!--
       If there are conflicting non-default implicit collations among the
       input expressions, then the combination is deemed to have indeterminate
       collation.  This is not an error condition unless the particular
       function being invoked requires knowledge of the collation it should
       apply.  If it does, an error will be raised at run-time.
-->
入力式内でデフォルトではない暗黙の照合順序が衝突している場合、決定不能な照合順序であるとみなされます。
これは、もし呼び出された特定の関数が適用するべき照合順序を知っておく必要がないかぎりエラーの条件ではありません。
もし知っておく必要がある場合は、実行時にエラーとなります。
      </para>
     </listitem>
    </orderedlist>

<!--
    For example, consider this table definition:
-->
例えば、このテーブル定義を考えてみます。
<programlisting>
CREATE TABLE test1 (
    a text COLLATE "de_DE",
    b text COLLATE "es_ES",
    ...
);
</programlisting>

<!--
    Then in
-->
このとき
<programlisting>
SELECT a &lt; 'foo' FROM test1;
</programlisting>
<!--
    the <literal>&lt;</literal> comparison is performed according to
    <literal>de_DE</literal> rules, because the expression combines an
    implicitly derived collation with the default collation.  But in
-->
<literal>&lt;</literal>の比較は<literal>de_DE</literal>の規則により実行されます。
というのも式は暗黙的に導出されたデフォルトの照合順序と組み合わせます。しかし、

<programlisting>
SELECT a &lt; ('foo' COLLATE "fr_FR") FROM test1;
</programlisting>
<!--
    the comparison is performed using <literal>fr_FR</literal> rules,
    because the explicit collation derivation overrides the implicit one.
    Furthermore, given
-->
このとき比較は、明示的な照合順序の導出は暗黙の照合順序をオーバライドするため<literal>fr_FR</literal>規則が用いられます。
さらに、次の例では
<programlisting>
SELECT a &lt; b FROM test1;
</programlisting>
<!--
    the parser cannot determine which collation to apply, since the
    <structfield>a</structfield> and <structfield>b</structfield> columns have conflicting
    implicit collations.  Since the <literal>&lt;</literal> operator
    does need to know which collation to use, this will result in an
    error.  The error can be resolved by attaching an explicit collation
    specifier to either input expression, thus:
-->
パーサはどの照合順序を適用するか決定できません。というのも<structfield>a</structfield>と<structfield>b</structfield>列は暗黙の衝突する照合順序を持つためです。
<literal>&lt;</literal>演算子がどちらの照合順序を使用するか知る必要があるため、これはエラーとなります。

<programlisting>
SELECT a &lt; b COLLATE "de_DE" FROM test1;
</programlisting>
<!--
    or equivalently
-->
もしくは同じく
<programlisting>
SELECT a COLLATE "de_DE" &lt; b FROM test1;
</programlisting>
<!--
    On the other hand, the structurally similar case
-->
一方で、以下のように構造的に似たケースとして
<programlisting>
SELECT a || b FROM test1;
</programlisting>
<!--
    does not result in an error, because the <literal>||</literal> operator
    does not care about collations: its result is the same regardless
    of the collation.
-->
これはエラーとなりません。というのも<literal>||</literal>演算子は、照合順序には関係がないためです。
この結果は照合順序とは関係なく同じになります。
   </para>

   <para>
<!--
    The collation assigned to a function or operator's combined input
    expressions is also considered to apply to the function or operator's
    result, if the function or operator delivers a result of a collatable
    data type.  So, in
-->
もし関数や演算子が照合順序可能なデータ型の結果を出力する場合は、関数に割り当てられた照合順序、もしくは演算子の組み合わされた入力式は、関数もしくは演算子の結果に対しても
適用されると考えられます。よって、以下の例では
<programlisting>
SELECT * FROM test1 ORDER BY a || 'foo';
</programlisting>
<!--
    the ordering will be done according to <literal>de_DE</literal> rules.
    But this query:
-->
順序は<literal>de_DE</literal>規則に基づき実行されますが、以下のクエリでは
<programlisting>
SELECT * FROM test1 ORDER BY a || b;
</programlisting>
<!--
    results in an error, because even though the <literal>||</literal> operator
    doesn't need to know a collation, the <literal>ORDER BY</literal> clause does.
    As before, the conflict can be resolved with an explicit collation
    specifier:
-->
エラーとなります。というのも<literal>||</literal>演算子が照合順序を知る必要がなかったとしても
<literal>ORDER BY</literal>句が照合順序を知る必要があるためです。
以前と同様、この衝突は明示的に照合順序を指定することにより解決できます。

<programlisting>
SELECT * FROM test1 ORDER BY a || b COLLATE "fr_FR";
</programlisting>
   </para>
  </sect2>

  <sect2 id="collation-managing">
<!--
   <title>Managing Collations</title>
-->
   <title>照合順序の管理</title>

   <para>
<!--
    A collation is an SQL schema object that maps an SQL name to locales
    provided by libraries installed in the operating system.  A collation
    definition has a <firstterm>provider</firstterm> that specifies which
    library supplies the locale data.  One standard provider name
    is <literal>libc</literal>, which uses the locales provided by the
    operating system C library.  These are the locales that most tools
    provided by the operating system use.  Another provider
    is <literal>icu</literal>, which uses the external
    ICU<indexterm><primary>ICU</primary></indexterm> library.  ICU locales can only be
    used if support for ICU was configured when PostgreSQL was built.
-->
照合順序は、SQL名称を、オペレーティングシステム中にインストールされたライブラリによって提供されるロケールにマッピングするSQLスキーマオブジェクトです。
照合順序の定義には、ロケールデータを提供するライブラリを指定する<firstterm>プロバイダ</firstterm>(provider)が含まれます。
標準プロバイダの一つは<literal>libc</literal>で、オペレーティングシステムのCライブラリが提供するロケールを使用します。
オペレーティングシステムが提供するほとんどのツールが、このロケールを使用します。
他のプロバイダとしては<literal>icu</literal>があり、外部のICU<indexterm><primary>ICU</primary></indexterm>ライブラリを使います。
ICUロケールは、PostgreSQLがビルドされた際にICUサポートが設定されていた場合にのみ利用可能です。
   </para>

   <para>
<!--
    A collation object provided by <literal>libc</literal> maps to a
    combination of <symbol>LC_COLLATE</symbol> and <symbol>LC_CTYPE</symbol>
    settings, as accepted by the <literal>setlocale()</literal> system library call.  (As
    the name would suggest, the main purpose of a collation is to set
    <symbol>LC_COLLATE</symbol>, which controls the sort order.  But
    it is rarely necessary in practice to have an
    <symbol>LC_CTYPE</symbol> setting that is different from
    <symbol>LC_COLLATE</symbol>, so it is more convenient to collect
    these under one concept than to create another infrastructure for
    setting <symbol>LC_CTYPE</symbol> per expression.)  Also,
    a <literal>libc</literal> collation
    is tied to a character set encoding (see <xref linkend="multibyte"/>).
    The same collation name may exist for different encodings.
-->
<literal>libc</literal>が提供する照合順序は、<literal>setlocale()</literal>システムライブラリの呼び出しが許可する<symbol>LC_COLLATE</symbol>と<symbol>LC_CTYPE</symbol>の組み合わせ設定にマッピングします。
(名称から推測されるように、照合順序の主な目的はソート順序を制御する<symbol>LC_COLLATE</symbol>を設定することです。
しかし実際には<symbol>LC_CTYPE</symbol>の設定を<symbol>LC_COLLATE</symbol>と異なるようにする必要はほとんどありません。
そのため、式ごとに<symbol>LC_CTYPE</symbol>を設定するような別の機構を作成するより、これらの設定を収集する方が、より便利です。)
また、<literal>libc</literal>の照合順序は文字エンコーディングと結びついています(<xref linkend="multibyte"/>を参照下さい)。
同一の照合順序名称が異なるエンコーディングに対して存在しています。
   </para>

   <para>
<!--
    A collation object provided by <literal>icu</literal> maps to a named
    collator provided by the ICU library.  ICU does not support
    separate <quote>collate</quote> and <quote>ctype</quote> settings, so
    they are always the same.  Also, ICU collations are independent of the
    encoding, so there is always only one ICU collation of a given name in
    a database.
-->
<literal>icu</literal>が提供する照合順序オブジェクトは、ICUライブラリが提供する照合順序機能(collator)にマップします。
ICUは<quote>collate</quote>と<quote>ctype</quote>を別々に設定する機能を提供しないので、それら常に同じものになります。
また、ICUの照合順序はエンコーディングからは独立しています。
ですから、データベース中のある名前のICU照合順序は、常にただひとつだけです。
   </para>

   <sect3>
<!--
    <title>Standard Collations</title>
-->
    <title>標準の照合順序</title>

   <para>
<!--
    On all platforms, the collations named <literal>default</literal>,
    <literal>C</literal>, and <literal>POSIX</literal> are available.  Additional
    collations may be available depending on operating system support.
    The <literal>default</literal> collation selects the <symbol>LC_COLLATE</symbol>
    and <symbol>LC_CTYPE</symbol> values specified at database creation time.
    The <literal>C</literal> and <literal>POSIX</literal> collations both specify
    <quote>traditional C</quote> behavior, in which only the ASCII letters
    <quote><literal>A</literal></quote> through <quote><literal>Z</literal></quote>
    are treated as letters, and sorting is done strictly by character
    code byte values.
-->
すべてのプラットフォーム上で<literal>default</literal>、<literal>C</literal>そして<literal>POSIX</literal>という名称の照合順序が
利用できます。
オペレーティングシステムによっては追加の照合順序が利用可能な場合もあります。
<literal>default</literal>照合順序は、データベース作成時に<symbol>LC_COLLATE</symbol>値と<symbol>LC_CTYPE</symbol>値を
選択します。<literal>C</literal>と<literal>POSIX</literal>照合順序は共に<quote>traditional C</quote>の動作を指定します。
これはASCII文字の<quote><literal>A</literal></quote>から<quote><literal>Z</literal></quote>を文字として扱い、ソート順は厳密な文字コードのバイト値によります。
   </para>

   <para>
<!--
    Additionally, the SQL standard collation name <literal>ucs_basic</literal>
    is available for encoding <literal>UTF8</literal>.  It is equivalent
    to <literal>C</literal> and sorts by Unicode code point.
-->
加えて、エンコーディング<literal>UTF8</literal>では、SQL標準の照合順序名<literal>ucs_basic</literal>が利用できます。
<literal>ucs_basic</literal>は<literal>C</literal>と同等のもので、ソート順はUnicodeのコードポイントです。
   </para>
  </sect3>

  <sect3>
<!--
   <title>Predefined Collations</title>
-->
   <title>定義済みの照合順序</title>

   <para>
<!--
    If the operating system provides support for using multiple locales
    within a single program (<function>newlocale</function> and related functions),
    or if support for ICU is configured,
    then when a database cluster is initialized, <command>initdb</command>
    populates the system catalog <literal>pg_collation</literal> with
    collations based on all the locales it finds in the operating
    system at the time.
-->
オペレーティングシステムが単一のプログラム内(<function>newlocale</function>や関連する関数)で複数のロケールを使用することをサポートしているか、ICUサポートが組み込み済みの場合、データベースクラスタが初期化されると<command>initdb</command>は、オペレーティングシステム上で見つけた全てのロケールに基づく照合順序をシステムカタログの<literal>pg_collation</literal>に書き込みます。
   </para>

   <para>
<!--
    To inspect the currently available locales, use the query <literal>SELECT
    * FROM pg_collation</literal>, or the command <command>\dOS+</command>
    in <application>psql</application>.
-->
現在利用可能なロケールを調べるには、<literal>SELECT * FROM pg_collation</literal>という問合せを使うか、<application>psql</application>内で<command>\dOS+</command>コマンドを使用します。
   </para>

  <sect4>
<<<<<<< HEAD
   <title>libc Collations</title>
=======
<!--
   <title>libc collations</title>
-->
   <title>libc照合順序</title>
>>>>>>> bd0a9e56

   <para>
<!--
    For example, the operating system might
    provide a locale named <literal>de_DE.utf8</literal>.
    <command>initdb</command> would then create a collation named
    <literal>de_DE.utf8</literal> for encoding <literal>UTF8</literal>
    that has both <symbol>LC_COLLATE</symbol> and
    <symbol>LC_CTYPE</symbol> set to <literal>de_DE.utf8</literal>.
    It will also create a collation with the <literal>.utf8</literal>
    tag stripped off the name.  So you could also use the collation
    under the name <literal>de_DE</literal>, which is less cumbersome
    to write and makes the name less encoding-dependent.  Note that,
    nevertheless, the initial set of collation names is
    platform-dependent.
-->
例えば、オペレーティングシステムが<literal>de_DE.utf8</literal>という名称のロケールを提供した場合、<command>initdb</command>は、<literal>de_DE.utf8</literal>に設定された<symbol>LC_COLLATE</symbol>と<symbol>LC_CTYPE</symbol>の両方を持つ<literal>UTF8</literal>エンコーディングの<literal>de_DE.utf8</literal>という名称の照合順序を作成します。
同時に照合順序の名称から<literal>.utf8</literal>タグを削除した照合順序も作成します。
これは手間を省き、名称がエンコーディングに依存しにくいようになります。
それにもかかわらず、照合順序名称の初期値はプラットフォーム依存となることに気をつけてください。
   </para>

   <para>
<!--
    The default set of collations provided by <literal>libc</literal> map
    directly to the locales installed in the operating system, which can be
    listed using the command <literal>locale -a</literal>.  In case
    a <literal>libc</literal> collation is needed that has different values
    for <symbol>LC_COLLATE</symbol> and <symbol>LC_CTYPE</symbol>, or if new
    locales are installed in the operating system after the database system
    was initialized, then a new collation may be created using
    the <xref linkend="sql-createcollation"/> command.
    New operating system locales can also be imported en masse using
    the <link linkend="functions-admin-collation"><function>pg_import_system_collations()</function></link> function.
-->
<literal>libc</literal>が提供するデフォルトの照合順序の集合は、直接オペレーティングシステム内にインストールされたロケールにマップされ、コマンド<literal>locale -a</literal>で参照できます。
<symbol>LC_COLLATE</symbol>と<symbol>LC_CTYPE</symbol>で違う値を持つ<literal>libc</literal>照合順序が必要な場合、あるいはデータベースシステムが初期化された後に新しいロケールがインストールされた場合は、新しい照合順序を<xref linkend="sql-createcollation"/>コマンドで作成できます。
また、新しいオペレーティングシステムロケールは、<link linkend="functions-admin-collation"><function>pg_import_system_collations()</function></link>関数でインポートできます。
   </para>

   <para>
<!--
    Within any particular database, only collations that use that
    database's encoding are of interest.  Other entries in
    <literal>pg_collation</literal> are ignored.  Thus, a stripped collation
    name such as <literal>de_DE</literal> can be considered unique
    within a given database even though it would not be unique globally.
    Use of the stripped collation names is recommended, since it will
    make one less thing you need to change if you decide to change to
    another database encoding.  Note however that the <literal>default</literal>,
    <literal>C</literal>, and <literal>POSIX</literal> collations can be used regardless of
    the database encoding.
-->
どのようなデータベース内でも、データベースのエンコーディングを使用している照合順序のみが興味の対象となります。
<literal>pg_collation</literal>内の他のエントリは無視されます。
よって<literal>de_DE</literal>といったようなエンコーディング名が省かれた照合順序は、一般的には一意でなくてもデータベース内では一意であるとみなされます。
エンコーディング名が省かれた照合順序を使用することを推奨します。
というのも、データベースのエンコーディングを変更するときに、変えなければならないものを１つ減らせるからです。
しかし、<literal>default</literal>、<literal>C</literal>そして<literal>POSIX</literal>照合順序は、データベースのエンコーディングに関係なく使用可能であることに注意してください。
   </para>

   <para>
<!--
    <productname>PostgreSQL</productname> considers distinct collation
    objects to be incompatible even when they have identical properties.
    Thus for example,
-->
<productname>PostgreSQL</productname>は、異なる照合順序オブジェクトは、それらが同じプロパティを持っていても互換性がないものとみなします。
例えば、

<programlisting>
SELECT a COLLATE "C" &lt; b COLLATE "POSIX" FROM test1;
</programlisting>
<!--
    will draw an error even though the <literal>C</literal> and <literal>POSIX</literal>
    collations have identical behaviors.  Mixing stripped and non-stripped
    collation names is therefore not recommended.
-->
は、<literal>C</literal>と<literal>POSIX</literal>照合順序が同じ動作であってもエラーとなります。
よってエンコーディング名が省かれた照合順序を混ぜて使用することは推奨されません。
   </para>
  </sect4>

  <sect4>
<<<<<<< HEAD
   <title>ICU Collations</title>
=======
<!--
   <title>ICU collations</title>
-->
   <title>ICU照合順序</title>
>>>>>>> bd0a9e56

   <para>
<!--
    With ICU, it is not sensible to enumerate all possible locale names.  ICU
    uses a particular naming system for locales, but there are many more ways
    to name a locale than there are actually distinct locales.
    <command>initdb</command> uses the ICU APIs to extract a set of distinct
    locales to populate the initial set of collations.  Collations provided by
    ICU are created in the SQL environment with names in BCP 47 language tag
    format, with a <quote>private use</quote>
    extension <literal>-x-icu</literal> appended, to distinguish them from
    libc locales.
-->
ICUにおいては、すべての可能なロケール名を列挙するのは賢明ではありません。
ICUはロケールの固有の名前付けシステムを使っています。
しかし、実際の個別のロケール名以上の名前を付ける多くの方法があります。
<command>initdb</command>はICUのAPIを使い、照合順序の初期集合を入力するための
個別のロケールの集合を取り出します。
ICUが提供する照合順序は、libcロケールと区別するために、SQL環境において、<quote>私的利用</quote>拡張<literal>-x-icu</literal>を追加したBCP 47言語タグ形式の名前で作成されます。
   </para>

   <para>
<!--
    Here are some example collations that might be created:
-->
以下は作成されるかもしれない照合順序の例です。

    <variablelist>
     <varlistentry>
      <term><literal>de-x-icu</literal></term>
      <listitem>
<!--
       <para>German collation, default variant</para>
-->
       <para>ドイツ語照合順序、デフォルトの異型</para>
      </listitem>
     </varlistentry>

     <varlistentry>
      <term><literal>de-AT-x-icu</literal></term>
      <listitem>
<!--
       <para>German collation for Austria, default variant</para>
-->
       <para>オーストリアのドイツ語照合順序、デフォルトの異型</para>
       <para>
<!--
        (There are also, say, <literal>de-DE-x-icu</literal>
        or <literal>de-CH-x-icu</literal>, but as of this writing, they are
        equivalent to <literal>de-x-icu</literal>.)
-->
（他に、<literal>de-DE-x-icu</literal>あるいは<literal>de-CH-x-icu</literal>というのがあります。
しかし、本稿執筆時点では、それらは<literal>de-x-icu</literal>と同じです。）
       </para>
      </listitem>
     </varlistentry>

     <varlistentry>
<!--
      <term><literal>und-x-icu</literal> (for <quote>undefined</quote>)</term>
-->
      <term><literal>und-x-icu</literal> (<quote>undefined</quote>用)</term>
      <listitem>
       <para>
<!--
        ICU <quote>root</quote> collation.  Use this to get a reasonable
        language-agnostic sort order.
-->
ICU<quote>root</quote>照合順序。
言語に依存しない適当なソート順を得るために使用してください。
       </para>
      </listitem>
     </varlistentry>
    </variablelist>
   </para>

   <para>
<!--
    Some (less frequently used) encodings are not supported by ICU.  When the
    database encoding is one of these, ICU collation entries
    in <literal>pg_collation</literal> are ignored.  Attempting to use one
    will draw an error along the lines of <quote>collation "de-x-icu" for
    encoding "WIN874" does not exist</quote>.
-->
ある種の（利用頻度が低い）エンコーディングをICUはサポートしません。
データベースエンコーディングがこのようなものであった場合、<literal>pg_collation</literal>中のICU照合順序は無視されます。
このようなものを使おうとすると、<quote>collation "de-x-icu" for encoding "WIN874" does not exist</quote>というメッセージを伴ったエラーが発生します。
   </para>
  </sect4>
  </sect3>

  <sect3 id="collation-create">
<!--
   <title>Creating New Collation Objects</title>
-->
   <title>新しい照合順序オブジェクの作成</title>

   <para>
<!--
    If the standard and predefined collations are not sufficient, users can
    create their own collation objects using the SQL
    command <xref linkend="sql-createcollation"/>.
-->
標準の定義済み照合順序が十分でない場合は、ユーザはSQLコマンド<xref linkend="sql-createcollation"/>で照合順序オブジェクトを作成できます。
   </para>

   <para>
<!--
    The standard and predefined collations are in the
    schema <literal>pg_catalog</literal>, like all predefined objects.
    User-defined collations should be created in user schemas.  This also
    ensures that they are saved by <command>pg_dump</command>.
-->
すべての定義済みオブジェクト同様、標準の定義済み照合順序は<literal>pg_catalog</literal>スキーマにあります。
これはまた、<command>pg_dump</command>の保存対象になることを確実にします。
   </para>

   <sect4>
<<<<<<< HEAD
    <title>libc Collations</title>
=======
<!--
    <title>libc collations</title>
-->
    <title>libc照合順序</title>
>>>>>>> bd0a9e56

    <para>
<!--
     New libc collations can be created like this:
-->
以下のようにして新しいlibc照合順序を作成できます。
<programlisting>
CREATE COLLATION german (provider = libc, locale = 'de_DE');
</programlisting>
<!--
     The exact values that are acceptable for the <literal>locale</literal>
     clause in this command depend on the operating system.  On Unix-like
     systems, the command <literal>locale -a</literal> will show a list.
-->
コマンド中の<literal>locale</literal>句に使用できる正確な値は、オペレーティングシステムに依存します。
Unix系のシステムでは、<literal>locale -a</literal>コマンドでこのリストを表示できるでしょう。
    </para>

    <para>
<!--
     Since the predefined libc collations already include all collations
     defined in the operating system when the database instance is
     initialized, it is not often necessary to manually create new ones.
     Reasons might be if a different naming system is desired (in which case
     see also <xref linkend="collation-copy"/>) or if the operating system has
     been upgraded to provide new locale definitions (in which case see
     also <link linkend="functions-admin-collation"><function>pg_import_system_collations()</function></link>).
-->
定義済みのlibc照合順序は、データベースインスタンスが初期化された際に、オペレーティングシステムで定義されたすべての照合順序をすでに含んでいるので、新しいものを手動で作る必要はあまりないでしょう。
そうしたことをする理由があるとすれば、異なる命名規則が必要である（この場合は、<xref linkend="collation-copy"/>も参照してください）、あるいはオペレーティングシステムが更新されて、新しい照合順序の定義が提供されるようになった場合です。（この場合は<link linkend="functions-admin-collation"><function>pg_import_system_collations()</function></link>も参照してください。）
    </para>
   </sect4>

   <sect4>
<<<<<<< HEAD
    <title>ICU Collations</title>
=======
<!--
    <title>ICU collations</title>
-->
    <title>ICU照合順序</title>
>>>>>>> bd0a9e56

   <para>
<!--
    ICU allows collations to be customized beyond the basic language+country
    set that is preloaded by <command>initdb</command>.  Users are encouraged
    to define their own collation objects that make use of these facilities to
    suit the sorting behavior to their requirements.
    See <ulink url="http://userguide.icu-project.org/locale"></ulink>
    and <ulink url="http://userguide.icu-project.org/collation/api"></ulink> for
    information on ICU locale naming.  The set of acceptable names and
    attributes depends on the particular ICU version.
-->
ICUでは、<command>initdb</command>であらかじめロードされた基本的な言語＋国の集合を超えて照合順序をカスタマイズできます。
ユーザが、これらの機能を利用して、ソート処理の挙動が自分の要件に適合する照合順序オブジェクトを定義することを推奨します。
ICUロケールの命名規則に関する情報に関しては、<ulink url="http://userguide.icu-project.org/locale"></ulink>と<ulink url="http://userguide.icu-project.org/collation/api"></ulink>を参照してください。
利用可能な名前と属性の集合は、ICUのバージョンに依存します。
   </para>

   <para>
<!--
    Here are some examples:
-->
例を示します。

    <variablelist>
     <varlistentry>
      <term><literal>CREATE COLLATION "de-u-co-phonebk-x-icu" (provider = icu, locale = 'de-u-co-phonebk');</literal></term>
      <term><literal>CREATE COLLATION "de-u-co-phonebk-x-icu" (provider = icu, locale = 'de@collation=phonebook');</literal></term>
      <listitem>
<!--
       <para>German collation with phone book collation type</para>
-->
       <para>電話帳照合順形式を伴うドイツ語の照合順序</para>
       <para>
<!--
        The first example selects the ICU locale using a <quote>language
        tag</quote> per BCP 47.  The second example uses the traditional
        ICU-specific locale syntax.  The first style is preferred going
        forward, but it is not supported by older ICU versions.
-->

最初の例では、BCP 47による<quote>language tag</quote>を使ったICU照合順序を選択しています。
次の例は伝統的なICU固有のロケール構文を使用しています。
最初の形式を以後使用しますが、これは古いICUのバージョンではサポートされません。
       </para>
       <para>
<!--
        Note that you can name the collation objects in the SQL environment
        anything you want.  In this example, we follow the naming style that
        the predefined collations use, which in turn also follow BCP 47, but
        that is not required for user-defined collations.
-->
SQL環境における照合順序オブジェクトにはどのような名前でも付けられることに注意してください。
この例では、定義済みの照合順序が使っている名前付け形式に従っているので、結果としてBCP 47に従っています。
しかし、これはユーザ定義照合順序では必須ではありません。
       </para>
      </listitem>
     </varlistentry>

     <varlistentry>
      <term><literal>CREATE COLLATION "und-u-co-emoji-x-icu" (provider = icu, locale = 'und-u-co-emoji');</literal></term>
      <term><literal>CREATE COLLATION "und-u-co-emoji-x-icu" (provider = icu, locale = '@collation=emoji');</literal></term>
      <listitem>
       <para>
<!--
        Root collation with Emoji collation type, per Unicode Technical Standard #51
-->
絵文字照合順序型を伴うRoot照合順序。Unicode標準51番による。
       </para>
       <para>
<!--
        Observe how in the traditional ICU locale naming system, the root
        locale is selected by an empty string.
-->
伝統的なICUロケール命名規則では、rootロケールは空文字列によって選択されることに注目してください。
       </para>
      </listitem>
     </varlistentry>

     <varlistentry>
      <term><literal>CREATE COLLATION digitslast (provider = icu, locale = 'en-u-kr-latn-digit');</literal></term>
      <term><literal>CREATE COLLATION digitslast (provider = icu, locale = 'en@colReorder=latn-digit');</literal></term>
      <listitem>
       <para>
<!--
        Sort digits after Latin letters.  (The default is digits before letters.)
-->
ラテン文字の後に数字が来るように並べます。（デフォルトでは文字の前に数字が来ます。）
       </para>
      </listitem>
     </varlistentry>

     <varlistentry>
      <term><literal>CREATE COLLATION upperfirst (provider = icu, locale = 'en-u-kf-upper');</literal></term>
      <term><literal>CREATE COLLATION upperfirst (provider = icu, locale = 'en@colCaseFirst=upper');</literal></term>
      <listitem>
       <para>
<!--
        Sort upper-case letters before lower-case letters.  (The default is
        lower-case letters first.)
-->
小文字の前に大文字が来るように並べます。（デフォルトでは最初に小文字が来ます。）
       </para>
      </listitem>
     </varlistentry>

     <varlistentry>
      <term><literal>CREATE COLLATION special (provider = icu, locale = 'en-u-kf-upper-kr-latn-digit');</literal></term>
      <term><literal>CREATE COLLATION special (provider = icu, locale = 'en@colCaseFirst=upper;colReorder=latn-digit');</literal></term>
      <listitem>
       <para>
<!--
        Combines both of the above options.
-->
上記のオプションを組み合わせます。
       </para>
      </listitem>
     </varlistentry>

     <varlistentry>
      <term><literal>CREATE COLLATION numeric (provider = icu, locale = 'en-u-kn-true');</literal></term>
      <term><literal>CREATE COLLATION numeric (provider = icu, locale = 'en@colNumeric=yes');</literal></term>
      <listitem>
       <para>
<!--
        Numeric ordering, sorts sequences of digits by their numeric value,
        for example: <literal>A-21</literal> &lt; <literal>A-123</literal>
        (also known as natural sort).
-->
数値の値により、数字の列を並べる数値の順序付けです。
例： <literal>A-21</literal> &lt; <literal>A-123</literal>
（自然順ソート(natural sort)としても知られています。）
       </para>
      </listitem>
     </varlistentry>
    </variablelist>

<!--
    See <ulink url="http://unicode.org/reports/tr35/tr35-collation.html">Unicode
    Technical Standard #35</ulink>
    and <ulink url="https://tools.ietf.org/html/bcp47">BCP 47</ulink> for
    details.  The list of possible collation types (<literal>co</literal>
    subtag) can be found in
    the <ulink url="http://www.unicode.org/repos/cldr/trunk/common/bcp47/collation.xml">CLDR
    repository</ulink>.
    The <ulink url="https://ssl.icu-project.org/icu-bin/locexp">ICU Locale
    Explorer</ulink> can be used to check the details of a particular locale
    definition.  The examples using the <literal>k*</literal> subtags require
    at least ICU version 54.
-->
詳細は、<ulink url="http://unicode.org/reports/tr35/tr35-collation.html">Unicode Technical Standard #35</ulink>と、<ulink url="https://tools.ietf.org/html/bcp47">BCP 47</ulink>をご覧ください。
可能な照合順序型(<literal>co</literal>下位タグ)のリストは、<ulink url="http://www.unicode.org/repos/cldr/trunk/common/bcp47/collation.xml">CLDR repository</ulink>で参照できます。
<ulink url="https://ssl.icu-project.org/icu-bin/locexp">ICU Locale Explorer</ulink>で、特定のロケール定義の詳細を確認できます。
<literal>k*</literal>下位タグを使う例では、は少なくともICUのバージョン54が必要です。
   </para>

   <para>
<!--
    Note that while this system allows creating collations that <quote>ignore
<<<<<<< HEAD
    case</quote> or <quote>ignore accents</quote> or similar (using the
    <literal>ks</literal> key), in order for such collations to act in a
    truly case- or accent-insensitive manner, they also need to be declared as not
    <firstterm>deterministic</firstterm> in <command>CREATE COLLATION</command>;
    see <xref linkend="collation-nondeterministic"/>.
    Otherwise, any strings that compare equal according to the collation but
    are not byte-wise equal will be sorted according to their byte values.
=======
    case</quote> or <quote>ignore accents</quote> or similar (using
    the <literal>ks</literal> key), PostgreSQL does not at the moment allow
    such collations to act in a truly case- or accent-insensitive manner.  Any
    strings that compare equal according to the collation but are not
    byte-wise equal will be sorted according to their byte values.
-->
このシステムでは、<quote>大文字小文字の違いを無視</quote>、あるいは<quote>アクセントを無視</quote>、あるいはその類似（<literal>ks</literal>を使用）の照合順序を作成できますが、PostgreSQLは今のところ、そのような照合順序が真の大文字小文字あるいはアクセントを無視するように動作しないことに注意してください。
照合順序としては同一に扱われるものの、バイトごとの比較では異なる文字列は、バイト値によってソートされます。
>>>>>>> bd0a9e56
   </para>

   <note>
    <para>
<!--
     By design, ICU will accept almost any string as a locale name and match
     it to the closest locale it can provide, using the fallback procedure
     described in its documentation.  Thus, there will be no direct feedback
     if a collation specification is composed using features that the given
     ICU installation does not actually support.  It is therefore recommended
     to create application-level test cases to check that the collation
     definitions satisfy one's requirements.
-->
設計上、ICUはロケール名としてどのような文字列も受け入れ、ドキュメントで説明されているフォールバック手続きを使って、ICUが提供するもっとも近いロケールにマッチさせます。
したがって、インストールされたICUが実際にはサポートしていない機能を使って照合順序の指定が構成されていたとしても、直接にはフィードバックはありません。
そういうわけで、照合順序の定義が要件を満たしているかどうかを確認するためのアプリケーションレベルのテストケースを作成することをお勧めします。
    </para>
   </note>
   </sect4>

   <sect4 id="collation-copy">
<!--
   <title>Copying Collations</title>
-->
   <title>照合順序の複製</title>

   <para>
<!--
    The command <xref linkend="sql-createcollation"/> can also be used to
    create a new collation from an existing collation, which can be useful to
    be able to use operating-system-independent collation names in
    applications, create compatibility names, or use an ICU-provided collation
    under a more readable name.  For example:
-->
コマンド<xref linkend="sql-createcollation"/>は、既存の照合順序から新しい照合順序を作る際にも利用できます。
これは、オペレーティングシステムから独立した照合順序名をアプリケーションで使用可能にしたり、互換性のある名称を作成したり、ICUが提供する照合順序を、よりわかりやすい名称で利用するのに役立ちます。
例を示します。
<programlisting>
CREATE COLLATION german FROM "de_DE";
CREATE COLLATION french FROM "fr-x-icu";
</programlisting>
   </para>
   </sect4>
   </sect3>

   <sect3 id="collation-nondeterministic">
    <title>Nondeterministic Collations</title>

    <para>
     A collation is either <firstterm>deterministic</firstterm> or
     <firstterm>nondeterministic</firstterm>.  A deterministic collation uses
     deterministic comparisons, which means that it considers strings to be
     equal only if they consist of the same byte sequence.  Nondeterministic
     comparison may determine strings to be equal even if they consist of
     different bytes.  Typical situations include case-insensitive comparison,
     accent-insensitive comparison, as well as comparison of strings in
     different Unicode normal forms.  It is up to the collation provider to
     actually implement such insensitive comparisons; the deterministic flag
     only determines whether ties are to be broken using bytewise comparison.
     See also <ulink url="https://unicode.org/reports/tr10">Unicode Technical
     Standard 10</ulink> for more information on the terminology.
    </para>

    <para>
     To create a nondeterministic collation, specify the property
     <literal>deterministic = false</literal> to <command>CREATE
     COLLATION</command>, for example:
<programlisting>
CREATE COLLATION ndcoll (provider = icu, locale = 'und', deterministic = false);
</programlisting>
     This example would use the standard Unicode collation in a
     nondeterministic way.  In particular, this would allow strings in
     different normal forms to be compared correctly.  More interesting
     examples make use of the ICU customization facilities explained above.
     For example:
<programlisting>
CREATE COLLATION case_insensitive (provider = icu, locale = 'und-u-ks-level2', deterministic = false);
CREATE COLLATION ignore_accents (provider = icu, locale = 'und-u-ks-level1-kc-true', deterministic = false);
</programlisting>
    </para>

    <para>
     All standard and predefined collations are deterministic, all
     user-defined collations are deterministic by default.  While
     nondeterministic collations give a more <quote>correct</quote> behavior,
     especially when considering the full power of Unicode and its many
     special cases, they also have some drawbacks.  Foremost, their use leads
     to a performance penalty.  Also, certain operations are not possible with
     nondeterministic collations, such as pattern matching operations.
     Therefore, they should be used only in cases where they are specifically
     wanted.
    </para>
   </sect3>
  </sect2>
 </sect1>

 <sect1 id="multibyte">
<!--
  <title>Character Set Support</title>
-->

  <title>文字セットサポート</title>
<!--
  <indexterm zone="multibyte"><primary>character set</primary></indexterm>
-->
  <indexterm zone="multibyte"><primary>文字セット</primary></indexterm>

  <para>
<!--
   The character set support in <productname>PostgreSQL</productname>
   allows you to store text in a variety of character sets (also called
   encodings), including
   single-byte character sets such as the ISO 8859 series and
   multiple-byte character sets such as <acronym>EUC</acronym> (Extended Unix
   Code), UTF-8, and Mule internal code.  All supported character sets
   can be used transparently by clients, but a few are not supported
   for use within the server (that is, as a server-side encoding).
   The default character set is selected while
   initializing your <productname>PostgreSQL</productname> database
   cluster using <command>initdb</command>.  It can be overridden when you
   create a database, so you can have multiple
   databases each with a different character set.
-->
<productname>PostgreSQL</productname>の文字セット（エンコーディングとも呼ばれます）サポートにより、ISO 8859シリーズなどのシングルバイト文字や<acronym>EUC</acronym>（拡張Unixコード）、UTF-8、Mule内部コードなどのマルチバイト文字を含む、各種文字セットでテキストを保存することができます。
全ての文字セットはクライアントにより透過的に使用することができますが、いくつかは、サーバ内での（つまりサーバサイドエンコーディングとして）使用はサポートされていません。デフォルトの文字セットは、<command>initdb</command>を使用した<productname>PostgreSQL</productname>データベースクラスタの初期化時に決定されます。
これは、データベースを作成する時に上書きすることができるので、異なる文字セットを使用した複数のデータベースを持つことができます。
  </para>

  <para>
<!--
   An important restriction, however, is that each database's character set
   must be compatible with the database's <envar>LC_CTYPE</envar> (character
   classification) and <envar>LC_COLLATE</envar> (string sort order) locale
   settings. For <literal>C</literal> or
   <literal>POSIX</literal> locale, any character set is allowed, but for other
   libc-provided locales there is only one character set that will work
   correctly.
   (On Windows, however, UTF-8 encoding can be used with any locale.)
   If you have ICU support configured, ICU-provided locales can be used
   with most but not all server-side encodings.
-->
しかし重要な制限として、それぞれのデータベースの文字セットがサーバの<envar>LC_CTYPE</envar>（文字分類）および<envar>LC_COLLATE</envar>（文字列並び替え順序）ロケール設定と互換性がなくてはいけないことがあげられます。
<literal>C</literal>もしくは<literal>POSIX</literal>ロケール設定の場合、どのような文字セットも許可されています。
しかし、libcが提供する他のロケール設定の場合、正しく動作する文字セットはひとつだけとなります。
（しかしWindowsではUTF-8符号化方式をどのロケールでも使用できます。）
ICUサポートが組み込まれている場合は、サーバサイドのすべてではないにしても、ほとんどのエンコーディングで、ICUが提供する照合順序が利用できます。
  </para>

   <sect2 id="multibyte-charset-supported">
<!--
    <title>Supported Character Sets</title>
-->
<title>サポートされる文字セット</title>

    <para>
<!--
     <xref linkend="charset-table"/> shows the character sets available
     for use in <productname>PostgreSQL</productname>.
-->
<productname>PostgreSQL</productname>で使用できる文字セットを<xref linkend="charset-table"/>に示します。
    </para>

     <table id="charset-table">
<!--
      <title><productname>PostgreSQL</productname> Character Sets</title>
-->
      <title><productname>PostgreSQL</productname>文字セット</title>
      <tgroup cols="7">
       <thead>
        <row>
<!--
         <entry>Name</entry>
         <entry>Description</entry>
         <entry>Language</entry>
         <entry>Server?</entry>
         <entry>ICU?</entry>
-->
         <entry>名前</entry>
         <entry>説明</entry>
         <entry>言語</entry>
         <entry>サーバ？</entry>
         <entry>ICU?</entry>
         <!--
          The Bytes/Char field is populated by looking at the values returned
          by pg_wchar_table.mblen function for each encoding.
         -->
<!--
バイト数/文字列は、それぞれの符号化方式に対するpg_wchar_table.mblen関数の戻り値を見ることにより登録されます。
-->

<!--
         <entry>Bytes/Char</entry>
         <entry>Aliases</entry>
-->
         <entry>バイト数/文字</entry>
         <entry>別名</entry>
        </row>
       </thead>
       <tbody>
        <row>
         <entry><literal>BIG5</literal></entry>
         <entry>Big Five</entry>
<!--
         <entry>Traditional Chinese</entry>
-->
         <entry>繁体字</entry>
<!--
         <entry>No</entry>
         <entry>No</entry>
-->
         <entry>いいえ</entry>
         <entry>いいえ</entry>
         <entry>1-2</entry>
<!--
         <entry><literal>WIN950</literal>, <literal>Windows950</literal></entry>
-->
         <entry><literal>WIN950</literal>、<literal>Windows950</literal></entry>
        </row>
        <row>
         <entry><literal>EUC_CN</literal></entry>
         <entry>Extended UNIX Code-CN</entry>
<!--
         <entry>Simplified Chinese</entry>
-->
         <entry>簡体字</entry>
<!--
         <entry>Yes</entry>
         <entry>Yes</entry>
-->
         <entry>はい</entry>
         <entry>はい</entry>
         <entry>1-3</entry>
         <entry></entry>
        </row>
        <row>
         <entry><literal>EUC_JP</literal></entry>
         <entry>Extended UNIX Code-JP</entry>
<!--
         <entry>Japanese</entry>
-->
         <entry>日本語</entry>
<!--
         <entry>Yes</entry>
         <entry>Yes</entry>
-->
         <entry>はい</entry>
         <entry>はい</entry>
         <entry>1-3</entry>
         <entry></entry>
        </row>
        <row>
         <entry><literal>EUC_JIS_2004</literal></entry>
         <entry>Extended UNIX Code-JP, JIS X 0213</entry>
<!--
         <entry>Japanese</entry>
-->
         <entry>日本語</entry>
<!--
         <entry>Yes</entry>
         <entry>No</entry>
-->
         <entry>はい</entry>
         <entry>いいえ</entry>
         <entry>1-3</entry>
         <entry></entry>
        </row>
        <row>
         <entry><literal>EUC_KR</literal></entry>
         <entry>Extended UNIX Code-KR</entry>
<!--
         <entry>Korean</entry>
-->
         <entry>韓国語</entry>
<!--
         <entry>Yes</entry>
         <entry>Yes</entry>
-->
         <entry>はい</entry>
         <entry>はい</entry>
         <entry>1-3</entry>
         <entry></entry>
        </row>
        <row>
         <entry><literal>EUC_TW</literal></entry>
         <entry>Extended UNIX Code-TW</entry>
<!--
         <entry>Traditional Chinese, Taiwanese</entry>
-->
         <entry>繁体字、台湾語</entry>
<!--
         <entry>Yes</entry>
         <entry>Yes</entry>
-->
         <entry>はい</entry>
         <entry>はい</entry>
         <entry>1-3</entry>
         <entry></entry>
        </row>
        <row>
         <entry><literal>GB18030</literal></entry>
         <entry>National Standard</entry>
<!--
         <entry>Chinese</entry>
-->
         <entry>中国語</entry>
<!--
         <entry>No</entry>
         <entry>No</entry>
-->
         <entry>いいえ</entry>
         <entry>いいえ</entry>
         <entry>1-4</entry>
         <entry></entry>
        </row>
        <row>
         <entry><literal>GBK</literal></entry>
         <entry>Extended National Standard</entry>
<!--
         <entry>Simplified Chinese</entry>
-->
         <entry>簡体字</entry>
<!--
         <entry>No</entry>
         <entry>No</entry>
-->
         <entry>いいえ</entry>
         <entry>いいえ</entry>
         <entry>1-2</entry>
<!--
         <entry><literal>WIN936</literal>, <literal>Windows936</literal></entry>
-->
         <entry><literal>WIN936</literal>、<literal>Windows936</literal></entry>
        </row>
        <row>
         <entry><literal>ISO_8859_5</literal></entry>
<!--
         <entry>ISO 8859-5, <acronym>ECMA</acronym> 113</entry>
-->
         <entry>ISO 8859-5、<acronym>ECMA</acronym> 113</entry>
<!--
         <entry>Latin/Cyrillic</entry>
-->
         <entry>ラテン/キリル</entry>
<!--
         <entry>Yes</entry>
         <entry>Yes</entry>
-->
         <entry>はい</entry>
         <entry>はい</entry>
         <entry>1</entry>
         <entry></entry>
        </row>
        <row>
         <entry><literal>ISO_8859_6</literal></entry>
<!--
         <entry>ISO 8859-6, <acronym>ECMA</acronym> 114</entry>
-->
         <entry>ISO 8859-6、<acronym>ECMA</acronym> 114</entry>
<!--
         <entry>Latin/Arabic</entry>
-->
         <entry>ラテン/アラビア語</entry>
<!--
         <entry>Yes</entry>
         <entry>Yes</entry>
-->
         <entry>はい</entry>
         <entry>はい</entry>
         <entry>1</entry>
         <entry></entry>
        </row>
        <row>
         <entry><literal>ISO_8859_7</literal></entry>
<!--
         <entry>ISO 8859-7, <acronym>ECMA</acronym> 118</entry>
-->
         <entry>ISO 8859-7、<acronym>ECMA</acronym> 118</entry>
<!--
         <entry>Latin/Greek</entry>
-->
         <entry>ラテン/ギリシャ語</entry>
<!--
         <entry>Yes</entry>
         <entry>Yes</entry>
-->
         <entry>はい</entry>
         <entry>はい</entry>
         <entry>1</entry>
         <entry></entry>
        </row>
        <row>
         <entry><literal>ISO_8859_8</literal></entry>
<!--
         <entry>ISO 8859-8, <acronym>ECMA</acronym> 121</entry>
-->
         <entry>ISO 8859-8、<acronym>ECMA</acronym> 121</entry>
<!--
         <entry>Latin/Hebrew</entry>
-->
         <entry>ラテン/ヘブライ語</entry>
<!--
         <entry>Yes</entry>
         <entry>Yes</entry>
-->
         <entry>はい</entry>
         <entry>はい</entry>
         <entry>1</entry>
         <entry></entry>
        </row>
        <row>
         <entry><literal>JOHAB</literal></entry>
         <entry><acronym>JOHAB</acronym></entry>
<!--
         <entry>Korean (Hangul)</entry>
-->
         <entry>韓国語（ハングル）</entry>
<!--
         <entry>No</entry>
         <entry>No</entry>
-->
         <entry>いいえ</entry>
         <entry>いいえ</entry>
         <entry>1-3</entry>
         <entry></entry>
        </row>
        <row>
         <entry><literal>KOI8R</literal></entry>
         <entry><acronym>KOI</acronym>8-R</entry>
<!--
         <entry>Cyrillic (Russian)</entry>
-->
         <entry>キリル文字（ロシア）</entry>
<!--
         <entry>Yes</entry>
         <entry>Yes</entry>
-->
         <entry>はい</entry>
         <entry>はい</entry>
         <entry>1</entry>
         <entry><literal>KOI8</literal></entry>
        </row>
        <row>
         <entry><literal>KOI8U</literal></entry>
         <entry><acronym>KOI</acronym>8-U</entry>
<!--
         <entry>Cyrillic (Ukrainian)</entry>
         <entry>Yes</entry>
         <entry>Yes</entry>
-->
         <entry>キリル文字（ウクライナ）</entry>
         <entry>はい</entry>
         <entry>はい</entry>
         <entry>1</entry>
         <entry></entry>
        </row>
        <row>
         <entry><literal>LATIN1</literal></entry>
<!--
         <entry>ISO 8859-1, <acronym>ECMA</acronym> 94</entry>
-->
         <entry>ISO 8859-1、<acronym>ECMA</acronym> 94</entry>
<!--
         <entry>Western European</entry>
-->
         <entry>西ヨーロッパ</entry>
<!--
         <entry>Yes</entry>
         <entry>Yes</entry>
-->
         <entry>はい</entry>
         <entry>はい</entry>
         <entry>1</entry>
         <entry><literal>ISO88591</literal></entry>
        </row>
        <row>
         <entry><literal>LATIN2</literal></entry>
<!--
         <entry>ISO 8859-2, <acronym>ECMA</acronym> 94</entry>
-->
         <entry>ISO 8859-2、<acronym>ECMA</acronym> 94</entry>
<!--
         <entry>Central European</entry>
-->
         <entry>中央ヨーロッパ</entry>
<!--
         <entry>Yes</entry>
         <entry>Yes</entry>
-->
         <entry>はい</entry>
         <entry>はい</entry>
         <entry>1</entry>
         <entry><literal>ISO88592</literal></entry>
        </row>
        <row>
         <entry><literal>LATIN3</literal></entry>
<!--
         <entry>ISO 8859-3, <acronym>ECMA</acronym> 94</entry>
-->
         <entry>ISO 8859-3、<acronym>ECMA</acronym> 94</entry>
<!--
         <entry>South European</entry>
-->
         <entry>南ヨーロッパ</entry>
<!--
         <entry>Yes</entry>
         <entry>Yes</entry>
-->
         <entry>はい</entry>
         <entry>はい</entry>
         <entry>1</entry>
         <entry><literal>ISO88593</literal></entry>
        </row>
        <row>
         <entry><literal>LATIN4</literal></entry>
<!--
         <entry>ISO 8859-4, <acronym>ECMA</acronym> 94</entry>
-->
         <entry>ISO 8859-4、<acronym>ECMA</acronym> 94</entry>
<!--
         <entry>North European</entry>
-->
         <entry>北ヨーロッパ</entry>
<!--
         <entry>Yes</entry>
         <entry>Yes</entry>
-->
         <entry>はい</entry>
         <entry>はい</entry>
         <entry>1</entry>
         <entry><literal>ISO88594</literal></entry>
        </row>
        <row>
         <entry><literal>LATIN5</literal></entry>
<!--
         <entry>ISO 8859-9, <acronym>ECMA</acronym> 128</entry>
-->
         <entry>ISO 8859-9、<acronym>ECMA</acronym> 128</entry>
<!--
         <entry>Turkish</entry>
-->
         <entry>トルコ</entry>
<!--
         <entry>Yes</entry>
         <entry>Yes</entry>
-->
         <entry>はい</entry>
         <entry>はい</entry>
         <entry>1</entry>
         <entry><literal>ISO88599</literal></entry>
        </row>
        <row>
         <entry><literal>LATIN6</literal></entry>
<!--
         <entry>ISO 8859-10, <acronym>ECMA</acronym> 144</entry>
-->
         <entry>ISO 8859-10、<acronym>ECMA</acronym> 144</entry>
<!--
         <entry>Nordic</entry>
-->
         <entry>北欧</entry>
<!--
         <entry>Yes</entry>
         <entry>Yes</entry>
-->
         <entry>はい</entry>
         <entry>はい</entry>
         <entry>1</entry>
         <entry><literal>ISO885910</literal></entry>
        </row>
        <row>
         <entry><literal>LATIN7</literal></entry>
         <entry>ISO 8859-13</entry>
<!--
         <entry>Baltic</entry>
-->
         <entry>バルト語派</entry>
<!--
         <entry>Yes</entry>
         <entry>Yes</entry>
-->
         <entry>はい</entry>
         <entry>はい</entry>
         <entry>1</entry>
         <entry><literal>ISO885913</literal></entry>
        </row>
        <row>
         <entry><literal>LATIN8</literal></entry>
         <entry>ISO 8859-14</entry>
<!--
         <entry>Celtic</entry>
-->
         <entry>ケルト</entry>
<!--
         <entry>Yes</entry>
         <entry>Yes</entry>
-->
         <entry>はい</entry>
         <entry>はい</entry>
         <entry>1</entry>
         <entry><literal>ISO885914</literal></entry>
        </row>
        <row>
         <entry><literal>LATIN9</literal></entry>
         <entry>ISO 8859-15</entry>
<!--
         <entry>LATIN1 with Euro and accents</entry>
-->
         <entry>LATIN1でヨーロッパと訛りを含む</entry>
<!--
         <entry>Yes</entry>
         <entry>Yes</entry>
-->
         <entry>はい</entry>
         <entry>はい</entry>
         <entry>1</entry>
         <entry><literal>ISO885915</literal></entry>
        </row>
        <row>
         <entry><literal>LATIN10</literal></entry>
<!--
         <entry>ISO 8859-16, <acronym>ASRO</acronym> SR 14111</entry>
-->
         <entry>ISO 8859-16、<acronym>ASRO</acronym> SR 14111</entry>
<!--
         <entry>Romanian</entry>
-->
         <entry>ルーマニア</entry>
<!--
         <entry>Yes</entry>
         <entry>No</entry>
-->
         <entry>はい</entry>
         <entry>いいえ</entry>
         <entry>1</entry>
         <entry><literal>ISO885916</literal></entry>
        </row>
        <row>
         <entry><literal>MULE_INTERNAL</literal></entry>
<!--
         <entry>Mule internal code</entry>
-->
         <entry>Mule内部コード</entry>
<!--
         <entry>Multilingual Emacs</entry>
-->
         <entry>多言語Emacs</entry>
<!--
         <entry>Yes</entry>
         <entry>No</entry>
-->
         <entry>はい</entry>
         <entry>いいえ</entry>
         <entry>1-4</entry>
         <entry></entry>
        </row>
        <row>
         <entry><literal>SJIS</literal></entry>
         <entry>Shift JIS</entry>
<!--
         <entry>Japanese</entry>
-->
         <entry>日本語</entry>
<!--
         <entry>No</entry>
         <entry>No</entry>
-->
         <entry>いいえ</entry>
         <entry>いいえ</entry>
         <entry>1-2</entry>
<!--
         <entry><literal>Mskanji</literal>, <literal>ShiftJIS</literal>, <literal>WIN932</literal>, <literal>Windows932</literal></entry>
-->
         <entry><literal>Mskanji</literal>、<literal>ShiftJIS</literal>、<literal>WIN932</literal>、<literal>Windows932</literal></entry>
        </row>
        <row>
         <entry><literal>SHIFT_JIS_2004</literal></entry>
         <entry>Shift JIS, JIS X 0213</entry>
<!--
         <entry>Japanese</entry>
         <entry>No</entry>
         <entry>No</entry>
-->
         <entry>日本語</entry>
         <entry>いいえ</entry>
         <entry>いいえ</entry>
         <entry>1-2</entry>
         <entry></entry>
        </row>
        <row>
         <entry><literal>SQL_ASCII</literal></entry>
<!--
         <entry>unspecified (see text)</entry>
         <entry><emphasis>any</emphasis></entry>
-->
         <entry>未指定（テキストを参照）</entry>
         <entry><emphasis>何でも</emphasis></entry>
<!--
         <entry>Yes</entry>
         <entry>No</entry>
-->
         <entry>はい</entry>
         <entry>いいえ</entry>
         <entry>1</entry>
         <entry></entry>
        </row>
        <row>
         <entry><literal>UHC</literal></entry>
<!--
         <entry>Unified Hangul Code</entry>
         <entry>Korean</entry>
-->
         <entry>統合ハングルコード</entry>
         <entry>韓国語</entry>
<!--
         <entry>No</entry>
         <entry>No</entry>
-->
         <entry>いいえ</entry>
         <entry>いいえ</entry>
         <entry>1-2</entry>
<!--
         <entry><literal>WIN949</literal>, <literal>Windows949</literal></entry>
-->
         <entry><literal>WIN949</literal>、<literal>Windows949</literal></entry>
        </row>
        <row>
         <entry><literal>UTF8</literal></entry>
<!--
         <entry>Unicode, 8-bit</entry>
         <entry><emphasis>all</emphasis></entry>
-->
         <entry>Unicode、8ビット</entry>
         <entry><emphasis>すべて</emphasis></entry>
<!--
         <entry>Yes</entry>
         <entry>Yes</entry>
-->
         <entry>はい</entry>
         <entry>はい</entry>
         <entry>1-4</entry>
         <entry><literal>Unicode</literal></entry>
        </row>
        <row>
         <entry><literal>WIN866</literal></entry>
         <entry>Windows CP866</entry>
<!--
         <entry>Cyrillic</entry>
-->
         <entry>キリル文字</entry>
<!--
         <entry>Yes</entry>
         <entry>Yes</entry>
-->
         <entry>はい</entry>
         <entry>はい</entry>
         <entry>1</entry>
         <entry><literal>ALT</literal></entry>
        </row>
        <row>
         <entry><literal>WIN874</literal></entry>
         <entry>Windows CP874</entry>
<!--
         <entry>Thai</entry>
-->
         <entry>タイ語</entry>
<!--
         <entry>Yes</entry>
         <entry>No</entry>
-->
         <entry>はい</entry>
         <entry>いいえ</entry>
         <entry>1</entry>
         <entry></entry>
        </row>
        <row>
         <entry><literal>WIN1250</literal></entry>
         <entry>Windows CP1250</entry>
<!--
         <entry>Central European</entry>
-->
         <entry>中央ヨーロッパ</entry>
<!--
         <entry>Yes</entry>
         <entry>Yes</entry>
-->
         <entry>はい</entry>
         <entry>はい</entry>
         <entry>1</entry>
         <entry></entry>
        </row>
        <row>
         <entry><literal>WIN1251</literal></entry>
         <entry>Windows CP1251</entry>
<!--
         <entry>Cyrillic</entry>
-->
         <entry>キリル文字</entry>
<!--
         <entry>Yes</entry>
         <entry>Yes</entry>
-->
         <entry>はい</entry>
         <entry>はい</entry>
         <entry>1</entry>
         <entry><literal>WIN</literal></entry>
        </row>
        <row>
         <entry><literal>WIN1252</literal></entry>
         <entry>Windows CP1252</entry>
<!--
         <entry>Western European</entry>
-->
         <entry>西ヨーロッパ</entry>
<!--
         <entry>Yes</entry>
         <entry>Yes</entry>
-->
         <entry>はい</entry>
         <entry>はい</entry>
         <entry>1</entry>
         <entry></entry>
        </row>
        <row>
         <entry><literal>WIN1253</literal></entry>
         <entry>Windows CP1253</entry>
<!--
         <entry>Greek</entry>
         <entry>Yes</entry>
         <entry>Yes</entry>
-->
         <entry>ギリシャ</entry>
         <entry>はい</entry>
         <entry>はい</entry>
         <entry>1</entry>
         <entry></entry>
        </row>
        <row>
         <entry><literal>WIN1254</literal></entry>
         <entry>Windows CP1254</entry>
<!--
         <entry>Turkish</entry>
         <entry>Yes</entry>
         <entry>Yes</entry>
-->
         <entry>トルコ</entry>
         <entry>はい</entry>
         <entry>はい</entry>
         <entry>1</entry>
         <entry></entry>
        </row>
        <row>
         <entry><literal>WIN1255</literal></entry>
         <entry>Windows CP1255</entry>
<!--
         <entry>Hebrew</entry>
         <entry>Yes</entry>
         <entry>Yes</entry>
-->
         <entry>ヘブライ</entry>
         <entry>はい</entry>
         <entry>はい</entry>
         <entry>1</entry>
         <entry></entry>
        </row>
        <row>
         <entry><literal>WIN1256</literal></entry>
         <entry>Windows CP1256</entry>
<!--
         <entry>Arabic</entry>
-->
         <entry>アラビア語</entry>
<!--
         <entry>Yes</entry>
         <entry>Yes</entry>
-->
         <entry>はい</entry>
         <entry>はい</entry>
         <entry>1</entry>
         <entry></entry>
        </row>
        <row>
         <entry><literal>WIN1257</literal></entry>
         <entry>Windows CP1257</entry>
<!--
         <entry>Baltic</entry>
         <entry>Yes</entry>
         <entry>Yes</entry>
-->
         <entry>バルト語派</entry>
         <entry>はい</entry>
         <entry>はい</entry>
         <entry>1</entry>
         <entry></entry>
        </row>
        <row>
         <entry><literal>WIN1258</literal></entry>
         <entry>Windows CP1258</entry>
<!--
         <entry>Vietnamese</entry>
-->
         <entry>ベトナム語</entry>
<!--
         <entry>Yes</entry>
         <entry>Yes</entry>
-->
         <entry>はい</entry>
         <entry>はい</entry>
         <entry>1</entry>
<!--
         <entry><literal>ABC</literal>, <literal>TCVN</literal>, <literal>TCVN5712</literal>, <literal>VSCII</literal></entry>
-->
         <entry><literal>ABC</literal>、<literal>TCVN</literal>、<literal>TCVN5712</literal>、<literal>VSCII</literal></entry>
        </row>
       </tbody>
      </tgroup>
     </table>

     <para>
<!--
      Not all client <acronym>API</acronym>s support all the listed character sets. For example, the
      <productname>PostgreSQL</productname>
      JDBC driver does not support <literal>MULE_INTERNAL</literal>, <literal>LATIN6</literal>,
      <literal>LATIN8</literal>, and <literal>LATIN10</literal>.
-->
全てのクライアントの<acronym>API</acronym>が上の一覧表に示した文字セットをサポートしているわけではありません。
例えば<productname>PostgreSQL</productname> JDBCドライバは<literal>MULE_INTERNAL</literal>、<literal>LATIN6</literal>、<literal>LATIN8</literal>、そして<literal>LATIN10</literal>をサポートしません。
     </para>

     <para>
<!--
      The <literal>SQL_ASCII</literal> setting behaves considerably differently
      from the other settings.  When the server character set is
      <literal>SQL_ASCII</literal>, the server interprets byte values 0-127
      according to the ASCII standard, while byte values 128-255 are taken
      as uninterpreted characters.  No encoding conversion will be done when
      the setting is <literal>SQL_ASCII</literal>.  Thus, this setting is not so
      much a declaration that a specific encoding is in use, as a declaration
      of ignorance about the encoding.  In most cases, if you are
      working with any non-ASCII data, it is unwise to use the
      <literal>SQL_ASCII</literal> setting because
      <productname>PostgreSQL</productname> will be unable to help you by
      converting or validating non-ASCII characters.
-->
<literal>SQL_ASCII</literal>の設定は、他の設定とかなり異なります。サーバのキャラクタセットが<literal>SQL_ASCII</literal>のとき、サーバは0から127のバイト値をASCIIに変換します。一方、128から255までは変換されません。
設定が<literal>SQL_ASCII</literal>の場合は、符号化は実行されません。よって、この設定は特定の符号化を使用している場合には、その符号化を無視するようになってしまいます。
多くの場合、ASCIIではない環境で作業する場合は<literal>SQL_ASCII</literal>の設定を使用するのは、賢いことではありません。なぜなら<productname>PostgreSQL</productname>はASCIIではない文字を変換したり検査したりすることは出来ないからです。
     </para>
    </sect2>

   <sect2>
<!--
    <title>Setting the Character Set</title>
-->
    <title>文字セットの設定</title>

    <para>
<!--
     <command>initdb</command> defines the default character set (encoding)
     for a <productname>PostgreSQL</productname> cluster. For example,
-->
<command>initdb</command>で<productname>PostgreSQL</productname>クラスタのデフォルト文字セット(エンコーディング)を定義します。
以下に例を示します。

<screen>
initdb -E EUC_JP
</screen>

<!--
     sets the default character set to
     <literal>EUC_JP</literal> (Extended Unix Code for Japanese).  You
     can use <option>&#045;&#045;encoding</option> instead of
     <option>-E</option> if you prefer longer option strings.
     If no <option>-E</option> or <option>&#045;&#045;encoding</option> option is
     given, <command>initdb</command> attempts to determine the appropriate
     encoding to use based on the specified or default locale.
-->
これはデフォルトの文字セットを<literal>EUC_JP</literal>（日本語拡張Unixコード）に設定します。
より長いオプションの文字列がお好みなら<option>-E</option>の代わりに<option>&#045;&#045;encoding</option>と書くこともできます。
<option>-E</option>オプションも<option>&#045;&#045;encoding</option>オプションも与えられない場合、<command>initdb</command>は、指定もしくはデフォルトのロケールに基づいて適当な符号化方式を決定しようとします。
    </para>

    <para>
<!--
     You can specify a non-default encoding at database creation time,
     provided that the encoding is compatible with the selected locale:
-->
データベース作成時に選択したロケールと互換性を持つ符号化方式を提供することで、デフォルト以外の符号化方式を指定することができます。

<screen>
createdb -E EUC_KR -T template0 --lc-collate=ko_KR.euckr --lc-ctype=ko_KR.euckr korean
</screen>

<!--
     This will create a database named <literal>korean</literal> that
     uses the character set <literal>EUC_KR</literal>, and locale <literal>ko_KR</literal>.
     Another way to accomplish this is to use this SQL command:
-->
これは<literal>EUC_KR</literal>文字セットと<literal>ko_KR</literal>ロケールを使用する<database>korean</database>という名前のデータベースを作成します。
SQLコマンドで同じことを行うには次のようにします。

<programlisting>
CREATE DATABASE korean WITH ENCODING 'EUC_KR' LC_COLLATE='ko_KR.euckr' LC_CTYPE='ko_KR.euckr' TEMPLATE=template0;
</programlisting>

<!--
     Notice that the above commands specify copying the <literal>template0</literal>
     database.  When copying any other database, the encoding and locale
     settings cannot be changed from those of the source database, because
     that might result in corrupt data.  For more information see
     <xref linkend="manage-ag-templatedbs"/>.
-->
上のコマンドにて<literal>template0</literal>データベースのコピーが指定されていることに注目してください。
他のデータベースからコピーする場合、データが破損する結果となる可能性がありますので、符号化方式とロケール設定を元のデータベースの設定から変更することはできません。
詳細については<xref linkend="manage-ag-templatedbs"/>を参照してください。
    </para>

    <para>
<!--
     The encoding for a database is stored in the system catalog
     <literal>pg_database</literal>.  You can see it by using the
     <command>psql</command> <option>-l</option> option or the
     <command>\l</command> command.
-->
データベースの符号化方式は<literal>pg_database</literal>システムカタログに格納されます。
<command>psql</command>の<option>-l</option>オプションか<command>\l</command>コマンドで符号化方式を確認することができます。

<screen>
$ <userinput>psql -l</userinput>
                                         List of databases
   Name    |  Owner   | Encoding  |  Collation  |    Ctype    |          Access Privileges          
-----------+----------+-----------+-------------+-------------+-------------------------------------
 clocaledb | hlinnaka | SQL_ASCII | C           | C           | 
 englishdb | hlinnaka | UTF8      | en_GB.UTF8  | en_GB.UTF8  | 
 japanese  | hlinnaka | UTF8      | ja_JP.UTF8  | ja_JP.UTF8  | 
 korean    | hlinnaka | EUC_KR    | ko_KR.euckr | ko_KR.euckr | 
 postgres  | hlinnaka | UTF8      | fi_FI.UTF8  | fi_FI.UTF8  | 
 template0 | hlinnaka | UTF8      | fi_FI.UTF8  | fi_FI.UTF8  | {=c/hlinnaka,hlinnaka=CTc/hlinnaka}
 template1 | hlinnaka | UTF8      | fi_FI.UTF8  | fi_FI.UTF8  | {=c/hlinnaka,hlinnaka=CTc/hlinnaka}
(7 rows)
</screen>
    </para>

    <important>
<!--
     <para>
      On most modern operating systems, <productname>PostgreSQL</productname>
      can determine which character set is implied by the <envar>LC_CTYPE</envar>
      setting, and it will enforce that only the matching database encoding is
      used.  On older systems it is your responsibility to ensure that you use
      the encoding expected by the locale you have selected.  A mistake in
      this area is likely to lead to strange behavior of locale-dependent
      operations such as sorting.
     </para>
-->
     <para>
最近のオペレーティングシステムでは、<productname>PostgreSQL</productname>は、<envar>LC_CTYPE</envar>の設定によりどの文字セットが指定されているか決定できます。
そして、一致するデータベース符号化方式のみを強制的に使用します。
古いオペレーティングシステムでは、自分で選択したロケールが想定している符号化方式を確実に使用することは各自の責任になります。
ここでの間違いは、ソート処理などのロケールに依存する操作が、奇妙な動作するといったことにつながります。
     </para>

     <para>
<!--
      <productname>PostgreSQL</productname> will allow superusers to create
      databases with <literal>SQL_ASCII</literal> encoding even when
      <envar>LC_CTYPE</envar> is not <literal>C</literal> or <literal>POSIX</literal>.  As noted
      above, <literal>SQL_ASCII</literal> does not enforce that the data stored in
      the database has any particular encoding, and so this choice poses risks
      of locale-dependent misbehavior.  Using this combination of settings is
      deprecated and may someday be forbidden altogether.
-->
      <productname>PostgreSQL</productname>は、<envar>LC_CTYPE</envar>が<literal>C</literal>もしくは<literal>POSIX</literal>でもない場合にも、スーパーユーザが<literal>SQL_ASCII</literal>エンコーディングでデータベースを作成することを許可します。上記のように、<literal>SQL_ASCII</literal>は、データベースに保存されているデータが特定のエンコーディングを持つことを強制しません。さらに、この選択はロケールに依存したおかしな動作を引き起こすリスクを高めます。この設定の組み合わせを使用することは、お勧めできませんし、いつの日か完全に禁止されるかもしれません。
     </para>
    </important>
   </sect2>

   <sect2>
<!--
    <title>Automatic Character Set Conversion Between Server and Client</title>
-->
<title>サーバ・クライアント間の自動文字セット変換</title>

    <para>
<!--
     <productname>PostgreSQL</productname> supports automatic
     character set conversion between server and client for certain
     character set combinations. The conversion information is stored in the
     <literal>pg_conversion</literal> system catalog.  <productname>PostgreSQL</productname>
     comes with some predefined conversions, as shown in <xref
     linkend="multibyte-translation-table"/>. You can create a new
     conversion using the SQL command <command>CREATE CONVERSION</command>.
-->
<productname>PostgreSQL</productname>は、ある文字セットの組み合わせに対してサーバとクライアントの間で自動的に文字セットを変換する機能を提供しています。
変換情報は<literal>pg_conversion</literal>システムカタログに格納されています。<productname>PostgreSQL</productname>には、<xref
     linkend="multibyte-translation-table"/>で示されているように、事前に定義された変換が付属します。
新しい変換を作成するにはSQLコマンドの<command>CREATE CONVERSION</command>を使用します。

    </para>

     <table id="multibyte-translation-table">
<!--
      <title>Client/Server Character Set Conversions</title>
-->
      <title>クライアント・サーバ文字セット変換</title>
      <tgroup cols="2">
       <thead>
        <row>
<!--
         <entry>Server Character Set</entry>
         <entry>Available Client Character Sets</entry>
-->
         <entry>サーバ文字セット</entry>
         <entry>利用可能なクライアント文字セット</entry>
        </row>
       </thead>
       <tbody>
        <row>
         <entry><literal>BIG5</literal></entry>
<!--
         <entry><emphasis>not supported as a server encoding</emphasis>
-->
         <entry><emphasis>サーバの符号化方式としてはサポートしていません。</emphasis>
         </entry>
        </row>
        <row>
         <entry><literal>EUC_CN</literal></entry>
<!--
         <entry><emphasis>EUC_CN</emphasis>,
         <literal>MULE_INTERNAL</literal>,
         <literal>UTF8</literal>
-->
         <entry><emphasis>EUC_CN</emphasis>、
         <literal>MULE_INTERNAL</literal>、
         <literal>UTF8</literal>
         </entry>
        </row>
        <row>
<!--
         <entry><literal>EUC_JP</literal></entry>
         <entry><emphasis>EUC_JP</emphasis>,
         <literal>MULE_INTERNAL</literal>,
         <literal>SJIS</literal>,
         <literal>UTF8</literal>
-->
         <entry><literal>EUC_JP</literal></entry>
         <entry><emphasis>EUC_JP</emphasis>、
         <literal>MULE_INTERNAL</literal>、
         <literal>SJIS</literal>、
         <literal>UTF8</literal>
         </entry>
        </row>
        <row>
<!--
         <entry><literal>EUC_JIS_2004</literal></entry>
         <entry><emphasis>EUC_JIS_2004</emphasis>,
         <literal>SHIFT_JIS_2004</literal>,
         <literal>UTF8</literal>
-->
         <entry><literal>EUC_JIS_2004</literal></entry>
         <entry><emphasis>EUC_JIS_2004</emphasis>、
         <literal>SHIFT_JIS_2004</literal>、
         <literal>UTF8</literal>
         </entry>
        </row>
        <row>
         <entry><literal>EUC_JIS_2004</literal></entry>
         <entry><emphasis>EUC_JIS_2004</emphasis>,
         <literal>SHIFT_JIS_2004</literal>,
         <literal>UTF8</literal>
         </entry>
        </row>
        <row>
         <entry><literal>EUC_KR</literal></entry>
<!--
         <entry><emphasis>EUC_KR</emphasis>,
         <literal>MULE_INTERNAL</literal>,
         <literal>UTF8</literal>
-->
         <entry><emphasis>EUC_KR</emphasis>、
         <literal>MULE_INTERNAL</literal>、
         <literal>UTF8</literal>
         </entry>
        </row>
        <row>
         <entry><literal>EUC_TW</literal></entry>
<!--
         <entry><emphasis>EUC_TW</emphasis>,
         <literal>BIG5</literal>,
         <literal>MULE_INTERNAL</literal>,
         <literal>UTF8</literal>
-->
         <entry><emphasis>EUC_TW</emphasis>、
         <literal>BIG5</literal>、
         <literal>MULE_INTERNAL</literal>、
         <literal>UTF8</literal>
         </entry>
        </row>
        <row>
         <entry><literal>GB18030</literal></entry>
<!--
         <entry><emphasis>not supported as a server encoding</emphasis>
-->
         <entry><emphasis>サーバの符号化方式としてはサポートしていません。</emphasis>
         </entry>
        </row>
        <row>
         <entry><literal>GBK</literal></entry>
<!--
         <entry><emphasis>not supported as a server encoding</emphasis>
-->
         <entry><emphasis>サーバの符号化方式としてはサポートしていません。</emphasis>
         </entry>
        </row>
        <row>
         <entry><literal>ISO_8859_5</literal></entry>
<!--
         <entry><emphasis>ISO_8859_5</emphasis>,
         <literal>KOI8R</literal>,
         <literal>MULE_INTERNAL</literal>,
         <literal>UTF8</literal>,
         <literal>WIN866</literal>,
         <literal>WIN1251</literal>
-->
         <entry><emphasis>ISO_8859_5</emphasis>、
         <literal>KOI8</literal>、
         <literal>MULE_INTERNAL</literal>、
         <literal>UTF8</literal>、
         <literal>WIN866</literal>、
         <literal>WIN1251</literal>
         </entry>
        </row>
        <row>
         <entry><literal>ISO_8859_6</literal></entry>
         <entry><emphasis>ISO_8859_6</emphasis>、
         <literal>UTF8</literal>
<!--
         <entry><emphasis>ISO_8859_6</emphasis>,
         <literal>UTF8</literal>
-->
         </entry>
        </row>
        <row>
         <entry><literal>ISO_8859_7</literal></entry>
<!--
         <entry><emphasis>ISO_8859_7</emphasis>,
         <literal>UTF8</literal>
-->
         <entry><emphasis>ISO_8859_7</emphasis>、
         <literal>UTF8</literal>
         </entry>
        </row>
        <row>
         <entry><literal>ISO_8859_8</literal></entry>
<!--
         <entry><emphasis>ISO_8859_8</emphasis>,
         <literal>UTF8</literal>
-->
         <entry><emphasis>ISO_8859_8</emphasis>、
         <literal>UTF8</literal>
         </entry>
        </row>
        <row>
         <entry><literal>JOHAB</literal></entry>
<<<<<<< HEAD
         <entry><emphasis>not supported as a server encoding</emphasis>
=======
<!--
         <entry><emphasis>not supported as a server encoding</emphasis>
-->
         <entry><emphasis>サーバの符号化方式としてはサポートしていません。</emphasis>
>>>>>>> bd0a9e56
         </entry>
        </row>
        <row>
         <entry><literal>KOI8R</literal></entry>
<!--
         <entry><emphasis>KOI8R</emphasis>,
         <literal>ISO_8859_5</literal>,
         <literal>MULE_INTERNAL</literal>,
         <literal>UTF8</literal>,
         <literal>WIN866</literal>,
         <literal>WIN1251</literal>
-->
         <entry><emphasis>KOI8R</emphasis>、
         <literal>ISO_8859_5</literal>、
         <literal>MULE_INTERNAL</literal>、
         <literal>UTF8</literal>、
         <literal>WIN866</literal>、
         <literal>WIN1251</literal>
         </entry>
        </row>
        <row>
         <entry><literal>KOI8U</literal></entry>
<!--
         <entry><emphasis>KOI8U</emphasis>,
         <literal>UTF8</literal>
-->
         <entry><emphasis>KOI8U</emphasis>、
         <literal>UTF8</literal>
         </entry>
        </row>
        <row>
         <entry><literal>LATIN1</literal></entry>
<!--
         <entry><emphasis>LATIN1</emphasis>,
         <literal>MULE_INTERNAL</literal>,
         <literal>UTF8</literal>
-->
         <entry><emphasis>LATIN1</emphasis>、
         <literal>MULE_INTERNAL</literal>、
         <literal>UTF8</literal>
         </entry>
        </row>
        <row>
         <entry><literal>LATIN2</literal></entry>
<!--
         <entry><emphasis>LATIN2</emphasis>,
         <literal>MULE_INTERNAL</literal>,
         <literal>UTF8</literal>,
         <literal>WIN1250</literal>
-->
         <entry><emphasis>LATIN2</emphasis>、
         <literal>MULE_INTERNAL</literal>、
         <literal>UTF8</literal>、
         <literal>WIN1250</literal>
         </entry>
        </row>
        <row>
         <entry><literal>LATIN3</literal></entry>
<!--
         <entry><emphasis>LATIN3</emphasis>,
         <literal>MULE_INTERNAL</literal>,
         <literal>UTF8</literal>
-->
         <entry><emphasis>LATIN3</emphasis>、
         <literal>MULE_INTERNAL</literal>、
         <literal>UTF8</literal>
         </entry>
        </row>
        <row>
         <entry><literal>LATIN4</literal></entry>
<!--
         <entry><emphasis>LATIN4</emphasis>,
         <literal>MULE_INTERNAL</literal>,
         <literal>UTF8</literal>
-->
         <entry><emphasis>LATIN4</emphasis>、
         <literal>MULE_INTERNAL</literal>、
         <literal>UTF8</literal>
         </entry>
        </row>
        <row>
         <entry><literal>LATIN5</literal></entry>
<!--
         <entry><emphasis>LATIN5</emphasis>,
         <literal>UTF8</literal>
-->
         <entry><emphasis>LATIN5</emphasis>、
         <literal>UTF8</literal>
         </entry>
        </row>
        <row>
         <entry><literal>LATIN6</literal></entry>
<!--
         <entry><emphasis>LATIN6</emphasis>,
         <literal>UTF8</literal>
-->
         <entry><emphasis>LATIN6</emphasis>、
         <literal>UTF8</literal>
         </entry>
        </row>
        <row>
         <entry><literal>LATIN7</literal></entry>
<!--
         <entry><emphasis>LATIN7</emphasis>,
         <literal>UTF8</literal>
-->
         <entry><emphasis>LATIN7</emphasis>、
         <literal>UTF8</literal>
         </entry>
        </row>
        <row>
         <entry><literal>LATIN8</literal></entry>
<!--
         <entry><emphasis>LATIN8</emphasis>,
         <literal>UTF8</literal>
-->
         <entry><emphasis>LATIN8</emphasis>、
         <literal>UTF8</literal>
         </entry>
        </row>
        <row>
         <entry><literal>LATIN9</literal></entry>
<!--
         <entry><emphasis>LATIN9</emphasis>,
         <literal>UTF8</literal>
-->
         <entry><emphasis>LATIN9</emphasis>、
         <literal>UTF8</literal>
         </entry>
        </row>
        <row>
         <entry><literal>LATIN10</literal></entry>
<!--
         <entry><emphasis>LATIN10</emphasis>,
         <literal>UTF8</literal>
-->
         <entry><emphasis>LATIN10</emphasis>、
         <literal>UTF8</literal>
         </entry>
        </row>
        <row>
         <entry><literal>MULE_INTERNAL</literal></entry>
<!--
         <entry><emphasis>MULE_INTERNAL</emphasis>,
          <literal>BIG5</literal>,
          <literal>EUC_CN</literal>,
          <literal>EUC_JP</literal>,
          <literal>EUC_KR</literal>,
          <literal>EUC_TW</literal>,
          <literal>ISO_8859_5</literal>,
          <literal>KOI8R</literal>,
          <literal>LATIN1</literal> to <literal>LATIN4</literal>,
          <literal>SJIS</literal>,
          <literal>WIN866</literal>,
          <literal>WIN1250</literal>,
          <literal>WIN1251</literal>
-->
         <entry><emphasis>MULE_INTERNAL</emphasis>、
          <literal>BIG5</literal>、
          <literal>EUC_CN</literal>、
          <literal>EUC_JP</literal>、
          <literal>EUC_KR</literal>、
          <literal>EUC_TW</literal>、
          <literal>ISO_8859_5</literal>、
          <literal>KOI8R</literal>、
          <literal>LATIN1</literal>から<literal>LATIN4</literal>まで、
          <literal>SJIS</literal>、
          <literal>WIN866</literal>、
          <literal>WIN1250</literal>、
          <literal>WIN1251</literal>
         </entry>
        </row>
        <row>
         <entry><literal>SJIS</literal></entry>
<!--
         <entry><emphasis>not supported as a server encoding</emphasis>
-->
         <entry><emphasis>サーバの符号化方式としてはサポートしていません。</emphasis>
         </entry>
        </row>
        <row>
         <entry><literal>SHIFT_JIS_2004</literal></entry>
<!--
         <entry><emphasis>not supported as a server encoding</emphasis>
-->
         <entry><emphasis>サーバの符号化方式としてはサポートしていません。</emphasis>
         </entry>
        </row>
        <row>
         <entry><literal>SHIFT_JIS_2004</literal></entry>
         <entry><emphasis>not supported as a server encoding</emphasis>
         </entry>
        </row>
        <row>
         <entry><literal>SQL_ASCII</literal></entry>
<!--
         <entry><emphasis>any (no conversion will be performed)</emphasis>
-->
         <entry><emphasis>どれでも （変換されません）</emphasis>
         </entry>
        </row>
        <row>
         <entry><literal>UHC</literal></entry>
<!--
         <entry><emphasis>not supported as a server encoding</emphasis>
-->
         <entry><emphasis>サーバの符号化方式としてはサポートしていません。</emphasis>
         </entry>
        </row>
        <row>
         <entry><literal>UTF8</literal></entry>
<!--
         <entry><emphasis>all supported encodings</emphasis>
-->
         <entry><emphasis>すべてサポートされています。</emphasis>
         </entry>
        </row>
        <row>
         <entry><literal>WIN866</literal></entry>
<!--
         <entry><emphasis>WIN866</emphasis>,
          <literal>ISO_8859_5</literal>,
          <literal>KOI8R</literal>,
          <literal>MULE_INTERNAL</literal>,
          <literal>UTF8</literal>,
          <literal>WIN1251</literal>
-->
         <entry><emphasis>WIN866</emphasis>、
          <literal>ISO_8859_5</literal>、
          <literal>KOI8R</literal>、
          <literal>MULE_INTERNAL</literal>、
          <literal>UTF8</literal>、
          <literal>WIN1251</literal>
         </entry>
        </row>
        <row>
         <entry><literal>WIN874</literal></entry>
<!--
         <entry><emphasis>WIN874</emphasis>,
         <literal>UTF8</literal>
-->
         <entry><emphasis>WIN874</emphasis>、
         <literal>UTF8</literal>
         </entry>
        </row>
        <row>
         <entry><literal>WIN1250</literal></entry>
<!--
         <entry><emphasis>WIN1250</emphasis>,
          <literal>LATIN2</literal>,
          <literal>MULE_INTERNAL</literal>,
          <literal>UTF8</literal>
-->
         <entry><emphasis>WIN1250</emphasis>、
          <literal>LATIN2</literal>、
          <literal>MULE_INTERNAL</literal>、
          <literal>UTF8</literal>
         </entry>
        </row>
        <row>
         <entry><literal>WIN1251</literal></entry>
<!--
         <entry><emphasis>WIN1251</emphasis>,
          <literal>ISO_8859_5</literal>,
          <literal>KOI8R</literal>,
          <literal>MULE_INTERNAL</literal>,
          <literal>UTF8</literal>,
          <literal>WIN866</literal>
-->
         <entry><emphasis>WIN1251</emphasis>、
          <literal>ISO_8859_5</literal>、
          <literal>KOI8R</literal>、
          <literal>MULE_INTERNAL</literal>、
          <literal>UTF8</literal>、
          <literal>WIN866</literal>
         </entry>
        </row>
        <row>
         <entry><literal>WIN1252</literal></entry>
<!--
         <entry><emphasis>WIN1252</emphasis>,
          <literal>UTF8</literal>
-->
         <entry><emphasis>WIN1252</emphasis>、
          <literal>UTF8</literal>
         </entry>
        </row>
        <row>
         <entry><literal>WIN1253</literal></entry>
<!--
         <entry><emphasis>WIN1253</emphasis>,
          <literal>UTF8</literal>
-->
         <entry><emphasis>WIN1253</emphasis>、
          <literal>UTF8</literal>
         </entry>
        </row>
        <row>
         <entry><literal>WIN1254</literal></entry>
<!--
         <entry><emphasis>WIN1254</emphasis>,
          <literal>UTF8</literal>
-->
         <entry><emphasis>WIN1254</emphasis>、
          <literal>UTF8</literal>
         </entry>
        </row>
        <row>
         <entry><literal>WIN1255</literal></entry>
<!--
         <entry><emphasis>WIN1255</emphasis>,
          <literal>UTF8</literal>
-->
         <entry><emphasis>WIN1255</emphasis>、
          <literal>UTF8</literal>
         </entry>
        </row>
        <row>
         <entry><literal>WIN1256</literal></entry>
<!--
         <entry><emphasis>WIN1256</emphasis>,
         <literal>UTF8</literal>
-->
         <entry><emphasis>WIN1256</emphasis>、
         <literal>UTF8</literal>
         </entry>
        </row>
        <row>
         <entry><literal>WIN1257</literal></entry>
<!--
         <entry><emphasis>WIN1257</emphasis>,
          <literal>UTF8</literal>
-->
         <entry><emphasis>WIN1257</emphasis>、
          <literal>UTF8</literal>
         </entry>
        </row>
        <row>
         <entry><literal>WIN1258</literal></entry>
<!--
         <entry><emphasis>WIN1258</emphasis>,
         <literal>UTF8</literal>
-->
         <entry><emphasis>WIN1258</emphasis>、
         <literal>UTF8</literal>
         </entry>
        </row>
       </tbody>
      </tgroup>
     </table>

    <para>
<!--
     To enable automatic character set conversion, you have to
     tell <productname>PostgreSQL</productname> the character set
     (encoding) you would like to use in the client. There are several
     ways to accomplish this:
-->
自動文字セット変換を有効にするためには、クライアントでどのような文字セット（符号化方式）を使用させたいかを<productname>PostgreSQL</productname>に伝えなければなりません。
これを行うにはいくつかの方法があります。

     <itemizedlist>
      <listitem>
       <para>
<!--
        Using the <command>\encoding</command> command in
        <application>psql</application>.
        <command>\encoding</command> allows you to change client
        encoding on the fly. For
        example, to change the encoding to <literal>SJIS</literal>, type:
-->
<application>psql</application>で<command>\encoding</command>コマンドを使います。
<command>\encoding</command>は実行中であってもクライアントの符号化方式を変更させることができます。
例えば符号化方式を<literal>SJIS</literal>に変えたい場合は次のように入力します。

<programlisting>
\encoding SJIS
</programlisting>
       </para>
      </listitem>

      <listitem>
       <para>
<!--
        <application>libpq</application> (<xref linkend="libpq-control"/>) has functions to control the client encoding.
-->
        <application>libpq</application> (<xref linkend="libpq-control"/>)はクライアントの符号化方式を制御する関数を保持しています。
       </para>
      </listitem>

      <listitem>
       <para>
<!--
        Using <command>SET client_encoding TO</command>.

        Setting the client encoding can be done with this SQL command:
-->
<command>SET client_encoding TO</command>を使います。
次のSQLコマンドでクライアントの符号化方式を設定できます。

<programlisting>
SET CLIENT_ENCODING TO '<replaceable>value</replaceable>';
</programlisting>

<!--
        Also you can use the standard SQL syntax <literal>SET NAMES</literal>
        for this purpose:
-->
標準SQLの構文<literal>SET NAMES</literal>を同じ目的で使うこともできます。

<programlisting>
SET NAMES '<replaceable>value</replaceable>';
</programlisting>

<!--
        To query the current client encoding:
-->
現在のクライアントの符号化方式を問い合わせるには次のようにします。

<programlisting>
SHOW client_encoding;
</programlisting>

<!--
        To return to the default encoding:
-->
デフォルトの符号化方式に戻すのには次のようにします。

<programlisting>
RESET client_encoding;
</programlisting>
       </para>
      </listitem>

      <listitem>
       <para>
<!--
        Using <envar>PGCLIENTENCODING</envar>. If the environment variable
        <envar>PGCLIENTENCODING</envar> is defined in the client's
        environment, that client encoding is automatically selected
        when a connection to the server is made.  (This can
        subsequently be overridden using any of the other methods
        mentioned above.)
-->
<envar>PGCLIENTENCODING</envar>を使います。
クライアントの環境で<envar>PGCLIENTENCODING</envar>環境変数が定義されていると、サーバと接続が確立した時点で自動的にクライアントの符号化方式が選択されます
（上で説明したその他のどんな方法でもその後書き換えできます）。

       </para>
      </listitem>

      <listitem>
      <para>
<!--
       Using the configuration variable <xref
       linkend="guc-client-encoding"/>. If the
       <varname>client_encoding</varname> variable is set, that client
       encoding is automatically selected when a connection to the
       server is made.  (This can subsequently be overridden using any
       of the other methods mentioned above.)
-->
<xref linkend="guc-client-encoding"/>変数を使います。
<varname>client_encoding</varname>変数が設定されていると、サーバとの接続が確立した時点で自動的にクライアントの符号化方式が選択されます
（上で説明したその他のどんな方法でもその後書き換えできます）。

       </para>
      </listitem>

     </itemizedlist>
    </para>

    <para>
<!--
     If the conversion of a particular character is not possible
     &mdash; suppose you chose <literal>EUC_JP</literal> for the
     server and <literal>LATIN1</literal> for the client, and some
     Japanese characters are returned that do not have a representation in
     <literal>LATIN1</literal> &mdash; an error is reported.
-->
<literal>EUC_JP</literal>をサーバに、そして<literal>LATIN1</literal>をクライアントに選んだ場合のように、
特定の文字の変換ができない時、日本語文字は<literal>LATIN1</literal>に入っていないという旨の日本語が返され、エラーが報告されます。

    </para>

    <para>
<!--
     If the client character set is defined as <literal>SQL_ASCII</literal>,
     encoding conversion is disabled, regardless of the server's character
     set.  Just as for the server, use of <literal>SQL_ASCII</literal> is unwise
     unless you are working with all-ASCII data.
-->
クライアント側のキャラクタセットが<literal>SQL_ASCII</literal>に定義されている場合は、符号化変換はサーバ側のキャラクタセットに関係無く無効化されます。
サーバ側と同じように、<literal>SQL_ASCII</literal>を使用することは、すべてASCIIのデータを扱っている場合を除き、賢い方法ではありません。
    </para>
   </sect2>

   <sect2>
<!--
    <title>Further Reading</title>
-->
    <title>推奨文書</title>

    <para>
<!--
     These are good sources to start learning about various kinds of encoding
     systems.
-->
ここに記したものは様々な符号化方式システムを学習するのに良い資料です。

     <variablelist>
      <varlistentry>
<!--
       <term><citetitle>CJKV Information Processing: Chinese, Japanese, Korean &amp; Vietnamese Computing</citetitle></term>
-->
       <term><citetitle>CJKV日中韓越情報処理: 中国語、日本語、韓国語 &amp; ベトナム語処理</citetitle></term>

       <listitem>
        <para>
<!--
         Contains detailed explanations of <literal>EUC_JP</literal>,
         <literal>EUC_CN</literal>, <literal>EUC_KR</literal>,
         <literal>EUC_TW</literal>.
-->
<literal>EUC_JP</literal>、<literal>EUC_CN</literal>、<literal>EUC_KR</literal>、<literal>EUC_TW</literal>の詳しい説明があります。
        </para>
       </listitem>
      </varlistentry>

      <varlistentry>
       <term><ulink url="http://www.unicode.org/"></ulink></term>

       <listitem>
        <para>
<!--
         The web site of the Unicode Consortium.
-->
Unicode協会のWebサイトです。
        </para>
       </listitem>
      </varlistentry>

      <varlistentry>
       <term>RFC 3629</term>

       <listitem>
        <para>
<!--
         <acronym>UTF</acronym>-8 (8-bit UCS/Unicode Transformation
         Format) is defined here.
-->
ここで<acronym>UTF</acronym>-8（8ビットUCS/Unicode変換書式）が定義されています。
        </para>
       </listitem>
      </varlistentry>
     </variablelist>
    </para>
   </sect2>

  </sect1>

</chapter><|MERGE_RESOLUTION|>--- conflicted
+++ resolved
@@ -898,14 +898,10 @@
    </para>
 
   <sect4>
-<<<<<<< HEAD
+<!--
    <title>libc Collations</title>
-=======
-<!--
-   <title>libc collations</title>
 -->
    <title>libc照合順序</title>
->>>>>>> bd0a9e56
 
    <para>
 <!--
@@ -990,14 +986,10 @@
   </sect4>
 
   <sect4>
-<<<<<<< HEAD
+<!--
    <title>ICU Collations</title>
-=======
-<!--
-   <title>ICU collations</title>
 -->
    <title>ICU照合順序</title>
->>>>>>> bd0a9e56
 
    <para>
 <!--
@@ -1116,14 +1108,10 @@
    </para>
 
    <sect4>
-<<<<<<< HEAD
+<!--
     <title>libc Collations</title>
-=======
-<!--
-    <title>libc collations</title>
 -->
     <title>libc照合順序</title>
->>>>>>> bd0a9e56
 
     <para>
 <!--
@@ -1158,14 +1146,10 @@
    </sect4>
 
    <sect4>
-<<<<<<< HEAD
+<!--
     <title>ICU Collations</title>
-=======
-<!--
-    <title>ICU collations</title>
 -->
     <title>ICU照合順序</title>
->>>>>>> bd0a9e56
 
    <para>
 <!--
@@ -1325,7 +1309,6 @@
    <para>
 <!--
     Note that while this system allows creating collations that <quote>ignore
-<<<<<<< HEAD
     case</quote> or <quote>ignore accents</quote> or similar (using the
     <literal>ks</literal> key), in order for such collations to act in a
     truly case- or accent-insensitive manner, they also need to be declared as not
@@ -1333,16 +1316,9 @@
     see <xref linkend="collation-nondeterministic"/>.
     Otherwise, any strings that compare equal according to the collation but
     are not byte-wise equal will be sorted according to their byte values.
-=======
-    case</quote> or <quote>ignore accents</quote> or similar (using
-    the <literal>ks</literal> key), PostgreSQL does not at the moment allow
-    such collations to act in a truly case- or accent-insensitive manner.  Any
-    strings that compare equal according to the collation but are not
-    byte-wise equal will be sorted according to their byte values.
 -->
 このシステムでは、<quote>大文字小文字の違いを無視</quote>、あるいは<quote>アクセントを無視</quote>、あるいはその類似（<literal>ks</literal>を使用）の照合順序を作成できますが、PostgreSQLは今のところ、そのような照合順序が真の大文字小文字あるいはアクセントを無視するように動作しないことに注意してください。
 照合順序としては同一に扱われるものの、バイトごとの比較では異なる文字列は、バイト値によってソートされます。
->>>>>>> bd0a9e56
    </para>
 
    <note>
@@ -2606,14 +2582,10 @@
         </row>
         <row>
          <entry><literal>JOHAB</literal></entry>
-<<<<<<< HEAD
+<!--
          <entry><emphasis>not supported as a server encoding</emphasis>
-=======
-<!--
-         <entry><emphasis>not supported as a server encoding</emphasis>
 -->
          <entry><emphasis>サーバの符号化方式としてはサポートしていません。</emphasis>
->>>>>>> bd0a9e56
          </entry>
         </row>
         <row>

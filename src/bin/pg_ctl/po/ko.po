--- conflicted
+++ resolved
@@ -3,17 +3,10 @@
 #
 msgid ""
 msgstr ""
-<<<<<<< HEAD
-"Project-Id-Version: pg_ctl (PostgreSQL) 17\n"
-"Report-Msgid-Bugs-To: pgsql-bugs@lists.postgresql.org\n"
-"POT-Creation-Date: 2025-01-17 04:49+0000\n"
-"PO-Revision-Date: 2025-01-16 14:12+0900\n"
-=======
 "Project-Id-Version: pg_ctl (PostgreSQL) 18\n"
 "Report-Msgid-Bugs-To: pgsql-bugs@lists.postgresql.org\n"
 "POT-Creation-Date: 2025-09-11 21:49+0000\n"
 "PO-Revision-Date: 2025-09-09 12:53+0900\n"
->>>>>>> 3d6a8289
 "Last-Translator: Ioseph Kim <ioseph@uri.sarang.net>\n"
 "Language-Team: Korean Team <pgsql-kr@postgresql.kr>\n"
 "Language: ko\n"
@@ -46,57 +39,33 @@
 msgid "could not resolve path \"%s\" to absolute form: %m"
 msgstr "\"%s\" 경로를 절대경로로 바꿀 수 없음: %m"
 
-<<<<<<< HEAD
-#: ../../common/exec.c:382
-=======
 #: ../../common/exec.c:363
->>>>>>> 3d6a8289
 #, c-format
 msgid "could not execute command \"%s\": %m"
 msgstr "\"%s\" 명령을 실행할 수 없음: %m"
 
-<<<<<<< HEAD
-#: ../../common/exec.c:394
-=======
 #: ../../common/exec.c:375
->>>>>>> 3d6a8289
 #, c-format
 msgid "could not read from command \"%s\": %m"
 msgstr "\"%s\" 명령에서 읽을 수 없음: %m"
 
-<<<<<<< HEAD
-#: ../../common/exec.c:397
-=======
 #: ../../common/exec.c:378
->>>>>>> 3d6a8289
 #, c-format
 msgid "no data was returned by command \"%s\""
 msgstr "\"%s\" 명령이 아무런 데이터도 반환하지 않음"
 
-<<<<<<< HEAD
-#: ../../common/exec.c:424
-=======
 #: ../../common/exec.c:405
->>>>>>> 3d6a8289
 #, c-format
 msgid "%s() failed: %m"
 msgstr "%s() 실패: %m"
 
-<<<<<<< HEAD
-#: ../../common/exec.c:562 ../../common/exec.c:607 ../../common/exec.c:699
-=======
 #: ../../common/exec.c:543 ../../common/exec.c:588 ../../common/exec.c:680
->>>>>>> 3d6a8289
 msgid "out of memory"
 msgstr "메모리 부족"
 
 #: ../../common/fe_memutils.c:35 ../../common/fe_memutils.c:75
 #: ../../common/fe_memutils.c:98 ../../common/fe_memutils.c:161
-<<<<<<< HEAD
-#: ../../port/path.c:753 ../../port/path.c:790 ../../port/path.c:807
-=======
 #: ../../port/path.c:831 ../../port/path.c:868 ../../port/path.c:885
->>>>>>> 3d6a8289
 #, c-format
 msgid "out of memory\n"
 msgstr "메모리 부족\n"
@@ -141,99 +110,79 @@
 msgid "could not get current working directory: %m\n"
 msgstr "현재 작업 디렉터리를 알 수 없음: %m\n"
 
-#: pg_ctl.c:254
+#: pg_ctl.c:255
 #, c-format
 msgid "%s: directory \"%s\" does not exist\n"
 msgstr "%s: \"%s\" 디렉터리 없음\n"
 
-#: pg_ctl.c:257
+#: pg_ctl.c:258
 #, c-format
 msgid "%s: could not access directory \"%s\": %m\n"
 msgstr "%s: \"%s\" 디렉터리에 액세스할 수 없음: %m\n"
 
-#: pg_ctl.c:270
+#: pg_ctl.c:271
 #, c-format
 msgid "%s: directory \"%s\" is not a database cluster directory\n"
 msgstr "%s: 지정한 \"%s\" 디렉터리는 데이터베이스 클러스트 디렉터리가 아님\n"
 
-#: pg_ctl.c:283
+#: pg_ctl.c:284
 #, c-format
 msgid "%s: could not open PID file \"%s\": %m\n"
 msgstr "%s: \"%s\" PID 파일을 열 수 없음: %m\n"
 
-#: pg_ctl.c:292
+#: pg_ctl.c:293
 #, c-format
 msgid "%s: the PID file \"%s\" is empty\n"
 msgstr "%s: \"%s\" PID 파일에 내용이 없습니다\n"
 
-#: pg_ctl.c:295
+#: pg_ctl.c:296
 #, c-format
 msgid "%s: invalid data in PID file \"%s\"\n"
 msgstr "%s: \"%s\" PID 파일이 비었음\n"
 
-#: pg_ctl.c:457 pg_ctl.c:499
+#: pg_ctl.c:458 pg_ctl.c:500
 #, c-format
 msgid "%s: could not start server: %m\n"
 msgstr "%s: 서버를 시작 할 수 없음: %m\n"
 
-#: pg_ctl.c:477
+#: pg_ctl.c:478
 #, c-format
 msgid "%s: could not start server due to setsid() failure: %m\n"
 msgstr "%s: setsid() 실패로 서버를 시작 할 수 없음: %m\n"
 
-#: pg_ctl.c:547
+#: pg_ctl.c:548
 #, c-format
 msgid "%s: could not open log file \"%s\": %m\n"
 msgstr "%s: \"%s\" 로그 파일을 열 수 없음: %m\n"
 
-#: pg_ctl.c:564
+#: pg_ctl.c:565
 #, c-format
 msgid "%s: could not start server: error code %lu\n"
 msgstr "%s: 서버를 시작할 수 없음: 오류 코드 %lu\n"
 
-<<<<<<< HEAD
-#: pg_ctl.c:781
-=======
 #: pg_ctl.c:789
->>>>>>> 3d6a8289
 #, c-format
 msgid "%s: cannot set core file size limit; disallowed by hard limit\n"
 msgstr ""
 "%s: 코어 파일 크기 한도를 설정할 수 없음, 하드 디스크 용량 초과로 허용되지 않"
 "음\n"
 
-<<<<<<< HEAD
-#: pg_ctl.c:807
-=======
 #: pg_ctl.c:815
->>>>>>> 3d6a8289
 #, c-format
 msgid "%s: could not read file \"%s\"\n"
 msgstr "%s: \"%s\" 파일을 읽을 수 없음\n"
 
-<<<<<<< HEAD
-#: pg_ctl.c:812
-=======
 #: pg_ctl.c:820
->>>>>>> 3d6a8289
 #, c-format
 msgid "%s: option file \"%s\" must have exactly one line\n"
 msgstr "%s: \"%s\" 환경설정파일은 반드시 한 줄을 가져야한다?\n"
 
-<<<<<<< HEAD
-#: pg_ctl.c:854 pg_ctl.c:1038 pg_ctl.c:1105
-=======
 #: pg_ctl.c:862 pg_ctl.c:1050 pg_ctl.c:1117
->>>>>>> 3d6a8289
 #, c-format
 msgid "%s: could not send stop signal (PID: %d): %m\n"
 msgstr "%s: stop 시그널을 보낼 수 없음 (PID: %d): %m\n"
 
-<<<<<<< HEAD
-#: pg_ctl.c:882
-=======
 #: pg_ctl.c:890
->>>>>>> 3d6a8289
 #, c-format
 msgid ""
 "program \"%s\" is needed by %s but was not found in the same directory as "
@@ -242,54 +191,23 @@
 "\"%s\" 프로그램이 %s 작업에서 필요합니다. 그런데, 이 파일이\n"
 "\"%s\" 파일이 있는 디렉터리안에 없습니다.\n"
 
-<<<<<<< HEAD
-#: pg_ctl.c:885
-=======
 #: pg_ctl.c:893
->>>>>>> 3d6a8289
 #, c-format
 msgid "program \"%s\" was found by \"%s\" but was not the same version as %s\n"
 msgstr ""
 "\"%s\" 프로그램을 \"%s\" 작업 때문에 찾았지만 이 파일은\n"
 "%s 프로그램의 버전과 다릅니다.\n"
 
-<<<<<<< HEAD
-#: pg_ctl.c:917
-=======
 #: pg_ctl.c:925
->>>>>>> 3d6a8289
 #, c-format
 msgid "%s: database system initialization failed\n"
 msgstr "%s: 데이터베이스 초기화 실패\n"
 
-<<<<<<< HEAD
-#: pg_ctl.c:932
-=======
 #: pg_ctl.c:940
->>>>>>> 3d6a8289
 #, c-format
 msgid "%s: another server might be running; trying to start server anyway\n"
 msgstr "%s: 다른 서버가 가동 중인 것 같음; 어째든 서버 가동을 시도함\n"
 
-<<<<<<< HEAD
-#: pg_ctl.c:980
-msgid "waiting for server to start..."
-msgstr "서버를 시작하기 위해 기다리는 중..."
-
-#: pg_ctl.c:985 pg_ctl.c:1061 pg_ctl.c:1123 pg_ctl.c:1235
-msgid " done\n"
-msgstr " 완료\n"
-
-#: pg_ctl.c:986
-msgid "server started\n"
-msgstr "서버 시작됨\n"
-
-#: pg_ctl.c:989 pg_ctl.c:995 pg_ctl.c:1240
-msgid " stopped waiting\n"
-msgstr " 중지 기다리는 중\n"
-
-#: pg_ctl.c:990
-=======
 #: pg_ctl.c:988
 msgid "waiting for server to start..."
 msgstr "서버를 시작하기 위해 기다리는 중..."
@@ -307,20 +225,15 @@
 msgstr " 중지 기다리는 중\n"
 
 #: pg_ctl.c:998
->>>>>>> 3d6a8289
 #, c-format
 msgid "%s: server did not start in time\n"
 msgstr "%s: 서버가 제 시간에 시작되지 못했음\n"
 
-<<<<<<< HEAD
-#: pg_ctl.c:996
-=======
 #: pg_ctl.c:1004
 msgid "server shut down because of recovery target settings\n"
 msgstr "타켓 설정을 복구하기 때문에 서버 셧다운\n"
 
 #: pg_ctl.c:1008
->>>>>>> 3d6a8289
 #, c-format
 msgid ""
 "%s: could not start server\n"
@@ -329,55 +242,24 @@
 "%s: 서버를 시작 할 수 없음\n"
 "로그 출력을 살펴보십시오.\n"
 
-<<<<<<< HEAD
-#: pg_ctl.c:1004
-msgid "server starting\n"
-msgstr "서버를 시작합니다\n"
-
-#: pg_ctl.c:1023 pg_ctl.c:1081 pg_ctl.c:1144 pg_ctl.c:1183 pg_ctl.c:1264
-=======
 #: pg_ctl.c:1016
 msgid "server starting\n"
 msgstr "서버를 시작합니다\n"
 
 #: pg_ctl.c:1035 pg_ctl.c:1093 pg_ctl.c:1156 pg_ctl.c:1195 pg_ctl.c:1276
->>>>>>> 3d6a8289
 #, c-format
 msgid "%s: PID file \"%s\" does not exist\n"
 msgstr "%s: \"%s\" PID 파일이 없습니다\n"
 
-<<<<<<< HEAD
-#: pg_ctl.c:1024 pg_ctl.c:1083 pg_ctl.c:1145 pg_ctl.c:1184 pg_ctl.c:1265
-msgid "Is server running?\n"
-msgstr "서버가 실행 중입니까?\n"
-
-#: pg_ctl.c:1030
-=======
 #: pg_ctl.c:1036 pg_ctl.c:1095 pg_ctl.c:1157 pg_ctl.c:1196 pg_ctl.c:1277
 msgid "Is server running?\n"
 msgstr "서버가 실행 중입니까?\n"
 
 #: pg_ctl.c:1042
->>>>>>> 3d6a8289
 #, c-format
 msgid "%s: cannot stop server; single-user server is running (PID: %d)\n"
 msgstr "%s: 서버 중지 실패; 단일 사용자 서버가 실행 중 (PID: %d)\n"
 
-<<<<<<< HEAD
-#: pg_ctl.c:1044
-msgid "server shutting down\n"
-msgstr "서버를 멈춥니다\n"
-
-#: pg_ctl.c:1049 pg_ctl.c:1109
-msgid "waiting for server to shut down..."
-msgstr "서버를 멈추기 위해 기다리는 중..."
-
-#: pg_ctl.c:1053 pg_ctl.c:1114
-msgid " failed\n"
-msgstr " 실패\n"
-
-#: pg_ctl.c:1055 pg_ctl.c:1116
-=======
 #: pg_ctl.c:1056
 msgid "server shutting down\n"
 msgstr "서버를 멈춥니다\n"
@@ -391,16 +273,11 @@
 msgstr " 실패\n"
 
 #: pg_ctl.c:1067 pg_ctl.c:1128
->>>>>>> 3d6a8289
 #, c-format
 msgid "%s: server does not shut down\n"
 msgstr "%s: 서버를 멈추지 못했음\n"
 
-<<<<<<< HEAD
-#: pg_ctl.c:1057 pg_ctl.c:1118
-=======
 #: pg_ctl.c:1069 pg_ctl.c:1130
->>>>>>> 3d6a8289
 msgid ""
 "HINT: The \"-m fast\" option immediately disconnects sessions rather than\n"
 "waiting for session-initiated disconnection.\n"
@@ -408,17 +285,6 @@
 "힌트: \"-m fast\" 옵션을 사용하면 접속한 세션들을 즉시 정리합니다.\n"
 "이 옵션을 사용하지 않으면 접속한 세션들 스스로 끊을 때까지 기다립니다.\n"
 
-<<<<<<< HEAD
-#: pg_ctl.c:1063 pg_ctl.c:1124
-msgid "server stopped\n"
-msgstr "서버 멈추었음\n"
-
-#: pg_ctl.c:1084
-msgid "trying to start server anyway\n"
-msgstr "어째든 서버를 시작해 봅니다\n"
-
-#: pg_ctl.c:1093
-=======
 #: pg_ctl.c:1075 pg_ctl.c:1136
 msgid "server stopped\n"
 msgstr "서버 멈추었음\n"
@@ -428,130 +294,70 @@
 msgstr "어째든 서버를 시작해 봅니다\n"
 
 #: pg_ctl.c:1105
->>>>>>> 3d6a8289
 #, c-format
 msgid "%s: cannot restart server; single-user server is running (PID: %d)\n"
 msgstr ""
 "%s: 서버를 다시 시작 할 수 없음; 단일사용자 서버가 실행 중임 (PID: %d)\n"
 
-<<<<<<< HEAD
-#: pg_ctl.c:1096 pg_ctl.c:1154
-msgid "Please terminate the single-user server and try again.\n"
-msgstr "단일 사용자 서버를 멈추고 다시 시도하십시오.\n"
-
-#: pg_ctl.c:1128
-=======
 #: pg_ctl.c:1108 pg_ctl.c:1166
 msgid "Please terminate the single-user server and try again.\n"
 msgstr "단일 사용자 서버를 멈추고 다시 시도하십시오.\n"
 
 #: pg_ctl.c:1140
->>>>>>> 3d6a8289
 #, c-format
 msgid "%s: old server process (PID: %d) seems to be gone\n"
 msgstr "%s: 이전 서버 프로세스(PID: %d)가 없어졌습니다\n"
 
-<<<<<<< HEAD
-#: pg_ctl.c:1130
-msgid "starting server anyway\n"
-msgstr "어째든 서버를 시작합니다\n"
-
-#: pg_ctl.c:1151
-=======
 #: pg_ctl.c:1142
 msgid "starting server anyway\n"
 msgstr "어째든 서버를 시작합니다\n"
 
 #: pg_ctl.c:1163
->>>>>>> 3d6a8289
 #, c-format
 msgid "%s: cannot reload server; single-user server is running (PID: %d)\n"
 msgstr ""
 "%s: 서버 환경설정을 다시 불러올 수 없음; 단일 사용자 서버가 실행 중임 (PID: "
 "%d)\n"
 
-<<<<<<< HEAD
-#: pg_ctl.c:1160
-=======
 #: pg_ctl.c:1172
->>>>>>> 3d6a8289
 #, c-format
 msgid "%s: could not send reload signal (PID: %d): %m\n"
 msgstr "%s: reload 시그널을 보낼 수 없음 (PID: %d): %m\n"
 
-<<<<<<< HEAD
-#: pg_ctl.c:1165
-msgid "server signaled\n"
-msgstr "서버가 시스템 시그널을 받았음\n"
-
-#: pg_ctl.c:1190
-=======
 #: pg_ctl.c:1177
 msgid "server signaled\n"
 msgstr "서버가 시스템 시그널을 받았음\n"
 
 #: pg_ctl.c:1202
->>>>>>> 3d6a8289
 #, c-format
 msgid "%s: cannot promote server; single-user server is running (PID: %d)\n"
 msgstr "%s: 운영서버 전환 실패; 단일사용자 서버가 실행 중(PID: %d)\n"
 
-<<<<<<< HEAD
-#: pg_ctl.c:1198
-=======
 #: pg_ctl.c:1210
->>>>>>> 3d6a8289
 #, c-format
 msgid "%s: cannot promote server; server is not in standby mode\n"
 msgstr "%s: 운영서버 전환 실패; 서버가 대기 모드로 상태가 아님\n"
 
-<<<<<<< HEAD
-#: pg_ctl.c:1208
-=======
 #: pg_ctl.c:1220
->>>>>>> 3d6a8289
 #, c-format
 msgid "%s: could not create promote signal file \"%s\": %m\n"
 msgstr "%s: 운영전환 시그널 파일인 \"%s\" 파일을 만들 수 없음: %m\n"
 
-<<<<<<< HEAD
-#: pg_ctl.c:1214
-=======
 #: pg_ctl.c:1226
->>>>>>> 3d6a8289
 #, c-format
 msgid "%s: could not write promote signal file \"%s\": %m\n"
 msgstr "%s: 운영전환 시그널 파일인 \"%s\" 파일에 쓰기 실패: %m\n"
 
-<<<<<<< HEAD
-#: pg_ctl.c:1222
-=======
 #: pg_ctl.c:1234
->>>>>>> 3d6a8289
 #, c-format
 msgid "%s: could not send promote signal (PID: %d): %m\n"
 msgstr "%s: 운영전환 시그널을 서버(PID: %d)로 보낼 수 없음: %m\n"
 
-<<<<<<< HEAD
-#: pg_ctl.c:1225
-=======
 #: pg_ctl.c:1237
->>>>>>> 3d6a8289
 #, c-format
 msgid "%s: could not remove promote signal file \"%s\": %m\n"
 msgstr "%s: 운영전환 시그널 파일인 \"%s\" 파일을 지울 수 없음: %m\n"
 
-<<<<<<< HEAD
-#: pg_ctl.c:1232
-msgid "waiting for server to promote..."
-msgstr "서버를 운영 모드로 전환하는 중 ..."
-
-#: pg_ctl.c:1236
-msgid "server promoted\n"
-msgstr "운영 모드 전환 완료\n"
-
-#: pg_ctl.c:1241
-=======
 #: pg_ctl.c:1244
 msgid "waiting for server to promote..."
 msgstr "서버를 운영 모드로 전환하는 중 ..."
@@ -561,196 +367,104 @@
 msgstr "운영 모드 전환 완료\n"
 
 #: pg_ctl.c:1253
->>>>>>> 3d6a8289
 #, c-format
 msgid "%s: server did not promote in time\n"
 msgstr "%s: 서버를 제 시간에 운영 모드로 전환하지 못했음\n"
 
-<<<<<<< HEAD
-#: pg_ctl.c:1247
-msgid "server promoting\n"
-msgstr "서버를 운영 모드로 전환합니다\n"
-
-#: pg_ctl.c:1271
-=======
 #: pg_ctl.c:1259
 msgid "server promoting\n"
 msgstr "서버를 운영 모드로 전환합니다\n"
 
 #: pg_ctl.c:1283
->>>>>>> 3d6a8289
 #, c-format
 msgid "%s: cannot rotate log file; single-user server is running (PID: %d)\n"
 msgstr ""
 "%s: 서버 로그 파일을 바꿀 수 없음; 단일 사용자 서버가 실행 중임 (PID: %d)\n"
 
-<<<<<<< HEAD
-#: pg_ctl.c:1281
-=======
 #: pg_ctl.c:1293
->>>>>>> 3d6a8289
 #, c-format
 msgid "%s: could not create log rotation signal file \"%s\": %m\n"
 msgstr "%s: 로그 전환 시그널 파일인 \"%s\" 파일을 만들 수 없음: %m\n"
 
-<<<<<<< HEAD
-#: pg_ctl.c:1287
-=======
 #: pg_ctl.c:1299
->>>>>>> 3d6a8289
 #, c-format
 msgid "%s: could not write log rotation signal file \"%s\": %m\n"
 msgstr "%s: 로그 전환 시그널 파일인 \"%s\" 파일에 쓰기 실패: %m\n"
 
-<<<<<<< HEAD
-#: pg_ctl.c:1295
-=======
 #: pg_ctl.c:1307
->>>>>>> 3d6a8289
 #, c-format
 msgid "%s: could not send log rotation signal (PID: %d): %m\n"
 msgstr "%s: 로그 전환 시그널을 보낼 수 없음 (PID: %d): %m\n"
 
-<<<<<<< HEAD
-#: pg_ctl.c:1298
-=======
 #: pg_ctl.c:1310
->>>>>>> 3d6a8289
 #, c-format
 msgid "%s: could not remove log rotation signal file \"%s\": %m\n"
 msgstr "%s: 로그 전환 시그널 파일인 \"%s\" 파일을 지울 수 없음: %m\n"
 
-<<<<<<< HEAD
-#: pg_ctl.c:1303
-msgid "server signaled to rotate log file\n"
-msgstr "서버가 로그 전환 시그널을 받았음\n"
-
-#: pg_ctl.c:1350
-=======
 #: pg_ctl.c:1315
 msgid "server signaled to rotate log file\n"
 msgstr "서버가 로그 전환 시그널을 받았음\n"
 
 #: pg_ctl.c:1362
->>>>>>> 3d6a8289
 #, c-format
 msgid "%s: single-user server is running (PID: %d)\n"
 msgstr "%s: 단일사용자 서버가 실행 중임 (PID: %d)\n"
 
-<<<<<<< HEAD
-#: pg_ctl.c:1364
-=======
 #: pg_ctl.c:1376
->>>>>>> 3d6a8289
 #, c-format
 msgid "%s: server is running (PID: %d)\n"
 msgstr "%s: 서버가 실행 중임 (PID: %d)\n"
 
-<<<<<<< HEAD
-#: pg_ctl.c:1380
-=======
 #: pg_ctl.c:1392
->>>>>>> 3d6a8289
 #, c-format
 msgid "%s: no server running\n"
 msgstr "%s: 가동 중인 서버가 없음\n"
 
-<<<<<<< HEAD
-#: pg_ctl.c:1397
-=======
 #: pg_ctl.c:1409
->>>>>>> 3d6a8289
 #, c-format
 msgid "%s: could not send signal %d (PID: %d): %m\n"
 msgstr "%s: %d 시그널을 보낼 수 없음 (PID: %d): %m\n"
 
-<<<<<<< HEAD
-#: pg_ctl.c:1428
-=======
 #: pg_ctl.c:1440
->>>>>>> 3d6a8289
 #, c-format
 msgid "%s: could not find own program executable\n"
 msgstr "%s: 실행 가능한 프로그램을 찾을 수 없습니다\n"
 
-<<<<<<< HEAD
-#: pg_ctl.c:1438
-=======
 #: pg_ctl.c:1450
->>>>>>> 3d6a8289
 #, c-format
 msgid "%s: could not find postgres program executable\n"
 msgstr "%s: 실행 가능한 postgres 프로그램을 찾을 수 없음\n"
 
-<<<<<<< HEAD
-#: pg_ctl.c:1508 pg_ctl.c:1542
-=======
 #: pg_ctl.c:1520 pg_ctl.c:1554
->>>>>>> 3d6a8289
 #, c-format
 msgid "%s: could not open service manager\n"
 msgstr "%s: 서비스 관리자를 열 수 없음\n"
 
-<<<<<<< HEAD
-#: pg_ctl.c:1514
-=======
 #: pg_ctl.c:1526
->>>>>>> 3d6a8289
 #, c-format
 msgid "%s: service \"%s\" already registered\n"
 msgstr "%s: \"%s\" 서비스가 이미 등록 되어 있음\n"
 
-<<<<<<< HEAD
-#: pg_ctl.c:1525
-=======
 #: pg_ctl.c:1537
->>>>>>> 3d6a8289
 #, c-format
 msgid "%s: could not register service \"%s\": error code %lu\n"
 msgstr "%s: \"%s\" 서비스를 등록할 수 없음: 오류 코드 %lu\n"
 
-<<<<<<< HEAD
-#: pg_ctl.c:1548
-=======
 #: pg_ctl.c:1560
->>>>>>> 3d6a8289
 #, c-format
 msgid "%s: service \"%s\" not registered\n"
 msgstr "%s: \"%s\" 서비스가 등록되어 있지 않음\n"
 
-<<<<<<< HEAD
-#: pg_ctl.c:1555
-=======
 #: pg_ctl.c:1567
->>>>>>> 3d6a8289
 #, c-format
 msgid "%s: could not open service \"%s\": error code %lu\n"
 msgstr "%s: \"%s\" 서비스를 열 수 없음: 오류 코드 %lu\n"
 
-<<<<<<< HEAD
-#: pg_ctl.c:1564
-=======
 #: pg_ctl.c:1576
->>>>>>> 3d6a8289
 #, c-format
 msgid "%s: could not unregister service \"%s\": error code %lu\n"
 msgstr "%s: \"%s\" 서비스를 서비스 목록에서 뺄 수 없음: 오류 코드 %lu\n"
 
-<<<<<<< HEAD
-#: pg_ctl.c:1651
-msgid "Waiting for server startup...\n"
-msgstr "서버를 시작하기 위해 기다리는 중...\n"
-
-#: pg_ctl.c:1654
-msgid "Timed out waiting for server startup\n"
-msgstr "서버 시작을 기다리는 동안 시간 초과됨\n"
-
-#: pg_ctl.c:1658
-msgid "Server started and accepting connections\n"
-msgstr "서버가 시작되었으며 연결을 허용함\n"
-
-#: pg_ctl.c:1713
-=======
 #: pg_ctl.c:1663
 msgid "Waiting for server startup...\n"
 msgstr "서버를 시작하기 위해 기다리는 중...\n"
@@ -764,79 +478,46 @@
 msgstr "서버가 시작되었으며 연결을 허용함\n"
 
 #: pg_ctl.c:1725
->>>>>>> 3d6a8289
 #, c-format
 msgid "%s: could not start service \"%s\": error code %lu\n"
 msgstr "%s: \"%s\" 서비스를 시작할 수 없음: 오류 코드 %lu\n"
 
-<<<<<<< HEAD
-#: pg_ctl.c:1786
-=======
 #: pg_ctl.c:1798
->>>>>>> 3d6a8289
 #, c-format
 msgid "%s: could not open process token: error code %lu\n"
 msgstr "%s: 프로세스 토큰을 열 수 없음: 오류 코드 %lu\n"
 
-<<<<<<< HEAD
-#: pg_ctl.c:1800
-=======
 #: pg_ctl.c:1812
->>>>>>> 3d6a8289
 #, c-format
 msgid "%s: could not allocate SIDs: error code %lu\n"
 msgstr "%s: SID를 할당할 수 없음: 오류 코드 %lu\n"
 
-<<<<<<< HEAD
-#: pg_ctl.c:1826
-=======
 #: pg_ctl.c:1838
->>>>>>> 3d6a8289
 #, c-format
 msgid "%s: could not create restricted token: error code %lu\n"
 msgstr "%s: restricted token을 만들 수 없음: 오류 코드 %lu\n"
 
-<<<<<<< HEAD
-#: pg_ctl.c:1908
-=======
 #: pg_ctl.c:1920
->>>>>>> 3d6a8289
 #, c-format
 msgid "%s: could not get LUIDs for privileges: error code %lu\n"
 msgstr "%s: 접근 권한용 LUID를 구할 수 없음: 오류 코드 %lu\n"
 
-<<<<<<< HEAD
-#: pg_ctl.c:1916 pg_ctl.c:1931
-=======
 #: pg_ctl.c:1928 pg_ctl.c:1943
->>>>>>> 3d6a8289
 #, c-format
 msgid "%s: could not get token information: error code %lu\n"
 msgstr "%s: 토큰 정보를 구할 수 없음: 오류 코드 %lu\n"
 
-<<<<<<< HEAD
-#: pg_ctl.c:1925
-=======
 #: pg_ctl.c:1937
->>>>>>> 3d6a8289
 #, c-format
 msgid "%s: out of memory\n"
 msgstr "%s: 메모리 부족\n"
 
-<<<<<<< HEAD
-#: pg_ctl.c:1955
-=======
 #: pg_ctl.c:1967
->>>>>>> 3d6a8289
 #, c-format
 msgid "Try \"%s --help\" for more information.\n"
 msgstr "보다 자세한 사용법은 \"%s --help\"\n"
 
-<<<<<<< HEAD
-#: pg_ctl.c:1963
-=======
 #: pg_ctl.c:1975
->>>>>>> 3d6a8289
 #, c-format
 msgid ""
 "%s is a utility to initialize, start, stop, or control a PostgreSQL server.\n"
@@ -845,29 +526,17 @@
 "%s 프로그램은 PostgreSQL 서버를 초기화, 시작, 중지, 제어하는 도구입니다.\n"
 "\n"
 
-<<<<<<< HEAD
-#: pg_ctl.c:1964
-=======
 #: pg_ctl.c:1976
->>>>>>> 3d6a8289
 #, c-format
 msgid "Usage:\n"
 msgstr "사용법:\n"
 
-<<<<<<< HEAD
-#: pg_ctl.c:1965
-=======
 #: pg_ctl.c:1977
->>>>>>> 3d6a8289
 #, c-format
 msgid "  %s init[db]   [-D DATADIR] [-s] [-o OPTIONS]\n"
 msgstr "  %s init[db]   [-D 데이터디렉터리] [-s] [-o 옵션]\n"
 
-<<<<<<< HEAD
-#: pg_ctl.c:1966
-=======
 #: pg_ctl.c:1978
->>>>>>> 3d6a8289
 #, c-format
 msgid ""
 "  %s start      [-D DATADIR] [-l FILENAME] [-W] [-t SECS] [-s]\n"
@@ -876,20 +545,12 @@
 "  %s start      [-D 데이터디렉터리] [-l 파일이름] [-W] [-t 초] [-s]\n"
 "                    [-o 옵션] [-p 경로] [-c]\n"
 
-<<<<<<< HEAD
-#: pg_ctl.c:1968
-=======
 #: pg_ctl.c:1980
->>>>>>> 3d6a8289
 #, c-format
 msgid "  %s stop       [-D DATADIR] [-m SHUTDOWN-MODE] [-W] [-t SECS] [-s]\n"
 msgstr "  %s stop       [-D 데이터디렉터리] [-m 중지방법] [-W] [-t 초] [-s]\n"
 
-<<<<<<< HEAD
-#: pg_ctl.c:1969
-=======
 #: pg_ctl.c:1981
->>>>>>> 3d6a8289
 #, c-format
 msgid ""
 "  %s restart    [-D DATADIR] [-m SHUTDOWN-MODE] [-W] [-t SECS] [-s]\n"
@@ -898,56 +559,32 @@
 "  %s restart    [-D 데이터디렉터리] [-m 중지방법] [-W] [-t 초] [-s]\n"
 "                    [-o 옵션] [-c]\n"
 
-<<<<<<< HEAD
-#: pg_ctl.c:1971
-=======
 #: pg_ctl.c:1983
->>>>>>> 3d6a8289
 #, c-format
 msgid "  %s reload     [-D DATADIR] [-s]\n"
 msgstr "  %s reload     [-D 데이터디렉터리] [-s]\n"
 
-<<<<<<< HEAD
-#: pg_ctl.c:1972
-=======
 #: pg_ctl.c:1984
->>>>>>> 3d6a8289
 #, c-format
 msgid "  %s status     [-D DATADIR]\n"
 msgstr "  %s status     [-D 데이터디렉터리]\n"
 
-<<<<<<< HEAD
-#: pg_ctl.c:1973
-=======
 #: pg_ctl.c:1985
->>>>>>> 3d6a8289
 #, c-format
 msgid "  %s promote    [-D DATADIR] [-W] [-t SECS] [-s]\n"
 msgstr "  %s promote    [-D 데이터디렉터리] [-W] [-t 초] [-s]\n"
 
-<<<<<<< HEAD
-#: pg_ctl.c:1974
-=======
 #: pg_ctl.c:1986
->>>>>>> 3d6a8289
 #, c-format
 msgid "  %s logrotate  [-D DATADIR] [-s]\n"
 msgstr "  %s logrotate  [-D 데이터디렉터리] [-s]\n"
 
-<<<<<<< HEAD
-#: pg_ctl.c:1975
-=======
 #: pg_ctl.c:1987
->>>>>>> 3d6a8289
 #, c-format
 msgid "  %s kill       SIGNALNAME PID\n"
 msgstr "  %s kill       시그널이름 PID\n"
 
-<<<<<<< HEAD
-#: pg_ctl.c:1977
-=======
 #: pg_ctl.c:1989
->>>>>>> 3d6a8289
 #, c-format
 msgid ""
 "  %s register   [-D DATADIR] [-N SERVICENAME] [-U USERNAME] [-P PASSWORD]\n"
@@ -958,20 +595,12 @@
 "호]\n"
 "                    [-S 시작형태] [-e SOURCE] [-w] [-t 초] [-o 옵션]\n"
 
-<<<<<<< HEAD
-#: pg_ctl.c:1979
-=======
 #: pg_ctl.c:1991
->>>>>>> 3d6a8289
 #, c-format
 msgid "  %s unregister [-N SERVICENAME]\n"
 msgstr "  %s unregister [-N 서비스이름]\n"
 
-<<<<<<< HEAD
-#: pg_ctl.c:1982
-=======
 #: pg_ctl.c:1994
->>>>>>> 3d6a8289
 #, c-format
 msgid ""
 "\n"
@@ -980,96 +609,56 @@
 "\n"
 "일반 옵션들:\n"
 
-<<<<<<< HEAD
-#: pg_ctl.c:1983
-=======
 #: pg_ctl.c:1995
->>>>>>> 3d6a8289
 #, c-format
 msgid "  -D, --pgdata=DATADIR   location of the database storage area\n"
 msgstr ""
 "  -D, --pgdata=데이터디렉터리  데이터베이스 자료가 저장되어있는 디렉터리\n"
 
-<<<<<<< HEAD
-#: pg_ctl.c:1985
-=======
 #: pg_ctl.c:1997
->>>>>>> 3d6a8289
 #, c-format
 msgid ""
 "  -e SOURCE              event source for logging when running as a service\n"
 msgstr ""
 "  -e SOURCE              서비스가 실행 중일때 쌓을 로그를 위한 이벤트 소스\n"
 
-<<<<<<< HEAD
-#: pg_ctl.c:1987
-=======
 #: pg_ctl.c:1999
->>>>>>> 3d6a8289
 #, c-format
 msgid "  -s, --silent           only print errors, no informational messages\n"
 msgstr ""
 "  -s, --silent           일반적인 메시지는 보이지 않고, 오류만 보여줌\n"
 
-<<<<<<< HEAD
-#: pg_ctl.c:1988
-=======
 #: pg_ctl.c:2000
->>>>>>> 3d6a8289
 #, c-format
 msgid "  -t, --timeout=SECS     seconds to wait when using -w option\n"
 msgstr "  -t, --timeout=초      -w 옵션 사용 시 대기 시간(초)\n"
 
-<<<<<<< HEAD
-#: pg_ctl.c:1989
-=======
 #: pg_ctl.c:2001
->>>>>>> 3d6a8289
 #, c-format
 msgid "  -V, --version          output version information, then exit\n"
 msgstr "  -V, --version          버전 정보를 보여주고 마침\n"
 
-<<<<<<< HEAD
-#: pg_ctl.c:1990
-=======
 #: pg_ctl.c:2002
->>>>>>> 3d6a8289
 #, c-format
 msgid "  -w, --wait             wait until operation completes (default)\n"
 msgstr "  -w, --wait             작업이 끝날 때까지 기다림 (기본값)\n"
 
-<<<<<<< HEAD
-#: pg_ctl.c:1991
-=======
 #: pg_ctl.c:2003
->>>>>>> 3d6a8289
 #, c-format
 msgid "  -W, --no-wait          do not wait until operation completes\n"
 msgstr "  -W, --no-wait          작업이 끝날 때까지 기다리지 않음\n"
 
-<<<<<<< HEAD
-#: pg_ctl.c:1992
-=======
 #: pg_ctl.c:2004
->>>>>>> 3d6a8289
 #, c-format
 msgid "  -?, --help             show this help, then exit\n"
 msgstr "  -?, --help             이 도움말을 보여주고 마침\n"
 
-<<<<<<< HEAD
-#: pg_ctl.c:1993
-=======
 #: pg_ctl.c:2005
->>>>>>> 3d6a8289
 #, c-format
 msgid "If the -D option is omitted, the environment variable PGDATA is used.\n"
 msgstr "-D 옵션을 사용하지 않으면, PGDATA 환경변수값을 사용함.\n"
 
-<<<<<<< HEAD
-#: pg_ctl.c:1995
-=======
 #: pg_ctl.c:2007
->>>>>>> 3d6a8289
 #, c-format
 msgid ""
 "\n"
@@ -1078,38 +667,22 @@
 "\n"
 "start, restart 때 사용할 수 있는 옵션들:\n"
 
-<<<<<<< HEAD
-#: pg_ctl.c:1997
-=======
 #: pg_ctl.c:2009
->>>>>>> 3d6a8289
 #, c-format
 msgid "  -c, --core-files       allow postgres to produce core files\n"
 msgstr "  -c, --core-files       코어 덤프 파일을 만듬\n"
 
-<<<<<<< HEAD
-#: pg_ctl.c:1999
-=======
 #: pg_ctl.c:2011
->>>>>>> 3d6a8289
 #, c-format
 msgid "  -c, --core-files       not applicable on this platform\n"
 msgstr "  -c, --core-files       이 플랫폼에서는 사용할 수 없음\n"
 
-<<<<<<< HEAD
-#: pg_ctl.c:2001
-=======
 #: pg_ctl.c:2013
->>>>>>> 3d6a8289
 #, c-format
 msgid "  -l, --log=FILENAME     write (or append) server log to FILENAME\n"
 msgstr "  -l, --log=로그파일     서버 로그를 이 로그파일에 기록함\n"
 
-<<<<<<< HEAD
-#: pg_ctl.c:2002
-=======
 #: pg_ctl.c:2014
->>>>>>> 3d6a8289
 #, c-format
 msgid ""
 "  -o, --options=OPTIONS  command line options to pass to postgres\n"
@@ -1118,20 +691,12 @@
 "  -o, --options=옵션들   PostgreSQL 서버프로그램인 postgres나 initdb\n"
 "                         명령에서 사용할 명령행 옵션들\n"
 
-<<<<<<< HEAD
-#: pg_ctl.c:2004
-=======
 #: pg_ctl.c:2016
->>>>>>> 3d6a8289
 #, c-format
 msgid "  -p PATH-TO-POSTGRES    normally not necessary\n"
 msgstr "  -p PATH-TO-POSTGRES    보통은 필요치 않음\n"
 
-<<<<<<< HEAD
-#: pg_ctl.c:2005
-=======
 #: pg_ctl.c:2017
->>>>>>> 3d6a8289
 #, c-format
 msgid ""
 "\n"
@@ -1140,22 +705,14 @@
 "\n"
 "stop, restart 때 사용 할 수 있는 옵션들:\n"
 
-<<<<<<< HEAD
-#: pg_ctl.c:2006
-=======
 #: pg_ctl.c:2018
->>>>>>> 3d6a8289
 #, c-format
 msgid ""
 "  -m, --mode=MODE        MODE can be \"smart\", \"fast\", or \"immediate\"\n"
 msgstr ""
 "  -m, --mode=모드        모드는 \"smart\", \"fast\", \"immediate\" 중 하나\n"
 
-<<<<<<< HEAD
-#: pg_ctl.c:2008
-=======
 #: pg_ctl.c:2020
->>>>>>> 3d6a8289
 #, c-format
 msgid ""
 "\n"
@@ -1164,30 +721,18 @@
 "\n"
 "중지방법 설명:\n"
 
-<<<<<<< HEAD
-#: pg_ctl.c:2009
-=======
 #: pg_ctl.c:2021
->>>>>>> 3d6a8289
 #, c-format
 msgid "  smart       quit after all clients have disconnected\n"
 msgstr "  smart       모든 클라이언트의 연결이 끊기게 되면 중지 됨\n"
 
-<<<<<<< HEAD
-#: pg_ctl.c:2010
-=======
 #: pg_ctl.c:2022
->>>>>>> 3d6a8289
 #, c-format
 msgid "  fast        quit directly, with proper shutdown (default)\n"
 msgstr ""
 "  fast        클라이언트의 연결을 강제로 끊고 정상적으로 중지 됨 (기본값)\n"
 
-<<<<<<< HEAD
-#: pg_ctl.c:2011
-=======
 #: pg_ctl.c:2023
->>>>>>> 3d6a8289
 #, c-format
 msgid ""
 "  immediate   quit without complete shutdown; will lead to recovery on "
@@ -1195,11 +740,7 @@
 msgstr ""
 "  immediate   그냥 무조건 중지함; 다시 시작할 때 복구 작업을 할 수도 있음\n"
 
-<<<<<<< HEAD
-#: pg_ctl.c:2013
-=======
 #: pg_ctl.c:2025
->>>>>>> 3d6a8289
 #, c-format
 msgid ""
 "\n"
@@ -1208,11 +749,7 @@
 "\n"
 "사용할 수 있는 중지용(for kill) 시그널 이름:\n"
 
-<<<<<<< HEAD
-#: pg_ctl.c:2017
-=======
 #: pg_ctl.c:2029
->>>>>>> 3d6a8289
 #, c-format
 msgid ""
 "\n"
@@ -1221,48 +758,28 @@
 "\n"
 "서비스 등록/제거용 옵션들:\n"
 
-<<<<<<< HEAD
-#: pg_ctl.c:2018
-=======
 #: pg_ctl.c:2030
->>>>>>> 3d6a8289
 #, c-format
 msgid ""
 "  -N SERVICENAME  service name with which to register PostgreSQL server\n"
 msgstr "  -N SERVICENAME  서비스 목록에 등록될 PostgreSQL 서비스 이름\n"
 
-<<<<<<< HEAD
-#: pg_ctl.c:2019
-=======
 #: pg_ctl.c:2031
->>>>>>> 3d6a8289
 #, c-format
 msgid "  -P PASSWORD     password of account to register PostgreSQL server\n"
 msgstr "  -P PASSWORD     이 서비스를 실행할 사용자의 암호\n"
 
-<<<<<<< HEAD
-#: pg_ctl.c:2020
-=======
 #: pg_ctl.c:2032
->>>>>>> 3d6a8289
 #, c-format
 msgid "  -U USERNAME     user name of account to register PostgreSQL server\n"
 msgstr "  -U USERNAME     이 서비스를 실행할 사용자 이름\n"
 
-<<<<<<< HEAD
-#: pg_ctl.c:2021
-=======
 #: pg_ctl.c:2033
->>>>>>> 3d6a8289
 #, c-format
 msgid "  -S START-TYPE   service start type to register PostgreSQL server\n"
 msgstr "  -S 시작형태     서비스로 등록된 PostgreSQL 서버 시작 방법\n"
 
-<<<<<<< HEAD
-#: pg_ctl.c:2023
-=======
 #: pg_ctl.c:2035
->>>>>>> 3d6a8289
 #, c-format
 msgid ""
 "\n"
@@ -1271,30 +788,18 @@
 "\n"
 "시작형태 설명:\n"
 
-<<<<<<< HEAD
-#: pg_ctl.c:2024
-=======
 #: pg_ctl.c:2036
->>>>>>> 3d6a8289
 #, c-format
 msgid ""
 "  auto       start service automatically during system startup (default)\n"
 msgstr "  auto       시스템이 시작되면 자동으로 서비스가 시작됨 (초기값)\n"
 
-<<<<<<< HEAD
-#: pg_ctl.c:2025
-=======
 #: pg_ctl.c:2037
->>>>>>> 3d6a8289
 #, c-format
 msgid "  demand     start service on demand\n"
 msgstr "  demand     수동 시작\n"
 
-<<<<<<< HEAD
-#: pg_ctl.c:2028
-=======
 #: pg_ctl.c:2040
->>>>>>> 3d6a8289
 #, c-format
 msgid ""
 "\n"
@@ -1303,65 +808,37 @@
 "\n"
 "문제점 보고 주소: <%s>\n"
 
-<<<<<<< HEAD
-#: pg_ctl.c:2029
-=======
 #: pg_ctl.c:2041
->>>>>>> 3d6a8289
 #, c-format
 msgid "%s home page: <%s>\n"
 msgstr "%s 홈페이지: <%s>\n"
 
-<<<<<<< HEAD
-#: pg_ctl.c:2054
-=======
 #: pg_ctl.c:2066
->>>>>>> 3d6a8289
 #, c-format
 msgid "%s: unrecognized shutdown mode \"%s\"\n"
 msgstr "%s: 잘못된 중지 방법 \"%s\"\n"
 
-<<<<<<< HEAD
-#: pg_ctl.c:2083
-=======
 #: pg_ctl.c:2095
->>>>>>> 3d6a8289
 #, c-format
 msgid "%s: unrecognized signal name \"%s\"\n"
 msgstr "%s: 잘못된 시그널 이름 \"%s\"\n"
 
-<<<<<<< HEAD
-#: pg_ctl.c:2100
-=======
 #: pg_ctl.c:2112
->>>>>>> 3d6a8289
 #, c-format
 msgid "%s: unrecognized start type \"%s\"\n"
 msgstr "%s: 알 수 없는 시작형태 \"%s\"\n"
 
-<<<<<<< HEAD
-#: pg_ctl.c:2156
-=======
 #: pg_ctl.c:2168
->>>>>>> 3d6a8289
 #, c-format
 msgid "%s: could not determine the data directory using command \"%s\"\n"
 msgstr "%s: \"%s\" 명령에서 사용할 데이터 디렉터리를 알 수 없음\n"
 
-<<<<<<< HEAD
-#: pg_ctl.c:2179
-=======
 #: pg_ctl.c:2191
->>>>>>> 3d6a8289
 #, c-format
 msgid "%s: control file appears to be corrupt\n"
 msgstr "%s: 컨트롤 파일이 깨졌음\n"
 
-<<<<<<< HEAD
-#: pg_ctl.c:2247
-=======
 #: pg_ctl.c:2259
->>>>>>> 3d6a8289
 #, c-format
 msgid ""
 "%s: cannot be run as root\n"
@@ -1372,56 +849,32 @@
 "시스템관리자 권한이 없는, 서버프로세스의 소유주가 될 일반 사용자로\n"
 "로그인 해서(\"su\", \"runas\" 같은 명령 이용) 실행하십시오.\n"
 
-<<<<<<< HEAD
-#: pg_ctl.c:2319
-=======
 #: pg_ctl.c:2331
->>>>>>> 3d6a8289
 #, c-format
 msgid "%s: -S option not supported on this platform\n"
 msgstr "%s: -S 옵션은 이 운영체제에서는 지원하지 않음\n"
 
-<<<<<<< HEAD
-#: pg_ctl.c:2375
-=======
 #: pg_ctl.c:2387
->>>>>>> 3d6a8289
 #, c-format
 msgid "%s: missing arguments for kill mode\n"
 msgstr "%s: kill 작업에 필요한 인수가 빠졌습니다\n"
 
-<<<<<<< HEAD
-#: pg_ctl.c:2393
-=======
 #: pg_ctl.c:2405
->>>>>>> 3d6a8289
 #, c-format
 msgid "%s: unrecognized operation mode \"%s\"\n"
 msgstr "%s: 알 수 없는 작업 모드 \"%s\"\n"
 
-<<<<<<< HEAD
-#: pg_ctl.c:2402
-=======
 #: pg_ctl.c:2414
->>>>>>> 3d6a8289
 #, c-format
 msgid "%s: too many command-line arguments (first is \"%s\")\n"
 msgstr "%s: 너무 많은 명령행 인수들 (시작 \"%s\")\n"
 
-<<<<<<< HEAD
-#: pg_ctl.c:2409
-=======
 #: pg_ctl.c:2421
->>>>>>> 3d6a8289
 #, c-format
 msgid "%s: no operation specified\n"
 msgstr "%s: 수행할 작업을 지정하지 않았습니다\n"
 
-<<<<<<< HEAD
-#: pg_ctl.c:2430
-=======
 #: pg_ctl.c:2442
->>>>>>> 3d6a8289
 #, c-format
 msgid ""
 "%s: no database directory specified and environment variable PGDATA unset\n"

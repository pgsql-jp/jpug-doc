<!--
doc/src/sgml/ref/reindexdb.sgml
PostgreSQL documentation
-->

<refentry id="app-reindexdb">
 <indexterm zone="app-reindexdb">
  <primary>reindexdb</primary>
 </indexterm>

 <refmeta>
  <refentrytitle><application>reindexdb</application></refentrytitle>
  <manvolnum>1</manvolnum>
<!--
  <refmiscinfo>Application</refmiscinfo>
-->
  <refmiscinfo>アプリケーション</refmiscinfo>
 </refmeta>

 <refnamediv>
  <refname>reindexdb</refname>
<!--
  <refpurpose>reindex a <productname>PostgreSQL</productname> database</refpurpose>
-->
  <refpurpose><productname>PostgreSQL</productname>データベースのインデックスを再作成する</refpurpose>
 </refnamediv>

 <refsynopsisdiv>
  <cmdsynopsis>
   <command>reindexdb</command>
   <arg rep="repeat"><replaceable>connection-option</replaceable></arg>
   <arg rep="repeat"><replaceable>option</replaceable></arg>

   <arg choice="plain" rep="repeat">
    <arg choice="opt">
     <group choice="plain">
      <arg choice="plain"><option>-S</option></arg>
      <arg choice="plain"><option>--schema</option></arg>
     </group>
     <replaceable>schema</replaceable>
    </arg>
   </arg>

   <arg choice="plain" rep="repeat">
    <arg choice="opt">
     <group choice="plain">
      <arg choice="plain"><option>-t</option></arg>
      <arg choice="plain"><option>--table</option></arg>
     </group>
     <replaceable>table</replaceable>
    </arg>
   </arg>

   <arg choice="plain" rep="repeat">
    <arg choice="opt">
     <group choice="plain">
      <arg choice="plain"><option>-i</option></arg>
      <arg choice="plain"><option>--index</option></arg>
     </group>
     <replaceable>index</replaceable>
    </arg>
   </arg>

   <arg choice="plain">
    <arg choice="opt">
     <group choice="plain">
      <arg choice="plain"><option>-s</option></arg>
      <arg choice="plain"><option>--system</option></arg>
     </group>
    </arg>
   </arg>

   <arg choice="opt">
    <group choice="plain">
     <arg choice="plain"><replaceable>dbname</replaceable></arg>
     <arg choice="plain"><option>-a</option></arg>
     <arg choice="plain"><option>--all</option></arg>
    </group>
   </arg>
  </cmdsynopsis>
 </refsynopsisdiv>


 <refsect1>
<!--
  <title>Description</title>
-->
  <title>説明</title>

  <para>
<!--
   <application>reindexdb</application> is a utility for rebuilding indexes
   in a <productname>PostgreSQL</productname> database.
-->
<application>reindexdb</application>は、<productname>PostgreSQL</productname>データベース内のインデックスを再作成するユーティリティです。
  </para>

  <para>
<!--
   <application>reindexdb</application> is a wrapper around the SQL
   command <link linkend="sql-reindex"><command>REINDEX</command></link>.
   There is no effective difference between reindexing databases via
   this utility and via other methods for accessing the server.
-->
<application>reindexdb</application>は、SQLコマンド<link linkend="sql-reindex"><command>REINDEX</command></link>のラッパーです。
このユーティリティを使用しても他の方法でサーバにアクセスしても、データベースインデックスの再作成には実質的な違いはありません。
  </para>

 </refsect1>


 <refsect1>
<!--
  <title>Options</title>
-->
  <title>オプション</title>

   <para>
<!--
    <application>reindexdb</application> accepts the following command-line arguments:
-->
<application>reindexdb</application>は以下のコマンドライン引数を受け付けます。

    <variablelist>
     <varlistentry>
      <term><option>-a</option></term>
      <term><option>--all</option></term>
      <listitem>
       <para>
<!--
        Reindex all databases.
-->
すべてのデータベースのインデックスを再作成します。
       </para>
      </listitem>
     </varlistentry>

     <varlistentry>
      <term><option>--concurrently</option></term>
      <listitem>
       <para>
<!--
        Use the <literal>CONCURRENTLY</literal> option.  See
        <xref linkend="sql-reindex"/>, where all the caveats of this option
        are explained in detail.
-->
<literal>CONCURRENTLY</literal>オプションを使います。
<xref linkend="sql-reindex"/>を参照してください。このオプションの注意がすべて詳しく説明されています。
       </para>
      </listitem>
     </varlistentry>

     <varlistentry>
      <term><option><optional>-d</optional> <replaceable class="parameter">dbname</replaceable></option></term>
      <term><option><optional>--dbname=</optional><replaceable class="parameter">dbname</replaceable></option></term>
      <listitem>
       <para>
<!--
        Specifies the name of the database to be reindexed,
        when <option>-a</option>/<option>&#45;-all</option> is not used.
        If this is not specified, the database name is read
        from the environment variable <envar>PGDATABASE</envar>.  If
        that is not set, the user name specified for the connection is
        used.  The <replaceable>dbname</replaceable> can be a <link
        linkend="libpq-connstring">connection string</link>.  If so,
        connection string parameters will override any conflicting command
        line options.
-->
<option>-a</option>/<option>--all</option>が使用されていない場合に、インデックス再作成を行なうデータベースの名前を指定します。
これが指定されていなければ、環境変数<envar>PGDATABASE</envar>からデータベース名が決まります。
これも設定されていない場合は、接続時に指定したユーザ名が使用されます。
<replaceable>dbname</replaceable>は<link linkend="libpq-connstring">接続文字列</link>でも構いません。
その場合、接続文字列パラメータは衝突するコマンドラインオプションに優先します。
       </para>
      </listitem>
     </varlistentry>

     <varlistentry>
      <term><option>-e</option></term>
      <term><option>--echo</option></term>
      <listitem>
       <para>
<!--
        Echo the commands that <application>reindexdb</application> generates
        and sends to the server.
-->
<application>reindexdb</application>が生成しサーバに送信するコマンドを表示します。
       </para>
      </listitem>
     </varlistentry>

     <varlistentry>
      <term><option>-i <replaceable class="parameter">index</replaceable></option></term>
      <term><option>--index=<replaceable class="parameter">index</replaceable></option></term>
      <listitem>
       <para>
<!--
        Recreate <replaceable class="parameter">index</replaceable> only.
        Multiple indexes can be recreated by writing multiple
        <option>-i</option> switches.
-->
<replaceable class="parameter">index</replaceable>のみを再作成します。
複数の<option>-i</option>スイッチを記述することで、複数のインデックスを再作成することができます。
       </para>
      </listitem>
     </varlistentry>

     <varlistentry>
      <term><option>-j <replaceable class="parameter">njobs</replaceable></option></term>
      <term><option>--jobs=<replaceable class="parameter">njobs</replaceable></option></term>
      <listitem>
       <para>
<!--
        Execute the reindex commands in parallel by running
        <replaceable class="parameter">njobs</replaceable>
        commands simultaneously.  This option may reduce the processing time
        but it also increases the load on the database server.
-->
<replaceable class="parameter">njobs</replaceable>個のコマンドを同時に実行することで、reindexコマンドを並列で実行します。
このオプションは処理時間を短縮することもありますが、データベースサーバの負荷も増加します。
       </para>
       <para>
<!--
        <application>reindexdb</application> will open
        <replaceable class="parameter">njobs</replaceable> connections to the
        database, so make sure your <xref linkend="guc-max-connections"/>
        setting is high enough to accommodate all connections.
-->
<application>reindexdb</application>はデータベースに対する<replaceable class="parameter">njobs</replaceable>個の接続を開くので、<xref linkend="guc-max-connections"/>の設定は、これらの接続を許容するだけ十分に大きくしてください。
       </para>
       <para>
<!--
        Note that this option is incompatible with the <option>&#45;-system</option> option.
-->
このオプションは<option>--system</option>オプションと両立しません。
       </para>
      </listitem>
     </varlistentry>

     <varlistentry>
      <term><option>-q</option></term>
      <term><option>--quiet</option></term>
      <listitem>
       <para>
<!--
        Do not display progress messages.
-->
進行メッセージを表示しません。
       </para>
      </listitem>
     </varlistentry>

     <varlistentry>
      <term><option>-s</option></term>
      <term><option>--system</option></term>
      <listitem>
       <para>
<!--
        Reindex database's system catalogs only.
-->
データベースのシステムカタログのみ、インデックスを再作成します。
       </para>
      </listitem>
     </varlistentry>

     <varlistentry>
      <term><option>-S <replaceable class="parameter">schema</replaceable></option></term>
      <term><option>--schema=<replaceable class="parameter">schema</replaceable></option></term>
      <listitem>
       <para>
<!--
        Reindex <replaceable class="parameter">schema</replaceable> only.
        Multiple schemas can be reindexed by writing multiple
        <option>-S</option> switches.
-->
<replaceable class="parameter">schema</replaceable>のみのインデックスを再作成します。
複数の<option>-S</option>スイッチを指定することで、複数のスキーマのインデックスを再作成できます。
       </para>
      </listitem>
     </varlistentry>

     <varlistentry>
      <term><option>-t <replaceable class="parameter">table</replaceable></option></term>
      <term><option>--table=<replaceable class="parameter">table</replaceable></option></term>
      <listitem>
       <para>
<!--
        Reindex <replaceable class="parameter">table</replaceable> only.
        Multiple tables can be reindexed by writing multiple
        <option>-t</option> switches.
-->
<replaceable class="parameter">table</replaceable>のインデックスのみを再作成します。
複数の<option>-t</option>を記述することで、複数のテーブルのインデックスを再作成することができます。
       </para>
      </listitem>
     </varlistentry>

     <varlistentry>
      <term><option>--tablespace=<replaceable class="parameter">tablespace</replaceable></option></term>
      <listitem>
       <para>
<!--
        Specifies the tablespace where indexes are rebuilt. (This name is
        processed as a double-quoted identifier.)
-->
インデックスを再作成するテーブル空間を指定します。
(この名前は二重引用符で囲まれた識別子として処理されます。)
       </para>
      </listitem>
     </varlistentry>

    <varlistentry>
     <term><option>-v</option></term>
     <term><option>--verbose</option></term>
     <listitem>
      <para>
<!--
       Print detailed information during processing.
-->
処理中に詳細な情報を表示します。
      </para>
     </listitem>
    </varlistentry>

    <varlistentry>
      <term><option>-V</option></term>
      <term><option>--version</option></term>
      <listitem>
       <para>
<!--
       Print the <application>reindexdb</application> version and exit.
-->
<application>reindexdb</application>のバージョンを表示し、終了します。
       </para>
      </listitem>
    </varlistentry>

    <varlistentry>
      <term><option>-?</option></term>
      <term><option>--help</option></term>
      <listitem>
      <para>
<!--
      Show help about <application>reindexdb</application> command line
      arguments, and exit.
-->
<application>reindexdb</application>コマンドライン引数の使用方法を表示し、終了します。
      </para>
      </listitem>
    </varlistentry>

   </variablelist>

   </para>

   <para>
<!--
    <application>reindexdb</application> also accepts
    the following command-line arguments for connection parameters:
-->
また、<application>reindexdb</application>は、接続パラメータとして以下のコマンドライン引数を受け付けます。

    <variablelist>
     <varlistentry>
      <term><option>-h <replaceable class="parameter">host</replaceable></option></term>
      <term><option>--host=<replaceable class="parameter">host</replaceable></option></term>
      <listitem>
       <para>
<!--
        Specifies the host name of the machine on which the server is
        running.  If the value begins with a slash, it is used as the
        directory for the Unix domain socket.
-->
サーバが稼働しているマシンのホスト名を指定します。
ホスト名がスラッシュから始まる場合、Unixドメインソケット用のディレクトリとして使用されます。
       </para>
      </listitem>
     </varlistentry>

     <varlistentry>
      <term><option>-p <replaceable class="parameter">port</replaceable></option></term>
      <term><option>--port=<replaceable class="parameter">port</replaceable></option></term>
      <listitem>
       <para>
<!--
        Specifies the TCP port or local Unix domain socket file
        extension on which the server
        is listening for connections.
-->
サーバが接続を監視するTCPポートもしくはUnixドメインソケットファイルの拡張子を指定します。
       </para>
      </listitem>
     </varlistentry>

     <varlistentry>
      <term><option>-U <replaceable class="parameter">username</replaceable></option></term>
      <term><option>--username=<replaceable class="parameter">username</replaceable></option></term>
      <listitem>
       <para>
<!--
        User name to connect as.
-->
接続するユーザ名を指定します。
       </para>
      </listitem>
     </varlistentry>

     <varlistentry>
      <term><option>-w</option></term>
      <term><option>--no-password</option></term>
      <listitem>
       <para>
<!--
        Never issue a password prompt.  If the server requires
        password authentication and a password is not available by
        other means such as a <filename>.pgpass</filename> file, the
        connection attempt will fail.  This option can be useful in
        batch jobs and scripts where no user is present to enter a
        password.
-->
パスワードの入力を促しません。
サーバがパスワード認証を必要とし、かつ、<filename>.pgpass</filename>ファイルなどの他の方法が利用できない場合、接続試行は失敗します。
バッチジョブやスクリプトなどパスワードを入力するユーザが存在しない場合にこのオプションは有用かもしれません。
       </para>
      </listitem>
     </varlistentry>

     <varlistentry>
      <term><option>-W</option></term>
      <term><option>--password</option></term>
      <listitem>
       <para>
<!--
        Force <application>reindexdb</application> to prompt for a
        password before connecting to a database.
-->
データベースに接続する前に、<application>reindexdb</application>は強制的にパスワード入力を促します。
       </para>

       <para>
<!--
        This option is never essential, since
        <application>reindexdb</application> will automatically prompt
        for a password if the server demands password authentication.
        However, <application>reindexdb</application> will waste a
        connection attempt finding out that the server wants a password.
        In some cases it is worth typing <option>-W</option> to avoid the extra
        connection attempt.
-->
サーバがパスワード認証を要求する場合<application>reindexdb</application>は自動的にパスワード入力を促しますので、これが重要になることはありません。
しかし、<application>reindexdb</application>は、サーバにパスワードが必要かどうかを判断するための接続試行を無駄に行います。
こうした余計な接続試行を防ぐために<option>-W</option>の入力が有意となる場合もあります。
       </para>
      </listitem>
     </varlistentry>

     <varlistentry>
      <term><option>--maintenance-db=<replaceable class="parameter">dbname</replaceable></option></term>
      <listitem>
       <para>
<<<<<<< HEAD
        When the <option>-a</option>/<option>--all</option> is used, connect
        to this database to gather the list of databases to reindex.
=======
<!--
        Specifies the name of the database to connect to to discover which
        databases should be reindexed,
        when <option>-a</option>/<option>&#45;-all</option> is used.
>>>>>>> c1fe09c1
        If not specified, the <literal>postgres</literal> database will be used,
        or if that does not exist, <literal>template1</literal> will be used.
        This can be a <link linkend="libpq-connstring">connection
        string</link>.  If so, connection string parameters will override any
        conflicting command line options.  Also, connection string parameters
        other than the database name itself will be re-used when connecting
        to other databases.
-->
<option>-a</option>/<option>--all</option>が使われている場合、どのデータベースを再インデックス付けしなければならないかを見つけ出すために接続するデータベースの名前を指定します。
指定されなければ<literal>postgres</literal>データベースが使用され、もし存在しなければ<literal>template1</literal>が使用されます。
これは<link linkend="libpq-connstring">接続文字列</link>でも構いません。
その場合、接続文字列パラメータは衝突するコマンドラインオプションに優先します。
また、データベース名自身以外の接続文字列パラメータは他のデータベースに接続する際に再利用されます。
       </para>
      </listitem>
     </varlistentry>
    </variablelist>
   </para>
 </refsect1>


 <refsect1>
<!--
  <title>Environment</title>
-->
  <title>環境</title>

  <variablelist>
   <varlistentry>
    <term><envar>PGDATABASE</envar></term>
    <term><envar>PGHOST</envar></term>
    <term><envar>PGPORT</envar></term>
    <term><envar>PGUSER</envar></term>

    <listitem>
     <para>
<!--
      Default connection parameters
-->
デフォルトの接続パラメータです。
     </para>
    </listitem>
   </varlistentry>

   <varlistentry>
    <term><envar>PG_COLOR</envar></term>
    <listitem>
     <para>
<!--
      Specifies whether to use color in diagnostic messages. Possible values
      are <literal>always</literal>, <literal>auto</literal> and
      <literal>never</literal>.
-->
診断メッセージで色を使うかどうかを指定します。
指定可能な値は<literal>always</literal>、<literal>auto</literal>、<literal>never</literal>です。
     </para>
    </listitem>
   </varlistentry>
  </variablelist>

  <para>
<!--
   This utility, like most other <productname>PostgreSQL</productname> utilities,
   also uses the environment variables supported by <application>libpq</application>
   (see <xref linkend="libpq-envars"/>).
-->
このユーティリティは、他のほとんどの<productname>PostgreSQL</productname>ユーティリティと同様、<application>libpq</application>がサポートする環境変数(<xref linkend="libpq-envars"/>参照)も使います。
  </para>

 </refsect1>


 <refsect1>
<!--
  <title>Diagnostics</title>
-->
  <title>診断</title>

  <para>
<!--
   In case of difficulty, see <xref linkend="sql-reindex"/>
   and <xref linkend="app-psql"/> for
   discussions of potential problems and error messages.
   The database server must be running at the
   targeted host.  Also, any default connection settings and environment
   variables used by the <application>libpq</application> front-end
   library will apply.
-->
問題が発生した場合、考えられる原因とエラーメッセージについての説明は<xref linkend="sql-reindex"/>と<xref linkend="app-psql"/>を参照してください。
データベースサーバは、指定したホストで稼働している必要があります。
また、<application>libpq</application>フロントエンドライブラリのデフォルトの設定や環境変数が適用されることに注意してください。
  </para>

 </refsect1>

 <refsect1>
<!--
  <title>Examples</title>
-->
  <title>例</title>

   <para>
<!--
    To reindex the database <literal>test</literal>:
-->
データベース<literal>test</literal>のインデックスを再作成します。
<screen>
<prompt>$ </prompt><userinput>reindexdb test</userinput>
</screen>
   </para>

   <para>
<!--
    To reindex the table <literal>foo</literal> and the index
    <literal>bar</literal> in a database named <literal>abcd</literal>:
-->
<literal>abcd</literal>というデータベース内のテーブル<literal>foo</literal>のインデックスとインデックス<literal>bar</literal>を再作成します。
<screen>
<prompt>$ </prompt><userinput>reindexdb --table=foo --index=bar abcd</userinput>
</screen></para>

 </refsect1>

 <refsect1>
<!--
  <title>See Also</title>
-->
  <title>関連項目</title>

  <simplelist type="inline">
   <member><xref linkend="sql-reindex"/></member>
  </simplelist>
 </refsect1>

</refentry><|MERGE_RESOLUTION|>--- conflicted
+++ resolved
@@ -458,15 +458,9 @@
       <term><option>--maintenance-db=<replaceable class="parameter">dbname</replaceable></option></term>
       <listitem>
        <para>
-<<<<<<< HEAD
-        When the <option>-a</option>/<option>--all</option> is used, connect
+<!--
+        When the <option>-a</option>/<option>&#45;-all</option> is used, connect
         to this database to gather the list of databases to reindex.
-=======
-<!--
-        Specifies the name of the database to connect to to discover which
-        databases should be reindexed,
-        when <option>-a</option>/<option>&#45;-all</option> is used.
->>>>>>> c1fe09c1
         If not specified, the <literal>postgres</literal> database will be used,
         or if that does not exist, <literal>template1</literal> will be used.
         This can be a <link linkend="libpq-connstring">connection
@@ -475,11 +469,12 @@
         other than the database name itself will be re-used when connecting
         to other databases.
 -->
-<option>-a</option>/<option>--all</option>が使われている場合、どのデータベースを再インデックス付けしなければならないかを見つけ出すために接続するデータベースの名前を指定します。
+《マッチ度[64.568345]》<option>-a</option>/<option>--all</option>が使われている場合、どのデータベースを再インデックス付けしなければならないかを見つけ出すために接続するデータベースの名前を指定します。
 指定されなければ<literal>postgres</literal>データベースが使用され、もし存在しなければ<literal>template1</literal>が使用されます。
 これは<link linkend="libpq-connstring">接続文字列</link>でも構いません。
 その場合、接続文字列パラメータは衝突するコマンドラインオプションに優先します。
 また、データベース名自身以外の接続文字列パラメータは他のデータベースに接続する際に再利用されます。
+《機械翻訳》«When the <option>-a</option>/<option>--all</option> is used, connect to this database to gather the list of databases to reindex. If not specified, the <literal>postgres</literal> database will be used, or if that does not exist, <literal>template1</literal> will be used. This can be a <link linkend="libpq-connstring">connection string</link>. If so, connection string parameters will override any conflicting command line options. Also, connection string parameters other than the database name itself will be re-used when connecting to other databases.»
        </para>
       </listitem>
      </varlistentry>

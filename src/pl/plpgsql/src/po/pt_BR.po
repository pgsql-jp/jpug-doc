# Brazilian Portuguese message translation file for plpgsql
# Copyright (C) 2010 PostgreSQL Global Development Group
# This file is distributed under the same license as the PostgreSQL package.
<<<<<<< HEAD
# Euler Taveira de Oliveira <euler@timbira.com>, 2010-2014.
#
msgid ""
msgstr ""
"Project-Id-Version: PostgreSQL 9.4\n"
"Report-Msgid-Bugs-To: pgsql-bugs@postgresql.org\n"
"POT-Creation-Date: 2014-09-14 23:11-0300\n"
=======
# Euler Taveira de Oliveira <euler@timbira.com>, 2010-2015.
#
msgid ""
msgstr ""
"Project-Id-Version: PostgreSQL 9.5\n"
"Report-Msgid-Bugs-To: pgsql-bugs@postgresql.org\n"
"POT-Creation-Date: 2015-09-17 22:32-0300\n"
>>>>>>> 8abb52fa
"PO-Revision-Date: 2010-07-08 17:13-0300\n"
"Last-Translator: Euler Taveira de Oliveira <euler@timbira.com>\n"
"Language-Team: Brazilian Portuguese <pgbr-dev@listas.postgresql.org.br>\n"
"Language: pt_BR\n"
"MIME-Version: 1.0\n"
"Content-Type: text/plain; charset=UTF-8\n"
"Content-Transfer-Encoding: 8bit\n"
"Plural-Forms: nplurals=2; plural=(n>1);\n"

<<<<<<< HEAD
#: pl_comp.c:436 pl_handler.c:438
=======
#: pl_comp.c:436 pl_handler.c:448
>>>>>>> 8abb52fa
#, c-format
msgid "PL/pgSQL functions cannot accept type %s"
msgstr "funções PL/pgSQL não podem aceitar tipo %s"

#: pl_comp.c:517
#, c-format
msgid "could not determine actual return type for polymorphic function \"%s\""
msgstr "não pôde determinar tipo de retorno atual para função polimófica \"%s\""

#: pl_comp.c:547
#, c-format
msgid "trigger functions can only be called as triggers"
msgstr "funções de gatilho só podem ser chamadas como gatilhos"

<<<<<<< HEAD
#: pl_comp.c:551 pl_handler.c:423
=======
#: pl_comp.c:551 pl_handler.c:433
>>>>>>> 8abb52fa
#, c-format
msgid "PL/pgSQL functions cannot return type %s"
msgstr "funções PL/pgSQL não podem retornar tipo %s"

<<<<<<< HEAD
#: pl_comp.c:594
=======
#: pl_comp.c:592
>>>>>>> 8abb52fa
#, c-format
msgid "trigger functions cannot have declared arguments"
msgstr "funções de gatilho não podem ter argumentos declarados"

<<<<<<< HEAD
#: pl_comp.c:595
=======
#: pl_comp.c:593
>>>>>>> 8abb52fa
#, c-format
msgid "The arguments of the trigger can be accessed through TG_NARGS and TG_ARGV instead."
msgstr "Os argumentos de um gatilho podem ser acessados através de TG_NARGS e TG_ARGV."

<<<<<<< HEAD
#: pl_comp.c:697
=======
#: pl_comp.c:695
>>>>>>> 8abb52fa
#, c-format
msgid "event trigger functions cannot have declared arguments"
msgstr "funções de gatilho de eventos não podem ter argumentos declarados"

<<<<<<< HEAD
#: pl_comp.c:962
=======
#: pl_comp.c:957
>>>>>>> 8abb52fa
#, c-format
msgid "compilation of PL/pgSQL function \"%s\" near line %d"
msgstr "compilação da função PL/pgSQL \"%s\" próximo a linha %d"

<<<<<<< HEAD
#: pl_comp.c:985
=======
#: pl_comp.c:980
>>>>>>> 8abb52fa
#, c-format
msgid "parameter name \"%s\" used more than once"
msgstr "nome de parâmetro \"%s\" foi especificado mais de uma vez"

<<<<<<< HEAD
#: pl_comp.c:1095
=======
#: pl_comp.c:1090
>>>>>>> 8abb52fa
#, c-format
msgid "column reference \"%s\" is ambiguous"
msgstr "referência à coluna \"%s\" é ambígua"

<<<<<<< HEAD
#: pl_comp.c:1097
=======
#: pl_comp.c:1092
>>>>>>> 8abb52fa
#, c-format
msgid "It could refer to either a PL/pgSQL variable or a table column."
msgstr "Ela poderia referenciar uma variável PL/pgSQL ou uma coluna de tabela."

<<<<<<< HEAD
#: pl_comp.c:1277 pl_comp.c:1305 pl_exec.c:4179 pl_exec.c:4524 pl_exec.c:4609
#: pl_exec.c:4700
=======
#: pl_comp.c:1272 pl_comp.c:1300 pl_exec.c:4447 pl_exec.c:4795 pl_exec.c:4880
#: pl_exec.c:4971
>>>>>>> 8abb52fa
#, c-format
msgid "record \"%s\" has no field \"%s\""
msgstr "registro \"%s\" não tem campo \"%s\""

<<<<<<< HEAD
#: pl_comp.c:1836
=======
#: pl_comp.c:1831
>>>>>>> 8abb52fa
#, c-format
msgid "relation \"%s\" does not exist"
msgstr "relação \"%s\" não existe"

<<<<<<< HEAD
#: pl_comp.c:1945
=======
#: pl_comp.c:1940
>>>>>>> 8abb52fa
#, c-format
msgid "variable \"%s\" has pseudo-type %s"
msgstr "variável \"%s\" tem pseudo-tipo %s"

<<<<<<< HEAD
#: pl_comp.c:2011
=======
#: pl_comp.c:2006
>>>>>>> 8abb52fa
#, c-format
msgid "relation \"%s\" is not a table"
msgstr "relação \"%s\" não é uma tabela"

<<<<<<< HEAD
#: pl_comp.c:2171
=======
#: pl_comp.c:2166
>>>>>>> 8abb52fa
#, c-format
msgid "type \"%s\" is only a shell"
msgstr "tipo \"%s\" é indefinido"

<<<<<<< HEAD
#: pl_comp.c:2245 pl_comp.c:2298
=======
#: pl_comp.c:2255 pl_comp.c:2308
>>>>>>> 8abb52fa
#, c-format
msgid "unrecognized exception condition \"%s\""
msgstr "condição de exceção \"%s\" é desconhecida"

<<<<<<< HEAD
#: pl_comp.c:2456
=======
#: pl_comp.c:2466
>>>>>>> 8abb52fa
#, c-format
msgid "could not determine actual argument type for polymorphic function \"%s\""
msgstr "não pôde determinar tipo do argumento atual para função polimórfica \"%s\""

<<<<<<< HEAD
#: pl_exec.c:277 pl_exec.c:537 pl_exec.c:816
msgid "during initialization of execution state"
msgstr "durante inicialização de estado de execução"

#: pl_exec.c:284
msgid "while storing call arguments into local variables"
msgstr "ao armazenar argumentos em variáveis locais"

#: pl_exec.c:326 pl_exec.c:694
msgid "during function entry"
msgstr "durante entrada da função"

#: pl_exec.c:357 pl_exec.c:725 pl_exec.c:857
=======
#: pl_exec.c:321 pl_exec.c:614 pl_exec.c:893
msgid "during initialization of execution state"
msgstr "durante inicialização de estado de execução"

#: pl_exec.c:328
msgid "while storing call arguments into local variables"
msgstr "ao armazenar argumentos em variáveis locais"

#: pl_exec.c:408 pl_exec.c:771
msgid "during function entry"
msgstr "durante entrada da função"

#: pl_exec.c:439 pl_exec.c:802 pl_exec.c:934
>>>>>>> 8abb52fa
#, c-format
msgid "CONTINUE cannot be used outside a loop"
msgstr "CONTINUE não pode ser utilizado fora de um laço"

<<<<<<< HEAD
#: pl_exec.c:361
=======
#: pl_exec.c:443
>>>>>>> 8abb52fa
#, c-format
msgid "control reached end of function without RETURN"
msgstr "controle atingiu o fim da função sem RETURN"

<<<<<<< HEAD
#: pl_exec.c:368
msgid "while casting return value to function's return type"
msgstr "ao converter valor de retorno para tipo de retorno da função"

#: pl_exec.c:381 pl_exec.c:2843
=======
#: pl_exec.c:450
msgid "while casting return value to function's return type"
msgstr "ao converter valor de retorno para tipo de retorno da função"

#: pl_exec.c:463 pl_exec.c:2987
>>>>>>> 8abb52fa
#, c-format
msgid "set-valued function called in context that cannot accept a set"
msgstr "função que tem argumento do tipo conjunto foi chamada em um contexto que não pode aceitar um conjunto"

<<<<<<< HEAD
#: pl_exec.c:419 pl_exec.c:2686
msgid "returned record type does not match expected record type"
msgstr "tipo record retornado não corresponde ao tipo record esperado"

#: pl_exec.c:479 pl_exec.c:733 pl_exec.c:865
msgid "during function exit"
msgstr "durante saída da função"

#: pl_exec.c:729 pl_exec.c:861
=======
#: pl_exec.c:501 pl_exec.c:2829
msgid "returned record type does not match expected record type"
msgstr "tipo record retornado não corresponde ao tipo record esperado"

#: pl_exec.c:556 pl_exec.c:810 pl_exec.c:942
msgid "during function exit"
msgstr "durante saída da função"

#: pl_exec.c:806 pl_exec.c:938
>>>>>>> 8abb52fa
#, c-format
msgid "control reached end of trigger procedure without RETURN"
msgstr "controle atingiu o fim da função de gatilho sem RETURN"

<<<<<<< HEAD
#: pl_exec.c:738
=======
#: pl_exec.c:815
>>>>>>> 8abb52fa
#, c-format
msgid "trigger procedure cannot return a set"
msgstr "função de gatilho não pode retornar um conjunto"

<<<<<<< HEAD
#: pl_exec.c:760
=======
#: pl_exec.c:837
>>>>>>> 8abb52fa
msgid "returned row structure does not match the structure of the triggering table"
msgstr "estrutura de registro retornada não corresponde a estrutura da tabela que disparou o evento"

#. translator: last %s is a phrase such as "during statement block
#. local variable initialization"
#.
<<<<<<< HEAD
#: pl_exec.c:916
=======
#: pl_exec.c:993
>>>>>>> 8abb52fa
#, c-format
msgid "PL/pgSQL function %s line %d %s"
msgstr "função PL/pgSQL %s linha %d %s"

#. translator: last %s is a phrase such as "while storing call
#. arguments into local variables"
#.
<<<<<<< HEAD
#: pl_exec.c:927
=======
#: pl_exec.c:1004
>>>>>>> 8abb52fa
#, c-format
msgid "PL/pgSQL function %s %s"
msgstr "função PL/pgSQL %s %s"

#. translator: last %s is a plpgsql statement type name
<<<<<<< HEAD
#: pl_exec.c:935
=======
#: pl_exec.c:1012
>>>>>>> 8abb52fa
#, c-format
msgid "PL/pgSQL function %s line %d at %s"
msgstr "função PL/pgSQL %s linha %d em %s"

<<<<<<< HEAD
#: pl_exec.c:941
=======
#: pl_exec.c:1018
>>>>>>> 8abb52fa
#, c-format
msgid "PL/pgSQL function %s"
msgstr "função PL/pgSQL %s"

<<<<<<< HEAD
#: pl_exec.c:1050
msgid "during statement block local variable initialization"
msgstr "durante inicialização de variável local em bloco de comandos"

#: pl_exec.c:1092
=======
#: pl_exec.c:1129
msgid "during statement block local variable initialization"
msgstr "durante inicialização de variável local em bloco de comandos"

#: pl_exec.c:1169
>>>>>>> 8abb52fa
#, c-format
msgid "variable \"%s\" declared NOT NULL cannot default to NULL"
msgstr "variável \"%s\" declarada NOT NULL não pode ter valor padrão NULL"

<<<<<<< HEAD
#: pl_exec.c:1142
msgid "during statement block entry"
msgstr "durante entrada em bloco de comandos"

#: pl_exec.c:1163
msgid "during statement block exit"
msgstr "durante saída em bloco de comandos"

#: pl_exec.c:1206
msgid "during exception cleanup"
msgstr "durante término de exceção"

#: pl_exec.c:1559
=======
#: pl_exec.c:1219
msgid "during statement block entry"
msgstr "durante entrada em bloco de comandos"

#: pl_exec.c:1240
msgid "during statement block exit"
msgstr "durante saída em bloco de comandos"

#: pl_exec.c:1283
msgid "during exception cleanup"
msgstr "durante término de exceção"

#: pl_exec.c:1634
>>>>>>> 8abb52fa
#, c-format
msgid "GET STACKED DIAGNOSTICS cannot be used outside an exception handler"
msgstr "GET STACKED DIAGNOSTICS não pode ser utilizado fora de um manipulador de exceção"

<<<<<<< HEAD
#: pl_exec.c:1760
=======
#: pl_exec.c:1838
>>>>>>> 8abb52fa
#, c-format
msgid "case not found"
msgstr "case não foi encontrado"

<<<<<<< HEAD
#: pl_exec.c:1761
=======
#: pl_exec.c:1839
>>>>>>> 8abb52fa
#, c-format
msgid "CASE statement is missing ELSE part."
msgstr "comando CASE está faltando a parte ELSE."

<<<<<<< HEAD
#: pl_exec.c:1913
=======
#: pl_exec.c:1993
>>>>>>> 8abb52fa
#, c-format
msgid "lower bound of FOR loop cannot be null"
msgstr "limite inferior do laço FOR não pode ser nulo"

<<<<<<< HEAD
#: pl_exec.c:1928
=======
#: pl_exec.c:2009
>>>>>>> 8abb52fa
#, c-format
msgid "upper bound of FOR loop cannot be null"
msgstr "limite superior do laço FOR não pode ser nulo"

<<<<<<< HEAD
#: pl_exec.c:1945
=======
#: pl_exec.c:2027
>>>>>>> 8abb52fa
#, c-format
msgid "BY value of FOR loop cannot be null"
msgstr "valor BY do laço FOR não pode ser nulo"

<<<<<<< HEAD
#: pl_exec.c:1951
=======
#: pl_exec.c:2033
>>>>>>> 8abb52fa
#, c-format
msgid "BY value of FOR loop must be greater than zero"
msgstr "valor BY do laço FOR deve ser maior do que zero"

<<<<<<< HEAD
#: pl_exec.c:2121 pl_exec.c:3730
=======
#: pl_exec.c:2203 pl_exec.c:3963
>>>>>>> 8abb52fa
#, c-format
msgid "cursor \"%s\" already in use"
msgstr "cursor \"%s\" já está em uso"

<<<<<<< HEAD
#: pl_exec.c:2144 pl_exec.c:3792
=======
#: pl_exec.c:2226 pl_exec.c:4025
>>>>>>> 8abb52fa
#, c-format
msgid "arguments given for cursor without arguments"
msgstr "argumentos fornecidos a cursor sem argumentos"

<<<<<<< HEAD
#: pl_exec.c:2163 pl_exec.c:3811
=======
#: pl_exec.c:2245 pl_exec.c:4044
>>>>>>> 8abb52fa
#, c-format
msgid "arguments required for cursor"
msgstr "argumentos requeridos pelo cursor"

<<<<<<< HEAD
#: pl_exec.c:2250
=======
#: pl_exec.c:2330
>>>>>>> 8abb52fa
#, c-format
msgid "FOREACH expression must not be null"
msgstr "expressão FOREACH não deve ser nula"

<<<<<<< HEAD
#: pl_exec.c:2256
=======
#: pl_exec.c:2336
>>>>>>> 8abb52fa
#, c-format
msgid "FOREACH expression must yield an array, not type %s"
msgstr "expressão FOREACH deve produzir uma matriz, e não tipo %s"

<<<<<<< HEAD
#: pl_exec.c:2273
=======
#: pl_exec.c:2353
>>>>>>> 8abb52fa
#, c-format
msgid "slice dimension (%d) is out of the valid range 0..%d"
msgstr "fatia da dimensão (%d) está fora do intervalo válido, 0..%d"

<<<<<<< HEAD
#: pl_exec.c:2300
=======
#: pl_exec.c:2380
>>>>>>> 8abb52fa
#, c-format
msgid "FOREACH ... SLICE loop variable must be of an array type"
msgstr "variável do laço FOREACH ... SLICE deve ser de um tipo matriz"

<<<<<<< HEAD
#: pl_exec.c:2304
=======
#: pl_exec.c:2384
>>>>>>> 8abb52fa
#, c-format
msgid "FOREACH loop variable must not be of an array type"
msgstr "variável do laço FOREACH não deve ser de um tipo matriz"

<<<<<<< HEAD
#: pl_exec.c:2525 pl_exec.c:2678
=======
#: pl_exec.c:2572 pl_exec.c:2654 pl_exec.c:2821
>>>>>>> 8abb52fa
#, c-format
msgid "cannot return non-composite value from function returning composite type"
msgstr "não pode retornar valor não-composto de função que retorna tipo composto"

<<<<<<< HEAD
#: pl_exec.c:2569 pl_gram.y:3075
=======
#: pl_exec.c:2698 pl_gram.y:3112
>>>>>>> 8abb52fa
#, c-format
msgid "cannot use RETURN NEXT in a non-SETOF function"
msgstr "não pode utilizar RETURN NEXT em uma função que não foi declarada SETOF"

<<<<<<< HEAD
#: pl_exec.c:2597 pl_exec.c:2720
=======
#: pl_exec.c:2732 pl_exec.c:2863
>>>>>>> 8abb52fa
#, c-format
msgid "wrong result type supplied in RETURN NEXT"
msgstr "tipo resultante incorreto foi fornecido em RETURN NEXT"

<<<<<<< HEAD
#: pl_exec.c:2620 pl_exec.c:4166 pl_exec.c:4491 pl_exec.c:4517 pl_exec.c:4583
#: pl_exec.c:4602 pl_exec.c:4670 pl_exec.c:4693
=======
#: pl_exec.c:2761 pl_exec.c:4434 pl_exec.c:4762 pl_exec.c:4788 pl_exec.c:4854
#: pl_exec.c:4873 pl_exec.c:4941 pl_exec.c:4964
>>>>>>> 8abb52fa
#, c-format
msgid "record \"%s\" is not assigned yet"
msgstr "registro \"%s\" não foi atribuído ainda"

<<<<<<< HEAD
#: pl_exec.c:2622 pl_exec.c:4168 pl_exec.c:4493 pl_exec.c:4519 pl_exec.c:4585
#: pl_exec.c:4604 pl_exec.c:4672 pl_exec.c:4695
=======
#: pl_exec.c:2763 pl_exec.c:4436 pl_exec.c:4764 pl_exec.c:4790 pl_exec.c:4856
#: pl_exec.c:4875 pl_exec.c:4943 pl_exec.c:4966
>>>>>>> 8abb52fa
#, c-format
msgid "The tuple structure of a not-yet-assigned record is indeterminate."
msgstr "A estrutura da tupla de um registro não atribuído é indeterminada."

<<<<<<< HEAD
#: pl_exec.c:2626 pl_exec.c:2646
=======
#: pl_exec.c:2767 pl_exec.c:2787
>>>>>>> 8abb52fa
#, c-format
msgid "wrong record type supplied in RETURN NEXT"
msgstr "tipo registro incorreto foi fornecido em RETURN NEXT"

<<<<<<< HEAD
#: pl_exec.c:2738
=======
#: pl_exec.c:2882
>>>>>>> 8abb52fa
#, c-format
msgid "RETURN NEXT must have a parameter"
msgstr "RETURN NEXT deve ter um parâmetro"

<<<<<<< HEAD
#: pl_exec.c:2771 pl_gram.y:3133
=======
#: pl_exec.c:2915 pl_gram.y:3174
>>>>>>> 8abb52fa
#, c-format
msgid "cannot use RETURN QUERY in a non-SETOF function"
msgstr "não pode utilizar RETURN QUERY em uma função que não foi declarada SETOF"

<<<<<<< HEAD
#: pl_exec.c:2791
msgid "structure of query does not match function result type"
msgstr "estrutura da consulta não corresponde ao tipo resultante da função"

#: pl_exec.c:2871 pl_exec.c:3003
#, c-format
msgid "RAISE option already specified: %s"
msgstr "opção RAISE já foi especificada: %s"

#: pl_exec.c:2904
#, c-format
msgid "RAISE without parameters cannot be used outside an exception handler"
msgstr "RAISE sem parâmetros não pode ser utilizado fora de um manipulador de exceção"

#: pl_exec.c:2945
#, c-format
msgid "too few parameters specified for RAISE"
msgstr "poucos parâmetros especificados para RAISE"

#: pl_exec.c:2973
=======
#: pl_exec.c:2935
msgid "structure of query does not match function result type"
msgstr "estrutura da consulta não corresponde ao tipo resultante da função"

#: pl_exec.c:3015 pl_exec.c:3145
#, c-format
msgid "RAISE option already specified: %s"
msgstr "opção RAISE já foi especificada: %s"

#: pl_exec.c:3048
>>>>>>> 8abb52fa
#, c-format
msgid "RAISE without parameters cannot be used outside an exception handler"
msgstr "RAISE sem parâmetros não pode ser utilizado fora de um manipulador de exceção"

<<<<<<< HEAD
#: pl_exec.c:2993
=======
#: pl_exec.c:3135
>>>>>>> 8abb52fa
#, c-format
msgid "RAISE statement option cannot be null"
msgstr "opção do comando RAISE não pode ser nulo"

<<<<<<< HEAD
#: pl_exec.c:3064
=======
#: pl_exec.c:3206
>>>>>>> 8abb52fa
#, c-format
msgid "%s"
msgstr "%s"

<<<<<<< HEAD
#: pl_exec.c:3241 pl_exec.c:3378 pl_exec.c:3569
=======
#: pl_exec.c:3279
#, c-format
msgid "assertion failed"
msgstr "asserção falhou"

#: pl_exec.c:3469 pl_exec.c:3613 pl_exec.c:3802
>>>>>>> 8abb52fa
#, c-format
msgid "cannot COPY to/from client in PL/pgSQL"
msgstr "não pode executar COPY para/do cliente em PL/pgSQL"

<<<<<<< HEAD
#: pl_exec.c:3245 pl_exec.c:3382 pl_exec.c:3573
=======
#: pl_exec.c:3473 pl_exec.c:3617 pl_exec.c:3806
>>>>>>> 8abb52fa
#, c-format
msgid "cannot begin/end transactions in PL/pgSQL"
msgstr "não pode iniciar/terminar transações em PL/pgSQL"

<<<<<<< HEAD
#: pl_exec.c:3246 pl_exec.c:3383 pl_exec.c:3574
=======
#: pl_exec.c:3474 pl_exec.c:3618 pl_exec.c:3807
>>>>>>> 8abb52fa
#, c-format
msgid "Use a BEGIN block with an EXCEPTION clause instead."
msgstr "Ao invés disso utilize um bloco BEGIN com uma cláusula EXCEPTION."

<<<<<<< HEAD
#: pl_exec.c:3406 pl_exec.c:3598
=======
#: pl_exec.c:3641 pl_exec.c:3831
>>>>>>> 8abb52fa
#, c-format
msgid "INTO used with a command that cannot return data"
msgstr "INTO utilizado com um comando que não pode retornar dados"

<<<<<<< HEAD
#: pl_exec.c:3434 pl_exec.c:3626
=======
#: pl_exec.c:3669 pl_exec.c:3859
>>>>>>> 8abb52fa
#, c-format
msgid "query returned no rows"
msgstr "consulta não retornou registros"

<<<<<<< HEAD
#: pl_exec.c:3453 pl_exec.c:3645
=======
#: pl_exec.c:3688 pl_exec.c:3878
>>>>>>> 8abb52fa
#, c-format
msgid "query returned more than one row"
msgstr "consulta retornou mais de um registro"

<<<<<<< HEAD
#: pl_exec.c:3470
=======
#: pl_exec.c:3705
>>>>>>> 8abb52fa
#, c-format
msgid "query has no destination for result data"
msgstr "consulta não tem destino para os dados resultantes"

<<<<<<< HEAD
#: pl_exec.c:3471
=======
#: pl_exec.c:3706
>>>>>>> 8abb52fa
#, c-format
msgid "If you want to discard the results of a SELECT, use PERFORM instead."
msgstr "Se você quer descartar os resultados de um SELECT, utilize PERFORM."

<<<<<<< HEAD
#: pl_exec.c:3505 pl_exec.c:6480
=======
#: pl_exec.c:3738 pl_exec.c:7026
>>>>>>> 8abb52fa
#, c-format
msgid "query string argument of EXECUTE is null"
msgstr "argumento da cadeia de caracteres do EXECUTE é nulo"

<<<<<<< HEAD
#: pl_exec.c:3561
=======
#: pl_exec.c:3794
>>>>>>> 8abb52fa
#, c-format
msgid "EXECUTE of SELECT ... INTO is not implemented"
msgstr "EXECUTE de SELECT ... INTO não está implementado"

<<<<<<< HEAD
#: pl_exec.c:3562
=======
#: pl_exec.c:3795
>>>>>>> 8abb52fa
#, c-format
msgid "You might want to use EXECUTE ... INTO or EXECUTE CREATE TABLE ... AS instead."
msgstr "Ao invés disso, você pode querer utilizar EXECUTE ... INTO ou EXECUTE CREATE TABLE ... AS."

<<<<<<< HEAD
#: pl_exec.c:3874 pl_exec.c:3966
=======
#: pl_exec.c:4105 pl_exec.c:4197
>>>>>>> 8abb52fa
#, c-format
msgid "cursor variable \"%s\" is null"
msgstr "variável do cursor \"%s\" é nula"

<<<<<<< HEAD
#: pl_exec.c:3881 pl_exec.c:3973
=======
#: pl_exec.c:4112 pl_exec.c:4204
>>>>>>> 8abb52fa
#, c-format
msgid "cursor \"%s\" does not exist"
msgstr "cursor \"%s\" não existe"

<<<<<<< HEAD
#: pl_exec.c:3895
=======
#: pl_exec.c:4126
>>>>>>> 8abb52fa
#, c-format
msgid "relative or absolute cursor position is null"
msgstr "posição relativa ou absoluta do cursor é nula"

<<<<<<< HEAD
#: pl_exec.c:4062
=======
#: pl_exec.c:4306
>>>>>>> 8abb52fa
#, c-format
msgid "null value cannot be assigned to variable \"%s\" declared NOT NULL"
msgstr "valor nulo não pode ser atribuído a variável \"%s\" declarada NOT NULL"

<<<<<<< HEAD
#: pl_exec.c:4109
=======
#: pl_exec.c:4378
>>>>>>> 8abb52fa
#, c-format
msgid "cannot assign non-composite value to a row variable"
msgstr "não pode atribuir valor que não é composto a variável do tipo row"

<<<<<<< HEAD
#: pl_exec.c:4133
=======
#: pl_exec.c:4402
>>>>>>> 8abb52fa
#, c-format
msgid "cannot assign non-composite value to a record variable"
msgstr "não pode atribuir valor que não é composto a variável do tipo record"

<<<<<<< HEAD
#: pl_exec.c:4278
=======
#: pl_exec.c:4545
>>>>>>> 8abb52fa
#, c-format
msgid "number of array dimensions (%d) exceeds the maximum allowed (%d)"
msgstr "número de dimensões da matriz (%d) excede o máximo permitido (%d)"

<<<<<<< HEAD
#: pl_exec.c:4310
=======
#: pl_exec.c:4577
>>>>>>> 8abb52fa
#, c-format
msgid "subscripted object is not an array"
msgstr "objeto com índice não é uma matriz"

<<<<<<< HEAD
#: pl_exec.c:4347
=======
#: pl_exec.c:4614
>>>>>>> 8abb52fa
#, c-format
msgid "array subscript in assignment must not be null"
msgstr "índice da matriz em atribuição não deve ser nulo"

<<<<<<< HEAD
#: pl_exec.c:4806
=======
#: pl_exec.c:5080
>>>>>>> 8abb52fa
#, c-format
msgid "query \"%s\" did not return data"
msgstr "consulta \"%s\" não retornou dados"

<<<<<<< HEAD
#: pl_exec.c:4814
=======
#: pl_exec.c:5088
>>>>>>> 8abb52fa
#, c-format
msgid "query \"%s\" returned %d column"
msgid_plural "query \"%s\" returned %d columns"
msgstr[0] "consulta \"%s\" retornou %d coluna"
msgstr[1] "consulta \"%s\" retornou %d colunas"

<<<<<<< HEAD
#: pl_exec.c:4840
=======
#: pl_exec.c:5115
>>>>>>> 8abb52fa
#, c-format
msgid "query \"%s\" returned more than one row"
msgstr "consulta \"%s\" retornou mais do que um registro"

<<<<<<< HEAD
#: pl_exec.c:4897
=======
#: pl_exec.c:5170
>>>>>>> 8abb52fa
#, c-format
msgid "query \"%s\" is not a SELECT"
msgstr "consulta \"%s\" não é um SELECT"

#: pl_funcs.c:218
msgid "statement block"
msgstr "bloco de comandos"

#: pl_funcs.c:220
msgid "assignment"
msgstr "atribuição"

#: pl_funcs.c:230
msgid "FOR with integer loop variable"
msgstr "FOR com variável de laço inteira"

#: pl_funcs.c:232
msgid "FOR over SELECT rows"
msgstr "FOR sobre registros de SELECT"

#: pl_funcs.c:234
msgid "FOR over cursor"
msgstr "FOR sobre cursor"

#: pl_funcs.c:236
msgid "FOREACH over array"
msgstr "FOREACH sobre matriz"

#: pl_funcs.c:250
msgid "SQL statement"
msgstr "comando SQL"

#: pl_funcs.c:254
msgid "FOR over EXECUTE statement"
msgstr "FOR sobre comando EXECUTE"

<<<<<<< HEAD
#: pl_gram.y:469
=======
#: pl_gram.y:472
>>>>>>> 8abb52fa
#, c-format
msgid "block label must be placed before DECLARE, not after"
msgstr "rótulo de bloco deve estar localizado antes do DECLARE e não depois"

<<<<<<< HEAD
#: pl_gram.y:489
=======
#: pl_gram.y:492
>>>>>>> 8abb52fa
#, c-format
msgid "collations are not supported by type %s"
msgstr "ordenações não são suportadas pelo tipo %s"

<<<<<<< HEAD
#: pl_gram.y:504
=======
#: pl_gram.y:507
>>>>>>> 8abb52fa
#, c-format
msgid "row or record variable cannot be CONSTANT"
msgstr "variável do tipo row ou record não pode ser CONSTANT"

<<<<<<< HEAD
#: pl_gram.y:514
=======
#: pl_gram.y:517
>>>>>>> 8abb52fa
#, c-format
msgid "row or record variable cannot be NOT NULL"
msgstr "variável do tipo row ou record não pode ser NOT NULL"

<<<<<<< HEAD
#: pl_gram.y:525
=======
#: pl_gram.y:528
>>>>>>> 8abb52fa
#, c-format
msgid "default value for row or record variable is not supported"
msgstr "valor padrão para variável do tipo row ou record não é suportado"

<<<<<<< HEAD
#: pl_gram.y:670 pl_gram.y:685 pl_gram.y:711
=======
#: pl_gram.y:673 pl_gram.y:688 pl_gram.y:714
>>>>>>> 8abb52fa
#, c-format
msgid "variable \"%s\" does not exist"
msgstr "variável \"%s\" não existe"

<<<<<<< HEAD
#: pl_gram.y:729 pl_gram.y:757
msgid "duplicate declaration"
msgstr "declaração duplicada"

#: pl_gram.y:740 pl_gram.y:768
=======
#: pl_gram.y:732 pl_gram.y:760
msgid "duplicate declaration"
msgstr "declaração duplicada"

#: pl_gram.y:743 pl_gram.y:771
>>>>>>> 8abb52fa
#, c-format
msgid "variable \"%s\" shadows a previously defined variable"
msgstr "variável \"%s\" esconde uma variável previamente definida"

<<<<<<< HEAD
#: pl_gram.y:955
=======
#: pl_gram.y:950
>>>>>>> 8abb52fa
#, c-format
msgid "diagnostics item %s is not allowed in GET STACKED DIAGNOSTICS"
msgstr "item de diagnóstico %s não é permitido em GET STACKED DIAGNOSTICS"

<<<<<<< HEAD
#: pl_gram.y:973
=======
#: pl_gram.y:968
>>>>>>> 8abb52fa
#, c-format
msgid "diagnostics item %s is not allowed in GET CURRENT DIAGNOSTICS"
msgstr "item de diagnóstico %s não é permitido em GET CURRENT DIAGNOSTICS"

<<<<<<< HEAD
#: pl_gram.y:1071
msgid "unrecognized GET DIAGNOSTICS item"
msgstr "item de GET DIAGNOSTICS desconhecido"

#: pl_gram.y:1082 pl_gram.y:3320
=======
#: pl_gram.y:1066
msgid "unrecognized GET DIAGNOSTICS item"
msgstr "item de GET DIAGNOSTICS desconhecido"

#: pl_gram.y:1077 pl_gram.y:3361
>>>>>>> 8abb52fa
#, c-format
msgid "\"%s\" is not a scalar variable"
msgstr "\"%s\" não é uma variável escalar"

<<<<<<< HEAD
#: pl_gram.y:1334 pl_gram.y:1528
=======
#: pl_gram.y:1329 pl_gram.y:1523
>>>>>>> 8abb52fa
#, c-format
msgid "loop variable of loop over rows must be a record or row variable or list of scalar variables"
msgstr "variável de laço sobre registros deve ser uma variável do tipo record ou row ou lista de variáveis escalares"

<<<<<<< HEAD
#: pl_gram.y:1368
=======
#: pl_gram.y:1363
>>>>>>> 8abb52fa
#, c-format
msgid "cursor FOR loop must have only one target variable"
msgstr "cursor do laço FOR deve ter somente uma variável alvo"

<<<<<<< HEAD
#: pl_gram.y:1375
=======
#: pl_gram.y:1370
>>>>>>> 8abb52fa
#, c-format
msgid "cursor FOR loop must use a bound cursor variable"
msgstr "cursor do laço FOR deve utilizar uma variável cursor limitado"

<<<<<<< HEAD
#: pl_gram.y:1459
=======
#: pl_gram.y:1454
>>>>>>> 8abb52fa
#, c-format
msgid "integer FOR loop must have only one target variable"
msgstr "inteiro do laço FOR deve ter somente uma variável alvo"

<<<<<<< HEAD
#: pl_gram.y:1495
=======
#: pl_gram.y:1490
>>>>>>> 8abb52fa
#, c-format
msgid "cannot specify REVERSE in query FOR loop"
msgstr "não pode especificar REVERSE na consulta do laço FOR"

<<<<<<< HEAD
#: pl_gram.y:1642
=======
#: pl_gram.y:1637
>>>>>>> 8abb52fa
#, c-format
msgid "loop variable of FOREACH must be a known variable or list of variables"
msgstr "variável do laço FOEACH deve ser uma variável ou lista de variáveis conhecida"

<<<<<<< HEAD
#: pl_gram.y:1694 pl_gram.y:1731 pl_gram.y:1779 pl_gram.y:2776 pl_gram.y:2857
#: pl_gram.y:2968 pl_gram.y:3721
msgid "unexpected end of function definition"
msgstr "fim de definição da função inesperado"

#: pl_gram.y:1799 pl_gram.y:1823 pl_gram.y:1839 pl_gram.y:1845 pl_gram.y:1934
#: pl_gram.y:1942 pl_gram.y:1956 pl_gram.y:2051 pl_gram.y:2232 pl_gram.y:2315
#: pl_gram.y:2449 pl_gram.y:3563 pl_gram.y:3624 pl_gram.y:3702
msgid "syntax error"
msgstr "erro de sintaxe"

#: pl_gram.y:1827 pl_gram.y:1829 pl_gram.y:2236 pl_gram.y:2238
msgid "invalid SQLSTATE code"
msgstr "código SQLSTATE inválido"

#: pl_gram.y:1998
msgid "syntax error, expected \"FOR\""
msgstr "erro de sintaxe, \"FOR\" esperado"

#: pl_gram.y:2060
=======
#: pl_gram.y:1689 pl_gram.y:1726 pl_gram.y:1774 pl_gram.y:2814 pl_gram.y:2896
#: pl_gram.y:3007 pl_gram.y:3763
msgid "unexpected end of function definition"
msgstr "fim de definição da função inesperado"

#: pl_gram.y:1794 pl_gram.y:1818 pl_gram.y:1834 pl_gram.y:1840 pl_gram.y:1954
#: pl_gram.y:1962 pl_gram.y:1976 pl_gram.y:2071 pl_gram.y:2252 pl_gram.y:2335
#: pl_gram.y:2486 pl_gram.y:3604 pl_gram.y:3665 pl_gram.y:3744
msgid "syntax error"
msgstr "erro de sintaxe"

#: pl_gram.y:1822 pl_gram.y:1824 pl_gram.y:2256 pl_gram.y:2258
msgid "invalid SQLSTATE code"
msgstr "código SQLSTATE inválido"

#: pl_gram.y:2018
msgid "syntax error, expected \"FOR\""
msgstr "erro de sintaxe, \"FOR\" esperado"

#: pl_gram.y:2080
>>>>>>> 8abb52fa
#, c-format
msgid "FETCH statement cannot return multiple rows"
msgstr "comando FETCH não pode retornar múltiplos registros"

<<<<<<< HEAD
#: pl_gram.y:2116
=======
#: pl_gram.y:2136
>>>>>>> 8abb52fa
#, c-format
msgid "cursor variable must be a simple variable"
msgstr "variável do cursor deve ser uma variável simples"

<<<<<<< HEAD
#: pl_gram.y:2122
=======
#: pl_gram.y:2142
>>>>>>> 8abb52fa
#, c-format
msgid "variable \"%s\" must be of type cursor or refcursor"
msgstr "variável \"%s\" deve ser do tipo cursor ou refcursor"

<<<<<<< HEAD
#: pl_gram.y:2290
msgid "label does not exist"
msgstr "rótulo não existe"

#: pl_gram.y:2420 pl_gram.y:2431
=======
#: pl_gram.y:2310
msgid "label does not exist"
msgstr "rótulo não existe"

#: pl_gram.y:2457 pl_gram.y:2468
>>>>>>> 8abb52fa
#, c-format
msgid "\"%s\" is not a known variable"
msgstr "\"%s\" não é uma variável conhecida"

<<<<<<< HEAD
#: pl_gram.y:2535 pl_gram.y:2545 pl_gram.y:2700
msgid "mismatched parentheses"
msgstr "parênteses não correspondem"

#: pl_gram.y:2549
=======
#: pl_gram.y:2572 pl_gram.y:2582 pl_gram.y:2738
msgid "mismatched parentheses"
msgstr "parênteses não correspondem"

#: pl_gram.y:2586
>>>>>>> 8abb52fa
#, c-format
msgid "missing \"%s\" at end of SQL expression"
msgstr "faltando \"%s\" ao fim da expressão SQL"

<<<<<<< HEAD
#: pl_gram.y:2555
=======
#: pl_gram.y:2592
>>>>>>> 8abb52fa
#, c-format
msgid "missing \"%s\" at end of SQL statement"
msgstr "faltando \"%s\" ao fim do comando SQL"

<<<<<<< HEAD
#: pl_gram.y:2572
msgid "missing expression"
msgstr "faltando expressão"

#: pl_gram.y:2574
msgid "missing SQL statement"
msgstr "faltando comando SQL"

#: pl_gram.y:2702
msgid "incomplete data type declaration"
msgstr "declaração de tipo de dado incompleta"

#: pl_gram.y:2725
msgid "missing data type declaration"
msgstr "faltando declaração de tipo de dado"

#: pl_gram.y:2781
msgid "INTO specified more than once"
msgstr "INTO especificado mais de uma vez"

#: pl_gram.y:2949
msgid "expected FROM or IN"
msgstr "FROM ou IN esperado"

#: pl_gram.y:3009
=======
#: pl_gram.y:2609
msgid "missing expression"
msgstr "faltando expressão"

#: pl_gram.y:2611
msgid "missing SQL statement"
msgstr "faltando comando SQL"

#: pl_gram.y:2740
msgid "incomplete data type declaration"
msgstr "declaração de tipo de dado incompleta"

#: pl_gram.y:2763
msgid "missing data type declaration"
msgstr "faltando declaração de tipo de dado"

#: pl_gram.y:2819
msgid "INTO specified more than once"
msgstr "INTO especificado mais de uma vez"

#: pl_gram.y:2988
msgid "expected FROM or IN"
msgstr "FROM ou IN esperado"

#: pl_gram.y:3048
>>>>>>> 8abb52fa
#, c-format
msgid "RETURN cannot have a parameter in function returning set"
msgstr "RETURN não pode ter um parâmetro na função que retorna conjunto"

<<<<<<< HEAD
#: pl_gram.y:3010
=======
#: pl_gram.y:3049
>>>>>>> 8abb52fa
#, c-format
msgid "Use RETURN NEXT or RETURN QUERY."
msgstr "Utilize RETURN NEXT ou RETURN QUERY."

<<<<<<< HEAD
#: pl_gram.y:3018
=======
#: pl_gram.y:3057
>>>>>>> 8abb52fa
#, c-format
msgid "RETURN cannot have a parameter in function with OUT parameters"
msgstr "RETURN não pode ter um parâmetro na função com parâmetros OUT"

<<<<<<< HEAD
#: pl_gram.y:3027
=======
#: pl_gram.y:3066
>>>>>>> 8abb52fa
#, c-format
msgid "RETURN cannot have a parameter in function returning void"
msgstr "RETURN não pode ter um parâmetro na função que retorna void"

<<<<<<< HEAD
#: pl_gram.y:3089
=======
#: pl_gram.y:3126
>>>>>>> 8abb52fa
#, c-format
msgid "RETURN NEXT cannot have a parameter in function with OUT parameters"
msgstr "RETURN NEXT não pode ter um parâmetro na função com parâmetros OUT"

<<<<<<< HEAD
#: pl_gram.y:3189
=======
#: pl_gram.y:3230
>>>>>>> 8abb52fa
#, c-format
msgid "\"%s\" is declared CONSTANT"
msgstr "\"%s\" está declarado CONSTANT"

<<<<<<< HEAD
#: pl_gram.y:3251 pl_gram.y:3263
=======
#: pl_gram.y:3292 pl_gram.y:3304
>>>>>>> 8abb52fa
#, c-format
msgid "record or row variable cannot be part of multiple-item INTO list"
msgstr "variável do tipo record ou row não pode ser parte de uma lista INTO de múltiplos itens"

<<<<<<< HEAD
#: pl_gram.y:3308
=======
#: pl_gram.y:3349
>>>>>>> 8abb52fa
#, c-format
msgid "too many INTO variables specified"
msgstr "muitas variáveis INTO especificadas"

<<<<<<< HEAD
#: pl_gram.y:3516
=======
#: pl_gram.y:3557
>>>>>>> 8abb52fa
#, c-format
msgid "end label \"%s\" specified for unlabelled block"
msgstr "rótulo de fim \"%s\" especificado para bloco sem rótulo"

<<<<<<< HEAD
#: pl_gram.y:3523
=======
#: pl_gram.y:3564
>>>>>>> 8abb52fa
#, c-format
msgid "end label \"%s\" differs from block's label \"%s\""
msgstr "rótulo de fim \"%s\" difere de rótulo do bloco \"%s\""

<<<<<<< HEAD
#: pl_gram.y:3558
=======
#: pl_gram.y:3599
>>>>>>> 8abb52fa
#, c-format
msgid "cursor \"%s\" has no arguments"
msgstr "cursor \"%s\" não tem argumentos"

<<<<<<< HEAD
#: pl_gram.y:3572
=======
#: pl_gram.y:3613
>>>>>>> 8abb52fa
#, c-format
msgid "cursor \"%s\" has arguments"
msgstr "cursor \"%s\" tem argumentos"

<<<<<<< HEAD
#: pl_gram.y:3614
=======
#: pl_gram.y:3655
>>>>>>> 8abb52fa
#, c-format
msgid "cursor \"%s\" has no argument named \"%s\""
msgstr "cursor \"%s\" não tem argumento chamado \"%s\""

<<<<<<< HEAD
#: pl_gram.y:3634
=======
#: pl_gram.y:3675
>>>>>>> 8abb52fa
#, c-format
msgid "value for parameter \"%s\" of cursor \"%s\" specified more than once"
msgstr "valor para parâmetro \"%s\" do cursor \"%s\" foi especificado mais de uma vez"

<<<<<<< HEAD
#: pl_gram.y:3659
=======
#: pl_gram.y:3700
>>>>>>> 8abb52fa
#, c-format
msgid "not enough arguments for cursor \"%s\""
msgstr "argumentos insuficientes para cursor \"%s\""

<<<<<<< HEAD
#: pl_gram.y:3666
=======
#: pl_gram.y:3707
>>>>>>> 8abb52fa
#, c-format
msgid "too many arguments for cursor \"%s\""
msgstr "muitos argumentos para cursor \"%s\""

<<<<<<< HEAD
#: pl_gram.y:3753
msgid "unrecognized RAISE statement option"
msgstr "opção do comando RAISE desconhecida"

#: pl_gram.y:3757
msgid "syntax error, expected \"=\""
msgstr "erro de sintaxe, \"=\" esperado"

#: pl_handler.c:147
msgid "Sets handling of conflicts between PL/pgSQL variable names and table column names."
msgstr "Define resolução de conflitos entre nomes de variáveis PL/pgSQL e nomes de colunas de tabelas."

#: pl_handler.c:156
msgid "Print information about parameters in the DETAIL part of the error messages generated on INTO ... STRICT failures."
msgstr "Mostra informação sobre parâmetros na parte DETALHE das mensagens de erro geradas nas falhas INTO ... STRICT."

#: pl_handler.c:164
msgid "List of programming constructs that should produce a warning."
msgstr "Lista de construções de programação que devem produzir um aviso."

#: pl_handler.c:174
=======
#: pl_gram.y:3795
msgid "unrecognized RAISE statement option"
msgstr "opção do comando RAISE desconhecida"

#: pl_gram.y:3799
msgid "syntax error, expected \"=\""
msgstr "erro de sintaxe, \"=\" esperado"

#: pl_gram.y:3840
#, c-format
msgid "too many parameters specified for RAISE"
msgstr "muitos parâmetros especificados para RAISE"

#: pl_gram.y:3844
#, c-format
msgid "too few parameters specified for RAISE"
msgstr "poucos parâmetros especificados para RAISE"

#: pl_handler.c:149
msgid "Sets handling of conflicts between PL/pgSQL variable names and table column names."
msgstr "Define resolução de conflitos entre nomes de variáveis PL/pgSQL e nomes de colunas de tabelas."

#: pl_handler.c:158
msgid "Print information about parameters in the DETAIL part of the error messages generated on INTO ... STRICT failures."
msgstr "Mostra informação sobre parâmetros na parte DETALHE das mensagens de erro geradas nas falhas INTO ... STRICT."

#: pl_handler.c:166
msgid "Perform checks given in ASSERT statements."
msgstr "Realiza verificações informadas em comandos ASSERT."

#: pl_handler.c:174
msgid "List of programming constructs that should produce a warning."
msgstr "Lista de construções de programação que devem produzir um aviso."

#: pl_handler.c:184
>>>>>>> 8abb52fa
msgid "List of programming constructs that should produce an error."
msgstr "Lista de construções de programação que devem produzir um erro."

#. translator: %s is typically the translation of "syntax error"
<<<<<<< HEAD
#: pl_scanner.c:554
=======
#: pl_scanner.c:621
>>>>>>> 8abb52fa
#, c-format
msgid "%s at end of input"
msgstr "%s no fim da entrada"

#. translator: first %s is typically the translation of "syntax error"
<<<<<<< HEAD
#: pl_scanner.c:570
=======
#: pl_scanner.c:637
>>>>>>> 8abb52fa
#, c-format
msgid "%s at or near \"%s\""
msgstr "%s em ou próximo a \"%s\""<|MERGE_RESOLUTION|>--- conflicted
+++ resolved
@@ -1,15 +1,6 @@
 # Brazilian Portuguese message translation file for plpgsql
 # Copyright (C) 2010 PostgreSQL Global Development Group
 # This file is distributed under the same license as the PostgreSQL package.
-<<<<<<< HEAD
-# Euler Taveira de Oliveira <euler@timbira.com>, 2010-2014.
-#
-msgid ""
-msgstr ""
-"Project-Id-Version: PostgreSQL 9.4\n"
-"Report-Msgid-Bugs-To: pgsql-bugs@postgresql.org\n"
-"POT-Creation-Date: 2014-09-14 23:11-0300\n"
-=======
 # Euler Taveira de Oliveira <euler@timbira.com>, 2010-2015.
 #
 msgid ""
@@ -17,7 +8,6 @@
 "Project-Id-Version: PostgreSQL 9.5\n"
 "Report-Msgid-Bugs-To: pgsql-bugs@postgresql.org\n"
 "POT-Creation-Date: 2015-09-17 22:32-0300\n"
->>>>>>> 8abb52fa
 "PO-Revision-Date: 2010-07-08 17:13-0300\n"
 "Last-Translator: Euler Taveira de Oliveira <euler@timbira.com>\n"
 "Language-Team: Brazilian Portuguese <pgbr-dev@listas.postgresql.org.br>\n"
@@ -27,11 +17,7 @@
 "Content-Transfer-Encoding: 8bit\n"
 "Plural-Forms: nplurals=2; plural=(n>1);\n"
 
-<<<<<<< HEAD
-#: pl_comp.c:436 pl_handler.c:438
-=======
 #: pl_comp.c:436 pl_handler.c:448
->>>>>>> 8abb52fa
 #, c-format
 msgid "PL/pgSQL functions cannot accept type %s"
 msgstr "funções PL/pgSQL não podem aceitar tipo %s"
@@ -46,158 +32,82 @@
 msgid "trigger functions can only be called as triggers"
 msgstr "funções de gatilho só podem ser chamadas como gatilhos"
 
-<<<<<<< HEAD
-#: pl_comp.c:551 pl_handler.c:423
-=======
 #: pl_comp.c:551 pl_handler.c:433
->>>>>>> 8abb52fa
 #, c-format
 msgid "PL/pgSQL functions cannot return type %s"
 msgstr "funções PL/pgSQL não podem retornar tipo %s"
 
-<<<<<<< HEAD
-#: pl_comp.c:594
-=======
 #: pl_comp.c:592
->>>>>>> 8abb52fa
 #, c-format
 msgid "trigger functions cannot have declared arguments"
 msgstr "funções de gatilho não podem ter argumentos declarados"
 
-<<<<<<< HEAD
-#: pl_comp.c:595
-=======
 #: pl_comp.c:593
->>>>>>> 8abb52fa
 #, c-format
 msgid "The arguments of the trigger can be accessed through TG_NARGS and TG_ARGV instead."
 msgstr "Os argumentos de um gatilho podem ser acessados através de TG_NARGS e TG_ARGV."
 
-<<<<<<< HEAD
-#: pl_comp.c:697
-=======
 #: pl_comp.c:695
->>>>>>> 8abb52fa
 #, c-format
 msgid "event trigger functions cannot have declared arguments"
 msgstr "funções de gatilho de eventos não podem ter argumentos declarados"
 
-<<<<<<< HEAD
-#: pl_comp.c:962
-=======
 #: pl_comp.c:957
->>>>>>> 8abb52fa
 #, c-format
 msgid "compilation of PL/pgSQL function \"%s\" near line %d"
 msgstr "compilação da função PL/pgSQL \"%s\" próximo a linha %d"
 
-<<<<<<< HEAD
-#: pl_comp.c:985
-=======
 #: pl_comp.c:980
->>>>>>> 8abb52fa
 #, c-format
 msgid "parameter name \"%s\" used more than once"
 msgstr "nome de parâmetro \"%s\" foi especificado mais de uma vez"
 
-<<<<<<< HEAD
-#: pl_comp.c:1095
-=======
 #: pl_comp.c:1090
->>>>>>> 8abb52fa
 #, c-format
 msgid "column reference \"%s\" is ambiguous"
 msgstr "referência à coluna \"%s\" é ambígua"
 
-<<<<<<< HEAD
-#: pl_comp.c:1097
-=======
 #: pl_comp.c:1092
->>>>>>> 8abb52fa
 #, c-format
 msgid "It could refer to either a PL/pgSQL variable or a table column."
 msgstr "Ela poderia referenciar uma variável PL/pgSQL ou uma coluna de tabela."
 
-<<<<<<< HEAD
-#: pl_comp.c:1277 pl_comp.c:1305 pl_exec.c:4179 pl_exec.c:4524 pl_exec.c:4609
-#: pl_exec.c:4700
-=======
 #: pl_comp.c:1272 pl_comp.c:1300 pl_exec.c:4447 pl_exec.c:4795 pl_exec.c:4880
 #: pl_exec.c:4971
->>>>>>> 8abb52fa
 #, c-format
 msgid "record \"%s\" has no field \"%s\""
 msgstr "registro \"%s\" não tem campo \"%s\""
 
-<<<<<<< HEAD
-#: pl_comp.c:1836
-=======
 #: pl_comp.c:1831
->>>>>>> 8abb52fa
 #, c-format
 msgid "relation \"%s\" does not exist"
 msgstr "relação \"%s\" não existe"
 
-<<<<<<< HEAD
-#: pl_comp.c:1945
-=======
 #: pl_comp.c:1940
->>>>>>> 8abb52fa
 #, c-format
 msgid "variable \"%s\" has pseudo-type %s"
 msgstr "variável \"%s\" tem pseudo-tipo %s"
 
-<<<<<<< HEAD
-#: pl_comp.c:2011
-=======
 #: pl_comp.c:2006
->>>>>>> 8abb52fa
 #, c-format
 msgid "relation \"%s\" is not a table"
 msgstr "relação \"%s\" não é uma tabela"
 
-<<<<<<< HEAD
-#: pl_comp.c:2171
-=======
 #: pl_comp.c:2166
->>>>>>> 8abb52fa
 #, c-format
 msgid "type \"%s\" is only a shell"
 msgstr "tipo \"%s\" é indefinido"
 
-<<<<<<< HEAD
-#: pl_comp.c:2245 pl_comp.c:2298
-=======
 #: pl_comp.c:2255 pl_comp.c:2308
->>>>>>> 8abb52fa
 #, c-format
 msgid "unrecognized exception condition \"%s\""
 msgstr "condição de exceção \"%s\" é desconhecida"
 
-<<<<<<< HEAD
-#: pl_comp.c:2456
-=======
 #: pl_comp.c:2466
->>>>>>> 8abb52fa
 #, c-format
 msgid "could not determine actual argument type for polymorphic function \"%s\""
 msgstr "não pôde determinar tipo do argumento atual para função polimórfica \"%s\""
 
-<<<<<<< HEAD
-#: pl_exec.c:277 pl_exec.c:537 pl_exec.c:816
-msgid "during initialization of execution state"
-msgstr "durante inicialização de estado de execução"
-
-#: pl_exec.c:284
-msgid "while storing call arguments into local variables"
-msgstr "ao armazenar argumentos em variáveis locais"
-
-#: pl_exec.c:326 pl_exec.c:694
-msgid "during function entry"
-msgstr "durante entrada da função"
-
-#: pl_exec.c:357 pl_exec.c:725 pl_exec.c:857
-=======
 #: pl_exec.c:321 pl_exec.c:614 pl_exec.c:893
 msgid "during initialization of execution state"
 msgstr "durante inicialização de estado de execução"
@@ -211,48 +121,24 @@
 msgstr "durante entrada da função"
 
 #: pl_exec.c:439 pl_exec.c:802 pl_exec.c:934
->>>>>>> 8abb52fa
 #, c-format
 msgid "CONTINUE cannot be used outside a loop"
 msgstr "CONTINUE não pode ser utilizado fora de um laço"
 
-<<<<<<< HEAD
-#: pl_exec.c:361
-=======
 #: pl_exec.c:443
->>>>>>> 8abb52fa
 #, c-format
 msgid "control reached end of function without RETURN"
 msgstr "controle atingiu o fim da função sem RETURN"
 
-<<<<<<< HEAD
-#: pl_exec.c:368
-msgid "while casting return value to function's return type"
-msgstr "ao converter valor de retorno para tipo de retorno da função"
-
-#: pl_exec.c:381 pl_exec.c:2843
-=======
 #: pl_exec.c:450
 msgid "while casting return value to function's return type"
 msgstr "ao converter valor de retorno para tipo de retorno da função"
 
 #: pl_exec.c:463 pl_exec.c:2987
->>>>>>> 8abb52fa
 #, c-format
 msgid "set-valued function called in context that cannot accept a set"
 msgstr "função que tem argumento do tipo conjunto foi chamada em um contexto que não pode aceitar um conjunto"
 
-<<<<<<< HEAD
-#: pl_exec.c:419 pl_exec.c:2686
-msgid "returned record type does not match expected record type"
-msgstr "tipo record retornado não corresponde ao tipo record esperado"
-
-#: pl_exec.c:479 pl_exec.c:733 pl_exec.c:865
-msgid "during function exit"
-msgstr "durante saída da função"
-
-#: pl_exec.c:729 pl_exec.c:861
-=======
 #: pl_exec.c:501 pl_exec.c:2829
 msgid "returned record type does not match expected record type"
 msgstr "tipo record retornado não corresponde ao tipo record esperado"
@@ -262,36 +148,23 @@
 msgstr "durante saída da função"
 
 #: pl_exec.c:806 pl_exec.c:938
->>>>>>> 8abb52fa
 #, c-format
 msgid "control reached end of trigger procedure without RETURN"
 msgstr "controle atingiu o fim da função de gatilho sem RETURN"
 
-<<<<<<< HEAD
-#: pl_exec.c:738
-=======
 #: pl_exec.c:815
->>>>>>> 8abb52fa
 #, c-format
 msgid "trigger procedure cannot return a set"
 msgstr "função de gatilho não pode retornar um conjunto"
 
-<<<<<<< HEAD
-#: pl_exec.c:760
-=======
 #: pl_exec.c:837
->>>>>>> 8abb52fa
 msgid "returned row structure does not match the structure of the triggering table"
 msgstr "estrutura de registro retornada não corresponde a estrutura da tabela que disparou o evento"
 
 #. translator: last %s is a phrase such as "during statement block
 #. local variable initialization"
 #.
-<<<<<<< HEAD
-#: pl_exec.c:916
-=======
 #: pl_exec.c:993
->>>>>>> 8abb52fa
 #, c-format
 msgid "PL/pgSQL function %s line %d %s"
 msgstr "função PL/pgSQL %s linha %d %s"
@@ -299,66 +172,31 @@
 #. translator: last %s is a phrase such as "while storing call
 #. arguments into local variables"
 #.
-<<<<<<< HEAD
-#: pl_exec.c:927
-=======
 #: pl_exec.c:1004
->>>>>>> 8abb52fa
 #, c-format
 msgid "PL/pgSQL function %s %s"
 msgstr "função PL/pgSQL %s %s"
 
 #. translator: last %s is a plpgsql statement type name
-<<<<<<< HEAD
-#: pl_exec.c:935
-=======
 #: pl_exec.c:1012
->>>>>>> 8abb52fa
 #, c-format
 msgid "PL/pgSQL function %s line %d at %s"
 msgstr "função PL/pgSQL %s linha %d em %s"
 
-<<<<<<< HEAD
-#: pl_exec.c:941
-=======
 #: pl_exec.c:1018
->>>>>>> 8abb52fa
 #, c-format
 msgid "PL/pgSQL function %s"
 msgstr "função PL/pgSQL %s"
 
-<<<<<<< HEAD
-#: pl_exec.c:1050
-msgid "during statement block local variable initialization"
-msgstr "durante inicialização de variável local em bloco de comandos"
-
-#: pl_exec.c:1092
-=======
 #: pl_exec.c:1129
 msgid "during statement block local variable initialization"
 msgstr "durante inicialização de variável local em bloco de comandos"
 
 #: pl_exec.c:1169
->>>>>>> 8abb52fa
 #, c-format
 msgid "variable \"%s\" declared NOT NULL cannot default to NULL"
 msgstr "variável \"%s\" declarada NOT NULL não pode ter valor padrão NULL"
 
-<<<<<<< HEAD
-#: pl_exec.c:1142
-msgid "during statement block entry"
-msgstr "durante entrada em bloco de comandos"
-
-#: pl_exec.c:1163
-msgid "during statement block exit"
-msgstr "durante saída em bloco de comandos"
-
-#: pl_exec.c:1206
-msgid "during exception cleanup"
-msgstr "durante término de exceção"
-
-#: pl_exec.c:1559
-=======
 #: pl_exec.c:1219
 msgid "during statement block entry"
 msgstr "durante entrada em bloco de comandos"
@@ -372,235 +210,122 @@
 msgstr "durante término de exceção"
 
 #: pl_exec.c:1634
->>>>>>> 8abb52fa
 #, c-format
 msgid "GET STACKED DIAGNOSTICS cannot be used outside an exception handler"
 msgstr "GET STACKED DIAGNOSTICS não pode ser utilizado fora de um manipulador de exceção"
 
-<<<<<<< HEAD
-#: pl_exec.c:1760
-=======
 #: pl_exec.c:1838
->>>>>>> 8abb52fa
 #, c-format
 msgid "case not found"
 msgstr "case não foi encontrado"
 
-<<<<<<< HEAD
-#: pl_exec.c:1761
-=======
 #: pl_exec.c:1839
->>>>>>> 8abb52fa
 #, c-format
 msgid "CASE statement is missing ELSE part."
 msgstr "comando CASE está faltando a parte ELSE."
 
-<<<<<<< HEAD
-#: pl_exec.c:1913
-=======
 #: pl_exec.c:1993
->>>>>>> 8abb52fa
 #, c-format
 msgid "lower bound of FOR loop cannot be null"
 msgstr "limite inferior do laço FOR não pode ser nulo"
 
-<<<<<<< HEAD
-#: pl_exec.c:1928
-=======
 #: pl_exec.c:2009
->>>>>>> 8abb52fa
 #, c-format
 msgid "upper bound of FOR loop cannot be null"
 msgstr "limite superior do laço FOR não pode ser nulo"
 
-<<<<<<< HEAD
-#: pl_exec.c:1945
-=======
 #: pl_exec.c:2027
->>>>>>> 8abb52fa
 #, c-format
 msgid "BY value of FOR loop cannot be null"
 msgstr "valor BY do laço FOR não pode ser nulo"
 
-<<<<<<< HEAD
-#: pl_exec.c:1951
-=======
 #: pl_exec.c:2033
->>>>>>> 8abb52fa
 #, c-format
 msgid "BY value of FOR loop must be greater than zero"
 msgstr "valor BY do laço FOR deve ser maior do que zero"
 
-<<<<<<< HEAD
-#: pl_exec.c:2121 pl_exec.c:3730
-=======
 #: pl_exec.c:2203 pl_exec.c:3963
->>>>>>> 8abb52fa
 #, c-format
 msgid "cursor \"%s\" already in use"
 msgstr "cursor \"%s\" já está em uso"
 
-<<<<<<< HEAD
-#: pl_exec.c:2144 pl_exec.c:3792
-=======
 #: pl_exec.c:2226 pl_exec.c:4025
->>>>>>> 8abb52fa
 #, c-format
 msgid "arguments given for cursor without arguments"
 msgstr "argumentos fornecidos a cursor sem argumentos"
 
-<<<<<<< HEAD
-#: pl_exec.c:2163 pl_exec.c:3811
-=======
 #: pl_exec.c:2245 pl_exec.c:4044
->>>>>>> 8abb52fa
 #, c-format
 msgid "arguments required for cursor"
 msgstr "argumentos requeridos pelo cursor"
 
-<<<<<<< HEAD
-#: pl_exec.c:2250
-=======
 #: pl_exec.c:2330
->>>>>>> 8abb52fa
 #, c-format
 msgid "FOREACH expression must not be null"
 msgstr "expressão FOREACH não deve ser nula"
 
-<<<<<<< HEAD
-#: pl_exec.c:2256
-=======
 #: pl_exec.c:2336
->>>>>>> 8abb52fa
 #, c-format
 msgid "FOREACH expression must yield an array, not type %s"
 msgstr "expressão FOREACH deve produzir uma matriz, e não tipo %s"
 
-<<<<<<< HEAD
-#: pl_exec.c:2273
-=======
 #: pl_exec.c:2353
->>>>>>> 8abb52fa
 #, c-format
 msgid "slice dimension (%d) is out of the valid range 0..%d"
 msgstr "fatia da dimensão (%d) está fora do intervalo válido, 0..%d"
 
-<<<<<<< HEAD
-#: pl_exec.c:2300
-=======
 #: pl_exec.c:2380
->>>>>>> 8abb52fa
 #, c-format
 msgid "FOREACH ... SLICE loop variable must be of an array type"
 msgstr "variável do laço FOREACH ... SLICE deve ser de um tipo matriz"
 
-<<<<<<< HEAD
-#: pl_exec.c:2304
-=======
 #: pl_exec.c:2384
->>>>>>> 8abb52fa
 #, c-format
 msgid "FOREACH loop variable must not be of an array type"
 msgstr "variável do laço FOREACH não deve ser de um tipo matriz"
 
-<<<<<<< HEAD
-#: pl_exec.c:2525 pl_exec.c:2678
-=======
 #: pl_exec.c:2572 pl_exec.c:2654 pl_exec.c:2821
->>>>>>> 8abb52fa
 #, c-format
 msgid "cannot return non-composite value from function returning composite type"
 msgstr "não pode retornar valor não-composto de função que retorna tipo composto"
 
-<<<<<<< HEAD
-#: pl_exec.c:2569 pl_gram.y:3075
-=======
 #: pl_exec.c:2698 pl_gram.y:3112
->>>>>>> 8abb52fa
 #, c-format
 msgid "cannot use RETURN NEXT in a non-SETOF function"
 msgstr "não pode utilizar RETURN NEXT em uma função que não foi declarada SETOF"
 
-<<<<<<< HEAD
-#: pl_exec.c:2597 pl_exec.c:2720
-=======
 #: pl_exec.c:2732 pl_exec.c:2863
->>>>>>> 8abb52fa
 #, c-format
 msgid "wrong result type supplied in RETURN NEXT"
 msgstr "tipo resultante incorreto foi fornecido em RETURN NEXT"
 
-<<<<<<< HEAD
-#: pl_exec.c:2620 pl_exec.c:4166 pl_exec.c:4491 pl_exec.c:4517 pl_exec.c:4583
-#: pl_exec.c:4602 pl_exec.c:4670 pl_exec.c:4693
-=======
 #: pl_exec.c:2761 pl_exec.c:4434 pl_exec.c:4762 pl_exec.c:4788 pl_exec.c:4854
 #: pl_exec.c:4873 pl_exec.c:4941 pl_exec.c:4964
->>>>>>> 8abb52fa
 #, c-format
 msgid "record \"%s\" is not assigned yet"
 msgstr "registro \"%s\" não foi atribuído ainda"
 
-<<<<<<< HEAD
-#: pl_exec.c:2622 pl_exec.c:4168 pl_exec.c:4493 pl_exec.c:4519 pl_exec.c:4585
-#: pl_exec.c:4604 pl_exec.c:4672 pl_exec.c:4695
-=======
 #: pl_exec.c:2763 pl_exec.c:4436 pl_exec.c:4764 pl_exec.c:4790 pl_exec.c:4856
 #: pl_exec.c:4875 pl_exec.c:4943 pl_exec.c:4966
->>>>>>> 8abb52fa
 #, c-format
 msgid "The tuple structure of a not-yet-assigned record is indeterminate."
 msgstr "A estrutura da tupla de um registro não atribuído é indeterminada."
 
-<<<<<<< HEAD
-#: pl_exec.c:2626 pl_exec.c:2646
-=======
 #: pl_exec.c:2767 pl_exec.c:2787
->>>>>>> 8abb52fa
 #, c-format
 msgid "wrong record type supplied in RETURN NEXT"
 msgstr "tipo registro incorreto foi fornecido em RETURN NEXT"
 
-<<<<<<< HEAD
-#: pl_exec.c:2738
-=======
 #: pl_exec.c:2882
->>>>>>> 8abb52fa
 #, c-format
 msgid "RETURN NEXT must have a parameter"
 msgstr "RETURN NEXT deve ter um parâmetro"
 
-<<<<<<< HEAD
-#: pl_exec.c:2771 pl_gram.y:3133
-=======
 #: pl_exec.c:2915 pl_gram.y:3174
->>>>>>> 8abb52fa
 #, c-format
 msgid "cannot use RETURN QUERY in a non-SETOF function"
 msgstr "não pode utilizar RETURN QUERY em uma função que não foi declarada SETOF"
 
-<<<<<<< HEAD
-#: pl_exec.c:2791
-msgid "structure of query does not match function result type"
-msgstr "estrutura da consulta não corresponde ao tipo resultante da função"
-
-#: pl_exec.c:2871 pl_exec.c:3003
-#, c-format
-msgid "RAISE option already specified: %s"
-msgstr "opção RAISE já foi especificada: %s"
-
-#: pl_exec.c:2904
-#, c-format
-msgid "RAISE without parameters cannot be used outside an exception handler"
-msgstr "RAISE sem parâmetros não pode ser utilizado fora de um manipulador de exceção"
-
-#: pl_exec.c:2945
-#, c-format
-msgid "too few parameters specified for RAISE"
-msgstr "poucos parâmetros especificados para RAISE"
-
-#: pl_exec.c:2973
-=======
 #: pl_exec.c:2935
 msgid "structure of query does not match function result type"
 msgstr "estrutura da consulta não corresponde ao tipo resultante da função"
@@ -611,248 +336,143 @@
 msgstr "opção RAISE já foi especificada: %s"
 
 #: pl_exec.c:3048
->>>>>>> 8abb52fa
 #, c-format
 msgid "RAISE without parameters cannot be used outside an exception handler"
 msgstr "RAISE sem parâmetros não pode ser utilizado fora de um manipulador de exceção"
 
-<<<<<<< HEAD
-#: pl_exec.c:2993
-=======
 #: pl_exec.c:3135
->>>>>>> 8abb52fa
 #, c-format
 msgid "RAISE statement option cannot be null"
 msgstr "opção do comando RAISE não pode ser nulo"
 
-<<<<<<< HEAD
-#: pl_exec.c:3064
-=======
 #: pl_exec.c:3206
->>>>>>> 8abb52fa
 #, c-format
 msgid "%s"
 msgstr "%s"
 
-<<<<<<< HEAD
-#: pl_exec.c:3241 pl_exec.c:3378 pl_exec.c:3569
-=======
 #: pl_exec.c:3279
 #, c-format
 msgid "assertion failed"
 msgstr "asserção falhou"
 
 #: pl_exec.c:3469 pl_exec.c:3613 pl_exec.c:3802
->>>>>>> 8abb52fa
 #, c-format
 msgid "cannot COPY to/from client in PL/pgSQL"
 msgstr "não pode executar COPY para/do cliente em PL/pgSQL"
 
-<<<<<<< HEAD
-#: pl_exec.c:3245 pl_exec.c:3382 pl_exec.c:3573
-=======
 #: pl_exec.c:3473 pl_exec.c:3617 pl_exec.c:3806
->>>>>>> 8abb52fa
 #, c-format
 msgid "cannot begin/end transactions in PL/pgSQL"
 msgstr "não pode iniciar/terminar transações em PL/pgSQL"
 
-<<<<<<< HEAD
-#: pl_exec.c:3246 pl_exec.c:3383 pl_exec.c:3574
-=======
 #: pl_exec.c:3474 pl_exec.c:3618 pl_exec.c:3807
->>>>>>> 8abb52fa
 #, c-format
 msgid "Use a BEGIN block with an EXCEPTION clause instead."
 msgstr "Ao invés disso utilize um bloco BEGIN com uma cláusula EXCEPTION."
 
-<<<<<<< HEAD
-#: pl_exec.c:3406 pl_exec.c:3598
-=======
 #: pl_exec.c:3641 pl_exec.c:3831
->>>>>>> 8abb52fa
 #, c-format
 msgid "INTO used with a command that cannot return data"
 msgstr "INTO utilizado com um comando que não pode retornar dados"
 
-<<<<<<< HEAD
-#: pl_exec.c:3434 pl_exec.c:3626
-=======
 #: pl_exec.c:3669 pl_exec.c:3859
->>>>>>> 8abb52fa
 #, c-format
 msgid "query returned no rows"
 msgstr "consulta não retornou registros"
 
-<<<<<<< HEAD
-#: pl_exec.c:3453 pl_exec.c:3645
-=======
 #: pl_exec.c:3688 pl_exec.c:3878
->>>>>>> 8abb52fa
 #, c-format
 msgid "query returned more than one row"
 msgstr "consulta retornou mais de um registro"
 
-<<<<<<< HEAD
-#: pl_exec.c:3470
-=======
 #: pl_exec.c:3705
->>>>>>> 8abb52fa
 #, c-format
 msgid "query has no destination for result data"
 msgstr "consulta não tem destino para os dados resultantes"
 
-<<<<<<< HEAD
-#: pl_exec.c:3471
-=======
 #: pl_exec.c:3706
->>>>>>> 8abb52fa
 #, c-format
 msgid "If you want to discard the results of a SELECT, use PERFORM instead."
 msgstr "Se você quer descartar os resultados de um SELECT, utilize PERFORM."
 
-<<<<<<< HEAD
-#: pl_exec.c:3505 pl_exec.c:6480
-=======
 #: pl_exec.c:3738 pl_exec.c:7026
->>>>>>> 8abb52fa
 #, c-format
 msgid "query string argument of EXECUTE is null"
 msgstr "argumento da cadeia de caracteres do EXECUTE é nulo"
 
-<<<<<<< HEAD
-#: pl_exec.c:3561
-=======
 #: pl_exec.c:3794
->>>>>>> 8abb52fa
 #, c-format
 msgid "EXECUTE of SELECT ... INTO is not implemented"
 msgstr "EXECUTE de SELECT ... INTO não está implementado"
 
-<<<<<<< HEAD
-#: pl_exec.c:3562
-=======
 #: pl_exec.c:3795
->>>>>>> 8abb52fa
 #, c-format
 msgid "You might want to use EXECUTE ... INTO or EXECUTE CREATE TABLE ... AS instead."
 msgstr "Ao invés disso, você pode querer utilizar EXECUTE ... INTO ou EXECUTE CREATE TABLE ... AS."
 
-<<<<<<< HEAD
-#: pl_exec.c:3874 pl_exec.c:3966
-=======
 #: pl_exec.c:4105 pl_exec.c:4197
->>>>>>> 8abb52fa
 #, c-format
 msgid "cursor variable \"%s\" is null"
 msgstr "variável do cursor \"%s\" é nula"
 
-<<<<<<< HEAD
-#: pl_exec.c:3881 pl_exec.c:3973
-=======
 #: pl_exec.c:4112 pl_exec.c:4204
->>>>>>> 8abb52fa
 #, c-format
 msgid "cursor \"%s\" does not exist"
 msgstr "cursor \"%s\" não existe"
 
-<<<<<<< HEAD
-#: pl_exec.c:3895
-=======
 #: pl_exec.c:4126
->>>>>>> 8abb52fa
 #, c-format
 msgid "relative or absolute cursor position is null"
 msgstr "posição relativa ou absoluta do cursor é nula"
 
-<<<<<<< HEAD
-#: pl_exec.c:4062
-=======
 #: pl_exec.c:4306
->>>>>>> 8abb52fa
 #, c-format
 msgid "null value cannot be assigned to variable \"%s\" declared NOT NULL"
 msgstr "valor nulo não pode ser atribuído a variável \"%s\" declarada NOT NULL"
 
-<<<<<<< HEAD
-#: pl_exec.c:4109
-=======
 #: pl_exec.c:4378
->>>>>>> 8abb52fa
 #, c-format
 msgid "cannot assign non-composite value to a row variable"
 msgstr "não pode atribuir valor que não é composto a variável do tipo row"
 
-<<<<<<< HEAD
-#: pl_exec.c:4133
-=======
 #: pl_exec.c:4402
->>>>>>> 8abb52fa
 #, c-format
 msgid "cannot assign non-composite value to a record variable"
 msgstr "não pode atribuir valor que não é composto a variável do tipo record"
 
-<<<<<<< HEAD
-#: pl_exec.c:4278
-=======
 #: pl_exec.c:4545
->>>>>>> 8abb52fa
 #, c-format
 msgid "number of array dimensions (%d) exceeds the maximum allowed (%d)"
 msgstr "número de dimensões da matriz (%d) excede o máximo permitido (%d)"
 
-<<<<<<< HEAD
-#: pl_exec.c:4310
-=======
 #: pl_exec.c:4577
->>>>>>> 8abb52fa
 #, c-format
 msgid "subscripted object is not an array"
 msgstr "objeto com índice não é uma matriz"
 
-<<<<<<< HEAD
-#: pl_exec.c:4347
-=======
 #: pl_exec.c:4614
->>>>>>> 8abb52fa
 #, c-format
 msgid "array subscript in assignment must not be null"
 msgstr "índice da matriz em atribuição não deve ser nulo"
 
-<<<<<<< HEAD
-#: pl_exec.c:4806
-=======
 #: pl_exec.c:5080
->>>>>>> 8abb52fa
 #, c-format
 msgid "query \"%s\" did not return data"
 msgstr "consulta \"%s\" não retornou dados"
 
-<<<<<<< HEAD
-#: pl_exec.c:4814
-=======
 #: pl_exec.c:5088
->>>>>>> 8abb52fa
 #, c-format
 msgid "query \"%s\" returned %d column"
 msgid_plural "query \"%s\" returned %d columns"
 msgstr[0] "consulta \"%s\" retornou %d coluna"
 msgstr[1] "consulta \"%s\" retornou %d colunas"
 
-<<<<<<< HEAD
-#: pl_exec.c:4840
-=======
 #: pl_exec.c:5115
->>>>>>> 8abb52fa
 #, c-format
 msgid "query \"%s\" returned more than one row"
 msgstr "consulta \"%s\" retornou mais do que um registro"
 
-<<<<<<< HEAD
-#: pl_exec.c:4897
-=======
 #: pl_exec.c:5170
->>>>>>> 8abb52fa
 #, c-format
 msgid "query \"%s\" is not a SELECT"
 msgstr "consulta \"%s\" não é um SELECT"
@@ -889,188 +509,94 @@
 msgid "FOR over EXECUTE statement"
 msgstr "FOR sobre comando EXECUTE"
 
-<<<<<<< HEAD
-#: pl_gram.y:469
-=======
 #: pl_gram.y:472
->>>>>>> 8abb52fa
 #, c-format
 msgid "block label must be placed before DECLARE, not after"
 msgstr "rótulo de bloco deve estar localizado antes do DECLARE e não depois"
 
-<<<<<<< HEAD
-#: pl_gram.y:489
-=======
 #: pl_gram.y:492
->>>>>>> 8abb52fa
 #, c-format
 msgid "collations are not supported by type %s"
 msgstr "ordenações não são suportadas pelo tipo %s"
 
-<<<<<<< HEAD
-#: pl_gram.y:504
-=======
 #: pl_gram.y:507
->>>>>>> 8abb52fa
 #, c-format
 msgid "row or record variable cannot be CONSTANT"
 msgstr "variável do tipo row ou record não pode ser CONSTANT"
 
-<<<<<<< HEAD
-#: pl_gram.y:514
-=======
 #: pl_gram.y:517
->>>>>>> 8abb52fa
 #, c-format
 msgid "row or record variable cannot be NOT NULL"
 msgstr "variável do tipo row ou record não pode ser NOT NULL"
 
-<<<<<<< HEAD
-#: pl_gram.y:525
-=======
 #: pl_gram.y:528
->>>>>>> 8abb52fa
 #, c-format
 msgid "default value for row or record variable is not supported"
 msgstr "valor padrão para variável do tipo row ou record não é suportado"
 
-<<<<<<< HEAD
-#: pl_gram.y:670 pl_gram.y:685 pl_gram.y:711
-=======
 #: pl_gram.y:673 pl_gram.y:688 pl_gram.y:714
->>>>>>> 8abb52fa
 #, c-format
 msgid "variable \"%s\" does not exist"
 msgstr "variável \"%s\" não existe"
 
-<<<<<<< HEAD
-#: pl_gram.y:729 pl_gram.y:757
-msgid "duplicate declaration"
-msgstr "declaração duplicada"
-
-#: pl_gram.y:740 pl_gram.y:768
-=======
 #: pl_gram.y:732 pl_gram.y:760
 msgid "duplicate declaration"
 msgstr "declaração duplicada"
 
 #: pl_gram.y:743 pl_gram.y:771
->>>>>>> 8abb52fa
 #, c-format
 msgid "variable \"%s\" shadows a previously defined variable"
 msgstr "variável \"%s\" esconde uma variável previamente definida"
 
-<<<<<<< HEAD
-#: pl_gram.y:955
-=======
 #: pl_gram.y:950
->>>>>>> 8abb52fa
 #, c-format
 msgid "diagnostics item %s is not allowed in GET STACKED DIAGNOSTICS"
 msgstr "item de diagnóstico %s não é permitido em GET STACKED DIAGNOSTICS"
 
-<<<<<<< HEAD
-#: pl_gram.y:973
-=======
 #: pl_gram.y:968
->>>>>>> 8abb52fa
 #, c-format
 msgid "diagnostics item %s is not allowed in GET CURRENT DIAGNOSTICS"
 msgstr "item de diagnóstico %s não é permitido em GET CURRENT DIAGNOSTICS"
 
-<<<<<<< HEAD
-#: pl_gram.y:1071
-msgid "unrecognized GET DIAGNOSTICS item"
-msgstr "item de GET DIAGNOSTICS desconhecido"
-
-#: pl_gram.y:1082 pl_gram.y:3320
-=======
 #: pl_gram.y:1066
 msgid "unrecognized GET DIAGNOSTICS item"
 msgstr "item de GET DIAGNOSTICS desconhecido"
 
 #: pl_gram.y:1077 pl_gram.y:3361
->>>>>>> 8abb52fa
 #, c-format
 msgid "\"%s\" is not a scalar variable"
 msgstr "\"%s\" não é uma variável escalar"
 
-<<<<<<< HEAD
-#: pl_gram.y:1334 pl_gram.y:1528
-=======
 #: pl_gram.y:1329 pl_gram.y:1523
->>>>>>> 8abb52fa
 #, c-format
 msgid "loop variable of loop over rows must be a record or row variable or list of scalar variables"
 msgstr "variável de laço sobre registros deve ser uma variável do tipo record ou row ou lista de variáveis escalares"
 
-<<<<<<< HEAD
-#: pl_gram.y:1368
-=======
 #: pl_gram.y:1363
->>>>>>> 8abb52fa
 #, c-format
 msgid "cursor FOR loop must have only one target variable"
 msgstr "cursor do laço FOR deve ter somente uma variável alvo"
 
-<<<<<<< HEAD
-#: pl_gram.y:1375
-=======
 #: pl_gram.y:1370
->>>>>>> 8abb52fa
 #, c-format
 msgid "cursor FOR loop must use a bound cursor variable"
 msgstr "cursor do laço FOR deve utilizar uma variável cursor limitado"
 
-<<<<<<< HEAD
-#: pl_gram.y:1459
-=======
 #: pl_gram.y:1454
->>>>>>> 8abb52fa
 #, c-format
 msgid "integer FOR loop must have only one target variable"
 msgstr "inteiro do laço FOR deve ter somente uma variável alvo"
 
-<<<<<<< HEAD
-#: pl_gram.y:1495
-=======
 #: pl_gram.y:1490
->>>>>>> 8abb52fa
 #, c-format
 msgid "cannot specify REVERSE in query FOR loop"
 msgstr "não pode especificar REVERSE na consulta do laço FOR"
 
-<<<<<<< HEAD
-#: pl_gram.y:1642
-=======
 #: pl_gram.y:1637
->>>>>>> 8abb52fa
 #, c-format
 msgid "loop variable of FOREACH must be a known variable or list of variables"
 msgstr "variável do laço FOEACH deve ser uma variável ou lista de variáveis conhecida"
 
-<<<<<<< HEAD
-#: pl_gram.y:1694 pl_gram.y:1731 pl_gram.y:1779 pl_gram.y:2776 pl_gram.y:2857
-#: pl_gram.y:2968 pl_gram.y:3721
-msgid "unexpected end of function definition"
-msgstr "fim de definição da função inesperado"
-
-#: pl_gram.y:1799 pl_gram.y:1823 pl_gram.y:1839 pl_gram.y:1845 pl_gram.y:1934
-#: pl_gram.y:1942 pl_gram.y:1956 pl_gram.y:2051 pl_gram.y:2232 pl_gram.y:2315
-#: pl_gram.y:2449 pl_gram.y:3563 pl_gram.y:3624 pl_gram.y:3702
-msgid "syntax error"
-msgstr "erro de sintaxe"
-
-#: pl_gram.y:1827 pl_gram.y:1829 pl_gram.y:2236 pl_gram.y:2238
-msgid "invalid SQLSTATE code"
-msgstr "código SQLSTATE inválido"
-
-#: pl_gram.y:1998
-msgid "syntax error, expected \"FOR\""
-msgstr "erro de sintaxe, \"FOR\" esperado"
-
-#: pl_gram.y:2060
-=======
 #: pl_gram.y:1689 pl_gram.y:1726 pl_gram.y:1774 pl_gram.y:2814 pl_gram.y:2896
 #: pl_gram.y:3007 pl_gram.y:3763
 msgid "unexpected end of function definition"
@@ -1091,99 +617,43 @@
 msgstr "erro de sintaxe, \"FOR\" esperado"
 
 #: pl_gram.y:2080
->>>>>>> 8abb52fa
 #, c-format
 msgid "FETCH statement cannot return multiple rows"
 msgstr "comando FETCH não pode retornar múltiplos registros"
 
-<<<<<<< HEAD
-#: pl_gram.y:2116
-=======
 #: pl_gram.y:2136
->>>>>>> 8abb52fa
 #, c-format
 msgid "cursor variable must be a simple variable"
 msgstr "variável do cursor deve ser uma variável simples"
 
-<<<<<<< HEAD
-#: pl_gram.y:2122
-=======
 #: pl_gram.y:2142
->>>>>>> 8abb52fa
 #, c-format
 msgid "variable \"%s\" must be of type cursor or refcursor"
 msgstr "variável \"%s\" deve ser do tipo cursor ou refcursor"
 
-<<<<<<< HEAD
-#: pl_gram.y:2290
-msgid "label does not exist"
-msgstr "rótulo não existe"
-
-#: pl_gram.y:2420 pl_gram.y:2431
-=======
 #: pl_gram.y:2310
 msgid "label does not exist"
 msgstr "rótulo não existe"
 
 #: pl_gram.y:2457 pl_gram.y:2468
->>>>>>> 8abb52fa
 #, c-format
 msgid "\"%s\" is not a known variable"
 msgstr "\"%s\" não é uma variável conhecida"
 
-<<<<<<< HEAD
-#: pl_gram.y:2535 pl_gram.y:2545 pl_gram.y:2700
-msgid "mismatched parentheses"
-msgstr "parênteses não correspondem"
-
-#: pl_gram.y:2549
-=======
 #: pl_gram.y:2572 pl_gram.y:2582 pl_gram.y:2738
 msgid "mismatched parentheses"
 msgstr "parênteses não correspondem"
 
 #: pl_gram.y:2586
->>>>>>> 8abb52fa
 #, c-format
 msgid "missing \"%s\" at end of SQL expression"
 msgstr "faltando \"%s\" ao fim da expressão SQL"
 
-<<<<<<< HEAD
-#: pl_gram.y:2555
-=======
 #: pl_gram.y:2592
->>>>>>> 8abb52fa
 #, c-format
 msgid "missing \"%s\" at end of SQL statement"
 msgstr "faltando \"%s\" ao fim do comando SQL"
 
-<<<<<<< HEAD
-#: pl_gram.y:2572
-msgid "missing expression"
-msgstr "faltando expressão"
-
-#: pl_gram.y:2574
-msgid "missing SQL statement"
-msgstr "faltando comando SQL"
-
-#: pl_gram.y:2702
-msgid "incomplete data type declaration"
-msgstr "declaração de tipo de dado incompleta"
-
-#: pl_gram.y:2725
-msgid "missing data type declaration"
-msgstr "faltando declaração de tipo de dado"
-
-#: pl_gram.y:2781
-msgid "INTO specified more than once"
-msgstr "INTO especificado mais de uma vez"
-
-#: pl_gram.y:2949
-msgid "expected FROM or IN"
-msgstr "FROM ou IN esperado"
-
-#: pl_gram.y:3009
-=======
 #: pl_gram.y:2609
 msgid "missing expression"
 msgstr "faltando expressão"
@@ -1209,169 +679,85 @@
 msgstr "FROM ou IN esperado"
 
 #: pl_gram.y:3048
->>>>>>> 8abb52fa
 #, c-format
 msgid "RETURN cannot have a parameter in function returning set"
 msgstr "RETURN não pode ter um parâmetro na função que retorna conjunto"
 
-<<<<<<< HEAD
-#: pl_gram.y:3010
-=======
 #: pl_gram.y:3049
->>>>>>> 8abb52fa
 #, c-format
 msgid "Use RETURN NEXT or RETURN QUERY."
 msgstr "Utilize RETURN NEXT ou RETURN QUERY."
 
-<<<<<<< HEAD
-#: pl_gram.y:3018
-=======
 #: pl_gram.y:3057
->>>>>>> 8abb52fa
 #, c-format
 msgid "RETURN cannot have a parameter in function with OUT parameters"
 msgstr "RETURN não pode ter um parâmetro na função com parâmetros OUT"
 
-<<<<<<< HEAD
-#: pl_gram.y:3027
-=======
 #: pl_gram.y:3066
->>>>>>> 8abb52fa
 #, c-format
 msgid "RETURN cannot have a parameter in function returning void"
 msgstr "RETURN não pode ter um parâmetro na função que retorna void"
 
-<<<<<<< HEAD
-#: pl_gram.y:3089
-=======
 #: pl_gram.y:3126
->>>>>>> 8abb52fa
 #, c-format
 msgid "RETURN NEXT cannot have a parameter in function with OUT parameters"
 msgstr "RETURN NEXT não pode ter um parâmetro na função com parâmetros OUT"
 
-<<<<<<< HEAD
-#: pl_gram.y:3189
-=======
 #: pl_gram.y:3230
->>>>>>> 8abb52fa
 #, c-format
 msgid "\"%s\" is declared CONSTANT"
 msgstr "\"%s\" está declarado CONSTANT"
 
-<<<<<<< HEAD
-#: pl_gram.y:3251 pl_gram.y:3263
-=======
 #: pl_gram.y:3292 pl_gram.y:3304
->>>>>>> 8abb52fa
 #, c-format
 msgid "record or row variable cannot be part of multiple-item INTO list"
 msgstr "variável do tipo record ou row não pode ser parte de uma lista INTO de múltiplos itens"
 
-<<<<<<< HEAD
-#: pl_gram.y:3308
-=======
 #: pl_gram.y:3349
->>>>>>> 8abb52fa
 #, c-format
 msgid "too many INTO variables specified"
 msgstr "muitas variáveis INTO especificadas"
 
-<<<<<<< HEAD
-#: pl_gram.y:3516
-=======
 #: pl_gram.y:3557
->>>>>>> 8abb52fa
 #, c-format
 msgid "end label \"%s\" specified for unlabelled block"
 msgstr "rótulo de fim \"%s\" especificado para bloco sem rótulo"
 
-<<<<<<< HEAD
-#: pl_gram.y:3523
-=======
 #: pl_gram.y:3564
->>>>>>> 8abb52fa
 #, c-format
 msgid "end label \"%s\" differs from block's label \"%s\""
 msgstr "rótulo de fim \"%s\" difere de rótulo do bloco \"%s\""
 
-<<<<<<< HEAD
-#: pl_gram.y:3558
-=======
 #: pl_gram.y:3599
->>>>>>> 8abb52fa
 #, c-format
 msgid "cursor \"%s\" has no arguments"
 msgstr "cursor \"%s\" não tem argumentos"
 
-<<<<<<< HEAD
-#: pl_gram.y:3572
-=======
 #: pl_gram.y:3613
->>>>>>> 8abb52fa
 #, c-format
 msgid "cursor \"%s\" has arguments"
 msgstr "cursor \"%s\" tem argumentos"
 
-<<<<<<< HEAD
-#: pl_gram.y:3614
-=======
 #: pl_gram.y:3655
->>>>>>> 8abb52fa
 #, c-format
 msgid "cursor \"%s\" has no argument named \"%s\""
 msgstr "cursor \"%s\" não tem argumento chamado \"%s\""
 
-<<<<<<< HEAD
-#: pl_gram.y:3634
-=======
 #: pl_gram.y:3675
->>>>>>> 8abb52fa
 #, c-format
 msgid "value for parameter \"%s\" of cursor \"%s\" specified more than once"
 msgstr "valor para parâmetro \"%s\" do cursor \"%s\" foi especificado mais de uma vez"
 
-<<<<<<< HEAD
-#: pl_gram.y:3659
-=======
 #: pl_gram.y:3700
->>>>>>> 8abb52fa
 #, c-format
 msgid "not enough arguments for cursor \"%s\""
 msgstr "argumentos insuficientes para cursor \"%s\""
 
-<<<<<<< HEAD
-#: pl_gram.y:3666
-=======
 #: pl_gram.y:3707
->>>>>>> 8abb52fa
 #, c-format
 msgid "too many arguments for cursor \"%s\""
 msgstr "muitos argumentos para cursor \"%s\""
 
-<<<<<<< HEAD
-#: pl_gram.y:3753
-msgid "unrecognized RAISE statement option"
-msgstr "opção do comando RAISE desconhecida"
-
-#: pl_gram.y:3757
-msgid "syntax error, expected \"=\""
-msgstr "erro de sintaxe, \"=\" esperado"
-
-#: pl_handler.c:147
-msgid "Sets handling of conflicts between PL/pgSQL variable names and table column names."
-msgstr "Define resolução de conflitos entre nomes de variáveis PL/pgSQL e nomes de colunas de tabelas."
-
-#: pl_handler.c:156
-msgid "Print information about parameters in the DETAIL part of the error messages generated on INTO ... STRICT failures."
-msgstr "Mostra informação sobre parâmetros na parte DETALHE das mensagens de erro geradas nas falhas INTO ... STRICT."
-
-#: pl_handler.c:164
-msgid "List of programming constructs that should produce a warning."
-msgstr "Lista de construções de programação que devem produzir um aviso."
-
-#: pl_handler.c:174
-=======
 #: pl_gram.y:3795
 msgid "unrecognized RAISE statement option"
 msgstr "opção do comando RAISE desconhecida"
@@ -1407,26 +793,17 @@
 msgstr "Lista de construções de programação que devem produzir um aviso."
 
 #: pl_handler.c:184
->>>>>>> 8abb52fa
 msgid "List of programming constructs that should produce an error."
 msgstr "Lista de construções de programação que devem produzir um erro."
 
 #. translator: %s is typically the translation of "syntax error"
-<<<<<<< HEAD
-#: pl_scanner.c:554
-=======
 #: pl_scanner.c:621
->>>>>>> 8abb52fa
 #, c-format
 msgid "%s at end of input"
 msgstr "%s no fim da entrada"
 
 #. translator: first %s is typically the translation of "syntax error"
-<<<<<<< HEAD
-#: pl_scanner.c:570
-=======
 #: pl_scanner.c:637
->>>>>>> 8abb52fa
 #, c-format
 msgid "%s at or near \"%s\""
 msgstr "%s em ou próximo a \"%s\""
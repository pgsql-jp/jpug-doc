--- conflicted
+++ resolved
@@ -141,16 +141,12 @@
       Do not throw an error if a relation with the same name already exists.
       A notice is issued in this case. Note that there is no guarantee that
       the existing relation is anything like the sequence that would have
-<<<<<<< HEAD
       been created &mdash; it might not even be a sequence.
-=======
-      been created - it might not even be a sequence.
 -->
 同じ名前のリレーションが既に存在する場合にエラーとしません。
 この場合、注意が発行されます。
 既存のリレーションが、作成されようとしていたシーケンスと類似のものであることは全く保証されないことに注意してください。
 それはシーケンスでさえ、ないかもしれません。
->>>>>>> 184958ef
      </para>
     </listitem>
    </varlistentry>

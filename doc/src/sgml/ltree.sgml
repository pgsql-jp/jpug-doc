--- conflicted
+++ resolved
@@ -1103,12 +1103,8 @@
   </para>
 
   <para>
-<<<<<<< HEAD
+<!--
    We could simplify this by creating an SQL function that inserts a label
-=======
-<!--
-   We could simplify this by creating a SQL function that inserts a label
->>>>>>> 9a9c638e
    at a specified position in a path:
 -->
 経路内の位置にラベルを挿入するSQL関数を作成することで、これを簡略化することができます。
@@ -1153,20 +1149,14 @@
 
   <caution>
    <para>
-<<<<<<< HEAD
-=======
-<!--
->>>>>>> 9a9c638e
+<!--
     It is strongly recommended that the transform extensions be installed in
     the same schema as <filename>ltree</filename>.  Otherwise there are
     installation-time security hazards if a transform extension's schema
     contains objects defined by a hostile user.
-<<<<<<< HEAD
-=======
 -->
 変換の拡張は<filename>ltree</filename>と同じスキーマにインストールすることを強く勧めます。
 さもないと、変換の拡張のスキーマが悪意のあるユーザにより定義されたオブジェクトを含んでいた場合に、インストール時のセキュリティ問題になります。
->>>>>>> 9a9c638e
    </para>
   </caution>
  </sect2>

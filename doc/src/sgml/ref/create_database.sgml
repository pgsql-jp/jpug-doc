<!--
doc/src/sgml/ref/create_database.sgml
PostgreSQL documentation
-->

<refentry id="SQL-CREATEDATABASE">
 <indexterm zone="sql-createdatabase">
  <primary>CREATE DATABASE</primary>
 </indexterm>

 <refmeta>
  <refentrytitle>CREATE DATABASE</refentrytitle>
  <manvolnum>7</manvolnum>
<!--
  <refmiscinfo>SQL - Language Statements</refmiscinfo>
-->
<refmiscinfo>SQL - 言語</refmiscinfo>
 </refmeta>

 <refnamediv>
  <refname>CREATE DATABASE</refname>
<!--
  <refpurpose>create a new database</refpurpose>
-->
  <refpurpose>新しいデータベースを作成する</refpurpose>
 </refnamediv>

 <refsynopsisdiv>
<synopsis>
CREATE DATABASE <replaceable class="PARAMETER">name</replaceable>
    [ [ WITH ] [ OWNER [=] <replaceable class="parameter">user_name</replaceable> ]
           [ TEMPLATE [=] <replaceable class="parameter">template</replaceable> ]
           [ ENCODING [=] <replaceable class="parameter">encoding</replaceable> ]
           [ LC_COLLATE [=] <replaceable class="parameter">lc_collate</replaceable> ]
           [ LC_CTYPE [=] <replaceable class="parameter">lc_ctype</replaceable> ]
           [ TABLESPACE [=] <replaceable class="parameter">tablespace_name</replaceable> ]
           [ ALLOW_CONNECTIONS [=] <replaceable class="parameter">allowconn</replaceable> ]
           [ CONNECTION LIMIT [=] <replaceable class="parameter">connlimit</replaceable> ]
           [ IS_TEMPLATE [=] <replaceable class="parameter">istemplate</replaceable> ] ]
</synopsis>
 </refsynopsisdiv>

 <refsect1>
<!--
  <title>Description</title>
-->
  <title>説明</title>

  <para>
<!--
   <command>CREATE DATABASE</command> creates a new
   <productname>PostgreSQL</productname> database.
-->
<command>CREATE DATABASE</command>は新しい<productname>PostgreSQL</productname>データベースを作成します。
  </para>

  <para>
<!--
   To create a database, you must be a superuser or have the special
   <literal>CREATEDB</> privilege.
   See <xref linkend="SQL-CREATEUSER">.
-->
データベースを作成するには、スーパーユーザ、もしくは<literal>CREATEDB</>という特別な権限を持つユーザである必要があります。
<xref linkend="SQL-CREATEUSER">を参照してください。
  </para>

  <para>
<!--
   By default, the new database will be created by cloning the standard
   system database <literal>template1</>.  A different template can be
   specified by writing <literal>TEMPLATE
   <replaceable class="parameter">name</replaceable></literal>.  In particular,
   by writing <literal>TEMPLATE template0</>, you can create a virgin
   database containing only the standard objects predefined by your
   version of <productname>PostgreSQL</productname>.  This is useful
   if you wish to avoid copying
   any installation-local objects that might have been added to
   <literal>template1</>.
-->
デフォルトでは、新しいデータベースは標準システムデータベース<literal>template1</>を複製することによって作成されます。
他のテンプレートを指定するには、<literal>TEMPLATE <replaceable class="parameter">name</replaceable></literal>と記述します。
特に、<literal>TEMPLATE template0</>と記述することで、そのバージョンの<application>PostgreSQL</application>によって定義済みの標準オブジェクトのみを持つ、新しいデータベースを作ることができます。
これは、<literal>template1</>に追加した独自オブジェクトをコピーしたくない場合に便利です。
  </para>
 </refsect1>

 <refsect1>
<!--
  <title>Parameters</title>
-->
  <title>パラメータ</title>

    <variablelist>
     <varlistentry>
      <term><replaceable class="parameter">name</replaceable></term>
      <listitem>
       <para>
<!--
        The name of a database to create.
-->
作成するデータベースの名前です。
       </para>
      </listitem>
     </varlistentry>
     <varlistentry>
      <term><replaceable class="parameter">user_name</replaceable></term>
      <listitem>
       <para>
<!--
        The role name of the user who will own the new database,
        or <literal>DEFAULT</literal> to use the default (namely, the
        user executing the command).  To create a database owned by another
        role, you must be a direct or indirect member of that role,
        or be a superuser.
-->
新しいデータベースを所有するユーザのロール名です。
デフォルト設定（つまり、コマンドを実行したユーザ）を使用する場合は<literal>DEFAULT</literal>と指定します。
他のロールによって所有されるデータベースを作成するためには、そのロールの直接的または間接的なメンバであるか、スーパーユーザでなければなりません。
       </para>
      </listitem>
     </varlistentry>
     <varlistentry>
      <term><replaceable class="parameter">template</replaceable></term>
      <listitem>
       <para>
<!--
        The name of the template from which to create the new database,
        or <literal>DEFAULT</literal> to use the default template
        (<literal>template1</literal>).
-->
新しいデータベースの作成元となるテンプレートの名前です。
デフォルトテンプレート（<literal>template1</literal>）を使う場合は、<literal>DEFAULT</literal>と指定します。
       </para>
      </listitem>
     </varlistentry>
     <varlistentry>
      <term><replaceable class="parameter">encoding</replaceable></term>
      <listitem>
       <para>
<!--
        Character set encoding to use in the new database.  Specify
        a string constant (e.g., <literal>'SQL_ASCII'</literal>),
        or an integer encoding number, or <literal>DEFAULT</literal>
        to use the default encoding (namely, the encoding of the
        template database). The character sets supported by the
        <productname>PostgreSQL</productname> server are described in
        <xref linkend="multibyte-charset-supported">. See below for
        additional restrictions.
-->
新しいデータベースで使われる文字セット符号化方式です。
文字列定数（例えば<literal>'SQL_ASCII'</literal>）、整数の符号化方式番号、<literal>DEFAULT</literal>のいずれかを指定します。
<literal>DEFAULT</literal>とすると、デフォルトの符号化方式（すなわちテンプレートデータベースの符号化方式）を使います。
<productname>PostgreSQL</productname>サーバでサポートされる文字セットについては<xref linkend="multibyte-charset-supported">で説明します。
この他の制限については後述します。
       </para>
      </listitem>
     </varlistentry>
     <varlistentry>
      <term><replaceable class="parameter">lc_collate</replaceable></term>
      <listitem>
       <para>
<!--
        Collation order (<literal>LC_COLLATE</>) to use in the new database.
        This affects the sort order applied to strings, e.g. in queries with
        ORDER BY, as well as the order used in indexes on text columns.
        The default is to use the collation order of the template database.
        See below for additional restrictions.
-->
新しいデータベースで使用する照合順（<literal>LC_COLLATE</>）です。
これは、たとえばORDER BYを持つ問い合わせなどにおいて文字列に適用されるソート順やテキスト型の列に対するインデックスで使用される順序に影響します。
       </para>
      </listitem>
     </varlistentry>
     <varlistentry>
      <term><replaceable class="parameter">lc_ctype</replaceable></term>
      <listitem>
       <para>
<!--
        Character classification (<literal>LC_CTYPE</>) to use in the new
        database. This affects the categorization of characters, e.g. lower,
        upper and digit. The default is to use the character classification of
        the template database. See below for additional restrictions.
-->
新しいデータベースで使用する文字のクラス（<literal>LC_CTYPE</>）です。
これは、たとえば小文字、大文字、数字といった文字の分類に影響します。
デフォルトではテンプレートデータベースの文字クラスを使用します。
さらなる制限に関しては後で説明します。
       </para>
      </listitem>
     </varlistentry>
     <varlistentry>
      <term><replaceable class="parameter">tablespace_name</replaceable></term>
      <listitem>
       <para>
<!--
        The name of the tablespace that will be associated with the
        new database, or <literal>DEFAULT</literal> to use the
        template database's tablespace. This
        tablespace will be the default tablespace used for objects
        created in this database. See
        <xref linkend="sql-createtablespace">
        for more information.
-->
新しいデータベースに関連付けされるデフォルトのテーブル空間名です。
テンプレートデータベースのテーブル空間を使用する場合は、<literal>DEFAULT</literal>と指定します。
このテーブル空間が、このデータベースで作成されるオブジェクトのデフォルトのテーブル空間となります。
詳細は<xref linkend="sql-createtablespace">を参照してください。
       </para>
      </listitem>
     </varlistentry>

      <varlistentry>
       <term><replaceable class="parameter">allowconn</replaceable></term>
       <listitem>
        <para>
<!--
         If false then no one can connect to this database.  The default is
         true, allowing connections (except as restricted by other mechanisms,
         such as <literal>GRANT</>/<literal>REVOKE CONNECT</>).
-->
falseの場合、誰もこのデータベースに接続できません。
デフォルトはtrueで、接続が可能です（<literal>GRANT</>/<literal>REVOKE CONNECT</>など他の仕掛けで制限されている場合を除きます）。
        </para>
       </listitem>
      </varlistentry>

      <varlistentry>
      <term><replaceable class="parameter">connlimit</replaceable></term>
      <listitem>
       <para>
<!--
        How many concurrent connections can be made
        to this database.  -1 (the default) means no limit.
-->
このデータベースで確立できる同時接続数です。
-1（デフォルト）は無制限を意味します。
       </para>
      </listitem>
     </varlistentry>

      <varlistentry>
       <term><replaceable class="parameter">istemplate</replaceable></term>
       <listitem>
        <para>
<!--
         If true, then this database can be cloned by any user with <literal>CREATEDB</literal>
         privileges; if false (the default), then only superusers or the owner
         of the database can clone it.
-->
trueの場合、<literal>CREATEDB</literal>権限があれば、どのユーザでもこのデータベースを複製できます。
false（デフォルト）の場合、スーパーユーザまたはデータベースの所有者だけが複製できます。
        </para>
       </listitem>
      </varlistentry>
    </variablelist>

  <para>
<!--
   Optional parameters can be written in any order, not only the order
   illustrated above.
-->
オプションのパラメータは、任意の順番で記述できます。上記の順番で記述しなくても構いません。
  </para>
 </refsect1>

 <refsect1>
<!--
  <title>Notes</title>
-->
   <title>注釈</title>

   <para>
<!--
    <command>CREATE DATABASE</> cannot be executed inside a transaction
    block.
-->
<command>CREATE DATABASE</>はトランザクションブロックの内側では実行できません。
   </para>

   <para>
<!--
    Errors along the line of <quote>could not initialize database directory</>
    are most likely related to insufficient permissions on the data
    directory, a full disk, or other file system problems.
-->
ほとんどの場合、<quote>could not initialize database directory</>という行が含まれるエラーは、データディレクトリの権限不足、ディスク容量不足などファイルシステムについての問題に関連するものです。
   </para>

   <para>
<!--
    Use <xref linkend="SQL-DROPDATABASE"> to remove a database.
-->
データベースを削除するには<xref linkend="SQL-DROPDATABASE">を使用してください。
   </para>

   <para>
<!--
    The program <xref linkend="APP-CREATEDB"> is a
    wrapper program around this command, provided for convenience.
-->
<xref linkend="APP-CREATEDB">プログラムは利便性のために提供される、このコマンドのラッパプログラムです。
   </para>

   <para>
<!--
    Database-level configuration parameters (set via <xref
    linkend="sql-alterdatabase">) are not copied from the template
    database.
-->
データベースレベルの設定パラメータ(<xref linkend="sql-alterdatabase">によって設定されるもの)はテンプレートデータベースからコピーされません。
   </para>

  <para>
<!--
   Although it is possible to copy a database other than <literal>template1</>
   by specifying its name as the template, this is not (yet) intended as
   a general-purpose <quote><command>COPY DATABASE</command></quote> facility.
   The principal limitation is that no other sessions can be connected to
   the template database while it is being copied.  <command>CREATE
   DATABASE</> will fail if any other connection exists when it starts;
   otherwise, new connections to the template database are locked out
   until <command>CREATE DATABASE</> completes.
   See <xref linkend="manage-ag-templatedbs"> for more information.
-->
<literal>template1</>以外のデータベースの名前をテンプレートに指定してデータベースをコピーすることは可能ですが、これは（まだ）一般的に使用する<quote><command>COPY DATABASE</command></quote>機能として意図されているわけではありません。
主な制限は、コピー中に他のセッションからテンプレートデータベースへの接続ができないことです。
<command>CREATE DATABASE</>は、開始した時に他の接続があると失敗します。
テンプレートデータベースへの新規接続は<command>CREATE DATABASE</>が完了するまでできません。
詳細は<xref linkend="manage-ag-templatedbs">を参照してください。
  </para>

  <para>
<!--
   The character set encoding specified for the new database must be
   compatible with the chosen locale settings (<literal>LC_COLLATE</> and
   <literal>LC_CTYPE</>).  If the locale is <literal>C</> (or equivalently
   <literal>POSIX</>), then all encodings are allowed, but for other
   locale settings there is only one encoding that will work properly.
   (On Windows, however, UTF-8 encoding can be used with any locale.)
   <command>CREATE DATABASE</> will allow superusers to specify
   <literal>SQL_ASCII</> encoding regardless of the locale settings,
   but this choice is deprecated and may result in misbehavior of
   character-string functions if data that is not encoding-compatible
   with the locale is stored in the database.
-->
新しいデータベース用に指定される文字セット符号化方式は選択されたロケール設定（<literal>LC_COLLATE</>および<literal>LC_CTYPE</>）と互換性がなければなりません。
ロケールが<literal>C</>（や同等の<literal>POSIX</>）であれば、すべての符号化方式が許されますが、他のロケール設定では適切に動作する符号化方式は1つしかありません。
（しかしWindowsではUTF-8符号化方式をすべてのロケールで使用することができます。）
<command>CREATE DATABASE</>では、ロケール設定に関係なくスーパーユーザが<literal>SQL_ASCII</>符号化方式を指定することを許していますが、こうした選択は廃止予定であり、データベース内にロケールと互換性がない符号化方式でデータが格納された場合、文字列関数の誤動作を多く引き起こします。
  </para>

  <para>
<!--
   The encoding and locale settings must match those of the template database,
   except when <literal>template0</> is used as template.  This is because
   other databases might contain data that does not match the specified
   encoding, or might contain indexes whose sort ordering is affected by
   <literal>LC_COLLATE</> and <literal>LC_CTYPE</>.  Copying such data would
   result in a database that is corrupt according to the new settings.
   <literal>template0</literal>, however, is known to not contain any data or
   indexes that would be affected.
-->
符号化方式とロケール設定はテンプレートデータベースのこれらの設定と一致しなければなりません。
ただしtemplate0がテンプレートとして使用される場合は例外です。
他のデータベースには指定された符号化方式と一致しないデータを含む可能性や<literal>LC_COLLATE</>および<literal>LC_CTYPE</>がソート順序に影響するようなインデックスを含む可能性があることがこの理由です。
こうしたデータをコピーしたものは、新しい設定から見ると破損したデータベースとなります。
しかし<literal>template0</literal>には影響を受けるデータやインデックスが含まれていないことが分かっています。
  </para>

  <para>
<!--
   The <literal>CONNECTION LIMIT</> option is only enforced approximately;
   if two new sessions start at about the same time when just one
   connection <quote>slot</> remains for the database, it is possible that
<<<<<<< HEAD
   both will fail.  Also, the limit is not enforced against superusers.
-->
<literal>CONNECTION LIMIT</>は厳密な制限ではありません。
データベース向けの接続<quote>スロット</>が1つ残っていた時に同時に2つの新しいセッション開始要求があった場合、両方とも失敗する可能性があります。
また、この制限はスーパーユーザには強制されません。
=======
   both will fail.  Also, the limit is not enforced against superusers or
   background worker processes.
>>>>>>> 6a18e4bc
  </para>
 </refsect1>

 <refsect1>
<!--
  <title>Examples</title>
-->
  <title>例</title>

  <para>
<!--
   To create a new database:
-->
新しいデータベースを作成します。

<programlisting>
CREATE DATABASE lusiadas;
</programlisting>
  </para>

  <para>
<!--
   To create a database <literal>sales</> owned by user <literal>salesapp</>
   with a default tablespace of <literal>salesspace</>:
-->
ユーザ<literal>salesapp</>を所有者、<literal>salesspace</>をデフォルトのテーブル空間としてデータベース<literal>sales</>を作成します。

<programlisting>
CREATE DATABASE sales OWNER salesapp TABLESPACE salesspace;
</programlisting>
  </para>

  <para>
<!--
   To create a database <literal>music</> which supports the ISO-8859-1
   character set:
-->
ISO-8859-1文字セットをサポートするデータベース<literal>music</>を作成します。

<programlisting>
CREATE DATABASE music ENCODING 'LATIN1' TEMPLATE template0;
</programlisting>

<!--
   In this example, the <literal>TEMPLATE template0</> clause would only
   be required if <literal>template1</>'s encoding is not ISO-8859-1.
   Note that changing encoding might require selecting new
   <literal>LC_COLLATE</> and <literal>LC_CTYPE</> settings as well.
-->
この例における<literal>TEMPLATE template0</>句は、<literal>template1</>の符号化方式がISO-8859-1ではない場合にのみ必要です。
符号化方式を変更するには同様に<literal>LC_COLLATE</>と<literal>LC_CTYPE</>を新たに設定する必要があるかもしれないことに注意してください。
  </para>
 </refsect1>

 <refsect1>
<!--
  <title>Compatibility</title>
-->
  <title>互換性</title>

  <para>
<!--
   There is no <command>CREATE DATABASE</command> statement in the SQL
   standard.  Databases are equivalent to catalogs, whose creation is
   implementation-defined.
-->
標準SQLには<command>CREATE DATABASE</command>文はありません。
データベースはカタログに相当するもので、その作成は実装依存です。
  </para>
 </refsect1>

 <refsect1>
<!--
  <title>See Also</title>
-->
  <title>関連項目</title>

  <simplelist type="inline">
   <member><xref linkend="sql-alterdatabase"></member>
   <member><xref linkend="sql-dropdatabase"></member>
  </simplelist>
 </refsect1>

</refentry><|MERGE_RESOLUTION|>--- conflicted
+++ resolved
@@ -372,16 +372,12 @@
    The <literal>CONNECTION LIMIT</> option is only enforced approximately;
    if two new sessions start at about the same time when just one
    connection <quote>slot</> remains for the database, it is possible that
-<<<<<<< HEAD
-   both will fail.  Also, the limit is not enforced against superusers.
+   both will fail.  Also, the limit is not enforced against superusers or
+   background worker processes.
 -->
 <literal>CONNECTION LIMIT</>は厳密な制限ではありません。
 データベース向けの接続<quote>スロット</>が1つ残っていた時に同時に2つの新しいセッション開始要求があった場合、両方とも失敗する可能性があります。
-また、この制限はスーパーユーザには強制されません。
-=======
-   both will fail.  Also, the limit is not enforced against superusers or
-   background worker processes.
->>>>>>> 6a18e4bc
+また、この制限はスーパーユーザには強制されません。 ★変更あり
   </para>
  </refsect1>
 

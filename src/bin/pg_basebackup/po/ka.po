--- conflicted
+++ resolved
@@ -7,13 +7,8 @@
 msgstr ""
 "Project-Id-Version: pg_basebackup (PostgreSQL) 18\n"
 "Report-Msgid-Bugs-To: pgsql-bugs@lists.postgresql.org\n"
-<<<<<<< HEAD
-"POT-Creation-Date: 2024-08-27 16:49+0000\n"
-"PO-Revision-Date: 2024-08-28 05:55+0200\n"
-=======
 "POT-Creation-Date: 2025-07-08 17:19+0000\n"
 "PO-Revision-Date: 2025-07-09 05:54+0200\n"
->>>>>>> 3d6a8289
 "Last-Translator: Temuri Doghonadze <temuri.doghonadze@gmail.com>\n"
 "Language-Team: Georgian <nothing>\n"
 "Language: ka\n"
@@ -511,24 +506,14 @@
 "%s გაშვებული PostgreSQL სერვერის მარქაფს იღებს.\n"
 "\n"
 
-<<<<<<< HEAD
-#: pg_basebackup.c:394 pg_createsubscriber.c:221 pg_receivewal.c:79
-#: pg_recvlogical.c:86
-=======
 #: pg_basebackup.c:394 pg_createsubscriber.c:246 pg_receivewal.c:79
 #: pg_recvlogical.c:85
->>>>>>> 3d6a8289
 #, c-format
 msgid "Usage:\n"
 msgstr "გამოყენება:\n"
 
-<<<<<<< HEAD
-#: pg_basebackup.c:395 pg_createsubscriber.c:222 pg_receivewal.c:80
-#: pg_recvlogical.c:87
-=======
 #: pg_basebackup.c:395 pg_createsubscriber.c:247 pg_receivewal.c:80
 #: pg_recvlogical.c:86
->>>>>>> 3d6a8289
 #, c-format
 msgid "  %s [OPTION]...\n"
 msgstr "  %s [პარამეტრი]...\n"
@@ -792,13 +777,8 @@
 msgid "  -W, --password         force password prompt (should happen automatically)\n"
 msgstr "  -W, --password           პაროლის ყოველთვის კითხვა (ავტომატურად უნდა ხდებოდეს)\n"
 
-<<<<<<< HEAD
-#: pg_basebackup.c:448 pg_createsubscriber.c:240 pg_receivewal.c:106
-#: pg_recvlogical.c:118
-=======
 #: pg_basebackup.c:448 pg_createsubscriber.c:270 pg_receivewal.c:106
 #: pg_recvlogical.c:120
->>>>>>> 3d6a8289
 #, c-format
 msgid ""
 "\n"
@@ -807,13 +787,8 @@
 "\n"
 "შეცდომების შესახებ მიწერეთ: %s\n"
 
-<<<<<<< HEAD
-#: pg_basebackup.c:449 pg_createsubscriber.c:241 pg_receivewal.c:107
-#: pg_recvlogical.c:119
-=======
 #: pg_basebackup.c:449 pg_createsubscriber.c:271 pg_receivewal.c:107
 #: pg_recvlogical.c:121
->>>>>>> 3d6a8289
 #, c-format
 msgid "%s home page: <%s>\n"
 msgstr "%s-ის საწყისი გვერდია: <%s>\n"
@@ -864,11 +839,7 @@
 msgid "directory \"%s\" exists but is not empty"
 msgstr "საქაღალდე \"%s\" არსებობს, მაგრამ ცარიელი არაა"
 
-<<<<<<< HEAD
-#: pg_basebackup.c:782 pg_createsubscriber.c:390
-=======
 #: pg_basebackup.c:783 pg_createsubscriber.c:420
->>>>>>> 3d6a8289
 #, c-format
 msgid "could not access directory \"%s\": %m"
 msgstr "საქაღალდის (%s) წვდომის შეცდომა: %m"
@@ -1202,22 +1173,6 @@
 msgid "invalid wal-method option \"%s\", must be \"fetch\", \"stream\", or \"none\""
 msgstr "wal-method-ის არასწორი მნიშვნელობა: %s. უნდა იყოს \"fetch\", \"stream\" ან \"none\""
 
-<<<<<<< HEAD
-#: pg_basebackup.c:2574 pg_basebackup.c:2586 pg_basebackup.c:2608
-#: pg_basebackup.c:2620 pg_basebackup.c:2626 pg_basebackup.c:2678
-#: pg_basebackup.c:2689 pg_basebackup.c:2699 pg_basebackup.c:2705
-#: pg_basebackup.c:2712 pg_basebackup.c:2724 pg_basebackup.c:2736
-#: pg_basebackup.c:2744 pg_basebackup.c:2757 pg_basebackup.c:2763
-#: pg_basebackup.c:2772 pg_basebackup.c:2784 pg_basebackup.c:2795
-#: pg_basebackup.c:2803 pg_createsubscriber.c:2037 pg_createsubscriber.c:2047
-#: pg_createsubscriber.c:2055 pg_createsubscriber.c:2083
-#: pg_createsubscriber.c:2115 pg_receivewal.c:748 pg_receivewal.c:760
-#: pg_receivewal.c:767 pg_receivewal.c:776 pg_receivewal.c:783
-#: pg_receivewal.c:793 pg_recvlogical.c:853 pg_recvlogical.c:865
-#: pg_recvlogical.c:875 pg_recvlogical.c:882 pg_recvlogical.c:889
-#: pg_recvlogical.c:896 pg_recvlogical.c:903 pg_recvlogical.c:910
-#: pg_recvlogical.c:917 pg_recvlogical.c:924
-=======
 #: pg_basebackup.c:2575 pg_basebackup.c:2587 pg_basebackup.c:2609
 #: pg_basebackup.c:2621 pg_basebackup.c:2627 pg_basebackup.c:2679
 #: pg_basebackup.c:2690 pg_basebackup.c:2700 pg_basebackup.c:2706
@@ -1233,18 +1188,12 @@
 #: pg_recvlogical.c:897 pg_recvlogical.c:904 pg_recvlogical.c:911
 #: pg_recvlogical.c:918 pg_recvlogical.c:925 pg_recvlogical.c:934
 #: pg_recvlogical.c:941
->>>>>>> 3d6a8289
 #, c-format
 msgid "Try \"%s --help\" for more information."
 msgstr "მეტი ინფორმაციისთვის სცადეთ '%s --help'."
 
-<<<<<<< HEAD
-#: pg_basebackup.c:2584 pg_createsubscriber.c:2045 pg_receivewal.c:758
-#: pg_recvlogical.c:863
-=======
 #: pg_basebackup.c:2585 pg_createsubscriber.c:2226 pg_receivewal.c:758
 #: pg_recvlogical.c:871
->>>>>>> 3d6a8289
 #, c-format
 msgid "too many command-line arguments (first is \"%s\")"
 msgstr "მეტისმეტად ბევრი ბრძანების-სტრიქონის არგუმენტი (პირველია \"%s\")"
@@ -1336,65 +1285,37 @@
 msgid "could not create symbolic link \"%s\": %m"
 msgstr "სიმბმულის შექმნის შეცდომა %s: %m"
 
-<<<<<<< HEAD
-#: pg_createsubscriber.c:169
-=======
 #: pg_createsubscriber.c:189
->>>>>>> 3d6a8289
 #, c-format
 msgid "failed after the end of recovery"
 msgstr "ჩავარდა აღდგენის დასრულების შემდეგ"
 
-<<<<<<< HEAD
-#: pg_createsubscriber.c:170
-=======
 #: pg_createsubscriber.c:190
->>>>>>> 3d6a8289
 #, c-format
 msgid "The target server cannot be used as a physical replica anymore.  You must recreate the physical replica before continuing."
 msgstr "სამიზნე სერვერს ფიზიკურ რეპლიკად ვეღარ გამოიყენებთ. გაგრძელებამდე ფიზიკური რეპლიკა თავიდან უნდა შექმნათ."
 
-<<<<<<< HEAD
-#: pg_createsubscriber.c:198
-=======
 #: pg_createsubscriber.c:221
->>>>>>> 3d6a8289
 #, c-format
 msgid "publication \"%s\" created in database \"%s\" on primary was left behind"
 msgstr "გამოცემა \"%s\", შექმნილი მონაცემთა ბაზაში \"%s\" ძირითადზე, გამოტოვებულია"
 
-<<<<<<< HEAD
-#: pg_createsubscriber.c:200
-=======
 #: pg_createsubscriber.c:224
->>>>>>> 3d6a8289
 #, c-format
 msgid "Drop this publication before trying again."
 msgstr "მოაცილეთ ეს გამოცემა, სანამ თავიდან სცდით."
 
-<<<<<<< HEAD
-#: pg_createsubscriber.c:204
-=======
 #: pg_createsubscriber.c:228
->>>>>>> 3d6a8289
 #, c-format
 msgid "replication slot \"%s\" created in database \"%s\" on primary was left behind"
 msgstr "რეპლიკაციის სლოტი \"%s\" შეიქმნა მონაცემთა ბაზაში \"%s\" ძირითადზე, შეიძლება, გამოტოვებულია"
 
-<<<<<<< HEAD
-#: pg_createsubscriber.c:206 pg_createsubscriber.c:1260
-=======
 #: pg_createsubscriber.c:231 pg_createsubscriber.c:1305
->>>>>>> 3d6a8289
 #, c-format
 msgid "Drop this replication slot soon to avoid retention of WAL files."
 msgstr "ამ რეპლიკაციის სლოტის მალე წაშლა WAL ფაილების მორჩენის თავიდან ასაცილებლად."
 
-<<<<<<< HEAD
-#: pg_createsubscriber.c:219
-=======
 #: pg_createsubscriber.c:244
->>>>>>> 3d6a8289
 #, c-format
 msgid ""
 "%s creates a new logical replica from a standby server.\n"
@@ -1403,11 +1324,7 @@
 "%s შექმნის ახალ ლოგიკური რეპლიკას უქმე სერვერიდან.\n"
 "\n"
 
-<<<<<<< HEAD
-#: pg_createsubscriber.c:223 pg_receivewal.c:81 pg_recvlogical.c:92
-=======
 #: pg_createsubscriber.c:248 pg_receivewal.c:81 pg_recvlogical.c:91
->>>>>>> 3d6a8289
 #, c-format
 msgid ""
 "\n"
@@ -1416,108 +1333,65 @@
 "\n"
 "პარამეტრები:\n"
 
-<<<<<<< HEAD
-#: pg_createsubscriber.c:224
+#: pg_createsubscriber.c:249
+#, c-format
+msgid ""
+"  -a, --all                       create subscriptions for all databases except template\n"
+"                                  databases and databases that don't allow connections\n"
+msgstr ""
+"  -a, --all                       გამოწერების შექმნა ყველა მონაცემთა ბაზისთვის გარდა შაბლონი\n"
+"                                  მონაცემთა ბაზების და მონაცემთა ბაზებისთვის, რომლებთანაც დაკავშირება აკრძალულია\n"
+
+#: pg_createsubscriber.c:251
 #, c-format
 msgid "  -d, --database=DBNAME           database in which to create a subscription\n"
 msgstr "  -d, --database=ბაზისსახელი          მონაცემთა ბაზა, რომელშიც გნებავთ, გამოწერა შექმნათ\n"
 
-#: pg_createsubscriber.c:225
+#: pg_createsubscriber.c:252
 #, c-format
 msgid "  -D, --pgdata=DATADIR            location for the subscriber data directory\n"
 msgstr "  -D, --pgdata=DATADIR     გამომწერის მონაცემების საქაღალდის მდებარეობა\n"
 
-#: pg_createsubscriber.c:226
+#: pg_createsubscriber.c:253
 #, c-format
 msgid "  -n, --dry-run                   dry run, just show what would be done\n"
 msgstr "  -n, --dry-run         განახლების გარეშე. უბრალოდ ნაჩვენები იქნება, რა მოხდებოდა\n"
 
-#: pg_createsubscriber.c:227
-=======
-#: pg_createsubscriber.c:249
-#, c-format
-msgid ""
-"  -a, --all                       create subscriptions for all databases except template\n"
-"                                  databases and databases that don't allow connections\n"
-msgstr ""
-"  -a, --all                       გამოწერების შექმნა ყველა მონაცემთა ბაზისთვის გარდა შაბლონი\n"
-"                                  მონაცემთა ბაზების და მონაცემთა ბაზებისთვის, რომლებთანაც დაკავშირება აკრძალულია\n"
-
-#: pg_createsubscriber.c:251
-#, c-format
-msgid "  -d, --database=DBNAME           database in which to create a subscription\n"
-msgstr "  -d, --database=ბაზისსახელი          მონაცემთა ბაზა, რომელშიც გნებავთ, გამოწერა შექმნათ\n"
-
-#: pg_createsubscriber.c:252
-#, c-format
-msgid "  -D, --pgdata=DATADIR            location for the subscriber data directory\n"
-msgstr "  -D, --pgdata=DATADIR     გამომწერის მონაცემების საქაღალდის მდებარეობა\n"
-
-#: pg_createsubscriber.c:253
-#, c-format
-msgid "  -n, --dry-run                   dry run, just show what would be done\n"
-msgstr "  -n, --dry-run         განახლების გარეშე. უბრალოდ ნაჩვენები იქნება, რა მოხდებოდა\n"
-
 #: pg_createsubscriber.c:254
->>>>>>> 3d6a8289
 #, c-format
 msgid "  -p, --subscriber-port=PORT      subscriber port number (default %s)\n"
 msgstr "  -p, --subscriber-port=პორტი     გამომწერის პორტის ნომერი (ნაგულისხმევი %s)\n"
 
-<<<<<<< HEAD
-#: pg_createsubscriber.c:228
-=======
 #: pg_createsubscriber.c:255
->>>>>>> 3d6a8289
 #, c-format
 msgid "  -P, --publisher-server=CONNSTR  publisher connection string\n"
 msgstr "  -P, --publisher-server=CONNSTR   გამომცემელთან მიერთების სტრიქონი\n"
 
-<<<<<<< HEAD
-#: pg_createsubscriber.c:229
-=======
 #: pg_createsubscriber.c:256
->>>>>>> 3d6a8289
 #, c-format
 msgid "  -s, --socketdir=DIR             socket directory to use (default current dir.)\n"
 msgstr "  -s, --socketdir=DIR სოკეტის საქაღალდე (ნაგულისხმევია მიმდინარე.)\n"
 
-<<<<<<< HEAD
-#: pg_createsubscriber.c:230
-=======
 #: pg_createsubscriber.c:257
->>>>>>> 3d6a8289
 #, c-format
 msgid "  -t, --recovery-timeout=SECS     seconds to wait for recovery to end\n"
 msgstr "  -t, --recovery-timeout=წამები     რამდენი წამი დაველოდო აღდგენის დასრულებას\n"
 
-<<<<<<< HEAD
-#: pg_createsubscriber.c:231
+#: pg_createsubscriber.c:258
+#, c-format
+msgid "  -T, --enable-two-phase          enable two-phase commit for all subscriptions\n"
+msgstr "  -T, --enable-two-phase          ორფაზიანი კომიტების ჩართვა ყველა გამოწერისთვის\n"
+
+#: pg_createsubscriber.c:259
 #, c-format
 msgid "  -U, --subscriber-username=NAME  user name for subscriber connection\n"
 msgstr "  -U, --subscriber-username=სახელი      მომხმარებლის სახელი გამომწერის კავშირისთვის\n"
 
-#: pg_createsubscriber.c:232
-=======
-#: pg_createsubscriber.c:258
-#, c-format
-msgid "  -T, --enable-two-phase          enable two-phase commit for all subscriptions\n"
-msgstr "  -T, --enable-two-phase          ორფაზიანი კომიტების ჩართვა ყველა გამოწერისთვის\n"
-
-#: pg_createsubscriber.c:259
-#, c-format
-msgid "  -U, --subscriber-username=NAME  user name for subscriber connection\n"
-msgstr "  -U, --subscriber-username=სახელი      მომხმარებლის სახელი გამომწერის კავშირისთვის\n"
-
 #: pg_createsubscriber.c:260
->>>>>>> 3d6a8289
 #, c-format
 msgid "  -v, --verbose                   output verbose messages\n"
 msgstr "  -v, --verbose                   დამატებითი ინფორმაციის გამოტანა\n"
 
-<<<<<<< HEAD
-#: pg_createsubscriber.c:233
-=======
 #: pg_createsubscriber.c:261
 #, c-format
 msgid ""
@@ -1528,7 +1402,6 @@
 "                                  მონაცემთა ბაზებიდან გამომწერზე. იღებს: \"%s\"\n"
 
 #: pg_createsubscriber.c:263
->>>>>>> 3d6a8289
 #, c-format
 msgid ""
 "      --config-file=FILENAME      use specified main server configuration\n"
@@ -1537,358 +1410,198 @@
 "      --config-file=FILENAME     სამიზნე კლასტერის გაშვებისას მთავარი \n"
 "             სერვერის მითითებული კონფიგურაციის ფაილის გამოყენება\n"
 
-<<<<<<< HEAD
-#: pg_createsubscriber.c:235
-=======
 #: pg_createsubscriber.c:265
->>>>>>> 3d6a8289
 #, c-format
 msgid "      --publication=NAME          publication name\n"
 msgstr "     --publication=NAME              პუბლიკაციის სახელი\n"
 
-<<<<<<< HEAD
-#: pg_createsubscriber.c:236
-=======
 #: pg_createsubscriber.c:266
->>>>>>> 3d6a8289
 #, c-format
 msgid "      --replication-slot=NAME     replication slot name\n"
 msgstr "     --replication-slot=სახელი      რეპლიკაციის სლოტის სახელი\n"
 
-<<<<<<< HEAD
-#: pg_createsubscriber.c:237
-=======
 #: pg_createsubscriber.c:267
->>>>>>> 3d6a8289
 #, c-format
 msgid "      --subscription=NAME         subscription name\n"
 msgstr "     --subscription=NAME        გამოწერის სახელი\n"
 
-<<<<<<< HEAD
-#: pg_createsubscriber.c:238
-=======
 #: pg_createsubscriber.c:268
->>>>>>> 3d6a8289
 #, c-format
 msgid "  -V, --version                   output version information, then exit\n"
 msgstr "  -V, --version            ვერსიის ინფორმაციის გამოტანა და გასვლა\n"
 
-<<<<<<< HEAD
-#: pg_createsubscriber.c:239
-=======
 #: pg_createsubscriber.c:269
->>>>>>> 3d6a8289
 #, c-format
 msgid "  -?, --help                      show this help, then exit\n"
 msgstr "  -?, --help     ამ დახმარების ჩვენება და გასვლა\n"
 
-<<<<<<< HEAD
-#: pg_createsubscriber.c:282
-=======
 #: pg_createsubscriber.c:312
->>>>>>> 3d6a8289
 #, c-format
 msgid "could not parse connection string: %s"
 msgstr "შეერთების სტრიქონის დამუშავების შეცდომა: %s"
 
-<<<<<<< HEAD
-#: pg_createsubscriber.c:359
-=======
 #: pg_createsubscriber.c:389
->>>>>>> 3d6a8289
 #, c-format
 msgid "program \"%s\" is needed by %s but was not found in the same directory as \"%s\""
 msgstr "პროგრამა \"%s\" სჭირდება \"%s\"-ს, მაგრამ იგივე საქაღალდეში, სადაც \"%s\", ნაპოვნი არაა"
 
-<<<<<<< HEAD
-#: pg_createsubscriber.c:362
-=======
 #: pg_createsubscriber.c:392
->>>>>>> 3d6a8289
 #, c-format
 msgid "program \"%s\" was found by \"%s\" but was not the same version as %s"
 msgstr "პროგრამა „%s“ ნაპოვნია „%s“-ის მიერ, მაგრამ ვერსია, იგივეა არაა, რაც %s"
 
-<<<<<<< HEAD
-#: pg_createsubscriber.c:382
-=======
 #: pg_createsubscriber.c:412
->>>>>>> 3d6a8289
 #, c-format
 msgid "checking if directory \"%s\" is a cluster data directory"
 msgstr "შემოწმება, არის თუ არა საქაღალდე \"%s\" კლასტერის მონაცემების საქაღალდე"
 
-<<<<<<< HEAD
-#: pg_createsubscriber.c:388
-=======
 #: pg_createsubscriber.c:418
->>>>>>> 3d6a8289
 #, c-format
 msgid "data directory \"%s\" does not exist"
 msgstr "მონაცემების საქაღალდე არ არსებობს: \"%s\""
 
-<<<<<<< HEAD
-#: pg_createsubscriber.c:396
-=======
 #: pg_createsubscriber.c:426
->>>>>>> 3d6a8289
 #, c-format
 msgid "directory \"%s\" is not a database cluster directory"
 msgstr "საქაღალდე \"%s\" ბაზის კლასტერის საქაღალდეს არ წარმოადგენს"
 
-<<<<<<< HEAD
-#: pg_createsubscriber.c:513
-=======
 #: pg_createsubscriber.c:544
->>>>>>> 3d6a8289
 #, c-format
 msgid "connection to database failed: %s"
 msgstr "მონაცემთა ბაზასთან მიერთება ჩავარდა: %s"
 
-<<<<<<< HEAD
-#: pg_createsubscriber.c:526
-=======
 #: pg_createsubscriber.c:557 streamutil.c:230
->>>>>>> 3d6a8289
 #, c-format
 msgid "could not clear \"search_path\": %s"
 msgstr "\"search_path\"-ის გასუფთავების პრობლემა: %s"
 
-<<<<<<< HEAD
-#: pg_createsubscriber.c:566
-=======
 #: pg_createsubscriber.c:597
->>>>>>> 3d6a8289
 #, c-format
 msgid "getting system identifier from publisher"
 msgstr "სისტემური იდენტიფიკატორის მიღება გამომცემლისგან"
 
-<<<<<<< HEAD
-#: pg_createsubscriber.c:573
-=======
 #: pg_createsubscriber.c:604
->>>>>>> 3d6a8289
 #, c-format
 msgid "could not get system identifier: %s"
 msgstr "ვერ მივიღე სისტემის იდენტიფიკატორი: %s"
 
-<<<<<<< HEAD
-#: pg_createsubscriber.c:579
-=======
 #: pg_createsubscriber.c:610
->>>>>>> 3d6a8289
 #, c-format
 msgid "could not get system identifier: got %d rows, expected %d row"
 msgstr "სისტემური იდენტიფიკატორის მიღება შეუძლებელია: მივიღე %d მწკრივი. მოველოდი %d მწკრივს"
 
-<<<<<<< HEAD
-#: pg_createsubscriber.c:586
-=======
 #: pg_createsubscriber.c:617
->>>>>>> 3d6a8289
 #, c-format
 msgid "system identifier is %<PRIu64> on publisher"
 msgstr "სისტემური იდენტიფიკატორი %<PRIu64> გამომცემელზეა"
 
-<<<<<<< HEAD
-#: pg_createsubscriber.c:607
-=======
 #: pg_createsubscriber.c:637
->>>>>>> 3d6a8289
 #, c-format
 msgid "getting system identifier from subscriber"
 msgstr "სისტემური იდენტიფიკატორის მიღება გამომწერისგან"
 
-<<<<<<< HEAD
-#: pg_createsubscriber.c:611 pg_createsubscriber.c:641
-=======
 #: pg_createsubscriber.c:641 pg_createsubscriber.c:670
->>>>>>> 3d6a8289
 #, c-format
 msgid "control file appears to be corrupt"
 msgstr "როგორც ჩანს, საკონტროლო ფაილი დაზიანებულია"
 
-<<<<<<< HEAD
-#: pg_createsubscriber.c:615 pg_createsubscriber.c:656
-=======
 #: pg_createsubscriber.c:645 pg_createsubscriber.c:685
->>>>>>> 3d6a8289
 #, c-format
 msgid "system identifier is %<PRIu64> on subscriber"
 msgstr "სისტემური იდენტიფიკატორი %<PRIu64> გამომწერზეა"
 
-<<<<<<< HEAD
-#: pg_createsubscriber.c:637
-=======
 #: pg_createsubscriber.c:666
->>>>>>> 3d6a8289
 #, c-format
 msgid "modifying system identifier of subscriber"
 msgstr "გამომწერის სისტემური იდენტიფიკატორის შეცვლა"
 
-<<<<<<< HEAD
-#: pg_createsubscriber.c:659
-=======
 #: pg_createsubscriber.c:688
->>>>>>> 3d6a8289
 #, c-format
 msgid "running pg_resetwal on the subscriber"
 msgstr "pg_resetwal-ის გაშვება გამომწერზე"
 
-<<<<<<< HEAD
-#: pg_createsubscriber.c:671
-=======
 #: pg_createsubscriber.c:700
->>>>>>> 3d6a8289
 #, c-format
 msgid "subscriber successfully changed the system identifier"
 msgstr "გამომწერმა სისტემური იდენტიფიკატორი წარმატებით შეცვალა"
 
-<<<<<<< HEAD
-#: pg_createsubscriber.c:673
-=======
 #: pg_createsubscriber.c:702
->>>>>>> 3d6a8289
 #, c-format
 msgid "could not change system identifier of subscriber: %s"
 msgstr "ვერ შევცვალე სისტემურ იდენტიფიკატორი გამომწერისთვის: %s"
 
-<<<<<<< HEAD
-#: pg_createsubscriber.c:697
-=======
 #: pg_createsubscriber.c:726
->>>>>>> 3d6a8289
 #, c-format
 msgid "could not obtain database OID: %s"
 msgstr "ვერ მივიღე მონაცემთა ბაზის OID: %s"
 
-<<<<<<< HEAD
-#: pg_createsubscriber.c:704
-=======
 #: pg_createsubscriber.c:733
->>>>>>> 3d6a8289
 #, c-format
 msgid "could not obtain database OID: got %d rows, expected %d row"
 msgstr "ვერ მივიღე მონაცემთა ბაზის OID: მივიღე %d მწკრივი, მოველოდი %d მწკრივს"
 
-<<<<<<< HEAD
-#: pg_createsubscriber.c:776
-=======
 #: pg_createsubscriber.c:805
->>>>>>> 3d6a8289
 #, c-format
 msgid "create replication slot \"%s\" on publisher"
 msgstr "რეპლიკაციის სლოტის \"%s\" შექმნა გამომცემელზე"
 
-<<<<<<< HEAD
-#: pg_createsubscriber.c:796
-=======
 #: pg_createsubscriber.c:825
->>>>>>> 3d6a8289
 #, c-format
 msgid "could not write an additional WAL record: %s"
 msgstr "ვერ ჩავწერე დამატებითი WAL ჩანაწერი: %s"
 
-<<<<<<< HEAD
-#: pg_createsubscriber.c:822
-=======
 #: pg_createsubscriber.c:851
->>>>>>> 3d6a8289
 #, c-format
 msgid "could not obtain recovery progress: %s"
 msgstr "აღდგენის მიმდინარეობის მდგომარეობის მიღება შეუძლებელია: %s"
 
-<<<<<<< HEAD
-#: pg_createsubscriber.c:854
-=======
 #: pg_createsubscriber.c:884
->>>>>>> 3d6a8289
 #, c-format
 msgid "checking settings on publisher"
 msgstr "პარამეტრების შექმნა გამომცემელზე"
 
-<<<<<<< HEAD
-#: pg_createsubscriber.c:864
-=======
 #: pg_createsubscriber.c:894
->>>>>>> 3d6a8289
 #, c-format
 msgid "primary server cannot be in recovery"
 msgstr "ძირითადი სერვერი აღდგენის რეჟიმში ვერ იქნება"
 
-<<<<<<< HEAD
-#: pg_createsubscriber.c:888
-=======
 #: pg_createsubscriber.c:920
->>>>>>> 3d6a8289
 #, c-format
 msgid "could not obtain publisher settings: %s"
 msgstr "გამომცემლის პარამეტრების მიღება შეუძლებელია: %s"
 
-<<<<<<< HEAD
-#: pg_createsubscriber.c:914
-=======
 #: pg_createsubscriber.c:949
->>>>>>> 3d6a8289
 #, c-format
 msgid "publisher requires \"wal_level\" >= \"logical\""
 msgstr "გამომცემელს \"wal_level\" >= \"logical\" ესაჭიროება"
 
-<<<<<<< HEAD
-#: pg_createsubscriber.c:920
-=======
 #: pg_createsubscriber.c:955
->>>>>>> 3d6a8289
 #, c-format
 msgid "publisher requires %d replication slots, but only %d remain"
 msgstr "გამომცემელს %d რეპლიკაციის სლოტი სჭირდება, მაგრამ დარჩენილია, მხოლოდ, %d"
 
-<<<<<<< HEAD
-#: pg_createsubscriber.c:922 pg_createsubscriber.c:931
-#: pg_createsubscriber.c:1028 pg_createsubscriber.c:1037
-#: pg_createsubscriber.c:1046
-=======
 #: pg_createsubscriber.c:957 pg_createsubscriber.c:966
 #: pg_createsubscriber.c:1076 pg_createsubscriber.c:1085
 #: pg_createsubscriber.c:1094
->>>>>>> 3d6a8289
 #, c-format
 msgid "Increase the configuration parameter \"%s\" to at least %d."
 msgstr "გაზარდეთ კონფიგურაციის პარამეტრი \"%s\" %d-მდე მაინც."
 
-<<<<<<< HEAD
-#: pg_createsubscriber.c:929
+#: pg_createsubscriber.c:964
 #, c-format
 msgid "publisher requires %d WAL sender processes, but only %d remain"
 msgstr "გამომცემელს %d WAL-ის გამგზავნი პროცესი სჭირდება, მაგრამ დარჩენილია, მხოლოდ, %d"
 
-#: pg_createsubscriber.c:938
+#: pg_createsubscriber.c:973
 #, c-format
 msgid "two_phase option will not be enabled for replication slots"
 msgstr "პარამეტრი two_phase რეპლიკაციის სლოტებისთვის არ ჩაირთვება"
 
-#: pg_createsubscriber.c:939
+#: pg_createsubscriber.c:974
 #, c-format
 msgid "Subscriptions will be created with the two_phase option disabled.  Prepared transactions will be replicated at COMMIT PREPARED."
 msgstr "გამოწერები two_phase პარამეტრით გათიშული შეიქმნება.  მომზადებული ტრანზაქციების რეპლიკაცია მოხდება COMMIT PREPARED-თან."
 
-#: pg_createsubscriber.c:971
-=======
-#: pg_createsubscriber.c:964
-#, c-format
-msgid "publisher requires %d WAL sender processes, but only %d remain"
-msgstr "გამომცემელს %d WAL-ის გამგზავნი პროცესი სჭირდება, მაგრამ დარჩენილია, მხოლოდ, %d"
-
-#: pg_createsubscriber.c:973
-#, c-format
-msgid "two_phase option will not be enabled for replication slots"
-msgstr "პარამეტრი two_phase რეპლიკაციის სლოტებისთვის არ ჩაირთვება"
-
-#: pg_createsubscriber.c:974
-#, c-format
-msgid "Subscriptions will be created with the two_phase option disabled.  Prepared transactions will be replicated at COMMIT PREPARED."
-msgstr "გამოწერები two_phase პარამეტრით გათიშული შეიქმნება.  მომზადებული ტრანზაქციების რეპლიკაცია მოხდება COMMIT PREPARED-თან."
-
 #: pg_createsubscriber.c:976
 #, c-format
 msgid "You can use the command-line option --enable-two-phase to enable two_phase."
@@ -1905,462 +1618,250 @@
 msgstr "დააყენეთ კონფიგურაციის პარამეტრი \"%s\" მნიშვნელობაზე -1, რომ დარწმუნდეთ, რომ WAL ფაილები საჭიროზე ადრე არ წაიშლება."
 
 #: pg_createsubscriber.c:1019
->>>>>>> 3d6a8289
 #, c-format
 msgid "checking settings on subscriber"
 msgstr "პარამეტრების შემოწმება გამომწერზე"
 
-<<<<<<< HEAD
-#: pg_createsubscriber.c:978
-=======
 #: pg_createsubscriber.c:1026
->>>>>>> 3d6a8289
 #, c-format
 msgid "target server must be a standby"
 msgstr "სამიზნე სერვერი უქმე უნდა იყოს"
 
-<<<<<<< HEAD
-#: pg_createsubscriber.c:1002
-=======
 #: pg_createsubscriber.c:1050
->>>>>>> 3d6a8289
 #, c-format
 msgid "could not obtain subscriber settings: %s"
 msgstr "გამომწერის პარამეტრების მიღება შეუძლებელია: %s"
 
-<<<<<<< HEAD
-#: pg_createsubscriber.c:1026
-=======
 #: pg_createsubscriber.c:1074
->>>>>>> 3d6a8289
 #, c-format
 msgid "subscriber requires %d active replication origins, but only %d remain"
 msgstr "გამომწერს %d აქტიური რეპლიკაციის წყარო სჭირდება, მაგრამ დარჩენილია, მხოლოდ, %d"
 
-<<<<<<< HEAD
-#: pg_createsubscriber.c:1035
-=======
 #: pg_createsubscriber.c:1083
->>>>>>> 3d6a8289
 #, c-format
 msgid "subscriber requires %d logical replication workers, but only %d remain"
 msgstr "გამომწერს %d ლოგიკური რეპლიკაციის დამხმარე პროცესი სჭირდება, მაგრამ დარჩენილია, მხოლოდ, %d"
 
-<<<<<<< HEAD
-#: pg_createsubscriber.c:1044
-=======
 #: pg_createsubscriber.c:1092
->>>>>>> 3d6a8289
 #, c-format
 msgid "subscriber requires %d worker processes, but only %d remain"
 msgstr "გამომწერს %d დამხმარე პროცესი სჭირდება, მაგრამ დარჩენილია, მხოლოდ, %d"
 
-<<<<<<< HEAD
-#: pg_createsubscriber.c:1079
-=======
 #: pg_createsubscriber.c:1127
->>>>>>> 3d6a8289
 #, c-format
 msgid "dropping subscription \"%s\" in database \"%s\""
 msgstr "მოხდება მოცილება გამოწერისა \"%s\" მონაცემთა ბაზაში \"%s\""
 
-<<<<<<< HEAD
-#: pg_createsubscriber.c:1088
-=======
 #: pg_createsubscriber.c:1136
->>>>>>> 3d6a8289
 #, c-format
 msgid "could not drop subscription \"%s\": %s"
 msgstr "ვერ მოვაცილე გამოწერა \"%s\": %s"
 
-<<<<<<< HEAD
-#: pg_createsubscriber.c:1123
-=======
 #: pg_createsubscriber.c:1171
->>>>>>> 3d6a8289
 #, c-format
 msgid "could not obtain pre-existing subscriptions: %s"
 msgstr "ვერ მივიღე უკვე არსებული გამოწერები: %s"
 
-<<<<<<< HEAD
-#: pg_createsubscriber.c:1258
-=======
 #: pg_createsubscriber.c:1303
->>>>>>> 3d6a8289
 #, c-format
 msgid "could not drop replication slot \"%s\" on primary"
 msgstr "ვერ წავშალე რეპლიკაციის სლოტი \"%s\" ძირითადზე"
 
-<<<<<<< HEAD
-#: pg_createsubscriber.c:1292
-=======
 #: pg_createsubscriber.c:1337
->>>>>>> 3d6a8289
 #, c-format
 msgid "could not obtain failover replication slot information: %s"
 msgstr "გადასართველი რეპლიკაციის სლოტის ინფორმაციის მიღება შეუძლებელია: %s"
 
-<<<<<<< HEAD
-#: pg_createsubscriber.c:1294 pg_createsubscriber.c:1303
-=======
 #: pg_createsubscriber.c:1339 pg_createsubscriber.c:1348
->>>>>>> 3d6a8289
 #, c-format
 msgid "Drop the failover replication slots on subscriber soon to avoid retention of WAL files."
 msgstr "გამომწერზე გადასართველი რეპლიკაციის სლოტების მალე წაშლა WAL ფაილების მორჩენის თავიდან ასაცილებლად."
 
-<<<<<<< HEAD
-#: pg_createsubscriber.c:1302
-=======
 #: pg_createsubscriber.c:1347
->>>>>>> 3d6a8289
 #, c-format
 msgid "could not drop failover replication slot"
 msgstr "გადასართველი რეპლიკაციის სლოტი წაშლა შეუძლებელია"
 
-<<<<<<< HEAD
-#: pg_createsubscriber.c:1324
-=======
 #: pg_createsubscriber.c:1369
->>>>>>> 3d6a8289
 #, c-format
 msgid "creating the replication slot \"%s\" in database \"%s\""
 msgstr "იქმნება რეპლიკაციის სლოტი \"%s\" მონაცემთა ბაზაში \"%s\""
 
-<<<<<<< HEAD
-#: pg_createsubscriber.c:1342
-=======
 #: pg_createsubscriber.c:1388
->>>>>>> 3d6a8289
 #, c-format
 msgid "could not create replication slot \"%s\" in database \"%s\": %s"
 msgstr "ვერ შევქმენი რეპლიკაციის სლოტი \"%s\" მონაცემთა ბაზაში \"%s\": %s"
 
-<<<<<<< HEAD
-#: pg_createsubscriber.c:1372
-=======
 #: pg_createsubscriber.c:1418
->>>>>>> 3d6a8289
 #, c-format
 msgid "dropping the replication slot \"%s\" in database \"%s\""
 msgstr "იშლება რეპლიკაციის სლოტი \"%s\" მონაცემთა ბაზაში \"%s\""
 
-<<<<<<< HEAD
-#: pg_createsubscriber.c:1388
-=======
 #: pg_createsubscriber.c:1434
->>>>>>> 3d6a8289
 #, c-format
 msgid "could not drop replication slot \"%s\" in database \"%s\": %s"
 msgstr "ვერ წავშალე რეპლიკაციის სლოტი \"%s\" მონაცემთა ბაზაში \"%s\": %s"
 
-<<<<<<< HEAD
-#: pg_createsubscriber.c:1409
-=======
 #: pg_createsubscriber.c:1455
->>>>>>> 3d6a8289
 #, c-format
 msgid "pg_ctl failed with exit code %d"
 msgstr "pg_ctl ჩავარდა გამოსვლის კოდით %d"
 
-<<<<<<< HEAD
-#: pg_createsubscriber.c:1414
-=======
 #: pg_createsubscriber.c:1460
->>>>>>> 3d6a8289
 #, c-format
 msgid "pg_ctl was terminated by exception 0x%X"
 msgstr "pg_ctl შეწყდა გამონაკლისით 0x%X"
 
-<<<<<<< HEAD
-#: pg_createsubscriber.c:1416
-=======
 #: pg_createsubscriber.c:1462
->>>>>>> 3d6a8289
 #, c-format
 msgid "See C include file \"ntstatus.h\" for a description of the hexadecimal value."
 msgstr "თექვსმეტობითი მნიშვნელობის აღწერისთვის იხილეთ C-ის ჩასასმელი ფაილი \"ntstatus.h\"."
 
-<<<<<<< HEAD
-#: pg_createsubscriber.c:1418
-=======
 #: pg_createsubscriber.c:1464
->>>>>>> 3d6a8289
 #, c-format
 msgid "pg_ctl was terminated by signal %d: %s"
 msgstr "pg_ctl შეწყვეტილია სიგნალით %d: %s"
 
-<<<<<<< HEAD
-#: pg_createsubscriber.c:1424
-=======
 #: pg_createsubscriber.c:1470
->>>>>>> 3d6a8289
 #, c-format
 msgid "pg_ctl exited with unrecognized status %d"
 msgstr "pg_ctl დასრულდა უცნობი სტატუსით %d"
 
-<<<<<<< HEAD
-#: pg_createsubscriber.c:1427
-=======
 #: pg_createsubscriber.c:1473
->>>>>>> 3d6a8289
 #, c-format
 msgid "The failed command was: %s"
 msgstr "ჩავარდნილი ბრძანება იყო: %s"
 
-<<<<<<< HEAD
-#: pg_createsubscriber.c:1473
-=======
 #: pg_createsubscriber.c:1523
->>>>>>> 3d6a8289
 #, c-format
 msgid "server was started"
 msgstr "სერვერი გაეშვა"
 
-<<<<<<< HEAD
-#: pg_createsubscriber.c:1488
-=======
 #: pg_createsubscriber.c:1538
->>>>>>> 3d6a8289
 #, c-format
 msgid "server was stopped"
 msgstr "სერვერი გამოირთო"
 
-<<<<<<< HEAD
-#: pg_createsubscriber.c:1507
-=======
 #: pg_createsubscriber.c:1557
->>>>>>> 3d6a8289
 #, c-format
 msgid "waiting for the target server to reach the consistent state"
 msgstr "სამიზნე სერვერის მდგრად მდგომარეობაში გადასვლის მოლოდინი"
 
-<<<<<<< HEAD
-#: pg_createsubscriber.c:1530
-=======
 #: pg_createsubscriber.c:1580
->>>>>>> 3d6a8289
 #, c-format
 msgid "recovery timed out"
 msgstr "აღდგენის მოლოდინის ვადა ამოიწურა"
 
-<<<<<<< HEAD
-#: pg_createsubscriber.c:1543
-=======
 #: pg_createsubscriber.c:1593
->>>>>>> 3d6a8289
 #, c-format
 msgid "server did not end recovery"
 msgstr "სერვერმა აღდგენა არ დაამთავრა"
 
-<<<<<<< HEAD
-#: pg_createsubscriber.c:1545
-=======
 #: pg_createsubscriber.c:1595
->>>>>>> 3d6a8289
 #, c-format
 msgid "target server reached the consistent state"
 msgstr "სამიზნე სერვერმა მიაღწია მდგრად მდგომარეობას"
 
-<<<<<<< HEAD
-#: pg_createsubscriber.c:1546
-=======
 #: pg_createsubscriber.c:1596
->>>>>>> 3d6a8289
 #, c-format
 msgid "If pg_createsubscriber fails after this point, you must recreate the physical replica before continuing."
 msgstr "თუ ამ წერტილის შემდეგ pg_createsubscriber ჩავარდება, გაგრძელებამდე ფიზიკური რეპლიკა თავიდან უნდა შექმნათ."
 
-<<<<<<< HEAD
-#: pg_createsubscriber.c:1573
-=======
 #: pg_createsubscriber.c:1623 pg_createsubscriber.c:1746
->>>>>>> 3d6a8289
 #, c-format
 msgid "could not obtain publication information: %s"
 msgstr "გამოცემის ინფორმაციის მიღება შეუძლებელია: %s"
 
-<<<<<<< HEAD
-#: pg_createsubscriber.c:1587
-=======
 #: pg_createsubscriber.c:1637
->>>>>>> 3d6a8289
 #, c-format
 msgid "publication \"%s\" already exists"
 msgstr "პუბლიკაცია \"%s\" უკვე არსებობს"
 
-<<<<<<< HEAD
-#: pg_createsubscriber.c:1588
-=======
 #: pg_createsubscriber.c:1638
->>>>>>> 3d6a8289
 #, c-format
 msgid "Consider renaming this publication before continuing."
 msgstr "განიხილეთ ამ პუბლიკაციის სახელის გადარქმევა ხელახლა ცდამდე."
 
-<<<<<<< HEAD
-#: pg_createsubscriber.c:1595
+#: pg_createsubscriber.c:1645
 #, c-format
 msgid "creating publication \"%s\" in database \"%s\""
 msgstr "იქმნება გამოცემა \"%s\" მონაცემთა ბაზაში \"%s\""
 
-#: pg_createsubscriber.c:1608
+#: pg_createsubscriber.c:1658
 #, c-format
 msgid "could not create publication \"%s\" in database \"%s\": %s"
 msgstr "ვერ შევქმენი გამოცემა \"%s\" მონაცემთა ბაზაში \"%s\": %s"
 
-#: pg_createsubscriber.c:1637
+#: pg_createsubscriber.c:1688
 #, c-format
 msgid "dropping publication \"%s\" in database \"%s\""
 msgstr "ვშლი გამოცემას \"%s\" მონაცემთა ბაზაში \"%s\""
 
-#: pg_createsubscriber.c:1651
+#: pg_createsubscriber.c:1702
 #, c-format
 msgid "could not drop publication \"%s\" in database \"%s\": %s"
 msgstr "ვერ წავშალე გამოცემა \"%s\" მონაცემთა ბაზაში \"%s\": %s"
 
-#: pg_createsubscriber.c:1697
-=======
-#: pg_createsubscriber.c:1645
-#, c-format
-msgid "creating publication \"%s\" in database \"%s\""
-msgstr "იქმნება გამოცემა \"%s\" მონაცემთა ბაზაში \"%s\""
-
-#: pg_createsubscriber.c:1658
-#, c-format
-msgid "could not create publication \"%s\" in database \"%s\": %s"
-msgstr "ვერ შევქმენი გამოცემა \"%s\" მონაცემთა ბაზაში \"%s\": %s"
-
-#: pg_createsubscriber.c:1688
-#, c-format
-msgid "dropping publication \"%s\" in database \"%s\""
-msgstr "ვშლი გამოცემას \"%s\" მონაცემთა ბაზაში \"%s\""
-
-#: pg_createsubscriber.c:1702
-#, c-format
-msgid "could not drop publication \"%s\" in database \"%s\": %s"
-msgstr "ვერ წავშალე გამოცემა \"%s\" მონაცემთა ბაზაში \"%s\": %s"
-
 #: pg_createsubscriber.c:1739
 #, c-format
 msgid "dropping all existing publications in database \"%s\""
 msgstr "ვშლი ყველა არსებულ გამოცემას მონაცემთა ბაზაში \"%s\""
 
 #: pg_createsubscriber.c:1797
->>>>>>> 3d6a8289
 #, c-format
 msgid "creating subscription \"%s\" in database \"%s\""
 msgstr "იქმნება გამოწერა \"%s\" მონაცემთა ბაზაში \"%s\""
 
-<<<<<<< HEAD
-#: pg_createsubscriber.c:1718
-=======
 #: pg_createsubscriber.c:1819
->>>>>>> 3d6a8289
 #, c-format
 msgid "could not create subscription \"%s\" in database \"%s\": %s"
 msgstr "ვერ შევქმენი გამოწერა \"%s\" მონაცემთა ბაზაში \"%s\": %s"
 
-<<<<<<< HEAD
-#: pg_createsubscriber.c:1763
-=======
 #: pg_createsubscriber.c:1864
->>>>>>> 3d6a8289
 #, c-format
 msgid "could not obtain subscription OID: %s"
 msgstr "ვერ მივიღე გამოწერის OID: %s"
 
-<<<<<<< HEAD
-#: pg_createsubscriber.c:1770
-=======
 #: pg_createsubscriber.c:1871
->>>>>>> 3d6a8289
 #, c-format
 msgid "could not obtain subscription OID: got %d rows, expected %d row"
 msgstr "ვერ მივიღე გამოწერის OID: მივიღე %d მწკრივი, მოველოდი %d მწკრივს"
 
-<<<<<<< HEAD
-#: pg_createsubscriber.c:1794
-=======
 #: pg_createsubscriber.c:1895
->>>>>>> 3d6a8289
 #, c-format
 msgid "setting the replication progress (node name \"%s\", LSN %s) in database \"%s\""
 msgstr "რეპლიკაციის მიმდინარეობის (კვანძის სახელი \"%s\", LSN %s) დაყენება მონაცემთა ბაზაზე \"%s\""
 
-<<<<<<< HEAD
-#: pg_createsubscriber.c:1809
-=======
 #: pg_createsubscriber.c:1910
->>>>>>> 3d6a8289
 #, c-format
 msgid "could not set replication progress for subscription \"%s\": %s"
 msgstr "შეუძლებელია რეპლიკაციის მიმდინარეობის დაყენება გამოწერისთვის \"%s\": %s"
 
-<<<<<<< HEAD
-#: pg_createsubscriber.c:1840
-=======
 #: pg_createsubscriber.c:1941
->>>>>>> 3d6a8289
 #, c-format
 msgid "enabling subscription \"%s\" in database \"%s\""
 msgstr "ჩაირთვება გამოწერა \"%s\" მონაცემთა ბაზაში \"%s\""
 
-<<<<<<< HEAD
-#: pg_createsubscriber.c:1852
-=======
 #: pg_createsubscriber.c:1953
->>>>>>> 3d6a8289
 #, c-format
 msgid "could not enable subscription \"%s\": %s"
 msgstr "ვერ ჩავრთე გამოწერა \"%s\": %s"
 
-<<<<<<< HEAD
-#: pg_createsubscriber.c:1944
-=======
 #: pg_createsubscriber.c:1999
 #, c-format
 msgid "could not obtain a list of databases: %s"
 msgstr "ვერ მივიღე მონაცემთა ბაზების სია: %s"
 
 #: pg_createsubscriber.c:2103
->>>>>>> 3d6a8289
 #, c-format
 msgid "cannot be executed by \"root\""
 msgstr "root-ით ვერ გაეშვება"
 
-<<<<<<< HEAD
-#: pg_createsubscriber.c:1945
-=======
 #: pg_createsubscriber.c:2104
->>>>>>> 3d6a8289
 #, c-format
 msgid "You must run %s as the PostgreSQL superuser."
 msgstr "%s PostgreSQL-ის ზემომხმარებლით უნდა გაუშვათ."
 
-<<<<<<< HEAD
-#: pg_createsubscriber.c:1966
-#, c-format
-msgid "database \"%s\" specified more than once"
-msgstr "მონაცემთა ბაზა \"%s\" ერთზე მეტჯერაა მითითებული"
-
-#: pg_createsubscriber.c:2007
-#, c-format
-msgid "publication \"%s\" specified more than once"
-msgstr "პუბლიკაცია \"%s\" მითითებულია ერთზე მეტჯერ"
-
-#: pg_createsubscriber.c:2019
-#, c-format
-msgid "replication slot \"%s\" specified more than once"
-msgstr "რეპლიკაციის სლოტი \"%s\" მითითებულია ერთზე მეტჯერ"
-
-#: pg_createsubscriber.c:2031
-#, c-format
-msgid "subscription \"%s\" specified more than once"
-msgstr "გამოწერა \"%s\" მითითებულია ერთზე მეტჯერ"
-
-#: pg_createsubscriber.c:2054
-=======
 #: pg_createsubscriber.c:2127
 #, c-format
 msgid "database \"%s\" specified more than once for -d/--database"
@@ -2392,137 +1893,75 @@
 msgstr "პარამეტრებს %s და -a/--all ერთად ვერ გამოიყენებთ"
 
 #: pg_createsubscriber.c:2235
->>>>>>> 3d6a8289
 #, c-format
 msgid "no subscriber data directory specified"
 msgstr "გამომწერის მონაცემების საქაღალდე მითითებული არაა"
 
-<<<<<<< HEAD
-#: pg_createsubscriber.c:2065
-=======
 #: pg_createsubscriber.c:2246
->>>>>>> 3d6a8289
 #, c-format
 msgid "could not determine current directory"
 msgstr "მიმდინარე საქაღალდის იდენტიფიკაციის პრობლემა"
 
-<<<<<<< HEAD
-#: pg_createsubscriber.c:2082
-=======
 #: pg_createsubscriber.c:2263
->>>>>>> 3d6a8289
 #, c-format
 msgid "no publisher connection string specified"
 msgstr "გამომცემლის მიერთების სტრიქონი მითითებული არაა"
 
-<<<<<<< HEAD
-#: pg_createsubscriber.c:2086
-=======
 #: pg_createsubscriber.c:2267
->>>>>>> 3d6a8289
 #, c-format
 msgid "validating publisher connection string"
 msgstr "გამომცემლის მიერთების სტრიქონის გადამოწმება"
 
-<<<<<<< HEAD
-#: pg_createsubscriber.c:2092
-=======
 #: pg_createsubscriber.c:2273
->>>>>>> 3d6a8289
 #, c-format
 msgid "validating subscriber connection string"
 msgstr "მიმდინარეობს გამომწერის დაკავშირების სტრიქონის გადამოწმება"
 
-<<<<<<< HEAD
-#: pg_createsubscriber.c:2097
-=======
 #: pg_createsubscriber.c:2290
->>>>>>> 3d6a8289
 #, c-format
 msgid "no database was specified"
 msgstr "ბაზა მითითებული არაა"
 
-<<<<<<< HEAD
-#: pg_createsubscriber.c:2109
-=======
 #: pg_createsubscriber.c:2301
->>>>>>> 3d6a8289
 #, c-format
 msgid "database name \"%s\" was extracted from the publisher connection string"
 msgstr "ბაზა \"%s\" გამოღებულია გამომცემლის მიერთების სტრიქონიდან"
 
-<<<<<<< HEAD
-#: pg_createsubscriber.c:2114
-=======
 #: pg_createsubscriber.c:2306
->>>>>>> 3d6a8289
 #, c-format
 msgid "no database name specified"
 msgstr "ბაზის სახელი მითითებული არაა"
 
-<<<<<<< HEAD
-#: pg_createsubscriber.c:2124
+#: pg_createsubscriber.c:2316
 #, c-format
 msgid "wrong number of publication names specified"
 msgstr "მითითებულია გამოცემის სახელების არასწორი რაოდენობა"
 
-#: pg_createsubscriber.c:2125
+#: pg_createsubscriber.c:2317
 #, c-format
 msgid "The number of specified publication names (%d) must match the number of specified database names (%d)."
 msgstr "გამოცემის სახელების რაოდენობა (%d) ბაზის სახელების მითითებულ რაოდენობას (%d) უნდა ემთხვეოდეს."
 
-#: pg_createsubscriber.c:2131
+#: pg_createsubscriber.c:2323
 #, c-format
 msgid "wrong number of subscription names specified"
 msgstr "მითითებულია გამოწერის სახელების არასწორი რაოდენობა"
 
-#: pg_createsubscriber.c:2132
+#: pg_createsubscriber.c:2324
 #, c-format
 msgid "The number of specified subscription names (%d) must match the number of specified database names (%d)."
 msgstr "მითითებული გამოწერის სახელების რაოდენობა (%d) მითითებული ბაზის სახელების რაოდენობას (%d) უნდა ემთხვეოდეს."
 
-#: pg_createsubscriber.c:2138
+#: pg_createsubscriber.c:2330
 #, c-format
 msgid "wrong number of replication slot names specified"
 msgstr "მითითებულია რეპლიკაციის სლოტის სახელების არასწორი რაოდენობა"
 
-#: pg_createsubscriber.c:2139
+#: pg_createsubscriber.c:2331
 #, c-format
 msgid "The number of specified replication slot names (%d) must match the number of specified database names (%d)."
 msgstr "რეპლიკაციის სლოტების მითითებული სახელების რაოდენობა (%d) ბაზის სახელების მითითებულ რაოდენობას (%d) უნდა ემთხვეოდეს."
 
-#: pg_createsubscriber.c:2168
-=======
-#: pg_createsubscriber.c:2316
-#, c-format
-msgid "wrong number of publication names specified"
-msgstr "მითითებულია გამოცემის სახელების არასწორი რაოდენობა"
-
-#: pg_createsubscriber.c:2317
-#, c-format
-msgid "The number of specified publication names (%d) must match the number of specified database names (%d)."
-msgstr "გამოცემის სახელების რაოდენობა (%d) ბაზის სახელების მითითებულ რაოდენობას (%d) უნდა ემთხვეოდეს."
-
-#: pg_createsubscriber.c:2323
-#, c-format
-msgid "wrong number of subscription names specified"
-msgstr "მითითებულია გამოწერის სახელების არასწორი რაოდენობა"
-
-#: pg_createsubscriber.c:2324
-#, c-format
-msgid "The number of specified subscription names (%d) must match the number of specified database names (%d)."
-msgstr "მითითებული გამოწერის სახელების რაოდენობა (%d) მითითებული ბაზის სახელების რაოდენობას (%d) უნდა ემთხვეოდეს."
-
-#: pg_createsubscriber.c:2330
-#, c-format
-msgid "wrong number of replication slot names specified"
-msgstr "მითითებულია რეპლიკაციის სლოტის სახელების არასწორი რაოდენობა"
-
-#: pg_createsubscriber.c:2331
-#, c-format
-msgid "The number of specified replication slot names (%d) must match the number of specified database names (%d)."
-msgstr "რეპლიკაციის სლოტების მითითებული სახელების რაოდენობა (%d) ბაზის სახელების მითითებულ რაოდენობას (%d) უნდა ემთხვეოდეს."
-
 #: pg_createsubscriber.c:2343
 #, c-format
 msgid "invalid object type \"%s\" specified for --clean"
@@ -2534,61 +1973,36 @@
 msgstr "სწორი მნიშვნელობაა: \"%s\""
 
 #: pg_createsubscriber.c:2375
->>>>>>> 3d6a8289
 #, c-format
 msgid "subscriber data directory is not a copy of the source database cluster"
 msgstr "გამომწერის მონაცემების საქაღალდე წყარო ბაზის კლასტერის ასლი არაა"
 
-<<<<<<< HEAD
-#: pg_createsubscriber.c:2181
-=======
 #: pg_createsubscriber.c:2388
->>>>>>> 3d6a8289
 #, c-format
 msgid "standby server is running"
 msgstr "უქმე სერვერი გაშვებულია"
 
-<<<<<<< HEAD
-#: pg_createsubscriber.c:2182
-=======
 #: pg_createsubscriber.c:2389
->>>>>>> 3d6a8289
 #, c-format
 msgid "Stop the standby server and try again."
 msgstr "გააჩერეთ უქმე სერვერი და თავიდან სცადეთ."
 
-<<<<<<< HEAD
-#: pg_createsubscriber.c:2191
-=======
 #: pg_createsubscriber.c:2398
->>>>>>> 3d6a8289
 #, c-format
 msgid "starting the standby server with command-line options"
 msgstr "მიმდინარეობს უქმე სერვერის გაშვება ბრძანების სტრიქონის პარამეტრებით"
 
-<<<<<<< HEAD
-#: pg_createsubscriber.c:2207 pg_createsubscriber.c:2242
-=======
 #: pg_createsubscriber.c:2414 pg_createsubscriber.c:2449
->>>>>>> 3d6a8289
 #, c-format
 msgid "stopping the subscriber"
 msgstr "გამომწერის გაჩერება"
 
-<<<<<<< HEAD
-#: pg_createsubscriber.c:2221
-=======
 #: pg_createsubscriber.c:2428
->>>>>>> 3d6a8289
 #, c-format
 msgid "starting the subscriber"
 msgstr "გამომწერის გაშვება"
 
-<<<<<<< HEAD
-#: pg_createsubscriber.c:2250
-=======
 #: pg_createsubscriber.c:2457
->>>>>>> 3d6a8289
 #, c-format
 msgid "Done!"
 msgstr "შესრულებულია!"
@@ -3288,8 +2702,6 @@
 #~ msgstr "  -V, --version            ვერსიის ინფორმაციის გამოტანა და გასვლა\n"
 
 #, c-format
-<<<<<<< HEAD
-=======
 #~ msgid "%s cannot be used with -a/--all"
 #~ msgstr "%s-ს ვერ გამოიყენებთ -a/--all -თან ერთად"
 
@@ -3298,7 +2710,6 @@
 #~ msgstr "--failover პარამეტრის მითითება, მხოლოდ, --create-slot პარამეტრთან ერთად შეგიძლიათ"
 
 #, c-format
->>>>>>> 3d6a8289
 #~ msgid "Consider increasing max_logical_replication_workers to at least %d."
 #~ msgstr "განიხილეთ max_logical_replication_workers-ის გაზრდა მინიმუმ %d-მდე."
 
@@ -3315,13 +2726,10 @@
 #~ msgstr "განიხილეთ max_worker_processes-ის გაზრდა მინიმუმ %d-მდე."
 
 #, c-format
-<<<<<<< HEAD
-=======
 #~ msgid "The valid option is: \"publications\""
 #~ msgstr "სწორი პარამეტრია \"publications\""
 
 #, c-format
->>>>>>> 3d6a8289
 #~ msgid "This build does not support compression with %s."
 #~ msgstr "ამ აგებაში %s-ით შეკუმშვის მხარდაჭრა არ არსებობს."
 

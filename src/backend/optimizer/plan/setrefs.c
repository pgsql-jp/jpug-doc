/*-------------------------------------------------------------------------
 *
 * setrefs.c
 *	  Post-processing of a completed plan tree: fix references to subplan
 *	  vars, compute regproc values for operators, etc
 *
 * Portions Copyright (c) 1996-2025, PostgreSQL Global Development Group
 * Portions Copyright (c) 1994, Regents of the University of California
 *
 *
 * IDENTIFICATION
 *	  src/backend/optimizer/plan/setrefs.c
 *
 *-------------------------------------------------------------------------
 */
#include "postgres.h"

#include "access/transam.h"
#include "catalog/pg_type.h"
#include "nodes/makefuncs.h"
#include "nodes/nodeFuncs.h"
#include "optimizer/optimizer.h"
#include "optimizer/pathnode.h"
#include "optimizer/planmain.h"
#include "optimizer/planner.h"
#include "optimizer/subselect.h"
#include "optimizer/tlist.h"
#include "parser/parse_relation.h"
#include "rewrite/rewriteManip.h"
#include "tcop/utility.h"
#include "utils/syscache.h"


typedef enum
{
	NRM_EQUAL,					/* expect exact match of nullingrels */
	NRM_SUBSET,					/* actual Var may have a subset of input */
	NRM_SUPERSET,				/* actual Var may have a superset of input */
} NullingRelsMatch;

typedef struct
{
	int			varno;			/* RT index of Var */
	AttrNumber	varattno;		/* attr number of Var */
	AttrNumber	resno;			/* TLE position of Var */
	Bitmapset  *varnullingrels; /* Var's varnullingrels */
} tlist_vinfo;

typedef struct
{
	List	   *tlist;			/* underlying target list */
	int			num_vars;		/* number of plain Var tlist entries */
	bool		has_ph_vars;	/* are there PlaceHolderVar entries? */
	bool		has_non_vars;	/* are there other entries? */
	tlist_vinfo vars[FLEXIBLE_ARRAY_MEMBER];	/* has num_vars entries */
} indexed_tlist;

typedef struct
{
	PlannerInfo *root;
	int			rtoffset;
	double		num_exec;
} fix_scan_expr_context;

typedef struct
{
	PlannerInfo *root;
	indexed_tlist *outer_itlist;
	indexed_tlist *inner_itlist;
	Index		acceptable_rel;
	int			rtoffset;
	NullingRelsMatch nrm_match;
	double		num_exec;
} fix_join_expr_context;

typedef struct
{
	PlannerInfo *root;
	indexed_tlist *subplan_itlist;
	int			newvarno;
	int			rtoffset;
	NullingRelsMatch nrm_match;
	double		num_exec;
} fix_upper_expr_context;

typedef struct
{
	PlannerInfo *root;
	indexed_tlist *subplan_itlist;
	int			newvarno;
} fix_windowagg_cond_context;

/* Context info for flatten_rtes_walker() */
typedef struct
{
	PlannerGlobal *glob;
	Query	   *query;
} flatten_rtes_walker_context;

/*
 * Selecting the best alternative in an AlternativeSubPlan expression requires
 * estimating how many times that expression will be evaluated.  For an
 * expression in a plan node's targetlist, the plan's estimated number of
 * output rows is clearly what to use, but for an expression in a qual it's
 * far less clear.  Since AlternativeSubPlans aren't heavily used, we don't
 * want to expend a lot of cycles making such estimates.  What we use is twice
 * the number of output rows.  That's not entirely unfounded: we know that
 * clause_selectivity() would fall back to a default selectivity estimate
 * of 0.5 for any SubPlan, so if the qual containing the SubPlan is the last
 * to be applied (which it likely would be, thanks to order_qual_clauses()),
 * this matches what we could have estimated in a far more laborious fashion.
 * Obviously there are many other scenarios, but it's probably not worth the
 * trouble to try to improve on this estimate, especially not when we don't
 * have a better estimate for the selectivity of the SubPlan qual itself.
 */
#define NUM_EXEC_TLIST(parentplan)  ((parentplan)->plan_rows)
#define NUM_EXEC_QUAL(parentplan)   ((parentplan)->plan_rows * 2.0)

/*
 * Check if a Const node is a regclass value.  We accept plain OID too,
 * since a regclass Const will get folded to that type if it's an argument
 * to oideq or similar operators.  (This might result in some extraneous
 * values in a plan's list of relation dependencies, but the worst result
 * would be occasional useless replans.)
 */
#define ISREGCLASSCONST(con) \
	(((con)->consttype == REGCLASSOID || (con)->consttype == OIDOID) && \
	 !(con)->constisnull)

#define fix_scan_list(root, lst, rtoffset, num_exec) \
	((List *) fix_scan_expr(root, (Node *) (lst), rtoffset, num_exec))

static void add_rtes_to_flat_rtable(PlannerInfo *root, bool recursing);
static void flatten_unplanned_rtes(PlannerGlobal *glob, RangeTblEntry *rte);
static bool flatten_rtes_walker(Node *node, flatten_rtes_walker_context *cxt);
static void add_rte_to_flat_rtable(PlannerGlobal *glob, List *rteperminfos,
								   RangeTblEntry *rte);
static Plan *set_plan_refs(PlannerInfo *root, Plan *plan, int rtoffset);
static Plan *set_indexonlyscan_references(PlannerInfo *root,
										  IndexOnlyScan *plan,
										  int rtoffset);
static Plan *set_subqueryscan_references(PlannerInfo *root,
										 SubqueryScan *plan,
										 int rtoffset);
static Plan *clean_up_removed_plan_level(Plan *parent, Plan *child);
static void set_foreignscan_references(PlannerInfo *root,
									   ForeignScan *fscan,
									   int rtoffset);
static void set_customscan_references(PlannerInfo *root,
									  CustomScan *cscan,
									  int rtoffset);
static Plan *set_append_references(PlannerInfo *root,
								   Append *aplan,
								   int rtoffset);
static Plan *set_mergeappend_references(PlannerInfo *root,
										MergeAppend *mplan,
										int rtoffset);
static void set_hash_references(PlannerInfo *root, Plan *plan, int rtoffset);
static Relids offset_relid_set(Relids relids, int rtoffset);
static Node *fix_scan_expr(PlannerInfo *root, Node *node,
						   int rtoffset, double num_exec);
static Node *fix_scan_expr_mutator(Node *node, fix_scan_expr_context *context);
static bool fix_scan_expr_walker(Node *node, fix_scan_expr_context *context);
static void set_join_references(PlannerInfo *root, Join *join, int rtoffset);
static void set_upper_references(PlannerInfo *root, Plan *plan, int rtoffset);
static void set_param_references(PlannerInfo *root, Plan *plan);
static Node *convert_combining_aggrefs(Node *node, void *context);
static void set_dummy_tlist_references(Plan *plan, int rtoffset);
static indexed_tlist *build_tlist_index(List *tlist);
static Var *search_indexed_tlist_for_var(Var *var,
										 indexed_tlist *itlist,
										 int newvarno,
										 int rtoffset,
										 NullingRelsMatch nrm_match);
static Var *search_indexed_tlist_for_phv(PlaceHolderVar *phv,
										 indexed_tlist *itlist,
										 int newvarno,
										 NullingRelsMatch nrm_match);
static Var *search_indexed_tlist_for_non_var(Expr *node,
											 indexed_tlist *itlist,
											 int newvarno);
static Var *search_indexed_tlist_for_sortgroupref(Expr *node,
												  Index sortgroupref,
												  indexed_tlist *itlist,
												  int newvarno);
static List *fix_join_expr(PlannerInfo *root,
						   List *clauses,
						   indexed_tlist *outer_itlist,
						   indexed_tlist *inner_itlist,
						   Index acceptable_rel,
						   int rtoffset,
						   NullingRelsMatch nrm_match,
						   double num_exec);
static Node *fix_join_expr_mutator(Node *node,
								   fix_join_expr_context *context);
static Node *fix_upper_expr(PlannerInfo *root,
							Node *node,
							indexed_tlist *subplan_itlist,
							int newvarno,
							int rtoffset,
							NullingRelsMatch nrm_match,
							double num_exec);
static Node *fix_upper_expr_mutator(Node *node,
									fix_upper_expr_context *context);
static List *set_returning_clause_references(PlannerInfo *root,
											 List *rlist,
											 Plan *topplan,
											 Index resultRelation,
											 int rtoffset);
static List *set_windowagg_runcondition_references(PlannerInfo *root,
												   List *runcondition,
												   Plan *plan);


/*****************************************************************************
 *
 *		SUBPLAN REFERENCES
 *
 *****************************************************************************/

/*
 * set_plan_references
 *
 * This is the final processing pass of the planner/optimizer.  The plan
 * tree is complete; we just have to adjust some representational details
 * for the convenience of the executor:
 *
 * 1. We flatten the various subquery rangetables into a single list, and
 * zero out RangeTblEntry fields that are not useful to the executor.
 *
 * 2. We adjust Vars in scan nodes to be consistent with the flat rangetable.
 *
 * 3. We adjust Vars in upper plan nodes to refer to the outputs of their
 * subplans.
 *
 * 4. Aggrefs in Agg plan nodes need to be adjusted in some cases involving
 * partial aggregation or minmax aggregate optimization.
 *
 * 5. PARAM_MULTIEXPR Params are replaced by regular PARAM_EXEC Params,
 * now that we have finished planning all MULTIEXPR subplans.
 *
 * 6. AlternativeSubPlan expressions are replaced by just one of their
 * alternatives, using an estimate of how many times they'll be executed.
 *
 * 7. We compute regproc OIDs for operators (ie, we look up the function
 * that implements each op).
 *
 * 8. We create lists of specific objects that the plan depends on.
 * This will be used by plancache.c to drive invalidation of cached plans.
 * Relation dependencies are represented by OIDs, and everything else by
 * PlanInvalItems (this distinction is motivated by the shared-inval APIs).
 * Currently, relations, user-defined functions, and domains are the only
 * types of objects that are explicitly tracked this way.
 *
 * 9. We assign every plan node in the tree a unique ID.
 *
 * We also perform one final optimization step, which is to delete
 * SubqueryScan, Append, and MergeAppend plan nodes that aren't doing
 * anything useful.  The reason for doing this last is that
 * it can't readily be done before set_plan_references, because it would
 * break set_upper_references: the Vars in the child plan's top tlist
 * wouldn't match up with the Vars in the outer plan tree.  A SubqueryScan
 * serves a necessary function as a buffer between outer query and subquery
 * variable numbering ... but after we've flattened the rangetable this is
 * no longer a problem, since then there's only one rtindex namespace.
 * Likewise, Append and MergeAppend buffer between the parent and child vars
 * of an appendrel, but we don't need to worry about that once we've done
 * set_plan_references.
 *
 * set_plan_references recursively traverses the whole plan tree.
 *
 * The return value is normally the same Plan node passed in, but can be
 * different when the passed-in Plan is a node we decide isn't needed.
 *
 * The flattened rangetable entries are appended to root->glob->finalrtable.
 * Also, rowmarks entries are appended to root->glob->finalrowmarks, and the
 * RT indexes of ModifyTable result relations to root->glob->resultRelations,
 * and flattened AppendRelInfos are appended to root->glob->appendRelations.
 * Plan dependencies are appended to root->glob->relationOids (for relations)
 * and root->glob->invalItems (for everything else).
 *
 * Notice that we modify Plan nodes in-place, but use expression_tree_mutator
 * to process targetlist and qual expressions.  We can assume that the Plan
 * nodes were just built by the planner and are not multiply referenced, but
 * it's not so safe to assume that for expression tree nodes.
 */
Plan *
set_plan_references(PlannerInfo *root, Plan *plan)
{
	Plan	   *result;
	PlannerGlobal *glob = root->glob;
	int			rtoffset = list_length(glob->finalrtable);
	ListCell   *lc;

	/*
	 * Add all the query's RTEs to the flattened rangetable.  The live ones
	 * will have their rangetable indexes increased by rtoffset.  (Additional
	 * RTEs, not referenced by the Plan tree, might get added after those.)
	 */
	add_rtes_to_flat_rtable(root, false);

	/*
	 * Adjust RT indexes of PlanRowMarks and add to final rowmarks list
	 */
	foreach(lc, root->rowMarks)
	{
		PlanRowMark *rc = lfirst_node(PlanRowMark, lc);
		PlanRowMark *newrc;

		/* sanity check on existing row marks */
		Assert(root->simple_rel_array[rc->rti] != NULL &&
			   root->simple_rte_array[rc->rti] != NULL);

		/* flat copy is enough since all fields are scalars */
		newrc = (PlanRowMark *) palloc(sizeof(PlanRowMark));
		memcpy(newrc, rc, sizeof(PlanRowMark));

		/* adjust indexes ... but *not* the rowmarkId */
		newrc->rti += rtoffset;
		newrc->prti += rtoffset;

		glob->finalrowmarks = lappend(glob->finalrowmarks, newrc);
	}

	/*
	 * Adjust RT indexes of AppendRelInfos and add to final appendrels list.
	 * We assume the AppendRelInfos were built during planning and don't need
	 * to be copied.
	 */
	foreach(lc, root->append_rel_list)
	{
		AppendRelInfo *appinfo = lfirst_node(AppendRelInfo, lc);

		/* adjust RT indexes */
		appinfo->parent_relid += rtoffset;
		appinfo->child_relid += rtoffset;

		/*
		 * Rather than adjust the translated_vars entries, just drop 'em.
		 * Neither the executor nor EXPLAIN currently need that data.
		 */
		appinfo->translated_vars = NIL;

		glob->appendRelations = lappend(glob->appendRelations, appinfo);
	}

	/* If needed, create workspace for processing AlternativeSubPlans */
	if (root->hasAlternativeSubPlans)
	{
		root->isAltSubplan = (bool *)
			palloc0(list_length(glob->subplans) * sizeof(bool));
		root->isUsedSubplan = (bool *)
			palloc0(list_length(glob->subplans) * sizeof(bool));
	}

	/* Now fix the Plan tree */
	result = set_plan_refs(root, plan, rtoffset);

	/*
	 * If we have AlternativeSubPlans, it is likely that we now have some
	 * unreferenced subplans in glob->subplans.  To avoid expending cycles on
	 * those subplans later, get rid of them by setting those list entries to
	 * NULL.  (Note: we can't do this immediately upon processing an
	 * AlternativeSubPlan, because there may be multiple copies of the
	 * AlternativeSubPlan, and they can get resolved differently.)
	 */
	if (root->hasAlternativeSubPlans)
	{
		foreach(lc, glob->subplans)
		{
			int			ndx = foreach_current_index(lc);

			/*
			 * If it was used by some AlternativeSubPlan in this query level,
			 * but wasn't selected as best by any AlternativeSubPlan, then we
			 * don't need it.  Do not touch subplans that aren't parts of
			 * AlternativeSubPlans.
			 */
			if (root->isAltSubplan[ndx] && !root->isUsedSubplan[ndx])
				lfirst(lc) = NULL;
		}
	}

	return result;
}

/*
 * Extract RangeTblEntries from the plan's rangetable, and add to flat rtable
 *
 * This can recurse into subquery plans; "recursing" is true if so.
 *
 * This also seems like a good place to add the query's RTEPermissionInfos to
 * the flat rteperminfos.
 */
static void
add_rtes_to_flat_rtable(PlannerInfo *root, bool recursing)
{
	PlannerGlobal *glob = root->glob;
	Index		rti;
	ListCell   *lc;

	/*
	 * Add the query's own RTEs to the flattened rangetable.
	 *
	 * At top level, we must add all RTEs so that their indexes in the
	 * flattened rangetable match up with their original indexes.  When
	 * recursing, we only care about extracting relation RTEs (and subquery
	 * RTEs that were once relation RTEs).
	 */
	foreach(lc, root->parse->rtable)
	{
		RangeTblEntry *rte = (RangeTblEntry *) lfirst(lc);

		if (!recursing || rte->rtekind == RTE_RELATION ||
			(rte->rtekind == RTE_SUBQUERY && OidIsValid(rte->relid)))
			add_rte_to_flat_rtable(glob, root->parse->rteperminfos, rte);
	}

	/*
	 * If there are any dead subqueries, they are not referenced in the Plan
	 * tree, so we must add RTEs contained in them to the flattened rtable
	 * separately.  (If we failed to do this, the executor would not perform
	 * expected permission checks for tables mentioned in such subqueries.)
	 *
	 * Note: this pass over the rangetable can't be combined with the previous
	 * one, because that would mess up the numbering of the live RTEs in the
	 * flattened rangetable.
	 */
	rti = 1;
	foreach(lc, root->parse->rtable)
	{
		RangeTblEntry *rte = (RangeTblEntry *) lfirst(lc);

		/*
		 * We should ignore inheritance-parent RTEs: their contents have been
		 * pulled up into our rangetable already.  Also ignore any subquery
		 * RTEs without matching RelOptInfos, as they likewise have been
		 * pulled up.
		 */
		if (rte->rtekind == RTE_SUBQUERY && !rte->inh &&
			rti < root->simple_rel_array_size)
		{
			RelOptInfo *rel = root->simple_rel_array[rti];

			if (rel != NULL)
			{
				Assert(rel->relid == rti);	/* sanity check on array */

				/*
				 * The subquery might never have been planned at all, if it
				 * was excluded on the basis of self-contradictory constraints
				 * in our query level.  In this case apply
				 * flatten_unplanned_rtes.
				 *
				 * If it was planned but the result rel is dummy, we assume
				 * that it has been omitted from our plan tree (see
				 * set_subquery_pathlist), and recurse to pull up its RTEs.
				 *
				 * Otherwise, it should be represented by a SubqueryScan node
				 * somewhere in our plan tree, and we'll pull up its RTEs when
				 * we process that plan node.
				 *
				 * However, if we're recursing, then we should pull up RTEs
				 * whether the subquery is dummy or not, because we've found
				 * that some upper query level is treating this one as dummy,
				 * and so we won't scan this level's plan tree at all.
				 */
				if (rel->subroot == NULL)
					flatten_unplanned_rtes(glob, rte);
				else if (recursing ||
						 IS_DUMMY_REL(fetch_upper_rel(rel->subroot,
													  UPPERREL_FINAL, NULL)))
					add_rtes_to_flat_rtable(rel->subroot, true);
			}
		}
		rti++;
	}
}

/*
 * Extract RangeTblEntries from a subquery that was never planned at all
 */

static void
flatten_unplanned_rtes(PlannerGlobal *glob, RangeTblEntry *rte)
{
	flatten_rtes_walker_context cxt = {glob, rte->subquery};

	/* Use query_tree_walker to find all RTEs in the parse tree */
	(void) query_tree_walker(rte->subquery,
							 flatten_rtes_walker,
							 &cxt,
							 QTW_EXAMINE_RTES_BEFORE);
}

static bool
flatten_rtes_walker(Node *node, flatten_rtes_walker_context *cxt)
{
	if (node == NULL)
		return false;
	if (IsA(node, RangeTblEntry))
	{
		RangeTblEntry *rte = (RangeTblEntry *) node;

		/* As above, we need only save relation RTEs and former relations */
		if (rte->rtekind == RTE_RELATION ||
			(rte->rtekind == RTE_SUBQUERY && OidIsValid(rte->relid)))
			add_rte_to_flat_rtable(cxt->glob, cxt->query->rteperminfos, rte);
		return false;
	}
	if (IsA(node, Query))
	{
		/*
		 * Recurse into subselects.  Must update cxt->query to this query so
		 * that the rtable and rteperminfos correspond with each other.
		 */
		Query	   *save_query = cxt->query;
		bool		result;

		cxt->query = (Query *) node;
		result = query_tree_walker((Query *) node,
								   flatten_rtes_walker,
								   cxt,
								   QTW_EXAMINE_RTES_BEFORE);
		cxt->query = save_query;
		return result;
	}
	return expression_tree_walker(node, flatten_rtes_walker, cxt);
}

/*
 * Add (a copy of) the given RTE to the final rangetable and also the
 * corresponding RTEPermissionInfo, if any, to final rteperminfos.
 *
 * In the flat rangetable, we zero out substructure pointers that are not
 * needed by the executor; this reduces the storage space and copying cost
 * for cached plans.  We keep only the ctename, alias, eref Alias fields,
 * which are needed by EXPLAIN, and perminfoindex which is needed by the
 * executor to fetch the RTE's RTEPermissionInfo.
 */
static void
add_rte_to_flat_rtable(PlannerGlobal *glob, List *rteperminfos,
					   RangeTblEntry *rte)
{
	RangeTblEntry *newrte;

	/* flat copy to duplicate all the scalar fields */
	newrte = (RangeTblEntry *) palloc(sizeof(RangeTblEntry));
	memcpy(newrte, rte, sizeof(RangeTblEntry));

	/* zap unneeded sub-structure */
	newrte->tablesample = NULL;
	newrte->subquery = NULL;
	newrte->joinaliasvars = NIL;
	newrte->joinleftcols = NIL;
	newrte->joinrightcols = NIL;
	newrte->join_using_alias = NULL;
	newrte->functions = NIL;
	newrte->tablefunc = NULL;
	newrte->values_lists = NIL;
	newrte->coltypes = NIL;
	newrte->coltypmods = NIL;
	newrte->colcollations = NIL;
	newrte->groupexprs = NIL;
	newrte->securityQuals = NIL;

	glob->finalrtable = lappend(glob->finalrtable, newrte);

	/*
	 * If it's a plain relation RTE (or a subquery that was once a view
	 * reference), add the relation OID to relationOids.  Also add its new RT
	 * index to the set of relations to be potentially accessed during
	 * execution.
	 *
	 * We do this even though the RTE might be unreferenced in the plan tree;
	 * this would correspond to cases such as views that were expanded, child
	 * tables that were eliminated by constraint exclusion, etc. Schema
	 * invalidation on such a rel must still force rebuilding of the plan.
	 *
	 * Note we don't bother to avoid making duplicate list entries.  We could,
	 * but it would probably cost more cycles than it would save.
	 */
	if (newrte->rtekind == RTE_RELATION ||
		(newrte->rtekind == RTE_SUBQUERY && OidIsValid(newrte->relid)))
	{
		glob->relationOids = lappend_oid(glob->relationOids, newrte->relid);
		glob->allRelids = bms_add_member(glob->allRelids,
										 list_length(glob->finalrtable));
	}

	/*
	 * Add a copy of the RTEPermissionInfo, if any, corresponding to this RTE
	 * to the flattened global list.
	 */
	if (rte->perminfoindex > 0)
	{
		RTEPermissionInfo *perminfo;
		RTEPermissionInfo *newperminfo;

		/* Get the existing one from this query's rteperminfos. */
		perminfo = getRTEPermissionInfo(rteperminfos, newrte);

		/*
		 * Add a new one to finalrteperminfos and copy the contents of the
		 * existing one into it.  Note that addRTEPermissionInfo() also
		 * updates newrte->perminfoindex to point to newperminfo in
		 * finalrteperminfos.
		 */
		newrte->perminfoindex = 0;	/* expected by addRTEPermissionInfo() */
		newperminfo = addRTEPermissionInfo(&glob->finalrteperminfos, newrte);
		memcpy(newperminfo, perminfo, sizeof(RTEPermissionInfo));
	}
}

/*
 * set_plan_refs: recurse through the Plan nodes of a single subquery level
 */
static Plan *
set_plan_refs(PlannerInfo *root, Plan *plan, int rtoffset)
{
	ListCell   *l;

	if (plan == NULL)
		return NULL;

	/* Assign this node a unique ID. */
	plan->plan_node_id = root->glob->lastPlanNodeId++;

	/*
	 * Plan-type-specific fixes
	 */
	switch (nodeTag(plan))
	{
		case T_SeqScan:
			{
				SeqScan    *splan = (SeqScan *) plan;

				splan->scan.scanrelid += rtoffset;
				splan->scan.plan.targetlist =
					fix_scan_list(root, splan->scan.plan.targetlist,
								  rtoffset, NUM_EXEC_TLIST(plan));
				splan->scan.plan.qual =
					fix_scan_list(root, splan->scan.plan.qual,
								  rtoffset, NUM_EXEC_QUAL(plan));
			}
			break;
		case T_SampleScan:
			{
				SampleScan *splan = (SampleScan *) plan;

				splan->scan.scanrelid += rtoffset;
				splan->scan.plan.targetlist =
					fix_scan_list(root, splan->scan.plan.targetlist,
								  rtoffset, NUM_EXEC_TLIST(plan));
				splan->scan.plan.qual =
					fix_scan_list(root, splan->scan.plan.qual,
								  rtoffset, NUM_EXEC_QUAL(plan));
				splan->tablesample = (TableSampleClause *)
					fix_scan_expr(root, (Node *) splan->tablesample,
								  rtoffset, 1);
			}
			break;
		case T_IndexScan:
			{
				IndexScan  *splan = (IndexScan *) plan;

				splan->scan.scanrelid += rtoffset;
				splan->scan.plan.targetlist =
					fix_scan_list(root, splan->scan.plan.targetlist,
								  rtoffset, NUM_EXEC_TLIST(plan));
				splan->scan.plan.qual =
					fix_scan_list(root, splan->scan.plan.qual,
								  rtoffset, NUM_EXEC_QUAL(plan));
				splan->indexqual =
					fix_scan_list(root, splan->indexqual,
								  rtoffset, 1);
				splan->indexqualorig =
					fix_scan_list(root, splan->indexqualorig,
								  rtoffset, NUM_EXEC_QUAL(plan));
				splan->indexorderby =
					fix_scan_list(root, splan->indexorderby,
								  rtoffset, 1);
				splan->indexorderbyorig =
					fix_scan_list(root, splan->indexorderbyorig,
								  rtoffset, NUM_EXEC_QUAL(plan));
			}
			break;
		case T_IndexOnlyScan:
			{
				IndexOnlyScan *splan = (IndexOnlyScan *) plan;

				return set_indexonlyscan_references(root, splan, rtoffset);
			}
			break;
		case T_BitmapIndexScan:
			{
				BitmapIndexScan *splan = (BitmapIndexScan *) plan;

				splan->scan.scanrelid += rtoffset;
				/* no need to fix targetlist and qual */
				Assert(splan->scan.plan.targetlist == NIL);
				Assert(splan->scan.plan.qual == NIL);
				splan->indexqual =
					fix_scan_list(root, splan->indexqual, rtoffset, 1);
				splan->indexqualorig =
					fix_scan_list(root, splan->indexqualorig,
								  rtoffset, NUM_EXEC_QUAL(plan));
			}
			break;
		case T_BitmapHeapScan:
			{
				BitmapHeapScan *splan = (BitmapHeapScan *) plan;

				splan->scan.scanrelid += rtoffset;
				splan->scan.plan.targetlist =
					fix_scan_list(root, splan->scan.plan.targetlist,
								  rtoffset, NUM_EXEC_TLIST(plan));
				splan->scan.plan.qual =
					fix_scan_list(root, splan->scan.plan.qual,
								  rtoffset, NUM_EXEC_QUAL(plan));
				splan->bitmapqualorig =
					fix_scan_list(root, splan->bitmapqualorig,
								  rtoffset, NUM_EXEC_QUAL(plan));
			}
			break;
		case T_TidScan:
			{
				TidScan    *splan = (TidScan *) plan;

				splan->scan.scanrelid += rtoffset;
				splan->scan.plan.targetlist =
					fix_scan_list(root, splan->scan.plan.targetlist,
								  rtoffset, NUM_EXEC_TLIST(plan));
				splan->scan.plan.qual =
					fix_scan_list(root, splan->scan.plan.qual,
								  rtoffset, NUM_EXEC_QUAL(plan));
				splan->tidquals =
					fix_scan_list(root, splan->tidquals,
								  rtoffset, 1);
			}
			break;
		case T_TidRangeScan:
			{
				TidRangeScan *splan = (TidRangeScan *) plan;

				splan->scan.scanrelid += rtoffset;
				splan->scan.plan.targetlist =
					fix_scan_list(root, splan->scan.plan.targetlist,
								  rtoffset, NUM_EXEC_TLIST(plan));
				splan->scan.plan.qual =
					fix_scan_list(root, splan->scan.plan.qual,
								  rtoffset, NUM_EXEC_QUAL(plan));
				splan->tidrangequals =
					fix_scan_list(root, splan->tidrangequals,
								  rtoffset, 1);
			}
			break;
		case T_SubqueryScan:
			/* Needs special treatment, see comments below */
			return set_subqueryscan_references(root,
											   (SubqueryScan *) plan,
											   rtoffset);
		case T_FunctionScan:
			{
				FunctionScan *splan = (FunctionScan *) plan;

				splan->scan.scanrelid += rtoffset;
				splan->scan.plan.targetlist =
					fix_scan_list(root, splan->scan.plan.targetlist,
								  rtoffset, NUM_EXEC_TLIST(plan));
				splan->scan.plan.qual =
					fix_scan_list(root, splan->scan.plan.qual,
								  rtoffset, NUM_EXEC_QUAL(plan));
				splan->functions =
					fix_scan_list(root, splan->functions, rtoffset, 1);
			}
			break;
		case T_TableFuncScan:
			{
				TableFuncScan *splan = (TableFuncScan *) plan;

				splan->scan.scanrelid += rtoffset;
				splan->scan.plan.targetlist =
					fix_scan_list(root, splan->scan.plan.targetlist,
								  rtoffset, NUM_EXEC_TLIST(plan));
				splan->scan.plan.qual =
					fix_scan_list(root, splan->scan.plan.qual,
								  rtoffset, NUM_EXEC_QUAL(plan));
				splan->tablefunc = (TableFunc *)
					fix_scan_expr(root, (Node *) splan->tablefunc,
								  rtoffset, 1);
			}
			break;
		case T_ValuesScan:
			{
				ValuesScan *splan = (ValuesScan *) plan;

				splan->scan.scanrelid += rtoffset;
				splan->scan.plan.targetlist =
					fix_scan_list(root, splan->scan.plan.targetlist,
								  rtoffset, NUM_EXEC_TLIST(plan));
				splan->scan.plan.qual =
					fix_scan_list(root, splan->scan.plan.qual,
								  rtoffset, NUM_EXEC_QUAL(plan));
				splan->values_lists =
					fix_scan_list(root, splan->values_lists,
								  rtoffset, 1);
			}
			break;
		case T_CteScan:
			{
				CteScan    *splan = (CteScan *) plan;

				splan->scan.scanrelid += rtoffset;
				splan->scan.plan.targetlist =
					fix_scan_list(root, splan->scan.plan.targetlist,
								  rtoffset, NUM_EXEC_TLIST(plan));
				splan->scan.plan.qual =
					fix_scan_list(root, splan->scan.plan.qual,
								  rtoffset, NUM_EXEC_QUAL(plan));
			}
			break;
		case T_NamedTuplestoreScan:
			{
				NamedTuplestoreScan *splan = (NamedTuplestoreScan *) plan;

				splan->scan.scanrelid += rtoffset;
				splan->scan.plan.targetlist =
					fix_scan_list(root, splan->scan.plan.targetlist,
								  rtoffset, NUM_EXEC_TLIST(plan));
				splan->scan.plan.qual =
					fix_scan_list(root, splan->scan.plan.qual,
								  rtoffset, NUM_EXEC_QUAL(plan));
			}
			break;
		case T_WorkTableScan:
			{
				WorkTableScan *splan = (WorkTableScan *) plan;

				splan->scan.scanrelid += rtoffset;
				splan->scan.plan.targetlist =
					fix_scan_list(root, splan->scan.plan.targetlist,
								  rtoffset, NUM_EXEC_TLIST(plan));
				splan->scan.plan.qual =
					fix_scan_list(root, splan->scan.plan.qual,
								  rtoffset, NUM_EXEC_QUAL(plan));
			}
			break;
		case T_ForeignScan:
			set_foreignscan_references(root, (ForeignScan *) plan, rtoffset);
			break;
		case T_CustomScan:
			set_customscan_references(root, (CustomScan *) plan, rtoffset);
			break;

		case T_NestLoop:
		case T_MergeJoin:
		case T_HashJoin:
			set_join_references(root, (Join *) plan, rtoffset);
			break;

		case T_Gather:
		case T_GatherMerge:
			{
				set_upper_references(root, plan, rtoffset);
				set_param_references(root, plan);
			}
			break;

		case T_Hash:
			set_hash_references(root, plan, rtoffset);
			break;

		case T_Memoize:
			{
				Memoize    *mplan = (Memoize *) plan;

				/*
				 * Memoize does not evaluate its targetlist.  It just uses the
				 * same targetlist from its outer subnode.
				 */
				set_dummy_tlist_references(plan, rtoffset);

				mplan->param_exprs = fix_scan_list(root, mplan->param_exprs,
												   rtoffset,
												   NUM_EXEC_TLIST(plan));
				break;
			}

		case T_Material:
		case T_Sort:
		case T_IncrementalSort:
		case T_Unique:
		case T_SetOp:

			/*
			 * These plan types don't actually bother to evaluate their
			 * targetlists, because they just return their unmodified input
			 * tuples.  Even though the targetlist won't be used by the
			 * executor, we fix it up for possible use by EXPLAIN (not to
			 * mention ease of debugging --- wrong varnos are very confusing).
			 */
			set_dummy_tlist_references(plan, rtoffset);

			/*
			 * Since these plan types don't check quals either, we should not
			 * find any qual expression attached to them.
			 */
			Assert(plan->qual == NIL);
			break;
		case T_LockRows:
			{
				LockRows   *splan = (LockRows *) plan;

				/*
				 * Like the plan types above, LockRows doesn't evaluate its
				 * tlist or quals.  But we have to fix up the RT indexes in
				 * its rowmarks.
				 */
				set_dummy_tlist_references(plan, rtoffset);
				Assert(splan->plan.qual == NIL);

				foreach(l, splan->rowMarks)
				{
					PlanRowMark *rc = (PlanRowMark *) lfirst(l);

					rc->rti += rtoffset;
					rc->prti += rtoffset;
				}
			}
			break;
		case T_Limit:
			{
				Limit	   *splan = (Limit *) plan;

				/*
				 * Like the plan types above, Limit doesn't evaluate its tlist
				 * or quals.  It does have live expressions for limit/offset,
				 * however; and those cannot contain subplan variable refs, so
				 * fix_scan_expr works for them.
				 */
				set_dummy_tlist_references(plan, rtoffset);
				Assert(splan->plan.qual == NIL);

				splan->limitOffset =
					fix_scan_expr(root, splan->limitOffset, rtoffset, 1);
				splan->limitCount =
					fix_scan_expr(root, splan->limitCount, rtoffset, 1);
			}
			break;
		case T_Agg:
			{
				Agg		   *agg = (Agg *) plan;

				/*
				 * If this node is combining partial-aggregation results, we
				 * must convert its Aggrefs to contain references to the
				 * partial-aggregate subexpressions that will be available
				 * from the child plan node.
				 */
				if (DO_AGGSPLIT_COMBINE(agg->aggsplit))
				{
					plan->targetlist = (List *)
						convert_combining_aggrefs((Node *) plan->targetlist,
												  NULL);
					plan->qual = (List *)
						convert_combining_aggrefs((Node *) plan->qual,
												  NULL);
				}

				set_upper_references(root, plan, rtoffset);
			}
			break;
		case T_Group:
			set_upper_references(root, plan, rtoffset);
			break;
		case T_WindowAgg:
			{
				WindowAgg  *wplan = (WindowAgg *) plan;

				/*
				 * Adjust the WindowAgg's run conditions by swapping the
				 * WindowFuncs references out to instead reference the Var in
				 * the scan slot so that when the executor evaluates the
				 * runCondition, it receives the WindowFunc's value from the
				 * slot that the result has just been stored into rather than
				 * evaluating the WindowFunc all over again.
				 */
				wplan->runCondition = set_windowagg_runcondition_references(root,
																			wplan->runCondition,
																			(Plan *) wplan);

				set_upper_references(root, plan, rtoffset);

				/*
				 * Like Limit node limit/offset expressions, WindowAgg has
				 * frame offset expressions, which cannot contain subplan
				 * variable refs, so fix_scan_expr works for them.
				 */
				wplan->startOffset =
					fix_scan_expr(root, wplan->startOffset, rtoffset, 1);
				wplan->endOffset =
					fix_scan_expr(root, wplan->endOffset, rtoffset, 1);
				wplan->runCondition = fix_scan_list(root,
													wplan->runCondition,
													rtoffset,
													NUM_EXEC_TLIST(plan));
				wplan->runConditionOrig = fix_scan_list(root,
														wplan->runConditionOrig,
														rtoffset,
														NUM_EXEC_TLIST(plan));
			}
			break;
		case T_Result:
			{
				Result	   *splan = (Result *) plan;

				/*
				 * Result may or may not have a subplan; if not, it's more
				 * like a scan node than an upper node.
				 */
				if (splan->plan.lefttree != NULL)
					set_upper_references(root, plan, rtoffset);
				else
				{
					/*
					 * The tlist of a childless Result could contain
					 * unresolved ROWID_VAR Vars, in case it's representing a
					 * target relation which is completely empty because of
					 * constraint exclusion.  Replace any such Vars by null
					 * constants, as though they'd been resolved for a leaf
					 * scan node that doesn't support them.  We could have
					 * fix_scan_expr do this, but since the case is only
					 * expected to occur here, it seems safer to special-case
					 * it here and keep the assertions that ROWID_VARs
					 * shouldn't be seen by fix_scan_expr.
					 */
					foreach(l, splan->plan.targetlist)
					{
						TargetEntry *tle = (TargetEntry *) lfirst(l);
						Var		   *var = (Var *) tle->expr;

						if (var && IsA(var, Var) && var->varno == ROWID_VAR)
							tle->expr = (Expr *) makeNullConst(var->vartype,
															   var->vartypmod,
															   var->varcollid);
					}

					splan->plan.targetlist =
						fix_scan_list(root, splan->plan.targetlist,
									  rtoffset, NUM_EXEC_TLIST(plan));
					splan->plan.qual =
						fix_scan_list(root, splan->plan.qual,
									  rtoffset, NUM_EXEC_QUAL(plan));
				}
				/* resconstantqual can't contain any subplan variable refs */
				splan->resconstantqual =
					fix_scan_expr(root, splan->resconstantqual, rtoffset, 1);
			}
			break;
		case T_ProjectSet:
			set_upper_references(root, plan, rtoffset);
			break;
		case T_ModifyTable:
			{
				ModifyTable *splan = (ModifyTable *) plan;
				Plan	   *subplan = outerPlan(splan);

				Assert(splan->plan.targetlist == NIL);
				Assert(splan->plan.qual == NIL);

				splan->withCheckOptionLists =
					fix_scan_list(root, splan->withCheckOptionLists,
								  rtoffset, 1);

				if (splan->returningLists)
				{
					List	   *newRL = NIL;
					ListCell   *lcrl,
							   *lcrr;

					/*
					 * Pass each per-resultrel returningList through
					 * set_returning_clause_references().
					 */
					Assert(list_length(splan->returningLists) == list_length(splan->resultRelations));
					forboth(lcrl, splan->returningLists,
							lcrr, splan->resultRelations)
					{
						List	   *rlist = (List *) lfirst(lcrl);
						Index		resultrel = lfirst_int(lcrr);

						rlist = set_returning_clause_references(root,
																rlist,
																subplan,
																resultrel,
																rtoffset);
						newRL = lappend(newRL, rlist);
					}
					splan->returningLists = newRL;

					/*
					 * Set up the visible plan targetlist as being the same as
					 * the first RETURNING list.  This is mostly for the use
					 * of EXPLAIN; the executor won't execute that targetlist,
					 * although it does use it to prepare the node's result
					 * tuple slot.  We postpone this step until here so that
					 * we don't have to do set_returning_clause_references()
					 * twice on identical targetlists.
					 */
					splan->plan.targetlist = copyObject(linitial(newRL));
				}

				/*
				 * We treat ModifyTable with ON CONFLICT as a form of 'pseudo
				 * join', where the inner side is the EXCLUDED tuple.
				 * Therefore use fix_join_expr to setup the relevant variables
				 * to INNER_VAR. We explicitly don't create any OUTER_VARs as
				 * those are already used by RETURNING and it seems better to
				 * be non-conflicting.
				 */
				if (splan->onConflictSet)
				{
					indexed_tlist *itlist;

					itlist = build_tlist_index(splan->exclRelTlist);

					splan->onConflictSet =
						fix_join_expr(root, splan->onConflictSet,
									  NULL, itlist,
									  linitial_int(splan->resultRelations),
									  rtoffset, NRM_EQUAL, NUM_EXEC_QUAL(plan));

					splan->onConflictWhere = (Node *)
						fix_join_expr(root, (List *) splan->onConflictWhere,
									  NULL, itlist,
									  linitial_int(splan->resultRelations),
									  rtoffset, NRM_EQUAL, NUM_EXEC_QUAL(plan));

					pfree(itlist);

					splan->exclRelTlist =
						fix_scan_list(root, splan->exclRelTlist, rtoffset, 1);
				}

				/*
				 * The MERGE statement produces the target rows by performing
				 * a right join between the target relation and the source
				 * relation (which could be a plain relation or a subquery).
				 * The INSERT and UPDATE actions of the MERGE statement
				 * require access to the columns from the source relation. We
				 * arrange things so that the source relation attributes are
				 * available as INNER_VAR and the target relation attributes
				 * are available from the scan tuple.
				 */
				if (splan->mergeActionLists != NIL)
				{
					List	   *newMJC = NIL;
					ListCell   *lca,
							   *lcj,
							   *lcr;

					/*
					 * Fix the targetList of individual action nodes so that
					 * the so-called "source relation" Vars are referenced as
					 * INNER_VAR.  Note that for this to work correctly during
					 * execution, the ecxt_innertuple must be set to the tuple
					 * obtained by executing the subplan, which is what
					 * constitutes the "source relation".
					 *
					 * We leave the Vars from the result relation (i.e. the
					 * target relation) unchanged i.e. those Vars would be
					 * picked from the scan slot. So during execution, we must
					 * ensure that ecxt_scantuple is setup correctly to refer
					 * to the tuple from the target relation.
					 */
					indexed_tlist *itlist;

					itlist = build_tlist_index(subplan->targetlist);

					forthree(lca, splan->mergeActionLists,
							 lcj, splan->mergeJoinConditions,
							 lcr, splan->resultRelations)
					{
						List	   *mergeActionList = lfirst(lca);
						Node	   *mergeJoinCondition = lfirst(lcj);
						Index		resultrel = lfirst_int(lcr);

						foreach(l, mergeActionList)
						{
							MergeAction *action = (MergeAction *) lfirst(l);

							/* Fix targetList of each action. */
							action->targetList = fix_join_expr(root,
															   action->targetList,
															   NULL, itlist,
															   resultrel,
															   rtoffset,
															   NRM_EQUAL,
															   NUM_EXEC_TLIST(plan));

							/* Fix quals too. */
							action->qual = (Node *) fix_join_expr(root,
																  (List *) action->qual,
																  NULL, itlist,
																  resultrel,
																  rtoffset,
																  NRM_EQUAL,
																  NUM_EXEC_QUAL(plan));
						}

						/* Fix join condition too. */
						mergeJoinCondition = (Node *)
							fix_join_expr(root,
										  (List *) mergeJoinCondition,
										  NULL, itlist,
										  resultrel,
										  rtoffset,
										  NRM_EQUAL,
										  NUM_EXEC_QUAL(plan));
						newMJC = lappend(newMJC, mergeJoinCondition);
					}
					splan->mergeJoinConditions = newMJC;
				}

				splan->nominalRelation += rtoffset;
				if (splan->rootRelation)
					splan->rootRelation += rtoffset;
				splan->exclRelRTI += rtoffset;

				foreach(l, splan->resultRelations)
				{
					lfirst_int(l) += rtoffset;
				}
				foreach(l, splan->rowMarks)
				{
					PlanRowMark *rc = (PlanRowMark *) lfirst(l);

					rc->rti += rtoffset;
					rc->prti += rtoffset;
				}

				/*
				 * Append this ModifyTable node's final result relation RT
				 * index(es) to the global list for the plan.
				 */
				root->glob->resultRelations =
					list_concat(root->glob->resultRelations,
								splan->resultRelations);
				if (splan->rootRelation)
				{
					root->glob->resultRelations =
						lappend_int(root->glob->resultRelations,
									splan->rootRelation);
				}
			}
			break;
		case T_Append:
			/* Needs special treatment, see comments below */
			return set_append_references(root,
										 (Append *) plan,
										 rtoffset);
		case T_MergeAppend:
			/* Needs special treatment, see comments below */
			return set_mergeappend_references(root,
											  (MergeAppend *) plan,
											  rtoffset);
		case T_RecursiveUnion:
			/* This doesn't evaluate targetlist or check quals either */
			set_dummy_tlist_references(plan, rtoffset);
			Assert(plan->qual == NIL);
			break;
		case T_BitmapAnd:
			{
				BitmapAnd  *splan = (BitmapAnd *) plan;

				/* BitmapAnd works like Append, but has no tlist */
				Assert(splan->plan.targetlist == NIL);
				Assert(splan->plan.qual == NIL);
				foreach(l, splan->bitmapplans)
				{
					lfirst(l) = set_plan_refs(root,
											  (Plan *) lfirst(l),
											  rtoffset);
				}
			}
			break;
		case T_BitmapOr:
			{
				BitmapOr   *splan = (BitmapOr *) plan;

				/* BitmapOr works like Append, but has no tlist */
				Assert(splan->plan.targetlist == NIL);
				Assert(splan->plan.qual == NIL);
				foreach(l, splan->bitmapplans)
				{
					lfirst(l) = set_plan_refs(root,
											  (Plan *) lfirst(l),
											  rtoffset);
				}
			}
			break;
		default:
			elog(ERROR, "unrecognized node type: %d",
				 (int) nodeTag(plan));
			break;
	}

	/*
	 * Now recurse into child plans, if any
	 *
	 * NOTE: it is essential that we recurse into child plans AFTER we set
	 * subplan references in this plan's tlist and quals.  If we did the
	 * reference-adjustments bottom-up, then we would fail to match this
	 * plan's var nodes against the already-modified nodes of the children.
	 */
	plan->lefttree = set_plan_refs(root, plan->lefttree, rtoffset);
	plan->righttree = set_plan_refs(root, plan->righttree, rtoffset);

	return plan;
}

/*
 * set_indexonlyscan_references
 *		Do set_plan_references processing on an IndexOnlyScan
 *
 * This is unlike the handling of a plain IndexScan because we have to
 * convert Vars referencing the heap into Vars referencing the index.
 * We can use the fix_upper_expr machinery for that, by working from a
 * targetlist describing the index columns.
 */
static Plan *
set_indexonlyscan_references(PlannerInfo *root,
							 IndexOnlyScan *plan,
							 int rtoffset)
{
	indexed_tlist *index_itlist;
	List	   *stripped_indextlist;
	ListCell   *lc;

	/*
	 * Vars in the plan node's targetlist, qual, and recheckqual must only
	 * reference columns that the index AM can actually return.  To ensure
	 * this, remove non-returnable columns (which are marked as resjunk) from
	 * the indexed tlist.  We can just drop them because the indexed_tlist
	 * machinery pays attention to TLE resnos, not physical list position.
	 */
	stripped_indextlist = NIL;
	foreach(lc, plan->indextlist)
	{
		TargetEntry *indextle = (TargetEntry *) lfirst(lc);

		if (!indextle->resjunk)
			stripped_indextlist = lappend(stripped_indextlist, indextle);
	}

	index_itlist = build_tlist_index(stripped_indextlist);

	plan->scan.scanrelid += rtoffset;
	plan->scan.plan.targetlist = (List *)
		fix_upper_expr(root,
					   (Node *) plan->scan.plan.targetlist,
					   index_itlist,
					   INDEX_VAR,
					   rtoffset,
					   NRM_EQUAL,
					   NUM_EXEC_TLIST((Plan *) plan));
	plan->scan.plan.qual = (List *)
		fix_upper_expr(root,
					   (Node *) plan->scan.plan.qual,
					   index_itlist,
					   INDEX_VAR,
					   rtoffset,
					   NRM_EQUAL,
					   NUM_EXEC_QUAL((Plan *) plan));
	plan->recheckqual = (List *)
		fix_upper_expr(root,
					   (Node *) plan->recheckqual,
					   index_itlist,
					   INDEX_VAR,
					   rtoffset,
					   NRM_EQUAL,
					   NUM_EXEC_QUAL((Plan *) plan));
	/* indexqual is already transformed to reference index columns */
	plan->indexqual = fix_scan_list(root, plan->indexqual,
									rtoffset, 1);
	/* indexorderby is already transformed to reference index columns */
	plan->indexorderby = fix_scan_list(root, plan->indexorderby,
									   rtoffset, 1);
	/* indextlist must NOT be transformed to reference index columns */
	plan->indextlist = fix_scan_list(root, plan->indextlist,
									 rtoffset, NUM_EXEC_TLIST((Plan *) plan));

	pfree(index_itlist);

	return (Plan *) plan;
}

/*
 * set_subqueryscan_references
 *		Do set_plan_references processing on a SubqueryScan
 *
 * We try to strip out the SubqueryScan entirely; if we can't, we have
 * to do the normal processing on it.
 */
static Plan *
set_subqueryscan_references(PlannerInfo *root,
							SubqueryScan *plan,
							int rtoffset)
{
	RelOptInfo *rel;
	Plan	   *result;

	/* Need to look up the subquery's RelOptInfo, since we need its subroot */
	rel = find_base_rel(root, plan->scan.scanrelid);

	/* Recursively process the subplan */
	plan->subplan = set_plan_references(rel->subroot, plan->subplan);

	if (trivial_subqueryscan(plan))
	{
		/*
		 * We can omit the SubqueryScan node and just pull up the subplan.
		 */
		result = clean_up_removed_plan_level((Plan *) plan, plan->subplan);
	}
	else
	{
		/*
		 * Keep the SubqueryScan node.  We have to do the processing that
		 * set_plan_references would otherwise have done on it.  Notice we do
		 * not do set_upper_references() here, because a SubqueryScan will
		 * always have been created with correct references to its subplan's
		 * outputs to begin with.
		 */
		plan->scan.scanrelid += rtoffset;
		plan->scan.plan.targetlist =
			fix_scan_list(root, plan->scan.plan.targetlist,
						  rtoffset, NUM_EXEC_TLIST((Plan *) plan));
		plan->scan.plan.qual =
			fix_scan_list(root, plan->scan.plan.qual,
						  rtoffset, NUM_EXEC_QUAL((Plan *) plan));

		result = (Plan *) plan;
	}

	return result;
}

/*
 * trivial_subqueryscan
 *		Detect whether a SubqueryScan can be deleted from the plan tree.
 *
 * We can delete it if it has no qual to check and the targetlist just
 * regurgitates the output of the child plan.
 *
 * This can be called from mark_async_capable_plan(), a helper function for
 * create_append_plan(), before set_subqueryscan_references(), to determine
 * triviality of a SubqueryScan that is a child of an Append node.  So we
 * cache the result in the SubqueryScan node to avoid repeated computation.
 *
 * Note: when called from mark_async_capable_plan(), we determine the result
 * before running finalize_plan() on the SubqueryScan node (if needed) and
 * set_plan_references() on the subplan tree, but this would be safe, because
 * 1) finalize_plan() doesn't modify the tlist or quals for the SubqueryScan
 *	  node (or that for any plan node in the subplan tree), and
 * 2) set_plan_references() modifies the tlist for every plan node in the
 *	  subplan tree, but keeps const/resjunk columns as const/resjunk ones and
 *	  preserves the length and order of the tlist, and
 * 3) set_plan_references() might delete the topmost plan node like an Append
 *	  or MergeAppend from the subplan tree and pull up the child plan node,
 *	  but in that case, the tlist for the child plan node exactly matches the
 *	  parent.
 */
bool
trivial_subqueryscan(SubqueryScan *plan)
{
	int			attrno;
	ListCell   *lp,
			   *lc;

	/* We might have detected this already; in which case reuse the result */
	if (plan->scanstatus == SUBQUERY_SCAN_TRIVIAL)
		return true;
	if (plan->scanstatus == SUBQUERY_SCAN_NONTRIVIAL)
		return false;
	Assert(plan->scanstatus == SUBQUERY_SCAN_UNKNOWN);
	/* Initially, mark the SubqueryScan as non-deletable from the plan tree */
	plan->scanstatus = SUBQUERY_SCAN_NONTRIVIAL;

	if (plan->scan.plan.qual != NIL)
		return false;

	if (list_length(plan->scan.plan.targetlist) !=
		list_length(plan->subplan->targetlist))
		return false;			/* tlists not same length */

	attrno = 1;
	forboth(lp, plan->scan.plan.targetlist, lc, plan->subplan->targetlist)
	{
		TargetEntry *ptle = (TargetEntry *) lfirst(lp);
		TargetEntry *ctle = (TargetEntry *) lfirst(lc);

		if (ptle->resjunk != ctle->resjunk)
			return false;		/* tlist doesn't match junk status */

		/*
		 * We accept either a Var referencing the corresponding element of the
		 * subplan tlist, or a Const equaling the subplan element. See
		 * generate_setop_tlist() for motivation.
		 */
		if (ptle->expr && IsA(ptle->expr, Var))
		{
			Var		   *var = (Var *) ptle->expr;

			Assert(var->varno == plan->scan.scanrelid);
			Assert(var->varlevelsup == 0);
			if (var->varattno != attrno)
				return false;	/* out of order */
		}
		else if (ptle->expr && IsA(ptle->expr, Const))
		{
			if (!equal(ptle->expr, ctle->expr))
				return false;
		}
		else
			return false;

		attrno++;
	}

	/* Re-mark the SubqueryScan as deletable from the plan tree */
	plan->scanstatus = SUBQUERY_SCAN_TRIVIAL;

	return true;
}

/*
 * clean_up_removed_plan_level
 *		Do necessary cleanup when we strip out a SubqueryScan, Append, etc
 *
 * We are dropping the "parent" plan in favor of returning just its "child".
 * A few small tweaks are needed.
 */
static Plan *
clean_up_removed_plan_level(Plan *parent, Plan *child)
{
	/*
	 * We have to be sure we don't lose any initplans, so move any that were
	 * attached to the parent plan to the child.  If any are parallel-unsafe,
	 * the child is no longer parallel-safe.  As a cosmetic matter, also add
	 * the initplans' run costs to the child's costs.
	 */
	if (parent->initPlan)
	{
		Cost		initplan_cost;
		bool		unsafe_initplans;

		SS_compute_initplan_cost(parent->initPlan,
								 &initplan_cost, &unsafe_initplans);
		child->startup_cost += initplan_cost;
		child->total_cost += initplan_cost;
		if (unsafe_initplans)
			child->parallel_safe = false;

		/*
		 * Attach plans this way so that parent's initplans are processed
		 * before any pre-existing initplans of the child.  Probably doesn't
		 * matter, but let's preserve the ordering just in case.
		 */
		child->initPlan = list_concat(parent->initPlan,
									  child->initPlan);
	}

	/*
	 * We also have to transfer the parent's column labeling info into the
	 * child, else columns sent to client will be improperly labeled if this
	 * is the topmost plan level.  resjunk and so on may be important too.
	 */
	apply_tlist_labeling(child->targetlist, parent->targetlist);

	return child;
}

/*
 * set_foreignscan_references
 *	   Do set_plan_references processing on a ForeignScan
 */
static void
set_foreignscan_references(PlannerInfo *root,
						   ForeignScan *fscan,
						   int rtoffset)
{
	/* Adjust scanrelid if it's valid */
	if (fscan->scan.scanrelid > 0)
		fscan->scan.scanrelid += rtoffset;

	if (fscan->fdw_scan_tlist != NIL || fscan->scan.scanrelid == 0)
	{
		/*
		 * Adjust tlist, qual, fdw_exprs, fdw_recheck_quals to reference
		 * foreign scan tuple
		 */
		indexed_tlist *itlist = build_tlist_index(fscan->fdw_scan_tlist);

		fscan->scan.plan.targetlist = (List *)
			fix_upper_expr(root,
						   (Node *) fscan->scan.plan.targetlist,
						   itlist,
						   INDEX_VAR,
						   rtoffset,
						   NRM_EQUAL,
						   NUM_EXEC_TLIST((Plan *) fscan));
		fscan->scan.plan.qual = (List *)
			fix_upper_expr(root,
						   (Node *) fscan->scan.plan.qual,
						   itlist,
						   INDEX_VAR,
						   rtoffset,
						   NRM_EQUAL,
						   NUM_EXEC_QUAL((Plan *) fscan));
		fscan->fdw_exprs = (List *)
			fix_upper_expr(root,
						   (Node *) fscan->fdw_exprs,
						   itlist,
						   INDEX_VAR,
						   rtoffset,
						   NRM_EQUAL,
						   NUM_EXEC_QUAL((Plan *) fscan));
		fscan->fdw_recheck_quals = (List *)
			fix_upper_expr(root,
						   (Node *) fscan->fdw_recheck_quals,
						   itlist,
						   INDEX_VAR,
						   rtoffset,
						   NRM_EQUAL,
						   NUM_EXEC_QUAL((Plan *) fscan));
		pfree(itlist);
		/* fdw_scan_tlist itself just needs fix_scan_list() adjustments */
		fscan->fdw_scan_tlist =
			fix_scan_list(root, fscan->fdw_scan_tlist,
						  rtoffset, NUM_EXEC_TLIST((Plan *) fscan));
	}
	else
	{
		/*
		 * Adjust tlist, qual, fdw_exprs, fdw_recheck_quals in the standard
		 * way
		 */
		fscan->scan.plan.targetlist =
			fix_scan_list(root, fscan->scan.plan.targetlist,
						  rtoffset, NUM_EXEC_TLIST((Plan *) fscan));
		fscan->scan.plan.qual =
			fix_scan_list(root, fscan->scan.plan.qual,
						  rtoffset, NUM_EXEC_QUAL((Plan *) fscan));
		fscan->fdw_exprs =
			fix_scan_list(root, fscan->fdw_exprs,
						  rtoffset, NUM_EXEC_QUAL((Plan *) fscan));
		fscan->fdw_recheck_quals =
			fix_scan_list(root, fscan->fdw_recheck_quals,
						  rtoffset, NUM_EXEC_QUAL((Plan *) fscan));
	}

	fscan->fs_relids = offset_relid_set(fscan->fs_relids, rtoffset);
	fscan->fs_base_relids = offset_relid_set(fscan->fs_base_relids, rtoffset);

	/* Adjust resultRelation if it's valid */
	if (fscan->resultRelation > 0)
		fscan->resultRelation += rtoffset;
}

/*
 * set_customscan_references
 *	   Do set_plan_references processing on a CustomScan
 */
static void
set_customscan_references(PlannerInfo *root,
						  CustomScan *cscan,
						  int rtoffset)
{
	ListCell   *lc;

	/* Adjust scanrelid if it's valid */
	if (cscan->scan.scanrelid > 0)
		cscan->scan.scanrelid += rtoffset;

	if (cscan->custom_scan_tlist != NIL || cscan->scan.scanrelid == 0)
	{
		/* Adjust tlist, qual, custom_exprs to reference custom scan tuple */
		indexed_tlist *itlist = build_tlist_index(cscan->custom_scan_tlist);

		cscan->scan.plan.targetlist = (List *)
			fix_upper_expr(root,
						   (Node *) cscan->scan.plan.targetlist,
						   itlist,
						   INDEX_VAR,
						   rtoffset,
						   NRM_EQUAL,
						   NUM_EXEC_TLIST((Plan *) cscan));
		cscan->scan.plan.qual = (List *)
			fix_upper_expr(root,
						   (Node *) cscan->scan.plan.qual,
						   itlist,
						   INDEX_VAR,
						   rtoffset,
						   NRM_EQUAL,
						   NUM_EXEC_QUAL((Plan *) cscan));
		cscan->custom_exprs = (List *)
			fix_upper_expr(root,
						   (Node *) cscan->custom_exprs,
						   itlist,
						   INDEX_VAR,
						   rtoffset,
						   NRM_EQUAL,
						   NUM_EXEC_QUAL((Plan *) cscan));
		pfree(itlist);
		/* custom_scan_tlist itself just needs fix_scan_list() adjustments */
		cscan->custom_scan_tlist =
			fix_scan_list(root, cscan->custom_scan_tlist,
						  rtoffset, NUM_EXEC_TLIST((Plan *) cscan));
	}
	else
	{
		/* Adjust tlist, qual, custom_exprs in the standard way */
		cscan->scan.plan.targetlist =
			fix_scan_list(root, cscan->scan.plan.targetlist,
						  rtoffset, NUM_EXEC_TLIST((Plan *) cscan));
		cscan->scan.plan.qual =
			fix_scan_list(root, cscan->scan.plan.qual,
						  rtoffset, NUM_EXEC_QUAL((Plan *) cscan));
		cscan->custom_exprs =
			fix_scan_list(root, cscan->custom_exprs,
						  rtoffset, NUM_EXEC_QUAL((Plan *) cscan));
	}

	/* Adjust child plan-nodes recursively, if needed */
	foreach(lc, cscan->custom_plans)
	{
		lfirst(lc) = set_plan_refs(root, (Plan *) lfirst(lc), rtoffset);
	}

	cscan->custom_relids = offset_relid_set(cscan->custom_relids, rtoffset);
}

/*
 * register_partpruneinfo
 *		Subroutine for set_append_references and set_mergeappend_references
 *
 * Add the PartitionPruneInfo from root->partPruneInfos at the given index
 * into PlannerGlobal->partPruneInfos and return its index there.
 *
 * Also update the RT indexes present in PartitionedRelPruneInfos to add the
 * offset.
 *
 * Finally, if there are initial pruning steps, add the RT indexes of the
 * leaf partitions to the set of relations that are prunable at execution
 * startup time.
 */
static int
register_partpruneinfo(PlannerInfo *root, int part_prune_index, int rtoffset)
{
	PlannerGlobal *glob = root->glob;
	PartitionPruneInfo *pinfo;
	ListCell   *l;

	Assert(part_prune_index >= 0 &&
		   part_prune_index < list_length(root->partPruneInfos));
	pinfo = list_nth_node(PartitionPruneInfo, root->partPruneInfos,
						  part_prune_index);

	pinfo->relids = offset_relid_set(pinfo->relids, rtoffset);
	foreach(l, pinfo->prune_infos)
	{
		List	   *prune_infos = lfirst(l);
		ListCell   *l2;

		foreach(l2, prune_infos)
		{
			PartitionedRelPruneInfo *prelinfo = lfirst(l2);
			int			i;

			prelinfo->rtindex += rtoffset;
			prelinfo->initial_pruning_steps =
				fix_scan_list(root, prelinfo->initial_pruning_steps,
							  rtoffset, 1);
			prelinfo->exec_pruning_steps =
				fix_scan_list(root, prelinfo->exec_pruning_steps,
							  rtoffset, 1);

			for (i = 0; i < prelinfo->nparts; i++)
			{
				/*
				 * Non-leaf partitions and partitions that do not have a
				 * subplan are not included in this map as mentioned in
				 * make_partitionedrel_pruneinfo().
				 */
				if (prelinfo->leafpart_rti_map[i])
				{
					prelinfo->leafpart_rti_map[i] += rtoffset;
					if (prelinfo->initial_pruning_steps)
						glob->prunableRelids = bms_add_member(glob->prunableRelids,
															  prelinfo->leafpart_rti_map[i]);
				}
			}
		}
	}

	glob->partPruneInfos = lappend(glob->partPruneInfos, pinfo);

	return list_length(glob->partPruneInfos) - 1;
}

/*
 * set_append_references
 *		Do set_plan_references processing on an Append
 *
 * We try to strip out the Append entirely; if we can't, we have
 * to do the normal processing on it.
 */
static Plan *
set_append_references(PlannerInfo *root,
					  Append *aplan,
					  int rtoffset)
{
	ListCell   *l;

	/*
	 * Append, like Sort et al, doesn't actually evaluate its targetlist or
	 * check quals.  If it's got exactly one child plan, then it's not doing
	 * anything useful at all, and we can strip it out.
	 */
	Assert(aplan->plan.qual == NIL);

	/* First, we gotta recurse on the children */
	foreach(l, aplan->appendplans)
	{
		lfirst(l) = set_plan_refs(root, (Plan *) lfirst(l), rtoffset);
	}

	/*
	 * See if it's safe to get rid of the Append entirely.  For this to be
	 * safe, there must be only one child plan and that child plan's parallel
	 * awareness must match the Append's.  The reason for the latter is that
	 * if the Append is parallel aware and the child is not, then the calling
	 * plan may execute the non-parallel aware child multiple times.  (If you
	 * change these rules, update create_append_path to match.)
	 */
	if (list_length(aplan->appendplans) == 1)
	{
		Plan	   *p = (Plan *) linitial(aplan->appendplans);

		if (p->parallel_aware == aplan->plan.parallel_aware)
			return clean_up_removed_plan_level((Plan *) aplan, p);
	}

	/*
	 * Otherwise, clean up the Append as needed.  It's okay to do this after
	 * recursing to the children, because set_dummy_tlist_references doesn't
	 * look at those.
	 */
	set_dummy_tlist_references((Plan *) aplan, rtoffset);

	aplan->apprelids = offset_relid_set(aplan->apprelids, rtoffset);

<<<<<<< HEAD
	if (aplan->part_prune_info)
	{
		foreach(l, aplan->part_prune_info->prune_infos)
		{
			List	   *prune_infos = lfirst(l);
			ListCell   *l2;

			foreach(l2, prune_infos)
			{
				PartitionedRelPruneInfo *pinfo = lfirst(l2);

				pinfo->rtindex += rtoffset;
				pinfo->initial_pruning_steps =
					fix_scan_list(root, pinfo->initial_pruning_steps,
								  rtoffset, 1);
				pinfo->exec_pruning_steps =
					fix_scan_list(root, pinfo->exec_pruning_steps,
								  rtoffset, 1);
			}
		}
	}
=======
	/*
	 * Add PartitionPruneInfo, if any, to PlannerGlobal and update the index.
	 * Also update the RT indexes present in it to add the offset.
	 */
	if (aplan->part_prune_index >= 0)
		aplan->part_prune_index =
			register_partpruneinfo(root, aplan->part_prune_index, rtoffset);
>>>>>>> 3d6a8289

	/* We don't need to recurse to lefttree or righttree ... */
	Assert(aplan->plan.lefttree == NULL);
	Assert(aplan->plan.righttree == NULL);

	return (Plan *) aplan;
}

/*
 * set_mergeappend_references
 *		Do set_plan_references processing on a MergeAppend
 *
 * We try to strip out the MergeAppend entirely; if we can't, we have
 * to do the normal processing on it.
 */
static Plan *
set_mergeappend_references(PlannerInfo *root,
						   MergeAppend *mplan,
						   int rtoffset)
{
	ListCell   *l;

	/*
	 * MergeAppend, like Sort et al, doesn't actually evaluate its targetlist
	 * or check quals.  If it's got exactly one child plan, then it's not
	 * doing anything useful at all, and we can strip it out.
	 */
	Assert(mplan->plan.qual == NIL);

	/* First, we gotta recurse on the children */
	foreach(l, mplan->mergeplans)
	{
		lfirst(l) = set_plan_refs(root, (Plan *) lfirst(l), rtoffset);
	}

	/*
	 * See if it's safe to get rid of the MergeAppend entirely.  For this to
	 * be safe, there must be only one child plan and that child plan's
	 * parallel awareness must match the MergeAppend's.  The reason for the
	 * latter is that if the MergeAppend is parallel aware and the child is
	 * not, then the calling plan may execute the non-parallel aware child
	 * multiple times.  (If you change these rules, update
	 * create_merge_append_path to match.)
	 */
	if (list_length(mplan->mergeplans) == 1)
	{
		Plan	   *p = (Plan *) linitial(mplan->mergeplans);

		if (p->parallel_aware == mplan->plan.parallel_aware)
			return clean_up_removed_plan_level((Plan *) mplan, p);
	}

	/*
	 * Otherwise, clean up the MergeAppend as needed.  It's okay to do this
	 * after recursing to the children, because set_dummy_tlist_references
	 * doesn't look at those.
	 */
	set_dummy_tlist_references((Plan *) mplan, rtoffset);

	mplan->apprelids = offset_relid_set(mplan->apprelids, rtoffset);

<<<<<<< HEAD
	if (mplan->part_prune_info)
	{
		foreach(l, mplan->part_prune_info->prune_infos)
		{
			List	   *prune_infos = lfirst(l);
			ListCell   *l2;

			foreach(l2, prune_infos)
			{
				PartitionedRelPruneInfo *pinfo = lfirst(l2);

				pinfo->rtindex += rtoffset;
				pinfo->initial_pruning_steps =
					fix_scan_list(root, pinfo->initial_pruning_steps,
								  rtoffset, 1);
				pinfo->exec_pruning_steps =
					fix_scan_list(root, pinfo->exec_pruning_steps,
								  rtoffset, 1);
			}
		}
	}
=======
	/*
	 * Add PartitionPruneInfo, if any, to PlannerGlobal and update the index.
	 * Also update the RT indexes present in it to add the offset.
	 */
	if (mplan->part_prune_index >= 0)
		mplan->part_prune_index =
			register_partpruneinfo(root, mplan->part_prune_index, rtoffset);
>>>>>>> 3d6a8289

	/* We don't need to recurse to lefttree or righttree ... */
	Assert(mplan->plan.lefttree == NULL);
	Assert(mplan->plan.righttree == NULL);

	return (Plan *) mplan;
}

/*
 * set_hash_references
 *	   Do set_plan_references processing on a Hash node
 */
static void
set_hash_references(PlannerInfo *root, Plan *plan, int rtoffset)
{
	Hash	   *hplan = (Hash *) plan;
	Plan	   *outer_plan = plan->lefttree;
	indexed_tlist *outer_itlist;

	/*
	 * Hash's hashkeys are used when feeding tuples into the hashtable,
	 * therefore have them reference Hash's outer plan (which itself is the
	 * inner plan of the HashJoin).
	 */
	outer_itlist = build_tlist_index(outer_plan->targetlist);
	hplan->hashkeys = (List *)
		fix_upper_expr(root,
					   (Node *) hplan->hashkeys,
					   outer_itlist,
					   OUTER_VAR,
					   rtoffset,
					   NRM_EQUAL,
					   NUM_EXEC_QUAL(plan));

	/* Hash doesn't project */
	set_dummy_tlist_references(plan, rtoffset);

	/* Hash nodes don't have their own quals */
	Assert(plan->qual == NIL);
}

/*
 * offset_relid_set
 *		Apply rtoffset to the members of a Relids set.
 */
static Relids
offset_relid_set(Relids relids, int rtoffset)
{
	Relids		result = NULL;
	int			rtindex;

	/* If there's no offset to apply, we needn't recompute the value */
	if (rtoffset == 0)
		return relids;
	rtindex = -1;
	while ((rtindex = bms_next_member(relids, rtindex)) >= 0)
		result = bms_add_member(result, rtindex + rtoffset);
	return result;
}

/*
 * copyVar
 *		Copy a Var node.
 *
 * fix_scan_expr and friends do this enough times that it's worth having
 * a bespoke routine instead of using the generic copyObject() function.
 */
static inline Var *
copyVar(Var *var)
{
	Var		   *newvar = (Var *) palloc(sizeof(Var));

	*newvar = *var;
	return newvar;
}

/*
 * fix_expr_common
 *		Do generic set_plan_references processing on an expression node
 *
 * This is code that is common to all variants of expression-fixing.
 * We must look up operator opcode info for OpExpr and related nodes,
 * add OIDs from regclass Const nodes into root->glob->relationOids, and
 * add PlanInvalItems for user-defined functions into root->glob->invalItems.
 * We also fill in column index lists for GROUPING() expressions.
 *
 * We assume it's okay to update opcode info in-place.  So this could possibly
 * scribble on the planner's input data structures, but it's OK.
 */
static void
fix_expr_common(PlannerInfo *root, Node *node)
{
	/* We assume callers won't call us on a NULL pointer */
	if (IsA(node, Aggref))
	{
		record_plan_function_dependency(root,
										((Aggref *) node)->aggfnoid);
	}
	else if (IsA(node, WindowFunc))
	{
		record_plan_function_dependency(root,
										((WindowFunc *) node)->winfnoid);
	}
	else if (IsA(node, FuncExpr))
	{
		record_plan_function_dependency(root,
										((FuncExpr *) node)->funcid);
	}
	else if (IsA(node, OpExpr))
	{
		set_opfuncid((OpExpr *) node);
		record_plan_function_dependency(root,
										((OpExpr *) node)->opfuncid);
	}
	else if (IsA(node, DistinctExpr))
	{
		set_opfuncid((OpExpr *) node);	/* rely on struct equivalence */
		record_plan_function_dependency(root,
										((DistinctExpr *) node)->opfuncid);
	}
	else if (IsA(node, NullIfExpr))
	{
		set_opfuncid((OpExpr *) node);	/* rely on struct equivalence */
		record_plan_function_dependency(root,
										((NullIfExpr *) node)->opfuncid);
	}
	else if (IsA(node, ScalarArrayOpExpr))
	{
		ScalarArrayOpExpr *saop = (ScalarArrayOpExpr *) node;

		set_sa_opfuncid(saop);
		record_plan_function_dependency(root, saop->opfuncid);

		if (OidIsValid(saop->hashfuncid))
			record_plan_function_dependency(root, saop->hashfuncid);

		if (OidIsValid(saop->negfuncid))
			record_plan_function_dependency(root, saop->negfuncid);
	}
	else if (IsA(node, Const))
	{
		Const	   *con = (Const *) node;

		/* Check for regclass reference */
		if (ISREGCLASSCONST(con))
			root->glob->relationOids =
				lappend_oid(root->glob->relationOids,
							DatumGetObjectId(con->constvalue));
	}
	else if (IsA(node, GroupingFunc))
	{
		GroupingFunc *g = (GroupingFunc *) node;
		AttrNumber *grouping_map = root->grouping_map;

		/* If there are no grouping sets, we don't need this. */

		Assert(grouping_map || g->cols == NIL);

		if (grouping_map)
		{
			ListCell   *lc;
			List	   *cols = NIL;

			foreach(lc, g->refs)
			{
				cols = lappend_int(cols, grouping_map[lfirst_int(lc)]);
			}

			Assert(!g->cols || equal(cols, g->cols));

			if (!g->cols)
				g->cols = cols;
		}
	}
}

/*
 * fix_param_node
 *		Do set_plan_references processing on a Param
 *
 * If it's a PARAM_MULTIEXPR, replace it with the appropriate Param from
 * root->multiexpr_params; otherwise no change is needed.
 * Just for paranoia's sake, we make a copy of the node in either case.
 */
static Node *
fix_param_node(PlannerInfo *root, Param *p)
{
	if (p->paramkind == PARAM_MULTIEXPR)
	{
		int			subqueryid = p->paramid >> 16;
		int			colno = p->paramid & 0xFFFF;
		List	   *params;

		if (subqueryid <= 0 ||
			subqueryid > list_length(root->multiexpr_params))
			elog(ERROR, "unexpected PARAM_MULTIEXPR ID: %d", p->paramid);
		params = (List *) list_nth(root->multiexpr_params, subqueryid - 1);
		if (colno <= 0 || colno > list_length(params))
			elog(ERROR, "unexpected PARAM_MULTIEXPR ID: %d", p->paramid);
		return copyObject(list_nth(params, colno - 1));
	}
	return (Node *) copyObject(p);
}

/*
 * fix_alternative_subplan
 *		Do set_plan_references processing on an AlternativeSubPlan
 *
 * Choose one of the alternative implementations and return just that one,
 * discarding the rest of the AlternativeSubPlan structure.
 * Note: caller must still recurse into the result!
 *
 * We don't make any attempt to fix up cost estimates in the parent plan
 * node or higher-level nodes.
 */
static Node *
fix_alternative_subplan(PlannerInfo *root, AlternativeSubPlan *asplan,
						double num_exec)
{
	SubPlan    *bestplan = NULL;
	Cost		bestcost = 0;
	ListCell   *lc;

	/*
	 * Compute the estimated cost of each subplan assuming num_exec
	 * executions, and keep the cheapest one.  In event of exact equality of
	 * estimates, we prefer the later plan; this is a bit arbitrary, but in
	 * current usage it biases us to break ties against fast-start subplans.
	 */
	Assert(asplan->subplans != NIL);

	foreach(lc, asplan->subplans)
	{
		SubPlan    *curplan = (SubPlan *) lfirst(lc);
		Cost		curcost;

		curcost = curplan->startup_cost + num_exec * curplan->per_call_cost;
		if (bestplan == NULL || curcost <= bestcost)
		{
			bestplan = curplan;
			bestcost = curcost;
		}

		/* Also mark all subplans that are in AlternativeSubPlans */
		root->isAltSubplan[curplan->plan_id - 1] = true;
	}

	/* Mark the subplan we selected */
	root->isUsedSubplan[bestplan->plan_id - 1] = true;

	return (Node *) bestplan;
}

/*
 * fix_scan_expr
 *		Do set_plan_references processing on a scan-level expression
 *
 * This consists of incrementing all Vars' varnos by rtoffset,
 * replacing PARAM_MULTIEXPR Params, expanding PlaceHolderVars,
 * replacing Aggref nodes that should be replaced by initplan output Params,
 * choosing the best implementation for AlternativeSubPlans,
 * looking up operator opcode info for OpExpr and related nodes,
 * and adding OIDs from regclass Const nodes into root->glob->relationOids.
 *
 * 'node': the expression to be modified
 * 'rtoffset': how much to increment varnos by
 * 'num_exec': estimated number of executions of expression
 *
 * The expression tree is either copied-and-modified, or modified in-place
 * if that seems safe.
 */
static Node *
fix_scan_expr(PlannerInfo *root, Node *node, int rtoffset, double num_exec)
{
	fix_scan_expr_context context;

	context.root = root;
	context.rtoffset = rtoffset;
	context.num_exec = num_exec;

	if (rtoffset != 0 ||
		root->multiexpr_params != NIL ||
		root->glob->lastPHId != 0 ||
		root->minmax_aggs != NIL ||
		root->hasAlternativeSubPlans)
	{
		return fix_scan_expr_mutator(node, &context);
	}
	else
	{
		/*
		 * If rtoffset == 0, we don't need to change any Vars, and if there
		 * are no MULTIEXPR subqueries then we don't need to replace
		 * PARAM_MULTIEXPR Params, and if there are no placeholders anywhere
		 * we won't need to remove them, and if there are no minmax Aggrefs we
		 * won't need to replace them, and if there are no AlternativeSubPlans
		 * we won't need to remove them.  Then it's OK to just scribble on the
		 * input node tree instead of copying (since the only change, filling
		 * in any unset opfuncid fields, is harmless).  This saves just enough
		 * cycles to be noticeable on trivial queries.
		 */
		(void) fix_scan_expr_walker(node, &context);
		return node;
	}
}

static Node *
fix_scan_expr_mutator(Node *node, fix_scan_expr_context *context)
{
	if (node == NULL)
		return NULL;
	if (IsA(node, Var))
	{
		Var		   *var = copyVar((Var *) node);

		Assert(var->varlevelsup == 0);

		/*
		 * We should not see Vars marked INNER_VAR, OUTER_VAR, or ROWID_VAR.
		 * But an indexqual expression could contain INDEX_VAR Vars.
		 */
		Assert(var->varno != INNER_VAR);
		Assert(var->varno != OUTER_VAR);
		Assert(var->varno != ROWID_VAR);
		if (!IS_SPECIAL_VARNO(var->varno))
			var->varno += context->rtoffset;
		if (var->varnosyn > 0)
			var->varnosyn += context->rtoffset;
		return (Node *) var;
	}
	if (IsA(node, Param))
		return fix_param_node(context->root, (Param *) node);
	if (IsA(node, Aggref))
	{
		Aggref	   *aggref = (Aggref *) node;
		Param	   *aggparam;

		/* See if the Aggref should be replaced by a Param */
		aggparam = find_minmax_agg_replacement_param(context->root, aggref);
		if (aggparam != NULL)
		{
			/* Make a copy of the Param for paranoia's sake */
			return (Node *) copyObject(aggparam);
		}
		/* If no match, just fall through to process it normally */
	}
	if (IsA(node, CurrentOfExpr))
	{
		CurrentOfExpr *cexpr = (CurrentOfExpr *) copyObject(node);

		Assert(!IS_SPECIAL_VARNO(cexpr->cvarno));
		cexpr->cvarno += context->rtoffset;
		return (Node *) cexpr;
	}
	if (IsA(node, PlaceHolderVar))
	{
		/* At scan level, we should always just evaluate the contained expr */
		PlaceHolderVar *phv = (PlaceHolderVar *) node;

		/* XXX can we assert something about phnullingrels? */
		return fix_scan_expr_mutator((Node *) phv->phexpr, context);
	}
	if (IsA(node, AlternativeSubPlan))
		return fix_scan_expr_mutator(fix_alternative_subplan(context->root,
															 (AlternativeSubPlan *) node,
															 context->num_exec),
									 context);
	fix_expr_common(context->root, node);
	return expression_tree_mutator(node, fix_scan_expr_mutator, context);
}

static bool
fix_scan_expr_walker(Node *node, fix_scan_expr_context *context)
{
	if (node == NULL)
		return false;
	Assert(!(IsA(node, Var) && ((Var *) node)->varno == ROWID_VAR));
	Assert(!IsA(node, PlaceHolderVar));
	Assert(!IsA(node, AlternativeSubPlan));
	fix_expr_common(context->root, node);
	return expression_tree_walker(node, fix_scan_expr_walker, context);
}

/*
 * set_join_references
 *	  Modify the target list and quals of a join node to reference its
 *	  subplans, by setting the varnos to OUTER_VAR or INNER_VAR and setting
 *	  attno values to the result domain number of either the corresponding
 *	  outer or inner join tuple item.  Also perform opcode lookup for these
 *	  expressions, and add regclass OIDs to root->glob->relationOids.
 */
static void
set_join_references(PlannerInfo *root, Join *join, int rtoffset)
{
	Plan	   *outer_plan = join->plan.lefttree;
	Plan	   *inner_plan = join->plan.righttree;
	indexed_tlist *outer_itlist;
	indexed_tlist *inner_itlist;

	outer_itlist = build_tlist_index(outer_plan->targetlist);
	inner_itlist = build_tlist_index(inner_plan->targetlist);

	/*
	 * First process the joinquals (including merge or hash clauses).  These
	 * are logically below the join so they can always use all values
	 * available from the input tlists.  It's okay to also handle
	 * NestLoopParams now, because those couldn't refer to nullable
	 * subexpressions.
	 */
	join->joinqual = fix_join_expr(root,
								   join->joinqual,
								   outer_itlist,
								   inner_itlist,
								   (Index) 0,
								   rtoffset,
								   NRM_EQUAL,
								   NUM_EXEC_QUAL((Plan *) join));

	/* Now do join-type-specific stuff */
	if (IsA(join, NestLoop))
	{
		NestLoop   *nl = (NestLoop *) join;
		ListCell   *lc;

		foreach(lc, nl->nestParams)
		{
			NestLoopParam *nlp = (NestLoopParam *) lfirst(lc);

			/*
			 * Because we don't reparameterize parameterized paths to match
			 * the outer-join level at which they are used, Vars seen in the
			 * NestLoopParam expression may have nullingrels that are just a
			 * subset of those in the Vars actually available from the outer
			 * side.  (Lateral references can also cause this, as explained in
			 * the comments for identify_current_nestloop_params.)  Not
			 * checking this exactly is a bit grotty, but the work needed to
			 * make things match up perfectly seems well out of proportion to
			 * the value.
			 */
			nlp->paramval = (Var *) fix_upper_expr(root,
												   (Node *) nlp->paramval,
												   outer_itlist,
												   OUTER_VAR,
												   rtoffset,
												   NRM_SUBSET,
												   NUM_EXEC_TLIST(outer_plan));
			/* Check we replaced any PlaceHolderVar with simple Var */
			if (!(IsA(nlp->paramval, Var) &&
				  nlp->paramval->varno == OUTER_VAR))
				elog(ERROR, "NestLoopParam was not reduced to a simple Var");
		}
	}
	else if (IsA(join, MergeJoin))
	{
		MergeJoin  *mj = (MergeJoin *) join;

		mj->mergeclauses = fix_join_expr(root,
										 mj->mergeclauses,
										 outer_itlist,
										 inner_itlist,
										 (Index) 0,
										 rtoffset,
										 NRM_EQUAL,
										 NUM_EXEC_QUAL((Plan *) join));
	}
	else if (IsA(join, HashJoin))
	{
		HashJoin   *hj = (HashJoin *) join;

		hj->hashclauses = fix_join_expr(root,
										hj->hashclauses,
										outer_itlist,
										inner_itlist,
										(Index) 0,
										rtoffset,
										NRM_EQUAL,
										NUM_EXEC_QUAL((Plan *) join));

		/*
		 * HashJoin's hashkeys are used to look for matching tuples from its
		 * outer plan (not the Hash node!) in the hashtable.
		 */
		hj->hashkeys = (List *) fix_upper_expr(root,
											   (Node *) hj->hashkeys,
											   outer_itlist,
											   OUTER_VAR,
											   rtoffset,
											   NRM_EQUAL,
											   NUM_EXEC_QUAL((Plan *) join));
	}

	/*
	 * Now we need to fix up the targetlist and qpqual, which are logically
	 * above the join.  This means that, if it's not an inner join, any Vars
	 * and PHVs appearing here should have nullingrels that include the
	 * effects of the outer join, ie they will have nullingrels equal to the
	 * input Vars' nullingrels plus the bit added by the outer join.  We don't
	 * currently have enough info available here to identify what that should
	 * be, so we just tell fix_join_expr to accept superset nullingrels
	 * matches instead of exact ones.
	 */
	join->plan.targetlist = fix_join_expr(root,
										  join->plan.targetlist,
										  outer_itlist,
										  inner_itlist,
										  (Index) 0,
										  rtoffset,
										  (join->jointype == JOIN_INNER ? NRM_EQUAL : NRM_SUPERSET),
										  NUM_EXEC_TLIST((Plan *) join));
	join->plan.qual = fix_join_expr(root,
									join->plan.qual,
									outer_itlist,
									inner_itlist,
									(Index) 0,
									rtoffset,
									(join->jointype == JOIN_INNER ? NRM_EQUAL : NRM_SUPERSET),
									NUM_EXEC_QUAL((Plan *) join));

	pfree(outer_itlist);
	pfree(inner_itlist);
}

/*
 * set_upper_references
 *	  Update the targetlist and quals of an upper-level plan node
 *	  to refer to the tuples returned by its lefttree subplan.
 *	  Also perform opcode lookup for these expressions, and
 *	  add regclass OIDs to root->glob->relationOids.
 *
 * This is used for single-input plan types like Agg, Group, Result.
 *
 * In most cases, we have to match up individual Vars in the tlist and
 * qual expressions with elements of the subplan's tlist (which was
 * generated by flattening these selfsame expressions, so it should have all
 * the required variables).  There is an important exception, however:
 * depending on where we are in the plan tree, sort/group columns may have
 * been pushed into the subplan tlist unflattened.  If these values are also
 * needed in the output then we want to reference the subplan tlist element
 * rather than recomputing the expression.
 */
static void
set_upper_references(PlannerInfo *root, Plan *plan, int rtoffset)
{
	Plan	   *subplan = plan->lefttree;
	indexed_tlist *subplan_itlist;
	List	   *output_targetlist;
	ListCell   *l;

	subplan_itlist = build_tlist_index(subplan->targetlist);

	/*
	 * If it's a grouping node with grouping sets, any Vars and PHVs appearing
	 * in the targetlist and quals should have nullingrels that include the
	 * effects of the grouping step, ie they will have nullingrels equal to
	 * the input Vars/PHVs' nullingrels plus the RT index of the grouping
	 * step.  In order to perform exact nullingrels matches, we remove the RT
	 * index of the grouping step first.
	 */
	if (IsA(plan, Agg) &&
		root->group_rtindex > 0 &&
		((Agg *) plan)->groupingSets)
	{
		plan->targetlist = (List *)
			remove_nulling_relids((Node *) plan->targetlist,
								  bms_make_singleton(root->group_rtindex),
								  NULL);
		plan->qual = (List *)
			remove_nulling_relids((Node *) plan->qual,
								  bms_make_singleton(root->group_rtindex),
								  NULL);
	}

	output_targetlist = NIL;
	foreach(l, plan->targetlist)
	{
		TargetEntry *tle = (TargetEntry *) lfirst(l);
		Node	   *newexpr;

		/* If it's a sort/group item, first try to match by sortref */
		if (tle->ressortgroupref != 0)
		{
			newexpr = (Node *)
				search_indexed_tlist_for_sortgroupref(tle->expr,
													  tle->ressortgroupref,
													  subplan_itlist,
													  OUTER_VAR);
			if (!newexpr)
				newexpr = fix_upper_expr(root,
										 (Node *) tle->expr,
										 subplan_itlist,
										 OUTER_VAR,
										 rtoffset,
										 NRM_EQUAL,
										 NUM_EXEC_TLIST(plan));
		}
		else
			newexpr = fix_upper_expr(root,
									 (Node *) tle->expr,
									 subplan_itlist,
									 OUTER_VAR,
									 rtoffset,
									 NRM_EQUAL,
									 NUM_EXEC_TLIST(plan));
		tle = flatCopyTargetEntry(tle);
		tle->expr = (Expr *) newexpr;
		output_targetlist = lappend(output_targetlist, tle);
	}
	plan->targetlist = output_targetlist;

	plan->qual = (List *)
		fix_upper_expr(root,
					   (Node *) plan->qual,
					   subplan_itlist,
					   OUTER_VAR,
					   rtoffset,
					   NRM_EQUAL,
					   NUM_EXEC_QUAL(plan));

	pfree(subplan_itlist);
}

/*
 * set_param_references
 *	  Initialize the initParam list in Gather or Gather merge node such that
 *	  it contains reference of all the params that needs to be evaluated
 *	  before execution of the node.  It contains the initplan params that are
 *	  being passed to the plan nodes below it.
 */
static void
set_param_references(PlannerInfo *root, Plan *plan)
{
	Assert(IsA(plan, Gather) || IsA(plan, GatherMerge));

	if (plan->lefttree->extParam)
	{
		PlannerInfo *proot;
		Bitmapset  *initSetParam = NULL;
		ListCell   *l;

		for (proot = root; proot != NULL; proot = proot->parent_root)
		{
			foreach(l, proot->init_plans)
			{
				SubPlan    *initsubplan = (SubPlan *) lfirst(l);
				ListCell   *l2;

				foreach(l2, initsubplan->setParam)
				{
					initSetParam = bms_add_member(initSetParam, lfirst_int(l2));
				}
			}
		}

		/*
		 * Remember the list of all external initplan params that are used by
		 * the children of Gather or Gather merge node.
		 */
		if (IsA(plan, Gather))
			((Gather *) plan)->initParam =
				bms_intersect(plan->lefttree->extParam, initSetParam);
		else
			((GatherMerge *) plan)->initParam =
				bms_intersect(plan->lefttree->extParam, initSetParam);
	}
}

/*
 * Recursively scan an expression tree and convert Aggrefs to the proper
 * intermediate form for combining aggregates.  This means (1) replacing each
 * one's argument list with a single argument that is the original Aggref
 * modified to show partial aggregation and (2) changing the upper Aggref to
 * show combining aggregation.
 *
 * After this step, set_upper_references will replace the partial Aggrefs
 * with Vars referencing the lower Agg plan node's outputs, so that the final
 * form seen by the executor is a combining Aggref with a Var as input.
 *
 * It's rather messy to postpone this step until setrefs.c; ideally it'd be
 * done in createplan.c.  The difficulty is that once we modify the Aggref
 * expressions, they will no longer be equal() to their original form and
 * so cross-plan-node-level matches will fail.  So this has to happen after
 * the plan node above the Agg has resolved its subplan references.
 */
static Node *
convert_combining_aggrefs(Node *node, void *context)
{
	if (node == NULL)
		return NULL;
	if (IsA(node, Aggref))
	{
		Aggref	   *orig_agg = (Aggref *) node;
		Aggref	   *child_agg;
		Aggref	   *parent_agg;

		/* Assert we've not chosen to partial-ize any unsupported cases */
		Assert(orig_agg->aggorder == NIL);
		Assert(orig_agg->aggdistinct == NIL);

		/*
		 * Since aggregate calls can't be nested, we needn't recurse into the
		 * arguments.  But for safety, flat-copy the Aggref node itself rather
		 * than modifying it in-place.
		 */
		child_agg = makeNode(Aggref);
		memcpy(child_agg, orig_agg, sizeof(Aggref));

		/*
		 * For the parent Aggref, we want to copy all the fields of the
		 * original aggregate *except* the args list, which we'll replace
		 * below, and the aggfilter expression, which should be applied only
		 * by the child not the parent.  Rather than explicitly knowing about
		 * all the other fields here, we can momentarily modify child_agg to
		 * provide a suitable source for copyObject.
		 */
		child_agg->args = NIL;
		child_agg->aggfilter = NULL;
		parent_agg = copyObject(child_agg);
		child_agg->args = orig_agg->args;
		child_agg->aggfilter = orig_agg->aggfilter;

		/*
		 * Now, set up child_agg to represent the first phase of partial
		 * aggregation.  For now, assume serialization is required.
		 */
		mark_partial_aggref(child_agg, AGGSPLIT_INITIAL_SERIAL);

		/*
		 * And set up parent_agg to represent the second phase.
		 */
		parent_agg->args = list_make1(makeTargetEntry((Expr *) child_agg,
													  1, NULL, false));
		mark_partial_aggref(parent_agg, AGGSPLIT_FINAL_DESERIAL);

		return (Node *) parent_agg;
	}
	return expression_tree_mutator(node, convert_combining_aggrefs, context);
}

/*
 * set_dummy_tlist_references
 *	  Replace the targetlist of an upper-level plan node with a simple
 *	  list of OUTER_VAR references to its child.
 *
 * This is used for plan types like Sort and Append that don't evaluate
 * their targetlists.  Although the executor doesn't care at all what's in
 * the tlist, EXPLAIN needs it to be realistic.
 *
 * Note: we could almost use set_upper_references() here, but it fails for
 * Append for lack of a lefttree subplan.  Single-purpose code is faster
 * anyway.
 */
static void
set_dummy_tlist_references(Plan *plan, int rtoffset)
{
	List	   *output_targetlist;
	ListCell   *l;

	output_targetlist = NIL;
	foreach(l, plan->targetlist)
	{
		TargetEntry *tle = (TargetEntry *) lfirst(l);
		Var		   *oldvar = (Var *) tle->expr;
		Var		   *newvar;

		/*
		 * As in search_indexed_tlist_for_non_var(), we prefer to keep Consts
		 * as Consts, not Vars referencing Consts.  Here, there's no speed
		 * advantage to be had, but it makes EXPLAIN output look cleaner, and
		 * again it avoids confusing the executor.
		 */
		if (IsA(oldvar, Const))
		{
			/* just reuse the existing TLE node */
			output_targetlist = lappend(output_targetlist, tle);
			continue;
		}

		newvar = makeVar(OUTER_VAR,
						 tle->resno,
						 exprType((Node *) oldvar),
						 exprTypmod((Node *) oldvar),
						 exprCollation((Node *) oldvar),
						 0);
		if (IsA(oldvar, Var) &&
			oldvar->varnosyn > 0)
		{
			newvar->varnosyn = oldvar->varnosyn + rtoffset;
			newvar->varattnosyn = oldvar->varattnosyn;
		}
		else
		{
			newvar->varnosyn = 0;	/* wasn't ever a plain Var */
			newvar->varattnosyn = 0;
		}

		tle = flatCopyTargetEntry(tle);
		tle->expr = (Expr *) newvar;
		output_targetlist = lappend(output_targetlist, tle);
	}
	plan->targetlist = output_targetlist;

	/* We don't touch plan->qual here */
}


/*
 * build_tlist_index --- build an index data structure for a child tlist
 *
 * In most cases, subplan tlists will be "flat" tlists with only Vars,
 * so we try to optimize that case by extracting information about Vars
 * in advance.  Matching a parent tlist to a child is still an O(N^2)
 * operation, but at least with a much smaller constant factor than plain
 * tlist_member() searches.
 *
 * The result of this function is an indexed_tlist struct to pass to
 * search_indexed_tlist_for_var() and siblings.
 * When done, the indexed_tlist may be freed with a single pfree().
 */
static indexed_tlist *
build_tlist_index(List *tlist)
{
	indexed_tlist *itlist;
	tlist_vinfo *vinfo;
	ListCell   *l;

	/* Create data structure with enough slots for all tlist entries */
	itlist = (indexed_tlist *)
		palloc(offsetof(indexed_tlist, vars) +
			   list_length(tlist) * sizeof(tlist_vinfo));

	itlist->tlist = tlist;
	itlist->has_ph_vars = false;
	itlist->has_non_vars = false;

	/* Find the Vars and fill in the index array */
	vinfo = itlist->vars;
	foreach(l, tlist)
	{
		TargetEntry *tle = (TargetEntry *) lfirst(l);

		if (tle->expr && IsA(tle->expr, Var))
		{
			Var		   *var = (Var *) tle->expr;

			vinfo->varno = var->varno;
			vinfo->varattno = var->varattno;
			vinfo->resno = tle->resno;
			vinfo->varnullingrels = var->varnullingrels;
			vinfo++;
		}
		else if (tle->expr && IsA(tle->expr, PlaceHolderVar))
			itlist->has_ph_vars = true;
		else
			itlist->has_non_vars = true;
	}

	itlist->num_vars = (vinfo - itlist->vars);

	return itlist;
}

/*
 * build_tlist_index_other_vars --- build a restricted tlist index
 *
 * This is like build_tlist_index, but we only index tlist entries that
 * are Vars belonging to some rel other than the one specified.  We will set
 * has_ph_vars (allowing PlaceHolderVars to be matched), but not has_non_vars
 * (so nothing other than Vars and PlaceHolderVars can be matched).
 */
static indexed_tlist *
build_tlist_index_other_vars(List *tlist, int ignore_rel)
{
	indexed_tlist *itlist;
	tlist_vinfo *vinfo;
	ListCell   *l;

	/* Create data structure with enough slots for all tlist entries */
	itlist = (indexed_tlist *)
		palloc(offsetof(indexed_tlist, vars) +
			   list_length(tlist) * sizeof(tlist_vinfo));

	itlist->tlist = tlist;
	itlist->has_ph_vars = false;
	itlist->has_non_vars = false;

	/* Find the desired Vars and fill in the index array */
	vinfo = itlist->vars;
	foreach(l, tlist)
	{
		TargetEntry *tle = (TargetEntry *) lfirst(l);

		if (tle->expr && IsA(tle->expr, Var))
		{
			Var		   *var = (Var *) tle->expr;

			if (var->varno != ignore_rel)
			{
				vinfo->varno = var->varno;
				vinfo->varattno = var->varattno;
				vinfo->resno = tle->resno;
				vinfo->varnullingrels = var->varnullingrels;
				vinfo++;
			}
		}
		else if (tle->expr && IsA(tle->expr, PlaceHolderVar))
			itlist->has_ph_vars = true;
	}

	itlist->num_vars = (vinfo - itlist->vars);

	return itlist;
}

/*
 * search_indexed_tlist_for_var --- find a Var in an indexed tlist
 *
 * If a match is found, return a copy of the given Var with suitably
 * modified varno/varattno (to wit, newvarno and the resno of the TLE entry).
 * Also ensure that varnosyn is incremented by rtoffset.
 * If no match, return NULL.
 *
 * We cross-check the varnullingrels of the subplan output Var based on
 * nrm_match.  Most call sites should pass NRM_EQUAL indicating we expect
 * an exact match.  However, there are places where we haven't cleaned
 * things up completely, and we have to settle for allowing subset or
 * superset matches.
 */
static Var *
search_indexed_tlist_for_var(Var *var, indexed_tlist *itlist,
							 int newvarno, int rtoffset,
							 NullingRelsMatch nrm_match)
{
	int			varno = var->varno;
	AttrNumber	varattno = var->varattno;
	tlist_vinfo *vinfo;
	int			i;

	vinfo = itlist->vars;
	i = itlist->num_vars;
	while (i-- > 0)
	{
		if (vinfo->varno == varno && vinfo->varattno == varattno)
		{
			/* Found a match */
			Var		   *newvar = copyVar(var);

			/*
			 * Verify that we kept all the nullingrels machinations straight.
			 *
			 * XXX we skip the check for system columns and whole-row Vars.
			 * That's because such Vars might be row identity Vars, which are
			 * generated without any varnullingrels.  It'd be hard to do
			 * otherwise, since they're normally made very early in planning,
			 * when we haven't looked at the jointree yet and don't know which
			 * joins might null such Vars.  Doesn't seem worth the expense to
			 * make them fully valid.  (While it's slightly annoying that we
			 * thereby lose checking for user-written references to such
			 * columns, it seems unlikely that a bug in nullingrels logic
			 * would affect only system columns.)
			 */
			if (!(varattno <= 0 ||
				  (nrm_match == NRM_SUBSET ?
				   bms_is_subset(var->varnullingrels, vinfo->varnullingrels) :
				   nrm_match == NRM_SUPERSET ?
				   bms_is_subset(vinfo->varnullingrels, var->varnullingrels) :
				   bms_equal(vinfo->varnullingrels, var->varnullingrels))))
				elog(ERROR, "wrong varnullingrels %s (expected %s) for Var %d/%d",
					 bmsToString(var->varnullingrels),
					 bmsToString(vinfo->varnullingrels),
					 varno, varattno);

			newvar->varno = newvarno;
			newvar->varattno = vinfo->resno;
			if (newvar->varnosyn > 0)
				newvar->varnosyn += rtoffset;
			return newvar;
		}
		vinfo++;
	}
	return NULL;				/* no match */
}

/*
 * search_indexed_tlist_for_phv --- find a PlaceHolderVar in an indexed tlist
 *
 * If a match is found, return a Var constructed to reference the tlist item.
 * If no match, return NULL.
 *
 * Cross-check phnullingrels as in search_indexed_tlist_for_var.
 *
 * NOTE: it is a waste of time to call this unless itlist->has_ph_vars.
 */
static Var *
search_indexed_tlist_for_phv(PlaceHolderVar *phv,
							 indexed_tlist *itlist, int newvarno,
							 NullingRelsMatch nrm_match)
{
	ListCell   *lc;

	foreach(lc, itlist->tlist)
	{
		TargetEntry *tle = (TargetEntry *) lfirst(lc);

		if (tle->expr && IsA(tle->expr, PlaceHolderVar))
		{
			PlaceHolderVar *subphv = (PlaceHolderVar *) tle->expr;
			Var		   *newvar;

			/*
			 * Analogously to search_indexed_tlist_for_var, we match on phid
			 * only.  We don't use equal(), partially for speed but mostly
			 * because phnullingrels might not be exactly equal.
			 */
			if (phv->phid != subphv->phid)
				continue;

			/* Verify that we kept all the nullingrels machinations straight */
			if (!(nrm_match == NRM_SUBSET ?
				  bms_is_subset(phv->phnullingrels, subphv->phnullingrels) :
				  nrm_match == NRM_SUPERSET ?
				  bms_is_subset(subphv->phnullingrels, phv->phnullingrels) :
				  bms_equal(subphv->phnullingrels, phv->phnullingrels)))
				elog(ERROR, "wrong phnullingrels %s (expected %s) for PlaceHolderVar %d",
					 bmsToString(phv->phnullingrels),
					 bmsToString(subphv->phnullingrels),
					 phv->phid);

			/* Found a matching subplan output expression */
			newvar = makeVarFromTargetEntry(newvarno, tle);
			newvar->varnosyn = 0;	/* wasn't ever a plain Var */
			newvar->varattnosyn = 0;
			return newvar;
		}
	}
	return NULL;				/* no match */
}

/*
 * search_indexed_tlist_for_non_var --- find a non-Var/PHV in an indexed tlist
 *
 * If a match is found, return a Var constructed to reference the tlist item.
 * If no match, return NULL.
 *
 * NOTE: it is a waste of time to call this unless itlist->has_non_vars.
 */
static Var *
search_indexed_tlist_for_non_var(Expr *node,
								 indexed_tlist *itlist, int newvarno)
{
	TargetEntry *tle;

	/*
	 * If it's a simple Const, replacing it with a Var is silly, even if there
	 * happens to be an identical Const below; a Var is more expensive to
	 * execute than a Const.  What's more, replacing it could confuse some
	 * places in the executor that expect to see simple Consts for, eg,
	 * dropped columns.
	 */
	if (IsA(node, Const))
		return NULL;

	tle = tlist_member(node, itlist->tlist);
	if (tle)
	{
		/* Found a matching subplan output expression */
		Var		   *newvar;

		newvar = makeVarFromTargetEntry(newvarno, tle);
		newvar->varnosyn = 0;	/* wasn't ever a plain Var */
		newvar->varattnosyn = 0;
		return newvar;
	}
	return NULL;				/* no match */
}

/*
 * search_indexed_tlist_for_sortgroupref --- find a sort/group expression
 *
 * If a match is found, return a Var constructed to reference the tlist item.
 * If no match, return NULL.
 *
 * This is needed to ensure that we select the right subplan TLE in cases
 * where there are multiple textually-equal()-but-volatile sort expressions.
 * And it's also faster than search_indexed_tlist_for_non_var.
 */
static Var *
search_indexed_tlist_for_sortgroupref(Expr *node,
									  Index sortgroupref,
									  indexed_tlist *itlist,
									  int newvarno)
{
	ListCell   *lc;

	foreach(lc, itlist->tlist)
	{
		TargetEntry *tle = (TargetEntry *) lfirst(lc);

		/*
		 * Usually the equal() check is redundant, but in setop plans it may
		 * not be, since prepunion.c assigns ressortgroupref equal to the
		 * column resno without regard to whether that matches the topmost
		 * level's sortgrouprefs and without regard to whether any implicit
		 * coercions are added in the setop tree.  We might have to clean that
		 * up someday; but for now, just ignore any false matches.
		 */
		if (tle->ressortgroupref == sortgroupref &&
			equal(node, tle->expr))
		{
			/* Found a matching subplan output expression */
			Var		   *newvar;

			newvar = makeVarFromTargetEntry(newvarno, tle);
			newvar->varnosyn = 0;	/* wasn't ever a plain Var */
			newvar->varattnosyn = 0;
			return newvar;
		}
	}
	return NULL;				/* no match */
}

/*
 * fix_join_expr
 *	   Create a new set of targetlist entries or join qual clauses by
 *	   changing the varno/varattno values of variables in the clauses
 *	   to reference target list values from the outer and inner join
 *	   relation target lists.  Also perform opcode lookup and add
 *	   regclass OIDs to root->glob->relationOids.
 *
 * This is used in four different scenarios:
 * 1) a normal join clause, where all the Vars in the clause *must* be
 *	  replaced by OUTER_VAR or INNER_VAR references.  In this case
 *	  acceptable_rel should be zero so that any failure to match a Var will be
 *	  reported as an error.
 * 2) RETURNING clauses, which may contain both Vars of the target relation
 *	  and Vars of other relations. In this case we want to replace the
 *	  other-relation Vars by OUTER_VAR references, while leaving target Vars
 *	  alone. Thus inner_itlist = NULL and acceptable_rel = the ID of the
 *	  target relation should be passed.
 * 3) ON CONFLICT UPDATE SET/WHERE clauses.  Here references to EXCLUDED are
 *	  to be replaced with INNER_VAR references, while leaving target Vars (the
 *	  to-be-updated relation) alone. Correspondingly inner_itlist is to be
 *	  EXCLUDED elements, outer_itlist = NULL and acceptable_rel the target
 *	  relation.
 * 4) MERGE.  In this case, references to the source relation are to be
 *    replaced with INNER_VAR references, leaving Vars of the target
 *    relation (the to-be-modified relation) alone.  So inner_itlist is to be
 *    the source relation elements, outer_itlist = NULL and acceptable_rel
 *    the target relation.
 *
 * 'clauses' is the targetlist or list of join clauses
 * 'outer_itlist' is the indexed target list of the outer join relation,
 *		or NULL
 * 'inner_itlist' is the indexed target list of the inner join relation,
 *		or NULL
 * 'acceptable_rel' is either zero or the rangetable index of a relation
 *		whose Vars may appear in the clause without provoking an error
 * 'rtoffset': how much to increment varnos by
 * 'nrm_match': as for search_indexed_tlist_for_var()
 * 'num_exec': estimated number of executions of expression
 *
 * Returns the new expression tree.  The original clause structure is
 * not modified.
 */
static List *
fix_join_expr(PlannerInfo *root,
			  List *clauses,
			  indexed_tlist *outer_itlist,
			  indexed_tlist *inner_itlist,
			  Index acceptable_rel,
			  int rtoffset,
			  NullingRelsMatch nrm_match,
			  double num_exec)
{
	fix_join_expr_context context;

	context.root = root;
	context.outer_itlist = outer_itlist;
	context.inner_itlist = inner_itlist;
	context.acceptable_rel = acceptable_rel;
	context.rtoffset = rtoffset;
	context.nrm_match = nrm_match;
	context.num_exec = num_exec;
	return (List *) fix_join_expr_mutator((Node *) clauses, &context);
}

static Node *
fix_join_expr_mutator(Node *node, fix_join_expr_context *context)
{
	Var		   *newvar;

	if (node == NULL)
		return NULL;
	if (IsA(node, Var))
	{
		Var		   *var = (Var *) node;

		/*
		 * Verify that Vars with non-default varreturningtype only appear in
		 * the RETURNING list, and refer to the target relation.
		 */
		if (var->varreturningtype != VAR_RETURNING_DEFAULT)
		{
			if (context->inner_itlist != NULL ||
				context->outer_itlist == NULL ||
				context->acceptable_rel == 0)
				elog(ERROR, "variable returning old/new found outside RETURNING list");
			if (var->varno != context->acceptable_rel)
				elog(ERROR, "wrong varno %d (expected %d) for variable returning old/new",
					 var->varno, context->acceptable_rel);
		}

		/* Look for the var in the input tlists, first in the outer */
		if (context->outer_itlist)
		{
			newvar = search_indexed_tlist_for_var(var,
												  context->outer_itlist,
												  OUTER_VAR,
												  context->rtoffset,
												  context->nrm_match);
			if (newvar)
				return (Node *) newvar;
		}

		/* then in the inner. */
		if (context->inner_itlist)
		{
			newvar = search_indexed_tlist_for_var(var,
												  context->inner_itlist,
												  INNER_VAR,
												  context->rtoffset,
												  context->nrm_match);
			if (newvar)
				return (Node *) newvar;
		}

		/* If it's for acceptable_rel, adjust and return it */
		if (var->varno == context->acceptable_rel)
		{
			var = copyVar(var);
			var->varno += context->rtoffset;
			if (var->varnosyn > 0)
				var->varnosyn += context->rtoffset;
			return (Node *) var;
		}

		/* No referent found for Var */
		elog(ERROR, "variable not found in subplan target lists");
	}
	if (IsA(node, PlaceHolderVar))
	{
		PlaceHolderVar *phv = (PlaceHolderVar *) node;

		/* See if the PlaceHolderVar has bubbled up from a lower plan node */
		if (context->outer_itlist && context->outer_itlist->has_ph_vars)
		{
			newvar = search_indexed_tlist_for_phv(phv,
												  context->outer_itlist,
												  OUTER_VAR,
												  context->nrm_match);
			if (newvar)
				return (Node *) newvar;
		}
		if (context->inner_itlist && context->inner_itlist->has_ph_vars)
		{
			newvar = search_indexed_tlist_for_phv(phv,
												  context->inner_itlist,
												  INNER_VAR,
												  context->nrm_match);
			if (newvar)
				return (Node *) newvar;
		}

		/* If not supplied by input plans, evaluate the contained expr */
		/* XXX can we assert something about phnullingrels? */
		return fix_join_expr_mutator((Node *) phv->phexpr, context);
	}
	/* Try matching more complex expressions too, if tlists have any */
	if (context->outer_itlist && context->outer_itlist->has_non_vars)
	{
		newvar = search_indexed_tlist_for_non_var((Expr *) node,
												  context->outer_itlist,
												  OUTER_VAR);
		if (newvar)
			return (Node *) newvar;
	}
	if (context->inner_itlist && context->inner_itlist->has_non_vars)
	{
		newvar = search_indexed_tlist_for_non_var((Expr *) node,
												  context->inner_itlist,
												  INNER_VAR);
		if (newvar)
			return (Node *) newvar;
	}
	/* Special cases (apply only AFTER failing to match to lower tlist) */
	if (IsA(node, Param))
		return fix_param_node(context->root, (Param *) node);
	if (IsA(node, AlternativeSubPlan))
		return fix_join_expr_mutator(fix_alternative_subplan(context->root,
															 (AlternativeSubPlan *) node,
															 context->num_exec),
									 context);
	fix_expr_common(context->root, node);
	return expression_tree_mutator(node, fix_join_expr_mutator, context);
}

/*
 * fix_upper_expr
 *		Modifies an expression tree so that all Var nodes reference outputs
 *		of a subplan.  Also looks for Aggref nodes that should be replaced
 *		by initplan output Params.  Also performs opcode lookup, and adds
 *		regclass OIDs to root->glob->relationOids.
 *
 * This is used to fix up target and qual expressions of non-join upper-level
 * plan nodes, as well as index-only scan nodes.
 *
 * An error is raised if no matching var can be found in the subplan tlist
 * --- so this routine should only be applied to nodes whose subplans'
 * targetlists were generated by flattening the expressions used in the
 * parent node.
 *
 * If itlist->has_non_vars is true, then we try to match whole subexpressions
 * against elements of the subplan tlist, so that we can avoid recomputing
 * expressions that were already computed by the subplan.  (This is relatively
 * expensive, so we don't want to try it in the common case where the
 * subplan tlist is just a flattened list of Vars.)
 *
 * 'node': the tree to be fixed (a target item or qual)
 * 'subplan_itlist': indexed target list for subplan (or index)
 * 'newvarno': varno to use for Vars referencing tlist elements
 * 'rtoffset': how much to increment varnos by
 * 'nrm_match': as for search_indexed_tlist_for_var()
 * 'num_exec': estimated number of executions of expression
 *
 * The resulting tree is a copy of the original in which all Var nodes have
 * varno = newvarno, varattno = resno of corresponding targetlist element.
 * The original tree is not modified.
 */
static Node *
fix_upper_expr(PlannerInfo *root,
			   Node *node,
			   indexed_tlist *subplan_itlist,
			   int newvarno,
			   int rtoffset,
			   NullingRelsMatch nrm_match,
			   double num_exec)
{
	fix_upper_expr_context context;

	context.root = root;
	context.subplan_itlist = subplan_itlist;
	context.newvarno = newvarno;
	context.rtoffset = rtoffset;
	context.nrm_match = nrm_match;
	context.num_exec = num_exec;
	return fix_upper_expr_mutator(node, &context);
}

static Node *
fix_upper_expr_mutator(Node *node, fix_upper_expr_context *context)
{
	Var		   *newvar;

	if (node == NULL)
		return NULL;
	if (IsA(node, Var))
	{
		Var		   *var = (Var *) node;

		newvar = search_indexed_tlist_for_var(var,
											  context->subplan_itlist,
											  context->newvarno,
											  context->rtoffset,
											  context->nrm_match);
		if (!newvar)
			elog(ERROR, "variable not found in subplan target list");
		return (Node *) newvar;
	}
	if (IsA(node, PlaceHolderVar))
	{
		PlaceHolderVar *phv = (PlaceHolderVar *) node;

		/* See if the PlaceHolderVar has bubbled up from a lower plan node */
		if (context->subplan_itlist->has_ph_vars)
		{
			newvar = search_indexed_tlist_for_phv(phv,
												  context->subplan_itlist,
												  context->newvarno,
												  context->nrm_match);
			if (newvar)
				return (Node *) newvar;
		}
		/* If not supplied by input plan, evaluate the contained expr */
		/* XXX can we assert something about phnullingrels? */
		return fix_upper_expr_mutator((Node *) phv->phexpr, context);
	}
	/* Try matching more complex expressions too, if tlist has any */
	if (context->subplan_itlist->has_non_vars)
	{
		newvar = search_indexed_tlist_for_non_var((Expr *) node,
												  context->subplan_itlist,
												  context->newvarno);
		if (newvar)
			return (Node *) newvar;
	}
	/* Special cases (apply only AFTER failing to match to lower tlist) */
	if (IsA(node, Param))
		return fix_param_node(context->root, (Param *) node);
	if (IsA(node, Aggref))
	{
		Aggref	   *aggref = (Aggref *) node;
		Param	   *aggparam;

		/* See if the Aggref should be replaced by a Param */
		aggparam = find_minmax_agg_replacement_param(context->root, aggref);
		if (aggparam != NULL)
		{
			/* Make a copy of the Param for paranoia's sake */
			return (Node *) copyObject(aggparam);
		}
		/* If no match, just fall through to process it normally */
	}
	if (IsA(node, AlternativeSubPlan))
		return fix_upper_expr_mutator(fix_alternative_subplan(context->root,
															  (AlternativeSubPlan *) node,
															  context->num_exec),
									  context);
	fix_expr_common(context->root, node);
	return expression_tree_mutator(node, fix_upper_expr_mutator, context);
}

/*
 * set_returning_clause_references
 *		Perform setrefs.c's work on a RETURNING targetlist
 *
 * If the query involves more than just the result table, we have to
 * adjust any Vars that refer to other tables to reference junk tlist
 * entries in the top subplan's targetlist.  Vars referencing the result
 * table should be left alone, however (the executor will evaluate them
 * using the actual heap tuple, after firing triggers if any).  In the
 * adjusted RETURNING list, result-table Vars will have their original
 * varno (plus rtoffset), but Vars for other rels will have varno OUTER_VAR.
 *
 * We also must perform opcode lookup and add regclass OIDs to
 * root->glob->relationOids.
 *
 * 'rlist': the RETURNING targetlist to be fixed
 * 'topplan': the top subplan node that will be just below the ModifyTable
 *		node (note it's not yet passed through set_plan_refs)
 * 'resultRelation': RT index of the associated result relation
 * 'rtoffset': how much to increment varnos by
 *
 * Note: the given 'root' is for the parent query level, not the 'topplan'.
 * This does not matter currently since we only access the dependency-item
 * lists in root->glob, but it would need some hacking if we wanted a root
 * that actually matches the subplan.
 *
 * Note: resultRelation is not yet adjusted by rtoffset.
 */
static List *
set_returning_clause_references(PlannerInfo *root,
								List *rlist,
								Plan *topplan,
								Index resultRelation,
								int rtoffset)
{
	indexed_tlist *itlist;

	/*
	 * We can perform the desired Var fixup by abusing the fix_join_expr
	 * machinery that formerly handled inner indexscan fixup.  We search the
	 * top plan's targetlist for Vars of non-result relations, and use
	 * fix_join_expr to convert RETURNING Vars into references to those tlist
	 * entries, while leaving result-rel Vars as-is.
	 *
	 * PlaceHolderVars will also be sought in the targetlist, but no
	 * more-complex expressions will be.  Note that it is not possible for a
	 * PlaceHolderVar to refer to the result relation, since the result is
	 * never below an outer join.  If that case could happen, we'd have to be
	 * prepared to pick apart the PlaceHolderVar and evaluate its contained
	 * expression instead.
	 */
	itlist = build_tlist_index_other_vars(topplan->targetlist, resultRelation);

	rlist = fix_join_expr(root,
						  rlist,
						  itlist,
						  NULL,
						  resultRelation,
						  rtoffset,
						  NRM_EQUAL,
						  NUM_EXEC_TLIST(topplan));

	pfree(itlist);

	return rlist;
}

/*
 * fix_windowagg_condition_expr_mutator
 *		Mutator function for replacing WindowFuncs with the corresponding Var
 *		in the targetlist which references that WindowFunc.
 */
static Node *
fix_windowagg_condition_expr_mutator(Node *node,
									 fix_windowagg_cond_context *context)
{
	if (node == NULL)
		return NULL;

	if (IsA(node, WindowFunc))
	{
		Var		   *newvar;

		newvar = search_indexed_tlist_for_non_var((Expr *) node,
												  context->subplan_itlist,
												  context->newvarno);
		if (newvar)
			return (Node *) newvar;
		elog(ERROR, "WindowFunc not found in subplan target lists");
	}

	return expression_tree_mutator(node,
								   fix_windowagg_condition_expr_mutator,
								   context);
}

/*
 * fix_windowagg_condition_expr
 *		Converts references in 'runcondition' so that any WindowFunc
 *		references are swapped out for a Var which references the matching
 *		WindowFunc in 'subplan_itlist'.
 */
static List *
fix_windowagg_condition_expr(PlannerInfo *root,
							 List *runcondition,
							 indexed_tlist *subplan_itlist)
{
	fix_windowagg_cond_context context;

	context.root = root;
	context.subplan_itlist = subplan_itlist;
	context.newvarno = 0;

	return (List *) fix_windowagg_condition_expr_mutator((Node *) runcondition,
														 &context);
}

/*
 * set_windowagg_runcondition_references
 *		Converts references in 'runcondition' so that any WindowFunc
 *		references are swapped out for a Var which references the matching
 *		WindowFunc in 'plan' targetlist.
 */
static List *
set_windowagg_runcondition_references(PlannerInfo *root,
									  List *runcondition,
									  Plan *plan)
{
	List	   *newlist;
	indexed_tlist *itlist;

	itlist = build_tlist_index(plan->targetlist);

	newlist = fix_windowagg_condition_expr(root, runcondition, itlist);

	pfree(itlist);

	return newlist;
}

/*
 * find_minmax_agg_replacement_param
 *		If the given Aggref is one that we are optimizing into a subquery
 *		(cf. planagg.c), then return the Param that should replace it.
 *		Else return NULL.
 *
 * This is exported so that SS_finalize_plan can use it before setrefs.c runs.
 * Note that it will not find anything until we have built a Plan from a
 * MinMaxAggPath, as root->minmax_aggs will never be filled otherwise.
 */
Param *
find_minmax_agg_replacement_param(PlannerInfo *root, Aggref *aggref)
{
	if (root->minmax_aggs != NIL &&
		list_length(aggref->args) == 1)
	{
		TargetEntry *curTarget = (TargetEntry *) linitial(aggref->args);
		ListCell   *lc;

		foreach(lc, root->minmax_aggs)
		{
			MinMaxAggInfo *mminfo = (MinMaxAggInfo *) lfirst(lc);

			if (mminfo->aggfnoid == aggref->aggfnoid &&
				equal(mminfo->target, curTarget->expr))
				return mminfo->param;
		}
	}
	return NULL;
}


/*****************************************************************************
 *					QUERY DEPENDENCY MANAGEMENT
 *****************************************************************************/

/*
 * record_plan_function_dependency
 *		Mark the current plan as depending on a particular function.
 *
 * This is exported so that the function-inlining code can record a
 * dependency on a function that it's removed from the plan tree.
 */
void
record_plan_function_dependency(PlannerInfo *root, Oid funcid)
{
	/*
	 * For performance reasons, we don't bother to track built-in functions;
	 * we just assume they'll never change (or at least not in ways that'd
	 * invalidate plans using them).  For this purpose we can consider a
	 * built-in function to be one with OID less than FirstUnpinnedObjectId.
	 * Note that the OID generator guarantees never to generate such an OID
	 * after startup, even at OID wraparound.
	 */
	if (funcid >= (Oid) FirstUnpinnedObjectId)
	{
		PlanInvalItem *inval_item = makeNode(PlanInvalItem);

		/*
		 * It would work to use any syscache on pg_proc, but the easiest is
		 * PROCOID since we already have the function's OID at hand.  Note
		 * that plancache.c knows we use PROCOID.
		 */
		inval_item->cacheId = PROCOID;
		inval_item->hashValue = GetSysCacheHashValue1(PROCOID,
													  ObjectIdGetDatum(funcid));

		root->glob->invalItems = lappend(root->glob->invalItems, inval_item);
	}
}

/*
 * record_plan_type_dependency
 *		Mark the current plan as depending on a particular type.
 *
 * This is exported so that eval_const_expressions can record a
 * dependency on a domain that it's removed a CoerceToDomain node for.
 *
 * We don't currently need to record dependencies on domains that the
 * plan contains CoerceToDomain nodes for, though that might change in
 * future.  Hence, this isn't actually called in this module, though
 * someday fix_expr_common might call it.
 */
void
record_plan_type_dependency(PlannerInfo *root, Oid typid)
{
	/*
	 * As in record_plan_function_dependency, ignore the possibility that
	 * someone would change a built-in domain.
	 */
	if (typid >= (Oid) FirstUnpinnedObjectId)
	{
		PlanInvalItem *inval_item = makeNode(PlanInvalItem);

		/*
		 * It would work to use any syscache on pg_type, but the easiest is
		 * TYPEOID since we already have the type's OID at hand.  Note that
		 * plancache.c knows we use TYPEOID.
		 */
		inval_item->cacheId = TYPEOID;
		inval_item->hashValue = GetSysCacheHashValue1(TYPEOID,
													  ObjectIdGetDatum(typid));

		root->glob->invalItems = lappend(root->glob->invalItems, inval_item);
	}
}

/*
 * extract_query_dependencies
 *		Given a rewritten, but not yet planned, query or queries
 *		(i.e. a Query node or list of Query nodes), extract dependencies
 *		just as set_plan_references would do.  Also detect whether any
 *		rewrite steps were affected by RLS.
 *
 * This is needed by plancache.c to handle invalidation of cached unplanned
 * queries.
 *
 * Note: this does not go through eval_const_expressions, and hence doesn't
 * reflect its additions of inlined functions and elided CoerceToDomain nodes
 * to the invalItems list.  This is obviously OK for functions, since we'll
 * see them in the original query tree anyway.  For domains, it's OK because
 * we don't care about domains unless they get elided.  That is, a plan might
 * have domain dependencies that the query tree doesn't.
 */
void
extract_query_dependencies(Node *query,
						   List **relationOids,
						   List **invalItems,
						   bool *hasRowSecurity)
{
	PlannerGlobal glob;
	PlannerInfo root;

	/* Make up dummy planner state so we can use this module's machinery */
	MemSet(&glob, 0, sizeof(glob));
	glob.type = T_PlannerGlobal;
	glob.relationOids = NIL;
	glob.invalItems = NIL;
	/* Hack: we use glob.dependsOnRole to collect hasRowSecurity flags */
	glob.dependsOnRole = false;

	MemSet(&root, 0, sizeof(root));
	root.type = T_PlannerInfo;
	root.glob = &glob;

	(void) extract_query_dependencies_walker(query, &root);

	*relationOids = glob.relationOids;
	*invalItems = glob.invalItems;
	*hasRowSecurity = glob.dependsOnRole;
}

/*
 * Tree walker for extract_query_dependencies.
 *
 * This is exported so that expression_planner_with_deps can call it on
 * simple expressions (post-planning, not before planning, in that case).
 * In that usage, glob.dependsOnRole isn't meaningful, but the relationOids
 * and invalItems lists are added to as needed.
 */
bool
extract_query_dependencies_walker(Node *node, PlannerInfo *context)
{
	if (node == NULL)
		return false;
	Assert(!IsA(node, PlaceHolderVar));
	if (IsA(node, Query))
	{
		Query	   *query = (Query *) node;
		ListCell   *lc;

		if (query->commandType == CMD_UTILITY)
		{
			/*
			 * This logic must handle any utility command for which parse
			 * analysis was nontrivial (cf. stmt_requires_parse_analysis).
			 *
			 * Notably, CALL requires its own processing.
			 */
			if (IsA(query->utilityStmt, CallStmt))
			{
				CallStmt   *callstmt = (CallStmt *) query->utilityStmt;

				/* We need not examine funccall, just the transformed exprs */
				(void) extract_query_dependencies_walker((Node *) callstmt->funcexpr,
														 context);
				(void) extract_query_dependencies_walker((Node *) callstmt->outargs,
														 context);
				return false;
			}

			/*
			 * Ignore other utility statements, except those (such as EXPLAIN)
			 * that contain a parsed-but-not-planned query.  For those, we
			 * just need to transfer our attention to the contained query.
			 */
			query = UtilityContainsQuery(query->utilityStmt);
			if (query == NULL)
				return false;
		}

		/* Remember if any Query has RLS quals applied by rewriter */
		if (query->hasRowSecurity)
			context->glob->dependsOnRole = true;

		/* Collect relation OIDs in this Query's rtable */
		foreach(lc, query->rtable)
		{
			RangeTblEntry *rte = (RangeTblEntry *) lfirst(lc);

			if (rte->rtekind == RTE_RELATION ||
				(rte->rtekind == RTE_SUBQUERY && OidIsValid(rte->relid)) ||
				(rte->rtekind == RTE_NAMEDTUPLESTORE && OidIsValid(rte->relid)))
				context->glob->relationOids =
					lappend_oid(context->glob->relationOids, rte->relid);
		}

		/* And recurse into the query's subexpressions */
		return query_tree_walker(query, extract_query_dependencies_walker,
								 context, 0);
	}
	/* Extract function dependencies and check for regclass Consts */
	fix_expr_common(context, node);
	return expression_tree_walker(node, extract_query_dependencies_walker,
								  context);
}<|MERGE_RESOLUTION|>--- conflicted
+++ resolved
@@ -1862,29 +1862,6 @@
 
 	aplan->apprelids = offset_relid_set(aplan->apprelids, rtoffset);
 
-<<<<<<< HEAD
-	if (aplan->part_prune_info)
-	{
-		foreach(l, aplan->part_prune_info->prune_infos)
-		{
-			List	   *prune_infos = lfirst(l);
-			ListCell   *l2;
-
-			foreach(l2, prune_infos)
-			{
-				PartitionedRelPruneInfo *pinfo = lfirst(l2);
-
-				pinfo->rtindex += rtoffset;
-				pinfo->initial_pruning_steps =
-					fix_scan_list(root, pinfo->initial_pruning_steps,
-								  rtoffset, 1);
-				pinfo->exec_pruning_steps =
-					fix_scan_list(root, pinfo->exec_pruning_steps,
-								  rtoffset, 1);
-			}
-		}
-	}
-=======
 	/*
 	 * Add PartitionPruneInfo, if any, to PlannerGlobal and update the index.
 	 * Also update the RT indexes present in it to add the offset.
@@ -1892,7 +1869,6 @@
 	if (aplan->part_prune_index >= 0)
 		aplan->part_prune_index =
 			register_partpruneinfo(root, aplan->part_prune_index, rtoffset);
->>>>>>> 3d6a8289
 
 	/* We don't need to recurse to lefttree or righttree ... */
 	Assert(aplan->plan.lefttree == NULL);
@@ -1954,29 +1930,6 @@
 
 	mplan->apprelids = offset_relid_set(mplan->apprelids, rtoffset);
 
-<<<<<<< HEAD
-	if (mplan->part_prune_info)
-	{
-		foreach(l, mplan->part_prune_info->prune_infos)
-		{
-			List	   *prune_infos = lfirst(l);
-			ListCell   *l2;
-
-			foreach(l2, prune_infos)
-			{
-				PartitionedRelPruneInfo *pinfo = lfirst(l2);
-
-				pinfo->rtindex += rtoffset;
-				pinfo->initial_pruning_steps =
-					fix_scan_list(root, pinfo->initial_pruning_steps,
-								  rtoffset, 1);
-				pinfo->exec_pruning_steps =
-					fix_scan_list(root, pinfo->exec_pruning_steps,
-								  rtoffset, 1);
-			}
-		}
-	}
-=======
 	/*
 	 * Add PartitionPruneInfo, if any, to PlannerGlobal and update the index.
 	 * Also update the RT indexes present in it to add the offset.
@@ -1984,7 +1937,6 @@
 	if (mplan->part_prune_index >= 0)
 		mplan->part_prune_index =
 			register_partpruneinfo(root, mplan->part_prune_index, rtoffset);
->>>>>>> 3d6a8289
 
 	/* We don't need to recurse to lefttree or righttree ... */
 	Assert(mplan->plan.lefttree == NULL);

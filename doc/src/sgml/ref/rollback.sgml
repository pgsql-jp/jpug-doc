--- conflicted
+++ resolved
@@ -78,21 +78,10 @@
     <term><literal>AND CHAIN</literal></term>
     <listitem>
      <para>
-<<<<<<< HEAD
       If <literal>AND CHAIN</literal> is specified, a new (not aborted)
       transaction is immediately started with the same transaction
       characteristics (see <xref linkend="sql-set-transaction"/>) as the
       just finished one.  Otherwise, no new transaction is started.
-=======
-<!--
-      If <literal>AND CHAIN</literal> is specified, a new transaction is
-      immediately started with the same transaction characteristics (see <xref
-      linkend="sql-set-transaction"/>) as the just finished one.  Otherwise,
-      no new transaction is started.
--->
-<literal>AND CHAIN</literal>が指定されていれば、新しいトランザクションは、直前に終了したものと同じトランザクションの特性(<xref linkend="sql-set-transaction"/>を参照してください)で即時に開始されます。
-そうでなければ、新しいトランザクションは開始されません。
->>>>>>> 94ef7168
      </para>
     </listitem>
    </varlistentry>

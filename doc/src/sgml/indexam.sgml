--- conflicted
+++ resolved
@@ -434,10 +434,6 @@
   </para>
 
   <para>
-<<<<<<< HEAD
-=======
-<!--
->>>>>>> 185876a6
    The <literal>indexUnchanged</literal> Boolean value gives a hint
    about the nature of the tuple to be indexed.  When it is true,
    the tuple is a duplicate of some existing tuple in the index.  The

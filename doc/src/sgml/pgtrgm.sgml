--- conflicted
+++ resolved
@@ -502,16 +502,12 @@
     <term>
      <varname>pg_trgm.word_similarity_threshold</varname> (<type>real</type>)
      <indexterm>
-<<<<<<< HEAD
+<!--
       <primary><varname>pg_trgm.word_similarity_threshold</varname> configuration parameter</primary>
-=======
+-->
       <primary>
-<!--
-       <varname>pg_trgm.word_similarity_threshold</varname> configuration parameter
--->
        <varname>pg_trgm.word_similarity_threshold</varname>設定パラメータ
       </primary>
->>>>>>> 9a9c638e
      </indexterm>
     </term>
     <listitem>
@@ -530,16 +526,12 @@
     <term>
      <varname>pg_trgm.strict_word_similarity_threshold</varname> (<type>real</type>)
      <indexterm>
-<<<<<<< HEAD
+<!--
       <primary><varname>pg_trgm.strict_word_similarity_threshold</varname> configuration parameter</primary>
-=======
+-->
       <primary>
-<!--
-       <varname>pg_trgm.strict_word_similarity_threshold</varname> configuration parameter
--->
        <varname>pg_trgm.strict_word_similarity_threshold</varname>設定パラメータ
       </primary>
->>>>>>> 9a9c638e
      </indexterm>
     </term>
     <listitem>
@@ -570,20 +562,14 @@
    the purpose of very fast similarity searches.  These index types support
    the above-described similarity operators, and additionally support
    trigram-based index searches for <literal>LIKE</literal>, <literal>ILIKE</literal>,
-<<<<<<< HEAD
    <literal>~</literal>, <literal>~*</literal> and <literal>=</literal> queries.
    Inequality operators are not supported.
    Note that those indexes may not be as efficient as regular B-tree indexes
    for equality operator.
-=======
-   <literal>~</literal> and <literal>~*</literal> queries.  (These indexes do not
-   support equality nor simple comparison operators, so you may need a
-   regular B-tree index too.)
 -->
 <filename>pg_trgm</filename>モジュールは、テキスト列全体に非常に高速な類似度検索を行うためのインデックスを作成することができるように、GiSTおよびGINインデックス演算子クラスを提供します。
 これらのインデックス種類は上記類似度演算子をサポートし、さらに<literal>LIKE</literal>、<literal>ILIKE</literal>、<literal>~</literal>および<literal>~*</literal>問い合わせにおけるトライグラムを基にしたインデックス検索をサポートします。
 （これらのインデックスは等価性や単純な比較演算子をサポートしません。ですので通常のB-treeインデックスも必要になるかもしれません。）
->>>>>>> 9a9c638e
   </para>
 
   <para>

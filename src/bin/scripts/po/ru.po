--- conflicted
+++ resolved
@@ -3,22 +3,13 @@
 # This file is distributed under the same license as the PostgreSQL package.
 # Serguei A. Mokhov, <mokhov@cs.concordia.ca>, 2003-2004.
 # Oleg Bartunov <oleg@sai.msu.su>, 2004.
-<<<<<<< HEAD
 # Alexander Lakhin <exclusion@gmail.com>, 2012-2017, 2019, 2020, 2021, 2022.
-=======
-# Alexander Lakhin <exclusion@gmail.com>, 2012-2017, 2019, 2020, 2021.
->>>>>>> 185876a6
 msgid ""
 msgstr ""
 "Project-Id-Version: pgscripts (PostgreSQL current)\n"
 "Report-Msgid-Bugs-To: pgsql-bugs@lists.postgresql.org\n"
-<<<<<<< HEAD
 "POT-Creation-Date: 2022-08-27 14:52+0300\n"
 "PO-Revision-Date: 2022-09-05 13:37+0300\n"
-=======
-"POT-Creation-Date: 2022-05-07 06:06+0300\n"
-"PO-Revision-Date: 2021-11-08 05:30+0300\n"
->>>>>>> 185876a6
 "Last-Translator: Alexander Lakhin <exclusion@gmail.com>\n"
 "Language-Team: Russian <pgsql-ru-general@postgresql.org>\n"
 "Language: ru\n"
@@ -28,25 +19,12 @@
 "Plural-Forms: nplurals=3; plural=(n%10==1 && n%100!=11 ? 0 : n%10>=2 && n"
 "%10<=4 && (n%100<10 || n%100>=20) ? 1 : 2);\n"
 
-<<<<<<< HEAD
 #: ../../../src/common/logging.c:276
-=======
-#: ../../../src/common/logging.c:259
-#, c-format
-msgid "fatal: "
-msgstr "важно: "
-
-#: ../../../src/common/logging.c:266
->>>>>>> 185876a6
 #, c-format
 msgid "error: "
 msgstr "ошибка: "
 
-<<<<<<< HEAD
 #: ../../../src/common/logging.c:283
-=======
-#: ../../../src/common/logging.c:273
->>>>>>> 185876a6
 #, c-format
 msgid "warning: "
 msgstr "предупреждение: "
@@ -94,33 +72,20 @@
 msgid "Could not send cancel request: "
 msgstr "Отправить сигнал отмены не удалось: "
 
-<<<<<<< HEAD
 #: ../../fe_utils/connect_utils.c:49 ../../fe_utils/connect_utils.c:104
 msgid "Password: "
 msgstr "Пароль: "
 
 #: ../../fe_utils/connect_utils.c:91
-=======
-#: ../../fe_utils/connect_utils.c:49 ../../fe_utils/connect_utils.c:107
-msgid "Password: "
-msgstr "Пароль: "
-
-#: ../../fe_utils/connect_utils.c:92
->>>>>>> 185876a6
 #, c-format
 msgid "could not connect to database %s: out of memory"
 msgstr "не удалось подключиться к базе %s (нехватка памяти)"
 
-<<<<<<< HEAD
 #: ../../fe_utils/connect_utils.c:117 pg_isready.c:146
-=======
-#: ../../fe_utils/connect_utils.c:120 pg_isready.c:145
->>>>>>> 185876a6
 #, c-format
 msgid "%s"
 msgstr "%s"
 
-<<<<<<< HEAD
 #: ../../fe_utils/option_utils.c:69
 #, c-format
 msgid "invalid value \"%s\" for option %s"
@@ -132,27 +97,16 @@
 msgstr "значение %s должно быть в диапазоне %d..%d"
 
 #: ../../fe_utils/parallel_slot.c:301
-=======
-#: ../../fe_utils/parallel_slot.c:302
->>>>>>> 185876a6
 #, c-format
 msgid "too many jobs for this platform"
 msgstr "слишком много заданий для этой платформы"
 
-<<<<<<< HEAD
 #: ../../fe_utils/parallel_slot.c:519
-=======
-#: ../../fe_utils/parallel_slot.c:522
->>>>>>> 185876a6
 #, c-format
 msgid "processing of database \"%s\" failed: %s"
 msgstr "ошибка при обработке базы \"%s\": %s"
 
-<<<<<<< HEAD
 #: ../../fe_utils/print.c:406
-=======
-#: ../../fe_utils/print.c:336
->>>>>>> 185876a6
 #, c-format
 msgid "(%lu row)"
 msgid_plural "(%lu rows)"
@@ -160,40 +114,24 @@
 msgstr[1] "(%lu строки)"
 msgstr[2] "(%lu строк)"
 
-<<<<<<< HEAD
 #: ../../fe_utils/print.c:3109
-=======
-#: ../../fe_utils/print.c:3040
->>>>>>> 185876a6
 #, c-format
 msgid "Interrupted\n"
 msgstr "Прервано\n"
 
-<<<<<<< HEAD
 #: ../../fe_utils/print.c:3173
-=======
-#: ../../fe_utils/print.c:3104
->>>>>>> 185876a6
 #, c-format
 msgid "Cannot add header to table content: column count of %d exceeded.\n"
 msgstr ""
 "Ошибка добавления заголовка таблицы: превышен предел числа столбцов (%d).\n"
 
-<<<<<<< HEAD
 #: ../../fe_utils/print.c:3213
-=======
-#: ../../fe_utils/print.c:3144
->>>>>>> 185876a6
 #, c-format
 msgid "Cannot add cell to table content: total cell count of %d exceeded.\n"
 msgstr ""
 "Ошибка добавления ячейки в таблицу: превышен предел числа ячеек (%d).\n"
 
-<<<<<<< HEAD
 #: ../../fe_utils/print.c:3471
-=======
-#: ../../fe_utils/print.c:3402
->>>>>>> 185876a6
 #, c-format
 msgid "invalid output format (internal error): %d"
 msgstr "неверный формат вывода (внутренняя ошибка): %d"
@@ -205,7 +143,6 @@
 
 #: ../../fe_utils/query_utils.c:34 ../../fe_utils/query_utils.c:59
 #, c-format
-<<<<<<< HEAD
 msgid "Query was: %s"
 msgstr "Выполнялся запрос: %s"
 
@@ -214,26 +151,12 @@
 #: dropuser.c:95 dropuser.c:110 dropuser.c:123 pg_isready.c:97
 #: pg_isready.c:111 reindexdb.c:174 reindexdb.c:193 vacuumdb.c:241
 #: vacuumdb.c:260
-=======
-msgid "query was: %s"
-msgstr "запрос: %s"
-
-#: clusterdb.c:112 clusterdb.c:131 createdb.c:123 createdb.c:142
-#: createuser.c:172 createuser.c:187 dropdb.c:103 dropdb.c:112 dropdb.c:120
-#: dropuser.c:94 dropuser.c:109 dropuser.c:122 pg_isready.c:96 pg_isready.c:110
-#: reindexdb.c:174 reindexdb.c:193 vacuumdb.c:251 vacuumdb.c:270
->>>>>>> 185876a6
 #, c-format
 msgid "Try \"%s --help\" for more information."
 msgstr "Для дополнительной информации попробуйте \"%s --help\"."
 
-<<<<<<< HEAD
 #: clusterdb.c:130 createdb.c:156 createuser.c:183 dropdb.c:119 dropuser.c:108
 #: pg_isready.c:109 reindexdb.c:191 vacuumdb.c:258
-=======
-#: clusterdb.c:129 createdb.c:140 createuser.c:185 dropdb.c:118 dropuser.c:107
-#: pg_isready.c:108 reindexdb.c:191 vacuumdb.c:268
->>>>>>> 185876a6
 #, c-format
 msgid "too many command-line arguments (first is \"%s\")"
 msgstr "слишком много аргументов командной строки (первый: \"%s\")"
@@ -243,47 +166,27 @@
 msgid "cannot cluster all databases and a specific one at the same time"
 msgstr "нельзя кластеризовать все базы и одну конкретную одновременно"
 
-<<<<<<< HEAD
 #: clusterdb.c:151
-=======
-#: clusterdb.c:154
->>>>>>> 185876a6
 #, c-format
 msgid "cannot cluster specific table(s) in all databases"
 msgstr "нельзя кластеризовать указанную таблицу(ы) во всех базах"
 
-<<<<<<< HEAD
 #: clusterdb.c:215
-=======
-#: clusterdb.c:220
->>>>>>> 185876a6
 #, c-format
 msgid "clustering of table \"%s\" in database \"%s\" failed: %s"
 msgstr "кластеризовать таблицу \"%s\" в базе \"%s\" не удалось: %s"
 
-<<<<<<< HEAD
 #: clusterdb.c:218
-=======
-#: clusterdb.c:223
->>>>>>> 185876a6
 #, c-format
 msgid "clustering of database \"%s\" failed: %s"
 msgstr "кластеризовать базу \"%s\" не удалось: %s"
 
-<<<<<<< HEAD
 #: clusterdb.c:246
-=======
-#: clusterdb.c:251
->>>>>>> 185876a6
 #, c-format
 msgid "%s: clustering database \"%s\"\n"
 msgstr "%s: кластеризация базы \"%s\"\n"
 
-<<<<<<< HEAD
 #: clusterdb.c:262
-=======
-#: clusterdb.c:267
->>>>>>> 185876a6
 #, c-format
 msgid ""
 "%s clusters all previously clustered tables in a database.\n"
@@ -292,33 +195,19 @@
 "%s упорядочивает данные всех кластеризованных таблиц в базе данных.\n"
 "\n"
 
-<<<<<<< HEAD
 #: clusterdb.c:263 createdb.c:283 createuser.c:346 dropdb.c:172 dropuser.c:170
 #: pg_isready.c:226 reindexdb.c:760 vacuumdb.c:964
-=======
-#: clusterdb.c:268 createdb.c:267 createuser.c:351 dropdb.c:171 dropuser.c:169
-#: pg_isready.c:225 reindexdb.c:792 vacuumdb.c:1025
->>>>>>> 185876a6
 #, c-format
 msgid "Usage:\n"
 msgstr "Использование:\n"
 
-<<<<<<< HEAD
 #: clusterdb.c:264 reindexdb.c:761 vacuumdb.c:965
-=======
-#: clusterdb.c:269 reindexdb.c:793 vacuumdb.c:1026
->>>>>>> 185876a6
 #, c-format
 msgid "  %s [OPTION]... [DBNAME]\n"
 msgstr "  %s [ПАРАМЕТР]... [ИМЯ_БД]\n"
 
-<<<<<<< HEAD
 #: clusterdb.c:265 createdb.c:285 createuser.c:348 dropdb.c:174 dropuser.c:172
 #: pg_isready.c:229 reindexdb.c:762 vacuumdb.c:966
-=======
-#: clusterdb.c:270 createdb.c:269 createuser.c:353 dropdb.c:173 dropuser.c:171
-#: pg_isready.c:228 reindexdb.c:794 vacuumdb.c:1027
->>>>>>> 185876a6
 #, c-format
 msgid ""
 "\n"
@@ -327,87 +216,50 @@
 "\n"
 "Параметры:\n"
 
-<<<<<<< HEAD
 #: clusterdb.c:266
-=======
-#: clusterdb.c:271
->>>>>>> 185876a6
 #, c-format
 msgid "  -a, --all                 cluster all databases\n"
 msgstr "  -a, --all                 кластеризовать все базы\n"
 
-<<<<<<< HEAD
 #: clusterdb.c:267
-=======
-#: clusterdb.c:272
->>>>>>> 185876a6
 #, c-format
 msgid "  -d, --dbname=DBNAME       database to cluster\n"
 msgstr "  -d, --dbname=ИМЯ_БД       имя базы данных для кластеризации\n"
 
-<<<<<<< HEAD
 #: clusterdb.c:268 createuser.c:352 dropdb.c:175 dropuser.c:173
-=======
-#: clusterdb.c:273 createuser.c:357 dropdb.c:174 dropuser.c:172
->>>>>>> 185876a6
 #, c-format
 msgid ""
 "  -e, --echo                show the commands being sent to the server\n"
 msgstr "  -e, --echo                отображать команды, отправляемые серверу\n"
 
-<<<<<<< HEAD
 #: clusterdb.c:269
-=======
-#: clusterdb.c:274
->>>>>>> 185876a6
 #, c-format
 msgid "  -q, --quiet               don't write any messages\n"
 msgstr "  -q, --quiet               не выводить никакие сообщения\n"
 
-<<<<<<< HEAD
 #: clusterdb.c:270
-=======
-#: clusterdb.c:275
->>>>>>> 185876a6
 #, c-format
 msgid "  -t, --table=TABLE         cluster specific table(s) only\n"
 msgstr ""
 "  -t, --table=ТАБЛИЦА       кластеризовать только указанную таблицу(ы)\n"
 
-<<<<<<< HEAD
 #: clusterdb.c:271
-=======
-#: clusterdb.c:276
->>>>>>> 185876a6
 #, c-format
 msgid "  -v, --verbose             write a lot of output\n"
 msgstr "  -v, --verbose             выводить исчерпывающие сообщения\n"
 
-<<<<<<< HEAD
 #: clusterdb.c:272 createuser.c:364 dropdb.c:178 dropuser.c:176
-=======
-#: clusterdb.c:277 createuser.c:369 dropdb.c:177 dropuser.c:175
->>>>>>> 185876a6
 #, c-format
 msgid "  -V, --version             output version information, then exit\n"
 msgstr "  -V, --version             показать версию и выйти\n"
 
-<<<<<<< HEAD
 #: clusterdb.c:273 createuser.c:369 dropdb.c:180 dropuser.c:178
-=======
-#: clusterdb.c:278 createuser.c:374 dropdb.c:179 dropuser.c:177
->>>>>>> 185876a6
 #, c-format
 msgid "  -?, --help                show this help, then exit\n"
 msgstr "  -?, --help                показать эту справку и выйти\n"
 
-<<<<<<< HEAD
 #: clusterdb.c:274 createdb.c:300 createuser.c:370 dropdb.c:181 dropuser.c:179
 #: pg_isready.c:235 reindexdb.c:777 vacuumdb.c:991
-=======
-#: clusterdb.c:279 createdb.c:280 createuser.c:375 dropdb.c:180 dropuser.c:178
-#: pg_isready.c:234 reindexdb.c:809 vacuumdb.c:1052
->>>>>>> 185876a6
 #, c-format
 msgid ""
 "\n"
@@ -416,67 +268,39 @@
 "\n"
 "Параметры подключения:\n"
 
-<<<<<<< HEAD
 #: clusterdb.c:275 createuser.c:371 dropdb.c:182 dropuser.c:180 vacuumdb.c:992
-=======
-#: clusterdb.c:280 createuser.c:376 dropdb.c:181 dropuser.c:179 vacuumdb.c:1053
->>>>>>> 185876a6
 #, c-format
 msgid "  -h, --host=HOSTNAME       database server host or socket directory\n"
 msgstr ""
 "  -h, --host=ИМЯ            имя сервера баз данных или каталог сокетов\n"
 
-<<<<<<< HEAD
 #: clusterdb.c:276 createuser.c:372 dropdb.c:183 dropuser.c:181 vacuumdb.c:993
-=======
-#: clusterdb.c:281 createuser.c:377 dropdb.c:182 dropuser.c:180 vacuumdb.c:1054
->>>>>>> 185876a6
 #, c-format
 msgid "  -p, --port=PORT           database server port\n"
 msgstr "  -p, --port=ПОРТ           порт сервера баз данных\n"
 
-<<<<<<< HEAD
 #: clusterdb.c:277 dropdb.c:184 vacuumdb.c:994
-=======
-#: clusterdb.c:282 dropdb.c:183 vacuumdb.c:1055
->>>>>>> 185876a6
 #, c-format
 msgid "  -U, --username=USERNAME   user name to connect as\n"
 msgstr ""
 "  -U, --username=ИМЯ        имя пользователя для подключения к серверу\n"
 
-<<<<<<< HEAD
 #: clusterdb.c:278 createuser.c:374 dropdb.c:185 dropuser.c:183 vacuumdb.c:995
-=======
-#: clusterdb.c:283 createuser.c:379 dropdb.c:184 dropuser.c:182 vacuumdb.c:1056
->>>>>>> 185876a6
 #, c-format
 msgid "  -w, --no-password         never prompt for password\n"
 msgstr "  -w, --no-password         не запрашивать пароль\n"
 
-<<<<<<< HEAD
 #: clusterdb.c:279 createuser.c:375 dropdb.c:186 dropuser.c:184 vacuumdb.c:996
-=======
-#: clusterdb.c:284 createuser.c:380 dropdb.c:185 dropuser.c:183 vacuumdb.c:1057
->>>>>>> 185876a6
 #, c-format
 msgid "  -W, --password            force password prompt\n"
 msgstr "  -W, --password            запросить пароль\n"
 
-<<<<<<< HEAD
 #: clusterdb.c:280 dropdb.c:187 vacuumdb.c:997
-=======
-#: clusterdb.c:285 dropdb.c:186 vacuumdb.c:1058
->>>>>>> 185876a6
 #, c-format
 msgid "  --maintenance-db=DBNAME   alternate maintenance database\n"
 msgstr "  --maintenance-db=ИМЯ_БД   сменить опорную базу данных\n"
 
-<<<<<<< HEAD
 #: clusterdb.c:281
-=======
-#: clusterdb.c:286
->>>>>>> 185876a6
 #, c-format
 msgid ""
 "\n"
@@ -485,13 +309,8 @@
 "\n"
 "Подробнее о кластеризации вы можете узнать в описании SQL-команды CLUSTER.\n"
 
-<<<<<<< HEAD
 #: clusterdb.c:282 createdb.c:308 createuser.c:376 dropdb.c:188 dropuser.c:185
 #: pg_isready.c:240 reindexdb.c:785 vacuumdb.c:999
-=======
-#: clusterdb.c:287 createdb.c:288 createuser.c:381 dropdb.c:187 dropuser.c:184
-#: pg_isready.c:239 reindexdb.c:817 vacuumdb.c:1060
->>>>>>> 185876a6
 #, c-format
 msgid ""
 "\n"
@@ -500,13 +319,8 @@
 "\n"
 "Об ошибках сообщайте по адресу <%s>.\n"
 
-<<<<<<< HEAD
 #: clusterdb.c:283 createdb.c:309 createuser.c:377 dropdb.c:189 dropuser.c:186
 #: pg_isready.c:241 reindexdb.c:786 vacuumdb.c:1000
-=======
-#: clusterdb.c:288 createdb.c:289 createuser.c:382 dropdb.c:188 dropuser.c:185
-#: pg_isready.c:240 reindexdb.c:818 vacuumdb.c:1061
->>>>>>> 185876a6
 #, c-format
 msgid "%s home page: <%s>\n"
 msgstr "Домашняя страница %s: <%s>\n"
@@ -541,56 +355,32 @@
 msgid "Please answer \"%s\" or \"%s\".\n"
 msgstr "Пожалуйста, введите \"%s\" или \"%s\".\n"
 
-<<<<<<< HEAD
 #: createdb.c:165
-=======
-#: createdb.c:150
->>>>>>> 185876a6
 #, c-format
 msgid "only one of --locale and --lc-ctype can be specified"
 msgstr "можно указать только --locale или --lc-ctype"
 
-<<<<<<< HEAD
 #: createdb.c:167
-=======
-#: createdb.c:155
->>>>>>> 185876a6
 #, c-format
 msgid "only one of --locale and --lc-collate can be specified"
 msgstr "можно указать только --locale и --lc-collate"
 
-<<<<<<< HEAD
 #: createdb.c:175
-=======
-#: createdb.c:166
->>>>>>> 185876a6
 #, c-format
 msgid "\"%s\" is not a valid encoding name"
 msgstr "\"%s\" не является верным названием кодировки"
 
-<<<<<<< HEAD
 #: createdb.c:245
-=======
-#: createdb.c:229
->>>>>>> 185876a6
 #, c-format
 msgid "database creation failed: %s"
 msgstr "создать базу данных не удалось: %s"
 
-<<<<<<< HEAD
 #: createdb.c:264
-=======
-#: createdb.c:248
->>>>>>> 185876a6
 #, c-format
 msgid "comment creation failed (database was created): %s"
 msgstr "создать комментарий не удалось (база данных была создана): %s"
 
-<<<<<<< HEAD
 #: createdb.c:282
-=======
-#: createdb.c:266
->>>>>>> 185876a6
 #, c-format
 msgid ""
 "%s creates a PostgreSQL database.\n"
@@ -599,75 +389,46 @@
 "%s создаёт базу данных PostgreSQL.\n"
 "\n"
 
-<<<<<<< HEAD
 #: createdb.c:284
-=======
-#: createdb.c:268
->>>>>>> 185876a6
 #, c-format
 msgid "  %s [OPTION]... [DBNAME] [DESCRIPTION]\n"
 msgstr "  %s [ПАРАМЕТР]... [ИМЯ_БД] [ОПИСАНИЕ]\n"
 
 # well-spelled: ПРОСТР
-<<<<<<< HEAD
 #: createdb.c:286
-=======
-#: createdb.c:270
->>>>>>> 185876a6
 #, c-format
 msgid "  -D, --tablespace=TABLESPACE  default tablespace for the database\n"
 msgstr ""
 "  -D, --tablespace=ТАБЛ_ПРОСТР табличное пространство по умолчанию для базы "
 "данных\n"
 
-<<<<<<< HEAD
 #: createdb.c:287 reindexdb.c:766
-=======
-#: createdb.c:271 reindexdb.c:798
->>>>>>> 185876a6
 #, c-format
 msgid ""
 "  -e, --echo                   show the commands being sent to the server\n"
 msgstr ""
 "  -e, --echo                   отображать команды, отправляемые серверу\n"
 
-<<<<<<< HEAD
 #: createdb.c:288
-=======
-#: createdb.c:272
->>>>>>> 185876a6
 #, c-format
 msgid "  -E, --encoding=ENCODING      encoding for the database\n"
 msgstr "  -E, --encoding=КОДИРОВКА     кодировка базы данных\n"
 
-<<<<<<< HEAD
 #: createdb.c:289
-=======
-#: createdb.c:273
->>>>>>> 185876a6
 #, c-format
 msgid "  -l, --locale=LOCALE          locale settings for the database\n"
 msgstr "  -l, --locale=ЛОКАЛЬ          локаль для базы данных\n"
 
-<<<<<<< HEAD
 #: createdb.c:290
-=======
-#: createdb.c:274
->>>>>>> 185876a6
 #, c-format
 msgid "      --lc-collate=LOCALE      LC_COLLATE setting for the database\n"
 msgstr "      --lc-collate=ЛОКАЛЬ      параметр LC_COLLATE для базы данных\n"
 
-<<<<<<< HEAD
 #: createdb.c:291
-=======
-#: createdb.c:275
->>>>>>> 185876a6
 #, c-format
 msgid "      --lc-ctype=LOCALE        LC_CTYPE setting for the database\n"
 msgstr "      --lc-ctype=ЛОКАЛЬ        параметр LC_CTYPE для базы данных\n"
 
-<<<<<<< HEAD
 #: createdb.c:292
 #, c-format
 msgid "      --icu-locale=LOCALE      ICU locale setting for the database\n"
@@ -685,15 +446,11 @@
 "сортировки БД\n"
 
 #: createdb.c:295
-=======
-#: createdb.c:276
->>>>>>> 185876a6
 #, c-format
 msgid "  -O, --owner=OWNER            database user to own the new database\n"
 msgstr ""
 "  -O, --owner=ВЛАДЕЛЕЦ         пользователь-владелец новой базы данных\n"
 
-<<<<<<< HEAD
 #: createdb.c:296
 #, c-format
 msgid ""
@@ -704,93 +461,54 @@
 "file_copy\n"
 
 #: createdb.c:297
-=======
-#: createdb.c:277
->>>>>>> 185876a6
 #, c-format
 msgid "  -T, --template=TEMPLATE      template database to copy\n"
 msgstr "  -T, --template=ШАБЛОН        исходная база данных для копирования\n"
 
-<<<<<<< HEAD
 #: createdb.c:298 reindexdb.c:775
-=======
-#: createdb.c:278 reindexdb.c:807
->>>>>>> 185876a6
 #, c-format
 msgid "  -V, --version                output version information, then exit\n"
 msgstr "  -V, --version                показать версию и выйти\n"
 
-<<<<<<< HEAD
 #: createdb.c:299 reindexdb.c:776
-=======
-#: createdb.c:279 reindexdb.c:808
->>>>>>> 185876a6
 #, c-format
 msgid "  -?, --help                   show this help, then exit\n"
 msgstr "  -?, --help                   показать эту справку и выйти\n"
 
-<<<<<<< HEAD
 #: createdb.c:301 reindexdb.c:778
-=======
-#: createdb.c:281 reindexdb.c:810
->>>>>>> 185876a6
 #, c-format
 msgid ""
 "  -h, --host=HOSTNAME          database server host or socket directory\n"
 msgstr ""
 "  -h, --host=ИМЯ               имя сервера баз данных или каталог сокетов\n"
 
-<<<<<<< HEAD
 #: createdb.c:302 reindexdb.c:779
-=======
-#: createdb.c:282 reindexdb.c:811
->>>>>>> 185876a6
 #, c-format
 msgid "  -p, --port=PORT              database server port\n"
 msgstr "  -p, --port=ПОРТ              порт сервера баз данных\n"
 
-<<<<<<< HEAD
 #: createdb.c:303 reindexdb.c:780
-=======
-#: createdb.c:283 reindexdb.c:812
->>>>>>> 185876a6
 #, c-format
 msgid "  -U, --username=USERNAME      user name to connect as\n"
 msgstr ""
 "  -U, --username=ИМЯ           имя пользователя для подключения к серверу\n"
 
-<<<<<<< HEAD
 #: createdb.c:304 reindexdb.c:781
-=======
-#: createdb.c:284 reindexdb.c:813
->>>>>>> 185876a6
 #, c-format
 msgid "  -w, --no-password            never prompt for password\n"
 msgstr "  -w, --no-password            не запрашивать пароль\n"
 
-<<<<<<< HEAD
 #: createdb.c:305 reindexdb.c:782
-=======
-#: createdb.c:285 reindexdb.c:814
->>>>>>> 185876a6
 #, c-format
 msgid "  -W, --password               force password prompt\n"
 msgstr "  -W, --password               запросить пароль\n"
 
-<<<<<<< HEAD
 #: createdb.c:306 reindexdb.c:783
-=======
-#: createdb.c:286 reindexdb.c:815
->>>>>>> 185876a6
 #, c-format
 msgid "  --maintenance-db=DBNAME      alternate maintenance database\n"
 msgstr "  --maintenance-db=ИМЯ_БД      сменить опорную базу данных\n"
 
-<<<<<<< HEAD
 #: createdb.c:307
-=======
-#: createdb.c:287
->>>>>>> 185876a6
 #, c-format
 msgid ""
 "\n"
@@ -803,7 +521,6 @@
 msgid "Enter name of role to add: "
 msgstr "Введите имя новой роли: "
 
-<<<<<<< HEAD
 #: createuser.c:208
 msgid "Enter password for new role: "
 msgstr "Введите пароль для новой роли: "
@@ -813,22 +530,10 @@
 msgstr "Повторите его: "
 
 #: createuser.c:212
-=======
-#: createuser.c:210
-msgid "Enter password for new role: "
-msgstr "Введите пароль для новой роли: "
-
-#: createuser.c:211
-msgid "Enter it again: "
-msgstr "Повторите его: "
-
-#: createuser.c:214
->>>>>>> 185876a6
 #, c-format
 msgid "Passwords didn't match.\n"
 msgstr "Пароли не совпадают.\n"
 
-<<<<<<< HEAD
 #: createuser.c:220
 msgid "Shall the new role be a superuser?"
 msgstr "Должна ли новая роль иметь полномочия суперпользователя?"
@@ -842,39 +547,16 @@
 msgstr "Новая роль должна иметь право создавать другие роли?"
 
 #: createuser.c:278
-=======
-#: createuser.c:222
-msgid "Shall the new role be a superuser?"
-msgstr "Должна ли новая роль иметь полномочия суперпользователя?"
-
-#: createuser.c:237
-msgid "Shall the new role be allowed to create databases?"
-msgstr "Новая роль должна иметь право создавать базы данных?"
-
-#: createuser.c:245
-msgid "Shall the new role be allowed to create more new roles?"
-msgstr "Новая роль должна иметь право создавать другие роли?"
-
-#: createuser.c:281
->>>>>>> 185876a6
 #, c-format
 msgid "password encryption failed: %s"
 msgstr "ошибка при шифровании пароля: %s"
 
-<<<<<<< HEAD
 #: createuser.c:331
-=======
-#: createuser.c:336
->>>>>>> 185876a6
 #, c-format
 msgid "creation of new role failed: %s"
 msgstr "создать роль не удалось: %s"
 
-<<<<<<< HEAD
 #: createuser.c:345
-=======
-#: createuser.c:350
->>>>>>> 185876a6
 #, c-format
 msgid ""
 "%s creates a new PostgreSQL role.\n"
@@ -883,20 +565,12 @@
 "%s создаёт роль пользователя PostgreSQL.\n"
 "\n"
 
-<<<<<<< HEAD
 #: createuser.c:347 dropuser.c:171
-=======
-#: createuser.c:352 dropuser.c:170
->>>>>>> 185876a6
 #, c-format
 msgid "  %s [OPTION]... [ROLENAME]\n"
 msgstr "  %s [ПАРАМЕТР]... [ИМЯ_РОЛИ]\n"
 
-<<<<<<< HEAD
 #: createuser.c:349
-=======
-#: createuser.c:354
->>>>>>> 185876a6
 #, c-format
 msgid ""
 "  -c, --connection-limit=N  connection limit for role (default: no limit)\n"
@@ -904,40 +578,24 @@
 "  -c, --connection-limit=N  предел подключений для роли\n"
 "                            (по умолчанию предела нет)\n"
 
-<<<<<<< HEAD
 #: createuser.c:350
-=======
-#: createuser.c:355
->>>>>>> 185876a6
 #, c-format
 msgid "  -d, --createdb            role can create new databases\n"
 msgstr "  -d, --createdb            роль с правом создания баз данных\n"
 
-<<<<<<< HEAD
 #: createuser.c:351
-=======
-#: createuser.c:356
->>>>>>> 185876a6
 #, c-format
 msgid "  -D, --no-createdb         role cannot create databases (default)\n"
 msgstr ""
 "  -D, --no-createdb         роль без права создания баз данных (по умолчанию)"
 "\n"
 
-<<<<<<< HEAD
 #: createuser.c:353
-=======
-#: createuser.c:358
->>>>>>> 185876a6
 #, c-format
 msgid "  -g, --role=ROLE           new role will be a member of this role\n"
 msgstr "  -g, --role=РОЛЬ           новая роль будет включена в эту роль\n"
 
-<<<<<<< HEAD
 #: createuser.c:354
-=======
-#: createuser.c:359
->>>>>>> 185876a6
 #, c-format
 msgid ""
 "  -i, --inherit             role inherits privileges of roles it is a\n"
@@ -947,88 +605,52 @@
 "она\n"
 "                            включена (по умолчанию)\n"
 
-<<<<<<< HEAD
 #: createuser.c:356
-=======
-#: createuser.c:361
->>>>>>> 185876a6
 #, c-format
 msgid "  -I, --no-inherit          role does not inherit privileges\n"
 msgstr "  -I, --no-inherit          роль не наследует права\n"
 
-<<<<<<< HEAD
 #: createuser.c:357
-=======
-#: createuser.c:362
->>>>>>> 185876a6
 #, c-format
 msgid "  -l, --login               role can login (default)\n"
 msgstr ""
 "  -l, --login               роль с правом подключения к серверу (по "
 "умолчанию)\n"
 
-<<<<<<< HEAD
 #: createuser.c:358
-=======
-#: createuser.c:363
->>>>>>> 185876a6
 #, c-format
 msgid "  -L, --no-login            role cannot login\n"
 msgstr "  -L, --no-login            роль без права подключения\n"
 
-<<<<<<< HEAD
 #: createuser.c:359
-=======
-#: createuser.c:364
->>>>>>> 185876a6
 #, c-format
 msgid "  -P, --pwprompt            assign a password to new role\n"
 msgstr "  -P, --pwprompt            назначить пароль новой роли\n"
 
-<<<<<<< HEAD
 #: createuser.c:360
-=======
-#: createuser.c:365
->>>>>>> 185876a6
 #, c-format
 msgid "  -r, --createrole          role can create new roles\n"
 msgstr "  -r, --createrole          роль с правом создания других ролей\n"
 
-<<<<<<< HEAD
 #: createuser.c:361
-=======
-#: createuser.c:366
->>>>>>> 185876a6
 #, c-format
 msgid "  -R, --no-createrole       role cannot create roles (default)\n"
 msgstr ""
 "  -R, --no-createrole       роль без права создания ролей (по умолчанию)\n"
 
-<<<<<<< HEAD
 #: createuser.c:362
-=======
-#: createuser.c:367
->>>>>>> 185876a6
 #, c-format
 msgid "  -s, --superuser           role will be superuser\n"
 msgstr "  -s, --superuser           роль с полномочиями суперпользователя\n"
 
-<<<<<<< HEAD
 #: createuser.c:363
-=======
-#: createuser.c:368
->>>>>>> 185876a6
 #, c-format
 msgid "  -S, --no-superuser        role will not be superuser (default)\n"
 msgstr ""
 "  -S, --no-superuser        роль без полномочий суперпользователя (по "
 "умолчанию)\n"
 
-<<<<<<< HEAD
 #: createuser.c:365
-=======
-#: createuser.c:370
->>>>>>> 185876a6
 #, c-format
 msgid ""
 "  --interactive             prompt for missing role name and attributes "
@@ -1038,29 +660,17 @@
 "  --interactive             запрашивать отсутствующие атрибуты и имя роли,\n"
 "                            а не использовать значения по умолчанию\n"
 
-<<<<<<< HEAD
 #: createuser.c:367
-=======
-#: createuser.c:372
->>>>>>> 185876a6
 #, c-format
 msgid "  --replication             role can initiate replication\n"
 msgstr "  --replication             роль может инициировать репликацию\n"
 
-<<<<<<< HEAD
 #: createuser.c:368
-=======
-#: createuser.c:373
->>>>>>> 185876a6
 #, c-format
 msgid "  --no-replication          role cannot initiate replication\n"
 msgstr "  --no-replication          роль не может инициировать репликацию\n"
 
-<<<<<<< HEAD
 #: createuser.c:373
-=======
-#: createuser.c:378
->>>>>>> 185876a6
 #, c-format
 msgid ""
 "  -U, --username=USERNAME   user name to connect as (not the one to create)\n"
@@ -1068,46 +678,26 @@
 "  -U, --username=ИМЯ        имя пользователя для выполнения операции\n"
 "                            (но не имя новой роли)\n"
 
-<<<<<<< HEAD
 #: dropdb.c:112
-=======
-#: dropdb.c:111
->>>>>>> 185876a6
 #, c-format
 msgid "missing required argument database name"
 msgstr "отсутствует необходимый аргумент: имя базы данных"
 
-<<<<<<< HEAD
 #: dropdb.c:127
-=======
-#: dropdb.c:126
->>>>>>> 185876a6
 #, c-format
 msgid "Database \"%s\" will be permanently removed.\n"
 msgstr "База данных \"%s\" будет удалена безвозвратно.\n"
 
-<<<<<<< HEAD
 #: dropdb.c:128 dropuser.c:131
 msgid "Are you sure?"
 msgstr "Вы уверены? (y/n)"
 
 #: dropdb.c:157
-=======
-#: dropdb.c:127 dropuser.c:130
-msgid "Are you sure?"
-msgstr "Вы уверены? (y/n)"
-
-#: dropdb.c:156
->>>>>>> 185876a6
 #, c-format
 msgid "database removal failed: %s"
 msgstr "ошибка при удалении базы данных: %s"
 
-<<<<<<< HEAD
 #: dropdb.c:171
-=======
-#: dropdb.c:170
->>>>>>> 185876a6
 #, c-format
 msgid ""
 "%s removes a PostgreSQL database.\n"
@@ -1116,20 +706,12 @@
 "%s удаляет базу данных PostgreSQL.\n"
 "\n"
 
-<<<<<<< HEAD
 #: dropdb.c:173
-=======
-#: dropdb.c:172
->>>>>>> 185876a6
 #, c-format
 msgid "  %s [OPTION]... DBNAME\n"
 msgstr "  %s [ПАРАМЕТР]... БД\n"
 
-<<<<<<< HEAD
 #: dropdb.c:176
-=======
-#: dropdb.c:175
->>>>>>> 185876a6
 #, c-format
 msgid ""
 "  -f, --force               try to terminate other connections before "
@@ -1138,31 +720,19 @@
 "  -f, --force               пытаться закрыть другие подключения перед "
 "удалением\n"
 
-<<<<<<< HEAD
 #: dropdb.c:177
-=======
-#: dropdb.c:176
->>>>>>> 185876a6
 #, c-format
 msgid "  -i, --interactive         prompt before deleting anything\n"
 msgstr "  -i, --interactive         подтвердить операцию удаления\n"
 
-<<<<<<< HEAD
 #: dropdb.c:179
-=======
-#: dropdb.c:178
->>>>>>> 185876a6
 #, c-format
 msgid ""
 "  --if-exists               don't report error if database doesn't exist\n"
 msgstr ""
 "  --if-exists               не считать ошибкой отсутствие базы данных\n"
 
-<<<<<<< HEAD
 #: dropuser.c:118
-=======
-#: dropuser.c:117
->>>>>>> 185876a6
 msgid "Enter name of role to drop: "
 msgstr "Введите имя удаляемой роли: "
 
@@ -1213,65 +783,37 @@
 "  -U, --username=ИМЯ        имя пользователя для выполнения операции\n"
 "                            (но не имя удаляемой роли)\n"
 
-<<<<<<< HEAD
 #: pg_isready.c:154
-=======
-#: pg_isready.c:153
->>>>>>> 185876a6
 #, c-format
 msgid "could not fetch default options"
 msgstr "не удалось получить параметры по умолчанию"
 
-<<<<<<< HEAD
 #: pg_isready.c:203
-=======
-#: pg_isready.c:202
->>>>>>> 185876a6
 #, c-format
 msgid "accepting connections\n"
 msgstr "принимает подключения\n"
 
-<<<<<<< HEAD
 #: pg_isready.c:206
-=======
-#: pg_isready.c:205
->>>>>>> 185876a6
 #, c-format
 msgid "rejecting connections\n"
 msgstr "отвергает подключения\n"
 
-<<<<<<< HEAD
 #: pg_isready.c:209
-=======
-#: pg_isready.c:208
->>>>>>> 185876a6
 #, c-format
 msgid "no response\n"
 msgstr "нет ответа\n"
 
-<<<<<<< HEAD
 #: pg_isready.c:212
-=======
-#: pg_isready.c:211
->>>>>>> 185876a6
 #, c-format
 msgid "no attempt\n"
 msgstr "проверка не выполнялась\n"
 
-<<<<<<< HEAD
 #: pg_isready.c:215
-=======
-#: pg_isready.c:214
->>>>>>> 185876a6
 #, c-format
 msgid "unknown\n"
 msgstr "неизвестно\n"
 
-<<<<<<< HEAD
 #: pg_isready.c:225
-=======
-#: pg_isready.c:224
->>>>>>> 185876a6
 #, c-format
 msgid ""
 "%s issues a connection check to a PostgreSQL database.\n"
@@ -1280,75 +822,43 @@
 "%s проверяет подключение к базе данных PostgreSQL.\n"
 "\n"
 
-<<<<<<< HEAD
 #: pg_isready.c:227
-=======
-#: pg_isready.c:226
->>>>>>> 185876a6
 #, c-format
 msgid "  %s [OPTION]...\n"
 msgstr "  %s [ПАРАМЕТР]...\n"
 
-<<<<<<< HEAD
 #: pg_isready.c:230
-=======
-#: pg_isready.c:229
->>>>>>> 185876a6
 #, c-format
 msgid "  -d, --dbname=DBNAME      database name\n"
 msgstr "  -d, --dbname=БД          имя базы\n"
 
-<<<<<<< HEAD
 #: pg_isready.c:231
-=======
-#: pg_isready.c:230
->>>>>>> 185876a6
 #, c-format
 msgid "  -q, --quiet              run quietly\n"
 msgstr "  -q, --quiet              не выводить никакие сообщения\n"
 
-<<<<<<< HEAD
 #: pg_isready.c:232
-=======
-#: pg_isready.c:231
->>>>>>> 185876a6
 #, c-format
 msgid "  -V, --version            output version information, then exit\n"
 msgstr "  -V, --version            показать версию и выйти\n"
 
-<<<<<<< HEAD
 #: pg_isready.c:233
-=======
-#: pg_isready.c:232
->>>>>>> 185876a6
 #, c-format
 msgid "  -?, --help               show this help, then exit\n"
 msgstr "  -?, --help               показать эту справку и выйти\n"
 
-<<<<<<< HEAD
 #: pg_isready.c:236
-=======
-#: pg_isready.c:235
->>>>>>> 185876a6
 #, c-format
 msgid "  -h, --host=HOSTNAME      database server host or socket directory\n"
 msgstr ""
 "  -h, --host=ИМЯ           имя сервера баз данных или каталог сокетов\n"
 
-<<<<<<< HEAD
 #: pg_isready.c:237
-=======
-#: pg_isready.c:236
->>>>>>> 185876a6
 #, c-format
 msgid "  -p, --port=PORT          database server port\n"
 msgstr "  -p, --port=ПОРТ          порт сервера баз данных\n"
 
-<<<<<<< HEAD
 #: pg_isready.c:238
-=======
-#: pg_isready.c:237
->>>>>>> 185876a6
 #, c-format
 msgid ""
 "  -t, --timeout=SECS       seconds to wait when attempting connection, 0 "
@@ -1357,205 +867,118 @@
 "  -t, --timeout=СЕК        время ожидания при попытке подключения;\n"
 "                           0 - без ограничения (по умолчанию: %s)\n"
 
-<<<<<<< HEAD
 #: pg_isready.c:239
-=======
-#: pg_isready.c:238
->>>>>>> 185876a6
 #, c-format
 msgid "  -U, --username=USERNAME  user name to connect as\n"
 msgstr ""
 "  -U, --username=ИМЯ       имя пользователя для подключения к серверу\n"
 
-<<<<<<< HEAD
 #: reindexdb.c:209
-=======
-#: reindexdb.c:157 vacuumdb.c:198
-#, c-format
-msgid "number of parallel jobs must be at least 1"
-msgstr "число параллельных заданий должно быть не меньше 1"
-
-#: reindexdb.c:210
->>>>>>> 185876a6
 #, c-format
 msgid "cannot reindex all databases and a specific one at the same time"
 msgstr ""
 "нельзя переиндексировать все базы данных и одну конкретную одновременно"
 
-<<<<<<< HEAD
 #: reindexdb.c:211
-=======
-#: reindexdb.c:215
->>>>>>> 185876a6
 #, c-format
 msgid "cannot reindex all databases and system catalogs at the same time"
 msgstr ""
 "нельзя переиндексировать все базы данных и системные каталоги одновременно"
 
-<<<<<<< HEAD
 #: reindexdb.c:213
-=======
-#: reindexdb.c:220
->>>>>>> 185876a6
 #, c-format
 msgid "cannot reindex specific schema(s) in all databases"
 msgstr "нельзя переиндексировать указанную схему(ы) во всех базах"
 
-<<<<<<< HEAD
 #: reindexdb.c:215
-=======
-#: reindexdb.c:225
->>>>>>> 185876a6
 #, c-format
 msgid "cannot reindex specific table(s) in all databases"
 msgstr "нельзя переиндексировать указанную таблицу(ы) во всех базах"
 
-<<<<<<< HEAD
 #: reindexdb.c:217
-=======
-#: reindexdb.c:230
->>>>>>> 185876a6
 #, c-format
 msgid "cannot reindex specific index(es) in all databases"
 msgstr "нельзя переиндексировать указанный индекс(ы) во всех базах"
 
-<<<<<<< HEAD
 #: reindexdb.c:227
-=======
-#: reindexdb.c:243
->>>>>>> 185876a6
 #, c-format
 msgid "cannot reindex specific schema(s) and system catalogs at the same time"
 msgstr ""
 "нельзя переиндексировать указанную схему(ы) и системные каталоги одновременно"
 
-<<<<<<< HEAD
 #: reindexdb.c:229
-=======
-#: reindexdb.c:248
->>>>>>> 185876a6
 #, c-format
 msgid "cannot reindex specific table(s) and system catalogs at the same time"
 msgstr ""
 "нельзя переиндексировать указанную таблицу(ы) и системные каталоги "
 "одновременно"
 
-<<<<<<< HEAD
 #: reindexdb.c:231
-=======
-#: reindexdb.c:253
->>>>>>> 185876a6
 #, c-format
 msgid "cannot reindex specific index(es) and system catalogs at the same time"
 msgstr ""
 "нельзя переиндексировать указанный индекс(ы) и системные каталоги "
 "одновременно"
 
-<<<<<<< HEAD
 #: reindexdb.c:234
-=======
-#: reindexdb.c:259
->>>>>>> 185876a6
 #, c-format
 msgid "cannot use multiple jobs to reindex system catalogs"
 msgstr ""
 "нельзя задействовать несколько заданий для переиндексирования системных "
 "каталогов"
 
-<<<<<<< HEAD
 #: reindexdb.c:260
-=======
-#: reindexdb.c:288
->>>>>>> 185876a6
 #, c-format
 msgid "cannot use multiple jobs to reindex indexes"
 msgstr "нельзя задействовать несколько заданий для перестроения индексов"
 
-<<<<<<< HEAD
 #: reindexdb.c:323 reindexdb.c:330 vacuumdb.c:425 vacuumdb.c:432
 #: vacuumdb.c:439 vacuumdb.c:446 vacuumdb.c:453 vacuumdb.c:460 vacuumdb.c:465
 #: vacuumdb.c:469 vacuumdb.c:473
-=======
-#: reindexdb.c:353 reindexdb.c:361 vacuumdb.c:471 vacuumdb.c:479 vacuumdb.c:487
-#: vacuumdb.c:495 vacuumdb.c:503 vacuumdb.c:511 vacuumdb.c:518 vacuumdb.c:525
-#: vacuumdb.c:532
->>>>>>> 185876a6
 #, c-format
 msgid ""
 "cannot use the \"%s\" option on server versions older than PostgreSQL %s"
 msgstr ""
 "параметр \"%s\" нельзя использовать с серверами PostgreSQL версии старее %s"
 
-<<<<<<< HEAD
 #: reindexdb.c:369
-=======
-#: reindexdb.c:401
->>>>>>> 185876a6
 #, c-format
 msgid "cannot reindex system catalogs concurrently, skipping all"
 msgstr ""
 "все системные каталоги пропускаются, так как их нельзя переиндексировать "
 "неблокирующим способом"
 
-<<<<<<< HEAD
 #: reindexdb.c:573
-=======
-#: reindexdb.c:605
->>>>>>> 185876a6
 #, c-format
 msgid "reindexing of database \"%s\" failed: %s"
 msgstr "переиндексировать базу данных \"%s\" не удалось: %s"
 
-<<<<<<< HEAD
 #: reindexdb.c:577
-=======
-#: reindexdb.c:609
->>>>>>> 185876a6
 #, c-format
 msgid "reindexing of index \"%s\" in database \"%s\" failed: %s"
 msgstr "перестроить индекс \"%s\" в базе \"%s\" не удалось: %s"
 
-<<<<<<< HEAD
 #: reindexdb.c:581
-=======
-#: reindexdb.c:613
->>>>>>> 185876a6
 #, c-format
 msgid "reindexing of schema \"%s\" in database \"%s\" failed: %s"
 msgstr "переиндексировать схему \"%s\" в базе \"%s\" не удалось: %s"
 
-<<<<<<< HEAD
 #: reindexdb.c:585
-=======
-#: reindexdb.c:617
->>>>>>> 185876a6
 #, c-format
 msgid "reindexing of system catalogs in database \"%s\" failed: %s"
 msgstr "переиндексировать системные каталоги в базе \"%s\" не удалось: %s"
 
-<<<<<<< HEAD
 #: reindexdb.c:589
-=======
-#: reindexdb.c:621
->>>>>>> 185876a6
 #, c-format
 msgid "reindexing of table \"%s\" in database \"%s\" failed: %s"
 msgstr "переиндексировать таблицу \"%s\" в базе \"%s\" не удалось: %s"
 
-<<<<<<< HEAD
 #: reindexdb.c:742
-=======
-#: reindexdb.c:774
->>>>>>> 185876a6
 #, c-format
 msgid "%s: reindexing database \"%s\"\n"
 msgstr "%s: переиндексация базы данных \"%s\"\n"
 
-<<<<<<< HEAD
 #: reindexdb.c:759
-=======
-#: reindexdb.c:791
->>>>>>> 185876a6
 #, c-format
 msgid ""
 "%s reindexes a PostgreSQL database.\n"
@@ -1564,49 +987,29 @@
 "%s переиндексирует базу данных PostgreSQL.\n"
 "\n"
 
-<<<<<<< HEAD
 #: reindexdb.c:763
-=======
-#: reindexdb.c:795
->>>>>>> 185876a6
 #, c-format
 msgid "  -a, --all                    reindex all databases\n"
 msgstr "  -a, --all                    переиндексировать все базы данных\n"
 
-<<<<<<< HEAD
 #: reindexdb.c:764
-=======
-#: reindexdb.c:796
->>>>>>> 185876a6
 #, c-format
 msgid "      --concurrently           reindex concurrently\n"
 msgstr ""
 "      --concurrently           переиндексировать в неблокирующем режиме\n"
 
-<<<<<<< HEAD
 #: reindexdb.c:765
-=======
-#: reindexdb.c:797
->>>>>>> 185876a6
 #, c-format
 msgid "  -d, --dbname=DBNAME          database to reindex\n"
 msgstr "  -d, --dbname=БД              имя базы для переиндексации\n"
 
-<<<<<<< HEAD
 #: reindexdb.c:767
-=======
-#: reindexdb.c:799
->>>>>>> 185876a6
 #, c-format
 msgid "  -i, --index=INDEX            recreate specific index(es) only\n"
 msgstr ""
 "  -i, --index=ИНДЕКС           пересоздать только указанный индекс(ы)\n"
 
-<<<<<<< HEAD
 #: reindexdb.c:768
-=======
-#: reindexdb.c:800
->>>>>>> 185876a6
 #, c-format
 msgid ""
 "  -j, --jobs=NUM               use this many concurrent connections to "
@@ -1615,7 +1018,6 @@
 "  -j, --jobs=ЧИСЛО             запускать для переиндексации заданное число\n"
 "                               заданий\n"
 
-<<<<<<< HEAD
 #: reindexdb.c:769
 #, c-format
 msgid "  -q, --quiet                  don't write any messages\n"
@@ -1634,139 +1036,60 @@
 "  -S, --schema=СХЕМА           переиндексировать только указанную схему(ы)\n"
 
 #: reindexdb.c:772
-=======
-#: reindexdb.c:801
-#, c-format
-msgid "  -q, --quiet                  don't write any messages\n"
-msgstr "  -q, --quiet                  не выводить сообщения\n"
-
-#: reindexdb.c:802
-#, c-format
-msgid "  -s, --system                 reindex system catalogs only\n"
-msgstr ""
-"  -s, --system                 переиндексировать только системные каталоги\n"
-
-#: reindexdb.c:803
-#, c-format
-msgid "  -S, --schema=SCHEMA          reindex specific schema(s) only\n"
-msgstr ""
-"  -S, --schema=СХЕМА           переиндексировать только указанную схему(ы)\n"
-
-#: reindexdb.c:804
 #, c-format
 msgid "  -t, --table=TABLE            reindex specific table(s) only\n"
 msgstr ""
-"  -t, --table=ТАБЛИЦА          переиндексировать только указанную "
-"таблицу(ы)\n"
+"  -t, --table=ТАБЛИЦА          переиндексировать только указанную таблицу(ы)"
+"\n"
 
 # well-spelled: ПРОСТР
-#: reindexdb.c:805
+#: reindexdb.c:773
 #, c-format
 msgid "      --tablespace=TABLESPACE  tablespace where indexes are rebuilt\n"
 msgstr ""
 "      --tablespace=ТАБЛ_ПРОСТР табличное пространство, в котором будут\n"
 "                               перестраиваться индексы\n"
 
-#: reindexdb.c:806
+#: reindexdb.c:774
 #, c-format
 msgid "  -v, --verbose                write a lot of output\n"
 msgstr "  -v, --verbose                выводить исчерпывающие сообщения\n"
 
-#: reindexdb.c:816
->>>>>>> 185876a6
-#, c-format
-msgid "  -t, --table=TABLE            reindex specific table(s) only\n"
-msgstr ""
-"  -t, --table=ТАБЛИЦА          переиндексировать только указанную таблицу(ы)"
-"\n"
-<<<<<<< HEAD
-
-# well-spelled: ПРОСТР
-#: reindexdb.c:773
-#, c-format
-msgid "      --tablespace=TABLESPACE  tablespace where indexes are rebuilt\n"
-msgstr ""
-"      --tablespace=ТАБЛ_ПРОСТР табличное пространство, в котором будут\n"
-"                               перестраиваться индексы\n"
-
-#: reindexdb.c:774
-=======
+#: reindexdb.c:784
+#, c-format
+msgid ""
+"\n"
+"Read the description of the SQL command REINDEX for details.\n"
+msgstr ""
+"\n"
 "Подробнее о переиндексации вы можете узнать в описании SQL-команды REINDEX.\n"
 
-#: vacuumdb.c:206
-#, c-format
-msgid "parallel workers for vacuum must be greater than or equal to zero"
-msgstr ""
-"число параллельных исполнителей для выполнения очистки должно быть "
-"неотрицательным"
-
-#: vacuumdb.c:226
->>>>>>> 185876a6
-#, c-format
-msgid "  -v, --verbose                write a lot of output\n"
-msgstr "  -v, --verbose                выводить исчерпывающие сообщения\n"
-
-<<<<<<< HEAD
-#: reindexdb.c:784
-=======
-#: vacuumdb.c:234
->>>>>>> 185876a6
-#, c-format
-msgid ""
-"\n"
-"Read the description of the SQL command REINDEX for details.\n"
-msgstr ""
-"\n"
-"Подробнее о переиндексации вы можете узнать в описании SQL-команды REINDEX.\n"
-
-<<<<<<< HEAD
 #: vacuumdb.c:267 vacuumdb.c:270 vacuumdb.c:273 vacuumdb.c:276 vacuumdb.c:279
 #: vacuumdb.c:282 vacuumdb.c:285 vacuumdb.c:294
-=======
-#: vacuumdb.c:278 vacuumdb.c:284 vacuumdb.c:290 vacuumdb.c:296 vacuumdb.c:302
-#: vacuumdb.c:308 vacuumdb.c:314 vacuumdb.c:326
->>>>>>> 185876a6
 #, c-format
 msgid "cannot use the \"%s\" option when performing only analyze"
 msgstr "при выполнении только анализа нельзя использовать параметр \"%s\""
 
-<<<<<<< HEAD
 #: vacuumdb.c:297
-=======
-#: vacuumdb.c:332
->>>>>>> 185876a6
 #, c-format
 msgid "cannot use the \"%s\" option when performing full vacuum"
 msgstr "при выполнении полной очистки нельзя использовать параметр \"%s\""
 
-<<<<<<< HEAD
 #: vacuumdb.c:303
-=======
-#: vacuumdb.c:341
->>>>>>> 185876a6
 #, c-format
 msgid "cannot use the \"%s\" option with the \"%s\" option"
 msgstr "параметр \"%s\" нельзя использовать совместно с \"%s\""
 
-<<<<<<< HEAD
 #: vacuumdb.c:322
-=======
-#: vacuumdb.c:363
->>>>>>> 185876a6
 #, c-format
 msgid "cannot vacuum all databases and a specific one at the same time"
 msgstr "нельзя очистить все базы данных и одну конкретную одновременно"
 
-<<<<<<< HEAD
 #: vacuumdb.c:324
-=======
-#: vacuumdb.c:368
->>>>>>> 185876a6
 #, c-format
 msgid "cannot vacuum specific table(s) in all databases"
 msgstr "нельзя очистить только указанную таблицу(ы) во всех базах"
 
-<<<<<<< HEAD
 #: vacuumdb.c:412
 msgid "Generating minimal optimizer statistics (1 target)"
 msgstr "Вычисление минимальной статистики для оптимизатора (1 запись)"
@@ -1780,57 +1103,26 @@
 msgstr "Вычисление стандартной (полной) статистики для оптимизатора"
 
 #: vacuumdb.c:479
-=======
-#: vacuumdb.c:458
-msgid "Generating minimal optimizer statistics (1 target)"
-msgstr "Вычисление минимальной статистики для оптимизатора (1 запись)"
-
-#: vacuumdb.c:459
-msgid "Generating medium optimizer statistics (10 targets)"
-msgstr "Вычисление средней статистики для оптимизатора (10 записей)"
-
-#: vacuumdb.c:460
-msgid "Generating default (full) optimizer statistics"
-msgstr "Вычисление стандартной (полной) статистики для оптимизатора"
-
-#: vacuumdb.c:540
->>>>>>> 185876a6
 #, c-format
 msgid "%s: processing database \"%s\": %s\n"
 msgstr "%s: обработка базы данных \"%s\": %s\n"
 
-<<<<<<< HEAD
 #: vacuumdb.c:482
-=======
-#: vacuumdb.c:543
->>>>>>> 185876a6
 #, c-format
 msgid "%s: vacuuming database \"%s\"\n"
 msgstr "%s: очистка базы данных \"%s\"\n"
 
-<<<<<<< HEAD
 #: vacuumdb.c:952
-=======
-#: vacuumdb.c:1013
->>>>>>> 185876a6
 #, c-format
 msgid "vacuuming of table \"%s\" in database \"%s\" failed: %s"
 msgstr "очистить таблицу \"%s\" в базе \"%s\" не удалось: %s"
 
-<<<<<<< HEAD
 #: vacuumdb.c:955
-=======
-#: vacuumdb.c:1016
->>>>>>> 185876a6
 #, c-format
 msgid "vacuuming of database \"%s\" failed: %s"
 msgstr "очистить базу данных \"%s\" не удалось: %s"
 
-<<<<<<< HEAD
 #: vacuumdb.c:963
-=======
-#: vacuumdb.c:1024
->>>>>>> 185876a6
 #, c-format
 msgid ""
 "%s cleans and analyzes a PostgreSQL database.\n"
@@ -1839,39 +1131,23 @@
 "%s очищает и анализирует базу данных PostgreSQL.\n"
 "\n"
 
-<<<<<<< HEAD
 #: vacuumdb.c:967
-=======
-#: vacuumdb.c:1028
->>>>>>> 185876a6
 #, c-format
 msgid "  -a, --all                       vacuum all databases\n"
 msgstr "  -a, --all                       очистить все базы данных\n"
 
-<<<<<<< HEAD
 #: vacuumdb.c:968
-=======
-#: vacuumdb.c:1029
->>>>>>> 185876a6
 #, c-format
 msgid "  -d, --dbname=DBNAME             database to vacuum\n"
 msgstr "  -d, --dbname=ИМЯ_БД             очистить указанную базу данных\n"
 
-<<<<<<< HEAD
 #: vacuumdb.c:969
-=======
-#: vacuumdb.c:1030
->>>>>>> 185876a6
 #, c-format
 msgid "      --disable-page-skipping     disable all page-skipping behavior\n"
 msgstr ""
 "      --disable-page-skipping     исключить все варианты пропуска страниц\n"
 
-<<<<<<< HEAD
 #: vacuumdb.c:970
-=======
-#: vacuumdb.c:1031
->>>>>>> 185876a6
 #, c-format
 msgid ""
 "  -e, --echo                      show the commands being sent to the "
@@ -1879,31 +1155,19 @@
 msgstr ""
 "  -e, --echo                      отображать команды, отправляемые серверу\n"
 
-<<<<<<< HEAD
 #: vacuumdb.c:971
-=======
-#: vacuumdb.c:1032
->>>>>>> 185876a6
 #, c-format
 msgid "  -f, --full                      do full vacuuming\n"
 msgstr "  -f, --full                      произвести полную очистку\n"
 
-<<<<<<< HEAD
 #: vacuumdb.c:972
-=======
-#: vacuumdb.c:1033
->>>>>>> 185876a6
 #, c-format
 msgid "  -F, --freeze                    freeze row transaction information\n"
 msgstr ""
 "  -F, --freeze                    заморозить информацию о транзакциях в "
 "строках\n"
 
-<<<<<<< HEAD
 #: vacuumdb.c:973
-=======
-#: vacuumdb.c:1034
->>>>>>> 185876a6
 #, c-format
 msgid ""
 "      --force-index-cleanup       always remove index entries that point to "
@@ -1913,11 +1177,7 @@
 "указывающие\n"
 "                                  на мёртвые кортежи\n"
 
-<<<<<<< HEAD
 #: vacuumdb.c:974
-=======
-#: vacuumdb.c:1035
->>>>>>> 185876a6
 #, c-format
 msgid ""
 "  -j, --jobs=NUM                  use this many concurrent connections to "
@@ -1926,11 +1186,7 @@
 "  -j, --jobs=ЧИСЛО                запускать для очистки заданное число "
 "заданий\n"
 
-<<<<<<< HEAD
 #: vacuumdb.c:975
-=======
-#: vacuumdb.c:1036
->>>>>>> 185876a6
 #, c-format
 msgid ""
 "      --min-mxid-age=MXID_AGE     minimum multixact ID age of tables to "
@@ -1939,11 +1195,7 @@
 "      --min-mxid-age=ВОЗРАСТ      минимальный возраст мультитранзакций для\n"
 "                                  таблиц, подлежащих очистке\n"
 
-<<<<<<< HEAD
 #: vacuumdb.c:976
-=======
-#: vacuumdb.c:1037
->>>>>>> 185876a6
 #, c-format
 msgid ""
 "      --min-xid-age=XID_AGE       minimum transaction ID age of tables to "
@@ -1953,11 +1205,7 @@
 "\n"
 "                                  подлежащих очистке\n"
 
-<<<<<<< HEAD
 #: vacuumdb.c:977
-=======
-#: vacuumdb.c:1038
->>>>>>> 185876a6
 #, c-format
 msgid ""
 "      --no-index-cleanup          don't remove index entries that point to "
@@ -1966,11 +1214,7 @@
 "      --no-index-cleanup          не удалять элементы индекса, указывающие\n"
 "                                  на мёртвые кортежи\n"
 
-<<<<<<< HEAD
 #: vacuumdb.c:978
-=======
-#: vacuumdb.c:1039
->>>>>>> 185876a6
 #, c-format
 msgid ""
 "      --no-process-toast          skip the TOAST table associated with the "
@@ -1979,11 +1223,7 @@
 "      --no-process-toast          пропускать TOAST-таблицу, связанную\n"
 "                                  с очищаемой таблицей\n"
 
-<<<<<<< HEAD
 #: vacuumdb.c:979
-=======
-#: vacuumdb.c:1040
->>>>>>> 185876a6
 #, c-format
 msgid ""
 "      --no-truncate               don't truncate empty pages at the end of "
@@ -1992,11 +1232,7 @@
 "      --no-truncate               не отсекать пустые страницы в конце "
 "таблицы\n"
 
-<<<<<<< HEAD
 #: vacuumdb.c:980
-=======
-#: vacuumdb.c:1041
->>>>>>> 185876a6
 #, c-format
 msgid ""
 "  -P, --parallel=PARALLEL_WORKERS use this many background workers for "
@@ -2006,20 +1242,12 @@
 "                                  по возможности использовать для очистки\n"
 "                                  заданное число фоновых процессов\n"
 
-<<<<<<< HEAD
 #: vacuumdb.c:981
-=======
-#: vacuumdb.c:1042
->>>>>>> 185876a6
 #, c-format
 msgid "  -q, --quiet                     don't write any messages\n"
 msgstr "  -q, --quiet                     не выводить сообщения\n"
 
-<<<<<<< HEAD
 #: vacuumdb.c:982
-=======
-#: vacuumdb.c:1043
->>>>>>> 185876a6
 #, c-format
 msgid ""
 "      --skip-locked               skip relations that cannot be immediately "
@@ -2028,49 +1256,29 @@
 "      --skip-locked               пропускать отношения, которые не удаётся\n"
 "                                  заблокировать немедленно\n"
 
-<<<<<<< HEAD
 #: vacuumdb.c:983
-=======
-#: vacuumdb.c:1044
->>>>>>> 185876a6
 #, c-format
 msgid "  -t, --table='TABLE[(COLUMNS)]'  vacuum specific table(s) only\n"
 msgstr ""
 "  -t, --table='ТАБЛ[(СТОЛБЦЫ)]'   очистить только указанную таблицу(ы)\n"
 
-<<<<<<< HEAD
 #: vacuumdb.c:984
-=======
-#: vacuumdb.c:1045
->>>>>>> 185876a6
 #, c-format
 msgid "  -v, --verbose                   write a lot of output\n"
 msgstr "  -v, --verbose                   выводить исчерпывающие сообщения\n"
 
-<<<<<<< HEAD
 #: vacuumdb.c:985
-=======
-#: vacuumdb.c:1046
->>>>>>> 185876a6
 #, c-format
 msgid ""
 "  -V, --version                   output version information, then exit\n"
 msgstr "  -V, --version                   показать версию и выйти\n"
 
-<<<<<<< HEAD
 #: vacuumdb.c:986
-=======
-#: vacuumdb.c:1047
->>>>>>> 185876a6
 #, c-format
 msgid "  -z, --analyze                   update optimizer statistics\n"
 msgstr "  -z, --analyze                   обновить статистику оптимизатора\n"
 
-<<<<<<< HEAD
 #: vacuumdb.c:987
-=======
-#: vacuumdb.c:1048
->>>>>>> 185876a6
 #, c-format
 msgid ""
 "  -Z, --analyze-only              only update optimizer statistics; no "
@@ -2079,11 +1287,7 @@
 "  -Z, --analyze-only              только обновить статистику оптимизатора,\n"
 "                                  не очищать БД\n"
 
-<<<<<<< HEAD
 #: vacuumdb.c:988
-=======
-#: vacuumdb.c:1049
->>>>>>> 185876a6
 #, c-format
 msgid ""
 "      --analyze-in-stages         only update optimizer statistics, in "
@@ -2095,20 +1299,12 @@
 "                                  (в несколько проходов для большей "
 "скорости), без очистки\n"
 
-<<<<<<< HEAD
 #: vacuumdb.c:990
-=======
-#: vacuumdb.c:1051
->>>>>>> 185876a6
 #, c-format
 msgid "  -?, --help                      show this help, then exit\n"
 msgstr "  -?, --help                      показать эту справку и выйти\n"
 
-<<<<<<< HEAD
 #: vacuumdb.c:998
-=======
-#: vacuumdb.c:1059
->>>>>>> 185876a6
 #, c-format
 msgid ""
 "\n"
@@ -2117,7 +1313,6 @@
 "\n"
 "Подробнее об очистке вы можете узнать в описании SQL-команды VACUUM.\n"
 
-<<<<<<< HEAD
 #~ msgid "fatal: "
 #~ msgstr "важно: "
 
@@ -2135,8 +1330,6 @@
 #~ msgid "minimum multixact ID age must be at least 1"
 #~ msgstr "минимальный возраст мультитранзакций должен быть не меньше 1"
 
-=======
->>>>>>> 185876a6
 #~ msgid "could not connect to database %s: %s"
 #~ msgstr "не удалось подключиться к базе %s: %s"
 

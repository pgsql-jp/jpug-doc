<!--
doc/src/sgml/ref/pg_checksums.sgml
PostgreSQL documentation
-->

<refentry id="app-pgchecksums">
 <indexterm zone="app-pgchecksums">
  <primary>pg_checksums</primary>
 </indexterm>

 <refmeta>
  <refentrytitle><application>pg_checksums</application></refentrytitle>
  <manvolnum>1</manvolnum>
<!--
  <refmiscinfo>Application</refmiscinfo>
-->
  <refmiscinfo>アプリケーション</refmiscinfo>
 </refmeta>

 <refnamediv>
  <refname>pg_checksums</refname>
<!--
  <refpurpose>enable, disable or check data checksums in a <productname>PostgreSQL</productname> database cluster</refpurpose>
-->
<refpurpose><productname>PostgreSQL</productname>データベースクラスタのデータチェックサムを有効化、無効化、あるいは検査する。</refpurpose>
 </refnamediv>

 <refsynopsisdiv>
  <cmdsynopsis>
   <command>pg_checksums</command>
   <arg rep="repeat" choice="opt"><replaceable class="parameter">option</replaceable></arg>
   <group choice="opt">
    <group choice="opt">
     <arg choice="plain"><option>-D</option></arg>
     <arg choice="plain"><option>--pgdata</option></arg>
    </group>
    <replaceable class="parameter"> datadir</replaceable>
   </group>
  </cmdsynopsis>
 </refsynopsisdiv>

 <refsect1 id="r1-app-pg_checksums-1">
<!--
  <title>Description</title>
-->
  <title>説明</title>
  <para>
<!--
   <application>pg_checksums</application> checks, enables or disables data
   checksums in a <productname>PostgreSQL</productname> cluster.  The server
   must be shut down cleanly before running
   <application>pg_checksums</application>. When verifying checksums, the exit
   status is zero if there are no checksum errors, and nonzero if at least one
   checksum failure is detected. When enabling or disabling checksums, the
   exit status is nonzero if the operation failed.
-->
<application>pg_checksums</application>は<productname>PostgreSQL</productname>クラスタのデータチェックサムの検査と有効化、無効化を行います。
<application>pg_checksums</application>を実行する前にサーバは正常停止されていなければなりません。
チェックサムを検査する場合、終了ステータスはチェックサム誤りが無ければゼロで、チェックサム誤りが一つでも在ったなら非ゼロです。
チェックサムの有効化、無効化をする場合、終了ステータスは操作に失敗したときに非ゼロになります。
  </para>

  <para>
<!--
   When verifying checksums, every file in the cluster is scanned. When
   enabling checksums, every file in the cluster is rewritten. Disabling
   checksums only updates the file <filename>pg_control</filename>.
-->
チェックサムを検査する場合、クラスタ内の全てのファイルがスキャンされます。
チェックサムの有効化ではクラスタ内のすべてのファイルが書き換えられます。
チェックサムの無効化ではファイル<filename>pg_control</filename>だけ更新されます。
  </para>
 </refsect1>

 <refsect1>
<!--
  <title>Options</title>
-->
  <title>オプション</title>

   <para>
<!--
    The following command-line options are available:
-->
以下のコマンドラインオプションが使用できます。

    <variablelist>
     <varlistentry>
      <term><option>-D <replaceable>directory</replaceable></option></term>
      <term><option>--pgdata=<replaceable>directory</replaceable></option></term>
      <listitem>
       <para>
<!--
        Specifies the directory where the database cluster is stored.
-->
データベースクラスタが格納されているディレクトリを指定します。
       </para>
      </listitem>
     </varlistentry>

     <varlistentry>
      <term><option>-c</option></term>
      <term><option>--check</option></term>
      <listitem>
       <para>
<!--
        Checks checksums. This is the default mode if nothing else is
        specified.
-->
チェックサムを検査します。
これは何も指定しなかった場合のデフォルトのモードです。
       </para>
      </listitem>
     </varlistentry>

     <varlistentry>
      <term><option>-d</option></term>
      <term><option>--disable</option></term>
      <listitem>
       <para>
<!--
        Disables checksums.
-->
チェックサムを無効化します。
       </para>
      </listitem>
     </varlistentry>

     <varlistentry>
      <term><option>-e</option></term>
      <term><option>--enable</option></term>
      <listitem>
       <para>
<!--
        Enables checksums.
-->
チェックサムを有効化します。
       </para>
      </listitem>
     </varlistentry>

     <varlistentry>
      <term><option>-f <replaceable>filenode</replaceable></option></term>
      <term><option>--filenode=<replaceable>filenode</replaceable></option></term>
      <listitem>
       <para>
<!--
        Only validate checksums in the relation with filenode
        <replaceable>filenode</replaceable>. 
-->
指定したファイルノード<replaceable>filenode</replaceable>のリレーション内のチェックサムだけを検査します。
       </para>
      </listitem>
     </varlistentry>

     <varlistentry>
      <term><option>-N</option></term>
      <term><option>--no-sync</option></term>
      <listitem>
       <para>
<!--
        By default, <command>pg_checksums</command> will wait for all files
        to be written safely to disk.  This option causes
        <command>pg_checksums</command> to return without waiting, which is
        faster, but means that a subsequent operating system crash can leave
        the updated data directory corrupt.  Generally, this option is useful
        for testing but should not be used on a production installation.
        This option has no effect when using <literal>-&#45;-check</literal>.
-->
<command>pg_checksums</command>はデフォルトでは全てのファイルが安全にディスクに書かれるまで待ちます。
このオプションは、<command>pg_checksums</command>がこれを待たずに応答するようにします。より早いですが、その後のオペレーティングシステムのクラッシュで更新されたデータディレクトリの破損が残ることを意味します。
一般に、このオプションはテストには有用ですが、本番導入むけには使うべきではありません。
<literal>--check</literal>を使う場合には、このオプションは効果がありません。
       </para>
      </listitem>
     </varlistentry>

     <varlistentry>
      <term><option>-P</option></term>
      <term><option>--progress</option></term>
      <listitem>
       <para>
<!--
        Enable progress reporting. Turning this on will deliver a progress
        report while checking or enabling checksums.
-->
進行報告を有効にします。
これを有効にするとチェックサムの検査あるいは有効化で、進行報告が出力されます。
       </para>
      </listitem>
     </varlistentry>

     <varlistentry>
      <term><option>-v</option></term>
      <term><option>--verbose</option></term>
      <listitem>
       <para>
<!--
        Enable verbose output. Lists all checked files.
-->
冗長な出力を有効にします。
チェックした全ファイルの一覧を出力します。
       </para>
      </listitem>
     </varlistentry>

     <varlistentry>
       <term><option>-V</option></term>
       <term><option>--version</option></term>
       <listitem>
       <para>
<!--
        Print the <application>pg_checksums</application> version and exit.
-->
<application>pg_checksums</application>のバージョンを出力して終了します。
       </para>
       </listitem>
     </varlistentry>

     <varlistentry>
      <term><option>-?</option></term>
      <term><option>--help</option></term>
       <listitem>
        <para>
<!--
         Show help about <application>pg_checksums</application> command line
         arguments, and exit.
-->
<application>pg_checksums</application>のコマンドライン引数のヘルプを表示して終了します。
        </para>
       </listitem>
      </varlistentry>
    </variablelist>
   </para>
 </refsect1>

 <refsect1>
<!--
  <title>Environment</title>
-->
  <title>環境</title>

  <variablelist>
   <varlistentry>
    <term><envar>PGDATA</envar></term>

    <listitem>
     <para>
<!--
      Specifies the directory where the database cluster is
      stored; can be overridden using the <option>-D</option> option.
-->
データベースクラスタが格納されたディレクトリを指定します。
これに対して<option>-D</option>オプションで上書き指定できます。
     </para>
    </listitem>
   </varlistentry>

   <varlistentry>
    <term><envar>PG_COLOR</envar></term>
    <listitem>
     <para>
<<<<<<< HEAD
<!--
      Specifies whether to use color in diagnostics messages.  Possible values
      are <literal>always</literal>, <literal>auto</literal>,
=======
      Specifies whether to use color in diagnostic messages. Possible values
      are <literal>always</literal>, <literal>auto</literal> and
>>>>>>> 5060275a
      <literal>never</literal>.
-->
対話的メッセージで色を使用するかを指定します。
指定可能な値は<literal>always</literal>、<literal>auto</literal>、<literal>never</literal>です。
     </para>
    </listitem>
   </varlistentry>
  </variablelist>
 </refsect1>

 <refsect1>
<!--
  <title>Notes</title>
-->
  <title>注釈</title>
  <para>
<!--
   Enabling checksums in a large cluster can potentially take a long time.
   During this operation, the cluster or other programs that write to the
   data directory must not be started or else data loss may occur.
-->
大きいクラスタでチェックサムを有効にするには、場合によっては長時間を要する可能性があります。
この操作中にデータディレクトリに書き込みをするクラスタや他のプログラムを開始してはいけません。さもないとでデータ損失が起きるかもしれません。
  </para>
  <para>
<!--
   When using a replication setup with tools which perform direct copies
   of relation file blocks (for example <xref linkend="app-pgrewind"/>),
   enabling or disabling checksums can lead to page corruptions in the
   shape of incorrect checksums if the operation is not done consistently
   across all nodes. When enabling or disabling checksums in a replication
   setup, it is thus recommended to stop all the clusters before switching
   them all consistently. Destroying all standbys, performing the operation
   on the primary and finally recreating the standbys from scratch is also
   safe.
-->
リレーションファイルブロックの直接コピーを行うツール（例えば<xref linkend="app-pgrewind"/>）でレプリケーションのセットアップを使う時のチェックサムの有効化や無効化は、操作が全ノードを通して一貫して行われない場合、不正なチェックサムという形でページ破損を引き起こすおそれがあります。
したがって、レプリケーションのセットアップでチェックサムの有効化や無効化をするときには、一貫して切り替える前にすべてのクラスタを停止することを推奨します。
全てのスタンバイを廃棄して、プライマリ上で操作を行い、最後にスタンバイを新たに再作成するのも安全です。
  </para>
  <para>
<!--
   If <application>pg_checksums</application> is aborted or killed while
   enabling or disabling checksums, the cluster's data checksum configuration
   remains unchanged, and <application>pg_checksums</application> can be
   re-run to perform the same operation.
-->
チェックサムの有効化や無効化をしている最中に<application>pg_checksums</application>が中断されたり、killされたりした場合、クラスタのデータチェックサム設定は変更されないままとなり、<application>pg_checksums</application>を同じ操作を再実行できます。
  </para>
 </refsect1>
</refentry><|MERGE_RESOLUTION|>--- conflicted
+++ resolved
@@ -260,14 +260,9 @@
     <term><envar>PG_COLOR</envar></term>
     <listitem>
      <para>
-<<<<<<< HEAD
-<!--
-      Specifies whether to use color in diagnostics messages.  Possible values
-      are <literal>always</literal>, <literal>auto</literal>,
-=======
+<!--
       Specifies whether to use color in diagnostic messages. Possible values
       are <literal>always</literal>, <literal>auto</literal> and
->>>>>>> 5060275a
       <literal>never</literal>.
 -->
 対話的メッセージで色を使用するかを指定します。

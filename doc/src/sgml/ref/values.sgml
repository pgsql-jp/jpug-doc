--- conflicted
+++ resolved
@@ -124,16 +124,12 @@
       rows.  This expression can refer to the columns of the
       <command>VALUES</command> result as <literal>column1</literal>, <literal>column2</literal>,
       etc.  For more details see
-<<<<<<< HEAD
       <xref linkend="sql-orderby"/>
       in the <xref linkend="sql-select"/> documentation.
-=======
-      <xref linkend="sql-orderby" endterm="sql-orderby-title"/>.
 -->
 式あるいは整数の定数で、結果の行をソートする方法を表します。
 この式は、<command>VALUES</command> の結果の列を <literal>column1</literal>、<literal>column2</literal>などのように参照することができます。
-詳細は <xref linkend="sql-orderby" endterm="sql-orderby-title"/> を参照ください。
->>>>>>> 184958ef
+詳細は <xref linkend="sql-orderby"/> を参照ください。
      </para>
     </listitem>
    </varlistentry>
@@ -144,15 +140,11 @@
      <para>
 <!--
       A sorting operator.  For details see
-<<<<<<< HEAD
       <xref linkend="sql-orderby"/>
       in the <xref linkend="sql-select"/> documentation.
-=======
-      <xref linkend="sql-orderby" endterm="sql-orderby-title"/>.
 -->
 ソート用の演算子です。詳細は
-<xref linkend="sql-orderby" endterm="sql-orderby-title"/> を参照ください。
->>>>>>> 184958ef
+<xref linkend="sql-orderby"/> を参照ください。
      </para>
     </listitem>
    </varlistentry>
@@ -163,15 +155,11 @@
      <para>
 <!--
       The maximum number of rows to return.  For details see
-<<<<<<< HEAD
       <xref linkend="sql-limit"/>
       in the <xref linkend="sql-select"/> documentation.
-=======
-      <xref linkend="sql-limit" endterm="sql-limit-title"/>.
 -->
 返す行の最大数です。詳細は
-<xref linkend="sql-limit" endterm="sql-limit-title"/> を参照ください。
->>>>>>> 184958ef
+<xref linkend="sql-limit"/> <xref linkend="sql-select"/>を参照ください。
      </para>
     </listitem>
    </varlistentry>
@@ -182,16 +170,11 @@
      <para>
 <!--
       The number of rows to skip before starting to return rows.
-<<<<<<< HEAD
       For details see <xref linkend="sql-limit"/>
       in the <xref linkend="sql-select"/> documentation.
-=======
-      For details see
-      <xref linkend="sql-limit" endterm="sql-limit-title"/>.
 -->
 結果を返す際に読み飛ばす行数です。詳細は
-<xref linkend="sql-limit" endterm="sql-limit-title"/> を参照ください。
->>>>>>> 184958ef
+<xref linkend="sql-limit"/> <xref linkend="sql-select"/>を参照ください。
      </para>
     </listitem>
    </varlistentry>

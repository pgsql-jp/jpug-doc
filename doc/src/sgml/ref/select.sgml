<!--
doc/src/sgml/ref/select.sgml
PostgreSQL documentation
-->

<refentry id="sql-select">
 <indexterm zone="sql-select">
  <primary>SELECT</primary>
 </indexterm>

 <indexterm zone="sql-select">
  <primary>TABLE command</primary>
 </indexterm>
 <indexterm zone="sql-select">
  <primary>TABLEコマンド</primary>
 </indexterm>

 <indexterm zone="sql-select">
  <primary>WITH</primary>
  <secondary>in SELECT</secondary>
 </indexterm>
 <indexterm zone="sql-select">
  <primary>WITH</primary>
  <secondary>SELECTにおける</secondary>
 </indexterm>

 <refmeta>
  <refentrytitle>SELECT</refentrytitle>
  <manvolnum>7</manvolnum>
<!--
  <refmiscinfo>SQL - Language Statements</refmiscinfo>
-->
  <refmiscinfo>SQL - 言語</refmiscinfo>
 </refmeta>

 <refnamediv>
  <refname>SELECT</refname>
  <refname>TABLE</refname>
  <refname>WITH</refname>
<!--
  <refpurpose>retrieve rows from a table or view</refpurpose>
-->
  <refpurpose>テーブルもしくはビューから行を検索する</refpurpose>
 </refnamediv>

 <refsynopsisdiv>
<synopsis>
[ WITH [ RECURSIVE ] <replaceable class="parameter">with_query</replaceable> [, ...] ]
SELECT [ ALL | DISTINCT [ ON ( <replaceable class="parameter">expression</replaceable> [, ...] ) ] ]
    [ * | <replaceable class="parameter">expression</replaceable> [ [ AS ] <replaceable class="parameter">output_name</replaceable> ] [, ...] ]
    [ FROM <replaceable class="parameter">from_item</replaceable> [, ...] ]
    [ WHERE <replaceable class="parameter">condition</replaceable> ]
    [ GROUP BY [ ALL | DISTINCT ] <replaceable class="parameter">grouping_element</replaceable> [, ...] ]
    [ HAVING <replaceable class="parameter">condition</replaceable> ]
    [ WINDOW <replaceable class="parameter">window_name</replaceable> AS ( <replaceable class="parameter">window_definition</replaceable> ) [, ...] ]
    [ { UNION | INTERSECT | EXCEPT } [ ALL | DISTINCT ] <replaceable class="parameter">select</replaceable> ]
    [ ORDER BY <replaceable class="parameter">expression</replaceable> [ ASC | DESC | USING <replaceable class="parameter">operator</replaceable> ] [ NULLS { FIRST | LAST } ] [, ...] ]
    [ LIMIT { <replaceable class="parameter">count</replaceable> | ALL } ]
    [ OFFSET <replaceable class="parameter">start</replaceable> [ ROW | ROWS ] ]
    [ FETCH { FIRST | NEXT } [ <replaceable class="parameter">count</replaceable> ] { ROW | ROWS } { ONLY | WITH TIES } ]
    [ FOR { UPDATE | NO KEY UPDATE | SHARE | KEY SHARE } [ OF <replaceable class="parameter">table_name</replaceable> [, ...] ] [ NOWAIT | SKIP LOCKED ] [...] ]

<!--
<phrase>where <replaceable class="parameter">from_item</replaceable> can be one of:</phrase>
-->
<phrase>ここで<replaceable class="parameter">from_item</replaceable>は以下のいずれかです。</phrase>

    [ ONLY ] <replaceable class="parameter">table_name</replaceable> [ * ] [ [ AS ] <replaceable class="parameter">alias</replaceable> [ ( <replaceable class="parameter">column_alias</replaceable> [, ...] ) ] ]
                [ TABLESAMPLE <replaceable class="parameter">sampling_method</replaceable> ( <replaceable class="parameter">argument</replaceable> [, ...] ) [ REPEATABLE ( <replaceable class="parameter">seed</replaceable> ) ] ]
    [ LATERAL ] ( <replaceable class="parameter">select</replaceable> ) [ [ AS ] <replaceable class="parameter">alias</replaceable> [ ( <replaceable class="parameter">column_alias</replaceable> [, ...] ) ] ]
    <replaceable class="parameter">with_query_name</replaceable> [ [ AS ] <replaceable class="parameter">alias</replaceable> [ ( <replaceable class="parameter">column_alias</replaceable> [, ...] ) ] ]
    [ LATERAL ] <replaceable class="parameter">function_name</replaceable> ( [ <replaceable class="parameter">argument</replaceable> [, ...] ] )
                [ WITH ORDINALITY ] [ [ AS ] <replaceable class="parameter">alias</replaceable> [ ( <replaceable class="parameter">column_alias</replaceable> [, ...] ) ] ]
    [ LATERAL ] <replaceable class="parameter">function_name</replaceable> ( [ <replaceable class="parameter">argument</replaceable> [, ...] ] ) [ AS ] <replaceable class="parameter">alias</replaceable> ( <replaceable class="parameter">column_definition</replaceable> [, ...] )
    [ LATERAL ] <replaceable class="parameter">function_name</replaceable> ( [ <replaceable class="parameter">argument</replaceable> [, ...] ] ) AS ( <replaceable class="parameter">column_definition</replaceable> [, ...] )
    [ LATERAL ] ROWS FROM( <replaceable class="parameter">function_name</replaceable> ( [ <replaceable class="parameter">argument</replaceable> [, ...] ] ) [ AS ( <replaceable class="parameter">column_definition</replaceable> [, ...] ) ] [, ...] )
                [ WITH ORDINALITY ] [ [ AS ] <replaceable class="parameter">alias</replaceable> [ ( <replaceable class="parameter">column_alias</replaceable> [, ...] ) ] ]
    <replaceable class="parameter">from_item</replaceable> <replaceable class="parameter">join_type</replaceable> <replaceable class="parameter">from_item</replaceable> { ON <replaceable class="parameter">join_condition</replaceable> | USING ( <replaceable class="parameter">join_column</replaceable> [, ...] ) [ AS <replaceable class="parameter">join_using_alias</replaceable> ] }
    <replaceable class="parameter">from_item</replaceable> NATURAL <replaceable class="parameter">join_type</replaceable> <replaceable class="parameter">from_item</replaceable>
    <replaceable class="parameter">from_item</replaceable> CROSS JOIN <replaceable class="parameter">from_item</replaceable>

<!--
<phrase>and <replaceable class="parameter">grouping_element</replaceable> can be one of:</phrase>
-->
<phrase>また<replaceable class="parameter">grouping_element</replaceable>は以下のいずれかです。</phrase>

    ( )
    <replaceable class="parameter">expression</replaceable>
    ( <replaceable class="parameter">expression</replaceable> [, ...] )
    ROLLUP ( { <replaceable class="parameter">expression</replaceable> | ( <replaceable class="parameter">expression</replaceable> [, ...] ) } [, ...] )
    CUBE ( { <replaceable class="parameter">expression</replaceable> | ( <replaceable class="parameter">expression</replaceable> [, ...] ) } [, ...] )
    GROUPING SETS ( <replaceable class="parameter">grouping_element</replaceable> [, ...] )

<!--
<phrase>and <replaceable class="parameter">with_query</replaceable> is:</phrase>
-->
<phrase>また<replaceable class="parameter">with_query</replaceable>は以下の通りです。</phrase>

    <replaceable class="parameter">with_query_name</replaceable> [ ( <replaceable class="parameter">column_name</replaceable> [, ...] ) ] AS [ [ NOT ] MATERIALIZED ] ( <replaceable class="parameter">select</replaceable> | <replaceable class="parameter">values</replaceable> | <replaceable class="parameter">insert</replaceable> | <replaceable class="parameter">update</replaceable> | <replaceable class="parameter">delete</replaceable> )
        [ SEARCH { BREADTH | DEPTH } FIRST BY <replaceable>column_name</replaceable> [, ...] SET <replaceable>search_seq_col_name</replaceable> ]
        [ CYCLE <replaceable>column_name</replaceable> [, ...] SET <replaceable>cycle_mark_col_name</replaceable> [ TO <replaceable>cycle_mark_value</replaceable> DEFAULT <replaceable>cycle_mark_default</replaceable> ] USING <replaceable>cycle_path_col_name</replaceable> ]

TABLE [ ONLY ] <replaceable class="parameter">table_name</replaceable> [ * ]
</synopsis>

 </refsynopsisdiv>

 <refsect1>
<!--
  <title>Description</title>
-->
  <title>説明</title>

  <para>
<!--
   <command>SELECT</command> retrieves rows from zero or more tables.
   The general processing of <command>SELECT</command> is as follows:
-->
<command>SELECT</command>は0個以上のテーブルから行を返します。
<command>SELECT</command>の一般的な処理は以下の通りです。

   <orderedlist>
    <listitem>
     <para>
<!--
      All queries in the <literal>WITH</literal> list are computed.
      These effectively serve as temporary tables that can be referenced
      in the <literal>FROM</literal> list.  A <literal>WITH</literal> query
      that is referenced more than once in <literal>FROM</literal> is
      computed only once,
      unless specified otherwise with <literal>NOT MATERIALIZED</literal>.
      (See <xref linkend="sql-with"/> below.)
-->
<literal>WITH</literal>リスト内のすべての問い合わせが計算されます。
これらは実質的には、<literal>FROM</literal>リスト内から参照可能な一時テーブルとして提供されます。
<literal>NOT MATERIALIZED</literal>が指定された場合を除き、<literal>FROM</literal>内で2回以上参照される<literal>WITH</literal>問い合わせは一度のみ計算されます。
（後述の<xref linkend="sql-with"/>を参照してください。）
     </para>
    </listitem>

    <listitem>
     <para>
<!--
      All elements in the <literal>FROM</literal> list are computed.
      (Each element in the <literal>FROM</literal> list is a real or
      virtual table.)  If more than one element is specified in the
      <literal>FROM</literal> list, they are cross-joined together.
      (See <xref linkend="sql-from"/> below.)
-->
<literal>FROM</literal>リストにある全要素が計算されます
（<literal>FROM</literal>リストの要素は実テーブルか仮想テーブルのいずれかです）。
<literal>FROM</literal>リストに複数の要素が指定された場合、それらはクロス結合されます
（後述の<xref linkend="sql-from"/>を参照してください）。
     </para>
    </listitem>

    <listitem>
     <para>
<!--
      If the <literal>WHERE</literal> clause is specified, all rows
      that do not satisfy the condition are eliminated from the
      output.  (See <xref linkend="sql-where"/> below.)
-->
<literal>WHERE</literal>句が指定された場合、条件を満たさない行は全て出力から取り除かれます
（後述の<xref linkend="sql-where"/>を参照してください）。
     </para>
    </listitem>

    <listitem>
     <para>
<!--
      If the <literal>GROUP BY</literal> clause is specified,
      or if there are aggregate function calls, the
      output is combined into groups of rows that match on one or more
      values, and the results of aggregate functions are computed.
      If the <literal>HAVING</literal> clause is present, it
      eliminates groups that do not satisfy the given condition.  (See
      <xref linkend="sql-groupby"/> and
      <xref linkend="sql-having"/> below.)
-->
<literal>GROUP BY</literal>句が指定された場合、および集約関数の呼び出しがある場合は、1つまたは複数の値が条件に合う行ごとにグループに組み合わせて出力され、また集約関数の結果が計算されます。
<literal>HAVING</literal>句が指定された場合、指定した条件を満たさないグループは取り除かれます
（後述の<xref linkend="sql-groupby"/>と<xref linkend="sql-having"/>を参照してください）。
     </para>
    </listitem>

    <listitem>
     <para>
<!--
      The actual output rows are computed using the
      <command>SELECT</command> output expressions for each selected
      row or row group.  (See <xref linkend="sql-select-list"/> below.)
-->
実際には、選択された各行または行グループに対して、<command>SELECT</command>の出力式を使用して計算した結果の行が出力されます
（後述の<xref linkend="sql-select-list"/>を参照してください）。
     </para>
    </listitem>

    <listitem>
<!--
     <para><literal>SELECT DISTINCT</literal> eliminates duplicate rows from the
      result.  <literal>SELECT DISTINCT ON</literal> eliminates rows that
      match on all the specified expressions.  <literal>SELECT ALL</literal>
      (the default) will return all candidate rows, including
      duplicates.  (See <xref linkend="sql-distinct"/> below.)
-->
<para><literal>SELECT DISTINCT</literal>は結果から重複行を取り除きます。
<literal>SELECT DISTINCT ON</literal>は指定した全ての式に一致する行を取り除きます。
<literal>SELECT ALL</literal>では、重複行も含め、全ての候補行を返します（これがデフォルトです。
詳しくは、後述の<xref linkend="sql-distinct"/>を参照してください）。
     </para>
    </listitem>

    <listitem>
     <para>
<!--
      Using the operators <literal>UNION</literal>,
      <literal>INTERSECT</literal>, and <literal>EXCEPT</literal>, the
      output of more than one <command>SELECT</command> statement can
      be combined to form a single result set.  The
      <literal>UNION</literal> operator returns all rows that are in
      one or both of the result sets.  The
      <literal>INTERSECT</literal> operator returns all rows that are
      strictly in both result sets.  The <literal>EXCEPT</literal>
      operator returns the rows that are in the first result set but
      not in the second.  In all three cases, duplicate rows are
      eliminated unless <literal>ALL</literal> is specified.  The noise
      word <literal>DISTINCT</literal> can be added to explicitly specify
      eliminating duplicate rows.  Notice that <literal>DISTINCT</literal> is
      the default behavior here, even though <literal>ALL</literal> is
      the default for <command>SELECT</command> itself.  (See
      <xref linkend="sql-union"/>, <xref linkend="sql-intersect"/>, and
      <xref linkend="sql-except"/> below.)
-->
<literal>UNION</literal>、<literal>INTERSECT</literal>、<literal>EXCEPT</literal>演算子を使用すると、複数の<command>SELECT</command>文の出力を1つの結果集合にまとめることができます。
<literal>UNION</literal>演算子は、両方の結果集合に存在する行と、片方の結果集合に存在する行を全て返します。
<literal>INTERSECT</literal>演算子は、両方の結果集合に存在する行を返します。
<literal>EXCEPT</literal>演算子は、最初の結果集合にあり、2番目の結果集合にない行を返します。
<literal>ALL</literal>が指定されない限り、いずれの場合も、重複する行は取り除かれます。
無意味な<literal>DISTINCT</literal>という単語を付けて、明示的に重複行を除去することを指定することができます。
<command>SELECT</command>自体は<literal>ALL</literal>がデフォルトですが、この場合は<literal>DISTINCT</literal>がデフォルトの動作であることに注意してください。
（後述の<xref linkend="sql-union"/>、<xref linkend="sql-intersect"/>、<xref linkend="sql-except"/>を参照してください。）
     </para>
    </listitem>

    <listitem>
     <para>
<!--
      If the <literal>ORDER BY</literal> clause is specified, the
      returned rows are sorted in the specified order.  If
      <literal>ORDER BY</literal> is not given, the rows are returned
      in whatever order the system finds fastest to produce.  (See
      <xref linkend="sql-orderby"/> below.)
-->
<literal>ORDER BY</literal>句が指定された場合、返される行は指定した順番でソートされます。
<literal>ORDER BY</literal>が指定されない場合は、システムが計算過程で見つけた順番で行が返されます
（後述の<xref linkend="sql-orderby"/>を参照してください）。
     </para>
    </listitem>

    <listitem>
     <para>
<!--
      If the <literal>LIMIT</literal> (or <literal>FETCH FIRST</literal>) or <literal>OFFSET</literal>
      clause is specified, the <command>SELECT</command> statement
      only returns a subset of the result rows. (See <xref
      linkend="sql-limit"/> below.)
-->
<literal>LIMIT</literal>（または<literal>FETCH FIRST</literal>）あるいは<literal>OFFSET</literal>句が指定された場合、<command>SELECT</command>文は結果行の一部分のみを返します
（詳しくは、後述の<xref linkend="sql-limit"/>を参照してください）。
     </para>
    </listitem>

    <listitem>
     <para>
<!--
      If <literal>FOR UPDATE</literal>, <literal>FOR NO KEY UPDATE</literal>, <literal>FOR SHARE</literal>
      or <literal>FOR KEY SHARE</literal>
      is specified, the
      <command>SELECT</command> statement locks the selected rows
      against concurrent updates.  (See <xref linkend="sql-for-update-share"/>
      below.)
-->
<literal>FOR UPDATE</literal>、<literal>FOR NO KEY UPDATE</literal>、<literal>FOR SHARE</literal>または<literal>FOR KEY SHARE</literal>句を指定すると、<command>SELECT</command>文は引き続き行われる更新に備えて選択行をロックします
（詳しくは、後述の<xref linkend="sql-for-update-share"/>を参照してください）。
     </para>
    </listitem>
   </orderedlist>
  </para>

  <para>
<!--
   You must have <literal>SELECT</literal> privilege on each column used
   in a <command>SELECT</command> command.  The use of <literal>FOR NO KEY UPDATE</literal>,
   <literal>FOR UPDATE</literal>,
   <literal>FOR SHARE</literal> or <literal>FOR KEY SHARE</literal> requires
   <literal>UPDATE</literal> privilege as well (for at least one column
   of each table so selected).
-->
<command>SELECT</command>コマンド内で使われる列それぞれに対する<literal>SELECT</literal>権限が必要です。
<literal>FOR NO KEY UPDATE</literal>、<literal>FOR UPDATE</literal>、<literal>FOR SHARE</literal>または<literal>FOR KEY SHARE</literal>を使用するためには、さらに、（選択された各テーブルで少なくとも1列に対する）<literal>UPDATE</literal>権限が必要です。
  </para>
 </refsect1>

 <refsect1>
<!--
  <title>Parameters</title>
-->
  <title>パラメータ</title>

<!--
  <refsect2 id="sql-with" xreflabel="WITH Clause">
   <title><literal>WITH</literal> Clause</title>
-->
  <refsect2 id="sql-with" xreflabel="WITH句">
   <title><literal>WITH</literal>句</title>

   <para>
<!--
    The <literal>WITH</literal> clause allows you to specify one or more
    subqueries that can be referenced by name in the primary query.
    The subqueries effectively act as temporary tables or views
    for the duration of the primary query.
    Each subquery can be a <command>SELECT</command>, <command>TABLE</command>, <command>VALUES</command>,
    <command>INSERT</command>, <command>UPDATE</command> or
    <command>DELETE</command> statement.
    When writing a data-modifying statement (<command>INSERT</command>,
    <command>UPDATE</command> or <command>DELETE</command>) in
    <literal>WITH</literal>, it is usual to include a <literal>RETURNING</literal> clause.
    It is the output of <literal>RETURNING</literal>, <emphasis>not</emphasis> the underlying
    table that the statement modifies, that forms the temporary table that is
    read by the primary query.  If <literal>RETURNING</literal> is omitted, the
    statement is still executed, but it produces no output so it cannot be
    referenced as a table by the primary query.
-->
<literal>WITH</literal>句により主問い合わせ内で名前により参照可能な、1つ以上の副問い合わせを指定することができます。
副問い合わせは実質的に主問い合わせの間の一時的なテーブルかビューのように動作します。
各副問い合わせは<command>SELECT</command>、<command>TABLE</command>、<command>VALUES</command>、<command>INSERT</command>、<command>UPDATE</command>、<command>DELETE</command>にすることができます。
<literal>WITH</literal>内でデータ変更文（<command>INSERT</command>、<command>UPDATE</command>、<command>DELETE</command>）を記述する場合は、<literal>RETURNING</literal>句を含めるのが普通です。
主問い合わせで読み取られる一時テーブルを形成するのは、<literal>RETURNING</literal>の出力であり、文が変更する背後のテーブルでは<emphasis>ありません</emphasis>。
<literal>RETURNING</literal>を省いても文は実行されますが、出力を生成しませんので、主問い合わせでテーブルとして参照することができません。
   </para>

   <para>
<!--
    A name (without schema qualification) must be specified for each
    <literal>WITH</literal> query.  Optionally, a list of column names
    can be specified; if this is omitted,
    the column names are inferred from the subquery.
-->
（スキーマ修飾がない）名前を各<literal>WITH</literal>問い合わせで指定しなければなりません。
列名のリストをオプションで指定することもできます。
これを省略すると、列名は副問い合わせから推定されます。
   </para>

   <para>
<!--
    If <literal>RECURSIVE</literal> is specified, it allows a
    <command>SELECT</command> subquery to reference itself by name.  Such a
    subquery must have the form
-->
<literal>RECURSIVE</literal>が指定されると、<command>SELECT</command>副問い合わせは自身で名前により参照することができます。
こうした副問い合わせは以下のような形式でなければなりません。
<synopsis>
<replaceable class="parameter">non_recursive_term</replaceable> UNION [ ALL | DISTINCT ] <replaceable class="parameter">recursive_term</replaceable>
</synopsis>
<!--
    where the recursive self-reference must appear on the right-hand
    side of the <literal>UNION</literal>.  Only one recursive self-reference
    is permitted per query.  Recursive data-modifying statements are not
    supported, but you can use the results of a recursive
    <command>SELECT</command> query in
    a data-modifying statement.  See <xref linkend="queries-with"/> for
    an example.
-->
ここで再帰的な自己参照は<literal>UNION</literal>の右辺に現れなければなりません。
問い合わせ当たり1つの再帰的な自己参照のみが許されます。
再帰的なデータ変更文はサポートされていませんが、データ変更文で再帰的な<command>SELECT</command>の結果を使用することができます。
例は<xref linkend="queries-with"/>を参照してください。
   </para>

   <para>
<!--
    Another effect of <literal>RECURSIVE</literal> is that
    <literal>WITH</literal> queries need not be ordered: a query
    can reference another one that is later in the list.  (However,
    circular references, or mutual recursion, are not implemented.)
    Without <literal>RECURSIVE</literal>, <literal>WITH</literal> queries
    can only reference sibling <literal>WITH</literal> queries
    that are earlier in the <literal>WITH</literal> list.
-->
<literal>RECURSIVE</literal>には他にも、<literal>WITH</literal>問い合わせが順序通りでなくても構わないという効果があります。
つまり、問い合わせはリストの後にある別のものを参照することができます。
（しかし巡回する参照や相互的な参照は実装されていません。）
<literal>RECURSIVE</literal>がないと、<literal>WITH</literal>問い合わせは主問い合わせが共通する<literal>WITH</literal>問い合わせのうち、<literal>WITH</literal>リストの前方にあるもののみを参照することができます。
   </para>

   <para>
<!--
    When there are multiple queries in the <literal>WITH</literal>
    clause, <literal>RECURSIVE</literal> should be written only once,
    immediately after <literal>WITH</literal>.  It applies to all queries
    in the <literal>WITH</literal> clause, though it has no effect on
    queries that do not use recursion or forward references.
-->
<literal>WITH</literal>句に複数の問い合わせがある場合、<literal>RECURSIVE</literal>は<literal>WITH</literal>の直後に一度だけ書くべきです。
再帰や前方参照を使わない問い合わせには効果はないですが、<literal>WITH</literal>句内の問い合わせすべてに適用されます。
   </para>

   <para>
<!--
    The optional <literal>SEARCH</literal> clause computes a <firstterm>search
    sequence column</firstterm> that can be used for ordering the results of a
    recursive query in either breadth-first or depth-first order.  The
    supplied column name list specifies the row key that is to be used for
    keeping track of visited rows.  A column named
    <replaceable>search_seq_col_name</replaceable> will be added to the result
    column list of the <literal>WITH</literal> query.  This column can be
    ordered by in the outer query to achieve the respective ordering.  See
    <xref linkend="queries-with-search"/> for examples.
-->
省略可能な<literal>SEARCH</literal>句では、再帰問い合わせの結果を幅優先順か深さ優先順で並べるのに使える<firstterm>検索シーケンス列</firstterm>を計算します。
与えられた列名のリストは、訪れた行を追跡するのに使う行キーを指定します。
<replaceable>search_seq_col_name</replaceable>という名前の列が、<literal>WITH</literal>問い合わせの結果列のリストに追加されます。
この列により、外側の問い合わせでそれぞれの順序を導入できます。
例は<xref linkend="queries-with-search"/>を参照してください。
   </para>

   <para>
<!--
    The optional <literal>CYCLE</literal> clause is used to detect cycles in
    recursive queries.  The supplied column name list specifies the row key
    that is to be used for keeping track of visited rows.  A column named
    <replaceable>cycle_mark_col_name</replaceable> will be added to the result
    column list of the <literal>WITH</literal> query.  This column will be set
    to <replaceable>cycle_mark_value</replaceable> when a cycle has been
    detected, else to <replaceable>cycle_mark_default</replaceable>.
    Furthermore, processing of the recursive union will stop when a cycle has
    been detected.  <replaceable>cycle_mark_value</replaceable> and
    <replaceable>cycle_mark_default</replaceable> must be constants and they
    must be coercible to a common data type, and the data type must have an
    inequality operator.  (The SQL standard requires that they be Boolean
    constants or character strings, but PostgreSQL does not require that.)  By
    default, <literal>TRUE</literal> and <literal>FALSE</literal> (of type
    <type>boolean</type>) are used.  Furthermore, a column
    named <replaceable>cycle_path_col_name</replaceable> will be added to the
    result column list of the <literal>WITH</literal> query.  This column is
    used internally for tracking visited rows.  See <xref
    linkend="queries-with-cycle"/> for examples.
-->
省略可能な<literal>CYCLE</literal>句は、再帰問い合わせで循環を検出するのに使われます。
与えられた列名のリストは、訪れた行を追跡するのに使う行キーを指定します。
<replaceable>cycle_mark_col_name</replaceable>という名前の列が、<literal>WITH</literal>問い合わせの結果列のリストに追加されます。
この列は、循環が検出された場合には<replaceable>cycle_mark_value</replaceable>に、そうでない場合には<replaceable>cycle_mark_default</replaceable>に設定されます。
さらに、循環が検出された場合、再帰的な和の処理は停止します。
<replaceable>cycle_mark_value</replaceable>と<replaceable>cycle_mark_default</replaceable>は定数でなければならず、強制的に共通のデータ型でなければならず、そのデータ型には不等価演算子がなければなりません。
(標準SQLは、論理定数か文字列であることを要求しますが、PostgreSQLは要求しません。) 
デフォルトでは(<type>boolean</type>型の)<literal>TRUE</literal>と<literal>FALSE</literal>が使われます。
さらに、<replaceable>cycle_path_col_name</replaceable>という名前の列が、<literal>WITH</literal>問い合わせの結果列のリストに追加されます。
この列は訪れた行を追跡するために内部的に使われます。
例は<xref linkend="queries-with-cycle"/>を参照してください。
   </para>

   <para>
<!--
    Both the <literal>SEARCH</literal> and the <literal>CYCLE</literal> clause
    are only valid for recursive <literal>WITH</literal> queries.  The
    <replaceable>with_query</replaceable> must be a <literal>UNION</literal>
    (or <literal>UNION ALL</literal>) of two <literal>SELECT</literal> (or
    equivalent) commands (no nested <literal>UNION</literal>s).  If both
    clauses are used, the column added by the <literal>SEARCH</literal> clause
    appears before the columns added by the <literal>CYCLE</literal> clause.
-->
<literal>SEARCH</literal>句、<literal>CYCLE</literal>句とも再帰的な<literal>WITH</literal>問い合わせに対してのみ有効です。
<replaceable>with_query</replaceable>は、(入れ子になった<literal>UNION</literal>のない)2つの<literal>SELECT</literal>(またはそれに相当する)コマンドの<literal>UNION</literal>(または<literal>UNION ALL</literal>)でなければなりません。
両方の句が使われた場合、<literal>SEARCH</literal>句で追加された列は<literal>CYCLE</literal>句で追加された列の前に現れます。
   </para>

   <para>
<!--
    The primary query and the <literal>WITH</literal> queries are all
    (notionally) executed at the same time.  This implies that the effects of
    a data-modifying statement in <literal>WITH</literal> cannot be seen from
    other parts of the query, other than by reading its <literal>RETURNING</literal>
    output.  If two such data-modifying statements attempt to modify the same
    row, the results are unspecified.
-->
主問い合わせと<literal>WITH</literal>問い合わせは（理論的には）同時に実行されます。
このことは、<literal>WITH</literal>中のデータ更新文の効果は、<literal>RETURNING</literal>出力の読み込みを行ったことによるものを除き、問い合わせ中の他の部分から見えないことを意味します。
2つのそうしたデータ更新文が同じ行を更新しようとした時の結果は不定です。
   </para>

   <para>
<!--
    A key property of <literal>WITH</literal> queries is that they
    are normally evaluated only once per execution of the primary query,
    even if the primary query refers to them more than once.
    In particular, data-modifying statements are guaranteed to be
    executed once and only once, regardless of whether the primary query
    reads all or any of their output.
-->
<literal>WITH</literal>問い合わせの重要な特性は、これらを主問い合わせが複数回参照していたとしても、主問い合わせの実行当たり通常一度のみ評価される点です。
特にデータ変更文は、主問い合わせがその出力のすべてまたは一部を読み取るかに関係なく、本当に一度のみ実行されることが保証されています。
   </para>

   <para>
<!--
    However, a <literal>WITH</literal> query can be marked
    <literal>NOT MATERIALIZED</literal> to remove this guarantee.  In that
    case, the <literal>WITH</literal> query can be folded into the primary
    query much as though it were a simple sub-<literal>SELECT</literal> in
    the primary query's <literal>FROM</literal> clause.  This results in
    duplicate computations if the primary query refers to
    that <literal>WITH</literal> query more than once; but if each such use
    requires only a few rows of the <literal>WITH</literal> query's total
    output, <literal>NOT MATERIALIZED</literal> can provide a net savings by
    allowing the queries to be optimized jointly.
    <literal>NOT MATERIALIZED</literal> is ignored if it is attached to
    a <literal>WITH</literal> query that is recursive or is not
    side-effect-free (i.e., is not a plain <literal>SELECT</literal>
    containing no volatile functions).
-->
しかし、<literal>WITH</literal>問い合わせに<literal>NOT MATERIALIZED</literal>と印を付けることにより、この保証を取り除くことができます。
その場合、<literal>WITH</literal>問い合わせは、主問い合わせの<literal>FROM</literal>句中の単純な副<literal>SELECT</literal>であるかのように可能な限り主問い合わせ中に畳み込むことができます。
この結果、主問い合わせが<literal>WITH</literal>問い合わせを複数回参照している場合には複数回の計算が行われます。
しかし、そこで使用される問い合わせが<literal>WITH</literal>問い合わせ全体の出力のうちの数行しか必要としないなら、<literal>NOT MATERIALIZED</literal>は問い合わせを連携して最適化することができるので、全体のコストの節約ができます。
再帰的であるか、あるいは副作用のある（すなわち揮発性の関数を含まない単純<literal>SELECT</literal>ではない）<literal>WITH</literal>問い合わせに<literal>NOT MATERIALIZED</literal>を適用しても無視されます。
   </para>

   <para>
<!--
    By default, a side-effect-free <literal>WITH</literal> query is folded
    into the primary query if it is used exactly once in the primary
    query's <literal>FROM</literal> clause.  This allows joint optimization
    of the two query levels in situations where that should be semantically
    invisible.  However, such folding can be prevented by marking the
    <literal>WITH</literal> query as <literal>MATERIALIZED</literal>.
    That might be useful, for example, if the <literal>WITH</literal> query
    is being used as an optimization fence to prevent the planner from
    choosing a bad plan.
    <productname>PostgreSQL</productname> versions before v12 never did
    such folding, so queries written for older versions might rely on
    <literal>WITH</literal> to act as an optimization fence.
-->
デフォルトでは、主問い合わせ中の<literal>FROM</literal>句で正確に一度だけ使われているなら、副作用のない<literal>WITH</literal>問い合わせは主問い合わせに畳み込まれます。
これにより意味論的に不可視の二つの問い合わせレベルが共同して最適化されることを可能にします。
しかし、<literal>WITH</literal>問い合わせに<literal>MATERIALIZED</literal>と印を付けることにより、そうした畳込みを防ぐことができます。
たとえば、プランナが悪いプランを選択するのを防ぐために最適化障壁として<literal>WITH</literal>問い合わせを使っている場合にこれは有用です。
<productname>PostgreSQL</productname>バージョン12よりも前ではそうした畳込みは決して行われていなかったので、古いバージョン用に書かれた問い合わせは<literal>WITH</literal>が最適化障壁として働くことに依存しているかもしれません。
   </para>

   <para>
<!--
    See <xref linkend="queries-with"/> for additional information.
-->
追加情報については<xref linkend="queries-with"/>を参照してください。
   </para>
  </refsect2>

<!--
  <refsect2 id="sql-from" xreflabel="FROM Clause">
   <title><literal>FROM</literal> Clause</title>
-->
  <refsect2 id="sql-from" xreflabel="FROM句">
   <title><literal>FROM</literal>句</title>

   <para>
<!--
    The <literal>FROM</literal> clause specifies one or more source
    tables for the <command>SELECT</command>.  If multiple sources are
    specified, the result is the Cartesian product (cross join) of all
    the sources.  But usually qualification conditions are added (via
    <literal>WHERE</literal>) to restrict the returned rows to a small subset of the
    Cartesian product.
-->
<literal>FROM</literal>句には<command>SELECT</command>の対象となるソーステーブルを1つ以上指定します。
複数のソースが指定された場合、結果は全てのソースの直積（クロス結合）となります。
しかし、通常は（<literal>WHERE</literal>を介して）制約条件を付けて、直積のごく一部を返すように結果行を限定します。
   </para>

   <para>
<!--
    The <literal>FROM</literal> clause can contain the following
    elements:
-->
<literal>FROM</literal>句には以下の要素を指定できます。

    <variablelist>
     <varlistentry>
      <term><replaceable class="parameter">table_name</replaceable></term>
      <listitem>
       <para>
<!--
        The name (optionally schema-qualified) of an existing table or view.
        If <literal>ONLY</literal> is specified before the table name, only that
        table is scanned.  If <literal>ONLY</literal> is not specified, the table
        and all its descendant tables (if any) are scanned.  Optionally,
        <literal>*</literal> can be specified after the table name to explicitly
        indicate that descendant tables are included.
-->
既存のテーブルもしくはビューの名前です（スキーマ修飾名も可）。
テーブル名の前に<literal>ONLY</literal>が指定された場合、そのテーブルのみがスキャンされます。
<literal>ONLY</literal>が指定されない場合、テーブルと（もしあれば）それを継承する全てのテーブルがスキャンされます。
省略することもできますが、テーブル名の後に<literal>*</literal>を指定することで、明示的に継承するテーブルも含まれることを示すことができます。
       </para>
      </listitem>
     </varlistentry>

     <varlistentry>
      <term><replaceable class="parameter">alias</replaceable></term>
      <listitem>
       <para>
<!--
        A substitute name for the <literal>FROM</literal> item containing the
        alias.  An alias is used for brevity or to eliminate ambiguity
        for self-joins (where the same table is scanned multiple
        times).  When an alias is provided, it completely hides the
        actual name of the table or function; for example given
        <literal>FROM foo AS f</literal>, the remainder of the
        <command>SELECT</command> must refer to this <literal>FROM</literal>
        item as <literal>f</literal> not <literal>foo</literal>.  If an alias is
        written, a column alias list can also be written to provide
        substitute names for one or more columns of the table.
-->
別名を含む<literal>FROM</literal>項目の代替名です。
別名は、指定を簡潔にするため、もしくは、自己結合（同じテーブルを複数回スキャンする結合）の曖昧さをなくすために使われます。
別名が指定されている場合は、その別名によって実際のテーブル名または関数名が完全に隠されます。
例えば、<literal>FROM foo AS f</literal>と指定されている場合、<command>SELECT</command>文の以降の部分ではこの<literal>FROM</literal>項目を<literal>foo</literal>ではなく<literal>f</literal>として参照する必要があります。
テーブルの別名があれば、そのテーブルの複数の列の名前を置き換える列の別名リストを記述することができます。
       </para>
      </listitem>
     </varlistentry>

     <varlistentry>
      <term><literal>TABLESAMPLE <replaceable class="parameter">sampling_method</replaceable> ( <replaceable class="parameter">argument</replaceable> [, ...] ) [ REPEATABLE ( <replaceable class="parameter">seed</replaceable> ) ]</literal></term>
      <listitem>
       <para>
<!--
        A <literal>TABLESAMPLE</literal> clause after
        a <replaceable class="parameter">table_name</replaceable> indicates that the
        specified <replaceable class="parameter">sampling_method</replaceable>
        should be used to retrieve a subset of the rows in that table.
        This sampling precedes the application of any other filters such
        as <literal>WHERE</literal> clauses.
        The standard <productname>PostgreSQL</productname> distribution
        includes two sampling methods, <literal>BERNOULLI</literal>
        and <literal>SYSTEM</literal>, and other sampling methods can be
        installed in the database via extensions.
-->
<replaceable class="parameter">table_name</replaceable>の後の<literal>TABLESAMPLE</literal>句は、そのテーブルの行の部分集合を取り出すときに、指定した<replaceable class="parameter">sampling_method</replaceable>を使うべきであることを示唆します。
このサンプリングは<literal>WHERE</literal>など他のすべてのフィルタの適用に先立って行われます。
<productname>PostgreSQL</productname>の標準ディストリビューションには、<literal>BERNOULLI</literal>と<literal>SYSTEM</literal>の2つのサンプリングメソッドが含まれています。
他のサンプリングメソッドも拡張(extension)によりデータベースにインストールすることができます。
       </para>

       <para>
<!--
        The <literal>BERNOULLI</literal> and <literal>SYSTEM</literal> sampling methods
        each accept a single <replaceable class="parameter">argument</replaceable>
        which is the fraction of the table to sample, expressed as a
        percentage between 0 and 100.  This argument can be
        any <type>real</type>-valued expression.  (Other sampling methods might
        accept more or different arguments.)  These two methods each return
        a randomly-chosen sample of the table that will contain
        approximately the specified percentage of the table's rows.
        The <literal>BERNOULLI</literal> method scans the whole table and
        selects or ignores individual rows independently with the specified
        probability.
        The <literal>SYSTEM</literal> method does block-level sampling with
        each block having the specified chance of being selected; all rows
        in each selected block are returned.
        The <literal>SYSTEM</literal> method is significantly faster than
        the <literal>BERNOULLI</literal> method when small sampling
        percentages are specified, but it may return a less-random sample of
        the table as a result of clustering effects.
-->
サンプリングメソッド<literal>BERNOULLI</literal>と<literal>SYSTEM</literal>はいずれも1つだけ<replaceable class="parameter">argument</replaceable>を取り、これはテーブルからサンプリングする割合で0から100までのパーセントで表現されます。
この引数は<type>real</type>型の値を取る任意の式にできます。
（他のサンプリングメソッドは、複数の、あるいは異なる引数を受け取るかもしれません。）
これら2つの方法はいずれも、テーブルのうち指定された割合に近い行数を含む、ランダムに選択されたサンプルテーブルを返します。
<literal>BERNOULLI</literal>では、テーブル全体を走査し、個々の行を別々に、指定された確率に従って、選択あるいは無視します。
<literal>SYSTEM</literal>ではブロックレベルのサンプリングを行います。
各ブロックは指定された確率で選択され、選択されたブロック内のすべての行が返されます。
サンプリングに小さな割合が指定された場合、<literal>SYSTEM</literal>は<literal>BERNOULLI</literal>よりもかなり高速ですが、クラスタリング効果により、<literal>BERNOULLI</literal>に比べてランダムでないサンプルを返すかもしれません。
       </para>

       <para>
<!--
        The optional <literal>REPEATABLE</literal> clause specifies
        a <replaceable class="parameter">seed</replaceable> number or expression to use
        for generating random numbers within the sampling method.  The seed
        value can be any non-null floating-point value.  Two queries that
        specify the same seed and <replaceable class="parameter">argument</replaceable>
        values will select the same sample of the table, if the table has
        not been changed meanwhile.  But different seed values will usually
        produce different samples.
        If <literal>REPEATABLE</literal> is not given then a new random
        sample is selected for each query, based upon a system-generated seed.
        Note that some add-on sampling methods do not
        accept <literal>REPEATABLE</literal>, and will always produce new
        samples on each use.
-->
省略可能な<literal>REPEATABLE</literal>句では、サンプリングメソッドで乱数を生成するための<replaceable class="parameter">seed</replaceable>の数あるいは式を指定します。
シード値はNULL以外の任意の浮動点小数値とすることができます。
シードと<replaceable class="parameter">argument</replaceable>の値が同じ2つの問い合わせは、その間にテーブルに変更がなければ、同じサンプルテーブルを返します。
しかし、シードの値が異なれば、通常は異なるサンプルが生成されます。
<literal>REPEATABLE</literal>が指定されていなければ、システムが生成したシードに基づいて、問い合わせ毎に新しくランダムなサンプルが生成されます。
一部のアドオンのサンプリングメソッドでは<literal>REPEATABLE</literal>が利用できず、使用の度に常に新しいサンプルを生成することに注意してください。
       </para>
      </listitem>
     </varlistentry>

     <varlistentry>
      <term><replaceable class="parameter">select</replaceable></term>
      <listitem>
       <para>
<!--
        A sub-<command>SELECT</command> can appear in the
        <literal>FROM</literal> clause.  This acts as though its
        output were created as a temporary table for the duration of
        this single <command>SELECT</command> command.  Note that the
        sub-<command>SELECT</command> must be surrounded by
        parentheses, and an alias can be provided in the same way as for a
        table.  A
        <link linkend="sql-values"><command>VALUES</command></link> command
        can also be used here.
-->
<literal>FROM</literal>句では、副<command>SELECT</command>を使うことができます。
<command>SELECT</command>コマンドの実行中、副<command>SELECT</command>の出力は一時テーブルであるかのように動作します。
副<command>SELECT</command>は括弧で囲まれなければなりません。また、<emphasis>必ず</emphasis>別名を与えなければなりません。
<link linkend="sql-values"><command>VALUES</command></link>コマンドをここで使用することもできます。
       </para>
      </listitem>
     </varlistentry>

     <varlistentry>
      <term><replaceable class="parameter">with_query_name</replaceable></term>
      <listitem>
       <para>
<!--
        A <literal>WITH</literal> query is referenced by writing its name,
        just as though the query's name were a table name.  (In fact,
        the <literal>WITH</literal> query hides any real table of the same name
        for the purposes of the primary query.  If necessary, you can
        refer to a real table of the same name by schema-qualifying
        the table's name.)
        An alias can be provided in the same way as for a table.
-->
<literal>WITH</literal>問い合わせは、問い合わせの名前があたかもテーブル名であるかのように、名前を記述することで参照されます。
（実際には<literal>WITH</literal>問い合わせは主問い合わせの対象とするテーブルと同じ名前の実テーブルを隠蔽します。
必要ならばテーブル名をスキーマ修飾することで同じ名前の実テーブルを参照することができます。）
テーブルと同様の方法で別名を提供することができます。
       </para>
      </listitem>
     </varlistentry>

     <varlistentry>
      <term><replaceable class="parameter">function_name</replaceable></term>
      <listitem>
       <para>
<!--
        Function calls can appear in the <literal>FROM</literal>
        clause.  (This is especially useful for functions that return
        result sets, but any function can be used.)  This acts as
        though the function's output were created as a temporary table for the
        duration of this single <command>SELECT</command> command.
        If the function's result type is composite (including the case of a
        function with multiple <literal>OUT</literal> parameters), each
        attribute becomes a separate column in the implicit table.
-->
<literal>FROM</literal>句では、関数呼び出しを使用できます。
（これは特に関数が結果セットを返す場合に有用ですが、任意の関数を使用できます。）
<command>SELECT</command>コマンドの実行中は、この関数の出力は一時テーブルであるかのように動作します。
関数の結果型が(複数の<literal>OUT</literal>パラメータを持つ関数の場合を含む)複合型なら、各属性はその暗黙のテーブルの別々の列になります。
       </para>

       <para>
<!--
        When the optional <command>WITH ORDINALITY</command> clause is added
        to the function call, an additional column of type <type>bigint</type>
        will be appended to the function's result column(s).  This column
        numbers the rows of the function's result set, starting from 1.
        By default, this column is named <literal>ordinality</literal>.
-->
関数呼び出しに省略可能な<command>WITH ORDINALITY</command>句を追加した時は、<type>bigint</type>型の追加の列が関数の結果列に追加されます。
この列は関数の結果セットの行に1から始まる番号を付けます。
デフォルトでは、この列は<literal>ordinality</literal>という名前です。
       </para>

       <para>
<!--
        An alias can be provided in the same way as for a table.
        If an alias is written, a column
        alias list can also be written to provide substitute names for
        one or more attributes of the function's composite return
        type, including the ordinality column if present.
-->
テーブルに対するのと同じように、別名を使用することができます。
別名が記述されていれば、列の別名リストを記述して、関数の複合型の戻り値の１つ以上の、存在する場合にはordinality列を含め、属性に対する代替名を提供することもできます。
       </para>

       <para>
<!--
        Multiple function calls can be combined into a
        single <literal>FROM</literal>-clause item by surrounding them
        with <literal>ROWS FROM( ... )</literal>.  The output of such an item is the
        concatenation of the first row from each function, then the second
        row from each function, etc.  If some of the functions produce fewer
        rows than others, null values are substituted for the missing data, so
        that the total number of rows returned is always the same as for the
        function that produced the most rows.
-->
複数の関数呼び出しを<literal>ROWS FROM( ... )</literal>で括ることにより、1つの<literal>FROM</literal>句の項目にまとめることができます。
このような項目の出力は各関数の最初の行を結合した項目、次いで各関数の2番目の行、といった具合になります。
一部の関数が他の関数より少ない行数を出力した場合は、存在しないデータについてNULL値が代用され、戻される行数はいつでも最大の行数を返した関数と同じになります。
       </para>

      <para>
<!--
        If the function has been defined as returning the
        <type>record</type> data type, then an alias or the key word
        <literal>AS</literal> must be present, followed by a column
        definition list in the form <literal>( <replaceable
        class="parameter">column_name</replaceable> <replaceable
        class="parameter">data_type</replaceable> <optional>, ...
        </optional>)</literal>.  The column definition list must match the
        actual number and types of columns returned by the function.
-->
関数が<type>record</type>データ型を返すと定義されている場合は、別名すなわち<literal>AS</literal>キーワードと、それに続く<literal>（<replaceable class="parameter">column_name</replaceable> <replaceable class="parameter">data_type</replaceable> <optional>, ... </optional>）</literal>という形式の列定義リストが必要です。
列定義リストは、関数によって返される実際の列の数およびデータ型に一致していなければなりません。
       </para>

       <para>
<!--
        When using the <literal>ROWS FROM( ... )</literal> syntax, if one of the
        functions requires a column definition list, it's preferred to put
        the column definition list after the function call inside
        <literal>ROWS FROM( ... )</literal>.  A column definition list can be placed
        after the <literal>ROWS FROM( ... )</literal> construct only if there's just
        a single function and no <literal>WITH ORDINALITY</literal> clause.
-->
<literal>ROWS FROM( ... )</literal>の構文を使う時、関数の1つが列定義のリストを必要としている場合は、<literal>ROWS FROM( ... )</literal>内の関数呼び出しの後に列定義のリストを置くのが望ましいです。
関数が1つだけで、<literal>WITH ORDINALITY</literal>句がない場合に限り、列定義のリストを<literal>ROWS FROM( ... )</literal>の後に置くことができます。
       </para>

       <para>
<!--
        To use <literal>ORDINALITY</literal> together with a column definition
        list, you must use the <literal>ROWS FROM( ... )</literal> syntax and put the
        column definition list inside <literal>ROWS FROM( ... )</literal>.
-->
<literal>ORDINALITY</literal>を列定義のリストと一緒に使うには、<literal>ROWS FROM( ... )</literal>構文を使い、列定義のリストを<literal>ROWS FROM( ... )</literal>の内側に置かなければなりません。
       </para>
      </listitem>
     </varlistentry>

     <varlistentry>
      <term><replaceable class="parameter">join_type</replaceable></term>
      <listitem>
       <para>
<!--
        One of
-->
        以下のいずれかです。
        <itemizedlist>
         <listitem>
          <para><literal>[ INNER ] JOIN</literal></para>
         </listitem>
         <listitem>
          <para><literal>LEFT [ OUTER ] JOIN</literal></para>
         </listitem>
         <listitem>
          <para><literal>RIGHT [ OUTER ] JOIN</literal></para>
         </listitem>
         <listitem>
          <para><literal>FULL [ OUTER ] JOIN</literal></para>
         </listitem>
        </itemizedlist>

<!--
        For the <literal>INNER</literal> and <literal>OUTER</literal> join types, a
        join condition must be specified, namely exactly one of
        <literal>ON <replaceable
        class="parameter">join_condition</replaceable></literal>,
        <literal>USING (<replaceable
        class="parameter">join_column</replaceable> [, ...])</literal>,
        or <literal>NATURAL</literal>.  See below for the meaning.
<<<<<<< HEAD
=======
-->
<literal>INNER</literal>および<literal>OUTER</literal>結合型では、結合条件、すなわち、<literal>ON <replaceable class="parameter">join_condition</replaceable></literal>、<literal>USING (<replaceable class="parameter">join_column</replaceable> [, ...])</literal>、<literal>NATURAL</literal>のいずれか1つのみを指定する必要があります。
それぞれの意味は後述します。
>>>>>>> 94ef7168
       </para>

       <para>
<!--
        A <literal>JOIN</literal> clause combines two <literal>FROM</literal>
        items, which for convenience we will refer to as <quote>tables</quote>,
        though in reality they can be any type of <literal>FROM</literal> item.
        Use parentheses if necessary to determine the order of nesting.
        In the absence of parentheses, <literal>JOIN</literal>s nest
        left-to-right.  In any case <literal>JOIN</literal> binds more
        tightly than the commas separating <literal>FROM</literal>-list items.
        All the <literal>JOIN</literal> options are just a notational
        convenience, since they do nothing you couldn't do with plain
        <literal>FROM</literal> and <literal>WHERE</literal>.
<<<<<<< HEAD
       </para>

=======
-->
<literal>JOIN</literal>句は、2つの<literal>FROM</literal>項目を結び付けます。
便宜上<quote>テーブル</quote>と呼びますが、実際には任意の種類の<literal>FROM</literal>項目とすることができます。
入れ子の順番を決めるために、必要ならば括弧を使用してください。
括弧がないと、<literal>JOIN</literal>は左から右へ入れ子にします。
どのような場合でも<literal>JOIN</literal>は、カンマで分けられた<literal>FROM</literal>項目よりも強い結び付きを持ちます。
<literal>JOIN</literal>オプションは記述上の便宜のためだけに用意されています。
なぜなら、通常の<literal>FROM</literal>と<literal>WHERE</literal>でできないことは何もしないからです。
       </para>

<!--
>>>>>>> 94ef7168
       <para><literal>LEFT OUTER JOIN</literal> returns all rows in the qualified
        Cartesian product (i.e., all combined rows that pass its join
        condition), plus one copy of each row in the left-hand table
        for which there was no right-hand row that passed the join
        condition.  This left-hand row is extended to the full width
        of the joined table by inserting null values for the
        right-hand columns.  Note that only the <literal>JOIN</literal>
        clause's own condition is considered while deciding which rows
        have matches.  Outer conditions are applied afterwards.
-->
<para><literal>LEFT OUTER JOIN</literal>は、条件に合う直積の全ての行（つまり、その結合条件を満たす全ての組み合わせ）に加え、左側テーブルの中で、右側テーブルには結合条件を満たす行が存在しなかった行のコピーも返します。
この左側テーブルの行を結合結果のテーブルの幅に拡張するために、右側テーブルが入る列にはNULL値が挿入されます。
マッチする行を決める時は、<literal>JOIN</literal>句自身の条件のみが考慮されることに注意してください。
外部結合条件は後で適用されます。
       </para>

       <para>
<!--
        Conversely, <literal>RIGHT OUTER JOIN</literal> returns all the
        joined rows, plus one row for each unmatched right-hand row
        (extended with nulls on the left).  This is just a notational
        convenience, since you could convert it to a <literal>LEFT
        OUTER JOIN</literal> by switching the left and right tables.
-->
逆に、<literal>RIGHT OUTER JOIN</literal>は、全ての結合行と、左側テーブルに当てはまるものがなかった右側の行（左側はNULLで拡張されています）の1行ずつを返します。
左右のテーブルを入れ替えれば<literal>LEFT OUTER JOIN</literal>に変換できるので、<literal>RIGHT OUTER JOIN</literal>は記述上の便宜を図るため用意されているに過ぎません。
       </para>

<!--
       <para><literal>FULL OUTER JOIN</literal> returns all the joined rows, plus
        one row for each unmatched left-hand row (extended with nulls
        on the right), plus one row for each unmatched right-hand row
        (extended with nulls on the left).
-->
<para><literal>FULL OUTER JOIN</literal>は、全ての結合行に加え、一致しなかった左側の行（右側はNULLで拡張）、一致しなかった右側の行（左側はNULLで拡張）を全て返します。
       </para>
      </listitem>
     </varlistentry>

     <varlistentry>
      <term><literal>ON <replaceable class="parameter">join_condition</replaceable></literal></term>
      <listitem>
<!--
       <para><replaceable class="parameter">join_condition</replaceable> is
        an expression resulting in a value of type
        <type>boolean</type> (similar to a <literal>WHERE</literal>
        clause) that specifies which rows in a join are considered to
        match.
-->
<para><replaceable class="parameter">join_condition</replaceable>は、結合においてどの行が一致するかを指定する、<type>boolean</type>型の値を返す式です（<literal>WHERE</literal>句に類似しています）。
       </para>
      </listitem>
     </varlistentry>

     <varlistentry>
      <term><literal>USING ( <replaceable class="parameter">join_column</replaceable> [, ...] ) [ AS <replaceable class="parameter">join_using_alias</replaceable> ]</literal></term>
      <listitem>
       <para>
<!--
        A clause of the form <literal>USING ( a, b, ... )</literal> is
        shorthand for <literal>ON left_table.a = right_table.a AND
        left_table.b = right_table.b ...</literal>.  Also,
        <literal>USING</literal> implies that only one of each pair of
        equivalent columns will be included in the join output, not
        both.
-->
<literal>USING ( a, b, ... )</literal>という形式の句は<literal>ON left_table.a = right_table.a AND left_table.b = right_table.b ...</literal>の省略形です。
また<literal>USING</literal>は等価な列の両方ではなく片方のみが結合の出力に含まれることを意味します。
       </para>

       <para>
<!--
        If a <replaceable class="parameter">join_using_alias</replaceable>
        name is specified, it provides a table alias for the join columns.
        Only the join columns listed in the <literal>USING</literal> clause
        are addressable by this name.  Unlike a regular <replaceable
        class="parameter">alias</replaceable>, this does not hide the names of
        the joined tables from the rest of the query.  Also unlike a regular
        <replaceable class="parameter">alias</replaceable>, you cannot write a
        column alias list &mdash; the output names of the join columns are the
        same as they appear in the <literal>USING</literal> list.
-->
<replaceable class="parameter">join_using_alias</replaceable>名が指定されれば、結合列に対するテーブルの別名を提供します。
<literal>USING</literal>句に列挙されている結合列だけが、この名前で指定できます。
普通の<replaceable class="parameter">alias</replaceable>とは異なり、これは問い合わせの残りから結合されたテーブルの名前を隠しません。
また、普通の<replaceable class="parameter">alias</replaceable>とは異なり、列の別名リストを書くことはできません &mdash; 結合列の出力名は<literal>USING</literal>リストに現れるのと同じです。
       </para>
      </listitem>
     </varlistentry>

     <varlistentry>
      <term><literal>NATURAL</literal></term>
      <listitem>
       <para>
<!--
        <literal>NATURAL</literal> is shorthand for a
        <literal>USING</literal> list that mentions all columns in the two
        tables that have matching names.  If there are no common
        column names, <literal>NATURAL</literal> is equivalent
        to <literal>ON TRUE</literal>.
-->
<literal>NATURAL</literal>は、2つのテーブル内の同じ名前を持つ列を全て指定した<literal>USING</literal>リストの省略形です。
共通の列名がない場合、<literal>NATURAL</literal>は<literal>ON TRUE</literal>と同等になります。
       </para>
      </listitem>
     </varlistentry>

     <varlistentry>
      <term><literal>CROSS JOIN</literal></term>
      <listitem>
       <para>
<!--
        <literal>CROSS JOIN</literal> is equivalent to <literal>INNER JOIN ON
        (TRUE)</literal>, that is, no rows are removed by qualification.
        They produce a simple Cartesian product, the same result as you get from
        listing the two tables at the top level of <literal>FROM</literal>,
        but restricted by the join condition (if any).
-->
<literal>CROSS JOIN</literal>は<literal>INNER JOIN ON(TRUE)</literal>と同じです。
つまり、条件によって削除される行はありません。
これらは単純なデカルト積を生成します。
これは、<literal>FROM</literal>の最上位レベルにある2つのテーブルをリストした場合と同じ結果ですが、(存在すれば)結合条件によって制限されます。
       </para>
      </listitem>
     </varlistentry>

     <varlistentry>
      <term><literal>CROSS JOIN</literal></term>
      <listitem>
       <para>
        <literal>CROSS JOIN</literal> is equivalent to <literal>INNER JOIN ON
        (TRUE)</literal>, that is, no rows are removed by qualification.
        They produce a simple Cartesian product, the same result as you get from
        listing the two tables at the top level of <literal>FROM</literal>,
        but restricted by the join condition (if any).
       </para>
      </listitem>
     </varlistentry>

     <varlistentry>
      <term><literal>LATERAL</literal></term>
      <listitem>
       <para>
<!--
        The <literal>LATERAL</literal> key word can precede a
        sub-<command>SELECT</command> <literal>FROM</literal> item.  This allows the
        sub-<command>SELECT</command> to refer to columns of <literal>FROM</literal>
        items that appear before it in the <literal>FROM</literal> list.  (Without
        <literal>LATERAL</literal>, each sub-<command>SELECT</command> is
        evaluated independently and so cannot cross-reference any other
        <literal>FROM</literal> item.)
-->
<literal>LATERAL</literal>キーワードを副<command>SELECT</command>の<literal>FROM</literal>項目の前に付けることができます。
これにより、副<command>SELECT</command>が<literal>FROM</literal>リストの中で前に現れる<literal>FROM</literal>項目の列を参照することができます。
（<literal>LATERAL</literal>がないと、副<command>SELECT</command>それぞれが個別に評価され、他の<literal>FROM</literal>項目とのクロス参照を行うことができません。）
       </para>

<!--
       <para><literal>LATERAL</literal> can also precede a function-call
        <literal>FROM</literal> item, but in this case it is a noise word, because
        the function expression can refer to earlier <literal>FROM</literal> items
        in any case.
-->
       <para>
<literal>LATERAL</literal>を関数を呼び出す<literal>FROM</literal>の前に付けることもできます。
しかしこの場合、無意味な単語になります。
関数式はどのような場合でもより前の<literal>FROM</literal>項目を参照することができるからです。
       </para>

       <para>
<!--
        A <literal>LATERAL</literal> item can appear at top level in the
        <literal>FROM</literal> list, or within a <literal>JOIN</literal> tree.  In the
        latter case it can also refer to any items that are on the left-hand
        side of a <literal>JOIN</literal> that it is on the right-hand side of.
-->
<literal>LATERAL</literal>項目は<literal>FROM</literal>の最上位レベルや<literal>JOIN</literal>ツリー内に記述することができます。
後者の場合、<literal>JOIN</literal>の右辺にあれば、左辺にある任意の項目を参照することができます。
       </para>

       <para>
<!--
        When a <literal>FROM</literal> item contains <literal>LATERAL</literal>
        cross-references, evaluation proceeds as follows: for each row of the
        <literal>FROM</literal> item providing the cross-referenced column(s), or
        set of rows of multiple <literal>FROM</literal> items providing the
        columns, the <literal>LATERAL</literal> item is evaluated using that
        row or row set's values of the columns.  The resulting row(s) are
        joined as usual with the rows they were computed from.  This is
        repeated for each row or set of rows from the column source table(s).
-->
<literal>FROM</literal>項目が<literal>LATERAL</literal>クロス参照を含む場合、評価は次のように行われます。
クロス参照される列を提供する<literal>FROM</literal>項目の各行、または、その列を提供する複数の<literal>FROM</literal>項目の行集合に対して、
<literal>LATERAL</literal>項目は列の行または行集合を使用して評価されます。
結果となる行は、計算された行と通常通り結合されます。
これが各行または列ソーステーブルからの行集合に対して繰り返されます。
       </para>

       <para>
<!--
        The column source table(s) must be <literal>INNER</literal> or
        <literal>LEFT</literal> joined to the <literal>LATERAL</literal> item, else
        there would not be a well-defined set of rows from which to compute
        each set of rows for the <literal>LATERAL</literal> item.  Thus,
        although a construct such as <literal><replaceable>X</replaceable> RIGHT JOIN
        LATERAL <replaceable>Y</replaceable></literal> is syntactically valid, it is
        not actually allowed for <replaceable>Y</replaceable> to reference
        <replaceable>X</replaceable>.
-->
列ソーステーブルは<literal>LATERAL</literal>項目と<literal>INNER</literal>または<literal>LEFT</literal>結合されていなければなりません。
さもないと、
<literal>LATERAL</literal>項目において各行集合を計算するための行集合が完全に定義することができません。
したがって<literal><replaceable>X</replaceable> RIGHT JOIN LATERAL <replaceable>Y</replaceable></literal>という式は構文としては有効ですが、実際には<replaceable>Y</replaceable>では<replaceable>X</replaceable>を参照することができません。
       </para>
      </listitem>
     </varlistentry>
    </variablelist>
   </para>
  </refsect2>

<!--
  <refsect2 id="sql-where" xreflabel="WHERE Clause">
   <title><literal>WHERE</literal> Clause</title>
-->
  <refsect2 id="sql-where" xreflabel="WHERE句">
   <title><literal>WHERE</literal>句</title>

   <para>
<!--
    The optional <literal>WHERE</literal> clause has the general form
-->
<literal>WHERE</literal>句の一般的な構文は以下の通りです（この句は省略可能です）。
<synopsis>
WHERE <replaceable class="parameter">condition</replaceable>
</synopsis>
<!--
    where <replaceable class="parameter">condition</replaceable> is
    any expression that evaluates to a result of type
    <type>boolean</type>.  Any row that does not satisfy this
    condition will be eliminated from the output.  A row satisfies the
    condition if it returns true when the actual row values are
    substituted for any variable references.
-->
<replaceable class="parameter">condition</replaceable>は、評価の結果として<type>boolean</type>型を返す任意の式です。
この条件を満たさない行は全て出力から取り除かれます。
全ての変数に実際の行の値を代入して、式が真を返す場合、その行は条件を満たすとみなされます。
   </para>
  </refsect2>

<!--
  <refsect2 id="sql-groupby" xreflabel="GROUP BY Clause">
   <title><literal>GROUP BY</literal> Clause</title>
-->
  <refsect2 id="sql-groupby" xreflabel="GROUP BY句">
   <title><literal>GROUP BY</literal>句</title>

   <para>
<!--
    The optional <literal>GROUP BY</literal> clause has the general form
-->
<literal>GROUP BY</literal>句の一般的な構文は以下の通りです（この句は省略可能です）。
<synopsis>
GROUP BY [ ALL | DISTINCT ] <replaceable class="parameter">grouping_element</replaceable> [, ...]
</synopsis>
   </para>

   <para>
<!--
    <literal>GROUP BY</literal> will condense into a single row all
    selected rows that share the same values for the grouped
    expressions.  An <replaceable
    class="parameter">expression</replaceable> used inside a
    <replaceable class="parameter">grouping_element</replaceable>
    can be an input column name, or the name or ordinal number of an
    output column (<command>SELECT</command> list item), or an arbitrary
    expression formed from input-column values.  In case of ambiguity,
    a <literal>GROUP BY</literal> name will be interpreted as an
    input-column name rather than an output column name.
-->
<literal>GROUP BY</literal>は、グループ化のために与えられた式を評価し、結果が同じ値になった行を1つの行にまとめる機能を持ちます。
<replaceable class="parameter">grouping_element</replaceable>の内側で使われる<replaceable class="parameter">expression</replaceable>には、入力列の名前、出力列（<command>SELECT</command>リスト項目）の名前/序数、あるいは入力列の値から計算される任意の式を取ることができます。
判断がつかない時は、<literal>GROUP BY</literal>の名前は出力列名ではなく入力列名として解釈されます。
   </para>

   <para>
<!--
    If any of <literal>GROUPING SETS</literal>, <literal>ROLLUP</literal> or
    <literal>CUBE</literal> are present as grouping elements, then the
    <literal>GROUP BY</literal> clause as a whole defines some number of
    independent <replaceable>grouping sets</replaceable>.  The effect of this is
    equivalent to constructing a <literal>UNION ALL</literal> between
    subqueries with the individual grouping sets as their
    <literal>GROUP BY</literal> clauses.  The optional <literal>DISTINCT</literal>
    clause removes duplicate sets before processing; it does <emphasis>not</emphasis>
    transform the <literal>UNION ALL</literal> into a <literal>UNION DISTINCT</literal>.
    For further details on the handling
    of grouping sets see <xref linkend="queries-grouping-sets"/>.
-->
グループ化の要素として<literal>GROUPING SETS</literal>、<literal>ROLLUP</literal>、<literal>CUBE</literal>のいずれかが指定されている場合、<literal>GROUP BY</literal>句は全体でいくつかの独立した<replaceable>グループ化セット</replaceable>を定義します。
この効果は、個々のグループ化セットを<literal>GROUP BY</literal>句で定義する副問い合わせを<literal>UNION ALL</literal>するのと同等です。
省略可能な<literal>DISTINCT</literal>句では処理の前に重複するセットを削除します。<literal>UNION ALL</literal>を<literal>UNION DISTINCT</literal>に変換は<emphasis>しません</emphasis>。
グループ化セットの処理の詳細については、<xref linkend="queries-grouping-sets"/>を参照してください。
   </para>

   <para>
<!--
    Aggregate functions, if any are used, are computed across all rows
    making up each group, producing a separate value for each group.
    (If there are aggregate functions but no <literal>GROUP BY</literal>
    clause, the query is treated as having a single group comprising all
    the selected rows.)
    The set of rows fed to each aggregate function can be further filtered by
    attaching a <literal>FILTER</literal> clause to the aggregate function
    call; see <xref linkend="syntax-aggregates"/> for more information.  When
    a <literal>FILTER</literal> clause is present, only those rows matching it
    are included in the input to that aggregate function.
-->
集約関数が使用された場合、各グループ内の全ての行を対象に計算が行われ、グループごとに別々の値が生成されます
（集約関数が使われていて<literal>GROUP BY</literal>がない場合、その問い合わせは選択された全ての行からなる1つのグループを持つものとして扱われます）。
集約関数の入力となる行の集合は、集約関数の呼び出しに<literal>FILTER</literal>句を付けることで、さらに絞り込むことができます。
詳しくは<xref linkend="syntax-aggregates"/>を参照してください。
<literal>FILTER</literal>句があると、その条件に適合する行だけが集約関数の入力行に取り込まれます。
   </para>

   <para>
<!--
    When <literal>GROUP BY</literal> is present,
    or any aggregate functions are present, it is not valid for
    the <command>SELECT</command> list expressions to refer to
    ungrouped columns except within aggregate functions or when the
    ungrouped column is functionally dependent on the grouped columns,
    since there would otherwise be more than one possible value to
    return for an ungrouped column.  A functional dependency exists if
    the grouped columns (or a subset thereof) are the primary key of
    the table containing the ungrouped column.
-->
<literal>GROUP BY</literal>が存在する場合、あるいは集約関数が存在する場合、集約関数内部以外で、グループ化されていない列を参照する、あるいはグループ化されていない列がグループ化された列に関数依存する<command>SELECT</command>リストの式は無効になります。
こうしないとグループ化されていない列について返される値は複数の値になってしまう可能性があるからです。
グループ化された列(またはその部分集合)がグループ化されていない列を含むテーブルの主キーである場合、関数従属性が存在します。
   </para>

   <para>
<!--
    Keep in mind that all aggregate functions are evaluated before
    evaluating any <quote>scalar</quote> expressions in the <literal>HAVING</literal>
    clause or <literal>SELECT</literal> list.  This means that, for example,
    a <literal>CASE</literal> expression cannot be used to skip evaluation of
    an aggregate function; see <xref linkend="syntax-express-eval"/>.
-->
すべての集約関数は、<literal>HAVING</literal>句や<literal>SELECT</literal>リストのどの<quote>スカラー</quote>式よりも先に評価されることに注意してください。
これは例えば、<literal>CASE</literal>式を集約関数の評価をスキップするために使うことはできない、ということを意味します。
<xref linkend="syntax-express-eval"/>を参照してください。
   </para>

   <para>
<!--
    Currently, <literal>FOR NO KEY UPDATE</literal>, <literal>FOR UPDATE</literal>,
    <literal>FOR SHARE</literal> and <literal>FOR KEY SHARE</literal> cannot be
    specified with <literal>GROUP BY</literal>.
-->
現在は、<literal>FOR NO KEY UPDATE</literal>、<literal>FOR UPDATE</literal>、<literal>FOR SHARE</literal>、<literal>FOR KEY SHARE</literal>を<literal>GROUP BY</literal>と合わせて使うことはできません。
   </para>
  </refsect2>

<!--
  <refsect2 id="sql-having" xreflabel="HAVING Clause">
   <title><literal>HAVING</literal> Clause</title>
-->
  <refsect2 id="sql-having" xreflabel="HAVING句">
   <title><literal>HAVING</literal>句</title>

   <para>
<!--
    The optional <literal>HAVING</literal> clause has the general form
-->
<literal>HAVING</literal>句の一般的な構文は以下の通りです（この句は省略可能です）。
<synopsis>
HAVING <replaceable class="parameter">condition</replaceable>
</synopsis>
<!--
    where <replaceable class="parameter">condition</replaceable> is
    the same as specified for the <literal>WHERE</literal> clause.
-->
<replaceable class="parameter">condition</replaceable>は<literal>WHERE</literal>句で指定するものと同じです。
   </para>

   <para>
<!--
    <literal>HAVING</literal> eliminates group rows that do not
    satisfy the condition.  <literal>HAVING</literal> is different
    from <literal>WHERE</literal>: <literal>WHERE</literal> filters
    individual rows before the application of <literal>GROUP
    BY</literal>, while <literal>HAVING</literal> filters group rows
    created by <literal>GROUP BY</literal>.  Each column referenced in
    <replaceable class="parameter">condition</replaceable> must
    unambiguously reference a grouping column, unless the reference
    appears within an aggregate function or the ungrouped column is
    functionally dependent on the grouping columns.
-->
<literal>HAVING</literal>は、グループ化された行の中で、条件を満たさない行を取り除く機能を持ちます。
<literal>HAVING</literal>と<literal>WHERE</literal>は次の点が異なります。
<literal>WHERE</literal>が、<literal>GROUP BY</literal>の適用前に個々の行に対してフィルタを掛けるのに対し、<literal>HAVING</literal>は、<literal>GROUP BY</literal>の適用後に生成されたグループ化された行に対してフィルタをかけます。
<replaceable class="parameter">condition</replaceable>内で使用する列は、集約関数内で使用される場合とグループ化されない列がグループ化される列に関数依存する場合を除き、グループ化された列を一意に参照するものでなければなりません。
   </para>

   <para>
<!--
    The presence of <literal>HAVING</literal> turns a query into a grouped
    query even if there is no <literal>GROUP BY</literal> clause.  This is the
    same as what happens when the query contains aggregate functions but
    no <literal>GROUP BY</literal> clause.  All the selected rows are considered to
    form a single group, and the <command>SELECT</command> list and
    <literal>HAVING</literal> clause can only reference table columns from
    within aggregate functions.  Such a query will emit a single row if the
    <literal>HAVING</literal> condition is true, zero rows if it is not true.
-->
<literal>HAVING</literal>句があると、<literal>GROUP BY</literal>句がなかったとしても問い合わせはグループ化された問い合わせになります。
<literal>GROUP BY</literal>句を持たない問い合わせが集約関数を含む場合と同様です。
選択された行はすべて、1つのグループを形成するものとみなされます。また、<command>SELECT</command>リストと<literal>HAVING</literal>句では、集約関数が出力するテーブル列しか参照することができません。
こうした問い合わせでは、<literal>HAVING</literal>が真の場合には単一の行を、真以外の場合は0行を出力します。
   </para>

   <para>
<!--
    Currently, <literal>FOR NO KEY UPDATE</literal>, <literal>FOR UPDATE</literal>,
    <literal>FOR SHARE</literal> and <literal>FOR KEY SHARE</literal> cannot be
    specified with <literal>HAVING</literal>.
-->
現在は、<literal>FOR NO KEY UPDATE</literal>、<literal>FOR UPDATE</literal>、<literal>FOR SHARE</literal>、<literal>FOR KEY SHARE</literal>を<literal>HAVING</literal>と合わせて使うことはできません。
   </para>
  </refsect2>

<!--
  <refsect2 id="sql-window" xreflabel="WINDOW Clause">
   <title><literal>WINDOW</literal> Clause</title>
-->
  <refsect2 id="sql-window" xreflabel="WINDOW句">
   <title><literal>WINDOW</literal>句</title>

   <para>
<!--
    The optional <literal>WINDOW</literal> clause has the general form
-->
<literal>WINDOW</literal>句の一般的な構文は以下の通りです（この句は省略可能です）。
<synopsis>
WINDOW <replaceable class="parameter">window_name</replaceable> AS ( <replaceable class="parameter">window_definition</replaceable> ) [, ...]
</synopsis>
<!--
    where <replaceable class="parameter">window_name</replaceable> is
    a name that can be referenced from <literal>OVER</literal> clauses or
    subsequent window definitions, and
    <replaceable class="parameter">window_definition</replaceable> is
-->
ここで<replaceable class="parameter">window_name</replaceable>は、<literal>OVER</literal>句やこの後のウィンドウ定義で参照することができる名前です。
また、<replaceable class="parameter">window_definition</replaceable>は以下の通りです。
<synopsis>
[ <replaceable class="parameter">existing_window_name</replaceable> ]
[ PARTITION BY <replaceable class="parameter">expression</replaceable> [, ...] ]
[ ORDER BY <replaceable class="parameter">expression</replaceable> [ ASC | DESC | USING <replaceable class="parameter">operator</replaceable> ] [ NULLS { FIRST | LAST } ] [, ...] ]
[ <replaceable class="parameter">frame_clause</replaceable> ]
</synopsis>
   </para>

   <para>
<!--
    If an <replaceable class="parameter">existing_window_name</replaceable>
    is specified it must refer to an earlier entry in the <literal>WINDOW</literal>
    list; the new window copies its partitioning clause from that entry,
    as well as its ordering clause if any.  In this case the new window cannot
    specify its own <literal>PARTITION BY</literal> clause, and it can specify
    <literal>ORDER BY</literal> only if the copied window does not have one.
    The new window always uses its own frame clause; the copied window
    must not specify a frame clause.
-->
<replaceable class="parameter">existing_window_name</replaceable>を指定する場合、それは<literal>WINDOW</literal>リスト内のそれより前にある項目を参照しなければなりません。
新しいウィンドウはその<literal>PARTITION BY</literal>句をその項目からコピーします。
<literal>ORDER BY</literal>句があった場合も同様です。
この場合、新しいウィンドウでは独自の<literal>PARTITION BY</literal>句を指定することはできません。
また、コピーされたウィンドウが<literal>ORDER BY</literal>を持たない場合のみ<literal>ORDER BY</literal>を指定することができます。
新しいウィンドウは常に独自のフレーム句を使用します。
コピーされたウィンドウはフレーム句を指定してはなりません。
   </para>

   <para>
<!--
    The elements of the <literal>PARTITION BY</literal> list are interpreted in
    much the same fashion as elements of a <link
    linkend="sql-groupby"><literal>GROUP BY</literal></link> clause, except that
    they are always simple expressions and never the name or number of an
    output column.
    Another difference is that these expressions can contain aggregate
    function calls, which are not allowed in a regular <literal>GROUP BY</literal>
    clause.  They are allowed here because windowing occurs after grouping
    and aggregation.
-->
<literal>PARTITION BY</literal>リストの要素は<link linkend="sql-groupby"><literal>GROUP BY</literal></link>句の要素とほとんど同じように解釈されます。
ただし、こちらは常に単純な式であり、出力列の名前や番号ではないことが異なります。
他にも違いがあり、これらの式は、通常の<literal>GROUP BY</literal>句では許されない、集約関数を含めることができるという点です。
グループ化および集約処理の後にウィンドウ処理が動作するため、これらでは許されています。
   </para>

   <para>
<!--
    Similarly, the elements of the <literal>ORDER BY</literal> list are interpreted
    in much the same fashion as elements of a statement-level <link
    linkend="sql-orderby"><literal>ORDER BY</literal></link> clause, except that
    the expressions are always taken as simple expressions and never the name
    or number of an output column.
-->
同様に、<literal>ORDER BY</literal>リストの要素は文レベルの<link linkend="sql-orderby"><literal>ORDER BY</literal></link>句の要素とほとんど同じように解釈されます。
ただし、この式は常に単純な式であり、出力列の名前や番号ではないことが異なります。
   </para>

   <para>
<!--
    The optional <replaceable class="parameter">frame_clause</replaceable> defines
    the <firstterm>window frame</firstterm> for window functions that depend on the
    frame (not all do).  The window frame is a set of related rows for
    each row of the query (called the <firstterm>current row</firstterm>).
    The <replaceable class="parameter">frame_clause</replaceable> can be one of
-->
<replaceable class="parameter">frame_clause</replaceable>を指定すると、（すべてではありませんが）フレームに依存するウィンドウ関数用の<firstterm>ウィンドウフレーム</firstterm>を定義できます。
ウィンドウフレームは、問い合わせの各行(<firstterm>現在の行</firstterm>と呼ばれます)に関連する行の集合です。
<replaceable class="parameter">frame_clause</replaceable>は以下のいずれかを取ることができます。

<synopsis>
{ RANGE | ROWS | GROUPS } <replaceable>frame_start</replaceable> [ <replaceable>frame_exclusion</replaceable> ]
{ RANGE | ROWS | GROUPS } BETWEEN <replaceable>frame_start</replaceable> AND <replaceable>frame_end</replaceable> [ <replaceable>frame_exclusion</replaceable> ]
</synopsis>

<!--
    where <replaceable>frame_start</replaceable>
    and <replaceable>frame_end</replaceable> can be one of
-->
ここで<replaceable>frame_start</replaceable>と<replaceable>frame_end</replaceable>は以下のいずれかを取ることができます。

<synopsis>
UNBOUNDED PRECEDING
<replaceable>offset</replaceable> PRECEDING
CURRENT ROW
<replaceable>offset</replaceable> FOLLOWING
UNBOUNDED FOLLOWING
</synopsis>

<!--
    and <replaceable>frame_exclusion</replaceable> can be one of
-->
また、<replaceable>frame_exclusion</replaceable>には以下のいずれかを取ることができます。

<synopsis>
EXCLUDE CURRENT ROW
EXCLUDE GROUP
EXCLUDE TIES
EXCLUDE NO OTHERS
</synopsis>

<!--
    If <replaceable>frame_end</replaceable> is omitted it defaults to <literal>CURRENT
    ROW</literal>.  Restrictions are that
    <replaceable>frame_start</replaceable> cannot be <literal>UNBOUNDED FOLLOWING</literal>,
    <replaceable>frame_end</replaceable> cannot be <literal>UNBOUNDED PRECEDING</literal>,
    and the <replaceable>frame_end</replaceable> choice cannot appear earlier in the
    above list of <replaceable>frame_start</replaceable>
    and <replaceable>frame_end</replaceable> options than
    the <replaceable>frame_start</replaceable> choice does &mdash; for example
    <literal>RANGE BETWEEN CURRENT ROW AND <replaceable>offset</replaceable>
    PRECEDING</literal> is not allowed.
-->
<replaceable>frame_end</replaceable>が省略された場合、デフォルトで<literal>CURRENT ROW</literal>となります。
<replaceable>frame_start</replaceable>は<literal>UNBOUNDED FOLLOWING</literal>とすることができない、<replaceable>frame_end</replaceable>は<literal>UNBOUNDED PRECEDING</literal>とすることができない、また、<replaceable>frame_start</replaceable>と<replaceable>frame_end</replaceable>のオプションの上記リストで<replaceable>frame_end</replaceable>の選択を<replaceable>frame_start</replaceable>の選択よりも手前に現れるものにはできない、という制限があります。
例えば<literal>RANGE BETWEEN CURRENT ROW AND <replaceable>offset</replaceable> PRECEDING</literal>は許されません。
   </para>

   <para>
<!--
    The default framing option is <literal>RANGE UNBOUNDED PRECEDING</literal>,
    which is the same as <literal>RANGE BETWEEN UNBOUNDED PRECEDING AND
    CURRENT ROW</literal>; it sets the frame to be all rows from the partition start
    up through the current row's last <firstterm>peer</firstterm> (a row
    that the window's <literal>ORDER BY</literal> clause considers
    equivalent to the current row; all rows are peers if there
    is no <literal>ORDER BY</literal>).
    In general, <literal>UNBOUNDED PRECEDING</literal> means that the frame
    starts with the first row of the partition, and similarly
    <literal>UNBOUNDED FOLLOWING</literal> means that the frame ends with the last
    row of the partition, regardless
    of <literal>RANGE</literal>, <literal>ROWS</literal>
    or <literal>GROUPS</literal> mode.
    In <literal>ROWS</literal> mode, <literal>CURRENT ROW</literal> means
    that the frame starts or ends with the current row; but
    in <literal>RANGE</literal> or <literal>GROUPS</literal> mode it means
    that the frame starts or ends with the current row's first or last peer
    in the <literal>ORDER BY</literal> ordering.
    The <replaceable>offset</replaceable> <literal>PRECEDING</literal> and
    <replaceable>offset</replaceable> <literal>FOLLOWING</literal> options
    vary in meaning depending on the frame mode.
    In <literal>ROWS</literal> mode, the <replaceable>offset</replaceable>
    is an integer indicating that the frame starts or ends that many rows
    before or after the current row.
    In <literal>GROUPS</literal> mode, the <replaceable>offset</replaceable>
    is an integer indicating that the frame starts or ends that many peer
    groups before or after the current row's peer group, where
    a <firstterm>peer group</firstterm> is a group of rows that are
    equivalent according to the window's <literal>ORDER BY</literal> clause.
    In <literal>RANGE</literal> mode, use of
    an <replaceable>offset</replaceable> option requires that there be
    exactly one <literal>ORDER BY</literal> column in the window definition.
    Then the frame contains those rows whose ordering column value is no
    more than <replaceable>offset</replaceable> less than
    (for <literal>PRECEDING</literal>) or more than
    (for <literal>FOLLOWING</literal>) the current row's ordering column
    value.  In these cases the data type of
    the <replaceable>offset</replaceable> expression depends on the data
    type of the ordering column.  For numeric ordering columns it is
    typically of the same type as the ordering column, but for datetime
    ordering columns it is an <type>interval</type>.
    In all these cases, the value of the <replaceable>offset</replaceable>
    must be non-null and non-negative.  Also, while
    the <replaceable>offset</replaceable> does not have to be a simple
    constant, it cannot contain variables, aggregate functions, or window
    functions.
-->
デフォルトのフレーム化オプションは<literal>RANGE UNBOUNDED PRECEDING</literal>です。
これは<literal>RANGE BETWEEN UNBOUNDED PRECEDING AND CURRENT ROW</literal>と同じで、
パーティションの先頭から現在の行の最後の<firstterm>ピア</firstterm>（ウィンドウの<literal>ORDER BY</literal>句が現在行と同等とみなす行、<literal>ORDER BY</literal>が無ければ全ての行がピア）までのすべての行をフレームとします。
一般的に、<literal>RANGE</literal>や<literal>ROWS</literal>、<literal>GROUPS</literal>のモードにかかわらず、<literal>UNBOUNDED PRECEDING</literal>はフレームがパーティションの先頭行から開始することを意味し、同様に<literal>UNBOUNDED FOLLOWING</literal>はフレームがパーティションの最終行で終了することを意味します。
<literal>ROWS</literal>モードでは<literal>CURRENT ROW</literal>はフレームが現在の行で開始または終了することを意味しますが、<literal>RANGE</literal>あるいは<literal>GROUPS</literal>モードではフレームが<literal>ORDER BY</literal>順序における現在行の最初または最後のピアで開始または終了することを意味します。
<replaceable>offset</replaceable> <literal>PRECEDING</literal>および<replaceable>offset</replaceable> <literal>FOLLOWING</literal>オプションの意味はフレームのモードによって異なります。
<literal>ROWS</literal>モードでは、<replaceable>offset</replaceable>はフレームが現在行の何行前または何行後に開始または終了するかを示す整数です。
<literal>GROUPS</literal>モードでは、<replaceable>offset</replaceable>はフレームが現在行のピアグループからピアグループ何個、前または後で開始または終了するかを示す整数です。
ここで<firstterm>ピアグループ</firstterm>とはウィンドウの<literal>ORDER BY</literal>句において等価の行のグループです。
<literal>RANGE</literal>モードでは、<replaceable>offset</replaceable>オプションを使うには、ウィンドウ定義に一つだけ<literal>ORDER BY</literal>列があることが必要です。
それで、整列する列の値が<replaceable>offset</replaceable>を超えないだけ、現在行の整列する列の値より小さい（<literal>PRECEDING</literal>に対して）、あるいは、より大きい（<literal>FOLLOWING</literal>に対して）行がフレームに含まれます。
この場合、<replaceable>offset</replaceable>式のデータ型は整列する列のデータ型によって決まります。
数値の整列する列に対する<replaceable>offset</replaceable>は一般的に整列する列と同じ型ですが、日付時刻の整列する列に対しては<type>interval</type>になります。
これら全ての場合で、<replaceable>offset</replaceable>の値は非NULLかつ非負でなければなりません。
また、<replaceable>offset</replaceable>が単純な定数である必要はありませんが、変数や集約関数、ウィンドウ関数を含めることはできません。
   </para>

   <para>
<!--
    The <replaceable>frame_exclusion</replaceable> option allows rows around
    the current row to be excluded from the frame, even if they would be
    included according to the frame start and frame end options.
    <literal>EXCLUDE CURRENT ROW</literal> excludes the current row from the
    frame.
    <literal>EXCLUDE GROUP</literal> excludes the current row and its
    ordering peers from the frame.
    <literal>EXCLUDE TIES</literal> excludes any peers of the current
    row from the frame, but not the current row itself.
    <literal>EXCLUDE NO OTHERS</literal> simply specifies explicitly the
    default behavior of not excluding the current row or its peers.
-->
<replaceable>frame_exclusion</replaceable>オブションは現在行の周辺の行を、フレーム開始とフレーム終了のオプションにより含まれるものであっても、フレームから除外することができます。
<literal>EXCLUDE CURRENT ROW</literal>はフレームから現在行を除外します。
<literal>EXCLUDE GROUP</literal>はフレームから現在行とその整列ピアを除外します。
<literal>EXCLUDE TIES</literal>は現在行自身を除いた現在行のピアをフレームから除外します。
<literal>EXCLUDE NO OTHERS</literal>は単に、現在行もそのピアも除外しないというデフォルトの振る舞いを明示的に指定します。
   </para>

   <para>
<!--
    Beware that the <literal>ROWS</literal> mode can produce unpredictable
    results if the <literal>ORDER BY</literal> ordering does not order the rows
    uniquely.  The <literal>RANGE</literal> and <literal>GROUPS</literal>
    modes are designed to ensure that rows that are peers in
    the <literal>ORDER BY</literal> ordering are treated alike: all rows of
    a given peer group will be in the frame or excluded from it.
-->
<literal>ORDER BY</literal>順序によりその行を一意に順序付けできない場合、<literal>ROWS</literal>モードが予期できない結果をもたらす可能性があることに注意して下さい。
<literal>RANGE</literal>および<literal>GROUPS</literal>モードは、<literal>ORDER BY</literal>順序におけるピアとなる行が同等に扱われる、すなわち、与えられたピアグループの全行がフレームに入るか除外されるように設計されています。
   </para>

   <para>
<!--
    The purpose of a <literal>WINDOW</literal> clause is to specify the
    behavior of <firstterm>window functions</firstterm> appearing in the query's
    <link linkend="sql-select-list"><command>SELECT</command> list</link> or
    <link linkend="sql-orderby"><literal>ORDER BY</literal></link> clause.
    These functions
    can reference the <literal>WINDOW</literal> clause entries by name
    in their <literal>OVER</literal> clauses.  A <literal>WINDOW</literal> clause
    entry does not have to be referenced anywhere, however; if it is not
    used in the query it is simply ignored.  It is possible to use window
    functions without any <literal>WINDOW</literal> clause at all, since
    a window function call can specify its window definition directly in
    its <literal>OVER</literal> clause.  However, the <literal>WINDOW</literal>
    clause saves typing when the same window definition is needed for more
    than one window function.
-->
<literal>WINDOW</literal>句の目的は、問い合わせの<link linkend="sql-select-list"><command>SELECT</command>リスト</link>または<link linkend="sql-orderby"><literal>ORDER BY</literal></link>句に記載される<firstterm>ウィンドウ関数</firstterm>の動作を規定することです。
これらの関数はその<literal>OVER</literal>句において名前で<literal>WINDOW</literal>句の項目を参照することができます。
しかし<literal>WINDOW</literal>句の項目は他で参照される必要はありません。
問い合わせ内で使用されなかったものは、単に無視されます。
ウィンドウ関数呼び出しは<literal>OVER</literal>句でウィンドウ定義を直接規定することができますので、<literal>WINDOW</literal>句を全く使わずにウィンドウ関数を使用することができます。
しかし<literal>WINDOW</literal>句は、同じウィンドウ定義が複数のウィンドウ関数で必要とされる場合に入力量を省くことができます。
   </para>

   <para>
<!--
    Currently, <literal>FOR NO KEY UPDATE</literal>, <literal>FOR UPDATE</literal>,
    <literal>FOR SHARE</literal> and <literal>FOR KEY SHARE</literal> cannot be
    specified with <literal>WINDOW</literal>.
-->
現在は、<literal>FOR NO KEY UPDATE</literal>、<literal>FOR UPDATE</literal>、<literal>FOR SHARE</literal>、<literal>FOR KEY SHARE</literal>を<literal>WINDOW</literal>と合わせて使うことはできません。
   </para>

   <para>
<!--
    Window functions are described in detail in
    <xref linkend="tutorial-window"/>,
    <xref linkend="syntax-window-functions"/>, and
    <xref linkend="queries-window"/>.
-->
ウィンドウ関数に関する詳細については<xref linkend="tutorial-window"/>、<xref linkend="syntax-window-functions"/>、<xref linkend="queries-window"/>を参照してください。
   </para>
  </refsect2>

<!--
  <refsect2 id="sql-select-list" xreflabel="SELECT List">
   <title><command>SELECT</command> List</title>
-->
  <refsect2 id="sql-select-list" xreflabel="SELECTリスト">
   <title><command>SELECT</command>リスト</title>

   <para>
<!--
    The <command>SELECT</command> list (between the key words
    <literal>SELECT</literal> and <literal>FROM</literal>) specifies expressions
    that form the output rows of the <command>SELECT</command>
    statement.  The expressions can (and usually do) refer to columns
    computed in the <literal>FROM</literal> clause.
-->
<command>SELECT</command>リスト（<literal>SELECT</literal>キーワードと<literal>FROM</literal>キーワードの間にあるもの）は、<command>SELECT</command>文の出力行を形成する式を指定するものです。
この式では、<literal>FROM</literal>句で処理後の列を参照することができます（通常は実際に参照します）。
   </para>

   <para>
<!--
    Just as in a table, every output column of a <command>SELECT</command>
    has a name.  In a simple <command>SELECT</command> this name is just
    used to label the column for display, but when the <command>SELECT</command>
    is a sub-query of a larger query, the name is seen by the larger query
    as the column name of the virtual table produced by the sub-query.
    To specify the name to use for an output column, write
    <literal>AS</literal> <replaceable class="parameter">output_name</replaceable>
    after the column's expression.  (You can omit <literal>AS</literal>,
    but only if the desired output name does not match any
    <productname>PostgreSQL</productname> keyword (see <xref
    linkend="sql-keywords-appendix"/>).  For protection against possible
    future keyword additions, it is recommended that you always either
    write <literal>AS</literal> or double-quote the output name.)
    If you do not specify a column name, a name is chosen automatically
    by <productname>PostgreSQL</productname>.  If the column's expression
    is a simple column reference then the chosen name is the same as that
    column's name.  In more complex cases a function or type name may be
    used, or the system may fall back on a generated name such as
    <literal>?column?</literal>.
-->
テーブルの場合と同様に、<command>SELECT</command>の出力列はすべて名前を持ちます。
簡単な<command>SELECT</command>では、この名前は列に表示用のラベルを付けるために使用されるだけです。
しかし<command>SELECT</command>が大規模な問い合わせの副問い合わせである場合、大規模な問い合わせ側で副問い合わせで生成された仮想のテーブルの列名としてこの名前が参照されます。
出力列として使用するための名前を指定するためには、列式の後に<literal>AS</literal> <replaceable class="parameter">output_name</replaceable>と記述してください。
（希望する列名が<productname>PostgreSQL</productname>のキーワード（<xref linkend="sql-keywords-appendix"/>を参照）に一致しない場合にのみ<literal>AS</literal>を省略することができます。
将来あり得るキーワードの追加に備えるために、常に<literal>AS</literal>を記述する、あるいは、出力名を二重引用符で括ることを推奨します。）
列名を指定しない場合、名前は<productname>PostgreSQL</productname>により自動的に付けられます。
列式が単純な列参照であれば、つけられる名前はその列の名前と同じものです。
より複雑な場合では、関数名または型名が使用されるかもしれません。さもなければ<literal>?column?</literal>のように生成される名前になるかもしれません。
   </para>

   <para>
<!--
    An output column's name can be used to refer to the column's value in
    <literal>ORDER BY</literal> and <literal>GROUP BY</literal> clauses, but not in the
    <literal>WHERE</literal> or <literal>HAVING</literal> clauses; there you must write
    out the expression instead.
-->
<literal>ORDER BY</literal>句と<literal>GROUP BY</literal>句内で列の値を参照する時も、出力列名を使用できます。
しかし、<literal>WHERE</literal>や<literal>HAVING</literal>句では使用できません。これらでは式を書かなければなりません。
   </para>

   <para>
<!--
    Instead of an expression, <literal>*</literal> can be written in
    the output list as a shorthand for all the columns of the selected
    rows.  Also, you can write <literal><replaceable
    class="parameter">table_name</replaceable>.*</literal> as a
    shorthand for the columns coming from just that table.  In these
    cases it is not possible to specify new names with <literal>AS</literal>;
    the output column names will be the same as the table columns' names.
-->
リストには、選択された行の全ての列を表す省略形として、式ではなく<literal>*</literal>と書くことができます。
また、そのテーブルに由来する列のみを表す省略形として、<literal><replaceable class="parameter">table_name</replaceable>.*</literal>と書くこともできます。
このような場合、<literal>AS</literal>により新しい名前を指定することはできません。
出力列名はテーブルの列名と同一になります。
   </para>

   <para>
<!--
    According to the SQL standard, the expressions in the output list should
    be computed before applying <literal>DISTINCT</literal>, <literal>ORDER
    BY</literal>, or <literal>LIMIT</literal>.  This is obviously necessary
    when using <literal>DISTINCT</literal>, since otherwise it's not clear
    what values are being made distinct.  However, in many cases it is
    convenient if output expressions are computed after <literal>ORDER
    BY</literal> and <literal>LIMIT</literal>; particularly if the output list
    contains any volatile or expensive functions.  With that behavior, the
    order of function evaluations is more intuitive and there will not be
    evaluations corresponding to rows that never appear in the output.
    <productname>PostgreSQL</productname> will effectively evaluate output expressions
    after sorting and limiting, so long as those expressions are not
    referenced in <literal>DISTINCT</literal>, <literal>ORDER BY</literal>
    or <literal>GROUP BY</literal>.  (As a counterexample, <literal>SELECT
    f(x) FROM tab ORDER BY 1</literal> clearly must evaluate <function>f(x)</function>
    before sorting.)  Output expressions that contain set-returning functions
    are effectively evaluated after sorting and before limiting, so
    that <literal>LIMIT</literal> will act to cut off the output from a
    set-returning function.
-->
標準SQLによれば、出力リスト内の式は、<literal>DISTINCT</literal>、<literal>ORDER BY</literal>、<literal>LIMIT</literal>を適用する前に計算することになっています。
<literal>DISTINCT</literal>を使う場合は、これは明らかに必要です。
なぜなら、そうしなければどの値がDISTINCTであるかわからないからです。
しかし、多くの場合、<literal>ORDER BY</literal>や<literal>LIMIT</literal>の後で出力式を計算する方が便利です。
特に出力式が揮発性(volatile)あるいは高価な式を含んでいる場合はそうです。
この動作により、関数の評価順序はより直感的になり、出力に現れない行については評価されなくなります。
<productname>PostgreSQL</productname>では、式が<literal>DISTINCT</literal>、<literal>ORDER BY</literal>、<literal>GROUP BY</literal>の中で参照されていない限り、ソートと制限(limit)の後にそれらの式を実際に評価します。
（この反例として、<literal>SELECT f(x) FROM tab ORDER BY 1</literal> では明らかに<function>f(x)</function>をソートの前に評価しなければなりません。）
集合を返す関数を含む出力式は、ソートの後、制限の前に実際の評価が行われ、これにより<literal>LIMIT</literal>が集合を返す関数の出力を制限することになります。
   </para>

   <note>
    <para>
<!--
     <productname>PostgreSQL</productname> versions before 9.6 did not provide any
     guarantees about the timing of evaluation of output expressions versus
     sorting and limiting; it depended on the form of the chosen query plan.
-->
<productname>PostgreSQL</productname>のバージョン9.6より前では、出力式がソートや制限に対して評価されるタイミングについて何の保証もしていませんでした。
それは選択された問い合わせの計画の形式に依存します。
    </para>
   </note>
  </refsect2>

<!--
  <refsect2 id="sql-distinct" xreflabel="DISTINCT Clause">
   <title><literal>DISTINCT</literal> Clause</title>
-->
  <refsect2 id="sql-distinct" xreflabel="DISTINCT句">
   <title><literal>DISTINCT</literal>句</title>

   <para>
<!--
    If <literal>SELECT DISTINCT</literal> is specified, all duplicate rows are
    removed from the result set (one row is kept from each group of
    duplicates).  <literal>SELECT ALL</literal> specifies the opposite: all rows are
    kept; that is the default.
-->
<literal>SELECT DISTINCT</literal>が指定されると、重複する行は全て結果セットから削除されます
（重複するグループの中で1行が保持されます）。
<literal>SELECT ALL</literal>はこの反対で、全ての行が保持されます。
デフォルトはこちらです。
   </para>

   <para>
<!--
    <literal>SELECT DISTINCT ON ( <replaceable
    class="parameter">expression</replaceable> [, ...] )</literal>
    keeps only the first row of each set of rows where the given
    expressions evaluate to equal.  The <literal>DISTINCT ON</literal>
    expressions are interpreted using the same rules as for
    <literal>ORDER BY</literal> (see above).  Note that the <quote>first
    row</quote> of each set is unpredictable unless <literal>ORDER
    BY</literal> is used to ensure that the desired row appears first.  For
    example:
-->
<literal>SELECT DISTINCT ON ( <replaceable class="parameter">expression</replaceable> [, ...] )</literal>は指定した式が等しいと評価した各行集合の中で、最初の行のみを保持します。
<literal>DISTINCT ON</literal>式は、<literal>ORDER BY</literal>（上述）と同じ規則で扱われます。
各集合の<quote>最初の行</quote>は、<literal>ORDER BY</literal>を使用して目的の行が確実に最初に現れるようにしない限り予測することはできないことに注意してください。
例えば、次の例は各地点の最新の気象情報を取り出します。
<programlisting>
SELECT DISTINCT ON (location) location, time, report
    FROM weather_reports
    ORDER BY location, time DESC;
</programlisting>
<!--
    retrieves the most recent weather report for each location.  But
    if we had not used <literal>ORDER BY</literal> to force descending order
    of time values for each location, we'd have gotten a report from
    an unpredictable time for each location.
-->
しかし<literal>ORDER BY</literal>を使用して各地点を時間によって降順にソートしなければ、各地点について得られる情報がいつのものかはわかりません。
   </para>

   <para>
<!--
    The <literal>DISTINCT ON</literal> expression(s) must match the leftmost
    <literal>ORDER BY</literal> expression(s).  The <literal>ORDER BY</literal> clause
    will normally contain additional expression(s) that determine the
    desired precedence of rows within each <literal>DISTINCT ON</literal> group.
-->
<literal>DISTINCT ON</literal>に指定する式は<literal>ORDER BY</literal>の最も左側の式と一致しなければなりません。
<literal>ORDER BY</literal>句は、通常、各<literal>DISTINCT ON</literal>グループの中での行の優先順位を決定する追加的な式を含みます。
   </para>

   <para>
<!--
    Currently, <literal>FOR NO KEY UPDATE</literal>, <literal>FOR UPDATE</literal>,
    <literal>FOR SHARE</literal> and <literal>FOR KEY SHARE</literal> cannot be
    specified with <literal>DISTINCT</literal>.
-->
現在は、<literal>FOR NO KEY UPDATE</literal>、<literal>FOR UPDATE</literal>、<literal>FOR SHARE</literal>、<literal>FOR KEY SHARE</literal>を<literal>DISTINCT</literal>と合わせて使うことはできません。
   </para>
  </refsect2>

<!--
  <refsect2 id="sql-union" xreflabel="UNION Clause">
   <title><literal>UNION</literal> Clause</title>
-->
  <refsect2 id="sql-union" xreflabel="UNION句">
   <title><literal>UNION</literal>句</title>

   <para>
<!--
    The <literal>UNION</literal> clause has this general form:
-->
<literal>UNION</literal>句の一般的な構文は以下の通りです。
<synopsis>
<replaceable class="parameter">select_statement</replaceable> UNION [ ALL | DISTINCT ] <replaceable class="parameter">select_statement</replaceable>
<!--
</synopsis><replaceable class="parameter">select_statement</replaceable> is
    any <command>SELECT</command> statement without an <literal>ORDER
    BY</literal>, <literal>LIMIT</literal>, <literal>FOR NO KEY UPDATE</literal>, <literal>FOR UPDATE</literal>,
    <literal>FOR SHARE</literal>, or <literal>FOR KEY SHARE</literal> clause.
    (<literal>ORDER BY</literal> and <literal>LIMIT</literal> can be attached to a
    subexpression if it is enclosed in parentheses.  Without
    parentheses, these clauses will be taken to apply to the result of
    the <literal>UNION</literal>, not to its right-hand input
    expression.)
-->
</synopsis><replaceable class="parameter">select_statement</replaceable>には、<literal>ORDER BY</literal>、<literal>LIMIT</literal>、<literal>FOR NO KEY UPDATE</literal>、<literal>FOR UPDATE</literal>、<literal>FOR SHARE</literal>、<literal>FOR KEY SHARE</literal>句を持たない任意の<command>SELECT</command>文が入ります
（<literal>ORDER BY</literal>と<literal>LIMIT</literal>は、括弧で囲めば副式として付与することができます。
括弧がない場合、これらの句は右側に置かれた入力式ではなく、<literal>UNION</literal>の結果に対して適用されてしまいます）。
   </para>

   <para>
<!--
    The <literal>UNION</literal> operator computes the set union of
    the rows returned by the involved <command>SELECT</command>
    statements.  A row is in the set union of two result sets if it
    appears in at least one of the result sets.  The two
    <command>SELECT</command> statements that represent the direct
    operands of the <literal>UNION</literal> must produce the same
    number of columns, and corresponding columns must be of compatible
    data types.
-->
<literal>UNION</literal>演算子は、2つの<command>SELECT</command>文が返す行の和集合を作成します。
この和集合には、2つの<command>SELECT</command>文の結果集合のいずれか（または両方）に存在する行が全て含まれています。
<literal>UNION</literal>の直接のオペランドとなる2つの<command>SELECT</command>文が返す列数は、同じでなければなりません。また、対応する列のデータ型には互換性が存在する必要があります。
   </para>

   <para>
<!--
    The result of <literal>UNION</literal> does not contain any duplicate
    rows unless the <literal>ALL</literal> option is specified.
    <literal>ALL</literal> prevents elimination of duplicates.  (Therefore,
    <literal>UNION ALL</literal> is usually significantly quicker than
    <literal>UNION</literal>; use <literal>ALL</literal> when you can.)
    <literal>DISTINCT</literal> can be written to explicitly specify the
    default behavior of eliminating duplicate rows.
-->
<literal>ALL</literal>オプションが指定されていない限り、<literal>UNION</literal>の結果には重複行は含まれません。
<literal>ALL</literal>を指定するとこのような重複除去が行われません
（したがって、通常<literal>UNION ALL</literal>は<literal>UNION</literal>よりかなり高速です。
できれば<literal>ALL</literal>を使用してください）。
重複行を除去するデフォルトの動作を明示的に指定するために<literal>DISTINCT</literal>を記述することができます。
   </para>

   <para>
<!--
    Multiple <literal>UNION</literal> operators in the same
    <command>SELECT</command> statement are evaluated left to right,
    unless otherwise indicated by parentheses.
-->
1つの<command>SELECT</command>文に複数の<literal>UNION</literal>演算子がある場合、括弧がない限り、それらは左から右に評価されます。
   </para>

   <para>
<!--
    Currently, <literal>FOR NO KEY UPDATE</literal>, <literal>FOR UPDATE</literal>, <literal>FOR SHARE</literal> and
    <literal>FOR KEY SHARE</literal> cannot be
    specified either for a <literal>UNION</literal> result or for any input of a
    <literal>UNION</literal>.
-->
現時点では、<literal>UNION</literal>の結果や<literal>UNION</literal>に対する入力に、<literal>FOR NO KEY UPDATE</literal>、<literal>FOR UPDATE</literal>、<literal>FOR SHARE</literal>、<literal>FOR KEY SHARE</literal>を指定することはできません。
   </para>
  </refsect2>

<!--
  <refsect2 id="sql-intersect" xreflabel="INTERSECT Clause">
   <title><literal>INTERSECT</literal> Clause</title>
-->
  <refsect2 id="sql-intersect" xreflabel="INTERSECT句">
   <title><literal>INTERSECT</literal>句</title>

   <para>
<!--
    The <literal>INTERSECT</literal> clause has this general form:
-->
<literal>INTERSECT</literal>句の一般的な構文は以下の通りです。
<synopsis>
<replaceable class="parameter">select_statement</replaceable> INTERSECT [ ALL | DISTINCT ] <replaceable class="parameter">select_statement</replaceable>
<!--
</synopsis><replaceable class="parameter">select_statement</replaceable> is
    any <command>SELECT</command> statement without an <literal>ORDER
    BY</literal>, <literal>LIMIT</literal>, <literal>FOR NO KEY UPDATE</literal>, <literal>FOR UPDATE</literal>,
    <literal>FOR SHARE</literal>, or <literal>FOR KEY SHARE</literal> clause.
-->
</synopsis><replaceable class="parameter">select_statement</replaceable>には、<literal>ORDER BY</literal>、<literal>LIMIT</literal>、<literal>FOR NO KEY UPDATE</literal>、<literal>FOR UPDATE</literal>、<literal>FOR SHARE</literal>、<literal>FOR KEY SHARE</literal>句を持たない、任意の<command>SELECT</command>文が入ります。
   </para>

   <para>
<!--
    The <literal>INTERSECT</literal> operator computes the set
    intersection of the rows returned by the involved
    <command>SELECT</command> statements.  A row is in the
    intersection of two result sets if it appears in both result sets.
-->
<literal>INTERSECT</literal>は、2つの<command>SELECT</command>文が返す行の積集合を計算します。
この積集合に含まれるのは、2つの<command>SELECT</command>文の結果集合の両方に存在する行です。
   </para>

   <para>
<!--
    The result of <literal>INTERSECT</literal> does not contain any
    duplicate rows unless the <literal>ALL</literal> option is specified.
    With <literal>ALL</literal>, a row that has <replaceable>m</replaceable> duplicates in the
    left table and <replaceable>n</replaceable> duplicates in the right table will appear
    min(<replaceable>m</replaceable>,<replaceable>n</replaceable>) times in the result set.
    <literal>DISTINCT</literal> can be written to explicitly specify the
    default behavior of eliminating duplicate rows.
-->
<literal>ALL</literal>オプションを指定しない限り、<literal>INTERSECT</literal>の結果に重複行は含まれません。
<literal>ALL</literal>が指定された場合、左側テーブルに<replaceable>m</replaceable>個、右側テーブルに<replaceable>n</replaceable>個の重複がある行は、結果集合ではmin(<replaceable>m</replaceable>,<replaceable>n</replaceable>)個出現します。
重複行を除去するデフォルトの動作を明示的に指定するために<literal>DISTINCT</literal>を記述することができます。
   </para>

   <para>
<!--
    Multiple <literal>INTERSECT</literal> operators in the same
    <command>SELECT</command> statement are evaluated left to right,
    unless parentheses dictate otherwise.
    <literal>INTERSECT</literal> binds more tightly than
    <literal>UNION</literal>.  That is, <literal>A UNION B INTERSECT
    C</literal> will be read as <literal>A UNION (B INTERSECT
    C)</literal>.
-->
1つの<command>SELECT</command>文に複数の<literal>INTERSECT</literal>演算子がある場合、括弧がない限り、それらは左から右に評価されます。
<literal>INTERSECT</literal>は<literal>UNION</literal>よりも強い結び付きを持ちます。
つまり、<literal>A UNION B INTERSECT C</literal> は<literal>A UNION (B INTERSECT C)</literal>と解釈されます。
   </para>

   <para>
<!--
    Currently, <literal>FOR NO KEY UPDATE</literal>, <literal>FOR UPDATE</literal>, <literal>FOR SHARE</literal> and
    <literal>FOR KEY SHARE</literal> cannot be
    specified either for an <literal>INTERSECT</literal> result or for any input of
    an <literal>INTERSECT</literal>.
-->
現時点では、<literal>INTERSECT</literal>の結果や<literal>INTERSECT</literal>に対する入力に、<literal>FOR NO KEY UPDATE</literal>、<literal>FOR UPDATE</literal>、<literal>FOR SHARE</literal>または<literal>FOR KEY SHARE</literal>を指定することはできません。
   </para>
  </refsect2>

<!--
  <refsect2 id="sql-except" xreflabel="EXCEPT Clause">
   <title><literal>EXCEPT</literal> Clause</title>
-->
  <refsect2 id="sql-except" xreflabel="EXCEPT句">
   <title><literal>EXCEPT</literal>句</title>

   <para>
<!--
    The <literal>EXCEPT</literal> clause has this general form:
-->
<literal>EXCEPT</literal>句の一般的な構文は以下の通りです。
<synopsis>
<replaceable class="parameter">select_statement</replaceable> EXCEPT [ ALL | DISTINCT ] <replaceable class="parameter">select_statement</replaceable>
<!--
</synopsis><replaceable class="parameter">select_statement</replaceable> is
    any <command>SELECT</command> statement without an <literal>ORDER
    BY</literal>, <literal>LIMIT</literal>, <literal>FOR NO KEY UPDATE</literal>, <literal>FOR UPDATE</literal>,
    <literal>FOR SHARE</literal>, or <literal>FOR KEY SHARE</literal> clause.
-->
</synopsis><replaceable class="parameter">select_statement</replaceable>には、<literal>ORDER BY</literal>、<literal>LIMIT</literal>、<literal>FOR NO KEY UPDATE</literal>、<literal>FOR UPDATE</literal>、<literal>FOR SHARE</literal>、<literal>FOR KEY SHARE</literal>句を持たない、任意の<command>SELECT</command>文が入ります。
   </para>

   <para>
<!--
    The <literal>EXCEPT</literal> operator computes the set of rows
    that are in the result of the left <command>SELECT</command>
    statement but not in the result of the right one.
-->
<literal>EXCEPT</literal>は、左側の<command>SELECT</command>文の結果には存在し、右側の<command>SELECT</command>文の結果には存在しない行の集合を生成します。
   </para>

   <para>
<!--
    The result of <literal>EXCEPT</literal> does not contain any
    duplicate rows unless the <literal>ALL</literal> option is specified.
    With <literal>ALL</literal>, a row that has <replaceable>m</replaceable> duplicates in the
    left table and <replaceable>n</replaceable> duplicates in the right table will appear
    max(<replaceable>m</replaceable>-<replaceable>n</replaceable>,0) times in the result set.
    <literal>DISTINCT</literal> can be written to explicitly specify the
    default behavior of eliminating duplicate rows.
-->
<literal>ALL</literal>オプションが指定されていない限り、<literal>EXCEPT</literal>の結果には重複行は含まれません。
<literal>ALL</literal>がある場合、左側テーブルに<replaceable>m</replaceable>個、右側テーブルに<replaceable>n</replaceable>個の重複がある行は、結果集合ではmax(<replaceable>m</replaceable>-<replaceable>n</replaceable>,0)個出現します。
重複行を除去するデフォルトの動作を明示的に指定するために<literal>DISTINCT</literal>を記述することができます。
   </para>

   <para>
<!--
    Multiple <literal>EXCEPT</literal> operators in the same
    <command>SELECT</command> statement are evaluated left to right,
    unless parentheses dictate otherwise.  <literal>EXCEPT</literal> binds at
    the same level as <literal>UNION</literal>.
-->
1つの<command>SELECT</command>文に複数の<literal>EXCEPT</literal>演算子がある場合、括弧がない限り、それらは左から右に評価されます。
<literal>EXCEPT</literal>の結び付きの強さは<literal>UNION</literal>と同じです。
   </para>

   <para>
<!--
    Currently, <literal>FOR NO KEY UPDATE</literal>, <literal>FOR UPDATE</literal>, <literal>FOR SHARE</literal> and
    <literal>FOR KEY SHARE</literal> cannot be
    specified either for an <literal>EXCEPT</literal> result or for any input of
    an <literal>EXCEPT</literal>.
-->
現時点では、<literal>EXCEPT</literal>の結果や<literal>EXCEPT</literal>に対する入力に、<literal>FOR NO KEY UPDATE</literal>、<literal>FOR UPDATE</literal>、<literal>FOR SHARE</literal>または<literal>FOR KEY SHARE</literal>を指定することはできません。
   </para>
  </refsect2>

<!--
  <refsect2 id="sql-orderby" xreflabel="ORDER BY Clause">
   <title><literal>ORDER BY</literal> Clause</title>
-->
  <refsect2 id="sql-orderby" xreflabel="ORDER BY句">
   <title><literal>ORDER BY</literal>句</title>

   <para>
<!--
    The optional <literal>ORDER BY</literal> clause has this general form:
-->
<literal>ORDER BY</literal>句の一般的な構文は以下の通りです（この句は省略可能です）。
<synopsis>
ORDER BY <replaceable class="parameter">expression</replaceable> [ ASC | DESC | USING <replaceable class="parameter">operator</replaceable> ] [ NULLS { FIRST | LAST } ] [, ...]
</synopsis>
<!--
    The <literal>ORDER BY</literal> clause causes the result rows to
    be sorted according to the specified expression(s).  If two rows are
    equal according to the leftmost expression, they are compared
    according to the next expression and so on.  If they are equal
    according to all specified expressions, they are returned in
    an implementation-dependent order.
-->
<literal>ORDER BY</literal>句を使うと、結果行を指定した式（複数可）に従ってソートすることができます。
最も左側の式を使って比較した結果、2つの行が等しいと判断された場合は、1つ右側の式を使って比較します。その結果も等しければ、さらに次の式に進みます。
指定した全ての式で等しいと判断された場合は、実装に依存した順番で返されます。
   </para>

   <para>
<!--
    Each <replaceable class="parameter">expression</replaceable> can be the
    name or ordinal number of an output column
    (<command>SELECT</command> list item), or it can be an arbitrary
    expression formed from input-column values.
-->
<replaceable class="parameter">expression</replaceable>には、出力列（<command>SELECT</command>リスト項目）の名前または序数、あるいは入力列値から形成される任意の式を取ることができます。
   </para>

   <para>
<!--
    The ordinal number refers to the ordinal (left-to-right) position
    of the output column. This feature makes it possible to define an
    ordering on the basis of a column that does not have a unique
    name.  This is never absolutely necessary because it is always
    possible to assign a name to an output column using the
    <literal>AS</literal> clause.
-->
序数は、出力列の位置（左から右に割り当てられます）を示します。
これを使うと、一意な名前を持たない列の順序を定義することができます。
<literal>AS</literal>句を使用すれば出力列に名前を割り当てることができるので、これはどうしても必要な機能というわけではありません。
   </para>

   <para>
<!--
    It is also possible to use arbitrary expressions in the
    <literal>ORDER BY</literal> clause, including columns that do not
    appear in the <command>SELECT</command> output list.  Thus the
    following statement is valid:
-->
また、<literal>ORDER BY</literal>句には、<command>SELECT</command>出力リストに出現しない列を含む、任意の式を使用できます。
したがって、以下の文は有効です。
<programlisting>
SELECT name FROM distributors ORDER BY code;
</programlisting>
<!--
    A limitation of this feature is that an <literal>ORDER BY</literal>
    clause applying to the result of a <literal>UNION</literal>,
    <literal>INTERSECT</literal>, or <literal>EXCEPT</literal> clause can only
    specify an output column name or number, not an expression.
-->
ただし、<literal>UNION</literal>、<literal>INTERSECT</literal>、<literal>EXCEPT</literal>の結果に<literal>ORDER BY</literal>を適用する場合は、式は使用できず、出力列の名前か序数のみを指定できるという制限があります。
   </para>

   <para>
<!--
    If an <literal>ORDER BY</literal> expression is a simple name that
    matches both an output column name and an input column name,
    <literal>ORDER BY</literal> will interpret it as the output column name.
    This is the opposite of the choice that <literal>GROUP BY</literal> will
    make in the same situation.  This inconsistency is made to be
    compatible with the SQL standard.
-->
<literal>ORDER BY</literal>の式として出力列名と入力列名の両方に一致する単なる名前が与えられた場合、<literal>ORDER BY</literal>はそれを出力列名として扱います。
これは、同じ状況における<literal>GROUP BY</literal>の選択とは反対です。
この不整合は、標準SQLとの互換性を保持するために発生しています。
   </para>

   <para>
<!--
    Optionally one can add the key word <literal>ASC</literal> (ascending) or
    <literal>DESC</literal> (descending) after any expression in the
    <literal>ORDER BY</literal> clause.  If not specified, <literal>ASC</literal> is
    assumed by default.  Alternatively, a specific ordering operator
    name can be specified in the <literal>USING</literal> clause.
    An ordering operator must be a less-than or greater-than
    member of some B-tree operator family.
    <literal>ASC</literal> is usually equivalent to <literal>USING &lt;</literal> and
    <literal>DESC</literal> is usually equivalent to <literal>USING &gt;</literal>.
    (But the creator of a user-defined data type can define exactly what the
    default sort ordering is, and it might correspond to operators with other
    names.)
-->
<literal>ORDER BY</literal>中の任意の式の後に、キーワード<literal>ASC</literal>（昇順）、<literal>DESC</literal>（降順）を付加することができます(省略可能)。
指定がなければ、デフォルトで<literal>ASC</literal>があるものとして扱われます。
その他、順序を指定する演算子名を<literal>USING</literal>句に指定する方法もあります。
順序指定演算子は何らかのB-Tree演算子族の小なりまたは大なり演算子でなければなりません。
通常、<literal>ASC</literal>は<literal>USING &lt;</literal>と、<literal>DESC</literal>は<literal>USING &gt;</literal>と同じです
（ただし、ユーザ定義データ型の作成時には、デフォルトのソート順を定義することができます。また、異なる名前の演算子と対応付けすることもできます）。
   </para>

   <para>
<!--
    If <literal>NULLS LAST</literal> is specified, null values sort after all
    non-null values; if <literal>NULLS FIRST</literal> is specified, null values
    sort before all non-null values.  If neither is specified, the default
    behavior is <literal>NULLS LAST</literal> when <literal>ASC</literal> is specified
    or implied, and <literal>NULLS FIRST</literal> when <literal>DESC</literal> is specified
    (thus, the default is to act as though nulls are larger than non-nulls).
    When <literal>USING</literal> is specified, the default nulls ordering depends
    on whether the operator is a less-than or greater-than operator.
-->
<literal>NULLS LAST</literal>が指定されると、NULL値はすべての非NULL値の後にソートされます。
<literal>NULLS FIRST</literal>が指定されると、NULL値はすべての非NULL値の前にソートされます。
どちらも指定されない場合のデフォルト動作は、明示的あるいは暗黙的な<literal>ASC</literal>の場合は<literal>NULLS LAST</literal>、<literal>DESC</literal>が指定された場合は<literal>NULLS FIRST</literal>です。
（したがって、デフォルトでは、NULLが非NULLよりも大きい値であるかのように動作します。）
<literal>USING</literal>が指定されると、デフォルトのNULLの順序は、演算子が小なり演算子か大なり演算子によって変わります。
   </para>

   <para>
<!--
    Note that ordering options apply only to the expression they follow;
    for example <literal>ORDER BY x, y DESC</literal> does not mean
    the same thing as <literal>ORDER BY x DESC, y DESC</literal>.
-->
順序付けオプションは直前の演算子にのみ適用されます。
たとえば、<literal>ORDER BY x, y DESC</literal>は<literal>ORDER BY x DESC, y DESC</literal>と同一の意味ではありません。
   </para>

   <para>
<!--
    Character-string data is sorted according to the collation that applies
    to the column being sorted.  That can be overridden at need by including
    a <literal>COLLATE</literal> clause in the
    <replaceable class="parameter">expression</replaceable>, for example
    <literal>ORDER BY mycolumn COLLATE "en_US"</literal>.
    For more information see <xref linkend="sql-syntax-collate-exprs"/> and
    <xref linkend="collation"/>.
-->
文字型データでは、格納する列に適用された照合順序に従ってソートされます。
これは必要に応じて<replaceable class="parameter">expression</replaceable>内に<literal>COLLATE</literal>句を含めることで上書きできます。
例えば<literal>ORDER BY mycolumn COLLATE "en_US"</literal>です。
より詳細については<xref linkend="sql-syntax-collate-exprs"/>および<xref linkend="collation"/>を参照してください。
   </para>
  </refsect2>

<!--
  <refsect2 id="sql-limit" xreflabel="LIMIT Clause">
   <title><literal>LIMIT</literal> Clause</title>
-->
  <refsect2 id="sql-limit" xreflabel="LIMIT句">
   <title><literal>LIMIT</literal>句</title>

   <para>
<!--
    The <literal>LIMIT</literal> clause consists of two independent
    sub-clauses:
-->
<literal>LIMIT</literal>句は2つの独立した副句から構成されます。
<synopsis>
LIMIT { <replaceable class="parameter">count</replaceable> | ALL }
OFFSET <replaceable class="parameter">start</replaceable>
</synopsis>
<!--
    The parameter <replaceable class="parameter">count</replaceable> specifies the
    maximum number of rows to return, while <replaceable
    class="parameter">start</replaceable> specifies the number of rows
    to skip before starting to return rows.  When both are specified,
    <replaceable class="parameter">start</replaceable> rows are skipped
    before starting to count the <replaceable
    class="parameter">count</replaceable> rows to be returned.
-->
パラメータ<replaceable class="parameter">count</replaceable>には返される行の最大数を、一方、<replaceable class="parameter">start</replaceable>には行を返し始める前に飛ばす行数を指定します。
両方とも指定された場合、<replaceable class="parameter">start</replaceable>行分が飛ばされ、そこから数えて<replaceable class="parameter">count</replaceable>行が返されます。
   </para>

   <para>
<!--
    If the <replaceable class="parameter">count</replaceable> expression
    evaluates to NULL, it is treated as <literal>LIMIT ALL</literal>, i.e., no
    limit.  If <replaceable class="parameter">start</replaceable> evaluates
    to NULL, it is treated the same as <literal>OFFSET 0</literal>.
-->
<replaceable class="parameter">count</replaceable>式がNULLと評価された場合、<literal>LIMIT ALL</literal>として、つまり制限無しとして扱われます。
<replaceable class="parameter">start</replaceable>がNULLと評価された場合、<literal>OFFSET 0</literal>と同様に扱われます。
   </para>

   <para>
<!--
    SQL:2008 introduced a different syntax to achieve the same result,
    which <productname>PostgreSQL</productname> also supports.  It is:
-->
SQL:2008では同じ結果を実現する異なる構文が導入されました。
<productname>PostgreSQL</productname>でもサポートしています。
以下の構文です。
<synopsis>
OFFSET <replaceable class="parameter">start</replaceable> { ROW | ROWS }
FETCH { FIRST | NEXT } [ <replaceable class="parameter">count</replaceable> ] { ROW | ROWS } { ONLY | WITH TIES }
</synopsis>
<!--
    In this syntax, the <replaceable class="parameter">start</replaceable>
    or <replaceable class="parameter">count</replaceable> value is required by
    the standard to be a literal constant, a parameter, or a variable name;
    as a <productname>PostgreSQL</productname> extension, other expressions
    are allowed, but will generally need to be enclosed in parentheses to avoid
    ambiguity.
    If <replaceable class="parameter">count</replaceable> is
    omitted in a <literal>FETCH</literal> clause, it defaults to 1.
    The <literal>WITH TIES</literal> option is used to return any additional
    rows that tie for the last place in the result set according to
    the <literal>ORDER BY</literal> clause; <literal>ORDER BY</literal>
    is mandatory in this case, and <literal>SKIP LOCKED</literal> is
    not allowed.
    <literal>ROW</literal> and <literal>ROWS</literal> as well as
    <literal>FIRST</literal> and <literal>NEXT</literal> are noise
    words that don't influence the effects of these clauses.
    According to the standard, the <literal>OFFSET</literal> clause must come
    before the <literal>FETCH</literal> clause if both are present; but
    <productname>PostgreSQL</productname> is laxer and allows either order.
-->
この構文において、<replaceable class="parameter">start</replaceable>または<replaceable class="parameter">count</replaceable>の値は標準SQLでは、リテラル定数、パラメータもしくは変数名を要求します。
<productname>PostgreSQL</productname>の拡張では他の表現が許容されていますが、曖昧さを防ぐために通常は括弧で囲まれる必要があるでしょう。
<replaceable class="parameter">count</replaceable>を<literal>FETCH</literal>句で省略した場合、そのデフォルトは１です。
<literal>WITH TIES</literal>オプションは、結果の集合で<literal>ORDER BY</literal>句に従って最後の場所で同点になる追加の行を返すのに使われます。この場合<literal>ORDER BY</literal>は必須で、<literal>SKIP LOCKED</literal>は利用できません。
<literal>ROW</literal>および<literal>ROWS</literal>、そして<literal>FIRST</literal>および<literal>NEXT</literal>は意味がない単語で、この句に影響を与えることはありません。
SQL標準では<literal>OFFSET</literal>句は、<literal>FETCH</literal>句と同時に使用する場合、これより前に存在しなければなりません。
しかし<productname>PostgreSQL</productname>は厳密ではなく、どちらが先でも許されます。
   </para>

   <para>
<!--
    When using <literal>LIMIT</literal>, it is a good idea to use an
    <literal>ORDER BY</literal> clause that constrains the result rows into a
    unique order.  Otherwise you will get an unpredictable subset of
    the query's rows &mdash; you might be asking for the tenth through
    twentieth rows, but tenth through twentieth in what ordering?  You
    don't know what ordering unless you specify <literal>ORDER BY</literal>.
-->
<literal>LIMIT</literal>を使う時は、結果行を一意な順番に強制する<literal>ORDER BY</literal>句を使うとよいでしょう。
そうしないと、問い合わせ結果のどの部分が返されるのかがわかりません。
10〜20行目までを出力するとしても、どの順番で並べた時の10〜20行目なのでしょうか。
<literal>ORDER BY</literal>を指定しない限り、行が返される順番は不明です。
   </para>

   <para>
<!--
    The query planner takes <literal>LIMIT</literal> into account when
    generating a query plan, so you are very likely to get different
    plans (yielding different row orders) depending on what you use
    for <literal>LIMIT</literal> and <literal>OFFSET</literal>.  Thus, using
    different <literal>LIMIT</literal>/<literal>OFFSET</literal> values to select
    different subsets of a query result <emphasis>will give
    inconsistent results</emphasis> unless you enforce a predictable
    result ordering with <literal>ORDER BY</literal>.  This is not a bug; it
    is an inherent consequence of the fact that SQL does not promise
    to deliver the results of a query in any particular order unless
    <literal>ORDER BY</literal> is used to constrain the order.
-->
問い合わせプランナは問い合わせ計画を作成する時に<literal>LIMIT</literal>を考慮するので、<literal>LIMIT</literal>と<literal>OFFSET</literal>の指定によって異なった計画を得ることになるでしょう。計画が異なれば、異なる順番で行が返ります。
したがって、<literal>LIMIT</literal>/<literal>OFFSET</literal>値の変更によって異なる結果行を選択しようとすると、<literal>ORDER BY</literal>で順序を並べ替えない限り、<emphasis>矛盾した結果を返すことになります</emphasis>。
これはバグではありません。
「SQLは、<literal>ORDER BY</literal>で順序を制御されない限り、問い合わせ結果が返す順序を約束しない」という事実の当然の帰結なのです。
   </para>

   <para>
<!--
    It is even possible for repeated executions of the same <literal>LIMIT</literal>
    query to return different subsets of the rows of a table, if there
    is not an <literal>ORDER BY</literal> to enforce selection of a deterministic
    subset.  Again, this is not a bug; determinism of the results is
    simply not guaranteed in such a case.
-->
厳密的に部分集合の選択を強制する<literal>ORDER BY</literal>がなければ、同じ<literal>LIMIT</literal>問い合わせを繰り返し実行してもテーブル行から異なる部分集合が取り出される可能性すらあります。
繰り返しますが、これは不具合ではありません。
こうした場合に確定した結果は単に保証されていないのです。
   </para>
  </refsect2>

<!--
  <refsect2 id="sql-for-update-share" xreflabel="The Locking Clause">
   <title>The Locking Clause</title>
-->
  <refsect2 id="sql-for-update-share" xreflabel="ロック処理句">
   <title>ロック処理句</title>

   <para>
<!--
    <literal>FOR UPDATE</literal>, <literal>FOR NO KEY UPDATE</literal>, <literal>FOR SHARE</literal>
    and <literal>FOR KEY SHARE</literal>
    are <firstterm>locking clauses</firstterm>; they affect how <literal>SELECT</literal>
    locks rows as they are obtained from the table.
-->
<literal>FOR UPDATE</literal>、<literal>FOR NO KEY UPDATE</literal>、<literal>FOR SHARE</literal>および<literal>FOR KEY SHARE</literal>は<firstterm>ロック処理句</firstterm>です。
これらはテーブルから行を入手する時にどのように<literal>SELECT</literal>がその行をロックするかに影響します。
   </para>

   <para>
<!--
    The locking clause has the general form
-->
ロック処理句の一般的な構文は以下の通りです。

<synopsis>
FOR <replaceable>lock_strength</replaceable> [ OF <replaceable class="parameter">table_name</replaceable> [, ...] ] [ NOWAIT | SKIP LOCKED ]
</synopsis>

<!--
    where <replaceable>lock_strength</replaceable> can be one of
-->
ここで<replaceable>lock_strength</replaceable>は以下のいずれかを取ることができます。

<synopsis>
UPDATE
NO KEY UPDATE
SHARE
KEY SHARE
</synopsis>
   </para>

   <para>
<!--
    For more information on each row-level lock mode, refer to
    <xref linkend="locking-rows"/>.
-->
それぞれの行レベルロックモードについての詳しい説明は<xref linkend="locking-rows"/>を参照してください。
   </para>

   <para>
<!--
    To prevent the operation from waiting for other transactions to commit,
    use either the <literal>NOWAIT</literal> or <literal>SKIP LOCKED</literal>
    option.  With <literal>NOWAIT</literal>, the statement reports an error, rather
    than waiting, if a selected row cannot be locked immediately.
    With <literal>SKIP LOCKED</literal>, any selected rows that cannot be
    immediately locked are skipped.  Skipping locked rows provides an
    inconsistent view of the data, so this is not suitable for general purpose
    work, but can be used to avoid lock contention with multiple consumers
    accessing a queue-like table.
    Note that <literal>NOWAIT</literal> and <literal>SKIP LOCKED</literal> apply only
    to the row-level lock(s) &mdash; the required <literal>ROW SHARE</literal>
    table-level lock is still taken in the ordinary way (see
    <xref linkend="mvcc"/>).  You can use
    <link linkend="sql-lock"><command>LOCK</command></link>
    with the <literal>NOWAIT</literal> option first,
    if you need to acquire the table-level lock without waiting.
-->
他のトランザクションのコミットを待機することなく操作を進めるには、<literal>NOWAIT</literal>あるいは<literal>SKIP LOCKED</literal>オプションを使用してください。
<literal>NOWAIT</literal>では、選択行のロックを即座に獲得できない時、文は待機せずに、エラーを報告します。
<literal>SKIP LOCKED</literal>では、即座にロックできない行はすべてスキップされます。
行のロックをスキップすると、一貫性のないデータが見えることになるので、一般的な目的の作業のためには適しませんが、複数の消費者がキューのようなテーブルにアクセスするときのロック競合の回避などに利用できます。
<literal>NOWAIT</literal>および<literal>SKIP LOCKED</literal>は行レベルロックにのみに適用される点に注意してください。
つまり、必要な<literal>ROW SHARE</literal>テーブルレベルロックは通常通りの方法（ <xref linkend="mvcc"/>を参照）で獲得されます。
もし、テーブルレベルのロックを待機せずに獲得しなければならないのであれば、最初に<link linkend="sql-lock"><command>LOCK</command></link>の<literal>NOWAIT</literal>オプションを使用してください。
   </para>

   <para>
<!--
    If specific tables are named in a locking clause,
    then only rows coming from those tables are locked; any other
    tables used in the <command>SELECT</command> are simply read as
    usual.  A locking
    clause without a table list affects all tables used in the statement.
    If a locking clause is
    applied to a view or sub-query, it affects all tables used in
    the view or sub-query.
    However, these clauses
    do not apply to <literal>WITH</literal> queries referenced by the primary query.
    If you want row locking to occur within a <literal>WITH</literal> query, specify
    a locking clause within the <literal>WITH</literal> query.
-->
ロック処理句内に特定のテーブルが指定されている場合は、そのテーブルの行のみがロックされます。
<command>SELECT</command>内の他のテーブルは通常通りに読み込まれます。
テーブルリストを持たないロック処理句は、その文で使用されるすべてのテーブルに影響を与えます。
ロック処理句がビューまたは副問い合わせで使用された場合、そのビューや副問い合わせで使用されるすべてのテーブルに影響を与えます。
しかしこれらの句は主問い合わせで参照される<literal>WITH</literal>問い合わせには適用されません。
<literal>WITH</literal>問い合わせ内での行ロックを行いたい場合は、<literal>WITH</literal>問い合わせ内でロック処理句を指定してください。
   </para>

   <para>
<!--
    Multiple locking
    clauses can be written if it is necessary to specify different locking
    behavior for different tables.  If the same table is mentioned (or
    implicitly affected) by more than one locking clause,
    then it is processed as if it was only specified by the strongest one.
    Similarly, a table is processed
    as <literal>NOWAIT</literal> if that is specified in any of the clauses
    affecting it.  Otherwise, it is processed
    as <literal>SKIP LOCKED</literal> if that is specified in any of the
    clauses affecting it.
-->
異なるロック方式を異なるテーブルに指定する必要があれば、複数のロック処理句を記述することができます。
複数のロック処理句で同一のテーブルを記述した（または暗黙的に影響が与えられた）場合、最も強いものだけが指定されたかのように処理されます。
同様に、あるテーブルに影響を与える句のいずれかで<literal>NOWAIT</literal>が指定された場合、そのテーブルは<literal>NOWAIT</literal>として処理されます。
それ以外の場合、あるテーブルに影響を与える句のいずれかで<literal>SKIP LOCKED</literal>が指定されていれば、そのテーブルは<literal>SKIP LOCKED</literal>として処理されます。
   </para>

   <para>
<!--
    The locking clauses cannot be
    used in contexts where returned rows cannot be clearly identified with
    individual table rows; for example they cannot be used with aggregation.
-->
ロック処理句は、返される行がテーブルのどの行に対応するのかが明確に識別できない場合には使用することができません。
例えば、集約には使用できません。
   </para>

   <para>
<!--
    When a locking clause
    appears at the top level of a <command>SELECT</command> query, the rows that
    are locked are exactly those that are returned by the query; in the
    case of a join query, the rows locked are those that contribute to
    returned join rows.  In addition, rows that satisfied the query
    conditions as of the query snapshot will be locked, although they
    will not be returned if they were updated after the snapshot
    and no longer satisfy the query conditions.  If a
    <literal>LIMIT</literal> is used, locking stops
    once enough rows have been returned to satisfy the limit (but note that
    rows skipped over by <literal>OFFSET</literal> will get locked).  Similarly,
    if a locking clause
    is used in a cursor's query, only rows actually fetched or stepped past
    by the cursor will be locked.
-->
ロック処理句が<command>SELECT</command>問い合わせの最上位レベルに存在する場合、ロック対象行は問い合わせが返す行に正確に一致します。
結合問い合わせ内の場合、ロック対象行は返される結合行に関連する行となります。
さらに、スナップショットを更新した後に問い合わせ条件を満たさなくなった場合は返されなくなりますが、問い合わせのスナップショット時点で問い合わせ条件を満たす行もロックされます。
<literal>LIMIT</literal>が使用された場合、制限を満たす行が返されるとロック処理は止まります。
（しかし、<literal>OFFSET</literal>により飛ばされた行はロックされることに注意してください。）
同様に、ロック処理句がカーソル問い合わせで使用された場合、カーソルにより実際に取り込んだ行または通り過ぎた行のみがロックされます。
   </para>

   <para>
<!--
    When a locking clause
    appears in a sub-<command>SELECT</command>, the rows locked are those
    returned to the outer query by the sub-query.  This might involve
    fewer rows than inspection of the sub-query alone would suggest,
    since conditions from the outer query might be used to optimize
    execution of the sub-query.  For example,
-->
ロック処理句が副<command>SELECT</command>に存在する場合、ロック対象行は副問い合わせの外側の問い合わせに返される行となります。
外側の問い合わせからの条件が副問い合わせ実行の最適化に使用される可能性がありますので、これには副問い合わせ自体の検査が提示する行より少なくなるかもしれません。
例えば、
<programlisting>
SELECT * FROM (SELECT * FROM mytable FOR UPDATE) ss WHERE col1 = 5;
</programlisting>
<!--
    will lock only rows having <literal>col1 = 5</literal>, even though that
    condition is not textually within the sub-query.
-->
は、副問い合わせ内では文字として条件が記載されていなくても、<literal>col1 = 5</literal>を持つ行のみがロックされます。
   </para>

  <para>
<!--
   Previous releases failed to preserve a lock which is upgraded by a later
   savepoint.  For example, this code:
-->
以前のリリースでは、セーブポイント以降に更新されるロックの保持は失敗しました。
例えば以下のコードです。
<programlisting>
BEGIN;
SELECT * FROM mytable WHERE key = 1 FOR UPDATE;
SAVEPOINT s;
UPDATE mytable SET ... WHERE key = 1;
ROLLBACK TO s;
</programlisting>
<!--
   would fail to preserve the <literal>FOR UPDATE</literal> lock after the
   <command>ROLLBACK TO</command>.  This has been fixed in release 9.3.
-->
<command>ROLLBACK TO</command>後の<literal>FOR UPDATE</literal>ロックの保持に失敗します。
これはリリース9.3で修正されました。
  </para>

  <caution>
   <para>
<!--
    It is possible for a <command>SELECT</command> command running at the <literal>READ
    COMMITTED</literal> transaction isolation level and using <literal>ORDER
    BY</literal> and a locking clause to return rows out of
    order.  This is because <literal>ORDER BY</literal> is applied first.
    The command sorts the result, but might then block trying to obtain a lock
    on one or more of the rows.  Once the <literal>SELECT</literal> unblocks, some
    of the ordering column values might have been modified, leading to those
    rows appearing to be out of order (though they are in order in terms
    of the original column values).  This can be worked around at need by
    placing the <literal>FOR UPDATE/SHARE</literal> clause in a sub-query,
    for example
-->
<literal>ORDER BY</literal>句とロック処理句を使用した、<literal>READ COMMITTED</literal>トランザクション分離レベルで実行する<command>SELECT</command>コマンドでは、順序通りにならない行を返す可能性があります。
<literal>ORDER BY</literal>が最初に適用されるためです。
このコマンドは結果をソートしますが、その後、1行または複数の行のロック獲得がブロックされる可能性があります。
この<literal>SELECT</literal>のブロックが解除された時点で、順序付け対象の列値の一部が変更されているかもしれません。
これによりこうした行が（元の列値という観点では順序通りではありますが、）順序通りに現れません。
必要に応じて、これは以下のように副問い合わせ内に<literal>FOR UPDATE/SHARE</literal>句を記述することで、回避することができます。
<programlisting>
SELECT * FROM (SELECT * FROM mytable FOR UPDATE) ss ORDER BY column1;
</programlisting>
<!--
    Note that this will result in locking all rows of <structname>mytable</structname>,
    whereas <literal>FOR UPDATE</literal> at the top level would lock only the
    actually returned rows.  This can make for a significant performance
    difference, particularly if the <literal>ORDER BY</literal> is combined with
    <literal>LIMIT</literal> or other restrictions.  So this technique is recommended
    only if concurrent updates of the ordering columns are expected and a
    strictly sorted result is required.
-->
最上位レベルにおける<literal>FOR UPDATE</literal>は実際に返される行のみをロックするのに対して、これは結果として<structname>mytable</structname>のすべての行をロックすることに注意してください。
これは、特に<literal>ORDER BY</literal>が<literal>LIMIT</literal>やその他の制限と組み合わせている場合、性能上大きな違いを生み出す可能性があります。
このため、この技法は、順序付け対象の列に対する同時実行の更新が想定され、かつ、厳密にソートされた結果が要求される場合にのみ推奨されます。
   </para>

   <para>
<!--
    At the <literal>REPEATABLE READ</literal> or <literal>SERIALIZABLE</literal>
    transaction isolation level this would cause a serialization failure (with
    an <literal>SQLSTATE</literal> of <literal>'40001'</literal>), so there is
    no possibility of receiving rows out of order under these isolation levels.
-->
<literal>REPEATABLE READ</literal>または<literal>SERIALIZABLE</literal>トランザクション分離レベルでは、（<literal>'40001'</literal>という<literal>SQLSTATE</literal>を持つ）シリアライゼーション失敗が発生します。
このためこれらの分離レベルでは順序通りでない行を受け取る可能性はありません。
   </para>
  </caution>
  </refsect2>

  <refsect2 id="sql-table">
<!--
   <title><literal>TABLE</literal> Command</title>
-->
   <title><literal>TABLE</literal>コマンド</title>

   <para>
<!--
    The command
-->
コマンド
<programlisting>
TABLE <replaceable class="parameter">name</replaceable>
</programlisting>
<!--
    is equivalent to
-->
は以下と同じです。
<programlisting>
SELECT * FROM <replaceable class="parameter">name</replaceable>
</programlisting>
<!--
    It can be used as a top-level command or as a space-saving syntax
    variant in parts of complex queries. Only the <literal>WITH</literal>,
    <literal>UNION</literal>, <literal>INTERSECT</literal>, <literal>EXCEPT</literal>,
    <literal>ORDER BY</literal>, <literal>LIMIT</literal>, <literal>OFFSET</literal>,
    <literal>FETCH</literal> and <literal>FOR</literal> locking clauses can be used
    with <command>TABLE</command>; the <literal>WHERE</literal> clause and any form of
    aggregation cannot
    be used.
-->
これは、最上位のコマンドとして、あるいは複雑な問い合わせの一部として、入力を省略する構文の一種としても使用することができます。
<literal>WITH</literal>、<literal>UNION</literal>、<literal>INTERSECT</literal>、<literal>EXCEPT</literal>、<literal>ORDER BY</literal>、<literal>LIMIT</literal>、<literal>OFFSET</literal>、<literal>FETCH</literal>、<literal>FOR</literal>のロック句だけを<command>TABLE</command>と一緒に使うことができます。
<literal>WHERE</literal>句およびいかなる形式の集約も使うことはできません。
   </para>
  </refsect2>
 </refsect1>

 <refsect1>
<!--
  <title>Examples</title>
-->
  <title>例</title>

  <para>
<!--
   To join the table <literal>films</literal> with the table
   <literal>distributors</literal>:
-->
<literal>films</literal>テーブルを<literal>distributors</literal>テーブルと結合します。

<programlisting>
SELECT f.title, f.did, d.name, f.date_prod, f.kind
    FROM distributors d JOIN films f USING (did);

       title       | did |     name     | date_prod  |   kind
-------------------+-----+--------------+------------+----------
 The Third Man     | 101 | British Lion | 1949-12-23 | Drama
 The African Queen | 101 | British Lion | 1951-08-11 | Romantic
 ...
</programlisting>
  </para>

  <para>
<!--
   To sum the column <literal>len</literal> of all films and group
   the results by <literal>kind</literal>:
-->
全ての映画の<literal>len</literal>列を合計し<literal>kind</literal>列によって結果をグループ化します。

<programlisting>
SELECT kind, sum(len) AS total FROM films GROUP BY kind;

   kind   | total
----------+-------
 Action   | 07:34
 Comedy   | 02:58
 Drama    | 14:28
 Musical  | 06:42
 Romantic | 04:38
</programlisting>
  </para>

  <para>
<!--
   To sum the column <literal>len</literal> of all films, group
   the results by <literal>kind</literal> and show those group totals
   that are less than 5 hours:
-->
全ての映画の<literal>len</literal>列を合計し<literal>kind</literal>列によって結果をグループ化し、合計が5時間より少ないグループの合計を表示します。

<programlisting>
SELECT kind, sum(len) AS total
    FROM films
    GROUP BY kind
    HAVING sum(len) &lt; interval '5 hours';

   kind   | total
----------+-------
 Comedy   | 02:58
 Romantic | 04:38
</programlisting>
  </para>

  <para>
<!--
   The following two examples are identical ways of sorting the individual
   results according to the contents of the second column
   (<literal>name</literal>):
-->
次に、結果を2番目の列（<literal>name</literal>）の内容に基づいてソートする方法を2つ例示します。

<programlisting>
SELECT * FROM distributors ORDER BY name;
SELECT * FROM distributors ORDER BY 2;

 did |       name
-----+------------------
 109 | 20th Century Fox
 110 | Bavaria Atelier
 101 | British Lion
 107 | Columbia
 102 | Jean Luc Godard
 113 | Luso films
 104 | Mosfilm
 103 | Paramount
 106 | Toho
 105 | United Artists
 111 | Walt Disney
 112 | Warner Bros.
 108 | Westward
</programlisting>
  </para>

  <para>
<!--
   The next example shows how to obtain the union of the tables
   <literal>distributors</literal> and
   <literal>actors</literal>, restricting the results to those that begin
   with the letter W in each table.  Only distinct rows are wanted, so the
   key word <literal>ALL</literal> is omitted.
-->
次の例は、<literal>distributors</literal>テーブルと<literal>actors</literal>テーブルの和集合を取得する方法を示しています。さらに、両方のテーブルで結果をWという文字で始まる行のみに限定しています。
重複しない行のみが必要なので、<literal>ALL</literal>キーワードは省略されています。

<programlisting>
distributors:               actors:
 did |     name              id |     name
-----+--------------        ----+----------------
 108 | Westward               1 | Woody Allen
 111 | Walt Disney            2 | Warren Beatty
 112 | Warner Bros.           3 | Walter Matthau
 ...                         ...

SELECT distributors.name
    FROM distributors
    WHERE distributors.name LIKE 'W%'
UNION
SELECT actors.name
    FROM actors
    WHERE actors.name LIKE 'W%';

      name
----------------
 Walt Disney
 Walter Matthau
 Warner Bros.
 Warren Beatty
 Westward
 Woody Allen
</programlisting>
  </para>

  <para>
<!--
   This example shows how to use a function in the <literal>FROM</literal>
   clause, both with and without a column definition list:
-->
次に、<literal>FROM</literal>句内での関数の使用方法について、列定義リストがある場合とない場合の両方の例を示します。

<programlisting>
CREATE FUNCTION distributors(int) RETURNS SETOF distributors AS $$
    SELECT * FROM distributors WHERE did = $1;
$$ LANGUAGE SQL;

SELECT * FROM distributors(111);
 did |    name
-----+-------------
 111 | Walt Disney

CREATE FUNCTION distributors_2(int) RETURNS SETOF record AS $$
    SELECT * FROM distributors WHERE did = $1;
$$ LANGUAGE SQL;

SELECT * FROM distributors_2(111) AS (f1 int, f2 text);
 f1  |     f2
-----+-------------
 111 | Walt Disney
</programlisting>
  </para>

  <para>
<!--
   Here is an example of a function with an ordinality column added:
-->
以下は序数列が追加された関数の例です。

<programlisting>
SELECT * FROM unnest(ARRAY['a','b','c','d','e','f']) WITH ORDINALITY;
 unnest | ordinality
--------+----------
 a      |        1
 b      |        2
 c      |        3
 d      |        4
 e      |        5
 f      |        6
(6 rows)
</programlisting>
  </para>

  <para>
<!--
   This example shows how to use a simple <literal>WITH</literal> clause:
-->
以下の例では簡単な<literal>WITH</literal>句の使用方法を示します。

<programlisting>
WITH t AS (
    SELECT random() as x FROM generate_series(1, 3)
  )
SELECT * FROM t
UNION ALL
SELECT * FROM t

         x
--------------------
  0.534150459803641
  0.520092216785997
 0.0735620250925422
  0.534150459803641
  0.520092216785997
 0.0735620250925422
</programlisting>

<!--
   Notice that the <literal>WITH</literal> query was evaluated only once,
   so that we got two sets of the same three random values.
-->
<literal>WITH</literal>問い合わせが一度だけ評価されることに注意してください。
このため3つのランダムな値の同じ集合2組を得ることになります。
  </para>

  <para>
<!--
   This example uses <literal>WITH RECURSIVE</literal> to find all
   subordinates (direct or indirect) of the employee Mary, and their
   level of indirectness, from a table that shows only direct
   subordinates:
-->
以下の例では<literal>WITH RECURSIVE</literal>を使用して、直接の部下しか表示しないテーブルから、従業員Maryの（直接または間接的な）部下とその間接度を見つけ出します。

<programlisting>
WITH RECURSIVE employee_recursive(distance, employee_name, manager_name) AS (
    SELECT 1, employee_name, manager_name
    FROM employee
    WHERE manager_name = 'Mary'
  UNION ALL
    SELECT er.distance + 1, e.employee_name, e.manager_name
    FROM employee_recursive er, employee e
    WHERE er.employee_name = e.manager_name
  )
SELECT distance, employee_name FROM employee_recursive;
</programlisting>

<!--
   Notice the typical form of recursive queries:
   an initial condition, followed by <literal>UNION</literal>,
   followed by the recursive part of the query. Be sure that the
   recursive part of the query will eventually return no tuples, or
   else the query will loop indefinitely.  (See <xref linkend="queries-with"/>
   for more examples.)
-->
初期条件、続いて<literal>UNION</literal>、さらに問い合わせの再帰部分という再帰問い合わせの典型的な構文に注意してください。
問い合わせの再帰部分は最終的にはタプルを返さないことを確実にしてください。
さもないと問い合わせは無限にループします。
（より多くの例については<xref linkend="queries-with"/>を参照してください。）
  </para>

  <para>
<!--
   This example uses <literal>LATERAL</literal> to apply a set-returning function
   <function>get_product_names()</function> for each row of the
   <structname>manufacturers</structname> table:
-->
以下の例では、<structname>manufacturers</structname>テーブルの各行に対して集合を返す<function>get_product_names()</function>関数を適用するために<literal>LATERAL</literal>を使用します。

<programlisting>
SELECT m.name AS mname, pname
FROM manufacturers m, LATERAL get_product_names(m.id) pname;
</programlisting>

<!--
    Manufacturers not currently having any products would not appear in the
    result, since it is an inner join.  If we wished to include the names of
    such manufacturers in the result, we could do:
-->
これは内部結合ですので、現時点で製品をまったく持たないメーカーは結果に現れません。
こうしたメーカーの名前も結果に含めたければ以下のようにします。

<programlisting>
SELECT m.name AS mname, pname
FROM manufacturers m LEFT JOIN LATERAL get_product_names(m.id) pname ON true;
</programlisting></para>
 </refsect1>

 <refsect1>
<!--
  <title>Compatibility</title>
-->
  <title>互換性</title>

  <para>
<!--
   Of course, the <command>SELECT</command> statement is compatible
   with the SQL standard.  But there are some extensions and some
   missing features.
-->
当然ながら、<command>SELECT</command>文は標準SQLと互換性があります。
しかし、拡張機能や実現されていない機能もいくつかあります。
  </para>

  <refsect2>
<!--
   <title>Omitted <literal>FROM</literal> Clauses</title>
-->
   <title><literal>FROM</literal>句の省略</title>

   <para>
<!--
    <productname>PostgreSQL</productname> allows one to omit the
    <literal>FROM</literal> clause.  It has a straightforward use to
    compute the results of simple expressions:
-->
<productname>PostgreSQL</productname>では、<literal>FROM</literal>句を省略することができます。
これによって、以下のように単純な式を計算させることができます。
<programlisting>
SELECT 2+2;

 ?column?
----------
        4
</programlisting>
<!--
    Some other <acronym>SQL</acronym> databases cannot do this except
    by introducing a dummy one-row table from which to do the
    <command>SELECT</command>.
-->
他の<acronym>SQL</acronym>データベースでは、このような<command>SELECT</command>を行うためにはダミーの1行テーブルを使わなければならないものもあります。
   </para>
  </refsect2>

  <refsect2>
<!--
   <title>Empty <literal>SELECT</literal> Lists</title>
-->
   <title>空の<literal>SELECT</literal>リスト</title>

   <para>
<!--
    The list of output expressions after <literal>SELECT</literal> can be
    empty, producing a zero-column result table.
    This is not valid syntax according to the SQL standard.
    <productname>PostgreSQL</productname> allows it to be consistent with
    allowing zero-column tables.
    However, an empty list is not allowed when <literal>DISTINCT</literal> is used.
-->
<literal>SELECT</literal>の後の出力式のリストは空でも良く、このとき列数がゼロの結果テーブルが生成されます。
これは標準SQLでは有効な構文ではありませんが、<productname>PostgreSQL</productname>は列数がゼロのテーブルを許すので、それと整合性を保つために許しています。
しかし、<literal>DISTINCT</literal>を使う時は、空のリストを使うことはできません。
   </para>
  </refsect2>

  <refsect2>
<!--
   <title>Omitting the <literal>AS</literal> Key Word</title>
-->
   <title><literal>AS</literal>キーワードの省略</title>

   <para>
<!--
    In the SQL standard, the optional key word <literal>AS</literal> can be
    omitted before an output column name whenever the new column name
    is a valid column name (that is, not the same as any reserved
    keyword).  <productname>PostgreSQL</productname> is slightly more
    restrictive: <literal>AS</literal> is required if the new column name
    matches any keyword at all, reserved or not.  Recommended practice is
    to use <literal>AS</literal> or double-quote output column names, to prevent
    any possible conflict against future keyword additions.
-->
標準SQLでは、キーワード<literal>AS</literal>(省略可能)は、新しい列名が有効な列名（つまり予約済みのどのキーワードとも異なるもの）である場合は常に、出力列名の前から省くことができます。
<productname>PostgreSQL</productname>には多少より強い制限があります。
新しい列名が予約済みか否かに関わらず何らかのキーワードに一致する場合は<literal>AS</literal>が必要です。
推奨する実践方法は、今後のキーワードの追加と競合する可能性に備え、<literal>AS</literal>を使用する、または出力列名を二重引用符で括ることです。
   </para>

   <para>
<!--
    In <literal>FROM</literal> items, both the standard and
    <productname>PostgreSQL</productname> allow <literal>AS</literal> to
    be omitted before an alias that is an unreserved keyword.  But
    this is impractical for output column names, because of syntactic
    ambiguities.
-->
<literal>FROM</literal>項目において標準および<productname>PostgreSQL</productname>では、未予約のキーワードである別名の前の<literal>AS</literal>を省略することができます。
しかし、構文があいまいになるため、出力名では実践的ではありません。
   </para>
  </refsect2>

  <refsect2>
<<<<<<< HEAD
   <title>Omitting Sub-<command>SELECT</command> Aliases in <literal>FROM</literal></title>

   <para>
    According to the SQL standard, a sub-<command>SELECT</command> in the
    <literal>FROM</literal> list must have an alias.  In
    <productname>PostgreSQL</productname>, this alias may be omitted.
   </para>
  </refsect2>

  <refsect2>
=======
<!--
>>>>>>> 94ef7168
   <title><literal>ONLY</literal> and Inheritance</title>
-->
   <title><literal>ONLY</literal>と継承関係</title>

   <para>
<!--
    The SQL standard requires parentheses around the table name when
    writing <literal>ONLY</literal>, for example <literal>SELECT * FROM ONLY
    (tab1), ONLY (tab2) WHERE ...</literal>.  <productname>PostgreSQL</productname>
    considers these parentheses to be optional.
-->
標準SQLでは、<literal>SELECT * FROM ONLY (tab1), ONLY (tab2) WHERE ...</literal>のように、<literal>ONLY</literal>を記述する時にテーブル名の前後を括弧でくくることを要求します。
<productname>PostgreSQL</productname>ではこの括弧を省略可能であるとみなしています。
   </para>

   <para>
<!--
    <productname>PostgreSQL</productname> allows a trailing <literal>*</literal> to be written to
    explicitly specify the non-<literal>ONLY</literal> behavior of including
    child tables.  The standard does not allow this.
-->
<productname>PostgreSQL</productname>では最後に<literal>*</literal>を付けることで
明示的に子テーブルを含めるという<literal>ONLY</literal>ではない動作を指定することができます。
標準ではこれを許していません。
   </para>

   <para>
<!--
    (These points apply equally to all SQL commands supporting the
    <literal>ONLY</literal> option.)
-->
（これらの点は<literal>ONLY</literal>オプションをサポートするすべてのSQLコマンドで同様に適用されます。）
   </para>
  </refsect2>

  <refsect2>
<!--
   <title><literal>TABLESAMPLE</literal> Clause Restrictions</title>
-->
   <title><literal>TABLESAMPLE</literal>句の制限</title>

   <para>
<!--
    The <literal>TABLESAMPLE</literal> clause is currently accepted only on
    regular tables and materialized views.  According to the SQL standard
    it should be possible to apply it to any <literal>FROM</literal> item.
-->
現在のところ、<literal>TABLESAMPLE</literal>句は通常のテーブルとマテリアライズドビューでのみ受け付けられます。
SQL標準では、<literal>FROM</literal>句の任意の要素について適用可能であるべきとされています。
   </para>
  </refsect2>

  <refsect2>
<!--
   <title>Function Calls in <literal>FROM</literal></title>
-->
   <title><literal>FROM</literal>内の関数呼び出し</title>

   <para>
<!--
    <productname>PostgreSQL</productname> allows a function call to be
    written directly as a member of the <literal>FROM</literal> list.  In the SQL
    standard it would be necessary to wrap such a function call in a
    sub-<command>SELECT</command>; that is, the syntax
    <literal>FROM <replaceable>func</replaceable>(...) <replaceable>alias</replaceable></literal>
    is approximately equivalent to
    <literal>FROM LATERAL (SELECT <replaceable>func</replaceable>(...)) <replaceable>alias</replaceable></literal>.
    Note that <literal>LATERAL</literal> is considered to be implicit; this is
    because the standard requires <literal>LATERAL</literal> semantics for an
    <literal>UNNEST()</literal> item in <literal>FROM</literal>.
    <productname>PostgreSQL</productname> treats <literal>UNNEST()</literal> the
    same as other set-returning functions.
-->
<productname>PostgreSQL</productname>では、<literal>FROM</literal>リストのメンバとして直接関数呼び出しを記述することができます。
標準SQLではこうした関数呼び出しを副<command>SELECT</command>内に囲む必要があります。
つまり<literal>FROM <replaceable>func</replaceable>(...) <replaceable>alias</replaceable></literal>はおおよそ<literal>FROM LATERAL (SELECT <replaceable>func</replaceable>(...)) <replaceable>alias</replaceable></literal>と同じです。
暗黙的に<literal>LATERAL</literal>であるとみなされることに注意してください。
標準では<literal>FROM</literal>内の<literal>UNNEST()</literal>項目には<literal>LATERAL</literal>構文を必要とするためです。
<productname>PostgreSQL</productname>では<literal>UNNEST()</literal>を他の集合を返す関数と同じものとして扱います。
   </para>
  </refsect2>

  <refsect2>
<!--
   <title>Namespace Available to <literal>GROUP BY</literal> and <literal>ORDER BY</literal></title>
-->
   <title><literal>GROUP BY</literal>と<literal>ORDER BY</literal>における利用可能な名前空間</title>

   <para>
<!--
    In the SQL-92 standard, an <literal>ORDER BY</literal> clause can
    only use output column names or numbers, while a <literal>GROUP
    BY</literal> clause can only use expressions based on input column
    names.  <productname>PostgreSQL</productname> extends each of
    these clauses to allow the other choice as well (but it uses the
    standard's interpretation if there is ambiguity).
    <productname>PostgreSQL</productname> also allows both clauses to
    specify arbitrary expressions.  Note that names appearing in an
    expression will always be taken as input-column names, not as
    output-column names.
-->
標準SQL-92では、<literal>ORDER BY</literal>句で使用できるのは、出力列名か序数のみであり、<literal>GROUP BY</literal>句で使用できるのは、入力列名からなる式のみです。
<productname>PostgreSQL</productname>は、これらの句で両方が指定できるように拡張されています
（ただし、不明瞭さがある場合は標準の解釈が使用されます）。
さらに、<productname>PostgreSQL</productname>ではどちらの句にも任意の式を指定できます。
式で使われる名前は、常に出力列名ではなく入力列の名前とみなされることに注意してください。
   </para>

   <para>
<!--
    SQL:1999 and later use a slightly different definition which is not
    entirely upward compatible with SQL-92.
    In most cases, however, <productname>PostgreSQL</productname>
    will interpret an <literal>ORDER BY</literal> or <literal>GROUP
    BY</literal> expression the same way SQL:1999 does.
-->
SQL:1999以降では、SQL-92と完全には上位互換でない、多少異なる定義が採用されています。
しかし、ほとんどの場合、<productname>PostgreSQL</productname>はSQL:1999と同じ方法で<literal>ORDER BY</literal>や<literal>GROUP BY</literal>を解釈します。
   </para>
  </refsect2>

  <refsect2>
<!--
   <title>Functional Dependencies</title>
-->
   <title>関数従属性</title>

   <para>
<!--
    <productname>PostgreSQL</productname> recognizes functional dependency
    (allowing columns to be omitted from <literal>GROUP BY</literal>) only when
    a table's primary key is included in the <literal>GROUP BY</literal> list.
    The SQL standard specifies additional conditions that should be
    recognized.
-->
テーブルの主キーが<literal>GROUP BY</literal>リストに含まれる場合に限り、<productname>PostgreSQL</productname>は（<literal>GROUP BY</literal>で列を省くことができる）関数従属性を認識します。
標準SQLでは、認識しなければならない追加の条件を規定しています。
   </para>
  </refsect2>

  <refsect2>
<!--
   <title><literal>LIMIT</literal> and <literal>OFFSET</literal></title>
-->
   <title><literal>LIMIT</literal>および<literal>OFFSET</literal></title>

   <para>
<!--
    The clauses <literal>LIMIT</literal> and <literal>OFFSET</literal>
    are <productname>PostgreSQL</productname>-specific syntax, also
    used by <productname>MySQL</productname>.  The SQL:2008 standard
    has introduced the clauses <literal>OFFSET ... FETCH {FIRST|NEXT}
    ...</literal> for the same functionality, as shown above
    in <xref linkend="sql-limit"/>.  This
    syntax is also used by <productname>IBM DB2</productname>.
    (Applications written for <productname>Oracle</productname>
    frequently use a workaround involving the automatically
    generated <literal>rownum</literal> column, which is not available in
    PostgreSQL, to implement the effects of these clauses.)
-->
<literal>LIMIT</literal>および<literal>OFFSET</literal>句は<productname>PostgreSQL</productname>独自の構文ですが、<productname>MySQL</productname>でも使用されています。
<xref linkend="sql-limit"/>で説明したように、標準SQL:2008にて同じ機能の<literal>OFFSET ... FETCH {FIRST|NEXT} ...</literal>が導入されました。
この構文は<productname>IBM DB2</productname>でも使用されています。
（<productname>Oracle</productname>用に開発されたアプリケーションでは、これらの句の機能を実装するために自動生成される<literal>rownum</literal>列を含めるという回避策を使用することが多いですが、PostgreSQLでは利用できません。）
   </para>
  </refsect2>

  <refsect2>
<!--
   <title><literal>FOR NO KEY UPDATE</literal>, <literal>FOR UPDATE</literal>, <literal>FOR SHARE</literal>, <literal>FOR KEY SHARE</literal></title>
-->
   <title><literal>FOR NO KEY UPDATE</literal>、<literal>FOR UPDATE</literal>、<literal>FOR SHARE</literal>、<literal>FOR KEY SHARE</literal></title>

   <para>
<!--
    Although <literal>FOR UPDATE</literal> appears in the SQL standard, the
    standard allows it only as an option of <command>DECLARE CURSOR</command>.
    <productname>PostgreSQL</productname> allows it in any <command>SELECT</command>
    query as well as in sub-<command>SELECT</command>s, but this is an extension.
    The <literal>FOR NO KEY UPDATE</literal>, <literal>FOR SHARE</literal> and
    <literal>FOR KEY SHARE</literal> variants, as well as the <literal>NOWAIT</literal>
    and <literal>SKIP LOCKED</literal> options, do not appear in the
    standard.
-->
<literal>FOR UPDATE</literal>は標準SQLに存在しますが、標準では、<command>DECLARE CURSOR</command>のオプションとしてしか許されていません。
<productname>PostgreSQL</productname>では、副<command>SELECT</command>など任意の<command>SELECT</command>で許されます。
これは拡張です。
<literal>FOR NO KEY UPDATE</literal>、<literal>FOR SHARE</literal>、<literal>FOR KEY SHARE</literal>の亜種、および<literal>NOWAIT</literal>と<literal>SKIP LOCKED</literal>オプションは標準にはありません。
   </para>
  </refsect2>

  <refsect2>
<!--
   <title>Data-Modifying Statements in <literal>WITH</literal></title>
-->
   <title><literal>WITH</literal>内のデータ変更文</title>

   <para>
<!--
    <productname>PostgreSQL</productname> allows <command>INSERT</command>,
    <command>UPDATE</command>, and <command>DELETE</command> to be used as <literal>WITH</literal>
    queries.  This is not found in the SQL standard.
-->
<productname>PostgreSQL</productname>では<literal>WITH</literal>問い合わせとして<command>INSERT</command>、<command>UPDATE</command>および<command>DELETE</command>を使用することができます。
これは標準SQLにはありません。
   </para>
  </refsect2>

  <refsect2>
<!--
   <title>Nonstandard Clauses</title>
-->
   <title>非標準句</title>

   <para>
<!--
    <literal>DISTINCT ON ( ... )</literal> is an extension of the
    SQL standard.
-->
<literal>DISTINCT ON ( ... )</literal>は標準SQLの拡張です。
   </para>

   <para>
<!--
    <literal>ROWS FROM( ... )</literal> is an extension of the SQL standard.
-->
<literal>ROWS FROM( ... )</literal>は標準SQLの拡張です。
   </para>

   <para>
<!--
    The <literal>MATERIALIZED</literal> and <literal>NOT
    MATERIALIZED</literal> options of <literal>WITH</literal> are extensions
    of the SQL standard.
-->
<literal>WITH</literal>の<literal>MATERIALIZED</literal>と<literal>NOT MATERIALIZED</literal>オプションはSQL標準の拡張です。
   </para>
  </refsect2>

 </refsect1>
</refentry><|MERGE_RESOLUTION|>--- conflicted
+++ resolved
@@ -714,7 +714,6 @@
       <term><replaceable class="parameter">select</replaceable></term>
       <listitem>
        <para>
-<!--
         A sub-<command>SELECT</command> can appear in the
         <literal>FROM</literal> clause.  This acts as though its
         output were created as a temporary table for the duration of
@@ -724,11 +723,6 @@
         table.  A
         <link linkend="sql-values"><command>VALUES</command></link> command
         can also be used here.
--->
-<literal>FROM</literal>句では、副<command>SELECT</command>を使うことができます。
-<command>SELECT</command>コマンドの実行中、副<command>SELECT</command>の出力は一時テーブルであるかのように動作します。
-副<command>SELECT</command>は括弧で囲まれなければなりません。また、<emphasis>必ず</emphasis>別名を与えなければなりません。
-<link linkend="sql-values"><command>VALUES</command></link>コマンドをここで使用することもできます。
        </para>
       </listitem>
      </varlistentry>
@@ -885,12 +879,9 @@
         <literal>USING (<replaceable
         class="parameter">join_column</replaceable> [, ...])</literal>,
         or <literal>NATURAL</literal>.  See below for the meaning.
-<<<<<<< HEAD
-=======
 -->
 <literal>INNER</literal>および<literal>OUTER</literal>結合型では、結合条件、すなわち、<literal>ON <replaceable class="parameter">join_condition</replaceable></literal>、<literal>USING (<replaceable class="parameter">join_column</replaceable> [, ...])</literal>、<literal>NATURAL</literal>のいずれか1つのみを指定する必要があります。
 それぞれの意味は後述します。
->>>>>>> 94ef7168
        </para>
 
        <para>
@@ -905,10 +896,6 @@
         All the <literal>JOIN</literal> options are just a notational
         convenience, since they do nothing you couldn't do with plain
         <literal>FROM</literal> and <literal>WHERE</literal>.
-<<<<<<< HEAD
-       </para>
-
-=======
 -->
 <literal>JOIN</literal>句は、2つの<literal>FROM</literal>項目を結び付けます。
 便宜上<quote>テーブル</quote>と呼びますが、実際には任意の種類の<literal>FROM</literal>項目とすることができます。
@@ -920,7 +907,6 @@
        </para>
 
 <!--
->>>>>>> 94ef7168
        <para><literal>LEFT OUTER JOIN</literal> returns all rows in the qualified
         Cartesian product (i.e., all combined rows that pass its join
         condition), plus one copy of each row in the left-hand table
@@ -1043,19 +1029,6 @@
 つまり、条件によって削除される行はありません。
 これらは単純なデカルト積を生成します。
 これは、<literal>FROM</literal>の最上位レベルにある2つのテーブルをリストした場合と同じ結果ですが、(存在すれば)結合条件によって制限されます。
-       </para>
-      </listitem>
-     </varlistentry>
-
-     <varlistentry>
-      <term><literal>CROSS JOIN</literal></term>
-      <listitem>
-       <para>
-        <literal>CROSS JOIN</literal> is equivalent to <literal>INNER JOIN ON
-        (TRUE)</literal>, that is, no rows are removed by qualification.
-        They produce a simple Cartesian product, the same result as you get from
-        listing the two tables at the top level of <literal>FROM</literal>,
-        but restricted by the join condition (if any).
        </para>
       </listitem>
      </varlistentry>
@@ -3018,7 +2991,6 @@
   </refsect2>
 
   <refsect2>
-<<<<<<< HEAD
    <title>Omitting Sub-<command>SELECT</command> Aliases in <literal>FROM</literal></title>
 
    <para>
@@ -3029,9 +3001,7 @@
   </refsect2>
 
   <refsect2>
-=======
-<!--
->>>>>>> 94ef7168
+<!--
    <title><literal>ONLY</literal> and Inheritance</title>
 -->
    <title><literal>ONLY</literal>と継承関係</title>

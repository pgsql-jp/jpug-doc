--- conflicted
+++ resolved
@@ -202,16 +202,7 @@
 				if (endptr == optarg || *endptr != '\0' || errno != 0)
 				{
 					pg_log_error("invalid argument for option %s", "-x");
-<<<<<<< HEAD
 					pg_log_error_hint("Try \"%s --help\" for more information.", progname);
-=======
-					fprintf(stderr, _("Try \"%s --help\" for more information.\n"), progname);
-					exit(1);
-				}
-				if (!TransactionIdIsNormal(set_xid))
-				{
-					pg_log_error("transaction ID (-x) must be greater than or equal to %u", FirstNormalTransactionId);
->>>>>>> 185876a6
 					exit(1);
 				}
 				if (!TransactionIdIsNormal(set_xid))

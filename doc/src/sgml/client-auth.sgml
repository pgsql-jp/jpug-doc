<!-- doc/src/sgml/client-auth.sgml -->

<chapter id="client-authentication">
<!--
 <title>Client Authentication</title>
-->
 <title>クライアント認証</title>

 <indexterm zone="client-authentication">
<!--
  <primary>client authentication</primary>
-->
  <primary>クライアント認証</primary>
 </indexterm>

 <para>
<!--
  When a client application connects to the database server, it
  specifies which <productname>PostgreSQL</productname> database user name it
  wants to connect as, much the same way one logs into a Unix computer
  as a particular user. Within the SQL environment the active database
  user name determines access privileges to database objects &mdash; see
  <xref linkend="user-manag"/> for more information. Therefore, it is
  essential to restrict which database users can connect.
-->
クライアントアプリケーションがデータベースサーバに接続する時、Unixコンピュータに特定のユーザとしてログインする時と同じように、どの<productname>PostgreSQL</productname>ユーザ名で接続するかを指定します。
SQL 環境の中では存在するユーザ名でデータベースオブジェクトへのアクセス権限が決まります。
詳しい情報は<xref linkend="user-manag"/>を参照してください。
ですから、どのデータベースユーザがデータベースに接続できるかを制限することが基本となります。
 </para>

 <note>
  <para>
<!--
   As explained in <xref linkend="user-manag"/>,
   <productname>PostgreSQL</productname> actually does privilege
   management in terms of <quote>roles</quote>.  In this chapter, we
   consistently use <firstterm>database user</firstterm> to mean <quote>role with the
   <literal>LOGIN</literal> privilege</quote>.
-->
<xref linkend="user-manag"/>で説明されていますが、実は<productname>PostgreSQL</productname>は<quote>ロール</quote>によって権限の管理を行っています。
この章では、<quote><literal>LOGIN</literal>権限を持つロール</quote>を、一貫して<firstterm>データベースユーザ</firstterm>という呼び方で使用します。
  </para>
 </note>

 <para>
<!--
  <firstterm>Authentication</firstterm> is the process by which the
  database server establishes the identity of the client, and by
  extension determines whether the client application (or the user
  who runs the client application) is permitted to connect with the
  database user name that was requested.
-->
<firstterm>認証</firstterm>はデータベースサーバがクライアントの身元を識別し、その延長としてクライアントアプリケーション（もしくはクライアントアプリケーションを実行するユーザ）が要求されたデータベースユーザ名で接続することができるかどうかを決定する手順です。
 </para>

 <para>
<!--
  <productname>PostgreSQL</productname> offers a number of different
  client authentication methods. The method used to authenticate a
  particular client connection can be selected on the basis of
  (client) host address, database, and user.
-->
<productname>PostgreSQL</productname>は異なったクライアント認証方法を複数提供します。
特定のクライアント接続の認証に使用する方法は、（クライアントの）ホストアドレス、データベース、およびユーザに従って選択できます。
 </para>

 <para>
<!--
  <productname>PostgreSQL</productname> database user names are logically
  separate from user names of the operating system in which the server
  runs. If all the users of a particular server also have accounts on
  the server's machine, it makes sense to assign database user names
  that match their operating system user names. However, a server that
  accepts remote connections might have many database users who have no local
  operating system
  account, and in such cases there need be no connection between
  database user names and OS user names.
-->
<productname>PostgreSQL</productname>データベースユーザ名は稼働しているサーバのオペレーティングシステムのユーザ名とは論理的に分かれています。
もし特定のサーバの全てのユーザがサーバマシン上にもアカウントを持っている場合、そのオペレーティングシステムのユーザ名に一致するデータベースユーザ名を割り当てることは理にかなっています。
しかし、リモート接続を受け付けるサーバは、ローカルなオペレーティングシステムのアカウントを持たないデータベースユーザを多く持っている場合もあります。
そのような時にはデータベースユーザ名とOSのユーザ名との間の関連性は必要ありません。
 </para>

 <sect1 id="auth-pg-hba-conf">
<!--
  <title>The <filename>pg_hba.conf</filename> File</title>
-->
  <title><filename>pg_hba.conf</filename>ファイル</title>

  <indexterm zone="auth-pg-hba-conf">
   <primary>pg_hba.conf</primary>
  </indexterm>

  <para>
<!--
   Client authentication is controlled by a configuration file,
   which traditionally is named
   <filename>pg_hba.conf</filename> and is stored in the database
   cluster's data directory.
   (<acronym>HBA</acronym> stands for host-based authentication.) A default
   <filename>pg_hba.conf</filename> file is installed when the data
   directory is initialized by <command>initdb</command>.  It is
   possible to place the authentication configuration file elsewhere,
   however; see the <xref linkend="guc-hba-file"/> configuration parameter.
-->
クライアント認証はデータベースクラスタのデータディレクトリ内の、伝統的に<filename>pg_hba.conf</filename>という名前の設定ファイルで管理されています
（<acronym>HBA</acronym>とは、host-based authentication: ホストベース認証の略です）。
デフォルトの<filename>pg_hba.conf</filename>ファイルは、データディレクトリが<command>initdb</command>で初期化される時にインストールされます。
しかし、この認証設定ファイルを他の場所に設置することができます。
<xref linkend="guc-hba-file"/>設定パラメータを参照してください。
  </para>

  <para>
<!--
   The general format of the <filename>pg_hba.conf</filename> file is
   a set of records, one per line. Blank lines are ignored, as is any
   text after the <literal>#</literal> comment character.
   Records cannot be continued across lines.
   A record is made
   up of a number of fields which are separated by spaces and/or tabs.
   Fields can contain white space if the field value is double-quoted.
   Quoting one of the keywords in a database, user, or address field (e.g.,
   <literal>all</literal> or <literal>replication</literal>) makes the word lose its special
   meaning, and just match a database, user, or host with that name.
-->
<filename>pg_hba.conf</filename>ファイルの一般的な書式は、1行につき1つのレコードというレコードの集合です。
空行はコメント用の<literal>#</literal>文字以降の文字と同じく無視されます。
レコードは行をまたいで続けることはできません。
レコードはスペースもしくはタブ、もしくはその両方で区切られた、複数のフィールドで構成されています。
フィールドには、フィールド値が二重引用符付きの場合空白文字を含むことができます。
データベース、ユーザもしくはアドレスフィールド内のキーワード(例：<literal>all</literal>または<literal>replication</literal>)の一つを引用するとその特別な意味が失われ、その名称のデータベース、ユーザもしくはホストと一致するようになります。
  </para>

  <para>
<!--
   Each record specifies a connection type, a client IP address range
   (if relevant for the connection type), a database name, a user name,
   and the authentication method to be used for connections matching
   these parameters. The first record with a matching connection type,
   client address, requested database, and user name is used to perform
   authentication. There is no <quote>fall-through</quote> or
   <quote>backup</quote>: if one record is chosen and the authentication
   fails, subsequent records are not considered. If no record matches,
   access is denied.
-->
それぞれのレコードは接続形式、（接続形式に対して意味を持つのであれば）クライアントのIPアドレス範囲、データベースの名前、ユーザ名およびこれらのパラメータに一致する接続で使用される認証方法を指定します。
接続形式、クライアントアドレス、要求されたデータベース、およびユーザ名に一致する最初のレコードが認証処理に使用されます。
<quote>失敗時の継続</quote>や、 あるいは<quote>バックアップ</quote>はありません。
これは、もしあるレコードが選択されて認証に失敗した場合、後続のレコードは考慮されないということです。
どのレコードも一致しない時はアクセスが拒否されます。
  </para>

  <para>
<!--
   A record can have one of the seven formats
-->
レコードは7つの書式のうちの1つの形式を取ります。
<synopsis>
local      <replaceable>database</replaceable>  <replaceable>user</replaceable>  <replaceable>auth-method</replaceable>  <optional><replaceable>auth-options</replaceable></optional>
host       <replaceable>database</replaceable>  <replaceable>user</replaceable>  <replaceable>address</replaceable>  <replaceable>auth-method</replaceable>  <optional><replaceable>auth-options</replaceable></optional>
hostssl    <replaceable>database</replaceable>  <replaceable>user</replaceable>  <replaceable>address</replaceable>  <replaceable>auth-method</replaceable>  <optional><replaceable>auth-options</replaceable></optional>
hostnossl  <replaceable>database</replaceable>  <replaceable>user</replaceable>  <replaceable>address</replaceable>  <replaceable>auth-method</replaceable>  <optional><replaceable>auth-options</replaceable></optional>
host       <replaceable>database</replaceable>  <replaceable>user</replaceable>  <replaceable>IP-address</replaceable>  <replaceable>IP-mask</replaceable>  <replaceable>auth-method</replaceable>  <optional><replaceable>auth-options</replaceable></optional>
hostssl    <replaceable>database</replaceable>  <replaceable>user</replaceable>  <replaceable>IP-address</replaceable>  <replaceable>IP-mask</replaceable>  <replaceable>auth-method</replaceable>  <optional><replaceable>auth-options</replaceable></optional>
hostnossl  <replaceable>database</replaceable>  <replaceable>user</replaceable>  <replaceable>IP-address</replaceable>  <replaceable>IP-mask</replaceable>  <replaceable>auth-method</replaceable>  <optional><replaceable>auth-options</replaceable></optional>
hostgssenc <replaceable>database</replaceable>  <replaceable>user</replaceable>  <replaceable>IP-address</replaceable>  <replaceable>IP-mask</replaceable>  <replaceable>auth-method</replaceable>  <optional><replaceable>auth-options</replaceable></optional>
hostnogssenc <replaceable>database</replaceable>  <replaceable>user</replaceable>  <replaceable>IP-address</replaceable>  <replaceable>IP-mask</replaceable>  <replaceable>auth-method</replaceable>  <optional><replaceable>auth-options</replaceable></optional>
</synopsis>
<!--
   The meaning of the fields is as follows:
-->
フィールドの意味は以下のようになっています。

   <variablelist>
    <varlistentry>
     <term><literal>local</literal></term>
     <listitem>
      <para>
<!--
       This record matches connection attempts using Unix-domain
       sockets.  Without a record of this type, Unix-domain socket
       connections are disallowed.
-->
このレコードはUnixドメインソケットを使用する接続に対応します。
この種類のレコードを使用しないと、Unixドメインソケット経由の接続は拒否されます。
      </para>
     </listitem>
    </varlistentry>

    <varlistentry>
     <term><literal>host</literal></term>
     <listitem>
      <para>
<!--
       This record matches connection attempts made using TCP/IP.
       <literal>host</literal> records match
       <acronym>SSL</acronym> or non-<acronym>SSL</acronym> connection
       attempts as well as <acronym>GSSAPI</acronym> encrypted or
       non-<acronym>GSSAPI</acronym> encrypted connection attempts.
-->
このレコードは、TCP/IPを使用した接続に対応します。
<literal>host</literal>レコードは、<acronym>SSL</acronym>または非<acronym>SSL</acronym>接続、<acronym>GSSAPI</acronym>暗号化、非<acronym>GSSAPI</acronym>暗号化のいずれかに対応します。
      </para>
     <note>
      <para>
<!--
       Remote TCP/IP connections will not be possible unless
       the server is started with an appropriate value for the
       <xref linkend="guc-listen-addresses"/> configuration parameter,
       since the default behavior is to listen for TCP/IP connections
       only on the local loopback address <literal>localhost</literal>.
-->
サーバのデフォルトの動作は、ローカルループバックアドレスである<literal>localhost</literal>のみTCP/IP接続を監視しています。
よってサーバにおいて<xref linkend="guc-listen-addresses"/>パラメータが適切な値に設定された状態で起動されていない限り、リモートのTCP/IP接続はできません。
      </para>
     </note>
     </listitem>
    </varlistentry>

    <varlistentry>
     <term><literal>hostssl</literal></term>
     <listitem>
      <para>
<!--
       This record matches connection attempts made using TCP/IP,
       but only when the connection is made with <acronym>SSL</acronym>
       encryption.
-->
このレコードは、接続が<acronym>SSL</acronym>で暗号化されている場合にのみTCP/IPネットワークを使用する接続に対応します。
      </para>

      <para>
<!--
       To make use of this option the server must be built with
       <acronym>SSL</acronym> support. Furthermore,
       <acronym>SSL</acronym> must be enabled
       by setting the <xref linkend="guc-ssl"/> configuration parameter (see
       <xref linkend="ssl-tcp"/> for more information).
       Otherwise, the <literal>hostssl</literal> record is ignored except for
       logging a warning that it cannot match any connections.
-->
このオプションを使用するためには、サーバは<acronym>SSL</acronym>サポートができるように構築されていなければいけません。
また、 <acronym>SSL</acronym>は<xref linkend="guc-ssl"/>パラメータを設定することによりサーバの起動時に有効になっていなくてはなりません（詳細は<xref linkend="ssl-tcp"/>を参照してください）。
そうでなければ、どのような接続にも対応していないという警告が表示されることを除き、<literal>hostssl</literal>レコードは無視されます。
      </para>
     </listitem>
    </varlistentry>

    <varlistentry>
     <term><literal>hostnossl</literal></term>
     <listitem>
      <para>
<!--
       This record type has the opposite behavior of <literal>hostssl</literal>;
       it only matches connection attempts made over
       TCP/IP that do not use <acronym>SSL</acronym>.
-->
このレコードは、<literal>hostssl</literal>と反対の動作で、<acronym>SSL</acronym>を使用していないTCP/IPの接続のみに対応します。
      </para>
     </listitem>
    </varlistentry>

    <varlistentry>
     <term><literal>hostgssenc</literal></term>
     <listitem>
      <para>
<!--
       This record matches connection attempts made using TCP/IP,
       but only when the connection is made with <acronym>GSSAPI</acronym>
       encryption.
-->
このレコードは、TCP/IPを使用した接続に対応しますが、<acronym>GSSAPI</acronym>暗号化を使用して接続が行われた場合に限ります。
      </para>

      <para>
<!--
       To make use of this option the server must be built with
       <acronym>GSSAPI</acronym> support.  Otherwise,
       the <literal>hostgssenc</literal> record is ignored except for logging
       a warning that it cannot match any connections.
-->
このオプションを使用するためには、サーバは<acronym>GSSAPI</acronym>サポートができるように構築されていなければいけません。
そうでなければ、どのような接続にも対応していないという警告が表示されることを除き、<literal>hostgssenc</literal>レコードは無視されます。
      </para>

      <para>
<!--
        Note that the only supported
        <link linkend="auth-methods">authentication methods</link> for use
        with <acronym>GSSAPI</acronym> encryption
        are <literal>gss</literal>, <literal>reject</literal>,
        and <literal>trust</literal>.
-->
<acronym>GSSAPI</acronym>暗号化で使用できる<link linkend="auth-methods">認証方式</link>は、<literal>gss</literal>、<literal>reject</literal>、および<literal>trust</literal>のみであることに注意してください。
      </para>
     </listitem>
    </varlistentry>

    <varlistentry>
     <term><literal>hostnogssenc</literal></term>
     <listitem>
      <para>
<!--
       This record type has the opposite behavior of <literal>hostgssenc</literal>;
       it only matches connection attempts made over
       TCP/IP that do not use <acronym>GSSAPI</acronym> encryption.
-->
このレコードは、<literal>hostgssenc</literal>とは反対の動作で、<acronym>GSSAPI</acronym>暗号化を使用していないTCP/IPの接続のみに対応します。
      </para>
     </listitem>
    </varlistentry>

    <varlistentry>
     <term><replaceable>database</replaceable></term>
     <listitem>
      <para>
<!--
       Specifies which database name(s) this record matches.  The value
       <literal>all</literal> specifies that it matches all databases.
       The value <literal>sameuser</literal> specifies that the record
       matches if the requested database has the same name as the
       requested user.  The value <literal>samerole</literal> specifies that
       the requested user must be a member of the role with the same
       name as the requested database.  (<literal>samegroup</literal> is an
       obsolete but still accepted spelling of <literal>samerole</literal>.)
       Superusers are not considered to be members of a role for the
       purposes of <literal>samerole</literal> unless they are explicitly
       members of the role, directly or indirectly, and not just by
       virtue of being a superuser.
       The value <literal>replication</literal> specifies that the record
       matches if a physical replication connection is requested (note that
       replication connections do not specify any particular database).
       Otherwise, this is the name of
       a specific <productname>PostgreSQL</productname> database.
       Multiple database names can be supplied by separating them with
       commas.  A separate file containing database names can be specified by
       preceding the file name with <literal>@</literal>.
-->
このレコードで対応するデータベース名を指定します。
<literal>all</literal> という値は、全てのデータベースと対応することを指定します。
<literal>sameuser</literal>という値は、要求されたデータベースが要求ユーザと同じ名前を持つ場合にレコードが対応することを指定します。
<literal>samerole</literal>という値は、要求ユーザが要求されたデータベースと同じ名前のロールのメンバでなければならないことを指定します。
（以前は<literal>samegroup</literal>と書いていましたが、<literal>samerole</literal>と記述してください）
スーパーユーザは、直接的であれ間接的であれ、明示的にsameroleのメンバでない限りsameroleのメンバとはみなされません。
また、スーパーユーザであるからといって<literal>samerole</literal>のメンバとはみなされません。
<literal>replication</literal>という値は、もし物理レプリケーション接続が要求された場合（レプリケーション接続は特定のデータベースを指定しないことに注意して下さい）にレコードが一致することを指定します。
それ以外の場合には、特定の<productname>PostgreSQL</productname>データベースの名前になります。
データベースの名前はカンマで区切ることで複数指定できます。
データベース名を含む別のファイルを、そのファイル名の前に<literal>@</literal>を付けることで指定できます。
      </para>
     </listitem>
    </varlistentry>

    <varlistentry>
     <term><replaceable>user</replaceable></term>
     <listitem>
      <para>
<!--
       Specifies which database user name(s) this record
       matches. The value <literal>all</literal> specifies that it
       matches all users.  Otherwise, this is either the name of a specific
       database user, or a group name preceded by <literal>+</literal>.
       (Recall that there is no real distinction between users and groups
       in <productname>PostgreSQL</productname>; a <literal>+</literal> mark really means
       <quote>match any of the roles that are directly or indirectly members
       of this role</quote>, while a name without a <literal>+</literal> mark matches
       only that specific role.) For this purpose, a superuser is only
       considered to be a member of a role if they are explicitly a member
       of the role, directly or indirectly, and not just by virtue of
       being a superuser.
       Multiple user names can be supplied by separating them with commas.
       A separate file containing user names can be specified by preceding the
       file name with <literal>@</literal>.
-->
このレコードで対応するデータベースユーザを指定します。
<literal>all</literal>という値は、全てのユーザが対応することを指定します。
それ以外の場合には特定のデータベースユーザの名前もしくは<literal>+</literal>で始まるグループ名のどちらかになります。
（<productname>PostgreSQL</productname>ではユーザとグループの明確な区別がないことを思い出してください。
<literal>+</literal>のマークは、<quote>このロールの直接的もしくは間接的なメンバのどちらかに一致していること</quote>を意味しています。
一方、<literal>+</literal>のマークのない名前は特定のロールにのみ一致します）
このため、スーパーユーザは、直接的であれ間接的であれ明示的にロールのメンバである場合にのみ、ロールのメンバとみなされます。
スーパーユーザであるからといってロールのメンバとはみなされません。
ユーザ名は、カンマで区切ることで複数指定できます。
ユーザ名を含む別のファイルを、そのファイル名の前に<literal>@</literal>を付けることで指定できます。
      </para>
     </listitem>
    </varlistentry>

    <varlistentry>
     <term><replaceable>address</replaceable></term>
     <listitem>
      <para>
<!--
       Specifies the client machine address(es) that this record
       matches.  This field can contain either a host name, an IP
       address range, or one of the special key words mentioned below.
-->
このレコードに対応しているクライアントマシンのアドレス。
このフィールドはホスト名、IPアドレスの範囲、もしくは下記の特別なキーワードの1つを含んでいます。
      </para>

      <para>
<!--
       An IP address range is specified using standard numeric notation
       for the range's starting address, then a slash (<literal>/</literal>)
       and a <acronym>CIDR</acronym> mask length.  The mask
       length indicates the number of high-order bits of the client
       IP address that must match.  Bits to the right of this should
       be zero in the given IP address.
       There must not be any white space between the IP address, the
       <literal>/</literal>, and the CIDR mask length.
-->
IPアドレスの範囲は、範囲の開始アドレス、続いてスラッシュ(<literal>/</literal>)と<acronym>CIDR</acronym>マスクの長さという標準の数値表記で指定されます。
CIDRマスク長とは、クライアントIPアドレスが一致しなければならない、高位のビット数を表すものです。
指定するIPアドレスのこれより右側のビットには、0を指定しなければなりません。
IPアドレスと<literal>/</literal>、およびCIDRマスク長の間には空白を入れてはいけません。
      </para>

      <para>
<!--
       Typical examples of an IPv4 address range specified this way are
       <literal>172.20.143.89/32</literal> for a single host, or
       <literal>172.20.143.0/24</literal> for a small network, or
       <literal>10.6.0.0/16</literal> for a larger one.
       An IPv6 address range might look like <literal>::1/128</literal>
       for a single host (in this case the IPv6 loopback address) or
       <literal>fe80::7a31:c1ff:0000:0000/96</literal> for a small
       network.
       <literal>0.0.0.0/0</literal> represents all
       IPv4 addresses, and <literal>::0/0</literal> represents
       all IPv6 addresses.
       To specify a single host, use a mask length of 32 for IPv4 or
       128 for IPv6.  In a network address, do not omit trailing zeroes.
-->
典型的なIPv4アドレス範囲の例は、単一のホストでは<literal>172.20.143.89/32</literal>、小規模ネットワークでは<literal>172.20.143.0/24</literal>、大規模ネットワークでは<literal>10.6.0.0/16</literal>のようなものです。
IPv6アドレスの範囲は、単一のホストでは<literal>::1/128</literal>(この場合はIPv6ループバックアドレス)、小規模ネットワークでは<literal>fe80::7a31:c1ff:0000:0000/96</literal>のようなものです。
<literal>0.0.0.0/0</literal>は全てのIPv4アドレスを意味します。また、<literal>::0/0</literal>は全てのIPv6アドレスを意味しています。
単一ホストを指定するには、IPv4では32、IPv6では128というマスク長を使用してください。
ネットワークアドレスでは末尾の0を省略できません。
      </para>

      <para>
<!--
       An entry given in IPv4 format will match only IPv4 connections,
       and an entry given in IPv6 format will match only IPv6 connections,
       even if the represented address is in the IPv4-in-IPv6 range.
       Note that entries in IPv6 format will be rejected if the system's
       C library does not have support for IPv6 addresses.
-->
IPv4書式で与えられたエントリは、IPv4接続のみに対応し、IPv6書式で与えられた項目は、たとえそのアドレスがIPv6内のIPv4の範囲内であったとしてもIPv6接続のみに対応します。
IPv6書式の項目は、システムのCライブラリがIPv6アドレスをサポートしていない場合拒絶されることに注意してください。
      </para>

      <para>
<!--
       You can also write <literal>all</literal> to match any IP address,
       <literal>samehost</literal> to match any of the server's own IP
       addresses, or <literal>samenet</literal> to match any address in any
       subnet that the server is directly connected to.
-->
どのIPアドレスにも一致するように<literal>all</literal>と書くこともできますし、
サーバ自身のIPアドレスのいずれかにも一致するように<literal>samehost</literal>と書くこともできます。
もしくは、サーバが直接接続されているサブネット内のアドレスのいずれかにも一致するように<literal>samenet</literal>と書くことができます。
      </para>

      <para>
<!--
       If a host name is specified (anything that is not an IP address
       range or a special key word is treated as a host name),
       that name is compared with the result of a reverse name
       resolution of the client's IP address (e.g., reverse DNS
       lookup, if DNS is used).  Host name comparisons are case
       insensitive.  If there is a match, then a forward name
       resolution (e.g., forward DNS lookup) is performed on the host
       name to check whether any of the addresses it resolves to are
       equal to the client's IP address.  If both directions match,
       then the entry is considered to match.  (The host name that is
       used in <filename>pg_hba.conf</filename> should be the one that
       address-to-name resolution of the client's IP address returns,
       otherwise the line won't be matched.  Some host name databases
       allow associating an IP address with multiple host names, but
       the operating system will only return one host name when asked
       to resolve an IP address.)
-->
もし、ホスト名（IPアドレスの範囲ではない場合の全て、もしくはホスト名として処理される特別なキーワード）が指定されている場合は、その名前は、クライアントのIPアドレスの逆引き名前解決の結果と比較されます（例えば、もしDNSが使用されている場合は逆引きDNS検索により解決されます）。
ホスト名の比較は、大文字小文字が区別されます。
もし一致するものがあった場合は、解決された、どのアドレスもクライアントのIPアドレスと等しいか否かをチェックするために（例えば、正引きDNS検索のような）ホスト名の正引き名前解決が実行されます。
もし正引き、逆引きの両方で一致した場合は、エントリは一致するものとみなされます。
（<filename>pg_hba.conf</filename>内で使用されているホスト名は、クライアントのIPアドレスのアドレス-名前解決が返すホスト名の1つでなければいけません。
もしそうでなければこの行は一致しません。
1つのIPアドレスを複数のホスト名に関連付けるホスト名データベースもありますが、IPアドレスの解決を要求された場合にオペレーティングシステムは1つのホスト名のみを返します。）
      </para>

      <para>
<!--
       A host name specification that starts with a dot
       (<literal>.</literal>) matches a suffix of the actual host
       name.  So <literal>.example.com</literal> would match
       <literal>foo.example.com</literal> (but not just
       <literal>example.com</literal>).
-->
ドット（<literal>.</literal>）で始まるホスト名の特定は実際のホスト名のサフィックスに一致します。
よって、<literal>.example.com</literal>は、<literal>foo.example.com</literal>に一致します
（<literal>example.com</literal>だけでは一致しません）。
      </para>

      <para>
<!--
       When host names are specified
       in <filename>pg_hba.conf</filename>, you should make sure that
       name resolution is reasonably fast.  It can be of advantage to
       set up a local name resolution cache such
       as <command>nscd</command>.  Also, you may wish to enable the
       configuration parameter <varname>log_hostname</varname> to see
       the client's host name instead of the IP address in the log.
-->
ホスト名が<filename>pg_hba.conf</filename>内で指定されている場合、名前解決が適度に早いことを
確かめてください。
<command>nscd</command>のようなローカル名前解決のキャッシュを設定すると便利です。
また、クライアントのIPアドレスの代わりにホスト名がログで見られるように、<varname>log_hostname</varname>の
設定パラメータを有効化することもできます。
      </para>

      <para>
<!--
       This field only applies to <literal>host</literal>,
       <literal>hostssl</literal>, and <literal>hostnossl</literal> records.
-->
このフィールドは<literal>host</literal>および<literal>hostssl</literal>、<literal>hostnossl</literal>レコードにのみ適用されます。
      </para>

      <note>
       <para>
<!--
        Users sometimes wonder why host names are handled
        in this seemingly complicated way, with two name resolutions
        including a reverse lookup of the client's IP address.  This
        complicates use of the feature in case the client's reverse DNS
        entry is not set up or yields some undesirable host name.
        It is done primarily for efficiency: this way, a connection attempt
        requires at most two resolver lookups, one reverse and one forward.
        If there is a resolver problem with some address, it becomes only
        that client's problem.  A hypothetical alternative
        implementation that only did forward lookups would have to
        resolve every host name mentioned in
        <filename>pg_hba.conf</filename> during every connection attempt.
        That could be quite slow if many names are listed.
        And if there is a resolver problem with one of the host names,
        it becomes everyone's problem.
-->
時折、ユーザは、クライアントのIPアドレスの逆引きを含む2つの名前解決が必要になる、というような一見複雑に見える方法でなぜホスト名が扱われるのか不思議に思うことがあります。
このため、クライアントの逆引きDNSエントリが設定されていなかったり、いくつかの望ましくないホスト名を生成する場合にこの機能の使用が複雑になります。
これは主に効率のために行なわれます。このように、接続要求では最大2つのリゾルバの検索、1つは逆引き、1つは正引き、が必要になります。
もしリゾルバにおいて、アドレスに問題があった場合、クライアントのみの問題となります。
正引き検索のみを行うような実装を仮に行っていると、全ての接続要求において<filename>pg_hba.conf</filename>内に記載された全てのホスト名を解決しなくてはいけなくなります。
これは、多くの名前が列挙されていた場合にかなり遅くなります。
また、リゾルバにおいて1つのホスト名に問題があった場合、全員の問題となってしまいます。
       </para>

       <para>
<!--
        Also, a reverse lookup is necessary to implement the suffix
        matching feature, because the actual client host name needs to
        be known in order to match it against the pattern.
-->
さらに、逆引き検索はサフィックス一致の機能を実装するために必要です。というのも実際のクライアントのホスト名は
ホスト名がパターンに対して一致するために、知られる必要があるためです。
       </para>

       <para>
<!--
        Note that this behavior is consistent with other popular
        implementations of host name-based access control, such as the
        Apache HTTP Server and TCP Wrappers.
-->
このふるまいは、Apache HTTPサーバやTCPラッパーのような他のよくあるホスト名ベースのアクセス制御の実装と
一致していることに注意して下さい。
       </para>
      </note>
     </listitem>
    </varlistentry>

    <varlistentry>
     <term><replaceable>IP-address</replaceable></term>
     <term><replaceable>IP-mask</replaceable></term>
     <listitem>
      <para>
<!--
       These two fields can be used as an alternative to the
       <replaceable>IP-address</replaceable><literal>/</literal><replaceable>mask-length</replaceable>
       notation.  Instead of
       specifying the mask length, the actual mask is specified in a
       separate column. For example, <literal>255.0.0.0</literal> represents an IPv4
       CIDR mask length of 8, and <literal>255.255.255.255</literal> represents a
       CIDR mask length of 32.
-->
この2つのフィールドは<replaceable>IP-address</replaceable><literal>/</literal><replaceable>mask-length</replaceable>表記の代替として使用可能です。
マスク長を指定する代わりに、実際のマスクを分離した列で指定します。
例えば<literal>255.0.0.0</literal>はIPv4のCIDRマスク長8を意味し、<literal>255.255.255.255</literal>はCIDRマスク長32を意味しています。
      </para>

      <para>
<!--
       These fields only apply to <literal>host</literal>,
       <literal>hostssl</literal>, and <literal>hostnossl</literal> records.
-->
このフィールドは<literal>host</literal>および<literal>hostssl</literal>、<literal>hostnossl</literal>レコードにのみ適用されます。
      </para>
     </listitem>
    </varlistentry>

    <varlistentry>
     <term><replaceable>auth-method</replaceable></term>
     <listitem>
      <para>
<!--
       Specifies the authentication method to use when a connection matches
       this record. The possible choices are summarized here; details
       are in <xref linkend="auth-methods"/>.
-->
接続がこのレコードに一致する場合に使用する認証方式を指定します。
使用できる選択肢は以下にまとめていますが、詳しくは<xref linkend="auth-methods"/>を参照してください。

       <variablelist>
        <varlistentry>
         <term><literal>trust</literal></term>
         <listitem>
         <para>
<!--
          Allow the connection unconditionally. This method
          allows anyone that can connect to the
          <productname>PostgreSQL</productname> database server to login as
          any <productname>PostgreSQL</productname> user they wish,
          without the need for a password or any other authentication.  See <xref
          linkend="auth-trust"/> for details.
-->
接続を無条件で許可します。
この方式は、<productname>PostgreSQL</productname>データベースサーバに接続できる全てのユーザが、任意の<productname>PostgreSQL</productname>ユーザとしてパスワードや他の認証なしでログインすることを許可します。
詳細は<xref linkend="auth-trust"/>を参照してください。
         </para>
        </listitem>
       </varlistentry>

       <varlistentry>
        <term><literal>reject</literal></term>
        <listitem>
         <para>
<!--
          Reject the connection unconditionally. This is useful for
          <quote>filtering out</quote> certain hosts from a group, for example a
          <literal>reject</literal> line could block a specific host from connecting,
          while a later line allows the remaining hosts in a specific
          network to connect.
-->
接続を無条件に拒否します。
特定のホストをあるグループから<quote>除外</quote>するために便利です。
例えば、1行の<literal>reject</literal>は特定のホストが接続することを拒否します。一方、
後ろの行では特定のネットワーク内の残りのホストが接続することを許可します。
         </para>
        </listitem>
       </varlistentry>

       <varlistentry>
        <term><literal>scram-sha-256</literal></term>
        <listitem>
         <para>
<!--
          Perform SCRAM-SHA-256 authentication to verify the user's
          password. See <xref linkend="auth-password"/> for details.
-->
ユーザのパスワードを検証するためにSCRAM-SHA-256認証を実行します。
詳細は<xref linkend="auth-password"/>をご覧ください。
         </para>
        </listitem>
       </varlistentry>

       <varlistentry>
        <term><literal>md5</literal></term>
        <listitem>
         <para>
<!--
          Perform SCRAM-SHA-256 or MD5 authentication to verify the
          user's password. See <xref linkend="auth-password"/>
          for details.
-->
ユーザのパスワードを検証するために、SCRAM-SHA-256あるいはMD5認証を実行します。
詳細は<xref linkend="auth-password"/>を参照してください。
         </para>
        </listitem>
       </varlistentry>

       <varlistentry>
        <term><literal>password</literal></term>
        <listitem>
         <para>
<!--
          Require the client to supply an unencrypted password for
          authentication.
          Since the password is sent in clear text over the
          network, this should not be used on untrusted networks.
          See <xref linkend="auth-password"/> for details.
-->
クライアントに対して認証時に平文のパスワードを要求します。
パスワードはネットワークを通じて普通のテキスト形式で送られますので、信頼されていないネットワークでは使用しないでください。
詳細は<xref linkend="auth-password"/>を参照してください。
         </para>
        </listitem>
       </varlistentry>

       <varlistentry>
        <term><literal>gss</literal></term>
        <listitem>
         <para>
<!--
          Use GSSAPI to authenticate the user. This is only
          available for TCP/IP connections. See <xref
          linkend="gssapi-auth"/> for details.  It can be used in conjunction
          with GSSAPI encryption.
-->
ユーザの認証にGSSAPIを使用します。
これはTCP/IP接続を使用するときのみ使用可能です。
詳細は<xref linkend="gssapi-auth"/>を参照してください。
GSSAPI暗号化と組み合わせて使用できます。
         </para>
        </listitem>
       </varlistentry>

       <varlistentry>
        <term><literal>sspi</literal></term>
        <listitem>
         <para>
<!--
          Use SSPI to authenticate the user. This is only
          available on Windows. See <xref
          linkend="sspi-auth"/> for details.
-->
ユーザの認証にSSPIを使用します。
これはWindowsを使用するときのみ使用可能です。
詳細は<xref linkend="sspi-auth"/>を参照してください。
         </para>
        </listitem>
       </varlistentry>

       <varlistentry>
        <term><literal>ident</literal></term>
        <listitem>
         <para>
<!--
          Obtain the operating system user name of the client
          by contacting the ident server on the client
          and check if it matches the requested database user name.
          Ident authentication can only be used on TCP/IP
          connections. When specified for local connections, peer
          authentication will be used instead.
          See <xref linkend="auth-ident"/> for details.
-->
クライアントのオペレーティングシステムにおけるユーザ名をクライアント上のidentサーバに尋ねてユーザ名が要求されたデータベースユーザ名と一致するか検査します。
ident認証は、TCP/IP接続でのみ使用可能です。ローカル接続が指定されている場合は、peer認証が代わりに使用されます。
詳細は<xref linkend="auth-ident"/>を参照してください。
         </para>
        </listitem>
       </varlistentry>

       <varlistentry>
        <term><literal>peer</literal></term>
        <listitem>
         <para>
<!--
          Obtain the client's operating system user name from the operating
          system and check if it matches the requested database user name.
          This is only available for local connections.
          See <xref linkend="auth-peer"/> for details.
-->
クライアントのオペレーティングシステムにおけるユーザ名をオペレーティングシステムから取得し、ユーザ名が要求されたデータベースユーザ名と一致するか検査します。
これはローカル接続の時にのみ使用可能です。詳細は<xref linkend="auth-peer"/>を参照してください。
         </para>
        </listitem>
       </varlistentry>

       <varlistentry>
        <term><literal>ldap</literal></term>
        <listitem>
         <para>
<!--
          Authenticate using an <acronym>LDAP</acronym> server. See <xref
          linkend="auth-ldap"/> for details.
-->
<acronym>LDAP</acronym>サーバを使用して認証します。
詳細は<xref linkend="auth-ldap"/>を参照してください。
         </para>
        </listitem>
       </varlistentry>

       <varlistentry>
        <term><literal>radius</literal></term>
        <listitem>
         <para>
<!--
          Authenticate using a RADIUS server. See <xref
          linkend="auth-radius"/> for details.
-->
RADIUSサーバを使用して認証します。
詳細は<xref linkend="auth-radius"/>を参照してください。
         </para>
        </listitem>
       </varlistentry>

       <varlistentry>
        <term><literal>cert</literal></term>
        <listitem>
         <para>
<!--
          Authenticate using SSL client certificates. See
          <xref linkend="auth-cert"/> for details.
-->
SSLクライアント証明書を使用して認証します。
詳細は<xref linkend="auth-cert"/>を参照してください。
         </para>
        </listitem>
       </varlistentry>

       <varlistentry>
        <term><literal>pam</literal></term>
        <listitem>
         <para>
<!--
          Authenticate using the Pluggable Authentication Modules
          (PAM) service provided by the operating system.  See <xref
          linkend="auth-pam"/> for details.
-->
オペレーティングシステムによって提供されるPAM（Pluggable Authentication Modules）サービスを使用した認証です。
詳細は<xref linkend="auth-pam"/>を参照してください。
         </para>
        </listitem>
       </varlistentry>

       <varlistentry>
        <term><literal>bsd</literal></term>
        <listitem>
         <para>
<!--
          Authenticate using the BSD Authentication service provided by the
          operating system. See <xref linkend="auth-bsd"/> for details.
-->
オペレーティングシステムによって提供されたBSD認証サービスを使用して認証します。
詳細は<xref linkend="auth-bsd"/>を参照してください。
         </para>
        </listitem>
       </varlistentry>
      </variablelist>

      </para>
     </listitem>
    </varlistentry>

    <varlistentry>
     <term><replaceable>auth-options</replaceable></term>
     <listitem>
      <para>
<!--
       After the <replaceable>auth-method</replaceable> field, there can be field(s) of
       the form <replaceable>name</replaceable><literal>=</literal><replaceable>value</replaceable> that
       specify options for the authentication method. Details about which
       options are available for which authentication methods appear below.
-->
<replaceable>auth-method</replaceable>フィールドの後ろに、
認証方式のオプションを指定する、<replaceable>name</replaceable><literal>=</literal><replaceable>value</replaceable>の形式のフィールドが存在する可能性があります。
どのオプションがどの認証方式に使用できるのか、についての詳細は以下で説明します。
      </para>

      <para>
<!--
       In addition to the method-specific options listed below, there is one
       method-independent authentication option <literal>clientcert</literal>, which
       can be specified in any <literal>hostssl</literal> record.
       This option can be set to <literal>verify-ca</literal> or
       <literal>verify-full</literal>. Both options require the client
       to present a valid (trusted) SSL certificate, while
       <literal>verify-full</literal> additionally enforces that the
       <literal>cn</literal> (Common Name) in the certificate matches
       the username or an applicable mapping.
       This behavior is similar to the <literal>cert</literal> authentication
       method (see <xref linkend="auth-cert"/>) but enables pairing
       the verification of client certificates with any authentication
       method that supports <literal>hostssl</literal> entries.
-->
以下に示された方式特定のオプションに加えて、方式に依存しないのひとつの認証オプション<literal>clientcert</literal>があり、<literal>hostssl</literal>レコードで指定することができます。
このオプションは、<literal>verify-ca</literal>または<literal>verify-full</literal>に設定できます。
どちらのオプションも、クライアントに有効な（信頼された）SSL証明書の提出を要求し、<literal>verify full</literal>は、証明書の<literal>cn</literal>（Common Name）がユーザー名または適用可能なマッピングと一致することをさらに強制します。
この動作は<literal>cert</literal>認証方式（詳細は<xref linkend="auth-cert"/>を参照してください）に似ていますが、クライアント証明書の検証を<literal>hostssl</literal>エントリをサポートする任意の認証方式と組み合わせることができます。
      </para>
     </listitem>
    </varlistentry>
   </variablelist>
  </para>

  <para>
<!--
   Files included by <literal>@</literal> constructs are read as lists of names,
   which can be separated by either whitespace or commas.  Comments are
   introduced by <literal>#</literal>, just as in
   <filename>pg_hba.conf</filename>, and nested <literal>@</literal> constructs are
   allowed.  Unless the file name following <literal>@</literal> is an absolute
   path, it is taken to be relative to the directory containing the
   referencing file.
-->
<literal>@</literal>式により含められるファイルは、空白文字あるいはカンマのどちらかで区切られた名前の列挙として読み込まれます。
コメントは、<filename>pg_hba.conf</filename>と同様に<literal>#</literal>から始まります。
また、<literal>@</literal>式を入れ子にすることもできます。
<literal>@</literal>の後のファイル名が絶対パスでない限り、参照元ファイルが存在するディレクトリから見た相対パスであるとみなされます。
  </para>

  <para>
<!--
   Since the <filename>pg_hba.conf</filename> records are examined
   sequentially for each connection attempt, the order of the records is
   significant. Typically, earlier records will have tight connection
   match parameters and weaker authentication methods, while later
   records will have looser match parameters and stronger authentication
   methods. For example, one might wish to use <literal>trust</literal>
   authentication for local TCP/IP connections but require a password for
   remote TCP/IP connections. In this case a record specifying
   <literal>trust</literal> authentication for connections from 127.0.0.1 would
   appear before a record specifying password authentication for a wider
   range of allowed client IP addresses.
-->
<filename>pg_hba.conf</filename>レコードは接続が試みられる度に順番に検査されますので、レコードの順序はとても大切です。
典型的には、始めの方のレコードには厳しい接続照合パラメータと緩い認証方式があるのに対し、終わりの方のレコードにはより緩い照合パラメータとより厳しい認証方式があります。
例えば、ローカルTCP接続では<literal>trust</literal>認証方式、リモートTCP接続に対してはパスワードを要求したいとします。
この場合、広範囲にわたって許可されるクライアントのIPアドレスに対するパスワード認証を指定するレコードの前に127.0.0.1からの接続に対する<literal>trust</literal>認証指定のレコードが置かれなければなりません。
  </para>

  <para>
<!--
   The <filename>pg_hba.conf</filename> file is read on start-up and when
   the main server process receives a
   <systemitem>SIGHUP</systemitem><indexterm><primary>SIGHUP</primary></indexterm>
   signal. If you edit the file on an
   active system, you will need to signal the postmaster
   (using <literal>pg_ctl reload</literal>, calling the SQL function
   <function>pg_reload_conf()</function>, or using <literal>kill
   -HUP</literal>) to make it re-read the file.
-->
<filename>pg_hba.conf</filename>ファイルは起動時と、主サーバプロセスが<systemitem>SIGHUP</systemitem>シグナルを受け取った時に読み込まれます。<indexterm><primary>SIGHUP</primary></indexterm>
稼働中のシステムでファイルを編集した場合は、（<literal>pg_ctl reload</literal>の使用、SQL関数の<function>pg_reload_conf()</function>の呼び出し、または<literal>kill -HUP</literal>を使用して）postmasterにファイルをもう一度読み込むようにシグナルを出さなければなりません。
  </para>

  <note>
   <para>
<!--
    The preceding statement is not true on Microsoft Windows: there, any
    changes in the <filename>pg_hba.conf</filename> file are immediately
    applied by subsequent new connections.
-->
上記はマイクロソフトWindowsに対しては当てはまりません。
つまり、<filename>pg_hba.conf</filename>に対する変更は、ただちにそれ以降の新しい接続に反映されます。
   </para>
  </note>

  <para>
<!--
   The system view
   <link linkend="view-pg-hba-file-rules"><structname>pg_hba_file_rules</structname></link>
   can be helpful for pre-testing changes to the <filename>pg_hba.conf</filename>
   file, or for diagnosing problems if loading of the file did not have the
   desired effects.  Rows in the view with
   non-null <structfield>error</structfield> fields indicate problems in the
   corresponding lines of the file.
-->
<filename>pg_hba.conf</filename>に対する変更をテストする際、あるいはそのファイルをロードしても期待していた結果が得られなかった場合には、
システムビュー<link linkend="view-pg-hba-file-rules"><structname>pg_hba_file_rules</structname></link>が役に立ちます。
そのビューの<structfield>error</structfield>フィールドがNULLでない行は、そのファイルの該当行に問題があることを示しています。
  </para>

  <tip>
   <para>
<!--
    To connect to a particular database, a user must not only pass the
    <filename>pg_hba.conf</filename> checks, but must have the
    <literal>CONNECT</literal> privilege for the database.  If you wish to
    restrict which users can connect to which databases, it's usually
    easier to control this by granting/revoking <literal>CONNECT</literal> privilege
    than to put the rules in <filename>pg_hba.conf</filename> entries.
-->
特定のデータベースに接続するためには、ユーザは<filename>pg_hba.conf</filename>による検査を通過しなければならない他、そのデータベースに対する<literal>CONNECT</literal>権限を持たなければなりません。
どのユーザがどのデータベースに接続できるかを制限したければ、通常、<filename>pg_hba.conf</filename>項目に規則を追加するよりも、<literal>CONNECT</literal>権限の付与・削除を行う方が簡単です。
   </para>
  </tip>

  <para>
<!--
   Some examples of <filename>pg_hba.conf</filename> entries are shown in
   <xref linkend="example-pg-hba.conf"/>. See the next section for details on the
   different authentication methods.
-->
<filename>pg_hba.conf</filename>ファイルの例をいくつか<xref linkend="example-pg-hba.conf"/>に示します。
各種認証方式の詳細についてはその後で説明します。
  </para>

   <example id="example-pg-hba.conf">
<!--
    <title>Example <filename>pg_hba.conf</filename> Entries</title>
-->
    <title><filename>pg_hba.conf</filename>の項目の例</title>
<programlisting>
<!--
# Allow any user on the local system to connect to any database with
# any database user name using Unix-domain sockets (the default for local
# connections).
-->
# ローカルシステム上の全てのユーザが、任意のデータベースに
# 任意のデータベースユーザ名でUnixドメインソケットを使用して接続することを許可
# （ローカル接続ではデフォルト）。
#
# TYPE  DATABASE        USER            ADDRESS                 METHOD
local   all             all                                     trust

<!--
# The same using local loopback TCP/IP connections.
-->
# 上記と同じことをローカルループバックのTCP/IP接続を使って行なう。
#
# TYPE  DATABASE        USER            ADDRESS                 METHOD
host    all             all             127.0.0.1/32            trust

<!--
# The same as the previous line, but using a separate netmask column
-->
# 上記と同じだが、独立したネットマスク列を使用する
#
# TYPE  DATABASE        USER            IP-ADDRESS      IP-MASK             METHOD
host    all             all             127.0.0.1       255.255.255.255     trust

<!--
# The same over IPv6.
-->
# IPv6で上記と同じことを行なう。
#
# TYPE  DATABASE        USER            ADDRESS                 METHOD
host    all             all             ::1/128                 trust

<!--
# The same using a host name (would typically cover both IPv4 and IPv6).
-->
# ホスト名を使用して上記と同じことを行なう（通常はIPv4とIPv6の両方をカバーします）。
#
# TYPE  DATABASE        USER            ADDRESS                 METHOD
host    all             all             localhost               trust

<!--
# Allow any user from any host with IP address 192.168.93.x to connect
# to database "postgres" as the same user name that ident reports for
# the connection (typically the operating system user name).
-->
# IPアドレス192.168.93.xを持つ全てのホストの全てのユーザが、
# identがその接続について報告するのと同じユーザ名（典型的にはオペレーティングシステムのユーザ名）で
# データベース「postgres」へ接続することを許可。
#
# TYPE  DATABASE        USER            ADDRESS                 METHOD
host    postgres        all             192.168.93.0/24         ident

<!--
# Allow any user from host 192.168.12.10 to connect to database
# "postgres" if the user's password is correctly supplied.
-->
# ユーザのパスワードが正しく入力された場合、
# ホスト192.168.12.10からのどのようなユーザでもデータベース「postgres」へ接続することを許可。
#
# TYPE  DATABASE        USER            ADDRESS                 METHOD
host    postgres        all             192.168.12.10/32        scram-sha-256

<!--
# Allow any user from hosts in the example.com domain to connect to
# any database if the user's password is correctly supplied.
-->
# ユーザのパスワードが正しく指定された場合は、
# example.comドメイン内のホストからの、どのユーザからのデータベース接続も許可する。
#
# Require SCRAM authentication for most users, but make an exception
# for user 'mike', who uses an older client that doesn't support SCRAM
# authentication.
#
# TYPE  DATABASE        USER            ADDRESS                 METHOD
host    all             mike            .example.com            md5
host    all             all             .example.com            scram-sha-256

<!--
# In the absence of preceding "host" lines, these three lines will
# reject all connections from 192.168.54.1 (since that entry will be
# matched first), but allow GSSAPI-encrypted connections from anywhere else
# on the Internet.  The zero mask causes no bits of the host IP address to
# be considered, so it matches any host.  Unencrypted GSSAPI connections
# (which "fall through" to the third line since "hostgssenc" only matches
# encrypted GSSAPI connections) are allowed, but only from 192.168.12.10.
-->
# 先行する「host」行がなければ、これら3行によって、
# 192.168.54.1からの接続の試みを全て拒否（この項目が最初に照合されるため）、
# ただし、インターネット上の他の全ての場所からのGSSAPI接続は許可。
# ゼロマスクは、ホストIPアドレスのビットが考慮されずに
# どのホストでも照合できることになる。
# 暗号化されていないGSSAPI接続（「hostgssenc」は暗号化されたGSSAPI接続
# にのみに一致するので、3行目までは「通過」）は許可されるが、192.168.12.10からのみ許可。
#
# TYPE  DATABASE        USER            ADDRESS                 METHOD
host    all             all             192.168.54.1/32         reject
hostgssenc all          all             0.0.0.0/0               gss
host    all             all             192.168.12.10/32        gss

<!--
# Allow users from 192.168.x.x hosts to connect to any database, if
# they pass the ident check.  If, for example, ident says the user is
# "bryanh" and he requests to connect as PostgreSQL user "guest1", the
# connection is allowed if there is an entry in pg_ident.conf for map
# "omicron" that says "bryanh" is allowed to connect as "guest1".
-->
# 192.168.x.xホストからのユーザが、ident検査に通る場合、
# どのデータベースにでも接続を許可。もし、例えば、identが「bryanh」と認定し
# 「bryanh」がPostgreSQLのユーザ「guest1」として
# 接続要求を出す場合、「bryanh」は「guest1」として接続が許可されるという
# マップ「omicron」に対する記載事項がpg_ident.confにあれば接続を許可。
#
# TYPE  DATABASE        USER            ADDRESS                 METHOD
host    all             all             192.168.0.0/16          ident map=omicron

<!--
# If these are the only three lines for local connections, they will
# allow local users to connect only to their own databases (databases
# with the same name as their database user name) except for administrators
# and members of role "support", who can connect to all databases.  The file
# $PGDATA/admins contains a list of names of administrators.  Passwords
# are required in all cases.
-->
# ローカル接続に対して、以下のたった3行しか記載がない場合、ローカルユーザは
# 自分のデータベース（データベースユーザ名と同じ名前のデータベース）にのみ接続許可。
# ただし管理者とロール「support」のメンバは全てのデータベースに接続可能。
# $PGDATA/adminsファイルは管理者のリストを含む。
# 全ての場合にパスワードが必要。
#
# TYPE  DATABASE        USER            ADDRESS                 METHOD
local   sameuser        all                                     md5
local   all             @admins                                 md5
local   all             +support                                md5

<!--
# The last two lines above can be combined into a single line:
-->
# 上記の最後の2行は1つの行にまとめることが可能。
local   all             @admins,+support                        md5

<!--
# The database column can also use lists and file names:
-->
# データベースの列にはリストやファイル名も使用できる。
local   db1,db2,@demodbs  all                                   md5
</programlisting>
   </example>
 </sect1>

 <sect1 id="auth-username-maps">
<!--
  <title>User Name Maps</title>
-->
  <title>ユーザ名マップ</title>

  <indexterm zone="auth-username-maps">
<!--
   <primary>User name maps</primary>
-->
   <primary>ユーザ名マップ</primary>
  </indexterm>

  <para>
<!--
   When using an external authentication system such as Ident or GSSAPI,
   the name of the operating system user that initiated the connection
   might not be the same as the database user (role) that is to be used.
   In this case, a user name map can be applied to map the operating system
   user name to a database user.  To use user name mapping, specify
   <literal>map</literal>=<replaceable>map-name</replaceable>
   in the options field in <filename>pg_hba.conf</filename>. This option is
   supported for all authentication methods that receive external user names.
   Since different mappings might be needed for different connections,
   the name of the map to be used is specified in the
   <replaceable>map-name</replaceable> parameter in <filename>pg_hba.conf</filename>
   to indicate which map to use for each individual connection.
-->
IdentやGSSAPIといった外部の認証システムを使用する場合は、接続を開始したオペレーティングシステムのユーザ名が接続先のデータベースユーザ（ロール）名と同じであるとは限りません。
ユーザ名マップを使用するには、<filename>pg_hba.conf</filename>内で<literal>map</literal>=<replaceable>map-name</replaceable>オプションを指定してください。
このオプションは、外部ユーザ名を受け取るすべての認証方式をサポートしています。
異なる接続に対して、異なるマップが必要となる可能性があります。そのため、それぞれの接続に対して使用されるマップを指定するために、使用するマップの名称は<filename>pg_hba.conf</filename>内の<replaceable>map-name</replaceable>パラメータで指定されます。
  </para>

  <para>
<!--
   User name maps are defined in the ident map file, which by default is named
   <filename>pg_ident.conf</filename><indexterm><primary>pg_ident.conf</primary></indexterm>
   and is stored in the
   cluster's data directory.  (It is possible to place the map file
   elsewhere, however; see the <xref linkend="guc-ident-file"/>
   configuration parameter.)
   The ident map file contains lines of the general form:
-->
ユーザ名マップはidentマップファイルに定義されています。デフォルトではファイル名は<filename>pg_ident.conf</filename><indexterm><primary>pg_ident.conf</primary></indexterm>で
クラスタのデータディレクトリに保存されています。（他の場所にも保存できますが、詳細は<xref linkend="guc-ident-file"/>設定パラメータを参照してください。）
identマップファイルは一般的な形式の行を含んでいます。
<synopsis>
<replaceable>map-name</replaceable> <replaceable>system-username</replaceable> <replaceable>database-username</replaceable>
</synopsis>
<!--
   Comments and whitespace are handled in the same way as in
   <filename>pg_hba.conf</filename>.  The
   <replaceable>map-name</replaceable> is an arbitrary name that will be used to
   refer to this mapping in <filename>pg_hba.conf</filename>. The other
   two fields specify an operating system user name and a matching
   database user name. The same <replaceable>map-name</replaceable> can be
   used repeatedly to specify multiple user-mappings within a single map.
-->
コメントと空白は<filename>pg_hba.conf</filename>と同様に扱われます。 <replaceable>map-name</replaceable>は
<filename>pg_hba.conf</filename>内で参照される任意の名称です。
他の2つのフィールドは、どのオペレーティングシステムユーザが、どのデータベースユーザに接続することを許可されているかを指定しています。
同じ<replaceable>map-name</replaceable>は、1つのマップ内でユーザをマップするために繰り返し使用されます。
  </para>
  <para>
<!--
   There is no restriction regarding how many database users a given
   operating system user can correspond to, nor vice versa.  Thus, entries
   in a map should be thought of as meaning <quote>this operating system
   user is allowed to connect as this database user</quote>, rather than
   implying that they are equivalent.  The connection will be allowed if
   there is any map entry that pairs the user name obtained from the
   external authentication system with the database user name that the
   user has requested to connect as.
-->
どれだけのデータベースユーザがオペレーティングシステムのユーザに対して一致しているか、またその逆に対しても制限はありません。
よってマップ内のエントリは、それらが等しいというよりもむしろ
<quote>このオペレーティングシステムのユーザはこのデータベースユーザとして接続する</quote>という意味になります。
もし外部の認証システムから得られたユーザ名と接続要求を行ったデータベースユーザ名が対となるエントリがマップ内にある場合は、接続は許可されます。
  </para>
  <para>
<!--
   If the <replaceable>system-username</replaceable> field starts with a slash (<literal>/</literal>),
   the remainder of the field is treated as a regular expression.
   (See <xref linkend="posix-syntax-details"/> for details of
   <productname>PostgreSQL</productname>'s regular expression syntax.)  The regular
   expression can include a single capture, or parenthesized subexpression,
   which can then be referenced in the <replaceable>database-username</replaceable>
   field as <literal>\1</literal> (backslash-one).  This allows the mapping of
   multiple user names in a single line, which is particularly useful for
   simple syntax substitutions.  For example, these entries
-->
もし<replaceable>system-username</replaceable>フィールドがスラッシュ（<literal>/</literal>）で始まっている場合は、
このフィールドの残りは正規表現として扱われます。
（<productname>PostgreSQL</productname>の正規表現構文の詳細については<xref linkend="posix-syntax-details"/>を参照してください。）
正規表現は単一検索や括弧を使用した表現、<replaceable>database-username</replaceable>フィールドで<literal>\1</literal>（バックスラッシュ-1）で参照されるような表現を含みます。
これにより、1行で複数のユーザ名のマップが可能となり、簡単な構文で特に使いやすくなります。例を以下に示します。
<programlisting>
mymap   /^(.*)@mydomain\.com$      \1
mymap   /^(.*)@otherdomain\.com$   guest
</programlisting>
<!--
   will remove the domain part for users with system user names that end with
   <literal>@mydomain.com</literal>, and allow any user whose system name ends with
   <literal>@otherdomain.com</literal> to log in as <literal>guest</literal>.
-->
上記のエントリでは、<literal>@mydomain.com</literal>で終わるシステムユーザ名のドメイン部分を削除して、
<literal>@otherdomain.com</literal>で終わるシステムユーザ名が<literal>guest</literal>としてログインすることを許可します。
  </para>

  <tip>
   <para>
<!--
    Keep in mind that by default, a regular expression can match just part of
    a string.  It's usually wise to use <literal>^</literal> and <literal>$</literal>, as
    shown in the above example, to force the match to be to the entire
    system user name.
-->
デフォルトでは正規表現は、文字列の一部を一致させることに注意してください。
上記の例で示したように、システムユーザ名全体を強制的に一致させるために<literal>^</literal>や<literal>$</literal>を使用すると有用です。
   </para>
  </tip>

  <para>
<!--
   The <filename>pg_ident.conf</filename> file is read on start-up and
   when the main server process receives a
   <systemitem>SIGHUP</systemitem><indexterm><primary>SIGHUP</primary></indexterm>
   signal. If you edit the file on an
   active system, you will need to signal the postmaster
   (using <literal>pg_ctl reload</literal>, calling the SQL function
   <function>pg_reload_conf()</function>, or using <literal>kill
   -HUP</literal>) to make it re-read the file.
-->
<filename>pg_ident.conf</filename>ファイルは起動時と、メインサーバのプロセスが
<systemitem>SIGHUP</systemitem><indexterm><primary>SIGHUP</primary></indexterm>を受信したときに読み込まれます。
起動しているシステムで編集した場合は、ファイルを再読み込みするために（<literal>pg_ctl reload</literal>の使用、SQL関数<function>pg_reload_conf()</function>の呼び出し、または<literal>kill -HUP</literal>を使用して）postmasterにシグナルを送信する必要があります。
  </para>

  <para>
<!--
   A <filename>pg_ident.conf</filename> file that could be used in
   conjunction with the <filename>pg_hba.conf</filename> file in <xref
   linkend="example-pg-hba.conf"/> is shown in <xref
   linkend="example-pg-ident.conf"/>. In this example, anyone
   logged in to a machine on the 192.168 network that does not have the
   operating system user name <literal>bryanh</literal>, <literal>ann</literal>, or
   <literal>robert</literal> would not be granted access. Unix user
   <literal>robert</literal> would only be allowed access when he tries to
   connect as <productname>PostgreSQL</productname> user <literal>bob</literal>, not
   as <literal>robert</literal> or anyone else. <literal>ann</literal> would
   only be allowed to connect as <literal>ann</literal>. User
   <literal>bryanh</literal> would be allowed to connect as either
   <literal>bryanh</literal> or as <literal>guest1</literal>.
-->
<filename>pg_ident.conf</filename>ファイルは、<filename>pg_hba.conf</filename>ファイルと結合して使用されます。
<xref linkend="example-pg-ident.conf"/>に<xref linkend="example-pg-hba.conf"/>の例があります。
この例では、192.168のネットワーク内のマシンにログインしている、
オペレーティングシステムのユーザ名で<literal>bryanh</literal>、<literal>ann</literal>、<literal>robert</literal>以外の誰もが、アクセスを許可されていません。
Unixユーザ<literal>robert</literal>は<productname>PostgreSQL</productname>ユーザである<literal>bob</literal>として接続しようとした時のみ
アクセス可能で、 <literal>robert</literal>や他の名前ではアクセスできません。
<literal>ann</literal>は<literal>ann</literal>として接続した時のみ許可され、<literal>bryanh</literal>は<literal>bryanh</literal>自身もしくは<literal>guest1</literal>として
アクセスが可能となります。
  </para>

  <example id="example-pg-ident.conf">
<!--
   <title>An Example <filename>pg_ident.conf</filename> File</title>
-->
   <title><filename>pg_ident.conf</filename>ファイルの例</title>
<programlisting>
# MAPNAME       SYSTEM-USERNAME         PG-USERNAME

omicron         bryanh                  bryanh
omicron         ann                     ann
<!--
# bob has user name robert on these machines
-->
# bobはこれらのマシン内でrobertというユーザ名を持っています。
omicron         robert                  bob
<!--
# bryanh can also connect as guest1
-->
# bryanhはguest1としても接続可能です。
omicron         bryanh                  guest1
</programlisting>
  </example>
 </sect1>

 <sect1 id="auth-methods">
<!--
  <title>Authentication Methods</title>
<<<<<<< HEAD
-->
  <title>認証方式</title>
  <para>
<!--
   The following sections describe the authentication methods in more detail.
-->
   以下の節では、認証方式について詳細に説明します。
=======

  <para>
   <productname>PostgreSQL</productname> provides various methods for
   authenticating users:

   <itemizedlist>
    <listitem>
     <para>
      <link linkend="auth-trust">Trust authentication</link>, which
      simply trusts that users are who they say they are.
     </para>
    </listitem>
    <listitem>
     <para>
      <link linkend="auth-password">Password authentication</link>, which
      requires that users send a password.
     </para>
    </listitem>
    <listitem>
     <para>
      <link linkend="gssapi-auth">GSSAPI authentication</link>, which
      relies on a GSSAPI-compatible security library.  Typically this is
      used to access an authentication server such as a Kerberos or
      Microsoft Active Directory server.
     </para>
    </listitem>
    <listitem>
     <para>
      <link linkend="sspi-auth">SSPI authentication</link>, which
      uses a Windows-specific protocol similar to GSSAPI.
     </para>
    </listitem>
    <listitem>
     <para>
      <link linkend="auth-ident">Ident authentication</link>, which
      relies on an <quote>Identification Protocol</quote> (RFC 1413)
      service on the client's machine.  (On local Unix-socket connections,
      this is treated as peer authentication.)
     </para>
    </listitem>
    <listitem>
     <para>
      <link linkend="auth-peer">Peer authentication</link>, which
      relies on operating system facilities to identify the process at the
      other end of a local connection.  This is not supported for remote
      connections.
     </para>
    </listitem>
    <listitem>
     <para>
      <link linkend="auth-ldap">LDAP authentication</link>, which
      relies on an LDAP authentication server.
     </para>
    </listitem>
    <listitem>
     <para>
      <link linkend="auth-radius">RADIUS authentication</link>, which
      relies on a RADIUS authentication server.
     </para>
    </listitem>
    <listitem>
     <para>
      <link linkend="auth-cert">Certificate authentication</link>, which
      requires an SSL connection and authenticates users by checking the
      SSL certificate they send.
     </para>
    </listitem>
    <listitem>
     <para>
      <link linkend="auth-pam">PAM authentication</link>, which
      relies on a PAM (Pluggable Authentication Modules) library.
     </para>
    </listitem>
    <listitem>
     <para>
      <link linkend="auth-bsd">BSD authentication</link>, which
      relies on the BSD Authentication framework (currently available
      only on OpenBSD).
     </para>
    </listitem>
   </itemizedlist>
  </para>

  <para>
   Peer authentication is usually recommendable for local connections,
   though trust authentication might be sufficient in some circumstances.
   Password authentication is the easiest choice for remote connections.
   All the other options require some kind of external security
   infrastructure (usually an authentication server or a certificate
   authority for issuing SSL certificates), or are platform-specific.
  </para>

  <para>
   The following sections describe each of these authentication methods
   in more detail.
>>>>>>> 5060275a
  </para>
 </sect1>

  <sect1 id="auth-trust">
<!--
   <title>Trust Authentication</title>
-->
   <title>trust認証</title>

   <para>
<!--
    When <literal>trust</literal> authentication is specified,
    <productname>PostgreSQL</productname> assumes that anyone who can
    connect to the server is authorized to access the database with
    whatever database user name they specify (even superuser names).
    Of course, restrictions made in the <literal>database</literal> and
    <literal>user</literal> columns still apply.
    This method should only be used when there is adequate
    operating-system-level protection on connections to the server.
-->
<literal>trust</literal>認証が指定されると<productname>PostgreSQL</productname>は、サーバに接続できる全ての人に対して
（データベーススーパーユーザさえも）その人が指定する任意のデータベースユーザ名としてのアクセス権限が付与されていると想定します。
当然ながら<literal>database</literal>と<literal>user</literal>列にある制限は適用されます。
この方式はサーバに接続する際に適切なオペレーティングシステムレベルの保護が掛けられている場合にのみ使用すべきです。
   </para>

   <para>
<!--
    <literal>trust</literal> authentication is appropriate and very
    convenient for local connections on a single-user workstation.  It
    is usually <emphasis>not</emphasis> appropriate by itself on a multiuser
    machine.  However, you might be able to use <literal>trust</literal> even
    on a multiuser machine, if you restrict access to the server's
    Unix-domain socket file using file-system permissions.  To do this, set the
    <varname>unix_socket_permissions</varname> (and possibly
    <varname>unix_socket_group</varname>) configuration parameters as
    described in <xref linkend="runtime-config-connection"/>.  Or you
    could set the <varname>unix_socket_directories</varname>
    configuration parameter to place the socket file in a suitably
    restricted directory.
-->
<literal>trust</literal>認証はユーザが1人のみのワークステーション上でローカル接続を行う場合は適切であると同時に非常に便利です。
複数ユーザが存在するマシン上では一般的に適切では<emphasis>ありません</emphasis>。
とは言っても、ファイルシステムの許可属性を使ってサーバのUnixドメインソケットファイルへのアクセスを制限すれば<literal>trust</literal>認証を複数ユーザのマシン上で使用することも可能です。
その方法は、<xref linkend="runtime-config-connection"/>に記載されているように<varname>unix_socket_permissions</varname>（および<varname>unix_socket_group</varname>パラメータの可能性もあります）パラメータを設定します。
もしくは、<varname>unix_socket_directories</varname>設定パラメータでソケットファイルをそれに相応しく制限されているディレクトリにします。
   </para>

   <para>
<!--
    Setting file-system permissions only helps for Unix-socket connections.
    Local TCP/IP connections are not restricted by file-system permissions.
    Therefore, if you want to use file-system permissions for local security,
    remove the <literal>host ... 127.0.0.1 ...</literal> line from
    <filename>pg_hba.conf</filename>, or change it to a
    non-<literal>trust</literal> authentication method.
-->
Unixソケット接続を行うただ1つの方法は、ファイルシステムの許可を設定することです。
ローカルのTCP/IP接続は、ファイルシステムにより制限はされていません。
よってローカルでファイルシステムの許可を使用したい場合は<filename>pg_hba.conf</filename>から
<literal>host ... 127.0.0.1 ...</literal>の行を削除するか、<literal>trust</literal>認証とは異なる方法に変更する必要があります。
   </para>

   <para>
<!--
    <literal>trust</literal> authentication is only suitable for TCP/IP connections
    if you trust every user on every machine that is allowed to connect
    to the server by the <filename>pg_hba.conf</filename> lines that specify
    <literal>trust</literal>.  It is seldom reasonable to use <literal>trust</literal>
    for any TCP/IP connections other than those from <systemitem>localhost</systemitem> (127.0.0.1).
-->
TCP/IP接続における<literal>trust</literal>認証は、<literal>trust</literal>を指定する<filename>pg_hba.conf</filename>の行によってサーバに接続を許可される全てのマシン上の全てのユーザを信用（trust）できる場合にのみ相応しいものです。
<systemitem>localhost</systemitem>（127.0.0.1）以外からのTCP/IP接続に<literal>trust</literal>認証を用いる理由はほとんど見当たりません。
   </para>

  </sect1>

  <sect1 id="auth-password">
<!--
   <title>Password Authentication</title>
-->
   <title>パスワード認証</title>

   <indexterm>
    <primary>MD5</primary>
   </indexterm>
   <indexterm>
    <primary>SCRAM</primary>
   </indexterm>
   <indexterm>
<!--
    <primary>password</primary>
    <secondary>authentication</secondary>
-->
    <primary>パスワード</primary>
    <secondary>認証</secondary>
   </indexterm>

   <para>
<!--
    There are several password-based authentication methods.  These methods
    operate similarly but differ in how the users' passwords are stored on the
    server and how the password provided by a client is sent across the
    connection.
-->
複数のパスワードに基づく認証方式があります。
これらは似たような方法で使用されますが、ユーザのパスワードをサーバに格納する方法と、クライアントによって提供されたパスワードが接続を通じて送信される方法が異なります。
   </para>

   <variablelist>
    <varlistentry>
     <term><literal>scram-sha-256</literal></term>
     <listitem>
      <para>
<!--
       The method <literal>scram-sha-256</literal> performs SCRAM-SHA-256
       authentication, as described in
       <ulink url="https://tools.ietf.org/html/rfc7677">RFC 7677</ulink>.  It
       is a challenge-response scheme that prevents password sniffing on
       untrusted connections and supports storing passwords on the server in a
       cryptographically hashed form that is thought to be secure.
-->
<literal>scram-sha-256</literal>方式は、<ulink url="https://tools.ietf.org/html/rfc7677">RFC 7677</ulink>に記述された方法でSCRAM-SHA-256認証を実行します。
これはチャレンジ／レスポンス方式のひとつであり、信頼できない接続におけるパスワードの漏洩を防ぎ、安全だと見なされる暗号学的ハッシュ形式でパスワードをサーバに格納するのを支援します。
      </para>

      <para>
<!--
       This is the most secure of the currently provided methods, but it is
       not supported by older client libraries.
-->
これは、現在実装されている認証方式の中では最も安全ですが、古いクライアントライブラリではサポートされていません。
      </para>
     </listitem>
    </varlistentry>

    <varlistentry>
     <term><literal>md5</literal></term>
     <listitem>
      <para>
<!--
       The method <literal>md5</literal> uses a custom less secure challenge-response
       mechanism.  It prevents password sniffing and avoids storing passwords
       on the server in plain text but provides no protection if an attacker
       manages to steal the password hash from the server.  Also, the MD5 hash
       algorithm is nowadays no longer considered secure against determined
       attacks.
-->
<literal>md5</literal>方式は、独自のより安全性の低いチャレンジ／レスポンス機構を使います。
パスワードの漏洩を防ぎ、平文でパスワードをサーバに格納するのを避けることができますが、攻撃者がサーバからパスワードハッシュを盗むことを防ぐのを防ぐことはできません。
また、MD5ハッシュアルゴリズムは、昨今では強い意志をもった攻撃に対しては安全ではないと考えられています。
      </para>

      <para>
<!--
       The <literal>md5</literal> method cannot be used with
       the <xref linkend="guc-db-user-namespace"/> feature.
-->
<literal>md5</literal>は、<xref linkend="guc-db-user-namespace"/>機能と一緒に使用することはできません。
      </para>

      <para>
<!--
       To ease transition from the <literal>md5</literal> method to the newer
       SCRAM method, if <literal>md5</literal> is specified as a method
       in <filename>pg_hba.conf</filename> but the user's password on the
       server is encrypted for SCRAM (see below), then SCRAM-based
       authentication will automatically be chosen instead.
-->
<literal>md5</literal>方式からより新しいSCRAM方式への移行を容易にするため、<filename>pg_hba.conf</filename>で<literal>md5</literal>が指定されているにもかかわらず、パスワードがSCRAM（下記参照）で暗号化されている場合には、自動的にSCRAMに基づく認証が代わりに使用されます。
      </para>
     </listitem>
    </varlistentry>

    <varlistentry>
     <term><literal>password</literal></term>
     <listitem>
      <para>
<!--
       The method <literal>password</literal> sends the password in clear-text and is
       therefore vulnerable to password <quote>sniffing</quote> attacks. It should
       always be avoided if possible. If the connection is protected by SSL
       encryption then <literal>password</literal> can be used safely, though.
       (Though SSL certificate authentication might be a better choice if one
       is depending on using SSL).
-->
<literal>password</literal>方式は、パスワードを平文で送信するので、パスワード<quote>盗聴</quote>攻撃に対して脆弱です。
可能ならば、常に避けるようにしてください。
しかしながら、接続がSSL暗号で保護されていれば、<literal>password</literal>は安全に使用できます。
（もっとも、SSLの利用に依存するのであれば、SSL証明書認証がより良い選択かもしれません。）
      </para>
     </listitem>
    </varlistentry>
   </variablelist>

   <para>
<!--
    <productname>PostgreSQL</productname> database passwords are
    separate from operating system user passwords. The password for
    each database user is stored in the <literal>pg_authid</literal> system
    catalog. Passwords can be managed with the SQL commands
    <xref linkend="sql-createrole"/> and
    <xref linkend="sql-alterrole"/>,
    e.g., <userinput>CREATE ROLE foo WITH LOGIN PASSWORD 'secret'</userinput>,
    or the <application>psql</application>
    command <literal>\password</literal>.
    If no password has been set up for a user, the stored password
    is null and password authentication will always fail for that user.
-->
<productname>PostgreSQL</productname>データベースパスワードはオペレーティングシステムのユーザパスワードとも別のものです。
各データベースユーザのパスワードは<literal>pg_authid</literal>システムカタログテーブルの中に格納されます。
<userinput>CREATE ROLE foo WITH LOGIN PASSWORD 'secret'</userinput>のように、パスワードはSQLコマンド<xref linkend="sql-createrole"/>と<xref linkend="sql-alterrole"/>を使って管理できます。
あるいは、<application>psql</application>の<literal>\password</literal>コマンドでも管理できます。
もしユーザに対してパスワードが設定されない場合、格納されるパスワードはNULLとなり、そのユーザのパスワード認証は常に失敗します。
   </para>

   <para>
<!--
    The availability of the different password-based authentication methods
    depends on how a user's password on the server is encrypted (or hashed,
    more accurately).  This is controlled by the configuration
    parameter <xref linkend="guc-password-encryption"/> at the time the
    password is set.  If a password was encrypted using
    the <literal>scram-sha-256</literal> setting, then it can be used for the
    authentication methods <literal>scram-sha-256</literal>
    and <literal>password</literal> (but password transmission will be in
    plain text in the latter case).  The authentication method
    specification <literal>md5</literal> will automatically switch to using
    the <literal>scram-sha-256</literal> method in this case, as explained
    above, so it will also work.  If a password was encrypted using
    the <literal>md5</literal> setting, then it can be used only for
    the <literal>md5</literal> and <literal>password</literal> authentication
    method specifications (again, with the password transmitted in plain text
    in the latter case).  (Previous PostgreSQL releases supported storing the
    password on the server in plain text.  This is no longer possible.)  To
    check the currently stored password hashes, see the system
    catalog <literal>pg_authid</literal>.
-->
パスワードにもとづく異なる認証方式が利用可能かどうかは、サーバ上でユーザのパスワードがどのように暗号化（正確には、ハッシュ化）されるのかに依存します。
これは、パスワードが設定されたときに、設定パラメータの<xref linkend="guc-password-encryption"/>によって制御されます。
パスワードが<literal>scram-sha-256</literal>によって暗号化されていれば、認証方式の<literal>scram-sha-256</literal>と<literal>password</literal>で利用できます。
（ただし、後者の場合にはパスワードの転送は平文になります。）
前述のように、ここで認証方式の<literal>md5</literal>を指定すると、<literal>scram-sha-256</literal>方式に自動的に切り替わります。
パスワードが<literal>md5</literal>で暗号化されていると、<literal>md5</literal>と<literal>password</literal>でのみ使用されます。
（ここでも、後者の場合にはパスワードは平文で転送されます。）
  （以前のPostgreSQLのリリースでは、パスワードを平文で格納することをサポートしていました。
  これはもはや不可能です。）
現在格納されているパスワードのハッシュを確認するには、システムカタログ<literal>pg_authid</literal>を参照してください。
   </para>

   <para>
<!--
    To upgrade an existing installation from <literal>md5</literal>
    to <literal>scram-sha-256</literal>, after having ensured that all client
    libraries in use are new enough to support SCRAM,
    set <literal>password_encryption = 'scram-sha-256'</literal>
    in <filename>postgresql.conf</filename>, make all users set new passwords,
    and change the authentication method specifications
    in <filename>pg_hba.conf</filename> to <literal>scram-sha-256</literal>.
-->
既存のインストールにおいて、<literal>md5</literal>から<literal>scram-sha-256</literal>にアップグレードするには、すべてのクライアントライブラリが十分新しく、SCRAMをサポートをできることを確認してから、<filename>postgresql.conf</filename>で<literal>password_encryption = 'scram-sha-256'</literal>を設定し、すべてのユーザに新しいパスワードを設定してもらい、<filename>pg_hba.conf</filename>の認証方式を<literal>scram-sha-256</literal>に変更してください。
   </para>
  </sect1>

  <sect1 id="gssapi-auth">
<!--
   <title>GSSAPI Authentication</title>
-->
   <title>GSSAPI認証</title>

   <indexterm zone="gssapi-auth">
    <primary>GSSAPI</primary>
   </indexterm>

   <para>
<!--
    <productname>GSSAPI</productname> is an industry-standard protocol
    for secure authentication defined in RFC 2743.

    <productname>PostgreSQL</productname>
    supports <productname>GSSAPI</productname> for use as either an encrypted,
    authenticated layer, or for authentication only.
    <productname>GSSAPI</productname> provides automatic authentication
    (single sign-on) for systems that support it. The authentication itself is
    secure.  If <productname>GSSAPI</productname> encryption
    (see <literal>hostgssenc</literal>) or <acronym>SSL</acronym> encryption are
    used, the data sent along the database connection will be encrypted;
    otherwise, it will not.
-->
<productname>GSSAPI</productname>は、RFC 2743で定義されている安全な認証のための業界標準のプロトコルです。

<productname>PostgreSQL</productname>は、<productname>GSSAPI</productname>をサポートしています。このGSSAPIは、暗号化された認証済みレイヤとして使用するか、認証のみに使用します。
<productname>GSSAPI</productname>は、GSSAPIをサポートするシステムに自動認証(シングルサインオン)を提供します。
認証自体は安全です。
<productname>GSSAPI</productname>暗号化（詳細は<literal>hostgssenc</literal>を参照してください）、または<acronym>SSL</acronym>暗号化を使用すると、データベース接続に沿って送信されるデータは暗号化されますが、それ以外の場合は暗号化されません。
   </para>

   <para>
<!--
    GSSAPI support has to be enabled when <productname>PostgreSQL</productname> is built;
    see <xref linkend="installation"/> for more information.
-->
GSSAPIサポートは、<productname>PostgreSQL</productname>を構築する時に有効にしなければなりません。詳細は、<xref linkend="installation"/>を参照してください。
   </para>

   <para>
<!--
    When <productname>GSSAPI</productname> uses
    <productname>Kerberos</productname>, it uses a standard principal
    in the format
    <literal><replaceable>servicename</replaceable>/<replaceable>hostname</replaceable>@<replaceable>realm</replaceable></literal>.
    The PostgreSQL server will accept any principal that is included in the keytab used by
    the server, but care needs to be taken to specify the correct principal details when
    making the connection from the client using the <literal>krbsrvname</literal> connection parameter. (See
    also <xref linkend="libpq-paramkeywords"/>.) The installation default can be
    changed from the default <literal>postgres</literal> at build time using
    <literal>./configure &#045;&#045;with-krb-srvnam=</literal><replaceable>whatever</replaceable>.
    In most environments,
    this parameter never needs to be changed.
    Some Kerberos implementations might require a different service name,
    such as Microsoft Active Directory which requires the service name
    to be in upper case (<literal>POSTGRES</literal>).
-->
<productname>GSSAPI</productname>が<productname>Kerberos</productname>を使用しているとき、<productname>GSSAPI</productname>は、<literal><replaceable>servicename</replaceable>/<replaceable>hostname</replaceable>@<replaceable>realm</replaceable></literal>という書式の標準のプリンシパルを使用します。
[訳注：プリンシパルとは大雑把に2つのものを指します。1つはサービスを受けるクライアントで、もう1つはサービスを提供するサーバアプリケーションです。どちらも、認証に関してはKerberosのKDCから見るとクライアントになります]
PostgreSQLサーバはサーバにより使われるkeytabに含まれるいかなるプリンシパルも受け付けますが、<literal>krbsrvname</literal>接続パラメータを使ってクライアントから接続する場合には、プリンシパルの詳細を正確に指定することに注意を払う必要があります。
(<xref linkend="libpq-paramkeywords"/>も参照してください。)
ビルド時に<literal>./configure --with-krb-srvnam=whatever</literal>を使用することで、インストール時のデフォルトはデフォルトの<literal>postgres</literal>から変更が可能です。
多くの環境では、このパラメータは変更する必要はないでしょう。
いくつかのKerberosの実装では、異なるサービス名が必要になります。Microsoftアクティブディレクトリではサービス名は（<literal>POSTGRES</literal>）のように大文字にする必要があります。
   </para>
   <para>
<!--
    <replaceable>hostname</replaceable> is the fully qualified host name of the
    server machine. The service principal's realm is the preferred realm
    of the server machine.
-->
<replaceable>hostname</replaceable>はサーバマシンの完全修飾されたホスト名です。
サービスプリンシパルのrealmはサーバマシンが提起したrealmです。
   </para>

   <para>
<!--
    Client principals can be mapped to different <productname>PostgreSQL</productname>
    database user names with <filename>pg_ident.conf</filename>.  For example,
    <literal>pgusername@realm</literal> could be mapped to just <literal>pgusername</literal>.
    Alternatively, you can use the full <literal>username@realm</literal> principal as
    the role name in <productname>PostgreSQL</productname> without any mapping.
-->
クライアントのプリンシパルは<filename>pg_ident.conf</filename>で異なる<productname>PostgreSQL</productname>のデータベースユーザ名にマップできます。
例えば、<literal>pgusername@realm</literal>を単なる<literal>pgusername</literal>にマップできます。
もう1つの方法として、プリンシパル名全体<literal>username@realm</literal>を<productname>PostgreSQL</productname>のロール名としてマッピングなしに使うこともできます。
   </para>

   <para>
<!--
    <productname>PostgreSQL</productname> also supports a parameter to strip the realm from
    the principal.  This method is supported for backwards compatibility and is
    strongly discouraged as it is then impossible to distinguish different users
    with the same user name but coming from different realms.  To enable this,
    set <literal>include_realm</literal> to 0.  For simple single-realm
    installations, doing that combined with setting the
    <literal>krb_realm</literal> parameter (which checks that the principal's realm
    matches exactly what is in the <literal>krb_realm</literal> parameter)
    is still secure; but this is a
    less capable approach compared to specifying an explicit mapping in
    <filename>pg_ident.conf</filename>.
-->
<productname>PostgreSQL</productname>はプリンシパルからrealmを外すパラメータもサポートしています。
この方法は後方互換のためにサポートされているものであり、異なるrealmから来た同じユーザ名の異なるユーザを区別することができませんので、使用しないことを強く薦めます。
この方法を有効にするには<literal>include_realm</literal>を0に設定してください。
単純な単一realmの設定では、(プリンシパルのrealmが<literal>krb_realm</literal>パラメータ内のものと正確に一致するか確認する)<literal>krb_realm</literal>パラメータと組み合わせることが安全です。
しかし、これは<filename>pg_ident.conf</filename>で明示的なマッピングを指定するのに比べてあまり適切でない選択でしょう。
   </para>

   <para>
<!--
    Make sure that your server keytab file is readable (and preferably
    only readable, not writable) by the <productname>PostgreSQL</productname>
    server account.  (See also <xref linkend="postgres-user"/>.) The location
    of the key file is specified by the <xref
    linkend="guc-krb-server-keyfile"/> configuration
    parameter. The default is
    <filename>/usr/local/pgsql/etc/krb5.keytab</filename> (or whatever
    directory was specified as <varname>sysconfdir</varname> at build time).
    For security reasons, it is recommended to use a separate keytab
    just for the <productname>PostgreSQL</productname> server rather
    than opening up permissions on the system keytab file.
-->
サーバ鍵ファイルが<productname>PostgreSQL</productname>サーバアカウントによって読み込み可能（そしてできれば読み込み専用で書き込み不可）であることを確認してください。
（<xref linkend="postgres-user"/>を参照してください。）
鍵ファイルの保存場所は<xref linkend="guc-krb-server-keyfile"/>設定パラメータで指定されます
デフォルトは、<filename>/usr/local/pgsql/etc/krb5.keytab</filename>（もしくはビルド時に<varname>sysconfdir</varname>で指定されたディレクトリ）です。
セキュリティ上の理由から、システムkeytabファイルで許可するよりも、<productname>PostgreSQL</productname>サーバ用に別のkeytabファイルを使うことをお薦めします。
   </para>
   <para>
<!--
    The keytab file is generated by the Kerberos software; see the
    Kerberos documentation for details. The following example is
   for MIT-compatible Kerberos 5 implementations:
-->
keytabファイルはKerberosのソフトウェアによって作成されます。詳細はKerberosのドキュメントを参照してください。
MIT互換のKerberos5実装の例を以下に示します。
<screen>
<prompt>kadmin% </prompt><userinput>ank -randkey postgres/server.my.domain.org</userinput>
<prompt>kadmin% </prompt><userinput>ktadd -k krb5.keytab postgres/server.my.domain.org</userinput>
</screen>
   </para>

   <para>
<!--
    When connecting to the database make sure you have a ticket for a
    principal matching the requested database user name. For example, for
    database user name <literal>fred</literal>, principal
    <literal>fred@EXAMPLE.COM</literal> would be able to connect. To also allow
    principal <literal>fred/users.example.com@EXAMPLE.COM</literal>, use a user name
    map, as described in <xref linkend="auth-username-maps"/>.
-->
データベースに接続しようとしている時要求されるデータベースユーザ名に一致するプリンシパルのチケットを所有しているか確認してください。
例えば、データベースユーザ名<literal>fred</literal>に対し、<literal>fred@EXAMPLE.COM</literal>のプリンシパルは接続できるでしょう。
<literal>fred/users.example.com@EXAMPLE.COM</literal>のプリンシパルも許可するためには<xref linkend="auth-username-maps"/>内に記述されているユーザ名マップを使用して下さい。
   </para>

   <para>
<!--
    The following configuration options are supported for <productname>GSSAPI</productname>:
-->
次の設定オプションは<productname>GSSAPI</productname>のためにサポートされています。
    <variablelist>
     <varlistentry>
      <term><literal>include_realm</literal></term>
      <listitem>
       <para>
<!--
        If set to 0, the realm name from the authenticated user principal is
        stripped off before being passed through the user name mapping
        (<xref linkend="auth-username-maps"/>). This is discouraged and is
        primarily available for backwards compatibility, as it is not secure
        in multi-realm environments unless <literal>krb_realm</literal> is
        also used.  It is recommended to
        leave <literal>include_realm</literal> set to the default (1) and to
        provide an explicit mapping in <filename>pg_ident.conf</filename> to convert
        principal names to <productname>PostgreSQL</productname> user names.
-->
0に設定されている場合は、認証されたユーザプリンシパルからのrealm名が、ユーザ名マッピング（<xref linkend="auth-username-maps"/>）で渡されるシステムユーザ名から外されています。
<literal>krb_realm</literal>も一緒に使われていない限り、これは複数realm環境で安全ではありませんので、非推奨であり、主に後方互換性のために利用できます。
<literal>include_realm</literal>をデフォルト(1)にしたまま、プリンシパル名を<productname>PostgreSQL</productname>ユーザ名に変換するために<filename>pg_ident.conf</filename>で明示的なマッピングを指定することをお薦めします。
       </para>
      </listitem>
     </varlistentry>

     <varlistentry>
      <term><literal>map</literal></term>
      <listitem>
       <para>
<!--
        Allows for mapping between system and database user names. See
        <xref linkend="auth-username-maps"/> for details.  For a GSSAPI/Kerberos
        principal, such as <literal>username@EXAMPLE.COM</literal> (or, less
        commonly, <literal>username/hostbased@EXAMPLE.COM</literal>), the
        user name used for mapping is
        <literal>username@EXAMPLE.COM</literal> (or
        <literal>username/hostbased@EXAMPLE.COM</literal>, respectively),
        unless <literal>include_realm</literal> has been set to 0, in which case
        <literal>username</literal> (or <literal>username/hostbased</literal>)
        is what is seen as the system user name when mapping.
-->
システムとデータベースの間のマッピングを許可します。
詳細は<xref linkend="auth-username-maps"/>を参照してください。
GSSAPI/Kerberosプリンシパル<literal>username@EXAMPLE.COM</literal>(もしくは、あまり一般的ではありませんが<literal>username/hostbased@EXAMPLE.COM</literal>)に対しては、もし<literal>include_realm</literal>が0に設定されていない限り、マッピングに使われるユーザ名は<literal>username@EXAMPLE.COM</literal>(もしくは<literal>username/hostbased@EXAMPLE.COM</literal>)です。
0に設定されている場合には、<literal>username</literal>(もしくは<literal>username/hostbased</literal>)がマッピング時のシステムユーザ名です。
       </para>
      </listitem>
     </varlistentry>

     <varlistentry>
      <term><literal>krb_realm</literal></term>
      <listitem>
       <para>
<!--
        Sets the realm to match user principal names against. If this parameter
        is set, only users of that realm will be accepted.  If it is not set,
        users of any realm can connect, subject to whatever user name mapping
        is done.
-->
realmをユーザプリンシパル名に一致するように設定します。
もしこのパラメータが設定されている場合はそのrealmのユーザのみが受け付けられます。
もしこれが設定されていない場合は、どのようなrealmのユーザも接続可能で、ユーザ名マッピングが設定されていれば、どれでも影響を受けます。
       </para>
      </listitem>
     </varlistentry>
    </variablelist>
   </para>
  </sect1>

  <sect1 id="sspi-auth">
<!--
   <title>SSPI Authentication</title>
-->
   <title>SSPI認証</title>

   <indexterm zone="sspi-auth">
    <primary>SSPI</primary>
   </indexterm>

   <para>
<!--
    <productname>SSPI</productname> is a <productname>Windows</productname>
    technology for secure authentication with single sign-on.
    <productname>PostgreSQL</productname> will use SSPI in
    <literal>negotiate</literal> mode, which will use
    <productname>Kerberos</productname> when possible and automatically
    fall back to <productname>NTLM</productname> in other cases.
    <productname>SSPI</productname> authentication only works when both
    server and client are running <productname>Windows</productname>,
    or, on non-Windows platforms, when <productname>GSSAPI</productname>
    is available.
-->
<productname>SSPI</productname>は、シングルサインオンで安全な認証を行うための<productname>Windows</productname>の技術です。
<productname>PostgreSQL</productname>は、<literal>negotiate</literal>モードにおいてSSPIを使用します。
これは、可能な場合は<productname>Kerberos</productname>を使用し、他の場合については自動的に<productname>NTLM</productname>を使用することを意味しています。
<productname>SSPI</productname>認証は、サーバ、クライアントが共に<productname>Windows</productname>上もしくは<productname>GSSAPI</productname>が利用可能な場合はWindowsではないプラットフォームで稼動しているときにのみ動作します。
   </para>

   <para>
<!--
    When using <productname>Kerberos</productname> authentication,
    <productname>SSPI</productname> works the same way
    <productname>GSSAPI</productname> does; see <xref linkend="gssapi-auth"/>
    for details.
-->
<productname>Kerberos</productname>認証を使用しているとき、
<productname>SSPI</productname>は、<productname>GSSAPI</productname>と同じように動作します。
詳細は<xref linkend="gssapi-auth"/>を参照してください。
   </para>

   <para>
<!--
    The following configuration options are supported for <productname>SSPI</productname>:
-->
次の設定オプションは<productname>SSPI</productname>のためにサポートされています。
    <variablelist>

     <varlistentry>
      <term><literal>include_realm</literal></term>
      <listitem>
       <para>
<!--
        If set to 0, the realm name from the authenticated user principal is
        stripped off before being passed through the user name mapping
        (<xref linkend="auth-username-maps"/>). This is discouraged and is
        primarily available for backwards compatibility, as it is not secure
        in multi-realm environments unless <literal>krb_realm</literal> is
        also used.  It is recommended to
        leave <literal>include_realm</literal> set to the default (1) and to
        provide an explicit mapping in <filename>pg_ident.conf</filename> to convert
        principal names to <productname>PostgreSQL</productname> user names.
-->
0に設定されている場合は、認証されたユーザプリンシパルからのrealm名が、ユーザ名マッピング（<xref linkend="auth-username-maps"/>）で渡されるシステムユーザ名から外されています。
<literal>krb_realm</literal>も一緒に使われていない限り、これは複数realm環境で安全ではありませんので、非推奨であり、主に後方互換性のために利用できます。
<literal>include_realm</literal>をデフォルト(1)にしたまま、プリンシパル名を<productname>PostgreSQL</productname>ユーザ名に変換するために<filename>pg_ident.conf</filename>で明示的なマッピングを指定することをお薦めします。
       </para>
      </listitem>
     </varlistentry>

     <varlistentry>
      <term><literal>compat_realm</literal></term>
      <listitem>
       <para>
<!--
        If set to 1, the domain's SAM-compatible name (also known as the
        NetBIOS name) is used for the <literal>include_realm</literal>
        option. This is the default. If set to 0, the true realm name from
        the Kerberos user principal name is used.
-->
1に設定されている場合は、（NetBIOS名としても知られている）ドメインのSAM互換名が<literal>include_realm</literal>オプションのために使用されます。
これはデフォルトの動作です。
0に設定されている場合は、ケルベロスユーザプリンシパル名からの真のrealm名が使用されます。
       </para>
       <para>
<!--
        Do not disable this option unless your server runs under a domain
        account (this includes virtual service accounts on a domain member
        system) and all clients authenticating through SSPI are also using
        domain accounts, or authentication will fail.
-->
ドメインアカウント（これはドメインメンバーシステムの仮想サービスアカウントを含みます）にて実行されているサーバで、SSPIで認証されているすべてのクライアントがドメインアカウントを使用してる場合を除き、このオプションを無効にしないでください。
さもなくば認証は失敗します。
       </para>
      </listitem>
     </varlistentry>

     <varlistentry>
      <term><literal>upn_username</literal></term>
      <listitem>
       <para>
<!--
        If this option is enabled along with <literal>compat_realm</literal>,
        the user name from the Kerberos UPN is used for authentication. If
        it is disabled (the default), the SAM-compatible user name is used.
        By default, these two names are identical for new user accounts.
-->
<literal>compat_realm</literal>と共にこのオプションが有効の場合、認証にはケルベロスUPNからユーザ名が使用されます。
無効（デフォルト）である場合は、SAM互換ユーザ名が使用されます。
デフォルトでは、これらの2つのユーザ名は新しいユーザアカウントでは同じものとなります。
       </para>
       <para>
<!--
        Note that <application>libpq</application> uses the SAM-compatible name if no
        explicit user name is specified. If you use
        <application>libpq</application> or a driver based on it, you should
        leave this option disabled or explicitly specify user name in the
        connection string.
-->
明示的なユーザ名が指定されない場合、<application>libpq</application>はSAM互換名を使用することに注意してください。
<application>libpq</application>もしくは<application>libpq</application>を基礎としたドライバを使用する場合は、このオプションを無効のままにするか、明示的なユーザ名を接続文字列にて指定してください。
       </para>
      </listitem>
     </varlistentry>

     <varlistentry>
      <term><literal>map</literal></term>
      <listitem>
       <para>
<!--
        Allows for mapping between system and database user names. See
        <xref linkend="auth-username-maps"/> for details.  For a SSPI/Kerberos
        principal, such as <literal>username@EXAMPLE.COM</literal> (or, less
        commonly, <literal>username/hostbased@EXAMPLE.COM</literal>), the
        user name used for mapping is
        <literal>username@EXAMPLE.COM</literal> (or
        <literal>username/hostbased@EXAMPLE.COM</literal>, respectively),
        unless <literal>include_realm</literal> has been set to 0, in which case
        <literal>username</literal> (or <literal>username/hostbased</literal>)
        is what is seen as the system user name when mapping.
-->
システムとデータベースユーザ名の間のマッピングを許可します。
詳細は<xref linkend="auth-username-maps"/>を参照してください。
SSAPI/Kerberosプリンシパル<literal>username@EXAMPLE.COM</literal>(もしくは、あまり一般的ではありませんが<literal>username/hostbased@EXAMPLE.COM</literal>)に対しては、もし<literal>include_realm</literal>が0に設定されていない限り、マッピングに使われるユーザ名は<literal>username@EXAMPLE.COM</literal>(もしくは<literal>username/hostbased@EXAMPLE.COM</literal>)です。
0に設定されている場合には、<literal>username</literal>(もしくは<literal>username/hostbased</literal>)がマッピング時のシステムユーザ名です。
       </para>
      </listitem>
     </varlistentry>

     <varlistentry>
      <term><literal>krb_realm</literal></term>
      <listitem>
       <para>
<!--
        Sets the realm to match user principal names against. If this parameter
        is set, only users of that realm will be accepted.  If it is not set,
        users of any realm can connect, subject to whatever user name mapping
        is done.
-->
realmをユーザプリンシパル名に一致するように設定します。もしこのパラメータが設定されている場合は
realmのユーザのみが受け付けられます。もしこれが設定されていない場合は、
どのようなrealmのユーザも接続可能で、ユーザ名マッピングが設定されていれば、どれでも影響を受けます。
       </para>
      </listitem>
     </varlistentry>
    </variablelist>
   </para>
  </sect1>

  <sect1 id="auth-ident">
<!--
   <title>Ident Authentication</title>
-->
   <title>Ident認証</title>

   <indexterm>
    <primary>ident</primary>
   </indexterm>

   <para>
<!--
    The ident authentication method works by obtaining the client's
    operating system user name from an ident server and using it as
    the allowed database user name (with an optional user name mapping).
    This is only supported on TCP/IP connections.
-->
ident認証方式は、クライアントのオペレーティングシステムのユーザ名をidentサーバから入手し、それを（オプションのユーザ名マップとともに）許可されているデータベースのユーザ名として使用します。
これはTCP/IP接続のみサポートされます。
   </para>

   <note>
    <para>
<!--
     When ident is specified for a local (non-TCP/IP) connection,
     peer authentication (see <xref linkend="auth-peer"/>) will be
     used instead.
-->
identが（TCP/IPではない）ローカル接続で指定されている場合、
ピア認証（<xref linkend="auth-peer"/>を参照してください）が代わりに使用されます。
    </para>
   </note>

   <para>
<!--
    The following configuration options are supported for <productname>ident</productname>:
-->
次の設定オプションは<productname>ident</productname>のためにサポートされています。
    <variablelist>
     <varlistentry>
      <term><literal>map</literal></term>
      <listitem>
       <para>
<!--
        Allows for mapping between system and database user names. See
        <xref linkend="auth-username-maps"/> for details.
-->
システムとデータベースユーザ名の間のマッピングを許可します。
詳細は<xref linkend="auth-username-maps"/>を参照してください。
       </para>
      </listitem>
     </varlistentry>
    </variablelist>
   </para>

   <para>
<!--
    The <quote>Identification Protocol</quote> is described in
    RFC 1413. Virtually every Unix-like
    operating system ships with an ident server that listens on TCP
    port 113 by default. The basic functionality of an ident server
    is to answer questions like <quote>What user initiated the
    connection that goes out of your port <replaceable>X</replaceable>
    and connects to my port <replaceable>Y</replaceable>?</quote>.
    Since <productname>PostgreSQL</productname> knows both <replaceable>X</replaceable> and
    <replaceable>Y</replaceable> when a physical connection is established, it
    can interrogate the ident server on the host of the connecting
    client and can theoretically determine the operating system user
    for any given connection.
-->
<quote>身元特定（Identification）プロトコル</quote>についてはRFC 1413で説明されています。
事実上全てのUnix系のオペレーティングシステムの配布には、デフォルトでTCPポート113を監視するidentサーバが付属しています。
identサーバの基本的な機能は<quote>どのユーザがポート<replaceable>X</replaceable>からの接続を開始し、自分のポート<replaceable>Y</replaceable>への接続を初期化したのか？</quote>というような質問に答えることです。
<productname>PostgreSQL</productname>は物理的な接続が確立された時に<replaceable>X</replaceable>と<replaceable>Y</replaceable>の両方を認識するので、接続するクライアントのホスト上のidentサーバに応答指令信号を送ることができ、理論的には与えられたどの接続にもオペレーティングシステムユーザを決定できます。
   </para>

   <para>
<!--
    The drawback of this procedure is that it depends on the integrity
    of the client: if the client machine is untrusted or compromised,
    an attacker could run just about any program on port 113 and
    return any user name they choose. This authentication method is
    therefore only appropriate for closed networks where each client
    machine is under tight control and where the database and system
    administrators operate in close contact. In other words, you must
    trust the machine running the ident server.
    Heed the warning:
-->
この手続きの欠点は、クライアントの正直さに頼るところが大きいということです。
もしクライアントマシンが信用されない、もしくは危険に晒されている場合、攻撃者はポート113上でほぼどんなプログラムでも実行することができ、どのユーザ名でも好きに選んで返すことができます。
したがってこの認証方式は、各々のクライアントマシンが厳格な管理下にあり、データベースとシステム管理者が密接に連絡を取り合って動作している、外界から閉ざされたネットワークにのみ適していると言えます。
言い換えると、identサーバが稼働しているマシンを信用しなければなりません。
次の警告に注意してください。
    <blockquote>
     <attribution>RFC 1413</attribution>
     <para>
<!--
      The Identification Protocol is not intended as an authorization
      or access control protocol.
-->
      身元特定プロトコルは、認証、あるいはアクセス管理プロトコルには意図されていません。
     </para>
    </blockquote>
   </para>

   <para>
<!--
    Some ident servers have a nonstandard option that causes the returned
    user name to be encrypted, using a key that only the originating
    machine's administrator knows.  This option <emphasis>must not</emphasis> be
    used when using the ident server with <productname>PostgreSQL</productname>,
    since <productname>PostgreSQL</productname> does not have any way to decrypt the
    returned string to determine the actual user name.
-->
いくつかの身元特定サーバは、ユーザ名を（マシンの管理者のみが知っているキーで）暗号化して返すような非標準のオプションを持っています。
このオプションは、身元特定サーバと<productname>PostgreSQL</productname>とを一緒に使用する場合には、使用しては<emphasis>いけません</emphasis>。
理由は<productname>PostgreSQL</productname>は、返された文字列を復号化して本当のユーザを決定するための手段を持っていないためです。
   </para>
  </sect1>

  <sect1 id="auth-peer">
<!--
   <title>Peer Authentication</title>
-->
   <title>Peer認証</title>

   <indexterm>
    <primary>peer</primary>
   </indexterm>

   <para>
<!--
    The peer authentication method works by obtaining the client's
    operating system user name from the kernel and using it as the
    allowed database user name (with optional user name mapping). This
    method is only supported on local connections.
-->
peer認証方式はカーネルからクライアント上のオペレーティングシステムのユーザ名を取得し、
それをデータベースユーザ名（オプションのユーザ名マップとともに）として使用することにより動作します。この方法はローカル接続でのみ使用可能です。
   </para>

   <para>
<!--
    The following configuration options are supported for <productname>peer</productname>:
-->
次の設定オプションは<productname>peer</productname>のためにサポートされています。
    <variablelist>
     <varlistentry>
      <term><literal>map</literal></term>
      <listitem>
       <para>
<!--
        Allows for mapping between system and database user names. See
        <xref linkend="auth-username-maps"/> for details.
-->
システムとデータベースのユーザ名のマッピングを許可します。詳細は<xref linkend="auth-username-maps"/>を参照してください。
       </para>
      </listitem>
     </varlistentry>
    </variablelist>
   </para>

   <para>
<!--
    Peer authentication is only available on operating systems providing
    the <function>getpeereid()</function> function, the <symbol>SO_PEERCRED</symbol>
    socket parameter, or similar mechanisms.  Currently that includes
    <systemitem class="osname">Linux</systemitem>,
    most flavors of <systemitem class="osname">BSD</systemitem> including
    <systemitem class="osname">macOS</systemitem>,
    and <systemitem class="osname">Solaris</systemitem>.
-->
Peer認証はオペレーティングシステムが、<function>getpeereid()</function>関数、<symbol>SO_PEERCRED</symbol>のソケットパラメータ、もしくは同じような仕組みを提供しているときにのみ使用可能です。現状では、<systemitem class="osname">Linux</systemitem>、<systemitem class="osname">OS X</systemitem>を含む<systemitem class="osname">BSD</systemitem>系、そして<systemitem class="osname">Solaris</systemitem>に含まれています。
   </para>

  </sect1>

  <sect1 id="auth-ldap">
<!--
   <title>LDAP Authentication</title>
-->
   <title>LDAP認証</title>

   <indexterm zone="auth-ldap">
    <primary>LDAP</primary>
   </indexterm>

   <para>
<!--
    This authentication method operates similarly to
    <literal>password</literal> except that it uses LDAP
    as the password verification method. LDAP is used only to validate
    the user name/password pairs. Therefore the user must already
    exist in the database before LDAP can be used for
    authentication.
-->
この認証方式は<literal>password</literal>と似ていますが、パスワード確認にLDAPを使用する点が異なります。
LDAPはユーザの名前とパスワードの組み合わせの検証のみに使用されます。
そのため、LDAPを使用して認証を行うようにする前に、ユーザはデータベースに存在しなければなりません。
   </para>

   <para>
<!--
    LDAP authentication can operate in two modes. In the first mode,
    which we will call the simple bind mode,
    the server will bind to the distinguished name constructed as
    <replaceable>prefix</replaceable> <replaceable>username</replaceable> <replaceable>suffix</replaceable>.
    Typically, the <replaceable>prefix</replaceable> parameter is used to specify
    <literal>cn=</literal>, or <replaceable>DOMAIN</replaceable><literal>\</literal> in an Active
    Directory environment.  <replaceable>suffix</replaceable> is used to specify the
    remaining part of the DN in a non-Active Directory environment.
-->
LDAP認証は2つのモードで動作します。1つ目のモードでは、それは単なるバインド・モードを呼び出すものですが、
サーバは<replaceable>prefix</replaceable> <replaceable>username</replaceable> <replaceable>suffix</replaceable>として区別された名前にバインドします。
一般的に、<replaceable>prefix</replaceable>パラメータはActive Directory環境での<literal>cn=</literal>や<replaceable>DOMAIN</replaceable><literal>\</literal>を特定するために使用されます。
<replaceable>suffix</replaceable>は、Active Directory環境ではない場合でのDNの残りの部分を特定するために使用されます。
   </para>

   <para>
<!--
    In the second mode, which we will call the search+bind mode,
    the server first binds to the LDAP directory with
    a fixed user name and password, specified with <replaceable>ldapbinddn</replaceable>
    and <replaceable>ldapbindpasswd</replaceable>, and performs a search for the user trying
    to log in to the database. If no user and password is configured, an
    anonymous bind will be attempted to the directory. The search will be
    performed over the subtree at <replaceable>ldapbasedn</replaceable>, and will try to
    do an exact match of the attribute specified in
    <replaceable>ldapsearchattribute</replaceable>.
    Once the user has been found in
    this search, the server disconnects and re-binds to the directory as
    this user, using the password specified by the client, to verify that the
    login is correct. This mode is the same as that used by LDAP authentication
    schemes in other software, such as Apache <literal>mod_authnz_ldap</literal> and <literal>pam_ldap</literal>.
    This method allows for significantly more flexibility
    in where the user objects are located in the directory, but will cause
    two separate connections to the LDAP server to be made.
-->
2つ目のモードでは、それはsearch/bindモードを呼び出すもので、サーバは最初に<replaceable>ldapbinddn</replaceable>と<replaceable>ldapbindpasswd</replaceable>で指定された、
固定されたユーザ名とパスワードを使用してLDAPディレクトリにバインドします。
それからデータベースにログインしようとしているユーザを検索します。
もしユーザとパスワードが指定されていなかった場合は、ディレクトリに対して匿名でバインドします。
検索は<replaceable>ldapbasedn</replaceable>のサブツリーまで行われ、<replaceable>ldapsearchattribute</replaceable>で指定された属性に正確に一致するかどうかまで行われます。
この検索において、一度ユーザが見つかるとサーバは切断して、クライアントで指定されたパスワードを使用してこのユーザとして再度ディレクトリにバインドします。これはそのログインが正しいかどうかを検証するためです。
このモードはApache <literal>mod_authnz_ldap</literal>および<literal>pam_ldap</literal>のように他のソフトウェアと同じように、LDAP認証の仕組みで使用されるものと同じです。
この方法は、ユーザオブジェクトがディレクトリに配置されている場合に、かなりの柔軟性があります。
しかし、LDAPサーバへの2つの分離した接続が作成されます。
   </para>

   <para>
<!--
    The following configuration options are used in both modes:
-->
次の設定オプションは両方のモードで使用されます。
    <variablelist>
     <varlistentry>
      <term><literal>ldapserver</literal></term>
      <listitem>
       <para>
<!--
        Names or IP addresses of LDAP servers to connect to. Multiple
        servers may be specified, separated by spaces.
-->
接続するLDAPサーバの名称もしくはIPアドレスの名称。空白で区切ることで複数のサーバを指定できます。
       </para>
      </listitem>
     </varlistentry>
     <varlistentry>
      <term><literal>ldapport</literal></term>
      <listitem>
       <para>
<!--
        Port number on LDAP server to connect to. If no port is specified,
        the LDAP library's default port setting will be used.
-->
LDAPサーバに接続するためのポート番号。もしポートが指定されていない場合は
LDAPライブラリ内のデフォルトポート設定が使用されます。
       </para>
      </listitem>
     </varlistentry>
     <varlistentry>
      <term><literal>ldapscheme</literal></term>
      <listitem>
       <para>
<!--
        Set to <literal>ldaps</literal> to use LDAPS.  This is a non-standard
        way of using LDAP over SSL, supported by some LDAP server
        implementations.  See also the <literal>ldaptls</literal> option for
        an alternative.
-->
<literal>ldaps</literal>に設定するとLDAPSを使用します。
これはいくつかのLDAPサーバーの実装でサポートされている、SSL経由のLDAPを使用する非標準の方法です。
代替方法については、<literal>ldaptls</literal>オプションを参照してください。
       </para>
      </listitem>
     </varlistentry>
     <varlistentry>
      <term><literal>ldaptls</literal></term>
      <listitem>
       <para>
<!--
        Set to 1 to make the connection between PostgreSQL and the LDAP server
        use TLS encryption.  This uses the <literal>StartTLS</literal>
        operation per RFC 4513.  See also the <literal>ldapscheme</literal>
        option for an alternative.
-->
1に設定すると、PostgreSQLとLDAPサーバ間の接続にTLSによる暗号化を使用します。
これはRFC 4513の<literal>StartTLS</literal>操作を使用します。
代替方法については、<literal>ldapscheme</literal>オプションを参照して下さい。
       </para>
      </listitem>
     </varlistentry>
    </variablelist>
   </para>

   <para>
<!--
    Note that using <literal>ldapscheme</literal> or
    <literal>ldaptls</literal> only encrypts the traffic between the
    PostgreSQL server and the LDAP server.  The connection between the
    PostgreSQL server and the PostgreSQL client will still be unencrypted
    unless SSL is used there as well.
-->
<literal>ldapscheme</literal>や<literal>ldaptls</literal>を使うときにはPostgreSQLサーバとLDAPサーバ間のトラフィックのみが暗号化されることに注意して下さい。
SSLがそこでも使用されていない限り、PostgreSQLサーバとPostgreSQLクライアントとの接続は、暗号化されません。
   </para>

   <para>
<!--
    The following options are used in simple bind mode only:
-->
以下のオプションは単純バインド・モードのみで使用されます。
    <variablelist>
     <varlistentry>
      <term><literal>ldapprefix</literal></term>
      <listitem>
       <para>
<!--
        String to prepend to the user name when forming the DN to bind as,
        when doing simple bind authentication.
-->
単純なバインド認証を行う場合のDNを生成する際にユーザ名の前に追加する文字列
       </para>
      </listitem>
     </varlistentry>
     <varlistentry>
      <term><literal>ldapsuffix</literal></term>
      <listitem>
       <para>
<!--
        String to append to the user name when forming the DN to bind as,
        when doing simple bind authentication.
-->
単純なバインド認証を行う場合のDNを生成する際にユーザ名の後に追加する文字列
       </para>
      </listitem>
     </varlistentry>
    </variablelist>
   </para>

   <para>
<!--
    The following options are used in search+bind mode only:
-->
以下のオプションはsearch/bindモードのみで使用されます。
    <variablelist>
     <varlistentry>
      <term><literal>ldapbasedn</literal></term>
      <listitem>
       <para>
<!--
        Root DN to begin the search for the user in, when doing search+bind
        authentication.
-->
検索とバインドの認証を行う場合のユーザ名がログインするための検索を始めるためのルートDN
       </para>
      </listitem>
     </varlistentry>
     <varlistentry>
      <term><literal>ldapbinddn</literal></term>
      <listitem>
       <para>
<!--
        DN of user to bind to the directory with to perform the search when
        doing search+bind authentication.
-->
検索とバインドの認証を行う場合のディレクトリと検索をバインドするためのユーザのDN
       </para>
      </listitem>
     </varlistentry>
     <varlistentry>
      <term><literal>ldapbindpasswd</literal></term>
      <listitem>
       <para>
<!--
        Password for user to bind to the directory with to perform the search
        when doing search+bind authentication.
-->
検索とバインドの認証を行う場合のディレクトリと検索をバインドするためのユーザのパスワード
       </para>
      </listitem>
      </varlistentry>
      <varlistentry>
       <term><literal>ldapsearchattribute</literal></term>
       <listitem>
        <para>
<!--
         Attribute to match against the user name in the search when doing
         search+bind authentication.  If no attribute is specified, the
         <literal>uid</literal> attribute will be used.
-->
検索とバインドの認証を行う場合の検索時のユーザ名に対して一致させる属性。
属性が指定されない場合、属性<literal>uid</literal>が使用されます。
        </para>
       </listitem>
      </varlistentry>
      <varlistentry>
       <term><literal>ldapsearchfilter</literal></term>
       <listitem>
        <para>
<!--
         The search filter to use when doing search+bind authentication.
         Occurrences of <literal>$username</literal> will be replaced with the
         user name.  This allows for more flexible search filters than
         <literal>ldapsearchattribute</literal>.
-->
search/bind認証を行うときに使用する検索フィルタです。
<literal>$username</literal>の出現はユーザ名に置き換えられます。
これにより<literal>ldapsearchattribute</literal>よりも柔軟な検索フィルタが可能になります。
        </para>
       </listitem>
      </varlistentry>
      <varlistentry>
       <term><literal>ldapurl</literal></term>
       <listitem>
        <para>
<!--
         An RFC 4516 LDAP URL.  This is an alternative way to write some of the
         other LDAP options in a more compact and standard form.  The format is
-->
RFC 4516 LDAP URL。これはその他いくつかのLDAPオプションをより簡潔、かつ一般的な形式で記述する別の方法です。
フォーマットは以下のようになっています。
<synopsis>
ldap[s]://<replaceable>host</replaceable>[:<replaceable>port</replaceable>]/<replaceable>basedn</replaceable>[?[<replaceable>attribute</replaceable>][?[<replaceable>scope</replaceable>][?[<replaceable>filter</replaceable>]]]]
</synopsis>
<!--
         <replaceable>scope</replaceable> must be one
         of <literal>base</literal>, <literal>one</literal>, <literal>sub</literal>,
         typically the last.  (The default is <literal>base</literal>, which
         is normally not useful in this application.)  <replaceable>attribute</replaceable> can
         nominate a single attribute, in which case it is used as a value for
         <literal>ldapsearchattribute</literal>.  If
         <replaceable>attribute</replaceable> is empty then
         <replaceable>filter</replaceable> can be used as a value for
         <literal>ldapsearchfilter</literal>.
-->
<replaceable>scope</replaceable>は<literal>base</literal>、<literal>one</literal>、<literal>sub</literal>のいずれかでなくてはならず、一般的には最後のものです。
 （デフォルトは<literal>base</literal>です。これは通常このアプリケーションでは役に立ちません。）
<replaceable>attribute</replaceable>は単一の属性を指定できます。その場合、それは<literal>ldapsearchattribute</literal>の値として使用されます。
もし<replaceable>attribute</replaceable>が空の場合は、<literal>ldapsearchfilter</literal>の値として<replaceable>filter</replaceable>を使用することができます。
        </para>

        <para>
<!--
         The URL scheme <literal>ldaps</literal> chooses the LDAPS method for
         making LDAP connections over SSL, equivalent to using
         <literal>ldapscheme=ldaps</literal>.  To use encrypted LDAP
         connections using the <literal>StartTLS</literal> operation, use the
         normal URL scheme <literal>ldap</literal> and specify the
         <literal>ldaptls</literal> option in addition to
         <literal>ldapurl</literal>.
-->
 URLスキーム<literal>ldaps</literal>は、<literal>ldapscheme=ldaps</literal>を使用するのと同じ、SSL上のLDAP接続をするLDAPS方式を選択します。
<literal>StartTLS</literal>操作による暗号化されたLDAP接続を使用するには、通常のURLスキーム<literal>ldap</literal>を使用し、<literal>ldapurl</literal>に加え<literal>ldaptls</literal>オプションを使用しなければなりません。
        </para>

        <para>
<!--
         For non-anonymous binds, <literal>ldapbinddn</literal>
         and <literal>ldapbindpasswd</literal> must be specified as separate
         options.
-->
非匿名バインド（non-anonymous bind）に対し、<literal>ldapbinddn</literal>および<literal>ldapbindpasswd</literal>は個別のオプションとして指定されなければなりません。
        </para>

        <para>
<!--
         LDAP URLs are currently only supported with
         <productname>OpenLDAP</productname>, not on Windows.
-->
LDAP URLは現在、<productname>OpenLDAP</productname>のみでサポートされており、Windowsではサポートされていません。
        </para>
       </listitem>
      </varlistentry>
    </variablelist>
   </para>

   <para>
<!--
    It is an error to mix configuration options for simple bind with options
    for search+bind.
-->
seartch/bindオプションと単純バインドに対するオプションの設定を混在させるのはエラーです。
   </para>

   <para>
<!--
    When using search+bind mode, the search can be performed using a single
    attribute specified with <literal>ldapsearchattribute</literal>, or using
    a custom search filter specified with
    <literal>ldapsearchfilter</literal>.
    Specifying <literal>ldapsearchattribute=foo</literal> is equivalent to
    specifying <literal>ldapsearchfilter="(foo=$username)"</literal>.  If neither
    option is specified the default is
    <literal>ldapsearchattribute=uid</literal>.
-->
search/bindモードを使用するときは、<literal>ldapsearchattribute</literal>で指定される単一の属性を使って、あるいは<literal>ldapsearchfilter</literal>で指定されるカスタム検索フィルターを使って、検索を実行できます。
<literal>ldapsearchattribute=foo</literal>の指定は、<literal>ldapsearchfilter="(foo=$username)"</literal>と同等です。
どちらのオプションもない場合は、<literal>ldapsearchattribute=uid</literal>がデフォルトです。
   </para>

   <para>
<!--
     If <productname>PostgreSQL</productname> was compiled with
     <productname>OpenLDAP</productname> as the LDAP client library, the
     <literal>ldapserver</literal> setting may be omitted.  In that case, a
     list of host names and ports is looked up via RFC 2782 DNS SRV records.
     The name <literal>_ldap._tcp.DOMAIN</literal> is looked up, where
     <literal>DOMAIN</literal> is extracted from <literal>ldapbasedn</literal>.
-->
<productname>PostgreSQL</productname>が、LDAPクライアントライブラリとして<productname>OpenLDAP</productname>を使用するようにコンパイルされていた場合、<literal>ldapserver</literal>の設定は省略出来ます。
その場合、ホスト名とポート番号のリストは、RFC 2782 DNS SRVレコードを使用して検索されます。
<literal>_ldap._tcp.DOMAIN</literal>という名前が検索され、<literal>ldapbasedn</literal>から<literal>DOMAIN</literal>が抽出されます。
   </para>

   <para>
<!--
    Here is an example for a simple-bind LDAP configuration:
-->
以下に単純バインドLDAP設定の例を示します。
<programlisting>
host ... ldap ldapserver=ldap.example.net ldapprefix="cn=" ldapsuffix=", dc=example, dc=net"
</programlisting>
<!--
    When a connection to the database server as database
    user <literal>someuser</literal> is requested, PostgreSQL will attempt to
    bind to the LDAP server using the DN <literal>cn=someuser, dc=example,
    dc=net</literal> and the password provided by the client.  If that connection
    succeeds, the database access is granted.
-->
データベースのユーザ、<literal>someuser</literal>からデータベースサーバに接続を要求された場合、PostgreSQLはDN <literal>cn=someuser, dc=example, dc=net</literal>およびクライアントから提供されたパスワードを用いてLDAPサーバにバインドを試みます。
その接続が成功すればデータベースへのアクセスが認められます。
   </para>

   <para>
<!--
    Here is an example for a search+bind configuration:
-->
以下はsearch/bind設定の例です。
<programlisting>
host ... ldap ldapserver=ldap.example.net ldapbasedn="dc=example, dc=net" ldapsearchattribute=uid
</programlisting>
<!--
    When a connection to the database server as database
    user <literal>someuser</literal> is requested, PostgreSQL will attempt to
    bind anonymously (since <literal>ldapbinddn</literal> was not specified) to
    the LDAP server, perform a search for <literal>(uid=someuser)</literal>
    under the specified base DN.  If an entry is found, it will then attempt to
    bind using that found information and the password supplied by the client.
    If that second connection succeeds, the database access is granted.
-->
データベースユーザ<literal>someuser</literal>としてデータベースに接続するとき、PostgreSQLは（<literal>ldapbinddn</literal>が指定されていないので）匿名的にバインドを試み、指定されたベースDNの基で<literal>(uid=someuser)</literal>の検索を行います。あるエントリが見つかると、見つかった情報とクライアントから与えられたパスワードを用いて、その結果バインドを試みます。その二番目の接続が成功するとデータベースアクセスが認められます。
   </para>

   <para>
<!--
    Here is the same search+bind configuration written as a URL:
-->
URLとして記述した同じsearch/bind設定の例です。
<programlisting>
host ... ldap ldapurl="ldap://ldap.example.net/dc=example,dc=net?uid?sub"
</programlisting>
<!--
    Some other software that supports authentication against LDAP uses the
    same URL format, so it will be easier to share the configuration.
-->
LDAPに対し認証をサポートする幾つかの他のソフトウェアは同じURLフォーマットを使用します。
従って、設定をより簡易に共有することができます。
   </para>

   <para>
<!--
    Here is an example for a search+bind configuration that uses
    <literal>ldapsearchfilter</literal> instead of
    <literal>ldapsearchattribute</literal> to allow authentication by
    user ID or email address:
-->
<literal>ldapsearchattribute</literal>の代わりに<literal>ldapsearchfilter</literal>を使用してユーザーIDまたは電子メールアドレスによる認証を可能にするsearch/bind設定の例です。
<programlisting>
host ... ldap ldapserver=ldap.example.net ldapbasedn="dc=example, dc=net" ldapsearchfilter="(|(uid=$username)(mail=$username))"
</programlisting>
   </para>

   <para>
<!--
    Here is an example for a search+bind configuration that uses DNS SRV
    discovery to find the host name(s) and port(s) for the LDAP service for the
    domain name <literal>example.net</literal>:
-->
DNS SRV検出を使用してドメイン名<literal>example.net</literal>のLDAPサービスのホスト名とポート番号を検索する、search/bind設定の例です。
<programlisting>
host ... ldap ldapbasedn="dc=example,dc=net"
</programlisting>
   </para>

   <tip>
    <para>
<!--
     Since LDAP often uses commas and spaces to separate the different
     parts of a DN, it is often necessary to use double-quoted parameter
     values when configuring LDAP options, as shown in the examples.
-->
LDAPはDNの異なる構成要素を区別するため往々にしてコンマとスペースを使用します。
例で示されたように、LDAPオプションを設定する場合、二重引用符で括られたパラメータ値を使用することが必須となることがしばしば必須となります。
    </para>
   </tip>

  </sect1>

  <sect1 id="auth-radius">
<!--
   <title>RADIUS Authentication</title>
-->
   <title>RADIUS認証</title>

   <indexterm zone="auth-radius">
    <primary>RADIUS</primary>
   </indexterm>

   <para>
<!--
    This authentication method operates similarly to
    <literal>password</literal> except that it uses RADIUS
    as the password verification method. RADIUS is used only to validate
    the user name/password pairs. Therefore the user must already
    exist in the database before RADIUS can be used for
    authentication.
-->
この認証方法は、RADIUSをパスワード検証として使用するという点を除いて<literal>password</literal>と似た動作をします。
RADIUSはユーザ名/パスワードの組のみを検証するために使用されます。
よってユーザはRADIUSが認証に使用される以前にデータベースにすでに存在していなければいけません。
   </para>

   <para>
<!--
    When using RADIUS authentication, an Access Request message will be sent
    to the configured RADIUS server. This request will be of type
    <literal>Authenticate Only</literal>, and include parameters for
    <literal>user name</literal>, <literal>password</literal> (encrypted) and
    <literal>NAS Identifier</literal>. The request will be encrypted using
    a secret shared with the server. The RADIUS server will respond to
    this request with either <literal>Access Accept</literal> or
    <literal>Access Reject</literal>. There is no support for RADIUS accounting.
-->
RADIUS認証を使用する場合に、設定されたRADIUSサーバにアクセスリクエストメッセージが送信されます。
このリクエストは<literal>Authenticate Only</literal>の形式になり、<literal>ユーザ名</literal>, （暗号化された）<literal>パスワード</literal>、<literal>NAS識別子</literal>を含んでいます。
リクエストはサーバと共有している秘密を用いて暗号化されます。
RADIUSサーバは、このサーバに対して<literal>Access Accept</literal>もしくは<literal>Access Reject</literal>を返します。
RADIUSアカウントのサポートはありません。
   </para>

   <para>
<!--
    Multiple RADIUS servers can be specified, in which case they will
    be tried sequentially. If a negative response is received from
    a server, the authentication will fail. If no response is received,
    the next server in the list will be tried. To specify multiple
<<<<<<< HEAD
    servers, put the names within quotes and separate the server names
    with a comma. If multiple servers are specified, all other RADIUS
    options can also be given as a comma separate list, to apply
    individual values to each server. They can also be specified as
    a single value, in which case this value will apply to all servers.
-->
複数のRADIUSサーバを指定することができ、その場合には各々が順に試行されます。
サーバから負の応答があると、認証は失敗します。
サーバから応答がない場合は、リスト内の次のサーバが試されます。
複数のサーバを指定するには、サーバ名を引用符の中に入れ、各々をカンマで区切ってください。
複数のサーバが指定されると、他のすべてのRADIUSオプションもカンマで区切って指定することが可能で、それぞれ各々のサーバに対して適用されます。
オプションは単一の値としても指定でき、その場合にはこの値がすべてのサーバに対して適用されます。
=======
    servers, separate the server names with commas and surround the list
    with double quotes. If multiple servers are specified, the other
    RADIUS options can also be given as comma-separated lists, to provide
    individual values for each server. They can also be specified as
    a single value, in which case that value will apply to all servers.
>>>>>>> 5060275a
   </para>

   <para>
<!--
    The following configuration options are supported for RADIUS:
-->
RADIUSのために次の設定オプションがサポートされています。
     <variablelist>
      <varlistentry>
       <term><literal>radiusservers</literal></term>
       <listitem>
        <para>
<<<<<<< HEAD
<!--
         The name or IP addresses of the RADIUS servers to connect to.
=======
         The DNS names or IP addresses of the RADIUS servers to connect to.
>>>>>>> 5060275a
         This parameter is required.
-->
接続するRADIUSサーバの名称もしくはIPアドレス。
このパラメータは必須です。
        </para>
       </listitem>
      </varlistentry>

      <varlistentry>
       <term><literal>radiussecrets</literal></term>
       <listitem>
        <para>
<!--
         The shared secrets used when talking securely to the RADIUS
         servers. This must have exactly the same value on the PostgreSQL
         and RADIUS servers. It is recommended that this be a string of
         at least 16 characters. This parameter is required.
-->
RADIUSサーバと安全なやり取りに使用される共有の秘密データ。
これはPostgreSQLとRADIUSサーバにおいて厳密に同じ値にする必要があります。
少なくとも16文字以上の文字列が推奨されます。
このパラメータは必須です。
         <note>
         <para>
<!--
          The encryption vector used will only be cryptographically
          strong if <productname>PostgreSQL</productname> is built with support for
          <productname>OpenSSL</productname>. In other cases, the transmission to the
          RADIUS server should only be considered obfuscated, not secured, and
          external security measures should be applied if necessary.
-->
使用されている暗号化ベクターは<productname>PostgreSQL</productname>が<productname>OpenSSL</productname>をサポートするよう構築している場合にのみ暗号論的に強力です。
他の場合にはRADIUSサーバへの伝送は難読化されているだけで安全ではなく、必要ならば外部のセキュリティ方法を適用すべきです。
         </para>
         </note>
        </para>
       </listitem>
      </varlistentry>

      <varlistentry>
       <term><literal>radiusports</literal></term>
       <listitem>
        <para>
<<<<<<< HEAD
<!--
         The port number on the RADIUS servers to connect to. If no port
         is specified, the default port <literal>1812</literal> will be used.
-->
接続するRADIUSサーバのポート番号。
もしポート番号が指定されていない場合は、デフォルトポートである<literal>1812</literal>が使用されます。
=======
         The port numbers to connect to on the RADIUS servers. If no port
         is specified, the default RADIUS port (<literal>1812</literal>)
         will be used.
>>>>>>> 5060275a
        </para>
       </listitem>
      </varlistentry>

      <varlistentry>
       <term><literal>radiusidentifiers</literal></term>
       <listitem>
        <para>
<<<<<<< HEAD
<!--
         The string used as <literal>NAS Identifier</literal> in the RADIUS
         requests. This parameter can be used as a second parameter
         identifying for example which database user the user is attempting
         to authenticate as, which can be used for policy matching on
=======
         The strings to be used as <literal>NAS Identifier</literal> in the
         RADIUS requests. This parameter can be used, for example, to
         identify which database cluster the user is attempting to connect
         to, which can be useful for policy matching on
>>>>>>> 5060275a
         the RADIUS server. If no identifier is specified, the default
         <literal>postgresql</literal> will be used.
-->
RADIUSリクエスト内で<literal>NAS Identifier</literal>として使用されている文字列。
ユーザがどのデータベースユーザに対して認証しようとしているか、RADIUSサーバにおいてポリシーを一致させるために何が使用されるか、
を識別するために、このパラメータは2番目のパラメータとして使用されます。
もし識別子が指定されていない場合は、デフォルトの<literal>postgresql</literal>が使用されます。
        </para>
       </listitem>
      </varlistentry>

     </variablelist>
   </para>

   <para>
    If it is necessary to have a comma or whitespace in a RADIUS parameter
    value, that can be done by putting double quotes around the value, but
    it is tedious because two layers of double-quoting are now required.
    An example of putting whitespace into RADIUS secret strings is:
<programlisting>
host ... radius radiusservers="server1,server2" radiussecrets="""secret one"",""secret two"""
</programlisting>
   </para>
  </sect1>

  <sect1 id="auth-cert">
<!--
   <title>Certificate Authentication</title>
-->
   <title>証明書認証</title>

   <indexterm zone="auth-cert">
<!--
    <primary>Certificate</primary>
-->
    <primary>証明書</primary>
   </indexterm>

   <para>
<!--
    This authentication method uses SSL client certificates to perform
    authentication. It is therefore only available for SSL connections.
    When using this authentication method, the server will require that
    the client provide a valid, trusted certificate.  No password prompt
    will be sent to the client.  The <literal>cn</literal> (Common Name)
    attribute of the certificate
    will be compared to the requested database user name, and if they match
    the login will be allowed.  User name mapping can be used to allow
    <literal>cn</literal> to be different from the database user name.
-->
この認証方法は、認証のためにSSLクライアント証明書を使用します。
よってこの方法は、SSL接続を使用します。
この認証方法を使用する際は、サーバはクライアントが有効かつ信頼された証明書を提供することを要求します。
パスワードのプロンプトはクライアントに送信されません。
証明書の<literal>cn</literal>（Common Name）属性は、要求されたデータベースユーザ名と比較されます。
もしそれらが一致した場合はログインが許可されます。
ユーザ名マッピングは、<literal>cn</literal>がデータベースユーザ名と異なるものであることを許可するために使用されます。
   </para>

   <para>
<!--
    The following configuration options are supported for SSL certificate
    authentication:
-->
次の設定オプションはSSL証明書認証のためにサポートされています。
    <variablelist>
     <varlistentry>
      <term><literal>map</literal></term>
      <listitem>
       <para>
<!--
        Allows for mapping between system and database user names. See
        <xref linkend="auth-username-maps"/> for details.
-->
システムとデータベースユーザ名の間のマッピングを許可します。
詳細は<xref linkend="auth-username-maps"/>を参照してください。
       </para>
      </listitem>
     </varlistentry>
    </variablelist>
   </para>

   <para>
<!--
    In a <filename>pg_hba.conf</filename> record specifying certificate
    authentication, the authentication option <literal>clientcert</literal> is
    assumed to be <literal>verify-ca</literal> or <literal>verify-full</literal>,
    and it cannot be turned off since a client certificate is necessary for this
    method. What the <literal>cert</literal> method adds to the basic
    <literal>clientcert</literal> certificate validity test is a check that the
    <literal>cn</literal> attribute matches the database user name.
-->
証明書認証を指定する<filename>pg_hba.conf</filename>のレコードにおいて、認証オプションである<literal>clientcert</literal>は<literal>verify-ca</literal>か<literal>verify-full</literal>であるとみなされ、クライアント証明書がこの方式には必要なためオフにできません。
<literal>cert</literal>方式が基本的な<literal>clientcert</literal>証明書の妥当性確認に追加するのは、<literal>cn</literal>属性がデータベースユーザ名と合致することの確認となります。
   </para>
  </sect1>

  <sect1 id="auth-pam">
<!--
   <title>PAM Authentication</title>
-->
   <title>PAM認証</title>

   <indexterm zone="auth-pam">
    <primary>PAM</primary>
   </indexterm>

   <para>
<!--
    This authentication method operates similarly to
    <literal>password</literal> except that it uses PAM (Pluggable
    Authentication Modules) as the authentication mechanism. The
    default PAM service name is <literal>postgresql</literal>.
    PAM is used only to validate user name/password pairs and optionally the
    connected remote host name or IP address. Therefore the user must already
    exist in the database before PAM can be used for authentication.  For more
    information about PAM, please read the
    <ulink url="https://www.kernel.org/pub/linux/libs/pam/">
    <productname>Linux-PAM</productname> Page</ulink>.
-->
この認証方式は認証機構としてPAM（Pluggable Authentication Modules）を使用することを除いて<literal>password</literal>のように動作します。
デフォルトのPAMサービス名は<literal>postgresql</literal>です。
PAMはユーザ名/パスワードの組の確認と接続されたリモートホスト名またはIPアドレスを任意に確認するためだけに使用されます。
PAMについての詳細は<ulink url="https://www.kernel.org/pub/linux/libs/pam/"><productname>Linux-PAM</productname>ページ</ulink>を読んでください。
   </para>

   <para>
<!--
    The following configuration options are supported for PAM:
-->
次の設定オプションはPAMのためにサポートされています。
    <variablelist>
     <varlistentry>
      <term><literal>pamservice</literal></term>
      <listitem>
       <para>
<!--
        PAM service name.
-->
PAMサービス名。
       </para>
      </listitem>
     </varlistentry>
     <varlistentry>
      <term><literal>pam_use_hostname</literal></term>
      <listitem>
       <para>
<!--
        Determines whether the remote IP address or the host name is provided
        to PAM modules through the <symbol>PAM_RHOST</symbol> item.  By
        default, the IP address is used.  Set this option to 1 to use the
        resolved host name instead.  Host name resolution can lead to login
        delays.  (Most PAM configurations don't use this information, so it is
        only necessary to consider this setting if a PAM configuration was
        specifically created to make use of it.)
-->
<symbol>PAM_RHOST</symbol>アイテムを通じてPAMモジュールに提供されるものがリモートのIPアドレスかホスト名かを決定します。
デフォルトではIPアドレスが使用されます。
ホスト名にて使用するためにはこのオプションを1にセットしてください。
ホスト名の解決はログインの遅延をもたらします。（ほとんどのPAM設定はこの情報を利用せず、PAM設定がホスト名を使用するために明確に作成された場合のみ、この設定値を考慮する必要があります。）
       </para>
      </listitem>
     </varlistentry>
    </variablelist>
   </para>

   <note>
    <para>
<!--
     If PAM is set up to read <filename>/etc/shadow</filename>, authentication
     will fail because the PostgreSQL server is started by a non-root
     user.  However, this is not an issue when PAM is configured to use
     LDAP or other authentication methods.
-->
PAMが<filename>/etc/shadow</filename>を読み取るように設定されている場合は、PostgreSQLがルートユーザで起動されていないため、認証は失敗するでしょう。
しかしPAMがLDAPや他の認証方法を使用するように設定されている場合は、これは問題ではありません。
    </para>
   </note>
  </sect1>

  <sect1 id="auth-bsd">
<!--
   <title>BSD Authentication</title>
-->
   <title>BSD認証</title>

   <indexterm zone="auth-bsd">
    <primary>BSD Authentication</primary>
   </indexterm>

   <para>
<!--
    This authentication method operates similarly to
    <literal>password</literal> except that it uses BSD Authentication
    to verify the password. BSD Authentication is used only
    to validate user name/password pairs. Therefore the user's role must
    already exist in the database before BSD Authentication can be used
    for authentication. The BSD Authentication framework is currently
    only available on OpenBSD.
-->
この認証方式は、パスワードを照合するためにBSD認証を使用すること以外は<literal>password</literal>と同じように動作します。
BSD認証は、ユーザ名/パスワードの組の確認のみに使用されます。
それゆえ、ユーザのロールはBSD認証が認証に使用可能となる前にデータベースに存在していなければいけません。
BSD認証フレームワークは現在OpenBSDでのみ利用可能です。
   </para>

   <para>
<!--
    BSD Authentication in <productname>PostgreSQL</productname> uses
    the <literal>auth-postgresql</literal> login type and authenticates with
    the <literal>postgresql</literal> login class if that's defined
    in <filename>login.conf</filename>. By default that login class does not
    exist, and <productname>PostgreSQL</productname> will use the default login class.
-->
<productname>PostgreSQL</productname>でのBSD認証は、<literal>auth-postgresql</literal>ログイン型を使用し、<literal>postgresql</literal>ログインクラスが<filename>login.conf</filename>にて定義されている場合はそれを使った認証を使用します。
デフォルトでは、そのログインクラスは存在せず、<productname>PostgreSQL</productname>はデフォルトログインクラスを使用します。
   </para>

   <note>
    <para>
<!--
     To use BSD Authentication, the PostgreSQL user account (that is, the
     operating system user running the server) must first be added to
     the <literal>auth</literal> group.  The <literal>auth</literal> group
     exists by default on OpenBSD systems.
-->
BSD認証を使用するために、PostgreSQLユーザアカウント（サーバを起動しているオペレーティングシステムユーザ）が、まずは<literal>auth</literal>グループに追加されていなければいけません。
<literal>auth</literal>グループはOpenBSDシステムではデフォルトで存在しています。
    </para>
   </note>
  </sect1>

  <sect1 id="client-authentication-problems">
<!--
   <title>Authentication Problems</title>
-->
   <title>認証における問題点</title>

   <para>
<!--
    Authentication failures and related problems generally
    manifest themselves through error messages like the following:
-->
本来の認証失敗とそれに関連した問題は、一般的に以下のようなエラーメッセージを通して明示されます。
   </para>

   <para>
<programlisting>
FATAL:  no pg_hba.conf entry for host "123.123.123.123", user "andym", database "testdb"
</programlisting>
<!--
    This is what you are most likely to get if you succeed in contacting
    the server, but it does not want to talk to you. As the message
    suggests, the server refused the connection request because it found
    no matching entry in its <filename>pg_hba.conf</filename>
    configuration file.
-->
たいがい、サーバとの接触に成功はしたものの、サーバが通信を拒否した場合です。
メッセージが指摘するようにサーバは接続要求を拒否しました。 なぜなら<filename>pg_hba.conf</filename>設定ファイルに一致する項目を見つけることができなかったからです。
   </para>

   <para>
<programlisting>
FATAL:  password authentication failed for user "andym"
</programlisting>
<!--
    Messages like this indicate that you contacted the server, and it is
    willing to talk to you, but not until you pass the authorization
    method specified in the <filename>pg_hba.conf</filename> file. Check
    the password you are providing, or check your Kerberos or ident
    software if the complaint mentions one of those authentication
    types.
-->
この種のメッセージは、サーバと接触し、サーバも通信することを許可したが、<filename>pg_hba.conf</filename>ファイルの中で指定された認証方式に合格していないことを表します。
入力したパスワードを確認するか、もしエラーがKerberos、ident認証型のいずれかを指摘している場合はKerberosあるいはidentソフトウェアを確認してください。
   </para>

   <para>
<programlisting>
FATAL:  user "andym" does not exist
</programlisting>
<!--
    The indicated database user name was not found.
-->
与えられたデータベースユーザ名は見つかりませんでした。
   </para>

   <para>
<programlisting>
FATAL:  database "testdb" does not exist
</programlisting>
<!--
    The database you are trying to connect to does not exist. Note that
    if you do not specify a database name, it defaults to the database
    user name, which might or might not be the right thing.
-->
接続しようとしているデータベースは存在しません。
データベース名を指定しなければ、それが望むと望まざるとにかかわらず、データベースユーザ名がデフォルトとなることに注意してください。
   </para>

   <tip>
   <para>
<!--
    The server log might contain more information about an
    authentication failure than is reported to the client. If you are
    confused about the reason for a failure, check the server log.
-->
クライアントに報告される以上により多くの情報がサーバログに残ります。
失敗した原因についてよくわからなければサーバのログを見てください。
   </para>
   </tip>
  </sect1>

 </chapter><|MERGE_RESOLUTION|>--- conflicted
+++ resolved
@@ -1350,15 +1350,8 @@
  <sect1 id="auth-methods">
 <!--
   <title>Authentication Methods</title>
-<<<<<<< HEAD
 -->
   <title>認証方式</title>
-  <para>
-<!--
-   The following sections describe the authentication methods in more detail.
--->
-   以下の節では、認証方式について詳細に説明します。
-=======
 
   <para>
    <productname>PostgreSQL</productname> provides various methods for
@@ -1452,9 +1445,11 @@
   </para>
 
   <para>
+<!--
    The following sections describe each of these authentication methods
    in more detail.
->>>>>>> 5060275a
+-->
+   以下の節では、認証方式について詳細に説明します。
   </para>
  </sect1>
 
@@ -2796,12 +2791,11 @@
     be tried sequentially. If a negative response is received from
     a server, the authentication will fail. If no response is received,
     the next server in the list will be tried. To specify multiple
-<<<<<<< HEAD
-    servers, put the names within quotes and separate the server names
-    with a comma. If multiple servers are specified, all other RADIUS
-    options can also be given as a comma separate list, to apply
-    individual values to each server. They can also be specified as
-    a single value, in which case this value will apply to all servers.
+    servers, separate the server names with commas and surround the list
+    with double quotes. If multiple servers are specified, the other
+    RADIUS options can also be given as comma-separated lists, to provide
+    individual values for each server. They can also be specified as
+    a single value, in which case that value will apply to all servers.
 -->
 複数のRADIUSサーバを指定することができ、その場合には各々が順に試行されます。
 サーバから負の応答があると、認証は失敗します。
@@ -2809,13 +2803,6 @@
 複数のサーバを指定するには、サーバ名を引用符の中に入れ、各々をカンマで区切ってください。
 複数のサーバが指定されると、他のすべてのRADIUSオプションもカンマで区切って指定することが可能で、それぞれ各々のサーバに対して適用されます。
 オプションは単一の値としても指定でき、その場合にはこの値がすべてのサーバに対して適用されます。
-=======
-    servers, separate the server names with commas and surround the list
-    with double quotes. If multiple servers are specified, the other
-    RADIUS options can also be given as comma-separated lists, to provide
-    individual values for each server. They can also be specified as
-    a single value, in which case that value will apply to all servers.
->>>>>>> 5060275a
    </para>
 
    <para>
@@ -2828,12 +2815,8 @@
        <term><literal>radiusservers</literal></term>
        <listitem>
         <para>
-<<<<<<< HEAD
-<!--
-         The name or IP addresses of the RADIUS servers to connect to.
-=======
+<!--
          The DNS names or IP addresses of the RADIUS servers to connect to.
->>>>>>> 5060275a
          This parameter is required.
 -->
 接続するRADIUSサーバの名称もしくはIPアドレス。
@@ -2877,18 +2860,13 @@
        <term><literal>radiusports</literal></term>
        <listitem>
         <para>
-<<<<<<< HEAD
-<!--
-         The port number on the RADIUS servers to connect to. If no port
-         is specified, the default port <literal>1812</literal> will be used.
--->
-接続するRADIUSサーバのポート番号。
-もしポート番号が指定されていない場合は、デフォルトポートである<literal>1812</literal>が使用されます。
-=======
+<!--
          The port numbers to connect to on the RADIUS servers. If no port
          is specified, the default RADIUS port (<literal>1812</literal>)
          will be used.
->>>>>>> 5060275a
+-->
+接続するRADIUSサーバのポート番号。
+もしポート番号が指定されていない場合は、デフォルトポートである<literal>1812</literal>が使用されます。
         </para>
        </listitem>
       </varlistentry>
@@ -2897,18 +2875,11 @@
        <term><literal>radiusidentifiers</literal></term>
        <listitem>
         <para>
-<<<<<<< HEAD
-<!--
-         The string used as <literal>NAS Identifier</literal> in the RADIUS
-         requests. This parameter can be used as a second parameter
-         identifying for example which database user the user is attempting
-         to authenticate as, which can be used for policy matching on
-=======
+<!--
          The strings to be used as <literal>NAS Identifier</literal> in the
          RADIUS requests. This parameter can be used, for example, to
          identify which database cluster the user is attempting to connect
          to, which can be useful for policy matching on
->>>>>>> 5060275a
          the RADIUS server. If no identifier is specified, the default
          <literal>postgresql</literal> will be used.
 -->

--- conflicted
+++ resolved
@@ -926,8 +926,6 @@
 }
 
 /*
-<<<<<<< HEAD
-=======
  * create_or_open_dir
  *
  * This will create a new directory with the given dirname. If there is
@@ -962,7 +960,6 @@
 }
 
 /*
->>>>>>> 3d6a8289
  * Generates a valid restrict key (i.e., an alphanumeric string) for use with
  * psql's \restrict and \unrestrict meta-commands.  For safety, the value is
  * chosen at random.

--- conflicted
+++ resolved
@@ -130,12 +130,8 @@
   <title>作者</title>
 
   <para>
-<<<<<<< HEAD
 <!--
-   Teodor Sigaev (<email>teodor@stack.net</email>) ,
-=======
    Teodor Sigaev (<email>teodor@stack.net</email>),
->>>>>>> eb4dfa23
    Oleg Bartunov (<email>oleg@sai.msu.su</email>), and
    Janko Richter (<email>jankorichter@yahoo.de</email>).  See
    <ulink url="http://www.sai.msu.su/~megera/postgres/gist/"></ulink>

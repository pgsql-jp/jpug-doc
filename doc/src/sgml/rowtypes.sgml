--- conflicted
+++ resolved
@@ -134,12 +134,8 @@
  </para>
  </sect2>
 
-<<<<<<< HEAD
  <sect2 id="rowtypes-constructing">
-=======
- <sect2>
-<!--
->>>>>>> 94ef7168
+<!--
   <title>Constructing Composite Values</title>
 -->
   <title>複合型の値の構成</title>
@@ -328,12 +324,8 @@
  </para>
  </sect2>
 
-<<<<<<< HEAD
  <sect2 id="rowtypes-modifying">
-=======
- <sect2>
-<!--
->>>>>>> 94ef7168
+<!--
   <title>Modifying Composite Types</title>
 -->
   <title>複合型の変更</title>

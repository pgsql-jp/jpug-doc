<!-- doc/src/sgml/monitoring.sgml -->

<chapter id="monitoring">
<!--
 <title>Monitoring Database Activity</title>
-->
<title>データベース活動状況の監視</title>

 <indexterm zone="monitoring">
<!--
  <primary>monitoring</primary>
  <secondary>database activity</secondary>
-->
  <primary>監視</primary>
  <secondary>データベース活動情報の</secondary>
 </indexterm>

 <indexterm zone="monitoring">
<!--
  <primary>database activity</primary>
  <secondary>monitoring</secondary>
-->
  <primary>データベース活動状況</primary>
  <secondary>の監視</secondary>
 </indexterm>

 <para>
<!--
  A database administrator frequently wonders, <quote>What is the system
  doing right now?</quote>
  This chapter discusses how to find that out.
-->
データベース管理者はよく、<quote>システムは今現在正しく動作しているか</quote>を気にします。
本章では監視方法について説明します。
 </para>

  <para>
<!--
   Several tools are available for monitoring database activity and
   analyzing performance.  Most of this chapter is devoted to describing
   <productname>PostgreSQL</productname>'s statistics collector,
   but one should not neglect regular Unix monitoring programs such as
   <command>ps</>, <command>top</>, <command>iostat</>, and <command>vmstat</>.
   Also, once one has identified a
   poorly-performing query, further investigation might be needed using
   <productname>PostgreSQL</productname>'s <xref linkend="sql-explain"> command.
   <xref linkend="using-explain"> discusses <command>EXPLAIN</>
   and other methods for understanding the behavior of an individual
   query.
-->
データベース活動状況の監視と性能解析用のツールは多く存在します。
本章の大部分は<productname>PostgreSQL</productname>の統計情報コレクタの説明に費されていますが、<command>ps</>や<command>top</>、<command>iostat</>、<command>vmstat</>などの通常のUnix監視プログラムを無視すべきではありません。
また、性能が悪い問い合わせであると認知された問い合わせは、その後、<productname>PostgreSQL</productname>の<xref linkend="sql-explain">コマンドを使用して調査を行う必要が発生します。
<xref linkend="using-explain">では、個々の問い合わせの振舞いを理解するための、<command>EXPLAIN</>やその他の方法について記載しています。
  </para>

 <sect1 id="monitoring-ps">
<!--
  <title>Standard Unix Tools</title>
-->
<title>標準的なUnixツール</Title>

  <indexterm zone="monitoring-ps">
   <primary>ps</primary>
<!--
   <secondary>to monitor activity</secondary>
-->
   <secondary>活動状況監視用の</secondary>
  </indexterm>

  <para>
<!--
   On most Unix platforms, <productname>PostgreSQL</productname> modifies its
   command title as reported by <command>ps</>, so that individual server
   processes can readily be identified.  A sample display is
-->
ほとんどのUNIXプラットホームでは、<productname>PostgreSQL</productname>は、個々のサーバプロセスが容易に識別できるように、<command>ps</>によって報告されるコマンドタイトル部分を変更します。
以下に表示例を示します。

<screen>
$ ps auxww | grep ^postgres
postgres  15551  0.0  0.1  57536  7132 pts/0    S    18:02   0:00 postgres -i
postgres  15554  0.0  0.0  57536  1184 ?        Ss   18:02   0:00 postgres: writer process
postgres  15555  0.0  0.0  57536   916 ?        Ss   18:02   0:00 postgres: checkpointer process
postgres  15556  0.0  0.0  57536   916 ?        Ss   18:02   0:00 postgres: wal writer process
postgres  15557  0.0  0.0  58504  2244 ?        Ss   18:02   0:00 postgres: autovacuum launcher process
postgres  15558  0.0  0.0  17512  1068 ?        Ss   18:02   0:00 postgres: stats collector process
postgres  15582  0.0  0.0  58772  3080 ?        Ss   18:04   0:00 postgres: joe runbug 127.0.0.1 idle
postgres  15606  0.0  0.0  58772  3052 ?        Ss   18:07   0:00 postgres: tgl regression [local] SELECT waiting
postgres  15610  0.0  0.0  58772  3056 ?        Ss   18:07   0:00 postgres: tgl regression [local] idle in transaction
</screen>

<!--
   (The appropriate invocation of <command>ps</> varies across different
   platforms, as do the details of what is shown.  This example is from a
   recent Linux system.)  The first process listed here is the
   master server process.  The command arguments
   shown for it are the same ones used when it was launched.  The next five
   processes are background worker processes automatically launched by the
   master process.  (The <quote>stats collector</> process will not be present
   if you have set the system not to start the statistics collector; likewise
   the <quote>autovacuum launcher</> process can be disabled.)
   Each of the remaining
   processes is a server process handling one client connection.  Each such
   process sets its command line display in the form
-->
（<command>ps</>の適切な呼び出し方はプラットホームによって異なります。
同様に、何が詳細に表示されるのかも異なります。
この例は最近のLinuxシステムのものです。）
この一覧の最初のプロセスはマスタサーバプロセスです。
表示されているコマンド引数は、起動時に使用されたものと同じものです。
次の5つのプロセスは、マスタプロセスから自動的に起動されるバックグランドワーカープロセスです。
（システムを統計情報コレクタが起動しないように設定していた場合は<quote>統計情報コレクタ</>はありません。同様に<quote>自動バキュームランチャ</>を無効にできます。）
残るプロセスはそれぞれ、1つのクライアント接続を取り扱うサーバプロセスです。
それぞれのプロセスは、次の形式のコマンドライン表示を設定します。

<screen>
postgres: <replaceable>user</> <replaceable>database</> <replaceable>host</> <replaceable>activity</>
</screen>

<!--
  The user, database, and (client) host items remain the same for
  the life of the client connection, but the activity indicator changes.
  The activity can be <literal>idle</> (i.e., waiting for a client command),
  <literal>idle in transaction</> (waiting for client inside a <command>BEGIN</> block),
  or a command type name such as <literal>SELECT</>.  Also,
  <literal>waiting</> is appended if the server process is presently waiting
  on a lock held by another session.  In the above example we can infer
  that process 15606 is waiting for process 15610 to complete its transaction
  and thereby release some lock.  (Process 15610 must be the blocker, because
  there is no other active session.  In more complicated cases it would be
  necessary to look into the
  <link linkend="view-pg-locks"><structname>pg_locks</structname></link>
  system view to determine who is blocking whom.)
-->
ユーザ、データベース、(クライアント)ホストという項目はクライアントの存続期間中変更されることはありませんが、活動状況を示す部分は変わります。
活動状況は、<literal>idle</>（つまり、クライアントからのコマンド待ち状態）、<literal>idle in transaction</>（<command>BEGIN</>ブロックの内側でのクライアントの待ち状態）、または<literal>SELECT</>のようなコマンド種類名のいずれかとなります。
また、そのサーバプロセスが他のセッションによって保持されたロックを待っている状態の場合は、<literal>waiting</>が追加されます。
上の例では、プロセス15606はプロセス15610におけるトランザクションの完了とそれに伴うロックの解放を待っていると推測することができます。
（他に実行中のセッションがありませんので、プロセス15610がブロックしている側であるはずです。
もっと複雑な場合では<link linkend="view-pg-locks"><structname>pg_locks</structname></link>システムビューを検索し、どのプロセスがどのプロセスをブロックしているか決定しなければなりません。）
  </para>

  <para>
<<<<<<< HEAD
   If <xref linkend="guc-cluster-name"> has been configured the
   cluster name will also be shown in <command>ps</> output:
<screen>
$ psql -c 'SHOW cluster_name'
 cluster_name
--------------
 server1
(1 row)

$ ps aux|grep server1
postgres   27093  0.0  0.0  30096  2752 ?        Ss   11:34   0:00 postgres: server1: writer process
...
</screen>
  </para>

  <para>
=======
<!--
>>>>>>> de74b4ab
   If you have turned off <xref linkend="guc-update-process-title"> then the
   activity indicator is not updated; the process title is set only once
   when a new process is launched.  On some platforms this saves a measurable
   amount of per-command overhead;  on others it's insignificant.
-->
<xref linkend="guc-update-process-title">を無効にした場合、活動情報を示す部分は更新されません。
新しいプロセスが起動した時に一度、プロセスの表題は設定されます。
プラットフォームの中には、これによりコマンドごとのオーバヘッドをかなり抑えられるものもありますし、まったく意味がないものもあります。
  </para>

  <tip>
  <para>
<!--
  <productname>Solaris</productname> requires special handling. You must
  use <command>/usr/ucb/ps</command>, rather than
  <command>/bin/ps</command>. You also must use two <option>w</option>
  flags, not just one. In addition, your original invocation of the
  <command>postgres</command> command must have a shorter
  <command>ps</command> status display than that provided by each
  server process.  If you fail to do all three things, the <command>ps</>
  output for each server process will be the original <command>postgres</>
  command line.
-->
<productname>Solaris</productname>では特別な取り扱いが必要です。
<command>/bin/ps</command>ではなく、<command>/usr/ucb/ps</command>を使用しなければなりません。
また、<command>w</command>フラグを1つではなく2つ使用しなければなりません。
さらに、元の<command>postgres</command>の呼び出しに関する<command>ps</command>のステータス表示は、各サーバプロセスに関するステータス表示よりも短くなければなりません。
この3条件を全て満たさないと、各サーバプロセスの<command>ps</>の出力は、元の<application>postgres</>のコマンドラインのものになってしまいます。
  </para>
  </tip>
 </sect1>

 <sect1 id="monitoring-stats">
<!--
  <title>The Statistics Collector</title>
-->
<title>統計情報コレクタ</Title>

  <indexterm zone="monitoring-stats">
<!--
   <primary>statistics</primary>
-->
<primary>統計情報</primary>
  </indexterm>

  <para>
<!--
   <productname>PostgreSQL</productname>'s <firstterm>statistics collector</>
   is a subsystem that supports collection and reporting of information about
   server activity.  Presently, the collector can count accesses to tables
   and indexes in both disk-block and individual-row terms.  It also tracks
   the total number of rows in each table, and information about vacuum and
   analyze actions for each table.  It can also count calls to user-defined
   functions and the total time spent in each one.
-->
<productname>PostgreSQL</productname>の<firstterm>統計情報コレクタ</>はサーバの活動状況に関する情報を収集し、報告するサブシステムです。
現在、コレクタはテーブルとインデックスへのアクセスをディスクブロックおよび個々の行単位で数えることができます。
またこれは、各テーブル内の総行数、および、各テーブルでのVACUUMやANALYZEの実施情報を追跡します。
また、ユーザ定義関数の呼ばれた回数、それぞれの消費した総時間をカウントします。
  </para>

  <para>
<<<<<<< HEAD
   <productname>PostgreSQL</productname> also supports reporting dynamic
   information about exactly what is going on in the system right now, such as
   the exact command currently being executed by other server processes, and
   which other connections exist in the system.  This facility is independent
   of the collector process.
=======
<!--
   <productname>PostgreSQL</productname> also supports reporting of the exact
   command currently being executed by other server processes.  This
   facility is independent of the collector process.
-->
また、<productname>PostgreSQL</productname>は他のサーバプロセスによって現在実行されている問い合わせを正確に報告する機能を持ちます。
これはコレクタプロセスから独立している機能です。
>>>>>>> de74b4ab
  </para>

 <sect2 id="monitoring-stats-setup">
<!--
  <title>Statistics Collection Configuration</title>
-->
<title>統計情報収集のための設定</Title>

  <para>
<!--
   Since collection of statistics adds some overhead to query execution,
   the system can be configured to collect or not collect information.
   This is controlled by configuration parameters that are normally set in
   <filename>postgresql.conf</>.  (See <xref linkend="runtime-config"> for
   details about setting configuration parameters.)
-->
統計情報の収集によって問い合わせの実行に少しオーバーヘッドが加わりますので、システムは情報を収集するようにもしないようにも設定することができます。
これは通常は<filename>postgresql.conf</>内で設定される、設定パラメータによって制御されます
（設定パラメータの設定についての詳細は<xref linkend="runtime-config">を参照してください）。
  </para>

  <para>
<!--
   The parameter <xref linkend="guc-track-activities"> enables monitoring
   of the current command being executed by any server process.
-->
<xref linkend="guc-track-activities">パラメータにより、すべてのサーバプロセスで現在実行されているコマンドを監視することができます。
  </para>

  <para>
<!--
   The parameter <xref linkend="guc-track-counts"> controls whether
   statistics are collected about table and index accesses.
-->
<xref linkend="guc-track-counts">パラメータは、テーブルおよびインデックスアクセスに関する統計情報を収集するかどうか制御します。
  </para>

  <para>
<!--
   The parameter <xref linkend="guc-track-functions"> enables tracking of
   usage of user-defined functions.
-->
<xref linkend="guc-track-functions">パラメータは、ユーザ定義関数の使用状況を追跡するかどうかを指定できます。
  </para>

  <para>
<!--
   The parameter <xref linkend="guc-track-io-timing"> enables monitoring
   of block read and write times.
-->
<xref linkend="guc-track-io-timing">パラメータは、ブロック読み取りおよび書き込み回数の監視するかどうかを指定できます。
  </para>

  <para>
<!--
   Normally these parameters are set in <filename>postgresql.conf</> so
   that they apply to all server processes, but it is possible to turn
   them on or off in individual sessions using the <xref
   linkend="sql-set"> command. (To prevent
   ordinary users from hiding their activity from the administrator,
   only superusers are allowed to change these parameters with
   <command>SET</>.)
-->
通常、これらの変数は全てのサーバプロセスに適用できるように<filename>postgresql.conf</>内で設定されます。 
しかし、<xref linkend="sql-set">コマンドを使用して、個別のセッションで有効または無効にできます。
（一般ユーザがその活動を管理者に隠すことを防止するために、スーパーユーザのみが<command>SET</>を使用してこれらのパラメータを変更できます。）
  </para>

  <para>
<!--
   The statistics collector transmits the collected information to other
   <productname>PostgreSQL</productname> processes through temporary files.
   These files are stored in the directory named by the
   <xref linkend="guc-stats-temp-directory"> parameter,
   <filename>pg_stat_tmp</filename> by default.
   For better performance, <varname>stats_temp_directory</> can be
   pointed at a RAM-based file system, decreasing physical I/O requirements.
   When the server shuts down cleanly, a permanent copy of the statistics
   data is stored in the <filename>pg_stat</filename> subdirectory, so that
   statistics can be retained across server restarts.  When recovery is
   performed at server start (e.g. after immediate shutdown, server crash,
   and point-in-time recovery), all statistics counters are reset.
-->
統計情報コレクタは収集した情報を他の<productname>PostgreSQL</productname>プロセスに一時ファイルを介して送信します。
これらのファイルは<xref linkend="guc-stats-temp-directory">で指名されたディレクトリ、デフォルトは<filename>pg_stat_tmp</filename>内に格納されます。
性能を向上させるために、<varname>stats_temp_directory</>をRAMベースのファイルシステムを指し示すようにして、物理的なI/O要求を減らすことができます。
サーバが正しくシャットダウンした際は、統計情報がサーバの再起動を跨がって保持されるように、統計情報データの永続的なコピーが<filename>pg_stat</filename>サブディレクトリに格納されます。
サーバ起動時にリカバリが実施される場合(例えば、即時シャットダウンやサーバクラッシュ、ポイントインタイムリカバリ)、統計カウンタをすべてリセットします。
  </para>

 </sect2>

 <sect2 id="monitoring-stats-views">
<<<<<<< HEAD
  <title>Viewing Statistics</title>
=======
<!--
  <title>Viewing Collected Statistics</title>
-->
<title>収集した統計情報の表示</Title>
>>>>>>> de74b4ab

  <para>
<!--
   Several predefined views, listed in <xref
   linkend="monitoring-stats-dynamic-views-table">, are available to show
   the current state of the system. There are also several other
   views, listed in <xref
   linkend="monitoring-stats-views-table">, available to show the results
   of statistics collection.  Alternatively, one can
   build custom views using the underlying statistics functions, as discussed
   in <xref linkend="monitoring-stats-functions">.
-->
統計情報の収集結果を表示するための、多くの定義済みのビューがあり、<xref linkend="monitoring-stats-views-table">に一覧表示されています。
他にも、<xref linkend="monitoring-stats-functions">で説明する、基礎的な統計情報関数を使用した独自のビューを構築することもできます。
  </para>

  <para>
<<<<<<< HEAD
   When using the statistics to monitor collected data, it is important
=======
<!--
   When using the statistics to monitor current activity, it is important
>>>>>>> de74b4ab
   to realize that the information does not update instantaneously.
   Each individual server process transmits new statistical counts to
   the collector just before going idle; so a query or transaction still in
   progress does not affect the displayed totals.  Also, the collector itself
   emits a new report at most once per <varname>PGSTAT_STAT_INTERVAL</varname>
   milliseconds (500 ms unless altered while building the server).  So the
   displayed information lags behind actual activity.  However, current-query
   information collected by <varname>track_activities</varname> is
   always up-to-date.
-->
この統計情報を使用して、現在の活動状況を監視する場合、この情報は即座に更新されないことを認識することが重要です。
個別のサーバプロセスは、待機状態になる直前に、新しい統計情報に関する数をコレクタに送信します。 
ですので、実行中の問い合わせやトランザクションは表示上の総和には影響を与えません。  
また、コレクタ自体もおよそ<varname>PGSTAT_STAT_INTERVAL</varname>（サーバ構築時に変更しない限り500 ms）ミリ秒に一度新しい報告を出力します。
ですので、表示上の情報は実際の活動から遅れて表示されます。
しかし、<varname>track_activities</varname>で収集される現在の問い合わせの情報は常に最新です。
  </para>

  <para>
<!--
   Another important point is that when a server process is asked to display
   any of these statistics, it first fetches the most recent report emitted by
   the collector process and then continues to use this snapshot for all
   statistical views and functions until the end of its current transaction.
   So the statistics will show static information as long as you continue the
   current transaction.  Similarly, information about the current queries of
   all sessions is collected when any such information is first requested
   within a transaction, and the same information will be displayed throughout
   the transaction.
   This is a feature, not a bug, because it allows you to perform several
   queries on the statistics and correlate the results without worrying that
   the numbers are changing underneath you.  But if you want to see new
   results with each query, be sure to do the queries outside any transaction
   block.  Alternatively, you can invoke
   <function>pg_stat_clear_snapshot</function>(), which will discard the
   current transaction's statistics snapshot (if any).  The next use of
   statistical information will cause a new snapshot to be fetched.
-->
この他の重要なポイントは、いつサーバプロセスが統計情報を表示するように尋ねられるかです。 
サーバプロセスは、まずコレクタによって発行された最も最近の報告を取り出します。
そして、現在のトランザクションが終わるまで、全ての統計情報ビューと関数においてこのスナップショットを使用し続けます。
ですから、現在のトランザクションを続けている間、統計情報は一定の情報を示します。
同様に、全セッションの現在の問い合わせに関する情報も、そうした情報がトランザクションで最初に要求された時に収集され、そのトランザクションの間同じ情報が表示されます。
これはバグではなく、特徴です。 
なぜなら、これにより、知らない間に値が変更することを考慮することなく、統計情報に対して複数の問い合わせを実行し、その結果を相関することができるからです。
しかし、各問い合わせで新しい結果を取り出したい場合は、確実にトランザクションブロックの外側でその問い合わせを行ってください。
他にも<function>pg_stat_clear_snapshot</function>()を呼び出すこともできます。
これは現在のトランザクションの統計情報スナップショットを（もしあれば）破棄します。
次に統計情報を使用する場合に新しいスナップショットを取り出すことになります。
  </para>

  <para>
<!--
   A transaction can also see its own statistics (as yet untransmitted to the
   collector) in the views <structname>pg_stat_xact_all_tables</>,
   <structname>pg_stat_xact_sys_tables</>,
   <structname>pg_stat_xact_user_tables</>, and
   <structname>pg_stat_xact_user_functions</>.  These numbers do not act as
   stated above; instead they update continuously throughout the transaction.
-->
トランザクションからは、<structname>pg_stat_xact_all_tables</>、<structname>pg_stat_xact_sys_tables</>、<structname>pg_stat_xact_user_tables</>、<structname>pg_stat_xact_user_functions</>、およびこれらのビューの元となっている関数を通じて、自身の統計情報(まだコレクタに送られていない)も参照することができます。
   これらの数値はトランザクション中に継続的に更新されていくため上記の様な(静的な情報を示す)振る舞いとはなりません。
  </para>

<<<<<<< HEAD
  <table id="monitoring-stats-dynamic-views-table">
   <title>Dynamic Statistics Views</title>
=======
  <table id="monitoring-stats-views-table">
<!--
   <title>Standard Statistics Views</title>
-->
<title>標準統計情報ビュー</title>
>>>>>>> de74b4ab

   <tgroup cols="2">
    <thead>
     <row>
<!--
      <entry>View Name</entry>
      <entry>Description</entry>
-->
<entry>ビュー名</entry>
<entry>説明</entry>
     </row>
    </thead>

    <tbody>
     <row>
      <entry>
       <structname>pg_stat_activity</structname>
       <indexterm><primary>pg_stat_activity</primary></indexterm>
      </entry>
      <entry>
<!--
       One row per server process, showing information related to
       the current activity of that process, such as state and current query.
       See <xref linkend="pg-stat-activity-view"> for details.
-->
サーバ当たり１行の形式で、状態や現在の問い合わせ等のプロセスの現在の活動状況に関連した情報を表示します。
詳細については<xref linkend="pg-stat-activity-view">を参照してください。
      </entry>
     </row>

     <row>
      <entry><structname>pg_stat_replication</><indexterm><primary>pg_stat_replication</primary></indexterm></entry>
      <entry>One row per WAL sender process, showing statistics about
       replication to that sender's connected standby server.
       See <xref linkend="pg-stat-replication-view"> for details.
      </entry>
     </row>

    </tbody>
   </tgroup>
  </table>

  <table id="monitoring-stats-views-table">
   <title>Collected Statistics Views</title>

   <tgroup cols="2">
    <thead>
     <row>
      <entry>View Name</entry>
      <entry>Description</entry>
     </row>
    </thead>

    <tbody>
     <row>
      <entry><structname>pg_stat_archiver</><indexterm><primary>pg_stat_archiver</primary></indexterm></entry>
<!--
      <entry>One row only, showing statistics about the
       WAL archiver process's activity. See
       <xref linkend="pg-stat-archiver-view"> for details.
-->
      <entry>
WALアーカイバプロセスの活動状況に関する統計情報を１行のみで表示します
詳細については<xref linkend="pg-stat-archiver-view">を参照してください。
      </entry>
     </row>

     <row>
      <entry><structname>pg_stat_bgwriter</><indexterm><primary>pg_stat_bgwriter</primary></indexterm></entry>
<!--
      <entry>One row only, showing statistics about the
       background writer process's activity. See
       <xref linkend="pg-stat-bgwriter-view"> for details.
-->
      <entry>
バックグラウンドライタプロセスの活動状況に関する統計情報を１行のみで表示します。
詳細については<xref linkend="pg-stat-bgwriter-view">を参照してください。
     </entry>
     </row>

     <row>
      <entry><structname>pg_stat_database</><indexterm><primary>pg_stat_database</primary></indexterm></entry>
<!--
      <entry>One row per database, showing database-wide statistics. See
       <xref linkend="pg-stat-database-view"> for details.
-->
      <entry>
データベース当たり１行の形で、データベース全体の情報を表示します。
詳細については<xref linkend="pg-stat-database-view">を参照してください。
      </entry>
     </row>

     <row>
      <entry><structname>pg_stat_database_conflicts</><indexterm><primary>pg_stat_database_conflicts</primary></indexterm></entry>
      <entry>
       One row per database, showing database-wide statistics about
       query cancels due to conflict with recovery on standby servers.
       See <xref linkend="pg-stat-database-conflicts-view"> for details.
      </entry>
     </row>

     <row>
      <entry><structname>pg_stat_all_tables</><indexterm><primary>pg_stat_all_tables</primary></indexterm></entry>
      <entry>
<!--
       One row for each table in the current database, showing statistics
       about accesses to that specific table.
       See <xref linkend="pg-stat-all-tables-view"> for details.
-->
現在のデータベースの各テーブルごとに１行の形で、特定のテーブルへのアクセスに関する統計情報を示します。
詳細については<xref linkend="pg-stat-all-tables-view">を参照してください。
      </entry>
     </row>

     <row>
      <entry><structname>pg_stat_sys_tables</><indexterm><primary>pg_stat_sys_tables</primary></indexterm></entry>
<!--
      <entry>Same as <structname>pg_stat_all_tables</>, except that only
      system tables are shown.</entry>
-->
      <entry>
システムテーブルのみが表示される点を除き、<structname>pg_stat_all_tables</>と同じです。
</entry>
     </row>

     <row>
      <entry><structname>pg_stat_user_tables</><indexterm><primary>pg_stat_user_tables</primary></indexterm></entry>
<!--
      <entry>Same as <structname>pg_stat_all_tables</>, except that only user
      tables are shown.</entry>
-->
<entry>
ユーザテーブルのみが表示される点を除き、<structname>pg_stat_all_tables</>と同じです。
</entry>
     </row>

     <row>
      <entry><structname>pg_stat_xact_all_tables</><indexterm><primary>pg_stat_xact_all_tables</primary></indexterm></entry>
      <!--
      <entry>Similar to <structname>pg_stat_all_tables</>, but counts actions
      taken so far within the current transaction (which are <emphasis>not</>
      yet included in <structname>pg_stat_all_tables</> and related views).
      The columns for numbers of live and dead rows and vacuum and
      analyze actions are not present in this view.</entry>
      -->
     <entry>
<structname>pg_stat_all_tables</>と似ていますが、現在のトランザクションにて実施された処理結果をカウントします。(数値が見える時点では、これらの数値は<structname>pg_stat_all_tables</>と関連するビューに含まれて<emphasis>いません</>。)
このビューでは、有効行数、無効行数、およびバキュームやアナライズの活動は表示しません。
     </entry>
     </row>

     <row>
      <entry><structname>pg_stat_xact_sys_tables</><indexterm><primary>pg_stat_xact_sys_tables</primary></indexterm></entry>
      <!--
      <entry>Same as <structname>pg_stat_xact_all_tables</>, except that only
      system tables are shown.</entry>
      -->
      <entry>
      システムテーブルのみが表示される点を除き、<structname>pg_stat_xact_all_tables</>と同じです。
      </entry>
     </row>

     <row>
      <entry><structname>pg_stat_xact_user_tables</><indexterm><primary>pg_stat_xact_user_tables</primary></indexterm></entry>
      <!--
      <entry>Same as <structname>pg_stat_xact_all_tables</>, except that only
      user tables are shown.</entry>
      -->
      <entry>
      ユーザテーブルのみが表示される点を除き、<structname>pg_stat_xact_all_tables</>と同じです。
      </entry>
     </row>

     <row>
      <entry><structname>pg_stat_all_indexes</><indexterm><primary>pg_stat_all_indexes</primary></indexterm></entry>
      <entry>
<!--
       One row for each index in the current database, showing statistics
       about accesses to that specific index.
       See <xref linkend="pg-stat-all-indexes-view"> for details.
-->
現在のデータベースのインデックスごとに１行の形で、特定のインデックスへのアクセスに関する統計情報を示します。
詳細については<xref linkend="pg-stat-all-indexes-view">を参照してください。
      </entry>
     </row>

     <row>
      <entry><structname>pg_stat_sys_indexes</><indexterm><primary>pg_stat_sys_indexes</primary></indexterm></entry>
<!--
      <entry>Same as <structname>pg_stat_all_indexes</>, except that only
      indexes on system tables are shown.</entry>
-->
      <entry>
システムテーブルのインデックスのみが表示される点を除き、<structname>pg_stat_all_indexes</>と同じです。
</entry>
     </row>

     <row>
      <entry><structname>pg_stat_user_indexes</><indexterm><primary>pg_stat_user_indexes</primary></indexterm></entry>
<!--
      <entry>Same as <structname>pg_stat_all_indexes</>, except that only
      indexes on user tables are shown.</entry>
-->
      <entry>
ユーザテーブルのインデックスのみが表示される点を除き、<structname>pg_stat_all_indexes</>と同じです。
</entry>
     </row>

     <row>
      <entry><structname>pg_statio_all_tables</><indexterm><primary>pg_statio_all_tables</primary></indexterm></entry>
      <entry>
<!--
       One row for each table in the current database, showing statistics
       about I/O on that specific table.
       See <xref linkend="pg-statio-all-tables-view"> for details.
-->
現在のデータベース内のテーブルごとに１行の形で、特定のテーブルに対するI/Oに関する統計情報を示します。
詳細については<xref linkend="pg-statio-all-tables-view">を参照してください。
      </entry>
     </row>

     <row>
      <entry><structname>pg_statio_sys_tables</><indexterm><primary>pg_statio_sys_tables</primary></indexterm></entry>
<!--
      <entry>Same as <structname>pg_statio_all_tables</>, except that only
      system tables are shown.</entry>
-->
      <entry>
システムテーブルのみが表示される点を除き、<structname>pg_statio_all_tables</>と同じです。
</entry>
     </row>

     <row>
      <entry><structname>pg_statio_user_tables</><indexterm><primary>pg_statio_user_tables</primary></indexterm></entry>
<!--
      <entry>Same as <structname>pg_statio_all_tables</>, except that only
      user tables are shown.</entry>
-->
      <entry>
ユーザテーブルのみが表示される点を除き、<structname>pg_statio_all_tables</>と同じです。
</entry>
     </row>

     <row>
      <entry><structname>pg_statio_all_indexes</><indexterm><primary>pg_statio_all_indexes</primary></indexterm></entry>
      <entry>
<!--
       One row for each index in the current database,
       showing statistics about I/O on that specific index.
       See <xref linkend="pg-statio-all-indexes-view"> for details.
-->
現在のデータベース内のインデックスごとに１行の形で、特定のインデックスに対するI/Oに関する統計情報を示します。
詳細については<xref linkend="pg-statio-all-indexes-view">を示します。
      </entry>
     </row>

     <row>
      <entry><structname>pg_statio_sys_indexes</><indexterm><primary>pg_statio_sys_indexes</primary></indexterm></entry>
<!--
      <entry>Same as <structname>pg_statio_all_indexes</>, except that only
      indexes on system tables are shown.</entry>
-->
      <entry>
システムテーブルのインデックスのみが表示される点を除き、<structname>pg_statio_all_indexes</> と同じです。
</entry>
     </row>

     <row>
      <entry><structname>pg_statio_user_indexes</><indexterm><primary>pg_statio_user_indexes</primary></indexterm></entry>
<!--
      <entry>Same as <structname>pg_statio_all_indexes</>, except that only
      indexes on user tables are shown.</entry>
-->
      <entry>
ユーザテーブルのインデックスのみが表示される点を除き、<structname>pg_statio_all_indexes</>と同じです。
</entry>
     </row>

     <row>
      <entry><structname>pg_statio_all_sequences</><indexterm><primary>pg_statio_all_sequences</primary></indexterm></entry>
     <entry>
<!--
       One row for each sequence in the current database,
       showing statistics about I/O on that specific sequence.
       See <xref linkend="pg-statio-all-sequences-view"> for details.
-->
現在のデータベース内のシーケンスごとに１行の形で、特定のシーケンスに対するI/Oに関する統計情報を示します。
詳細については<xref linkend="pg-statio-all-sequences-view">を参照してください。
     </entry>
     </row>

     <row>
      <entry><structname>pg_statio_sys_sequences</><indexterm><primary>pg_statio_sys_sequences</primary></indexterm></entry>
<!--
      <entry>Same as <structname>pg_statio_all_sequences</>, except that only
      system sequences are shown.  (Presently, no system sequences are defined,
      so this view is always empty.)</entry>
-->
<entry>
システムシーケンスのみが表示される点を除き、<structname>pg_statio_all_sequences</>と同じです
（現時点では、システムシーケンスは定義されていませんので、このビューは常に空です）。
</entry>
     </row>

     <row>
      <entry><structname>pg_statio_user_sequences</><indexterm><primary>pg_statio_user_sequences</primary></indexterm></entry>
<!--
      <entry>Same as <structname>pg_statio_all_sequences</>, except that only
      user sequences are shown.</entry>
-->
      <entry>
ユーザシーケンスのみが表示される点を除き、<structname>pg_statio_all_sequences</>と同じです。
</entry>
     </row>

     <row>
      <entry><structname>pg_stat_user_functions</><indexterm><primary>pg_stat_user_functions</primary></indexterm></entry>
      <entry>
<!--
       One row for each tracked function, showing statistics
       about executions of that function. See
       <xref linkend="pg-stat-user-functions-view"> for details.
-->
追跡された関数ごとに１行の形で、関数の実行に関する統計情報を示します。
詳細については<xref linkend="pg-stat-user-functions-view">を参照してください。
      </entry>
     </row>

     <row>
      <entry><structname>pg_stat_xact_user_functions</><indexterm><primary>pg_stat_xact_user_functions</primary></indexterm></entry>
      <!--
      <entry>Similar to <structname>pg_stat_user_functions</>, but counts only
      calls during the current transaction (which are <emphasis>not</>
      yet included in <structname>pg_stat_user_functions</>).</entry>
      -->
      <entry>
      <structname>pg_stat_user_functions</>と似ていますが、現在のトランザクション中に呼び出されたものだけをカウントします。
      (数値が見える時点では、これらの数値は<structname>pg_stat_user_functions</>に含まれて<emphasis>いません</>。)
      </entry>
     </row>

<<<<<<< HEAD
=======
     <row>
      <entry><structname>pg_stat_replication</><indexterm><primary>pg_stat_replication</primary></indexterm></entry>
<!--
      <entry>One row per WAL sender process, showing statistics about
       replication to that sender's connected standby server.
       See <xref linkend="pg-stat-replication-view"> for details.
-->
      <entry>
WAL送信プロセス毎に１行の形式で、送信サーバが接続したスタンバイサーバへのレプリケーションに関する統計情報を表示します。
詳細については<xref linkend="pg-stat-replication-view">を参照してください。
      </entry>
     </row>

     <row>
      <entry><structname>pg_stat_database_conflicts</><indexterm><primary>pg_stat_database_conflicts</primary></indexterm></entry>
      <entry>
<!--
       One row per database, showing database-wide statistics about
       query cancels due to conflict with recovery on standby servers.
       See <xref linkend="pg-stat-database-conflicts-view"> for details.
-->
データベース毎に１行の形式で、スタンバイサーバにおける復旧との競合のためにキャンセルされた問い合わせについてのデータベース全体の統計情報を表示します。
詳細については<xref linkend="pg-stat-database-conflicts-view">を参照してください。
      </entry>
     </row>

>>>>>>> de74b4ab
    </tbody>
   </tgroup>
  </table>

  <para>
<!--
   The per-index statistics are particularly useful to determine which
   indexes are being used and how effective they are.
-->
インデックス単位の統計情報は、どのインデックスが使用され、どの程度効果があるのかを評価する際に、特に有用です。
  </para>

  <para>
<!--
   The <structname>pg_statio_</> views are primarily useful to
   determine the effectiveness of the buffer cache.  When the number
   of actual disk reads is much smaller than the number of buffer
   hits, then the cache is satisfying most read requests without
   invoking a kernel call. However, these statistics do not give the
   entire story: due to the way in which <productname>PostgreSQL</>
   handles disk I/O, data that is not in the
   <productname>PostgreSQL</> buffer cache might still reside in the
   kernel's I/O cache, and might therefore still be fetched without
   requiring a physical read. Users interested in obtaining more
   detailed information on <productname>PostgreSQL</> I/O behavior are
   advised to use the <productname>PostgreSQL</> statistics collector
   in combination with operating system utilities that allow insight
   into the kernel's handling of I/O.
-->
<structname>pg_statio_</>ビューは主に、バッファキャッシュの効率を評価する際に有用です。
実ディスク読み取りの数がバッファヒットの数よりもかなり少ないのであれば、そのキャッシュはカーネル呼び出しを行うことなく、ほとんどの読み取り要求を満足させています。
しかし、<productname>PostgreSQL</>バッファキャッシュに存在しないデータはカーネルのI/Oキャッシュにある可能性があり、そのため、物理的な読み取りを行うことなく取り出される可能性があるという<productname>PostgreSQL</>のディスクI/Oの取り扱いのため、これらの統計情報は、完全な論拠を提供しません。
<productname>PostgreSQL</>のI/O動作に関するより詳細な情報を入手したいのであれば、<productname>PostgreSQL</>統計情報コレクタとカーネルのI/Oの取り扱いの監視を行うオペレーティングシステムユーティリティを組み合わせることを勧めます。
  </para>


  <table id="pg-stat-activity-view" xreflabel="pg_stat_activity">
<!--
   <title><structname>pg_stat_activity</structname> View</title>
-->
   <title><structname>pg_stat_activity</structname>ビュー</title>

   <tgroup cols="3">
    <thead>
     <row>
<!--
    <row>
      <entry>Column</entry>
      <entry>Type</entry>
      <entry>Description</entry>
-->
      <entry>列</entry>
      <entry>型</entry>
<entry>説明</entry>
     </row>
    </thead>

   <tbody>
    <row>
     <entry><structfield>datid</></entry>
     <entry><type>oid</></entry>
<!--
     <entry>OID of the database this backend is connected to</entry>
-->
     <entry>
バックエンドが接続するデータベースのOIDです。
     </entry>
    </row>
    <row>
     <entry><structfield>datname</></entry>
     <entry><type>name</></entry>
<!--
     <entry>Name of the database this backend is connected to</entry>
-->
     <entry>
バックエンドが接続するデータベースの名前です。
     </entry>
    </row>
    <row>
     <entry><structfield>pid</></entry>
     <entry><type>integer</></entry>
<!--
     <entry>Process ID of this backend</entry>
-->
     <entry>
バックエンドのプロセスIDです。
     </entry>
    </row>
    <row>
     <entry><structfield>usesysid</></entry>
     <entry><type>oid</></entry>
<!--
     <entry>OID of the user logged into this backend</entry>
-->
     <entry>
バックエンドにログインしたユーザの識別子です。
     </entry>
    </row>
    <row>
     <entry><structfield>usename</></entry>
     <entry><type>name</></entry>
<!--
     <entry>Name of the user logged into this backend</entry>
-->
     <entry>バックエンドに接続したユーザの名前です。</entry>
    </row>
    <row>
     <entry><structfield>application_name</></entry>
     <entry><type>text</></entry>
<!--
     <entry>Name of the application that is connected
      to this backend</entry>
-->
     <entry>
バックエンドに接続したアプリケーションの名前です。
     </entry>
    </row>
    <row>
     <entry><structfield>client_addr</></entry>
     <entry><type>inet</></entry>
<!--
     <entry>IP address of the client connected to this backend.
      If this field is null, it indicates either that the client is
      connected via a Unix socket on the server machine or that this is an
      internal process such as autovacuum.
-->
     <entry>
バックエンドに接続したクライアントのIPアドレスです。
このフィールドがNULLである場合、これはクライアントがサーバマシン上のUnixソケット経由で接続されたか、自動バキュームなど内部処理であることを示します。
     </entry>
    </row>
    <row>
     <entry><structfield>client_hostname</></entry>
     <entry><type>text</></entry>
     <entry>
<!--
     <entry>Host name of the connected client, as reported by a
      reverse DNS lookup of <structfield>client_addr</>. This field will
      only be non-null for IP connections, and only when <xref
      linkend="guc-log-hostname"> is enabled.
-->
<structfield>client_addr</>の逆引き検索により報告された、接続クライアントのホスト名です。
IP接続、かつ<xref linkend="guc-log-hostname">が有効である場合にのみこのフィールドは非NULLになります。
     </entry>
    </row>
    <row>
     <entry><structfield>client_port</></entry>
     <entry><type>integer</></entry>
<!--
     <entry>TCP port number that the client is using for communication
      with this backend, or <literal>-1</> if a Unix socket is used
-->
     <entry>
クライアントがバックエンドとの通信に使用するTCPポート、もしUnixソケットを使用する場合は<literal>-1</>です。
     </entry>
    </row>
    <row>
     <entry><structfield>backend_start</></entry>
     <entry><type>timestamp with time zone</></entry>
<!--
     <entry>Time when this process was started, i.e., when the
      client connected to the server
-->
     <entry>
プロセスが開始、つまりクライアントがサーバに接続した時刻です。
     </entry>
    </row>
    <row>
     <entry><structfield>xact_start</></entry>
     <entry><type>timestamp with time zone</></entry>
<!--
     <entry>Time when this process' current transaction was started, or null
      if no transaction is active. If the current
      query is the first of its transaction, this column is equal to the
      <structfield>query_start</> column.
-->
     <entry>
プロセスの現在のトランザクションが開始した時刻です。
活動中のトランザクションがない場合はNULLです。
現在の問い合わせがトランザクションの先頭である場合、この列は<structfield>query_start</>列と同じです。
     </entry>
    </row>
    <row>
     <entry><structfield>query_start</></entry>
     <entry><type>timestamp with time zone</></entry>
<!--
     <entry>Time when the currently active query was started, or if
      <structfield>state</> is not <literal>active</>, when the last query
      was started
-->
     <entry>
現在有効な問い合わせが開始した時刻です。
もし<structfield>state</>が<literal>active</>でない場合は直前の問い合わせが開始した時刻です。
     </entry>
    </row>
    <row>
     <entry><structfield>state_change</></entry>
     <entry><type>timestamp with time zone</></entry>
<!--
     <entry>Time when the <structfield>state</> was last changed</entry>
-->
     <entry><structfield>state</>の最終変更時刻です。</entry>
    </row>
    <row>
     <entry><structfield>waiting</></entry>
     <entry><type>boolean</></entry>
<!--
     <entry>True if this backend is currently waiting on a lock</entry>
-->
     <entry>
バックエンドが現在ロックを待機している場合は真です。
     </entry>
    </row>
    <row>
     <entry><structfield>state</></entry>
     <entry><type>text</></entry>
<!--
     <entry>Current overall state of this backend.
       Possible values are:
-->
     <entry>
現在のバックエンドの総体的な状態です。
以下のいずれかの値を取ることができます。
       <itemizedlist>
         <listitem>
          <para>
<!--
           <literal>active</>: The backend is executing a query.
-->
           <literal>active</>: バックエンドは問い合わせを実行中です。
          </para>
         </listitem>
         <listitem>
          <para>
<!--
           <literal>idle</>: The backend is waiting for a new client command.
-->
           <literal>idle</>: バックエンドは新しいクライアントからのコマンドを待機しています。
          </para>
         </listitem>
         <listitem>
          <para>
<!--
           <literal>idle in transaction</>: The backend is in a transaction,
           but is not currently executing a query.
-->
           <literal>idle in transaction</>: バックエンドはトランザクションの内部にいますが、現在実行中の問い合わせがありません。
          </para>
         </listitem>
         <listitem>
          <para>
<!--
           <literal>idle in transaction (aborted)</>: This state is similar to
           <literal>idle in transaction</>, except one of the statements in
           the transaction caused an error.
-->
           <literal>idle in transaction (aborted)</>: この状態は<literal>idle in transaction</>と似ていますが、トランザクション内のある文がエラーになっている点が異なります。
          </para>
         </listitem>
         <listitem>
          <para>
<!--
           <literal>fastpath function call</>: The backend is executing a
           fast-path function.
-->
           <literal>fastpath function call</>: バックエンドは近道関数を実行中です。
          </para>
         </listitem>
         <listitem>
           <para>
<!--
           <literal>disabled</>: This state is reported if <xref
           linkend="guc-track-activities"> is disabled in this backend.
-->
           <literal>disabled</>: この状態は、このバックエンドで<xref linkend="guc-track-activities">が無効である場合に報告されます。
          </para>
         </listitem>
       </itemizedlist>
     </entry>
    </row>
    <row>
     <entry><structfield>backend_xid</structfield></entry>
     <entry><type>xid</type></entry>
<<<<<<< HEAD
     <entry>Top-level transaction identifier of this backend, if any.</entry>
=======
<!--
     <entry>Top-level transaction identifier of this backend, if any.</entry>
-->
     <entry>
もしあれば、このバックエンドの最上位のトランザクション識別子。
     </entry>
>>>>>>> de74b4ab
    </row>
    <row>
     <entry><structfield>backend_xmin</structfield></entry>
     <entry><type>xid</type></entry>
<!--
     <entry>The current backend's <literal>xmin</> horizon.</entry>
-->
     <entry>
現在のバックエンドの<literal>xmin</>。
     </entry>
    </row>
    <row>
     <entry><structfield>query</></entry>
     <entry><type>text</></entry>
<!--
     <entry>Text of this backend's most recent query. If
      <structfield>state</> is <literal>active</> this field shows the
      currently executing query. In all other states, it shows the last query
      that was executed.
-->
     <entry>
バックエンドの最も最近の問い合わせテキストです。
<structfield>state</>が<literal>active</>の場合、現在実行中の問い合わせを意味します。
その他のすべての状態では、実行済みの最後の問い合わせを示します。
     </entry>
    </row>
   </tbody>
   </tgroup>
  </table>

  <para>
<!--
   The <structname>pg_stat_activity</structname> view will have one row
   per server process, showing information related to
   the current activity of that process.
-->
<structname>pg_stat_activity</structname>はサーバプロセス毎に、そのプロセスの現在の活動に関連する情報を表示する１行を持ちます。
  </para>

  <note>
   <para>
<!--
    The <structfield>waiting</> and <structfield>state</> columns are
    independent.  If a backend is in the <literal>active</> state,
    it may or may not be <literal>waiting</>.  If the state is
    <literal>active</> and <structfield>waiting</> is true, it means
    that a query is being executed, but is being blocked by a lock
    somewhere in the system.
-->
<structfield>waiting</>と<structfield>state</>列は独立しています。
バックエンドが<literal>active</>状態である場合、<literal>waiting</>かもしれませんし、そうでないかもしれません。
状態が<literal>active</>であり、<structfield>waiting</>が真である場合、問い合わせは実行中ですが、システム内の何らかのロックによりブロックされていることを意味します。
   </para>
  </note>

  <table id="pg-stat-replication-view" xreflabel="pg_stat_replication">
   <title><structname>pg_stat_replication</structname> View</title>
   <tgroup cols="3">
    <thead>
    <row>
      <entry>Column</entry>
      <entry>Type</entry>
      <entry>Description</entry>
     </row>
    </thead>

   <tbody>
    <row>
     <entry><structfield>pid</></entry>
     <entry><type>integer</></entry>
     <entry>Process ID of a WAL sender process</entry>
    </row>
    <row>
     <entry><structfield>usesysid</></entry>
     <entry><type>oid</></entry>
     <entry>OID of the user logged into this WAL sender process</entry>
    </row>
    <row>
     <entry><structfield>usename</></entry>
     <entry><type>name</></entry>
     <entry>Name of the user logged into this WAL sender process</entry>
    </row>
    <row>
     <entry><structfield>application_name</></entry>
     <entry><type>text</></entry>
     <entry>Name of the application that is connected
      to this WAL sender</entry>
    </row>
    <row>
     <entry><structfield>client_addr</></entry>
     <entry><type>inet</></entry>
     <entry>IP address of the client connected to this WAL sender.
      If this field is null, it indicates that the client is
      connected via a Unix socket on the server machine.
     </entry>
    </row>
    <row>
     <entry><structfield>client_hostname</></entry>
     <entry><type>text</></entry>
     <entry>Host name of the connected client, as reported by a
      reverse DNS lookup of <structfield>client_addr</>. This field will
      only be non-null for IP connections, and only when <xref
      linkend="guc-log-hostname"> is enabled.
     </entry>
    </row>
    <row>
     <entry><structfield>client_port</></entry>
     <entry><type>integer</></entry>
     <entry>TCP port number that the client is using for communication
      with this WAL sender, or <literal>-1</> if a Unix socket is used
     </entry>
    </row>
    <row>
     <entry><structfield>backend_start</></entry>
     <entry><type>timestamp with time zone</></entry>
     <entry>Time when this process was started, i.e., when the
      client connected to this WAL sender
     </entry>
    </row>
    <row>
     <entry><structfield>backend_xmin</structfield></entry>
     <entry><type>xid</type></entry>
     <entry>This standby's <literal>xmin</> horizon reported
     by <xref linkend="guc-hot-standby-feedback">.</entry>
    </row>
    <row>
     <entry><structfield>state</></entry>
     <entry><type>text</></entry>
     <entry>Current WAL sender state</entry>
    </row>
    <row>
     <entry><structfield>sent_location</></entry>
     <entry><type>pg_lsn</></entry>
     <entry>Last transaction log position sent on this connection</entry>
    </row>
    <row>
     <entry><structfield>write_location</></entry>
     <entry><type>pg_lsn</></entry>
     <entry>Last transaction log position written to disk by this standby
      server</entry>
    </row>
    <row>
     <entry><structfield>flush_location</></entry>
     <entry><type>pg_lsn</></entry>
     <entry>Last transaction log position flushed to disk by this standby
      server</entry>
    </row>
    <row>
     <entry><structfield>replay_location</></entry>
     <entry><type>pg_lsn</></entry>
     <entry>Last transaction log position replayed into the database on this
      standby server</entry>
    </row>
    <row>
     <entry><structfield>sync_priority</></entry>
     <entry><type>integer</></entry>
     <entry>Priority of this standby server for being chosen as the
      synchronous standby</entry>
    </row>
    <row>
     <entry><structfield>sync_state</></entry>
     <entry><type>text</></entry>
     <entry>Synchronous state of this standby server</entry>
    </row>
   </tbody>
   </tgroup>
  </table>

  <para>
   The <structname>pg_stat_replication</structname> view will contain one row
   per WAL sender process, showing statistics about replication to that
   sender's connected standby server.  Only directly connected standbys are
   listed; no information is available about downstream standby servers.
  </para>


  <table id="pg-stat-archiver-view" xreflabel="pg_stat_archiver">
<!--
   <title><structname>pg_stat_archiver</structname> View</title>
-->
   <title><structname>pg_stat_archiver</structname>ビュー</title>

   <tgroup cols="3">
    <thead>
     <row>
<!--
      <entry>Column</entry>
      <entry>Type</entry>
      <entry>Description</entry>
-->
      <entry>列</entry>
      <entry>型</entry>
      <entry>説明</entry>
     </row>
    </thead>

    <tbody>
     <row>
      <entry><structfield>archived_count</></entry>
      <entry><type>bigint</type></entry>
<!--
      <entry>Number of WAL files that have been successfully archived</entry>
-->
      <entry>アーカイブに成功したWALファイルの数</entry>
     </row>
     <row>
      <entry><structfield>last_archived_wal</></entry>
      <entry><type>text</type></entry>
<!--
      <entry>Name of the last WAL file successfully archived</entry>
-->
      <entry>アーカイブに成功した最後のWALファイルの名前</entry>
     </row>
     <row>
      <entry><structfield>last_archived_time</></entry>
      <entry><type>timestamp with time zone</type></entry>
<!--
      <entry>Time of the last successful archive operation</entry>
-->
      <entry>最後に成功したアーカイブ操作の時刻</entry>
     </row>
     <row>
      <entry><structfield>failed_count</></entry>
      <entry><type>bigint</type></entry>
<!--
      <entry>Number of failed attempts for archiving WAL files</entry>
-->
      <entry>WALファイルのアーカイブに失敗した回数</entry>
     </row>
     <row>
      <entry><structfield>last_failed_wal</></entry>
      <entry><type>text</type></entry>
<!--
      <entry>Name of the WAL file of the last failed archival operation</entry>
-->
      <entry>最後にアーカイブ操作に失敗したWALファイルの名前</entry>
     </row>
     <row>
      <entry><structfield>last_failed_time</></entry>
      <entry><type>timestamp with time zone</type></entry>
<!--
      <entry>Time of the last failed archival operation</entry>
-->
      <entry>最後にアーカイブ操作に失敗した時刻</entry>
     </row>
     <row>
      <entry><structfield>stats_reset</></entry>
      <entry><type>timestamp with time zone</type></entry>
<!--
      <entry>Time at which these statistics were last reset</entry>
-->
      <entry>この統計が最後にリセットされた時刻</entry>
     </row>
    </tbody>
   </tgroup>
  </table>

  <para>
<!--
   The <structname>pg_stat_archiver</structname> view will always have a
   single row, containing data about the archiver process of the cluster.
-->
<structname>pg_stat_archiver</structname>は常に、クラスタのアーカイバプロセスに関するデータを含む１つの行を持ちます。
  </para>

  <table id="pg-stat-bgwriter-view" xreflabel="pg_stat_bgwriter">
<!--
   <title><structname>pg_stat_bgwriter</structname> View</title>
-->
   <title><structname>pg_stat_bgwriter</structname>ビュー</title>

   <tgroup cols="3">
    <thead>
    <row>
<!--
      <entry>Column</entry>
      <entry>Type</entry>
      <entry>Description</entry>
-->
      <entry>列</entry>
      <entry>型</entry>
      <entry>説明</entry>
     </row>

    </thead>

    <tbody>
     <row>
      <entry><structfield>checkpoints_timed</></entry>
      <entry><type>bigint</type></entry>
<!--
      <entry>Number of scheduled checkpoints that have been performed</entry>
-->
      <entry>
これまでに実行された、スケジュールされたチェックポイントの個数です。
      </entry>
     </row>
     <row>
      <entry><structfield>checkpoints_req</></entry>
      <entry><type>bigint</type></entry>
<!--
      <entry>Number of requested checkpoints that have been performed</entry>
-->
      <entry>
これまでに実行された、要求されたチェックポイントの個数です。
      </entry>
     </row>
     <row>
      <entry><structfield>checkpoint_write_time</></entry>
      <entry><type>double precision</type></entry>
      <entry>
<!--
        Total amount of time that has been spent in the portion of
        checkpoint processing where files are written to disk, in milliseconds
-->
チェックポイント処理におけるディスクにファイルを書き出す部分に費やされた、ミリ秒単位の総時間です。
      </entry>
     </row>
     <row>
      <entry><structfield>checkpoint_sync_time</></entry>
      <entry><type>double precision</type></entry>
      <entry>
<!--
        Total amount of time that has been spent in the portion of
        checkpoint processing where files are synchronized to disk, in
        milliseconds
-->
チェックポイント処理におけるディスクにファイルを同期する部分に費やされた、ミリ秒単位の総時間です。
      </entry>
     </row>
     <row>
      <entry><structfield>buffers_checkpoint</></entry>
      <entry><type>bigint</type></entry>
<!--
      <entry>Number of buffers written during checkpoints</entry>
-->
      <entry>
チェックポイント期間に書き出されたバッファ数です。
      </entry>
     </row>
     <row>
      <entry><structfield>buffers_clean</></entry>
      <entry><type>bigint</type></entry>
<!--
      <entry>Number of buffers written by the background writer</entry>
-->
      <entry>
バックグラウンドライタにより書き出されたバッファ数です。
      </entry>
     </row>
     <row>
      <entry><structfield>maxwritten_clean</></entry>
      <entry><type>bigint</type></entry>
<!--
      <entry>Number of times the background writer stopped a cleaning
       scan because it had written too many buffers</entry>
-->
      <entry>
バックグラウンドライタが書き出したバッファ数が多過ぎたために、整理用スキャンを停止した回数です。
      </entry>
     </row>
     <row>
      <entry><structfield>buffers_backend</></entry>
      <entry><type>bigint</type></entry>
<!--
      <entry>Number of buffers written directly by a backend</entry>
-->
      <entry>
バックエンドにより直接書き出されたバッファ数です。
      </entry>
     </row>
     <row>
      <entry><structfield>buffers_backend_fsync</></entry>
      <entry><type>bigint</type></entry>
<!--
      <entry>Number of times a backend had to execute its own
       <function>fsync</> call (normally the background writer handles those
       even when the backend does its own write)</entry>
-->
      <entry>
バックエンドが独自に<function>fsync</>呼び出しを実行しなければならなかった回数です。
（通常は、バックエンドが独自に書き込んだ場合であっても、バックグラウンドライタがこれらを扱います。）
      </entry>
     </row>

     <row>
      <entry><structfield>buffers_alloc</></entry>
      <entry><type>bigint</type></entry>
<!--
      <entry>Number of buffers allocated</entry>
-->
      <entry>
割当られたバッファ数です。
      </entry>
     </row>
     <row>
      <entry><structfield>stats_reset</></entry>
      <entry><type>timestamp with time zone</type></entry>
<!--
      <entry>Time at which these statistics were last reset</entry>
-->
      <entry>
これらの統計情報がリセットされた最終時刻です。
      </entry>
     </row>
    </tbody>
    </tgroup>
  </table>

  <para>
<!--
   The <structname>pg_stat_bgwriter</structname> view will always have a
   single row, containing global data for the cluster.
-->
<structname>pg_stat_bgwriter</structname>ビューは常に、クラスタのグローバルデータに関する１つの行を持ちます。
  </para>

  <table id="pg-stat-database-view" xreflabel="pg_stat_database">
<!--
   <title><structname>pg_stat_database</structname> View</title>
-->
   <title><structname>pg_stat_database</structname>ビュー</title>
   <tgroup cols="3">
    <thead>
    <row>
<!--
      <entry>Column</entry>
      <entry>Type</entry>
      <entry>Description</entry>
-->
      <entry>列</entry>
      <entry>型</entry>
      <entry>説明</entry>
     </row>
    </thead>

   <tbody>
    <row>
     <entry><structfield>datid</></entry>
     <entry><type>oid</></entry>
<!--
     <entry>OID of a database</entry>
-->
     <entry>データベースのOIDです。</entry>
    </row>
    <row>
     <entry><structfield>datname</></entry>
     <entry><type>name</></entry>
<!--
     <entry>Name of this database</entry>
-->
     <entry>データベースの名前です。</entry>
    </row>
    <row>
     <entry><structfield>numbackends</></entry>
     <entry><type>integer</></entry>
<!--
     <entry>Number of backends currently connected to this database.
     This is the only column in this view that returns a value reflecting
     current state; all other columns return the accumulated values since
     the last reset.</entry>
-->
     <entry>
現在データベースに接続しているバックエンドの個数です。
これは、このビューの中で、現在の状態を反映した値を返す唯一の列です。
他の列はすべて、最後にリセットされてから累積された値を返します。
     </entry>
    </row>
    <row>
     <entry><structfield>xact_commit</></entry>
     <entry><type>bigint</></entry>
<!--
     <entry>Number of transactions in this database that have been
      committed</entry>
-->
     <entry>
このデータベースの中でコミットされたトランザクション数です。
     </entry>
    </row>
    <row>
     <entry><structfield>xact_rollback</></entry>
     <entry><type>bigint</></entry>
<!--
     <entry>Number of transactions in this database that have been
      rolled back</entry>
-->
     <entry>
このデータベースの中でロールバックされたトランザクション数です。
     </entry>
    </row>
    <row>
     <entry><structfield>blks_read</></entry>
     <entry><type>bigint</></entry>
<!--
     <entry>Number of disk blocks read in this database</entry>
-->
     <entry>
データベース内で読み取られたディスクブロック数です。
     </entry>
    </row>
    <row>
     <entry><structfield>blks_hit</></entry>
     <entry><type>bigint</></entry>
<!--
     <entry>Number of times disk blocks were found already in the buffer
      cache, so that a read was not necessary (this only includes hits in the
      PostgreSQL buffer cache, not the operating system's file system cache)
     </entry>
-->
     <entry>
バッファキャッシュに既にあることが分かっているために読み取りが不要だったディスクブロック数です（これにはPostgreSQLのバッファキャッシュにおけるヒットのみが含まれ、オペレーティングシステムのファイルシステムキャッシュは含まれません）。
     </entry>
    </row>
    <row>
     <entry><structfield>tup_returned</></entry>
     <entry><type>bigint</></entry>
<!--
     <entry>Number of rows returned by queries in this database</entry>
-->
     <entry>
データベース内の問い合わせで返された行数です。
     </entry>
    </row>
    <row>
     <entry><structfield>tup_fetched</></entry>
     <entry><type>bigint</></entry>
<!--
     <entry>Number of rows fetched by queries in this database</entry>
-->
     <entry>
データベース内の問い合わせで取り出された行数です。
     </entry>
    </row>
    <row>
     <entry><structfield>tup_inserted</></entry>
     <entry><type>bigint</></entry>
<!--
     <entry>Number of rows inserted by queries in this database</entry>
-->
     <entry>
データベース内の問い合わせで挿入された行数です。
     </entry>
    </row>
    <row>
     <entry><structfield>tup_updated</></entry>
     <entry><type>bigint</></entry>
<!--
     <entry>Number of rows updated by queries in this database</entry>
-->
     <entry>
データベース内の問い合わせで更新された行数です。
     </entry>
    </row>
    <row>
     <entry><structfield>tup_deleted</></entry>
     <entry><type>bigint</></entry>
<!--
     <entry>Number of rows deleted by queries in this database</entry>
-->
     <entry>
データベース内の問い合わせで削除された行数です。
     </entry>
    </row>
    <row>
     <entry><structfield>conflicts</></entry>
     <entry><type>bigint</></entry>
     <entry>
<!--
     <entry>Number of queries canceled due to conflicts with recovery
      in this database. (Conflicts occur only on standby servers; see
      <xref linkend="pg-stat-database-conflicts-view"> for details.)
-->
データベース内のリカバリで競合したためキャンセルされた問い合わせ数です。
（競合はスタンバイサーバ上でのみ起こります。詳細については<xref linkend="pg-stat-database-conflicts-view">を参照してください。）
     </entry>
    </row>
    <row>
     <entry><structfield>temp_files</></entry>
     <entry><type>bigint</></entry>
<!--
     <entry>Number of temporary files created by queries in this database.
      All temporary files are counted, regardless of why the temporary file
      was created (e.g., sorting or hashing), and regardless of the
      <xref linkend="guc-log-temp-files"> setting.
-->
     <entry>
データベース内の問い合わせによって書き出された一時ファイルの個数です。
一時ファイルが作成された理由（ソート処理やハッシュ処理）や<xref linkend="guc-log-temp-files">の設定に関わらず、すべての一時ファイルが計上されます。
     </entry>
    </row>
    <row>
     <entry><structfield>temp_bytes</></entry>
     <entry><type>bigint</></entry>
     <entry>
<!--
     <entry>Total amount of data written to temporary files by queries in
      this database. All temporary files are counted, regardless of why
      the temporary file was created, and
      regardless of the <xref linkend="guc-log-temp-files"> setting.
-->
データベース内の問い合わせによって一時ファイルに書き出されたデータ量です。
一時ファイルが作成された理由や<xref linkend="guc-log-temp-files">の設定に関わらず、すべての一時ファイルが計上されます。
     </entry>
    </row>
    <row>
     <entry><structfield>deadlocks</></entry>
     <entry><type>bigint</></entry>
<!--
     <entry>Number of deadlocks detected in this database</entry>
-->
     <entry>
データベース内で検知されたデッドロック数です。
     </entry>
    </row>
    <row>
     <entry><structfield>blk_read_time</></entry>
     <entry><type>double precision</></entry>
<!--
     <entry>Time spent reading data file blocks by backends in this database,
      in milliseconds</entry>
-->
     <entry>
データベース内でバックエンドによりデータファイルブロックの読み取りに費やされた、ミリ秒単位の時間です。
     </entry>

    </row>
    <row>
     <entry><structfield>blk_write_time</></entry>
     <entry><type>double precision</></entry>
<!--
     <entry>Time spent writing data file blocks by backends in this database,
      in milliseconds</entry>
-->
     <entry>
データベース内でバックエンドによりデータファイルブロックの書き出しに費やされた、ミリ秒単位の時間です。
     </entry>
    </row>
    <row>
     <entry><structfield>stats_reset</></entry>
     <entry><type>timestamp with time zone</></entry>
<!--
     <entry>Time at which these statistics were last reset</entry>
-->
     <entry>
統計情報がリセットされた最終時刻です。
     </entry>
    </row>
   </tbody>
   </tgroup>
  </table>

  <para>
<!--
   The <structname>pg_stat_database</structname> view will contain one row
   for each database in the cluster, showing database-wide statistics.
-->
<structname>pg_stat_database</structname>には、クラスタ内のデータベース毎にデータベース全体の統計情報を示す１行が含まれます。
  </para>

  <table id="pg-stat-database-conflicts-view" xreflabel="pg_stat_database_conflicts">
   <title><structname>pg_stat_database_conflicts</structname> View</title>
   <tgroup cols="3">
    <thead>
    <row>
      <entry>Column</entry>
      <entry>Type</entry>
      <entry>Description</entry>
     </row>
    </thead>

   <tbody>
    <row>
     <entry><structfield>datid</></entry>
     <entry><type>oid</></entry>
     <entry>OID of a database</entry>
    </row>
    <row>
     <entry><structfield>datname</></entry>
     <entry><type>name</></entry>
     <entry>Name of this database</entry>
    </row>
    <row>
     <entry><structfield>confl_tablespace</></entry>
     <entry><type>bigint</></entry>
     <entry>Number of queries in this database that have been canceled due to
      dropped tablespaces</entry>
    </row>
    <row>
     <entry><structfield>confl_lock</></entry>
     <entry><type>bigint</></entry>
     <entry>Number of queries in this database that have been canceled due to
      lock timeouts</entry>
    </row>
    <row>
     <entry><structfield>confl_snapshot</></entry>
     <entry><type>bigint</></entry>
     <entry>Number of queries in this database that have been canceled due to
      old snapshots</entry>
    </row>
    <row>
     <entry><structfield>confl_bufferpin</></entry>
     <entry><type>bigint</></entry>
     <entry>Number of queries in this database that have been canceled due to
      pinned buffers</entry>
    </row>
    <row>
     <entry><structfield>confl_deadlock</></entry>
     <entry><type>bigint</></entry>
     <entry>Number of queries in this database that have been canceled due to
      deadlocks</entry>
    </row>
   </tbody>
   </tgroup>
  </table>

  <para>
   The <structname>pg_stat_database_conflicts</structname> view will contain
   one row per database, showing database-wide statistics about
   query cancels occurring due to conflicts with recovery on standby servers.
   This view will only contain information on standby servers, since
   conflicts do not occur on master servers.
  </para>

  <table id="pg-stat-all-tables-view" xreflabel="pg_stat_all_tables">
<!--
   <title><structname>pg_stat_all_tables</structname> View</title>
-->
   <title><structname>pg_stat_all_tables</structname>ビュー</title>
   <tgroup cols="3">
    <thead>
    <row>
<!--
      <entry>Column</entry>
      <entry>Type</entry>
      <entry>Description</entry>
-->
      <entry>列</entry>
      <entry>型</entry>
      <entry>説明</entry>
     </row>
    </thead>

   <tbody>
    <row>
     <entry><structfield>relid</></entry>
     <entry><type>oid</></entry>
<!--
     <entry>OID of a table</entry>
-->
     <entry>テーブルのOIDです。</entry>
    </row>
    <row>
     <entry><structfield>schemaname</></entry>
     <entry><type>name</></entry>
<!--
     <entry>Name of the schema that this table is in</entry>
-->
     <entry>テーブルが存在するスキーマの名前です。</entry>
    </row>
    <row>
     <entry><structfield>relname</></entry>
     <entry><type>name</></entry>
<!--
     <entry>Name of this table</entry>
-->
     <entry>テーブルの名前です。</entry>
    </row>
    <row>
     <entry><structfield>seq_scan</></entry>
     <entry><type>bigint</></entry>
<!--
     <entry>Number of sequential scans initiated on this table</entry>
-->
     <entry>
テーブル上で初期化されたシーケンシャルスキャンの個数です。
     </entry>
    </row>
    <row>
     <entry><structfield>seq_tup_read</></entry>
     <entry><type>bigint</></entry>
<!--
     <entry>Number of live rows fetched by sequential scans</entry>
-->
     <entry>
シーケンシャルスキャンによって取り出された有効行の個数です。
     </entry>
    </row>
    <row>
     <entry><structfield>idx_scan</></entry>
     <entry><type>bigint</></entry>
<!--
     <entry>Number of index scans initiated on this table</entry>
-->
     <entry>
テーブル上で初期化されたインデックススキャンの個数です。
     </entry>
    </row>
    <row>
     <entry><structfield>idx_tup_fetch</></entry>
     <entry><type>bigint</></entry>
<!--
     <entry>Number of live rows fetched by index scans</entry>
-->
<entry>インデックススキャンによって取り出された有効行の個数です。</entry>
    </row>
    <row>
     <entry><structfield>n_tup_ins</></entry>
     <entry><type>bigint</></entry>
<!--
     <entry>Number of rows inserted</entry>
-->
     <entry>挿入された行数です。</entry>
    </row>
    <row>
     <entry><structfield>n_tup_upd</></entry>
     <entry><type>bigint</></entry>
<<<<<<< HEAD
     <entry>Number of rows updated (includes HOT updated rows)</entry>
=======
<!--
     <entry>Number of rows updated</entry>
-->
     <entry>更新された行数です。</entry>
>>>>>>> de74b4ab
    </row>
    <row>
     <entry><structfield>n_tup_del</></entry>
     <entry><type>bigint</></entry>
<!--
     <entry>Number of rows deleted</entry>
-->
     <entry>削除された行数です。</entry>
    </row>
    <row>
     <entry><structfield>n_tup_hot_upd</></entry>
     <entry><type>bigint</></entry>
<!--
     <entry>Number of rows HOT updated (i.e., with no separate index
      update required)</entry>
-->
     <entry>HOT更新（つまりインデックスの更新を別途必要としない）された行数です。</entry>
    </row>
    <row>
     <entry><structfield>n_live_tup</></entry>
     <entry><type>bigint</></entry>
<!--
     <entry>Estimated number of live rows</entry>
-->
     <entry>有効行の推定値です。</entry>
    </row>
    <row>
     <entry><structfield>n_dead_tup</></entry>
     <entry><type>bigint</></entry>
<!--
     <entry>Estimated number of dead rows</entry>
-->
     <entry>不要行の推定値です。</entry>
    </row>
    <row>
     <entry><structfield>n_mod_since_analyze</></entry>
     <entry><type>bigint</></entry>
<!--
     <entry>Estimated number of rows modified since this table was last analyzed</entry>
-->
     <entry>このテーブルが最後に解析されてから変更された行の推定値</entry>
    </row>
    <row>
     <entry><structfield>last_vacuum</></entry>
     <entry><type>timestamp with time zone</></entry>
<!--
     <entry>Last time at which this table was manually vacuumed
      (not counting <command>VACUUM FULL</>)</entry>
-->
     <entry>
テーブルが手作業でバキュームされた最終時刻です（<command>VACUUM FULL</>は含まれません）。
     </entry>
    </row>
    <row>
     <entry><structfield>last_autovacuum</></entry>
     <entry><type>timestamp with time zone</></entry>
<!--
     <entry>Last time at which this table was vacuumed by the autovacuum
      daemon</entry>
-->
     <entry>
自動バキュームデーモンによりテーブルがバキュームされた最終時刻です。
     </entry>
    </row>
    <row>
     <entry><structfield>last_analyze</></entry>
     <entry><type>timestamp with time zone</></entry>
<!--
     <entry>Last time at which this table was manually analyzed</entry>
-->
     <entry>
テーブルが手作業で解析された最終時刻です。
     </entry>
    </row>
    <row>
     <entry><structfield>last_autoanalyze</></entry>
     <entry><type>timestamp with time zone</></entry>
<!--
     <entry>Last time at which this table was analyzed by the autovacuum
      daemon</entry>
-->
     <entry>
自動バキュームデーモンによってテーブルが手作業で解析された最終時刻です。
     </entry>
    </row>
    <row>
     <entry><structfield>vacuum_count</></entry>
     <entry><type>bigint</></entry>
<!--
     <entry>Number of times this table has been manually vacuumed
      (not counting <command>VACUUM FULL</>)</entry>
-->
     <entry>テーブルが手作業でバキュームされた回数です。（<command>VACUUM FULL</>は含まれません）。</entry>
    </row>
    <row>
     <entry><structfield>autovacuum_count</></entry>
     <entry><type>bigint</></entry>
<!--
     <entry>Number of times this table has been vacuumed by the autovacuum
      daemon</entry>
-->
     <entry>テーブルが自動バキュームデーモンによりバキュームされた回数です。</entry>
    </row>
    <row>
     <entry><structfield>analyze_count</></entry>
     <entry><type>bigint</></entry>
<!--
     <entry>Number of times this table has been manually analyzed</entry>
-->
     <entry>テーブルが手作業で解析された回数です。</entry>
    </row>
    <row>
     <entry><structfield>autoanalyze_count</></entry>
     <entry><type>bigint</></entry>
<!--
     <entry>Number of times this table has been analyzed by the autovacuum
      daemon</entry>
-->
     <entry>テーブルが自動バキュームデーモンによって解析された回数です。</entry>
    </row>
   </tbody>
   </tgroup>
  </table>

  <para>
<!--
   The <structname>pg_stat_all_tables</structname> view will contain
   one row for each table in the current database (including TOAST
   tables), showing statistics about accesses to that specific table. The
   <structname>pg_stat_user_tables</structname> and
   <structname>pg_stat_sys_tables</structname> views
   contain the same information,
   but filtered to only show user and system tables respectively.
-->
<structname>pg_stat_all_tables</structname>ビューは現在のデータベース内のテーブル（TOASTテーブルを含む）毎に１行の形式で、特定のテーブルへのアクセスに関する統計情報を表示します。
<structname>pg_stat_user_tables</structname>および<structname>pg_stat_sys_tables</structname>ビューにも同じ情報が含まれますが、それぞれユーザテーブルとシステムテーブルのみにフィルタされています。
  </para>

  <table id="pg-stat-all-indexes-view" xreflabel="pg_stat_all_indexes">
<!--
   <title><structname>pg_stat_all_indexes</structname> View</title>
-->
   <title><structname>pg_stat_all_indexes</structname>ビュー</title>
   <tgroup cols="3">
    <thead>
    <row>
<!--
      <entry>Column</entry>
      <entry>Type</entry>
      <entry>Description</entry>
-->
      <entry>列</entry>
      <entry>型</entry>
      <entry>説明</entry>
     </row>
    </thead>

   <tbody>
    <row>
     <entry><structfield>relid</></entry>
     <entry><type>oid</></entry>
<!--
     <entry>OID of the table for this index</entry>
-->
     <entry>インデックス対象のテーブルのOIDです。</entry>
    </row>
    <row>
     <entry><structfield>indexrelid</></entry>
     <entry><type>oid</></entry>
<!--
     <entry>OID of this index</entry>
-->
     <entry>インデックスのOIDです。</entry>
    </row>
    <row>
     <entry><structfield>schemaname</></entry>
     <entry><type>name</></entry>
<!--
     <entry>Name of the schema this index is in</entry>
-->
     <entry>インデックスが存在するスキーマの名前です。</entry>
    </row>
    <row>
     <entry><structfield>relname</></entry>
     <entry><type>name</></entry>
<!--
     <entry>Name of the table for this index</entry>
-->
     <entry>インデックス対象のテーブルの名前です。</entry>
    </row>
    <row>
     <entry><structfield>indexrelname</></entry>
     <entry><type>name</></entry>
<!--
     <entry>Name of this index</entry>
-->
     <entry>インデックスの名前です。</entry>
    </row>
    <row>
     <entry><structfield>idx_scan</></entry>
     <entry><type>bigint</></entry>
<!--
     <entry>Number of index scans initiated on this index</entry>
-->
     <entry>
インデックスに対して初期化されたインデックススキャンの個数です。
     </entry>
    </row>
    <row>
     <entry><structfield>idx_tup_read</></entry>
     <entry><type>bigint</></entry>
<!--
     <entry>Number of index entries returned by scans on this index</entry>
-->
     <entry>
インデックスに対するスキャンにより返されたインデックス項目の個数です。
     </entry>
    </row>
    <row>
     <entry><structfield>idx_tup_fetch</></entry>
     <entry><type>bigint</></entry>
<!--
     <entry>Number of live table rows fetched by simple index scans using this
      index</entry>
-->
     <entry>
インデックスを使用する単純なインデックススキャンによって取り出された有効テーブル行数です。
     </entry>
    </row>
   </tbody>
   </tgroup>
  </table>

  <para>
<!--
   The <structname>pg_stat_all_indexes</structname> view will contain
   one row for each index in the current database,
   showing statistics about accesses to that specific index. The
   <structname>pg_stat_user_indexes</structname> and
   <structname>pg_stat_sys_indexes</structname> views
   contain the same information,
   but filtered to only show user and system indexes respectively.
-->
<structname>pg_stat_all_indexes</structname>ビューは、現在のデータベース内のインデックス毎に、特定のインデックスへのアクセスに関する統計情報を示す１行を保持します。
<structname>pg_stat_user_indexes</structname>と<structname>pg_stat_sys_indexes</structname>も同じ情報を保持しますが、ユーザ向けのインデックスとシステム向けのインデックスに対する行のみを保持するようにフィルタ処理されています。
  </para>

  <para>
<!--
   Indexes can be used via either simple index scans or <quote>bitmap</>
   index scans.  In a bitmap scan
   the output of several indexes can be combined via AND or OR rules,
   so it is difficult to associate individual heap row fetches
   with specific indexes when a bitmap scan is used.  Therefore, a bitmap
   scan increments the
   <structname>pg_stat_all_indexes</>.<structfield>idx_tup_read</>
   count(s) for the index(es) it uses, and it increments the
   <structname>pg_stat_all_tables</>.<structfield>idx_tup_fetch</>
   count for the table, but it does not affect
   <structname>pg_stat_all_indexes</>.<structfield>idx_tup_fetch</>.
-->
単純インデックススキャンまたは<quote>ビットマップ</>インデックススキャンのいずれかを介してインデックスを使用することができます。
ビットマップスキャンでは、複数のインデックスの出力をANDやOR規則で組み合わせることができます。
このため、ビットマップスキャンが使用される場合、特定インデックスと個々のヒープ行の取り出しとを関連づけることが困難です。
したがってビットマップスキャンでは、使用したインデックスの<structname>pg_stat_all_indexes</>.<structfield>idx_tup_read</>個数を増やし、そのテーブルの<structname>pg_stat_all_tables</>.<structfield>idx_tup_fetch</>個数を増やしますが、<structname>pg_stat_all_indexes</>.<structfield>idx_tup_fetch</>を変更しません。
  </para>

  <note>
   <para>
<!--
    The <structfield>idx_tup_read</> and <structfield>idx_tup_fetch</> counts
    can be different even without any use of bitmap scans,
    because <structfield>idx_tup_read</> counts
    index entries retrieved from the index while <structfield>idx_tup_fetch</>
    counts live rows fetched from the table.  The latter will be less if any
    dead or not-yet-committed rows are fetched using the index, or if any
    heap fetches are avoided by means of an index-only scan.
-->
<structfield>idx_tup_read</>と<structfield>idx_tup_fetch</>個数は、ビットマップスキャンがまったく使用されていない場合でも異なります。
<structfield>idx_tup_read</>はインデックスから取り出したインデックス項目を計上し、<structfield>idx_tup_fetch</>はテーブルから取り出した有効行を計上するからです。
インデックスを用いて不要行やまだコミットされていない行が取り出された場合やインデックスオンリースキャン法によりヒープの取り出しが回避された場合に、後者は減少します。
   </para>
  </note>

  <table id="pg-statio-all-tables-view" xreflabel="pg_statio_all_tables">
<!--
   <title><structname>pg_statio_all_tables</structname> View</title>
-->
   <title><structname>pg_statio_all_tables</structname>ビュー</title>
   <tgroup cols="3">
    <thead>
    <row>
<!--
      <entry>Column</entry>
      <entry>Type</entry>
      <entry>Description</entry>
-->
      <entry>列</entry>
      <entry>型</entry>
      <entry>説明</entry>
     </row>
    </thead>

   <tbody>
    <row>
     <entry><structfield>relid</></entry>
     <entry><type>oid</></entry>
<!--
     <entry>OID of a table</entry>
-->
     <entry>テーブルのOIDです。</entry>
    </row>
    <row>
     <entry><structfield>schemaname</></entry>
     <entry><type>name</></entry>
<!--
     <entry>Name of the schema that this table is in</entry>
-->
     <entry>テーブルが存在するスキーマの名前です。</entry>
    </row>
    <row>
     <entry><structfield>relname</></entry>
     <entry><type>name</></entry>
<!--
     <entry>Name of this table</entry>
-->
     <entry>テーブルの名前です。</entry>
    </row>
    <row>
     <entry><structfield>heap_blks_read</></entry>
     <entry><type>bigint</></entry>
<!--
     <entry>Number of disk blocks read from this table</entry>
-->
     <entry>テーブルから読み取られたディスクブロック数です。</entry>
    </row>
    <row>
     <entry><structfield>heap_blks_hit</></entry>
     <entry><type>bigint</></entry>
<!--
     <entry>Number of buffer hits in this table</entry>
-->
     <entry>テーブル内のバッファヒット数です。</entry>
    </row>
    <row>
     <entry><structfield>idx_blks_read</></entry>
     <entry><type>bigint</></entry>
<!--
     <entry>Number of disk blocks read from all indexes on this table</entry>
-->
     <entry>テーブル上のすべてのインデックスから読み取られたディスクブロック数です。</entry>
    </row>
    <row>
     <entry><structfield>idx_blks_hit</></entry>
     <entry><type>bigint</></entry>
<!--
     <entry>Number of buffer hits in all indexes on this table</entry>
-->
     <entry>テーブル上のすべてのインデックス内のバッファヒット数です。</entry>
    </row>
    <row>
     <entry><structfield>toast_blks_read</></entry>
     <entry><type>bigint</></entry>
<!--
     <entry>Number of disk blocks read from this table's TOAST table (if any)</entry>
-->
     <entry>テーブルのTOASTテーブル（もしあれば）から読み取られたディスクブロック数です。</entry>
    </row>
    <row>
     <entry><structfield>toast_blks_hit</></entry>
     <entry><type>bigint</></entry>
<!--
     <entry>Number of buffer hits in this table's TOAST table (if any)</entry>
-->
     <entry>テーブルのTOASTテーブル（もしあれば）におけるバッファヒット数です。</entry>
    </row>
    <row>
     <entry><structfield>tidx_blks_read</></entry>
     <entry><type>bigint</></entry>
<!--
     <entry>Number of disk blocks read from this table's TOAST table indexes (if any)</entry>
-->
     <entry>テーブルのTOASTテーブルのインデックス（もしあれば）から読み取られたディスクブロック数です。</entry>
    </row>
    <row>
     <entry><structfield>tidx_blks_hit</></entry>
     <entry><type>bigint</></entry>
<!--
     <entry>Number of buffer hits in this table's TOAST table indexes (if any)</entry>
-->
     <entry>テーブルのTOASTテーブルのインデックス（もしあれば）におけるバッファヒット数です。</entry>
    </row>
   </tbody>
   </tgroup>
  </table>

  <para>
<!--
   The <structname>pg_statio_all_tables</structname> view will contain
   one row for each table in the current database (including TOAST
   tables), showing statistics about I/O on that specific table. The
   <structname>pg_statio_user_tables</structname> and
   <structname>pg_statio_sys_tables</structname> views
   contain the same information,
   but filtered to only show user and system tables respectively.
-->
<structname>pg_statio_all_tables</structname>ビューは現在のデータベース内のテーブル（TOASTテーブルを含む）ごとに、特定のテーブルのI/Oに関する統計情報を示す１行を保持します。
<structname>pg_statio_user_tables</structname>と<structname>pg_statio_sys_tables</structname>には同じ情報が保持されますが、ユーザテーブルとシステムテーブルに関する行のみを持つようにフィルタ処理がなされています。
  </para>

  <table id="pg-statio-all-indexes-view" xreflabel="pg_statio_all_indexes">
<!--
   <title><structname>pg_statio_all_indexes</structname> View</title>
-->
   <title><structname>pg_statio_all_indexes</structname>ビュー</title>
   <tgroup cols="3">
    <thead>
    <row>
<!--
      <entry>Column</entry>
      <entry>Type</entry>
      <entry>Description</entry>
-->
      <entry>列</entry>
      <entry>型</entry>
      <entry>説明</entry>
     </row>
    </thead>

   <tbody>
    <row>
     <entry><structfield>relid</></entry>
     <entry><type>oid</></entry>
<!--
     <entry>OID of the table for this index</entry>
-->
     <entry>このインデックスに対応するテーブルのOIDです。</entry>
    </row>
    <row>
     <entry><structfield>indexrelid</></entry>
     <entry><type>oid</></entry>
<!--
     <entry>OID of this index</entry>
-->
     <entry>インデックスのOIDです。</entry>
    </row>
    <row>
     <entry><structfield>schemaname</></entry>
     <entry><type>name</></entry>
<!--
     <entry>Name of the schema this index is in</entry>
-->
     <entry>インデックスが存在するスキーマの名前です。</entry>
    </row>
    <row>
     <entry><structfield>relname</></entry>
     <entry><type>name</></entry>
<!--
     <entry>Name of the table for this index</entry>
-->
     <entry>このインデックスに対応するテーブルの名前です。</entry>
    </row>
    <row>
     <entry><structfield>indexrelname</></entry>
     <entry><type>name</></entry>
<!--
     <entry>Name of this index</entry>
-->
     <entry>インデックスの名前です。</entry>
    </row>
    <row>
     <entry><structfield>idx_blks_read</></entry>
     <entry><type>bigint</></entry>
<!--
     <entry>Number of disk blocks read from this index</entry>
-->
     <entry>インデックスから読み取られたディスクブロック数です。</entry>
    </row>
    <row>
     <entry><structfield>idx_blks_hit</></entry>
     <entry><type>bigint</></entry>
<!--
     <entry>Number of buffer hits in this index</entry>
-->
     <entry>インデックスにおけるバッファヒット数です。</entry>
    </row>
   </tbody>
   </tgroup>
  </table>

  <para>
<!--
   The <structname>pg_statio_all_indexes</structname> view will contain
   one row for each index in the current database,
   showing statistics about I/O on that specific index. The
   <structname>pg_statio_user_indexes</structname> and
   <structname>pg_statio_sys_indexes</structname> views
   contain the same information,
   but filtered to only show user and system indexes respectively.
-->
<structname>pg_statio_all_indexes</structname>ビューは、現在のデータベース内のインデックス毎に、特定のインデックスへのI/Oに関する統計情報を持つ１行を保持します。
<structname>pg_statio_user_indexes</structname>と<structname>pg_statio_sys_indexes</structname>も同じ情報を保持しますが、それぞれユーザ向けのインデックスとシステム向けのインデックスに対する行のみを保持するようにフィルタ処理されています。
  </para>

  <table id="pg-statio-all-sequences-view" xreflabel="pg_statio_all_sequences">
<!--
   <title><structname>pg_statio_all_sequences</structname> View</title>
-->
   <title><structname>pg_statio_all_sequences</structname>ビュー</title>
   <tgroup cols="3">
    <thead>
    <row>
<!--
      <entry>Column</entry>
      <entry>Type</entry>
      <entry>Description</entry>
-->
      <entry>列</entry>
      <entry>型</entry>
      <entry>説明</entry>
     </row>
    </thead>

   <tbody>
    <row>
     <entry><structfield>relid</></entry>
     <entry><type>oid</></entry>
<!--
     <entry>OID of a sequence</entry>
-->
     <entry>シーケンスのOIDです。</entry>
    </row>
    <row>
     <entry><structfield>schemaname</></entry>
     <entry><type>name</></entry>
<!--
     <entry>Name of the schema this sequence is in</entry>
-->
     <entry>シーケンスが存在するスキーマの名前です。</entry>
    </row>
    <row>
     <entry><structfield>relname</></entry>
     <entry><type>name</></entry>
<!--
     <entry>Name of this sequence</entry>
-->
     <entry>シーケンスの名前です。</entry>
    </row>
    <row>
     <entry><structfield>blks_read</></entry>
     <entry><type>bigint</></entry>
<!--
     <entry>Number of disk blocks read from this sequence</entry>
-->
     <entry>シーケンスから読み取られたディスクブロック数です。</entry>
    </row>
    <row>
     <entry><structfield>blks_hit</></entry>
     <entry><type>bigint</></entry>
<!--
     <entry>Number of buffer hits in this sequence</entry>
-->
     <entry>シーケンスにおけるバッファヒット数です。</entry>
    </row>
   </tbody>
   </tgroup>
  </table>

  <para>
<!--
   The <structname>pg_statio_all_sequences</structname> view will contain
   one row for each sequence in the current database,
   showing statistics about I/O on that specific sequence.
-->
<structname>pg_statio_all_sequences</structname>ビューは現在のデータベース内のシーケンスごとに、特定シーケンスにおけるI/Oに関する統計情報を示す１行を保持します。
  </para>

  <table id="pg-stat-user-functions-view" xreflabel="pg_stat_user_functions">
<!--
   <title><structname>pg_stat_user_functions</structname> View</title>
-->
   <title><structname>pg_stat_user_functions</structname>ビュー</title>
   <tgroup cols="3">
    <thead>
    <row>
<!--
      <entry>Column</entry>
      <entry>Type</entry>
      <entry>Description</entry>
-->
      <entry>列</entry>
      <entry>型</entry>
      <entry>説明</entry>
     </row>
    </thead>

   <tbody>
    <row>
     <entry><structfield>funcid</></entry>
     <entry><type>oid</></entry>
<!--
     <entry>OID of a function</entry>
-->
     <entry>関数のOIDです。</entry>
    </row>
    <row>
     <entry><structfield>schemaname</></entry>
     <entry><type>name</></entry>
<!--
     <entry>Name of the schema this function is in</entry>
-->
     <entry>関数が存在するスキーマの名前です。</entry>
    </row>
    <row>
     <entry><structfield>funcname</></entry>
     <entry><type>name</></entry>
<!--
     <entry>Name of this function</entry>
-->
     <entry>関数の名前です。</entry>
    </row>
    <row>
     <entry><structfield>calls</></entry>
     <entry><type>bigint</></entry>
<!--
     <entry>Number of times this function has been called</entry>
-->
     <entry>関数が呼び出された回数です。</entry>
    </row>
    <row>
     <entry><structfield>total_time</></entry>
     <entry><type>double precision</></entry>
<!--
     <entry>Total time spent in this function and all other functions
     called by it, in milliseconds</entry>
-->
     <entry>
関数とその関数から呼び出されるその他の関数で費やされた、ミリ秒単位の総時間です。
     </entry>
    </row>
    <row>
     <entry><structfield>self_time</></entry>
     <entry><type>double precision</></entry>
<!--
     <entry>Total time spent in this function itself, not including
     other functions called by it, in milliseconds</entry>
-->
     <entry>
その関数から呼び出されるその他の関数で費やされた時間を含まない、関数自身で費やされた、ミリ秒単位の総時間です。
     </entry>
    </row>
   </tbody>
   </tgroup>
  </table>

  <para>
<!--
   The <structname>pg_stat_user_functions</structname> view will contain
   one row for each tracked function, showing statistics about executions of
   that function.  The <xref linkend="guc-track-functions"> parameter
   controls exactly which functions are tracked.
-->
<structname>pg_stat_user_functions</structname>ビューは追跡された関数毎に、その関数の実行に関する統計情報を１行保持します。
<xref linkend="guc-track-functions">パラメータは関数が追跡されるかどうかを正確に制御します。
  </para>

<<<<<<< HEAD
=======
  <table id="pg-stat-replication-view" xreflabel="pg_stat_replication">
<!--
   <title><structname>pg_stat_replication</structname> View</title>
-->
   <title><structname>pg_stat_replication</structname>ビュー</title>
   <tgroup cols="3">
    <thead>
    <row>
<!--
      <entry>Column</entry>
      <entry>Type</entry>
      <entry>Description</entry>
-->
      <entry>列</entry>
      <entry>型</entry>
      <entry>説明</entry>
     </row>

    </thead>

   <tbody>
    <row>
     <entry><structfield>pid</></entry>
     <entry><type>integer</></entry>
<!--
     <entry>Process ID of a WAL sender process</entry>
-->
     <entry>WAL送信プロセスのプロセスIDです。</entry>
    </row>
    <row>
     <entry><structfield>usesysid</></entry>
     <entry><type>oid</></entry>
<!--
     <entry>OID of the user logged into this WAL sender process</entry>
-->
     <entry>WAL送信プロセスにログインしたユーザのOIDです。</entry>
    </row>
    <row>
     <entry><structfield>usename</></entry>
     <entry><type>name</></entry>
<!--
     <entry>Name of the user logged into this WAL sender process</entry>
-->
     <entry>WAL送信プロセスにログインしたユーザの名前です。</entry>
    </row>
    <row>
     <entry><structfield>application_name</></entry>
     <entry><type>text</></entry>
<!--
     <entry>Name of the application that is connected
      to this WAL sender</entry>
-->
     <entry>WAL送信処理に接続したアプリケーションの名前です。</entry>
    </row>
    <row>
     <entry><structfield>client_addr</></entry>
     <entry><type>inet</></entry>
<!--
     <entry>IP address of the client connected to this WAL sender.
      If this field is null, it indicates that the client is
      connected via a Unix socket on the server machine.
-->
     <entry>WAL送信処理に接続したクライアントのIPアドレスです。
このフィールドがNULLの場合、クライアントがサーバマシン上のUnixソケット経由で接続したことを示します。
     </entry>
    </row>
    <row>
     <entry><structfield>client_hostname</></entry>
     <entry><type>text</></entry>
<!--
     <entry>Host name of the connected client, as reported by a
      reverse DNS lookup of <structfield>client_addr</>. This field will
      only be non-null for IP connections, and only when <xref
      linkend="guc-log-hostname"> is enabled.
-->
     <entry>
<structfield>client_addr</>のDNS逆引き検索により報告された、接続クライアントのホスト名です。
IP接続、かつ<xref linkend="guc-log-hostname">が有効である場合にのみこのフィールドは非NULLになります。
     </entry>
    </row>
    <row>
     <entry><structfield>client_port</></entry>
     <entry><type>integer</></entry>
<!--
     <entry>TCP port number that the client is using for communication
      with this WAL sender, or <literal>-1</> if a Unix socket is used
-->
     <entry>
クライアントがWAL送信処理との通信に使用するTCPポート、もしUnixソケットを使用する場合は<literal>-1</>です。
     </entry>
    </row>
    <row>
     <entry><structfield>backend_start</></entry>
     <entry><type>timestamp with time zone</></entry>
<!--
     <entry>Time when this process was started, i.e., when the
      client connected to this WAL sender
-->
     <entry>
プロセスが開始、つまりクライアントがWAL送信処理に接続した時刻です。
     </entry>
    </row>
    <row>
     <entry><structfield>backend_xmin</structfield></entry>
     <entry><type>xid</type></entry>
<!--
     <entry>This standby's <literal>xmin</> horizon reported
     by <xref linkend="guc-hot-standby-feedback">.</entry>
-->
     <entry>
<xref linkend="guc-hot-standby-feedback">により報告されたこのスタンバイの<literal>xmin</>です。
     </entry>
    </row>
    <row>
     <entry><structfield>state</></entry>
     <entry><type>text</></entry>
<!--
     <entry>Current WAL sender state</entry>
-->
     <entry>現在のWAL送信処理の状態です。</entry>
    </row>
    <row>
     <entry><structfield>sent_location</></entry>
     <entry><type>pg_lsn</></entry>
<!--
     <entry>Last transaction log position sent on this connection</entry>
-->
     <entry>接続上に送信された最後のトランザクションログ位置です。</entry>
    </row>
    <row>
     <entry><structfield>write_location</></entry>
     <entry><type>pg_lsn</></entry>
<!--
     <entry>Last transaction log position written to disk by this standby
      server</entry>
-->
     <entry>スタンバイサーバによってディスクに書き出された最後のトランザクションログ位置です。</entry>
    </row>
    <row>
     <entry><structfield>flush_location</></entry>
     <entry><type>pg_lsn</></entry>
<!--
     <entry>Last transaction log position flushed to disk by this standby
      server</entry>
-->
     <entry>スタンバイサーバによってディスクに吐き出された最後のトランザクションログ位置です。</entry>
    </row>
    <row>
     <entry><structfield>replay_location</></entry>
     <entry><type>pg_lsn</></entry>
<!--
     <entry>Last transaction log position replayed into the database on this
      standby server</entry>
-->
     <entry>スタンバイサーバ上のデータベースに再生された最後のトランザクションログ位置です。</entry>
    </row>
    <row>
     <entry><structfield>sync_priority</></entry>
     <entry><type>integer</></entry>
<!--
     <entry>Priority of this standby server for being chosen as the
      synchronous standby</entry>
-->
     <entry>このスタンバイサーバが同期スタンバイとして選択される優先度です。</entry>
    </row>
    <row>
     <entry><structfield>sync_state</></entry>
     <entry><type>text</></entry>
<!--
     <entry>Synchronous state of this standby server</entry>
-->
     <entry>スタンバイサーバの同期状態です。</entry>
    </row>
   </tbody>
   </tgroup>
  </table>

  <para>
<!--
   The <structname>pg_stat_replication</structname> view will contain one row
   per WAL sender process, showing statistics about replication to that
   sender's connected standby server.  Only directly connected standbys are
   listed; no information is available about downstream standby servers.
-->
<structname>pg_stat_replication</structname>ビューには、WAL送信プロセス毎に、送信処理に接続したスタンバイサーバへのレプリケーションに関する統計情報を示す１行を保持します。
直接接続されたサーバのみが一覧表示されます。
下流のスタンバイサーバに関する情報はありません。
  </para>

  <table id="pg-stat-database-conflicts-view" xreflabel="pg_stat_database_conflicts">
<!--
   <title><structname>pg_stat_database_conflicts</structname> View</title>
-->
   <title><structname>pg_stat_database_conflicts</structname>ビュー</title>
   <tgroup cols="3">
    <thead>
    <row>
<!--
      <entry>Column</entry>
      <entry>Type</entry>
      <entry>Description</entry>
-->
      <entry>列</entry>
      <entry>型</entry>
      <entry>説明</entry>
     </row>
    </thead>

   <tbody>
    <row>
     <entry><structfield>datid</></entry>
     <entry><type>oid</></entry>
<!--
     <entry>OID of a database</entry>
-->
     <entry>データベースのOIDです。</entry>
    </row>
    <row>
     <entry><structfield>datname</></entry>
     <entry><type>name</></entry>
<!--
     <entry>Name of this database</entry>
-->
     <entry>データベースの名前です。</entry>
    </row>
    <row>
     <entry><structfield>confl_tablespace</></entry>
     <entry><type>bigint</></entry>
<!--
     <entry>Number of queries in this database that have been canceled due to
      dropped tablespaces</entry>
-->
     <entry>データベースにおいて、削除されたテーブル空間のためにキャンセルされた問い合わせの個数です。</entry>
    </row>
    <row>
     <entry><structfield>confl_lock</></entry>
     <entry><type>bigint</></entry>
<!--
     <entry>Number of queries in this database that have been canceled due to
      lock timeouts</entry>
-->
     <entry>データベースにおいて、ロック時間切れのためにキャンセルされた問い合わせの個数です。</entry>
    </row>
    <row>
     <entry><structfield>confl_snapshot</></entry>
     <entry><type>bigint</></entry>
<!--
     <entry>Number of queries in this database that have been canceled due to
      old snapshots</entry>
-->
     <entry>データベースにおいて、古いスナップショットのためにキャンセルされた問い合わせの個数です。</entry>
    </row>
    <row>
     <entry><structfield>confl_bufferpin</></entry>
     <entry><type>bigint</></entry>
<!--
     <entry>Number of queries in this database that have been canceled due to
      pinned buffers</entry>
-->
     <entry>データベースにおいて、ピンが付いたバッファのためにキャンセルされた問い合わせの個数です。</entry>
    </row>
    <row>
     <entry><structfield>confl_deadlock</></entry>
     <entry><type>bigint</></entry>
<!--
     <entry>Number of queries in this database that have been canceled due to
      deadlocks</entry>
-->
     <entry>データベースにおいて、デッドロックのためにキャンセルされた問い合わせの個数です。</entry>
    </row>
   </tbody>
   </tgroup>
  </table>

  <para>
<!--
   The <structname>pg_stat_database_conflicts</structname> view will contain
   one row per database, showing database-wide statistics about
   query cancels occurring due to conflicts with recovery on standby servers.
   This view will only contain information on standby servers, since
   conflicts do not occur on master servers.
-->
<structname>pg_stat_database_conflicts</structname>ビューは、データベース毎にスタンバイサーバでのリカバリと競合するためにキャンセルされた問い合わせに関するデータベース全体の統計情報を示す１行を保持します。
マスタサーバでは競合は発生しませんので、スタンバイサーバ上の情報のみが保持されます。
  </para>

>>>>>>> de74b4ab
 </sect2>

 <sect2 id="monitoring-stats-functions">
<!--
  <title>Statistics Functions</title>
-->
  <title>統計情報関数</title>

  <para>
<!--
   Other ways of looking at the statistics can be set up by writing
   queries that use the same underlying statistics access functions used by
   the standard views shown above.  For details such as the functions' names,
   consult the definitions of the standard views.  (For example, in
   <application>psql</> you could issue <literal>\d+ pg_stat_activity</>.)
   The access functions for per-database statistics take a database OID as an
   argument to identify which database to report on.
   The per-table and per-index functions take a table or index OID.
   The functions for per-function statistics take a function OID.
   Note that only tables, indexes, and functions in the current database
   can be seen with these functions.
-->
統計情報を参照する他の方法は、上述の標準ビューによって使用される基礎的な統計情報アクセス関数と同じ関数を使用した問い合わせを作成することで設定することができます。
こうした関数の名前などに関する詳細については、標準ビューの定義を参照してください。
（例えば<application>psql</>では<literal>\d+ pg_stat_activity</>を発行してください。）
データベースごとの統計情報についてのアクセス関数は、どのデータベースに対して報告するのかを識別するためにデータベースのOIDを取ります。
テーブルごと、インデックスごとの関数はテーブルの、もしくはインデックスのOIDを取ります。
関数ごとの統計情報の関数は、関数のOIDを取ります。
これらの関数を使用して参照できるテーブルとインデックス、および関数は現在のデータベース内のものだけであることに注意してください。
  </para>

  <para>
<!--
   Additional functions related to statistics collection are listed in <xref
   linkend="monitoring-stats-funcs-table">.
-->
その他の統計情報収集に関連した関数を<xref linkend="monitoring-stats-funcs-table">に示します。
  </para>

  <table id="monitoring-stats-funcs-table">
<!--
   <title>Additional Statistics Functions</title>
-->
   <title>その他の統計情報関数</title>

   <tgroup cols="3">
    <thead>
     <row>
<!--
      <entry>Function</entry>
      <entry>Return Type</entry>
      <entry>Description</entry>
-->
      <entry>関数</entry>
      <entry>戻り値の型</entry>
      <entry>説明</entry>
     </row>
    </thead>

    <tbody>

     <row>
       <!-- See also the entry for this in func.sgml -->
      <entry><literal><function>pg_backend_pid()</function></literal></entry>
      <entry><type>integer</type></entry>
      <entry>
<!--
       Process ID of the server process handling the current session
-->
現在のセッションを扱うサーバプロセスのプロセスID。
      </entry>
     </row>

     <row>
      <entry><literal><function>pg_stat_get_activity</function>(<type>integer</type>)</literal><indexterm><primary>pg_stat_get_activity</primary></indexterm></entry>
      <entry><type>setof record</type></entry>
<!--
      <entry>
       Returns a record of information about the backend with the specified PID, or
       one record for each active backend in the system if <symbol>NULL</symbol> is
       specified. The fields returned are a subset of those in the
       <structname>pg_stat_activity</structname> view.
-->
      <entry>
PIDが指定された場合、それに該当するバックエンドの情報のレコード、<symbol>NULL</symbol>が指定された場合はシステム上のアクティブな各バックエンドに関するレコードが返されます。
返される情報内容は<structname>pg_stat_activity</structname>の一部と同じです。
      </entry>
     </row>

     <row>
      <entry><literal><function>pg_stat_clear_snapshot()</function></literal><indexterm><primary>pg_stat_clear_snapshot</primary></indexterm></entry>
      <entry><type>void</type></entry>
      <entry>
<!--
       Discard the current statistics snapshot
-->
現在の統計情報スナップショットを破棄します。
      </entry>
     </row>

     <row>
      <entry><literal><function>pg_stat_reset()</function></literal><indexterm><primary>pg_stat_reset</primary></indexterm></entry>
      <entry><type>void</type></entry>
      <entry>
<!--
       Reset all statistics counters for the current database to zero
       (requires superuser privileges)
-->
現在のデータベースに関する統計カウンタすべてをゼロにリセットします（スーパーユーザ権限が必要です）。
      </entry>
     </row>

     <row>
      <entry><literal><function>pg_stat_reset_shared</function>(text)</literal><indexterm><primary>pg_stat_reset_shared</primary></indexterm></entry>
      <entry><type>void</type></entry>
      <entry>
<!--
       Reset some cluster-wide statistics counters to zero, depending on the
       argument (requires superuser privileges).
       Calling <literal>pg_stat_reset_shared('bgwriter')</> will zero all the
       counters shown in the <structname>pg_stat_bgwriter</> view.
       Calling <literal>pg_stat_reset_shared('archiver')</> will zero all the
       counters shown in the <structname>pg_stat_archiver</> view.
-->
引数に応じて、クラスタ全体の統計情報カウンタの一部をゼロに戻します（スーパーユーザ権限が必要です）。
<literal>pg_stat_reset_shared('bgwriter')</>を呼び出すと、<structname>pg_stat_bgwriter</>ビューで示される値すべてがゼロになります。
<literal>pg_stat_reset_shared('archiver')</>を呼び出すと、<structname>pg_stat_archiver</>ビューで示される値すべてがゼロになります。
      </entry>
     </row>

     <row>
      <entry><literal><function>pg_stat_reset_single_table_counters</function>(oid)</literal><indexterm><primary>pg_stat_reset_single_table_counters</primary></indexterm></entry>
      <entry><type>void</type></entry>
      <entry>
<!--
       Reset statistics for a single table or index in the current database to
       zero (requires superuser privileges)
-->
現在のデータベース内にある、ひとつのテーブルあるいはインデックスの統計情報をゼロにリセットします（スーパーユーザ権限が必要です）。
      </entry>
     </row>

     <row>
      <entry><literal><function>pg_stat_reset_single_function_counters</function>(oid)</literal><indexterm><primary>pg_stat_reset_single_function_counters</primary></indexterm></entry>
      <entry><type>void</type></entry>
      <entry>
<!--
       Reset statistics for a single function in the current database to
       zero (requires superuser privileges)
-->
現在のデータベース内にある、ひとつの関数の統計情報をゼロにリセットします（スーパーユーザ権限が必要です）。
      </entry>
     </row>
    </tbody>
   </tgroup>
  </table>

  <para>
<!--
   <function>pg_stat_get_activity</function>, the underlying function of
   the <structname>pg_stat_activity</> view, returns a set of records
   containing all the available information about each backend process.
   Sometimes it may be more convenient to obtain just a subset of this
   information.  In such cases, an older set of per-backend statistics
   access functions can be used; these are shown in <xref
   linkend="monitoring-stats-backend-funcs-table">.
   These access functions use a backend ID number, which ranges from one
   to the number of currently active backends.
   The function <function>pg_stat_get_backend_idset</function> provides a
   convenient way to generate one row for each active backend for
   invoking these functions.  For example, to show the <acronym>PID</>s and
   current queries of all backends:
-->
<structname>pg_stat_activity</>ビューの基礎となる<function>pg_stat_get_activity</function>関数は、
各バックエンドプロセスに関して利用可能な情報をすべて含むレコード集合を返します。
この情報の一部のみを入手することがより簡便である場合があるかもしれません。
このような場合、<xref linkend="monitoring-stats-backend-funcs-table">に示す、古めのバックエンド単位の統計情報アクセス関数を使用することができます。
これらのアクセス関数は、１から現在活動中のバックエンドの個数までの値を取る、バックエンドID番号を使用します。
<function>pg_stat_get_backend_idset</function>関数は、これらの関数を呼び出すために、活動中のバックエンド毎に１行を生成する簡便な方法を提供します。
例えば以下はすべてのバックエンドについて<acronym>PID</>と現在の問い合わせを示します。

<programlisting>
SELECT pg_stat_get_backend_pid(s.backendid) AS pid,
       pg_stat_get_backend_activity(s.backendid) AS query
    FROM (SELECT pg_stat_get_backend_idset() AS backendid) AS s;
</programlisting>
  </para>

  <table id="monitoring-stats-backend-funcs-table">
<!--
   <title>Per-Backend Statistics Functions</title>
-->
   <title>バックエンド単位の統計情報関数</title>

   <tgroup cols="3">
    <thead>
     <row>
<!--
      <entry>Function</entry>
      <entry>Return Type</entry>
      <entry>Description</entry>
-->
      <entry>関数</entry>
      <entry>戻り値の型</entry>
      <entry>説明</entry>
     </row>
    </thead>

    <tbody>

     <row>
      <entry><literal><function>pg_stat_get_backend_idset()</function></literal></entry>
      <entry><type>setof integer</type></entry>
<!--
      <entry>Set of currently active backend ID numbers (from 1 to the
       number of active backends)</entry>
-->
      <entry>現在活動中のバックエンドID番号（１から活動中のバックエンドの個数まで）を設定します。</entry>
     </row>

     <row>
      <entry><literal><function>pg_stat_get_backend_activity(integer)</function></literal></entry>
      <entry><type>text</type></entry>
<!--
      <entry>Text of this backend's most recent query</>
-->
      <entry>バックエンドが最後に行った問い合わせテキストです。</>
     </row>

     <row>
      <entry><literal><function>pg_stat_get_backend_activity_start(integer)</function></literal></entry>
      <entry><type>timestamp with time zone</type></entry>
<!--
      <entry>Time when the most recent query was started</entry>
-->
      <entry>最後の問い合わせが開始された時刻です。</entry>
     </row>

     <row>
      <entry><literal><function>pg_stat_get_backend_client_addr(integer)</function></literal></entry>
      <entry><type>inet</type></entry>
<!--
      <entry>IP address of the client connected to this backend</entry>
-->
      <entry>バックエンドに接続したクライアントのIPアドレスです。</entry>
     </row>

     <row>
      <entry><literal><function>pg_stat_get_backend_client_port(integer)</function></literal></entry>
      <entry><type>integer</type></entry>
<!--
      <entry>TCP port number that the client is using for communication</entry>
-->
      <entry>クライアントが通信に使用しているTCPポート番号です。</entry>
     </row>

     <row>
      <entry><literal><function>pg_stat_get_backend_dbid(integer)</function></literal></entry>
      <entry><type>oid</type></entry>
<!--
      <entry>OID of the database this backend is connected to</entry>
-->
      <entry>バックエンドが接続するデータベースのOIDです。</entry>
     </row>

     <row>
      <entry><literal><function>pg_stat_get_backend_pid(integer)</function></literal></entry>
      <entry><type>integer</type></entry>
<!--
      <entry>Process ID of this backend</entry>
-->
      <entry>バックエンドのプロセスIDです。</entry>
     </row>

     <row>
      <entry><literal><function>pg_stat_get_backend_start(integer)</function></literal></entry>
      <entry><type>timestamp with time zone</type></entry>
<!--
      <entry>Time when this process was started</entry>
-->
      <entry>プロセスが開始された時刻です。</entry>
     </row>

     <row>
      <entry><literal><function>pg_stat_get_backend_userid(integer)</function></literal></entry>
      <entry><type>oid</type></entry>
<!--
      <entry>OID of the user logged into this backend</entry>
-->
      <entry>バックエンドにログインしたユーザのOIDです。</entry>
     </row>

     <row>
      <entry><literal><function>pg_stat_get_backend_waiting(integer)</function></literal></entry>
      <entry><type>boolean</type></entry>
<!--
      <entry>True if this backend is currently waiting on a lock</entry>
-->
      <entry>バックエンドが現在ロックを待機している場合は真です。</entry>
     </row>

     <row>
      <entry><literal><function>pg_stat_get_backend_xact_start(integer)</function></literal></entry>
      <entry><type>timestamp with time zone</type></entry>
<!--
      <entry>Time when the current transaction was started</entry>
-->
      <entry>現在のトランザクションが開始された時刻です。</entry>
     </row>

    </tbody>
   </tgroup>
  </table>

 </sect2>
 </sect1>

 <sect1 id="monitoring-locks">
<!--
  <title>Viewing Locks</title>
-->
<title>ロックの表示</title>

  <indexterm zone="monitoring-locks">
<!--
   <primary>lock</primary>
   <secondary>monitoring</secondary>
-->
   <primary>ロック</primary>
   <secondary>監視</secondary>
  </indexterm>

  <para>
<!--
   Another useful tool for monitoring database activity is the
   <structname>pg_locks</structname> system table.  It allows the
   database administrator to view information about the outstanding
   locks in the lock manager. For example, this capability can be used
   to:
-->
この他に、データベース活動状況の監視に役立つツールとして<literal>pg_locks</literal>システムテーブルがあります。これにより、データベース管理者はロックマネージャ内の未解決のロックに関する情報を参照することができます。例えば、この機能を使用すると以下のことができます。

   <itemizedlist>
    <listitem>
     <para>
<!--
      View all the locks currently outstanding, all the locks on
      relations in a particular database, all the locks on a
      particular relation, or all the locks held by a particular
      <productname>PostgreSQL</productname> session.
-->
現在未解決のロック、特定データベース内のリレーション上のロック、特定のリレーションのロック、または特定の<productname>PostgreSQL</productname>セッションが保持するロックを全て表示する。
     </para>
    </listitem>

    <listitem>
     <para>
<!--
      Determine the relation in the current database with the most
      ungranted locks (which might be a source of contention among
      database clients).
-->
最も許可されにくいロック（データベースクライアント間で競合の原因になる可能性がある）を持つ、現在のデータベースにおけるリレーションを表示する。
     </para>
    </listitem>

    <listitem>
     <para>
<!--
      Determine the effect of lock contention on overall database
      performance, as well as the extent to which contention varies
      with overall database traffic.
-->
競合によって変動するデータベースの全トラフィックの範囲に加えて、全体的なデータベースの性能に対するロック競合の影響を判断する。
     </para>
    </listitem>
   </itemizedlist>

<!--
   Details of the <structname>pg_locks</structname> view appear in
   <xref linkend="view-pg-locks">.
   For more information on locking and managing concurrency with
   <productname>PostgreSQL</productname>, refer to <xref linkend="mvcc">.
-->
<structname>pg_locks</structname>ビューの詳細は、<xref linkend="view-pg-locks">にあります。
<productname>PostgreSQL</productname>のロックと同時実行性についての詳細は、<xref linkend="mvcc">を参照してください。
  </para>
 </sect1>

 <sect1 id="dynamic-trace">
<!--
  <title>Dynamic Tracing</title>
-->
  <title>動的追跡</title>

 <indexterm zone="dynamic-trace">
  <primary>DTrace</primary>
 </indexterm>

  <para>
<!--
   <productname>PostgreSQL</productname> provides facilities to support
   dynamic tracing of the database server. This allows an external
   utility to be called at specific points in the code and thereby trace
   execution.
-->
<productname>PostgreSQL</productname>は、データベースサーバの動的追跡をサポートする機能を提供します。これにより、外部ユーティリティをコードの特定のポイントで呼び出すことができ、追跡を行うことができるようになります。
  </para>

  <para>
<!--
   A number of probes or trace points are already inserted into the source
   code. These probes are intended to be used by database developers and
   administrators. By default the probes are not compiled into
   <productname>PostgreSQL</productname>; the user needs to explicitly tell
   the configure script to make the probes available.

-->
多くの追跡やプローブ用のポイントは、すでにソースコード内部に存在します。これらのプローブはデータベースの開発者や管理者が使うことを意図しています。デフォルトでは、これらのプローブは<productname>PostgreSQL</productname>にコンパイルされません。ユーザは明示的にconfigureスクリプトでプローブを有効にするように設定する必要があります。
  </para>

  <para>
<!--
   Currently, the
   <ulink url="https://en.wikipedia.org/wiki/DTrace">DTrace</ulink>
   utility is supported, which, at the time of this writing, is available
   on Solaris, OS X, FreeBSD, NetBSD, and Oracle Linux.  The
   <ulink url="http://sourceware.org/systemtap/">SystemTap</ulink> project
   for Linux provides a DTrace equivalent and can also be used.  Supporting other dynamic
   tracing utilities is theoretically possible by changing the definitions for
   the macros in <filename>src/include/utils/probes.h</>.
-->
現在、これを書いている時点ではSolaris、OS X、FreeBSD、NetBSD、Oracle Linuxで利用可能な<ulink url="http://opensolaris.org/os/community/dtrace/">DTrace</ulink>ユーティリティがサポートされています。
<ulink url="http://sourceware.org/systemtap/">SystemTap</ulink>プロジェクトではDTrace相当の機能をLinux向けに提供しており、それを使うこともできます。
他の動的追跡ユーティリティのサポートは、<filename>src/include/utils/probes.h</>内の<literal>PG_TRACE</>マクロ定義を変更することで、理論上は可能です。
  </para>

  <sect2 id="compiling-for-trace">
<!--
   <title>Compiling for Dynamic Tracing</title>
-->
   <title>動的追跡のためのコンパイル</title>

  <para>
<!--
   By default, probes are not available, so you will need to
   explicitly tell the configure script to make the probes available
   in <productname>PostgreSQL</productname>. To include DTrace support
   specify <option>&#045;-enable-dtrace</> to configure.  See <xref
   linkend="install-procedure"> for further information.
-->
デフォルトでは、プローブは有効ではありません。そのため、<productname>PostgreSQL</productname>でプローブが利用できるようにするためにconfigureスクリプトで明示的に設定しなければなりません。DTraceサポートを含めるには、configureに<option>--enable-dtrace</>を指定します。詳細は<xref linkend="install-procedure">を参照してください。
  </para>
  </sect2>

  <sect2 id="trace-points">
<!--
   <title>Built-in Probes</title>
-->
   <title>組み込み済みのプローブ</title>

  <para>
<!--
   A number of standard probes are provided in the source code,
   as shown in <xref linkend="dtrace-probe-point-table">;
   <xref linkend="typedefs-table">
   shows the types used in the probes.  More probes can certainly be
   added to enhance <productname>PostgreSQL</>'s observability.
-->
<xref linkend="dtrace-probe-point-table">で示されるように、多くの標準的なプローブがソースコード内で提供されています。<xref linkend="typedefs-table">はプローブで使用している型を示しています。また、<productname>PostgreSQL</>内の可観測性を強化するためのプローブ追加が可能です。
  </para>

 <table id="dtrace-probe-point-table">
  <!--
  <title>Built-in DTrace Probes</title>
-->
  <title>組み込み済みのDTraceプローブ</title>
  <tgroup cols="3">
   <thead>
    <row>
<!--
     <entry>Name</entry>
     <entry>Parameters</entry>
     <entry>Description</entry>
-->
     <entry>名前</entry>
     <entry>パラメータ</entry>
     <entry>説明</entry>
    </row>
   </thead>

   <tbody>

    <row>
     <entry>transaction-start</entry>
     <entry>(LocalTransactionId)</entry>
<!--
     <entry>Probe that fires at the start of a new transaction.
      arg0 is the transaction ID.</entry>
-->
     <entry>新しいトランザクションの開始を捕捉するプローブ。arg0はトランザクションIDです。</entry>
    </row>
    <row>
     <entry>transaction-commit</entry>
     <entry>(LocalTransactionId)</entry>
<!--
     <entry>Probe that fires when a transaction completes successfully.
      arg0 is the transaction ID.</entry>
-->
     <entry>トランザクションの正常終了を捕捉するプローブ。arg0はトランザクションIDです。</entry>
    </row>
    <row>
     <entry>transaction-abort</entry>
     <entry>(LocalTransactionId)</entry>
<!--
     <entry>Probe that fires when a transaction completes unsuccessfully.
      arg0 is the transaction ID.</entry>
-->
     <entry>トランザクションの異常終了を捕捉するプローブ。arg0はトランザクションIDです。</entry>
    </row>
    <row>
     <entry>query-start</entry>
     <entry>(const char *)</entry>
<!--
     <entry>Probe that fires when the processing of a query is started.
      arg0 is the query string.</entry>
-->
     <entry>問い合わせ処理の開始を捕捉するプローブ。arg0は問い合わせ文字列です。</entry>
    </row>
    <row>
     <entry>query-done</entry>
     <entry>(const char *)</entry>
<!--
     <entry>Probe that fires when the processing of a query is complete.
      arg0 is the query string.</entry>
-->
     <entry>問い合わせ処理の正常終了を捕捉するプローブ。arg0は問い合わせ文字列です。</entry>
    </row>
    <row>
     <entry>query-parse-start</entry>
     <entry>(const char *)</entry>
<!--
     <entry>Probe that fires when the parsing of a query is started.
      arg0 is the query string.</entry>
-->
     <entry>問い合わせのパース処理の開始を捕捉するプローブ。arg0は問い合わせ文字列です。</entry>
    </row>
    <row>
     <entry>query-parse-done</entry>
     <entry>(const char *)</entry>
<!--
     <entry>Probe that fires when the parsing of a query is complete.
      arg0 is the query string.</entry>
-->
     <entry>問い合わせのパース処理の正常終了を捕捉するプローブ。arg0は問い合わせ文字列です。</entry>
    </row>
    <row>
     <entry>query-rewrite-start</entry>
     <entry>(const char *)</entry>
<!--
     <entry>Probe that fires when the rewriting of a query is started.
      arg0 is the query string.</entry>
-->
     <entry>問い合わせの書き換え処理の開始を捕捉するプローブ。arg0は問い合わせ文字列です。</entry>
    </row>
    <row>
     <entry>query-rewrite-done</entry>
     <entry>(const char *)</entry>
<!--
     <entry>Probe that fires when the rewriting of a query is complete.
      arg0 is the query string.</entry>
-->
     <entry>問い合わせの書き換え処理の正常終了を捕捉するプローブ。arg0は問い合わせ文字列です。</entry>
    </row>
    <row>
     <entry>query-plan-start</entry>
     <entry>()</entry>
<!--
     <entry>Probe that fires when the planning of a query is started.</entry>
-->
     <entry>問い合わせのプランナ処理の開始を捕捉するプローブ。</entry>
    </row>
    <row>
     <entry>query-plan-done</entry>
     <entry>()</entry>
<!--
     <entry>Probe that fires when the planning of a query is complete.</entry>
-->
     <entry>問い合わせのプランナ処理の正常終了を捕捉するプローブ。</entry>
    </row>
    <row>
     <entry>query-execute-start</entry>
     <entry>()</entry>
<!--
     <entry>Probe that fires when the execution of a query is started.</entry>
-->
     <entry>問い合わせの実行(エクゼキュータ)処理の開始を捕捉するプローブ。</entry>
    </row>
    <row>
     <entry>query-execute-done</entry>
     <entry>()</entry>
<!--
     <entry>Probe that fires when the execution of a query is complete.</entry>
-->
     <entry>問い合わせの実行(エクゼキュータ)処理の正常終了を捕捉するプローブ。</entry>
    </row>
    <row>
     <entry>statement-status</entry>
     <entry>(const char *)</entry>
<!--
     <entry>Probe that fires anytime the server process updates its
      <structname>pg_stat_activity</>.<structfield>status</>.
      arg0 is the new status string.</entry>
-->
     <entry>サーバプロセスによる<structname>pg_stat_activity</>.<structfield>status</>の状態の更新を捕捉するプローブ。
  arg0は新しい状態の文字列です。</entry>
    </row>
    <row>
     <entry>checkpoint-start</entry>
     <entry>(int)</entry>
<!--
     <entry>Probe that fires when a checkpoint is started.
      arg0 holds the bitwise flags used to distinguish different checkpoint
      types, such as shutdown, immediate or force.</entry>
-->
     <entry>チェックポイントの開始を捕捉するプローブです。arg0はチェックポイントの種類の違い(shutdown、immediate、force)を区別するためのビットフラグを持っています。
</entry>
    </row>
    <row>
     <entry>checkpoint-done</entry>
     <entry>(int, int, int, int, int)</entry>
<!--
     <entry>Probe that fires when a checkpoint is complete.
      (The probes listed next fire in sequence during checkpoint processing.)
      arg0 is the number of buffers written. arg1 is the total number of
      buffers. arg2, arg3 and arg4 contain the number of xlog file(s) added,
      removed and recycled respectively.</entry>
-->
     <entry>チェックポイントの正常終了を捕捉するプローブ(以下に示すプローブはチェックポイント進行に従い順番に捕捉されます）。
     arg0は書き込まれたバッファ数、arg1はバッファの総数、arg2、3、4はそれぞれ追加、削除、再利用されたxlogの数です。</entry>
    </row>
    <row>
     <entry>clog-checkpoint-start</entry>
     <entry>(bool)</entry>
<!--
     <entry>Probe that fires when the CLOG portion of a checkpoint is started.
      arg0 is true for normal checkpoint, false for shutdown
      checkpoint.</entry>
-->
     <entry>CLOG部分のチェックポイントの開始を捕捉するプローブ。arg0がtrueならば通常のチェックポイントであり、falseならばシャットダウン時のチェックポイントを示します。</entry>
    </row>
    <row>
     <entry>clog-checkpoint-done</entry>
     <entry>(bool)</entry>
<!--
     <entry>Probe that fires when the CLOG portion of a checkpoint is
      complete. arg0 has the same meaning as for clog-checkpoint-start.</entry>
-->
     <entry>CLOG部分のチェックポイントの正常終了を捕捉するプローブ。arg0はclog-checkpoint-startと同じ意味を持ちます。</entry>
    </row>
    <row>
     <entry>subtrans-checkpoint-start</entry>
     <entry>(bool)</entry>
<!--
     <entry>Probe that fires when the SUBTRANS portion of a checkpoint is
      started.
      arg0 is true for normal checkpoint, false for shutdown
      checkpoint.</entry>
-->
     <entry>サブトランザクション部分のチェックポイントの開始を捕捉するプローブ。arg0がtrueならば通常のチェックポイントであり、falseならばシャットダウン時のチェックポイントを示します。</entry>
    </row>
    <row>
     <entry>subtrans-checkpoint-done</entry>
     <entry>(bool)</entry>
<!--
     <entry>Probe that fires when the SUBTRANS portion of a checkpoint is
      complete. arg0 has the same meaning as for
      subtrans-checkpoint-start.</entry>
-->
     <entry>サブトランザクション部分のチェックポイントの正常終了を捕捉するプローブ。arg0はsubtrans-checkpoint-startと同じ意味を持ちます。</entry>
    </row>
    <row>
     <entry>multixact-checkpoint-start</entry>
     <entry>(bool)</entry>
<!--
     <entry>Probe that fires when the MultiXact portion of a checkpoint is
      started.
      arg0 is true for normal checkpoint, false for shutdown
      checkpoint.</entry>
-->
     <entry>マルチトランザクション部分のチェックポイントの開始を捕捉するプローブ。arg0がtrueならば通常のチェックポイントであり、falseならばシャットダウン時のチェックポイントを示します。</entry>
    </row>
    <row>
     <entry>multixact-checkpoint-done</entry>
     <entry>(bool)</entry>
<!--
     <entry>Probe that fires when the MultiXact portion of a checkpoint is
      complete. arg0 has the same meaning as for
      multixact-checkpoint-start.</entry>
-->
     <entry>マルチトランザクション部分のチェックポイントの正常終了を捕捉するプローブ。arg0はmultixact-checkpoint-startと同じ意味を持ちます。</entry>
    </row>
    <row>
     <entry>buffer-checkpoint-start</entry>
     <entry>(int)</entry>
<!--
     <entry>Probe that fires when the buffer-writing portion of a checkpoint
      is started.
      arg0 holds the bitwise flags used to distinguish different checkpoint
      types, such as shutdown, immediate or force.</entry>
-->
     <entry>チェックポイントのバッファ書き込み部分の開始を捕捉するプローブ。arg0はチェックポイントの種類の違い(shutdown、immediate、force)を区別するためのビットフラグを持っています。</entry>
    </row>
    <row>
     <entry>buffer-sync-start</entry>
     <entry>(int, int)</entry>
<!--
     <entry>Probe that fires when we begin to write dirty buffers during
      checkpoint (after identifying which buffers must be written).
      arg0 is the total number of buffers.
      arg1 is the number that are currently dirty and need to be written.</entry>
-->
     <entry>チェックポイント中のダーティバッファの書き出し開始を捕捉するプローブ(どのバッファが書き出す必要があるのかを判定した後です)。arg0はバッファの総数で、arg1は現在ダーティであり、書き出す必要のあるバッファ数です。</entry>
    </row>
    <row>
     <entry>buffer-sync-written</entry>
     <entry>(int)</entry>
<!--
     <entry>Probe that fires after each buffer is written during checkpoint.
      arg0 is the ID number of the buffer.</entry>
-->
     <entry>チェックポイント中のそれぞれのバッファの書き出し後を捕捉するプローブ。arg0はバッファのIDを示します。</entry>
    </row>
    <row>
     <entry>buffer-sync-done</entry>
     <entry>(int, int, int)</entry>
<!--
     <entry>Probe that fires when all dirty buffers have been written.
      arg0 is the total number of buffers.
      arg1 is the number of buffers actually written by the checkpoint process.
      arg2 is the number that were expected to be written (arg1 of
      buffer-sync-start); any difference reflects other processes flushing
      buffers during the checkpoint.</entry>
-->
     <entry>全てのダーティバッファの書き出し後を捕捉するプローブ。arg0はバッファの総数です。arg1はチェックポイント処理により実際に書き出されたバッファ数です。arg2は書き出されるであろうと見積もられたバッファ数(buffer-sync-startのarg1相当)です。この違いはチェックポイント中に他のプロセスにより書き出されたバッファ分です。</entry>
    </row>
    <row>
     <entry>buffer-checkpoint-sync-start</entry>
     <entry>()</entry>
<!--
     <entry>Probe that fires after dirty buffers have been written to the
      kernel, and before starting to issue fsync requests.</entry>
-->
     <entry>カーネルへのダーティバッファの書き出し処理発行の後、そして同期書き出し要求を開始する前を捕捉するプローブ。</entry>
    </row>
    <row>
     <entry>buffer-checkpoint-done</entry>
     <entry>()</entry>
<!--
     <entry>Probe that fires when syncing of buffers to disk is
      complete.</entry>
-->
     <entry>バッファからディスクへの同期書き出し処理の終了を捕捉するプローブ。</entry>
    </row>
    <row>
     <entry>twophase-checkpoint-start</entry>
     <entry>()</entry>
<!--
     <entry>Probe that fires when the two-phase portion of a checkpoint is
      started.</entry>
-->
     <entry>二相コミット部分のチェックポイントの開始を捕捉するプローブ。</entry>
    </row>
    <row>
     <entry>twophase-checkpoint-done</entry>
     <entry>()</entry>
<!--
     <entry>Probe that fires when the two-phase portion of a checkpoint is
      complete.</entry>
-->
     <entry>二相コミット部分のチェックポイントの正常終了を捕捉するプローブ。</entry>
    </row>
    <row>
     <entry>buffer-read-start</entry>
     <entry>(ForkNumber, BlockNumber, Oid, Oid, Oid, int, bool)</entry>
<!--
     <entry>Probe that fires when a buffer read is started.
      arg0 and arg1 contain the fork and block numbers of the page (but
      arg1 will be -1 if this is a relation extension request).
      arg2, arg3, and arg4 contain the tablespace, database, and relation OIDs
      identifying the relation.
      arg5 is the ID of the backend which created the temporary relation for a
      local buffer, or InvalidBackendId (-1) for a shared buffer.
      arg6 is true for a relation extension request, false for normal
      read.</entry>
-->
     <entry>
  バッファ読み込みの開始を捕捉するプローブ。arg0はとarg1は読み込みページのフォーク番号とブロック番号です(ただし、リレーションの拡張要求があった場合、arg1は-1になるでしょう)。
  arg2、arg3、arg4は対象のリレーションを識別するテーブル空間、データベース、そしてリレーションのOIDです。
  arg5は一時テーブルをローカルバッファに作成していればそのバックエンドのIDであり、無効なバックエンドID(-1)であれは共有バッファを指します。
  arg6はtrueならばリレーションの拡張要求、falseは通常の読み込みを示します。</entry>
    </row>
    <row>
     <entry>buffer-read-done</entry>
     <entry>(ForkNumber, BlockNumber, Oid, Oid, Oid, int, bool, bool)</entry>
<!--
     <entry>Probe that fires when a buffer read is complete.
      arg0 and arg1 contain the fork and block numbers of the page (if this
      is a relation extension request, arg1 now contains the block number
      of the newly added block).
      arg2, arg3, and arg4 contain the tablespace, database, and relation OIDs
      identifying the relation.
      arg5 is the ID of the backend which created the temporary relation for a
      local buffer, or InvalidBackendId (-1) for a shared buffer.
      arg6 is true for a relation extension request, false for normal
      read.
      arg7 is true if the buffer was found in the pool, false if not.</entry>
-->
     <entry>バッファ読み込みの終了を捕捉するプローブ。arg0とarg1は読み込みページのフォーク番号とブロック番号です(もしリレーションの拡張要求があった場合、arg1は新たに追加されたブロックの番号を含みます)。
  arg2、arg3、arg4は対象のテーブルを識別するテーブル空間、データベース、そしてテーブルのOIDです。arg5は一時テーブルをローカルバッファに作成していればそのバックエンドのIDであり、無効なバックエンドID(-1)であれは共有バッファを指します。
  arg6はtrueならばリレーションの拡張要求、falseは通常の読み込みを示します。arg7はtrueならばバッファがプール内にある、falseはプール内に無かったことを示します。</entry>
    </row>
    <row>
     <entry>buffer-flush-start</entry>
     <entry>(ForkNumber, BlockNumber, Oid, Oid, Oid)</entry>
<!--
     <entry>Probe that fires before issuing any write request for a shared
      buffer.
      arg0 and arg1 contain the fork and block numbers of the page.
      arg2, arg3, and arg4 contain the tablespace, database, and relation OIDs
      identifying the relation.</entry>
-->
     <entry>共有バッファへの書き込み要求開始を捕捉するプローブ。arg0とarg1はそのページのフォーク番号とブロック番号です。arg2、arg3、arg4は対象のリレーションを識別するテーブル空間、データベース、そしてテーブルのOIDです。</entry>
    </row>
    <row>
     <entry>buffer-flush-done</entry>
     <entry>(ForkNumber, BlockNumber, Oid, Oid, Oid)</entry>
<!--
     <entry>Probe that fires when a write request is complete.  (Note
      that this just reflects the time to pass the data to the kernel;
      it's typically not actually been written to disk yet.)
      The arguments are the same as for buffer-flush-start.</entry>
-->
     <entry>書き込み要求の終了を捕捉するプローブ。(これはカーネルへデータを渡したタイミングのみを反映していることに注意してください; 大抵、この時点ではまだ実際にディスクへ書き込まれていません。)引数はbuffer-flush-startと同じです。</entry>
    </row>
    <row>
     <entry>buffer-write-dirty-start</entry>
     <entry>(ForkNumber, BlockNumber, Oid, Oid, Oid)</entry>
<!--
     <entry>Probe that fires when a server process begins to write a dirty
      buffer.  (If this happens often, it implies that
      <xref linkend="guc-shared-buffers"> is too
      small or the bgwriter control parameters need adjustment.)
      arg0 and arg1 contain the fork and block numbers of the page.
      arg2, arg3, and arg4 contain the tablespace, database, and relation OIDs
      identifying the relation.</entry>
-->
     <entry>サーバプロセスによるダーティバッファの書き出し開始を捕捉するプローブ。(もしこれが頻発するようでしたら、<xref linkend="guc-shared-buffers">が少な過ぎるか、バックグラウンドライタ制御のパラメータの調節が必要なことを意味します。)arg0とarg1はそのページのフォーク番号とブロック番号です。arg2、arg3、arg4は対象のリレーションを識別するテーブル空間、データベース、そしてリレーションのOIDです。</entry>
    </row>
    <row>
     <entry>buffer-write-dirty-done</entry>
     <entry>(ForkNumber, BlockNumber, Oid, Oid, Oid)</entry>
<!--
     <entry>Probe that fires when a dirty-buffer write is complete.
      The arguments are the same as for buffer-write-dirty-start.</entry>
-->
     <entry>ダーティバッファの書き出しの終了を捕捉するプローブです。引数はbuffer-write-dirty-startと同じです。</entry>
    </row>
    <row>
     <entry>wal-buffer-write-dirty-start</entry>
     <entry>()</entry>
<!--
     <entry>Probe that fires when a server process begins to write a
      dirty WAL buffer because no more WAL buffer space is available.
      (If this happens often, it implies that
      <xref linkend="guc-wal-buffers"> is too small.)</entry>
-->
     <entry>WALバッファ領域の不足によるサーバプロセスのダーティなWALバッファの書き出しを捕捉するプローブ。(もしこれが頻発するようでしたら、<xref linkend="guc-wal-buffers">が小さすぎることを意味します。)</entry>
    </row>
    <row>
     <entry>wal-buffer-write-dirty-done</entry>
     <entry>()</entry>
<!--
     <entry>Probe that fires when a dirty WAL buffer write is complete.</entry>
-->
     <entry>ダーティなWALバッファの書き出し終了を捕捉するプローブ。</entry>
    </row>
    <row>
     <entry>xlog-insert</entry>
     <entry>(unsigned char, unsigned char)</entry>
<!--
     <entry>Probe that fires when a WAL record is inserted.
      arg0 is the resource manager (rmid) for the record.
      arg1 contains the info flags.</entry>
-->
     <entry>WALレコードの挿入を捕捉するプローブ。arg0はレコードのリソースマネージャ(rmid)です。arg1は情報フラグです。</entry>
    </row>
    <row>
     <entry>xlog-switch</entry>
     <entry>()</entry>
<!--
     <entry>Probe that fires when a WAL segment switch is requested.</entry>
-->
     <entry>WALセグメントのスイッチ要求を捕捉するプローブです。</entry>
    </row>
    <row>
     <entry>smgr-md-read-start</entry>
     <entry>(ForkNumber, BlockNumber, Oid, Oid, Oid, int)</entry>
<!--
     <entry>Probe that fires when beginning to read a block from a relation.
      arg0 and arg1 contain the fork and block numbers of the page.
      arg2, arg3, and arg4 contain the tablespace, database, and relation OIDs
      identifying the relation.
      arg5 is the ID of the backend which created the temporary relation for a
      local buffer, or InvalidBackendId (-1) for a shared buffer.</entry>
-->
     <entry>リレーションからのブロック読み込みの開始を捕捉するプローブ。arg0とarg1はそのページのフォーク番号とブロック番号です。arg2、arg3、arg4は対象のリレーションを識別するテーブル空間、データベース、そしてリレーションのOIDです。arg5は一時テーブルをローカルバッファに作成していればそのバックエンドのIDであり、無効なバックエンドID(-1)であれは共有バッファを指します。</entry>
    </row>
    <row>
     <entry>smgr-md-read-done</entry>
     <entry>(ForkNumber, BlockNumber, Oid, Oid, Oid, int, int, int)</entry>
<!--
     <entry>Probe that fires when a block read is complete.
      arg0 and arg1 contain the fork and block numbers of the page.
      arg2, arg3, and arg4 contain the tablespace, database, and relation OIDs
      identifying the relation.
      arg5 is the ID of the backend which created the temporary relation for a
      local buffer, or InvalidBackendId (-1) for a shared buffer.
      arg6 is the number of bytes actually read, while arg7 is the number
      requested (if these are different it indicates trouble).</entry>
-->
     <entry>ブロックの読み込み終了を捕捉するプローブ。arg0とarg1はそのページのフォーク番号とブロック番号です。arg2、arg3、arg4は対象のリレーションを識別するテーブル空間、データベース、そしてリレーションのOIDです。arg5は一時テーブルをローカルバッファに作成していればそのバックエンドのIDであり、無効なバックエンドID(-1)であれは共有バッファを指します。arg6は実際に読み込んだバイト数、arg7はリクエストされた読み込みバイト数です(もし、これらに差異があった場合、何らかの問題があることを示します)。</entry>
    </row>
    <row>
     <entry>smgr-md-write-start</entry>
     <entry>(ForkNumber, BlockNumber, Oid, Oid, Oid, int)</entry>
<!--
     <entry>Probe that fires when beginning to write a block to a relation.
      arg0 and arg1 contain the fork and block numbers of the page.
      arg2, arg3, and arg4 contain the tablespace, database, and relation OIDs
      identifying the relation.
      arg5 is the ID of the backend which created the temporary relation for a
      local buffer, or InvalidBackendId (-1) for a shared buffer.</entry>
-->
     <entry>リレーションへのブロック書き出しの開始を捕捉するプローブ。arg0とarg1はそのページのフォーク番号とブロック番号です。arg2、arg3、arg4は対象のリレーションを識別するテーブル空間、データベース、そしてリレーションのOIDです。arg5は一時テーブルをローカルバッファに作成していればそのバックエンドのIDであり、無効なバックエンドID(-1)であれは共有バッファを指します。</entry>
    </row>
    <row>
     <entry>smgr-md-write-done</entry>
     <entry>(ForkNumber, BlockNumber, Oid, Oid, Oid, int, int, int)</entry>
<!--
     <entry>Probe that fires when a block write is complete.
      arg0 and arg1 contain the fork and block numbers of the page.
      arg2, arg3, and arg4 contain the tablespace, database, and relation OIDs
      identifying the relation.
      arg5 is the ID of the backend which created the temporary relation for a
      local buffer, or InvalidBackendId (-1) for a shared buffer.
      arg6 is the number of bytes actually written, while arg7 is the number
      requested (if these are different it indicates trouble).</entry>
-->
     <entry>ブロックの書き出し終了を捕捉するプローブ。arg0とarg1はそのページのフォーク番号とブロック番号です。arg2、arg3、arg4は対象のリレーションを識別するテーブル空間、データベース、そしてリレーションのOIDです。arg5は一時テーブルをローカルバッファに作成していればそのバックエンドのIDであり、無効なバックエンドID(-1)であれは共有バッファを指します。arg6は実際に書き出したバイト数、arg7はリクエストされた書き出しバイト数です(もし、これらに差異があった場合、何らかの問題があることを示します)。</entry>
    </row>
    <row>
     <entry>sort-start</entry>
     <entry>(int, bool, int, int, bool)</entry>
<!--
     <entry>Probe that fires when a sort operation is started.
      arg0 indicates heap, index or datum sort.
      arg1 is true for unique-value enforcement.
      arg2 is the number of key columns.
      arg3 is the number of kilobytes of work memory allowed.
      arg4 is true if random access to the sort result is required.</entry>
-->
     <entry>ソート処理の開始を捕捉するプローブ。arg0は対象データがヒープ、インデックス、またはdatumのどれかを示します。arg1はtrueならば一意性を必要としていることを示します。arg2はカラムのキー数です。arg3は許容されている作業メモリ(work_mem)のキロバイト数です。arg4はtrueならばソート結果に対するランダムアクセスが要求されていることを示します。</entry>
    </row>
    <row>
     <entry>sort-done</entry>
     <entry>(bool, long)</entry>
<!--
     <entry>Probe that fires when a sort is complete.
      arg0 is true for external sort, false for internal sort.
      arg1 is the number of disk blocks used for an external sort,
      or kilobytes of memory used for an internal sort.</entry>
-->
     <entry>ソート処理の終了を捕捉するプローブ。arg0はtrueならば外部ソート、falseは内部ソートを示します。arg1は外部ソートで使用されたディスクブロック数、もしくは内部ソートで使用されたメモリーのキロバイト数を示します。</entry>
    </row>
    <row>
     <entry>lwlock-acquire</entry>
     <entry>(char *, int, LWLockMode)</entry>
<!--
     <entry>Probe that fires when an LWLock has been acquired.
      arg0 is the LWLock's tranche.
      arg1 is the LWLock's offset within its tranche.
      arg2 is the requested lock mode, either exclusive or shared.</entry>
-->
     <entry>LWLock(軽量ロック)の取得を捕捉するプローブ。arg0は軽量ロックのtrancheを示します。arg0は軽量ロックのtranche内でのオフセットを示します。arg2は要求されたロックモード(排他、もしくは共有)を示します。</entry>
    </row>
    <row>
     <entry>lwlock-release</entry>
     <entry>(char *, int)</entry>
<!--
     <entry>Probe that fires when an LWLock has been released (but note
      that any released waiters have not yet been awakened).
      arg0 is the LWLock's tranche.
      arg1 is the LWLock's offset within its tranche.</entry>
-->
     <entry>軽量ロックの開放を捕捉するプローブ(ただし、開放待ちのプロセスはまだこのロックを取得できないことに注意して下さい)。arg0は軽量ロックのtrancheを示します。arg1は軽量ロックのtranche内でのオフセットを示します。</entry>
    </row>
    <row>
     <entry>lwlock-wait-start</entry>
     <entry>(char *, int, LWLockMode)</entry>
<!--
     <entry>Probe that fires when an LWLock was not immediately available and
      a server process has begun to wait for the lock to become available.
      arg0 is the LWLock's tranche.
      arg1 is the LWLock's offset within its tranche.
      arg2 is the requested lock mode, either exclusive or shared.</entry>
-->
     <entry>軽量ロックを即座に取得できなかったため、サーバプロセスがロックを利用できるまでロック待機状態になった際の開始を捕捉するプローブ。arg0は軽量ロックのtrancheを示します。arg1は軽量ロックのtranche内でのオフセットを示します。arg2は要求されたロックモード(排他、もしくは共有)を示します。</entry>
    </row>
    <row>
     <entry>lwlock-wait-done</entry>
     <entry>(char *, int, LWLockMode)</entry>
<!--
     <entry>Probe that fires when a server process has been released from its
      wait for an LWLock (it does not actually have the lock yet).
      arg0 is the LWLock's tranche.
      arg1 is the LWLock's offset within its tranche.
      arg2 is the requested lock mode, either exclusive or shared.</entry>
-->
     <entry>サーバプロセスの軽量ロック待機の開放を捕捉するプローブ(実際にはまだロックは取得していません)。arg0は軽量ロックのtrancheを示します。arg1は軽量ロックのtranche内でのオフセットを示します。arg2は要求されたロックモード(排他、もしくは共有)を示します。</entry>
    </row>
    <row>
     <entry>lwlock-condacquire</entry>
     <entry>(char *, int, LWLockMode)</entry>
<!--
     <entry>Probe that fires when an LWLock was successfully acquired when the
      caller specified no waiting.
      arg0 is the LWLock's tranche.
      arg1 is the LWLock's offset within its tranche.
      arg2 is the requested lock mode, either exclusive or shared.</entry>
-->
     <entry>呼び出し元が待機しないことを指定した際の、軽量ロックの獲得成功を捕捉するプローブ。arg0は軽量ロックのtrancheを示します。arg1は軽量ロックのtranche内でのオフセットを示します。arg2は要求されたロックモード(排他、もしくは共有)を示します。</entry>
    </row>
    <row>
     <entry>lwlock-condacquire-fail</entry>
     <entry>(char *, int, LWLockMode)</entry>
<!--
     <entry>Probe that fires when an LWLock was not successfully acquired when
      the caller specified no waiting.
      arg0 is the LWLock's tranche.
      arg1 is the LWLock's offset within its tranche.
      arg2 is the requested lock mode, either exclusive or shared.</entry>
-->
     <entry>呼び出し元が待機しないことを指定した際の、軽量ロックの獲得失敗を捕捉するプローブ。arg0は軽量ロックのtrancheを示します。arg1は軽量ロックのtranche内でのオフセットを示します。arg2は要求されたロックモード(排他、もしくは共有)を示します。</entry>
    </row>
    <row>
     <entry>lock-wait-start</entry>
     <entry>(unsigned int, unsigned int, unsigned int, unsigned int, unsigned int, LOCKMODE)</entry>
<!--
     <entry>Probe that fires when a request for a heavyweight lock (lmgr lock)
      has begun to wait because the lock is not available.
      arg0 through arg3 are the tag fields identifying the object being
      locked.  arg4 indicates the type of object being locked.
      arg5 indicates the lock type being requested.</entry>
-->
     <entry>通常のロック(lmgr lock)を即座に取得できなかったため、サーバプロセスがロックを利用できるまでロック待ち状態になった際の開始を捕捉するプローブ。arg0からarg3はロックされたオブジェクトの識別用タグ領域です。arg4はロックされたオブジェクトのタイプを示します。arg5は要求されたロックの種類を示します。</entry>
    </row>
    <row>
     <entry>lock-wait-done</entry>
     <entry>(unsigned int, unsigned int, unsigned int, unsigned int, unsigned int, LOCKMODE)</entry>
<!--
     <entry>Probe that fires when a request for a heavyweight lock (lmgr lock)
      has finished waiting (i.e., has acquired the lock).
      The arguments are the same as for lock-wait-start.</entry>
-->
     <entry>通常のロック(lmgr lock)要求の待機終了を捕捉するプローブ(つまりロックを取得した)。
引数はlock-wait-startと同じです。</entry>
    </row>
    <row>
     <entry>deadlock-found</entry>
     <entry>()</entry>
<!--
     <entry>Probe that fires when a deadlock is found by the deadlock
      detector.</entry>
-->
     <entry>デッドロック検知器によるデッドロックの発見を捕捉するプローブ。</entry>
    </row>

   </tbody>
   </tgroup>
  </table>

 <table id="typedefs-table">
<!--
  <title>Defined Types Used in Probe Parameters</title>
-->
  <title>プローブパラメータで使われる型の定義</title>
  <tgroup cols="2">
   <thead>
    <row>
<!--
     <entry>Type</entry>
     <entry>Definition</entry>
-->
     <entry>型</entry>
     <entry>定義</entry>
    </row>
   </thead>

   <tbody>

    <row>
     <entry>LocalTransactionId</entry>
     <entry>unsigned int</entry>
    </row>
    <row>
     <entry>LWLockMode</entry>
     <entry>int</entry>
    </row>
    <row>
     <entry>LOCKMODE</entry>
     <entry>int</entry>
    </row>
    <row>
     <entry>BlockNumber</entry>
     <entry>unsigned int</entry>
    </row>
    <row>
     <entry>Oid</entry>
     <entry>unsigned int</entry>
    </row>
    <row>
     <entry>ForkNumber</entry>
     <entry>int</entry>
    </row>
    <row>
     <entry>bool</entry>
     <entry>char</entry>
    </row>

   </tbody>
   </tgroup>
  </table>


  </sect2>

  <sect2 id="using-trace-points">
<!--
   <title>Using Probes</title>
-->
   <title>プローブの利用</title>

  <para>
<!--
   The example below shows a DTrace script for analyzing transaction
   counts in the system, as an alternative to snapshotting
   <structname>pg_stat_database</> before and after a performance test:
-->
以下の例では、システムにおけるトランザクション数を解析するDTraceスクリプトを示します。性能試験前後で<structname>pg_stat_database</>のスナップショットを取ることで代替可能です。
<programlisting>
#!/usr/sbin/dtrace -qs

postgresql$1:::transaction-start
{
      @start["Start"] = count();
      self->ts  = timestamp;
}

postgresql$1:::transaction-abort
{
      @abort["Abort"] = count();
}

postgresql$1:::transaction-commit
/self->ts/
{
      @commit["Commit"] = count();
      @time["Total time (ns)"] = sum(timestamp - self->ts);
      self->ts=0;
}
</programlisting>
<!--
   When executed, the example D script gives output such as:
-->
実行すると、例のDスクリプトは以下のような出力をします。
<screen>
# ./txn_count.d `pgrep -n postgres` or ./txn_count.d &lt;PID&gt;
^C

Start                                          71
Commit                                         70
Total time (ns)                        2312105013
</screen>
  </para>

  <note>
   <para>
<!--
    SystemTap uses a different notation for trace scripts than DTrace does,
    even though the underlying trace points are compatible.  One point worth
    noting is that at this writing, SystemTap scripts must reference probe
    names using double underscores in place of hyphens.  This is expected to
    be fixed in future SystemTap releases.
-->
基本となる追跡ポイントの互換性はありますが、SystemTapはDTraceと異なる追跡スクリプトの表記を用います。
表記に関して特に注意すべき点として、SystemTapでは参照する追跡ポイント名のハイフンの代わりに二重のアンダースコアを用いる必要があります。
これは将来的なSystemTapのリリースで修正されることを期待しています。
   </para>
  </note>

  <para>
<!--
   You should remember that DTrace scripts need to be carefully written and
   debugged, otherwise the trace information collected might
   be meaningless. In most cases where problems are found it is the
   instrumentation that is at fault, not the underlying system. When
   discussing information found using dynamic tracing, be sure to enclose
   the script used to allow that too to be checked and discussed.
-->
DTraceスクリプトの作成には注意が必要であり、デバッグが必要であることは忘れないでください。さもないと、収集される追跡情報の意味がなくなるかもしれません。ほとんどの場合、見つかる問題はシステムではなく使用方法の間違いです。動的追跡を使用して見つかった情報に関して議論を行う際には、スクリプトの検査や議論もできるようにスクリプトも含めるようにしてください。
  </para>

  <para>
<!--
   More example scripts can be found in the PgFoundry
   <ulink url="http://pgfoundry.org/projects/dtrace/">dtrace project</ulink>.
-->
さらに多くのサンプルスクリプトがPgFoundryの<ulink url="http://pgfoundry.org/projects/dtrace/">dtrace project</ulink>にあります。
  </para>
  </sect2>

  <sect2 id="defining-trace-points">
<!--
   <title>Defining New Probes</title>
-->
   <title>新規プローブの定義</title>

  <para>
<!--
   New probes can be defined within the code wherever the developer
   desires, though this will require a recompilation. Below are the steps
   for inserting new probes:
-->
開発者が望めばコード内に新しくプローブを定義することができます。しかし、これには再コンパイルが必要です。下記は、新規プローブの定義の手順です。
  </para>

  <procedure>
   <step>
    <para>
<!--
     Decide on probe names and data to be made available through the probes
-->
プローブの名前とプローブの処理を通じて取得可能とするデータを決めます
    </para>
   </step>

   <step>
    <para>
<!--
     Add the probe definitions to <filename>src/backend/utils/probes.d</>
-->
<filename>src/backend/utils/probes.d</>にプローブの定義を追加します
    </para>
   </step>

   <step>
    <para>
<!--
     Include <filename>pg_trace.h</> if it is not already present in the
     module(s) containing the probe points, and insert
     <literal>TRACE_POSTGRESQL</> probe macros at the desired locations
     in the source code
-->
もし、プローブポイントを含むモジュールが<filename>pg_trace.h</>をインクルードしてなければそれをインクルードし、ソースコード中のプローブを行いたい場所に<literal>TRACE_POSTGRESQL</>マクロを挿入します
    </para>
   </step>

   <step>
    <para>
<!--
     Recompile and verify that the new probes are available
-->
再コンパイルを行い、新規プローブが利用できるか確認します
    </para>
   </step>
  </procedure>

  <formalpara>
<!--
   <title>Example:</title>
-->
   <title>例:</title>
   <para>
<!--
    Here is an example of how you would add a probe to trace all new
    transactions by transaction ID.
-->
これはトランザクションIDを用いて新規トランザクションを追跡するプローブ追加の仕方の例です。
   </para>
  </formalpara>

  <procedure>
   <step>
    <para>
<!--
     Decide that the probe will be named <literal>transaction-start</> and
     requires a parameter of type LocalTransactionId
-->
プローブ名を<literal>transaction-start</>とし、パラメータとしてLocalTransactionId型を必要とすることを決めます
    </para>
   </step>

   <step>
    <para>
<!--
     Add the probe definition to <filename>src/backend/utils/probes.d</>:
-->
<filename>src/backend/utils/probes.d</>にプローブの定義を追加します:
<programlisting>
probe transaction__start(LocalTransactionId);
</programlisting>
<!--
     Note the use of the double underline in the probe name. In a DTrace
     script using the probe, the double underline needs to be replaced with a
     hyphen, so <literal>transaction-start</> is the name to document for
     users.
-->
プローブ名に二重のアンダースコアを使用する場合は注意して下さい。
DTraceスクリプトでプローブを用いる場合、二重のアンダースコアをハイフンに置き換える必要があります。そのため、<literal>transaction-start</>がユーザ向けの文書に記載される名前となります。
    </para>
   </step>

   <step>
    <para>
<!--
     At compile time, <literal>transaction__start</> is converted to a macro
     called <literal>TRACE_POSTGRESQL_TRANSACTION_START</> (notice the
     underscores are single here), which is available by including
     <filename>pg_trace.h</>.  Add the macro call to the appropriate location
     in the source code.  In this case, it looks like the following:
-->
コンパイル時に、<literal>transaction__start</>は<literal>TRACE_POSTGRESQL_TRANSACTION_START</>と呼ばれるマクロに変換されます(ここではアンダースコアはひとつになります)。このマクロは、<filename>pg_trace.h</>をインクルードすることにより使用可能となります。
このマクロをソースコード中の適切な箇所へ追加していきます。
この場合、以下の様になります。

<programlisting>
TRACE_POSTGRESQL_TRANSACTION_START(vxid.localTransactionId);
</programlisting>
    </para>
   </step>

   <step>
    <para>
<!--
     After recompiling and running the new binary, check that your newly added
     probe is available by executing the following DTrace command.  You
     should see similar output:
-->
再コンパイル後に新しいバイナリでサーバを起動し、下記の様なDTraceコマンドの実行により新たに追加したプローブが利用可能なチェックします。下記の様な出力が確認できるはずです:
<screen>
# dtrace -ln transaction-start
   ID    PROVIDER          MODULE           FUNCTION NAME
18705 postgresql49878     postgres     StartTransactionCommand transaction-start
18755 postgresql49877     postgres     StartTransactionCommand transaction-start
18805 postgresql49876     postgres     StartTransactionCommand transaction-start
18855 postgresql49875     postgres     StartTransactionCommand transaction-start
18986 postgresql49873     postgres     StartTransactionCommand transaction-start
</screen>
    </para>
   </step>
  </procedure>

  <para>
<!--
   There are a few things to be careful about when adding trace macros
   to the C code:
-->
Cのソースコードに追跡用のマクロを追加する際、いくつかの注意点があります:

   <itemizedlist>
    <listitem>
     <para>
<!--
      You should take care that the data types specified for a probe's
      parameters match the data types of the variables used in the macro.
      Otherwise, you will get compilation errors.
-->
プローブの引数に指定したデータ型がマクロで使用される変数のデータ型と一致するよう注意しなければなりません。でなければ、コンパイル時にエラーとなるでしょう。
     </para>
    </listitem>


    <listitem>
     <para>
<!--
      On most platforms, if <productname>PostgreSQL</productname> is
      built with <option>&#045;-enable-dtrace</>, the arguments to a trace
      macro will be evaluated whenever control passes through the
      macro, <emphasis>even if no tracing is being done</>.  This is
      usually not worth worrying about if you are just reporting the
      values of a few local variables.  But beware of putting expensive
      function calls into the arguments.  If you need to do that,
      consider protecting the macro with a check to see if the trace
      is actually enabled:
-->
ほとんどのプラットホームでは、もし<productname>PostgreSQL</productname>が<option>--enable-dtrace</>付きでビルドされた場合、<emphasis>何の追跡がされなかった</>としても、制御がマクロを通過する際はいつでも追跡用マクロの引数が評価されます。
ごく少数のローカルな変数を報告するような場合はそれほど心配はいりません。
ただし、高価な関数呼び出しを引数にする場合は注意して下さい。
もしそのようにする必要がある場合、追跡が実際に有効かどうかをチェックしてマクロを保護することを考慮してください:

<programlisting>
if (TRACE_POSTGRESQL_TRANSACTION_START_ENABLED())
    TRACE_POSTGRESQL_TRANSACTION_START(some_function(...));
</programlisting>

<!--
      Each trace macro has a corresponding <literal>ENABLED</> macro.
-->
各追跡マクロは対応する<literal>ENABLED</>マクロを持っています。
     </para>
    </listitem>
   </itemizedlist>

  </para>

  </sect2>

 </sect1>

</chapter><|MERGE_RESOLUTION|>--- conflicted
+++ resolved
@@ -142,26 +142,7 @@
   </para>
 
   <para>
-<<<<<<< HEAD
-   If <xref linkend="guc-cluster-name"> has been configured the
-   cluster name will also be shown in <command>ps</> output:
-<screen>
-$ psql -c 'SHOW cluster_name'
- cluster_name
---------------
- server1
-(1 row)
-
-$ ps aux|grep server1
-postgres   27093  0.0  0.0  30096  2752 ?        Ss   11:34   0:00 postgres: server1: writer process
-...
-</screen>
-  </para>
-
-  <para>
-=======
-<!--
->>>>>>> de74b4ab
+<!--
    If you have turned off <xref linkend="guc-update-process-title"> then the
    activity indicator is not updated; the process title is set only once
    when a new process is launched.  On some platforms this saves a measurable
@@ -224,13 +205,6 @@
   </para>
 
   <para>
-<<<<<<< HEAD
-   <productname>PostgreSQL</productname> also supports reporting dynamic
-   information about exactly what is going on in the system right now, such as
-   the exact command currently being executed by other server processes, and
-   which other connections exist in the system.  This facility is independent
-   of the collector process.
-=======
 <!--
    <productname>PostgreSQL</productname> also supports reporting of the exact
    command currently being executed by other server processes.  This
@@ -238,7 +212,6 @@
 -->
 また、<productname>PostgreSQL</productname>は他のサーバプロセスによって現在実行されている問い合わせを正確に報告する機能を持ちます。
 これはコレクタプロセスから独立している機能です。
->>>>>>> de74b4ab
   </para>
 
  <sect2 id="monitoring-stats-setup">
@@ -332,22 +305,15 @@
  </sect2>
 
  <sect2 id="monitoring-stats-views">
-<<<<<<< HEAD
-  <title>Viewing Statistics</title>
-=======
 <!--
   <title>Viewing Collected Statistics</title>
 -->
 <title>収集した統計情報の表示</Title>
->>>>>>> de74b4ab
 
   <para>
 <!--
    Several predefined views, listed in <xref
-   linkend="monitoring-stats-dynamic-views-table">, are available to show
-   the current state of the system. There are also several other
-   views, listed in <xref
-   linkend="monitoring-stats-views-table">, available to show the results
+   linkend="monitoring-stats-views-table">, are available to show the results
    of statistics collection.  Alternatively, one can
    build custom views using the underlying statistics functions, as discussed
    in <xref linkend="monitoring-stats-functions">.
@@ -357,12 +323,8 @@
   </para>
 
   <para>
-<<<<<<< HEAD
-   When using the statistics to monitor collected data, it is important
-=======
 <!--
    When using the statistics to monitor current activity, it is important
->>>>>>> de74b4ab
    to realize that the information does not update instantaneously.
    Each individual server process transmits new statistical counts to
    the collector just before going idle; so a query or transaction still in
@@ -427,16 +389,11 @@
    これらの数値はトランザクション中に継続的に更新されていくため上記の様な(静的な情報を示す)振る舞いとはなりません。
   </para>
 
-<<<<<<< HEAD
-  <table id="monitoring-stats-dynamic-views-table">
-   <title>Dynamic Statistics Views</title>
-=======
   <table id="monitoring-stats-views-table">
 <!--
    <title>Standard Statistics Views</title>
 -->
 <title>標準統計情報ビュー</title>
->>>>>>> de74b4ab
 
    <tgroup cols="2">
     <thead>
@@ -468,30 +425,6 @@
      </row>
 
      <row>
-      <entry><structname>pg_stat_replication</><indexterm><primary>pg_stat_replication</primary></indexterm></entry>
-      <entry>One row per WAL sender process, showing statistics about
-       replication to that sender's connected standby server.
-       See <xref linkend="pg-stat-replication-view"> for details.
-      </entry>
-     </row>
-
-    </tbody>
-   </tgroup>
-  </table>
-
-  <table id="monitoring-stats-views-table">
-   <title>Collected Statistics Views</title>
-
-   <tgroup cols="2">
-    <thead>
-     <row>
-      <entry>View Name</entry>
-      <entry>Description</entry>
-     </row>
-    </thead>
-
-    <tbody>
-     <row>
       <entry><structname>pg_stat_archiver</><indexterm><primary>pg_stat_archiver</primary></indexterm></entry>
 <!--
       <entry>One row only, showing statistics about the
@@ -526,15 +459,6 @@
       <entry>
 データベース当たり１行の形で、データベース全体の情報を表示します。
 詳細については<xref linkend="pg-stat-database-view">を参照してください。
-      </entry>
-     </row>
-
-     <row>
-      <entry><structname>pg_stat_database_conflicts</><indexterm><primary>pg_stat_database_conflicts</primary></indexterm></entry>
-      <entry>
-       One row per database, showing database-wide statistics about
-       query cancels due to conflict with recovery on standby servers.
-       See <xref linkend="pg-stat-database-conflicts-view"> for details.
       </entry>
      </row>
 
@@ -778,8 +702,6 @@
       </entry>
      </row>
 
-<<<<<<< HEAD
-=======
      <row>
       <entry><structname>pg_stat_replication</><indexterm><primary>pg_stat_replication</primary></indexterm></entry>
 <!--
@@ -806,7 +728,6 @@
       </entry>
      </row>
 
->>>>>>> de74b4ab
     </tbody>
    </tgroup>
   </table>
@@ -1090,16 +1011,12 @@
     <row>
      <entry><structfield>backend_xid</structfield></entry>
      <entry><type>xid</type></entry>
-<<<<<<< HEAD
+<!--
      <entry>Top-level transaction identifier of this backend, if any.</entry>
-=======
-<!--
-     <entry>Top-level transaction identifier of this backend, if any.</entry>
 -->
      <entry>
 もしあれば、このバックエンドの最上位のトランザクション識別子。
      </entry>
->>>>>>> de74b4ab
     </row>
     <row>
      <entry><structfield>backend_xmin</structfield></entry>
@@ -1155,127 +1072,6 @@
    </para>
   </note>
 
-  <table id="pg-stat-replication-view" xreflabel="pg_stat_replication">
-   <title><structname>pg_stat_replication</structname> View</title>
-   <tgroup cols="3">
-    <thead>
-    <row>
-      <entry>Column</entry>
-      <entry>Type</entry>
-      <entry>Description</entry>
-     </row>
-    </thead>
-
-   <tbody>
-    <row>
-     <entry><structfield>pid</></entry>
-     <entry><type>integer</></entry>
-     <entry>Process ID of a WAL sender process</entry>
-    </row>
-    <row>
-     <entry><structfield>usesysid</></entry>
-     <entry><type>oid</></entry>
-     <entry>OID of the user logged into this WAL sender process</entry>
-    </row>
-    <row>
-     <entry><structfield>usename</></entry>
-     <entry><type>name</></entry>
-     <entry>Name of the user logged into this WAL sender process</entry>
-    </row>
-    <row>
-     <entry><structfield>application_name</></entry>
-     <entry><type>text</></entry>
-     <entry>Name of the application that is connected
-      to this WAL sender</entry>
-    </row>
-    <row>
-     <entry><structfield>client_addr</></entry>
-     <entry><type>inet</></entry>
-     <entry>IP address of the client connected to this WAL sender.
-      If this field is null, it indicates that the client is
-      connected via a Unix socket on the server machine.
-     </entry>
-    </row>
-    <row>
-     <entry><structfield>client_hostname</></entry>
-     <entry><type>text</></entry>
-     <entry>Host name of the connected client, as reported by a
-      reverse DNS lookup of <structfield>client_addr</>. This field will
-      only be non-null for IP connections, and only when <xref
-      linkend="guc-log-hostname"> is enabled.
-     </entry>
-    </row>
-    <row>
-     <entry><structfield>client_port</></entry>
-     <entry><type>integer</></entry>
-     <entry>TCP port number that the client is using for communication
-      with this WAL sender, or <literal>-1</> if a Unix socket is used
-     </entry>
-    </row>
-    <row>
-     <entry><structfield>backend_start</></entry>
-     <entry><type>timestamp with time zone</></entry>
-     <entry>Time when this process was started, i.e., when the
-      client connected to this WAL sender
-     </entry>
-    </row>
-    <row>
-     <entry><structfield>backend_xmin</structfield></entry>
-     <entry><type>xid</type></entry>
-     <entry>This standby's <literal>xmin</> horizon reported
-     by <xref linkend="guc-hot-standby-feedback">.</entry>
-    </row>
-    <row>
-     <entry><structfield>state</></entry>
-     <entry><type>text</></entry>
-     <entry>Current WAL sender state</entry>
-    </row>
-    <row>
-     <entry><structfield>sent_location</></entry>
-     <entry><type>pg_lsn</></entry>
-     <entry>Last transaction log position sent on this connection</entry>
-    </row>
-    <row>
-     <entry><structfield>write_location</></entry>
-     <entry><type>pg_lsn</></entry>
-     <entry>Last transaction log position written to disk by this standby
-      server</entry>
-    </row>
-    <row>
-     <entry><structfield>flush_location</></entry>
-     <entry><type>pg_lsn</></entry>
-     <entry>Last transaction log position flushed to disk by this standby
-      server</entry>
-    </row>
-    <row>
-     <entry><structfield>replay_location</></entry>
-     <entry><type>pg_lsn</></entry>
-     <entry>Last transaction log position replayed into the database on this
-      standby server</entry>
-    </row>
-    <row>
-     <entry><structfield>sync_priority</></entry>
-     <entry><type>integer</></entry>
-     <entry>Priority of this standby server for being chosen as the
-      synchronous standby</entry>
-    </row>
-    <row>
-     <entry><structfield>sync_state</></entry>
-     <entry><type>text</></entry>
-     <entry>Synchronous state of this standby server</entry>
-    </row>
-   </tbody>
-   </tgroup>
-  </table>
-
-  <para>
-   The <structname>pg_stat_replication</structname> view will contain one row
-   per WAL sender process, showing statistics about replication to that
-   sender's connected standby server.  Only directly connected standbys are
-   listed; no information is available about downstream standby servers.
-  </para>
-
-
   <table id="pg-stat-archiver-view" xreflabel="pg_stat_archiver">
 <!--
    <title><structname>pg_stat_archiver</structname> View</title>
@@ -1759,82 +1555,18 @@
 <structname>pg_stat_database</structname>には、クラスタ内のデータベース毎にデータベース全体の統計情報を示す１行が含まれます。
   </para>
 
-  <table id="pg-stat-database-conflicts-view" xreflabel="pg_stat_database_conflicts">
-   <title><structname>pg_stat_database_conflicts</structname> View</title>
+  <table id="pg-stat-all-tables-view" xreflabel="pg_stat_all_tables">
+<!--
+   <title><structname>pg_stat_all_tables</structname> View</title>
+-->
+   <title><structname>pg_stat_all_tables</structname>ビュー</title>
    <tgroup cols="3">
     <thead>
     <row>
+<!--
       <entry>Column</entry>
       <entry>Type</entry>
       <entry>Description</entry>
-     </row>
-    </thead>
-
-   <tbody>
-    <row>
-     <entry><structfield>datid</></entry>
-     <entry><type>oid</></entry>
-     <entry>OID of a database</entry>
-    </row>
-    <row>
-     <entry><structfield>datname</></entry>
-     <entry><type>name</></entry>
-     <entry>Name of this database</entry>
-    </row>
-    <row>
-     <entry><structfield>confl_tablespace</></entry>
-     <entry><type>bigint</></entry>
-     <entry>Number of queries in this database that have been canceled due to
-      dropped tablespaces</entry>
-    </row>
-    <row>
-     <entry><structfield>confl_lock</></entry>
-     <entry><type>bigint</></entry>
-     <entry>Number of queries in this database that have been canceled due to
-      lock timeouts</entry>
-    </row>
-    <row>
-     <entry><structfield>confl_snapshot</></entry>
-     <entry><type>bigint</></entry>
-     <entry>Number of queries in this database that have been canceled due to
-      old snapshots</entry>
-    </row>
-    <row>
-     <entry><structfield>confl_bufferpin</></entry>
-     <entry><type>bigint</></entry>
-     <entry>Number of queries in this database that have been canceled due to
-      pinned buffers</entry>
-    </row>
-    <row>
-     <entry><structfield>confl_deadlock</></entry>
-     <entry><type>bigint</></entry>
-     <entry>Number of queries in this database that have been canceled due to
-      deadlocks</entry>
-    </row>
-   </tbody>
-   </tgroup>
-  </table>
-
-  <para>
-   The <structname>pg_stat_database_conflicts</structname> view will contain
-   one row per database, showing database-wide statistics about
-   query cancels occurring due to conflicts with recovery on standby servers.
-   This view will only contain information on standby servers, since
-   conflicts do not occur on master servers.
-  </para>
-
-  <table id="pg-stat-all-tables-view" xreflabel="pg_stat_all_tables">
-<!--
-   <title><structname>pg_stat_all_tables</structname> View</title>
--->
-   <title><structname>pg_stat_all_tables</structname>ビュー</title>
-   <tgroup cols="3">
-    <thead>
-    <row>
-<!--
-      <entry>Column</entry>
-      <entry>Type</entry>
-      <entry>Description</entry>
 -->
       <entry>列</entry>
       <entry>型</entry>
@@ -1916,14 +1648,10 @@
     <row>
      <entry><structfield>n_tup_upd</></entry>
      <entry><type>bigint</></entry>
-<<<<<<< HEAD
-     <entry>Number of rows updated (includes HOT updated rows)</entry>
-=======
 <!--
      <entry>Number of rows updated</entry>
 -->
      <entry>更新された行数です。</entry>
->>>>>>> de74b4ab
     </row>
     <row>
      <entry><structfield>n_tup_del</></entry>
@@ -2590,8 +2318,6 @@
 <xref linkend="guc-track-functions">パラメータは関数が追跡されるかどうかを正確に制御します。
   </para>
 
-<<<<<<< HEAD
-=======
   <table id="pg-stat-replication-view" xreflabel="pg_stat_replication">
 <!--
    <title><structname>pg_stat_replication</structname> View</title>
@@ -2878,7 +2604,6 @@
 マスタサーバでは競合は発生しませんので、スタンバイサーバ上の情報のみが保持されます。
   </para>
 
->>>>>>> de74b4ab
  </sect2>
 
  <sect2 id="monitoring-stats-functions">

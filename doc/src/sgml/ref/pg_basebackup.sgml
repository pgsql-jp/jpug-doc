--- conflicted
+++ resolved
@@ -130,15 +130,11 @@
       There is no guarantee that all WAL files required for the backup are archived
       at the end of backup. If you are planning to use the backup for an archive
       recovery and want to ensure that all required files are available at that moment,
-<<<<<<< HEAD
-      you need to include them into the backup by using <literal>-x</> option.
+      you need to include them into the backup by using the <literal>-x</> option.
 -->
 バックアップの終了時点で、バックアップに必要なすべてのWALファイルがアーカイブされている保証はありません。
 アーカイブリカバリ用にこのバックアップを使用する予定で、かつ、その時点で必要なファイルすべてが利用できることを確実にしたい場合、
 <literal>-x</>オプションを使用してバックアップに含めなければなりません。
-=======
-      you need to include them into the backup by using the <literal>-x</> option.
->>>>>>> 6a18e4bc
      </para>
     </listitem>
     <listitem>

--- conflicted
+++ resolved
@@ -1892,10 +1892,6 @@
     <title>多変量MCVリスト</title>
 
     <para>
-<<<<<<< HEAD
-=======
-<!--
->>>>>>> 185876a6
      Another type of statistic stored for each column are most-common value
      lists.  This allows very accurate estimates for individual columns, but
      may result in significant misestimates for queries with conditions on

--- conflicted
+++ resolved
@@ -843,17 +843,8 @@
 <programlisting>
 NUMERIC(<replaceable>precision</replaceable>, <replaceable>scale</replaceable>)
 </programlisting>
-<<<<<<< HEAD
      The precision must be positive, while the scale may be positive or
      negative (see below).  Alternatively:
-=======
-<!--
-     The precision must be positive, the scale zero or positive.
-     Alternatively:
--->
-精度は正数、位取りは0もしくは正数でなければなりません。
-他の記述方法として、
->>>>>>> 185876a6
 <programlisting>
 NUMERIC(<replaceable>precision</replaceable>)
 </programlisting>
@@ -904,7 +895,6 @@
      number of fractional digits.  Then, if the number of digits to the
      left of the decimal point exceeds the declared precision minus the
      declared scale, an error is raised.
-<<<<<<< HEAD
      For example, a column declared as
 <programlisting>
 NUMERIC(3, 1)
@@ -934,11 +924,6 @@
 </programlisting>
      will round values to 5 decimal places and can store values between
      -0.00999 and 0.00999, inclusive.
-=======
--->
-格納される値の位取りが宣言された列の位取りより大きかった場合、システムは指定された小数部の桁まで値を丸めます。
-そして、小数点の左側の桁数が、宣言された精度から宣言された位取りを差し引いた数を超える場合にエラーとなります。
->>>>>>> 185876a6
     </para>
 
     <note>
@@ -953,7 +938,6 @@
     </note>
 
     <para>
-<!--
      Numeric values are physically stored without any extra leading or
      trailing zeroes.  Thus, the declared precision and scale of a column
      are maximums, not fixed allocations.  (In this sense the <type>numeric</type>
@@ -3110,7 +3094,6 @@
          </row>
          <row>
           <entry><literal>04:05:06.789-8</literal></entry>
-<<<<<<< HEAD
           <entry>ISO 8601, with time zone as UTC offset</entry>
          </row>
          <row>
@@ -3132,47 +3115,6 @@
          <row>
           <entry><literal>040506+07:30:00</literal></entry>
           <entry>UTC offset specified to seconds (not allowed in ISO 8601)</entry>
-=======
-<!--
-          <entry>ISO 8601, with time zone as UTC offset</entry>
--->
-          <entry>ISO 8601, UTC オフセットとしてのタイムゾーン</entry>
-         </row>
-         <row>
-          <entry><literal>04:05:06-08:00</literal></entry>
-<!--
-          <entry>ISO 8601, with time zone as UTC offset</entry>
--->
-          <entry>ISO 8601, UTC オフセットとしてのタイムゾーン</entry>
-         </row>
-         <row>
-          <entry><literal>04:05-08:00</literal></entry>
-<!--
-          <entry>ISO 8601, with time zone as UTC offset</entry>
--->
-          <entry>ISO 8601, UTC オフセットとしてのタイムゾーン</entry>
-         </row>
-         <row>
-          <entry><literal>040506-08</literal></entry>
-<!--
-          <entry>ISO 8601, with time zone as UTC offset</entry>
--->
-          <entry>ISO 8601, UTC オフセットとしてのタイムゾーン</entry>
-         </row>
-         <row>
-          <entry><literal>040506+0730</literal></entry>
-<!--
-          <entry>ISO 8601, with fractional-hour time zone as UTC offset</entry>
--->
-          <entry>ISO 8601, UTC オフセットとしての小数付き時間のタイムゾーン</entry>
-         </row>
-         <row>
-          <entry><literal>040506+07:30:00</literal></entry>
-<!--
-          <entry>UTC offset specified to seconds (not allowed in ISO 8601)</entry>
--->
-          <entry>秒まで指定されたUTCオフセット(ISO 8601では未サポート)</entry>
->>>>>>> 185876a6
          </row>
          <row>
           <entry><literal>04:05:06 PST</literal></entry>
@@ -3243,7 +3185,6 @@
          </row>
          <row>
           <entry><literal>-8:00</literal></entry>
-<<<<<<< HEAD
           <entry>UTC offset for PST (ISO 8601 extended format)</entry>
          </row>
          <row>
@@ -3253,26 +3194,6 @@
          <row>
           <entry><literal>-8</literal></entry>
           <entry>UTC offset for PST (ISO 8601 basic format)</entry>
-=======
-<!--
-          <entry>UTC offset for PST (ISO 8601 extended format)</entry>
--->
-          <entry>PSTのUTCオフセット(ISO 8601の拡張フォーマット)</entry>
-         </row>
-         <row>
-          <entry><literal>-800</literal></entry>
-<!--
-          <entry>UTC offset for PST (ISO 8601 basic format)</entry>
--->
-          <entry>PSTのUTCオフセット(ISO 8601の基本フォーマット)</entry>
-         </row>
-         <row>
-          <entry><literal>-8</literal></entry>
-<!--
-          <entry>UTC offset for PST (ISO 8601 basic format)</entry>
--->
-          <entry>PSTのUTCオフセット(ISO 8601の基本フォーマット)</entry>
->>>>>>> 185876a6
          </row>
          <row>
           <entry><literal>zulu</literal></entry>
@@ -3283,14 +3204,7 @@
          </row>
          <row>
           <entry><literal>z</literal></entry>
-<<<<<<< HEAD
           <entry>Short form of <literal>zulu</literal> (also in ISO 8601)</entry>
-=======
-<!--
-          <entry>Short form of <literal>zulu</literal> (also in ISO 8601)</entry>
--->
-          <entry><literal>zulu</literal>の略記(また、ISO 8601)</entry>
->>>>>>> 185876a6
          </row>
         </tbody>
        </tgroup>
@@ -3825,10 +3739,6 @@
      </table>
 
     <para>
-<<<<<<< HEAD
-=======
-<!--
->>>>>>> 185876a6
      In the <acronym>ISO</acronym> style, the time zone is always shown as
      a signed numeric offset from UTC, with positive sign used for zones
      east of Greenwich.  The offset will be shown
@@ -3844,21 +3754,9 @@
      abbreviation if one is in common use in the current zone.  Otherwise
      it appears as a signed numeric offset in ISO 8601 basic format
      (<replaceable>hh</replaceable> or <replaceable>hhmm</replaceable>).
-<<<<<<< HEAD
-    </para>
-
-    <para>
-=======
--->
-<acronym>ISO</acronym>形式ではタイムゾーンはUTCからの符号付きの数値で表現され、グリニッジより東の地域では正の符号が使用されます。
-オフセットは時間の整数倍であれば<replaceable>hh</replaceable>(時間のみ)、分の整数倍であれば<replaceable>hh</replaceable>:<replaceable>mm</replaceable>、それ以外の場合は、<replaceable>hh</replaceable>:<replaceable>mm</replaceable>:<replaceable>ss</replaceable>で表現されます（三番目のケースは現代のどのタイムゾーンの標準でもありえませんが、タイムゾーンが標準化される前に適用されたタイムスタンプで動いている場合に現れる可能性があります)。
-他の日付スタイルでは、現在の地域で一般的に使われている場合、タイムゾーンは省略形で表現されます。
-それ以外の場合はISO 8601の基本フォーマット(<replaceable>hh</replaceable>や<replaceable>hhmm</replaceable>)の符号付き数値のオフセットとして表示されます。
-    </para>
-
-    <para>
-<!--
->>>>>>> 185876a6
+    </para>
+
+    <para>
      The date/time style can be selected by the user using the
      <command>SET datestyle</command> command, the <xref
      linkend="guc-datestyle"/> parameter in the
@@ -4372,19 +4270,11 @@
     </para>
 
     <para>
-<<<<<<< HEAD
-=======
-<!--
->>>>>>> 185876a6
      Field values can have fractional parts:  for example, <literal>'1.5
      weeks'</literal> or <literal>'01:02:03.45'</literal>.  However,
      because interval internally stores only three integer units (months,
      days, microseconds), fractional units must be spilled to smaller
-<<<<<<< HEAD
      units.  Fractional parts of units greater than months are rounded to
-=======
-     units.  Fractional parts of units greater than months are truncated to
->>>>>>> 185876a6
      be an integer number of months, e.g. <literal>'1.5 years'</literal>
      becomes <literal>'1 year 6 mons'</literal>.  Fractional parts of
      weeks and days are computed to be an integer number of days and
@@ -4392,15 +4282,6 @@
      <literal>'1.75 months'</literal> becomes <literal>1 mon 22 days
      12:00:00</literal>.  Only seconds will ever be shown as fractional
      on output.
-<<<<<<< HEAD
-=======
--->
-フィールドには<literal>'1.5weeks'</literal> や <literal>'01:02:03.45'</literal>のような小数部分を持つことができます。
-しかし、intervalは内部的に３つの整数型の位(月、日、マイクロ秒)でのみ格納されるため、小数の位はより小さな位で埋められていく必要があります。
-月より大きな小数部分の位は月の整数に切り捨てられます。例えば、<literal>'1.5 years'</literal>は<literal>'1 year 6 mons'</literal>になります。
-週と日の小数部分は、1ヶ月は30日、1日は24時間と想定して整数の日数やマイクロ秒として計算されます。例えば<literal>'1.75 months'</literal>は<literal>1 mon 22 days 12:00:00</literal>になります。
-出力では秒だけが小数として表示されます。
->>>>>>> 185876a6
     </para>
 
     <para>
@@ -5450,17 +5331,9 @@
     <para>
 <!--
      Polygons are represented by lists of points (the vertexes of the
-<<<<<<< HEAD
      polygon). Polygons are very similar to closed paths; the essential
      difference is that a polygon is considered to include the area
      within it, while a path is not.
-=======
-     polygon). Polygons are very similar to closed paths, but are
-     stored differently and have their own set of support routines.
--->
-多角形は座標点（多角形の頂点）のリストで表現されます。
-多角形は閉経路ととても良く似ていますが、異なった方式で格納されると同時にそれぞれ独自のサポート関数群を持っています。
->>>>>>> 185876a6
     </para>
 
     <para>
@@ -5922,10 +5795,6 @@
     </para>
 
     <para>
-<<<<<<< HEAD
-=======
-<!--
->>>>>>> 185876a6
      IEEE Standard 802-2001 specifies the second form shown (with hyphens)
      as the canonical form for MAC addresses, and specifies the first
      form (with colons) as used with bit-reversed, MSB-first notation, so that
@@ -7542,14 +7411,7 @@
   </sect1>
 
   <sect1 id="datatype-pg-lsn">
-<<<<<<< HEAD
    <title><type>pg_lsn</type> Type</title>
-=======
-<!--
-   <title><type>pg_lsn</type> Type</title>
--->
-   <title><type>pg_lsn</type>型</title>
->>>>>>> 185876a6
 
    <indexterm zone="datatype-pg-lsn">
     <primary>pg_lsn</primary>

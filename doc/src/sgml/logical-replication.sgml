--- conflicted
+++ resolved
@@ -1014,17 +1014,13 @@
   </para>
 
   <para>
-<<<<<<< HEAD
+<!--
    To confirm that the standby server is indeed ready for failover for a given subscriber, follow these
    steps to verify that all the logical replication slots required by that subscriber have been
-=======
-<!--
-   To confirm that the standby server is indeed ready for failover, follow these
-   steps to verify that all necessary logical replication slots have been
->>>>>>> cf849a6c
    synchronized to the standby server:
 -->
-スタンバイサーバが実際にフェイルオーバーの準備ができていることを確認するためには、次の手順に従ってすべての必要な論理レプリケーションスロットがスタンバイサーバと同期されていることを検証します。
+《マッチ度[70.305677]》スタンバイサーバが実際にフェイルオーバーの準備ができていることを確認するためには、次の手順に従ってすべての必要な論理レプリケーションスロットがスタンバイサーバと同期されていることを検証します。
+《機械翻訳》«To confirm that the standby server is indeed ready for failover for a given subscriber, follow these steps to verify that all the logical replication slots required by that subscriber have been synchronized to the standby server:»
   </para>
 
   <procedure>
@@ -1109,12 +1105,14 @@
 <!--
    If all the slots are present on the standby server and the result
    (<literal>failover_ready</literal>) of the above SQL query is true, then
-<<<<<<< HEAD
    existing subscriptions can continue subscribing to publications on the new
    primary server.
-  </para>
-
-  <para>
+-->
+《マッチ度[93.013100]》すべてのスロットがスタンバイサーバに存在し、上記のSQLクエリの結果（<literal>failover_ready</literal>）が真である場合、既存のサブスクリプションは、新しいプライマリサーバ上のパブリケーションへのサブスクライブを継続できます。
+  </para>
+
+  <para>
+<!--
    The first two steps in the above procedure are meant for a
    <productname>PostgreSQL</productname> subscriber. It is recommended to run
    these steps on each subscriber node, that will be served by the designated
@@ -1123,9 +1121,12 @@
    Non-<productname>PostgreSQL</productname> subscribers, on the other hand, may
    use their own methods to identify the replication slots used by their
    respective subscriptions.
-  </para>
-
-  <para>
+-->
+《機械翻訳》«The first two steps in the above procedure are meant for a <productname>PostgreSQL</productname> subscriber. It is recommended to run these steps on each subscriber node, that will be served by the designated standby after failover, to obtain the complete list of replication slots. This list can then be verified in Step 3 to ensure failover readiness. Non-<productname>PostgreSQL</productname> subscribers, on the other hand, may use their own methods to identify the replication slots used by their respective subscriptions.»
+  </para>
+
+  <para>
+<!--
    In some cases, such as during a planned failover, it is necessary to confirm
    that all subscribers, whether <productname>PostgreSQL</productname> or
    non-<productname>PostgreSQL</productname>, will be able to continue
@@ -1134,12 +1135,8 @@
    which replication slots on the primary need to be synced to the standby that
    is intended for promotion. This query returns the relevant replication slots
    associated with all the failover-enabled subscriptions.
-=======
-   existing subscriptions can continue subscribing to publications now on the
-   new primary server.
--->
-すべてのスロットがスタンバイサーバに存在し、上記のSQLクエリの結果（<literal>failover_ready</literal>）が真である場合、既存のサブスクリプションは、新しいプライマリサーバ上のパブリケーションへのサブスクライブを継続できます。
->>>>>>> cf849a6c
+-->
+《機械翻訳》«In some cases, such as during a planned failover, it is necessary to confirm that all subscribers, whether <productname>PostgreSQL</productname> or non-<productname>PostgreSQL</productname>, will be able to continue replication after failover to a given standby server. In such cases, use the following SQL, instead of performing the first two steps above, to identify which replication slots on the primary need to be synced to the standby that is intended for promotion. This query returns the relevant replication slots associated with all the failover-enabled subscriptions.»
   </para>
 
    <para>

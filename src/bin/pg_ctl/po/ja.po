--- conflicted
+++ resolved
@@ -9,17 +9,10 @@
 #
 msgid ""
 msgstr ""
-<<<<<<< HEAD
 "Project-Id-Version: pg_ctl (PostgreSQL 15)\n"
 "Report-Msgid-Bugs-To: pgsql-bugs@lists.postgresql.org\n"
 "POT-Creation-Date: 2022-08-09 12:00+0900\n"
 "PO-Revision-Date: 2022-08-09 09:47+0900\n"
-=======
-"Project-Id-Version: pg_ctl (PostgreSQL 14)\n"
-"Report-Msgid-Bugs-To: pgsql-bugs@lists.postgresql.org\n"
-"POT-Creation-Date: 2021-08-25 17:21+0900\n"
-"PO-Revision-Date: 2021-08-19 17:35+0900\n"
->>>>>>> 185876a6
 "Last-Translator: Kyotaro Horiguchi <horikyota.ntt@gmail.com>\n"
 "Language-Team: Japan PostgreSQL Users Group <jpug-doc@ml.postgresql.jp>\n"
 "Language: ja\n"
@@ -29,74 +22,42 @@
 "Plural-Forms: nplurals=1; plural=0;\n"
 "X-Generator: Poedit 1.8.13\n"
 
-<<<<<<< HEAD
 #: ../../common/exec.c:149 ../../common/exec.c:266 ../../common/exec.c:312
-=======
-#: ../../common/exec.c:136 ../../common/exec.c:253 ../../common/exec.c:299
->>>>>>> 185876a6
 #, c-format
 msgid "could not identify current directory: %m"
 msgstr "カレントディレクトリを確認できませんでした: %m"
 
-<<<<<<< HEAD
 #: ../../common/exec.c:168
-=======
-#: ../../common/exec.c:155
->>>>>>> 185876a6
 #, c-format
 msgid "invalid binary \"%s\""
 msgstr "不正なバイナリ\"%s\""
 
-<<<<<<< HEAD
 #: ../../common/exec.c:218
-=======
-#: ../../common/exec.c:205
->>>>>>> 185876a6
 #, c-format
 msgid "could not read binary \"%s\""
 msgstr "バイナリ\"%s\"を読み取れませんでした"
 
-<<<<<<< HEAD
 #: ../../common/exec.c:226
-=======
-#: ../../common/exec.c:213
->>>>>>> 185876a6
 #, c-format
 msgid "could not find a \"%s\" to execute"
 msgstr "実行対象の\"%s\"が見つかりませんでした"
 
-<<<<<<< HEAD
 #: ../../common/exec.c:282 ../../common/exec.c:321
-=======
-#: ../../common/exec.c:269 ../../common/exec.c:308
->>>>>>> 185876a6
 #, c-format
 msgid "could not change directory to \"%s\": %m"
 msgstr "ディレクトリ\"%s\"に移動できませんでした: %m"
 
-<<<<<<< HEAD
 #: ../../common/exec.c:299
-=======
-#: ../../common/exec.c:286
->>>>>>> 185876a6
 #, c-format
 msgid "could not read symbolic link \"%s\": %m"
 msgstr "シンボリックリンク\"%s\"を読めませんでした: %m"
 
-<<<<<<< HEAD
 #: ../../common/exec.c:422
-=======
-#: ../../common/exec.c:409
->>>>>>> 185876a6
 #, c-format
 msgid "%s() failed: %m"
 msgstr "%s() が失敗しました: %m"
 
-<<<<<<< HEAD
 #: ../../common/exec.c:560 ../../common/exec.c:605 ../../common/exec.c:697
-=======
-#: ../../common/exec.c:522 ../../common/exec.c:567 ../../common/exec.c:659
->>>>>>> 185876a6
 msgid "out of memory"
 msgstr "メモリ不足"
 
@@ -212,46 +173,20 @@
 msgid "%s: option file \"%s\" must have exactly one line\n"
 msgstr "%s: オプションファイル\"%s\"は1行のみでなければなりません\n"
 
-<<<<<<< HEAD
 #: pg_ctl.c:861 pg_ctl.c:1044 pg_ctl.c:1112
-=======
-#: pg_ctl.c:785 pg_ctl.c:974 pg_ctl.c:1070
->>>>>>> 185876a6
 #, c-format
 msgid "%s: could not send stop signal (PID: %ld): %s\n"
 msgstr "%s: 停止シグナルを送信できませんでした。(PID: %ld): %s\n"
 
 #: pg_ctl.c:889
 #, c-format
-<<<<<<< HEAD
 msgid "program \"%s\" is needed by %s but was not found in the same directory as \"%s\"\n"
 msgstr "%2$sにはプログラム\"%1$s\"が必要ですが、\"%3$s\"と同じディレクトリにありませんでした\n"
-=======
-msgid ""
-"The program \"%s\" is needed by %s but was not found in the\n"
-"same directory as \"%s\".\n"
-"Check your installation.\n"
-msgstr ""
-"%2$sにはプログラム\"%1$s\"が必要ですが、\"%3$s\"と同じディレクトリ\n"
-"にはありませんでした。\n"
-"インストールの状態を確認してください。\n"
->>>>>>> 185876a6
 
 #: pg_ctl.c:892
 #, c-format
-<<<<<<< HEAD
 msgid "program \"%s\" was found by \"%s\" but was not the same version as %s\n"
 msgstr "\"%2$s\"がプログラム\"%1$s\"を見つけましたが、これは%3$sと同じバージョンではありませんでした\n"
-=======
-msgid ""
-"The program \"%s\" was found by \"%s\"\n"
-"but was not the same version as %s.\n"
-"Check your installation.\n"
-msgstr ""
-"\"%2$s\"がプログラム\"%1$s\"を見つけましたが、これは%3$sと同じ\n"
-"バージョンではありませんでした。\n"
-"インストールの状態を確認してください。\n"
->>>>>>> 185876a6
 
 #: pg_ctl.c:923
 #, c-format
@@ -263,7 +198,6 @@
 msgid "%s: another server might be running; trying to start server anyway\n"
 msgstr "%s: 他のサーバーが動作中の可能性がありますが、とにかくpostmasterの起動を試みます。\n"
 
-<<<<<<< HEAD
 #: pg_ctl.c:986
 msgid "waiting for server to start..."
 msgstr "サーバーの起動完了を待っています..."
@@ -286,30 +220,6 @@
 msgstr "%s: サーバーは時間内に起動しませんでした\n"
 
 #: pg_ctl.c:1002
-=======
-#: pg_ctl.c:914
-msgid "waiting for server to start..."
-msgstr "サーバーの起動完了を待っています..."
-
-#: pg_ctl.c:919 pg_ctl.c:1024 pg_ctl.c:1116 pg_ctl.c:1241
-msgid " done\n"
-msgstr "完了\n"
-
-#: pg_ctl.c:920
-msgid "server started\n"
-msgstr "サーバー起動完了\n"
-
-#: pg_ctl.c:923 pg_ctl.c:929 pg_ctl.c:1246
-msgid " stopped waiting\n"
-msgstr " 待機処理が停止されました\n"
-
-#: pg_ctl.c:924
-#, c-format
-msgid "%s: server did not start in time\n"
-msgstr "%s: サーバーは時間内に停止しませんでした\n"
-
-#: pg_ctl.c:930
->>>>>>> 185876a6
 #, c-format
 msgid ""
 "%s: could not start server\n"
@@ -318,41 +228,24 @@
 "%s: サーバーを起動できませんでした。\n"
 "ログ出力を確認してください。\n"
 
-<<<<<<< HEAD
 #: pg_ctl.c:1010
 msgid "server starting\n"
 msgstr "サーバーは起動中です。\n"
 
 #: pg_ctl.c:1029 pg_ctl.c:1088 pg_ctl.c:1152 pg_ctl.c:1191 pg_ctl.c:1272
-=======
-#: pg_ctl.c:938
-msgid "server starting\n"
-msgstr "サーバーは起動中です。\n"
-
-#: pg_ctl.c:959 pg_ctl.c:1046 pg_ctl.c:1137 pg_ctl.c:1176 pg_ctl.c:1270
->>>>>>> 185876a6
 #, c-format
 msgid "%s: PID file \"%s\" does not exist\n"
 msgstr "%s: PIDファイル\"%s\"がありません\n"
 
-<<<<<<< HEAD
 #: pg_ctl.c:1030 pg_ctl.c:1090 pg_ctl.c:1153 pg_ctl.c:1192 pg_ctl.c:1273
 msgid "Is server running?\n"
 msgstr "サーバーが動作していますか?\n"
 
 #: pg_ctl.c:1036
-=======
-#: pg_ctl.c:960 pg_ctl.c:1048 pg_ctl.c:1138 pg_ctl.c:1177 pg_ctl.c:1271
-msgid "Is server running?\n"
-msgstr "サーバーが動作していますか?\n"
-
-#: pg_ctl.c:966
->>>>>>> 185876a6
 #, c-format
 msgid "%s: cannot stop server; single-user server is running (PID: %ld)\n"
 msgstr "%s: サーバーを停止できません。シングルユーザーサーバー(PID: %ld)が動作しています。\n"
 
-<<<<<<< HEAD
 #: pg_ctl.c:1051
 msgid "server shutting down\n"
 msgstr "サーバーの停止中です\n"
@@ -366,40 +259,11 @@
 msgstr "失敗しました\n"
 
 #: pg_ctl.c:1062 pg_ctl.c:1124
-=======
-#: pg_ctl.c:981
-msgid "server shutting down\n"
-msgstr "サーバーの停止中です\n"
-
-#: pg_ctl.c:996 pg_ctl.c:1085
-msgid ""
-"WARNING: online backup mode is active\n"
-"Shutdown will not complete until pg_stop_backup() is called.\n"
-"\n"
-msgstr ""
-"警告: オンラインバックアップモードが実行中です。\n"
-"pg_stop_backup()が呼び出されるまでシャットダウンは完了しません\n"
-"\n"
-
-#: pg_ctl.c:1000 pg_ctl.c:1089
-msgid "waiting for server to shut down..."
-msgstr "サーバー停止処理の完了を待っています..."
-
-#: pg_ctl.c:1016 pg_ctl.c:1107
-msgid " failed\n"
-msgstr "失敗しました\n"
-
-#: pg_ctl.c:1018 pg_ctl.c:1109
->>>>>>> 185876a6
 #, c-format
 msgid "%s: server does not shut down\n"
 msgstr "%s: サーバーは停止していません\n"
 
-<<<<<<< HEAD
 #: pg_ctl.c:1064 pg_ctl.c:1126
-=======
-#: pg_ctl.c:1020 pg_ctl.c:1111
->>>>>>> 185876a6
 msgid ""
 "HINT: The \"-m fast\" option immediately disconnects sessions rather than\n"
 "waiting for session-initiated disconnection.\n"
@@ -407,7 +271,6 @@
 "ヒント: \"-m fast\"オプションは、セッション切断が始まるまで待機するのではなく\n"
 "即座にセッションを切断します。\n"
 
-<<<<<<< HEAD
 #: pg_ctl.c:1070 pg_ctl.c:1132
 msgid "server stopped\n"
 msgstr "サーバーは停止しました\n"
@@ -417,127 +280,67 @@
 msgstr "とにかくサーバーの起動を試みます\n"
 
 #: pg_ctl.c:1100
-=======
-#: pg_ctl.c:1026 pg_ctl.c:1117
-msgid "server stopped\n"
-msgstr "サーバーは停止しました\n"
-
-#: pg_ctl.c:1049
-msgid "trying to start server anyway\n"
-msgstr "とにかくサーバーの起動を試みます\n"
-
-#: pg_ctl.c:1058
->>>>>>> 185876a6
 #, c-format
 msgid "%s: cannot restart server; single-user server is running (PID: %ld)\n"
 msgstr "%s: サーバーを再起動できません。シングルユーザーサーバー(PID: %ld)が動作中です。\n"
 
-<<<<<<< HEAD
 #: pg_ctl.c:1103 pg_ctl.c:1162
 msgid "Please terminate the single-user server and try again.\n"
 msgstr "シングルユーザーサーバーを終了させてから、再度実行してください\n"
 
 #: pg_ctl.c:1136
-=======
-#: pg_ctl.c:1061 pg_ctl.c:1147
-msgid "Please terminate the single-user server and try again.\n"
-msgstr "シングルユーザーサーバーを終了させてから、再度実行してください\n"
-
-#: pg_ctl.c:1121
->>>>>>> 185876a6
 #, c-format
 msgid "%s: old server process (PID: %ld) seems to be gone\n"
 msgstr "%s: 古いサーバープロセス(PID: %ld)が動作していないようです\n"
 
-<<<<<<< HEAD
 #: pg_ctl.c:1138
 msgid "starting server anyway\n"
 msgstr "とにかくサーバーを起動しています\n"
 
 #: pg_ctl.c:1159
-=======
-#: pg_ctl.c:1123
-msgid "starting server anyway\n"
-msgstr "とにかくサーバーを起動しています\n"
-
-#: pg_ctl.c:1144
->>>>>>> 185876a6
 #, c-format
 msgid "%s: cannot reload server; single-user server is running (PID: %ld)\n"
 msgstr "%s: サーバーをリロードできません。シングルユーザーサーバー(PID: %ld)が動作中です\n"
 
-<<<<<<< HEAD
 #: pg_ctl.c:1168
-=======
-#: pg_ctl.c:1153
->>>>>>> 185876a6
 #, c-format
 msgid "%s: could not send reload signal (PID: %ld): %s\n"
 msgstr "%s: リロードシグナルを送信できませんでした。(PID: %ld): %s\n"
 
-<<<<<<< HEAD
 #: pg_ctl.c:1173
 msgid "server signaled\n"
 msgstr "サーバーにシグナルを送信しました\n"
 
 #: pg_ctl.c:1198
-=======
-#: pg_ctl.c:1158
-msgid "server signaled\n"
-msgstr "サーバーにシグナルを送信しました\n"
-
-#: pg_ctl.c:1183
->>>>>>> 185876a6
 #, c-format
 msgid "%s: cannot promote server; single-user server is running (PID: %ld)\n"
 msgstr "%s: サーバーを昇格できません; シングルユーザーサーバー(PID: %ld)が動作中です\n"
 
-<<<<<<< HEAD
 #: pg_ctl.c:1206
-=======
-#: pg_ctl.c:1191
->>>>>>> 185876a6
 #, c-format
 msgid "%s: cannot promote server; server is not in standby mode\n"
 msgstr "%s: サーバーを昇格できません; サーバーはスタンバイモードではありません\n"
 
-<<<<<<< HEAD
 #: pg_ctl.c:1216
-=======
-#: pg_ctl.c:1201
->>>>>>> 185876a6
 #, c-format
 msgid "%s: could not create promote signal file \"%s\": %s\n"
 msgstr "%s: 昇格指示ファイル\"%s\"を作成することができませんでした: %s\n"
 
-<<<<<<< HEAD
 #: pg_ctl.c:1222
-=======
-#: pg_ctl.c:1207
->>>>>>> 185876a6
 #, c-format
 msgid "%s: could not write promote signal file \"%s\": %s\n"
 msgstr "%s: 昇格指示ファイル\"%s\"に書き出すことができませんでした: %s\n"
 
-<<<<<<< HEAD
 #: pg_ctl.c:1230
-=======
-#: pg_ctl.c:1215
->>>>>>> 185876a6
 #, c-format
 msgid "%s: could not send promote signal (PID: %ld): %s\n"
 msgstr "%s: 昇格シグナルを送信できませんでした (PID: %ld): %s\n"
 
-<<<<<<< HEAD
 #: pg_ctl.c:1233
-=======
-#: pg_ctl.c:1218
->>>>>>> 185876a6
 #, c-format
 msgid "%s: could not remove promote signal file \"%s\": %s\n"
 msgstr "%s: 昇格指示ファイル\"%s\"の削除に失敗しました: %s\n"
 
-<<<<<<< HEAD
 #: pg_ctl.c:1240
 msgid "waiting for server to promote..."
 msgstr "サーバーの昇格を待っています..."
@@ -547,191 +350,103 @@
 msgstr "サーバーは昇格しました\n"
 
 #: pg_ctl.c:1249
-=======
-#: pg_ctl.c:1228
-msgid "waiting for server to promote..."
-msgstr "サーバーの昇格を待っています..."
-
-#: pg_ctl.c:1242
-msgid "server promoted\n"
-msgstr "サーバーは昇格しました\n"
-
-#: pg_ctl.c:1247
->>>>>>> 185876a6
 #, c-format
 msgid "%s: server did not promote in time\n"
 msgstr "%s: サーバーは時間内に昇格しませんでした\n"
 
-<<<<<<< HEAD
 #: pg_ctl.c:1255
 msgid "server promoting\n"
 msgstr "サーバーを昇格中です\n"
 
 #: pg_ctl.c:1279
-=======
-#: pg_ctl.c:1253
-msgid "server promoting\n"
-msgstr "サーバーを昇格中です\n"
-
-#: pg_ctl.c:1277
->>>>>>> 185876a6
 #, c-format
 msgid "%s: cannot rotate log file; single-user server is running (PID: %ld)\n"
 msgstr "%s: ログをローテートできません; シングルユーザーサーバーが動作中です (PID: %ld)\n"
 
-<<<<<<< HEAD
 #: pg_ctl.c:1289
-=======
-#: pg_ctl.c:1287
->>>>>>> 185876a6
 #, c-format
 msgid "%s: could not create log rotation signal file \"%s\": %s\n"
 msgstr "%s: ログローテート指示ファイル\"%s\"を作成することができませんでした: %s\n"
 
-<<<<<<< HEAD
 #: pg_ctl.c:1295
-=======
-#: pg_ctl.c:1293
->>>>>>> 185876a6
 #, c-format
 msgid "%s: could not write log rotation signal file \"%s\": %s\n"
 msgstr "%s: ログローテート指示ファイル\"%s\"に書き出すことができませんでした: %s\n"
 
-<<<<<<< HEAD
 #: pg_ctl.c:1303
-=======
-#: pg_ctl.c:1301
->>>>>>> 185876a6
 #, c-format
 msgid "%s: could not send log rotation signal (PID: %ld): %s\n"
 msgstr "%s: ログローテートシグナルを送信できませんでした (PID: %ld): %s\n"
 
-<<<<<<< HEAD
 #: pg_ctl.c:1306
-=======
-#: pg_ctl.c:1304
->>>>>>> 185876a6
 #, c-format
 msgid "%s: could not remove log rotation signal file \"%s\": %s\n"
 msgstr "%s: ログローテーション指示ファイル\"%s\"の削除に失敗しました: %s\n"
 
-<<<<<<< HEAD
 #: pg_ctl.c:1311
 msgid "server signaled to rotate log file\n"
 msgstr "サーバーがログローテートをシグナルされました\n"
 
 #: pg_ctl.c:1358
-=======
-#: pg_ctl.c:1309
-msgid "server signaled to rotate log file\n"
-msgstr "サーバーがログローテートをシグナルされました\n"
-
-#: pg_ctl.c:1356
->>>>>>> 185876a6
 #, c-format
 msgid "%s: single-user server is running (PID: %ld)\n"
 msgstr "%s: シングルユーザーサーバーが動作中です(PID: %ld)\n"
 
-<<<<<<< HEAD
 #: pg_ctl.c:1372
-=======
-#: pg_ctl.c:1370
->>>>>>> 185876a6
 #, c-format
 msgid "%s: server is running (PID: %ld)\n"
 msgstr "%s: サーバーが動作中です(PID: %ld)\n"
 
-<<<<<<< HEAD
 #: pg_ctl.c:1388
-=======
-#: pg_ctl.c:1386
->>>>>>> 185876a6
 #, c-format
 msgid "%s: no server running\n"
 msgstr "%s: サーバーが動作していません\n"
 
-<<<<<<< HEAD
 #: pg_ctl.c:1405
-=======
-#: pg_ctl.c:1403
->>>>>>> 185876a6
 #, c-format
 msgid "%s: could not send signal %d (PID: %ld): %s\n"
 msgstr "%s: シグナル%dを送信できませんでした(PID: %ld): %s\n"
 
-<<<<<<< HEAD
 #: pg_ctl.c:1436
-=======
-#: pg_ctl.c:1434
->>>>>>> 185876a6
 #, c-format
 msgid "%s: could not find own program executable\n"
 msgstr "%s: 自身の実行ファイルが見つかりませんでした\n"
 
-<<<<<<< HEAD
 #: pg_ctl.c:1446
-=======
-#: pg_ctl.c:1444
->>>>>>> 185876a6
 #, c-format
 msgid "%s: could not find postgres program executable\n"
 msgstr "%s: postgres の実行ファイルが見つかりません\n"
 
-<<<<<<< HEAD
 #: pg_ctl.c:1516 pg_ctl.c:1550
-=======
-#: pg_ctl.c:1514 pg_ctl.c:1548
->>>>>>> 185876a6
 #, c-format
 msgid "%s: could not open service manager\n"
 msgstr "%s: サービスマネージャのオープンに失敗しました\n"
 
-<<<<<<< HEAD
 #: pg_ctl.c:1522
-=======
-#: pg_ctl.c:1520
->>>>>>> 185876a6
 #, c-format
 msgid "%s: service \"%s\" already registered\n"
 msgstr "%s: サービス\\\"%s\\\"は登録済みです\n"
 
-<<<<<<< HEAD
 #: pg_ctl.c:1533
-=======
-#: pg_ctl.c:1531
->>>>>>> 185876a6
 #, c-format
 msgid "%s: could not register service \"%s\": error code %lu\n"
 msgstr "%s: サービス\"%s\"の登録に失敗しました: エラーコード %lu\n"
 
-<<<<<<< HEAD
 #: pg_ctl.c:1556
-=======
-#: pg_ctl.c:1554
->>>>>>> 185876a6
 #, c-format
 msgid "%s: service \"%s\" not registered\n"
 msgstr "%s: サービス\"%s\"は登録されていません\n"
 
-<<<<<<< HEAD
 #: pg_ctl.c:1563
-=======
-#: pg_ctl.c:1561
->>>>>>> 185876a6
 #, c-format
 msgid "%s: could not open service \"%s\": error code %lu\n"
 msgstr "%s: サービス\"%s\"のオープンに失敗しました: エラーコード %lu\n"
 
-<<<<<<< HEAD
 #: pg_ctl.c:1572
-=======
-#: pg_ctl.c:1570
->>>>>>> 185876a6
 #, c-format
 msgid "%s: could not unregister service \"%s\": error code %lu\n"
 msgstr "%s: サービス\"%s\"の登録削除に失敗しました: エラーコード %lu\n"
 
-<<<<<<< HEAD
 #: pg_ctl.c:1659
 msgid "Waiting for server startup...\n"
 msgstr "サーバーの起動完了を待っています...\n"
@@ -745,140 +460,73 @@
 msgstr "サーバーは起動し、接続を受け付けています\n"
 
 #: pg_ctl.c:1721
-=======
-#: pg_ctl.c:1657
-msgid "Waiting for server startup...\n"
-msgstr "サーバーの起動完了を待っています...\n"
-
-#: pg_ctl.c:1660
-msgid "Timed out waiting for server startup\n"
-msgstr "サーバーの起動待機がタイムアウトしました\n"
-
-#: pg_ctl.c:1664
-msgid "Server started and accepting connections\n"
-msgstr "サーバーは起動し、接続を受け付けています\n"
-
-#: pg_ctl.c:1719
->>>>>>> 185876a6
 #, c-format
 msgid "%s: could not start service \"%s\": error code %lu\n"
 msgstr "%s: サービス\"%s\"の起動に失敗しました: エラーコード %lu\n"
 
-<<<<<<< HEAD
 #: pg_ctl.c:1824
-=======
-#: pg_ctl.c:1789
->>>>>>> 185876a6
 #, c-format
 msgid "%s: WARNING: cannot create restricted tokens on this platform\n"
 msgstr "%s: 警告: このプラットフォームでは制限付きトークンを作成できません\n"
 
-<<<<<<< HEAD
 #: pg_ctl.c:1837
-=======
-#: pg_ctl.c:1802
->>>>>>> 185876a6
 #, c-format
 msgid "%s: could not open process token: error code %lu\n"
 msgstr "%s: プロセストークンをオープンできませんでした: エラーコード %lu\n"
 
-<<<<<<< HEAD
 #: pg_ctl.c:1851
-=======
-#: pg_ctl.c:1816
->>>>>>> 185876a6
 #, c-format
 msgid "%s: could not allocate SIDs: error code %lu\n"
 msgstr "%s: SIDを割り当てられませんでした: エラーコード %lu\n"
 
-<<<<<<< HEAD
 #: pg_ctl.c:1878
-=======
-#: pg_ctl.c:1843
->>>>>>> 185876a6
 #, c-format
 msgid "%s: could not create restricted token: error code %lu\n"
 msgstr "%s: 制限付きトークンを作成できませんでした: エラーコード %lu\n"
 
-<<<<<<< HEAD
 #: pg_ctl.c:1909
-=======
-#: pg_ctl.c:1874
->>>>>>> 185876a6
 #, c-format
 msgid "%s: WARNING: could not locate all job object functions in system API\n"
 msgstr "%s: 警告: システムAPI内にすべてのジョブオブジェクト関数を格納できませんでした\n"
 
-<<<<<<< HEAD
 #: pg_ctl.c:2006
-=======
-#: pg_ctl.c:1971
->>>>>>> 185876a6
 #, c-format
 msgid "%s: could not get LUIDs for privileges: error code %lu\n"
 msgstr "%s: 権限の LUID を取得できません: エラーコード %lu\n"
 
-<<<<<<< HEAD
 #: pg_ctl.c:2014 pg_ctl.c:2029
-=======
-#: pg_ctl.c:1979 pg_ctl.c:1994
->>>>>>> 185876a6
 #, c-format
 msgid "%s: could not get token information: error code %lu\n"
 msgstr "%s: トークン情報を取得できませんでした: エラーコード %lu\n"
 
-<<<<<<< HEAD
 #: pg_ctl.c:2023
-=======
-#: pg_ctl.c:1988
->>>>>>> 185876a6
 #, c-format
 msgid "%s: out of memory\n"
 msgstr "%s: メモリ不足\n"
 
-<<<<<<< HEAD
 #: pg_ctl.c:2053
-=======
-#: pg_ctl.c:2018
->>>>>>> 185876a6
 #, c-format
 msgid "Try \"%s --help\" for more information.\n"
 msgstr "詳細は\"%s --help\"で確認してください。\n"
 
-<<<<<<< HEAD
 #: pg_ctl.c:2061
-=======
-#: pg_ctl.c:2026
->>>>>>> 185876a6
 #, c-format
 msgid ""
 "%s is a utility to initialize, start, stop, or control a PostgreSQL server.\n"
 "\n"
 msgstr "%sはPostgreSQLサーバーの初期化、起動、停止、制御を行うユーティリティです。\n"
 
-<<<<<<< HEAD
 #: pg_ctl.c:2062
-=======
-#: pg_ctl.c:2027
->>>>>>> 185876a6
 #, c-format
 msgid "Usage:\n"
 msgstr "使用方法:\n"
 
-<<<<<<< HEAD
 #: pg_ctl.c:2063
-=======
-#: pg_ctl.c:2028
->>>>>>> 185876a6
 #, c-format
 msgid "  %s init[db]   [-D DATADIR] [-s] [-o OPTIONS]\n"
 msgstr "  %s init[db]   [-D DATADIR] [-s] [-o OPTIONS]\n"
 
-<<<<<<< HEAD
 #: pg_ctl.c:2064
-=======
-#: pg_ctl.c:2029
->>>>>>> 185876a6
 #, c-format
 msgid ""
 "  %s start      [-D DATADIR] [-l FILENAME] [-W] [-t SECS] [-s]\n"
@@ -887,20 +535,12 @@
 "  %s start      [-D DATADIR] [-l FILENAME] [-W] [-t SECS] [-s]\n"
 "                    [-o OPTIONS] [-p PATH] [-c]\n"
 
-<<<<<<< HEAD
 #: pg_ctl.c:2066
-=======
-#: pg_ctl.c:2031
->>>>>>> 185876a6
 #, c-format
 msgid "  %s stop       [-D DATADIR] [-m SHUTDOWN-MODE] [-W] [-t SECS] [-s]\n"
 msgstr "  %s stop       [-D DATADIR] [-m SHUTDOWN-MODE] [-W] [-t SECS] [-s]\n"
 
-<<<<<<< HEAD
 #: pg_ctl.c:2067
-=======
-#: pg_ctl.c:2032
->>>>>>> 185876a6
 #, c-format
 msgid ""
 "  %s restart    [-D DATADIR] [-m SHUTDOWN-MODE] [-W] [-t SECS] [-s]\n"
@@ -909,56 +549,32 @@
 "  %s restart    [-D DATADIR] [-m SHUTDOWN-MODE] [-W] [-t SECS] [-s]\n"
 "                    [-o OPTIONS] [-c]\n"
 
-<<<<<<< HEAD
 #: pg_ctl.c:2069
-=======
-#: pg_ctl.c:2034
->>>>>>> 185876a6
 #, c-format
 msgid "  %s reload     [-D DATADIR] [-s]\n"
 msgstr "  %s reload     [-D DATADIR] [-s]\n"
 
-<<<<<<< HEAD
 #: pg_ctl.c:2070
-=======
-#: pg_ctl.c:2035
->>>>>>> 185876a6
 #, c-format
 msgid "  %s status     [-D DATADIR]\n"
 msgstr "  %s status     [-D DATADIR]\n"
 
-<<<<<<< HEAD
 #: pg_ctl.c:2071
-=======
-#: pg_ctl.c:2036
->>>>>>> 185876a6
 #, c-format
 msgid "  %s promote    [-D DATADIR] [-W] [-t SECS] [-s]\n"
 msgstr "  %s promote    [-D DATADIR] [-W] [-t SECS] [-s]\n"
 
-<<<<<<< HEAD
 #: pg_ctl.c:2072
-=======
-#: pg_ctl.c:2037
->>>>>>> 185876a6
 #, c-format
 msgid "  %s logrotate  [-D DATADIR] [-s]\n"
 msgstr "  %s logrotate  [-D DATADIR] [-s]\n"
 
-<<<<<<< HEAD
 #: pg_ctl.c:2073
-=======
-#: pg_ctl.c:2038
->>>>>>> 185876a6
 #, c-format
 msgid "  %s kill       SIGNALNAME PID\n"
 msgstr "  %s kill       SIGNALNAME PID\n"
 
-<<<<<<< HEAD
 #: pg_ctl.c:2075
-=======
-#: pg_ctl.c:2040
->>>>>>> 185876a6
 #, c-format
 msgid ""
 "  %s register   [-D DATADIR] [-N SERVICENAME] [-U USERNAME] [-P PASSWORD]\n"
@@ -967,20 +583,12 @@
 "  %s register   [-D DATADIR] [-N SERVICENAME] [-U USERNAME] [-P PASSWORD]\n"
 "                    [-S START-TYPE] [-e SOURCE] [-W] [-t SECS] [-s] [-o OPTIONS]\n"
 
-<<<<<<< HEAD
 #: pg_ctl.c:2077
-=======
-#: pg_ctl.c:2042
->>>>>>> 185876a6
 #, c-format
 msgid "  %s unregister [-N SERVICENAME]\n"
 msgstr "  %s unregister [-N SERVICENAME]\n"
 
-<<<<<<< HEAD
 #: pg_ctl.c:2080
-=======
-#: pg_ctl.c:2045
->>>>>>> 185876a6
 #, c-format
 msgid ""
 "\n"
@@ -989,92 +597,52 @@
 "\n"
 "共通のオプション:\n"
 
-<<<<<<< HEAD
 #: pg_ctl.c:2081
-=======
-#: pg_ctl.c:2046
->>>>>>> 185876a6
 #, c-format
 msgid "  -D, --pgdata=DATADIR   location of the database storage area\n"
 msgstr "  -D, --pgdata=DATADIR   データベース格納領域の場所\n"
 
-<<<<<<< HEAD
 #: pg_ctl.c:2083
-=======
-#: pg_ctl.c:2048
->>>>>>> 185876a6
 #, c-format
 msgid "  -e SOURCE              event source for logging when running as a service\n"
 msgstr "  -e SOURCE              サービスとして起動させたときのログのイベントソース\n"
 
-<<<<<<< HEAD
 #: pg_ctl.c:2085
-=======
-#: pg_ctl.c:2050
->>>>>>> 185876a6
 #, c-format
 msgid "  -s, --silent           only print errors, no informational messages\n"
 msgstr "  -s, --silent           エラーメッセージのみを表示、情報メッセージは表示しない\n"
 
-<<<<<<< HEAD
 #: pg_ctl.c:2086
-=======
-#: pg_ctl.c:2051
->>>>>>> 185876a6
 #, c-format
 msgid "  -t, --timeout=SECS     seconds to wait when using -w option\n"
 msgstr "  -t, --timeout=SECS     -wオプションを使用する時に待機する秒数\n"
 
-<<<<<<< HEAD
 #: pg_ctl.c:2087
-=======
-#: pg_ctl.c:2052
->>>>>>> 185876a6
 #, c-format
 msgid "  -V, --version          output version information, then exit\n"
 msgstr "  -V, --version          バージョン情報を表示して終了\n"
 
-<<<<<<< HEAD
 #: pg_ctl.c:2088
-=======
-#: pg_ctl.c:2053
->>>>>>> 185876a6
 #, c-format
 msgid "  -w, --wait             wait until operation completes (default)\n"
 msgstr "  -w, --wait             操作が完了するまで待機 (デフォルト)\n"
 
-<<<<<<< HEAD
 #: pg_ctl.c:2089
-=======
-#: pg_ctl.c:2054
->>>>>>> 185876a6
 #, c-format
 msgid "  -W, --no-wait          do not wait until operation completes\n"
 msgstr "  -W, --no-wait          作業の完了を待たない\n"
 
-<<<<<<< HEAD
 #: pg_ctl.c:2090
-=======
-#: pg_ctl.c:2055
->>>>>>> 185876a6
 #, c-format
 msgid "  -?, --help             show this help, then exit\n"
 msgstr "  -?, --help             このヘルプを表示して終了\n"
 
-<<<<<<< HEAD
 #: pg_ctl.c:2091
-=======
-#: pg_ctl.c:2056
->>>>>>> 185876a6
 #, c-format
 msgid "If the -D option is omitted, the environment variable PGDATA is used.\n"
 msgstr "-Dオプションの省略時はPGDATA環境変数が使用されます。\n"
 
-<<<<<<< HEAD
 #: pg_ctl.c:2093
-=======
-#: pg_ctl.c:2058
->>>>>>> 185876a6
 #, c-format
 msgid ""
 "\n"
@@ -1083,38 +651,22 @@
 "\n"
 "起動、再起動のオプション\n"
 
-<<<<<<< HEAD
 #: pg_ctl.c:2095
-=======
-#: pg_ctl.c:2060
->>>>>>> 185876a6
 #, c-format
 msgid "  -c, --core-files       allow postgres to produce core files\n"
 msgstr "  -c, --core-files       postgresのコアファイル生成を許可\n"
 
-<<<<<<< HEAD
 #: pg_ctl.c:2097
-=======
-#: pg_ctl.c:2062
->>>>>>> 185876a6
 #, c-format
 msgid "  -c, --core-files       not applicable on this platform\n"
 msgstr "  -c, --core-files       このプラットフォームでは適用されない\n"
 
-<<<<<<< HEAD
 #: pg_ctl.c:2099
-=======
-#: pg_ctl.c:2064
->>>>>>> 185876a6
 #, c-format
 msgid "  -l, --log=FILENAME     write (or append) server log to FILENAME\n"
 msgstr "  -l, --log FILENAME     サーバーログをFILENAMEへ書き込む(または追加する)\n"
 
-<<<<<<< HEAD
 #: pg_ctl.c:2100
-=======
-#: pg_ctl.c:2065
->>>>>>> 185876a6
 #, c-format
 msgid ""
 "  -o, --options=OPTIONS  command line options to pass to postgres\n"
@@ -1123,20 +675,12 @@
 "  -o, --options=OPTIONS  postgres(PostgreSQLサーバー実行ファイル)または\n"
 "                         initdb に渡すコマンドラインオプション\n"
 
-<<<<<<< HEAD
 #: pg_ctl.c:2102
-=======
-#: pg_ctl.c:2067
->>>>>>> 185876a6
 #, c-format
 msgid "  -p PATH-TO-POSTGRES    normally not necessary\n"
 msgstr "  -p PATH-TO-POSTGRES    通常は不要\n"
 
-<<<<<<< HEAD
 #: pg_ctl.c:2103
-=======
-#: pg_ctl.c:2068
->>>>>>> 185876a6
 #, c-format
 msgid ""
 "\n"
@@ -1145,20 +689,12 @@
 "\n"
 "停止、再起動のオプション\n"
 
-<<<<<<< HEAD
 #: pg_ctl.c:2104
-=======
-#: pg_ctl.c:2069
->>>>>>> 185876a6
 #, c-format
 msgid "  -m, --mode=MODE        MODE can be \"smart\", \"fast\", or \"immediate\"\n"
 msgstr "  -m, --mode=MODE        MODEは\"smart\"、\"fast\"、\"immediate\"のいずれか\n"
 
-<<<<<<< HEAD
 #: pg_ctl.c:2106
-=======
-#: pg_ctl.c:2071
->>>>>>> 185876a6
 #, c-format
 msgid ""
 "\n"
@@ -1167,38 +703,22 @@
 "\n"
 "シャットダウンモードは以下の通り:\n"
 
-<<<<<<< HEAD
 #: pg_ctl.c:2107
-=======
-#: pg_ctl.c:2072
->>>>>>> 185876a6
 #, c-format
 msgid "  smart       quit after all clients have disconnected\n"
 msgstr "  smart       全クライアントの接続切断後に停止\n"
 
-<<<<<<< HEAD
 #: pg_ctl.c:2108
-=======
-#: pg_ctl.c:2073
->>>>>>> 185876a6
 #, c-format
 msgid "  fast        quit directly, with proper shutdown (default)\n"
 msgstr "  fast        適切な手続きで直ちに停止(デフォルト)\n"
 
-<<<<<<< HEAD
 #: pg_ctl.c:2109
-=======
-#: pg_ctl.c:2074
->>>>>>> 185876a6
 #, c-format
 msgid "  immediate   quit without complete shutdown; will lead to recovery on restart\n"
 msgstr "  immediate   適切な手続き抜きで停止; 再起動時にはリカバリが実行される\n"
 
-<<<<<<< HEAD
 #: pg_ctl.c:2111
-=======
-#: pg_ctl.c:2076
->>>>>>> 185876a6
 #, c-format
 msgid ""
 "\n"
@@ -1207,11 +727,7 @@
 "\n"
 "killモードで利用できるシグナル名:\n"
 
-<<<<<<< HEAD
 #: pg_ctl.c:2115
-=======
-#: pg_ctl.c:2080
->>>>>>> 185876a6
 #, c-format
 msgid ""
 "\n"
@@ -1220,47 +736,27 @@
 "\n"
 "登録、登録解除のオプション:\n"
 
-<<<<<<< HEAD
 #: pg_ctl.c:2116
-=======
-#: pg_ctl.c:2081
->>>>>>> 185876a6
 #, c-format
 msgid "  -N SERVICENAME  service name with which to register PostgreSQL server\n"
 msgstr "  -N SERVICENAME  PostgreSQLサーバーを登録する際のサービス名\n"
 
-<<<<<<< HEAD
 #: pg_ctl.c:2117
-=======
-#: pg_ctl.c:2082
->>>>>>> 185876a6
 #, c-format
 msgid "  -P PASSWORD     password of account to register PostgreSQL server\n"
 msgstr "  -P PASSWORD     PostgreSQLサーバーを登録するためのアカウントのパスワード\n"
 
-<<<<<<< HEAD
 #: pg_ctl.c:2118
-=======
-#: pg_ctl.c:2083
->>>>>>> 185876a6
 #, c-format
 msgid "  -U USERNAME     user name of account to register PostgreSQL server\n"
 msgstr "  -U USERNAME     PostgreSQLサーバーを登録するためのアカウント名\n"
 
-<<<<<<< HEAD
 #: pg_ctl.c:2119
-=======
-#: pg_ctl.c:2084
->>>>>>> 185876a6
 #, c-format
 msgid "  -S START-TYPE   service start type to register PostgreSQL server\n"
 msgstr "  -S START-TYPE   PostgreSQLサーバーを登録する際のサービス起動タイプ\n"
 
-<<<<<<< HEAD
 #: pg_ctl.c:2121
-=======
-#: pg_ctl.c:2086
->>>>>>> 185876a6
 #, c-format
 msgid ""
 "\n"
@@ -1269,29 +765,17 @@
 "\n"
 "起動タイプは以下の通り:\n"
 
-<<<<<<< HEAD
 #: pg_ctl.c:2122
-=======
-#: pg_ctl.c:2087
->>>>>>> 185876a6
 #, c-format
 msgid "  auto       start service automatically during system startup (default)\n"
 msgstr "  auto       システムの起動時にサービスを自動的に開始(デフォルト)\n"
 
-<<<<<<< HEAD
 #: pg_ctl.c:2123
-=======
-#: pg_ctl.c:2088
->>>>>>> 185876a6
 #, c-format
 msgid "  demand     start service on demand\n"
 msgstr "  demand     要求に応じてサービスを開始\n"
 
-<<<<<<< HEAD
 #: pg_ctl.c:2126
-=======
-#: pg_ctl.c:2091
->>>>>>> 185876a6
 #, c-format
 msgid ""
 "\n"
@@ -1300,65 +784,37 @@
 "\n"
 "バグは<%s>に報告してください。\n"
 
-<<<<<<< HEAD
 #: pg_ctl.c:2127
-=======
-#: pg_ctl.c:2092
->>>>>>> 185876a6
 #, c-format
 msgid "%s home page: <%s>\n"
 msgstr "%s ホームページ: <%s>\n"
 
-<<<<<<< HEAD
 #: pg_ctl.c:2152
-=======
-#: pg_ctl.c:2117
->>>>>>> 185876a6
 #, c-format
 msgid "%s: unrecognized shutdown mode \"%s\"\n"
 msgstr "%s: 不正なシャットダウンモード\"%s\"\n"
 
-<<<<<<< HEAD
 #: pg_ctl.c:2181
-=======
-#: pg_ctl.c:2146
->>>>>>> 185876a6
 #, c-format
 msgid "%s: unrecognized signal name \"%s\"\n"
 msgstr "%s: 不正なシグナル名\"%s\"\n"
 
-<<<<<<< HEAD
 #: pg_ctl.c:2198
-=======
-#: pg_ctl.c:2163
->>>>>>> 185876a6
 #, c-format
 msgid "%s: unrecognized start type \"%s\"\n"
 msgstr "%s: 不正な起動タイプ\"%s\"\n"
 
-<<<<<<< HEAD
 #: pg_ctl.c:2253
-=======
-#: pg_ctl.c:2218
->>>>>>> 185876a6
 #, c-format
 msgid "%s: could not determine the data directory using command \"%s\"\n"
 msgstr "%s: コマンド\"%s\"を使用するデータディレクトリを決定できませんでした\n"
 
-<<<<<<< HEAD
 #: pg_ctl.c:2277
-=======
-#: pg_ctl.c:2242
->>>>>>> 185876a6
 #, c-format
 msgid "%s: control file appears to be corrupt\n"
 msgstr "%s: 制御ファイルが壊れているようです\n"
 
-<<<<<<< HEAD
 #: pg_ctl.c:2345
-=======
-#: pg_ctl.c:2310
->>>>>>> 185876a6
 #, c-format
 msgid ""
 "%s: cannot be run as root\n"
@@ -1369,52 +825,31 @@
 "サーバープロセスの所有者となる(非特権)ユーザーとして(\"su\"などを使用して)\n"
 "ログインしてください。\n"
 
-<<<<<<< HEAD
 #: pg_ctl.c:2428
-=======
-#: pg_ctl.c:2393
->>>>>>> 185876a6
 #, c-format
 msgid "%s: -S option not supported on this platform\n"
 msgstr "%s: -Sオプションはこのプラットフォームでサポートされていません\n"
 
-<<<<<<< HEAD
 #: pg_ctl.c:2465
-=======
-#: pg_ctl.c:2430
->>>>>>> 185876a6
 #, c-format
 msgid "%s: too many command-line arguments (first is \"%s\")\n"
 msgstr "%s: コマンドライン引数が多すぎます (先頭は\"%s\")\n"
 
-<<<<<<< HEAD
 #: pg_ctl.c:2491
-=======
-#: pg_ctl.c:2456
->>>>>>> 185876a6
 #, c-format
 msgid "%s: missing arguments for kill mode\n"
 msgstr "%s: killモード用の引数がありません\n"
 
-<<<<<<< HEAD
 #: pg_ctl.c:2509
-=======
-#: pg_ctl.c:2474
->>>>>>> 185876a6
 #, c-format
 msgid "%s: unrecognized operation mode \"%s\"\n"
 msgstr "%s: 操作モード\"%s\"は不明です\n"
 
-<<<<<<< HEAD
 #: pg_ctl.c:2519
-=======
-#: pg_ctl.c:2484
->>>>>>> 185876a6
 #, c-format
 msgid "%s: no operation specified\n"
 msgstr "%s: 操作モードが指定されていません\n"
 
-<<<<<<< HEAD
 #: pg_ctl.c:2540
 #, c-format
 msgid "%s: no database directory specified and environment variable PGDATA unset\n"
@@ -1473,10 +908,4 @@
 #~ "Report bugs to <pgsql-bugs@lists.postgresql.org>.\n"
 #~ msgstr ""
 #~ "\n"
-#~ "不具合は<pgsql-bugs@lists.postgresql.org>まで報告してください。\n"
-=======
-#: pg_ctl.c:2505
-#, c-format
-msgid "%s: no database directory specified and environment variable PGDATA unset\n"
-msgstr "%s: データベースの指定も、PGDATA環境変数の設定もありません\n"
->>>>>>> 185876a6
+#~ "不具合は<pgsql-bugs@lists.postgresql.org>まで報告してください。\n"
--- conflicted
+++ resolved
@@ -7795,13 +7795,9 @@
      <para>
 <!--
       This prevents scenarios wherein a pathological regular expression
-<<<<<<< HEAD
-      could lock up a server process uninterruptably for a long time.
+      could lock up a server process uninterruptibly for a long time.
 -->
 おかしな正規表現によって長時間、中断不可なサーバプロセスでロックされてしまうシナリオを防ぎます。
-=======
-      could lock up a server process uninterruptibly for a long time.
->>>>>>> ca9cfed8
      </para>
     </listitem>
 

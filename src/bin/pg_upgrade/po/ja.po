# pg_upgrade.po
#   Japanese message translation file for pg_upgrade
#
# Copyright (C) 2011-2024 PostgreSQL Global Development Group
#
# This file is distributed under the same license as the PostgreSQL package.
#
msgid ""
msgstr ""
"Project-Id-Version: pg_upgrade (PostgreSQL 18)\n"
"Report-Msgid-Bugs-To: pgsql-bugs@lists.postgresql.org\n"
<<<<<<< HEAD
"POT-Creation-Date: 2025-07-07 17:07+0900\n"
"PO-Revision-Date: 2025-07-08 10:54+0900\n"
=======
"POT-Creation-Date: 2025-06-17 09:30+0900\n"
"PO-Revision-Date: 2025-07-08 10:27+0900\n"
>>>>>>> 3d6a8289
"Last-Translator: Kyotaro Horiguchi <horikyota.ntt@gmail.com>\n"
"Language-Team: Japan PostgreSQL Users Group <jpug-doc@ml.postgresql.jp>\n"
"Language: ja\n"
"MIME-Version: 1.0\n"
"Content-Type: text/plain; charset=UTF-8\n"
"Content-Transfer-Encoding: 8bit\n"
"X-Generator: Poedit 1.8.13\n"
"Plural-Forms: nplurals=1; plural=0;\n"

#: ../../common/fe_memutils.c:35 ../../common/fe_memutils.c:75
#: ../../common/fe_memutils.c:98 ../../common/fe_memutils.c:161
#, c-format
msgid "out of memory\n"
msgstr "メモリ不足\n"

#: ../../common/fe_memutils.c:92 ../../common/fe_memutils.c:153
#, c-format
msgid "cannot duplicate null pointer (internal error)\n"
msgstr "nullポインタは複製できません(内部エラー)\n"

#: ../../common/restricted_token.c:168
#, c-format
msgid "could not get exit code from subprocess: error code %lu"
msgstr "サブプロセスの終了コードを取得できませんでした: エラーコード %lu"

#: ../../common/username.c:43
#, c-format
msgid "could not look up effective user ID %ld: %s"
msgstr "実効ユーザーID %ld が見つかりませんでした: %s"

#: ../../common/username.c:45
msgid "user does not exist"
msgstr "ユーザーが存在しません"

#: ../../common/username.c:60
#, c-format
msgid "user name lookup failure: error code %lu"
msgstr "ユーザー名の参照に失敗: エラーコード %lu"

#: ../../fe_utils/string_utils.c:587
#, c-format
msgid "shell command argument contains a newline or carriage return: \"%s\"\n"
msgstr "シェルコマンドの引数に改行(LF)または復帰(CR)が含まれています: \"%s\"\n"

#: ../../fe_utils/string_utils.c:760
#, c-format
msgid "database name contains a newline or carriage return: \"%s\"\n"
msgstr "データベース名に改行(LF)または復帰(CR)が含まれています: \"%s\"\n"

#: check.c:112
msgid "Checking for system-defined composite types in user tables"
msgstr "ユーザーテーブル内のシステム定義複合型を確認しています"

#: check.c:119
msgid ""
"Your installation contains system-defined composite types in user tables.\n"
"These type OIDs are not stable across PostgreSQL versions,\n"
"so this cluster cannot currently be upgraded.  You can drop the\n"
"problem columns and restart the upgrade.\n"
msgstr ""
"このクラスタでは、ユーザーテーブルにシステム定義の複合データ型が含まれています。\n"
"これらの型のOIDはPostgreSQLのバージョン間にわたって不変ではないため、\n"
"このクラスタは現時点ではアップグレードできません。問題の列を削除したのちに\n"
"アップグレードを再実行することができます。\n"

#: check.c:133
msgid "Checking for incompatible \"line\" data type"
msgstr "非互換の \"line\" データ型を確認しています"

#: check.c:138
msgid ""
"Your installation contains the \"line\" data type in user tables.\n"
"This data type changed its internal and input/output format\n"
"between your old and new versions so this\n"
"cluster cannot currently be upgraded.  You can\n"
"drop the problem columns and restart the upgrade.\n"
msgstr ""
"このクラスタでは、ユーザーテーブルに\"line\"データ型が含まれています。\n"
"このデータ型は新旧のクラスタ間で内部形式および入出力フォーマットが\n"
"変更されているため、このクラスタは現時点ではアップグレードできません。\n"
"問題の列を削除したのちにアップグレードを再実行できます。\n"

#: check.c:155
msgid "Checking for reg* data types in user tables"
msgstr "ユーザーテーブル内の reg * データ型をチェックしています"

#: check.c:182
msgid ""
"Your installation contains one of the reg* data types in user tables.\n"
"These data types reference system OIDs that are not preserved by\n"
"pg_upgrade, so this cluster cannot currently be upgraded.  You can\n"
"drop the problem columns and restart the upgrade.\n"
msgstr ""
"このクラスタでは、ユーザーテーブルにreg*データ型のひとつが含まれています。\n"
"これらのデータ型はシステムOIDを参照しますが、これは pg_upgradeでは\n"
"保存されないため、現時点ではこのクラスタをアップグレードすることはできません。\n"
"問題の列を削除したのち、アップグレードを再実行できます。\n"

#: check.c:194
msgid "Checking for incompatible \"aclitem\" data type"
msgstr "非互換の\"aclitem\"データ型を確認しています"

#: check.c:199
msgid ""
"Your installation contains the \"aclitem\" data type in user tables.\n"
"The internal format of \"aclitem\" changed in PostgreSQL version 16\n"
"so this cluster cannot currently be upgraded.  You can drop the\n"
"problem columns and restart the upgrade.\n"
msgstr ""
"このクラスタでは、ユーザーテーブルに\"aclitem\"データ型が含まれています。\n"
"この型の内部フォーマットはPostgreSQL バージョン16で変更されているため、\n"
"現時点ではこのクラスタをアップグレードすることはできません。\n"
"問題の列を削除したのち、アップグレードを再実行できます。\n"

#: check.c:218
msgid "Checking for invalid \"unknown\" user columns"
msgstr "無効な\"unknown\"ユーザー列をチェックしています"

#: check.c:223
msgid ""
"Your installation contains the \"unknown\" data type in user tables.\n"
"This data type is no longer allowed in tables, so this cluster\n"
"cannot currently be upgraded.  You can drop the problem columns\n"
"and restart the upgrade.\n"
msgstr ""
"このクラスタでは、ユーザーテーブルに \"unknown\" データ型が含まれています。\n"
"このデータ型はもはやテーブル内では利用できないため、このクラスタは現時点\n"
"ではアップグレードできません。問題の列を削除したのち、アップグレードを\n"
"再実行できます。\n"

#: check.c:240
msgid "Checking for invalid \"sql_identifier\" user columns"
msgstr "無効な\"sql_identifier\"ユーザー列を確認しています"

#: check.c:245
msgid ""
"Your installation contains the \"sql_identifier\" data type in user tables.\n"
"The on-disk format for this data type has changed, so this\n"
"cluster cannot currently be upgraded.  You can drop the problem\n"
"columns and restart the upgrade.\n"
msgstr ""
"このクラスタでは、ユーザーテーブルに”sql_identifier”データ型が含まれています。\n"
"このデータ型のディスク上での形式は変更されているため、このクラスタは現時点では\n"
"アップグレードできません。問題のある列を削除した後にアップグレードを再実行する\n"
"ことができます。\n"

#: check.c:256
msgid "Checking for incompatible \"jsonb\" data type in user tables"
msgstr "ユーザーテーブル内の非互換の\"jsonb\"データ型を確認しています"

#: check.c:261
msgid ""
"Your installation contains the \"jsonb\" data type in user tables.\n"
"The internal format of \"jsonb\" changed during 9.4 beta so this\n"
"cluster cannot currently be upgraded.  You can drop the problem \n"
"columns and restart the upgrade.\n"
msgstr ""
"このクラスタでは、ユーザーテーブルに\"jsonb\"データ型が含まれています。\n"
"この型の内部フォーマットは9.4ベータの間に変更されているため、現時点ではこの\n"
"クラスタをアップグレードすることはできません。 問題の列を削除したのち、\n"
"アップグレードを再実行できます。\n"

#: check.c:273
msgid "Checking for removed \"abstime\" data type in user tables"
msgstr "ユーザーテーブル内の削除された\"abstime\"データ型を確認しています"

#: check.c:278
msgid ""
"Your installation contains the \"abstime\" data type in user tables.\n"
"The \"abstime\" type has been removed in PostgreSQL version 12,\n"
"so this cluster cannot currently be upgraded.  You can drop the\n"
"problem columns, or change them to another data type, and restart\n"
"the upgrade.\n"
msgstr ""
"このクラスタでは、ユーザーテーブルにデータ型\"abstime\"が含まれています。\n"
"この\"abstime\"型はPostgreSQLバージョン12では削除されています。\n"
"そのためこのクラスタは現時点ではアップグレードできません。\n"
"問題の列を削除するか、他のデータ型に変更した後にアップグレードを\n"
"再実行できます。\n"

#: check.c:286
msgid "Checking for removed \"reltime\" data type in user tables"
msgstr "ユーザーテーブル中内の削除された\"reltime\"データ型を確認しています"

#: check.c:291
msgid ""
"Your installation contains the \"reltime\" data type in user tables.\n"
"The \"reltime\" type has been removed in PostgreSQL version 12,\n"
"so this cluster cannot currently be upgraded.  You can drop the\n"
"problem columns, or change them to another data type, and restart\n"
"the upgrade.\n"
msgstr ""
"このクラスタでは、ユーザーテーブルにデータ型\"reltime\"が含まれています。\n"
"この\"reltime\"型はPostgreSQLバージョン12では削除されています、そのため\n"
"このクラスタは現時点ではアップグレードできません。問題の列を削除するか、\n"
"他のデータ型に変更した後にアップグレードを再実行できます。\n"

#: check.c:299
msgid "Checking for removed \"tinterval\" data type in user tables"
msgstr "ユーザーテーブル内の削除された\"tinterval\"データ型を確認しています"

#: check.c:304
msgid ""
"Your installation contains the \"tinterval\" data type in user tables.\n"
"The \"tinterval\" type has been removed in PostgreSQL version 12,\n"
"so this cluster cannot currently be upgraded.  You can drop the\n"
"problem columns, or change them to another data type, and restart\n"
"the upgrade.\n"
msgstr ""
"このクラスタでは、ユーザーテーブルにデータ型\"tinterval\"が含まれています。\n"
"この\"tinterval\"型はPostgreSQLバージョン12では削除されています、そのため\n"
"このクラスタは現時点ではアップグレードできません。問題の列を削除するか、\n"
"他のデータ型に変更した後にアップグレードを再実行できます。\n"

<<<<<<< HEAD
#: check.c:346
#, c-format
msgid "Checking data type usage"
msgstr "データ型の使用を確認しています"

#: check.c:481
#, c-format
msgid "failed check: %s"
msgstr "問題を検出した項目: %s"

#: check.c:484
msgid "A list of the problem columns is in the file:"
msgstr "問題の列の一覧は以下のファイルにあります:"

#: check.c:496 check.c:971 check.c:1144 check.c:1259 check.c:1353 check.c:1481
#: check.c:1557 check.c:1634 check.c:1700 check.c:1773 check.c:1952
#: check.c:1971 check.c:2040 check.c:2092 file.c:378 file.c:415 function.c:189
#: option.c:493 version.c:79 version.c:177
=======
#: check.c:421
#, c-format
msgid "failed check: %s"
msgstr "問題を検出した項目: %s"

#: check.c:424
msgid "A list of the problem columns is in the file:"
msgstr "問題の列の一覧は以下のファイルにあります:"

#: check.c:430 check.c:1029 check.c:1180 check.c:1263 check.c:1352 check.c:1443
#: check.c:1575 check.c:1660 check.c:1707 check.c:1787 check.c:2092
#: check.c:2111 check.c:2157 check.c:2210 file.c:378 file.c:415 function.c:208
#: option.c:519 version.c:79 version.c:162
>>>>>>> 3d6a8289
#, c-format
msgid "could not open file \"%s\": %m"
msgstr "ファイル\"%s\"をオープンできませんでした: %m"

<<<<<<< HEAD
#: check.c:523
=======
#: check.c:472
#, c-format
msgid "Checking data type usage"
msgstr "データ型の使用を確認しています"

#: check.c:526
>>>>>>> 3d6a8289
#, c-format
msgid "Data type checks failed: %s"
msgstr "問題を検出したデータ型確認項目: %s"

<<<<<<< HEAD
#: check.c:564
=======
#: check.c:575
>>>>>>> 3d6a8289
#, c-format
msgid ""
"Performing Consistency Checks on Old Live Server\n"
"------------------------------------------------"
msgstr ""
"元の実行中サーバーの一貫性チェックを実行しています。\n"
"--------------------------------------------------"

<<<<<<< HEAD
#: check.c:570
=======
#: check.c:581
>>>>>>> 3d6a8289
#, c-format
msgid ""
"Performing Consistency Checks\n"
"-----------------------------"
msgstr ""
"整合性チェックを実行しています。\n"
"-----------------------------"

<<<<<<< HEAD
#: check.c:726
=======
#: check.c:745
#, c-format
msgid "Swap mode can only upgrade clusters from PostgreSQL version %s and later."
msgstr "スワップモードはPostgreSQL %s以降のバージョンからのアップグレードのみ可能です。"

#: check.c:768
>>>>>>> 3d6a8289
#, c-format
msgid ""
"\n"
"*Clusters are compatible*"
msgstr ""
"\n"
"* クラスタは互換性があります *"

<<<<<<< HEAD
#: check.c:734
=======
#: check.c:776
>>>>>>> 3d6a8289
#, c-format
msgid ""
"\n"
"If pg_upgrade fails after this point, you must re-initdb the\n"
"new cluster before continuing."
msgstr ""
"\n"
"この後pg_upgradeが失敗した場合は、続ける前に新しいクラスタを\n"
"initdbで再作成する必要があります。"

<<<<<<< HEAD
#: check.c:775
=======
#: check.c:817
>>>>>>> 3d6a8289
#, c-format
msgid ""
"Some statistics are not transferred by pg_upgrade.\n"
"Once you start the new server, consider running these two commands:\n"
"    %s/vacuumdb %s--all --analyze-in-stages --missing-stats-only\n"
"    %s/vacuumdb %s--all --analyze-only"
msgstr ""
"統計情報の一部は pg_upgrade では転送されません。\n"
"新しいサーバーを起動した後、次の2つのコマンドの実行を検討してください。\n"
"    %s/vacuumdb %s--all --analyze-in-stages --missing-stats-only\n"
"    %s/vacuumdb %s--all --analyze-only"

<<<<<<< HEAD
#: check.c:781
=======
#: check.c:826
>>>>>>> 3d6a8289
#, c-format
msgid ""
"Running this script will delete the old cluster's data files:\n"
"    %s"
msgstr ""
"このスクリプトを実行すると、旧クラスタのデータファイルが削除されます:\n"
"    %s"

<<<<<<< HEAD
#: check.c:786
=======
#: check.c:831
>>>>>>> 3d6a8289
#, c-format
msgid ""
"Could not create a script to delete the old cluster's data files\n"
"because user-defined tablespaces or the new cluster's data directory\n"
"exist in the old cluster directory.  The old cluster's contents must\n"
"be deleted manually."
msgstr ""
"ユーザー定義のテーブル空間もしくは新クラスタのデータディレクトリが\n"
"旧クラスタのディレクトリ内に存在するため、旧クラスタのデータ\n"
"ファイルを削除するためのスクリプトを作成できませんでした。 古い\n"
"クラスタの内容は手動で削除する必要があります。"

<<<<<<< HEAD
#: check.c:798
=======
#: check.c:843
>>>>>>> 3d6a8289
#, c-format
msgid "Checking cluster versions"
msgstr "クラスタのバージョンを確認しています"

<<<<<<< HEAD
#: check.c:810
=======
#: check.c:855
>>>>>>> 3d6a8289
#, c-format
msgid "This utility can only upgrade from PostgreSQL version %s and later."
msgstr "このユーティリティではPostgreSQLバージョン%s以降のバージョンからのみアップグレードできます。"

<<<<<<< HEAD
#: check.c:815
=======
#: check.c:860
>>>>>>> 3d6a8289
#, c-format
msgid "This utility can only upgrade to PostgreSQL version %s."
msgstr "このユーティリティは、PostgreSQLバージョン%sにのみアップグレードできます。"

<<<<<<< HEAD
#: check.c:824
=======
#: check.c:869
>>>>>>> 3d6a8289
#, c-format
msgid "This utility cannot be used to downgrade to older major PostgreSQL versions."
msgstr "このユーティリティは PostgreSQL の過去のメジャーバージョンにダウングレードする用途では使用できません。"

<<<<<<< HEAD
#: check.c:829
=======
#: check.c:874
>>>>>>> 3d6a8289
#, c-format
msgid "Old cluster data and binary directories are from different major versions."
msgstr "旧クラスタのデータとバイナリのディレクトリは異なるメジャーバージョンのものです。"

<<<<<<< HEAD
#: check.c:832
=======
#: check.c:877
>>>>>>> 3d6a8289
#, c-format
msgid "New cluster data and binary directories are from different major versions."
msgstr "新クラスタのデータとバイナリのディレクトリは異なるメジャーバージョンのものです。"

<<<<<<< HEAD
#: check.c:847
=======
#: check.c:888
#, c-format
msgid "The option %s cannot be used for upgrades from PostgreSQL %s and later."
msgstr "PostgreSQL %2$s以降からのアップグレードでは %1$s オプションは使用できません。"

#: check.c:904
>>>>>>> 3d6a8289
#, c-format
msgid "When checking a live server, the old and new port numbers must be different."
msgstr "稼働中のサーバーをチェックする場合、新旧のポート番号が異なっている必要があります。"

<<<<<<< HEAD
#: check.c:867
=======
#: check.c:924
>>>>>>> 3d6a8289
#, c-format
msgid "New cluster database \"%s\" is not empty: found relation \"%s.%s\""
msgstr "新クラスタのデータベース\"%s\"が空ではありません: リレーション\"%s.%s\"が見つかりました"

<<<<<<< HEAD
#: check.c:890
=======
#: check.c:947
>>>>>>> 3d6a8289
#, c-format
msgid "Checking for new cluster tablespace directories"
msgstr "新しいクラスタのテーブル空間ディレクトリを確認しています"

<<<<<<< HEAD
#: check.c:901
=======
#: check.c:958
>>>>>>> 3d6a8289
#, c-format
msgid "new cluster tablespace directory already exists: \"%s\""
msgstr "新しいクラスタのテーブル空間ディレクトリはすでに存在します: \"%s\""

<<<<<<< HEAD
#: check.c:934
=======
#: check.c:992
>>>>>>> 3d6a8289
#, c-format
msgid ""
"\n"
"WARNING:  new data directory should not be inside the old data directory, i.e. %s"
msgstr ""
"\n"
"警告: 新データディレクトリが旧データディレクトリ、つまり %sの中にあってはなりません"

<<<<<<< HEAD
#: check.c:958
=======
#: check.c:1016
>>>>>>> 3d6a8289
#, c-format
msgid ""
"\n"
"WARNING:  user-defined tablespace locations should not be inside the data directory, i.e. %s"
msgstr ""
"\n"
"警告: ユーザー定義テーブル空間の場所がデータディレクトリ、つまり %s の中にあってはなりません。"

<<<<<<< HEAD
#: check.c:968
=======
#: check.c:1026
>>>>>>> 3d6a8289
#, c-format
msgid "Creating script to delete old cluster"
msgstr "旧クラスタを削除するスクリプトを作成しています"

<<<<<<< HEAD
#: check.c:1022
=======
#: check.c:1054
>>>>>>> 3d6a8289
#, c-format
msgid "could not add execute permission to file \"%s\": %m"
msgstr "ファイル\"%s\"に実行権限を追加できませんでした: %m"

<<<<<<< HEAD
#: check.c:1042
=======
#: check.c:1074
>>>>>>> 3d6a8289
#, c-format
msgid "Checking database user is the install user"
msgstr "データベースユーザーがインストールユーザーかどうかをチェックしています"

<<<<<<< HEAD
#: check.c:1058
=======
#: check.c:1090
>>>>>>> 3d6a8289
#, c-format
msgid "database user \"%s\" is not the install user"
msgstr "データベースユーザー\"%s\"がインストールユーザーではありません"

<<<<<<< HEAD
#: check.c:1069
=======
#: check.c:1101
>>>>>>> 3d6a8289
#, c-format
msgid "could not determine the number of users"
msgstr "ユーザー数を特定できませんでした"

<<<<<<< HEAD
#: check.c:1077
=======
#: check.c:1109
>>>>>>> 3d6a8289
#, c-format
msgid "Only the install user can be defined in the new cluster."
msgstr "新クラスタ内で定義できるのはインストールユーザーのみです。"

<<<<<<< HEAD
#: check.c:1106
=======
#: check.c:1139
>>>>>>> 3d6a8289
#, c-format
msgid "Checking database connection settings"
msgstr "データベース接続の設定を確認しています"

<<<<<<< HEAD
#: check.c:1132
=======
#: check.c:1167
>>>>>>> 3d6a8289
#, c-format
msgid "template0 must not allow connections, i.e. its pg_database.datallowconn must be false"
msgstr "template0 には接続を許可してはなりません。すなわち、pg_database.datallowconn は false である必要があります"

<<<<<<< HEAD
#: check.c:1158 check.c:1278 check.c:1375 check.c:1500 check.c:1576
#: check.c:1654 check.c:1713 check.c:1793 check.c:1984 check.c:2109
#: function.c:210
=======
#: check.c:1194 check.c:1315 check.c:1411 check.c:1539 check.c:1615
#: check.c:1673 check.c:1756 check.c:2124 check.c:2266 function.c:229
>>>>>>> 3d6a8289
#, c-format
msgid "fatal"
msgstr "致命的"

<<<<<<< HEAD
#: check.c:1159
=======
#: check.c:1195
>>>>>>> 3d6a8289
#, c-format
msgid ""
"All non-template0 databases must allow connections, i.e. their\n"
"pg_database.datallowconn must be true and pg_database.datconnlimit\n"
"must not be -2.  Your installation contains non-template0 databases\n"
"which cannot be connected to.  Consider allowing connection for all\n"
"non-template0 databases or drop the databases which do not allow\n"
"connections.  A list of databases with the problem is in the file:\n"
"    %s"
msgstr ""
"template0ではないすべてのデータベースは接続を許可しなければなりません、つまり\n"
"pg_database.datallowconnがtrue、そしてpg_database.datconnlimitが-2以外の\n"
"値でなければなりません。このクラスタには接続不可なtemplate0以外のデータベースが\n"
"存在しています。template0以外のすべてのデータベースへの接続を許可するか、接続が\n"
"許可されないデータベースを削除することを検討してください。問題のあるデータベースの\n"
"一覧が以下のファイルにあります:\n"
"    %s"

<<<<<<< HEAD
#: check.c:1184
=======
#: check.c:1220
>>>>>>> 3d6a8289
#, c-format
msgid "Checking for prepared transactions"
msgstr "準備済みトランザクションをチェックしています"

<<<<<<< HEAD
#: check.c:1193
=======
#: check.c:1229
>>>>>>> 3d6a8289
#, c-format
msgid "The source cluster contains prepared transactions"
msgstr "移行元クラスタに準備済みトランザクションがあります"

<<<<<<< HEAD
#: check.c:1195
=======
#: check.c:1231
>>>>>>> 3d6a8289
#, c-format
msgid "The target cluster contains prepared transactions"
msgstr "移行先クラスタに準備済みトランザクションがあります"

<<<<<<< HEAD
#: check.c:1220
=======
#: check.c:1291
>>>>>>> 3d6a8289
#, c-format
msgid "Checking for contrib/isn with bigint-passing mismatch"
msgstr "bigint を渡す際にミスマッチが発生する contrib/isn をチェックしています"

<<<<<<< HEAD
#: check.c:1279
=======
#: check.c:1316
>>>>>>> 3d6a8289
#, c-format
msgid ""
"Your installation contains \"contrib/isn\" functions which rely on the\n"
"bigint data type.  Your old and new clusters pass bigint values\n"
"differently so this cluster cannot currently be upgraded.  You can\n"
"manually dump databases in the old cluster that use \"contrib/isn\"\n"
"facilities, drop them, perform the upgrade, and then restore them.  A\n"
"list of the problem functions is in the file:\n"
"    %s"
msgstr ""
"このクラスタには、bigintデータ型に依存する「contrib/isn」の関数が\n"
"含まれています。新旧のクラスタ間でのbigint値の受け渡し方法が異なるため、\n"
"現時点ではこのクラスタをアップグレードすることはできません。\n"
"旧クラスタ中の「contrib/isn」の関数等を使うデータベースを手動でダンプして、\n"
"それらを削除してからアップグレードを実行し、その後削除したデータベースを\n"
"リストアすることができます。 \n"
"問題のある関数の一覧は以下のファイルにあります:\n"
"    %s"

<<<<<<< HEAD
#: check.c:1301
=======
#: check.c:1396
>>>>>>> 3d6a8289
#, c-format
msgid "Checking for user-defined postfix operators"
msgstr "ユーザー定義の後置演算子を確認しています"

<<<<<<< HEAD
#: check.c:1376
=======
#: check.c:1412
>>>>>>> 3d6a8289
#, c-format
msgid ""
"Your installation contains user-defined postfix operators, which are not\n"
"supported anymore.  Consider dropping the postfix operators and replacing\n"
"them with prefix operators or function calls.\n"
"A list of user-defined postfix operators is in the file:\n"
"    %s"
msgstr ""
"このクラスタにはユーザー定義の後置演算子が存在しますが、これは今後\n"
"サポートされません。後置演算子を削除するか、前置演算子あるいは関数\n"
"呼び出しで置き換えることを検討してください:\n"
"以下のファイルにユーザー定義後置演算子の一覧があります:\n"
"    %s"

<<<<<<< HEAD
#: check.c:1400
=======
#: check.c:1467
>>>>>>> 3d6a8289
#, c-format
msgid "Checking for incompatible polymorphic functions"
msgstr "非互換の多態関数を確認しています"

<<<<<<< HEAD
#: check.c:1501
=======
#: check.c:1540
>>>>>>> 3d6a8289
#, c-format
msgid ""
"Your installation contains user-defined objects that refer to internal\n"
"polymorphic functions with arguments of type \"anyarray\" or \"anyelement\".\n"
"These user-defined objects must be dropped before upgrading and restored\n"
"afterwards, changing them to refer to the new corresponding functions with\n"
"arguments of type \"anycompatiblearray\" and \"anycompatible\".\n"
"A list of the problematic objects is in the file:\n"
"    %s"
msgstr ""
"このクラスタには、\"anyarray\"または\"anyelement\"型の引数を持つ内部多態関数を\n"
"参照するユーザー定義のオブジェクトが含まれています。これらのユーザー定義オブジェクトは\n"
"アップグレード前に削除して、のちに\"anycompatiblearray\"および\"anycompatible\"を\n"
"引数とする対応する新しい関数を参照するように変更して復元する必要があります。\n"
"問題となるオブジェクトの一覧は以下のファイルにあります:\n"
"    %s"

<<<<<<< HEAD
#: check.c:1525
=======
#: check.c:1600
>>>>>>> 3d6a8289
#, c-format
msgid "Checking for tables WITH OIDS"
msgstr "WITH OIDS宣言されたテーブルをチェックしています"

<<<<<<< HEAD
#: check.c:1577
=======
#: check.c:1616
>>>>>>> 3d6a8289
#, c-format
msgid ""
"Your installation contains tables declared WITH OIDS, which is not\n"
"supported anymore.  Consider removing the oid column using\n"
"    ALTER TABLE ... SET WITHOUT OIDS;\n"
"A list of tables with the problem is in the file:\n"
"    %s"
msgstr ""
"このクラスタにはWITH OIDS宣言されたテーブルが存在しますが、これは今後\n"
"サポートされません。以下のコマンドでoidカラムを削除することを検討してください:\n"
"    ALTER TABLE ... SET WITHOUT OIDS;\n"
"以下のファイルにこの問題を抱えるテーブルの一覧があります:\n"
"    %s"

<<<<<<< HEAD
#: check.c:1602
#, c-format
msgid "Checking for not-null constraint inconsistencies"
msgstr "非NULL制約の整合性を確認しています"

#: check.c:1655
#, c-format
msgid ""
"Your installation contains inconsistent NOT NULL constraints.\n"
"If the parent column(s) are NOT NULL, then the child column must\n"
"also be marked NOT NULL, or the upgrade will fail.\n"
"You can fix this by running\n"
"  ALTER TABLE tablename ALTER column SET NOT NULL;\n"
"on each column listed in the file:\n"
"    %s"
msgstr ""
"このクラスタには整合性の取れていない NOT NULL 制約があります。\n"
"親テーブルの列が NOT NULL である場合、子テーブルの列も NOT NULL としてマーク\n"
"されていなければ、アップグレードは失敗します。\n"
"この状態は、次のコマンドを\n"
"  ALTER TABLE テーブル名 ALTER 列名 SET NOT NULL;\n"
"以下のファイルにリストされている各列に対して実行することで解消できます:\n"
"%s"

#: check.c:1683
=======
#: check.c:1643
>>>>>>> 3d6a8289
#, c-format
msgid "Checking for roles starting with \"pg_\""
msgstr "'pg_' で始まるロールをチェックしています"

<<<<<<< HEAD
#: check.c:1714
=======
#: check.c:1674
>>>>>>> 3d6a8289
#, c-format
msgid ""
"Your installation contains roles starting with \"pg_\".\n"
"\"pg_\" is a reserved prefix for system roles.  The cluster\n"
"cannot be upgraded until these roles are renamed.\n"
"A list of roles starting with \"pg_\" is in the file:\n"
"    %s"
msgstr ""
"このクラスタには\"pg_\"で始まるロールが含まれています。\n"
"\"pg_\"はシステムロールのために予約されている接頭辞で、これらのロールの\n"
"名前を変更しないとpg_upgradeではこのクラスタをアップグレードすることは\n"
"できません。\n"
"\"pg_\"で始まるロールの一覧は以下のファイルにあります:\n"
"    %s"

<<<<<<< HEAD
#: check.c:1734
=======
#: check.c:1728
>>>>>>> 3d6a8289
#, c-format
msgid "Checking for user-defined encoding conversions"
msgstr "ユーザー定義のエンコーディング変換を確認しています"

<<<<<<< HEAD
#: check.c:1794
=======
#: check.c:1757
>>>>>>> 3d6a8289
#, c-format
msgid ""
"Your installation contains user-defined encoding conversions.\n"
"The conversion function parameters changed in PostgreSQL version 14\n"
"so this cluster cannot currently be upgraded.  You can remove the\n"
"encoding conversions in the old cluster and restart the upgrade.\n"
"A list of user-defined encoding conversions is in the file:\n"
"    %s"
msgstr ""
"このクラスタにはユーザー定義のエンコーディング変換が含まれています。\n"
"変換関数のパラメータがPostgreSQLバージョン14で変更されているため、\n"
"現時点ではこのクラスタをアップグレードすることはできません。\n"
"旧クラスタ内のそれらのエンコーディング変換を削除したのち、アップグレードを\n"
"再実行できます。\n"
"ユーザー定義のエンコーディング変換の一覧は以下のファイルにあります:\n"
"    %s"

<<<<<<< HEAD
#: check.c:1833
=======
#: check.c:1842
#, c-format
msgid "Checking for objects affected by Unicode update"
msgstr "Unicodeの更新によって影響を受けるオブジェクトを確認しています"

#: check.c:1936 version.c:121
#, c-format
msgid "warning"
msgstr "警告"

#: check.c:1937
#, c-format
msgid ""
"Your installation contains relations that might be affected by a new version of Unicode.\n"
"A list of potentially-affected relations is in the file:\n"
"    %s"
msgstr ""
"このクラスタにはUnicodeの新しいバージョンの影響を受ける可能性があるリレーションが含まれています。\n"
"影響を受ける可能性があるリレーションの一覧は以下のファイルにあります:\n"
"    %s"

#: check.c:1973
>>>>>>> 3d6a8289
#, c-format
msgid "Checking for new cluster logical replication slots"
msgstr "新しいクラスタの論理レプリケーションスロットを確認しています"

<<<<<<< HEAD
#: check.c:1841
=======
#: check.c:1981
>>>>>>> 3d6a8289
#, c-format
msgid "could not count the number of logical replication slots"
msgstr "論理レプリケーションスロットの数を数えられませんでした"

<<<<<<< HEAD
#: check.c:1846
=======
#: check.c:1986
>>>>>>> 3d6a8289
#, c-format
msgid "expected 0 logical replication slots but found %d"
msgstr "論理レプリケーションスロット数は0であることを期待していましたが、%d個ありました"

<<<<<<< HEAD
#: check.c:1856 check.c:1907
=======
#: check.c:1996 check.c:2047
>>>>>>> 3d6a8289
#, c-format
msgid "could not determine parameter settings on new cluster"
msgstr "新クラスタ上のパラメータ設定を決定できませんでした"

<<<<<<< HEAD
#: check.c:1861
=======
#: check.c:2001
>>>>>>> 3d6a8289
#, c-format
msgid "\"wal_level\" must be \"logical\" but is set to \"%s\""
msgstr "\"wal_level\"は\"logical\"でなければなりませんが\"%s\"に設定されています"

<<<<<<< HEAD
#: check.c:1867
=======
#: check.c:2007
>>>>>>> 3d6a8289
#, c-format
msgid "\"max_replication_slots\" (%d) must be greater than or equal to the number of logical replication slots (%d) on the old cluster"
msgstr "\"max_replication_slots\" (%d) は旧クラスタにおける論理レプリケーションスロットの数(%d)以上でなければなりません"

<<<<<<< HEAD
#: check.c:1899
=======
#: check.c:2039
>>>>>>> 3d6a8289
#, c-format
msgid "Checking for new cluster configuration for subscriptions"
msgstr "新しいクラスタの構成のサブスクリプションを確認しています"

<<<<<<< HEAD
#: check.c:1911
=======
#: check.c:2051
>>>>>>> 3d6a8289
#, c-format
msgid "\"max_active_replication_origins\" (%d) must be greater than or equal to the number of subscriptions (%d) on the old cluster"
msgstr "\"max_active_replication_origins\" (%d) は旧クラスタにおけるサブスクリプションの数(%d)以上でなければなりません"

<<<<<<< HEAD
#: check.c:1933
=======
#: check.c:2073
>>>>>>> 3d6a8289
#, c-format
msgid "Checking for valid logical replication slots"
msgstr "有効な論理レプリケーションスロットを確認しています"

<<<<<<< HEAD
#: check.c:1985
=======
#: check.c:2125
>>>>>>> 3d6a8289
#, c-format
msgid ""
"Your installation contains logical replication slots that cannot be upgraded.\n"
"You can remove invalid slots and/or consume the pending WAL for other slots,\n"
"and then restart the upgrade.\n"
"A list of the problematic slots is in the file:\n"
"    %s"
msgstr ""
"このクラスタにはアップグレードできない論理レプリケーションスロットがあります。\n"
"無効なスロットを削除するか、他のスロットで保留中のWALを消費してから、\n"
"アップグレードを再実行してください。\n"
"問題のある列の一覧は、以下のファイルにあります: \n"
"    %s"

<<<<<<< HEAD
#: check.c:2009
=======
#: check.c:2185
>>>>>>> 3d6a8289
#, c-format
msgid "Checking for subscription state"
msgstr "サブスクリプション状態を確認しています"

<<<<<<< HEAD
#: check.c:2110
=======
#: check.c:2267
>>>>>>> 3d6a8289
#, c-format
msgid ""
"Your installation contains subscriptions without origin or having relations not in i (initialize) or r (ready) state.\n"
"You can allow the initial sync to finish for all relations and then restart the upgrade.\n"
"A list of the problematic subscriptions is in the file:\n"
"    %s"
msgstr ""
"このクラスタには、起源がないか、i(初期化中)や r(準備完了)の状態にない\n"
"リレーションを含むサブスクリプションがあります。\n"
"全てのリレーションで初期同期を完了させた後にアップグレードを再開することができます\n"
"問題のあるサブスクリプションの一覧は、以下のファイルにあります: \n"
"    %s"

#: controldata.c:133 controldata.c:203
#, c-format
msgid "could not get control data using %s: %m"
msgstr "%sで制御情報が取得できませんでした: %m"

#: controldata.c:143
#, c-format
msgid "%d: database cluster state problem"
msgstr "%d: データベースクラスタの状態異常"

#: controldata.c:162
#, c-format
msgid "The source cluster was shut down while in recovery mode.  To upgrade, use \"rsync\" as documented or shut it down as a primary."
msgstr "移行元クラスタはリカバリモード中にシャットダウンされています。アップグレードをするにはドキュメントの通りに \"rsync\" を実行するか、プライマリとしてシャットダウンしてください。"

#: controldata.c:164
#, c-format
msgid "The target cluster was shut down while in recovery mode.  To upgrade, use \"rsync\" as documented or shut it down as a primary."
msgstr "移行先クラスタはリカバリモード中にシャットダウンされています。アップグレードをするにはドキュメントの通りに \"rsync\" を実行するか、プライマリとしてシャットダウンしてください。"

#: controldata.c:169
#, c-format
msgid "The source cluster was not shut down cleanly, state reported as: \"%s\""
msgstr "移行元クラスタはクリーンにシャットダウンされていません、状態は以下のように報告されています: \"%s\""

#: controldata.c:171
#, c-format
msgid "The target cluster was not shut down cleanly, state reported as: \"%s\""
msgstr "移行先クラスタはクリーンにシャットダウンされていません、状態は以下のように報告されています: \"%s\""

#: controldata.c:179 controldata.c:530
#, c-format
msgid "could not get control data using %s: %s"
msgstr "%s で制御情報が取得できませんでした。: %s"

#: controldata.c:185
#, c-format
msgid "The source cluster lacks cluster state information:"
msgstr "移行元クラスタにクラスタ状態情報がありません:"

#: controldata.c:187
#, c-format
msgid "The target cluster lacks cluster state information:"
msgstr "移行先クラスタにクラスタ状態情報がありません:"

<<<<<<< HEAD
#: controldata.c:213 dump.c:50 exec.c:118 pg_upgrade.c:558 pg_upgrade.c:598
#: pg_upgrade.c:947 relfilenumber.c:233 server.c:34 util.c:337
=======
#: controldata.c:217 dump.c:50 exec.c:118 pg_upgrade.c:606 pg_upgrade.c:646
#: pg_upgrade.c:995 relfilenumber.c:610 server.c:34 util.c:337
>>>>>>> 3d6a8289
#, c-format
msgid "%s"
msgstr "%s"

#: controldata.c:224
#, c-format
msgid "%d: pg_resetwal problem"
msgstr "%d: pg_resetwal で問題発生"

#: controldata.c:234 controldata.c:244 controldata.c:255 controldata.c:266
#: controldata.c:277 controldata.c:296 controldata.c:307 controldata.c:318
#: controldata.c:329 controldata.c:340 controldata.c:351 controldata.c:362
#: controldata.c:365 controldata.c:369 controldata.c:379 controldata.c:391
#: controldata.c:402 controldata.c:413 controldata.c:424 controldata.c:435
#: controldata.c:446 controldata.c:457 controldata.c:468 controldata.c:479
#: controldata.c:490 controldata.c:501 controldata.c:512 controldata.c:521
#, c-format
msgid "%d: controldata retrieval problem"
msgstr "%d: 制御情報の取得で問題発生"

#: controldata.c:618
#, c-format
msgid "The source cluster lacks some required control information:"
msgstr "移行元クラスタに必要な制御情報の一部がありません:"

#: controldata.c:621
#, c-format
msgid "The target cluster lacks some required control information:"
msgstr "移行先クラスタに必要な制御情報の一部がありません:"

#: controldata.c:624
#, c-format
msgid "  checkpoint next XID"
msgstr "  チェックポイントにおける次のXID"

#: controldata.c:627
#, c-format
msgid "  latest checkpoint next OID"
msgstr "  最新のチェックポイントにおける次のOID"

#: controldata.c:630
#, c-format
msgid "  latest checkpoint next MultiXactId"
msgstr "  最新のチェックポイントにおける次のMultiXactId"

#: controldata.c:634
#, c-format
msgid "  latest checkpoint oldest MultiXactId"
msgstr "  最新のチェックポイントにおける最古のMultiXactId"

#: controldata.c:637
#, c-format
msgid "  latest checkpoint oldestXID"
msgstr "  最新のチェックポイントにおける最古のXID"

#: controldata.c:640
#, c-format
msgid "  latest checkpoint next MultiXactOffset"
msgstr "  最新のチェックポイントにおける次のMultiXactOffset"

#: controldata.c:643
#, c-format
msgid "  first WAL segment after reset"
msgstr "  リセット後の最初のWALセグメント"

#: controldata.c:646
#, c-format
msgid "  float8 argument passing method"
msgstr "  float8引数の引き渡し方法"

#: controldata.c:649
#, c-format
msgid "  maximum alignment"
msgstr "  最大アラインメント"

#: controldata.c:652
#, c-format
msgid "  block size"
msgstr "  ブロックサイズ"

#: controldata.c:655
#, c-format
msgid "  large relation segment size"
msgstr "  大きなリレーションセグメントのサイズ"

#: controldata.c:658
#, c-format
msgid "  WAL block size"
msgstr "  WALのブロックサイズ"

#: controldata.c:661
#, c-format
msgid "  WAL segment size"
msgstr "  WALのセグメントサイズ"

#: controldata.c:664
#, c-format
msgid "  maximum identifier length"
msgstr "  識別子の最大長"

#: controldata.c:667
#, c-format
msgid "  maximum number of indexed columns"
msgstr "  インデックス対象カラムの最大数"

#: controldata.c:670
#, c-format
msgid "  maximum TOAST chunk size"
msgstr "  最大のTOASTチャンクサイズ"

#: controldata.c:674
#, c-format
msgid "  large-object chunk size"
msgstr "  ラージオブジェクトのチャンクサイズ"

#: controldata.c:677
#, c-format
msgid "  dates/times are integers?"
msgstr "  日付/時間が整数?"

#: controldata.c:681
#, c-format
msgid "  data checksum version"
msgstr "  データチェックサムのバージョン"

#: controldata.c:685
#, c-format
msgid "  default char signedness"
msgstr "  デフォルトのchar型の符号の有無"

#: controldata.c:687
#, c-format
msgid "Cannot continue without required control information, terminating"
msgstr "必要な制御情報がないので続行できません。終了します"

#: controldata.c:702
#, c-format
msgid ""
"old and new pg_controldata alignments are invalid or do not match.\n"
"Likely one cluster is a 32-bit install, the other 64-bit"
msgstr ""
"新旧のpg_controldataのアラインメントが不正であるかかまたは一致しません\n"
"一方のクラスタが32ビットで、他方が64ビットである可能性が高いです"

#: controldata.c:706
#, c-format
msgid "old and new pg_controldata block sizes are invalid or do not match"
msgstr "新旧の pg_controldata におけるブロックサイズが有効でないかまたは一致しません"

#: controldata.c:709
#, c-format
msgid "old and new pg_controldata maximum relation segment sizes are invalid or do not match"
msgstr "新旧の pg_controldata におけるリレーションの最大セグメントサイズが有効でないか一致しません"

#: controldata.c:712
#, c-format
msgid "old and new pg_controldata WAL block sizes are invalid or do not match"
msgstr "新旧の pg_controldata における WAL ブロックサイズが有効でないか一致しません"

#: controldata.c:715
#, c-format
msgid "old and new pg_controldata WAL segment sizes are invalid or do not match"
msgstr "新旧の pg_controldata におけるWALセグメントサイズが有効でないか一致しません"

#: controldata.c:718
#, c-format
msgid "old and new pg_controldata maximum identifier lengths are invalid or do not match"
msgstr "新旧の pg_controldata における識別子の最大長が有効でないか一致しません"

#: controldata.c:721
#, c-format
msgid "old and new pg_controldata maximum indexed columns are invalid or do not match"
msgstr "新旧の pg_controldata におけるインデックス付き列の最大数が有効でないか一致しません"

#: controldata.c:724
#, c-format
msgid "old and new pg_controldata maximum TOAST chunk sizes are invalid or do not match"
msgstr "新旧の pg_controldata におけるTOASTチャンクサイズの最大値が有効でないか一致しません"

#: controldata.c:729
#, c-format
msgid "old and new pg_controldata large-object chunk sizes are invalid or do not match"
msgstr "新旧の pg_controldata におけるラージオブジェクトのチャンクサイズが有効でないかまたは一致しません"

#: controldata.c:732
#, c-format
msgid "old and new pg_controldata date/time storage types do not match"
msgstr "新旧の pg_controldata における日付/時刻型データの保存バイト数が一致しません"

#: controldata.c:745
#, c-format
msgid "old cluster does not use data checksums but the new one does"
msgstr "旧クラスタではデータチェックサムを使用していませんが、新クラスタでは使用しています"

#: controldata.c:748
#, c-format
msgid "old cluster uses data checksums but the new one does not"
msgstr "旧クラスタではデータチェックサムを使用していますが、新クラスタでは使用していません"

#: controldata.c:750
#, c-format
msgid "old and new cluster pg_controldata checksum versions do not match"
msgstr "新旧の pg_controldata 間でチェックサムのバージョンが一致しません"

#. translator: %s is the file path of the control file
#: controldata.c:762
#, c-format
msgid "Adding \".old\" suffix to old \"%s\""
msgstr "古い \"%s\" に \".old\" サフィックスを追加します"

#: controldata.c:767 relfilenumber.c:393 relfilenumber.c:420
#, c-format
msgid "could not rename file \"%s\" to \"%s\": %m"
msgstr "ファイル\"%s\"の名前を\"%s\"に変更できませんでした: %m"

#. translator: %s/%s is the file path of the control file
#: controldata.c:773
#, c-format
msgid ""
"\n"
"If you want to start the old cluster, you will need to remove\n"
"the \".old\" suffix from \"%s/%s.old\".\n"
"Because \"link\" mode was used, the old cluster cannot be safely\n"
"started once the new cluster has been started."
msgstr ""
"\n"
"旧クラスタを起動する場合、\"%s/%s.old\"から\n"
"\".old\"拡張子を削除する必要があります。「リンク」モードが使われて\n"
"いるため、一度新クラスタを起動してしまうと旧クラスタは安全に起動\n"
"することができなくなります。"

#: controldata.c:780
#, c-format
msgid ""
"\n"
"Because \"swap\" mode was used, the old cluster can no longer be\n"
"safely started."
msgstr ""
"\n"
"\"swap\"モードが使用されているため, 古いクラスタは今後安全に起動できません"

#: controldata.c:784 file.c:455
#, c-format
msgid "unrecognized transfer mode"
msgstr "識別できない転送モード"

#: dump.c:20
#, c-format
msgid "Creating dump of global objects"
msgstr "グローバルオブジェクトのダンプを作成しています"

#: dump.c:32
#, c-format
msgid "Creating dump of database schemas"
msgstr "データベーススキーマのダンプを作成しています。"

#: exec.c:47
#, c-format
msgid "could not get pg_ctl version data using %s: %m"
msgstr "%sでpg_ctlのバージョンデータを取得できませんでした: %m"

#: exec.c:51
#, c-format
msgid "could not get pg_ctl version data using %s: %s"
msgstr "%s でpg_ctlのバージョンデータを取得できませんでした。: %s"

#: exec.c:55
#, c-format
msgid "could not get pg_ctl version output from %s"
msgstr "%s からpg_ctlのバージョン出力を取得できませんでした"

#: exec.c:112 exec.c:116
#, c-format
msgid "command too long"
msgstr "コマンドが長すぎます"

#: exec.c:160 pg_upgrade.c:315
#, c-format
msgid "could not open log file \"%s\": %m"
msgstr "ロックファイル\"%s\"をオープンできませんでした: %m"

#: exec.c:192
#, c-format
msgid ""
"\n"
"*failure*"
msgstr ""
"\n"
"*失敗*"

#: exec.c:195
#, c-format
msgid "There were problems executing \"%s\""
msgstr ""
"\"%s実行で問題が発生しました\n"
"`1"

#: exec.c:198
#, c-format
msgid ""
"Consult the last few lines of \"%s\" or \"%s\" for\n"
"the probable cause of the failure."
msgstr "ありうる失敗の原因については\"%s\"または\"%s\"の最後の数行を参照してください。"

#: exec.c:203
#, c-format
msgid ""
"Consult the last few lines of \"%s\" for\n"
"the probable cause of the failure."
msgstr "ありうる失敗の原因については、\"%s\"の最後の数行を参照してください。"

#: exec.c:218 pg_upgrade.c:325
#, c-format
msgid "could not write to log file \"%s\": %m"
msgstr "ログファイル\"%s\"に書き込めませんでした: %m"

#: exec.c:244
#, c-format
msgid "could not open file \"%s\" for reading: %m"
msgstr "ファイル\"%s\"を読み込み用にオープンできませんでした: %m"

#: exec.c:270
#, c-format
msgid "You must have read and write access in the current directory."
msgstr "カレントディレクトリに対して読み書き可能なアクセス権が必要です。"

#: exec.c:323 exec.c:389 exec.c:439
#, c-format
msgid "check for \"%s\" failed: %m"
msgstr "\"%s\"のチェックに失敗しました: %m"

#: exec.c:326 exec.c:392
#, c-format
msgid "\"%s\" is not a directory"
msgstr "\"%s\"はディレクトリではありません"

#: exec.c:444
#, c-format
msgid "check for \"%s\" failed: cannot execute"
msgstr "\"%s\"の確認に失敗しました: 実行できません"

#: exec.c:454
#, c-format
msgid "check for \"%s\" failed: incorrect version: found \"%s\", expected \"%s\""
msgstr "\"%s\"の確認に失敗しました: 間違ったバージョン: 検出\"%s\"、想定\"%s\""

#: file.c:44
#, c-format
msgid "error while cloning relation \"%s.%s\" (\"%s\" to \"%s\"): %m"
msgstr "リレーション\"%s.%s\"(\"%s\"から\"%s\"へ)のクローン中のエラー: %m"

#: file.c:51
#, c-format
msgid "error while cloning relation \"%s.%s\": could not open file \"%s\": %m"
msgstr "リレーション\"%s.%s\"のクローン中のエラー: ファイル\"%s\"を開けませんでした: %m"

#: file.c:56
#, c-format
msgid "error while cloning relation \"%s.%s\": could not create file \"%s\": %m"
msgstr "リレーション\"%s.%s\"のクローン中のエラー: ファイル\"%s\"を作成できませんでした: %m"

#: file.c:65
#, c-format
msgid "error while cloning relation \"%s.%s\" (\"%s\" to \"%s\"): %s"
msgstr "リレーション\"%s.%s\"の(\"%s\"から\"%s\"への)クローン中にエラー: %s"

#: file.c:91 file.c:160 file.c:233
#, c-format
msgid "error while copying relation \"%s.%s\": could not open file \"%s\": %m"
msgstr "リレーション\"%s.%s\"のコピー中のエラー: ファイル\"%s\"を開けませんでした: %m"

#: file.c:96 file.c:165 file.c:242
#, c-format
msgid "error while copying relation \"%s.%s\": could not create file \"%s\": %m"
msgstr "リレーション\"%s.%s\"のコピー中のエラー: ファイル\"%s\"を作成できませんでした: %m"

#: file.c:110 file.c:266
#, c-format
msgid "error while copying relation \"%s.%s\": could not read file \"%s\": %m"
msgstr "リレーション\"%s.%s\"のコピー中のエラー: ファイル\"%s\"を読めませんでした: %m"

#: file.c:122 file.c:344
#, c-format
msgid "error while copying relation \"%s.%s\": could not write file \"%s\": %m"
msgstr "リレーション\"%s.%s\"のコピー中のエラー: ファイル\"%s\"に書き込めませんでした: %m"

#: file.c:136
#, c-format
msgid "error while copying relation \"%s.%s\" (\"%s\" to \"%s\"): %m"
msgstr "リレーション\"%s.%s\"(\"%s\"から\"%s\"へ)のコピー中のエラー: %m"

#: file.c:172
#, c-format
msgid "error while copying relation \"%s.%s\": could not copy file range from \"%s\" to \"%s\": %m"
msgstr "リレーション\"%s.%s\"のコピー中のエラー: \"%s\"から\"%s\"へのファイルの範囲コピーができませんでした: %m"

#: file.c:194
#, c-format
msgid "error while creating link for relation \"%s.%s\" (\"%s\" to \"%s\"): %m"
msgstr "リレーション\"%s.%s\"(\"%s\"から\"%s\"へ)のリンク作成中のエラー: %m"

#: file.c:237
#, c-format
msgid "error while copying relation \"%s.%s\": could not stat file \"%s\": %m"
msgstr "リレーション\"%s.%s\"のコピー中のエラー: ファイル\"%s\"をstatできませんでした: %m"

#: file.c:269
#, c-format
msgid "error while copying relation \"%s.%s\": partial page found in file \"%s\""
msgstr "リレーション\"%s.%s\"のコピー中にエラー: ファイル\"%s\"中に不完全なページがありました"

#: file.c:371 file.c:387
#, c-format
msgid "could not clone file between old and new data directories: %m"
msgstr "新旧ディレクトリ間のファイルのクローンができませんでした: %m"

#: file.c:383 file.c:420
#, c-format
msgid "could not create file \"%s\": %m"
msgstr "ファイル\"%s\"を作成できませんでした: %m"

#: file.c:393
#, c-format
msgid "file cloning not supported on this platform"
msgstr "このプラットフォームではファイルのクローンはサポートされません"

#: file.c:424
#, c-format
msgid "could not copy file range between old and new data directories: %m"
msgstr "新旧ディレクトリ間のファイルの範囲コピーができませんでした: %m"

#: file.c:430
#, c-format
msgid "copy_file_range not supported on this platform"
msgstr "このプラットフォームではcopy_file_rangeはサポートされません"

#: file.c:449
#, c-format
msgid ""
"could not create hard link between old and new data directories: %m\n"
"In link mode the old and new data directories must be on the same file system."
msgstr ""
"新旧のデータディレクトリ間でハードリンクを作成できませんでした: %m\n"
"リンクモードでは、新旧のデータディレクトリが同じファイルシステム上にある必要があります。"

#: file.c:452
#, c-format
msgid ""
"could not create hard link between old and new data directories: %m\n"
"In swap mode the old and new data directories must be on the same file system."
msgstr ""
"新旧のデータディレクトリ間でハードリンクを作成できませんでした: %m\n"
"スワップモードでは、新旧のデータディレクトリが同じファイルシステム上にある必要があります。"

#: function.c:173
#, c-format
msgid "Checking for presence of required libraries"
msgstr "必要なライブラリの有無を確認しています"

#: function.c:209
#, c-format
msgid "could not load library \"%s\": %s"
msgstr "ライブラリ\"%s\"をロードできませんでした: %s"

#: function.c:220
#, c-format
msgid "In database: %s\n"
msgstr "データベース: %s\n"

#: function.c:230
#, c-format
msgid ""
"Your installation references loadable libraries that are missing from the\n"
"new installation.  You can add these libraries to the new installation,\n"
"or remove the functions using them from the old installation.  A list of\n"
"problem libraries is in the file:\n"
"    %s"
msgstr ""
"このクラスタでは、移行先の環境にはないロード可能ライブラリを参照しています。\n"
"これらのライブラリを移行先の環境に追加するか、もしくは移行元の環境から\n"
"それらを使っている関数を削除してください。 問題のライブラリの一覧は、\n"
"以下のファイルに入っています:\n"
"    %s"

<<<<<<< HEAD
#: info.c:128
=======
#: info.c:131
>>>>>>> 3d6a8289
#, c-format
msgid "Relation names for OID %u in database \"%s\" do not match: old name \"%s.%s\", new name \"%s.%s\""
msgstr "データベース\"%2$s\"で OID %1$u のリレーション名が一致しません: 元の名前 \"%3$s.%4$s\"、新しい名前 \"%5$s.%6$s\""

<<<<<<< HEAD
#: info.c:148
=======
#: info.c:151
>>>>>>> 3d6a8289
#, c-format
msgid "Failed to match up old and new tables in database \"%s\""
msgstr "データベース\"%s\"で新旧のテーブルの照合に失敗しました"

<<<<<<< HEAD
#: info.c:229
=======
#: info.c:232
>>>>>>> 3d6a8289
#, c-format
msgid " which is an index on \"%s.%s\""
msgstr " これは \"%s.%s\" 上のインデックスです"

<<<<<<< HEAD
#: info.c:239
=======
#: info.c:242
>>>>>>> 3d6a8289
#, c-format
msgid " which is an index on OID %u"
msgstr " これは OID %u 上のインデックスです"

<<<<<<< HEAD
#: info.c:251
=======
#: info.c:254
>>>>>>> 3d6a8289
#, c-format
msgid " which is the TOAST table for \"%s.%s\""
msgstr " これは \"%s.%s\" の TOAST テーブルです"

<<<<<<< HEAD
#: info.c:259
=======
#: info.c:262
>>>>>>> 3d6a8289
#, c-format
msgid " which is the TOAST table for OID %u"
msgstr " これは OID %u の TOAST テーブルです"

<<<<<<< HEAD
#: info.c:263
=======
#: info.c:266
>>>>>>> 3d6a8289
#, c-format
msgid "No match found in old cluster for new relation with OID %u in database \"%s\": %s"
msgstr "データベース\"%2$s\"でOID%1$uを持つ新リレーションに対応するリレーションが旧クラスタ内にありません: %3$s"

<<<<<<< HEAD
#: info.c:266
=======
#: info.c:269
>>>>>>> 3d6a8289
#, c-format
msgid "No match found in new cluster for old relation with OID %u in database \"%s\": %s"
msgstr "データベース\"%2$s\"でOID %1$uを持つ旧リレーションに対応するリレーションが新クラスタ内にありません: %3$s"

<<<<<<< HEAD
#: info.c:300
=======
#: info.c:325
>>>>>>> 3d6a8289
#, c-format
msgid ""
"\n"
"source databases:"
msgstr ""
"\n"
"移行元データベース:"

<<<<<<< HEAD
#: info.c:302
=======
#: info.c:327
>>>>>>> 3d6a8289
#, c-format
msgid ""
"\n"
"target databases:"
msgstr ""
"\n"
"移行先データベース:"

<<<<<<< HEAD
#: info.c:346
=======
#: info.c:371
>>>>>>> 3d6a8289
#, c-format
msgid "template0 not found"
msgstr "template0が見つかりません"

<<<<<<< HEAD
#: info.c:805
=======
#: info.c:817
>>>>>>> 3d6a8289
#, c-format
msgid "Database: \"%s\""
msgstr "データベース: \"%s\""

<<<<<<< HEAD
#: info.c:818
=======
#: info.c:830
>>>>>>> 3d6a8289
#, c-format
msgid "relname: \"%s.%s\", reloid: %u, reltblspace: \"%s\""
msgstr "relname: \"%s.%s\": reloid: %u reltblspace: \"%s\""

<<<<<<< HEAD
#: info.c:832
=======
#: info.c:844
>>>>>>> 3d6a8289
#, c-format
msgid "Logical replication slots in the database:"
msgstr "このデータベースの論理レプリケーションスロット: "

<<<<<<< HEAD
#: info.c:838
=======
#: info.c:850
>>>>>>> 3d6a8289
#, c-format
msgid "slot name: \"%s\", output plugin: \"%s\", two_phase: %s"
msgstr "スロット名: \"%s\", 出力プラグイン: \"%s\", two_phase: %s"

#: option.c:110
#, c-format
msgid "%s: cannot be run as root"
msgstr "%s: rootでは実行できません"

#: option.c:177
#, c-format
msgid "invalid old port number"
msgstr "不正な旧ポート番号"

#: option.c:182
#, c-format
msgid "invalid new port number"
msgstr "不正な新ポート番号"

#: option.c:230
#, c-format
msgid "invalid argument for option %s"
msgstr "オプション%sの引数が不正です"

#: option.c:238
#, c-format
msgid "Try \"%s --help\" for more information.\n"
msgstr "詳細は\"%s --help\"を参照してください。\n"

#: option.c:245
#, c-format
msgid "too many command-line arguments (first is \"%s\")"
msgstr "コマンドライン引数が多すぎます。(先頭は\"%s\")"

#: option.c:251
#, c-format
msgid "Running in verbose mode"
msgstr "詳細表示モードで実行しています"

#: option.c:269
msgid "old cluster binaries reside"
msgstr "旧クラスタのバイナリが置かれている"

#: option.c:271
msgid "new cluster binaries reside"
msgstr "新クラスタのバイナリが置かれている"

#: option.c:273
msgid "old cluster data resides"
msgstr "旧クラスタのデータが置かれている"

#: option.c:275
msgid "new cluster data resides"
msgstr "新クラスタのデータが置かれている"

#: option.c:277
msgid "sockets will be created"
msgstr "ソケットが作成される"

#: option.c:294 option.c:400
#, c-format
msgid "could not determine current directory"
msgstr "カレントディレクトリを特定できませんでした"

#: option.c:297
#, c-format
msgid "cannot run pg_upgrade from inside the new cluster data directory on Windows"
msgstr "Windowsでは、新クラスタのデータディレクトリの中でpg_upgradeを実行することはできません"

#: option.c:306
#, c-format
msgid ""
"pg_upgrade upgrades a PostgreSQL cluster to a different major version.\n"
"\n"
msgstr ""
"pg_upgradeは、PostgreSQLのクラスタを別のメジャーバージョンにアップグレードします。\n"
"\n"

#: option.c:307
#, c-format
msgid "Usage:\n"
msgstr "使い方:\n"

#: option.c:308
#, c-format
msgid ""
"  pg_upgrade [OPTION]...\n"
"\n"
msgstr ""
"  pg_upgrade [オプション]...\n"
"\n"

#: option.c:309
#, c-format
msgid "Options:\n"
msgstr "オプション:\n"

#: option.c:310
#, c-format
msgid "  -b, --old-bindir=BINDIR       old cluster executable directory\n"
msgstr "  -b, --old-bindir=BINDIR       旧クラスタの実行ファイルディレクトリ\n"

#: option.c:311
#, c-format
msgid ""
"  -B, --new-bindir=BINDIR       new cluster executable directory (default\n"
"                                same directory as pg_upgrade)\n"
msgstr ""
"  -B, --new-bindir=BINDIR       新クラスタの実行ファイルディレクトリ(デフォルト\n"
"                                はpg_upgradeと同じディレクトリ)\n"

#: option.c:313
#, c-format
msgid "  -c, --check                   check clusters only, don't change any data\n"
msgstr "  -c, --check                   クラスタのチェックのみ、データを一切変更しない\n"

#: option.c:314
#, c-format
msgid "  -d, --old-datadir=DATADIR     old cluster data directory\n"
msgstr "  -d, --old-datadir=DATADIR     旧クラスタのデータディレクトリ\n"

#: option.c:315
#, c-format
msgid "  -D, --new-datadir=DATADIR     new cluster data directory\n"
msgstr "  -D, --new-datadir=DATADIR     新クラスタのデータディレクトリ\n"

#: option.c:316
#, c-format
msgid "  -j, --jobs=NUM                number of simultaneous processes or threads to use\n"
msgstr "  -j, --jobs                    使用する同時実行プロセスまたはスレッドの数\n"

#: option.c:317
#, c-format
msgid "  -k, --link                    link instead of copying files to new cluster\n"
msgstr ""
"  -k, --link                    新クラスタにファイルをコピーする代わりに\n"
"                                リンクする\n"

#: option.c:318
#, c-format
msgid "  -N, --no-sync                 do not wait for changes to be written safely to disk\n"
msgstr "  -N, --no-sync                 変更のディスクへの確実な書き出しを待機しない\n"

#: option.c:319
#, c-format
msgid "  -o, --old-options=OPTIONS     old cluster options to pass to the server\n"
msgstr "  -o, --old-options=OPTIONS     サーバーに渡す旧クラスタのオプション\n"

#: option.c:320
#, c-format
msgid "  -O, --new-options=OPTIONS     new cluster options to pass to the server\n"
msgstr "  -O, --new-options=OPTIONS     サーバーに渡す新クラスタのオプション\n"

#: option.c:321
#, c-format
msgid "  -p, --old-port=PORT           old cluster port number (default %d)\n"
msgstr "  -p, --old-port=PORT           旧クラスタのポート番号(デフォルト %d)\n"

#: option.c:322
#, c-format
msgid "  -P, --new-port=PORT           new cluster port number (default %d)\n"
msgstr "  -P, --new-port=PORT           新クラスタのポート番号(デフォルト %d)\n"

#: option.c:323
#, c-format
msgid "  -r, --retain                  retain SQL and log files after success\n"
msgstr "  -r, --retain                  SQLとログファイルを、成功後も消さずに残す\n"

#: option.c:324
#, c-format
msgid "  -s, --socketdir=DIR           socket directory to use (default current dir.)\n"
msgstr ""
"  -s, --socketdir=DIR           使用するソケットディレクトリ(デフォルトは\n"
"                                カレントディレクトリ)\n"

#: option.c:325
#, c-format
msgid "  -U, --username=NAME           cluster superuser (default \"%s\")\n"
msgstr "  -U, --username=NAME           クラスタのスーパーユーザー(デフォルト\"%s\")\n"

#: option.c:326
#, c-format
msgid "  -v, --verbose                 enable verbose internal logging\n"
msgstr "  -v, --verbose                 詳細な内部ログを有効化\n"

#: option.c:327
#, c-format
msgid "  -V, --version                 display version information, then exit\n"
msgstr "  -V, --version                 バージョン情報を表示して終了\n"

#: option.c:328
#, c-format
msgid "  --clone                       clone instead of copying files to new cluster\n"
msgstr ""
"  --clone                       新クラスタにファイルをコピーする代わりに\n"
"                                クローンする\n"

#: option.c:329
#, c-format
msgid "  --copy                        copy files to new cluster (default)\n"
msgstr "  --copy                        新クラスタにファイルをコピーする(デフォルト)\n"

#: option.c:330
#, c-format
msgid "  --copy-file-range             copy files to new cluster with copy_file_range\n"
msgstr ""
"  --copy-file-range             ファイルの新クラスタへのコピーをcopy_file_range\n"
"                                で行う\n"

#: option.c:331
#, c-format
msgid "  --no-statistics               do not import statistics from old cluster\n"
msgstr "  --no-statistics               旧クラスタから統計情報をインポートしない\n"

#: option.c:332
#, c-format
msgid ""
"  --set-char-signedness=OPTION  set new cluster char signedness to \"signed\" or\n"
"                                \"unsigned\"\n"
msgstr ""
"  --set-char-signedness=オプション\n"
"                                新しいクラスタでの、char型を符号付き(signed)\n"
"                                または符号なし(unsigned)を設定する\n"

#: option.c:334
#, c-format
msgid "  --swap                        move data directories to new cluster\n"
msgstr "  --swap                        新クラスタにファイルを移動する\n"

#: option.c:335
#, c-format
msgid "  --sync-method=METHOD          set method for syncing files to disk\n"
msgstr ""
"  --sync-method=METHOD          ファイルをディスクに同期させる方法を指定\n"
"\n"

#: option.c:336
#, c-format
msgid "  -?, --help                    show this help, then exit\n"
msgstr "  -?, --help                    このヘルプを表示して終了\n"

#: option.c:337
#, c-format
msgid ""
"\n"
"Before running pg_upgrade you must:\n"
"  create a new database cluster (using the new version of initdb)\n"
"  shutdown the postmaster servicing the old cluster\n"
"  shutdown the postmaster servicing the new cluster\n"
msgstr ""
"\n"
"pg_upgrade を実行する前に、以下のことを行ってください：\n"
"  (新バージョンのinitdbを使って)新しいデータベースクラスタを作成する\n"
"  旧クラスタのpostmasterをシャットダウンする\n"
"  新クラスタのpostmasterをシャットダウンする\n"

#: option.c:342
#, c-format
msgid ""
"\n"
"When you run pg_upgrade, you must provide the following information:\n"
"  the data directory for the old cluster  (-d DATADIR)\n"
"  the data directory for the new cluster  (-D DATADIR)\n"
"  the \"bin\" directory for the old version (-b BINDIR)\n"
"  the \"bin\" directory for the new version (-B BINDIR)\n"
msgstr ""
"\n"
"pg_upgrade を動かす場合、次の情報を指定する必要があります: \n"
"  旧クラスタのデータディレクトリ (-d DATADIR)\n"
"  新クラスタのデータディレクトリ (-D DATADIR) \n"
"  旧バージョンの\"bin\"ディレクトリ (-b BINDIR)\n"
"  新バージョンの\"bin\"ディレクトリ(-B BINDIR)\n"

#: option.c:348
#, c-format
msgid ""
"\n"
"For example:\n"
"  pg_upgrade -d oldCluster/data -D newCluster/data -b oldCluster/bin -B newCluster/bin\n"
"or\n"
msgstr ""
"\n"
"実行例:\n"
"  pg_upgrade -d oldCluster/data -D newCluster/data -b oldCluster/bin -B newCluster/bin\n"
"または\n"

#: option.c:353
#, c-format
msgid ""
"  $ export PGDATAOLD=oldCluster/data\n"
"  $ export PGDATANEW=newCluster/data\n"
"  $ export PGBINOLD=oldCluster/bin\n"
"  $ export PGBINNEW=newCluster/bin\n"
"  $ pg_upgrade\n"
msgstr ""
"  $ export PGDATAOLD=oldCluster/data\n"
"  $ export PGDATANEW=newCluster/data\n"
"  $ export PGBINOLD=oldCluster/bin\n"
"  $ export PGBINNEW=newCluster/bin\n"
"  $ pg_upgrade\n"

#: option.c:359
#, c-format
msgid ""
"  C:\\> set PGDATAOLD=oldCluster/data\n"
"  C:\\> set PGDATANEW=newCluster/data\n"
"  C:\\> set PGBINOLD=oldCluster/bin\n"
"  C:\\> set PGBINNEW=newCluster/bin\n"
"  C:\\> pg_upgrade\n"
msgstr ""
"  C:\\> set PGDATAOLD=oldCluster/data\n"
"  C:\\> set PGDATANEW=newCluster/data\n"
"  C:\\> set PGBINOLD=oldCluster/bin\n"
"  C:\\> set PGBINNEW=newCluster/bin\n"
"  C:\\> pg_upgrade\n"

#: option.c:365
#, c-format
msgid ""
"\n"
"Report bugs to <%s>.\n"
msgstr ""
"\n"
"バグは<%s>に報告してください。\n"

#: option.c:366
#, c-format
msgid "%s home page: <%s>\n"
msgstr "%s ホームページ: <%s>\n"

#: option.c:406
#, c-format
msgid ""
"You must identify the directory where the %s.\n"
"Please use the %s command-line option or the %s environment variable."
msgstr ""
"%sディレクトリを指定する必要があります。\n"
"コマンドラインオプション %s または環境変数 %s を使用してください。"

#: option.c:459
#, c-format
msgid "Finding the real data directory for the source cluster"
msgstr "移行元クラスタの実際のデータディレクトリを探しています"

#: option.c:461
#, c-format
msgid "Finding the real data directory for the target cluster"
msgstr "移行先クラスタの実際のデータディレクトリを探しています"

#: option.c:474
#, c-format
msgid "could not get data directory using %s: %m"
msgstr "%sでデータディレクトリを取得できませんでした。: %m"

#: option.c:478
#, c-format
msgid "could not get data directory using %s: %s"
msgstr "%s でデータディレクトリを取得できませんでした。: %s"

#: option.c:526
#, c-format
msgid "could not read line %d from file \"%s\": %m"
msgstr "ファイル\"%2$s\"の%1$d行目を読み取れませんでした: %3$m"

#: option.c:543
#, c-format
msgid "user-supplied old port number %hu corrected to %hu"
msgstr "ユーザー指定の旧ポート番号%huは%huに訂正されました"

#: parallel.c:127 parallel.c:235
#, c-format
msgid "could not create worker process: %m"
msgstr "ワーカープロセスを作成できませんでした: %m"

#: parallel.c:143 parallel.c:253
#, c-format
msgid "could not create worker thread: %m"
msgstr "ワーカースレッドを作成できませんでした: %m"

#: parallel.c:294 task.c:404
#, c-format
msgid "%s() failed: %m"
msgstr "%s() が失敗しました: %m"

#: parallel.c:298
#, c-format
msgid "child process exited abnormally: status %d"
msgstr "子プロセスが異常終了しました: ステータス %d"

#: parallel.c:313
#, c-format
msgid "child worker exited abnormally: %m"
msgstr "子ワーカーが異常終了しました: %m"

#: pg_upgrade.c:114
#, c-format
msgid "could not read permissions of directory \"%s\": %m"
msgstr "ディレクトリ\"%s\"の権限を読み取れませんでした: %m"

#: pg_upgrade.c:146
#, c-format
msgid ""
"\n"
"Performing Upgrade\n"
"------------------"
msgstr ""
"\n"
"アップグレードを実行しています。\n"
"------------------"

#: pg_upgrade.c:194
#, c-format
msgid "Setting next OID for new cluster"
msgstr "新クラスタの、次の OID を設定しています"

#: pg_upgrade.c:218
#, c-format
msgid "Sync data directory to disk"
msgstr "データディレクトリをディスクに同期します"

#: pg_upgrade.c:234
#, c-format
msgid ""
"\n"
"Upgrade Complete\n"
"----------------"
msgstr ""
"\n"
"アップグレードが完了しました\n"
"----------------"

#: pg_upgrade.c:267 pg_upgrade.c:280 pg_upgrade.c:287 pg_upgrade.c:294
#: pg_upgrade.c:312 pg_upgrade.c:323
#, c-format
msgid "directory path for new cluster is too long"
msgstr "新クラスタのディレクトリ・パスが長すぎます"

#: pg_upgrade.c:301 pg_upgrade.c:303 pg_upgrade.c:305 pg_upgrade.c:307
#: relfilenumber.c:293 relfilenumber.c:297
#, c-format
msgid "could not create directory \"%s\": %m"
msgstr "ディレクトリ\"%s\"を作成できませんでした: %m"

#: pg_upgrade.c:356
#, c-format
msgid "%s: could not find own program executable"
msgstr "%s: 自身の実行ファイルが見つかりませんでした"

#: pg_upgrade.c:382
#, c-format
msgid ""
"There seems to be a postmaster servicing the old cluster.\n"
"Please shutdown that postmaster and try again."
msgstr ""
"旧クラスタで稼働中のpostmasterがあるようです。\n"
"そのpostmasterをシャットダウンしたのちにやり直してください。"

#: pg_upgrade.c:395
#, c-format
msgid ""
"There seems to be a postmaster servicing the new cluster.\n"
"Please shutdown that postmaster and try again."
msgstr ""
"新クラスタで稼働中のpostmasterがあるようです。\n"
"そのpostmasterをシャットダウンしたのちやり直してください。"

#: pg_upgrade.c:421
#, c-format
msgid "Setting the default char signedness for new cluster"
msgstr "新クラスタの、デフォルトのchar型の符号の有無を設定しています"

#: pg_upgrade.c:449
#, c-format
msgid "Setting locale and encoding for new cluster"
msgstr "新クラスタの、ロケールとエンコーディングを設定しています"

<<<<<<< HEAD
#: pg_upgrade.c:491
=======
#: pg_upgrade.c:527
>>>>>>> 3d6a8289
#, c-format
msgid "Analyzing all rows in the new cluster"
msgstr "新クラスタ内のすべての行を分析しています"

<<<<<<< HEAD
#: pg_upgrade.c:504
=======
#: pg_upgrade.c:540
>>>>>>> 3d6a8289
#, c-format
msgid "Freezing all rows in the new cluster"
msgstr "新クラスタ内のすべての行を凍結しています"

<<<<<<< HEAD
#: pg_upgrade.c:524
=======
#: pg_upgrade.c:560
>>>>>>> 3d6a8289
#, c-format
msgid "Restoring global objects in the new cluster"
msgstr "新クラスタ内のグローバルオブジェクトを復元しています"

<<<<<<< HEAD
#: pg_upgrade.c:540
=======
#: pg_upgrade.c:577
>>>>>>> 3d6a8289
#, c-format
msgid "Restoring database schemas in the new cluster"
msgstr "新クラスタ内にデータベーススキーマを復元しています"

<<<<<<< HEAD
#: pg_upgrade.c:664
=======
#: pg_upgrade.c:712
>>>>>>> 3d6a8289
#, c-format
msgid "Deleting files from new %s"
msgstr "新しい %s からファイルを削除しています"

<<<<<<< HEAD
#: pg_upgrade.c:668
=======
#: pg_upgrade.c:716
>>>>>>> 3d6a8289
#, c-format
msgid "could not delete directory \"%s\""
msgstr "ディレクトリ\"%s\"を削除できませんでした"

<<<<<<< HEAD
#: pg_upgrade.c:687
=======
#: pg_upgrade.c:735
>>>>>>> 3d6a8289
#, c-format
msgid "Copying old %s to new server"
msgstr "旧の %s を新サーバーにコピーしています"

<<<<<<< HEAD
#: pg_upgrade.c:713
=======
#: pg_upgrade.c:761
>>>>>>> 3d6a8289
#, c-format
msgid "Setting oldest XID for new cluster"
msgstr "新クラスタの、最古のXIDを設定しています"

<<<<<<< HEAD
#: pg_upgrade.c:721
=======
#: pg_upgrade.c:769
>>>>>>> 3d6a8289
#, c-format
msgid "Setting next transaction ID and epoch for new cluster"
msgstr "新クラスタの、次のトランザクションIDと基点を設定しています"

<<<<<<< HEAD
#: pg_upgrade.c:751
=======
#: pg_upgrade.c:799
>>>>>>> 3d6a8289
#, c-format
msgid "Setting next multixact ID and offset for new cluster"
msgstr "新クラスタの、次のmultixact IDとオフセットを設定しています"

<<<<<<< HEAD
#: pg_upgrade.c:775
=======
#: pg_upgrade.c:823
>>>>>>> 3d6a8289
#, c-format
msgid "Setting oldest multixact ID in new cluster"
msgstr "新クラスタの最古のmultixact IDを設定しています"

<<<<<<< HEAD
#: pg_upgrade.c:795
=======
#: pg_upgrade.c:843
>>>>>>> 3d6a8289
#, c-format
msgid "Resetting WAL archives"
msgstr "WAL アーカイブをリセットしています"

<<<<<<< HEAD
#: pg_upgrade.c:838
=======
#: pg_upgrade.c:886
>>>>>>> 3d6a8289
#, c-format
msgid "Setting frozenxid and minmxid counters in new cluster"
msgstr "新クラスタのfrozenxidとminmxidカウンタを設定しています"

<<<<<<< HEAD
#: pg_upgrade.c:840
=======
#: pg_upgrade.c:888
>>>>>>> 3d6a8289
#, c-format
msgid "Setting minmxid counter in new cluster"
msgstr "新クラスタのminmxidカウンタを設定しています"

<<<<<<< HEAD
#: pg_upgrade.c:931
=======
#: pg_upgrade.c:979
>>>>>>> 3d6a8289
#, c-format
msgid "Restoring logical replication slots in the new cluster"
msgstr "新クラスタ内の論理レプリケーションスロットを復元しています"

#: relfilenumber.c:68
#, c-format
msgid "could not synchronize file \"%s\": %m"
msgstr "ファイル\"%s\"を同期できませんでした: %m"

#: relfilenumber.c:114
#, c-format
msgid "Cloning user relation files"
msgstr "ユーザーリレーションファイルをクローニングしています"

#: relfilenumber.c:117
#, c-format
msgid "Copying user relation files"
msgstr "ユーザーリレーションのファイルをコピーしています"

#: relfilenumber.c:120
#, c-format
msgid "Copying user relation files with copy_file_range"
msgstr "ユーザーリレーションのファイルをcopy_file_rangeを使ってコピーしています"

#: relfilenumber.c:123
#, c-format
msgid "Linking user relation files"
msgstr "ユーザーリレーションのファイルをリンクしています"

#: relfilenumber.c:126
#, c-format
msgid "Swapping data directories"
msgstr "データディレクトリを交換しています"

#: relfilenumber.c:200
#, c-format
msgid "old database \"%s\" not found in the new cluster"
msgstr "新クラスタ内に旧データベース\"%s\"が見つかりません"

#: relfilenumber.c:287
#, c-format
msgid "could not stat file \"%s\": %m"
msgstr "ファイル\"%s\"のstatに失敗しました: %m"

#: relfilenumber.c:301 relfilenumber.c:305
#, c-format
msgid "could not rename directory \"%s\" to \"%s\": %m"
msgstr "ディレクトリ\"%s\"の名前を\"%s\"に変更できませんでした: %m"

#: relfilenumber.c:375 relfilenumber.c:402
#, c-format
msgid "could not open directory \"%s\": %m"
msgstr "ディレクトリ\"%s\"をオープンできませんでした: %m"

#: relfilenumber.c:396 relfilenumber.c:434
#, c-format
msgid "could not read directory \"%s\": %m"
msgstr "ディレクトリ\"%s\"を読み取れませんでした: %m"

#: relfilenumber.c:439
#, c-format
msgid "could not synchronize directory \"%s\": %m"
msgstr "ディレクトリ\"%s\"を同期できませんでした: %m"

#: relfilenumber.c:441
#, c-format
msgid "could not synchronize parent directory of \"%s\": %m"
msgstr "\"%s\"の親ディレクトリを同期できませんでした: %m"

#: relfilenumber.c:598
#, c-format
msgid "error while checking for file existence \"%s.%s\" (\"%s\" to \"%s\"): %m"
msgstr "\"%s.%s\"ファイル (\"%s\"から\"%s\")の存在確認中のエラー: %m"

#: relfilenumber.c:615
#, c-format
msgid "rewriting \"%s\" to \"%s\""
msgstr "\"%s\"を\"%s\"に書き換えています"

#: relfilenumber.c:623
#, c-format
msgid "cloning \"%s\" to \"%s\""
msgstr "\"%s\"から\"%s\"へクローンしています"

#: relfilenumber.c:628
#, c-format
msgid "copying \"%s\" to \"%s\""
msgstr "\"%s\"を\"%s\"にコピーしています"

#: relfilenumber.c:633
#, c-format
msgid "copying \"%s\" to \"%s\" with copy_file_range"
msgstr "\"%s\"を\"%s\"にcopy_file_rangeを使ってコピーしています"

#: relfilenumber.c:638
#, c-format
msgid "linking \"%s\" to \"%s\""
msgstr "\"%s\"から\"%s\"へリンクを作成しています"

#: relfilenumber.c:644
#, c-format
msgid "should never happen"
msgstr "想定外のコードパス"

#: server.c:39 server.c:143 util.c:248 util.c:278
#, c-format
msgid "Failure, exiting\n"
msgstr "失敗しました、終了しています\n"

#: server.c:133
#, c-format
msgid "executing: %s"
msgstr "実行中: %s"

#: server.c:139
#, c-format
msgid ""
"SQL command failed\n"
"%s\n"
"%s"
msgstr ""
"SQL コマンドが失敗しました\n"
"%s\n"
"%s"

#: server.c:169
#, c-format
msgid "could not open version file \"%s\": %m"
msgstr "バージョンファイル\"%s\"をオープンできませんでした: %m"

#: server.c:173
#, c-format
msgid "could not parse version file \"%s\""
msgstr "バージョンファイル\"%s\"をパースできませんでした"

#: server.c:317
#, c-format
msgid ""
"\n"
"%s"
msgstr ""
"\n"
"%s"

#: server.c:321
#, c-format
msgid ""
"could not connect to source postmaster started with the command:\n"
"%s"
msgstr ""
"以下のコマンドで起動した移行元postmasterに接続できませんでした:\n"
"%s"

#: server.c:325
#, c-format
msgid ""
"could not connect to target postmaster started with the command:\n"
"%s"
msgstr ""
"以下のコマンドで起動した移行先postmasterに接続できませんでした:\n"
"%s"

#: server.c:339
#, c-format
msgid "pg_ctl failed to start the source server, or connection failed"
msgstr "pg_ctl が移行元サーバーの起動に失敗した、あるいは接続に失敗しました"

#: server.c:341
#, c-format
msgid "pg_ctl failed to start the target server, or connection failed"
msgstr "pg_ctl が移行先サーバーの起動に失敗した、あるいは接続に失敗しました"

#: server.c:386 task.c:195
#, c-format
msgid "out of memory"
msgstr "メモリ不足です"

#: server.c:399
#, c-format
msgid "libpq environment variable %s has a non-local server value: %s"
msgstr "libpq の環境変数 %s で、ローカルでないサーバー値が設定されています: %s"

#: tablespace.c:28
#, c-format
msgid ""
"Cannot upgrade to/from the same system catalog version when\n"
"using tablespaces."
msgstr ""
"テーブル空間を使用している場合、同じシステムカタログバージョン間での\n"
"アップグレードはできません。"

#: tablespace.c:83
#, c-format
msgid "tablespace directory \"%s\" does not exist"
msgstr "テーブル空間のディレクトリ\"%s\"が存在しません"

#: tablespace.c:87
#, c-format
msgid "could not stat tablespace directory \"%s\": %m"
msgstr "テーブル空間のディレクトリ\"%s\"をstatできませんでした: %m"

#: tablespace.c:92
#, c-format
msgid "tablespace path \"%s\" is not a directory"
msgstr "テーブル空間のパス\"%s\"がディレクトリではありません"

#: task.c:216 task.c:267 task.c:282 task.c:293
#, c-format
msgid "connection failure: %s"
msgstr "接続失敗: %s"

#: task.c:395
#, c-format
msgid "invalid socket"
msgstr "不正なソケットです"

#: util.c:53 util.c:56 util.c:139 util.c:170 util.c:172
#, c-format
msgid "%-*s"
msgstr "%-*s"

#: util.c:107
#, c-format
msgid "could not access directory \"%s\": %m"
msgstr "ディレクトリ\"%s\"にアクセスできませんでした: %m"

#: util.c:287
#, c-format
msgid "ok"
msgstr "ok"

#: version.c:44
#, c-format
msgid "Checking for hash indexes"
msgstr "ハッシュインデックスをチェックしています"

#: version.c:123
#, c-format
msgid ""
"\n"
"Your installation contains hash indexes.  These indexes have different\n"
"internal formats between your old and new clusters, so they must be\n"
"reindexed with the REINDEX command.  After upgrading, you will be given\n"
"REINDEX instructions."
msgstr ""
"\n"
"このクラスタにはハッシュインデックスがあります。このインデックスは新旧のクラスタ間で\n"
"内部フォーマットが異なるため、REINDEX コマンドを使って再構築する必要があります。\n"
"アップグレードが終わったら、REINDEX を使った操作方法が指示されます。"

#: version.c:129
#, c-format
msgid ""
"\n"
"Your installation contains hash indexes.  These indexes have different\n"
"internal formats between your old and new clusters, so they must be\n"
"reindexed with the REINDEX command.  The file\n"
"    %s\n"
"when executed by psql by the database superuser will recreate all invalid\n"
"indexes; until then, none of these indexes will be used."
msgstr ""
"\n"
"このクラスタにはハッシュインデックスがあります。このインデックスは新旧のクラスタ間で\n"
"内部フォーマットが異なるため、REINDEX コマンドを使って再構築する必要があります。\n"
"以下のファイル\n"
"    %s\n"
"を、psqlを使用してデータベースのスーパーユーザーとして実行することで、無効になった\n"
"インデックスを再構築できます。\n"
"それまでは、これらのインデックスは使用されません。"

#: version.c:187
#, c-format
msgid "Checking for extension updates"
msgstr "機能拡張のアップデートを確認しています"

#: version.c:201
#, c-format
msgid "notice"
msgstr "注意"

#: version.c:202
#, c-format
msgid ""
"\n"
"Your installation contains extensions that should be updated\n"
"with the ALTER EXTENSION command.  The file\n"
"    %s\n"
"when executed by psql by the database superuser will update\n"
"these extensions."
msgstr ""
"\n"
"このクラスタにはALTER EXTENSIONコマンドによるアップデートが必要な機能拡張が\n"
"あります。以下のファイルをpsqlを使ってデータベースのスーパーユーザーとして実行することで\n"
"これらの機能拡張をアップデートできます。\n"
"   %s"<|MERGE_RESOLUTION|>--- conflicted
+++ resolved
@@ -9,13 +9,8 @@
 msgstr ""
 "Project-Id-Version: pg_upgrade (PostgreSQL 18)\n"
 "Report-Msgid-Bugs-To: pgsql-bugs@lists.postgresql.org\n"
-<<<<<<< HEAD
-"POT-Creation-Date: 2025-07-07 17:07+0900\n"
-"PO-Revision-Date: 2025-07-08 10:54+0900\n"
-=======
 "POT-Creation-Date: 2025-06-17 09:30+0900\n"
 "PO-Revision-Date: 2025-07-08 10:27+0900\n"
->>>>>>> 3d6a8289
 "Last-Translator: Kyotaro Horiguchi <horikyota.ntt@gmail.com>\n"
 "Language-Team: Japan PostgreSQL Users Group <jpug-doc@ml.postgresql.jp>\n"
 "Language: ja\n"
@@ -65,11 +60,11 @@
 msgid "database name contains a newline or carriage return: \"%s\"\n"
 msgstr "データベース名に改行(LF)または復帰(CR)が含まれています: \"%s\"\n"
 
-#: check.c:112
+#: check.c:111
 msgid "Checking for system-defined composite types in user tables"
 msgstr "ユーザーテーブル内のシステム定義複合型を確認しています"
 
-#: check.c:119
+#: check.c:118
 msgid ""
 "Your installation contains system-defined composite types in user tables.\n"
 "These type OIDs are not stable across PostgreSQL versions,\n"
@@ -81,11 +76,11 @@
 "このクラスタは現時点ではアップグレードできません。問題の列を削除したのちに\n"
 "アップグレードを再実行することができます。\n"
 
-#: check.c:133
+#: check.c:132
 msgid "Checking for incompatible \"line\" data type"
 msgstr "非互換の \"line\" データ型を確認しています"
 
-#: check.c:138
+#: check.c:137
 msgid ""
 "Your installation contains the \"line\" data type in user tables.\n"
 "This data type changed its internal and input/output format\n"
@@ -98,11 +93,11 @@
 "変更されているため、このクラスタは現時点ではアップグレードできません。\n"
 "問題の列を削除したのちにアップグレードを再実行できます。\n"
 
-#: check.c:155
+#: check.c:154
 msgid "Checking for reg* data types in user tables"
 msgstr "ユーザーテーブル内の reg * データ型をチェックしています"
 
-#: check.c:182
+#: check.c:181
 msgid ""
 "Your installation contains one of the reg* data types in user tables.\n"
 "These data types reference system OIDs that are not preserved by\n"
@@ -114,11 +109,11 @@
 "保存されないため、現時点ではこのクラスタをアップグレードすることはできません。\n"
 "問題の列を削除したのち、アップグレードを再実行できます。\n"
 
-#: check.c:194
+#: check.c:193
 msgid "Checking for incompatible \"aclitem\" data type"
 msgstr "非互換の\"aclitem\"データ型を確認しています"
 
-#: check.c:199
+#: check.c:198
 msgid ""
 "Your installation contains the \"aclitem\" data type in user tables.\n"
 "The internal format of \"aclitem\" changed in PostgreSQL version 16\n"
@@ -130,11 +125,11 @@
 "現時点ではこのクラスタをアップグレードすることはできません。\n"
 "問題の列を削除したのち、アップグレードを再実行できます。\n"
 
-#: check.c:218
+#: check.c:217
 msgid "Checking for invalid \"unknown\" user columns"
 msgstr "無効な\"unknown\"ユーザー列をチェックしています"
 
-#: check.c:223
+#: check.c:222
 msgid ""
 "Your installation contains the \"unknown\" data type in user tables.\n"
 "This data type is no longer allowed in tables, so this cluster\n"
@@ -146,11 +141,11 @@
 "ではアップグレードできません。問題の列を削除したのち、アップグレードを\n"
 "再実行できます。\n"
 
-#: check.c:240
+#: check.c:239
 msgid "Checking for invalid \"sql_identifier\" user columns"
 msgstr "無効な\"sql_identifier\"ユーザー列を確認しています"
 
-#: check.c:245
+#: check.c:244
 msgid ""
 "Your installation contains the \"sql_identifier\" data type in user tables.\n"
 "The on-disk format for this data type has changed, so this\n"
@@ -162,11 +157,11 @@
 "アップグレードできません。問題のある列を削除した後にアップグレードを再実行する\n"
 "ことができます。\n"
 
-#: check.c:256
+#: check.c:255
 msgid "Checking for incompatible \"jsonb\" data type in user tables"
 msgstr "ユーザーテーブル内の非互換の\"jsonb\"データ型を確認しています"
 
-#: check.c:261
+#: check.c:260
 msgid ""
 "Your installation contains the \"jsonb\" data type in user tables.\n"
 "The internal format of \"jsonb\" changed during 9.4 beta so this\n"
@@ -178,11 +173,11 @@
 "クラスタをアップグレードすることはできません。 問題の列を削除したのち、\n"
 "アップグレードを再実行できます。\n"
 
-#: check.c:273
+#: check.c:272
 msgid "Checking for removed \"abstime\" data type in user tables"
 msgstr "ユーザーテーブル内の削除された\"abstime\"データ型を確認しています"
 
-#: check.c:278
+#: check.c:277
 msgid ""
 "Your installation contains the \"abstime\" data type in user tables.\n"
 "The \"abstime\" type has been removed in PostgreSQL version 12,\n"
@@ -196,11 +191,11 @@
 "問題の列を削除するか、他のデータ型に変更した後にアップグレードを\n"
 "再実行できます。\n"
 
-#: check.c:286
+#: check.c:285
 msgid "Checking for removed \"reltime\" data type in user tables"
 msgstr "ユーザーテーブル中内の削除された\"reltime\"データ型を確認しています"
 
-#: check.c:291
+#: check.c:290
 msgid ""
 "Your installation contains the \"reltime\" data type in user tables.\n"
 "The \"reltime\" type has been removed in PostgreSQL version 12,\n"
@@ -213,11 +208,11 @@
 "このクラスタは現時点ではアップグレードできません。問題の列を削除するか、\n"
 "他のデータ型に変更した後にアップグレードを再実行できます。\n"
 
-#: check.c:299
+#: check.c:298
 msgid "Checking for removed \"tinterval\" data type in user tables"
 msgstr "ユーザーテーブル内の削除された\"tinterval\"データ型を確認しています"
 
-#: check.c:304
+#: check.c:303
 msgid ""
 "Your installation contains the \"tinterval\" data type in user tables.\n"
 "The \"tinterval\" type has been removed in PostgreSQL version 12,\n"
@@ -230,26 +225,6 @@
 "このクラスタは現時点ではアップグレードできません。問題の列を削除するか、\n"
 "他のデータ型に変更した後にアップグレードを再実行できます。\n"
 
-<<<<<<< HEAD
-#: check.c:346
-#, c-format
-msgid "Checking data type usage"
-msgstr "データ型の使用を確認しています"
-
-#: check.c:481
-#, c-format
-msgid "failed check: %s"
-msgstr "問題を検出した項目: %s"
-
-#: check.c:484
-msgid "A list of the problem columns is in the file:"
-msgstr "問題の列の一覧は以下のファイルにあります:"
-
-#: check.c:496 check.c:971 check.c:1144 check.c:1259 check.c:1353 check.c:1481
-#: check.c:1557 check.c:1634 check.c:1700 check.c:1773 check.c:1952
-#: check.c:1971 check.c:2040 check.c:2092 file.c:378 file.c:415 function.c:189
-#: option.c:493 version.c:79 version.c:177
-=======
 #: check.c:421
 #, c-format
 msgid "failed check: %s"
@@ -263,30 +238,21 @@
 #: check.c:1575 check.c:1660 check.c:1707 check.c:1787 check.c:2092
 #: check.c:2111 check.c:2157 check.c:2210 file.c:378 file.c:415 function.c:208
 #: option.c:519 version.c:79 version.c:162
->>>>>>> 3d6a8289
 #, c-format
 msgid "could not open file \"%s\": %m"
 msgstr "ファイル\"%s\"をオープンできませんでした: %m"
 
-<<<<<<< HEAD
-#: check.c:523
-=======
 #: check.c:472
 #, c-format
 msgid "Checking data type usage"
 msgstr "データ型の使用を確認しています"
 
 #: check.c:526
->>>>>>> 3d6a8289
 #, c-format
 msgid "Data type checks failed: %s"
 msgstr "問題を検出したデータ型確認項目: %s"
 
-<<<<<<< HEAD
-#: check.c:564
-=======
 #: check.c:575
->>>>>>> 3d6a8289
 #, c-format
 msgid ""
 "Performing Consistency Checks on Old Live Server\n"
@@ -295,11 +261,7 @@
 "元の実行中サーバーの一貫性チェックを実行しています。\n"
 "--------------------------------------------------"
 
-<<<<<<< HEAD
-#: check.c:570
-=======
 #: check.c:581
->>>>>>> 3d6a8289
 #, c-format
 msgid ""
 "Performing Consistency Checks\n"
@@ -308,16 +270,12 @@
 "整合性チェックを実行しています。\n"
 "-----------------------------"
 
-<<<<<<< HEAD
-#: check.c:726
-=======
 #: check.c:745
 #, c-format
 msgid "Swap mode can only upgrade clusters from PostgreSQL version %s and later."
 msgstr "スワップモードはPostgreSQL %s以降のバージョンからのアップグレードのみ可能です。"
 
 #: check.c:768
->>>>>>> 3d6a8289
 #, c-format
 msgid ""
 "\n"
@@ -326,11 +284,7 @@
 "\n"
 "* クラスタは互換性があります *"
 
-<<<<<<< HEAD
-#: check.c:734
-=======
 #: check.c:776
->>>>>>> 3d6a8289
 #, c-format
 msgid ""
 "\n"
@@ -341,11 +295,7 @@
 "この後pg_upgradeが失敗した場合は、続ける前に新しいクラスタを\n"
 "initdbで再作成する必要があります。"
 
-<<<<<<< HEAD
-#: check.c:775
-=======
 #: check.c:817
->>>>>>> 3d6a8289
 #, c-format
 msgid ""
 "Some statistics are not transferred by pg_upgrade.\n"
@@ -358,11 +308,7 @@
 "    %s/vacuumdb %s--all --analyze-in-stages --missing-stats-only\n"
 "    %s/vacuumdb %s--all --analyze-only"
 
-<<<<<<< HEAD
-#: check.c:781
-=======
 #: check.c:826
->>>>>>> 3d6a8289
 #, c-format
 msgid ""
 "Running this script will delete the old cluster's data files:\n"
@@ -371,11 +317,7 @@
 "このスクリプトを実行すると、旧クラスタのデータファイルが削除されます:\n"
 "    %s"
 
-<<<<<<< HEAD
-#: check.c:786
-=======
 #: check.c:831
->>>>>>> 3d6a8289
 #, c-format
 msgid ""
 "Could not create a script to delete the old cluster's data files\n"
@@ -388,106 +330,62 @@
 "ファイルを削除するためのスクリプトを作成できませんでした。 古い\n"
 "クラスタの内容は手動で削除する必要があります。"
 
-<<<<<<< HEAD
-#: check.c:798
-=======
 #: check.c:843
->>>>>>> 3d6a8289
 #, c-format
 msgid "Checking cluster versions"
 msgstr "クラスタのバージョンを確認しています"
 
-<<<<<<< HEAD
-#: check.c:810
-=======
 #: check.c:855
->>>>>>> 3d6a8289
 #, c-format
 msgid "This utility can only upgrade from PostgreSQL version %s and later."
 msgstr "このユーティリティではPostgreSQLバージョン%s以降のバージョンからのみアップグレードできます。"
 
-<<<<<<< HEAD
-#: check.c:815
-=======
 #: check.c:860
->>>>>>> 3d6a8289
 #, c-format
 msgid "This utility can only upgrade to PostgreSQL version %s."
 msgstr "このユーティリティは、PostgreSQLバージョン%sにのみアップグレードできます。"
 
-<<<<<<< HEAD
-#: check.c:824
-=======
 #: check.c:869
->>>>>>> 3d6a8289
 #, c-format
 msgid "This utility cannot be used to downgrade to older major PostgreSQL versions."
 msgstr "このユーティリティは PostgreSQL の過去のメジャーバージョンにダウングレードする用途では使用できません。"
 
-<<<<<<< HEAD
-#: check.c:829
-=======
 #: check.c:874
->>>>>>> 3d6a8289
 #, c-format
 msgid "Old cluster data and binary directories are from different major versions."
 msgstr "旧クラスタのデータとバイナリのディレクトリは異なるメジャーバージョンのものです。"
 
-<<<<<<< HEAD
-#: check.c:832
-=======
 #: check.c:877
->>>>>>> 3d6a8289
 #, c-format
 msgid "New cluster data and binary directories are from different major versions."
 msgstr "新クラスタのデータとバイナリのディレクトリは異なるメジャーバージョンのものです。"
 
-<<<<<<< HEAD
-#: check.c:847
-=======
 #: check.c:888
 #, c-format
 msgid "The option %s cannot be used for upgrades from PostgreSQL %s and later."
 msgstr "PostgreSQL %2$s以降からのアップグレードでは %1$s オプションは使用できません。"
 
 #: check.c:904
->>>>>>> 3d6a8289
 #, c-format
 msgid "When checking a live server, the old and new port numbers must be different."
 msgstr "稼働中のサーバーをチェックする場合、新旧のポート番号が異なっている必要があります。"
 
-<<<<<<< HEAD
-#: check.c:867
-=======
 #: check.c:924
->>>>>>> 3d6a8289
 #, c-format
 msgid "New cluster database \"%s\" is not empty: found relation \"%s.%s\""
 msgstr "新クラスタのデータベース\"%s\"が空ではありません: リレーション\"%s.%s\"が見つかりました"
 
-<<<<<<< HEAD
-#: check.c:890
-=======
 #: check.c:947
->>>>>>> 3d6a8289
 #, c-format
 msgid "Checking for new cluster tablespace directories"
 msgstr "新しいクラスタのテーブル空間ディレクトリを確認しています"
 
-<<<<<<< HEAD
-#: check.c:901
-=======
 #: check.c:958
->>>>>>> 3d6a8289
 #, c-format
 msgid "new cluster tablespace directory already exists: \"%s\""
 msgstr "新しいクラスタのテーブル空間ディレクトリはすでに存在します: \"%s\""
 
-<<<<<<< HEAD
-#: check.c:934
-=======
 #: check.c:992
->>>>>>> 3d6a8289
 #, c-format
 msgid ""
 "\n"
@@ -496,11 +394,7 @@
 "\n"
 "警告: 新データディレクトリが旧データディレクトリ、つまり %sの中にあってはなりません"
 
-<<<<<<< HEAD
-#: check.c:958
-=======
 #: check.c:1016
->>>>>>> 3d6a8289
 #, c-format
 msgid ""
 "\n"
@@ -509,95 +403,53 @@
 "\n"
 "警告: ユーザー定義テーブル空間の場所がデータディレクトリ、つまり %s の中にあってはなりません。"
 
-<<<<<<< HEAD
-#: check.c:968
-=======
 #: check.c:1026
->>>>>>> 3d6a8289
 #, c-format
 msgid "Creating script to delete old cluster"
 msgstr "旧クラスタを削除するスクリプトを作成しています"
 
-<<<<<<< HEAD
-#: check.c:1022
-=======
 #: check.c:1054
->>>>>>> 3d6a8289
 #, c-format
 msgid "could not add execute permission to file \"%s\": %m"
 msgstr "ファイル\"%s\"に実行権限を追加できませんでした: %m"
 
-<<<<<<< HEAD
-#: check.c:1042
-=======
 #: check.c:1074
->>>>>>> 3d6a8289
 #, c-format
 msgid "Checking database user is the install user"
 msgstr "データベースユーザーがインストールユーザーかどうかをチェックしています"
 
-<<<<<<< HEAD
-#: check.c:1058
-=======
 #: check.c:1090
->>>>>>> 3d6a8289
 #, c-format
 msgid "database user \"%s\" is not the install user"
 msgstr "データベースユーザー\"%s\"がインストールユーザーではありません"
 
-<<<<<<< HEAD
-#: check.c:1069
-=======
 #: check.c:1101
->>>>>>> 3d6a8289
 #, c-format
 msgid "could not determine the number of users"
 msgstr "ユーザー数を特定できませんでした"
 
-<<<<<<< HEAD
-#: check.c:1077
-=======
 #: check.c:1109
->>>>>>> 3d6a8289
 #, c-format
 msgid "Only the install user can be defined in the new cluster."
 msgstr "新クラスタ内で定義できるのはインストールユーザーのみです。"
 
-<<<<<<< HEAD
-#: check.c:1106
-=======
 #: check.c:1139
->>>>>>> 3d6a8289
 #, c-format
 msgid "Checking database connection settings"
 msgstr "データベース接続の設定を確認しています"
 
-<<<<<<< HEAD
-#: check.c:1132
-=======
 #: check.c:1167
->>>>>>> 3d6a8289
 #, c-format
 msgid "template0 must not allow connections, i.e. its pg_database.datallowconn must be false"
 msgstr "template0 には接続を許可してはなりません。すなわち、pg_database.datallowconn は false である必要があります"
 
-<<<<<<< HEAD
-#: check.c:1158 check.c:1278 check.c:1375 check.c:1500 check.c:1576
-#: check.c:1654 check.c:1713 check.c:1793 check.c:1984 check.c:2109
-#: function.c:210
-=======
 #: check.c:1194 check.c:1315 check.c:1411 check.c:1539 check.c:1615
 #: check.c:1673 check.c:1756 check.c:2124 check.c:2266 function.c:229
->>>>>>> 3d6a8289
 #, c-format
 msgid "fatal"
 msgstr "致命的"
 
-<<<<<<< HEAD
-#: check.c:1159
-=======
 #: check.c:1195
->>>>>>> 3d6a8289
 #, c-format
 msgid ""
 "All non-template0 databases must allow connections, i.e. their\n"
@@ -616,47 +468,27 @@
 "一覧が以下のファイルにあります:\n"
 "    %s"
 
-<<<<<<< HEAD
-#: check.c:1184
-=======
 #: check.c:1220
->>>>>>> 3d6a8289
 #, c-format
 msgid "Checking for prepared transactions"
 msgstr "準備済みトランザクションをチェックしています"
 
-<<<<<<< HEAD
-#: check.c:1193
-=======
 #: check.c:1229
->>>>>>> 3d6a8289
 #, c-format
 msgid "The source cluster contains prepared transactions"
 msgstr "移行元クラスタに準備済みトランザクションがあります"
 
-<<<<<<< HEAD
-#: check.c:1195
-=======
 #: check.c:1231
->>>>>>> 3d6a8289
 #, c-format
 msgid "The target cluster contains prepared transactions"
 msgstr "移行先クラスタに準備済みトランザクションがあります"
 
-<<<<<<< HEAD
-#: check.c:1220
-=======
 #: check.c:1291
->>>>>>> 3d6a8289
 #, c-format
 msgid "Checking for contrib/isn with bigint-passing mismatch"
 msgstr "bigint を渡す際にミスマッチが発生する contrib/isn をチェックしています"
 
-<<<<<<< HEAD
-#: check.c:1279
-=======
 #: check.c:1316
->>>>>>> 3d6a8289
 #, c-format
 msgid ""
 "Your installation contains \"contrib/isn\" functions which rely on the\n"
@@ -676,20 +508,12 @@
 "問題のある関数の一覧は以下のファイルにあります:\n"
 "    %s"
 
-<<<<<<< HEAD
-#: check.c:1301
-=======
 #: check.c:1396
->>>>>>> 3d6a8289
 #, c-format
 msgid "Checking for user-defined postfix operators"
 msgstr "ユーザー定義の後置演算子を確認しています"
 
-<<<<<<< HEAD
-#: check.c:1376
-=======
 #: check.c:1412
->>>>>>> 3d6a8289
 #, c-format
 msgid ""
 "Your installation contains user-defined postfix operators, which are not\n"
@@ -704,20 +528,12 @@
 "以下のファイルにユーザー定義後置演算子の一覧があります:\n"
 "    %s"
 
-<<<<<<< HEAD
-#: check.c:1400
-=======
 #: check.c:1467
->>>>>>> 3d6a8289
 #, c-format
 msgid "Checking for incompatible polymorphic functions"
 msgstr "非互換の多態関数を確認しています"
 
-<<<<<<< HEAD
-#: check.c:1501
-=======
 #: check.c:1540
->>>>>>> 3d6a8289
 #, c-format
 msgid ""
 "Your installation contains user-defined objects that refer to internal\n"
@@ -735,20 +551,12 @@
 "問題となるオブジェクトの一覧は以下のファイルにあります:\n"
 "    %s"
 
-<<<<<<< HEAD
-#: check.c:1525
-=======
 #: check.c:1600
->>>>>>> 3d6a8289
 #, c-format
 msgid "Checking for tables WITH OIDS"
 msgstr "WITH OIDS宣言されたテーブルをチェックしています"
 
-<<<<<<< HEAD
-#: check.c:1577
-=======
 #: check.c:1616
->>>>>>> 3d6a8289
 #, c-format
 msgid ""
 "Your installation contains tables declared WITH OIDS, which is not\n"
@@ -763,44 +571,12 @@
 "以下のファイルにこの問題を抱えるテーブルの一覧があります:\n"
 "    %s"
 
-<<<<<<< HEAD
-#: check.c:1602
-#, c-format
-msgid "Checking for not-null constraint inconsistencies"
-msgstr "非NULL制約の整合性を確認しています"
-
-#: check.c:1655
-#, c-format
-msgid ""
-"Your installation contains inconsistent NOT NULL constraints.\n"
-"If the parent column(s) are NOT NULL, then the child column must\n"
-"also be marked NOT NULL, or the upgrade will fail.\n"
-"You can fix this by running\n"
-"  ALTER TABLE tablename ALTER column SET NOT NULL;\n"
-"on each column listed in the file:\n"
-"    %s"
-msgstr ""
-"このクラスタには整合性の取れていない NOT NULL 制約があります。\n"
-"親テーブルの列が NOT NULL である場合、子テーブルの列も NOT NULL としてマーク\n"
-"されていなければ、アップグレードは失敗します。\n"
-"この状態は、次のコマンドを\n"
-"  ALTER TABLE テーブル名 ALTER 列名 SET NOT NULL;\n"
-"以下のファイルにリストされている各列に対して実行することで解消できます:\n"
-"%s"
-
-#: check.c:1683
-=======
 #: check.c:1643
->>>>>>> 3d6a8289
 #, c-format
 msgid "Checking for roles starting with \"pg_\""
 msgstr "'pg_' で始まるロールをチェックしています"
 
-<<<<<<< HEAD
-#: check.c:1714
-=======
 #: check.c:1674
->>>>>>> 3d6a8289
 #, c-format
 msgid ""
 "Your installation contains roles starting with \"pg_\".\n"
@@ -816,20 +592,12 @@
 "\"pg_\"で始まるロールの一覧は以下のファイルにあります:\n"
 "    %s"
 
-<<<<<<< HEAD
-#: check.c:1734
-=======
 #: check.c:1728
->>>>>>> 3d6a8289
 #, c-format
 msgid "Checking for user-defined encoding conversions"
 msgstr "ユーザー定義のエンコーディング変換を確認しています"
 
-<<<<<<< HEAD
-#: check.c:1794
-=======
 #: check.c:1757
->>>>>>> 3d6a8289
 #, c-format
 msgid ""
 "Your installation contains user-defined encoding conversions.\n"
@@ -847,9 +615,6 @@
 "ユーザー定義のエンコーディング変換の一覧は以下のファイルにあります:\n"
 "    %s"
 
-<<<<<<< HEAD
-#: check.c:1833
-=======
 #: check.c:1842
 #, c-format
 msgid "Checking for objects affected by Unicode update"
@@ -872,88 +637,51 @@
 "    %s"
 
 #: check.c:1973
->>>>>>> 3d6a8289
 #, c-format
 msgid "Checking for new cluster logical replication slots"
 msgstr "新しいクラスタの論理レプリケーションスロットを確認しています"
 
-<<<<<<< HEAD
-#: check.c:1841
-=======
 #: check.c:1981
->>>>>>> 3d6a8289
 #, c-format
 msgid "could not count the number of logical replication slots"
 msgstr "論理レプリケーションスロットの数を数えられませんでした"
 
-<<<<<<< HEAD
-#: check.c:1846
-=======
 #: check.c:1986
->>>>>>> 3d6a8289
 #, c-format
 msgid "expected 0 logical replication slots but found %d"
 msgstr "論理レプリケーションスロット数は0であることを期待していましたが、%d個ありました"
 
-<<<<<<< HEAD
-#: check.c:1856 check.c:1907
-=======
 #: check.c:1996 check.c:2047
->>>>>>> 3d6a8289
 #, c-format
 msgid "could not determine parameter settings on new cluster"
 msgstr "新クラスタ上のパラメータ設定を決定できませんでした"
 
-<<<<<<< HEAD
-#: check.c:1861
-=======
 #: check.c:2001
->>>>>>> 3d6a8289
 #, c-format
 msgid "\"wal_level\" must be \"logical\" but is set to \"%s\""
 msgstr "\"wal_level\"は\"logical\"でなければなりませんが\"%s\"に設定されています"
 
-<<<<<<< HEAD
-#: check.c:1867
-=======
 #: check.c:2007
->>>>>>> 3d6a8289
 #, c-format
 msgid "\"max_replication_slots\" (%d) must be greater than or equal to the number of logical replication slots (%d) on the old cluster"
 msgstr "\"max_replication_slots\" (%d) は旧クラスタにおける論理レプリケーションスロットの数(%d)以上でなければなりません"
 
-<<<<<<< HEAD
-#: check.c:1899
-=======
 #: check.c:2039
->>>>>>> 3d6a8289
 #, c-format
 msgid "Checking for new cluster configuration for subscriptions"
 msgstr "新しいクラスタの構成のサブスクリプションを確認しています"
 
-<<<<<<< HEAD
-#: check.c:1911
-=======
 #: check.c:2051
->>>>>>> 3d6a8289
 #, c-format
 msgid "\"max_active_replication_origins\" (%d) must be greater than or equal to the number of subscriptions (%d) on the old cluster"
 msgstr "\"max_active_replication_origins\" (%d) は旧クラスタにおけるサブスクリプションの数(%d)以上でなければなりません"
 
-<<<<<<< HEAD
-#: check.c:1933
-=======
 #: check.c:2073
->>>>>>> 3d6a8289
 #, c-format
 msgid "Checking for valid logical replication slots"
 msgstr "有効な論理レプリケーションスロットを確認しています"
 
-<<<<<<< HEAD
-#: check.c:1985
-=======
 #: check.c:2125
->>>>>>> 3d6a8289
 #, c-format
 msgid ""
 "Your installation contains logical replication slots that cannot be upgraded.\n"
@@ -968,20 +696,12 @@
 "問題のある列の一覧は、以下のファイルにあります: \n"
 "    %s"
 
-<<<<<<< HEAD
-#: check.c:2009
-=======
 #: check.c:2185
->>>>>>> 3d6a8289
 #, c-format
 msgid "Checking for subscription state"
 msgstr "サブスクリプション状態を確認しています"
 
-<<<<<<< HEAD
-#: check.c:2110
-=======
 #: check.c:2267
->>>>>>> 3d6a8289
 #, c-format
 msgid ""
 "Your installation contains subscriptions without origin or having relations not in i (initialize) or r (ready) state.\n"
@@ -1040,13 +760,8 @@
 msgid "The target cluster lacks cluster state information:"
 msgstr "移行先クラスタにクラスタ状態情報がありません:"
 
-<<<<<<< HEAD
-#: controldata.c:213 dump.c:50 exec.c:118 pg_upgrade.c:558 pg_upgrade.c:598
-#: pg_upgrade.c:947 relfilenumber.c:233 server.c:34 util.c:337
-=======
 #: controldata.c:217 dump.c:50 exec.c:118 pg_upgrade.c:606 pg_upgrade.c:646
 #: pg_upgrade.c:995 relfilenumber.c:610 server.c:34 util.c:337
->>>>>>> 3d6a8289
 #, c-format
 msgid "%s"
 msgstr "%s"
@@ -1531,83 +1246,47 @@
 "以下のファイルに入っています:\n"
 "    %s"
 
-<<<<<<< HEAD
-#: info.c:128
-=======
 #: info.c:131
->>>>>>> 3d6a8289
 #, c-format
 msgid "Relation names for OID %u in database \"%s\" do not match: old name \"%s.%s\", new name \"%s.%s\""
 msgstr "データベース\"%2$s\"で OID %1$u のリレーション名が一致しません: 元の名前 \"%3$s.%4$s\"、新しい名前 \"%5$s.%6$s\""
 
-<<<<<<< HEAD
-#: info.c:148
-=======
 #: info.c:151
->>>>>>> 3d6a8289
 #, c-format
 msgid "Failed to match up old and new tables in database \"%s\""
 msgstr "データベース\"%s\"で新旧のテーブルの照合に失敗しました"
 
-<<<<<<< HEAD
-#: info.c:229
-=======
 #: info.c:232
->>>>>>> 3d6a8289
 #, c-format
 msgid " which is an index on \"%s.%s\""
 msgstr " これは \"%s.%s\" 上のインデックスです"
 
-<<<<<<< HEAD
-#: info.c:239
-=======
 #: info.c:242
->>>>>>> 3d6a8289
 #, c-format
 msgid " which is an index on OID %u"
 msgstr " これは OID %u 上のインデックスです"
 
-<<<<<<< HEAD
-#: info.c:251
-=======
 #: info.c:254
->>>>>>> 3d6a8289
 #, c-format
 msgid " which is the TOAST table for \"%s.%s\""
 msgstr " これは \"%s.%s\" の TOAST テーブルです"
 
-<<<<<<< HEAD
-#: info.c:259
-=======
 #: info.c:262
->>>>>>> 3d6a8289
 #, c-format
 msgid " which is the TOAST table for OID %u"
 msgstr " これは OID %u の TOAST テーブルです"
 
-<<<<<<< HEAD
-#: info.c:263
-=======
 #: info.c:266
->>>>>>> 3d6a8289
 #, c-format
 msgid "No match found in old cluster for new relation with OID %u in database \"%s\": %s"
 msgstr "データベース\"%2$s\"でOID%1$uを持つ新リレーションに対応するリレーションが旧クラスタ内にありません: %3$s"
 
-<<<<<<< HEAD
-#: info.c:266
-=======
 #: info.c:269
->>>>>>> 3d6a8289
 #, c-format
 msgid "No match found in new cluster for old relation with OID %u in database \"%s\": %s"
 msgstr "データベース\"%2$s\"でOID %1$uを持つ旧リレーションに対応するリレーションが新クラスタ内にありません: %3$s"
 
-<<<<<<< HEAD
-#: info.c:300
-=======
 #: info.c:325
->>>>>>> 3d6a8289
 #, c-format
 msgid ""
 "\n"
@@ -1616,11 +1295,7 @@
 "\n"
 "移行元データベース:"
 
-<<<<<<< HEAD
-#: info.c:302
-=======
 #: info.c:327
->>>>>>> 3d6a8289
 #, c-format
 msgid ""
 "\n"
@@ -1629,47 +1304,27 @@
 "\n"
 "移行先データベース:"
 
-<<<<<<< HEAD
-#: info.c:346
-=======
 #: info.c:371
->>>>>>> 3d6a8289
 #, c-format
 msgid "template0 not found"
 msgstr "template0が見つかりません"
 
-<<<<<<< HEAD
-#: info.c:805
-=======
 #: info.c:817
->>>>>>> 3d6a8289
 #, c-format
 msgid "Database: \"%s\""
 msgstr "データベース: \"%s\""
 
-<<<<<<< HEAD
-#: info.c:818
-=======
 #: info.c:830
->>>>>>> 3d6a8289
 #, c-format
 msgid "relname: \"%s.%s\", reloid: %u, reltblspace: \"%s\""
 msgstr "relname: \"%s.%s\": reloid: %u reltblspace: \"%s\""
 
-<<<<<<< HEAD
-#: info.c:832
-=======
 #: info.c:844
->>>>>>> 3d6a8289
 #, c-format
 msgid "Logical replication slots in the database:"
 msgstr "このデータベースの論理レプリケーションスロット: "
 
-<<<<<<< HEAD
-#: info.c:838
-=======
 #: info.c:850
->>>>>>> 3d6a8289
 #, c-format
 msgid "slot name: \"%s\", output plugin: \"%s\", two_phase: %s"
 msgstr "スロット名: \"%s\", 出力プラグイン: \"%s\", two_phase: %s"
@@ -2146,137 +1801,77 @@
 msgid "Setting locale and encoding for new cluster"
 msgstr "新クラスタの、ロケールとエンコーディングを設定しています"
 
-<<<<<<< HEAD
-#: pg_upgrade.c:491
-=======
 #: pg_upgrade.c:527
->>>>>>> 3d6a8289
 #, c-format
 msgid "Analyzing all rows in the new cluster"
 msgstr "新クラスタ内のすべての行を分析しています"
 
-<<<<<<< HEAD
-#: pg_upgrade.c:504
-=======
 #: pg_upgrade.c:540
->>>>>>> 3d6a8289
 #, c-format
 msgid "Freezing all rows in the new cluster"
 msgstr "新クラスタ内のすべての行を凍結しています"
 
-<<<<<<< HEAD
-#: pg_upgrade.c:524
-=======
 #: pg_upgrade.c:560
->>>>>>> 3d6a8289
 #, c-format
 msgid "Restoring global objects in the new cluster"
 msgstr "新クラスタ内のグローバルオブジェクトを復元しています"
 
-<<<<<<< HEAD
-#: pg_upgrade.c:540
-=======
 #: pg_upgrade.c:577
->>>>>>> 3d6a8289
 #, c-format
 msgid "Restoring database schemas in the new cluster"
 msgstr "新クラスタ内にデータベーススキーマを復元しています"
 
-<<<<<<< HEAD
-#: pg_upgrade.c:664
-=======
 #: pg_upgrade.c:712
->>>>>>> 3d6a8289
 #, c-format
 msgid "Deleting files from new %s"
 msgstr "新しい %s からファイルを削除しています"
 
-<<<<<<< HEAD
-#: pg_upgrade.c:668
-=======
 #: pg_upgrade.c:716
->>>>>>> 3d6a8289
 #, c-format
 msgid "could not delete directory \"%s\""
 msgstr "ディレクトリ\"%s\"を削除できませんでした"
 
-<<<<<<< HEAD
-#: pg_upgrade.c:687
-=======
 #: pg_upgrade.c:735
->>>>>>> 3d6a8289
 #, c-format
 msgid "Copying old %s to new server"
 msgstr "旧の %s を新サーバーにコピーしています"
 
-<<<<<<< HEAD
-#: pg_upgrade.c:713
-=======
 #: pg_upgrade.c:761
->>>>>>> 3d6a8289
 #, c-format
 msgid "Setting oldest XID for new cluster"
 msgstr "新クラスタの、最古のXIDを設定しています"
 
-<<<<<<< HEAD
-#: pg_upgrade.c:721
-=======
 #: pg_upgrade.c:769
->>>>>>> 3d6a8289
 #, c-format
 msgid "Setting next transaction ID and epoch for new cluster"
 msgstr "新クラスタの、次のトランザクションIDと基点を設定しています"
 
-<<<<<<< HEAD
-#: pg_upgrade.c:751
-=======
 #: pg_upgrade.c:799
->>>>>>> 3d6a8289
 #, c-format
 msgid "Setting next multixact ID and offset for new cluster"
 msgstr "新クラスタの、次のmultixact IDとオフセットを設定しています"
 
-<<<<<<< HEAD
-#: pg_upgrade.c:775
-=======
 #: pg_upgrade.c:823
->>>>>>> 3d6a8289
 #, c-format
 msgid "Setting oldest multixact ID in new cluster"
 msgstr "新クラスタの最古のmultixact IDを設定しています"
 
-<<<<<<< HEAD
-#: pg_upgrade.c:795
-=======
 #: pg_upgrade.c:843
->>>>>>> 3d6a8289
 #, c-format
 msgid "Resetting WAL archives"
 msgstr "WAL アーカイブをリセットしています"
 
-<<<<<<< HEAD
-#: pg_upgrade.c:838
-=======
 #: pg_upgrade.c:886
->>>>>>> 3d6a8289
 #, c-format
 msgid "Setting frozenxid and minmxid counters in new cluster"
 msgstr "新クラスタのfrozenxidとminmxidカウンタを設定しています"
 
-<<<<<<< HEAD
-#: pg_upgrade.c:840
-=======
 #: pg_upgrade.c:888
->>>>>>> 3d6a8289
 #, c-format
 msgid "Setting minmxid counter in new cluster"
 msgstr "新クラスタのminmxidカウンタを設定しています"
 
-<<<<<<< HEAD
-#: pg_upgrade.c:931
-=======
 #: pg_upgrade.c:979
->>>>>>> 3d6a8289
 #, c-format
 msgid "Restoring logical replication slots in the new cluster"
 msgstr "新クラスタ内の論理レプリケーションスロットを復元しています"

<!--
doc/src/sgml/ref/reindex.sgml
PostgreSQL documentation
-->

<refentry id="SQL-REINDEX">
 <indexterm zone="sql-reindex">
  <primary>REINDEX</primary>
 </indexterm>

 <refmeta>
  <refentrytitle>REINDEX</refentrytitle>
  <manvolnum>7</manvolnum>
<!--
  <refmiscinfo>SQL - Language Statements</refmiscinfo>
-->
<refmiscinfo>SQL - 言語</refmiscinfo>
 </refmeta>

 <refnamediv>
  <refname>REINDEX</refname>
<!--
  <refpurpose>rebuild indexes</refpurpose>
-->
  <refpurpose>インデックスを再構築する</refpurpose>
 </refnamediv>

 <refsynopsisdiv>
<synopsis>
REINDEX { INDEX | TABLE | SCHEMA | DATABASE | SYSTEM } <replaceable class="PARAMETER">name</replaceable> [ FORCE ]
</synopsis>
 </refsynopsisdiv>

 <refsect1>
<!--
  <title>Description</title>
-->
  <title>説明</title>

  <para>
<!--
   <command>REINDEX</command> rebuilds an index using the data
   stored in the index's table, replacing the old copy of the index. There are
   several scenarios in which to use <command>REINDEX</command>:
-->
<command>REINDEX</command>は、インデックスのテーブルに保存されたデータを使用してインデックスを再構築し、古いインデックスのコピーと置き換えます。
以下に<command>REINDEX</command>が使用される状況を示します。

   <itemizedlist>
    <listitem>
     <para>
<!--
      An index has become corrupted, and no longer contains valid
      data. Although in theory this should never happen, in
      practice indexes can become corrupted due to software bugs or
      hardware failures.  <command>REINDEX</command> provides a
      recovery method.
-->
インデックスが破損してしまい、有効なデータがなくなった場合です。
理論的には決して起こらないはずですが、実際には、ソフトウェアのバグやハードウェアの障害によりインデックスが破損することがあります。
<command>REINDEX</command>はこの修復手段を提供します。
     </para>
    </listitem>

    <listitem>
     <para>
<<<<<<< HEAD
=======
<!--
>>>>>>> de74b4ab
      An index has become <quote>bloated</>, that is it contains many
      empty or nearly-empty pages.  This can occur with B-tree indexes in
      <productname>PostgreSQL</productname> under certain uncommon access
      patterns. <command>REINDEX</command> provides a way to reduce
      the space consumption of the index by writing a new version of
      the index without the dead pages. See <xref
      linkend="routine-reindex"> for more information.
-->
インデックスが<quote>膨張状態</>、つまり、多くの空、もしくは、ほとんど空のページを持つ状態になっている場合です。
この状況は、<productname>PostgreSQL</productname>のB-treeインデックスが特定の普通でないパターンでアクセスされた場合に起こり得ます。
<command>REINDEX</command>を使って、使用されないページを取り除いた新しいインデックス作成すると、インデックスの領域消費量を減少することができます。
詳細は<xref linkend="routine-reindex">を参照してください。
     </para>
    </listitem>

    <listitem>
     <para>
<!--
      You have altered a storage parameter (such as fillfactor)
      for an index, and wish to ensure that the change has taken full effect.
-->
インデックスの格納パラメータ（フィルファクタなど）を変更し、この変更を確実に有効にしたい場合です。
     </para>
    </listitem>

    <listitem>
     <para>
<!--
      An index build with the <literal>CONCURRENTLY</> option failed, leaving
      an <quote>invalid</> index. Such indexes are useless but it can be
      convenient to use <command>REINDEX</> to rebuild them. Note that
      <command>REINDEX</> will not perform a concurrent build. To build the
      index without interfering with production you should drop the index and
      reissue the <command>CREATE INDEX CONCURRENTLY</> command.
-->
<literal>CONCURRENTLY</>オプションをつけたインデックス作成が失敗し、<quote>無効な</>インデックスが残った場合です。
こうしたインデックスは使用されませんが、<command>REINDEX</>を使用して再作成するのが便利かもしれません。
<command>REINDEX</>では同時構築ができないことに注意してください。
運用に影響を与えずにインデックスを作成するためには、インデックスを削除してから<command>CREATE INDEX CONCURRENTLY</>コマンドを再発行しなければなりません。
     </para>
    </listitem>

   </itemizedlist></para>
 </refsect1>

 <refsect1>
<!--
  <title>Parameters</title>
-->
  <title>パラメータ</title>

  <variablelist>
   <varlistentry>
    <term><literal>INDEX</literal></term>
    <listitem>
     <para>
<!--
      Recreate the specified index.
-->
指定したインデックスを再作成します。
     </para>
    </listitem>
   </varlistentry>

   <varlistentry>
    <term><literal>TABLE</literal></term>
    <listitem>
     <para>
<!--
      Recreate all indexes of the specified table.  If the table has a
      secondary <quote>TOAST</> table, that is reindexed as well.
-->
指定したテーブルの全インデックスを再作成します。
テーブルに2次的な<quote>TOAST</>テーブルがある場合、それについてもインデックスを再作成します。
     </para>
    </listitem>
   </varlistentry>

   <varlistentry>
    <term><literal>SCHEMA</literal></term>
    <listitem>
     <para>
      Recreate all indexes of the specified schema.  If a table of this
      schema has a secondary <quote>TOAST</> table, that is reindexed as
      well. Indexes on shared system catalogs are also processed.
      This form of <command>REINDEX</command> cannot be executed inside a
      transaction block.
     </para>
    </listitem>
   </varlistentry>

   <varlistentry>
    <term><literal>DATABASE</literal></term>
    <listitem>
     <para>
<!--
      Recreate all indexes within the current database.
      Indexes on shared system catalogs are also processed.
      This form of <command>REINDEX</command> cannot be executed inside a
      transaction block.
-->
現在のデータベースのすべてのインデックスを再作成します。
共有システムカタログのインデックスも処理されます。
この構文の<command>REINDEX</command>をトランザクションブロック内で実行することはできません。
     </para>
    </listitem>
   </varlistentry>

   <varlistentry>
    <term><literal>SYSTEM</literal></term>
    <listitem>
     <para>
<!--
      Recreate all indexes on system catalogs within the current database.
      Indexes on shared system catalogs are included.
      Indexes on user tables are not processed.
      This form of <command>REINDEX</command> cannot be executed inside a
      transaction block.
-->
現在のデータベースのシステムカタログに対するすべてのインデックスを再作成します。
共有システムカタログのインデックスも含みます。
ユーザテーブルのインデックスは処理されません。
この構文の<command>REINDEX</command>をトランザクションブロック内で実行することはできません。
     </para>
    </listitem>
   </varlistentry>

   <varlistentry>
    <term><replaceable class="PARAMETER">name</replaceable></term>
    <listitem>
     <para>
<!--
      The name of the specific index, table, or database to be
      reindexed.  Index and table names can be schema-qualified.
      Presently, <command>REINDEX DATABASE</> and <command>REINDEX SYSTEM</>
      can only reindex the current database, so their parameter must match
      the current database's name.
-->
インデックスを再作成するインデックス、テーブル、データベースの名前です。
インデックスとテーブルはスキーマ修飾可能です。
現状では、<command>REINDEX DATABASE</>と<command>REINDEX SYSTEM</>は現在のデータベースのインデックスのみを再作成することができます。
そのため、このパラメータは現在のデータベース名と一致する必要があります。
     </para>
    </listitem>
   </varlistentry>

   <varlistentry>
    <term><literal>FORCE</literal></term>
    <listitem>
     <para>
<!--
      This is an obsolete option; it is ignored if specified.
-->
このオプションは廃止されました。
指定しても無視されます。
     </para>
    </listitem>
   </varlistentry>
  </variablelist>
 </refsect1>

 <refsect1>
<!--
  <title>Notes</title>
-->
  <title>注釈</title>

  <para>
<!--
   If you suspect corruption of an index on a user table, you can
   simply rebuild that index, or all indexes on the table, using
   <command>REINDEX INDEX</command> or <command>REINDEX TABLE</command>.
-->
ユーザテーブル上の特定のインデックスに破損の疑いがある場合、<command>REINDEX INDEX</command>を使ってそのインデックスを再構築することもできますし、<command>REINDEX TABLE</command>を使ってそのテーブルのすべてのインデックスを再構築することもできます。
  </para>

  <para>
<!--
   Things are more difficult if you need to recover from corruption of
   an index on a system table.  In this case it's important for the
   system to not have used any of the suspect indexes itself.
   (Indeed, in this sort of scenario you might find that server
   processes are crashing immediately at start-up, due to reliance on
   the corrupted indexes.)  To recover safely, the server must be started
   with the <option>-P</option> option, which prevents it from using
   indexes for system catalog lookups.
-->
システムテーブルのインデックスの破損を復旧する場合の手順はより複雑になります。
この場合、システムによって破損の可能性があるインデックス自体が使用されないようにすることが重要です
（実際は、このようなケースでは、破損したインデックスに依存していたため、サーバプロセスが起動時に強制終了してしまう可能性があります）。
安全に復旧させるには、システムカタログ検索時のインデックスの使用を禁止する<option>-P</option>オプションを使用してサーバを起動しなければなりません。
  </para>

  <para>
<!--
   One way to do this is to shut down the server and start a single-user
   <productname>PostgreSQL</productname> server
   with the <option>-P</option> option included on its command line.
   Then, <command>REINDEX DATABASE</>, <command>REINDEX SYSTEM</>,
   <command>REINDEX TABLE</>, or <command>REINDEX INDEX</> can be
   issued, depending on how much you want to reconstruct.  If in
   doubt, use <command>REINDEX SYSTEM</> to select
   reconstruction of all system indexes in the database.  Then quit
   the single-user server session and restart the regular server.
   See the <xref linkend="app-postgres"> reference page for more
   information about how to interact with the single-user server
   interface.
-->
考えられる方法の1つは次の方法です。まず、サーバを停止して、コマンドラインから<option>-P</option>オプションを指定してシングルユーザ状態の<productname>PostgreSQL</productname>サーバを起動します。
そして、再構成する範囲に応じて、<command>REINDEX DATABASE</>、<command>REINDEX SYSTEM</>、<command>REINDEX TABLE</>、または、<command>REINDEX INDEX</>コマンドを発行します。
範囲が不明な場合は、<command>REINDEX SYSTEM</>を使用して、そのデータベースの全てのシステムインデックスを再構成してください。
その後、シングルユーザ状態のサーバセッションを停止して、通常のサーバを再起動します。
シングルユーザ状態のサーバインタフェースの操作方法についての詳細は、<xref linkend="app-postgres">マニュアルページを参照してください。
  </para>

  <para>
<!--
   Alternatively, a regular server session can be started with
   <option>-P</option> included in its command line options.
   The method for doing this varies across clients, but in all
   <application>libpq</>-based clients, it is possible to set
   the <envar>PGOPTIONS</envar> environment variable to <literal>-P</>
   before starting the client.  Note that while this method does not
   require locking out other clients, it might still be wise to prevent
   other users from connecting to the damaged database until repairs
   have been completed.
-->
その他、コマンドラインで<option>-P</option>を指定して通常のサーバセッションを起動することもできます。
具体的な方法は、クライアントによって異なります。
しかし、<application>libpq</>ベースのクライアントであれば、クライアントを起動する前に環境変数<envar>PGOPTIONS</envar>を<literal>-P</>に設定すれば実現できます。
この方法では他のクライアントを締め出す必要はありませんが、修復が終わるまで破損したデータベースへの他のユーザの接続を防止する方が良いことに注意してください。
  </para>

  <para>
<!--
   <command>REINDEX</command> is similar to a drop and recreate of the index
   in that the index contents are rebuilt from scratch.  However, the locking
   considerations are rather different.  <command>REINDEX</> locks out writes
   but not reads of the index's parent table.  It also takes an exclusive lock
   on the specific index being processed, which will block reads that attempt
   to use that index.  In contrast, <command>DROP INDEX</> momentarily takes
   an exclusive lock on the parent table, blocking both writes and reads.  The
   subsequent <command>CREATE INDEX</> locks out writes but not reads; since
   the index is not there, no read will attempt to use it, meaning that there
   will be no blocking but reads might be forced into expensive sequential
   scans.
-->
<command>REINDEX</command>は、インデックスの中身を1から作り直すという点では、インデックスを削除してから再作成する処理と似ています。
しかし、ロックに関しては異なります。
<command>REINDEX</command>はインデックスの元となるテーブルの書き込みをロックしますが、読み込みはロックしません。
また、処理中のインデックスに対する排他ロックを取得するので、そのインデックスを使用する読み込みはブロックされます。
一方、<command>DROP INDEX</>は瞬間的に元となるテーブルの排他ロックを取得するので、書き込みも読み込みもブロックされます。
その後に行う<command>CREATE INDEX</>では書き込みのみをロックし、読み込みはロックしません。
インデックスは存在しないので、インデックスを使用する読み込みは発生しません。
したがって、読み込みがブロックされることはありませんが、コストが高いシーケンシャルスキャンの使用を強制されることになります。
  </para>

  <para>
<!--
   Reindexing a single index or table requires being the owner of that
   index or table.  Reindexing a database requires being the owner of
   the database (note that the owner can therefore rebuild indexes of
   tables owned by other users).  Of course, superusers can always
   reindex anything.
-->
単一インデックスまたは単一テーブルのインデックス再作成を行うには、そのインデックスまたはテーブルの所有者でなければなりません。
データベースに対するインデックス再作成を行うには、データベースの所有者でなければなりません（したがって、この所有者は他のユーザが所有するテーブルのインデックスを再作成することができます）。
もちろん、スーパーユーザは常にすべてのインデックス再作成を行うことができます。
  </para>

 </refsect1>

 <refsect1>
<!--
  <title>Examples</title>
-->
  <title>例</title>

  <para>
<!--
   Rebuild a single index:
-->
単一のインデックスを再構築します。

<programlisting>
REINDEX INDEX my_index;
</programlisting>
  </para>

  <para>
<!--
   Rebuild all the indexes on the table <literal>my_table</literal>:
-->
テーブル<literal>my_table</literal>上のすべてのインデックスを再構築します。

<programlisting>
REINDEX TABLE my_table;
</programlisting>
  </para>

  <para>
<!--
   Rebuild all indexes in a particular database, without trusting the
   system indexes to be valid already:
-->
システムインデックスが有効かどうかを確認することなく、あるデータベース内の全てのインデックスを再構築します。

<programlisting>
$ <userinput>export PGOPTIONS="-P"</userinput>
$ <userinput>psql broken_db</userinput>
...
broken_db=&gt; REINDEX DATABASE broken_db;
broken_db=&gt; \q
</programlisting></para>
 </refsect1>

 <refsect1>
<!--
  <title>Compatibility</title>
-->
  <title>互換性</title>

  <para>
<!--
   There is no <command>REINDEX</command> command in the SQL standard.
-->
標準SQLには<command>REINDEX</command>はありません。
  </para>
 </refsect1>
</refentry><|MERGE_RESOLUTION|>--- conflicted
+++ resolved
@@ -27,7 +27,7 @@
 
  <refsynopsisdiv>
 <synopsis>
-REINDEX { INDEX | TABLE | SCHEMA | DATABASE | SYSTEM } <replaceable class="PARAMETER">name</replaceable> [ FORCE ]
+REINDEX { INDEX | TABLE | DATABASE | SYSTEM } <replaceable class="PARAMETER">name</replaceable> [ FORCE ]
 </synopsis>
  </refsynopsisdiv>
 
@@ -64,10 +64,7 @@
 
     <listitem>
      <para>
-<<<<<<< HEAD
-=======
-<!--
->>>>>>> de74b4ab
+<!--
       An index has become <quote>bloated</>, that is it contains many
       empty or nearly-empty pages.  This can occur with B-tree indexes in
       <productname>PostgreSQL</productname> under certain uncommon access
@@ -142,19 +139,6 @@
 -->
 指定したテーブルの全インデックスを再作成します。
 テーブルに2次的な<quote>TOAST</>テーブルがある場合、それについてもインデックスを再作成します。
-     </para>
-    </listitem>
-   </varlistentry>
-
-   <varlistentry>
-    <term><literal>SCHEMA</literal></term>
-    <listitem>
-     <para>
-      Recreate all indexes of the specified schema.  If a table of this
-      schema has a secondary <quote>TOAST</> table, that is reindexed as
-      well. Indexes on shared system catalogs are also processed.
-      This form of <command>REINDEX</command> cannot be executed inside a
-      transaction block.
      </para>
     </listitem>
    </varlistentry>

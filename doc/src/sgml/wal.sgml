<!-- doc/src/sgml/wal.sgml -->

<chapter id="wal">
<!--
 <title>Reliability and the Write-Ahead Log</title>
-->
 <title>信頼性とログ先行書き込み</title>

 <para>
<!--
  This chapter explains how to control the reliability of
  <productname>PostgreSQL</productname>, including details about the
  Write-Ahead Log.
-->
本章では、ログ先行書き込みに関する詳細を含めて、<productname>PostgreSQL</productname>の信頼性を制御する方法を説明します。
 </para>

 <sect1 id="wal-reliability">
<!--
  <title>Reliability</title>
-->
  <title>信頼性</title>

  <para>
<!--
   Reliability is an important property of any serious database
   system, and <productname>PostgreSQL</productname> does everything possible to
   guarantee reliable operation. One aspect of reliable operation is
   that all data recorded by a committed transaction should be stored
   in a nonvolatile area that is safe from power loss, operating
   system failure, and hardware failure (except failure of the
   nonvolatile area itself, of course).  Successfully writing the data
   to the computer's permanent storage (disk drive or equivalent)
   ordinarily meets this requirement.  In fact, even if a computer is
   fatally damaged, if the disk drives survive they can be moved to
   another computer with similar hardware and all committed
   transactions will remain intact.
-->
信頼性は、すべての本格的なデータベースシステムで重要な特性です。
<productname>PostgreSQL</productname>は信頼できる操作を保証するためにできることは何でもします。
信頼できる操作の一面は、コミットされたトランザクションにより記録されたデータはすべて不揮発性の領域に格納され、電源断、オペレーティングシステムの障害、ハードウェアの障害（当然ですが、不揮発性の領域自体の障害は除きます。）があっても安全であるという点です。
通常、コンピュータの永続的格納領域（ディスク装置など）へのデータ書き込みの成功がこの条件を満たします。
実際、コンピュータに致命的な障害が発生したとしても、もしディスク装置が無事ならば、類似のハードウェアを持つ別のコンピュータに移すことができ、コミットされたトランザクションを元通りに復元できます。
  </para>

  <para>
<!--
   While forcing data to the disk platters periodically might seem like
   a simple operation, it is not. Because disk drives are dramatically
   slower than main memory and CPUs, several layers of caching exist
   between the computer's main memory and the disk platters.
   First, there is the operating system's buffer cache, which caches
   frequently requested disk blocks and combines disk writes. Fortunately,
   all operating systems give applications a way to force writes from
   the buffer cache to disk, and <productname>PostgreSQL</productname> uses those
   features.  (See the <xref linkend="guc-wal-sync-method"/> parameter
   to adjust how this is done.)
-->
データを周期的にディスクプラッタに書き出すことは簡単な操作に思われるかもしれませんが、そうではありません。
ディスク装置は主メモリ、CPU、コンピュータの主メモリとディスクプラッタの間にある各種のキャッシュ層と比べ非常に低速であるからです。
まず、オペレーティングシステムのバッファキャッシュが存在します。
これは頻繁にアクセス要求があるディスクブロックをキャッシュし、ディスクへの書き込みをまとめます。
好運にもすべてのオペレーティングシステムがバッファキャッシュをディスクに強制書き込みさせる方法をアプリケーションに提供しています。
<productname>PostgreSQL</productname>はこの機能を使用します。
（これを調整する方法については<xref linkend="guc-wal-sync-method"/>パラメータを参照してください。）
  </para>

  <para>
<!--
   Next, there might be a cache in the disk drive controller; this is
   particularly common on <acronym>RAID</acronym> controller cards. Some of
   these caches are <firstterm>write-through</firstterm>, meaning writes are sent
   to the drive as soon as they arrive. Others are
   <firstterm>write-back</firstterm>, meaning data is sent to the drive at
   some later time. Such caches can be a reliability hazard because the
   memory in the disk controller cache is volatile, and will lose its
   contents in a power failure.  Better controller cards have
   <firstterm>battery-backup units</firstterm> (<acronym>BBU</acronym>s), meaning
   the card has a battery that
   maintains power to the cache in case of system power loss.  After power
   is restored the data will be written to the disk drives.
-->
次に、ディスク装置のコントローラキャッシュが存在する可能性があります。
特に、<acronym>RAID</acronym>コントローラカードでは、これは一般的です。
これらの中には<firstterm>write-through</firstterm>キャッシュがあり、つまり、データが届いた時に即座に書き込みがディスク装置に対して行なわれます。
他には<firstterm>write-back</firstterm>キャッシュがあり、多少遅れて書き込みがディスク装置に対して行なわれます。
こうしたキャッシュでは、ディスクコントローラキャッシュが揮発性で、電源障害の際にその内容が失われてしまい、信頼性に関して致命的な問題になる可能性があります。
より優れたコントローラカードには<firstterm>バッテリバックアップ付き装置</firstterm>(<acronym>BBU</acronym>s)があり、システムの電源が落ちた場合もキャッシュに電源を供給します。
後で電源が復旧した後に、データがディスク装置に書き出されます。
  </para>

  <para>
<!--
   And finally, most disk drives have caches. Some are write-through
   while some are write-back, and the same concerns about data loss
   exist for write-back drive caches as for disk controller
   caches.  Consumer-grade IDE and SATA drives are particularly likely
   to have write-back caches that will not survive a power failure.  Many
   solid-state drives (SSD) also have volatile write-back caches.
-->
最後に、ほとんどのディスク装置がキャッシュを持っています。一部はwrite-throughであり、一部はwrite-backです。
ディスクコントローラキャッシュの場合と同様にwrite-backのディスク装置キャッシュの場合にはデータが損失する恐れがあります。
一般消費者向けのIDEおよびSATA装置では、電源障害時にデータが残らないwrite-backキャッシュを使用している可能性がとりわけ高いです。
多くのソリッドステートドライブ(SSD)も同様に揮発性のwrite-backキャッシュを持っています。
  </para>

  <para>
<!--
   These caches can typically be disabled; however, the method for doing
   this varies by operating system and drive type:
-->
これらのキャッシュは、大抵は無効にできます。しかしながらオペレーティングシステムやドライブの種類によってその方法は異なります。
  </para>

  <itemizedlist>
    <listitem>
      <para>
<!--
        On <productname>Linux</productname>, IDE and SATA drives can be queried using
        <command>hdparm -I</command>; write caching is enabled if there is
        a <literal>*</literal> next to <literal>Write cache</literal>.  <command>hdparm -W 0</command>
        can be used to turn off write caching.  SCSI drives can be queried
        using <ulink url="http://sg.danny.cz/sg/sdparm.html"><application>sdparm</application></ulink>.
        Use <command>sdparm &#45;-get=WCE</command> to check
        whether the write cache is enabled and <command>sdparm &#45;-clear=WCE</command>
        to disable it.
-->
<productname>Linux</productname>上で<command>hdparm -I</command>を使用することでIDEおよびSATAドライブのキャッシュについて調べることができます。
<literal>Write cache</literal>の次に <literal>*</literal>があれば書き込みキャッシュが有効になっています。
<command>hdparm -W 0</command>により書き込みキャッシュを無効にできます。
SCSIドライブであれば<ulink url="http://sg.danny.cz/sg/sdparm.html"><application>sdparm</application></ulink>を使うことで調査が可能です。
<command>sdparm --get=WCE</command>によりキャッシュが有効かどうかの確認ができ、<command>sdparm --clear=WCE</command>により無効にすることができます。
      </para>
    </listitem>

    <listitem>
      <para>
<!--
        On <productname>FreeBSD</productname>, IDE drives can be queried using
        <command>camcontrol identify</command> and write caching turned off using
        <literal>hw.ata.wc=0</literal> in <filename>/boot/loader.conf</filename>;
        SCSI drives can be queried using <command>camcontrol identify</command>,
        and the write cache both queried and changed using
        <command>sdparm</command> when available.
-->
<productname>FreeBSD</productname>では、IDEドライブに対して<command>camcontrol identify</command>により確認ができ、そして書き込みキャッシュを無効にするには<filename>/boot/loader.conf</filename>の<literal>hw.ata.wc=0</literal>を利用します。SCSIドライブに対しては<command>camcontrol identify</command>を確認に使用することができ、<command>sdparm</command>を使用できる場合にはそれを用いて書き込みキャッシュの確認と変更が可能です。
      </para>
    </listitem>

    <listitem>
      <para>
<!--
        On <productname>Solaris</productname>, the disk write cache is controlled by
        <command>format -e</command>.
        (The Solaris <acronym>ZFS</acronym> file system is safe with disk write-cache
        enabled because it issues its own disk cache flush commands.)
-->
<productname>Solaris</productname>では、ディスクの書き込みキャッシュは<command>format -e</command>で制御できます。
(Solarisの<acronym>ZFS</acronym>ファイルシステムは、独自のディスクキャッシュ書き出しコマンドを発行しているため、ディスクの書き込みキャッシュを有効にしても安全です。)
      </para>
    </listitem>

    <listitem>
      <para>
<!--
        On <productname>Windows</productname>, if <varname>wal_sync_method</varname> is
        <literal>open_datasync</literal> (the default), write caching can be disabled
        by unchecking <literal>My Computer\Open\<replaceable>disk drive</replaceable>\Properties\Hardware\Properties\Policies\Enable write caching on the disk</literal>.
        Alternatively, set <varname>wal_sync_method</varname> to
<<<<<<< HEAD
        <literal>fdatasync</literal> (NTFS only) or <literal>fsync</literal>,
        which prevent write caching.
=======
        <literal>fdatasync</literal> (NTFS only), <literal>fsync</literal> or
        <literal>fsync_writethrough</literal>, which prevent
        write caching.
-->
<productname>Windows</productname>では、もし<varname>wal_sync_method</varname>
が<literal>open_datasync</literal>(デフォルト)の場合、<literal>My Computer\Open\<replaceable>disk drive</replaceable>\Properties\Hardware\Properties\Policies\Enable write caching on the disk</literal>のチェックを外すことで、書き込みキャッシュを無効にできます。
もう一つの方法としては、<varname>wal_sync_method</varname>を<literal>fdatasync</literal>（NTFSのみ）、<literal>fsync</literal>または<literal>fsync_writethrough</literal>に設定し、書き込みキャッシュを使用しないようにします。
>>>>>>> 32de6336
      </para>
    </listitem>

    <listitem>
      <para>
<!--
        On <productname>macOS</productname>, write caching can be prevented by
        setting <varname>wal_sync_method</varname> to <literal>fsync_writethrough</literal>.
-->
<productname>macOS</productname>では、<varname>wal_sync_method</varname>を<literal>fsync_writethrough</literal>に設定することで書き込みキャッシュを使用しないようにします。
      </para>
    </listitem>
  </itemizedlist>

  <para>
<!--
   Recent SATA drives (those following <acronym>ATAPI-6</acronym> or later)
   offer a drive cache flush command (<command>FLUSH CACHE EXT</command>),
   while SCSI drives have long supported a similar command
   <command>SYNCHRONIZE CACHE</command>.  These commands are not directly
   accessible to <productname>PostgreSQL</productname>, but some file systems
   (e.g., <acronym>ZFS</acronym>, <acronym>ext4</acronym>) can use them to flush
   data to the platters on write-back-enabled drives.  Unfortunately, such
   file systems behave suboptimally when combined with battery-backup unit
   (<acronym>BBU</acronym>) disk controllers.  In such setups, the synchronize
   command forces all data from the controller cache to the disks,
   eliminating much of the benefit of the BBU.  You can run the
   <xref linkend="pgtestfsync"/> program to see
   if you are affected.  If you are affected, the performance benefits
   of the BBU can be regained by turning off write barriers in
   the file system or reconfiguring the disk controller, if that is
   an option.  If write barriers are turned off, make sure the battery
   remains functional; a faulty battery can potentially lead to data loss.
   Hopefully file system and disk controller designers will eventually
   address this suboptimal behavior.
-->
最近のSATAドライブ(<acronym>ATAPI-6</acronym>またはそれ以降)はドライブキャッシュの書き出しコマンド(<command>FLUSH CACHE EXT</command>)を提供している一方、SCSIドライブでは従来から類似の<command>SYNCHRONIZE CACHE</command>コマンドをサポートしていました。
これらのコマンドは、直接<productname>PostgreSQL</productname>に発行されませんが、いくつかのファイルシステム(例えば<acronym>ZFS</acronym>や<acronym>ext4</acronym>)では、それらをwrite-backが有効なドライブへデータを書き出すために使います。
不幸なことに、このようなwriteバリアを持つファイルシステムは、バッテリバックアップ付き装置(<acronym>BBU</acronym>)のディスクコントローラと組み合わせた際に、好ましい動作をしません。
このような処理の流れにおいて、同期コマンドはコントローラキャッシュにあるデータを全てディスクへ強制的に書き込みを行うため、BBUのメリットの大半を失わせています。
<xref linkend="pgtestfsync"/>プログラムを使うことで、あなたの環境が影響を受けるかどうかを確認できます。
もし影響を受けるようであれば、ファイルシステムのwriteバリアを無効にするか、(オプションがあれば)ディスクコントローラを再設定することで、BBUによる性能上の効果を再び得ることができるでしょう。
もしwriteバリアを無効にした場合は、バッテリが動作していることを確認しておきましょう。バッテリの欠陥はデータロスの可能性に繋がります。
ファイルシステムやディスクコントローラの設計者が、いずれはこの動作を修正してくれることが望まれます。
  </para>

  <para>
<!--
   When the operating system sends a write request to the storage hardware,
   there is little it can do to make sure the data has arrived at a truly
   non-volatile storage area. Rather, it is the
   administrator's responsibility to make certain that all storage components
   ensure integrity for both data and file-system metadata.
   Avoid disk controllers that have non-battery-backed write caches.
   At the drive level, disable write-back caching if the
   drive cannot guarantee the data will be written before shutdown.
   If you use SSDs, be aware that many of these do not honor cache flush
   commands by default.
   You can test for reliable I/O subsystem behavior using <ulink
   url="https://brad.livejournal.com/2116715.html"><filename>diskchecker.pl</filename></ulink>.
-->
オペレーティングシステムが、ストレージハードウェアに書き込み要求を送信した時、データが不揮発性のストレージ領域に本当に届いたかどうかを確認することはほぼできません。
ですので、全てのストレージ構成品がデータとファイルシステムのメタデータの整合性を保証することをよく確認しておくことは、管理者の責任です。
バッテリバックアップされた書き込みキャッシュを持たないコントローラの使用は避けてください。
装置レベルでは、もし装置が停止前にデータが書き出されることを保証できないのであれば、write-backキャッシュを無効にしてください。
もしSSDを使っている場合、多くのドライブはデフォルトでキャッシュ書き出しコマンドを無視することに注意して下さい。
<ulink url="https://brad.livejournal.com/2116715.html"><filename>diskchecker.pl</filename></ulink>を使うことで、I/Oサブシステムの動作の信頼性をテストすることができます。
  </para>

  <para>
<!--
   Another risk of data loss is posed by the disk platter write
   operations themselves. Disk platters are divided into sectors,
   commonly 512 bytes each.  Every physical read or write operation
   processes a whole sector.
   When a write request arrives at the drive, it might be for some multiple
   of 512 bytes (<productname>PostgreSQL</productname> typically writes 8192 bytes, or
   16 sectors, at a time), and the process of writing could fail due
   to power loss at any time, meaning some of the 512-byte sectors were
   written while others were not.  To guard against such failures,
   <productname>PostgreSQL</productname> periodically writes full page images to
   permanent WAL storage <emphasis>before</emphasis> modifying the actual page on
   disk. By doing this, during crash recovery <productname>PostgreSQL</productname> can
   restore partially-written pages from WAL.  If you have file-system software
   that prevents partial page writes (e.g., ZFS),  you can turn off
   this page imaging by turning off the <xref
   linkend="guc-full-page-writes"/> parameter. Battery-Backed Unit
   (BBU) disk controllers do not prevent partial page writes unless
   they guarantee that data is written to the BBU as full (8kB) pages.
-->
ディスクプラッタの書き込み操作自体によってもデータ損失が発生することがあります。
ディスクプラッタは、通常512バイトのセクタに分割されています。
物理的な読み込み操作、書き込み操作はすべて、セクタ全体を処理します。
書き込み要求がディスクに達した時、その要求は512バイトの倍数になるでしょう(<productname>PostgreSQL</productname>では大抵一度に8192バイトすなわち16セクタを書き込みます)。そして電源断により、任意のタイミングで書き込み処理が失敗することがありえます。これは一部の512バイトのセクタに書き込みが行なわれたのに、残りのセクタには書き込みが行なわれていない状況を意味します。
こうした問題の対策として、<productname>PostgreSQL</productname>は、ディスク上の実際のページを変更する<emphasis>前</emphasis>に定期的にページ全体のイメージを永続的なWAL格納領域に書き出します。
これにより、<productname>PostgreSQL</productname>はクラッシュリカバリ時に部分的に書き出されたページをWALから復旧させることができます。
もし、部分的なページ書き込みを防止できるファイルシステムソフトウェア（例えばZFS）を使うのであれば、<xref linkend="guc-full-page-writes"/>を無効にしてページイメージ作成を無効にすることができます。バッテリバックアップ付き（BBU）のディスクコントローラでは、フルページ（8kB）がBBUへ書き込まれることを保証できなければ、部分的なページ書き出しを防止できません。
  </para>
  <para>
<!--
   <productname>PostgreSQL</productname> also protects against some kinds of data corruption
   on storage devices that may occur because of hardware errors or media failure over time,
   such as reading/writing garbage data.
-->
さらに<productname>PostgreSQL</productname>は、ハードウェアエラーや経時変化によるメディア障害により発生する、ごみデータを読み書きしてしまうようなストレージ装置内のある種のデータ破損を防ぎます。
   <itemizedlist>
    <listitem>
     <para>
<!--
      Each individual record in a WAL file is protected by a CRC-32 (32-bit) check
      that allows us to tell if record contents are correct. The CRC value
      is set when we write each WAL record and checked during crash recovery,
      archive recovery and replication.
-->
WALファイルのそれぞれのレコードは、レコードの内容が正確かどうかを伝えるためCRC-32 (32-bit)チェックにより保護されています。
CRCの値はそれぞれのWALレコードを書き込む時に設定され、クラッシュリカバリ、アーカイブリカバリとレプリケーション時に検証されます。
     </para>
    </listitem>
    <listitem>
     <para>
<!--
      Data pages are not currently checksummed by default, though full page images
      recorded in WAL records will be protected; see <link
      linkend="app-initdb-data-checksums"><application>initdb</application></link>
      for details about enabling data checksums.
-->
今のところ、デフォルトではデータページはチェックサム計算はされませんが、WALレコードに記録されているページ全体のイメージは保護されます。
データチェックサム有効化についての詳細は<link linkend="app-initdb-data-checksums"><application>initdb</application></link>を参照してください。
     </para>
    </listitem>
    <listitem>
     <para>
<!--
      Internal data structures such as <filename>pg_xact</filename>, <filename>pg_subtrans</filename>, <filename>pg_multixact</filename>,
      <filename>pg_serial</filename>, <filename>pg_notify</filename>, <filename>pg_stat</filename>, <filename>pg_snapshots</filename> are not directly
      checksummed, nor are pages protected by full page writes. However, where
      such data structures are persistent, WAL records are written that allow
      recent changes to be accurately rebuilt at crash recovery and those
      WAL records are protected as discussed above.
-->
<filename>pg_xact</filename>、<filename>pg_subtrans</filename>、<filename>pg_multixact</filename>、<filename>pg_serial</filename>、<filename>pg_notify</filename>、<filename>pg_stat</filename>、<filename>pg_snapshots</filename>のような内部データ構造は直接チェックサム計算もされず、全ページ書き込みによる保護もされていません。
しかし、そのようなデータ構造が永続する場所では、クラッシュリカバリ時に直近の更新が正確に再構築されるようにWALレコードが書き出され、それらのWALレコードは上記のように保護されます。
     </para>
    </listitem>
    <listitem>
     <para>
<!--
      Individual state files in <filename>pg_twophase</filename> are protected by CRC-32.
-->
<filename>pg_twophase</filename>にある個別の状態ファイルはCRC-32で保護されています。
     </para>
    </listitem>
    <listitem>
     <para>
<!--
      Temporary data files used in larger SQL queries for sorts,
      materializations and intermediate results are not currently checksummed,
      nor will WAL records be written for changes to those files.
-->
大きな問い合わせの中でソート、具現化、および中間結果用に使用される暫定的なデータファイルは現在チェックサム計算されず、それらのファイルに対する変更もWALレコードに書き込まれません。
     </para>
    </listitem>
   </itemizedlist>
  </para>
  <para>
<!--
   <productname>PostgreSQL</productname> does not protect against correctable memory errors
   and it is assumed you will operate using RAM that uses industry standard
   Error Correcting Codes (ECC) or better protection.
-->
<productname>PostgreSQL</productname>は修復可能なメモリエラーに対して保護を行いません。業界標準の誤り検出訂正（Error Correcting Codes -ECC-）またはそれ以上の保護付きのRAM使用が想定されています。
  </para>
 </sect1>

 <sect1 id="checksums">
<!--
  <title>Data Checksums</title>
-->
  <title>データチェックサム</title>
  <indexterm>
   <primary>checksums</primary>
  </indexterm>

  <para>
<!--
   By default, data pages are not protected by checksums, but this can
   optionally be enabled for a cluster. When enabled, each data page includes
   a checksum that is updated when the page is written and verified each time
   the page is read. Only data pages are protected by checksums; internal data
   structures and temporary files are not.
-->
デフォルトでは、データページはチェックサムで保護されていませんが、オプションでデータベースクラスタに対して有効にすることができます。
チェックサムを有効にすると、各データページにチェックサムが含まれます。
チェックサムは、ページが書き込まれるときに更新され、ページが読み取られるたびに検証されます。
チェックサムによってデータページのみ保護されます。
内部データ構造と一時ファイルは保護されません。
  </para>

  <para>
<!--
   Checksums are normally enabled when the cluster is initialized using <link
   linkend="app-initdb-data-checksums"><application>initdb</application></link>.
   They can also be enabled or disabled at a later time as an offline
   operation. Data checksums are enabled or disabled at the full cluster
   level, and cannot be specified individually for databases or tables.
-->
チェックサムは通常、<link linkend="app-initdb-data-checksums"><application>initdb</application></link>を使用してデータベースクラスタを初期化するときに有効にできます。
また、オフライン操作で後から有効化または無効化することもできます。
データチェックサムは、データベースクラスタ全体のレベルで有効または無効になり、データベースやテーブルに対して個別に指定することはできません。
  </para>

  <para>
<!--
   The current state of checksums in the cluster can be verified by viewing the
   value of the read-only configuration variable <xref
   linkend="guc-data-checksums" /> by issuing the command <command>SHOW
   data_checksums</command>.
-->
データベースクラスタのチェックサムの現在の状態は、<command>SHOW data_checksums</command>コマンドを実行して読み取り専用設定変数<xref linkend="guc-data-checksums" />の値を参照することで確認できます。
  </para>

  <para>
<!--
   When attempting to recover from page corruptions, it may be necessary to
   bypass the checksum protection. To do this, temporarily set the
   configuration parameter <xref linkend="guc-ignore-checksum-failure" />.
-->
ページ破損からの復旧を試みる場合、チェックサム保護のバイパスが必要な場合があります。
これを行うには、一時的に設定パラメータ<xref linkend="guc-ignore-checksum-failure" />を設定します。
  </para>

  <sect2 id="checksums-offline-enable-disable">
<!--
   <title>Off-line Enabling of Checksums</title>
-->
   <title>オフラインでのチェックサムの有効化</title>

   <para>
<!--
    The <link linkend="app-pgchecksums"><application>pg_checksums</application></link>
    application can be used to enable or disable data checksums, as well as
    verify checksums, on an offline cluster.
-->
<link linkend="app-pgchecksums"><application>pg_checksums</application></link>アプリケーションは、オフラインのデータベースクラスタ上でデータチェックサムを有効または無効にしたり、チェックサムを検証したりできます。
   </para>

  </sect2>
 </sect1>

  <sect1 id="wal-intro">
<!--
   <title>Write-Ahead Logging (<acronym>WAL</acronym>)</title>
-->
   <title>ログ先行書き込み(<acronym>WAL</acronym>)</title>

   <indexterm zone="wal">
    <primary>WAL</primary>
   </indexterm>

   <indexterm>
    <primary>transaction log</primary>
    <see>WAL</see>
   </indexterm>
   <indexterm>
    <primary>トランザクションログ</primary>
    <see>WAL</see>
   </indexterm>

   <para>
<!--
    <firstterm>Write-Ahead Logging</firstterm> (<acronym>WAL</acronym>)
    is a standard method for ensuring data integrity.  A detailed
    description can be found in most (if not all) books about
    transaction processing. Briefly, <acronym>WAL</acronym>'s central
    concept is that changes to data files (where tables and indexes
    reside) must be written only after those changes have been logged,
    that is, after WAL records describing the changes have been flushed
    to permanent storage. If we follow this procedure, we do not need
    to flush data pages to disk on every transaction commit, because we
    know that in the event of a crash we will be able to recover the
    database using the log: any changes that have not been applied to
    the data pages can be redone from the WAL records.  (This is
    roll-forward recovery, also known as REDO.)
-->
<firstterm>ログ先行書き込み</firstterm>（<acronym>WAL</acronym>）はデータの一貫性を確実にするための標準的な手法です。
詳細については、トランザクション処理について書かれた(すべてとは言いませんが)たいていの書籍に記載されています。
簡単に言うと、<acronym>WAL</acronym>の基本的な考え方は、(テーブルやインデックスがある)データファイルへの変更は、ログへの記録、つまり、変更内容を記述したWALレコードが永続格納領域にフラッシュされた後にのみ書き出されなければならないということです。
このような手順に従って処理を行えば、たとえクラッシュが起きてもログを使ってデータベースをリカバリすることができるため、トランザクションのコミットの度にデータページをディスクにフラッシュする必要がなくなります。
リカバリの時点でデータページに対してまだ行われていない変更分は、WALレコードを使って再実行されます（これがREDOとして知られているロールフォワードリカバリです）。
   </para>

   <tip>
    <para>
<!--
     Because <acronym>WAL</acronym> restores database file
     contents after a crash, journaled file systems are not necessary for
     reliable storage of the data files or WAL files.  In fact, journaling
     overhead can reduce performance, especially if journaling
     causes file system <emphasis>data</emphasis> to be flushed
     to disk.  Fortunately, data flushing during journaling can
     often be disabled with a file system mount option, e.g.,
     <literal>data=writeback</literal> on a Linux ext3 file system.
     Journaled file systems do improve boot speed after a crash.
-->
<acronym>WAL</acronym>によりデータベースファイルの中身を障害後にリストアするため、信頼性のある格納領域にあるデータファイルやWALファイルに対しては、ジャーナルファイルシステムは必要ありません。
実際、特に、もしファイルシステムの<emphasis>データ</emphasis>をディスクにフラッシュさせている場合には、ジャーナリングのオーバーヘッドは性能を劣化させることがあります。
幸運なことに、ジャーナリング中のデータのフラッシュをマウントオプションにより無効にできることが多いです。例えばLinuxのext3ファイルシステムでは、<literal>data=writeback</literal>と指定します。
ジャーナルファイルシステムは障害後の起動速度を改善します。
    </para>
   </tip>


   <para>
<!--
    Using <acronym>WAL</acronym> results in a
    significantly reduced number of disk writes, because only the WAL
    file needs to be flushed to disk to guarantee that a transaction is
    committed, rather than every data file changed by the transaction.
    The WAL file is written sequentially,
    and so the cost of syncing the WAL is much less than the cost of
    flushing the data pages.  This is especially true for servers
    handling many small transactions touching different parts of the data
    store.  Furthermore, when the server is processing many small concurrent
    transactions, one <function>fsync</function> of the WAL file may
    suffice to commit many transactions.
-->
<acronym>WAL</acronym>を使用することでディスクへの書き込み回数が大幅に減少します。
と言うのも、トランザクションがコミットされたことを保証するために、そのトランザクションで変更された全てのデータファイルではなく、WALファイルだけをディスクにフラッシュする必要があるからです。
WALファイルへの書き込みはシーケンシャルに行われるため、データページをフラッシュするコストに比べWALの同期はずっと低コストになります。
これは特に、データ格納領域の様々な部分を変更する小さなトランザクションを多く扱うサーバで顕著に現れます。
さらに、サーバが小規模なトランザクションを同時に多く処理する時、WALファイルを一度<function>fsync</function>することで、多くのトランザクションをコミットすることができる場合もあります。
   </para>

   <para>
<!--
    <acronym>WAL</acronym> also makes it possible to support on-line
    backup and point-in-time recovery, as described in <xref
    linkend="continuous-archiving"/>.  By archiving the WAL data we can support
    reverting to any time instant covered by the available WAL data:
    we simply install a prior physical backup of the database, and
    replay the WAL just as far as the desired time.  What's more,
    the physical backup doesn't have to be an instantaneous snapshot
    of the database state &mdash; if it is made over some period of time,
    then replaying the WAL for that period will fix any internal
    inconsistencies.
-->
また、<acronym>WAL</acronym>により、<xref linkend="continuous-archiving"/>で説明するオンラインバックアップとポイントインタイムリカバリをサポートできます。
WALのデータを保持することにより、そのWALデータが範囲内とする任意の時点に戻すことができます。
単純にデータベースの主となる物理バックアップをインストールし、WALを目的の時点まで単に再生することで実現できます。
さらに、物理バックアップはインスタンス化可能なデータベース状態のスナップショットである必要もありません。
ある程度の時間を経過して作成されたバックアップであっても、その期間用のWALを再生することにより、内部の不整合を修復します。
   </para>
  </sect1>

 <sect1 id="wal-async-commit">
<!--
  <title>Asynchronous Commit</title>
-->
  <title>非同期コミット</title>

   <indexterm>
    <primary>synchronous commit</primary>
   </indexterm>
   <indexterm>
    <primary>同期コミット</primary>
   </indexterm>

   <indexterm>
    <primary>asynchronous commit</primary>
   </indexterm>
   <indexterm>
    <primary>非同期コミット</primary>
   </indexterm>

  <para>
<!--
   <firstterm>Asynchronous commit</firstterm> is an option that allows transactions
   to complete more quickly, at the cost that the most recent transactions may
   be lost if the database should crash.  In many applications this is an
   acceptable trade-off.
-->
<firstterm>非同期コミット</firstterm>とは、トランザクションをより高速に完了することができるオプションです。
もっとも最近のトランザクションがデータベースがクラッシュしてしまった場合に失われるという危険があります。
これは、多くのアプリケーションで受け入れられるトレードオフです。
  </para>

  <para>
<!--
   As described in the previous section, transaction commit is normally
   <firstterm>synchronous</firstterm>: the server waits for the transaction's
   <acronym>WAL</acronym> records to be flushed to permanent storage
   before returning a success indication to the client.  The client is
   therefore guaranteed that a transaction reported to be committed will
   be preserved, even in the event of a server crash immediately after.
   However, for short transactions this delay is a major component of the
   total transaction time.  Selecting asynchronous commit mode means that
   the server returns success as soon as the transaction is logically
   completed, before the <acronym>WAL</acronym> records it generated have
   actually made their way to disk.  This can provide a significant boost
   in throughput for small transactions.
-->
前節で説明した通り、通常トランザクションのコミットは<firstterm>同期的</firstterm>です。
サーバはトランザクションの<acronym>WAL</acronym>レコードが永続的格納領域にフラッシュされるまで、クライアントに成功したことを通知することを待機します。
従って、直後にサーバクラッシュといった障害があったとしても、コミットされたと報告されたトランザクションは保持されることをクライアントは保証されます。
しかし、短期のトランザクションでは、この遅延はトランザクションの処理時間の大半を占める要素となります。
非同期コミットモードを選択することは、サーバが<acronym>WAL</acronym>レコードが実際に作成された通りにディスクに書き込まれるより前に、トランザクションの論理的な完了をもって成功したと通知することを意味します。
これにより、小規模なトランザクションでスループットがかなり向上します。
  </para>

  <para>
<!--
   Asynchronous commit introduces the risk of data loss. There is a short
   time window between the report of transaction completion to the client
   and the time that the transaction is truly committed (that is, it is
   guaranteed not to be lost if the server crashes).  Thus asynchronous
   commit should not be used if the client will take external actions
   relying on the assumption that the transaction will be remembered.
   As an example, a bank would certainly not use asynchronous commit for
   a transaction recording an ATM's dispensing of cash.  But in many
   scenarios, such as event logging, there is no need for a strong
   guarantee of this kind.
-->
非同期コミットにはデータ損失の危険があります。
トランザクションの完了をクライアントに通知してからトランザクションが本当に完了する（つまり、サーバクラッシュしても損失がないことが保証される）までの間にわずかな時間が存在します。
したがって、クライアントがトランザクションが記録されているという仮定を元に外部的な動作を行う場合は、非同期コミットを使用すべきではありません。
例えば、銀行では、ATMの現金支払を記録するトランザクションで非同期コミットを決して使用していないでしょう。
しかし、イベントロギングなど多くのシナリオでは、この種の強力な保証は必要ありません。
  </para>

  <para>
<!--
   The risk that is taken by using asynchronous commit is of data loss,
   not data corruption.  If the database should crash, it will recover
   by replaying <acronym>WAL</acronym> up to the last record that was
   flushed.  The database will therefore be restored to a self-consistent
   state, but any transactions that were not yet flushed to disk will
   not be reflected in that state.  The net effect is therefore loss of
   the last few transactions.  Because the transactions are replayed in
   commit order, no inconsistency can be introduced &mdash; for example,
   if transaction B made changes relying on the effects of a previous
   transaction A, it is not possible for A's effects to be lost while B's
   effects are preserved.
-->
非同期コミットによりもたらされる危険性は、データの破損ではなくデータの損失です。
データベースがクラッシュした場合、最後にフラッシュされた記録まで<acronym>WAL</acronym>を再生することで復旧が行われます。
このため、データベースは内部で一貫性を持った状態に復旧されますが、ディスクにフラッシュされていないトランザクションはすべてそこには反映されません。
したがって、影響を受けるのは、最後に行われたいくつかのトランザクションの損失です。
トランザクションはコミットされた順に再生されますので、一貫性が失われることはありません。
例えば、トランザクションBが以前に行われたトランザクションAの結果に依存した変更を行った場合、Bの影響が保存されている限り、Aの影響が失われることは起こり得ません。
  </para>

  <para>
<!--
   The user can select the commit mode of each transaction, so that
   it is possible to have both synchronous and asynchronous commit
   transactions running concurrently.  This allows flexible trade-offs
   between performance and certainty of transaction durability.
   The commit mode is controlled by the user-settable parameter
   <xref linkend="guc-synchronous-commit"/>, which can be changed in any of
   the ways that a configuration parameter can be set.  The mode used for
   any one transaction depends on the value of
   <varname>synchronous_commit</varname> when transaction commit begins.
-->
ユーザは各トランザクションでコミットモードを選択することができます。
このため、同時実行されるトランザクションを同期的、および非同期の両方でコミットさせることができます。
これにより、性能とトランザクションの信頼性の確実性との間で柔軟な選択を行うことができます。
コミットモードはユーザによる設定が可能なパラメータ<xref linkend="guc-synchronous-commit"/>で制御されます。
このパラメータは、設定パラメータを設定することができる全ての方法で変更することが可能です。
あるひとつのトランザクションで使用されるモードは、トランザクションのコミットが始まった時の<varname>synchronous_commit</varname>の値に依存します。
  </para>

  <para>
<!--
   Certain utility commands, for instance <command>DROP TABLE</command>, are
   forced to commit synchronously regardless of the setting of
   <varname>synchronous_commit</varname>.  This is to ensure consistency
   between the server's file system and the logical state of the database.
   The commands supporting two-phase commit, such as <command>PREPARE
   TRANSACTION</command>, are also always synchronous.
-->
例えば<command>DROP TABLE</command>などの特定のユーティリティコマンドでは、<varname>synchronous_commit</varname>の設定に関わらず、強制的に同期的コミットが行われます。
これにより、サーバのファイルシステムとデータベースの論理的な状態との間の一貫性が保証されます。
<command>PREPARE TRANSACTION</command>などの二相コミットをサポートするコマンドもまた、常に同期的です。
  </para>

  <para>
<!--
   If the database crashes during the risk window between an
   asynchronous commit and the writing of the transaction's
   <acronym>WAL</acronym> records,
   then changes made during that transaction <emphasis>will</emphasis> be lost.
   The duration of the
   risk window is limited because a background process (the <quote>WAL
   writer</quote>) flushes unwritten <acronym>WAL</acronym> records to disk
   every <xref linkend="guc-wal-writer-delay"/> milliseconds.
   The actual maximum duration of the risk window is three times
   <varname>wal_writer_delay</varname> because the WAL writer is
   designed to favor writing whole pages at a time during busy periods.
-->
もし非同期コミットとそのトランザクションの<acronym>WAL</acronym>レコードの書き込みの間の危険期間にデータベースがクラッシュしたとすると、そのトランザクションでなされた変更は失われる<emphasis>でしょう</emphasis>。
バックグラウンドプロセス（<quote>WALライタ</quote>）が未書き込みの<acronym>WAL</acronym>レコードを<xref linkend="guc-wal-writer-delay"/>ミリ秒毎にディスクにフラッシュしますので、この危険期間は制限されます。
WALライタは稼働中に一回ページ全体を書き込むように設計されているため、危険期間の実際の最大の長さは<varname>wal_writer_delay</varname>の３倍です。
  </para>

  <caution>
   <para>
<!--
    An immediate-mode shutdown is equivalent to a server crash, and will
    therefore cause loss of any unflushed asynchronous commits.
-->
即時モードのシャットダウンはサーバクラッシュと同じことですので、フラッシュされていない非同期コミットが失われることになります。
   </para>
  </caution>

  <para>
<!--
   Asynchronous commit provides behavior different from setting
   <xref linkend="guc-fsync"/> = off.
   <varname>fsync</varname> is a server-wide
   setting that will alter the behavior of all transactions.  It disables
   all logic within <productname>PostgreSQL</productname> that attempts to synchronize
   writes to different portions of the database, and therefore a system
   crash (that is, a hardware or operating system crash, not a failure of
   <productname>PostgreSQL</productname> itself) could result in arbitrarily bad
   corruption of the database state.  In many scenarios, asynchronous
   commit provides most of the performance improvement that could be
   obtained by turning off <varname>fsync</varname>, but without the risk
   of data corruption.
-->
非同期コミットでは<xref linkend="guc-fsync"/> = offという設定とは異なる動作になります。
<varname>fsync</varname>はサーバ全体に関する設定であり、すべてのトランザクションの動作を変更します。
これは、<productname>PostgreSQL</productname>における、データベースの様々な場所への書き込みを同期しようとするすべてのロジックを無効にします。
このため、システムクラッシュ（<productname>PostgreSQL</productname>自体の障害ではなくハードウェアやオペレーティングシステムのクラッシュ）の結果、予測できないデータベース状態の破損が起こります。
非同期コミットはデータ破損の危険性はなく、多くの状況では<varname>fsync</varname>を無効にした場合に得られる性能向上とほぼ同等の性能を提供します。
  </para>

  <para>
<!--
   <xref linkend="guc-commit-delay"/> also sounds very similar to
   asynchronous commit, but it is actually a synchronous commit method
   (in fact, <varname>commit_delay</varname> is ignored during an
   asynchronous commit).  <varname>commit_delay</varname> causes a delay
   just before a transaction flushes <acronym>WAL</acronym> to disk, in
   the hope that a single flush executed by one such transaction can also
   serve other transactions committing at about the same time.  The
   setting can be thought of as a way of increasing the time window in
   which transactions can join a group about to participate in a single
   flush, to amortize the cost of the flush among multiple transactions.
-->
また<xref linkend="guc-commit-delay"/>も非同期コミットと類似のように見えますが、これは実のところ同期コミットの一方法です。
（実際、非同期コミット時<varname>commit_delay</varname>は無視されます。）
トランザクションが<acronym>WAL</acronym>をディスクにフラッシュする直前に、こうしたトランザクションによって実行される一度のフラッシュにより、ほぼ同時期にコミットを行う他のトランザクションの分も処理できるようにすることを目的とした遅延が<varname>commit_delay</varname>により発生します。
この設定は、複数のトランザクションの中でフラッシュのコストを償却するために、トランザクションが一回のフラッシュに参加しようとするグループに参加できる時間的猶予を広げる方法として考えることができます。
  </para>

 </sect1>

 <sect1 id="wal-configuration">
<!--
  <title><acronym>WAL</acronym> Configuration</title>
-->
  <title><acronym>WAL</acronym>の設定</title>

  <para>
<!--
   There are several <acronym>WAL</acronym>-related configuration parameters that
   affect database performance. This section explains their use.
   Consult <xref linkend="runtime-config"/> for general information about
   setting server configuration parameters.
-->
データベースの性能に影響するような<acronym>WAL</acronym>に関連した設定パラメータが複数あります。
本節では、その使い方を説明します。
サーバ設定パラメータの設定方法についての詳細は<xref linkend="runtime-config"/>を参照してください。
  </para>

  <para>
<!--
   <firstterm>Checkpoints</firstterm><indexterm><primary>checkpoint</primary></indexterm>
   are points in the sequence of transactions at which it is guaranteed
   that the heap and index data files have been updated with all
   information written before that checkpoint.  At checkpoint time, all
   dirty data pages are flushed to disk and a special checkpoint record is
   written to the WAL file.  (The change records were previously flushed
   to the <acronym>WAL</acronym> files.)
   In the event of a crash, the crash recovery procedure looks at the latest
   checkpoint record to determine the point in the WAL (known as the redo
   record) from which it should start the REDO operation.  Any changes made to
   data files before that point are guaranteed to be already on disk.
   Hence, after a checkpoint, WAL segments preceding the one containing
   the redo record are no longer needed and can be recycled or removed. (When
   <acronym>WAL</acronym> archiving is being done, the WAL segments must be
   archived before being recycled or removed.)
-->
<firstterm>チェックポイント</firstterm><indexterm><primary>checkpoint</primary></indexterm>は、一連のトランザクションにおいて、そのチェックポイント以前に書かれた全ての情報によりヒープとインデックスファイルがすでに更新されていることを保証する時点です。
チェックポイント時に、全てのダーティページデータはディスクにフラッシュされ、特殊なチェックポイントレコードがWALファイルに書き込まれます。
(変更されたレコードは以前に<acronym>WAL</acronym>ファイルにフラッシュされています。)
クラッシュした時、クラッシュリカバリ処理は最新のチェックポイントレコードを見つけ、WALの中でどのレコード(これはredoレコードと呼ばれています)からREDOログ操作を開始すべきかを決定します。
このチェックポイント以前になされたデータファイルの変更は、すでにディスク上にあることが保証されています。
従って、チェックポイント後、redoレコード内のそのチェックポイント以前のWALセグメントは不要となり、再利用または削除することができます。
(<acronym>WAL</acronym>アーカイブが行われる場合、このWALセグメントは削除もしくは再利用される前に保存されなければなりません。)
  </para>

  <para>
<!--
   The checkpoint requirement of flushing all dirty data pages to disk
   can cause a significant I/O load.  For this reason, checkpoint
   activity is throttled so that I/O begins at checkpoint start and completes
   before the next checkpoint is due to start; this minimizes performance
   degradation during checkpoints.
-->
チェックポイント処理は、全てのダーティデータページをディスクへフラッシュするため、大きなI/O負荷を発生させます。
チェックポイント処理においては、I/Oはチェックポイント開始時に始まり、次のチェックポイントが開始する前に完了するように調節されます。
これは、チェックポイント処理中の性能劣化を極力抑える効果があります。
  </para>

  <para>
<!--
   The server's checkpointer process automatically performs
   a checkpoint every so often.  A checkpoint is begun every <xref
   linkend="guc-checkpoint-timeout"/> seconds, or if
   <xref linkend="guc-max-wal-size"/> is about to be exceeded,
   whichever comes first.
   The default settings are 5 minutes and 1 GB, respectively.
   If no WAL has been written since the previous checkpoint, new checkpoints
   will be skipped even if <varname>checkpoint_timeout</varname> has passed.
   (If WAL archiving is being used and you want to put a lower limit on how
   often files are archived in order to bound potential data loss, you should
   adjust the <xref linkend="guc-archive-timeout"/> parameter rather than the
   checkpoint parameters.)
   It is also possible to force a checkpoint by using the SQL
   command <command>CHECKPOINT</command>.
-->
サーバのチェックポインタプロセスは、自動的にチェックポイントを時々実行します。
<xref linkend="guc-checkpoint-timeout"/>秒が経過するか、または<xref linkend="guc-max-wal-size"/>に達するか、どちらかの条件が最初に満たされるとチェックポイントが開始されます。
デフォルトの設定では、それぞれ5分と1GBとなっています。
前回のチェックポイント以降書き出すWALがない場合、<varname>checkpoint_timeout</varname>が経過したとしても新しいチェックポイントが飛ばされます。
(WALアーカイブ処理を使用しており、かつ、データ損失の可能性を限定するためにファイルのアーカイブ頻度の下限を設定したい場合、チェックポイント関連のパラメータよりも、<xref linkend="guc-archive-timeout"/>パラメータを調節するべきです。)
また、<command>CHECKPOINT</command> SQLコマンドで強制的にチェックポイントを作成することもできます。
  </para>

  <para>
<!--
   Reducing <varname>checkpoint_timeout</varname> and/or
   <varname>max_wal_size</varname> causes checkpoints to occur
   more often. This allows faster after-crash recovery, since less work
   will need to be redone. However, one must balance this against the
   increased cost of flushing dirty data pages more often. If
   <xref linkend="guc-full-page-writes"/> is set (as is the default), there is
   another factor to consider. To ensure data page consistency,
   the first modification of a data page after each checkpoint results in
   logging the entire page content. In that case,
   a smaller checkpoint interval increases the volume of output to the WAL,
   partially negating the goal of using a smaller interval,
   and in any case causing more disk I/O.
-->
<varname>checkpoint_timeout</varname>または<varname>max_wal_size</varname>、あるいはその両者を減少させると、チェックポイントはより頻繁に行われます。
これにより、やり直しに要する処理量が少なくなるので、クラッシュ後の修復は高速になります。
しかし、変更されたデータページのフラッシュがより頻繁に行われることにより増大するコストとバランスを考えなければなりません。
<xref linkend="guc-full-page-writes"/>が設定されている（デフォルトです）場合、他に考慮しなければならない点があります。
データページの一貫性を保証するために、各チェックポイント後の最初に変更されるデータページは、そのページ全体の内容がログに保存されることになります。
このような場合、チェックポイントの間隔を少なくすることは、WALへの出力を増加させ、間隔を短くする目的の一部を無意味にします。
また、確実により多くのディスクI/Oが発生します。
  </para>

  <para>
<!--
   Checkpoints are fairly expensive, first because they require writing
   out all currently dirty buffers, and second because they result in
   extra subsequent WAL traffic as discussed above.  It is therefore
   wise to set the checkpointing parameters high enough so that checkpoints
   don't happen too often.  As a simple sanity check on your checkpointing
   parameters, you can set the <xref linkend="guc-checkpoint-warning"/>
   parameter.  If checkpoints happen closer together than
   <varname>checkpoint_warning</varname> seconds,
   a message will be output to the server log recommending increasing
   <varname>max_wal_size</varname>.  Occasional appearance of such
   a message is not cause for alarm, but if it appears often then the
   checkpoint control parameters should be increased. Bulk operations such
   as large <command>COPY</command> transfers might cause a number of such warnings
   to appear if you have not set <varname>max_wal_size</varname> high
   enough.
-->
チェックポイントはかなり高価なものです。
1番の理由は、この処理は現時点の全てのダーティバッファを書き出す必要があること、2番目の理由は、上記のようにその後に余計なWALの書き込みが発生することです。
そのため、チェックポイント用のパラメータを高くし、チェックポイントがあまりにも頻発することがないようにすることを勧めます。
簡単なチェックポイント用のパラメータの健全性検査として、<xref linkend="guc-checkpoint-warning"/>パラメータを設定することができます。
チェックポイントの発生間隔が<varname>checkpoint_warning</varname>秒未満の場合、<varname>max_wal_size</varname>の増加を勧めるメッセージがサーバのログに出力されます。
このメッセージが稀に現れたとしても問題にはなりませんが、頻出するようであれば、チェックポイントの制御パラメータを増加させるべきです。
<varname>max_wal_size</varname>を十分高く設定していないと、大規模な<command>COPY</command>転送などのまとまった操作でこうした警告が多く発生するかもしれません。
  </para>

  <para>
<!--
   To avoid flooding the I/O system with a burst of page writes,
   writing dirty buffers during a checkpoint is spread over a period of time.
   That period is controlled by
   <xref linkend="guc-checkpoint-completion-target"/>, which is
   given as a fraction of the checkpoint interval (configured by using
   <varname>checkpoint_timeout</varname>).
   The I/O rate is adjusted so that the checkpoint finishes when the
   given fraction of
   <varname>checkpoint_timeout</varname> seconds have elapsed, or before
   <varname>max_wal_size</varname> is exceeded, whichever is sooner.
   With the default value of 0.9,
   <productname>PostgreSQL</productname> can be expected to complete each checkpoint
   a bit before the next scheduled checkpoint (at around 90% of the last checkpoint's
   duration).  This spreads out the I/O as much as possible so that the checkpoint
   I/O load is consistent throughout the checkpoint interval.  The disadvantage of
   this is that prolonging checkpoints affects recovery time, because more WAL
   segments will need to be kept around for possible use in recovery.  A user
   concerned about the amount of time required to recover might wish to reduce
   <varname>checkpoint_timeout</varname> so that checkpoints occur more frequently
   but still spread the I/O across the checkpoint interval.  Alternatively,
   <varname>checkpoint_completion_target</varname> could be reduced, but this would
   result in times of more intense I/O (during the checkpoint) and times of less I/O
   (after the checkpoint completed but before the next scheduled checkpoint) and
   therefore is not recommended.
   Although <varname>checkpoint_completion_target</varname> could be set as high as
   1.0, it is typically recommended to set it to no higher than 0.9 (the default)
   since checkpoints include some other activities besides writing dirty buffers.
   A setting of 1.0 is quite likely to result in checkpoints not being
   completed on time, which would result in performance loss due to
   unexpected variation in the number of WAL segments needed.
-->
ページ書き出しの集中によるI/Oシステムの溢れを防ぐために、チェックポイント期間のダーティバッファの書き出しは一定の期間に分散されます。
この期間は<xref linkend="guc-checkpoint-completion-target"/>により制御され、<varname>checkpoint_timeout</varname>によって設定されるチェックポイント間隔の割合として指定されます。
I/Oの割合は、チェックポイントの起動時から<varname>checkpoint_timeout</varname>秒が経過した時、あるいは<varname>max_wal_size</varname>を超えた時、このどちらかが発生するとすぐに、チェックポイントが完了するように調整されます。
デフォルトの0.9という値では、<productname>PostgreSQL</productname>は次のチェックポイントが始まる少し前に、前回のチェックポイント期間の約90%程度の時間で各チェックポイントが完了するものと想定できることになります。
これにより、チェックポイントのI/O負荷がチェックポイント期間を通して一定になるように、I/Oが可能な限り分散されます。
この欠点は、延長されたチェックポイントがリカバリ時間に影響をあたえることです。
リカバリ時に使用できるように、より多くのWALセグメントを保持する必要があるためです。
リカバリに必要な時間を気にするユーザは、<varname>checkpoint_timeout</varname>を減らして、チェックポイントをより頻繁に発生しながらも、チェックポイント間隔全体にI/Oを分散させることを望むかもしれません。
または、<varname>checkpoint_completion_target</varname>を減らすこともできますが、この場合、チェックポイント中のI/Oが多い時間帯と、チェックポイント完了後から次に予定されているチェックポイントの前までのI/Oの少ない時間帯が発生しますので、推奨されません。
<varname>checkpoint_completion_target</varname>を最大の1.0に設定することもできますが、チェックポイントにはダーティバッファを書き出す以外の活動も含まれているため、通常はデフォルトの0.9以下に設定することをお勧めします。
1.0という設定は、ある時点でチェックポイントが完了しなくなるという結果に陥ります。
これは必要なWALセグメント数が想定以上に変動することになり、性能の劣化が発生することになります。
  </para>

  <para>
<!--
   On Linux and POSIX platforms <xref linkend="guc-checkpoint-flush-after"/>
   allows you to force OS pages written by the checkpoint to be
   flushed to disk after a configurable number of bytes.  Otherwise, these
   pages may be kept in the OS's page cache, inducing a stall when
   <literal>fsync</literal> is issued at the end of a checkpoint.  This setting will
   often help to reduce transaction latency, but it also can have an adverse
   effect on performance; particularly for workloads that are bigger than
   <xref linkend="guc-shared-buffers"/>, but smaller than the OS's page cache.
-->
LinuxおよびPOSIXプラットフォームでは、チェックポイントによって書かれたページを、設定したバイト数の後にディスクにフラッシュさせるように<xref linkend="guc-checkpoint-flush-after"/>を使ってOSに強制させることができます。
この設定がない場合はこのページはOSのページキャッシュに保持されるかもしれず、チェックポイントの最後に<literal>fsync</literal>が発行された際の速度低下を招きます。
この設定は、しばしばトランザクションの遅延を減少させるのに役立ちます。
しかし、とりわけワークロードが<xref linkend="guc-shared-buffers"/>よりも大きく、かつOSのページキャッシュよりも小さい場合には性能上不利になることもあります。
  </para>

  <para>
<!--
   The number of WAL segment files in <filename>pg_wal</filename> directory depends on
   <varname>min_wal_size</varname>, <varname>max_wal_size</varname> and
   the amount of WAL generated in previous checkpoint cycles. When old WAL
   segment files are no longer needed, they are removed or recycled (that is,
   renamed to become future segments in the numbered sequence). If, due to a
   short-term peak of WAL output rate, <varname>max_wal_size</varname> is
   exceeded, the unneeded segment files will be removed until the system
   gets back under this limit. Below that limit, the system recycles enough
   WAL files to cover the estimated need until the next checkpoint, and
   removes the rest. The estimate is based on a moving average of the number
   of WAL files used in previous checkpoint cycles. The moving average
   is increased immediately if the actual usage exceeds the estimate, so it
   accommodates peak usage rather than average usage to some extent.
   <varname>min_wal_size</varname> puts a minimum on the amount of WAL files
   recycled for future usage; that much WAL is always recycled for future use,
   even if the system is idle and the WAL usage estimate suggests that little
   WAL is needed.
-->
<filename>pg_wal</filename>ディレクトリ内のWALセグメントファイルの数は、<varname>min_wal_size</varname>、<varname>max_wal_size</varname>、それに前回のチェックポイントで生成されたWALの量に依存します。
古いWALセグメントファイルが不要になると、削除または再利用(連番のうち、今後利用される予定の番号に名前が変更されます)されます。
WALの出力レートが短期間にピークを迎えたために<varname>max_wal_size</varname>を超えた場合、この制限以下になるまで不要なセグメントファイルが削除されます。
この制限以下になると、次のチェックポイントまでは、システムは見積もりを満たすだけのWALファイルを再利用します。
この見積は、前回のチェックポイントの際に使用されたWALファイルの移動平均に基づいています。
もし実際の使用量が見積もりを上回ると、移動平均は直ちに増加します。
これにより、平均需要というよりは、ピーク時の需要をある程度満たすことができるわけです。
<varname>min_wal_size</varname>は、今後のために再利用されるWALファイル数の最小値を設定します。
システムがアイドル状態にあり、WALの使用量を見積った結果、少ないWALしか必要ないとなったとしても、こうした量のWALファイルは必ず再利用されます。
  </para>

  <para>
<!--
   Independently of <varname>max_wal_size</varname>,
   the most recent <xref linkend="guc-wal-keep-size"/> megabytes of
   WAL files plus one additional WAL file are
   kept at all times. Also, if WAL archiving is used, old segments cannot be
   removed or recycled until they are archived. If WAL archiving cannot keep up
   with the pace that WAL is generated, or if <varname>archive_command</varname>
   or <varname>archive_library</varname>
   fails repeatedly, old WAL files will accumulate in <filename>pg_wal</filename>
   until the situation is resolved. A slow or failed standby server that
   uses a replication slot will have the same effect (see
   <xref linkend="streaming-replication-slots"/>).
-->
<varname>max_wal_size</varname>に関わらず、最新の<xref linkend="guc-wal-keep-size"/>メガバイトのWALファイルに加えて、もう一つのWALファイルが常に保持されます。
また、WALアーカイブを利用している場合は、古いセグメントは、アーカイブされるまでは削除も再利用もされません。
WALが生成されるペースにWALのアーカイブ処理が追いつかなかったり、<varname>archive_command</varname>や<varname>archive_library</varname>が連続して失敗すると、事態が解決するまでWALファイルは<filename>pg_wal</filename>の下に蓄積されていきます。
レプリケーションスロットを使用しているスタンバイサーバが低速だったり、失敗すると、同じ現象が起きます(<xref linkend="streaming-replication-slots"/>を参照のこと)
  </para>

  <para>
<!--
   In archive recovery or standby mode, the server periodically performs
   <firstterm>restartpoints</firstterm>,<indexterm><primary>restartpoint</primary></indexterm>
   which are similar to checkpoints in normal operation: the server forces
   all its state to disk, updates the <filename>pg_control</filename> file to
   indicate that the already-processed WAL data need not be scanned again,
   and then recycles any old WAL segment files in the <filename>pg_wal</filename>
   directory.
   Restartpoints can't be performed more frequently than checkpoints on the
   primary because restartpoints can only be performed at checkpoint records.
   A restartpoint can be demanded by a schedule or by an external request.
   The <structfield>restartpoints_timed</structfield> counter in the
   <link linkend="monitoring-pg-stat-checkpointer-view"><structname>pg_stat_checkpointer</structname></link>
   view counts the first ones while the <structfield>restartpoints_req</structfield>
   the second.
   A restartpoint is triggered by schedule when a checkpoint record is reached
   if at least <xref linkend="guc-checkpoint-timeout"/> seconds have passed since
   the last performed restartpoint or when the previous attempt to perform
   the restartpoint has failed. In the last case, the next restartpoint
   will be scheduled in 15 seconds.
   A restartpoint is triggered by request due to similar reasons like checkpoint
   but mostly if WAL size is about to exceed <xref linkend="guc-max-wal-size"/>
   However, because of limitations on when a restartpoint can be performed,
   <varname>max_wal_size</varname> is often exceeded during recovery,
   by up to one checkpoint cycle's worth of WAL.
   (<varname>max_wal_size</varname> is never a hard limit anyway, so you should
   always leave plenty of headroom to avoid running out of disk space.)
<<<<<<< HEAD
   The <structfield>restartpoints_done</structfield> counter in the
   <link linkend="monitoring-pg-stat-checkpointer-view"><structname>pg_stat_checkpointer</structname></link>
   view counts the restartpoints that have really been performed.
  </para>

  <para>
   In some cases, when the WAL size on the primary increases quickly,
   for instance during massive INSERT,
   the <structfield>restartpoints_req</structfield> counter on the standby
   may demonstrate a peak growth.
   This occurs because requests to create a new restartpoint due to increased
   XLOG consumption cannot be performed because the safe checkpoint record
   since the last restartpoint has not yet been replayed on the standby.
   This behavior is normal and does not lead to an increase in system resource
   consumption.
   Only the <structfield>restartpoints_done</structfield>
   counter among the restartpoint-related ones indicates that noticeable system
   resources have been spent.
=======
-->
アーカイブリカバリもしくはスタンバイモードにおいて、サーバでは定期的に通常運用でのチェックポイント処理と似た<firstterm>リスタートポイント</firstterm><indexterm><primary>restartpoint</primary></indexterm>処理を行います。これは、すでに再生されたWALを再度読み込む必要がないよう、ディスクに現在の状態を強制的に書き込み、<filename>pg_control</filename>ファイルを更新します。また<filename>pg_wal</filename>ディレクトリの中の古いWALセグメントを再利用できるようにします。
リスタートポイント処理はチェックポイントレコードに対してしか実施されないので、プライマリ側のチェックポイント処理よりも発生頻度が多いということはありません。
リスタートポイントは、最後のリスタートポイントより少なくとも<varname>checkpoint_timeout</varname>秒が経過しているか、あるいは<varname>max_wal_size</varname>を超えそうな場合に起動されます。
しかし、リスタートポイントが実施できるための制約事項により、リカバリの際には1回のチェックポイント分のWALを上限に、<varname>max_wal_size</varname>を超えてしまいがちです。
(どのみち<varname>max_wal_size</varname>はハードリミットではないので、ディスクスペースを使い尽くしてしまわないように、常に十分な余裕を持っておくべきです)
>>>>>>> 32de6336
  </para>

  <para>
<!--
   There are two commonly used internal <acronym>WAL</acronym> functions:
   <function>XLogInsertRecord</function> and <function>XLogFlush</function>.
   <function>XLogInsertRecord</function> is used to place a new record into
   the <acronym>WAL</acronym> buffers in shared memory. If there is no
   space for the new record, <function>XLogInsertRecord</function> will have
   to write (move to kernel cache) a few filled <acronym>WAL</acronym>
   buffers. This is undesirable because <function>XLogInsertRecord</function>
   is used on every database low level modification (for example, row
   insertion) at a time when an exclusive lock is held on affected
   data pages, so the operation needs to be as fast as possible.  What
   is worse, writing <acronym>WAL</acronym> buffers might also force the
   creation of a new WAL segment, which takes even more
   time. Normally, <acronym>WAL</acronym> buffers should be written
   and flushed by an <function>XLogFlush</function> request, which is
   made, for the most part, at transaction commit time to ensure that
   transaction records are flushed to permanent storage. On systems
   with high WAL output, <function>XLogFlush</function> requests might
   not occur often enough to prevent <function>XLogInsertRecord</function>
   from having to do writes.  On such systems
   one should increase the number of <acronym>WAL</acronym> buffers by
   modifying the <xref linkend="guc-wal-buffers"/> parameter.  When
   <xref linkend="guc-full-page-writes"/> is set and the system is very busy,
   setting <varname>wal_buffers</varname> higher will help smooth response times
   during the period immediately following each checkpoint.
-->
よく使われる2つの内部用<acronym>WAL</acronym>関数があります。
<function>XLogInsertRecord</function>と<function>XLogFlush</function>です。
<function>XLogInsertRecord</function>は共有メモリ上の<acronym>WAL</acronym>バッファに新しいレコードを挿入します。
新しいレコードを挿入する余地がない時は、<function>XLogInsertRecord</function>は、満杯になった<acronym>WAL</acronym>バッファを書き込み（カーネルキャッシュに移動）しなければいけません。
これは望ましいことではありません。
なぜなら、データベースへの低レベルの変更（例えば行の挿入）の度に<function>XLogInsertRecord</function>が呼ばれますが、そのような場合には変更を受けたページに対して排他ロックがかかっており、それゆえこの操作は可能な限り高速に実行されなければなりません。
さらに悪いことには、<acronym>WAL</acronym>バッファへの書き込みの際に、さらに時間がかかる、強制的な新しいWALセグメントの生成が必要となるかもしれません。
通常、<acronym>WAL</acronym>の書き込み、フラッシュは<function>XLogFlush</function>要求で実施されます。
これはたいていの場合、トランザクションコミットの際に永続的な記憶領域にトランザクションレコードがフラッシュされることを保証するために行われます。
WAL出力が大量に行われるシステムでは、<function>XLogInsertRecord</function>によって必要となる書き込みを防ぐほどには<function>XLogFlush</function>要求が頻繁に起こらないかもしれません。
そういうシステムでは、<xref linkend="guc-wal-buffers"/>パラメータを変更して<acronym>WAL</acronym>バッファの数を増やしてください。
<xref linkend="guc-full-page-writes"/>が設定され、かつ、システムが高負荷状態である場合、<varname>wal_buffers</varname>を高くすることで、各チェックポイントの直後の応答時間を滑らかにすることができます。
  </para>

  <para>
<!--
   The <xref linkend="guc-commit-delay"/> parameter defines for how many
   microseconds a group commit leader process will sleep after acquiring a
   lock within <function>XLogFlush</function>, while group commit
   followers queue up behind the leader.  This delay allows other server
   processes to add their commit records to the WAL buffers so that all of
   them will be flushed by the leader's eventual sync operation.  No sleep
   will occur if <xref linkend="guc-fsync"/> is not enabled, or if fewer
   than <xref linkend="guc-commit-siblings"/> other sessions are currently
   in active transactions; this avoids sleeping when it's unlikely that
   any other session will commit soon.  Note that on some platforms, the
   resolution of a sleep request is ten milliseconds, so that any nonzero
   <varname>commit_delay</varname> setting between 1 and 10000
   microseconds would have the same effect.  Note also that on some
   platforms, sleep operations may take slightly longer than requested by
   the parameter.
-->
<xref linkend="guc-commit-delay"/>パラメータは、<function>XLogFlush</function>内でロックを取得してからグループコミット上位者が何マイクロ秒休止するかを定義します。一方、グループコミット追従者は上位者の後に並びます。
すべてが上位者の結果として生ずる同期操作によりフラッシュされるように、この遅延は他のサーバプロセスがそれらのコミットレコードをWALバッファに追加することを許容します。
<xref linkend="guc-fsync"/>が有効でないか、または<xref linkend="guc-commit-siblings"/>より少ない他のセッションがその時点で活動しているトランザクションであれば休止は行われません。
他の何らかのセッションが直ぐにでもコミットするという起こりそうにない時の休止を避けるものです。
いくつかのプラットフォームにおいて、休止要求の分解能は10ミリ秒で、１から10000マイクロ秒の間の<varname>commit_delay</varname>の設定は、どの値でも同じ効果となることを覚えておいてください。
いくつかのプラットフォームで、休止操作はパラメータによって要求された時間よりわずかに長くなることも覚えておいてください。
  </para>

  <para>
<!--
   Since the purpose of <varname>commit_delay</varname> is to allow the
   cost of each flush operation to be amortized across concurrently
   committing transactions (potentially at the expense of transaction
   latency), it is necessary to quantify that cost before the setting can
   be chosen intelligently.  The higher that cost is, the more effective
   <varname>commit_delay</varname> is expected to be in increasing
   transaction throughput, up to a point.  The <xref
   linkend="pgtestfsync"/> program can be used to measure the average time
   in microseconds that a single WAL flush operation takes.  A value of
   half of the average time the program reports it takes to flush after a
   single 8kB write operation is often the most effective setting for
   <varname>commit_delay</varname>, so this value is recommended as the
   starting point to use when optimizing for a particular workload.  While
   tuning <varname>commit_delay</varname> is particularly useful when the
   WAL is stored on high-latency rotating disks, benefits can be
   significant even on storage media with very fast sync times, such as
   solid-state drives or RAID arrays with a battery-backed write cache;
   but this should definitely be tested against a representative workload.
   Higher values of <varname>commit_siblings</varname> should be used in
   such cases, whereas smaller <varname>commit_siblings</varname> values
   are often helpful on higher latency media.  Note that it is quite
   possible that a setting of <varname>commit_delay</varname> that is too
   high can increase transaction latency by so much that total transaction
   throughput suffers.
-->
<varname>commit_delay</varname>の目的は、それぞれのフラッシュ操作のコストを並列にコミット中のトランザクションに（潜在的にはトランザクションの待ち時間と引き換えに）分散させることにあり、うまく設定を行うためには、まずそのコストを測る必要があります。
そのコストが高ければ高いほど、トランザクションのスループットがある程度向上するという意味において、<varname>commit_delay</varname>の効果がより増すことが期待できます。
<xref linkend="pgtestfsync"/>プログラムは、一つのWALフラッシュが必要とするマイクロ秒単位の平均時間を計測するために使用可能です。
プログラムが報告する単一の8kB書き込み操作のあとのフラッシュ平均時間の２分の１の値は、しばしば<varname>commit_delay</varname>の最も効果的な設定です。
従って、この値は特定の作業負荷のための最適化を行うときに使用するための手始めとして推奨されます。
WALが高遅延の回転ディスクに格納されているときは、<varname>commit_delay</varname>のチューニングは特に有効ですが、半導体ドライブまたはバッテリバックアップされている書き込みキャッシュ付きのRAIDアレイのような、特に同期時間が高速な格納メディア上であっても大きなメリットがある場合があります。
しかし、このことは、代表的作業負荷に対してきちんと検証しておくべきです。
<varname>commit_siblings</varname>の高い値は、これらの状況で使用すべきで、一方より小さな<varname>commit_siblings</varname>の値は高遅延メディア上でしばしば有用です。
余りにも高い値の<varname>commit_delay</varname>を設定すると、トランザクション遅延を増加させかねないことになり、トランザクションの総スループットが低下します。
  </para>

  <para>
<!--
   When <varname>commit_delay</varname> is set to zero (the default), it
   is still possible for a form of group commit to occur, but each group
   will consist only of sessions that reach the point where they need to
   flush their commit records during the window in which the previous
   flush operation (if any) is occurring.  At higher client counts a
   <quote>gangway effect</quote> tends to occur, so that the effects of group
   commit become significant even when <varname>commit_delay</varname> is
   zero, and thus explicitly setting <varname>commit_delay</varname> tends
   to help less.  Setting <varname>commit_delay</varname> can only help
   when (1) there are some concurrently committing transactions, and (2)
   throughput is limited to some degree by commit rate; but with high
   rotational latency this setting can be effective in increasing
   transaction throughput with as few as two clients (that is, a single
   committing client with one sibling transaction).
-->
<varname>commit_delay</varname>が(デフォルトの)ゼロに設定されても、グループコミットが起こることがあります。
しかし、それぞれのグループは前回のフラッシュ操作（あった場合）が発生していた期間中に、それぞれのコミットレコードをフラッシュする必要に至ったセッションのみから成ります。
クライアントが多い状況では、<quote>gangway effect</quote>が起こる傾向があり、そのため<varname>commit_delay</varname>がゼロであってもグループコミットの効果が著しく、従って、<varname>commit_delay</varname>を明示的に設定しても役立ちません。
<varname>commit_delay</varname>の設定は（１）複数の同時にコミット中のトランザクションが存在すること、そして（２）コミット頻度によりある程度までスループットが制限されている場合に役立ちます。
しかし、回転待ち時間が長い場合、この設定はわずか二つのクライアントにおいてさえトランザクションスループットを向上させる効果があるかもしれません（言いかえれば、一つの兄弟（sibling）トランザクションを所有する単一のコミット中のクライアントです）。
  </para>

  <para>
<!--
   The <xref linkend="guc-wal-sync-method"/> parameter determines how
   <productname>PostgreSQL</productname> will ask the kernel to force
   <acronym>WAL</acronym> updates out to disk.
   All the options should be the same in terms of reliability, with
   the exception of <literal>fsync_writethrough</literal>, which can sometimes
   force a flush of the disk cache even when other options do not do so.
   However, it's quite platform-specific which one will be the fastest.
   You can test the speeds of different options using the <xref
   linkend="pgtestfsync"/> program.
   Note that this parameter is irrelevant if <varname>fsync</varname>
   has been turned off.
-->
<xref linkend="guc-wal-sync-method"/>パラメータは<productname>PostgreSQL</productname>がカーネルに対して<acronym>WAL</acronym>更新のディスクへの書き込みを要求する方法を決定します。
<literal>fsync_writethrough</literal>を除き、どういう設定でも信頼性は同じはずです。<literal>fsync_writethrough</literal>は他のオプションがそうしないときでも、時々ディスクキャッシュの書き出しを強制することができます。
しかしながら、プラットフォームによってどれが一番速いのかがまったく違います。
<xref linkend="pgtestfsync"/>プログラムを使って異なるオプションの速度テストを行うことができます。
ちなみに、このパラメータは<varname>fsync</varname>が無効になっている場合は役に立ちません。
  </para>

  <para>
<!--
   Enabling the <xref linkend="guc-wal-debug"/> configuration parameter
   (provided that <productname>PostgreSQL</productname> has been
   compiled with support for it) will result in each
   <function>XLogInsertRecord</function> and <function>XLogFlush</function>
   <acronym>WAL</acronym> call being logged to the server log. This
   option might be replaced by a more general mechanism in the future.
-->
<xref linkend="guc-wal-debug"/>設定パラメータを有効にすることで、<function>XLogInsertRecord</function>と<function>XLogFlush</function>という<acronym>WAL</acronym>呼び出しは毎回サーバログにログが残ります
（このパラメータをサポートするように<productname>PostgreSQL</productname>をコンパイルする必要があります）。
将来このオプションはより一般的な機構に置き換わる可能性があります。
  </para>

  <para>
<!--
   There are two internal functions to write WAL data to disk:
   <function>XLogWrite</function> and <function>issue_xlog_fsync</function>.
   When <xref linkend="guc-track-wal-io-timing"/> is enabled, the total
   amounts of time <function>XLogWrite</function> writes and
   <function>issue_xlog_fsync</function> syncs WAL data to disk are counted as
   <literal>wal_write_time</literal> and <literal>wal_sync_time</literal> in
   <xref linkend="pg-stat-wal-view"/>, respectively.
   <function>XLogWrite</function> is normally called by
   <function>XLogInsertRecord</function> (when there is no space for the new
   record in WAL buffers), <function>XLogFlush</function> and the WAL writer,
   to write WAL buffers to disk and call <function>issue_xlog_fsync</function>.
   <function>issue_xlog_fsync</function> is normally called by
   <function>XLogWrite</function> to sync WAL files to disk.
   If <varname>wal_sync_method</varname> is either
   <literal>open_datasync</literal> or <literal>open_sync</literal>,
   a write operation in <function>XLogWrite</function> guarantees to sync written
   WAL data to disk and <function>issue_xlog_fsync</function> does nothing.
   If <varname>wal_sync_method</varname> is either <literal>fdatasync</literal>,
   <literal>fsync</literal>, or <literal>fsync_writethrough</literal>,
   the write operation moves WAL buffers to kernel cache and
   <function>issue_xlog_fsync</function> syncs them to disk. Regardless
   of the setting of <varname>track_wal_io_timing</varname>, the number
   of times <function>XLogWrite</function> writes and
   <function>issue_xlog_fsync</function> syncs WAL data to disk are also
   counted as <literal>wal_write</literal> and <literal>wal_sync</literal>
   in <structname>pg_stat_wal</structname>, respectively.
-->
WALデータをディスクに書き込むための2つの内部関数があります。
<function>XLogWrite</function>と<function>issue_xlog_fsync</function>です。
<xref linkend="guc-track-wal-io-timing"/>が有効な場合、<function>XLogWrite</function>がWALデータをディスクに書き込み、<function>issue_xlog_fsync</function>がWALデータをディスクに同期する合計時間は、それぞれ<xref linkend="pg-stat-wal-view"/>の<literal>wal_write_time</literal>および<literal>wal_sync_time</literal>として数えられます。
<function>XLogWrite</function>は、WALバッファをディスクに書き込んで<function>issue_xlog_fsync</function>を呼び出すために、通常は<function>XLogInsertRecord</function>（WALバッファに新しいレコード用の領域がない場合）、<function>XLogFlush</function>、WALライタによって呼び出されます。
<function>issue_xlog_fsync</function>は通常、WALファイルをディスクに同期するために<function>XLogWrite</function>によって呼び出されます。
<varname>wal_sync_method</varname>が<literal>open_datasync</literal>または<literal>open_sync</literal>の場合、<function>XLogWrite</function>での書き込み操作はディスクに書き込まれたWALデータの同期を保証し、<function>issue_xlog_fsync</function>は何も行いません。
<varname>wal_sync_method</varname>が<literal>fdatasync</literal>、<literal>fsync</literal>、または<literal>fsync_writethrough</literal>のいずれかの場合、書き込み操作はWALバッファをカーネルキャッシュに移動し、<function>issue_xlog_fsync</function>はそれらをディスクに同期します。
<varname>track_wal_io_timing</varname>の設定に関係なく、<function>XLogWrite</function>の書き込み回数と<function>issue_xlog_fsync</function>のディスクへのWALデータの同期回数もそれぞれ<structname>pg_stat_wal</structname>の<literal>wal_write</literal>と<literal>wal_sync</literal>としてカウントされます。
  </para>

  <para>
<!--
   The <xref linkend="guc-recovery-prefetch"/> parameter can be used to reduce
   I/O wait times during recovery by instructing the kernel to initiate reads
   of disk blocks that will soon be needed but are not currently in
   <productname>PostgreSQL</productname>'s buffer pool.
   The <xref linkend="guc-maintenance-io-concurrency"/> and
   <xref linkend="guc-wal-decode-buffer-size"/> settings limit prefetching
   concurrency and distance, respectively.  By default, it is set to
   <literal>try</literal>, which enables the feature on systems where
   <function>posix_fadvise</function> is available.
-->
<xref linkend="guc-recovery-prefetch"/>パラメータは、すぐに必要になるが現在<productname>PostgreSQL</productname>のバッファプールにないディスクブロックの読み取りを開始するようカーネルに指示することにより、リカバリ中の入出力待ち時間を減らすために使用できます。
<xref linkend="guc-maintenance-io-concurrency"/>と<xref linkend="guc-wal-decode-buffer-size"/>の設定は、プリフェッチの並列度と先読み量をそれぞれ制限します。
デフォルトでは<literal>try</literal>に設定されており、<function>posix_fadvise</function>が利用可能なシステムでこの機能が有効になります。
  </para>
 </sect1>

 <sect1 id="wal-internals">
<!--
  <title>WAL Internals</title>
-->
  <title>WALの内部</title>

  <indexterm zone="wal-internals">
   <primary>LSN</primary>
  </indexterm>

  <para>
<!--
   <acronym>WAL</acronym> is automatically enabled; no action is
   required from the administrator except ensuring that the
   disk-space requirements for the <acronym>WAL</acronym> files are met,
   and that any necessary tuning is done (see <xref
   linkend="wal-configuration"/>).
-->
<acronym>WAL</acronym>は自動的に有効になります。
<acronym>WAL</acronym>ファイルが必要とするディスク容量を確保することと、必要なチューニングを実施すること（<xref linkend="wal-configuration"/>を参照）以外は、管理者は何もする必要はありません。
  </para>

  <para>
<!--
   <acronym>WAL</acronym> records are appended to the <acronym>WAL</acronym>
   files as each new record is written. The insert position is described by
   a Log Sequence Number (<acronym>LSN</acronym>) that is a byte offset into
   the WAL, increasing monotonically with each new record.
   <acronym>LSN</acronym> values are returned as the datatype
   <link linkend="datatype-pg-lsn"><type>pg_lsn</type></link>. Values can be
   compared to calculate the volume of <acronym>WAL</acronym> data that
   separates them, so they are used to measure the progress of replication
   and recovery.
-->
新しいレコードが作成されるごとに、<acronym>WAL</acronym>レコードが<acronym>WAL</acronym>ファイルに追加されます。
挿入位置はログシーケンス番号(<acronym>LSN</acronym>)によって記録されます。LSNはWALのバイトオフセットで、新しいレコードごとに単調増加します。
<acronym>LSN</acronym>値は、<link linkend="datatype-pg-lsn"><type>pg_lsn</type></link>データ型として返されます。
2つの<acronym>LSN</acronym>値を比較することで<acronym>WAL</acronym>データの差分量を計算することができるので、レプリケーションやリカバリの進捗状況を測定できます。
  </para>

  <para>
<!--
   <acronym>WAL</acronym> files are stored in the directory
   <filename>pg_wal</filename> under the data directory, as a set of
   segment files, normally each 16 MB in size (but the size can be changed
   by altering the <option>&#45;-wal-segsize</option> <application>initdb</application> option).  Each segment is
   divided into pages, normally 8 kB each (this size can be changed via the
   <option>&#45;-with-wal-blocksize</option> configure option).  The WAL record headers
   are described in <filename>access/xlogrecord.h</filename>; the record
   content is dependent on the type of event that is being logged.  Segment
   files are given ever-increasing numbers as names, starting at
   <filename>000000010000000000000001</filename>.  The numbers do not wrap,
   but it will take a very, very long time to exhaust the
   available stock of numbers.
-->
<acronym>WAL</acronym>ファイルは、データディレクトリ以下の<filename>pg_wal</filename>ディレクトリに、通常16メガバイトのサイズを持つセグメントファイルの集合として格納されています(ただし、このサイズは<application>initdb</application>の<option>--wal-segsize</option>オプションで変更できます)。
各セグメントは通常8キロバイトのページに分割されます(このサイズは<option>--with-wal-blocksize</option>というconfigureオプションで変更できます)。
WALレコード用のヘッダは<filename>access/xlogrecord.h</filename>に記述されています。レコードの内容は、ログの対象となるイベントの種類によって異なります。
セグメントファイルは名前として<filename>000000010000000000000001</filename>から始まる、常に増加する数が与えられています。
数字は巡回しませんが、利用可能な数字を使い尽くすには非常に長い時間がかかるはずです。
  </para>

  <para>
<!--
   It is advantageous if the WAL is located on a different disk from the
   main database files.  This can be achieved by moving the
   <filename>pg_wal</filename> directory to another location (while the server
   is shut down, of course) and creating a symbolic link from the
   original location in the main data directory to the new location.
-->
主要なデータベースファイルが置いてあるディスクとは別のディスクにWALを置くと利点があります。
これは<filename>pg_wal</filename>ディレクトリを別の場所に（もちろんサーバを終了しておいてから）移動し、主データディレクトリ以下の元々の場所から新しい場所へのシンボリックリンクを張ることによって可能となります。
  </para>

  <para>
<!--
   The aim of <acronym>WAL</acronym> is to ensure that the log is
   written before database records are altered, but this can be subverted by
   disk drives<indexterm><primary>disk drive</primary></indexterm> that falsely report a
   successful write to the kernel,
   when in fact they have only cached the data and not yet stored it
   on the disk.  A power failure in such a situation might lead to
   irrecoverable data corruption.  Administrators should try to ensure
   that disks holding <productname>PostgreSQL</productname>'s
   <acronym>WAL</acronym> files do not make such false reports.
   (See <xref linkend="wal-reliability"/>.)
-->
<acronym>WAL</acronym>の目的である、確実にデータベースレコードが変更される前にログが書き出されることは、実際にはキャッシュにしかデータがなく、ディスクには格納されていない時にディスクドライブ<indexterm><primary>ディスクドライブ</primary></indexterm>が格納に成功したとカーネルに虚偽の報告を行うことによって失われる可能性があります。
そのような状況では、電源が落ちた際に、復旧不可能なデータ破損が起こることがあります。
管理者は、<productname>PostgreSQL</productname>の<acronym>WAL</acronym>ファイルを保持しているディスク装置がそのような嘘の報告をしないように保証するべきです。(<xref linkend="wal-reliability"/>を参照して下さい。)
  </para>

  <para>
<!--
   After a checkpoint has been made and the WAL flushed, the
   checkpoint's position is saved in the file
   <filename>pg_control</filename>. Therefore, at the start of recovery,
   the server first reads <filename>pg_control</filename> and
   then the checkpoint record; then it performs the REDO operation by
   scanning forward from the WAL location indicated in the checkpoint
   record.  Because the entire content of data pages is saved in the
   WAL on the first page modification after a checkpoint (assuming
   <xref linkend="guc-full-page-writes"/> is not disabled), all pages
   changed since the checkpoint will be restored to a consistent
   state.
-->
チェックポイントが実行され、WALがフラッシュされた後、チェックポイントの位置は<filename>pg_control</filename>に保存されます。
したがって、リカバリの開始時は、サーバはまず<filename>pg_control</filename>を読み、次にチェックポイントレコードを読みます。
そして、チェックポイントレコード内で示されたWALの位置から前方にスキャンしてREDO処理を行います。
データページの内容全体は、チェックポイント後の最初のページ変更時にWAL内に保存されますので(<xref linkend="guc-full-page-writes"/>パラメータが無効にされていないという前提です)、そのチェックポイント以降に変更された全てのページは一貫した状態に復旧されます。
  </para>

  <para>
<!--
   To deal with the case where <filename>pg_control</filename> is
   corrupt, we should support the possibility of scanning existing WAL
   segments in reverse order &mdash; newest to oldest &mdash; in order to find the
   latest checkpoint.  This has not been implemented yet.
   <filename>pg_control</filename> is small enough (less than one disk page)
   that it is not subject to partial-write problems, and as of this writing
   there have been no reports of database failures due solely to the inability
   to read <filename>pg_control</filename> itself.  So while it is
   theoretically a weak spot, <filename>pg_control</filename> does not
   seem to be a problem in practice.
-->
<filename>pg_control</filename>が壊れた場合に備え、既存のWALセグメントを逆順に読み（すなわち新しいものから古いものへと）、最終チェックポイントを見つける方法を実際には実装した方が良いと思われます。
まだこれはできていません。
<filename>pg_control</filename>はかなり小さなもの（1ディスクページ未満）ですので、一部のみ書き込みされるという問題は起こりません。
またこの書き込みの時点では、<filename>pg_control</filename>自体の読み込みができないことによるデータベースエラーという報告はありません。
このため、<filename>pg_control</filename>は理屈では弱点ですが、実質問題になりません。
  </para>
 </sect1>

</chapter><|MERGE_RESOLUTION|>--- conflicted
+++ resolved
@@ -162,23 +162,12 @@
 
     <listitem>
       <para>
-<!--
         On <productname>Windows</productname>, if <varname>wal_sync_method</varname> is
         <literal>open_datasync</literal> (the default), write caching can be disabled
         by unchecking <literal>My Computer\Open\<replaceable>disk drive</replaceable>\Properties\Hardware\Properties\Policies\Enable write caching on the disk</literal>.
         Alternatively, set <varname>wal_sync_method</varname> to
-<<<<<<< HEAD
         <literal>fdatasync</literal> (NTFS only) or <literal>fsync</literal>,
         which prevent write caching.
-=======
-        <literal>fdatasync</literal> (NTFS only), <literal>fsync</literal> or
-        <literal>fsync_writethrough</literal>, which prevent
-        write caching.
--->
-<productname>Windows</productname>では、もし<varname>wal_sync_method</varname>
-が<literal>open_datasync</literal>(デフォルト)の場合、<literal>My Computer\Open\<replaceable>disk drive</replaceable>\Properties\Hardware\Properties\Policies\Enable write caching on the disk</literal>のチェックを外すことで、書き込みキャッシュを無効にできます。
-もう一つの方法としては、<varname>wal_sync_method</varname>を<literal>fdatasync</literal>（NTFSのみ）、<literal>fsync</literal>または<literal>fsync_writethrough</literal>に設定し、書き込みキャッシュを使用しないようにします。
->>>>>>> 32de6336
       </para>
     </listitem>
 
@@ -918,7 +907,6 @@
   </para>
 
   <para>
-<!--
    On Linux and POSIX platforms <xref linkend="guc-checkpoint-flush-after"/>
    allows you to force OS pages written by the checkpoint to be
    flushed to disk after a configurable number of bytes.  Otherwise, these
@@ -927,11 +915,6 @@
    often help to reduce transaction latency, but it also can have an adverse
    effect on performance; particularly for workloads that are bigger than
    <xref linkend="guc-shared-buffers"/>, but smaller than the OS's page cache.
--->
-LinuxおよびPOSIXプラットフォームでは、チェックポイントによって書かれたページを、設定したバイト数の後にディスクにフラッシュさせるように<xref linkend="guc-checkpoint-flush-after"/>を使ってOSに強制させることができます。
-この設定がない場合はこのページはOSのページキャッシュに保持されるかもしれず、チェックポイントの最後に<literal>fsync</literal>が発行された際の速度低下を招きます。
-この設定は、しばしばトランザクションの遅延を減少させるのに役立ちます。
-しかし、とりわけワークロードが<xref linkend="guc-shared-buffers"/>よりも大きく、かつOSのページキャッシュよりも小さい場合には性能上不利になることもあります。
   </para>
 
   <para>
@@ -986,7 +969,6 @@
   </para>
 
   <para>
-<!--
    In archive recovery or standby mode, the server periodically performs
    <firstterm>restartpoints</firstterm>,<indexterm><primary>restartpoint</primary></indexterm>
    which are similar to checkpoints in normal operation: the server forces
@@ -1013,7 +995,6 @@
    by up to one checkpoint cycle's worth of WAL.
    (<varname>max_wal_size</varname> is never a hard limit anyway, so you should
    always leave plenty of headroom to avoid running out of disk space.)
-<<<<<<< HEAD
    The <structfield>restartpoints_done</structfield> counter in the
    <link linkend="monitoring-pg-stat-checkpointer-view"><structname>pg_stat_checkpointer</structname></link>
    view counts the restartpoints that have really been performed.
@@ -1032,14 +1013,6 @@
    Only the <structfield>restartpoints_done</structfield>
    counter among the restartpoint-related ones indicates that noticeable system
    resources have been spent.
-=======
--->
-アーカイブリカバリもしくはスタンバイモードにおいて、サーバでは定期的に通常運用でのチェックポイント処理と似た<firstterm>リスタートポイント</firstterm><indexterm><primary>restartpoint</primary></indexterm>処理を行います。これは、すでに再生されたWALを再度読み込む必要がないよう、ディスクに現在の状態を強制的に書き込み、<filename>pg_control</filename>ファイルを更新します。また<filename>pg_wal</filename>ディレクトリの中の古いWALセグメントを再利用できるようにします。
-リスタートポイント処理はチェックポイントレコードに対してしか実施されないので、プライマリ側のチェックポイント処理よりも発生頻度が多いということはありません。
-リスタートポイントは、最後のリスタートポイントより少なくとも<varname>checkpoint_timeout</varname>秒が経過しているか、あるいは<varname>max_wal_size</varname>を超えそうな場合に起動されます。
-しかし、リスタートポイントが実施できるための制約事項により、リカバリの際には1回のチェックポイント分のWALを上限に、<varname>max_wal_size</varname>を超えてしまいがちです。
-(どのみち<varname>max_wal_size</varname>はハードリミットではないので、ディスクスペースを使い尽くしてしまわないように、常に十分な余裕を持っておくべきです)
->>>>>>> 32de6336
   </para>
 
   <para>

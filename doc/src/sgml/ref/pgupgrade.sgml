--- conflicted
+++ resolved
@@ -53,12 +53,9 @@
   major version upgrades, e.g., from 12.14 to 13.10 or from 14.9 to 15.5.
   It is not required for minor version upgrades, e.g., from 12.7 to 12.8
   or from 14.1 to 14.5.
-<<<<<<< HEAD
-=======
 -->
 <application>pg_upgrade</application>(これまでは<application>pg_migrator</application>と呼ばれていました)を使用することで、メジャーバージョンのアップグレード、例えば、12.14から13.10へ、14.9から15.5へのアップグレードで通常必要とされるデータのダンプ/リストアを行うことなく、<productname>PostgreSQL</productname>データファイル内に格納されたデータをより最新の<productname>PostgreSQL</productname>メジャーバージョンに移行できます。
 これは、例えば12.7から12.8、14.1から14.5などマイナーバージョンのアップグレードでは必要ありません。
->>>>>>> 32de6336
  </para>
 
  <para>
@@ -571,7 +568,6 @@
    </step>
 
    <step>
-<<<<<<< HEAD
     <title>Prepare for publisher upgrades</title>
 
     <para>
@@ -695,9 +691,7 @@
    </step>
 
    <step>
-=======
-<!--
->>>>>>> 32de6336
+<!--
     <title>Stop both servers</title>
 -->
     <title>両サーバの停止</title>
@@ -726,16 +720,11 @@
     </para>
 
     <para>
-<<<<<<< HEAD
+<!--
      Streaming replication and log-shipping standby servers must be
      running during this shutdown so they receive all changes.
-=======
-<!--
-     Streaming replication and log-shipping standby servers must be
-     running during this shutdown so they receive all changes.
 -->
 すべての変更を受信するよう、ストリーミングレプリケーションおよびログシッピングのスタンバイサーバは、このシャットダウン中は実行していなければなりません。
->>>>>>> 32de6336
     </para>
    </step>
 
@@ -819,28 +808,9 @@
     </para>
 
     <para>
-<<<<<<< HEAD
      For Windows users, you must be logged into an administrative account,
      and then run <application>pg_upgrade</application> with quoted
      directories, e.g.:
-=======
-<!--
-     For Windows users, you must be logged into an administrative account, and
-     then start a shell as the <literal>postgres</literal> user and set the proper path:
--->
-Windowsユーザの場合、管理者アカウントでログオンしなければなりません。
-また、<literal>postgres</literal>ユーザとしてシェルを起動し、適切なパスを設定してください。
-
-<programlisting>
-RUNAS /USER:postgres "CMD.EXE"
-SET PATH=%PATH%;C:\Program Files\PostgreSQL\&majorversion;\bin;
-</programlisting>
-
-<!--
-     and then run <application>pg_upgrade</application> with quoted directories, e.g.:
--->
-そして、以下の例のように、引用符でくくったディレクトリを付けて<application>pg_upgrade</application>を実行してください。
->>>>>>> 32de6336
 
 <programlisting>
 pg_upgrade.exe
@@ -1118,25 +1088,15 @@
       <title>ストリーミングレプリケーションおよびログシッピングのスタンバイサーバの設定</title>
 
       <para>
-<!--
        Configure the servers for log shipping.  (You do not need to run
        <function>pg_backup_start()</function> and <function>pg_backup_stop()</function>
        or take a file system backup as the standbys are still synchronized
-<<<<<<< HEAD
        with the primary.) If the old primary is prior to version 17.0, then no
        slots on the primary are copied to the new standby, so all the slots on
        the old standby must be recreated manually. If the old primary is
        version 17.0 or later, then only logical slots on the primary are copied
        to the new standby, but other slots on the old standby are not copied,
        so must be recreated manually.
-=======
-       with the primary.)  Replication slots are not copied and must
-       be recreated.
--->
-ログシッピングのためにサーバを設定します。
-（スタンバイはまだプライマリと同期されているので、<function>pg_backup_start()</function>と<function>pg_backup_stop()</function>を実行したり、ファイルシステムのバックアップを取得したりする必要はありません。）
-レプリケーションスロットはコピーされないため、再作成する必要があります。
->>>>>>> 32de6336
       </para>
      </step>
 
@@ -1363,8 +1323,10 @@
  </refsect1>
 
  <refsect1>
-<<<<<<< HEAD
+<!--
   <title>Environment</title>
+-->
+  <title>環境</title>
 
   <para>
    Some environment variables can be used to provide defaults for command-line options:
@@ -1462,9 +1424,7 @@
  </refsect1>
 
  <refsect1>
-=======
-<!--
->>>>>>> 32de6336
+<!--
   <title>Notes</title>
 -->
   <title>注釈</title>

/*
 * psql - the PostgreSQL interactive terminal
 *
 * Copyright (c) 2000-2022, PostgreSQL Global Development Group
 *
 * src/bin/psql/tab-complete.c
 */

/*----------------------------------------------------------------------
 * This file implements a somewhat more sophisticated readline "TAB
 * completion" in psql. It is not intended to be AI, to replace
 * learning SQL, or to relieve you from thinking about what you're
 * doing. Also it does not always give you all the syntactically legal
 * completions, only those that are the most common or the ones that
 * the programmer felt most like implementing.
 *
 * CAVEAT: Tab completion causes queries to be sent to the backend.
 * The number of tuples returned gets limited, in most default
 * installations to 1000, but if you still don't like this prospect,
 * you can turn off tab completion in your ~/.inputrc (or else
 * ${INPUTRC}) file so:
 *
 *	 $if psql
 *	 set disable-completion on
 *	 $endif
 *
 * See `man 3 readline' or `info readline' for the full details.
 *
 * BUGS:
 * - Quotes, parentheses, and other funny characters are not handled
 *	 all that gracefully.
 *----------------------------------------------------------------------
 */

#include "postgres_fe.h"

#include "input.h"
#include "tab-complete.h"

/* If we don't have this, we might as well forget about the whole thing: */
#ifdef USE_READLINE

#include <ctype.h>
#include <sys/stat.h>

#include "catalog/pg_am_d.h"
#include "catalog/pg_class_d.h"
#include "common.h"
#include "common/keywords.h"
#include "libpq-fe.h"
#include "mb/pg_wchar.h"
#include "pqexpbuffer.h"
#include "settings.h"
#include "stringutils.h"

/*
 * Ancient versions of libedit provide filename_completion_function()
 * instead of rl_filename_completion_function().  Likewise for
 * [rl_]completion_matches().
 */
#ifndef HAVE_RL_FILENAME_COMPLETION_FUNCTION
#define rl_filename_completion_function filename_completion_function
#endif

#ifndef HAVE_RL_COMPLETION_MATCHES
#define rl_completion_matches completion_matches
#endif

/*
 * Currently we assume that rl_filename_dequoting_function exists if
 * rl_filename_quoting_function does.  If that proves not to be the case,
 * we'd need to test for the former, or possibly both, in configure.
 */
#ifdef HAVE_RL_FILENAME_QUOTING_FUNCTION
#define USE_FILENAME_QUOTING_FUNCTIONS 1
#endif

/* word break characters */
#define WORD_BREAKS		"\t\n@$><=;|&{() "

/*
 * Since readline doesn't let us pass any state through to the tab completion
 * callback, we have to use this global variable to let get_previous_words()
 * get at the previous lines of the current command.  Ick.
 */
PQExpBuffer tab_completion_query_buf = NULL;

/*
 * In some situations, the query to find out what names are available to
 * complete with must vary depending on server version.  We handle this by
 * storing a list of queries, each tagged with the minimum server version
 * it will work for.  Each list must be stored in descending server version
 * order, so that the first satisfactory query is the one to use.
 *
 * When the query string is otherwise constant, an array of VersionedQuery
 * suffices.  Terminate the array with an entry having min_server_version = 0.
 * That entry's query string can be a query that works in all supported older
 * server versions, or NULL to give up and do no completion.
 */
typedef struct VersionedQuery
{
	int			min_server_version;
	const char *query;
} VersionedQuery;

/*
 * This struct is used to define "schema queries", which are custom-built
 * to obtain possibly-schema-qualified names of database objects.  There is
 * enough similarity in the structure that we don't want to repeat it each
 * time.  So we put the components of each query into this struct and
 * assemble them with the common boilerplate in _complete_from_query().
 *
 * We also use this struct to define queries that use completion_ref_object,
 * which is some object related to the one(s) we want to get the names of
 * (for example, the table we want the indexes of).  In that usage the
 * objects we're completing might not have a schema of their own, but the
 * reference object almost always does (passed in completion_ref_schema).
 *
 * As with VersionedQuery, we can use an array of these if the query details
 * must vary across versions.
 */
typedef struct SchemaQuery
{
	/*
	 * If not zero, minimum server version this struct applies to.  If not
	 * zero, there should be a following struct with a smaller minimum server
	 * version; use catname == NULL in the last entry if we should do nothing.
	 */
	int			min_server_version;

	/*
	 * Name of catalog or catalogs to be queried, with alias(es), eg.
	 * "pg_catalog.pg_class c".  Note that "pg_namespace n" and/or
	 * "pg_namespace nr" will be added automatically when needed.
	 */
	const char *catname;

	/*
	 * Selection condition --- only rows meeting this condition are candidates
	 * to display.  If catname mentions multiple tables, include the necessary
	 * join condition here.  For example, this might look like "c.relkind = "
	 * CppAsString2(RELKIND_RELATION).  Write NULL (not an empty string) if
	 * not needed.
	 */
	const char *selcondition;

	/*
	 * Visibility condition --- which rows are visible without schema
	 * qualification?  For example, "pg_catalog.pg_table_is_visible(c.oid)".
	 * NULL if not needed.
	 */
	const char *viscondition;

	/*
	 * Namespace --- name of field to join to pg_namespace.oid when there is
	 * schema qualification.  For example, "c.relnamespace".  NULL if we don't
	 * want to join to pg_namespace (then any schema part in the input word
	 * will be ignored).
	 */
	const char *namespace;

	/*
	 * Result --- the base object name to return.  For example, "c.relname".
	 */
	const char *result;

	/*
	 * In some cases, it's difficult to keep the query from returning the same
	 * object multiple times.  Specify use_distinct to filter out duplicates.
	 */
	bool		use_distinct;

	/*
	 * Additional literal strings (usually keywords) to be offered along with
	 * the query results.  Provide a NULL-terminated array of constant
	 * strings, or NULL if none.
	 */
	const char *const *keywords;

	/*
	 * If this query uses completion_ref_object/completion_ref_schema,
	 * populate the remaining fields, else leave them NULL.  When using this
	 * capability, catname must include the catalog that defines the
	 * completion_ref_object, and selcondition must include the join condition
	 * that connects it to the result's catalog.
	 *
	 * refname is the field that should be equated to completion_ref_object,
	 * for example "cr.relname".
	 */
	const char *refname;

	/*
	 * Visibility condition to use when completion_ref_schema is not set.  For
	 * example, "pg_catalog.pg_table_is_visible(cr.oid)".  NULL if not needed.
	 */
	const char *refviscondition;

	/*
	 * Name of field to join to pg_namespace.oid when completion_ref_schema is
	 * set.  For example, "cr.relnamespace".  NULL if we don't want to
	 * consider completion_ref_schema.
	 */
	const char *refnamespace;
} SchemaQuery;


/* Store maximum number of records we want from database queries
 * (implemented via SELECT ... LIMIT xx).
 */
static int	completion_max_records;

/*
 * Communication variables set by psql_completion (mostly in COMPLETE_WITH_FOO
 * macros) and then used by the completion callback functions.  Ugly but there
 * is no better way.
 */
static char completion_last_char;	/* last char of input word */
static const char *completion_charp;	/* to pass a string */
static const char *const *completion_charpp;	/* to pass a list of strings */
static const VersionedQuery *completion_vquery; /* to pass a VersionedQuery */
static const SchemaQuery *completion_squery;	/* to pass a SchemaQuery */
static char *completion_ref_object; /* name of reference object */
static char *completion_ref_schema; /* schema name of reference object */
static bool completion_case_sensitive;	/* completion is case sensitive */
static bool completion_verbatim;	/* completion is verbatim */
static bool completion_force_quote; /* true to force-quote filenames */

/*
 * A few macros to ease typing. You can use these to complete the given
 * string with
 * 1) The result from a query you pass it. (Perhaps one of those below?)
 *	  We support both simple and versioned queries.
 * 2) The result from a schema query you pass it.
 *	  We support both simple and versioned schema queries.
 * 3) The items from a null-pointer-terminated list (with or without
 *	  case-sensitive comparison); if the list is constant you can build it
 *	  with COMPLETE_WITH() or COMPLETE_WITH_CS().  The QUERY_LIST and
 *	  QUERY_PLUS forms combine such literal lists with a query result.
 * 4) The list of attributes of the given table (possibly schema-qualified).
 * 5) The list of arguments to the given function (possibly schema-qualified).
 *
 * The query is generally expected to return raw SQL identifiers; matching
 * to what the user typed is done in a quoting-aware fashion.  If what is
 * returned is not SQL identifiers, use one of the VERBATIM forms, in which
 * case the query results are matched to the user's text without double-quote
 * processing (so if quoting is needed, you must provide it in the query
 * results).
 */
#define COMPLETE_WITH_QUERY(query) \
	COMPLETE_WITH_QUERY_LIST(query, NULL)

#define COMPLETE_WITH_QUERY_LIST(query, list) \
do { \
	completion_charp = query; \
	completion_charpp = list; \
	completion_verbatim = false; \
	matches = rl_completion_matches(text, complete_from_query); \
} while (0)

#define COMPLETE_WITH_QUERY_PLUS(query, ...) \
do { \
	static const char *const list[] = { __VA_ARGS__, NULL }; \
	COMPLETE_WITH_QUERY_LIST(query, list); \
} while (0)

#define COMPLETE_WITH_QUERY_VERBATIM(query) \
	COMPLETE_WITH_QUERY_VERBATIM_LIST(query, NULL)

#define COMPLETE_WITH_QUERY_VERBATIM_LIST(query, list) \
do { \
	completion_charp = query; \
	completion_charpp = list; \
	completion_verbatim = true; \
	matches = rl_completion_matches(text, complete_from_query); \
} while (0)

#define COMPLETE_WITH_QUERY_VERBATIM_PLUS(query, ...) \
do { \
	static const char *const list[] = { __VA_ARGS__, NULL }; \
	COMPLETE_WITH_QUERY_VERBATIM_LIST(query, list); \
} while (0)

#define COMPLETE_WITH_VERSIONED_QUERY(query) \
	COMPLETE_WITH_VERSIONED_QUERY_LIST(query, NULL)

#define COMPLETE_WITH_VERSIONED_QUERY_LIST(query, list) \
do { \
	completion_vquery = query; \
	completion_charpp = list; \
	completion_verbatim = false; \
	matches = rl_completion_matches(text, complete_from_versioned_query); \
} while (0)

#define COMPLETE_WITH_VERSIONED_QUERY_PLUS(query, ...) \
do { \
	static const char *const list[] = { __VA_ARGS__, NULL }; \
	COMPLETE_WITH_VERSIONED_QUERY_LIST(query, list); \
} while (0)

#define COMPLETE_WITH_SCHEMA_QUERY(query) \
	COMPLETE_WITH_SCHEMA_QUERY_LIST(query, NULL)

#define COMPLETE_WITH_SCHEMA_QUERY_LIST(query, list) \
do { \
	completion_squery = &(query); \
	completion_charpp = list; \
	completion_verbatim = false; \
	matches = rl_completion_matches(text, complete_from_schema_query); \
} while (0)

#define COMPLETE_WITH_SCHEMA_QUERY_PLUS(query, ...) \
do { \
	static const char *const list[] = { __VA_ARGS__, NULL }; \
	COMPLETE_WITH_SCHEMA_QUERY_LIST(query, list); \
} while (0)

#define COMPLETE_WITH_SCHEMA_QUERY_VERBATIM(query) \
do { \
	completion_squery = &(query); \
	completion_charpp = NULL; \
	completion_verbatim = true; \
	matches = rl_completion_matches(text, complete_from_schema_query); \
} while (0)

#define COMPLETE_WITH_VERSIONED_SCHEMA_QUERY(query) \
	COMPLETE_WITH_VERSIONED_SCHEMA_QUERY_LIST(query, NULL)

#define COMPLETE_WITH_VERSIONED_SCHEMA_QUERY_LIST(query, list) \
do { \
	completion_squery = query; \
	completion_charpp = list; \
	completion_verbatim = false; \
	matches = rl_completion_matches(text, complete_from_versioned_schema_query); \
} while (0)

#define COMPLETE_WITH_VERSIONED_SCHEMA_QUERY_PLUS(query, ...) \
do { \
	static const char *const list[] = { __VA_ARGS__, NULL }; \
	COMPLETE_WITH_VERSIONED_SCHEMA_QUERY_LIST(query, list); \
} while (0)

/*
 * Caution: COMPLETE_WITH_CONST is not for general-purpose use; you probably
 * want COMPLETE_WITH() with one element, instead.
 */
#define COMPLETE_WITH_CONST(cs, con) \
do { \
	completion_case_sensitive = (cs); \
	completion_charp = (con); \
	matches = rl_completion_matches(text, complete_from_const); \
} while (0)

#define COMPLETE_WITH_LIST_INT(cs, list) \
do { \
	completion_case_sensitive = (cs); \
	completion_charpp = (list); \
	matches = rl_completion_matches(text, complete_from_list); \
} while (0)

#define COMPLETE_WITH_LIST(list) COMPLETE_WITH_LIST_INT(false, list)
#define COMPLETE_WITH_LIST_CS(list) COMPLETE_WITH_LIST_INT(true, list)

#define COMPLETE_WITH(...) \
do { \
	static const char *const list[] = { __VA_ARGS__, NULL }; \
	COMPLETE_WITH_LIST(list); \
} while (0)

#define COMPLETE_WITH_CS(...) \
do { \
	static const char *const list[] = { __VA_ARGS__, NULL }; \
	COMPLETE_WITH_LIST_CS(list); \
} while (0)

#define COMPLETE_WITH_ATTR(relation) \
	COMPLETE_WITH_ATTR_LIST(relation, NULL)

#define COMPLETE_WITH_ATTR_LIST(relation, list) \
do { \
	set_completion_reference(relation); \
	completion_squery = &(Query_for_list_of_attributes); \
	completion_charpp = list; \
	completion_verbatim = false; \
	matches = rl_completion_matches(text, complete_from_schema_query); \
} while (0)

<<<<<<< HEAD
#define COMPLETE_WITH_ATTR_PLUS(relation, ...) \
do { \
	static const char *const list[] = { __VA_ARGS__, NULL }; \
	COMPLETE_WITH_ATTR_LIST(relation, list); \
} while (0)

=======
>>>>>>> 185876a6
/*
 * libedit will typically include the literal's leading single quote in
 * "text", while readline will not.  Adapt our offered strings to fit.
 * But include a quote if there's not one just before "text", to get the
 * user off to the right start.
 */
#define COMPLETE_WITH_ENUM_VALUE(type) \
do { \
<<<<<<< HEAD
	set_completion_reference(type); \
	if (text[0] == '\'' || \
		start == 0 || rl_line_buffer[start - 1] != '\'') \
		completion_squery = &(Query_for_list_of_enum_values_quoted); \
	else \
		completion_squery = &(Query_for_list_of_enum_values_unquoted); \
	completion_charpp = NULL; \
	completion_verbatim = true; \
	matches = rl_completion_matches(text, complete_from_schema_query); \
=======
	char   *_completion_schema; \
	char   *_completion_type; \
	bool	use_quotes; \
\
	_completion_schema = strtokx(type, " \t\n\r", ".", "\"", 0, \
								 false, false, pset.encoding); \
	(void) strtokx(NULL, " \t\n\r", ".", "\"", 0, \
				   false, false, pset.encoding); \
	_completion_type = strtokx(NULL, " \t\n\r", ".", "\"", 0, \
							   false, false, pset.encoding); \
	use_quotes = (text[0] == '\'' || \
				  start == 0 || rl_line_buffer[start - 1] != '\''); \
	if (_completion_type == NULL) \
	{ \
		if (use_quotes) \
			completion_charp = Query_for_list_of_enum_values_quoted; \
		else \
			completion_charp = Query_for_list_of_enum_values_unquoted; \
		completion_info_charp = type; \
	} \
	else \
	{ \
		if (use_quotes) \
			completion_charp = Query_for_list_of_enum_values_with_schema_quoted; \
		else \
			completion_charp = Query_for_list_of_enum_values_with_schema_unquoted; \
		completion_info_charp = _completion_type; \
		completion_info_charp2 = _completion_schema; \
	} \
	matches = rl_completion_matches(text, complete_from_query); \
>>>>>>> 185876a6
} while (0)

/*
 * Timezone completion is mostly like enum label completion, but we work
 * a little harder since this is a more common use-case.
 */
#define COMPLETE_WITH_TIMEZONE_NAME() \
do { \
	static const char *const list[] = { "DEFAULT", NULL }; \
	if (text[0] == '\'') \
		completion_charp = Query_for_list_of_timezone_names_quoted_in; \
	else if (start == 0 || rl_line_buffer[start - 1] != '\'') \
		completion_charp = Query_for_list_of_timezone_names_quoted_out; \
	else \
		completion_charp = Query_for_list_of_timezone_names_unquoted; \
	completion_charpp = list;							  \
	completion_verbatim = true; \
	matches = rl_completion_matches(text, complete_from_query); \
} while (0)

#define COMPLETE_WITH_FUNCTION_ARG(function) \
do { \
	set_completion_reference(function); \
	completion_squery = &(Query_for_list_of_arguments); \
	completion_charpp = NULL; \
	completion_verbatim = true; \
	matches = rl_completion_matches(text, complete_from_schema_query); \
} while (0)

/*
 * Assembly instructions for schema queries
 *
 * Note that toast tables are not included in those queries to avoid
 * unnecessary bloat in the completions generated.
 */

static const SchemaQuery Query_for_constraint_of_table = {
	.catname = "pg_catalog.pg_constraint con, pg_catalog.pg_class c1",
	.selcondition = "con.conrelid=c1.oid",
	.result = "con.conname",
	.refname = "c1.relname",
	.refviscondition = "pg_catalog.pg_table_is_visible(c1.oid)",
	.refnamespace = "c1.relnamespace",
};

static const SchemaQuery Query_for_constraint_of_table_not_validated = {
	.catname = "pg_catalog.pg_constraint con, pg_catalog.pg_class c1",
	.selcondition = "con.conrelid=c1.oid and not con.convalidated",
	.result = "con.conname",
	.refname = "c1.relname",
	.refviscondition = "pg_catalog.pg_table_is_visible(c1.oid)",
	.refnamespace = "c1.relnamespace",
};

static const SchemaQuery Query_for_constraint_of_type = {
	.catname = "pg_catalog.pg_constraint con, pg_catalog.pg_type t",
	.selcondition = "con.contypid=t.oid",
	.result = "con.conname",
	.refname = "t.typname",
	.refviscondition = "pg_catalog.pg_type_is_visible(t.oid)",
	.refnamespace = "t.typnamespace",
};

static const SchemaQuery Query_for_index_of_table = {
	.catname = "pg_catalog.pg_class c1, pg_catalog.pg_class c2, pg_catalog.pg_index i",
	.selcondition = "c1.oid=i.indrelid and i.indexrelid=c2.oid",
	.result = "c2.relname",
	.refname = "c1.relname",
	.refviscondition = "pg_catalog.pg_table_is_visible(c1.oid)",
	.refnamespace = "c1.relnamespace",
};

static const SchemaQuery Query_for_unique_index_of_table = {
	.catname = "pg_catalog.pg_class c1, pg_catalog.pg_class c2, pg_catalog.pg_index i",
	.selcondition = "c1.oid=i.indrelid and i.indexrelid=c2.oid and i.indisunique",
	.result = "c2.relname",
	.refname = "c1.relname",
	.refviscondition = "pg_catalog.pg_table_is_visible(c1.oid)",
	.refnamespace = "c1.relnamespace",
};

static const SchemaQuery Query_for_list_of_aggregates[] = {
	{
		.min_server_version = 110000,
		.catname = "pg_catalog.pg_proc p",
		.selcondition = "p.prokind = 'a'",
		.viscondition = "pg_catalog.pg_function_is_visible(p.oid)",
		.namespace = "p.pronamespace",
		.result = "p.proname",
	},
	{
		.catname = "pg_catalog.pg_proc p",
		.selcondition = "p.proisagg",
		.viscondition = "pg_catalog.pg_function_is_visible(p.oid)",
		.namespace = "p.pronamespace",
		.result = "p.proname",
	}
};

static const SchemaQuery Query_for_list_of_arguments = {
	.catname = "pg_catalog.pg_proc p",
	.result = "pg_catalog.oidvectortypes(p.proargtypes)||')'",
	.refname = "p.proname",
	.refviscondition = "pg_catalog.pg_function_is_visible(p.oid)",
	.refnamespace = "p.pronamespace",
};

static const SchemaQuery Query_for_list_of_attributes = {
	.catname = "pg_catalog.pg_attribute a, pg_catalog.pg_class c",
	.selcondition = "c.oid = a.attrelid and a.attnum > 0 and not a.attisdropped",
	.result = "a.attname",
	.refname = "c.relname",
	.refviscondition = "pg_catalog.pg_table_is_visible(c.oid)",
	.refnamespace = "c.relnamespace",
};

static const SchemaQuery Query_for_list_of_attribute_numbers = {
	.catname = "pg_catalog.pg_attribute a, pg_catalog.pg_class c",
	.selcondition = "c.oid = a.attrelid and a.attnum > 0 and not a.attisdropped",
	.result = "a.attnum::pg_catalog.text",
	.refname = "c.relname",
	.refviscondition = "pg_catalog.pg_table_is_visible(c.oid)",
	.refnamespace = "c.relnamespace",
};

static const char *const Keywords_for_list_of_datatypes[] = {
	"bigint",
	"boolean",
	"character",
	"double precision",
	"integer",
	"real",
	"smallint",

	/*
	 * Note: currently there's no value in offering the following multiword
	 * type names, because tab completion cannot succeed for them: we can't
	 * disambiguate until somewhere in the second word, at which point we
	 * won't have the first word as context.  ("double precision" does work,
	 * as long as no other type name begins with "double".)  Leave them out to
	 * encourage users to use the PG-specific aliases, which we can complete.
	 */
#ifdef NOT_USED
	"bit varying",
	"character varying",
	"time with time zone",
	"time without time zone",
	"timestamp with time zone",
	"timestamp without time zone",
#endif
	NULL
};

static const SchemaQuery Query_for_list_of_datatypes = {
	.catname = "pg_catalog.pg_type t",
	/* selcondition --- ignore table rowtypes and array types */
	.selcondition = "(t.typrelid = 0 "
	" OR (SELECT c.relkind = " CppAsString2(RELKIND_COMPOSITE_TYPE)
	"     FROM pg_catalog.pg_class c WHERE c.oid = t.typrelid)) "
	"AND t.typname !~ '^_'",
	.viscondition = "pg_catalog.pg_type_is_visible(t.oid)",
	.namespace = "t.typnamespace",
	.result = "t.typname",
	.keywords = Keywords_for_list_of_datatypes,
};

static const SchemaQuery Query_for_list_of_composite_datatypes = {
	.catname = "pg_catalog.pg_type t",
	/* selcondition --- only get composite types */
	.selcondition = "(SELECT c.relkind = " CppAsString2(RELKIND_COMPOSITE_TYPE)
	" FROM pg_catalog.pg_class c WHERE c.oid = t.typrelid) "
	"AND t.typname !~ '^_'",
	.viscondition = "pg_catalog.pg_type_is_visible(t.oid)",
	.namespace = "t.typnamespace",
	.result = "t.typname",
};

static const SchemaQuery Query_for_list_of_domains = {
	.catname = "pg_catalog.pg_type t",
	.selcondition = "t.typtype = 'd'",
	.viscondition = "pg_catalog.pg_type_is_visible(t.oid)",
	.namespace = "t.typnamespace",
	.result = "t.typname",
};

static const SchemaQuery Query_for_list_of_enum_values_quoted = {
	.catname = "pg_catalog.pg_enum e, pg_catalog.pg_type t",
	.selcondition = "t.oid = e.enumtypid",
	.result = "pg_catalog.quote_literal(enumlabel)",
	.refname = "t.typname",
	.refviscondition = "pg_catalog.pg_type_is_visible(t.oid)",
	.refnamespace = "t.typnamespace",
};

static const SchemaQuery Query_for_list_of_enum_values_unquoted = {
	.catname = "pg_catalog.pg_enum e, pg_catalog.pg_type t",
	.selcondition = "t.oid = e.enumtypid",
	.result = "e.enumlabel",
	.refname = "t.typname",
	.refviscondition = "pg_catalog.pg_type_is_visible(t.oid)",
	.refnamespace = "t.typnamespace",
};

/* Note: this intentionally accepts aggregates as well as plain functions */
static const SchemaQuery Query_for_list_of_functions[] = {
	{
		.min_server_version = 110000,
		.catname = "pg_catalog.pg_proc p",
		.selcondition = "p.prokind != 'p'",
		.viscondition = "pg_catalog.pg_function_is_visible(p.oid)",
		.namespace = "p.pronamespace",
		.result = "p.proname",
	},
	{
		.catname = "pg_catalog.pg_proc p",
		.viscondition = "pg_catalog.pg_function_is_visible(p.oid)",
		.namespace = "p.pronamespace",
		.result = "p.proname",
	}
};

static const SchemaQuery Query_for_list_of_procedures[] = {
	{
		.min_server_version = 110000,
		.catname = "pg_catalog.pg_proc p",
		.selcondition = "p.prokind = 'p'",
		.viscondition = "pg_catalog.pg_function_is_visible(p.oid)",
		.namespace = "p.pronamespace",
		.result = "p.proname",
	},
	{
		/* not supported in older versions */
		.catname = NULL,
	}
};

static const SchemaQuery Query_for_list_of_routines = {
	.catname = "pg_catalog.pg_proc p",
	.viscondition = "pg_catalog.pg_function_is_visible(p.oid)",
	.namespace = "p.pronamespace",
	.result = "p.proname",
};

static const SchemaQuery Query_for_list_of_sequences = {
	.catname = "pg_catalog.pg_class c",
	.selcondition = "c.relkind IN (" CppAsString2(RELKIND_SEQUENCE) ")",
	.viscondition = "pg_catalog.pg_table_is_visible(c.oid)",
	.namespace = "c.relnamespace",
	.result = "c.relname",
};

static const SchemaQuery Query_for_list_of_foreign_tables = {
	.catname = "pg_catalog.pg_class c",
	.selcondition = "c.relkind IN (" CppAsString2(RELKIND_FOREIGN_TABLE) ")",
	.viscondition = "pg_catalog.pg_table_is_visible(c.oid)",
	.namespace = "c.relnamespace",
	.result = "c.relname",
};

static const SchemaQuery Query_for_list_of_tables = {
	.catname = "pg_catalog.pg_class c",
	.selcondition =
	"c.relkind IN (" CppAsString2(RELKIND_RELATION) ", "
	CppAsString2(RELKIND_PARTITIONED_TABLE) ")",
	.viscondition = "pg_catalog.pg_table_is_visible(c.oid)",
	.namespace = "c.relnamespace",
	.result = "c.relname",
};

static const SchemaQuery Query_for_list_of_partitioned_tables = {
	.catname = "pg_catalog.pg_class c",
	.selcondition = "c.relkind IN (" CppAsString2(RELKIND_PARTITIONED_TABLE) ")",
	.viscondition = "pg_catalog.pg_table_is_visible(c.oid)",
	.namespace = "c.relnamespace",
	.result = "c.relname",
};

static const SchemaQuery Query_for_list_of_tables_for_constraint = {
	.catname = "pg_catalog.pg_class c, pg_catalog.pg_constraint con",
	.selcondition = "c.oid=con.conrelid and c.relkind IN ("
	CppAsString2(RELKIND_RELATION) ", "
	CppAsString2(RELKIND_PARTITIONED_TABLE) ")",
	.viscondition = "pg_catalog.pg_table_is_visible(c.oid)",
	.namespace = "c.relnamespace",
	.result = "c.relname",
	.use_distinct = true,
	.refname = "con.conname",
};

static const SchemaQuery Query_for_list_of_tables_for_policy = {
	.catname = "pg_catalog.pg_class c, pg_catalog.pg_policy p",
	.selcondition = "c.oid=p.polrelid",
	.viscondition = "pg_catalog.pg_table_is_visible(c.oid)",
	.namespace = "c.relnamespace",
	.result = "c.relname",
	.use_distinct = true,
	.refname = "p.polname",
};

static const SchemaQuery Query_for_list_of_tables_for_rule = {
	.catname = "pg_catalog.pg_class c, pg_catalog.pg_rewrite r",
	.selcondition = "c.oid=r.ev_class",
	.viscondition = "pg_catalog.pg_table_is_visible(c.oid)",
	.namespace = "c.relnamespace",
	.result = "c.relname",
	.use_distinct = true,
	.refname = "r.rulename",
};

static const SchemaQuery Query_for_list_of_tables_for_trigger = {
	.catname = "pg_catalog.pg_class c, pg_catalog.pg_trigger t",
	.selcondition = "c.oid=t.tgrelid",
	.viscondition = "pg_catalog.pg_table_is_visible(c.oid)",
	.namespace = "c.relnamespace",
	.result = "c.relname",
	.use_distinct = true,
	.refname = "t.tgname",
};

static const SchemaQuery Query_for_list_of_ts_configurations = {
	.catname = "pg_catalog.pg_ts_config c",
	.viscondition = "pg_catalog.pg_ts_config_is_visible(c.oid)",
	.namespace = "c.cfgnamespace",
	.result = "c.cfgname",
};

static const SchemaQuery Query_for_list_of_ts_dictionaries = {
	.catname = "pg_catalog.pg_ts_dict d",
	.viscondition = "pg_catalog.pg_ts_dict_is_visible(d.oid)",
	.namespace = "d.dictnamespace",
	.result = "d.dictname",
};

static const SchemaQuery Query_for_list_of_ts_parsers = {
	.catname = "pg_catalog.pg_ts_parser p",
	.viscondition = "pg_catalog.pg_ts_parser_is_visible(p.oid)",
	.namespace = "p.prsnamespace",
	.result = "p.prsname",
};

static const SchemaQuery Query_for_list_of_ts_templates = {
	.catname = "pg_catalog.pg_ts_template t",
	.viscondition = "pg_catalog.pg_ts_template_is_visible(t.oid)",
	.namespace = "t.tmplnamespace",
	.result = "t.tmplname",
};

static const SchemaQuery Query_for_list_of_views = {
	.catname = "pg_catalog.pg_class c",
	.selcondition = "c.relkind IN (" CppAsString2(RELKIND_VIEW) ")",
	.viscondition = "pg_catalog.pg_table_is_visible(c.oid)",
	.namespace = "c.relnamespace",
	.result = "c.relname",
};

static const SchemaQuery Query_for_list_of_matviews = {
	.catname = "pg_catalog.pg_class c",
	.selcondition = "c.relkind IN (" CppAsString2(RELKIND_MATVIEW) ")",
	.viscondition = "pg_catalog.pg_table_is_visible(c.oid)",
	.namespace = "c.relnamespace",
	.result = "c.relname",
};

static const SchemaQuery Query_for_list_of_indexes = {
	.catname = "pg_catalog.pg_class c",
	.selcondition =
	"c.relkind IN (" CppAsString2(RELKIND_INDEX) ", "
	CppAsString2(RELKIND_PARTITIONED_INDEX) ")",
	.viscondition = "pg_catalog.pg_table_is_visible(c.oid)",
	.namespace = "c.relnamespace",
	.result = "c.relname",
};

static const SchemaQuery Query_for_list_of_partitioned_indexes = {
	.catname = "pg_catalog.pg_class c",
	.selcondition = "c.relkind = " CppAsString2(RELKIND_PARTITIONED_INDEX),
	.viscondition = "pg_catalog.pg_table_is_visible(c.oid)",
	.namespace = "c.relnamespace",
	.result = "c.relname",
};


/* All relations */
static const SchemaQuery Query_for_list_of_relations = {
	.catname = "pg_catalog.pg_class c",
	.viscondition = "pg_catalog.pg_table_is_visible(c.oid)",
	.namespace = "c.relnamespace",
	.result = "c.relname",
};

/* partitioned relations */
static const SchemaQuery Query_for_list_of_partitioned_relations = {
	.catname = "pg_catalog.pg_class c",
	.selcondition = "c.relkind IN (" CppAsString2(RELKIND_PARTITIONED_TABLE)
	", " CppAsString2(RELKIND_PARTITIONED_INDEX) ")",
	.viscondition = "pg_catalog.pg_table_is_visible(c.oid)",
	.namespace = "c.relnamespace",
	.result = "c.relname",
};

static const SchemaQuery Query_for_list_of_operator_families = {
	.catname = "pg_catalog.pg_opfamily c",
	.viscondition = "pg_catalog.pg_opfamily_is_visible(c.oid)",
	.namespace = "c.opfnamespace",
	.result = "c.opfname",
};

/* Relations supporting INSERT, UPDATE or DELETE */
static const SchemaQuery Query_for_list_of_updatables = {
	.catname = "pg_catalog.pg_class c",
	.selcondition =
	"c.relkind IN (" CppAsString2(RELKIND_RELATION) ", "
	CppAsString2(RELKIND_FOREIGN_TABLE) ", "
	CppAsString2(RELKIND_VIEW) ", "
	CppAsString2(RELKIND_PARTITIONED_TABLE) ")",
	.viscondition = "pg_catalog.pg_table_is_visible(c.oid)",
	.namespace = "c.relnamespace",
	.result = "c.relname",
};

/* Relations supporting MERGE */
static const SchemaQuery Query_for_list_of_mergetargets = {
	.catname = "pg_catalog.pg_class c",
	.selcondition =
	"c.relkind IN (" CppAsString2(RELKIND_RELATION) ", "
	CppAsString2(RELKIND_PARTITIONED_TABLE) ") ",
	.viscondition = "pg_catalog.pg_table_is_visible(c.oid)",
	.namespace = "c.relnamespace",
	.result = "c.relname",
};

/* Relations supporting SELECT */
static const SchemaQuery Query_for_list_of_selectables = {
	.catname = "pg_catalog.pg_class c",
	.selcondition =
	"c.relkind IN (" CppAsString2(RELKIND_RELATION) ", "
	CppAsString2(RELKIND_SEQUENCE) ", "
	CppAsString2(RELKIND_VIEW) ", "
	CppAsString2(RELKIND_MATVIEW) ", "
	CppAsString2(RELKIND_FOREIGN_TABLE) ", "
	CppAsString2(RELKIND_PARTITIONED_TABLE) ")",
	.viscondition = "pg_catalog.pg_table_is_visible(c.oid)",
	.namespace = "c.relnamespace",
	.result = "c.relname",
};

/* Relations supporting TRUNCATE */
static const SchemaQuery Query_for_list_of_truncatables = {
	.catname = "pg_catalog.pg_class c",
	.selcondition =
	"c.relkind IN (" CppAsString2(RELKIND_RELATION) ", "
	CppAsString2(RELKIND_FOREIGN_TABLE) ", "
	CppAsString2(RELKIND_PARTITIONED_TABLE) ")",
	.viscondition = "pg_catalog.pg_table_is_visible(c.oid)",
	.namespace = "c.relnamespace",
	.result = "c.relname",
};

/* Relations supporting GRANT are currently same as those supporting SELECT */
#define Query_for_list_of_grantables Query_for_list_of_selectables

/* Relations supporting ANALYZE */
static const SchemaQuery Query_for_list_of_analyzables = {
	.catname = "pg_catalog.pg_class c",
	.selcondition =
	"c.relkind IN (" CppAsString2(RELKIND_RELATION) ", "
	CppAsString2(RELKIND_PARTITIONED_TABLE) ", "
	CppAsString2(RELKIND_MATVIEW) ", "
	CppAsString2(RELKIND_FOREIGN_TABLE) ")",
	.viscondition = "pg_catalog.pg_table_is_visible(c.oid)",
	.namespace = "c.relnamespace",
	.result = "c.relname",
};

/* Relations supporting index creation */
static const SchemaQuery Query_for_list_of_indexables = {
	.catname = "pg_catalog.pg_class c",
	.selcondition =
	"c.relkind IN (" CppAsString2(RELKIND_RELATION) ", "
	CppAsString2(RELKIND_PARTITIONED_TABLE) ", "
	CppAsString2(RELKIND_MATVIEW) ")",
	.viscondition = "pg_catalog.pg_table_is_visible(c.oid)",
	.namespace = "c.relnamespace",
	.result = "c.relname",
};

/*
 * Relations supporting VACUUM are currently same as those supporting
 * indexing.
 */
#define Query_for_list_of_vacuumables Query_for_list_of_indexables

/* Relations supporting CLUSTER */
static const SchemaQuery Query_for_list_of_clusterables = {
	.catname = "pg_catalog.pg_class c",
	.selcondition =
	"c.relkind IN (" CppAsString2(RELKIND_RELATION) ", "
	CppAsString2(RELKIND_PARTITIONED_TABLE) ", "
	CppAsString2(RELKIND_MATVIEW) ")",
	.viscondition = "pg_catalog.pg_table_is_visible(c.oid)",
	.namespace = "c.relnamespace",
	.result = "c.relname",
};

static const SchemaQuery Query_for_list_of_constraints_with_schema = {
	.catname = "pg_catalog.pg_constraint c",
	.selcondition = "c.conrelid <> 0",
	.namespace = "c.connamespace",
	.result = "c.conname",
};

static const SchemaQuery Query_for_list_of_statistics = {
	.catname = "pg_catalog.pg_statistic_ext s",
	.viscondition = "pg_catalog.pg_statistics_obj_is_visible(s.oid)",
	.namespace = "s.stxnamespace",
	.result = "s.stxname",
};

static const SchemaQuery Query_for_list_of_collations = {
	.catname = "pg_catalog.pg_collation c",
	.selcondition = "c.collencoding IN (-1, pg_catalog.pg_char_to_encoding(pg_catalog.getdatabaseencoding()))",
	.viscondition = "pg_catalog.pg_collation_is_visible(c.oid)",
	.namespace = "c.collnamespace",
	.result = "c.collname",
};

static const SchemaQuery Query_for_partition_of_table = {
	.catname = "pg_catalog.pg_class c1, pg_catalog.pg_class c2, pg_catalog.pg_inherits i",
	.selcondition = "c1.oid=i.inhparent and i.inhrelid=c2.oid and c2.relispartition",
	.viscondition = "pg_catalog.pg_table_is_visible(c2.oid)",
	.namespace = "c2.relnamespace",
	.result = "c2.relname",
	.refname = "c1.relname",
	.refviscondition = "pg_catalog.pg_table_is_visible(c1.oid)",
	.refnamespace = "c1.relnamespace",
};

static const SchemaQuery Query_for_rule_of_table = {
	.catname = "pg_catalog.pg_rewrite r, pg_catalog.pg_class c1",
	.selcondition = "r.ev_class=c1.oid",
	.result = "r.rulename",
	.refname = "c1.relname",
	.refviscondition = "pg_catalog.pg_table_is_visible(c1.oid)",
	.refnamespace = "c1.relnamespace",
};

static const SchemaQuery Query_for_trigger_of_table = {
	.catname = "pg_catalog.pg_trigger t, pg_catalog.pg_class c1",
	.selcondition = "t.tgrelid=c1.oid and not t.tgisinternal",
	.result = "t.tgname",
	.refname = "c1.relname",
	.refviscondition = "pg_catalog.pg_table_is_visible(c1.oid)",
	.refnamespace = "c1.relnamespace",
};


/*
 * Queries to get lists of names of various kinds of things, possibly
 * restricted to names matching a partially entered name.  Don't use
 * this method where the user might wish to enter a schema-qualified
 * name; make a SchemaQuery instead.
 *
 * In these queries, there must be a restriction clause of the form
 *		output LIKE '%s'
 * where "output" is the same string that the query returns.  The %s
 * will be replaced by a LIKE pattern to match the already-typed text.
 *
 * There can be a second '%s', which will be replaced by a suitably-escaped
 * version of the string provided in completion_ref_object.  If there is a
 * third '%s', it will be replaced by a suitably-escaped version of the string
 * provided in completion_ref_schema.  NOTE: using completion_ref_object
 * that way is usually the wrong thing, and using completion_ref_schema
 * that way is always the wrong thing.  Make a SchemaQuery instead.
 */

<<<<<<< HEAD
=======
#define Query_for_list_of_attributes \
"SELECT pg_catalog.quote_ident(attname) "\
"  FROM pg_catalog.pg_attribute a, pg_catalog.pg_class c "\
" WHERE c.oid = a.attrelid "\
"   AND a.attnum > 0 "\
"   AND NOT a.attisdropped "\
"   AND substring(pg_catalog.quote_ident(attname),1,%d)='%s' "\
"   AND (pg_catalog.quote_ident(relname)='%s' "\
"        OR '\"' || relname || '\"'='%s') "\
"   AND pg_catalog.pg_table_is_visible(c.oid)"

#define Query_for_list_of_attribute_numbers \
"SELECT attnum "\
"  FROM pg_catalog.pg_attribute a, pg_catalog.pg_class c "\
" WHERE c.oid = a.attrelid "\
"   AND a.attnum > 0 "\
"   AND NOT a.attisdropped "\
"   AND substring(attnum::pg_catalog.text,1,%d)='%s' "\
"   AND (pg_catalog.quote_ident(relname)='%s' "\
"        OR '\"' || relname || '\"'='%s') "\
"   AND pg_catalog.pg_table_is_visible(c.oid)"

#define Query_for_list_of_attributes_with_schema \
"SELECT pg_catalog.quote_ident(attname) "\
"  FROM pg_catalog.pg_attribute a, pg_catalog.pg_class c, pg_catalog.pg_namespace n "\
" WHERE c.oid = a.attrelid "\
"   AND n.oid = c.relnamespace "\
"   AND a.attnum > 0 "\
"   AND NOT a.attisdropped "\
"   AND substring(pg_catalog.quote_ident(attname),1,%d)='%s' "\
"   AND (pg_catalog.quote_ident(relname)='%s' "\
"        OR '\"' || relname || '\"' ='%s') "\
"   AND (pg_catalog.quote_ident(nspname)='%s' "\
"        OR '\"' || nspname || '\"' ='%s') "

#define Query_for_list_of_enum_values_quoted \
"SELECT pg_catalog.quote_literal(enumlabel) "\
"  FROM pg_catalog.pg_enum e, pg_catalog.pg_type t "\
" WHERE t.oid = e.enumtypid "\
"   AND substring(pg_catalog.quote_literal(enumlabel),1,%d)='%s' "\
"   AND (pg_catalog.quote_ident(typname)='%s' "\
"        OR '\"' || typname || '\"'='%s') "\
"   AND pg_catalog.pg_type_is_visible(t.oid)"

#define Query_for_list_of_enum_values_unquoted \
"SELECT enumlabel "\
"  FROM pg_catalog.pg_enum e, pg_catalog.pg_type t "\
" WHERE t.oid = e.enumtypid "\
"   AND substring(enumlabel,1,%d)='%s' "\
"   AND (pg_catalog.quote_ident(typname)='%s' "\
"        OR '\"' || typname || '\"'='%s') "\
"   AND pg_catalog.pg_type_is_visible(t.oid)"

#define Query_for_list_of_enum_values_with_schema_quoted \
"SELECT pg_catalog.quote_literal(enumlabel) "\
"  FROM pg_catalog.pg_enum e, pg_catalog.pg_type t, pg_catalog.pg_namespace n "\
" WHERE t.oid = e.enumtypid "\
"   AND n.oid = t.typnamespace "\
"   AND substring(pg_catalog.quote_literal(enumlabel),1,%d)='%s' "\
"   AND (pg_catalog.quote_ident(typname)='%s' "\
"        OR '\"' || typname || '\"'='%s') "\
"   AND (pg_catalog.quote_ident(nspname)='%s' "\
"        OR '\"' || nspname || '\"' ='%s') "

#define Query_for_list_of_enum_values_with_schema_unquoted \
"SELECT enumlabel "\
"  FROM pg_catalog.pg_enum e, pg_catalog.pg_type t, pg_catalog.pg_namespace n "\
" WHERE t.oid = e.enumtypid "\
"   AND n.oid = t.typnamespace "\
"   AND substring(enumlabel,1,%d)='%s' "\
"   AND (pg_catalog.quote_ident(typname)='%s' "\
"        OR '\"' || typname || '\"'='%s') "\
"   AND (pg_catalog.quote_ident(nspname)='%s' "\
"        OR '\"' || nspname || '\"' ='%s') "

>>>>>>> 185876a6
#define Query_for_list_of_template_databases \
"SELECT d.datname "\
"  FROM pg_catalog.pg_database d "\
" WHERE d.datname LIKE '%s' "\
"   AND (d.datistemplate OR pg_catalog.pg_has_role(d.datdba, 'USAGE'))"

#define Query_for_list_of_databases \
"SELECT datname FROM pg_catalog.pg_database "\
" WHERE datname LIKE '%s'"

#define Query_for_list_of_tablespaces \
"SELECT spcname FROM pg_catalog.pg_tablespace "\
" WHERE spcname LIKE '%s'"

#define Query_for_list_of_encodings \
" SELECT DISTINCT pg_catalog.pg_encoding_to_char(conforencoding) "\
"   FROM pg_catalog.pg_conversion "\
"  WHERE pg_catalog.pg_encoding_to_char(conforencoding) LIKE pg_catalog.upper('%s')"

#define Query_for_list_of_languages \
"SELECT lanname "\
"  FROM pg_catalog.pg_language "\
" WHERE lanname != 'internal' "\
"   AND lanname LIKE '%s'"

#define Query_for_list_of_schemas \
"SELECT nspname FROM pg_catalog.pg_namespace "\
" WHERE nspname LIKE '%s'"

/* Use COMPLETE_WITH_QUERY_VERBATIM with these queries for GUC names: */
#define Query_for_list_of_alter_system_set_vars \
"SELECT pg_catalog.lower(name) FROM pg_catalog.pg_settings "\
" WHERE context != 'internal' "\
"   AND pg_catalog.lower(name) LIKE pg_catalog.lower('%s')"

#define Query_for_list_of_set_vars \
"SELECT pg_catalog.lower(name) FROM pg_catalog.pg_settings "\
" WHERE context IN ('user', 'superuser') "\
"   AND pg_catalog.lower(name) LIKE pg_catalog.lower('%s')"

#define Query_for_list_of_show_vars \
"SELECT pg_catalog.lower(name) FROM pg_catalog.pg_settings "\
" WHERE pg_catalog.lower(name) LIKE pg_catalog.lower('%s')"

#define Query_for_list_of_roles \
" SELECT rolname "\
"   FROM pg_catalog.pg_roles "\
"  WHERE rolname LIKE '%s'"

/* add these to Query_for_list_of_roles in GRANT contexts */
#define Keywords_for_list_of_grant_roles \
"PUBLIC", "CURRENT_ROLE", "CURRENT_USER", "SESSION_USER"

#define Query_for_all_table_constraints \
"SELECT conname "\
"  FROM pg_catalog.pg_constraint c "\
" WHERE c.conrelid <> 0 "\
"       and conname LIKE '%s'"

#define Query_for_list_of_fdws \
" SELECT fdwname "\
"   FROM pg_catalog.pg_foreign_data_wrapper "\
"  WHERE fdwname LIKE '%s'"

#define Query_for_list_of_servers \
" SELECT srvname "\
"   FROM pg_catalog.pg_foreign_server "\
"  WHERE srvname LIKE '%s'"

#define Query_for_list_of_user_mappings \
" SELECT usename "\
"   FROM pg_catalog.pg_user_mappings "\
"  WHERE usename LIKE '%s'"

#define Query_for_list_of_access_methods \
" SELECT amname "\
"   FROM pg_catalog.pg_am "\
"  WHERE amname LIKE '%s'"

#define Query_for_list_of_index_access_methods \
" SELECT amname "\
"   FROM pg_catalog.pg_am "\
"  WHERE amname LIKE '%s' AND "\
"   amtype=" CppAsString2(AMTYPE_INDEX)

#define Query_for_list_of_table_access_methods \
" SELECT amname "\
"   FROM pg_catalog.pg_am "\
"  WHERE amname LIKE '%s' AND "\
"   amtype=" CppAsString2(AMTYPE_TABLE)

#define Query_for_list_of_extensions \
" SELECT extname "\
"   FROM pg_catalog.pg_extension "\
"  WHERE extname LIKE '%s'"

#define Query_for_list_of_available_extensions \
" SELECT name "\
"   FROM pg_catalog.pg_available_extensions "\
"  WHERE name LIKE '%s' AND installed_version IS NULL"

#define Query_for_list_of_available_extension_versions \
" SELECT version "\
"   FROM pg_catalog.pg_available_extension_versions "\
"  WHERE version LIKE '%s' AND name='%s'"

#define Query_for_list_of_prepared_statements \
" SELECT name "\
"   FROM pg_catalog.pg_prepared_statements "\
"  WHERE name LIKE '%s'"

#define Query_for_list_of_event_triggers \
" SELECT evtname "\
"   FROM pg_catalog.pg_event_trigger "\
"  WHERE evtname LIKE '%s'"

#define Query_for_list_of_tablesample_methods \
" SELECT proname "\
"   FROM pg_catalog.pg_proc "\
"  WHERE prorettype = 'pg_catalog.tsm_handler'::pg_catalog.regtype AND "\
"        proargtypes[0] = 'pg_catalog.internal'::pg_catalog.regtype AND "\
"        proname LIKE '%s'"

#define Query_for_list_of_policies \
" SELECT polname "\
"   FROM pg_catalog.pg_policy "\
"  WHERE polname LIKE '%s'"

#define Query_for_values_of_enum_GUC \
" SELECT val FROM ( "\
"   SELECT name, pg_catalog.unnest(enumvals) AS val "\
"     FROM pg_catalog.pg_settings "\
"    ) ss "\
"  WHERE val LIKE '%s'"\
"        and pg_catalog.lower(name)=pg_catalog.lower('%s')"

#define Query_for_list_of_channels \
" SELECT channel "\
"   FROM pg_catalog.pg_listening_channels() AS channel "\
"  WHERE channel LIKE '%s'"

#define Query_for_list_of_cursors \
" SELECT name "\
"   FROM pg_catalog.pg_cursors "\
"  WHERE name LIKE '%s'"

#define Query_for_list_of_timezone_names_unquoted \
" SELECT name "\
"   FROM pg_catalog.pg_timezone_names() "\
"  WHERE pg_catalog.lower(name) LIKE pg_catalog.lower('%s')"

#define Query_for_list_of_timezone_names_quoted_out \
"SELECT pg_catalog.quote_literal(name) AS name "\
"  FROM pg_catalog.pg_timezone_names() "\
" WHERE pg_catalog.lower(name) LIKE pg_catalog.lower('%s')"

#define Query_for_list_of_timezone_names_quoted_in \
"SELECT pg_catalog.quote_literal(name) AS name "\
"  FROM pg_catalog.pg_timezone_names() "\
" WHERE pg_catalog.quote_literal(pg_catalog.lower(name)) LIKE pg_catalog.lower('%s')"

/*
 * These object types were introduced later than our support cutoff of
 * server version 9.2.  We use the VersionedQuery infrastructure so that
 * we don't send certain-to-fail queries to older servers.
 */

static const VersionedQuery Query_for_list_of_publications[] = {
	{100000,
		" SELECT pubname "
		"   FROM pg_catalog.pg_publication "
		"  WHERE pubname LIKE '%s'"
	},
	{0, NULL}
};

static const VersionedQuery Query_for_list_of_subscriptions[] = {
	{100000,
		" SELECT s.subname "
		"   FROM pg_catalog.pg_subscription s, pg_catalog.pg_database d "
		"  WHERE s.subname LIKE '%s' "
		"    AND d.datname = pg_catalog.current_database() "
		"    AND s.subdbid = d.oid"
	},
	{0, NULL}
};

/*
 * This is a list of all "things" in Pgsql, which can show up after CREATE or
 * DROP; and there is also a query to get a list of them.
 */

typedef struct
{
	const char *name;
	/* Provide at most one of these three types of query: */
	const char *query;			/* simple query, or NULL */
	const VersionedQuery *vquery;	/* versioned query, or NULL */
	const SchemaQuery *squery;	/* schema query, or NULL */
	const char *const *keywords;	/* keywords to be offered as well */
	const bits32 flags;			/* visibility flags, see below */
} pgsql_thing_t;

#define THING_NO_CREATE		(1 << 0)	/* should not show up after CREATE */
#define THING_NO_DROP		(1 << 1)	/* should not show up after DROP */
#define THING_NO_ALTER		(1 << 2)	/* should not show up after ALTER */
#define THING_NO_SHOW		(THING_NO_CREATE | THING_NO_DROP | THING_NO_ALTER)

/* When we have DROP USER etc, also offer MAPPING FOR */
static const char *const Keywords_for_user_thing[] = {
	"MAPPING FOR",
	NULL
};

static const pgsql_thing_t words_after_create[] = {
	{"ACCESS METHOD", NULL, NULL, NULL, NULL, THING_NO_ALTER},
	{"AGGREGATE", NULL, NULL, Query_for_list_of_aggregates},
	{"CAST", NULL, NULL, NULL}, /* Casts have complex structures for names, so
								 * skip it */
	{"COLLATION", NULL, NULL, &Query_for_list_of_collations},

	/*
	 * CREATE CONSTRAINT TRIGGER is not supported here because it is designed
	 * to be used only by pg_dump.
	 */
	{"CONFIGURATION", NULL, NULL, &Query_for_list_of_ts_configurations, NULL, THING_NO_SHOW},
	{"CONVERSION", "SELECT conname FROM pg_catalog.pg_conversion WHERE conname LIKE '%s'"},
	{"DATABASE", Query_for_list_of_databases},
	{"DEFAULT PRIVILEGES", NULL, NULL, NULL, NULL, THING_NO_CREATE | THING_NO_DROP},
	{"DICTIONARY", NULL, NULL, &Query_for_list_of_ts_dictionaries, NULL, THING_NO_SHOW},
	{"DOMAIN", NULL, NULL, &Query_for_list_of_domains},
	{"EVENT TRIGGER", NULL, NULL, NULL},
	{"EXTENSION", Query_for_list_of_extensions},
	{"FOREIGN DATA WRAPPER", NULL, NULL, NULL},
	{"FOREIGN TABLE", NULL, NULL, NULL},
	{"FUNCTION", NULL, NULL, Query_for_list_of_functions},
	{"GROUP", Query_for_list_of_roles},
	{"INDEX", NULL, NULL, &Query_for_list_of_indexes},
	{"LANGUAGE", Query_for_list_of_languages},
	{"LARGE OBJECT", NULL, NULL, NULL, NULL, THING_NO_CREATE | THING_NO_DROP},
	{"MATERIALIZED VIEW", NULL, NULL, &Query_for_list_of_matviews},
	{"OPERATOR", NULL, NULL, NULL}, /* Querying for this is probably not such
									 * a good idea. */
	{"OR REPLACE", NULL, NULL, NULL, NULL, THING_NO_DROP | THING_NO_ALTER},
	{"OWNED", NULL, NULL, NULL, NULL, THING_NO_CREATE | THING_NO_ALTER},	/* for DROP OWNED BY ... */
	{"PARSER", NULL, NULL, &Query_for_list_of_ts_parsers, NULL, THING_NO_SHOW},
	{"POLICY", NULL, NULL, NULL},
	{"PROCEDURE", NULL, NULL, Query_for_list_of_procedures},
	{"PUBLICATION", NULL, Query_for_list_of_publications},
	{"ROLE", Query_for_list_of_roles},
	{"ROUTINE", NULL, NULL, &Query_for_list_of_routines, NULL, THING_NO_CREATE},
	{"RULE", "SELECT rulename FROM pg_catalog.pg_rules WHERE rulename LIKE '%s'"},
	{"SCHEMA", Query_for_list_of_schemas},
	{"SEQUENCE", NULL, NULL, &Query_for_list_of_sequences},
	{"SERVER", Query_for_list_of_servers},
	{"STATISTICS", NULL, NULL, &Query_for_list_of_statistics},
	{"SUBSCRIPTION", NULL, Query_for_list_of_subscriptions},
	{"SYSTEM", NULL, NULL, NULL, NULL, THING_NO_CREATE | THING_NO_DROP},
	{"TABLE", NULL, NULL, &Query_for_list_of_tables},
	{"TABLESPACE", Query_for_list_of_tablespaces},
	{"TEMP", NULL, NULL, NULL, NULL, THING_NO_DROP | THING_NO_ALTER},	/* for CREATE TEMP TABLE
																		 * ... */
	{"TEMPLATE", NULL, NULL, &Query_for_list_of_ts_templates, NULL, THING_NO_SHOW},
	{"TEMPORARY", NULL, NULL, NULL, NULL, THING_NO_DROP | THING_NO_ALTER},	/* for CREATE TEMPORARY
																			 * TABLE ... */
	{"TEXT SEARCH", NULL, NULL, NULL},
	{"TRANSFORM", NULL, NULL, NULL, NULL, THING_NO_ALTER},
	{"TRIGGER", "SELECT tgname FROM pg_catalog.pg_trigger WHERE tgname LIKE '%s' AND NOT tgisinternal"},
	{"TYPE", NULL, NULL, &Query_for_list_of_datatypes},
	{"UNIQUE", NULL, NULL, NULL, NULL, THING_NO_DROP | THING_NO_ALTER}, /* for CREATE UNIQUE
																		 * INDEX ... */
	{"UNLOGGED", NULL, NULL, NULL, NULL, THING_NO_DROP | THING_NO_ALTER},	/* for CREATE UNLOGGED
																			 * TABLE ... */
	{"USER", Query_for_list_of_roles, NULL, NULL, Keywords_for_user_thing},
	{"USER MAPPING FOR", NULL, NULL, NULL},
	{"VIEW", NULL, NULL, &Query_for_list_of_views},
	{NULL}						/* end of list */
};

/* Storage parameters for CREATE TABLE and ALTER TABLE */
static const char *const table_storage_parameters[] = {
	"autovacuum_analyze_scale_factor",
	"autovacuum_analyze_threshold",
	"autovacuum_enabled",
	"autovacuum_freeze_max_age",
	"autovacuum_freeze_min_age",
	"autovacuum_freeze_table_age",
	"autovacuum_multixact_freeze_max_age",
	"autovacuum_multixact_freeze_min_age",
	"autovacuum_multixact_freeze_table_age",
	"autovacuum_vacuum_cost_delay",
	"autovacuum_vacuum_cost_limit",
	"autovacuum_vacuum_insert_scale_factor",
	"autovacuum_vacuum_insert_threshold",
	"autovacuum_vacuum_scale_factor",
	"autovacuum_vacuum_threshold",
	"fillfactor",
	"log_autovacuum_min_duration",
	"parallel_workers",
	"toast.autovacuum_enabled",
	"toast.autovacuum_freeze_max_age",
	"toast.autovacuum_freeze_min_age",
	"toast.autovacuum_freeze_table_age",
	"toast.autovacuum_multixact_freeze_max_age",
	"toast.autovacuum_multixact_freeze_min_age",
	"toast.autovacuum_multixact_freeze_table_age",
	"toast.autovacuum_vacuum_cost_delay",
	"toast.autovacuum_vacuum_cost_limit",
	"toast.autovacuum_vacuum_insert_scale_factor",
	"toast.autovacuum_vacuum_insert_threshold",
	"toast.autovacuum_vacuum_scale_factor",
	"toast.autovacuum_vacuum_threshold",
	"toast.log_autovacuum_min_duration",
	"toast.vacuum_index_cleanup",
	"toast.vacuum_truncate",
	"toast_tuple_target",
	"user_catalog_table",
	"vacuum_index_cleanup",
	"vacuum_truncate",
	NULL
};


/* Forward declaration of functions */
static char **psql_completion(const char *text, int start, int end);
static char *create_command_generator(const char *text, int state);
static char *drop_command_generator(const char *text, int state);
static char *alter_command_generator(const char *text, int state);
static char *complete_from_query(const char *text, int state);
static char *complete_from_versioned_query(const char *text, int state);
static char *complete_from_schema_query(const char *text, int state);
static char *complete_from_versioned_schema_query(const char *text, int state);
static char *_complete_from_query(const char *simple_query,
								  const SchemaQuery *schema_query,
								  const char *const *keywords,
								  bool verbatim,
								  const char *text, int state);
static void set_completion_reference(const char *word);
static void set_completion_reference_verbatim(const char *word);
static char *complete_from_list(const char *text, int state);
static char *complete_from_const(const char *text, int state);
static void append_variable_names(char ***varnames, int *nvars,
								  int *maxvars, const char *varname,
								  const char *prefix, const char *suffix);
static char **complete_from_variables(const char *text,
									  const char *prefix, const char *suffix, bool need_value);
static char *complete_from_files(const char *text, int state);

static char *pg_strdup_keyword_case(const char *s, const char *ref);
static char *escape_string(const char *text);
static char *make_like_pattern(const char *word);
static void parse_identifier(const char *ident,
							 char **schemaname, char **objectname,
							 bool *schemaquoted, bool *objectquoted);
static char *requote_identifier(const char *schemaname, const char *objectname,
								bool quote_schema, bool quote_object);
static bool identifier_needs_quotes(const char *ident);
static PGresult *exec_query(const char *query);

static char **get_previous_words(int point, char **buffer, int *nwords);

static char *get_guctype(const char *varname);

#ifdef USE_FILENAME_QUOTING_FUNCTIONS
static char *quote_file_name(char *fname, int match_type, char *quote_pointer);
static char *dequote_file_name(char *fname, int quote_char);
#endif


/*
 * Initialize the readline library for our purposes.
 */
void
initialize_readline(void)
{
	rl_readline_name = (char *) pset.progname;
	rl_attempted_completion_function = psql_completion;

#ifdef USE_FILENAME_QUOTING_FUNCTIONS
	rl_filename_quoting_function = quote_file_name;
	rl_filename_dequoting_function = dequote_file_name;
#endif

	rl_basic_word_break_characters = WORD_BREAKS;

	/*
	 * Ideally we'd include '"' in rl_completer_quote_characters too, which
	 * should allow us to complete quoted identifiers that include spaces.
	 * However, the library support for rl_completer_quote_characters is
	 * presently too inconsistent to want to mess with that.  (Note in
	 * particular that libedit has this variable but completely ignores it.)
	 */
	rl_completer_quote_characters = "'";

	/*
	 * Set rl_filename_quote_characters to "all possible characters",
	 * otherwise Readline will skip filename quoting if it thinks a filename
	 * doesn't need quoting.  Readline actually interprets this as bytes, so
	 * there are no encoding considerations here.
	 */
#ifdef HAVE_RL_FILENAME_QUOTE_CHARACTERS
	{
		unsigned char *fqc = (unsigned char *) pg_malloc(256);

		for (int i = 0; i < 255; i++)
			fqc[i] = (unsigned char) (i + 1);
		fqc[255] = '\0';
		rl_filename_quote_characters = (const char *) fqc;
	}
#endif

	completion_max_records = 1000;

	/*
	 * There is a variable rl_completion_query_items for this but apparently
	 * it's not defined everywhere.
	 */
}

/*
 * Check if 'word' matches any of the '|'-separated strings in 'pattern',
 * using case-insensitive or case-sensitive comparisons.
 *
 * If pattern is NULL, it's a wild card that matches any word.
 * If pattern begins with '!', the result is negated, ie we check that 'word'
 * does *not* match any alternative appearing in the rest of 'pattern'.
 * Any alternative can contain '*' which is a wild card, i.e., it can match
 * any substring; however, we allow at most one '*' per alternative.
 *
 * For readability, callers should use the macros MatchAny and MatchAnyExcept
 * to invoke those two special cases for 'pattern'.  (But '|' and '*' must
 * just be written directly in patterns.)
 */
#define MatchAny  NULL
#define MatchAnyExcept(pattern)  ("!" pattern)

static bool
word_matches(const char *pattern,
			 const char *word,
			 bool case_sensitive)
{
	size_t		wordlen;

#define cimatch(s1, s2, n) \
	(case_sensitive ? strncmp(s1, s2, n) == 0 : pg_strncasecmp(s1, s2, n) == 0)

	/* NULL pattern matches anything. */
	if (pattern == NULL)
		return true;

	/* Handle negated patterns from the MatchAnyExcept macro. */
	if (*pattern == '!')
		return !word_matches(pattern + 1, word, case_sensitive);

	/* Else consider each alternative in the pattern. */
	wordlen = strlen(word);
	for (;;)
	{
		const char *star = NULL;
		const char *c;

		/* Find end of current alternative, and locate any wild card. */
		c = pattern;
		while (*c != '\0' && *c != '|')
		{
			if (*c == '*')
				star = c;
			c++;
		}
		/* Was there a wild card? */
		if (star)
		{
			/* Yes, wildcard match? */
			size_t		beforelen = star - pattern,
						afterlen = c - star - 1;

			if (wordlen >= (beforelen + afterlen) &&
				cimatch(word, pattern, beforelen) &&
				cimatch(word + wordlen - afterlen, star + 1, afterlen))
				return true;
		}
		else
		{
			/* No, plain match? */
			if (wordlen == (c - pattern) &&
				cimatch(word, pattern, wordlen))
				return true;
		}
		/* Out of alternatives? */
		if (*c == '\0')
			break;
		/* Nope, try next alternative. */
		pattern = c + 1;
	}

	return false;
}

/*
 * Implementation of TailMatches and TailMatchesCS macros: do the last N words
 * in previous_words match the variadic arguments?
 *
 * The array indexing might look backwards, but remember that
 * previous_words[0] contains the *last* word on the line, not the first.
 */
static bool
TailMatchesImpl(bool case_sensitive,
				int previous_words_count, char **previous_words,
				int narg,...)
{
	va_list		args;

	if (previous_words_count < narg)
		return false;

	va_start(args, narg);

	for (int argno = 0; argno < narg; argno++)
	{
		const char *arg = va_arg(args, const char *);

		if (!word_matches(arg, previous_words[narg - argno - 1],
						  case_sensitive))
		{
			va_end(args);
			return false;
		}
	}

	va_end(args);

	return true;
}

/*
 * Implementation of Matches and MatchesCS macros: do all of the words
 * in previous_words match the variadic arguments?
 */
static bool
MatchesImpl(bool case_sensitive,
			int previous_words_count, char **previous_words,
			int narg,...)
{
	va_list		args;

	if (previous_words_count != narg)
		return false;

	va_start(args, narg);

	for (int argno = 0; argno < narg; argno++)
	{
		const char *arg = va_arg(args, const char *);

		if (!word_matches(arg, previous_words[narg - argno - 1],
						  case_sensitive))
		{
			va_end(args);
			return false;
		}
	}

	va_end(args);

	return true;
}

/*
 * Implementation of HeadMatches and HeadMatchesCS macros: do the first N
 * words in previous_words match the variadic arguments?
 */
static bool
HeadMatchesImpl(bool case_sensitive,
				int previous_words_count, char **previous_words,
				int narg,...)
{
	va_list		args;

	if (previous_words_count < narg)
		return false;

	va_start(args, narg);

	for (int argno = 0; argno < narg; argno++)
	{
		const char *arg = va_arg(args, const char *);

		if (!word_matches(arg, previous_words[previous_words_count - argno - 1],
						  case_sensitive))
		{
			va_end(args);
			return false;
		}
	}

	va_end(args);

	return true;
}

/*
 * Check if the final character of 's' is 'c'.
 */
static bool
ends_with(const char *s, char c)
{
	size_t		length = strlen(s);

	return (length > 0 && s[length - 1] == c);
}

/*
 * The completion function.
 *
 * According to readline spec this gets passed the text entered so far and its
 * start and end positions in the readline buffer. The return value is some
 * partially obscure list format that can be generated by readline's
 * rl_completion_matches() function, so we don't have to worry about it.
 */
static char **
psql_completion(const char *text, int start, int end)
{
	/* This is the variable we'll return. */
	char	  **matches = NULL;

	/* Workspace for parsed words. */
	char	   *words_buffer;

	/* This array will contain pointers to parsed words. */
	char	  **previous_words;

	/* The number of words found on the input line. */
	int			previous_words_count;

	/*
	 * For compactness, we use these macros to reference previous_words[].
	 * Caution: do not access a previous_words[] entry without having checked
	 * previous_words_count to be sure it's valid.  In most cases below, that
	 * check is implicit in a TailMatches() or similar macro, but in some
	 * places we have to check it explicitly.
	 */
#define prev_wd   (previous_words[0])
#define prev2_wd  (previous_words[1])
#define prev3_wd  (previous_words[2])
#define prev4_wd  (previous_words[3])
#define prev5_wd  (previous_words[4])
#define prev6_wd  (previous_words[5])
#define prev7_wd  (previous_words[6])
#define prev8_wd  (previous_words[7])
#define prev9_wd  (previous_words[8])

	/* Match the last N words before point, case-insensitively. */
#define TailMatches(...) \
	TailMatchesImpl(false, previous_words_count, previous_words, \
					VA_ARGS_NARGS(__VA_ARGS__), __VA_ARGS__)

	/* Match the last N words before point, case-sensitively. */
#define TailMatchesCS(...) \
	TailMatchesImpl(true, previous_words_count, previous_words, \
					VA_ARGS_NARGS(__VA_ARGS__), __VA_ARGS__)

	/* Match N words representing all of the line, case-insensitively. */
#define Matches(...) \
	MatchesImpl(false, previous_words_count, previous_words, \
				VA_ARGS_NARGS(__VA_ARGS__), __VA_ARGS__)

	/* Match N words representing all of the line, case-sensitively. */
#define MatchesCS(...) \
	MatchesImpl(true, previous_words_count, previous_words, \
				VA_ARGS_NARGS(__VA_ARGS__), __VA_ARGS__)

	/* Match the first N words on the line, case-insensitively. */
#define HeadMatches(...) \
	HeadMatchesImpl(false, previous_words_count, previous_words, \
					VA_ARGS_NARGS(__VA_ARGS__), __VA_ARGS__)

	/* Match the first N words on the line, case-sensitively. */
#define HeadMatchesCS(...) \
	HeadMatchesImpl(true, previous_words_count, previous_words, \
					VA_ARGS_NARGS(__VA_ARGS__), __VA_ARGS__)

	/* Known command-starting keywords. */
	static const char *const sql_commands[] = {
		"ABORT", "ALTER", "ANALYZE", "BEGIN", "CALL", "CHECKPOINT", "CLOSE", "CLUSTER",
		"COMMENT", "COMMIT", "COPY", "CREATE", "DEALLOCATE", "DECLARE",
		"DELETE FROM", "DISCARD", "DO", "DROP", "END", "EXECUTE", "EXPLAIN",
		"FETCH", "GRANT", "IMPORT FOREIGN SCHEMA", "INSERT INTO", "LISTEN", "LOAD", "LOCK",
		"MERGE INTO", "MOVE", "NOTIFY", "PREPARE",
		"REASSIGN", "REFRESH MATERIALIZED VIEW", "REINDEX", "RELEASE",
		"RESET", "REVOKE", "ROLLBACK",
		"SAVEPOINT", "SECURITY LABEL", "SELECT", "SET", "SHOW", "START",
		"TABLE", "TRUNCATE", "UNLISTEN", "UPDATE", "VACUUM", "VALUES", "WITH",
		NULL
	};

	/* psql's backslash commands. */
	static const char *const backslash_commands[] = {
		"\\a",
		"\\connect", "\\conninfo", "\\C", "\\cd", "\\copy",
		"\\copyright", "\\crosstabview",
		"\\d", "\\da", "\\dA", "\\dAc", "\\dAf", "\\dAo", "\\dAp",
		"\\db", "\\dc", "\\dconfig", "\\dC", "\\dd", "\\ddp", "\\dD",
		"\\des", "\\det", "\\deu", "\\dew", "\\dE", "\\df",
		"\\dF", "\\dFd", "\\dFp", "\\dFt", "\\dg", "\\di", "\\dl", "\\dL",
		"\\dm", "\\dn", "\\do", "\\dO", "\\dp", "\\dP", "\\dPi", "\\dPt",
		"\\drds", "\\dRs", "\\dRp", "\\ds",
		"\\dt", "\\dT", "\\dv", "\\du", "\\dx", "\\dX", "\\dy",
		"\\echo", "\\edit", "\\ef", "\\elif", "\\else", "\\encoding",
		"\\endif", "\\errverbose", "\\ev",
		"\\f",
		"\\g", "\\gdesc", "\\getenv", "\\gexec", "\\gset", "\\gx",
		"\\help", "\\html",
		"\\if", "\\include", "\\include_relative", "\\ir",
		"\\list", "\\lo_import", "\\lo_export", "\\lo_list", "\\lo_unlink",
		"\\out",
		"\\password", "\\print", "\\prompt", "\\pset",
		"\\qecho", "\\quit",
		"\\reset",
		"\\s", "\\set", "\\setenv", "\\sf", "\\sv",
		"\\t", "\\T", "\\timing",
		"\\unset",
		"\\x",
		"\\warn", "\\watch", "\\write",
		"\\z",
		"\\!", "\\?",
		NULL
	};

	/*
	 * Temporary workaround for a bug in recent (2019) libedit: it incorrectly
	 * de-escapes the input "text", causing us to fail to recognize backslash
	 * commands.  So get the string to look at from rl_line_buffer instead.
	 */
	char	   *text_copy = pnstrdup(rl_line_buffer + start, end - start);
	text = text_copy;

	/* Remember last char of the given input word. */
	completion_last_char = (end > start) ? text[end - start - 1] : '\0';

	/* We usually want the append character to be a space. */
	rl_completion_append_character = ' ';

	/* Clear a few things. */
	completion_charp = NULL;
	completion_charpp = NULL;
	completion_vquery = NULL;
	completion_squery = NULL;
	completion_ref_object = NULL;
	completion_ref_schema = NULL;

	/*
	 * Scan the input line to extract the words before our current position.
	 * According to those we'll make some smart decisions on what the user is
	 * probably intending to type.
	 */
	previous_words = get_previous_words(start,
										&words_buffer,
										&previous_words_count);

	/* If current word is a backslash command, offer completions for that */
	if (text[0] == '\\')
		COMPLETE_WITH_LIST_CS(backslash_commands);

	/* If current word is a variable interpolation, handle that case */
	else if (text[0] == ':' && text[1] != ':')
	{
		if (text[1] == '\'')
			matches = complete_from_variables(text, ":'", "'", true);
		else if (text[1] == '"')
			matches = complete_from_variables(text, ":\"", "\"", true);
		else
			matches = complete_from_variables(text, ":", "", true);
	}

	/* If no previous word, suggest one of the basic sql commands */
	else if (previous_words_count == 0)
		COMPLETE_WITH_LIST(sql_commands);

/* CREATE */
	/* complete with something you can create */
	else if (TailMatches("CREATE"))
		matches = rl_completion_matches(text, create_command_generator);

	/* complete with something you can create or replace */
	else if (TailMatches("CREATE", "OR", "REPLACE"))
		COMPLETE_WITH("FUNCTION", "PROCEDURE", "LANGUAGE", "RULE", "VIEW",
					  "AGGREGATE", "TRANSFORM", "TRIGGER");

/* DROP, but not DROP embedded in other commands */
	/* complete with something you can drop */
	else if (Matches("DROP"))
		matches = rl_completion_matches(text, drop_command_generator);

/* ALTER */

	/* ALTER TABLE */
	else if (Matches("ALTER", "TABLE"))
		COMPLETE_WITH_SCHEMA_QUERY_PLUS(Query_for_list_of_tables,
										"ALL IN TABLESPACE");

	/* ALTER something */
	else if (Matches("ALTER"))
		matches = rl_completion_matches(text, alter_command_generator);
	/* ALTER TABLE,INDEX,MATERIALIZED VIEW ALL IN TABLESPACE xxx */
	else if (TailMatches("ALL", "IN", "TABLESPACE", MatchAny))
		COMPLETE_WITH("SET TABLESPACE", "OWNED BY");
	/* ALTER TABLE,INDEX,MATERIALIZED VIEW ALL IN TABLESPACE xxx OWNED BY */
	else if (TailMatches("ALL", "IN", "TABLESPACE", MatchAny, "OWNED", "BY"))
		COMPLETE_WITH_QUERY(Query_for_list_of_roles);
	/* ALTER TABLE,INDEX,MATERIALIZED VIEW ALL IN TABLESPACE xxx OWNED BY xxx */
	else if (TailMatches("ALL", "IN", "TABLESPACE", MatchAny, "OWNED", "BY", MatchAny))
		COMPLETE_WITH("SET TABLESPACE");
	/* ALTER AGGREGATE,FUNCTION,PROCEDURE,ROUTINE <name> */
	else if (Matches("ALTER", "AGGREGATE|FUNCTION|PROCEDURE|ROUTINE", MatchAny))
		COMPLETE_WITH("(");
	/* ALTER AGGREGATE <name> (...) */
	else if (Matches("ALTER", "AGGREGATE", MatchAny, MatchAny))
	{
		if (ends_with(prev_wd, ')'))
			COMPLETE_WITH("OWNER TO", "RENAME TO", "SET SCHEMA");
		else
			COMPLETE_WITH_FUNCTION_ARG(prev2_wd);
	}
	/* ALTER FUNCTION,PROCEDURE,ROUTINE <name> (...) */
	else if (Matches("ALTER", "FUNCTION|PROCEDURE|ROUTINE", MatchAny, MatchAny))
	{
		if (ends_with(prev_wd, ')'))
			COMPLETE_WITH("OWNER TO", "RENAME TO", "SET SCHEMA",
						  "DEPENDS ON EXTENSION", "NO DEPENDS ON EXTENSION");
		else
			COMPLETE_WITH_FUNCTION_ARG(prev2_wd);
	}

	/* ALTER PUBLICATION <name> */
	else if (Matches("ALTER", "PUBLICATION", MatchAny))
		COMPLETE_WITH("ADD", "DROP", "OWNER TO", "RENAME TO", "SET");
	/* ALTER PUBLICATION <name> ADD */
	else if (Matches("ALTER", "PUBLICATION", MatchAny, "ADD"))
		COMPLETE_WITH("TABLES IN SCHEMA", "TABLE");
	else if (Matches("ALTER", "PUBLICATION", MatchAny, "ADD|SET", "TABLE") ||
			 (HeadMatches("ALTER", "PUBLICATION", MatchAny, "ADD|SET", "TABLE") &&
			  ends_with(prev_wd, ',')))
		COMPLETE_WITH_SCHEMA_QUERY(Query_for_list_of_tables);

	/*
	 * "ALTER PUBLICATION <name> SET TABLE <name> WHERE (" - complete with
	 * table attributes
	 *
	 * "ALTER PUBLICATION <name> ADD TABLE <name> WHERE (" - complete with
	 * table attributes
	 */
	else if (HeadMatches("ALTER", "PUBLICATION", MatchAny) && TailMatches("WHERE"))
		COMPLETE_WITH("(");
	else if (HeadMatches("ALTER", "PUBLICATION", MatchAny) && TailMatches("WHERE", "("))
		COMPLETE_WITH_ATTR(prev3_wd);
	else if (HeadMatches("ALTER", "PUBLICATION", MatchAny, "ADD|SET", "TABLE") &&
			 !TailMatches("WHERE", "(*)"))
		COMPLETE_WITH(",", "WHERE (");
	else if (HeadMatches("ALTER", "PUBLICATION", MatchAny, "ADD|SET", "TABLE"))
		COMPLETE_WITH(",");
	/* ALTER PUBLICATION <name> DROP */
	else if (Matches("ALTER", "PUBLICATION", MatchAny, "DROP"))
		COMPLETE_WITH("TABLES IN SCHEMA", "TABLE");
	/* ALTER PUBLICATION <name> SET */
	else if (Matches("ALTER", "PUBLICATION", MatchAny, "SET"))
		COMPLETE_WITH("(", "TABLES IN SCHEMA", "TABLE");
	else if (Matches("ALTER", "PUBLICATION", MatchAny, "ADD|DROP|SET", "ALL", "TABLES", "IN", "SCHEMA"))
		COMPLETE_WITH_QUERY_PLUS(Query_for_list_of_schemas
								 " AND nspname NOT LIKE E'pg\\\\_%%'",
								 "CURRENT_SCHEMA");
	/* ALTER PUBLICATION <name> SET ( */
	else if (HeadMatches("ALTER", "PUBLICATION", MatchAny) && TailMatches("SET", "("))
		COMPLETE_WITH("publish", "publish_via_partition_root");
	/* ALTER SUBSCRIPTION <name> */
	else if (Matches("ALTER", "SUBSCRIPTION", MatchAny))
		COMPLETE_WITH("CONNECTION", "ENABLE", "DISABLE", "OWNER TO",
					  "RENAME TO", "REFRESH PUBLICATION", "SET", "SKIP (",
					  "ADD PUBLICATION", "DROP PUBLICATION");
	/* ALTER SUBSCRIPTION <name> REFRESH PUBLICATION */
	else if (HeadMatches("ALTER", "SUBSCRIPTION", MatchAny) &&
			 TailMatches("REFRESH", "PUBLICATION"))
		COMPLETE_WITH("WITH (");
	/* ALTER SUBSCRIPTION <name> REFRESH PUBLICATION WITH ( */
	else if (HeadMatches("ALTER", "SUBSCRIPTION", MatchAny) &&
			 TailMatches("REFRESH", "PUBLICATION", "WITH", "("))
		COMPLETE_WITH("copy_data");
	/* ALTER SUBSCRIPTION <name> SET */
	else if (Matches("ALTER", "SUBSCRIPTION", MatchAny, "SET"))
		COMPLETE_WITH("(", "PUBLICATION");
	/* ALTER SUBSCRIPTION <name> SET ( */
	else if (HeadMatches("ALTER", "SUBSCRIPTION", MatchAny) && TailMatches("SET", "("))
		COMPLETE_WITH("binary", "disable_on_error", "slot_name", "streaming", "synchronous_commit");
	/* ALTER SUBSCRIPTION <name> SKIP ( */
	else if (HeadMatches("ALTER", "SUBSCRIPTION", MatchAny) && TailMatches("SKIP", "("))
		COMPLETE_WITH("lsn");
	/* ALTER SUBSCRIPTION <name> SET PUBLICATION */
	else if (HeadMatches("ALTER", "SUBSCRIPTION", MatchAny) && TailMatches("SET", "PUBLICATION"))
	{
		/* complete with nothing here as this refers to remote publications */
	}
	/* ALTER SUBSCRIPTION <name> ADD|DROP|SET PUBLICATION <name> */
	else if (HeadMatches("ALTER", "SUBSCRIPTION", MatchAny) &&
			 TailMatches("ADD|DROP|SET", "PUBLICATION", MatchAny))
		COMPLETE_WITH("WITH (");
	/* ALTER SUBSCRIPTION <name> ADD|DROP|SET PUBLICATION <name> WITH ( */
	else if (HeadMatches("ALTER", "SUBSCRIPTION", MatchAny) &&
			 TailMatches("ADD|DROP|SET", "PUBLICATION", MatchAny, "WITH", "("))
		COMPLETE_WITH("copy_data", "refresh");

	/* ALTER SCHEMA <name> */
	else if (Matches("ALTER", "SCHEMA", MatchAny))
		COMPLETE_WITH("OWNER TO", "RENAME TO");

	/* ALTER COLLATION <name> */
	else if (Matches("ALTER", "COLLATION", MatchAny))
		COMPLETE_WITH("OWNER TO", "REFRESH VERSION", "RENAME TO", "SET SCHEMA");

	/* ALTER CONVERSION <name> */
	else if (Matches("ALTER", "CONVERSION", MatchAny))
		COMPLETE_WITH("OWNER TO", "RENAME TO", "SET SCHEMA");

	/* ALTER DATABASE <name> */
	else if (Matches("ALTER", "DATABASE", MatchAny))
		COMPLETE_WITH("RESET", "SET", "OWNER TO", "REFRESH COLLATION VERSION", "RENAME TO",
					  "IS_TEMPLATE", "ALLOW_CONNECTIONS",
					  "CONNECTION LIMIT");

	/* ALTER DATABASE <name> SET TABLESPACE */
	else if (Matches("ALTER", "DATABASE", MatchAny, "SET", "TABLESPACE"))
		COMPLETE_WITH_QUERY(Query_for_list_of_tablespaces);

	/* ALTER EVENT TRIGGER */
	else if (Matches("ALTER", "EVENT", "TRIGGER"))
		COMPLETE_WITH_QUERY(Query_for_list_of_event_triggers);

	/* ALTER EVENT TRIGGER <name> */
	else if (Matches("ALTER", "EVENT", "TRIGGER", MatchAny))
		COMPLETE_WITH("DISABLE", "ENABLE", "OWNER TO", "RENAME TO");

	/* ALTER EVENT TRIGGER <name> ENABLE */
	else if (Matches("ALTER", "EVENT", "TRIGGER", MatchAny, "ENABLE"))
		COMPLETE_WITH("REPLICA", "ALWAYS");

	/* ALTER EXTENSION <name> */
	else if (Matches("ALTER", "EXTENSION", MatchAny))
		COMPLETE_WITH("ADD", "DROP", "UPDATE", "SET SCHEMA");

	/* ALTER EXTENSION <name> UPDATE */
	else if (Matches("ALTER", "EXTENSION", MatchAny, "UPDATE"))
		COMPLETE_WITH("TO");

	/* ALTER EXTENSION <name> UPDATE TO */
	else if (Matches("ALTER", "EXTENSION", MatchAny, "UPDATE", "TO"))
	{
		set_completion_reference(prev3_wd);
		COMPLETE_WITH_QUERY(Query_for_list_of_available_extension_versions);
	}

	/* ALTER FOREIGN */
	else if (Matches("ALTER", "FOREIGN"))
		COMPLETE_WITH("DATA WRAPPER", "TABLE");

	/* ALTER FOREIGN DATA WRAPPER <name> */
	else if (Matches("ALTER", "FOREIGN", "DATA", "WRAPPER", MatchAny))
		COMPLETE_WITH("HANDLER", "VALIDATOR", "NO",
					  "OPTIONS", "OWNER TO", "RENAME TO");
	else if (Matches("ALTER", "FOREIGN", "DATA", "WRAPPER", MatchAny, "NO"))
		COMPLETE_WITH("HANDLER", "VALIDATOR");

	/* ALTER FOREIGN TABLE <name> */
	else if (Matches("ALTER", "FOREIGN", "TABLE", MatchAny))
		COMPLETE_WITH("ADD", "ALTER", "DISABLE TRIGGER", "DROP", "ENABLE",
					  "INHERIT", "NO INHERIT", "OPTIONS", "OWNER TO",
					  "RENAME", "SET", "VALIDATE CONSTRAINT");

	/* ALTER INDEX */
	else if (Matches("ALTER", "INDEX"))
		COMPLETE_WITH_SCHEMA_QUERY_PLUS(Query_for_list_of_indexes,
										"ALL IN TABLESPACE");
	/* ALTER INDEX <name> */
	else if (Matches("ALTER", "INDEX", MatchAny))
		COMPLETE_WITH("ALTER COLUMN", "OWNER TO", "RENAME TO", "SET",
					  "RESET", "ATTACH PARTITION",
					  "DEPENDS ON EXTENSION", "NO DEPENDS ON EXTENSION");
	else if (Matches("ALTER", "INDEX", MatchAny, "ATTACH"))
		COMPLETE_WITH("PARTITION");
	else if (Matches("ALTER", "INDEX", MatchAny, "ATTACH", "PARTITION"))
		COMPLETE_WITH_SCHEMA_QUERY(Query_for_list_of_indexes);
	/* ALTER INDEX <name> ALTER */
	else if (Matches("ALTER", "INDEX", MatchAny, "ALTER"))
		COMPLETE_WITH("COLUMN");
	/* ALTER INDEX <name> ALTER COLUMN */
	else if (Matches("ALTER", "INDEX", MatchAny, "ALTER", "COLUMN"))
	{
		set_completion_reference(prev3_wd);
		COMPLETE_WITH_SCHEMA_QUERY_VERBATIM(Query_for_list_of_attribute_numbers);
	}
	/* ALTER INDEX <name> ALTER COLUMN <colnum> */
	else if (Matches("ALTER", "INDEX", MatchAny, "ALTER", "COLUMN", MatchAny))
		COMPLETE_WITH("SET STATISTICS");
	/* ALTER INDEX <name> ALTER COLUMN <colnum> SET */
	else if (Matches("ALTER", "INDEX", MatchAny, "ALTER", "COLUMN", MatchAny, "SET"))
		COMPLETE_WITH("STATISTICS");
	/* ALTER INDEX <name> ALTER COLUMN <colnum> SET STATISTICS */
	else if (Matches("ALTER", "INDEX", MatchAny, "ALTER", "COLUMN", MatchAny, "SET", "STATISTICS"))
	{
		/* Enforce no completion here, as an integer has to be specified */
	}
	/* ALTER INDEX <name> SET */
	else if (Matches("ALTER", "INDEX", MatchAny, "SET"))
		COMPLETE_WITH("(", "TABLESPACE");
	/* ALTER INDEX <name> RESET */
	else if (Matches("ALTER", "INDEX", MatchAny, "RESET"))
		COMPLETE_WITH("(");
	/* ALTER INDEX <foo> SET|RESET ( */
	else if (Matches("ALTER", "INDEX", MatchAny, "RESET", "("))
		COMPLETE_WITH("fillfactor",
					  "deduplicate_items",	/* BTREE */
					  "fastupdate", "gin_pending_list_limit",	/* GIN */
					  "buffering",	/* GiST */
					  "pages_per_range", "autosummarize"	/* BRIN */
			);
	else if (Matches("ALTER", "INDEX", MatchAny, "SET", "("))
		COMPLETE_WITH("fillfactor =",
					  "deduplicate_items =",	/* BTREE */
					  "fastupdate =", "gin_pending_list_limit =",	/* GIN */
					  "buffering =",	/* GiST */
					  "pages_per_range =", "autosummarize ="	/* BRIN */
			);
	else if (Matches("ALTER", "INDEX", MatchAny, "NO", "DEPENDS"))
		COMPLETE_WITH("ON EXTENSION");
	else if (Matches("ALTER", "INDEX", MatchAny, "DEPENDS"))
		COMPLETE_WITH("ON EXTENSION");

	/* ALTER LANGUAGE <name> */
	else if (Matches("ALTER", "LANGUAGE", MatchAny))
		COMPLETE_WITH("OWNER TO", "RENAME TO");

	/* ALTER LARGE OBJECT <oid> */
	else if (Matches("ALTER", "LARGE", "OBJECT", MatchAny))
		COMPLETE_WITH("OWNER TO");

	/* ALTER MATERIALIZED VIEW */
	else if (Matches("ALTER", "MATERIALIZED", "VIEW"))
		COMPLETE_WITH_SCHEMA_QUERY_PLUS(Query_for_list_of_matviews,
										"ALL IN TABLESPACE");

	/* ALTER USER,ROLE <name> */
	else if (Matches("ALTER", "USER|ROLE", MatchAny) &&
			 !TailMatches("USER", "MAPPING"))
		COMPLETE_WITH("BYPASSRLS", "CONNECTION LIMIT", "CREATEDB", "CREATEROLE",
					  "ENCRYPTED PASSWORD", "INHERIT", "LOGIN", "NOBYPASSRLS",
					  "NOCREATEDB", "NOCREATEROLE", "NOINHERIT",
					  "NOLOGIN", "NOREPLICATION", "NOSUPERUSER", "PASSWORD",
					  "RENAME TO", "REPLICATION", "RESET", "SET", "SUPERUSER",
					  "VALID UNTIL", "WITH");

	/* ALTER USER,ROLE <name> WITH */
	else if (Matches("ALTER", "USER|ROLE", MatchAny, "WITH"))
		/* Similar to the above, but don't complete "WITH" again. */
		COMPLETE_WITH("BYPASSRLS", "CONNECTION LIMIT", "CREATEDB", "CREATEROLE",
					  "ENCRYPTED PASSWORD", "INHERIT", "LOGIN", "NOBYPASSRLS",
					  "NOCREATEDB", "NOCREATEROLE", "NOINHERIT",
					  "NOLOGIN", "NOREPLICATION", "NOSUPERUSER", "PASSWORD",
					  "RENAME TO", "REPLICATION", "RESET", "SET", "SUPERUSER",
					  "VALID UNTIL");

	/* ALTER DEFAULT PRIVILEGES */
	else if (Matches("ALTER", "DEFAULT", "PRIVILEGES"))
		COMPLETE_WITH("FOR ROLE", "IN SCHEMA");
	/* ALTER DEFAULT PRIVILEGES FOR */
	else if (Matches("ALTER", "DEFAULT", "PRIVILEGES", "FOR"))
		COMPLETE_WITH("ROLE");
	/* ALTER DEFAULT PRIVILEGES IN */
	else if (Matches("ALTER", "DEFAULT", "PRIVILEGES", "IN"))
		COMPLETE_WITH("SCHEMA");
	/* ALTER DEFAULT PRIVILEGES FOR ROLE|USER ... */
	else if (Matches("ALTER", "DEFAULT", "PRIVILEGES", "FOR", "ROLE|USER",
					 MatchAny))
		COMPLETE_WITH("GRANT", "REVOKE", "IN SCHEMA");
	/* ALTER DEFAULT PRIVILEGES IN SCHEMA ... */
	else if (Matches("ALTER", "DEFAULT", "PRIVILEGES", "IN", "SCHEMA",
					 MatchAny))
		COMPLETE_WITH("GRANT", "REVOKE", "FOR ROLE");
	/* ALTER DEFAULT PRIVILEGES IN SCHEMA ... FOR */
	else if (Matches("ALTER", "DEFAULT", "PRIVILEGES", "IN", "SCHEMA",
					 MatchAny, "FOR"))
		COMPLETE_WITH("ROLE");
	/* ALTER DEFAULT PRIVILEGES FOR ROLE|USER ... IN SCHEMA ... */
	/* ALTER DEFAULT PRIVILEGES IN SCHEMA ... FOR ROLE|USER ... */
	else if (Matches("ALTER", "DEFAULT", "PRIVILEGES", "FOR", "ROLE|USER",
					 MatchAny, "IN", "SCHEMA", MatchAny) ||
			 Matches("ALTER", "DEFAULT", "PRIVILEGES", "IN", "SCHEMA",
					 MatchAny, "FOR", "ROLE|USER", MatchAny))
		COMPLETE_WITH("GRANT", "REVOKE");
	/* ALTER DOMAIN <name> */
	else if (Matches("ALTER", "DOMAIN", MatchAny))
		COMPLETE_WITH("ADD", "DROP", "OWNER TO", "RENAME", "SET",
					  "VALIDATE CONSTRAINT");
	/* ALTER DOMAIN <sth> DROP */
	else if (Matches("ALTER", "DOMAIN", MatchAny, "DROP"))
		COMPLETE_WITH("CONSTRAINT", "DEFAULT", "NOT NULL");
	/* ALTER DOMAIN <sth> DROP|RENAME|VALIDATE CONSTRAINT */
	else if (Matches("ALTER", "DOMAIN", MatchAny, "DROP|RENAME|VALIDATE", "CONSTRAINT"))
	{
		set_completion_reference(prev3_wd);
		COMPLETE_WITH_SCHEMA_QUERY(Query_for_constraint_of_type);
	}
	/* ALTER DOMAIN <sth> RENAME */
	else if (Matches("ALTER", "DOMAIN", MatchAny, "RENAME"))
		COMPLETE_WITH("CONSTRAINT", "TO");
	/* ALTER DOMAIN <sth> RENAME CONSTRAINT <sth> */
	else if (Matches("ALTER", "DOMAIN", MatchAny, "RENAME", "CONSTRAINT", MatchAny))
		COMPLETE_WITH("TO");

	/* ALTER DOMAIN <sth> SET */
	else if (Matches("ALTER", "DOMAIN", MatchAny, "SET"))
		COMPLETE_WITH("DEFAULT", "NOT NULL", "SCHEMA");
	/* ALTER SEQUENCE <name> */
	else if (Matches("ALTER", "SEQUENCE", MatchAny))
		COMPLETE_WITH("AS", "INCREMENT", "MINVALUE", "MAXVALUE", "RESTART",
					  "NO", "CACHE", "CYCLE", "SET", "OWNED BY",
					  "OWNER TO", "RENAME TO");
	/* ALTER SEQUENCE <name> AS */
	else if (TailMatches("ALTER", "SEQUENCE", MatchAny, "AS"))
		COMPLETE_WITH_CS("smallint", "integer", "bigint");
	/* ALTER SEQUENCE <name> NO */
	else if (Matches("ALTER", "SEQUENCE", MatchAny, "NO"))
		COMPLETE_WITH("MINVALUE", "MAXVALUE", "CYCLE");
	/* ALTER SEQUENCE <name> SET */
	else if (Matches("ALTER", "SEQUENCE", MatchAny, "SET"))
		COMPLETE_WITH("SCHEMA", "LOGGED", "UNLOGGED");
	/* ALTER SERVER <name> */
	else if (Matches("ALTER", "SERVER", MatchAny))
		COMPLETE_WITH("VERSION", "OPTIONS", "OWNER TO", "RENAME TO");
	/* ALTER SERVER <name> VERSION <version> */
	else if (Matches("ALTER", "SERVER", MatchAny, "VERSION", MatchAny))
		COMPLETE_WITH("OPTIONS");
	/* ALTER SYSTEM SET, RESET, RESET ALL */
	else if (Matches("ALTER", "SYSTEM"))
		COMPLETE_WITH("SET", "RESET");
	else if (Matches("ALTER", "SYSTEM", "SET|RESET"))
		COMPLETE_WITH_QUERY_VERBATIM_PLUS(Query_for_list_of_alter_system_set_vars,
										  "ALL");
	else if (Matches("ALTER", "SYSTEM", "SET", MatchAny))
		COMPLETE_WITH("TO");
	/* ALTER VIEW <name> */
	else if (Matches("ALTER", "VIEW", MatchAny))
		COMPLETE_WITH("ALTER COLUMN", "OWNER TO", "RENAME",
					  "SET SCHEMA");
	/* ALTER VIEW xxx RENAME */
	else if (Matches("ALTER", "VIEW", MatchAny, "RENAME"))
		COMPLETE_WITH_ATTR_PLUS(prev2_wd, "COLUMN", "TO");
	else if (Matches("ALTER", "VIEW", MatchAny, "ALTER|RENAME", "COLUMN"))
		COMPLETE_WITH_ATTR(prev3_wd);
	/* ALTER VIEW xxx ALTER [ COLUMN ] yyy */
	else if (Matches("ALTER", "VIEW", MatchAny, "ALTER", MatchAny) ||
			 Matches("ALTER", "VIEW", MatchAny, "ALTER", "COLUMN", MatchAny))
		COMPLETE_WITH("SET DEFAULT", "DROP DEFAULT");
	/* ALTER VIEW xxx RENAME yyy */
	else if (Matches("ALTER", "VIEW", MatchAny, "RENAME", MatchAnyExcept("TO")))
		COMPLETE_WITH("TO");
	/* ALTER VIEW xxx RENAME COLUMN yyy */
	else if (Matches("ALTER", "VIEW", MatchAny, "RENAME", "COLUMN", MatchAnyExcept("TO")))
		COMPLETE_WITH("TO");

	/* ALTER MATERIALIZED VIEW <name> */
	else if (Matches("ALTER", "MATERIALIZED", "VIEW", MatchAny))
		COMPLETE_WITH("ALTER COLUMN", "CLUSTER ON", "DEPENDS ON EXTENSION",
					  "NO DEPENDS ON EXTENSION", "OWNER TO", "RENAME",
					  "RESET (", "SET");
	/* ALTER MATERIALIZED VIEW xxx RENAME */
	else if (Matches("ALTER", "MATERIALIZED", "VIEW", MatchAny, "RENAME"))
		COMPLETE_WITH_ATTR_PLUS(prev2_wd, "COLUMN", "TO");
	else if (Matches("ALTER", "MATERIALIZED", "VIEW", MatchAny, "ALTER|RENAME", "COLUMN"))
		COMPLETE_WITH_ATTR(prev3_wd);
	/* ALTER MATERIALIZED VIEW xxx RENAME yyy */
	else if (Matches("ALTER", "MATERIALIZED", "VIEW", MatchAny, "RENAME", MatchAnyExcept("TO")))
		COMPLETE_WITH("TO");
	/* ALTER MATERIALIZED VIEW xxx RENAME COLUMN yyy */
	else if (Matches("ALTER", "MATERIALIZED", "VIEW", MatchAny, "RENAME", "COLUMN", MatchAnyExcept("TO")))
		COMPLETE_WITH("TO");
	/* ALTER MATERIALIZED VIEW xxx SET */
	else if (Matches("ALTER", "MATERIALIZED", "VIEW", MatchAny, "SET"))
		COMPLETE_WITH("(", "ACCESS METHOD", "SCHEMA", "TABLESPACE", "WITHOUT CLUSTER");
	/* ALTER MATERIALIZED VIEW xxx SET ACCESS METHOD */
	else if (Matches("ALTER", "MATERIALIZED", "VIEW", MatchAny, "SET", "ACCESS", "METHOD"))
		COMPLETE_WITH_QUERY(Query_for_list_of_table_access_methods);

	/* ALTER POLICY <name> */
	else if (Matches("ALTER", "POLICY"))
		COMPLETE_WITH_QUERY(Query_for_list_of_policies);
	/* ALTER POLICY <name> ON */
	else if (Matches("ALTER", "POLICY", MatchAny))
		COMPLETE_WITH("ON");
	/* ALTER POLICY <name> ON <table> */
	else if (Matches("ALTER", "POLICY", MatchAny, "ON"))
	{
		set_completion_reference(prev2_wd);
		COMPLETE_WITH_SCHEMA_QUERY(Query_for_list_of_tables_for_policy);
	}
	/* ALTER POLICY <name> ON <table> - show options */
	else if (Matches("ALTER", "POLICY", MatchAny, "ON", MatchAny))
		COMPLETE_WITH("RENAME TO", "TO", "USING (", "WITH CHECK (");
	/* ALTER POLICY <name> ON <table> TO <role> */
	else if (Matches("ALTER", "POLICY", MatchAny, "ON", MatchAny, "TO"))
		COMPLETE_WITH_QUERY_PLUS(Query_for_list_of_roles,
								 Keywords_for_list_of_grant_roles);
	/* ALTER POLICY <name> ON <table> USING ( */
	else if (Matches("ALTER", "POLICY", MatchAny, "ON", MatchAny, "USING"))
		COMPLETE_WITH("(");
	/* ALTER POLICY <name> ON <table> WITH CHECK ( */
	else if (Matches("ALTER", "POLICY", MatchAny, "ON", MatchAny, "WITH", "CHECK"))
		COMPLETE_WITH("(");

	/* ALTER RULE <name>, add ON */
	else if (Matches("ALTER", "RULE", MatchAny))
		COMPLETE_WITH("ON");

	/* If we have ALTER RULE <name> ON, then add the correct tablename */
	else if (Matches("ALTER", "RULE", MatchAny, "ON"))
	{
		set_completion_reference(prev2_wd);
		COMPLETE_WITH_SCHEMA_QUERY(Query_for_list_of_tables_for_rule);
	}

	/* ALTER RULE <name> ON <name> */
	else if (Matches("ALTER", "RULE", MatchAny, "ON", MatchAny))
		COMPLETE_WITH("RENAME TO");

	/* ALTER STATISTICS <name> */
	else if (Matches("ALTER", "STATISTICS", MatchAny))
		COMPLETE_WITH("OWNER TO", "RENAME TO", "SET SCHEMA", "SET STATISTICS");

	/* ALTER TRIGGER <name>, add ON */
	else if (Matches("ALTER", "TRIGGER", MatchAny))
		COMPLETE_WITH("ON");

	else if (Matches("ALTER", "TRIGGER", MatchAny, "ON"))
	{
		set_completion_reference(prev2_wd);
		COMPLETE_WITH_SCHEMA_QUERY(Query_for_list_of_tables_for_trigger);
	}

	/* ALTER TRIGGER <name> ON <name> */
	else if (Matches("ALTER", "TRIGGER", MatchAny, "ON", MatchAny))
		COMPLETE_WITH("RENAME TO", "DEPENDS ON EXTENSION",
					  "NO DEPENDS ON EXTENSION");

	/*
	 * If we detect ALTER TABLE <name>, suggest sub commands
	 */
	else if (Matches("ALTER", "TABLE", MatchAny))
		COMPLETE_WITH("ADD", "ALTER", "CLUSTER ON", "DISABLE", "DROP",
					  "ENABLE", "INHERIT", "NO", "RENAME", "RESET",
					  "OWNER TO", "SET", "VALIDATE CONSTRAINT",
					  "REPLICA IDENTITY", "ATTACH PARTITION",
					  "DETACH PARTITION", "FORCE ROW LEVEL SECURITY");
	/* ALTER TABLE xxx ADD */
	else if (Matches("ALTER", "TABLE", MatchAny, "ADD"))
	{
		/* make sure to keep this list and the !Matches() below in sync */
		COMPLETE_WITH("COLUMN", "CONSTRAINT", "CHECK", "UNIQUE", "PRIMARY KEY",
					  "EXCLUDE", "FOREIGN KEY");
	}
	/* ALTER TABLE xxx ADD [COLUMN] yyy */
	else if (Matches("ALTER", "TABLE", MatchAny, "ADD", "COLUMN", MatchAny) ||
			 (Matches("ALTER", "TABLE", MatchAny, "ADD", MatchAny) &&
			  !Matches("ALTER", "TABLE", MatchAny, "ADD", "COLUMN|CONSTRAINT|CHECK|UNIQUE|PRIMARY|EXCLUDE|FOREIGN")))
		COMPLETE_WITH_SCHEMA_QUERY(Query_for_list_of_datatypes);
	/* ALTER TABLE xxx ADD CONSTRAINT yyy */
	else if (Matches("ALTER", "TABLE", MatchAny, "ADD", "CONSTRAINT", MatchAny))
		COMPLETE_WITH("CHECK", "UNIQUE", "PRIMARY KEY", "EXCLUDE", "FOREIGN KEY");
	/* ALTER TABLE xxx ADD [CONSTRAINT yyy] (PRIMARY KEY|UNIQUE) */
	else if (Matches("ALTER", "TABLE", MatchAny, "ADD", "PRIMARY", "KEY") ||
			 Matches("ALTER", "TABLE", MatchAny, "ADD", "UNIQUE") ||
			 Matches("ALTER", "TABLE", MatchAny, "ADD", "CONSTRAINT", MatchAny, "PRIMARY", "KEY") ||
			 Matches("ALTER", "TABLE", MatchAny, "ADD", "CONSTRAINT", MatchAny, "UNIQUE"))
		COMPLETE_WITH("(", "USING INDEX");
	/* ALTER TABLE xxx ADD PRIMARY KEY USING INDEX */
	else if (Matches("ALTER", "TABLE", MatchAny, "ADD", "PRIMARY", "KEY", "USING", "INDEX"))
	{
		set_completion_reference(prev6_wd);
		COMPLETE_WITH_SCHEMA_QUERY(Query_for_unique_index_of_table);
	}
	/* ALTER TABLE xxx ADD UNIQUE USING INDEX */
	else if (Matches("ALTER", "TABLE", MatchAny, "ADD", "UNIQUE", "USING", "INDEX"))
	{
		set_completion_reference(prev5_wd);
		COMPLETE_WITH_SCHEMA_QUERY(Query_for_unique_index_of_table);
	}
	/* ALTER TABLE xxx ADD CONSTRAINT yyy PRIMARY KEY USING INDEX */
	else if (Matches("ALTER", "TABLE", MatchAny, "ADD", "CONSTRAINT", MatchAny,
					 "PRIMARY", "KEY", "USING", "INDEX"))
	{
		set_completion_reference(prev8_wd);
		COMPLETE_WITH_SCHEMA_QUERY(Query_for_unique_index_of_table);
	}
	/* ALTER TABLE xxx ADD CONSTRAINT yyy UNIQUE USING INDEX */
	else if (Matches("ALTER", "TABLE", MatchAny, "ADD", "CONSTRAINT", MatchAny,
					 "UNIQUE", "USING", "INDEX"))
	{
		set_completion_reference(prev7_wd);
		COMPLETE_WITH_SCHEMA_QUERY(Query_for_unique_index_of_table);
	}
	/* ALTER TABLE xxx ENABLE */
	else if (Matches("ALTER", "TABLE", MatchAny, "ENABLE"))
		COMPLETE_WITH("ALWAYS", "REPLICA", "ROW LEVEL SECURITY", "RULE",
					  "TRIGGER");
	else if (Matches("ALTER", "TABLE", MatchAny, "ENABLE", "REPLICA|ALWAYS"))
		COMPLETE_WITH("RULE", "TRIGGER");
	else if (Matches("ALTER", "TABLE", MatchAny, "ENABLE", "RULE"))
	{
		set_completion_reference(prev3_wd);
		COMPLETE_WITH_SCHEMA_QUERY(Query_for_rule_of_table);
	}
	else if (Matches("ALTER", "TABLE", MatchAny, "ENABLE", MatchAny, "RULE"))
	{
		set_completion_reference(prev4_wd);
		COMPLETE_WITH_SCHEMA_QUERY(Query_for_rule_of_table);
	}
	else if (Matches("ALTER", "TABLE", MatchAny, "ENABLE", "TRIGGER"))
	{
		set_completion_reference(prev3_wd);
		COMPLETE_WITH_SCHEMA_QUERY(Query_for_trigger_of_table);
	}
	else if (Matches("ALTER", "TABLE", MatchAny, "ENABLE", MatchAny, "TRIGGER"))
	{
		set_completion_reference(prev4_wd);
		COMPLETE_WITH_SCHEMA_QUERY(Query_for_trigger_of_table);
	}
	/* ALTER TABLE xxx INHERIT */
	else if (Matches("ALTER", "TABLE", MatchAny, "INHERIT"))
		COMPLETE_WITH_SCHEMA_QUERY(Query_for_list_of_tables);
	/* ALTER TABLE xxx NO */
	else if (Matches("ALTER", "TABLE", MatchAny, "NO"))
		COMPLETE_WITH("FORCE ROW LEVEL SECURITY", "INHERIT");
	/* ALTER TABLE xxx NO INHERIT */
	else if (Matches("ALTER", "TABLE", MatchAny, "NO", "INHERIT"))
		COMPLETE_WITH_SCHEMA_QUERY(Query_for_list_of_tables);
	/* ALTER TABLE xxx DISABLE */
	else if (Matches("ALTER", "TABLE", MatchAny, "DISABLE"))
		COMPLETE_WITH("ROW LEVEL SECURITY", "RULE", "TRIGGER");
	else if (Matches("ALTER", "TABLE", MatchAny, "DISABLE", "RULE"))
	{
		set_completion_reference(prev3_wd);
		COMPLETE_WITH_SCHEMA_QUERY(Query_for_rule_of_table);
	}
	else if (Matches("ALTER", "TABLE", MatchAny, "DISABLE", "TRIGGER"))
	{
		set_completion_reference(prev3_wd);
		COMPLETE_WITH_SCHEMA_QUERY(Query_for_trigger_of_table);
	}

	/* ALTER TABLE xxx ALTER */
	else if (Matches("ALTER", "TABLE", MatchAny, "ALTER"))
		COMPLETE_WITH_ATTR_PLUS(prev2_wd, "COLUMN", "CONSTRAINT");

	/* ALTER TABLE xxx RENAME */
	else if (Matches("ALTER", "TABLE", MatchAny, "RENAME"))
		COMPLETE_WITH_ATTR_PLUS(prev2_wd, "COLUMN", "CONSTRAINT", "TO");
	else if (Matches("ALTER", "TABLE", MatchAny, "ALTER|RENAME", "COLUMN"))
		COMPLETE_WITH_ATTR(prev3_wd);

	/* ALTER TABLE xxx RENAME yyy */
	else if (Matches("ALTER", "TABLE", MatchAny, "RENAME", MatchAnyExcept("CONSTRAINT|TO")))
		COMPLETE_WITH("TO");

	/* ALTER TABLE xxx RENAME COLUMN/CONSTRAINT yyy */
	else if (Matches("ALTER", "TABLE", MatchAny, "RENAME", "COLUMN|CONSTRAINT", MatchAnyExcept("TO")))
		COMPLETE_WITH("TO");

	/* If we have ALTER TABLE <sth> DROP, provide COLUMN or CONSTRAINT */
	else if (Matches("ALTER", "TABLE", MatchAny, "DROP"))
		COMPLETE_WITH("COLUMN", "CONSTRAINT");
	/* If we have ALTER TABLE <sth> DROP COLUMN, provide list of columns */
	else if (Matches("ALTER", "TABLE", MatchAny, "DROP", "COLUMN"))
		COMPLETE_WITH_ATTR(prev3_wd);
	/* ALTER TABLE <sth> ALTER|DROP|RENAME CONSTRAINT <constraint> */
	else if (Matches("ALTER", "TABLE", MatchAny, "ALTER|DROP|RENAME", "CONSTRAINT"))
	{
		set_completion_reference(prev3_wd);
		COMPLETE_WITH_SCHEMA_QUERY(Query_for_constraint_of_table);
	}
	/* ALTER TABLE <sth> VALIDATE CONSTRAINT <non-validated constraint> */
	else if (Matches("ALTER", "TABLE", MatchAny, "VALIDATE", "CONSTRAINT"))
	{
		set_completion_reference(prev3_wd);
		COMPLETE_WITH_SCHEMA_QUERY(Query_for_constraint_of_table_not_validated);
	}
	/* ALTER TABLE ALTER [COLUMN] <foo> */
	else if (Matches("ALTER", "TABLE", MatchAny, "ALTER", "COLUMN", MatchAny) ||
			 Matches("ALTER", "TABLE", MatchAny, "ALTER", MatchAny))
		COMPLETE_WITH("TYPE", "SET", "RESET", "RESTART", "ADD", "DROP");
	/* ALTER TABLE ALTER [COLUMN] <foo> SET */
	else if (Matches("ALTER", "TABLE", MatchAny, "ALTER", "COLUMN", MatchAny, "SET") ||
			 Matches("ALTER", "TABLE", MatchAny, "ALTER", MatchAny, "SET"))
		COMPLETE_WITH("(", "COMPRESSION", "DEFAULT", "NOT NULL", "STATISTICS", "STORAGE");
	/* ALTER TABLE ALTER [COLUMN] <foo> SET ( */
	else if (Matches("ALTER", "TABLE", MatchAny, "ALTER", "COLUMN", MatchAny, "SET", "(") ||
			 Matches("ALTER", "TABLE", MatchAny, "ALTER", MatchAny, "SET", "("))
		COMPLETE_WITH("n_distinct", "n_distinct_inherited");
	/* ALTER TABLE ALTER [COLUMN] <foo> SET STORAGE */
	else if (Matches("ALTER", "TABLE", MatchAny, "ALTER", "COLUMN", MatchAny, "SET", "STORAGE") ||
			 Matches("ALTER", "TABLE", MatchAny, "ALTER", MatchAny, "SET", "STORAGE"))
		COMPLETE_WITH("PLAIN", "EXTERNAL", "EXTENDED", "MAIN");
	/* ALTER TABLE ALTER [COLUMN] <foo> SET STATISTICS */
	else if (Matches("ALTER", "TABLE", MatchAny, "ALTER", "COLUMN", MatchAny, "SET", "STATISTICS") ||
			 Matches("ALTER", "TABLE", MatchAny, "ALTER", MatchAny, "SET", "STATISTICS"))
	{
		/* Enforce no completion here, as an integer has to be specified */
	}
	/* ALTER TABLE ALTER [COLUMN] <foo> DROP */
	else if (Matches("ALTER", "TABLE", MatchAny, "ALTER", "COLUMN", MatchAny, "DROP") ||
			 Matches("ALTER", "TABLE", MatchAny, "ALTER", MatchAny, "DROP"))
		COMPLETE_WITH("DEFAULT", "EXPRESSION", "IDENTITY", "NOT NULL");
	else if (Matches("ALTER", "TABLE", MatchAny, "CLUSTER"))
		COMPLETE_WITH("ON");
	else if (Matches("ALTER", "TABLE", MatchAny, "CLUSTER", "ON"))
	{
		set_completion_reference(prev3_wd);
		COMPLETE_WITH_SCHEMA_QUERY(Query_for_index_of_table);
	}
	/* If we have ALTER TABLE <sth> SET, provide list of attributes and '(' */
	else if (Matches("ALTER", "TABLE", MatchAny, "SET"))
		COMPLETE_WITH("(", "ACCESS METHOD", "LOGGED", "SCHEMA",
					  "TABLESPACE", "UNLOGGED", "WITH", "WITHOUT");

	/*
	 * If we have ALTER TABLE <sth> SET ACCESS METHOD provide a list of table
	 * AMs.
	 */
	else if (Matches("ALTER", "TABLE", MatchAny, "SET", "ACCESS", "METHOD"))
		COMPLETE_WITH_QUERY(Query_for_list_of_table_access_methods);

	/*
	 * If we have ALTER TABLE <sth> SET TABLESPACE provide a list of
	 * tablespaces
	 */
	else if (Matches("ALTER", "TABLE", MatchAny, "SET", "TABLESPACE"))
		COMPLETE_WITH_QUERY(Query_for_list_of_tablespaces);
	/* If we have ALTER TABLE <sth> SET WITHOUT provide CLUSTER or OIDS */
	else if (Matches("ALTER", "TABLE", MatchAny, "SET", "WITHOUT"))
		COMPLETE_WITH("CLUSTER", "OIDS");
	/* ALTER TABLE <foo> RESET */
	else if (Matches("ALTER", "TABLE", MatchAny, "RESET"))
		COMPLETE_WITH("(");
	/* ALTER TABLE <foo> SET|RESET ( */
	else if (Matches("ALTER", "TABLE", MatchAny, "SET|RESET", "("))
		COMPLETE_WITH_LIST(table_storage_parameters);
	else if (Matches("ALTER", "TABLE", MatchAny, "REPLICA", "IDENTITY", "USING", "INDEX"))
	{
		set_completion_reference(prev5_wd);
		COMPLETE_WITH_SCHEMA_QUERY(Query_for_index_of_table);
	}
	else if (Matches("ALTER", "TABLE", MatchAny, "REPLICA", "IDENTITY", "USING"))
		COMPLETE_WITH("INDEX");
	else if (Matches("ALTER", "TABLE", MatchAny, "REPLICA", "IDENTITY"))
		COMPLETE_WITH("FULL", "NOTHING", "DEFAULT", "USING");
	else if (Matches("ALTER", "TABLE", MatchAny, "REPLICA"))
		COMPLETE_WITH("IDENTITY");

	/*
	 * If we have ALTER TABLE <foo> ATTACH PARTITION, provide a list of
	 * tables.
	 */
	else if (Matches("ALTER", "TABLE", MatchAny, "ATTACH", "PARTITION"))
		COMPLETE_WITH_SCHEMA_QUERY(Query_for_list_of_tables);
	/* Limited completion support for partition bound specification */
	else if (TailMatches("ATTACH", "PARTITION", MatchAny))
		COMPLETE_WITH("FOR VALUES", "DEFAULT");
	else if (TailMatches("FOR", "VALUES"))
		COMPLETE_WITH("FROM (", "IN (", "WITH (");

	/*
	 * If we have ALTER TABLE <foo> DETACH PARTITION, provide a list of
	 * partitions of <foo>.
	 */
	else if (Matches("ALTER", "TABLE", MatchAny, "DETACH", "PARTITION"))
	{
		set_completion_reference(prev3_wd);
		COMPLETE_WITH_SCHEMA_QUERY(Query_for_partition_of_table);
	}
	else if (Matches("ALTER", "TABLE", MatchAny, "DETACH", "PARTITION", MatchAny))
		COMPLETE_WITH("CONCURRENTLY", "FINALIZE");

	/* ALTER TABLESPACE <foo> with RENAME TO, OWNER TO, SET, RESET */
	else if (Matches("ALTER", "TABLESPACE", MatchAny))
		COMPLETE_WITH("RENAME TO", "OWNER TO", "SET", "RESET");
	/* ALTER TABLESPACE <foo> SET|RESET */
	else if (Matches("ALTER", "TABLESPACE", MatchAny, "SET|RESET"))
		COMPLETE_WITH("(");
	/* ALTER TABLESPACE <foo> SET|RESET ( */
	else if (Matches("ALTER", "TABLESPACE", MatchAny, "SET|RESET", "("))
		COMPLETE_WITH("seq_page_cost", "random_page_cost",
					  "effective_io_concurrency", "maintenance_io_concurrency");

	/* ALTER TEXT SEARCH */
	else if (Matches("ALTER", "TEXT", "SEARCH"))
		COMPLETE_WITH("CONFIGURATION", "DICTIONARY", "PARSER", "TEMPLATE");
	else if (Matches("ALTER", "TEXT", "SEARCH", "TEMPLATE|PARSER", MatchAny))
		COMPLETE_WITH("RENAME TO", "SET SCHEMA");
	else if (Matches("ALTER", "TEXT", "SEARCH", "DICTIONARY", MatchAny))
		COMPLETE_WITH("(", "OWNER TO", "RENAME TO", "SET SCHEMA");
	else if (Matches("ALTER", "TEXT", "SEARCH", "CONFIGURATION", MatchAny))
		COMPLETE_WITH("ADD MAPPING FOR", "ALTER MAPPING",
					  "DROP MAPPING FOR",
					  "OWNER TO", "RENAME TO", "SET SCHEMA");

	/* complete ALTER TYPE <foo> with actions */
	else if (Matches("ALTER", "TYPE", MatchAny))
		COMPLETE_WITH("ADD ATTRIBUTE", "ADD VALUE", "ALTER ATTRIBUTE",
					  "DROP ATTRIBUTE",
					  "OWNER TO", "RENAME", "SET SCHEMA", "SET (");
	/* complete ALTER TYPE <foo> ADD with actions */
	else if (Matches("ALTER", "TYPE", MatchAny, "ADD"))
		COMPLETE_WITH("ATTRIBUTE", "VALUE");
	/* ALTER TYPE <foo> RENAME	*/
	else if (Matches("ALTER", "TYPE", MatchAny, "RENAME"))
		COMPLETE_WITH("ATTRIBUTE", "TO", "VALUE");
	/* ALTER TYPE xxx RENAME (ATTRIBUTE|VALUE) yyy */
	else if (Matches("ALTER", "TYPE", MatchAny, "RENAME", "ATTRIBUTE|VALUE", MatchAny))
		COMPLETE_WITH("TO");

	/*
	 * If we have ALTER TYPE <sth> ALTER/DROP/RENAME ATTRIBUTE, provide list
	 * of attributes
	 */
	else if (Matches("ALTER", "TYPE", MatchAny, "ALTER|DROP|RENAME", "ATTRIBUTE"))
		COMPLETE_WITH_ATTR(prev3_wd);
	/* ALTER TYPE ALTER ATTRIBUTE <foo> */
	else if (Matches("ALTER", "TYPE", MatchAny, "ALTER", "ATTRIBUTE", MatchAny))
		COMPLETE_WITH("TYPE");
	/* complete ALTER GROUP <foo> */
	else if (Matches("ALTER", "GROUP", MatchAny))
		COMPLETE_WITH("ADD USER", "DROP USER", "RENAME TO");
	/* complete ALTER GROUP <foo> ADD|DROP with USER */
	else if (Matches("ALTER", "GROUP", MatchAny, "ADD|DROP"))
		COMPLETE_WITH("USER");
	/* complete ALTER GROUP <foo> ADD|DROP USER with a user name */
	else if (Matches("ALTER", "GROUP", MatchAny, "ADD|DROP", "USER"))
		COMPLETE_WITH_QUERY(Query_for_list_of_roles);

	/*
	 * If we have ALTER TYPE <sth> RENAME VALUE, provide list of enum values
	 */
	else if (Matches("ALTER", "TYPE", MatchAny, "RENAME", "VALUE"))
		COMPLETE_WITH_ENUM_VALUE(prev3_wd);

/*
 * ANALYZE [ ( option [, ...] ) ] [ table_and_columns [, ...] ]
 * ANALYZE [ VERBOSE ] [ table_and_columns [, ...] ]
 */
	else if (Matches("ANALYZE"))
		COMPLETE_WITH_SCHEMA_QUERY_PLUS(Query_for_list_of_analyzables,
										"VERBOSE");
	else if (HeadMatches("ANALYZE", "(*") &&
			 !HeadMatches("ANALYZE", "(*)"))
	{
		/*
		 * This fires if we're in an unfinished parenthesized option list.
		 * get_previous_words treats a completed parenthesized option list as
		 * one word, so the above test is correct.
		 */
		if (ends_with(prev_wd, '(') || ends_with(prev_wd, ','))
			COMPLETE_WITH("VERBOSE", "SKIP_LOCKED");
		else if (TailMatches("VERBOSE|SKIP_LOCKED"))
			COMPLETE_WITH("ON", "OFF");
	}
	else if (HeadMatches("ANALYZE") && TailMatches("("))
		/* "ANALYZE (" should be caught above, so assume we want columns */
		COMPLETE_WITH_ATTR(prev2_wd);
	else if (HeadMatches("ANALYZE"))
		COMPLETE_WITH_SCHEMA_QUERY(Query_for_list_of_analyzables);

/* BEGIN */
	else if (Matches("BEGIN"))
		COMPLETE_WITH("WORK", "TRANSACTION", "ISOLATION LEVEL", "READ", "DEFERRABLE", "NOT DEFERRABLE");
/* END, ABORT */
	else if (Matches("END|ABORT"))
		COMPLETE_WITH("AND", "WORK", "TRANSACTION");
/* COMMIT */
	else if (Matches("COMMIT"))
		COMPLETE_WITH("AND", "WORK", "TRANSACTION", "PREPARED");
/* RELEASE SAVEPOINT */
	else if (Matches("RELEASE"))
		COMPLETE_WITH("SAVEPOINT");
/* ROLLBACK */
	else if (Matches("ROLLBACK"))
		COMPLETE_WITH("AND", "WORK", "TRANSACTION", "TO SAVEPOINT", "PREPARED");
	else if (Matches("ABORT|END|COMMIT|ROLLBACK", "AND"))
		COMPLETE_WITH("CHAIN");
/* CALL */
	else if (Matches("CALL"))
		COMPLETE_WITH_VERSIONED_SCHEMA_QUERY(Query_for_list_of_procedures);
	else if (Matches("CALL", MatchAny))
		COMPLETE_WITH("(");
/* CLOSE */
	else if (Matches("CLOSE"))
		COMPLETE_WITH_QUERY_PLUS(Query_for_list_of_cursors,
								 "ALL");
/* CLUSTER */
	else if (Matches("CLUSTER"))
		COMPLETE_WITH_SCHEMA_QUERY_PLUS(Query_for_list_of_clusterables,
										"VERBOSE");
	else if (Matches("CLUSTER", "VERBOSE") ||
			 Matches("CLUSTER", "(*)"))
		COMPLETE_WITH_SCHEMA_QUERY(Query_for_list_of_clusterables);
	/* If we have CLUSTER <sth>, then add "USING" */
	else if (Matches("CLUSTER", MatchAnyExcept("VERBOSE|ON|(|(*)")))
		COMPLETE_WITH("USING");
	/* If we have CLUSTER VERBOSE <sth>, then add "USING" */
	else if (Matches("CLUSTER", "VERBOSE|(*)", MatchAny))
		COMPLETE_WITH("USING");
	/* If we have CLUSTER <sth> USING, then add the index as well */
	else if (Matches("CLUSTER", MatchAny, "USING") ||
			 Matches("CLUSTER", "VERBOSE|(*)", MatchAny, "USING"))
	{
		set_completion_reference(prev2_wd);
		COMPLETE_WITH_SCHEMA_QUERY(Query_for_index_of_table);
	}
	else if (HeadMatches("CLUSTER", "(*") &&
			 !HeadMatches("CLUSTER", "(*)"))
	{
		/*
		 * This fires if we're in an unfinished parenthesized option list.
		 * get_previous_words treats a completed parenthesized option list as
		 * one word, so the above test is correct.
		 */
		if (ends_with(prev_wd, '(') || ends_with(prev_wd, ','))
			COMPLETE_WITH("VERBOSE");
	}

/* COMMENT */
	else if (Matches("COMMENT"))
		COMPLETE_WITH("ON");
	else if (Matches("COMMENT", "ON"))
		COMPLETE_WITH("ACCESS METHOD", "AGGREGATE", "CAST", "COLLATION",
					  "COLUMN", "CONSTRAINT", "CONVERSION", "DATABASE",
					  "DOMAIN", "EXTENSION", "EVENT TRIGGER",
					  "FOREIGN DATA WRAPPER", "FOREIGN TABLE",
					  "FUNCTION", "INDEX", "LANGUAGE", "LARGE OBJECT",
					  "MATERIALIZED VIEW", "OPERATOR", "POLICY",
					  "PROCEDURE", "PROCEDURAL LANGUAGE", "PUBLICATION", "ROLE",
					  "ROUTINE", "RULE", "SCHEMA", "SEQUENCE", "SERVER",
					  "STATISTICS", "SUBSCRIPTION", "TABLE",
					  "TABLESPACE", "TEXT SEARCH", "TRANSFORM FOR",
					  "TRIGGER", "TYPE", "VIEW");
	else if (Matches("COMMENT", "ON", "ACCESS", "METHOD"))
		COMPLETE_WITH_QUERY(Query_for_list_of_access_methods);
	else if (Matches("COMMENT", "ON", "CONSTRAINT"))
		COMPLETE_WITH_QUERY(Query_for_all_table_constraints);
	else if (Matches("COMMENT", "ON", "CONSTRAINT", MatchAny))
		COMPLETE_WITH("ON");
	else if (Matches("COMMENT", "ON", "CONSTRAINT", MatchAny, "ON"))
	{
		set_completion_reference(prev2_wd);
		COMPLETE_WITH_SCHEMA_QUERY_PLUS(Query_for_list_of_tables_for_constraint,
										"DOMAIN");
	}
	else if (Matches("COMMENT", "ON", "CONSTRAINT", MatchAny, "ON", "DOMAIN"))
		COMPLETE_WITH_SCHEMA_QUERY(Query_for_list_of_domains);
	else if (Matches("COMMENT", "ON", "EVENT", "TRIGGER"))
		COMPLETE_WITH_QUERY(Query_for_list_of_event_triggers);
	else if (Matches("COMMENT", "ON", "FOREIGN"))
		COMPLETE_WITH("DATA WRAPPER", "TABLE");
	else if (Matches("COMMENT", "ON", "FOREIGN", "TABLE"))
		COMPLETE_WITH_SCHEMA_QUERY(Query_for_list_of_foreign_tables);
	else if (Matches("COMMENT", "ON", "MATERIALIZED", "VIEW"))
		COMPLETE_WITH_SCHEMA_QUERY(Query_for_list_of_matviews);
	else if (Matches("COMMENT", "ON", "POLICY"))
		COMPLETE_WITH_QUERY(Query_for_list_of_policies);
	else if (Matches("COMMENT", "ON", "POLICY", MatchAny))
		COMPLETE_WITH("ON");
	else if (Matches("COMMENT", "ON", "POLICY", MatchAny, "ON"))
	{
		set_completion_reference(prev2_wd);
		COMPLETE_WITH_SCHEMA_QUERY(Query_for_list_of_tables_for_policy);
	}
	else if (Matches("COMMENT", "ON", "PROCEDURAL", "LANGUAGE"))
		COMPLETE_WITH_QUERY(Query_for_list_of_languages);
	else if (Matches("COMMENT", "ON", "RULE", MatchAny))
		COMPLETE_WITH("ON");
	else if (Matches("COMMENT", "ON", "RULE", MatchAny, "ON"))
	{
		set_completion_reference(prev2_wd);
		COMPLETE_WITH_SCHEMA_QUERY(Query_for_list_of_tables_for_rule);
	}
	else if (Matches("COMMENT", "ON", "TEXT", "SEARCH"))
		COMPLETE_WITH("CONFIGURATION", "DICTIONARY", "PARSER", "TEMPLATE");
	else if (Matches("COMMENT", "ON", "TEXT", "SEARCH", "CONFIGURATION"))
		COMPLETE_WITH_SCHEMA_QUERY(Query_for_list_of_ts_configurations);
	else if (Matches("COMMENT", "ON", "TEXT", "SEARCH", "DICTIONARY"))
		COMPLETE_WITH_SCHEMA_QUERY(Query_for_list_of_ts_dictionaries);
	else if (Matches("COMMENT", "ON", "TEXT", "SEARCH", "PARSER"))
		COMPLETE_WITH_SCHEMA_QUERY(Query_for_list_of_ts_parsers);
	else if (Matches("COMMENT", "ON", "TEXT", "SEARCH", "TEMPLATE"))
		COMPLETE_WITH_SCHEMA_QUERY(Query_for_list_of_ts_templates);
	else if (Matches("COMMENT", "ON", "TRANSFORM", "FOR"))
		COMPLETE_WITH_SCHEMA_QUERY(Query_for_list_of_datatypes);
	else if (Matches("COMMENT", "ON", "TRANSFORM", "FOR", MatchAny))
		COMPLETE_WITH("LANGUAGE");
	else if (Matches("COMMENT", "ON", "TRANSFORM", "FOR", MatchAny, "LANGUAGE"))
	{
		set_completion_reference(prev2_wd);
		COMPLETE_WITH_QUERY(Query_for_list_of_languages);
	}
	else if (Matches("COMMENT", "ON", "TRIGGER", MatchAny))
		COMPLETE_WITH("ON");
	else if (Matches("COMMENT", "ON", "TRIGGER", MatchAny, "ON"))
	{
		set_completion_reference(prev2_wd);
		COMPLETE_WITH_SCHEMA_QUERY(Query_for_list_of_tables_for_trigger);
	}
	else if (Matches("COMMENT", "ON", MatchAny, MatchAnyExcept("IS")) ||
			 Matches("COMMENT", "ON", MatchAny, MatchAny, MatchAnyExcept("IS")) ||
			 Matches("COMMENT", "ON", MatchAny, MatchAny, MatchAny, MatchAnyExcept("IS")) ||
			 Matches("COMMENT", "ON", MatchAny, MatchAny, MatchAny, MatchAny, MatchAnyExcept("IS")))
		COMPLETE_WITH("IS");

/* COPY */

	/*
	 * If we have COPY, offer list of tables or "(" (Also cover the analogous
	 * backslash command).
	 */
	else if (Matches("COPY|\\copy"))
		COMPLETE_WITH_SCHEMA_QUERY_PLUS(Query_for_list_of_tables, "(");
	/* Complete COPY ( with legal query commands */
	else if (Matches("COPY|\\copy", "("))
		COMPLETE_WITH("SELECT", "TABLE", "VALUES", "INSERT INTO", "UPDATE", "DELETE FROM", "WITH");
	/* Complete COPY <sth> */
	else if (Matches("COPY|\\copy", MatchAny))
		COMPLETE_WITH("FROM", "TO");
	/* Complete COPY <sth> FROM|TO with filename */
	else if (Matches("COPY", MatchAny, "FROM|TO"))
	{
		completion_charp = "";
		completion_force_quote = true;	/* COPY requires quoted filename */
		matches = rl_completion_matches(text, complete_from_files);
	}
	else if (Matches("\\copy", MatchAny, "FROM|TO"))
	{
		completion_charp = "";
		completion_force_quote = false;
		matches = rl_completion_matches(text, complete_from_files);
	}

	/* Complete COPY <sth> TO <sth> */
	else if (Matches("COPY|\\copy", MatchAny, "TO", MatchAny))
		COMPLETE_WITH("WITH (");

	/* Complete COPY <sth> FROM <sth> */
	else if (Matches("COPY|\\copy", MatchAny, "FROM", MatchAny))
		COMPLETE_WITH("WITH (", "WHERE");

	/* Complete COPY <sth> FROM|TO filename WITH ( */
	else if (Matches("COPY|\\copy", MatchAny, "FROM|TO", MatchAny, "WITH", "("))
		COMPLETE_WITH("FORMAT", "FREEZE", "DELIMITER", "NULL",
					  "HEADER", "QUOTE", "ESCAPE", "FORCE_QUOTE",
					  "FORCE_NOT_NULL", "FORCE_NULL", "ENCODING");

	/* Complete COPY <sth> FROM|TO filename WITH (FORMAT */
	else if (Matches("COPY|\\copy", MatchAny, "FROM|TO", MatchAny, "WITH", "(", "FORMAT"))
		COMPLETE_WITH("binary", "csv", "text");

	/* Complete COPY <sth> FROM <sth> WITH (<options>) */
	else if (Matches("COPY|\\copy", MatchAny, "FROM", MatchAny, "WITH", MatchAny))
		COMPLETE_WITH("WHERE");

	/* CREATE ACCESS METHOD */
	/* Complete "CREATE ACCESS METHOD <name>" */
	else if (Matches("CREATE", "ACCESS", "METHOD", MatchAny))
		COMPLETE_WITH("TYPE");
	/* Complete "CREATE ACCESS METHOD <name> TYPE" */
	else if (Matches("CREATE", "ACCESS", "METHOD", MatchAny, "TYPE"))
		COMPLETE_WITH("INDEX", "TABLE");
	/* Complete "CREATE ACCESS METHOD <name> TYPE <type>" */
	else if (Matches("CREATE", "ACCESS", "METHOD", MatchAny, "TYPE", MatchAny))
		COMPLETE_WITH("HANDLER");

	/* CREATE COLLATION */
	else if (Matches("CREATE", "COLLATION", MatchAny))
		COMPLETE_WITH("(", "FROM");
	else if (Matches("CREATE", "COLLATION", MatchAny, "FROM"))
		COMPLETE_WITH_SCHEMA_QUERY(Query_for_list_of_collations);
	else if (HeadMatches("CREATE", "COLLATION", MatchAny, "(*"))
	{
		if (TailMatches("(|*,"))
			COMPLETE_WITH("LOCALE =", "LC_COLLATE =", "LC_CTYPE =",
						  "PROVIDER =", "DETERMINISTIC =");
		else if (TailMatches("PROVIDER", "="))
			COMPLETE_WITH("libc", "icu");
		else if (TailMatches("DETERMINISTIC", "="))
			COMPLETE_WITH("true", "false");
	}

	/* CREATE DATABASE */
	else if (Matches("CREATE", "DATABASE", MatchAny))
		COMPLETE_WITH("OWNER", "TEMPLATE", "ENCODING", "TABLESPACE",
					  "IS_TEMPLATE", "STRATEGY",
					  "ALLOW_CONNECTIONS", "CONNECTION LIMIT",
					  "LC_COLLATE", "LC_CTYPE", "LOCALE", "OID",
					  "LOCALE_PROVIDER", "ICU_LOCALE");

	else if (Matches("CREATE", "DATABASE", MatchAny, "TEMPLATE"))
		COMPLETE_WITH_QUERY(Query_for_list_of_template_databases);
	else if (Matches("CREATE", "DATABASE", MatchAny, "STRATEGY"))
		COMPLETE_WITH("WAL_LOG", "FILE_COPY");

	/* CREATE DOMAIN */
	else if (Matches("CREATE", "DOMAIN", MatchAny))
		COMPLETE_WITH("AS");
	else if (Matches("CREATE", "DOMAIN", MatchAny, "AS"))
		COMPLETE_WITH_SCHEMA_QUERY(Query_for_list_of_datatypes);
	else if (Matches("CREATE", "DOMAIN", MatchAny, "AS", MatchAny))
		COMPLETE_WITH("COLLATE", "DEFAULT", "CONSTRAINT",
					  "NOT NULL", "NULL", "CHECK (");
	else if (Matches("CREATE", "DOMAIN", MatchAny, "COLLATE"))
		COMPLETE_WITH_SCHEMA_QUERY(Query_for_list_of_collations);

	/* CREATE EXTENSION */
	/* Complete with available extensions rather than installed ones. */
	else if (Matches("CREATE", "EXTENSION"))
		COMPLETE_WITH_QUERY(Query_for_list_of_available_extensions);
	/* CREATE EXTENSION <name> */
	else if (Matches("CREATE", "EXTENSION", MatchAny))
		COMPLETE_WITH("WITH SCHEMA", "CASCADE", "VERSION");
	/* CREATE EXTENSION <name> VERSION */
	else if (Matches("CREATE", "EXTENSION", MatchAny, "VERSION"))
	{
		set_completion_reference(prev2_wd);
		COMPLETE_WITH_QUERY(Query_for_list_of_available_extension_versions);
	}

	/* CREATE FOREIGN */
	else if (Matches("CREATE", "FOREIGN"))
		COMPLETE_WITH("DATA WRAPPER", "TABLE");

	/* CREATE FOREIGN DATA WRAPPER */
	else if (Matches("CREATE", "FOREIGN", "DATA", "WRAPPER", MatchAny))
		COMPLETE_WITH("HANDLER", "VALIDATOR", "OPTIONS");

	/* CREATE FOREIGN TABLE */
	else if (Matches("CREATE", "FOREIGN", "TABLE", MatchAny))
		COMPLETE_WITH("(", "PARTITION OF");

	/* CREATE INDEX --- is allowed inside CREATE SCHEMA, so use TailMatches */
	/* First off we complete CREATE UNIQUE with "INDEX" */
	else if (TailMatches("CREATE", "UNIQUE"))
		COMPLETE_WITH("INDEX");

	/*
	 * If we have CREATE|UNIQUE INDEX, then add "ON", "CONCURRENTLY", and
	 * existing indexes
	 */
	else if (TailMatches("CREATE|UNIQUE", "INDEX"))
		COMPLETE_WITH_SCHEMA_QUERY_PLUS(Query_for_list_of_indexes,
										"ON", "CONCURRENTLY");

	/*
	 * Complete ... INDEX|CONCURRENTLY [<name>] ON with a list of relations
	 * that indexes can be created on
	 */
	else if (TailMatches("INDEX|CONCURRENTLY", MatchAny, "ON") ||
			 TailMatches("INDEX|CONCURRENTLY", "ON"))
		COMPLETE_WITH_SCHEMA_QUERY(Query_for_list_of_indexables);

	/*
	 * Complete CREATE|UNIQUE INDEX CONCURRENTLY with "ON" and existing
	 * indexes
	 */
	else if (TailMatches("CREATE|UNIQUE", "INDEX", "CONCURRENTLY"))
		COMPLETE_WITH_SCHEMA_QUERY_PLUS(Query_for_list_of_indexes,
										"ON");
	/* Complete CREATE|UNIQUE INDEX [CONCURRENTLY] <sth> with "ON" */
	else if (TailMatches("CREATE|UNIQUE", "INDEX", MatchAny) ||
			 TailMatches("CREATE|UNIQUE", "INDEX", "CONCURRENTLY", MatchAny))
		COMPLETE_WITH("ON");

	/*
	 * Complete INDEX <name> ON <table> with a list of table columns (which
	 * should really be in parens)
	 */
	else if (TailMatches("INDEX", MatchAny, "ON", MatchAny) ||
			 TailMatches("INDEX|CONCURRENTLY", "ON", MatchAny))
		COMPLETE_WITH("(", "USING");
	else if (TailMatches("INDEX", MatchAny, "ON", MatchAny, "(") ||
			 TailMatches("INDEX|CONCURRENTLY", "ON", MatchAny, "("))
		COMPLETE_WITH_ATTR(prev2_wd);
	/* same if you put in USING */
	else if (TailMatches("ON", MatchAny, "USING", MatchAny, "("))
		COMPLETE_WITH_ATTR(prev4_wd);
	/* Complete USING with an index method */
	else if (TailMatches("INDEX", MatchAny, MatchAny, "ON", MatchAny, "USING") ||
			 TailMatches("INDEX", MatchAny, "ON", MatchAny, "USING") ||
			 TailMatches("INDEX", "ON", MatchAny, "USING"))
		COMPLETE_WITH_QUERY(Query_for_list_of_index_access_methods);
	else if (TailMatches("ON", MatchAny, "USING", MatchAny) &&
			 !TailMatches("POLICY", MatchAny, MatchAny, MatchAny, MatchAny, MatchAny) &&
			 !TailMatches("FOR", MatchAny, MatchAny, MatchAny))
		COMPLETE_WITH("(");

	/* CREATE OR REPLACE */
	else if (Matches("CREATE", "OR"))
		COMPLETE_WITH("REPLACE");

	/* CREATE POLICY */
	/* Complete "CREATE POLICY <name> ON" */
	else if (Matches("CREATE", "POLICY", MatchAny))
		COMPLETE_WITH("ON");
	/* Complete "CREATE POLICY <name> ON <table>" */
	else if (Matches("CREATE", "POLICY", MatchAny, "ON"))
		COMPLETE_WITH_SCHEMA_QUERY(Query_for_list_of_tables);
	/* Complete "CREATE POLICY <name> ON <table> AS|FOR|TO|USING|WITH CHECK" */
	else if (Matches("CREATE", "POLICY", MatchAny, "ON", MatchAny))
		COMPLETE_WITH("AS", "FOR", "TO", "USING (", "WITH CHECK (");
	/* CREATE POLICY <name> ON <table> AS PERMISSIVE|RESTRICTIVE */
	else if (Matches("CREATE", "POLICY", MatchAny, "ON", MatchAny, "AS"))
		COMPLETE_WITH("PERMISSIVE", "RESTRICTIVE");

	/*
	 * CREATE POLICY <name> ON <table> AS PERMISSIVE|RESTRICTIVE
	 * FOR|TO|USING|WITH CHECK
	 */
	else if (Matches("CREATE", "POLICY", MatchAny, "ON", MatchAny, "AS", MatchAny))
		COMPLETE_WITH("FOR", "TO", "USING", "WITH CHECK");
	/* CREATE POLICY <name> ON <table> FOR ALL|SELECT|INSERT|UPDATE|DELETE */
	else if (Matches("CREATE", "POLICY", MatchAny, "ON", MatchAny, "FOR"))
		COMPLETE_WITH("ALL", "SELECT", "INSERT", "UPDATE", "DELETE");
	/* Complete "CREATE POLICY <name> ON <table> FOR INSERT TO|WITH CHECK" */
	else if (Matches("CREATE", "POLICY", MatchAny, "ON", MatchAny, "FOR", "INSERT"))
		COMPLETE_WITH("TO", "WITH CHECK (");
	/* Complete "CREATE POLICY <name> ON <table> FOR SELECT|DELETE TO|USING" */
	else if (Matches("CREATE", "POLICY", MatchAny, "ON", MatchAny, "FOR", "SELECT|DELETE"))
		COMPLETE_WITH("TO", "USING (");
	/* CREATE POLICY <name> ON <table> FOR ALL|UPDATE TO|USING|WITH CHECK */
	else if (Matches("CREATE", "POLICY", MatchAny, "ON", MatchAny, "FOR", "ALL|UPDATE"))
		COMPLETE_WITH("TO", "USING (", "WITH CHECK (");
	/* Complete "CREATE POLICY <name> ON <table> TO <role>" */
	else if (Matches("CREATE", "POLICY", MatchAny, "ON", MatchAny, "TO"))
		COMPLETE_WITH_QUERY_PLUS(Query_for_list_of_roles,
								 Keywords_for_list_of_grant_roles);
	/* Complete "CREATE POLICY <name> ON <table> USING (" */
	else if (Matches("CREATE", "POLICY", MatchAny, "ON", MatchAny, "USING"))
		COMPLETE_WITH("(");

	/*
	 * CREATE POLICY <name> ON <table> AS PERMISSIVE|RESTRICTIVE FOR
	 * ALL|SELECT|INSERT|UPDATE|DELETE
	 */
	else if (Matches("CREATE", "POLICY", MatchAny, "ON", MatchAny, "AS", MatchAny, "FOR"))
		COMPLETE_WITH("ALL", "SELECT", "INSERT", "UPDATE", "DELETE");

	/*
	 * Complete "CREATE POLICY <name> ON <table> AS PERMISSIVE|RESTRICTIVE FOR
	 * INSERT TO|WITH CHECK"
	 */
	else if (Matches("CREATE", "POLICY", MatchAny, "ON", MatchAny, "AS", MatchAny, "FOR", "INSERT"))
		COMPLETE_WITH("TO", "WITH CHECK (");

	/*
	 * Complete "CREATE POLICY <name> ON <table> AS PERMISSIVE|RESTRICTIVE FOR
	 * SELECT|DELETE TO|USING"
	 */
	else if (Matches("CREATE", "POLICY", MatchAny, "ON", MatchAny, "AS", MatchAny, "FOR", "SELECT|DELETE"))
		COMPLETE_WITH("TO", "USING (");

	/*
	 * CREATE POLICY <name> ON <table> AS PERMISSIVE|RESTRICTIVE FOR
	 * ALL|UPDATE TO|USING|WITH CHECK
	 */
	else if (Matches("CREATE", "POLICY", MatchAny, "ON", MatchAny, "AS", MatchAny, "FOR", "ALL|UPDATE"))
		COMPLETE_WITH("TO", "USING (", "WITH CHECK (");

	/*
	 * Complete "CREATE POLICY <name> ON <table> AS PERMISSIVE|RESTRICTIVE TO
	 * <role>"
	 */
	else if (Matches("CREATE", "POLICY", MatchAny, "ON", MatchAny, "AS", MatchAny, "TO"))
		COMPLETE_WITH_QUERY_PLUS(Query_for_list_of_roles,
								 Keywords_for_list_of_grant_roles);

	/*
	 * Complete "CREATE POLICY <name> ON <table> AS PERMISSIVE|RESTRICTIVE
	 * USING ("
	 */
	else if (Matches("CREATE", "POLICY", MatchAny, "ON", MatchAny, "AS", MatchAny, "USING"))
		COMPLETE_WITH("(");


/* CREATE PUBLICATION */
	else if (Matches("CREATE", "PUBLICATION", MatchAny))
		COMPLETE_WITH("FOR TABLE", "FOR ALL TABLES", "FOR TABLES IN SCHEMA", "WITH (");
	else if (Matches("CREATE", "PUBLICATION", MatchAny, "FOR"))
		COMPLETE_WITH("TABLE", "ALL TABLES", "TABLES IN SCHEMA");
	else if (Matches("CREATE", "PUBLICATION", MatchAny, "FOR", "ALL"))
		COMPLETE_WITH("TABLES", "TABLES IN SCHEMA");
	else if (Matches("CREATE", "PUBLICATION", MatchAny, "FOR", "ALL", "TABLES"))
		COMPLETE_WITH("IN SCHEMA", "WITH (");
	else if (Matches("CREATE", "PUBLICATION", MatchAny, "FOR", "TABLE", MatchAny) && !ends_with(prev_wd, ','))
		COMPLETE_WITH("WHERE (", "WITH (");
	/* Complete "CREATE PUBLICATION <name> FOR TABLE" with "<table>, ..." */
	else if (Matches("CREATE", "PUBLICATION", MatchAny, "FOR", "TABLE"))
		COMPLETE_WITH_SCHEMA_QUERY(Query_for_list_of_tables);

	/*
	 * "CREATE PUBLICATION <name> FOR TABLE <name> WHERE (" - complete with
	 * table attributes
	 */
	else if (HeadMatches("CREATE", "PUBLICATION", MatchAny) && TailMatches("WHERE"))
		COMPLETE_WITH("(");
	else if (HeadMatches("CREATE", "PUBLICATION", MatchAny) && TailMatches("WHERE", "("))
		COMPLETE_WITH_ATTR(prev3_wd);
	else if (HeadMatches("CREATE", "PUBLICATION", MatchAny) && TailMatches("WHERE", "(*)"))
		COMPLETE_WITH(" WITH (");

	/*
	 * Complete "CREATE PUBLICATION <name> FOR TABLES IN SCHEMA <schema>, ..."
	 */
	else if (Matches("CREATE", "PUBLICATION", MatchAny, "FOR", "ALL", "TABLES", "IN", "SCHEMA"))
		COMPLETE_WITH_QUERY_PLUS(Query_for_list_of_schemas
								 " AND nspname NOT LIKE E'pg\\\\_%%'",
								 "CURRENT_SCHEMA");
	else if (Matches("CREATE", "PUBLICATION", MatchAny, "FOR", "ALL", "TABLES", "IN", "SCHEMA", MatchAny) && (!ends_with(prev_wd, ',')))
		COMPLETE_WITH("WITH (");
	/* Complete "CREATE PUBLICATION <name> [...] WITH" */
	else if (HeadMatches("CREATE", "PUBLICATION") && TailMatches("WITH", "("))
		COMPLETE_WITH("publish", "publish_via_partition_root");

/* CREATE RULE */
	/* Complete "CREATE [ OR REPLACE ] RULE <sth>" with "AS ON" */
	else if (Matches("CREATE", "RULE", MatchAny) ||
			 Matches("CREATE", "OR", "REPLACE", "RULE", MatchAny))
		COMPLETE_WITH("AS ON");
	/* Complete "CREATE [ OR REPLACE ] RULE <sth> AS" with "ON" */
	else if (Matches("CREATE", "RULE", MatchAny, "AS") ||
			 Matches("CREATE", "OR", "REPLACE", "RULE", MatchAny, "AS"))
		COMPLETE_WITH("ON");

	/*
	 * Complete "CREATE [ OR REPLACE ] RULE <sth> AS ON" with
	 * SELECT|UPDATE|INSERT|DELETE
	 */
	else if (Matches("CREATE", "RULE", MatchAny, "AS", "ON") ||
			 Matches("CREATE", "OR", "REPLACE", "RULE", MatchAny, "AS", "ON"))
		COMPLETE_WITH("SELECT", "UPDATE", "INSERT", "DELETE");
	/* Complete "AS ON SELECT|UPDATE|INSERT|DELETE" with a "TO" */
	else if (TailMatches("AS", "ON", "SELECT|UPDATE|INSERT|DELETE"))
		COMPLETE_WITH("TO");
	/* Complete "AS ON <sth> TO" with a table name */
	else if (TailMatches("AS", "ON", "SELECT|UPDATE|INSERT|DELETE", "TO"))
		COMPLETE_WITH_SCHEMA_QUERY(Query_for_list_of_tables);

/* CREATE SEQUENCE --- is allowed inside CREATE SCHEMA, so use TailMatches */
	else if (TailMatches("CREATE", "SEQUENCE", MatchAny) ||
			 TailMatches("CREATE", "TEMP|TEMPORARY", "SEQUENCE", MatchAny))
		COMPLETE_WITH("AS", "INCREMENT BY", "MINVALUE", "MAXVALUE", "NO",
					  "CACHE", "CYCLE", "OWNED BY", "START WITH");
	else if (TailMatches("CREATE", "SEQUENCE", MatchAny, "AS") ||
			 TailMatches("CREATE", "TEMP|TEMPORARY", "SEQUENCE", MatchAny, "AS"))
		COMPLETE_WITH_CS("smallint", "integer", "bigint");
	else if (TailMatches("CREATE", "SEQUENCE", MatchAny, "NO") ||
			 TailMatches("CREATE", "TEMP|TEMPORARY", "SEQUENCE", MatchAny, "NO"))
		COMPLETE_WITH("MINVALUE", "MAXVALUE", "CYCLE");

/* CREATE SERVER <name> */
	else if (Matches("CREATE", "SERVER", MatchAny))
		COMPLETE_WITH("TYPE", "VERSION", "FOREIGN DATA WRAPPER");

/* CREATE STATISTICS <name> */
	else if (Matches("CREATE", "STATISTICS", MatchAny))
		COMPLETE_WITH("(", "ON");
	else if (Matches("CREATE", "STATISTICS", MatchAny, "("))
		COMPLETE_WITH("ndistinct", "dependencies", "mcv");
	else if (Matches("CREATE", "STATISTICS", MatchAny, "(*)"))
		COMPLETE_WITH("ON");
	else if (HeadMatches("CREATE", "STATISTICS", MatchAny) &&
			 TailMatches("FROM"))
		COMPLETE_WITH_SCHEMA_QUERY(Query_for_list_of_tables);

/* CREATE TABLE --- is allowed inside CREATE SCHEMA, so use TailMatches */
	/* Complete "CREATE TEMP/TEMPORARY" with the possible temp objects */
	else if (TailMatches("CREATE", "TEMP|TEMPORARY"))
		COMPLETE_WITH("SEQUENCE", "TABLE", "VIEW");
	/* Complete "CREATE UNLOGGED" with TABLE or MATVIEW */
	else if (TailMatches("CREATE", "UNLOGGED"))
		COMPLETE_WITH("TABLE", "MATERIALIZED VIEW");
	/* Complete PARTITION BY with RANGE ( or LIST ( or ... */
	else if (TailMatches("PARTITION", "BY"))
		COMPLETE_WITH("RANGE (", "LIST (", "HASH (");
	/* If we have xxx PARTITION OF, provide a list of partitioned tables */
	else if (TailMatches("PARTITION", "OF"))
		COMPLETE_WITH_SCHEMA_QUERY(Query_for_list_of_partitioned_tables);
	/* Limited completion support for partition bound specification */
	else if (TailMatches("PARTITION", "OF", MatchAny))
		COMPLETE_WITH("FOR VALUES", "DEFAULT");
	/* Complete CREATE TABLE <name> with '(', OF or PARTITION OF */
	else if (TailMatches("CREATE", "TABLE", MatchAny) ||
			 TailMatches("CREATE", "TEMP|TEMPORARY|UNLOGGED", "TABLE", MatchAny))
		COMPLETE_WITH("(", "OF", "PARTITION OF");
	/* Complete CREATE TABLE <name> OF with list of composite types */
	else if (TailMatches("CREATE", "TABLE", MatchAny, "OF") ||
			 TailMatches("CREATE", "TEMP|TEMPORARY|UNLOGGED", "TABLE", MatchAny, "OF"))
		COMPLETE_WITH_SCHEMA_QUERY(Query_for_list_of_composite_datatypes);
	/* Complete CREATE TABLE name (...) with supported options */
	else if (TailMatches("CREATE", "TABLE", MatchAny, "(*)") ||
			 TailMatches("CREATE", "UNLOGGED", "TABLE", MatchAny, "(*)"))
		COMPLETE_WITH("INHERITS (", "PARTITION BY", "USING", "TABLESPACE", "WITH (");
	else if (TailMatches("CREATE", "TEMP|TEMPORARY", "TABLE", MatchAny, "(*)"))
		COMPLETE_WITH("INHERITS (", "ON COMMIT", "PARTITION BY",
					  "TABLESPACE", "WITH (");
	/* Complete CREATE TABLE (...) USING with table access methods */
	else if (TailMatches("CREATE", "TABLE", MatchAny, "(*)", "USING") ||
			 TailMatches("CREATE", "TEMP|TEMPORARY|UNLOGGED", "TABLE", MatchAny, "(*)", "USING"))
		COMPLETE_WITH_QUERY(Query_for_list_of_table_access_methods);
	/* Complete CREATE TABLE (...) WITH with storage parameters */
	else if (TailMatches("CREATE", "TABLE", MatchAny, "(*)", "WITH", "(") ||
			 TailMatches("CREATE", "TEMP|TEMPORARY|UNLOGGED", "TABLE", MatchAny, "(*)", "WITH", "("))
		COMPLETE_WITH_LIST(table_storage_parameters);
	/* Complete CREATE TABLE ON COMMIT with actions */
	else if (TailMatches("CREATE", "TEMP|TEMPORARY", "TABLE", MatchAny, "(*)", "ON", "COMMIT"))
		COMPLETE_WITH("DELETE ROWS", "DROP", "PRESERVE ROWS");

/* CREATE TABLESPACE */
	else if (Matches("CREATE", "TABLESPACE", MatchAny))
		COMPLETE_WITH("OWNER", "LOCATION");
	/* Complete CREATE TABLESPACE name OWNER name with "LOCATION" */
	else if (Matches("CREATE", "TABLESPACE", MatchAny, "OWNER", MatchAny))
		COMPLETE_WITH("LOCATION");

/* CREATE TEXT SEARCH */
	else if (Matches("CREATE", "TEXT", "SEARCH"))
		COMPLETE_WITH("CONFIGURATION", "DICTIONARY", "PARSER", "TEMPLATE");
	else if (Matches("CREATE", "TEXT", "SEARCH", "CONFIGURATION|DICTIONARY|PARSER|TEMPLATE", MatchAny))
		COMPLETE_WITH("(");

/* CREATE TRANSFORM */
	else if (Matches("CREATE", "TRANSFORM") ||
			 Matches("CREATE", "OR", "REPLACE", "TRANSFORM"))
		COMPLETE_WITH("FOR");
	else if (Matches("CREATE", "TRANSFORM", "FOR") ||
			 Matches("CREATE", "OR", "REPLACE", "TRANSFORM", "FOR"))
		COMPLETE_WITH_SCHEMA_QUERY(Query_for_list_of_datatypes);
	else if (Matches("CREATE", "TRANSFORM", "FOR", MatchAny) ||
			 Matches("CREATE", "OR", "REPLACE", "TRANSFORM", "FOR", MatchAny))
		COMPLETE_WITH("LANGUAGE");
	else if (Matches("CREATE", "TRANSFORM", "FOR", MatchAny, "LANGUAGE") ||
			 Matches("CREATE", "OR", "REPLACE", "TRANSFORM", "FOR", MatchAny, "LANGUAGE"))
	{
		set_completion_reference(prev2_wd);
		COMPLETE_WITH_QUERY(Query_for_list_of_languages);
	}

/* CREATE SUBSCRIPTION */
	else if (Matches("CREATE", "SUBSCRIPTION", MatchAny))
		COMPLETE_WITH("CONNECTION");
	else if (Matches("CREATE", "SUBSCRIPTION", MatchAny, "CONNECTION", MatchAny))
		COMPLETE_WITH("PUBLICATION");
	else if (Matches("CREATE", "SUBSCRIPTION", MatchAny, "CONNECTION",
					 MatchAny, "PUBLICATION"))
	{
		/* complete with nothing here as this refers to remote publications */
	}
	else if (HeadMatches("CREATE", "SUBSCRIPTION") && TailMatches("PUBLICATION", MatchAny))
		COMPLETE_WITH("WITH (");
	/* Complete "CREATE SUBSCRIPTION <name> ...  WITH ( <opt>" */
	else if (HeadMatches("CREATE", "SUBSCRIPTION") && TailMatches("WITH", "("))
		COMPLETE_WITH("binary", "connect", "copy_data", "create_slot",
					  "disable_on_error", "enabled", "slot_name", "streaming",
					  "synchronous_commit", "two_phase");

/* CREATE TRIGGER --- is allowed inside CREATE SCHEMA, so use TailMatches */

	/*
	 * Complete CREATE [ OR REPLACE ] TRIGGER <name> with BEFORE|AFTER|INSTEAD
	 * OF.
	 */
	else if (TailMatches("CREATE", "TRIGGER", MatchAny) ||
			 TailMatches("CREATE", "OR", "REPLACE", "TRIGGER", MatchAny))
		COMPLETE_WITH("BEFORE", "AFTER", "INSTEAD OF");

	/*
	 * Complete CREATE [ OR REPLACE ] TRIGGER <name> BEFORE,AFTER with an
	 * event.
	 */
	else if (TailMatches("CREATE", "TRIGGER", MatchAny, "BEFORE|AFTER") ||
			 TailMatches("CREATE", "OR", "REPLACE", "TRIGGER", MatchAny, "BEFORE|AFTER"))
		COMPLETE_WITH("INSERT", "DELETE", "UPDATE", "TRUNCATE");
	/* Complete CREATE [ OR REPLACE ] TRIGGER <name> INSTEAD OF with an event */
	else if (TailMatches("CREATE", "TRIGGER", MatchAny, "INSTEAD", "OF") ||
			 TailMatches("CREATE", "OR", "REPLACE", "TRIGGER", MatchAny, "INSTEAD", "OF"))
		COMPLETE_WITH("INSERT", "DELETE", "UPDATE");

	/*
	 * Complete CREATE [ OR REPLACE ] TRIGGER <name> BEFORE,AFTER sth with
	 * OR|ON.
	 */
	else if (TailMatches("CREATE", "TRIGGER", MatchAny, "BEFORE|AFTER", MatchAny) ||
			 TailMatches("CREATE", "OR", "REPLACE", "TRIGGER", MatchAny, "BEFORE|AFTER", MatchAny) ||
			 TailMatches("CREATE", "TRIGGER", MatchAny, "INSTEAD", "OF", MatchAny) ||
			 TailMatches("CREATE", "OR", "REPLACE", "TRIGGER", MatchAny, "INSTEAD", "OF", MatchAny))
		COMPLETE_WITH("ON", "OR");

	/*
	 * Complete CREATE [ OR REPLACE ] TRIGGER <name> BEFORE,AFTER event ON
	 * with a list of tables.  EXECUTE FUNCTION is the recommended grammar
	 * instead of EXECUTE PROCEDURE in version 11 and upwards.
	 */
	else if (TailMatches("CREATE", "TRIGGER", MatchAny, "BEFORE|AFTER", MatchAny, "ON") ||
			 TailMatches("CREATE", "OR", "REPLACE", "TRIGGER", MatchAny, "BEFORE|AFTER", MatchAny, "ON"))
		COMPLETE_WITH_SCHEMA_QUERY(Query_for_list_of_tables);

	/*
	 * Complete CREATE [ OR REPLACE ] TRIGGER ... INSTEAD OF event ON with a
	 * list of views.
	 */
	else if (TailMatches("CREATE", "TRIGGER", MatchAny, "INSTEAD", "OF", MatchAny, "ON") ||
			 TailMatches("CREATE", "OR", "REPLACE", "TRIGGER", MatchAny, "INSTEAD", "OF", MatchAny, "ON"))
		COMPLETE_WITH_SCHEMA_QUERY(Query_for_list_of_views);
	else if ((HeadMatches("CREATE", "TRIGGER") ||
			  HeadMatches("CREATE", "OR", "REPLACE", "TRIGGER")) &&
			 TailMatches("ON", MatchAny))
	{
		if (pset.sversion >= 110000)
			COMPLETE_WITH("NOT DEFERRABLE", "DEFERRABLE", "INITIALLY",
						  "REFERENCING", "FOR", "WHEN (", "EXECUTE FUNCTION");
		else
			COMPLETE_WITH("NOT DEFERRABLE", "DEFERRABLE", "INITIALLY",
						  "REFERENCING", "FOR", "WHEN (", "EXECUTE PROCEDURE");
	}
	else if ((HeadMatches("CREATE", "TRIGGER") ||
			  HeadMatches("CREATE", "OR", "REPLACE", "TRIGGER")) &&
			 (TailMatches("DEFERRABLE") || TailMatches("INITIALLY", "IMMEDIATE|DEFERRED")))
	{
		if (pset.sversion >= 110000)
			COMPLETE_WITH("REFERENCING", "FOR", "WHEN (", "EXECUTE FUNCTION");
		else
			COMPLETE_WITH("REFERENCING", "FOR", "WHEN (", "EXECUTE PROCEDURE");
	}
	else if ((HeadMatches("CREATE", "TRIGGER") ||
			  HeadMatches("CREATE", "OR", "REPLACE", "TRIGGER")) &&
			 TailMatches("REFERENCING"))
		COMPLETE_WITH("OLD TABLE", "NEW TABLE");
	else if ((HeadMatches("CREATE", "TRIGGER") ||
			  HeadMatches("CREATE", "OR", "REPLACE", "TRIGGER")) &&
			 TailMatches("OLD|NEW", "TABLE"))
		COMPLETE_WITH("AS");
	else if ((HeadMatches("CREATE", "TRIGGER") ||
			  HeadMatches("CREATE", "OR", "REPLACE", "TRIGGER")) &&
			 (TailMatches("REFERENCING", "OLD", "TABLE", "AS", MatchAny) ||
			  TailMatches("REFERENCING", "OLD", "TABLE", MatchAny)))
	{
		if (pset.sversion >= 110000)
			COMPLETE_WITH("NEW TABLE", "FOR", "WHEN (", "EXECUTE FUNCTION");
		else
			COMPLETE_WITH("NEW TABLE", "FOR", "WHEN (", "EXECUTE PROCEDURE");
	}
	else if ((HeadMatches("CREATE", "TRIGGER") ||
			  HeadMatches("CREATE", "OR", "REPLACE", "TRIGGER")) &&
			 (TailMatches("REFERENCING", "NEW", "TABLE", "AS", MatchAny) ||
			  TailMatches("REFERENCING", "NEW", "TABLE", MatchAny)))
	{
		if (pset.sversion >= 110000)
			COMPLETE_WITH("OLD TABLE", "FOR", "WHEN (", "EXECUTE FUNCTION");
		else
			COMPLETE_WITH("OLD TABLE", "FOR", "WHEN (", "EXECUTE PROCEDURE");
	}
	else if ((HeadMatches("CREATE", "TRIGGER") ||
			  HeadMatches("CREATE", "OR", "REPLACE", "TRIGGER")) &&
			 (TailMatches("REFERENCING", "OLD|NEW", "TABLE", "AS", MatchAny, "OLD|NEW", "TABLE", "AS", MatchAny) ||
			  TailMatches("REFERENCING", "OLD|NEW", "TABLE", MatchAny, "OLD|NEW", "TABLE", "AS", MatchAny) ||
			  TailMatches("REFERENCING", "OLD|NEW", "TABLE", "AS", MatchAny, "OLD|NEW", "TABLE", MatchAny) ||
			  TailMatches("REFERENCING", "OLD|NEW", "TABLE", MatchAny, "OLD|NEW", "TABLE", MatchAny)))
	{
		if (pset.sversion >= 110000)
			COMPLETE_WITH("FOR", "WHEN (", "EXECUTE FUNCTION");
		else
			COMPLETE_WITH("FOR", "WHEN (", "EXECUTE PROCEDURE");
	}
	else if ((HeadMatches("CREATE", "TRIGGER") ||
			  HeadMatches("CREATE", "OR", "REPLACE", "TRIGGER")) &&
			 TailMatches("FOR"))
		COMPLETE_WITH("EACH", "ROW", "STATEMENT");
	else if ((HeadMatches("CREATE", "TRIGGER") ||
			  HeadMatches("CREATE", "OR", "REPLACE", "TRIGGER")) &&
			 TailMatches("FOR", "EACH"))
		COMPLETE_WITH("ROW", "STATEMENT");
	else if ((HeadMatches("CREATE", "TRIGGER") ||
			  HeadMatches("CREATE", "OR", "REPLACE", "TRIGGER")) &&
			 (TailMatches("FOR", "EACH", "ROW|STATEMENT") ||
			  TailMatches("FOR", "ROW|STATEMENT")))
	{
		if (pset.sversion >= 110000)
			COMPLETE_WITH("WHEN (", "EXECUTE FUNCTION");
		else
			COMPLETE_WITH("WHEN (", "EXECUTE PROCEDURE");
	}
	else if ((HeadMatches("CREATE", "TRIGGER") ||
			  HeadMatches("CREATE", "OR", "REPLACE", "TRIGGER")) &&
			 TailMatches("WHEN", "(*)"))
	{
		if (pset.sversion >= 110000)
			COMPLETE_WITH("EXECUTE FUNCTION");
		else
			COMPLETE_WITH("EXECUTE PROCEDURE");
	}

	/*
	 * Complete CREATE [ OR REPLACE ] TRIGGER ... EXECUTE with
	 * PROCEDURE|FUNCTION.
	 */
	else if ((HeadMatches("CREATE", "TRIGGER") ||
			  HeadMatches("CREATE", "OR", "REPLACE", "TRIGGER")) &&
			 TailMatches("EXECUTE"))
	{
		if (pset.sversion >= 110000)
			COMPLETE_WITH("FUNCTION");
		else
			COMPLETE_WITH("PROCEDURE");
	}
	else if ((HeadMatches("CREATE", "TRIGGER") ||
			  HeadMatches("CREATE", "OR", "REPLACE", "TRIGGER")) &&
			 TailMatches("EXECUTE", "FUNCTION|PROCEDURE"))
		COMPLETE_WITH_VERSIONED_SCHEMA_QUERY(Query_for_list_of_functions);

/* CREATE ROLE,USER,GROUP <name> */
	else if (Matches("CREATE", "ROLE|GROUP|USER", MatchAny) &&
			 !TailMatches("USER", "MAPPING"))
		COMPLETE_WITH("ADMIN", "BYPASSRLS", "CONNECTION LIMIT", "CREATEDB",
					  "CREATEROLE", "ENCRYPTED PASSWORD", "IN", "INHERIT",
					  "LOGIN", "NOBYPASSRLS",
					  "NOCREATEDB", "NOCREATEROLE", "NOINHERIT",
					  "NOLOGIN", "NOREPLICATION", "NOSUPERUSER", "PASSWORD",
					  "REPLICATION", "ROLE", "SUPERUSER", "SYSID",
					  "VALID UNTIL", "WITH");

/* CREATE ROLE,USER,GROUP <name> WITH */
	else if (Matches("CREATE", "ROLE|GROUP|USER", MatchAny, "WITH"))
		/* Similar to the above, but don't complete "WITH" again. */
		COMPLETE_WITH("ADMIN", "BYPASSRLS", "CONNECTION LIMIT", "CREATEDB",
					  "CREATEROLE", "ENCRYPTED PASSWORD", "IN", "INHERIT",
					  "LOGIN", "NOBYPASSRLS",
					  "NOCREATEDB", "NOCREATEROLE", "NOINHERIT",
					  "NOLOGIN", "NOREPLICATION", "NOSUPERUSER", "PASSWORD",
					  "REPLICATION", "ROLE", "SUPERUSER", "SYSID",
					  "VALID UNTIL");

	/* complete CREATE ROLE,USER,GROUP <name> IN with ROLE,GROUP */
	else if (Matches("CREATE", "ROLE|USER|GROUP", MatchAny, "IN"))
		COMPLETE_WITH("GROUP", "ROLE");

/* CREATE TYPE */
	else if (Matches("CREATE", "TYPE", MatchAny))
		COMPLETE_WITH("(", "AS");
	else if (Matches("CREATE", "TYPE", MatchAny, "AS"))
		COMPLETE_WITH("ENUM", "RANGE", "(");
	else if (HeadMatches("CREATE", "TYPE", MatchAny, "AS", "("))
	{
		if (TailMatches("(|*,", MatchAny))
			COMPLETE_WITH_SCHEMA_QUERY(Query_for_list_of_datatypes);
		else if (TailMatches("(|*,", MatchAny, MatchAnyExcept("*)")))
			COMPLETE_WITH("COLLATE", ",", ")");
	}
	else if (Matches("CREATE", "TYPE", MatchAny, "AS", "ENUM|RANGE"))
		COMPLETE_WITH("(");
	else if (HeadMatches("CREATE", "TYPE", MatchAny, "("))
	{
		if (TailMatches("(|*,"))
			COMPLETE_WITH("INPUT", "OUTPUT", "RECEIVE", "SEND",
						  "TYPMOD_IN", "TYPMOD_OUT", "ANALYZE", "SUBSCRIPT",
						  "INTERNALLENGTH", "PASSEDBYVALUE", "ALIGNMENT",
						  "STORAGE", "LIKE", "CATEGORY", "PREFERRED",
						  "DEFAULT", "ELEMENT", "DELIMITER",
						  "COLLATABLE");
		else if (TailMatches("(*|*,", MatchAnyExcept("*=")))
			COMPLETE_WITH("=");
		else if (TailMatches("=", MatchAnyExcept("*)")))
			COMPLETE_WITH(",", ")");
	}
	else if (HeadMatches("CREATE", "TYPE", MatchAny, "AS", "RANGE", "("))
	{
		if (TailMatches("(|*,"))
			COMPLETE_WITH("SUBTYPE", "SUBTYPE_OPCLASS", "COLLATION",
						  "CANONICAL", "SUBTYPE_DIFF",
						  "MULTIRANGE_TYPE_NAME");
		else if (TailMatches("(*|*,", MatchAnyExcept("*=")))
			COMPLETE_WITH("=");
		else if (TailMatches("=", MatchAnyExcept("*)")))
			COMPLETE_WITH(",", ")");
	}

/* CREATE VIEW --- is allowed inside CREATE SCHEMA, so use TailMatches */
	/* Complete CREATE [ OR REPLACE ] VIEW <name> with AS */
	else if (TailMatches("CREATE", "VIEW", MatchAny) ||
			 TailMatches("CREATE", "OR", "REPLACE", "VIEW", MatchAny))
		COMPLETE_WITH("AS");
	/* Complete "CREATE [ OR REPLACE ] VIEW <sth> AS with "SELECT" */
	else if (TailMatches("CREATE", "VIEW", MatchAny, "AS") ||
			 TailMatches("CREATE", "OR", "REPLACE", "VIEW", MatchAny, "AS"))
		COMPLETE_WITH("SELECT");

/* CREATE MATERIALIZED VIEW */
	else if (Matches("CREATE", "MATERIALIZED"))
		COMPLETE_WITH("VIEW");
	/* Complete CREATE MATERIALIZED VIEW <name> with AS */
	else if (Matches("CREATE", "MATERIALIZED", "VIEW", MatchAny))
		COMPLETE_WITH("AS");
	/* Complete "CREATE MATERIALIZED VIEW <sth> AS with "SELECT" */
	else if (Matches("CREATE", "MATERIALIZED", "VIEW", MatchAny, "AS"))
		COMPLETE_WITH("SELECT");

/* CREATE EVENT TRIGGER */
	else if (Matches("CREATE", "EVENT"))
		COMPLETE_WITH("TRIGGER");
	/* Complete CREATE EVENT TRIGGER <name> with ON */
	else if (Matches("CREATE", "EVENT", "TRIGGER", MatchAny))
		COMPLETE_WITH("ON");
	/* Complete CREATE EVENT TRIGGER <name> ON with event_type */
	else if (Matches("CREATE", "EVENT", "TRIGGER", MatchAny, "ON"))
		COMPLETE_WITH("ddl_command_start", "ddl_command_end", "sql_drop",
					  "table_rewrite");

	/*
	 * Complete CREATE EVENT TRIGGER <name> ON <event_type>.  EXECUTE FUNCTION
	 * is the recommended grammar instead of EXECUTE PROCEDURE in version 11
	 * and upwards.
	 */
	else if (Matches("CREATE", "EVENT", "TRIGGER", MatchAny, "ON", MatchAny))
	{
		if (pset.sversion >= 110000)
			COMPLETE_WITH("WHEN TAG IN (", "EXECUTE FUNCTION");
		else
			COMPLETE_WITH("WHEN TAG IN (", "EXECUTE PROCEDURE");
	}
	else if (HeadMatches("CREATE", "EVENT", "TRIGGER") &&
			 TailMatches("WHEN|AND", MatchAny, "IN", "(*)"))
	{
		if (pset.sversion >= 110000)
			COMPLETE_WITH("EXECUTE FUNCTION");
		else
			COMPLETE_WITH("EXECUTE PROCEDURE");
	}
	else if (HeadMatches("CREATE", "EVENT", "TRIGGER") &&
			 TailMatches("EXECUTE", "FUNCTION|PROCEDURE"))
		COMPLETE_WITH_VERSIONED_SCHEMA_QUERY(Query_for_list_of_functions);

/* DEALLOCATE */
	else if (Matches("DEALLOCATE"))
		COMPLETE_WITH_QUERY_PLUS(Query_for_list_of_prepared_statements,
								 "ALL");

/* DECLARE */

	/*
	 * Complete DECLARE <name> with one of BINARY, ASENSITIVE, INSENSITIVE,
	 * SCROLL, NO SCROLL, and CURSOR.
	 */
	else if (Matches("DECLARE", MatchAny))
		COMPLETE_WITH("BINARY", "ASENSITIVE", "INSENSITIVE", "SCROLL", "NO SCROLL",
					  "CURSOR");

	/*
	 * Complete DECLARE ... <option> with other options. The PostgreSQL parser
	 * allows DECLARE options to be specified in any order. But the
	 * tab-completion follows the ordering of them that the SQL standard
	 * provides, like the syntax of DECLARE command in the documentation
	 * indicates.
	 */
	else if (HeadMatches("DECLARE") && TailMatches("BINARY"))
		COMPLETE_WITH("ASENSITIVE", "INSENSITIVE", "SCROLL", "NO SCROLL", "CURSOR");
	else if (HeadMatches("DECLARE") && TailMatches("ASENSITIVE|INSENSITIVE"))
		COMPLETE_WITH("SCROLL", "NO SCROLL", "CURSOR");
	else if (HeadMatches("DECLARE") && TailMatches("SCROLL"))
		COMPLETE_WITH("CURSOR");
	/* Complete DECLARE ... [options] NO with SCROLL */
	else if (HeadMatches("DECLARE") && TailMatches("NO"))
		COMPLETE_WITH("SCROLL");

	/*
	 * Complete DECLARE ... CURSOR with one of WITH HOLD, WITHOUT HOLD, and
	 * FOR
	 */
	else if (HeadMatches("DECLARE") && TailMatches("CURSOR"))
		COMPLETE_WITH("WITH HOLD", "WITHOUT HOLD", "FOR");
	/* Complete DECLARE ... CURSOR WITH|WITHOUT with HOLD */
	else if (HeadMatches("DECLARE") && TailMatches("CURSOR", "WITH|WITHOUT"))
		COMPLETE_WITH("HOLD");
	/* Complete DECLARE ... CURSOR WITH|WITHOUT HOLD with FOR */
	else if (HeadMatches("DECLARE") && TailMatches("CURSOR", "WITH|WITHOUT", "HOLD"))
		COMPLETE_WITH("FOR");

/* DELETE --- can be inside EXPLAIN, RULE, etc */
	/* Complete DELETE with "FROM" */
	else if (Matches("DELETE"))
		COMPLETE_WITH("FROM");
	/* Complete DELETE FROM with a list of tables */
	else if (TailMatches("DELETE", "FROM"))
		COMPLETE_WITH_SCHEMA_QUERY(Query_for_list_of_updatables);
	/* Complete DELETE FROM <table> */
	else if (TailMatches("DELETE", "FROM", MatchAny))
		COMPLETE_WITH("USING", "WHERE");
	/* XXX: implement tab completion for DELETE ... USING */

/* DISCARD */
	else if (Matches("DISCARD"))
		COMPLETE_WITH("ALL", "PLANS", "SEQUENCES", "TEMP");

/* DO */
	else if (Matches("DO"))
		COMPLETE_WITH("LANGUAGE");

/* DROP */
	/* Complete DROP object with CASCADE / RESTRICT */
	else if (Matches("DROP",
					 "COLLATION|CONVERSION|DOMAIN|EXTENSION|LANGUAGE|PUBLICATION|SCHEMA|SEQUENCE|SERVER|SUBSCRIPTION|STATISTICS|TABLE|TYPE|VIEW",
					 MatchAny) ||
			 Matches("DROP", "ACCESS", "METHOD", MatchAny) ||
			 (Matches("DROP", "AGGREGATE|FUNCTION|PROCEDURE|ROUTINE", MatchAny, MatchAny) &&
			  ends_with(prev_wd, ')')) ||
			 Matches("DROP", "EVENT", "TRIGGER", MatchAny) ||
			 Matches("DROP", "FOREIGN", "DATA", "WRAPPER", MatchAny) ||
			 Matches("DROP", "FOREIGN", "TABLE", MatchAny) ||
			 Matches("DROP", "TEXT", "SEARCH", "CONFIGURATION|DICTIONARY|PARSER|TEMPLATE", MatchAny))
		COMPLETE_WITH("CASCADE", "RESTRICT");

	/* help completing some of the variants */
	else if (Matches("DROP", "AGGREGATE|FUNCTION|PROCEDURE|ROUTINE", MatchAny))
		COMPLETE_WITH("(");
	else if (Matches("DROP", "AGGREGATE|FUNCTION|PROCEDURE|ROUTINE", MatchAny, "("))
		COMPLETE_WITH_FUNCTION_ARG(prev2_wd);
	else if (Matches("DROP", "FOREIGN"))
		COMPLETE_WITH("DATA WRAPPER", "TABLE");
	else if (Matches("DROP", "DATABASE", MatchAny))
		COMPLETE_WITH("WITH (");
	else if (HeadMatches("DROP", "DATABASE") && (ends_with(prev_wd, '(')))
		COMPLETE_WITH("FORCE");

	/* DROP INDEX */
	else if (Matches("DROP", "INDEX"))
		COMPLETE_WITH_SCHEMA_QUERY_PLUS(Query_for_list_of_indexes,
										"CONCURRENTLY");
	else if (Matches("DROP", "INDEX", "CONCURRENTLY"))
		COMPLETE_WITH_SCHEMA_QUERY(Query_for_list_of_indexes);
	else if (Matches("DROP", "INDEX", MatchAny))
		COMPLETE_WITH("CASCADE", "RESTRICT");
	else if (Matches("DROP", "INDEX", "CONCURRENTLY", MatchAny))
		COMPLETE_WITH("CASCADE", "RESTRICT");

	/* DROP MATERIALIZED VIEW */
	else if (Matches("DROP", "MATERIALIZED"))
		COMPLETE_WITH("VIEW");
	else if (Matches("DROP", "MATERIALIZED", "VIEW"))
		COMPLETE_WITH_SCHEMA_QUERY(Query_for_list_of_matviews);
	else if (Matches("DROP", "MATERIALIZED", "VIEW", MatchAny))
		COMPLETE_WITH("CASCADE", "RESTRICT");

	/* DROP OWNED BY */
	else if (Matches("DROP", "OWNED"))
		COMPLETE_WITH("BY");
	else if (Matches("DROP", "OWNED", "BY"))
		COMPLETE_WITH_QUERY(Query_for_list_of_roles);
	else if (Matches("DROP", "OWNED", "BY", MatchAny))
		COMPLETE_WITH("CASCADE", "RESTRICT");

	/* DROP TEXT SEARCH */
	else if (Matches("DROP", "TEXT", "SEARCH"))
		COMPLETE_WITH("CONFIGURATION", "DICTIONARY", "PARSER", "TEMPLATE");

	/* DROP TRIGGER */
	else if (Matches("DROP", "TRIGGER", MatchAny))
		COMPLETE_WITH("ON");
	else if (Matches("DROP", "TRIGGER", MatchAny, "ON"))
	{
		set_completion_reference(prev2_wd);
		COMPLETE_WITH_SCHEMA_QUERY(Query_for_list_of_tables_for_trigger);
	}
	else if (Matches("DROP", "TRIGGER", MatchAny, "ON", MatchAny))
		COMPLETE_WITH("CASCADE", "RESTRICT");

	/* DROP ACCESS METHOD */
	else if (Matches("DROP", "ACCESS"))
		COMPLETE_WITH("METHOD");
	else if (Matches("DROP", "ACCESS", "METHOD"))
		COMPLETE_WITH_QUERY(Query_for_list_of_access_methods);

	/* DROP EVENT TRIGGER */
	else if (Matches("DROP", "EVENT"))
		COMPLETE_WITH("TRIGGER");
	else if (Matches("DROP", "EVENT", "TRIGGER"))
		COMPLETE_WITH_QUERY(Query_for_list_of_event_triggers);

	/* DROP POLICY <name>  */
	else if (Matches("DROP", "POLICY"))
		COMPLETE_WITH_QUERY(Query_for_list_of_policies);
	/* DROP POLICY <name> ON */
	else if (Matches("DROP", "POLICY", MatchAny))
		COMPLETE_WITH("ON");
	/* DROP POLICY <name> ON <table> */
	else if (Matches("DROP", "POLICY", MatchAny, "ON"))
	{
		set_completion_reference(prev2_wd);
		COMPLETE_WITH_SCHEMA_QUERY(Query_for_list_of_tables_for_policy);
	}
	else if (Matches("DROP", "POLICY", MatchAny, "ON", MatchAny))
		COMPLETE_WITH("CASCADE", "RESTRICT");

	/* DROP RULE */
	else if (Matches("DROP", "RULE", MatchAny))
		COMPLETE_WITH("ON");
	else if (Matches("DROP", "RULE", MatchAny, "ON"))
	{
		set_completion_reference(prev2_wd);
		COMPLETE_WITH_SCHEMA_QUERY(Query_for_list_of_tables_for_rule);
	}
	else if (Matches("DROP", "RULE", MatchAny, "ON", MatchAny))
		COMPLETE_WITH("CASCADE", "RESTRICT");

	/* DROP TRANSFORM */
	else if (Matches("DROP", "TRANSFORM"))
		COMPLETE_WITH("FOR");
	else if (Matches("DROP", "TRANSFORM", "FOR"))
		COMPLETE_WITH_SCHEMA_QUERY(Query_for_list_of_datatypes);
	else if (Matches("DROP", "TRANSFORM", "FOR", MatchAny))
		COMPLETE_WITH("LANGUAGE");
	else if (Matches("DROP", "TRANSFORM", "FOR", MatchAny, "LANGUAGE"))
	{
		set_completion_reference(prev2_wd);
		COMPLETE_WITH_QUERY(Query_for_list_of_languages);
	}
	else if (Matches("DROP", "TRANSFORM", "FOR", MatchAny, "LANGUAGE", MatchAny))
		COMPLETE_WITH("CASCADE", "RESTRICT");

/* EXECUTE */
	else if (Matches("EXECUTE"))
		COMPLETE_WITH_QUERY(Query_for_list_of_prepared_statements);

/*
 * EXPLAIN [ ( option [, ...] ) ] statement
 * EXPLAIN [ ANALYZE ] [ VERBOSE ] statement
 */
	else if (Matches("EXPLAIN"))
		COMPLETE_WITH("SELECT", "INSERT INTO", "DELETE FROM", "UPDATE", "DECLARE",
					  "MERGE INTO", "EXECUTE", "ANALYZE", "VERBOSE");
	else if (HeadMatches("EXPLAIN", "(*") &&
			 !HeadMatches("EXPLAIN", "(*)"))
	{
		/*
		 * This fires if we're in an unfinished parenthesized option list.
		 * get_previous_words treats a completed parenthesized option list as
		 * one word, so the above test is correct.
		 */
		if (ends_with(prev_wd, '(') || ends_with(prev_wd, ','))
			COMPLETE_WITH("ANALYZE", "VERBOSE", "COSTS", "SETTINGS",
						  "BUFFERS", "WAL", "TIMING", "SUMMARY", "FORMAT");
		else if (TailMatches("ANALYZE|VERBOSE|COSTS|SETTINGS|BUFFERS|WAL|TIMING|SUMMARY"))
			COMPLETE_WITH("ON", "OFF");
		else if (TailMatches("FORMAT"))
			COMPLETE_WITH("TEXT", "XML", "JSON", "YAML");
	}
	else if (Matches("EXPLAIN", "ANALYZE"))
		COMPLETE_WITH("SELECT", "INSERT INTO", "DELETE FROM", "UPDATE", "DECLARE",
					  "MERGE INTO", "EXECUTE", "VERBOSE");
	else if (Matches("EXPLAIN", "(*)") ||
			 Matches("EXPLAIN", "VERBOSE") ||
			 Matches("EXPLAIN", "ANALYZE", "VERBOSE"))
		COMPLETE_WITH("SELECT", "INSERT INTO", "DELETE FROM", "UPDATE", "DECLARE",
					  "MERGE INTO", "EXECUTE");

/* FETCH && MOVE */

	/*
	 * Complete FETCH with one of ABSOLUTE, BACKWARD, FORWARD, RELATIVE, ALL,
	 * NEXT, PRIOR, FIRST, LAST, FROM, IN, and a list of cursors
	 */
	else if (Matches("FETCH|MOVE"))
		COMPLETE_WITH_QUERY_PLUS(Query_for_list_of_cursors,
								 "ABSOLUTE",
								 "BACKWARD",
								 "FORWARD",
								 "RELATIVE",
								 "ALL",
								 "NEXT",
								 "PRIOR",
								 "FIRST",
								 "LAST",
								 "FROM",
								 "IN");

	/*
	 * Complete FETCH BACKWARD or FORWARD with one of ALL, FROM, IN, and a
	 * list of cursors
	 */
	else if (Matches("FETCH|MOVE", "BACKWARD|FORWARD"))
		COMPLETE_WITH_QUERY_PLUS(Query_for_list_of_cursors,
								 "ALL",
								 "FROM",
								 "IN");

	/*
	 * Complete FETCH <direction> with "FROM" or "IN". These are equivalent,
	 * but we may as well tab-complete both: perhaps some users prefer one
	 * variant or the other.
	 */
	else if (Matches("FETCH|MOVE", "ABSOLUTE|BACKWARD|FORWARD|RELATIVE",
					 MatchAnyExcept("FROM|IN")) ||
			 Matches("FETCH|MOVE", "ALL|NEXT|PRIOR|FIRST|LAST"))
		COMPLETE_WITH_QUERY_PLUS(Query_for_list_of_cursors,
								 "FROM",
								 "IN");
	/* Complete FETCH <direction> "FROM" or "IN" with a list of cursors */
	else if (HeadMatches("FETCH|MOVE") &&
			 TailMatches("FROM|IN"))
		COMPLETE_WITH_QUERY(Query_for_list_of_cursors);

/* FOREIGN DATA WRAPPER */
	/* applies in ALTER/DROP FDW and in CREATE SERVER */
	else if (TailMatches("FOREIGN", "DATA", "WRAPPER") &&
			 !TailMatches("CREATE", MatchAny, MatchAny, MatchAny))
		COMPLETE_WITH_QUERY(Query_for_list_of_fdws);
	/* applies in CREATE SERVER */
	else if (TailMatches("FOREIGN", "DATA", "WRAPPER", MatchAny) &&
			 HeadMatches("CREATE", "SERVER"))
		COMPLETE_WITH("OPTIONS");

/* FOREIGN TABLE */
	else if (TailMatches("FOREIGN", "TABLE") &&
			 !TailMatches("CREATE", MatchAny, MatchAny))
		COMPLETE_WITH_SCHEMA_QUERY(Query_for_list_of_foreign_tables);

/* FOREIGN SERVER */
	else if (TailMatches("FOREIGN", "SERVER"))
		COMPLETE_WITH_QUERY(Query_for_list_of_servers);

/*
 * GRANT and REVOKE are allowed inside CREATE SCHEMA and
 * ALTER DEFAULT PRIVILEGES, so use TailMatches
 */
	/* Complete GRANT/REVOKE with a list of roles and privileges */
	else if (TailMatches("GRANT|REVOKE") ||
			 TailMatches("REVOKE", "GRANT", "OPTION", "FOR"))
	{
		/*
		 * With ALTER DEFAULT PRIVILEGES, restrict completion to grantable
		 * privileges (can't grant roles)
		 */
		if (HeadMatches("ALTER", "DEFAULT", "PRIVILEGES"))
			COMPLETE_WITH("SELECT", "INSERT", "UPDATE",
						  "DELETE", "TRUNCATE", "REFERENCES", "TRIGGER",
						  "EXECUTE", "USAGE", "ALL");
		else
			COMPLETE_WITH_QUERY_PLUS(Query_for_list_of_roles,
									 "GRANT",
									 "SELECT",
									 "INSERT",
									 "UPDATE",
									 "DELETE",
									 "TRUNCATE",
									 "REFERENCES",
									 "TRIGGER",
									 "CREATE",
									 "CONNECT",
									 "TEMPORARY",
									 "EXECUTE",
									 "USAGE",
									 "SET",
									 "ALTER SYSTEM",
									 "ALL");
	}

	else if (TailMatches("REVOKE", "GRANT"))
		COMPLETE_WITH("OPTION FOR");
	else if (TailMatches("REVOKE", "GRANT", "OPTION"))
		COMPLETE_WITH("FOR");

	else if (TailMatches("GRANT|REVOKE", "ALTER") ||
			 TailMatches("REVOKE", "GRANT", "OPTION", "FOR", "ALTER"))
		COMPLETE_WITH("SYSTEM");

	else if (TailMatches("GRANT|REVOKE", "SET") ||
			 TailMatches("REVOKE", "GRANT", "OPTION", "FOR", "SET") ||
			 TailMatches("GRANT|REVOKE", "ALTER", "SYSTEM") ||
			 TailMatches("REVOKE", "GRANT", "OPTION", "FOR", "ALTER", "SYSTEM"))
		COMPLETE_WITH("ON PARAMETER");

	else if (TailMatches("GRANT|REVOKE", MatchAny, "ON", "PARAMETER") ||
			 TailMatches("GRANT|REVOKE", MatchAny, MatchAny, "ON", "PARAMETER") ||
			 TailMatches("REVOKE", "GRANT", "OPTION", "FOR", MatchAny, "ON", "PARAMETER") ||
			 TailMatches("REVOKE", "GRANT", "OPTION", "FOR", MatchAny, MatchAny, "ON", "PARAMETER"))
		COMPLETE_WITH_QUERY_VERBATIM(Query_for_list_of_alter_system_set_vars);

	else if (TailMatches("GRANT", MatchAny, "ON", "PARAMETER", MatchAny) ||
			 TailMatches("GRANT", MatchAny, MatchAny, "ON", "PARAMETER", MatchAny))
		COMPLETE_WITH("TO");

	else if (TailMatches("REVOKE", MatchAny, "ON", "PARAMETER", MatchAny) ||
			 TailMatches("REVOKE", MatchAny, MatchAny, "ON", "PARAMETER", MatchAny) ||
			 TailMatches("REVOKE", "GRANT", "OPTION", "FOR", MatchAny, "ON", "PARAMETER", MatchAny) ||
			 TailMatches("REVOKE", "GRANT", "OPTION", "FOR", MatchAny, MatchAny, "ON", "PARAMETER", MatchAny))
		COMPLETE_WITH("FROM");

	/*
	 * Complete GRANT/REVOKE <privilege> with "ON", GRANT/REVOKE <role> with
	 * TO/FROM
	 */
	else if (TailMatches("GRANT|REVOKE", MatchAny) ||
			 TailMatches("REVOKE", "GRANT", "OPTION", "FOR", MatchAny))
	{
		if (TailMatches("SELECT|INSERT|UPDATE|DELETE|TRUNCATE|REFERENCES|TRIGGER|CREATE|CONNECT|TEMPORARY|TEMP|EXECUTE|USAGE|ALL"))
			COMPLETE_WITH("ON");
		else if (TailMatches("GRANT", MatchAny))
			COMPLETE_WITH("TO");
		else
			COMPLETE_WITH("FROM");
	}

	/*
	 * Complete GRANT/REVOKE <sth> ON with a list of appropriate relations.
	 *
	 * Note: GRANT/REVOKE can get quite complex; tab-completion as implemented
	 * here will only work if the privilege list contains exactly one
	 * privilege.
	 */
	else if (TailMatches("GRANT|REVOKE", MatchAny, "ON") ||
			 TailMatches("REVOKE", "GRANT", "OPTION", "FOR", MatchAny, "ON"))
	{
		/*
		 * With ALTER DEFAULT PRIVILEGES, restrict completion to the kinds of
		 * objects supported.
		 */
		if (HeadMatches("ALTER", "DEFAULT", "PRIVILEGES"))
			COMPLETE_WITH("TABLES", "SEQUENCES", "FUNCTIONS", "PROCEDURES", "ROUTINES", "TYPES", "SCHEMAS");
		else
			COMPLETE_WITH_SCHEMA_QUERY_PLUS(Query_for_list_of_grantables,
											"ALL FUNCTIONS IN SCHEMA",
											"ALL PROCEDURES IN SCHEMA",
											"ALL ROUTINES IN SCHEMA",
											"ALL SEQUENCES IN SCHEMA",
											"TABLES IN SCHEMA",
											"DATABASE",
											"DOMAIN",
											"FOREIGN DATA WRAPPER",
											"FOREIGN SERVER",
											"FUNCTION",
											"LANGUAGE",
											"LARGE OBJECT",
											"PARAMETER",
											"PROCEDURE",
											"ROUTINE",
											"SCHEMA",
											"SEQUENCE",
											"TABLE",
											"TABLESPACE",
											"TYPE");
	}
	else if (TailMatches("GRANT|REVOKE", MatchAny, "ON", "ALL") ||
			 TailMatches("REVOKE", "GRANT", "OPTION", "FOR", MatchAny, "ON", "ALL"))
		COMPLETE_WITH("FUNCTIONS IN SCHEMA",
					  "PROCEDURES IN SCHEMA",
					  "ROUTINES IN SCHEMA",
					  "SEQUENCES IN SCHEMA",
					  "TABLES IN SCHEMA");
	else if (TailMatches("GRANT|REVOKE", MatchAny, "ON", "FOREIGN") ||
			 TailMatches("REVOKE", "GRANT", "OPTION", "FOR", MatchAny, "ON", "FOREIGN"))
		COMPLETE_WITH("DATA WRAPPER", "SERVER");

	/*
	 * Complete "GRANT/REVOKE * ON DATABASE/DOMAIN/..." with a list of
	 * appropriate objects.
	 *
	 * Complete "GRANT/REVOKE * ON *" with "TO/FROM".
	 */
	else if (TailMatches("GRANT|REVOKE", MatchAny, "ON", MatchAny) ||
			 TailMatches("REVOKE", "GRANT", "OPTION", "FOR", MatchAny, "ON", MatchAny))
	{
		if (TailMatches("DATABASE"))
			COMPLETE_WITH_QUERY(Query_for_list_of_databases);
		else if (TailMatches("DOMAIN"))
			COMPLETE_WITH_SCHEMA_QUERY(Query_for_list_of_domains);
		else if (TailMatches("FUNCTION"))
			COMPLETE_WITH_VERSIONED_SCHEMA_QUERY(Query_for_list_of_functions);
		else if (TailMatches("LANGUAGE"))
			COMPLETE_WITH_QUERY(Query_for_list_of_languages);
		else if (TailMatches("PROCEDURE"))
			COMPLETE_WITH_VERSIONED_SCHEMA_QUERY(Query_for_list_of_procedures);
		else if (TailMatches("ROUTINE"))
			COMPLETE_WITH_SCHEMA_QUERY(Query_for_list_of_routines);
		else if (TailMatches("SCHEMA"))
			COMPLETE_WITH_QUERY(Query_for_list_of_schemas);
		else if (TailMatches("SEQUENCE"))
			COMPLETE_WITH_SCHEMA_QUERY(Query_for_list_of_sequences);
		else if (TailMatches("TABLE"))
			COMPLETE_WITH_SCHEMA_QUERY(Query_for_list_of_grantables);
		else if (TailMatches("TABLESPACE"))
			COMPLETE_WITH_QUERY(Query_for_list_of_tablespaces);
		else if (TailMatches("TYPE"))
			COMPLETE_WITH_SCHEMA_QUERY(Query_for_list_of_datatypes);
		else if (TailMatches("GRANT", MatchAny, MatchAny, MatchAny))
			COMPLETE_WITH("TO");
		else
			COMPLETE_WITH("FROM");
	}

	/*
	 * Complete "GRANT/REVOKE ... TO/FROM" with username, PUBLIC,
	 * CURRENT_ROLE, CURRENT_USER, or SESSION_USER.
	 */
	else if ((HeadMatches("GRANT") && TailMatches("TO")) ||
			 (HeadMatches("REVOKE") && TailMatches("FROM")))
		COMPLETE_WITH_QUERY_PLUS(Query_for_list_of_roles,
								 Keywords_for_list_of_grant_roles);

	/*
	 * Offer grant options after that.
	 */
	else if (HeadMatches("GRANT") && TailMatches("TO", MatchAny))
		COMPLETE_WITH("WITH ADMIN OPTION",
					  "WITH GRANT OPTION",
					  "GRANTED BY");
	else if (HeadMatches("GRANT") && TailMatches("TO", MatchAny, "WITH"))
		COMPLETE_WITH("ADMIN OPTION",
					  "GRANT OPTION");
	else if (HeadMatches("GRANT") && TailMatches("TO", MatchAny, "WITH", MatchAny, "OPTION"))
		COMPLETE_WITH("GRANTED BY");
	else if (HeadMatches("GRANT") && TailMatches("TO", MatchAny, "WITH", MatchAny, "OPTION", "GRANTED", "BY"))
		COMPLETE_WITH_QUERY_PLUS(Query_for_list_of_roles,
								 Keywords_for_list_of_grant_roles);
	/* Complete "ALTER DEFAULT PRIVILEGES ... GRANT/REVOKE ... TO/FROM */
	else if (HeadMatches("ALTER", "DEFAULT", "PRIVILEGES") && TailMatches("TO|FROM"))
		COMPLETE_WITH_QUERY_PLUS(Query_for_list_of_roles,
								 Keywords_for_list_of_grant_roles);
	/* Complete "GRANT/REVOKE ... ON * *" with TO/FROM */
	else if (HeadMatches("GRANT") && TailMatches("ON", MatchAny, MatchAny))
		COMPLETE_WITH("TO");
	else if (HeadMatches("REVOKE") && TailMatches("ON", MatchAny, MatchAny))
		COMPLETE_WITH("FROM");

	/* Complete "GRANT/REVOKE * ON ALL * IN SCHEMA *" with TO/FROM */
	else if (TailMatches("GRANT|REVOKE", MatchAny, "ON", "ALL", MatchAny, "IN", "SCHEMA", MatchAny) ||
			 TailMatches("REVOKE", "GRANT", "OPTION", "FOR", MatchAny, "ON", "ALL", MatchAny, "IN", "SCHEMA", MatchAny))
	{
		if (TailMatches("GRANT", MatchAny, MatchAny, MatchAny, MatchAny, MatchAny, MatchAny, MatchAny))
			COMPLETE_WITH("TO");
		else
			COMPLETE_WITH("FROM");
	}

	/* Complete "GRANT/REVOKE * ON FOREIGN DATA WRAPPER *" with TO/FROM */
	else if (TailMatches("GRANT|REVOKE", MatchAny, "ON", "FOREIGN", "DATA", "WRAPPER", MatchAny) ||
			 TailMatches("REVOKE", "GRANT", "OPTION", "FOR", MatchAny, "ON", "FOREIGN", "DATA", "WRAPPER", MatchAny))
	{
		if (TailMatches("GRANT", MatchAny, MatchAny, MatchAny, MatchAny, MatchAny, MatchAny))
			COMPLETE_WITH("TO");
		else
			COMPLETE_WITH("FROM");
	}

	/* Complete "GRANT/REVOKE * ON FOREIGN SERVER *" with TO/FROM */
	else if (TailMatches("GRANT|REVOKE", MatchAny, "ON", "FOREIGN", "SERVER", MatchAny) ||
			 TailMatches("REVOKE", "GRANT", "OPTION", "FOR", MatchAny, "ON", "FOREIGN", "SERVER", MatchAny))
	{
		if (TailMatches("GRANT", MatchAny, MatchAny, MatchAny, MatchAny, MatchAny))
			COMPLETE_WITH("TO");
		else
			COMPLETE_WITH("FROM");
	}

/* GROUP BY */
	else if (TailMatches("FROM", MatchAny, "GROUP"))
		COMPLETE_WITH("BY");

/* IMPORT FOREIGN SCHEMA */
	else if (Matches("IMPORT"))
		COMPLETE_WITH("FOREIGN SCHEMA");
	else if (Matches("IMPORT", "FOREIGN"))
		COMPLETE_WITH("SCHEMA");
	else if (Matches("IMPORT", "FOREIGN", "SCHEMA", MatchAny))
		COMPLETE_WITH("EXCEPT (", "FROM SERVER", "LIMIT TO (");
	else if (TailMatches("LIMIT", "TO", "(*)") ||
			 TailMatches("EXCEPT", "(*)"))
		COMPLETE_WITH("FROM SERVER");
	else if (TailMatches("FROM", "SERVER", MatchAny))
		COMPLETE_WITH("INTO");
	else if (TailMatches("FROM", "SERVER", MatchAny, "INTO"))
		COMPLETE_WITH_QUERY(Query_for_list_of_schemas);
	else if (TailMatches("FROM", "SERVER", MatchAny, "INTO", MatchAny))
		COMPLETE_WITH("OPTIONS (");

/* INSERT --- can be inside EXPLAIN, RULE, etc */
	/* Complete NOT MATCHED THEN INSERT */
	else if (TailMatches("NOT", "MATCHED", "THEN", "INSERT"))
		COMPLETE_WITH("VALUES", "(");
	/* Complete INSERT with "INTO" */
	else if (TailMatches("INSERT"))
		COMPLETE_WITH("INTO");
	/* Complete INSERT INTO with table names */
	else if (TailMatches("INSERT", "INTO"))
		COMPLETE_WITH_SCHEMA_QUERY(Query_for_list_of_updatables);
	/* Complete "INSERT INTO <table> (" with attribute names */
	else if (TailMatches("INSERT", "INTO", MatchAny, "("))
		COMPLETE_WITH_ATTR(prev2_wd);

	/*
	 * Complete INSERT INTO <table> with "(" or "VALUES" or "SELECT" or
	 * "TABLE" or "DEFAULT VALUES" or "OVERRIDING"
	 */
	else if (TailMatches("INSERT", "INTO", MatchAny))
		COMPLETE_WITH("(", "DEFAULT VALUES", "SELECT", "TABLE", "VALUES", "OVERRIDING");

	/*
	 * Complete INSERT INTO <table> (attribs) with "VALUES" or "SELECT" or
	 * "TABLE" or "OVERRIDING"
	 */
	else if (TailMatches("INSERT", "INTO", MatchAny, MatchAny) &&
			 ends_with(prev_wd, ')'))
		COMPLETE_WITH("SELECT", "TABLE", "VALUES", "OVERRIDING");

	/* Complete OVERRIDING */
	else if (TailMatches("OVERRIDING"))
		COMPLETE_WITH("SYSTEM VALUE", "USER VALUE");

	/* Complete after OVERRIDING clause */
	else if (TailMatches("OVERRIDING", MatchAny, "VALUE"))
		COMPLETE_WITH("SELECT", "TABLE", "VALUES");

	/* Insert an open parenthesis after "VALUES" */
	else if (TailMatches("VALUES") && !TailMatches("DEFAULT", "VALUES"))
		COMPLETE_WITH("(");

/* LOCK */
	/* Complete LOCK [TABLE] [ONLY] with a list of tables */
	else if (Matches("LOCK"))
		COMPLETE_WITH_SCHEMA_QUERY_PLUS(Query_for_list_of_tables,
										"TABLE", "ONLY");
	else if (Matches("LOCK", "TABLE"))
		COMPLETE_WITH_SCHEMA_QUERY_PLUS(Query_for_list_of_tables,
										"ONLY");
	else if (Matches("LOCK", "TABLE", "ONLY") || Matches("LOCK", "ONLY"))
		COMPLETE_WITH_SCHEMA_QUERY(Query_for_list_of_tables);
	/* For the following, handle the case of a single table only for now */

	/* Complete LOCK [TABLE] [ONLY] <table> with IN or NOWAIT */
	else if (Matches("LOCK", MatchAnyExcept("TABLE|ONLY")) ||
			 Matches("LOCK", "TABLE", MatchAnyExcept("ONLY")) ||
			 Matches("LOCK", "ONLY", MatchAny) ||
			 Matches("LOCK", "TABLE", "ONLY", MatchAny))
		COMPLETE_WITH("IN", "NOWAIT");

	/* Complete LOCK [TABLE] [ONLY] <table> IN with a lock mode */
	else if (HeadMatches("LOCK") && TailMatches("IN"))
		COMPLETE_WITH("ACCESS SHARE MODE",
					  "ROW SHARE MODE", "ROW EXCLUSIVE MODE",
					  "SHARE UPDATE EXCLUSIVE MODE", "SHARE MODE",
					  "SHARE ROW EXCLUSIVE MODE",
					  "EXCLUSIVE MODE", "ACCESS EXCLUSIVE MODE");

	/*
	 * Complete LOCK [TABLE][ONLY] <table> IN ACCESS|ROW with rest of lock
	 * mode
	 */
	else if (HeadMatches("LOCK") && TailMatches("IN", "ACCESS|ROW"))
		COMPLETE_WITH("EXCLUSIVE MODE", "SHARE MODE");

	/* Complete LOCK [TABLE] [ONLY] <table> IN SHARE with rest of lock mode */
	else if (HeadMatches("LOCK") && TailMatches("IN", "SHARE"))
		COMPLETE_WITH("MODE", "ROW EXCLUSIVE MODE",
					  "UPDATE EXCLUSIVE MODE");

	/* Complete LOCK [TABLE] [ONLY] <table> [IN lockmode MODE] with "NOWAIT" */
	else if (HeadMatches("LOCK") && TailMatches("MODE"))
		COMPLETE_WITH("NOWAIT");

/* MERGE --- can be inside EXPLAIN */
	else if (TailMatches("MERGE"))
		COMPLETE_WITH("INTO");
	else if (TailMatches("MERGE", "INTO"))
		COMPLETE_WITH_SCHEMA_QUERY(Query_for_list_of_mergetargets);

	/* Complete MERGE INTO <table> [[AS] <alias>] with USING */
	else if (TailMatches("MERGE", "INTO", MatchAny))
		COMPLETE_WITH("USING", "AS");
	else if (TailMatches("MERGE", "INTO", MatchAny, "AS", MatchAny) ||
			 TailMatches("MERGE", "INTO", MatchAny, MatchAnyExcept("USING|AS")))
		COMPLETE_WITH("USING");

	/*
	 * Complete MERGE INTO ... USING with a list of relations supporting
	 * SELECT
	 */
	else if (TailMatches("MERGE", "INTO", MatchAny, "USING") ||
			 TailMatches("MERGE", "INTO", MatchAny, "AS", MatchAny, "USING") ||
			 TailMatches("MERGE", "INTO", MatchAny, MatchAny, "USING"))
		COMPLETE_WITH_SCHEMA_QUERY(Query_for_list_of_selectables);

	/*
	 * Complete MERGE INTO <table> [[AS] <alias>] USING <relations> [[AS]
	 * alias] with ON
	 */
	else if (TailMatches("MERGE", "INTO", MatchAny, "USING", MatchAny) ||
			 TailMatches("MERGE", "INTO", MatchAny, "AS", MatchAny, "USING", MatchAny) ||
			 TailMatches("MERGE", "INTO", MatchAny, MatchAny, "USING", MatchAny))
		COMPLETE_WITH("AS", "ON");
	else if (TailMatches("MERGE", "INTO", MatchAny, "USING", MatchAny, "AS", MatchAny) ||
			 TailMatches("MERGE", "INTO", MatchAny, "AS", MatchAny, "USING", MatchAny, "AS", MatchAny) ||
			 TailMatches("MERGE", "INTO", MatchAny, MatchAny, "USING", MatchAny, "AS", MatchAny) ||
			 TailMatches("MERGE", "INTO", MatchAny, "USING", MatchAny, MatchAnyExcept("ON|AS")) ||
			 TailMatches("MERGE", "INTO", MatchAny, "AS", MatchAny, "USING", MatchAny, MatchAnyExcept("ON|AS")) ||
			 TailMatches("MERGE", "INTO", MatchAny, MatchAny, "USING", MatchAny, MatchAnyExcept("ON|AS")))
		COMPLETE_WITH("ON");

	/* Complete MERGE INTO ... ON with target table attributes */
	else if (TailMatches("INTO", MatchAny, "USING", MatchAny, "ON"))
		COMPLETE_WITH_ATTR(prev4_wd);
	else if (TailMatches("INTO", MatchAny, "AS", MatchAny, "USING", MatchAny, "AS", MatchAny, "ON"))
		COMPLETE_WITH_ATTR(prev8_wd);
	else if (TailMatches("INTO", MatchAny, MatchAny, "USING", MatchAny, MatchAny, "ON"))
		COMPLETE_WITH_ATTR(prev6_wd);

	/*
	 * Complete ... USING <relation> [[AS] alias] ON join condition
	 * (consisting of one or three words typically used) with WHEN [NOT]
	 * MATCHED
	 */
	else if (TailMatches("USING", MatchAny, "ON", MatchAny) ||
			 TailMatches("USING", MatchAny, "AS", MatchAny, "ON", MatchAny) ||
			 TailMatches("USING", MatchAny, MatchAny, "ON", MatchAny) ||
			 TailMatches("USING", MatchAny, "ON", MatchAny, MatchAnyExcept("WHEN"), MatchAnyExcept("WHEN")) ||
			 TailMatches("USING", MatchAny, "AS", MatchAny, "ON", MatchAny, MatchAnyExcept("WHEN"), MatchAnyExcept("WHEN")) ||
			 TailMatches("USING", MatchAny, MatchAny, "ON", MatchAny, MatchAnyExcept("WHEN"), MatchAnyExcept("WHEN")))
		COMPLETE_WITH("WHEN MATCHED", "WHEN NOT MATCHED");
	else if (TailMatches("USING", MatchAny, "ON", MatchAny, "WHEN") ||
			 TailMatches("USING", MatchAny, "AS", MatchAny, "ON", MatchAny, "WHEN") ||
			 TailMatches("USING", MatchAny, MatchAny, "ON", MatchAny, "WHEN") ||
			 TailMatches("USING", MatchAny, "ON", MatchAny, MatchAny, MatchAny, "WHEN") ||
			 TailMatches("USING", MatchAny, "AS", MatchAny, "ON", MatchAny, MatchAny, MatchAny, "WHEN") ||
			 TailMatches("USING", MatchAny, MatchAny, "ON", MatchAny, MatchAny, MatchAny, "WHEN"))
		COMPLETE_WITH("MATCHED", "NOT MATCHED");

	/* Complete ... WHEN [NOT] MATCHED with THEN/AND */
	else if (TailMatches("WHEN", "MATCHED") ||
			 TailMatches("WHEN", "NOT", "MATCHED"))
		COMPLETE_WITH("THEN", "AND");

	/* Complete ... WHEN MATCHED THEN with UPDATE SET/DELETE/DO NOTHING */
	else if (TailMatches("WHEN", "MATCHED", "THEN"))
		COMPLETE_WITH("UPDATE SET", "DELETE", "DO NOTHING");

	/* Complete ... WHEN NOT MATCHED THEN with INSERT/DO NOTHING */
	else if (TailMatches("WHEN", "NOT", "MATCHED", "THEN"))
		COMPLETE_WITH("INSERT", "DO NOTHING");

/* NOTIFY --- can be inside EXPLAIN, RULE, etc */
	else if (TailMatches("NOTIFY"))
		COMPLETE_WITH_QUERY(Query_for_list_of_channels);

/* OPTIONS */
	else if (TailMatches("OPTIONS"))
		COMPLETE_WITH("(");

/* OWNER TO  - complete with available roles */
	else if (TailMatches("OWNER", "TO"))
		COMPLETE_WITH_QUERY(Query_for_list_of_roles);

/* ORDER BY */
	else if (TailMatches("FROM", MatchAny, "ORDER"))
		COMPLETE_WITH("BY");
	else if (TailMatches("FROM", MatchAny, "ORDER", "BY"))
		COMPLETE_WITH_ATTR(prev3_wd);

/* PREPARE xx AS */
	else if (Matches("PREPARE", MatchAny, "AS"))
		COMPLETE_WITH("SELECT", "UPDATE", "INSERT INTO", "DELETE FROM");

/*
 * PREPARE TRANSACTION is missing on purpose. It's intended for transaction
 * managers, not for manual use in interactive sessions.
 */

/* REASSIGN OWNED BY xxx TO yyy */
	else if (Matches("REASSIGN"))
		COMPLETE_WITH("OWNED BY");
	else if (Matches("REASSIGN", "OWNED"))
		COMPLETE_WITH("BY");
	else if (Matches("REASSIGN", "OWNED", "BY"))
		COMPLETE_WITH_QUERY(Query_for_list_of_roles);
	else if (Matches("REASSIGN", "OWNED", "BY", MatchAny))
		COMPLETE_WITH("TO");
	else if (Matches("REASSIGN", "OWNED", "BY", MatchAny, "TO"))
		COMPLETE_WITH_QUERY(Query_for_list_of_roles);

/* REFRESH MATERIALIZED VIEW */
	else if (Matches("REFRESH"))
		COMPLETE_WITH("MATERIALIZED VIEW");
	else if (Matches("REFRESH", "MATERIALIZED"))
		COMPLETE_WITH("VIEW");
	else if (Matches("REFRESH", "MATERIALIZED", "VIEW"))
		COMPLETE_WITH_SCHEMA_QUERY_PLUS(Query_for_list_of_matviews,
										"CONCURRENTLY");
	else if (Matches("REFRESH", "MATERIALIZED", "VIEW", "CONCURRENTLY"))
		COMPLETE_WITH_SCHEMA_QUERY(Query_for_list_of_matviews);
	else if (Matches("REFRESH", "MATERIALIZED", "VIEW", MatchAny))
		COMPLETE_WITH("WITH");
	else if (Matches("REFRESH", "MATERIALIZED", "VIEW", "CONCURRENTLY", MatchAny))
		COMPLETE_WITH("WITH");
	else if (Matches("REFRESH", "MATERIALIZED", "VIEW", MatchAny, "WITH"))
		COMPLETE_WITH("NO DATA", "DATA");
	else if (Matches("REFRESH", "MATERIALIZED", "VIEW", "CONCURRENTLY", MatchAny, "WITH"))
		COMPLETE_WITH("NO DATA", "DATA");
	else if (Matches("REFRESH", "MATERIALIZED", "VIEW", MatchAny, "WITH", "NO"))
		COMPLETE_WITH("DATA");
	else if (Matches("REFRESH", "MATERIALIZED", "VIEW", "CONCURRENTLY", MatchAny, "WITH", "NO"))
		COMPLETE_WITH("DATA");

/* REINDEX */
	else if (Matches("REINDEX") ||
			 Matches("REINDEX", "(*)"))
		COMPLETE_WITH("TABLE", "INDEX", "SYSTEM", "SCHEMA", "DATABASE");
	else if (Matches("REINDEX", "TABLE") ||
			 Matches("REINDEX", "(*)", "TABLE"))
		COMPLETE_WITH_SCHEMA_QUERY_PLUS(Query_for_list_of_indexables,
										"CONCURRENTLY");
	else if (Matches("REINDEX", "INDEX") ||
			 Matches("REINDEX", "(*)", "INDEX"))
		COMPLETE_WITH_SCHEMA_QUERY_PLUS(Query_for_list_of_indexes,
										"CONCURRENTLY");
	else if (Matches("REINDEX", "SCHEMA") ||
			 Matches("REINDEX", "(*)", "SCHEMA"))
		COMPLETE_WITH_QUERY_PLUS(Query_for_list_of_schemas,
								 "CONCURRENTLY");
	else if (Matches("REINDEX", "SYSTEM|DATABASE") ||
			 Matches("REINDEX", "(*)", "SYSTEM|DATABASE"))
		COMPLETE_WITH_QUERY_PLUS(Query_for_list_of_databases,
								 "CONCURRENTLY");
	else if (Matches("REINDEX", "TABLE", "CONCURRENTLY") ||
			 Matches("REINDEX", "(*)", "TABLE", "CONCURRENTLY"))
		COMPLETE_WITH_SCHEMA_QUERY(Query_for_list_of_indexables);
	else if (Matches("REINDEX", "INDEX", "CONCURRENTLY") ||
			 Matches("REINDEX", "(*)", "INDEX", "CONCURRENTLY"))
		COMPLETE_WITH_SCHEMA_QUERY(Query_for_list_of_indexes);
	else if (Matches("REINDEX", "SCHEMA", "CONCURRENTLY") ||
			 Matches("REINDEX", "(*)", "SCHEMA", "CONCURRENTLY"))
		COMPLETE_WITH_QUERY(Query_for_list_of_schemas);
	else if (Matches("REINDEX", "SYSTEM|DATABASE", "CONCURRENTLY") ||
			 Matches("REINDEX", "(*)", "SYSTEM|DATABASE", "CONCURRENTLY"))
		COMPLETE_WITH_QUERY(Query_for_list_of_databases);
	else if (HeadMatches("REINDEX", "(*") &&
			 !HeadMatches("REINDEX", "(*)"))
	{
		/*
		 * This fires if we're in an unfinished parenthesized option list.
		 * get_previous_words treats a completed parenthesized option list as
		 * one word, so the above test is correct.
		 */
		if (ends_with(prev_wd, '(') || ends_with(prev_wd, ','))
			COMPLETE_WITH("CONCURRENTLY", "TABLESPACE", "VERBOSE");
		else if (TailMatches("TABLESPACE"))
			COMPLETE_WITH_QUERY(Query_for_list_of_tablespaces);
	}

/* SECURITY LABEL */
	else if (Matches("SECURITY"))
		COMPLETE_WITH("LABEL");
	else if (Matches("SECURITY", "LABEL"))
		COMPLETE_WITH("ON", "FOR");
	else if (Matches("SECURITY", "LABEL", "FOR", MatchAny))
		COMPLETE_WITH("ON");
	else if (Matches("SECURITY", "LABEL", "ON") ||
			 Matches("SECURITY", "LABEL", "FOR", MatchAny, "ON"))
		COMPLETE_WITH("TABLE", "COLUMN", "AGGREGATE", "DATABASE", "DOMAIN",
					  "EVENT TRIGGER", "FOREIGN TABLE", "FUNCTION",
					  "LARGE OBJECT", "MATERIALIZED VIEW", "LANGUAGE",
					  "PUBLICATION", "PROCEDURE", "ROLE", "ROUTINE", "SCHEMA",
					  "SEQUENCE", "SUBSCRIPTION", "TABLESPACE", "TYPE", "VIEW");
	else if (Matches("SECURITY", "LABEL", "ON", MatchAny, MatchAny))
		COMPLETE_WITH("IS");

/* SELECT */
	/* naah . . . */

/* SET, RESET, SHOW */
	/* Complete with a variable name */
	else if (TailMatches("SET|RESET") && !TailMatches("UPDATE", MatchAny, "SET"))
		COMPLETE_WITH_QUERY_VERBATIM_PLUS(Query_for_list_of_set_vars,
										  "CONSTRAINTS",
										  "TRANSACTION",
										  "SESSION",
										  "ROLE",
										  "TABLESPACE",
										  "ALL");
	else if (Matches("SHOW"))
		COMPLETE_WITH_QUERY_VERBATIM_PLUS(Query_for_list_of_show_vars,
										  "SESSION AUTHORIZATION",
										  "ALL");
	else if (Matches("SHOW", "SESSION"))
		COMPLETE_WITH("AUTHORIZATION");
	/* Complete "SET TRANSACTION" */
	else if (Matches("SET", "TRANSACTION"))
		COMPLETE_WITH("SNAPSHOT", "ISOLATION LEVEL", "READ", "DEFERRABLE", "NOT DEFERRABLE");
	else if (Matches("BEGIN|START", "TRANSACTION") ||
			 Matches("BEGIN", "WORK") ||
			 Matches("BEGIN") ||
			 Matches("SET", "SESSION", "CHARACTERISTICS", "AS", "TRANSACTION"))
		COMPLETE_WITH("ISOLATION LEVEL", "READ", "DEFERRABLE", "NOT DEFERRABLE");
	else if (Matches("SET|BEGIN|START", "TRANSACTION|WORK", "NOT") ||
			 Matches("BEGIN", "NOT") ||
			 Matches("SET", "SESSION", "CHARACTERISTICS", "AS", "TRANSACTION", "NOT"))
		COMPLETE_WITH("DEFERRABLE");
	else if (Matches("SET|BEGIN|START", "TRANSACTION|WORK", "ISOLATION") ||
			 Matches("BEGIN", "ISOLATION") ||
			 Matches("SET", "SESSION", "CHARACTERISTICS", "AS", "TRANSACTION", "ISOLATION"))
		COMPLETE_WITH("LEVEL");
	else if (Matches("SET|BEGIN|START", "TRANSACTION|WORK", "ISOLATION", "LEVEL") ||
			 Matches("BEGIN", "ISOLATION", "LEVEL") ||
			 Matches("SET", "SESSION", "CHARACTERISTICS", "AS", "TRANSACTION", "ISOLATION", "LEVEL"))
		COMPLETE_WITH("READ", "REPEATABLE READ", "SERIALIZABLE");
	else if (Matches("SET|BEGIN|START", "TRANSACTION|WORK", "ISOLATION", "LEVEL", "READ") ||
			 Matches("BEGIN", "ISOLATION", "LEVEL", "READ") ||
			 Matches("SET", "SESSION", "CHARACTERISTICS", "AS", "TRANSACTION", "ISOLATION", "LEVEL", "READ"))
		COMPLETE_WITH("UNCOMMITTED", "COMMITTED");
	else if (Matches("SET|BEGIN|START", "TRANSACTION|WORK", "ISOLATION", "LEVEL", "REPEATABLE") ||
			 Matches("BEGIN", "ISOLATION", "LEVEL", "REPEATABLE") ||
			 Matches("SET", "SESSION", "CHARACTERISTICS", "AS", "TRANSACTION", "ISOLATION", "LEVEL", "REPEATABLE"))
		COMPLETE_WITH("READ");
	else if (Matches("SET|BEGIN|START", "TRANSACTION|WORK", "READ") ||
			 Matches("BEGIN", "READ") ||
			 Matches("SET", "SESSION", "CHARACTERISTICS", "AS", "TRANSACTION", "READ"))
		COMPLETE_WITH("ONLY", "WRITE");
	/* SET CONSTRAINTS */
	else if (Matches("SET", "CONSTRAINTS"))
		COMPLETE_WITH_SCHEMA_QUERY_PLUS(Query_for_list_of_constraints_with_schema,
										"ALL");
	/* Complete SET CONSTRAINTS <foo> with DEFERRED|IMMEDIATE */
	else if (Matches("SET", "CONSTRAINTS", MatchAny))
		COMPLETE_WITH("DEFERRED", "IMMEDIATE");
	/* Complete SET ROLE */
	else if (Matches("SET", "ROLE"))
		COMPLETE_WITH_QUERY(Query_for_list_of_roles);
	/* Complete SET SESSION with AUTHORIZATION or CHARACTERISTICS... */
	else if (Matches("SET", "SESSION"))
		COMPLETE_WITH("AUTHORIZATION", "CHARACTERISTICS AS TRANSACTION");
	/* Complete SET SESSION AUTHORIZATION with username */
	else if (Matches("SET", "SESSION", "AUTHORIZATION"))
		COMPLETE_WITH_QUERY_PLUS(Query_for_list_of_roles,
								 "DEFAULT");
	/* Complete RESET SESSION with AUTHORIZATION */
	else if (Matches("RESET", "SESSION"))
		COMPLETE_WITH("AUTHORIZATION");
	/* Complete SET <var> with "TO" */
	else if (Matches("SET", MatchAny))
		COMPLETE_WITH("TO");

	/*
	 * Complete ALTER DATABASE|FUNCTION||PROCEDURE|ROLE|ROUTINE|USER ... SET
	 * <name>
	 */
	else if (HeadMatches("ALTER", "DATABASE|FUNCTION|PROCEDURE|ROLE|ROUTINE|USER") &&
			 TailMatches("SET", MatchAny))
		COMPLETE_WITH("FROM CURRENT", "TO");

	/*
	 * Suggest possible variable values in SET variable TO|=, along with the
	 * preceding ALTER syntaxes.
	 */
	else if (TailMatches("SET", MatchAny, "TO|=") &&
			 !TailMatches("UPDATE", MatchAny, "SET", MatchAny, "TO|="))
	{
		/* special cased code for individual GUCs */
		if (TailMatches("DateStyle", "TO|="))
			COMPLETE_WITH("ISO", "SQL", "Postgres", "German",
						  "YMD", "DMY", "MDY",
						  "US", "European", "NonEuropean",
						  "DEFAULT");
		else if (TailMatches("search_path", "TO|="))
		{
			/* Here, we want to allow pg_catalog, so use narrower exclusion */
			COMPLETE_WITH_QUERY_PLUS(Query_for_list_of_schemas
									 " AND nspname NOT LIKE E'pg\\\\_toast%%'"
									 " AND nspname NOT LIKE E'pg\\\\_temp%%'",
									 "DEFAULT");
		}
		else if (TailMatches("TimeZone", "TO|="))
			COMPLETE_WITH_TIMEZONE_NAME();
		else
		{
			/* generic, type based, GUC support */
			char	   *guctype = get_guctype(prev2_wd);

			/*
			 * Note: if we don't recognize the GUC name, it's important to not
			 * offer any completions, as most likely we've misinterpreted the
			 * context and this isn't a GUC-setting command at all.
			 */
			if (guctype)
			{
				if (strcmp(guctype, "enum") == 0)
				{
					set_completion_reference_verbatim(prev2_wd);
					COMPLETE_WITH_QUERY_PLUS(Query_for_values_of_enum_GUC,
											 "DEFAULT");
				}
				else if (strcmp(guctype, "bool") == 0)
					COMPLETE_WITH("on", "off", "true", "false", "yes", "no",
								  "1", "0", "DEFAULT");
				else
					COMPLETE_WITH("DEFAULT");

				free(guctype);
			}
		}
	}

/* START TRANSACTION */
	else if (Matches("START"))
		COMPLETE_WITH("TRANSACTION");

/* TABLE, but not TABLE embedded in other commands */
	else if (Matches("TABLE"))
		COMPLETE_WITH_SCHEMA_QUERY(Query_for_list_of_selectables);

/* TABLESAMPLE */
	else if (TailMatches("TABLESAMPLE"))
		COMPLETE_WITH_QUERY(Query_for_list_of_tablesample_methods);
	else if (TailMatches("TABLESAMPLE", MatchAny))
		COMPLETE_WITH("(");

/* TRUNCATE */
	else if (Matches("TRUNCATE"))
		COMPLETE_WITH_SCHEMA_QUERY_PLUS(Query_for_list_of_truncatables,
										"TABLE", "ONLY");
	else if (Matches("TRUNCATE", "TABLE"))
		COMPLETE_WITH_SCHEMA_QUERY_PLUS(Query_for_list_of_truncatables,
										"ONLY");
	else if (HeadMatches("TRUNCATE") && TailMatches("ONLY"))
		COMPLETE_WITH_SCHEMA_QUERY(Query_for_list_of_truncatables);
	else if (Matches("TRUNCATE", MatchAny) ||
			 Matches("TRUNCATE", "TABLE|ONLY", MatchAny) ||
			 Matches("TRUNCATE", "TABLE", "ONLY", MatchAny))
		COMPLETE_WITH("RESTART IDENTITY", "CONTINUE IDENTITY", "CASCADE", "RESTRICT");
	else if (HeadMatches("TRUNCATE") && TailMatches("IDENTITY"))
		COMPLETE_WITH("CASCADE", "RESTRICT");

/* UNLISTEN */
	else if (Matches("UNLISTEN"))
		COMPLETE_WITH_QUERY_PLUS(Query_for_list_of_channels, "*");

/* UPDATE --- can be inside EXPLAIN, RULE, etc */
	/* If prev. word is UPDATE suggest a list of tables */
	else if (TailMatches("UPDATE"))
		COMPLETE_WITH_SCHEMA_QUERY(Query_for_list_of_updatables);
	/* Complete UPDATE <table> with "SET" */
	else if (TailMatches("UPDATE", MatchAny))
		COMPLETE_WITH("SET");
	/* Complete UPDATE <table> SET with list of attributes */
	else if (TailMatches("UPDATE", MatchAny, "SET"))
		COMPLETE_WITH_ATTR(prev2_wd);
	/* UPDATE <table> SET <attr> = */
	else if (TailMatches("UPDATE", MatchAny, "SET", MatchAnyExcept("*=")))
		COMPLETE_WITH("=");

/* USER MAPPING */
	else if (Matches("ALTER|CREATE|DROP", "USER", "MAPPING"))
		COMPLETE_WITH("FOR");
	else if (Matches("CREATE", "USER", "MAPPING", "FOR"))
		COMPLETE_WITH_QUERY_PLUS(Query_for_list_of_roles,
								 "CURRENT_ROLE",
								 "CURRENT_USER",
								 "PUBLIC",
								 "USER");
	else if (Matches("ALTER|DROP", "USER", "MAPPING", "FOR"))
		COMPLETE_WITH_QUERY(Query_for_list_of_user_mappings);
	else if (Matches("CREATE|ALTER|DROP", "USER", "MAPPING", "FOR", MatchAny))
		COMPLETE_WITH("SERVER");
	else if (Matches("CREATE|ALTER", "USER", "MAPPING", "FOR", MatchAny, "SERVER", MatchAny))
		COMPLETE_WITH("OPTIONS");

/*
 * VACUUM [ ( option [, ...] ) ] [ table_and_columns [, ...] ]
 * VACUUM [ FULL ] [ FREEZE ] [ VERBOSE ] [ ANALYZE ] [ table_and_columns [, ...] ]
 */
	else if (Matches("VACUUM"))
		COMPLETE_WITH_SCHEMA_QUERY_PLUS(Query_for_list_of_vacuumables,
										"FULL",
										"FREEZE",
										"ANALYZE",
										"VERBOSE");
	else if (Matches("VACUUM", "FULL"))
		COMPLETE_WITH_SCHEMA_QUERY_PLUS(Query_for_list_of_vacuumables,
										"FREEZE",
										"ANALYZE",
										"VERBOSE");
	else if (Matches("VACUUM", "FREEZE") ||
			 Matches("VACUUM", "FULL", "FREEZE"))
		COMPLETE_WITH_SCHEMA_QUERY_PLUS(Query_for_list_of_vacuumables,
										"VERBOSE",
										"ANALYZE");
	else if (Matches("VACUUM", "VERBOSE") ||
			 Matches("VACUUM", "FULL|FREEZE", "VERBOSE") ||
			 Matches("VACUUM", "FULL", "FREEZE", "VERBOSE"))
		COMPLETE_WITH_SCHEMA_QUERY_PLUS(Query_for_list_of_vacuumables,
										"ANALYZE");
	else if (HeadMatches("VACUUM", "(*") &&
			 !HeadMatches("VACUUM", "(*)"))
	{
		/*
		 * This fires if we're in an unfinished parenthesized option list.
		 * get_previous_words treats a completed parenthesized option list as
		 * one word, so the above test is correct.
		 */
		if (ends_with(prev_wd, '(') || ends_with(prev_wd, ','))
			COMPLETE_WITH("FULL", "FREEZE", "ANALYZE", "VERBOSE",
						  "DISABLE_PAGE_SKIPPING", "SKIP_LOCKED",
						  "INDEX_CLEANUP", "PROCESS_TOAST",
						  "TRUNCATE", "PARALLEL");
		else if (TailMatches("FULL|FREEZE|ANALYZE|VERBOSE|DISABLE_PAGE_SKIPPING|SKIP_LOCKED|PROCESS_TOAST|TRUNCATE"))
			COMPLETE_WITH("ON", "OFF");
		else if (TailMatches("INDEX_CLEANUP"))
			COMPLETE_WITH("AUTO", "ON", "OFF");
	}
	else if (HeadMatches("VACUUM") && TailMatches("("))
		/* "VACUUM (" should be caught above, so assume we want columns */
		COMPLETE_WITH_ATTR(prev2_wd);
	else if (HeadMatches("VACUUM"))
		COMPLETE_WITH_SCHEMA_QUERY(Query_for_list_of_vacuumables);

/* WITH [RECURSIVE] */

	/*
	 * Only match when WITH is the first word, as WITH may appear in many
	 * other contexts.
	 */
	else if (Matches("WITH"))
		COMPLETE_WITH("RECURSIVE");

/* WHERE */
	/* Simple case of the word before the where being the table name */
	else if (TailMatches(MatchAny, "WHERE"))
		COMPLETE_WITH_ATTR(prev2_wd);

/* ... FROM ... */
/* TODO: also include SRF ? */
	else if (TailMatches("FROM") && !Matches("COPY|\\copy", MatchAny, "FROM"))
		COMPLETE_WITH_SCHEMA_QUERY(Query_for_list_of_selectables);

/* ... JOIN ... */
	else if (TailMatches("JOIN"))
		COMPLETE_WITH_SCHEMA_QUERY(Query_for_list_of_selectables);

/* Backslash commands */
/* TODO:  \dc \dd \dl */
	else if (TailMatchesCS("\\?"))
		COMPLETE_WITH_CS("commands", "options", "variables");
	else if (TailMatchesCS("\\connect|\\c"))
	{
		if (!recognized_connection_string(text))
			COMPLETE_WITH_QUERY(Query_for_list_of_databases);
	}
	else if (TailMatchesCS("\\connect|\\c", MatchAny))
	{
		if (!recognized_connection_string(prev_wd))
			COMPLETE_WITH_QUERY(Query_for_list_of_roles);
	}
	else if (TailMatchesCS("\\da*"))
		COMPLETE_WITH_VERSIONED_SCHEMA_QUERY(Query_for_list_of_aggregates);
	else if (TailMatchesCS("\\dAc*", MatchAny) ||
			 TailMatchesCS("\\dAf*", MatchAny))
		COMPLETE_WITH_SCHEMA_QUERY(Query_for_list_of_datatypes);
	else if (TailMatchesCS("\\dAo*", MatchAny) ||
			 TailMatchesCS("\\dAp*", MatchAny))
		COMPLETE_WITH_SCHEMA_QUERY(Query_for_list_of_operator_families);
	else if (TailMatchesCS("\\dA*"))
		COMPLETE_WITH_QUERY(Query_for_list_of_access_methods);
	else if (TailMatchesCS("\\db*"))
		COMPLETE_WITH_QUERY(Query_for_list_of_tablespaces);
	else if (TailMatchesCS("\\dconfig*"))
		COMPLETE_WITH_QUERY_VERBATIM(Query_for_list_of_show_vars);
	else if (TailMatchesCS("\\dD*"))
		COMPLETE_WITH_SCHEMA_QUERY(Query_for_list_of_domains);
	else if (TailMatchesCS("\\des*"))
		COMPLETE_WITH_QUERY(Query_for_list_of_servers);
	else if (TailMatchesCS("\\deu*"))
		COMPLETE_WITH_QUERY(Query_for_list_of_user_mappings);
	else if (TailMatchesCS("\\dew*"))
		COMPLETE_WITH_QUERY(Query_for_list_of_fdws);
	else if (TailMatchesCS("\\df*"))
		COMPLETE_WITH_VERSIONED_SCHEMA_QUERY(Query_for_list_of_functions);
	else if (HeadMatchesCS("\\df*"))
		COMPLETE_WITH_SCHEMA_QUERY(Query_for_list_of_datatypes);

	else if (TailMatchesCS("\\dFd*"))
		COMPLETE_WITH_SCHEMA_QUERY(Query_for_list_of_ts_dictionaries);
	else if (TailMatchesCS("\\dFp*"))
		COMPLETE_WITH_SCHEMA_QUERY(Query_for_list_of_ts_parsers);
	else if (TailMatchesCS("\\dFt*"))
		COMPLETE_WITH_SCHEMA_QUERY(Query_for_list_of_ts_templates);
	/* must be at end of \dF alternatives: */
	else if (TailMatchesCS("\\dF*"))
		COMPLETE_WITH_SCHEMA_QUERY(Query_for_list_of_ts_configurations);

	else if (TailMatchesCS("\\di*"))
		COMPLETE_WITH_SCHEMA_QUERY(Query_for_list_of_indexes);
	else if (TailMatchesCS("\\dL*"))
		COMPLETE_WITH_QUERY(Query_for_list_of_languages);
	else if (TailMatchesCS("\\dn*"))
		COMPLETE_WITH_QUERY(Query_for_list_of_schemas);
	/* no support for completing operators, but we can complete types: */
	else if (HeadMatchesCS("\\do*", MatchAny))
		COMPLETE_WITH_SCHEMA_QUERY(Query_for_list_of_datatypes);
	else if (TailMatchesCS("\\dp") || TailMatchesCS("\\z"))
		COMPLETE_WITH_SCHEMA_QUERY(Query_for_list_of_grantables);
	else if (TailMatchesCS("\\dPi*"))
		COMPLETE_WITH_SCHEMA_QUERY(Query_for_list_of_partitioned_indexes);
	else if (TailMatchesCS("\\dPt*"))
		COMPLETE_WITH_SCHEMA_QUERY(Query_for_list_of_partitioned_tables);
	else if (TailMatchesCS("\\dP*"))
		COMPLETE_WITH_SCHEMA_QUERY(Query_for_list_of_partitioned_relations);
	else if (TailMatchesCS("\\ds*"))
		COMPLETE_WITH_SCHEMA_QUERY(Query_for_list_of_sequences);
	else if (TailMatchesCS("\\dt*"))
		COMPLETE_WITH_SCHEMA_QUERY(Query_for_list_of_tables);
	else if (TailMatchesCS("\\dT*"))
		COMPLETE_WITH_SCHEMA_QUERY(Query_for_list_of_datatypes);
	else if (TailMatchesCS("\\du*") || TailMatchesCS("\\dg*"))
		COMPLETE_WITH_QUERY(Query_for_list_of_roles);
	else if (TailMatchesCS("\\dv*"))
		COMPLETE_WITH_SCHEMA_QUERY(Query_for_list_of_views);
	else if (TailMatchesCS("\\dx*"))
		COMPLETE_WITH_QUERY(Query_for_list_of_extensions);
	else if (TailMatchesCS("\\dX*"))
		COMPLETE_WITH_SCHEMA_QUERY(Query_for_list_of_statistics);
	else if (TailMatchesCS("\\dm*"))
		COMPLETE_WITH_SCHEMA_QUERY(Query_for_list_of_matviews);
	else if (TailMatchesCS("\\dE*"))
		COMPLETE_WITH_SCHEMA_QUERY(Query_for_list_of_foreign_tables);
	else if (TailMatchesCS("\\dy*"))
		COMPLETE_WITH_QUERY(Query_for_list_of_event_triggers);

	/* must be at end of \d alternatives: */
	else if (TailMatchesCS("\\d*"))
		COMPLETE_WITH_SCHEMA_QUERY(Query_for_list_of_relations);

	else if (TailMatchesCS("\\ef"))
		COMPLETE_WITH_SCHEMA_QUERY(Query_for_list_of_routines);
	else if (TailMatchesCS("\\ev"))
		COMPLETE_WITH_SCHEMA_QUERY(Query_for_list_of_views);

	else if (TailMatchesCS("\\encoding"))
		COMPLETE_WITH_QUERY_VERBATIM(Query_for_list_of_encodings);
	else if (TailMatchesCS("\\h|\\help"))
		COMPLETE_WITH_LIST(sql_commands);
	else if (TailMatchesCS("\\h|\\help", MatchAny))
	{
		if (TailMatches("DROP"))
			matches = rl_completion_matches(text, drop_command_generator);
		else if (TailMatches("ALTER"))
			matches = rl_completion_matches(text, alter_command_generator);

		/*
		 * CREATE is recognized by tail match elsewhere, so doesn't need to be
		 * repeated here
		 */
	}
	else if (TailMatchesCS("\\h|\\help", MatchAny, MatchAny))
	{
		if (TailMatches("CREATE|DROP", "ACCESS"))
			COMPLETE_WITH("METHOD");
		else if (TailMatches("ALTER", "DEFAULT"))
			COMPLETE_WITH("PRIVILEGES");
		else if (TailMatches("CREATE|ALTER|DROP", "EVENT"))
			COMPLETE_WITH("TRIGGER");
		else if (TailMatches("CREATE|ALTER|DROP", "FOREIGN"))
			COMPLETE_WITH("DATA WRAPPER", "TABLE");
		else if (TailMatches("ALTER", "LARGE"))
			COMPLETE_WITH("OBJECT");
		else if (TailMatches("CREATE|ALTER|DROP", "MATERIALIZED"))
			COMPLETE_WITH("VIEW");
		else if (TailMatches("CREATE|ALTER|DROP", "TEXT"))
			COMPLETE_WITH("SEARCH");
		else if (TailMatches("CREATE|ALTER|DROP", "USER"))
			COMPLETE_WITH("MAPPING FOR");
	}
	else if (TailMatchesCS("\\h|\\help", MatchAny, MatchAny, MatchAny))
	{
		if (TailMatches("CREATE|ALTER|DROP", "FOREIGN", "DATA"))
			COMPLETE_WITH("WRAPPER");
		else if (TailMatches("CREATE|ALTER|DROP", "TEXT", "SEARCH"))
			COMPLETE_WITH("CONFIGURATION", "DICTIONARY", "PARSER", "TEMPLATE");
		else if (TailMatches("CREATE|ALTER|DROP", "USER", "MAPPING"))
			COMPLETE_WITH("FOR");
	}
	else if (TailMatchesCS("\\l*") && !TailMatchesCS("\\lo*"))
		COMPLETE_WITH_QUERY(Query_for_list_of_databases);
	else if (TailMatchesCS("\\password"))
		COMPLETE_WITH_QUERY(Query_for_list_of_roles);
	else if (TailMatchesCS("\\pset"))
		COMPLETE_WITH_CS("border", "columns", "csv_fieldsep", "expanded",
						 "fieldsep", "fieldsep_zero", "footer", "format",
						 "linestyle", "null", "numericlocale",
						 "pager", "pager_min_lines",
						 "recordsep", "recordsep_zero",
						 "tableattr", "title", "tuples_only",
						 "unicode_border_linestyle",
						 "unicode_column_linestyle",
						 "unicode_header_linestyle");
	else if (TailMatchesCS("\\pset", MatchAny))
	{
		if (TailMatchesCS("format"))
			COMPLETE_WITH_CS("aligned", "asciidoc", "csv", "html", "latex",
							 "latex-longtable", "troff-ms", "unaligned",
							 "wrapped");
		else if (TailMatchesCS("linestyle"))
			COMPLETE_WITH_CS("ascii", "old-ascii", "unicode");
		else if (TailMatchesCS("pager"))
			COMPLETE_WITH_CS("on", "off", "always");
		else if (TailMatchesCS("unicode_border_linestyle|"
							   "unicode_column_linestyle|"
							   "unicode_header_linestyle"))
			COMPLETE_WITH_CS("single", "double");
	}
	else if (TailMatchesCS("\\unset"))
		matches = complete_from_variables(text, "", "", true);
	else if (TailMatchesCS("\\set"))
		matches = complete_from_variables(text, "", "", false);
	else if (TailMatchesCS("\\set", MatchAny))
	{
		if (TailMatchesCS("AUTOCOMMIT|ON_ERROR_STOP|QUIET|SHOW_ALL_RESULTS|"
						  "SINGLELINE|SINGLESTEP"))
			COMPLETE_WITH_CS("on", "off");
		else if (TailMatchesCS("COMP_KEYWORD_CASE"))
			COMPLETE_WITH_CS("lower", "upper",
							 "preserve-lower", "preserve-upper");
		else if (TailMatchesCS("ECHO"))
			COMPLETE_WITH_CS("errors", "queries", "all", "none");
		else if (TailMatchesCS("ECHO_HIDDEN"))
			COMPLETE_WITH_CS("noexec", "off", "on");
		else if (TailMatchesCS("HISTCONTROL"))
			COMPLETE_WITH_CS("ignorespace", "ignoredups",
							 "ignoreboth", "none");
		else if (TailMatchesCS("ON_ERROR_ROLLBACK"))
			COMPLETE_WITH_CS("on", "off", "interactive");
		else if (TailMatchesCS("SHOW_CONTEXT"))
			COMPLETE_WITH_CS("never", "errors", "always");
		else if (TailMatchesCS("VERBOSITY"))
			COMPLETE_WITH_CS("default", "verbose", "terse", "sqlstate");
	}
	else if (TailMatchesCS("\\sf*"))
		COMPLETE_WITH_SCHEMA_QUERY(Query_for_list_of_routines);
	else if (TailMatchesCS("\\sv*"))
		COMPLETE_WITH_SCHEMA_QUERY(Query_for_list_of_views);
	else if (TailMatchesCS("\\cd|\\e|\\edit|\\g|\\gx|\\i|\\include|"
						   "\\ir|\\include_relative|\\o|\\out|"
						   "\\s|\\w|\\write|\\lo_import"))
	{
		completion_charp = "\\";
		completion_force_quote = false;
		matches = rl_completion_matches(text, complete_from_files);
	}

	/*
	 * Finally, we look through the list of "things", such as TABLE, INDEX and
	 * check if that was the previous word. If so, execute the query to get a
	 * list of them.
	 */
	else
	{
		const pgsql_thing_t *wac;

		for (wac = words_after_create; wac->name != NULL; wac++)
		{
			if (pg_strcasecmp(prev_wd, wac->name) == 0)
			{
				if (wac->query)
					COMPLETE_WITH_QUERY_LIST(wac->query,
											 wac->keywords);
				else if (wac->vquery)
					COMPLETE_WITH_VERSIONED_QUERY_LIST(wac->vquery,
													   wac->keywords);
				else if (wac->squery)
					COMPLETE_WITH_VERSIONED_SCHEMA_QUERY_LIST(wac->squery,
															  wac->keywords);
				break;
			}
		}
	}

	/*
	 * If we still don't have anything to match we have to fabricate some sort
	 * of default list. If we were to just return NULL, readline automatically
	 * attempts filename completion, and that's usually no good.
	 */
	if (matches == NULL)
	{
		COMPLETE_WITH_CONST(true, "");
		/* Also, prevent Readline from appending stuff to the non-match */
<<<<<<< HEAD
=======
#ifdef HAVE_RL_COMPLETION_APPEND_CHARACTER
>>>>>>> 185876a6
		rl_completion_append_character = '\0';
#ifdef HAVE_RL_COMPLETION_SUPPRESS_QUOTE
		rl_completion_suppress_quote = 1;
#endif
#ifdef HAVE_RL_COMPLETION_SUPPRESS_QUOTE
		rl_completion_suppress_quote = 1;
#endif
	}

	/* free storage */
	free(previous_words);
	free(words_buffer);
	free(text_copy);
	if (completion_ref_object)
		free(completion_ref_object);
	completion_ref_object = NULL;
	if (completion_ref_schema)
		free(completion_ref_schema);
	completion_ref_schema = NULL;

	/* Return our Grand List O' Matches */
	return matches;
}


/*
 * GENERATOR FUNCTIONS
 *
 * These functions do all the actual work of completing the input. They get
 * passed the text so far and the count how many times they have been called
 * so far with the same text.
 * If you read the above carefully, you'll see that these don't get called
 * directly but through the readline interface.
 * The return value is expected to be the full completion of the text, going
 * through a list each time, or NULL if there are no more matches. The string
 * will be free()'d by readline, so you must run it through strdup() or
 * something of that sort.
 */

/*
 * Common routine for create_command_generator and drop_command_generator.
 * Entries that have 'excluded' flags are not returned.
 */
static char *
create_or_drop_command_generator(const char *text, int state, bits32 excluded)
{
	static int	list_index,
				string_length;
	const char *name;

	/* If this is the first time for this completion, init some values */
	if (state == 0)
	{
		list_index = 0;
		string_length = strlen(text);
	}

	/* find something that matches */
	while ((name = words_after_create[list_index++].name))
	{
		if ((pg_strncasecmp(name, text, string_length) == 0) &&
			!(words_after_create[list_index - 1].flags & excluded))
			return pg_strdup_keyword_case(name, text);
	}
	/* if nothing matches, return NULL */
	return NULL;
}

/*
 * This one gives you one from a list of things you can put after CREATE
 * as defined above.
 */
static char *
create_command_generator(const char *text, int state)
{
	return create_or_drop_command_generator(text, state, THING_NO_CREATE);
}

/*
 * This function gives you a list of things you can put after a DROP command.
 */
static char *
drop_command_generator(const char *text, int state)
{
	return create_or_drop_command_generator(text, state, THING_NO_DROP);
}

/*
 * This function gives you a list of things you can put after an ALTER command.
 */
static char *
alter_command_generator(const char *text, int state)
{
	return create_or_drop_command_generator(text, state, THING_NO_ALTER);
}

/*
 * These functions generate lists using server queries.
 * They are all wrappers for _complete_from_query.
 */

static char *
complete_from_query(const char *text, int state)
{
	/* query is assumed to work for any server version */
	return _complete_from_query(completion_charp, NULL, completion_charpp,
								completion_verbatim, text, state);
}

static char *
complete_from_versioned_query(const char *text, int state)
{
	const VersionedQuery *vquery = completion_vquery;

	/* Find appropriate array element */
	while (pset.sversion < vquery->min_server_version)
		vquery++;
	/* Fail completion if server is too old */
	if (vquery->query == NULL)
		return NULL;

	return _complete_from_query(vquery->query, NULL, completion_charpp,
								completion_verbatim, text, state);
}

static char *
complete_from_schema_query(const char *text, int state)
{
	/* query is assumed to work for any server version */
	return _complete_from_query(NULL, completion_squery, completion_charpp,
								completion_verbatim, text, state);
}

static char *
complete_from_versioned_schema_query(const char *text, int state)
{
	const SchemaQuery *squery = completion_squery;

	/* Find appropriate array element */
	while (pset.sversion < squery->min_server_version)
		squery++;
	/* Fail completion if server is too old */
	if (squery->catname == NULL)
		return NULL;

	return _complete_from_query(NULL, squery, completion_charpp,
								completion_verbatim, text, state);
}


/*
 * This creates a list of matching things, according to a query described by
 * the initial arguments.  The caller has already done any work needed to
 * select the appropriate query for the server's version.
 *
 * The query can be one of two kinds:
 *
 * 1. A simple query, which must contain a restriction clause of the form
 *		output LIKE '%s'
 * where "output" is the same string that the query returns.  The %s
 * will be replaced by a LIKE pattern to match the already-typed text.
 * There can be a second '%s', which will be replaced by a suitably-escaped
 * version of the string provided in completion_ref_object.  If there is a
 * third '%s', it will be replaced by a suitably-escaped version of the string
 * provided in completion_ref_schema.  Those strings should be set up
 * by calling set_completion_reference or set_completion_reference_verbatim.
 * Simple queries should return a single column of matches.  If "verbatim"
 * is true, the matches are returned as-is; otherwise, they are taken to
 * be SQL identifiers and quoted if necessary.
 *
 * 2. A schema query used for completion of both schema and relation names.
 * This is represented by a SchemaQuery object; see that typedef for details.
 *
 * See top of file for examples of both kinds of query.
 *
 * In addition to the query itself, we accept a null-terminated array of
 * literal keywords, which will be returned if they match the input-so-far
 * (case insensitively).  (These are in addition to keywords specified
 * within the schema_query, if any.)
 *
 * If "verbatim" is true, then we use the given text as-is to match the
 * query results; otherwise we parse it as a possibly-qualified identifier,
 * and reconstruct suitable quoting afterward.
 *
 * "text" and "state" are supplied by Readline.  "text" is the word we are
 * trying to complete.  "state" is zero on first call, nonzero later.
 *
 * readline will call this repeatedly with the same text and varying
 * state.  On each call, we are supposed to return a malloc'd string
 * that is a candidate completion.  Return NULL when done.
 */
static char *
_complete_from_query(const char *simple_query,
					 const SchemaQuery *schema_query,
					 const char *const *keywords,
					 bool verbatim,
					 const char *text, int state)
{
	static int	list_index,
				num_schema_only,
				num_query_other,
				num_keywords;
	static PGresult *result = NULL;
	static bool non_empty_object;
	static bool schemaquoted;
	static bool objectquoted;

	/*
	 * If this is the first time for this completion, we fetch a list of our
	 * "things" from the backend.
	 */
	if (state == 0)
	{
		PQExpBufferData query_buffer;
		char	   *schemaname;
		char	   *objectname;
		char	   *e_object_like;
		char	   *e_schemaname;
		char	   *e_ref_object;
		char	   *e_ref_schema;

		/* Reset static state, ensuring no memory leaks */
		list_index = 0;
		num_schema_only = 0;
		num_query_other = 0;
		num_keywords = 0;
		PQclear(result);
		result = NULL;

		/* Parse text, splitting into schema and object name if needed */
		if (verbatim)
		{
			objectname = pg_strdup(text);
			schemaname = NULL;
		}
		else
		{
			parse_identifier(text,
							 &schemaname, &objectname,
							 &schemaquoted, &objectquoted);
		}

		/* Remember whether the user has typed anything in the object part */
		non_empty_object = (*objectname != '\0');

		/*
		 * Convert objectname to a LIKE prefix pattern (e.g. 'foo%'), and set
		 * up suitably-escaped copies of all the strings we need.
		 */
		e_object_like = make_like_pattern(objectname);

		if (schemaname)
			e_schemaname = escape_string(schemaname);
		else
			e_schemaname = NULL;

		if (completion_ref_object)
			e_ref_object = escape_string(completion_ref_object);
		else
			e_ref_object = NULL;

		if (completion_ref_schema)
			e_ref_schema = escape_string(completion_ref_schema);
		else
			e_ref_schema = NULL;

		initPQExpBuffer(&query_buffer);

		if (schema_query)
		{
			Assert(simple_query == NULL);

			/*
			 * We issue different queries depending on whether the input is
			 * already qualified or not.  schema_query gives us the pieces to
			 * assemble.
			 */
			if (schemaname == NULL || schema_query->namespace == NULL)
			{
				/* Get unqualified names matching the input-so-far */
				appendPQExpBufferStr(&query_buffer, "SELECT ");
				if (schema_query->use_distinct)
					appendPQExpBufferStr(&query_buffer, "DISTINCT ");
				appendPQExpBuffer(&query_buffer,
								  "%s, NULL::pg_catalog.text FROM %s",
								  schema_query->result,
								  schema_query->catname);
				if (schema_query->refnamespace && completion_ref_schema)
					appendPQExpBufferStr(&query_buffer,
										 ", pg_catalog.pg_namespace nr");
				appendPQExpBufferStr(&query_buffer, " WHERE ");
				if (schema_query->selcondition)
					appendPQExpBuffer(&query_buffer, "%s AND ",
									  schema_query->selcondition);
				appendPQExpBuffer(&query_buffer, "(%s) LIKE '%s'",
								  schema_query->result,
								  e_object_like);
				if (schema_query->viscondition)
					appendPQExpBuffer(&query_buffer, " AND %s",
									  schema_query->viscondition);
				if (schema_query->refname)
				{
					Assert(completion_ref_object);
					appendPQExpBuffer(&query_buffer, " AND %s = '%s'",
									  schema_query->refname, e_ref_object);
					if (schema_query->refnamespace && completion_ref_schema)
						appendPQExpBuffer(&query_buffer,
										  " AND %s = nr.oid AND nr.nspname = '%s'",
										  schema_query->refnamespace,
										  e_ref_schema);
					else if (schema_query->refviscondition)
						appendPQExpBuffer(&query_buffer,
										  " AND %s",
										  schema_query->refviscondition);
				}

				/*
				 * When fetching relation names, suppress system catalogs
				 * unless the input-so-far begins with "pg_".  This is a
				 * compromise between not offering system catalogs for
				 * completion at all, and having them swamp the result when
				 * the input is just "p".
				 */
				if (strcmp(schema_query->catname,
						   "pg_catalog.pg_class c") == 0 &&
					strncmp(objectname, "pg_", 3) != 0)
				{
					appendPQExpBufferStr(&query_buffer,
										 " AND c.relnamespace <> (SELECT oid FROM"
										 " pg_catalog.pg_namespace WHERE nspname = 'pg_catalog')");
				}

				/*
				 * If the target object type can be schema-qualified, add in
				 * schema names matching the input-so-far.
				 */
				if (schema_query->namespace)
				{
					appendPQExpBuffer(&query_buffer, "\nUNION ALL\n"
									  "SELECT NULL::pg_catalog.text, n.nspname "
									  "FROM pg_catalog.pg_namespace n "
									  "WHERE n.nspname LIKE '%s'",
									  e_object_like);

					/*
					 * Likewise, suppress system schemas unless the
					 * input-so-far begins with "pg_".
					 */
					if (strncmp(objectname, "pg_", 3) != 0)
						appendPQExpBufferStr(&query_buffer,
											 " AND n.nspname NOT LIKE E'pg\\\\_%'");

					/*
					 * Since we're matching these schema names to the object
					 * name, handle their quoting using the object name's
					 * quoting state.
					 */
					schemaquoted = objectquoted;
				}
			}
			else
			{
				/* Input is qualified, so produce only qualified names */
				appendPQExpBufferStr(&query_buffer, "SELECT ");
				if (schema_query->use_distinct)
					appendPQExpBufferStr(&query_buffer, "DISTINCT ");
				appendPQExpBuffer(&query_buffer, "%s, n.nspname "
								  "FROM %s, pg_catalog.pg_namespace n",
								  schema_query->result,
								  schema_query->catname);
				if (schema_query->refnamespace && completion_ref_schema)
					appendPQExpBufferStr(&query_buffer,
										 ", pg_catalog.pg_namespace nr");
				appendPQExpBuffer(&query_buffer, " WHERE %s = n.oid AND ",
								  schema_query->namespace);
				if (schema_query->selcondition)
					appendPQExpBuffer(&query_buffer, "%s AND ",
									  schema_query->selcondition);
				appendPQExpBuffer(&query_buffer, "(%s) LIKE '%s' AND ",
								  schema_query->result,
								  e_object_like);
				appendPQExpBuffer(&query_buffer, "n.nspname = '%s'",
								  e_schemaname);
				if (schema_query->refname)
				{
					Assert(completion_ref_object);
					appendPQExpBuffer(&query_buffer, " AND %s = '%s'",
									  schema_query->refname, e_ref_object);
					if (schema_query->refnamespace && completion_ref_schema)
						appendPQExpBuffer(&query_buffer,
										  " AND %s = nr.oid AND nr.nspname = '%s'",
										  schema_query->refnamespace,
										  e_ref_schema);
					else if (schema_query->refviscondition)
						appendPQExpBuffer(&query_buffer,
										  " AND %s",
										  schema_query->refviscondition);
				}
			}
		}
		else
		{
			Assert(simple_query);
			/* simple_query is an sprintf-style format string */
			appendPQExpBuffer(&query_buffer, simple_query,
							  e_object_like,
							  e_ref_object, e_ref_schema);
		}

		/* Limit the number of records in the result */
		appendPQExpBuffer(&query_buffer, "\nLIMIT %d",
						  completion_max_records);

		/* Finally, we can issue the query */
		result = exec_query(query_buffer.data);

		/* Clean up */
		termPQExpBuffer(&query_buffer);
		if (schemaname)
			free(schemaname);
		if (objectname)
			free(objectname);
		free(e_object_like);
		if (e_schemaname)
			free(e_schemaname);
		if (e_ref_object)
			free(e_ref_object);
		if (e_ref_schema)
			free(e_ref_schema);
	}

	/* Return the next result, if any, but not if the query failed */
	if (result && PQresultStatus(result) == PGRES_TUPLES_OK)
	{
		int			nskip;

		while (list_index < PQntuples(result))
		{
			const char *item = NULL;
			const char *nsp = NULL;

			if (!PQgetisnull(result, list_index, 0))
				item = PQgetvalue(result, list_index, 0);
			if (PQnfields(result) > 1 &&
				!PQgetisnull(result, list_index, 1))
				nsp = PQgetvalue(result, list_index, 1);
			list_index++;

			/* In verbatim mode, we return all the items as-is */
			if (verbatim)
			{
				num_query_other++;
				return pg_strdup(item);
			}

			/*
			 * In normal mode, a name requiring quoting will be returned only
			 * if the input was empty or quoted.  Otherwise the user might see
			 * completion inserting a quote she didn't type, which is
			 * surprising.  This restriction also dodges some odd behaviors of
			 * some versions of readline/libedit.
			 */
			if (non_empty_object)
			{
				if (item && !objectquoted && identifier_needs_quotes(item))
					continue;
				if (nsp && !schemaquoted && identifier_needs_quotes(nsp))
					continue;
			}

			/* Count schema-only results for hack below */
			if (item == NULL && nsp != NULL)
				num_schema_only++;
			else
				num_query_other++;

			return requote_identifier(nsp, item, schemaquoted, objectquoted);
		}

		/*
		 * When the query result is exhausted, check for hard-wired keywords.
		 * These will only be returned if they match the input-so-far,
		 * ignoring case.
		 */
		nskip = list_index - PQntuples(result);
		if (schema_query && schema_query->keywords)
		{
			const char *const *itemp = schema_query->keywords;

			while (*itemp)
			{
				const char *item = *itemp++;

				if (nskip-- > 0)
					continue;
				list_index++;
				if (pg_strncasecmp(text, item, strlen(text)) == 0)
				{
					num_keywords++;
					return pg_strdup_keyword_case(item, text);
				}
			}
		}
		if (keywords)
		{
			const char *const *itemp = keywords;

			while (*itemp)
			{
				const char *item = *itemp++;

				if (nskip-- > 0)
					continue;
				list_index++;
				if (pg_strncasecmp(text, item, strlen(text)) == 0)
				{
					num_keywords++;
					return pg_strdup_keyword_case(item, text);
				}
			}
		}
	}

	/*
	 * Hack: if we returned only bare schema names, don't let Readline add a
	 * space afterwards.  Otherwise the schema will stop being part of the
	 * completion subject text, which is not what we want.
	 */
	if (num_schema_only > 0 && num_query_other == 0 && num_keywords == 0)
		rl_completion_append_character = '\0';

	/* No more matches, so free the result structure and return null */
	PQclear(result);
	result = NULL;
	return NULL;
}


/*
 * Set up completion_ref_object and completion_ref_schema
 * by parsing the given word.  These variables can then be
 * used in a query passed to _complete_from_query.
 */
static void
set_completion_reference(const char *word)
{
	bool		schemaquoted,
				objectquoted;

	parse_identifier(word,
					 &completion_ref_schema, &completion_ref_object,
					 &schemaquoted, &objectquoted);
}

/*
 * Set up completion_ref_object when it should just be
 * the given word verbatim.
 */
static void
set_completion_reference_verbatim(const char *word)
{
	completion_ref_schema = NULL;
	completion_ref_object = pg_strdup(word);
}


/*
 * This function returns in order one of a fixed, NULL pointer terminated list
 * of strings (if matching). This can be used if there are only a fixed number
 * SQL words that can appear at certain spot.
 */
static char *
complete_from_list(const char *text, int state)
{
	static int	string_length,
				list_index,
				matches;
	static bool casesensitive;
	const char *item;

	/* need to have a list */
	Assert(completion_charpp != NULL);

	/* Initialization */
	if (state == 0)
	{
		list_index = 0;
		string_length = strlen(text);
		casesensitive = completion_case_sensitive;
		matches = 0;
	}

	while ((item = completion_charpp[list_index++]))
	{
		/* First pass is case sensitive */
		if (casesensitive && strncmp(text, item, string_length) == 0)
		{
			matches++;
			return pg_strdup(item);
		}

		/* Second pass is case insensitive, don't bother counting matches */
		if (!casesensitive && pg_strncasecmp(text, item, string_length) == 0)
		{
			if (completion_case_sensitive)
				return pg_strdup(item);
			else

				/*
				 * If case insensitive matching was requested initially,
				 * adjust the case according to setting.
				 */
				return pg_strdup_keyword_case(item, text);
		}
	}

	/*
	 * No matches found. If we're not case insensitive already, lets switch to
	 * being case insensitive and try again
	 */
	if (casesensitive && matches == 0)
	{
		casesensitive = false;
		list_index = 0;
		state++;
		return complete_from_list(text, state);
	}

	/* If no more matches, return null. */
	return NULL;
}


/*
 * This function returns one fixed string the first time even if it doesn't
 * match what's there, and nothing the second time.  The string
 * to be used must be in completion_charp.
 *
 * If the given string is "", this has the effect of preventing readline
 * from doing any completion.  (Without this, readline tries to do filename
 * completion which is seldom the right thing.)
 *
 * If the given string is not empty, readline will replace whatever the
 * user typed with that string.  This behavior might be useful if it's
 * completely certain that we know what must appear at a certain spot,
 * so that it's okay to overwrite misspellings.  In practice, given the
 * relatively lame parsing technology used in this file, the level of
 * certainty is seldom that high, so that you probably don't want to
 * use this.  Use complete_from_list with a one-element list instead;
 * that won't try to auto-correct "misspellings".
 */
static char *
complete_from_const(const char *text, int state)
{
	Assert(completion_charp != NULL);
	if (state == 0)
	{
		if (completion_case_sensitive)
			return pg_strdup(completion_charp);
		else

			/*
			 * If case insensitive matching was requested initially, adjust
			 * the case according to setting.
			 */
			return pg_strdup_keyword_case(completion_charp, text);
	}
	else
		return NULL;
}


/*
 * This function appends the variable name with prefix and suffix to
 * the variable names array.
 */
static void
append_variable_names(char ***varnames, int *nvars,
					  int *maxvars, const char *varname,
					  const char *prefix, const char *suffix)
{
	if (*nvars >= *maxvars)
	{
		*maxvars *= 2;
		*varnames = (char **) pg_realloc(*varnames,
										 ((*maxvars) + 1) * sizeof(char *));
	}

	(*varnames)[(*nvars)++] = psprintf("%s%s%s", prefix, varname, suffix);
}


/*
 * This function supports completion with the name of a psql variable.
 * The variable names can be prefixed and suffixed with additional text
 * to support quoting usages. If need_value is true, only variables
 * that are currently set are included; otherwise, special variables
 * (those that have hooks) are included even if currently unset.
 */
static char **
complete_from_variables(const char *text, const char *prefix, const char *suffix,
						bool need_value)
{
	char	  **matches;
	char	  **varnames;
	int			nvars = 0;
	int			maxvars = 100;
	int			i;
	struct _variable *ptr;

	varnames = (char **) pg_malloc((maxvars + 1) * sizeof(char *));

	for (ptr = pset.vars->next; ptr; ptr = ptr->next)
	{
		if (need_value && !(ptr->value))
			continue;
		append_variable_names(&varnames, &nvars, &maxvars, ptr->name,
							  prefix, suffix);
	}

	varnames[nvars] = NULL;
	COMPLETE_WITH_LIST_CS((const char *const *) varnames);

	for (i = 0; i < nvars; i++)
		free(varnames[i]);
	free(varnames);

	return matches;
}


/*
 * This function wraps rl_filename_completion_function() to strip quotes from
 * the input before searching for matches and to quote any matches for which
 * the consuming command will require it.
 *
 * Caller must set completion_charp to a zero- or one-character string
 * containing the escape character.  This is necessary since \copy has no
 * escape character, but every other backslash command recognizes "\" as an
 * escape character.
 *
 * Caller must also set completion_force_quote to indicate whether to force
 * quotes around the result.  (The SQL COPY command requires that.)
 */
static char *
complete_from_files(const char *text, int state)
{
#ifdef USE_FILENAME_QUOTING_FUNCTIONS

	/*
	 * If we're using a version of Readline that supports filename quoting
	 * hooks, rely on those, and invoke rl_filename_completion_function()
	 * without messing with its arguments.  Readline does stuff internally
	 * that does not work well at all if we try to handle dequoting here.
	 * Instead, Readline will call quote_file_name() and dequote_file_name()
	 * (see below) at appropriate times.
	 *
	 * ... or at least, mostly it will.  There are some paths involving
	 * unmatched file names in which Readline never calls quote_file_name(),
	 * and if left to its own devices it will incorrectly append a quote
	 * anyway.  Set rl_completion_suppress_quote to prevent that.  If we do
	 * get to quote_file_name(), we'll clear this again.  (Yes, this seems
	 * like it's working around Readline bugs.)
	 */
#ifdef HAVE_RL_COMPLETION_SUPPRESS_QUOTE
	rl_completion_suppress_quote = 1;
#endif

	/* If user typed a quote, force quoting (never remove user's quote) */
	if (*text == '\'')
		completion_force_quote = true;

	return rl_filename_completion_function(text, state);
#else

	/*
	 * Otherwise, we have to do the best we can.
	 */
	static const char *unquoted_text;
	char	   *unquoted_match;
	char	   *ret = NULL;

	/* If user typed a quote, force quoting (never remove user's quote) */
	if (*text == '\'')
		completion_force_quote = true;

	if (state == 0)
	{
		/* Initialization: stash the unquoted input. */
		unquoted_text = strtokx(text, "", NULL, "'", *completion_charp,
								false, true, pset.encoding);
		/* expect a NULL return for the empty string only */
		if (!unquoted_text)
		{
			Assert(*text == '\0');
			unquoted_text = text;
		}
	}

	unquoted_match = rl_filename_completion_function(unquoted_text, state);
	if (unquoted_match)
	{
		struct stat statbuf;
		bool		is_dir = (stat(unquoted_match, &statbuf) == 0 &&
							  S_ISDIR(statbuf.st_mode) != 0);

		/* Re-quote the result, if needed. */
		ret = quote_if_needed(unquoted_match, " \t\r\n\"`",
							  '\'', *completion_charp,
							  completion_force_quote,
							  pset.encoding);
		if (ret)
			free(unquoted_match);
		else
			ret = unquoted_match;

		/*
		 * If it's a directory, replace trailing quote with a slash; this is
		 * usually more convenient.  (If we didn't quote, leave this to
		 * libedit.)
		 */
		if (*ret == '\'' && is_dir)
		{
			char	   *retend = ret + strlen(ret) - 1;

			Assert(*retend == '\'');
			*retend = '/';
			/* Prevent libedit from adding a space, too */
			rl_completion_append_character = '\0';
		}
	}

	return ret;
#endif							/* USE_FILENAME_QUOTING_FUNCTIONS */
}


/* HELPER FUNCTIONS */


/*
 * Make a pg_strdup copy of s and convert the case according to
 * COMP_KEYWORD_CASE setting, using ref as the text that was already entered.
 */
static char *
pg_strdup_keyword_case(const char *s, const char *ref)
{
	char	   *ret,
			   *p;
	unsigned char first = ref[0];

	ret = pg_strdup(s);

	if (pset.comp_case == PSQL_COMP_CASE_LOWER ||
		((pset.comp_case == PSQL_COMP_CASE_PRESERVE_LOWER ||
		  pset.comp_case == PSQL_COMP_CASE_PRESERVE_UPPER) && islower(first)) ||
		(pset.comp_case == PSQL_COMP_CASE_PRESERVE_LOWER && !isalpha(first)))
	{
		for (p = ret; *p; p++)
			*p = pg_tolower((unsigned char) *p);
	}
	else
	{
		for (p = ret; *p; p++)
			*p = pg_toupper((unsigned char) *p);
	}

	return ret;
}


/*
 * escape_string - Escape argument for use as string literal.
 *
 * The returned value has to be freed.
 */
static char *
escape_string(const char *text)
{
	size_t		text_length;
	char	   *result;

	text_length = strlen(text);

	result = pg_malloc(text_length * 2 + 1);
	PQescapeStringConn(pset.db, result, text, text_length, NULL);

	return result;
}


/*
 * make_like_pattern - Convert argument to a LIKE prefix pattern.
 *
 * We escape _ and % in the given text by backslashing, append a % to
 * represent "any subsequent characters", and then pass the string through
 * escape_string() so it's ready to insert in a query.  The result needs
 * to be freed.
 */
static char *
make_like_pattern(const char *word)
{
	char	   *result;
	char	   *buffer = pg_malloc(strlen(word) * 2 + 2);
	char	   *bptr = buffer;

	while (*word)
	{
		if (*word == '_' || *word == '%')
			*bptr++ = '\\';
		if (IS_HIGHBIT_SET(*word))
		{
			/*
			 * Transfer multibyte characters without further processing, to
			 * avoid getting confused in unsafe client encodings.
			 */
			int			chlen = PQmblenBounded(word, pset.encoding);

			while (chlen-- > 0)
				*bptr++ = *word++;
		}
		else
			*bptr++ = *word++;
	}
	*bptr++ = '%';
	*bptr = '\0';

	result = escape_string(buffer);
	free(buffer);
	return result;
}


/*
 * parse_identifier - Parse a possibly-schema-qualified SQL identifier.
 *
 * This involves splitting off the schema name if present, de-quoting,
 * and downcasing any unquoted text.  We are a bit laxer than the backend
 * in that we allow just portions of a name to be quoted --- that's because
 * psql metacommands have traditionally behaved that way.
 *
 * Outputs are a malloc'd schema name (NULL if none), malloc'd object name,
 * and booleans telling whether any part of the schema and object name was
 * double-quoted.
 */
static void
parse_identifier(const char *ident,
				 char **schemaname, char **objectname,
				 bool *schemaquoted, bool *objectquoted)
{
	size_t		buflen = strlen(ident) + 1;
	bool		enc_is_single_byte = (pg_encoding_max_length(pset.encoding) == 1);
	char	   *sname;
	char	   *oname;
	char	   *optr;
	bool		inquotes;

	/* Initialize, making a certainly-large-enough output buffer */
	sname = NULL;
	oname = pg_malloc(buflen);
	*schemaquoted = *objectquoted = false;
	/* Scan */
	optr = oname;
	inquotes = false;
	while (*ident)
	{
		unsigned char ch = (unsigned char) *ident++;

		if (ch == '"')
		{
			if (inquotes && *ident == '"')
			{
				/* two quote marks within a quoted identifier = emit quote */
				*optr++ = '"';
				ident++;
			}
			else
			{
				inquotes = !inquotes;
				*objectquoted = true;
			}
		}
		else if (ch == '.' && !inquotes)
		{
			/* Found a schema name, transfer it to sname / *schemaquoted */
			*optr = '\0';
			free(sname);		/* drop any catalog name */
			sname = oname;
			oname = pg_malloc(buflen);
			optr = oname;
			*schemaquoted = *objectquoted;
			*objectquoted = false;
		}
		else if (!enc_is_single_byte && IS_HIGHBIT_SET(ch))
		{
			/*
			 * Transfer multibyte characters without further processing.  They
			 * wouldn't be affected by our downcasing rule anyway, and this
			 * avoids possibly doing the wrong thing in unsafe client
			 * encodings.
			 */
			int			chlen = PQmblenBounded(ident - 1, pset.encoding);

			*optr++ = (char) ch;
			while (--chlen > 0)
				*optr++ = *ident++;
		}
		else
		{
			if (!inquotes)
			{
				/*
				 * This downcasing transformation should match the backend's
				 * downcase_identifier() as best we can.  We do not know the
				 * backend's locale, though, so it's necessarily approximate.
				 * We assume that psql is operating in the same locale and
				 * encoding as the backend.
				 */
				if (ch >= 'A' && ch <= 'Z')
					ch += 'a' - 'A';
				else if (enc_is_single_byte && IS_HIGHBIT_SET(ch) && isupper(ch))
					ch = tolower(ch);
			}
			*optr++ = (char) ch;
		}
	}

	*optr = '\0';
	*schemaname = sname;
	*objectname = oname;
}


/*
 * requote_identifier - Reconstruct a possibly-schema-qualified SQL identifier.
 *
 * Build a malloc'd string containing the identifier, with quoting applied
 * as necessary.  This is more or less the inverse of parse_identifier;
 * in particular, if an input component was quoted, we'll quote the output
 * even when that isn't strictly required.
 *
 * Unlike parse_identifier, we handle the case where a schema and no
 * object name is provided, producing just "schema.".
 */
static char *
requote_identifier(const char *schemaname, const char *objectname,
				   bool quote_schema, bool quote_object)
{
	char	   *result;
	size_t		buflen = 1;		/* count the trailing \0 */
	char	   *ptr;

	/*
	 * We could use PQescapeIdentifier for some of this, but not all, and it
	 * adds more notational cruft than it seems worth.
	 */
	if (schemaname)
	{
		buflen += strlen(schemaname) + 1;	/* +1 for the dot */
		if (!quote_schema)
			quote_schema = identifier_needs_quotes(schemaname);
		if (quote_schema)
		{
			buflen += 2;		/* account for quote marks */
			for (const char *p = schemaname; *p; p++)
			{
				if (*p == '"')
					buflen++;
			}
		}
	}
	if (objectname)
	{
		buflen += strlen(objectname);
		if (!quote_object)
			quote_object = identifier_needs_quotes(objectname);
		if (quote_object)
		{
			buflen += 2;		/* account for quote marks */
			for (const char *p = objectname; *p; p++)
			{
				if (*p == '"')
					buflen++;
			}
		}
	}
	result = pg_malloc(buflen);
	ptr = result;
	if (schemaname)
	{
		if (quote_schema)
			*ptr++ = '"';
		for (const char *p = schemaname; *p; p++)
		{
			*ptr++ = *p;
			if (*p == '"')
				*ptr++ = '"';
		}
		if (quote_schema)
			*ptr++ = '"';
		*ptr++ = '.';
	}
	if (objectname)
	{
		if (quote_object)
			*ptr++ = '"';
		for (const char *p = objectname; *p; p++)
		{
			*ptr++ = *p;
			if (*p == '"')
				*ptr++ = '"';
		}
		if (quote_object)
			*ptr++ = '"';
	}
	*ptr = '\0';
	return result;
}


/*
 * Detect whether an identifier must be double-quoted.
 *
 * Note we'll quote anything that's not ASCII; the backend's quote_ident()
 * does the same.  Perhaps this could be relaxed in future.
 */
static bool
identifier_needs_quotes(const char *ident)
{
	int			kwnum;

	/* Check syntax. */
	if (!((ident[0] >= 'a' && ident[0] <= 'z') || ident[0] == '_'))
		return true;
	if (strspn(ident, "abcdefghijklmnopqrstuvwxyz0123456789_") != strlen(ident))
		return true;

	/*
	 * Check for keyword.  We quote keywords except for unreserved ones.
	 *
	 * It is possible that our keyword list doesn't quite agree with the
	 * server's, but this should be close enough for tab-completion purposes.
	 *
	 * Note: ScanKeywordLookup() does case-insensitive comparison, but that's
	 * fine, since we already know we have all-lower-case.
	 */
	kwnum = ScanKeywordLookup(ident, &ScanKeywords);

	if (kwnum >= 0 && ScanKeywordCategories[kwnum] != UNRESERVED_KEYWORD)
		return true;

	return false;
}


/*
 * Execute a query, returning NULL if there was any error.
 * This should be the preferred way of talking to the database in this file.
 */
static PGresult *
exec_query(const char *query)
{
	PGresult   *result;

	if (query == NULL || !pset.db || PQstatus(pset.db) != CONNECTION_OK)
		return NULL;

	result = PQexec(pset.db, query);

	if (PQresultStatus(result) != PGRES_TUPLES_OK)
	{
		/*
		 * Printing an error while the user is typing would be quite annoying,
		 * so we don't.  This does complicate debugging of this code; but you
		 * can look in the server log instead.
		 */
#ifdef NOT_USED
		pg_log_error("tab completion query failed: %s\nQuery was:\n%s",
					 PQerrorMessage(pset.db), query);
#endif
		PQclear(result);
		result = NULL;
	}

	return result;
}


/*
 * Parse all the word(s) before point.
 *
 * Returns a malloc'd array of character pointers that point into the malloc'd
 * data array returned to *buffer; caller must free() both of these when done.
 * *nwords receives the number of words found, ie, the valid length of the
 * return array.
 *
 * Words are returned right to left, that is, previous_words[0] gets the last
 * word before point, previous_words[1] the next-to-last, etc.
 */
static char **
get_previous_words(int point, char **buffer, int *nwords)
{
	char	  **previous_words;
	char	   *buf;
	char	   *outptr;
	int			words_found = 0;
	int			i;

	/*
	 * If we have anything in tab_completion_query_buf, paste it together with
	 * rl_line_buffer to construct the full query.  Otherwise we can just use
	 * rl_line_buffer as the input string.
	 */
	if (tab_completion_query_buf && tab_completion_query_buf->len > 0)
	{
		i = tab_completion_query_buf->len;
		buf = pg_malloc(point + i + 2);
		memcpy(buf, tab_completion_query_buf->data, i);
		buf[i++] = '\n';
		memcpy(buf + i, rl_line_buffer, point);
		i += point;
		buf[i] = '\0';
		/* Readjust point to reference appropriate offset in buf */
		point = i;
	}
	else
		buf = rl_line_buffer;

	/*
	 * Allocate an array of string pointers and a buffer to hold the strings
	 * themselves.  The worst case is that the line contains only
	 * non-whitespace WORD_BREAKS characters, making each one a separate word.
	 * This is usually much more space than we need, but it's cheaper than
	 * doing a separate malloc() for each word.
	 */
	previous_words = (char **) pg_malloc(point * sizeof(char *));
	*buffer = outptr = (char *) pg_malloc(point * 2);

	/*
	 * First we look for a non-word char before the current point.  (This is
	 * probably useless, if readline is on the same page as we are about what
	 * is a word, but if so it's cheap.)
	 */
	for (i = point - 1; i >= 0; i--)
	{
		if (strchr(WORD_BREAKS, buf[i]))
			break;
	}
	point = i;

	/*
	 * Now parse words, working backwards, until we hit start of line.  The
	 * backwards scan has some interesting but intentional properties
	 * concerning parenthesis handling.
	 */
	while (point >= 0)
	{
		int			start,
					end;
		bool		inquotes = false;
		int			parentheses = 0;

		/* now find the first non-space which then constitutes the end */
		end = -1;
		for (i = point; i >= 0; i--)
		{
			if (!isspace((unsigned char) buf[i]))
			{
				end = i;
				break;
			}
		}
		/* if no end found, we're done */
		if (end < 0)
			break;

		/*
		 * Otherwise we now look for the start.  The start is either the last
		 * character before any word-break character going backwards from the
		 * end, or it's simply character 0.  We also handle open quotes and
		 * parentheses.
		 */
		for (start = end; start > 0; start--)
		{
			if (buf[start] == '"')
				inquotes = !inquotes;
			if (!inquotes)
			{
				if (buf[start] == ')')
					parentheses++;
				else if (buf[start] == '(')
				{
					if (--parentheses <= 0)
						break;
				}
				else if (parentheses == 0 &&
						 strchr(WORD_BREAKS, buf[start - 1]))
					break;
			}
		}

		/* Return the word located at start to end inclusive */
		previous_words[words_found++] = outptr;
		i = end - start + 1;
		memcpy(outptr, &buf[start], i);
		outptr += i;
		*outptr++ = '\0';

		/* Continue searching */
		point = start - 1;
	}

	/* Release parsing input workspace, if we made one above */
	if (buf != rl_line_buffer)
		free(buf);

	*nwords = words_found;
	return previous_words;
}

/*
 * Look up the type for the GUC variable with the passed name.
 *
 * Returns NULL if the variable is unknown. Otherwise the returned string,
 * containing the type, has to be freed.
 */
static char *
get_guctype(const char *varname)
{
	PQExpBufferData query_buffer;
	char	   *e_varname;
	PGresult   *result;
	char	   *guctype = NULL;

	e_varname = escape_string(varname);

	initPQExpBuffer(&query_buffer);
	appendPQExpBuffer(&query_buffer,
					  "SELECT vartype FROM pg_catalog.pg_settings "
					  "WHERE pg_catalog.lower(name) = pg_catalog.lower('%s')",
					  e_varname);

	result = exec_query(query_buffer.data);
	termPQExpBuffer(&query_buffer);
	free(e_varname);

	if (PQresultStatus(result) == PGRES_TUPLES_OK && PQntuples(result) > 0)
		guctype = pg_strdup(PQgetvalue(result, 0, 0));

	PQclear(result);

	return guctype;
}

#ifdef USE_FILENAME_QUOTING_FUNCTIONS

/*
 * Quote a filename according to SQL rules, returning a malloc'd string.
 * completion_charp must point to escape character or '\0', and
 * completion_force_quote must be set correctly, as per comments for
 * complete_from_files().
 */
static char *
quote_file_name(char *fname, int match_type, char *quote_pointer)
{
	char	   *s;
	struct stat statbuf;

	/* Quote if needed. */
	s = quote_if_needed(fname, " \t\r\n\"`",
						'\'', *completion_charp,
						completion_force_quote,
						pset.encoding);
	if (!s)
		s = pg_strdup(fname);

	/*
	 * However, some of the time we have to strip the trailing quote from what
	 * we send back.  Never strip the trailing quote if the user already typed
	 * one; otherwise, suppress the trailing quote if we have multiple/no
	 * matches (because we don't want to add a quote if the input is seemingly
	 * unfinished), or if the input was already quoted (because Readline will
	 * do arguably-buggy things otherwise), or if the file does not exist, or
	 * if it's a directory.
	 */
	if (*s == '\'' &&
		completion_last_char != '\'' &&
		(match_type != SINGLE_MATCH ||
		 (quote_pointer && *quote_pointer == '\'') ||
		 stat(fname, &statbuf) != 0 ||
		 S_ISDIR(statbuf.st_mode)))
	{
		char	   *send = s + strlen(s) - 1;

		Assert(*send == '\'');
		*send = '\0';
	}

	/*
	 * And now we can let Readline do its thing with possibly adding a quote
	 * on its own accord.  (This covers some additional cases beyond those
	 * dealt with above.)
	 */
#ifdef HAVE_RL_COMPLETION_SUPPRESS_QUOTE
	rl_completion_suppress_quote = 0;
#endif

	/*
	 * If user typed a leading quote character other than single quote (i.e.,
	 * double quote), zap it, so that we replace it with the correct single
	 * quote.
	 */
	if (quote_pointer && *quote_pointer != '\'')
		*quote_pointer = '\0';

	return s;
}

/*
 * Dequote a filename, if it's quoted.
 * completion_charp must point to escape character or '\0', as per
 * comments for complete_from_files().
 */
static char *
dequote_file_name(char *fname, int quote_char)
{
	char	   *unquoted_fname;

	/*
	 * If quote_char is set, it's not included in "fname".  We have to add it
	 * or strtokx will not interpret the string correctly (notably, it won't
	 * recognize escapes).
	 */
	if (quote_char == '\'')
	{
		char	   *workspace = (char *) pg_malloc(strlen(fname) + 2);

		workspace[0] = quote_char;
		strcpy(workspace + 1, fname);
		unquoted_fname = strtokx(workspace, "", NULL, "'", *completion_charp,
								 false, true, pset.encoding);
		free(workspace);
	}
	else
		unquoted_fname = strtokx(fname, "", NULL, "'", *completion_charp,
								 false, true, pset.encoding);

	/* expect a NULL return for the empty string only */
	if (!unquoted_fname)
	{
		Assert(*fname == '\0');
		unquoted_fname = fname;
	}

	/* readline expects a malloc'd result that it is to free */
	return pg_strdup(unquoted_fname);
}

#endif							/* USE_FILENAME_QUOTING_FUNCTIONS */

#endif							/* USE_READLINE */<|MERGE_RESOLUTION|>--- conflicted
+++ resolved
@@ -384,15 +384,12 @@
 	matches = rl_completion_matches(text, complete_from_schema_query); \
 } while (0)
 
-<<<<<<< HEAD
 #define COMPLETE_WITH_ATTR_PLUS(relation, ...) \
 do { \
 	static const char *const list[] = { __VA_ARGS__, NULL }; \
 	COMPLETE_WITH_ATTR_LIST(relation, list); \
 } while (0)
 
-=======
->>>>>>> 185876a6
 /*
  * libedit will typically include the literal's leading single quote in
  * "text", while readline will not.  Adapt our offered strings to fit.
@@ -401,7 +398,6 @@
  */
 #define COMPLETE_WITH_ENUM_VALUE(type) \
 do { \
-<<<<<<< HEAD
 	set_completion_reference(type); \
 	if (text[0] == '\'' || \
 		start == 0 || rl_line_buffer[start - 1] != '\'') \
@@ -411,38 +407,6 @@
 	completion_charpp = NULL; \
 	completion_verbatim = true; \
 	matches = rl_completion_matches(text, complete_from_schema_query); \
-=======
-	char   *_completion_schema; \
-	char   *_completion_type; \
-	bool	use_quotes; \
-\
-	_completion_schema = strtokx(type, " \t\n\r", ".", "\"", 0, \
-								 false, false, pset.encoding); \
-	(void) strtokx(NULL, " \t\n\r", ".", "\"", 0, \
-				   false, false, pset.encoding); \
-	_completion_type = strtokx(NULL, " \t\n\r", ".", "\"", 0, \
-							   false, false, pset.encoding); \
-	use_quotes = (text[0] == '\'' || \
-				  start == 0 || rl_line_buffer[start - 1] != '\''); \
-	if (_completion_type == NULL) \
-	{ \
-		if (use_quotes) \
-			completion_charp = Query_for_list_of_enum_values_quoted; \
-		else \
-			completion_charp = Query_for_list_of_enum_values_unquoted; \
-		completion_info_charp = type; \
-	} \
-	else \
-	{ \
-		if (use_quotes) \
-			completion_charp = Query_for_list_of_enum_values_with_schema_quoted; \
-		else \
-			completion_charp = Query_for_list_of_enum_values_with_schema_unquoted; \
-		completion_info_charp = _completion_type; \
-		completion_info_charp2 = _completion_schema; \
-	} \
-	matches = rl_completion_matches(text, complete_from_query); \
->>>>>>> 185876a6
 } while (0)
 
 /*
@@ -1018,84 +982,6 @@
  * that way is always the wrong thing.  Make a SchemaQuery instead.
  */
 
-<<<<<<< HEAD
-=======
-#define Query_for_list_of_attributes \
-"SELECT pg_catalog.quote_ident(attname) "\
-"  FROM pg_catalog.pg_attribute a, pg_catalog.pg_class c "\
-" WHERE c.oid = a.attrelid "\
-"   AND a.attnum > 0 "\
-"   AND NOT a.attisdropped "\
-"   AND substring(pg_catalog.quote_ident(attname),1,%d)='%s' "\
-"   AND (pg_catalog.quote_ident(relname)='%s' "\
-"        OR '\"' || relname || '\"'='%s') "\
-"   AND pg_catalog.pg_table_is_visible(c.oid)"
-
-#define Query_for_list_of_attribute_numbers \
-"SELECT attnum "\
-"  FROM pg_catalog.pg_attribute a, pg_catalog.pg_class c "\
-" WHERE c.oid = a.attrelid "\
-"   AND a.attnum > 0 "\
-"   AND NOT a.attisdropped "\
-"   AND substring(attnum::pg_catalog.text,1,%d)='%s' "\
-"   AND (pg_catalog.quote_ident(relname)='%s' "\
-"        OR '\"' || relname || '\"'='%s') "\
-"   AND pg_catalog.pg_table_is_visible(c.oid)"
-
-#define Query_for_list_of_attributes_with_schema \
-"SELECT pg_catalog.quote_ident(attname) "\
-"  FROM pg_catalog.pg_attribute a, pg_catalog.pg_class c, pg_catalog.pg_namespace n "\
-" WHERE c.oid = a.attrelid "\
-"   AND n.oid = c.relnamespace "\
-"   AND a.attnum > 0 "\
-"   AND NOT a.attisdropped "\
-"   AND substring(pg_catalog.quote_ident(attname),1,%d)='%s' "\
-"   AND (pg_catalog.quote_ident(relname)='%s' "\
-"        OR '\"' || relname || '\"' ='%s') "\
-"   AND (pg_catalog.quote_ident(nspname)='%s' "\
-"        OR '\"' || nspname || '\"' ='%s') "
-
-#define Query_for_list_of_enum_values_quoted \
-"SELECT pg_catalog.quote_literal(enumlabel) "\
-"  FROM pg_catalog.pg_enum e, pg_catalog.pg_type t "\
-" WHERE t.oid = e.enumtypid "\
-"   AND substring(pg_catalog.quote_literal(enumlabel),1,%d)='%s' "\
-"   AND (pg_catalog.quote_ident(typname)='%s' "\
-"        OR '\"' || typname || '\"'='%s') "\
-"   AND pg_catalog.pg_type_is_visible(t.oid)"
-
-#define Query_for_list_of_enum_values_unquoted \
-"SELECT enumlabel "\
-"  FROM pg_catalog.pg_enum e, pg_catalog.pg_type t "\
-" WHERE t.oid = e.enumtypid "\
-"   AND substring(enumlabel,1,%d)='%s' "\
-"   AND (pg_catalog.quote_ident(typname)='%s' "\
-"        OR '\"' || typname || '\"'='%s') "\
-"   AND pg_catalog.pg_type_is_visible(t.oid)"
-
-#define Query_for_list_of_enum_values_with_schema_quoted \
-"SELECT pg_catalog.quote_literal(enumlabel) "\
-"  FROM pg_catalog.pg_enum e, pg_catalog.pg_type t, pg_catalog.pg_namespace n "\
-" WHERE t.oid = e.enumtypid "\
-"   AND n.oid = t.typnamespace "\
-"   AND substring(pg_catalog.quote_literal(enumlabel),1,%d)='%s' "\
-"   AND (pg_catalog.quote_ident(typname)='%s' "\
-"        OR '\"' || typname || '\"'='%s') "\
-"   AND (pg_catalog.quote_ident(nspname)='%s' "\
-"        OR '\"' || nspname || '\"' ='%s') "
-
-#define Query_for_list_of_enum_values_with_schema_unquoted \
-"SELECT enumlabel "\
-"  FROM pg_catalog.pg_enum e, pg_catalog.pg_type t, pg_catalog.pg_namespace n "\
-" WHERE t.oid = e.enumtypid "\
-"   AND n.oid = t.typnamespace "\
-"   AND substring(enumlabel,1,%d)='%s' "\
-"   AND (pg_catalog.quote_ident(typname)='%s' "\
-"        OR '\"' || typname || '\"'='%s') "\
-"   AND (pg_catalog.quote_ident(nspname)='%s' "\
-"        OR '\"' || nspname || '\"' ='%s') "
-
->>>>>>> 185876a6
 #define Query_for_list_of_template_databases \
 "SELECT d.datname "\
 "  FROM pg_catalog.pg_database d "\
@@ -4889,10 +4775,6 @@
 	{
 		COMPLETE_WITH_CONST(true, "");
 		/* Also, prevent Readline from appending stuff to the non-match */
-<<<<<<< HEAD
-=======
-#ifdef HAVE_RL_COMPLETION_APPEND_CHARACTER
->>>>>>> 185876a6
 		rl_completion_append_character = '\0';
 #ifdef HAVE_RL_COMPLETION_SUPPRESS_QUOTE
 		rl_completion_suppress_quote = 1;

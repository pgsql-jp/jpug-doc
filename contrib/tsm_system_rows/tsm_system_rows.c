--- conflicted
+++ resolved
@@ -17,11 +17,7 @@
  * won't visit blocks added after the first scan, but that is fine since
  * such blocks shouldn't contain any visible tuples anyway.
  *
-<<<<<<< HEAD
- * Portions Copyright (c) 1996-2015, PostgreSQL Global Development Group
-=======
  * Portions Copyright (c) 1996-2016, PostgreSQL Global Development Group
->>>>>>> 7961c31a
  * Portions Copyright (c) 1994, Regents of the University of California
  *
  * IDENTIFICATION

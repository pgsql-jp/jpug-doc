<!--
doc/src/sgml/ref/initdb.sgml
PostgreSQL documentation
-->

<refentry id="app-initdb">
 <indexterm zone="app-initdb">
  <primary>initdb</primary>
 </indexterm>

 <refmeta>
  <refentrytitle><application>initdb</application></refentrytitle>
  <manvolnum>1</manvolnum>
<!--
  <refmiscinfo>Application</refmiscinfo>
-->
  <refmiscinfo>アプリケーション</refmiscinfo>
 </refmeta>

 <refnamediv>
  <refname>initdb</refname>
<!--
  <refpurpose>create a new <productname>PostgreSQL</productname> database cluster</refpurpose>
-->
  <refpurpose><productname>PostgreSQL</productname>のデータベースクラスタを新しく作成する</refpurpose>
 </refnamediv>

 <refsynopsisdiv>
  <cmdsynopsis>
   <command>initdb</command>
   <arg rep="repeat"><replaceable>option</replaceable></arg>
   <group choice="plain">
    <group choice="opt">
     <arg choice="plain"><option>--pgdata</option></arg>
     <arg choice="plain"><option>-D</option></arg>
    </group>
    <replaceable> directory</replaceable>
   </group>
  </cmdsynopsis>
 </refsynopsisdiv>

 <refsect1 id="r1-app-initdb-1">
<!--
  <title>Description</title>
-->
  <title>説明</title>
  <para>
<!--
   <command>initdb</command> creates a new
   <productname>PostgreSQL</productname> <glossterm linkend="glossary-db-cluster">database cluster</glossterm>.
-->
<command>initdb</command>は<productname>PostgreSQL</productname>の<glossterm linkend="glossary-db-cluster">データベースクラスタ</glossterm>を新しく作成します。
  </para>

  <para>
<!--
   Creating a database cluster consists of creating the
   <glossterm linkend="glossary-data-directory">directories</glossterm> in
   which the cluster data will live, generating the shared catalog
   tables (tables that belong to the whole cluster rather than to any
   particular database), and creating the <literal>postgres</literal>,
   <literal>template1</literal>, and <literal>template0</literal> databases.
   The <literal>postgres</literal> database is a default database meant
   for use by users, utilities and third party applications.
   <literal>template1</literal> and <literal>template0</literal> are
   meant as source databases to be copied by later <command>CREATE
   DATABASE</command> commands.  <literal>template0</literal> should never
   be modified, but you can add objects to <literal>template1</literal>,
   which by default will be copied into databases created later.  See
   <xref linkend="manage-ag-templatedbs"/> for more details.
-->
データベースクラスタの作成には、クラスタのデータを保存する<glossterm linkend="glossary-data-directory">ディレクトリ</glossterm>の作成、共有カタログテーブル(特定のデータベースではなく、クラスタ全体に所属するテーブル)の生成、そして<literal>postgres</literal>データベース、<literal>template1</literal>データベース、<literal>template0</literal>データベースの作成といった作業が含まれます。
<literal>postgres</literal>データベースは、ユーザ、ユーティリティ、サードパーティ製アプリケーションのデフォルトデータベースとしての使用を意図したものです。
<literal>template1</literal>と<literal>template0</literal>は、後の<command>CREATE DATABASE</command>コマンドでコピーされる元のデータベースを意図しています。
新しいデータベースを作成する際は、<literal>template1</literal>データベースの全ての内容がコピーされます。
<literal>template0</literal>を修正してはいけませんが、<literal>template1</literal>にはオブジェクトを追加でき、そのオブジェクトは後に生成した各データベースにデフォルトでコピーされます。
より詳細については<xref linkend="manage-ag-templatedbs"/>を参照してください。
  </para>

  <para>
<!--
   Although <command>initdb</command> will attempt to create the
   specified data directory, it might not have permission if the parent
   directory of the desired data directory is root-owned. To initialize
   in such a setup, create an empty data directory as root, then use
   <command>chown</command> to assign ownership of that directory to the
   database user account, then <command>su</command> to become the
   database user to run <command>initdb</command>.
-->
<command>initdb</command>は指定されたデータディレクトリを作成しようと試みますが、そのデータディレクトリの親ディレクトリの所有者がrootであるなど、権限がないことがあります。
このような場合、まず、空のデータディレクトリをrootで作成し、<command>chown</command>を使ってそのディレクトリの所有権限をデータベースのユーザに変えてください。
次に<command>su</command>を使ってデータベースユーザとなり、<command>initdb</command>を実行します。
  </para>

  <para>
<!--
   <command>initdb</command> must be run as the user that will own the
   server process, because the server needs to have access to the
   files and directories that <command>initdb</command> creates.
   Since the server cannot be run as root, you must not run
   <command>initdb</command> as root either.  (It will in fact refuse
   to do so.)
-->
<command>initdb</command>は、サーバプロセスの所有者となるユーザによって実行されなければなりません。
<command>initdb</command>によって作成されるファイルやディレクトリにサーバがアクセスできる必要があるからです。
サーバをrootとして実行することはできませんので、rootで<command>initdb</command>を実行してはいけません
（実際には、実行しようとしても拒否されます）。
  </para>

  <para>
<!--
    For security reasons the new cluster created by <command>initdb</command>
    will only be accessible by the cluster owner by default.  The
    <option>&#45;-allow-group-access</option> option allows any user in the same
    group as the cluster owner to read files in the cluster.  This is useful
    for performing backups as a non-privileged user.
-->
セキュリティ上の理由から、デフォルトでは<command>initdb</command>により作られた新しいクラスタはクラスタの所有者だけがアクセスできます。
<option>--allow-group-access</option>により、クラスタの所有者と同じグループのユーザがクラスタ内のファイルを読めるようになります。
これは非特権ユーザとしてバックアップを実行するのに有用です。
  </para>

  <para>
<!--
   <command>initdb</command> initializes the database cluster's default locale
   and character set encoding. These can also be set separately for each
   database when it is created. <command>initdb</command> determines those
   settings for the template databases, which will serve as the default for
   all other databases.
-->
<command>initdb</command>は、データベースクラスタのデフォルトのロケールと文字セット符号化方式を初期化します。
これらは、データベースの作成時にデータベースごとに個別に設定することもできます
。
<command>initdb</command>はテンプレートデータベースのこれらの設定を決定します。この設定が他のすべてのデータベースのデフォルトとして提供されます。
  </para>

  <para>
<!--
   By default, <command>initdb</command> uses the locale provider
   <literal>libc</literal> (see <xref linkend="locale-providers"/>). The
   <literal>libc</literal> locale provider takes the locale settings from the
   environment, and determines the encoding from the locale settings.
-->
デフォルトでは、<command>initdb</command>はロケールプロバイダ<literal>libc</literal>を使用します(<xref linkend="locale-providers"/>を参照してください)。
<literal>libc</literal>ロケールプロバイダは環境からロケール設定を取得し、ロケール設定からエンコーディングを決定します。
  </para>

  <para>
<!--
   To choose a different locale for the cluster, use the option
   <option>&#45;-locale</option>.  There are also individual options
   <option>&#45;-lc-*</option> and <option>&#45;-icu-locale</option> (see below) to
   set values for the individual locale categories.  Note that inconsistent
   settings for different locale categories can give nonsensical results, so
   this should be used with care.
-->
クラスタに別のロケールを選択するには、<option>--locale</option>オプションを使用します。
また、個々のロケールカテゴリに値を設定するための個々のオプション<option>--lc-*</option>と<option>--icu-locale</option>もあります(下記参照)。
異なるロケールカテゴリの設定に一貫性がないと、無意味な結果になることがあるので、注意して使用してください。
  </para>

  <para>
<!--
   Alternatively, <command>initdb</command> can use the ICU library to provide
   locale services by specifying <literal>&#45;-locale-provider=icu</literal>. The
   server must be built with ICU support. To choose the specific ICU locale ID
   to apply, use the option <option>&#45;-icu-locale</option>.  Note that for
   implementation reasons and to support legacy code,
   <command>initdb</command> will still select and initialize libc locale
   settings when the ICU locale provider is used.
-->
また、<literal>--locale-provider=icu</literal>と指定することで、<command>initdb</command>はICUライブラリを使用してロケールサービスを提供することもできます。
サーバがICUをサポートするよう構築されていることが必要です。
適用する特定のICUロケールIDを選択するには、<option>--icu-locale</option>オプションを使用します。
実装上の理由とレガシーコードをサポートするために、<command>initdb</command>はICUロケールプロバイダが使用されている場合でもlibcロケール設定を選択し初期化することに注意してください。
  </para>

  <para>
<!--
   When <command>initdb</command> runs, it will print out the locale settings
   it has chosen.  If you have complex requirements or specified multiple
   options, it is advisable to check that the result matches what was
   intended.
-->
<command>initdb</command>を実行すると、選択したロケール設定を出力します。
複雑な要件がある場合や、複数のオプションを指定した場合は、結果が意図したものと一致するのを確認することをお勧めします。
  </para>

  <para>
<!--
   More details about locale settings can be found in <xref
   linkend="locale"/>.
-->
ロケール設定の詳細については<xref linkend="locale"/>を参照してください。
  </para>

  <para>
<!--
   To alter the default encoding, use the <option>&#45;-encoding</option>.
   More details can be found in <xref linkend="multibyte"/>.
-->
デフォルトの符号化方式を変更するには、<option>--encoding</option>オプションを使用します。
詳細は<xref linkend="multibyte"/>に記載しています。
  </para>

 </refsect1>

 <refsect1>
<!--
  <title>Options</title>
-->
  <title>オプション</title>

   <para>
    <variablelist>
     <varlistentry id="app-initdb-option-auth">
      <term><option>-A <replaceable class="parameter">authmethod</replaceable></option></term>
      <term><option>--auth=<replaceable class="parameter">authmethod</replaceable></option></term>
      <listitem>
       <para>
<!--
        This option specifies the default authentication method for local
        users used in <filename>pg_hba.conf</filename> (<literal>host</literal>
        and <literal>local</literal> lines).  See <xref linkend="auth-pg-hba-conf"/>
        for an overview of valid values.
-->
このオプションは、<filename>pg_hba.conf</filename>で使用されるローカルユーザーのデフォルトの認証方法（<literal>host</literal>および<literal>local</literal>行）を指定します。
有効な値の概要については<xref linkend="auth-pg-hba-conf"/>を参照してください。
       </para>

       <para>
<!--
        <command>initdb</command> will
        prepopulate <filename>pg_hba.conf</filename> entries using the
        specified authentication method for non-replication as well as
        replication connections.
-->
<command>initdb</command>は、非レプリケーションおよびレプリケーションの接続について、指定の認証方式を使うエントリを<filename>pg_hba.conf</filename>に事前に作成します。
       </para>

       <para>
<!--
        Do not use <literal>trust</literal> unless you trust all local users on your
        system.  <literal>trust</literal> is the default for ease of installation.
-->
システムのすべてのローカルユーザが信頼できるわけではない場合は、<literal>trust</literal>を使用しないでください。
インストールを簡単にするために<literal>trust</literal>がデフォルトになっています。
       </para>
      </listitem>
     </varlistentry>

     <varlistentry id="app-initdb-option-auth-host">
      <term><option>--auth-host=<replaceable class="parameter">authmethod</replaceable></option></term>
      <listitem>
       <para>
<!--
        This option specifies the authentication method for local users via
        TCP/IP connections used in <filename>pg_hba.conf</filename>
        (<literal>host</literal> lines).
-->
このオプションは<filename>pg_hba.conf</filename>にてTCP/IP接続経由のローカルユーザ用に使用される認証方法（<literal>host</literal>行）を指定します。
       </para>
      </listitem>
     </varlistentry>

     <varlistentry id="app-initdb-option-auth-local">
      <term><option>--auth-local=<replaceable class="parameter">authmethod</replaceable></option></term>
      <listitem>
       <para>
<!--
        This option specifies the authentication method for local users via
        Unix-domain socket connections used in <filename>pg_hba.conf</filename>
        (<literal>local</literal> lines).
-->
このオプションは<filename>pg_hba.conf</filename>にてUnixドメインソケット接続経由のローカルユーザ用に使用される認証方法（<literal>local</literal>行）を指定します。
       </para>
      </listitem>
     </varlistentry>

     <varlistentry id="app-initdb-option-pgdata">
      <term><option>-D <replaceable class="parameter">directory</replaceable></option></term>
      <term><option>--pgdata=<replaceable class="parameter">directory</replaceable></option></term>
      <listitem>
       <para>
<!--
        This option specifies the directory where the database cluster
        should be stored. This is the only information required by
        <command>initdb</command>, but you can avoid writing it by
        setting the <envar>PGDATA</envar> environment variable, which
        can be convenient since the database server
        (<command>postgres</command>) can find the data
        directory later by the same variable.
-->
このオプションは、データベースクラスタを格納すべきディレクトリを指定します。
<command>initdb</command>が必要とする情報はこれだけですが、環境変数<envar>PGDATA</envar>を設定しておけば、このオプションの指定を省略できます。
この方法は、後に同じ変数を使用してデータベースサーバ（<command>postgres</command>）がデータディレクトリを参照できるので、便利です。
       </para>
      </listitem>
     </varlistentry>

     <varlistentry id="app-initdb-option-encoding">
      <term><option>-E <replaceable class="parameter">encoding</replaceable></option></term>
      <term><option>--encoding=<replaceable class="parameter">encoding</replaceable></option></term>
      <listitem>
       <para>
<!--
        Selects the encoding of the template databases. This will also be the
        default encoding of any database you create later, unless you override
        it then. The character sets supported by the
        <productname>PostgreSQL</productname> server are described in <xref
        linkend="multibyte-charset-supported"/>.
-->
テンプレートデータベースの符号化方式を選択します。
これが今後作成されるすべてのデータベースについてのデフォルト符号化方式となりますが、作成時に上書きすることもできます。
<productname>PostgreSQL</productname>サーバでサポートされる文字セットについては、<xref linkend="multibyte-charset-supported"/>を参照してください。
       </para>
       <para>
<!--
        By default, the template database encoding is derived from the
        locale. If <xref linkend="app-initdb-option-no-locale"/> is specified
        (or equivalently, if the locale is <literal>C</literal> or
        <literal>POSIX</literal>), then the default is <literal>UTF8</literal>
        for the ICU provider and <literal>SQL_ASCII</literal> for the
        <literal>libc</literal> provider.
-->
デフォルトでは、テンプレートデータベースの符号化方式はロケールに由来します。
<xref linkend="app-initdb-option-no-locale"/>が指定されている場合(または同等に、ロケールが<literal>C</literal>または<literal>POSIX</literal>の場合)、デフォルトはICUプロバイダーでは<literal>UTF8</literal>、<literal>libc</literal>プロバイダーでは<literal>SQL_ASCII</literal>になります。
       </para>
      </listitem>
     </varlistentry>

     <varlistentry id="app-initdb-allow-group-access" xreflabel="group access">
      <term><option>-g</option></term>
      <term><option>--allow-group-access</option></term>
      <listitem>
       <para>
<!--
        Allows users in the same group as the cluster owner to read all cluster
        files created by <command>initdb</command>.  This option is ignored
        on <productname>Windows</productname> as it does not support
        <acronym>POSIX</acronym>-style group permissions.
-->
クラスタの所有者と同じグループのユーザが、<command>initdb</command>により作られたクラスタファイルすべてを読むことを許可します。
<productname>Windows</productname>では<acronym>POSIX</acronym>形式のグループパーミッションをサポートしませんので、このオプションは無視されます。
       </para>
      </listitem>
     </varlistentry>

     <varlistentry id="app-initdb-icu-locale">
      <term><option>--icu-locale=<replaceable>locale</replaceable></option></term>
      <listitem>
       <para>
<!--
        Specifies the ICU locale when the ICU provider is used. Locale support
        is described in <xref linkend="locale"/>.
-->
ICUロケールプロバイダを使用する場合に、ICUロケールを指定します。
ロケールサポートは<xref linkend="locale"/>に記載されています。
       </para>
      </listitem>
     </varlistentry>

     <varlistentry id="app-initdb-icu-rules">
      <term><option>--icu-rules=<replaceable>rules</replaceable></option></term>
      <listitem>
       <para>
<!--
        Specifies additional collation rules to customize the behavior of the
        default collation.  This is supported for ICU only.
-->
デフォルトの照合順序の動作をカスタマイズするための追加の照合順序のルールを指定します。
これはICUでのみサポートされています。
       </para>
      </listitem>
     </varlistentry>

     <varlistentry id="app-initdb-data-checksums" xreflabel="data checksums">
      <term><option>-k</option></term>
      <term><option>--data-checksums</option></term>
      <listitem>
       <para>
<!--
        Use checksums on data pages to help detect corruption by the
        I/O system that would otherwise be silent. Enabling checksums
        may incur a noticeable performance penalty. If set, checksums
        are calculated for all objects, in all databases. All checksum
        failures will be reported in the
        <link linkend="monitoring-pg-stat-database-view">
        <structname>pg_stat_database</structname></link> view.
        See <xref linkend="checksums" /> for details.
-->
I/Oシステムによる破損検知を補助するために、データページにおいてチェックサムを使用します。
これがないと警告もされません。
チェックサムを有効にすると、認知できる程度の性能低下が発生する可能性があります。
設定した場合、すべてのデータベースにおいて、すべてのオブジェクトに対してチェックサムが計算されます。
チェックサムの失敗はすべて<link linkend="monitoring-pg-stat-database-view"><structname>pg_stat_database</structname></link>ビューで報告されます。
詳細については<xref linkend="checksums" />を参照してください。
       </para>
      </listitem>
     </varlistentry>

     <varlistentry id="app-initdb-option-locale">
      <term><option>--locale=<replaceable>locale</replaceable></option></term>
      <listitem>
       <para>
<!--
        Sets the default locale for the database cluster.  If this
        option is not specified, the locale is inherited from the
        environment that <command>initdb</command> runs in. Locale
        support is described in <xref linkend="locale"/>.
-->
データベースクラスタ用のデフォルトのロケールを設定します。
このオプションを指定しない場合は、<command>initdb</command>を実行している環境のロケールが継承されます。
ロケールサポートについては<xref linkend="locale"/>で説明します。
       </para>
       <para>
        If <option>--locale-provider</option> is <literal>builtin</literal>,
        <option>--locale</option> or <option>--builtin-locale</option> must be
        specified and set to <literal>C</literal> or
        <literal>C.UTF-8</literal>.
       </para>
      </listitem>
     </varlistentry>

     <varlistentry id="app-initdb-option-lc-collate">
      <term><option>--lc-collate=<replaceable>locale</replaceable></option></term>
      <term><option>--lc-ctype=<replaceable>locale</replaceable></option></term>
      <term><option>--lc-messages=<replaceable>locale</replaceable></option></term>
      <term><option>--lc-monetary=<replaceable>locale</replaceable></option></term>
      <term><option>--lc-numeric=<replaceable>locale</replaceable></option></term>
      <term><option>--lc-time=<replaceable>locale</replaceable></option></term>

      <listitem>
       <para>
<!--
        Like <option>&#45;-locale</option>, but only sets the locale in
        the specified category.
-->
<option>--locale</option>と似ていますが、指定したカテゴリのロケールのみを設定します。
       </para>
      </listitem>
     </varlistentry>

     <varlistentry id="app-initdb-option-no-locale">
      <term><option>--no-locale</option></term>
      <listitem>
       <para>
<!--
        Equivalent to <option>&#45;-locale=C</option>.
-->
        <option>--locale=C</option>と同じです。
       </para>
      </listitem>
     </varlistentry>

<<<<<<< HEAD
     <varlistentry id="app-initdb-builtin-locale">
      <term><option>--builtin-locale=<replaceable>locale</replaceable></option></term>
      <listitem>
       <para>
        Specifies the locale name when the builtin provider is used. Locale support
        is described in <xref linkend="locale"/>.
=======
     <varlistentry id="app-initdb-option-locale-provider">
      <term><option>--locale-provider={<literal>libc</literal>|<literal>icu</literal>}</option></term>
      <listitem>
       <para>
<!--
        This option sets the locale provider for databases created in the new
        cluster.  It can be overridden in the <command>CREATE
        DATABASE</command> command when new databases are subsequently
        created.  The default is <literal>libc</literal> (see <xref
        linkend="locale-providers"/>).
-->
このオプションは、新しいクラスタで作成されたデータベースのロケールプロバイダを設定します。
新しいデータベースが後で作成されるときに、<command>CREATE DATABASE</command>コマンドで上書きできます。
デフォルトは<literal>libc</literal>です(<xref linkend="locale-providers"/>を参照してください)。
       </para>
      </listitem>
     </varlistentry>

     <varlistentry id="app-initdb-option-no-sync">
      <term><option>-N</option></term>
      <term><option>--no-sync</option></term>
      <listitem>
       <para>
<!--
        By default, <command>initdb</command> will wait for all files to be
        written safely to disk.  This option causes <command>initdb</command>
        to return without waiting, which is faster, but means that a
        subsequent operating system crash can leave the data directory
        corrupt.  Generally, this option is useful for testing, but should not
        be used when creating a production installation.
-->
デフォルトでは<command>initdb</command>はすべてのファイルが安全にディスクに書き出されるまで待機します。
このオプションを使うと<command>initdb</command>は待機せずに返るようになり、より高速になりますが、後でオペレーティングシステムがクラッシュした場合にデータディレクトリが破損状態になってしまう可能性があります。
通常、このオプションは試験用では有用ですが、実用のインストレーションを作成する際に使用すべきではありません。
>>>>>>> 32de6336
       </para>
      </listitem>
     </varlistentry>

     <varlistentry id="app-initdb-option-locale-provider">
      <term><option>--locale-provider={<literal>builtin</literal>|<literal>libc</literal>|<literal>icu</literal>}</option></term>
      <listitem>
       <para>
<<<<<<< HEAD
        This option sets the locale provider for databases created in the new
        cluster.  It can be overridden in the <command>CREATE
        DATABASE</command> command when new databases are subsequently
        created.  The default is <literal>libc</literal> (see <xref
        linkend="locale-providers"/>).
=======
<!--
        By default, <command>initdb</command> will write instructions for how
        to start the cluster at the end of its output. This option causes
        those instructions to be left out. This is primarily intended for use
        by tools that wrap <command>initdb</command> in platform-specific
        behavior, where those instructions are likely to be incorrect.
-->
デフォルトでは<command>initdb</command>は出力の最後にクラスタを起動する手順を表示します。
このオプションを使うと、これらの手順が省略されます。
これは主に<command>initdb</command>をプラットフォーム固有の動作でラップするツールで、これらの手順が間違っている可能性がある場合に使用することを目的としています。
>>>>>>> 32de6336
       </para>
      </listitem>
     </varlistentry>

     <varlistentry id="app-initdb-option-pwfile">
      <term><option>--pwfile=<replaceable>filename</replaceable></option></term>
      <listitem>
       <para>
<!--
        Makes <command>initdb</command> read the bootstrap superuser's password
        from a file.  The first line of the file is taken as the password.
-->
<command>initdb</command>はブートストラップスーパーユーザのパスワードをこのファイルから読み取ります。
このファイルの最初の行がパスワードとして解釈されます。
       </para>
      </listitem>
     </varlistentry>

<<<<<<< HEAD
=======
     <varlistentry id="app-initdb-option-sync-only">
      <term><option>-S</option></term>
      <term><option>--sync-only</option></term>
      <listitem>
       <para>
<!--
        Safely write all database files to disk and exit.  This does not
        perform any of the normal <application>initdb</application> operations.
        Generally, this option is useful for ensuring reliable recovery after
        changing <xref linkend="guc-fsync"/> from <literal>off</literal> to
        <literal>on</literal>.
-->
すべてのデータベースファイルを安全にディスクに書き出し、終了します。
これは通常の<application>initdb</application>の操作をまったく行いません。
通常、このオプションは、<xref linkend="guc-fsync"/>を<literal>off</literal>から<literal>on</literal>に変更した後の信頼できるリカバリを確実にするのに有用です。
       </para>
      </listitem>
     </varlistentry>

>>>>>>> 32de6336
     <varlistentry id="app-initdb-option-text-search-config">
      <term><option>-T <replaceable>config</replaceable></option></term>
      <term><option>--text-search-config=<replaceable>config</replaceable></option></term>
      <listitem>
       <para>
<!--
        Sets the default text search configuration.
        See <xref linkend="guc-default-text-search-config"/> for further information.
-->
デフォルトの全文検索設定を設定します。
詳細については<xref linkend="guc-default-text-search-config"/>を参照してください。
       </para>
      </listitem>
     </varlistentry>

     <varlistentry id="app-initdb-option-username">
      <term><option>-U <replaceable class="parameter">username</replaceable></option></term>
      <term><option>--username=<replaceable class="parameter">username</replaceable></option></term>
      <listitem>
       <para>
<<<<<<< HEAD
=======
<!--
>>>>>>> 32de6336
        Sets the user name of the
        <glossterm linkend="glossary-bootstrap-superuser">bootstrap superuser</glossterm>.
        This defaults to the name of the operating-system user running
        <command>initdb</command>.
<<<<<<< HEAD
=======
-->
<glossterm linkend="glossary-bootstrap-superuser">ブートストラップスーパーユーザ</glossterm>のユーザ名を設定します。
デフォルトは、<command>initdb</command>を実行するオペレーティングシステムユーザの名前です。
>>>>>>> 32de6336
       </para>
      </listitem>
     </varlistentry>

     <varlistentry id="app-initdb-option-pwprompt">
      <term><option>-W</option></term>
      <term><option>--pwprompt</option></term>
      <listitem>
       <para>
<!--
        Makes <command>initdb</command> prompt for a password
        to give the bootstrap superuser. If you don't plan on using password
        authentication, this is not important.  Otherwise you won't be
        able to use password authentication until you have a password
        set up.
-->
<command>initdb</command>にブートストラップスーパーユーザ権限を与えるためのパスワード入力のプロンプトを表示させます。
パスワード認証を行うつもりがない場合は必要ありません。
このオプションを指定しても、パスワードの設定を行わない限りパスワード認証は行われません。
       </para>
      </listitem>
     </varlistentry>

      <varlistentry id="app-initdb-option-waldir">
      <term><option>-X <replaceable class="parameter">directory</replaceable></option></term>
      <term><option>--waldir=<replaceable class="parameter">directory</replaceable></option></term>
      <listitem>
       <para>
<!--
        This option specifies the directory where the write-ahead log
        should be stored.
-->
このオプションは先行書き込みログの格納ディレクトリを指定します。
       </para>
      </listitem>
     </varlistentry>

     <varlistentry id="app-initdb-option-wal-segsize">
      <term><option>--wal-segsize=<replaceable>size</replaceable></option></term>
      <listitem>
       <para>
<!--
        Set the <firstterm>WAL segment size</firstterm>, in megabytes.  This
        is the size of each individual file in the WAL log.  The default size
        is 16 megabytes.  The value must be a power of 2 between 1 and 1024
        (megabytes).  This option can only be set during initialization, and
        cannot be changed later.
-->
<firstterm>WALセグメントサイズ</firstterm>をメガバイト単位で設定します。
これはWALログの個々のファイルの大きさです。
デフォルトの大きさは16メガバイトです。
値は1から1024の間の2の冪でなければなりません。
このオプションは初期化の際にのみ設定することができ、後で変更することはできません。
       </para>

       <para>
<!--
        It may be useful to adjust this size to control the granularity of
        WAL log shipping or archiving.  Also, in databases with a high volume
        of WAL, the sheer number of WAL files per directory can become a
        performance and management problem.  Increasing the WAL file size
        will reduce the number of WAL files.
-->
WALログのシッピングやアーカイブの粒度を制御するために、この大きさを調整することは有用でしょう。
また、大量のWALのあるデータベースでは、ディレクトリ当たりのWALファイルの数だけでパフォーマンスや管理の問題となり得ます。
WALファイルの大きさを増やせば、WALファイルの数は減るでしょう。
       </para>
      </listitem>
     </varlistentry>
    </variablelist>
   </para>

   <para>
<!--
    Other, less commonly used, options are also available:
-->
この他にも、使用頻度は下がりますが、下記のオプションが使用可能です。

    <variablelist>
     <varlistentry id="app-initdb-option-set">
      <term><option>-c <replaceable>name</replaceable>=<replaceable>value</replaceable></option></term>
      <term><option>--set <replaceable>name</replaceable>=<replaceable>value</replaceable></option></term>
      <listitem>
       <para>
<!--
        Forcibly set the server parameter <replaceable>name</replaceable>
        to <replaceable>value</replaceable> during <command>initdb</command>,
        and also install that setting in the
        generated <filename>postgresql.conf</filename> file,
        so that it will apply during future server runs.
        This option can be given more than once to set several parameters.
        It is primarily useful when the environment is such that the server
        will not start at all using the default parameters.
-->
<command>initdb</command>の間、サーバのパラメータ<replaceable>name</replaceable>を強制的に<replaceable>value</replaceable>に設定し、将来のサーバ実行の間も適用されるよう、その設定を生成された<filename>postgresql.conf</filename>ファイルにも書き込みます。
このオプションは複数のパラメータを設定するために2回以上指定できます。
デフォルトのパラメータを利用するとサーバ全く起動しないような環境で、とりわけ有用でしょう。
       </para>
      </listitem>
     </varlistentry>

     <varlistentry id="app-initdb-option-debug">
      <term><option>-d</option></term>
      <term><option>--debug</option></term>
      <listitem>
       <para>
<!--
        Print debugging output from the bootstrap backend and a few other
        messages of lesser interest for the general public.
        The bootstrap backend is the program <command>initdb</command>
        uses to create the catalog tables.  This option generates a tremendous
        amount of extremely boring output.
-->
ブートストラップバックエンドからのデバッグ情報と、一般の利用者にはおそらく不要なその他の情報を出力します。
ブートストラップバックエンドとは<command>initdb</command>がカタログテーブルを作成する際に使用するプログラムです。
このオプションはうんざりするようなログを大量に出力します。
       </para>
      </listitem>
     </varlistentry>

     <varlistentry id="app-initdb-option-discard-caches">
      <term><option>--discard-caches</option></term>
      <listitem>
       <para>
<!--
        Run the bootstrap backend with the
        <literal>debug_discard_caches=1</literal> option.
        This takes a very long time and is only of use for deep debugging.
-->
<literal>debug_discard_caches=1</literal>オプションをつけてブートストラップバックエンドを実行します。
これは非常に長い時間がかかるため、難解なデバッグでのみ使用されます。
       </para>
      </listitem>
     </varlistentry>

     <varlistentry id="app-initdb-option-l">
      <term><option>-L <replaceable class="parameter">directory</replaceable></option></term>
      <listitem>
       <para>
<!--
        Specifies where <command>initdb</command> should find
        its input files to initialize the database cluster.  This is
        normally not necessary.  You will be told if you need to
        specify their location explicitly.
-->
データベースクラスタを初期化する際に、<command>initdb</command>が参照すべき入力ファイルを指定します。
これは通常必要ありません。
明示的に指定する必要がある場合は、その時に指定するよう要求されます。
       </para>
      </listitem>
     </varlistentry>

     <varlistentry id="app-initdb-option-no-clean">
      <term><option>-n</option></term>
      <term><option>--no-clean</option></term>
      <listitem>
       <para>
<!--
        By default, when <command>initdb</command>
        determines that an error prevented it from completely creating the database
        cluster, it removes any files it might have created before discovering
        that it cannot finish the job. This option inhibits tidying-up and is
        thus useful for debugging.
-->
デフォルトでは、<command>initdb</command>を実行中にエラーが発生し、データベースクラスタを完成できなかった場合に、そのエラーが発生する前に作成された全てのファイルを削除します。
このオプションを指定すると、これらのファイルが削除しないで残されるので、デバッグの際にはとても便利です。
       </para>
      </listitem>
     </varlistentry>

     <varlistentry id="app-initdb-option-no-sync">
      <term><option>-N</option></term>
      <term><option>--no-sync</option></term>
      <listitem>
       <para>
        By default, <command>initdb</command> will wait for all files to be
        written safely to disk.  This option causes <command>initdb</command>
        to return without waiting, which is faster, but means that a
        subsequent operating system crash can leave the data directory
        corrupt.  Generally, this option is useful for testing, but should not
        be used when creating a production installation.
       </para>
      </listitem>
     </varlistentry>

     <varlistentry id="app-initdb-option-no-instructions">
      <term><option>--no-instructions</option></term>
      <listitem>
       <para>
        By default, <command>initdb</command> will write instructions for how
        to start the cluster at the end of its output. This option causes
        those instructions to be left out. This is primarily intended for use
        by tools that wrap <command>initdb</command> in platform-specific
        behavior, where those instructions are likely to be incorrect.
       </para>
      </listitem>
     </varlistentry>

     <varlistentry id="app-initdb-option-show">
      <term><option>-s</option></term>
      <term><option>--show</option></term>
      <listitem>
       <para>
        Show internal settings and exit, without doing anything else.  This
        can be used to debug the <application>initdb</application>
        installation.
       </para>
      </listitem>
     </varlistentry>

     <varlistentry id="app-initdb-option-sync-method">
      <term><option>--sync-method=<replaceable>method</replaceable></option></term>
      <listitem>
       <para>
        When set to <literal>fsync</literal>, which is the default,
        <command>initdb</command> will recursively open and synchronize all
        files in the data directory.  The search for files will follow symbolic
        links for the WAL directory and each configured tablespace.
       </para>
       <para>
        On Linux, <literal>syncfs</literal> may be used instead to ask the
        operating system to synchronize the whole file systems that contain the
        data directory, the WAL files, and each tablespace.  See
        <xref linkend="guc-recovery-init-sync-method"/> for information about
        the caveats to be aware of when using <literal>syncfs</literal>.
       </para>
       <para>
        This option has no effect when <option>--no-sync</option> is used.
       </para>
      </listitem>
     </varlistentry>

     <varlistentry id="app-initdb-option-sync-only">
      <term><option>-S</option></term>
      <term><option>--sync-only</option></term>
      <listitem>
       <para>
        Safely write all database files to disk and exit.  This does not
        perform any of the normal <application>initdb</application> operations.
        Generally, this option is useful for ensuring reliable recovery after
        changing <xref linkend="guc-fsync"/> from <literal>off</literal> to
        <literal>on</literal>.
       </para>
      </listitem>
     </varlistentry>
    </variablelist>
   </para>

   <para>
<!--
    Other options:
-->
その他のオプションを以下に示します。

    <variablelist>
     <varlistentry id="app-initdb-option-version">
       <term><option>-V</option></term>
       <term><option>--version</option></term>
       <listitem>
       <para>
<!--
       Print the <application>initdb</application> version and exit.
-->
<application>initdb</application>のバージョンを表示し、終了します。
       </para>
       </listitem>
     </varlistentry>

     <varlistentry id="app-initdb-option-help">
       <term><option>-?</option></term>
       <term><option>--help</option></term>
       <listitem>
       <para>
<!--
       Show help about <application>initdb</application> command line
       arguments, and exit.
-->
<application>initdb</application>のコマンドライン引数の使用方法を表示し、終了します。
       </para>
       </listitem>
     </varlistentry>

    </variablelist>
   </para>

 </refsect1>

 <refsect1>
<!--
  <title>Environment</title>
-->
  <title>環境</title>

  <variablelist>
   <varlistentry id="app-initdb-environment-pgdata">
    <term><envar>PGDATA</envar></term>

    <listitem>
     <para>
<!--
      Specifies the directory where the database cluster is to be
      stored; can be overridden using the <option>-D</option> option.
-->
データベースクラスタを保存するディレクトリを指定します。
<option>-D</option>オプションを使用して上書きすることができます。
     </para>
    </listitem>
   </varlistentry>

   <varlistentry id="app-initdb-environment-pg-color">
    <term><envar>PG_COLOR</envar></term>
    <listitem>
     <para>
<!--
      Specifies whether to use color in diagnostic messages. Possible values
      are <literal>always</literal>, <literal>auto</literal> and
      <literal>never</literal>.
-->
診断メッセージで色を使うかどうかを指定します。
可能な値は<literal>always</literal>、<literal>auto</literal>、<literal>never</literal>です。
     </para>
    </listitem>
   </varlistentry>

   <varlistentry id="app-initdb-environment-tz">
    <term><envar>TZ</envar></term>

    <listitem>
     <para>
<!--
      Specifies the default time zone of the created database cluster.  The
      value should be a full time zone name
      (see <xref linkend="datatype-timezones"/>).
-->
作成されるデータベースクラスタのデフォルトの時間帯を指定します。
値は完全な時間帯の名前で指定することが望ましいです(<xref linkend="datatype-timezones"/>参照)。
     </para>
    </listitem>
   </varlistentry>
  </variablelist>

 </refsect1>

 <refsect1>
<!--
  <title>Notes</title>
-->
  <title>注釈</title>

  <para>
<!--
   <command>initdb</command> can also be invoked via
   <command>pg_ctl initdb</command>.
-->
<command>initdb</command>は<command>pg_ctl initdb</command>経由でも呼び出すことができます。
  </para>
 </refsect1>

 <refsect1>
<!--
  <title>See Also</title>
-->
  <title>関連項目</title>

  <simplelist type="inline">
   <member><xref linkend="app-pg-ctl"/></member>
   <member><xref linkend="app-postgres"/></member>
   <member><xref linkend="auth-pg-hba-conf"/></member>
  </simplelist>
 </refsect1>

</refentry><|MERGE_RESOLUTION|>--- conflicted
+++ resolved
@@ -453,16 +453,18 @@
       </listitem>
      </varlistentry>
 
-<<<<<<< HEAD
      <varlistentry id="app-initdb-builtin-locale">
       <term><option>--builtin-locale=<replaceable>locale</replaceable></option></term>
       <listitem>
        <para>
         Specifies the locale name when the builtin provider is used. Locale support
         is described in <xref linkend="locale"/>.
-=======
+       </para>
+      </listitem>
+     </varlistentry>
+
      <varlistentry id="app-initdb-option-locale-provider">
-      <term><option>--locale-provider={<literal>libc</literal>|<literal>icu</literal>}</option></term>
+      <term><option>--locale-provider={<literal>builtin</literal>|<literal>libc</literal>|<literal>icu</literal>}</option></term>
       <listitem>
        <para>
 <!--
@@ -479,53 +481,6 @@
       </listitem>
      </varlistentry>
 
-     <varlistentry id="app-initdb-option-no-sync">
-      <term><option>-N</option></term>
-      <term><option>--no-sync</option></term>
-      <listitem>
-       <para>
-<!--
-        By default, <command>initdb</command> will wait for all files to be
-        written safely to disk.  This option causes <command>initdb</command>
-        to return without waiting, which is faster, but means that a
-        subsequent operating system crash can leave the data directory
-        corrupt.  Generally, this option is useful for testing, but should not
-        be used when creating a production installation.
--->
-デフォルトでは<command>initdb</command>はすべてのファイルが安全にディスクに書き出されるまで待機します。
-このオプションを使うと<command>initdb</command>は待機せずに返るようになり、より高速になりますが、後でオペレーティングシステムがクラッシュした場合にデータディレクトリが破損状態になってしまう可能性があります。
-通常、このオプションは試験用では有用ですが、実用のインストレーションを作成する際に使用すべきではありません。
->>>>>>> 32de6336
-       </para>
-      </listitem>
-     </varlistentry>
-
-     <varlistentry id="app-initdb-option-locale-provider">
-      <term><option>--locale-provider={<literal>builtin</literal>|<literal>libc</literal>|<literal>icu</literal>}</option></term>
-      <listitem>
-       <para>
-<<<<<<< HEAD
-        This option sets the locale provider for databases created in the new
-        cluster.  It can be overridden in the <command>CREATE
-        DATABASE</command> command when new databases are subsequently
-        created.  The default is <literal>libc</literal> (see <xref
-        linkend="locale-providers"/>).
-=======
-<!--
-        By default, <command>initdb</command> will write instructions for how
-        to start the cluster at the end of its output. This option causes
-        those instructions to be left out. This is primarily intended for use
-        by tools that wrap <command>initdb</command> in platform-specific
-        behavior, where those instructions are likely to be incorrect.
--->
-デフォルトでは<command>initdb</command>は出力の最後にクラスタを起動する手順を表示します。
-このオプションを使うと、これらの手順が省略されます。
-これは主に<command>initdb</command>をプラットフォーム固有の動作でラップするツールで、これらの手順が間違っている可能性がある場合に使用することを目的としています。
->>>>>>> 32de6336
-       </para>
-      </listitem>
-     </varlistentry>
-
      <varlistentry id="app-initdb-option-pwfile">
       <term><option>--pwfile=<replaceable>filename</replaceable></option></term>
       <listitem>
@@ -540,28 +495,6 @@
       </listitem>
      </varlistentry>
 
-<<<<<<< HEAD
-=======
-     <varlistentry id="app-initdb-option-sync-only">
-      <term><option>-S</option></term>
-      <term><option>--sync-only</option></term>
-      <listitem>
-       <para>
-<!--
-        Safely write all database files to disk and exit.  This does not
-        perform any of the normal <application>initdb</application> operations.
-        Generally, this option is useful for ensuring reliable recovery after
-        changing <xref linkend="guc-fsync"/> from <literal>off</literal> to
-        <literal>on</literal>.
--->
-すべてのデータベースファイルを安全にディスクに書き出し、終了します。
-これは通常の<application>initdb</application>の操作をまったく行いません。
-通常、このオプションは、<xref linkend="guc-fsync"/>を<literal>off</literal>から<literal>on</literal>に変更した後の信頼できるリカバリを確実にするのに有用です。
-       </para>
-      </listitem>
-     </varlistentry>
-
->>>>>>> 32de6336
      <varlistentry id="app-initdb-option-text-search-config">
       <term><option>-T <replaceable>config</replaceable></option></term>
       <term><option>--text-search-config=<replaceable>config</replaceable></option></term>
@@ -582,20 +515,14 @@
       <term><option>--username=<replaceable class="parameter">username</replaceable></option></term>
       <listitem>
        <para>
-<<<<<<< HEAD
-=======
-<!--
->>>>>>> 32de6336
+<!--
         Sets the user name of the
         <glossterm linkend="glossary-bootstrap-superuser">bootstrap superuser</glossterm>.
         This defaults to the name of the operating-system user running
         <command>initdb</command>.
-<<<<<<< HEAD
-=======
 -->
 <glossterm linkend="glossary-bootstrap-superuser">ブートストラップスーパーユーザ</glossterm>のユーザ名を設定します。
 デフォルトは、<command>initdb</command>を実行するオペレーティングシステムユーザの名前です。
->>>>>>> 32de6336
        </para>
       </listitem>
      </varlistentry>
@@ -771,12 +698,17 @@
       <term><option>--no-sync</option></term>
       <listitem>
        <para>
+<!--
         By default, <command>initdb</command> will wait for all files to be
         written safely to disk.  This option causes <command>initdb</command>
         to return without waiting, which is faster, but means that a
         subsequent operating system crash can leave the data directory
         corrupt.  Generally, this option is useful for testing, but should not
         be used when creating a production installation.
+-->
+デフォルトでは<command>initdb</command>はすべてのファイルが安全にディスクに書き出されるまで待機します。
+このオプションを使うと<command>initdb</command>は待機せずに返るようになり、より高速になりますが、後でオペレーティングシステムがクラッシュした場合にデータディレクトリが破損状態になってしまう可能性があります。
+通常、このオプションは試験用では有用ですが、実用のインストレーションを作成する際に使用すべきではありません。
        </para>
       </listitem>
      </varlistentry>
@@ -785,11 +717,16 @@
       <term><option>--no-instructions</option></term>
       <listitem>
        <para>
+<!--
         By default, <command>initdb</command> will write instructions for how
         to start the cluster at the end of its output. This option causes
         those instructions to be left out. This is primarily intended for use
         by tools that wrap <command>initdb</command> in platform-specific
         behavior, where those instructions are likely to be incorrect.
+-->
+デフォルトでは<command>initdb</command>は出力の最後にクラスタを起動する手順を表示します。
+このオプションを使うと、これらの手順が省略されます。
+これは主に<command>initdb</command>をプラットフォーム固有の動作でラップするツールで、これらの手順が間違っている可能性がある場合に使用することを目的としています。
        </para>
       </listitem>
      </varlistentry>
@@ -833,11 +770,16 @@
       <term><option>--sync-only</option></term>
       <listitem>
        <para>
+<!--
         Safely write all database files to disk and exit.  This does not
         perform any of the normal <application>initdb</application> operations.
         Generally, this option is useful for ensuring reliable recovery after
         changing <xref linkend="guc-fsync"/> from <literal>off</literal> to
         <literal>on</literal>.
+-->
+すべてのデータベースファイルを安全にディスクに書き出し、終了します。
+これは通常の<application>initdb</application>の操作をまったく行いません。
+通常、このオプションは、<xref linkend="guc-fsync"/>を<literal>off</literal>から<literal>on</literal>に変更した後の信頼できるリカバリを確実にするのに有用です。
        </para>
       </listitem>
      </varlistentry>

<!-- doc/src/sgml/fdwhandler.sgml -->

 <chapter id="fdwhandler">
<<<<<<< HEAD
   <title>Writing a Foreign Data Wrapper</title>
=======
<!--
   <title>Writing A Foreign Data Wrapper</title>
-->
   <title>外部データラッパの作成</title>
>>>>>>> bd0a9e56

   <indexterm zone="fdwhandler">
<!--
    <primary>foreign data wrapper</primary>
    <secondary>handler for</secondary>
-->
    <primary>外部データラッパ</primary>
    <secondary>のハンドラ</secondary>
   </indexterm>

   <para>
<!--
    All operations on a foreign table are handled through its foreign data
    wrapper, which consists of a set of functions that the core server
    calls.  The foreign data wrapper is responsible for fetching
    data from the remote data source and returning it to the
    <productname>PostgreSQL</productname> executor.  If updating foreign
    tables is to be supported, the wrapper must handle that, too.
    This chapter outlines how to write a new foreign data wrapper.
-->
外部テーブルへの全ての操作は、コアサーバから呼び出される関数のセットで構成される、外部データラッパで処理されます。
外部データラッパは、リモートデータソースからデータを取り出し、そのデータを<productname>PostgreSQL</productname>エクゼキュータに返却することを担当します。
外部テーブルの更新をサポートする場合、ラッパはそれも扱わなければなりません。
本章では、新しい外部データラッパを作成する方法の概要を示します。
   </para>

   <para>
<!--
    The foreign data wrappers included in the standard distribution are good
    references when trying to write your own.  Look into the
    <filename>contrib</filename> subdirectory of the source tree.
    The <xref linkend="sql-createforeigndatawrapper"/> reference page also has
    some useful details.
-->
独自の外部データラッパを作成する際、標準配布物に含まれているものは優れたリファレンスです。
ソースツリーの<filename>contrib</filename>サブディレクトリを調べてください。
<xref linkend="sql-createforeigndatawrapper"/>マニュアルページにも有用な情報があります。
   </para>

   <note>
    <para>
<!--
     The SQL standard specifies an interface for writing foreign data wrappers.
     However, PostgreSQL does not implement that API, because the effort to
     accommodate it into PostgreSQL would be large, and the standard API hasn't
     gained wide adoption anyway.
-->
標準SQLでは外部データラッパを作成するインタフェースを定義しています。
しかしながら、PostgreSQLに適応させる労力が大きく、また標準のAPIが広く採用されているわけでもないので、PostgreSQLはそのAPIを実装していません。
    </para>
   </note>

   <sect1 id="fdw-functions">
<!--
    <title>Foreign Data Wrapper Functions</title>
-->
    <title>外部データラッパ関数</title>

    <para>
<!--
     The FDW author needs to implement a handler function, and optionally
     a validator function. Both functions must be written in a compiled
     language such as C, using the version-1 interface.
     For details on C language calling conventions and dynamic loading,
     see <xref linkend="xfunc-c"/>.
-->
FDWの作者は、ハンドラ関数と、オプションで検証関数を実装する必要があります。
両関数とも、version-1インタフェースを使用して、Cなどのコンパイル言語で作成しなければなりません。
C言語の呼び出し規約と動的ロードについては<xref linkend="xfunc-c"/>を参照してください。
    </para>

    <para>
<!--
     The handler function simply returns a struct of function pointers to
     callback functions that will be called by the planner, executor, and
     various maintenance commands.
     Most of the effort in writing an FDW is in implementing these callback
     functions.
     The handler function must be registered with
     <productname>PostgreSQL</productname> as taking no arguments and
     returning the special pseudo-type <type>fdw_handler</type>.  The
     callback functions are plain C functions and are not visible or
     callable at the SQL level.  The callback functions are described in
     <xref linkend="fdw-callbacks"/>.
-->
ハンドラ関数は単に、プランナやエクゼキュータ、様々なメンテナンスコマンドから呼び出されるコールバックの関数ポインタを含む構造体を返します。
FDWを作成するための労力のほとんどは、これらのコールバック関数を実装することに費やされます。
ハンドラ関数は、引数を取らず特殊な仮想型である<type>fdw_handler</type>を返す関数として<productname>PostgreSQL</productname>に登録しなければなりません。
コールバック関数は通常のC言語関数で、SQLレベルでは参照も呼び出しもできません。コールバック関数の説明は<xref linkend="fdw-callbacks"/>にあります。
    </para>

    <para>
<!--
     The validator function is responsible for validating options given in
     <command>CREATE</command> and <command>ALTER</command> commands for its
     foreign data wrapper, as well as foreign servers, user mappings, and
     foreign tables using the wrapper.
     The validator function must be registered as taking two arguments, a
     text array containing the options to be validated, and an OID
     representing the type of object the options are associated with (in
     the form of the OID of the system catalog the object would be stored
     in, either
     <literal>ForeignDataWrapperRelationId</literal>,
     <literal>ForeignServerRelationId</literal>,
     <literal>UserMappingRelationId</literal>,
     or <literal>ForeignTableRelationId</literal>).
     If no validator function is supplied, options are not checked at object
     creation time or object alteration time.
-->
検証関数は、そのラッパを使用する外部サーバ、ユーザマッピング、外部テーブルだけでなく、外部データラッパ自身の<command>CREATE</command>や<command>ALTER</command>といったコマンドで指定されたオプションの妥当性の検証を担当します。
検証関数は、検証するオプションを含むtext配列と、オプションを関連付けるオブジェクトの種類を表すOID（そのオブジェクトが格納されるシステムカタログのOIDで次のいずれか、<literal>ForeignDataWrapperRelationId</literal>、<literal>ForeignServerRelationId</literal>、<literal>UserMappingRelationId</literal>、<literal>ForeignTableRelationId</literal>）という二つの引数を取るものとして登録しなければなりません。
検証関数が指定されなかった場合、オブジェクト作成時やオブジェクト変更時にオプションはチェックされません。
    </para>

   </sect1>

   <sect1 id="fdw-callbacks">
<!--
    <title>Foreign Data Wrapper Callback Routines</title>
-->
    <title>外部データラッパのコールバックルーチン</title>

    <para>
<!--
     The FDW handler function returns a palloc'd <structname>FdwRoutine</structname>
     struct containing pointers to the callback functions described below.
     The scan-related functions are required, the rest are optional.
-->
FDWハンドラ関数は、以下で説明するコールバックの関数ポインタを含む、pallocされた<structname>FdwRoutine</structname>構造体を返します。
スキャンに関連した関数は必須で、それ以外は省略可能です。
    </para>

    <para>
<!--
     The <structname>FdwRoutine</structname> struct type is declared in
     <filename>src/include/foreign/fdwapi.h</filename>, which see for additional
     details.
-->
<structname>FdwRoutine</structname>構造体は<filename>src/include/foreign/fdwapi.h</filename>で宣言されていますので、追加情報はそちらを参照してください。
    </para>

   <sect2 id="fdw-callbacks-scan">
<<<<<<< HEAD
    <title>FDW Routines for Scanning Foreign Tables</title>
=======
<!--
    <title>FDW Routines For Scanning Foreign Tables</title>
-->
    <title>外部テーブルスキャンのためのFDWルーチン</title>
>>>>>>> bd0a9e56

    <para>
<programlisting>
void
GetForeignRelSize(PlannerInfo *root,
                  RelOptInfo *baserel,
                  Oid foreigntableid);
</programlisting>

<!--
     Obtain relation size estimates for a foreign table.  This is called
     at the beginning of planning for a query that scans a foreign table.
     <literal>root</literal> is the planner's global information about the query;
     <literal>baserel</literal> is the planner's information about this table; and
     <literal>foreigntableid</literal> is the <structname>pg_class</structname> OID of the
     foreign table.  (<literal>foreigntableid</literal> could be obtained from the
     planner data structures, but it's passed explicitly to save effort.)
-->
外部テーブルのリレーションサイズ見積もりを取得します。
この関数は、ある外部テーブルをスキャンするクエリのプラン作成の開始時に呼び出されます。
<literal>root</literal>はそのクエリに関するプランナのグローバル情報です。
<literal>baserel</literal>はそのテーブルに関するプランナの情報です。
そして、<literal>foreigntableid</literal>はその外部テーブルの<structname>pg_class</structname> OIDです。
(<literal>foreigntableid</literal>はプランナデータ構造体からも取得できますが、手間を省くために明示的に渡されます。)
    </para>

    <para>
<!--
     This function should update <literal>baserel-&gt;rows</literal> to be the
     expected number of rows returned by the table scan, after accounting for
     the filtering done by the restriction quals.  The initial value of
     <literal>baserel-&gt;rows</literal> is just a constant default estimate, which
     should be replaced if at all possible.  The function may also choose to
     update <literal>baserel-&gt;width</literal> if it can compute a better estimate
     of the average result row width.
-->
この関数は、検索条件によるフィルタリングも考慮に入れた、そのテーブルスキャンが返すと見込まれる件数に<literal>baserel-&gt;rows</literal>を更新するべきです。
<literal>baserel-&gt;rows</literal>の初期値は固定のデフォルト見積もりなので、可能な限り置き換えられるべきです。この関数は、行の幅のよりよい見積もりを計算できるのであれば、<literal>baserel-&gt;width</literal>を更新することも選択出来ます。
    </para>

    <para>
<!--
     See <xref linkend="fdw-planning"/> for additional information.
-->
追加情報については<xref linkend="fdw-planning"/>を参照してください。
    </para>

    <para>
<programlisting>
void
GetForeignPaths(PlannerInfo *root,
                RelOptInfo *baserel,
                Oid foreigntableid);
</programlisting>

<!--
     Create possible access paths for a scan on a foreign table.
     This is called during query planning.
     The parameters are the same as for <function>GetForeignRelSize</function>,
     which has already been called.
-->
外部テーブル対するスキャンとして可能なアクセスパスを作成します。
この関数はクエリのプラン作成中に呼び出されます。
引数は、先に呼ばれている<function>GetForeignRelSize</function>と同じです。
    </para>

    <para>
<!--
     This function must generate at least one access path
     (<structname>ForeignPath</structname> node) for a scan on the foreign table and
     must call <function>add_path</function> to add each such path to
     <literal>baserel-&gt;pathlist</literal>.  It's recommended to use
     <function>create_foreignscan_path</function> to build the
     <structname>ForeignPath</structname> nodes.  The function can generate multiple
     access paths, e.g., a path which has valid <literal>pathkeys</literal> to
     represent a pre-sorted result.  Each access path must contain cost
     estimates, and can contain any FDW-private information that is needed to
     identify the specific scan method intended.
-->
この関数は、少なくとも一つのアクセスパス(<structname>ForeignPath</structname>ノード)を作成して、それぞれのパスを<literal>baserel-&gt;pathlist</literal>に追加するために<function>add_path</function>を呼ばなければなりません。
<structname>ForeignPath</structname>ノードを構築するには<function>create_foreignscan_path</function>を使うことが推奨されています。
この関数は、たとえばソート済みの結果を表現する有効な<literal>pathkeys</literal>を持つパスのような複数のアクセスパスを作成することが出来ます。
それぞれのアクセスパスはコスト見積もりを含まねばならず、また意図した特定のスキャン方式を識別するのに必要なFDW固有の情報を持つことが出来ます。
    </para>

    <para>
<!--
     See <xref linkend="fdw-planning"/> for additional information.
-->
追加情報については<xref linkend="fdw-planning"/>を参照してください。
    </para>

    <para>
<programlisting>
ForeignScan *
GetForeignPlan(PlannerInfo *root,
               RelOptInfo *baserel,
               Oid foreigntableid,
               ForeignPath *best_path,
               List *tlist,
               List *scan_clauses,
               Plan *outer_plan);
</programlisting>

<!--
     Create a <structname>ForeignScan</structname> plan node from the selected foreign
     access path.  This is called at the end of query planning.
     The parameters are as for <function>GetForeignRelSize</function>, plus
     the selected <structname>ForeignPath</structname> (previously produced by
     <function>GetForeignPaths</function>, <function>GetForeignJoinPaths</function>,
     or <function>GetForeignUpperPaths</function>),
     the target list to be emitted by the plan node,
     the restriction clauses to be enforced by the plan node,
     and the outer subplan of the <structname>ForeignScan</structname>,
     which is used for rechecks performed by <function>RecheckForeignScan</function>.
     (If the path is for a join rather than a base
     relation, <literal>foreigntableid</literal> is <literal>InvalidOid</literal>.)
-->
選択された外部アクセスパスから<structname>ForeignScan</structname>プランノードを作成します。
この関数はクエリプラン作成の最後に呼び出されます。
引数は、<function>GetForeignRelSize</function>と同じものに、選択された<structname>ForeignPath</structname>(事前に<function>GetForeignPaths</function>、<function>GetForeignJoinPaths</function>または<function>GetForeignUpperPaths</function>によって作成されたもの)、そのプランノードによって出力されるターゲットリスト、そのプランノードで強制される条件句、および<function>RecheckForeignScan</function>が実行する再検査で使用される<structname>ForeignScan</structname>の外側のサブプランが追加されます。
（パスがベースリレーションではなく結合のためのものの場合、<literal>foreigntableid</literal>は<literal>InvalidOid</literal>になります。）
    </para>

    <para>
<!--
     This function must create and return a <structname>ForeignScan</structname> plan
     node; it's recommended to use <function>make_foreignscan</function> to build the
     <structname>ForeignScan</structname> node.
-->
この関数は<structname>ForeignScan</structname>プランノードを作成して返さなければなりません。<structname>ForeignScan</structname>ノードを構築するには<function>make_foreignscan</function>を使うことが推奨されています。
    </para>

    <para>
<!--
     See <xref linkend="fdw-planning"/> for additional information.
-->
追加情報については<xref linkend="fdw-planning"/>を参照してください。
    </para>

    <para>
<programlisting>
void
BeginForeignScan(ForeignScanState *node,
                 int eflags);
</programlisting>

<!--
     Begin executing a foreign scan. This is called during executor startup.
     It should perform any initialization needed before the scan can start,
     but not start executing the actual scan (that should be done upon the
     first call to <function>IterateForeignScan</function>).
     The <structname>ForeignScanState</structname> node has already been created, but
     its <structfield>fdw_state</structfield> field is still NULL.  Information about
     the table to scan is accessible through the
     <structname>ForeignScanState</structname> node (in particular, from the underlying
     <structname>ForeignScan</structname> plan node, which contains any FDW-private
     information provided by <function>GetForeignPlan</function>).
     <literal>eflags</literal> contains flag bits describing the executor's
     operating mode for this plan node.
-->
外部テーブルスキャンの実行を開始します。
この関数はエクゼキュータの起動中に呼び出されます。
スキャンを開始できるようになる前に、あらゆる必要な初期化を実行するべきですが、実際のスキャンの実行を始めるべきではありません(それは最初の<function>IterateForeignScan</function>呼び出しにおいて行われるべきです)。
<structname>ForeignScanState</structname>ノードは作成されていますが、その<structfield>fdw_state</structfield>フィールドはNULLのままです。
スキャンするテーブルの情報は、<structname>ForeignScanState</structname>ノード(特に、その先にある<function>GetForeignPlan</function>から提供されたFDWプライベート情報を含む、<structname>ForeignScan</structname>プランノード)を通じてアクセス可能です。
<literal>eflags</literal>は、このプランノードに関するエクゼキュータの操作モードを表すフラグビットを含みます。
    </para>

    <para>
<!--
     Note that when <literal>(eflags &amp; EXEC_FLAG_EXPLAIN_ONLY)</literal> is
     true, this function should not perform any externally-visible actions;
     it should only do the minimum required to make the node state valid
     for <function>ExplainForeignScan</function> and <function>EndForeignScan</function>.
-->
<literal>(eflags &amp; EXEC_FLAG_EXPLAIN_ONLY)</literal>が真の場合、この関数は外部に見える処理を実行すべきではないことに注意してください。
<function>ExplainForeignScan</function>や<function>EndForeignScan</function>用にノード状態を有効にするのに必要とされる最小限のことだけをすべきです。
    </para>

    <para>
<programlisting>
TupleTableSlot *
IterateForeignScan(ForeignScanState *node);
</programlisting>

<!--
     Fetch one row from the foreign source, returning it in a tuple table slot
     (the node's <structfield>ScanTupleSlot</structfield> should be used for this
     purpose).  Return NULL if no more rows are available.  The tuple table
     slot infrastructure allows either a physical or virtual tuple to be
     returned; in most cases the latter choice is preferable from a
     performance standpoint.  Note that this is called in a short-lived memory
     context that will be reset between invocations.  Create a memory context
     in <function>BeginForeignScan</function> if you need longer-lived storage, or use
     the <structfield>es_query_cxt</structfield> of the node's <structname>EState</structname>.
-->
外部ソースから一行を取り出して、それをタプルテーブルスロットに入れて返します(この用途にはノードの<structfield>ScanTupleSlot</structfield>を使うべきです)。
利用可能な行がない場合は、NULLを返します。
タプルテーブルスロット機構を使うと、物理タプルと仮想タプルのどちらでも返せます。
ほとんどの場合、パフォーマンスの観点から後者を選ぶのが良いでしょう。
この関数は、呼出しごとにリセットされる短命なメモリコンテキスト内で呼び出されることに注意してください。
より長命なストレージが必要な場合は、<function>BeginForeignScan</function>でメモリコンテキストを作成するか、ノードの<structname>EState</structname>に含まれる<structfield>es_query_cxt</structfield>を使用してください。
    </para>

    <para>
<!--
     The rows returned must match the <structfield>fdw_scan_tlist</structfield> target
     list if one was supplied, otherwise they must match the row type of the
     foreign table being scanned.  If you choose to optimize away fetching
     columns that are not needed, you should insert nulls in those column
     positions, or else generate a <structfield>fdw_scan_tlist</structfield> list with
     those columns omitted.
-->
返される行は、ターゲットリスト<structfield>fdw_scan_tlist</structfield>が提供されたなら、それとマッチしなければならず、提供されていない場合はスキャンされている外部テーブルの行型とマッチしなければなりません。
不要な列を取り出さないように最適化することを選ぶなら、それらの列の位置にNULLを入れるか、あるいはそれらの列を除いた<structfield>fdw_scan_tlist</structfield>リストを生成するべきです。
    </para>

    <para>
<!--
     Note that <productname>PostgreSQL</productname>'s executor doesn't care
     whether the rows returned violate any constraints that were defined on
     the foreign table &mdash; but the planner does care, and may optimize
     queries incorrectly if there are rows visible in the foreign table that
     do not satisfy a declared constraint.  If a constraint is violated when
     the user has declared that the constraint should hold true, it may be
     appropriate to raise an error (just as you would need to do in the case
     of a data type mismatch).
-->
<productname>PostgreSQL</productname>のエクゼキュータは返された行が外部テーブルに定義された制約に違反しているかどうかは気にしません。
しかし、プランナはそれに着目するので、宣言された制約に反する行が外部テーブル上にあった場合に、不正な最適化をするかもしれません。
ユーザが制約が成り立つと宣言したのに制約に違反した場合は(データ型が一致しなかった場合にする必要があるのと同様に)エラーを発生させるのが適切でしょう。
    </para>

    <para>
<programlisting>
void
ReScanForeignScan(ForeignScanState *node);
</programlisting>

<!--
     Restart the scan from the beginning.  Note that any parameters the
     scan depends on may have changed value, so the new scan does not
     necessarily return exactly the same rows.
-->
先頭からスキャンを再開します。
スキャンが依存するいずれかのパラメータが値を変更しているかもしれないので、新しいスキャンが必ずしも厳密に同じ行を返すとは限らないことに注意してください。
    </para>

    <para>
<programlisting>
void
EndForeignScan(ForeignScanState *node);
</programlisting>

<!--
     End the scan and release resources.  It is normally not important
     to release palloc'd memory, but for example open files and connections
     to remote servers should be cleaned up.
-->
スキャンを終了しリソースを解放します。
通常、pallocされたメモリを解放することは重要ではありませんが、たとえば開いたファイルやリモートサーバへの接続などはクリーンアップするべきです。
    </para>

   </sect2>

   <sect2 id="fdw-callbacks-join-scan">
<<<<<<< HEAD
    <title>FDW Routines for Scanning Foreign Joins</title>
=======
<!--
    <title>FDW Routines For Scanning Foreign Joins</title>
-->
    <title>外部テーブルの結合をスキャンするためのFDWルーチン</title>
>>>>>>> bd0a9e56

    <para>
<!--
     If an FDW supports performing foreign joins remotely (rather than
     by fetching both tables' data and doing the join locally), it should
     provide this callback function:
-->
FDWが外部テーブルの結合を（両方のテーブルのデータをフェッチして、ローカルで結合するのでなく）リモートで実行することをサポートする場合、次のコールバック関数を提供します。
    </para>

    <para>
<programlisting>
void
GetForeignJoinPaths(PlannerInfo *root,
                    RelOptInfo *joinrel,
                    RelOptInfo *outerrel,
                    RelOptInfo *innerrel,
                    JoinType jointype,
                    JoinPathExtraData *extra);
</programlisting>
<!--
     Create possible access paths for a join of two (or more) foreign tables
     that all belong to the same foreign server.  This optional
     function is called during query planning.  As
     with <function>GetForeignPaths</function>, this function should
     generate <structname>ForeignPath</structname> path(s) for the
     supplied <literal>joinrel</literal>
     (use <function>create_foreign_join_path</function> to build them),
     and call <function>add_path</function> to add these
     paths to the set of paths considered for the join.  But unlike
     <function>GetForeignPaths</function>, it is not necessary that this function
     succeed in creating at least one path, since paths involving local
     joining are always possible.
-->
同じ外部サーバにある2つ（またはそれ以上）の外部テーブルの結合のための可能なアクセスパスを作成します。
このオプション関数は、問い合わせの計画時に呼び出されます。
<function>GetForeignPaths</function>と同じく、この関数は提供された<literal>joinrel</literal>のための<structname>ForeignPath</structname>パスを生成し、<function>add_path</function>を呼んで、それらのパスを結合のために考慮されるパスの集合に追加します。
しかし、<function>GetForeignPaths</function>とは異なり、この関数が少なくとも1つのパスの作成に成功することは必要ではありません。
なぜなら、ローカルの結合を含んだパスはいつでも可能だからです。
    </para>

    <para>
<!--
     Note that this function will be invoked repeatedly for the same join
     relation, with different combinations of inner and outer relations; it is
     the responsibility of the FDW to minimize duplicated work.
-->
この関数は、同じ結合のリレーションに対して、内側と外側のリレーションの異なる組み合わせで繰り返し呼び出されることに注意して下さい。
同じ作業の繰り返しを最小化することはFDWの責任です。
    </para>

    <para>
<!--
     If a <structname>ForeignPath</structname> path is chosen for the join, it will
     represent the entire join process; paths generated for the component
     tables and subsidiary joins will not be used.  Subsequent processing of
     the join path proceeds much as it does for a path scanning a single
     foreign table.  One difference is that the <structfield>scanrelid</structfield> of
     the resulting <structname>ForeignScan</structname> plan node should be set to zero,
     since there is no single relation that it represents; instead,
     the <structfield>fs_relids</structfield> field of the <structname>ForeignScan</structname>
     node represents the set of relations that were joined.  (The latter field
     is set up automatically by the core planner code, and need not be filled
     by the FDW.)  Another difference is that, because the column list for a
     remote join cannot be found from the system catalogs, the FDW must
     fill <structfield>fdw_scan_tlist</structfield> with an appropriate list
     of <structfield>TargetEntry</structfield> nodes, representing the set of columns
     it will supply at run time in the tuples it returns.
-->
<structname>ForeignPath</structname>パスが結合のために選択されると、それは結合プロセス全体を代表することになり、構成テーブルとその関連の結合のために生成されたパスは使われなくなります。
結合パスの以降の処理は、単一の外部テーブルをスキャンするパスとほぼ同様に進みます。
1つの相違点は、結果として作られる<structname>ForeignScan</structname>計画ノードの<structfield>scanrelid</structfield>が0にセットされるべき、ということで、これはそれが表現する単一のリレーションがないためです。
その代わりに、<structname>ForeignScan</structname>ノードの<structfield>fs_relids</structfield>フィールドが結合されるリレーションの集合を表します。
（後者のフィールドはコアのプランナのコードによって自動的にセットされるので、FDWによって設定される必要はありません。）
他の相違点は、リモートの結合についての列リストがシステムカタログにはないため、FDWは<structfield>fdw_scan_tlist</structfield>に適切な<structfield>TargetEntry</structfield>ノードのリストを入れて、実行時に返されるタプル内の列の集合を表すようにしなければならないということです。
    </para>

    <para>
<!--
     See <xref linkend="fdw-planning"/> for additional information.
-->
追加情報については<xref linkend="fdw-planning"/>を参照してください。
    </para>
   </sect2>

   <sect2 id="fdw-callbacks-upper-planning">
<<<<<<< HEAD
    <title>FDW Routines for Planning Post-Scan/Join Processing</title>
=======
<!--
    <title>FDW Routines For Planning Post-Scan/Join Processing</title>
-->
    <title>スキャン/結合後の処理をプラン生成するためのFDWルーチン</title>
>>>>>>> bd0a9e56

    <para>
<!--
     If an FDW supports performing remote post-scan/join processing, such as
     remote aggregation, it should provide this callback function:
-->
FDWがリモート集約など、リモートでのスキャン/結合後の処理をサポートする場合、次のコールバック関数を提供します。
    </para>

    <para>
<programlisting>
void
GetForeignUpperPaths(PlannerInfo *root,
                     UpperRelationKind stage,
                     RelOptInfo *input_rel,
                     RelOptInfo *output_rel,
                     void *extra);
</programlisting>
<!--
     Create possible access paths for <firstterm>upper relation</firstterm> processing,
     which is the planner's term for all post-scan/join query processing, such
     as aggregation, window functions, sorting, and table updates.  This
     optional function is called during query planning.  Currently, it is
     called only if all base relation(s) involved in the query belong to the
     same FDW.  This function should generate <structname>ForeignPath</structname>
     path(s) for any post-scan/join processing that the FDW knows how to
     perform remotely
     (use <function>create_foreign_upper_path</function> to build them),
     and call <function>add_path</function> to add these paths to
     the indicated upper relation.  As with <function>GetForeignJoinPaths</function>,
     it is not necessary that this function succeed in creating any paths,
     since paths involving local processing are always possible.
-->
<firstterm>上位リレーション</firstterm>処理のための、ありうるアクセスパスを作成します。上位リレーションはプランナ用語で、ウィンドウ関数、ソート、テーブル更新など、全てのスキャン/結合後の問い合わせのことです。
この省略可能な関数は問い合わせのプラン作成時に呼ばれます。
今のところ、これは問い合わせに含まれる全てのベースリレーションが同じFDWに属する場合だけ呼ばれます。
この関数では、FDWがどのようにリモートで実行するか分かっている全てのスキャン/結合後の処理に<structname>ForeignPath</structname>パスを生成し、それらパスを指定された上位リレーションに加えるために<function>add_path</function>を呼び出してください。
<function>GetForeignJoinPaths</function>の時と同様に、この関数が何らかのパス作成に成功する必要はありません。なぜなら、ローカル処理を含んでいるパスはいつでも可能だからです。
    </para>

    <para>
<!--
     The <literal>stage</literal> parameter identifies which post-scan/join step is
     currently being considered.  <literal>output_rel</literal> is the upper relation
     that should receive paths representing computation of this step,
     and <literal>input_rel</literal> is the relation representing the input to this
     step.  The <literal>extra</literal> parameter provides additional details,
     currently, it is set only for <literal>UPPERREL_PARTIAL_GROUP_AGG</literal>
     or <literal>UPPERREL_GROUP_AGG</literal>, in which case it points to a
     <literal>GroupPathExtraData</literal> structure;
     or for <literal>UPPERREL_FINAL</literal>, in which case it points to a
     <literal>FinalPathExtraData</literal> structure.
     (Note that <structname>ForeignPath</structname> paths added
     to <literal>output_rel</literal> would typically not have any direct dependency
     on paths of the <literal>input_rel</literal>, since their processing is expected
     to be done externally.  However, examining paths previously generated for
     the previous processing step can be useful to avoid redundant planning
     work.)
-->
<literal>stage</literal>パラメータはどのスキャン/結合後の処理が現在考慮されているかを定めます。
<literal>output_rel</literal>は本処理の計算方法をあらわすパスを受け取るであろう上位リレーションで、<literal>input_rel</literal>は本処理への入力をあらわすリレーションです。
<literal>extra</literal>パラメータは追加の詳細を指定し、今のところ<literal>UPPERREL_PARTIAL_GROUP_AGG</literal>か<literal>UPPERREL_GROUP_AGG</literal>が指定でき、<literal>GroupPathExtraData</literal>構造体へのポインタになります。
（注意：これらの処理は外部で実行されると考えられるため、<literal>output_rel</literal>に加えられる<structname>ForeignPath</structname>パスは、一般的に<literal>input_rel</literal>のパスへの直接の依存を全く持たないでしょう。
しかしながら、手前の処理段階のために以前に生成されたパスを検査することは、冗長なプラン作成活動を回避するのに役立ちます。）
    </para>

    <para>
<!--
     See <xref linkend="fdw-planning"/> for additional information.
-->
追加情報については<xref linkend="fdw-planning"/>を参照してください。
    </para>
   </sect2>

   <sect2 id="fdw-callbacks-update">
<<<<<<< HEAD
    <title>FDW Routines for Updating Foreign Tables</title>
=======
<!--
    <title>FDW Routines For Updating Foreign Tables</title>
-->
    <title>外部テーブル更新のためのFDWルーチン</title>
>>>>>>> bd0a9e56

    <para>
<!--
     If an FDW supports writable foreign tables, it should provide
     some or all of the following callback functions depending on
     the needs and capabilities of the FDW:
-->
もしFDWが更新可能な外部テーブルをサポートする場合、FDWのニーズと能力に応じて、以下のコールバック関数の一部または全てを提供する必要があります。
    </para>

    <para>
<programlisting>
void
AddForeignUpdateTargets(Query *parsetree,
                        RangeTblEntry *target_rte,
                        Relation target_relation);
</programlisting>

<!--
     <command>UPDATE</command> and <command>DELETE</command> operations are performed
     against rows previously fetched by the table-scanning functions.  The
     FDW may need extra information, such as a row ID or the values of
     primary-key columns, to ensure that it can identify the exact row to
     update or delete.  To support that, this function can add extra hidden,
     or <quote>junk</quote>, target columns to the list of columns that are to be
     retrieved from the foreign table during an <command>UPDATE</command> or
     <command>DELETE</command>.
-->
<command>UPDATE</command>と<command>DELETE</command>の操作は、テーブルスキャン関数によって事前にフェッチされた行に対して実行されます。
FDWは、更新や削除の対象行を厳密に識別できるように行IDや主キー列の値といった追加情報を必要とするかもしれません。
それをサポートするために、この関数は<command>UPDATE</command>や<command>DELETE</command>の間に外部テーブルから取得される列のリストに追加の隠された(または<quote>ジャンクの</quote>)ターゲット列を追加することができます。
    </para>

    <para>
<!--
     To do that, add <structname>TargetEntry</structname> items to
     <literal>parsetree-&gt;targetList</literal>, containing expressions for the
     extra values to be fetched.  Each such entry must be marked
     <structfield>resjunk</structfield> = <literal>true</literal>, and must have a distinct
     <structfield>resname</structfield> that will identify it at execution time.
     Avoid using names matching <literal>ctid<replaceable>N</replaceable></literal>,
     <literal>wholerow</literal>, or
     <literal>wholerow<replaceable>N</replaceable></literal>, as the core system can
     generate junk columns of these names.
-->
これを実行するには、フェッチする追加の値の式を含む<structname>TargetEntry</structname>エントリを<literal>parsetree-&gt;targetList</literal>に追加します。
それぞれのエントリは<structfield>resjunk</structfield> = <literal>true</literal>とマークされなければならず、また実行時にエントリを識別できる異なる<structfield>resname</structfield>を持つ必要があります。
コアシステムがそのような名前のジャンク列を生成できるように、<literal>ctid<replaceable>N</replaceable></literal>や<literal>wholerow</literal>、<literal>wholerow<replaceable>N</replaceable></literal>と一致する名前は使用しないでください。
    </para>

    <para>
<!--
     If the extra expressions are more complex than simple Vars, they
     must be run through <function>eval_const_expressions</function>
     before adding them to the targetlist.
-->
追加の式が単純な（Var型の）変数よりも複雑な場合は、それらをtargetlistに追加する前に<function>eval_const_expressions</function>を実行する必要があります。
    </para>

    <para>
<!--
     Although this function is called during planning, the
     information provided is a bit different from that available to other
     planning routines.
     <literal>parsetree</literal> is the parse tree for the <command>UPDATE</command> or
     <command>DELETE</command> command, while <literal>target_rte</literal> and
     <literal>target_relation</literal> describe the target foreign table.
-->
この関数はプラン生成中に呼び出されますが、提供される情報は他のプラン生成ルーチンで使用できる情報とは少し異なります。
<literal>parsetree</literal>は<command>UPDATE</command>や<command>DELETE</command>コマンドの解析ツリーで、<literal>target_rte</literal>と<literal>target_relation</literal>は対象の外部テーブルを表します。
    </para>

    <para>
<!--
     If the <function>AddForeignUpdateTargets</function> pointer is set to
     <literal>NULL</literal>, no extra target expressions are added.
     (This will make it impossible to implement <command>DELETE</command>
     operations, though <command>UPDATE</command> may still be feasible if the FDW
     relies on an unchanging primary key to identify rows.)
-->
もし<function>AddForeignUpdateTargets</function>ポインタが<literal>NULL</literal>に設定されている場合は、追加のターゲット式は追加されません。
(FDWが行を識別するのに不変の主キーに依存するのであれば<command>UPDATE</command>は依然として実現可能かもしれませんが、<command>DELETE</command>操作を実装することは不可能になるでしょう。)
    </para>

    <para>
<programlisting>
List *
PlanForeignModify(PlannerInfo *root,
                  ModifyTable *plan,
                  Index resultRelation,
                  int subplan_index);
</programlisting>

<!--
     Perform any additional planning actions needed for an insert, update, or
     delete on a foreign table.  This function generates the FDW-private
     information that will be attached to the <structname>ModifyTable</structname> plan
     node that performs the update action.  This private information must
     have the form of a <literal>List</literal>, and will be delivered to
     <function>BeginForeignModify</function> during the execution stage.
-->
外部テーブルに対する挿入、更新、削除に必要となる、追加のプラン生成アクションを実行します。
この関数は、更新処理を実行する<structname>ModifyTable</structname>プランノードに追加されるFDW固有の情報を生成します。この固有情報は<literal>List</literal>形式でなければならず、また実行段階の間に<function>BeginForeignModify</function>に渡されます。
    </para>

    <para>
<!--
     <literal>root</literal> is the planner's global information about the query.
     <literal>plan</literal> is the <structname>ModifyTable</structname> plan node, which is
     complete except for the <structfield>fdwPrivLists</structfield> field.
     <literal>resultRelation</literal> identifies the target foreign table by its
     range table index.  <literal>subplan_index</literal> identifies which target of
     the <structname>ModifyTable</structname> plan node this is, counting from zero;
     use this if you want to index into <literal>plan-&gt;plans</literal> or other
     substructure of the <literal>plan</literal> node.
-->
<literal>root</literal>はそのクエリに関するプランナのグローバル情報です。
<literal>plan</literal>は<structfield>fdwPrivLists</structfield>フィールドを除いて完成している<structname>ModifyTable</structname>プランノードです。
<literal>resultRelation</literal>は対象の外部テーブルをレンジテーブルの添字で識別します。
<literal>subplan_index</literal>は<structname>ModifyTable</structname>プランノードの対象がどれであるかを0始まりで識別します。この情報は<literal>plan-&gt;plans</literal>などの<literal>plan</literal>の下位構造を指定したい場合に使用してください。
    </para>

    <para>
<!--
     See <xref linkend="fdw-planning"/> for additional information.
-->
追加情報は<xref linkend="fdw-planning"/>を参照してください。
    </para>

    <para>
<!--
     If the <function>PlanForeignModify</function> pointer is set to
     <literal>NULL</literal>, no additional plan-time actions are taken, and the
     <literal>fdw_private</literal> list delivered to
     <function>BeginForeignModify</function> will be NIL.
-->
もし<function>PlanForeignModify</function>ポインタが<literal>NULL</literal>に設定されている場合は、追加のプラン作成時処理は実行されず、<function>BeginForeignModify</function>に渡される<literal>fdw_private</literal>リストはNILになります。
    </para>

    <para>
<programlisting>
void
BeginForeignModify(ModifyTableState *mtstate,
                   ResultRelInfo *rinfo,
                   List *fdw_private,
                   int subplan_index,
                   int eflags);
</programlisting>

<!--
     Begin executing a foreign table modification operation.  This routine is
     called during executor startup.  It should perform any initialization
     needed prior to the actual table modifications.  Subsequently,
     <function>ExecForeignInsert</function>, <function>ExecForeignUpdate</function> or
     <function>ExecForeignDelete</function> will be called for each tuple to be
     inserted, updated, or deleted.
-->
外部テーブルへの変更操作の実行を開始します。
このルーチンはエクゼキュータの起動中に呼び出されます。
実際のテーブル変更に先立って必要なあらゆる初期化処理を実行する必要があります。
その後、各タプルが挿入、更新、削除されるように<function>ExecForeignInsert</function>、<function>ExecForeignUpdate</function>、<function>ExecForeignDelete</function>のいずれかが呼ばれます。
    </para>

    <para>
<!--
     <literal>mtstate</literal> is the overall state of the
     <structname>ModifyTable</structname> plan node being executed; global data about
     the plan and execution state is available via this structure.
     <literal>rinfo</literal> is the <structname>ResultRelInfo</structname> struct describing
     the target foreign table.  (The <structfield>ri_FdwState</structfield> field of
     <structname>ResultRelInfo</structname> is available for the FDW to store any
     private state it needs for this operation.)
     <literal>fdw_private</literal> contains the private data generated by
     <function>PlanForeignModify</function>, if any.
     <literal>subplan_index</literal> identifies which target of
     the <structname>ModifyTable</structname> plan node this is.
     <literal>eflags</literal> contains flag bits describing the executor's
     operating mode for this plan node.
-->
<literal>mtstate</literal>は実行されている<structname>ModifyTable</structname>プランノード全体の状態です。プランに関する全般的なデータと実行状態はこの構造体経由で利用可能です。
<literal>rinfo</literal>は対象の外部テーブルを表す<structname>ResultRelInfo</structname>構造体です。
(<structname>ResultRelInfo</structname>の<structfield>ri_FdwState</structfield>フィールドはこの操作で必要となる固有の状態をFDWが格納するのに利用できます。)
<literal>fdw_private</literal>は、もしあれば<function>PlanForeignModify</function>で生成された固有データを含みます。
<literal>subplan_index</literal>は、これが<structname>ModifyTable</structname>プランノードのどのターゲットであるかを識別します。
<literal>eflags</literal>は、このプランノードに関するエクゼキュータの操作モードを表すフラグビットを含みます。
    </para>

    <para>
<!--
     Note that when <literal>(eflags &amp; EXEC_FLAG_EXPLAIN_ONLY)</literal> is
     true, this function should not perform any externally-visible actions;
     it should only do the minimum required to make the node state valid
     for <function>ExplainForeignModify</function> and <function>EndForeignModify</function>.
-->
<literal>(eflags &amp; EXEC_FLAG_EXPLAIN_ONLY)</literal>が真の場合、この関数は外部に見える処理を実行すべきではないことに注意してください。
<function>ExplainForeignModify</function>や<function>EndForeignModify</function>用にノード状態を有効にするのに必要な最小限のことだけを実行するべきです。
    </para>

    <para>
<!--
     If the <function>BeginForeignModify</function> pointer is set to
     <literal>NULL</literal>, no action is taken during executor startup.
-->
もし<function>BeginForeignModify</function>ポインタが<literal>NULL</literal>に設定されている場合は、エクゼキュータ起動時には追加処理は何も実行されません。
    </para>

    <para>
<programlisting>
TupleTableSlot *
ExecForeignInsert(EState *estate,
                  ResultRelInfo *rinfo,
                  TupleTableSlot *slot,
                  TupleTableSlot *planSlot);
</programlisting>

<!--
     Insert one tuple into the foreign table.
     <literal>estate</literal> is global execution state for the query.
     <literal>rinfo</literal> is the <structname>ResultRelInfo</structname> struct describing
     the target foreign table.
     <literal>slot</literal> contains the tuple to be inserted; it will match the
     row-type definition of the foreign table.
     <literal>planSlot</literal> contains the tuple that was generated by the
     <structname>ModifyTable</structname> plan node's subplan; it differs from
     <literal>slot</literal> in possibly containing additional <quote>junk</quote>
     columns.  (The <literal>planSlot</literal> is typically of little interest
     for <command>INSERT</command> cases, but is provided for completeness.)
-->
外部テーブルにタプルを一つ挿入します。
<literal>estate</literal>はそのクエリのグローバルな実行状態です。
<literal>rinfo</literal>は対象の外部テーブルを表す<structname>ResultRelInfo</structname>構造体です。
<literal>slot</literal>には挿入されるタプルが含まれます。その行型定義は外部テーブルと一致します。
<literal>planSlot</literal>には<structname>ModifyTable</structname>プランノードのサブプランが生成したタプルが含まれます。追加の<quote>ジャンク</quote>列を含みうる点において、<literal>slot</literal>とは異なります。(<literal>planSlot</literal>は一般的に<command>INSERT</command>のケースにおいてはそれほど意味を持ちませんが、完全性のために提供されます。)
    </para>

    <para>
<!--
     The return value is either a slot containing the data that was actually
     inserted (this might differ from the data supplied, for example as a
     result of trigger actions), or NULL if no row was actually inserted
     (again, typically as a result of triggers).  The passed-in
     <literal>slot</literal> can be re-used for this purpose.
-->
戻り値は実際に挿入されたデータ(例えばトリガー処理の結果などにより、提供されたデータとは異なるかもしれません)を含むスロットか、または(こちらも一般的にトリガーの結果)実際には挿入されなかった場合はNULLです。
渡された<literal>slot</literal>はこの用途に再利用可能です。
    </para>

    <para>
<!--
     The data in the returned slot is used only if the <command>INSERT</command>
<<<<<<< HEAD
     statement has a <literal>RETURNING</literal> clause or involves a view
     <literal>WITH CHECK OPTION</literal>; or if the foreign table has
     an <literal>AFTER ROW</literal> trigger.  Triggers require all columns,
     but the FDW could choose to optimize away returning some or all columns
     depending on the contents of the <literal>RETURNING</literal> clause or
     <literal>WITH CHECK OPTION</literal> constraints.  Regardless, some slot
     must be returned to indicate success, or the query's reported row count
     will be wrong.
=======
     query has a <literal>RETURNING</literal> clause or the foreign table has
     an <literal>AFTER ROW</literal> trigger.  Triggers require all columns, but the
     FDW could choose to optimize away returning some or all columns depending
     on the contents of the <literal>RETURNING</literal> clause.  Regardless, some
     slot must be returned to indicate success, or the query's reported row
     count will be wrong.
-->
返却されたスロット内のデータは<command>INSERT</command>クエリが<literal>RETURNING</literal>句を持っていた場合もしくは外部テーブルが<literal>AFTER ROW</literal>トリガを持っていた場合にのみ使われます。
トリガは全列を必要としますが、FDWは<literal>RETURNING</literal>句の内容に応じて返却する列を一部にするかすべてにするかを最適化する余地があります。
それとは関係なく、処理成功を表すためになんらかのスロットは返却しなければなりません。さもないと、報告されるクエリの結果行数が誤った値になってしまいます。
>>>>>>> bd0a9e56
    </para>

    <para>
<!--
     If the <function>ExecForeignInsert</function> pointer is set to
     <literal>NULL</literal>, attempts to insert into the foreign table will fail
     with an error message.
-->
もし<function>ExecForeignInsert</function>ポインタが<literal>NULL</literal>に設定されている場合は、外部テーブルへの挿入の試みはエラーメッセージとともに失敗します。
    </para>

    <para>
<!--
     Note that this function is also called when inserting routed tuples into
     a foreign-table partition or executing <command>COPY FROM</command> on
     a foreign table, in which case it is called in a different way than it
     is in the <command>INSERT</command> case.  See the callback functions
     described below that allow the FDW to support that.
  -->
この関数は外部テーブルパーティションに転送対象のタプルを挿入する際、あるいは<command>COPY FROM</command>を外部テーブルに対して実行する際にも呼び出されることに注意してください。
<command>COPY FROM</command>の場合、<command>INSERT</command>とはこの関数の呼び出され方は異なります。
FDWがそれをサポートすることを可能にする以下で説明するコールバック関数をご覧ください。
    </para>

    <para>
     Note that this function is also called when inserting routed tuples into
     a foreign-table partition or executing <command>COPY FROM</command> on
     a foreign table, in which case it is called in a different way than it
     is in the <command>INSERT</command> case.  See the callback functions
     described below that allow the FDW to support that.
    </para>

    <para>
<programlisting>
TupleTableSlot *
ExecForeignUpdate(EState *estate,
                  ResultRelInfo *rinfo,
                  TupleTableSlot *slot,
                  TupleTableSlot *planSlot);
</programlisting>

<!--
     Update one tuple in the foreign table.
     <literal>estate</literal> is global execution state for the query.
     <literal>rinfo</literal> is the <structname>ResultRelInfo</structname> struct describing
     the target foreign table.
     <literal>slot</literal> contains the new data for the tuple; it will match the
     row-type definition of the foreign table.
     <literal>planSlot</literal> contains the tuple that was generated by the
     <structname>ModifyTable</structname> plan node's subplan; it differs from
     <literal>slot</literal> in possibly containing additional <quote>junk</quote>
     columns.  In particular, any junk columns that were requested by
     <function>AddForeignUpdateTargets</function> will be available from this slot.
-->
外部テーブル内のタプルを一つ更新します。
<literal>estate</literal>はそのクエリのグローバルな実行状態です。
<literal>rinfo</literal>は対象の外部テーブルを表す<structname>ResultRelInfo</structname>構造体です。
<literal>slot</literal>にはタプルの新しいデータが含まれます。その行型定義は外部テーブルと一致します。
<literal>planSlot</literal>には<structname>ModifyTable</structname>プランノードのサブプランが生成したタプルが含まれます。追加の<quote>ジャンク</quote>列を含みうる点において、<literal>slot</literal>とは異なります。実際、<function>AddForeignUpdateTargets</function>が要求するジャンク列はこのスロットから利用可能です。
    </para>

    <para>
<!--
     The return value is either a slot containing the row as it was actually
     updated (this might differ from the data supplied, for example as a
     result of trigger actions), or NULL if no row was actually updated
     (again, typically as a result of triggers).  The passed-in
     <literal>slot</literal> can be re-used for this purpose.
-->
戻り値は実際に更新されたデータ(例えばトリガー処理の結果などにより、提供されたデータとは異なるかもしれません)を含むスロットか、または(こちらも一般的にトリガーの結果)実際には更新されなかった場合はNULLです。
渡された<literal>slot</literal>はこの用途に再利用可能です。
    </para>

    <para>
<!--
     The data in the returned slot is used only if the <command>UPDATE</command>
<<<<<<< HEAD
     statement has a <literal>RETURNING</literal> clause or involves a view
     <literal>WITH CHECK OPTION</literal>; or if the foreign table has
     an <literal>AFTER ROW</literal> trigger.  Triggers require all columns,
     but the FDW could choose to optimize away returning some or all columns
     depending on the contents of the <literal>RETURNING</literal> clause or
     <literal>WITH CHECK OPTION</literal> constraints.  Regardless, some slot
     must be returned to indicate success, or the query's reported row count
     will be wrong.
=======
     query has a <literal>RETURNING</literal> clause or the foreign table has
     an <literal>AFTER ROW</literal> trigger.  Triggers require all columns, but the
     FDW could choose to optimize away returning some or all columns depending
     on the contents of the <literal>RETURNING</literal> clause.  Regardless, some
     slot must be returned to indicate success, or the query's reported row
     count will be wrong.
-->
返却されたスロット内のデータは<command>UPDATE</command>クエリが<literal>RETURNING</literal>句を持っていた場合もしくは外部テーブルが<literal>AFTER ROW</literal>トリガを持っていた場合にのみ使われます。
トリガは全列を必要としますが、FDWは<literal>RETURNING</literal>句の内容に応じて返却する列を一部にするか全てにするかを最適化する余地があります。
それとは関係なく、処理成功を表すためになんらかのスロットは返却しなければなりません。さもないと、報告されるクエリの結果行数が誤った値になってしまいます。
>>>>>>> bd0a9e56
    </para>

    <para>
<!--
     If the <function>ExecForeignUpdate</function> pointer is set to
     <literal>NULL</literal>, attempts to update the foreign table will fail
     with an error message.
-->
もし<function>ExecForeignUpdate</function>ポインタが<literal>NULL</literal>に設定されている場合は、外部テーブルへの更新の試みはエラーメッセージとともに失敗します。
    </para>

    <para>
<programlisting>
TupleTableSlot *
ExecForeignDelete(EState *estate,
                  ResultRelInfo *rinfo,
                  TupleTableSlot *slot,
                  TupleTableSlot *planSlot);
</programlisting>

<!--
     Delete one tuple from the foreign table.
     <literal>estate</literal> is global execution state for the query.
     <literal>rinfo</literal> is the <structname>ResultRelInfo</structname> struct describing
     the target foreign table.
     <literal>slot</literal> contains nothing useful upon call, but can be used to
     hold the returned tuple.
     <literal>planSlot</literal> contains the tuple that was generated by the
     <structname>ModifyTable</structname> plan node's subplan; in particular, it will
     carry any junk columns that were requested by
     <function>AddForeignUpdateTargets</function>.  The junk column(s) must be used
     to identify the tuple to be deleted.
-->
外部テーブルからタプルを一つ削除します。
<literal>estate</literal>はそのクエリのグローバルな実行状態です。
<literal>rinfo</literal>は対象の外部テーブルを表す<structname>ResultRelInfo</structname>構造体です。
<literal>slot</literal>にはタプルの新しいデータが含まれます。その行型定義は外部テーブルと一致します。
<literal>planSlot</literal>には<structname>ModifyTable</structname>プランノードのサブプランが生成したタプルが含まれます。実際、<function>AddForeignUpdateTargets</function>が要求するジャンク列はこのスロットが運びます。ジャンク列は削除されるタプルを識別するために使用しなければなりません。
    </para>

    <para>
<!--
     The return value is either a slot containing the row that was deleted,
     or NULL if no row was deleted (typically as a result of triggers).  The
     passed-in <literal>slot</literal> can be used to hold the tuple to be returned.
-->
戻り値は実際に削除されたデータを含むスロットか、または(一般的にトリガーの結果)実際には削除されなかった場合はNULLです。
渡された<literal>slot</literal>は返却するタプルを保持する用途に利用可能です。
    </para>

    <para>
<!--
     The data in the returned slot is used only if the <command>DELETE</command>
     query has a <literal>RETURNING</literal> clause or the foreign table has
     an <literal>AFTER ROW</literal> trigger.  Triggers require all columns, but the
     FDW could choose to optimize away returning some or all columns depending
     on the contents of the <literal>RETURNING</literal> clause.  Regardless, some
     slot must be returned to indicate success, or the query's reported row
     count will be wrong.
-->
返却されたスロット内のデータは<command>DELETE</command>クエリが<literal>RETURNING</literal>句を持っていた場合もしくは外部テーブルが<literal>AFTER ROW</literal>トリガを持っていた場合にのみ使われます。
トリガは全列を必要としますが、FDWは<literal>RETURNING</literal>句の内容に応じて返却する列を一部にするか全てにするかを最適化する余地があります。
それとは関係なく、処理成功を表すためになんらかのスロットは返却しなければなりません。さもないと、報告されるクエリの結果行数が誤った値になってしまいます。
    </para>

    <para>
<!--
     If the <function>ExecForeignDelete</function> pointer is set to
     <literal>NULL</literal>, attempts to delete from the foreign table will fail
     with an error message.
-->
もし<function>ExecForeignDelete</function>ポインタが<literal>NULL</literal>に設定されている場合は、外部テーブルからの削除の試みはエラーメッセージとともに失敗します。
    </para>

    <para>
<programlisting>
void
EndForeignModify(EState *estate,
                 ResultRelInfo *rinfo);
</programlisting>

<!--
     End the table update and release resources.  It is normally not important
     to release palloc'd memory, but for example open files and connections
     to remote servers should be cleaned up.
-->
テーブル更新を終えてリソースを解放します。
通常、pallocされたメモリを解放することは重要ではありませんが、たとえば開いたファイルやリモートサーバへの接続などはクリーンアップするべきです。
    </para>

    <para>
<!--
     If the <function>EndForeignModify</function> pointer is set to
     <literal>NULL</literal>, no action is taken during executor shutdown.
-->
もし<function>EndForeignModify</function>ポインタが<literal>NULL</literal>に設定されている場合は、エクゼキュータ終了時には追加処理は何も実行されません。
    </para>

    <para>
<!--
     Tuples inserted into a partitioned table by <command>INSERT</command> or
     <command>COPY FROM</command> are routed to partitions.  If an FDW
     supports routable foreign-table partitions, it should also provide the
     following callback functions.  These functions are also called when
     <command>COPY FROM</command> is executed on a foreign table.
-->
<command>INSERT</command>あるいは<command>COPY FROM</command>でパーティション化テーブルに挿入されたタプルはパーティションに転送されます。
FDWが外部テーブルのパーティションへの転送をサポートしているなら、以下のコールバック関数も提供すべきです。
これらの関数は、外部テーブルで<command>COPY FROM</command>が実行された時に呼び出されます。
    </para>

    <para>
<programlisting>
void
BeginForeignInsert(ModifyTableState *mtstate,
                   ResultRelInfo *rinfo);
</programlisting>

<!--
     Begin executing an insert operation on a foreign table.  This routine is
     called right before the first tuple is inserted into the foreign table
     in both cases when it is the partition chosen for tuple routing and the
     target specified in a <command>COPY FROM</command> command.  It should
     perform any initialization needed prior to the actual insertion.
     Subsequently, <function>ExecForeignInsert</function> will be called for
     each tuple to be inserted into the foreign table.
-->
外部テーブルへの挿入操作の実行を開始します。
このルーチンは、タプル転送のためにパーティションが選択された場合か、<command>COPY FROM</command>コマンドでターゲットが指定された場合に、最初の行が外部テーブルに挿入される直前に呼び出されます。
この関数は、実際の挿入に先立つすべての必要な初期化を実行すべきです。
続いて、<function>ExecForeignInsert</function>が外部テーブルに挿入される個々のタブル毎に呼び出されます。
    </para>

    <para>
<!--
     <literal>mtstate</literal> is the overall state of the
     <structname>ModifyTable</structname> plan node being executed; global data about
     the plan and execution state is available via this structure.
     <literal>rinfo</literal> is the <structname>ResultRelInfo</structname> struct describing
     the target foreign table.  (The <structfield>ri_FdwState</structfield> field of
     <structname>ResultRelInfo</structname> is available for the FDW to store any
     private state it needs for this operation.)
-->
<literal>mtstate</literal>は、実行中の<structname>ModifyTable</structname>プランノードの全体的な状態です。
プランのグローバルデータと実行状態がこの構造体を通じて得られます。
<literal>rinfo</literal>は<structname>ResultRelInfo</structname>構造体で、ターゲットの外部テーブルを記述します。
（この操作中に必要なFDWのプライベート状態を保存するために<structname>ResultRelInfo</structname>の<structfield>ri_FdwState</structfield>フィールドが利用可能です。）
    </para>

    <para>
<!--
     When this is called by a <command>COPY FROM</command> command, the
     plan-related global data in <literal>mtstate</literal> is not provided
     and the <literal>planSlot</literal> parameter of
     <function>ExecForeignInsert</function> subsequently called for each
     inserted tuple is <literal>NULL</literal>, whether the foreign table is
     the partition chosen for tuple routing or the target specified in the
     command.
-->
この関数が<command>COPY FROM</command>コマンドで呼ばれると、外部テーブルがタプル転送で選択された対象なのか、あるいはコマンドがターゲットを指定したのかに関わらず、<literal>mtstate</literal>中のプランに関係するグローバルデータは提供されず、次に個々の挿入されるタプルに対して呼び出される<function>ExecForeignInsert</function>の<literal>planSlot</literal>パラメータは<literal>NULL</literal>となります。
    </para>

    <para>
<!--
     If the <function>BeginForeignInsert</function> pointer is set to
     <literal>NULL</literal>, no action is taken for the initialization.
-->
<function>BeginForeignInsert</function>ポインターが<literal>NULL</literal>なら、初期化処理は実施されません。
    </para>

    <para>
<!--
     Note that if the FDW does not support routable foreign-table partitions
     and/or executing <command>COPY FROM</command> on foreign tables, this
     function or <function>ExecForeignInsert</function> subsequently called
     must throw error as needed.
-->
FDWが外部テーブルパーティションのタプル転送をサポートしていないか、または外部テーブルに対して<command>COPY FROM</command>の実行をサポートしていないか、あるいはその両方なら、この関数あるいは以後呼ばれた<function>ExecForeignInsert</function>は、必ず必要なだけエラーを引き起こします。
    </para>

    <para>
     Note that if the FDW does not support routable foreign-table partitions
     and/or executing <command>COPY FROM</command> on foreign tables, this
     function or <function>ExecForeignInsert</function> subsequently called
     must throw error as needed.
    </para>

    <para>
<programlisting>
void
EndForeignInsert(EState *estate,
                 ResultRelInfo *rinfo);
</programlisting>

<!--
     End the insert operation and release resources.  It is normally not important
     to release palloc'd memory, but for example open files and connections
     to remote servers should be cleaned up.
-->
挿入操作を終了してリソースを解放します。
通常、pallocされたメモリを解放することは重要ではありませんが、たとえば開いたファイルやリモートサーバへの接続などはクリーンアップするべきです。
    </para>

    <para>
<!--
     If the <function>EndForeignInsert</function> pointer is set to
     <literal>NULL</literal>, no action is taken for the termination.
-->
<function>EndForeignInsert</function>ポインターが<literal>NULL</literal>なら、終了処理は実施されません。
    </para>

    <para>
<programlisting>
int
IsForeignRelUpdatable(Relation rel);
</programlisting>

<!--
     Report which update operations the specified foreign table supports.
     The return value should be a bit mask of rule event numbers indicating
     which operations are supported by the foreign table, using the
     <literal>CmdType</literal> enumeration; that is,
     <literal>(1 &lt;&lt; CMD_UPDATE) = 4</literal> for <command>UPDATE</command>,
     <literal>(1 &lt;&lt; CMD_INSERT) = 8</literal> for <command>INSERT</command>, and
     <literal>(1 &lt;&lt; CMD_DELETE) = 16</literal> for <command>DELETE</command>.
-->
指定された外部テーブルがどの更新処理をサポートしているかを報告します。
戻り値は、その外部テーブルがサポートする操作を表すルールイベント番号のビットマスクである必要があります。
<command>UPDATE</command>用の<literal>(1 &lt;&lt; CMD_UPDATE) = 4</literal>、<command>INSERT</command>用の<literal>(1 &lt;&lt; CMD_INSERT) = 8</literal>、<command>DELETE</command>用の<literal>(1 &lt;&lt; CMD_DELETE) = 16</literal>といった<literal>CmdType</literal>列挙値を使います。
    </para>

    <para>
<!--
     If the <function>IsForeignRelUpdatable</function> pointer is set to
     <literal>NULL</literal>, foreign tables are assumed to be insertable, updatable,
     or deletable if the FDW provides <function>ExecForeignInsert</function>,
     <function>ExecForeignUpdate</function>, or <function>ExecForeignDelete</function>
     respectively.  This function is only needed if the FDW supports some
     tables that are updatable and some that are not.  (Even then, it's
     permissible to throw an error in the execution routine instead of
     checking in this function.  However, this function is used to determine
     updatability for display in the <literal>information_schema</literal> views.)
-->
もし<function>IsForeignRelUpdatable</function>ポインタが<literal>NULL</literal>に設定されていると、外部テーブルは<function>ExecForeignInsert</function>、<function>ExecForeignUpdate</function>、<function>ExecForeignDelete</function>を提供していると、それぞれ挿入、更新、削除をサポートしていると判断します。
この関数は、FDWが一部のテーブルについてのみ更新をサポートする場合にのみ必要です。
(そのような場合でも、この関数でチェックする代わりにクエリ実行関数でエラーにしても構いません。しかしながら、この関数は<literal>information_schema</literal>のビューの表示で更新可否を判定するのに使用されます。)
    </para>

    <para>
<!--
     Some inserts, updates, and deletes to foreign tables can be optimized
     by implementing an alternative set of interfaces.  The ordinary
     interfaces for inserts, updates, and deletes fetch rows from the remote
     server and then modify those rows one at a time.  In some cases, this
     row-by-row approach is necessary, but it can be inefficient.  If it is
     possible for the foreign server to determine which rows should be
     modified without actually retrieving them, and if there are no local
<<<<<<< HEAD
     structures which would affect the operation (row-level local triggers,
     stored generated columns, or <literal>WITH CHECK OPTION</literal>
     constraints from parent views), then it is possible to arrange things
     so that the entire operation is performed on the remote server.  The
     interfaces described below make this possible.
=======
     triggers which would affect the operation, then it is possible to
     arrange things so that the entire operation is performed on the remote
     server.  The interfaces described below make this possible.
-->
外部テーブルへの挿入、更新、削除は、代替インタフェース一式を実装することで最適化できます。
通常の挿入、更新、削除のインタフェースは行をリモートサーバから取得し、その後、それらの行を一つずつ変更します。
一部の場合にはこの一行ごとのやり方は必要ですが、非効率とも言えます。
外部サーバについて行が本当はそれらを引き出すことなしに変更されるべきと判断できて、操作に影響を与えるローカルトリガーが無いならば、操作全体がリモートサーバで実行されるように計画することができます。
以下に示すインタフェースはこれを可能にします。
>>>>>>> bd0a9e56
    </para>

    <para>
<programlisting>
bool
PlanDirectModify(PlannerInfo *root,
                 ModifyTable *plan,
                 Index resultRelation,
                 int subplan_index);
</programlisting>

<!--
     Decide whether it is safe to execute a direct modification
     on the remote server.  If so, return <literal>true</literal> after performing
     planning actions needed for that.  Otherwise, return <literal>false</literal>.
     This optional function is called during query planning.
     If this function succeeds, <function>BeginDirectModify</function>,
     <function>IterateDirectModify</function> and <function>EndDirectModify</function> will
     be called at the execution stage, instead.  Otherwise, the table
     modification will be executed using the table-updating functions
     described above.
     The parameters are the same as for <function>PlanForeignModify</function>.
-->
リモートサーバ上で直接変更を実行することが安全かを判断します。
そうであれば、そのために必要なプラン作成の動作を実行した後に<literal>true</literal>を返します。
さもなくば、<literal>false</literal>を返します。
この省略可能な関数は問い合わせのプラン作成時に呼ばれます。
この関数が成功すると、<function>BeginDirectModify</function>、<function>IterateDirectModify</function>、<function>EndDirectModify</function>が実行段階で代わりに呼び出されます。
成功しなければ、テーブルの変更は前述のテーブル更新関数を使って実行されます。
パラメータは<function>PlanForeignModify</function>に対するものと同じです。
    </para>

    <para>
<!--
     To execute the direct modification on the remote server, this function
     must rewrite the target subplan with a <structname>ForeignScan</structname> plan
     node that executes the direct modification on the remote server.  The
     <structfield>operation</structfield> field of the <structname>ForeignScan</structname> must
     be set to the <literal>CmdType</literal> enumeration appropriately; that is,
     <literal>CMD_UPDATE</literal> for <command>UPDATE</command>,
     <literal>CMD_INSERT</literal> for <command>INSERT</command>, and
     <literal>CMD_DELETE</literal> for <command>DELETE</command>.
-->
リモートサーバで直接変更を実行するには、本関数は対象サブプランをリモートサーバ上で直接変更する<structname>ForeignScan</structname>プランノードで書き換えしなければなりません。
<structname>ForeignScan</structname>の<structfield>operation</structfield>フィールドには<literal>CmdType</literal>列挙値を適切に、すなわち、<command>UPDATE</command>には<literal>CMD_UPDATE</literal>、<command>INSERT</command>には<literal>CMD_INSERT</literal>、<command>DELETE</command>には<literal>CMD_DELETE</literal>を設定しなければいけません。
    </para>

    <para>
<!--
     See <xref linkend="fdw-planning"/> for additional information.
-->
追加情報は<xref linkend="fdw-planning"/>を参照してください。
    </para>

    <para>
<!--
     If the <function>PlanDirectModify</function> pointer is set to
     <literal>NULL</literal>, no attempts to execute a direct modification on the
     remote server are taken.
-->
<function>PlanDirectModify</function>ポインタに<literal>NULL</literal>が設定されている場合、
リモートサーバでの直接変更の実行は試みられません。
    </para>

    <para>
<programlisting>
void
BeginDirectModify(ForeignScanState *node,
                  int eflags);
</programlisting>

<!--
     Prepare to execute a direct modification on the remote server.
     This is called during executor startup.  It should perform any
     initialization needed prior to the direct modification (that should be
     done upon the first call to <function>IterateDirectModify</function>).
     The <structname>ForeignScanState</structname> node has already been created, but
     its <structfield>fdw_state</structfield> field is still NULL.  Information about
     the table to modify is accessible through the
     <structname>ForeignScanState</structname> node (in particular, from the underlying
     <structname>ForeignScan</structname> plan node, which contains any FDW-private
     information provided by <function>PlanDirectModify</function>).
     <literal>eflags</literal> contains flag bits describing the executor's
     operating mode for this plan node.
-->
リモートサーバでの直接変更を実行する準備をします。
この関数はエクゼキュータが開始するときに呼び出されます。
この関数は（最初の<function>IterateDirectModify</function>呼び出しで実行されるであろう）直接変更より前に必要とされる全ての初期化を実行するべきです。
<structname>ForeignScanState</structname>ノードはすでに作られていますが、<structfield>fdw_state</structfield>がフィールドはまだNULLです。
変更するテーブルに関する情報は<structname>ForeignScanState</structname>ノードを通して（具体的には<function>PlanDirectModify</function>で提供されるFDWプライベート情報を含む、元となる<structname>ForeignScan</structname>プランノードから）入手可能です。
<literal>eflags</literal>は、このプランノードに関するエクゼキュータの操作モードを表すフラグビットを含みます。
    </para>

    <para>
<!--
     Note that when <literal>(eflags &amp; EXEC_FLAG_EXPLAIN_ONLY)</literal> is
     true, this function should not perform any externally-visible actions;
     it should only do the minimum required to make the node state valid
     for <function>ExplainDirectModify</function> and <function>EndDirectModify</function>.
-->
<literal>(eflags &amp; EXEC_FLAG_EXPLAIN_ONLY)</literal>が真の場合、この関数は外部に見える処理を実行すべきではないことに注意してください。
<function>ExplainDirectModify</function>や<function>EndDirectModify</function>用にノード状態を有効にするのに必要な最小限のことだけを実行するべきです。
    </para>

    <para>
<!--
     If the <function>BeginDirectModify</function> pointer is set to
     <literal>NULL</literal>, no attempts to execute a direct modification on the
     remote server are taken.
-->
<function>BeginDirectModify</function>ポインタが<literal>NULL</literal>に設定されている場合、リモートサーバでの直接変更の実行は試みられません。
    </para>

    <para>
<programlisting>
TupleTableSlot *
IterateDirectModify(ForeignScanState *node);
</programlisting>

<!--
     When the <command>INSERT</command>, <command>UPDATE</command> or <command>DELETE</command>
     query doesn't have a <literal>RETURNING</literal> clause, just return NULL
     after a direct modification on the remote server.
     When the query has the clause, fetch one result containing the data
     needed for the <literal>RETURNING</literal> calculation, returning it in a
     tuple table slot (the node's <structfield>ScanTupleSlot</structfield> should be
     used for this purpose).  The data that was actually inserted, updated
     or deleted must be stored in the
     <literal>es_result_relation_info-&gt;ri_projectReturning-&gt;pi_exprContext-&gt;ecxt_scantuple</literal>
     of the node's <structname>EState</structname>.
     Return NULL if no more rows are available.
     Note that this is called in a short-lived memory context that will be
     reset between invocations.  Create a memory context in
     <function>BeginDirectModify</function> if you need longer-lived storage, or use
     the <structfield>es_query_cxt</structfield> of the node's <structname>EState</structname>.
-->
<command>INSERT</command>、<command>UPDATE</command>、または、<command>DELETE</command>の問い合わせが<literal>RETURNING</literal>句を持たないときには、リモートサーバでの直接変更の後、単にNULLが返ります。
問い合わせが<literal>RETURNING</literal>句を持つときには、<literal>RETURNING</literal>計算に必要なデータを含む結果を一つ取り出し、タプルテーブルスロットでそれを返します（この用途にはノードの<structfield>ScanTupleSlot</structfield>を使うべきです）。
実際に挿入、更新、削除されたデータはノードの<structname>EState</structname>の<literal>es_result_relation_info-&gt;ri_projectReturning-&gt;pi_exprContext-&gt;ecxt_scantuple</literal>に格納されなければなりません。
有効な行がそれ以上なければNULLを返します。
これは呼び出しの間でリセットされる寿命の短いメモリコンテキストで呼び出されることに注意してください。
より長命な格納場所を必要とするなら、<function>BeginDirectModify</function>でメモリコンテキストを作るか、ノードの<structname>EState</structname>の<structfield>es_query_cxt</structfield>を使ってください。
    </para>

    <para>
<!--
     The rows returned must match the <structfield>fdw_scan_tlist</structfield> target
     list if one was supplied, otherwise they must match the row type of the
     foreign table being updated.  If you choose to optimize away fetching
     columns that are not needed for the <literal>RETURNING</literal> calculation,
     you should insert nulls in those column positions, or else generate a
     <structfield>fdw_scan_tlist</structfield> list with those columns omitted.
-->
返される行は、ターゲットリスト<structfield>fdw_scan_tlist</structfield>が提供されたなら、それとマッチしなければならず、提供されていない場合は変更されている外部テーブルの行型とマッチしなければなりません。
<literal>RETURNING</literal>計算に不要な列を取り出さないように最適化することを選ぶなら、それらの列の位置にNULLを入れるか、あるいはそれらの列を除いた<structfield>fdw_scan_tlist</structfield>リストを生成するべきです。
    </para>

    <para>
<!--
     Whether the query has the clause or not, the query's reported row count
     must be incremented by the FDW itself.  When the query doesn't have the
     clause, the FDW must also increment the row count for the
     <structname>ForeignScanState</structname> node in the <command>EXPLAIN ANALYZE</command>
     case.
-->
問い合わせが<literal>RETURNING</literal>句をもつかどうかによらず、問い合わせが報告する行数はFDW自身によって増加されなければなりません。
問い合わせが<literal>RETURNING</literal>句を持たないときも、FDWは<command>EXPLAIN ANALYZE</command>の場合の<structname>ForeignScanState</structname> nodeむけに行数を増加させなければなりません。
    </para>

    <para>
<!--
     If the <function>IterateDirectModify</function> pointer is set to
     <literal>NULL</literal>, no attempts to execute a direct modification on the
     remote server are taken.
-->
<function>IterateDirectModify</function>ポインタが<literal>NULL</literal>に設定されている場合、リモートサーバでの直接変更の実行は試みられません。
    </para>

    <para>
<programlisting>
void
EndDirectModify(ForeignScanState *node);
</programlisting>

<!--
     Clean up following a direct modification on the remote server.  It is
     normally not important to release palloc'd memory, but for example open
     files and connections to the remote server should be cleaned up.
-->
リモートサーバでの直接変更の後、クリーンアップします。
通常、pallocされたメモリを解放することは重要ではありませんが、たとえば開いたファイルやリモートサーバへの接続などはクリーンアップするべきです。
    </para>

    <para>
<!--
     If the <function>EndDirectModify</function> pointer is set to
     <literal>NULL</literal>, no attempts to execute a direct modification on the
     remote server are taken.
-->
<function>EndDirectModify</function>ポインタが<literal>NULL</literal>に設定されている場合、リモートサーバでの直接変更の実行は試みられません。
    </para>

   </sect2>

   <sect2 id="fdw-callbacks-row-locking">
<<<<<<< HEAD
    <title>FDW Routines for Row Locking</title>
=======
<!--
    <title>FDW Routines For Row Locking</title>
-->
    <title>行ロックのためのFDWルーチン</title>
>>>>>>> bd0a9e56

    <para>
<!--
     If an FDW wishes to support <firstterm>late row locking</firstterm> (as described
     in <xref linkend="fdw-row-locking"/>), it must provide the following
     callback functions:
-->
FDWが（<xref linkend="fdw-row-locking"/>で説明される）<firstterm>遅延行ロック</firstterm>をサポートする場合は、以下のコールバック関数を提供する必要があります。
    </para>

    <para>
<programlisting>
RowMarkType
GetForeignRowMarkType(RangeTblEntry *rte,
                      LockClauseStrength strength);
</programlisting>

<!--
     Report which row-marking option to use for a foreign table.
     <literal>rte</literal> is the <structname>RangeTblEntry</structname> node for the table
     and <literal>strength</literal> describes the lock strength requested by the
     relevant <literal>FOR UPDATE/SHARE</literal> clause, if any.  The result must be
     a member of the <literal>RowMarkType</literal> enum type.
-->
行の印付けでどのオプションを外部テーブルに使うかを報告します。
<literal>rte</literal>はテーブルの<structname>RangeTblEntry</structname>ノードで、<literal>strength</literal>は関連する<literal>FOR UPDATE/SHARE</literal>句があれば、それが要求するロックの強さを表します。
その結果は、<literal>RowMarkType</literal>列挙型のメンバーでなければなりません。
    </para>

    <para>
<!--
     This function is called during query planning for each foreign table that
     appears in an <command>UPDATE</command>, <command>DELETE</command>, or <command>SELECT
     FOR UPDATE/SHARE</command> query and is not the target of <command>UPDATE</command>
     or <command>DELETE</command>.
-->
この関数は<command>UPDATE</command>、<command>DELETE</command>、<command>SELECT FOR UPDATE/SHARE</command>の問い合わせに現れ、かつ<command>UPDATE</command>あるいは<command>DELETE</command>の対象ではない各外部テーブルについて、問い合わせの計画時に呼び出されます。
    </para>

    <para>
<!--
     If the <function>GetForeignRowMarkType</function> pointer is set to
     <literal>NULL</literal>, the <literal>ROW_MARK_COPY</literal> option is always used.
     (This implies that <function>RefetchForeignRow</function> will never be called,
     so it need not be provided either.)
-->
<function>GetForeignRowMarkType</function>のポインタが<literal>NULL</literal>に設定されていると、必ず<literal>ROW_MARK_COPY</literal>オプションが使われます。
（これは<function>RefetchForeignRow</function>が決して呼び出されないので、それを提供する必要もない、ということを意味します。）
    </para>

    <para>
<!--
     See <xref linkend="fdw-row-locking"/> for more information.
-->
さらなる情報については<xref linkend="fdw-row-locking"/>を参照してください。
    </para>

    <para>
<programlisting>
void
RefetchForeignRow(EState *estate,
                  ExecRowMark *erm,
                  Datum rowid,
                  TupleTableSlot *slot,
                  bool *updated);
</programlisting>

<<<<<<< HEAD
     Re-fetch one tuple slot from the foreign table, after locking it if required.
=======
<!--
     Re-fetch one tuple from the foreign table, after locking it if required.
>>>>>>> bd0a9e56
     <literal>estate</literal> is global execution state for the query.
     <literal>erm</literal> is the <structname>ExecRowMark</structname> struct describing
     the target foreign table and the row lock type (if any) to acquire.
     <literal>rowid</literal> identifies the tuple to be fetched.
<<<<<<< HEAD
     <literal>slot</literal> contains nothing useful upon call, but can be used to
     hold the returned tuple. <literal>updated</literal> is an output parameter.
    </para>

    <para>
     This function should store the tuple into the provided slot, or clear it if
     the row lock couldn't be obtained.  The row lock type to acquire is
     defined by <literal>erm-&gt;markType</literal>, which is the value
     previously returned by <function>GetForeignRowMarkType</function>.
     (<literal>ROW_MARK_REFERENCE</literal> means to just re-fetch the tuple
     without acquiring any lock, and <literal>ROW_MARK_COPY</literal> will
     never be seen by this routine.)
=======
     <literal>updated</literal> is an output parameter.
-->
必要ならロックした後で、外部テーブルから1つのタプルを再フェッチします。
<literal>estate</literal>は問い合わせのグローバルな実行状態です。
<literal>erm</literal>は対象の外部テーブルおよび獲得する行ロックの種別（あれば）を記述する<structname>ExecRowMark</structname>構造体です。
<literal>rowid</literal>はフェッチするタプルを特定するものです。
<literal>updated</literal>は出力パラメータです。
    </para>

    <para>
<!--
     This function should return a palloc'ed copy of the fetched tuple,
     or <literal>NULL</literal> if the row lock couldn't be obtained.  The row lock
     type to acquire is defined by <literal>erm-&gt;markType</literal>, which is the
     value previously returned by <function>GetForeignRowMarkType</function>.
     (<literal>ROW_MARK_REFERENCE</literal> means to just re-fetch the tuple without
     acquiring any lock, and <literal>ROW_MARK_COPY</literal> will never be seen by
     this routine.)
-->
この関数は、フェッチしたタプルをpallocして複製したものを返すか、あるいは行ロックが取得できなければ<literal>NULL</literal>を返します。
獲得する行ロックの種別は<literal>erm-&gt;markType</literal>で指定されますが、この値は事前に<function>GetForeignRowMarkType</function>から返されたものです。
（<literal>ROW_MARK_REFERENCE</literal>は行のロックを獲得せずに、単にタプルを再フェッチすることを意味し、また、<literal>ROW_MARK_COPY</literal>はこのルーチンで使われることはありません。）
>>>>>>> bd0a9e56
    </para>

    <para>
<!--
     In addition, <literal>*updated</literal> should be set to <literal>true</literal>
     if what was fetched was an updated version of the tuple rather than
     the same version previously obtained.  (If the FDW cannot be sure about
     this, always returning <literal>true</literal> is recommended.)
-->
そして、<literal>*updated</literal>はフェッチしたタプルが、以前に取得したものと同じではなく、更新されたバージョンであったときに<literal>true</literal>にセットされます。
（どちらなのかFDWが判断できない場合は、<literal>true</literal>を返すことが推奨されます）。
    </para>

    <para>
<!--
     Note that by default, failure to acquire a row lock should result in
     raising an error; returning with an empty slot is only appropriate if
     the <literal>SKIP LOCKED</literal> option is specified
     by <literal>erm-&gt;waitPolicy</literal>.
-->
デフォルトでは、行ロックの獲得に失敗したときはエラーを発生させるべきであることに注意してください。
<literal>NULL</literal>を返すのが適切なのは、<literal>erm-&gt;waitPolicy</literal>で<literal>SKIP LOCKED</literal>オプションが指定されている場合だけです。
    </para>

    <para>
<!--
     The <literal>rowid</literal> is the <structfield>ctid</structfield> value previously read
     for the row to be re-fetched.  Although the <literal>rowid</literal> value is
     passed as a <type>Datum</type>, it can currently only be a <type>tid</type>.  The
     function API is chosen in hopes that it may be possible to allow other
     data types for row IDs in future.
-->
<literal>rowid</literal>は、再フェッチする行を以前読んだ時の<structfield>ctid</structfield>値です。
<literal>rowid</literal>値は<type>Datum</type>として渡されますが、現在は<type>tid</type>にしかなりません。
将来は行ID以外のデータ型が可能になることを期待して、関数APIとすることが選択されました。
    </para>

    <para>
<!--
     If the <function>RefetchForeignRow</function> pointer is set to
     <literal>NULL</literal>, attempts to re-fetch rows will fail
     with an error message.
-->
<function>RefetchForeignRow</function>ポインタが<literal>NULL</literal>の場合、行を再フェッチする試みは失敗し、エラーメッセージを発行します。
    </para>

    <para>
<!--
     See <xref linkend="fdw-row-locking"/> for more information.
-->
さらなる情報については<xref linkend="fdw-row-locking"/>を参照してください。
    </para>

    <para>
<programlisting>
bool
RecheckForeignScan(ForeignScanState *node,
                   TupleTableSlot *slot);
</programlisting>
<!--
     Recheck that a previously-returned tuple still matches the relevant
     scan and join qualifiers, and possibly provide a modified version of
     the tuple.  For foreign data wrappers which do not perform join pushdown,
     it will typically be more convenient to set this to <literal>NULL</literal> and
     instead set <structfield>fdw_recheck_quals</structfield> appropriately.
     When outer joins are pushed down, however, it isn't sufficient to
     reapply the checks relevant to all the base tables to the result tuple,
     even if all needed attributes are present, because failure to match some
     qualifier might result in some attributes going to NULL, rather than in
     no tuple being returned.  <literal>RecheckForeignScan</literal> can recheck
     qualifiers and return true if they are still satisfied and false
     otherwise, but it can also store a replacement tuple into the supplied
     slot.
-->
以前に戻されたタプルが、関連するスキャンおよび結合の制約とまだ一致しているか再検査し、更新されたバージョンのタプルを提供する場合もあります。
結合のプッシュダウンを行わない外部データラッパでは、通常は、これを<literal>NULL</literal>にセットし、代わりに<structfield>fdw_recheck_quals</structfield>を適切にセットする方が便利でしょう。
しかし、外部結合をプッシュダウンする場合、すべてのベーステーブルに関する検査を結果のタプルに適用するだけでは、たとえすべての必要な属性がそこにあったとしても十分ではありません。
なぜなら一部の制約が一致しないことで、タプルが戻されない代わりに、一部の属性がNULLになってしまうかもしれないからです。
<literal>RecheckForeignScan</literal>制約を再検査し、それが依然として満たされていれば真を、そうでなければ偽を返すことができます。
それだけでなく、置換されたタプルを提供されたスロットに格納することもできます。
    </para>

    <para>
<!--
     To implement join pushdown, a foreign data wrapper will typically
     construct an alternative local join plan which is used only for
     rechecks; this will become the outer subplan of the
     <literal>ForeignScan</literal>.  When a recheck is required, this subplan
     can be executed and the resulting tuple can be stored in the slot.
     This plan need not be efficient since no base table will return more
     than one row; for example, it may implement all joins as nested loops.
     The function <literal>GetExistingLocalJoinPath</literal> may be used to search
     existing paths for a suitable local join path, which can be used as the
     alternative local join plan.  <literal>GetExistingLocalJoinPath</literal>
     searches for an unparameterized path in the path list of the specified
     join relation.  (If it does not find such a path, it returns NULL, in
     which case a foreign data wrapper may build the local path by itself or
     may choose not to create access paths for that join.)
-->
結合のプッシュダウンを実装する場合、外部データラッパは通常、再検査のためだけに使用される代替のローカル結合プランを構築します。
これが<literal>ForeignScan</literal>の外部サブプランとなります。
再検査が必要な時は、このサブプランを実行して、結果のタプルをスロットに格納することができます。
どのベーステーブルも最大で1行しか返さないので、このプランは効率的である必要はありません。
例えば、すべての結合をネステッドループで実装することもできます。
関数<literal>GetExistingLocalJoinPath</literal>は、存在するパスから代替ローカルの結合プランとして使用可能な適当なローカル結合パスを検索するのに使われるかもしれません。
<literal>GetExistingLocalJoinPath</literal>は指定された結合リレーションのパスリストのパラメータ化されていないパスを検索します。
（そのようなパスが見つからなかった場合はNULLを返します。この場合、外部データラッパはそれ自身によりローカルパスを構築するかもしれず、あるいは、その結合むけのアクセスパスを作らないことを選択するかもしれません。）
    </para>
   </sect2>

   <sect2 id="fdw-callbacks-explain">
<!--
    <title>FDW Routines for <command>EXPLAIN</command></title>
-->
    <title><command>EXPLAIN</command>のためのFDWルーチン</title>

    <para>
<programlisting>
void
ExplainForeignScan(ForeignScanState *node,
                   ExplainState *es);
</programlisting>

<!--
     Print additional <command>EXPLAIN</command> output for a foreign table scan.
     This function can call <function>ExplainPropertyText</function> and
     related functions to add fields to the <command>EXPLAIN</command> output.
     The flag fields in <literal>es</literal> can be used to determine what to
     print, and the state of the <structname>ForeignScanState</structname> node
     can be inspected to provide run-time statistics in the <command>EXPLAIN
     ANALYZE</command> case.
-->
外部テーブルスキャンの追加の<command>EXPLAIN</command>出力を表示します。
<command>EXPLAIN</command>出力にフィールドを追加するために<function>ExplainPropertyText</function>や関連する関数を呼び出すことができます。
<literal>es</literal>の中のフラグフィールドは何を表示するかを決めるのに使用できます。また、<command>EXPLAIN ANALYZE</command>の場合には、実行時統計情報を提供するために<structname>ForeignScanState</structname>ノードの状態を調べることができます。
    </para>

    <para>
<!--
     If the <function>ExplainForeignScan</function> pointer is set to
     <literal>NULL</literal>, no additional information is printed during
     <command>EXPLAIN</command>.
-->
もし<function>ExplainForeignScan</function>ポインタが<literal>NULL</literal>に設定されている場合は、<command>EXPLAIN</command>中に追加情報は表示されません。
    </para>

    <para>
<programlisting>
void
ExplainForeignModify(ModifyTableState *mtstate,
                     ResultRelInfo *rinfo,
                     List *fdw_private,
                     int subplan_index,
                     struct ExplainState *es);
</programlisting>

<!--
     Print additional <command>EXPLAIN</command> output for a foreign table update.
     This function can call <function>ExplainPropertyText</function> and
     related functions to add fields to the <command>EXPLAIN</command> output.
     The flag fields in <literal>es</literal> can be used to determine what to
     print, and the state of the <structname>ModifyTableState</structname> node
     can be inspected to provide run-time statistics in the <command>EXPLAIN
     ANALYZE</command> case.  The first four arguments are the same as for
     <function>BeginForeignModify</function>.
-->
外部テーブル更新の追加の<command>EXPLAIN</command>出力を表示します。
<command>EXPLAIN</command>出力にフィールドを追加するために<function>ExplainPropertyText</function>や関連する関数を呼び出すことができます。
<literal>es</literal>の中のフラグフィールドは何を表示するかを決めるのに使用できます。また、<command>EXPLAIN ANALYZE</command>の場合には、実行時統計情報を提供するために<structname>ForeignScanState</structname>ノードの状態を調べることができます。
最初の4つの引数は<function>BeginForeignModify</function>と同じです。
    </para>

    <para>
<!--
     If the <function>ExplainForeignModify</function> pointer is set to
     <literal>NULL</literal>, no additional information is printed during
     <command>EXPLAIN</command>.
-->
もし<function>ExplainForeignModify</function>ポインタが<literal>NULL</literal>に設定されている場合は、<command>EXPLAIN</command>中に追加情報は表示されません。
    </para>

    <para>
<programlisting>
void
ExplainDirectModify(ForeignScanState *node,
                    ExplainState *es);
</programlisting>

<!--
     Print additional <command>EXPLAIN</command> output for a direct modification
     on the remote server.
     This function can call <function>ExplainPropertyText</function> and
     related functions to add fields to the <command>EXPLAIN</command> output.
     The flag fields in <literal>es</literal> can be used to determine what to
     print, and the state of the <structname>ForeignScanState</structname> node
     can be inspected to provide run-time statistics in the <command>EXPLAIN
     ANALYZE</command> case.
-->
リモートサーバでの直接変更について追加<command>EXPLAIN</command>出力を表示します。
この関数は<command>EXPLAIN</command>出力にフィールドを加えるために<function>ExplainPropertyText</function>と関連の関数を呼ぶことができます。
<literal>es</literal>の中のフラグフィールドは何を表示するかを決めるのに使用できます。また、<command>EXPLAIN ANALYZE</command>の場合には、実行時統計情報を提供するために<structname>ForeignScanState</structname>ノードの状態を調べることができます。
    </para>

    <para>
<!--
     If the <function>ExplainDirectModify</function> pointer is set to
     <literal>NULL</literal>, no additional information is printed during
     <command>EXPLAIN</command>.
-->
<function>ExplainDirectModify</function>ポインタが<literal>NULL</literal>に設定されている場合は、<command>EXPLAIN</command>中に追加情報は表示されません。
    </para>

   </sect2>

   <sect2 id="fdw-callbacks-analyze">
<!--
    <title>FDW Routines for <command>ANALYZE</command></title>
-->
    <title><command>ANALYZE</command>のためのFDWルーチン</title>

    <para>
<programlisting>
bool
AnalyzeForeignTable(Relation relation,
                    AcquireSampleRowsFunc *func,
                    BlockNumber *totalpages);
</programlisting>

<!--
     This function is called when <xref linkend="sql-analyze"/> is executed on
     a foreign table.  If the FDW can collect statistics for this
     foreign table, it should return <literal>true</literal>, and provide a pointer
     to a function that will collect sample rows from the table in
     <parameter>func</parameter>, plus the estimated size of the table in pages in
     <parameter>totalpages</parameter>.  Otherwise, return <literal>false</literal>.
-->
この関数は<xref linkend="sql-analyze"/>が外部テーブルに対して実行されたときに呼び出されます。
もしFDWがこの外部テーブルの統計情報を収集できる場合は、そのテーブルからサンプル行を集める関数のポインタとページ単位でのテーブルサイズの見積もりをそれぞれ<parameter>func</parameter>と<parameter>totalpages</parameter>に渡し<literal>true</literal>を返す必要があります。
そうでない場合は、<literal>false</literal>を返します。
    </para>

    <para>
<!--
     If the FDW does not support collecting statistics for any tables, the
     <function>AnalyzeForeignTable</function> pointer can be set to <literal>NULL</literal>.
-->
もしFDWが統計情報の収集をどのテーブルについてもサポートしない場合は、<function>AnalyzeForeignTable</function>ポインタを<literal>NULL</literal>にすることもできます。
    </para>

    <para>
<!--
     If provided, the sample collection function must have the signature
-->
もし提供される場合は、サンプル収集関数はこのようなシグネチャを持つ必要があります。
<programlisting>
int
AcquireSampleRowsFunc(Relation relation,
                      int elevel,
                      HeapTuple *rows,
                      int targrows,
                      double *totalrows,
                      double *totaldeadrows);
</programlisting>

<!--
     A random sample of up to <parameter>targrows</parameter> rows should be collected
     from the table and stored into the caller-provided <parameter>rows</parameter>
     array.  The actual number of rows collected must be returned.  In
     addition, store estimates of the total numbers of live and dead rows in
     the table into the output parameters <parameter>totalrows</parameter> and
     <parameter>totaldeadrows</parameter>.  (Set <parameter>totaldeadrows</parameter> to zero
     if the FDW does not have any concept of dead rows.)
-->
最大<parameter>targrows</parameter>行のランダムサンプルをテーブルから収集し、呼び出し元が提供する<parameter>rows</parameter>配列に格納する必要があります。
実際に収集された行の数を返す必要があります。
さらに、テーブルに含まれる有効行と不要行の合計数の見積もりを出力パラメータの<parameter>totalrows</parameter>と<parameter>totaldeadrows</parameter>に返す必要があります。(もしFDWが不要行という概念を持たない場合は<parameter>totaldeadrows</parameter>を0に設定してください。)
    </para>

   </sect2>

   <sect2 id="fdw-callbacks-import">
<<<<<<< HEAD
    <title>FDW Routines for <command>IMPORT FOREIGN SCHEMA</command></title>
=======
<!--
    <title>FDW Routines For <command>IMPORT FOREIGN SCHEMA</command></title>
-->
    <title><command>IMPORT FOREIGN SCHEMA</command>のためのFDWルーチン</title>
>>>>>>> bd0a9e56

    <para>
<programlisting>
List *
ImportForeignSchema(ImportForeignSchemaStmt *stmt, Oid serverOid);
</programlisting>

<!--
     Obtain a list of foreign table creation commands.  This function is
     called when executing <xref linkend="sql-importforeignschema"/>, and is
     passed the parse tree for that statement, as well as the OID of the
     foreign server to use.  It should return a list of C strings, each of
     which must contain a <xref linkend="sql-createforeigntable"/> command.
     These strings will be parsed and executed by the core server.
-->
外部テーブル作成コマンドのリストを取得します。
この関数は<xref linkend="sql-importforeignschema"/>を実行する時に呼び出され、その文の解析木と外部サーバが使用するOIDとを渡されます。
C文字列のリストを返し、その各文字列は<xref linkend="sql-createforeigntable"/>コマンドを含んでいる必要があります。
これらの文字列はコアサーバが解析して実行します。
    </para>

    <para>
<!--
     Within the <structname>ImportForeignSchemaStmt</structname> struct,
     <structfield>remote_schema</structfield> is the name of the remote schema from
     which tables are to be imported.
     <structfield>list_type</structfield> identifies how to filter table names:
     <literal>FDW_IMPORT_SCHEMA_ALL</literal> means that all tables in the remote
     schema should be imported (in this case <structfield>table_list</structfield> is
     empty), <literal>FDW_IMPORT_SCHEMA_LIMIT_TO</literal> means to include only
     tables listed in <structfield>table_list</structfield>,
     and <literal>FDW_IMPORT_SCHEMA_EXCEPT</literal> means to exclude the tables
     listed in <structfield>table_list</structfield>.
     <structfield>options</structfield> is a list of options used for the import process.
     The meanings of the options are up to the FDW.
     For example, an FDW could use an option to define whether the
     <literal>NOT NULL</literal> attributes of columns should be imported.
     These options need not have anything to do with those supported by the
     FDW as database object options.
-->
<structname>ImportForeignSchemaStmt</structname>構造体において、<structfield>remote_schema</structfield>はリモートスキーマの名前で、そこからテーブルがインポートされます。
<structfield>list_type</structfield>はテーブル名のフィルタ方法を指定します。
ここで、<literal>FDW_IMPORT_SCHEMA_ALL</literal>はリモートスキーマのすべてのテーブルをインポートすること（この場合、<structfield>table_list</structfield>は空にします）、
<literal>FDW_IMPORT_SCHEMA_LIMIT_TO</literal>は<structfield>table_list</structfield>に列挙されたテーブルだけを含めること、
そして<literal>FDW_IMPORT_SCHEMA_EXCEPT</literal>は<structfield>table_list</structfield>に列挙されたテーブルを除外することを意味します。
<structfield>options</structfield>はインポートのプロセスで使用されるオプションのリストです。
オプションの意味はFDWに依存します。
例えば、FDWは列の<literal>NOT NULL</literal>属性をインポートするかどうかを定めるオプションを使うことができます。
これらのオプションはFDWがデータベースオブジェクトのオプションとしてサポートするものと何ら関係ある必要はありません。
    </para>

    <para>
<!--
     The FDW may ignore the <structfield>local_schema</structfield> field of
     the <structname>ImportForeignSchemaStmt</structname>, because the core server
     will automatically insert that name into the parsed <command>CREATE
     FOREIGN TABLE</command> commands.
-->
FDWは<structname>ImportForeignSchemaStmt</structname>の<structfield>local_schema</structfield>フィールドを無視しても良いです。
なぜなら、コアサーバは解析された<command>CREATE FOREIGN TABLE</command>コマンドにその名前を自動的に挿入するからです。
    </para>

    <para>
<!--
     The FDW does not have to concern itself with implementing the filtering
     specified by <structfield>list_type</structfield> and <structfield>table_list</structfield>,
     either, as the core server will automatically skip any returned commands
     for tables excluded according to those options.  However, it's often
     useful to avoid the work of creating commands for excluded tables in the
     first place.  The function <function>IsImportableForeignTable()</function> may be
     useful to test whether a given foreign-table name will pass the filter.
-->
FDWは<structfield>list_type</structfield>および<structfield>table_list</structfield>で指定されるフィルタの実装にも注意する必要はありません。
なぜなら、コアサーバはそれらのオプションによって除外されるテーブルに対して戻されたコマンドをすべて自動的にスキップするからです。
しかし、除外されるテーブルについてコマンドを作成する作業を回避するのは、そもそも役立つことが多いです。
関数<function>IsImportableForeignTable()</function>は指定の外部テーブル名がフィルタを通るかどうかの検査に役立つかもしれません。
    </para>

    <para>
<!--
     If the FDW does not support importing table definitions, the
     <function>ImportForeignSchema</function> pointer can be set to <literal>NULL</literal>.
-->
FDWがテーブル定義のインポートをサポートしない場合は、<function>ImportForeignSchema</function>ポインタを<literal>NULL</literal>にセットすることができます。
    </para>

   </sect2>

   <sect2 id="fdw-callbacks-parallel">
<!--
    <title>FDW Routines for Parallel Execution</title>
-->
    <title>パラレル実行のためのFDWルーチン</title>
    <para>
<!--
     A <structname>ForeignScan</structname> node can, optionally, support parallel
     execution.  A parallel <structname>ForeignScan</structname> will be executed
     in multiple processes and must return each row exactly once across
     all cooperating processes.  To do this, processes can coordinate through
     fixed-size chunks of dynamic shared memory.  This shared memory is not
     guaranteed to be mapped at the same address in every process, so it
     must not contain pointers.  The following functions are all optional,
     but most are required if parallel execution is to be supported.
-->
<structname>ForeignScan</structname>ノードは、オプションとして、パラレル実行をサポートします。
並列<structname>ForeignScan</structname>は複数プロセスで実行され、全ての協調プロセスにわたって各行が一度だけ返るようにしなければなりません。
これを行うため、プロセスは動的共有メモリの固定サイズチャンクを通して調整をはかることができます。
この共有メモリは全プロセスで同じアドレスに割り当てされることが保証されませんので、ポインタを含まないようにしなければなりません。
以下のコールバックは一般に全て省略可能ですが、パラレル実行をサポートするためには必要です。
    </para>

    <para>
<programlisting>
bool
IsForeignScanParallelSafe(PlannerInfo *root, RelOptInfo *rel,
                          RangeTblEntry *rte);
</programlisting>
<!--
    Test whether a scan can be performed within a parallel worker.  This
    function will only be called when the planner believes that a parallel
    plan might be possible, and should return true if it is safe for that scan
    to run within a parallel worker.  This will generally not be the case if
    the remote data source has transaction semantics, unless the worker's
    connection to the data can somehow be made to share the same transaction
    context as the leader.
-->
スキャンがパラレルワーカーで実行できるかテストします。
この関数はプランナが並列プランが可能であろうと考えるときだけ呼ばれます。また、そのスキャンにとってパラレルワーカーで実行するのが安全であるとき真を返すべきです。
リモートデータソースがトランザクションのセマンティクスを持つ場合は、一般にあてはまりません。ただし、ワーカーのデータへの接続を何らかの形でリーダーとして同じトランザクション文脈を共有させることができる場合を除きます。
    </para>

    <para>
<!--
    If this function is not defined, it is assumed that the scan must take
    place within the parallel leader.  Note that returning true does not mean
    that the scan itself can be done in parallel, only that the scan can be
    performed within a parallel worker.  Therefore, it can be useful to define
    this method even when parallel execution is not supported.
-->
この関数が定義されていない場合、スキャンはパラレルリーダー内で実行しなければならないと想定されます。
真を返すことは、スキャンがパラレルワーカーで実行可能であるだけで、パラレルに実行可能であることを意味するのでは無いことに注意してください。
そのため、この関数を定義することはパラレル実行がサポートされていないときでも役立つ可能性があります。
    </para>

    <para>
<programlisting>
Size
EstimateDSMForeignScan(ForeignScanState *node, ParallelContext *pcxt);
</programlisting>
<!--
    Estimate the amount of dynamic shared memory that will be required
    for parallel operation.  This may be higher than the amount that will
    actually be used, but it must not be lower.  The return value is in bytes.
    This function is optional, and can be omitted if not needed; but if it
    is omitted, the next three functions must be omitted as well, because
    no shared memory will be allocated for the FDW's use.
-->
並列操作に必要とされるであろう動的共有メモリ量を推定します。
これは実際に使われる量よりも大きくてよいですが、小さくてはいけません。
戻り値はバイト単位です。
この関数はオプションであり、必要でない場合は省略することができます。
しかし省略された場合、FDWの使用のために共有メモリが割り当てられないため、次の3つの関数も省略しなければなりません。
    </para>

    <para>
<programlisting>
void
InitializeDSMForeignScan(ForeignScanState *node, ParallelContext *pcxt,
                         void *coordinate);
</programlisting>
<!--
    Initialize the dynamic shared memory that will be required for parallel
    operation.  <literal>coordinate</literal> points to a shared memory area of
    size equal to the return value of <function>EstimateDSMForeignScan</function>.
    This function is optional, and can be omitted if not needed.
-->
並列処理で必要とされる動的共有メモリを初期化します。
<literal>coordinate</literal>は<function>EstimateDSMForeignScan</function>の戻り値に等しいサイズの共有メモリ領域へのポインタです。
この関数はオプションであり、必要でない場合は省略することができます。
   </para>

    <para>
<programlisting>
void
ReInitializeDSMForeignScan(ForeignScanState *node, ParallelContext *pcxt,
                           void *coordinate);
</programlisting>
<!--
    Re-initialize the dynamic shared memory required for parallel operation
    when the foreign-scan plan node is about to be re-scanned.
    This function is optional, and can be omitted if not needed.
    Recommended practice is that this function reset only shared state,
    while the <function>ReScanForeignScan</function> function resets only local
    state.  Currently, this function will be called
    before <function>ReScanForeignScan</function>, but it's best not to rely on
    that ordering.
-->
外部スキャンプランノードが再スキャンされようとしているときに、並列操作に必要な動的共有メモリーを再初期化します。
この関数はオプションであり、必要でない場合は省略することができます。
<function>ReScanForeignScan</function>関数はローカル状態のみをリセットし、この関数は共有状態のみをリセットすることをお勧めします。
現在、この関数は<function>ReScanForeignScan</function>より前に呼び出されますが、その順序に依存しないようにする方が良いでしょう。
   </para>

   <para>
<programlisting>
void
InitializeWorkerForeignScan(ForeignScanState *node, shm_toc *toc,
                            void *coordinate);
</programlisting>
<!--
    Initialize a parallel worker's local state based on the shared state
    set up by the leader during <function>InitializeDSMForeignScan</function>.
    This function is optional, and can be omitted if not needed.
-->
<function>InitializeDSMForeignScan</function>でリーダーがセットアップした共有状態に基づくパラレルワーカーのローカル状態を初期化します。
この関数はオプションであり、必要でない場合は省略することができます。
   </para>

   <para>
<programlisting>
void
ShutdownForeignScan(ForeignScanState *node);
</programlisting>
<!--
    Release resources when it is anticipated the node will not be executed
    to completion.  This is not called in all cases; sometimes,
    <literal>EndForeignScan</literal> may be called without this function having
    been called first.  Since the DSM segment used by parallel query is
    destroyed just after this callback is invoked, foreign data wrappers that
    wish to take some action before the DSM segment goes away should implement
    this method.
-->
ノードが完了するまで実行されないことが予想されるときにリソースを解放します。
これはすべてのケースで呼ばれるわけではありません。
<literal>EndForeignScan</literal>は、この関数が最初に呼び出されなくても呼び出されることがあります。
このコールバックが呼び出された直後に、並列クエリで使用されるDSM(動的共有メモリ)セグメントが破棄されるため、DSMセグメントがなくなる前に何らかのアクションを実行する外部データラッパーがこのメソッドを実装する必要があります。
   </para>
   </sect2>

   <sect2 id="fdw-callbacks-reparameterize-paths">
<<<<<<< HEAD
    <title>FDW Routines for Reparameterization of Paths</title>
=======
<!--
    <title>FDW Routines For reparameterization of paths</title>
-->
    <title>パスの再パラメータ化のためのFDWルーチン</title>
>>>>>>> bd0a9e56

    <para>
<programlisting>
List *
ReparameterizeForeignPathByChild(PlannerInfo *root, List *fdw_private,
                                 RelOptInfo *child_rel);
</programlisting>
<!--
    This function is called while converting a path parameterized by the
    top-most parent of the given child relation <literal>child_rel</literal> to be
    parameterized by the child relation. The function is used to reparameterize
    any paths or translate any expression nodes saved in the given
    <literal>fdw_private</literal> member of a <structname>ForeignPath</structname>. The
    callback may use <literal>reparameterize_path_by_child</literal>,
    <literal>adjust_appendrel_attrs</literal> or
    <literal>adjust_appendrel_attrs_multilevel</literal> as required.
-->
この関数は、<literal>child_rel</literal>で指定された子リレーションの最上位の親によってパラメータ化されたパスを、子リレーションによってパラメータ化されたパスに変換する際に呼び出されます。
この関数はパスをパラメータ化する、あるいは<structname>ForeignPath</structname>の<literal>fdw_private</literal>メンバーに保存されている式ノードを変換するために使用されます。
このコールバックは必要に応じて、<literal>reparameterize_path_by_child</literal>、<literal>adjust_appendrel_attrs</literal>あるいは<literal>adjust_appendrel_attrs_multilevel</literal>を呼び出すことができます。
    </para>
   </sect2>

   </sect1>

   <sect1 id="fdw-helpers">
<!--
    <title>Foreign Data Wrapper Helper Functions</title>
-->
    <title>外部データラッパヘルパ関数</title>

    <para>
<!--
     Several helper functions are exported from the core server so that
     authors of foreign data wrappers can get easy access to attributes of
     FDW-related objects, such as FDW options.
     To use any of these functions, you need to include the header file
     <filename>foreign/foreign.h</filename> in your source file.
     That header also defines the struct types that are returned by
     these functions.
-->
FDWオプションのようなFDW関連オブジェクトの属性に外部データラッパの作者が簡単にアクセスできるように、いくつかのヘルパ関数がコアサーバからエクスポートされています。
これらの関数を使用するには、ヘッダファイル<filename>foreign/foreign.h</filename>をあなたのソースファイルにインクルードする必要があります。
このヘッダはまたこれらの関数が返す構造体も定義しています。
    </para>

    <para>
<programlisting>
ForeignDataWrapper *
GetForeignDataWrapperExtended(Oid fdwid, bits16 flags);
</programlisting>

     This function returns a <structname>ForeignDataWrapper</structname>
     object for the foreign-data wrapper with the given OID.  A
     <structname>ForeignDataWrapper</structname> object contains properties
     of the FDW (see <filename>foreign/foreign.h</filename> for details).
     <structfield>flags</structfield> is a bitwise-or'd bit mask indicating
     an extra set of options.  It can take the value
     <literal>FDW_MISSING_OK</literal>, in which case a <literal>NULL</literal>
     result is returned to the caller instead of an error for an undefined
     object.
    </para>

    <para>
<programlisting>
ForeignDataWrapper *
GetForeignDataWrapper(Oid fdwid);
</programlisting>

<!--
     This function returns a <structname>ForeignDataWrapper</structname>
     object for the foreign-data wrapper with the given OID.  A
     <structname>ForeignDataWrapper</structname> object contains properties
     of the FDW (see <filename>foreign/foreign.h</filename> for details).
-->
この関数は指定されたOIDを持つ外部データラッパの<structname>ForeignDataWrapper</structname>オブジェクトを返します。<structname>ForeignDataWrapper</structname>オブジェクトはFDWのプロパティを含みます(詳細は<filename>foreign/foreign.h</filename>を参照して下さい)。
    </para>

    <para>
<programlisting>
ForeignServer *
GetForeignServerExtended(Oid serverid, bits16 flags);
</programlisting>

     This function returns a <structname>ForeignServer</structname> object
     for the foreign server with the given OID.  A
     <structname>ForeignServer</structname> object contains properties
     of the server (see <filename>foreign/foreign.h</filename> for details).
     <structfield>flags</structfield> is a bitwise-or'd bit mask indicating
     an extra set of options.  It can take the value
     <literal>FSV_MISSING_OK</literal>, in which case a <literal>NULL</literal>
     result is returned to the caller instead of an error for an undefined
     object.
    </para>

    <para>
<programlisting>
ForeignServer *
GetForeignServer(Oid serverid);
</programlisting>

<!--
     This function returns a <structname>ForeignServer</structname> object
     for the foreign server with the given OID.  A
     <structname>ForeignServer</structname> object contains properties
     of the server (see <filename>foreign/foreign.h</filename> for details).
-->
この関数は指定されたOIDを持つ外部サーバの<structname>ForeignServer</structname>オブジェクトを返します。<structname>ForeignServer</structname>オブジェクトは外部サーバのプロパティを含みます(詳細は<filename>foreign/foreign.h</filename>を参照して下さい)。
    </para>

    <para>
<programlisting>
UserMapping *
GetUserMapping(Oid userid, Oid serverid);
</programlisting>

<!--
     This function returns a <structname>UserMapping</structname> object for
     the user mapping of the given role on the given server.  (If there is no
     mapping for the specific user, it will return the mapping for
     <literal>PUBLIC</literal>, or throw error if there is none.)  A
     <structname>UserMapping</structname> object contains properties of the
     user mapping (see <filename>foreign/foreign.h</filename> for details).
-->
この関数は指定されたロールと指定された外部サーバのユーザマッピングの<structname>UserMapping</structname>オブジェクトを返します。(もし特定のユーザのマッピングがない場合は、<literal>PUBLIC</literal>のためのマッピングを返すか、それもなければエラーを発生させます。)
<structname>UserMapping</structname>オブジェクトはユーザマッピングのプロパティを含みます(詳細は<filename>foreign/foreign.h</filename>を参照して下さい)。
    </para>

    <para>
<programlisting>
ForeignTable *
GetForeignTable(Oid relid);
</programlisting>

<!--
     This function returns a <structname>ForeignTable</structname> object for
     the foreign table with the given OID.  A
     <structname>ForeignTable</structname> object contains properties of the
     foreign table (see <filename>foreign/foreign.h</filename> for details).
-->
この関数は指定されたOIDを持つ外部テーブルの<structname>ForeignTable</structname>オブジェクトを返します。<structname>ForeignTable</structname>オブジェクトは外部テーブルのプロパティを含みます(詳細は<filename>foreign/foreign.h</filename>を参照して下さい)。
    </para>

    <para>
<programlisting>
List *
GetForeignColumnOptions(Oid relid, AttrNumber attnum);
</programlisting>

<!--
     This function returns the per-column FDW options for the column with the
     given foreign table OID and attribute number, in the form of a list of
     <structname>DefElem</structname>.  NIL is returned if the column has no
     options.
-->
この関数は指定された外部テーブルOIDと属性番号に該当する列の列単位のFDWオプションを<structname>DefElem</structname>のリスト形式で返します。その列がオプションを持たない場合はNILが返ります。
    </para>

    <para>
<!--
     Some object types have name-based lookup functions in addition to the
     OID-based ones:
-->
いくつかのオブジェクト種別については、OIDベースのものに加えて名前ベースの検索関数もあります。
    </para>

    <para>
<programlisting>
ForeignDataWrapper *
GetForeignDataWrapperByName(const char *name, bool missing_ok);
</programlisting>

<!--
     This function returns a <structname>ForeignDataWrapper</structname>
     object for the foreign-data wrapper with the given name.  If the wrapper
     is not found, return NULL if missing_ok is true, otherwise raise an
     error.
-->
この関数は指定された名前の外部データラッパの<structname>ForeignDataWrapper</structname>オブジェクトを返します。外部データラッパが見つからない場合は、missing_okがtrueの場合はNULLを返し、それ以外の場合はエラーを発生させます。
    </para>

    <para>
<programlisting>
ForeignServer *
GetForeignServerByName(const char *name, bool missing_ok);
</programlisting>

<!--
     This function returns a <structname>ForeignServer</structname> object
     for the foreign server with the given name.  If the server is not found,
     return NULL if missing_ok is true, otherwise raise an error.
-->
この関数は指定された名前の外部サーバの<structname>ForeignServer</structname>オブジェクトを返します。外部サーバが見つからない場合は、missing_okがtrueの場合はNULLを返し、それ以外の場合はエラーを発生させます。
    </para>

   </sect1>

   <sect1 id="fdw-planning">
<!--
    <title>Foreign Data Wrapper Query Planning</title>
-->
    <title>外部データラッパのクエリプラン作成</title>

    <para>
<!--
     The FDW callback functions <function>GetForeignRelSize</function>,
     <function>GetForeignPaths</function>, <function>GetForeignPlan</function>,
     <function>PlanForeignModify</function>, <function>GetForeignJoinPaths</function>,
     <function>GetForeignUpperPaths</function>, and <function>PlanDirectModify</function>
     must fit into the workings of the <productname>PostgreSQL</productname> planner.
     Here are some notes about what they must do.
-->
FDWコールバック関数の<function>GetForeignRelSize</function>、<function>GetForeignPaths</function>、<function>GetForeignPlan</function>、<function>PlanForeignModify</function>、<function>GetForeignJoinPaths</function>、<function>GetForeignUpperPaths</function>、<function>PlanDirectModify</function>は<productname>PostgreSQL</productname>プランナの動作と協調しなければなりません。ここでは、これらの関数がすべき事に関するいくつかの注意事項を述べます。
    </para>

    <para>
<!--
     The information in <literal>root</literal> and <literal>baserel</literal> can be used
     to reduce the amount of information that has to be fetched from the
     foreign table (and therefore reduce the cost).
     <literal>baserel-&gt;baserestrictinfo</literal> is particularly interesting, as
     it contains restriction quals (<literal>WHERE</literal> clauses) that should be
     used to filter the rows to be fetched.  (The FDW itself is not required
     to enforce these quals, as the core executor can check them instead.)
     <literal>baserel-&gt;reltarget-&gt;exprs</literal> can be used to determine which
     columns need to be fetched; but note that it only lists columns that
     have to be emitted by the <structname>ForeignScan</structname> plan node, not
     columns that are used in qual evaluation but not output by the query.
-->
<literal>root</literal>と<literal>baserel</literal>に含まれる情報は、外部テーブルから取得する必要のある情報の量(とそれによるコスト)を削減するために使用できます。
<literal>baserel-&gt;baserestrictinfo</literal>は、取得される行をフィルタリングする検索条件(<literal>WHERE</literal>句)を含んでいるため、特に興味深いものです。(コアのエクゼキュータが代わりにそれらをチェックできるので、FDW自身がこれらの制約を適用しなければならないわけではありません。)
<literal>baserel-&gt;reltarget-&gt;exprs</literal>はどの列が取得される必要があるかを決定するのに使用できます。ただし、このリストは<structname>ForeignScan</structname>プランノードから出力すべき列しか含んでおらず、条件検査には必要だがクエリからは出力されない列は含まないことに注意してください。
    </para>

    <para>
<!--
     Various private fields are available for the FDW planning functions to
     keep information in.  Generally, whatever you store in FDW private fields
     should be palloc'd, so that it will be reclaimed at the end of planning.
-->
様々なプライベートフィールドがFDWのプラン作成関数で情報を格納する目的で利用できます。
一般的に、プラン作成の最後に回収できるように、FDW固有フィールドに格納するものは全てpallocで確保すべきです。
    </para>

    <para>
<!--
     <literal>baserel-&gt;fdw_private</literal> is a <type>void</type> pointer that is
     available for FDW planning functions to store information relevant to
     the particular foreign table.  The core planner does not touch it except
     to initialize it to NULL when the <literal>RelOptInfo</literal> node is created.
     It is useful for passing information forward from
     <function>GetForeignRelSize</function> to <function>GetForeignPaths</function> and/or
     <function>GetForeignPaths</function> to <function>GetForeignPlan</function>, thereby
     avoiding recalculation.
-->
<literal>baserel-&gt;fdw_private</literal>は、<type>void</type>ポインタで、FDWのプラン作成関数で特定の外部テーブルに関する情報を格納する目的で利用できます。
コアプランナは、<literal>RelOptInfo</literal>ノードが作成されるときにNULLで初期化するときを除いて、このフィールドに一切に触れません。
このフィールドは、<function>GetForeignRelSize</function>から<function>GetForeignPaths</function>や<function>GetForeignPaths</function>から<function>GetForeignPlan</function>といったように情報を順次伝えるの便利で、結果として再計算を省くことができます。
    </para>

    <para>
<!--
     <function>GetForeignPaths</function> can identify the meaning of different
     access paths by storing private information in the
     <structfield>fdw_private</structfield> field of <structname>ForeignPath</structname> nodes.
     <structfield>fdw_private</structfield> is declared as a <type>List</type> pointer, but
     could actually contain anything since the core planner does not touch
     it.  However, best practice is to use a representation that's dumpable
     by <function>nodeToString</function>, for use with debugging support available
     in the backend.
-->
<function>GetForeignPaths</function>では、<structname>ForeignPath</structname>ノードの<structfield>fdw_private</structfield>フィールドに固有情報を格納することで、異なるアクセスパスを区別できます。<structfield>fdw_private</structfield>は<type>List</type>ポインタとして宣言されていますが、コアプランナがこのフィールドを操作することはないため、実際にはなんでも格納できます。
しかし、バックエンドのデバッグサポート機能を利用できるように<function>nodeToString</function>でダンプ出来る形式を使うのが最良の手法です。
    </para>

    <para>
<!--
     <function>GetForeignPlan</function> can examine the <structfield>fdw_private</structfield>
     field of the selected <structname>ForeignPath</structname> node, and can generate
     <structfield>fdw_exprs</structfield> and <structfield>fdw_private</structfield> lists to be
     placed in the <structname>ForeignScan</structname> plan node, where they will be
     available at execution time.  Both of these lists must be
     represented in a form that <function>copyObject</function> knows how to copy.
     The <structfield>fdw_private</structfield> list has no other restrictions and is
     not interpreted by the core backend in any way.  The
     <structfield>fdw_exprs</structfield> list, if not NIL, is expected to contain
     expression trees that are intended to be executed at run time.  These
     trees will undergo post-processing by the planner to make them fully
     executable.
-->
<function>GetForeignPlan</function>では、選択された<structname>ForeignPath</structname>ノードの<structfield>fdw_private</structfield>フィールドを調べて、<structname>ForeignScan</structname>プランノード内に格納されプラン実行時に利用可能な<structfield>fdw_exprs</structfield>と<structfield>fdw_private</structfield>の二つのリストを生成することができます。
これらは両方とも<function>copyObject</function>がコピーできる形式でなければなりません。
<structfield>fdw_private</structfield>リストにはこれ以外に制約はなく、コアバックエンドによって解釈されることはありません。
<structfield>fdw_exprs</structfield>リストがNILでない場合は、クエリ実行時に実行されることを意図した式ツリーが含まれていることが期待されます。
これらのツリーは、完全に実行可能な状態にするためにプランナによる後処理を受けます。
    </para>

    <para>
<!--
     In <function>GetForeignPlan</function>, generally the passed-in target list can
     be copied into the plan node as-is.  The passed <literal>scan_clauses</literal> list
     contains the same clauses as <literal>baserel-&gt;baserestrictinfo</literal>,
     but may be re-ordered for better execution efficiency.  In simple cases
     the FDW can just strip <structname>RestrictInfo</structname> nodes from the
     <literal>scan_clauses</literal> list (using <function>extract_actual_clauses</function>) and put
     all the clauses into the plan node's qual list, which means that all the
     clauses will be checked by the executor at run time.  More complex FDWs
     may be able to check some of the clauses internally, in which case those
     clauses can be removed from the plan node's qual list so that the
     executor doesn't waste time rechecking them.
-->
<function>GetForeignPlan</function>では、一般的に渡されたターゲットリストはそのままプランノードにコピーできます。
渡された<literal>scan_clauses</literal>リストは<literal>baserel-&gt;baserestrictinfo</literal>と同じ句を含みますが、実行効率のよい別の順番に並べ替えることもできます。
FDWにできるのが<structname>RestrictInfo</structname>ノードを<literal>scan_clauses</literal>リストから(<function>extract_actual_clauses</function>を使って)抜き出して、全ての句をプランノードの条件リストに入れるだけ、といった単純なケースでは、全ての句は実行時にエクゼキュータによってチェックされます。
より複雑なFDWは内部で一部の句をチェックできるかもしれませんが、そのような場合には、エクゼキュータが再チェックのために時間を無駄にしないように、それらの句はプランノードの条件リストから削除できます。
    </para>

    <para>
<!--
     As an example, the FDW might identify some restriction clauses of the
     form <replaceable>foreign_variable</replaceable> <literal>=</literal>
     <replaceable>sub_expression</replaceable>, which it determines can be executed on
     the remote server given the locally-evaluated value of the
     <replaceable>sub_expression</replaceable>.  The actual identification of such a
     clause should happen during <function>GetForeignPaths</function>, since it would
     affect the cost estimate for the path.  The path's
     <structfield>fdw_private</structfield> field would probably include a pointer to
     the identified clause's <structname>RestrictInfo</structname> node.  Then
     <function>GetForeignPlan</function> would remove that clause from <literal>scan_clauses</literal>,
     but add the <replaceable>sub_expression</replaceable> to <structfield>fdw_exprs</structfield>
     to ensure that it gets massaged into executable form.  It would probably
     also put control information into the plan node's
     <structfield>fdw_private</structfield> field to tell the execution functions what
     to do at run time.  The query transmitted to the remote server would
     involve something like <literal>WHERE <replaceable>foreign_variable</replaceable> =
     $1</literal>, with the parameter value obtained at run time from
     evaluation of the <structfield>fdw_exprs</structfield> expression tree.
-->
たとえば、ローカル側で評価された<replaceable>sub_expression</replaceable>の値があればリモートサーバ側で実行出来るとFDWが判断するような、<replaceable>foreign_variable</replaceable> <literal>=</literal> <replaceable>sub_expression</replaceable>といった形式の条件句をFDWが識別するかもしれません。
パスのコスト見積もりに影響するので、そのような句の実際の識別は<function>GetForeignPaths</function>でなされるべきです。
おそらく、そのパスの<structfield>fdw_private</structfield>フィールドは識別された句の<structname>RestrictInfo</structname>ノードをさすポインタを含むでしょう。
そして、<function>GetForeignPlan</function>はその句を<literal>scan_clauses</literal>から取り除き、実行可能な形式にほぐされることを保障するために<replaceable>sub_expression</replaceable>を<structfield>fdw_exprs</structfield>に追加するでしょう。
また、おそらく、実行時に何をすべきかをプラン実行関数に伝えるためにプランノードの<structfield>fdw_private</structfield>フィールドに制御情報を入れるでしょう。
リモートサーバに送られたクエリは、実行時に<structfield>fdw_exprs</structfield>式ツリーを評価して得られた値をパラメータ値とする<literal>WHERE <replaceable>foreign_variable</replaceable> = $1</literal>のようなものを伴うでしょう。
    </para>

    <para>
<!--
     Any clauses removed from the plan node's qual list must instead be added
     to <literal>fdw_recheck_quals</literal> or rechecked by
     <literal>RecheckForeignScan</literal> in order to ensure correct behavior
     at the <literal>READ COMMITTED</literal> isolation level.  When a concurrent
     update occurs for some other table involved in the query, the executor
     may need to verify that all of the original quals are still satisfied for
     the tuple, possibly against a different set of parameter values.  Using
     <literal>fdw_recheck_quals</literal> is typically easier than implementing checks
     inside <literal>RecheckForeignScan</literal>, but this method will be
     insufficient when outer joins have been pushed down, since the join tuples
     in that case might have some fields go to NULL without rejecting the
     tuple entirely.
-->
<literal>READ COMMITTED</literal>分離レベルでの正しい動作を保証するため、プランノードの条件リストから除かれた句はすべて、代わりに<literal>fdw_recheck_quals</literal>に追加されるか、<literal>RecheckForeignScan</literal>で再検査される必要があります。
問い合わせに含まれる他のテーブルで同時更新があった場合、エクゼキュータはタプルが元の条件を、それも場合によっては異なるパラメータ値の組み合わせに対して満たすことを確認する必要があるかもしれません。
<literal>fdw_recheck_quals</literal>を使うのは、<literal>RecheckForeignScan</literal>の内部で検査を実装するより、通常は簡単でしょう。
しかしこの方法は、外部結合がプッシュダウンされる場合は不十分です。
なぜなら、この場合の結合タプルはタプル全体を拒絶せずに、一部のフィールドをNULLにしてしまうからです。
    </para>

    <para>
<!--
     Another <structname>ForeignScan</structname> field that can be filled by FDWs
     is <structfield>fdw_scan_tlist</structfield>, which describes the tuples returned by
     the FDW for this plan node.  For simple foreign table scans this can be
     set to <literal>NIL</literal>, implying that the returned tuples have the
     row type declared for the foreign table.  A non-<symbol>NIL</symbol> value must be a
     target list (list of <structname>TargetEntry</structname>s) containing Vars and/or
     expressions representing the returned columns.  This might be used, for
     example, to show that the FDW has omitted some columns that it noticed
     won't be needed for the query.  Also, if the FDW can compute expressions
     used by the query more cheaply than can be done locally, it could add
     those expressions to <structfield>fdw_scan_tlist</structfield>.  Note that join
     plans (created from paths made by <function>GetForeignJoinPaths</function>) must
     always supply <structfield>fdw_scan_tlist</structfield> to describe the set of
     columns they will return.
-->
FDWがセットできる別の<structname>ForeignScan</structname>フィールドに<structfield>fdw_scan_tlist</structfield>があります。
これはこのプランノードについてFDWが返すタプルを記述するものです。
単純な外部テーブルスキャンに対しては、これを<literal>NIL</literal>にセットすることができ、それは戻されるタプルが外部テーブルで宣言された行型を持つことを意味します。
<symbol>NIL</symbol>でない値はVar型の変数、あるいは返される列を表す式、あるいはその両方を含む対象のリスト（<structname>TargetEntry</structname>のリスト）でなければなりません。
これは例えば、FDWが問い合わせのために必要ないと気づいた列を無視したことを示すのに使えるかもしれません。
また、FDWが問い合わせで使われる式をローカルで計算するより安価に計算できるなら、それらの式を<structfield>fdw_scan_tlist</structfield>に追加することができます。
結合プラン（<function>GetForeignJoinPaths</function>が作るパスから作成される）は、それが返す列の集合を記述する<structfield>fdw_scan_tlist</structfield>を必ず提供しなければならないことに注意して下さい。
    </para>

    <para>
<!--
     The FDW should always construct at least one path that depends only on
     the table's restriction clauses.  In join queries, it might also choose
     to construct path(s) that depend on join clauses, for example
     <replaceable>foreign_variable</replaceable> <literal>=</literal>
     <replaceable>local_variable</replaceable>.  Such clauses will not be found in
     <literal>baserel-&gt;baserestrictinfo</literal> but must be sought in the
     relation's join lists.  A path using such a clause is called a
     <quote>parameterized path</quote>.  It must identify the other relations
     used in the selected join clause(s) with a suitable value of
     <literal>param_info</literal>; use <function>get_baserel_parampathinfo</function>
     to compute that value.  In <function>GetForeignPlan</function>, the
     <replaceable>local_variable</replaceable> portion of the join clause would be added
     to <structfield>fdw_exprs</structfield>, and then at run time the case works the
     same as for an ordinary restriction clause.
-->
FDWはそのテーブルの条件句のみに依存するパスを常に少なくとも一つは生成すべきです。結合クエリでは、例えば<replaceable>foreign_variable</replaceable> <literal>=</literal> <replaceable>local_variable</replaceable>といった結合句に依存するパス(群)を生成することもできます。
そのような句は<literal>baserel-&gt;baserestrictinfo</literal>には見つからず、リレーションの結合リストにあるはずです。
そのような句を使用するパスは<quote>パラメータ化されたパス</quote>と呼ばれます。
このようなパスでは、選択された結合句（群）で使用されているリレーション（群）を<literal>param_info</literal>の適合する値から特定しなければなりません;その値を計算するには<function>get_baserel_parampathinfo</function>を使用します。
<function>GetForeignPlan</function>では、結合句の<replaceable>local_variable</replaceable>部分が<structfield>fdw_exprs</structfield>に追加され、実行時には通常の条件句と同じように動作します。
    </para>

    <para>
<!--
     If an FDW supports remote joins, <function>GetForeignJoinPaths</function> should
     produce <structname>ForeignPath</structname>s for potential remote joins in much
     the same way as <function>GetForeignPaths</function> works for base tables.
     Information about the intended join can be passed forward
     to <function>GetForeignPlan</function> in the same ways described above.
     However, <structfield>baserestrictinfo</structfield> is not relevant for join
     relations; instead, the relevant join clauses for a particular join are
     passed to <function>GetForeignJoinPaths</function> as a separate parameter
     (<literal>extra-&gt;restrictlist</literal>).
-->
FDWがリモートでの結合をサポートする場合、<function>GetForeignPaths</function>がベーステーブルに対して処理するのとほぼ同じように、<function>GetForeignJoinPaths</function>は潜在的なリモートの結合に対して<structname>ForeignPath</structname>を生成することになります。
意図した結合に関する情報は、上記と同じ方法で<function>GetForeignPlan</function>に送ることができます。
しかし、<structfield>baserestrictinfo</structfield>は結合のリレーションには関連がなく、代わりに、特定の結合に関連するJOIN句は<function>GetForeignJoinPaths</function>に別のパラメータ(<literal>extra-&gt;restrictlist</literal>)として渡されます。
    </para>

    <para>
<!--
     An FDW might additionally support direct execution of some plan actions
     that are above the level of scans and joins, such as grouping or
     aggregation.  To offer such options, the FDW should generate paths and
     insert them into the appropriate <firstterm>upper relation</firstterm>.  For
     example, a path representing remote aggregation should be inserted into
     the <literal>UPPERREL_GROUP_AGG</literal> relation, using <function>add_path</function>.
     This path will be compared on a cost basis with local aggregation
     performed by reading a simple scan path for the foreign relation (note
     that such a path must also be supplied, else there will be an error at
     plan time).  If the remote-aggregation path wins, which it usually would,
     it will be converted into a plan in the usual way, by
     calling <function>GetForeignPlan</function>.  The recommended place to generate
     such paths is in the <function>GetForeignUpperPaths</function>
     callback function, which is called for each upper relation (i.e., each
     post-scan/join processing step), if all the base relations of the query
     come from the same FDW.
-->
FDWはグルーピングや集約のような、スキャンや結合のレベルより上位のプラン動作の直接実行を追加的にサポートできるかもしれません。
このような方法を行うには、FDWはパスを生成して、それを適切な<firstterm>上位リレーション</firstterm>に挿入する必要があります。
例えば、リモート集約をあらわすパスは<function>add_path</function>を使って<literal>UPPERREL_GROUP_AGG</literal>リレーションに挿入されるべきです。
このパスは外部リレーションに対する単純なスキャンパスを読むことによるローカル集約実行とコストに基づいて比較されます（このようなパスが提供されなければならないことに注意してください、さもないとプラン時にエラーになります）。
リモート集約パスが、通常そうなりますが、勝った場合には、パスは<function>GetForeignPlan</function>を呼ぶ通常の手段でプランに変換されます。
もし問い合わせの全てのベースリレーションが同じFDWから来るなら、このようなパスを生成するのに推奨される場所は、各上位リレーション（すなわち各スキャン/結合後の処理の段階）に対して呼び出される<function>GetForeignUpperPaths</function>コールバック関数の中です。
    </para>

    <para>
<!--
     <function>PlanForeignModify</function> and the other callbacks described in
     <xref linkend="fdw-callbacks-update"/> are designed around the assumption
     that the foreign relation will be scanned in the usual way and then
     individual row updates will be driven by a local <literal>ModifyTable</literal>
     plan node.  This approach is necessary for the general case where an
     update requires reading local tables as well as foreign tables.
     However, if the operation could be executed entirely by the foreign
     server, the FDW could generate a path representing that and insert it
     into the <literal>UPPERREL_FINAL</literal> upper relation, where it would
     compete against the <literal>ModifyTable</literal> approach.  This approach
     could also be used to implement remote <literal>SELECT FOR UPDATE</literal>,
     rather than using the row locking callbacks described in
     <xref linkend="fdw-callbacks-row-locking"/>.  Keep in mind that a path
     inserted into <literal>UPPERREL_FINAL</literal> is responsible for
     implementing <emphasis>all</emphasis> behavior of the query.
-->
<function>PlanForeignModify</function>と<xref linkend="fdw-callbacks-update"/>で記述された他のコールバックは、外部リレーションは通常の方法でスキャンされ、それから個別の行変更がローカルの<literal>ModifyTable</literal>プランノードで駆動されるという想定をもとに設計されています。
この方法は変更が外部テーブルと同様にローカルテーブルを読む必要がある一般的な場合に必要です。
しかしながら、操作が全体的に外部サーバで実行できるなら、FDWはそのようにするパスを生成して<literal>UPPERREL_FINAL</literal>上位リレーションに挿入することができます。ここでは<literal>ModifyTable</literal>方式に対して競合します。
この方式は、<xref linkend="fdw-callbacks-row-locking"/>で記述された行ロックコールバックを使うのでなしに、リモート<literal>SELECT FOR UPDATE</literal>を実装するのにも使われます。
<literal>UPPERREL_FINAL</literal>に挿入されたパスは問い合わせの<emphasis>全ての</emphasis>振る舞いの実装に責任があることに留意してください。
    </para>

    <para>
<!--
     When planning an <command>UPDATE</command> or <command>DELETE</command>,
     <function>PlanForeignModify</function> and <function>PlanDirectModify</function>
     can look up the <structname>RelOptInfo</structname>
     struct for the foreign table and make use of the
     <literal>baserel-&gt;fdw_private</literal> data previously created by the
     scan-planning functions.  However, in <command>INSERT</command> the target
     table is not scanned so there is no <structname>RelOptInfo</structname> for it.
     The <structname>List</structname> returned by <function>PlanForeignModify</function> has
     the same restrictions as the <structfield>fdw_private</structfield> list of a
     <structname>ForeignScan</structname> plan node, that is it must contain only
     structures that <function>copyObject</function> knows how to copy.
-->
<command>UPDATE</command>や<command>DELETE</command>のプランを生成しているとき、
<function>PlanForeignModify</function>と<function>PlanDirectModify</function>は、事前にスキャンプラン生成関数で作られた<literal>baserel-&gt;fdw_private</literal>データを使うために、その外部テーブルのための<structname>RelOptInfo</structname>構造体を検索することができます。
しかしながら、<command>INSERT</command>では対象テーブルはスキャンされないので対応する<structname>RelOptInfo</structname>は存在しません。
<function>PlanForeignModify</function>から返される<structname>List</structname>には、<structname>ForeignScan</structname>プランノードの<structfield>fdw_private</structfield>リストと同様に、<function>copyObject</function>がコピーの仕方を知っている構造体しか保持してはいけないという制約があります。
    </para>

    <para>
<!--
     <command>INSERT</command> with an <literal>ON CONFLICT</literal> clause does not
     support specifying the conflict target, as unique constraints or
     exclusion constraints on remote tables are not locally known. This
     in turn implies that <literal>ON CONFLICT DO UPDATE</literal> is not supported,
     since the specification is mandatory there.
-->
<literal>ON CONFLICT</literal>句のある<command>INSERT</command>は競合の対象の指定をサポートしません。
なぜなら、リモートのテーブルの一意制約や排他制約についての情報がローカルにはないからです。
これは結果的に<literal>ON CONFLICT DO UPDATE</literal>がサポートされないことを意味します。
なぜなら、競合の対象の指定が必須だからです。
    </para>

   </sect1>

   <sect1 id="fdw-row-locking">
<!--
    <title>Row Locking in Foreign Data Wrappers</title>
-->
    <title>外部データラッパでの行ロック</title>

    <para>
<!--
     If an FDW's underlying storage mechanism has a concept of locking
     individual rows to prevent concurrent updates of those rows, it is
     usually worthwhile for the FDW to perform row-level locking with as
     close an approximation as practical to the semantics used in
     ordinary <productname>PostgreSQL</productname> tables.  There are multiple
     considerations involved in this.
-->
FDWの元になる記憶機構が、行の同時更新を防ぐために個々の行をロックするという概念を持っているなら、<productname>PostgreSQL</productname>の通常のテーブルで使われている意味にできる限り現実的で近い行単位のロックをFDWが実施することは価値があるでしょう。
これに関していくつかの考慮点があります。
    </para>

    <para>
<!--
     One key decision to be made is whether to perform <firstterm>early
     locking</firstterm> or <firstterm>late locking</firstterm>.  In early locking, a row is
     locked when it is first retrieved from the underlying store, while in
     late locking, the row is locked only when it is known that it needs to
     be locked.  (The difference arises because some rows may be discarded by
     locally-checked restriction or join conditions.)  Early locking is much
     simpler and avoids extra round trips to a remote store, but it can cause
     locking of rows that need not have been locked, resulting in reduced
     concurrency or even unexpected deadlocks.  Also, late locking is only
     possible if the row to be locked can be uniquely re-identified later.
     Preferably the row identifier should identify a specific version of the
     row, as <productname>PostgreSQL</productname> TIDs do.
-->
なされるべき重要な決定の一つは、<firstterm>早いロック</firstterm>を実行するか<firstterm>遅いロック</firstterm>を実行するか、です。
早いロックでは、行は、元となる記憶機構から最初に取り出されたときにロックされます。
一方、遅いロックでは、行は、それがロックされる必要があることがわかってからロックされます。
（この違いは、一部の行がローカルで検査される制約や結合条件によって除外されるために発生します。）
早いロックの方がずっと単純ですし、リモートの記憶機構との間の余分なやりとりもなくて済みますが、ロックしなくても良い行をロックするかもしれませんし、結果的に同時実行性が低下したり、予期しないデッドロックさえ発生します。
一方で、遅いロックは、ロックすべき行が後で一意に再識別できる場合にのみ可能です。
できれば、<productname>PostgreSQL</productname>のTIDがそうしているように、行識別子は行の特定のバージョンを識別できるのが望ましいです。
    </para>

    <para>
<!--
     By default, <productname>PostgreSQL</productname> ignores locking considerations
     when interfacing to FDWs, but an FDW can perform early locking without
     any explicit support from the core code.  The API functions described
     in <xref linkend="fdw-callbacks-row-locking"/>, which were added
     in <productname>PostgreSQL</productname> 9.5, allow an FDW to use late locking if
     it wishes.
-->
デフォルトでは<productname>PostgreSQL</productname>はFDWとのやりとりにおいてロックの考慮をしませんが、FDWはコアのコードからの明示的なサポートなしに、早いロックを実行することができます。
<productname>PostgreSQL</productname>バージョン9.5で追加された<xref linkend="fdw-callbacks-row-locking"/>に記載されたAPI関数を使うことで、望むならFDWで遅いロックを使うことも可能です。
    </para>

    <para>
<!--
     An additional consideration is that in <literal>READ COMMITTED</literal>
     isolation mode, <productname>PostgreSQL</productname> may need to re-check
     restriction and join conditions against an updated version of some
     target tuple.  Rechecking join conditions requires re-obtaining copies
     of the non-target rows that were previously joined to the target tuple.
     When working with standard <productname>PostgreSQL</productname> tables, this is
     done by including the TIDs of the non-target tables in the column list
     projected through the join, and then re-fetching non-target rows when
     required.  This approach keeps the join data set compact, but it
     requires inexpensive re-fetch capability, as well as a TID that can
     uniquely identify the row version to be re-fetched.  By default,
     therefore, the approach used with foreign tables is to include a copy of
     the entire row fetched from a foreign table in the column list projected
     through the join.  This puts no special demands on the FDW but can
     result in reduced performance of merge and hash joins.  An FDW that is
     capable of meeting the re-fetch requirements can choose to do it the
     first way.
-->
さらなる考慮点は、<literal>READ COMMITTED</literal>分離モードにおいて、<productname>PostgreSQL</productname>は対象のタプルの更新されたバージョンに対して制約と結合条件の再検査を行う必要があるかもしれないということです。
結合条件を再検査するには、前回取得対象のタプルと結合された、取得対象外の行の複製を再取得する必要があります。
<productname>PostgreSQL</productname>の標準テーブルを使うときは、結合を通じて生成される列リストに対象でないテーブルのTIDを含めて、必要な時には対象でない行を再フェッチすることで解決しています。
この方法は結合のデータセットを小さくできますが、安価な再フェッチ機能と再フェッチすべきバージョンの行を一意に特定できるTIDが必要になります。
そのためデフォルトで外部テーブルに対して使われる方法は、外部テーブルからフェッチされた行全体を結合を通じて生成した列リストに含めるというものです。
これによりFDWに対する特別な要請はなくなりますが、マージ結合およびハッシュ結合に置いてパフォーマンスが低下する結果となるかもしれません。
再フェッチの要求を満たすことができるFDWでは最初の方法を選択するのも良いでしょう。
    </para>

    <para>
<!--
     For an <command>UPDATE</command> or <command>DELETE</command> on a foreign table, it
     is recommended that the <literal>ForeignScan</literal> operation on the target
     table perform early locking on the rows that it fetches, perhaps via the
     equivalent of <command>SELECT FOR UPDATE</command>.  An FDW can detect whether
     a table is an <command>UPDATE</command>/<command>DELETE</command> target at plan time
     by comparing its relid to <literal>root-&gt;parse-&gt;resultRelation</literal>,
     or at execution time by using <function>ExecRelationIsTargetRelation()</function>.
     An alternative possibility is to perform late locking within the
     <function>ExecForeignUpdate</function> or <function>ExecForeignDelete</function>
     callback, but no special support is provided for this.
-->
外部テーブルに対する<command>UPDATE</command>や<command>DELETE</command>では、対象テーブルに対する<literal>ForeignScan</literal>操作はフェッチする行を、恐らくは<command>SELECT FOR UPDATE</command>と同等なものを用いてロックすることが推奨されます。
FDWはテーブルが<command>UPDATE</command>または<command>DELETE</command>の対象かどうかを、計画時にそのrelidを<literal>root-&gt;parse-&gt;resultRelation</literal>と比較することで、あるいは実行時に<function>ExecRelationIsTargetRelation()</function>を使うことで検知できます。
これに代わる可能性として、<function>ExecForeignUpdate</function>または<function>ExecForeignDelete</function>のコールバック内で遅いロックを実行することがありますが、これについて特別なサポートは提供されません。
    </para>

    <para>
<!--
     For foreign tables that are specified to be locked by a <command>SELECT
     FOR UPDATE/SHARE</command> command, the <literal>ForeignScan</literal> operation can
     again perform early locking by fetching tuples with the equivalent
     of <command>SELECT FOR UPDATE/SHARE</command>.  To perform late locking
     instead, provide the callback functions defined
     in <xref linkend="fdw-callbacks-row-locking"/>.
     In <function>GetForeignRowMarkType</function>, select rowmark option
     <literal>ROW_MARK_EXCLUSIVE</literal>, <literal>ROW_MARK_NOKEYEXCLUSIVE</literal>,
     <literal>ROW_MARK_SHARE</literal>, or <literal>ROW_MARK_KEYSHARE</literal> depending
     on the requested lock strength.  (The core code will act the same
     regardless of which of these four options you choose.)
     Elsewhere, you can detect whether a foreign table was specified to be
     locked by this type of command by using <function>get_plan_rowmark</function> at
     plan time, or <function>ExecFindRowMark</function> at execution time; you must
     check not only whether a non-null rowmark struct is returned, but that
     its <structfield>strength</structfield> field is not <literal>LCS_NONE</literal>.
-->
<command>SELECT FOR UPDATE/SHARE</command>コマンドによりロックすることが指定された外部テーブルについて、<literal>ForeignScan</literal>の操作では<command>SELECT FOR UPDATE/SHARE</command>と同等なものを使ってタプルをフェッチすることで、ここでも早いロックを実行できます。
逆に遅いロックを実行するには、<xref linkend="fdw-callbacks-row-locking"/>で定義されるコールバック関数を提供して下さい。
<function>GetForeignRowMarkType</function>では、要求されたロックの強度に応じて、rowmarkのオプション<literal>ROW_MARK_EXCLUSIVE</literal>、<literal>ROW_MARK_NOKEYEXCLUSIVE</literal>、<literal>ROW_MARK_SHARE</literal>または<literal>ROW_MARK_KEYSHARE</literal>を選択して下さい。
（コアのコードは、この4つのオプションのどれが選ばれたかに関係なく、同じ動作をします。）
その他には、この種のコマンドによって外部テーブルのロックが指定されたかどうかを、計画時に<function>get_plan_rowmark</function>を使うことで、あるいは実行時に<function>ExecFindRowMark</function>を使うことで検知できます。
このとき、NULLでないrowmark構造体が戻されるかどうかだけでなく、その<structfield>strength</structfield>フィールドが<literal>LCS_NONE</literal>でないことも確認しなければなりません。
    </para>

    <para>
<!--
     Lastly, for foreign tables that are used in an <command>UPDATE</command>,
     <command>DELETE</command> or <command>SELECT FOR UPDATE/SHARE</command> command but
     are not specified to be row-locked, you can override the default choice
     to copy entire rows by having <function>GetForeignRowMarkType</function> select
     option <literal>ROW_MARK_REFERENCE</literal> when it sees lock strength
     <literal>LCS_NONE</literal>.  This will cause <function>RefetchForeignRow</function> to
     be called with that value for <structfield>markType</structfield>; it should then
     re-fetch the row without acquiring any new lock.  (If you have
     a <function>GetForeignRowMarkType</function> function but don't wish to re-fetch
     unlocked rows, select option <literal>ROW_MARK_COPY</literal>
     for <literal>LCS_NONE</literal>.)
-->
最後に、<command>UPDATE</command>、<command>DELETE</command>または<command>SELECT FOR UPDATE/SHARE</command>コマンドで使用されたが、行ロックの指定はされなかった外部テーブルについて、ロック強度が<literal>LCS_NONE</literal>になっているときに<function>GetForeignRowMarkType</function>でオプション<literal>ROW_MARK_REFERENCE</literal>を選択すれば、すべての行を複製するというデフォルトの動作を変更することができます。
これにより、<structfield>markType</structfield>にその値を入れて<function>RefetchForeignRow</function>が呼び出されるようになります。
このとき、新しいロックを取得することなく行を再取得します。
（<function>GetForeignRowMarkType</function>関数を使うが、ロックしていない行を再フェッチしたくない場合は、<literal>LCS_NONE</literal>についてオプション<literal>ROW_MARK_COPY</literal>を選択して下さい。）
    </para>

    <para>
<!--
     See <filename>src/include/nodes/lockoptions.h</filename>, the comments
     for <type>RowMarkType</type> and <type>PlanRowMark</type>
     in <filename>src/include/nodes/plannodes.h</filename>, and the comments for
     <type>ExecRowMark</type> in <filename>src/include/nodes/execnodes.h</filename> for
     additional information.
-->
さらなる情報は、<filename>src/include/nodes/lockoptions.h</filename>、<filename>src/include/nodes/plannodes.h</filename>での<type>RowMarkType</type>と<type>PlanRowMark</type>についてのコメント、<filename>src/include/nodes/execnodes.h</filename>での<type>ExecRowMark</type>についてのコメントを参照して下さい。
    </para>

  </sect1>

 </chapter><|MERGE_RESOLUTION|>--- conflicted
+++ resolved
@@ -1,14 +1,10 @@
 <!-- doc/src/sgml/fdwhandler.sgml -->
 
  <chapter id="fdwhandler">
-<<<<<<< HEAD
+<!--
    <title>Writing a Foreign Data Wrapper</title>
-=======
-<!--
-   <title>Writing A Foreign Data Wrapper</title>
 -->
    <title>外部データラッパの作成</title>
->>>>>>> bd0a9e56
 
    <indexterm zone="fdwhandler">
 <!--
@@ -151,14 +147,10 @@
     </para>
 
    <sect2 id="fdw-callbacks-scan">
-<<<<<<< HEAD
+<!--
     <title>FDW Routines for Scanning Foreign Tables</title>
-=======
-<!--
-    <title>FDW Routines For Scanning Foreign Tables</title>
 -->
     <title>外部テーブルスキャンのためのFDWルーチン</title>
->>>>>>> bd0a9e56
 
     <para>
 <programlisting>
@@ -426,14 +418,10 @@
    </sect2>
 
    <sect2 id="fdw-callbacks-join-scan">
-<<<<<<< HEAD
+<!--
     <title>FDW Routines for Scanning Foreign Joins</title>
-=======
-<!--
-    <title>FDW Routines For Scanning Foreign Joins</title>
 -->
     <title>外部テーブルの結合をスキャンするためのFDWルーチン</title>
->>>>>>> bd0a9e56
 
     <para>
 <!--
@@ -520,14 +508,10 @@
    </sect2>
 
    <sect2 id="fdw-callbacks-upper-planning">
-<<<<<<< HEAD
+<!--
     <title>FDW Routines for Planning Post-Scan/Join Processing</title>
-=======
-<!--
-    <title>FDW Routines For Planning Post-Scan/Join Processing</title>
 -->
     <title>スキャン/結合後の処理をプラン生成するためのFDWルーチン</title>
->>>>>>> bd0a9e56
 
     <para>
 <!--
@@ -603,14 +587,10 @@
    </sect2>
 
    <sect2 id="fdw-callbacks-update">
-<<<<<<< HEAD
+<!--
     <title>FDW Routines for Updating Foreign Tables</title>
-=======
-<!--
-    <title>FDW Routines For Updating Foreign Tables</title>
 -->
     <title>外部テーブル更新のためのFDWルーチン</title>
->>>>>>> bd0a9e56
 
     <para>
 <!--
@@ -861,7 +841,6 @@
     <para>
 <!--
      The data in the returned slot is used only if the <command>INSERT</command>
-<<<<<<< HEAD
      statement has a <literal>RETURNING</literal> clause or involves a view
      <literal>WITH CHECK OPTION</literal>; or if the foreign table has
      an <literal>AFTER ROW</literal> trigger.  Triggers require all columns,
@@ -870,18 +849,10 @@
      <literal>WITH CHECK OPTION</literal> constraints.  Regardless, some slot
      must be returned to indicate success, or the query's reported row count
      will be wrong.
-=======
-     query has a <literal>RETURNING</literal> clause or the foreign table has
-     an <literal>AFTER ROW</literal> trigger.  Triggers require all columns, but the
-     FDW could choose to optimize away returning some or all columns depending
-     on the contents of the <literal>RETURNING</literal> clause.  Regardless, some
-     slot must be returned to indicate success, or the query's reported row
-     count will be wrong.
 -->
 返却されたスロット内のデータは<command>INSERT</command>クエリが<literal>RETURNING</literal>句を持っていた場合もしくは外部テーブルが<literal>AFTER ROW</literal>トリガを持っていた場合にのみ使われます。
 トリガは全列を必要としますが、FDWは<literal>RETURNING</literal>句の内容に応じて返却する列を一部にするかすべてにするかを最適化する余地があります。
 それとは関係なく、処理成功を表すためになんらかのスロットは返却しなければなりません。さもないと、報告されるクエリの結果行数が誤った値になってしまいます。
->>>>>>> bd0a9e56
     </para>
 
     <para>
@@ -958,7 +929,6 @@
     <para>
 <!--
      The data in the returned slot is used only if the <command>UPDATE</command>
-<<<<<<< HEAD
      statement has a <literal>RETURNING</literal> clause or involves a view
      <literal>WITH CHECK OPTION</literal>; or if the foreign table has
      an <literal>AFTER ROW</literal> trigger.  Triggers require all columns,
@@ -967,18 +937,10 @@
      <literal>WITH CHECK OPTION</literal> constraints.  Regardless, some slot
      must be returned to indicate success, or the query's reported row count
      will be wrong.
-=======
-     query has a <literal>RETURNING</literal> clause or the foreign table has
-     an <literal>AFTER ROW</literal> trigger.  Triggers require all columns, but the
-     FDW could choose to optimize away returning some or all columns depending
-     on the contents of the <literal>RETURNING</literal> clause.  Regardless, some
-     slot must be returned to indicate success, or the query's reported row
-     count will be wrong.
 -->
 返却されたスロット内のデータは<command>UPDATE</command>クエリが<literal>RETURNING</literal>句を持っていた場合もしくは外部テーブルが<literal>AFTER ROW</literal>トリガを持っていた場合にのみ使われます。
 トリガは全列を必要としますが、FDWは<literal>RETURNING</literal>句の内容に応じて返却する列を一部にするか全てにするかを最適化する余地があります。
 それとは関係なく、処理成功を表すためになんらかのスロットは返却しなければなりません。さもないと、報告されるクエリの結果行数が誤った値になってしまいます。
->>>>>>> bd0a9e56
     </para>
 
     <para>
@@ -1236,23 +1198,17 @@
      row-by-row approach is necessary, but it can be inefficient.  If it is
      possible for the foreign server to determine which rows should be
      modified without actually retrieving them, and if there are no local
-<<<<<<< HEAD
      structures which would affect the operation (row-level local triggers,
      stored generated columns, or <literal>WITH CHECK OPTION</literal>
      constraints from parent views), then it is possible to arrange things
      so that the entire operation is performed on the remote server.  The
      interfaces described below make this possible.
-=======
-     triggers which would affect the operation, then it is possible to
-     arrange things so that the entire operation is performed on the remote
-     server.  The interfaces described below make this possible.
 -->
 外部テーブルへの挿入、更新、削除は、代替インタフェース一式を実装することで最適化できます。
 通常の挿入、更新、削除のインタフェースは行をリモートサーバから取得し、その後、それらの行を一つずつ変更します。
 一部の場合にはこの一行ごとのやり方は必要ですが、非効率とも言えます。
 外部サーバについて行が本当はそれらを引き出すことなしに変更されるべきと判断できて、操作に影響を与えるローカルトリガーが無いならば、操作全体がリモートサーバで実行されるように計画することができます。
 以下に示すインタフェースはこれを可能にします。
->>>>>>> bd0a9e56
     </para>
 
     <para>
@@ -1458,14 +1414,10 @@
    </sect2>
 
    <sect2 id="fdw-callbacks-row-locking">
-<<<<<<< HEAD
+<!--
     <title>FDW Routines for Row Locking</title>
-=======
-<!--
-    <title>FDW Routines For Row Locking</title>
 -->
     <title>行ロックのためのFDWルーチン</title>
->>>>>>> bd0a9e56
 
     <para>
 <!--
@@ -1533,22 +1485,24 @@
                   bool *updated);
 </programlisting>
 
-<<<<<<< HEAD
+<!--
      Re-fetch one tuple slot from the foreign table, after locking it if required.
-=======
-<!--
-     Re-fetch one tuple from the foreign table, after locking it if required.
->>>>>>> bd0a9e56
      <literal>estate</literal> is global execution state for the query.
      <literal>erm</literal> is the <structname>ExecRowMark</structname> struct describing
      the target foreign table and the row lock type (if any) to acquire.
      <literal>rowid</literal> identifies the tuple to be fetched.
-<<<<<<< HEAD
      <literal>slot</literal> contains nothing useful upon call, but can be used to
      hold the returned tuple. <literal>updated</literal> is an output parameter.
-    </para>
-
-    <para>
+-->
+必要ならロックした後で、外部テーブルから1つのタプルを再フェッチします。
+<literal>estate</literal>は問い合わせのグローバルな実行状態です。
+<literal>erm</literal>は対象の外部テーブルおよび獲得する行ロックの種別（あれば）を記述する<structname>ExecRowMark</structname>構造体です。
+<literal>rowid</literal>はフェッチするタプルを特定するものです。
+<literal>updated</literal>は出力パラメータです。
+    </para>
+
+    <para>
+<!--
      This function should store the tuple into the provided slot, or clear it if
      the row lock couldn't be obtained.  The row lock type to acquire is
      defined by <literal>erm-&gt;markType</literal>, which is the value
@@ -1556,30 +1510,10 @@
      (<literal>ROW_MARK_REFERENCE</literal> means to just re-fetch the tuple
      without acquiring any lock, and <literal>ROW_MARK_COPY</literal> will
      never be seen by this routine.)
-=======
-     <literal>updated</literal> is an output parameter.
--->
-必要ならロックした後で、外部テーブルから1つのタプルを再フェッチします。
-<literal>estate</literal>は問い合わせのグローバルな実行状態です。
-<literal>erm</literal>は対象の外部テーブルおよび獲得する行ロックの種別（あれば）を記述する<structname>ExecRowMark</structname>構造体です。
-<literal>rowid</literal>はフェッチするタプルを特定するものです。
-<literal>updated</literal>は出力パラメータです。
-    </para>
-
-    <para>
-<!--
-     This function should return a palloc'ed copy of the fetched tuple,
-     or <literal>NULL</literal> if the row lock couldn't be obtained.  The row lock
-     type to acquire is defined by <literal>erm-&gt;markType</literal>, which is the
-     value previously returned by <function>GetForeignRowMarkType</function>.
-     (<literal>ROW_MARK_REFERENCE</literal> means to just re-fetch the tuple without
-     acquiring any lock, and <literal>ROW_MARK_COPY</literal> will never be seen by
-     this routine.)
 -->
 この関数は、フェッチしたタプルをpallocして複製したものを返すか、あるいは行ロックが取得できなければ<literal>NULL</literal>を返します。
 獲得する行ロックの種別は<literal>erm-&gt;markType</literal>で指定されますが、この値は事前に<function>GetForeignRowMarkType</function>から返されたものです。
 （<literal>ROW_MARK_REFERENCE</literal>は行のロックを獲得せずに、単にタプルを再フェッチすることを意味し、また、<literal>ROW_MARK_COPY</literal>はこのルーチンで使われることはありません。）
->>>>>>> bd0a9e56
     </para>
 
     <para>
@@ -1861,14 +1795,10 @@
    </sect2>
 
    <sect2 id="fdw-callbacks-import">
-<<<<<<< HEAD
+<!--
     <title>FDW Routines for <command>IMPORT FOREIGN SCHEMA</command></title>
-=======
-<!--
-    <title>FDW Routines For <command>IMPORT FOREIGN SCHEMA</command></title>
 -->
     <title><command>IMPORT FOREIGN SCHEMA</command>のためのFDWルーチン</title>
->>>>>>> bd0a9e56
 
     <para>
 <programlisting>
@@ -2109,14 +2039,10 @@
    </sect2>
 
    <sect2 id="fdw-callbacks-reparameterize-paths">
-<<<<<<< HEAD
+<!--
     <title>FDW Routines for Reparameterization of Paths</title>
-=======
-<!--
-    <title>FDW Routines For reparameterization of paths</title>
 -->
     <title>パスの再パラメータ化のためのFDWルーチン</title>
->>>>>>> bd0a9e56
 
     <para>
 <programlisting>

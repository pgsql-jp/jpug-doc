<!-- doc/src/sgml/uuid-ossp.sgml -->

<sect1 id="uuid-ossp" xreflabel="uuid-ossp">
 <title>uuid-ossp &mdash; a UUID generator</title>

 <indexterm zone="uuid-ossp">
  <primary>uuid-ossp</primary>
 </indexterm>

 <para>
<!--
  The <filename>uuid-ossp</filename> module provides functions to generate universally
  unique identifiers (UUIDs) using one of several standard algorithms.  There
  are also functions to produce certain special UUID constants.
  This module is only necessary for special requirements beyond what is
  available in core <productname>PostgreSQL</productname>.  See <xref
  linkend="functions-uuid"/> for built-in ways to generate UUIDs.
-->
<filename>uuid-ossp</filename>モジュールは複数の標準的なアルゴリズムの1つを使用して汎用一意識別子（UUID）を生成する関数を提供します。
また、特殊なUUID定数を生成する関数も提供します。
このモジュールは、コアの<productname>PostgreSQL</productname>で利用可能なものを超える特別な要件にのみ必要となります。
UUIDを生成する組み込みの方法は<xref linkend="functions-uuid"/>を参照してください。
 </para>

 <para>
<!--
  This module is considered <quote>trusted</quote>, that is, it can be
  installed by non-superusers who have <literal>CREATE</literal> privilege
  on the current database.
-->
このモジュールは<quote>trusted</quote>と見なされます。
つまり、現在のデータベースに対して<literal>CREATE</literal>権限を持つ非スーパーユーザがインストールできます。
 </para>

<<<<<<< HEAD
 <sect2 id="uuid-ossp-functions-sect">
=======
 <sect2>
<!--
>>>>>>> 94ef7168
  <title><literal>uuid-ossp</literal> Functions</title>
-->
  <title><literal>uuid-ossp</literal>関数</title>

  <para>
<!--
   <xref linkend="uuid-ossp-functions"/> shows the functions available to
   generate UUIDs.
   The relevant standards ITU-T Rec. X.667, ISO/IEC 9834-8:2005, and
   <ulink url="https://tools.ietf.org/html/rfc4122">RFC 4122</ulink>
   specify four algorithms for generating UUIDs, identified by the
   version numbers 1, 3, 4, and 5.  (There is no version 2 algorithm.)
   Each of these algorithms could be suitable for a different set of
   applications.
-->
UUIDを生成するために利用できる関数を<xref linkend="uuid-ossp-functions"/>に示します。
関連する標準ITU-T Rec. X.667、ISO/IEC 9834-8:2005、<ulink url="https://tools.ietf.org/html/rfc4122">RFC 4122</ulink>はUUIDの生成に関して、バージョン番号1、3、4、5で識別される4つのアルゴリズムを規定します。
（バージョン2アルゴリズムは存在しません。）
これらのアルゴリズムのそれぞれは、異なるアプリケーション群に適切でしょう。
  </para>

  <table id="uuid-ossp-functions">
<!--
   <title>Functions for UUID Generation</title>
-->
   <title>UUID生成用関数</title>
    <tgroup cols="1">
     <thead>
      <row>
       <entry role="func_table_entry"><para role="func_signature">
<!--
        Function
-->
関数
       </para>
       <para>
<!--
        Description
-->
説明
       </para></entry>
      </row>
     </thead>

     <tbody>
      <row>
       <entry role="func_table_entry"><para role="func_signature">
        <indexterm><primary>uuid_generate_v1</primary></indexterm>
        <function>uuid_generate_v1</function> ()
        <returnvalue>uuid</returnvalue>
       </para>
       <para>
<!--
        Generates a version 1 UUID.  This involves the MAC
        address of the computer and a time stamp.  Note that UUIDs of this
        kind reveal the identity of the computer that created the identifier
        and the time at which it did so, which might make it unsuitable for
        certain security-sensitive applications.
-->
バージョン1 UUIDを生成します。
これはコンピュータのMACアドレスとタイムスタンプが含まれます。
この種のUUIDは識別子を生成したコンピュータを識別できる情報や生成した時刻をあばくことができますので、ある種のセキュリティに注意すべきアプリケーションでは適しません。
       </para></entry>
      </row>

      <row>
       <entry role="func_table_entry"><para role="func_signature">
        <indexterm><primary>uuid_generate_v1mc</primary></indexterm>
        <function>uuid_generate_v1mc</function> ()
        <returnvalue>uuid</returnvalue>
       </para>
       <para>
<!--
        Generates a version 1 UUID, but uses a random multicast
        MAC address instead of the real MAC address of the computer.
-->
コンピュータの実MACアドレスではなくランダムなマルチキャストMACアドレスを使用して、バージョン1 UUIDを作成します。
       </para></entry>
      </row>

      <row>
       <entry role="func_table_entry"><para role="func_signature">
        <indexterm><primary>uuid_generate_v3</primary></indexterm>
        <function>uuid_generate_v3</function> ( <parameter>namespace</parameter> <type>uuid</type>, <parameter>name</parameter> <type>text</type> )
        <returnvalue>uuid</returnvalue>
       </para>
       <para>
<!--
        Generates a version 3 UUID in the given namespace using
        the specified input name.  The namespace should be one of the special
        constants produced by the <function>uuid_ns_*()</function> functions
        shown in <xref linkend="uuid-ossp-constants"/>.  (It could be any UUID
        in theory.)  The name is an identifier in the selected namespace.
-->
入力で指定されたnameを使用して、与えられた名前空間でバージョン3 UUIDを生成します。
名前空間は、<xref linkend="uuid-ossp-constants"/>に示される<function>uuid_ns_*()</function>関数で生成される特殊な定数の1つでなければなりません。
（理論上これは何らかのUUIDになります。）
nameは選択された名前空間内の識別子です。
       </para>
       <para>
<!--
        For example:
-->
例えば以下の様になります。

<programlisting>
SELECT uuid_generate_v3(uuid_ns_url(), 'http://www.postgresql.org');
</programlisting>

<!--
        The name parameter will be MD5-hashed, so the cleartext cannot be
        derived from the generated UUID.
        The generation of UUIDs by this method has no random or
        environment-dependent element and is therefore reproducible.
-->
nameパラメータはMD5でハッシュ化されます。
このため、生成されたUUIDから平文が分かることはありません。
この方法によるUUIDの生成は不規則性はなく、また、環境に依存する要素もないため、再度生成されます。
       </para></entry>
      </row>

      <row>
       <entry role="func_table_entry"><para role="func_signature">
        <function>uuid_generate_v4</function> ()
        <returnvalue>uuid</returnvalue>
       </para>
       <para>
<!--
        Generates a version 4 UUID, which is derived entirely
        from random numbers.
-->
バージョン4 UUIDを生成します。
これは完全にランダムな数から生成されます。
       </para></entry>
      </row>

      <row>
       <entry role="func_table_entry"><para role="func_signature">
        <function>uuid_generate_v5</function> ( <parameter>namespace</parameter> <type>uuid</type>, <parameter>name</parameter> <type>text</type> )
        <returnvalue>uuid</returnvalue>
       </para>
       <para>
<!--
        Generates a version 5 UUID, which works like a version 3
        UUID except that SHA-1 is used as a hashing method.  Version 5 should
        be preferred over version 3 because SHA-1 is thought to be more secure
        than MD5.
-->
バージョン5 UUIDを生成します。
バージョン3 UUIDと似ていますが、ハッシュ方式としてSHA-1を使用することが異なります。
SHA-1がMD5より安全であることから、バージョン5はバージョン3に比べて好まれるはずです。
       </para></entry>
      </row>
     </tbody>
    </tgroup>
  </table>

  <table id="uuid-ossp-constants">
<!--
   <title>Functions Returning UUID Constants</title>
-->
   <title>UUID定数を返す関数</title>
    <tgroup cols="1">
     <thead>
      <row>
       <entry role="func_table_entry"><para role="func_signature">
<!--
        Function
-->
関数
       </para>
       <para>
<!--
        Description
-->
説明
       </para></entry>
      </row>
     </thead>

     <tbody>
      <row>
       <entry role="func_table_entry"><para role="func_signature">
        <function>uuid_nil</function> ()
        <returnvalue>uuid</returnvalue>
       </para>
       <para>
<!--
        Returns a <quote>nil</quote> UUID constant, which does not occur as a
        real UUID.
-->
「<quote>nil</quote>」UUID定数を返します。これは実際のUUIDになることはありません。
       </para></entry>
      </row>

      <row>
       <entry role="func_table_entry"><para role="func_signature">
        <function>uuid_ns_dns</function> ()
        <returnvalue>uuid</returnvalue>
       </para>
       <para>
<!--
        Returns a constant designating the DNS namespace for UUIDs.
-->
DNS名前空間をUUIDに選定した定数を返します。
       </para></entry>
      </row>

      <row>
       <entry role="func_table_entry"><para role="func_signature">
        <function>uuid_ns_url</function> ()
        <returnvalue>uuid</returnvalue>
       </para>
       <para>
<!--
        Returns a constant designating the URL namespace for UUIDs.
-->
URL名前空間をUUIDに選定した定数を返します。
       </para></entry>
      </row>

      <row>
       <entry role="func_table_entry"><para role="func_signature">
        <function>uuid_ns_oid</function> ()
        <returnvalue>uuid</returnvalue>
       </para>
       <para>
<!--
        Returns a constant designating the ISO object identifier (OID) namespace for
        UUIDs.  (This pertains to ASN.1 OIDs, which are unrelated to the OIDs
        used in <productname>PostgreSQL</productname>.)
-->
ISOオブジェクト識別子（OID）をUUIDに選定した定数を返します。
（これはASN.1のOIDに関するもので、<productname>PostgreSQL</productname>で使われるOIDとは関係ありません。）
       </para></entry>
      </row>

      <row>
       <entry role="func_table_entry"><para role="func_signature">
        <function>uuid_ns_x500</function> ()
        <returnvalue>uuid</returnvalue>
       </para>
       <para>
<!--
        Returns a constant designating the X.500 distinguished name (DN)
        namespace for UUIDs.
-->
X.500区分名（DN）をUIDに選定した定数を返します。
       </para></entry>
      </row>
     </tbody>
    </tgroup>
  </table>
 </sect2>

<<<<<<< HEAD
 <sect2 id="uuid-ossp-building">
=======
 <sect2>
<!--
>>>>>>> 94ef7168
  <title>Building <filename>uuid-ossp</filename></title>
-->
  <title><filename>uuid-ossp</filename>の構築</title>

  <para>
<!--
   Historically this module depended on the OSSP UUID library, which accounts
   for the module's name.  While the OSSP UUID library can still be found
   at <ulink url="http://www.ossp.org/pkg/lib/uuid/"></ulink>, it is not well
   maintained, and is becoming increasingly difficult to port to newer
   platforms.  <filename>uuid-ossp</filename> can now be built without the OSSP
   library on some platforms.  On FreeBSD and some other BSD-derived
   platforms, suitable UUID creation functions are included in the
   core <filename>libc</filename> library.  On Linux, macOS, and some other
   platforms, suitable functions are provided in the <filename>libuuid</filename>
   library, which originally came from the <literal>e2fsprogs</literal> project
   (though on modern Linux it is considered part
   of <literal>util-linux-ng</literal>).  When invoking <filename>configure</filename>,
   specify <option>&#45;-with-uuid=bsd</option> to use the BSD functions,
   or <option>&#45;-with-uuid=e2fs</option> to
   use <literal>e2fsprogs</literal>' <filename>libuuid</filename>, or
   <option>&#45;-with-uuid=ossp</option> to use the OSSP UUID library.
   More than one of these libraries might be available on a particular
   machine, so <filename>configure</filename> does not automatically choose one.
-->
歴史的にこのモジュールは、モジュールの名前の由来となったOSSP UUIDライブラリに依存していました。
OSSP UUIDライブラリはまだ<ulink url="http://www.ossp.org/pkg/lib/uuid/"></ulink>にありますが、あまりよく維持されておらず、より新しいプラットフォームへ移植することがますます困難になってきています。
<filename>uuid-ossp</filename>は今やいくつかのプラットフォームではOSSPライブラリなしで構築できます。
FreeBSD、その他のBSDから派生したプラットフォームでは、適切なUUID生成関数がコア<filename>libc</filename>ライブラリに含まれています。
Linux、macOS、その他のプラットフォームでは、適切な関数が<filename>libuuid</filename>ライブラリで提供されており、(現在のLinuxでは<literal>util-linux-ng</literal>の一部と考えられていますが)そのライブラリは<literal>e2fsprogs</literal>プロジェクトに由来します。
<filename>configure</filename>を実行する時に、BSD関数を使うのなら<option>--with-uuid=bsd</option>を、<literal>e2fsprogs</literal>の<filename>libuuid</filename>を使うのなら<option>--with-uuid=e2fs</option>を、OSSP UUIDライブラリを使うのなら<option>--with-uuid=ossp</option>を指定してください。
あるマシンではこのライブラリのうち二つ以上が利用可能かもしれませんので、<filename>configure</filename>は自動的に一つを選びません。
  </para>
 </sect2>

<<<<<<< HEAD
 <sect2 id="uuid-ossp-author">
=======
 <sect2>
<!--
>>>>>>> 94ef7168
  <title>Author</title>
-->
  <title>作者</title>

  <para>
   Peter Eisentraut <email>peter_e@gmx.net</email>
  </para>

 </sect2>

</sect1><|MERGE_RESOLUTION|>--- conflicted
+++ resolved
@@ -32,12 +32,8 @@
 つまり、現在のデータベースに対して<literal>CREATE</literal>権限を持つ非スーパーユーザがインストールできます。
  </para>
 
-<<<<<<< HEAD
  <sect2 id="uuid-ossp-functions-sect">
-=======
- <sect2>
-<!--
->>>>>>> 94ef7168
+<!--
   <title><literal>uuid-ossp</literal> Functions</title>
 -->
   <title><literal>uuid-ossp</literal>関数</title>
@@ -293,12 +289,8 @@
   </table>
  </sect2>
 
-<<<<<<< HEAD
  <sect2 id="uuid-ossp-building">
-=======
- <sect2>
-<!--
->>>>>>> 94ef7168
+<!--
   <title>Building <filename>uuid-ossp</filename></title>
 -->
   <title><filename>uuid-ossp</filename>の構築</title>
@@ -334,12 +326,8 @@
   </para>
  </sect2>
 
-<<<<<<< HEAD
  <sect2 id="uuid-ossp-author">
-=======
- <sect2>
-<!--
->>>>>>> 94ef7168
+<!--
   <title>Author</title>
 -->
   <title>作者</title>

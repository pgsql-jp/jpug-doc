/*-------------------------------------------------------------------------
 *
 * pqsignal.c
 *	  reliable BSD-style signal(2) routine stolen from RWW who stole it
 *	  from Stevens...
 *
 * Portions Copyright (c) 1996-2025, PostgreSQL Global Development Group
 * Portions Copyright (c) 1994, Regents of the University of California
 *
 *
 * IDENTIFICATION
 *	  src/port/pqsignal.c
 *
 *	This is the signal() implementation from "Advanced Programming in the UNIX
 *	Environment", with minor changes.  It was originally a replacement needed
 *	for old SVR4 systems whose signal() behaved as if sa_flags = SA_RESETHAND |
 *	SA_NODEFER, also known as "unreliable" signals due to races when the
 *	handler was reset.
 *
 *	By now, all known modern Unix systems have a "reliable" signal() call.
 *	We still don't want to use it though, because it remains
 *	implementation-defined by both C99 and POSIX whether the handler is reset
 *	or signals are blocked when the handler runs, and default restart behavior
 *	is also unspecified.  Therefore we take POSIX's advice and call sigaction()
 *	so we can provide explicit sa_flags, but wrap it in this more convenient
 *	traditional interface style.  It also provides a place to set any extra
 *	flags we want everywhere, such as SA_NOCLDSTOP.
 *
 *	Windows, of course, is resolutely in a class by itself.  In the backend,
 *	this relies on pqsigaction() in src/backend/port/win32/signal.c, which
 *	provides limited emulation of reliable signals.
 *
 *	Frontend programs can use this version of pqsignal() to forward to the
 *	native Windows signal() call if they wish, but beware that Windows signals
 *	behave quite differently.  Only the 6 signals required by C are supported.
 *	SIGINT handlers run in another thread instead of interrupting an existing
 *	thread, and the others don't interrupt system calls either, so SA_RESTART
 *	is moot.  All except SIGFPE have SA_RESETHAND semantics, meaning the
 *	handler is reset to SIG_DFL each time it runs.  The set of things you are
 *	allowed to do in a handler is also much more restricted than on Unix,
 *	according to the documentation.
 *
 * ------------------------------------------------------------------------
 */

#include "c.h"

#include <signal.h>
#ifndef FRONTEND
#include <unistd.h>
#endif

#ifndef FRONTEND
#include "libpq/pqsignal.h"
#include "miscadmin.h"
#endif

#ifdef PG_SIGNAL_COUNT			/* Windows */
#define PG_NSIG (PG_SIGNAL_COUNT)
#elif defined(NSIG)
#define PG_NSIG (NSIG)
#else
#define PG_NSIG (64)			/* XXX: wild guess */
#endif

/* Check a couple of common signals to make sure PG_NSIG is accurate. */
StaticAssertDecl(SIGUSR2 < PG_NSIG, "SIGUSR2 >= PG_NSIG");
StaticAssertDecl(SIGHUP < PG_NSIG, "SIGHUP >= PG_NSIG");
StaticAssertDecl(SIGTERM < PG_NSIG, "SIGTERM >= PG_NSIG");
StaticAssertDecl(SIGALRM < PG_NSIG, "SIGALRM >= PG_NSIG");

static volatile pqsigfunc pqsignal_handlers[PG_NSIG];

/*
 * Except when called with SIG_IGN or SIG_DFL, pqsignal() sets up this function
 * as the handler for all signals.  This wrapper handler function checks that
 * it is called within a process that knew to maintain MyProcPid, and not a
 * child process forked by system(3), etc.  This check ensures that such child
 * processes do not modify shared memory, which is often detrimental.  If the
 * check succeeds, the function originally provided to pqsignal() is called.
 * Otherwise, the default signal handler is installed and then called.
 *
 * This wrapper also handles restoring the value of errno.
 */
static void
wrapper_handler(SIGNAL_ARGS)
{
	int			save_errno = errno;

	Assert(postgres_signal_arg > 0);
	Assert(postgres_signal_arg < PG_NSIG);

#ifndef FRONTEND

	/*
	 * We expect processes to set MyProcPid before calling pqsignal() or
	 * before accepting signals.
	 */
	Assert(MyProcPid);
	Assert(MyProcPid != PostmasterPid || !IsUnderPostmaster);

	if (unlikely(MyProcPid != (int) getpid()))
	{
		pqsignal(postgres_signal_arg, SIG_DFL);
		raise(postgres_signal_arg);
		return;
	}
#endif

	(*pqsignal_handlers[postgres_signal_arg]) (postgres_signal_arg);

	errno = save_errno;
}

/*
 * Set up a signal handler, with SA_RESTART, for signal "signo"
 *
<<<<<<< HEAD
 * Returns the previous handler.
 *
 * NB: If called within a signal handler, race conditions may lead to bogus
 * return values.  You should either avoid calling this within signal handlers
 * or ignore the return value.
 *
 * XXX: Since no in-tree callers use the return value, and there is little
 * reason to do so, it would be nice if we could convert this to a void
 * function instead of providing potentially-bogus return values.
 * Unfortunately, that requires modifying the pqsignal() in legacy-pqsignal.c,
 * which in turn requires an SONAME bump, which is probably not worth it.
 *
 * Note: the actual name of this function is either pqsignal_fe when
 * compiled with -DFRONTEND, or pqsignal when compiled without that.
=======
 * Note: the actual name of this function is either pqsignal_fe when
 * compiled with -DFRONTEND, or pqsignal_be when compiled without that.
>>>>>>> 3d6a8289
 * This is to avoid a name collision with libpq's legacy-pqsignal.c.
 */
void
pqsignal(int signo, pqsigfunc func)
{
#if !(defined(WIN32) && defined(FRONTEND))
	struct sigaction act;
#endif

	Assert(signo > 0);
	Assert(signo < PG_NSIG);

	if (func != SIG_IGN && func != SIG_DFL)
	{
		pqsignal_handlers[signo] = func;	/* assumed atomic */
		func = wrapper_handler;
	}

#if !(defined(WIN32) && defined(FRONTEND))
	act.sa_handler = func;
	sigemptyset(&act.sa_mask);
	act.sa_flags = SA_RESTART;
#ifdef SA_NOCLDSTOP
	if (signo == SIGCHLD)
		act.sa_flags |= SA_NOCLDSTOP;
#endif
	if (sigaction(signo, &act, NULL) < 0)
		Assert(false);			/* probably indicates coding error */
#else
	/* Forward to Windows native signal system. */
	if (signal(signo, func) == SIG_ERR)
		Assert(false);			/* probably indicates coding error */
#endif
}<|MERGE_RESOLUTION|>--- conflicted
+++ resolved
@@ -115,25 +115,8 @@
 /*
  * Set up a signal handler, with SA_RESTART, for signal "signo"
  *
-<<<<<<< HEAD
- * Returns the previous handler.
- *
- * NB: If called within a signal handler, race conditions may lead to bogus
- * return values.  You should either avoid calling this within signal handlers
- * or ignore the return value.
- *
- * XXX: Since no in-tree callers use the return value, and there is little
- * reason to do so, it would be nice if we could convert this to a void
- * function instead of providing potentially-bogus return values.
- * Unfortunately, that requires modifying the pqsignal() in legacy-pqsignal.c,
- * which in turn requires an SONAME bump, which is probably not worth it.
- *
- * Note: the actual name of this function is either pqsignal_fe when
- * compiled with -DFRONTEND, or pqsignal when compiled without that.
-=======
  * Note: the actual name of this function is either pqsignal_fe when
  * compiled with -DFRONTEND, or pqsignal_be when compiled without that.
->>>>>>> 3d6a8289
  * This is to avoid a name collision with libpq's legacy-pqsignal.c.
  */
 void

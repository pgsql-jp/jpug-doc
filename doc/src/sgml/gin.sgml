--- conflicted
+++ resolved
@@ -496,11 +496,8 @@
        vector, a <literal>GIN_MAYBE</literal> return value is the equivalent of
        setting the <literal>recheck</literal> flag in the
        Boolean <function>consistent</function> function.
-<<<<<<< HEAD
-=======
 -->
 <literal>check</literal>ベクターに<literal>GIN_MAYBE</literal>値がなければ、<literal>GIN_MAYBE</literal>戻り値は論理値の<function>consistent</function>関数で<literal>recheck</literal>フラグを設定することと同じです。
->>>>>>> 184958ef
       </para>
      </listitem>
     </varlistentry>
@@ -551,16 +548,11 @@
  </para>
 
  <para>
-<<<<<<< HEAD
+<!--
   An operator class for <acronym>GIN</acronym> can optionally supply the
   following methods:
-=======
-<!--
-  Optionally, an operator class for <acronym>GIN</acronym> can supply the
-  following method:
 -->
 省略可能ですが、<acronym>GIN</acronym>に対する演算子クラスは以下のメソッドを提供します。
->>>>>>> 184958ef
 
   <variablelist>
     <varlistentry>

<!-- doc/src/sgml/indices.sgml -->

<chapter id="indexes">
<!--
 <title>Indexes</title>
-->
 <title>インデックス</title>

 <indexterm zone="indexes">
<!--
  <primary>index</primary>
-->
  <primary>インデックス</primary>
 </indexterm>

 <para>
<!--
  Indexes are a common way to enhance database performance.  An index
  allows the database server to find and retrieve specific rows much
  faster than it could do without an index.  But indexes also add
  overhead to the database system as a whole, so they should be used
  sensibly.
-->
インデックスは、データベースの性能を向上させるための一般的な方法です。
データベースサーバでインデックスを使用すると、インデックスを使用しない場合に比べてかなり速く、特定の行を検出し抽出することができます。
しかし、インデックスを使用すると、データベースシステム全体にオーバーヘッドを追加することにもなるため、注意して使用する必要があります。
 </para>


 <sect1 id="indexes-intro">
<!--
  <title>Introduction</title>
-->
  <title>序文</title>

  <para>
<!--
   Suppose we have a table similar to this:
-->
次のようなテーブルを考えてみましょう。
<programlisting>
CREATE TABLE test1 (
    id integer,
    content varchar
);
</programlisting>
<!--
   and the application issues many queries of the form:
-->
アプリケーションはこの形式の多くの問い合わせを発行します。
<programlisting>
SELECT content FROM test1 WHERE id = <replaceable>constant</replaceable>;
</programlisting>
<!--
   With no advance preparation, the system would have to scan the entire
   <structname>test1</structname> table, row by row, to find all
   matching entries.  If there are many rows in
   <structname>test1</structname> and only a few rows (perhaps zero
   or one) that would be returned by such a query, this is clearly an
   inefficient method.  But if the system has been instructed to maintain an
   index on the <structfield>id</structfield> column, it can use a more
   efficient method for locating matching rows.  For instance, it
   might only have to walk a few levels deep into a search tree.
-->
事前に準備を行っていなければ、システムで一致する項目を全て検出するためには、<structname>test1</structname>テーブル全体を1行ごとにスキャンする必要があります。
<structname>test1</structname>に数多くの行があり、その問い合わせで返されるのが数行（おそらく0行か1行）しかない場合、これは明らかに効率が悪い方法と言えます。
システムがインデックスを<structfield>id</structfield>列上で維持するように指示されていれば、一致する行を検出するのにより効率の良い方法を使うことができます。
例えば、検索ツリーを数層分検索するだけで済む可能性もあります。
  </para>

  <para>
<!--
   A similar approach is used in most non-fiction books:  terms and
   concepts that are frequently looked up by readers are collected in
   an alphabetic index at the end of the book.  The interested reader
   can scan the index relatively quickly and flip to the appropriate
   page(s), rather than having to read the entire book to find the
   material of interest.  Just as it is the task of the author to
   anticipate the items that readers are likely to look up,
   it is the task of the database programmer to foresee which indexes
   will be useful.
-->
ほとんどのノンフィクションの本で、同じような手法が使われています。
読者が頻繁に調べる用語および概念は、その本の最後にアルファベット順に索引としてまとめられています。
その本に興味を持った読者は、索引（インデックス）を調べ、比較的速く簡単に該当するページを開くことができるため、見たい場所を探すために本全部を読む必要はありません。
読者がよく調べそうな項目を予想するのが著者の仕事であるように、どのインデックスが実用的であるかを予測するのはデータベースプログラマの仕事です。
  </para>

  <para>
<!--
   The following command can be used to create an index on the
   <structfield>id</structfield> column, as discussed:
-->
上述のように<structfield>id</structfield>列にインデックスを作成する場合は、以下のようなコマンドが使用できます。
<programlisting>
CREATE INDEX test1_id_index ON test1 (id);
</programlisting>
<!--
   The name <structname>test1_id_index</structname> can be chosen
   freely, but you should pick something that enables you to remember
   later what the index was for.
-->
<structname>test1_id_index</structname>というインデックス名には、何を選んでも構いませんが、そのインデックスを何のために作成したかを後で思い出せるような名前を選ぶべきです。
  </para>

  <para>
<!--
   To remove an index, use the <command>DROP INDEX</command> command.
   Indexes can be added to and removed from tables at any time.
-->
インデックスを削除するには、<command>DROP INDEX</command>コマンドを使用します。
テーブルのインデックスは、いつでも追加および削除できます。
  </para>

  <para>
<!--
   Once an index is created, no further intervention is required: the
   system will update the index when the table is modified, and it will
   use the index in queries when it thinks doing so would be more efficient
   than a sequential table scan.  But you might have to run the
   <command>ANALYZE</command> command regularly to update
   statistics to allow the query planner to make educated decisions.
   See <xref linkend="performance-tips"/> for information about
   how to find out whether an index is used and when and why the
   planner might choose <emphasis>not</emphasis> to use an index.
-->
いったんインデックスを作成すれば、それ以上の処理は必要はありません。
システムは、テーブルが変更される時インデックスを更新し、シーケンシャルスキャンよりもインデックススキャンを行うことがより効率的と判断した場合、問い合わせでインデックスを使用します。
しかし、問い合わせプランナで情報に基づいた判断をするためには、定期的に<command>ANALYZE</command>コマンドを実行し、統計情報を更新する必要があるかもしれません。
インデックスが使われているかどうか、およびプランナがインデックスを<emphasis>使わない</emphasis>と判断した状況および理由を調べる方法については、<xref linkend="performance-tips"/>を参照してください。
  </para>

  <para>
<!--
   Indexes can also benefit <command>UPDATE</command> and
   <command>DELETE</command> commands with search conditions.
   Indexes can moreover be used in join searches.  Thus,
   an index defined on a column that is part of a join condition can
   also significantly speed up queries with joins.
-->
インデックスは、<command>UPDATE</command>や<command>DELETE</command>コマンドの検索条件でも使用できます。
さらに、インデックスは結合問い合わせでも使用されます。
したがって、結合条件で記述されている列にインデックスを定義すれば、結合を伴った問い合わせにかかる時間もかなり短縮できます。
  </para>

  <para>
<!--
   Creating an index on a large table can take a long time.  By default,
   <productname>PostgreSQL</productname> allows reads (<command>SELECT</command> statements) to occur
   on the table in parallel with index creation, but writes (<command>INSERT</command>,
   <command>UPDATE</command>, <command>DELETE</command>) are blocked until the index build is finished.
   In production environments this is often unacceptable.
   It is possible to allow writes to occur in parallel with index
   creation, but there are several caveats to be aware of &mdash;
   for more information see <xref linkend="sql-createindex-concurrently"
   endterm="sql-createindex-concurrently-title"/>.
-->
大規模テーブルに対するインデックス作成が長時間にわたる可能性があります。
デフォルトで<productname>PostgreSQL</productname>はインデックス作成と並行してテーブルを読み取る（<command>SELECT</command>文）ことができますが、書き込み（<command>INSERT</command>、<command>UPDATE</command>、<command>DELETE</command>）はインデックス作成が終わるまでブロックされます。
これは多くの運用環境では受け入れられません。
インデックス作成中でも並行して書き込みできるようにすることができますが、いくつか注意しなければならないことがあります。
<xref linkend="sql-createindex-concurrently" endterm="sql-createindex-concurrently-title"/>の情報を参照してください。
  </para>

  <para>
<!--
   After an index is created, the system has to keep it synchronized with the
   table.  This adds overhead to data manipulation operations.
   Therefore indexes that are seldom or never used in queries
   should be removed.
-->
インデックスが作成された後、システムでは、テーブルとインデックスとの間で常に同期を取っておく必要があります。
これにより、データ操作の処理にオーバーヘッドが加わります。
したがって、めったに使用されないインデックスや、まったく使用されなくなったインデックスは、削除しておいた方が良いでしょう。
  </para>
 </sect1>


 <sect1 id="indexes-types">
<!--
  <title>Index Types</title>
-->
  <title>インデックスの種類</title>

  <para>
<!--
   <productname>PostgreSQL</productname> provides several index types:
   B-tree, Hash, GiST, SP-GiST, GIN and BRIN.
   Each index type uses a different
   algorithm that is best suited to different types of queries.
   By default, the <command>CREATE INDEX</command> command creates
   B-tree indexes, which fit the most common situations.
-->
<productname>PostgreSQL</productname>では、B-tree、Hash、GiST、SP-GiST、GIN、BRINといった複数の種類のインデックスを使用可能です。
インデックスの各種類は、異なる種類の問い合わせに最も適した、異なるアルゴリズムを使用します。
デフォルトで<command>CREATE INDEX</command>コマンドは、B-treeインデックスを作成し、それは最も一般的な状況に適合します。
  </para>

  <para>
   <indexterm>
<!--
    <primary>index</primary>
-->
    <primary>インデックス</primary>
    <secondary>B-tree</secondary>
   </indexterm>
   <indexterm>
    <primary>B-tree</primary>
<!--
    <see>index</see>
-->
    <see>インデックス</see>
   </indexterm>
<!--
   B-trees can handle equality and range queries on data that can be sorted
   into some ordering.
   In particular, the <productname>PostgreSQL</productname> query planner
   will consider using a B-tree index whenever an indexed column is
   involved in a comparison using one of these operators:
-->
B-treeインデックスは、ある順番でソート可能なデータに対する等価性や範囲を問い合わせることを扱うことができます。
具体的には、<productname>PostgreSQL</productname>の問い合わせプランナは、インデックスの付いた列を次の演算子を使用して比較する場合に、B-treeインデックスの使用を検討します。

   <simplelist>
    <member><literal>&lt;</literal></member>
    <member><literal>&lt;=</literal></member>
    <member><literal>=</literal></member>
    <member><literal>&gt;=</literal></member>
    <member><literal>&gt;</literal></member>
   </simplelist>

<!--
   Constructs equivalent to combinations of these operators, such as
   <literal>BETWEEN</literal> and <literal>IN</literal>, can also be implemented with
   a B-tree index search.  Also, an <literal>IS NULL</literal> or <literal>IS NOT
   NULL</literal> condition on an index column can be used with a B-tree index.
-->
また、<literal>BETWEEN</literal>や<literal>IN</literal>などのこれらの演算子の組み合わせと等価な式もB-treeインデックス検索で実装することができます。
インデックスの付いた列に対する<literal>IS NULL</literal>や<literal>IS NOT NULL</literal>でもB-treeインデックスを使用することができます。
  </para>

  <para>
<!--
   The optimizer can also use a B-tree index for queries involving the
   pattern matching operators <literal>LIKE</literal> and <literal>~</literal>
   <emphasis>if</emphasis> the pattern is a constant and is anchored to
   the beginning of the string &mdash; for example, <literal>col LIKE
   'foo%'</literal> or <literal>col ~ '^foo'</literal>, but not
   <literal>col LIKE '%bar'</literal>. However, if your database does not
   use the C locale you will need to create the index with a special
   operator class to support indexing of pattern-matching queries; see
   <xref linkend="indexes-opclass"/> below. It is also possible to use
   B-tree indexes for <literal>ILIKE</literal> and
   <literal>~*</literal>, but only if the pattern starts with
   non-alphabetic characters, i.e., characters that are not affected by
   upper/lower case conversion.
-->
オプティマイザは、パターンマッチ演算子<literal>LIKE</literal>、<literal>~</literal>を含む問い合わせでも、そのパターンが定数であり、先頭文字列を指定している<emphasis>のであれば</emphasis>B-treeインデックスを使用することができます。
例えば、<literal>col LIKE 'foo%'</literal>または<literal>col ~ '^foo'</literal>では使用されますが、<literal>col LIKE '%bar'</literal>では使用されません。
しかし、データベースがCロケールを使用していない場合、パターンマッチ問い合わせのインデックス付けをサポートする特別な演算子クラスでインデックスを作成しなければなりません。
後述の<xref linkend="indexes-opclass"/>を参照してください。
なお、<literal>ILIKE</literal>と<literal>~*</literal>でもB-treeインデックスを使用することができますが、パターンが英字以外の文字、つまり、大文字小文字の違いの影響がない文字で始まる場合のみです。
  </para>

  <para>
<!--
   B-tree indexes can also be used to retrieve data in sorted order.
   This is not always faster than a simple scan and sort, but it is
   often helpful.
-->
B-treeインデックスをソートされた順序でデータを受けとるために使用することもできます。
これは常に単純なスキャンとソート処理より高速になるものではありませんが、よく役に立つことがあります。
  </para>

  <para>
   <indexterm>
<!--
    <primary>index</primary>
    <secondary>hash</secondary>
-->
    <primary>インデックス</primary>
    <secondary>ハッシュ</secondary>
   </indexterm>
   <indexterm>
<!--
    <primary>hash</primary>
    <see>index</see>
-->
    <primary>ハッシュ</primary>
    <see>インデックス</see>
   </indexterm>
<!--
   Hash indexes can only handle simple equality comparisons.
   The query planner will consider using a hash index whenever an
   indexed column is involved in a comparison using the
   <literal>=</literal> operator.
   The following command is used to create a hash index:
-->
ハッシュインデックスは単純な等価性比較のみを扱うことができます。
問い合わせプランナでは、インデックスの付いた列を<literal>=</literal>演算子を使用して比較する場合に、ハッシュインデックスの使用を検討します。
ハッシュインデックスを作成するには、以下のようなコマンドを使用してください。
<synopsis>
CREATE INDEX <replaceable>name</replaceable> ON <replaceable>table</replaceable> USING HASH (<replaceable>column</replaceable>);
</synopsis>
  </para>

  <para>
   <indexterm>
<!--
    <primary>index</primary>
-->
    <primary>インデックス</primary>
    <secondary>GiST</secondary>
   </indexterm>
   <indexterm>
    <primary>GiST</primary>
<!--
    <see>index</see>
-->
    <see>インデックス</see>
   </indexterm>
<!--
   GiST indexes are not a single kind of index, but rather an infrastructure
   within which many different indexing strategies can be implemented.
   Accordingly, the particular operators with which a GiST index can be
   used vary depending on the indexing strategy (the <firstterm>operator
   class</firstterm>).  As an example, the standard distribution of
   <productname>PostgreSQL</productname> includes GiST operator classes
   for several two-dimensional geometric data types, which support indexed
   queries using these operators:
-->
GiSTインデックスは単一種類のインデックスではなく、多くの異なるインデックス戦略を実装することができる基盤です。
したがって、具体的なGiSTインデックスで使用できる演算子はインデックス戦略（<firstterm>演算子クラス</firstterm>）によって異なります。
例えば、<productname>PostgreSQL</productname>の標準配布物には、複数の二次元幾何データ型用のGiST演算子クラスが含まれており、以下の演算子を使用してインデックス付けされた問い合わせをサポートします。

   <simplelist>
    <member><literal>&lt;&lt;</literal></member>
    <member><literal>&amp;&lt;</literal></member>
    <member><literal>&amp;&gt;</literal></member>
    <member><literal>&gt;&gt;</literal></member>
    <member><literal>&lt;&lt;|</literal></member>
    <member><literal>&amp;&lt;|</literal></member>
    <member><literal>|&amp;&gt;</literal></member>
    <member><literal>|&gt;&gt;</literal></member>
    <member><literal>@&gt;</literal></member>
    <member><literal>&lt;@</literal></member>
    <member><literal>~=</literal></member>
    <member><literal>&amp;&amp;</literal></member>
   </simplelist>

<!--
   (See <xref linkend="functions-geometry"/> for the meaning of
   these operators.)
   The GiST operator classes included in the standard distribution are
   documented in <xref linkend="gist-builtin-opclasses-table"/>.
   Many other GiST operator
   classes are available in the <literal>contrib</literal> collection or as separate
   projects.  For more information see <xref linkend="gist"/>.
-->
（これらの演算子の意味については<xref linkend="functions-geometry"/>を参照してください。）
標準配布物に含まれるGiST演算子クラスは<xref linkend="gist-builtin-opclasses-table"/>に記載されています。
他の多くのGiST演算子クラスが<literal>contrib</literal>群や別のプロジェクトとして利用可能です。
詳細は<xref linkend="gist"/>を参照してください。
  </para>

  <para>
<!--
   GiST indexes are also capable of optimizing <quote>nearest-neighbor</quote>
   searches, such as
-->
GiSTインデックスは以下のような<quote>最近傍</quote>検索を最適化する機能も持ちます。
<programlisting><![CDATA[
SELECT * FROM places ORDER BY location <-> point '(101,456)' LIMIT 10;
]]>
</programlisting>
<!--
   which finds the ten places closest to a given target point.  The ability
   to do this is again dependent on the particular operator class being used.
   In <xref linkend="gist-builtin-opclasses-table"/>, operators that can be
   used in this way are listed in the column <quote>Ordering Operators</quote>.
-->
これは指定された対象地点に最も近い１０箇所を見つけ出します。
この場合も、これができるかどうかは使用される特定の演算子クラスに依存します。
このように利用できる演算子は<xref linkend="gist-builtin-opclasses-table"/>の<quote>順序付け演算子</quote>列に表示されています。
  </para>

  <para>
   <indexterm>
<!--
    <primary>index</primary>
-->
    <primary>インデックス</primary>
    <secondary>SP-GiST</secondary>
   </indexterm>
   <indexterm>
    <primary>SP-GiST</primary>
<!--
    <see>index</see>
-->
    <see>インデックス</see>
   </indexterm>
<!--
   SP-GiST indexes, like GiST indexes, offer an infrastructure that supports
   various kinds of searches.  SP-GiST permits implementation of a wide range
   of different non-balanced disk-based data structures, such as quadtrees,
   k-d trees, and radix trees (tries).  As an example, the standard distribution of
   <productname>PostgreSQL</productname> includes SP-GiST operator classes
   for two-dimensional points, which support indexed
   queries using these operators:
-->
SP-GiSTインデックスは、GiSTインデックスと同様に様々な種類の検索を支援する基盤を提供します。
SP-GiSTインデックスは広域な異なる不均衡でディスクベースのデータ構造、つまり、四分木,kd木、基数木のような実装を認めます。
例えば、<productname>PostgreSQL</productname>標準配布物には、以下の演算子を使用する問い合わせに対するインデックスをサポートする2次元の点用のSP-GiST用の演算子クラスが含まれています。

   <simplelist>
    <member><literal>&lt;&lt;</literal></member>
    <member><literal>&gt;&gt;</literal></member>
    <member><literal>~=</literal></member>
    <member><literal>&lt;@</literal></member>
    <member><literal>&lt;^</literal></member>
    <member><literal>&gt;^</literal></member>
   </simplelist>

<!--
   (See <xref linkend="functions-geometry"/> for the meaning of
   these operators.)
   The SP-GiST operator classes included in the standard distribution are
   documented in <xref linkend="spgist-builtin-opclasses-table"/>.
   For more information see <xref linkend="spgist"/>.
-->
(演算子の意味は以下を参照してください<xref linkend="functions-geometry"/> )
標準配布物に含まれるSP-GiSTクラスは<xref linkend="spgist-builtin-opclasses-table"/>に記載されています。
詳細は <xref linkend="spgist"/>を参照してください。
  </para>

  <para>
<!--
   Like GiST, SP-GiST supports <quote>nearest-neighbor</quote> searches.
   For SP-GiST operator classes that support distance ordering, the
   corresponding operator is specified in the <quote>Ordering Operators</quote>
   column in <xref linkend="spgist-builtin-opclasses-table"/>.
-->
GiSTと同様に、SP-GiSTは<quote>最近傍</quote>検索をサポートします。
距離の順序付けをサポートするSP-GiST演算子クラスの場合、対応する演算子は<xref linkend="spgist-builtin-opclasses-table"/>の<quote>順序付け演算子</quote>列に指定されます。
  </para>

  <para>
   <indexterm>
<!--
    <primary>index</primary>
-->
    <primary>インデックス</primary>
    <secondary>GIN</secondary>
   </indexterm>
   <indexterm>
    <primary>GIN</primary>
<!--
    <see>index</see>
-->
    <see>インデックス</see>
   </indexterm>
<!--
   GIN indexes are <quote>inverted indexes</quote> which are appropriate for
   data values that contain multiple component values, such as arrays.  An
   inverted index contains a separate entry for each component value, and
   can efficiently handle queries that test for the presence of specific
   component values.
-->
GINは<quote>転置インデックス</quote>であり、配列などのように複数の要素を持つデータ値に適しています。
転置インデックスは各要素値に対して別々のエントリを持っており、特定の要素値の存在について検査する問い合わせを効率的に処理できます。
  </para>

  <para>
<!--
   Like GiST and SP-GiST, GIN can support
   many different user-defined indexing strategies, and the particular
   operators with which a GIN index can be used vary depending on the
   indexing strategy.
   As an example, the standard distribution of
   <productname>PostgreSQL</productname> includes a GIN operator class
   for arrays, which supports indexed queries using these operators:
-->
GiSTやSP-GiST同様、GINも多くの異なるユーザ定義のインデックス戦略を持つことができ、GINが使用できる具体的な演算子はインデックス戦略によって変化します。
例えば、<productname>PostgreSQL</productname>標準配布物には、配列用のGIN演算子クラスが含まれており、これらは、以下の演算子を使用するインデックスによる問い合わせをサポートします。

   <simplelist>
    <member><literal>&lt;@</literal></member>
    <member><literal>@&gt;</literal></member>
    <member><literal>=</literal></member>
    <member><literal>&amp;&amp;</literal></member>
   </simplelist>

<!--
   (See <xref linkend="functions-array"/> for the meaning of
   these operators.)
   The GIN operator classes included in the standard distribution are
   documented in <xref linkend="gin-builtin-opclasses-table"/>.
   Many other GIN operator
   classes are available in the <literal>contrib</literal> collection or as separate
   projects.  For more information see <xref linkend="gin"/>.
-->
（これらの演算子の意味については<xref linkend="functions-array"/>を参照してください。）
標準配布物に含まれるGIN演算子クラスは<xref linkend="gin-builtin-opclasses-table"/>に記載されています。
他の多くのGIN演算子クラスは<literal>contrib</literal>群または別のプロジェクトで利用可能です。
詳細は<xref linkend="gin"/>を参照してください。
  </para>

  <para>
   <indexterm>
<!--
    <primary>index</primary>
-->
    <primary>インデックス</primary>
    <secondary>BRIN</secondary>
   </indexterm>
   <indexterm>
    <primary>BRIN</primary>
<!--
    <see>index</see>
-->
    <see>インデックス</see>
   </indexterm>
<!--
   BRIN indexes (a shorthand for Block Range INdexes) store summaries about
   the values stored in consecutive physical block ranges of a table.
   Like GiST, SP-GiST and GIN,
   BRIN can support many different indexing strategies,
   and the particular operators with which a BRIN index can be used
   vary depending on the indexing strategy.
   For data types that have a linear sort order, the indexed data
   corresponds to the minimum and maximum values of the
   values in the column for each block range.  This supports indexed queries
   using these operators:
-->
BRINインデックス(ブロックレンジインデックス(Block Range INdex)を縮めたものです)はテーブルの連続的な物理ブロックの範囲に格納された値についての要約を格納します。
GiST、SP-GiST、GINと同じように、BRINは多くの異なるインデックス戦略をサポートし、BRINインデックスが使用できる具体的な演算子はインデックス戦略によって変化します。
線形のソート順を持つデータ型では、インデックス付けされたデータは各ブロックレンジの列の中の値の最小値と最大値に対応しています。
これは以下の演算子を使用したインデックスによる問い合わせをサポートします。

   <simplelist>
    <member><literal>&lt;</literal></member>
    <member><literal>&lt;=</literal></member>
    <member><literal>=</literal></member>
    <member><literal>&gt;=</literal></member>
    <member><literal>&gt;</literal></member>
   </simplelist>

<!--
   The BRIN operator classes included in the standard distribution are
   documented in <xref linkend="brin-builtin-opclasses-table"/>.
   For more information see <xref linkend="brin"/>.
-->
標準配布物に含まれるBRIN演算子クラスは<xref linkend="brin-builtin-opclasses-table"/>.に記載されています。
詳細は<xref linkend="brin"/>を参照してください。
  </para>
 </sect1>


 <sect1 id="indexes-multicolumn">
<!--
  <title>Multicolumn Indexes</title>
-->
  <title>複数列インデックス</title>

  <indexterm zone="indexes-multicolumn">
<!--
   <primary>index</primary>
   <secondary>multicolumn</secondary>
-->
   <primary>インデックス</primary>
   <secondary>複数列</secondary>
  </indexterm>

  <para>
<!--
   An index can be defined on more than one column of a table.  For example, if
   you have a table of this form:
-->
インデックスは、テーブルの2つ以上の列に定義することができます。
例えば、以下のようなテーブルがあるとします。
<programlisting>
CREATE TABLE test2 (
  major int,
  minor int,
  name varchar
);
</programlisting>
<!--
   (say, you keep your <filename class="directory">/dev</filename>
   directory in a database...) and you frequently issue queries like:
-->
（例えば、<filename class="directory">/dev</filename>ディレクトリの内容をデータベースに保持していて）頻繁に下記のような問い合わせを発行するとします。
<programlisting>
SELECT name FROM test2 WHERE major = <replaceable>constant</replaceable> AND minor = <replaceable>constant</replaceable>;
</programlisting>
<!--
   then it might be appropriate to define an index on the columns
   <structfield>major</structfield> and
   <structfield>minor</structfield> together, e.g.:
-->
このような場合、<structfield>major</structfield>および<structfield>minor</structfield>という２つの列に1つのインデックスを定義する方が適切かもしれません。
<programlisting>
CREATE INDEX test2_mm_idx ON test2 (major, minor);
</programlisting>
  </para>

  <para>
<!--
   Currently, only the B-tree, GiST, GIN, and BRIN
   index types support multicolumn
   indexes.  Up to 32 columns can be specified.  (This limit can be
   altered when building <productname>PostgreSQL</productname>; see the
   file <filename>pg_config_manual.h</filename>.)
-->
現在、B-tree、GiST、GINおよびBRINインデックス型でのみ、複数列インデックスをサポートしています。
最高32列まで指定可能です。
（この上限は、<productname>PostgreSQL</productname>を構築する際に変更可能です。
<filename>pg_config_manual.h</filename>ファイルを参照してください。）
  </para>

  <para>
<!--
   A multicolumn B-tree index can be used with query conditions that
   involve any subset of the index's columns, but the index is most
   efficient when there are constraints on the leading (leftmost) columns.
   The exact rule is that equality constraints on leading columns, plus
   any inequality constraints on the first column that does not have an
   equality constraint, will be used to limit the portion of the index
   that is scanned.  Constraints on columns to the right of these columns
   are checked in the index, so they save visits to the table proper, but
   they do not reduce the portion of the index that has to be scanned.
   For example, given an index on <literal>(a, b, c)</literal> and a
   query condition <literal>WHERE a = 5 AND b &gt;= 42 AND c &lt; 77</literal>,
   the index would have to be scanned from the first entry with
   <literal>a</literal> = 5 and <literal>b</literal> = 42 up through the last entry with
   <literal>a</literal> = 5.  Index entries with <literal>c</literal> &gt;= 77 would be
   skipped, but they'd still have to be scanned through.
   This index could in principle be used for queries that have constraints
   on <literal>b</literal> and/or <literal>c</literal> with no constraint on <literal>a</literal>
   &mdash; but the entire index would have to be scanned, so in most cases
   the planner would prefer a sequential table scan over using the index.
-->
複数列に対するB-treeインデックスをインデックス対象列の任意の部分集合を含む問い合わせ条件で使用することができます。
しかし、先頭側の（左側）列に制約がある場合に、このインデックスはもっとも効率的になります。
正確な規則は、先頭側の列への等価制約、および、等価制約を持たない先頭列への不等号制約がスキャン対象のインデックス範囲を制限するために使用されます。
これらの列の右側の列に対する制約は、このインデックス内から検査されます。
ですので、テーブルアクセスを適切に抑えますが、スキャンされるインデックスの範囲を減らしません。
例えば、<literal>(a, b, c)</literal>に対するインデックスがあり、<literal>WHERE a = 5 AND b &gt;= 42 AND c &lt; 77</literal>という問い合わせ条件があったとすると、
<literal>a</literal> = 5かつ<literal>b</literal> = 42を持つ項目を先頭に、<literal>a</literal> = 5となる最後の項目までのインデックスをスキャンしなければなりません。
<literal>c</literal> &gt;= 77を持つインデックス項目は飛ばされますが、スキャンを行わなければなりません。
このインデックスは原理上、 <literal>a</literal>に対する制約を持たず、<literal>b</literal>あるいは<literal>c</literal>に制約に持つ問い合わせでも使用することができます。
しかし、インデックス全体がスキャンされますので、ほとんどの場合、プランナはインデックスの使用よりもシーケンシャルテーブルスキャンを選択します。
  </para>

  <para>
<!--
   A multicolumn GiST index can be used with query conditions that
   involve any subset of the index's columns. Conditions on additional
   columns restrict the entries returned by the index, but the condition on
   the first column is the most important one for determining how much of
   the index needs to be scanned.  A GiST index will be relatively
   ineffective if its first column has only a few distinct values, even if
   there are many distinct values in additional columns.
-->
複数列GiSTインデックスは、インデックス対象列の任意の部分集合を含む問い合わせ条件で使用することができます。
他の列に対する条件は、インデックスで返される項目を制限します。
しかし、先頭列に対する条件が、インデックスのスキャン量を決定するもっとも重要なものです。
先頭列の個別値がわずかな場合、他の列が多くの個別値を持っていたとしても、相対的にGiSTインデックスは非効率的になります。
  </para>

  <para>
<!--
   A multicolumn GIN index can be used with query conditions that
   involve any subset of the index's columns. Unlike B-tree or GiST,
   index search effectiveness is the same regardless of which index column(s)
   the query conditions use.
-->
複数列GINインデックスは、インデックス対象列の任意の部分集合を含む問い合わせ条件で使用することができます。
B-treeやGiSTと異なり、インデックス検索の効果はどのインデックス列が問い合わせ条件で使用されているかに関係なく同じです。
  </para>

  <para>
<!--
   A multicolumn BRIN index can be used with query conditions that
   involve any subset of the index's columns. Like GIN and unlike B-tree or
   GiST, index search effectiveness is the same regardless of which index
   column(s) the query conditions use. The only reason to have multiple BRIN
   indexes instead of one multicolumn BRIN index on a single table is to have
   a different <literal>pages_per_range</literal> storage parameter.
-->
複数列BRINインデックスは、インデックス対象列の任意の部分集合を含む問い合わせ条件で使用することができます。
GINと同様に、またB-treeやGiSTとは異なり、インデックス検索の効果はどのインデックス列が問い合わせ条件で使用されているかに関係なく同じです。
一つのテーブルに対して複数列BRINインデックスを一つ持つ代わりに複数のBRINインデックスを持つ唯一の理由は、異なる<literal>pages_per_range</literal>ストレージパラメータを持つためです。
  </para>

  <para>
<!--
   Of course, each column must be used with operators appropriate to the index
   type; clauses that involve other operators will not be considered.
-->
当然ながら、インデックス種類に対して適切な演算子を各列に使用しなければなりません。
他の演算子を含む句は考慮されません。
  </para>

  <para>
<!--
   Multicolumn indexes should be used sparingly.  In most situations,
   an index on a single column is sufficient and saves space and time.
   Indexes with more than three columns are unlikely to be helpful
   unless the usage of the table is extremely stylized.  See also
   <xref linkend="indexes-bitmap-scans"/> and
   <xref linkend="indexes-index-only-scans"/> for some discussion of the
   merits of different index configurations.
-->
複数列インデックスは慎重に使用する必要があります。
多くの場合、単一列のインデックスで十分であり、また、その方がディスク領域と時間を節約できます。
テーブルの使用方法が極端に様式化されていない限り、4つ以上の列を使用しているインデックスは、不適切である可能性が高いでしょう。
異なるインデックス構成の利点に関するこの他の説明について<xref linkend="indexes-bitmap-scans"/>および<xref linkend="indexes-index-only-scans"/>も参照してください。
  </para>
 </sect1>


 <sect1 id="indexes-ordering">
<!--
  <title>Indexes and <literal>ORDER BY</literal></title>
-->
  <title>インデックスと<literal>ORDER BY</literal></title>

  <indexterm zone="indexes-ordering">
<!--
   <primary>index</primary>
   <secondary>and <literal>ORDER BY</literal></secondary>
-->
   <primary>インデックス</primary>
   <secondary>と<literal>ORDER BY</literal></secondary>
  </indexterm>

  <para>
<!--
   In addition to simply finding the rows to be returned by a query,
   an index may be able to deliver them in a specific sorted order.
   This allows a query's <literal>ORDER BY</literal> specification to be honored
   without a separate sorting step.  Of the index types currently
   supported by <productname>PostgreSQL</productname>, only B-tree
   can produce sorted output &mdash; the other index types return
   matching rows in an unspecified, implementation-dependent order.
-->
単に問い合わせによって返される行を見つけ出すだけではなく、インデックスは、その行を指定した順番で取り出すことができます。
これにより、別途ソート処理を行うことなく、問い合わせの<literal>ORDER BY</literal>指定に従うことが可能です。
<productname>PostgreSQL</productname>が現在サポートするインデックスの種類の中で、B-treeのみがソート出力を行うことができます。
他の種類のインデックスでは指定なし、または、実装固有の順序でマッチした行を返します。
  </para>

  <para>
<!--
   The planner will consider satisfying an <literal>ORDER BY</literal> specification
   either by scanning an available index that matches the specification,
   or by scanning the table in physical order and doing an explicit
   sort.  For a query that requires scanning a large fraction of the
   table, an explicit sort is likely to be faster than using an index
   because it requires
   less disk I/O due to following a sequential access pattern.  Indexes are
   more useful when only a few rows need be fetched.  An important
   special case is <literal>ORDER BY</literal> in combination with
   <literal>LIMIT</literal> <replaceable>n</replaceable>: an explicit sort will have to process
   all the data to identify the first <replaceable>n</replaceable> rows, but if there is
   an index matching the <literal>ORDER BY</literal>, the first <replaceable>n</replaceable>
   rows can be retrieved directly, without scanning the remainder at all.
-->
プランナは、<literal>ORDER BY</literal>指定を満足させるために、指定に一致し利用可能なインデックスでスキャンするか、または、テーブルを物理的な順番でスキャンし明示的なソートを行うかを考慮します。
テーブルの大部分のスキャンが必要な問い合わせでは、後に発生するシーケンシャルなアクセスパターンのために要求されるディスクI/Oが少ないため、インデックスを使用するよりも、明示的なソートの方が高速です。
数行を取り出す必要がある場合のみ、インデックスの方が有用になります。
<literal>ORDER BY</literal>と<literal>LIMIT</literal> <replaceable>n</replaceable>が組み合わされた場合が、重要かつ特別です。
先頭の<replaceable>n</replaceable>行を識別するために、明示的なソートを全データに対して行う必要があります。
しかし、もし<literal>ORDER BY</literal>に合うインデックスが存在すれば、残りの部分をスキャンすることなく、先頭の<replaceable>n</replaceable>行の取り出しを直接行うことができます。
  </para>

  <para>
<!--
   By default, B-tree indexes store their entries in ascending order
   with nulls last (table TID is treated as a tiebreaker column among
   otherwise equal entries).  This means that a forward scan of an
   index on column <literal>x</literal> produces output satisfying <literal>ORDER BY x</literal>
   (or more verbosely, <literal>ORDER BY x ASC NULLS LAST</literal>).  The
   index can also be scanned backward, producing output satisfying
   <literal>ORDER BY x DESC</literal>
   (or more verbosely, <literal>ORDER BY x DESC NULLS FIRST</literal>, since
   <literal>NULLS FIRST</literal> is the default for <literal>ORDER BY DESC</literal>).
-->
デフォルトでは、B-treeインデックスは項目を昇順で格納し、NULLを最後に格納します。
（テーブルTIDはそれ以外が等しいエントリの中で勝ちを決める列として扱われます）。
これは、<literal>x</literal>列に対するインデックスの前方方向のスキャンで<literal>ORDER BY x</literal>（より冗長にいえば<literal>ORDER BY x ASC NULLS LAST</literal>）を満たす出力を生成することを意味します。
また、インデックスを後方方向にスキャンすることもでき、この場合、<literal>ORDER BY x DESC</literal>（より冗長にいえば<literal>ORDER BY x DESC NULLS FIRST</literal>。<literal>NULLS FIRST</literal>が<literal>ORDER BY DESC</literal>のデフォルトだからです。）を満たす出力を生成します。
  </para>

  <para>
<!--
   You can adjust the ordering of a B-tree index by including the
   options <literal>ASC</literal>, <literal>DESC</literal>, <literal>NULLS FIRST</literal>,
   and/or <literal>NULLS LAST</literal> when creating the index; for example:
-->
インデックスを作成する時に、以下のように<literal>ASC</literal>、<literal>DESC</literal>、<literal>NULLS FIRST</literal>、<literal>NULLS LAST</literal>オプションを組み合わせて指定することにより、B-treeインデックスの順序を調整することができます。
<programlisting>
CREATE INDEX test2_info_nulls_low ON test2 (info NULLS FIRST);
CREATE INDEX test3_desc_index ON test3 (id DESC NULLS LAST);
</programlisting>
<!--
   An index stored in ascending order with nulls first can satisfy
   either <literal>ORDER BY x ASC NULLS FIRST</literal> or
   <literal>ORDER BY x DESC NULLS LAST</literal> depending on which direction
   it is scanned in.
-->
昇順かつNULL先頭という順で格納されたインデックスは、スキャンされる方向に依存して<literal>ORDER BY x ASC NULLS FIRST</literal>または<literal>ORDER BY x DESC NULLS LAST</literal>を満たすことができます。
  </para>

  <para>
<!--
   You might wonder why bother providing all four options, when two
   options together with the possibility of backward scan would cover
   all the variants of <literal>ORDER BY</literal>.  In single-column indexes
   the options are indeed redundant, but in multicolumn indexes they can be
   useful.  Consider a two-column index on <literal>(x, y)</literal>: this can
   satisfy <literal>ORDER BY x, y</literal> if we scan forward, or
   <literal>ORDER BY x DESC, y DESC</literal> if we scan backward.
   But it might be that the application frequently needs to use
   <literal>ORDER BY x ASC, y DESC</literal>.  There is no way to get that
   ordering from a plain index, but it is possible if the index is defined
   as <literal>(x ASC, y DESC)</literal> or <literal>(x DESC, y ASC)</literal>.
-->
4つの全方向を提供する理由が何か、後方方向へのスキャンの可能性があることを考慮した2方向で、すべての種類の<literal>ORDER BY</literal>を網羅できるのではないかと疑問を持つかもしれません。
単一列に対するインデックスでは、このオプションは実際冗長ですが、複数列に対するインデックスでは有用になります。
<literal>(x, y)</literal>という2つの列に対するインデックスを仮定します。
これを前方方向にスキャンすれば<literal>ORDER BY x, y</literal>を満たし、後方方向にスキャンすれば<literal>ORDER BY x DESC, y DESC</literal>を満たします。
しかし、<literal>ORDER BY x ASC, y DESC</literal>をよく使用しなければならないアプリケーションが存在する可能性があります。
簡素なインデックスからこの順序を取り出す方法がありません。
しかし、インデックスが<literal>(x ASC, y DESC)</literal>または<literal>(x DESC, y ASC)</literal>として定義されていれば、取り出すことができます。
  </para>

  <para>
<!--
   Obviously, indexes with non-default sort orderings are a fairly
   specialized feature, but sometimes they can produce tremendous
   speedups for certain queries.  Whether it's worth maintaining such an
   index depends on how often you use queries that require a special
   sort ordering.
-->
明確なことですが、デフォルト以外のソート順を持つインデックスはかなり特殊な機能です。
しかし、特定の問い合わせにおいては恐ろしいほどの速度を向上させることがあります。
こうしたインデックスを維持する価値があるかどうかは、特殊なソート順を要求する問い合わせを使用する頻度に依存します。
  </para>
 </sect1>


 <sect1 id="indexes-bitmap-scans">
<!--
  <title>Combining Multiple Indexes</title>
-->
  <title>複数のインデックスの組み合わせ</title>

  <indexterm zone="indexes-bitmap-scans">
<!--
   <primary>index</primary>
   <secondary>combining multiple indexes</secondary>
-->
   <primary>インデックス</primary>
   <secondary>複数のインデックスの組み合わせ</secondary>
  </indexterm>

  <indexterm zone="indexes-bitmap-scans">
<!--
   <primary>bitmap scan</primary>
-->
   <primary>ビットマップスキャン</primary>
  </indexterm>

  <para>
<!--
   A single index scan can only use query clauses that use the index's
   columns with operators of its operator class and are joined with
   <literal>AND</literal>.  For example, given an index on <literal>(a, b)</literal>
   a query condition like <literal>WHERE a = 5 AND b = 6</literal> could
   use the index, but a query like <literal>WHERE a = 5 OR b = 6</literal> could not
   directly use the index.
-->
単一のインデックススキャンは、インデックスの列をその演算子クラスの演算子で使用する問い合わせ句と、それを<literal>AND</literal>結合したものでのみ使用されます。
例えば、<literal>(a, b)</literal>というインデックスと<literal>WHERE a = 5 AND b = 6</literal>という問い合わせでは、インデックスが使用されます。
しかし、<literal>WHERE a = 5 OR b = 6</literal>のような問い合わせではインデックスは直接使用されません。
  </para>

  <para>
<!--
   Fortunately,
   <productname>PostgreSQL</productname> has the ability to combine multiple indexes
   (including multiple uses of the same index) to handle cases that cannot
   be implemented by single index scans.  The system can form <literal>AND</literal>
   and <literal>OR</literal> conditions across several index scans.  For example,
   a query like <literal>WHERE x = 42 OR x = 47 OR x = 53 OR x = 99</literal>
   could be broken down into four separate scans of an index on <literal>x</literal>,
   each scan using one of the query clauses.  The results of these scans are
   then ORed together to produce the result.  Another example is that if we
   have separate indexes on <literal>x</literal> and <literal>y</literal>, one possible
   implementation of a query like <literal>WHERE x = 5 AND y = 6</literal> is to
   use each index with the appropriate query clause and then AND together
   the index results to identify the result rows.
-->
幸いにも、<productname>PostgreSQL</productname>は、単一のインデックススキャンでは実装できない場合を扱うために、複数のインデックス（同じインデックスの複数回使用を含む）を組み合わせる機能を持ちます。
システムは複数のインデックススキャンを跨がる、<literal>AND</literal>条件および<literal>OR</literal>条件を形成できます。
例えば、
<literal>WHERE x = 42 OR x = 47 OR x = 53 OR x = 99</literal>という問い合わせは、問い合わせ句の1つを使用して<literal>x</literal>上のインデックスをスキャンする4つのスキャンに分割することができます。
その後、これらのスキャンの結果はOR演算でまとめられ、結果を生成します。
他の例として<literal>x</literal>と<literal>y</literal>に別個のインデックスがある場合を考えます。
<literal>WHERE x = 5 AND y = 6</literal>のような問い合わせに対して取り得る実装は、適切な問い合わせ句で各インデックスを使用し、インデックスの結果をANDでまとめ、結果行を識別することです。
  </para>

  <para>
<!--
   To combine multiple indexes, the system scans each needed index and
   prepares a <firstterm>bitmap</firstterm> in memory giving the locations of
   table rows that are reported as matching that index's conditions.
   The bitmaps are then ANDed and ORed together as needed by the query.
   Finally, the actual table rows are visited and returned.  The table rows
   are visited in physical order, because that is how the bitmap is laid
   out; this means that any ordering of the original indexes is lost, and
   so a separate sort step will be needed if the query has an <literal>ORDER
   BY</literal> clause.  For this reason, and because each additional index scan
   adds extra time, the planner will sometimes choose to use a simple index
   scan even though additional indexes are available that could have been
   used as well.
-->
複数のインデックスを組み合わせるために、システムは必要なインデックスそれぞれをスキャンし、インデックス条件に適合するものと報告されたテーブル行の位置を与えるためにメモリ上に<firstterm>ビットマップ</firstterm>を準備します。
その後、このビットマップは問い合わせで必要とされたように、ANDまたはOR演算されます。
最後に、実際のテーブル行がアクセスされ、返されます。
テーブル行は物理的な順番でアクセスされます。
ビットマップにこの順番で格納されているからです。
これは、元のインデックスの順序が失われていることを意味します。
そのため、もし問い合わせが<literal>ORDER BY</literal>句を持つ場合、この他のソート手続きが必要となります。
この理由、および、追加のインデックススキャンそれぞれのために余計な時間が加わることから、プランナは追加のインデックスが同様に使用できる場合であっても、単純なインデックススキャンを選択することがあります。
  </para>

  <para>
<!--
   In all but the simplest applications, there are various combinations of
   indexes that might be useful, and the database developer must make
   trade-offs to decide which indexes to provide.  Sometimes multicolumn
   indexes are best, but sometimes it's better to create separate indexes
   and rely on the index-combination feature.  For example, if your
   workload includes a mix of queries that sometimes involve only column
   <literal>x</literal>, sometimes only column <literal>y</literal>, and sometimes both
   columns, you might choose to create two separate indexes on
   <literal>x</literal> and <literal>y</literal>, relying on index combination to
   process the queries that use both columns.  You could also create a
   multicolumn index on <literal>(x, y)</literal>.  This index would typically be
   more efficient than index combination for queries involving both
   columns, but as discussed in <xref linkend="indexes-multicolumn"/>, it
   would be almost useless for queries involving only <literal>y</literal>, so it
   should not be the only index.  A combination of the multicolumn index
   and a separate index on <literal>y</literal> would serve reasonably well.  For
   queries involving only <literal>x</literal>, the multicolumn index could be
   used, though it would be larger and hence slower than an index on
   <literal>x</literal> alone.  The last alternative is to create all three
   indexes, but this is probably only reasonable if the table is searched
   much more often than it is updated and all three types of query are
   common.  If one of the types of query is much less common than the
   others, you'd probably settle for creating just the two indexes that
   best match the common types.
-->
もっとも単純なアプリケーション以外のほとんどすべてのアプリケーションでは、インデックスの有用な組み合わせはいろいろあります。
このため、データベース開発者は妥協点を探してどのようなインデックスを提供するかを決定しなければなりません。
複数列インデックスが最善な場合がありますし、別々のインデックスを作成し、インデックスの組み合わせ機能に依存する方が優れている場合もあります。
例えば、作業に<literal>x</literal>列のみを含む場合と<literal>y</literal>列のみを含む場合、両方の列を含む場合が混在する問い合わせが含まれる場合、<literal>x</literal>と<literal>y</literal>に対し、別個に2つのインデックスを作成し、両方の列を使用する問い合わせを処理する時にインデックスの組み合わせに依存することを選ぶことができます。
また、<literal>(x, y)</literal>に対する複数列インデックスを作成することもできます。
両方の列を含む問い合わせでは、通常このインデックスの方がインデックスの組み合わせよりも効率的です。
しかし、<xref linkend="indexes-multicolumn"/>で説明した通り、<literal>y</literal>のみを含む問い合わせではほとんど意味がありません。
従って、このインデックスのみとすることはできません。
複数列インデックスと<literal>y</literal>に対する別のインデックスの組み合わせがかなりよく役に立ちます。
<literal>x</literal>のみを含む問い合わせでは、複数列インデックスを使用することができます。
しかし、これはより大きくなりますので、<literal>x</literal> のみインデックスよりも低速になります。
最後の別方法は、3つのインデックスすべてを作成することです。
しかしこれはおそらく、テーブルの検索頻度が更新頻度よりもかなり高く、3種類の問い合わせすべてが良く使用される場合のみ合理的です。
問い合わせの中の1つの頻度が他よりも少なければ、おそらく良く使用される種類にもっとも合うように2つだけインデックスを作成した方がよいでしょう。
  </para>

 </sect1>


 <sect1 id="indexes-unique">
<!--
  <title>Unique Indexes</title>
-->
  <title>一意インデックス</title>

  <indexterm zone="indexes-unique">
<!--
   <primary>index</primary>
   <secondary>unique</secondary>
-->
   <primary>インデックス</primary>
   <secondary>一意</secondary>
  </indexterm>

  <para>
<!--
   Indexes can also be used to enforce uniqueness of a column's value,
   or the uniqueness of the combined values of more than one column.
-->
インデックスは、列値の一意性や、複数列を組み合わせた値の一意性を強制するためにも使用できます。
<synopsis>
CREATE UNIQUE INDEX <replaceable>name</replaceable> ON <replaceable>table</replaceable> (<replaceable>column</replaceable> <optional>, ...</optional>);
</synopsis>
<!--
   Currently, only B-tree indexes can be declared unique.
-->
現在、一意インデックスとして宣言できるのはB-treeインデックスのみです。
  </para>

  <para>
<!--
   When an index is declared unique, multiple table rows with equal
   indexed values are not allowed.  Null values are not considered
   equal.  A multicolumn unique index will only reject cases where all
   indexed columns are equal in multiple rows.
-->
一意インデックスが宣言された場合、同じインデックス値を有する複数のテーブル行は許されなくなります。
NULL 値は同じ値とはみなされません。
複数列の一意インデックスは、インデックス列の全てが複数の行で同一の場合のみ拒絶されます。
  </para>

  <para>
<!--
   <productname>PostgreSQL</productname> automatically creates a unique
   index when a unique constraint or primary key is defined for a table.
   The index covers the columns that make up the primary key or unique
   constraint (a multicolumn index, if appropriate), and is the mechanism
   that enforces the constraint.
-->
<productname>PostgreSQL</productname>では、テーブルに一意性制約または主キーが定義されると、自動的に一意インデックスを作成します。
このインデックスが、主キーや一意性制約（適切ならば複数列のインデックスで）となる列に対して作成され、この制約を強制する機構となります。
  </para>

  <note>
   <para>
<!--
    There's no need to manually
    create indexes on unique columns; doing so would just duplicate
    the automatically-created index.
-->
手作業で一意列に対しインデックスを作成する必要はありません。
これは、単に自動作成されるインデックスを二重にするだけです。
   </para>
  </note>
 </sect1>


 <sect1 id="indexes-expressional">
<!--
  <title>Indexes on Expressions</title>
-->
  <title>式に対するインデックス</title>

  <indexterm zone="indexes-expressional">
<!--
   <primary>index</primary>
   <secondary sortas="expressions">on expressions</secondary>
-->
   <primary>インデックス</primary>
   <secondary sortas="expressions">式に対する</secondary>
  </indexterm>

  <para>
<!--
   An index column need not be just a column of the underlying table,
   but can be a function or scalar expression computed from one or
   more columns of the table.  This feature is useful to obtain fast
   access to tables based on the results of computations.
-->
インデックス列は、基礎をなすテーブルにある列である必要はなく、そのテーブルの１つ以上の列から計算される関数やスカラ式とすることもできます。
この機能は、ある演算結果に基づいた高速テーブルアクセスを行う時に有用です。
  </para>

  <para>
<!--
   For example, a common way to do case-insensitive comparisons is to
   use the <function>lower</function> function:
-->
例えば、大文字小文字を区別せずに比較するための一般的な方法である、<function>lower</function>関数での使用例を以下に示します。
<programlisting>
SELECT * FROM test1 WHERE lower(col1) = 'value';
</programlisting>
<!--
   This query can use an index if one has been
   defined on the result of the <literal>lower(col1)</literal>
   function:
-->
<literal>lower(column)</literal>関数の結果にインデックスが定義されていれば、この問い合わせでインデックスを使用することができます。
<programlisting>
CREATE INDEX test1_lower_col1_idx ON test1 (lower(col1));
</programlisting>
  </para>

  <para>
<<<<<<< HEAD
<!--
=======
   Expression indexes also allow control over the scope of unique indexes.
   For example, this unique index prevents duplicate integer values from
   being stored in a <type>double precision</type>-typed column:
<programlisting>
CREATE UNIQUE INDEX test1_uniq_int ON tests ((floor(double_col)))
</programlisting>
  </para>

  <para>
>>>>>>> 5060275a
   If we were to declare this index <literal>UNIQUE</literal>, it would prevent
   creation of rows whose <literal>col1</literal> values differ only in case,
   as well as rows whose <literal>col1</literal> values are actually identical.
   Thus, indexes on expressions can be used to enforce constraints that
   are not definable as simple unique constraints.
-->
このインデックスを<literal>UNIQUE</literal>と宣言したとすると、<literal>col1</literal>の値が同一となる行だけでなく、<literal>col1</literal>の大文字小文字だけが違う行の生成を防ぐことになります。
したがって、式に対するインデックスを使用して、単なる一意性制約では定義できないような制約を強制することができます。
  </para>

  <para>
<!--
   As another example, if one often does queries like:
-->
別の例として、以下のような問い合わせが頻繁に行われる場合を考えます。
<programlisting>
SELECT * FROM people WHERE (first_name || ' ' || last_name) = 'John Smith';
</programlisting>
<!--
   then it might be worth creating an index like this:
-->
この場合、以下のようなインデックスを作成する価値があるでしょう。
<programlisting>
CREATE INDEX people_names ON people ((first_name || ' ' || last_name));
</programlisting>
  </para>

  <para>
<!--
   The syntax of the <command>CREATE INDEX</command> command normally requires
   writing parentheses around index expressions, as shown in the second
   example.  The parentheses can be omitted when the expression is just
   a function call, as in the first example.
-->
２番目の例に示すように<command>CREATE INDEX</command>コマンドの構文は通常、インデックス式を括弧で括る必要があります。
最初の例のように、式が単なる関数呼び出しの場合には括弧を省略することができます。
  </para>

  <para>
<!--
   Index expressions are relatively expensive to maintain, because the
   derived expression(s) must be computed for each row upon insertion
   and whenever it is updated.  However, the index expressions are
   <emphasis>not</emphasis> recomputed during an indexed search, since they are
   already stored in the index.  In both examples above, the system
   sees the query as just <literal>WHERE indexedcolumn = 'constant'</literal>
   and so the speed of the search is equivalent to any other simple index
   query.  Thus, indexes on expressions are useful when retrieval speed
   is more important than insertion and update speed.
-->
派生した式が、行が挿入、更新される度に実行されなければなりませんので、インデックス式は相対的に見て維持が高価です。
しかし、インデックス式はインデックス内にすでに格納されているため、インデックスを使用する検索の間は再計算<emphasis>されません</emphasis>。
上の両方の例では、システムは問い合わせを単なる<literal>WHERE indexedcolumn = 'constant'</literal>と理解しますので、この検索速度は他の単純なインデックス問い合わせと同じです。
したがって、式に対するインデックスは取り出し速度が挿入、更新速度より重要な場合に有用です。
  </para>
 </sect1>


 <sect1 id="indexes-partial">
<!--
  <title>Partial Indexes</title>
-->
  <title>部分インデックス</title>

  <indexterm zone="indexes-partial">
<!--
   <primary>index</primary>
   <secondary>partial</secondary>
-->
   <primary>インデックス</primary>
   <secondary>部分</secondary>
  </indexterm>

  <para>
<!--
   A <firstterm>partial index</firstterm> is an index built over a
   subset of a table; the subset is defined by a conditional
   expression (called the <firstterm>predicate</firstterm> of the
   partial index).  The index contains entries only for those table
   rows that satisfy the predicate.  Partial indexes are a specialized
   feature, but there are several situations in which they are useful.
-->
<firstterm>部分インデックス</firstterm>とは、テーブルの部分集合に構築されるインデックスです。
部分集合は、（部分インデックスの<firstterm>述語</firstterm>と呼ばれる）条件式で定義されます。
部分インデックスには、その述語を満たすテーブル行のみに対するエントリが含まれます。
部分インデックスは特別な機能です。
しかし、これらが有用となる状況が複数あります。
  </para>

  <para>
<!--
   One major reason for using a partial index is to avoid indexing common
   values.  Since a query searching for a common value (one that
   accounts for more than a few percent of all the table rows) will not
   use the index anyway, there is no point in keeping those rows in the
   index at all.  This reduces the size of the index, which will speed
   up those queries that do use the index.  It will also speed up many table
   update operations because the index does not need to be
   updated in all cases.  <xref linkend="indexes-partial-ex1"/> shows a
   possible application of this idea.
-->
部分インデックスを利用する主な目的は、頻出値に対してインデックスを作成しないようにすることです。
（テーブル全体の行のうち、数パーセント以上を占める）頻出値を検索する問い合わせでは、いかなる場合でもインデックスを使用しないため、インデックスにそれらの行を持ち続けることは全く意味がありません。
これによりインデックスのサイズが小さくなりますので、インデックスを使用する問い合わせが速くなります。
また、インデックスを更新する必要のないケースも生じるため、テーブルを更新する作業の多くも速くなります。
<xref linkend="indexes-partial-ex1"/>にこの概念に基づいた用例を示します。
  </para>

  <example id="indexes-partial-ex1">
<!--
   <title>Setting up a Partial Index to Exclude Common Values</title>
-->
   <title>頻出値を除外するための部分インデックスの作成</title>

   <para>
<!--
    Suppose you are storing web server access logs in a database.
    Most accesses originate from the IP address range of your organization but
    some are from elsewhere (say, employees on dial-up connections).
    If your searches by IP are primarily for outside accesses,
    you probably do not need to index the IP range that corresponds to your
    organization's subnet.
-->
ウェブサーバのアクセスログをデータベースに格納しているとします。
多くのアクセスは、社内のIPアドレスの範囲内から発信されています。
しかし、範囲外のアドレス（例えば、社員がダイアルアップ接続している場所）からの発信もあります。
主に範囲外からのアクセスをIPアドレスで検索する場合、社内のサブネットに該当するIPアドレスの範囲にインデックスを作成する必要はないでしょう。
   </para>

   <para>
<!--
    Assume a table like this:
-->
以下のようなテーブルがあると想定します。
<programlisting>
CREATE TABLE access_log (
    url varchar,
    client_ip inet,
    ...
);
</programlisting>
   </para>

   <para>
<!--
    To create a partial index that suits our example, use a command
    such as this:
-->
この例に適する部分インデックスを作成するには、以下のようなコマンドを使用します。
<programlisting>
CREATE INDEX access_log_client_ip_ix ON access_log (client_ip)
WHERE NOT (client_ip &gt; inet '192.168.100.0' AND
           client_ip &lt; inet '192.168.100.255');
</programlisting>
   </para>

   <para>
<!--
    A typical query that can use this index would be:
-->
このインデックスを使用できる問い合わせの典型的な例は、以下のようなものです。
<programlisting>
SELECT *
FROM access_log
WHERE url = '/index.html' AND client_ip = inet '212.78.10.32';
</programlisting>
<!--
    Here the query's IP address is covered by the partial index.  The
    following query cannot use the partial index, as it uses an IP address
    that is excluded from the index:
-->
この問い合わせのIPアドレスは部分インデックスでカバーされています。
以下の問い合わせは、インデックスから除外されているIPアドレスを使用しているので、部分インデックスを使用できません。
<programlisting>
SELECT *
FROM access_log
WHERE url = '/index.html' AND client_ip = inet '192.168.100.23';
</programlisting>
   </para>

   <para>
<!--
    Observe that this kind of partial index requires that the common
    values be predetermined, so such partial indexes are best used for
    data distributions that do not change.  Such indexes can be recreated
    occasionally to adjust for new data distributions, but this adds
    maintenance effort.
-->
このような部分インデックスを使用するには、あらかじめ頻出値が何であるかを知っている必要があることに注意してください。
値の分布が変わらない場合に、このような部分インデックスが最善です。
データの分布が新しくなった場合はインデックスの再作成によって調整できますが、これはメンテナンス作業を増やしてしまいます。
   </para>
  </example>

  <para>
<!--
   Another possible use for a partial index is to exclude values from the
   index that the
   typical query workload is not interested in; this is shown in <xref
   linkend="indexes-partial-ex2"/>.  This results in the same
   advantages as listed above, but it prevents the
   <quote>uninteresting</quote> values from being accessed via that
   index, even if an index scan might be profitable in that
   case.  Obviously, setting up partial indexes for this kind of
   scenario will require a lot of care and experimentation.
-->
部分インデックスを使用する有効な他の方法としては、一般的な問い合わせに必要のない値をインデックスから取り除くことです。
<xref linkend="indexes-partial-ex2"/>を参照してください。
この方法の利点は上で示したものと同じです。
ただ、この方法を使用すると、インデックススキャンが適している場合でも、<quote>必要のない</quote>値へのインデックスを介したアクセスが防止されてしまいます。
以上のことから明白なように、このようなケースで部分インデックスを作成する際は、細心の注意を払い、十分な検証を行う必要があります。
  </para>

  <example id="indexes-partial-ex2">
<!--
   <title>Setting up a Partial Index to Exclude Uninteresting Values</title>
-->
   <title>必要のない値を除外するための部分インデックスの作成</title>

   <para>
<!--
    If you have a table that contains both billed and unbilled orders,
    where the unbilled orders take up a small fraction of the total
    table and yet those are the most-accessed rows, you can improve
    performance by creating an index on just the unbilled rows.  The
    command to create the index would look like this:
-->
請求済み注文書および未請求注文書からなる、１つのテーブルがあるとします。
そして、未請求注文書の方がテーブル全体に対する割合が小さく、かつその部分へのアクセス数が最も多かったとします。
このような場合、未請求の行のみにインデックスを作成することにより、性能を向上させることができます。
インデックスの作成には、以下のようなコマンドを使用します。
<programlisting>
CREATE INDEX orders_unbilled_index ON orders (order_nr)
    WHERE billed is not true;
</programlisting>
   </para>

   <para>
<!--
    A possible query to use this index would be:
-->
このインデックスを使用する問い合わせの例としては、次のものが考えられます。
<programlisting>
SELECT * FROM orders WHERE billed is not true AND order_nr &lt; 10000;
</programlisting>
<!--
    However, the index can also be used in queries that do not involve
    <structfield>order_nr</structfield> at all, e.g.:
-->
しかし、このインデックスは、<structfield>order_nr</structfield>をまったく使用しない問い合わせでも使用することができます。
以下は、その例です。
<programlisting>
SELECT * FROM orders WHERE billed is not true AND amount &gt; 5000.00;
</programlisting>
<!--
    This is not as efficient as a partial index on the
    <structfield>amount</structfield> column would be, since the system has to
    scan the entire index.  Yet, if there are relatively few unbilled
    orders, using this partial index just to find the unbilled orders
    could be a win.
-->
この問い合わせでは、システムがインデックス全体を検索する必要があるため、<structfield>amount</structfield>列に部分インデックスを作成した場合ほど効率は良くありません。
しかし、未請求注文書データが比較的少ない場合は、この部分インデックスを未請求注文書を検出するためだけに使用した方が効率が良い可能性があります。
   </para>

   <para>
<!--
    Note that this query cannot use this index:
-->
以下の問い合わせでは、このインデックスを使用できないことに注意してください。
<programlisting>
SELECT * FROM orders WHERE order_nr = 3501;
</programlisting>
<!--
    The order 3501 might be among the billed or unbilled
    orders.
-->
注文番号3501は請求済みかもしれませんし、未請求かもしれないからです。
   </para>
  </example>

  <para>
<!--
   <xref linkend="indexes-partial-ex2"/> also illustrates that the
   indexed column and the column used in the predicate do not need to
   match.  <productname>PostgreSQL</productname> supports partial
   indexes with arbitrary predicates, so long as only columns of the
   table being indexed are involved.  However, keep in mind that the
   predicate must match the conditions used in the queries that
   are supposed to benefit from the index.  To be precise, a partial
   index can be used in a query only if the system can recognize that
   the <literal>WHERE</literal> condition of the query mathematically implies
   the predicate of the index.
   <productname>PostgreSQL</productname> does not have a sophisticated
   theorem prover that can recognize mathematically equivalent
   expressions that are written in different forms.  (Not
   only is such a general theorem prover extremely difficult to
   create, it would probably be too slow to be of any real use.)
   The system can recognize simple inequality implications, for example
   <quote>x &lt; 1</quote> implies <quote>x &lt; 2</quote>; otherwise
   the predicate condition must exactly match part of the query's
   <literal>WHERE</literal> condition
   or the index will not be recognized as usable. Matching takes
   place at query planning time, not at run time. As a result,
   parameterized query clauses do not work with a partial index. For
   example a prepared query with a parameter might specify
   <quote>x &lt; ?</quote> which will never imply
   <quote>x &lt; 2</quote> for all possible values of the parameter.
-->
<xref linkend="indexes-partial-ex2"/>でもわかるように、インデックスが付けられた列名と、述語で使用されている列名は、一致している必要はありません。
<productname>PostgreSQL</productname>では、インデックス付けされるテーブルの列だけが含まれているのなら、任意の述語で部分インデックスを使用できます。
しかし、この述語は、インデックスを使用させたい問い合わせの条件と一致する必要があることに留意してください。
正確に言うと、部分インデックスを問い合わせで使用できるのは、インデックスの述語が問い合わせの<literal>WHERE</literal>条件に数学的に当てはまるとシステムが判断できる場合のみです。
<productname>PostgreSQL</productname>には、異なった形式で記述された述語が数学的に同等のものであると判断できるような、洗練された定理証明機能はありません。
（そのような汎用的な定理証明機能の作成は、非常に困難であるだけではなく、おそらく実際の利用にはあまりにも実行速度が遅過ぎるでしょう。）
システムでは、例えば<quote>x &lt; 1</quote>は<quote>x &lt; 2</quote>を意味するというような、単純な比較演算子の意味は認識可能です。
しかし、それ以外の場合は、述語条件は問い合わせの<literal>WHERE</literal>条件と完全に一致している必要があります。
一致していない場合は、インデックスは使用可能と認識されません。
一致するかどうかは、実行時ではなく、問い合わせ計画作成時に判定されます。
したがって、パラメータ付きの問い合わせでは部分インデックスは動作しません。
たとえば、<quote>x &lt; ?</quote>と指定されたパラメータを持つ、プリペアド問い合わせでは、どのようなパラメータ値であっても<quote>x &lt; 2</quote>を表しません。
  </para>

  <para>
<!--
   A third possible use for partial indexes does not require the
   index to be used in queries at all.  The idea here is to create
   a unique index over a subset of a table, as in <xref
   linkend="indexes-partial-ex3"/>.  This enforces uniqueness
   among the rows that satisfy the index predicate, without constraining
   those that do not.
-->
部分インデックスの考えられる３つ目の用法では、問い合わせでインデックスをまったく使用しません。
この考え方は、テーブルの部分集合に一意インデックスを作成するというものです。
<xref linkend="indexes-partial-ex3"/>を参照してください。
これにより、インデックスの述語を満たさない行を制約することなく、その述語を満たす行での一意性を強制します。
  </para>

  <example id="indexes-partial-ex3">
<!--
   <title>Setting up a Partial Unique Index</title>
-->
   <title>一意な部分インデックスの作成</title>

   <para>
<!--
    Suppose that we have a table describing test outcomes.  We wish
    to ensure that there is only one <quote>successful</quote> entry for
    a given subject and target combination, but there might be any number of
    <quote>unsuccessful</quote> entries.  Here is one way to do it:
-->
テストの結果が格納されているテーブルがあるとします。
与えられた件名（subject）および対象（target）の組み合わせに対して、<quote>成功</quote>のエントリが確実に1つしかないようにします。
<quote>失敗</quote>のエントリは、複数あっても構いません。
以下に、これを実行する一例を示します。
<programlisting>
CREATE TABLE tests (
    subject text,
    target text,
    success boolean,
    ...
);

CREATE UNIQUE INDEX tests_success_constraint ON tests (subject, target)
    WHERE success;
</programlisting>
<!--
    This is a particularly efficient approach when there are few
    successful tests and many unsuccessful ones.
-->
これは、成功するテストが少なく、失敗するテストが多い場合に特に有効な手法です。
   </para>

   <para>
    This index allows only one null in the indexed column by using a
    partial index clause to process only null column values, and using
    an expression index clause to index <literal>true</literal> instead
    of <literal>null</literal>:
<programlisting>
CREATE UNIQUE INDEX tests_target_one_null ON tests ((target IS NULL)) WHERE target IS NULL;
</programlisting>
   </para>
  </example>

  <para>
<!--
   Finally, a partial index can also be used to override the system's
   query plan choices.  Also, data sets with peculiar
   distributions might cause the system to use an index when it really
   should not.  In that case the index can be set up so that it is not
   available for the offending query.  Normally,
   <productname>PostgreSQL</productname> makes reasonable choices about index
   usage (e.g., it avoids them when retrieving common values, so the
   earlier example really only saves index size, it is not required to
   avoid index usage), and grossly incorrect plan choices are cause
   for a bug report.
-->
最後に、部分インデックスは、システムの問い合わせ計画の選択を変更するためにも使用できます。
特殊なデータ分布を持つデータ集合では、システムが実際には使用すべきでないインデックスを使用してしまうことがあります。
このような場合、特定の問い合わせでは使用することができないインデックスを設定することができます。
通常、<productname>PostgreSQL</productname>はインデックスの使用について適切な選択を行います（例えば、頻出値の検索にはインデックスを使用しませんので、前述の例はインデックスのサイズを実際に小さくするだけのもので、インデックスの使用を制限するためには必要はありません）。
まったく不適切な計画を選択するようであれば、バグとして報告してください。
  </para>

  <para>
<!--
   Keep in mind that setting up a partial index indicates that you
   know at least as much as the query planner knows, in particular you
   know when an index might be profitable.  Forming this knowledge
   requires experience and understanding of how indexes in
<<<<<<< HEAD
   <productname>PostgreSQL</productname> work.  In most cases, the advantage of a
   partial index over a regular index will be minimal.
-->
部分インデックスを作成するには、少なくとも問い合わせプランナと同等の知識を持っていること、特に、インデックスが有益となる状況を理解している必要があることに留意してください。
このような知識を得るためには、<productname>PostgreSQL</productname>でインデックスがどのように機能するかを理解し、経験を積むことが必要です。
ほとんどの場合、通常のインデックスと比べて、部分インデックスを使用する利点は微細です。
=======
   <productname>PostgreSQL</productname> work.  In most cases, the
   advantage of a partial index over a regular index will be minimal.
   There are cases where they are quite counterproductive, as in <xref
   linkend="indexes-partial-ex4"/>.
>>>>>>> 5060275a
  </para>

  <example id="indexes-partial-ex4">
   <title>Do Not Use Partial Indexes as a Substitute for Partitioning</title>

   <para>
    You might be tempted to create a large set of non-overlapping partial
    indexes, for example

<programlisting>
CREATE INDEX mytable_cat_1 ON mytable (data) WHERE category = 1;
CREATE INDEX mytable_cat_2 ON mytable (data) WHERE category = 2;
CREATE INDEX mytable_cat_3 ON mytable (data) WHERE category = 3;
...
CREATE INDEX mytable_cat_<replaceable>N</replaceable> ON mytable (data) WHERE category = <replaceable>N</replaceable>;
</programlisting>

    This is a bad idea!  Almost certainly, you'll be better off with a
    single non-partial index, declared like

<programlisting>
CREATE INDEX mytable_cat_data ON mytable (category, data);
</programlisting>

    (Put the category column first, for the reasons described in
    <xref linkend="indexes-multicolumn"/>.)  While a search in this larger
    index might have to descend through a couple more tree levels than a
    search in a smaller index, that's almost certainly going to be cheaper
    than the planner effort needed to select the appropriate one of the
    partial indexes.  The core of the problem is that the system does not
    understand the relationship among the partial indexes, and will
    laboriously test each one to see if it's applicable to the current
    query.
   </para>

   <para>
    If your table is large enough that a single index really is a bad idea,
    you should look into using partitioning instead (see
    <xref linkend="ddl-partitioning"/>).  With that mechanism, the system
    does understand that the tables and indexes are non-overlapping, so
    far better performance is possible.
   </para>
  </example>

  <para>
<!--
   More information about partial indexes can be found in <xref
   linkend="ston89b"/>, <xref linkend="olson93"/>, and <xref
   linkend="seshadri95"/>.
-->
部分インデックスの詳細については、<xref linkend="ston89b"/>、<xref linkend="olson93"/>、および<xref linkend="seshadri95"/>を参照してください。
  </para>
 </sect1>


 <sect1 id="indexes-index-only-scans">
<!--
  <title>Index-Only Scans and Covering Indexes</title>
-->
  <title>インデックスオンリースキャンとカバリングインデックス</title>

  <indexterm zone="indexes-index-only-scans">
<!--
   <primary>index</primary>
   <secondary>index-only scans</secondary>
-->
   <primary>インデックス</primary>
   <secondary>インデックスオンリースキャン</secondary>
  </indexterm>
  <indexterm zone="indexes-index-only-scans">
<!--
   <primary>index-only scan</primary>
-->
   <primary>インデックスオンリースキャン</primary>
  </indexterm>
  <indexterm zone="indexes-index-only-scans">
<!--
   <primary>index</primary>
   <secondary>covering</secondary>
-->
   <primary>インデックス</primary>
   <secondary>カバリング</secondary>
  </indexterm>
  <indexterm zone="indexes-index-only-scans">
<!--
   <primary>covering index</primary>
-->
   <primary>カバリングインデックス</primary>
  </indexterm>

  <para>
<!--
   All indexes in <productname>PostgreSQL</productname>
   are <firstterm>secondary</firstterm> indexes, meaning that each index is
   stored separately from the table's main data area (which is called the
   table's <firstterm>heap</firstterm>
   in <productname>PostgreSQL</productname> terminology).  This means that
   in an ordinary index scan, each row retrieval requires fetching data from
   both the index and the heap.  Furthermore, while the index entries that
   match a given indexable <literal>WHERE</literal> condition are usually
   close together in the index, the table rows they reference might be
   anywhere in the heap.  The heap-access portion of an index scan thus
   involves a lot of random access into the heap, which can be slow,
   particularly on traditional rotating media.  (As described in
   <xref linkend="indexes-bitmap-scans"/>, bitmap scans try to alleviate
   this cost by doing the heap accesses in sorted order, but that only goes
   so far.)
-->
<productname>PostgreSQL</productname>におけるすべてのインデックスは<firstterm>二次的な</firstterm>インデックス、つまり各インデックスはテーブルの主要なデータ領域（<productname>PostgreSQL</productname>の用語ではテーブルの<firstterm>ヒープ</firstterm>と呼ばれます）とは別に格納されています。
このことは、通常のインデックススキャンにおいて、各行の検索にはインデックスとヒープの両方からデータを取得する必要があることを意味します。
さらに、指定のインデックス可能な<literal>WHERE</literal>条件に適合するインデックスのエントリは、通常、インデックス内の近い位置にあるのに対し、そこから参照されるテーブルの行はヒープ内のあらゆるところにあるかもしれません。
このため、インデックススキャンにおけるヒープアクセスの部分では、ヒープに対する多くのランダムアクセスがありますが、これは遅い可能性があり、特に伝統的な回転型メディアでは遅くなります。
（<xref linkend="indexes-bitmap-scans"/>で説明したように、ビットマップインデックスはヒープアクセスをソートした順で行うことでこのコストを緩和しようとするものですが、それはある程度までしかできません。）
  </para>

  <para>
<!--
   To solve this performance problem, <productname>PostgreSQL</productname>
   supports <firstterm>index-only scans</firstterm>, which can answer
   queries from an index alone without any heap access.  The basic idea is
   to return values directly out of each index entry instead of consulting
   the associated heap entry.  There are two fundamental restrictions on
   when this method can be used:
-->
このパフォーマンス問題を解決するため、<productname>PostgreSQL</productname>は<firstterm>インデックスオンリースキャン</firstterm>をサポートします。
これは、問い合わせに対してヒープアクセスをせずにインデックスのみで回答できるものです。
基本的な考え方は、関連するヒープのエントリを参照せずに、各インデックスエントリから直接に値を返すというものです。
この方法が使用できるためには2つの基本的な制限があります。

   <orderedlist>
    <listitem>
     <para>
<!--
      The index type must support index-only scans.  B-tree indexes always
      do.  GiST and SP-GiST indexes support index-only scans for some
      operator classes but not others.  Other index types have no support.
      The underlying requirement is that the index must physically store, or
      else be able to reconstruct, the original data value for each index
      entry.  As a counterexample, GIN indexes cannot support index-only
      scans because each index entry typically holds only part of the
      original data value.
-->
インデックスの種類がインデックスオンリースキャンをサポートしている必要があります。
B-treeインデックスはいつでもインデックスオンリースキャンをサポートしています。
GiSTとSP-GiSTは一部の演算子クラスでインデックスオンリースキャンをサポートしていますが、サポートしない演算子クラスもあります。
他のインデックスの種類はインデックスオンリースキャンをサポートしていません。
根本的な必要条件は、インデックスが各インデックスのエントリに対応する元のデータ値を物理的に格納していなければならない、あるいはそれを再構築できる必要がある、ということです。
その反例として、GINインデックスでは、各インデックスエントリが通常は元のデータ値の一部しか保持していないため、インデックスオンリースキャンをサポートすることができません。
     </para>
    </listitem>

    <listitem>
     <para>
<!--
      The query must reference only columns stored in the index.  For
      example, given an index on columns <literal>x</literal>
      and <literal>y</literal> of a table that also has a
      column <literal>z</literal>, these queries could use index-only scans:
-->
問い合わせはインデックスに格納されている列だけを参照しなければなりません。
例えばテーブルの列<literal>x</literal>と<literal>y</literal>にインデックスがあり、そのテーブルにはさらに列<literal>z</literal>がある場合、次の問い合わせはインデックスオンリースキャンを使用できます。
<programlisting>
SELECT x, y FROM tab WHERE x = 'key';
SELECT x FROM tab WHERE x = 'key' AND y &lt; 42;
</programlisting>
<!--
      but these queries could not:
-->
しかし、以下の問い合わせはインデックスオンリースキャンを使用できません。
<programlisting>
SELECT x, z FROM tab WHERE x = 'key';
SELECT x FROM tab WHERE x = 'key' AND z &lt; 42;
</programlisting>
<!--
      (Expression indexes and partial indexes complicate this rule,
      as discussed below.)
-->
（以下で説明するように、式インデックスや部分インデックスは、この規則を複雑にします。）
     </para>
    </listitem>
   </orderedlist>
  </para>

  <para>
<!--
   If these two fundamental requirements are met, then all the data values
   required by the query are available from the index, so an index-only scan
   is physically possible.  But there is an additional requirement for any
   table scan in <productname>PostgreSQL</productname>: it must verify that
   each retrieved row be <quote>visible</quote> to the query's MVCC
   snapshot, as discussed in <xref linkend="mvcc"/>.  Visibility information
   is not stored in index entries, only in heap entries; so at first glance
   it would seem that every row retrieval would require a heap access
   anyway.  And this is indeed the case, if the table row has been modified
   recently.  However, for seldom-changing data there is a way around this
   problem.  <productname>PostgreSQL</productname> tracks, for each page in
   a table's heap, whether all rows stored in that page are old enough to be
   visible to all current and future transactions.  This information is
   stored in a bit in the table's <firstterm>visibility map</firstterm>.  An
   index-only scan, after finding a candidate index entry, checks the
   visibility map bit for the corresponding heap page.  If it's set, the row
   is known visible and so the data can be returned with no further work.
   If it's not set, the heap entry must be visited to find out whether it's
   visible, so no performance advantage is gained over a standard index
   scan.  Even in the successful case, this approach trades visibility map
   accesses for heap accesses; but since the visibility map is four orders
   of magnitude smaller than the heap it describes, far less physical I/O is
   needed to access it.  In most situations the visibility map remains
   cached in memory all the time.
-->
この2つの基本的な要件が満たされるなら、問い合わせで要求されるすべてのデータ値はインデックスから利用できるので、インデックスオンリースキャンが物理的に可能になります。
しかし、<productname>PostgreSQL</productname>のすべてのテーブルスキャンにおいて、さらなる必要条件があります。
それは、<xref linkend="mvcc"/>で説明するように、検索された各行が問い合わせのMVCCスナップショットに対して<quote>可視</quote>であることを確認しなければならない、ということです。
可視性の情報はインデックスのエントリには格納されず、ヒープのエントリにのみあります。
そのため、一見すると、すべての行検索はいずれにせよヒープアクセスが必要なように思われます。
そして、テーブルの行が最近に更新された場合は、まさにその通りなのです。
しかし、あまり更新されないデータについてはこの問題を回避する方法があります。
<productname>PostgreSQL</productname>ではテーブルのヒープの各ページについて、そのページに格納されているすべての行が、十分に古く、すべての現在および将来のトランザクションに対して可視であるかどうかを追跡しています。
この情報はテーブルの<firstterm>可視性マップ</firstterm>のビットに格納されます。
インデックスオンリースキャンでは、候補となるインデックスのエントリを見つけた後、対応するヒープページの可視性マップのビットを検査します。
それがセットされていれば、行が可視であることがわかるので、それ以上の作業をすることなく、データを返すことができます。
セットされていない場合は、それが可視かどうかを調べるためにヒープエントリにアクセスする必要があり、そのため標準的なインデックススキャンに対するパフォーマンス上の利点はありません。
うまくいく場合であっても、この方法はヒープアクセスと引き換えに可視性マップにアクセスします。
しかし、可視性マップはヒープに比べ、4桁の規模で小さいため、アクセスに必要な物理的I/Oははるかに少ないです。
ほとんどの状況では、可視性マップは常にメモリ内にキャッシュされて残っています。
  </para>

  <para>
<!--
   In short, while an index-only scan is possible given the two fundamental
   requirements, it will be a win only if a significant fraction of the
   table's heap pages have their all-visible map bits set.  But tables in
   which a large fraction of the rows are unchanging are common enough to
   make this type of scan very useful in practice.
-->
要するに、2つの基本的条件が満たされていればインデックスオンリースキャンが可能ですが、テーブルのヒープページのかなりの部分に対し、その全可視のビットがセットされている場合にのみ、性能が向上します。
しかし大部分の行が変化しないテーブルは一般的であり、現実にはこの種のスキャンは非常に有効です。
  </para>

  <para>
   <indexterm>
    <primary><literal>INCLUDE</literal></primary>
<!--
    <secondary>in index definitions</secondary>
-->
    <secondary>インデックス定義内</secondary>
   </indexterm>
<!--
   To make effective use of the index-only scan feature, you might choose to
   create a <firstterm>covering index</firstterm>, which is an index
   specifically designed to include the columns needed by a particular
   type of query that you run frequently.  Since queries typically need to
   retrieve more columns than just the ones they search
   on, <productname>PostgreSQL</productname> allows you to create an index
   in which some columns are just <quote>payload</quote> and are not part
   of the search key.  This is done by adding an <literal>INCLUDE</literal>
   clause listing the extra columns.  For example, if you commonly run
   queries like
-->
インデックスオンリースキャンの機能を有効に利用するため、<firstterm>カバリングインデックス</firstterm>の作成を選択できます。
これは、頻繁に実行する特定の種類の問い合わせに必要な列を含めるように特別に設計されたインデックスです。
問い合わせは通常、検索対象の列よりも多くの列を取得する必要があるため、<productname>PostgreSQL</productname>はいくつかの列を単に<quote>ペイロード</quote>として検索キーの一部ではないインデックスを作成できます。
これは追加の列リストを<literal>INCLUDE</literal>句に加えることで実行出来ます。
例えば、次のような問い合わせをよく実行する場合を考えます。
<programlisting>
SELECT y FROM tab WHERE x = 'key';
</programlisting>
<!--
   the traditional approach to speeding up such queries would be to create
   an index on <literal>x</literal> only.  However, an index defined as
-->
このような問い合わせを高速化する伝統的な手法は、<literal>x</literal>のみにインデックスを作成することです。
しかし、次のようなインデックス定義では、
<programlisting>
CREATE INDEX tab_x_y ON tab(x) INCLUDE (y);
</programlisting>
<!--
   could handle these queries as index-only scans,
   because <literal>y</literal> can be obtained from the index without
   visiting the heap.
-->
<literal>y</literal>はヒープにアクセスしなくてもインデックスから取得できるため、この問い合わせをインデックスオンリースキャンとして処理できます。
  </para>

  <para>
<!--
   Because column <literal>y</literal> is not part of the index's search
   key, it does not have to be of a data type that the index can handle;
   it's merely stored in the index and is not interpreted by the index
   machinery.  Also, if the index is a unique index, that is
-->
<literal>y</literal>列はインデックスの検索キーの一部ではないため、インデックスが処理できるデータ型である必要はありません。
単にインデックスに格納されているだけで、インデックス機構によって解釈されることはありません。
また、インデックスが一意インデックスの場合は、
<programlisting>
CREATE UNIQUE INDEX tab_x_y ON tab(x) INCLUDE (y);
</programlisting>
<!--
   the uniqueness condition applies to just column <literal>x</literal>,
   not to the combination of <literal>x</literal> and <literal>y</literal>.
   (An <literal>INCLUDE</literal> clause can also be written
   in <literal>UNIQUE</literal> and <literal>PRIMARY KEY</literal>
   constraints, providing alternative syntax for setting up an index like
   this.)
-->
<literal>x</literal>列のみに一意性条件が適用されます。
<literal>x</literal>と<literal>y</literal>の組み合わせではありません。
（<literal>INCLUDE</literal>句は、インデックスを設定するための代替構文を提供する<literal>UNIQUE</literal>や<literal>PRIMARY KEY</literal>の制約として書くことも出来ます。)
  </para>

  <para>
<!--
   It's wise to be conservative about adding non-key payload columns to an
   index, especially wide columns.  If an index tuple exceeds the
   maximum size allowed for the index type, data insertion will fail.
   In any case, non-key columns duplicate data from the index's table
   and bloat the size of the index, thus potentially slowing searches.
   And remember that there is little point in including payload columns in an
   index unless the table changes slowly enough that an index-only scan is
   likely to not need to access the heap.  If the heap tuple must be visited
   anyway, it costs nothing more to get the column's value from there.
   Other restrictions are that expressions are not currently supported as
   included columns, and that only B-tree and GiST indexes currently support
   included columns.
-->
キー以外のペイロード列、特に幅の広い列をインデックスに追加することについては慎重になることが賢明です。
インデックス型の最大サイズを超えるタプルをインサートしようとすると失敗します。
いかなる場合でもキー以外の列が重複データだったり、インデックスサイズが膨張すると、検索が遅くなる可能性があります。
それから、覚えておくべきもう一つの小さなポイントは、インデックスオンリースキャンがヒープへのアクセスが必要がないほどテーブルがゆっくり変化しない限り、インデックスにペイロード列を含めることにほとんど意味が無いことです。
とにかくヒープタプルを訪れなければならなくなった場合は、そこから列値を取得するためにそれ以上のコストはかかりません。
他の制限は、式を列に含めることは、現在のところサポートされていません。また、列を含めるサポートは現在のところB-treeとGiSTインデックスのみサポートされています。
  </para>

  <para>
<!--
   Before <productname>PostgreSQL</productname> had
   the <literal>INCLUDE</literal> feature, people sometimes made covering
   indexes by writing the payload columns as ordinary index columns,
   that is writing
-->
<literal>INCLUDE</literal>機能がない以前の<productname>PostgreSQL</productname>では、ペイロード列を通常のインデックス列としてカバリングインデックスを作成することがありました。
<programlisting>
CREATE INDEX tab_x_y ON tab(x, y);
</programlisting>
<!--
   even though they had no intention of ever using <literal>y</literal> as
   part of a <literal>WHERE</literal> clause.  This works fine as long as
   the extra columns are trailing columns; making them be leading columns is
   unwise for the reasons explained in <xref linkend="indexes-multicolumn"/>.
   However, this method doesn't support the case where you want the index to
   enforce uniqueness on the key column(s).
-->
これは、<literal>y</literal>を<literal>WHERE</literal>句の一部で使用するつもりがなかったとしても書いています。
余分な列が末尾の列である限り、これはうまく機能します。
それらを先頭側の列にすることは、<xref linkend="indexes-multicolumn"/>で説明されている理由から賢明ではありません。
しかし、この方法では、キー列に一意性を強制するインデックスがサポートされません。
  </para>

  <para>
<!--
   <firstterm>Suffix truncation</firstterm> always removes non-key
   columns from upper B-Tree levels.  As payload columns, they are
   never used to guide index scans.  The truncation process also
   removes one or more trailing key column(s) when the remaining
   prefix of key column(s) happens to be sufficient to describe tuples
   on the lowest B-Tree level.  In practice, covering indexes without
   an <literal>INCLUDE</literal> clause often avoid storing columns
   that are effectively payload in the upper levels.  However,
   explicitly defining payload columns as non-key columns
   <emphasis>reliably</emphasis> keeps the tuples in upper levels
   small.
-->
<firstterm>末尾消去</firstterm>は、常に上位のB-treeレベルから非キーの列を削除します。
ペイロード列として、それらはインデックススキャンを導くためには使われません。
また、この消去プロセスは、キー列の残りのプレフィックスが、最下位のB-treeレベルのタプルを記述するのに十分である場合、１つ以上の後続キー列も削除します。
実際上、<literal>INCLUDE</literal>句を使用しないカバリングインデックスは、実質的に上位レベルにペイロードが含まれるカラムの格納を避けられます。
ただし、ペイロード列を非キー列として明示的に定義すると<emphasis>確実に</emphasis>上位レベルのタプルが小さくなります。
  </para>

  <para>
<!--
   In principle, index-only scans can be used with expression indexes.
   For example, given an index on <literal>f(x)</literal>
   where <literal>x</literal> is a table column, it should be possible to
   execute
-->
原則として、インデックスオンリースキャンは式インデックスでも使うことができます。
例えば、<literal>x</literal>がテーブルの列で、<literal>f(x)</literal>上にインデックスがある場合、次の問い合わせをインデックスオンリースキャンとして実行できるはずです。
<programlisting>
SELECT f(x) FROM tab WHERE f(x) &lt; 1;
</programlisting>
<!--
   as an index-only scan; and this is very attractive
   if <literal>f()</literal> is an expensive-to-compute function.
   However, <productname>PostgreSQL</productname>'s planner is currently not
   very smart about such cases.  It considers a query to be potentially
   executable by index-only scan only when all <emphasis>columns</emphasis>
   needed by the query are available from the index.  In this
   example, <literal>x</literal> is not needed except in the
   context <literal>f(x)</literal>, but the planner does not notice that and
   concludes that an index-only scan is not possible.  If an index-only scan
   seems sufficiently worthwhile, this can be worked around by
   adding <literal>x</literal> as an included column, for example
-->
そして、関数<literal>f()</literal>の計算が高価なら、この方法は非常に魅力的です。
しかし<productname>PostgreSQL</productname>のプランナは現在のところ、このような場合についてあまり賢くありません。
プランナは、問い合わせで必要となるすべての<emphasis>列</emphasis>がインデックスから利用可能な場合にのみ、その問い合わせが潜在的にインデックスオンリースキャンで実行可能と考えます。
この例では、<literal>f(x)</literal>という文脈でしか<literal>x</literal>は必要になりませんが、プランナはそのことに気付かないため、インデックスオンリースキャンは不可能であると結論します。
インデックスオンリースキャンは十分に価値があると思われるなら、含める列として<literal>x</literal>を追加することで回避できます。
例をあげます。
<programlisting>
CREATE INDEX tab_f_x ON tab (f(x)) INCLUDE (x);
</programlisting>
<!--
   An additional caveat, if the goal is to avoid
   recalculating <literal>f(x)</literal>, is that the planner won't
   necessarily match uses of <literal>f(x)</literal> that aren't in
   indexable <literal>WHERE</literal> clauses to the index column.  It will
   usually get this right in simple queries such as shown above, but not in
   queries that involve joins.  These deficiencies may be remedied in future
   versions of <productname>PostgreSQL</productname>.
-->
目的が<literal>f(x)</literal>の再計算を避けることの場合、さらなる注意として、プランナはインデックス可能な<literal>WHERE</literal>句にない<literal>f(x)</literal>の使用を必ずしもインデックス列とマッチしないという事があります。
上記のような単純な問い合わせの場合は通常は正しく処理できるでしょうが、結合を含む問い合わせでは駄目でしょう。
これらの欠点は<productname>PostgreSQL</productname>の将来のバージョンで解決されるかもしれません。
  </para>

  <para>
<!--
   Partial indexes also have interesting interactions with index-only scans.
   Consider the partial index shown in <xref linkend="indexes-partial-ex3"/>:
-->
部分インデックスもインデックスオンリースキャンとの間に興味深い関係があります。
<xref linkend="indexes-partial-ex3"/>に示す部分インデックスを考えます。
<programlisting>
CREATE UNIQUE INDEX tests_success_constraint ON tests (subject, target)
    WHERE success;
</programlisting>
<!--
   In principle, we could do an index-only scan on this index to satisfy a
   query like
-->
原則として、次のような問い合わせに対して、このインデックスを使ったインデックスオンリースキャンが可能です。
<programlisting>
SELECT target FROM tests WHERE subject = 'some-subject' AND success;
</programlisting>
<!--
   But there's a problem: the <literal>WHERE</literal> clause refers
   to <literal>success</literal> which is not available as a result column
   of the index.  Nonetheless, an index-only scan is possible because the
   plan does not need to recheck that part of the <literal>WHERE</literal>
   clause at run time: all entries found in the index necessarily
   have <literal>success = true</literal> so this need not be explicitly
   checked in the plan.  <productname>PostgreSQL</productname> versions 9.6
   and later will recognize such cases and allow index-only scans to be
   generated, but older versions will not.
-->
しかし、<literal>WHERE</literal>句で参照される<literal>success</literal>がインデックスの結果列として利用できないという問題があります。
それにも関わらず、インデックスオンリースキャンが可能です。
なぜなら、このプランでは<literal>WHERE</literal>句のその部分を実行時に再検査する必要がない、つまりインデックス内にあるすべてのエントリは必ず<literal>success = true</literal>なので、プラン内でこれを明示的に検査する必要がないからです。
<productname>PostgreSQL</productname>のバージョン9.6およびそれ以降ではこのような場合を認識し、インデックスオンリースキャンを生成可能ですが、それより古いバージョンではできません。
  </para>
 </sect1>


 <sect1 id="indexes-opclass">
<!--
  <title>Operator Classes and Operator Families</title>
-->
  <title>演算子クラスと演算子族</title>

  <indexterm zone="indexes-opclass">
<!--
   <primary>operator class</primary>
-->
   <primary>演算子クラス</primary>
  </indexterm>

  <indexterm zone="indexes-opclass">
<!--
   <primary>operator family</primary>
-->
   <primary>演算子族</primary>
  </indexterm>

  <para>
<!--
   An index definition can specify an <firstterm>operator
   class</firstterm> for each column of an index.
-->
インデックス定義では、インデックスの各列に<firstterm>演算子クラス</firstterm>を指定することができます。
<synopsis>
CREATE INDEX <replaceable>name</replaceable> ON <replaceable>table</replaceable> (<replaceable>column</replaceable> <replaceable>opclass</replaceable> <optional><replaceable>sort options</replaceable></optional> <optional>, ...</optional>);
</synopsis>
<!--
   The operator class identifies the operators to be used by the index
   for that column.  For example, a B-tree index on the type <type>int4</type>
   would use the <literal>int4_ops</literal> class; this operator
   class includes comparison functions for values of type <type>int4</type>.
   In practice the default operator class for the column's data type is
   usually sufficient.  The main reason for having operator classes is
   that for some data types, there could be more than one meaningful
   index behavior.  For example, we might want to sort a complex-number data
   type either by absolute value or by real part.  We could do this by
   defining two operator classes for the data type and then selecting
   the proper class when making an index.  The operator class determines
   the basic sort ordering (which can then be modified by adding sort options
   <literal>COLLATE</literal>,
   <literal>ASC</literal>/<literal>DESC</literal> and/or
   <literal>NULLS FIRST</literal>/<literal>NULLS LAST</literal>).
-->
演算子クラスにより、その列のインデックスで使用される演算子が特定されます。
例えば、<type>int4</type>型に対するB-treeインデックスには、<literal>int4_ops</literal>クラスを使用します。
この演算子クラスには、<type>int4</type>型の値用の比較関数が含まれています。
実際には、通常、列のデータ型のデフォルト演算子クラスで十分です。
演算子クラスを持つ主な理由は、いくつかのデータ型では、複数の有意義なインデックスの振舞いがあり得るということです。
例えば、複素数データ型を、絶対値でソートしたいかもしれませんし、実数部でソートしたいかもしれません。
この処理は、そのデータ型の2つの演算子クラスを定義した上で、インデックスを作成する際に適切なクラスを選択することで、実行可能です。
演算子クラスは基本的なソート順を決定します。
（これはソートオプション<literal>COLLATE</literal>、<literal>ASC</literal>/<literal>DESC</literal>、<literal>NULLS FIRST</literal>/<literal>NULLS LAST</literal>を付けることで変更できます。）
  </para>

  <para>
<!--
   There are also some built-in operator classes besides the default ones:
-->
以下のように、デフォルトの演算子クラスとは別に、組み込み演算子クラスがいくつかあります。

   <itemizedlist>
    <listitem>
     <para>
<!--
      The operator classes <literal>text_pattern_ops</literal>,
      <literal>varchar_pattern_ops</literal>, and
      <literal>bpchar_pattern_ops</literal> support B-tree indexes on
      the types <type>text</type>, <type>varchar</type>, and
      <type>char</type> respectively.  The
      difference from the default operator classes is that the values
      are compared strictly character by character rather than
      according to the locale-specific collation rules.  This makes
      these operator classes suitable for use by queries involving
      pattern matching expressions (<literal>LIKE</literal> or POSIX
      regular expressions) when the database does not use the standard
      <quote>C</quote> locale.  As an example, you might index a
      <type>varchar</type> column like this:
-->
<literal>text_pattern_ops</literal>、<literal>varchar_pattern_ops</literal>、<literal>bpchar_pattern_ops</literal>演算子クラスは、それぞれ、<type>text</type>、<type>varchar</type>、<type>char</type>型上のB-treeインデックスをサポートします。
デフォルトの演算子クラスとの違いは、ロケール特有の照合規則に従わずに、文字同士を厳密に比較する点です。
これらの演算子クラスを、標準<quote>C</quote>ロケールを使用しないデータベースにおける、パターンマッチ式（<literal>LIKE</literal>やPOSIX正規表現）を含む問い合わせでの使用に適したものにします。
例えば、以下のように<type>varchar</type>のインデックスを作成できます。
<programlisting>
CREATE INDEX test_index ON test_table (col varchar_pattern_ops);
</programlisting>
<!--
      Note that you should also create an index with the default operator
      class if you want queries involving ordinary <literal>&lt;</literal>,
      <literal>&lt;=</literal>, <literal>&gt;</literal>, or <literal>&gt;=</literal> comparisons
      to use an index.  Such queries cannot use the
      <literal><replaceable>xxx</replaceable>_pattern_ops</literal>
      operator classes.  (Ordinary equality comparisons can use these
      operator classes, however.)  It is possible to create multiple
      indexes on the same column with different operator classes.
      If you do use the C locale, you do not need the
      <literal><replaceable>xxx</replaceable>_pattern_ops</literal>
      operator classes, because an index with the default operator class
      is usable for pattern-matching queries in the C locale.
-->
また、通常の<literal>&lt;</literal>、<literal>&lt;=</literal>、<literal>&gt;</literal>、または<literal>&gt;=</literal>比較を含む問い合わせでインデックスを使いたい場合も、デフォルトの演算子クラスでインデックスを作成しなければならないことに注意してください。
こうした問い合わせでは<literal><replaceable>xxx</replaceable>_pattern_ops</literal>演算子クラスを使用することができません。（しかし、通常の等価比較はこれらの演算子クラスを使用することができます。）
同じ列に対して異なる演算子クラスを使用して複数のインデックスを作成することができます。
Cロケールを使用する場合は、<literal><replaceable>xxx</replaceable>_pattern_ops</literal>演算子クラスは必要ありません。
Cロケールでのパターンマッチ問い合わせでは、デフォルト演算子クラスを使用したインデックスが使用できるためです。
     </para>
    </listitem>
   </itemizedlist>
  </para>

  <para>
<!--
    The following query shows all defined operator classes:
-->
以下の問い合わせは、定義済みの演算子クラスを全て返します。

<programlisting>
SELECT am.amname AS index_method,
       opc.opcname AS opclass_name,
       opc.opcintype::regtype AS indexed_type,
       opc.opcdefault AS is_default
    FROM pg_am am, pg_opclass opc
    WHERE opc.opcmethod = am.oid
    ORDER BY index_method, opclass_name;
</programlisting>
  </para>

  <para>
<!--
   An operator class is actually just a subset of a larger structure called an
   <firstterm>operator family</firstterm>.  In cases where several data types have
   similar behaviors, it is frequently useful to define cross-data-type
   operators and allow these to work with indexes.  To do this, the operator
   classes for each of the types must be grouped into the same operator
   family.  The cross-type operators are members of the family, but are not
   associated with any single class within the family.
-->
実際のところ演算子クラスは、<firstterm>演算子族</firstterm>と呼ばれる、より大きな構造の一部でしかありません。
複数のデータ型が似たような動作を行う場合、データ型を跨る演算子を定義し、インデックスで使用可能とすることが有用な場合がよくあります。
このためには、各型に対する演算子クラスが同一の演算子族にまとめられている必要があります。
データ型を跨る演算子は演算子族の要素です。演算子族内の1つの演算子クラスに結びついているわけではありません。
  </para>

  <para>
<!--
    This expanded version of the previous query shows the operator family
    each operator class belongs to:
-->
以下は前述の問い合わせを拡張したバージョンで、各演算子クラスが属する演算子族を示します。
<programlisting>
SELECT am.amname AS index_method,
       opc.opcname AS opclass_name,
       opf.opfname AS opfamily_name,
       opc.opcintype::regtype AS indexed_type,
       opc.opcdefault AS is_default
    FROM pg_am am, pg_opclass opc, pg_opfamily opf
    WHERE opc.opcmethod = am.oid AND
          opc.opcfamily = opf.oid
    ORDER BY index_method, opclass_name;
</programlisting>
  </para>

  <para>
<!--
    This query shows all defined operator families and all
    the operators included in each family:
-->
以下の問い合わせは、定義済みの演算子族と各演算子族に含まれる演算子をすべて表示します。
<programlisting>
SELECT am.amname AS index_method,
       opf.opfname AS opfamily_name,
       amop.amopopr::regoperator AS opfamily_operator
    FROM pg_am am, pg_opfamily opf, pg_amop amop
    WHERE opf.opfmethod = am.oid AND
          amop.amopfamily = opf.oid
    ORDER BY index_method, opfamily_name, opfamily_operator;
</programlisting>
  </para>
 </sect1>


 <sect1 id="indexes-collations">
<!--
  <title>Indexes and Collations</title>
-->
  <title>インデックスと照合順序</title>

  <para>
<!--
   An index can support only one collation per index column.
   If multiple collations are of interest, multiple indexes may be needed.
-->
インデックスはインデックス列当たり１つの照合順序のみをサポートすることができます。
複数の照合順序を考慮しなければならない場合、複数のインデックスが必要になるかもしれません。
  </para>

  <para>
<!--
   Consider these statements:
-->
以下の文を考えてみます。
<programlisting>
CREATE TABLE test1c (
    id integer,
    content varchar COLLATE "x"
);

CREATE INDEX test1c_content_index ON test1c (content);
</programlisting>
<!--
   The index automatically uses the collation of the
   underlying column.  So a query of the form
-->
このインデックスは自動的に背後にある列の照合順序を使用することになり、
<programlisting>
SELECT * FROM test1c WHERE content &gt; <replaceable>constant</replaceable>;
</programlisting>
<!--
   could use the index, because the comparison will by default use the
   collation of the column.  However, this index cannot accelerate queries
   that involve some other collation.  So if queries of the form, say,
-->
という形式の問い合わせでは、この比較はデフォルトで列の照合順序を使用しますので、このインデックスを使用することになります。
しかし、このインデックスは何らかの他の照合順序を含む問い合わせを高速化することはできません。
このため
<programlisting>
SELECT * FROM test1c WHERE content &gt; <replaceable>constant</replaceable> COLLATE "y";
</programlisting>
<!--
   are also of interest, an additional index could be created that supports
   the <literal>"y"</literal> collation, like this:
-->
という形式の問い合わせも考慮しなければならない場合は、以下のように<literal>"y"</literal>照合順序をサポートする追加のインデックスを作成することになります。
<programlisting>
CREATE INDEX test1c_content_y_index ON test1c (content COLLATE "y");
</programlisting>
  </para>
 </sect1>


 <sect1 id="indexes-examine">
<!--
  <title>Examining Index Usage</title>
-->
  <title>インデックス使用状況の検証</title>

  <indexterm zone="indexes-examine">
<!--
   <primary>index</primary>
   <secondary>examining usage</secondary>
-->
   <primary>インデックス</primary>
   <secondary>の使用状況の検証</secondary>
  </indexterm>

  <para>
<!--
   Although indexes in <productname>PostgreSQL</productname> do not need
   maintenance or tuning, it is still important to check
   which indexes are actually used by the real-life query workload.
   Examining index usage for an individual query is done with the
   <xref linkend="sql-explain"/>
   command; its application for this purpose is
   illustrated in <xref linkend="using-explain"/>.
   It is also possible to gather overall statistics about index usage
   in a running server, as described in <xref linkend="monitoring-stats"/>.
-->
<productname>PostgreSQL</productname>では、インデックスのメンテナンスやチューニングは必要ありませんが、どのインデックスが実際の問い合わせで使われているかを確認することは、やはり重要です。
個々のコマンドでのインデックスの使用状況は、<xref linkend="sql-explain"/>コマンドで検証できます。
この目的のための用例を<xref linkend="using-explain"/>に示します。
また、<xref linkend="monitoring-stats"/>に示す通り、稼働中のサーバにおけるインデックス使用状況の全体的な統計情報を取り出すこともできます。
  </para>

  <para>
<!--
   It is difficult to formulate a general procedure for determining
   which indexes to create.  There are a number of typical cases that
   have been shown in the examples throughout the previous sections.
   A good deal of experimentation is often necessary.
   The rest of this section gives some tips for that:
-->
どのインデックスを作成すべきかを判断するための一般的な手順を定めることは困難です。
これまでの節では、例として典型的なケースをいくつか記述してきました。
十分な検証がしばしば必要です。
本節の残りで、検証のためのヒントをいくつか説明しておきます。
  </para>

  <itemizedlist>
   <listitem>
    <para>
<!--
     Always run <xref linkend="sql-analyze"/>
     first.  This command
     collects statistics about the distribution of the values in the
     table.  This information is required to estimate the number of rows
     returned by a query, which is needed by the planner to assign
     realistic costs to each possible query plan.  In absence of any
     real statistics, some default values are assumed, which are
     almost certain to be inaccurate.  Examining an application's
     index usage without having run <command>ANALYZE</command> is
     therefore a lost cause.
     See <xref linkend="vacuum-for-statistics"/>
     and <xref linkend="autovacuum"/> for more information.
-->
まず、必ず<xref linkend="sql-analyze"/>コマンドを実行してください。
このコマンドにより、テーブル内の値の分布に関する統計情報を収集します。
この情報は、問い合わせにより返される行数を推測する際に必要となります。
推測された行数は、可能な各問い合わせ計画に実際のコストを割り当てるために、プランナで必要となります。
実際の統計情報が欠如している場合、何らかのデフォルト値が仮定されますが、このデフォルト値は、ほぼ間違いなく不正確です。
したがって、<command>ANALYZE</command>コマンドを実行せずに、アプリケーションのインデックス使用状況を検証しても、あまり意味がありません。
より詳細な情報は<xref linkend="vacuum-for-statistics"/>と<xref linkend="autovacuum"/>を参照してください。
    </para>
   </listitem>

   <listitem>
    <para>
<!--
     Use real data for experimentation.  Using test data for setting
     up indexes will tell you what indexes you need for the test data,
     but that is all.
-->
検証には、実際に使用するデータを使ってください。
テストデータを使ってインデックスを作成した場合、テストデータに必要なインデックスはわかりますが、それ以上はわかりません。
    </para>

    <para>
<!--
     It is especially fatal to use very small test data sets.
     While selecting 1000 out of 100000 rows could be a candidate for
     an index, selecting 1 out of 100 rows will hardly be, because the
     100 rows probably fit within a single disk page, and there
     is no plan that can beat sequentially fetching 1 disk page.
-->
非常に小さなテストデータを使用することも、結果に特に致命的な影響を与えます。
100,000行から1,000行を選択する場合は、インデックスが使用される可能性がありますが、100行から1行を選択する場合はインデックスはまず使用されません。
なぜなら、100行はおそらく1つのディスクページに収まるため、1ページを逐次読み取るよりも高速な計画は存在しないからです。
    </para>

    <para>
<!--
     Also be careful when making up test data, which is often
     unavoidable when the application is not yet in production.
     Values that are very similar, completely random, or inserted in
     sorted order will skew the statistics away from the distribution
     that real data would have.
-->
また、アプリケーションがまだ実動していない場合、テストデータを作成しなければならないことがよくありますが、その際にも注意が必要です。
非常に類似した値や、完全にランダムな値、またはソートされた順序で値が挿入されている場合は、その統計情報は、実際のデータの分布とかけ離れたものになってしまいます。
    </para>
   </listitem>

   <listitem>
    <para>
<!--
     When indexes are not used, it can be useful for testing to force
     their use.  There are run-time parameters that can turn off
     various plan types (see <xref linkend="runtime-config-query-enable"/>).
     For instance, turning off sequential scans
     (<varname>enable_seqscan</varname>) and nested-loop joins
     (<varname>enable_nestloop</varname>), which are the most basic plans,
     will force the system to use a different plan.  If the system
     still chooses a sequential scan or nested-loop join then there is
     probably a more fundamental reason why the index is not being
     used; for example, the query condition does not match the index.
     (What kind of query can use what kind of index is explained in
     the previous sections.)
-->
インデックスが使用されていない場合、テストのためにインデックスを強制的に使用するようにすると便利です。
様々な計画の種類を無効にすることを設定できる実行時パラメータがあります
（<xref linkend="runtime-config-query-enable"/>を参照してください）。
例えば、最も基本的な計画であるシーケンシャルスキャン（<varname>enable_seqscan</varname>）およびネステッドループ結合（<varname>enable_nestloop</varname>）を無効に設定すると、システムは別の計画を使用するように強制されます。
そのような設定を行っても、システムがシーケンシャルスキャンやネステッドループ結合を選択する場合は、インデックスを使用しない理由としておそらくもっと根本的な理由があるということになります。
例えば、問い合わせの条件がインデックスに適合しない、などが考えられます。
（どのような問い合わせで、どのようなインデックスを使用できるかは、前節までで説明済みです。）
    </para>
   </listitem>

   <listitem>
    <para>
<!--
     If forcing index usage does use the index, then there are two
     possibilities: Either the system is right and using the index is
     indeed not appropriate, or the cost estimates of the query plans
     are not reflecting reality.  So you should time your query with
     and without indexes.  The <command>EXPLAIN ANALYZE</command>
     command can be useful here.
-->
強制的にインデックスを使うように設定することで、インデックスを使用するようになった場合は、次の2つの可能性が考えられます。
システムの判断が正しく、インデックスの使用が実際には適切ではないという可能性と、問い合わせ計画のコスト推定が実情を反映していない可能性です。
したがって、インデックスを使った問い合わせの実行時間と、使わない場合の実行時間を計測する必要があります。
この場合、<command>EXPLAIN ANALYZE</command>コマンドが便利です。
    </para>
   </listitem>

   <listitem>
    <para>
<!--
     If it turns out that the cost estimates are wrong, there are,
     again, two possibilities.  The total cost is computed from the
     per-row costs of each plan node times the selectivity estimate of
     the plan node.  The costs estimated for the plan nodes can be adjusted
     via run-time parameters (described in <xref
     linkend="runtime-config-query-constants"/>).
     An inaccurate selectivity estimate is due to
     insufficient statistics.  It might be possible to improve this by
     tuning the statistics-gathering parameters (see
     <xref linkend="sql-altertable"/>).
-->
コスト推定が間違っていると判明した場合、やはり2つの可能性が考えられます。
総コストは、各計画ノードの行単位のコストに、計画ノードの推定選択度を掛けることで算出されます。
計画ノードのコスト推定は、実行時パラメータによって設定することができます
（<xref linkend="runtime-config-query-constants"/>を参照してください）。
推定選択度が不正確であるのは、統計情報が不十分であるのが原因です。
統計情報収集用のパラメータを調節することによって、この状況を改善することができるかもしれません。
（<xref linkend="sql-altertable"/>を参照してください）。
    </para>

    <para>
<!--
     If you do not succeed in adjusting the costs to be more
     appropriate, then you might have to resort to forcing index usage
     explicitly.  You might also want to contact the
     <productname>PostgreSQL</productname> developers to examine the issue.
-->
コストを適切に調節できない場合は、明示的にインデックスの使用を強制する必要が考えられます。
あるいは、<productname>PostgreSQL</productname>開発者に問題の調査を依頼することになるかもしれません。
    </para>
   </listitem>
  </itemizedlist>
 </sect1>
</chapter><|MERGE_RESOLUTION|>--- conflicted
+++ resolved
@@ -1098,9 +1098,6 @@
   </para>
 
   <para>
-<<<<<<< HEAD
-<!--
-=======
    Expression indexes also allow control over the scope of unique indexes.
    For example, this unique index prevents duplicate integer values from
    being stored in a <type>double precision</type>-typed column:
@@ -1110,7 +1107,7 @@
   </para>
 
   <para>
->>>>>>> 5060275a
+<!--
    If we were to declare this index <literal>UNIQUE</literal>, it would prevent
    creation of rows whose <literal>col1</literal> values differ only in case,
    as well as rows whose <literal>col1</literal> values are actually identical.
@@ -1521,19 +1518,14 @@
    know at least as much as the query planner knows, in particular you
    know when an index might be profitable.  Forming this knowledge
    requires experience and understanding of how indexes in
-<<<<<<< HEAD
-   <productname>PostgreSQL</productname> work.  In most cases, the advantage of a
-   partial index over a regular index will be minimal.
--->
-部分インデックスを作成するには、少なくとも問い合わせプランナと同等の知識を持っていること、特に、インデックスが有益となる状況を理解している必要があることに留意してください。
-このような知識を得るためには、<productname>PostgreSQL</productname>でインデックスがどのように機能するかを理解し、経験を積むことが必要です。
-ほとんどの場合、通常のインデックスと比べて、部分インデックスを使用する利点は微細です。
-=======
    <productname>PostgreSQL</productname> work.  In most cases, the
    advantage of a partial index over a regular index will be minimal.
    There are cases where they are quite counterproductive, as in <xref
    linkend="indexes-partial-ex4"/>.
->>>>>>> 5060275a
+-->
+部分インデックスを作成するには、少なくとも問い合わせプランナと同等の知識を持っていること、特に、インデックスが有益となる状況を理解している必要があることに留意してください。
+このような知識を得るためには、<productname>PostgreSQL</productname>でインデックスがどのように機能するかを理解し、経験を積むことが必要です。
+ほとんどの場合、通常のインデックスと比べて、部分インデックスを使用する利点は微細です。
   </para>
 
   <example id="indexes-partial-ex4">

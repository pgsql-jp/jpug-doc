<!-- doc/src/sgml/logicaldecoding.sgml -->
 <chapter id="logicaldecoding">
<!--
  <title>Logical Decoding</title>
-->
  <title>ロジカルデコーディング</title>
  <indexterm zone="logicaldecoding">
<!--
   <primary>Logical Decoding</primary>
-->
   <primary>ロジカルデコーディング</primary>
  </indexterm>
  <para>
<!--
   PostgreSQL provides infrastructure to stream the modifications performed
   via SQL to external consumers.  This functionality can be used for a
   variety of purposes, including replication solutions and auditing.
-->
PostgreSQLは、SQLによって実行された更新結果を外部のコンシューマにストリーミングする基盤を提供しています。
  </para>

  <para>
<!--
   Changes are sent out in streams identified by logical replication slots.
-->
更新結果は、ロジカルレプリケーションスロット(logical replication slots)で識別されるストリームに送出されます。
  </para>

  <para>
<!--
   The format in which those changes are streamed is determined by the output
   plugin used.  An example plugin is provided in the PostgreSQL distribution.
   Additional plugins can be
   written to extend the choice of available formats without modifying any
   core code.
   Every output plugin has access to each individual new row produced
   by <command>INSERT</command> and the new row version created
   by <command>UPDATE</command>.  Availability of old row versions for
   <command>UPDATE</command> and <command>DELETE</command> depends on
   the configured replica identity (see <xref linkend="sql-createtable-replica-identity"/>).
-->
ストリームに送出される更新データのフォーマットは、使用するプラグインで決まります。
サンプルプラグインがPostgreSQLの配布物に含まれています。
追加のプラグインを書くことにより、PostgreSQLのコア部分のコードを一切変更することなく、利用可能なフォーマットの選択肢を増やすことができます。
すべてのプラグインから、
<command>INSERT</command>によって作成された個々の新しい行と、<command>UPDATE</command>によって作成された新しい個々の行のバージョンにアクセスできます。
<command>UPDATE</command>と<command>DELETE</command>によって生じた古いバージョンの行へのアクセスが可能かどうかは、
レプリカアイデンティティ(replica identity)の設定によって決まります(<xref linkend="sql-createtable-replica-identity"/>参照)。
  </para>

  <para>
<!--
   Changes can be consumed either using the streaming replication protocol
   (see <xref linkend="protocol-replication"/> and
   <xref linkend="logicaldecoding-walsender"/>), or by calling functions
   via SQL (see <xref linkend="logicaldecoding-sql"/>). It is also possible
   to write additional methods of consuming the output of a replication slot
   without modifying core code
   (see <xref linkend="logicaldecoding-writer"/>).
-->
変更データの消費は、ストリーミングレプリケーションのプロトコル(<xref linkend="protocol-replication"/>と
<xref linkend="logicaldecoding-walsender"/>を参照)を使うか、SQL関数(<xref linkend="logicaldecoding-sql"/>)を使って行います。
また、コア部分に手を入れなくても、レプリケーションスロットの出力を消費する別の方法を実装することもできます
(<xref linkend="logicaldecoding-writer"/>参照)。
  </para>

  <sect1 id="logicaldecoding-example">
<!--
   <title>Logical Decoding Examples</title>
-->
   <title>ロジカルデコーディングの例</title>

   <para>
<!--
    The following example demonstrates controlling logical decoding using the
    SQL interface.
-->
以下はロジカルデコーディングをSQLを使って制御する例です。
   </para>

   <para>
<!--
    Before you can use logical decoding, you must set
    <xref linkend="guc-wal-level"/> to <literal>logical</literal> and
    <xref linkend="guc-max-replication-slots"/> to at least 1.  Then, you
    should connect to the target database (in the example
    below, <literal>postgres</literal>) as a superuser.
-->
ロジカルデコーディングを使う前に、<xref linkend="guc-wal-level"/> を <literal>logical</literal> に、そして<xref linkend="guc-max-replication-slots"/>を少なくとも1に設定しなければなりません。
次に、使用するデータベースにスーパーユーザ(以下の例では<literal>postgres</literal>)として接続します。
   </para>

<programlisting>
postgres=# -- Create a slot named 'regression_slot' using the output plugin 'test_decoding'
postgres=# SELECT * FROM pg_create_logical_replication_slot('regression_slot', 'test_decoding');
    slot_name    |    lsn
-----------------+-----------
 regression_slot | 0/16B1970
(1 row)

postgres=# SELECT slot_name, plugin, slot_type, database, active, restart_lsn, confirmed_flush_lsn FROM pg_replication_slots;
    slot_name    |    plugin     | slot_type | database | active | restart_lsn | confirmed_flush_lsn
-----------------+---------------+-----------+----------+--------+-------------+-----------------
 regression_slot | test_decoding | logical   | postgres | f      | 0/16A4408   | 0/16A4440
(1 row)

postgres=# -- There are no changes to see yet
postgres=# SELECT * FROM pg_logical_slot_get_changes('regression_slot', NULL, NULL);
 lsn | xid | data 
-----+-----+------
(0 rows)

postgres=# CREATE TABLE data(id serial primary key, data text);
CREATE TABLE

postgres=# -- DDL isn't replicated, so all you'll see is the transaction
postgres=# SELECT * FROM pg_logical_slot_get_changes('regression_slot', NULL, NULL);
    lsn    |  xid  |     data     
-----------+-------+--------------
 0/BA2DA58 | 10297 | BEGIN 10297
 0/BA5A5A0 | 10297 | COMMIT 10297
(2 rows)

postgres=# -- Once changes are read, they're consumed and not emitted
postgres=# -- in a subsequent call:
postgres=# SELECT * FROM pg_logical_slot_get_changes('regression_slot', NULL, NULL);
 lsn | xid | data 
-----+-----+------
(0 rows)

postgres=# BEGIN;
postgres=*# INSERT INTO data(data) VALUES('1');
postgres=*# INSERT INTO data(data) VALUES('2');
postgres=*# COMMIT;

postgres=# SELECT * FROM pg_logical_slot_get_changes('regression_slot', NULL, NULL);
    lsn    |  xid  |                          data                           
-----------+-------+---------------------------------------------------------
 0/BA5A688 | 10298 | BEGIN 10298
 0/BA5A6F0 | 10298 | table public.data: INSERT: id[integer]:1 data[text]:'1'
 0/BA5A7F8 | 10298 | table public.data: INSERT: id[integer]:2 data[text]:'2'
 0/BA5A8A8 | 10298 | COMMIT 10298
(4 rows)

postgres=# INSERT INTO data(data) VALUES('3');

postgres=# -- You can also peek ahead in the change stream without consuming changes
postgres=# SELECT * FROM pg_logical_slot_peek_changes('regression_slot', NULL, NULL);
    lsn    |  xid  |                          data                           
-----------+-------+---------------------------------------------------------
 0/BA5A8E0 | 10299 | BEGIN 10299
 0/BA5A8E0 | 10299 | table public.data: INSERT: id[integer]:3 data[text]:'3'
 0/BA5A990 | 10299 | COMMIT 10299
(3 rows)

postgres=# -- The next call to pg_logical_slot_peek_changes() returns the same changes again
postgres=# SELECT * FROM pg_logical_slot_peek_changes('regression_slot', NULL, NULL);
    lsn    |  xid  |                          data                           
-----------+-------+---------------------------------------------------------
 0/BA5A8E0 | 10299 | BEGIN 10299
 0/BA5A8E0 | 10299 | table public.data: INSERT: id[integer]:3 data[text]:'3'
 0/BA5A990 | 10299 | COMMIT 10299
(3 rows)

postgres=# -- options can be passed to output plugin, to influence the formatting
postgres=# SELECT * FROM pg_logical_slot_peek_changes('regression_slot', NULL, NULL, 'include-timestamp', 'on');
    lsn    |  xid  |                          data                           
-----------+-------+---------------------------------------------------------
 0/BA5A8E0 | 10299 | BEGIN 10299
 0/BA5A8E0 | 10299 | table public.data: INSERT: id[integer]:3 data[text]:'3'
 0/BA5A990 | 10299 | COMMIT 10299 (at 2017-05-10 12:07:21.272494-04)
(3 rows)

postgres=# -- Remember to destroy a slot you no longer need to stop it consuming
postgres=# -- server resources:
postgres=# SELECT pg_drop_replication_slot('regression_slot');
 pg_drop_replication_slot
-----------------------

(1 row)
</programlisting>

   <para>
<!--
    The following example shows how logical decoding is controlled over the
    streaming replication protocol, using the
    program <xref linkend="app-pgrecvlogical"/> included in the PostgreSQL
    distribution.  This requires that client authentication is set up to allow
    replication connections
    (see <xref linkend="streaming-replication-authentication"/>) and
    that <varname>max_wal_senders</varname> is set sufficiently high to allow
    an additional connection.
-->
以下はPostgreSQLに付属するプログラム<xref linkend="app-pgrecvlogical"/>を用いてロジカルデコーディングを
ストリーミングレプリケーションのプロトコルによって制御する例です。
この方法を使うには、レプリケーション接続を許すようにクライアント認証を設定し(<xref linkend="streaming-replication-authentication"/>参照)、<varname>max_wal_senders</varname>を十分に大きくして追加の接続ができるようにしておかなければなりません。
   </para>
<programlisting>
$ pg_recvlogical -d postgres --slot=test --create-slot
$ pg_recvlogical -d postgres --slot=test --start -f -
<keycombo action="simul"><keycap>Control</keycap><keycap>Z</keycap></keycombo>
$ psql -d postgres -c "INSERT INTO data(data) VALUES('4');"
$ fg
BEGIN 693
table public.data: INSERT: id[integer]:4 data[text]:'4'
COMMIT 693
<keycombo action="simul"><keycap>Control</keycap><keycap>C</keycap></keycombo>
$ pg_recvlogical -d postgres --slot=test --drop-slot
</programlisting>
  </sect1>

  <sect1 id="logicaldecoding-explanation">
<!--
   <title>Logical Decoding Concepts</title>
-->
   <title>ロジカルデコーディングのコンセプト</title>
   <sect2>
<!--
    <title>Logical Decoding</title>
-->
    <title>ロジカルデコーディング</title>

    <indexterm>
<!--
     <primary>Logical Decoding</primary>
-->
     <primary>ロジカルデコーディング</primary>
    </indexterm>

    <para>
<!--
     Logical decoding is the process of extracting all persistent changes
     to a database's tables into a coherent, easy to understand format which
     can be interpreted without detailed knowledge of the database's internal
     state.
-->

ロジカルデコーディングは、データベースのテーブルへの恒久的な更新を、一貫性があって、データベース内部の状態に関する詳細な知識がなくても容易に理解できる形式として取得するプロセスです。
    </para>

    <para>
<!--
     In <productname>PostgreSQL</productname>, logical decoding is implemented
     by decoding the contents of the <link linkend="wal">write-ahead
     log</link>, which describe changes on a storage level, into an
     application-specific form such as a stream of tuples or SQL statements.
-->

<productname>PostgreSQL</productname>においてロジカルデコーディングは、記憶装置のレベルで更新を記述する<link linkend="wal">書き込み先行ログ</link>の内容を、タプルやSQL文のストリームといったアプリケーション固有の形式にデコードすることによって実装されています。
    </para>
   </sect2>

   <sect2 id="logicaldecoding-replication-slots">
<!--
    <title>Replication Slots</title>
-->
    <title>レプリケーションスロット</title>

    <indexterm>
<!--
     <primary>replication slot</primary>
     <secondary>logical replication</secondary>
-->
     <primary>レプリケーションスロット</primary>
     <secondary>ロジカルレプリケーション</secondary>
    </indexterm>

    <para>
<!--
     In the context of logical replication, a slot represents a stream of
     changes that can be replayed to a client in the order they were made on
     the origin server. Each slot streams a sequence of changes from a single
     database.
-->
ロジカルレプリケーションの文脈ではスロットは、元のサーバで行われた変更と同じ順序でクライアント上でリプレイできるようなストリームを表します。
それぞれのスロットは、単一のデータベース上の変更操作の連鎖をストリームとして流します。
    </para>

    <note>
<!--
     <para><productname>PostgreSQL</productname> also has streaming replication slots
     (see <xref linkend="streaming-replication"/>), but they are used somewhat
     differently there.
-->
<para>また<productname>PostgreSQL</productname>には、ストリーミングレプリケーションスロットがあります
(<xref linkend="streaming-replication"/>参照)。しかし、ここでの説明とは少し違う使い方がされています。
     </para>
    </note>

    <para>
<!--
     A replication slot has an identifier that is unique across all databases
     in a <productname>PostgreSQL</productname> cluster. Slots persist
     independently of the connection using them and are crash-safe.
-->
それぞれのレプリケーションスロットは<productname>PostgreSQL</productname>クラスタの中で一意な識別子を持っています。スロットは、そのために使用される接続とは独立しており、クラッシュセーフです。
    </para>

    <para>
<!--
     A logical slot will emit each change just once in normal operation.
     The current position of each slot is persisted only at checkpoint, so in
     the case of a crash the slot may return to an earlier LSN, which will
     then cause recent changes to be sent again when the server restarts.
     Logical decoding clients are responsible for avoiding ill effects from
     handling the same message more than once.  Clients may wish to record
     the last LSN they saw when decoding and skip over any repeated data or
     (when using the replication protocol) request that decoding start from
     that LSN rather than letting the server determine the start point.
     The Replication Progress Tracking feature is designed for this purpose,
     refer to <link linkend="replication-origins">replication origins</link>.
-->
ロジカルスロットは、通常の操作においては、各々の変更操作を一度だけ送出します。
それぞれのスロットにおける現在位置は、チェックポイントのときにだけ永続的になります。
ですからクラッシュすると、スロットは以前のLSNに戻ってしまうかもしれませんし、サーバの再起動時には最近の変更が再送されることになります。
ロジカルデコーディングのクライアントは、同じメッセージを複数回扱うことによる好ましくない結果を避けることに対して責任を追っています。
クライアントはデコーディングの際に最後に確認したLSNを記録し、繰り返されるデータをスキップしたり、（レプリケーションプロトコルを使う場合に）サーバに開始時点を決めさせるのではなく、記録しておいたLSNからデコーディングを始めるように要求するかもしれません。
レプリケーション進捗追跡機能はこの目的のために設計されています。
<link linkend="replication-origins">replication origins</link>を参照してください。
    </para>

    <para>
<!--
     Multiple independent slots may exist for a single database. Each slot has
     its own state, allowing different consumers to receive changes from
     different points in the database change stream. For most applications, a
     separate slot will be required for each consumer.
-->
単一のデータベース中に、お互いに独立した複数のスロットが存在しても構いません。
それぞれのスロットは自分自身の状態を持っており、データベース更新のストリーム上の別の場所から変更データを受信する異なる消費者があり得ます。
多くのアプリケーションにとっては、各消費者に対して個別のスロットが必要となるでしょう。
    </para>

    <para>
<!--
     A logical replication slot knows nothing about the state of the
     receiver(s).  It's even possible to have multiple different receivers using
     the same slot at different times; they'll just get the changes following
     on from when the last receiver stopped consuming them. Only one receiver
     may consume changes from a slot at any given time.
-->
ロジカルレプリケーションスロットは、受信者の状態については関知しません。同時にでなければ、同じスロットを使う複数の異なる受信者を持つことさえできます。その場合は、直近の受信者がストリームの消費を終了した時点から更新データを受信するだけです。
    </para>

    <caution>
     <para>
<!--
      Replication slots persist across crashes and know nothing about the state
      of their consumer(s). They will prevent removal of required resources
      even when there is no connection using them. This consumes storage
      because neither required WAL nor required rows from the system catalogs
      can be removed by <command>VACUUM</command> as long as they are required by a replication
      slot.  In extreme cases this could cause the database to shut down to prevent
      transaction ID wraparound (see <xref linkend="vacuum-for-wraparound"/>).
      So if a slot is no longer required it should be dropped.
-->
レプリケーションスロットは、クラッシュをまたがって永続し、消費者の状態については関知しません。
スロットを使う接続がない場合でも、消費者が必要としているリソースが削除されることを防ぎます。
これによりストレージが消費されます。何故ならば、関連するWALもシステムカタログの行も、レプリケーションスロットが必要とする限り<command>VACUUM</command>によって削除されないからです。
極端な場合、トランザクションIDの周回（<xref linkend="vacuum-for-wraparound"/>を参照）を防ぐためのデータベース停止をもたらす可能性があります。
したがって、必要でなくなったスロットは削除すべきです。
     </para>
    </caution>
   </sect2>

   <sect2>
<!--
    <title>Output Plugins</title>
-->
    <title>出力プラグイン</title>
    <para>
<!--
     Output plugins transform the data from the write-ahead log's internal
     representation into the format the consumer of a replication slot desires.
-->
出力プラグインは、書き込み先行ログの内部データ表現を、レプリケーションスロットの消費者が必要とする形式に変換します。
    </para>
   </sect2>

   <sect2>
<!--
    <title>Exported Snapshots</title>
-->
    <title>スナップショットのエクスポート</title>
    <para>
<!--
     When a new replication slot is created using the streaming replication
     interface (see <xref linkend="protocol-replication-create-slot"/>), a
     snapshot is exported
     (see <xref linkend="functions-snapshot-synchronization"/>), which will show
     exactly the state of the database after which all changes will be
     included in the change stream. This can be used to create a new replica by
     using <link linkend="sql-set-transaction"><literal>SET TRANSACTION
     SNAPSHOT</literal></link> to read the state of the database at the moment
     the slot was created. This transaction can then be used to dump the
     database's state at that point in time, which afterwards can be updated
     using the slot's contents without losing any changes.
-->
ストリーミングレプリケーションのインタフェースを使って新しいスロットを作ると(<xref linkend="protocol-replication-create-slot"/>参照)、スナップショットがエクスポートされます(<xref linkend="functions-snapshot-synchronization"/>参照)。
このスナップショットはまさにその時点でのデータベースの状態を示しており、スナップショット以後のすべての変更は更新ストリームに含まれるようになります。
このことを利用して、スロットが作られた際のデータベースの状態を<link linkend="sql-set-transaction"><literal>SET TRANSACTION SNAPSHOT</literal></link>を使って読み込むことにより、新しいレプリカを作ることができます。
このトランザクションは、その時点のデータベースの状態をダンプするために使用することができます。
また、スロットに含まれるデータを使って、ダンプした後で行われた更新を失うことなくデータベースを更新できます。
    </para>
    <para>
<!--
     Creation of a snapshot is not always possible.  In particular, it will
     fail when connected to a hot standby.  Applications that do not require
     snapshot export may suppress it with the <literal>NOEXPORT_SNAPSHOT</literal>
     option.
-->
スナップショットの作成はいつでも可能なわけではありません。
とりわけ、ホットスタンバイに接続するときは失敗します。
スナップショットのエクスポートが必要ないアプリケーションは、<literal>NOEXPORT_SNAPSHOT</literal>オプションを使ってスナップショットのエクスポートを抑止できます。
    </para>
   </sect2>
  </sect1>

  <sect1 id="logicaldecoding-walsender">
<!--
   <title>Streaming Replication Protocol Interface</title>
-->
   <title>ストリームレプリケーションプロトコルインタフェース</title>

   <para>
<!--
    The commands
-->
コマンド
    <itemizedlist>
     <listitem>
      <para><literal>CREATE_REPLICATION_SLOT <replaceable>slot_name</replaceable> LOGICAL <replaceable>output_plugin</replaceable></literal></para>
     </listitem>

     <listitem>
      <para><literal>DROP_REPLICATION_SLOT <replaceable>slot_name</replaceable></literal> <optional> <literal>WAIT</literal> </optional></para>
     </listitem>

     <listitem>
      <para><literal>START_REPLICATION SLOT <replaceable>slot_name</replaceable> LOGICAL ...</literal></para>
     </listitem>
    </itemizedlist>
<!--
    are used to create, drop, and stream changes from a replication
    slot, respectively. These commands are only available over a replication
    connection; they cannot be used via SQL.
    See <xref linkend="protocol-replication"/> for details on these commands.
-->
は、それぞれレプリケーションスロットに対して更新データを生成、削除、ストリームします。
これらのコマンドは、レプリケーション接続でのみ使用できます。
SQLでは使用できません。
これらのコマンドの詳細については<xref linkend="protocol-replication"/>を参照してください。
   </para>

   <para>
<!--
    The command <xref linkend="app-pgrecvlogical"/> can be used to control
    logical decoding over a streaming replication connection.  (It uses
    these commands internally.)
-->
コマンド<xref linkend="app-pgrecvlogical"/>を使ってストリーミングコネクション上のロジカルデコーディングを制御できます(このコマンドは内部で上記のコマンドを使っています)。
   </para>
  </sect1>

  <sect1 id="logicaldecoding-sql">
<!--
   <title>Logical Decoding <acronym>SQL</acronym> Interface</title>
-->
   <title>ロジカルデコーディング<acronym>SQL</acronym>インタフェース</title>

   <para>
<!--
     See <xref linkend="functions-replication"/> for detailed documentation on
     the SQL-level API for interacting with logical decoding.
-->
ロジカルデコーディングのSQLレベルのAPIの詳細については、<xref linkend="functions-replication"/>を参照してください。
   </para>

   <para>
<!--
    Synchronous replication (see <xref linkend="synchronous-replication"/>) is
    only supported on replication slots used over the streaming replication interface. The
    function interface and additional, non-core interfaces do not support
    synchronous replication.
-->
同期レプリケーション(<xref linkend="synchronous-replication"/>参照)は、ストリーミングレプリケーションによるレプリケーションスロット上でのみサポートされます。
関数インタフェースおよびコアに対する追加のインタフェースでは同期レプリケーションをサポートしていません。
   </para>
  </sect1>

  <sect1 id="logicaldecoding-catalogs">
<!--
   <title>System Catalogs Related to Logical Decoding</title>
-->
   <title>ロジカルデコーディング関連のシステムカタログ</title>

   <para>
<!--
    The <link linkend="view-pg-replication-slots"><structname>pg_replication_slots</structname></link>
    view and the
    <link linkend="monitoring-pg-stat-replication-view">
    <structname>pg_stat_replication</structname></link>
    view provide information about the current state of replication slots and
    streaming replication connections respectively. These views apply to both physical and
    logical replication.
-->
<link linkend="view-pg-replication-slots"><structname>pg_replication_slots</structname></link>ビューと<link linkend="pg-stat-replication-view"><structname>pg_stat_replication</structname></link>ビューは、レプリケーションスロット、ストリーミングレプリケーションのコネクションのそれぞれの現在の状態に関する情報を提供します。
   </para>
  </sect1>

  <sect1 id="logicaldecoding-output-plugin">
<!--
   <title>Logical Decoding Output Plugins</title>
-->
   <title>ロジカルデコーディングの出力プラグイン</title>
   <para>
<!--
    An example output plugin can be found in the
    <link linkend="test-decoding">
     <filename>contrib/test_decoding</filename>
    </link>
    subdirectory of the PostgreSQL source tree.
-->
PostgreSQLのソースコードのサブディレクトリ<link linkend="test-decoding">
     <filename>contrib/test_decoding</filename>
    </link>にサンプル出力プラグインがあります。
   </para>
   <sect2 id="logicaldecoding-output-init">
<!--
    <title>Initialization Function</title>
-->
    <title>初期化関数</title>
    <indexterm zone="logicaldecoding-output-init">
     <primary>_PG_output_plugin_init</primary>
    </indexterm>
    <para>
<!--
     An output plugin is loaded by dynamically loading a shared library with
     the output plugin's name as the library base name. The normal library
     search path is used to locate the library. To provide the required output
     plugin callbacks and to indicate that the library is actually an output
     plugin it needs to provide a function named
     <function>_PG_output_plugin_init</function>. This function is passed a
     struct that needs to be filled with the callback function pointers for
     individual actions.
-->
出力プラグインは、出力プラグインの名前をライブラリのベース名として持つ共有ライブラリを動的にロードすることによってロードされます。
必要な出力プラグインコールバックを提供し、そのライブラリが実際に出力プラグインであることを示すために、<function>_PG_output_plugin_init</function>という名前の関数を作成しなければなりません。
この関数には、各々のアクションに対応するコールバック関数へのポインタを持つ構造体が渡されます。
<programlisting>
typedef struct OutputPluginCallbacks
{
    LogicalDecodeStartupCB startup_cb;
    LogicalDecodeBeginCB begin_cb;
    LogicalDecodeChangeCB change_cb;
    LogicalDecodeTruncateCB truncate_cb;
    LogicalDecodeCommitCB commit_cb;
    LogicalDecodeMessageCB message_cb;
    LogicalDecodeFilterByOriginCB filter_by_origin_cb;
    LogicalDecodeShutdownCB shutdown_cb;
} OutputPluginCallbacks;

typedef void (*LogicalOutputPluginInit) (struct OutputPluginCallbacks *cb);
</programlisting>
<!--
     The <function>begin_cb</function>, <function>change_cb</function>
     and <function>commit_cb</function> callbacks are required,
     while <function>startup_cb</function>,
     <function>filter_by_origin_cb</function>, <function>truncate_cb</function>,
     and <function>shutdown_cb</function> are optional.
     If <function>truncate_cb</function> is not set but a
     <command>TRUNCATE</command> is to be decoded, the action will be ignored.
-->
コールバック関数の<function>begin_cb</function>、<function>change_cb</function>、および、<function>commit_cb</function>は必須ですが、<function>startup_cb</function>、<function>filter_by_origin_cb</function>、<function>truncate_cb</function>、および、<function>shutdown_cb</function>は必須ではありません。
<function>truncate_cb</function>が設定されていないけれども、<command>TRUNCATE</command>がデコードされることになった場合、この動作は無視されます。
    </para>
   </sect2>

   <sect2 id="logicaldecoding-capabilities">
<!--
    <title>Capabilities</title>
-->
    <title>機能</title>

    <para>
<!--
     To decode, format and output changes, output plugins can use most of the
     backend's normal infrastructure, including calling output functions. Read
     only access to relations is permitted as long as only relations are
     accessed that either have been created by <command>initdb</command> in
     the <literal>pg_catalog</literal> schema, or have been marked as user
     provided catalog tables using
-->
更新データをデコード、整形、出力するために、出力関数を呼び出すことを含め、出力プラグインはバックエンドの通常のインフラストラクチャのほとんどを利用できます。
テーブルは、<command>initdb</command>で作られ、<literal>pg_catalog</literal>スキーマに含まれているか、以下のコマンドでユーザ定義のカタログテーブルであると印が付けられている限り、読み込み専用のアクセスが許可されます。

<programlisting>
ALTER TABLE user_catalog_table SET (user_catalog_table = true);
CREATE TABLE another_catalog_table(data text) WITH (user_catalog_table = true);
</programlisting>
<!--
     Any actions leading to transaction ID assignment are prohibited. That, among others,
     includes writing to tables, performing DDL changes, and
<<<<<<< HEAD
     calling <literal>pg_current_xact_id()</literal>.
=======
     calling <literal>txid_current()</literal>.
-->
トランザクションIDの割り当てが発生するような動作は許可されていません。
そのような動作としては、テーブルへの書き込み、DDLの変更操作、<literal>txid_current()</literal>の呼び出しなどがあります。
>>>>>>> 184958ef
    </para>
   </sect2>

   <sect2 id="logicaldecoding-output-mode">
<!--
    <title>Output Modes</title>
-->
    <title>出力モード</title>

    <para>
<!--
     Output plugin callbacks can pass data to the consumer in nearly arbitrary
     formats. For some use cases, like viewing the changes via SQL, returning
     data in a data type that can contain arbitrary data (e.g., <type>bytea</type>) is
     cumbersome. If the output plugin only outputs textual data in the
     server's encoding, it can declare that by
     setting <literal>OutputPluginOptions.output_type</literal>
     to <literal>OUTPUT_PLUGIN_TEXTUAL_OUTPUT</literal> instead
     of <literal>OUTPUT_PLUGIN_BINARY_OUTPUT</literal> in
     the <link linkend="logicaldecoding-output-plugin-startup">startup
     callback</link>. In that case, all the data has to be in the server's encoding
     so that a <type>text</type> datum can contain it. This is checked in assertion-enabled
     builds.
-->
出力プラグインコールバックは、かなり自由な形式で消費者にデータを渡すことができます。
SQLで変更データを見るような場合、任意のかたちでデータを返すことのできるデータ型(たとえば<type>bytea</type>)は扱いにくいです。
出力プラグインがサーバエンコーディングのテキストデータのみを含むことにするには、
<literal>OutputPluginOptions.output_type</literal>に
<literal>OUTPUT_PLUGIN_BINARY_OUTPUT</literal>ではなく、<literal>OUTPUT_PLUGIN_TEXTUAL_OUTPUT</literal>を設定することによって宣言できます。
この場合、<type>text</type>datumが格納することができるように、すべてのデータはサーバエンコーディングでエンコードされていなければなりません。
    </para>
   </sect2>

   <sect2 id="logicaldecoding-output-plugin-callbacks">
<!--
    <title>Output Plugin Callbacks</title>
-->
    <title>出力プラグインコールバック</title>

    <para>
<!--
     An output plugin gets notified about changes that are happening via
     various callbacks it needs to provide.
-->
出力プラグインには、必要に応じて発生した更新に関する通知が様々なコールバックを通じて送られます。
    </para>

    <para>
<!--
     Concurrent transactions are decoded in commit order, and only changes
     belonging to a specific transaction are decoded between
     the <literal>begin</literal> and <literal>commit</literal>
     callbacks. Transactions that were rolled back explicitly or implicitly
     never get
     decoded. Successful savepoints are
     folded into the transaction containing them in the order they were
     executed within that transaction.
-->
同時に実行されたトランザクションは、コミットした順番にデコードされます。
指定したトランザクションに含まれる更新だけが<literal>begin</literal>と<literal>commit</literal>の間のコールバックによってデコードされます。
明示的あるいは暗黙的にロールバックされたトランザクションは、決してデコードされません。
成功したセーブポイントは、実行された順番にセーブポイントが実行されたトランザクションの中に折り込まれます。
    </para>

    <note>
     <para>
<!--
      Only transactions that have already safely been flushed to disk will be
      decoded. That can lead to a <command>COMMIT</command> not immediately being decoded in a
      directly following <literal>pg_logical_slot_get_changes()</literal>
      when <varname>synchronous_commit</varname> is set
      to <literal>off</literal>.
-->
ディスクに安全に書きだされたトランザクションだけがデコードされます。
そのため、<varname>synchronous_commit</varname>が<literal>off</literal>の場合には、直後に呼び出された<literal>pg_logical_slot_get_changes()</literal>がその<command>COMMIT</command>をデコードしないことがあります。
     </para>
    </note>

    <sect3 id="logicaldecoding-output-plugin-startup">
<!--
     <title>Startup Callback</title>
-->
     <title>開始コールバック</title>
     <para>
<!--
      The optional <function>startup_cb</function> callback is called whenever
      a replication slot is created or asked to stream changes, independent
      of the number of changes that are ready to be put out.
-->
ストリームに投入可能な更新の数に関係なく、レプリケーションスロットが作られるか、ストリームの変更がリクエストされた場合にオプションの<function>startup_cb</function>コールバック呼び出されます。
<programlisting>
typedef void (*LogicalDecodeStartupCB) (struct LogicalDecodingContext *ctx,
                                        OutputPluginOptions *options,
                                        bool is_init);
</programlisting>
<!--
      The <literal>is_init</literal> parameter will be true when the
      replication slot is being created and false
      otherwise. <parameter>options</parameter> points to a struct of options
      that output plugins can set:
-->
<literal>is_init</literal> パラメータは、レプリケーションスロットが作られる際にはtrue、それ以外ではfalseになります。
<parameter>options</parameter>は、出力プラグインが書き込む以下の構造体を指します。
<programlisting>
typedef struct OutputPluginOptions
{
    OutputPluginOutputType output_type;
    bool        receive_rewrites;
} OutputPluginOptions;
</programlisting>
<!--
      <literal>output_type</literal> has to either be set to
      <literal>OUTPUT_PLUGIN_TEXTUAL_OUTPUT</literal>
      or <literal>OUTPUT_PLUGIN_BINARY_OUTPUT</literal>. See also
      <xref linkend="logicaldecoding-output-mode"/>.
      If <literal>receive_rewrites</literal> is true, the output plugin will
      also be called for changes made by heap rewrites during certain DDL
      operations.  These are of interest to plugins that handle DDL
      replication, but they require special handling.
-->
      <literal>output_type</literal>は<literal>OUTPUT_PLUGIN_TEXTUAL_OUTPUT</literal>か<literal>OUTPUT_PLUGIN_BINARY_OUTPUT</literal>のどちらかです。
      <xref linkend="logicaldecoding-output-mode"/>も参照してください。
<literal>receive_rewrites</literal>が真なら、何らかDDL操作時のヒープ書き換えで生じた変更に対して、出力プラグインも呼ばれます。
これはDDLレプリケーションを処理するプラグインを対象としていますが、これらは特別な処理を必要とします。
     </para>

     <para>
<!--
      The startup callback should validate the options present in
      <literal>ctx-&gt;output_plugin_options</literal>. If the output plugin
      needs to have a state, it can
      use <literal>ctx-&gt;output_plugin_private</literal> to store it.
-->
開始コールバックでは、<literal>ctx-&gt;output_plugin_options</literal>で指定されるオプションを検証しましょう。
出力プラグインが状態を持つ必要がある場合には、<literal>ctx-&gt;output_plugin_private</literal>を利用できます。
     </para>
    </sect3>

    <sect3 id="logicaldecoding-output-plugin-shutdown">
<!--
     <title>Shutdown Callback</title>
-->
     <title>終了コールバック</title>

     <para>
<!--
      The optional <function>shutdown_cb</function> callback is called
      whenever a formerly active replication slot is not used anymore and can
      be used to deallocate resources private to the output plugin. The slot
      isn't necessarily being dropped, streaming is just being stopped.
-->
以前アクティブだったレプリケーションスロットが使われなくなったら、いつでも<function>shutdown_cb</function>コールバックが呼び出され、出力プラグインのプライベートリソースが解放されます。
スロットは削除される必要はありません。単にストリームが停止します。
<programlisting>
typedef void (*LogicalDecodeShutdownCB) (struct LogicalDecodingContext *ctx);
</programlisting>
     </para>
    </sect3>

    <sect3 id="logicaldecoding-output-plugin-begin">
<!--
     <title>Transaction Begin Callback</title>
-->
     <title>トランザクション開始コールバック</title>

     <para>
<!--
      The required <function>begin_cb</function> callback is called whenever a
      start of a committed transaction has been decoded. Aborted transactions
      and their contents never get decoded.
-->
必須である<function>begin_cb</function>コールバックは、コミットしたトランザクションの開始がデコードされる際に必ず呼び出されます。
アボートしたトランザクションとその内容は決してデコードされません。
<programlisting>
typedef void (*LogicalDecodeBeginCB) (struct LogicalDecodingContext *ctx,
                                      ReorderBufferTXN *txn);
</programlisting>
<!--
      The <parameter>txn</parameter> parameter contains meta information about
      the transaction, like the time stamp at which it has been committed and
      its XID.
-->
<parameter>txn</parameter>引数は、コミット時のタイムスタンプやトランザクションIDなどのトランザクションに関するメタ情報を含みます。
     </para>
    </sect3>

    <sect3 id="logicaldecoding-output-plugin-commit">
<!--
     <title>Transaction End Callback</title>
-->
     <title>トランザクション終了コールバック</title>

     <para>
<!--
      The required <function>commit_cb</function> callback is called whenever
      a transaction commit has been
      decoded. The <function>change_cb</function> callbacks for all modified
      rows will have been called before this, if there have been any modified
      rows.
-->
必須である<function>commit_cb</function>コールバックは、トランザクションのコミットがデコードされる際に必ず呼び出されます。
行が更新された場合は、それぞれの行に対して<function>change_cb</function>コールバックが、<function>commit_cb</function>の前に呼び出されます。

<programlisting>
typedef void (*LogicalDecodeCommitCB) (struct LogicalDecodingContext *ctx,
                                       ReorderBufferTXN *txn,
                                       XLogRecPtr commit_lsn);
</programlisting>
     </para>
    </sect3>

    <sect3 id="logicaldecoding-output-plugin-change">
<!--
     <title>Change Callback</title>
-->
     <title>更新コールバック</title>

     <para>
<!--
      The required <function>change_cb</function> callback is called for every
      individual row modification inside a transaction, may it be
      an <command>INSERT</command>, <command>UPDATE</command>,
      or <command>DELETE</command>. Even if the original command modified
      several rows at once the callback will be called individually for each
      row.
-->
トランザクション内の<command>INSERT</command>、<command>UPDATE</command>、<command>DELETE</command>の更新に対して、必須コールバックである<function>change_cb</function>が呼び出されます。
元の更新コマンドが複数の行を一度に更新する場合は、それぞれの行に対してこのコールバックが呼び出されます。
<programlisting>
typedef void (*LogicalDecodeChangeCB) (struct LogicalDecodingContext *ctx,
                                       ReorderBufferTXN *txn,
                                       Relation relation,
                                       ReorderBufferChange *change);
</programlisting>
<!--
      The <parameter>ctx</parameter> and <parameter>txn</parameter> parameters
      have the same contents as for the <function>begin_cb</function>
      and <function>commit_cb</function> callbacks, but additionally the
      relation descriptor <parameter>relation</parameter> points to the
      relation the row belongs to and a struct
      <parameter>change</parameter> describing the row modification are passed
      in.
-->
<parameter>ctx</parameter>と<parameter>txn</parameter>は、<function>begin_cb</function>、<function>commit_cb</function>コールバックでは同じ内容になります。
これに加えて<parameter>relation</parameter>は行が属するリレーションを指定し、行の変更を記述する<parameter>change</parameter>パラメータが渡されます。
     </para>

     <note>
      <para>
<!--
       Only changes in user defined tables that are not unlogged
       (see <xref linkend="sql-createtable-unlogged"/>) and not temporary
       (see <xref linkend="sql-createtable-temporary"/>) can be extracted using
       logical decoding.
-->
unloggedテーブル(<xref linkend="sql-createtable-unlogged"/>参照)と(<xref linkend="sql-createtable-temporary"/>参照)以外のユーザ定義テーブルだけが、ロジカルデコーディングを使って更新データを取得できます。

      </para>
     </note>
    </sect3>

    <sect3 id="logicaldecoding-output-plugin-truncate">
<!--
     <title>Truncate Callback</title>
-->
     <title>TRUNCATEコールバック</title>

     <para>
<!--
      The <function>truncate_cb</function> callback is called for a
      <command>TRUNCATE</command> command.
-->
<function>truncate_cb</function>コールバックは、<command>TRUNCATE</command>コマンドに対して呼ばれます。
<programlisting>
typedef void (*LogicalDecodeTruncateCB) (struct LogicalDecodingContext *ctx,
                                         ReorderBufferTXN *txn,
                                         int nrelations,
                                         Relation relations[],
                                         ReorderBufferChange *change);
</programlisting>
<!--
      The parameters are analogous to the <function>change_cb</function>
      callback.  However, because <command>TRUNCATE</command> actions on
      tables connected by foreign keys need to be executed together, this
      callback receives an array of relations instead of just a single one.
      See the description of the <xref linkend="sql-truncate"/> statement for
      details.
-->
パラメータは<function>change_cb</function>コールバックと似ています。
しかしながら、外部キーで結びついたテーブル群の<command>TRUNCATE</command>動作は一緒に実行される必要があるため、このコールバックは単一リレーションではなく、リレーションの配列を受け取ります。
詳しくは<xref linkend="sql-truncate"/>文の説明を参照してください。
     </para>
    </sect3>

     <sect3 id="logicaldecoding-output-plugin-filter-origin">
<!--
     <title>Origin Filter Callback</title>
-->
     <title>オリジンフィルターコールバック</title>

     <para>
<!--
       The optional <function>filter_by_origin_cb</function> callback
       is called to determine whether data that has been replayed
       from <parameter>origin_id</parameter> is of interest to the
       output plugin.
-->
オプションの<function>filter_by_origin_cb</function>コールバックは、<parameter>origin_id</parameter>からリプレイされたデータがアウトプットプラグインの対象となるかどうかを判定するために呼び出されます。
<programlisting>
typedef bool (*LogicalDecodeFilterByOriginCB) (struct LogicalDecodingContext *ctx,
                                               RepOriginId origin_id);
</programlisting>
<!--
      The <parameter>ctx</parameter> parameter has the same contents
      as for the other callbacks. No information but the origin is
      available. To signal that changes originating on the passed in
      node are irrelevant, return true, causing them to be filtered
      away; false otherwise. The other callbacks will not be called
      for transactions and changes that have been filtered away.
-->
<parameter>ctx</parameter>パラメータは、他のコールバックと同じ内容を持ちます。
オリジンの情報だけが得られます。
渡されたノードで発生した変更が無関係であることを伝えるには、trueを返します。
これにより、その変更は無視されることになります。
無視されたトランザクション変更に関わる他のコールバックは呼び出されません。
     </para>
     <para>
<!--
       This is useful when implementing cascading or multidirectional
       replication solutions. Filtering by the origin allows to
       prevent replicating the same changes back and forth in such
       setups.  While transactions and changes also carry information
       about the origin, filtering via this callback is noticeably
       more efficient.
-->
これは、カスケード、あるいは双方向レプリケーションソリューションを実装する際に有用です。
オリジンでフィルターすることにより、そのような構成で、同じ変更のレプリケーションが往復するのを防ぐことができます。
トランザクションや変更もオリジンに関する情報を持っていますが、このコールバックでフィルターするほうがずっと効率的です。
     </para>
     </sect3>

    <sect3 id="logicaldecoding-output-plugin-message">
<!--
     <title>Generic Message Callback</title>
-->
     <title>汎用メッセージコールバック</title>

     <para>
<!--
      The optional <function>message_cb</function> callback is called whenever
      a logical decoding message has been decoded.
-->
オプションの<function>message_cb</function>コールバックは、ロジカルデコーディングメッセージがデコードされる度に呼び出されます。
<programlisting>
typedef void (*LogicalDecodeMessageCB) (struct LogicalDecodingContext *ctx,
                                        ReorderBufferTXN *txn,
                                        XLogRecPtr message_lsn,
                                        bool transactional,
                                        const char *prefix,
                                        Size message_size,
                                        const char *message);
</programlisting>
<!--
      The <parameter>txn</parameter> parameter contains meta information about
      the transaction, like the time stamp at which it has been committed and
      its XID. Note however that it can be NULL when the message is
      non-transactional and the XID was not assigned yet in the transaction
      which logged the message. The <parameter>lsn</parameter> has WAL
      location of the message. The <parameter>transactional</parameter> says
      if the message was sent as transactional or not.
      The <parameter>prefix</parameter> is arbitrary null-terminated prefix
      which can be used for identifying interesting messages for the current
      plugin. And finally the <parameter>message</parameter> parameter holds
      the actual message of <parameter>message_size</parameter> size.
-->
<parameter>txn</parameter>パラメータは、コミット時のタイムスタンプとXIDのような、トランザクションに関するメタ情報を含んでいます。
ただし、そのメッセージがトランザクション扱いではなく、メッセージをログしたトランザクションにXIDが割り当てられてない場合はNULLになることに注意してください。
<parameter>lsn</parameter>は、メッセージに対応するWALの位置です。
<parameter>transactional</parameter>は、メッセージがトランザクションとして送られたものかどうかを表しています。
<parameter>prefix</parameter>はnull終端された任意の接頭辞で、現在のプラグインが興味のあるメッセージを特定するために利用できます。
最後に、<parameter>message</parameter>パラメータは、大きさが<parameter>message_size</parameter>の、実際のメッセージを保持します。
     </para>
     <para>
<!--
      Extra care should be taken to ensure that the prefix the output plugin
      considers interesting is unique. Using name of the extension or the
      output plugin itself is often a good choice.
-->
出力プラグインが利用を考慮している接頭辞が一意になるように、特に注意を払ってください。
拡張の名前か、出力プラグインの名前を使うのが良い場合が多いです。
     </para>
    </sect3>

   </sect2>

   <sect2 id="logicaldecoding-output-plugin-output">
<!--
    <title>Functions for Producing Output</title>
-->
    <title>出力生成関数</title>

    <para>
<!--
     To actually produce output, output plugins can write data to
     the <literal>StringInfo</literal> output buffer
     in <literal>ctx-&gt;out</literal> when inside
     the <function>begin_cb</function>, <function>commit_cb</function>,
     or <function>change_cb</function> callbacks. Before writing to the output
     buffer, <function>OutputPluginPrepareWrite(ctx, last_write)</function> has
     to be called, and after finishing writing to the
     buffer, <function>OutputPluginWrite(ctx, last_write)</function> has to be
     called to perform the write. The <parameter>last_write</parameter>
     indicates whether a particular write was the callback's last write.
-->
<function>begin_cb</function>、<function>commit_cb</function>、<function>change_cb</function>コールバックにおいて、出力プラグインは実際にデータ出力するために<literal>ctx-&gt;out</literal>の<literal>StringInfo</literal>出力バッファに書き込みます。
出力バッファに書き込む前に、<function>OutputPluginPrepareWrite(ctx, last_write)</function>を呼び出します。
また、書き込みバッファにデータを書き終えたら、<function>OutputPluginWrite(ctx, last_write)</function>を呼び出してデータの書き込みを実施します。
<parameter>last_write</parameter>引数により、その書き込みがコールバックの最終的な書き込みであるかどうかを指定します。
    </para>

    <para>
<!--
     The following example shows how to output data to the consumer of an
     output plugin:
-->
以下の例では、出力プラグインにおいて消費者に向けてデータを出力する方法を示します。
<programlisting>
OutputPluginPrepareWrite(ctx, true);
appendStringInfo(ctx->out, "BEGIN %u", txn->xid);
OutputPluginWrite(ctx, true);
</programlisting>
    </para>
   </sect2>
  </sect1>

  <sect1 id="logicaldecoding-writer">
<!--
   <title>Logical Decoding Output Writers</title>
-->
   <title>ロジカルデコーディング出力ライター</title>

   <para>
<!--
    It is possible to add more output methods for logical decoding.
    For details, see
    <filename>src/backend/replication/logical/logicalfuncs.c</filename>.
    Essentially, three functions need to be provided: one to read WAL, one to
    prepare writing output, and one to write the output
    (see <xref linkend="logicaldecoding-output-plugin-output"/>).
-->
ロジカルデコーディングに、別な出力方法を追加することもできます。
<filename>src/backend/replication/logical/logicalfuncs.c</filename>を参照してください。
基本的に、3つの関数を用意する必要があります。
WALを読む関数、出力データの書き込みを準備する関数、それに出力データを書き込む関数です。
(<xref linkend="logicaldecoding-output-plugin-output"/>参照)。
   </para>
  </sect1>

  <sect1 id="logicaldecoding-synchronous">
<!--
   <title>Synchronous Replication Support for Logical Decoding</title>
-->
   <title>ロジカルデコーディングにおける同期レプリケーションのサポート</title>

   <para>
<!--
    Logical decoding can be used to build
    <link linkend="synchronous-replication">synchronous
    replication</link> solutions with the same user interface as synchronous
    replication for <link linkend="streaming-replication">streaming
    replication</link>.  To do this, the streaming replication interface
    (see <xref linkend="logicaldecoding-walsender"/>) must be used to stream out
    data. Clients have to send <literal>Standby status update (F)</literal>
    (see <xref linkend="protocol-replication"/>) messages, just like streaming
    replication clients do.
-->
<link linkend="streaming-replication">ストリーミングレプリケーション</link>における同期レプリケーションと同じユーザインタフェースで、ロジカルデコーディングを使って<link linkend="synchronous-replication">同期レプリケーション</link>ソリューションを構築することができます。
そのためには、ストリーミングレプリケーションインタフェース(<xref linkend="logicaldecoding-walsender"/>参照)を使ってデータをストリーム出力します。
ストリーミングレプリケーションクライアントが行っているのと同じように、<literal>状態の更新</literal>(<xref linkend="protocol-replication"/>参照)メッセージを送信しなければなりません。
   </para>

   <note>
    <para>
<!--
     A synchronous replica receiving changes via logical decoding will work in
     the scope of a single database. Since, in contrast to
     that, <parameter>synchronous_standby_names</parameter> currently is
     server wide, this means this technique will not work properly if more
     than one database is actively used.
-->
<parameter>synchronous_standby_names</parameter>がサーバ全体に適用されるのに対し、ロジカルデコーディングを通じて変更データを受け取る同期レプリカは、単一のデータベースのスコープの範囲で動作します。
このことにより、複数のデータベースが同時に使用される環境では、ロジカルデコーディングを使った同期レプリケーションはうまく動きません。
     </para>
   </note>
  </sect1>
 </chapter><|MERGE_RESOLUTION|>--- conflicted
+++ resolved
@@ -601,14 +601,10 @@
 <!--
      Any actions leading to transaction ID assignment are prohibited. That, among others,
      includes writing to tables, performing DDL changes, and
-<<<<<<< HEAD
      calling <literal>pg_current_xact_id()</literal>.
-=======
-     calling <literal>txid_current()</literal>.
 -->
 トランザクションIDの割り当てが発生するような動作は許可されていません。
 そのような動作としては、テーブルへの書き込み、DDLの変更操作、<literal>txid_current()</literal>の呼び出しなどがあります。
->>>>>>> 184958ef
     </para>
    </sect2>
 

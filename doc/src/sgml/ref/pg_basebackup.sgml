--- conflicted
+++ resolved
@@ -52,7 +52,6 @@
   </para>
 
   <para>
-<<<<<<< HEAD
    <application>pg_basebackup</application> can take a full or incremental
    base backup of the database. When used to take a full backup, it makes an
    exact copy of the database cluster's files. When used to take an incremental
@@ -72,20 +71,7 @@
    is put into and out of backup mode automatically. Backups are always taken of
    the entire database cluster; it is not possible to back up individual
    databases or database objects. For selective backups, another tool such as
-=======
-<!--
-   <application>pg_basebackup</application> makes an exact copy of the database
-   cluster's files, while making sure the server is put into and
-   out of backup mode automatically. Backups are always taken of the entire
-   database cluster; it is not possible to back up individual databases or
-   database objects. For selective backups, another tool such as
->>>>>>> 32de6336
    <xref linkend="app-pgdump"/> must be used.
--->
-<application>pg_basebackup</application>は、サーバをバックアップモードに入れ、また戻すことを自動的に確実に行ない、データベースクラスタファイルの厳密なコピーを作成します。
-バックアップは常にデータベースクラスタ全体のバックアップを取ります。
-個々のデータベースや個々のデータベースオブジェクトをバックアップすることはできません。
-特定のものを対象としたバックアップに関しては<xref linkend="app-pgdump"/>などの他のツールを使用しなければなりません。
   </para>
 
   <para>
@@ -354,21 +340,14 @@
 これにより、バックアップの結果を利用するスタンバイサーバの設定が容易になります。
        </para>
        <para>
-<!--
         The <filename>postgresql.auto.conf</filename> file will record the connection
         settings and, if specified, the replication slot
         that <application>pg_basebackup</application> is using, so that
-<<<<<<< HEAD
         streaming replication and <link linkend="logicaldecoding-replication-slots-synchronization">
         logical replication slot synchronization</link> will use the same
         settings later on. The dbname will be recorded only if the dbname was
         specified explicitly in the connection string or <link linkend="libpq-envars">
         environment variable</link>.
-=======
-        streaming replication will use the same settings later on.
--->
-<filename>postgresql.auto.conf</filename>ファイルは接続設定の情報、また、指定があれば<application>pg_basebackup</application>が使用しているレプリケーションスロットの情報を記録するので、ストリーミングレプリケーションは後で同じ設定を使用します。
->>>>>>> 32de6336
        </para>
 
       </listitem>
@@ -648,7 +627,6 @@
 WALを圧縮するには、クライアント側の圧縮を使用するか、<literal>-Xfetch</literal>を指定します。
        </para>
        <para>
-<!--
         The compression method can be set to <literal>gzip</literal>,
         <literal>lz4</literal>, <literal>zstd</literal>,
         <literal>none</literal> for no compression or an integer (no
@@ -663,13 +641,6 @@
         <literal>long</literal>, and <literal>workers</literal>.
         The detail string cannot be used when the compression method
         is specified as a plain integer.
--->
-圧縮方式は、<literal>gzip</literal>、<literal>lz4</literal>、<literal>zstd</literal>で、圧縮しない場合は<literal>none</literal>に設定できます。また整数で設定できます（0なら圧縮しない、0より大きければ<literal>gzip</literal>）。
-オプションで圧縮の詳細文字列を指定できます。
-詳細文字列が整数の場合は、圧縮レベルを指定します。
-それ以外の場合は、<literal>keyword</literal>または<literal>keyword=value</literal>形式のカンマ区切りの項目のリストにする必要があります。
-現在サポートされているキーワードは、<literal>level</literal>、<literal>long</literal>および<literal>workers</literal>です。
-圧縮方式が単純な整数として指定されている場合、詳細文字列は使用できません。
        </para>
        <para>
 <!--
@@ -1156,23 +1127,15 @@
 衝突するコマンドラインオプションよりも優先します。
        </para>
        <para>
-<!--
-        The option is called <literal>&#45;-dbname</literal> for consistency with other
+        The option is called <literal>--dbname</literal> for consistency with other
         client applications, but because <application>pg_basebackup</application>
         doesn't connect to any particular database in the cluster, any database
-<<<<<<< HEAD
         name in the connection string will be ignored
         by <productname>PostgreSQL</productname>. Middleware, or proxies, used in
         connecting to <productname>PostgreSQL</productname> might however
         utilize the value. The database name specified in connection string can
         also be used by <link linkend="logicaldecoding-replication-slots-synchronization">
         logical replication slot synchronization</link>.
-=======
-        name in the connection string will be ignored.
--->
-このオプションは他のクライアントアプリケーションとの整合性のために<literal>--dbname</literal>と呼ばれます。
-しかし、<application>pg_basebackup</application>はクラスタ内の何らかの特定のデータベースに接続しませんので、接続文字列内のデータベース名は無視されます。
->>>>>>> 32de6336
        </para>
       </listitem>
      </varlistentry>
@@ -1513,16 +1476,9 @@
 </screen></para>
 
   <para>
-<<<<<<< HEAD
    To create a backup of the local server with one tar file for each tablespace
-=======
-<!--
-   To create a backup of a local server with one tar file for each tablespace
->>>>>>> 32de6336
    compressed with <application>gzip</application> at level 9, stored in the
    directory <filename>backup</filename>:
--->
-レベル9で<application>gzip</application>で圧縮された、テーブル空間ごとに1つのtarファイルでローカルサーバのバックアップを作成し、ディレクトリ<filename>backup</filename>に保存します。
 <screen>
 <prompt>$</prompt> <userinput>pg_basebackup -D backup -Ft --compress=gzip:9</userinput>
 </screen></para>

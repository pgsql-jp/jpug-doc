<!--
doc/src/sgml/ref/pgarchivecleanup.sgml
PostgreSQL documentation
-->

<refentry id="pgarchivecleanup">
 <indexterm zone="pgarchivecleanup">
  <primary>pg_archivecleanup</primary>
 </indexterm>

 <refmeta>
  <refentrytitle><application>pg_archivecleanup</application></refentrytitle>
  <manvolnum>1</manvolnum>
<!--
  <refmiscinfo>Application</refmiscinfo>
-->
  <refmiscinfo>アプリケーション</refmiscinfo>
 </refmeta>

 <refnamediv>
  <refname>pg_archivecleanup</refname>
<!--
  <refpurpose>clean up <productname>PostgreSQL</productname> WAL archive files</refpurpose>
-->
<refpurpose><productname>PostgreSQL</productname> WALアーカイブファイルを消去する</refpurpose>
 </refnamediv>

 <refsynopsisdiv>
  <cmdsynopsis>
   <command>pg_archivecleanup</command>
   <arg rep="repeat"><replaceable>option</replaceable></arg>
   <arg choice="plain"><replaceable>archivelocation</replaceable></arg>
   <arg choice="plain"><replaceable>oldestkeptwalfile</replaceable></arg>
  </cmdsynopsis>
 </refsynopsisdiv>

 <refsect1>
<!--
  <title>Description</title>
-->
  <title>説明</title>

 <para>
<!--
  <application>pg_archivecleanup</application> is designed to be used as an
  <literal>archive_cleanup_command</literal> to clean up WAL file archives when
  running as a standby server (see <xref linkend="warm-standby"/>).
  <application>pg_archivecleanup</application> can also be used as a standalone program to
  clean WAL file archives.
-->
<application>pg_archivecleanup</application>は、スタンバイサーバとして動作している際のWALファイルのアーカイブを消去するための<literal>archive_cleanup_command</literal>として使用されるように設計されています（<xref linkend="warm-standby"/>参照）。
同時に、<application>pg_archivecleanup</application>はWALファイルのアーカイブを消去するためのスタンドアローンのプログラムとしても利用することができます。
 </para>

  <para>
<!--
   To configure a standby
   server to use <application>pg_archivecleanup</application>, put this into its
   <filename>postgresql.conf</filename> configuration file:
-->
<application>pg_archivecleanup</application>を使うためにスタンバイサーバを設定するには、以下を<filename>postgresql.conf</filename>設定ファイルに記述します。
<programlisting>
archive_cleanup_command = 'pg_archivecleanup <replaceable>archivelocation</replaceable> %r'
</programlisting>
<!--
   where <replaceable>archivelocation</replaceable> is the directory from which WAL segment
   files should be removed.
-->
<replaceable>archivelocation</replaceable>は、WALセグメントファイルを削除するディレクトリです。
  </para>
  <para>
<!--
   When used within <xref linkend="guc-archive-cleanup-command"/>, all WAL files
   logically preceding the value of the <literal>%r</literal> argument will be removed
   from <replaceable>archivelocation</replaceable>. This minimizes the number of files
   that need to be retained, while preserving crash-restart capability.  Use of
   this parameter is appropriate if the <replaceable>archivelocation</replaceable> is a
   transient staging area for this particular standby server, but
   <emphasis>not</emphasis> when the <replaceable>archivelocation</replaceable> is intended as a
   long-term WAL archive area, or when multiple standby servers are recovering
   from the same archive location.
-->
<xref linkend="guc-archive-cleanup-command"/>で使用される場合、論理的に<literal>%r</literal>より前のすべてのWALファイルは<replaceable>archivelocation</replaceable>から削除されます。
これによって、クラッシュ—リスタートの機能を維持するための、保持しなければならないファイル数を最小限にします。
このパラメータの使用は、<replaceable>archivelocation</replaceable>がスタンバイサーバにおいて短期的な保存場所となっている場合には適切ですが、<replaceable>archivelocation</replaceable>を長期的なWALアーカイブ領域として使っている場合、または複数のスタンバイサーバが同一のアーカイブログの場所からリカバリしている場合には<emphasis>適切ではありません</emphasis>。
  </para>
  <para>
<!--
   When used as a standalone program all WAL files logically preceding the
   <replaceable>oldestkeptwalfile</replaceable> will be removed from <replaceable>archivelocation</replaceable>.
   In this mode, if you specify a <filename>.partial</filename> or <filename>.backup</filename>
   file name, then only the file prefix will be used as the
   <replaceable>oldestkeptwalfile</replaceable>. This treatment of <filename>.backup</filename>
   file name allows you to remove
   all WAL files archived prior to a specific base backup without error.
   For example, the following example will remove all files older than
   WAL file name <filename>000000010000003700000010</filename>:
-->
スタンドアローンプログラムとして使用される場合、<replaceable>oldestkeptwalfile</replaceable>より論理的に前のWALファイルは、すべて<replaceable>archivelocation</replaceable>から削除されます。
このモードでは、<filename>.partial</filename>または<filename>.backup</filename>のファイル名が指定されると、そのプレフィックス部だけが<replaceable>oldestkeptwalfile</replaceable>として使用されます。
この<filename>.backup</filename>のファイル名の処置により、エラーを起こすことなく特定のベースバックアップより前のすべてのWALファイルを削除することを可能にします。
以下の例は、<filename>000000010000003700000010</filename>より古いすべてのファイルを削除する実例です。
<programlisting>
pg_archivecleanup -d archive 000000010000003700000010.00000020.backup

pg_archivecleanup:  keep WAL file "archive/000000010000003700000010" and later
pg_archivecleanup:  removing file "archive/00000001000000370000000F"
pg_archivecleanup:  removing file "archive/00000001000000370000000E"
</programlisting>
  </para>
  <para>
<!--
   <application>pg_archivecleanup</application> assumes that
   <replaceable>archivelocation</replaceable> is a directory readable and writable by the
   server-owning user.
-->
<application>pg_archivecleanup</application>は、<replaceable>archivelocation</replaceable>がサーバを実行しているユーザによって読み書き可能なディレクトリであるものと仮定しています。
  </para>
 </refsect1>

 <refsect1>
<!--
  <title>Options</title>
-->
  <title>オプション</title>

   <para>
<!--
    <application>pg_archivecleanup</application> accepts the following command-line arguments:
-->
<application>pg_archivecleanup</application>は、以下のコマンドライン引数を受け付けます。

    <variablelist>

     <varlistentry>
      <term><option>-d</option></term>
      <listitem>
       <para>
<!--
        Print lots of debug logging output on <filename>stderr</filename>.
-->
<filename>stderr</filename>に大量のデバッグログを出力します。
       </para>
      </listitem>
     </varlistentry>

     <varlistentry>
      <term><option>-n</option></term>
      <listitem>
       <para>
<!--
        Print the names of the files that would have been removed on <filename>stdout</filename> (performs a dry run).
-->
削除されるファイルの名前を<filename>stdout</filename>に出力します(実際には削除しません).
       </para>
      </listitem>
     </varlistentry>

     <varlistentry>
      <term><option>-V</option></term>
      <term><option>--version</option></term>
      <listitem>
       <para>
<!--
        Print the <application>pg_archivecleanup</application> version and exit.
-->
<application>pg_archivecleanup</application>のバージョンを表示して終了します。
       </para>
      </listitem>
     </varlistentry>

     <varlistentry>
      <term><option>-x</option> <replaceable>extension</replaceable></term>
      <listitem>
       <para>
<!--
        Provide an extension
        that will be stripped from all file names before deciding if they
        should be deleted.  This is typically useful for cleaning up archives
        that have been compressed during storage, and therefore have had an
        extension added by the compression program.  For example: <literal>-x
        .gz</literal>.
-->
削除するファイルを決定する前にファイル名から取り除かれる拡張子を指定します。
保存時に圧縮され、そのため圧縮プログラムにより拡張子を付けられたアーカイブを消去するのに特に役に立ちます。
例: <literal>-x.gz</literal>
       </para>

      </listitem>
     </varlistentry>

     <varlistentry>
      <term><option>-?</option></term>
      <term><option>--help</option></term>
      <listitem>
       <para>
<!--
        Show help about <application>pg_archivecleanup</application> command line
        arguments, and exit.
-->
<application>pg_archivecleanup</application>のコマンドライン引数に関するヘルプを表示して終了します。
       </para>
      </listitem>
     </varlistentry>
    </variablelist>
   </para>
 </refsect1>

 <refsect1>
<<<<<<< HEAD
  <title>Environment</title>

  <para>
=======
<!--
  <title>Environment</title>
-->
  <title>環境</title>

  <para>
<!--
>>>>>>> 184958ef
   The environment variable <envar>PG_COLOR</envar> specifies whether to use
   color in diagnostic messages. Possible values are
   <literal>always</literal>, <literal>auto</literal> and
   <literal>never</literal>.
<<<<<<< HEAD
=======
-->
環境変数<envar>PG_COLOR</envar>は診断メッセージで色を使うかどうかを指定します。
可能な値は<literal>always</literal>、<literal>auto</literal>、<literal>never</literal>です。
>>>>>>> 184958ef
  </para>
 </refsect1>
 
 
 <refsect1>
<<<<<<< HEAD
=======
<!--
>>>>>>> 184958ef
  <title>Notes</title>
-->
  <title>注釈</title>

  <para>
<!--
   <application>pg_archivecleanup</application> is designed to work with
   <productname>PostgreSQL</productname> 8.0 and later when used as a standalone utility,
   or with <productname>PostgreSQL</productname> 9.0 and later when used as an
   archive cleanup command.
-->
<application>pg_archivecleanup</application>は、<productname>PostgreSQL</productname> 8.0 とそれ以降において、スタンドアローンユーティリティとして動作するように設計されています。
また、<productname>PostgreSQL</productname> 9.0 とそれ以降においてはアーカイブのクリーンナップコマンドとして動作するように設計されています。
  </para>

  <para>
<!--
   <application>pg_archivecleanup</application> is written in C and has an
   easy-to-modify source code, with specifically designated sections to modify
   for your own needs
-->
<application>pg_archivecleanup</application>はC言語で書かれており、必要に応じて修正すべき部分が明確に示されているので、修正の容易なソースコードとなっています。
  </para>
 </refsect1>

 <refsect1>
<!--
  <title>Examples</title>
-->
  <title>例</title>

<!--
  <para>On Linux or Unix systems, you might use:
-->
  <para>LinuxやUnixのシステムでは、以下のように使います。
<programlisting>
archive_cleanup_command = 'pg_archivecleanup -d /mnt/standby/archive %r 2>>cleanup.log'
</programlisting>
<!--
   where the archive directory is physically located on the standby server,
   so that the <varname>archive_command</varname> is accessing it across NFS,
   but the files are local to the standby.
   This will:
-->
アーカイブディレクトリは物理的にはスタンバイサーバ上に配置されていますので、<literal>archive_command</literal>はNFSを経由してアーカイブディレクトリにアクセスしますが、それらのファイルはスタンバイサーバにとってはローカルファイルです。
この設定では、
  </para>
  <itemizedlist>
   <listitem>
    <para>
<!--
     produce debugging output in <filename>cleanup.log</filename>
-->
デバッグ出力を<filename>cleanup.log</filename>に生成します。
    </para>
   </listitem>
   <listitem>
    <para>
<!--
     remove no-longer-needed files from the archive directory
-->
アーカイブディレクトリの中から、不要になったファイルを削除します。
    </para>
   </listitem>
  </itemizedlist>
 </refsect1>

 <refsect1>
<!--
  <title>See Also</title>
-->
  <title>関連項目</title>

  <simplelist type="inline">
   <member><xref linkend="pgstandby"/></member>
  </simplelist>
 </refsect1>
</refentry><|MERGE_RESOLUTION|>--- conflicted
+++ resolved
@@ -207,38 +207,26 @@
  </refsect1>
 
  <refsect1>
-<<<<<<< HEAD
+<!--
   <title>Environment</title>
-
-  <para>
-=======
-<!--
-  <title>Environment</title>
 -->
   <title>環境</title>
 
   <para>
 <!--
->>>>>>> 184958ef
    The environment variable <envar>PG_COLOR</envar> specifies whether to use
    color in diagnostic messages. Possible values are
    <literal>always</literal>, <literal>auto</literal> and
    <literal>never</literal>.
-<<<<<<< HEAD
-=======
 -->
 環境変数<envar>PG_COLOR</envar>は診断メッセージで色を使うかどうかを指定します。
 可能な値は<literal>always</literal>、<literal>auto</literal>、<literal>never</literal>です。
->>>>>>> 184958ef
   </para>
  </refsect1>
  
  
  <refsect1>
-<<<<<<< HEAD
-=======
-<!--
->>>>>>> 184958ef
+<!--
   <title>Notes</title>
 -->
   <title>注釈</title>

<!-- doc/src/sgml/protocol.sgml -->

<chapter id="protocol">
<!--
 <title>Frontend/Backend Protocol</title>
-->
<title>フロントエンド/バックエンドプロトコル</title>

 <indexterm zone="protocol">
  <primary>protocol</primary>
  <secondary>frontend-backend</secondary>
 </indexterm>
 <indexterm zone="protocol">
  <primary>プロトコル</primary>
  <secondary>フロントエンド/バックエンド</secondary>
 </indexterm>

 <para>
<!--
  <productname>PostgreSQL</productname> uses a message-based protocol
  for communication between frontends and backends (clients and servers).
  The protocol is supported over <acronym>TCP/IP</acronym> and also over
  Unix-domain sockets.  Port number 5432 has been registered with IANA as
  the customary TCP port number for servers supporting this protocol, but
  in practice any non-privileged port number can be used.
-->
<productname>PostgreSQL</productname>はフロントエンドとバックエンド（クライアントとサーバ）の通信にメッセージベースのプロトコルを使用します。
このプロトコルは<acronym>TCP/IP</acronym>に加え、Unixドメインソケットをサポートします。
ポート番号5432は、このプロトコルをサポートするサーバ用のTCPポートとしてIANAに登録されています。
しかし、実際には任意の非特権ポート番号を使用することができます。
 </para>

 <para>
<!--
  This document describes version 3.0 of the protocol, implemented in
  <productname>PostgreSQL</productname> 7.4 and later.  For descriptions
  of the earlier protocol versions, see previous releases of the
  <productname>PostgreSQL</productname> documentation.  A single server
  can support multiple protocol versions.  The initial startup-request
  message tells the server which protocol version the client is attempting to
  use.  If the major version requested by the client is not supported by
  the server, the connection will be rejected (for example, this would occur
  if the client requested protocol version 4.0, which does not exist as of
  this writing).  If the minor version requested by the client is not
  supported by the server (e.g., the client requests version 3.1, but the
  server supports only 3.0), the server may either reject the connection or
  may respond with a NegotiateProtocolVersion message containing the highest
  minor protocol version which it supports.  The client may then choose either
  to continue with the connection using the specified protocol version or
  to abort the connection.
-->
この文書は<productname>PostgreSQL</productname> 7.4以降で実装されたプロトコル3.0バージョンについて記載します。
以前のプロトコルバージョンについての説明は、<productname>PostgreSQL</productname>の以前のリリースの文書を参照してください。
単一のサーバが複数のプロトコルバージョンをサポートできます。
初めの開始要求メッセージは、サーバに対し、クライアントが使用する予定のプロトコルバージョンを通知します。
クライアントが要求したメジャーバージョンをサーバがサポートしない場合は、接続は拒否されます。（これはたとえば、クライアントが本稿執筆時点で存在しないプロトコルバージョン4.0を要求した際に起るでしょう。）
クライアントが要求したマイナーバージョンをサーバがサポートしない場合は（たとえばクライアントがバージョン3.1を要求し、サーバが3.0しかサポートしていないようなときです）、サーバは接続を拒否しても良いですし、サポートする最も大きなマイナープロトコルバージョンを含むNegotiateProtocolVersionメッセージを返しても構いません。
クライアントは、指定されたプロトコルバージョンで接続を継続するか、あるいは接続を切断するかのどちらかを選択できます。
 </para>

  <para>
<!--
   In order to serve multiple clients efficiently, the server launches
   a new <quote>backend</quote> process for each client.
   In the current implementation, a new child
   process is created immediately after an incoming connection is detected.
   This is transparent to the protocol, however.  For purposes of the
   protocol, the terms <quote>backend</quote> and <quote>server</quote> are
   interchangeable; likewise <quote>frontend</quote> and <quote>client</quote>
   are interchangeable.
-->
複数のクライアントにサービスを効率的に提供するために、サーバは各クライアント毎に新規の<quote>バックエンド</quote>プロセスを起動します。
現在の実装では、サーバに接続が届いたことを検知すると即座に新しい子プロセスが生成されます。
しかし、これはプロトコルに対して透過的です。
プロトコルという意味では、<quote>バックエンド</quote>と<quote>サーバ</quote>という用語は相互交換可能です。
同様に<quote>フロントエンド</quote>と<quote>クライアント</quote>も相互交換可能です。
  </para>

 <sect1 id="protocol-overview">
<!--
  <title>Overview</title>
-->
<title>概要</title>

  <para>
<!--
   The protocol has separate phases for startup and normal operation.
   In the startup phase, the frontend opens a connection to the server
   and authenticates itself to the satisfaction of the server.  (This might
   involve a single message, or multiple messages depending on the
   authentication method being used.)  If all goes well, the server then sends
   status information to the frontend, and finally enters normal operation.
   Except for the initial startup-request message, this part of the
   protocol is driven by the server.
-->
このプロトコルでは、接続開始と通常操作で段階が分かれています。
接続開始段階で、フロントエンドはサーバへの接続を開き、サーバの義務を履行できるよう自身を証明します。
（これは使用する認証方法に応じて、単一のメッセージになったり、複数のメッセージになったりします。）
すべてうまく行けば、サーバはフロントエンドに状態情報を送信し、最終的に通常操作段階に入ります。
初期の開始要求メッセージを除いて、プロトコルのこの部分はサーバによって駆動されます。
  </para>

  <para>
<!--
   During normal operation, the frontend sends queries and
   other commands to the backend, and the backend sends back query results
   and other responses.  There are a few cases (such as <command>NOTIFY</command>)
   wherein the
   backend will send unsolicited messages, but for the most part this portion
   of a session is driven by frontend requests.
-->
通常操作の間、フロントエンドは問い合わせやその他のコマンドをバックエンドに送信し、バックエンドは問い合わせ結果やその他の応答を返送します。
（<command>NOTIFY</command>のように）バックエンドから依頼されずにメッセージが送信されるまれな場合がありますが、セッションのこの部分のほとんどはフロントエンドの要求によって駆動されます。
  </para>

  <para>
<!--
   Termination of the session is normally by frontend choice, but can be
   forced by the backend in certain cases.  In any case, when the backend
   closes the connection, it will roll back any open (incomplete) transaction
   before exiting.
-->
セッションの終了は通常フロントエンドが選択することですが、特定の場合はバックエンドによって強制される可能性があります。
どちらの場合でも、バックエンドが接続を閉ざす時、終了前に実行中の（未完の）トランザクションをすべてロールバックします。
  </para>

  <para>
<!--
   Within normal operation, SQL commands can be executed through either of
   two sub-protocols.  In the <quote>simple query</quote> protocol, the frontend
   just sends a textual query string, which is parsed and immediately
   executed by the backend.  In the <quote>extended query</quote> protocol,
   processing of queries is separated into multiple steps: parsing,
   binding of parameter values, and execution.  This offers flexibility
   and performance benefits, at the cost of extra complexity.
-->
通常操作中は、SQLコマンドを２つのサブプロトコルのうちのいずれかによって実行することができます。
<quote>簡易問い合わせ</quote>プロトコルでは、フロントエンドはテキストで問い合わせ文字列を単に送信し、バックエンドによって解析され、即実行されます。
<quote>拡張問い合わせ</quote>プロトコルでは、問い合わせの処理は、解析、パラメータ値の結び付け、そして実行という複数の段階に分離されます。
これは複雑性が加わりますが、柔軟性と性能という点で利点が生まれます。
  </para>

  <para>
<!--
   Normal operation has additional sub-protocols for special operations
   such as <command>COPY</command>.
-->
通常操作には、さらに、<command>COPY</command>のような特殊な操作向けのサブプロトコルがあります。
  </para>

 <sect2 id="protocol-message-concepts">
<!--
  <title>Messaging Overview</title>
-->
<title>メッセージ処理の概要</title>

  <para>
<!--
   All communication is through a stream of messages.  The first byte of a
   message identifies the message type, and the next four bytes specify the
   length of the rest of the message (this length count includes itself, but
   not the message-type byte).  The remaining contents of the message are
   determined by the message type.  For historical reasons, the very first
   message sent by the client (the startup message) has no initial
   message-type byte.
-->
すべての通信はメッセージストリームを介します。
メッセージの先頭バイトはメッセージ種類を識別するもの、次の４バイトはメッセージの残りの長さを指定するものです
（この長さにはメッセージ種類バイトは含まれませんが、自身を含んで数えられます）。
残りのメッセージの内容は、メッセージ種類で決まります。
歴史的な理由のため、一番初めにクライアントから送信されるメッセージ（開始メッセージ）にはメッセージ種類バイトはありません。
  </para>

  <para>
<!--
   To avoid losing synchronization with the message stream, both servers and
   clients typically read an entire message into a buffer (using the byte
   count) before attempting to process its contents.  This allows easy
   recovery if an error is detected while processing the contents.  In
   extreme situations (such as not having enough memory to buffer the
   message), the receiver can use the byte count to determine how much
   input to skip before it resumes reading messages.
-->
メッセージストリームの同期ずれを防ぐために、サーバとクライアントの両方は、通常、メッセージの内容を処理し始める前に、（バイト数を使用して）メッセージ全体をバッファ内に読み込みます。
これにより、その内容を処理する時にエラーが検出された場合に、簡単に復旧することができます。
（メッセージをバッファするために十分なメモリがない場合のような）極限状況では、受信側はメッセージの読み取りを再開する前にどれだけの量の入力を飛ばすかどうかを決定するために、バイト数を活用することができます。
  </para>

  <para>
<!--
   Conversely, both servers and clients must take care never to send an
   incomplete message.  This is commonly done by marshaling the entire message
   in a buffer before beginning to send it.  If a communications failure
   occurs partway through sending or receiving a message, the only sensible
   response is to abandon the connection, since there is little hope of
   recovering message-boundary synchronization.
-->
反対に、サーバとクライアントの両方は、不完全なメッセージを決して送信しないように注意しなければなりません。
これは通常、送信する前にバッファ内のメッセージ全体を整列させることで行われます。
メッセージの送受信の途中で通信エラーが発生した場合、メッセージ境界の同期を復旧できる望みはほとんどありませんので、実用的な唯一の応答は通信を中断することです。
  </para>
 </sect2>

  <sect2 id="protocol-query-concepts">
<!--
   <title>Extended Query Overview</title>
-->
<title>拡張問い合わせの概要</title>

   <para>
<!--
    In the extended-query protocol, execution of SQL commands is divided
    into multiple steps.  The state retained between steps is represented
    by two types of objects: <firstterm>prepared statements</firstterm> and
    <firstterm>portals</firstterm>.  A prepared statement represents the result of
    parsing and semantic analysis of a textual query string.
    A prepared statement is not in itself ready to execute, because it might
    lack specific values for <firstterm>parameters</firstterm>.  A portal represents
    a ready-to-execute or already-partially-executed statement, with any
    missing parameter values filled in.  (For <command>SELECT</command> statements,
    a portal is equivalent to an open cursor, but we choose to use a different
    term since cursors don't handle non-<command>SELECT</command> statements.)
-->
拡張問い合わせプロトコルでは、SQLコマンドの実行は複数の段階に分割されます。
段階間で保持される状態は、<firstterm>プリペアド文</firstterm>と<firstterm>ポータル</firstterm>の２種類のオブジェクトで表現されます。
プリペアド文は、テキスト問い合わせ文字列の解析、意味解析を表現します。
プリペアド文は実行準備が整ったことを示すものではありません。
<firstterm>パラメータ</firstterm>の特定の値が欠落しているかもしれないからです。
ポータルは、すべてのパラメータ値が設定され、実行準備が整った、あるいは、既に一部実行された文を表現します。
（<command>SELECT</command>文では、ポータルは開いているカーソルと等価です。
しかし、カーソルは<command>SELECT</command>以外の文を扱いませんので、ここでは異なる用語を使用するよう選択しました。）
   </para>

   <para>
<!--
    The overall execution cycle consists of a <firstterm>parse</firstterm> step,
    which creates a prepared statement from a textual query string; a
    <firstterm>bind</firstterm> step, which creates a portal given a prepared
    statement and values for any needed parameters; and an
    <firstterm>execute</firstterm> step that runs a portal's query.  In the case of
    a query that returns rows (<command>SELECT</command>, <command>SHOW</command>, etc.),
    the execute step can be told to fetch only
    a limited number of rows, so that multiple execute steps might be needed
    to complete the operation.
-->
実行サイクル全体は、テキストの問い合わせ文字列からプリペアド文を生成する<firstterm>parse</firstterm>段階、プリペアド文と必要なパラメータ値によりポータルを作成する<firstterm>bind</firstterm>段階、ポータルの問い合わせを実行する<firstterm>execute</firstterm>段階からなります。
行を返す問い合わせ（<command>SELECT</command>、<command>SHOW</command>など）の場合、操作を完了させるために複数の実行段階が必要とすることができるように、実行段階に限定された行数のみを取り出すよう指示することができます。
   </para>

   <para>
<!--
    The backend can keep track of multiple prepared statements and portals
    (but note that these exist only within a session, and are never shared
    across sessions).  Existing prepared statements and portals are
    referenced by names assigned when they were created.  In addition,
    an <quote>unnamed</quote> prepared statement and portal exist.  Although these
    behave largely the same as named objects, operations on them are optimized
    for the case of executing a query only once and then discarding it,
    whereas operations on named objects are optimized on the expectation
    of multiple uses.
-->
バックエンドは複数のプリペアド文とポータルの経過を追うことができます
（しかし、1つのセッション内でのみ存在可能です。複数のセッションで共有することはできません）。
存在するプリペアド文とポータルは、作成時に割り当てられた名前で参照されます。
さらに、<quote>無名の</quote>プリペアド文とポータルも存在します。
これらは名前付きのオブジェクトとほとんど同じ動きをしますが、問い合わせを一回だけ実行し、その後に破棄する場合に備えて、これらに対する操作は最適化されています。
一方、名前付きオブジェクトの操作は複数回の使用を想定して最適化されています。
   </para>
  </sect2>

  <sect2 id="protocol-format-codes">
<!--
   <title>Formats and Format Codes</title>
-->
<title>書式と書式コード</title>

   <para>
<!--
    Data of a particular data type might be transmitted in any of several
    different <firstterm>formats</firstterm>.  As of <productname>PostgreSQL</productname> 7.4
    the only supported formats are <quote>text</quote> and <quote>binary</quote>,
    but the protocol makes provision for future extensions.  The desired
    format for any value is specified by a <firstterm>format code</firstterm>.
    Clients can specify a format code for each transmitted parameter value
    and for each column of a query result.  Text has format code zero,
    binary has format code one, and all other format codes are reserved
    for future definition.
-->
特定のデータ型のデータはいくつかの異なる<firstterm>書式</firstterm>で転送することができます。
<productname>PostgreSQL</productname> 7.4の時点でサポートしている書式は<quote>テキスト</quote>と<quote>バイナリ</quote>のみですが、プロトコルは将来の拡張に備えて準備をしています。
任意の値の必要な書式は<firstterm>書式コード</firstterm>で指定されます。
クライアントは、転送されるパラメータ値それぞれに書式コードを指定することも、問い合わせ結果の列それぞれに書式コードを指定することもできます。
テキストは書式コード0、バイナリは書式コード1です。
他の書式コードは将来の定義用に予約されています。
   </para>

   <para>
<!--
    The text representation of values is whatever strings are produced
    and accepted by the input/output conversion functions for the
    particular data type.  In the transmitted representation, there is
    no trailing null character; the frontend must add one to received
    values if it wants to process them as C strings.
    (The text format does not allow embedded nulls, by the way.)
-->
値のテキスト表現は、特定のデータ型の入出力変換関数で生成され、受け付けられる何らかの文字列です。
転送時の表現では、ヌル終端文字はありません。
フロントエンドでC言語文字列として処理したい場合は、必ず受信した値にヌル終端文字を追加しなければなりません。
（ついでですが、テキスト書式ではヌルを埋め込むことはできません。）
   </para>

   <para>
<!--
    Binary representations for integers use network byte order (most
    significant byte first).  For other data types consult the documentation
    or source code to learn about the binary representation.  Keep in mind
    that binary representations for complex data types might change across
    server versions; the text format is usually the more portable choice.
-->
整数用のバイナリ表現はネットワークバイト順（先頭に最上位バイト）を使用します。
他のデータ型のバイナリ表現については、文書もしくはソースコードを参照してください。
複雑なデータ型のバイナリ表現はサーバのバージョンによって異なる可能性があることに注意してください。
通常、テキスト書式がより移植性が高い選択肢です。
   </para>
  </sect2>
 </sect1>

 <sect1 id="protocol-flow">
<!--
  <title>Message Flow</title>
-->
<title>メッセージの流れ</title>

  <para>
<!--
   This section describes the message flow and the semantics of each
   message type.  (Details of the exact representation of each message
   appear in <xref linkend="protocol-message-formats"/>.)  There are
   several different sub-protocols depending on the state of the
   connection: start-up, query, function call,
   <command>COPY</command>, and termination.  There are also special
   provisions for asynchronous operations (including notification
   responses and command cancellation), which can occur at any time
   after the start-up phase.
-->
本節では、メッセージの流れと各メッセージ種類のセマンティクスを説明します。
（各メッセージの正確な表現の詳細については<xref linkend="protocol-message-formats"/>で説明します。）
開始、問い合わせ、関数呼び出し、<command>COPY</command>、終了といった接続状態に応じて、複数の異なるサブプロトコルがあります。
また、開始段階の後の任意の時点で発生する可能性がある、非同期操作（通知応答やコマンドのキャンセルを含む）用の特別な準備もあります。
  </para>

  <sect2>
<!--
   <title>Start-up</title>
-->
<title>開始</title>

   <para>
<!--
    To begin a session, a frontend opens a connection to the server and sends
    a startup message.  This message includes the names of the user and of the
    database the user wants to connect to; it also identifies the particular
    protocol version to be used.  (Optionally, the startup message can include
    additional settings for run-time parameters.)
    The server then uses this information and
    the contents of its configuration files (such as
    <filename>pg_hba.conf</filename>) to determine
    whether the connection is provisionally acceptable, and what additional
    authentication is required (if any).
-->
セッションを開始するために、フロントエンドはサーバへの接続を開き、開始メッセージを送信します。
このメッセージには、ユーザ名と接続を希望するデータベース名が含まれます。
これはまた、使用する特定のプロトコルバージョンを識別します。
（オプションとして、開始メッセージに、実行時パラメータの追加設定を含めることもできます。）
サーバはその後、この情報と設定ファイル（<filename>pg_hba.conf</filename>など）の内容を使用して、接続が暫定的に受け付けられるかどうか、そして（もしあれば）どのような追加認証が必要かを決定します。
   </para>

   <para>
<!--
    The server then sends an appropriate authentication request message,
    to which the frontend must reply with an appropriate authentication
    response message (such as a password).
    For all authentication methods except GSSAPI, SSPI and SASL, there is at
    most one request and one response. In some methods, no response
    at all is needed from the frontend, and so no authentication request
    occurs. For GSSAPI, SSPI and SASL, multiple exchanges of packets may be
    needed to complete the authentication.
-->
サーバはその後、適切な認証要求メッセージを送信します。
フロントエンドはこれに適切な認証応答メッセージ（パスワードなど）で答えなければなりません。
GSSAPI、SSPI、SASLを除くすべての認証方式では、多くても１つの要求と１つの応答が存在します。
認証方式の中には、フロントエンドからの応答をまったく必要としないものもあり、その場合、認証要求も発生しません。
GSSAPI、SSPI、SASLでは認証を完了するために複数のパケットの交換が必要となるかもしれません。
   </para>

   <para>
<!--
    The authentication cycle ends with the server either rejecting the
    connection attempt (ErrorResponse), or sending AuthenticationOk.
-->
認証サイクルは、サーバによって接続要求を拒絶する（ErrorResponse）か、あるいはAuthenticationOkを送信することで終わります。
   </para>

   <para>
<!--
    The possible messages from the server in this phase are:
-->
この段階でサーバから送信される可能性があるメッセージを以下に示します。

    <variablelist>
     <varlistentry>
      <term>ErrorResponse</term>
      <listitem>
       <para>
<!--
        The connection attempt has been rejected.
        The server then immediately closes the connection.
-->
接続試行が拒絶されました。
サーバはその後即座に接続を閉ざします。
       </para>
      </listitem>
     </varlistentry>

     <varlistentry>
      <term>AuthenticationOk</term>
      <listitem>
       <para>
<!--
        The authentication exchange is successfully completed.
-->
認証情報の交換が正常に完了しました。
       </para>
      </listitem>
     </varlistentry>

     <varlistentry>
      <term>AuthenticationKerberosV5</term>
      <listitem>
       <para>
<!--
        The frontend must now take part in a Kerberos V5
        authentication dialog (not described here, part of the
        Kerberos specification) with the server.  If this is
        successful, the server responds with an AuthenticationOk,
        otherwise it responds with an ErrorResponse. This is no
        longer supported.
-->
フロントエンドはここでサーバとのKerberos V5認証ダイアログ（ここでは説明しません。Kerberos仕様の一部）に参加する必要があります。
これが成功すれば、サーバはAuthenticationOk応答を行います。
失敗すれば、ErrorResponse応答を行います。
これはもはやサポートされていません。
       </para>
      </listitem>
     </varlistentry>

     <varlistentry>
      <term>AuthenticationCleartextPassword</term>
      <listitem>
       <para>
<!--
        The frontend must now send a PasswordMessage containing the
        password in clear-text form.  If
        this is the correct password, the server responds with an
        AuthenticationOk, otherwise it responds with an ErrorResponse.
-->
フロントエンドはここで平文形式のパスワードを含むPasswordMessageを送信する必要があります。
これが正しいパスワードであればサーバはAuthenticationOk応答を行います。
さもなくば、ErrorResponse応答を行います。
       </para>
      </listitem>
     </varlistentry>

     <varlistentry>
      <term>AuthenticationMD5Password</term>
      <listitem>
       <para>
<!--
        The frontend must now send a PasswordMessage containing the
        password (with user name) encrypted via MD5, then encrypted
        again using the 4-byte random salt specified in the
        AuthenticationMD5Password message.  If this is the correct
        password, the server responds with an AuthenticationOk,
        otherwise it responds with an ErrorResponse.  The actual
        PasswordMessage can be computed in SQL as <literal>concat('md5',
        md5(concat(md5(concat(password, username)), random-salt)))</literal>.
        (Keep in mind the <function>md5()</function> function returns its
        result as a hex string.)
-->
フロントエンドはここでMD5で暗号化したパスワード（とユーザ名）を再度AuthenticationMD5Passwordメッセージで指定されたランダムな４バイトのソルトを使用して暗号化したものを含むPasswordMessageを送信する必要があります。
これが正しいパスワードであればサーバはAuthenticationOk応答を行います。
さもなくば、ErrorResponse応答を行います。
実際のPasswordMessageを<literal>concat('md5', md5(concat(md5(concat(password, username)), random-salt)))</literal>というSQLで計算することができます。
（<function>md5()</function>関数がその結果を１６進数表記で返すことに注意してください。）
       </para>
      </listitem>
     </varlistentry>

     <varlistentry>
      <term>AuthenticationSCMCredential</term>
      <listitem>
       <para>
<!--
        This response is only possible for local Unix-domain connections
        on platforms that support SCM credential messages.  The frontend
        must issue an SCM credential message and then send a single data
        byte.  (The contents of the data byte are uninteresting; it's
        only used to ensure that the server waits long enough to receive
        the credential message.)  If the credential is acceptable,
        the server responds with an
        AuthenticationOk, otherwise it responds with an ErrorResponse.
        (This message type is only issued by pre-9.1 servers.  It may
        eventually be removed from the protocol specification.)
-->
この応答はSCM資格証明メッセージをサポートするプラットフォーム上のローカルなUnixドメイン接続でのみあり得ます。
フロントエンドはSCM資格証明メッセージを発行し、その後単一のデータバイトを送信する必要があります。
（データバイトの内容には意味はありません。
これはサーバが資格証明メッセージの受信にどれだけ待機すればよいのかを確実にするためだけに使用されます。）
資格証明が受け付け可能であれば、サーバはAuthenticationOk応答を行います。
さもなくば、ErrorResponse応答を行います。
（この種類のメッセージは9.1より前のサーバでのみ発行されます。
最終的にはプロトコル仕様から削除されるかもしれません。）
       </para>
      </listitem>
     </varlistentry>

     <varlistentry>
      <term>AuthenticationGSS</term>
      <listitem>
       <para>
<!--
        The frontend must now initiate a GSSAPI negotiation. The frontend
        will send a GSSResponse message with the first part of the GSSAPI
        data stream in response to this. If further messages are needed,
        the server will respond with AuthenticationGSSContinue.
-->
ここでフロントエンドはGSSAPIの調停を開始しなければなりません。
これに対する応答におけるGSSAPIデータストリームの最初の部分で、フロントエンドはGSSResponseを送信します。
さらにメッセージが必要となる場合、サーバはAuthenticationGSSContinueで応答します。
       </para>
      </listitem>
     </varlistentry>

     <varlistentry>
      <term>AuthenticationSSPI</term>
      <listitem>
       <para>
<!--
        The frontend must now initiate an SSPI negotiation. The frontend
        will send a GSSResponse with the first part of the SSPI
        data stream in response to this. If further messages are needed,
        the server will respond with AuthenticationGSSContinue.
-->
ここでフロントエンドはSSPI調停を開始しなければなりません。
これに対する応答におけるSSPIデータストリームの最初の部分で、フロントエンドはGSSResponseを送信します。
さらにメッセージが必要となる場合、サーバはAuthenticationGSSContinueで応答します。
       </para>
      </listitem>

     </varlistentry>
     <varlistentry>
      <term>AuthenticationGSSContinue</term>
      <listitem>
       <para>
<!--
        This message contains the response data from the previous step
        of GSSAPI or SSPI negotiation (AuthenticationGSS, AuthenticationSSPI
        or a previous AuthenticationGSSContinue). If the GSSAPI
        or SSPI data in this message
        indicates more data is needed to complete the authentication,
        the frontend must send that data as another GSSResponse message. If
        GSSAPI or SSPI authentication is completed by this message, the server
        will next send AuthenticationOk to indicate successful authentication
        or ErrorResponse to indicate failure.
-->
このメッセージには、GSSAPIまたはSSPI調停の直前の段階（AuthenticationGSS、AuthenticationSSPIまたは前回のAuthenticationGSSContinue）についての応答データが含まれます。
このメッセージ内のGSSAPIまたはSSPIデータが認証を完結させるため、更なる追加データが必要であることを指示している場合、フロントエンドは他のGSSResponseとしてデータを送信しなければなりません。
このメッセージでGSSAPIまたはSSPI認証が完了すれば、次にサーバはAuthenticationOkを送信して認証が成功したことを示すか、あるいはErrorResponseを送信して失敗したことを示します。
       </para>
      </listitem>
     </varlistentry>

     <varlistentry>
      <term>AuthenticationSASL</term>
      <listitem>
       <para>
<!--
        The frontend must now initiate a SASL negotiation, using one of the
        SASL mechanisms listed in the message. The frontend will send a
        SASLInitialResponse with the name of the selected mechanism, and the
        first part of the SASL data stream in response to this. If further
        messages are needed, the server will respond with
        AuthenticationSASLContinue. See <xref linkend="sasl-authentication"/>
        for details.
-->
ここでフロントエンドはメッセージ内に列挙されているSASL機構の1つを使ってSASL調停を開始しなければなりません。
これに応答するSASLデータストリームの最初の部分で、フロントエンドはSASLInitialResponseと選択した機構の名前を送信します。
さらにメッセージが必要な場合、サーバはAuthenticationSASLContinueで応答します。
詳細については<xref linkend="sasl-authentication"/>を参照してください。
       </para>
      </listitem>
     </varlistentry>

     <varlistentry>
      <term>AuthenticationSASLContinue</term>
      <listitem>
       <para>
<!--
        This message contains challenge data from the previous step of SASL
        negotiation (AuthenticationSASL, or a previous
        AuthenticationSASLContinue). The frontend must respond with a
        SASLResponse message.
-->
このメッセージには、SASL調停における直前の段階（AuthenticationSASLまたは以前のAuthenticationSASLContinue）のチャレンジデータが含まれます。
フロントエンドはSASLResponseメッセージで応答しなければなりません。
       </para>
      </listitem>
     </varlistentry>

     <varlistentry>
      <term>AuthenticationSASLFinal</term>
      <listitem>
       <para>
<!--
        SASL authentication has completed with additional mechanism-specific
        data for the client. The server will next send AuthenticationOk to
        indicate successful authentication, or an ErrorResponse to indicate
        failure. This message is sent only if the SASL mechanism specifies
        additional data to be sent from server to client at completion.
-->
機構固有のクライアント用の追加データを伴ってSASL認証が完了します。
サーバは次に認証成功を示すAuthenticationOkを送信するか、あるいは失敗を示すErrorResponseを送信します。
このメッセージはSASLの機構が完了時にサーバからクライアントに送信する追加データを指定しているときにのみ送信されます。
       </para>
      </listitem>
     </varlistentry>

     <varlistentry>
      <term>NegotiateProtocolVersion</term>
      <listitem>
       <para>
<!--
        The server does not support the minor protocol version requested
        by the client, but does support an earlier version of the protocol;
        this message indicates the highest supported minor version.  This
        message will also be sent if the client requested unsupported protocol
        options (i.e., beginning with <literal>_pq_.</literal>) in the
        startup packet.  This message will be followed by an ErrorResponse or
        a message indicating the success or failure of authentication.
-->
サーバはクライアントが要求したマイナープロトコルバージョンをサポートしませんが、それ以前のバージョンをサポートします。
このメッセージは、サポートしている最も高いマイナーバージョンを示します。
このメッセージは、クライアントがサポートされないプロトコルオプション（つまり<literal>_pq_.</literal>で始まる）をスタートアップパケットの中で指定した場合にも送られます。
このメッセージの後に、ErrorResponseか、認証が成功あるいは失敗したことを示すメッセージが続きます。
       </para>
      </listitem>
     </varlistentry>

    </variablelist>
   </para>

   <para>
<!--
    If the frontend does not support the authentication method
    requested by the server, then it should immediately close the
    connection.
-->
サーバが要求した認証方式をフロントエンドがサポートしていない場合、フロントエンドは即座に接続を閉ざします。
   </para>

   <para>
<!--
    After having received AuthenticationOk, the frontend must wait
    for further messages from the server.  In this phase a backend process
    is being started, and the frontend is just an interested bystander.
    It is still possible for the startup attempt
    to fail (ErrorResponse) or the server to decline support for the requested
    minor protocol version (NegotiateProtocolVersion), but in the normal case
    the backend will send some ParameterStatus messages, BackendKeyData, and
    finally ReadyForQuery.
-->
AuthenticationOkを受け取った後、フロントエンドはさらにサーバからのメッセージを待機する必要があります。
この段階で、バックエンドプロセスが起動し、このフロントエンドは単なる関心を有する第三者となります。
開始試行が失敗（ErrorResponse）するか、サーバが要求されたマイナープロトコルバージョンを拒否する（NegotiateProtocolVersion）可能性がまだありますが、通常、バックエンドは何らかのParameterStatusメッセージ、BackendKeyData、そして最後にReadyForQueryを送信します。
   </para>

   <para>
<!--
    During this phase the backend will attempt to apply any additional
    run-time parameter settings that were given in the startup message.
    If successful, these values become session defaults.  An error causes
    ErrorResponse and exit.
-->
この段階の期間中、バックエンドは開始メッセージで与えられた任意の実行時パラメータの追加設定を適用しようとします。
成功した場合は、これらの値はセッションのデフォルトになります。
エラーが発生した場合はErrorResponseを行い、終了します。
   </para>

   <para>
<!--
    The possible messages from the backend in this phase are:
-->
この段階でバックエンドから送信される可能性があるメッセージを以下に示します。

    <variablelist>
     <varlistentry>
      <term>BackendKeyData</term>
      <listitem>
       <para>
<!--
        This message provides secret-key data that the frontend must
        save if it wants to be able to issue cancel requests later.
        The frontend should not respond to this message, but should
        continue listening for a ReadyForQuery message.
-->
このメッセージは、フロントエンドがキャンセル要求を後で送信できるようにしたい場合に保存しなければならない、秘密キーデータを用意します。
フロントエンドはこのメッセージに応答してはいけませんが、ReadyForQueryメッセージの監視を続けなくてはなりません。
       </para>
      </listitem>
     </varlistentry>

     <varlistentry>
      <term>ParameterStatus</term>
      <listitem>
       <para>
<!--
        This message informs the frontend about the current (initial)
         setting of backend parameters, such as <xref
         linkend="guc-client-encoding"/> or <xref linkend="guc-datestyle"/>.
         The frontend can ignore this message, or record the settings
         for its future use; see <xref linkend="protocol-async"/> for
         more details.  The frontend should not respond to this
         message, but should continue listening for a ReadyForQuery
         message.
-->
このメッセージは、フロントエンドに現在（初期）の<xref linkend="guc-client-encoding"/>や<xref linkend="guc-datestyle"/>などのバックエンドパラメータの設定情報を通知します。
フロントエンドはこのメッセージを無視しても、将来の使用に備えてその設定を記録しても構いません。
詳細は<xref linkend="protocol-async"/>を参照してください。
フロントエンドはこのメッセージに応答してはいけませんが、ReadyForQueryメッセージの監視を続けなくてはなりません。
       </para>
      </listitem>
     </varlistentry>

     <varlistentry>
      <term>ReadyForQuery</term>
      <listitem>
       <para>
<!--
        Start-up is completed.  The frontend can now issue commands.
-->
開始処理が完了しました。
フロントエンドはここでコマンドを発行することができます。
       </para>
      </listitem>
     </varlistentry>

     <varlistentry>
      <term>ErrorResponse</term>
      <listitem>
       <para>
<!--
        Start-up failed.  The connection is closed after sending this
        message.
-->
開始処理が失敗しました。
接続はこのメッセージの送信後に閉ざされます。
       </para>
      </listitem>
     </varlistentry>

     <varlistentry>
      <term>NoticeResponse</term>
      <listitem>
       <para>
<!--
        A warning message has been issued.  The frontend should
        display the message but continue listening for ReadyForQuery
        or ErrorResponse.
-->
警告メッセージが発行されました。
フロントエンドはこのメッセージを表示し、ReadyForQueryもしくはErrorResponseメッセージの監視を続けなければなりません。
       </para>
      </listitem>
     </varlistentry>
    </variablelist>
   </para>

   <para>
<!--
    The ReadyForQuery message is the same one that the backend will
    issue after each command cycle.  Depending on the coding needs of
    the frontend, it is reasonable to consider ReadyForQuery as
    starting a command cycle, or to consider ReadyForQuery as ending the
    start-up phase and each subsequent command cycle.
-->
ReadyForQueryメッセージは各コマンドサイクルの後にバックエンドが発行するものと同じものです。
フロントエンドのコーディングにおいて必要であれば、ReadyForQueryをコマンドサイクルの開始とみなしても構いませんし、ReadyForQueryを開始段階とその後の各コマンドサイクルの終端とみなしても構いません。
   </para>
  </sect2>

  <sect2>
<!--
   <title>Simple Query</title>
-->
<title>簡易問い合わせ</title>

   <para>
<!--
    A simple query cycle is initiated by the frontend sending a Query message
    to the backend.  The message includes an SQL command (or commands)
    expressed as a text string.
    The backend then sends one or more response
    messages depending on the contents of the query command string,
    and finally a ReadyForQuery response message.  ReadyForQuery
    informs the frontend that it can safely send a new command.
    (It is not actually necessary for the frontend to wait for
    ReadyForQuery before issuing another command, but the frontend must
    then take responsibility for figuring out what happens if the earlier
    command fails and already-issued later commands succeed.)
-->
フロントエンドがQueryメッセージをバックエンドに送信することで、簡易問い合わせサイクルが開始されます。
このメッセージには、テキスト文字列で表現されたSQLコマンド（またはコマンド）が含まれます。
そうすると、バックエンドは、問い合わせコマンド文字列の内容に応じて1つ以上の応答を送信し、最終的にReadyForQueryを応答します。
ReadyForQueryは、新しいコマンドを安全に送信できることをフロントエンドに知らせます。
（実際には、フロントエンドが他のコマンドを発行する前にReadyForQueryを待機することは不要です。
しかし、フロントエンドは、前のコマンドが失敗し、発行済みの後のコマンドが成功した場合に何が起きるかを了解する責任を持たなければなりません。）
   </para>

   <para>
<!--
    The possible response messages from the backend are:
-->
バックエンドから送信される可能性がある応答メッセージを以下に示します。

    <variablelist>
     <varlistentry>
      <term>CommandComplete</term>
      <listitem>
       <para>
<!--
        An SQL command completed normally.
-->
SQLコマンドが正常に終了しました。
       </para>
      </listitem>
     </varlistentry>

     <varlistentry>
      <term>CopyInResponse</term>
      <listitem>
       <para>
<!--
        The backend is ready to copy data from the frontend to a
        table; see <xref linkend="protocol-copy"/>.
-->
バックエンドがフロントエンドからのデータをテーブルにコピーする準備ができました。
<xref linkend="protocol-copy"/>を参照してください。
       </para>
      </listitem>
     </varlistentry>

     <varlistentry>
      <term>CopyOutResponse</term>
      <listitem>
       <para>
<!--
        The backend is ready to copy data from a table to the
        frontend; see <xref linkend="protocol-copy"/>.
-->
バックエンドがデータをテーブルからフロントエンドにコピーする準備ができました。
<xref linkend="protocol-copy"/>を参照してください。
       </para>
      </listitem>
     </varlistentry>

     <varlistentry>
      <term>RowDescription</term>
      <listitem>
       <para>
<!--
        Indicates that rows are about to be returned in response to
        a <command>SELECT</command>, <command>FETCH</command>, etc. query.
        The contents of this message describe the column layout of the rows.
        This will be followed by a DataRow message for each row being returned
        to the frontend.
-->
<command>SELECT</command>や<command>FETCH</command>などの問い合わせの応答の行がまさに返されようとしていることを示します。
このメッセージには、行の列レイアウトに関する説明が含まれます。
このメッセージの後に、フロントエンドに返される各行に対するDataRowメッセージが続きます。
       </para>
      </listitem>
     </varlistentry>

     <varlistentry>
      <term>DataRow</term>
      <listitem>
       <para>
<!--
        One of the set of rows returned by
        a <command>SELECT</command>, <command>FETCH</command>, etc. query.
-->
<command>SELECT</command>や<command>FETCH</command>などの問い合わせで返される行の集合の1つです。
       </para>
      </listitem>
     </varlistentry>

     <varlistentry>
      <term>EmptyQueryResponse</term>
      <listitem>
       <para>
<!--
        An empty query string was recognized.
-->
空の問い合わせ文字列が検知されました。
       </para>
      </listitem>
     </varlistentry>

     <varlistentry>
      <term>ErrorResponse</term>
      <listitem>
       <para>
<!--
        An error has occurred.
-->
エラーが起こりました。
       </para>
      </listitem>
     </varlistentry>

     <varlistentry>
      <term>ReadyForQuery</term>
      <listitem>
       <para>
<!--
        Processing of the query string is complete.  A separate
        message is sent to indicate this because the query string might
        contain multiple SQL commands.  (CommandComplete marks the
        end of processing one SQL command, not the whole string.)
        ReadyForQuery will always be sent, whether processing
        terminates successfully or with an error.
-->
問い合わせ文字列の処理が終了しました。
問い合わせ文字列は複数のSQLコマンドが含まれる場合があるため、このことを通知するために分離したメッセージが送出されます。
（CommandCompleteは文字列全体ではなく、1つのSQLコマンドの処理の終了を明らかにします。）
処理が成功またはエラーで終了したかどうかにかかわらずReadyForQueryは常に送出されます。
       </para>
      </listitem>
     </varlistentry>

     <varlistentry>
      <term>NoticeResponse</term>
      <listitem>
       <para>
<!--
        A warning message has been issued in relation to the query.
        Notices are in addition to other responses, i.e., the backend
        will continue processing the command.
-->
問い合わせに関して警告メッセージが発行されました。
警告メッセージは他の応答に対する追加のメッセージです。
したがって、バックエンドはそのコマンドの処理を続行します。
       </para>
      </listitem>
     </varlistentry>

    </variablelist>
   </para>

   <para>
<!--
    The response to a <command>SELECT</command> query (or other queries that
    return row sets, such as <command>EXPLAIN</command> or <command>SHOW</command>)
    normally consists of RowDescription, zero or more
    DataRow messages, and then CommandComplete.
    <command>COPY</command> to or from the frontend invokes special protocol
    as described in <xref linkend="protocol-copy"/>.
    All other query types normally produce only
    a CommandComplete message.
-->
<command>SELECT</command>問い合わせ（あるいは、<command>EXPLAIN</command>や<command>SHOW</command>などの行集合を返す他の問い合わせ）に対する応答は、通常、RowDescription、0個以上のDataRowメッセージ、そしてその後のCommandCompleteから構成されます。
フロントエンドへの<command>COPY</command>もしくはフロントエンドからの<command>COPY</command>は<xref linkend="protocol-copy"/>で説明する特別なプロトコルを呼び出します。
他の種類の問い合わせは通常CommandCompleteメッセージのみを生成します。
   </para>

   <para>
<!--
    Since a query string could contain several queries (separated by
    semicolons), there might be several such response sequences before the
    backend finishes processing the query string.  ReadyForQuery is issued
    when the entire string has been processed and the backend is ready to
    accept a new query string.
-->
問い合わせ文字列には（セミコロンで区切られた）複数の問い合わせが含まれることがありますので、バックエンドが問い合わせ文字列の処理を完了する前に、こうした応答シーケンスが複数発生する可能性があります。
ReadyForQueryは、文字列全体が処理され、バックエンドが新しい問い合わせ文字列を受け付ける準備が整った時点で発行されます。
   </para>

   <para>
<!--
    If a completely empty (no contents other than whitespace) query string
    is received, the response is EmptyQueryResponse followed by ReadyForQuery.
-->
完全に空の（空白文字以外の文字がない）問い合わせ文字列を受け取った場合、その応答は、EmptyQueryResponse、続いて、ReadyForQueryとなります。
   </para>

   <para>
<!--
    In the event of an error, ErrorResponse is issued followed by
    ReadyForQuery.  All further processing of the query string is aborted by
    ErrorResponse (even if more queries remained in it).  Note that this
    might occur partway through the sequence of messages generated by an
    individual query.
-->
エラーが発生した場合、ErrorResponse、続いて、ReadyForQueryが発行されます。
その問い合わせ文字列に対する以降の処理は（複数の問い合わせが残っていたとしても）すべて、ErrorResponseによって中断されます。
これは、個々の問い合わせで生成されるメッセージの並びの途中で発生する可能性があることに注意してください。
   </para>

   <para>
<!--
    In simple Query mode, the format of retrieved values is always text,
    except when the given command is a <command>FETCH</command> from a cursor
    declared with the <literal>BINARY</literal> option.  In that case, the
    retrieved values are in binary format.  The format codes given in
    the RowDescription message tell which format is being used.
-->
簡易問い合わせモードでは、読み出される値の書式は常にテキストです。
ただし、与えられたコマンドが<literal>BINARY</literal>オプション付きで宣言されたカーソルからの<command>FETCH</command>であった場合は例外です。
この場合は、読み出される値はバイナリ書式になります。
RowDescriptionメッセージ内で与えられる書式コードは、どの書式が使用されているかを通知します。
   </para>

   <para>
<!--
    A frontend must be prepared to accept ErrorResponse and
    NoticeResponse messages whenever it is expecting any other type of
    message.  See also <xref linkend="protocol-async"/> concerning messages
    that the backend might generate due to outside events.
-->
他の種類のメッセージの受信を待機している時、フロントエンドは常にErrorResponseとNoticeResponseメッセージを受け取る準備ができていなければなりません。
また、外部イベントのためにバックエンドが生成する可能性があるメッセージの扱いについては<xref linkend="protocol-async"/>を参照してください。
   </para>

   <para>
<!--
    Recommended practice is to code frontends in a state-machine style
    that will accept any message type at any time that it could make sense,
    rather than wiring in assumptions about the exact sequence of messages.
-->
メッセージの正しい並びを前提としてコーディングするのではなく、任意のメッセージ種類を、そのメッセージが意味を持つ任意の時点で受け付ける状態マシン形式でフロントエンドのコーディングを行うことを推奨します。
   </para>

   <sect3 id="protocol-flow-multi-statement">
<!--
    <title>Multiple Statements in a Simple Query</title>
-->
    <title>簡易問い合わせでの複文</title>

    <para>
<!--
     When a simple Query message contains more than one SQL statement
     (separated by semicolons), those statements are executed as a single
     transaction, unless explicit transaction control commands are included
     to force a different behavior.  For example, if the message contains
-->
簡易Queryメッセージが二つ以上の（セミコロンで区切られた）SQL文を含むとき、振る舞いを変えるように明示的なトランザクション制御コマンドが含まれていない限り、これらの文は単一トランザクションで実行されます。
例えばメッセージが以下を含む場合、
<programlisting>
INSERT INTO mytable VALUES(1);
SELECT 1/0;
INSERT INTO mytable VALUES(2);
</programlisting>
<!--
     then the divide-by-zero failure in the <command>SELECT</command> will force
     rollback of the first <command>INSERT</command>.  Furthermore, because
     execution of the message is abandoned at the first error, the second
     <command>INSERT</command> is never attempted at all.
-->
<command>SELECT</command>でのゼロ除算エラーは最初の<command>INSERT</command>のロールバックを強制します。
さらに、メッセージの実行が最初のエラー時点で中止されるので、二番目の<command>INSERT</command>は全く試みられません。
    </para>

    <para>
<!--
     If instead the message contains
-->
代わりにメッセージが以下を含んでいる場合、
<programlisting>
BEGIN;
INSERT INTO mytable VALUES(1);
COMMIT;
INSERT INTO mytable VALUES(2);
SELECT 1/0;
</programlisting>
<!--
     then the first <command>INSERT</command> is committed by the
     explicit <command>COMMIT</command> command.  The second <command>INSERT</command>
     and the <command>SELECT</command> are still treated as a single transaction,
     so that the divide-by-zero failure will roll back the
     second <command>INSERT</command>, but not the first one.
-->
最初の<command>INSERT</command>は明示的な<command>COMMIT</command>コマンドによりコミットされます。
二番目の<command>INSERT</command>と<command>SELECT</command>は、やはり単一トランザクションとして処理されます。
そのためゼロ除算エラーが二番目の<command>INSERT</command>をロールバックしますが、最初の<command>INSERT</command>はロールバックされません。
    </para>

    <para>
<!--
     This behavior is implemented by running the statements in a
     multi-statement Query message in an <firstterm>implicit transaction
     block</firstterm> unless there is some explicit transaction block for them to
     run in.  The main difference between an implicit transaction block and
     a regular one is that an implicit block is closed automatically at the
     end of the Query message, either by an implicit commit if there was no
     error, or an implicit rollback if there was an error.  This is similar
     to the implicit commit or rollback that happens for a statement
     executed by itself (when not in a transaction block).
-->
この振る舞いは、<firstterm>暗黙トランザクションブロック</firstterm>で複文Queryメッセージ内の文を実行することで、その中に明示的なトランザクションブロックがある場合を除き、発現します。
暗黙トランザクションブロックと通常のトラザクションブロックとの主な違いは、暗黙ブロックは自動的にQueryメッセージの最後にて、エラーが無いなら暗黙のコミット、エラーがあるなら暗黙のロールバックで、自動的に閉じられることです。
これは（トランザクションブロック内に無いときの）文の単体実行に対して生じる暗黙のコミットあるいはロールバックに似ています。
    </para>

    <para>
<!--
     If the session is already in a transaction block, as a result of
     a <command>BEGIN</command> in some previous message, then the Query message
     simply continues that transaction block, whether the message contains
     one statement or several.  However, if the Query message contains
     a <command>COMMIT</command> or <command>ROLLBACK</command> closing the existing
     transaction block, then any following statements are executed in an
     implicit transaction block.
     Conversely, if a <command>BEGIN</command> appears in a multi-statement Query
     message, then it starts a regular transaction block that will only be
     terminated by an explicit <command>COMMIT</command> or <command>ROLLBACK</command>,
     whether that appears in this Query message or a later one.
     If the <command>BEGIN</command> follows some statements that were executed as
     an implicit transaction block, those statements are not immediately
     committed; in effect, they are retroactively included into the new
     regular transaction block.
-->
何らか手前のメッセージでの<command>BEGIN</command>の結果として、セッションが既にトランザクションブロック内である場合、Queryメッセージは、含まれるのが単一文でもいくつかの文でも、単にそのトランザクションを継続します。
しかしながら、Queryメッセージが既存トランザクションブロックを閉じる<command>COMMIT</command>や<command>ROLLBACK</command>を含む場合、続く全ての文は暗黙トランザクションブロックで実行されます。
逆に言えば、複文Queryメッセージで<command>BEGIN</command>が現れたなら、このQueryメッセージ内または後のメッセージのいずれかにあらわれる明示的な<command>COMMIT</command>や<command>ROLLBACK</command>でのみ終了する、通常のトランザクションブロックが開始されます。
<command>BEGIN</command>が暗黙トランザクションブロックとして実行されたいくつかの文に続く場合、これらの文が直ちにコミットされることはありません。
結果として、これらは遡って新たな通常のトランザクションブロックに含められます。
    </para>

    <para>
<!--
     A <command>COMMIT</command> or <command>ROLLBACK</command> appearing in an implicit
     transaction block is executed as normal, closing the implicit block;
     however, a warning will be issued since a <command>COMMIT</command>
     or <command>ROLLBACK</command> without a previous <command>BEGIN</command> might
     represent a mistake.  If more statements follow, a new implicit
     transaction block will be started for them.
-->
暗黙トランザクションブロック内に現れた<command>COMMIT</command>や<command>ROLLBACK</command>は通常通り実行され、暗黙ブロックを閉じますが、手前の<command>BEGIN</command>無しの<command>COMMIT</command>や<command>ROLLBACK</command>は誤りであるかもしれないので警告が発行されます。
さらに文が続く場合、それらに対して新たな暗黙トランザクションブロックが開始されます。
    </para>

    <para>
<!--
     Savepoints are not allowed in an implicit transaction block, since
     they would conflict with the behavior of automatically closing the
     block upon any error.
-->
エラー時の自動ブロッククローズの振る舞いと競合するので暗黙トランザクションブロックでセーブポイントは使えません。
    </para>

    <para>
<!--
     Remember that, regardless of any transaction control commands that may
     be present, execution of the Query message stops at the first error.
     Thus for example given
-->
現状のいかなるトランザクション制御コマンドでも、Queryメッセージの実行は最初のエラー時点で打ち切られることに留意してください。
例を示します。
<programlisting>
BEGIN;
SELECT 1/0;
ROLLBACK;
</programlisting>
<!--
     in a single Query message, the session will be left inside a failed
     regular transaction block, since the <command>ROLLBACK</command> is not
     reached after the divide-by-zero error.  Another <command>ROLLBACK</command>
     will be needed to restore the session to a usable state.
-->
上記が単一Queryメッセージにあるとして、ゼロ除算エラーの後に<command>ROLLBACK</command>に達することがないため、このセッションは失敗した通常のトランザクション内のままとなります。
このセッションを通常の状態に回復させるには別の<command>ROLLBACK</command>が必要となります。
    </para>

    <para>
<!--
     Another behavior of note is that initial lexical and syntactic
     analysis is done on the entire query string before any of it is
     executed.  Thus simple errors (such as a misspelled keyword) in later
     statements can prevent execution of any of the statements.  This
     is normally invisible to users since the statements would all roll
     back anyway when done as an implicit transaction block.  However,
     it can be visible when attempting to do multiple transactions within a
     multi-statement Query.  For instance, if a typo turned our previous
     example into
-->
その他の注意すべき振る舞いは、初期の字句および構文解析が少しも実行されない段階で問い合わせ文字列全体に対して行われることです。
従って、後ろの分にある（スペルミスしたキーワードなどの）単純なエラーは全ての文の実行を妨げることがあります。
暗黙トランザクションブロックとして起きたとき、いずれにせよ全ての文はロールバックされるので、これは通常はユーザに見えません。
しかしながら、複文問い合わせの中で複数のトランザクションを実行しようとするとき、この挙動が明らかになることがあります。
例えば、タイプミスで先の例を以下のようにします。
<programlisting>
BEGIN;
INSERT INTO mytable VALUES(1);
COMMIT;
INSERT INTO mytable VALUES(2);
SELCT 1/0;<!-- this typo is intentional -->
</programlisting>
<!--
     then none of the statements would get run, resulting in the visible
     difference that the first <command>INSERT</command> is not committed.
     Errors detected at semantic analysis or later, such as a misspelled
     table or column name, do not have this effect.
-->
そうすると、含まれる文は一つも実行されず、最初の<command>INSERT</command>がコミットされないという違いが明らかになります。
エラーは、ミススペルしたテーブルやカラム名など、語彙の解析かその後に検出され、コマンドの効力はありません。
    </para>
   </sect3>
  </sect2>

  <sect2 id="protocol-flow-ext-query">
<!--
   <title>Extended Query</title>
-->
<title>拡張問い合わせ</title>

   <para>
<!--
    The extended query protocol breaks down the above-described simple
    query protocol into multiple steps.  The results of preparatory
    steps can be re-used multiple times for improved efficiency.
    Furthermore, additional features are available, such as the possibility
    of supplying data values as separate parameters instead of having to
    insert them directly into a query string.
-->
拡張問い合わせプロトコルは、上述の簡易問い合わせプロトコルを複数段階に分解します。
予備段階の結果は複数回再利用できますので、効率が上がります。
さらに、問い合わせ文字列に直接埋め込むのではなく、データ値をパラメータとして分離して提供できる機能など、利用できる追加機能があります。
   </para>

   <para>
<!--
    In the extended protocol, the frontend first sends a Parse message,
    which contains a textual query string, optionally some information
    about data types of parameter placeholders, and the
    name of a destination prepared-statement object (an empty string
    selects the unnamed prepared statement).  The response is
    either ParseComplete or ErrorResponse.  Parameter data types can be
    specified by OID; if not given, the parser attempts to infer the
    data types in the same way as it would do for untyped literal string
    constants.
-->
拡張プロトコルでは、フロントエンドはまず、テキストの問い合わせ文字列とオプションとしてパラメータプレースホルダのデータ型情報やプリペアド文のオブジェクトの宛先名（空文字列は無名のプリペアド文を選択）を含む、Parseメッセージを送信します。
この応答はParseCompleteまたはErrorResponseです。
パラメータデータ型はそのOIDで指定することができます。
指定がなければ、パーサは型指定のないリテラル文字列定数に対する方法と同じ方法でデータ型を推定します。
   </para>

   <note>
    <para>
<!--
     A parameter data type can be left unspecified by setting it to zero,
     or by making the array of parameter type OIDs shorter than the
     number of parameter symbols (<literal>$</literal><replaceable>n</replaceable>)
     used in the query string.  Another special case is that a parameter's
     type can be specified as <type>void</type> (that is, the OID of the
     <type>void</type> pseudo-type).  This is meant to allow parameter symbols
     to be used for function parameters that are actually OUT parameters.
     Ordinarily there is no context in which a <type>void</type> parameter
     could be used, but if such a parameter symbol appears in a function's
     parameter list, it is effectively ignored.  For example, a function
     call such as <literal>foo($1,$2,$3,$4)</literal> could match a function with
     two IN and two OUT arguments, if <literal>$3</literal> and <literal>$4</literal>
     are specified as having type <type>void</type>.
-->
パラメータデータ型をゼロと設定する、または、問い合わせ文字列内で使用されているパラメータ記号（<literal>$</literal><replaceable>n</replaceable>）の数より短くパラメータ型のOIDの配列を作成することで、指定しないまま残すことができます。
他にも、パラメータの型を<type>void</type>（つまり<type>void</type>仮想型のOID）と指定するという特別な場合があります。
これは、パラメータ記号を、実際のOUTパラメータである関数パラメータとして使用することができることを意味します。
通常では、<type>void</type>パラメータが使用される文脈はありませんが、関数パラメータリストにこうしたパラメータ記号があると、実質的には無視されます。
例えば、<literal>$3</literal>と<literal>$4</literal>が<type>void</type>型を持つと指定された場合、<literal>foo($1,$2,$3,$4)</literal>といった関数呼び出しは、2つのINと2つのOUT引数を持つ関数に一致します。
    </para>
   </note>

   <note>
    <para>
<!--
     The query string contained in a Parse message cannot include more
     than one SQL statement; else a syntax error is reported.  This
     restriction does not exist in the simple-query protocol, but it
     does exist in the extended protocol, because allowing prepared
     statements or portals to contain multiple commands would complicate
     the protocol unduly.
-->
Parseメッセージ内の問い合わせ文字列には、複数のSQL文を含めることはできません。
さもないと、構文エラーが報告されます。
この制限は簡易問い合わせプロトコルにはありませんが、複数のコマンドを持つプリペアド文やポータルを許すと、プロトコルが複雑になり過ぎるため、拡張プロトコルではこの制限があります。
    </para>
   </note>

   <para>
<!--
    If successfully created, a named prepared-statement object lasts till
    the end of the current session, unless explicitly destroyed.  An unnamed
    prepared statement lasts only until the next Parse statement specifying
    the unnamed statement as destination is issued.  (Note that a simple
    Query message also destroys the unnamed statement.)  Named prepared
    statements must be explicitly closed before they can be redefined by
    another Parse message, but this is not required for the unnamed statement.
    Named prepared statements can also be created and accessed at the SQL
    command level, using <command>PREPARE</command> and <command>EXECUTE</command>.
-->
作成に成功すると、名前付きプリペアド文オブジェクトは明示的に破棄されない限り現在のセッションが終わるまで残ります。
無名のプリペアド文オブジェクトは、次に無名のプリペアド文を宛先に指定したParse文が発行されるまでの間のみに残ります。
（単なるQueryメッセージでも無名のプリペアド文オブジェクトは破壊されることに注意してください。）
名前付きプリペアド文は、他のParseメッセージで再定義する前に明示的に閉じなければなりません。
しかし、これは無名のプリペアド文では必要ありません。
名前付きプリペアド文はまた、SQLコマンドレベルで<command>PREPARE</command>と<command>EXECUTE</command>を使用して作成しアクセスすることができます。
   </para>

   <para>
<!--
    Once a prepared statement exists, it can be readied for execution using a
    Bind message.  The Bind message gives the name of the source prepared
    statement (empty string denotes the unnamed prepared statement), the name
    of the destination portal (empty string denotes the unnamed portal), and
    the values to use for any parameter placeholders present in the prepared
    statement.  The
    supplied parameter set must match those needed by the prepared statement.
    (If you declared any <type>void</type> parameters in the Parse message,
    pass NULL values for them in the Bind message.)
    Bind also specifies the format to use for any data returned
    by the query; the format can be specified overall, or per-column.
    The response is either BindComplete or ErrorResponse.
-->
プリペアド文が存在すると、Bindメッセージを使用してそれを実行可能状態にすることができます。
Bindメッセージは、元となるプリペアド文（空文字列は無名のプリペアド文を表します）の名前、宛先となるポータル（空文字列は無名ポータルを表します）の名前、およびプリペアド文内のパラメータプレースホルダに使用する値を与えます。
与えられたパラメータ集合はプリペアド文で必要とするものと一致しなければなりません。
（Parseメッセージ内で<type>void</type>パラメータを1つでも宣言した場合、BindメッセージではそれらにはNULLを渡します。）
また、Bindは問い合わせで返されるデータに使用する書式を指定します。
書式は全体に対して指定することも、列単位で指定することも可能です。
応答はBindCompleteもしくはErrorResponseです。
   </para>

   <note>
    <para>
<!--
     The choice between text and binary output is determined by the format
     codes given in Bind, regardless of the SQL command involved.  The
     <literal>BINARY</literal> attribute in cursor declarations is irrelevant when
     using extended query protocol.
-->
テキスト出力とバイナリ出力との選択は、含まれるSQLコマンドに関係なく、Bindで与えられた書式コードで決定されます。
拡張問い合わせプロトコルを使用する場合、カーソル宣言の<literal>BINARY</literal>属性は役に立ちません。
    </para>
   </note>

   <para>
<!--
    Query planning typically occurs when the Bind message is processed.
    If the prepared statement has no parameters, or is executed repeatedly,
    the server might save the created plan and re-use it during subsequent
    Bind messages for the same prepared statement.  However, it will do so
    only if it finds that a generic plan can be created that is not much
    less efficient than a plan that depends on the specific parameter values
    supplied.  This happens transparently so far as the protocol is concerned.
-->
典型的に問い合わせ計画はBindメッセージが処理される時に作成されます。
プリペアド文がパラメータを持たない場合、または繰り返し実行される場合、サーバは作成した計画を保管し、その後の同じプリペアド文に対するBindメッセージの際に再利用する可能性があります。
しかし、作成できる汎用的な計画が提供された特定のパラメータ値に依存する計画より効率が大して劣化しないことが分かった場合のみ、このように動作します。
プロトコルに注目している限り、これは透過的に行われます。
   </para>

   <para>
<!--
    If successfully created, a named portal object lasts till the end of the
    current transaction, unless explicitly destroyed.  An unnamed portal is
    destroyed at the end of the transaction, or as soon as the next Bind
    statement specifying the unnamed portal as destination is issued.  (Note
    that a simple Query message also destroys the unnamed portal.)  Named
    portals must be explicitly closed before they can be redefined by another
    Bind message, but this is not required for the unnamed portal.
    Named portals can also be created and accessed at the SQL
    command level, using <command>DECLARE CURSOR</command> and <command>FETCH</command>.
-->
作成に成功すると、名前付きポータルオブジェクトは明示的に破棄されない限り現在のセッションが終わるまで残ります。
無名ポータルは、トランザクションの終わり、もしくは、次に無名ポータルを宛先に指定したBind文が発行されるまでの間のみに残ります。
（単なるQueryメッセージでも無名ポータルは破壊されることに注意してください。）
名前付きポータルは、他のBindメッセージで再定義する前に明示的に閉じなければなりません。
しかし、これは無名ポータルでは必要ありません。
名前付きポータルはまた、SQLコマンドレベルで<command>DECLARE CURSOR</command>と<command>FETCH</command>を使用して作成しアクセスすることができます。
   </para>

   <para>
<!--
    Once a portal exists, it can be executed using an Execute message.
    The Execute message specifies the portal name (empty string denotes the
    unnamed portal) and
    a maximum result-row count (zero meaning <quote>fetch all rows</quote>).
    The result-row count is only meaningful for portals
    containing commands that return row sets; in other cases the command is
    always executed to completion, and the row count is ignored.
    The possible
    responses to Execute are the same as those described above for queries
    issued via simple query protocol, except that Execute doesn't cause
    ReadyForQuery or RowDescription to be issued.
-->
ポータルが存在すると、Executeメッセージを使用してそれを実行することができます。
Executeメッセージは、ポータル名（空文字列は無名ポータルを表します）と結果行数の最大値（ゼロは<quote>fetch all rows</quote>を意味します）を指定します。
結果行数は、ポータルが行集合を返すコマンドを含む場合のみ意味があります。
その他の場合では、コマンドは常に終わりまで実行され、行数は無視されます。
Executeで起こり得る応答は、ExecuteではReadyForQueryやRowDescriptionが発行されない点を除き、上述の簡易問い合わせプロトコル経由で発行された問い合わせの場合と同じです。
   </para>

   <para>
<!--
    If Execute terminates before completing the execution of a portal
    (due to reaching a nonzero result-row count), it will send a
    PortalSuspended message; the appearance of this message tells the frontend
    that another Execute should be issued against the same portal to
    complete the operation.  The CommandComplete message indicating
    completion of the source SQL command is not sent until
    the portal's execution is completed.  Therefore, an Execute phase is
    always terminated by the appearance of exactly one of these messages:
    CommandComplete, EmptyQueryResponse (if the portal was created from
    an empty query string), ErrorResponse, or PortalSuspended.
-->
Executeがポータルの実行を完了する前に（非ゼロの結果行数に達したために）終了した場合、PortalSuspendedを送信します。
このメッセージの出現は、フロントエンドに操作を完了させるためには同一のポータルに対して、別のExecuteを発行しなければならないことを通知します。
元となったSQLコマンドが完了したことを示すCommandCompleteメッセージはポータルが完了するまで送信されません。
したがって、Execute段階は常にCommandComplete、EmptyQueryResponse（空の問い合わせ文字列からポータルが作成された場合）、ErrorResponse、またはPortalSuspendedの中の、正確にどれかが出現することによって常に終了します。
   </para>

   <para>
<!--
    At completion of each series of extended-query messages, the frontend
    should issue a Sync message.  This parameterless message causes the
    backend to close the current transaction if it's not inside a
    <command>BEGIN</command>/<command>COMMIT</command> transaction block (<quote>close</quote>
    meaning to commit if no error, or roll back if error).  Then a
    ReadyForQuery response is issued.  The purpose of Sync is to provide
    a resynchronization point for error recovery.  When an error is detected
    while processing any extended-query message, the backend issues
    ErrorResponse, then reads and discards messages until a Sync is reached,
    then issues ReadyForQuery and returns to normal message processing.
    (But note that no skipping occurs if an error is detected
    <emphasis>while</emphasis> processing Sync &mdash; this ensures that there is one
    and only one ReadyForQuery sent for each Sync.)
-->
拡張問い合わせメッセージの一連の流れのそれぞれの終了時、フロントエンドはSyncメッセージを発行しなければなりません。
このパラメータのないメッセージにより、もし<command>BEGIN</command>/<command>COMMIT</command>トランザクションブロックの内部でなければ、バックエンドは現在のトランザクションを閉ざします
（<quote>閉ざす</quote>とは、エラーがなければコミット、エラーがあればロールバックすることを意味します）。
そして、ReadyForQuery応答が発行されます。
Syncの目的は、エラーからの復旧用の再同期を行う時点を提供することです。
拡張問い合わせメッセージの処理中にエラーが検出されると、バックエンドはErrorResponseを発行し、Syncが届くまでメッセージを読み、それを破棄します。
その後、ReadyForQueryを発行し、通常のメッセージ処理に戻ります。
（しかし、Sync処理<emphasis>中に</emphasis>エラーが検出された場合に処理が飛ばされないことに注意してください。
これにより、各Syncに対してReadyForQueryが1つのみであることを保証します。）
   </para>

   <note>
    <para>
<!--
     Sync does not cause a transaction block opened with <command>BEGIN</command>
     to be closed.  It is possible to detect this situation since the
     ReadyForQuery message includes transaction status information.
-->
Syncによって、<command>BEGIN</command>で開かれたトランザクションブロックが閉ざされることはありません。
ReadyForQueryメッセージにはトランザクションの状態情報が含まれていますので、この状況を検出することができます。
    </para>
   </note>

   <para>
<!--
    In addition to these fundamental, required operations, there are several
    optional operations that can be used with extended-query protocol.
-->
これらの基本的な必要操作に加え、拡張問い合わせプロトコルで使用することができる、複数の省略可能な操作があります。
   </para>

   <para>
<!--
    The Describe message (portal variant) specifies the name of an existing
    portal (or an empty string for the unnamed portal).  The response is a
    RowDescription message describing the rows that will be returned by
    executing the portal; or a NoData message if the portal does not contain a
    query that will return rows; or ErrorResponse if there is no such portal.
-->
Describeメッセージ（ポータルの亜種）は、既存のポータルの名前（もしくは、無名ポータル用の空文字）を指定します。
応答は、実行中のポータルで返される予定の行を記述するRowDescriptionメッセージです。
ポータルが行を返す問い合わせを含まない場合はNoDataメッセージです。
指定したポータルが存在しない場合はErrorResponseです。
   </para>

   <para>
<!--
    The Describe message (statement variant) specifies the name of an existing
    prepared statement (or an empty string for the unnamed prepared
    statement).  The response is a ParameterDescription message describing the
    parameters needed by the statement, followed by a RowDescription message
    describing the rows that will be returned when the statement is eventually
    executed (or a NoData message if the statement will not return rows).
    ErrorResponse is issued if there is no such prepared statement.  Note that
    since Bind has not yet been issued, the formats to be used for returned
    columns are not yet known to the backend; the format code fields in the
    RowDescription message will be zeroes in this case.
-->
Describeメッセージ（ステートメントの亜種）は、既存のプリペアド文の名前（もしくは無名のプリペアド文用の空文字）を指定します。
応答は、文で必要とされるパラメータを記述するParameterDescriptionメッセージ、続いて、文が実行された場合に返される予定の行を記述するRowDescriptionメッセージ（もしくは文が行を返さない場合のNoDataメッセージ）です。
指定したプリペアド文が存在しない場合はErrorResponseが発行されます。
Bindがまだ発行されていませんので、返される列の書式はまだバックエンドでは不明であることに注意してください。
RowDescriptionメッセージ内の書式コードフィールドはこの場合はゼロになります。
   </para>

   <tip>
    <para>
<!--
     In most scenarios the frontend should issue one or the other variant
     of Describe before issuing Execute, to ensure that it knows how to
     interpret the results it will get back.
-->
ほとんどの状況では、フロントエンドはExecuteを発行する前に、返ってくる結果を解釈する方法を確実に判断できるように、Describeもしくはその亜種を実行すべきです。
    </para>
   </tip>

   <para>
<!--
    The Close message closes an existing prepared statement or portal
    and releases resources.  It is not an error to issue Close against
    a nonexistent statement or portal name.  The response is normally
    CloseComplete, but could be ErrorResponse if some difficulty is
    encountered while releasing resources.  Note that closing a prepared
    statement implicitly closes any open portals that were constructed
    from that statement.
-->
Closeメッセージは、既存のプリペアド文、もしくはポータルを閉ざし、リソースを解放します。
存在しない文やポータルに対してCloseを発行してもエラーになりません。
応答は通常CloseCompleteですが、リソースの解放に何らかの問題が発生した場合はErrorResponseになります。
プリペアド文を閉じると、そこから構築され、開いたポータルが暗黙的に閉ざされることに注意してください。
   </para>

   <para>
<!--
    The Flush message does not cause any specific output to be generated,
    but forces the backend to deliver any data pending in its output
    buffers.  A Flush must be sent after any extended-query command except
    Sync, if the frontend wishes to examine the results of that command before
    issuing more commands.  Without Flush, messages returned by the backend
    will be combined into the minimum possible number of packets to minimize
    network overhead.
-->
Flushメッセージにより特定の出力が生成されることはありません。
しかし、バックエンドに対して、出力バッファ内で待機しているデータを強制的に配送させます。
フロントエンドが他のコマンドを発行する前にコマンドの結果を検証したい場合に、FlushはSync以外の拡張問い合わせコマンドの後に送信される必要があります。
Flushを行わないと、バックエンドで返されるメッセージは、ネットワークオーバーヘッドを最小化する、最小限のパケット数にまとめられます。
   </para>

   <note>
    <para>
<!--
     The simple Query message is approximately equivalent to the series Parse,
     Bind, portal Describe, Execute, Close, Sync, using the unnamed prepared
     statement and portal objects and no parameters.  One difference is that
     it will accept multiple SQL statements in the query string, automatically
     performing the bind/describe/execute sequence for each one in succession.
     Another difference is that it will not return ParseComplete, BindComplete,
     CloseComplete, or NoData messages.
-->
簡易問い合わせメッセージは、おおよそ、無名のプリペアド文とポータルオブジェクトを使用したパラメータなしのParse、Bind、ポータル用Describe、Execute、Close、Syncの流れと同一です。
違いは、問い合わせ文字列内に複数のSQL文を受け付けられ、bind/describe/executeという流れがそれぞれが成功すれば自動的に行われる点です。
他の違いとして、ParseCompleteやBindComplete、CloseComplete、NoDataメッセージが返されない点があります。
    </para>
   </note>
  </sect2>

  <sect2 id="protocol-flow-pipelining">
<!--
   <title>Pipelining</title>
-->
   <title>パイプライン化</title>

   <indexterm zone="protocol-flow-pipelining">
    <primary>pipelining</primary>
    <secondary>protocol specification</secondary>
   </indexterm>
   <indexterm zone="protocol-flow-pipelining">
    <primary>パイプライン化</primary>
    <secondary>プロトコル定義</secondary>
   </indexterm>

   <para>
<!--
    Use of the extended query protocol
    allows <firstterm>pipelining</firstterm>, which means sending a series
    of queries without waiting for earlier ones to complete.  This reduces
    the number of network round trips needed to complete a given series of
    operations.  However, the user must carefully consider the required
    behavior if one of the steps fails, since later queries will already
    be in flight to the server.
-->
拡張問い合わせプロトコルの利用により、<firstterm>パイプライン化(pipelining)</firstterm>が可能となります。
これは、先に送った問い合わせの完了を待つことなく一連の問い合わせを送るということです。
これにより、指定された操作を完了するためのネットワークのやり取りの回数が減ります。
しかし、ある段階が失敗した時に必要とされる振る舞いを、ユーザは注意深く検討しなければなりません。
それ以降の問い合わせはすでにサーバに送信中だからです。
   </para>

   <para>
<!--
    One way to deal with that is to make the whole query series be a
    single transaction, that is wrap it in <command>BEGIN</command> ...
    <command>COMMIT</command>.  However, this does not help if one wishes
    for some of the commands to commit independently of others.
-->
これに対処するための一つの方法は、一連の問い合わせ全体を単一のトランザクションにすることです。
すなわち、<command>BEGIN</command> ... <command>COMMIT</command>で囲みます。
しかし、あるコマンドを他のコマンドとは独立してコミットしたい時にはこの方法は役に立ちません。
   </para>

   <para>
<!--
    The extended query protocol provides another way to manage this
    concern, which is to omit sending Sync messages between steps that
    are dependent.  Since, after an error, the backend will skip command
    messages until it finds Sync, this allows later commands in a pipeline
    to be skipped automatically when an earlier one fails, without the
    client having to manage that explicitly with <command>BEGIN</command>
    and <command>COMMIT</command>.  Independently-committable segments
    of the pipeline can be separated by Sync messages.
-->
拡張問い合わせプロトコルは、この問題に対応する別の方法を提供しています。
これは、お互いに依存するステップの間ではSyncメッセージを送るのを省略するというものです。
エラーが起こると、バックエンドはがyncが見つかるまでコマンドメッセージをスキップすることにより、それよりも前のコマンドが失敗した時に、クライアントが明示的に<command>BEGIN</command>と<command>COMMIT</command>で管理することなく、パイプラインの中の後続のコマンドが自動的にスキップされるからです。
パイプラインの中の独立してコミットできる部分は、Syncメッセージで分けておくことができます。
   </para>

   <para>
<!--
    If the client has not issued an explicit <command>BEGIN</command>,
    then each Sync ordinarily causes an implicit <command>COMMIT</command>
    if the preceding step(s) succeeded, or an
    implicit <command>ROLLBACK</command> if they failed.  However, there
    are a few DDL commands (such as <command>CREATE DATABASE</command>)
    that cannot be executed inside a transaction block.  If one of
    these is executed in a pipeline, it will fail unless it is the first
    command in the pipeline.  Furthermore, upon success it will force an
    immediate commit to preserve database consistency.  Thus a Sync
    immediately following one of these commands has no effect except to
    respond with ReadyForQuery.
-->
クライアントが明示的な<command>BEGIN</command>を発行しないと、先行のステップが成功した場合は各々のSyncは通常暗黙的な<command>COMMIT</command>、失敗した場合には暗黙的な<command>ROLLBACK</command>をもたらします。
しかし、トランザクションブロックの内側で実行できない少数のDDLコマンド（<command>CREATE DATABASE</command>のような）があります。
そうしたコマンドがパイプラインの中で実行されると、成功した場合にはデータベースの一貫性を保つために強制的に直後にコミットが実行されます。
こうしたコマンドの直後のSyncは、ReadyForQueryで応答することを除き、何の効果もありません。
   </para>

   <para>
<!--
    When using this method, completion of the pipeline must be determined
    by counting ReadyForQuery messages and waiting for that to reach the
    number of Syncs sent.  Counting command completion responses is
    unreliable, since some of the commands may be skipped and thus not
    produce a completion message.
-->
この方法を使うときには、パイプラインの終了は、ReadyForQueryメッセージの数が送信したSyncメッセージの数と一致することで決定しなければなりません。
コマンドのうちいくつかは実行されないかも知れず、その場合は完了メッセージを生成しないので、コマンド完了メッセージを数えるのは信頼性に欠けます。
   </para>
  </sect2>

  <sect2>
<!--
   <title>Function Call</title>
-->
<title>関数呼び出し</title>

   <para>
<!--
    The Function Call sub-protocol allows the client to request a direct
    call of any function that exists in the database's
    <structname>pg_proc</structname> system catalog.  The client must have
    execute permission for the function.
-->
関数呼び出しサブプロトコルにより、クライアントはデータベースの<structname>pg_proc</structname>システムカタログに存在する任意の関数を直接呼び出す要求を行うことができます。
クライアントはその関数を実行する権限を持たなければなりません。
   </para>

   <note>
    <para>
<!--
     The Function Call sub-protocol is a legacy feature that is probably best
     avoided in new code.  Similar results can be accomplished by setting up
     a prepared statement that does <literal>SELECT function($1, ...)</literal>.
     The Function Call cycle can then be replaced with Bind/Execute.
-->
関数呼び出しサブプロトコルは、おそらく新しく作成するコードでは使用すべきではない古い機能です。
同様の結果は、<literal>SELECT function($1, ...)</literal>を行うプリペアド文を設定することで得ることができます。
そして、この関数呼び出しサイクルをBind/Executeで置き換えることができます。
    </para>
   </note>

   <para>
<!--
    A Function Call cycle is initiated by the frontend sending a
    FunctionCall message to the backend.  The backend then sends one
    or more response messages depending on the results of the function
    call, and finally a ReadyForQuery response message.  ReadyForQuery
    informs the frontend that it can safely send a new query or
    function call.
-->
関数呼び出しサイクルはフロントエンドがFunctionCallメッセージをバックエンドに送ることで起動されます。
バックエンドは1つまたは複数の応答メッセージを関数呼び出しの結果に基づいて送り、最終的にReadyForQueryメッセージを送出します。
ReadyForQueryはフロントエンドに対し新規の問い合わせまたは関数呼び出しを行っても安全確実であることを通知します。
   </para>

   <para>
<!--
    The possible response messages from the backend are:
-->
バックエンドから送信される可能性がある応答メッセージを以下に示します。

    <variablelist>
     <varlistentry>
      <term>ErrorResponse</term>
      <listitem>
       <para>
<!--
        An error has occurred.
-->
エラーが起こりました。
       </para>
      </listitem>
     </varlistentry>

     <varlistentry>
      <term>FunctionCallResponse</term>
      <listitem>
       <para>
<!--
        The function call was completed and returned the result given
        in the message.
        (Note that the Function Call protocol can only handle a single
        scalar result, not a row type or set of results.)
-->
関数呼び出しが完了し、メッセージで与えられた結果が返されました。
（関数呼び出しプロトコルは単一のスカラ結果のみを扱うことができます。行型や結果集合を扱うことはできません。）
       </para>
      </listitem>
     </varlistentry>

     <varlistentry>
      <term>ReadyForQuery</term>
      <listitem>
       <para>
<!--
        Processing of the function call is complete.  ReadyForQuery
        will always be sent, whether processing terminates
        successfully or with an error.
-->
関数呼び出しの処理が終了しました。
処理が成功またはエラーで終了したかどうかにかかわらずReadyForQueryは常に送出されます。
       </para>
      </listitem>
     </varlistentry>

     <varlistentry>
      <term>NoticeResponse</term>
      <listitem>
       <para>
<!--
        A warning message has been issued in relation to the function
        call.  Notices are in addition to other responses, i.e., the
        backend will continue processing the command.
-->
関数呼び出しに関して警告メッセージが出されました。
警告メッセージは他の応答に対する追加のメッセージです。
したがって、バックエンドはそのコマンドの処理を続行します。
       </para>
      </listitem>
     </varlistentry>
    </variablelist>
   </para>
  </sect2>

  <sect2 id="protocol-copy">
<!--
   <title>COPY Operations</title>
-->
<title>COPY操作</title>

   <para>
<!--
    The <command>COPY</command> command allows high-speed bulk data transfer
    to or from the server.  Copy-in and copy-out operations each switch
    the connection into a distinct sub-protocol, which lasts until the
    operation is completed.
-->
<command>COPY</command>コマンドにより、サーバとの間で高速な大量データ転送を行うことができます。
コピーインとコピーアウト操作はそれぞれ接続を別のサブプロトコルに切り替えます。
これは操作が完了するまで残ります。
   </para>

   <para>
<!--
    Copy-in mode (data transfer to the server) is initiated when the
    backend executes a <command>COPY FROM STDIN</command> SQL statement.  The backend
    sends a CopyInResponse message to the frontend.  The frontend should
    then send zero or more CopyData messages, forming a stream of input
    data.  (The message boundaries are not required to have anything to do
    with row boundaries, although that is often a reasonable choice.)
    The frontend can terminate the copy-in mode by sending either a CopyDone
    message (allowing successful termination) or a CopyFail message (which
    will cause the <command>COPY</command> SQL statement to fail with an
    error).  The backend then reverts to the command-processing mode it was
    in before the <command>COPY</command> started, which will be either simple or
    extended query protocol.  It will next send either CommandComplete
    (if successful) or ErrorResponse (if not).
-->
コピーインモード（サーバへのデータ転送）は、バックエンドが<command>COPY FROM STDIN</command> SQL文を実行した時に起動されます。
バックエンドはフロントエンドにCopyInResponseメッセージを送信します。
フロントエンドはその後、ゼロ個以上のCopyDataメッセージを送信し、入力データのストリームを形成します。
（このメッセージの境界は行の境界に何かしら合わせる必要ありませんが、往々にしてそれが合理的な選択となります。）
フロントエンドは、CopyDoneメッセージ（正常に終了させる）、もしくは、CopyFailメッセージ（<command>COPY</command> SQL文をエラーで失敗させる）を送信することで、コピーインモードを終了させることができます。
そして、バックエンドは、<command>COPY</command>が始まる前の、簡易もしくは拡張問い合わせプロトコルを使用するコマンド処理モードに戻ります。
そして次に、CommandComplete（成功時）またはErrorResponse（失敗時）のどちらかを送信します。
   </para>

   <para>
<!--
    In the event of a backend-detected error during copy-in mode (including
    receipt of a CopyFail message), the backend will issue an ErrorResponse
    message.  If the <command>COPY</command> command was issued via an extended-query
    message, the backend will now discard frontend messages until a Sync
    message is received, then it will issue ReadyForQuery and return to normal
    processing.  If the <command>COPY</command> command was issued in a simple
    Query message, the rest of that message is discarded and ReadyForQuery
    is issued.  In either case, any subsequent CopyData, CopyDone, or CopyFail
    messages issued by the frontend will simply be dropped.
-->
コピーインモードの期間中にバックエンドがエラー（CopyFailメッセージの受信を含む）を検知すると、バックエンドはErrorResponseメッセージを発行します。
拡張問い合わせメッセージ経由で<command>COPY</command>コマンドが発行された場合、バックエンドはSyncメッセージを受け取るまでフロントエンドのメッセージを破棄するようになります。
Syncメッセージを受け取ると、ReadyForQueryを発行し、通常処理に戻ります。
簡易問い合わせメッセージで<command>COPY</command>が発行された場合、メッセージの残りは破棄され、ReadyForQueryメッセージを発行します。
どちらの場合でも、その後にフロントエンドによって発行されたCopyData、CopyDone、CopyFailは単に削除されます。
   </para>

   <para>
<!--
    The backend will ignore Flush and Sync messages received during copy-in
    mode.  Receipt of any other non-copy message type constitutes an error
    that will abort the copy-in state as described above.  (The exception for
    Flush and Sync is for the convenience of client libraries that always
    send Flush or Sync after an Execute message, without checking whether
    the command to be executed is a <command>COPY FROM STDIN</command>.)
-->
バックエンドは、コピーインモード期間中、FlushとSyncメッセージを無視します。
その他の種類の非コピーメッセージを受け取ると、エラーになり、上述のようにコピーイン状態を中断します
（クライアントライブラリがExecuteメッセージの後に、実行したコマンドが<command>COPY FROM STDIN</command>かどうかを検査することなく、常にFlushまたはSyncを送信できる、という便利さのためにFlushとSyncは例外です）。
   </para>

   <para>
<!--
    Copy-out mode (data transfer from the server) is initiated when the
    backend executes a <command>COPY TO STDOUT</command> SQL statement.  The backend
    sends a CopyOutResponse message to the frontend, followed by
    zero or more CopyData messages (always one per row), followed by CopyDone.
    The backend then reverts to the command-processing mode it was
    in before the <command>COPY</command> started, and sends CommandComplete.
    The frontend cannot abort the transfer (except by closing the connection
    or issuing a Cancel request),
    but it can discard unwanted CopyData and CopyDone messages.
-->
コピーアウトモード（サーバからのデータ転送）は、バックエンドが<command>COPY TO STDOUT</command> SQL文を実行した時に起動します。
バックエンドはCopyOutResponseメッセージをフロントエンドに送信し、その後、ゼロ個以上のCopyDataメッセージ（常に行ごとに1つ）を、そして、CopyDoneを送信します。
その後、バックエンドは<command>COPY</command>が始まる前のコマンド処理モードに戻り、CommandCompleteを送信します。
フロントエンドは（接続の切断やCancel要求の発行は例外ですが）転送を中断することはできません。
しかし、不要なCopyDataとCopyDoneメッセージを破棄することは可能です。
   </para>

   <para>
<!--
    In the event of a backend-detected error during copy-out mode,
    the backend will issue an ErrorResponse message and revert to normal
    processing.  The frontend should treat receipt of ErrorResponse as
    terminating the copy-out mode.
-->
コピーアウトモード期間中バックエンドはエラーを検知すると、ErrorResponseメッセージを発行し、通常処理に戻ります。
フロントエンドはErrorResponseの受信をコピーアウトモードの終了として扱うべきです。
   </para>

   <para>
<!--
    It is possible for NoticeResponse and ParameterStatus messages to be
    interspersed between CopyData messages; frontends must handle these cases,
    and should be prepared for other asynchronous message types as well (see
    <xref linkend="protocol-async"/>).  Otherwise, any message type other than
    CopyData or CopyDone may be treated as terminating copy-out mode.
-->
NoticeResponseおよびParameterStatusメッセージがCopyDataメッセージ間に散在することがあります。
フロントエンドはこのような場合も扱わなければなりません。
また、他の種類の非同期メッセージ（<xref linkend="protocol-async"/>を参照）も同様に準備すべきです。
さもなくば、CopyDataまたはCopyDone以外の種類のメッセージがコピーアウトモードの終了として扱われてしまう可能性があります。
   </para>

   <para>
<!--
    There is another Copy-related mode called copy-both, which allows
    high-speed bulk data transfer to <emphasis>and</emphasis> from the server.
    Copy-both mode is initiated when a backend in walsender mode
    executes a <command>START_REPLICATION</command> statement.  The
    backend sends a CopyBothResponse message to the frontend.  Both
    the backend and the frontend may then send CopyData messages
    until either end sends a CopyDone message. After the client
    sends a CopyDone message, the connection goes from copy-both mode to
    copy-out mode, and the client may not send any more CopyData messages.
    Similarly, when the server sends a CopyDone message, the connection
    goes into copy-in mode, and the server may not send any more CopyData
    messages. After both sides have sent a CopyDone message, the copy mode
    is terminated, and the backend reverts to the command-processing mode.
    In the event of a backend-detected error during copy-both mode,
    the backend will issue an ErrorResponse message, discard frontend messages
    until a Sync message is received, and then issue ReadyForQuery and return
    to normal processing.  The frontend should treat receipt of ErrorResponse
    as terminating the copy in both directions; no CopyDone should be sent
    in this case.  See <xref linkend="protocol-replication"/> for more
    information on the subprotocol transmitted over copy-both mode.
-->
他にも、サーバへ、<emphasis>および</emphasis>サーバからの高速な一括データ転送を行うことができるコピーボースというコピーに関連したモードがあります。
コピーボースモードは、walsenderモードのバックエンドが<command>START_REPLICATION</command>文を実行した時に初期化されます。
バックエンドはCopyBothResponseメッセージをフロントエンドに送信します。
この後バックエンドとフロントエンドの両方が、接続が終了するまでの間にCopyDataメッセージを送信できるようになります。
同様に、サーバがCopyDoneメッセージを送信した場合、接続はコピーインモードとなり、サーバはそれ以上のCopyDataメッセージを送信できません。
両方の側がCopyDoneメッセージを送信した後、コピーモードは終了し、バックエンドはコマンド処理モードに戻ります。
コピーボースモード中にバックエンドが検出したエラーのイベントにおいては、バックエンドはErrorResponseメッセージを発行し、Syncメッセージの受信までフロントエンドのメッセージを破棄し、その後ReadyForQueryを発行して通常の処理に戻ります。
フロントエンドは両方向のコピーを終了するように、ErrorResponse受理の処理をするべきです。
この場合CopyDoneを送信するべきではありません。
コピーボースモードにおけるサブプロトコル転送の詳細は<xref linkend="protocol-replication"/>を参照してください。
   </para>

   <para>
<!--
    The CopyInResponse, CopyOutResponse and CopyBothResponse messages
    include fields that inform the frontend of the number of columns
    per row and the format codes being used for each column.  (As of
    the present implementation, all columns in a given <command>COPY</command>
    operation will use the same format, but the message design does not
    assume this.)
-->
CopyInResponse、CopyOutResponse、CopyBothResponseメッセージには、フロントエンドに1行当たりの列数と各列で使用する書式コードを通知するためのフィールドが含まれています。
（現在の実装では、<command>COPY</command>操作で与えられるすべての列は同一の書式を使用します。
しかし、メッセージ設計においては、これを前提としていません。）
   </para>

  </sect2>

  <sect2 id="protocol-async">
<!--
   <title>Asynchronous Operations</title>
-->
<title>非同期操作</title>

   <para>
<!--
    There are several cases in which the backend will send messages that
    are not specifically prompted by the frontend's command stream.
    Frontends must be prepared to deal with these messages at any time,
    even when not engaged in a query.
    At minimum, one should check for these cases before beginning to
    read a query response.
-->
バックエンドが、フロントエンドのコマンドストリームで特に依頼されていないメッセージを送信する場合が複数あります。
フロントエンドは、問い合わせ作業を行っていない時であっても常に、これらのメッセージを扱う準備をしなければなりません。
少なくとも、問い合わせの応答の読み込みを始める前にこれらを検査すべきです。
   </para>

   <para>
<!--
    It is possible for NoticeResponse messages to be generated due to
    outside activity; for example, if the database administrator commands
    a <quote>fast</quote> database shutdown, the backend will send a NoticeResponse
    indicating this fact before closing the connection.  Accordingly,
    frontends should always be prepared to accept and display NoticeResponse
    messages, even when the connection is nominally idle.
-->
外部の活動によって、NoticeResponseメッセージが生成されることがあり得ます。
例えば、データベース管理者が<quote>高速</quote>データベース停止コマンドを実行した場合、バックエンドは接続を閉ざす前にこれを通知するためにNoticeResponseを送信します。
したがって、たとえ接続が名目上待機状態であったとしても、フロントエンドは常にNoticeResponseメッセージを受け付け、表示する準備をすべきです。
   </para>

   <para>
<!--
    ParameterStatus messages will be generated whenever the active
    value changes for any of the parameters the backend believes the
    frontend should know about.  Most commonly this occurs in response
    to a <command>SET</command> SQL command executed by the frontend, and
    this case is effectively synchronous &mdash; but it is also possible
    for parameter status changes to occur because the administrator
    changed a configuration file and then sent the
    <systemitem>SIGHUP</systemitem> signal to the server.  Also,
    if a <command>SET</command> command is rolled back, an appropriate
    ParameterStatus message will be generated to report the current
    effective value.
-->
ParameterStatusメッセージは、任意のパラメータの実際の値が変更され、それをバックエンドがフロントエンドに通知するべきであるとみなした場合は常に生成されます。
ほとんどの場合、これはフロントエンドによる<command>SET</command> SQLコマンド実行に対する応答の中で起こります。
これは実質的には同期していますが、管理者が設定ファイルを変更し、<systemitem>SIGHUP</systemitem>シグナルをサーバに送った場合にも、パラメータ状態の変更が発生することがあります。
また、<command>SET</command>コマンドがロールバックされた場合、現在の有効値を報告するために適切なParameterStatusメッセージが生成されます。
   </para>

   <para>
<!--
    At present there is a hard-wired set of parameters for which
    ParameterStatus will be generated: they are
    <varname>server_version</varname>,
    <varname>server_encoding</varname>,
    <varname>client_encoding</varname>,
    <varname>application_name</varname>,
    <varname>default_transaction_read_only</varname>,
    <varname>in_hot_standby</varname>,
    <varname>is_superuser</varname>,
    <varname>session_authorization</varname>,
    <varname>DateStyle</varname>,
    <varname>IntervalStyle</varname>,
    <varname>TimeZone</varname>,
    <varname>integer_datetimes</varname>, and
    <varname>standard_conforming_strings</varname>.
    (<varname>server_encoding</varname>, <varname>TimeZone</varname>, and
    <varname>integer_datetimes</varname> were not reported by releases before 8.0;
    <varname>standard_conforming_strings</varname> was not reported by releases
    before 8.1;
    <varname>IntervalStyle</varname> was not reported by releases before 8.4;
    <varname>application_name</varname> was not reported by releases before
    9.0;
    <varname>default_transaction_read_only</varname> and
    <varname>in_hot_standby</varname> were not reported by releases before
    14.)
    Note that
    <varname>server_version</varname>,
    <varname>server_encoding</varname> and
    <varname>integer_datetimes</varname>
    are pseudo-parameters that cannot change after startup.
    This set might change in the future, or even become configurable.
    Accordingly, a frontend should simply ignore ParameterStatus for
    parameters that it does not understand or care about.
-->
現時点では、ParameterStatusを生成するパラメータ群は固定されています。
それらは<varname>server_version</varname>、<varname>server_encoding</varname>、<varname>client_encoding</varname>、<varname>application_name</varname>、<varname>default_transaction_read_only</varname>、<varname>in_hot_standby</varname>、<varname>is_superuser</varname>、<varname>session_authorization</varname>、<varname>DateStyle</varname>、<varname>IntervalStyle</varname>、<varname>TimeZone</varname>、<varname>integer_datetimes</varname>、および<varname>standard_conforming_strings</varname>です。
（8.0より前までのリリースでは、<varname>server_encoding</varname>、<varname>TimeZone</varname>および<varname>integer_datetimes</varname>は送信されませんでした。
8.1より前までのリリースでは、<varname>standard_conforming_strings</varname>は送信されませんでした。
8.4より前のリリースでは、<varname>IntervalStyle</varname>は送信されませんでした。
9.0より前のリリースでは、<varname>application_name</varname>は送信されませんでした。
14より前のリリースでは、<varname>default_transaction_read_only</varname>と<varname>in_hot_standby</varname>は送信されませんでした。）
<varname>server_version</varname>、<varname>server_encoding</varname>および<varname>integer_datetimes</varname>は仮想的なパラメータであり、起動後に変更することができないことに注意してください。
これは今後変更される、あるいは設定変更可能になる可能性があります。
したがって、フロントエンドは未知または注目していないParameterStatusを単に無視すべきです。
   </para>

   <para>
<!--
    If a frontend issues a <command>LISTEN</command> command, then the
    backend will send a NotificationResponse message (not to be
    confused with NoticeResponse!)  whenever a
    <command>NOTIFY</command> command is executed for the same
    channel name.
-->
フロントエンドが<command>LISTEN</command>コマンドを発行した場合、同じチャネル名に対し<command>NOTIFY</command>コマンドが実行された時にバックエンドはNotificationResponseメッセージ（NoticeResponseと間違えないように！）を送出します。
   </para>

   <note>
    <para>
<!--
     At present, NotificationResponse can only be sent outside a
     transaction, and thus it will not occur in the middle of a
     command-response series, though it might occur just before ReadyForQuery.
     It is unwise to design frontend logic that assumes that, however.
     Good practice is to be able to accept NotificationResponse at any
     point in the protocol.
-->
現在、NotificationResponseをトランザクションの外部でのみ送信することができます。
このため、これはコマンド応答の流れの途中では起こりませんが、ReadyForQueryの直前に発生する可能性があります。
しかし、これを前提にフロントエンドのロジックを設計することは避けてください。
プロトコル内の任意の時点でNotificationResponseを受け付けられるようにすることを勧めます。
    </para>
   </note>
  </sect2>

  <sect2>
<!--
   <title>Canceling Requests in Progress</title>
-->
<title>処理中のリクエストの取り消し</title>

   <para>
<!--
    During the processing of a query, the frontend might request
    cancellation of the query.  The cancel request is not sent
    directly on the open connection to the backend for reasons of
    implementation efficiency: we don't want to have the backend
    constantly checking for new input from the frontend during query
    processing.  Cancel requests should be relatively infrequent, so
    we make them slightly cumbersome in order to avoid a penalty in
    the normal case.
-->
問い合わせの処理中に、フロントエンドが問い合わせを取り消す可能性があります。
取り消し要求は、効率を高めるために、接続を開いたバックエンドに対して直接送信されません。
その問い合わせを処理中のバックエンドが、フロントエンドからの新しい入力があるかどうかを定期的に確認することは好ましくありません。
取り消し要求はたいていの場合、頻繁には起こらないので、通常の状態においての負担を避けるため、多少扱いにくくなっています。
   </para>

   <para>
<!--
    To issue a cancel request, the frontend opens a new connection to
    the server and sends a CancelRequest message, rather than the
    StartupMessage message that would ordinarily be sent across a new
    connection.  The server will process this request and then close
    the connection.  For security reasons, no direct reply is made to
    the cancel request message.
-->
取り消し要求を出す場合、フロントエンドは通常の新規接続の時に送出されるStartupMessageメッセージではなくCancelRequestメッセージをサーバに送り、新規接続を開始します。
サーバはこの要求を処理し、接続を切断します。
セキュリティ上の理由から、取り消し要求メッセージに対し直接の回答はありません。
   </para>

   <para>
<!--
    A CancelRequest message will be ignored unless it contains the
    same key data (PID and secret key) passed to the frontend during
    connection start-up.  If the request matches the PID and secret
    key for a currently executing backend, the processing of the
    current query is aborted.  (In the existing implementation, this is
    done by sending a special signal to the backend process that is
    processing the query.)
-->
CancelRequestメッセージは、接続開始段階でフロントエンドに送られたものと同一の鍵データ（PIDと秘密鍵）を含んでいない場合は無視されます。
現在バックエンドが実行中の処理に対するPIDと秘密鍵が要求と一致した場合、その現在の問い合わせ処理は中断されます。
（現状では、これは、その問い合わせを処理しているバックエンドプロセスに対し特別なシグナルを送ることで実装されています。）
   </para>

   <para>
<!--
    The cancellation signal might or might not have any effect &mdash; for
    example, if it arrives after the backend has finished processing
    the query, then it will have no effect.  If the cancellation is
    effective, it results in the current command being terminated
    early with an error message.
-->
この取り消しシグナルは何の効果も生まないことがあります。
例えば、バックエンドが問い合わせの処理を完了した後に届いた場合、効果がありません。
もし取り消し処理が有効であれば、エラーメッセージとともに、現在のコマンドは終了されます。
   </para>

   <para>
<!--
    The upshot of all this is that for reasons of both security and
    efficiency, the frontend has no direct way to tell whether a
    cancel request has succeeded.  It must continue to wait for the
    backend to respond to the query.  Issuing a cancel simply improves
    the odds that the current query will finish soon, and improves the
    odds that it will fail with an error message instead of
    succeeding.
-->
セキュリティと効率上の理由による上述の実装の結果、フロントエンドは取り消し要求が成功したかどうかを直接判断することはできません。
フロントエンドはバックエンドからの問い合わせの回答を待ち続けなければいけません。
取り消しを要求することは単に現在の問い合わせを早めに終わらせ、成功ではなくエラーメッセージを出して不成功とする可能性を単に高める程度のものです。
   </para>

   <para>
<!--
    Since the cancel request is sent across a new connection to the
    server and not across the regular frontend/backend communication
    link, it is possible for the cancel request to be issued by any
    process, not just the frontend whose query is to be canceled.
    This might provide additional flexibility when building
    multiple-process applications.  It also introduces a security
    risk, in that unauthorized persons might try to cancel queries.
    The security risk is addressed by requiring a dynamically
    generated secret key to be supplied in cancel requests.
-->
取り消し要求は、通常のフロントエンドとバックエンドの通信接続を通してではなく新規のサーバとの接続に送られるため、取り消される問い合わせを実行したフロントエンドだけでなく、任意のプロセスによっても送信することができます。
このことはマルチプロセスアプリケーションを作るに当たって柔軟性を提供します。
同時に、権限のない者が問い合わせを取り消そうとするといったセキュリティ上のリスクも持ち込みます。
このセキュリティ上のリスクは、取り消し要求内に動的に生成される秘密キーを供給することを必須とすることで回避されます。
   </para>
  </sect2>

  <sect2>
<!--
   <title>Termination</title>
-->
<title>終了</title>

   <para>
<!--
    The normal, graceful termination procedure is that the frontend
    sends a Terminate message and immediately closes the connection.
    On receipt of this message, the backend closes the connection and
    terminates.
-->
通常の洗練された終了手順はフロントエンドがTerminateメッセージを出し、すぐに接続を閉じることです。
このメッセージを受け取るとすぐにバックエンドは接続を閉じ終了します。
   </para>

   <para>
<!--
    In rare cases (such as an administrator-commanded database shutdown)
    the backend might disconnect without any frontend request to do so.
    In such cases the backend will attempt to send an error or notice message
    giving the reason for the disconnection before it closes the connection.
-->
まれに（管理者によるデータベース停止コマンドなど）、バックエンドはフロントエンドからの要求なしに切断することがあります。
こうした場合、バックエンドは、接続を閉ざす前に切断理由を通知するエラーまたは警報メッセージの送信を試みます。
   </para>

   <para>
<!--
    Other termination scenarios arise from various failure cases, such as core
    dump at one end or the other, loss of the communications link, loss of
    message-boundary synchronization, etc.  If either frontend or backend sees
    an unexpected closure of the connection, it should clean
    up and terminate.  The frontend has the option of launching a new backend
    by recontacting the server if it doesn't want to terminate itself.
    Closing the connection is also advisable if an unrecognizable message type
    is received, since this probably indicates loss of message-boundary sync.
-->
他にも、どちらかの側のコアダンプ、通信リンクの消失、メッセージ境界の同期の消失など各種失敗によって終了する状況があります。
フロントエンドかバックエンドいずれかが予期しない接続の中断を検知した場合、後始末を行い終了しなければいけません。
フロントエンドはもし自身が終了を望まない場合、サーバに再交信し新規のバックエンドを立ち上げる選択権を持っています。
解釈できないメッセージ種類を受け取った時、おそらくメッセージ境界の同期が消失したことを示しますので、接続を閉ざすことを勧めます。
   </para>

   <para>
<!--
    For either normal or abnormal termination, any open transaction is
    rolled back, not committed.  One should note however that if a
    frontend disconnects while a non-<command>SELECT</command> query
    is being processed, the backend will probably finish the query
    before noticing the disconnection.  If the query is outside any
    transaction block (<command>BEGIN</command> ... <command>COMMIT</command>
    sequence) then its results might be committed before the
    disconnection is recognized.
-->
通常の終了、異常な終了のどちらの場合でも、開いているトランザクションはすべてコミットされずにロールバックされます。
しかし、フロントエンドが<command>SELECT</command>以外の問い合わせを処理中に切断した場合、バックエンドはおそらく切断に気付く前にその問い合わせを完了させてしまうでしょう。
その問い合わせがトランザクションブロック（<command>BEGIN</command> ... <command>COMMIT</command>の並び）外部であった場合、切断に気付く前にその結果はコミットされる可能性があります。
   </para>
  </sect2>

  <sect2>
<!--
   <title><acronym>SSL</acronym> Session Encryption</title>
-->
<title><acronym>SSL</acronym>セッション暗号化</title>

   <para>
<!--
    If <productname>PostgreSQL</productname> was built with
    <acronym>SSL</acronym> support, frontend/backend communications
    can be encrypted using <acronym>SSL</acronym>.  This provides
    communication security in environments where attackers might be
    able to capture the session traffic. For more information on
    encrypting <productname>PostgreSQL</productname> sessions with
    <acronym>SSL</acronym>, see <xref linkend="ssl-tcp"/>.
-->
<productname>PostgreSQL</productname>が<acronym>SSL</acronym>サポート付きで構築された場合、フロントエンドとバックエンド間の通信を<acronym>SSL</acronym>で暗号化することができます。
攻撃者がセッショントラフィックをキャプチャできるような環境における通信を安全にすることができます。
<acronym>SSL</acronym>を使用した<productname>PostgreSQL</productname>セッションの暗号化に関する詳細は<xref linkend="ssl-tcp"/>を参照してください。
   </para>

   <para>
<!--
    To initiate an <acronym>SSL</acronym>-encrypted connection, the
    frontend initially sends an SSLRequest message rather than a
    StartupMessage.  The server then responds with a single byte
    containing <literal>S</literal> or <literal>N</literal>, indicating that it is
    willing or unwilling to perform <acronym>SSL</acronym>,
    respectively.  The frontend might close the connection at this point
    if it is dissatisfied with the response.  To continue after
    <literal>S</literal>, perform an <acronym>SSL</acronym> startup handshake
    (not described here, part of the <acronym>SSL</acronym>
    specification) with the server.  If this is successful, continue
    with sending the usual StartupMessage.  In this case the
    StartupMessage and all subsequent data will be
    <acronym>SSL</acronym>-encrypted.  To continue after
    <literal>N</literal>, send the usual StartupMessage and proceed without
    encryption.
    (Alternatively, it is permissible to issue a GSSENCRequest message
    after an <literal>N</literal> response to try to
    use <acronym>GSSAPI</acronym> encryption instead
    of <acronym>SSL</acronym>.)
-->
<acronym>SSL</acronym>暗号化接続を開始するには、フロントエンドはまず、StartupMessageではなくSSLRequestを送信します。
その後サーバはそれぞれ<acronym>SSL</acronym>の実行を行うか行わないかを示す<literal>S</literal>か<literal>N</literal>かを持つ1バイトの応答を返します。
フロントエンドはその応答に満足できなければ、この時点で接続を切断することができます。
<literal>S</literal>の後に継続するのであれば、サーバと間で<acronym>SSL</acronym>起動ハンドシェーク（ここでは<acronym>SSL</acronym>の仕様に関しては説明しません）を行います。
これが成功した場合、続いて通常のStartupMessageの送信を行います。
この場合、StartupMessageおよびその後のデータは<acronym>SSL</acronym>により暗号化されます。
<literal>N</literal>の後に、通常のStartupMessageを送信することで暗号化なしで進みます。
（他に、<acronym>SSL</acronym>の代わりに<acronym>GSSAPI</acronym>暗号化の利用を試行するために、<literal>N</literal>応答の後にGSSENCRequestメッセージを送信することが認められています。）
   </para>

   <para>
<!--
    The frontend should also be prepared to handle an ErrorMessage
    response to SSLRequest from the server.  This would only occur if
    the server predates the addition of <acronym>SSL</acronym> support
    to <productname>PostgreSQL</productname>.  (Such servers are now very ancient,
    and likely do not exist in the wild anymore.)
    In this case the connection must
    be closed, but the frontend might choose to open a fresh connection
    and proceed without requesting <acronym>SSL</acronym>.
-->
また、フロントエンドはサーバからのSSLRequestに対するErrorMessage応答を取り扱うための用意もすべきです。
これは、<productname>PostgreSQL</productname>に<acronym>SSL</acronym>サポートが追加される前のサーバの場合のみで発生します。
（現在ではこうしたサーバは非常に古いものといえ、ほとんど存在しません。）
この場合接続を切断しなければなりませんが、フロントエンドは<acronym>SSL</acronym>要求なしで新しく接続を開き、処理を進めることもできます。
   </para>

   <para>
<!--
    When <acronym>SSL</acronym> encryption can be performed, the server
    is expected to send only the single <literal>S</literal> byte and then
    wait for the frontend to initiate an <acronym>SSL</acronym> handshake.
    If additional bytes are available to read at this point, it likely
    means that a man-in-the-middle is attempting to perform a
    buffer-stuffing attack
    (<ulink url="https://www.postgresql.org/support/security/CVE-2021-23222/">CVE-2021-23222</ulink>).
    Frontends should be coded either to read exactly one byte from the
    socket before turning the socket over to their SSL library, or to
    treat it as a protocol violation if they find they have read additional
    bytes.
-->
<acronym>SSL</acronym>暗号化が実行可能なら、サーバは<literal>S</literal>バイトだけを送信し、フロントエンドが<acronym>SSL</acronym>ハンドシェイクを開始するのを待つことが期待されます。
この段階でそれ以上のバイトが読み取り可能であるなら、中間者がバッファスタッフィング攻撃(<ulink url="https://www.postgresql.org/support/security/CVE-2021-23222/">CVE-2021-23222</ulink>)を開始しようとしている可能性が高いです。
フロントエンドは、ソケットをSSLライブラリに渡す前に正確に1バイトだけをソケットから読み出すべきです。
でなければ、追加のバイトが読み取られた場合には、プロトコル違反として扱うべきです。
   </para>

   <para>
<!--
    An initial SSLRequest can also be used in a connection that is being
    opened to send a CancelRequest message.
-->
最初のSSLRequestはCancelRequestメッセージを送信するために開いた接続で使用することもできます。
   </para>

   <para>
<!--
    While the protocol itself does not provide a way for the server to
    force <acronym>SSL</acronym> encryption, the administrator can
    configure the server to reject unencrypted sessions as a byproduct
    of authentication checking.
-->
プロトコル自体には、サーバに<acronym>SSL</acronym>暗号化を強制する方法は用意されていませんが、管理者は認証検査の一方法として、暗号化されていないセッションを拒否するようにサーバを設定することができます。
   </para>
  </sect2>

  <sect2>
<!--
   <title><acronym>GSSAPI</acronym> Session Encryption</title>
-->
   <title><acronym>GSSAPI</acronym>セッション暗号化</title>

   <para>
<!--
    If <productname>PostgreSQL</productname> was built with
    <acronym>GSSAPI</acronym> support, frontend/backend communications
    can be encrypted using <acronym>GSSAPI</acronym>.  This provides
    communication security in environments where attackers might be
    able to capture the session traffic. For more information on
    encrypting <productname>PostgreSQL</productname> sessions with
    <acronym>GSSAPI</acronym>, see <xref linkend="gssapi-enc"/>.
-->
<productname>PostgreSQL</productname>が<acronym>GSSAPI</acronym>サポートを有効にして構築されていれば、<acronym>GSSAPI</acronym>を使ってフロントエンド/バックエンド通信を暗号化できます。
これにより、攻撃者がセッションのやり取りを読み取れるかもしれない環境における通信のセキュリティが提供されます。
<productname>PostgreSQL</productname>での通信を<acronym>GSSAPI</acronym>で暗号化するための情報に関しては、<xref linkend="gssapi-enc"/>をご覧ください。
   </para>

   <para>
<!--
    To initiate a <acronym>GSSAPI</acronym>-encrypted connection, the
    frontend initially sends a GSSENCRequest message rather than a
    StartupMessage.  The server then responds with a single byte
    containing <literal>G</literal> or <literal>N</literal>, indicating that it
    is willing or unwilling to perform <acronym>GSSAPI</acronym> encryption,
    respectively.  The frontend might close the connection at this point
    if it is dissatisfied with the response.  To continue after
    <literal>G</literal>, using the GSSAPI C bindings as discussed in
    <ulink url="https://tools.ietf.org/html/rfc2744">RFC 2744</ulink>
    or equivalent, perform a <acronym>GSSAPI</acronym> initialization by
    calling <function>gss_init_sec_context()</function> in a loop and sending
    the result to the server, starting with an empty input and then with each
    result from the server, until it returns no output.  When sending the
    results of <function>gss_init_sec_context()</function> to the server,
    prepend the length of the message as a four byte integer in network byte
    order.
    To continue after
    <literal>N</literal>, send the usual StartupMessage and proceed without
    encryption.
    (Alternatively, it is permissible to issue an SSLRequest message
    after an <literal>N</literal> response to try to
    use <acronym>SSL</acronym> encryption instead
    of <acronym>GSSAPI</acronym>.)
-->
<acronym>GSSAPI</acronym>暗号化接続を開始するには、フロントエンドは最初にStartupMessageではなく、GSSENCRequestメッセージを送ります。
次にサーバは、それぞれ<acronym>GSSAPI</acronym>暗号化を希望する、しないを意味する<literal>G</literal>または<literal>N</literal>を含む1バイトを送信します。
このレスポンスに満足できなければ、この時点でフロントエンドは接続を打ち切って構いません。
<literal>G</literal>の受信後継続するには、<ulink url="https://tools.ietf.org/html/rfc2744">RFC 2744</ulink>あるいは同様の文書で議論されているGSSAPI Cバインディングを使い、ループの中で<function>gss_init_sec_context()</function>を呼び出して<acronym>GSSAPI</acronym>を初期化し、結果をサーバに送信し、空の入力を受け取ることから始めて、サーバが出力を返さなくなるまでサーバからの出力を受け取ります。
<function>gss_init_sec_context()</function>の結果をサーバに送る際には、ネットワークバイトオーダーで4バイトの整数にメッセージ長を先頭に付与します。
<literal>N</literal>の後継続するには、通常のStartupMessageを送信し、暗号化せずに続けてください。
（他に、<acronym>GSSAPI</acronym>の代わりに<acronym>SSL</acronym>暗号化の使用を試行するために、<literal>N</literal>応答の後にSSLRequestメッセージを送信することが認められています。）
   </para>

   <para>
<!--
    The frontend should also be prepared to handle an ErrorMessage
    response to GSSENCRequest from the server.  This would only occur if
    the server predates the addition of <acronym>GSSAPI</acronym> encryption
    support to <productname>PostgreSQL</productname>.  In this case the
    connection must be closed, but the frontend might choose to open a fresh
    connection and proceed without requesting <acronym>GSSAPI</acronym>
    encryption.
-->
また、フロントエンドはサーバからのGSSENCRequestへのErrorMessage応答に備えるべきです。
これはサーバが<productname>PostgreSQL</productname>への<acronym>GSSAPI</acronym>暗号化サポートを追加する以前だったときにのみ発生します。
この場合は接続を切断しなければなりませんが、フロントエンドは新しい接続を開いて<acronym>GSSAPI</acronym>暗号化を要求せずに進めることを選択するかもしれません。
   </para>

   <para>
<!--
    When <acronym>GSSAPI</acronym> encryption can be performed, the server
    is expected to send only the single <literal>G</literal> byte and then
    wait for the frontend to initiate a <acronym>GSSAPI</acronym> handshake.
    If additional bytes are available to read at this point, it likely
    means that a man-in-the-middle is attempting to perform a
    buffer-stuffing attack
    (<ulink url="https://www.postgresql.org/support/security/CVE-2021-23222/">CVE-2021-23222</ulink>).
    Frontends should be coded either to read exactly one byte from the
    socket before turning the socket over to their GSSAPI library, or to
    treat it as a protocol violation if they find they have read additional
    bytes.
-->
<acronym>GSSAPI</acronym>暗号化が実行可能なら、サーバは<literal>G</literal>バイトだけを送信し、フロントエンドが<acronym>GSSAPI</acronym>ハンドシェイクを開始するのを待つことが期待されます。
この段階でそれ以上のバイトが読み取り可能であるなら、中間者がバッファスタッフィング攻撃(<ulink url="https://www.postgresql.org/support/security/CVE-2021-23222/">CVE-2021-23222</ulink>)を開始しようとしている可能性が高いです。
フロントエンドは、ソケットをGSSAPIライブラリに渡す前に正確に1バイトだけをソケットから読み出すべきです。
でなければ、追加のバイトが読み取られた場合には、プロトコル違反として扱うべきです。
   </para>

   <para>
<!--
    An initial GSSENCRequest can also be used in a connection that is being
    opened to send a CancelRequest message.
-->
最初のGSSENCRequestは、CancelRequestメッセージを送信するために開いている接続でも利用できます。
   </para>

   <para>
<!--
    Once <acronym>GSSAPI</acronym> encryption has been successfully
    established, use <function>gss_wrap()</function> to
    encrypt the usual StartupMessage and all subsequent data, prepending the
    length of the result from <function>gss_wrap()</function> as a four byte
    integer in network byte order to the actual encrypted payload.  Note that
    the server will only accept encrypted packets from the client which are less
    than 16kB; <function>gss_wrap_size_limit()</function> should be used by the
    client to determine the size of the unencrypted message which will fit
    within this limit and larger messages should be broken up into multiple
    <function>gss_wrap()</function> calls.  Typical segments are 8kB of
    unencrypted data, resulting in encrypted packets of slightly larger than 8kB
    but well within the 16kB maximum.  The server can be expected to not send
    encrypted packets of larger than 16kB to the client.
-->
<acronym>GSSAPI</acronym>暗号化の確立に成功したら、<function>gss_wrap()</function>を使って通常のStartupMessageと後続のすべてのメッセージを暗号化します。
実際に暗号化した送信データの前に、<function>gss_wrap()</function>の結果をネットワークバイトオーダーで4バイトの整数にしたものを付与します。
サーバは16kB未満のクライアントからの暗号化パケットだけを受け付けることに注意してください。
クライアントは<function>gss_wrap_size_limit()</function>を使って暗号化前のメッセージの大きさがこの制限に収まるかどうかを確認し、それより大きなメッセージは複数の<function>gss_wrap()</function>呼び出しに分解すべきです。
典型的なセグメントは暗号化前で8kBのデータで、暗号化後のパケットは8kBより少し大きくなりますが、最大長の16kB以内には問題なく収まります。
サーバは16kBよりも大きな暗号化パケットをクライアントに送らないものと期待することができます。
   </para>

   <para>
<!--
    While the protocol itself does not provide a way for the server to
    force <acronym>GSSAPI</acronym> encryption, the administrator can
    configure the server to reject unencrypted sessions as a byproduct
    of authentication checking.
-->
プロトコル自身はサーバに<acronym>GSSAPI</acronym>暗号化を強制する方法を提供していませんが、管理者は認証チェックの副次的効果として暗号化されていないセッションをサーバが拒否するように設定できます。
   </para>
  </sect2>
 </sect1>

 <sect1 id="sasl-authentication">
<!--
  <title>SASL Authentication</title>
-->
<title>SASL認証</title>

  <para>
<!--
   <firstterm>SASL</firstterm> is a framework for authentication in connection-oriented
   protocols. At the moment, <productname>PostgreSQL</productname> implements two SASL
   authentication mechanisms, SCRAM-SHA-256 and SCRAM-SHA-256-PLUS. More
   might be added in the future. The below steps illustrate how SASL
   authentication is performed in general, while the next subsection gives
   more details on SCRAM-SHA-256 and SCRAM-SHA-256-PLUS.
-->
<firstterm>SASL</firstterm>は接続指向のプロトコルでの認証のためのフレームワークです。
現時点では<productname>PostgreSQL</productname>は2つのSASLの認証機構、SCRAM-SHA-256とSCRAM-SHA-256-PLUSを実装しています。
将来には他の機構が追加されるかもしれません。
以下の手順は、SASLの認証が一般的にどのように行われるかを示したものですが、次の副節ではSCRAM-SHA-256とSCRAM-SHA-256-PLUSにおけるより詳細について説明します。
  </para>

  <procedure>
<!--
   <title>SASL Authentication Message Flow</title>
-->
<title>SASL認証のメッセージフロー</title>

   <step id="sasl-auth-begin">
    <para>
<!--
     To begin a SASL authentication exchange, the server sends an
     AuthenticationSASL message. It includes a list of SASL authentication
     mechanisms that the server can accept, in the server's preferred order.
-->
SASL認証の交換を開始するため、サーバはAuthenticationSASLメッセージを送信します。
これにはサーバが受け付けることができるSASLの認証機構を、サーバにとって望ましいものから順に並べたリストが含まれます。
    </para>
   </step>

   <step id="sasl-auth-initial-response">
    <para>
<!--
     The client selects one of the supported mechanisms from the list, and sends
     a SASLInitialResponse message to the server. The message includes the name
     of the selected mechanism, and an optional Initial Client Response, if the
     selected mechanism uses that.
-->
クライアントはリストからサポートされる機構を1つ選択し、サーバにSASLInitialResponseメッセージを送信します。
このメッセージには選択された機構の名前が含まれ、また選択した機構がInitial Client Response（最初のクライアントの応答）を使用するなら、オプションでそれも含まれます。
    </para>
   </step>

   <step id="sasl-auth-continue">
    <para>
<!--
     One or more server-challenge and client-response message will follow. Each
     server-challenge is sent in an AuthenticationSASLContinue message, followed
     by a response from client in a SASLResponse message. The particulars of
     the messages are mechanism specific.
-->
サーバのチャレンジメッセージおよびクライアントのレスポンスメッセージが1つ以上続きます。
サーバのチャレンジはそれぞれがAuthenticationSASLContinueメッセージで送信され、それにクライアントからのレスポンスがSASLResponseメッセージで続きます。
メッセージの詳細は機構に固有のものです。
    </para>
   </step>

   <step id="sasl-auth-end">
    <para>
<!--
     Finally, when the authentication exchange is completed successfully, the
     server sends an AuthenticationSASLFinal message, followed
     immediately by an AuthenticationOk message. The AuthenticationSASLFinal
     contains additional server-to-client data, whose content is particular to the
     selected authentication mechanism. If the authentication mechanism doesn't
     use additional data that's sent at completion, the AuthenticationSASLFinal
     message is not sent.
-->
最後に、認証の交換が成功裏に終了すると、サーバはAuthenticationSASLFinalメッセージを送信し、その直後にAuthenticationOkメッセージを送信します。
AuthenticationSASLFinalにはサーバからクライアントへの追加のデータが含まれ、その内容は選択した認証機構毎に異なります。
完了時に送信する追加データを認証機構が使用していない場合、AuthenticationSASLFinalメッセージは送信されません。
    </para>
   </step>
  </procedure>

  <para>
<!--
   On error, the server can abort the authentication at any stage, and send an
   ErrorMessage.
-->
エラーが発生したときは、サーバは認証を任意の段階で終了してErrorMessageを送信することができます。
  </para>

  <sect2 id="sasl-scram-sha-256">
<!--
   <title>SCRAM-SHA-256 Authentication</title>
-->
  <title>SCRAM-SHA-256 認証</title>

   <para>
<!--
    The implemented SASL mechanisms at the moment
    are <literal>SCRAM-SHA-256</literal> and its variant with channel
    binding <literal>SCRAM-SHA-256-PLUS</literal>. They are described in
    detail in <ulink url="https://tools.ietf.org/html/rfc7677">RFC 7677</ulink>
    and <ulink url="https://tools.ietf.org/html/rfc5802">RFC 5802</ulink>.
-->
今のところ実装されているSASL機構は<literal>SCRAM-SHA-256</literal>とチャンネルバインディングを伴う変種の<literal>SCRAM-SHA-256-PLUS</literal>です。
詳細は<ulink url="https://tools.ietf.org/html/rfc7677">RFC 7677</ulink>および<ulink url="https://tools.ietf.org/html/rfc5802">RFC 5802</ulink>で説明されています。
   </para>

   <para>
<!--
    When SCRAM-SHA-256 is used in PostgreSQL, the server will ignore the user name
    that the client sends in the <structname>client-first-message</structname>. The user name
    that was already sent in the startup message is used instead.
    <productname>PostgreSQL</productname> supports multiple character encodings, while SCRAM
    dictates UTF-8 to be used for the user name, so it might be impossible to
    represent the PostgreSQL user name in UTF-8.
-->
PostgreSQLでSCRAM-SHA-256を使用する場合、クライアントが<structname>client-first-message</structname>で送信するユーザ名をサーバは無視します。
その代わりに、開始メッセージで送信済みのユーザ名が使用されます。
SCRAMはユーザ名としてUTF-8の使用を指示していますが、<productname>PostgreSQL</productname>は複数の文字符号化方式をサポートするため、PostgreSQLのユーザ名をUTF-8で表現できないかもしれません。
   </para>

   <para>
<!--
    The SCRAM specification dictates that the password is also in UTF-8, and is
    processed with the <firstterm>SASLprep</firstterm> algorithm.
    <productname>PostgreSQL</productname>, however, does not require UTF-8 to be used for
    the password. When a user's password is set, it is processed with SASLprep
    as if it was in UTF-8, regardless of the actual encoding used. However, if
    it is not a legal UTF-8 byte sequence, or it contains UTF-8 byte sequences
    that are prohibited by the SASLprep algorithm, the raw password will be used
    without SASLprep processing, instead of throwing an error. This allows the
    password to be normalized when it is in UTF-8, but still allows a non-UTF-8
    password to be used, and doesn't require the system to know which encoding
    the password is in.
-->
SCRAMの仕様ではパスワードもUTF-8であり、<firstterm>SASLprep</firstterm>アルゴリズムで処理されることが規定されています。
しかし<productname>PostgreSQL</productname>ではパスワードにUTF-8が使用されることを必須としていません。
ユーザのパスワードが設定されたとき、実際に使用された符号化方式に関わらず、それがUTF-8であるかのようにSASLprepで処理されます。
しかし、それが正当なUTF-8バイト列でない場合、あるいはSASLprepが禁止するUTF-8バイト列を含む場合、エラーを発生させるのではなく、SASLprep処理のない生のパスワードが使用されます。
これにより、パスワードがUTF-8であればそれを正規化できる一方で、UTF-8以外のパスワードを使用することもでき、またシステムもパスワードがどの符号化であるかを知る必要もありません。
   </para>

   <para>
<!--
    <firstterm>Channel binding</firstterm> is supported in PostgreSQL builds with
    SSL support. The SASL mechanism name for SCRAM with channel binding is
    <literal>SCRAM-SHA-256-PLUS</literal>.  The channel binding type used by
    PostgreSQL is <literal>tls-server-end-point</literal>.
-->
SSLをサポートするPostgreSQLビルドで<firstterm>チャンネルバインディング</firstterm>がサポートされます。
チャンネルバインディングを伴うSCRAMに対するSASL機構名は<literal>SCRAM-SHA-256-PLUS</literal>です。
PostgreSQLで使われるチャンネルバインディングのタイプは<literal>tls-server-end-point</literal>です。
   </para>

   <para>
<!--
    In <acronym>SCRAM</acronym> without channel binding, the server chooses
    a random number that is transmitted to the client to be mixed with the
    user-supplied password in the transmitted password hash.  While this
    prevents the password hash from being successfully retransmitted in
    a later session, it does not prevent a fake server between the real
    server and client from passing through the server's random value
    and successfully authenticating.
-->
チャンネルバインディングを伴わない<acronym>SCRAM</acronym>ではサーバは、送信されるパスワードハッシュの中でユーザに応じたパスワードと混合してクライアントに送る乱数を選びます。
これはパスワードハッシュが後のセッションで再送信されて認証に成功してしまうことを防止しますが、真のサーバとクライアントの間の偽サーバがサーバのランダム値を中継して認証に成功してしまうことを防止しません。
   </para>

   <para>
<!--
    <acronym>SCRAM</acronym> with channel binding prevents such
    man-in-the-middle attacks by mixing the signature of the server's
    certificate into the transmitted password hash. While a fake server can
    retransmit the real server's certificate, it doesn't have access to the
    private key matching that certificate, and therefore cannot prove it is
    the owner, causing SSL connection failure.
-->
チャンネルバインディングを伴う<acronym>SCRAM</acronym>はこのような中間者攻撃をサーバ証明書のシグネチャを送信されるパスワードハッシュと混合することで防止します。
偽サーバは真のサーバの証明書を再送信できますが、その証明書に一致する秘密鍵にアクセスできず、それゆえ所有者であることを証明できず、結果としてSSL接続は失敗します。
   </para>

   <procedure>
<!--
    <title>Example</title>
-->
<title>例</title>
    <step id="scram-begin">
     <para>
<!--
      The server sends an AuthenticationSASL message. It includes a list of
      SASL authentication mechanisms that the server can accept.
      This will be <literal>SCRAM-SHA-256-PLUS</literal>
      and <literal>SCRAM-SHA-256</literal> if the server is built with SSL
      support, or else just the latter.
-->
サーバはAuthenticationSASLメッセージを送信します。
それにはサーバが受け付けることができるSASL認証機構のリストが含まれます。
サーバがSSLサポート有でビルドされていれば、これは<literal>SCRAM-SHA-256-PLUS</literal>と<literal>SCRAM-SHA-256</literal>になり、そうでなければ後者のみとなります。
     </para>
    </step>

    <step id="scram-client-first">
     <para>
<!--
      The client responds by sending a SASLInitialResponse message, which
      indicates the chosen mechanism, <literal>SCRAM-SHA-256</literal> or
      <literal>SCRAM-SHA-256-PLUS</literal>. (A client is free to choose either
      mechanism, but for better security it should choose the channel-binding
      variant if it can support it.) In the Initial Client response field, the
      message contains the SCRAM <structname>client-first-message</structname>.
      The <structname>client-first-message</structname> also contains the channel
      binding type chosen by the client.
-->
クライアントはSASLInitialResponseメッセージを送信することで応答します。
これは選択した機構、すなわち<literal>SCRAM-SHA-256</literal>または<literal>SCRAM-SHA-256-PLUS</literal>を示します。
（クライアントは何れかの機構を自由に選びますが、より良いセキュリティのためサポートされているならチャンネルバインディングを伴うものを選ぶべきです。）
Initial Clientの応答フィールドでは、メッセージにSCRAMの<structname>client-first-message</structname>が含まれます。
<structname>client-first-message</structname>にはクライアントが選んだチャンネルバインディングのタイプも含まれます。
     </para>
    </step>

    <step id="scram-server-first">
     <para>
<!--
      Server sends an AuthenticationSASLContinue message, with a SCRAM
      <structname>server-first-message</structname> as the content.
-->
サーバがAuthenticationSASLContinueメッセージを送信します。
その内容はSCRAMの<structname>server-first-message</structname>です。
     </para>
    </step>

    <step id="scram-client-final">
     <para>
<!--
      Client sends a SASLResponse message, with SCRAM
      <structname>client-final-message</structname> as the content.
-->
クライアントがSASLResponseメッセージを送信します。
その内容はSCRAMの<structname>client-final-message</structname>です。
     </para>
    </step>

    <step id="scram-server-final">
     <para>
<!--
      Server sends an AuthenticationSASLFinal message, with the SCRAM
      <structname>server-final-message</structname>, followed immediately by
      an AuthenticationOk message.
-->
サーバがSCRAMの<structname>server-final-message</structname>を含むAuthenticationSASLFinalメッセージを送信し、その直後にAuthenticationOkメッセージを送信します。
     </para>
    </step>
   </procedure>
  </sect2>
 </sect1>

 <sect1 id="protocol-replication">
<!--
  <title>Streaming Replication Protocol</title>
-->
<title>ストリーミングレプリケーションプロトコル</title>

  <para>
<!--
   To initiate streaming replication, the frontend sends the
   <literal>replication</literal> parameter in the startup message. A Boolean
   value of <literal>true</literal> (or <literal>on</literal>,
   <literal>yes</literal>, <literal>1</literal>) tells the backend to go into
   physical replication walsender mode, wherein a small set of replication
   commands, shown below, can be issued instead of SQL statements.
-->
ストリーミングレプリケーションを初期化するために、フロントエンドは開始メッセージにて<literal>replication</literal>パラメータを送信します。
ブール値の<literal>true</literal>（または<literal>on</literal>、<literal>yes</literal>、<literal>1</literal>）がバックエンドに対して、SQL文ではなく小規模なレプリケーションコマンド群を発行できるようになる、物理レプリケーションのwalsenderモードに入るように伝えます。
  </para>

  <para>
<!--
   Passing <literal>database</literal> as the value for the
   <literal>replication</literal> parameter instructs the backend to go into
   logical replication walsender mode, connecting to the database specified in
   the <literal>dbname</literal> parameter.  In logical replication walsender
   mode, the replication commands shown below as well as normal SQL commands can
   be issued.
-->
<literal>replication</literal>パラメータに対する値として<literal>database</literal>を渡すことは、<literal>dbname</literal>パラメータで指定されたデータベースに接続して、バックエンドにロジカルレプリケーションのwalsendeモードに入ることを指示します。
ロジカルレプリケーションwalsenderモードでは、以下に示すレプリケーションコマンドを通常のSQLコマンドと同様に実行できます。
  </para>

  <para>
<!--
   In either physical replication or logical replication walsender mode, only the
   simple query protocol can be used.
-->
物理レプリケーション、ロジカルレプリケーションいずれかのwalsenderモードでは、簡易問い合わせプロトコルのみ使用できます。
  </para>

  <para>
<!--
   For the purpose of testing replication commands, you can make a replication
   connection via <application>psql</application> or any other
   <application>libpq</application>-using tool with a connection string including
   the <literal>replication</literal> option,
   e.g.:
-->
レプリケーションコマンドをテストするために、<literal>replication</literal>オプションを含む接続文字列を使用して、<application>psql</application>または他の<application>libpq</application>を使用するツールによるレプリケーション接続を作成できます。
例を示します。
<programlisting>
psql "dbname=postgres replication=database" -c "IDENTIFY_SYSTEM;"
</programlisting>
<!--
   However, it is often more useful to use
   <xref linkend="app-pgreceivewal"/> (for physical replication) or
   <xref linkend="app-pgrecvlogical"/> (for logical replication).
-->
しかし、物理的レプリケーションのために<xref linkend="app-pgreceivewal"/>を使用し、論理的レプリケーションのために<xref linkend="app-pgrecvlogical"/>を使用すれば、もっと有用なことが多いです。
  </para>

  <para>
<!--
   Replication commands are logged in the server log when
   <xref linkend="guc-log-replication-commands"/> is enabled.
-->
<xref linkend="guc-log-replication-commands"/>が有効であるとき、サーバログにレプリケーションコマンドが記録されます。
  </para>

  <para>
<!--
   The commands accepted in replication mode are:
-->
レプリケーションモードで受け付けられるコマンドは以下の通りです。

   <variablelist>
    <varlistentry id="protocol-replication-identify-system">
     <term><literal>IDENTIFY_SYSTEM</literal>
      <indexterm><primary>IDENTIFY_SYSTEM</primary></indexterm>
     </term>
     <listitem>
      <para>
<!--
       Requests the server to identify itself. Server replies with a result
       set of a single row, containing four fields:
-->
サーバに自身を識別することを要求します。
サーバは以下の４つのフィールドを持つ単一行の結果セットをもって応答します。
      </para>

      <variablelist>
       <varlistentry>
        <term><literal>systemid</literal> (<type>text</type>)</term>
        <listitem>
         <para>
<!--
          The unique system identifier identifying the cluster. This
          can be used to check that the base backup used to initialize the
          standby came from the same cluster.
-->
クラスタを識別する一意なシステム識別子です。
これを使用してスタンバイを初期化するために使用するベースバックアップが同じクラスタに由来していることを検査することができます。
         </para>
        </listitem>
       </varlistentry>

       <varlistentry>
        <term><literal>timeline</literal> (<type>int4</type>)</term>
        <listitem>
         <para>
<!--
          Current timeline ID. Also useful to check that the standby is
          consistent with the primary.
-->
現在のタイムラインIDです。
同様にスタンバイがプライマリと一貫性を持つことを検査するために使用されます。
         </para>
        </listitem>
       </varlistentry>

       <varlistentry>
        <term><literal>xlogpos</literal> (<type>text</type>)</term>
        <listitem>
         <para>
<!--
          Current WAL flush location. Useful to get a known location in the
          write-ahead log where streaming can start.
-->
現在のWALのフラッシュ位置です。
ストリーミングを開始できる先行書き込みログの既知の位置を得る際に有用です。
         </para>
        </listitem>
       </varlistentry>

       <varlistentry>
        <term><literal>dbname</literal> (<type>text</type>)</term>
        <listitem>
         <para>
<!--
          Database connected to or null.
-->
接続したデータベース名またはNULLです。
         </para>
        </listitem>
       </varlistentry>
      </variablelist>
     </listitem>
    </varlistentry>

    <varlistentry id="protocol-replication-show">
     <term><literal>SHOW</literal> <replaceable class="parameter">name</replaceable>
      <indexterm><primary>SHOW</primary></indexterm>
     </term>
     <listitem>
      <para>
<!--
       Requests the server to send the current setting of a run-time parameter.
       This is similar to the SQL command <xref linkend="sql-show"/>.
-->
実行時パラメータの現在の設定を送信するようサーバに要求します。
これはSQLコマンド<xref linkend="sql-show"/>と同等です。
      </para>

      <variablelist>
       <varlistentry>
        <term><replaceable class="parameter">name</replaceable></term>
        <listitem>
         <para>
<!--
          The name of a run-time parameter. Available parameters are documented
          in <xref linkend="runtime-config"/>.
-->
実行時パラメータの名前です。
利用できるパラメータは<xref linkend="runtime-config"/>に記述されています。
         </para>
        </listitem>
       </varlistentry>
      </variablelist>
     </listitem>
    </varlistentry>

    <varlistentry id="protocol-replication-timeline-history">
     <term><literal>TIMELINE_HISTORY</literal> <replaceable class="parameter">tli</replaceable>
      <indexterm><primary>TIMELINE_HISTORY</primary></indexterm>
     </term>
     <listitem>
      <para>
<!--
       Requests the server to send over the timeline history file for timeline
       <replaceable class="parameter">tli</replaceable>.  Server replies with a
       result set of a single row, containing two fields.  While the fields
       are labeled as <type>text</type>, they effectively return raw bytes,
       with no encoding conversion:
-->
<replaceable class="parameter">tli</replaceable>のタイムラインのため、サーバにタイムライン履歴ファイルの送付を要求します。
サーバは2列単一行の結果セットを返します。
フィールドには<type>text</type>の印が付けられていますが、実際には符号化変換なしの生のバイトが返ります。
      </para>

      <variablelist>
       <varlistentry>
        <term><literal>filename</literal> (<type>text</type>)</term>
        <listitem>
         <para>
<!--
          File name of the timeline history file, e.g., <filename>00000002.history</filename>.
-->
タイムライン履歴ファイル名、例えば<filename>00000002.history</filename>
         </para>
        </listitem>
       </varlistentry>

       <varlistentry>
        <term><literal>content</literal> (<type>text</type>)</term>
        <listitem>
         <para>
<!--
          Contents of the timeline history file.
-->
タイムライン履歴ファイルの内容
         </para>
        </listitem>
       </varlistentry>
      </variablelist>
     </listitem>
    </varlistentry>

    <varlistentry id="protocol-replication-create-replication-slot" xreflabel="CREATE_REPLICATION_SLOT">
     <term><literal>CREATE_REPLICATION_SLOT</literal> <replaceable class="parameter">slot_name</replaceable> [ <literal>TEMPORARY</literal> ] { <literal>PHYSICAL</literal> | <literal>LOGICAL</literal> <replaceable class="parameter">output_plugin</replaceable> } [ ( <replaceable class="parameter">option</replaceable> [, ...] ) ]
      <indexterm><primary>CREATE_REPLICATION_SLOT</primary></indexterm>
     </term>
     <listitem>
      <para>
<!--
       Create a physical or logical replication
       slot. See <xref linkend="streaming-replication-slots"/> for more about
       replication slots.
-->
物理的または論理的レプリケーションスロットを作成します。
レプリケーションスロットの詳細は<xref linkend="streaming-replication-slots"/>を参照。
      </para>

      <variablelist>
       <varlistentry>
        <term><replaceable class="parameter">slot_name</replaceable></term>
        <listitem>
         <para>
<!--
          The name of the slot to create. Must be a valid replication slot
          name (see <xref linkend="streaming-replication-slots-manipulation"/>).
-->
作成するスロット名。
有効なレプリケーションスロット名でなければならない。
（<xref linkend="streaming-replication-slots-manipulation"/>を参照）。
         </para>
        </listitem>
       </varlistentry>

       <varlistentry>
        <term><replaceable class="parameter">output_plugin</replaceable></term>
        <listitem>
         <para>
<!--
          The name of the output plugin used for logical decoding
          (see <xref linkend="logicaldecoding-output-plugin"/>).
-->
ロジカルデコーディングに使用される出力プラグイン名。
（<xref linkend="logicaldecoding-output-plugin"/>を参照）。
         </para>
        </listitem>
       </varlistentry>

       <varlistentry>
        <term><literal>TEMPORARY</literal></term>
        <listitem>
         <para>
<!--
          Specify that this replication slot is a temporary one. Temporary
          slots are not saved to disk and are automatically dropped on error
          or when the session has finished.
-->
このレプリケーションスロットが一時スロットであることを指定します。
一時スロットはディスクに保存されず、エラー発生時またはセッション終了時に自動的に削除されます。
         </para>
        </listitem>
       </varlistentry>
      </variablelist>

<!--
      <para>The following options are supported:</para>
-->
      <para>次のオプションがサポートされています。</para>

      <variablelist>
       <varlistentry>
        <term><literal>TWO_PHASE [ <replaceable class="parameter">boolean</replaceable> ]</literal></term>
        <listitem>
         <para>
<!--
          If true, this logical replication slot supports decoding of two-phase
          commit. With this option, commands related to two-phase commit such as
          <literal>PREPARE TRANSACTION</literal>, <literal>COMMIT PREPARED</literal>
          and <literal>ROLLBACK PREPARED</literal> are decoded and transmitted.
          The transaction will be decoded and transmitted at
          <literal>PREPARE TRANSACTION</literal> time.
          The default is false.
-->
trueの場合、この論理レプリケーションスロットは2相コミットのデコードをサポートします。
このオプションを使用すると、<literal>PREPARE TRANSACTION</literal>、<literal>COMMIT PREPARED</literal>および<literal>ROLLBACK PREPARED</literal>などの2相コミットに関連するコマンドがデコードおよび転送されます。
トランザクションは<literal>PREPARE TRANSACTION</literal>時にデコードおよび転送されます。
デフォルトはfalseです。
         </para>
        </listitem>
       </varlistentry>

       <varlistentry>
        <term><literal>RESERVE_WAL [ <replaceable class="parameter">boolean</replaceable> ]</literal></term>
        <listitem>
         <para>
<!--
          If true, this physical replication slot reserves <acronym>WAL</acronym>
          immediately.  Otherwise, <acronym>WAL</acronym> is only reserved upon
          connection from a streaming replication client.
          The default is false.
-->
trueの場合、この物理的レプリケーションスロットが直ちに<acronym>WAL</acronym>を予約することを指定します。
そうでなければ、<acronym>WAL</acronym>はストリーミングレプリケーションクライアントからの接続時の予約のみです。
デフォルトはfalseです。
         </para>
        </listitem>
       </varlistentry>

       <varlistentry>
        <term><literal>SNAPSHOT { 'export' | 'use' | 'nothing' }</literal></term>
        <listitem>
         <para>
<!--
          Decides what to do with the snapshot created during logical slot
          initialization. <literal>'export'</literal>, which is the default,
          will export the snapshot for use in other sessions. This option can't
          be used inside a transaction.  <literal>'use'</literal> will use the
          snapshot for the current transaction executing the command. This
          option must be used in a transaction, and
          <literal>CREATE_REPLICATION_SLOT</literal> must be the first command
          run in that transaction.  Finally, <literal>'nothing'</literal> will
          just use the snapshot for logical decoding as normal but won't do
          anything else with it.
-->
論理スロットの初期化時に作成されたスナップショットの処理について決定します。
デフォルトの<literal>'export'</literal>はスナップショットが他のセッションで利用できるようエクスポートします。
このオプションはトランザクションの内側で使用することはできません。
<literal>'use'</literal>はこのコマンドを実行している現在のトランザクションでスナップショットを利用します。
このオプションはトランザクション内で使用しなければならず、<literal>CREATE_REPLICATION_SLOT</literal>がそのトランザクション内で実行される最初のコマンドでなければなりません。
最後に、<literal>'nothing'</literal>は論理デコーディングで通常通りにスナップショットを使用するだけで、他には何もしません。
         </para>
        </listitem>
       </varlistentry>
      </variablelist>

      <para>
<!--
       In response to this command, the server will send a one-row result set
       containing the following fields:
-->
このコマンドへの応答として、サーバは以下のフィールドを含む1行の結果セットを送信します。

       <variablelist>
        <varlistentry>
         <term><literal>slot_name</literal> (<type>text</type>)</term>
         <listitem>
          <para>
<!--
           The name of the newly-created replication slot.
-->
新しく作成されたレプリケーションスロットの名前です。
          </para>
         </listitem>
        </varlistentry>

        <varlistentry>
         <term><literal>consistent_point</literal> (<type>text</type>)</term>
         <listitem>
          <para>
<!--
           The WAL location at which the slot became consistent.  This is the
           earliest location from which streaming can start on this replication
           slot.
-->
スロットが一貫性のある状態になった時点のWAL位置です。
これが、このスロット上でストリーミングを開始できる最も早い場所となります。
          </para>
         </listitem>
        </varlistentry>

        <varlistentry>
         <term><literal>snapshot_name</literal> (<type>text</type>)</term>
         <listitem>
          <para>
<!--
           The identifier of the snapshot exported by the command.  The
           snapshot is valid until a new command is executed on this connection
           or the replication connection is closed.  Null if the created slot
           is physical.
-->
このコマンドでエクスポートされるスナップショットの識別子です。
スナップショットは、この接続上で新しいコマンドが実行されるか、レプリケーション接続が閉じられるまで有効です。
作成されたのが物理スロットの場合はNULLになります。
          </para>
         </listitem>
        </varlistentry>

        <varlistentry>
         <term><literal>output_plugin</literal> (<type>text</type>)</term>
         <listitem>
          <para>
<!--
           The name of the output plugin used by the newly-created replication
           slot.  Null if the created slot is physical.
-->
新しく作成されたレプリケーションスロットが使用する出力プラグインの名前です。
作成されたのが物理スロットの場合はNULLになります。
          </para>
         </listitem>
        </varlistentry>
       </variablelist>
      </para>
     </listitem>
    </varlistentry>

    <varlistentry id="protocol-replication-create-replication-slot-legacy">
     <term><literal>CREATE_REPLICATION_SLOT</literal> <replaceable class="parameter">slot_name</replaceable> [ <literal>TEMPORARY</literal> ] { <literal>PHYSICAL</literal> [ <literal>RESERVE_WAL</literal> ] | <literal>LOGICAL</literal> <replaceable class="parameter">output_plugin</replaceable> [ <literal>EXPORT_SNAPSHOT</literal> | <literal>NOEXPORT_SNAPSHOT</literal> | <literal>USE_SNAPSHOT</literal> | <literal>TWO_PHASE</literal> ] }
     </term>
     <listitem>
      <para>
<!--
       For compatibility with older releases, this alternative syntax for
       the <literal>CREATE_REPLICATION_SLOT</literal> command is still supported.
-->
旧リリースとの互換性を保つために、<literal>CREATE_REPLICATION_SLOT</literal>コマンドのこの代替構文は引き続きサポートされています。
      </para>
     </listitem>
    </varlistentry>

    <varlistentry id="protocol-replication-read-replication-slot">
     <term><literal>READ_REPLICATION_SLOT</literal> <replaceable class="parameter">slot_name</replaceable>
      <indexterm><primary>READ_REPLICATION_SLOT</primary></indexterm>
     </term>
     <listitem>
      <para>
<!--
       Read some information associated with a replication slot. Returns a tuple
       with <literal>NULL</literal> values if the replication slot does not
       exist. This command is currently only supported for physical replication
       slots.
-->
レプリケーションスロットに関連付けられた情報を読みます。
レプリケーションスロットが存在しない場合は、<literal>NULL</literal>値を持つタプルが戻されます。
このコマンドは現在、物理レプリケーションスロットでのみサポートされています。
      </para>

      <para>
<!--
       In response to this command, the server will return a one-row result set,
       containing the following fields:
-->
このコマンドへの応答として、サーバは以下のフィールドを含む1行の結果セットを返します。

       <variablelist>
        <varlistentry>
         <term><literal>slot_type</literal> (<type>text</type>)</term>
         <listitem>
          <para>
<!--
           The replication slot's type, either <literal>physical</literal> or
           <literal>NULL</literal>.
-->
レプリケーションスロットのタイプ、<literal>physical</literal>または<literal>NULL</literal>。
          </para>
         </listitem>
        </varlistentry>

        <varlistentry>
         <term><literal>restart_lsn</literal> (<type>text</type>)</term>
         <listitem>
          <para>
<!--
           The replication slot's <literal>restart_lsn</literal>.
-->
レプリケーションスロットの<literal>restart_lsn</literal>。
          </para>
         </listitem>
        </varlistentry>

        <varlistentry>
         <term><literal>restart_tli</literal> (<type>int8</type>)</term>
         <listitem>
          <para>
<!--
           The timeline ID associated with <literal>restart_lsn</literal>,
           following the current timeline history.
-->
現在のタイムライン履歴に従って、<literal>restart_lsn</literal>に関連付けられたタイムラインID。
          </para>
         </listitem>
        </varlistentry>
       </variablelist>
      </para>
     </listitem>
    </varlistentry>

    <varlistentry id="protocol-replication-start-replication">
     <term><literal>START_REPLICATION</literal> [ <literal>SLOT</literal> <replaceable class="parameter">slot_name</replaceable> ] [ <literal>PHYSICAL</literal> ] <replaceable class="parameter">XXX/XXX</replaceable> [ <literal>TIMELINE</literal> <replaceable class="parameter">tli</replaceable> ]
      <indexterm><primary>START_REPLICATION</primary></indexterm>
     </term>
     <listitem>
      <para>
<!--
       Instructs server to start streaming WAL, starting at
       WAL location <replaceable class="parameter">XXX/XXX</replaceable>.
       If <literal>TIMELINE</literal> option is specified,
       streaming starts on timeline <replaceable class="parameter">tli</replaceable>;
       otherwise, the server's current timeline is selected. The server can
       reply with an error, for example if the requested section of WAL has already
       been recycled. On success, the server responds with a CopyBothResponse
       message, and then starts to stream WAL to the frontend.
-->
サーバに対して、WALのストリーミングを<replaceable class="parameter">XXX/XXX</replaceable> WAL時点から開始するよう指示します。
<literal>TIMELINE</literal>オプションが指定された場合、ストリーミングは<replaceable class="parameter">tli</replaceable>のタイムラインから開始されます。
そうでなければ、サーバの現在のタイムラインが選択されます。
サーバが、例えば、要求されたWALの断片がすでに回収されているなど、エラーを返すことがありえます。
成功時サーバはCopyBothResponseメッセージで応答し、フロントエンドに対するWALストリームを開始します。
      </para>

      <para>
<!--
       If a slot's name is provided
       via <replaceable class="parameter">slot_name</replaceable>, it will be updated
       as replication progresses so that the server knows which WAL segments,
       and if <varname>hot_standby_feedback</varname> is on which transactions,
       are still needed by the standby.
-->
<replaceable class="parameter">slot_name</replaceable>を経由してスロット名が提供された場合、それはレプリケーションの進行として更新されます。
それによってサーバは、どのWALセグメントがまだスタンバイに必要か、<varname>hot_standby_feedback</varname>のトランザクションはどれか、を感知します。
      </para>

      <para>
<!--
       If the client requests a timeline that's not the latest but is part of
       the history of the server, the server will stream all the WAL on that
       timeline starting from the requested start point up to the point where
       the server switched to another timeline. If the client requests
       streaming at exactly the end of an old timeline, the server skips COPY
       mode entirely.
-->
最新ではなくて、サーバの過去のタイムラインをクライアントが要求した場合、サーバは要求された開始時点から他のタイムラインに切り替えるまでの、全てのWALストリームを送付します。
クライアントが旧タイムラインの終点のストリームを要求した場合、サーバはCOPYモード全体をスキップします。
      </para>

      <para>
<!--
       After streaming all the WAL on a timeline that is not the latest one,
       the server will end streaming by exiting the COPY mode. When the client
       acknowledges this by also exiting COPY mode, the server sends a result
       set with one row and two columns, indicating the next timeline in this
       server's history. The first column is the next timeline's ID (type <type>int8</type>), and the
       second column is the WAL location where the switch happened (type <type>text</type>). Usually,
       the switch position is the end of the WAL that was streamed, but there
       are corner cases where the server can send some WAL from the old
       timeline that it has not itself replayed before promoting. Finally, the
       server sends two CommandComplete messages (one that ends the CopyData
       and the other ends the <literal>START_REPLICATION</literal> itself), and
       is ready to accept a new command.
-->
最新でないタイムラインの全てのWALストリームを送付した後、サーバはCOPYモードを出ることによりストリームを終了します。
クライアントもCOPYモードを出ることにより承認した場合、サーバは2列単一行の結果セットを送付し、サーバにある次のタイムラインを示します。
最初の列は次のタイムラインID(<type>int8</type>型)であり、次の列は切り替えたWALの位置(<type>text</type>型)です。
通常切り替えた位置はWALストリームの終点ですが、昇格する前に再実行されなかった旧タイムラインからWALを送付するというまれな場合もあります。
最後に、サーバは２つのCommandCompleteメッセージ（一方はCopyDataを終了し、もう一方は<literal>START_REPLICATION</literal>自体を終了する）を送付し、新規のコマンドを受理できるようになります。
      </para>

      <para>
<!--
       WAL data is sent as a series of CopyData messages.  (This allows
       other information to be intermixed; in particular the server can send
       an ErrorResponse message if it encounters a failure after beginning
       to stream.)  The payload of each CopyData message from server to the
       client contains a message of one of the following formats:
-->
WALデータはCopyDataメッセージ群として送信されます。
（これにより他の情報を混在させることができます。
具体的にはサーバはストリーム開始後に失敗が起きた場合にErrorResponseメッセージを送信することができます。）
サーバからクライアントへの各CopyDataメッセージのペイロード、は以下の書式のどれかを含みます。
      </para>

      <variablelist>
       <varlistentry id="protocol-replication-xlogdata">
        <term>XLogData (B)</term>
        <listitem>
         <variablelist>
          <varlistentry>
           <term>Byte1('w')</term>
           <listitem>
            <para>
<!--
             Identifies the message as WAL data.
-->
メッセージをWALデータとして識別します。
            </para>
           </listitem>
          </varlistentry>

          <varlistentry>
           <term>Int64</term>
           <listitem>
            <para>
<!--
             The starting point of the WAL data in this message.
-->
このメッセージ内のWALの開始点。
            </para>
           </listitem>
          </varlistentry>

          <varlistentry>
           <term>Int64</term>
           <listitem>
            <para>
<!--
             The current end of WAL on the server.
-->
サーバ上の現在のWAL終了点。
            </para>
           </listitem>
          </varlistentry>

          <varlistentry>
           <term>Int64</term>
           <listitem>
            <para>
<!--
             The server's system clock at the time of transmission, as
             microseconds since midnight on 2000-01-01.
-->
転送時点でのサーバのシステム時刻。
2000年1月1日午前0時からのマイクロ秒。
            </para>
           </listitem>
          </varlistentry>

          <varlistentry>
           <term>Byte<replaceable>n</replaceable></term>
           <listitem>
            <para>
<!--
             A section of the WAL data stream.
-->
WALデータストリームの断片。
            </para>

            <para>
<!--
             A single WAL record is never split across two XLogData messages.
             When a WAL record crosses a WAL page boundary, and is therefore
             already split using continuation records, it can be split at the page
             boundary. In other words, the first main WAL record and its
             continuation records can be sent in different XLogData messages.
-->
単一のWALレコードが2つのXLogDataメッセージに分かれることはありません。
しかしWALレコードがWALページ境界を跨る場合、継続レコードを用いてすでに分割されていますので、ページ境界で分割することができます。
言い換えると、先頭の主WALレコードとその継続レコードは、別のXLogDataメッセージとして分かれることがありえます。
            </para>
           </listitem>
          </varlistentry>
         </variablelist>
        </listitem>
       </varlistentry>

       <varlistentry id="protocol-replication-primary-keepalive-message">
<!--
        <term>Primary keepalive message (B)</term>
-->
        <term>プライマリキープアライブメッセージ(B)</term>
        <listitem>
         <variablelist>
          <varlistentry>
           <term>Byte1('k')</term>
           <listitem>
            <para>
<!--
             Identifies the message as a sender keepalive.
-->
メッセージを送信元キープアライブとして識別します。
            </para>
           </listitem>
          </varlistentry>

          <varlistentry>
           <term>Int64</term>
           <listitem>
            <para>
<!--
             The current end of WAL on the server.
-->
サーバ上の現在のWAL終端。
            </para>
           </listitem>
          </varlistentry>

          <varlistentry>
           <term>Int64</term>
           <listitem>
            <para>
<!--
             The server's system clock at the time of transmission, as
             microseconds since midnight on 2000-01-01.
-->
転送時点でのサーバのシステム時刻。
2000年1月1日午前0時からのマイクロ秒。
            </para>
           </listitem>
          </varlistentry>

          <varlistentry>
           <term>Byte1</term>
           <listitem>
            <para>
<!--
             1 means that the client should reply to this message as soon as
             possible, to avoid a timeout disconnect. 0 otherwise.
-->
タイムアウトによる切断を避けるため、クライアントがこのメッセージに即時に応答するべき方法の1つ。
0またはその他
            </para>
           </listitem>
          </varlistentry>
         </variablelist>
        </listitem>
       </varlistentry>
      </variablelist>

      <para>
<!--
       The receiving process can send replies back to the sender at any time,
       using one of the following message formats (also in the payload of a
       CopyData message):
-->
以下のメッセージ書式の1つ（およびCopyDataメッセージのペイロード中のもの）を使用して、受理プロセスは送信者にいつでも応答できます。
      </para>

      <variablelist>
       <varlistentry id="protocol-replication-standby-status-update">
<!--
        <term>Standby status update (F)</term>
-->
        <term>スタンバイ状態の更新(F)</term>
        <listitem>
         <variablelist>
          <varlistentry>
           <term>Byte1('r')</term>
           <listitem>
            <para>
<!--
             Identifies the message as a receiver status update.
-->
メッセージを受信側の状態更新として識別します。
            </para>
           </listitem>
          </varlistentry>

          <varlistentry>
           <term>Int64</term>
           <listitem>
            <para>
<!--
             The location of the last WAL byte + 1 received and written to disk
             in the standby.
-->
スタンバイにおいて受信しディスクに書き込まれた最終WALバイト+1の場所。
            </para>
           </listitem>
          </varlistentry>

          <varlistentry>
           <term>Int64</term>
           <listitem>
            <para>
<!--
             The location of the last WAL byte + 1 flushed to disk in
             the standby.
-->
スタンバイにおいてディスクにフラッシュされた最終WALバイト+1の場所。
            </para>
           </listitem>
          </varlistentry>

          <varlistentry>
           <term>Int64</term>
           <listitem>
            <para>
<!--
             The location of the last WAL byte + 1 applied in the standby.
-->
スタンバイにおいて適用された最終WALバイト+1の場所。
            </para>
           </listitem>
          </varlistentry>

          <varlistentry>
           <term>Int64</term>
           <listitem>
            <para>
<!--
             The client's system clock at the time of transmission, as
             microseconds since midnight on 2000-01-01.
-->
転送時点でのクライアントのシステム時刻。
2000年1月1日午前0時からのマイクロ秒。
            </para>
           </listitem>
          </varlistentry>

          <varlistentry>
           <term>Byte1</term>
           <listitem>
            <para>
<!--
             If 1, the client requests the server to reply to this message
             immediately. This can be used to ping the server, to test if
             the connection is still healthy.
-->
値が1の場合、このメッセージにすぐ応答するように、クライアントはサーバへ要求します。
この方法は、接続がまだ保持されているか検査するために、サーバへのピング送信として使用できます。
            </para>
           </listitem>
          </varlistentry>
         </variablelist>
        </listitem>
       </varlistentry>

       <varlistentry id="protocol-replication-hot-standby-feedback-message">
<!--
        <term>Hot standby feedback message (F)</term>
-->
        <term>ホットスタンバイフィードバックメッセージ(F)</term>
        <listitem>
         <variablelist>
          <varlistentry>
           <term>Byte1('h')</term>
           <listitem>
            <para>
<!--
             Identifies the message as a hot standby feedback message.
-->
メッセージをホットスタンバイのフィードバックメッセージとして識別します。
            </para>
           </listitem>
          </varlistentry>

          <varlistentry>
           <term>Int64</term>
           <listitem>
            <para>
<!--
             The client's system clock at the time of transmission, as
             microseconds since midnight on 2000-01-01.
-->
転送時点でのクライアントのシステム時刻。
2000年1月1日午前0時からのマイクロ秒。
            </para>
           </listitem>
          </varlistentry>

          <varlistentry>
           <term>Int32</term>
           <listitem>
            <para>
<!--
             The standby's current global xmin, excluding the catalog_xmin from any
             replication slots. If both this value and the following
             catalog_xmin are 0 this is treated as a notification that hot standby
             feedback will no longer be sent on this connection. Later non-zero
             messages may reinitiate the feedback mechanism.
-->
スタンバイの現在のグローバルのxminですが、すべてのレプリケーションスロットのcatalog_xminは除きます。
この値と次のcatalog_xminがいずれも0なら、この接続ではホットスタンバイのフィードバックはもう送信されないという通知として扱われます。
後でゼロでないメッセージによりフィードバック機構を再開することができます。
            </para>
           </listitem>
          </varlistentry>

          <varlistentry>
           <term>Int32</term>
           <listitem>
            <para>
<!--
             The epoch of the global xmin xid on the standby.
-->
スタンバイのグローバルのxmin xidのエポックです。
            </para>
           </listitem>
          </varlistentry>

          <varlistentry>
           <term>Int32</term>
           <listitem>
            <para>
<!--
             The lowest catalog_xmin of any replication slots on the standby. Set to 0
             if no catalog_xmin exists on the standby or if hot standby feedback is being
             disabled.
-->
スタンバイのすべてのレプリケーションスロットのcatalog_xminの最小値です。
スタンバイ上にcatalog_xminが存在しない、あるいはホットスタンバイのフィードバックが無効化されている場合は0に設定します。
            </para>
           </listitem>
          </varlistentry>

          <varlistentry>
           <term>Int32</term>
           <listitem>
            <para>
<!--
             The epoch of the catalog_xmin xid on the standby.
-->
スタンバイのcatalog_xmin xidのエポックです。
            </para>
           </listitem>
          </varlistentry>
         </variablelist>
        </listitem>
       </varlistentry>
      </variablelist>
     </listitem>
    </varlistentry>

    <varlistentry id="protocol-replication-start-replication-slot-logical">
     <term><literal>START_REPLICATION</literal> <literal>SLOT</literal> <replaceable class="parameter">slot_name</replaceable> <literal>LOGICAL</literal> <replaceable class="parameter">XXX/XXX</replaceable> [ ( <replaceable>option_name</replaceable> [ <replaceable>option_value</replaceable> ] [, ...] ) ]</term>
     <listitem>
      <para>
<!--
       Instructs server to start streaming WAL for logical replication,
       starting at either WAL location <replaceable
       class="parameter">XXX/XXX</replaceable> or the slot's
       <literal>confirmed_flush_lsn</literal> (see <xref
       linkend="view-pg-replication-slots"/>), whichever is greater. This
       behavior makes it easier for clients to avoid updating their local LSN
       status when there is no data to process. However, starting at a
       different LSN than requested might not catch certain kinds of client
       errors; so the client may wish to check that
       <literal>confirmed_flush_lsn</literal> matches its expectations before
       issuing <literal>START_REPLICATION</literal>.
-->
サーバに対して、<replaceable class="parameter">XXX/XXX</replaceable>WAL時点かスロット<literal>confirmed_flush_lsn</literal>(<xref linkend="view-pg-replication-slots"/>参照)のどちらか大きい方から、論理的レプリケーションのWALストリームを開始するよう指示します。
この動作により、クライアントは処理するデータがないときにローカルLSNステータスを更新しないようにしやすくなります。
しかし、要求されたLSNとは異なるLSNで開始すると、特定の種類のクライアントエラーを検出できない可能性があります。
したがって、クライアントは<literal>START_REPLICATION</literal>を発行する前に<literal>confirmed_flush_lsn</literal>が期待どおりであることを確認したい場合があります。
      </para>

      <para>
<!--
       The server can reply with an error, for example if the
       slot does not exist. On success, the server responds with a CopyBothResponse
       message, and then starts to stream WAL to the frontend.
-->
サーバは、スロットが存在しない場合などにエラーを返すことができます。
成功すると、サーバはCopyBothResponseメッセージで応答し、フロントエンドへのWALのストリーミングを開始します。
      </para>

      <para>
<!--
       The messages inside the CopyBothResponse messages are of the same format
       documented for <literal>START_REPLICATION ... PHYSICAL</literal>, including
       two CommandComplete messages.
-->
CopyBothResponse内部のメッセージは、2つのCommandCompleteメッセージを含めて<literal>START_REPLICATION ... PHYSICAL</literal>の記述と同じ書式です。
      </para>

      <para>
<!--
       The output plugin associated with the selected slot is used
       to process the output for streaming.
-->
選択されたスロットに関連した出力プラグインは、出力ストリームの処理に使用されます。
      </para>

      <variablelist>
       <varlistentry>
        <term><literal>SLOT</literal> <replaceable class="parameter">slot_name</replaceable></term>
        <listitem>
         <para>
<!--
          The name of the slot to stream changes from. This parameter is required,
          and must correspond to an existing logical replication slot created
          with <literal>CREATE_REPLICATION_SLOT</literal> in
          <literal>LOGICAL</literal> mode.
-->
ストリームを変更したスロット名。
このパラメータは必須であり、<literal>LOGICAL</literal>モードにおいて<literal>CREATE_REPLICATION_SLOT</literal>によって作成された、実在する論理的レプリケーションスロットに対応しなければなりません。
         </para>
        </listitem>
       </varlistentry>

       <varlistentry>
        <term><replaceable class="parameter">XXX/XXX</replaceable></term>
        <listitem>
         <para>
<!--
          The WAL location to begin streaming at.
-->
ストリームを開始するWAL時点。
         </para>
        </listitem>
       </varlistentry>

       <varlistentry>
        <term><replaceable class="parameter">option_name</replaceable></term>
        <listitem>
         <para>
<!--
          The name of an option passed to the slot's logical decoding plugin.
-->
レプリケーションスロットのロジカルデコーディング出力プラグインに渡すオプション名。
         </para>
        </listitem>
       </varlistentry>

       <varlistentry>
        <term><replaceable class="parameter">option_value</replaceable></term>
        <listitem>
         <para>
<!--
          Optional value, in the form of a string constant, associated with the
          specified option.
-->
オプションの値。
文字列定数の形式。
         </para>
        </listitem>
       </varlistentry>
      </variablelist>
     </listitem>
    </varlistentry>

    <varlistentry id="protocol-replication-drop-replication-slot">
     <term>
      <literal>DROP_REPLICATION_SLOT</literal> <replaceable class="parameter">slot_name</replaceable> <optional> <literal>WAIT</literal> </optional>
      <indexterm><primary>DROP_REPLICATION_SLOT</primary></indexterm>
     </term>
     <listitem>
      <para>
<!--
       Drops a replication slot, freeing any reserved server-side resources.
       If the slot is a logical slot that was created in a database other than
       the database the walsender is connected to, this command fails.
-->
レプリケーションスロットを削除し、サーバ側で準備した資源を解放します。
このスロットが、walsenderが接続しているデータベース以外のデータベースで作成された論理スロットの場合、このコマンドは失敗します。
      </para>

      <variablelist>
       <varlistentry>
        <term><replaceable class="parameter">slot_name</replaceable></term>
        <listitem>
         <para>
<!--
          The name of the slot to drop.
-->
削除するスロット名。
         </para>
        </listitem>
       </varlistentry>

       <varlistentry>
        <term><literal>WAIT</literal></term>
        <listitem>
         <para>
<!--
          This option causes the command to wait if the slot is active until
          it becomes inactive, instead of the default behavior of raising an
          error.
-->
このオプションを使用すると、スロットが使用中の時に、スロットの使用が終わるまでコマンドを待機させます。
デフォルトの動作ではエラーを発生させます。
         </para>
        </listitem>
       </varlistentry>
      </variablelist>
     </listitem>
    </varlistentry>

    <varlistentry id="protocol-replication-base-backup" xreflabel="BASE_BACKUP">
     <term><literal>BASE_BACKUP</literal> [ ( <replaceable class="parameter">option</replaceable> [, ...] ) ]
      <indexterm><primary>BASE_BACKUP</primary></indexterm>
     </term>
     <listitem>
      <para>
<!--
       Instructs the server to start streaming a base backup.
       The system will automatically be put in backup mode before the backup
       is started, and taken out of it when the backup is complete. The
       following options are accepted:
-->
ベースバックアップのストリーミングを開始するようにサーバーに指示します。
システムは自動的に、バックアップが開始される前にバックアップモードに入り、バックアップが完了するとバックアップモードから出ます。
次のオプションを使用できます。

       <variablelist>
        <varlistentry>
         <term><literal>LABEL</literal> <replaceable>'label'</replaceable></term>
         <listitem>
          <para>
<!--
           Sets the label of the backup. If none is specified, a backup label
           of <literal>base backup</literal> will be used. The quoting rules
           for the label are the same as a standard SQL string with
           <xref linkend="guc-standard-conforming-strings"/> turned on.
-->
バックアップのラベルを設定します。
何も指定しない場合は、<literal>base backup</literal>のバックアップラベルが使用されます。
ラベルの引用符付け規則は、<xref linkend="guc-standard-conforming-strings"/>をオンにした標準SQL文字列と同じです。
          </para>
         </listitem>
        </varlistentry>

        <varlistentry>
         <term><literal>TARGET</literal> <replaceable>'target'</replaceable></term>
         <listitem>
          <para>
<!--
           Tells the server where to send the backup.  If the target is
           <literal>client</literal>, which is the default, the backup data is
           sent to the client. If it is <literal>server</literal>, the backup
           data is written to the server at the pathname specified by the
           <literal>TARGET_DETAIL</literal> option. If it is
           <literal>blackhole</literal>, the backup data is not sent
           anywhere; it is simply discarded.
-->
バックアップの送信先をサーバに通知します。
ターゲットが<literal>client</literal>の場合、デフォルトでバックアップデータがクライアントに送信されます。
ターゲットが<literal>server</literal>の場合、バックアップデータはサーバの<literal>TARGET_DETAIL</literal>オプションで指定されたパス名に書き込まれます。
ターゲットが<literal>blackhole</literal>の場合、バックアップデータはどこにも送信されず、単に破棄されます。
          </para>

          <para>
<!--
           The <literal>server</literal> target requires superuser privilege or
           being granted the <literal>pg_write_server_files</literal> role.
-->
<literal>server</literal>ターゲットはスーパーユーザ権限を必要とするか、<literal>pg_write_server_files</literal>ロールを与えられている必要があります。
          </para>
         </listitem>
        </varlistentry>

        <varlistentry>
         <term><literal>TARGET_DETAIL</literal> <replaceable>'detail'</replaceable></term>
         <listitem>
          <para>
<!--
           Provides additional information about the backup target.
-->
バックアップターゲットに関する追加情報を提供します。
          </para>

          <para>
<!--
           Currently, this option can only be used when the backup target is
           <literal>server</literal>. It specifies the server directory
           to which the backup should be written.
-->
現在、このオプションはバックアップターゲットが<literal>サーバ</literal>の場合にのみ使用できます。
バックアップを書き込むサーバディレクトリを指定します。
          </para>
         </listitem>
        </varlistentry>

        <varlistentry>
         <term><literal>PROGRESS [ <replaceable class="parameter">boolean</replaceable> ]</literal></term>
         <listitem>
          <para>
<!--
           If set to true, request information required to generate a progress
           report. This will send back an approximate size in the header of each
           tablespace, which can be used to calculate how far along the stream
           is done. This is calculated by enumerating all the file sizes once
           before the transfer is even started, and might as such have a
           negative impact on the performance.  In particular, it might take
           longer before the first data
           is streamed. Since the database files can change during the backup,
           the size is only approximate and might both grow and shrink between
           the time of approximation and the sending of the actual files.
           The default is false.
-->
trueの場合、進行状況の報告を生成するために必要な情報を要求します。
これは、ストリームが完了するまでにどのくらいかかるかを計算するために使用することができる、各テーブル空間のヘッダ内の概算容量を返送します。
これは、転送を始める前のすべてのファイルサイズを１度数え上げることで計算されます。
これ自体が性能に与える悪影響があるかもしれません。
特に最初のデータがストリームされるまでにより多くの時間がかかる可能性があります。
データベースファイルはバックアップの間変更される可能性がありますので、容量は概算に過ぎず、概算時と実ファイルを送信するまでの間に増減される可能性があります。
デフォルトはfalseです。
          </para>
         </listitem>
        </varlistentry>

        <varlistentry>
         <term><literal>CHECKPOINT { 'fast' | 'spread' }</literal></term>
         <listitem>
          <para>
<!--
           Sets the type of checkpoint to be performed at the beginning of the
           base backup. The default is <literal>spread</literal>.
-->
ベースバックアップの開始時に実行されるチェックポイントのタイプを設定します。
デフォルトは<literal>spread</literal>です。
          </para>
         </listitem>
        </varlistentry>

        <varlistentry>
         <term><literal>WAL [ <replaceable class="parameter">boolean</replaceable> ]</literal></term>
         <listitem>
          <para>
<!--
           If set to true, include the necessary WAL segments in the backup.
           This will include all the files between start and stop backup in the
           <filename>pg_wal</filename> directory of the base directory tar
           file. The default is false.
-->
trueの場合、バックアップ内に必要なWALセグメントを含めます。
ベースディレクトリtarファイルの<filename>pg_wal</filename>ディレクトリにある、バックアップの開始から終了までのすべてのファイルが含まれます。
デフォルトはfalseです。
          </para>
         </listitem>
        </varlistentry>

        <varlistentry>
         <term><literal>WAIT [ <replaceable class="parameter">boolean</replaceable> ]</literal></term>
         <listitem>
          <para>
<!--
           If set to true, the backup will wait until the last required WAL
           segment has been archived, or emit a warning if log archiving is
           not enabled. If false, the backup will neither wait nor warn,
           leaving the client responsible for ensuring the required log is
           available. The default is true.
-->
trueの場合、バックアップは必要な最終WALセグメントがアーカイブされるまで待機します。
ログアーカイブが有効でない場合は警告が発せられます。
falseの場合、バックアップは待機も警告もせず、必要なログが利用できるようになったことの確認をクライアントに任せます。
デフォルトはtrueです。
          </para>
         </listitem>
        </varlistentry>

        <varlistentry>
         <term><literal>COMPRESSION</literal> <replaceable>'method'</replaceable></term>
         <listitem>
          <para>
<!--
           Instructs the server to compress the backup using the specified
           method. Currently, the supported methods are <literal>gzip</literal>,
           <literal>lz4</literal>, and <literal>zstd</literal>.
-->
指定された方法を使用してバックアップを圧縮するようサーバに指示します。
現在サポートされている方法は、<literal>gzip</literal>、<literal>lz4</literal>および<literal>zstd</literal>です。
          </para>
         </listitem>
        </varlistentry>

        <varlistentry>
         <term><literal>COMPRESSION_DETAIL</literal> <replaceable>detail</replaceable></term>
         <listitem>
          <para>
<!--
           Specifies details for the chosen compression method. This should only
           be used in conjunction with the <literal>COMPRESSION</literal>
           option.  If the value is an integer, it specifies the compression
           level.  Otherwise, it should be a comma-separated list of items,
           each of the form <replaceable>keyword</replaceable> or
           <replaceable>keyword=value</replaceable>. Currently, the supported
           keywords are <literal>level</literal> and <literal>workers</literal>.
-->
選択した圧縮方法の詳細を指定します。
これは<literal>COMPRESSION</literal>オプションと一緒にのみ使用します。
値が整数の場合は、圧縮レベルを指定します。
それ以外の場合は、カンマで区切られたアイテムのリストであり、それぞれの形式は<replaceable>keyword</replaceable>または<replaceable>keyword=value</replaceable>です。
現在サポートされているキーワードは<literal>level</literal>および<literal>workers</literal>です。
          </para>

          <para>
<!--
           The <literal>level</literal> keyword sets the compression level.
           For <literal>gzip</literal> the compression level should be an
           integer between <literal>1</literal> and <literal>9</literal>
           (default <literal>Z_DEFAULT_COMPRESSION</literal> or
           <literal>-1</literal>), for <literal>lz4</literal> an integer
           between 1 and 12 (default <literal>0</literal> for fast compression
           mode), and for <literal>zstd</literal> an integer between
           <literal>ZSTD_minCLevel()</literal> (usually <literal>-131072</literal>)
           and <literal>ZSTD_maxCLevel()</literal> (usually <literal>22</literal>),
           (default <literal>ZSTD_CLEVEL_DEFAULT</literal> or
           <literal>3</literal>).
-->
<literal>level</literal>キーワードは圧縮レベルを設定します。
<literal>gzip</literal>の場合、圧縮レベルは<literal>1</literal>から<literal>9</literal>までの整数（デフォルト<literal>Z_DEFAULT_COMPRESSION</literal>または<literal>-1</literal>）、<literal>lz4</literal>の場合は1から12までの整数（高速圧縮モードの場合デフォルト<literal>0</literal>）、<literal>zstd</literal>の場合は<literal>ZSTD_minCLevel()</literal>（通常<literal>-131072</literal>）から<literal>ZSTD_maxCLevel()</literal>（通常は<literal>22</literal>）、（デフォルトは<literal>ZSTD_CLEVEL_DEFAULT</literal>または<literal>3</literal>）までの整数です。
          </para>

          <para>
<!--
           The <literal>workers</literal> keyword sets the number of threads
           that should be used for parallel compression. Parallel compression
           is supported only for <literal>zstd</literal>.
-->
<literal>workers</literal>キーワードは、並列圧縮に使用するスレッドの数を設定します。
並列圧縮は<literal>zstd</literal>でのみサポートされています。
          </para>
         </listitem>
        </varlistentry>

        <varlistentry>
         <term><literal>MAX_RATE</literal> <replaceable>rate</replaceable></term>
         <listitem>
          <para>
<!--
           Limit (throttle) the maximum amount of data transferred from server
           to client per unit of time.  The expected unit is kilobytes per second.
           If this option is specified, the value must either be equal to zero
           or it must fall within the range from 32 kB through 1 GB (inclusive).
           If zero is passed or the option is not specified, no restriction is
           imposed on the transfer.
-->
サーバからクライアントへ転送する単位時間当たりの最大データ容量を制限します（絞ります）。
予期される単位はkB/s（キロバイト/秒）です。
このオプションが指定された場合、値はゼロまたは32 kB以上1 GB以下でなければなりません。
ゼロが渡されるかオプションが指定されない場合、転送の制約は課されません。
          </para>
         </listitem>
        </varlistentry>

        <varlistentry>
         <term><literal>TABLESPACE_MAP [ <replaceable class="parameter">boolean</replaceable> ]</literal></term>
         <listitem>
          <para>
<!--
           If true, include information about symbolic links present in the
           directory <filename>pg_tblspc</filename> in a file named
           <filename>tablespace_map</filename>. The tablespace map file includes
           each symbolic link name as it exists in the directory
           <filename>pg_tblspc/</filename> and the full path of that symbolic link.
           The default is false.
-->
trueの場合、ディレクトリ<filename>pg_tblspc</filename>にあるシンボリックリンクに関する情報を<filename>tablespace_map</filename>という名前のファイルに含めます。
テーブル空間マップファイルには、ディレクトリ<filename>pg_tblspc/</filename>に存在する各シンボリックリンクの名前とそのシンボリックリンクのフルパスが含まれています。
デフォルトはfalseです。
          </para>
         </listitem>
        </varlistentry>

        <varlistentry>
         <term><literal>VERIFY_CHECKSUMS [ <replaceable class="parameter">boolean</replaceable> ]</literal></term>
         <listitem>
          <para>
<!--
           If true, checksums are verified during a base backup if they are
           enabled. If false, this is skipped. The default is true.
-->
trueの場合、チェックサムが有効になっていれば、ベース・バックアップ中にチェックサムが検証されます。
falseの場合、スキップされます。
デフォルトはtrueです。
          </para>
         </listitem>
        </varlistentry>

        <varlistentry>
         <term><literal>MANIFEST</literal> <replaceable>manifest_option</replaceable></term>
         <listitem>
          <para>
<!--
           When this option is specified with a value of <literal>yes</literal>
           or <literal>force-encode</literal>, a backup manifest is created
           and sent along with the backup.  The manifest is a list of every
           file present in the backup with the exception of any WAL files that
           may be included. It also stores the size, last modification time, and
           optionally a checksum for each file.
           A value of <literal>force-encode</literal> forces all filenames
           to be hex-encoded; otherwise, this type of encoding is performed only
           for files whose names are non-UTF8 octet sequences.
           <literal>force-encode</literal> is intended primarily for testing
           purposes, to be sure that clients which read the backup manifest
           can handle this case. For compatibility with previous releases,
           the default is <literal>MANIFEST 'no'</literal>.
-->
このオプションを<literal>yes</literal>または<literal>force-encode</literal>の値で設定すると、バックアップマニフェストが作成され、バックアップとともに送信されます。
マニフェストは、含まれる可能性のあるWALファイルを除きバックアップ内に存在するすべてのファイルのリストです。
また、サイズ、最終更新時刻、オプションでファイル毎のチェックサムも格納します。
<literal>force-encode</literal>の値は、全てのファイル名を強制的に16進数でエンコーディングします。
それ以外の場合、このタイプのエンコードは、名前が非UTF-8オクテットシーケンスであるファイルに対してのみ実行されます。
<literal>force-encode</literal>は、主にテスト目的で使用されており、バックアップマニュフェストを読み取るクライアントがこのケースを処理できることを確認するために使用されます。
以前のリリースとの互換性を保つため、デフォルトは、<literal>MANIFEST 'no'</literal>です。
          </para>
         </listitem>
        </varlistentry>

        <varlistentry>
         <term><literal>MANIFEST_CHECKSUMS</literal> <replaceable>checksum_algorithm</replaceable></term>
         <listitem>
          <para>
<!--
           Specifies the checksum algorithm that should be applied to each file included
           in the backup manifest. Currently, the available
           algorithms are <literal>NONE</literal>, <literal>CRC32C</literal>,
           <literal>SHA224</literal>, <literal>SHA256</literal>,
           <literal>SHA384</literal>, and <literal>SHA512</literal>.
           The default is <literal>CRC32C</literal>.
-->
バックアップマニュフェストに含まれている各ファイルに適用するチェックサムアルゴリズムを指定します。
現在使用可能なアルゴリズムは、<literal>NONE</literal>、<literal>CRC32C</literal>、<literal>SHA224</literal>, <literal>SHA256</literal>、<literal>SHA384</literal>、<literal>SHA512</literal>です。
デフォルトは<literal>CRC32C</literal>です。
          </para>
         </listitem>
        </varlistentry>
       </variablelist>
      </para>

      <para>
<!--
       When the backup is started, the server will first send two
       ordinary result sets, followed by one or more CopyOutResponse
       results.
-->
バックアップを開始する時、サーバはまず２つの通常の結果セットを送信し、続けて１つ以上のCopyOutResponse結果を送信します。
      </para>

      <para>
<!--
       The first ordinary result set contains the starting position of the
       backup, in a single row with two columns. The first column contains
       the start position given in XLogRecPtr format, and the second column
       contains the corresponding timeline ID.
-->
最初の通常の結果セットには、1行2列という形でバックアップの開始位置が含まれます。
最初の列にはXLogRecPtr書式の開始位置が、２番目の列には対応するタイムラインIDが含まれます。
      </para>

      <para>
<!--
       The second ordinary result set has one row for each tablespace.
       The fields in this row are:
-->
２番目の通常の結果セットには各テーブル空間に付き１行を持ちます。
この行のフィールドは以下の通りです。

       <variablelist>
        <varlistentry>
         <term><literal>spcoid</literal> (<type>oid</type>)</term>
         <listitem>
          <para>
<!--
           The OID of the tablespace, or null if it's the base
           directory.
-->
テーブル空間のOIDです。
ベースディレクトリの場合はNULLです。
          </para>
         </listitem>
        </varlistentry>

        <varlistentry>
         <term><literal>spclocation</literal> (<type>text</type>)</term>
         <listitem>
          <para>
<!--
           The full path of the tablespace directory, or null
           if it's the base directory.
-->
テーブル空間ディレクトリのフルパスです。
ベースディレクトリの場合はNULLです。
          </para>
         </listitem>
        </varlistentry>

        <varlistentry>
         <term><literal>size</literal> (<type>int8</type>)</term>
         <listitem>
          <para>
<!--
           The approximate size of the tablespace, in kilobytes (1024 bytes),
           if progress report has been requested; otherwise it's null.
-->
進行状況の報告が要求された場合は、テーブル空間の概算容量です（キロバイト(1024バイト)単位）。
要求されていない場合はNULLです。
          </para>
         </listitem>
        </varlistentry>
       </variablelist>
      </para>

      <para>
<!--
       After the second regular result set, a CopyOutResponse will be sent.
       The payload of each CopyData message will contain a message in one of
       the following formats:
-->
２番目の通常の結果セットの後、CopyOutResponseが送信されます。
各CopyDataメッセージのペイロードには、次のいずれかの形式のメッセージが含まれます
      </para>

      <variablelist>
       <varlistentry>
        <term>new archive (B)</term>
        <listitem>
         <variablelist>
          <varlistentry>
           <term>Byte1('n')</term>
           <listitem><para>
<!--
            Identifies the message as indicating the start of a new archive.
            There will be one archive for the main data directory and one
            for each additional tablespace; each will use tar format
            (following the <quote>ustar interchange format</quote> specified
            in the POSIX 1003.1-2008 standard).
-->
新規アーカイブの開始を示すメッセージを識別します。
メイン・データ・ディレクトリ用に1つのアーカイブがあり、追加表領域ごとに1つのアーカイブがあります。
各アーカイブはtarフォーマットを使用します（POSIX 1003.1-2008標準で規定されている<quote>ustar交換形式</quote>に従う）。
           </para></listitem>
          </varlistentry>

          <varlistentry>
           <term>String</term>
           <listitem><para>
<!--
            The file name for this archive.
-->
このアーカイブのファイル名。
           </para></listitem>
          </varlistentry>

          <varlistentry>
           <term>String</term>
           <listitem><para>
<!--
            For the main data directory, an empty string. For other
            tablespaces, the full path to the directory from which this
            archive was created.
-->
メインデータディレクトリの場合は空の文字列。
その他のテーブルスペースの場合は、このアーカイブが作成されたディレクトリへのフルパス。
           </para></listitem>
          </varlistentry>
         </variablelist>
        </listitem>
       </varlistentry>

       <varlistentry>
        <term>manifest (B)</term>
        <listitem>
         <variablelist>
          <varlistentry>
           <term>Byte1('m')</term>
           <listitem><para>
<!--
            Identifies the message as indicating the start of the backup
            manifest.
-->
バックアップマニフェストの開始を示すメッセージを識別します。
           </para></listitem>
          </varlistentry>
         </variablelist>
        </listitem>
       </varlistentry>

       <varlistentry>
        <term>archive or manifest data (B)</term>
        <listitem>
         <variablelist>
          <varlistentry>
           <term>Byte1('d')</term>
           <listitem><para>
<!--
            Identifies the message as containing archive or manifest data.
-->
メッセージにアーカイブデータまたはマニフェストデータが含まれていることを識別します。
           </para></listitem>
          </varlistentry>

          <varlistentry>
           <term>Byte<replaceable>n</replaceable></term>
           <listitem><para>
<!--
            Data bytes.
-->
データバイト。
           </para></listitem>
          </varlistentry>
         </variablelist>
        </listitem>
       </varlistentry>

       <varlistentry>
        <term>progress report (B)</term>
        <listitem>
         <variablelist>
          <varlistentry>
           <term>Byte1('p')</term>
           <listitem><para>
<!--
            Identifies the message as a progress report.
-->
メッセージが進捗レポートであることを識別します。
           </para></listitem>
          </varlistentry>

          <varlistentry>
           <term>Int64</term>
           <listitem><para>
<!--
            The number of bytes from the current tablespace for which
            processing has been completed.
-->
処理が完了した現在の表領域のバイト数。
           </para></listitem>
          </varlistentry>
         </variablelist>
        </listitem>
       </varlistentry>
      </variablelist>

      <para>
<!--
       After the CopyOutResponse, or all such responses, have been sent, a
       final ordinary result set will be sent, containing the WAL end position
       of the backup, in the same format as the start position.
-->
CopyOutResponse、あるいはこのような応答の全てが送信された後に、バックアップのWAL終了位置を含む通常の最終結果セットが開始位置と同じフォーマットで送信されます。
      </para>

      <para>
<!--
       The tar archive for the data directory and each tablespace will contain
       all files in the directories, regardless of whether they are
       <productname>PostgreSQL</productname> files or other files added to the same
       directory. The only excluded files are:
-->
データディレクトリと各テーブル空間のtarアーカイブには、そのディレクトリ内のファイルが<productname>PostgreSQL</productname>ファイルかそのディレクトリに追加された他のファイルかに関係なく、すべて含まれます。
以下に除かれるファイルを示します。

       <itemizedlist spacing="compact" mark="bullet">
        <listitem>
         <para>
          <filename>postmaster.pid</filename>
         </para>
        </listitem>
        <listitem>
         <para>
          <filename>postmaster.opts</filename>
         </para>
        </listitem>
        <listitem>
         <para>
<!--
          <filename>pg_internal.init</filename> (found in multiple directories)
-->
          <filename>pg_internal.init</filename>（複数のディレクトリに在ります）
         </para>
        </listitem>
        <listitem>
         <para>
<!--
          Various temporary files and directories created during the operation
          of the PostgreSQL server, such as any file or directory beginning
          with <filename>pgsql_tmp</filename> and temporary relations.
-->
PostgreSQLサーバの操作中に作成される種々の一時ファイルおよびディレクトリで、<filename>pgsql_tmp</filename>で始まるすべてのファイルおよびディレクトリ、および一時リレーション。
         </para>
        </listitem>
        <listitem>
         <para>
<!--
          Unlogged relations, except for the init fork which is required to
          recreate the (empty) unlogged relation on recovery.
-->
ログを取らないリレーション。ただし、リカバリでログを取らないリレーションの再作成に必要なinitフォークは除かれない。
         </para>
        </listitem>
        <listitem>
         <para>
<!--
          <filename>pg_wal</filename>, including subdirectories. If the backup is run
          with WAL files included, a synthesized version of <filename>pg_wal</filename> will be
          included, but it will only contain the files necessary for the
          backup to work, not the rest of the contents.
-->
サブディレクトリを含む<filename>pg_wal</filename>。
バックアップがwalファイルを含めて実行される場合、合成された版の<filename>pg_wal</filename>が含まれます。
これにはバックアップが動作するために必要なファイルのみが含まれ、残りの内容は含まれません。
         </para>
        </listitem>
        <listitem>
         <para>
<!--
          <filename>pg_dynshmem</filename>, <filename>pg_notify</filename>,
          <filename>pg_replslot</filename>, <filename>pg_serial</filename>,
          <filename>pg_snapshots</filename>, <filename>pg_stat_tmp</filename>, and
          <filename>pg_subtrans</filename> are copied as empty directories (even if
          they are symbolic links).
-->
<filename>pg_dynshmem</filename>、<filename>pg_notify</filename>、<filename>pg_replslot</filename>、<filename>pg_serial</filename>、<filename>pg_snapshots</filename>、<filename>pg_stat_tmp</filename>、<filename>pg_subtrans</filename>は（それがシンボリックリンクであったとしても）空のディレクトリとしてコピーされます。
         </para>
        </listitem>
        <listitem>
         <para>
<!--
          Files other than regular files and directories, such as symbolic
          links (other than for the directories listed above) and special
          device files, are skipped.  (Symbolic links
          in <filename>pg_tblspc</filename> are maintained.)
-->
シンボリックリンク（上記で列挙したディレクトリは除きます）や特殊デバイスファイルなど、通常のファイルとディレクトリ以外のものは省略されます。
（<filename>pg_tblspc</filename>中のシンボリックリンクは保持されます。）
         </para>
        </listitem>
       </itemizedlist>
<!--
       Owner, group, and file mode are set if the underlying file system on
       the server supports it.
-->
サーバ上の基盤となるファイルシステムがサポートする場合、所有者、グループ、ファイルのモードが設定されます。
      </para>
     </listitem>
    </varlistentry>
   </variablelist>
  </para>
 </sect1>

<sect1 id="protocol-logical-replication">
<!--
 <title>Logical Streaming Replication Protocol</title>
-->
 <title>論理ストリーミングレプリケーションのプロトコル</title>

 <para>
<!--
  This section describes the logical replication protocol, which is the message
  flow started by the <literal>START_REPLICATION</literal>
  <literal>SLOT</literal> <replaceable class="parameter">slot_name</replaceable>
  <literal>LOGICAL</literal> replication command.
-->
この節では論理レプリケーションのプロトコルについて説明します。
このプロトコルはレプリケーションコマンド<literal>START_REPLICATION</literal> <literal>SLOT</literal> <replaceable class="parameter">slot_name</replaceable> <literal>LOGICAL</literal>で始まるメッセージフローです。
 </para>

 <para>
<!--
  The logical streaming replication protocol builds on the primitives of
  the physical streaming replication protocol.
-->
論理ストリーミングレプリケーションのプロトコルは、物理レプリケーションプロトコルの基本要素の上に構築されています。
 </para>

 <sect2 id="protocol-logical-replication-params">
<!--
  <title>Logical Streaming Replication Parameters</title>
-->
  <title>論理ストリーミングレプリケーションのパラメータ</title>

  <para>
<!--
   The logical replication <literal>START_REPLICATION</literal> command
   accepts following parameters:
-->
論理レプリケーションの<literal>START_REPLICATION</literal>コマンドは以下のパラメータを受け付けます。

   <variablelist>
    <varlistentry>
     <term>
      proto_version
     </term>
     <listitem>
      <para>
<!--
       Protocol version. Currently versions <literal>1</literal>, <literal>2</literal>,
       and <literal>3</literal> are supported.
-->
プロトコルバージョン。現在<literal>1</literal>、<literal>2</literal>、および<literal>3</literal>がサポートされています。
      </para>
      <para>
<!--
       Version <literal>2</literal> is supported only for server version 14
       and above, and it allows streaming of large in-progress transactions.
-->
バージョン<literal>2</literal>は、サーババージョン14以降でのみサポートされており、大規模な進行中トランザクションのストリーミングが可能です。
      </para>
      <para>
<!--
       Version <literal>3</literal> is supported only for server version 15
       and above, and it allows streaming of two-phase commits.
-->
バージョン<literal>3</literal>はサーババージョン15以降でのみサポートされており、2フェーズコミットのストリーミングが可能です。
      </para>
     </listitem>
    </varlistentry>

    <varlistentry>
     <term>
      publication_names
     </term>
     <listitem>
      <para>
<!--
       Comma separated list of publication names for which to subscribe
       (receive changes). The individual publication names are treated
       as standard objects names and can be quoted the same as needed.
-->
サブスクライブする（変更を受け取る）対象となるパブリケーション名をカンマで区切ったリストです。
個々のパブリケーション名は標準的なオブジェクト名と扱われ、必要に応じて引用符で括ることができます。
      </para>
     </listitem>
    </varlistentry>
   </variablelist>

  </para>
 </sect2>

 <sect2 id="protocol-logical-messages">
<!--
  <title>Logical Replication Protocol Messages</title>
-->
  <title>論理レプリケーションのプロトコルのメッセージ</title>

  <para>
<!--
   The individual protocol messages are discussed in the following
   subsections. Individual messages are described in
   <xref linkend="protocol-logicalrep-message-formats"/>.
-->
個々のプロトコルのメッセージについては以降の副節で説明します。
個々のメッセージについては<xref linkend="protocol-logicalrep-message-formats"/>で説明されています。
  </para>

  <para>
<!--
   All top-level protocol messages begin with a message type byte.
   While represented in code as a character, this is a signed byte with no
   associated encoding.
-->
トップレベルのプロトコルのメッセージはすべてメッセージタイプのバイトで始まります。
コード内では文字として表現されますが、これは文字符号化のないバイト（符号付き）です。
  </para>

  <para>
<!--
   Since the streaming replication protocol supplies a message length there
   is no need for top-level protocol messages to embed a length in their
   header.
-->
ストリーミングレプリケーションのプロトコルはメッセージ長を含むため、トップレベルのプロトコルのメッセージはそのヘッダに長さを埋め込む必要がありません。
  </para>

 </sect2>

 <sect2 id="protocol-logical-messages-flow">
<!--
  <title>Logical Replication Protocol Message Flow</title>
-->
  <title>論理レプリケーションのプロトコルのメッセージフロー</title>

  <para>
<!--
   With the exception of the <literal>START_REPLICATION</literal> command and
   the replay progress messages, all information flows only from the backend
   to the frontend.
-->
<literal>START_REPLICATION</literal>コマンドと再生進捗のメッセージを除き、すべての情報はバックエンド側からフロントエンド側にのみ流れます。
  </para>

  <para>
<!--
   The logical replication protocol sends individual transactions one by one.
   This means that all messages between a pair of Begin and Commit messages
   belong to the same transaction. Similarly, all messages between a pair of
   Begin Prepare and Prepare messages belong to the same transaction.
   It also sends changes of large in-progress transactions between a pair of
   Stream Start and Stream Stop messages. The last stream of such a transaction
   contains a Stream Commit or Stream Abort message.
-->
論理レプリケーションのプロトコルは、個々のトランザクションを一つずつ送信します。
これはつまり、BeginとCommitのメッセージの対の間にある全てのメッセージは同じトランザクションに属するということです。
同様に、Begin PrepareとPrepare messagesの間のすべてのメッセージが同じトランザクションに属しています。
また、ストリーム開始とストリーム終了メッセージの対の間の大きな継続中トランザクションの変更を送信します。
そのようなトランザクションの最後のストリームは、ストリームコミットあるいはストリームアボートメッセージを含んでいます。
  </para>

  <para>
<!--
   Every sent transaction contains zero or more DML messages (Insert,
   Update, Delete). In case of a cascaded setup it can also contain Origin
   messages. The origin message indicates that the transaction originated on
   different replication node. Since a replication node in the scope of logical
   replication protocol can be pretty much anything, the only identifier
   is the origin name. It's downstream's responsibility to handle this as
   needed (if needed). The Origin message is always sent before any DML
   messages in the transaction.
-->
送信されるすべてのトランザクションにはゼロ個以上のDMLメッセージ（Insert、Update、Delete）が含まれます。
カスケードの設定がされている場合は、Originメッセージを含めることができます。
Originメッセージはトランザクションの起点が別のレプリケーションノードであることを示します。
   <!--
   (訳注：原文が文法的におかしく、構文解析不能でした。
   "indicated"は"indicates"、"originated"は"originates"であるとして、
   また、 different"の前に"a"があるものとして訳しました。)
   -->
論理レプリケーションのプロトコルという観点では、レプリケーションノードはほぼ何でも良いため、唯一の識別子はOriginの名前です。
（必要なら）必要に応じてこれを処理するのは下流側の責任です。
Originメッセージは必ずトランザクション内のどのDMLよりも前に送信されます。
  </para>

  <para>
<!--
   Every DML message contains a relation OID, identifying the publisher's
   relation that was acted on.  Before the first DML message for a given
   relation OID, a Relation message will be sent, describing the schema of
   that relation.  Subsequently, a new Relation message will be sent if
   the relation's definition has changed since the last Relation message
   was sent for it.  (The protocol assumes that the client is capable of
   remembering this metadata for as many relations as needed.)
-->
すべてのDMLメッセージには、パブリッシャーが処理していたリレーションOIDが含まれています。
指定されたリレーションOIDの最初DMLメッセージの前に、リレーションのスキーマを記述するリレーションメッセージが送られます。
最後に送信されたリレーションメッセージ以降にリレーションの定義が変更されていたら、続いて新しいリレーションメッセージが送信されます。
（必要なだけクライアントはこのメタデータを記憶できるとプロトコルは見なしています。）
  </para>

  <para>
<!--
   Relation messages identify column types by their OIDs.  In the case
   of a built-in type, it is assumed that the client can look up that
   type OID locally, so no additional data is needed.  For a non-built-in
   type OID, a Type message will be sent before the Relation message,
   to provide the type name associated with that OID.  Thus, a client that
   needs to specifically identify the types of relation columns should
   cache the contents of Type messages, and first consult that cache to
   see if the type OID is defined there.  If not, look up the type OID
   locally.
-->
リレーションメッセージはOIDによって列型を識別します。
組み込みの型では、クライアントはローカルに型OIDを検索できると見なされ、追加のデータは必要ありません。
組み込み以外の型OIDでは、OIDに紐づく型名を提供するために、リレーションメッセージの前に型メッセージが送られます。
したがって、リレーションの列の型を特に識別する必要のあるクライアントは、型メッセージの内容をキャッシュし、型OIDがキャッシュにあるかどうかまずキャッシュを調べるべきです。
もしなければ、ローカルでその型OIDを調べます。
  </para>
 </sect2>
</sect1>

 <sect1 id="protocol-message-types">
<!--
  <title>Message Data Types</title>
-->
<title>メッセージのデータ型</title>

  <para>
<!--
   This section describes the base data types used in messages.
-->
本節ではメッセージの中で使われる基本的なデータ型を説明します。
  </para>

  <variablelist>
   <varlistentry>
    <term>Int<replaceable>n</replaceable>(<replaceable>i</replaceable>)</term>
    <listitem>
     <para>
<!--
      An <replaceable>n</replaceable>-bit integer in network byte
      order (most significant byte first).
      If <replaceable>i</replaceable> is specified it
      is the exact value that will appear, otherwise the value
      is variable.  Eg. Int16, Int32(42).
-->
ネットワークバイト順（最上位バイトが先頭）における<replaceable>n</replaceable>ビットの整数。
もし<replaceable>i</replaceable>が指定されていれば、それがそのまま使われます。
さもなければ変数です。
例えばInt16、Int32(42)などです。
     </para>
    </listitem>
   </varlistentry>

   <varlistentry>
    <term>Int<replaceable>n</replaceable>[<replaceable>k</replaceable>]</term>
    <listitem>
     <para>
<!--
      An array of <replaceable>k</replaceable>
      <replaceable>n</replaceable>-bit integers, each in network
      byte order.  The array length <replaceable>k</replaceable>
      is always determined by an earlier field in the message.
      Eg. Int16[M].
-->
<replaceable>n</replaceable>ビット整数の要素数<replaceable>k</replaceable>の配列で、それぞれはネットワークバイト順です。
配列サイズ<replaceable>k</replaceable>は常にメッセージの前のフィールドで決定されます。
例えばInt16[M]です。
     </para>
    </listitem>
   </varlistentry>

   <varlistentry>
    <term>String(<replaceable>s</replaceable>)</term>
    <listitem>
     <para>
<!--
      A null-terminated string (C-style string).  There is no
      specific length limitation on strings.
      If <replaceable>s</replaceable> is specified it is the exact
      value that will appear, otherwise the value is variable.
      Eg. String, String("user").
-->
NULL終端文字列（C様式文字列）。文字列には長さ制限の指定はありません。
<replaceable>s</replaceable>が指定されていれば、それがそのまま使われます。
さもなければ値は変数です。
例えばString、String("user")などです。
     </para>

     <note>
      <para>
<!--
       <emphasis>There is no predefined limit</emphasis> on the length of a string
       that can be returned by the backend.  Good coding strategy for a frontend
       is to use an expandable buffer so that anything that fits in memory can be
       accepted.  If that's not feasible, read the full string and discard trailing
       characters that don't fit into your fixed-size buffer.
-->
バックエンドから返すことができる文字列の長さには<emphasis>事前に定義された制限はありません</emphasis>。
フロントエンドではメモリに収まるものはすべて受け入れられるように拡張可能なバッファを使用するコーディング戦略を勧めます。
これが実行できないのであれば、文字列全体を読み取り、固定長バッファに合わない後の方の文字を破棄してください。
      </para>
     </note>
    </listitem>
   </varlistentry>

   <varlistentry>
    <term>Byte<replaceable>n</replaceable>(<replaceable>c</replaceable>)</term>
    <listitem>
     <para>
<!--
      Exactly <replaceable>n</replaceable> bytes.  If the field
      width <replaceable>n</replaceable> is not a constant, it is
      always determinable from an earlier field in the message.
      If <replaceable>c</replaceable> is specified it is the exact
      value.  Eg. Byte2, Byte1('\n').
-->
厳密に<replaceable>n</replaceable>バイト。
フィールド幅<replaceable>n</replaceable>が定数でない場合、メッセージの前のフィールドから決定されます。
<replaceable>c</replaceable>が指定されていれば、それがそのまま使われます。
例えば Byte2、Byte1('\n')などです。
     </para>
    </listitem>
   </varlistentry>
  </variablelist>
 </sect1>

 <sect1 id="protocol-message-formats">
<!--
  <title>Message Formats</title>
-->
<title>メッセージの書式</title>

  <para>
<!--
   This section describes the detailed format of each message.  Each is marked to
   indicate that it can be sent by a frontend (F), a backend (B), or both
   (F &amp; B).
   Notice that although each message includes a byte count at the beginning,
   the message format is defined so that the message end can be found without
   reference to the byte count.  This aids validity checking.  (The CopyData
   message is an exception, because it forms part of a data stream; the contents
   of any individual CopyData message cannot be interpretable on their own.)
-->
本節ではそれぞれのメッセージの詳細書式について説明します。
それぞれにはフロントエンド（F）、バックエンド（B）あるいは双方（F &amp; B）から送出されることを示す印が付いています。
各メッセージには先頭にバイト数を持っていますが、バイト数を参照しなくてもメッセージの終わりを検知できるようにメッセージ書式は定義されています。
これは有効性検査を補助します。
（CopyDataメッセージはデータストリームの一部を形成しますので例外です。
個々のCopyDataメッセージの内容は自身でも解釈することができません。）
  </para>

  <variablelist>
   <varlistentry id="protocol-message-formats-AuthenticationOk">
    <term>AuthenticationOk (B)</term>
    <listitem>
     <variablelist>
      <varlistentry>
       <term>Byte1('R')</term>
       <listitem>
        <para>
<!--
         Identifies the message as an authentication request.
-->
認証要求としてメッセージを識別します。
        </para>
       </listitem>
      </varlistentry>

      <varlistentry>
       <term>Int32(8)</term>
       <listitem>
        <para>
<!--
         Length of message contents in bytes, including self.
-->
自身を含むメッセージ内容のバイト単位の長さ。
        </para>
       </listitem>
      </varlistentry>

      <varlistentry>
       <term>Int32(0)</term>
       <listitem>
        <para>
<!--
         Specifies that the authentication was successful.
-->
認証が成功したことを指定します。
        </para>
       </listitem>
      </varlistentry>
     </variablelist>
    </listitem>
   </varlistentry>

   <varlistentry id="protocol-message-formats-AuthenticationKerberosV5">
    <term>AuthenticationKerberosV5 (B)</term>
    <listitem>

     <variablelist>
      <varlistentry>
       <term>Byte1('R')</term>
       <listitem>
        <para>
<!--
         Identifies the message as an authentication request.
-->
認証要求としてメッセージを識別します。
        </para>
       </listitem>
      </varlistentry>

      <varlistentry>
       <term>Int32(8)</term>
       <listitem>
        <para>
<!--
         Length of message contents in bytes, including self.
-->
自身を含むメッセージ内容のバイト単位の長さ。
        </para>
       </listitem>
      </varlistentry>

      <varlistentry>
       <term>Int32(2)</term>
       <listitem>
        <para>
<!--
         Specifies that Kerberos V5 authentication is required.
-->
Kerberos V5認証が必要であることを指定します。
        </para>
       </listitem>
      </varlistentry>
     </variablelist>
    </listitem>
   </varlistentry>

   <varlistentry id="protocol-message-formats-AuthenticationCleartextPassword">
    <term>AuthenticationCleartextPassword (B)</term>
    <listitem>

     <variablelist>
      <varlistentry>
       <term>Byte1('R')</term>
       <listitem>
        <para>
<!--
         Identifies the message as an authentication request.
-->
認証要求としてメッセージを識別します。
        </para>
       </listitem>
      </varlistentry>

      <varlistentry>
       <term>Int32(8)</term>
       <listitem>
        <para>
<!--
         Length of message contents in bytes, including self.
-->
自身を含むメッセージ内容のバイト単位の長さ。
        </para>
       </listitem>
      </varlistentry>

      <varlistentry>
       <term>Int32(3)</term>
       <listitem>
        <para>
<!--
         Specifies that a clear-text password is required.
-->
平文パスワードが必要であることを指定します。
        </para>
       </listitem>
      </varlistentry>
     </variablelist>
    </listitem>
   </varlistentry>

   <varlistentry id="protocol-message-formats-AuthenticationMD5Password">
    <term>AuthenticationMD5Password (B)</term>
    <listitem>
     <variablelist>
      <varlistentry>
       <term>Byte1('R')</term>
       <listitem>
        <para>
<!--
         Identifies the message as an authentication request.
-->
認証要求としてメッセージを識別します。
        </para>
       </listitem>
      </varlistentry>

      <varlistentry>
       <term>Int32(12)</term>
       <listitem>
        <para>
<!--
         Length of message contents in bytes, including self.
-->
自身を含むメッセージ内容のバイト単位の長さ。
        </para>
       </listitem>
      </varlistentry>

      <varlistentry>
       <term>Int32(5)</term>
       <listitem>
        <para>
<!--
         Specifies that an MD5-encrypted password is required.
-->
MD5暗号化パスワードが必要であることを指定します。
        </para>
       </listitem>
      </varlistentry>

      <varlistentry>
       <term>Byte4</term>
       <listitem>
        <para>
<!--
         The salt to use when encrypting the password.
-->
パスワード暗号化用ソルトです。
        </para>
       </listitem>
      </varlistentry>
     </variablelist>
    </listitem>
   </varlistentry>

   <varlistentry id="protocol-message-formats-AuthenticationSCMCredential">
    <term>AuthenticationSCMCredential (B)</term>
    <listitem>
     <variablelist>
      <varlistentry>
       <term>Byte1('R')</term>
       <listitem>
        <para>
<!--
         Identifies the message as an authentication request.
-->
認証要求としてメッセージを識別します。
        </para>
       </listitem>
      </varlistentry>

      <varlistentry>
       <term>Int32(8)</term>
       <listitem>
        <para>
<!--
         Length of message contents in bytes, including self.
-->
自身を含むメッセージ内容のバイト単位の長さ。
        </para>
       </listitem>
      </varlistentry>

      <varlistentry>
       <term>Int32(6)</term>
       <listitem>
        <para>
<!--
         Specifies that an SCM credentials message is required.
-->
SCM資格証明メッセージが必要であることを指定します。
        </para>
       </listitem>
      </varlistentry>
     </variablelist>
    </listitem>
   </varlistentry>

   <varlistentry id="protocol-message-formats-AuthenticationGSS">
    <term>AuthenticationGSS (B)</term>
    <listitem>
     <variablelist>
      <varlistentry>
       <term>Byte1('R')</term>
       <listitem>
        <para>
<!--
         Identifies the message as an authentication request.
-->
認証要求としてメッセージを識別します。
        </para>
       </listitem>
      </varlistentry>
      <varlistentry>
       <term>Int32(8)</term>
       <listitem>
        <para>
<!--
         Length of message contents in bytes, including self.
-->
自身を含むメッセージ内容のバイト単位の長さ。
        </para>
       </listitem>
      </varlistentry>

      <varlistentry>
       <term>Int32(7)</term>
       <listitem>
        <para>
<!--
         Specifies that GSSAPI authentication is required.
-->
GSSAPI認証証明メッセージが必要であることを指定します。
        </para>
       </listitem>
      </varlistentry>
     </variablelist>
    </listitem>
   </varlistentry>

   <varlistentry id="protocol-message-formats-AuthenticationGSSContinue">
    <term>AuthenticationGSSContinue (B)</term>
    <listitem>
     <variablelist>
      <varlistentry>
       <term>Byte1('R')</term>
       <listitem>
        <para>
<!--
         Identifies the message as an authentication request.
-->
認証要求としてメッセージを識別します。
        </para>
       </listitem>
      </varlistentry>

      <varlistentry>
       <term>Int32</term>
       <listitem>
        <para>
<!--
         Length of message contents in bytes, including self.
-->
自身を含むメッセージ内容のバイト単位の長さ。
        </para>
       </listitem>
      </varlistentry>

      <varlistentry>
       <term>Int32(8)</term>
       <listitem>
        <para>
<!--
         Specifies that this message contains GSSAPI or SSPI data.
-->
このデータがGSSAPIあるいはSSPIデータを含むことを指定します。
        </para>
       </listitem>
      </varlistentry>

      <varlistentry>
       <term>Byte<replaceable>n</replaceable></term>
       <listitem>
        <para>
<!--
         GSSAPI or SSPI authentication data.
-->
GSSAPIあるいはSSPI認証データ。
        </para>
       </listitem>
      </varlistentry>
     </variablelist>
    </listitem>
   </varlistentry>

   <varlistentry id="protocol-message-formats-AuthenticationSSPI">
    <term>AuthenticationSSPI (B)</term>
    <listitem>
     <variablelist>
      <varlistentry>
       <term>Byte1('R')</term>
       <listitem>
        <para>
<!--
         Identifies the message as an authentication request.
-->
認証要求としてメッセージを識別します。
        </para>
       </listitem>
      </varlistentry>

      <varlistentry>
       <term>Int32(8)</term>
       <listitem>
        <para>
<!--
         Length of message contents in bytes, including self.
-->
自身を含むメッセージ内容のバイト単位の長さ。
        </para>
       </listitem>
      </varlistentry>

      <varlistentry>
       <term>Int32(9)</term>
       <listitem>
        <para>
<!--
         Specifies that SSPI authentication is required.
-->
SSPI認証が要求されていることを指定します。
        </para>
       </listitem>
      </varlistentry>
     </variablelist>
    </listitem>
   </varlistentry>

   <varlistentry id="protocol-message-formats-AuthenticationSASL">
    <term>AuthenticationSASL (B)</term>
    <listitem>
     <variablelist>
      <varlistentry>
       <term>Byte1('R')</term>
       <listitem>
        <para>
<!--
         Identifies the message as an authentication request.
-->
認証要求としてメッセージを識別します。
        </para>
       </listitem>
      </varlistentry>

      <varlistentry>
       <term>Int32</term>
       <listitem>
        <para>
<!--
         Length of message contents in bytes, including self.
-->
自身を含むメッセージ内容のバイト単位の長さ。
        </para>
       </listitem>
      </varlistentry>

      <varlistentry>
       <term>Int32(10)</term>
       <listitem>
        <para>
<!--
         Specifies that SASL authentication is required.
-->
SASL認証が必要であることを指定します。
        </para>
       </listitem>
      </varlistentry>
     </variablelist>

     <para>
<!--
      The message body is a list of SASL authentication mechanisms, in the
      server's order of preference. A zero byte is required as terminator after
      the last authentication mechanism name. For each mechanism, there is the
      following:
-->
メッセージ本体はSASL認証機構をサーバにとって望ましい順に並べたリストです。
最後の認証機構名の後に終端子としてゼロのバイトを置く必要があります。
各機構は以下のようになります。

      <variablelist>
       <varlistentry>
        <term>String</term>
        <listitem>
         <para>
<!--
          Name of a SASL authentication mechanism.
-->
SASL認証機構の名前です。
         </para>
        </listitem>
       </varlistentry>
      </variablelist>
     </para>
    </listitem>
   </varlistentry>

   <varlistentry id="protocol-message-formats-AuthenticationSASLContinue">
    <term>AuthenticationSASLContinue (B)</term>
    <listitem>
     <variablelist>
      <varlistentry>
       <term>Byte1('R')</term>
       <listitem>
        <para>
<!--
         Identifies the message as an authentication request.
-->
認証要求としてメッセージを識別します。
        </para>
       </listitem>
      </varlistentry>

      <varlistentry>
       <term>Int32</term>
       <listitem>
        <para>
<!--
         Length of message contents in bytes, including self.
-->
自身を含むメッセージ内容のバイト単位の長さ。
        </para>
       </listitem>
      </varlistentry>

      <varlistentry>
       <term>Int32(11)</term>
       <listitem>
        <para>
<!--
         Specifies that this message contains a SASL challenge.
-->
このメッセージがSASLのチャレンジを含むことを指定します。
        </para>
       </listitem>
      </varlistentry>

      <varlistentry>
       <term>Byte<replaceable>n</replaceable></term>
       <listitem>
        <para>
<!--
         SASL data, specific to the SASL mechanism being used.
-->
使用するSASL機構に固有のSASLデータです。
        </para>
       </listitem>
      </varlistentry>
     </variablelist>
    </listitem>
   </varlistentry>

   <varlistentry id="protocol-message-formats-AuthenticationSASLFinal">
    <term>AuthenticationSASLFinal (B)</term>
    <listitem>
     <variablelist>
      <varlistentry>
       <term>Byte1('R')</term>
       <listitem>
        <para>
<!--
         Identifies the message as an authentication request.
-->
認証要求としてメッセージを識別します。
        </para>
       </listitem>
      </varlistentry>

      <varlistentry>
       <term>Int32</term>
       <listitem>
        <para>
<!--
         Length of message contents in bytes, including self.
-->
自身を含むメッセージ内容のバイト単位の長さ。
        </para>
       </listitem>
      </varlistentry>

      <varlistentry>
       <term>Int32(12)</term>
       <listitem>
        <para>
<!--
         Specifies that SASL authentication has completed.
-->
SASL認証が完了したことを指定します。
        </para>
       </listitem>
      </varlistentry>

      <varlistentry>
       <term>Byte<replaceable>n</replaceable></term>
       <listitem>
        <para>
<!--
         SASL outcome "additional data", specific to the SASL mechanism
         being used.
-->
SASLの結果の「追加データ」で、使用するSASL機構に固有のものです。
        </para>
       </listitem>
      </varlistentry>
     </variablelist>
    </listitem>
   </varlistentry>

   <varlistentry id="protocol-message-formats-BackendKeyData">
    <term>BackendKeyData (B)</term>
    <listitem>
     <variablelist>
      <varlistentry>
       <term>Byte1('K')</term>
       <listitem>
        <para>
<!--
         Identifies the message as cancellation key data.
         The frontend must save these values if it wishes to be
         able to issue CancelRequest messages later.
-->
メッセージが取り消しのキーデータであることを識別します。
フロントエンドが後でCancelRequestメッセージを発行できるようにするためには、これらの値を保存しておかなければなりません。
        </para>
       </listitem>
      </varlistentry>

      <varlistentry>
       <term>Int32(12)</term>
       <listitem>
        <para>
<!--
         Length of message contents in bytes, including self.
-->
自身を含むメッセージ内容のバイト単位の長さ。
        </para>
       </listitem>
      </varlistentry>

      <varlistentry>
       <term>Int32</term>
       <listitem>
        <para>
<!--
         The process ID of this backend.
-->
このバックエンドのプロセスIDです。
        </para>
       </listitem>
      </varlistentry>

      <varlistentry>
       <term>Int32</term>
       <listitem>
        <para>
<!--
         The secret key of this backend.
-->
このバックエンドの秘密鍵です。
        </para>
       </listitem>
      </varlistentry>
     </variablelist>
    </listitem>
   </varlistentry>

   <varlistentry id="protocol-message-formats-Bind">
    <term>Bind (F)</term>
    <listitem>
     <variablelist>
      <varlistentry>
       <term>Byte1('B')</term>
       <listitem>
        <para>
<!--
         Identifies the message as a Bind command.
-->
メッセージがBindコマンドであることを識別します。
        </para>
       </listitem>
      </varlistentry>

      <varlistentry>
       <term>Int32</term>
       <listitem>
        <para>
<!--
         Length of message contents in bytes, including self.
-->
自身を含むメッセージ内容のバイト単位の長さ。
        </para>
       </listitem>
      </varlistentry>

      <varlistentry>
       <term>String</term>
       <listitem>
        <para>
<!--
         The name of the destination portal
         (an empty string selects the unnamed portal).
-->
宛先ポータルの名前（空文字列にすると無名ポータルを選択します）。
        </para>
       </listitem>
      </varlistentry>

      <varlistentry>
       <term>String</term>
       <listitem>
        <para>
<!--
         The name of the source prepared statement
         (an empty string selects the unnamed prepared statement).
-->
入力元のプリペアド文の名前（空文字列にすると無名のプリペアド文を選択します）。
        </para>
       </listitem>
      </varlistentry>

      <varlistentry>
       <term>Int16</term>
       <listitem>
        <para>
<!--
         The number of parameter format codes that follow
         (denoted <replaceable>C</replaceable> below).
         This can be zero to indicate that there are no parameters
         or that the parameters all use the default format (text);
         or one, in which case the specified format code is applied
         to all parameters; or it can equal the actual number of
         parameters.
-->
その後に続くパラメータ書式コードの数（以下では<replaceable>C</replaceable>で表します）。
これは、パラメータがない、またはパラメータはすべてデフォルトの書式（テキスト）を使うことを示す0、あるいは指定の書式コードがすべてのパラメータに適用されることを示す1にすることができます。
そうでなければ、実際のパラメータの数と同じになります。
        </para>
       </listitem>
      </varlistentry>

      <varlistentry>
       <term>Int16[<replaceable>C</replaceable>]</term>
       <listitem>
        <para>
<!--
         The parameter format codes.  Each must presently be
         zero (text) or one (binary).
-->
パラメータ書式コードです。
現在はそれぞれが0（テキスト）あるいは1（バイナリ）でなければなりません。
        </para>
       </listitem>
      </varlistentry>

      <varlistentry>
       <term>Int16</term>
       <listitem>
        <para>
<!--
         The number of parameter values that follow (possibly zero).
         This must match the number of parameters needed by the query.
-->
後続するパラメータ値の数
（ゼロの場合もあります）。
これは問い合わせが必要とするパラメータ数と一致する必要があります。
        </para>
       </listitem>
      </varlistentry>
     </variablelist>

     <para>
<!--
      Next, the following pair of fields appear for each parameter:
-->
次に、各パラメータに対して、以下のフィールドのペアが現れます。
     </para>

     <variablelist>
      <varlistentry>
       <term>Int32</term>
       <listitem>
        <para>
<!--
         The length of the parameter value, in bytes (this count
         does not include itself).  Can be zero.
         As a special case, -1 indicates a NULL parameter value.
         No value bytes follow in the NULL case.
-->
パラメータ値のバイト単位の長さ（これには自身は含まれません）。
ゼロにすることもできます。
特別な場合として、-1はNULLというパラメータ値を示します。
NULLの場合、後続の値用のバイトはありません。
        </para>
       </listitem>
      </varlistentry>

      <varlistentry>
       <term>Byte<replaceable>n</replaceable></term>
       <listitem>
        <para>
<!--
         The value of the parameter, in the format indicated by the
         associated format code.
         <replaceable>n</replaceable> is the above length.
-->
関連する書式コードで示される書式におけるパラメータの値。
<replaceable>n</replaceable>は上述の長さです。
        </para>
       </listitem>
      </varlistentry>
     </variablelist>

     <para>
<!--
      After the last parameter, the following fields appear:
-->
最後のパラメータの後に、以下のフィールドが現れます。
     </para>

     <variablelist>
      <varlistentry>
       <term>Int16</term>
       <listitem>
        <para>
<!--
         The number of result-column format codes that follow
         (denoted <replaceable>R</replaceable> below).
         This can be zero to indicate that there are no result columns
         or that the result columns should all use the default format
         (text);
         or one, in which case the specified format code is applied
         to all result columns (if any); or it can equal the actual
         number of result columns of the query.
-->
後続する結果列書式コードの数
（以下では<replaceable>R</replaceable>で表します）。
これは、結果列が存在しないことを示す0、あるいはすべての結果列が（もしあれば）デフォルトの書式コード（テキスト）を使用することを示す1にすることができます。
さもなくば、問い合わせの結果列の実際の数と同じになります。
        </para>
       </listitem>
      </varlistentry>

      <varlistentry>
       <term>Int16[<replaceable>R</replaceable>]</term>
       <listitem>
        <para>
<!--
         The result-column format codes.  Each must presently be
         zero (text) or one (binary).
-->
結果列の書式コード。
現在それぞれは0（テキスト）もしくは1（バイナリ）のいずれかでなければなりません。
        </para>
       </listitem>
      </varlistentry>
     </variablelist>
    </listitem>
   </varlistentry>

   <varlistentry id="protocol-message-formats-BindComplete">
    <term>BindComplete (B)</term>
    <listitem>
     <variablelist>
      <varlistentry>
       <term>Byte1('2')</term>
       <listitem>
        <para>
<!--
         Identifies the message as a Bind-complete indicator.
-->
メッセージがBind完了指示子であることを識別します。
        </para>
       </listitem>
      </varlistentry>

      <varlistentry>
       <term>Int32(4)</term>
       <listitem>
        <para>
<!--
         Length of message contents in bytes, including self.
-->
自身を含むメッセージ内容のバイト単位の長さ。
        </para>
       </listitem>
      </varlistentry>

     </variablelist>
    </listitem>
   </varlistentry>

   <varlistentry id="protocol-message-formats-CancelRequest">
    <term>CancelRequest (F)</term>
    <listitem>
     <variablelist>
      <varlistentry>
       <term>Int32(16)</term>
       <listitem>
        <para>
<!--
         Length of message contents in bytes, including self.
-->
自身を含むメッセージ内容のバイト単位の長さ。
        </para>
       </listitem>
      </varlistentry>

      <varlistentry>
       <term>Int32(80877102)</term>
       <listitem>
        <para>
<!--
         The cancel request code.  The value is chosen to contain
         <literal>1234</literal> in the most significant 16 bits, and <literal>5678</literal> in the
         least significant 16 bits.  (To avoid confusion, this code
         must not be the same as any protocol version number.)
-->
取消要求コードです。
この値は、最上位16ビットに<literal>1234</literal>が、下位16ビットに<literal>5678</literal>を持つように選択されています。
（混乱を防ぐため、このコードはプロトコルバージョン番号と同一になってはいけません。）
        </para>
       </listitem>
      </varlistentry>

      <varlistentry>
       <term>Int32</term>
       <listitem>
        <para>
<!--
         The process ID of the target backend.
-->
対象バックエンドのプロセスIDです。
        </para>
       </listitem>
      </varlistentry>

      <varlistentry>
       <term>Int32</term>
       <listitem>
        <para>
<!--
         The secret key for the target backend.
-->
対象バックエンドの秘密鍵です。
        </para>
       </listitem>
      </varlistentry>
     </variablelist>
    </listitem>
   </varlistentry>

   <varlistentry id="protocol-message-formats-Close">
    <term>Close (F)</term>
    <listitem>
     <variablelist>
      <varlistentry>
       <term>Byte1('C')</term>
       <listitem>
        <para>
<!--
         Identifies the message as a Close command.
-->
メッセージがCloseコマンドであることを識別します。
        </para>
       </listitem>
      </varlistentry>

      <varlistentry>
       <term>Int32</term>
       <listitem>
        <para>
<!--
         Length of message contents in bytes, including self.
-->
自身を含むメッセージ内容のバイト単位の長さ。
        </para>
       </listitem>
      </varlistentry>

      <varlistentry>
       <term>Byte1</term>
       <listitem>
        <para>
<!--
         '<literal>S</literal>' to close a prepared statement; or
         '<literal>P</literal>' to close a portal.
-->
プリペアド文を閉ざす時は'<literal>S</literal>'。
ポータルを閉ざす時は'<literal>P</literal>'です。
        </para>
       </listitem>
      </varlistentry>

      <varlistentry>
       <term>String</term>
       <listitem>
        <para>
<!--
         The name of the prepared statement or portal to close
         (an empty string selects the unnamed prepared statement
         or portal).
-->
閉ざすプリペアド文またはポータルの名前です
（空文字列で無名のプリペアド文または無名ポータルを選択します）。
        </para>
       </listitem>
      </varlistentry>
     </variablelist>
    </listitem>
   </varlistentry>

   <varlistentry id="protocol-message-formats-CloseComplete">
    <term>CloseComplete (B)</term>
    <listitem>
     <variablelist>
      <varlistentry>
       <term>Byte1('3')</term>
       <listitem>
        <para>
<!--
         Identifies the message as a Close-complete indicator.
-->
メッセージがClose完了指示子であることを識別します。
        </para>
       </listitem>
      </varlistentry>

      <varlistentry>
       <term>Int32(4)</term>
       <listitem>
        <para>
<!--
         Length of message contents in bytes, including self.
-->
自身を含むメッセージ内容のバイト単位の長さ。
        </para>
       </listitem>
      </varlistentry>
     </variablelist>
    </listitem>
   </varlistentry>

   <varlistentry id="protocol-message-formats-CommandComplete">
    <term>CommandComplete (B)</term>
    <listitem>
     <variablelist>
      <varlistentry>
       <term>Byte1('C')</term>
       <listitem>
        <para>
<!--
         Identifies the message as a command-completed response.
-->
メッセージがコマンド完了応答であることを識別します。
        </para>
       </listitem>
      </varlistentry>

      <varlistentry>
       <term>Int32</term>
       <listitem>
        <para>
<!--
         Length of message contents in bytes, including self.
-->
自身を含むメッセージ内容のバイト単位の長さ。
        </para>
       </listitem>
      </varlistentry>

      <varlistentry>
       <term>String</term>
       <listitem>
       <para>
<!--
        The command tag.  This is usually a single
        word that identifies which SQL command was completed.
-->
コマンドタグです。
これは通常どのSQLコマンドが完了したかを表す単一の単語です。
       </para>

       <para>
<!--
        For an <command>INSERT</command> command, the tag is
        <literal>INSERT <replaceable>oid</replaceable>
        <replaceable>rows</replaceable></literal>, where
        <replaceable>rows</replaceable> is the number of rows
        inserted. <replaceable>oid</replaceable> used to be the object ID
        of the inserted row if <replaceable>rows</replaceable> was 1
        and the target table had OIDs, but OIDs system columns are
        not supported anymore; therefore <replaceable>oid</replaceable>
        is always 0.
-->
<command>INSERT</command>コマンドの場合、タグは<literal>INSERT <replaceable>oid</replaceable> <replaceable>rows</replaceable></literal>です。
ここで<replaceable>rows</replaceable>は挿入された行数です。
かつて<replaceable>oid</replaceable>は、<replaceable>rows</replaceable>が1、かつ、対象テーブルがOIDを持つ場合、挿入された行のオブジェクトIDでしたが、もはやOID列はサポートされていません。
ですから<replaceable>oid</replaceable>は常に0です。
       </para>

       <para>
<!--
        For a <command>DELETE</command> command, the tag is
        <literal>DELETE <replaceable>rows</replaceable></literal> where
        <replaceable>rows</replaceable> is the number of rows deleted.
-->
<command>DELETE</command>コマンドの場合、タグは<literal>DELETE <replaceable>rows</replaceable></literal>です。
ここで<replaceable>rows</replaceable>は削除された行数です。
       </para>

       <para>
<!--
        For an <command>UPDATE</command> command, the tag is
        <literal>UPDATE <replaceable>rows</replaceable></literal> where
        <replaceable>rows</replaceable> is the number of rows updated.
-->
<command>UPDATE</command>コマンドの場合、タグは<literal>UPDATE <replaceable>rows</replaceable></literal>です。
ここで<replaceable>rows</replaceable>は更新された行数です。
       </para>

       <para>
<<<<<<< HEAD
<!--
=======
        For a <command>MERGE</command> command, the tag is
        <literal>MERGE <replaceable>rows</replaceable></literal> where
        <replaceable>rows</replaceable> is the number of rows inserted,
        updated, or deleted.
       </para>

       <para>
>>>>>>> 8382864e
        For a <command>SELECT</command> or <command>CREATE TABLE AS</command>
        command, the tag is <literal>SELECT <replaceable>rows</replaceable></literal>
        where <replaceable>rows</replaceable> is the number of rows retrieved.
-->
<command>SELECT</command>または<command>CREATE TABLE AS</command>の場合、タグは<literal>SELECT <replaceable>rows</replaceable></literal>となります。
ここで<replaceable>rows</replaceable>は取り込んだ行数です。
       </para>

       <para>
<!--
        For a <command>MOVE</command> command, the tag is
        <literal>MOVE <replaceable>rows</replaceable></literal> where
        <replaceable>rows</replaceable> is the number of rows the
        cursor's position has been changed by.
-->
<command>MOVE</command>コマンドの場合、タグは<literal>MOVE <replaceable>rows</replaceable></literal>です。
ここで<replaceable>rows</replaceable>は、カーソル位置が何行変更されたかを示す数です。
       </para>

       <para>
<!--
        For a <command>FETCH</command> command, the tag is
        <literal>FETCH <replaceable>rows</replaceable></literal> where
        <replaceable>rows</replaceable> is the number of rows that
        have been retrieved from the cursor.
-->
<command>FETCH</command>コマンドの場合、タグは<literal>FETCH <replaceable>rows</replaceable></literal>です。
ここで<replaceable>rows</replaceable>は、カーソルから何行取り出したかを示す行数です。
       </para>

       <para>
<!--
        For a <command>COPY</command> command, the tag is
        <literal>COPY <replaceable>rows</replaceable></literal> where
        <replaceable>rows</replaceable> is the number of rows copied.
        (Note: the row count appears only in
        <productname>PostgreSQL</productname> 8.2 and later.)
-->
<command>COPY</command>コマンドの場合、タグは<literal>COPY <replaceable>rows</replaceable></literal>です。
ここで<replaceable>rows</replaceable>は、コピーされた行数です（注意：この行数は<productname>PostgreSQL</productname> 8.2以降でのみ出力されます）。
       </para>
       </listitem>
      </varlistentry>
     </variablelist>
    </listitem>
   </varlistentry>

   <varlistentry id="protocol-message-formats-CopyData">
    <term>CopyData (F &amp; B)</term>
    <listitem>
     <variablelist>
      <varlistentry>
       <term>Byte1('d')</term>
       <listitem>
        <para>
<!--
         Identifies the message as <command>COPY</command> data.
-->
メッセージがデータの<command>COPY</command>であることを識別します。
        </para>
       </listitem>
      </varlistentry>

      <varlistentry>
       <term>Int32</term>
       <listitem>
        <para>
<!--
         Length of message contents in bytes, including self.
-->
自身を含むメッセージ内容のバイト単位の長さ。
        </para>
       </listitem>
      </varlistentry>

      <varlistentry>
       <term>Byte<replaceable>n</replaceable></term>
       <listitem>
        <para>
<!--
         Data that forms part of a <command>COPY</command> data stream.  Messages sent
         from the backend will always correspond to single data rows,
         but messages sent by frontends might divide the data stream
         arbitrarily.
-->
<command>COPY</command>データストリームの一部を形成するデータです。
バックエンドから送信されるメッセージは、常に1つのデータ行に対応します。
しかし、フロントエンドから送信されるメッセージは任意のデータストリームに分割される可能性があります。
        </para>
       </listitem>
      </varlistentry>
     </variablelist>
    </listitem>
   </varlistentry>

   <varlistentry id="protocol-message-formats-CopyDone">
    <term>CopyDone (F &amp; B)</term>
    <listitem>
     <variablelist>
      <varlistentry>
       <term>Byte1('c')</term>
       <listitem>
        <para>
<!--
         Identifies the message as a <command>COPY</command>-complete indicator.
-->
メッセージが<command>COPY</command>完了指示子であることを識別します。
        </para>
       </listitem>
      </varlistentry>

      <varlistentry>
       <term>Int32(4)</term>
       <listitem>
        <para>
<!--
         Length of message contents in bytes, including self.
-->
自身を含むメッセージ内容のバイト単位の長さ。
        </para>
       </listitem>
      </varlistentry>
     </variablelist>
    </listitem>
   </varlistentry>

   <varlistentry id="protocol-message-formats-CopyFail">
    <term>CopyFail (F)</term>
    <listitem>
     <variablelist>
      <varlistentry>
       <term>Byte1('f')</term>
       <listitem>
        <para>
<!--
         Identifies the message as a <command>COPY</command>-failure indicator.
-->
メッセージが<command>COPY</command>失敗指示子であることを識別します。
        </para>
       </listitem>
      </varlistentry>
      <varlistentry>
       <term>Int32</term>
       <listitem>
        <para>
<!--
         Length of message contents in bytes, including self.
-->
自身を含むメッセージ内容のバイト単位の長さ。
        </para>
       </listitem>
      </varlistentry>

      <varlistentry>
       <term>String</term>
       <listitem>
        <para>
<!--
         An error message to report as the cause of failure.
-->
失敗の原因を報告するエラーメッセージです。
        </para>
       </listitem>
      </varlistentry>
     </variablelist>
    </listitem>
   </varlistentry>

   <varlistentry id="protocol-message-formats-CopyInResponse">
    <term>CopyInResponse (B)</term>
    <listitem>
     <variablelist>
      <varlistentry>
       <term>Byte1('G')</term>
       <listitem>
        <para>
<!--
         Identifies the message as a Start Copy In response.
         The frontend must now send copy-in data (if not
         prepared to do so, send a CopyFail message).
-->
メッセージがStart Copy Inの応答であることを識別します。
フロントエンドはここで必ずコピーインデータを送信しなければなりません
（まだ準備ができていない場合はCopyFailメッセージを送信してください）。
        </para>
       </listitem>
      </varlistentry>

      <varlistentry>
       <term>Int32</term>
       <listitem>
        <para>
<!--
         Length of message contents in bytes, including self.
-->
自身を含むメッセージ内容のバイト単位の長さ。
        </para>
       </listitem>
      </varlistentry>

      <varlistentry>
       <term>Int8</term>
       <listitem>
        <para>
<!--
         0 indicates the overall <command>COPY</command> format is textual (rows
         separated by newlines, columns separated by separator
         characters, etc.).
         1 indicates the overall copy format is binary (similar
         to DataRow format).
         See <xref linkend="sql-copy"/>
         for more information.
-->
0は<command>COPY</command>全体の書式がテキスト（行は改行で区切られ、列は区切り文字などで区切られます）であることを示します。
1はコピー全体の書式がバイナリ（DataRowの書式同様）であることを示します。
詳細については<xref linkend="sql-copy"/>を参照してください。
        </para>
       </listitem>
      </varlistentry>

      <varlistentry>
       <term>Int16</term>
       <listitem>
        <para>
<!--
         The number of columns in the data to be copied
         (denoted <replaceable>N</replaceable> below).
-->
コピーされるデータ内の列数です
（以下では<replaceable>N</replaceable>と表されます）。
        </para>
       </listitem>
      </varlistentry>

      <varlistentry>
       <term>Int16[<replaceable>N</replaceable>]</term>
       <listitem>
        <para>
<!--
         The format codes to be used for each column.
         Each must presently be zero (text) or one (binary).
         All must be zero if the overall copy format is textual.
-->
各列で使用される書式コードです。
現在それぞれは0（テキスト）または1（バイナリ）でなければなりません。
コピー全体の書式がテキストの場合、すべてが0でなければなりません。
        </para>
       </listitem>
      </varlistentry>
     </variablelist>
    </listitem>
   </varlistentry>

   <varlistentry id="protocol-message-formats-CopyOutResponse">
    <term>CopyOutResponse (B)</term>
    <listitem>
     <variablelist>
      <varlistentry>
       <term>Byte1('H')</term>
       <listitem>
        <para>
<!--
         Identifies the message as a Start Copy Out response.
         This message will be followed by copy-out data.
-->
メッセージがStart Copy Outの応答であることを識別します。
このメッセージの後にコピーアウトデータが続きます。
        </para>
       </listitem>
      </varlistentry>

      <varlistentry>
       <term>Int32</term>
       <listitem>
        <para>
<!--
         Length of message contents in bytes, including self.
-->
自身を含むメッセージ内容のバイト単位の長さ。
        </para>
       </listitem>
      </varlistentry>

      <varlistentry>
       <term>Int8</term>
       <listitem>
        <para>
<!--
         0 indicates the overall <command>COPY</command> format
         is textual (rows separated by newlines, columns
         separated by separator characters, etc.). 1 indicates
         the overall copy format is binary (similar to DataRow
         format). See <xref linkend="sql-copy"/> for more information.
-->
0は<command>COPY</command>全体の書式がテキスト（行は改行で区切られ、列は区切り文字などで区切られます）であることを示します。
1はコピー全体の書式がバイナリ（DataRowの書式同様）であることを示します。
詳細については<xref linkend="sql-copy"/>を参照してください。
        </para>
       </listitem>
      </varlistentry>

      <varlistentry>
       <term>Int16</term>
       <listitem>
        <para>
<!--
         The number of columns in the data to be copied
         (denoted <replaceable>N</replaceable> below).
-->
コピーされるデータ内の列数です
（以下では<replaceable>N</replaceable>と表されます）。
        </para>
       </listitem>
      </varlistentry>

      <varlistentry>
       <term>Int16[<replaceable>N</replaceable>]</term>
       <listitem>
        <para>
<!--
         The format codes to be used for each column.
         Each must presently be zero (text) or one (binary).
         All must be zero if the overall copy format is textual.
-->
各列で使用される書式コードです。
現在それぞれは0（テキスト）または1（バイナリ）でなければなりません。
コピー全体の書式がテキストの場合、すべてが0でなければなりません。
        </para>
       </listitem>
      </varlistentry>
     </variablelist>
    </listitem>
   </varlistentry>

   <varlistentry id="protocol-message-formats-CopyBothResponse">
    <term>CopyBothResponse (B)</term>
    <listitem>
     <variablelist>
      <varlistentry>
       <term>Byte1('W')</term>
       <listitem>
        <para>
<!--
         Identifies the message as a Start Copy Both response.
         This message is used only for Streaming Replication.
-->
メッセージがStart Copy Bothの応答であることを識別します。
このメッセージはストリーミングレプリケーションのみで使用されます。
        </para>
       </listitem>
      </varlistentry>

      <varlistentry>
       <term>Int32</term>
       <listitem>
        <para>
<!--
         Length of message contents in bytes, including self.
-->
自身を含むメッセージ内容のバイト単位の長さ。
        </para>
       </listitem>
      </varlistentry>

      <varlistentry>
       <term>Int8</term>
       <listitem>
        <para>
<!--
         0 indicates the overall <command>COPY</command> format
         is textual (rows separated by newlines, columns
         separated by separator characters, etc.). 1 indicates
         the overall copy format is binary (similar to DataRow
         format). See <xref linkend="sql-copy"/> for more information.
-->
0は<command>COPY</command>全体の書式がテキスト（行は改行で区切られ、列は区切り文字などで区切られます）であることを示します。
1はコピー全体の書式がバイナリ（DataRowの書式同様）であることを示します。
詳細については<xref linkend="sql-copy"/>を参照してください。
        </para>
       </listitem>
      </varlistentry>

      <varlistentry>
       <term>Int16</term>
       <listitem>
        <para>
<!--
         The number of columns in the data to be copied
         (denoted <replaceable>N</replaceable> below).
-->
コピーされるデータ内の列数です
（以下では<replaceable>N</replaceable>と表されます）。
        </para>
       </listitem>
      </varlistentry>

      <varlistentry>
       <term>Int16[<replaceable>N</replaceable>]</term>
       <listitem>
        <para>
<!--
         The format codes to be used for each column.
         Each must presently be zero (text) or one (binary).
         All must be zero if the overall copy format is textual.
-->
各列で使用される書式コードです。
現在それぞれは0（テキスト）または1（バイナリ）でなければなりません。
コピー全体の書式がテキストの場合、すべてが0でなければなりません。
        </para>
       </listitem>
      </varlistentry>
     </variablelist>
    </listitem>
   </varlistentry>

   <varlistentry id="protocol-message-formats-DataRow">
    <term>DataRow (B)</term>
    <listitem>
     <variablelist>
      <varlistentry>
       <term>Byte1('D')</term>
       <listitem>
        <para>
<!--
         Identifies the message as a data row.
-->
メッセージがデータ行であることを識別します。
        </para>
       </listitem>
      </varlistentry>

      <varlistentry>
       <term>Int32</term>
       <listitem>
        <para>
<!--
         Length of message contents in bytes, including self.
-->
自身を含むメッセージ内容のバイト単位の長さ。
        </para>
       </listitem>
      </varlistentry>

      <varlistentry>
       <term>Int16</term>
       <listitem>
        <para>
<!--
         The number of column values that follow (possibly zero).
-->
後に続く列値の数です
（ゼロの場合もあります）。
        </para>
       </listitem>
      </varlistentry>
     </variablelist>

     <para>
<!--
      Next, the following pair of fields appear for each column:
-->
次に、各列について以下のフィールドのペアが現れます。
     </para>

     <variablelist>
      <varlistentry>
       <term>Int32</term>
       <listitem>
        <para>
<!--
         The length of the column value, in bytes (this count
         does not include itself).  Can be zero.
         As a special case, -1 indicates a NULL column value.
         No value bytes follow in the NULL case.
-->
列値のバイト単位の長さです
（これには自身は含まれません）。
ゼロとすることもできます。
特別な場合として、-1はNULLという列値を示します。
NULLの場合、後続の値用のバイトはありません。
        </para>
       </listitem>
      </varlistentry>

      <varlistentry>
       <term>Byte<replaceable>n</replaceable></term>
       <listitem>
        <para>
<!--
         The value of the column, in the format indicated by the
         associated format code.
         <replaceable>n</replaceable> is the above length.
-->
関連する書式コードで示される書式における列の値。
<replaceable>n</replaceable>は上述の長さです。
        </para>
       </listitem>
      </varlistentry>
     </variablelist>
    </listitem>
   </varlistentry>

   <varlistentry id="protocol-message-formats-Describe">
    <term>Describe (F)</term>
    <listitem>
     <variablelist>
      <varlistentry>
       <term>Byte1('D')</term>
       <listitem>
        <para>
<!--
         Identifies the message as a Describe command.
-->
メッセージがDescribeコマンドであることを識別します。
        </para>
       </listitem>
      </varlistentry>

      <varlistentry>
       <term>Int32</term>
       <listitem>
        <para>
<!--
         Length of message contents in bytes, including self.
-->
自身を含むメッセージ内容のバイト単位の長さ。
        </para>
       </listitem>
      </varlistentry>

      <varlistentry>
       <term>Byte1</term>
       <listitem>
        <para>
<!--
         '<literal>S</literal>' to describe a prepared statement; or
         '<literal>P</literal>' to describe a portal.
-->
プリペアド文の記述の場合は'<literal>S</literal>'。
ポータルの記述の場合は'<literal>P</literal>'です。
        </para>
       </listitem>
      </varlistentry>

      <varlistentry>
       <term>String</term>
       <listitem>
        <para>
<!--
         The name of the prepared statement or portal to describe
         (an empty string selects the unnamed prepared statement
         or portal).
-->
記述を求めるプリペアド文またはポータルの名前です
（空文字列で無名のプリペアド文または無名ポータルを選択します）。
        </para>
       </listitem>
      </varlistentry>
     </variablelist>
    </listitem>
   </varlistentry>

   <varlistentry id="protocol-message-formats-EmptyQueryResponse">
    <term>EmptyQueryResponse (B)</term>
    <listitem>
     <variablelist>
      <varlistentry>
       <term>Byte1('I')</term>
       <listitem>
        <para>
<!--
         Identifies the message as a response to an empty query string.
         (This substitutes for CommandComplete.)
-->
メッセージが空の問い合わせ文字列に対する応答であることを識別します
（これはCommandCompleteを置き換えます）。
        </para>
       </listitem>
      </varlistentry>

      <varlistentry>
       <term>Int32(4)</term>
       <listitem>
        <para>
<!--
         Length of message contents in bytes, including self.
-->
自身を含むメッセージ内容のバイト単位の長さ。
        </para>
       </listitem>
      </varlistentry>
     </variablelist>
    </listitem>
   </varlistentry>

   <varlistentry id="protocol-message-formats-ErrorResponse">
    <term>ErrorResponse (B)</term>
    <listitem>
     <variablelist>
      <varlistentry>
       <term>Byte1('E')</term>
       <listitem>
        <para>
<!--
         Identifies the message as an error.
-->
メッセージがエラーであることを識別します。
        </para>
       </listitem>
      </varlistentry>

      <varlistentry>
       <term>Int32</term>
       <listitem>
        <para>
<!--
         Length of message contents in bytes, including self.
-->
自身を含むメッセージ内容のバイト単位の長さ。
        </para>
       </listitem>
      </varlistentry>
     </variablelist>

     <para>
<!--
      The message body consists of one or more identified fields,
      followed by a zero byte as a terminator.  Fields can appear in
      any order.  For each field there is the following:
-->
このメッセージの本体には、ゼロバイトを終端として後続する、1つ以上の識別されるフィールドが含まれます。
フィールドは任意の順番で現れる可能性があります。
各フィールドには以下があります。
     </para>

     <variablelist>
      <varlistentry>
       <term>Byte1</term>
       <listitem>
        <para>
<!--
         A code identifying the field type; if zero, this is
         the message terminator and no string follows.
         The presently defined field types are listed in
         <xref linkend="protocol-error-fields"/>.
         Since more field types might be added in future,
         frontends should silently ignore fields of unrecognized
         type.
-->
フィールド種類を識別するコードです。
ゼロならば、メッセージの終端であり、後続する文字列がないことを表します。
<xref linkend="protocol-error-fields"/>に、現時点でフィールド種類として定義されているものを列挙します。
将来もっと多くのフィールド種類が追加される可能性がありますので、フロントエンドは、認知できない種類のフィールドに対して何もせずに無視すべきです。
        </para>
       </listitem>
      </varlistentry>

      <varlistentry>
       <term>String</term>
       <listitem>
        <para>
<!--
         The field value.
-->
フィールド値です。
        </para>
       </listitem>
      </varlistentry>
     </variablelist>
    </listitem>
   </varlistentry>

   <varlistentry id="protocol-message-formats-Execute">
    <term>Execute (F)</term>
    <listitem>
     <variablelist>
      <varlistentry>
       <term>Byte1('E')</term>
       <listitem>
        <para>
<!--
         Identifies the message as an Execute command.
-->
メッセージがExecuteコマンドであることを識別します。
        </para>
       </listitem>
      </varlistentry>

      <varlistentry>
       <term>Int32</term>
       <listitem>
        <para>
<!--
         Length of message contents in bytes, including self.
-->
自身を含むメッセージ内容のバイト単位の長さ。
        </para>
       </listitem>
      </varlistentry>

      <varlistentry>
       <term>String</term>
       <listitem>
        <para>
<!--
         The name of the portal to execute
         (an empty string selects the unnamed portal).
-->
実行するポータルの名前です。
（空文字列で無名ポータルを選択します）。
        </para>
       </listitem>
      </varlistentry>

      <varlistentry>
       <term>Int32</term>
       <listitem>
        <para>
<!--
         Maximum number of rows to return, if portal contains
         a query that returns rows (ignored otherwise).  Zero
         denotes <quote>no limit</quote>.
-->
ポータルが行を返す問い合わせの場合、返される行数の最大値です
（他の問い合わせでは無視されます）。
ゼロは<quote>無制限</quote>を表します。
        </para>
       </listitem>
      </varlistentry>
     </variablelist>
    </listitem>
   </varlistentry>

   <varlistentry id="protocol-message-formats-Flush">
    <term>Flush (F)</term>
    <listitem>
     <variablelist>
      <varlistentry>
       <term>Byte1('H')</term>
       <listitem>
        <para>
<!--
         Identifies the message as a Flush command.
-->
メッセージがFlushコマンドであることを識別します。
        </para>
       </listitem>
      </varlistentry>

      <varlistentry>
       <term>Int32(4)</term>
       <listitem>
        <para>
<!--
         Length of message contents in bytes, including self.
-->
自身を含むメッセージ内容のバイト単位の長さ。
        </para>
       </listitem>
      </varlistentry>
     </variablelist>
    </listitem>
   </varlistentry>

   <varlistentry id="protocol-message-formats-FunctionCall">
    <term>FunctionCall (F)</term>
    <listitem>
     <variablelist>
      <varlistentry>
       <term>Byte1('F')</term>
       <listitem>
        <para>
<!--
         Identifies the message as a function call.
-->
メッセージが関数呼び出しであることを識別します。
        </para>
       </listitem>
      </varlistentry>

      <varlistentry>
       <term>Int32</term>
       <listitem>
        <para>
<!--
         Length of message contents in bytes, including self.
-->
自身を含むメッセージ内容のバイト単位の長さ。
        </para>
       </listitem>
      </varlistentry>

      <varlistentry>
       <term>Int32</term>
       <listitem>
        <para>
<!--
         Specifies the object ID of the function to call.
-->
呼び出す関数のオブジェクトIDを指定します。
        </para>
       </listitem>
      </varlistentry>

      <varlistentry>
       <term>Int16</term>
       <listitem>
        <para>
<!--
         The number of argument format codes that follow
         (denoted <replaceable>C</replaceable> below).
         This can be zero to indicate that there are no arguments
         or that the arguments all use the default format (text);
         or one, in which case the specified format code is applied
         to all arguments; or it can equal the actual number of
         arguments.
-->
後述する引数書式コード数です
（以下では<replaceable>C</replaceable>と表します）。
これは、引数が存在しない、あるいは、すべての引数がデフォルトの書式（テキスト）を使用することを示す0に、指定する書式コードをすべての引数に適用することを示す1にすることができます。
さもなくば、これは実際の引数の数と同じになります。
        </para>
       </listitem>
      </varlistentry>

      <varlistentry>
       <term>Int16[<replaceable>C</replaceable>]</term>
       <listitem>
        <para>
<!--
         The argument format codes.  Each must presently be
         zero (text) or one (binary).
-->
引数の書式コードです。
それぞれは、0（テキスト）もしくは1（バイナリ）でなければなりません。
        </para>
       </listitem>
      </varlistentry>

      <varlistentry>
       <term>Int16</term>
       <listitem>
        <para>
<!--
         Specifies the number of arguments being supplied to the
         function.
-->
関数に提供する引数の数を指定します。
        </para>
       </listitem>
      </varlistentry>
     </variablelist>

     <para>
<!--
      Next, the following pair of fields appear for each argument:
-->
次に、各引数に対して以下のフィールドのペアが現れます。
     </para>

     <variablelist>
      <varlistentry>
       <term>Int32</term>
       <listitem>
        <para>
<!--
         The length of the argument value, in bytes (this count
         does not include itself).  Can be zero.
         As a special case, -1 indicates a NULL argument value.
         No value bytes follow in the NULL case.
-->
引数の値のバイト単位の長さです
（これには自身は含まれません）。
0とすることもできます。
特別な場合として、-1はNULLという引数の値を示します。
NULLの場合、後続の値用のバイトはありません。
        </para>
       </listitem>
      </varlistentry>

      <varlistentry>
       <term>Byte<replaceable>n</replaceable></term>
       <listitem>
        <para>
<!--
         The value of the argument, in the format indicated by the
         associated format code.
         <replaceable>n</replaceable> is the above length.
-->
関連する書式コードで示される書式における引数の値。
<replaceable>n</replaceable>は上述の長さです。
        </para>
       </listitem>
      </varlistentry>
     </variablelist>

     <para>
<!--
      After the last argument, the following field appears:
-->
最後の引数の後に、以下のフィールドが現れます。
     </para>

     <variablelist>
      <varlistentry>
       <term>Int16</term>
       <listitem>
        <para>
<!--
         The format code for the function result. Must presently be
         zero (text) or one (binary).
-->
関数結果用の書式コードです。
現在、0（テキスト）または1（バイナリ）でなければなりません。
        </para>
       </listitem>
      </varlistentry>
     </variablelist>
    </listitem>
   </varlistentry>

   <varlistentry id="protocol-message-formats-FunctionCallResponse">
    <term>FunctionCallResponse (B)</term>
    <listitem>
     <variablelist>
      <varlistentry>
       <term>Byte1('V')</term>
       <listitem>
        <para>
<!--
         Identifies the message as a function call result.
-->
メッセージが関数呼び出しの結果であることを識別します。
        </para>
       </listitem>
      </varlistentry>

      <varlistentry>
       <term>Int32</term>
       <listitem>
        <para>
<!--
         Length of message contents in bytes, including self.
-->
自身を含むメッセージ内容のバイト単位の長さ。
        </para>
       </listitem>
      </varlistentry>

      <varlistentry>
       <term>Int32</term>
       <listitem>
        <para>
<!--
         The length of the function result value, in bytes (this count
         does not include itself).  Can be zero.
         As a special case, -1 indicates a NULL function result.
         No value bytes follow in the NULL case.
-->
関数の結果の値のバイト単位の長さです
（これには自身は含まれません）。
ゼロとすることもできます。
特別な場合として、-1はNULLという関数の結果の値を示します。
NULLの場合、後続の値用のバイトはありません。
        </para>
       </listitem>
      </varlistentry>

      <varlistentry>
       <term>Byte<replaceable>n</replaceable></term>
       <listitem>
        <para>
<!--
         The value of the function result, in the format indicated by
         the associated format code.
         <replaceable>n</replaceable> is the above length.
-->
関連する書式コードで示される書式における関数の結果の値。
<replaceable>n</replaceable>は上述の長さです。
        </para>
       </listitem>
      </varlistentry>
     </variablelist>
    </listitem>
   </varlistentry>

   <varlistentry id="protocol-message-formats-GSSENCRequest">
    <term>GSSENCRequest (F)</term>
    <listitem>
     <variablelist>
      <varlistentry>
       <term>Int32(8)</term>
       <listitem>
        <para>
<!--
         Length of message contents in bytes, including self.
-->
自身を含むメッセージ内容のバイト単位の長さ。
        </para>
       </listitem>
      </varlistentry>

      <varlistentry>
       <term>Int32(80877104)</term>
       <listitem>
        <para>
<!--
         The <acronym>GSSAPI</acronym> Encryption request code.  The value is chosen to contain
         <literal>1234</literal> in the most significant 16 bits, and <literal>5680</literal> in the
         least significant 16 bits.  (To avoid confusion, this code
         must not be the same as any protocol version number.)
-->
<acronym>GSSAPI</acronym>暗号化要求コードです。
この値は、最上位16ビットに<literal>1234</literal>が、下位16ビットに<literal>5680</literal>を持つように選択されています。
（混乱を防ぐため、このコードはプロトコルバージョン番号と同一になってはいけません。）
        </para>
       </listitem>
      </varlistentry>
     </variablelist>
    </listitem>
   </varlistentry>

   <varlistentry id="protocol-message-formats-GSSResponse">
    <term>GSSResponse (F)</term>
    <listitem>
     <variablelist>
      <varlistentry>
       <term>Byte1('p')</term>
       <listitem>
        <para>
<!--
         Identifies the message as a GSSAPI or SSPI response. Note that
         this is also used for SASL and password response messages.
         The exact message type can be deduced from the context.
-->
このメッセージがGSSAPIまたはSSPI応答であることを識別します。
これはSASLおよびパスワードの応答メッセージにも使用されることに注意してください。
厳密なメッセージ種別は、その状況から推論できます。
        </para>
       </listitem>
      </varlistentry>

      <varlistentry>
       <term>Int32</term>
       <listitem>
        <para>
<!--
         Length of message contents in bytes, including self.
-->
自身を含むメッセージ内容のバイト単位の長さ。
        </para>
       </listitem>
      </varlistentry>

      <varlistentry>
       <term>Byte<replaceable>n</replaceable></term>
       <listitem>
        <para>
<!--
         GSSAPI/SSPI specific message data.
-->
GSSAPI/SSPIに固有のメッセージデータ。
        </para>
       </listitem>
      </varlistentry>
     </variablelist>
    </listitem>
   </varlistentry>

   <varlistentry id="protocol-message-formats-NegotiateProtocolVersion">
    <term>NegotiateProtocolVersion (B)</term>
    <listitem>
     <variablelist>
      <varlistentry>
       <term>Byte1('v')</term>
       <listitem>
        <para>
<!--
         Identifies the message as a protocol version negotiation
         message.
-->
メッセージが、プロトコルバージョン交渉メッセージであることを識別します。
        </para>
       </listitem>
      </varlistentry>

      <varlistentry>
       <term>Int32</term>
       <listitem>
        <para>
<!--
         Length of message contents in bytes, including self.
-->
自身を含むメッセージ内容のバイト単位の長さ。
        </para>
       </listitem>
      </varlistentry>

      <varlistentry>
       <term>Int32</term>
       <listitem>
        <para>
<!--
         Newest minor protocol version supported by the server
         for the major protocol version requested by the client.
-->
クライアントが要求したメジャープロトコルバージョンに対し、サーバがサポートする最新のマイナープロトコルバージョン。
        </para>
       </listitem>
      </varlistentry>

      <varlistentry>
       <term>Int32</term>
       <listitem>
        <para>
<!--
         Number of protocol options not recognized by the server.
-->
サーバが認識しなかったプロトコルオプションの数。
        </para>
       </listitem>
      </varlistentry>
     </variablelist>

     <para>
<!--
      Then, for protocol option not recognized by the server, there
      is the following:
-->
続いて、サーバが認識しなかったプロトコルオプションに対して以下が続きます。
     </para>

     <variablelist>
      <varlistentry>
       <term>String</term>
       <listitem>
        <para>
<!--
         The option name.
-->
オプション名。
        </para>
       </listitem>
      </varlistentry>
     </variablelist>
    </listitem>
   </varlistentry>

   <varlistentry id="protocol-message-formats-NoData">
    <term>NoData (B)</term>
    <listitem>
     <variablelist>
      <varlistentry>
       <term>Byte1('n')</term>
       <listitem>
        <para>
<!--
         Identifies the message as a no-data indicator.
-->
メッセージがデータなしの指示子であることを識別します。
        </para>
       </listitem>
      </varlistentry>

      <varlistentry>
       <term>Int32(4)</term>
       <listitem>
        <para>
<!--
         Length of message contents in bytes, including self.
-->
自身を含むメッセージ内容のバイト単位の長さ。
        </para>
       </listitem>
      </varlistentry>
     </variablelist>
    </listitem>
   </varlistentry>

   <varlistentry id="protocol-message-formats-NoticeResponse">
    <term>NoticeResponse (B)</term>
    <listitem>
     <variablelist>
      <varlistentry>
       <term>Byte1('N')</term>
       <listitem>
        <para>
<!--
         Identifies the message as a notice.
-->
メッセージが警報であることを識別します。
        </para>
       </listitem>
      </varlistentry>

      <varlistentry>
       <term>Int32</term>
       <listitem>
        <para>
<!--
         Length of message contents in bytes, including self.
-->
自身を含むメッセージ内容のバイト単位の長さ。
        </para>
       </listitem>
      </varlistentry>
     </variablelist>

     <para>
<!--
      The message body consists of one or more identified fields,
      followed by a zero byte as a terminator.  Fields can appear in
      any order.  For each field there is the following:
-->
このメッセージの本体には、ゼロバイトを終端として後続する、1つ以上の識別されるフィールドが含まれます。
フィールドは任意の順番で現れる可能性があります。
各フィールドには以下があります。
     </para>

     <variablelist>
      <varlistentry>
       <term>Byte1</term>
       <listitem>
        <para>
<!--
         A code identifying the field type; if zero, this is
         the message terminator and no string follows.
         The presently defined field types are listed in
         <xref linkend="protocol-error-fields"/>.
         Since more field types might be added in future,
         frontends should silently ignore fields of unrecognized
         type.
-->
フィールド種類を識別するコードです。
ゼロならば、メッセージの終端であり、後続する文字列がないことを表します。
<xref linkend="protocol-error-fields"/>に、現時点でフィールド種類として定義されているものを列挙します。
将来もっと多くのフィールド種類が追加される可能性がありますので、フロントエンドは、認知できない種類のフィールドに対して何もせずに無視すべきです。
        </para>
       </listitem>
      </varlistentry>

      <varlistentry>
       <term>String</term>
       <listitem>
        <para>
<!--
         The field value.
-->
フィールド値です。
        </para>
       </listitem>
      </varlistentry>
     </variablelist>
    </listitem>
   </varlistentry>

   <varlistentry id="protocol-message-formats-NotificationResponse">
    <term>NotificationResponse (B)</term>
    <listitem>
     <variablelist>
      <varlistentry>
       <term>Byte1('A')</term>
       <listitem>
        <para>
<!--
         Identifies the message as a notification response.
-->
メッセージが通知応答であることを識別します。
        </para>
       </listitem>
      </varlistentry>

      <varlistentry>
       <term>Int32</term>
       <listitem>
        <para>
<!--
         Length of message contents in bytes, including self.
-->
自身を含むメッセージ内容のバイト単位の長さ。
        </para>
       </listitem>
      </varlistentry>

      <varlistentry>
       <term>Int32</term>
       <listitem>
        <para>
<!--
         The process ID of the notifying backend process.
-->
通知元バックエンドのプロセスIDです。
        </para>
       </listitem>
      </varlistentry>

      <varlistentry>
       <term>String</term>
       <listitem>
        <para>
<!--
         The name of the channel that the notify has been raised on.
-->
通知の発生元となったチャネル名です。
        </para>
       </listitem>
      </varlistentry>

      <varlistentry>
       <term>String</term>
       <listitem>
        <para>
<!--
         The <quote>payload</quote> string passed from the notifying process.
-->
通知プロセスから渡される<quote>ペイロード</quote>文字列です。
        </para>
       </listitem>
      </varlistentry>
     </variablelist>
    </listitem>
   </varlistentry>

   <varlistentry id="protocol-message-formats-ParameterDescription">
    <term>ParameterDescription (B)</term>
    <listitem>
     <variablelist>
      <varlistentry>
       <term>Byte1('t')</term>
       <listitem>
        <para>
<!--
         Identifies the message as a parameter description.
-->
メッセージがパラメータ記述であることを識別します。
        </para>
       </listitem>
      </varlistentry>

      <varlistentry>
       <term>Int32</term>
       <listitem>
        <para>
<!--
         Length of message contents in bytes, including self.
-->
自身を含むメッセージ内容のバイト単位の長さ。
        </para>
       </listitem>
      </varlistentry>

      <varlistentry>
       <term>Int16</term>
       <listitem>
        <para>
<!--
         The number of parameters used by the statement
         (can be zero).
-->
文で使用されるパラメータ数です
（ゼロとすることができます）。
        </para>
       </listitem>
      </varlistentry>
     </variablelist>

     <para>
<!--
      Then, for each parameter, there is the following:
-->
そして、各パラメータに対して、以下が続きます。
     </para>

     <variablelist>
      <varlistentry>
       <term>Int32</term>
       <listitem>
        <para>
<!--
         Specifies the object ID of the parameter data type.
-->
パラメータのデータ型のオブジェクトIDを指定します。
        </para>
       </listitem>
      </varlistentry>
     </variablelist>
    </listitem>
   </varlistentry>

   <varlistentry id="protocol-message-formats-ParameterStatus">
    <term>ParameterStatus (B)</term>
    <listitem>
     <variablelist>
      <varlistentry>
       <term>Byte1('S')</term>
       <listitem>
        <para>
<!--
         Identifies the message as a run-time parameter status report.
-->
メッセージが実行時パラメータ状態報告であることを識別します。
        </para>
       </listitem>
      </varlistentry>

      <varlistentry>
       <term>Int32</term>
       <listitem>
        <para>
<!--
         Length of message contents in bytes, including self.
-->
自身を含むメッセージ内容のバイト単位の長さ。
        </para>
       </listitem>
      </varlistentry>

      <varlistentry>
       <term>String</term>
       <listitem>
        <para>
<!--
         The name of the run-time parameter being reported.
-->
報告される実行時パラメータの名前です。
        </para>
       </listitem>
      </varlistentry>

      <varlistentry>
       <term>String</term>
       <listitem>
        <para>
<!--
         The current value of the parameter.
-->
そのパラメータの現在値です。
        </para>
       </listitem>
      </varlistentry>
     </variablelist>
    </listitem>
   </varlistentry>

   <varlistentry id="protocol-message-formats-Parse">
    <term>Parse (F)</term>
    <listitem>
     <variablelist>
      <varlistentry>
       <term>Byte1('P')</term>
       <listitem>
        <para>
<!--
         Identifies the message as a Parse command.
-->
メッセージがParseコマンドであることを識別します。
        </para>
       </listitem>
      </varlistentry>

      <varlistentry>
       <term>Int32</term>
       <listitem>
        <para>
<!--
         Length of message contents in bytes, including self.
-->
自身を含むメッセージ内容のバイト単位の長さ。
        </para>
       </listitem>
      </varlistentry>

      <varlistentry>
       <term>String</term>
       <listitem>
        <para>
<!--
         The name of the destination prepared statement
         (an empty string selects the unnamed prepared statement).
-->
宛先のプリペアド文の名前です
（空文字列で無名のプリペアド文を選択します）。
        </para>
       </listitem>
      </varlistentry>

      <varlistentry>
       <term>String</term>
       <listitem>
        <para>
<!--
         The query string to be parsed.
-->
解析される問い合わせ文字列です。
        </para>
       </listitem>
      </varlistentry>

      <varlistentry>
       <term>Int16</term>
       <listitem>
        <para>
<!--
         The number of parameter data types specified
         (can be zero).  Note that this is not an indication of
         the number of parameters that might appear in the
         query string, only the number that the frontend wants to
         prespecify types for.
-->
指定されるパラメータデータ型の数です
（ゼロとすることができます）。
これは、問い合わせ文字列内にあるパラメータの数を示すものではないことに注意してください。
フロントエンドが型指定を希望するパラメータの数でしかありません。
        </para>
       </listitem>
      </varlistentry>
     </variablelist>

     <para>
<!--
      Then, for each parameter, there is the following:
-->
そして、各パラメータに対して、以下が続きます。
     </para>

     <variablelist>
      <varlistentry>
       <term>Int32</term>
       <listitem>
        <para>
<!--
         Specifies the object ID of the parameter data type.
         Placing a zero here is equivalent to leaving the type
         unspecified.
-->
パラメータのデータ型のオブジェクトIDを指定します。
ここにゼロを書くことは型指定を行わないことと同じです。
        </para>
       </listitem>
      </varlistentry>
     </variablelist>
    </listitem>
   </varlistentry>

   <varlistentry id="protocol-message-formats-ParseComplete">
    <term>ParseComplete (B)</term>
    <listitem>
     <variablelist>
      <varlistentry>
       <term>Byte1('1')</term>
       <listitem>
        <para>
<!--
         Identifies the message as a Parse-complete indicator.
-->
メッセージがParse完了指示子であることを識別します。
        </para>
       </listitem>
      </varlistentry>

      <varlistentry>
       <term>Int32(4)</term>
       <listitem>
        <para>
<!--
         Length of message contents in bytes, including self.
-->
自身を含むメッセージ内容のバイト単位の長さ。
        </para>
       </listitem>
      </varlistentry>
     </variablelist>
    </listitem>
   </varlistentry>

   <varlistentry id="protocol-message-formats-PasswordMessage">
    <term>PasswordMessage (F)</term>
    <listitem>
     <variablelist>
      <varlistentry>
       <term>Byte1('p')</term>
       <listitem>
        <para>
<!--
         Identifies the message as a password response. Note that
         this is also used for GSSAPI, SSPI and SASL response messages.
         The exact message type can be deduced from the context.
-->
メッセージがパスワード応答であることを識別します。
これがGSSAPI、SSPIまたはSASL応答メッセージでも使用されることに注意してください。
厳密なメッセージ種別は、その状況から推論できます。
        </para>
       </listitem>
      </varlistentry>

      <varlistentry>
       <term>Int32</term>
       <listitem>
        <para>
<!--
         Length of message contents in bytes, including self.
-->
自身を含むメッセージ内容のバイト単位の長さ。
        </para>
       </listitem>
      </varlistentry>

      <varlistentry>
       <term>String</term>
       <listitem>
        <para>
<!--
         The password (encrypted, if requested).
-->
パスワードです
（必要ならば暗号化されています）。
        </para>
       </listitem>
      </varlistentry>
     </variablelist>
    </listitem>
   </varlistentry>

   <varlistentry id="protocol-message-formats-PortalSuspended">
    <term>PortalSuspended (B)</term>
    <listitem>
     <variablelist>
      <varlistentry>
       <term>Byte1('s')</term>
       <listitem>
        <para>
<!--
         Identifies the message as a portal-suspended indicator.
         Note this only appears if an Execute message's row-count limit
         was reached.
-->
メッセージがポータル中断指示子であることを識別します。
これは、Executeメッセージの行数制限に達した場合にのみ現れることに注意してください。
        </para>
       </listitem>
      </varlistentry>

      <varlistentry>
       <term>Int32(4)</term>
       <listitem>
        <para>
<!--
         Length of message contents in bytes, including self.
-->
自身を含むメッセージ内容のバイト単位の長さ。
        </para>
       </listitem>
      </varlistentry>
     </variablelist>
    </listitem>
   </varlistentry>

   <varlistentry id="protocol-message-formats-Query">
    <term>Query (F)</term>
    <listitem>
     <variablelist>
      <varlistentry>
       <term>Byte1('Q')</term>
       <listitem>
        <para>
<!--
         Identifies the message as a simple query.
-->
メッセージが簡易問い合わせであることを識別します。
        </para>
       </listitem>
      </varlistentry>

      <varlistentry>
       <term>Int32</term>
       <listitem>
        <para>
<!--
         Length of message contents in bytes, including self.
-->
自身を含むメッセージ内容のバイト単位の長さ。
        </para>
       </listitem>
      </varlistentry>

      <varlistentry>
       <term>String</term>
       <listitem>
        <para>
<!--
         The query string itself.
-->
問い合わせ文字列自体です。
        </para>
       </listitem>
      </varlistentry>
     </variablelist>
    </listitem>
   </varlistentry>

   <varlistentry id="protocol-message-formats-ReadyForQuery">
    <term>ReadyForQuery (B)</term>
    <listitem>
     <variablelist>
      <varlistentry>
       <term>Byte1('Z')</term>
       <listitem>
        <para>
<!--
         Identifies the message type.  ReadyForQuery is sent
         whenever the backend is ready for a new query cycle.
-->
このメッセージ種類を識別します。
バックエンドで新しい問い合わせサイクルの準備が整った時には常にReadyForQueryが送信されます。
        </para>
       </listitem>
      </varlistentry>

      <varlistentry>
       <term>Int32(5)</term>
       <listitem>
        <para>
<!--
         Length of message contents in bytes, including self.
-->
自身を含むメッセージ内容のバイト単位の長さ。
        </para>
       </listitem>
      </varlistentry>

      <varlistentry>
       <term>Byte1</term>
       <listitem>
        <para>
<!--
         Current backend transaction status indicator.
         Possible values are '<literal>I</literal>' if idle (not in
         a transaction block); '<literal>T</literal>' if in a transaction
         block; or '<literal>E</literal>' if in a failed transaction
         block (queries will be rejected until block is ended).
-->
現在のバックエンドのトランザクション状態指示子です。
取り得る値は、待機状態（トランザクションブロックにない状態）に'<literal>I</literal>'、トランザクションブロック内の場合に'<literal>T</literal>'、失敗したトランザクションブロック（ブロックが終わるまで問い合わせは拒絶されます）内の場合に'<literal>E</literal>'です。
        </para>
       </listitem>
      </varlistentry>
     </variablelist>
    </listitem>
   </varlistentry>

   <varlistentry id="protocol-message-formats-RowDescription">
    <term>RowDescription (B)</term>
    <listitem>
     <variablelist>
      <varlistentry>
       <term>Byte1('T')</term>
       <listitem>
        <para>
<!--
         Identifies the message as a row description.
-->
メッセージが行の記述であることを識別します。
        </para>
       </listitem>
      </varlistentry>

      <varlistentry>
       <term>Int32</term>
       <listitem>
        <para>
<!--
         Length of message contents in bytes, including self.
-->
自身を含むメッセージ内容のバイト単位の長さ。
        </para>
       </listitem>
      </varlistentry>

      <varlistentry>
       <term>Int16</term>
       <listitem>
        <para>
<!--
         Specifies the number of fields in a row (can be zero).
-->
行内のフィールド数を指定します
（ゼロとすることができます）。
        </para>
       </listitem>
      </varlistentry>
     </variablelist>

     <para>
<!--
      Then, for each field, there is the following:
-->
その後、各フィールドに対して以下が続きます。
     </para>

     <variablelist>
      <varlistentry>
       <term>String</term>
       <listitem>
        <para>
<!--
         The field name.
-->
フィールド名です。
        </para>
       </listitem>
      </varlistentry>

      <varlistentry>
       <term>Int32</term>
       <listitem>
        <para>
<!--
         If the field can be identified as a column of a specific
         table, the object ID of the table; otherwise zero.
-->
フィールドが特定のテーブルの列として識別できる場合、テーブルのオブジェクトIDです。
さもなくばゼロです。
        </para>
       </listitem>
      </varlistentry>

      <varlistentry>
       <term>Int16</term>
       <listitem>
        <para>
<!--
         If the field can be identified as a column of a specific
         table, the attribute number of the column; otherwise zero.
-->
フィールドが特定のテーブルの列として識別できる場合、列の属性番号です。
さもなくばゼロです。
        </para>
       </listitem>
      </varlistentry>

      <varlistentry>
       <term>Int32</term>
       <listitem>
        <para>
<!--
         The object ID of the field's data type.
-->
フィールドのデータ型のオブジェクトIDです。
        </para>
       </listitem>
      </varlistentry>

      <varlistentry>
       <term>Int16</term>
       <listitem>
        <para>
<!--
         The data type size (see <varname>pg_type.typlen</varname>).
         Note that negative values denote variable-width types.
-->
データ型の大きさ（<varname>pg_type.typlen</varname>を参照）です。
負の値が可変長の型を表すことに注意してください。
        </para>
       </listitem>
      </varlistentry>

      <varlistentry>
       <term>Int32</term>
       <listitem>
        <para>
<!--
         The type modifier (see <varname>pg_attribute.atttypmod</varname>).
         The meaning of the modifier is type-specific.
-->
型修飾子（<varname>pg_attribute.atttypmod</varname>を参照）です。
修飾子の意味は型に固有です。
        </para>
       </listitem>
      </varlistentry>

      <varlistentry>
       <term>Int16</term>
       <listitem>
        <para>
<!--
         The format code being used for the field.  Currently will
         be zero (text) or one (binary).  In a RowDescription
         returned from the statement variant of Describe, the
         format code is not yet known and will always be zero.
-->
フィールドに使用される書式コードです。
現在、0（テキスト）または1（バイナリ）のいずれかになります。
RowDescriptionがステートメント用のDescribeから返された場合、書式コードはまだ不明ですので、常に0になります。
        </para>
       </listitem>
      </varlistentry>
     </variablelist>
    </listitem>
   </varlistentry>

   <varlistentry id="protocol-message-formats-SASLInitialResponse">
    <term>SASLInitialResponse (F)</term>
    <listitem>
     <variablelist>
      <varlistentry>
       <term>Byte1('p')</term>
       <listitem>
        <para>
<!--
         Identifies the message as an initial SASL response. Note that
         this is also used for GSSAPI, SSPI and password response messages.
         The exact message type is deduced from the context.
-->
メッセージが最初のSASL応答であることを識別します。
これがGSSAPI、SSPIまたはパスワード応答メッセージでも使用されることに注意してください。
厳密なメッセージ種別は、その状況から推論できます。
        </para>
       </listitem>
      </varlistentry>

      <varlistentry>
       <term>Int32</term>
       <listitem>
        <para>
<!--
         Length of message contents in bytes, including self.
-->
自身を含むメッセージ内容のバイト単位の長さ。
        </para>
       </listitem>
      </varlistentry>

      <varlistentry>
       <term>String</term>
       <listitem>
        <para>
<!--
         Name of the SASL authentication mechanism that the client
         selected.
-->
クライアントが選択したSASL認証機構の名前。
        </para>
       </listitem>
      </varlistentry>

      <varlistentry>
       <term>Int32</term>
       <listitem>
        <para>
<!--
         Length of SASL mechanism specific "Initial Client Response" that
         follows, or -1 if there is no Initial Response.
-->
それに続くSASLの機構固有の「Initial Client Response（最初のクライアントの応答）」の長さ、またはInitial Responseがなければ-1。
        </para>
       </listitem>
      </varlistentry>

      <varlistentry>
       <term>Byte<replaceable>n</replaceable></term>
       <listitem>
        <para>
<!--
         SASL mechanism specific "Initial Response".
-->
SASLの機構固有の「Initial Response（最初の応答）」。
        </para>
       </listitem>
      </varlistentry>
     </variablelist>
    </listitem>
   </varlistentry>

   <varlistentry id="protocol-message-formats-SASLResponse">
    <term>SASLResponse (F)</term>
    <listitem>
     <variablelist>
      <varlistentry>
       <term>Byte1('p')</term>
       <listitem>
        <para>
<!--
         Identifies the message as a SASL response. Note that
         this is also used for GSSAPI, SSPI and password response messages.
         The exact message type can be deduced from the context.
-->
メッセージがSASL応答であることを識別します。
これがGSSAPI、SSPIまたはパスワード応答メッセージでも使用されることに注意してください。
厳密なメッセージ種別は、その状況から推論できます。
        </para>
       </listitem>
      </varlistentry>

      <varlistentry>
       <term>Int32</term>
       <listitem>
        <para>
<!--
         Length of message contents in bytes, including self.
-->
自身を含むメッセージ内容のバイト単位の長さ。
        </para>
       </listitem>
      </varlistentry>

      <varlistentry>
       <term>Byte<replaceable>n</replaceable></term>
       <listitem>
        <para>
<!--
         SASL mechanism specific message data.
-->
SASLの機構固有のメッセージデータ
        </para>
       </listitem>
      </varlistentry>
     </variablelist>
    </listitem>
   </varlistentry>

   <varlistentry id="protocol-message-formats-SSLRequest">
    <term>SSLRequest (F)</term>
    <listitem>
     <variablelist>
      <varlistentry>
       <term>Int32(8)</term>
       <listitem>
        <para>
<!--
         Length of message contents in bytes, including self.
-->
自身を含むメッセージ内容のバイト単位の長さ。
        </para>
       </listitem>
      </varlistentry>

      <varlistentry>
       <term>Int32(80877103)</term>
       <listitem>
        <para>
<!--
         The <acronym>SSL</acronym> request code.  The value is chosen to contain
         <literal>1234</literal> in the most significant 16 bits, and <literal>5679</literal> in the
         least significant 16 bits.  (To avoid confusion, this code
         must not be the same as any protocol version number.)
-->
<acronym>SSL</acronym>要求コードです。
この値は最上位の16ビットに<literal>1234</literal>が、最下位の16ビットに<literal>5679</literal>が含まれるように選択されます。
（混乱を防ぐため、このコードはどのプロトコルのバージョン番号とも同じになってはいけません。）
        </para>
       </listitem>
      </varlistentry>
     </variablelist>
    </listitem>
   </varlistentry>

   <varlistentry id="protocol-message-formats-StartupMessage">
    <term>StartupMessage (F)</term>
    <listitem>
     <variablelist>
      <varlistentry>
       <term>Int32</term>
       <listitem>
        <para>
<!--
         Length of message contents in bytes, including self.
-->
自身を含むメッセージ内容のバイト単位の長さ。
        </para>
       </listitem>
      </varlistentry>

      <varlistentry>
       <term>Int32(196608)</term>
       <listitem>
        <para>
<!--
         The protocol version number.  The most significant 16 bits are
         the major version number (3 for the protocol described here).
         The least significant 16 bits are the minor version number
         (0 for the protocol described here).
-->
プロトコルのバージョン番号です。
最上位の16ビットはメジャーバージョン番号（ここで説明しているプロトコルでは3）です。
最下位の16ビットはマイナーバージョン番号（ここで説明しているプロトコルでは0）です。
        </para>
       </listitem>
      </varlistentry>
     </variablelist>

     <para>
<!--
      The protocol version number is followed by one or more pairs of
      parameter name and value strings.  A zero byte is required as a
      terminator after the last name/value pair.
      Parameters can appear in any
      order.  <literal>user</literal> is required, others are optional.
      Each parameter is specified as:
-->
プロトコルのバージョン番号の後には、パラメータ名と値文字列の対が1つ以上続きます。
最後の名前／値の対の後に終端子としてゼロのバイトが必要です。
パラメータは任意の順番に並べることができます。
<literal>user</literal>が必須、他はオプションです。
各パラメータは以下のように指定します。
     </para>

     <variablelist>
      <varlistentry>
       <term>String</term>
       <listitem>
        <para>
<!--
         The parameter name.  Currently recognized names are:
-->
パラメータ名。現在認識されている名前は:

         <variablelist>
          <varlistentry>
           <term><literal>user</literal></term>
           <listitem>
            <para>
<!--
             The database user name to connect as.  Required;
             there is no default.
-->
接続するデータベースユーザ名。必須。
デフォルトはありません。
            </para>
           </listitem>
          </varlistentry>

          <varlistentry>
           <term><literal>database</literal></term>
           <listitem>
            <para>
<!--
             The database to connect to.  Defaults to the user name.
-->
接続するデータベースです。
デフォルトはユーザ名です。
            </para>
           </listitem>
          </varlistentry>

          <varlistentry>
           <term><literal>options</literal></term>
           <listitem>
            <para>
<!--
             Command-line arguments for the backend.  (This is
             deprecated in favor of setting individual run-time
             parameters.)  Spaces within this string are
             considered to separate arguments, unless escaped with
             a backslash (<literal>\</literal>); write <literal>\\</literal> to
             represent a literal backslash.
-->
バックエンド用のコマンドライン引数です。
（これは廃棄予定であり、個々の実行時パラメータを設定する方が好ましいです。）
この文字列の中の空白は、バックスラッシュ(<literal>\</literal>)でエスケープされていなければ、引数を分けるためのものとみなされます。
バックスラッシュそのものを表すためには<literal>\\</literal>と書いてください。
            </para>
           </listitem>
          </varlistentry>

          <varlistentry>
           <term><literal>replication</literal></term>
           <listitem>
            <para>
<!--
             Used to connect in streaming replication mode, where
             a small set of replication commands can be issued
             instead of SQL statements. Value can be
             <literal>true</literal>, <literal>false</literal>, or
             <literal>database</literal>, and the default is
             <literal>false</literal>. See
             <xref linkend="protocol-replication"/> for details.
-->
ストリーミングレプリケーションモードで接続するのに使用され、SQL文の代わりにレプリケーションコマンドの小さな集合を発行することができます。
値は<literal>true</literal>、<literal>false</literal>または<literal>database</literal>をとることができ、デフォルトは<literal>false</literal>です。
詳細は<xref linkend="protocol-replication"/>を参照してください。
            </para>
           </listitem>
          </varlistentry>
         </variablelist>

<!--
         In addition to the above, other parameters may be listed.
         Parameter names beginning with <literal>_pq_.</literal> are
         reserved for use as protocol extensions, while others are
         treated as run-time parameters to be set at backend start
         time.  Such settings will be applied during backend start
         (after parsing the command-line arguments if any) and will
         act as session defaults.
-->
上記に加え、他のパラメータが列挙される可能性があります
<literal>_pq_.</literal>で始まるパラメータ名は、プロトコルの拡張用途のために予約されています。
それ以外は、バックエンド開始時に設定される実行時パラメータとして扱われます。
こうした設定は、バックエンド起動時に（もしあればコマンドライン引数の解析の後に）適用されます。
この値はセッションのデフォルトとして動作します。
        </para>
       </listitem>
      </varlistentry>

      <varlistentry>
       <term>String</term>
       <listitem>
        <para>
<!--
         The parameter value.
-->
パラメータの値です。
        </para>
       </listitem>
      </varlistentry>
     </variablelist>
    </listitem>
   </varlistentry>

   <varlistentry id="protocol-message-formats-Sync">
    <term>Sync (F)</term>
    <listitem>
     <variablelist>
      <varlistentry>
       <term>Byte1('S')</term>
       <listitem>
        <para>
<!--
         Identifies the message as a Sync command.
-->
メッセージがSyncコマンドであることを識別します。
        </para>
       </listitem>
      </varlistentry>

      <varlistentry>
       <term>Int32(4)</term>
       <listitem>
        <para>
<!--
         Length of message contents in bytes, including self.
-->
自身を含むメッセージ内容のバイト単位の長さ。
        </para>
       </listitem>
      </varlistentry>
     </variablelist>
    </listitem>
   </varlistentry>

   <varlistentry id="protocol-message-formats-Terminate">
    <term>Terminate (F)</term>
    <listitem>
     <variablelist>
      <varlistentry>
       <term>Byte1('X')</term>
       <listitem>
        <para>
<!--
         Identifies the message as a termination.
-->
メッセージが終了であることを識別します。
        </para>
       </listitem>
      </varlistentry>

      <varlistentry>
       <term>Int32(4)</term>
       <listitem>
        <para>
<!--
         Length of message contents in bytes, including self.
-->
自身を含むメッセージ内容のバイト単位の長さ。
        </para>
       </listitem>
      </varlistentry>
     </variablelist>
    </listitem>
   </varlistentry>
  </variablelist>
 </sect1>

 <sect1 id="protocol-error-fields">
<!--
  <title>Error and Notice Message Fields</title>
-->
<title>エラーおよび警報メッセージフィールド</title>

  <para>
<!--
   This section describes the fields that can appear in ErrorResponse and
   NoticeResponse messages.  Each field type has a single-byte identification
   token.  Note that any given field type should appear at most once per
   message.
-->
本節では、ErrorResponseおよびNoticeResponseメッセージ内で現れる可能性があるフィールドについて説明します。
それぞれのフィールド種類は、単一バイトの識別子トークンを持ちます。
メッセージ内に与えられる任意のフィールド種類は、多くてもメッセージ当たり1つでなければならないことに注意してください。
  </para>

  <variablelist>
   <varlistentry>
    <term><literal>S</literal></term>
    <listitem>
     <para>
<!--
      Severity: the field contents are
      <literal>ERROR</literal>, <literal>FATAL</literal>, or
      <literal>PANIC</literal> (in an error message), or
      <literal>WARNING</literal>, <literal>NOTICE</literal>, <literal>DEBUG</literal>,
      <literal>INFO</literal>, or <literal>LOG</literal> (in a notice message),
      or a localized translation of one of these.  Always present.
-->
深刻度です。
フィールドの内容は<literal>ERROR</literal>、<literal>FATAL</literal>、<literal>PANIC</literal>（エラーメッセージ内）、<literal>WARNING</literal>、<literal>NOTICE</literal>、<literal>DEBUG</literal>、<literal>INFO</literal>、<literal>LOG</literal>（警報メッセージ内）、もしくはこれらの1つの地域化された翻訳です。
常に存在します。
     </para>
    </listitem>
   </varlistentry>

   <varlistentry>
    <term><literal>V</literal></term>
    <listitem>
     <para>
<!--
      Severity: the field contents are
      <literal>ERROR</literal>, <literal>FATAL</literal>, or
      <literal>PANIC</literal> (in an error message), or
      <literal>WARNING</literal>, <literal>NOTICE</literal>, <literal>DEBUG</literal>,
      <literal>INFO</literal>, or <literal>LOG</literal> (in a notice message).
      This is identical to the <literal>S</literal> field except
      that the contents are never localized.  This is present only in
      messages generated by <productname>PostgreSQL</productname> versions 9.6
      and later.
-->
深刻度です。
フィールドの内容は<literal>ERROR</literal>、<literal>FATAL</literal>、<literal>PANIC</literal>（エラーメッセージ内）、<literal>WARNING</literal>、<literal>NOTICE</literal>、<literal>DEBUG</literal>、<literal>INFO</literal>、<literal>LOG</literal>（警報メッセージ内）です。
これは、その内容が決して地域化されないという点以外は<literal>S</literal>フィールドと同一です。
これは<productname>PostgreSQL</productname>バージョン9.6以降で生成されたメッセージにだけあります。
     </para>
    </listitem>
   </varlistentry>

   <varlistentry>
    <term><literal>C</literal></term>
    <listitem>
     <para>
<!--
      Code: the SQLSTATE code for the error (see <xref
      linkend="errcodes-appendix"/>).  Not localizable.  Always present.
-->
コード、そのエラー用のSQLSTATEコードです（<xref linkend="errcodes-appendix"/>を参照）。
地域化されません。
常に存在します。
     </para>
    </listitem>
   </varlistentry>

   <varlistentry>
    <term><literal>M</literal></term>
    <listitem>
     <para>
<!--
      Message: the primary human-readable error message.
      This should be accurate but terse (typically one line).
      Always present.
-->
メッセージ、主に人にわかりやすいエラーメッセージです。
これは正確、簡潔でなければなりません（通常は1行です）。
常に存在します。
     </para>
    </listitem>
   </varlistentry>

   <varlistentry>
    <term><literal>D</literal></term>
    <listitem>
     <para>
<!--
      Detail: an optional secondary error message carrying more
      detail about the problem.  Might run to multiple lines.
-->
詳細です。
問題のより詳細を説明する省略可能な二次的なエラーメッセージです。
複数行にまたがる可能性があります。
     </para>
    </listitem>
   </varlistentry>

   <varlistentry>
    <term><literal>H</literal></term>
    <listitem>
     <para>
<!--
      Hint: an optional suggestion what to do about the problem.
      This is intended to differ from Detail in that it offers advice
      (potentially inappropriate) rather than hard facts.
      Might run to multiple lines.
-->
ヒントです。
その問題にどう対応するかを表す省略可能な提言です。
これは、詳細と異なり、事実ではなく提案（不適切な場合もありますが）を提供することを目的としたものです。
複数行にまたがる可能性があります。
     </para>
    </listitem>
   </varlistentry>

   <varlistentry>
    <term><literal>P</literal></term>
    <listitem>
     <para>
<!--
      Position: the field value is a decimal ASCII integer, indicating
      an error cursor position as an index into the original query string.
      The first character has index 1, and positions are measured in
      characters not bytes.
-->
位置です。
フィールド値は、エラーカーソルの位置を示すもので、元の問い合わせ文字列へのインデックスを10進ASCIIで表した整数です。
先頭の文字がインデックス1になり、位置はバイトではなく文字で数えられます。
     </para>
    </listitem>
   </varlistentry>

   <varlistentry>
    <term><literal>p</literal></term>
    <listitem>
     <para>
<!--
      Internal position: this is defined the same as the <literal>P</literal>
      field, but it is used when the cursor position refers to an internally
      generated command rather than the one submitted by the client.
      The <literal>q</literal> field will always appear when this field appears.
-->
内部的位置です。
これは<literal>P</literal>と同じ定義ですが、カーソルの位置がクライアントによって発せられたコマンドではなく内部的に生成されたコマンドを参照する場合に使用されます。
このフィールドが現れる時には常に<literal>q</literal>も現れます。
     </para>
    </listitem>
   </varlistentry>

   <varlistentry>
    <term><literal>q</literal></term>
    <listitem>
     <para>
<!--
      Internal query: the text of a failed internally-generated command.
      This could be, for example, an SQL query issued by a PL/pgSQL function.
-->
内部的問い合わせ。
失敗した、内部生成のコマンドテキストです。
これは例えば、PL/pgSQL関数によって発行されたSQL問い合わせなどです。
     </para>
    </listitem>
   </varlistentry>

   <varlistentry>
    <term><literal>W</literal></term>
    <listitem>
     <para>
<!--
      Where: an indication of the context in which the error occurred.
      Presently this includes a call stack traceback of active
      procedural language functions and internally-generated queries.
      The trace is one entry per line, most recent first.
-->
場所です。
エラーが発生したコンテキストを示します。
現在ここには、実行中の手続き言語関数と内部生成問い合わせの呼び出しスタックトレースバックが含まれます。
この追跡情報は、1行当たり1項目として、最も最近のものが初めに現れます。
     </para>
    </listitem>
   </varlistentry>

   <varlistentry>
    <term><literal>s</literal></term>
    <listitem>
     <para>
<!--
      Schema name: if the error was associated with a specific database
      object, the name of the schema containing that object, if any.
-->
スキーマ名。
エラーが特定のデータベースオブジェクトに関連する場合、そのオブジェクトを含むスキーマ名。
無名でなければ。
     </para>
    </listitem>
   </varlistentry>

   <varlistentry>
    <term><literal>t</literal></term>
    <listitem>
     <para>
<!--
      Table name: if the error was associated with a specific table, the
      name of the table.  (Refer to the schema name field for the name of
      the table's schema.)
-->
テーブル名。
エラーが特定のテーブルに関連する場合、そのテーブル名。
（スキーマ名フィールドにおいて、そのテーブルのスキーマ名を参照します。）
     </para>
    </listitem>
   </varlistentry>

   <varlistentry>
    <term><literal>c</literal></term>
    <listitem>
     <para>
<!--
      Column name: if the error was associated with a specific table column,
      the name of the column.  (Refer to the schema and table name fields to
      identify the table.)
-->
列名。
エラーが特定のテーブルの列に関連する場合、その列名。
（テーブルを識別するため、スキーマ名とテーブル名のフィールドを参照します。）
     </para>
    </listitem>
   </varlistentry>

   <varlistentry>
    <term><literal>d</literal></term>
    <listitem>
     <para>
<!--
      Data type name: if the error was associated with a specific data type,
      the name of the data type.  (Refer to the schema name field for the
      name of the data type's schema.)
-->
データ型名。
エラーが特定のデータ型に関連する場合、そのデータ型名。
（スキーマ名フィールドにおいて、そのデータ型のスキーマ名を参照します。）
     </para>
    </listitem>
   </varlistentry>

   <varlistentry>
    <term><literal>n</literal></term>
    <listitem>
     <para>
<!--
      Constraint name: if the error was associated with a specific
      constraint, the name of the constraint.  Refer to fields listed above
      for the associated table or domain.  (For this purpose, indexes are
      treated as constraints, even if they weren't created with constraint
      syntax.)
-->
制約名。
エラーが特定の制約に関連する場合、その制約名。
上に列挙したフィールドにおいて、関連するテーブルまたはドメインを参照します。
（この目的のために、制約の構文のもとに作成されていない場合でも、インデックスは制約として扱われます。）
     </para>
    </listitem>
   </varlistentry>

   <varlistentry>
    <term><literal>F</literal></term>
    <listitem>
     <para>
<!--
      File: the file name of the source-code location where the error
      was reported.
-->
ファイルです。
エラーを報告した、ソースコードのファイル名です。
     </para>
    </listitem>
   </varlistentry>

   <varlistentry>
    <term><literal>L</literal></term>
    <listitem>
     <para>
<!--
      Line: the line number of the source-code location where the error
      was reported.
-->
行です。
エラーを報告した、ソースコードの行番号です。
     </para>
    </listitem>
   </varlistentry>

   <varlistentry>
    <term><literal>R</literal></term>
    <listitem>
     <para>
<!--
      Routine: the name of the source-code routine reporting the error.
-->
ルーチンです。
エラーを報告した、ソースコードのルーチン名です。
     </para>
    </listitem>
   </varlistentry>
  </variablelist>

  <note>
   <para>
<!--
    The fields for schema name, table name, column name, data type name, and
    constraint name are supplied only for a limited number of error types;
    see <xref linkend="errcodes-appendix"/>.  Frontends should not assume that
    the presence of any of these fields guarantees the presence of another
    field.  Core error sources observe the interrelationships noted above, but
    user-defined functions may use these fields in other ways.  In the same
    vein, clients should not assume that these fields denote contemporary
    objects in the current database.
-->
スキーマ名、テーブル名、列名、データ型名および制約名のフィールドは、限られたエラー型のためにしか提供されません。
<xref linkend="errcodes-appendix"/>を参照してください。
フロントエンドは、これらのフィールドの一部の存在が、他のフィールドの存在も保障すると仮定してはいけません。
上記の相互関係により主なエラーの原因を探す方法がありますが、ユーザが定義した関数は他の方法でこれらのフィールドを利用できるかもしれません。
同様の理由により、クライアントはこれらのフィールドが、現在のデータベースにおける適切なオブジェクトを示すと仮定してはいけません。
   </para>
  </note>

  <para>
<!--
   The client is responsible for formatting displayed information to meet its
   needs; in particular it should break long lines as needed.  Newline characters
   appearing in the error message fields should be treated as paragraph breaks,
   not line breaks.
-->
クライアントには、必要な情報を表示する際、整形する責任があります。
具体的には、必要に応じて長い行を分割しなければなりません。
エラーメッセージフィールド内にある改行文字は、改行ではなく、段落の区切りとして扱わなければなりません。
  </para>
 </sect1>

 <sect1 id="protocol-logicalrep-message-formats">
<!--
  <title>Logical Replication Message Formats</title>
-->
<title>論理レプリケーションのメッセージ書式</title>

  <para>
<!--
   This section describes the detailed format of each logical replication
   message.  These messages are either returned by the replication slot SQL
   interface or are sent by a walsender.  In the case of a walsender, they are
   encapsulated inside replication protocol WAL messages as described in
   <xref linkend="protocol-replication"/>, and generally obey the same message
   flow as physical replication.
-->
本節では論理レプリケーションの各メッセージの書式の詳細について説明します。
これらのメッセージはレプリケーションスロットのSQLインタフェースから返されるか、あるいはwalsenderから送信されるかのいずれかです。
walsenderの場合は、<xref linkend="protocol-replication"/>で説明されているようにレプリケーションプロトコルのWALメッセージ内でカプセル化され、通常は物理レプリケーションと同じメッセージフローに従います。
  </para>

  <variablelist>
   <varlistentry id="protocol-logicalrep-message-formats-Begin">
    <term>Begin</term>
    <listitem>
     <variablelist>
      <varlistentry>
       <term>Byte1('B')</term>
       <listitem>
        <para>
<!--
         Identifies the message as a begin message.
-->
メッセージが開始メッセージであることを識別します。
        </para>
       </listitem>
      </varlistentry>

      <varlistentry>
       <term>Int64 (XLogRecPtr)</term>
       <listitem>
        <para>
<!--
         The final LSN of the transaction.
-->
トランザクションの最後のLSNです。
        </para>
       </listitem>
      </varlistentry>

      <varlistentry>
       <term>Int64 (TimestampTz)</term>
       <listitem>
        <para>
<!--
         Commit timestamp of the transaction. The value is in number
         of microseconds since PostgreSQL epoch (2000-01-01).
-->
トランザクションのコミット時刻です。
その値はPostgreSQLのエポック（2000-01-01）からのマイクロ秒数です。
        </para>
       </listitem>
      </varlistentry>

      <varlistentry>
       <term>Int32 (TransactionId)</term>
       <listitem>
        <para>
<!--
         Xid of the transaction.
-->
トランザクションのXIDです。
        </para>
       </listitem>
      </varlistentry>
     </variablelist>
    </listitem>
   </varlistentry>

   <varlistentry id="protocol-logicalrep-message-formats-Message">
    <term>Message</term>
    <listitem>
     <variablelist>
      <varlistentry>
       <term>Byte1('M')</term>
       <listitem>
        <para>
<!--
         Identifies the message as a logical decoding message.
-->
ロジカルデコーディングメッセージであることを識別します。
        </para>
       </listitem>
      </varlistentry>

      <varlistentry>
       <term>Int32 (TransactionId)</term>
       <listitem>
        <para>
<!--
         Xid of the transaction (only present for streamed transactions).
         This field is available since protocol version 2.
-->
トランザクションのxid（ストリームトランザクションのためにのみ存在します）。
このフィールドはプロトコルバージョン2以降で利用可能です。
        </para>
       </listitem>
      </varlistentry>

      <varlistentry>
       <term>Int8</term>
       <listitem>
        <para>
<!--
         Flags; Either 0 for no flags or 1 if the logical decoding
         message is transactional.
-->
フラグ。0はフラグなし、ロジカルデコーディングメッセージがトランザクションであれば1です。
        </para>
       </listitem>
      </varlistentry>

      <varlistentry>
       <term>Int64 (XLogRecPtr)</term>
       <listitem>
        <para>
<!--
         The LSN of the logical decoding message.
-->
ロジカルデコーディングメッセージのLSN。
        </para>
       </listitem>
      </varlistentry>

      <varlistentry>
       <term>String</term>
       <listitem>
        <para>
<!--
         The prefix of the logical decoding message.
-->
ロジカルデコーディングメッセージの接頭辞。
        </para>
       </listitem>
      </varlistentry>

      <varlistentry>
       <term>Int32</term>
       <listitem>
        <para>
<!--
         Length of the content.
-->
内容の長さ。
        </para>
       </listitem>
      </varlistentry>

      <varlistentry>
       <term>Byte<replaceable>n</replaceable></term>
       <listitem>
        <para>
<!--
         The content of the logical decoding message.
-->
ロジカルデコーディングメッセージの内容。
        </para>
       </listitem>
      </varlistentry>
     </variablelist>
    </listitem>
   </varlistentry>

   <varlistentry id="protocol-logicalrep-message-formats-Commit">
    <term>Commit</term>
    <listitem>
     <variablelist>
      <varlistentry>
       <term>Byte1('C')</term>
       <listitem>
        <para>
<!--
         Identifies the message as a commit message.
-->
メッセージがCommitメッセージであることを識別します。
        </para>
       </listitem>
      </varlistentry>

      <varlistentry>
       <term>Int8(0)</term>
       <listitem>
        <para>
<!--
         Flags; currently unused.
-->
フラグ。
現在は使用されていません。
        </para>
       </listitem>
      </varlistentry>

      <varlistentry>
       <term>Int64 (XLogRecPtr)</term>
       <listitem>
        <para>
<!--
         The LSN of the commit.
-->
コミットのLSNです。
        </para>
       </listitem>
      </varlistentry>

      <varlistentry>
       <term>Int64 (XLogRecPtr)</term>
       <listitem>
        <para>
<!--
         The end LSN of the transaction.
-->
トランザクションの終了LSNです。
        </para>
       </listitem>
      </varlistentry>

      <varlistentry>
       <term>Int64 (TimestampTz)</term>
       <listitem>
        <para>
<!--
         Commit timestamp of the transaction. The value is in number
         of microseconds since PostgreSQL epoch (2000-01-01).
-->
トランザクションのコミット時刻です。
その値はPostgreSQLのエポック（2000-01-01）からのマイクロ秒数です。
        </para>
       </listitem>
      </varlistentry>
     </variablelist>
    </listitem>
   </varlistentry>

   <varlistentry id="protocol-logicalrep-message-formats-Origin">
    <term>Origin</term>
    <listitem>
     <variablelist>
      <varlistentry>
       <term>Byte1('O')</term>
       <listitem>
        <para>
<!--
         Identifies the message as an origin message.
-->
メッセージがOriginメッセージであることを識別します。
        </para>
       </listitem>
      </varlistentry>

      <varlistentry>
       <term>Int64 (XLogRecPtr)</term>
       <listitem>
        <para>
<!--
         The LSN of the commit on the origin server.
-->
Originサーバ上のコミットのLSNです。
        </para>
       </listitem>
      </varlistentry>

      <varlistentry>
       <term>String</term>
       <listitem>
        <para>
<!--
         Name of the origin.
-->
Originの名前です。
        </para>
       </listitem>
      </varlistentry>
     </variablelist>

     <para>
<!--
      Note that there can be multiple Origin messages inside a single transaction.
-->
一つのトランザクション内で複数のOriginメッセージがあり得ることに注意してください。
     </para>
    </listitem>
   </varlistentry>

   <varlistentry id="protocol-logicalrep-message-formats-Relation">
    <term>Relation</term>
    <listitem>
     <variablelist>
      <varlistentry>
       <term>Byte1('R')</term>
       <listitem>
        <para>
<!--
         Identifies the message as a relation message.
-->
メッセージがRelationメッセージであることを識別します。
        </para>
       </listitem>
      </varlistentry>

      <varlistentry>
       <term>Int32 (TransactionId)</term>
       <listitem>
        <para>
<!--
         Xid of the transaction (only present for streamed transactions).
         This field is available since protocol version 2.
-->
トランザクションのxid（ストリームトランザクションのためにのみ存在します）。
このフィールドはプロトコルバージョン2以降で利用可能です。
        </para>
       </listitem>
      </varlistentry>

      <varlistentry>
       <term>Int32 (Oid)</term>
       <listitem>
        <para>
<!--
         OID of the relation.
-->
リレーションのOID。
        </para>
       </listitem>
      </varlistentry>

      <varlistentry>
       <term>String</term>
       <listitem>
        <para>
<!--
         Namespace (empty string for <literal>pg_catalog</literal>).
-->
名前空間（<literal>pg_catalog</literal>の場合は空文字列）。
        </para>
       </listitem>
      </varlistentry>

      <varlistentry>
       <term>String</term>
       <listitem>
        <para>
<!--
         Relation name.
-->
リレーション名。
        </para>
       </listitem>
      </varlistentry>

      <varlistentry>
       <term>Int8</term>
       <listitem>
        <para>
<!--
         Replica identity setting for the relation (same as
         <structfield>relreplident</structfield> in <structname>pg_class</structname>).
-->
リレーションのレプリカ識別子の設定（<structname>pg_class</structname>の<structfield>relreplident</structfield>と同じ）。
        </para>
       </listitem>
      </varlistentry>

      <varlistentry>
       <term>Int16</term>
       <listitem>
        <para>
<!--
         Number of columns.
-->
列数。
        </para>
       </listitem>
      </varlistentry>
     </variablelist>

     <para>
<!--
      Next, the following message part appears for each column included in
      the publication (except generated columns):
-->
次に、パブリケーションを含む各列について以下のメッセージ部分があります。（生成列を除く）
     </para>

     <variablelist>
      <varlistentry>
       <term>Int8</term>
       <listitem>
        <para>
<!--
         Flags for the column. Currently can be either 0 for no flags
         or 1 which marks the column as part of the key.
-->
列のフラグ。
現在は、フラグがないことを示す0か、列がキーの一部であることを示す1のいずれかにできます。
        </para>
       </listitem>
      </varlistentry>

      <varlistentry>
       <term>String</term>
       <listitem>
        <para>
<!--
         Name of the column.
-->
列名。
        </para>
       </listitem>
      </varlistentry>

      <varlistentry>
       <term>Int32 (Oid)</term>
       <listitem>
        <para>
<!--
         OID of the column's data type.
-->
列のデータ型のOID。
        </para>
       </listitem>
      </varlistentry>

      <varlistentry>
       <term>Int32</term>
       <listitem>
        <para>
<!--
         Type modifier of the column (<structfield>atttypmod</structfield>).
-->
列の型修飾子（<structfield>atttypmod</structfield>）。
        </para>
       </listitem>
      </varlistentry>
     </variablelist>
    </listitem>
   </varlistentry>

   <varlistentry id="protocol-logicalrep-message-formats-Type">
    <term>Type</term>
    <listitem>
     <variablelist>
      <varlistentry>
       <term>Byte1('Y')</term>
       <listitem>
        <para>
<!--
         Identifies the message as a type message.
-->
メッセージがTypeメッセージであることを識別します。
        </para>
       </listitem>
      </varlistentry>

      <varlistentry>
       <term>Int32 (TransactionId)</term>
       <listitem>
        <para>
<!--
         Xid of the transaction (only present for streamed transactions).
         This field is available since protocol version 2.
-->
トランザクションのxid（ストリームトランザクションのためにのみ存在します）。
このフィールドはプロトコルバージョン2以降で利用可能です。
        </para>
       </listitem>
      </varlistentry>

      <varlistentry>
       <term>Int32 (Oid)</term>
       <listitem>
        <para>
<!--
         OID of the data type.
-->
データ型のOID。
        </para>
       </listitem>
      </varlistentry>

      <varlistentry>
       <term>String</term>
       <listitem>
        <para>
<!--
         Namespace (empty string for <literal>pg_catalog</literal>).
-->
名前空間（<literal>pg_catalog</literal>の場合は空文字列）。
        </para>
       </listitem>
      </varlistentry>

      <varlistentry>
       <term>String</term>
       <listitem>
        <para>
<!--
         Name of the data type.
-->
データ型の名前。
        </para>
       </listitem>
      </varlistentry>
     </variablelist>
    </listitem>
   </varlistentry>

   <varlistentry id="protocol-logicalrep-message-formats-Insert">
    <term>Insert</term>
    <listitem>
     <variablelist>
      <varlistentry>
       <term>Byte1('I')</term>
       <listitem>
        <para>
<!--
         Identifies the message as an insert message.
-->
メッセージがInsertメッセージであることを識別します。
        </para>
       </listitem>
      </varlistentry>

      <varlistentry>
       <term>Int32 (TransactionId)</term>
       <listitem>
        <para>
<!--
         Xid of the transaction (only present for streamed transactions).
         This field is available since protocol version 2.
-->
トランザクションのxid（ストリームトランザクションのためにのみ存在します）。
このフィールドはプロトコルバージョン2以降で利用可能です。
        </para>
       </listitem>
      </varlistentry>

      <varlistentry>
       <term>Int32 (Oid)</term>
       <listitem>
        <para>
<!--
         OID of the relation corresponding to the ID in the relation
         message.
-->
Relationメッセージ中のIDに対応するリレーションのOID。
        </para>
       </listitem>
      </varlistentry>

      <varlistentry>
       <term>Byte1('N')</term>
       <listitem>
        <para>
<!--
         Identifies the following TupleData message as a new tuple.
-->
以下のTupleDataメッセージが新しいタプルであることを識別します。
        </para>
       </listitem>
      </varlistentry>

      <varlistentry>
       <term>TupleData</term>
       <listitem>
        <para>
<!--
         TupleData message part representing the contents of new tuple.
-->
新しいタプルの内容を表すTupleDataメッセージ部分です。
        </para>
       </listitem>
      </varlistentry>
     </variablelist>
    </listitem>
   </varlistentry>

   <varlistentry id="protocol-logicalrep-message-formats-Update">
    <term>Update</term>
    <listitem>
     <variablelist>
      <varlistentry>
       <term>Byte1('U')</term>
       <listitem>
        <para>
<!--
         Identifies the message as an update message.
-->
メッセージがUpdateメッセージであることを識別します。
        </para>
       </listitem>
      </varlistentry>

      <varlistentry>
       <term>Int32 (TransactionId)</term>
       <listitem>
        <para>
<!--
         Xid of the transaction (only present for streamed transactions).
         This field is available since protocol version 2.
-->
トランザクションのxid（ストリームトランザクションのためにのみ存在します）。
このフィールドはプロトコルバージョン2以降で利用可能です。
        </para>
       </listitem>
      </varlistentry>

      <varlistentry>
       <term>Int32 (Oid)</term>
       <listitem>
        <para>
<!--
         OID of the relation corresponding to the ID in the relation
         message.
-->
Relationメッセージ中のIDに対応するリレーションのOID。
        </para>
       </listitem>
      </varlistentry>

      <varlistentry>
       <term>Byte1('K')</term>
       <listitem>
        <para>
<!--
         Identifies the following TupleData submessage as a key.
         This field is optional and is only present if
         the update changed data in any of the column(s) that are
         part of the REPLICA IDENTITY index.
-->
これに続くTupleData副メッセージがキーであることを識別します。
このフィールドはオプションで、UPDATEがREPLICA IDENTITYインデックスの一部となっている列のどれかを変更したときにのみ存在します。
        </para>
       </listitem>
      </varlistentry>

      <varlistentry>
       <term>Byte1('O')</term>
       <listitem>
        <para>
<!--
         Identifies the following TupleData submessage as an old tuple.
         This field is optional and is only present if table in which
         the update happened has REPLICA IDENTITY set to FULL.
-->
これに続くTupleData副メッセージが古いタプルであることを識別します。
このフィールドはオプションで、UPDATEが発生したテーブルでREPLICA IDENTITYがFULLに設定されている場合にのみ存在します。
        </para>
       </listitem>
      </varlistentry>

      <varlistentry>
       <term>TupleData</term>
       <listitem>
        <para>
<!--
         TupleData message part representing the contents of the old tuple
         or primary key. Only present if the previous 'O' or 'K' part
         is present.
-->
古いタプルまたは主キーの内容を表すTupleDataメッセージ部分です。
この前に'O'または'K'の部分が存在するときにのみ存在します。
        </para>
       </listitem>
      </varlistentry>

      <varlistentry>
       <term>Byte1('N')</term>
       <listitem>
        <para>
<!--
         Identifies the following TupleData message as a new tuple.
-->
以下のTupleDataメッセージが新しいタプルであることを識別します。
        </para>
       </listitem>
      </varlistentry>

      <varlistentry>
       <term>TupleData</term>
       <listitem>
        <para>
<!--
         TupleData message part representing the contents of a new tuple.
-->
新しいタプルの内容を表すTupleDataメッセージ部分です。
        </para>
       </listitem>
      </varlistentry>
     </variablelist>

     <para>
<!--
      The Update message may contain either a 'K' message part or an 'O' message part
      or neither of them, but never both of them.
-->
Updateメッセージは'K'メッセージ部分と'O'メッセージ部分のいずれかを含むか、どちらも含まないかであり、その両方を含むことはできません。
     </para>
    </listitem>
   </varlistentry>

   <varlistentry id="protocol-logicalrep-message-formats-Delete">
    <term>Delete</term>
    <listitem>
     <variablelist>
      <varlistentry>
       <term>Byte1('D')</term>
       <listitem>
        <para>
<!--
         Identifies the message as a delete message.
-->
メッセージがDeleteメッセージであることを識別します。
        </para>
       </listitem>
      </varlistentry>

      <varlistentry>
       <term>Int32 (TransactionId)</term>
       <listitem>
        <para>
<!--
         Xid of the transaction (only present for streamed transactions).
         This field is available since protocol version 2.
-->
トランザクションのxid（ストリームトランザクションのためにのみ存在します）。
このフィールドはプロトコルバージョン2以降で利用可能です。
        </para>
       </listitem>
      </varlistentry>

      <varlistentry>
       <term>Int32 (Oid)</term>
       <listitem>
        <para>
<!--
         OID of the relation corresponding to the ID in the relation
         message.
-->
Relationメッセージ中のIDに対応するリレーションのOID。
        </para>
       </listitem>
      </varlistentry>

      <varlistentry>
       <term>Byte1('K')</term>
       <listitem>
        <para>
<!--
         Identifies the following TupleData submessage as a key.
         This field is present if the table in which the delete has
         happened uses an index as REPLICA IDENTITY.
-->
これに続くTupleData副メッセージがキーであることを識別します。
このフィールドはDELETEが発生したテーブルがインデックスをREPLICA IDENTITYとして使用している場合にのみ存在します。
        </para>
       </listitem>
      </varlistentry>

      <varlistentry>
       <term>Byte1('O')</term>
       <listitem>
        <para>
<!--
         Identifies the following TupleData message as an old tuple.
         This field is present if the table in which the delete
         happened has REPLICA IDENTITY set to FULL.
-->
これに続くTupleDataメッセージが古いタプルであることを識別します。
このフィールドはDELETEが発生したテーブルでREPLICA IDENTITYがFULLに設定されている場合にのみ存在します。
        </para>
       </listitem>
      </varlistentry>

      <varlistentry>
       <term>TupleData</term>
       <listitem>
        <para>
<!--
         TupleData message part representing the contents of the old tuple
         or primary key, depending on the previous field.
-->
直前のフィールドに従って、古いタプルまたは主キーの内容を表すTupleDataメッセージ部分です。
        </para>
       </listitem>
      </varlistentry>
     </variablelist>

     <para>
<!--
      The Delete message may contain either a 'K' message part or an 'O' message part,
      but never both of them.
-->
Deleteメッセージは'K'メッセージ部分と'O'メッセージ部分のいずれかを含みますが、両方を含むことはできません。
     </para>
    </listitem>
   </varlistentry>

   <varlistentry id="protocol-logicalrep-message-formats-Truncate">
    <term>Truncate</term>
    <listitem>
     <variablelist>
      <varlistentry>
       <term>Byte1('T')</term>
       <listitem>
        <para>
<!--
         Identifies the message as a truncate message.
-->
メッセージをTruncateメッセージと識別します。
        </para>
       </listitem>
      </varlistentry>

      <varlistentry>
       <term>Int32 (TransactionId)</term>
       <listitem>
        <para>
<!--
         Xid of the transaction (only present for streamed transactions).
         This field is available since protocol version 2.
-->
トランザクションのxid（ストリームトランザクションのためにのみ存在します）。
このフィールドはプロトコルバージョン2以降で利用可能です。
        </para>
       </listitem>
      </varlistentry>

      <varlistentry>
       <term>Int32</term>
       <listitem>
        <para>
<!--
         Number of relations
-->
リレーション数
        </para>
       </listitem>
      </varlistentry>

      <varlistentry>
       <term>Int8</term>
       <listitem>
        <para>
<!--
         Option bits for <command>TRUNCATE</command>:
         1 for <literal>CASCADE</literal>, 2 for <literal>RESTART IDENTITY</literal>
-->
<command>TRUNCATE</command>に対するオプションビット。1は<literal>CASCADE</literal>、2は<literal>RESTART IDENTITY</literal>
        </para>
       </listitem>
      </varlistentry>

      <varlistentry>
       <term>Int32 (Oid)</term>
       <listitem>
        <para>
<!--
         OID of the relation corresponding to the ID in the relation
         message.  This field is repeated for each relation.
-->
リレーションメッセージのIDに一致するリレーションのOID。
このフィールドは各リレーション毎に繰り返されます。
        </para>
       </listitem>
      </varlistentry>
     </variablelist>
    </listitem>
   </varlistentry>
  </variablelist>

  <para>
<!--
   The following messages (Stream Start, Stream Stop, Stream Commit, and
   Stream Abort) are available since protocol version 2.
-->
次のメッセージ（Stream Start、Stream Stop、Stream Commit、Stream Abort）はプロトコルバージョン2以降で利用可能です。
  </para>

  <variablelist>
   <varlistentry id="protocol-logicalrep-message-formats-Stream-Start">
    <term>Stream Start</term>
    <listitem>
     <variablelist>
      <varlistentry>
       <term>Byte1('S')</term>
       <listitem>
        <para>
<!--
         Identifies the message as a stream start message.
-->
メッセージがストリーム開始メッセージであることを識別します。
        </para>
       </listitem>
      </varlistentry>

      <varlistentry>
       <term>Int32 (TransactionId)</term>
       <listitem>
        <para>
<!--
         Xid of the transaction.
-->
トランザクションのXIDです。
        </para>
       </listitem>
      </varlistentry>

      <varlistentry>
       <term>Int8</term>
       <listitem>
        <para>
<!--
         A value of 1 indicates this is the first stream segment for
         this XID, 0 for any other stream segment.
-->
値が1ならこのXIDの最初のストリームセグメントであることを、0なら他のストリームセグメントであることを識別します。
        </para>
       </listitem>
      </varlistentry>
     </variablelist>
    </listitem>
   </varlistentry>

   <varlistentry id="protocol-logicalrep-message-formats-Stream-Stop">
    <term>Stream Stop</term>
    <listitem>
     <variablelist>
      <varlistentry>
       <term>Byte1('E')</term>
       <listitem>
        <para>
<!--
         Identifies the message as a stream stop message.
-->
メッセージがストリーム停止メッセージであることを識別します。
        </para>
       </listitem>
      </varlistentry>
     </variablelist>
    </listitem>
   </varlistentry>

   <varlistentry id="protocol-logicalrep-message-formats-Stream-Commit">
    <term>Stream Commit</term>
    <listitem>
     <variablelist>
      <varlistentry>
       <term>Byte1('c')</term>
       <listitem>
        <para>
<!--
         Identifies the message as a stream commit message.
-->
メッセージがストリームコミットメッセージであることを識別します。
        </para>
       </listitem>
      </varlistentry>

      <varlistentry>
       <term>Int32 (TransactionId)</term>
       <listitem>
        <para>
<!--
         Xid of the transaction.
-->
トランザクションのXIDです。
        </para>
       </listitem>
      </varlistentry>

      <varlistentry>
       <term>Int8(0)</term>
       <listitem>
        <para>
<!--
         Flags; currently unused.
-->
フラグ。
現在は使用されていません。
        </para>
       </listitem>
      </varlistentry>

      <varlistentry>
       <term>Int64 (XLogRecPtr)</term>
       <listitem>
        <para>
<!--
         The LSN of the commit.
-->
コミットのLSNです。
        </para>
       </listitem>
      </varlistentry>

      <varlistentry>
       <term>Int64 (XLogRecPtr)</term>
       <listitem>
        <para>
<!--
         The end LSN of the transaction.
-->
トランザクションの終了LSNです。
        </para>
       </listitem>
      </varlistentry>

      <varlistentry>
       <term>Int64 (TimestampTz)</term>
       <listitem>
        <para>
<!--
         Commit timestamp of the transaction. The value is in number
         of microseconds since PostgreSQL epoch (2000-01-01).
-->
トランザクションのコミット時刻です。
その値はPostgreSQLのエポック（2000-01-01）からのマイクロ秒数です。
        </para>
       </listitem>
      </varlistentry>
     </variablelist>
    </listitem>
   </varlistentry>

   <varlistentry id="protocol-logicalrep-message-formats-Stream-Abort">
    <term>Stream Abort</term>
    <listitem>
     <variablelist>
      <varlistentry>
       <term>Byte1('A')</term>
       <listitem>
        <para>
<!--
         Identifies the message as a stream abort message.
-->
メッセージがストリームアボートメッセージであることを識別します。
        </para>
       </listitem>
      </varlistentry>

      <varlistentry>
       <term>Int32 (TransactionId)</term>
       <listitem>
        <para>
<!--
         Xid of the transaction.
-->
トランザクションのXIDです。
        </para>
       </listitem>
      </varlistentry>

      <varlistentry>
       <term>Int32 (TransactionId)</term>
       <listitem>
        <para>
<!--
         Xid of the subtransaction (will be same as xid of the transaction for top-level
         transactions).
-->
サブトラクションxid（トップレベルのトランザクションのxidと同じものになるでしょう）。
        </para>
       </listitem>
      </varlistentry>
     </variablelist>
    </listitem>
   </varlistentry>
  </variablelist>

  <para>
<!--
   The following messages (Begin Prepare, Prepare, Commit Prepared, Rollback Prepared, Stream Prepare)
   are available since protocol version 3.
-->
次のメッセージ（Begin Prepare、Prepare、 Commit Prepared、Rollback Prepared、Stream Prepare）はプロトコルバージョン3以降で利用可能です。
  </para>

  <variablelist>
   <varlistentry id="protocol-logicalrep-message-formats-Begin-Prepare">
    <term>Begin Prepare</term>
    <listitem>
     <variablelist>
      <varlistentry>
       <term>Byte1('b')</term>
       <listitem>
        <para>
<!--
         Identifies the message as the beginning of a prepared transaction message.
-->
メッセージがプリペアドトランザクションメッセージの先頭であることを識別します。
        </para>
       </listitem>
      </varlistentry>

      <varlistentry>
       <term>Int64 (XLogRecPtr)</term>
       <listitem>
        <para>
<!--
         The LSN of the prepare.
-->
プリペアドのLSNです。
        </para>
       </listitem>
      </varlistentry>

      <varlistentry>
       <term>Int64 (XLogRecPtr)</term>
       <listitem>
        <para>
<!--
         The end LSN of the prepared transaction.
-->
プリペアドトランザクションの終了LSNです。
        </para>
       </listitem>
      </varlistentry>

      <varlistentry>
       <term>Int64 (TimestampTz)</term>
       <listitem>
        <para>
<!--
         Prepare timestamp of the transaction. The value is in number
         of microseconds since PostgreSQL epoch (2000-01-01).
-->
トランザクションのプリペアド（準備された）時刻です。
その値はPostgreSQLのエポック（2000-01-01）からのマイクロ秒数です。
        </para>
       </listitem>
      </varlistentry>

      <varlistentry>
       <term>Int32 (TransactionId)</term>
       <listitem>
        <para>
<!--
         Xid of the transaction.
-->
トランザクションのXIDです。
        </para>
       </listitem>
      </varlistentry>

      <varlistentry>
       <term>String</term>
       <listitem>
        <para>
<!--
         The user defined GID of the prepared transaction.
-->
プリペアドトランザクションのユーザ定義GIDです。
        </para>
       </listitem>
      </varlistentry>
     </variablelist>
    </listitem>
   </varlistentry>

   <varlistentry id="protocol-logicalrep-message-formats-Prepare">
    <term>Prepare</term>
    <listitem>
     <variablelist>
      <varlistentry>
       <term>Byte1('P')</term>
       <listitem>
        <para>
<!--
         Identifies the message as a prepared transaction message.
-->
メッセージがプリペアドトランザクションメッセージであることを識別します。
        </para>
       </listitem>
      </varlistentry>

      <varlistentry>
       <term>Int8(0)</term>
       <listitem>
        <para>
<!--
         Flags; currently unused.
-->
フラグ。
現在は使用されていません。
        </para>
       </listitem>
      </varlistentry>

      <varlistentry>
       <term>Int64 (XLogRecPtr)</term>
       <listitem>
        <para>
<!--
         The LSN of the prepare.
-->
プリペアドのLSNです。
        </para>
       </listitem>
      </varlistentry>

      <varlistentry>
       <term>Int64 (XLogRecPtr)</term>
       <listitem>
        <para>
<!--
         The end LSN of the prepared transaction.
-->
プリペアドトランザクションの終了LSNです。
        </para>
       </listitem>
      </varlistentry>

      <varlistentry>
       <term>Int64 (TimestampTz)</term>
       <listitem>
        <para>
<!--
         Prepare timestamp of the transaction. The value is in number
         of microseconds since PostgreSQL epoch (2000-01-01).
-->
トランザクションのプリペアド（準備された）時刻です。
その値はPostgreSQLのエポック（2000-01-01）からのマイクロ秒数です。
        </para>
       </listitem>
      </varlistentry>

      <varlistentry>
       <term>Int32 (TransactionId)</term>
       <listitem>
        <para>
<!--
         Xid of the transaction.
-->
トランザクションのXIDです。
        </para>
       </listitem>
      </varlistentry>

      <varlistentry>
       <term>String</term>
       <listitem>
        <para>
<!--
         The user defined GID of the prepared transaction.
-->
プリペアドトランザクションのユーザ定義GIDです。
        </para>
       </listitem>
      </varlistentry>
     </variablelist>
    </listitem>
   </varlistentry>

   <varlistentry id="protocol-logicalrep-message-formats-Commit-Prepared">
    <term>Commit Prepared</term>
    <listitem>
     <variablelist>
      <varlistentry>
       <term>Byte1('K')</term>
       <listitem>
        <para>
<!--
         Identifies the message as the commit of a prepared transaction message.
-->
メッセージがプリペアドトランザクションメッセージのコミットであることを識別します。
        </para>
       </listitem>
      </varlistentry>

      <varlistentry>
       <term>Int8(0)</term>
       <listitem>
        <para>
<!--
         Flags; currently unused.
-->
フラグ。
現在は使用されていません。
        </para>
       </listitem>
      </varlistentry>

      <varlistentry>
       <term>Int64 (XLogRecPtr)</term>
       <listitem>
        <para>
<!--
         The LSN of the commit of the prepared transaction.
-->
プリペアドトランザクションのコミットのLSNです。
        </para>
       </listitem>
      </varlistentry>

      <varlistentry>
       <term>Int64 (XLogRecPtr)</term>
       <listitem>
        <para>
<!--
         The end LSN of the commit of the prepared transaction.
-->
プリペアドトランザクションのコミットの終了LSNです。
        </para>
       </listitem>
      </varlistentry>

      <varlistentry>
       <term>Int64 (TimestampTz)</term>
       <listitem>
        <para>
<!--
         Commit timestamp of the transaction. The value is in number
         of microseconds since PostgreSQL epoch (2000-01-01).
-->
トランザクションのコミット時刻です。
その値はPostgreSQLのエポック（2000-01-01）からのマイクロ秒数です。
        </para>
       </listitem>
      </varlistentry>

      <varlistentry>
       <term>Int32 (TransactionId)</term>
       <listitem>
        <para>
<!--
         Xid of the transaction.
-->
トランザクションのXIDです。
        </para>
       </listitem>
      </varlistentry>

      <varlistentry>
       <term>String</term>
       <listitem>
        <para>
<!--
         The user defined GID of the prepared transaction.
-->
プリペアドトランザクションのユーザ定義GIDです。
        </para>
       </listitem>
      </varlistentry>
     </variablelist>
    </listitem>
   </varlistentry>

   <varlistentry id="protocol-logicalrep-message-formats-Rollback-Prepared">
    <term>Rollback Prepared</term>
    <listitem>
     <variablelist>
      <varlistentry>
       <term>Byte1('r')</term>
       <listitem>
        <para>
<!--
         Identifies the message as the rollback of a prepared transaction message.
-->
メッセージがプリペアドトランザクションメッセージのロールバックであることを識別します。
        </para>
       </listitem>
      </varlistentry>

      <varlistentry>
       <term>Int8(0)</term>
       <listitem>
        <para>
<!--
         Flags; currently unused.
-->
フラグ。
現在は使用されていません。
        </para>
       </listitem>
      </varlistentry>

      <varlistentry>
       <term>Int64 (XLogRecPtr)</term>
       <listitem>
        <para>
<!--
         The end LSN of the prepared transaction.
-->
プリペアドトランザクションの終了LSNです。
        </para>
       </listitem>
      </varlistentry>

      <varlistentry>
       <term>Int64 (XLogRecPtr)</term>
       <listitem>
        <para>
<!--
         The end LSN of the rollback of the prepared transaction.
-->
プリペアドトランザクションのロールバックの終了LSNです。
        </para>
       </listitem>
      </varlistentry>

      <varlistentry>
       <term>Int64 (TimestampTz)</term>
       <listitem>
        <para>
<!--
         Prepare timestamp of the transaction. The value is in number
         of microseconds since PostgreSQL epoch (2000-01-01).
-->
トランザクションのプリペアド（準備された）時刻です。
その値はPostgreSQLのエポック（2000-01-01）からのマイクロ秒数です。
        </para>
       </listitem>
      </varlistentry>

      <varlistentry>
       <term>Int64 (TimestampTz)</term>
       <listitem>
        <para>
<!--
         Rollback timestamp of the transaction. The value is in number
         of microseconds since PostgreSQL epoch (2000-01-01).
-->
トランザクションのロールバック時刻です。
その値はPostgreSQLのエポック（2000-01-01）からのマイクロ秒数です。
        </para>
       </listitem>
      </varlistentry>

      <varlistentry>
       <term>Int32 (TransactionId)</term>
       <listitem>
        <para>
<!--
         Xid of the transaction.
-->
トランザクションのXIDです。
        </para>
       </listitem>
      </varlistentry>

      <varlistentry>
       <term>String</term>
       <listitem>
        <para>
<!--
         The user defined GID of the prepared transaction.
-->
プリペアドトランザクションのユーザ定義GIDです。
        </para>
       </listitem>
      </varlistentry>
     </variablelist>
    </listitem>
   </varlistentry>

   <varlistentry id="protocol-logicalrep-message-formats-Stream-Prepare">
    <term>Stream Prepare</term>
    <listitem>
     <variablelist>
      <varlistentry>
       <term>Byte1('p')</term>
       <listitem>
        <para>
<!--
         Identifies the message as a stream prepared transaction message.
-->
メッセージがストリーム準備トランザクションメッセージであることを識別します。
        </para>
       </listitem>
      </varlistentry>

      <varlistentry>
       <term>Int8(0)</term>
       <listitem>
        <para>
<!--
         Flags; currently unused.
-->
フラグ。
現在は使用されていません。
        </para>
       </listitem>
      </varlistentry>

      <varlistentry>
       <term>Int64 (XLogRecPtr)</term>
       <listitem>
        <para>
<!--
         The LSN of the prepare.
-->
プリペアドのLSNです。
        </para>
       </listitem>
      </varlistentry>

      <varlistentry>
       <term>Int64 (XLogRecPtr)</term>
       <listitem>
        <para>
<!--
         The end LSN of the prepared transaction.
-->
プリペアドトランザクションの終了LSNです。
        </para>
       </listitem>
      </varlistentry>

      <varlistentry>
       <term>Int64 (TimestampTz)</term>
       <listitem>
        <para>
<!--
         Prepare timestamp of the transaction. The value is in number
         of microseconds since PostgreSQL epoch (2000-01-01).
-->
トランザクションのプリペアド（準備された）時刻です。
その値はPostgreSQLのエポック（2000-01-01）からのマイクロ秒数です。
        </para>
       </listitem>
      </varlistentry>

      <varlistentry>
       <term>Int32 (TransactionId)</term>
       <listitem>
        <para>
<!--
         Xid of the transaction.
-->
トランザクションのXIDです。
        </para>
       </listitem>
      </varlistentry>

      <varlistentry>
       <term>String</term>
       <listitem>
        <para>
<!--
         The user defined GID of the prepared transaction.
-->
プリペアドトランザクションのユーザ定義GIDです。
        </para>
       </listitem>
      </varlistentry>
     </variablelist>
    </listitem>
   </varlistentry>
  </variablelist>

  <para>
<!--
   The following message parts are shared by the above messages.
-->
以下のメッセージ部分は上記のメッセージに共通です。
  </para>

  <variablelist>
   <varlistentry id="protocol-logicalrep-message-formats-TupleData">
    <term>TupleData</term>
    <listitem>
     <variablelist>
      <varlistentry>
       <term>Int16</term>
       <listitem>
        <para>
<!--
         Number of columns.
-->
列数。
        </para>
       </listitem>
      </varlistentry>
     </variablelist>

     <para>
<!--
      Next, one of the following submessages appears for each column (except generated columns):
-->
次に、各カラム（生成されたカラムを除く）に対して、以下のサブメッセージのいずれかが表示されます。

      <variablelist>
       <varlistentry>
        <term>Byte1('n')</term>
        <listitem>
         <para>
<!--
          Identifies the data as NULL value.
-->
データをNULL値として識別します。
         </para>
        </listitem>
       </varlistentry>
      </variablelist>
      Or
      <variablelist>
       <varlistentry>
        <term>Byte1('u')</term>
        <listitem>
         <para>
<!--
          Identifies unchanged TOASTed value (the actual value is not
          sent).
-->
TOAST値が変更されないことを識別します（実際の値は送信されません）。
         </para>
        </listitem>
       </varlistentry>
      </variablelist>
      Or
      <variablelist>
       <varlistentry>
        <term>Byte1('t')</term>
        <listitem>
         <para>
<!--
          Identifies the data as text formatted value.
-->
データがテキスト形式の値であることを識別します。
         </para>
        </listitem>
       </varlistentry>
      </variablelist>
      Or
      <variablelist>
       <varlistentry>
        <term>Byte1('b')</term>
        <listitem>
         <para>
<!--
          Identifies the data as binary formatted value.
-->
データがバイナリフォーマット値であることを識別します。
         </para>
        </listitem>
       </varlistentry>

       <varlistentry>
        <term>Int32</term>
        <listitem>
         <para>
<!--
          Length of the column value.
-->
列値の長さ。
         </para>
        </listitem>
       </varlistentry>

       <varlistentry>
        <term>Byte<replaceable>n</replaceable></term>
        <listitem>
         <para>
<!--
          The value of the column, either in binary or in text format.
          (As specified in the preceding format byte).
          <replaceable>n</replaceable> is the above length.
-->
テキスト形式あるいはバイナリ形式での列の値。
（先行するフォーマットバイトで指定されます。）
<replaceable>n</replaceable>は上記の長さです。
         </para>
        </listitem>
       </varlistentry>
      </variablelist>
     </para>
    </listitem>
   </varlistentry>
  </variablelist>
 </sect1>

 <sect1 id="protocol-changes">
<!--
  <title>Summary of Changes since Protocol 2.0</title>
-->
<title>プロトコル2.0からの変更点の要約</title>

  <para>
<!--
   This section provides a quick checklist of changes, for the benefit of
   developers trying to update existing client libraries to protocol 3.0.
-->
本節では、既存のクライアントライブラリをプロトコル3.0に更新しようとする開発者向けに、変更点の簡易チェックリストを示します。
  </para>

  <para>
<!--
   The initial startup packet uses a flexible list-of-strings format
   instead of a fixed format.  Notice that session default values for run-time
   parameters can now be specified directly in the startup packet.  (Actually,
   you could do that before using the <literal>options</literal> field, but given the
   limited width of <literal>options</literal> and the lack of any way to quote
   whitespace in the values, it wasn't a very safe technique.)
-->
最初の開始パケットは、固定書式ではなく、柔軟な文字列のリスト書式を使用します。
実行時パラメータのセッションのデフォルト値が直接開始パケット内に指定できるようになった点に注意してください。
（実際、以前でも<literal>options</literal>フィールドを使用してこれを行うことができましたが、<literal>options</literal>には長さに制限があること、および値内の空白文字を引用符でくくる方法がないことから、あまり安全な技法ではありませんでした。）
  </para>

  <para>
<!--
   All messages now have a length count immediately following the message type
   byte (except for startup packets, which have no type byte).  Also note that
   PasswordMessage now has a type byte.
-->
すべてのメッセージが、メッセージ種類バイトの直後にバイト数を持つようになりました
（種類バイトがない開始パケットは例外です）。
また、PasswordMessageが種類バイトを持つようになったことにも注意してください。
  </para>

  <para>
<!--
   ErrorResponse and NoticeResponse ('<literal>E</literal>' and '<literal>N</literal>')
   messages now contain multiple fields, from which the client code can
   assemble an error message of the desired level of verbosity.  Note that
   individual fields will typically not end with a newline, whereas the single
   string sent in the older protocol always did.
-->
ErrorResponseおよびNoticeResponse（'<literal>E</literal>'および'<literal>N</literal>'）メッセージが複数のフィールドを持つようになりました。
これを使用して、クライアントコードは、必要な冗長度に合わせて、エラーメッセージを組み立てることができます。
個々のフィールドが通常改行で終わらないことに注意してください。
単一の文字列を送信する古いプロトコルでは、常に改行で終わっていました。
  </para>

  <para>
<!--
   The ReadyForQuery ('<literal>Z</literal>') message includes a transaction status
   indicator.
-->
ReadyForQuery（'<literal>Z</literal>'）メッセージに、トランザクション状態指示子が含まれます。
  </para>

  <para>
<!--
   The distinction between BinaryRow and DataRow message types is gone; the
   single DataRow message type serves for returning data in all formats.
   Note that the layout of DataRow has changed to make it easier to parse.
   Also, the representation of binary values has changed: it is no longer
   directly tied to the server's internal representation.
-->
BinaryRowとDataRowメッセージ種類間の区別がなくなりました。
1つのDataRowメッセージ種類で、すべての書式で記述されたデータを返すことができます。
DataRowのレイアウトが解析しやすいように変更されたことに注意してください。
またバイナリ値の表現も変更されました。
もはやサーバの内部表現に直接束縛されません。
  </para>

  <para>
<!--
   There is a new <quote>extended query</quote> sub-protocol, which adds the frontend
   message types Parse, Bind, Execute, Describe, Close, Flush, and Sync, and the
   backend message types ParseComplete, BindComplete, PortalSuspended,
   ParameterDescription, NoData, and CloseComplete.  Existing clients do not
   have to concern themselves with this sub-protocol, but making use of it
   might allow improvements in performance or functionality.
-->
新しい<quote>拡張問い合わせ</quote>サブプロトコルがあります。
これにより、フロントエンドメッセージ種類にParse、Execute、Describe、Close、Flush、およびSyncが、バックエンドメッセージ種類にParseComplete、BindComplete、PortalSuspended、ParameterDescription、NoData、およびCloseCompleteが追加されました。
既存のクライアントは、このサブプロトコルを意識する必要はありませんが、これを使用することで、性能や機能を向上させることができます。
  </para>

  <para>
<!--
   <command>COPY</command> data is now encapsulated into CopyData and CopyDone messages.  There
   is a well-defined way to recover from errors during <command>COPY</command>.  The special
   <quote><literal>\.</literal></quote> last line is not needed anymore, and is not sent
   during <command>COPY OUT</command>.
   (It is still recognized as a terminator during <command>COPY IN</command>, but its use is
   deprecated and will eventually be removed.)  Binary <command>COPY</command> is supported.
   The CopyInResponse and CopyOutResponse messages include fields indicating
   the number of columns and the format of each column.
-->
<command>COPY</command>データがCopyDataとCopyDoneメッセージにカプセル化されるようになりました。
<command>COPY</command>中のエラーから復旧するための十分に定義された方法があります。
特別な<quote><literal>\.</literal></quote>という最後の行はもはや不要で、<command>COPY OUT</command>で送信されません。
（<command>COPY IN</command>ではまだ終端として認識されます。しかし、この使用は廃止予定で、最終的には削除されます。）
バイナリ<command>COPY</command>がサポートされます。
CopyInResponseとCopyOutResponseメッセージは、列数と各列の書式を示すフィールドが含まれます。
  </para>

  <para>
<!--
   The layout of FunctionCall and FunctionCallResponse messages has changed.
   FunctionCall can now support passing NULL arguments to functions.  It also
   can handle passing parameters and retrieving results in either text or
   binary format.  There is no longer any reason to consider FunctionCall a
   potential security hole, since it does not offer direct access to internal
   server data representations.
-->
FunctionCallとFunctionCallResponseメッセージのレイアウトが変更されました。
FunctionCallは関数へのNULL引数を渡すことができるようになりました。
また、テキストとバイナリ書式のどちらでもパラメータの引き渡しと結果の取り出しを扱うことができます。
サーバの内部データ表現への直接アクセスを提供しなくなりましたので、FunctionCallを潜在的なセキュリティホールとみなす理由はもはやありません。
  </para>

  <para>
<!--
   The backend sends ParameterStatus ('<literal>S</literal>') messages during connection
   startup for all parameters it considers interesting to the client library.
   Subsequently, a ParameterStatus message is sent whenever the active value
   changes for any of these parameters.
-->
バックエンドは、接続開始時にクライアントライブラリが興味を持つとみなされるすべてのパラメータのためにParameterStatus（'<literal>S</literal>'）メッセージを送信します。
その後、これらのパラメータのいずれかの実際の値が変更された時は常に、ParameterStatusメッセージが送信されます。
  </para>

  <para>
<!--
   The RowDescription ('<literal>T</literal>') message carries new table OID and column
   number fields for each column of the described row.  It also shows the format
   code for each column.
-->
RowDescription（'<literal>T</literal>'）メッセージは、新規に、記述する各列に対してテーブルのOIDと列番号フィールドを伝えます。
また各列の書式コードも示します。
  </para>

  <para>
<!--
   The CursorResponse ('<literal>P</literal>') message is no longer generated by
   the backend.
-->
CursorResponse（'<literal>P</literal>'）メッセージはもはやバックエンドで生成されません。
  </para>

  <para>
<!--
   The NotificationResponse ('<literal>A</literal>') message has an additional string
   field, which can carry a <quote>payload</quote> string passed
   from the <command>NOTIFY</command> event sender.
-->
NotificationResponse（'<literal>A</literal>'）メッセージは、<command>NOTIFY</command>イベントの送信者から渡される<quote>ペイロード</quote>文字列を伝えることができる追加文字列フィールドを持ちます。
  </para>

  <para>
<!--
   The EmptyQueryResponse ('<literal>I</literal>') message used to include an empty
   string parameter; this has been removed.
-->
EmptyQueryResponse（'<literal>I</literal>'）メッセージは、空の文字列パラメータを含めるために使用されていました。
これは削除されました。
  </para>
 </sect1>
</chapter><|MERGE_RESOLUTION|>--- conflicted
+++ resolved
@@ -1643,7 +1643,6 @@
    </para>
 
    <para>
-<!--
     If the client has not issued an explicit <command>BEGIN</command>,
     then each Sync ordinarily causes an implicit <command>COMMIT</command>
     if the preceding step(s) succeeded, or an
@@ -1655,23 +1654,14 @@
     immediate commit to preserve database consistency.  Thus a Sync
     immediately following one of these commands has no effect except to
     respond with ReadyForQuery.
--->
-クライアントが明示的な<command>BEGIN</command>を発行しないと、先行のステップが成功した場合は各々のSyncは通常暗黙的な<command>COMMIT</command>、失敗した場合には暗黙的な<command>ROLLBACK</command>をもたらします。
-しかし、トランザクションブロックの内側で実行できない少数のDDLコマンド（<command>CREATE DATABASE</command>のような）があります。
-そうしたコマンドがパイプラインの中で実行されると、成功した場合にはデータベースの一貫性を保つために強制的に直後にコミットが実行されます。
-こうしたコマンドの直後のSyncは、ReadyForQueryで応答することを除き、何の効果もありません。
    </para>
 
    <para>
-<!--
     When using this method, completion of the pipeline must be determined
     by counting ReadyForQuery messages and waiting for that to reach the
     number of Syncs sent.  Counting command completion responses is
     unreliable, since some of the commands may be skipped and thus not
     produce a completion message.
--->
-この方法を使うときには、パイプラインの終了は、ReadyForQueryメッセージの数が送信したSyncメッセージの数と一致することで決定しなければなりません。
-コマンドのうちいくつかは実行されないかも知れず、その場合は完了メッセージを生成しないので、コマンド完了メッセージを数えるのは信頼性に欠けます。
    </para>
   </sect2>
 
@@ -3222,7 +3212,6 @@
        containing the following fields:
 -->
 このコマンドへの応答として、サーバは以下のフィールドを含む1行の結果セットを返します。
-
        <variablelist>
         <varlistentry>
          <term><literal>slot_type</literal> (<type>text</type>)</term>
@@ -5903,9 +5892,6 @@
        </para>
 
        <para>
-<<<<<<< HEAD
-<!--
-=======
         For a <command>MERGE</command> command, the tag is
         <literal>MERGE <replaceable>rows</replaceable></literal> where
         <replaceable>rows</replaceable> is the number of rows inserted,
@@ -5913,7 +5899,7 @@
        </para>
 
        <para>
->>>>>>> 8382864e
+<!--
         For a <command>SELECT</command> or <command>CREATE TABLE AS</command>
         command, the tag is <literal>SELECT <replaceable>rows</replaceable></literal>
         where <replaceable>rows</replaceable> is the number of rows retrieved.

--- conflicted
+++ resolved
@@ -3,12 +3,8 @@
 <date>2020</date>
 
 <copyright>
-<<<<<<< HEAD
  <year>1996&ndash;2020</year>
-=======
- <year>1996-2020</year>
 <!--
->>>>>>> 184958ef
  <holder>The PostgreSQL Global Development Group</holder>
 -->
  <holder>PostgreSQL グローバル開発グループ</holder>
@@ -21,24 +17,16 @@
  <title>法的告知</title>
 
  <para>
-<<<<<<< HEAD
+<!--
   <productname>PostgreSQL</productname> is Copyright &copy; 1996&ndash;2020
-=======
-<!--
-  <productname>PostgreSQL</productname> is Copyright &copy; 1996-2020
->>>>>>> 184958ef
   by the PostgreSQL Global Development Group.
 -->
 Copyright &copy; 1996-2020 <productname>PostgreSQL</productname>はPostgreSQLグローバル開発チームが著作権を有します。
  </para>
 
  <para>
-<<<<<<< HEAD
+<!--
   <productname>Postgres95</productname> is Copyright &copy; 1994&ndash;5
-=======
-<!--
-  <productname>Postgres95</productname> is Copyright &copy; 1994-5
->>>>>>> 184958ef
   by the Regents of the University of California.
 -->
 Copyright &copy; 1994-1995 <productname>Postgres95</productname>はカリフォルニア大学評議員が著作権を有します。

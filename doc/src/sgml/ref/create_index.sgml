<!--
doc/src/sgml/ref/create_index.sgml
PostgreSQL documentation
-->

<refentry id="sql-createindex">
 <indexterm zone="sql-createindex">
  <primary>CREATE INDEX</primary>
 </indexterm>

 <refmeta>
  <refentrytitle>CREATE INDEX</refentrytitle>
  <manvolnum>7</manvolnum>
<!--
  <refmiscinfo>SQL - Language Statements</refmiscinfo>
-->
  <refmiscinfo>SQL - 言語</refmiscinfo>
 </refmeta>

 <refnamediv>
  <refname>CREATE INDEX</refname>
<!--
  <refpurpose>define a new index</refpurpose>
-->
  <refpurpose>
新しいインデックスを定義する
  </refpurpose>
 </refnamediv>

 <refsynopsisdiv>
<synopsis>
CREATE [ UNIQUE ] INDEX [ CONCURRENTLY ] [ [ IF NOT EXISTS ] <replaceable class="parameter">name</replaceable> ] ON [ ONLY ] <replaceable class="parameter">table_name</replaceable> [ USING <replaceable class="parameter">method</replaceable> ]
    ( { <replaceable class="parameter">column_name</replaceable> | ( <replaceable class="parameter">expression</replaceable> ) } [ COLLATE <replaceable class="parameter">collation</replaceable> ] [ <replaceable class="parameter">opclass</replaceable> [ ( <replaceable class="parameter">opclass_parameter</replaceable> = <replaceable class="parameter">value</replaceable> [, ... ] ) ] ] [ ASC | DESC ] [ NULLS { FIRST | LAST } ] [, ...] )
    [ INCLUDE ( <replaceable class="parameter">column_name</replaceable> [, ...] ) ]
    [ NULLS [ NOT ] DISTINCT ]
    [ WITH ( <replaceable class="parameter">storage_parameter</replaceable> [= <replaceable class="parameter">value</replaceable>] [, ... ] ) ]
    [ TABLESPACE <replaceable class="parameter">tablespace_name</replaceable> ]
    [ WHERE <replaceable class="parameter">predicate</replaceable> ]
</synopsis>
 </refsynopsisdiv>

 <refsect1>
<!--
  <title>Description</title>
-->
  <title>説明</title>

  <para>
<!--
   <command>CREATE INDEX</command> constructs an index on the specified column(s)
   of the specified relation, which can be a table or a materialized view.
   Indexes are primarily used to enhance database performance (though
   inappropriate use can result in slower performance).
-->
<command>CREATE INDEX</command>は、指定したリレーションの指定した列(複数可)に対するインデックスを作ります。
リレーションとしてテーブルまたはマテリアライズドビューを取ることができます。
インデックスは主にデータベースの性能を向上するために使われます
（しかし、インデックスの不適切な使用は性能の低下につながる可能性があります）。
  </para>

  <para>
<!--
   The key field(s) for the index are specified as column names,
   or alternatively as expressions written in parentheses.
   Multiple fields can be specified if the index method supports
   multicolumn indexes.
-->
インデックスのキーフィールドは、列名、または括弧に囲まれた式として指定されます。
インデックスメソッドが複数列に対するインデックスをサポートする場合は、複数のフィールドを指定できます。
  </para>

  <para>
<!--
   An index field can be an expression computed from the values of
   one or more columns of the table row.  This feature can be used
   to obtain fast access to data based on some transformation of
   the basic data. For example, an index computed on
   <literal>upper(col)</literal> would allow the clause
   <literal>WHERE upper(col) = 'JIM'</literal> to use an index.
-->
インデックスのフィールドとして、テーブル行の1つ以上の列の値から計算する式を指定できます。
この機能は、元のデータに何らかの変換を加えた値を基とするデータへの高速なアクセスを行う手段として使用することができます。
例えば、<literal>upper(col)</literal>という計算に基づくインデックスがあれば、<literal>WHERE upper(col) = 'JIM'</literal>という句ではインデックスを使用することができます。
  </para>

  <para>
<!--
   <productname>PostgreSQL</productname> provides the index methods
   B-tree, hash, GiST, SP-GiST, GIN, and BRIN.  Users can also define their own
   index methods, but that is fairly complicated.
-->
<productname>PostgreSQL</productname>はB-tree、ハッシュ、GiST、SP-GiST、GIN、BRINのインデックスメソッドを用意しています。
ユーザが独自にインデックスメソッドを定義することもできますが、これはかなり複雑です。
  </para>

  <para>
<!--
    When the <literal>WHERE</literal> clause is present, a
    <firstterm>partial index</firstterm> is created.
    A partial index is an index that contains entries for only a portion of
    a table, usually a portion that is more useful for indexing than the
    rest of the table. For example, if you have a table that contains both
    billed and unbilled orders where the unbilled orders take up a small
    fraction of the total table and yet that is an often used section, you
    can improve performance by creating an index on just that portion.
    Another possible application is to use <literal>WHERE</literal> with
    <literal>UNIQUE</literal> to enforce uniqueness over a subset of a
    table.  See <xref linkend="indexes-partial"/> for more discussion.
-->
<literal>WHERE</literal>句が存在する場合、<firstterm>部分インデックス</firstterm>が作成されます。
部分インデックスは、テーブルの一部、通常は、テーブルの中でよりインデックスが有用な部分のみのエントリを持つインデックスです。
例えば、請求済みの注文と未請求の注文を情報として持つテーブルがあり、テーブル全体における未請求の注文の割合が小さく、かつ、頻繁に使用される場合、未請求の注文のみにインデックスを作成することで性能を向上できます。
部分インデックスのその他の利用方法として、<literal>UNIQUE</literal>付きの<literal>WHERE</literal>を使用して、テーブルの部分集合に一意性を強制する例が考えられます。
詳細は<xref linkend="indexes-partial"/>を参照してください。
  </para>

  <para>
<!--
    The expression used in the <literal>WHERE</literal> clause can refer
    only to columns of the underlying table, but it can use all columns,
    not just the ones being indexed.  Presently, subqueries and
    aggregate expressions are also forbidden in <literal>WHERE</literal>.
    The same restrictions apply to index fields that are expressions.
-->
<literal>WHERE</literal>句内の式では、元となるテーブルの列のみを参照できます。
しかし、インデックスを付加する列だけではなく、全ての列を使用することができます。
また、現在、副問い合わせと集約式については、<literal>WHERE</literal>で使用することができません。
同一の制限は、式で表されたインデックスのフィールドにも適用されます。
  </para>

  <para>
<!--
   All functions and operators used in an index definition must be
   <quote>immutable</quote>, that is, their results must depend only on
   their arguments and never on any outside influence (such as
   the contents of another table or the current time).  This restriction
   ensures that the behavior of the index is well-defined.  To use a
   user-defined function in an index expression or <literal>WHERE</literal>
   clause, remember to mark the function immutable when you create it.
-->
インデックスの定義で使用される全ての関数と演算子は、<quote>不変</quote>（immutable）でなければなりません。
つまり、結果は入力引数にのみに依存し、（他のテーブルの内容や現時刻などの）外部からの影響を受けてはなりません。
この制限によって、インデックスの動作が十分定義されていることが保証されます。
インデックス式や<literal>WHERE</literal>句にユーザ定義の関数を使用する場合、関数を作成する際、IMMUTABLE（不変）オプションを付けることを忘れないでください。
  </para>
 </refsect1>

 <refsect1>
<!--
  <title>Parameters</title>
-->
  <title>パラメータ</title>

    <variablelist>
     <varlistentry>
      <term><literal>UNIQUE</literal></term>
      <listitem>
       <para>
<!--
        Causes the system to check for
        duplicate values in the table when the index is created (if data
        already exist) and each time data is added. Attempts to
        insert or update data which would result in duplicate entries
        will generate an error.
-->
インデックスを（既にデータがある状態で）作成する時、およびテーブルにデータを追加する時に、テーブル内の値が重複していないかを検査します。
重複エントリを生じるデータの挿入または更新はエラーとなります。
       </para>

       <para>
<!--
        Additional restrictions apply when unique indexes are applied to
        partitioned tables; see <xref linkend="sql-createtable" />.
-->
一意性インデックスがパーティションテーブルに適用されるときには、追加的な制限が適用されます。<xref linkend="sql-createtable" />を参照してください。
       </para>
      </listitem>
     </varlistentry>

     <varlistentry>
      <term><literal>CONCURRENTLY</literal></term>
      <listitem>
       <para>
<!--
        When this option is used, <productname>PostgreSQL</productname> will build the
        index without taking any locks that prevent concurrent inserts,
        updates, or deletes on the table; whereas a standard index build
        locks out writes (but not reads) on the table until it's done.
        There are several caveats to be aware of when using this option
        &mdash; see <xref linkend="sql-createindex-concurrently"/> below.
-->
このオプションを使用すると、<productname>PostgreSQL</productname>は、対象テーブルに対する同時挿入、更新、削除を防止するようなロックを獲得せずにインデックスを作成します。
通常のインデックス作成処理では、完了するまで対象テーブルへの書き込みはできません（読み取りは可能です）。
このオプションを使用する際に注意しなければならない点が複数あります。
下記の<xref linkend="sql-createindex-concurrently"/>を参照してください。
       </para>
       <para>
<!--
        For temporary tables, <command>CREATE INDEX</command> is always
        non-concurrent, as no other session can access them, and
        non-concurrent index creation is cheaper.
-->
一時テーブルに対しては<command>CREATE INDEX</command>は常に同時作成ではありません。他のセッションはアクセスできませんし、同時でないインデックス作成の方がより安価だからです。
       </para>
      </listitem>
     </varlistentry>

     <varlistentry>
      <term><literal>IF NOT EXISTS</literal></term>
      <listitem>
       <para>
<!--
        Do not throw an error if a relation with the same name already exists.
        A notice is issued in this case. Note that there is no guarantee that
        the existing index is anything like the one that would have been created.
        Index name is required when <literal>IF NOT EXISTS</literal> is specified.
-->
同じ名前のリレーションが既に存在している場合にエラーとしません。
この場合、注意が発行されます。
既存のインデックスが、作成されようとしていたものと類似のものである保証は全くないことに注意してください。
<literal>IF NOT EXISTS</literal>を指定する場合はインデックス名が必須です。
       </para>
      </listitem>
     </varlistentry>

     <varlistentry>
      <term><literal>INCLUDE</literal></term>
      <listitem>
       <para>
<!--
        The optional <literal>INCLUDE</literal> clause specifies a
        list of columns which will be included in the index
        as <firstterm>non-key</firstterm> columns.  A non-key column cannot
        be used in an index scan search qualification, and it is disregarded
        for purposes of any uniqueness or exclusion constraint enforced by
        the index.  However, an index-only scan can return the contents of
        non-key columns without having to visit the index's table, since
        they are available directly from the index entry.  Thus, addition of
        non-key columns allows index-only scans to be used for queries that
        otherwise could not use them.
-->
オプションの<literal>INCLUDE</literal>句は<firstterm>非キー</firstterm>列としてインデックスに含める列のリストを指定します。
非キー列をインデックススキャンの検索条件に使うことはできません。また、インデックスで何であれ一意性制約や排他制約を強制する目的に対しても無視されます。
しかしながら、インデックスオンリースキャンは、インデックスエントリから値を直接得ることができるので、インデックスのテーブルを見に行く必要なく、非キー列の内容を返すことができます。
このように非キー列の追加は、そうでないとできないインデックスオンリースキャンを利用可能にします。
       </para>

       <para>
<!--
        It's wise to be conservative about adding non-key columns to an
        index, especially wide columns.  If an index tuple exceeds the
        maximum size allowed for the index type, data insertion will fail.
        In any case, non-key columns duplicate data from the index's table
        and bloat the size of the index, thus potentially slowing searches.
        Furthermore, B-tree deduplication is never used with indexes
        that have a non-key column.
-->
インデックスに非キー列を加えることには、特に幅広の列については、保守的であるのが賢明です。
インデックス列がインデックス型で許される最大サイズを超えた場合、データ挿入は失敗してしまいます。
いかなる場合でも、非キー列はインデックスのテーブルからデータを複製して、インデックスのサイズを膨張させます。よって、潜在的に検索を遅くします。
さらに、非キー列を持つインデックスではB-tree重複排除は決して使われません。
       </para>

       <para>
<!--
        Columns listed in the <literal>INCLUDE</literal> clause don't need
        appropriate operator classes; the clause can include
        columns whose data types don't have operator classes defined for
        a given access method.
-->
<literal>INCLUDE</literal>句にある列リストは適合した演算子クラスを必要としません。ここには与えられたアクセスメソッドに対して定義された演算子クラスを持たないデータ型の列を含めることができます。
       </para>

       <para>
<!--
        Expressions are not supported as included columns since they cannot be
        used in index-only scans.
-->
インデックスオンリースキャンで使うことができないため、INCLUDEする列に式は対応していません。
       </para>

       <para>
<!--
        Currently, the B-tree, GiST and SP-GiST index access methods support
        this feature.  In these indexes, the values of columns listed
        in the <literal>INCLUDE</literal> clause are included in leaf tuples
        which correspond to heap tuples, but are not included in upper-level
        index entries used for tree navigation.
-->
今のところ本機能はB-tree、GiST、SP-GiSTインデックスアクセスメソッドに対応しています。
これらのインデックスでは<literal>INCLUDE</literal>句にリストされた列の値は、ヒープタプルに対応するリーフタプルに含まれますが、ツリーを辿るのに使われる上位レベルのインデックスエントリには含まれません。
       </para>
      </listitem>
     </varlistentry>

     <varlistentry>
      <term><replaceable class="parameter">name</replaceable></term>
      <listitem>
       <para>
<!--
        The name of the index to be created.  No schema name can be included
        here; the index is always created in the same schema as its parent
        table.  The name of the index must be distinct from the name of any
        other relation (table, sequence, index, view, materialized view, or
        foreign table) in that schema.
        If the name is omitted, <productname>PostgreSQL</productname> chooses a
        suitable name based on the parent table's name and the indexed column
        name(s).
-->
作成するインデックスの名前です。
この名前には、スキーマ名を含めることはできません。
インデックスは、常にその親テーブルと同じスキーマに作成されます。
この名前は、同じスキーマ内にある他のリレーション（テーブル、シーケンス、インデックス、ビュー、マテリアライズドビュー、外部テーブル）と異なるものでなければなりません。
この名前を省略すると、<productname>PostgreSQL</productname>はその親テーブルの名前とインデックス付けされる列名に基づいた適切な名前を選びます。
       </para>
      </listitem>
     </varlistentry>

     <varlistentry>
      <term><literal>ONLY</literal></term>
      <listitem>
       <para>
<!--
        Indicates not to recurse creating indexes on partitions, if the
        table is partitioned.  The default is to recurse.
-->
テーブルがパーティションテーブルであっても、パーティションにインデックス作成を再帰的に実行しないことを示します。
デフォルトでは再帰実行します。
       </para>
      </listitem>
     </varlistentry>

     <varlistentry>
      <term><replaceable class="parameter">table_name</replaceable></term>
      <listitem>
       <para>
<!--
        The name (possibly schema-qualified) of the table to be indexed.
-->
インデックスを作成するテーブルの名前です（スキーマ修飾名の場合もあります）。
       </para>
      </listitem>
     </varlistentry>

     <varlistentry>
      <term><replaceable class="parameter">method</replaceable></term>
      <listitem>
       <para>
<!--
        The name of the index method to be used.  Choices are
        <literal>btree</literal>, <literal>hash</literal>,
        <literal>gist</literal>, <literal>spgist</literal>, <literal>gin</literal>,
        <literal>brin</literal>, or user-installed access methods like
        <link linkend="bloom">bloom</link>.
        The default method is <literal>btree</literal>.
-->
使用するインデックスメソッドの名前です。
<literal>btree</literal>、<literal>hash</literal>、<literal>gist</literal>、<literal>spgist</literal>、<literal>gin</literal>、<literal>brin</literal>、または<link linkend="bloom">bloom</link>のようなユーザがインストールしたアクセスメソッドから選択します。
デフォルトのメソッドは<literal>btree</literal>です。
       </para>
      </listitem>
     </varlistentry>

     <varlistentry>
      <term><replaceable class="parameter">column_name</replaceable></term>
      <listitem>
       <para>
<!--
        The name of a column of the table.
-->
テーブルの列の名前です。
       </para>
      </listitem>
     </varlistentry>

     <varlistentry>
      <term><replaceable class="parameter">expression</replaceable></term>
      <listitem>
       <para>
<!--
        An expression based on one or more columns of the table.  The
        expression usually must be written with surrounding parentheses,
        as shown in the syntax.  However, the parentheses can be omitted
        if the expression has the form of a function call.
-->
テーブル上の1つ以上の列を使用した式です。
通常この式は、構文で示した通り括弧で囲む必要があります。
しかし、式が関数呼び出し形式になっている場合は括弧を省略することができます。
       </para>
      </listitem>
     </varlistentry>

     <varlistentry>
      <term><replaceable class="parameter">collation</replaceable></term>
      <listitem>
       <para>
<!--
        The name of the collation to use for the index.  By default,
        the index uses the collation declared for the column to be
        indexed or the result collation of the expression to be
        indexed.  Indexes with non-default collations can be useful for
        queries that involve expressions using non-default collations.
-->
インデックスで使用する照合順序の名前です。
デフォルトではインデックスはインデックス付け対象の列で宣言された照合順序またはインデックス付け対象の式の結果の照合順序を使用します。
デフォルト以外の照合順序を使用する式を含む問い合わせで、デフォルト以外の照合順序を持つインデックスが有用になるかもしれません。
       </para>
      </listitem>
     </varlistentry>

     <varlistentry>
      <term><replaceable class="parameter">opclass</replaceable></term>
      <listitem>
       <para>
<!--
        The name of an operator class. See below for details.
-->
演算子クラスの名前です。
詳細は下記を参照してください。
       </para>
      </listitem>
     </varlistentry>

     <varlistentry>
      <term><replaceable class="parameter">opclass_parameter</replaceable></term>
      <listitem>
       <para>
<!--
        The name of an operator class parameter. See below for details.
-->
演算子クラスパラメータの名前です。
詳細は下記を参照してください。
       </para>
      </listitem>
     </varlistentry>

     <varlistentry>
      <term><literal>ASC</literal></term>
      <listitem>
       <para>
<!--
        Specifies ascending sort order (which is the default).
-->
正方向のソート順を指定します(これがデフォルトです)。
       </para>
      </listitem>
     </varlistentry>

     <varlistentry>
      <term><literal>DESC</literal></term>
      <listitem>
       <para>
<!--
        Specifies descending sort order.
-->
逆方向のソート順を指定します。
       </para>
      </listitem>
     </varlistentry>

     <varlistentry>
      <term><literal>NULLS FIRST</literal></term>
      <listitem>
       <para>
<!--
        Specifies that nulls sort before non-nulls.  This is the default
        when <literal>DESC</literal> is specified.
-->
NULLを非NULLより前にソートすることを指定します。
これは<literal>DESC</literal>が指定された場合のデフォルトです。
       </para>
      </listitem>
     </varlistentry>

     <varlistentry>
      <term><literal>NULLS LAST</literal></term>
      <listitem>
       <para>
<!--
        Specifies that nulls sort after non-nulls.  This is the default
        when <literal>DESC</literal> is not specified.
-->
NULLを非NULLより後にソートすることを指定します。
これは<literal>DESC</literal>が指定されない場合のデフォルトです。
       </para>
      </listitem>
     </varlistentry>

     <varlistentry>
      <term><literal>NULLS DISTINCT</literal></term>
      <term><literal>NULLS NOT DISTINCT</literal></term>
      <listitem>
       <para>
<!--
        Specifies whether for a unique index, null values should be considered
        distinct (not equal).  The default is that they are distinct, so that
        a unique index could contain multiple null values in a column.
-->
一意性インデックスのNULL値を個別(等しくない)とみなすかどうかを指定します。
デフォルトでは、NULL値は個別であるため、一意性インデックスは1つの列に複数のNULL値を含むことができます。
       </para>
      </listitem>
     </varlistentry>

     <varlistentry>
      <term><replaceable class="parameter">storage_parameter</replaceable></term>
      <listitem>
       <para>
<!--
        The name of an index-method-specific storage parameter.  See
        <xref linkend="sql-createindex-storage-parameters"/> below
        for details.
-->
インデックスメソッド固有の格納パラメータの名前です。
詳細は下記の<xref linkend="sql-createindex-storage-parameters"/>を参照してください。
       </para>
      </listitem>
     </varlistentry>

     <varlistentry>
      <term><replaceable class="parameter">tablespace_name</replaceable></term>
      <listitem>
       <para>
<!--
        The tablespace in which to create the index.  If not specified,
        <xref linkend="guc-default-tablespace"/> is consulted, or
        <xref linkend="guc-temp-tablespaces"/> for indexes on temporary
        tables.
-->
インデックスを生成するテーブル空間です。
指定されなかった場合、<xref linkend="guc-default-tablespace"/>、もし一時テーブル上のインデックスであれば、<xref linkend="guc-temp-tablespaces"/>が考慮されます。
       </para>
      </listitem>
     </varlistentry>

     <varlistentry>
      <term><replaceable class="parameter">predicate</replaceable></term>
      <listitem>
       <para>
<!--
        The constraint expression for a partial index.
-->
部分インデックス用の制約式です。
       </para>
      </listitem>
     </varlistentry>

    </variablelist>

<!--
  <refsect2 id="sql-createindex-storage-parameters" xreflabel="Index Storage Parameters">
-->
  <refsect2 id="sql-createindex-storage-parameters" xreflabel="インデックス格納パラメータ">
<!--
   <title>Index Storage Parameters</title>
-->
   <title>インデックス格納パラメータ</title>

   <para>
<!--
    The optional <literal>WITH</literal> clause specifies <firstterm>storage
    parameters</firstterm> for the index.  Each index method has its own set of allowed
    storage parameters.  The B-tree, hash, GiST and SP-GiST index methods all
    accept this parameter:
-->
<literal>WITH</literal>句を使うと、インデックスの<firstterm>格納パラメータ</firstterm>を指定できます。
インデックスメソッドはそれぞれ固有の設定可能な格納パラメータを持ちます。
B-tree、ハッシュ、GiSTおよびSP-GiSTといったインデックスはすべて次のパラメータを受け付けます。
   </para>

   <variablelist>
   <varlistentry id="index-reloption-fillfactor" xreflabel="fillfactor">
    <term><literal>fillfactor</literal> (<type>integer</type>)
     <indexterm>
      <primary><varname>fillfactor</varname> storage parameter</primary>
     </indexterm>
     <indexterm>
      <primary><varname>fillfactor</varname>格納パラメータ</primary>
     </indexterm>
    </term>
    <listitem>
     <para>
<!--
      The fillfactor for an index is a percentage that determines how full
      the index method will try to pack index pages.  For B-trees, leaf pages
      are filled to this percentage during initial index builds, and also
      when extending the index at the right (adding new largest key values).
      If pages
      subsequently become completely full, they will be split, leading to
      fragmentation of the on-disk index structure.  B-trees use a default
      fillfactor of 90, but any integer value from 10 to 100 can be selected.
-->
インデックス用のフィルファクタは割合（パーセント）で、インデックスメソッドがインデックスページをまとめ上げる時にどの程度ページを使用するかを決定するものです。
B-treeでは、リーフページは初期インデックス構築時と右側（新しい最大キー値を追加する方向）にインデックスを拡張する時にこの割合分までページを使用します。
その後ページすべてが完全に使用されると分割され、ディスク上のインデックスの構造が断片化していきます。
B-treeのデフォルトのフィルファクタは90ですが、10から100までの任意の整数値を設定することができます。
     </para>
     <para>
<!--
      B-tree indexes on tables where many inserts and/or updates are
      anticipated can benefit from lower fillfactor settings at
      <command>CREATE INDEX</command> time (following bulk loading into the
      table).  Values in the range of 50 - 90 can usefully <quote>smooth
       out</quote> the <emphasis>rate</emphasis> of page splits during the
      early life of the B-tree index (lowering fillfactor like this may even
      lower the absolute number of page splits, though this effect is highly
      workload dependent).  The B-tree bottom-up index deletion technique
      described in <xref linkend="btree-deletion"/> is dependent on having
      some <quote>extra</quote> space on pages to store <quote>extra</quote>
      tuple versions, and so can be affected by fillfactor (though the effect
      is usually not significant).
-->
多くの挿入や更新が予想されるテーブルのB-treeインデックスでは、(テーブルへの一括ロードに続く)<command>CREATE INDEX</command>の時にフィルファクタを低い値に設定することで恩恵に与れるかもしれません。
50から90の範囲の値は、B-treeインデックスの初期の段階でのページ分割の<emphasis>割合</emphasis>を<quote>ならす</quote>のに有用かもしれません。(このようにフィルファクタを下げることはページ分割の絶対数を下げるかもしれません。もっとも、この効果はデータベースの処理内容に大きく依存します。)
<xref linkend="btree-deletion"/>に書かれたB-treeボトムアップインデックス削除技法は<quote>余分な</quote>タプルのバージョンを保存するのにページの<quote>余分な</quote>空きに依存しますので、(その効果は通常、重要なものではありませんが)フィルファクタの影響を受けるかもしれません。
     </para>
     <para>
<!--
      In other specific cases it might be useful to increase fillfactor to
      100 at <command>CREATE INDEX</command> time as a way of maximizing
      space utilization.  You should only consider this when you are
      completely sure that the table is static (i.e. that it will never be
      affected by either inserts or updates).  A fillfactor setting of 100
      otherwise risks <emphasis>harming</emphasis> performance: even a few
      updates or inserts will cause a sudden flood of page splits.
-->
その他の特別な場合には、空間利用効率を最大にする1つの方法として<command>CREATE INDEX</command>の時にフィルファクタを100に増やすのが有用かもしれません。
テーブルが静的である(すなわち、挿入や更新により影響を受けない)と完全に確信できる場合にのみ、これを検討すべきです。
そうでなければ、フィルファクタを100に設定することは性能に<emphasis>悪影響を与える</emphasis>危険があります。更新や挿入がたとえ少数であっても、大量のページ分割が突然発生することになるでしょう。
     </para>
     <para>
<!--
      The other index methods use fillfactor in different but roughly
      analogous ways; the default fillfactor varies between methods.
-->
他のインデックスメソッドでは、フィルファクタを異なる意味で使用しますが、おおよそは同じです。メソッドによってフィルファクタのデフォルト値は異なります。
     </para>
    </listitem>
   </varlistentry>
   </variablelist>

   <para>
<!--
    B-tree indexes additionally accept this parameter:
-->
B-treeインデックスはさらに以下のパラメータを受け付けます。
   </para>

   <variablelist>
   <varlistentry id="index-reloption-deduplicate-items" xreflabel="deduplicate_items">
    <term><literal>deduplicate_items</literal> (<type>boolean</type>)
     <indexterm>
      <primary><varname>deduplicate_items</varname> storage parameter</primary>
     </indexterm>
     <indexterm>
      <primary><varname>deduplicate_items</varname>格納パラメータ</primary>
     </indexterm>
    </term>
    <listitem>
    <para>
<!--
      Controls usage of the B-tree deduplication technique described
      in <xref linkend="btree-deduplication"/>.  Set to
      <literal>ON</literal> or <literal>OFF</literal> to enable or
      disable the optimization.  (Alternative spellings of
      <literal>ON</literal> and <literal>OFF</literal> are allowed as
      described in <xref linkend="config-setting"/>.) The default is
      <literal>ON</literal>.
-->
<xref linkend="btree-deduplication"/>に書かれているB-tree重複排除技法の使用を制御します。
最適化を有効、無効にするには<literal>ON</literal>、<literal>OFF</literal>を設定します。
(<xref linkend="config-setting"/>に書かれているように、<literal>ON</literal>や<literal>OFF</literal>の他の綴りも認められています。)
デフォルトは<literal>ON</literal>です。
    </para>

    <note>
     <para>
<!--
      Turning <literal>deduplicate_items</literal> off via
      <command>ALTER INDEX</command> prevents future insertions from
      triggering deduplication, but does not in itself make existing
      posting list tuples use the standard tuple representation.
-->
<command>ALTER INDEX</command>で<literal>deduplicate_items</literal>をオフにすると、その後の挿入で重複排除のトリガは発生しなくなりますが、それ自体は既存のポスティングリストタプルが標準のタプル表現を使うようにはしません。
     </para>
    </note>
    </listitem>
   </varlistentry>
   </variablelist>

   <para>
<!--
    GiST indexes additionally accept this parameter:
-->
GiSTインデックスではさらに以下のパラメータを受け付けます。
   </para>

   <variablelist>
   <varlistentry id="index-reloption-buffering" xreflabel="buffering">
    <term><literal>buffering</literal> (<type>enum</type>)
     <indexterm>
      <primary><varname>buffering</varname> storage parameter</primary>
     </indexterm>
     <indexterm>
      <primary><varname>buffering</varname>格納パラメータ</primary>
     </indexterm>
    </term>
    <listitem>
    <para>
<!--
     Determines whether the buffered build technique described in
     <xref linkend="gist-buffering-build"/> is used to build the index. With
     <literal>OFF</literal> buffering is disabled, with <literal>ON</literal>
     it is enabled, and with <literal>AUTO</literal> it is initially disabled,
     but is turned on on-the-fly once the index size reaches
     <xref linkend="guc-effective-cache-size"/>.  The default
     is <literal>AUTO</literal>.
     Note that if sorted build is possible, it will be used instead of
     buffered build unless <literal>buffering=ON</literal> is specified.
-->
<xref linkend="gist-buffering-build"/>で説明するバッファ化構築技術をインデックスを構築する時に使用するかどうかを決定します。
バッファ処理は<literal>OFF</literal>で無効に、<literal>ON</literal>で有効になります。
また<literal>AUTO</literal>と指定すると、最初は無効ですが、インデックスサイズが<xref linkend="guc-effective-cache-size"/>に達した後はその場で有効になります。
デフォルトは<literal>AUTO</literal>です。
ソートしての構築が可能であれば、<literal>buffering=ON</literal>が指定されていない限りバッファ化構築の代わりに使われることに注意してください。
    </para>
    </listitem>
   </varlistentry>
   </variablelist>

   <para>
<!--
    GIN indexes accept different parameters:
-->
GINインデックスでは以下の異なるパラメータを受け付けます。
   </para>

   <variablelist>
   <varlistentry id="index-reloption-fastupdate" xreflabel="fastupdate">
    <term><literal>fastupdate</literal> (<type>boolean</type>)
     <indexterm>
      <primary><varname>fastupdate</varname> storage parameter</primary>
     </indexterm>
     <indexterm>
      <primary><varname>fastupdate</varname>格納パラメータ</primary>
     </indexterm>
    </term>
    <listitem>
    <para>
<!--
     This setting controls usage of the fast update technique described in
     <xref linkend="gin-fast-update"/>.  It is a Boolean parameter:
     <literal>ON</literal> enables fast update, <literal>OFF</literal> disables it.
     The default is <literal>ON</literal>.
-->
この設定は<xref linkend="gin-fast-update"/>で説明する高速更新技法を使用するかどうかを制御します。
これは論理値パラメータであり、<literal>ON</literal>は高速更新を有効に、<literal>OFF</literal>は無効にします。
デフォルトは<literal>ON</literal>です。
    </para>

    <note>
     <para>
<!--
      Turning <literal>fastupdate</literal> off via <command>ALTER INDEX</command> prevents
      future insertions from going into the list of pending index entries,
      but does not in itself flush previous entries.  You might want to
      <command>VACUUM</command> the table or call <function>gin_clean_pending_list</function>
      function afterward to ensure the pending list is emptied.
-->
<command>ALTER INDEX</command>を使用して<literal>fastupdate</literal>を無効にすることにより、以後の挿入は待機中のインデックス項目リストに入らないようになります。
しかし、このコマンド自体はこれまでの項目を吐き出しません。
確実に待機中のリストを空にするためには、続いてテーブルを<command>VACUUM</command>するか、<function>gin_clean_pending_list</function>関数を呼び出すのが良いでしょう。
     </para>
    </note>
    </listitem>
   </varlistentry>
   </variablelist>

   <variablelist>
   <varlistentry id="index-reloption-gin-pending-list-limit" xreflabel="gin_pending_list_limit">
    <term><literal>gin_pending_list_limit</literal> (<type>integer</type>)
     <indexterm>
      <primary><varname>gin_pending_list_limit</varname></primary>
      <secondary>storage parameter</secondary>
     </indexterm>
     <indexterm>
      <primary><varname>gin_pending_list_limit</varname></primary>
      <secondary>格納パラメータ</secondary>
     </indexterm>
    </term>
    <listitem>
    <para>
<!--
     Custom <xref linkend="guc-gin-pending-list-limit"/> parameter.
     This value is specified in kilobytes.
-->
<xref linkend="guc-gin-pending-list-limit"/>のカスタムパラメータです。
値はキロバイト単位で指定します。
    </para>
    </listitem>
   </varlistentry>
   </variablelist>

   <para>
<!--
    <acronym>BRIN</acronym> indexes accept different parameters:
-->
<acronym>BRIN</acronym>インデックスは別のパラメータを受け入れます。
   </para>

   <variablelist>
   <varlistentry id="index-reloption-pages-per-range" xreflabel="pages_per_range">
    <term><literal>pages_per_range</literal> (<type>integer</type>)
     <indexterm>
      <primary><varname>pages_per_range</varname> storage parameter</primary>
     </indexterm>
     <indexterm>
      <primary><varname>pages_per_range</varname>格納パラメータ</primary>
     </indexterm>
    </term>
    <listitem>
    <para>
<!--
     Defines the number of table blocks that make up one block range for
     each entry of a <acronym>BRIN</acronym> index (see <xref linkend="brin-intro"/>
     for more details).  The default is <literal>128</literal>.
-->
<acronym>BRIN</acronym>インデックスの各エントリについて1つのブロックレンジを構成するテーブルブロックの数を定義します（詳しくは<xref linkend="brin-intro"/>参照）。
デフォルトは<literal>128</literal>です。
    </para>
    </listitem>
   </varlistentry>

   <varlistentry id="index-reloption-autosummarize" xreflabel="autosummarize">
    <term><literal>autosummarize</literal> (<type>boolean</type>)
     <indexterm>
      <primary><varname>autosummarize</varname> storage parameter</primary>
     </indexterm>
     <indexterm>
      <primary><varname>autosummarize</varname>格納パラメータ</primary>
     </indexterm>
    </term>
    <listitem>
    <para>
<!--
     Defines whether a summarization run is queued for the previous page
     range whenever an insertion is detected on the next one.
     See <xref linkend="brin-operation"/> for more details.
     The default is <literal>off</literal>.
-->
次のページへの挿入が検知された時に、いつでも直前のページに対してサマリ処理をキューに入れるかどうかを定義します。
詳細は<xref linkend="brin-operation"/>を参照してください。
デフォルトは<literal>off</literal>です。
    </para>
    </listitem>
   </varlistentry>
   </variablelist>
  </refsect2>

<!--
  <refsect2 id="sql-createindex-concurrently" xreflabel="Building Indexes Concurrently">
-->
  <refsect2 id="sql-createindex-concurrently" xreflabel="インデックスの同時作成">
<!--
   <title>Building Indexes Concurrently</title>
-->
   <title>インデックスの同時作成</title>

   <indexterm zone="sql-createindex-concurrently">
   <primary>index</primary>
   <secondary>building concurrently</secondary>
   </indexterm>
   <indexterm zone="sql-createindex-concurrently">
   <primary>インデックス</primary>
   <secondary>同時作成</secondary>
   </indexterm>

   <para>
<!--
    Creating an index can interfere with regular operation of a database.
    Normally <productname>PostgreSQL</productname> locks the table to be indexed against
    writes and performs the entire index build with a single scan of the
    table. Other transactions can still read the table, but if they try to
    insert, update, or delete rows in the table they will block until the
    index build is finished. This could have a severe effect if the system is
    a live production database.  Very large tables can take many hours to be
    indexed, and even for smaller tables, an index build can lock out writers
    for periods that are unacceptably long for a production system.
-->
インデックスの作成が、通常のデータベース操作に影響を与えることがあります。
通常<productname>PostgreSQL</productname>は、対象テーブルに対する書き込みをロックしてから、対象テーブル全体のインデックス作成を一度のスキャンで行います。
他のトランザクションはテーブルを読み取ることはできますが、対象テーブル内の行を挿入、更新、削除しようとすると、インデックス作成が完了するまでブロックされます。
実行中の運用状態のデータベースシステムの場合、これは重大な影響を与える可能性があります。
非常に大規模なテーブルに対するインデックス作成は何時間もかかることがあり得ます。
また小規模なテーブルであっても、インデックス作成により、運用状態のシステムとしては受け入れられないほど長い時間、書き込みロックがかかる可能性があります。
   </para>

   <para>
<!--
    <productname>PostgreSQL</productname> supports building indexes without locking
    out writes.  This method is invoked by specifying the
    <literal>CONCURRENTLY</literal> option of <command>CREATE INDEX</command>.
    When this option is used,
    <productname>PostgreSQL</productname> must perform two scans of the table, and in
    addition it must wait for all existing transactions that could potentially
    modify or use the index to terminate.  Thus
    this method requires more total work than a standard index build and takes
    significantly longer to complete.  However, since it allows normal
    operations to continue while the index is built, this method is useful for
    adding new indexes in a production environment.  Of course, the extra CPU
    and I/O load imposed by the index creation might slow other operations.
-->
<productname>PostgreSQL</productname>は書き込みをロックしないインデックス作成もサポートしています。
<command>CREATE INDEX</command>に<literal>CONCURRENTLY</literal>オプションをつけることでこの方式が行われます。
このオプションを使うと、<productname>PostgreSQL</productname>はテーブルを2回スキャンしなければなりません。
さらに、潜在的にそのインデックスを更新または使用する可能性がある、実行中のすべてのトランザクションが終わるまで待機しなければなりません。
したがって、この方式は通常の方式よりも総作業時間がかかり、また、完了するまでの時間が非常に長くなります。
しかし、インデックス作成中に通常の操作を行い続けることができますので、この方式は運用環境での新規インデックス作成に有用です。
もちろん、インデックス作成によりCPUや入出力に余分に負荷がかかりますので、他の操作が低速になる可能性があります。
   </para>

   <para>
<!--
    In a concurrent index build, the index is actually entered as an
    <quote>invalid</quote> index into
    the system catalogs in one transaction, then two table scans occur in
    two more transactions.  Before each table scan, the index build must
    wait for existing transactions that have modified the table to terminate.
    After the second scan, the index build must wait for any transactions
    that have a snapshot (see <xref linkend="mvcc"/>) predating the second
    scan to terminate, including transactions used by any phase of concurrent
    index builds on other tables, if the indexes involved are partial or have
    columns that are not simple column references.
    Then finally the index can be marked <quote>valid</quote> and ready for use,
    and the <command>CREATE INDEX</command> command terminates.
    Even then, however, the index may not be immediately usable for queries:
    in the worst case, it cannot be used as long as transactions exist that
    predate the start of the index build.
-->
同時実行インデックス構築では実際には、1つのトランザクションで<quote>無効な</quote>インデックスとしてシステムカタログに登録され、さらに2つのトランザクションで2つのテーブルスキャンが起こります。
各テーブルスキャンの前に、インデックス構築はテーブルを修正した実行中のトランザクションが終了するのを待たなければなりません。
2回目のスキャンの後、インデックス構築は2回目のスキャンより前のスナップショット（<xref linkend="mvcc"/>参照）を持つすべてのトランザクションが終了するのを待たなければなりません。関係するインデックスが部分インデックスであったり、単純な列参照でない列を持っているのなら、ここでのトランザクションは他のテーブルでの同時実行インデックス構築の任意の段階で使われているトランザクションを含みます。
その後でようやく、インデックスは<quote>有効</quote>であり利用可能であると印が付けられ、<command>CREATE INDEX</command>コマンドが終了します。
しかし、それでもインデックスは問い合わせに対して即座に利用可能であるとは限りません。
最悪の場合、インデックス構築開始前のトランザクションが存在する間は利用できません。
   </para>

   <para>
<!--
    If a problem arises while scanning the table, such as a deadlock or a
    uniqueness violation in a unique index, the <command>CREATE INDEX</command>
    command will fail but leave behind an <quote>invalid</quote> index. This index
    will be ignored for querying purposes because it might be incomplete;
    however it will still consume update overhead. The <application>psql</application>
    <command>\d</command> command will report such an index as <literal>INVALID</literal>:
-->
たとえばデッドロックや一意性インデックスにおける一意性違反など、テーブルスキャン中に問題が発生すると、<command>CREATE INDEX</command>は失敗しますが、<quote>無効な</quote>インデックスが残ってしまいます。
こうしたインデックスは完全ではない可能性がありますので、問い合わせの際には無視されます。
しかし、更新時にオーバーヘッドがかかります。
<application>psql</application>の<command>\d</command>コマンドでは、こうしたインデックスを<literal>INVALID</literal>として報告します。

<programlisting>
postgres=# \d tab
       Table "public.tab"
 Column |  Type   | Collation | Nullable | Default
--------+---------+-----------+----------+---------
 col    | integer |           |          |
Indexes:
    "idx" btree (col) INVALID
</programlisting>

<!--
    The recommended recovery
    method in such cases is to drop the index and try again to perform
    <command>CREATE INDEX CONCURRENTLY</command>.  (Another possibility is
    to rebuild the index with <command>REINDEX INDEX CONCURRENTLY</command>).
-->
こうした場合の推奨復旧方法は、インデックスを削除し、再度<command>CREATE INDEX CONCURRENTLY</command>を実行することです。
（他にも<command>REINDEX INDEX CONCURRENTLY</command>を使用したインデックスの再作成という方法もあります。）
   </para>

   <para>
<!--
    Another caveat when building a unique index concurrently is that the
    uniqueness constraint is already being enforced against other transactions
    when the second table scan begins.  This means that constraint violations
    could be reported in other queries prior to the index becoming available
    for use, or even in cases where the index build eventually fails.  Also,
    if a failure does occur in the second scan, the <quote>invalid</quote> index
    continues to enforce its uniqueness constraint afterwards.
-->
この他に一意性インデックスを同時作成する場合の注意事項があります。
2回目のテーブルスキャンが始まる時点で、他のトランザクションに対する一意性制約が既に有効になっているという点です。
これは、インデックスが使用できるようになる前やインデックス作成が最終的に失敗したとしても、制約違反が他のトランザクションで報告されてしまうことを意味します。
また、2回目のスキャン中に失敗した後も、<quote>無効な</quote>インデックスによる一意性制約は強制され続けます。
   </para>

   <para>
<!--
    Concurrent builds of expression indexes and partial indexes are supported.
    Errors occurring in the evaluation of these expressions could cause
    behavior similar to that described above for unique constraint violations.
-->
式インデックスや部分インデックスの同時作成もサポートされています。
式の評価中にエラーが発生した場合も、上で説明した一意性制約違反と同様な状況が発生します。
   </para>

   <para>
<!--
    Regular index builds permit other regular index builds on the
    same table to occur simultaneously, but only one concurrent index build
    can occur on a table at a time.  In either case, schema modification of the
    table is not allowed while the index is being built.  Another difference is
    that a regular <command>CREATE INDEX</command> command can be performed
    within a transaction block, but <command>CREATE INDEX CONCURRENTLY</command>
    cannot.
-->
同一テーブルに対する通常のインデックス作成処理は複数並行して行うことができます。
しかし、あるテーブルに対するインデックスの同時作成は一度に1つしか行うことができません。
また、どちらの場合でもインデックス作成中のテーブルのスキーマ変更はできません。
この他に、通常の<command>CREATE INDEX</command>コマンドはトランザクションブロック内で実行させることができますが、<command>CREATE INDEX CONCURRENTLY</command>は実行させることができないという相違点があります。
   </para>

   <para>
<!--
    Concurrent builds for indexes on partitioned tables are currently not
    supported.  However, you may concurrently build the index on each
    partition individually and then finally create the partitioned index
    non-concurrently in order to reduce the time where writes to the
    partitioned table will be locked out.  In this case, building the
    partitioned index is a metadata only operation.
-->
今の所パーティションテーブルのインデックスの同時作成はサポートされていません。
しかし、パーティションテーブルへの書き込みをロックしている時間を短くするために、各パーティション上のインデックスを個別に同時作成してから最後にパーティションインデックスを非同時的に作成することはできます。
この場合、パーティションインデックスの作成はメタデータのみの操作になります。
   </para>

  </refsect2>
 </refsect1>

 <refsect1>
<!--
  <title>Notes</title>
-->
  <title>注釈</title>

  <para>
<!--
   See <xref linkend="indexes"/> for information about when indexes can
   be used, when they are not used, and in which particular situations
   they can be useful.
-->
インデックスが、どのような時に使用され、どのような時に使用されないか、また、どのような場合に有用かといった情報については<xref linkend="indexes"/>を参照してください。
  </para>

  <para>
<!--
   Currently, only the B-tree, GiST, GIN, and BRIN index methods support
   multiple-key-column indexes.  Whether there can be multiple key
   columns is independent of whether <literal>INCLUDE</literal> columns
   can be added to the index.  Indexes can have up to 32 columns,
   including <literal>INCLUDE</literal> columns.
   (This limit can be altered when building
   <productname>PostgreSQL</productname>.)  Only B-tree currently
   supports unique indexes.
-->
現在は、B-tree、GiST、GIN、BRINインデックスメソッドのみが、複数キー列に対するインデックスをサポートしています。
複数キー列があるかどうかはインデックスに<literal>INCLUDE</literal>列を追加できるかどうかとは独立です。
インデックスは<literal>INCLUDE</literal>列を含めて32列まで持てます。
（この制限は<productname>PostgreSQL</productname>のコンパイル時に変更できます。）
現在、B-treeのみが一意性インデックスをサポートしています。
  </para>

  <para>
<!--
   An <firstterm>operator class</firstterm> with optional parameters
   can be specified for each column of an index.
   The operator class identifies the operators to be
   used by the index for that column. For example, a B-tree index on
   four-byte integers would use the <literal>int4_ops</literal> class;
   this operator class includes comparison functions for four-byte
   integers. In practice the default operator class for the column's data
   type is usually sufficient. The main point of having operator classes
   is that for some data types, there could be more than one meaningful
   ordering. For example, we might want to sort a complex-number data
   type either by absolute value or by real part. We could do this by
   defining two operator classes for the data type and then selecting
   the proper class when creating an index.  More information about
   operator classes is in <xref linkend="indexes-opclass"/> and in <xref
   linkend="xindex"/>.
-->
オプションのパラメータのついた<firstterm>演算子クラス</firstterm>は、インデックスのそれぞれの列に指定することができます。
演算子クラスは、その列のインデックスが使う演算子を識別します。
例えば、4バイト整数に対するB-treeインデックスには、<literal>int4_ops</literal>クラスを使います。
この演算子クラスには、4バイト整数の比較関数が含まれています。
実際の使用では、通常、列のデータ型のデフォルト演算子クラスで十分です。
演算子クラスを保持する主な理由は、データ型の中には有意な順序を2つ以上持つものがあるかもしれないからです。
例えば、複素数のソートで絶対値または実数部のどちらかを使いたい場合がありえます。
これを実現するには、データ型として2つの演算子クラスを定義し、インデックスを作る時に適切なクラスを選択します。
演算子クラスについての詳細は、<xref linkend="indexes-opclass"/>と<xref linkend="xindex"/>を参照してください。
  </para>

  <para>
<!--
   When <literal>CREATE INDEX</literal> is invoked on a partitioned
   table, the default behavior is to recurse to all partitions to ensure
   they all have matching indexes.
   Each partition is first checked to determine whether an equivalent
   index already exists, and if so, that index will become attached as a
   partition index to the index being created, which will become its
   parent index.
   If no matching index exists, a new index will be created and
   automatically attached; the name of the new index in each partition
   will be determined as if no index name had been specified in the
   command.
   If the <literal>ONLY</literal> option is specified, no recursion
   is done, and the index is marked invalid.
   (<command>ALTER INDEX ... ATTACH PARTITION</command> marks the index
   valid, once all partitions acquire matching indexes.)  Note, however,
   that any partition that is created in the future using
   <command>CREATE TABLE ... PARTITION OF</command> will automatically
   have a matching index, regardless of whether <literal>ONLY</literal> is
   specified.
-->
<literal>CREATE INDEX</literal>がパーティションテーブルに実行されたときのデフォルトの振る舞いは、全パーティションが一致するインデックスを持つようにする全パーティションへの再帰的な実行です。
各パーティションは最初に同等のインデックスが既に存在するかの判断のために検査され、存在するなら作成するインデックスに対するパーティションインデックスとしてアタッチされます。新たに作成するインデックスが既存インデックスの親インデックスとなります。
一致するインデックスが存在しない場合、新たなインデックスが作られて、自動的にアタッチされます。各パーティションの新たなインデックス名は、コマンドでインデックスが指定されなかった場合と同様に決定されます。
<literal>ONLY</literal>オプションが指定された場合、再帰処理は行われず、そのインデックスは無効と印付けされます。
（<command>ALTER INDEX ... ATTACH PARTITION</command>は、ひとたび全パーティションが一致するインデックスを得たなら、インデックスを有効に印付けします）
しかしながら、<literal>ONLY</literal>が指定されたとしても、将来に<command>CREATE TABLE ... PARTITION OF</command>を使って作成されるあらゆるパーティションは自動的に一致するインデックスを持つことに注意してください。
  </para>

  <para>
<!--
   For index methods that support ordered scans (currently, only B-tree),
   the optional clauses <literal>ASC</literal>, <literal>DESC</literal>, <literal>NULLS
   FIRST</literal>, and/or <literal>NULLS LAST</literal> can be specified to modify
   the sort ordering of the index.  Since an ordered index can be
   scanned either forward or backward, it is not normally useful to create a
   single-column <literal>DESC</literal> index &mdash; that sort ordering is already
   available with a regular index.  The value of these options is that
   multicolumn indexes can be created that match the sort ordering requested
   by a mixed-ordering query, such as <literal>SELECT ... ORDER BY x ASC, y
   DESC</literal>.  The <literal>NULLS</literal> options are useful if you need to support
   <quote>nulls sort low</quote> behavior, rather than the default <quote>nulls
   sort high</quote>, in queries that depend on indexes to avoid sorting steps.
-->
順序付きスキャンをサポートするインデックスメソッド（現時点ではB-Treeのみ）では、<literal>ASC</literal>、<literal>DESC</literal>、<literal>NULLS FIRST</literal>、<literal>NULLS LAST</literal>句(省略可能)をオプションで指定し、インデックスのソート順を変更することができます。
順序付きインデックスは正方向にも逆方向にもスキャンすることができますので、単一列に対する<literal>DESC</literal>インデックスは通常は有用ではありません。
このソート順序はすでに通常のインデックスを使用して実現できます。
これらのオプションの価値は、<literal>SELECT ... ORDER BY x ASC, y DESC</literal>などの順序指定が混在する問い合わせによって要求されるソート順に一致する、複数列に対するインデックスを作成できる点です。
<literal>NULLS</literal>オプションは、インデックスに基づいた問い合わせにおいてソート処理を省略するために<quote>NULLのソート順を低くする</quote>動作をサポートする必要がある場合に有用です。
デフォルトの動作は<quote>NULLのソート順を高くする</quote>です。
  </para>

  <para>
<!--
   The system regularly collects statistics on all of a table's
   columns.  Newly-created non-expression indexes can immediately
   use these statistics to determine an index's usefulness.
   For new expression indexes, it is necessary to run <link
   linkend="sql-analyze"><command>ANALYZE</command></link> or wait for
   the <link linkend="autovacuum">autovacuum daemon</link> to analyze
   the table to generate statistics for these indexes.
-->
システムは定期的にテーブルの列すべての統計情報を集めています。
新しく作られた、式でないインデックスは、インデックスの有用性を決定するのにその統計情報をすぐに使うことができます。
新しい式インデックスに対しては、そのインデックスのための統計情報を生成するために、<link linkend="sql-analyze"><command>ANALYZE</command></link>を実行するか、<link linkend="autovacuum">autovacuumデーモン</link>がそのテーブルを解析するのを待つことが必要です。
  </para>

  <para>
<<<<<<< HEAD
   While <command>CREATE INDEX</command> is running, the <xref
   linkend="guc-search-path"/> is temporarily changed to <literal>pg_catalog,
   pg_temp</literal>.
  </para>

  <para>
=======
<!--
>>>>>>> 32de6336
   For most index methods, the speed of creating an index is
   dependent on the setting of <xref linkend="guc-maintenance-work-mem"/>.
   Larger values will reduce the time needed for index creation, so long
   as you don't make it larger than the amount of memory really available,
   which would drive the machine into swapping.
-->
ほとんどのインデックスメソッドにおいて、インデックス作成速度は<xref linkend="guc-maintenance-work-mem"/>の設定に依存します。
より大きな値を設定すると、インデックス作成に必要となる時間が短縮されます。
ただし、実際に使用できるメモリ量を超えるほど大きくすると、マシンがスワップ状態になり、遅くなります。
  </para>

  <para>
<!--
   <productname>PostgreSQL</productname> can build indexes while
   leveraging multiple CPUs in order to process the table rows faster.
   This feature is known as <firstterm>parallel index
   build</firstterm>.  For index methods that support building indexes
   in parallel (currently, only B-tree),
   <varname>maintenance_work_mem</varname> specifies the maximum
   amount of memory that can be used by each index build operation as
   a whole, regardless of how many worker processes were started.
   Generally, a cost model automatically determines how many worker
   processes should be requested, if any.
-->
<productname>PostgreSQL</productname>はテーブルの行をより高速に処理するために複数CPUを効かせてインデックスを作成できます。
この機能は<firstterm>パラレルインデックス作成</firstterm>と呼ばれています。
パラレルでのインデックス作成をサポートしているインデックスメソッド（今のところB-Treeのみ）に対して、<varname>maintenance_work_mem</varname>では、いくつのワーカープロセスが実行されているかに拘らず、各インデックス作成操作で使うことができる全体のメモリの最大量を指定します。
一般にコストモデルは、もしあるなら、どれだけの数のワーカープロセスを要求すべきかを自動的に決定します。
  </para>

  <para>
<!--
   Parallel index builds may benefit from increasing
   <varname>maintenance_work_mem</varname> where an equivalent serial
   index build will see little or no benefit.  Note that
   <varname>maintenance_work_mem</varname> may influence the number of
   worker processes requested, since parallel workers must have at
   least a <literal>32MB</literal> share of the total
   <varname>maintenance_work_mem</varname> budget.  There must also be
   a remaining <literal>32MB</literal> share for the leader process.
   Increasing <xref linkend="guc-max-parallel-maintenance-workers"/>
   may allow more workers to be used, which will reduce the time
   needed for index creation, so long as the index build is not
   already I/O bound.  Of course, there should also be sufficient
   CPU capacity that would otherwise lie idle.
-->
パラレルインデックス作成では<varname>maintenance_work_mem</varname>を増やすことで、同様の逐次インデックス作成ではほとんど恩恵がみられない場合でも恩恵があるかもしれません。
パラレルワーカーは<varname>maintenance_work_mem</varname>全体の内、少なくとも<literal>32MB</literal>の割り当て分を持たなければならないため、<varname>maintenance_work_mem</varname>は要求されるワーカープロセス数に影響を及ぼすかもしれないことに注意してください。
また、リーダープロセスに対しても<literal>32MB</literal>の割り当てを残さなければなりません。
<xref linkend="guc-max-parallel-maintenance-workers"/>を増やすことで、より多くのワーカーが使用できるようになるかもしれません。これは、インデックス作成が既にI/Oバウンドであるのでない限り、インデックス作成の所要時間を減らすでしょう。
もちろん、休止している十分なCPU容量もある前提です。
  </para>

  <para>
<!--
   Setting a value for <literal>parallel_workers</literal> via <link
   linkend="sql-altertable"><command>ALTER TABLE</command></link> directly controls how many parallel
   worker processes will be requested by a <command>CREATE
   INDEX</command> against the table.  This bypasses the cost model
   completely, and prevents <varname>maintenance_work_mem</varname>
   from affecting how many parallel workers are requested.  Setting
   <literal>parallel_workers</literal> to 0 via <command>ALTER
   TABLE</command> will disable parallel index builds on the table in
   all cases.
-->
<link linkend="sql-altertable"><command>ALTER TABLE</command></link>を通して<literal>parallel_workers</literal>の値を設定することで、テーブルに対して<command>CREATE INDEX</command>でどれだけのワーカープロセス数が要求されるかを、直接に調整できます。
これはコストモデルを完全に無視して、<varname>maintenance_work_mem</varname>がパラレルワーカーの要求数に影響を与えることを回避します。
<command>ALTER TABLE</command>を通して<literal>parallel_workers</literal>を0に設定することは、そのテーブルに対するパラレルインデックス作成を全ての場合に無効化します。
  </para>

  <tip>
   <para>
<!--
    You might want to reset <literal>parallel_workers</literal> after
    setting it as part of tuning an index build.  This avoids
    inadvertent changes to query plans, since
    <literal>parallel_workers</literal> affects
    <emphasis>all</emphasis> parallel table scans.
-->
インデックス作成のチューニング一部として<literal>parallel_workers</literal>を設定した後、これをリセットしたいかもしれません。
<literal>parallel_workers</literal>は<emphasis>全ての</emphasis>パラレルテーブルスキャンに影響を与えるので、これは不注意な問い合わせプランの変更を回避します。
   </para>
  </tip>

  <para>
<!--
   While <command>CREATE INDEX</command> with the
   <literal>CONCURRENTLY</literal> option supports parallel builds
   without special restrictions, only the first table scan is actually
   performed in parallel.
-->
<literal>CONCURRENTLY</literal>オプションを伴う<command>CREATE INDEX</command>は特に制限なくパラレル作成をサポートしますが、実際には最初のテーブルスキャンだけがパラレルに実行されます。
  </para>

  <para>
<!--
   Use <link linkend="sql-dropindex"><command>DROP INDEX</command></link>
   to remove an index.
-->
インデックスを削除するには、<link linkend="sql-dropindex"><command>DROP INDEX</command></link>を使用してください。
  </para>

  <para>
<!--
   Like any long-running transaction, <command>CREATE INDEX</command> on a
   table can affect which tuples can be removed by concurrent
   <command>VACUUM</command> on any other table.
-->
他の時間のかかるトランザクションと同じく、あるテーブルに対する<command>CREATE INDEX</command>は、その他のテーブルに対する同時実行中の<command>VACUUM</command>によりどのタプルが削除できるかに影響します。
  </para>

  <para>
<!--
   Prior releases of <productname>PostgreSQL</productname> also had an
   R-tree index method.  This method has been removed because
   it had no significant advantages over the GiST method.
   If <literal>USING rtree</literal> is specified, <command>CREATE INDEX</command>
   will interpret it as <literal>USING gist</literal>, to simplify conversion
   of old databases to GiST.
-->
以前の<productname>PostgreSQL</productname>にはR-treeインデックスメソッドがありました。
GiSTメソッドに比べて大きな利点がありませんでしたので、このメソッドは削除されました。
古いデータベースからGiSTへの変換を簡単にするため、<literal>USING rtree</literal>が指定された場合、<command>CREATE INDEX</command>は<literal>USING gist</literal>と解釈します。
  </para>

  <para>
<!--
    Each backend running <command>CREATE INDEX</command> will report its
    progress in the <structname>pg_stat_progress_create_index</structname>
    view. See <xref linkend="create-index-progress-reporting"/> for details.
-->
<command>CREATE INDEX</command>を実行している各バックエンドはその進捗を<structname>pg_stat_progress_create_index</structname>ビューで報告します。
詳細は<xref linkend="create-index-progress-reporting"/>を参照してください。
  </para>
 </refsect1>

 <refsect1>
<!--
  <title>Examples</title>
-->
  <title>例</title>

  <para>
<!--
   To create a unique B-tree index on the column <literal>title</literal> in
   the table <literal>films</literal>:
-->
テーブル<literal>films</literal>の列<literal>title</literal>に一意性のB-treeインデックスを作成します。
<programlisting>
CREATE UNIQUE INDEX title_idx ON films (title);
</programlisting>
  </para>

  <para>
<!--
   To create a unique B-tree index on the column <literal>title</literal>
   with included columns <literal>director</literal>
   and <literal>rating</literal> in the table <literal>films</literal>:
-->
テーブル<literal>films</literal>の列<literal>title</literal>に、列<literal>director</literal>と列<literal>rating</literal>を含めて、一意性のB-treeインデックスを作成します。
<programlisting>
CREATE UNIQUE INDEX title_idx ON films (title) INCLUDE (director, rating);
</programlisting>
  </para>

  <para>
<!--
   To create a B-Tree index with deduplication disabled:
-->
重複排除を無効にしたB-Treeを作成します。
<programlisting>
CREATE INDEX title_idx ON films (title) WITH (deduplicate_items = off);
</programlisting>
  </para>

  <para>
<!--
   To create an index on the expression <literal>lower(title)</literal>,
   allowing efficient case-insensitive searches:
-->
大文字小文字を区別しない検索が効率的になるように、式<literal>lower(title)</literal>に対してインデックスを作成します。
<programlisting>
CREATE INDEX ON films ((lower(title)));
</programlisting>
<!--
   (In this example we have chosen to omit the index name, so the system
   will choose a name, typically <literal>films_lower_idx</literal>.)
-->
(この例では、インデックス名を省略することを選びました。
このためシステムが<literal>films_lower_idx</literal>などという名前を選ぶことになります。)
  </para>

  <para>
<!--
   To create an index with non-default collation:
-->
デフォルト以外の照合順序でインデックスを作成します。
<programlisting>
CREATE INDEX title_idx_german ON films (title COLLATE "de_DE");
</programlisting>
  </para>

  <para>
<!--
   To create an index with non-default sort ordering of nulls:
-->
デフォルトと異なるNULLのソート順を指定したインデックスを作成します。
<programlisting>
CREATE INDEX title_idx_nulls_low ON films (title NULLS FIRST);
</programlisting>
  </para>

  <para>
<!--
   To create an index with non-default fill factor:
-->
デフォルトと異なるフィルファクタを持つインデックスを作成します。
<programlisting>
CREATE UNIQUE INDEX title_idx ON films (title) WITH (fillfactor = 70);
</programlisting>
  </para>

  <para>
<!--
   To create a <acronym>GIN</acronym> index with fast updates disabled:
-->
高速更新を無効にして<acronym>GIN</acronym>インデックスを作成します。
<programlisting>
CREATE INDEX gin_idx ON documents_table USING GIN (locations) WITH (fastupdate = off);
</programlisting>
  </para>

  <para>
<!--
   To create an index on the column <literal>code</literal> in the table
   <literal>films</literal> and have the index reside in the tablespace
   <literal>indexspace</literal>:
-->
テーブル<literal>films</literal>上の列<literal>code</literal>に対するインデックスを作成します。
また、このインデックスをテーブル空間<literal>indexspace</literal>内に生成します。
<programlisting>
CREATE INDEX code_idx ON films (code) TABLESPACE indexspace;
</programlisting>
  </para>

  <para>
<!--
   To create a GiST index on a point attribute so that we
   can efficiently use box operators on the result of the
   conversion function:
-->
変換関数の結果に対するbox操作を効率的に使用できるようにpoint属性にGiSTインデックスを作成します。
<programlisting>
CREATE INDEX pointloc
    ON points USING gist (box(location,location));
SELECT * FROM points
    WHERE box(location,location) &amp;&amp; '(0,0),(1,1)'::box;
</programlisting>
  </para>

  <para>
<!--
   To create an index without locking out writes to the table:
-->
対象テーブルへの書き込みをロックせずにインデックスを作成します。
<programlisting>
CREATE INDEX CONCURRENTLY sales_quantity_index ON sales_table (quantity);
</programlisting></para>

 </refsect1>

 <refsect1>
<!--
  <title>Compatibility</title>
-->
  <title>互換性</title>

  <para>
<!--
   <command>CREATE INDEX</command> is a
   <productname>PostgreSQL</productname> language extension.  There
   are no provisions for indexes in the SQL standard.
-->
<command>CREATE INDEX</command>は<productname>PostgreSQL</productname>の拡張です。
標準SQLにはインデックスについての規定はありません。
  </para>
 </refsect1>

 <refsect1>
<!--
  <title>See Also</title>
-->
  <title>関連項目</title>

  <simplelist type="inline">
   <member><xref linkend="sql-alterindex"/></member>
   <member><xref linkend="sql-dropindex"/></member>
   <member><xref linkend="sql-reindex"/></member>
   <member><xref linkend="create-index-progress-reporting"/></member>
  </simplelist>
 </refsect1>
</refentry><|MERGE_RESOLUTION|>--- conflicted
+++ resolved
@@ -1169,16 +1169,13 @@
   </para>
 
   <para>
-<<<<<<< HEAD
    While <command>CREATE INDEX</command> is running, the <xref
    linkend="guc-search-path"/> is temporarily changed to <literal>pg_catalog,
    pg_temp</literal>.
   </para>
 
   <para>
-=======
-<!--
->>>>>>> 32de6336
+<!--
    For most index methods, the speed of creating an index is
    dependent on the setting of <xref linkend="guc-maintenance-work-mem"/>.
    Larger values will reduce the time needed for index creation, so long

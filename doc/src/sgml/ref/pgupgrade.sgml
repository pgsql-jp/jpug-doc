<!--
doc/src/sgml/ref/pgupgrade.sgml
PostgreSQL documentation
-->

<refentry id="pgupgrade">
 <indexterm zone="pgupgrade">
  <primary>pg_upgrade</primary>
 </indexterm>

 <refmeta>
  <refentrytitle><application>pg_upgrade</application></refentrytitle>
  <manvolnum>1</manvolnum>
<!--
  <refmiscinfo>Application</refmiscinfo>
-->
  <refmiscinfo>アプリケーション</refmiscinfo>
 </refmeta>

 <refnamediv>
  <refname>pg_upgrade</refname>
<!--
  <refpurpose>upgrade a <productname>PostgreSQL</productname> server instance</refpurpose>
-->
  <refpurpose><productname>PostgreSQL</productname>サーバインスタンスをアップグレードする</refpurpose>
 </refnamediv>

 <refsynopsisdiv>
  <cmdsynopsis>
   <command>pg_upgrade</command>
   <arg choice="plain"><option>-b</option></arg>
   <arg choice="plain"><replaceable>oldbindir</replaceable></arg>
   <arg choice="opt"><option>-B</option> <replaceable>newbindir</replaceable></arg>
   <arg choice="plain"><option>-d</option></arg>
   <arg choice="plain"><replaceable>oldconfigdir</replaceable></arg>
   <arg choice="plain"><option>-D</option></arg>
   <arg choice="plain"><replaceable>newconfigdir</replaceable></arg>
   <arg rep="repeat"><replaceable>option</replaceable></arg>
  </cmdsynopsis>
 </refsynopsisdiv>

 <refsect1>
<!--
  <title>Description</title>
-->
  <title>説明</title>

 <para>
<!--
  <application>pg_upgrade</application> (formerly called <application>pg_migrator</application>) allows data
  stored in <productname>PostgreSQL</productname> data files to be upgraded to a later <productname>PostgreSQL</productname>
  major version without the data dump/restore typically required for
  major version upgrades, e.g., from 12.14 to 13.10 or from 14.9 to 15.5.
  It is not required for minor version upgrades, e.g., from 12.7 to 12.8
  or from 14.1 to 14.5.
-->
<application>pg_upgrade</application>(これまでは<application>pg_migrator</application>と呼ばれていました)を使用することで、メジャーバージョンのアップグレード、例えば、12.14から13.10へ、14.9から15.5へのアップグレードで通常必要とされるデータのダンプ/リストアを行うことなく、<productname>PostgreSQL</productname>データファイル内に格納されたデータをより最新の<productname>PostgreSQL</productname>メジャーバージョンに移行できます。
これは、例えば12.7から12.8、14.1から14.5などマイナーバージョンのアップグレードでは必要ありません。
 </para>

 <para>
<!--
  Major PostgreSQL releases regularly add new features that often
  change the layout of the system tables, but the internal data storage
  format rarely changes.  <application>pg_upgrade</application> uses this fact
  to perform rapid upgrades by creating new system tables and simply
  reusing the old user data files.  If a future major release ever
  changes the data storage format in a way that makes the old data
  format unreadable, <application>pg_upgrade</application> will not be usable
  for such upgrades.  (The community will attempt to avoid such
  situations.)
-->
PostgreSQLのメジャーリリースでは通常、システムテーブルのレイアウトをよく変更する、多くの機能が追加されます。
しかし内部データの格納書式はまれにしか変更されません。
<application>pg_upgrade</application>はこの事実を使用して、システムテーブルを新しく作成し、古いユーザデータファイルを単に再利用することで、高速なアップグレードを実施します。
将来のメジャーリリースでついに古いデータ書式を読み取ることができなくなるようにデータ格納書式を変更した場合、<application>pg_upgrade</application>ではこうしたアップグレードを扱うことができません。
（コミュニティはこうした状況を防ごうと考えています。）
 </para>

 <para>
<!--
  <application>pg_upgrade</application> does its best to
  make sure the old and new clusters are binary-compatible, e.g.,  by
  checking for compatible compile-time settings, including 32/64-bit
  binaries.  It is important that
  any external modules are also binary compatible, though this cannot
  be checked by <application>pg_upgrade</application>.
-->
<application>pg_upgrade</application>は古いクラスタと新しいクラスタとの間で、例えばコンパイル時の設定に互換性があるかどうか、32ビットバイナリか64ビットバイナリかなど、バイナリ互換性があることを確実にするために最善を尽くします。
任意の外部モジュールがバイナリ互換であることも重要ですが、これは<application>pg_upgrade</application>では検査することができません。
 </para>

  <para>
<<<<<<< HEAD
<!--
   pg_upgrade supports upgrades from 9.2.X and later to the current
=======
   <application>pg_upgrade</application> supports upgrades from 9.2.X and later to the current
>>>>>>> 3d6a8289
   major release of <productname>PostgreSQL</productname>, including snapshot and beta releases.
-->
pg_upgradeは9.2.X以降から現時点の<productname>PostgreSQL</productname>のメジャーリリース(スナップショット版やβリリースを含む)へのアップグレードをサポートします。
  </para>

  <warning>
   <para>
<<<<<<< HEAD
<!--
    Upgrading a cluster causes the destination to execute arbitrary code of the
    source superusers' choice.  Ensure that the source superusers are trusted
    before upgrading.
-->
クラスタをアップグレードすると、アップグレード元のスーパーユーザが選択した任意のコードをアップグレード先で実行することになります。
アップグレードする前に、アップグレード元のスーパーユーザが信頼できることを確認してください。
=======
    Upgrading a cluster causes the destination to execute arbitrary code of the
    source superusers' choice.  Ensure that the source superusers are trusted
    before upgrading.
>>>>>>> 3d6a8289
   </para>
  </warning>
 </refsect1>

 <refsect1>
<!--
  <title>Options</title>
-->
  <title>オプション</title>

   <para>
<!--
    <application>pg_upgrade</application> accepts the following command-line arguments:
-->
    <application>pg_upgrade</application>は以下のコマンドライン引数を受け付けます。

    <variablelist>

     <varlistentry>
      <term><option>-b</option> <replaceable>bindir</replaceable></term>
      <term><option>--old-bindir=</option><replaceable>bindir</replaceable></term>
<!--
      <listitem><para>the old PostgreSQL executable directory;
      environment variable <envar>PGBINOLD</envar></para></listitem>
-->
      <listitem><para>古いPostgreSQLの実行ファイル格納ディレクトリ。<envar>PGBINOLD</envar>環境変数</para></listitem>
     </varlistentry>

     <varlistentry>
      <term><option>-B</option> <replaceable>bindir</replaceable></term>
      <term><option>--new-bindir=</option><replaceable>bindir</replaceable></term>
<!--
      <listitem><para>the new PostgreSQL executable directory;
      default is the directory where <application>pg_upgrade</application> resides;
      environment variable <envar>PGBINNEW</envar></para></listitem>
-->
      <listitem><para>新しいPostgreSQLの実行ファイル格納ディレクトリ。デフォルトは<application>pg_upgrade</application>のあるディレクトリ。<envar>PGBINNEW</envar>環境変数</para></listitem>
     </varlistentry>

     <varlistentry>
      <term><option>-c</option></term>
      <term><option>--check</option></term>
<!--
      <listitem><para>check clusters only, don't change any data</para></listitem>
-->
      <listitem><para>クラスタの検査のみを行い、データの変更を行いません。</para></listitem>
     </varlistentry>

     <varlistentry>
      <term><option>-d</option> <replaceable>configdir</replaceable></term>
      <term><option>--old-datadir=</option><replaceable>configdir</replaceable></term>
<!--
      <listitem><para>the old database cluster configuration directory; environment
      variable <envar>PGDATAOLD</envar></para></listitem>
-->
      <listitem><para>古いクラスタの設定データディレクトリ。<envar>PGDATAOLD</envar>環境変数</para></listitem>
     </varlistentry>

     <varlistentry>
      <term><option>-D</option> <replaceable>configdir</replaceable></term>
      <term><option>--new-datadir=</option><replaceable>configdir</replaceable></term>
<!--
      <listitem><para>the new database cluster configuration directory; environment
      variable <envar>PGDATANEW</envar></para></listitem>
-->
      <listitem><para>新しいクラスタの設定データディレクトリ。<envar>PGDATANEW</envar>環境変数</para></listitem>
     </varlistentry>

     <varlistentry>
      <term><option>-j <replaceable class="parameter">njobs</replaceable></option></term>
      <term><option>--jobs=<replaceable class="parameter">njobs</replaceable></option></term>
<<<<<<< HEAD
<!--
      <listitem><para>number of simultaneous processes or threads to use
=======
      <listitem><para>number of simultaneous connections and processes/threads to use
>>>>>>> 3d6a8289
      </para></listitem>
-->
      <listitem><para>使用する同時実行プロセスまたはスレッド数。</para></listitem>
     </varlistentry>

     <varlistentry>
      <term><option>-k</option></term>
      <term><option>--link</option></term>
<!--
      <listitem><para>use hard links instead of copying files to the new
      cluster</para></listitem>
-->
      <listitem><para>新しいクラスタにファイルをコピーするのではなく、ハードリンクを使用します。</para></listitem>
     </varlistentry>

     <varlistentry>
      <term><option>-N</option></term>
      <term><option>--no-sync</option></term>
      <listitem>
       <para>
<!--
        By default, <command>pg_upgrade</command> will wait for all files
        of the upgraded cluster to be written safely to disk.  This option
        causes <command>pg_upgrade</command> to return without waiting, which
        is faster, but means that a subsequent operating system crash can leave
        the data directory corrupt.  Generally, this option is
        useful for testing but should not be used on a production
        installation.
-->
デフォルトでは、<command>pg_upgrade</command>はアップグレードされたクラスタのすべてのファイルが安全にディスクに書き込まれるのを待ちます。
このオプションで<command>pg_upgrade</command>は待たずに戻るようになります。これはより高速ですが、その後のオペレーティングシステムのクラッシュによってデータディレクトリが壊れたままになる可能性があることを意味します。
一般的に、このオプションは試験するには有用ですが、実稼働環境では使用すべきではありません。
       </para>
      </listitem>
     </varlistentry>

     <varlistentry>
      <term><option>-o</option> <replaceable class="parameter">options</replaceable></term>
      <term><option>--old-options</option> <replaceable class="parameter">options</replaceable></term>
<!--
      <listitem><para>options to be passed directly to the
      old <command>postgres</command> command;  multiple
      option invocations are appended</para></listitem>
-->
      <listitem><para>古い<command>postgres</command>コマンドに直接渡すオプションです。複数の起動オプションが追加されます。</para></listitem>
     </varlistentry>

     <varlistentry>
      <term><option>-O</option> <replaceable class="parameter">options</replaceable></term>
      <term><option>--new-options</option> <replaceable class="parameter">options</replaceable></term>
<!--
      <listitem><para>options to be passed directly to the
      new <command>postgres</command> command;  multiple
      option invocations are appended</para></listitem>
-->
      <listitem><para>新しい<command>postgres</command>コマンドに直接渡すオプションです。複数の起動オプションが追加されます。</para></listitem>
     </varlistentry>

     <varlistentry>
      <term><option>-p</option> <replaceable>port</replaceable></term>
      <term><option>--old-port=</option><replaceable>port</replaceable></term>
<!--
      <listitem><para>the old cluster port number; environment
      variable <envar>PGPORTOLD</envar></para></listitem>
-->
      <listitem><para>古いクラスタのポート番号。<envar>PGPORTOLD</envar>環境変数</para></listitem>
     </varlistentry>

     <varlistentry>
      <term><option>-P</option> <replaceable>port</replaceable></term>
      <term><option>--new-port=</option><replaceable>port</replaceable></term>
<!--
      <listitem><para>the new cluster port number; environment
      variable <envar>PGPORTNEW</envar></para></listitem>
-->
      <listitem><para>新しいクラスタのポート番号。<envar>PGPORTNEW</envar>環境変数</para></listitem>
     </varlistentry>

     <varlistentry>
      <term><option>-r</option></term>
      <term><option>--retain</option></term>
<!--
      <listitem><para>retain SQL and log files even after successful completion
      </para></listitem>
-->
      <listitem><para>正常に完了した場合であってもSQLファイルとログファイルを保持します。</para></listitem>
     </varlistentry>

     <varlistentry>
      <term><option>-s</option> <replaceable>dir</replaceable></term>
      <term><option>--socketdir=</option><replaceable>dir</replaceable></term>
<!--
      <listitem><para>directory to use for postmaster sockets during upgrade;
      default is current working directory; environment
      variable <envar>PGSOCKETDIR</envar></para></listitem>
-->
      <listitem><para>アップグレード中にpostmasterソケット用に利用するディレクトリ。デフォルトは現在の作業ディレクトリです。環境変数<envar>PGSOCKETDIR</envar></para></listitem>
     </varlistentry>

     <varlistentry>
      <term><option>-U</option> <replaceable>username</replaceable></term>
      <term><option>--username=</option><replaceable>username</replaceable></term>
<!--
      <listitem><para>cluster's install user name; environment
      variable <envar>PGUSER</envar></para></listitem>
-->
      <listitem><para>クラスタのインストールユーザの名称。<envar>PGUSER</envar>環境変数</para></listitem>
     </varlistentry>

     <varlistentry>
      <term><option>-v</option></term>
      <term><option>--verbose</option></term>
<!--
      <listitem><para>enable verbose internal logging</para></listitem>
-->
      <listitem><para>冗長な内部ログを有効にします。</para></listitem>
     </varlistentry>

     <varlistentry>
      <term><option>-V</option></term>
      <term><option>--version</option></term>
<!--
      <listitem><para>display version information, then exit</para></listitem>
-->
      <listitem><para>バージョン情報を表示し、終了します。</para></listitem>
     </varlistentry>

     <varlistentry>
      <term><option>--clone</option></term>
      <listitem>
       <para>
<!--
        Use efficient file cloning (also known as <quote>reflinks</quote> on
        some systems) instead of copying files to the new cluster.  This can
        result in near-instantaneous copying of the data files, giving the
        speed advantages of <option>-k</option>/<option>&#45;-link</option> while
        leaving the old cluster untouched.
-->
新しいクラスタにファイルをコピーする代わりに、効率的なファイルの複製(システムのいくつかでは<quote>reflink</quote>としても知られています)を使います。
これは、データファイルをほぼ瞬間的にコピーし、古いクラスタに手をつけずに<option>-k</option>/<option>--link</option>の速度の利点を与えることになるでしょう、
       </para>

       <para>
<!--
        File cloning is only supported on some operating systems and file
        systems.  If it is selected but not supported, the
        <application>pg_upgrade</application> run will error.  At present, it
        is supported on Linux (kernel 4.5 or later) with Btrfs and XFS (on
        file systems created with reflink support), and on macOS with APFS.
-->
ファイルの複製はいくつかのオペレーティングシステムとファイルシステムでのみサポートされています。
選択されたもののサポートされていなければ、<application>pg_upgrade</application>の実行はエラーになります。
現在のところ、BtrfsとXFS(のreflinkサポート付きで作られたファイルシステム)のLinux(カーネル4.5以降)と、APFSのmacOSでサポートされています。
       </para>
      </listitem>
     </varlistentry>

     <varlistentry>
      <term><option>--copy</option></term>
      <listitem>
       <para>
<!--
        Copy files to the new cluster.  This is the default.  (See also
<<<<<<< HEAD
        <option>&#45;-link</option> and <option>&#45;-clone</option>.)
-->
新しいクラスタにファイルをコピーします。
これがデフォルトです。
（<option>--link</option>および<option>--clone</option>も参照してください。）
=======
        <option>--link</option>, <option>--clone</option>,
        <option>--copy-file-range</option>, and <option>--swap</option>.)
>>>>>>> 3d6a8289
       </para>
      </listitem>
     </varlistentry>

     <varlistentry>
      <term><option>--copy-file-range</option></term>
      <listitem>
       <para>
<!--
        Use the <function>copy_file_range</function> system call for efficient
        copying.  On some file systems this gives results similar to
        <option>&#45;-clone</option>, sharing physical disk blocks, while on others
        it may still copy blocks, but do so via an optimized path.  At present,
        it is supported on Linux and FreeBSD.
-->
効率的なコピーを行うには、システムコール<function>copy_file_range</function>を使用します。
ファイルシステムによっては、物理ディスクブロックを共有する<option>--clone</option>と同様の結果を得られるものもあれば、ブロックをコピーするものの、最適化されたパスを介してコピーするものもあります。
現在、LinuxとFreeBSDでサポートされています。
       </para>
      </listitem>
     </varlistentry>

     <varlistentry>
      <term><option>--no-statistics</option></term>
      <listitem>
       <para>
        Do not restore statistics from the old cluster into the new cluster.
       </para>
      </listitem>
     </varlistentry>

     <varlistentry>
      <term><option>--set-char-signedness=</option><replaceable>option</replaceable></term>
      <listitem>
       <para>
        Manually set the default char signedness of new clusters. Possible values
        are <literal>signed</literal> and <literal>unsigned</literal>.
       </para>
       <para>
        In the C language, the default signedness of the <type>char</type> type
        (when not explicitly specified) varies across platforms. For example,
        <type>char</type> defaults to <type>signed char</type> on x86 CPUs but
        to <type>unsigned char</type> on ARM CPUs.
       </para>
       <para>
        Starting from <productname>PostgreSQL</productname> 18, database clusters
        maintain their own default char signedness setting, which can be used to
        ensure consistent behavior across platforms with different default char
        signedness. By default, <application>pg_upgrade</application> preserves
        the char signedness setting when upgrading from an existing cluster.
        However, when upgrading from <productname>PostgreSQL</productname> 17 or
        earlier, <application>pg_upgrade</application> adopts the char signedness
        of the platform on which it was built.
       </para>
       <para>
        This option allows you to explicitly set the default char signedness for
        the new cluster, overriding any inherited values. There are two specific
        scenarios where this option is relevant:
        <itemizedlist>
         <listitem>
          <para>
           If you are planning to migrate to a different platform after the upgrade,
           you should not use this option. The default behavior is right in this case.
           Instead, perform the upgrade on the original platform without this flag,
           and then migrate the cluster afterward. This is the recommended and safest
           approach.
          </para>
         </listitem>
         <listitem>
          <para>
           If you have already migrated the cluster to a platform with different
           char signedness (for example, from an x86-based system to an ARM-based
           system), you should use this option to specify the signedness matching
           the original platform's default char signedness. Additionally, it's
           essential not to modify any data files between migrating data files and
           running <command>pg_upgrade</command>. <command>pg_upgrade</command>
           should be the first operation that starts the cluster on the new platform.
          </para>
         </listitem>
        </itemizedlist>
       </para>
      </listitem>
     </varlistentry>

     <varlistentry>
      <term><option>--swap</option></term>
      <listitem>
       <para>
        Move the data directories from the old cluster to the new cluster.
        Then, replace the catalog files with those generated for the new
        cluster.  This mode can outperform <option>--link</option>,
        <option>--clone</option>, <option>--copy</option>, and
        <option>--copy-file-range</option>, especially on clusters with many
        relations.
       </para>
       <para>
        However, this mode creates many garbage files in the old cluster, which
        can prolong the file synchronization step if
        <option>--sync-method=syncfs</option> is used.  Therefore, it is
        recommended to use <option>--sync-method=fsync</option> with
        <option>--swap</option>.
       </para>
       <para>
        Additionally, once the file transfer step begins, the old cluster will
        be destructively modified and therefore will no longer be safe to
        start.  See <xref linkend="pgupgrade-step-revert"/> for details.
       </para>
      </listitem>
     </varlistentry>

     <varlistentry>
      <term><option>--sync-method=</option><replaceable>method</replaceable></term>
      <listitem>
       <para>
<!--
        When set to <literal>fsync</literal>, which is the default,
        <command>pg_upgrade</command> will recursively open and synchronize all
        files in the upgraded cluster's data directory.  The search for files
        will follow symbolic links for the WAL directory and each configured
        tablespace.
-->
デフォルトの<literal>fsync</literal>に設定すると、<command>pg_upgrade</command>はアップグレードされたクラスタのデータディレクトリ内のすべてのファイルを再帰的に開いて同期します。
ファイルの検索はWALディレクトリと設定された各テーブル空間のシンボリックリンクをたどります。
       </para>
       <para>
<!--
        On Linux, <literal>syncfs</literal> may be used instead to ask the
        operating system to synchronize the whole file systems that contain the
        upgraded cluster's data directory, its WAL files, and each tablespace.
        See <xref linkend="guc-recovery-init-sync-method"/> for information
        about the caveats to be aware of when using <literal>syncfs</literal>.
-->
Linuxでは、<literal>syncfs</literal>を代わりに使用して、アップグレードされたクラスタのデータディレクトリ、WALファイル、および各テーブル空間を含むファイルシステム全体を同期するようにオペレーティングシステムに要求できます。
<literal>syncfs</literal>を使用する際に注意すべき点については、<xref linkend="guc-recovery-init-sync-method"/>を参照してください。
       </para>
       <para>
<!--
        This option has no effect when <option>&#45;-no-sync</option> is used.
-->
このオプションは<option>--no-sync</option>が使われている場合は効果がありません。
       </para>
      </listitem>
     </varlistentry>

     <varlistentry>
      <term><option>-?</option></term>
      <term><option>--help</option></term>
<!--
      <listitem><para>show help, then exit</para></listitem>
-->
      <listitem><para>使用方法を表示し、終了します。</para></listitem>
     </varlistentry>

    </variablelist>
   </para>

 </refsect1>

 <refsect1>
<!--
  <title>Usage</title>
-->
  <title>使用方法</title>

  <para>
<!--
   These are the steps to perform an upgrade
   with <application>pg_upgrade</application>:
-->
<application>pg_upgrade</application>を用いたアップグレードを行う手順を示します。
  </para>

   <note>
    <para>
     The steps to upgrade <glossterm linkend="glossary-logical-replication-cluster">logical replication clusters</glossterm>
     are not covered here;
     refer to <xref linkend="logical-replication-upgrade"/> for details.
    </para>
   </note>

  <procedure>
   <step performance="optional">
<!--
    <title>Optionally move the old cluster</title>
-->
    <title>古いクラスタの移動（省略可能）</title>

    <para>
<!--
     If you are using a version-specific installation directory, e.g.,
     <filename>/opt/PostgreSQL/&majorversion;</filename>, you do not need to move the old cluster. The
     graphical installers all use version-specific installation directories.
-->
バージョンに関連したインストレーションディレクトリ(例えば<filename>/opt/PostgreSQL/&majorversion;</filename>)を使用しているのであれば、古いクラスタを移動する必要はありません。
グラフィカルインストーラはすべて、バージョンに関連したインストレーションディレクトリを使用します。
    </para>

    <para>
<!--
     If your installation directory is not version-specific, e.g.,
     <filename>/usr/local/pgsql</filename>, it is necessary to move the current PostgreSQL install
     directory so it does not interfere with the new <productname>PostgreSQL</productname> installation.
     Once the current <productname>PostgreSQL</productname> server is shut down, it is safe to rename the
     PostgreSQL installation directory; assuming the old directory is
     <filename>/usr/local/pgsql</filename>, you can do:
-->
インストレーションディレクトリがバージョンに関連していない（例えば<filename>/usr/local/pgsql</filename>）のであれば、新しい<productname>PostgreSQL</productname>のインストレーションに干渉しないように、現在のPostgreSQLインストレーションディレクトリを移動しなければなりません。
一度現在の<productname>PostgreSQL</productname>サーバを停止させていれば、PostgreSQLのインストレーションの名前を変更しても安全です。
古いディレクトリが<filename>/usr/local/pgsql</filename>であれば、以下のようにディレクトリ名を変更します。

<programlisting>
mv /usr/local/pgsql /usr/local/pgsql.old
</programlisting>
<!--
     to rename the directory.
-->
    </para>
   </step>

   <step>
<!--
    <title>For source installs, build the new version</title>
-->
    <title>ソースからのインストールの場合の新しいバージョンの構築</title>

    <para>
<!--
     Build the new PostgreSQL source with <command>configure</command> flags that are compatible
     with the old cluster. <application>pg_upgrade</application> will check <command>pg_controldata</command> to make
     sure all settings are compatible before starting the upgrade.
-->
古いクラスタと互換性を持つような<command>configure</command>オプションを付けて新しいPostgreSQLソースを構築してください。
<application>pg_upgrade</application>はアップグレードを始める前にすべての設定が互換性を持っていることを確認するために<command>pg_controldata</command>を検査します。
    </para>
   </step>

   <step>
<!--
    <title>Install the new PostgreSQL binaries</title>
-->
    <title>新しいPostgreSQLのバイナリのインストール</title>

    <para>
<!--
     Install the new server's binaries and support
     files.  <application>pg_upgrade</application> is included in a default installation.
-->
新しいサーバのバイナリとサポートファイルをインストールしてください。
<application>pg_upgrade</application>はデフォルトのインストレーションに含まれています。
    </para>

    <para>
<!--
     For source installs, if you wish to install the new server in a custom
     location, use the <literal>prefix</literal> variable:
-->
ソースからインストールする場合、独自の場所に新しいサーバをインストールしたければ、以下のように<literal>prefix</literal>を使用してください。

<programlisting>
make prefix=/usr/local/pgsql.new install
</programlisting></para>
   </step>

   <step>
<!--
    <title>Initialize the new PostgreSQL cluster</title>
-->
    <title>新しいPostgreSQLクラスタを初期化</title>

    <para>
<!--
     Initialize the new cluster using <command>initdb</command>.
     Again, use compatible <command>initdb</command>
     flags that match the old cluster. Many
     prebuilt installers do this step automatically. There is no need to
     start the new cluster.
-->
<command>initdb</command>を使用して新しいクラスタを初期化してください。
ここでも、古いクラスタに合うように互換性がある<command>initdb</command>のオプションを使用してください。
あらかじめ組み込まれたインストーラの多くは、この手順を自動的に実施します。
新しいクラスタを起動する必要はありません。
    </para>
   </step>

   <step>
<!--
    <title>Install extension shared object files</title>
-->
    <title>拡張共有オブジェクトファイルをインストール</title>

    <para>
<!--
     Many extensions and custom modules, whether from
     <filename>contrib</filename> or another source, use shared object
     files (or DLLs), e.g., <filename>pgcrypto.so</filename>.  If the old
     cluster used these, shared object files matching the new server binary
     must be installed in the new cluster, usually via operating system
     commands.  Do not load the schema definitions, e.g., <command>CREATE
     EXTENSION pgcrypto</command>, because these will be duplicated from
     the old cluster.  If extension updates are available,
     <application>pg_upgrade</application> will report this and create
     a script that can be run later to update them.
-->
<filename>contrib</filename>からのものであろうとその他のソースからのものであろうと、多くの拡張や独自のモジュールは、例えば<filename>pgcrypto.so</filename>などの独自の共有オブジェクトファイル(またはDLL)を使います。
古いクラスタがこれらを使用していたのであれば、新しいサーバのバイナリに合った共有オブジェクトファイルを、たいていはオペレーティングシステムのコマンドで、新しいクラスタにインストールしなければなりません。
例えば<command>CREATE EXTENSION pgcrypto</command>などのスキーマ定義はロードしないでください。これらは古いクラスタから複製されるためです。
拡張アップデートが利用可能であれば、<application>pg_upgrade</application>はこれを報告し、アップデートのために後で実行できるスクリプトを作成します。
    </para>
   </step>

   <step>
<!--
    <title>Copy custom full-text search files</title>
-->
    <title>独自の全文検索ファイルをコピー</title>

    <para>
<!--
     Copy any custom full text search files (dictionary, synonym,
     thesaurus, stop words) from the old to the new cluster.
-->
独自の全文検索ファイル(辞書、同義語、類語辞書、ストップワード)を古いクラスタから新しいクラスタにコピーしてください。
    </para>
   </step>

   <step>
<!--
    <title>Adjust authentication</title>
-->
    <title>認証の調整</title>

    <para>
<!--
     <command>pg_upgrade</command> will connect to the old and new servers several
     times, so you might want to set authentication to <literal>peer</literal>
     in <filename>pg_hba.conf</filename> or use a <filename>~/.pgpass</filename> file
     (see <xref linkend="libpq-pgpass"/>).
-->
<command>pg_upgrade</command>は古いサーバと新しいサーバに複数回接続します。
このため、<filename>pg_hba.conf</filename>内で<literal>peer</literal>認証に設定、あるいは、<filename>~/.pgpass</filename>ファイル(<xref linkend="libpq-pgpass"/>参照)を使用するようにした方が良いかもしれません。
    </para>
   </step>

   <step>
<<<<<<< HEAD
<!--
    <title>Prepare for publisher upgrades</title>
-->
    <title>パブリッシャーのアップグレードの準備</title>

    <para>
<!--
     <application>pg_upgrade</application> attempts to migrate logical
     slots. This helps avoid the need for manually defining the same
     logical slots on the new publisher. Migration of logical slots is
     only supported when the old cluster is version 17.0 or later.
     Logical slots on clusters before version 17.0 will silently be
     ignored.
-->
<application>pg_upgrade</application>は論理スロットの移行を試みます。
これは、新しいパブリッシャー上で同じ論理スロットを手動で定義する必要性を回避するのに役立ちます。
論理スロットの移行は、古いクラスタがバージョン17.0以降の場合にのみサポートされます。
バージョン17.0より前のクラスタ上の論理スロットは、警告なく無視されます。
    </para>

    <para>
<!--
     Before you start upgrading the publisher cluster, ensure that the
     subscription is temporarily disabled, by executing
     <link linkend="sql-altersubscription"><command>ALTER SUBSCRIPTION ... DISABLE</command></link>.
     Re-enable the subscription after the upgrade.
-->
パブリッシャークラスタのアップグレードを開始する前に、<link linkend="sql-altersubscription"><command>ALTER SUBSCRIPTION ... DISABLE</command></link>を実行して、サブスクリプションが一時的に無効になっていることを確認してください。
アップグレード後にサブスクリプションを再度有効にしてください。
    </para>

    <para>
<!--
     There are some prerequisites for <application>pg_upgrade</application> to
     be able to upgrade the logical slots. If these are not met an error
     will be reported.
-->
<application>pg_upgrade</application>が論理スロットをアップグレードできるようにするための前提条件がいくつかあります。
これらが満たされていない場合はエラーが報告されます。
    </para>

    <itemizedlist>
     <listitem>
      <para>
<!--
       The new cluster must have
       <link linkend="guc-wal-level"><varname>wal_level</varname></link> as
       <literal>logical</literal>.
-->
新しいクラスタは<link linkend="guc-wal-level"><varname>wal_level</varname></link>を<literal>logical</literal>にする必要があります。
      </para>
     </listitem>
     <listitem>
      <para>
<!--
       The new cluster must have
       <link linkend="guc-max-replication-slots"><varname>max_replication_slots</varname></link>
       configured to a value greater than or equal to the number of slots
       present in the old cluster.
-->
新しいクラスタは、古いクラスタに存在するスロットの数以上の値に<link linkend="guc-max-replication-slots"><varname>max_replication_slots</varname></link>を設定する必要があります。
      </para>
     </listitem>
     <listitem>
      <para>
<!--
       The output plugins referenced by the slots on the old cluster must be
       installed in the new PostgreSQL executable directory.
-->
古いクラスタのスロットで参照される出力プラグインは、新しいPostgreSQLの実行ファイル格納ディレクトリにインストールする必要があります。
      </para>
     </listitem>
     <listitem>
      <para>
<!--
       The old cluster has replicated all the transactions and logical decoding
       messages to subscribers.
-->
古いクラスタは、すべてのトランザクションとロジカルデコーディングメッセージをサブスクライバーに複製します。
      </para>
     </listitem>
     <listitem>
      <para>
<!--
       All slots on the old cluster must be usable, i.e., there are no slots
       whose
       <link linkend="view-pg-replication-slots">pg_replication_slots</link>.<structfield>conflicting</structfield>
       is not <literal>true</literal>.
-->
古いクラスタの全てのスロットが使用可能でなければなりません。
つまり<link linkend="view-pg-replication-slots">pg_replication_slots</link>.<structfield>conflicting</structfield>が<literal>true</literal>であってはいけません。
      </para>
     </listitem>
     <listitem>
      <para>
<!--
       The new cluster must not have permanent logical slots, i.e.,
       there must be no slots where
       <link linkend="view-pg-replication-slots">pg_replication_slots</link>.<structfield>temporary</structfield>
       is <literal>false</literal>.
-->
新しいクラスタは、永続的な論理スロットを持ってはなりません。
つまり、<link linkend="view-pg-replication-slots">pg_replication_slots</link>.<structfield>temporary</structfield>が<literal>false</literal>であってはいけません。
      </para>
     </listitem>
    </itemizedlist>

   </step>

   <step>
<!--
    <title>Prepare for subscriber upgrades</title>
-->
    <title>サブスクライバーのアップグレードの準備</title>

    <para>
<!--
     Setup the <link linkend="logical-replication-config-subscriber">
     subscriber configurations</link> in the new subscriber.
     <application>pg_upgrade</application> attempts to migrate subscription
     dependencies which includes the subscription's table information present in
     <link linkend="catalog-pg-subscription-rel">pg_subscription_rel</link>
     system catalog and also the subscription's replication origin. This allows
     logical replication on the new subscriber to continue from where the
     old subscriber was up to. Migration of subscription dependencies is only
     supported when the old cluster is version 17.0 or later. Subscription
     dependencies on clusters before version 17.0 will silently be ignored.
-->
新しいサブスクライバーに<link linkend="logical-replication-config-subscriber">サブスクライバー構成</link>を設定します。
<application>pg_upgrade</application>は、<link linkend="catalog-pg-subscription-rel">pg_subscription_rel</link>システムカタログに存在するサブスクリプションのテーブル情報と、サブスクリプションのレプリケーション元を含むサブスクリプション依存関係の移行を試みます。
これにより、新しいサブスクライバーで論理レプリケーションを、古いサブスクライバーが存在していた場所から継続できます。
サブスクリプションの依存関係の移行は、古いクラスタがバージョン17.0以降の場合にのみサポートされます。
バージョン17.0より前のクラスタに対するサブスクリプションの依存関係は、警告なく無視されます。
    </para>

    <para>
<!--
     There are some prerequisites for <application>pg_upgrade</application> to
     be able to upgrade the subscriptions. If these are not met an error
     will be reported.
-->
<application>pg_upgrade</application>がサブスクリプションをアップグレードできるようにするための前提条件がいくつかあります。
これらが満たされていない場合はエラーが報告されます。
    </para>

    <itemizedlist>
     <listitem>
      <para>
<!--
       All the subscription tables in the old subscriber should be in state
       <literal>i</literal> (initialize) or <literal>r</literal> (ready). This
       can be verified by checking <link linkend="catalog-pg-subscription-rel">pg_subscription_rel</link>.<structfield>srsubstate</structfield>.
-->
古いサブスクライバーのすべてのサブスクリプションテーブルは<literal>i</literal>（初期化）または<literal>r</literal>（準備完了）の状態である必要があります。
これは<link linkend="catalog-pg-subscription-rel">pg_subscription_rel</link>を調べることで確認できます。
<structfield>srsubstate</structfield>
      </para>
     </listitem>
     <listitem>
      <para>
<!--
       The replication origin entry corresponding to each of the subscriptions
       should exist in the old cluster. This can be found by checking
       <link linkend="catalog-pg-subscription">pg_subscription</link> and
       <link linkend="catalog-pg-replication-origin">pg_replication_origin</link>
       system tables.
-->
各サブスクリプションに対応する複製起点エントリは、古いクラスタに存在する必要があります。
これは、<link linkend="catalog-pg-subscription">pg_subscription</link>と<link linkend="catalog-pg-replication-origin">pg_replication_origin</link>システムテーブルを調べることで見つけることができます。
      </para>
     </listitem>
     <listitem>
      <para>
<!--
       The new cluster must have
       <link linkend="guc-max-replication-slots"><varname>max_replication_slots</varname></link>
       configured to a value greater than or equal to the number of
       subscriptions present in the old cluster.
-->
新しいクラスタは、古いクラスタに存在するサブスクリプションの数以上の値に<link linkend="guc-max-replication-slots"><varname>max_replication_slots</varname></link>を設定する必要があります。
      </para>
     </listitem>
    </itemizedlist>
   </step>

   <step>
<!--
=======
>>>>>>> 3d6a8289
    <title>Stop both servers</title>
-->
    <title>両サーバの停止</title>

    <para>
<!--
     Make sure both database servers are stopped using, on Unix, e.g.:
-->
両サーバが停止していることを確実にしてください。
例えばUnixでは以下を使用します。

<programlisting>
pg_ctl -D /opt/PostgreSQL/12 stop
pg_ctl -D /opt/PostgreSQL/&majorversion; stop
</programlisting>

<!--
     or on Windows, using the proper service names:
-->
Windowsでは以下

<programlisting>
NET STOP postgresql-12
NET STOP postgresql-&majorversion;
</programlisting>
    </para>

    <para>
<!--
     Streaming replication and log-shipping standby servers must be
     running during this shutdown so they receive all changes.
-->
すべての変更を受信するよう、ストリーミングレプリケーションおよびログシッピングのスタンバイサーバは、このシャットダウン中は実行していなければなりません。
    </para>
   </step>

   <step>
<!--
    <title>Prepare for standby server upgrades</title>
-->
    <title>スタンバイサーバのアップグレードの準備</title>

    <para>
<!--
     If you are upgrading standby servers using methods outlined in section <xref
     linkend="pgupgrade-step-replicas"/>, verify that the old standby
     servers are caught up by running <application>pg_controldata</application>
     against the old primary and standby clusters.  Verify that the
     <quote>Latest checkpoint location</quote> values match in all clusters.
     Also, make sure <varname>wal_level</varname> is not set to
     <literal>minimal</literal> in the <filename>postgresql.conf</filename> file on the
     new primary cluster.
-->
スタンバイサーバを<xref linkend="pgupgrade-step-replicas"/>の節で示した手順でアップグレードする場合は、<application>pg_controldata</application>を実行して、古いスタンバイサーバが、古いプライマリ及びスタンバイのクラスタに同期していることを確認してください。
すべてのクラスタで<quote>Latest checkpoint location</quote>（最終チェックポイント位置）の値が一致することを確認してください。
また、新しいプライマリのクラスタの<filename>postgresql.conf</filename>ファイルで<varname>wal_level</varname>を<literal>minimal</literal>に絶対に設定しないようにしてください。
    </para>
   </step>

   <step>
<!--
    <title>Run <application>pg_upgrade</application></title>
-->
    <title><application>pg_upgrade</application>の実行</title>

    <para>
<!--
     Always run the <application>pg_upgrade</application> binary of the new server, not the old one.
     <application>pg_upgrade</application> requires the specification of the old and new cluster's
     data and executable (<filename>bin</filename>) directories. You can also specify
     user and port values, and whether you want the data files linked, cloned, or swapped
     instead of the default copy behavior.
-->
古いサーバのものではなく、常に新しいサーバの<application>pg_upgrade</application>バイナリを実行してください。
<application>pg_upgrade</application>は古いクラスタおよび新しいクラスタのデータと実行形式ファイルの格納ディレクトリ（<filename>bin</filename>）の指定を要求します。
また、ユーザやポート番号の指定や、デフォルト動作のコピーではなくデータファイルのリンクや複製を使用するかどうかを指定することができます。
    </para>

    <para>
<!--
     If you use link mode, the upgrade will be much faster (no file
     copying) and use less disk space, but you will not be able to access
     your old cluster
     once you start the new cluster after the upgrade.  Link mode also
     requires that the old and new cluster data directories be in the
     same file system.  (Tablespaces and <filename>pg_wal</filename> can be on
     different file systems.)
     Clone mode provides the same speed and disk space advantages but
     does not cause the old cluster to be unusable once the new cluster
     is started.  Clone mode also requires that the old and new data
     directories be in the same file system.  This mode is only available
     on certain operating systems and file systems.
<<<<<<< HEAD
-->
リンクモードを使用する場合、アップグレードは非常に高速になり(ファイルのコピーがありません)、ディスク容量が少なくなりますが、アップグレード後に新しいクラスタを一度でも実行してしまうと、古いクラスタにアクセスすることができなくなります。
リンクモードはまた、古いクラスタと新しいクラスタのデータディレクトリが同じファイルシステムにあることが必要です。
（テーブル空間および<filename>pg_wal</filename>は異なるファイルシステムに置くことができます。）
複製モードは同じ速度とディスク容量の利点を提供しますが、新しいクラスタを一度実行しても、古いクラスタが使えなくなる訳ではありません。
複製モードはまた、新旧のデータディレクトリが同じファイルシステム内にあることを要求します。
このモードは特定のオペレーティングシステムのファイルシステム上でのみ利用可能です。
    </para>

    <para>
<!--
     The <option>&#45;-jobs</option> option allows multiple CPU cores to be used
     for copying/linking of files and to dump and restore database schemas
     in parallel;  a good place to start is the maximum of the number of
     CPU cores and tablespaces.  This option can dramatically reduce the
     time to upgrade a multi-database server running on a multiprocessor
     machine.
-->
<option>--jobs</option>オプションにより複数のCPUコアを使用して、並行してファイルのコピー・リンク、データベーススキーマのダンプとリストアを行うことができます。
この値の最大値として検討を始める際には、CPUコア数またはテーブル空間数を勧めます。
このオプションはマルチプロセッサを持つマシンで実行している複数のデータベースサーバをアップグレードする時間を大きく減らします。
=======
     Swap mode may be the fastest if there are many relations, but you will not
     be able to access your old cluster once the file transfer step begins.
     Swap mode also requires that the old and new cluster data directories be
     in the same file system.
    </para>

    <para>
     Setting <option>--jobs</option> to 2 or higher allows pg_upgrade to
     process multiple databases and tablespaces in parallel.  A good starting
     point is the number of CPU cores on the machine.  This option can
     substantially reduce the upgrade time for multi-database and
     multi-tablespace servers.
>>>>>>> 3d6a8289
    </para>

    <para>
<!--
     For Windows users, you must be logged into an administrative account,
     and then run <application>pg_upgrade</application> with quoted
     directories, e.g.:
-->
Windowsユーザの場合、管理アカウントでログインし、引用符でくくったディレクトリを付けて<application>pg_upgrade</application>を実行してください。

<programlisting>
pg_upgrade.exe
        --old-datadir "C:/Program Files/PostgreSQL/12/data"
        --new-datadir "C:/Program Files/PostgreSQL/&majorversion;/data"
        --old-bindir "C:/Program Files/PostgreSQL/12/bin"
        --new-bindir "C:/Program Files/PostgreSQL/&majorversion;/bin"
</programlisting>

<!--
     Once started, <command>pg_upgrade</command> will verify the two clusters are compatible
     and then do the upgrade. You can use <command>pg_upgrade &#45;-check</command>
     to perform only the checks, even if the old server is still
     running. <command>pg_upgrade &#45;-check</command> will also outline any
     manual adjustments you will need to make after the upgrade.  If you
<<<<<<< HEAD
     are going to be using link or clone mode, you should use the option
     <option>&#45;-link</option> or <option>&#45;-clone</option> with
     <option>&#45;-check</option> to enable mode-specific checks.
=======
     are going to be using link, clone, copy-file-range, or swap mode, you
     should use the option <option>--link</option>, <option>--clone</option>,
     <option>--copy-file-range</option>, or <option>--swap</option> with
     <option>--check</option> to enable mode-specific checks.
>>>>>>> 3d6a8289
     <command>pg_upgrade</command> requires write permission in the current directory.
-->
起動後、<command>pg_upgrade</command>は2つのクラスタに互換性があるかどうか検証し、その後、アップグレードを行います。
検査のみを行う<command>pg_upgrade --check</command>を使用することができます。
この場合は古いサーバは稼働中であっても構いません。
また<command>pg_upgrade --check</command>は、アップグレード後に手作業で行わなければならない調整作業があればその概要を示します。
リンクまたは複製モードを使用する予定であれば、モード固有の検査を有効にするために<option>--check</option>を付けて<option>--link</option>または<option>--clone</option>オプションを使用すべきです。
<command>pg_upgrade</command>は現在のディレクトリに対する書き込み権限を必要とします。
    </para>

    <para>
<!--
     Obviously, no one should be accessing the clusters during the
     upgrade.  <application>pg_upgrade</application> defaults to running servers
     on port 50432 to avoid unintended client connections.
     You can use the same port number for both clusters when doing an
     upgrade because the old and new clusters will not be running at the
     same time.  However, when checking an old running server, the old
     and new port numbers must be different.
-->
言うまでもありませんが、アップグレード中はクラスタにアクセスしてはいけません。
意図しないクライアント接続を防ぐために、デフォルトでは<application>pg_upgrade</application>は50432ポートでサーバを稼働します。
古いクラスタと新しいクラスタが同時に稼働することはありませんので、両クラスタで同じポート番号を使用することができます。
しかし実行中の古いクラスタを検査する時には、新旧で異なるポート番号でなければなりません。
    </para>

    <para>
<!--
     If an error occurs while restoring the database schema, <command>pg_upgrade</command> will
     exit and you will have to revert to the old cluster as outlined in <xref linkend="pgupgrade-step-revert"/>
     below. To try <command>pg_upgrade</command> again, you will need to modify the old
     cluster so the pg_upgrade schema restore succeeds. If the problem is a
     <filename>contrib</filename> module, you might need to uninstall the <filename>contrib</filename> module from
     the old cluster and install it in the new cluster after the upgrade,
     assuming the module is not being used to store user data.
-->
データベーススキーマのリストア中にエラーが発生した場合、<command>pg_upgrade</command>は終了しますので、後述の<xref linkend="pgupgrade-step-revert"/>で示すように古いクラスタに戻さなければなりません。
再び<command>pg_upgrade</command>を試すためには、pg_upgradeによるスキーマのリストアが成功するように古いクラスタを変更しなければなりません。
問題が<filename>contrib</filename>モジュールであれば、そのモジュールがユーザデータを格納するために使用されていないことが前提ですが、古いクラスタからその<filename>contrib</filename>モジュールをアンインストールし、アップグレードした後に新しいクラスタにそれをインストールする必要があるかもしれません。
    </para>
   </step>

   <step id="pgupgrade-step-replicas">
<!--
    <title>Upgrade streaming replication and log-shipping standby servers</title>
-->
    <title>ストリーミングレプリケーションおよびログシッピングのスタンバイサーバのアップグレード</title>

    <para>
<!--
     If you used link mode and have Streaming Replication (see <xref
     linkend="streaming-replication"/>) or Log-Shipping (see <xref
     linkend="warm-standby"/>) standby servers, you can follow these steps to
     quickly upgrade them.  You will not be running <application>pg_upgrade</application> on
     the standby servers, but rather <application>rsync</application> on the primary.
     Do not start any servers yet.
-->
リンクモードを使用した場合で、ストリーミングレプリケーション（<xref linkend="streaming-replication"/>参照）またはログシッピング（<xref linkend="warm-standby"/>参照）のスタンバイサーバがある場合、以下の手順に従って、素早くアップグレードすることができます。
スタンバイサーバで<application>pg_upgrade</application>は実行せず、代わりにプライマリで<application>rsync</application>を実行することになります。
どのサーバもまだ起動しないでください。
    </para>

    <para>
<!--
     If you did <emphasis>not</emphasis> use link mode, do not have or do not
     want to use <application>rsync</application>, or want an easier solution, skip
     the instructions in this section and simply recreate the standby
     servers once <application>pg_upgrade</application> completes and the new primary
     is running.
-->
リンクモードを使用<emphasis>しなかった</emphasis>場合、<application>rsync</application>の機能が使えない場合や使いたくない場合、あるいはもっと容易な方法を望む場合は、この節の手順を読み飛ばし、<application>pg_upgrade</application>が完了して新しいプライマリが起動したら、単純にスタンバイサーバを再作成してください。
    </para>

    <procedure>

     <step>
<!--
      <title>Install the new PostgreSQL binaries on standby servers</title>
-->
      <title>PostgreSQLの新しいバイナリをスタンバイサーバにインストール</title>

      <para>
<!--
       Make sure the new binaries and support files are installed on all
       standby servers.
-->
すべてのスタンバイサーバで新しいバイナリとサポートファイルがインストールされていることを確実にしてください。
      </para>
     </step>

     <step>
<!--
      <title>Make sure the new standby data directories do <emphasis>not</emphasis> exist</title>
-->
      <title>新しいスタンバイのデータディレクトリが存在<emphasis>しない</emphasis>ことの確認</title>

      <para>
<!--
       Make sure the new standby data directories do <emphasis>not</emphasis>
       exist or are empty.  If <application>initdb</application> was run, delete
       the standby servers' new data directories.
-->
新しいスタンバイのデータディレクトリが存在<emphasis>しない</emphasis>か空であることを確実にしてください。
<application>initdb</application>が実行されている場合は、スタンバイサーバの新しいデータディレクトリを削除してください。
      </para>
     </step>

     <step>
<!--
      <title>Install extension shared object files</title>
-->
      <title>拡張共有オブジェクトファイルのインストール</title>

      <para>
<!--
       Install the same extension shared object files on the new standbys
       that you installed in the new primary cluster.
-->
新しいプライマリのクラスタにインストールしたのと同じ拡張共有オブジェクトファイルを新しいスタンバイにインストールしてください。
      </para>
     </step>

     <step>
<!--
      <title>Stop standby servers</title>
-->
      <title>スタンバイサーバの停止</title>

      <para>
<!--
       If the standby servers are still running, stop them now using the
       above instructions.
-->
スタンバイサーバがまだ実行中なら、上記の手順に従って停止してください。
      </para>
     </step>

     <step>
<!--
      <title>Save configuration files</title>
-->
      <title>設定ファイルの保存</title>

      <para>
<!--
       Save any configuration files from the old standbys' configuration
       directories you need to keep, e.g.,  <filename>postgresql.conf</filename>
       (and any files included by it), <filename>postgresql.auto.conf</filename>,
       <literal>pg_hba.conf</literal>, because these will be overwritten
       or removed in the next step.
-->
スタンバイの設定ディレクトリの設定ファイルで保持する必要のあるもの、例えば<filename>postgresql.conf</filename>(とそれがインクルードしているファイル)や<filename>postgresql.auto.conf</filename>、<literal>pg_hba.conf</literal>を保存してください。
これらは次のステップで上書きあるいは削除されるからです。
      </para>
     </step>

     <step>
<!--
      <title>Run <application>rsync</application></title>
-->
      <title><application>rsync</application>の実行</title>

      <para>
<!--
       When using link mode, standby servers can be quickly upgraded using
       <application>rsync</application>.  To accomplish this, from a directory on
       the primary server that is above the old and new database cluster
       directories, run this on the <emphasis>primary</emphasis> for each standby
       server:
-->
リンクモードを使用する場合、<application>rsync</application>を使用してスタンバイサーバを素早くアップグレードすることができます。
これを実行するには、古いデータベースクラスタのディレクトリおよび新しいデータベースクラスタのディレクトリより上位にあるプライマリサーバ上のディレクトリで、<emphasis>プライマリ</emphasis>上で各スタンバイサーバに対して以下を実行します。

<programlisting>
rsync --archive --delete --hard-links --size-only --no-inc-recursive old_cluster new_cluster remote_dir
</programlisting>

<!--
       where <option>old_cluster</option> and <option>new_cluster</option> are relative
       to the current directory on the primary, and <option>remote_dir</option>
       is <emphasis>above</emphasis> the old and new cluster directories
       on the standby.  The directory structure under the specified
       directories on the primary and standbys must match.  Consult the
       <application>rsync</application> manual page for details on specifying the
       remote directory, e.g.,
-->
ここで<option>old_cluster</option>および<option>new_cluster</option>はプライマリのカレントディレクトリからの相対パス、<option>remote_dir</option>はスタンバイサーバ上の古いクラスタと新しいクラスタのディレクトリの<emphasis>上位</emphasis>のディレクトリです。
プライマリとスタンバイの指定したディレクトリより下のディレクトリ構造は一致しなければなりません。
リモートディレクトリの指定の詳細については<application>rsync</application>のマニュアルを参照してください。
例を示します。

<programlisting>
rsync --archive --delete --hard-links --size-only --no-inc-recursive /opt/PostgreSQL/12 \
      /opt/PostgreSQL/&majorversion; standby.example.com:/opt/PostgreSQL
</programlisting>

<!--
       You can verify what the command will do using
       <application>rsync</application>'s <option>&#45;-dry-run</option> option.  While
       <application>rsync</application> must be run on the primary for at least one
       standby, it is possible to run <application>rsync</application> on an upgraded
       standby to upgrade other standbys, as long as the upgraded standby
       has not been started.
-->
<application>rsync</application>の<option>--dry-run</option>オプションを使うことで、そのコマンドが何をするか確認することができます。
<application>rsync</application>は少なくとも1つのスタンバイに対して、プライマリ上で実行しなければなりませんが、アップグレード済みのスタンバイがまだ起動していなければ、そのスタンバイ上で<application>rsync</application>を実行して、他のスタンバイをアップグレードすることができます。
      </para>

      <para>
<!--
       What this does is to record the links created by
       <application>pg_upgrade</application>'s link mode that connect files in the
       old and new clusters on the primary server.  It then finds matching
       files in the standby's old cluster and creates links for them in the
       standby's new cluster.  Files that were not linked on the primary
       are copied from the primary to the standby.  (They are usually
       small.)  This provides rapid standby upgrades.  Unfortunately,
       <application>rsync</application> needlessly copies files associated with
       temporary and unlogged tables because these files don't normally
       exist on standby servers.
-->
これが実行するのは<application>pg_upgrade</application>のリンクモードが作成したプライマリサーバ上の古いクラスタのファイルと新しいクラスタのファイルを接続するリンクについて記録することです。
次にスタンバイの古いクラスタ内の一致するファイルを探し、スタンバイの新しいクラスタ内に対応するリンクを作成します。
プライマリ上でリンクされなかったファイルは、プライマリからスタンバイにコピーされます。
（それらは通常は小さいです。）
これにより高速なアップグレードが可能になります。
残念ながら<application>rsync</application>は一時テーブルやログを取らないテーブルに関連したファイルを不要であるにも関わらずコピーします。
これらのファイルが通常はスタンバイサーバに存在しないからです。
      </para>

      <para>
<!--
       If you have tablespaces, you will need to run a similar
       <application>rsync</application> command for each tablespace directory, e.g.:
-->
テーブル空間を使用している場合は、各テーブル空間のディレクトリについて、同様の<application>rsync</application>コマンドを実行する必要があります。
例を示します。

<programlisting>
rsync --archive --delete --hard-links --size-only --no-inc-recursive /vol1/pg_tblsp/PG_12_201909212 \
      /vol1/pg_tblsp/PG_&majorversion;_202307071 standby.example.com:/vol1/pg_tblsp
</programlisting>

<!--
       If you have relocated <filename>pg_wal</filename> outside the data
       directories, <application>rsync</application> must be run on those directories
       too.
-->
<filename>pg_wal</filename>をデータディレクトリの外側に移動している場合は、そのディレクトリについても<application>rsync</application>を実行しなければなりません。
      </para>
     </step>

     <step>
<!--
      <title>Configure streaming replication and log-shipping standby servers</title>
-->
      <title>ストリーミングレプリケーションおよびログシッピングのスタンバイサーバの設定</title>

      <para>
<!--
       Configure the servers for log shipping.  (You do not need to run
       <function>pg_backup_start()</function> and <function>pg_backup_stop()</function>
       or take a file system backup as the standbys are still synchronized
       with the primary.) If the old primary is prior to version 17.0, then no
       slots on the primary are copied to the new standby, so all the slots on
       the old standby must be recreated manually. If the old primary is
       version 17.0 or later, then only logical slots on the primary are copied
       to the new standby, but other slots on the old standby are not copied,
       so must be recreated manually.
-->
ログシッピングのためにサーバを設定します。
（スタンバイはまだプライマリと同期されているので、<function>pg_backup_start()</function>と<function>pg_backup_stop()</function>を実行したり、ファイルシステムのバックアップを取得したりする必要はありません。）
古いプライマリがバージョン 17.0 より前の場合、プライマリのスロットは新しいスタンバイにコピーされないため、古いスタンバイのすべてのスロットを手動で再作成する必要があります。
古いプライマリがバージョン 17.0 以降の場合、プライマリの論理スロットだけが新しいスタンバイにコピーされますが、古いスタンバイの他のスロットはコピーされないため、手動で再作成する必要があります。
      </para>
     </step>

    </procedure>

   </step>

   <step>
<!--
    <title>Restore <filename>pg_hba.conf</filename></title>
-->
    <title><filename>pg_hba.conf</filename>の復旧</title>

    <para>
<!--
     If you modified <filename>pg_hba.conf</filename>, restore its original settings.
     It might also be necessary to adjust other configuration files in the new
     cluster to match the old cluster, e.g., <filename>postgresql.conf</filename>
     (and any files included by it), <filename>postgresql.auto.conf</filename>.
-->
<filename>pg_hba.conf</filename>を変更している場合は、元の認証設定に戻してください。
また新しいクラスタにおけるこの他の設定ファイル、例えば<filename>postgresql.conf</filename>（とそれがインクルードしているファイル）、<filename>postgresql.auto.conf</filename>も古いクラスタに合わせるように調整する必要があります。
    </para>
   </step>

   <step>
<!--
    <title>Start the new server</title>
-->
    <title>新しいサーバの起動</title>

    <para>
<!--
     The new server can now be safely started, and then any
     <application>rsync</application>'ed standby servers.
-->
ここで新しいサーバが安全に起動できます。
それから<application>rsync</application>したすべてのスタンバイサーバを起動できます。
    </para>
   </step>

   <step>
<!--
    <title>Post-upgrade processing</title>
-->
    <title>移行後の処理</title>

    <para>
<!--
     If any post-upgrade processing is required, pg_upgrade will issue
     warnings as it completes. It will also generate script files that must
     be run by the administrator. The script files will connect to each
     database that needs post-upgrade processing. Each script should be
     run using:
-->
アップグレード後の処理が必要な場合、pg_upgradeはその終了時に警告を発します。
また、管理者として実行しなければならないスクリプトファイルを生成します。
このスクリプトファイルは、アップグレード後の処理を必要とするデータベースそれぞれに接続します。
各スクリプトは以下を使用して実行しなければなりません。

<programlisting>
psql --username=postgres --file=script.sql postgres
</programlisting>

<!--
     The scripts can be run in any order and can be deleted once they have
     been run.
-->
スクリプトは任意の順番で実行することができ、また、実行が終わったら削除することができます。
    </para>

    <caution>
    <para>
<!--
     In general it is unsafe to access tables referenced in rebuild scripts
     until the rebuild scripts have run to completion; doing so could yield
     incorrect results or poor performance. Tables not referenced in rebuild
     scripts can be accessed immediately.
-->
一般的には、再構築用のスクリプトの実行が完了するより前に、再構築用のスクリプトで参照されるテーブルにアクセスすることは安全ではありません。
これを行うと間違った結果が生じたり、性能が劣化することがあり得ます。
再構築用のスクリプトで参照されないテーブルにはすぐにアクセスすることができます。
    </para>
    </caution>
   </step>

   <step>
<!--
    <title>Statistics</title>
-->
    <title>統計情報</title>

    <para>
<<<<<<< HEAD
<!--
     Because optimizer statistics are not transferred by <command>pg_upgrade</command>, you will
     be instructed to run a command to regenerate that information at the end
     of the upgrade.  You might need to set connection parameters to
     match your new cluster.
-->
オプティマイザの統計情報は<command>pg_upgrade</command>により転送されませんので、アップグレード後に統計情報を再生成するコマンドを実行するように指示されます。
新しいクラスタに合わせるために接続パラメータを設定する必要があるかもしれません。
    </para>

    <para>
<!--
     Using <command>vacuumdb &#45;-all &#45;-analyze-only</command> can efficiently
     generate such statistics, and the use of <option>&#45;-jobs</option>
     can speed it up.  Option <option>&#45;-analyze-in-stages</option>
     can be used to generate minimal statistics quickly.
=======
     Unless the <option>--no-statistics</option> option is specified,
     <command>pg_upgrade</command> will transfer most optimizer statistics
     from the old cluster to the new cluster.  However, some statistics may
     not be transferred, such as those created explicitly with <xref
     linkend="sql-createstatistics"/> or custom statistics added by an
     extension.
    </para>

    <para>
     Because not all statistics are transferred by
     <command>pg_upgrade</command>, you will be instructed to run commands to
     regenerate that information at the end of the upgrade.  You might need to
     set connection parameters to match your new cluster.
    </para>

    <para>
     First, use
     <command>vacuumdb --all --analyze-in-stages --missing-stats-only</command>
     to quickly generate minimal optimizer statistics for relations without
     any.  Then, use <command>vacuumdb --all --analyze-only</command> to ensure
     all relations have updated cumulative statistics for triggering vacuum and
     analyze.  For both commands, the use of <option>--jobs</option> can speed
     it up.
>>>>>>> 3d6a8289
     If <varname>vacuum_cost_delay</varname> is set to a non-zero
     value, this can be overridden to speed up statistics generation
     using <envar>PGOPTIONS</envar>, e.g., <literal>PGOPTIONS='-c
     vacuum_cost_delay=0' vacuumdb ...</literal>.
-->
<command>vacuumdb --all --analyze-only</command>を使用すると、このような統計情報を効率的に生成できます。
<option>--jobs</option>を使用すると、統計情報を迅速に生成できます。
<option>--analyze-in-stages</option>オプションを使用すると、最小限の統計情報を迅速に生成できます。
<varname>vacuum_cost_delay</varname>が0以外の値に設定されている場合、<envar>PGOPTIONS</envar>を使用して、例えば<literal>PGOPTIONS='-c vacuum_cost_delay=0' vacuumdb ...</literal>のように、これを上書きして統計情報の生成を高速化できます。
    </para>
   </step>

   <step>
<!--
    <title>Delete old cluster</title>
-->
    <title>古いクラスタの削除</title>

    <para>
<!--
     Once you are satisfied with the upgrade, you can delete the old
     cluster's data directories by running the script mentioned when
     <command>pg_upgrade</command> completes. (Automatic deletion is not
     possible if you have user-defined tablespaces inside the old data
     directory.)  You can also delete the old installation directories
     (e.g., <filename>bin</filename>, <filename>share</filename>).
-->
アップグレード処理が満足いくものであれば、<command>pg_upgrade</command>の終了時に示されたスクリプトを使用して、古いクラスタのデータディレクトリを削除することができます。
（古いデータディレクトリ内にユーザ定義のテーブル空間がある場合には、自動削除は不可能です。）
（<filename>bin</filename>、<filename>share</filename>など）古いインストレーションディレクトリも削除できます。
    </para>
   </step>

   <step id="pgupgrade-step-revert" performance="optional">
<!--
    <title>Reverting to old cluster</title>
-->
    <title>古いクラスタへの戻し</title>

    <para>
<!--
     If, after running <command>pg_upgrade</command>, you wish to revert to the old cluster,
     there are several options:
-->
<command>pg_upgrade</command>を実行した後に古いクラスタに戻したい場合、いくつかの選択肢があります。

     <itemizedlist>
      <listitem>
       <para>
<!--
        If the <option>&#45;-check</option> option was used, the old cluster
        was unmodified;  it can be restarted.
-->
<option>--check</option>オプションが使われた場合、古いクラスタは変更されません。再起動できます。
       </para>
      </listitem>

      <listitem>
       <para>
<<<<<<< HEAD
<!--
        If the <option>&#45;-link</option> option was <emphasis>not</emphasis>
=======
        If neither <option>--link</option> nor <option>--swap</option> was
>>>>>>> 3d6a8289
        used, the old cluster was unmodified;  it can be restarted.
-->
<option>--link</option>オプションが使われ<emphasis>なかった</emphasis>場合、古いクラスタは変更されません。再起動できます。
       </para>
      </listitem>

      <listitem>
       <para>
<!--
        If the <option>&#45;-link</option> option was used, the data
        files might be shared between the old and new cluster:
-->
<option>--link</option>オプションが使われた場合、データファイルは古いクラスタと新しいクラスタは共有されるかもしれません。

        <itemizedlist>
         <listitem>
          <para>
<!--
           If <command>pg_upgrade</command> aborted before linking started,
           the old cluster was unmodified;  it can be restarted.
-->
リンク処理が始まる前に<command>pg_upgrade</command>が中断すれば、古いクラスタは変更されません。古いクラスタを再起動できます。
          </para>
         </listitem>

         <listitem>
          <para>
<!--
           If you did <emphasis>not</emphasis> start the new cluster, the old
           cluster was unmodified except that, when linking started, a
           <literal>.old</literal> suffix was appended to
           <filename>$PGDATA/global/pg_control</filename>.  To reuse the old
           cluster, remove the <filename>.old</filename> suffix from
           <filename>$PGDATA/global/pg_control</filename>; you can then restart
           the old cluster.
-->
新しいクラスタを開始し<emphasis>なかった</emphasis>場合、リンク処理が始まる時に<filename>$PGDATA/global/pg_control</filename>に<literal>.old</literal>接尾辞が追加される点を除き、古いクラスタは変更されません。
古いクラスタを再度使用するためには、<filename>$PGDATA/global/pg_control</filename>から<filename>.old</filename>接尾辞を取り除きます。その後で古いクラスタを再起動できます。
          </para>
         </listitem>

         <listitem>
          <para>
<!--
           If you did start the new cluster, it has written to shared files
           and it is unsafe to use the old cluster.  The old cluster will
           need to be restored from backup in this case.
-->
新しいクラスタを開始した場合、共有ファイルに書き込んでいますので古いクラスタを使うことは安全ではありません。
この場合、古いクラスタをバックアップからリストアすることが必要でしょう。
          </para>
         </listitem>

        </itemizedlist></para>
      </listitem>

      <listitem>
       <para>
        If the <option>--swap</option> option was used, the old cluster might
        be destructively modified:

        <itemizedlist>
         <listitem>
          <para>
           If <command>pg_upgrade</command> aborts before reporting that the
           old cluster is no longer safe to start, the old cluster was
           unmodified; it can be restarted.
          </para>
         </listitem>

         <listitem>
          <para>
           If <command>pg_upgrade</command> has reported that the old cluster
           is no longer safe to start, the old cluster was destructively
           modified.  The old cluster will need to be restored from backup in
           this case.
          </para>
         </listitem>
        </itemizedlist>
       </para>
      </listitem>
     </itemizedlist></para>
   </step>
  </procedure>

 </refsect1>

 <refsect1>
<!--
  <title>Environment</title>
-->
  <title>環境</title>

  <para>
<!--
   Some environment variables can be used to provide defaults for command-line options:
-->
環境変数の中には、コマンドラインオプションのデフォルト値を提供するものがあります。

   <variablelist>
    <varlistentry>
     <term><envar>PGBINOLD</envar></term>

     <listitem>
      <para>
<!--
       The old PostgreSQL executable directory; option
       <option>-b</option>/<option>&#45;-old-bindir</option>.
-->
古いPostgreSQLの実行ファイル格納ディレクトリ。
オプション<option>-b</option>/<option>--old-bindir</option>。
      </para>
     </listitem>
    </varlistentry>

    <varlistentry>
     <term><envar>PGBINNEW</envar></term>

     <listitem>
      <para>
<!--
       The new PostgreSQL executable directory; option
       <option>-B</option>/<option>&#45;-new-bindir</option>.
-->
新しいPostgreSQLの実行ファイル格納ディレクトリ。
オプション<option>-B</option>/<option>--new-bindir</option>。
      </para>
     </listitem>
    </varlistentry>

    <varlistentry>
     <term><envar>PGDATAOLD</envar></term>

     <listitem>
      <para>
<!--
       The old database cluster configuration directory; option
       <option>-d</option>/<option>&#45;-old-datadir</option>.
-->
古いデータベースクラスタの設定ディレクトリ。
オプション<option>-d</option>/<option>--old-datadir</option>。
      </para>
     </listitem>
    </varlistentry>

    <varlistentry>
     <term><envar>PGDATANEW</envar></term>

     <listitem>
      <para>
<!--
       The new database cluster configuration directory; option
       <option>-D</option>/<option>&#45;-new-datadir</option>.
-->
新しいデータベースクラスタの設定ディレクトリ。
オプション<option>-D</option>/<option>--new-datadir</option>。
      </para>
     </listitem>
    </varlistentry>

    <varlistentry>
     <term><envar>PGPORTOLD</envar></term>

     <listitem>
      <para>
<!--
       The old cluster port number; option
       <option>-p</option>/<option>&#45;-old-port</option>.
-->
古いクラスタのポート番号。
オプション<option>-p</option>/<option>--old-port</option>。
      </para>
     </listitem>
    </varlistentry>

    <varlistentry>
     <term><envar>PGPORTNEW</envar></term>

     <listitem>
      <para>
<!--
       The new cluster port number; option
       <option>-P</option>/<option>&#45;-new-port</option>.
-->
新しいクラスタのポート番号。
オプション<option>-P</option>/<option>--new-port</option>。
      </para>
     </listitem>
    </varlistentry>

    <varlistentry>
     <term><envar>PGSOCKETDIR</envar></term>

     <listitem>
      <para>
<!--
       Directory to use for postmaster sockets during upgrade; option
       <option>-s</option>/<option>&#45;-socketdir</option>.
-->
アップグレード中にpostmasterソケット用に利用するディレクトリ。
オプション<option>-s</option>/<option>--socketdir</option>。
      </para>
     </listitem>
    </varlistentry>

    <varlistentry>
     <term><envar>PGUSER</envar></term>

     <listitem>
      <para>
<!--
       Cluster's install user name; option
       <option>-U</option>/<option>&#45;-username</option>.
-->
クラスタのインストールユーザ名。
オプション<option>-U</option>/<option>--username</option>。
      </para>
     </listitem>
    </varlistentry>
   </variablelist>
  </para>
 </refsect1>

 <refsect1>
<!--
  <title>Notes</title>
-->
  <title>注釈</title>

  <para>
<!--
   <application>pg_upgrade</application> creates various working files, such
   as schema dumps, stored within <filename>pg_upgrade_output.d</filename> in
   the directory of the new cluster. Each run creates a new subdirectory named
   with a timestamp formatted as per ISO 8601
   (<literal>%Y%m%dT%H%M%S</literal>), where all its generated files are
   stored.
   <filename>pg_upgrade_output.d</filename> and its contained files will be
   removed automatically if <application>pg_upgrade</application> completes
   successfully; but in the event of trouble, the files there may provide
   useful debugging information.
-->
<application>pg_upgrade</application>はスキーマのダンプなど様々な作業ファイルを作成し、新しいクラスタのディレクトリの<filename>pg_upgrade_output.d</filename>内に保存します。
実行するたびに、ISO 8601に従ってフォーマットされたタイムスタンプ(<literal>%Y%m%dT%H%M%S</literal>)の付いた名前の新しいサブディレクトリが作成されます。このサブディレクトリには、生成されたファイルがすべて保存されます。
<application>pg_upgrade</application>が正常に完了した場合、<filename>pg_upgrade_output.d</filename>とそれに含まれるファイルは自動的に削除されます。
しかし、問題が発生した場合、そこにあるファイルは有用なデバッグ情報を提供する可能性があります。
  </para>

  <para>
<!--
   <application>pg_upgrade</application> launches short-lived postmasters in
   the old and new data directories.  Temporary Unix socket files for
   communication with these postmasters are, by default, made in the current
   working directory.  In some situations the path name for the current
   directory might be too long to be a valid socket name.  In that case you
   can use the <option>-s</option> option to put the socket files in some
   directory with a shorter path name.  For security, be sure that that
   directory is not readable or writable by any other users.
   (This is not supported on Windows.)
-->
<application>pg_upgrade</application>は新旧のデータディレクトリで短命なpostmasterを起動します。
このpostmasterの通信用の一時的なUnixのソケットファイルが、デフォルトでは現在の作業ディレクトリに作られます。
状況に依っては、カレントディレクトリのパス名が有効なソケット名には長過ぎる場合もあるでしょう。
その場合、<option>-s</option>オプションを使ってソケットファイルをより短いパス名のディレクトリに置くことができます。
セキュリティのため、他のユーザがそのディレクトリを読んだり書いたりできないことを確実にしてください。
(これはWindowsではサポートされていません。)
  </para>

  <para>
<!--
   All failure, rebuild, and reindex cases will be reported by
   <application>pg_upgrade</application> if they affect your installation;
   post-upgrade scripts to rebuild tables and indexes will be
   generated automatically.  If you are trying to automate the upgrade
   of many clusters, you should find that clusters with identical database
   schemas require the same post-upgrade steps for all cluster upgrades;
   this is because the post-upgrade steps are based on the database
   schemas, and not user data.
-->
インストレーションに影響する場合、失敗、再構築、インデックス再作成はすべて<application>pg_upgrade</application>により報告されます。
テーブルおよびインデックスを再構築するアップグレード後処理スクリプトは自動的に生成されます。
多くのクラスタのアップグレードを自動化することを考えているのであれば、
すべてのクラスタのアップグレードにおいて同一のデータベーススキーマを持つクラスタが同じアップグレード後処理を必要とすることが分かるはずです。
これはアップグレード後処理がデータ自体ではなくデータベーススキーマに基づいているためです。
  </para>

  <para>
<!--
   For deployment testing, create a schema-only copy of the old cluster,
   insert dummy data, and upgrade that.
-->
展開試験を行うのであれば、古いクラスタのスキーマのみをコピーしたものを作成し、ダミーデータを挿入してから、アップグレードを行ってください。
  </para>

  <para>
<!--
   <application>pg_upgrade</application> does not support upgrading of databases
   containing table columns using these <type>reg*</type> OID-referencing system data types:
-->
<application>pg_upgrade</application>は次のOIDを参照する<type>reg*</type>システムデータ型を使うテーブル列を含むデータベースのアップグレードをサポートしません。
   <simplelist>
    <member><type>regcollation</type></member>
    <member><type>regconfig</type></member>
    <member><type>regdictionary</type></member>
    <member><type>regnamespace</type></member>
    <member><type>regoper</type></member>
    <member><type>regoperator</type></member>
    <member><type>regproc</type></member>
    <member><type>regprocedure</type></member>
   </simplelist>
<!--
   (<type>regclass</type>, <type>regrole</type>, and <type>regtype</type> can be upgraded.)
-->
(<type>regclass</type>、<type>regrole</type>、<type>regtype</type>はアップグレード可能です。)
  </para>

  <para>
<!--
   If you want to use link mode and you do not want your old cluster
   to be modified when the new cluster is started, consider using the clone mode.
   If that is not available, make a copy of the
   old cluster and upgrade that in link mode. To make a valid copy
   of the old cluster, use <command>rsync</command> to create a dirty
   copy of the old cluster while the server is running, then shut down
   the old server and run <command>rsync &#45;-checksum</command> again to update the
   copy with any changes to make it consistent.  (<option>&#45;-checksum</option>
   is necessary because <command>rsync</command> only has file modification-time
   granularity of one second.)  You might want to exclude some
   files, e.g., <filename>postmaster.pid</filename>, as documented in <xref
   linkend="backup-lowlevel-base-backup"/>.  If your file system supports
   file system snapshots or copy-on-write file copies, you can use that
   to make a backup of the old cluster and tablespaces, though the snapshot
   and copies must be created simultaneously or while the database server
   is down.
-->
リンクモードを使用したいが、新しいクラスタを起動した時に古いクラスタを変更させたくない場合は、複製モードの使用を検討してください。
もしそれが利用可能でないなら、古いクラスタのコピーを取得してからリンクモードでアップグレードを行ってください。
有効な古いクラスタのコピーを取得するためには、サーバ稼働中に<command>rsync</command>を使用して古いクラスタの変動があるかもしれないコピーを作成し、古いサーバを停止させた後に、<command>rsync --checksum</command>を再度実行して一貫性を保つために何らかの変更をコピーに反映させます。
（<command>rsync</command>はファイル更新時刻の粒度が1秒しかないので<option>--checksum</option>が必要です。）
例えば<xref linkend="backup-lowlevel-base-backup"/>で説明した<filename>postmaster.pid</filename>など、一部のファイルを除外したいと考えるかもしれません。
スナップショットやコピーは同時、もしくはデータベースサーバが停止しているときに作らなければなりませんが、ファイルシステムがファイルシステムのスナップショットやコピーオンライトファイルコピーをサポートしているのなら、それを古いクラスタとテーブル空間のバックアップをするのに使うことができます。
  </para>

 </refsect1>

 <refsect1>
<!--
  <title>See Also</title>
-->
  <title>関連項目</title>

  <simplelist type="inline">
   <member><xref linkend="app-initdb"/></member>
   <member><xref linkend="app-pg-ctl"/></member>
   <member><xref linkend="app-pgdump"/></member>
   <member><xref linkend="app-postgres"/></member>
  </simplelist>
 </refsect1>
</refentry><|MERGE_RESOLUTION|>--- conflicted
+++ resolved
@@ -91,20 +91,16 @@
  </para>
 
   <para>
-<<<<<<< HEAD
-<!--
-   pg_upgrade supports upgrades from 9.2.X and later to the current
-=======
+<!--
    <application>pg_upgrade</application> supports upgrades from 9.2.X and later to the current
->>>>>>> 3d6a8289
    major release of <productname>PostgreSQL</productname>, including snapshot and beta releases.
 -->
-pg_upgradeは9.2.X以降から現時点の<productname>PostgreSQL</productname>のメジャーリリース(スナップショット版やβリリースを含む)へのアップグレードをサポートします。
+《マッチ度[83.783784]》pg_upgradeは9.2.X以降から現時点の<productname>PostgreSQL</productname>のメジャーリリース(スナップショット版やβリリースを含む)へのアップグレードをサポートします。
+《機械翻訳》«<application>pg_upgrade</application> supports upgrades from 9.2.X and later to the current major release of <productname>PostgreSQL</productname>, including snapshot and beta releases.»
   </para>
 
   <warning>
    <para>
-<<<<<<< HEAD
 <!--
     Upgrading a cluster causes the destination to execute arbitrary code of the
     source superusers' choice.  Ensure that the source superusers are trusted
@@ -112,11 +108,6 @@
 -->
 クラスタをアップグレードすると、アップグレード元のスーパーユーザが選択した任意のコードをアップグレード先で実行することになります。
 アップグレードする前に、アップグレード元のスーパーユーザが信頼できることを確認してください。
-=======
-    Upgrading a cluster causes the destination to execute arbitrary code of the
-    source superusers' choice.  Ensure that the source superusers are trusted
-    before upgrading.
->>>>>>> 3d6a8289
    </para>
   </warning>
  </refsect1>
@@ -188,15 +179,8 @@
      <varlistentry>
       <term><option>-j <replaceable class="parameter">njobs</replaceable></option></term>
       <term><option>--jobs=<replaceable class="parameter">njobs</replaceable></option></term>
-<<<<<<< HEAD
-<!--
-      <listitem><para>number of simultaneous processes or threads to use
-=======
       <listitem><para>number of simultaneous connections and processes/threads to use
->>>>>>> 3d6a8289
       </para></listitem>
--->
-      <listitem><para>使用する同時実行プロセスまたはスレッド数。</para></listitem>
      </varlistentry>
 
      <varlistentry>
@@ -357,16 +341,13 @@
        <para>
 <!--
         Copy files to the new cluster.  This is the default.  (See also
-<<<<<<< HEAD
-        <option>&#45;-link</option> and <option>&#45;-clone</option>.)
--->
-新しいクラスタにファイルをコピーします。
+        <option>&#45;-link</option>, <option>&#45;-clone</option>,
+        <option>&#45;-copy-file-range</option>, and <option>&#45;-swap</option>.)
+-->
+《マッチ度[55.617978]》新しいクラスタにファイルをコピーします。
 これがデフォルトです。
 （<option>--link</option>および<option>--clone</option>も参照してください。）
-=======
-        <option>--link</option>, <option>--clone</option>,
-        <option>--copy-file-range</option>, and <option>--swap</option>.)
->>>>>>> 3d6a8289
+《機械翻訳》«Copy files to the new cluster. This is the default. (See also <option>--link</option>, <option>--clone</option>, <option>--copy-file-range</option>, and <option>--swap</option>.)»
        </para>
       </listitem>
      </varlistentry>
@@ -393,7 +374,10 @@
       <term><option>--no-statistics</option></term>
       <listitem>
        <para>
+<!--
         Do not restore statistics from the old cluster into the new cluster.
+-->
+《機械翻訳》«Do not restore statistics from the old cluster into the new cluster.»
        </para>
       </listitem>
      </varlistentry>
@@ -402,16 +386,23 @@
       <term><option>--set-char-signedness=</option><replaceable>option</replaceable></term>
       <listitem>
        <para>
+<!--
         Manually set the default char signedness of new clusters. Possible values
         are <literal>signed</literal> and <literal>unsigned</literal>.
-       </para>
-       <para>
+-->
+《機械翻訳》«Manually set the default char signedness of new clusters. Possible values are <literal>signed</literal> and <literal>unsigned</literal>.»
+       </para>
+       <para>
+<!--
         In the C language, the default signedness of the <type>char</type> type
         (when not explicitly specified) varies across platforms. For example,
         <type>char</type> defaults to <type>signed char</type> on x86 CPUs but
         to <type>unsigned char</type> on ARM CPUs.
-       </para>
-       <para>
+-->
+《機械翻訳》«In the C language, the default signedness of the <type>char</type> type (when not explicitly specified) varies across platforms. For example, <type>char</type> defaults to <type>signed char</type> on x86 CPUs but to <type>unsigned char</type> on ARM CPUs.»
+       </para>
+       <para>
+<!--
         Starting from <productname>PostgreSQL</productname> 18, database clusters
         maintain their own default char signedness setting, which can be used to
         ensure consistent behavior across platforms with different default char
@@ -420,23 +411,32 @@
         However, when upgrading from <productname>PostgreSQL</productname> 17 or
         earlier, <application>pg_upgrade</application> adopts the char signedness
         of the platform on which it was built.
-       </para>
-       <para>
+-->
+《機械翻訳》«Starting from <productname>PostgreSQL</productname> 18, database clusters maintain their own default char signedness setting, which can be used to ensure consistent behavior across platforms with different default char signedness. By default, <application>pg_upgrade</application> preserves the char signedness setting when upgrading from an existing cluster. However, when upgrading from <productname>PostgreSQL</productname> 17 or earlier, <application>pg_upgrade</application> adopts the char signedness of the platform on which it was built.»
+       </para>
+       <para>
+<!--
         This option allows you to explicitly set the default char signedness for
         the new cluster, overriding any inherited values. There are two specific
         scenarios where this option is relevant:
+-->
+《機械翻訳》«This option allows you to explicitly set the default char signedness for the new cluster, overriding any inherited values. There are two specific scenarios where this option is relevant:»
         <itemizedlist>
          <listitem>
           <para>
+<!--
            If you are planning to migrate to a different platform after the upgrade,
            you should not use this option. The default behavior is right in this case.
            Instead, perform the upgrade on the original platform without this flag,
            and then migrate the cluster afterward. This is the recommended and safest
            approach.
+-->
+《機械翻訳》«If you are planning to migrate to a different platform after the upgrade, you should not use this option. The default behavior is right in this case. Instead, perform the upgrade on the original platform without this flag, and then migrate the cluster afterward. This is the recommended and safest approach.»
           </para>
          </listitem>
          <listitem>
           <para>
+<!--
            If you have already migrated the cluster to a platform with different
            char signedness (for example, from an x86-based system to an ARM-based
            system), you should use this option to specify the signedness matching
@@ -444,6 +444,8 @@
            essential not to modify any data files between migrating data files and
            running <command>pg_upgrade</command>. <command>pg_upgrade</command>
            should be the first operation that starts the cluster on the new platform.
+-->
+《機械翻訳》«If you have already migrated the cluster to a platform with different char signedness (for example, from an x86-based system to an ARM-based system), you should use this option to specify the signedness matching the original platform's default char signedness. Additionally, it's essential not to modify any data files between migrating data files and running <command>pg_upgrade</command>. <command>pg_upgrade</command> should be the first operation that starts the cluster on the new platform.»
           </para>
          </listitem>
         </itemizedlist>
@@ -455,24 +457,33 @@
       <term><option>--swap</option></term>
       <listitem>
        <para>
+<!--
         Move the data directories from the old cluster to the new cluster.
         Then, replace the catalog files with those generated for the new
-        cluster.  This mode can outperform <option>--link</option>,
-        <option>--clone</option>, <option>--copy</option>, and
-        <option>--copy-file-range</option>, especially on clusters with many
+        cluster.  This mode can outperform <option>&#45;-link</option>,
+        <option>&#45;-clone</option>, <option>&#45;-copy</option>, and
+        <option>&#45;-copy-file-range</option>, especially on clusters with many
         relations.
-       </para>
-       <para>
+-->
+《機械翻訳》«Move the data directories from the old cluster to the new cluster. Then, replace the catalog files with those generated for the new cluster. This mode can outperform <option>--link</option>, <option>--clone</option>, <option>--copy</option>, and <option>--copy-file-range</option>, especially on clusters with many relations.»
+       </para>
+       <para>
+<!--
         However, this mode creates many garbage files in the old cluster, which
         can prolong the file synchronization step if
-        <option>--sync-method=syncfs</option> is used.  Therefore, it is
-        recommended to use <option>--sync-method=fsync</option> with
-        <option>--swap</option>.
-       </para>
-       <para>
+        <option>&#45;-sync-method=syncfs</option> is used.  Therefore, it is
+        recommended to use <option>&#45;-sync-method=fsync</option> with
+        <option>&#45;-swap</option>.
+-->
+《機械翻訳》«However, this mode creates many garbage files in the old cluster, which can prolong the file synchronization step if <option>--sync-method=syncfs</option> is used. Therefore, it is recommended to use <option>--sync-method=fsync</option> with <option>--swap</option>.»
+       </para>
+       <para>
+<!--
         Additionally, once the file transfer step begins, the old cluster will
         be destructively modified and therefore will no longer be safe to
         start.  See <xref linkend="pgupgrade-step-revert"/> for details.
+-->
+《機械翻訳》«Additionally, once the file transfer step begins, the old cluster will be destructively modified and therefore will no longer be safe to start. See <xref linkend="pgupgrade-step-revert"/> for details.»
        </para>
       </listitem>
      </varlistentry>
@@ -541,9 +552,12 @@
 
    <note>
     <para>
+<!--
      The steps to upgrade <glossterm linkend="glossary-logical-replication-cluster">logical replication clusters</glossterm>
      are not covered here;
      refer to <xref linkend="logical-replication-upgrade"/> for details.
+-->
+《機械翻訳》«The steps to upgrade <glossterm linkend="glossary-logical-replication-cluster">logical replication clusters</glossterm> are not covered here; refer to <xref linkend="logical-replication-upgrade"/> for details.»
     </para>
    </note>
 
@@ -711,196 +725,7 @@
    </step>
 
    <step>
-<<<<<<< HEAD
-<!--
-    <title>Prepare for publisher upgrades</title>
--->
-    <title>パブリッシャーのアップグレードの準備</title>
-
-    <para>
-<!--
-     <application>pg_upgrade</application> attempts to migrate logical
-     slots. This helps avoid the need for manually defining the same
-     logical slots on the new publisher. Migration of logical slots is
-     only supported when the old cluster is version 17.0 or later.
-     Logical slots on clusters before version 17.0 will silently be
-     ignored.
--->
-<application>pg_upgrade</application>は論理スロットの移行を試みます。
-これは、新しいパブリッシャー上で同じ論理スロットを手動で定義する必要性を回避するのに役立ちます。
-論理スロットの移行は、古いクラスタがバージョン17.0以降の場合にのみサポートされます。
-バージョン17.0より前のクラスタ上の論理スロットは、警告なく無視されます。
-    </para>
-
-    <para>
-<!--
-     Before you start upgrading the publisher cluster, ensure that the
-     subscription is temporarily disabled, by executing
-     <link linkend="sql-altersubscription"><command>ALTER SUBSCRIPTION ... DISABLE</command></link>.
-     Re-enable the subscription after the upgrade.
--->
-パブリッシャークラスタのアップグレードを開始する前に、<link linkend="sql-altersubscription"><command>ALTER SUBSCRIPTION ... DISABLE</command></link>を実行して、サブスクリプションが一時的に無効になっていることを確認してください。
-アップグレード後にサブスクリプションを再度有効にしてください。
-    </para>
-
-    <para>
-<!--
-     There are some prerequisites for <application>pg_upgrade</application> to
-     be able to upgrade the logical slots. If these are not met an error
-     will be reported.
--->
-<application>pg_upgrade</application>が論理スロットをアップグレードできるようにするための前提条件がいくつかあります。
-これらが満たされていない場合はエラーが報告されます。
-    </para>
-
-    <itemizedlist>
-     <listitem>
-      <para>
-<!--
-       The new cluster must have
-       <link linkend="guc-wal-level"><varname>wal_level</varname></link> as
-       <literal>logical</literal>.
--->
-新しいクラスタは<link linkend="guc-wal-level"><varname>wal_level</varname></link>を<literal>logical</literal>にする必要があります。
-      </para>
-     </listitem>
-     <listitem>
-      <para>
-<!--
-       The new cluster must have
-       <link linkend="guc-max-replication-slots"><varname>max_replication_slots</varname></link>
-       configured to a value greater than or equal to the number of slots
-       present in the old cluster.
--->
-新しいクラスタは、古いクラスタに存在するスロットの数以上の値に<link linkend="guc-max-replication-slots"><varname>max_replication_slots</varname></link>を設定する必要があります。
-      </para>
-     </listitem>
-     <listitem>
-      <para>
-<!--
-       The output plugins referenced by the slots on the old cluster must be
-       installed in the new PostgreSQL executable directory.
--->
-古いクラスタのスロットで参照される出力プラグインは、新しいPostgreSQLの実行ファイル格納ディレクトリにインストールする必要があります。
-      </para>
-     </listitem>
-     <listitem>
-      <para>
-<!--
-       The old cluster has replicated all the transactions and logical decoding
-       messages to subscribers.
--->
-古いクラスタは、すべてのトランザクションとロジカルデコーディングメッセージをサブスクライバーに複製します。
-      </para>
-     </listitem>
-     <listitem>
-      <para>
-<!--
-       All slots on the old cluster must be usable, i.e., there are no slots
-       whose
-       <link linkend="view-pg-replication-slots">pg_replication_slots</link>.<structfield>conflicting</structfield>
-       is not <literal>true</literal>.
--->
-古いクラスタの全てのスロットが使用可能でなければなりません。
-つまり<link linkend="view-pg-replication-slots">pg_replication_slots</link>.<structfield>conflicting</structfield>が<literal>true</literal>であってはいけません。
-      </para>
-     </listitem>
-     <listitem>
-      <para>
-<!--
-       The new cluster must not have permanent logical slots, i.e.,
-       there must be no slots where
-       <link linkend="view-pg-replication-slots">pg_replication_slots</link>.<structfield>temporary</structfield>
-       is <literal>false</literal>.
--->
-新しいクラスタは、永続的な論理スロットを持ってはなりません。
-つまり、<link linkend="view-pg-replication-slots">pg_replication_slots</link>.<structfield>temporary</structfield>が<literal>false</literal>であってはいけません。
-      </para>
-     </listitem>
-    </itemizedlist>
-
-   </step>
-
-   <step>
-<!--
-    <title>Prepare for subscriber upgrades</title>
--->
-    <title>サブスクライバーのアップグレードの準備</title>
-
-    <para>
-<!--
-     Setup the <link linkend="logical-replication-config-subscriber">
-     subscriber configurations</link> in the new subscriber.
-     <application>pg_upgrade</application> attempts to migrate subscription
-     dependencies which includes the subscription's table information present in
-     <link linkend="catalog-pg-subscription-rel">pg_subscription_rel</link>
-     system catalog and also the subscription's replication origin. This allows
-     logical replication on the new subscriber to continue from where the
-     old subscriber was up to. Migration of subscription dependencies is only
-     supported when the old cluster is version 17.0 or later. Subscription
-     dependencies on clusters before version 17.0 will silently be ignored.
--->
-新しいサブスクライバーに<link linkend="logical-replication-config-subscriber">サブスクライバー構成</link>を設定します。
-<application>pg_upgrade</application>は、<link linkend="catalog-pg-subscription-rel">pg_subscription_rel</link>システムカタログに存在するサブスクリプションのテーブル情報と、サブスクリプションのレプリケーション元を含むサブスクリプション依存関係の移行を試みます。
-これにより、新しいサブスクライバーで論理レプリケーションを、古いサブスクライバーが存在していた場所から継続できます。
-サブスクリプションの依存関係の移行は、古いクラスタがバージョン17.0以降の場合にのみサポートされます。
-バージョン17.0より前のクラスタに対するサブスクリプションの依存関係は、警告なく無視されます。
-    </para>
-
-    <para>
-<!--
-     There are some prerequisites for <application>pg_upgrade</application> to
-     be able to upgrade the subscriptions. If these are not met an error
-     will be reported.
--->
-<application>pg_upgrade</application>がサブスクリプションをアップグレードできるようにするための前提条件がいくつかあります。
-これらが満たされていない場合はエラーが報告されます。
-    </para>
-
-    <itemizedlist>
-     <listitem>
-      <para>
-<!--
-       All the subscription tables in the old subscriber should be in state
-       <literal>i</literal> (initialize) or <literal>r</literal> (ready). This
-       can be verified by checking <link linkend="catalog-pg-subscription-rel">pg_subscription_rel</link>.<structfield>srsubstate</structfield>.
--->
-古いサブスクライバーのすべてのサブスクリプションテーブルは<literal>i</literal>（初期化）または<literal>r</literal>（準備完了）の状態である必要があります。
-これは<link linkend="catalog-pg-subscription-rel">pg_subscription_rel</link>を調べることで確認できます。
-<structfield>srsubstate</structfield>
-      </para>
-     </listitem>
-     <listitem>
-      <para>
-<!--
-       The replication origin entry corresponding to each of the subscriptions
-       should exist in the old cluster. This can be found by checking
-       <link linkend="catalog-pg-subscription">pg_subscription</link> and
-       <link linkend="catalog-pg-replication-origin">pg_replication_origin</link>
-       system tables.
--->
-各サブスクリプションに対応する複製起点エントリは、古いクラスタに存在する必要があります。
-これは、<link linkend="catalog-pg-subscription">pg_subscription</link>と<link linkend="catalog-pg-replication-origin">pg_replication_origin</link>システムテーブルを調べることで見つけることができます。
-      </para>
-     </listitem>
-     <listitem>
-      <para>
-<!--
-       The new cluster must have
-       <link linkend="guc-max-replication-slots"><varname>max_replication_slots</varname></link>
-       configured to a value greater than or equal to the number of
-       subscriptions present in the old cluster.
--->
-新しいクラスタは、古いクラスタに存在するサブスクリプションの数以上の値に<link linkend="guc-max-replication-slots"><varname>max_replication_slots</varname></link>を設定する必要があります。
-      </para>
-     </listitem>
-    </itemizedlist>
-   </step>
-
-   <step>
-<!--
-=======
->>>>>>> 3d6a8289
+<!--
     <title>Stop both servers</title>
 -->
     <title>両サーバの停止</title>
@@ -974,7 +799,7 @@
      user and port values, and whether you want the data files linked, cloned, or swapped
      instead of the default copy behavior.
 -->
-古いサーバのものではなく、常に新しいサーバの<application>pg_upgrade</application>バイナリを実行してください。
+《マッチ度[91.603053]》古いサーバのものではなく、常に新しいサーバの<application>pg_upgrade</application>バイナリを実行してください。
 <application>pg_upgrade</application>は古いクラスタおよび新しいクラスタのデータと実行形式ファイルの格納ディレクトリ（<filename>bin</filename>）の指定を要求します。
 また、ユーザやポート番号の指定や、デフォルト動作のコピーではなくデータファイルのリンクや複製を使用するかどうかを指定することができます。
     </para>
@@ -993,42 +818,29 @@
      is started.  Clone mode also requires that the old and new data
      directories be in the same file system.  This mode is only available
      on certain operating systems and file systems.
-<<<<<<< HEAD
--->
-リンクモードを使用する場合、アップグレードは非常に高速になり(ファイルのコピーがありません)、ディスク容量が少なくなりますが、アップグレード後に新しいクラスタを一度でも実行してしまうと、古いクラスタにアクセスすることができなくなります。
+     Swap mode may be the fastest if there are many relations, but you will not
+     be able to access your old cluster once the file transfer step begins.
+     Swap mode also requires that the old and new cluster data directories be
+     in the same file system.
+-->
+《マッチ度[66.881720]》リンクモードを使用する場合、アップグレードは非常に高速になり(ファイルのコピーがありません)、ディスク容量が少なくなりますが、アップグレード後に新しいクラスタを一度でも実行してしまうと、古いクラスタにアクセスすることができなくなります。
 リンクモードはまた、古いクラスタと新しいクラスタのデータディレクトリが同じファイルシステムにあることが必要です。
 （テーブル空間および<filename>pg_wal</filename>は異なるファイルシステムに置くことができます。）
 複製モードは同じ速度とディスク容量の利点を提供しますが、新しいクラスタを一度実行しても、古いクラスタが使えなくなる訳ではありません。
 複製モードはまた、新旧のデータディレクトリが同じファイルシステム内にあることを要求します。
 このモードは特定のオペレーティングシステムのファイルシステム上でのみ利用可能です。
-    </para>
-
-    <para>
-<!--
-     The <option>&#45;-jobs</option> option allows multiple CPU cores to be used
-     for copying/linking of files and to dump and restore database schemas
-     in parallel;  a good place to start is the maximum of the number of
-     CPU cores and tablespaces.  This option can dramatically reduce the
-     time to upgrade a multi-database server running on a multiprocessor
-     machine.
--->
-<option>--jobs</option>オプションにより複数のCPUコアを使用して、並行してファイルのコピー・リンク、データベーススキーマのダンプとリストアを行うことができます。
-この値の最大値として検討を始める際には、CPUコア数またはテーブル空間数を勧めます。
-このオプションはマルチプロセッサを持つマシンで実行している複数のデータベースサーバをアップグレードする時間を大きく減らします。
-=======
-     Swap mode may be the fastest if there are many relations, but you will not
-     be able to access your old cluster once the file transfer step begins.
-     Swap mode also requires that the old and new cluster data directories be
-     in the same file system.
-    </para>
-
-    <para>
-     Setting <option>--jobs</option> to 2 or higher allows pg_upgrade to
+《機械翻訳》«If you use link mode, the upgrade will be much faster (no file copying) and use less disk space, but you will not be able to access your old cluster once you start the new cluster after the upgrade. Link mode also requires that the old and new cluster data directories be in the same file system. (Tablespaces and <filename>pg_wal</filename> can be on different file systems.) Clone mode provides the same speed and disk space advantages but does not cause the old cluster to be unusable once the new cluster is started. Clone mode also requires that the old and new data directories be in the same file system. This mode is only available on certain operating systems and file systems. Swap mode may be the fastest if there are many relations, but you will not be able to access your old cluster once the file transfer step begins. Swap mode also requires that the old and new cluster data directories be in the same file system.»
+    </para>
+
+    <para>
+<!--
+     Setting <option>&#45;-jobs</option> to 2 or higher allows pg_upgrade to
      process multiple databases and tablespaces in parallel.  A good starting
      point is the number of CPU cores on the machine.  This option can
      substantially reduce the upgrade time for multi-database and
      multi-tablespace servers.
->>>>>>> 3d6a8289
+-->
+《機械翻訳》«Setting <option>--jobs</option> to 2 or higher allows pg_upgrade to process multiple databases and tablespaces in parallel. A good starting point is the number of CPU cores on the machine. This option can substantially reduce the upgrade time for multi-database and multi-tablespace servers.»
     </para>
 
     <para>
@@ -1053,24 +865,19 @@
      to perform only the checks, even if the old server is still
      running. <command>pg_upgrade &#45;-check</command> will also outline any
      manual adjustments you will need to make after the upgrade.  If you
-<<<<<<< HEAD
-     are going to be using link or clone mode, you should use the option
-     <option>&#45;-link</option> or <option>&#45;-clone</option> with
+     are going to be using link, clone, copy-file-range, or swap mode, you
+     should use the option <option>&#45;-link</option>, <option>&#45;-clone</option>,
+     <option>&#45;-copy-file-range</option>, or <option>&#45;-swap</option> with
      <option>&#45;-check</option> to enable mode-specific checks.
-=======
-     are going to be using link, clone, copy-file-range, or swap mode, you
-     should use the option <option>--link</option>, <option>--clone</option>,
-     <option>--copy-file-range</option>, or <option>--swap</option> with
-     <option>--check</option> to enable mode-specific checks.
->>>>>>> 3d6a8289
      <command>pg_upgrade</command> requires write permission in the current directory.
 -->
-起動後、<command>pg_upgrade</command>は2つのクラスタに互換性があるかどうか検証し、その後、アップグレードを行います。
+《マッチ度[81.355932]》起動後、<command>pg_upgrade</command>は2つのクラスタに互換性があるかどうか検証し、その後、アップグレードを行います。
 検査のみを行う<command>pg_upgrade --check</command>を使用することができます。
 この場合は古いサーバは稼働中であっても構いません。
 また<command>pg_upgrade --check</command>は、アップグレード後に手作業で行わなければならない調整作業があればその概要を示します。
 リンクまたは複製モードを使用する予定であれば、モード固有の検査を有効にするために<option>--check</option>を付けて<option>--link</option>または<option>--clone</option>オプションを使用すべきです。
 <command>pg_upgrade</command>は現在のディレクトリに対する書き込み権限を必要とします。
+《機械翻訳》«Once started, <command>pg_upgrade</command> will verify the two clusters are compatible and then do the upgrade. You can use <command>pg_upgrade --check</command> to perform only the checks, even if the old server is still running. <command>pg_upgrade --check</command> will also outline any manual adjustments you will need to make after the upgrade. If you are going to be using link, clone, copy-file-range, or swap mode, you should use the option <option>--link</option>, <option>--clone</option>, <option>--copy-file-range</option>, or <option>--swap</option> with <option>--check</option> to enable mode-specific checks. <command>pg_upgrade</command> requires write permission in the current directory.»
     </para>
 
     <para>
@@ -1430,57 +1237,48 @@
     <title>統計情報</title>
 
     <para>
-<<<<<<< HEAD
-<!--
-     Because optimizer statistics are not transferred by <command>pg_upgrade</command>, you will
-     be instructed to run a command to regenerate that information at the end
-     of the upgrade.  You might need to set connection parameters to
-     match your new cluster.
--->
-オプティマイザの統計情報は<command>pg_upgrade</command>により転送されませんので、アップグレード後に統計情報を再生成するコマンドを実行するように指示されます。
-新しいクラスタに合わせるために接続パラメータを設定する必要があるかもしれません。
-    </para>
-
-    <para>
-<!--
-     Using <command>vacuumdb &#45;-all &#45;-analyze-only</command> can efficiently
-     generate such statistics, and the use of <option>&#45;-jobs</option>
-     can speed it up.  Option <option>&#45;-analyze-in-stages</option>
-     can be used to generate minimal statistics quickly.
-=======
-     Unless the <option>--no-statistics</option> option is specified,
+<!--
+     Unless the <option>&#45;-no-statistics</option> option is specified,
      <command>pg_upgrade</command> will transfer most optimizer statistics
      from the old cluster to the new cluster.  However, some statistics may
      not be transferred, such as those created explicitly with <xref
      linkend="sql-createstatistics"/> or custom statistics added by an
      extension.
-    </para>
-
-    <para>
+-->
+《機械翻訳》«Unless the <option>--no-statistics</option> option is specified, <command>pg_upgrade</command> will transfer most optimizer statistics from the old cluster to the new cluster. However, some statistics may not be transferred, such as those created explicitly with <xref linkend="sql-createstatistics"/> or custom statistics added by an extension.»
+    </para>
+
+    <para>
+<!--
      Because not all statistics are transferred by
      <command>pg_upgrade</command>, you will be instructed to run commands to
      regenerate that information at the end of the upgrade.  You might need to
      set connection parameters to match your new cluster.
-    </para>
-
-    <para>
+-->
+《マッチ度[85.245902]》オプティマイザの統計情報は<command>pg_upgrade</command>により転送されませんので、アップグレード後に統計情報を再生成するコマンドを実行するように指示されます。
+新しいクラスタに合わせるために接続パラメータを設定する必要があるかもしれません。
+《機械翻訳》«Because not all statistics are transferred by <command>pg_upgrade</command>, you will be instructed to run commands to regenerate that information at the end of the upgrade. You might need to set connection parameters to match your new cluster.»
+    </para>
+
+    <para>
+<!--
      First, use
-     <command>vacuumdb --all --analyze-in-stages --missing-stats-only</command>
+     <command>vacuumdb &#45;-all &#45;-analyze-in-stages &#45;-missing-stats-only</command>
      to quickly generate minimal optimizer statistics for relations without
-     any.  Then, use <command>vacuumdb --all --analyze-only</command> to ensure
+     any.  Then, use <command>vacuumdb &#45;-all &#45;-analyze-only</command> to ensure
      all relations have updated cumulative statistics for triggering vacuum and
-     analyze.  For both commands, the use of <option>--jobs</option> can speed
+     analyze.  For both commands, the use of <option>&#45;-jobs</option> can speed
      it up.
->>>>>>> 3d6a8289
      If <varname>vacuum_cost_delay</varname> is set to a non-zero
      value, this can be overridden to speed up statistics generation
      using <envar>PGOPTIONS</envar>, e.g., <literal>PGOPTIONS='-c
      vacuum_cost_delay=0' vacuumdb ...</literal>.
 -->
-<command>vacuumdb --all --analyze-only</command>を使用すると、このような統計情報を効率的に生成できます。
+《マッチ度[55.194805]》<command>vacuumdb --all --analyze-only</command>を使用すると、このような統計情報を効率的に生成できます。
 <option>--jobs</option>を使用すると、統計情報を迅速に生成できます。
 <option>--analyze-in-stages</option>オプションを使用すると、最小限の統計情報を迅速に生成できます。
 <varname>vacuum_cost_delay</varname>が0以外の値に設定されている場合、<envar>PGOPTIONS</envar>を使用して、例えば<literal>PGOPTIONS='-c vacuum_cost_delay=0' vacuumdb ...</literal>のように、これを上書きして統計情報の生成を高速化できます。
+《機械翻訳》«First, use <command>vacuumdb --all --analyze-in-stages --missing-stats-only</command> to quickly generate minimal optimizer statistics for relations without any. Then, use <command>vacuumdb --all --analyze-only</command> to ensure all relations have updated cumulative statistics for triggering vacuum and analyze. For both commands, the use of <option>--jobs</option> can speed it up. If <varname>vacuum_cost_delay</varname> is set to a non-zero value, this can be overridden to speed up statistics generation using <envar>PGOPTIONS</envar>, e.g., <literal>PGOPTIONS='-c vacuum_cost_delay=0' vacuumdb ...</literal>.»
     </para>
    </step>
 
@@ -1531,15 +1329,12 @@
 
       <listitem>
        <para>
-<<<<<<< HEAD
-<!--
-        If the <option>&#45;-link</option> option was <emphasis>not</emphasis>
-=======
-        If neither <option>--link</option> nor <option>--swap</option> was
->>>>>>> 3d6a8289
+<!--
+        If neither <option>&#45;-link</option> nor <option>&#45;-swap</option> was
         used, the old cluster was unmodified;  it can be restarted.
 -->
-<option>--link</option>オプションが使われ<emphasis>なかった</emphasis>場合、古いクラスタは変更されません。再起動できます。
+《マッチ度[64.000000]》<option>--check</option>オプションが使われた場合、古いクラスタは変更されません。再起動できます。
+《機械翻訳》«If neither <option>--link</option> nor <option>--swap</option> was used, the old cluster was unmodified; it can be restarted.»
        </para>
       </listitem>
 
@@ -1595,24 +1390,34 @@
 
       <listitem>
        <para>
-        If the <option>--swap</option> option was used, the old cluster might
+<!--
+        If the <option>&#45;-swap</option> option was used, the old cluster might
         be destructively modified:
+-->
+《機械翻訳》«If the <option>--swap</option> option was used, the old cluster might be destructively modified:»
 
         <itemizedlist>
          <listitem>
           <para>
+<!--
            If <command>pg_upgrade</command> aborts before reporting that the
            old cluster is no longer safe to start, the old cluster was
            unmodified; it can be restarted.
+-->
+《マッチ度[63.291139]》リンク処理が始まる前に<command>pg_upgrade</command>が中断すれば、古いクラスタは変更されません。古いクラスタを再起動できます。
+《機械翻訳》«If <command>pg_upgrade</command> aborts before reporting that the old cluster is no longer safe to start, the old cluster was unmodified; it can be restarted.»
           </para>
          </listitem>
 
          <listitem>
           <para>
+<!--
            If <command>pg_upgrade</command> has reported that the old cluster
            is no longer safe to start, the old cluster was destructively
            modified.  The old cluster will need to be restored from backup in
            this case.
+-->
+《機械翻訳》«If <command>pg_upgrade</command> has reported that the old cluster is no longer safe to start, the old cluster was destructively modified. The old cluster will need to be restored from backup in this case.»
           </para>
          </listitem>
         </itemizedlist>

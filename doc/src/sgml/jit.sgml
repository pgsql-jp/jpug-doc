<!-- doc/src/sgml/jit.sgml -->

<chapter id="jit">
<!--
 <title>Just-in-Time Compilation (<acronym>JIT</acronym>)</title>
-->
 <title>実行時コンパイル(<acronym>JIT</acronym>)</title>

 <indexterm zone="jit">
  <primary><acronym>JIT</acronym></primary>
 </indexterm>

 <indexterm>
<!--
  <primary>Just-In-Time compilation</primary>
-->
  <primary>実行時コンパイル</primary>
  <see><acronym>JIT</acronym></see>
 </indexterm>

 <para>
<!--
  This chapter explains what just-in-time compilation is, and how it can be
  configured in <productname>PostgreSQL</productname>.
-->
本章では、実行時コンパイル(just-in-time compilation)とは何か、そして<productname>PostgreSQL</productname>でそれをどのように設定できるかを説明します。
 </para>

 <sect1 id="jit-reason">
<<<<<<< HEAD
  <title>What Is <acronym>JIT</acronym> compilation?</title>

  <para>
=======
<!--
  <title>What is <acronym>JIT</acronym> compilation?</title>
-->
  <title><acronym>JIT</acronym>コンパイルとは何か？</title>

  <para>
<!--
>>>>>>> bd0a9e56
   Just-in-Time (<acronym>JIT</acronym>) compilation is the process of turning
   some form of interpreted program evaluation into a native program, and
   doing so at run time.
   For example, instead of using general-purpose code that can evaluate
   arbitrary SQL expressions to evaluate a particular SQL predicate
   like <literal>WHERE a.col = 3</literal>, it is possible to generate a
   function that is specific to that expression and can be natively executed
   by the CPU, yielding a speedup.
<<<<<<< HEAD
=======
-->
実行時(<acronym>JIT</acronym>)コンパイルとは、ある形式のインタプリタプログラムの評価をネイティブプログラムに変換する過程であり、かつそれを実行時に行うことを指します。
たとえば、<literal>WHERE a.col = 3</literal>のような特定のSQL述語を評価するために、任意のSQL式を評価できる汎用目的のコードを使う代わりに、その式専用の関数を生成し、CPUによってネイティブに実行して速度向上をもたらすことができます。
>>>>>>> bd0a9e56
  </para>

  <para>
<!--
   <productname>PostgreSQL</productname> has builtin support to perform
   <acronym>JIT</acronym> compilation using <ulink
   url="https://llvm.org/"><productname>LLVM</productname></ulink> when
   <productname>PostgreSQL</productname> is built with
<<<<<<< HEAD
   <link linkend="configure-with-llvm"><literal>--with-llvm</literal></link>.
=======
   <link linkend="configure-with-llvm"><literal>&#045;&#045;with-llvm</literal></link>.
-->
<productname>PostgreSQL</productname>が<link linkend="configure-with-llvm"><literal>--with-llvm</literal></link>でビルドされている場合、<productname>PostgreSQL</productname>には<ulink url="https://llvm.org/"><productname>LLVM</productname></ulink>を使って<acronym>JIT</acronym>コンパイルを実行するためのサポートが組み込まれます。
>>>>>>> bd0a9e56
  </para>

  <para>
<!--
   See <filename>src/backend/jit/README</filename> for further details.
-->
さらなる詳細は<filename>src/backend/jit/README</filename>をご覧ください。
  </para>

  <sect2 id="jit-accelerated-operations">
<!--
   <title><acronym>JIT</acronym> Accelerated Operations</title>
-->
   <title><acronym>JIT</acronym>により高速化される処理</title>
   <para>
<!--
    Currently <productname>PostgreSQL</productname>'s <acronym>JIT</acronym>
    implementation has support for accelerating expression evaluation and
    tuple deforming.  Several other operations could be accelerated in the
    future.
-->
今の所、<productname>PostgreSQL</productname>の<acronym>JIT</acronym>実装は、式評価とタプルデフォーミング(tuple deforming)の高速化をサポートしています。
将来は他の操作も高速化されるかも知れません。
   </para>
   <para>
<!--
    Expression evaluation is used to evaluate <literal>WHERE</literal>
    clauses, target lists, aggregates and projections. It can be accelerated
    by generating code specific to each case.
-->
式評価は、<literal>WHERE</literal>句、ターゲットリスト、集約、射影を評価するために使用されます。
それぞれのケースに応じたコードを生成することによって高速化することができます。
   </para>
   <para>
<!--
    Tuple deforming is the process of transforming an on-disk tuple (see <xref
    linkend="storage-tuple-layout"/>) into its in-memory representation.
    It can be accelerated by creating a function specific to the table layout
    and the number of columns to be extracted.
<<<<<<< HEAD
=======
-->
タプルデフォーミングは、ディスク上のタプル(<xref linkend="storage-tuple-layout"/>参照)をメモリ上の表現に変換する処理です。
これはテーブルレイアウトと抽出するカラム数に特化した関数を作ることによって高速化可能です。
>>>>>>> bd0a9e56
   </para>
  </sect2>

  <sect2 id="jit-inlining">
<!--
   <title>Inlining</title>
-->
   <title>インライン展開(Inlining)</title>
   <para>
<!--
    <productname>PostgreSQL</productname> is very extensible and allows new
    data types, functions, operators and other database objects to be defined;
    see <xref linkend="extend"/>. In fact the built-in objects are implemented
    using nearly the same mechanisms.  This extensibility implies some
    overhead, for example due to function calls (see <xref linkend="xfunc"/>).
    To reduce that overhead, <acronym>JIT</acronym> compilation can inline the
    bodies of small functions into the expressions using them. That allows a
    significant percentage of the overhead to be optimized away.
-->
<productname>PostgreSQL</productname>は拡張性が高く、新しいデータ型、関数、演算子、その他のデータベースオブジェクトを定義することが可能です。
<xref linkend="extend"/>を参照してください。
実際、組み込みオブジェクトは似た機構を使って実装されています。
この拡張性は、たとえば関数呼び出し(<xref linkend="xfunc"/>参照)により、幾分のオーバーヘッドをもたらします。
このオーバーヘッドを軽減するために、<acronym>JIT</acronym>コンパイルは、小さな関数の本体をそれを使っている式にインライン展開することができます。
これにより、オーバーヘッドのかなりの部分を最適化によって解消することができます。
   </para>
  </sect2>

  <sect2 id="jit-optimization">
<!--
   <title>Optimization</title>
-->
   <title>最適化</title>
   <para>
<!--
    <productname>LLVM</productname> has support for optimizing generated
    code. Some of the optimizations are cheap enough to be performed whenever
    <acronym>JIT</acronym> is used, while others are only beneficial for
    longer-running queries.
    See <ulink url="https://llvm.org/docs/Passes.html#transform-passes"/> for
    more details about optimizations.
-->
<productname>LLVM</productname>は、生成したコードの最適化をサポートしています。
ある最適化は<acronym>JIT</acronym>が使用される際に常に適用できるほど安価ですが、長時間実行する問い合わせのときだけ有利になるようなものもあります。
最適化についてのさらなる詳細は、<ulink url="https://llvm.org/docs/Passes.html#transform-passes"/>をご覧ください。
   </para>
  </sect2>

  <sect2 id="jit-optimization">
   <title>Optimization</title>
   <para>
    <productname>LLVM</productname> has support for optimizing generated
    code. Some of the optimizations are cheap enough to be performed whenever
    <acronym>JIT</acronym> is used, while others are only beneficial for
    longer-running queries.
    See <ulink url="https://llvm.org/docs/Passes.html#transform-passes"/> for
    more details about optimizations.
   </para>
  </sect2>

 </sect1>

 <sect1 id="jit-decision">
<!--
  <title>When to <acronym>JIT</acronym>?</title>
-->
  <title>どんなときに<acronym>JIT</acronym>を使うべきか？</title>

  <para>
<!--
   <acronym>JIT</acronym> compilation is beneficial primarily for long-running
   CPU-bound queries. Frequently these will be analytical queries.  For short
   queries the added overhead of performing <acronym>JIT</acronym> compilation
   will often be higher than the time it can save.
-->
<acronym>JIT</acronym>コンパイルは、主に長時間実行するCPUバウンドの問い合わせに有益です。
短い問い合わせでは、<acronym>JIT</acronym>コンパイルを行うことにより加わるオーバーヘッドはしばしばそれによって短縮できる時間よりも大きくなるでしょう。
  </para>

  <para>
<<<<<<< HEAD
=======
<!--
>>>>>>> bd0a9e56
   To determine whether <acronym>JIT</acronym> compilation should be used,
   the total estimated cost of a query (see
   <xref linkend="planner-stats-details"/> and
   <xref linkend="runtime-config-query-constants"/>) is used.
   The estimated cost of the query will be compared with the setting of <xref
   linkend="guc-jit-above-cost"/>. If the cost is higher,
   <acronym>JIT</acronym> compilation will be performed.
   Two further decisions are then needed.
   Firstly, if the estimated cost is more
   than the setting of <xref linkend="guc-jit-inline-above-cost"/>, short
   functions and operators used in the query will be inlined.
   Secondly, if the estimated cost is more than the setting of <xref
   linkend="guc-jit-optimize-above-cost"/>, expensive optimizations are
   applied to improve the generated code.
   Each of these options increases the <acronym>JIT</acronym> compilation
   overhead, but can reduce query execution time considerably.
<<<<<<< HEAD
  </para>

  <para>
=======
-->
<acronym>JIT</acronym>コンパイルを使うべきかどうかを決めるために、問い合わせの合計見積もり実行時間(<xref linkend="planner-stats-details"/>と<xref linkend="runtime-config-query-constants"/>を参照)が使用されます。
問い合わせの見積もりコストは<xref linkend="guc-jit-above-cost"/>の設定と比較されます。
もしもそのコストが大きければ、<acronym>JIT</acronym>コンパイルが実行されます。
さらなる二つの決定が必要になります。
まず、見積もりコストが<xref linkend="guc-jit-inline-above-cost"/>の設定よりも大きければ、問い合わせ中で使用される短い関数と演算子がインライン展開されます。
次に、見積もりコストが<xref linkend="guc-jit-optimize-above-cost"/>の設定よりも大きければ、生成コードを改善するために、高価な最適化が適用されます。
これらのオプションは<acronym>JIT</acronym>コンパイルのオーバーヘッドを大きくしますが、かなりクエリの実行時間を短縮します。
  </para>

  <para>
<!--
>>>>>>> bd0a9e56
   These cost-based decisions will be made at plan time, not execution
   time. This means that when prepared statements are in use, and a generic
   plan is used (see <xref linkend="sql-prepare"/>), the values of the
   configuration parameters in effect at prepare time control the decisions,
   not the settings at execution time.
<<<<<<< HEAD
=======
-->
これらのコストに基づく決定は実行時ではなく、プラン時に行われます。
このことは、準備された文が使われ、汎用プラン(<xref linkend="sql-prepare"/>参照)が用いられるときには、実行時ではなく、準備時に参照される設定パラメータの値が決定を左右することを意味します。
>>>>>>> bd0a9e56
  </para>

  <note>
   <para>
<<<<<<< HEAD
    If <xref linkend="guc-jit"/> is set to <literal>off</literal>, or if no
    <acronym>JIT</acronym> implementation is available (for example because
    the server was compiled without <literal>--with-llvm</literal>),
    <acronym>JIT</acronym> will not be performed, even if it would be
    beneficial based on the above criteria.  Setting <xref linkend="guc-jit"/>
    to <literal>off</literal> has effects at both plan and execution time.
=======
<!--
    If <xref linkend="guc-jit"/> is set to <literal>off</literal>, or if no
    <acronym>JIT</acronym> implementation is available (for example because
    the server was compiled without <literal>&#045;&#045;with-llvm</literal>),
    <acronym>JIT</acronym> will not be performed, even if it would be
    beneficial based on the above criteria.  Setting <xref linkend="guc-jit"/>
    to <literal>off</literal> has effects at both plan and execution time.
-->
<xref linkend="guc-jit"/>が<literal>off</literal>か、<acronym>JIT</acronym>実装が適用外（たとえばサーバが<literal>--with-llvm</literal>付きでコンパイルされていない）場合は、たとえ上記の基準からは有益であったとしても<acronym>JIT</acronym>は実行されません。
<xref linkend="guc-jit"/>を<literal>off</literal>にすると、プラン時と実行時の両方に影響を与えます。
>>>>>>> bd0a9e56
   </para>
  </note>

  <para>
<!--
   <xref linkend="sql-explain"/> can be used to see whether
   <acronym>JIT</acronym> is used or not.  As an example, here is a query that
   is not using <acronym>JIT</acronym>:
-->
<xref linkend="sql-explain"/>を使って<acronym>JIT</acronym>が使われているかどうかを確認できます。
<acronym>JIT</acronym>を使っていない例を示します。
<screen>
=# EXPLAIN ANALYZE SELECT SUM(relpages) FROM pg_class;
                                                 QUERY PLAN
-------------------------------------------------------------------------------------------------------------
 Aggregate  (cost=16.27..16.29 rows=1 width=8) (actual time=0.303..0.303 rows=1 loops=1)
   ->  Seq Scan on pg_class  (cost=0.00..15.42 rows=342 width=4) (actual time=0.017..0.111 rows=356 loops=1)
 Planning Time: 0.116 ms
 Execution Time: 0.365 ms
(4 rows)
</screen>
<!--
   Given the cost of the plan, it is entirely reasonable that no
   <acronym>JIT</acronym> was used; the cost of <acronym>JIT</acronym> would
   have been bigger than the potential savings. Adjusting the cost limits
   will lead to <acronym>JIT</acronym> use:
<<<<<<< HEAD
=======
-->
プランに与えられたコストによれば、<acronym>JIT</acronym>が使われないのは完全に合理的です。
<acronym>JIT</acronym>のコストは潜在的な節約よりも大きいのです。
コスト上限を調整すると、<acronym>JIT</acronym>が使われるようになります。
>>>>>>> bd0a9e56
<screen>
=# SET jit_above_cost = 10;
SET
=# EXPLAIN ANALYZE SELECT SUM(relpages) FROM pg_class;
                                                 QUERY PLAN
-------------------------------------------------------------------------------------------------------------
 Aggregate  (cost=16.27..16.29 rows=1 width=8) (actual time=6.049..6.049 rows=1 loops=1)
   ->  Seq Scan on pg_class  (cost=0.00..15.42 rows=342 width=4) (actual time=0.019..0.052 rows=356 loops=1)
 Planning Time: 0.133 ms
 JIT:
   Functions: 3
   Options: Inlining false, Optimization false, Expressions true, Deforming true
   Timing: Generation 1.259 ms, Inlining 0.000 ms, Optimization 0.797 ms, Emission 5.048 ms, Total 7.104 ms
 Execution Time: 7.416 ms
</screen>
<!--
   As visible here, <acronym>JIT</acronym> was used, but inlining and
   expensive optimization were not. If <xref
   linkend="guc-jit-inline-above-cost"/> or <xref
   linkend="guc-jit-optimize-above-cost"/> were also lowered,
   that would change.
<<<<<<< HEAD
=======
-->
これを見るとわかるように、<acronym>JIT</acronym>は使われていますが、インライン展開と高価な最適化は行われていません。
加えて<xref linkend="guc-jit-inline-above-cost"/>あるいは<xref linkend="guc-jit-optimize-above-cost"/>を小さくすれば、これは変わることでしょう。
>>>>>>> bd0a9e56
  </para>
 </sect1>

 <sect1 id="jit-configuration" xreflabel="JIT Configuration">
<!--
  <title>Configuration</title>
-->
  <title>設定</title>

  <para>
<<<<<<< HEAD
=======
<!--
>>>>>>> bd0a9e56
   The configuration variable
   <xref linkend="guc-jit"/> determines whether <acronym>JIT</acronym>
   compilation is enabled or disabled.
   If it is enabled, the configuration variables
   <xref linkend="guc-jit-above-cost"/>, <xref
   linkend="guc-jit-inline-above-cost"/>, and <xref
   linkend="guc-jit-optimize-above-cost"/> determine
   whether <acronym>JIT</acronym> compilation is performed for a query,
   and how much effort is spent doing so.
<<<<<<< HEAD
  </para>

  <para>
   <xref linkend="guc-jit-provider"/> determines which <acronym>JIT</acronym>
   implementation is used. It is rarely required to be changed. See <xref
   linkend="jit-pluggable"/>.
  </para>

  <para>
   For development and debugging purposes a few additional configuration
   parameters exist, as described in
   <xref linkend="runtime-config-developer"/>.
=======
-->
設定パラメータの<xref linkend="guc-jit"/>は、<acronym>JIT</acronym>が有効か無効化を決定します。
有効ならば、設定値<xref linkend="guc-jit-above-cost"/>、<xref linkend="guc-jit-inline-above-cost"/>、<xref linkend="guc-jit-optimize-above-cost"/>は問い合わせで<acronym>JIT</acronym>コンパイルが実行されるかどうか、どの程度の努力が<acronym>JIT</acronym>コンパイルに払われるのかを決定します。
  </para>

  <para>
<!--
   <xref linkend="guc-jit-provider"/> determines which <acronym>JIT</acronym>
   implementation is used. It is rarely required to be changed. See <xref
   linkend="jit-pluggable"/>.
-->
<xref linkend="guc-jit-provider"/>はどの<acronym>JIT</acronym>実装が使われるのかを決定します。
めったに変更する必要はありません。
<xref linkend="jit-pluggable"/>を参照してください。
  </para>

  <para>
<!--
   For development and debugging purposes a few additional configuration
   parameters exist, as described in
   <xref linkend="runtime-config-developer"/>.
-->
<xref linkend="runtime-config-developer"/>にあるように、開発とデバッグ目的のために少数の追加設定パラメータがあります。
>>>>>>> bd0a9e56
  </para>
 </sect1>

 <sect1 id="jit-extensibility">
<<<<<<< HEAD
=======
<!--
>>>>>>> bd0a9e56
  <title>Extensibility</title>
-->
  <title>拡張性</title>

  <sect2 id="jit-extensibility-bitcode">
<!--
   <title>Inlining Support for Extensions</title>
-->
   <title>拡張のためのインライン展開サポート</title>
   <para>
<!--
    <productname>PostgreSQL</productname>'s <acronym>JIT</acronym>
    implementation can inline the bodies of functions
    of types <literal>C</literal> and <literal>internal</literal>, as well as
    operators based on such functions.  To do so for functions in extensions,
    the definitions of those functions need to be made available.
    When using <link linkend="extend-pgxs">PGXS</link> to build an extension
    against a server that has been compiled with LLVM JIT support, the
    relevant files will be built and installed automatically.
<<<<<<< HEAD
=======
-->
<productname>PostgreSQL</productname>の<acronym>JIT</acronym>実装は、<literal>C</literal>と<literal>internal</literal>型の関数の本体をインライン展開できます。そうした関数に基づく演算子も同様です。
拡張の関数に同じことを行うには、関数の定義が入手可能である必要があります。
LLVM JITサポートがコンパイルされているサーバに対して<link linkend="extend-pgxs">PGXS</link>を使って拡張をビルドする際に、関連するファイルは自動的にビルドされ、インストールされます。
>>>>>>> bd0a9e56
   </para>

   <para>
<!--
    The relevant files have to be installed into
    <filename>$pkglibdir/bitcode/$extension/</filename> and a summary of them
    into <filename>$pkglibdir/bitcode/$extension.index.bc</filename>, where
    <literal>$pkglibdir</literal> is the directory returned by
<<<<<<< HEAD
    <literal>pg_config --pkglibdir</literal> and <literal>$extension</literal>
    is the base name of the extension's shared library.

=======
    <literal>pg_config &#045;&#045;pkglibdir</literal> and <literal>$extension</literal>
    is the base name of the extension's shared library.
-->
関連するファイルは<filename>$pkglibdir/bitcode/$extension/</filename>に、そのサマリは<filename>$pkglibdir/bitcode/$extension.index.bc</filename>にインストールされなければなりません。
ここで、<literal>$pkglibdir</literal>は、<literal>pg_config --pkglibdir</literal>が返すディレクトリで、<literal>$extension</literal>は拡張の共有ライブラリのベース名です。
>>>>>>> bd0a9e56
    <note>
     <para>
<!--
      For functions built into <productname>PostgreSQL</productname> itself,
      the bitcode is installed into
      <literal>$pkglibdir/bitcode/postgres</literal>.
-->
<productname>PostgreSQL</productname>自身に組み込まれた関数については、ビットコードが<literal>$pkglibdir/bitcode/postgres</literal>にインストールされます。
     </para>
    </note>
   </para>
  </sect2>

  <sect2 id="jit-pluggable">
<<<<<<< HEAD
   <title>Pluggable <acronym>JIT</acronym> Providers</title>
=======
<!--
   <title>Pluggable <acronym>JIT</acronym> Providers</title>
-->
   <title>プラグ可能<acronym>JIT</acronym>プロバイダ</title>
>>>>>>> bd0a9e56

   <para>
<!--
    <productname>PostgreSQL</productname> provides a <acronym>JIT</acronym>
    implementation based on <productname>LLVM</productname>.  The interface to
    the <acronym>JIT</acronym> provider is pluggable and the provider can be
    changed without recompiling (although currently, the build process only
    provides inlining support data for <productname>LLVM</productname>).
    The active provider is chosen via the setting
    <xref linkend="guc-jit-provider"/>.
<<<<<<< HEAD
=======
-->
<productname>PostgreSQL</productname>は<productname>LLVM</productname>に基づいた<acronym>JIT</acronym>実装を提供します。
<acronym>JIT</acronym>プロバイダのインタフェースはプラグ可能で、プロバイダは再コンパイルすることなく変更できます。（ただし今のところ、ビルドプロセスは<productname>LLVM</productname>用のインライン展開サポートデータのみを提供しています。)
有効なプロバイダは<xref linkend="guc-jit-provider"/>の設定で選択できます。
>>>>>>> bd0a9e56
   </para>

   <sect3>
<!--
    <title><acronym>JIT</acronym> Provider Interface</title>
-->
    <title><acronym>JIT</acronym>プロバイダインタフェース</title>
    <para>
<!--
     A <acronym>JIT</acronym> provider is loaded by dynamically loading the
     named shared library. The normal library search path is used to locate
     the library. To provide the required <acronym>JIT</acronym> provider
     callbacks and to indicate that the library is actually a
     <acronym>JIT</acronym> provider, it needs to provide a C function named
     <function>_PG_jit_provider_init</function>. This function is passed a
     struct that needs to be filled with the callback function pointers for
     individual actions:
<<<<<<< HEAD
=======
-->
名前付きの共有ライブラリをロードすることにより、<acronym>JIT</acronym>は動的にロードされます。
ライブラリを特定するために通常のライブラリサーチパスが使用されます。
必要な<acronym>JIT</acronym>プロバイダコールバックを提供し、かつそのライブラリが実際に<acronym>JIT</acronym>プロバイダであることを示すために、<function>_PG_jit_provider_init</function>という名前のC関数を提供する必要があります。
この関数には構造体が渡され、その構造体には各々の動作用のコールバック関数へのポインタが設定される必要があります。
>>>>>>> bd0a9e56
<programlisting>
struct JitProviderCallbacks
{
    JitProviderResetAfterErrorCB reset_after_error;
    JitProviderReleaseContextCB release_context;
    JitProviderCompileExprCB compile_expr;
};

extern void _PG_jit_provider_init(JitProviderCallbacks *cb);
</programlisting>
    </para>
   </sect3>
  </sect2>
 </sect1>

</chapter><|MERGE_RESOLUTION|>--- conflicted
+++ resolved
@@ -27,19 +27,13 @@
  </para>
 
  <sect1 id="jit-reason">
-<<<<<<< HEAD
+<!--
   <title>What Is <acronym>JIT</acronym> compilation?</title>
-
-  <para>
-=======
-<!--
-  <title>What is <acronym>JIT</acronym> compilation?</title>
 -->
   <title><acronym>JIT</acronym>コンパイルとは何か？</title>
 
   <para>
 <!--
->>>>>>> bd0a9e56
    Just-in-Time (<acronym>JIT</acronym>) compilation is the process of turning
    some form of interpreted program evaluation into a native program, and
    doing so at run time.
@@ -48,12 +42,9 @@
    like <literal>WHERE a.col = 3</literal>, it is possible to generate a
    function that is specific to that expression and can be natively executed
    by the CPU, yielding a speedup.
-<<<<<<< HEAD
-=======
 -->
 実行時(<acronym>JIT</acronym>)コンパイルとは、ある形式のインタプリタプログラムの評価をネイティブプログラムに変換する過程であり、かつそれを実行時に行うことを指します。
 たとえば、<literal>WHERE a.col = 3</literal>のような特定のSQL述語を評価するために、任意のSQL式を評価できる汎用目的のコードを使う代わりに、その式専用の関数を生成し、CPUによってネイティブに実行して速度向上をもたらすことができます。
->>>>>>> bd0a9e56
   </para>
 
   <para>
@@ -62,13 +53,9 @@
    <acronym>JIT</acronym> compilation using <ulink
    url="https://llvm.org/"><productname>LLVM</productname></ulink> when
    <productname>PostgreSQL</productname> is built with
-<<<<<<< HEAD
-   <link linkend="configure-with-llvm"><literal>--with-llvm</literal></link>.
-=======
    <link linkend="configure-with-llvm"><literal>&#045;&#045;with-llvm</literal></link>.
 -->
 <productname>PostgreSQL</productname>が<link linkend="configure-with-llvm"><literal>--with-llvm</literal></link>でビルドされている場合、<productname>PostgreSQL</productname>には<ulink url="https://llvm.org/"><productname>LLVM</productname></ulink>を使って<acronym>JIT</acronym>コンパイルを実行するためのサポートが組み込まれます。
->>>>>>> bd0a9e56
   </para>
 
   <para>
@@ -108,12 +95,9 @@
     linkend="storage-tuple-layout"/>) into its in-memory representation.
     It can be accelerated by creating a function specific to the table layout
     and the number of columns to be extracted.
-<<<<<<< HEAD
-=======
 -->
 タプルデフォーミングは、ディスク上のタプル(<xref linkend="storage-tuple-layout"/>参照)をメモリ上の表現に変換する処理です。
 これはテーブルレイアウトと抽出するカラム数に特化した関数を作ることによって高速化可能です。
->>>>>>> bd0a9e56
    </para>
   </sect2>
 
@@ -162,18 +146,6 @@
    </para>
   </sect2>
 
-  <sect2 id="jit-optimization">
-   <title>Optimization</title>
-   <para>
-    <productname>LLVM</productname> has support for optimizing generated
-    code. Some of the optimizations are cheap enough to be performed whenever
-    <acronym>JIT</acronym> is used, while others are only beneficial for
-    longer-running queries.
-    See <ulink url="https://llvm.org/docs/Passes.html#transform-passes"/> for
-    more details about optimizations.
-   </para>
-  </sect2>
-
  </sect1>
 
  <sect1 id="jit-decision">
@@ -194,10 +166,7 @@
   </para>
 
   <para>
-<<<<<<< HEAD
-=======
-<!--
->>>>>>> bd0a9e56
+<!--
    To determine whether <acronym>JIT</acronym> compilation should be used,
    the total estimated cost of a query (see
    <xref linkend="planner-stats-details"/> and
@@ -214,11 +183,6 @@
    applied to improve the generated code.
    Each of these options increases the <acronym>JIT</acronym> compilation
    overhead, but can reduce query execution time considerably.
-<<<<<<< HEAD
-  </para>
-
-  <para>
-=======
 -->
 <acronym>JIT</acronym>コンパイルを使うべきかどうかを決めるために、問い合わせの合計見積もり実行時間(<xref linkend="planner-stats-details"/>と<xref linkend="runtime-config-query-constants"/>を参照)が使用されます。
 問い合わせの見積もりコストは<xref linkend="guc-jit-above-cost"/>の設定と比較されます。
@@ -231,30 +195,18 @@
 
   <para>
 <!--
->>>>>>> bd0a9e56
    These cost-based decisions will be made at plan time, not execution
    time. This means that when prepared statements are in use, and a generic
    plan is used (see <xref linkend="sql-prepare"/>), the values of the
    configuration parameters in effect at prepare time control the decisions,
    not the settings at execution time.
-<<<<<<< HEAD
-=======
 -->
 これらのコストに基づく決定は実行時ではなく、プラン時に行われます。
 このことは、準備された文が使われ、汎用プラン(<xref linkend="sql-prepare"/>参照)が用いられるときには、実行時ではなく、準備時に参照される設定パラメータの値が決定を左右することを意味します。
->>>>>>> bd0a9e56
   </para>
 
   <note>
    <para>
-<<<<<<< HEAD
-    If <xref linkend="guc-jit"/> is set to <literal>off</literal>, or if no
-    <acronym>JIT</acronym> implementation is available (for example because
-    the server was compiled without <literal>--with-llvm</literal>),
-    <acronym>JIT</acronym> will not be performed, even if it would be
-    beneficial based on the above criteria.  Setting <xref linkend="guc-jit"/>
-    to <literal>off</literal> has effects at both plan and execution time.
-=======
 <!--
     If <xref linkend="guc-jit"/> is set to <literal>off</literal>, or if no
     <acronym>JIT</acronym> implementation is available (for example because
@@ -265,7 +217,6 @@
 -->
 <xref linkend="guc-jit"/>が<literal>off</literal>か、<acronym>JIT</acronym>実装が適用外（たとえばサーバが<literal>--with-llvm</literal>付きでコンパイルされていない）場合は、たとえ上記の基準からは有益であったとしても<acronym>JIT</acronym>は実行されません。
 <xref linkend="guc-jit"/>を<literal>off</literal>にすると、プラン時と実行時の両方に影響を与えます。
->>>>>>> bd0a9e56
    </para>
   </note>
 
@@ -292,13 +243,10 @@
    <acronym>JIT</acronym> was used; the cost of <acronym>JIT</acronym> would
    have been bigger than the potential savings. Adjusting the cost limits
    will lead to <acronym>JIT</acronym> use:
-<<<<<<< HEAD
-=======
 -->
 プランに与えられたコストによれば、<acronym>JIT</acronym>が使われないのは完全に合理的です。
 <acronym>JIT</acronym>のコストは潜在的な節約よりも大きいのです。
 コスト上限を調整すると、<acronym>JIT</acronym>が使われるようになります。
->>>>>>> bd0a9e56
 <screen>
 =# SET jit_above_cost = 10;
 SET
@@ -320,12 +268,9 @@
    linkend="guc-jit-inline-above-cost"/> or <xref
    linkend="guc-jit-optimize-above-cost"/> were also lowered,
    that would change.
-<<<<<<< HEAD
-=======
 -->
 これを見るとわかるように、<acronym>JIT</acronym>は使われていますが、インライン展開と高価な最適化は行われていません。
 加えて<xref linkend="guc-jit-inline-above-cost"/>あるいは<xref linkend="guc-jit-optimize-above-cost"/>を小さくすれば、これは変わることでしょう。
->>>>>>> bd0a9e56
   </para>
  </sect1>
 
@@ -336,10 +281,7 @@
   <title>設定</title>
 
   <para>
-<<<<<<< HEAD
-=======
-<!--
->>>>>>> bd0a9e56
+<!--
    The configuration variable
    <xref linkend="guc-jit"/> determines whether <acronym>JIT</acronym>
    compilation is enabled or disabled.
@@ -349,52 +291,34 @@
    linkend="guc-jit-optimize-above-cost"/> determine
    whether <acronym>JIT</acronym> compilation is performed for a query,
    and how much effort is spent doing so.
-<<<<<<< HEAD
-  </para>
-
-  <para>
+-->
+設定パラメータの<xref linkend="guc-jit"/>は、<acronym>JIT</acronym>が有効か無効化を決定します。
+有効ならば、設定値<xref linkend="guc-jit-above-cost"/>、<xref linkend="guc-jit-inline-above-cost"/>、<xref linkend="guc-jit-optimize-above-cost"/>は問い合わせで<acronym>JIT</acronym>コンパイルが実行されるかどうか、どの程度の努力が<acronym>JIT</acronym>コンパイルに払われるのかを決定します。
+  </para>
+
+  <para>
+<!--
    <xref linkend="guc-jit-provider"/> determines which <acronym>JIT</acronym>
    implementation is used. It is rarely required to be changed. See <xref
    linkend="jit-pluggable"/>.
-  </para>
-
-  <para>
+-->
+<xref linkend="guc-jit-provider"/>はどの<acronym>JIT</acronym>実装が使われるのかを決定します。
+めったに変更する必要はありません。
+<xref linkend="jit-pluggable"/>を参照してください。
+  </para>
+
+  <para>
+<!--
    For development and debugging purposes a few additional configuration
    parameters exist, as described in
    <xref linkend="runtime-config-developer"/>.
-=======
--->
-設定パラメータの<xref linkend="guc-jit"/>は、<acronym>JIT</acronym>が有効か無効化を決定します。
-有効ならば、設定値<xref linkend="guc-jit-above-cost"/>、<xref linkend="guc-jit-inline-above-cost"/>、<xref linkend="guc-jit-optimize-above-cost"/>は問い合わせで<acronym>JIT</acronym>コンパイルが実行されるかどうか、どの程度の努力が<acronym>JIT</acronym>コンパイルに払われるのかを決定します。
-  </para>
-
-  <para>
-<!--
-   <xref linkend="guc-jit-provider"/> determines which <acronym>JIT</acronym>
-   implementation is used. It is rarely required to be changed. See <xref
-   linkend="jit-pluggable"/>.
--->
-<xref linkend="guc-jit-provider"/>はどの<acronym>JIT</acronym>実装が使われるのかを決定します。
-めったに変更する必要はありません。
-<xref linkend="jit-pluggable"/>を参照してください。
-  </para>
-
-  <para>
-<!--
-   For development and debugging purposes a few additional configuration
-   parameters exist, as described in
-   <xref linkend="runtime-config-developer"/>.
 -->
 <xref linkend="runtime-config-developer"/>にあるように、開発とデバッグ目的のために少数の追加設定パラメータがあります。
->>>>>>> bd0a9e56
   </para>
  </sect1>
 
  <sect1 id="jit-extensibility">
-<<<<<<< HEAD
-=======
-<!--
->>>>>>> bd0a9e56
+<!--
   <title>Extensibility</title>
 -->
   <title>拡張性</title>
@@ -414,13 +338,10 @@
     When using <link linkend="extend-pgxs">PGXS</link> to build an extension
     against a server that has been compiled with LLVM JIT support, the
     relevant files will be built and installed automatically.
-<<<<<<< HEAD
-=======
 -->
 <productname>PostgreSQL</productname>の<acronym>JIT</acronym>実装は、<literal>C</literal>と<literal>internal</literal>型の関数の本体をインライン展開できます。そうした関数に基づく演算子も同様です。
 拡張の関数に同じことを行うには、関数の定義が入手可能である必要があります。
 LLVM JITサポートがコンパイルされているサーバに対して<link linkend="extend-pgxs">PGXS</link>を使って拡張をビルドする際に、関連するファイルは自動的にビルドされ、インストールされます。
->>>>>>> bd0a9e56
    </para>
 
    <para>
@@ -429,17 +350,11 @@
     <filename>$pkglibdir/bitcode/$extension/</filename> and a summary of them
     into <filename>$pkglibdir/bitcode/$extension.index.bc</filename>, where
     <literal>$pkglibdir</literal> is the directory returned by
-<<<<<<< HEAD
-    <literal>pg_config --pkglibdir</literal> and <literal>$extension</literal>
-    is the base name of the extension's shared library.
-
-=======
     <literal>pg_config &#045;&#045;pkglibdir</literal> and <literal>$extension</literal>
     is the base name of the extension's shared library.
 -->
 関連するファイルは<filename>$pkglibdir/bitcode/$extension/</filename>に、そのサマリは<filename>$pkglibdir/bitcode/$extension.index.bc</filename>にインストールされなければなりません。
 ここで、<literal>$pkglibdir</literal>は、<literal>pg_config --pkglibdir</literal>が返すディレクトリで、<literal>$extension</literal>は拡張の共有ライブラリのベース名です。
->>>>>>> bd0a9e56
     <note>
      <para>
 <!--
@@ -454,14 +369,10 @@
   </sect2>
 
   <sect2 id="jit-pluggable">
-<<<<<<< HEAD
+<!--
    <title>Pluggable <acronym>JIT</acronym> Providers</title>
-=======
-<!--
-   <title>Pluggable <acronym>JIT</acronym> Providers</title>
 -->
    <title>プラグ可能<acronym>JIT</acronym>プロバイダ</title>
->>>>>>> bd0a9e56
 
    <para>
 <!--
@@ -472,13 +383,10 @@
     provides inlining support data for <productname>LLVM</productname>).
     The active provider is chosen via the setting
     <xref linkend="guc-jit-provider"/>.
-<<<<<<< HEAD
-=======
 -->
 <productname>PostgreSQL</productname>は<productname>LLVM</productname>に基づいた<acronym>JIT</acronym>実装を提供します。
 <acronym>JIT</acronym>プロバイダのインタフェースはプラグ可能で、プロバイダは再コンパイルすることなく変更できます。（ただし今のところ、ビルドプロセスは<productname>LLVM</productname>用のインライン展開サポートデータのみを提供しています。)
 有効なプロバイダは<xref linkend="guc-jit-provider"/>の設定で選択できます。
->>>>>>> bd0a9e56
    </para>
 
    <sect3>
@@ -496,14 +404,11 @@
      <function>_PG_jit_provider_init</function>. This function is passed a
      struct that needs to be filled with the callback function pointers for
      individual actions:
-<<<<<<< HEAD
-=======
 -->
 名前付きの共有ライブラリをロードすることにより、<acronym>JIT</acronym>は動的にロードされます。
 ライブラリを特定するために通常のライブラリサーチパスが使用されます。
 必要な<acronym>JIT</acronym>プロバイダコールバックを提供し、かつそのライブラリが実際に<acronym>JIT</acronym>プロバイダであることを示すために、<function>_PG_jit_provider_init</function>という名前のC関数を提供する必要があります。
 この関数には構造体が渡され、その構造体には各々の動作用のコールバック関数へのポインタが設定される必要があります。
->>>>>>> bd0a9e56
 <programlisting>
 struct JitProviderCallbacks
 {

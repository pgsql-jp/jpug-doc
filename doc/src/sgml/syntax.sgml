--- conflicted
+++ resolved
@@ -537,14 +537,10 @@
    </sect3>
 
    <sect3 id="sql-syntax-strings-escape">
-<<<<<<< HEAD
+<!--
     <title>String Constants with C-Style Escapes</title>
-=======
-<!--
-    <title>String Constants with C-style Escapes</title>
 -->
     <title>C形式エスケープでの文字列定数</title>
->>>>>>> bd0a9e56
 
      <indexterm zone="sql-syntax-strings-escape">
 <!--
@@ -878,14 +874,10 @@
    </sect3>
 
    <sect3 id="sql-syntax-dollar-quoting">
-<<<<<<< HEAD
+<!--
     <title>Dollar-Quoted String Constants</title>
-=======
-<!--
-    <title>Dollar-quoted String Constants</title>
 -->
     <title>ドル記号で引用符付けされた文字列定数</title>
->>>>>>> bd0a9e56
 
      <indexterm>
 <!--
@@ -1006,14 +998,10 @@
    </sect3>
 
    <sect3 id="sql-syntax-bit-strings">
-<<<<<<< HEAD
+<!--
     <title>Bit-String Constants</title>
-=======
-<!--
-    <title>Bit-string Constants</title>
 -->
     <title>ビット文字列定数</title>
->>>>>>> bd0a9e56
 
     <indexterm zone="sql-syntax-bit-strings">
 <!--
@@ -2407,25 +2395,16 @@
    </para>
 
    <para>
-<<<<<<< HEAD
+<!--
     When issuing queries in a database where some users mistrust other users,
     observe security precautions from <xref linkend="typeconv-func"/> when
     writing function calls.
-   </para>
-
-   <para>
-=======
-<!--
-    When issuing queries in a database where some users mistrust other users,
-    observe security precautions from <xref linkend="typeconv-func"/> when
-    writing function calls.
 -->
 あるユーザが他のユーザを信用しないデータベースで問い合わせを発行する場合には、関数呼び出しを書く時に<xref linkend="typeconv-func"/>のセキュリティの事前の対策を守ってください。
    </para>
 
    <para>
 <!--
->>>>>>> bd0a9e56
     The arguments can optionally have names attached.
     See <xref linkend="sql-syntax-calling-funcs"/> for details.
 -->
@@ -3009,13 +2988,10 @@
        set of rows that are equivalent in the <literal>ORDER BY</literal>
        ordering.  (There must be an <literal>ORDER BY</literal> clause
        in the window definition to use <literal>GROUPS</literal> mode.)
-<<<<<<< HEAD
-=======
 -->
 <literal>GROUPS</literal>モードでも、<replaceable>offset</replaceable>の評価値は非NULL、非負の整数でなければならず、このオプションは現在行のピアグループ(peer group)の前あるいは後の指定した数の<firstterm>ピアグループ</firstterm>でフレームが開始あるいは終了することを意味します。
 ここでピアグループは、<literal>ORDER BY</literal>による順序付け中で等しい行の集合です。
 （ウィンドウ定義で<literal>GROUPS</literal>モードを使うには、<literal>ORDER BY</literal>句が存在しなければなりません。）
->>>>>>> bd0a9e56
       </para>
      </listitem>
      <listitem>
@@ -4011,15 +3987,12 @@
     function parameters by name and can be written in any order.
     For each notation, also consider the effect of function argument types,
     documented in <xref linkend="typeconv-func"/>.
-<<<<<<< HEAD
-=======
 -->
 <productname>PostgreSQL</productname>では名前付きパラメータを持つ関数について、<firstterm>位置</firstterm>表記と<firstterm>名前付け</firstterm>表記のいずれでも呼び出すことが可能です。
 名前付け表記は、パラメータと引数の関連をより明確・確実にするので、多数のパラメータを持つ関数において特に有用です。
 位置表記の関数呼び出しでは、関数宣言で定義されたのと同じ並び順で、引数を記述します。
 名前付け表記では、引数と関数パラメータは名前で対応付けられ、引数はどのような並び順で書いても構いません。
 それぞれの表記で、<xref linkend="typeconv-func"/>に書かれているように、関数の引数の型の効果も考慮してください。
->>>>>>> bd0a9e56
    </para>
 
    <para>

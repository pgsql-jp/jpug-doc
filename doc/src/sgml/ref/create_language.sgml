<!--
doc/src/sgml/ref/create_language.sgml
PostgreSQL documentation
-->

<refentry id="sql-createlanguage">
 <indexterm zone="sql-createlanguage">
  <primary>CREATE LANGUAGE</primary>
 </indexterm>

 <refmeta>
  <refentrytitle>CREATE LANGUAGE</refentrytitle>
  <manvolnum>7</manvolnum>
<!--
  <refmiscinfo>SQL - Language Statements</refmiscinfo>
-->
<refmiscinfo>SQL - 言語</refmiscinfo>
 </refmeta>

 <refnamediv>
  <refname>CREATE LANGUAGE</refname>
<!--
  <refpurpose>define a new procedural language</refpurpose>
-->
<refpurpose>新しい手続き言語を定義する</refpurpose>
 </refnamediv>

 <refsynopsisdiv>
<synopsis>
CREATE [ OR REPLACE ] [ TRUSTED ] [ PROCEDURAL ] LANGUAGE <replaceable class="parameter">name</replaceable>
    HANDLER <replaceable class="parameter">call_handler</replaceable> [ INLINE <replaceable class="parameter">inline_handler</replaceable> ] [ VALIDATOR <replaceable>valfunction</replaceable> ]
CREATE [ OR REPLACE ] [ TRUSTED ] [ PROCEDURAL ] LANGUAGE <replaceable class="parameter">name</replaceable>
</synopsis>
 </refsynopsisdiv>

 <refsect1 id="sql-createlanguage-description">
<!--
  <title>Description</title>
-->
<title>説明</title>

  <para>
<!--
   <command>CREATE LANGUAGE</command> registers a new
   procedural language with a <productname>PostgreSQL</productname>
   database.  Subsequently, functions and procedures can be
   defined in this new language.
-->
<command>CREATE LANGUAGE</command>は新しい手続き言語を<productname>PostgreSQL</productname>データベースに登録します。
この後で、関数とプロシージャをその新しい言語で定義できるようになります。
  </para>

<<<<<<< HEAD
=======
  <note>
   <para>
<!--
    As of <productname>PostgreSQL</productname> 9.1, most procedural
    languages have been made into <quote>extensions</quote>, and should
    therefore be installed with <xref linkend="sql-createextension"/>
    not <command>CREATE LANGUAGE</command>.  Direct use of
    <command>CREATE LANGUAGE</command> should now be confined to
    extension installation scripts.  If you have a <quote>bare</quote>
    language in your database, perhaps as a result of an upgrade,
    you can convert it to an extension using
    <literal>CREATE EXTENSION <replaceable>langname</replaceable> FROM
    unpackaged</literal>.
-->
<productname>PostgreSQL</productname> 9.1から、ほとんどの手続き言語は<quote>拡張</quote>としてまとめられました。
したがって<command>CREATE LANGUAGE</command>ではなく<xref linkend="sql-createextension"/>を使用してインストールすべきです。
<command>CREATE LANGUAGE</command>を直接使用することは拡張インストール用スクリプトに限定されなければなりません。
おそらくアップグレードの結果<quote>むきだしの</quote>言語がデータベース内に存在する場合、<literal>CREATE EXTENSION <replaceable>langname</replaceable> FROM unpackaged</literal>を用いて拡張に変換することができます。
   </para>
  </note>

>>>>>>> 184958ef
  <para>
<!--
   <command>CREATE LANGUAGE</command> effectively associates the
   language name with handler function(s) that are responsible for executing
   functions written in the language.  Refer to <xref linkend="plhandler"/>
   for more information about language handlers.
-->
<command>CREATE LANGUAGE</command>は、言語名とその言語で作成された関数の実行に責任を持つハンドラ関数を関連付けます。
言語ハンドラについての詳細は、<xref linkend="plhandler"/>を参照してください。
  </para>

  <para>
<<<<<<< HEAD
   <command>CREATE OR REPLACE LANGUAGE</command> will either create a
   new language, or replace an existing definition.  If the language
   already exists, its parameters are updated according to the command,
   but the language's ownership and permissions settings do not change,
   and any existing functions written in the language are assumed to still
   be valid.
  </para>

  <para>
   One must have the
   <productname>PostgreSQL</productname> superuser privilege to
   register a new language or change an existing language's parameters.
   However, once the language is created it is valid to assign ownership of
   it to a non-superuser, who may then drop it, change its permissions,
   rename it, or assign it to a new owner.  (Do not, however, assign
   ownership of the underlying C functions to a non-superuser; that would
   create a privilege escalation path for that user.)
  </para>

  <para>
   The form of <command>CREATE LANGUAGE</command> that does not supply
   any handler function is obsolete.  For backwards compatibility with
   old dump files, it is interpreted as <command>CREATE EXTENSION</command>.
   That will work if the language has been packaged into an extension of
   the same name, which is the conventional way to set up procedural
   languages.
=======
<!--
   There are two forms of the <command>CREATE LANGUAGE</command> command.
   In the first form, the user supplies just the name of the desired
   language, and the <productname>PostgreSQL</productname> server consults
   the <link linkend="catalog-pg-pltemplate"><structname>pg_pltemplate</structname></link>
   system catalog to determine the correct parameters.  In the second form,
   the user supplies the language parameters along with the language name.
   The second form can be used to create a language that is not defined in
   <structname>pg_pltemplate</structname>, but this approach is considered obsolescent.
-->
<command>CREATE LANGUAGE</command>コマンドには2種類の構文があります。
最初の構文は、ユーザは必要な言語の名前のみを単に指定するものです。
この場合、<productname>PostgreSQL</productname>サーバは<link linkend="catalog-pg-pltemplate"><structname>pg_pltemplate</structname></link>システムカタログを参照し、正しいパラメータを決定します。
2番目の構文では、ユーザは言語名の他に言語のパラメータも入力します。
この形式で、<structname>pg_pltemplate</structname>で定義されていない言語を作成することができますが、この手法は廃棄予定です。
  </para>

  <para>
<!--
   When the server finds an entry in the <structname>pg_pltemplate</structname> catalog
   for the given language name, it will use the catalog data even if the
   command includes language parameters.  This behavior simplifies loading of
   old dump files, which are likely to contain out-of-date information
   about language support functions.
-->
指定された言語名に対応する<structname>pg_pltemplate</structname>カタログの項目をサーバが見つけると、コマンドに言語のパラメータが含まれていたとしてもカタログのデータを使用します。
この動作により、言語のサポート関数に関する古すぎる情報を含む、古いダンプファイルからの読み込みが簡単になります。
  </para>

  <para>
<!--
   Ordinarily, the user must have the
   <productname>PostgreSQL</productname> superuser privilege to
   register a new language.  However, the owner of a database can register
   a new language within that database if the language is listed in
   the <structname>pg_pltemplate</structname> catalog and is marked
   as allowed to be created by database owners (<structfield>tmpldbacreate</structfield>
   is true).  The default is that trusted languages can be created
   by database owners, but this can be adjusted by superusers by modifying
   the contents of <structname>pg_pltemplate</structname>.
   The creator of a language becomes its owner and can later
   drop it, rename it, or assign it to a new owner.
-->
通常、新しい言語を登録するには、ユーザは<productname>PostgreSQL</productname>のスーパーユーザ権限を持たなければなりません。
しかし、言語が<structname>pg_pltemplate</structname>カタログ内に記載され、データベース所有者による作成可能印（<structfield>tmpldbacreate</structfield>が真）が付いていれば、データベース所有者はそのデータベース内に新しい言語を登録することができます。
デフォルトで、信頼された言語はデータベース所有者による作成ができます。
しかし、これはスーパーユーザによる<structname>pg_pltemplate</structname>の変更により調整できます。
言語作成者が言語の所有者になり、後で削除したり、名前を変えたり、別の所有者を割り当てたりすることができます。
  </para>

  <para>
<!--
   <command>CREATE OR REPLACE LANGUAGE</command> will either create a
   new language, or replace an existing definition.  If the language
   already exists, its parameters are updated according to the values
   specified or taken from <structname>pg_pltemplate</structname>,
   but the language's ownership and permissions settings do not change,
   and any existing functions written in the language are assumed to still
   be valid.  In addition to the normal privilege requirements for creating
   a language, the user must be superuser or owner of the existing language.
   The <literal>REPLACE</literal> case is mainly meant to be used to
   ensure that the language exists.  If the language has a
   <structname>pg_pltemplate</structname> entry then <literal>REPLACE</literal>
   will not actually change anything about an existing definition, except in
   the unusual case where the <structname>pg_pltemplate</structname> entry
   has been modified since the language was created.
-->
<command>CREATE OR REPLACE LANGUAGE</command>は新しい言語を作成、または、既存の定義を置き換えます。
言語がすでに存在する場合、パラメータは指定された値または<structname>pg_pltemplate</structname>から取り出された値にしたがって更新されますが、言語の所有権と権限に関する設定は変更されません。
また、その言語で作成された既存の関数も依然として有効であるものとみなされます。
言語を作成する際に通常要求される権限に加え、ユーザはスーパーユーザまたは既存言語の所有者でなければなりません。
<literal>REPLACE</literal>の場合、主に言語が存在することを確認するために使用することを意味します。
その言語が<structname>pg_pltemplate</structname>項目を持つ場合、<literal>REPLACE</literal>は既存の定義を実際にはまったく変更しません。
ただし、言語が作成された後で<structname>pg_pltemplate</structname>項目が変更されたという通常ではない場合は例外です。
>>>>>>> 184958ef
  </para>
 </refsect1>

 <refsect1 id="sql-createlanguage-parameters">
<!--
  <title>Parameters</title>
-->
  <title>パラメータ</title>

   <variablelist>
    <varlistentry>
     <term><literal>TRUSTED</literal></term>

     <listitem>
<!--
      <para><literal>TRUSTED</literal> specifies that the language does
       not grant access to data that the user would not otherwise
       have.  If this key word is omitted
       when registering the language, only users with the
       <productname>PostgreSQL</productname> superuser privilege can
       use this language to create new functions.
-->
<para><literal>TRUSTED</literal>は、他の方法ではユーザがアクセスできないデータに対しては、その言語でのアクセスが許されないことを指定します。
言語の登録時にこのキーワードを省略すると、<productname>PostgreSQL</productname>のスーパーユーザ権限を持つユーザのみが、この言語を使って新しい関数を作れるようになります。
      </para>
     </listitem>
    </varlistentry>

    <varlistentry>
     <term><literal>PROCEDURAL</literal></term>

     <listitem>
      <para>
<!--
       This is a noise word.
-->
これには意味はありません。
      </para>
     </listitem>
    </varlistentry>

    <varlistentry>
     <term><replaceable class="parameter">name</replaceable></term>

     <listitem>
      <para>
<!--
       The name of the new procedural language.
       The name must be unique among the languages in the database.
-->
新しい手続き言語の名前です。
この名前はデータベースの言語の中で一意でなければなりません。
      </para>

      <para>
<!--
       For backward compatibility, the name can be enclosed by single
       quotes.
-->
後方互換を保持するため、この名前を単一引用符で囲むこともできます。
      </para>
     </listitem>
    </varlistentry>

    <varlistentry>
     <term><literal>HANDLER</literal> <replaceable class="parameter">call_handler</replaceable></term>

     <listitem>
<!--
      <para><replaceable class="parameter">call_handler</replaceable> is
       the name of a previously registered function that will be
       called to execute the procedural language's functions.  The call
       handler for a procedural language must be written in a compiled
       language such as C with version 1 call convention and
       registered with <productname>PostgreSQL</productname> as a
       function taking no arguments and returning the
       <type>language_handler</type> type, a placeholder type that is
       simply used to identify the function as a call handler.
-->
<para><replaceable class="parameter">call_handler</replaceable>は手続き言語の関数を実行するために呼び出される関数の名前で、事前に登録しておく必要があります。
このハンドラは、Version-1呼び出し規約に則って、C言語のようなコンパイル言語で書かれている必要があります。また、引数を取らず<type>language_handler</type>型を返す関数として、<productname>PostgreSQL</productname>に登録されていなければなりません。
<type>language_handler</type>型は、単に関数を呼び出しハンドラとして識別するのに使用するプレースホルダ型です。
      </para>
     </listitem>
    </varlistentry>

    <varlistentry>
     <term><literal>INLINE</literal> <replaceable class="parameter">inline_handler</replaceable></term>

     <listitem>
<!--
      <para><replaceable class="parameter">inline_handler</replaceable> is the
       name of a previously registered function that will be called
       to execute an anonymous code block
       (<xref linkend="sql-do"/> command)
       in this language.
       If no <replaceable class="parameter">inline_handler</replaceable>
       function is specified, the language does not support anonymous code
       blocks.
       The handler function must take one argument of
       type <type>internal</type>, which will be the <command>DO</command> command's
       internal representation, and it will typically return
       <type>void</type>.  The return value of the handler is ignored.
-->
<para><replaceable class="parameter">inline_handler</replaceable>はこの言語で無名コードブロックを実行（<xref linkend="sql-do"/>コマンド）するために呼び出される、事前に登録された関数の名前です。
<replaceable class="parameter">inline_handler</replaceable>関数が指定されない場合、その言語では無名コードブロックをサポートしません。
このハンドラ関数は、<command>DO</command>コマンドの内部表現となる<type>internal</type>型の引数を1つ取らなければならず、また、通常<type>void</type>を返します。
ハンドラの戻り値は無視されます。
      </para>
     </listitem>
    </varlistentry>

    <varlistentry>
     <term><literal>VALIDATOR</literal> <replaceable class="parameter">valfunction</replaceable></term>

     <listitem>
<!--
      <para><replaceable class="parameter">valfunction</replaceable> is the
       name of a previously registered function that will be called
       when a new function in the language is created, to validate the
       new function.
       If no
       validator function is specified, then a new function will not
       be checked when it is created.
       The validator function must take one argument of
       type <type>oid</type>, which will be the OID of the
       to-be-created function, and will typically return <type>void</type>.
-->
<para><replaceable class="parameter">valfunction</replaceable>は、事前に登録された検証用関数の名前です。新しい関数が当該言語で作成された場合、その関数を検証するために呼び出されます。
検証用関数が指定されていない場合、新しい関数は作成時にチェックされません。
検証用関数は、<type>oid</type>型の引数を1つ取る必要があります。
この引数は作成される関数のOIDになります。
また、通常<type>void</type>型を返します。
      </para>

      <para>
<!--
       A validator function would typically inspect the function body
       for syntactical correctness, but it can also look at other
       properties of the function, for example if the language cannot
       handle certain argument types.  To signal an error, the
       validator function should use the <function>ereport()</function>
       function.  The return value of the function is ignored.
-->
検証用関数は、通常、関数本体が構文上正しいかどうかを検査するために使用されます。
しかし、それだけでなく、関数のプロパティも検査可能です。例えば、その言語が処理できない特定のデータ型が引数に含まれていないかなどがチェックできます。
エラーを通知するには、検証用関数で<function>ereport()</function>関数を使用すべきです。
関数の戻り値は無視されます。
      </para>
     </listitem>
    </varlistentry>
   </variablelist>
<<<<<<< HEAD
=======

  <para>
<!--
   The <literal>TRUSTED</literal> option and the support function name(s) are
   ignored if the server has an entry for the specified language
   name in <structname>pg_pltemplate</structname>.
-->
指定した言語名に対応する<structname>pg_pltemplate</structname>の項目がサーバにある場合、<literal>TRUSTED</literal>オプションとサポート関数名は無視されます。
  </para>
>>>>>>> 184958ef
 </refsect1>

 <refsect1 id="sql-createlanguage-notes">
<!--
  <title>Notes</title>
-->
  <title>注釈</title>

  <para>
<!--
   Use <xref linkend="sql-droplanguage"/> to drop procedural languages.
-->
手続き言語を削除するには<xref linkend="sql-droplanguage"/>を使用してください。
  </para>

  <para>
<!--
   The system catalog <classname>pg_language</classname> (see <xref
   linkend="catalog-pg-language"/>) records information about the
   currently installed languages.  Also, the <application>psql</application>
   command <command>\dL</command> lists the installed languages.
-->
システムカタログ<classname>pg_language</classname>（ <xref linkend="catalog-pg-language"/>参照）には、現在インストールされている言語に関する情報が記録されています。
また<application>psql</application>のコマンド<command>\dL</command>はインストールされた言語を一覧表示します。
  </para>

  <para>
<!--
   To create functions in a procedural language, a user must have the
   <literal>USAGE</literal> privilege for the language.  By default,
   <literal>USAGE</literal> is granted to <literal>PUBLIC</literal> (i.e., everyone)
   for trusted languages.  This can be revoked if desired.
-->
手続き言語で関数を作成するには、ユーザはその言語に対する<literal>USAGE</literal>権限を持たなければなりません。
デフォルトでは、信頼された言語については<literal>PUBLIC</literal>に（つまり全員に）<literal>USAGE</literal>が付与されています。
これは必要に応じて取り消すことができます。
  </para>

  <para>
<!--
   Procedural languages are local to individual databases.
   However, a language can be installed into the <literal>template1</literal>
   database, which will cause it to be available automatically in
   all subsequently-created databases.
-->
手続き言語は各データベースに局所的です。
しかし、言語を<literal>template1</literal>データベースにインストールすることができます。
この場合、その後に作成されたすべてのデータベースで自動的にその言語は使用できるようになります。
  </para>
<<<<<<< HEAD
=======

  <para>
<!--
   The call handler function, the inline handler function (if any),
   and the validator function (if any)
   must already exist if the server does not have an entry for the language
   in <structname>pg_pltemplate</structname>.  But when there is an entry,
   the functions need not already exist;
   they will be automatically defined if not present in the database.
   (This might result in <command>CREATE LANGUAGE</command> failing, if the
   shared library that implements the language is not available in
   the installation.)
-->
呼び出しハンドラ関数とインラインハンドラ関数（もしあれば）、検証関数（もしあれば）は、サーバが<structname>pg_pltemplate</structname>内にその言語に関する項目を持っていない場合には、存在しなければなりません。
しかし、その項目があったとしても、関数がすでに存在しているとは限りません。
データベース内に存在していなければ自動的に定義されます。
（言語を実装する共有ライブラリがインストレーションで利用できない場合、これにより<command>CREATE LANGUAGE</command>が失敗する可能性があります。）
  </para>

  <para>
<!--
   In <productname>PostgreSQL</productname> versions before 7.3, it was
   necessary to declare handler functions as returning the placeholder
   type <type>opaque</type>, rather than <type>language_handler</type>.
   To support loading
   of old dump files, <command>CREATE LANGUAGE</command> will accept a function
   declared as returning <type>opaque</type>, but it will issue a notice and
   change the function's declared return type to <type>language_handler</type>.
-->
<productname>PostgreSQL</productname> 7.3より前のバージョンでは、ハンドラ関数が返すプレースホルダ型を<type>language_handler</type>型ではなく<type>opaque</type>型と宣言する必要がありました。
古いダンプファイルのロードをサポートするために、<command>CREATE LANGUAGE</command>は<type>opaque</type>型を返すと宣言された関数を受け入れます。
しかし、注意を促すメッセージを表示し、宣言された関数の戻り値型を<type>language_handler</type>に変換します。
  </para>
>>>>>>> 184958ef
 </refsect1>

 <refsect1 id="sql-createlanguage-examples">
<!--
  <title>Examples</title>
-->
<title>例</title>

  <para>
<<<<<<< HEAD
   A minimal sequence for creating a new procedural language is:
=======
<!--
   The preferred way of creating any of the standard procedural languages
   is just:
-->
標準的な手続き言語を作成する推奨方法は単に以下のように行うことです。
<programlisting>
CREATE LANGUAGE plperl;
</programlisting>
  </para>

  <para>
<!--
   For a language not known in the <structname>pg_pltemplate</structname> catalog, a
   sequence such as this is needed:
-->
<structname>pg_pltemplate</structname>カタログ内に存在しない言語では、以下のような処理が必要です。
>>>>>>> 184958ef
<programlisting>
CREATE FUNCTION plsample_call_handler() RETURNS language_handler
    AS '$libdir/plsample'
    LANGUAGE C;
CREATE LANGUAGE plsample
    HANDLER plsample_call_handler;
</programlisting>
   Typically that would be written in an extension's creation script,
   and users would do this to install the extension:
<programlisting>
CREATE EXTENSION plsample;
</programlisting></para>
 </refsect1>

 <refsect1 id="sql-createlanguage-compat">
<!--
  <title>Compatibility</title>
-->
<title>互換性</title>

  <para>
<!--
   <command>CREATE LANGUAGE</command> is a
   <productname>PostgreSQL</productname> extension.
-->
<command>CREATE LANGUAGE</command>は<productname>PostgreSQL</productname>の拡張です。
  </para>
 </refsect1>

 <refsect1>
<!--
  <title>See Also</title>
-->
  <title>関連項目</title>

  <simplelist type="inline">
   <member><xref linkend="sql-alterlanguage"/></member>
   <member><xref linkend="sql-createfunction"/></member>
   <member><xref linkend="sql-droplanguage"/></member>
   <member><xref linkend="sql-grant"/></member>
   <member><xref linkend="sql-revoke"/></member>
  </simplelist>
 </refsect1>
</refentry><|MERGE_RESOLUTION|>--- conflicted
+++ resolved
@@ -50,30 +50,6 @@
 この後で、関数とプロシージャをその新しい言語で定義できるようになります。
   </para>
 
-<<<<<<< HEAD
-=======
-  <note>
-   <para>
-<!--
-    As of <productname>PostgreSQL</productname> 9.1, most procedural
-    languages have been made into <quote>extensions</quote>, and should
-    therefore be installed with <xref linkend="sql-createextension"/>
-    not <command>CREATE LANGUAGE</command>.  Direct use of
-    <command>CREATE LANGUAGE</command> should now be confined to
-    extension installation scripts.  If you have a <quote>bare</quote>
-    language in your database, perhaps as a result of an upgrade,
-    you can convert it to an extension using
-    <literal>CREATE EXTENSION <replaceable>langname</replaceable> FROM
-    unpackaged</literal>.
--->
-<productname>PostgreSQL</productname> 9.1から、ほとんどの手続き言語は<quote>拡張</quote>としてまとめられました。
-したがって<command>CREATE LANGUAGE</command>ではなく<xref linkend="sql-createextension"/>を使用してインストールすべきです。
-<command>CREATE LANGUAGE</command>を直接使用することは拡張インストール用スクリプトに限定されなければなりません。
-おそらくアップグレードの結果<quote>むきだしの</quote>言語がデータベース内に存在する場合、<literal>CREATE EXTENSION <replaceable>langname</replaceable> FROM unpackaged</literal>を用いて拡張に変換することができます。
-   </para>
-  </note>
-
->>>>>>> 184958ef
   <para>
 <!--
    <command>CREATE LANGUAGE</command> effectively associates the
@@ -86,7 +62,6 @@
   </para>
 
   <para>
-<<<<<<< HEAD
    <command>CREATE OR REPLACE LANGUAGE</command> will either create a
    new language, or replace an existing definition.  If the language
    already exists, its parameters are updated according to the command,
@@ -113,82 +88,6 @@
    That will work if the language has been packaged into an extension of
    the same name, which is the conventional way to set up procedural
    languages.
-=======
-<!--
-   There are two forms of the <command>CREATE LANGUAGE</command> command.
-   In the first form, the user supplies just the name of the desired
-   language, and the <productname>PostgreSQL</productname> server consults
-   the <link linkend="catalog-pg-pltemplate"><structname>pg_pltemplate</structname></link>
-   system catalog to determine the correct parameters.  In the second form,
-   the user supplies the language parameters along with the language name.
-   The second form can be used to create a language that is not defined in
-   <structname>pg_pltemplate</structname>, but this approach is considered obsolescent.
--->
-<command>CREATE LANGUAGE</command>コマンドには2種類の構文があります。
-最初の構文は、ユーザは必要な言語の名前のみを単に指定するものです。
-この場合、<productname>PostgreSQL</productname>サーバは<link linkend="catalog-pg-pltemplate"><structname>pg_pltemplate</structname></link>システムカタログを参照し、正しいパラメータを決定します。
-2番目の構文では、ユーザは言語名の他に言語のパラメータも入力します。
-この形式で、<structname>pg_pltemplate</structname>で定義されていない言語を作成することができますが、この手法は廃棄予定です。
-  </para>
-
-  <para>
-<!--
-   When the server finds an entry in the <structname>pg_pltemplate</structname> catalog
-   for the given language name, it will use the catalog data even if the
-   command includes language parameters.  This behavior simplifies loading of
-   old dump files, which are likely to contain out-of-date information
-   about language support functions.
--->
-指定された言語名に対応する<structname>pg_pltemplate</structname>カタログの項目をサーバが見つけると、コマンドに言語のパラメータが含まれていたとしてもカタログのデータを使用します。
-この動作により、言語のサポート関数に関する古すぎる情報を含む、古いダンプファイルからの読み込みが簡単になります。
-  </para>
-
-  <para>
-<!--
-   Ordinarily, the user must have the
-   <productname>PostgreSQL</productname> superuser privilege to
-   register a new language.  However, the owner of a database can register
-   a new language within that database if the language is listed in
-   the <structname>pg_pltemplate</structname> catalog and is marked
-   as allowed to be created by database owners (<structfield>tmpldbacreate</structfield>
-   is true).  The default is that trusted languages can be created
-   by database owners, but this can be adjusted by superusers by modifying
-   the contents of <structname>pg_pltemplate</structname>.
-   The creator of a language becomes its owner and can later
-   drop it, rename it, or assign it to a new owner.
--->
-通常、新しい言語を登録するには、ユーザは<productname>PostgreSQL</productname>のスーパーユーザ権限を持たなければなりません。
-しかし、言語が<structname>pg_pltemplate</structname>カタログ内に記載され、データベース所有者による作成可能印（<structfield>tmpldbacreate</structfield>が真）が付いていれば、データベース所有者はそのデータベース内に新しい言語を登録することができます。
-デフォルトで、信頼された言語はデータベース所有者による作成ができます。
-しかし、これはスーパーユーザによる<structname>pg_pltemplate</structname>の変更により調整できます。
-言語作成者が言語の所有者になり、後で削除したり、名前を変えたり、別の所有者を割り当てたりすることができます。
-  </para>
-
-  <para>
-<!--
-   <command>CREATE OR REPLACE LANGUAGE</command> will either create a
-   new language, or replace an existing definition.  If the language
-   already exists, its parameters are updated according to the values
-   specified or taken from <structname>pg_pltemplate</structname>,
-   but the language's ownership and permissions settings do not change,
-   and any existing functions written in the language are assumed to still
-   be valid.  In addition to the normal privilege requirements for creating
-   a language, the user must be superuser or owner of the existing language.
-   The <literal>REPLACE</literal> case is mainly meant to be used to
-   ensure that the language exists.  If the language has a
-   <structname>pg_pltemplate</structname> entry then <literal>REPLACE</literal>
-   will not actually change anything about an existing definition, except in
-   the unusual case where the <structname>pg_pltemplate</structname> entry
-   has been modified since the language was created.
--->
-<command>CREATE OR REPLACE LANGUAGE</command>は新しい言語を作成、または、既存の定義を置き換えます。
-言語がすでに存在する場合、パラメータは指定された値または<structname>pg_pltemplate</structname>から取り出された値にしたがって更新されますが、言語の所有権と権限に関する設定は変更されません。
-また、その言語で作成された既存の関数も依然として有効であるものとみなされます。
-言語を作成する際に通常要求される権限に加え、ユーザはスーパーユーザまたは既存言語の所有者でなければなりません。
-<literal>REPLACE</literal>の場合、主に言語が存在することを確認するために使用することを意味します。
-その言語が<structname>pg_pltemplate</structname>項目を持つ場合、<literal>REPLACE</literal>は既存の定義を実際にはまったく変更しません。
-ただし、言語が作成された後で<structname>pg_pltemplate</structname>項目が変更されたという通常ではない場合は例外です。
->>>>>>> 184958ef
   </para>
  </refsect1>
 
@@ -341,18 +240,6 @@
      </listitem>
     </varlistentry>
    </variablelist>
-<<<<<<< HEAD
-=======
-
-  <para>
-<!--
-   The <literal>TRUSTED</literal> option and the support function name(s) are
-   ignored if the server has an entry for the specified language
-   name in <structname>pg_pltemplate</structname>.
--->
-指定した言語名に対応する<structname>pg_pltemplate</structname>の項目がサーバにある場合、<literal>TRUSTED</literal>オプションとサポート関数名は無視されます。
-  </para>
->>>>>>> 184958ef
  </refsect1>
 
  <refsect1 id="sql-createlanguage-notes">
@@ -402,42 +289,6 @@
 しかし、言語を<literal>template1</literal>データベースにインストールすることができます。
 この場合、その後に作成されたすべてのデータベースで自動的にその言語は使用できるようになります。
   </para>
-<<<<<<< HEAD
-=======
-
-  <para>
-<!--
-   The call handler function, the inline handler function (if any),
-   and the validator function (if any)
-   must already exist if the server does not have an entry for the language
-   in <structname>pg_pltemplate</structname>.  But when there is an entry,
-   the functions need not already exist;
-   they will be automatically defined if not present in the database.
-   (This might result in <command>CREATE LANGUAGE</command> failing, if the
-   shared library that implements the language is not available in
-   the installation.)
--->
-呼び出しハンドラ関数とインラインハンドラ関数（もしあれば）、検証関数（もしあれば）は、サーバが<structname>pg_pltemplate</structname>内にその言語に関する項目を持っていない場合には、存在しなければなりません。
-しかし、その項目があったとしても、関数がすでに存在しているとは限りません。
-データベース内に存在していなければ自動的に定義されます。
-（言語を実装する共有ライブラリがインストレーションで利用できない場合、これにより<command>CREATE LANGUAGE</command>が失敗する可能性があります。）
-  </para>
-
-  <para>
-<!--
-   In <productname>PostgreSQL</productname> versions before 7.3, it was
-   necessary to declare handler functions as returning the placeholder
-   type <type>opaque</type>, rather than <type>language_handler</type>.
-   To support loading
-   of old dump files, <command>CREATE LANGUAGE</command> will accept a function
-   declared as returning <type>opaque</type>, but it will issue a notice and
-   change the function's declared return type to <type>language_handler</type>.
--->
-<productname>PostgreSQL</productname> 7.3より前のバージョンでは、ハンドラ関数が返すプレースホルダ型を<type>language_handler</type>型ではなく<type>opaque</type>型と宣言する必要がありました。
-古いダンプファイルのロードをサポートするために、<command>CREATE LANGUAGE</command>は<type>opaque</type>型を返すと宣言された関数を受け入れます。
-しかし、注意を促すメッセージを表示し、宣言された関数の戻り値型を<type>language_handler</type>に変換します。
-  </para>
->>>>>>> 184958ef
  </refsect1>
 
  <refsect1 id="sql-createlanguage-examples">
@@ -447,26 +298,7 @@
 <title>例</title>
 
   <para>
-<<<<<<< HEAD
    A minimal sequence for creating a new procedural language is:
-=======
-<!--
-   The preferred way of creating any of the standard procedural languages
-   is just:
--->
-標準的な手続き言語を作成する推奨方法は単に以下のように行うことです。
-<programlisting>
-CREATE LANGUAGE plperl;
-</programlisting>
-  </para>
-
-  <para>
-<!--
-   For a language not known in the <structname>pg_pltemplate</structname> catalog, a
-   sequence such as this is needed:
--->
-<structname>pg_pltemplate</structname>カタログ内に存在しない言語では、以下のような処理が必要です。
->>>>>>> 184958ef
 <programlisting>
 CREATE FUNCTION plsample_call_handler() RETURNS language_handler
     AS '$libdir/plsample'

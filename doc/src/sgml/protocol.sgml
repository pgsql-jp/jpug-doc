--- conflicted
+++ resolved
@@ -2432,14 +2432,10 @@
 </para>
 
  <sect2 id="sasl-scram-sha-256">
-<<<<<<< HEAD
+<!--
   <title>SCRAM-SHA-256 Authentication</title>
-=======
-<!--
-  <title>SCRAM-SHA-256 Authentication</title>
 -->
   <title>SCRAM-SHA-256 認証</title>
->>>>>>> 184958ef
 
   <para>
 <!--
@@ -3071,20 +3067,15 @@
       the switch position is the end of the WAL that was streamed, but there
       are corner cases where the server can send some WAL from the old
       timeline that it has not itself replayed before promoting. Finally, the
-<<<<<<< HEAD
       server sends two CommandComplete messages (one that ends the CopyData
       and the other ends the <literal>START_REPLICATION</literal> itself), and
       is ready to accept a new command.
-=======
-      server sends CommandComplete message, and is ready to accept a new
-      command.
 -->
 最新でないタイムラインの全てのWALストリームを送付した後、サーバはCOPYモードを出ることによりストリームを終了します。
 クライアントもCOPYモードを出ることにより承認した場合、サーバは2列単一行の結果セットを送付し、サーバにある次のタイムラインを示します。
 最初の列は次のタイムラインID(<type>int8</type>型)であり、次の列は切り替えたWALの位置(<type>text</type>型)です。
 通常切り替えた位置はWALストリームの終点ですが、昇格する前に再実行されなかった旧タイムラインからWALを送付するというまれな場合もあります。
 最後に、サーバはCommandCompleteメッセージを送付し、新規のコマンドを受理できるようになります。
->>>>>>> 184958ef
      </para>
 
      <para>
@@ -3508,14 +3499,10 @@
      <para>
 <!--
       The messages inside the CopyBothResponse messages are of the same format
-<<<<<<< HEAD
       documented for <literal>START_REPLICATION ... PHYSICAL</literal>, including
       two CommandComplete messages.
-=======
-      documented for <literal>START_REPLICATION ... PHYSICAL</literal>.
 -->
 CopyBothResponse内部のメッセージは、<literal>START_REPLICATION ... PHYSICAL</literal>の記述と同じ書式です。
->>>>>>> 184958ef
      </para>
 
      <para>
@@ -3875,17 +3862,12 @@
         <term><literal>size</literal> (<type>int8</type>)</term>
         <listitem>
          <para>
-<<<<<<< HEAD
+<!--
           The approximate size of the tablespace, in kilobytes (1024 bytes),
           if progress report has been requested; otherwise it's null.
-=======
-<!--
-          The approximate size of the tablespace, if progress report has
-          been requested; otherwise it's null.
 -->
 進行状況報告が要求された場合は、テーブル空間の概算容量です。
 要求されていない場合はNULLです。
->>>>>>> 184958ef
          </para>
         </listitem>
        </varlistentry>

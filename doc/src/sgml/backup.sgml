<!-- doc/src/sgml/backup.sgml -->

<chapter id="backup">
<!--
 <title>Backup and Restore</title>
-->
 <title>バックアップとリストア</title>

<!--
 <indexterm zone="backup"><primary>backup</primary></indexterm>
-->
 <indexterm zone="backup"><primary>バックアップ</primary></indexterm>

 <para>
<!--
  As with everything that contains valuable data, <productname>PostgreSQL</productname>
  databases should be backed up regularly. While the procedure is
  essentially simple, it is important to have a clear understanding of
  the underlying techniques and assumptions.
-->
貴重なデータを全て保存しているため、<productname>PostgreSQL</productname>データベースは定期的にバックアップされなければなりません。
バックアップの手順は基本的に簡単ですが、使用されている諸技術といくつかの前提条件を明確に理解しておくことが重要です。
 </para>

 <para>
<!--
  There are three fundamentally different approaches to backing up
  <productname>PostgreSQL</productname> data:
-->
<productname>PostgreSQL</productname>のデータをバックアップする場合、3つの異なる手法があります。
  <itemizedlist>
<!--
   <listitem><para><acronym>SQL</acronym> dump</para></listitem>
   <listitem><para>File system level backup</para></listitem>
   <listitem><para>Continuous archiving</para></listitem>
-->
   <listitem><para><acronym>SQL</acronym>によるダンプ</para></listitem>
   <listitem><para>ファイルシステムレベルのバックアップ</para></listitem>
   <listitem><para>継続的アーカイブ</para></listitem>
  </itemizedlist>
<!--
  Each has its own strengths and weaknesses; each is discussed in turn
  in the following sections.
-->
それぞれ長所と短所があります。
ひとつひとつ順を追って以下の節で説明します。
 </para>

 <sect1 id="backup-dump">
<!--
  <title><acronym>SQL</acronym> Dump</title>
-->
  <title><acronym>SQL</acronym>によるダンプ</title>

  <para>
<!--
   The idea behind this dump method is to generate a file with SQL
   commands that, when fed back to the server, will recreate the
   database in the same state as it was at the time of the dump.
   <productname>PostgreSQL</productname> provides the utility program
   <xref linkend="app-pgdump"/> for this purpose. The basic usage of this
   command is:
-->
このダンプ方法の背景にはSQLコマンドでファイルを生成し、そのファイルをサーバが再度読み込みを行った時に、ダンプした時点と同じ状態が再構築されるという意図があります。
この目的のため、<productname>PostgreSQL</productname>は<xref linkend="app-pgdump"/>ユーティリティプログラムを提供しています。
このコマンドの基本となる使い方は以下の通りです。
<synopsis>
pg_dump <replaceable class="parameter">dbname</replaceable> &gt; <replaceable class="parameter">dumpfile</replaceable>
</synopsis>
<!--
   As you see, <application>pg_dump</application> writes its result to the
   standard output. We will see below how this can be useful.
   While the above command creates a text file, <application>pg_dump</application>
   can create files in other formats that allow for parallelism and more
   fine-grained control of object restoration.
-->
見てわかる通り、<application>pg_dump</application>は結果を標準出力に書き出します。
これがどのように活用できるかをこれから説明します。
上記のコマンドはテキストファイルを作成しますが、<application>pg_dump</application>は並列処理を可能にしたり、オブジェクトのリストアをより細かく制御できる他のフォーマットでファイルを作れます。
  </para>

  <para>
<!--
   <application>pg_dump</application> is a regular <productname>PostgreSQL</productname>
   client application (albeit a particularly clever one). This means
   that you can perform this backup procedure from any remote host that has
   access to the database. But remember that <application>pg_dump</application>
   does not operate with special permissions. In particular, it must
   have read access to all tables that you want to back up, so in order
   to back up the entire database you almost always have to run it as a
   database superuser.  (If you do not have sufficient privileges to back up
   the entire database, you can still back up portions of the database to which
   you do have access using options such as
   <option>-n <replaceable>schema</replaceable></option>
   or <option>-t <replaceable>table</replaceable></option>.)
  </para>
-->
<application>pg_dump</application>は、<productname>PostgreSQL</productname>の通常のクライアントアプリケーションです（その中でも特に優れた機能を発揮するものですが）。
ということは、データベースに接続可能なあらゆるリモートホストからこのバックアップ手順を実行できます。
しかし、<application>pg_dump</application>は特別な権限で実行される訳ではないことを忘れないでください。
特に、バックアップを行う全てのテーブルに対して読み取り権限が必要ですので、データベース全体のバックアップを実行する場合、ほとんど常にデータベースのスーパーユーザとして実行しなければなりません。
(もしデータベース全体のバックアップを取るのに十分な権限を持っていない場合には、<option>-n <replaceable>schema</replaceable></option>もしくは、<option>-t <replaceable>table</replaceable></option>のようなオプションを使って、データベースのアクセス権のある部分をバックアップできます。)
  </para>

  <para>
<!--
   To specify which database server <application>pg_dump</application> should
   contact, use the command line options <option>-h
   <replaceable>host</replaceable></option> and <option>-p <replaceable>port</replaceable></option>. The
   default host is the local host or whatever your
   <envar>PGHOST</envar> environment variable specifies. Similarly,
   the default port is indicated by the <envar>PGPORT</envar>
   environment variable or, failing that, by the compiled-in default.
   (Conveniently, the server will normally have the same compiled-in
   default.)
-->
<application>pg_dump</application>を行うデータベースサーバを特定するにはコマンドラインの<option>-h <replaceable>host</replaceable></option>オプションと<option>-p <replaceable>port</replaceable></option>オプションを使用します。
デフォルトのホストはローカルホスト、または<envar>PGHOST</envar>環境変数で指定したものです。
同様に、デフォルトのポートは<envar>PGPORT</envar>環境変数で指定されているか、うまく行かない場合にはコンパイル時の設定がデフォルトとなります（そこはうまくできていて、サーバは通常コンパイル時の設定をデフォルトとします）。
  </para>

  <para>
<!--
   Like any other <productname>PostgreSQL</productname> client application,
   <application>pg_dump</application> will by default connect with the database
   user name that is equal to the current operating system user name. To override
   this, either specify the <option>-U</option> option or set the
   environment variable <envar>PGUSER</envar>. Remember that
   <application>pg_dump</application> connections are subject to the normal
   client authentication mechanisms (which are described in <xref
   linkend="client-authentication"/>).
-->
他の<productname>PostgreSQL</productname>のクライアントアプリケーションのように、<application>pg_dump</application>はデフォルトでオペレーティングシステムの現在のユーザ名と同じデータベースユーザ名で接続します。
これを書き換えるには<option>-U</option>オプションを付けるか<envar>PGUSER</envar>環境変数を設定します。
<application>pg_dump</application>の接続は（<xref linkend="client-authentication"/>で説明されている）通常のクライアント認証方法によることを思い出してください。
  </para>

  <para>
<!--
   An important advantage of <application>pg_dump</application> over the other backup
   methods described later is that <application>pg_dump</application>'s output can
   generally be re-loaded into newer versions of <productname>PostgreSQL</productname>,
   whereas file-level backups and continuous archiving are both extremely
   server-version-specific.  <application>pg_dump</application> is also the only method
   that will work when transferring a database to a different machine
   architecture, such as going from a 32-bit to a 64-bit server.
-->
後で述べる他のバックアップ手法に対する<application>pg_dump</application>の重要な利点は、<application>pg_dump</application>の出力は一般に新しいバージョンの<productname>PostgreSQL</productname>に再ロードできるということです。
一方、ファイルレベルのバックアップと継続的アーカイブは両方とも非常にサーバ、バージョン依存です。
<application>pg_dump</application>は、32ビットから64ビットのサーバに移行するなどの異なるマシンアーキテクチャにデータベースを移す場合に上手くいく唯一の方法でもあります。
  </para>

  <para>
<!--
   Dumps created by <application>pg_dump</application> are internally consistent,
   meaning, the dump represents a snapshot of the database at the time
   <application>pg_dump</application> began running. <application>pg_dump</application> does not
   block other operations on the database while it is working.
   (Exceptions are those operations that need to operate with an
   exclusive lock, such as most forms of <command>ALTER TABLE</command>.)
-->
<application>pg_dump</application>で作成されたダンプは、内部的に整合性があります。
つまり、ダンプは<application>pg_dump</application>が開始された際のデータベースのスナップショットを示しています。
<application>pg_dump</application>の操作はデータベースに対する他の作業を妨げません（<command>ALTER TABLE</command>のほとんどの形態であるような排他的ロックが必要な作業は例外です）。
  </para>

  <sect2 id="backup-dump-restore">
<!--
   <title>Restoring the Dump</title>
-->
   <title>ダンプのリストア</title>

   <para>
<!--
    Text files created by <application>pg_dump</application> are intended to
    be read in by the <application>psql</application> program. The
    general command form to restore a dump is
-->
<application>pg_dump</application>で作成されたテキストファイルは<application>psql</application>プログラムで読み込まれることを意図しています。
以下に、ダンプをリストアする一般的なコマンドを示します。
<synopsis>
psql <replaceable class="parameter">dbname</replaceable> &lt; <replaceable class="parameter">dumpfile</replaceable>
</synopsis>
<!--
    where <replaceable class="parameter">dumpfile</replaceable> is the
    file output by the <application>pg_dump</application> command. The database <replaceable
    class="parameter">dbname</replaceable> will not be created by this
    command, so you must create it yourself from <literal>template0</literal>
    before executing <application>psql</application> (e.g., with
    <literal>createdb -T template0 <replaceable
    class="parameter">dbname</replaceable></literal>).  <application>psql</application>
    supports options similar to <application>pg_dump</application> for specifying
    the database server to connect to and the user name to use. See
    the <xref linkend="app-psql"/> reference page for more information.
    Non-text file dumps are restored using the <xref
    linkend="app-pgrestore"/> utility.
-->
ここで<replaceable class="parameter">dumpfile</replaceable>は<application>pg_dump</application>コマンドにより出力されたファイルです。
<replaceable class="parameter">dbname</replaceable>データベースはこのコマンドでは作成されません。
（例えば<literal>createdb -T template0 <replaceable class="parameter">dbname</replaceable></literal> のようにして）<application>psql</application>を実行する前に自分で<literal>template0</literal>から作成してください。
<application>psql</application>は<application>pg_dump</application>と似たような、接続データベースサーバと使用するユーザ名を指定するオプションに対応しています。
詳細については、<xref linkend="app-psql"/>のリファレンスページを参照してください。
テキスト形式ではないダンプファイルは<xref linkend="app-pgrestore"/> ユーティリティを使いリストアします。
   </para>

   <para>
<!--
    Before restoring an SQL dump, all the users who own objects or were
    granted permissions on objects in the dumped database must already
    exist. If they do not, the restore will fail to recreate the
    objects with the original ownership and/or permissions.
    (Sometimes this is what you want, but usually it is not.)
-->
SQLダンプのリストアを実行する前に、ダンプされたデータベース内のオブジェクトを所有するユーザやそのオブジェクト上に権限を与えられたユーザも存在しなければなりません。
存在していない場合、リストアはそのオブジェクトの元々の所有権や付与された権限を再作成することができません
（このようにしたい場合もあるでしょうが、通常そうではありません）。
   </para>

   <para>
<!--
    By default, the <application>psql</application> script will continue to
    execute after an SQL error is encountered. You might wish to run
    <application>psql</application> with
    the <literal>ON_ERROR_STOP</literal> variable set to alter that
    behavior and have <application>psql</application> exit with an
    exit status of 3 if an SQL error occurs:
-->
デフォルトで<application>psql</application>スクリプトは、SQLエラーが起きた後も実行を継続します。
<literal>ON_ERROR_STOP</literal>変数を設定して<application>psql</application>を実行することで、その動作を変更し、SQLエラーが起きた場合に<application>psql</application>が、終了ステータス3で終了するようにしたいと思うかもしれません。
<programlisting>
psql --set ON_ERROR_STOP=on <replaceable>dbname</replaceable> &lt; <replaceable>dumpfile</replaceable>
</programlisting>
<!--
    Either way, you will only have a partially restored database.
    Alternatively, you can specify that the whole dump should be
    restored as a single transaction, so the restore is either fully
    completed or fully rolled back. This mode can be specified by
    passing the <option>-1</option> or <option>&#045;-single-transaction</option>
    command-line options to <application>psql</application>. When using this
    mode, be aware that even a minor error can rollback a
    restore that has already run for many hours. However, that might
    still be preferable to manually cleaning up a complex database
    after a partially restored dump.
-->
どちらにしても、部分的にリストアされたデータベースにしかなりません。
他に、ダンプ全体を1つのトランザクションとしてリストアするように指定することができます。
こうすれば、リストアが完全に終わるか、完全にロールバックされるかのどちらかになります。
このモードは、<application>psql</application>のコマンドラインオプションに<option>-1</option>または<option>--single-transaction</option>を渡すことで指定できます。
このモードを使用する場合、数時間かけて実行していたリストアが軽微なエラーでロールバックしてしまうことに注意してください。
しかし、部分的にリストアされたダンプから手作業で複雑なデータベースを整理するよりまだましかもしれません。
   </para>

   <para>
<!--
    The ability of <application>pg_dump</application> and <application>psql</application> to
    write to or read from pipes makes it possible to dump a database
    directly from one server to another, for example:
-->
<application>pg_dump</application>と<application>psql</application>ではパイプから読み書きができるので、あるサーバから別のサーバへデータベースを直接ダンプできます。
以下に例を示します。
<programlisting>
pg_dump -h <replaceable>host1</replaceable> <replaceable>dbname</replaceable> | psql -h <replaceable>host2</replaceable> <replaceable>dbname</replaceable>
</programlisting>
   </para>

   <important>
    <para>
<!--
     The dumps produced by <application>pg_dump</application> are relative to
     <literal>template0</literal>. This means that any languages, procedures,
     etc. added via <literal>template1</literal> will also be dumped by
     <application>pg_dump</application>. As a result, when restoring, if you are
     using a customized <literal>template1</literal>, you must create the
     empty database from <literal>template0</literal>, as in the example
     above.
-->
<application>pg_dump</application>で作成されるダンプは<literal>template0</literal>と相対関係にあります。
つまり<literal>template1</literal>を経由して追加されたあらゆる言語、プロシージャなども<application>pg_dump</application>によりダンプされます。
その結果としてリストアする際に、カスタマイズされた<literal>template1</literal>を使用している場合は、上記の例のように、<literal>template0</literal>から空のデータベースを作成する必要があります。
    </para>
   </important>

   <para>
<!--
    After restoring a backup, it is wise to run <xref
    linkend="sql-analyze"/> on each
    database so the query optimizer has useful statistics;
    see <xref linkend="vacuum-for-statistics"/>
    and <xref linkend="autovacuum"/> for more information.
    For more advice on how to load large amounts of data
    into <productname>PostgreSQL</productname> efficiently, refer to <xref
    linkend="populate"/>.
-->
バックアップをリストアした後、問い合わせオプティマイザが有用な統計情報を使用できるように、各データベースに対して<xref linkend="sql-analyze"/>を実行することを勧めます。
より詳しくは、<xref linkend="vacuum-for-statistics"/> と <xref linkend="autovacuum"/>を参照してください。
効率的に大規模なデータを<productname>PostgreSQL</productname>にロードする方法に関するより多くの勧告については、<xref linkend="populate"/>を参照してください。
   </para>
  </sect2>

  <sect2 id="backup-dump-all">
<!--
   <title>Using <application>pg_dumpall</application></title>
-->
   <title><application>pg_dumpall</application>の使用</title>

   <para>
<!--
    <application>pg_dump</application> dumps only a single database at a time,
    and it does not dump information about roles or tablespaces
    (because those are cluster-wide rather than per-database).
    To support convenient dumping of the entire contents of a database
    cluster, the <xref linkend="app-pg-dumpall"/> program is provided.
    <application>pg_dumpall</application> backs up each database in a given
    cluster, and also preserves cluster-wide data such as role and
    tablespace definitions. The basic usage of this command is:
-->
<application>pg_dump</application>は一度に単一のデータベースのみをダンプします。
また、ロールやテーブル空間についての情報はダンプしません。
（これらはテーブル毎ではなくクラスタ全体のものだからです。）
データベースクラスタの全内容の簡便なダンプをサポートするために、<xref linkend="app-pg-dumpall"/>プログラムが提供されています。
<application>pg_dumpall</application>は指定されたクラスタの各データベースのバックアップを行い、そして、ロールやテーブル空間定義などのクラスタ全体にわたるデータを保存します。
このコマンドの基本的な使用方法は
<synopsis>
pg_dumpall &gt; <replaceable>dumpfile</replaceable>
</synopsis>
です。
<!--
    The resulting dump can be restored with <application>psql</application>:
-->
ダンプの結果は<application>psql</application>でリストアできます。
<synopsis>
psql -f <replaceable class="parameter">dumpfile</replaceable> postgres
</synopsis>
<!--
    (Actually, you can specify any existing database name to start from,
    but if you are loading into an empty cluster then <literal>postgres</literal>
    should usually be used.)  It is always necessary to have
    database superuser access when restoring a <application>pg_dumpall</application>
    dump, as that is required to restore the role and tablespace information.
    If you use tablespaces, make sure that the tablespace paths in the
    dump are appropriate for the new installation.
-->
（実際、開始時に任意の既存のデータベース名を指定することができますが、空のクラスタ内にロードする場合は、通常 <literal>postgres</literal> を使用すべきです。）
ロールやテーブル空間の情報をリストアしなければならないので、<application>pg_dumpall</application>のダンプをリストアする時には、データベーススーパーユーザのアクセス権限を確実に必要とします。
テーブル空間を使用している場合、ダンプ内のテーブル空間のパスが新しいインストレーションで適切であることを確認してください。
   </para>

   <para>
<!--
    <application>pg_dumpall</application> works by emitting commands to re-create
    roles, tablespaces, and empty databases, then invoking
    <application>pg_dump</application> for each database.  This means that while
    each database will be internally consistent, the snapshots of
    different databases are not synchronized.
-->
<application>pg_dumpall</application>はコマンドを発令することによりロール、テーブル空間、およびデータベースを再作成し、それぞれのデータベースに対して<application>pg_dump</application>を起動します。
このことは、それぞれのデータベースには内部的に矛盾がない一方、異なるデータベースのスナップショットは完全に同期しないことを示しています。
   </para>

   <para>
<!--
    Cluster-wide data can be dumped alone using the
    <application>pg_dumpall</application> <option>&#045;-globals-only</option> option.
    This is necessary to fully backup the cluster if running the
    <application>pg_dump</application> command on individual databases.
-->
クラスタレベルでのデータは<application>pg_dumpall</application> の<option>--globals-only</option> オプションを使用して出力することができます。
このコマンドは個々のデータベースに<application>pg_dump</application> コマンドを実行しつつ、フルバックアップを取得する際に必要です。
   </para>
  </sect2>

  <sect2 id="backup-dump-large">
<!--
   <title>Handling Large Databases</title>
-->
   <title>大規模データベースの扱い</title>

   <para>
<!--
    Some operating systems have maximum file size limits that cause
    problems when creating large <application>pg_dump</application> output files.
    Fortunately, <application>pg_dump</application> can write to the standard
    output, so you can use standard Unix tools to work around this
    potential problem.  There are several possible methods:
-->
オペレーティングシステムの中には最大ファイルサイズに制限があるものがあり、大きな<application>pg_dump</application>出力ファイルを作成しているときに問題を引き起こします。
幸運なことに、<application>pg_dump</application>は標準出力に書き出すことができますので、Unix標準のツールを使ってこの潜在的な問題を解決できます。
取りうる方法がいくつか存在します。
   </para>

   <formalpara>
<!--
    <title>Use compressed dumps.</title>
-->
    <title>圧縮ダンプの使用</title>
    <para>
<!--
     You can use your favorite compression program, for example
     <application>gzip</application>:
-->
たとえば、自分が愛用している<application>gzip</application>のような圧縮プログラムが使えます。

<programlisting>
pg_dump <replaceable class="parameter">dbname</replaceable> | gzip &gt; <replaceable class="parameter">filename</replaceable>.gz
</programlisting>

<!--
     Reload with:
-->
元に戻すには次のようにします。

<programlisting>
gunzip -c <replaceable class="parameter">filename</replaceable>.gz | psql <replaceable class="parameter">dbname</replaceable>
</programlisting>

<!--
     or:
-->
あるいは次のようにもできます。

<programlisting>
cat <replaceable class="parameter">filename</replaceable>.gz | gunzip | psql <replaceable class="parameter">dbname</replaceable>
</programlisting>
    </para>
   </formalpara>

   <formalpara>
<!--
    <title>Use <command>split</command>.</title>
-->
    <title><command>split</command>の使用</title>
    <para>
<!--
     The <command>split</command> command
     allows you to split the output into smaller files that are
     acceptable in size to the underlying file system. For example, to
     make chunks of 1 megabyte:
-->
<command>split</command>コマンドで結果を使用しているファイルシステムが受け付けられる大きさに分割することができます。
例えば1メガバイトずつに分割するには次のようにします。

<programlisting>
pg_dump <replaceable class="parameter">dbname</replaceable> | split -b 1m - <replaceable class="parameter">filename</replaceable>
</programlisting>

<!--
     Reload with:
-->
元に戻すには次のようにします。

<programlisting>
cat <replaceable class="parameter">filename</replaceable>* | psql <replaceable class="parameter">dbname</replaceable>
</programlisting>
    </para>
   </formalpara>

   <formalpara>
<!--
    <title>Use <application>pg_dump</application>'s custom dump format.</title>
-->
    <title><application>pg_dump</application>のカスタムダンプ書式の使用</title>
    <para>
<!--
     If <productname>PostgreSQL</productname> was built on a system with the
     <application>zlib</application> compression library installed, the custom dump
     format will compress data as it writes it to the output file. This will
     produce dump file sizes similar to using <command>gzip</command>, but it
     has the added advantage that tables can be restored selectively. The
     following command dumps a database using the custom dump format:
-->
もし<productname>PostgreSQL</productname>が<application>zlib</application>圧縮ライブラリインストール済みのシステム上で構築されたのなら、カスタムダンプ書式では出力ファイルに書き出す時にデータを圧縮します。
<command>gzip</command>を使用した時と似通ったダンプサイズとなりますが、テーブルの復元を部分的に行えるという点で優れていると言えます。
以下のコマンドは、カスタムダンプ書式でのデータベースのダンプを行います。

<programlisting>
pg_dump -Fc <replaceable class="parameter">dbname</replaceable> &gt; <replaceable class="parameter">filename</replaceable>
</programlisting>

<!--
     A custom-format dump is not a script for <application>psql</application>, but
     instead must be restored with <application>pg_restore</application>, for example:
-->
カスタム書式のダンプは<application>psql</application>用のスクリプトではありませんので、代わりに<application>pg_restore</application>でリストアしなければなりません。
例えば以下のようにします。

<programlisting>
pg_restore -d <replaceable class="parameter">dbname</replaceable> <replaceable class="parameter">filename</replaceable>
</programlisting>

<!--
     See the <xref linkend="app-pgdump"/> and <xref
     linkend="app-pgrestore"/> reference pages for details.
-->
詳細は<xref linkend="app-pgdump"/>と<xref linkend="app-pgrestore"/>のリファレンスページを参照してください。
    </para>
   </formalpara>

   <para>
<!--
    For very large databases, you might need to combine <command>split</command>
    with one of the other two approaches.
-->
巨大なデータベースに対しては、そのほかの２つの手法のうちの１つと一緒に<command>split</command>を組み合わせる必要があるかもしれません。
   </para>

   <formalpara>
<!--
    <title>Use <application>pg_dump</application>'s parallel dump feature.</title>
-->
    <title><application>pg_dump</application>の並列実行</title>
    <para>
<!--
     To speed up the dump of a large database, you can use
     <application>pg_dump</application>'s parallel mode. This will dump
     multiple tables at the same time. You can control the degree of
     parallelism with the <command>-j</command> parameter. Parallel dumps
     are only supported for the "directory" archive format.
-->
<application>pg_dump</application>を並列実行することで、大きなデータベースのダンプを高速に実行することができます。
これは同時に複数テーブルのダンプを実行します。
並列度は<command>-j</command>パラメータを指定することで制御できます。
並列ダンプはディレクトリダンプ書式のみサポートします。

<programlisting>
pg_dump -j <replaceable class="parameter">num</replaceable> -F d -f <replaceable class="parameter">out.dir</replaceable> <replaceable class="parameter">dbname</replaceable>
</programlisting>

<!--
     You can use <command>pg_restore -j</command> to restore a dump in parallel.
     This will work for any archive of either the "custom" or the "directory"
     archive mode, whether or not it has been created with <command>pg_dump -j</command>.
-->
<command>pg_restore -j</command>コマンドでダンプファイルを並列でリストアすることができます。
これは<command>pg_dump -j</command>でダンプファイルが作成されたか、否かにかかわらず、カスタムもしくはディレクトリダンプ書式で作成されたダンプファイルに使用できます。
    </para>
   </formalpara>
  </sect2>
 </sect1>

 <sect1 id="backup-file">
<!--
  <title>File System Level Backup</title>
-->
  <title>ファイルシステムレベルのバックアップ</title>

  <para>
<!--
   An alternative backup strategy is to directly copy the files that
   <productname>PostgreSQL</productname> uses to store the data in the database;
   <xref linkend="creating-cluster"/> explains where these files
   are located.  You can use whatever method you prefer
   for doing file system backups; for example:
-->
バックアップ戦略の代替案として<productname>PostgreSQL</productname>がデータベース内のデータを保存するために使用しているファイルを直接コピーする方法があります。
<xref linkend="creating-cluster"/>にこれらのファイルがどこにあるか解説されています。
下記のような通常のファイルシステムのバックアップを行うどんな方法でも問題ありません。

<programlisting>
tar -cf backup.tar /usr/local/pgsql/data
</programlisting>
  </para>

  <para>
<!--
   There are two restrictions, however, which make this method
   impractical, or at least inferior to the <application>pg_dump</application>
   method:
-->
しかしこの方法には2つの制約があり、そのためにあまり実用的ではなく、少なくとも<application>pg_dump</application>より劣ると言わざるを得ません。

   <orderedlist>
    <listitem>
     <para>
<!--
      The database server <emphasis>must</emphasis> be shut down in order to
      get a usable backup. Half-way measures such as disallowing all
      connections will <emphasis>not</emphasis> work
      (in part because <command>tar</command> and similar tools do not take
      an atomic snapshot of the state of the file system,
      but also because of internal buffering within the server).
      Information about stopping the server can be found in
      <xref linkend="server-shutdown"/>.  Needless to say, you
      also need to shut down the server before restoring the data.
-->
有効なバックアップを行うにはデータベースサーバを<emphasis>必ず</emphasis>停止しなければなりません。
全ての接続を無効とするような中途半端な対策では作用しません
（<command>tar</command>やその類似ツールはある時点におけるファイルシステムの原子的なスナップショットを取らないことと同時に、サーバ内の内部バッファリングの理由によるからです）。
サーバの停止に関しては<xref linkend="server-shutdown"/>を参照してください。
言うまでもありませんが、データをリストアする前にもサーバを停止させる必要があります。
     </para>
    </listitem>

    <listitem>
     <para>
<!--
      If you have dug into the details of the file system layout of the
      database, you might be tempted to try to back up or restore only certain
      individual tables or databases from their respective files or
      directories. This will <emphasis>not</emphasis> work because the
      information contained in these files is not usable without
      the commit log files,
      <filename>pg_xact/*</filename>, which contain the commit status of
      all transactions. A table file is only usable with this
      information. Of course it is also impossible to restore only a
      table and the associated <filename>pg_xact</filename> data
      because that would render all other tables in the database
      cluster useless.  So file system backups only work for complete
      backup and restoration of an entire database cluster.
-->
データベースのファイルシステムレイアウトの詳細を熟知している場合、ある個別のテーブルやデータベースをそれぞれのファイルやディレクトリからバックアップしたり復元したりすることを試みたいと思うかもしれません。
しかし、それらのファイル内の情報はすべてのトランザクションのコミット状態を保持するコミットログファイル<filename>pg_xact/*</filename>なしでは使えないため、この方法では正常なバックアップは<emphasis>行えません</emphasis>。
テーブルファイルはこの情報があって初めて意味をなします。
もちろんテーブルとそれに付帯する<filename>pg_xact</filename>データだけで復元することも、データベースクラスタにある他のテーブルを無効としてしまうのでできません。
ですので、ファイルシステムバックアップは、データベースクラスタ全体の完全なバックアップとリストア処理にのみ動作します。
     </para>
    </listitem>
   </orderedlist>
  </para>

  <para>
<!--
   An alternative file-system backup approach is to make a
   <quote>consistent snapshot</quote> of the data directory, if the
   file system supports that functionality (and you are willing to
   trust that it is implemented correctly).  The typical procedure is
   to make a <quote>frozen snapshot</quote> of the volume containing the
   database, then copy the whole data directory (not just parts, see
   above) from the snapshot to a backup device, then release the frozen
   snapshot.  This will work even while the database server is running.
   However, a backup created in this way saves
   the database files in a state as if the database server was not
   properly shut down; therefore, when you start the database server
   on the backed-up data, it will think the previous server instance
   crashed and will replay the WAL log.  This is not a problem; just
   be aware of it (and be sure to include the WAL files in your backup).
   You can perform a <command>CHECKPOINT</command> before taking the
   snapshot to reduce recovery time.
-->
その他のファイルシステムバックアップ方法として、ファイルシステムが<quote>整合性を維持したスナップショット</quote>機能をサポートしている場合（かつ、正しく実装されていると信用する場合）、データディレクトリのスナップショットを作成する方法があります。
典型的な手順では、データベースを含むボリュームの<quote>凍結スナップショット</quote>を作成し、データディレクトリ全体（上述のように、一部だけではいけません）をスナップショットからバックアップデバイスにコピーし、そして、凍結スナップショットを解放します。
これはデータベースサーバが稼動中であっても動作します。
しかし、こうして作成されたバックアップは、データベースサーバが適切に停止されなかった状態のデータベースファイルを保存します。
そのため、このバックアップデータでデータベースサーバを起動する時、直前のサーバインスタンスがクラッシュしたものとみなされ、WALログが取り直されます。
これは問題ではありません。
単に注意してください（そして、確実にバックアップにWALファイルを含めてください）。
CHECKPOINTコマンドをスナップショット取得前に発行することでリカバリ時間を減らすこともできます。
  </para>

  <para>
<!--
   If your database is spread across multiple file systems, there might not
   be any way to obtain exactly-simultaneous frozen snapshots of all
   the volumes.  For example, if your data files and WAL log are on different
   disks, or if tablespaces are on different file systems, it might
   not be possible to use snapshot backup because the snapshots
   <emphasis>must</emphasis> be simultaneous.
   Read your file system documentation very carefully before trusting
   the consistent-snapshot technique in such situations.
-->
対象のデータベースが複数のファイルシステムにまたがって分散している場合、全てのボリュームに対して完全に同期した凍結スナップショットを得る方法が存在しない可能性があります。
例えば、データファイルとWALログが異なったディスク上にあったり、テーブル空間が異なるファイルシステム上にある場合、スナップショットは同時でなければ<emphasis>なりません</emphasis>ので、スナップショットのバックアップを使用できない可能性があります。
こうした状況では、整合性を維持したスナップショット技術を信用する前に使用するファイルシステムの文書を熟読してください。
  </para>

  <para>
<!--
   If simultaneous snapshots are not possible, one option is to shut down
   the database server long enough to establish all the frozen snapshots.
   Another option is to perform a continuous archiving base backup (<xref
   linkend="backup-base-backup"/>) because such backups are immune to file
   system changes during the backup.  This requires enabling continuous
   archiving just during the backup process; restore is done using
   continuous archive recovery (<xref linkend="backup-pitr-recovery"/>).
-->
同時実行のスナップショットができない場合、選択肢の１つとして、全ての機能の停止したスナップショットを確定させるのに充分な時間、データベースサーバをシャットダウンさせることが挙げられます。
他の選択肢は、継続的なベースバックアップの保管（<xref linkend="backup-base-backup"/>）を行うことです。
こうしたバックアップには、バックアップ中のファイルシステムの変更を心配する必要がないためです。
これにはバックアップ処理期間のみに継続的な保管を行う必要があり、継続的なアーカイブリカバリ（<xref linkend="backup-pitr-recovery"/>）を使用してリストアを行います。
  </para>

  <para>
<!--
   Another option is to use <application>rsync</application> to perform a file
   system backup.  This is done by first running <application>rsync</application>
   while the database server is running, then shutting down the database
   server long enough to do an <command>rsync &#045;&#045;checksum</command>.
   (<option>&#045;&#045;checksum</option> is necessary because <command>rsync</command> only
   has file modification-time granularity of one second.)  The
   second <application>rsync</application> will be quicker than the first,
   because it has relatively little data to transfer, and the end result
   will be consistent because the server was down.  This method
   allows a file system backup to be performed with minimal downtime.
-->
ファイルシステムをバックアップするその他の選択肢として<application>rsync</application>の使用が挙げられます。
これを行うには、先ずデータベースサーバが稼働中に<application>rsync</application>を実行し、そして<command>rsync --checksum</command>を実行するのに充分な間だけデータベースサーバを停止します。
(<command>rsync</command>はファイルの更新時刻に関して1秒の粒度しかありませんので、<option>--checksum</option>が必要です。)
次の<application>rsync</application>は、比較的転送するデータ量が少なく、サーバが稼働していないため最終結果に矛盾がない事から、最初の<application>rsync</application>よりも迅速です。
この方法で最小の稼働停止時間でファイルシステムのバックアップを行う事ができます。
  </para>

  <para>
<!--
   Note that a file system backup will typically be larger
   than an SQL dump. (<application>pg_dump</application> does not need to dump
   the contents of indexes for example, just the commands to recreate
   them.)  However, taking a file system backup might be faster.
-->
ファイルシステムバックアップは、概してSQLによるダンプより大きくなることに注意してください。
（<application>pg_dump</application>では、例えばインデックスの内容をダンプする必要はありません。単にコマンドで再作成します。）
しかし、ファイルシステムのバックアップを取るほうがより高速でしょう。
  </para>
 </sect1>

 <sect1 id="continuous-archiving">
<!--
  <title>Continuous Archiving and Point-in-Time Recovery (PITR)</title>
-->
  <title>継続的アーカイブとポイントインタイムリカバリ（PITR）</title>

  <indexterm zone="backup">
<!--
   <primary>continuous archiving</primary>
-->
   <primary>継続的アーカイブ</primary>
  </indexterm>

  <indexterm zone="backup">
<!--
   <primary>point-in-time recovery</primary>
-->
   <primary>ポイントインタイムリカバリ</primary>
  </indexterm>

  <indexterm zone="backup">
   <primary>PITR</primary>
  </indexterm>

  <para>
<!--
   At all times, <productname>PostgreSQL</productname> maintains a
   <firstterm>write ahead log</firstterm> (WAL) in the <filename>pg_wal/</filename>
   subdirectory of the cluster's data directory. The log records
   every change made to the database's data files.  This log exists
   primarily for crash-safety purposes: if the system crashes, the
   database can be restored to consistency by <quote>replaying</quote> the
   log entries made since the last checkpoint.  However, the existence
   of the log makes it possible to use a third strategy for backing up
   databases: we can combine a file-system-level backup with backup of
   the WAL files.  If recovery is needed, we restore the file system backup and
   then replay from the backed-up WAL files to bring the system to a
   current state.  This approach is more complex to administer than
   either of the previous approaches, but it has some significant
   benefits:
-->
<productname>PostgreSQL</productname>は常に、クラスタのデータディレクトリ以下の<filename>pg_wal/</filename>ディレクトリ内で<firstterm>先行書き込みログ</firstterm>（WAL）を管理しています。
このログはデータベースのデータファイルに行われた全ての変更を記録します。
このログは主にクラッシュ時の安全性を目的としています。
システムがクラッシュしたとしても、最後のチェックポイント以降に作成されたログ項目を<quote>やり直し</quote>することで、データベースを整合性を維持した状態にリストアすることができます。
しかし、この存在するログファイルを使用して、データベースのバックアップ用の第3の戦略が可能になりました。
ファイルシステムレベルのバックアップとWALファイルのバックアップを組み合わせるという戦略です。
復旧が必要ならば、ファイルシステムバックアップをリストアし、その後にバックアップされたWALファイルを再生することで、システムを最新の状態にできます。
管理者にとって、この方法はこれまで説明した方法よりかなり複雑になりますが、以下のような大きな利点が複数あります。
  <itemizedlist>
   <listitem>
    <para>
<!--
     We do not need a perfectly consistent file system backup as the starting point.
     Any internal inconsistency in the backup will be corrected by log
     replay (this is not significantly different from what happens during
     crash recovery).  So we do not need a file system snapshot capability,
     just <application>tar</application> or a similar archiving tool.
-->
開始時点のファイルシステムバックアップは完全な整合状態である必要はありません。
そのバックアップ内の内部的な不整合はログのやり直しによって修正されます
（これは、クラッシュからの復旧時に行われることと大きな違いはありません）。
ですので、ファイルシステムのスナップショット機能を必要としません。
単に<application>tar</application>などのアーカイブツールが必要です。
    </para>
   </listitem>
   <listitem>
    <para>
<!--
     Since we can combine an indefinitely long sequence of WAL files
     for replay, continuous backup can be achieved simply by continuing to archive
     the WAL files.  This is particularly valuable for large databases, where
     it might not be convenient to take a full backup frequently.
-->
再生の際にWALファイルの並びを数に制限なく連ねて組み合わせられますので、単にWALファイルのアーカイブを続けることで連続したバックアップを達成できます。
これは、頻繁に完全なバックアップを行うことが困難な、大規模なデータベースでは特に価値があります。
    </para>
   </listitem>
   <listitem>
    <para>
<!--
     It is not necessary to replay the WAL entries all the
     way to the end.  We could stop the replay at any point and have a
     consistent snapshot of the database as it was at that time.  Thus,
     this technique supports <firstterm>point-in-time recovery</firstterm>: it is
     possible to restore the database to its state at any time since your base
     backup was taken.
-->
WAL項目の再生を最後まで行わなければならないということはありません。
やり直しを任意の時点までで停止することができ、それにより、その時点までのデータベースの整合性を持ったスナップショットを得ることができます。
このような技術が<firstterm>ポイントインタイムリカバリ</firstterm>を補助するものであり、元となるベースバックアップの取得時点以降の任意の時点の状態にデータベースをリストアすることが可能になります。
    </para>
   </listitem>
   <listitem>
    <para>
<!--
     If we continuously feed the series of WAL files to another
     machine that has been loaded with the same base backup file, we
     have a <firstterm>warm standby</firstterm> system: at any point we can bring up
     the second machine and it will have a nearly-current copy of the
     database.
-->
連続的に一連のWALファイルを、同一のベースバックアップをロードしている別のマシンに配送することで、<firstterm>ウォームスタンバイ</firstterm>システムを保有することができます。
つまり、任意の時点でその2番目のマシンを、ほぼ現時点のデータベースの複製を持った状態で有効にすることができます。
    </para>
   </listitem>
  </itemizedlist>
  </para>

  <note>
   <para>
<!--
    <application>pg_dump</application> and
    <application>pg_dumpall</application> do not produce file-system-level
    backups and cannot be used as part of a continuous-archiving solution.
    Such dumps are <emphasis>logical</emphasis> and do not contain enough
    information to be used by WAL replay.
-->
<application>pg_dump</application>と<application>pg_dumpall</application>はファイルシステムレベルのバックアップを生成しませんので、継続的アーカイブ方式の一部として使うことはできません。
そのダンプは<emphasis>論理的</emphasis>なものであり、WALのやり直しで使うのに十分な情報を含んでいません。
   </para>
  </note>

  <para>
<!--
   As with the plain file-system-backup technique, this method can only
   support restoration of an entire database cluster, not a subset.
   Also, it requires a lot of archival storage: the base backup might be bulky,
   and a busy system will generate many megabytes of WAL traffic that
   have to be archived.  Still, it is the preferred backup technique in
   many situations where high reliability is needed.
-->
通常のファイルシステムバックアップ技術の場合と同様、この方法は、一部ではなく、データベースクラスタ全体のリストア処理のみをサポートできます。
また、アーカイブ用に大量の格納領域を必要とします。
ベースバックアップはかさばる場合があり、また、高負荷なシステムではアーカイブしなければならないWALの流量をメガバイト単位で生成します。
しかし、これは、高信頼性が必要な、多くの状況でむしろ好まれるバックアップ手法です。
  </para>

  <para>
<!--
   To recover successfully using continuous archiving (also called
   <quote>online backup</quote> by many database vendors), you need a continuous
   sequence of archived WAL files that extends back at least as far as the
   start time of your backup.  So to get started, you should set up and test
   your procedure for archiving WAL files <emphasis>before</emphasis> you take your
   first base backup.  Accordingly, we first discuss the mechanics of
   archiving WAL files.
-->
継続的アーカイブ（多くのデータベースベンダで<quote>オンラインバックアップ</quote>とも呼ばれます）を使用して復旧を成功させるためには、少なくともバックアップの開始時点まで遡る、連続した一連のアーカイブ済みWALファイルが必要です。
ですので、運用するためには、最初のベースバックアップを取得する<emphasis>前</emphasis>にWALファイルをアーカイブする手順を設定し試験しなければなりません。
したがって、まずWALファイルのアーカイブ機構について説明します。
  </para>

  <sect2 id="backup-archiving-wal">
<!--
   <title>Setting Up WAL Archiving</title>
-->
   <title>WALアーカイブの設定</title>

   <para>
<!--
    In an abstract sense, a running <productname>PostgreSQL</productname> system
    produces an indefinitely long sequence of WAL records.  The system
    physically divides this sequence into WAL <firstterm>segment
    files</firstterm>, which are normally 16MB apiece (although the segment size
    can be altered during <application>initdb</application>).  The segment
    files are given numeric names that reflect their position in the
    abstract WAL sequence.  When not using WAL archiving, the system
    normally creates just a few segment files and then
    <quote>recycles</quote> them by renaming no-longer-needed segment files
    to higher segment numbers.  It's assumed that segment files whose
    contents precede the last checkpoint are no longer of
    interest and can be recycled.
-->
抽象的な意味では、実行中の<productname>PostgreSQL</productname>システムは無限に長い一連のWALレコードを生成します。
システムは物理的にこの並びを、通常1つ16メガバイト（このセグメントサイズは<application>initdb</application>の実行時に変更可能です）の、WAL<firstterm>セグメントファイル</firstterm>に分割します。
このセグメントファイルには、概念的なWALの並び内の位置を反映した、数字の名前が付与されます。
WALアーカイブを行わない場合、システムは通常数個のセグメントファイルを生成し、不要となったセグメントファイルの名前をより大きなセグメント番号に変更することでそれを<quote>リサイクル</quote>します。
最後のチェックポイントより前の内容を持つセグメントファイルはもはや重要でなく、リサイクルできると見なされます。
   </para>

   <para>
<!--
    When archiving WAL data, we need to capture the contents of each segment
    file once it is filled, and save that data somewhere before the segment
    file is recycled for reuse.  Depending on the application and the
    available hardware, there could be many different ways of <quote>saving
    the data somewhere</quote>: we could copy the segment files to an NFS-mounted
    directory on another machine, write them onto a tape drive (ensuring that
    you have a way of identifying the original name of each file), or batch
    them together and burn them onto CDs, or something else entirely.  To
    provide the database administrator with flexibility,
    <productname>PostgreSQL</productname> tries not to make any assumptions about how
    the archiving will be done.  Instead, <productname>PostgreSQL</productname> lets
    the administrator specify a shell command to be executed to copy a
    completed segment file to wherever it needs to go.  The command could be
    as simple as a <literal>cp</literal>, or it could invoke a complex shell
    script &mdash; it's all up to you.
-->
WALデータをアーカイブする場合、完成したセグメントファイルのそれぞれの内容を取り出し、再利用のために回収される前にそのデータをどこかに保存することが必要です。
アプリケーションと利用できるハードウェアに依存しますが、数多くの<quote>データをどこかに保存する</quote>方法があります。
例えば、NFSでマウントした他のマシンのディレクトリにセグメントファイルをコピーすること、あるいは、テープ装置に書き出すこと（元々のファイル名を識別する手段があることを確認してください）、それらを一度にまとめてCDに焼くこと、そのほか全く異なったなんらかの方法などです。
柔軟性をデータベース管理者に提供するために、<productname>PostgreSQL</productname>は、どのようにアーカイブがなされたかについて一切想定しないようになっています。
その代わりに<productname>PostgreSQL</productname>は、管理者に完全なセグメントファイルをどこか必要な場所にコピーするシェルコマンドを指定させます。
このコマンドは単純な<literal>cp</literal>でも構いませんし、また、複雑なシェルスクリプトを呼び出しても構いません。
全て管理者に任されています。
   </para>

   <para>
<!--
    To enable WAL archiving, set the <xref linkend="guc-wal-level"/>
    configuration parameter to <literal>replica</literal> or higher,
    <xref linkend="guc-archive-mode"/> to <literal>on</literal>,
    and specify the shell command to use in the <xref
    linkend="guc-archive-command"/> configuration parameter.  In practice
    these settings will always be placed in the
    <filename>postgresql.conf</filename> file.
    In <varname>archive_command</varname>,
    <literal>%p</literal> is replaced by the path name of the file to
    archive, while <literal>%f</literal> is replaced by only the file name.
    (The path name is relative to the current working directory,
    i.e., the cluster's data directory.)
    Use <literal>%%</literal> if you need to embed an actual <literal>%</literal>
    character in the command.  The simplest useful command is something
    like:
-->
WALアーカイブを有効にするには<xref linkend="guc-wal-level"/>設定パラメータを<literal>replica</literal>（またはreplicaより高いパラメータ）に、<xref linkend="guc-archive-mode"/>を<literal>on</literal>に設定し、<xref linkend="guc-archive-command"/>設定パラメータで使用するシェルコマンドを指定します。
実行するには、これらの設定を <filename>postgresql.conf</filename> ファイルに常に置きます。
<varname>archive_command</varname> では、<literal>%p</literal>はアーカイブするファイルのパス名に置換され、<literal>%f</literal>はファイル名部分のみに置換されます。
（パス名は、サーバの現在の作業用ディレクトリ、つまり、クラスタのデータディレクトリから見て相対的なものです。）
コマンド内に<literal>%</literal>文字自体を埋め込む必要があれば<literal>%%</literal>を使ってください。
最も簡単でよく使用されるコマンドは以下のようなものになります。
<programlisting>
archive_command = 'test ! -f /mnt/server/archivedir/%f &amp;&amp; cp %p /mnt/server/archivedir/%f'  # Unix
archive_command = 'copy "%p" "C:\\server\\archivedir\\%f"'  # Windows
</programlisting>
<!--
    which will copy archivable WAL segments to the directory
    <filename>/mnt/server/archivedir</filename>.  (This is an example, not a
    recommendation, and might not work on all platforms.)  After the
    <literal>%p</literal> and <literal>%f</literal> parameters have been replaced,
    the actual command executed might look like this:
-->
これは、アーカイブ可能なWALセグメントを<literal>/mnt/server/archivedir</literal>ディレクトリにコピーします
（これは一例です。
推奨するものではなく、また、全てのプラットフォームで動作しない可能性があります）。
<literal>%p</literal>および<literal>%f</literal>パラメータが置き換えられたあと、実行された実コマンドは以下のようになります。
<programlisting>
test ! -f /mnt/server/archivedir/00000001000000A900000065 &amp;&amp; cp pg_wal/00000001000000A900000065 /mnt/server/archivedir/00000001000000A900000065
</programlisting>
<!--
    A similar command will be generated for each new file to be archived.
-->
類似したコマンドがアーカイブされるそれぞれの新規ファイルに生成されます。
   </para>

   <para>
<!--
    The archive command will be executed under the ownership of the same
    user that the <productname>PostgreSQL</productname> server is running as.  Since
    the series of WAL files being archived contains effectively everything
    in your database, you will want to be sure that the archived data is
    protected from prying eyes; for example, archive into a directory that
    does not have group or world read access.
-->
このアーカイブ用コマンドは<productname>PostgreSQL</productname>サーバを稼動させるユーザと同じ所有権で実行されます。
アーカイブされる一連のWALファイルには、実質、データベース内の全てが含まれていますので、アーカイブしたデータをのぞき見から確実に保護しなければならないでしょう。
例えば、グループや全員に読み込み権限を付与していないディレクトリにデータをアーカイブしてください。
   </para>

   <para>
<!--
    It is important that the archive command return zero exit status if and
    only if it succeeds.  Upon getting a zero result,
    <productname>PostgreSQL</productname> will assume that the file has been
    successfully archived, and will remove or recycle it.  However, a nonzero
    status tells <productname>PostgreSQL</productname> that the file was not archived;
    it will try again periodically until it succeeds.
-->
アーカイブ用コマンドが成功した場合のみにゼロという終了ステータスを返すことが重要です。
<productname>PostgreSQL</productname>は、ゼロという結果に基づいて、そのファイルのアーカイブが成功したことを想定し、そのファイルを削除したり回収するかもしれません。
しかし、非ゼロのステータスは、<productname>PostgreSQL</productname>に対してファイルがアーカイブされなかったことを通知し、成功するまで定期的に再試行させます。
   </para>

   <para>
<!--
    The archive command should generally be designed to refuse to overwrite
    any pre-existing archive file.  This is an important safety feature to
    preserve the integrity of your archive in case of administrator error
    (such as sending the output of two different servers to the same archive
    directory).

-->
通常アーカイブ用コマンドは既存のアーカイブ済みファイルの上書きを行わないように設計されなければなりません。
これは、管理者のミス（例えば2つの異なるサーバの出力を同一のアーカイブ用ディレクトリに送信してしまうなど）といった場合からアーカイブ状況の整合性を保護するための安全策として重要です。
   </para>

   <para>
<!--
    It is advisable to test your proposed archive command to ensure that it
    indeed does not overwrite an existing file, <emphasis>and that it returns
    nonzero status in this case</emphasis>.
    The example command above for Unix ensures this by including a separate
    <command>test</command> step.  On some Unix platforms, <command>cp</command> has
    switches such as <option>-i</option> that can be used to do the same thing
    less verbosely, but you should not rely on these without verifying that
    the right exit status is returned.  (In particular, GNU <command>cp</command>
    will return status zero when <option>-i</option> is used and the target file
    already exists, which is <emphasis>not</emphasis> the desired behavior.)
-->
実際に既存のファイルを上書きしないこと、<emphasis>かつ、その場合に非ゼロのステータスを返すこと</emphasis>を確認するために使用するアーカイブ用コマンドを試験することを勧めます。
上のUnix用のコマンド例では、別途<command>test</command>という段階を含めることでこれを確認しています。
いくつかのUnixプラットフォームでは<command>cp</command>コマンドには<option>-i</option> 引数を使うことで煩雑な出力を少なくし使うことができますが、正しい終了コードが返ることを確認せずに使用するべきではありません。
(具体的にはGNUの<command>cp</command>コマンドは<option>-i</option> オプションを使い、ターゲットファイルがすでに存在している場合、ゼロのステータスを返します。これは<emphasis>期待していない</emphasis>動作です。)
   </para>

   <para>
<!--
    While designing your archiving setup, consider what will happen if
    the archive command fails repeatedly because some aspect requires
    operator intervention or the archive runs out of space. For example, this
    could occur if you write to tape without an autochanger; when the tape
    fills, nothing further can be archived until the tape is swapped.
    You should ensure that any error condition or request to a human operator
    is reported appropriately so that the situation can be
    resolved reasonably quickly. The <filename>pg_wal/</filename> directory will
    continue to fill with WAL segment files until the situation is resolved.
    (If the file system containing <filename>pg_wal/</filename> fills up,
    <productname>PostgreSQL</productname> will do a PANIC shutdown.  No committed
    transactions will be lost, but the database will remain offline until
    you free some space.)
-->
アーカイブ設定を設計する時には、操作者の介入が必要であったり、アーカイブ場所の容量不足の理由でアーカイブ用コマンドが繰り返し失敗した時にどうなるかを考慮してください。
例えば、これはオートチェンジャ機能のないテープに書き出している場合に発生する可能性があります。
テープが一杯になった場合、テープを交換するまでアーカイブを行うことができなくなります。
こうした状況を相応の早さで解消できるよう、適切に操作者に対しエラーや要求を確実に連絡できるようにしなければなりません。
この状況が解消するまで、WALセグメントファイルは<filename>pg_wal/</filename>ディレクトリ内に格納され続けます。
（<filename>pg_wal/</filename>を含むファイルシステムがいっぱいになると、<productname>PostgreSQL</productname>はパニック停止します。コミットされたトランザクションは失われませんが、データベースはいくらかの容量を開放するまでオフラインのままです。）
   </para>

   <para>
<!--
    The speed of the archiving command is unimportant as long as it can keep up
    with the average rate at which your server generates WAL data.  Normal
    operation continues even if the archiving process falls a little behind.
    If archiving falls significantly behind, this will increase the amount of
    data that would be lost in the event of a disaster. It will also mean that
    the <filename>pg_wal/</filename> directory will contain large numbers of
    not-yet-archived segment files, which could eventually exceed available
    disk space. You are advised to monitor the archiving process to ensure that
    it is working as you intend.
-->
サーバのWALデータの生成に要する平均速度に追いついている限り、アーカイブ用コマンドの処理速度は重要ではありません。
アーカイブプロセスが多少遅れたとしても通常の操作は続けられます。
アーカイブ処理がかなり遅くれると、災害時に損失するデータの量が増加することになります。
また、これは<filename>pg_wal/</filename>ディレクトリ内に多くのアーカイブ処理待ちのセグメントファイルが格納され、ディスク容量が不足する状況になる可能性があることを意味します。
アーカイブ処理が確実に意図通りに動作しているかを監視することを推奨します。
   </para>

   <para>
<!--
    In writing your archive command, you should assume that the file names to
    be archived can be up to 64 characters long and can contain any
    combination of ASCII letters, digits, and dots.  It is not necessary to
    preserve the original relative path (<literal>%p</literal>) but it is necessary to
    preserve the file name (<literal>%f</literal>).
-->
アーカイブ用コマンドを作成する時、アーカイブされるファイル名は最長64文字までで、ASCII文字と数字とドットのどんな組合せを使用しても構いません。
元の相対パス（<literal>%p</literal>）を保存する必要はありませんが、ファイル名（<literal>%f</literal>）を保存する必要はあります。
   </para>

   <para>
<!--
    Note that although WAL archiving will allow you to restore any
    modifications made to the data in your <productname>PostgreSQL</productname> database,
    it will not restore changes made to configuration files (that is,
    <filename>postgresql.conf</filename>, <filename>pg_hba.conf</filename> and
    <filename>pg_ident.conf</filename>), since those are edited manually rather
    than through SQL operations.
    You might wish to keep the configuration files in a location that will
    be backed up by your regular file system backup procedures.  See
    <xref linkend="runtime-config-file-locations"/> for how to relocate the
    configuration files.
-->
WALアーカイブによって<productname>PostgreSQL</productname>データベースでなされた変更は全てリストアすることができますが、設定ファイルはSQL操作ではなく手作業で変更されますので、設定ファイル（<filename>postgresql.conf</filename>、<filename>pg_hba.conf</filename>、および<filename>pg_ident.conf</filename>）になされた変更までリストアしないことに注意してください。
通常のファイルシステムバックアップ手続きでバックアップされる場所に設定ファイルを保持したい場合があります。
設定ファイルの設置場所を変更するには<xref linkend="runtime-config-file-locations"/>を参照してください。
   </para>

   <para>
<!--
    The archive command is only invoked on completed WAL segments.  Hence,
    if your server generates only little WAL traffic (or has slack periods
    where it does so), there could be a long delay between the completion
    of a transaction and its safe recording in archive storage.  To put
    a limit on how old unarchived data can be, you can set
    <xref linkend="guc-archive-timeout"/> to force the server to switch
    to a new WAL segment file at least that often.  Note that archived
    files that are archived early due to a forced switch are still the same
    length as completely full files.  It is therefore unwise to set a very
    short <varname>archive_timeout</varname> &mdash; it will bloat your archive
    storage.  <varname>archive_timeout</varname> settings of a minute or so are
    usually reasonable.
-->
アーカイブコマンドは完全なWALセグメントに対してのみ呼び出されます。
このため、サーバが少ししかWAL流量がない（処理を行わないなぎの期間がある）場合、トランザクションの完了とアーカイブ格納領域への安全な記録との間に長期にわたる遅延があることになります。
古い未アーカイブのデータをどうするかについて制限を付けるために、<xref linkend="guc-archive-timeout"/>を設定して、強制的にサーバを新しいWALセグメントにある程度の間隔で切り替えるようにすることができます。
強制切り替えにより早期にアーカイブされたアーカイブ済みファイルは完全に完了したファイルと同じ大きさを持つことに注意してください。
そのため、非常に小さな<varname>archive_timeout</varname>を使用することはお勧めしません。
格納領域を膨張させてしまいます。
通常ならば分単位の<varname>archive_timeout</varname>設定が合理的です。
   </para>

   <para>
<!--
    Also, you can force a segment switch manually with
    <function>pg_switch_wal</function> if you want to ensure that a
    just-finished transaction is archived as soon as possible.  Other utility
    functions related to WAL management are listed in <xref
    linkend="functions-admin-backup-table"/>.
-->
終わったばかりのトランザクションをできるだけ早くアーカイブさせたい場合、<function>pg_switch_wal</function>を使用して手作業でセグメント切り替えを強制することができます。
この他のWAL管理に関連した関数を<xref linkend="functions-admin-backup-table"/>に列挙します。
   </para>

   <para>
<!--
    When <varname>wal_level</varname> is <literal>minimal</literal> some SQL commands
    are optimized to avoid WAL logging, as described in <xref
    linkend="populate-pitr"/>.  If archiving or streaming replication were
    turned on during execution of one of these statements, WAL would not
    contain enough information for archive recovery.  (Crash recovery is
    unaffected.)  For this reason, <varname>wal_level</varname> can only be changed at
    server start.  However, <varname>archive_command</varname> can be changed with a
    configuration file reload.  If you wish to temporarily stop archiving,
    one way to do it is to set <varname>archive_command</varname> to the empty
    string (<literal>''</literal>).
    This will cause WAL files to accumulate in <filename>pg_wal/</filename> until a
    working <varname>archive_command</varname> is re-established.
-->
<varname>wal_level</varname>が<literal>minimal</literal>の場合、<xref linkend="populate-pitr"/>に書かれているように、いくつかのSQLコマンドはWALロギングを回避するため最適化されます。
アーカイビングもしくはストリーミングレプリケーションがこれら構文の１つを実行中に作動させられると、アーカイブ復旧のための十分な情報をWALが含まなくなります。（クラッシュ復旧は影響を受けません。）
このことにより、<varname>wal_level</varname>はサーバの起動時のみ変更可能です。
とは言っても、<varname>archive_command</varname>は構成ファイルを再読み込みすることで変更できます。
一時的にアーカイビングを停止したい場合、１つの方法は<varname>archive_command</varname>を空文字列（<literal>''</literal>）に設定することです。
このようにすると、動作する<varname>archive_command</varname>が再構築されるまでWALファイルは<filename>pg_wal/</filename>に蓄積します。
   </para>
  </sect2>

  <sect2 id="backup-base-backup">
<!--
   <title>Making a Base Backup</title>
-->
   <title>ベースバックアップの作成</title>

   <para>
<!--
    The easiest way to perform a base backup is to use the
    <xref linkend="app-pgbasebackup"/> tool. It can create
    a base backup either as regular files or as a tar archive. If more
    flexibility than <xref linkend="app-pgbasebackup"/> can provide is
    required, you can also make a base backup using the low level API
    (see <xref linkend="backup-lowlevel-base-backup"/>).
-->
ベースバックアップを取得する最も簡単な方法は<xref linkend="app-pgbasebackup"/> を実行する方法です。
通常のファイルやTAR形式のファイルとしてベースバックアップを取得することができます。
もし、<xref linkend="app-pgbasebackup"/>より柔軟性が求められる場合は、低レベルなAPIを使ってバックアップを作成することもできます(詳細は <xref linkend="backup-lowlevel-base-backup"/>を参照)。
   </para>

   <para>
<!--
    It is not necessary to be concerned about the amount of time it takes
    to make a base backup. However, if you normally run the
    server with <varname>full_page_writes</varname> disabled, you might notice a drop
    in performance while the backup runs since <varname>full_page_writes</varname> is
    effectively forced on during backup mode.
-->
ベースバックアップを取得するための時間を考慮する必要はありません。
しかし、普段、<varname>full_page_writes</varname>を無効にして運用している場合、バックアップ取得中は強制的に<varname>full_page_writes</varname>が有効になるため、パフォーマンスが落ちていると感じる可能性があります。
   </para>

   <para>
<!--
    To make use of the backup, you will need to keep all the WAL
    segment files generated during and after the file system backup.
    To aid you in doing this, the base backup process
    creates a <firstterm>backup history file</firstterm> that is immediately
    stored into the WAL archive area. This file is named after the first
    WAL segment file that you need for the file system backup.
    For example, if the starting WAL file is
    <literal>0000000100001234000055CD</literal> the backup history file will be
    named something like
    <literal>0000000100001234000055CD.007C9330.backup</literal>. (The second
    part of the file name stands for an exact position within the WAL
    file, and can ordinarily be ignored.) Once you have safely archived
    the file system backup and the WAL segment files used during the
    backup (as specified in the backup history file), all archived WAL
    segments with names numerically less are no longer needed to recover
    the file system backup and can be deleted. However, you should
    consider keeping several backup sets to be absolutely certain that
    you can recover your data.
-->
バックアップを使用するためには、ファイルシステムのバックアップ取得中、および、その後に生成されるWALセグメントファイル全てが保存されている必要があります。
この目的のために、ベースバックアップの過程で即座にWALアーカイブ領域に<firstterm>バックアップ履歴ファイル</firstterm>が作成されます。
このファイルにはファイルシステムのバックアップに最初に必要とされるWALセグメントの名前が付けられます。
例えば、最初のWALファイルが <literal>0000000100001234000055CD</literal>である場合、バックアップ履歴ファイルは<literal>0000000100001234000055CD.007C9330.backup</literal>というように名付けられます。
(ファイル名の2番目のパートはWALファイルの厳密な位置が記載されます。通常は無視することができます。)
一旦、安全にファイルシステムのバックアップとそのバックアップ中に使用されたWALセグメントファイル(バックアップ履歴ファイルから特定できます)を取得すると、それより数値の小さな全てのWALアーカイブセグメントはファイルシステムのリカバリには必要が無く、削除することができます。
しかし、データを確実に復旧させるためには数世代のバックアップセットを保持することを考慮すべきです。

   </para>

   <para>
<!--
    The backup history file is just a small text file. It contains the
    label string you gave to <xref linkend="app-pgbasebackup"/>, as well as
    the starting and ending times and WAL segments of the backup.
    If you used the label to identify the associated dump file,
    then the archived history file is enough to tell you which dump file to
    restore.
-->
バックアップ履歴ファイルは、ほんの小さなテキストファイルです。
これには<xref linkend="app-pgbasebackup"/>で与えたラベル文字列の他、バックアップの開始、終了時間およびバックアップのWALセグメントが含まれます。
このラベルをバックアップを構成するために使うことで、アーカイブ履歴ファイルはどのバックアップをリストアするべきか間違いなく判断することができます。
   </para>

   <para>
<!--
    Since you have to keep around all the archived WAL files back to your
    last base backup, the interval between base backups should usually be
    chosen based on how much storage you want to expend on archived WAL
    files.  You should also consider how long you are prepared to spend
    recovering, if recovery should be necessary &mdash; the system will have to
    replay all those WAL segments, and that could take awhile if it has
    been a long time since the last base backup.
-->
最後のベースバックアップ以降のWALアーカイブを保持し続ける必要があるため、通常、ベースバックアップを取得すべき期間は、WALアーカイブを保持するためにどのくらいのストレージを拡張できるかによって決定されます。
また、リカバリが必要になった場合に、どのくらいの時間をリカバリに使うと覚悟するのかも考慮すべきです。&mdash;
システムは全てのWALセグメントを適用する必要があるため、もし、最後のベースバックアップを取得してから長い時間が経過している場合、適用に時間を要する可能性があります。
   </para>
  </sect2>

  <sect2 id="backup-lowlevel-base-backup">
<!--
   <title>Making a Base Backup Using the Low Level API</title>
-->
   <title>低レベルAPIを使用したベースバックアップの作成</title>
   <para>
<!--
    The procedure for making a base backup using the low level
    APIs contains a few more steps than
    the <xref linkend="app-pgbasebackup"/> method, but is relatively
    simple. It is very important that these steps are executed in
    sequence, and that the success of a step is verified before
    proceeding to the next step.
-->
低レベルのAPIを使ったベースバックアップを取得するには<xref linkend="app-pgbasebackup"/> を使う方法に加えて数ステップが必要ですが、比較的簡単です。
これらのステップは順番に実行することが重要で、次のステップに進む前にこれらのステップが成功していることを確認する必要があります。
   </para>
   <para>
<!--
    Low level base backups can be made in a non-exclusive or an exclusive
    way. The non-exclusive method is recommended and the exclusive one is
    deprecated and will eventually be removed.
-->
低レベルのベースバックアップは非排他的または排他的な手法で作成することができます。
非排他的な手法が推奨され、排他的な手法は推奨されず、将来的に削除されます。
   </para>

   <sect3 id="backup-lowlevel-base-backup-nonexclusive">
<<<<<<< HEAD
    <title>Making a Non-Exclusive Low-Level Backup</title>
=======
<!--
    <title>Making a non-exclusive low level backup</title>
-->
    <title>非排他的な低レベルバックアップの作成</title>
>>>>>>> bd0a9e56
    <para>
<!--
     A non-exclusive low level backup is one that allows other
     concurrent backups to be running (both those started using
     the same backup API and those started using
     <xref linkend="app-pgbasebackup"/>).
-->
非排他的な低レベルバックアップは、実行中の（同じバックアップAPIを使用して起動したものと、<xref linkend="app-pgbasebackup"/>を使用して起動したものいずれも）他の同時バックアップを許可するものです。
    </para>
    <para>
  <orderedlist>
   <listitem>
    <para>
<!--
     Ensure that WAL archiving is enabled and working.
-->
WALアーカイブが有効であり、正常に動作することを確認してください。
    </para>
   </listitem>
   <listitem>
    <para>
<!--
     Connect to the server (it does not matter which database) as a user with
     rights to run pg_start_backup (superuser, or a user who has been granted
     EXECUTE on the function) and issue the command:
-->
pg_start_backupを実行する権限のあるユーザ（スーパーユーザまたは関数のEXECUTE権限を付与されたユーザ）としてサーバ（どのデータベースでも構いません）に接続し、以下のコマンドを実行してください。
<programlisting>
SELECT pg_start_backup('label', false, false);
</programlisting>
<!--
     where <literal>label</literal> is any string you want to use to uniquely
     identify this backup operation. The connection
     calling <function>pg_start_backup</function> must be maintained until the end of
     the backup, or the backup will be automatically aborted.
-->
ここで<literal>label</literal>は、バックアップ操作を一意に識別するために使用する任意の文字列です。
<function>pg_start_backup</function>を呼び出す接続は、バックアップの完了まで維持される必要があります。さもなくばバックアップは自動的に中止されます。
    </para>

    <para>
<!--
     By default, <function>pg_start_backup</function> can take a long time to finish.
     This is because it performs a checkpoint, and the I/O
     required for the checkpoint will be spread out over a significant
     period of time, by default half your inter-checkpoint interval
     (see the configuration parameter
     <xref linkend="guc-checkpoint-completion-target"/>).  This is
     usually what you want, because it minimizes the impact on query
     processing.  If you want to start the backup as soon as
     possible, change the second parameter to <literal>true</literal>, which will
     issue an immediate checkpoint using as much I/O as available.
-->
デフォルトで、<function>pg_start_backup</function>は終了までに長い時間がかかる場合があります。
その理由はあるチェックポイントを実行し、そのチェックポイントに必要なI/Oはかなりの時間にわたって広がるためです。そして、デフォルトでは設定したチェックポイント間隔の半分です（設定パラメータについては<xref linkend="guc-checkpoint-completion-target"/>を参照してください）。
通常これは、問い合わせ処理における影響を極小化するので望ましいことです。
すぐにバックアップを開始したい場合は、第2パラメータを<literal>true</literal>にすると、使えるだけのI/Oを使用して即座にチェックポイントを発行します。
    </para>

    <para>
<!--
     The third parameter being <literal>false</literal> tells
     <function>pg_start_backup</function> to initiate a non-exclusive base backup.
-->
第3パラメータの<literal>false</literal>は、<function>pg_start_backup</function>が非排他ベースバックアップを開始すること指示します。
    </para>
   </listitem>
   <listitem>
    <para>
<!--
     Perform the backup, using any convenient file-system-backup tool
     such as <application>tar</application> or <application>cpio</application> (not
     <application>pg_dump</application> or
     <application>pg_dumpall</application>).  It is neither
     necessary nor desirable to stop normal operation of the database
     while you do this. See
     <xref linkend="backup-lowlevel-base-backup-data"/> for things to
     consider during this backup.
-->
（<application>pg_dump</application>や<application>pg_dumpall</application>ではなく）<application>tar</application>や<application>cpio</application>などの使い慣れた任意のファイルシステムバックアップツールを使用して、バックアップを実行してください。
この作業時に、データベースの通常の操作を停止することは不要ですし、望ましい方法でもありません。
このバックアップの実行中に考慮すべき点は<xref linkend="backup-lowlevel-base-backup-data"/>を参照してください。
    </para>
   </listitem>
   <listitem>
    <para>
<!--
     In the same connection as before, issue the command:
-->
以前と同じ接続の中で、以下のコマンドを実行します。
<programlisting>
SELECT * FROM pg_stop_backup(false, true);
</programlisting>
<!--
     This terminates backup mode. On a primary, it also performs an automatic
     switch to the next WAL segment.  On a standby, it is not possible to
     automatically switch WAL segments, so you may wish to run
     <function>pg_switch_wal</function> on the primary to perform a manual
     switch. The reason for the switch is to arrange for
     the last WAL segment file written during the backup interval to be
     ready to archive.
-->
これはバックアップモードを終了し、次のWALセグメントへの自動切換えを行います。
この切換えの理由は、バックアップ期間中に書き出された最後のWALファイルがアーカイブできるよう準備することです。
    </para>
    <para>
<!--
     The <function>pg_stop_backup</function> will return one row with three
     values. The second of these fields should be written to a file named
     <filename>backup_label</filename> in the root directory of the backup. The
     third field should be written to a file named
     <filename>tablespace_map</filename> unless the field is empty. These files are
     vital to the backup working, and must be written without modification.
-->
<function>pg_stop_backup</function>は3つの値を含んだ1行を返します。
2番目の値は、バックアップのルートディレクトリ内の<filename>backup_label</filename>という名称のファイルを作成の上、値を書き込む必要があります。
3番目の値は、空でない限りは<filename>tablespace_map</filename>という名称のファイルを作成の上、値を書き込む必要があります。
これらのファイルは、バックアップの動作にきわめて重要であり、返り値の内容から変更なしに書き込む必要があります。
    </para>
   </listitem>
   <listitem>
    <para>
<!--
     Once the WAL segment files active during the backup are archived, you are
     done.  The file identified by <function>pg_stop_backup</function>'s first return
     value is the last segment that is required to form a complete set of
     backup files.  On a primary, if <varname>archive_mode</varname> is enabled and the
     <literal>wait_for_archive</literal> parameter is <literal>true</literal>,
     <function>pg_stop_backup</function> does not return until the last segment has
     been archived.
     On a standby, <varname>archive_mode</varname> must be <literal>always</literal> in order
     for <function>pg_stop_backup</function> to wait.
     Archiving of these files happens automatically since you have
     already configured <varname>archive_command</varname>. In most cases this
     happens quickly, but you are advised to monitor your archive
     system to ensure there are no delays.
     If the archive process has fallen behind
     because of failures of the archive command, it will keep retrying
     until the archive succeeds and the backup is complete.
     If you wish to place a time limit on the execution of
     <function>pg_stop_backup</function>, set an appropriate
     <varname>statement_timeout</varname> value, but make note that if
     <function>pg_stop_backup</function> terminates because of this your backup
     may not be valid.
-->
バックアップ中に使用されたWALセグメントファイルがアーカイブされれば完了です。
<function>pg_stop_backup</function>の返り値の1番目の値で識別されるファイルは、バックアップファイル一式を完結させるのに必要となる最終セグメントです。
<varname>archive_mode</varname>が有効で、かつ<literal>wait_for_archive</literal>パラメータが<literal>true</literal>であれば、<function>pg_stop_backup</function> は最終セグメントがアーカイブされるまで戻りません。
スタンバイでは、<function>pg_stop_backup</function>がアーカイブ完了を待つためには、<varname>archive_mode</varname>は<literal>always</literal>でなければなりません。
すでに<varname>archive_command</varname>を設定していますので、これらのファイルのアーカイブ操作は自動的に発生します。
ほとんどの場合、これは瞬時に行われます。
しかし、バックアップの完了を確認できるよう、アーカイブシステムを監視し、遅延が無いことの確認をお勧めします。
アーカイブコマンドの失敗によりアーカイブ処理が遅れてしまったとしても、アーカイブが成功し、そしてバックアップが完了するまで再試行を繰り返すようになっています。
<function>pg_stop_backup</function>実行においての時間期限を設けたい場合、適切な<varname>statement_timeout</varname>の値を設定できますが、この設定値によって<function>pg_stop_backup</function>が中断したときにバックアップが正当ではない可能性があるということを肝に銘じてください。
    </para>
    <para>
<!--
     If the backup process monitors and ensures that all WAL segment files
     required for the backup are successfully archived then the
     <literal>wait_for_archive</literal> parameter (which defaults to true) can be set
     to false to have
     <function>pg_stop_backup</function> return as soon as the stop backup record is
     written to the WAL.  By default, <function>pg_stop_backup</function> will wait
     until all WAL has been archived, which can take some time.  This option
     must be used with caution: if WAL archiving is not monitored correctly
     then the backup might not include all of the WAL files and will
     therefore be incomplete and not able to be restored.
-->
バックアップに必要なすべてのWALセグメントファイルのアーカイブが成功したことを、バックアップ作業の中で監視して確認するのであれば、<literal>wait_for_archive</literal>パラメータ(デフォルトでtrueです)をfalseに設定し、バックアップレコードがWALに書き込まれたら即座に<function>pg_stop_backup</function>が戻るようにすることができます。
デフォルトでは、<function>pg_stop_backup</function>はすべてのがアーカイブされるのを待つので、少し時間がかかることがあります。
このオプションは慎重に使わなければなりません。
WALのアーカイブを適切に監視していない場合、バックアップにはすべてのWALファイルが含まれず、不完全かもしれません。
そうなると、リストアできません。
    </para>
   </listitem>
  </orderedlist>
    </para>
   </sect3>
   <sect3 id="backup-lowlevel-base-backup-exclusive">
<<<<<<< HEAD
    <title>Making an Exclusive Low-Level Backup</title>

    <note>
     <para>
      The exclusive backup method is deprecated and should be avoided.
      Prior to <productname>PostgreSQL</productname> 9.6, this was the only
      low-level method available, but it is now recommended that all users
      upgrade their scripts to use non-exclusive backups.
     </para>
    </note>

=======
<!--
    <title>Making an exclusive low level backup</title>
-->
    <title>排他的低レベルバックアップの作成</title>
>>>>>>> bd0a9e56
    <para>
<!--
     The process for an exclusive backup is mostly the same as for a
<<<<<<< HEAD
     non-exclusive one, but it differs in a few key steps. This type of
     backup can only be taken on a primary and does not allow concurrent
     backups.  Moreover, because it creates a backup label file, as
     described below, it can block automatic restart of the master server
     after a crash.  On the other hand, the erroneous removal of this
     file from a backup or standby is a common mistake, which can result
     in serious data corruption.  If it is necessary to use this method,
     the following steps may be used.
=======
     non-exclusive one, but it differs in a few key steps. This type of backup
     can only be taken on a primary and does not allow concurrent backups.
     Prior to <productname>PostgreSQL</productname> 9.6, this
     was the only low-level method available, but it is now recommended that
     all users upgrade their scripts to use non-exclusive backups if possible.
-->
排他的バックアップの手順は、ほぼ非排他的バックアップのものと同様ですが、いくつかのキーとなる手順に違いがあります。
バックアップの複数同時実行を許可せず、バックアップ中にクラッシュした場合、サーバ上にいくつかの問題が残ります。
PostgreSQL 9.6より前では唯一利用可能な低レベル手法でしたが、今日では可能であればすべてのユーザが自身のスクリプトを非排他的バックアップを使用するようにアップグレードすることが推奨されています。
>>>>>>> bd0a9e56
    </para>
    <para>
  <orderedlist>
   <listitem>
    <para>
<!--
     Ensure that WAL archiving is enabled and working.
-->
WALアーカイブが有効であり、正常に動作することを確認してください。
    </para>
   </listitem>
   <listitem>
    <para>
<!--
     Connect to the server (it does not matter which database) as a user with
     rights to run pg_start_backup (superuser, or a user who has been granted
     EXECUTE on the function) and issue the command:
-->
pg_start_backupを実行する権限のあるユーザ（スーパーユーザまたは関数のEXECUTE権限を付与されたユーザ）としてサーバ（どのデータベースでも構いません）に接続し、以下のコマンドを実行してください。
<programlisting>
SELECT pg_start_backup('label');
</programlisting>
<!--
     where <literal>label</literal> is any string you want to use to uniquely
     identify this backup operation.
     <function>pg_start_backup</function> creates a <firstterm>backup label</firstterm> file,
     called <filename>backup_label</filename>, in the cluster directory with
     information about your backup, including the start time and label string.
     The function also creates a <firstterm>tablespace map</firstterm> file,
     called <filename>tablespace_map</filename>, in the cluster directory with
     information about tablespace symbolic links in <filename>pg_tblspc/</filename> if
     one or more such link is present.  Both files are critical to the
     integrity of the backup, should you need to restore from it.
-->
ここで<literal>label</literal>は、バックアップ操作を一意に識別するために使用する任意の文字列です。
<function>pg_start_backup</function>は、開始時刻やラベル文字列などのバックアップ情報を持つ<filename>backup_label</filename>という名前の<firstterm>バックアップラベル</firstterm>ファイルを、クラスタディレクトリ内に作成します。
この関数は<filename>tablespace_map</filename>という名前の<firstterm>テーブル空間マップ</firstterm>ファイルもクラスタディレクトリ内に作ります。
テーブル空間マップファイルには、もしそのようなリンクが1つ以上存在すれば<filename>pg_tblspc/</filename>内のテーブル空間シンボリックリンクに関する情報が入っています。
どちらのファイルもバックアップの完全性保持のために重要な意味を持ちますので、バックアップから必ずリストアする必要があるでしょう。
    </para>

    <para>
<!--
     By default, <function>pg_start_backup</function> can take a long time to finish.
     This is because it performs a checkpoint, and the I/O
     required for the checkpoint will be spread out over a significant
     period of time, by default half your inter-checkpoint interval
     (see the configuration parameter
     <xref linkend="guc-checkpoint-completion-target"/>).  This is
     usually what you want, because it minimizes the impact on query
     processing.  If you want to start the backup as soon as
     possible, use:
-->
デフォルトで、<function>pg_start_backup</function>は終了までに長い時間がかかる場合があります。
その理由はあるチェックポイントを実行し、そして、デフォルトでは設定したチェックポイント間隔の半分である、そのチェックポイントに必要なI/Oがかなりの時間にわたって広がるためです（設定パラメータについては<xref linkend="guc-checkpoint-completion-target"/>を参照してください）。
通常これは、問い合わせ処理における影響を極小化するので望ましいことです。
バックアップをなるべく早く行いたいのであれば、以下を使用します。
<programlisting>
SELECT pg_start_backup('label', true);
</programlisting>
<!--
     This forces the checkpoint to be done as quickly as possible.
-->
これはチェックポイントをできる限り早く行うよう強制します。
    </para>
   </listitem>
   <listitem>
    <para>
<!--
     Perform the backup, using any convenient file-system-backup tool
     such as <application>tar</application> or <application>cpio</application> (not
     <application>pg_dump</application> or
     <application>pg_dumpall</application>).  It is neither
     necessary nor desirable to stop normal operation of the database
     while you do this. See
     <xref linkend="backup-lowlevel-base-backup-data"/> for things to
     consider during this backup.
-->
(<application>pg_dump</application>や<application>pg_dumpall</application>ではなく)<application>tar</application>や<application>cpio</application>などの使い慣れた任意のファイルシステムバックアップツールを使用して、バックアップを実行してください。
この作業時に、データベースの通常の操作を停止することは不要ですし、望ましい方法でもありません。
このバックアップの実行中に考慮すべき点は<xref linkend="backup-lowlevel-base-backup-data"/>を参照してください。
    </para>
    <para>
<<<<<<< HEAD
     As noted above, if the server crashes during the backup it may not be
     possible to restart until the <filename>backup_label</filename> file has
     been manually deleted from the <envar>PGDATA</envar> directory.  Note
     that it is very important to never remove the
     <filename>backup_label</filename> file when restoring a backup, because
     this will result in corruption.  Confusion about when it is appropriate
     to remove this file is a common cause of data corruption when using this
     method; be very certain that you remove the file only on an existing
     master and never when building a standby or restoring a backup, even if
     you are building a standby that will subsequently be promoted to a new
     master.
=======
<!--
      Note that if the server crashes during the backup it may not be
      possible to restart until the <literal>backup_label</literal> file has been
      manually deleted from the <envar>PGDATA</envar> directory.
-->
バックアップ中にサーバがクラッシュした場合は、<envar>PGDATA</envar>ディレクトリから手動で<literal>backup_label</literal>ファイルを削除するまで再起動できない可能性があることに注意してください。
>>>>>>> bd0a9e56
    </para>
   </listitem>
   <listitem>
    <para>
<!--
     Again connect to the database as a user with rights to run
     pg_stop_backup (superuser, or a user who has been granted EXECUTE on
     the function), and issue the command:
-->
再度、pg_stop_backupを実行する権限のあるユーザ（スーパーユーザまたは関数のEXECUTE権限を付与されたユーザ）としてデータベースに接続し、以下のコマンドを実行してください。
<programlisting>
SELECT pg_stop_backup();
</programlisting>
<!--
     This function terminates backup mode and
     performs an automatic switch to the next WAL segment. The reason for the
     switch is to arrange for the last WAL segment written during the backup
     interval to be ready to archive.
-->
この関数はバックアップモードを終了し、次のWALセグメントへの自動切換えを行います。
この切換えの理由は、バックアップ期間中に書き出された最後のWALファイルがアーカイブできるよう準備することです。
    </para>
   </listitem>
   <listitem>
    <para>
<!--
     Once the WAL segment files active during the backup are archived, you are
     done.  The file identified by <function>pg_stop_backup</function>'s result is
     the last segment that is required to form a complete set of backup files.
     If <varname>archive_mode</varname> is enabled,
     <function>pg_stop_backup</function> does not return until the last segment has
     been archived.
     Archiving of these files happens automatically since you have
     already configured <varname>archive_command</varname>. In most cases this
     happens quickly, but you are advised to monitor your archive
     system to ensure there are no delays.
     If the archive process has fallen behind
     because of failures of the archive command, it will keep retrying
     until the archive succeeds and the backup is complete.
<<<<<<< HEAD
    </para>

    <para>
     When using exclusive backup mode, it is absolutely imperative to ensure
     that <function>pg_stop_backup</function> completes successfully at the
     end of the backup.  Even if the backup itself fails, for example due to
     lack of disk space, failure to call <function>pg_stop_backup</function>
     will leave the server in backup mode indefinitely, causing future backups
     to fail and increasing the risk of a restart failure during the time that
     <filename>backup_label</filename> exists.
=======
     If you wish to place a time limit on the execution of
     <function>pg_stop_backup</function>, set an appropriate
     <varname>statement_timeout</varname> value, but make note that if
     <function>pg_stop_backup</function> terminates because of this your backup
     may not be valid.
-->
バックアップ中で使用されたWALセグメントファイルがアーカイブされれば完了です。
<function>pg_stop_backup</function>の結果で識別されるファイルは、バックアップファイル一式を完結させるのに必要となる最終セグメントです。
<varname>archive_mode</varname>が有効であれば<function>pg_stop_backup</function> は最終セグメントがアーカイブされるまで戻りません。
すでに<varname>archive_command</varname>を設定していますので、これらのファイルのアーカイブ操作は自動的に発生します。
ほとんどの場合、これは瞬時に行われます。
しかし、バックアップの完了を確認できるよう、アーカイブシステムを監視し、遅延が無いことの確認をお勧めします。
アーカイブコマンドの失敗によりアーカイブ処理が遅れてしまったとしても、アーカイブが成功し、そしてバックアップが完了するまで再試行を繰り返すようになっています。
<function>pg_stop_backup</function>実行においての時間期限を設けたい場合、適切な<varname>statement_timeout</varname>の値を設定できますが、この設定値によって<function>pg_stop_backup</function>が中断したときにバックアップが正当ではない可能性があるということを肝に銘じてください。
>>>>>>> bd0a9e56
    </para>
   </listitem>
  </orderedlist>
    </para>
   </sect3>
   <sect3 id="backup-lowlevel-base-backup-data">
<<<<<<< HEAD
   <title>Backing Up the Data Directory</title>
=======
<!--
   <title>Backing up the data directory</title>
-->
   <title>データディレクトリのバックアップ</title>
>>>>>>> bd0a9e56
   <para>

<!--
    Some file system backup tools emit warnings or errors
    if the files they are trying to copy change while the copy proceeds.
    When taking a base backup of an active database, this situation is normal
    and not an error.  However, you need to ensure that you can distinguish
    complaints of this sort from real errors.  For example, some versions
    of <application>rsync</application> return a separate exit code for
    <quote>vanished source files</quote>, and you can write a driver script to
    accept this exit code as a non-error case.  Also, some versions of
    GNU <application>tar</application> return an error code indistinguishable from
    a fatal error if a file was truncated while <application>tar</application> was
    copying it.  Fortunately, GNU <application>tar</application> versions 1.16 and
    later exit with 1 if a file was changed during the backup,
    and 2 for other errors.  With GNU <application>tar</application> version 1.23 and
    later, you can use the warning options <literal>&#045;-warning=no-file-changed
    &#045;-warning=no-file-removed</literal> to hide the related warning messages.
-->
ファイルシステムのバックアップツール中には複写している途中でファイルが変更されると警告もしくはエラーを報告するものがあります。
稼働しているデータベースのベースバックアップを取っている場合には、この状況は正常でエラーではありません。
しかし、この種の警告と本当のエラーとを区別できるか確認が必要です。
例えば、<application>rsync</application>のバージョンによっては<quote>消滅したソースファイル</quote>に対して別の終了コードを返し、そしてこの終了コードをエラーではないと受け付けるドライバスクリプトを記述することができます。
同時にGNU <application>tar</application>のバージョンによっては、<application>tar</application>がそれを複写していた途中でファイルが切り詰められると、致命的エラーと識別できないエラーコードを返します。
ありがたいことに、GNU <application>tar</application>のバージョン1.16もしくはそれ以降では、バックアップ中にファイルが変更されると1で、それ以外のエラーの時は2でプログラムから抜けます。
GNUの <application>tar</application>で1.23以降のバージョンを使用しているのであれば、<literal>--warning=no-file-changed --warning=no-file-removed</literal>オプションをつけることで関連する警告メッセージを隠すオプションを使用することができます。
   </para>

   <para>
<!--
    Be certain that your backup includes all of the files under
    the database cluster directory (e.g., <filename>/usr/local/pgsql/data</filename>).
    If you are using tablespaces that do not reside underneath this directory,
    be careful to include them as well (and be sure that your backup
    archives symbolic links as links, otherwise the restore will corrupt
    your tablespaces).
-->
バックアップに、データベースクラスタディレクトリ（例えば<filename>/usr/local/pgsql/data</filename>）以下にある全てのファイルが含まれていることを確認してください。
このディレクトリ以下に存在しないテーブル空間を使用している場合、注意して、同様にそれらを含めてください
（そして、バックアップがリンクとしてシンボリックリンクをアーカイブしていることを確認してください。
さもないとリストアはテーブル空間を壊してしまいます）。
   </para>

   <para>
<!--
    You should, however, omit from the backup the files within the
    cluster's <filename>pg_wal/</filename> subdirectory.  This
    slight adjustment is worthwhile because it reduces the risk
    of mistakes when restoring.  This is easy to arrange if
    <filename>pg_wal/</filename> is a symbolic link pointing to someplace outside
    the cluster directory, which is a common setup anyway for performance
    reasons.  You might also want to exclude <filename>postmaster.pid</filename>
    and <filename>postmaster.opts</filename>, which record information
    about the running <application>postmaster</application>, not about the
    <application>postmaster</application> which will eventually use this backup.
    (These files can confuse <application>pg_ctl</application>.)
-->
しかし、クラスタの<filename>pg_wal/</filename>サブディレクトリにあるファイルをバックアップから省いてください。
このちょっとした調整は、リストア処理中の失敗の危険性を低減できますので、行う価値があります。
<filename>pg_wal/</filename>がクラスタディレクトリ外のどこかを指し示すシンボリックリンクの場合は調整が簡単です。
これは性能上の理由でよく使用される設定です。
また、いずれこのバックアップを使う<application>postmaster</application>ではなく、今起動している<application>postmaster</application>の情報を記録している<filename>postmaster.pid</filename>と<filename>postmaster.opts</filename>も除外できます。
(これらのファイルは<application>pg_ctl</application>を誤作動させる可能性があります。)
   </para>

   <para>
<!--
    It is often a good idea to also omit from the backup the files
    within the cluster's <filename>pg_replslot/</filename> directory, so that
    replication slots that exist on the master do not become part of the
    backup.  Otherwise, the subsequent use of the backup to create a standby
    may result in indefinite retention of WAL files on the standby, and
    possibly bloat on the master if hot standby feedback is enabled, because
    the clients that are using those replication slots will still be connecting
    to and updating the slots on the master, not the standby.  Even if the
    backup is only intended for use in creating a new master, copying the
    replication slots isn't expected to be particularly useful, since the
    contents of those slots will likely be badly out of date by the time
    the new master comes on line.
-->
マスター上に存在するレプリケーションスロットがバックアップに含まれないようにするために、クラスタの中の<filename>pg_replslot/</filename>ディレクトリをバックアップから除くのもしばしば良い考えです。
もし、スタンバイを作成するためのバックアップを続けて使用すると、スタンバイのWALファイルの保持を無制限に保留する結果になり、ホットスタンバイからのフィードバックを有効にしている場合、マスターのWALを膨張させます。
これは、これらのレプリケーションスロットを使っているクライアントはまだ、スタンバイではなく、マスターのスロットを接続し続け、更新しているからです。
バックアップが新しいマスターを作成するためだけに作成されたとしても、レプリケーションスロットをコピーすることは特に有益であるとは考えられません。
このようにバックアップにレプリケーションスロットを含むことは、新しいマスターがオンラインになったときにはスロットの内容が期限切れしており、有害である可能性があります。
   </para>

   <para>
<!--
    The contents of the directories <filename>pg_dynshmem/</filename>,
    <filename>pg_notify/</filename>, <filename>pg_serial/</filename>,
    <filename>pg_snapshots/</filename>, <filename>pg_stat_tmp/</filename>,
    and <filename>pg_subtrans/</filename> (but not the directories themselves) can be
    omitted from the backup as they will be initialized on postmaster startup.
    If <xref linkend="guc-stats-temp-directory"/> is set and is under the data
    directory then the contents of that directory can also be omitted.
-->
ディレクトリ<filename>pg_dynshmem/</filename>、<filename>pg_notify/</filename>、<filename>pg_serial/</filename>、<filename>pg_snapshots/</filename>、<filename>pg_stat_tmp/</filename>、<filename>pg_subtrans/</filename>の中身はバックアップから除外できます。（ただし、ディレクトリ自体は除外できません。）
というのも、postmaster起動時に初期化されるからです。
<xref linkend="guc-stats-temp-directory"/>が設定されていて、それがデータディレクトリの下にあるのであれば、そのディレクトリの中身も除外できます。
   </para>

   <para>
<!--
    Any file or directory beginning with <filename>pgsql_tmp</filename> can be
    omitted from the backup.  These files are removed on postmaster start and
    the directories will be recreated as needed.
-->
<filename>pgsql_tmp</filename>で始まるすべてのファイルとディレクトリはバックアップから除外できます。
これらのファイルはpostmasterの起動時に削除されますし、ディレクトリも必要なら再作成されます。
   </para>

   <para>
<!--
    <filename>pg_internal.init</filename> files can be omitted from the
    backup whenever a file of that name is found.  These files contain
    relation cache data that is always rebuilt when recovering.
-->
<filename>pg_internal.init</filename>という名前のファイルが見つかった場合、それはバックアップから省くことができます。
このファイルはリレーションキャッシュデータを含んでおり、常にリカバリの際に再構築されます。
   </para>

   <para>
<!--
    The backup label
    file includes the label string you gave to <function>pg_start_backup</function>,
    as well as the time at which <function>pg_start_backup</function> was run, and
    the name of the starting WAL file.  In case of confusion it is therefore
    possible to look inside a backup file and determine exactly which
    backup session the dump file came from.  The tablespace map file includes
    the symbolic link names as they exist in the directory
    <filename>pg_tblspc/</filename> and the full path of each symbolic link.
    These files are not merely for your information; their presence and
    contents are critical to the proper operation of the system's recovery
    process.
-->
バックアップラベルファイルには、<function>pg_start_backup</function>に付与したラベル文字列と<function>pg_start_backup</function>が実行された時刻、最初のWALファイルの名前が含まれます。
したがって、当惑した時にバックアップファイルの中身を検索し、そのダンプファイルがどのバックアップセッションに由来したものかを確認することができます。
テーブル空間マップファイルにはディレクトリ<filename>pg_tblspc/</filename>に存在するシンボリックリンク名と各シンボリックリンクのフルパスが含まれています。
このファイルはあなたのためだけの情報ではありません。
その存在と内容はシステムのリカバリプロセスが適切に動作するために非常に重要です。
   </para>

   <para>
<!--
    It is also possible to make a backup while the server is
    stopped.  In this case, you obviously cannot use
    <function>pg_start_backup</function> or <function>pg_stop_backup</function>, and
    you will therefore be left to your own devices to keep track of which
    backup is which and how far back the associated WAL files go.
    It is generally better to follow the continuous archiving procedure above.
-->
サーバが停止している時にバックアップを作成することも可能です。
この場合、わかりきったことですが、<function>pg_start_backup</function>や<function>pg_stop_backup</function>を使用することができません。
そのため、どのバックアップが、どのWALファイルと関連し、どこまで戻せばよいかを独自の方法で残さなければなりません。
通常は、上述の継続的アーカイブ手順に従う方をお勧めします。
   </para>
   </sect3>
  </sect2>

  <sect2 id="backup-pitr-recovery">
<!--
   <title>Recovering Using a Continuous Archive Backup</title>
-->
   <title>継続的アーカイブによるバックアップを使用した復旧</title>

   <para>
<!--
    Okay, the worst has happened and you need to recover from your backup.
    Here is the procedure:
-->
さて、最悪の事態が発生し、バックアップから復旧する必要が出てきたものとします。
以下にその手順を説明します。
  <orderedlist>
   <listitem>
    <para>
<!--
     Stop the server, if it's running.
-->
もし稼動しているのであればサーバを停止してください。
    </para>
   </listitem>
   <listitem>
    <para>
<!--
     If you have the space to do so,
     copy the whole cluster data directory and any tablespaces to a temporary
     location in case you need them later. Note that this precaution will
     require that you have enough free space on your system to hold two
     copies of your existing database. If you do not have enough space,
     you should at least save the contents of the cluster's <filename>pg_wal</filename>
     subdirectory, as it might contain logs which
     were not archived before the system went down.
-->
もし容量があるのであれば、後で必要になる場合に備えてクラスタデータディレクトリ全体とテーブル空間を全て一時的な場所にコピーしてください。
この予防措置は、既存のデータベースを2つ分保持できるだけの空き領域を必要とします。
十分な領域がない場合でも、少なくともクラスタの<filename>pg_wal</filename>サブディレクトリの内容は保存すべきです。
ここには、システムが停止する前にアーカイブされなかったログファイルが含まれているかも知れないからです。
    </para>
   </listitem>
   <listitem>
    <para>
<!--
     Remove all existing files and subdirectories under the cluster data
     directory and under the root directories of any tablespaces you are using.
-->
クラスタデータディレクトリ以下、および、使用中のテーブル空間の最上位ディレクトリ以下にある既存の全てのファイルとサブディレクトリを削除してください。
    </para>
   </listitem>
   <listitem>
    <para>
<!--
     Restore the database files from your file system backup.  Be sure that they
     are restored with the right ownership (the database system user, not
     <literal>root</literal>!) and with the right permissions.  If you are using
     tablespaces,
     you should verify that the symbolic links in <filename>pg_tblspc/</filename>
     were correctly restored.
-->
ファイルシステムバックアップからデータベースファイルをリストアします。
ファイルが正しい所有権（<literal>root</literal>ではなくデータベースシステムユーザです！）でリストアされていることを確認してください。
テーブル空間を使用している場合は、<filename>pg_tblspc/</filename>内のシンボリックリンクが正しくリストアされていることを検証する必要があります。
    </para>
   </listitem>
   <listitem>
    <para>
<!--
     Remove any files present in <filename>pg_wal/</filename>; these came from the
     file system backup and are therefore probably obsolete rather than current.
     If you didn't archive <filename>pg_wal/</filename> at all, then recreate
     it with proper permissions,
     being careful to ensure that you re-establish it as a symbolic link
     if you had it set up that way before.
-->
<filename>pg_wal/</filename>内にあるファイルをすべて削除してください。
これらはファイルシステムバックアップから生成されたものであり、おそらく現在のものより古く使用できないものです。
<filename>pg_wal/</filename>をまったくアーカイブしていなければ、適切な権限で再作成してください。
以前シンボリックリンクとして設定していたのであれば、そのように確実に再構築するように注意してください。
    </para>
   </listitem>
   <listitem>
    <para>
<!--
     If you have unarchived WAL segment files that you saved in step 2,
     copy them into <filename>pg_wal/</filename>.  (It is best to copy them,
     not move them, so you still have the unmodified files if a
     problem occurs and you have to start over.)
-->
手順2で退避させた未アーカイブのWALセグメントファイルがあるのであれば、<filename>pg_wal/</filename>にコピーしてください。
（問題が発生し、初めからやり直さなければならない場合に未変更のファイルが残るように、移動させるのではなくコピーすることが最善です。）
    </para>
   </listitem>
   <listitem>
    <para>
<<<<<<< HEAD
     Set recovery configuration settings in
     <filename>postgresql.conf</filename> (see <xref
     linkend="runtime-config-wal-archive-recovery"/>) and create a file
     <filename>recovery.signal</filename> in the cluster
     data directory. You might
=======
<!--
     Create a recovery command file <filename>recovery.conf</filename> in the cluster
     data directory (see <xref linkend="recovery-config"/>). You might
>>>>>>> bd0a9e56
     also want to temporarily modify <filename>pg_hba.conf</filename> to prevent
     ordinary users from connecting until you are sure the recovery was successful.
-->
復旧コマンドファイル<filename>recovery.conf</filename>（<xref linkend="recovery-config"/>を参照）をクラスタデータディレクトリに作成してください。
また、一時的に<filename>pg_hba.conf</filename>を編集し、復旧の成功を確認できるまで一般ユーザが接続できないようにする必要があるかもしれません。
    </para>
   </listitem>
   <listitem>
    <para>
<!--
     Start the server.  The server will go into recovery mode and
     proceed to read through the archived WAL files it needs.  Should the
     recovery be terminated because of an external error, the server can
     simply be restarted and it will continue recovery.  Upon completion
     of the recovery process, the server will remove
     <filename>recovery.signal</filename> (to prevent
     accidentally re-entering recovery mode later) and then
     commence normal database operations.
-->
サーバを起動してください。
サーバは復旧モードに入り、必要なアーカイブ済みWALファイル群の読み込みを行います。
外部的なエラーにより復旧が中断したら、サーバを単に再起動させて、復旧処理を継続してください。
復旧処理が完了したら、（誤って後で復旧モードに再度入らないように）postmasterは<filename>recovery.conf</filename>の名前を<filename>recovery.done</filename>に変更します。
その後通常のデータベース操作を開始します。
    </para>
   </listitem>
   <listitem>
    <para>
<!--
     Inspect the contents of the database to ensure you have recovered to
     the desired state.  If not, return to step 1.  If all is well,
     allow your users to connect by restoring <filename>pg_hba.conf</filename> to normal.
-->
データベースの内容を検査し、希望する状態まで復旧できていることを確認してください。
復旧できなかった場合は手順1に戻ってください。
全て問題なければ、ユーザが接続できるように<filename>pg_hba.conf</filename>を正常状態に戻してください。
    </para>
   </listitem>
  </orderedlist>
   </para>

   <para>
<<<<<<< HEAD
    The key part of all this is to set up a recovery configuration that
=======
<!--
    The key part of all this is to set up a recovery configuration file that
>>>>>>> bd0a9e56
    describes how you want to recover and how far the recovery should
    run.  The one thing that you absolutely must specify is the <varname>restore_command</varname>,
    which tells <productname>PostgreSQL</productname> how to retrieve archived
    WAL file segments.  Like the <varname>archive_command</varname>, this is
    a shell command string.  It can contain <literal>%f</literal>, which is
    replaced by the name of the desired log file, and <literal>%p</literal>,
    which is replaced by the path name to copy the log file to.
    (The path name is relative to the current working directory,
    i.e., the cluster's data directory.)
    Write <literal>%%</literal> if you need to embed an actual <literal>%</literal>
    character in the command.  The simplest useful command is
    something like:
-->
ここで重要となるのは、復旧設定ファイルを設定することです。
このファイルで、どのように復旧させたいのかやどこまで復旧させたいかを記述します。
<filename>recovery.conf.sample</filename>（通常はインストレーションの<filename>share/</filename>ディレクトリに格納されています）を手本として使用することができます。
<filename>recovery.conf</filename>で絶対に指定しなければならないことは、アーカイブ済みWALファイルセグメントをどのように戻すかを<productname>PostgreSQL</productname>に通知する<varname>restore_command</varname>です。
<varname>archive_command</varname>同様、これはシェルコマンド文字列です。
ここには、対象のログファイルの名前で置換される<literal>%f</literal>やログファイルのコピー先を示すパスで置換される<literal>%p</literal>を含めることができます。
（パス名は現在の作業用ディレクトリ、つまり、クラスタのデータディレクトリから見た相対パスです。）
コマンド内に<literal>%</literal>文字自体を埋め込む必要があれば<literal>%%</literal>と記載してください。
最も簡単でよく使われるコマンドは以下のようなものです。
<programlisting>
restore_command = 'cp /mnt/server/archivedir/%f %p'
</programlisting>
<!--
    which will copy previously archived WAL segments from the directory
    <filename>/mnt/server/archivedir</filename>.  Of course, you can use something
    much more complicated, perhaps even a shell script that requests the
    operator to mount an appropriate tape.
-->
これは事前にアーカイブされたWALセグメントを<filename>/mnt/server/archivedir</filename>ディレクトリからコピーします。
当然ながら、もっと複雑なものを使用することができます。
例えば、操作者に適切なテープをマウントさせることを要求するようなシェルスクリプトでさえ可能です。
   </para>

   <para>
<!--
    It is important that the command return nonzero exit status on failure.
    The command <emphasis>will</emphasis> be called requesting files that are not
    present in the archive; it must return nonzero when so asked.  This is not
    an error condition.  An exception is that if the command was terminated by
    a signal (other than <systemitem>SIGTERM</systemitem>, which is used as
    part of a database server shutdown) or an error by the shell (such as
    command not found), then recovery will abort and the server will not start
    up.
-->
このコマンドが失敗した時に非ゼロの終了ステータスを返すことが重要です。
このコマンドは、アーカイブに存在しないファイルを要求する<emphasis>かもしれません</emphasis>が、その場合でも非ゼロを返さなければなりません。
これはエラー状態ではありません。
例外は、コマンドがシグナルによって中断された場合(データベースの停止に使用される<systemitem>SIGTERM</systemitem>以外)か、シェルによるエラー(コマンドが見つかりませんなど)でリカバリが中断され、サーバが起動しない場合です。
   </para>

   <para>
<!--
    Not all of the requested files will be WAL segment
    files; you should also expect requests for files with a suffix of
    <literal>.history</literal>. Also be aware that
    the base name of the <literal>%p</literal> path will be different from
    <literal>%f</literal>; do not expect them to be interchangeable.
-->
要求されるファイルはWALセグメントファイルだけではありません。
<literal>.history</literal>が付いているファイルが要求されることも想定しなければなりません。
同時に、<literal>%p</literal>パスのファイル名部分は<literal>%f</literal>と異なることに注意してください。
これらが相互に置き換え可能であるとは考えないでください。
   </para>

   <para>
<!--
    WAL segments that cannot be found in the archive will be sought in
    <filename>pg_wal/</filename>; this allows use of recent un-archived segments.
    However, segments that are available from the archive will be used in
    preference to files in <filename>pg_wal/</filename>.
-->
アーカイブ場所で見つけられなかったWALセグメントは<filename>pg_wal/</filename>から検索されます。
これにより、最近の未アーカイブのセグメントを使用することができます。
しかし、アーカイブ場所から利用できるセグメントは<filename>pg_wal/</filename>内のファイルよりも優先的に使用されます。
   </para>

   <para>
<!--
    Normally, recovery will proceed through all available WAL segments,
    thereby restoring the database to the current point in time (or as
    close as possible given the available WAL segments).  Therefore, a normal
    recovery will end with a <quote>file not found</quote> message, the exact text
    of the error message depending upon your choice of
    <varname>restore_command</varname>.  You may also see an error message
    at the start of recovery for a file named something like
    <filename>00000001.history</filename>.  This is also normal and does not
    indicate a problem in simple recovery situations; see
    <xref linkend="backup-timelines"/> for discussion.
-->
通常は利用可能な全てのWALセグメントを使用して復旧処理が行われます。
その結果、データベースを現時点まで（もしくは、利用可能なWALセグメントで得られる限り現在に近い時点まで）リストアします。
従って、通常の復旧は<quote>file not found</quote>メッセージで終了します。
エラーメッセージの正確な文言は<varname>restore_command</varname>の選択によります。
また、復旧の開始時点で<filename>00000001.history</filename>のようなファイル名のエラーメッセージが出ることがあります。
これも単純な復旧作業では不具合を意味するものでなく正常です。
論議については<xref linkend="backup-timelines"/>を参照してください。
   </para>

   <para>
<!--
    If you want to recover to some previous point in time (say, right before
    the junior DBA dropped your main transaction table), just specify the
    required <link linkend="runtime-config-wal-recovery-target">stopping point</link>.  You can specify
    the stop point, known as the <quote>recovery target</quote>, either by
    date/time, named restore point or by completion of a specific transaction
    ID.  As of this writing only the date/time and named restore point options
    are very usable, since there are no tools to help you identify with any
    accuracy which transaction ID to use.
-->
もし以前のある時点まで復旧させたい場合（例えば、経験不足のデータベース管理者が主トランザクションテーブルを消去した直前）、<filename>recovery.conf</filename>に要求する<link linkend="recovery-target-settings">停止時点</link>を指定するだけです。
停止時点は、<quote>recovery target</quote>として既知の停止時点で指定することも、日付と時刻で指定することも、リストアポイントか完了した特定のトランザクションIDで指定することもできます。
本ドキュメントの執筆時点では使用するトランザクションIDの識別を補助するツールがありませんので、ほとんどの場合は日付と時刻による指定のみを使用することになるでしょう。
   </para>

   <note>
     <para>
<!--
      The stop point must be after the ending time of the base backup, i.e.,
      the end time of <function>pg_stop_backup</function>.  You cannot use a base backup
      to recover to a time when that backup was in progress.  (To
      recover to such a time, you must go back to your previous base backup
      and roll forward from there.)
-->
停止時点はバックアップの終了時刻、つまり、<function>pg_stop_backup</function>の最終時刻より後の時点でなければなりません。
バックアップを行っている最中のある時点までベースバックアップを使用して復旧させることはできません
（こうした時点まで復旧させるには、その前のベースバックアップまで戻って、そこからロールフォワードしてください）。
     </para>
   </note>

   <para>
<!--
    If recovery finds corrupted WAL data, recovery will
    halt at that point and the server will not start. In such a case the
    recovery process could be re-run from the beginning, specifying a
    <quote>recovery target</quote> before the point of corruption so that recovery
    can complete normally.
    If recovery fails for an external reason, such as a system crash or
    if the WAL archive has become inaccessible, then the recovery can simply
    be restarted and it will restart almost from where it failed.
    Recovery restart works much like checkpointing in normal operation:
    the server periodically forces all its state to disk, and then updates
    the <filename>pg_control</filename> file to indicate that the already-processed
    WAL data need not be scanned again.
-->
復旧時にWALデータの破損がわかると、復旧はその時点で止まり、サーバは起動しません。
こうした場合、<quote>復旧対象</quote>に破損時点より前の時点を指定することで、復旧処理が正常に完了できるよう、復旧プロセスを初めからやり直すことができます。
システムクラッシュなど外的理由により復旧処理が失敗した場合やWALアーカイブがアクセスできなくなった場合、復旧処理を単に再起動させることができます。
この場合は失敗した時点とほぼ同じところから再開します。
復旧処理の再起動は、次のような通常操作時のチェックポイント処理とほぼ同様に動作します。
サーバは定期的にすべての状態をディスクに強制し、再度スキャンする必要がない処理済みのWALデータを示す<filename>pg_control</filename>ファイルを更新します。
   </para>

  </sect2>

  <sect2 id="backup-timelines">
<!--
   <title>Timelines</title>
-->
   <title>タイムライン</title>

  <indexterm zone="backup">
<!--
   <primary>timelines</primary>
-->
   <primary>タイムライン</primary>
  </indexterm>

   <para>
<!--
    The ability to restore the database to a previous point in time creates
    some complexities that are akin to science-fiction stories about time
    travel and parallel universes.  For example, in the original history of the database,
    suppose you dropped a critical table at 5:15PM on Tuesday evening, but
    didn't realize your mistake until Wednesday noon.
    Unfazed, you get out your backup, restore to the point-in-time 5:14PM
    Tuesday evening, and are up and running.  In <emphasis>this</emphasis> history of
    the database universe, you never dropped the table.  But suppose
    you later realize this wasn't such a great idea, and would like
    to return to sometime Wednesday morning in the original history.
    You won't be able
    to if, while your database was up-and-running, it overwrote some of the
    WAL segment files that led up to the time you now wish you
    could get back to.  Thus, to avoid this, you need to distinguish the series of
    WAL records generated after you've done a point-in-time recovery from
    those that were generated in the original database history.
-->
過去のある時点までデータベースを復旧できる機能は、タイムトラベルやパラレルユニバースといったSFの物語に類似した、多少の複雑性があります。
例えば、データベースの元の履歴で、火曜日の夕方5:15PMに重要なテーブルを削除し、水曜日のお昼まで手違いに気が付かなかったとします。
慌てずに、バックアップを取り出して、火曜日の夕方5:14PMの時点にリストアし、データベースを起動させます。
データベース世界の<emphasis>この</emphasis>履歴では、そのテーブルを削除していません。
しかし、後になって、これは大した問題ではなかったことが分かり、元の履歴における水曜日に朝の何時かにまで戻したいと考えたと仮定しましょう。
データベースは既に起動していますので、元に戻したい時点に至るWALセグメントファイルの一部は上書きされていて、戻すことはできないかもしれません。
ですので、このことを避けるために、ポイントインタイムで復旧させた後に生成された一連のWAL記録と元のデータベースの履歴において生成されたWAL記録とを区別する必要があります。
   </para>

   <para>
<!--
    To deal with this problem, <productname>PostgreSQL</productname> has a notion
    of <firstterm>timelines</firstterm>.  Whenever an archive recovery completes,
    a new timeline is created to identify the series of WAL records
    generated after that recovery.  The timeline
    ID number is part of WAL segment file names so a new timeline does
    not overwrite the WAL data generated by previous timelines.  It is
    in fact possible to archive many different timelines.  While that might
    seem like a useless feature, it's often a lifesaver.  Consider the
    situation where you aren't quite sure what point-in-time to recover to,
    and so have to do several point-in-time recoveries by trial and error
    until you find the best place to branch off from the old history.  Without
    timelines this process would soon generate an unmanageable mess.  With
    timelines, you can recover to <emphasis>any</emphasis> prior state, including
    states in timeline branches that you abandoned earlier.
-->
こうした問題を扱うために<productname>PostgreSQL</productname>には<firstterm>タイムライン</firstterm>という概念があります。
アーカイブ復旧が完了したときはいつでも、その復旧後に生成されたWAL記録を識別するための新しいタイムラインが生成されます。
タイムラインID番号はWALセグメントファイル名の一部です。
ですので、新しいタイムラインはこれまでのタイムラインで生成されたWALデータを上書きしません。
実際、多くの異なるタイムラインをアーカイブすることができます。
不要な機能と考えるかもしれませんが、命綱になることがしばしばあります。
どの時点まで復旧すればよいか確実でないといった状況を考えてみてください。
その時は、過去の履歴からの分岐点として最善の時点を見つけるために、試行錯誤して何度もポイントインタイムの復旧を行う必要があるでしょう。
タイムラインがないと、この手続きはすぐに管理不能な混乱を招いてしまいます。
タイムラインを使用して、以前捨てたタイムライン分岐における状態を含む、過去の<emphasis>任意</emphasis>の状態に復旧させることができます。
   </para>

   <para>
<!--
    Every time a new timeline is created, <productname>PostgreSQL</productname> creates
    a <quote>timeline history</quote> file that shows which timeline it branched
    off from and when.  These history files are necessary to allow the system
    to pick the right WAL segment files when recovering from an archive that
    contains multiple timelines.  Therefore, they are archived into the WAL
    archive area just like WAL segment files.  The history files are just
    small text files, so it's cheap and appropriate to keep them around
    indefinitely (unlike the segment files which are large).  You can, if
    you like, add comments to a history file to record your own notes about
    how and why this particular timeline was created.  Such comments will be
    especially valuable when you have a thicket of different timelines as
    a result of experimentation.
-->
新しいタイムラインが生成される度に、<productname>PostgreSQL</productname>は、どのタイムラインがいつどこから分岐したかを示す<quote>タイムライン履歴</quote>ファイルを作成します。
この履歴ファイルは、複数のタイムラインを含むアーカイブ場所から復旧する時にシステムが正しいWALセグメントファイルを選択できるようにするために必要です。
したがって、履歴ファイルは、WALセグメントファイル同様にWALアーカイブ領域にアーカイブされます。
履歴ファイルは（巨大になるセグメントファイルとは異なり）単なる小さなテキストファイルですので、安価かつ適切に無期限で保管できます。
必要ならば、履歴ファイルにコメントを追加し、この特定のタイムラインがどのように、なぜ生成されたかについて独自の注釈を付与することができます。
特にこうしたコメントは、実験の結果いくつものタイムラインのもつれがある場合に有用です。
   </para>

   <para>
<!--
    The default behavior of recovery is to recover along the same timeline
    that was current when the base backup was taken.  If you wish to recover
    into some child timeline (that is, you want to return to some state that
    was itself generated after a recovery attempt), you need to specify the
    target timeline ID in <xref linkend="guc-recovery-target-timeline"/>. You cannot recover into
    timelines that branched off earlier than the base backup.
-->
復旧処理のデフォルトは、ベースバックアップが取得された時点のタイムラインと同一のタイムラインに沿った復旧です。
別の子タイムラインに沿って復旧させたい（つまり、復旧試行以降に生成されたある状態に戻りたい）場合は<filename>recovery.conf</filename>で対象のタイムラインIDを指定しなければなりません。
ベースバックアップより前に分岐したタイムラインに沿って復旧することはできません。
   </para>
  </sect2>

  <sect2 id="backup-tips">
<!--
   <title>Tips and Examples</title>
-->
   <title>ヒントと例</title>

   <para>
<!--
    Some tips for configuring continuous archiving are given here.
-->
継続的アーカイブを構成するいくつかのヒントを以下にあげます。
   </para>

    <sect3 id="backup-standalone">
<!--
     <title>Standalone Hot Backups</title>
-->
     <title>スタンドアローンホットバックアップ</title>

     <para>
<!--
      It is possible to use <productname>PostgreSQL</productname>'s backup facilities to
      produce standalone hot backups. These are backups that cannot be used
      for point-in-time recovery, yet are typically much faster to backup and
      restore than <application>pg_dump</application> dumps.  (They are also much larger
      than <application>pg_dump</application> dumps, so in some cases the speed advantage
      might be negated.)
-->
スタンドアローンホットバックアップを形成するため<productname>PostgreSQL</productname>のバックアップ基盤を使用することができます。
これらのバックアップはポイントインタイムリカバリに使用することはできないのですが、<application>pg_dump</application>によるダンプよりバックアップとリストアが概してより速く行われます。
（同時に<application>pg_dump</application>のダンプより大きくなるので、場合によっては速度による利点が打ち消されるかもしれません。）
     </para>

     <para>
<!--
      As with base backups, the easiest way to produce a standalone
      hot backup is to use the <xref linkend="app-pgbasebackup"/>
      tool. If you include the <literal>-X</literal> parameter when calling
      it, all the write-ahead log required to use the backup will be
      included in the backup automatically, and no special action is
      required to restore the backup.
-->
ベースバックアップと同様に、スタンドアローンホットバックアップを作成する最も簡単な方法は <xref linkend="app-pgbasebackup"/>ツールを使用する方法です。
実行時に<literal>-X</literal>オプションをつけることでバックアップに必要な全ての先行書き込みログを自動的にバックアップに含めることができ、リストアするときには特に特別な作業を行う必要がありません。
     </para>

     <para>
<!--
      If more flexibility in copying the backup files is needed, a lower
      level process can be used for standalone hot backups as well.
      To prepare for low level standalone hot backups, make sure
      <varname>wal_level</varname> is set to
      <literal>replica</literal> or higher, <varname>archive_mode</varname> to
      <literal>on</literal>, and set up an <varname>archive_command</varname> that performs
      archiving only when a <emphasis>switch file</emphasis> exists.  For example:
-->
バックアップファイルをコピーするのにより柔軟性が必要な場合、スタンドアローンホットバックアップのために低レベルのプロセスを使うこともできます。
低レベルのスタンドアローンホットバックアップを準備するために、次のことを確実に行ってください。
<varname>wal_level</varname>を<literal>replica</literal>以上にセットし、<varname>archive_mode</varname>を<literal>on</literal>にセットし、<emphasis>switch ファイル</emphasis>が存在する時のみに実行される<varname>archive_command</varname>をセットします。
例：
<programlisting>
archive_command = 'test ! -f /var/lib/pgsql/backup_in_progress || (test ! -f /var/lib/pgsql/archive/%f &amp;&amp; cp %p /var/lib/pgsql/archive/%f)'
</programlisting>
<!--
      This command will perform archiving when
      <filename>/var/lib/pgsql/backup_in_progress</filename> exists, and otherwise
      silently return zero exit status (allowing <productname>PostgreSQL</productname>
      to recycle the unwanted WAL file).
-->
このコマンドは<filename>/var/lib/pgsql/backup_in_progress</filename> が存在する時のみ実行され、存在しない時は単に0の終了コードを返します(<productname>PostgreSQL</productname>に必要の無いWALファイルを再利用することを許可します)。
     </para>

     <para>
<!--
      With this preparation, a backup can be taken using a script like the
      following:
-->
この準備によって、バックアップは以下のようなスクリプトを使用して取得されます。
<programlisting>
touch /var/lib/pgsql/backup_in_progress
psql -c "select pg_start_backup('hot_backup');"
tar -cf /var/lib/pgsql/backup.tar /var/lib/pgsql/data/
psql -c "select pg_stop_backup();"
rm /var/lib/pgsql/backup_in_progress
tar -rf /var/lib/pgsql/backup.tar /var/lib/pgsql/archive/
</programlisting>
<!--
      The switch file <filename>/var/lib/pgsql/backup_in_progress</filename> is
      created first, enabling archiving of completed WAL files to occur.
      After the backup the switch file is removed. Archived WAL files are
      then added to the backup so that both base backup and all required
      WAL files are part of the same <application>tar</application> file.
      Please remember to add error handling to your backup scripts.
-->
完全なWALファイルのアーカイブが行われるように、スイッチファイル、<filename>/var/lib/pgsql/backup_in_progress</filename>が最初に作成されます。
バックアップの後、スイッチファイルは削除されます。
その後、ベースバックアップとすべての必要なWALファイルが共に同じ<application>tar</application>ファイルの一部になるよう、アーカイブされたWALファイルはバックアップに追加されます。
バックアップスクリプトにエラー処理を加えておくことを忘れないでください。
     </para>

    </sect3>

    <sect3 id="compressed-archive-logs">
<!--
     <title>Compressed Archive Logs</title>
 -->
     <title>圧縮アーカイブログ</title>

     <para>
<!--
      If archive storage size is a concern, you can use
      <application>gzip</application> to compress the archive files:
-->
もし、アーカイブのストレージ容量に懸念がある場合、アーカイブファイルを圧縮するために<application>gzip</application>を使用することもできます。

<programlisting>
archive_command = 'gzip &lt; %p &gt; /var/lib/pgsql/archive/%f'
</programlisting>
<!--
      You will then need to use <application>gunzip</application> during recovery:
-->
リカバリ中は <application>gunzip</application>を使う必要があります。
<programlisting>
restore_command = 'gunzip &lt; /mnt/server/archivedir/%f &gt; %p'
</programlisting>
     </para>
    </sect3>


    <sect3 id="backup-scripts">
<!--
     <title><varname>archive_command</varname> Scripts</title>
-->
     <title><varname>archive_command</varname>スクリプト</title>

     <para>
<!--
      Many people choose to use scripts to define their
      <varname>archive_command</varname>, so that their
      <filename>postgresql.conf</filename> entry looks very simple:
-->
<filename>postgresql.conf</filename>の記入事項が以下のように簡素となるため、多くの人が<varname>archive_command</varname>の定義にスクリプトの使用を選択します。
<programlisting>
archive_command = 'local_backup_script.sh "%p" "%f"'
</programlisting>
<!--
      Using a separate script file is advisable any time you want to use
      more than a single command in the archiving process.
      This allows all complexity to be managed within the script, which
      can be written in a popular scripting language such as
      <application>bash</application> or <application>perl</application>.
-->
アーカイブ処理手順において単一ではなくそれ以上の数のコマンドを使用したい場合はいつでも、別のスクリプトファイルの使用が推奨されます。
そうするとスクリプト内で全ての複雑性が管理されます。
スクリプトは<application>bash</application>または<application>perl</application>のようなよくあるスクリプト言語で記載できます。
     </para>

     <para>
<!--
      Examples of requirements that might be solved within a script include:
-->
スクリプト内で解決される要件の例として以下があります。
      <itemizedlist>
       <listitem>
        <para>
<!--
         Copying data to secure off-site data storage
-->
セキュアなオフサイトデータストレージへのデータのコピー
        </para>
       </listitem>
       <listitem>
        <para>
<!--
         Batching WAL files so that they are transferred every three hours,
         rather than one at a time
-->
一回に全てではなく３時間毎に転送されるようにWALファイルのバッチ
        </para>
       </listitem>
       <listitem>
        <para>
<!--
         Interfacing with other backup and recovery software
-->
その他のバックアップとリカバリーソフトウェアとのインタフェース
        </para>
       </listitem>
       <listitem>
        <para>
<!--
         Interfacing with monitoring software to report errors
-->
エラー報告を行う監視ソフトとのインタフェース
        </para>
       </listitem>
      </itemizedlist>
     </para>

     <tip>
      <para>
<!--
       When using an <varname>archive_command</varname> script, it's desirable
       to enable <xref linkend="guc-logging-collector"/>.
       Any messages written to <systemitem>stderr</systemitem> from the script will then
       appear in the database server log, allowing complex configurations to
       be diagnosed easily if they fail.
-->
<varname>archive_command</varname>スクリプトを使うときは<xref linkend="guc-logging-collector"/>を使えるようにすることが望ましい方法です。
そのスクリプトはメッセージを<systemitem>stderr</systemitem>で書き出し、それはデータベースのサーバーログとして書かれます。
このためスクリプトでエラーが発生した時に簡単に検知するための細かな設定を行なうことができるからです。
      </para>
     </tip>
    </sect3>
  </sect2>

  <sect2 id="continuous-archiving-caveats">
<!--
   <title>Caveats</title>
-->
   <title>警告</title>

   <para>
<!--
    At this writing, there are several limitations of the continuous archiving
    technique.  These will probably be fixed in future releases:
-->
本ドキュメント作成時点では、継続的アーカイブ技術にいくつかの制限があります。
将来のリリースでは修正されるはずです。

  <itemizedlist>
   <listitem>
    <para>
<!--
     If a <xref linkend="sql-createdatabase"/>
     command is executed while a base backup is being taken, and then
     the template database that the <command>CREATE DATABASE</command> copied
     is modified while the base backup is still in progress, it is
     possible that recovery will cause those modifications to be
     propagated into the created database as well.  This is of course
     undesirable.  To avoid this risk, it is best not to modify any
     template databases while taking a base backup.
-->
もしもベースバックアップが行われている時、<xref linkend="sql-createdatabase"/>コマンドが実行され、ベースバックアップが処理を実行している期間に<command>CREATE DATABASE</command>がコピーしているtemplateデータベースが変更されると、復旧処理はこれらの変更を作成されたデータベースにも同時に伝播させることは確実です。
もちろん、これは望まれる事ではありません。
この危険を回避するには、ベースバックアップ期間中にはすべてのtemplateデータベースを変更しないことが一番です。
    </para>
   </listitem>

   <listitem>
    <para>
<!--
     <xref linkend="sql-createtablespace"/>
     commands are WAL-logged with the literal absolute path, and will
     therefore be replayed as tablespace creations with the same
     absolute path.  This might be undesirable if the log is being
     replayed on a different machine.  It can be dangerous even if the
     log is being replayed on the same machine, but into a new data
     directory: the replay will still overwrite the contents of the
     original tablespace.  To avoid potential gotchas of this sort,
     the best practice is to take a new base backup after creating or
     dropping tablespaces.
-->
<xref linkend="sql-createtablespace"/>コマンドはリテラルの絶対パス付でWALにログが記録され、したがって、同じ絶対パスでのテーブル空間作成の時に再生されます。
これは、もしログが異なったマシン上で再生される場合には好ましくありません。
ログ再生がたとえ同一のマシンであっても、新規のデータディレクトリであれば危険です。
なぜなら、再生は元のテーブル空間の内容を上書きし続けるからです。
この種の潜在的な振舞いを防ぐためには、テーブル空間を作成もしくは削除後に新規ベースバックアップを行うのが最良の手段です。
    </para>
   </listitem>
  </itemizedlist>
   </para>

   <para>
<!--
    It should also be noted that the default <acronym>WAL</acronym>
    format is fairly bulky since it includes many disk page snapshots.
    These page snapshots are designed to support crash recovery, since
    we might need to fix partially-written disk pages.  Depending on
    your system hardware and software, the risk of partial writes might
    be small enough to ignore, in which case you can significantly
    reduce the total volume of archived logs by turning off page
    snapshots using the <xref linkend="guc-full-page-writes"/>
    parameter.  (Read the notes and warnings in <xref linkend="wal"/>
    before you do so.)  Turning off page snapshots does not prevent
    use of the logs for PITR operations.  An area for future
    development is to compress archived WAL data by removing
    unnecessary page copies even when <varname>full_page_writes</varname> is
    on.  In the meantime, administrators might wish to reduce the number
    of page snapshots included in WAL by increasing the checkpoint
    interval parameters as much as feasible.
-->
また、デフォルトの<acronym>WAL</acronym>フォーマットは数多くのディスクページのスナップショットを含んでいるため、かなりかさばるものになってしまっていることに触れておくべきでしょう。
これらのページスナップショットは、クラッシュから回復のために設計されています。
それというのも、回復処理の際には不完全に書き込まれているディスクページを修復しなければならないことがあるからです。
システムのハードウェアやソフトウェアによっては、不完全なディスクページの書き込みが起きてしまう危険性は無視してもよい程微小です。
この場合<xref linkend="guc-full-page-writes"/>パラメータを設定してページスナップショットを無効にすることで、アーカイブされたログの総容量を大幅に縮小できます
（実際に設定を行う前に、<xref linkend="wal"/>の注意事項と警告を読んでください）。
ページスナップショットを無効にしても PITR処理の際にログが使用できなくなることはありません。
将来の課題は、<varname>full_page_writes</varname>がたとえオンになっている場合であっても不要なページを取り除き、アーカイブ済みWALデータの圧縮を行うことでしょう。
差し当たり管理者は、可能な限りチェックポイント間隔パラメータを大きくすることによって、WALに含まれるページスナップショットの数を削減することができます。
   </para>
  </sect2>
 </sect1>

</chapter><|MERGE_RESOLUTION|>--- conflicted
+++ resolved
@@ -1281,14 +1281,10 @@
    </para>
 
    <sect3 id="backup-lowlevel-base-backup-nonexclusive">
-<<<<<<< HEAD
+<!--
     <title>Making a Non-Exclusive Low-Level Backup</title>
-=======
-<!--
-    <title>Making a non-exclusive low level backup</title>
 -->
     <title>非排他的な低レベルバックアップの作成</title>
->>>>>>> bd0a9e56
     <para>
 <!--
      A non-exclusive low level backup is one that allows other
@@ -1468,8 +1464,10 @@
     </para>
    </sect3>
    <sect3 id="backup-lowlevel-base-backup-exclusive">
-<<<<<<< HEAD
+<!--
     <title>Making an Exclusive Low-Level Backup</title>
+-->
+    <title>排他的低レベルバックアップの作成</title>
 
     <note>
      <para>
@@ -1480,16 +1478,9 @@
      </para>
     </note>
 
-=======
-<!--
-    <title>Making an exclusive low level backup</title>
--->
-    <title>排他的低レベルバックアップの作成</title>
->>>>>>> bd0a9e56
     <para>
 <!--
      The process for an exclusive backup is mostly the same as for a
-<<<<<<< HEAD
      non-exclusive one, but it differs in a few key steps. This type of
      backup can only be taken on a primary and does not allow concurrent
      backups.  Moreover, because it creates a backup label file, as
@@ -1498,17 +1489,10 @@
      file from a backup or standby is a common mistake, which can result
      in serious data corruption.  If it is necessary to use this method,
      the following steps may be used.
-=======
-     non-exclusive one, but it differs in a few key steps. This type of backup
-     can only be taken on a primary and does not allow concurrent backups.
-     Prior to <productname>PostgreSQL</productname> 9.6, this
-     was the only low-level method available, but it is now recommended that
-     all users upgrade their scripts to use non-exclusive backups if possible.
 -->
 排他的バックアップの手順は、ほぼ非排他的バックアップのものと同様ですが、いくつかのキーとなる手順に違いがあります。
 バックアップの複数同時実行を許可せず、バックアップ中にクラッシュした場合、サーバ上にいくつかの問題が残ります。
 PostgreSQL 9.6より前では唯一利用可能な低レベル手法でしたが、今日では可能であればすべてのユーザが自身のスクリプトを非排他的バックアップを使用するようにアップグレードすることが推奨されています。
->>>>>>> bd0a9e56
     </para>
     <para>
   <orderedlist>
@@ -1592,7 +1576,7 @@
 このバックアップの実行中に考慮すべき点は<xref linkend="backup-lowlevel-base-backup-data"/>を参照してください。
     </para>
     <para>
-<<<<<<< HEAD
+<!--
      As noted above, if the server crashes during the backup it may not be
      possible to restart until the <filename>backup_label</filename> file has
      been manually deleted from the <envar>PGDATA</envar> directory.  Note
@@ -1604,14 +1588,8 @@
      master and never when building a standby or restoring a backup, even if
      you are building a standby that will subsequently be promoted to a new
      master.
-=======
-<!--
-      Note that if the server crashes during the backup it may not be
-      possible to restart until the <literal>backup_label</literal> file has been
-      manually deleted from the <envar>PGDATA</envar> directory.
 -->
 バックアップ中にサーバがクラッシュした場合は、<envar>PGDATA</envar>ディレクトリから手動で<literal>backup_label</literal>ファイルを削除するまで再起動できない可能性があることに注意してください。
->>>>>>> bd0a9e56
     </para>
    </listitem>
    <listitem>
@@ -1651,23 +1629,6 @@
      If the archive process has fallen behind
      because of failures of the archive command, it will keep retrying
      until the archive succeeds and the backup is complete.
-<<<<<<< HEAD
-    </para>
-
-    <para>
-     When using exclusive backup mode, it is absolutely imperative to ensure
-     that <function>pg_stop_backup</function> completes successfully at the
-     end of the backup.  Even if the backup itself fails, for example due to
-     lack of disk space, failure to call <function>pg_stop_backup</function>
-     will leave the server in backup mode indefinitely, causing future backups
-     to fail and increasing the risk of a restart failure during the time that
-     <filename>backup_label</filename> exists.
-=======
-     If you wish to place a time limit on the execution of
-     <function>pg_stop_backup</function>, set an appropriate
-     <varname>statement_timeout</varname> value, but make note that if
-     <function>pg_stop_backup</function> terminates because of this your backup
-     may not be valid.
 -->
 バックアップ中で使用されたWALセグメントファイルがアーカイブされれば完了です。
 <function>pg_stop_backup</function>の結果で識別されるファイルは、バックアップファイル一式を完結させるのに必要となる最終セグメントです。
@@ -1677,21 +1638,26 @@
 しかし、バックアップの完了を確認できるよう、アーカイブシステムを監視し、遅延が無いことの確認をお勧めします。
 アーカイブコマンドの失敗によりアーカイブ処理が遅れてしまったとしても、アーカイブが成功し、そしてバックアップが完了するまで再試行を繰り返すようになっています。
 <function>pg_stop_backup</function>実行においての時間期限を設けたい場合、適切な<varname>statement_timeout</varname>の値を設定できますが、この設定値によって<function>pg_stop_backup</function>が中断したときにバックアップが正当ではない可能性があるということを肝に銘じてください。
->>>>>>> bd0a9e56
+    </para>
+
+    <para>
+     When using exclusive backup mode, it is absolutely imperative to ensure
+     that <function>pg_stop_backup</function> completes successfully at the
+     end of the backup.  Even if the backup itself fails, for example due to
+     lack of disk space, failure to call <function>pg_stop_backup</function>
+     will leave the server in backup mode indefinitely, causing future backups
+     to fail and increasing the risk of a restart failure during the time that
+     <filename>backup_label</filename> exists.
     </para>
    </listitem>
   </orderedlist>
     </para>
    </sect3>
    <sect3 id="backup-lowlevel-base-backup-data">
-<<<<<<< HEAD
+<!--
    <title>Backing Up the Data Directory</title>
-=======
-<!--
-   <title>Backing up the data directory</title>
 -->
    <title>データディレクトリのバックアップ</title>
->>>>>>> bd0a9e56
    <para>
 
 <!--
@@ -1946,22 +1912,13 @@
    </listitem>
    <listitem>
     <para>
-<<<<<<< HEAD
      Set recovery configuration settings in
      <filename>postgresql.conf</filename> (see <xref
      linkend="runtime-config-wal-archive-recovery"/>) and create a file
      <filename>recovery.signal</filename> in the cluster
      data directory. You might
-=======
-<!--
-     Create a recovery command file <filename>recovery.conf</filename> in the cluster
-     data directory (see <xref linkend="recovery-config"/>). You might
->>>>>>> bd0a9e56
      also want to temporarily modify <filename>pg_hba.conf</filename> to prevent
      ordinary users from connecting until you are sure the recovery was successful.
--->
-復旧コマンドファイル<filename>recovery.conf</filename>（<xref linkend="recovery-config"/>を参照）をクラスタデータディレクトリに作成してください。
-また、一時的に<filename>pg_hba.conf</filename>を編集し、復旧の成功を確認できるまで一般ユーザが接続できないようにする必要があるかもしれません。
     </para>
    </listitem>
    <listitem>
@@ -1999,12 +1956,8 @@
    </para>
 
    <para>
-<<<<<<< HEAD
+<!--
     The key part of all this is to set up a recovery configuration that
-=======
-<!--
-    The key part of all this is to set up a recovery configuration file that
->>>>>>> bd0a9e56
     describes how you want to recover and how far the recovery should
     run.  The one thing that you absolutely must specify is the <varname>restore_command</varname>,
     which tells <productname>PostgreSQL</productname> how to retrieve archived

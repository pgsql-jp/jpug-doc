--- conflicted
+++ resolved
@@ -840,32 +840,15 @@
      <tbody>
       <row>
        <entry>pg_read_all_data</entry>
-<<<<<<< HEAD
-=======
-<!--
->>>>>>> 185876a6
        <entry>Read all data (tables, views, sequences), as if having
        <command>SELECT</command> rights on those objects, and USAGE rights on
        all schemas, even without having it explicitly.  This role does not have
        the role attribute <literal>BYPASSRLS</literal> set.  If RLS is being
        used, an administrator may wish to set <literal>BYPASSRLS</literal> on
        roles which this role is GRANTed to.</entry>
-<<<<<<< HEAD
       </row>
       <row>
        <entry>pg_write_all_data</entry>
-=======
--->
-       <entry>
-それらのオブジェクトに対する<command>SELECT</command>権限を持っていて、明示的に持っていなかったとしてもすべてのスキーマに対してUSAGE権限を持っているかのように、すべてのデータ(テーブル、ビュー、シーケンス)を読み取る。
-このロールにはロール属性<literal>BYPASSRLS</literal>は設定されていません。
-RLSが使われているのであれば、管理者はこのロールがGRANTされるロールに対して<literal>BYPASSRLS</literal>を設定したいと思うかもしれません。
-       </entry>
-      </row>
-      <row>
-       <entry>pg_write_all_data</entry>
-<!--
->>>>>>> 185876a6
        <entry>Write all data (tables, views, sequences), as if having
        <command>INSERT</command>, <command>UPDATE</command>, and
        <command>DELETE</command> rights on those objects, and USAGE rights on
@@ -873,15 +856,6 @@
        the role attribute <literal>BYPASSRLS</literal> set.  If RLS is being
        used, an administrator may wish to set <literal>BYPASSRLS</literal> on
        roles which this role is GRANTed to.</entry>
-<<<<<<< HEAD
-=======
--->
-       <entry>
-それらのオブジェクトに対する<command>INSERT</command>、<command>UPDATE</command>および<command>DELETE</command>権限を持っていて、明示的に持っていなかったとしてもすべてのスキーマに対してUSAGE権限を持っているかのように、すべてのデータ(テーブル、ビュー、シーケンス)に書き込む。
-このロールにはロール属性<literal>BYPASSRLS</literal>は設定されていません。
-RLSが使われているのであれば、管理者はこのロールがGRANTされるロールに対して<literal>BYPASSRLS</literal>を設定したいと思うかもしれません。
-       </entry>
->>>>>>> 185876a6
       </row>
       <row>
        <entry>pg_read_all_settings</entry>
@@ -982,7 +956,6 @@
   <para>
 <!--
   The <literal>pg_database_owner</literal> role has one implicit,
-<<<<<<< HEAD
   situation-dependent member, namely the owner of the current database.  Like
   any role, it can own objects or receive grants of access privileges.
   Consequently, once <literal>pg_database_owner</literal> has rights within a
@@ -991,21 +964,6 @@
   a member of any role, and it cannot have non-implicit members.  Initially,
   this role owns the <literal>public</literal> schema, so each database owner
   governs local use of the schema.
-=======
-  situation-dependent member, namely the owner of the current database.  The
-  role conveys no rights at first.  Like any role, it can own objects or
-  receive grants of access privileges.  Consequently, once
-  <literal>pg_database_owner</literal> has rights within a template database,
-  each owner of a database instantiated from that template will exercise those
-  rights.  <literal>pg_database_owner</literal> cannot be a member of any
-  role, and it cannot have non-implicit members.
--->
-<literal>pg_database_owner</literal>ロールには暗黙の状況に依存したメンバが1つあります。すなわち、現在のデータベースの所有者です。
-ロールは最初はどの権限も移譲しません。
-他のロールと同様に、オブジェクトを所有したり、アクセス権限の許可を受けたりすることができます。
-したがって、<literal>pg_database_owner</literal>がテンプレートデータベース内で権限を一度持てば、そのテンプレートから作成されたデータベースの所有者は皆、その権限を行使します。
-<literal>pg_database_owner</literal>は他のロールのメンバにはなれませんし、暗黙でないメンバも持てません。
->>>>>>> 185876a6
   </para>
 
   <para>
@@ -1074,19 +1032,8 @@
    horse</quote> others with relative ease. The strongest protection is tight
    control over who can define objects. Where that is infeasible, write
    queries referring only to objects having trusted owners.  Remove
-<<<<<<< HEAD
    from <varname>search_path</varname> any schemas that permit untrusted users
    to create objects.
-=======
-   from <varname>search_path</varname> the public schema and any other schemas
-   that permit untrusted users to create objects.
--->
-関数やトリガや行セキュリティポリシーによって、ユーザは他のユーザが意識しないで実行できるようなコードを、バックエンドサーバに挿入することができます。
-したがって、これらの機能によってユーザは比較的簡単に他のユーザにとって<quote>トロイの木馬</quote>となるものを実行することができます。
-最も強力な保護は、誰がオブジェクトを定義できるかを厳格に管理することです。
-それが実行不可能な場合は、信頼できる所有者を持つオブジェクトのみを参照するクエリを記述します。
-<varname>search_path</varname>から、パブリックスキーマや信頼できないユーザがオブジェクトを作成できるスキーマを削除します。
->>>>>>> 185876a6
   </para>
 
   <para>

--- conflicted
+++ resolved
@@ -52,7 +52,7 @@
   </para>
 
   <para>
-<<<<<<< HEAD
+<!--
    <application>pg_basebackup</application> can take a full or incremental
    base backup of the database. When used to take a full backup, it makes an
    exact copy of the database cluster's files. When used to take an incremental
@@ -65,27 +65,23 @@
    See <xref linkend="backup-incremental-backup" /> for more information
    about incremental backups, and <xref linkend="backup-pitr-recovery" />
    for steps to recover from a backup.
-  </para>
-
-  <para>
+-->
+《機械翻訳》«<application>pg_basebackup</application> can take a full or incremental base backup of the database. When used to take a full backup, it makes an exact copy of the database cluster's files. When used to take an incremental backup, some files that would have been part of a full backup may be replaced with incremental versions of the same files, containing only those blocks that have been modified since the reference backup. An incremental backup cannot be used directly; instead, <xref linkend="app-pgcombinebackup"/> must first be used to combine it with the previous backups upon which it depends. See <xref linkend="backup-incremental-backup" /> for more information about incremental backups, and <xref linkend="backup-pitr-recovery" /> for steps to recover from a backup.»
+  </para>
+
+  <para>
+<!--
    In any mode, <application>pg_basebackup</application> makes sure the server
    is put into and out of backup mode automatically. Backups are always taken of
    the entire database cluster; it is not possible to back up individual
    databases or database objects. For selective backups, another tool such as
-=======
-<!--
-   <application>pg_basebackup</application> makes an exact copy of the database
-   cluster's files, while making sure the server is put into and
-   out of backup mode automatically. Backups are always taken of the entire
-   database cluster; it is not possible to back up individual databases or
-   database objects. For selective backups, another tool such as
->>>>>>> 43f2d855
    <xref linkend="app-pgdump"/> must be used.
 -->
-<application>pg_basebackup</application>は、サーバをバックアップモードに入れ、また戻すことを自動的に確実に行ない、データベースクラスタファイルの厳密なコピーを作成します。
+《マッチ度[75.073314]》<application>pg_basebackup</application>は、サーバをバックアップモードに入れ、また戻すことを自動的に確実に行ない、データベースクラスタファイルの厳密なコピーを作成します。
 バックアップは常にデータベースクラスタ全体のバックアップを取ります。
 個々のデータベースや個々のデータベースオブジェクトをバックアップすることはできません。
 特定のものを対象としたバックアップに関しては<xref linkend="app-pgdump"/>などの他のツールを使用しなければなりません。
+《機械翻訳》«In any mode, <application>pg_basebackup</application> makes sure the server is put into and out of backup mode automatically. Backups are always taken of the entire database cluster; it is not possible to back up individual databases or database objects. For selective backups, another tool such as <xref linkend="app-pgdump"/> must be used.»
   </para>
 
   <para>
@@ -324,10 +320,13 @@
       <term><option>--incremental=<replaceable class="parameter">old_manifest_file</replaceable></option></term>
       <listitem>
        <para>
+<!--
         Performs an <link linkend="backup-incremental-backup">incremental
         backup</link>. The backup manifest for the reference
         backup must be provided, and will be uploaded to the server, which will
         respond by sending the requested incremental backup.
+-->
+《機械翻訳》«Performs an <link linkend="backup-incremental-backup">incremental backup</link>. The backup manifest for the reference backup must be provided, and will be uploaded to the server, which will respond by sending the requested incremental backup.»
        </para>
       </listitem>
      </varlistentry>
@@ -358,17 +357,13 @@
         The <filename>postgresql.auto.conf</filename> file will record the connection
         settings and, if specified, the replication slot
         that <application>pg_basebackup</application> is using, so that
-<<<<<<< HEAD
         streaming replication and <link linkend="logicaldecoding-replication-slots-synchronization">
         logical replication slot synchronization</link> will use the same
         settings later on. The dbname will be recorded only if the dbname was
         specified explicitly in the connection string or <link linkend="libpq-envars">
         environment variable</link>.
-=======
-        streaming replication will use the same settings later on.
--->
-<filename>postgresql.auto.conf</filename>ファイルは接続設定の情報、また、指定があれば<application>pg_basebackup</application>が使用しているレプリケーションスロットの情報を記録するので、ストリーミングレプリケーションは後で同じ設定を使用します。
->>>>>>> 43f2d855
+-->
+《機械翻訳》«The <filename>postgresql.auto.conf</filename> file will record the connection settings and, if specified, the replication slot that <application>pg_basebackup</application> is using, so that streaming replication and <link linkend="logicaldecoding-replication-slots-synchronization"> logical replication slot synchronization</link> will use the same settings later on. The dbname will be recorded only if the dbname was specified explicitly in the connection string or <link linkend="libpq-envars"> environment variable</link>.»
        </para>
 
       </listitem>
@@ -664,12 +659,13 @@
         The detail string cannot be used when the compression method
         is specified as a plain integer.
 -->
-圧縮方法は、<literal>gzip</literal>、<literal>lz4</literal>、<literal>zstd</literal>で、圧縮しない場合は<literal>none</literal>に設定できます。また整数で設定できます（0なら圧縮しない、0より大きければ<literal>gzip</literal>）。
+《マッチ度[81.668947]》圧縮方法は、<literal>gzip</literal>、<literal>lz4</literal>、<literal>zstd</literal>で、圧縮しない場合は<literal>none</literal>に設定できます。また整数で設定できます（0なら圧縮しない、0より大きければ<literal>gzip</literal>）。
 オプションで圧縮の詳細文字列を指定できます。
 詳細文字列が整数の場合は、圧縮レベルを指定します。
 それ以外の場合は、<literal>keyword</literal>または<literal>keyword=value</literal>形式のカンマ区切りの項目のリストにする必要があります。
 現在サポートされているキーワードは、<literal>level</literal>、<literal>long</literal>および<literal>workers</literal>です。
 圧縮方法が単純な整数として指定されている場合、詳細文字列は使用できません。
+《機械翻訳》«The compression method can be set to <literal>gzip</literal>, <literal>lz4</literal>, <literal>zstd</literal>, <literal>none</literal> for no compression or an integer (no compression if 0, <literal>gzip</literal> if greater than 0). A compression detail string can optionally be specified. If the detail string is an integer, it specifies the compression level. Otherwise, it should be a comma-separated list of items, each of the form <replaceable>keyword</replaceable> or <replaceable>keyword=value</replaceable>. Currently, the supported keywords are <literal>level</literal>, <literal>long</literal>, and <literal>workers</literal>. The detail string cannot be used when the compression method is specified as a plain integer.»
        </para>
        <para>
 <!--
@@ -909,13 +905,17 @@
       <term><option>--sync-method=<replaceable class="parameter">method</replaceable></option></term>
       <listitem>
        <para>
+<!--
         When set to <literal>fsync</literal>, which is the default,
         <command>pg_basebackup</command> will recursively open and synchronize
         all files in the backup directory.  When the plain format is used, the
         search for files will follow symbolic links for the WAL directory and
         each configured tablespace.
-       </para>
-       <para>
+-->
+《機械翻訳》«When set to <literal>fsync</literal>, which is the default, <command>pg_basebackup</command> will recursively open and synchronize all files in the backup directory. When the plain format is used, the search for files will follow symbolic links for the WAL directory and each configured tablespace.»
+       </para>
+       <para>
+<!--
         On Linux, <literal>syncfs</literal> may be used instead to ask the
         operating system to synchronize the whole file system that contains the
         backup directory.  When the plain format is used,
@@ -923,9 +923,14 @@
         that contain the WAL files and each tablespace.  See
         <xref linkend="guc-recovery-init-sync-method"/> for information about
         the caveats to be aware of when using <literal>syncfs</literal>.
-       </para>
-       <para>
-        This option has no effect when <option>--no-sync</option> is used.
+-->
+《機械翻訳》«On Linux, <literal>syncfs</literal> may be used instead to ask the operating system to synchronize the whole file system that contains the backup directory. When the plain format is used, <command>pg_basebackup</command> will also synchronize the file systems that contain the WAL files and each tablespace. See <xref linkend="guc-recovery-init-sync-method"/> for information about the caveats to be aware of when using <literal>syncfs</literal>.»
+       </para>
+       <para>
+<!--
+        This option has no effect when <option>&#45;-no-sync</option> is used.
+-->
+《機械翻訳》«This option has no effect when <option>--no-sync</option> is used.»
        </para>
       </listitem>
      </varlistentry>
@@ -1160,19 +1165,14 @@
         The option is called <literal>&#45;-dbname</literal> for consistency with other
         client applications, but because <application>pg_basebackup</application>
         doesn't connect to any particular database in the cluster, any database
-<<<<<<< HEAD
         name in the connection string will be ignored
         by <productname>PostgreSQL</productname>. Middleware, or proxies, used in
         connecting to <productname>PostgreSQL</productname> might however
         utilize the value. The database name specified in connection string can
         also be used by <link linkend="logicaldecoding-replication-slots-synchronization">
         logical replication slot synchronization</link>.
-=======
-        name in the connection string will be ignored.
--->
-このオプションは他のクライアントアプリケーションとの整合性のために<literal>--dbname</literal>と呼ばれます。
-しかし、<application>pg_basebackup</application>はクラスタ内の何らかの特定のデータベースに接続しませんので、接続文字列内のデータベース名は無視されます。
->>>>>>> 43f2d855
+-->
+《機械翻訳》«The option is called <literal>--dbname</literal> for consistency with other client applications, but because <application>pg_basebackup</application> doesn't connect to any particular database in the cluster, any database name in the connection string will be ignored by <productname>PostgreSQL</productname>. Middleware, or proxies, used in connecting to <productname>PostgreSQL</productname> might however utilize the value. The database name specified in connection string can also be used by <link linkend="logicaldecoding-replication-slots-synchronization"> logical replication slot synchronization</link>.»
        </para>
       </listitem>
      </varlistentry>
@@ -1513,16 +1513,12 @@
 </screen></para>
 
   <para>
-<<<<<<< HEAD
+<!--
    To create a backup of the local server with one tar file for each tablespace
-=======
-<!--
-   To create a backup of a local server with one tar file for each tablespace
->>>>>>> 43f2d855
    compressed with <application>gzip</application> at level 9, stored in the
    directory <filename>backup</filename>:
 -->
-レベル9で<application>gzip</application>で圧縮された、テーブル空間ごとに1つのtarファイルでローカルサーバのバックアップを作成し、ディレクトリ<filename>backup</filename>に保存します。
+《マッチ度[93.650794]》レベル9で<application>gzip</application>で圧縮された、テーブル空間ごとに1つのtarファイルでローカルサーバのバックアップを作成し、ディレクトリ<filename>backup</filename>に保存します。
 <screen>
 <prompt>$</prompt> <userinput>pg_basebackup -D backup -Ft --compress=gzip:9</userinput>
 </screen></para>

--- conflicted
+++ resolved
@@ -34,8 +34,6 @@
 -->
 <phrase>ここで<replaceable class="PARAMETER">option</replaceable>は以下の通りです。</phrase>
 
-    IS_TEMPLATE <replaceable class="PARAMETER">istemplate</replaceable>
-    ALLOW_CONNECTIONS <replaceable class="PARAMETER">allowconn</replaceable>
     CONNECTION LIMIT <replaceable class="PARAMETER">connlimit</replaceable>
 
 ALTER DATABASE <replaceable class="PARAMETER">name</replaceable> RENAME TO <replaceable>new_name</replaceable>
@@ -110,12 +108,6 @@
    Only the database owner or a superuser can do this; you must also have
    create privilege for the new tablespace.
    This command physically moves any tables or indexes in the database's old
-<<<<<<< HEAD
-   default tablespace to the new tablespace.  The new default tablespace
-   must be empty for this database, and no one can be connected to
-   the database.  Tables and indexes in non-default tablespaces are
-   unaffected.
-=======
    default tablespace to the new tablespace.  Note that tables and indexes
    in non-default tablespaces are not affected.
 -->
@@ -124,7 +116,6 @@
 また、新しいテーブル空間における作成権限を持つ必要があります。
 このコマンドはデータベースの古いデフォルトのテーブル空間にあるテーブルまたはインデックスを新しいテーブル空間に物理的にすべて移動します。
 デフォルト以外のテーブル空間にあるテーブルまたはインデックスには影響がないことに注意してください。
->>>>>>> de74b4ab
   </para>
 
   <para>
@@ -168,26 +159,6 @@
      </varlistentry>
 
      <varlistentry>
-       <term><replaceable class="parameter">istemplate</replaceable></term>
-       <listitem>
-        <para>
-         If true, then this database can be cloned by any user with CREATEDB
-         privileges; if false, then only superusers or the owner of the
-         database can clone it.
-        </para>
-       </listitem>
-      </varlistentry>
- 
-      <varlistentry>
-       <term><replaceable class="parameter">allowconn</replaceable></term>
-       <listitem>
-        <para>
-         If false then no one can connect to this database.
-        </para>
-       </listitem>
-      </varlistentry>
- 
-      <varlistentry>
       <term><replaceable class="parameter">connlimit</replaceable></term>
       <listitem>
        <para>

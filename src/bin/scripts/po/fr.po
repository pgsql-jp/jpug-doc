# LANGUAGE message translation file for pgscripts
# Copyright (C) 2004-2022 PostgreSQL Global Development Group
# This file is distributed under the same license as the pgscripts (PostgreSQL) package.
#
# Use these quotes: « %s »
#
# Guillaume Lelarge <guillaume@lelarge.info>, 2004-2009.
# Stéphane Schildknecht <stephane.schildknecht@dalibo.com>, 2009.
# Guillaume Lelarge <guillaume@lelarge.info>, 2010-2022.
#
msgid ""
msgstr ""
"Project-Id-Version: PostgreSQL 17\n"
"Report-Msgid-Bugs-To: pgsql-bugs@lists.postgresql.org\n"
<<<<<<< HEAD
"POT-Creation-Date: 2024-08-23 14:21+0000\n"
"PO-Revision-Date: 2024-09-16 16:28+0200\n"
=======
"POT-Creation-Date: 2025-07-08 05:21+0000\n"
"PO-Revision-Date: 2025-07-08 10:46+0200\n"
>>>>>>> 3d6a8289
"Last-Translator: Guillaume Lelarge <guillaume@lelarge.info>\n"
"Language-Team: French <guillaume@lelarge.info>\n"
"Language: fr\n"
"MIME-Version: 1.0\n"
"Content-Type: text/plain; charset=UTF-8\n"
"Content-Transfer-Encoding: 8bit\n"
"Plural-Forms: nplurals=2; plural=(n > 1);\n"
<<<<<<< HEAD
"X-Generator: Poedit 3.5\n"
=======
"X-Generator: Poedit 3.6\n"
>>>>>>> 3d6a8289

#: ../../../src/common/logging.c:279
#, c-format
msgid "error: "
msgstr "erreur : "

#: ../../../src/common/logging.c:286
#, c-format
msgid "warning: "
msgstr "attention : "

#: ../../../src/common/logging.c:297
#, c-format
msgid "detail: "
msgstr "détail : "

#: ../../../src/common/logging.c:304
#, c-format
msgid "hint: "
msgstr "astuce :  "

#: ../../common/fe_memutils.c:35 ../../common/fe_memutils.c:75
#: ../../common/fe_memutils.c:98 ../../common/fe_memutils.c:161
#, c-format
msgid "out of memory\n"
msgstr "mémoire épuisée\n"

#: ../../common/fe_memutils.c:92 ../../common/fe_memutils.c:153
#, c-format
msgid "cannot duplicate null pointer (internal error)\n"
msgstr "ne peut pas dupliquer un pointeur nul (erreur interne)\n"

<<<<<<< HEAD
#: ../../common/file_utils.c:70 ../../common/file_utils.c:347
#: ../../common/file_utils.c:406 ../../common/file_utils.c:480
=======
#: ../../common/file_utils.c:69 ../../common/file_utils.c:370
#: ../../common/file_utils.c:428 ../../common/file_utils.c:502
>>>>>>> 3d6a8289
#, c-format
msgid "could not open file \"%s\": %m"
msgstr "n'a pas pu ouvrir le fichier « %s » : %m"

<<<<<<< HEAD
#: ../../common/file_utils.c:76
=======
#: ../../common/file_utils.c:75
>>>>>>> 3d6a8289
#, c-format
msgid "could not synchronize file system for file \"%s\": %m"
msgstr "n'a pas pu synchroniser sur disque (fsync) le système de fichiers pour le fichier « %s » : %m"

<<<<<<< HEAD
#: ../../common/file_utils.c:120 ../../common/file_utils.c:566
=======
#: ../../common/file_utils.c:123 ../../common/file_utils.c:588
>>>>>>> 3d6a8289
#, c-format
msgid "could not stat file \"%s\": %m"
msgstr "n'a pas pu tester le fichier « %s » : %m"

<<<<<<< HEAD
#: ../../common/file_utils.c:130 ../../common/file_utils.c:227
=======
#: ../../common/file_utils.c:133 ../../common/file_utils.c:243
>>>>>>> 3d6a8289
#: ../../fe_utils/option_utils.c:99
#, c-format
msgid "this build does not support sync method \"%s\""
msgstr "cette construction ne supporte pas la méthode de synchronisation « %s »"

<<<<<<< HEAD
#: ../../common/file_utils.c:151 ../../common/file_utils.c:281
=======
#: ../../common/file_utils.c:156 ../../common/file_utils.c:304
>>>>>>> 3d6a8289
#, c-format
msgid "could not open directory \"%s\": %m"
msgstr "n'a pas pu ouvrir le répertoire « %s » : %m"

<<<<<<< HEAD
#: ../../common/file_utils.c:169 ../../common/file_utils.c:315
=======
#: ../../common/file_utils.c:174 ../../common/file_utils.c:338
>>>>>>> 3d6a8289
#, c-format
msgid "could not read directory \"%s\": %m"
msgstr "n'a pas pu lire le répertoire « %s » : %m"

<<<<<<< HEAD
#: ../../common/file_utils.c:418 ../../common/file_utils.c:488
=======
#: ../../common/file_utils.c:440 ../../common/file_utils.c:510
>>>>>>> 3d6a8289
#, c-format
msgid "could not fsync file \"%s\": %m"
msgstr "n'a pas pu synchroniser sur disque (fsync) le fichier « %s » : %m"

<<<<<<< HEAD
#: ../../common/file_utils.c:498
=======
#: ../../common/file_utils.c:520
>>>>>>> 3d6a8289
#, c-format
msgid "could not rename file \"%s\" to \"%s\": %m"
msgstr "n'a pas pu renommer le fichier « %s » en « %s » : %m"

#: ../../common/username.c:43
#, c-format
msgid "could not look up effective user ID %ld: %s"
msgstr "n'a pas pu trouver l'identifiant réel %ld de l'utilisateur : %s"

#: ../../common/username.c:45
msgid "user does not exist"
msgstr "l'utilisateur n'existe pas"

#: ../../common/username.c:60
#, c-format
msgid "user name lookup failure: error code %lu"
msgstr "échec de la recherche du nom d'utilisateur : code d'erreur %lu"

#: ../../fe_utils/cancel.c:186 ../../fe_utils/cancel.c:235
msgid "Cancel request sent\n"
msgstr "Requête d'annulation envoyée\n"

#: ../../fe_utils/cancel.c:187 ../../fe_utils/cancel.c:236
msgid "Could not send cancel request: "
msgstr "N'a pas pu envoyer la requête d'annulation : "

#: ../../fe_utils/connect_utils.c:49 ../../fe_utils/connect_utils.c:103
msgid "Password: "
msgstr "Mot de passe : "

#: ../../fe_utils/connect_utils.c:91
#, c-format
msgid "could not connect to database %s: out of memory"
msgstr "n'a pas pu se connecter à la base de données %s : plus de mémoire"

#: ../../fe_utils/connect_utils.c:116 pg_isready.c:146
#, c-format
msgid "%s"
msgstr "%s"

#: ../../fe_utils/option_utils.c:69
#, c-format
msgid "invalid value \"%s\" for option %s"
msgstr "valeur « %s » invalide pour l'option %s"

#: ../../fe_utils/option_utils.c:76
#, c-format
msgid "%s must be in range %d..%d"
msgstr "%s doit être compris entre %d et %d"

#: ../../fe_utils/option_utils.c:106
#, c-format
msgid "unrecognized sync method: %s"
msgstr "méthode de synchronisation non reconnu : %s"

#: ../../fe_utils/parallel_slot.c:317
#, c-format
msgid "too many jobs for this platform: %d"
msgstr "trop de jobs pour cette plateforme : %d"

#: ../../fe_utils/parallel_slot.c:326
#, c-format
msgid "socket file descriptor out of range for select(): %d"
msgstr "descripteur de fichier socket hors d'échelle pour select() :  %d"

#: ../../fe_utils/parallel_slot.c:328
#, c-format
msgid "Try fewer jobs."
msgstr "Essayez moins de jobs."

#: ../../fe_utils/parallel_slot.c:553
#, c-format
msgid "processing of database \"%s\" failed: %s"
msgstr "le traitement de la base de données « %s » a échoué : %s"

#: ../../fe_utils/print.c:406
#, c-format
msgid "(%lu row)"
msgid_plural "(%lu rows)"
msgstr[0] "(%lu ligne)"
msgstr[1] "(%lu lignes)"

#: ../../fe_utils/print.c:3154
#, c-format
msgid "Interrupted\n"
msgstr "Interrompu\n"

#: ../../fe_utils/print.c:3188
#, c-format
<<<<<<< HEAD
msgid "Cannot print table contents: number of cells %lld is equal to or exceeds maximum %lld.\n"
msgstr "Ne peut pas afficher le contenu de la table : le nombre de cellules %lld est égal à ou dépasse le maximum %lld.\n"
=======
msgid "Cannot print table contents: number of cells %<PRIu64> is equal to or exceeds maximum %zu.\n"
msgstr "Ne peut pas afficher le contenu de la table : le nombre de cellules %<PRIu64> est égal à ou dépasse le maximum %zu.\n"
>>>>>>> 3d6a8289

#: ../../fe_utils/print.c:3229
#, c-format
msgid "Cannot add header to table content: column count of %d exceeded.\n"
msgstr ""
"Ne peut pas ajouter l'en-tête au contenu de la table : le nombre de colonnes\n"
"%d est dépassé.\n"

#: ../../fe_utils/print.c:3272
#, c-format
<<<<<<< HEAD
msgid "Cannot add cell to table content: total cell count of %lld exceeded.\n"
msgstr ""
"Ne peut pas ajouter une cellule au contenu de la table : le nombre total des\n"
"cellules %lld est dépassé.\n"
=======
msgid "Cannot add cell to table content: total cell count of %<PRIu64> exceeded.\n"
msgstr ""
"Ne peut pas ajouter une cellule au contenu de la table : le nombre total des\n"
"cellules %<PRIu64> est dépassé.\n"
>>>>>>> 3d6a8289

#: ../../fe_utils/print.c:3530
#, c-format
msgid "invalid output format (internal error): %d"
msgstr "format de sortie invalide (erreur interne) : %d"

#: ../../fe_utils/query_utils.c:33 ../../fe_utils/query_utils.c:58
#, c-format
msgid "query failed: %s"
msgstr "échec de la requête : %s"

#: ../../fe_utils/query_utils.c:34 ../../fe_utils/query_utils.c:59
#, c-format
msgid "Query was: %s"
msgstr "La requête était : %s"

<<<<<<< HEAD
#: ../../fe_utils/string_utils.c:434
=======
#: ../../fe_utils/string_utils.c:587
>>>>>>> 3d6a8289
#, c-format
msgid "shell command argument contains a newline or carriage return: \"%s\"\n"
msgstr "l'argument de la commande shell contient un retour à la ligne ou un retour chariot : « %s »\n"

<<<<<<< HEAD
#: ../../fe_utils/string_utils.c:607
=======
#: ../../fe_utils/string_utils.c:760
>>>>>>> 3d6a8289
#, c-format
msgid "database name contains a newline or carriage return: \"%s\"\n"
msgstr "le nom de la base contient un retour à la ligne ou un retour chariot : « %s »\n"

<<<<<<< HEAD
#: clusterdb.c:114 clusterdb.c:133 createdb.c:149 createdb.c:168
#: createuser.c:195 createuser.c:210 dropdb.c:104 dropdb.c:113 dropdb.c:121
#: dropuser.c:95 dropuser.c:110 dropuser.c:123 pg_isready.c:97 pg_isready.c:111
#: reindexdb.c:177 reindexdb.c:196 vacuumdb.c:280 vacuumdb.c:300
=======
#: clusterdb.c:113 clusterdb.c:132 createdb.c:149 createdb.c:168
#: createuser.c:195 createuser.c:210 dropdb.c:104 dropdb.c:113 dropdb.c:121
#: dropuser.c:95 dropuser.c:110 dropuser.c:123 pg_isready.c:97 pg_isready.c:111
#: reindexdb.c:184 reindexdb.c:203 vacuumdb.c:291 vacuumdb.c:311
>>>>>>> 3d6a8289
#, c-format
msgid "Try \"%s --help\" for more information."
msgstr "Essayez « %s --help » pour plus d'informations."

<<<<<<< HEAD
#: clusterdb.c:131 createdb.c:166 createuser.c:208 dropdb.c:119 dropuser.c:108
#: pg_isready.c:109 reindexdb.c:194 vacuumdb.c:298
=======
#: clusterdb.c:130 createdb.c:166 createuser.c:208 dropdb.c:119 dropuser.c:108
#: pg_isready.c:109 reindexdb.c:201 vacuumdb.c:309
>>>>>>> 3d6a8289
#, c-format
msgid "too many command-line arguments (first is \"%s\")"
msgstr "trop d'arguments en ligne de commande (le premier étant « %s »)"

#: clusterdb.c:149
#, c-format
msgid "cannot cluster all databases and a specific one at the same time"
msgstr "ne peut pas réorganiser à la fois toutes les bases de données et une base spécifique via la commande CLUSTER"

<<<<<<< HEAD
#: clusterdb.c:214
=======
#: clusterdb.c:213
>>>>>>> 3d6a8289
#, c-format
msgid "clustering of table \"%s\" in database \"%s\" failed: %s"
msgstr "la réorganisation de la table « %s » de la base de données « %s » avec la commande CLUSTER a échoué : %s"

<<<<<<< HEAD
#: clusterdb.c:217
=======
#: clusterdb.c:216
>>>>>>> 3d6a8289
#, c-format
msgid "clustering of database \"%s\" failed: %s"
msgstr "la réorganisation de la base de données « %s » via la commande CLUSTER a échoué : %s"

#: clusterdb.c:247
#, c-format
msgid "%s: clustering database \"%s\"\n"
msgstr "%s : réorganisation de la base de données « %s » via la commande CLUSTER\n"

<<<<<<< HEAD
#: clusterdb.c:274
=======
#: clusterdb.c:273
>>>>>>> 3d6a8289
#, c-format
msgid ""
"%s clusters all previously clustered tables in a database.\n"
"\n"
msgstr ""
"%s réorganise toutes les tables précédemment réorganisées au sein d'une\n"
"base de données via la commande CLUSTER.\n"
"\n"

<<<<<<< HEAD
#: clusterdb.c:275 createdb.c:298 createuser.c:415 dropdb.c:172 dropuser.c:170
#: pg_isready.c:226 reindexdb.c:868 vacuumdb.c:1147
=======
#: clusterdb.c:274 createdb.c:300 createuser.c:417 dropdb.c:171 dropuser.c:171
#: pg_isready.c:226 reindexdb.c:898 vacuumdb.c:1332
>>>>>>> 3d6a8289
#, c-format
msgid "Usage:\n"
msgstr "Usage :\n"

<<<<<<< HEAD
#: clusterdb.c:276 reindexdb.c:869 vacuumdb.c:1148
=======
#: clusterdb.c:275 reindexdb.c:899 vacuumdb.c:1333
>>>>>>> 3d6a8289
#, c-format
msgid "  %s [OPTION]... [DBNAME]\n"
msgstr "  %s [OPTION]... [BASE]\n"

<<<<<<< HEAD
#: clusterdb.c:277 createdb.c:300 createuser.c:417 dropdb.c:174 dropuser.c:172
#: pg_isready.c:229 reindexdb.c:870 vacuumdb.c:1149
=======
#: clusterdb.c:276 createdb.c:302 createuser.c:419 dropdb.c:173 dropuser.c:173
#: pg_isready.c:229 reindexdb.c:900 vacuumdb.c:1334
>>>>>>> 3d6a8289
#, c-format
msgid ""
"\n"
"Options:\n"
msgstr ""
"\n"
"Options :\n"

<<<<<<< HEAD
#: clusterdb.c:278
=======
#: clusterdb.c:277
>>>>>>> 3d6a8289
#, c-format
msgid "  -a, --all                 cluster all databases\n"
msgstr "  -a, --all                      réorganise toutes les bases de données\n"

<<<<<<< HEAD
#: clusterdb.c:279
=======
#: clusterdb.c:278
>>>>>>> 3d6a8289
#, c-format
msgid "  -d, --dbname=DBNAME       database to cluster\n"
msgstr "  -d, --dbname=BASE              réorganise la base de données spécifiée\n"

<<<<<<< HEAD
#: clusterdb.c:280 createuser.c:423 dropdb.c:175 dropuser.c:173
=======
#: clusterdb.c:279 createuser.c:425 dropdb.c:174 dropuser.c:174
>>>>>>> 3d6a8289
#, c-format
msgid "  -e, --echo                show the commands being sent to the server\n"
msgstr "  -e, --echo                     affiche les commandes envoyées au serveur\n"

<<<<<<< HEAD
#: clusterdb.c:281
=======
#: clusterdb.c:280
>>>>>>> 3d6a8289
#, c-format
msgid "  -q, --quiet               don't write any messages\n"
msgstr "  -q, --quiet                    n'écrit aucun message\n"

<<<<<<< HEAD
#: clusterdb.c:282
=======
#: clusterdb.c:281
>>>>>>> 3d6a8289
#, c-format
msgid "  -t, --table=TABLE         cluster specific table(s) only\n"
msgstr "  -t, --table=TABLE              réorganise uniquement la table spécifiée\n"

<<<<<<< HEAD
#: clusterdb.c:283
=======
#: clusterdb.c:282
>>>>>>> 3d6a8289
#, c-format
msgid "  -v, --verbose             write a lot of output\n"
msgstr "  -v, --verbose                  mode verbeux\n"

<<<<<<< HEAD
#: clusterdb.c:284 createuser.c:439 dropdb.c:178 dropuser.c:176
=======
#: clusterdb.c:283 createuser.c:441 dropdb.c:177 dropuser.c:177
>>>>>>> 3d6a8289
#, c-format
msgid "  -V, --version             output version information, then exit\n"
msgstr "  -V, --version                  affiche la version puis quitte\n"

<<<<<<< HEAD
#: clusterdb.c:285 createuser.c:447 dropdb.c:180 dropuser.c:178
=======
#: clusterdb.c:284 createuser.c:449 dropdb.c:179 dropuser.c:179
>>>>>>> 3d6a8289
#, c-format
msgid "  -?, --help                show this help, then exit\n"
msgstr "  -?, --help                     affiche cette aide puis quitte\n"

<<<<<<< HEAD
#: clusterdb.c:286 createdb.c:317 createuser.c:448 dropdb.c:181 dropuser.c:179
#: pg_isready.c:235 reindexdb.c:885 vacuumdb.c:1178
=======
#: clusterdb.c:285 createdb.c:319 createuser.c:450 dropdb.c:180 dropuser.c:180
#: pg_isready.c:235 reindexdb.c:915 vacuumdb.c:1364
>>>>>>> 3d6a8289
#, c-format
msgid ""
"\n"
"Connection options:\n"
msgstr ""
"\n"
"Options de connexion :\n"

<<<<<<< HEAD
#: clusterdb.c:287 createuser.c:449 dropdb.c:182 dropuser.c:180 vacuumdb.c:1179
=======
#: clusterdb.c:286 createuser.c:451 dropdb.c:181 dropuser.c:181 vacuumdb.c:1365
>>>>>>> 3d6a8289
#, c-format
msgid "  -h, --host=HOSTNAME       database server host or socket directory\n"
msgstr ""
"  -h, --host=HÔTE                hôte du serveur de bases de données ou\n"
"                                 répertoire des sockets\n"

<<<<<<< HEAD
#: clusterdb.c:288 createuser.c:450 dropdb.c:183 dropuser.c:181 vacuumdb.c:1180
=======
#: clusterdb.c:287 createuser.c:452 dropdb.c:182 dropuser.c:182 vacuumdb.c:1366
>>>>>>> 3d6a8289
#, c-format
msgid "  -p, --port=PORT           database server port\n"
msgstr "  -p, --port=PORT                port du serveur de bases de données\n"

<<<<<<< HEAD
#: clusterdb.c:289 dropdb.c:184 vacuumdb.c:1181
=======
#: clusterdb.c:288 dropdb.c:183 vacuumdb.c:1367
>>>>>>> 3d6a8289
#, c-format
msgid "  -U, --username=USERNAME   user name to connect as\n"
msgstr "  -U, --username=UTILISATEUR     nom d'utilisateur pour la connexion\n"

<<<<<<< HEAD
#: clusterdb.c:290 createuser.c:452 dropdb.c:185 dropuser.c:183 vacuumdb.c:1182
=======
#: clusterdb.c:289 createuser.c:454 dropdb.c:184 dropuser.c:184 vacuumdb.c:1368
>>>>>>> 3d6a8289
#, c-format
msgid "  -w, --no-password         never prompt for password\n"
msgstr "  -w, --no-password              empêche la demande d'un mot de passe\n"

<<<<<<< HEAD
#: clusterdb.c:291 createuser.c:453 dropdb.c:186 dropuser.c:184 vacuumdb.c:1183
=======
#: clusterdb.c:290 createuser.c:455 dropdb.c:185 dropuser.c:185 vacuumdb.c:1369
>>>>>>> 3d6a8289
#, c-format
msgid "  -W, --password            force password prompt\n"
msgstr "  -W, --password                 force la demande d'un mot de passe\n"

<<<<<<< HEAD
#: clusterdb.c:292 dropdb.c:187 vacuumdb.c:1184
=======
#: clusterdb.c:291 dropdb.c:186 vacuumdb.c:1370
>>>>>>> 3d6a8289
#, c-format
msgid "  --maintenance-db=DBNAME   alternate maintenance database\n"
msgstr "  --maintenance-db=BASE          indique une autre base par défaut\n"

<<<<<<< HEAD
#: clusterdb.c:293
=======
#: clusterdb.c:292
>>>>>>> 3d6a8289
#, c-format
msgid ""
"\n"
"Read the description of the SQL command CLUSTER for details.\n"
msgstr ""
"\n"
"Lire la description de la commande SQL CLUSTER pour de plus amples détails.\n"

<<<<<<< HEAD
#: clusterdb.c:294 createdb.c:325 createuser.c:454 dropdb.c:188 dropuser.c:185
#: pg_isready.c:240 reindexdb.c:893 vacuumdb.c:1186
=======
#: clusterdb.c:293 createdb.c:327 createuser.c:456 dropdb.c:187 dropuser.c:186
#: pg_isready.c:240 reindexdb.c:923 vacuumdb.c:1372
>>>>>>> 3d6a8289
#, c-format
msgid ""
"\n"
"Report bugs to <%s>.\n"
msgstr ""
"\n"
"Rapporter les bogues à <%s>.\n"

<<<<<<< HEAD
#: clusterdb.c:295 createdb.c:326 createuser.c:455 dropdb.c:189 dropuser.c:186
#: pg_isready.c:241 reindexdb.c:894 vacuumdb.c:1187
=======
#: clusterdb.c:294 createdb.c:328 createuser.c:457 dropdb.c:188 dropuser.c:187
#: pg_isready.c:241 reindexdb.c:924 vacuumdb.c:1373
>>>>>>> 3d6a8289
#, c-format
msgid "%s home page: <%s>\n"
msgstr "Page d'accueil de %s : <%s>\n"

#: common.c:106
#, c-format
msgid "query returned %d row instead of one: %s"
msgid_plural "query returned %d rows instead of one: %s"
msgstr[0] "la requête a renvoyé %d ligne au lieu d'une seule : %s"
msgstr[1] "la requête a renvoyé %d lignes au lieu d'une seule : %s"

#. translator: abbreviation for "yes"
#: common.c:131
msgid "y"
msgstr "o"

#. translator: abbreviation for "no"
#: common.c:133
msgid "n"
msgstr "n"

#. translator: This is a question followed by the translated options for
#. "yes" and "no".
#: common.c:143
#, c-format
msgid "%s (%s/%s) "
msgstr "%s (%s/%s) "

#: common.c:164
#, c-format
msgid "Please answer \"%s\" or \"%s\".\n"
msgstr "Merci de répondre « %s » ou « %s ».\n"

#: createdb.c:175
#, c-format
msgid "\"%s\" is not a valid encoding name"
msgstr "« %s » n'est pas un nom d'encodage valide"

<<<<<<< HEAD
#: createdb.c:260
=======
#: createdb.c:262
>>>>>>> 3d6a8289
#, c-format
msgid "database creation failed: %s"
msgstr "la création de la base de données a échoué : %s"

<<<<<<< HEAD
#: createdb.c:279
=======
#: createdb.c:281
>>>>>>> 3d6a8289
#, c-format
msgid "comment creation failed (database was created): %s"
msgstr "l'ajout du commentaire a échoué (la base de données a été créée) : %s"

<<<<<<< HEAD
#: createdb.c:297
=======
#: createdb.c:299
>>>>>>> 3d6a8289
#, c-format
msgid ""
"%s creates a PostgreSQL database.\n"
"\n"
msgstr ""
"%s crée une base de données PostgreSQL.\n"
"\n"

<<<<<<< HEAD
#: createdb.c:299
=======
#: createdb.c:301
>>>>>>> 3d6a8289
#, c-format
msgid "  %s [OPTION]... [DBNAME] [DESCRIPTION]\n"
msgstr "  %s [OPTION]... [BASE] [DESCRIPTION]\n"

<<<<<<< HEAD
#: createdb.c:301
=======
#: createdb.c:303
>>>>>>> 3d6a8289
#, c-format
msgid "  -D, --tablespace=TABLESPACE  default tablespace for the database\n"
msgstr "  -D, --tablespace=TABLESPACE   tablespace par défaut de la base de données\n"

<<<<<<< HEAD
#: createdb.c:302 reindexdb.c:874
=======
#: createdb.c:304 reindexdb.c:904
>>>>>>> 3d6a8289
#, c-format
msgid "  -e, --echo                   show the commands being sent to the server\n"
msgstr "  -e, --echo                    affiche les commandes envoyées au serveur\n"

<<<<<<< HEAD
#: createdb.c:303
=======
#: createdb.c:305
>>>>>>> 3d6a8289
#, c-format
msgid "  -E, --encoding=ENCODING      encoding for the database\n"
msgstr "  -E, --encoding=ENCODAGE       encodage de la base de données\n"

<<<<<<< HEAD
#: createdb.c:304
=======
#: createdb.c:306
>>>>>>> 3d6a8289
#, c-format
msgid "  -l, --locale=LOCALE          locale settings for the database\n"
msgstr "  -l, --locale=LOCALE           paramètre de la locale pour la base de données\n"

<<<<<<< HEAD
#: createdb.c:305
=======
#: createdb.c:307
>>>>>>> 3d6a8289
#, c-format
msgid "      --lc-collate=LOCALE      LC_COLLATE setting for the database\n"
msgstr "      --lc-collate=LOCALE       paramètre LC_COLLATE pour la base de données\n"

<<<<<<< HEAD
#: createdb.c:306
=======
#: createdb.c:308
>>>>>>> 3d6a8289
#, c-format
msgid "      --lc-ctype=LOCALE        LC_CTYPE setting for the database\n"
msgstr "      --lc-ctype=LOCALE         paramètre LC_CTYPE pour la base de données\n"

<<<<<<< HEAD
#: createdb.c:307
=======
#: createdb.c:309
>>>>>>> 3d6a8289
#, c-format
msgid "      --builtin-locale=LOCALE  builtin locale setting for the database\n"
msgstr "      --builtin-locale=LOCALE   paramètre de la locale native pour la base de données\n"

<<<<<<< HEAD
#: createdb.c:308
=======
#: createdb.c:310
>>>>>>> 3d6a8289
#, c-format
msgid "      --icu-locale=LOCALE      ICU locale setting for the database\n"
msgstr "      --icu-locale=LOCALE       paramètre de la locale ICU pour la base de données\n"

<<<<<<< HEAD
#: createdb.c:309
=======
#: createdb.c:311
>>>>>>> 3d6a8289
#, c-format
msgid "      --icu-rules=RULES        ICU rules setting for the database\n"
msgstr "      --icu-rules=RÈGLES        configuration des règles ICU pour la base de données\n"

<<<<<<< HEAD
#: createdb.c:310
=======
#: createdb.c:312
>>>>>>> 3d6a8289
#, c-format
msgid ""
"      --locale-provider={builtin|libc|icu}\n"
"                               locale provider for the database's default collation\n"
msgstr ""
"      --locale-provider={builtin|libc|icu}\n"
"                                fournisseur de locale pour la collation par défaut de la base de données\n"

<<<<<<< HEAD
#: createdb.c:312
=======
#: createdb.c:314
>>>>>>> 3d6a8289
#, c-format
msgid "  -O, --owner=OWNER            database user to own the new database\n"
msgstr ""
"  -O, --owner=PROPRIÉTAIRE      nom du propriétaire de la nouvelle base de\n"
"                                données\n"

<<<<<<< HEAD
#: createdb.c:313
=======
#: createdb.c:315
>>>>>>> 3d6a8289
#, c-format
msgid "  -S, --strategy=STRATEGY      database creation strategy wal_log or file_copy\n"
msgstr "  -S, --strategy=STRATEGIE      stratégie de création de base (wal_log ou file_copy)\n"

<<<<<<< HEAD
#: createdb.c:314
=======
#: createdb.c:316
>>>>>>> 3d6a8289
#, c-format
msgid "  -T, --template=TEMPLATE      template database to copy\n"
msgstr "  -T, --template=MODÈLE         base de données modèle à copier\n"

<<<<<<< HEAD
#: createdb.c:315 reindexdb.c:883
=======
#: createdb.c:317 reindexdb.c:913
>>>>>>> 3d6a8289
#, c-format
msgid "  -V, --version                output version information, then exit\n"
msgstr "  -V, --version                 affiche la version puis quitte\n"

<<<<<<< HEAD
#: createdb.c:316 reindexdb.c:884
=======
#: createdb.c:318 reindexdb.c:914
>>>>>>> 3d6a8289
#, c-format
msgid "  -?, --help                   show this help, then exit\n"
msgstr "  -?, --help                    affiche cette aide puis quitte\n"

<<<<<<< HEAD
#: createdb.c:318 reindexdb.c:886
=======
#: createdb.c:320 reindexdb.c:916
>>>>>>> 3d6a8289
#, c-format
msgid "  -h, --host=HOSTNAME          database server host or socket directory\n"
msgstr ""
"  -h, --host=HÔTE               hôte du serveur de bases de données\n"
"                                ou répertoire des sockets\n"

<<<<<<< HEAD
#: createdb.c:319 reindexdb.c:887
=======
#: createdb.c:321 reindexdb.c:917
>>>>>>> 3d6a8289
#, c-format
msgid "  -p, --port=PORT              database server port\n"
msgstr "  -p, --port=PORT               port du serveur de bases de données\n"

<<<<<<< HEAD
#: createdb.c:320 reindexdb.c:888
=======
#: createdb.c:322 reindexdb.c:918
>>>>>>> 3d6a8289
#, c-format
msgid "  -U, --username=USERNAME      user name to connect as\n"
msgstr "  -U, --username=UTILISATEUR    nom d'utilisateur pour la connexion\n"

<<<<<<< HEAD
#: createdb.c:321 reindexdb.c:889
=======
#: createdb.c:323 reindexdb.c:919
>>>>>>> 3d6a8289
#, c-format
msgid "  -w, --no-password            never prompt for password\n"
msgstr "  -w, --no-password             empêche la demande d'un mot de passe\n"

<<<<<<< HEAD
#: createdb.c:322 reindexdb.c:890
=======
#: createdb.c:324 reindexdb.c:920
>>>>>>> 3d6a8289
#, c-format
msgid "  -W, --password               force password prompt\n"
msgstr "  -W, --password                force la demande d'un mot de passe\n"

<<<<<<< HEAD
#: createdb.c:323 reindexdb.c:891
=======
#: createdb.c:325 reindexdb.c:921
>>>>>>> 3d6a8289
#, c-format
msgid "  --maintenance-db=DBNAME      alternate maintenance database\n"
msgstr "  --maintenance-db=BASE         indique une autre base par défaut\n"

<<<<<<< HEAD
#: createdb.c:324
=======
#: createdb.c:326
>>>>>>> 3d6a8289
#, c-format
msgid ""
"\n"
"By default, a database with the same name as the current user is created.\n"
msgstr ""
"\n"
"Par défaut, la base de donnée créée porte le nom de l'utilisateur courant.\n"

#: createuser.c:218
msgid "Enter name of role to add: "
msgstr "Saisir le nom du rôle à ajouter : "

#: createuser.c:233
msgid "Enter password for new role: "
msgstr "Saisir le mot de passe pour le nouveau rôle : "

#: createuser.c:234
msgid "Enter it again: "
msgstr "Saisir le mot de passe à nouveau : "

#: createuser.c:237
#, c-format
msgid "Passwords didn't match.\n"
msgstr "Les mots de passe ne sont pas identiques.\n"

#: createuser.c:245
msgid "Shall the new role be a superuser?"
msgstr "Le nouveau rôle est-il super-utilisateur ?"

#: createuser.c:260
msgid "Shall the new role be allowed to create databases?"
msgstr "Le nouveau rôle est-il autorisé à créer des bases de données ?"

#: createuser.c:268
msgid "Shall the new role be allowed to create more new roles?"
msgstr "Le nouveau rôle est-il autorisé à créer de nouveaux rôles ?"

#: createuser.c:311
#, c-format
msgid "password encryption failed: %s"
msgstr "échec du chiffrement du mot de passe : %s"

#: createuser.c:402
#, c-format
msgid "creation of new role failed: %s"
msgstr "la création du nouveau rôle a échoué : %s"

#: createuser.c:416
#, c-format
msgid ""
"%s creates a new PostgreSQL role.\n"
"\n"
msgstr ""
"%s crée un nouvel rôle PostgreSQL.\n"
"\n"

#: createuser.c:418 dropuser.c:172
#, c-format
msgid "  %s [OPTION]... [ROLENAME]\n"
msgstr "  %s [OPTION]... [RÔLE]\n"

#: createuser.c:420
#, c-format
msgid ""
"  -a, --with-admin=ROLE     ROLE will be a member of new role with admin\n"
"                            option\n"
msgstr "  -a, --with-admin=ROLE          ROLE sera un membre du nouveau rôle avec l'option admin\n"

#: createuser.c:422
#, c-format
msgid "  -c, --connection-limit=N  connection limit for role (default: no limit)\n"
msgstr ""
"  -c, --connection-limit=N       nombre maximum de connexions pour le rôle (par\n"
"                                 défaut sans limite)\n"

#: createuser.c:423
#, c-format
msgid "  -d, --createdb            role can create new databases\n"
msgstr "  -d, --createdb                 le rôle peut créer des bases de données\n"

#: createuser.c:424
#, c-format
msgid "  -D, --no-createdb         role cannot create databases (default)\n"
msgstr ""
"  -D, --no-createdb              le rôle ne peut pas créer de bases de données\n"
"                                 (par défaut)\n"

#: createuser.c:426
#, c-format
msgid "  -g, --member-of=ROLE      new role will be a member of ROLE\n"
msgstr "  -g, --member-of=ROLE           le nouveau rôle sera un membre de ROLE\n"

#: createuser.c:427
#, c-format
msgid "  --role=ROLE               (same as --member-of, deprecated)\n"
msgstr "  --role=ROLE                    (identique à --member-of, obsolète)\n"

#: createuser.c:428
#, c-format
msgid ""
"  -i, --inherit             role inherits privileges of roles it is a\n"
"                            member of (default)\n"
msgstr ""
"  -i, --inherit                  le rôle hérite des droits des rôles dont il est\n"
"                                 membre (par défaut)\n"

#: createuser.c:430
#, c-format
msgid "  -I, --no-inherit          role does not inherit privileges\n"
msgstr "  -I, --no-inherit               le rôle n'hérite pas des droits\n"

#: createuser.c:431
#, c-format
msgid "  -l, --login               role can login (default)\n"
msgstr "  -l, --login                    le rôle peut se connecter (par défaut)\n"

#: createuser.c:432
#, c-format
msgid "  -L, --no-login            role cannot login\n"
msgstr "  -L, --no-login                 le rôle ne peut pas se connecter\n"

#: createuser.c:433
#, c-format
msgid "  -m, --with-member=ROLE    ROLE will be a member of new role\n"
msgstr "  -m, --with-member=ROLE         ROLE sera un membre du nouveau rôle\n"

#: createuser.c:434
#, c-format
msgid "  -P, --pwprompt            assign a password to new role\n"
msgstr "  -P, --pwprompt                 affecte un mot de passe au nouveau rôle\n"

#: createuser.c:435
#, c-format
msgid "  -r, --createrole          role can create new roles\n"
msgstr "  -r, --createrole               le rôle peut créer des rôles\n"

#: createuser.c:436
#, c-format
msgid "  -R, --no-createrole       role cannot create roles (default)\n"
msgstr "  -R, --no-createrole            le rôle ne peut pas créer de rôles (par défaut)\n"

#: createuser.c:437
#, c-format
msgid "  -s, --superuser           role will be superuser\n"
msgstr "  -s, --superuser                le rôle est super-utilisateur\n"

#: createuser.c:438
#, c-format
msgid "  -S, --no-superuser        role will not be superuser (default)\n"
msgstr ""
"  -S, --no-superuser             le rôle n'est pas super-utilisateur (par\n"
"                                 défaut)\n"

#: createuser.c:439
#, c-format
msgid ""
"  -v, --valid-until=TIMESTAMP\n"
"                            password expiration date and time for role\n"
msgstr "  -v, --valid-until=TIMESTAMP    date et heure d'expiration du mot de passe pour le rôle\n"

#: createuser.c:442
#, c-format
msgid ""
"  --interactive             prompt for missing role name and attributes rather\n"
"                            than using defaults\n"
msgstr ""
"  --interactive                  demande le nom du rôle et les attributs\n"
"                                 plutôt qu'utiliser des valeurs par défaut\n"

#: createuser.c:444
#, c-format
msgid "  --bypassrls               role can bypass row-level security (RLS) policy\n"
msgstr "  --bypassrls                    le rôle peut contourner la politique de sécurité niveau ligne (RLS)\n"

#: createuser.c:445
#, c-format
msgid ""
"  --no-bypassrls            role cannot bypass row-level security (RLS) policy\n"
"                            (default)\n"
msgstr ""
"  --no-bypassrls                 le rôle ne peut pas contourner la politique de sécurité niveau ligne (RLS)\n"
"                                 (par défaut)\n"

#: createuser.c:447
#, c-format
msgid "  --replication             role can initiate replication\n"
msgstr ""
"  --replication                  le rôle peut initier une connexion de\n"
"                                 réplication\n"

#: createuser.c:448
#, c-format
msgid "  --no-replication          role cannot initiate replication (default)\n"
msgstr ""
"  --no-replication               le rôle ne peut pas initier de connexion de\n"
"                                 réplication (par défaut)\n"

#: createuser.c:453
#, c-format
msgid "  -U, --username=USERNAME   user name to connect as (not the one to create)\n"
msgstr ""
"  -U, --username=UTILISATEUR     nom de l'utilisateur pour la connexion (pas\n"
"                                 celui à créer)\n"

#: dropdb.c:112
#, c-format
msgid "missing required argument database name"
msgstr "argument nom de la base de données requis mais manquant"

#: dropdb.c:127
#, c-format
msgid "Database \"%s\" will be permanently removed.\n"
msgstr "La base de données « %s » sera définitivement supprimée.\n"

#: dropdb.c:128 dropuser.c:131
msgid "Are you sure?"
msgstr "Êtes-vous sûr ?"

#: dropdb.c:156
#, c-format
msgid "database removal failed: %s"
msgstr "la suppression de la base de données a échoué : %s"

#: dropdb.c:170
#, c-format
msgid ""
"%s removes a PostgreSQL database.\n"
"\n"
msgstr ""
"%s supprime une base de données PostgreSQL.\n"
"\n"

#: dropdb.c:172
#, c-format
msgid "  %s [OPTION]... DBNAME\n"
msgstr "  %s [OPTION]... BASE\n"

#: dropdb.c:175
#, c-format
msgid "  -f, --force               try to terminate other connections before dropping\n"
msgstr ""
"  -f, --force                    essaie d'arrêter les autres connexions avant de\n"
"                                 supprimer\n"

#: dropdb.c:176
#, c-format
msgid "  -i, --interactive         prompt before deleting anything\n"
msgstr ""
"  -i, --interactive              demande confirmation avant de supprimer quoi\n"
"                                 que ce soit\n"

#: dropdb.c:178
#, c-format
msgid "  --if-exists               don't report error if database doesn't exist\n"
msgstr ""
"  --if-exists                    ne renvoie pas d'erreur si la base\n"
"                                 n'existe pas\n"

#: dropuser.c:118
msgid "Enter name of role to drop: "
msgstr "Saisir le nom du rôle à supprimer : "

#: dropuser.c:122
#, c-format
msgid "missing required argument role name"
msgstr "argument nom du rôle requis mais manquant"

#: dropuser.c:130
#, c-format
msgid "Role \"%s\" will be permanently removed.\n"
msgstr "Le rôle « %s » sera définitivement supprimé.\n"

#: dropuser.c:155
#, c-format
msgid "removal of role \"%s\" failed: %s"
msgstr "la suppression du rôle « %s » a échoué : %s"

#: dropuser.c:170
#, c-format
msgid ""
"%s removes a PostgreSQL role.\n"
"\n"
msgstr ""
"%s supprime un rôle PostgreSQL.\n"
"\n"

#: dropuser.c:175
#, c-format
msgid ""
"  -i, --interactive         prompt before deleting anything, and prompt for\n"
"                            role name if not specified\n"
msgstr ""
"  -i, --interactive              demande confirmation avant de supprimer quoi\n"
"                                 que ce soit, et demande le nom du rôle s'il\n"
"                                 n'est pas indiqué\n"

#: dropuser.c:178
#, c-format
msgid "  --if-exists               don't report error if user doesn't exist\n"
msgstr ""
"  --if-exists                    ne renvoie pas d'erreur si l'utilisateur\n"
"                                 n'existe pas\n"

#: dropuser.c:183
#, c-format
msgid "  -U, --username=USERNAME   user name to connect as (not the one to drop)\n"
msgstr ""
"  -U, --username=UTILISATEUR     nom de l'utilisateur pour la connexion (pas\n"
"                                 celui à supprimer)\n"

#: pg_isready.c:154
#, c-format
msgid "could not fetch default options"
msgstr "n'a pas pu récupérer les options par défaut"

#: pg_isready.c:203
#, c-format
msgid "accepting connections\n"
msgstr "acceptation des connexions\n"

#: pg_isready.c:206
#, c-format
msgid "rejecting connections\n"
msgstr "rejet des connexions\n"

#: pg_isready.c:209
#, c-format
msgid "no response\n"
msgstr "pas de réponse\n"

#: pg_isready.c:212
#, c-format
msgid "no attempt\n"
msgstr "pas de tentative\n"

#: pg_isready.c:215
#, c-format
msgid "unknown\n"
msgstr "inconnu\n"

#: pg_isready.c:225
#, c-format
msgid ""
"%s issues a connection check to a PostgreSQL database.\n"
"\n"
msgstr ""
"%s réalise un test de connexion à une base de données PostgreSQL.\n"
"\n"

#: pg_isready.c:227
#, c-format
msgid "  %s [OPTION]...\n"
msgstr "  %s [OPTION]...\n"

#: pg_isready.c:230
#, c-format
msgid "  -d, --dbname=DBNAME      database name\n"
msgstr "  -d, --dbname=BASE           base de données\n"

#: pg_isready.c:231
#, c-format
msgid "  -q, --quiet              run quietly\n"
msgstr "  -q, --quiet                 s'exécute sans affichage\n"

#: pg_isready.c:232
#, c-format
msgid "  -V, --version            output version information, then exit\n"
msgstr "  -V, --version               affiche la version puis quitte\n"

#: pg_isready.c:233
#, c-format
msgid "  -?, --help               show this help, then exit\n"
msgstr "  -?, --help                  affiche cette aide puis quitte\n"

#: pg_isready.c:236
#, c-format
msgid "  -h, --host=HOSTNAME      database server host or socket directory\n"
msgstr ""
"  -h, --host=HÔTE             hôte du serveur de bases de données ou\n"
"                              répertoire des sockets\n"

#: pg_isready.c:237
#, c-format
msgid "  -p, --port=PORT          database server port\n"
msgstr "  -p, --port=PORT             port du serveur de bases de données\n"

#: pg_isready.c:238
#, c-format
msgid "  -t, --timeout=SECS       seconds to wait when attempting connection, 0 disables (default: %s)\n"
msgstr ""
"  -t, --timeout=SECS          durée en secondes à attendre lors d'une tentative\n"
"                              de connexion ; 0 pour désactiver (défaut: %s)\n"

#: pg_isready.c:239
#, c-format
msgid "  -U, --username=USERNAME  user name to connect as\n"
msgstr "  -U, --username=UTILISATEUR  nom d'utilisateur pour la connexion\n"

<<<<<<< HEAD
#: reindexdb.c:210
=======
#: reindexdb.c:217
>>>>>>> 3d6a8289
#, c-format
msgid "cannot use multiple jobs to reindex system catalogs"
msgstr "ne peut pas utiliser plusieurs jobs pour réindexer les catalogues systèmes"

<<<<<<< HEAD
#: reindexdb.c:215
=======
#: reindexdb.c:222
>>>>>>> 3d6a8289
#, c-format
msgid "cannot reindex all databases and a specific one at the same time"
msgstr "ne peut pas réindexer toutes les bases de données et une base spécifique en même temps"

<<<<<<< HEAD
#: reindexdb.c:296 reindexdb.c:303 vacuumdb.c:515 vacuumdb.c:522 vacuumdb.c:529
#: vacuumdb.c:536 vacuumdb.c:543 vacuumdb.c:550 vacuumdb.c:557 vacuumdb.c:562
#: vacuumdb.c:566 vacuumdb.c:570 vacuumdb.c:574
=======
#: reindexdb.c:302 reindexdb.c:309 vacuumdb.c:558 vacuumdb.c:565 vacuumdb.c:572
#: vacuumdb.c:579 vacuumdb.c:586 vacuumdb.c:593 vacuumdb.c:600 vacuumdb.c:607
#: vacuumdb.c:614 vacuumdb.c:621 vacuumdb.c:628 vacuumdb.c:635
>>>>>>> 3d6a8289
#, c-format
msgid "cannot use the \"%s\" option on server versions older than PostgreSQL %s"
msgstr "ne peut utiliser l'option « %s » sur des versions serveurs plus anciennes que PostgreSQL %s"

<<<<<<< HEAD
#: reindexdb.c:584
=======
#: reindexdb.c:597
>>>>>>> 3d6a8289
#, c-format
msgid "reindexing of database \"%s\" failed: %s"
msgstr "la réindexation de la base de données « %s » a échoué : %s"

<<<<<<< HEAD
#: reindexdb.c:588
=======
#: reindexdb.c:601
>>>>>>> 3d6a8289
#, c-format
msgid "reindexing of index \"%s\" in database \"%s\" failed: %s"
msgstr "la réindexation de l'index « %s » dans la base de données « %s » a échoué : %s"

<<<<<<< HEAD
#: reindexdb.c:592
=======
#: reindexdb.c:605
>>>>>>> 3d6a8289
#, c-format
msgid "reindexing of schema \"%s\" in database \"%s\" failed: %s"
msgstr "la réindexation du schéma « %s » dans la base de données « %s » a échoué : %s"

<<<<<<< HEAD
#: reindexdb.c:596
=======
#: reindexdb.c:609
>>>>>>> 3d6a8289
#, c-format
msgid "reindexing of system catalogs in database \"%s\" failed: %s"
msgstr "la réindexation des catalogues systèmes dans la base de données « %s » a échoué : %s"

<<<<<<< HEAD
#: reindexdb.c:600
=======
#: reindexdb.c:613
>>>>>>> 3d6a8289
#, c-format
msgid "reindexing of table \"%s\" in database \"%s\" failed: %s"
msgstr "la réindexation de la table « %s » dans la base de données « %s » a échoué : %s"

<<<<<<< HEAD
#: reindexdb.c:824
=======
#: reindexdb.c:854
>>>>>>> 3d6a8289
#, c-format
msgid "%s: reindexing database \"%s\"\n"
msgstr "%s : réindexation de la base de données « %s »\n"

<<<<<<< HEAD
#: reindexdb.c:867
=======
#: reindexdb.c:897
>>>>>>> 3d6a8289
#, c-format
msgid ""
"%s reindexes a PostgreSQL database.\n"
"\n"
msgstr ""
"%s réindexe une base de données PostgreSQL.\n"
"\n"

<<<<<<< HEAD
#: reindexdb.c:871
=======
#: reindexdb.c:901
>>>>>>> 3d6a8289
#, c-format
msgid "  -a, --all                    reindex all databases\n"
msgstr "  -a, --all                     réindexe toutes les bases de données\n"

<<<<<<< HEAD
#: reindexdb.c:872
=======
#: reindexdb.c:902
>>>>>>> 3d6a8289
#, c-format
msgid "      --concurrently           reindex concurrently\n"
msgstr "      --concurrently            réindexation en concurrence\n"

<<<<<<< HEAD
#: reindexdb.c:873
=======
#: reindexdb.c:903
>>>>>>> 3d6a8289
#, c-format
msgid "  -d, --dbname=DBNAME          database to reindex\n"
msgstr "  -d, --dbname=BASE             réindexe la base de données spécifiée\n"

<<<<<<< HEAD
#: reindexdb.c:875
=======
#: reindexdb.c:905
>>>>>>> 3d6a8289
#, c-format
msgid "  -i, --index=INDEX            recreate specific index(es) only\n"
msgstr "  -i, --index=INDEX             réindexe uniquement l'index spécifié\n"

<<<<<<< HEAD
#: reindexdb.c:876
=======
#: reindexdb.c:906
>>>>>>> 3d6a8289
#, c-format
msgid "  -j, --jobs=NUM               use this many concurrent connections to reindex\n"
msgstr ""
"  -j, --jobs=NOMBRE             utilise ce nombre de connexions concurrentes\n"
"                                pour l'opération de réindexation\n"

<<<<<<< HEAD
#: reindexdb.c:877
=======
#: reindexdb.c:907
>>>>>>> 3d6a8289
#, c-format
msgid "  -q, --quiet                  don't write any messages\n"
msgstr "  -q, --quiet                   n'écrit aucun message\n"

<<<<<<< HEAD
#: reindexdb.c:878
=======
#: reindexdb.c:908
>>>>>>> 3d6a8289
#, c-format
msgid "  -s, --system                 reindex system catalogs only\n"
msgstr "  -s, --system                  réindexe seulement les catalogues système\n"

<<<<<<< HEAD
#: reindexdb.c:879
=======
#: reindexdb.c:909
>>>>>>> 3d6a8289
#, c-format
msgid "  -S, --schema=SCHEMA          reindex specific schema(s) only\n"
msgstr "  -S, --schema=SCHÉMA           réindexe uniquement le schéma spécifié\n"

<<<<<<< HEAD
#: reindexdb.c:880
=======
#: reindexdb.c:910
>>>>>>> 3d6a8289
#, c-format
msgid "  -t, --table=TABLE            reindex specific table(s) only\n"
msgstr "  -t, --table=TABLE             réindexe uniquement la table spécifiée\n"

<<<<<<< HEAD
#: reindexdb.c:881
=======
#: reindexdb.c:911
>>>>>>> 3d6a8289
#, c-format
msgid "      --tablespace=TABLESPACE  tablespace where indexes are rebuilt\n"
msgstr ""
"      --tablespace=TABLESPACE   précise le tablespace où les index seront\n"
"                                reconstruits\n"

<<<<<<< HEAD
#: reindexdb.c:882
=======
#: reindexdb.c:912
>>>>>>> 3d6a8289
#, c-format
msgid "  -v, --verbose                write a lot of output\n"
msgstr "  -v, --verbose                 mode verbeux\n"

<<<<<<< HEAD
#: reindexdb.c:892
=======
#: reindexdb.c:922
>>>>>>> 3d6a8289
#, c-format
msgid ""
"\n"
"Read the description of the SQL command REINDEX for details.\n"
msgstr ""
"\n"
"Lire la description de la commande SQL REINDEX pour plus d'informations.\n"

<<<<<<< HEAD
#: vacuumdb.c:313 vacuumdb.c:316 vacuumdb.c:319 vacuumdb.c:322 vacuumdb.c:325
#: vacuumdb.c:328 vacuumdb.c:331 vacuumdb.c:334 vacuumdb.c:343
=======
#: vacuumdb.c:324 vacuumdb.c:327 vacuumdb.c:330 vacuumdb.c:333 vacuumdb.c:336
#: vacuumdb.c:339 vacuumdb.c:342 vacuumdb.c:345 vacuumdb.c:354
>>>>>>> 3d6a8289
#, c-format
msgid "cannot use the \"%s\" option when performing only analyze"
msgstr "ne peut pas utiliser l'option « %s » lors de l'exécution d'un ANALYZE seul"

<<<<<<< HEAD
#: vacuumdb.c:346
=======
#: vacuumdb.c:357
>>>>>>> 3d6a8289
#, c-format
msgid "cannot use the \"%s\" option when performing full vacuum"
msgstr "ne peut pas utiliser l'option « %s » lors de l'exécution d'un VACUUM FULL"

<<<<<<< HEAD
#: vacuumdb.c:352 vacuumdb.c:360
=======
#: vacuumdb.c:363 vacuumdb.c:371
>>>>>>> 3d6a8289
#, c-format
msgid "cannot use the \"%s\" option with the \"%s\" option"
msgstr "ne peut pas utiliser l'option « %s » lors de l'option « %s »"

<<<<<<< HEAD
#: vacuumdb.c:432
=======
#: vacuumdb.c:379
>>>>>>> 3d6a8289
#, c-format
msgid "cannot use the \"%s\" option without \"%s\" or \"%s\""
msgstr "ne peut pas utiliser l'option « %s » sans « %s » ou « %s »"

<<<<<<< HEAD
#: vacuumdb.c:436
=======
#: vacuumdb.c:453
#, c-format
msgid "cannot vacuum all databases and a specific one at the same time"
msgstr "ne peut pas exécuter VACUUM sur toutes les bases de données et sur une base spécifique en même temps"

#: vacuumdb.c:457
>>>>>>> 3d6a8289
#, c-format
msgid "cannot vacuum all tables in schema(s) and specific table(s) at the same time"
msgstr "ne peut pas exécuter VACUUM sur toutes les tables des schémas et sur des tables spécifiques en même temps"

<<<<<<< HEAD
#: vacuumdb.c:440
=======
#: vacuumdb.c:461
>>>>>>> 3d6a8289
#, c-format
msgid "cannot vacuum specific table(s) and exclude schema(s) at the same time"
msgstr "ne peut pas exécuter VACUUM sur des tables spécifiques et exclure des schémas en même temps"

<<<<<<< HEAD
#: vacuumdb.c:444
=======
#: vacuumdb.c:465
>>>>>>> 3d6a8289
#, c-format
msgid "cannot vacuum all tables in schema(s) and exclude schema(s) at the same time"
msgstr "ne peut pas exécuter VACUUM sur toutes les tables et exclure des schémas en même temps"

<<<<<<< HEAD
#: vacuumdb.c:457
=======
#: vacuumdb.c:478
>>>>>>> 3d6a8289
#, c-format
msgid "out of memory"
msgstr "mémoire épuisée"

<<<<<<< HEAD
#: vacuumdb.c:502
msgid "Generating minimal optimizer statistics (1 target)"
msgstr "Génération de statistiques minimales pour l'optimiseur (une cible)"

#: vacuumdb.c:503
msgid "Generating medium optimizer statistics (10 targets)"
msgstr "Génération de statistiques moyennes pour l'optimiseur (dix cibles)"

#: vacuumdb.c:504
msgid "Generating default (full) optimizer statistics"
msgstr "Génération de statistiques complètes pour l'optimiseur"

#: vacuumdb.c:583
=======
#: vacuumdb.c:545
msgid "Generating minimal optimizer statistics (1 target)"
msgstr "Génération de statistiques minimales pour l'optimiseur (une cible)"

#: vacuumdb.c:546
msgid "Generating medium optimizer statistics (10 targets)"
msgstr "Génération de statistiques moyennes pour l'optimiseur (dix cibles)"

#: vacuumdb.c:547
msgid "Generating default (full) optimizer statistics"
msgstr "Génération de statistiques complètes pour l'optimiseur"

#: vacuumdb.c:645
>>>>>>> 3d6a8289
#, c-format
msgid "%s: processing database \"%s\": %s\n"
msgstr "%s : traitement de la base de données « %s » %s\n"

<<<<<<< HEAD
#: vacuumdb.c:586
=======
#: vacuumdb.c:648
>>>>>>> 3d6a8289
#, c-format
msgid "%s: vacuuming database \"%s\"\n"
msgstr "%s : exécution de VACUUM sur la base de données « %s »\n"

<<<<<<< HEAD
#: vacuumdb.c:1135
=======
#: vacuumdb.c:1320
>>>>>>> 3d6a8289
#, c-format
msgid "vacuuming of table \"%s\" in database \"%s\" failed: %s"
msgstr "l'exécution de VACUUM sur la table « %s » dans la base de données « %s » a échoué : %s"

<<<<<<< HEAD
#: vacuumdb.c:1138
=======
#: vacuumdb.c:1323
>>>>>>> 3d6a8289
#, c-format
msgid "vacuuming of database \"%s\" failed: %s"
msgstr "l'exécution de VACUUM sur la base de données « %s » a échoué : %s"

<<<<<<< HEAD
#: vacuumdb.c:1146
=======
#: vacuumdb.c:1331
>>>>>>> 3d6a8289
#, c-format
msgid ""
"%s cleans and analyzes a PostgreSQL database.\n"
"\n"
msgstr ""
"%s nettoie et analyse une base de données PostgreSQL.\n"
"\n"

<<<<<<< HEAD
#: vacuumdb.c:1150
=======
#: vacuumdb.c:1335
>>>>>>> 3d6a8289
#, c-format
msgid "  -a, --all                       vacuum all databases\n"
msgstr "  -a, --all                       exécute VACUUM sur toutes les bases de données\n"

<<<<<<< HEAD
#: vacuumdb.c:1151
=======
#: vacuumdb.c:1336
>>>>>>> 3d6a8289
#, c-format
msgid "      --buffer-usage-limit=SIZE   size of ring buffer used for vacuum\n"
msgstr "      --buffer-usage-limit=TAILLE taille du buffer spécialisé pour VACUUM\n"

<<<<<<< HEAD
#: vacuumdb.c:1152
=======
#: vacuumdb.c:1337
>>>>>>> 3d6a8289
#, c-format
msgid "  -d, --dbname=DBNAME             database to vacuum\n"
msgstr "  -d, --dbname=BASE               exécute VACUUM sur cette base de données\n"

<<<<<<< HEAD
#: vacuumdb.c:1153
=======
#: vacuumdb.c:1338
>>>>>>> 3d6a8289
#, c-format
msgid "      --disable-page-skipping     disable all page-skipping behavior\n"
msgstr "      --disable-page-skipping     désactive le comportement page-skipping\n"

<<<<<<< HEAD
#: vacuumdb.c:1154
=======
#: vacuumdb.c:1339
>>>>>>> 3d6a8289
#, c-format
msgid "  -e, --echo                      show the commands being sent to the server\n"
msgstr "  -e, --echo                      affiche les commandes envoyées au serveur\n"

<<<<<<< HEAD
#: vacuumdb.c:1155
=======
#: vacuumdb.c:1340
>>>>>>> 3d6a8289
#, c-format
msgid "  -f, --full                      do full vacuuming\n"
msgstr "  -f, --full                      exécute VACUUM en mode FULL\n"

<<<<<<< HEAD
#: vacuumdb.c:1156
=======
#: vacuumdb.c:1341
>>>>>>> 3d6a8289
#, c-format
msgid "  -F, --freeze                    freeze row transaction information\n"
msgstr ""
"  -F, --freeze                    gèle les informations de transactions des\n"
"                                  lignes\n"

<<<<<<< HEAD
#: vacuumdb.c:1157
=======
#: vacuumdb.c:1342
>>>>>>> 3d6a8289
#, c-format
msgid "      --force-index-cleanup       always remove index entries that point to dead tuples\n"
msgstr ""
"      --force-index-cleanup       supprime toujours les enregistrements dans\n"
"                                  l'index pointant vers des lignes mortes\n"

<<<<<<< HEAD
#: vacuumdb.c:1158
=======
#: vacuumdb.c:1343
>>>>>>> 3d6a8289
#, c-format
msgid "  -j, --jobs=NUM                  use this many concurrent connections to vacuum\n"
msgstr ""
"  -j, --jobs=NOMBRE               utilise ce nombre de connexions concurrentes\n"
"                                  pour le VACUUM\n"

<<<<<<< HEAD
#: vacuumdb.c:1159
=======
#: vacuumdb.c:1344
>>>>>>> 3d6a8289
#, c-format
msgid "      --min-mxid-age=MXID_AGE     minimum multixact ID age of tables to vacuum\n"
msgstr ""
"      --min-mxid-age=MXID_AGE     âge minimum des identifiants de\n"
"                                  multitransactions pour les tables à nettoyer\n"

<<<<<<< HEAD
#: vacuumdb.c:1160
=======
#: vacuumdb.c:1345
>>>>>>> 3d6a8289
#, c-format
msgid "      --min-xid-age=XID_AGE       minimum transaction ID age of tables to vacuum\n"
msgstr ""
"      --min-xid-age=XID_AGE       âge minimum des identifiants de transactions\n"
"                                  pour les tables à nettoyer\n"

<<<<<<< HEAD
#: vacuumdb.c:1161
=======
#: vacuumdb.c:1346
#, c-format
msgid "      --missing-stats-only        only analyze relations with missing statistics\n"
msgstr "      --missing-stats-only       analyse seulement les relations sans statistiques\n"

#: vacuumdb.c:1347
>>>>>>> 3d6a8289
#, c-format
msgid "      --no-index-cleanup          don't remove index entries that point to dead tuples\n"
msgstr ""
"      --no-index-cleanup          ne supprime pas les enregistrements dans\n"
"                                  l'index pointant vers des lignes mortes\n"

<<<<<<< HEAD
#: vacuumdb.c:1162
=======
#: vacuumdb.c:1348
>>>>>>> 3d6a8289
#, c-format
msgid "      --no-process-main           skip the main relation\n"
msgstr "      --no-process-main           ignore la relation principale\n"

<<<<<<< HEAD
#: vacuumdb.c:1163
=======
#: vacuumdb.c:1349
>>>>>>> 3d6a8289
#, c-format
msgid "      --no-process-toast          skip the TOAST table associated with the table to vacuum\n"
msgstr ""
"      --no-process-toast          ignore la table TOAST associée à la table à\n"
"                                  traiter\n"

<<<<<<< HEAD
#: vacuumdb.c:1164
=======
#: vacuumdb.c:1350
>>>>>>> 3d6a8289
#, c-format
msgid "      --no-truncate               don't truncate empty pages at the end of the table\n"
msgstr ""
"      --no-truncate               ne supprime pas les pages vides à la fin de\n"
"                                  la table\n"

<<<<<<< HEAD
#: vacuumdb.c:1165
=======
#: vacuumdb.c:1351
>>>>>>> 3d6a8289
#, c-format
msgid "  -n, --schema=SCHEMA             vacuum tables in the specified schema(s) only\n"
msgstr "  -n, --schema=MOTIF              exécute VACUUM uniquement sur les tables des schémas indiqués\n"

<<<<<<< HEAD
#: vacuumdb.c:1166
=======
#: vacuumdb.c:1352
>>>>>>> 3d6a8289
#, c-format
msgid "  -N, --exclude-schema=SCHEMA     do not vacuum tables in the specified schema(s)\n"
msgstr "  -N, --exclude-schema=MOTIF      n'exécute pas VACUUM sur les tables des schémas indiqués\n"

<<<<<<< HEAD
#: vacuumdb.c:1167
=======
#: vacuumdb.c:1353
>>>>>>> 3d6a8289
#, c-format
msgid "  -P, --parallel=PARALLEL_WORKERS use this many background workers for vacuum, if available\n"
msgstr ""
"  -P, --parallel=NOMBRE           utilise ce nombre de processus en tâche de\n"
"                                  fond pour le VACUUM, si possible\n"

<<<<<<< HEAD
#: vacuumdb.c:1168
=======
#: vacuumdb.c:1354
>>>>>>> 3d6a8289
#, c-format
msgid "  -q, --quiet                     don't write any messages\n"
msgstr "  -q, --quiet                     n'écrit aucun message\n"

<<<<<<< HEAD
#: vacuumdb.c:1169
=======
#: vacuumdb.c:1355
>>>>>>> 3d6a8289
#, c-format
msgid "      --skip-locked               skip relations that cannot be immediately locked\n"
msgstr ""
"      --skip-locked               ignore les relations qui ne peuvent pas être\n"
"                                  verrouillées immédiatement\n"

<<<<<<< HEAD
#: vacuumdb.c:1170
=======
#: vacuumdb.c:1356
>>>>>>> 3d6a8289
#, c-format
msgid "  -t, --table='TABLE[(COLUMNS)]'  vacuum specific table(s) only\n"
msgstr "  -t, --table='TABLE[(COLONNES)]' exécute VACUUM sur cette table\n"

<<<<<<< HEAD
#: vacuumdb.c:1171
=======
#: vacuumdb.c:1357
>>>>>>> 3d6a8289
#, c-format
msgid "  -v, --verbose                   write a lot of output\n"
msgstr "  -v, --verbose                   mode verbeux\n"

<<<<<<< HEAD
#: vacuumdb.c:1172
=======
#: vacuumdb.c:1358
>>>>>>> 3d6a8289
#, c-format
msgid "  -V, --version                   output version information, then exit\n"
msgstr "  -V, --version                   affiche la version puis quitte\n"

<<<<<<< HEAD
#: vacuumdb.c:1173
=======
#: vacuumdb.c:1359
>>>>>>> 3d6a8289
#, c-format
msgid "  -z, --analyze                   update optimizer statistics\n"
msgstr "  -z, --analyze                   met à jour les statistiques de l'optimiseur\n"

<<<<<<< HEAD
#: vacuumdb.c:1174
=======
#: vacuumdb.c:1360
>>>>>>> 3d6a8289
#, c-format
msgid "  -Z, --analyze-only              only update optimizer statistics; no vacuum\n"
msgstr ""
"  -Z, --analyze-only              met seulement à jour les statistiques de\n"
"                                  l'optimiseur ; pas de VACUUM\n"

<<<<<<< HEAD
#: vacuumdb.c:1175
=======
#: vacuumdb.c:1361
>>>>>>> 3d6a8289
#, c-format
msgid ""
"      --analyze-in-stages         only update optimizer statistics, in multiple\n"
"                                  stages for faster results; no vacuum\n"
msgstr ""
"  --analyze-in-stages             met seulement à jour les statistiques de\n"
"                                  l'optimiseur, en plusieurs étapes pour de\n"
"                                  meilleurs résultats ; pas de VACUUM\n"

<<<<<<< HEAD
#: vacuumdb.c:1177
=======
#: vacuumdb.c:1363
>>>>>>> 3d6a8289
#, c-format
msgid "  -?, --help                      show this help, then exit\n"
msgstr "  -?, --help                      affiche cette aide puis quitte\n"

<<<<<<< HEAD
#: vacuumdb.c:1185
=======
#: vacuumdb.c:1371
>>>>>>> 3d6a8289
#, c-format
msgid ""
"\n"
"Read the description of the SQL command VACUUM for details.\n"
msgstr ""
"\n"
"Lire la description de la commande SQL VACUUM pour plus d'informations.\n"<|MERGE_RESOLUTION|>--- conflicted
+++ resolved
@@ -12,13 +12,8 @@
 msgstr ""
 "Project-Id-Version: PostgreSQL 17\n"
 "Report-Msgid-Bugs-To: pgsql-bugs@lists.postgresql.org\n"
-<<<<<<< HEAD
-"POT-Creation-Date: 2024-08-23 14:21+0000\n"
-"PO-Revision-Date: 2024-09-16 16:28+0200\n"
-=======
 "POT-Creation-Date: 2025-07-08 05:21+0000\n"
 "PO-Revision-Date: 2025-07-08 10:46+0200\n"
->>>>>>> 3d6a8289
 "Last-Translator: Guillaume Lelarge <guillaume@lelarge.info>\n"
 "Language-Team: French <guillaume@lelarge.info>\n"
 "Language: fr\n"
@@ -26,11 +21,7 @@
 "Content-Type: text/plain; charset=UTF-8\n"
 "Content-Transfer-Encoding: 8bit\n"
 "Plural-Forms: nplurals=2; plural=(n > 1);\n"
-<<<<<<< HEAD
-"X-Generator: Poedit 3.5\n"
-=======
 "X-Generator: Poedit 3.6\n"
->>>>>>> 3d6a8289
 
 #: ../../../src/common/logging.c:279
 #, c-format
@@ -63,77 +54,44 @@
 msgid "cannot duplicate null pointer (internal error)\n"
 msgstr "ne peut pas dupliquer un pointeur nul (erreur interne)\n"
 
-<<<<<<< HEAD
-#: ../../common/file_utils.c:70 ../../common/file_utils.c:347
-#: ../../common/file_utils.c:406 ../../common/file_utils.c:480
-=======
 #: ../../common/file_utils.c:69 ../../common/file_utils.c:370
 #: ../../common/file_utils.c:428 ../../common/file_utils.c:502
->>>>>>> 3d6a8289
 #, c-format
 msgid "could not open file \"%s\": %m"
 msgstr "n'a pas pu ouvrir le fichier « %s » : %m"
 
-<<<<<<< HEAD
-#: ../../common/file_utils.c:76
-=======
 #: ../../common/file_utils.c:75
->>>>>>> 3d6a8289
 #, c-format
 msgid "could not synchronize file system for file \"%s\": %m"
 msgstr "n'a pas pu synchroniser sur disque (fsync) le système de fichiers pour le fichier « %s » : %m"
 
-<<<<<<< HEAD
-#: ../../common/file_utils.c:120 ../../common/file_utils.c:566
-=======
 #: ../../common/file_utils.c:123 ../../common/file_utils.c:588
->>>>>>> 3d6a8289
 #, c-format
 msgid "could not stat file \"%s\": %m"
 msgstr "n'a pas pu tester le fichier « %s » : %m"
 
-<<<<<<< HEAD
-#: ../../common/file_utils.c:130 ../../common/file_utils.c:227
-=======
 #: ../../common/file_utils.c:133 ../../common/file_utils.c:243
->>>>>>> 3d6a8289
 #: ../../fe_utils/option_utils.c:99
 #, c-format
 msgid "this build does not support sync method \"%s\""
 msgstr "cette construction ne supporte pas la méthode de synchronisation « %s »"
 
-<<<<<<< HEAD
-#: ../../common/file_utils.c:151 ../../common/file_utils.c:281
-=======
 #: ../../common/file_utils.c:156 ../../common/file_utils.c:304
->>>>>>> 3d6a8289
 #, c-format
 msgid "could not open directory \"%s\": %m"
 msgstr "n'a pas pu ouvrir le répertoire « %s » : %m"
 
-<<<<<<< HEAD
-#: ../../common/file_utils.c:169 ../../common/file_utils.c:315
-=======
 #: ../../common/file_utils.c:174 ../../common/file_utils.c:338
->>>>>>> 3d6a8289
 #, c-format
 msgid "could not read directory \"%s\": %m"
 msgstr "n'a pas pu lire le répertoire « %s » : %m"
 
-<<<<<<< HEAD
-#: ../../common/file_utils.c:418 ../../common/file_utils.c:488
-=======
 #: ../../common/file_utils.c:440 ../../common/file_utils.c:510
->>>>>>> 3d6a8289
 #, c-format
 msgid "could not fsync file \"%s\": %m"
 msgstr "n'a pas pu synchroniser sur disque (fsync) le fichier « %s » : %m"
 
-<<<<<<< HEAD
-#: ../../common/file_utils.c:498
-=======
 #: ../../common/file_utils.c:520
->>>>>>> 3d6a8289
 #, c-format
 msgid "could not rename file \"%s\" to \"%s\": %m"
 msgstr "n'a pas pu renommer le fichier « %s » en « %s » : %m"
@@ -223,13 +181,8 @@
 
 #: ../../fe_utils/print.c:3188
 #, c-format
-<<<<<<< HEAD
-msgid "Cannot print table contents: number of cells %lld is equal to or exceeds maximum %lld.\n"
-msgstr "Ne peut pas afficher le contenu de la table : le nombre de cellules %lld est égal à ou dépasse le maximum %lld.\n"
-=======
 msgid "Cannot print table contents: number of cells %<PRIu64> is equal to or exceeds maximum %zu.\n"
 msgstr "Ne peut pas afficher le contenu de la table : le nombre de cellules %<PRIu64> est égal à ou dépasse le maximum %zu.\n"
->>>>>>> 3d6a8289
 
 #: ../../fe_utils/print.c:3229
 #, c-format
@@ -240,17 +193,10 @@
 
 #: ../../fe_utils/print.c:3272
 #, c-format
-<<<<<<< HEAD
-msgid "Cannot add cell to table content: total cell count of %lld exceeded.\n"
-msgstr ""
-"Ne peut pas ajouter une cellule au contenu de la table : le nombre total des\n"
-"cellules %lld est dépassé.\n"
-=======
 msgid "Cannot add cell to table content: total cell count of %<PRIu64> exceeded.\n"
 msgstr ""
 "Ne peut pas ajouter une cellule au contenu de la table : le nombre total des\n"
 "cellules %<PRIu64> est dépassé.\n"
->>>>>>> 3d6a8289
 
 #: ../../fe_utils/print.c:3530
 #, c-format
@@ -267,69 +213,41 @@
 msgid "Query was: %s"
 msgstr "La requête était : %s"
 
-<<<<<<< HEAD
-#: ../../fe_utils/string_utils.c:434
-=======
 #: ../../fe_utils/string_utils.c:587
->>>>>>> 3d6a8289
 #, c-format
 msgid "shell command argument contains a newline or carriage return: \"%s\"\n"
 msgstr "l'argument de la commande shell contient un retour à la ligne ou un retour chariot : « %s »\n"
 
-<<<<<<< HEAD
-#: ../../fe_utils/string_utils.c:607
-=======
 #: ../../fe_utils/string_utils.c:760
->>>>>>> 3d6a8289
 #, c-format
 msgid "database name contains a newline or carriage return: \"%s\"\n"
 msgstr "le nom de la base contient un retour à la ligne ou un retour chariot : « %s »\n"
 
-<<<<<<< HEAD
-#: clusterdb.c:114 clusterdb.c:133 createdb.c:149 createdb.c:168
-#: createuser.c:195 createuser.c:210 dropdb.c:104 dropdb.c:113 dropdb.c:121
-#: dropuser.c:95 dropuser.c:110 dropuser.c:123 pg_isready.c:97 pg_isready.c:111
-#: reindexdb.c:177 reindexdb.c:196 vacuumdb.c:280 vacuumdb.c:300
-=======
 #: clusterdb.c:113 clusterdb.c:132 createdb.c:149 createdb.c:168
 #: createuser.c:195 createuser.c:210 dropdb.c:104 dropdb.c:113 dropdb.c:121
 #: dropuser.c:95 dropuser.c:110 dropuser.c:123 pg_isready.c:97 pg_isready.c:111
 #: reindexdb.c:184 reindexdb.c:203 vacuumdb.c:291 vacuumdb.c:311
->>>>>>> 3d6a8289
 #, c-format
 msgid "Try \"%s --help\" for more information."
 msgstr "Essayez « %s --help » pour plus d'informations."
 
-<<<<<<< HEAD
-#: clusterdb.c:131 createdb.c:166 createuser.c:208 dropdb.c:119 dropuser.c:108
-#: pg_isready.c:109 reindexdb.c:194 vacuumdb.c:298
-=======
 #: clusterdb.c:130 createdb.c:166 createuser.c:208 dropdb.c:119 dropuser.c:108
 #: pg_isready.c:109 reindexdb.c:201 vacuumdb.c:309
->>>>>>> 3d6a8289
 #, c-format
 msgid "too many command-line arguments (first is \"%s\")"
 msgstr "trop d'arguments en ligne de commande (le premier étant « %s »)"
 
-#: clusterdb.c:149
+#: clusterdb.c:148
 #, c-format
 msgid "cannot cluster all databases and a specific one at the same time"
 msgstr "ne peut pas réorganiser à la fois toutes les bases de données et une base spécifique via la commande CLUSTER"
 
-<<<<<<< HEAD
-#: clusterdb.c:214
-=======
 #: clusterdb.c:213
->>>>>>> 3d6a8289
 #, c-format
 msgid "clustering of table \"%s\" in database \"%s\" failed: %s"
 msgstr "la réorganisation de la table « %s » de la base de données « %s » avec la commande CLUSTER a échoué : %s"
 
-<<<<<<< HEAD
-#: clusterdb.c:217
-=======
 #: clusterdb.c:216
->>>>>>> 3d6a8289
 #, c-format
 msgid "clustering of database \"%s\" failed: %s"
 msgstr "la réorganisation de la base de données « %s » via la commande CLUSTER a échoué : %s"
@@ -339,11 +257,7 @@
 msgid "%s: clustering database \"%s\"\n"
 msgstr "%s : réorganisation de la base de données « %s » via la commande CLUSTER\n"
 
-<<<<<<< HEAD
-#: clusterdb.c:274
-=======
 #: clusterdb.c:273
->>>>>>> 3d6a8289
 #, c-format
 msgid ""
 "%s clusters all previously clustered tables in a database.\n"
@@ -353,33 +267,19 @@
 "base de données via la commande CLUSTER.\n"
 "\n"
 
-<<<<<<< HEAD
-#: clusterdb.c:275 createdb.c:298 createuser.c:415 dropdb.c:172 dropuser.c:170
-#: pg_isready.c:226 reindexdb.c:868 vacuumdb.c:1147
-=======
 #: clusterdb.c:274 createdb.c:300 createuser.c:417 dropdb.c:171 dropuser.c:171
 #: pg_isready.c:226 reindexdb.c:898 vacuumdb.c:1332
->>>>>>> 3d6a8289
 #, c-format
 msgid "Usage:\n"
 msgstr "Usage :\n"
 
-<<<<<<< HEAD
-#: clusterdb.c:276 reindexdb.c:869 vacuumdb.c:1148
-=======
 #: clusterdb.c:275 reindexdb.c:899 vacuumdb.c:1333
->>>>>>> 3d6a8289
 #, c-format
 msgid "  %s [OPTION]... [DBNAME]\n"
 msgstr "  %s [OPTION]... [BASE]\n"
 
-<<<<<<< HEAD
-#: clusterdb.c:277 createdb.c:300 createuser.c:417 dropdb.c:174 dropuser.c:172
-#: pg_isready.c:229 reindexdb.c:870 vacuumdb.c:1149
-=======
 #: clusterdb.c:276 createdb.c:302 createuser.c:419 dropdb.c:173 dropuser.c:173
 #: pg_isready.c:229 reindexdb.c:900 vacuumdb.c:1334
->>>>>>> 3d6a8289
 #, c-format
 msgid ""
 "\n"
@@ -388,85 +288,48 @@
 "\n"
 "Options :\n"
 
-<<<<<<< HEAD
-#: clusterdb.c:278
-=======
 #: clusterdb.c:277
->>>>>>> 3d6a8289
 #, c-format
 msgid "  -a, --all                 cluster all databases\n"
 msgstr "  -a, --all                      réorganise toutes les bases de données\n"
 
-<<<<<<< HEAD
-#: clusterdb.c:279
-=======
 #: clusterdb.c:278
->>>>>>> 3d6a8289
 #, c-format
 msgid "  -d, --dbname=DBNAME       database to cluster\n"
 msgstr "  -d, --dbname=BASE              réorganise la base de données spécifiée\n"
 
-<<<<<<< HEAD
-#: clusterdb.c:280 createuser.c:423 dropdb.c:175 dropuser.c:173
-=======
 #: clusterdb.c:279 createuser.c:425 dropdb.c:174 dropuser.c:174
->>>>>>> 3d6a8289
 #, c-format
 msgid "  -e, --echo                show the commands being sent to the server\n"
 msgstr "  -e, --echo                     affiche les commandes envoyées au serveur\n"
 
-<<<<<<< HEAD
-#: clusterdb.c:281
-=======
 #: clusterdb.c:280
->>>>>>> 3d6a8289
 #, c-format
 msgid "  -q, --quiet               don't write any messages\n"
 msgstr "  -q, --quiet                    n'écrit aucun message\n"
 
-<<<<<<< HEAD
-#: clusterdb.c:282
-=======
 #: clusterdb.c:281
->>>>>>> 3d6a8289
 #, c-format
 msgid "  -t, --table=TABLE         cluster specific table(s) only\n"
 msgstr "  -t, --table=TABLE              réorganise uniquement la table spécifiée\n"
 
-<<<<<<< HEAD
-#: clusterdb.c:283
-=======
 #: clusterdb.c:282
->>>>>>> 3d6a8289
 #, c-format
 msgid "  -v, --verbose             write a lot of output\n"
 msgstr "  -v, --verbose                  mode verbeux\n"
 
-<<<<<<< HEAD
-#: clusterdb.c:284 createuser.c:439 dropdb.c:178 dropuser.c:176
-=======
 #: clusterdb.c:283 createuser.c:441 dropdb.c:177 dropuser.c:177
->>>>>>> 3d6a8289
 #, c-format
 msgid "  -V, --version             output version information, then exit\n"
 msgstr "  -V, --version                  affiche la version puis quitte\n"
 
-<<<<<<< HEAD
-#: clusterdb.c:285 createuser.c:447 dropdb.c:180 dropuser.c:178
-=======
 #: clusterdb.c:284 createuser.c:449 dropdb.c:179 dropuser.c:179
->>>>>>> 3d6a8289
 #, c-format
 msgid "  -?, --help                show this help, then exit\n"
 msgstr "  -?, --help                     affiche cette aide puis quitte\n"
 
-<<<<<<< HEAD
-#: clusterdb.c:286 createdb.c:317 createuser.c:448 dropdb.c:181 dropuser.c:179
-#: pg_isready.c:235 reindexdb.c:885 vacuumdb.c:1178
-=======
 #: clusterdb.c:285 createdb.c:319 createuser.c:450 dropdb.c:180 dropuser.c:180
 #: pg_isready.c:235 reindexdb.c:915 vacuumdb.c:1364
->>>>>>> 3d6a8289
 #, c-format
 msgid ""
 "\n"
@@ -475,67 +338,39 @@
 "\n"
 "Options de connexion :\n"
 
-<<<<<<< HEAD
-#: clusterdb.c:287 createuser.c:449 dropdb.c:182 dropuser.c:180 vacuumdb.c:1179
-=======
 #: clusterdb.c:286 createuser.c:451 dropdb.c:181 dropuser.c:181 vacuumdb.c:1365
->>>>>>> 3d6a8289
 #, c-format
 msgid "  -h, --host=HOSTNAME       database server host or socket directory\n"
 msgstr ""
 "  -h, --host=HÔTE                hôte du serveur de bases de données ou\n"
 "                                 répertoire des sockets\n"
 
-<<<<<<< HEAD
-#: clusterdb.c:288 createuser.c:450 dropdb.c:183 dropuser.c:181 vacuumdb.c:1180
-=======
 #: clusterdb.c:287 createuser.c:452 dropdb.c:182 dropuser.c:182 vacuumdb.c:1366
->>>>>>> 3d6a8289
 #, c-format
 msgid "  -p, --port=PORT           database server port\n"
 msgstr "  -p, --port=PORT                port du serveur de bases de données\n"
 
-<<<<<<< HEAD
-#: clusterdb.c:289 dropdb.c:184 vacuumdb.c:1181
-=======
 #: clusterdb.c:288 dropdb.c:183 vacuumdb.c:1367
->>>>>>> 3d6a8289
 #, c-format
 msgid "  -U, --username=USERNAME   user name to connect as\n"
 msgstr "  -U, --username=UTILISATEUR     nom d'utilisateur pour la connexion\n"
 
-<<<<<<< HEAD
-#: clusterdb.c:290 createuser.c:452 dropdb.c:185 dropuser.c:183 vacuumdb.c:1182
-=======
 #: clusterdb.c:289 createuser.c:454 dropdb.c:184 dropuser.c:184 vacuumdb.c:1368
->>>>>>> 3d6a8289
 #, c-format
 msgid "  -w, --no-password         never prompt for password\n"
 msgstr "  -w, --no-password              empêche la demande d'un mot de passe\n"
 
-<<<<<<< HEAD
-#: clusterdb.c:291 createuser.c:453 dropdb.c:186 dropuser.c:184 vacuumdb.c:1183
-=======
 #: clusterdb.c:290 createuser.c:455 dropdb.c:185 dropuser.c:185 vacuumdb.c:1369
->>>>>>> 3d6a8289
 #, c-format
 msgid "  -W, --password            force password prompt\n"
 msgstr "  -W, --password                 force la demande d'un mot de passe\n"
 
-<<<<<<< HEAD
-#: clusterdb.c:292 dropdb.c:187 vacuumdb.c:1184
-=======
 #: clusterdb.c:291 dropdb.c:186 vacuumdb.c:1370
->>>>>>> 3d6a8289
 #, c-format
 msgid "  --maintenance-db=DBNAME   alternate maintenance database\n"
 msgstr "  --maintenance-db=BASE          indique une autre base par défaut\n"
 
-<<<<<<< HEAD
-#: clusterdb.c:293
-=======
 #: clusterdb.c:292
->>>>>>> 3d6a8289
 #, c-format
 msgid ""
 "\n"
@@ -544,13 +379,8 @@
 "\n"
 "Lire la description de la commande SQL CLUSTER pour de plus amples détails.\n"
 
-<<<<<<< HEAD
-#: clusterdb.c:294 createdb.c:325 createuser.c:454 dropdb.c:188 dropuser.c:185
-#: pg_isready.c:240 reindexdb.c:893 vacuumdb.c:1186
-=======
 #: clusterdb.c:293 createdb.c:327 createuser.c:456 dropdb.c:187 dropuser.c:186
 #: pg_isready.c:240 reindexdb.c:923 vacuumdb.c:1372
->>>>>>> 3d6a8289
 #, c-format
 msgid ""
 "\n"
@@ -559,13 +389,8 @@
 "\n"
 "Rapporter les bogues à <%s>.\n"
 
-<<<<<<< HEAD
-#: clusterdb.c:295 createdb.c:326 createuser.c:455 dropdb.c:189 dropuser.c:186
-#: pg_isready.c:241 reindexdb.c:894 vacuumdb.c:1187
-=======
 #: clusterdb.c:294 createdb.c:328 createuser.c:457 dropdb.c:188 dropuser.c:187
 #: pg_isready.c:241 reindexdb.c:924 vacuumdb.c:1373
->>>>>>> 3d6a8289
 #, c-format
 msgid "%s home page: <%s>\n"
 msgstr "Page d'accueil de %s : <%s>\n"
@@ -604,29 +429,17 @@
 msgid "\"%s\" is not a valid encoding name"
 msgstr "« %s » n'est pas un nom d'encodage valide"
 
-<<<<<<< HEAD
-#: createdb.c:260
-=======
 #: createdb.c:262
->>>>>>> 3d6a8289
 #, c-format
 msgid "database creation failed: %s"
 msgstr "la création de la base de données a échoué : %s"
 
-<<<<<<< HEAD
-#: createdb.c:279
-=======
 #: createdb.c:281
->>>>>>> 3d6a8289
 #, c-format
 msgid "comment creation failed (database was created): %s"
 msgstr "l'ajout du commentaire a échoué (la base de données a été créée) : %s"
 
-<<<<<<< HEAD
-#: createdb.c:297
-=======
 #: createdb.c:299
->>>>>>> 3d6a8289
 #, c-format
 msgid ""
 "%s creates a PostgreSQL database.\n"
@@ -635,101 +448,57 @@
 "%s crée une base de données PostgreSQL.\n"
 "\n"
 
-<<<<<<< HEAD
-#: createdb.c:299
-=======
 #: createdb.c:301
->>>>>>> 3d6a8289
 #, c-format
 msgid "  %s [OPTION]... [DBNAME] [DESCRIPTION]\n"
 msgstr "  %s [OPTION]... [BASE] [DESCRIPTION]\n"
 
-<<<<<<< HEAD
-#: createdb.c:301
-=======
 #: createdb.c:303
->>>>>>> 3d6a8289
 #, c-format
 msgid "  -D, --tablespace=TABLESPACE  default tablespace for the database\n"
 msgstr "  -D, --tablespace=TABLESPACE   tablespace par défaut de la base de données\n"
 
-<<<<<<< HEAD
-#: createdb.c:302 reindexdb.c:874
-=======
 #: createdb.c:304 reindexdb.c:904
->>>>>>> 3d6a8289
 #, c-format
 msgid "  -e, --echo                   show the commands being sent to the server\n"
 msgstr "  -e, --echo                    affiche les commandes envoyées au serveur\n"
 
-<<<<<<< HEAD
-#: createdb.c:303
-=======
 #: createdb.c:305
->>>>>>> 3d6a8289
 #, c-format
 msgid "  -E, --encoding=ENCODING      encoding for the database\n"
 msgstr "  -E, --encoding=ENCODAGE       encodage de la base de données\n"
 
-<<<<<<< HEAD
-#: createdb.c:304
-=======
 #: createdb.c:306
->>>>>>> 3d6a8289
 #, c-format
 msgid "  -l, --locale=LOCALE          locale settings for the database\n"
 msgstr "  -l, --locale=LOCALE           paramètre de la locale pour la base de données\n"
 
-<<<<<<< HEAD
-#: createdb.c:305
-=======
 #: createdb.c:307
->>>>>>> 3d6a8289
 #, c-format
 msgid "      --lc-collate=LOCALE      LC_COLLATE setting for the database\n"
 msgstr "      --lc-collate=LOCALE       paramètre LC_COLLATE pour la base de données\n"
 
-<<<<<<< HEAD
-#: createdb.c:306
-=======
 #: createdb.c:308
->>>>>>> 3d6a8289
 #, c-format
 msgid "      --lc-ctype=LOCALE        LC_CTYPE setting for the database\n"
 msgstr "      --lc-ctype=LOCALE         paramètre LC_CTYPE pour la base de données\n"
 
-<<<<<<< HEAD
-#: createdb.c:307
-=======
 #: createdb.c:309
->>>>>>> 3d6a8289
 #, c-format
 msgid "      --builtin-locale=LOCALE  builtin locale setting for the database\n"
 msgstr "      --builtin-locale=LOCALE   paramètre de la locale native pour la base de données\n"
 
-<<<<<<< HEAD
-#: createdb.c:308
-=======
 #: createdb.c:310
->>>>>>> 3d6a8289
 #, c-format
 msgid "      --icu-locale=LOCALE      ICU locale setting for the database\n"
 msgstr "      --icu-locale=LOCALE       paramètre de la locale ICU pour la base de données\n"
 
-<<<<<<< HEAD
-#: createdb.c:309
-=======
 #: createdb.c:311
->>>>>>> 3d6a8289
 #, c-format
 msgid "      --icu-rules=RULES        ICU rules setting for the database\n"
 msgstr "      --icu-rules=RÈGLES        configuration des règles ICU pour la base de données\n"
 
-<<<<<<< HEAD
-#: createdb.c:310
-=======
 #: createdb.c:312
->>>>>>> 3d6a8289
 #, c-format
 msgid ""
 "      --locale-provider={builtin|libc|icu}\n"
@@ -738,114 +507,66 @@
 "      --locale-provider={builtin|libc|icu}\n"
 "                                fournisseur de locale pour la collation par défaut de la base de données\n"
 
-<<<<<<< HEAD
-#: createdb.c:312
-=======
 #: createdb.c:314
->>>>>>> 3d6a8289
 #, c-format
 msgid "  -O, --owner=OWNER            database user to own the new database\n"
 msgstr ""
 "  -O, --owner=PROPRIÉTAIRE      nom du propriétaire de la nouvelle base de\n"
 "                                données\n"
 
-<<<<<<< HEAD
-#: createdb.c:313
-=======
 #: createdb.c:315
->>>>>>> 3d6a8289
 #, c-format
 msgid "  -S, --strategy=STRATEGY      database creation strategy wal_log or file_copy\n"
 msgstr "  -S, --strategy=STRATEGIE      stratégie de création de base (wal_log ou file_copy)\n"
 
-<<<<<<< HEAD
-#: createdb.c:314
-=======
 #: createdb.c:316
->>>>>>> 3d6a8289
 #, c-format
 msgid "  -T, --template=TEMPLATE      template database to copy\n"
 msgstr "  -T, --template=MODÈLE         base de données modèle à copier\n"
 
-<<<<<<< HEAD
-#: createdb.c:315 reindexdb.c:883
-=======
 #: createdb.c:317 reindexdb.c:913
->>>>>>> 3d6a8289
 #, c-format
 msgid "  -V, --version                output version information, then exit\n"
 msgstr "  -V, --version                 affiche la version puis quitte\n"
 
-<<<<<<< HEAD
-#: createdb.c:316 reindexdb.c:884
-=======
 #: createdb.c:318 reindexdb.c:914
->>>>>>> 3d6a8289
 #, c-format
 msgid "  -?, --help                   show this help, then exit\n"
 msgstr "  -?, --help                    affiche cette aide puis quitte\n"
 
-<<<<<<< HEAD
-#: createdb.c:318 reindexdb.c:886
-=======
 #: createdb.c:320 reindexdb.c:916
->>>>>>> 3d6a8289
 #, c-format
 msgid "  -h, --host=HOSTNAME          database server host or socket directory\n"
 msgstr ""
 "  -h, --host=HÔTE               hôte du serveur de bases de données\n"
 "                                ou répertoire des sockets\n"
 
-<<<<<<< HEAD
-#: createdb.c:319 reindexdb.c:887
-=======
 #: createdb.c:321 reindexdb.c:917
->>>>>>> 3d6a8289
 #, c-format
 msgid "  -p, --port=PORT              database server port\n"
 msgstr "  -p, --port=PORT               port du serveur de bases de données\n"
 
-<<<<<<< HEAD
-#: createdb.c:320 reindexdb.c:888
-=======
 #: createdb.c:322 reindexdb.c:918
->>>>>>> 3d6a8289
 #, c-format
 msgid "  -U, --username=USERNAME      user name to connect as\n"
 msgstr "  -U, --username=UTILISATEUR    nom d'utilisateur pour la connexion\n"
 
-<<<<<<< HEAD
-#: createdb.c:321 reindexdb.c:889
-=======
 #: createdb.c:323 reindexdb.c:919
->>>>>>> 3d6a8289
 #, c-format
 msgid "  -w, --no-password            never prompt for password\n"
 msgstr "  -w, --no-password             empêche la demande d'un mot de passe\n"
 
-<<<<<<< HEAD
-#: createdb.c:322 reindexdb.c:890
-=======
 #: createdb.c:324 reindexdb.c:920
->>>>>>> 3d6a8289
 #, c-format
 msgid "  -W, --password               force password prompt\n"
 msgstr "  -W, --password                force la demande d'un mot de passe\n"
 
-<<<<<<< HEAD
-#: createdb.c:323 reindexdb.c:891
-=======
 #: createdb.c:325 reindexdb.c:921
->>>>>>> 3d6a8289
 #, c-format
 msgid "  --maintenance-db=DBNAME      alternate maintenance database\n"
 msgstr "  --maintenance-db=BASE         indique une autre base par défaut\n"
 
-<<<<<<< HEAD
-#: createdb.c:324
-=======
 #: createdb.c:326
->>>>>>> 3d6a8289
 #, c-format
 msgid ""
 "\n"
@@ -1244,96 +965,54 @@
 msgid "  -U, --username=USERNAME  user name to connect as\n"
 msgstr "  -U, --username=UTILISATEUR  nom d'utilisateur pour la connexion\n"
 
-<<<<<<< HEAD
-#: reindexdb.c:210
-=======
 #: reindexdb.c:217
->>>>>>> 3d6a8289
 #, c-format
 msgid "cannot use multiple jobs to reindex system catalogs"
 msgstr "ne peut pas utiliser plusieurs jobs pour réindexer les catalogues systèmes"
 
-<<<<<<< HEAD
-#: reindexdb.c:215
-=======
 #: reindexdb.c:222
->>>>>>> 3d6a8289
 #, c-format
 msgid "cannot reindex all databases and a specific one at the same time"
 msgstr "ne peut pas réindexer toutes les bases de données et une base spécifique en même temps"
 
-<<<<<<< HEAD
-#: reindexdb.c:296 reindexdb.c:303 vacuumdb.c:515 vacuumdb.c:522 vacuumdb.c:529
-#: vacuumdb.c:536 vacuumdb.c:543 vacuumdb.c:550 vacuumdb.c:557 vacuumdb.c:562
-#: vacuumdb.c:566 vacuumdb.c:570 vacuumdb.c:574
-=======
 #: reindexdb.c:302 reindexdb.c:309 vacuumdb.c:558 vacuumdb.c:565 vacuumdb.c:572
 #: vacuumdb.c:579 vacuumdb.c:586 vacuumdb.c:593 vacuumdb.c:600 vacuumdb.c:607
 #: vacuumdb.c:614 vacuumdb.c:621 vacuumdb.c:628 vacuumdb.c:635
->>>>>>> 3d6a8289
 #, c-format
 msgid "cannot use the \"%s\" option on server versions older than PostgreSQL %s"
 msgstr "ne peut utiliser l'option « %s » sur des versions serveurs plus anciennes que PostgreSQL %s"
 
-<<<<<<< HEAD
-#: reindexdb.c:584
-=======
 #: reindexdb.c:597
->>>>>>> 3d6a8289
 #, c-format
 msgid "reindexing of database \"%s\" failed: %s"
 msgstr "la réindexation de la base de données « %s » a échoué : %s"
 
-<<<<<<< HEAD
-#: reindexdb.c:588
-=======
 #: reindexdb.c:601
->>>>>>> 3d6a8289
 #, c-format
 msgid "reindexing of index \"%s\" in database \"%s\" failed: %s"
 msgstr "la réindexation de l'index « %s » dans la base de données « %s » a échoué : %s"
 
-<<<<<<< HEAD
-#: reindexdb.c:592
-=======
 #: reindexdb.c:605
->>>>>>> 3d6a8289
 #, c-format
 msgid "reindexing of schema \"%s\" in database \"%s\" failed: %s"
 msgstr "la réindexation du schéma « %s » dans la base de données « %s » a échoué : %s"
 
-<<<<<<< HEAD
-#: reindexdb.c:596
-=======
 #: reindexdb.c:609
->>>>>>> 3d6a8289
 #, c-format
 msgid "reindexing of system catalogs in database \"%s\" failed: %s"
 msgstr "la réindexation des catalogues systèmes dans la base de données « %s » a échoué : %s"
 
-<<<<<<< HEAD
-#: reindexdb.c:600
-=======
 #: reindexdb.c:613
->>>>>>> 3d6a8289
 #, c-format
 msgid "reindexing of table \"%s\" in database \"%s\" failed: %s"
 msgstr "la réindexation de la table « %s » dans la base de données « %s » a échoué : %s"
 
-<<<<<<< HEAD
-#: reindexdb.c:824
-=======
 #: reindexdb.c:854
->>>>>>> 3d6a8289
 #, c-format
 msgid "%s: reindexing database \"%s\"\n"
 msgstr "%s : réindexation de la base de données « %s »\n"
 
-<<<<<<< HEAD
-#: reindexdb.c:867
-=======
 #: reindexdb.c:897
->>>>>>> 3d6a8289
 #, c-format
 msgid ""
 "%s reindexes a PostgreSQL database.\n"
@@ -1342,114 +1021,66 @@
 "%s réindexe une base de données PostgreSQL.\n"
 "\n"
 
-<<<<<<< HEAD
-#: reindexdb.c:871
-=======
 #: reindexdb.c:901
->>>>>>> 3d6a8289
 #, c-format
 msgid "  -a, --all                    reindex all databases\n"
 msgstr "  -a, --all                     réindexe toutes les bases de données\n"
 
-<<<<<<< HEAD
-#: reindexdb.c:872
-=======
 #: reindexdb.c:902
->>>>>>> 3d6a8289
 #, c-format
 msgid "      --concurrently           reindex concurrently\n"
 msgstr "      --concurrently            réindexation en concurrence\n"
 
-<<<<<<< HEAD
-#: reindexdb.c:873
-=======
 #: reindexdb.c:903
->>>>>>> 3d6a8289
 #, c-format
 msgid "  -d, --dbname=DBNAME          database to reindex\n"
 msgstr "  -d, --dbname=BASE             réindexe la base de données spécifiée\n"
 
-<<<<<<< HEAD
-#: reindexdb.c:875
-=======
 #: reindexdb.c:905
->>>>>>> 3d6a8289
 #, c-format
 msgid "  -i, --index=INDEX            recreate specific index(es) only\n"
 msgstr "  -i, --index=INDEX             réindexe uniquement l'index spécifié\n"
 
-<<<<<<< HEAD
-#: reindexdb.c:876
-=======
 #: reindexdb.c:906
->>>>>>> 3d6a8289
 #, c-format
 msgid "  -j, --jobs=NUM               use this many concurrent connections to reindex\n"
 msgstr ""
 "  -j, --jobs=NOMBRE             utilise ce nombre de connexions concurrentes\n"
 "                                pour l'opération de réindexation\n"
 
-<<<<<<< HEAD
-#: reindexdb.c:877
-=======
 #: reindexdb.c:907
->>>>>>> 3d6a8289
 #, c-format
 msgid "  -q, --quiet                  don't write any messages\n"
 msgstr "  -q, --quiet                   n'écrit aucun message\n"
 
-<<<<<<< HEAD
-#: reindexdb.c:878
-=======
 #: reindexdb.c:908
->>>>>>> 3d6a8289
 #, c-format
 msgid "  -s, --system                 reindex system catalogs only\n"
 msgstr "  -s, --system                  réindexe seulement les catalogues système\n"
 
-<<<<<<< HEAD
-#: reindexdb.c:879
-=======
 #: reindexdb.c:909
->>>>>>> 3d6a8289
 #, c-format
 msgid "  -S, --schema=SCHEMA          reindex specific schema(s) only\n"
 msgstr "  -S, --schema=SCHÉMA           réindexe uniquement le schéma spécifié\n"
 
-<<<<<<< HEAD
-#: reindexdb.c:880
-=======
 #: reindexdb.c:910
->>>>>>> 3d6a8289
 #, c-format
 msgid "  -t, --table=TABLE            reindex specific table(s) only\n"
 msgstr "  -t, --table=TABLE             réindexe uniquement la table spécifiée\n"
 
-<<<<<<< HEAD
-#: reindexdb.c:881
-=======
 #: reindexdb.c:911
->>>>>>> 3d6a8289
 #, c-format
 msgid "      --tablespace=TABLESPACE  tablespace where indexes are rebuilt\n"
 msgstr ""
 "      --tablespace=TABLESPACE   précise le tablespace où les index seront\n"
 "                                reconstruits\n"
 
-<<<<<<< HEAD
-#: reindexdb.c:882
-=======
 #: reindexdb.c:912
->>>>>>> 3d6a8289
 #, c-format
 msgid "  -v, --verbose                write a lot of output\n"
 msgstr "  -v, --verbose                 mode verbeux\n"
 
-<<<<<<< HEAD
-#: reindexdb.c:892
-=======
 #: reindexdb.c:922
->>>>>>> 3d6a8289
 #, c-format
 msgid ""
 "\n"
@@ -1458,100 +1089,52 @@
 "\n"
 "Lire la description de la commande SQL REINDEX pour plus d'informations.\n"
 
-<<<<<<< HEAD
-#: vacuumdb.c:313 vacuumdb.c:316 vacuumdb.c:319 vacuumdb.c:322 vacuumdb.c:325
-#: vacuumdb.c:328 vacuumdb.c:331 vacuumdb.c:334 vacuumdb.c:343
-=======
 #: vacuumdb.c:324 vacuumdb.c:327 vacuumdb.c:330 vacuumdb.c:333 vacuumdb.c:336
 #: vacuumdb.c:339 vacuumdb.c:342 vacuumdb.c:345 vacuumdb.c:354
->>>>>>> 3d6a8289
 #, c-format
 msgid "cannot use the \"%s\" option when performing only analyze"
 msgstr "ne peut pas utiliser l'option « %s » lors de l'exécution d'un ANALYZE seul"
 
-<<<<<<< HEAD
-#: vacuumdb.c:346
-=======
 #: vacuumdb.c:357
->>>>>>> 3d6a8289
 #, c-format
 msgid "cannot use the \"%s\" option when performing full vacuum"
 msgstr "ne peut pas utiliser l'option « %s » lors de l'exécution d'un VACUUM FULL"
 
-<<<<<<< HEAD
-#: vacuumdb.c:352 vacuumdb.c:360
-=======
 #: vacuumdb.c:363 vacuumdb.c:371
->>>>>>> 3d6a8289
 #, c-format
 msgid "cannot use the \"%s\" option with the \"%s\" option"
 msgstr "ne peut pas utiliser l'option « %s » lors de l'option « %s »"
 
-<<<<<<< HEAD
-#: vacuumdb.c:432
-=======
 #: vacuumdb.c:379
->>>>>>> 3d6a8289
 #, c-format
 msgid "cannot use the \"%s\" option without \"%s\" or \"%s\""
 msgstr "ne peut pas utiliser l'option « %s » sans « %s » ou « %s »"
 
-<<<<<<< HEAD
-#: vacuumdb.c:436
-=======
 #: vacuumdb.c:453
 #, c-format
 msgid "cannot vacuum all databases and a specific one at the same time"
 msgstr "ne peut pas exécuter VACUUM sur toutes les bases de données et sur une base spécifique en même temps"
 
 #: vacuumdb.c:457
->>>>>>> 3d6a8289
 #, c-format
 msgid "cannot vacuum all tables in schema(s) and specific table(s) at the same time"
 msgstr "ne peut pas exécuter VACUUM sur toutes les tables des schémas et sur des tables spécifiques en même temps"
 
-<<<<<<< HEAD
-#: vacuumdb.c:440
-=======
 #: vacuumdb.c:461
->>>>>>> 3d6a8289
 #, c-format
 msgid "cannot vacuum specific table(s) and exclude schema(s) at the same time"
 msgstr "ne peut pas exécuter VACUUM sur des tables spécifiques et exclure des schémas en même temps"
 
-<<<<<<< HEAD
-#: vacuumdb.c:444
-=======
 #: vacuumdb.c:465
->>>>>>> 3d6a8289
 #, c-format
 msgid "cannot vacuum all tables in schema(s) and exclude schema(s) at the same time"
 msgstr "ne peut pas exécuter VACUUM sur toutes les tables et exclure des schémas en même temps"
 
-<<<<<<< HEAD
-#: vacuumdb.c:457
-=======
 #: vacuumdb.c:478
->>>>>>> 3d6a8289
 #, c-format
 msgid "out of memory"
 msgstr "mémoire épuisée"
 
-<<<<<<< HEAD
-#: vacuumdb.c:502
-msgid "Generating minimal optimizer statistics (1 target)"
-msgstr "Génération de statistiques minimales pour l'optimiseur (une cible)"
-
-#: vacuumdb.c:503
-msgid "Generating medium optimizer statistics (10 targets)"
-msgstr "Génération de statistiques moyennes pour l'optimiseur (dix cibles)"
-
-#: vacuumdb.c:504
-msgid "Generating default (full) optimizer statistics"
-msgstr "Génération de statistiques complètes pour l'optimiseur"
-
-#: vacuumdb.c:583
-=======
 #: vacuumdb.c:545
 msgid "Generating minimal optimizer statistics (1 target)"
 msgstr "Génération de statistiques minimales pour l'optimiseur (une cible)"
@@ -1565,43 +1148,26 @@
 msgstr "Génération de statistiques complètes pour l'optimiseur"
 
 #: vacuumdb.c:645
->>>>>>> 3d6a8289
 #, c-format
 msgid "%s: processing database \"%s\": %s\n"
 msgstr "%s : traitement de la base de données « %s » %s\n"
 
-<<<<<<< HEAD
-#: vacuumdb.c:586
-=======
 #: vacuumdb.c:648
->>>>>>> 3d6a8289
 #, c-format
 msgid "%s: vacuuming database \"%s\"\n"
 msgstr "%s : exécution de VACUUM sur la base de données « %s »\n"
 
-<<<<<<< HEAD
-#: vacuumdb.c:1135
-=======
 #: vacuumdb.c:1320
->>>>>>> 3d6a8289
 #, c-format
 msgid "vacuuming of table \"%s\" in database \"%s\" failed: %s"
 msgstr "l'exécution de VACUUM sur la table « %s » dans la base de données « %s » a échoué : %s"
 
-<<<<<<< HEAD
-#: vacuumdb.c:1138
-=======
 #: vacuumdb.c:1323
->>>>>>> 3d6a8289
 #, c-format
 msgid "vacuuming of database \"%s\" failed: %s"
 msgstr "l'exécution de VACUUM sur la base de données « %s » a échoué : %s"
 
-<<<<<<< HEAD
-#: vacuumdb.c:1146
-=======
 #: vacuumdb.c:1331
->>>>>>> 3d6a8289
 #, c-format
 msgid ""
 "%s cleans and analyzes a PostgreSQL database.\n"
@@ -1610,263 +1176,159 @@
 "%s nettoie et analyse une base de données PostgreSQL.\n"
 "\n"
 
-<<<<<<< HEAD
-#: vacuumdb.c:1150
-=======
 #: vacuumdb.c:1335
->>>>>>> 3d6a8289
 #, c-format
 msgid "  -a, --all                       vacuum all databases\n"
 msgstr "  -a, --all                       exécute VACUUM sur toutes les bases de données\n"
 
-<<<<<<< HEAD
-#: vacuumdb.c:1151
-=======
 #: vacuumdb.c:1336
->>>>>>> 3d6a8289
 #, c-format
 msgid "      --buffer-usage-limit=SIZE   size of ring buffer used for vacuum\n"
 msgstr "      --buffer-usage-limit=TAILLE taille du buffer spécialisé pour VACUUM\n"
 
-<<<<<<< HEAD
-#: vacuumdb.c:1152
-=======
 #: vacuumdb.c:1337
->>>>>>> 3d6a8289
 #, c-format
 msgid "  -d, --dbname=DBNAME             database to vacuum\n"
 msgstr "  -d, --dbname=BASE               exécute VACUUM sur cette base de données\n"
 
-<<<<<<< HEAD
-#: vacuumdb.c:1153
-=======
 #: vacuumdb.c:1338
->>>>>>> 3d6a8289
 #, c-format
 msgid "      --disable-page-skipping     disable all page-skipping behavior\n"
 msgstr "      --disable-page-skipping     désactive le comportement page-skipping\n"
 
-<<<<<<< HEAD
-#: vacuumdb.c:1154
-=======
 #: vacuumdb.c:1339
->>>>>>> 3d6a8289
 #, c-format
 msgid "  -e, --echo                      show the commands being sent to the server\n"
 msgstr "  -e, --echo                      affiche les commandes envoyées au serveur\n"
 
-<<<<<<< HEAD
-#: vacuumdb.c:1155
-=======
 #: vacuumdb.c:1340
->>>>>>> 3d6a8289
 #, c-format
 msgid "  -f, --full                      do full vacuuming\n"
 msgstr "  -f, --full                      exécute VACUUM en mode FULL\n"
 
-<<<<<<< HEAD
-#: vacuumdb.c:1156
-=======
 #: vacuumdb.c:1341
->>>>>>> 3d6a8289
 #, c-format
 msgid "  -F, --freeze                    freeze row transaction information\n"
 msgstr ""
 "  -F, --freeze                    gèle les informations de transactions des\n"
 "                                  lignes\n"
 
-<<<<<<< HEAD
-#: vacuumdb.c:1157
-=======
 #: vacuumdb.c:1342
->>>>>>> 3d6a8289
 #, c-format
 msgid "      --force-index-cleanup       always remove index entries that point to dead tuples\n"
 msgstr ""
 "      --force-index-cleanup       supprime toujours les enregistrements dans\n"
 "                                  l'index pointant vers des lignes mortes\n"
 
-<<<<<<< HEAD
-#: vacuumdb.c:1158
-=======
 #: vacuumdb.c:1343
->>>>>>> 3d6a8289
 #, c-format
 msgid "  -j, --jobs=NUM                  use this many concurrent connections to vacuum\n"
 msgstr ""
 "  -j, --jobs=NOMBRE               utilise ce nombre de connexions concurrentes\n"
 "                                  pour le VACUUM\n"
 
-<<<<<<< HEAD
-#: vacuumdb.c:1159
-=======
 #: vacuumdb.c:1344
->>>>>>> 3d6a8289
 #, c-format
 msgid "      --min-mxid-age=MXID_AGE     minimum multixact ID age of tables to vacuum\n"
 msgstr ""
 "      --min-mxid-age=MXID_AGE     âge minimum des identifiants de\n"
 "                                  multitransactions pour les tables à nettoyer\n"
 
-<<<<<<< HEAD
-#: vacuumdb.c:1160
-=======
 #: vacuumdb.c:1345
->>>>>>> 3d6a8289
 #, c-format
 msgid "      --min-xid-age=XID_AGE       minimum transaction ID age of tables to vacuum\n"
 msgstr ""
 "      --min-xid-age=XID_AGE       âge minimum des identifiants de transactions\n"
 "                                  pour les tables à nettoyer\n"
 
-<<<<<<< HEAD
-#: vacuumdb.c:1161
-=======
 #: vacuumdb.c:1346
 #, c-format
 msgid "      --missing-stats-only        only analyze relations with missing statistics\n"
 msgstr "      --missing-stats-only       analyse seulement les relations sans statistiques\n"
 
 #: vacuumdb.c:1347
->>>>>>> 3d6a8289
 #, c-format
 msgid "      --no-index-cleanup          don't remove index entries that point to dead tuples\n"
 msgstr ""
 "      --no-index-cleanup          ne supprime pas les enregistrements dans\n"
 "                                  l'index pointant vers des lignes mortes\n"
 
-<<<<<<< HEAD
-#: vacuumdb.c:1162
-=======
 #: vacuumdb.c:1348
->>>>>>> 3d6a8289
 #, c-format
 msgid "      --no-process-main           skip the main relation\n"
 msgstr "      --no-process-main           ignore la relation principale\n"
 
-<<<<<<< HEAD
-#: vacuumdb.c:1163
-=======
 #: vacuumdb.c:1349
->>>>>>> 3d6a8289
 #, c-format
 msgid "      --no-process-toast          skip the TOAST table associated with the table to vacuum\n"
 msgstr ""
 "      --no-process-toast          ignore la table TOAST associée à la table à\n"
 "                                  traiter\n"
 
-<<<<<<< HEAD
-#: vacuumdb.c:1164
-=======
 #: vacuumdb.c:1350
->>>>>>> 3d6a8289
 #, c-format
 msgid "      --no-truncate               don't truncate empty pages at the end of the table\n"
 msgstr ""
 "      --no-truncate               ne supprime pas les pages vides à la fin de\n"
 "                                  la table\n"
 
-<<<<<<< HEAD
-#: vacuumdb.c:1165
-=======
 #: vacuumdb.c:1351
->>>>>>> 3d6a8289
 #, c-format
 msgid "  -n, --schema=SCHEMA             vacuum tables in the specified schema(s) only\n"
 msgstr "  -n, --schema=MOTIF              exécute VACUUM uniquement sur les tables des schémas indiqués\n"
 
-<<<<<<< HEAD
-#: vacuumdb.c:1166
-=======
 #: vacuumdb.c:1352
->>>>>>> 3d6a8289
 #, c-format
 msgid "  -N, --exclude-schema=SCHEMA     do not vacuum tables in the specified schema(s)\n"
 msgstr "  -N, --exclude-schema=MOTIF      n'exécute pas VACUUM sur les tables des schémas indiqués\n"
 
-<<<<<<< HEAD
-#: vacuumdb.c:1167
-=======
 #: vacuumdb.c:1353
->>>>>>> 3d6a8289
 #, c-format
 msgid "  -P, --parallel=PARALLEL_WORKERS use this many background workers for vacuum, if available\n"
 msgstr ""
 "  -P, --parallel=NOMBRE           utilise ce nombre de processus en tâche de\n"
 "                                  fond pour le VACUUM, si possible\n"
 
-<<<<<<< HEAD
-#: vacuumdb.c:1168
-=======
 #: vacuumdb.c:1354
->>>>>>> 3d6a8289
 #, c-format
 msgid "  -q, --quiet                     don't write any messages\n"
 msgstr "  -q, --quiet                     n'écrit aucun message\n"
 
-<<<<<<< HEAD
-#: vacuumdb.c:1169
-=======
 #: vacuumdb.c:1355
->>>>>>> 3d6a8289
 #, c-format
 msgid "      --skip-locked               skip relations that cannot be immediately locked\n"
 msgstr ""
 "      --skip-locked               ignore les relations qui ne peuvent pas être\n"
 "                                  verrouillées immédiatement\n"
 
-<<<<<<< HEAD
-#: vacuumdb.c:1170
-=======
 #: vacuumdb.c:1356
->>>>>>> 3d6a8289
 #, c-format
 msgid "  -t, --table='TABLE[(COLUMNS)]'  vacuum specific table(s) only\n"
 msgstr "  -t, --table='TABLE[(COLONNES)]' exécute VACUUM sur cette table\n"
 
-<<<<<<< HEAD
-#: vacuumdb.c:1171
-=======
 #: vacuumdb.c:1357
->>>>>>> 3d6a8289
 #, c-format
 msgid "  -v, --verbose                   write a lot of output\n"
 msgstr "  -v, --verbose                   mode verbeux\n"
 
-<<<<<<< HEAD
-#: vacuumdb.c:1172
-=======
 #: vacuumdb.c:1358
->>>>>>> 3d6a8289
 #, c-format
 msgid "  -V, --version                   output version information, then exit\n"
 msgstr "  -V, --version                   affiche la version puis quitte\n"
 
-<<<<<<< HEAD
-#: vacuumdb.c:1173
-=======
 #: vacuumdb.c:1359
->>>>>>> 3d6a8289
 #, c-format
 msgid "  -z, --analyze                   update optimizer statistics\n"
 msgstr "  -z, --analyze                   met à jour les statistiques de l'optimiseur\n"
 
-<<<<<<< HEAD
-#: vacuumdb.c:1174
-=======
 #: vacuumdb.c:1360
->>>>>>> 3d6a8289
 #, c-format
 msgid "  -Z, --analyze-only              only update optimizer statistics; no vacuum\n"
 msgstr ""
 "  -Z, --analyze-only              met seulement à jour les statistiques de\n"
 "                                  l'optimiseur ; pas de VACUUM\n"
 
-<<<<<<< HEAD
-#: vacuumdb.c:1175
-=======
 #: vacuumdb.c:1361
->>>>>>> 3d6a8289
 #, c-format
 msgid ""
 "      --analyze-in-stages         only update optimizer statistics, in multiple\n"
@@ -1876,20 +1338,12 @@
 "                                  l'optimiseur, en plusieurs étapes pour de\n"
 "                                  meilleurs résultats ; pas de VACUUM\n"
 
-<<<<<<< HEAD
-#: vacuumdb.c:1177
-=======
 #: vacuumdb.c:1363
->>>>>>> 3d6a8289
 #, c-format
 msgid "  -?, --help                      show this help, then exit\n"
 msgstr "  -?, --help                      affiche cette aide puis quitte\n"
 
-<<<<<<< HEAD
-#: vacuumdb.c:1185
-=======
 #: vacuumdb.c:1371
->>>>>>> 3d6a8289
 #, c-format
 msgid ""
 "\n"

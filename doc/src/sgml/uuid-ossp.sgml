--- conflicted
+++ resolved
@@ -12,21 +12,18 @@
   The <filename>uuid-ossp</filename> module provides functions to generate universally
   unique identifiers (UUIDs) using one of several standard algorithms.  There
   are also functions to produce certain special UUID constants.
-<<<<<<< HEAD
   This module is only necessary for special requirements beyond what is
   available in core <productname>PostgreSQL</productname>.  See <xref
   linkend="functions-uuid"/> for built-in ways to generate UUIDs.
+-->
+<filename>uuid-ossp</filename>モジュールは複数の標準的なアルゴリズムの1つを使用して汎用一意識別子（UUID）を生成する関数を提供します。
+また、特殊なUUID定数を生成する関数も提供します。
  </para>
 
  <para>
   This module is considered <quote>trusted</quote>, that is, it can be
   installed by non-superusers who have <literal>CREATE</literal> privilege
   on the current database.
-=======
--->
-<filename>uuid-ossp</filename>モジュールは複数の標準的なアルゴリズムの1つを使用して汎用一意識別子（UUID）を生成する関数を提供します。
-また、特殊なUUID定数を生成する関数も提供します。
->>>>>>> 184958ef
  </para>
 
  <sect2>
@@ -51,9 +48,7 @@
   </para>
 
   <table id="uuid-ossp-functions">
-<!--
    <title>Functions for UUID Generation</title>
-<<<<<<< HEAD
     <tgroup cols="1">
      <thead>
       <row>
@@ -75,33 +70,10 @@
        </para>
        <para>
         Generates a version 1 UUID.  This involves the MAC
-=======
--->
-   <title>UUID生成用関数</title>
-   <tgroup cols="2">
-    <thead>
-     <row>
-<!--
-      <entry>Function</entry>
-      <entry>Description</entry>
--->
-      <entry>関数</entry>
-      <entry>説明</entry>
-     </row>
-    </thead>
-    <tbody>
-     <row>
-      <entry><function>uuid_generate_v1()</function><indexterm><primary>uuid_generate_v1</primary></indexterm></entry>
-      <entry>
-       <para>
-<!--
-        This function generates a version 1 UUID.  This involves the MAC
->>>>>>> 184958ef
         address of the computer and a time stamp.  Note that UUIDs of this
         kind reveal the identity of the computer that created the identifier
         and the time at which it did so, which might make it unsuitable for
         certain security-sensitive applications.
-<<<<<<< HEAD
        </para></entry>
       </row>
 
@@ -110,15 +82,8 @@
         <indexterm><primary>uuid_generate_v1mc</primary></indexterm>
         <function>uuid_generate_v1mc</function> ()
         <returnvalue>uuid</returnvalue>
-=======
--->
-この関数はバージョン1 UUIDを生成します。
-これはコンピュータのMACアドレスとタイムスタンプが含まれます。
-この種のUUIDは識別子を生成したコンピュータを識別できる情報や生成した時刻をあばくことができますので、ある種のセキュリティに注意すべきアプリケーションでは適しません。
->>>>>>> 184958ef
-       </para>
-       <para>
-<<<<<<< HEAD
+       </para>
+       <para>
         Generates a version 1 UUID, but uses a random multicast
         MAC address instead of the real MAC address of the computer.
        </para></entry>
@@ -129,33 +94,13 @@
         <indexterm><primary>uuid_generate_v3</primary></indexterm>
         <function>uuid_generate_v3</function> ( <parameter>namespace</parameter> <type>uuid</type>, <parameter>name</parameter> <type>text</type> )
         <returnvalue>uuid</returnvalue>
-=======
-<!--
-        This function generates a version 1 UUID but uses a random multicast
-        MAC address instead of the real MAC address of the computer.
--->
-この関数は、コンピュータの実MACアドレスではなくランダムなマルチキャストMACアドレスを使用して、バージョン1 UUIDを作成します。
->>>>>>> 184958ef
-       </para>
-       <para>
-<<<<<<< HEAD
+       </para>
+       <para>
         Generates a version 3 UUID in the given namespace using
         the specified input name.  The namespace should be one of the special
         constants produced by the <function>uuid_ns_*()</function> functions
         shown in <xref linkend="uuid-ossp-constants"/>.  (It could be any UUID
         in theory.)  The name is an identifier in the selected namespace.
-=======
-<!--
-        This function generates a version 3 UUID in the given namespace using
-        the specified input name.  The namespace should be one of the special
-        constants produced by the <function>uuid_ns_*()</function> functions shown
-        in <xref linkend="uuid-ossp-constants"/>.  (It could be any UUID in theory.)  The name is an identifier
-        in the selected namespace.
--->
-この関数は、入力で指定されたnameを使用して、与えられた名前空間でバージョン3 UUIDを生成します。
-名前空間は、<xref linkend="uuid-ossp-constants"/>で示す <function>uuid_ns_*()</function>関数で生成される特殊な定数の1つでなければなりません。(理論上これは何らかのUUIDになります。)
-nameは選択された名前空間内の識別子です。
->>>>>>> 184958ef
        </para>
        <para>
 <!--
@@ -172,73 +117,51 @@
         derived from the generated UUID.
         The generation of UUIDs by this method has no random or
         environment-dependent element and is therefore reproducible.
-<<<<<<< HEAD
-       </para></entry>
-      </row>
-
-      <row>
-       <entry role="func_table_entry"><para role="func_signature">
-        <function>uuid_generate_v4</function> ()
-        <returnvalue>uuid</returnvalue>
-=======
 -->
 nameパラメータはMD5でハッシュ化されます。
 このため、生成されたUUIDから平文が分かることはありません。
 この方法によるUUIDの生成は不規則性はなく、また、環境に依存する要素もないため、再度生成されます。
->>>>>>> 184958ef
-       </para>
-       <para>
-<<<<<<< HEAD
+       </para></entry>
+      </row>
+
+      <row>
+       <entry role="func_table_entry"><para role="func_signature">
+        <function>uuid_generate_v4</function> ()
+        <returnvalue>uuid</returnvalue>
+       </para>
+       <para>
+<!--
         Generates a version 4 UUID, which is derived entirely
         from random numbers.
-       </para></entry>
-      </row>
-
-      <row>
-       <entry role="func_table_entry"><para role="func_signature">
-        <function>uuid_generate_v5</function> ( <parameter>namespace</parameter> <type>uuid</type>, <parameter>name</parameter> <type>text</type> )
-        <returnvalue>uuid</returnvalue>
-=======
-<!--
-        This function generates a version 4 UUID, which is derived entirely
-        from random numbers.
 -->
 この関数はバージョン4 UUIDを生成します。
 これは完全にランダムな数から生成されます。
->>>>>>> 184958ef
-       </para>
-       <para>
-<<<<<<< HEAD
+       </para></entry>
+      </row>
+
+      <row>
+       <entry role="func_table_entry"><para role="func_signature">
+        <function>uuid_generate_v5</function> ( <parameter>namespace</parameter> <type>uuid</type>, <parameter>name</parameter> <type>text</type> )
+        <returnvalue>uuid</returnvalue>
+       </para>
+       <para>
+<!--
         Generates a version 5 UUID, which works like a version 3
         UUID except that SHA-1 is used as a hashing method.  Version 5 should
         be preferred over version 3 because SHA-1 is thought to be more secure
         than MD5.
-       </para></entry>
-      </row>
-     </tbody>
-    </tgroup>
-=======
-<!--
-        This function generates a version 5 UUID, which works like a version 3
-        UUID except that SHA-1 is used as a hashing method.  Version 5 should
-        be preferred over version 3 because SHA-1 is thought to be more secure
-        than MD5.
 -->
 この関数はバージョン5 UUIDを生成します。
 バージョン3 UUIDと似ていますが、ハッシュ方式としてSHA-1を使用することが異なります。
 SHA-1がMD5より安全であることから、バージョン5はバージョン3に比べて好まれるはずです。
-       </para>
-      </entry>
-     </row>
-    </tbody>
-   </tgroup>
->>>>>>> 184958ef
+       </para></entry>
+      </row>
+     </tbody>
+    </tgroup>
   </table>
 
   <table id="uuid-ossp-constants">
-<!--
    <title>Functions Returning UUID Constants</title>
-<<<<<<< HEAD
     <tgroup cols="1">
      <thead>
       <row>
@@ -267,25 +190,12 @@
        <entry role="func_table_entry"><para role="func_signature">
         <function>uuid_ns_dns</function> ()
         <returnvalue>uuid</returnvalue>
-=======
--->
-   <title>UUID定数を返す関数</title>
-   <tgroup cols="2">
-    <tbody>
-     <row>
-      <entry><literal>uuid_nil()</literal></entry>
-      <entry>
-       <para>
-<!--
-        A <quote>nil</quote> UUID constant, which does not occur as a real UUID.
--->
-<quote>nil</quote> UUID定数です。
-これは実際のUUIDになることはありません。
->>>>>>> 184958ef
-       </para>
-       <para>
-<<<<<<< HEAD
+       </para>
+       <para>
+<!--
         Returns a constant designating the DNS namespace for UUIDs.
+-->
+DNS名前空間をUUIDに選定した定数です。
        </para></entry>
       </row>
 
@@ -293,16 +203,12 @@
        <entry role="func_table_entry"><para role="func_signature">
         <function>uuid_ns_url</function> ()
         <returnvalue>uuid</returnvalue>
-=======
-<!--
-        Constant designating the DNS namespace for UUIDs.
--->
-DNS名前空間をUUIDに選定した定数です。
->>>>>>> 184958ef
-       </para>
-       <para>
-<<<<<<< HEAD
+       </para>
+       <para>
+<!--
         Returns a constant designating the URL namespace for UUIDs.
+-->
+URL名前空間をUUIDに選定した定数です。
        </para></entry>
       </row>
 
@@ -310,55 +216,33 @@
        <entry role="func_table_entry"><para role="func_signature">
         <function>uuid_ns_oid</function> ()
         <returnvalue>uuid</returnvalue>
-=======
-<!--
-        Constant designating the URL namespace for UUIDs.
--->
-URL名前空間をUUIDに選定した定数です。
->>>>>>> 184958ef
-       </para>
-       <para>
-<<<<<<< HEAD
+       </para>
+       <para>
+<!--
         Returns a constant designating the ISO object identifier (OID) namespace for
         UUIDs.  (This pertains to ASN.1 OIDs, which are unrelated to the OIDs
         used in <productname>PostgreSQL</productname>.)
-       </para></entry>
-      </row>
-
-      <row>
-       <entry role="func_table_entry"><para role="func_signature">
-        <function>uuid_ns_x500</function> ()
-        <returnvalue>uuid</returnvalue>
-=======
-<!--
-        Constant designating the ISO object identifier (OID) namespace for
-        UUIDs.  (This pertains to ASN.1 OIDs, which are unrelated to the OIDs
-        used in <productname>PostgreSQL</productname>.)
 -->
 ISOオブジェクト識別子（OID）をUUIDに選定した定数です。
 （これはASN.1のOIDに関するもので、<productname>PostgreSQL</productname>で使われるOIDとは関係ありません。）
->>>>>>> 184958ef
-       </para>
-       <para>
-<<<<<<< HEAD
+       </para></entry>
+      </row>
+
+      <row>
+       <entry role="func_table_entry"><para role="func_signature">
+        <function>uuid_ns_x500</function> ()
+        <returnvalue>uuid</returnvalue>
+       </para>
+       <para>
+<!--
         Returns a constant designating the X.500 distinguished name (DN)
         namespace for UUIDs.
+-->
+X.500区分名（DN）をUIDに選定した定数です。
        </para></entry>
       </row>
      </tbody>
     </tgroup>
-=======
-<!--
-        Constant designating the X.500 distinguished name (DN) namespace for
-        UUIDs.
--->
-X.500区分名（DN）をUIDに選定した定数です。
-       </para>
-      </entry>
-     </row>
-    </tbody>
-   </tgroup>
->>>>>>> 184958ef
   </table>
  </sect2>
 
@@ -397,20 +281,6 @@
 <filename>configure</filename>を実行する時に、BSD関数を使うのなら<option>--with-uuid=bsd</option>を、<literal>e2fsprogs</literal>の<filename>libuuid</filename>を使うのなら<option>--with-uuid=e2fs</option>を、OSSP UUIDライブラリを使うのなら<option>--with-uuid=ossp</option>を指定してください。
 あるマシンではこのライブラリのうち二つ以上が利用可能かもしれませんので、<filename>configure</filename>は自動的に一つを選びません。
   </para>
-<<<<<<< HEAD
-=======
-
-  <note>
-   <para>
-<!--
-    If you only need randomly-generated (version 4) UUIDs,
-    consider using the <function>gen_random_uuid()</function> function
-    from the <xref linkend="pgcrypto"/> module instead.
--->
-ランダムに生成された(バージョン4)UUIDのみが必要な場合には、代わりに<xref linkend="pgcrypto"/>モジュールの<function>gen_random_uuid()</function>を利用すること検討してください。
-   </para>
-  </note>
->>>>>>> 184958ef
  </sect2>
 
  <sect2>

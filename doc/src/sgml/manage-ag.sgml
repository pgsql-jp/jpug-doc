<!-- doc/src/sgml/manage-ag.sgml -->

<chapter id="managing-databases">
<!--
 <title>Managing Databases</title>
-->
 <title>データベース管理</title>

 <indexterm zone="managing-databases"><primary>database</primary></indexterm>
 <indexterm zone="managing-databases"><primary>データベース</primary></indexterm>

 <para>
<!--
  Every instance of a running <productname>PostgreSQL</productname>
  server manages one or more databases.  Databases are therefore the
  topmost hierarchical level for organizing <acronym>SQL</acronym>
  objects (<quote>database objects</quote>).  This chapter describes
  the properties of databases, and how to create, manage, and destroy
  them.
-->
稼働している<productname>PostgreSQL</productname>サーバのすべてのインスタンスは、1つ以上のデータベースを管理します。
したがって、データベースは<acronym>SQL</acronym>オブジェクト（<quote>データベースオブジェクト</quote>）を組織化する場合に最上位の階層レベルとなります。
本章では、データベースの特性、作成方法、管理方法、および削除方法について説明します。
 </para>

 <sect1 id="manage-ag-overview">
<!--
  <title>Overview</title>
-->
  <title>概要</title>

  <indexterm zone="manage-ag-overview">
   <primary>schema</primary>
  </indexterm>
  <indexterm zone="manage-ag-overview">
   <primary>スキーマ</primary>
  </indexterm>

  <para>
<!--
   A small number of objects, like role, database, and tablespace
   names, are defined at the cluster level and stored in the
   <literal>pg_global</literal> tablespace.  Inside the cluster are
   multiple databases, which are isolated from each other but can access
   cluster-level objects.  Inside each database are multiple schemas,
   which contain objects like tables and functions.  So the full hierarchy
   is: cluster, database, schema, table (or some other kind of object,
   such as a function).
-->
ロール、データベース、テーブル空間名のような少数のオブジェクトはクラスタレベルで定義されており、<literal>pg_global</literal>テーブル空間に格納されています。
クラスタの中には複数のデータベースがあり、互いに分離されているもののクラスタレベルのオブジェクトにはアクセスできます。
各データベースの中には複数のスキーマがあり、スキーマはテーブルや関数などのオブジェクトを含みます。
したがって階層の全体像は、クラスタ、データベース、スキーマ、テーブル（や関数などの何らかのオブジェクト）となります。
  </para>

  <para>
<!--
   When connecting to the database server, a client must specify the
   database name in its connection request.
   It is not possible to access more than one database per
   connection. However, clients can open multiple connections to
   the same database, or different databases.
   Database-level security has two components: access control
   (see <xref linkend="auth-pg-hba-conf"/>), managed at the
   connection level, and authorization control
   (see <xref linkend="ddl-priv"/>), managed via the grant system.
   Foreign data wrappers (see <xref linkend="postgres-fdw"/>)
   allow for objects within one database to act as proxies for objects in
   other database or clusters.
   The older dblink module (see <xref linkend="dblink"/>) provides a similar capability.
   By default, all users can connect to all databases using all connection methods.
-->
データベースサーバに接続する時、クライアントはその接続要求の中で接続するデータベース名を指定しなければなりません。
1つの接続で複数のデータベースにアクセスすることはできません。
しかし、クライアントは同じデータベースに対して複数の接続を開いたり、異なるデータベースに対して複数の接続を開いたりできます。
データベースレベルでのセキュリティには2つの構成要素があります。接続レベルで管理されるアクセス制御（<xref linkend="auth-pg-hba-conf"/>参照）と、権限付与システムで管理される認証制御（<xref linkend="ddl-priv"/>参照）です。
外部データラッパー（<xref linkend="postgres-fdw"/>参照）により、1つのデータベース内のオブジェクトが他のデータベースやクラスタ内にあるオブジェクトに対するプロキシとして動作できます。
古いdblinkモジュール（<xref linkend="dblink"/>参照）は同様の機能を提供します。
デフォルトでは、すべてのユーザはすべてのデータベースにすべての接続方法で接続できます。
  </para>

  <para>
<!--
   If one <productname>PostgreSQL</productname> server cluster is planned to contain
   unrelated projects or users that should be, for the most part, unaware
   of each other, it is recommended to put them into separate databases and
   adjust authorizations and access controls accordingly.
   If the projects or users are interrelated, and thus should be able to use
   each other's resources, they should be put in the same database but probably
   into separate schemas;  this provides a modular structure with namespace
   isolation and authorization control.
   More information about managing schemas is in <xref linkend="ddl-schemas"/>.
-->
1つの<productname>PostgreSQL</productname>サーバクラスタに、たいていの場合お互いのことを意識しない、関係のないプロジェクトやユーザを含めるつもりなら、これらを別々のデータベースに含め、それに従って認証制御とアクセス制御を調整することが推奨されます。
複数のデータベースは物理的に分離されていて、アクセス制御は接続レベルで管理されています。
したがって、分離して、ほとんどの場面で互いに見えないようにする必要のある複数のプロジェクトやユーザを単一の<productname>PostgreSQL</productname>サーバインスタンスに収容する場合、これらを別々のデータベースに含めることが推奨されます。
もし、複数のプロジェクトやユーザが相互に関連していて互いのリソースを使用できる必要がある場合、これらは同じデータベースに含めるべきですが、スキーマを別にすることは可能です。これは名前空間での分離と認証制御によるモジュラー構造を提供します。
スキーマの管理についての詳細は<xref linkend="ddl-schemas"/>に記載されています。
  </para>

  <para>
<!--
   While multiple databases can be created within a single cluster, it is advised
   to consider carefully whether the benefits outweigh the risks and limitations.
   In particular, the impact that having a shared WAL (see <xref linkend="wal"/>)
   has on backup and recovery options. While individual databases in the cluster
   are isolated when considered from the user's perspective, they are closely bound
   from the database administrator's point-of-view.
-->
1つのクラスタ内に複数のデータベースを作成できますが、その利点がその危険性と制限に勝るかどうか慎重に検討することを勧めます。
特に、共有のWAL（<xref linkend="wal"/>参照）を持つことの影響がバックアップとリカバリのオプションにあります。
クラスタ内の個々のデータベースは、ユーザの視点から考えれば分離していても、データベース管理者の観点からは密接に結びついています。
  </para>

  <para>
<!--
   Databases are created with the <command>CREATE DATABASE</command> command
   (see <xref linkend="manage-ag-createdb"/>) and destroyed with the
   <command>DROP DATABASE</command> command
   (see <xref linkend="manage-ag-dropdb"/>).
   To determine the set of existing databases, examine the
   <structname>pg_database</structname> system catalog, for example
-->
データベースは<command>CREATE DATABASE</command>コマンド（<xref linkend="manage-ag-createdb"/>を参照）で作成され、<command>DROP DATABASE</command>コマンド（<xref linkend="manage-ag-dropdb"/>を参照）で破棄されます。
既存のデータベース群を求めるには、以下の例のように<structname>pg_database</structname>システムカタログを確認してください。
<synopsis>
SELECT datname FROM pg_database;
</synopsis>
<!--
   The <xref linkend="app-psql"/> program's <literal>\l</literal> meta-command
   and <option>-l</option> command-line option are also useful for listing the
   existing databases.
-->
また、<xref linkend="app-psql"/>プログラムの<literal>\l</literal>メタコマンドや<option>-l</option>コマンドラインオプションも既存のデータベースを列挙する際に役に立ちます。
  </para>

  <note>
   <para>
<!--
    The <acronym>SQL</acronym> standard calls databases <quote>catalogs</quote>, but there
    is no difference in practice.
-->
標準<acronym>SQL</acronym>では、データベースを<quote>カタログ</quote>（catalog）と呼ぶこともありますが、実際のところ違いはありません。
   </para>
  </note>
 </sect1>

 <sect1 id="manage-ag-createdb">
<!--
  <title>Creating a Database</title>
-->
  <title>データベースの作成</title>

  <indexterm><primary>CREATE DATABASE</primary></indexterm>

  <para>
<!--
   In order to create a database, the <productname>PostgreSQL</productname>
   server must be up and running (see <xref
   linkend="server-start"/>).
-->
データベースを作成する場合、<productname>PostgreSQL</productname>サーバを起動している必要があります（<xref linkend="server-start"/>を参照してください）。
  </para>

  <para>
<!--
   Databases are created with the SQL command
   <xref linkend="sql-createdatabase"/>:
-->
<xref linkend="sql-createdatabase"/>SQLコマンドでデータベースを作成できます。
<synopsis>
CREATE DATABASE <replaceable>name</replaceable>;
</synopsis>
<!--
   where <replaceable>name</replaceable> follows the usual rules for
   <acronym>SQL</acronym> identifiers.  The current role automatically
   becomes the owner of the new database. It is the privilege of the
   owner of a database to remove it later (which also removes all
   the objects in it, even if they have a different owner).
-->
ここで、<replaceable>name</replaceable>は<acronym>SQL</acronym>識別子の通常の規則に従います。
現在のロールが自動的に新しいデータベースの所有者になります。
作成後、データベースを削除する権限はこの所有者にあります（この作業では、そのデータベースに属している、所有者のものではないオブジェクトでも、すべて削除されます）。
  </para>

  <para>
<!--
   The creation of databases is a restricted operation. See <xref
   linkend="role-attributes"/> for how to grant permission.
-->
データベースの作成は制限された作業です。
権限の付与に関する詳細は<xref linkend="role-attributes"/>を参照してください。
  </para>

  <para>
<!--
   Since you need to be connected to the database server in order to
   execute the <command>CREATE DATABASE</command> command, the
   question remains how the <emphasis>first</emphasis> database at any given
   site can be created. The first database is always created by the
   <command>initdb</command> command when the data storage area is
   initialized. (See <xref linkend="creating-cluster"/>.)  This
   database is called
   <literal>postgres</literal>.<indexterm><primary>postgres</primary></indexterm> So to
   create the first <quote>ordinary</quote> database you can connect to
   <literal>postgres</literal>.
-->
<command>CREATE DATABASE</command>コマンドを実行するためには、データベースサーバに接続している必要があります。
そうすると、あるサイトの<emphasis>最初の</emphasis>データベースはどのようにして作成するのかという疑問が出てきます。
最初のデータベースは<command>initdb</command>コマンドでデータ格納領域が初期化される時、必ず作成されます。
（<xref linkend="creating-cluster"/>を参照してください。）
このデータベースは<literal>postgres</literal>と呼ばれます。
<indexterm><primary>postgres</primary></indexterm>
したがって、最初の<quote>通常の</quote>データベースを作成するには<literal>postgres</literal>に接続してください。
  </para>

  <para>
<!--
   Two additional databases,
   <literal>template1</literal><indexterm><primary>template1</primary></indexterm>
   and
   <literal>template0</literal>,<indexterm><primary>template0</primary></indexterm>
   are also created during database cluster initialization.  Whenever a
   new database is created within the
   cluster, <literal>template1</literal> is essentially cloned.
   This means that any changes you make in <literal>template1</literal> are
   propagated to all subsequently created databases. Because of this,
   avoid creating objects in <literal>template1</literal> unless you want them
   propagated to every newly created database.
   <literal>template0</literal> is meant as a pristine copy of the original
   contents of <literal>template1</literal>.  It can be cloned instead
   of <literal>template1</literal> when it is important to make a database
   without any such site-local additions.  More details
   appear in <xref linkend="manage-ag-templatedbs"/>.
-->
<literal>template1</literal><indexterm><primary>template1</primary></indexterm>、<literal>template0</literal><indexterm><primary>template0</primary></indexterm>という2つの追加のデータベースもデータベースクラスタの初期化時に作成されます。
クラスタ内に新しいデータベースが作成されたら、実際に<literal>template1</literal>が複製されます。
つまり<literal>template1</literal>に変更を与えると、その後に作成されるデータベースすべてにその変更が反映されることを意味します。
このため新しく作成するデータベースすべてに反映させたい場合でない限り<literal>template1</literal>内にオブジェクトを作成することは避けてください。
<literal>template0</literal>は<literal>template1</literal>の元の内容の汚れのない複製を意図したものです。
サイト独自の追加などを一切含まないデータベースを作成することが重要な場合に、<literal>template1</literal>の代わりに複製できます。
詳細については<xref linkend="manage-ag-templatedbs"/>を参照してください。
  </para>

  <para>
<!--
   As a convenience, there is a program you can
   execute from the shell to create new databases,
   <command>createdb</command>.<indexterm><primary>createdb</primary></indexterm>
-->
利便性のために、シェルから<command>createdb</command>を実行して、新しいデータベースを作成できます。
<indexterm><primary>createdb</primary></indexterm>

<synopsis>
createdb <replaceable class="parameter">dbname</replaceable>
</synopsis>

<!--
   <command>createdb</command> does no magic. It connects to the <literal>postgres</literal>
   database and issues the <command>CREATE DATABASE</command> command,
   exactly as described above.
   The <xref linkend="app-createdb"/> reference page contains the invocation
   details. Note that <command>createdb</command> without any arguments will create
   a database with the current user name.
-->
<command>createdb</command>は魔法ではありません。
これは<literal>postgres</literal>データベースに接続し、先に解説した通りに<command>CREATE DATABASE</command>コマンドを実行します。
<xref linkend="app-createdb"/>のリファレンスページに実行方法の詳細が説明されています。
引数のない<command>createdb</command>は現在のユーザ名のデータベースを作成しますので、注意してください。
  </para>

  <note>
   <para>
<!--
    <xref linkend="client-authentication"/> contains information about
    how to restrict who can connect to a given database.
-->
特定のデータベースに誰が接続できるかを制限する方法については<xref linkend="client-authentication"/>に記載されています。
   </para>
  </note>

  <para>
<!--
   Sometimes you want to create a database for someone else, and have them
   become the owner of the new database, so they can
   configure and manage it themselves.  To achieve that, use one of the
   following commands:
-->
他のユーザのためにデータベースを作成し、そのユーザ自身が設定、管理できるように新しいデータベースの所有者にさせたい場合も考えられます。
そのためには、次のコマンドのいずれかを使用します。
<programlisting>
CREATE DATABASE <replaceable>dbname</replaceable> OWNER <replaceable>rolename</replaceable>;
</programlisting>
<!--
   from the SQL environment, or:
-->
をSQL環境から実行するか、または
<programlisting>
createdb -O <replaceable>rolename</replaceable> <replaceable>dbname</replaceable>
</programlisting>
<!--
   from the shell.
   Only the superuser is allowed to create a database for
   someone else (that is, for a role you are not a member of).
-->
をシェルから実行します。
他のユーザのために（つまり、自身がメンバではないロールのために）データベースを作成できるのはスーパーユーザだけです。
  </para>
 </sect1>

 <sect1 id="manage-ag-templatedbs">
<!--
  <title>Template Databases</title>
-->
  <title>テンプレートデータベース</title>

  <para>
<!--
   <command>CREATE DATABASE</command> actually works by copying an existing
   database.  By default, it copies the standard system database named
   <literal>template1</literal>.<indexterm><primary>template1</primary></indexterm> Thus that
   database is the <quote>template</quote> from which new databases are
   made.  If you add objects to <literal>template1</literal>, these objects
   will be copied into subsequently created user databases.  This
   behavior allows site-local modifications to the standard set of
   objects in databases.  For example, if you install the procedural
   language <application>PL/Perl</application> in <literal>template1</literal>, it will
   automatically be available in user databases without any extra
   action being taken when those databases are created.
-->
実際の<command>CREATE DATABASE</command>の動作は、既存のデータベースをコピーすることです。
デフォルトでは、<literal>template1</literal>という名前の標準のシステムデータベースをコピーします。<indexterm><primary>template1</primary></indexterm>
したがって、このデータベースは新しく作成するデータベースの元になる<quote>テンプレート</quote>となります。
<literal>template1</literal>にオブジェクトを追加した場合、追加したオブジェクトはその後に作成されるユーザデータベースにコピーされます。
この振舞いによって、データベース標準オブジェクト群にサイト独自の変更を行うことができます。
例えば、<application>PL/Perl</application>手続き言語を<literal>template1</literal>にインストールした場合、データベースを作成する時に追加作業を行うことなく、自動的にこの言語をユーザデータベースで使用できます。
  </para>

  <para>
<!--
   However, <command>CREATE DATABASE</command> does not copy database-level
   <command>GRANT</command> permissions attached to the source database.
   The new database has default database-level permissions.
-->
しかし、<command>CREATE DATABASE</command>は、元のデータベースに付加されたデータベースレベルの<command>GRANT</command>権限をコピーしません。
新しいデータベースにはデフォルトのデータベースレベルの権限があります。
  </para>

  <para>
<!--
   There is a second standard system database named
   <literal>template0</literal>.<indexterm><primary>template0</primary></indexterm> This
   database contains the same data as the initial contents of
   <literal>template1</literal>, that is, only the standard objects
   predefined by your version of
   <productname>PostgreSQL</productname>.  <literal>template0</literal>
   should never be changed after the database cluster has been
   initialized.  By instructing
   <command>CREATE DATABASE</command> to copy <literal>template0</literal> instead
   of <literal>template1</literal>, you can create a <quote>pristine</quote> user
   database (one where no user-defined objects exist and where the system
   objects have not been altered) that contains none of the site-local additions in
   <literal>template1</literal>.  This is particularly handy when restoring a
   <literal>pg_dump</literal> dump: the dump script should be restored in a
   pristine database to ensure that one recreates the correct contents
   of the dumped database, without conflicting with objects that
   might have been added to <literal>template1</literal> later on.
-->
<literal>template0</literal>という名前の二次的な標準システムデータベースがあります。
<indexterm><primary>template0</primary></indexterm>
このデータベースには<literal>template1</literal>の初期内容と同じデータが含まれています。
つまり、使用しているバージョンの<productname>PostgreSQL</productname>で定義済みの標準オブジェクトのみから構成されています。
<literal>template0</literal>をデータベースクラスタを初期化した後に変更してはいけません。
<command>CREATE DATABASE</command>を<literal>template1</literal>ではなく<literal>template0</literal>をコピーするように実行することで、<literal>template1</literal>に追加されたサイト独自のものを含まない、（そこではユーザ定義オブジェクトは存在せず、システムオブジェクトは変更されていない）<quote>汚れがない</quote>ユーザデータベースを作成できます。
これは特に、<literal>pg_dump</literal>ダンプからリストアする時に便利です。
このダンプスクリプトは、後で<literal>template1</literal>に追加される可能性のあるオブジェクトと衝突しないように、ダンプしたデータベースの内容を正しく再作成するために、汚れのないデータベースにリストアされなければなりません。
  </para>

  <para>
<!--
   Another common reason for copying <literal>template0</literal> instead
   of <literal>template1</literal> is that new encoding and locale settings
   can be specified when copying <literal>template0</literal>, whereas a copy
   of <literal>template1</literal> must use the same settings it does.
   This is because <literal>template1</literal> might contain encoding-specific
   or locale-specific data, while <literal>template0</literal> is known not to.
-->
<literal>template1</literal>の代わりに<literal>template0</literal>をコピーするその他の一般的な理由は、<literal>template0</literal>をコピーするときに新規の符号化方式とロケールを設定できることです。
一方、<literal>template1</literal>のコピーはそれが行ったと同一の設定を使用しなければなりません。
これは<literal>template0</literal>が認識されていない一方で、<literal>template1</literal>が符号化方式特有の、またはロケール特有のデータを含んでいる可能性があることに依ります。
  </para>

  <para>
<!--
   To create a database by copying <literal>template0</literal>, use:
-->
<literal>template0</literal>をコピーしてデータベースを作成するには、
<programlisting>
CREATE DATABASE <replaceable>dbname</replaceable> TEMPLATE template0;
</programlisting>
<!--
   from the SQL environment, or:
-->
をSQL環境から実行するか、または
<programlisting>
createdb -T template0 <replaceable>dbname</replaceable>
</programlisting>
<!--
   from the shell.
-->
をシェルから実行します。
  </para>

  <para>
<!--
   It is possible to create additional template databases, and indeed
   one can copy any database in a cluster by specifying its name
   as the template for <command>CREATE DATABASE</command>.  It is important to
   understand, however, that this is not (yet) intended as
   a general-purpose <quote><command>COPY DATABASE</command></quote> facility.
   The principal limitation is that no other sessions can be connected to
   the source database while it is being copied.  <command>CREATE
   DATABASE</command> will fail if any other connection exists when it starts;
   during the copy operation, new connections to the source database
   are prevented.
-->
さらにテンプレートデータベースを作成することができます。
また、実際のところ<command>CREATE DATABASE</command>のテンプレートとして名前を指定することで、クラスタ内の任意のデータベースをコピーできます。
しかし、この機能は、（まだ）汎用目的の<quote><command>COPY DATABASE</command></quote>能力を意図したものではないことを理解しておいてください。
コピー操作の間、他のセッションから元のデータベースに接続することができないという点は大きな制限です。
<command>CREATE DATABASE</command>は、その起動時に他の接続が存在する場合失敗します。
コピー操作中は元のデータベースへの新しい接続を許しません。
  </para>

  <para>
<!--
   Two useful flags exist in <literal>pg_database</literal><indexterm><primary>pg_database</primary></indexterm> for each
   database: the columns <literal>datistemplate</literal> and
   <literal>datallowconn</literal>.  <literal>datistemplate</literal>
   can be set to indicate that a database is intended as a template for
   <command>CREATE DATABASE</command>.  If this flag is set, the database can be
   cloned by any user with <literal>CREATEDB</literal> privileges; if it is not set,
   only superusers and the owner of the database can clone it.
   If <literal>datallowconn</literal> is false, then no new connections
   to that database will be allowed (but existing sessions are not terminated
   simply by setting the flag false).  The <literal>template0</literal>
   database is normally marked <literal>datallowconn = false</literal> to prevent its modification.
   Both <literal>template0</literal> and <literal>template1</literal>
   should always be marked with <literal>datistemplate = true</literal>.
-->
<literal>datistemplate</literal>列と<literal>datallowconn</literal>列という、データベースそれぞれに有用なフラグが<literal>pg_database</literal>に存在します。
<indexterm><primary>pg_database</primary></indexterm>
<literal>datistemplate</literal>は、そのデータベースが<command>CREATE DATABASE</command>のテンプレートとして使用されることを目的としているものであることを意味するために設定できます。
このフラグが設定された場合、<literal>CREATEDB</literal>権限を持つすべてのユーザはそのデータベースを複製できます。
設定されていない場合は、スーパーユーザとそのデータベース所有者のみがそれを複製できます。
<literal>datallowconn</literal>が偽の場合、そのデータベースへの新規接続はできません（しかし、このフラグを偽にするだけでは既存のセッションは閉ざされません）。
<literal>template0</literal>データベースは、変更を防ぐために、通常<literal>datallowconn</literal> = <literal>false</literal>とされています。
<literal>template0</literal>と<literal>template1</literal>の両方は、常に<literal>datistemplate</literal> = <literal>true</literal>とされていなければなりません。
  </para>

  <note>
   <para>
<!--
    <literal>template1</literal> and <literal>template0</literal> do not have any special
    status beyond the fact that the name <literal>template1</literal> is the default
    source database name for <command>CREATE DATABASE</command>.
    For example, one could drop <literal>template1</literal> and recreate it from
    <literal>template0</literal> without any ill effects.  This course of action
    might be advisable if one has carelessly added a bunch of junk in
    <literal>template1</literal>. (To delete <literal>template1</literal>,
    it must have <literal>pg_database.datistemplate = false</literal>.)
-->
<literal>template1</literal>と<literal>template0</literal>には、<literal>template1</literal>という名前が<command>CREATE DATABASE</command>のデフォルトのソースデータベースの名前であること以上の特別な地位はありません。
例えば、<literal>template1</literal>を削除し、<literal>template0</literal>から再作成しても何も問題ありません。
この操作は、不注意にごみを<literal>template1</literal>に追加してしまった場合にお勧めします。
（<literal>template1</literal>を削除するには、<literal>pg_database.datistemplate = false</literal>としなければなりません。）
   </para>

   <para>
<!--
    The <literal>postgres</literal> database is also created when a database
    cluster is initialized.  This database is meant as a default database for
    users and applications to connect to. It is simply a copy of
    <literal>template1</literal> and can be dropped and recreated if necessary.
-->
データベースクラスタが初期化される時、<literal>postgres</literal>データベースも作成されます。
このデータベースは、ユーザとアプリケーションのデフォルトの接続先を意図したものです。
これは<literal>template1</literal>の単純なコピーで、必要に応じて削除したり再作成したりできます。
   </para>
  </note>
 </sect1>

 <sect1 id="manage-ag-config">
<!--
  <title>Database Configuration</title>
-->
  <title>データベースの設定</title>

  <para>
<!--
   Recall from <xref linkend="runtime-config"/> that the
   <productname>PostgreSQL</productname> server provides a large number of
   run-time configuration variables.  You can set database-specific
   default values for many of these settings.
-->
<xref linkend="runtime-config"/>で説明したように、<productname>PostgreSQL</productname>サーバには多数の実行時の設定変数が存在します。
これらの設定の多くに対して、データベース固有のデフォルト値を設定できます。
  </para>

  <para>
<!--
   For example, if for some reason you want to disable the
   <acronym>GEQO</acronym> optimizer for a given database, you'd
   ordinarily have to either disable it for all databases or make sure
   that every connecting client is careful to issue <literal>SET geqo
   TO off</literal>.  To make this setting the default within a particular
   database, you can execute the command:
-->
例えば、何らかの理由で特定のデータベースについて<acronym>GEQO</acronym>オプティマイザを無効にしたい場合、通常はすべてのデータベースでこれを無効にするか、またはすべての接続しているクライアントで間違いなく<literal>SET geqo TO off;</literal>が実行されていることを確認する必要があります。
特定のデータベースでこの設定をデフォルトにするには、次のコマンドを実行します。
<programlisting>
ALTER DATABASE mydb SET geqo TO off;
</programlisting>
<!--
   This will save the setting (but not set it immediately).  In
   subsequent connections to this database it will appear as though
   <literal>SET geqo TO off;</literal> had been executed just before the
   session started.
   Note that users can still alter this setting during their sessions; it
   will only be the default.  To undo any such setting, use
   <literal>ALTER DATABASE <replaceable>dbname</replaceable> RESET
   <replaceable>varname</replaceable></literal>.
-->
これにより設定が保存されます（ただし、すぐに反映はされません）。
以降のこのデータベースに対する接続においては、セッションの開始の直前に<literal>SET geqo TO off;</literal>が呼び出されたのと同様になります。
これはデフォルトでしかありませんので、ユーザはセッションの途中であってもこの設定を変更できます。
このような設定を解除するには、<literal>ALTER DATABASE <replaceable>dbname</replaceable> RESET <replaceable>varname</replaceable></literal>を使用します。
  </para>
 </sect1>

 <sect1 id="manage-ag-dropdb">
<!--
  <title>Destroying a Database</title>
-->
  <title>データベースの削除</title>

  <para>
<!--
   Databases are destroyed with the command
   <xref linkend="sql-dropdatabase"/>:<indexterm><primary>DROP DATABASE</primary></indexterm>
-->
データベースの削除には、以下の<xref linkend="sql-dropdatabase"/>コマンドを使用します。
<indexterm><primary>DROP DATABASE</primary></indexterm>
<synopsis>
DROP DATABASE <replaceable>name</replaceable>;
</synopsis>
<!--
   Only the owner of the database, or
   a superuser, can drop a database. Dropping a database removes all objects
   that were
   contained within the database. The destruction of a database cannot
   be undone.
-->
データベースの所有者とスーパーユーザのみがデータベースを削除できます。
データベースの削除はそのデータベースに含まれるすべてのオブジェクトを削除します。
削除されたデータベースは復元できません。
  </para>

  <para>
<!--
   You cannot execute the <command>DROP DATABASE</command> command
   while connected to the victim database. You can, however, be
   connected to any other database, including the <literal>template1</literal>
   database.
   <literal>template1</literal> would be the only option for dropping the last user database of a
   given cluster.
-->
削除しようとしているデータベースに接続している時には<command>DROP DATABASE</command>を実行することはできません。
しかし、<literal>template1</literal>などのその他のデータベースに接続すれば削除できます。
また、そのクラスタの最後のユーザデータベースを削除する時には、<literal>template1</literal>データベースに接続するしかありません。
  </para>

  <para>
<!--
   For convenience, there is also a shell program to drop
   databases, <xref linkend="app-dropdb"/>:<indexterm><primary>dropdb</primary></indexterm>
-->
利便性のため、データベースを削除する<xref linkend="app-dropdb"/>シェルプログラムもあります。
<indexterm><primary>dropdb</primary></indexterm>
<synopsis>
dropdb <replaceable class="parameter">dbname</replaceable>
</synopsis>
<!--
   (Unlike <command>createdb</command>, it is not the default action to drop
   the database with the current user name.)
-->
（<command>createdb</command>と異なり、デフォルトで現在のユーザ名のデータベースを削除するようにはなっていません。）
  </para>
 </sect1>

 <sect1 id="manage-ag-tablespaces">
<!--
  <title>Tablespaces</title>
-->
  <title>テーブル空間</title>

  <indexterm zone="manage-ag-tablespaces">
   <primary>tablespace</primary>
  </indexterm>
  <indexterm zone="manage-ag-tablespaces">
   <primary>テーブル空間</primary>
  </indexterm>

  <para>
<!--
   Tablespaces in <productname>PostgreSQL</productname> allow database administrators to
   define locations in the file system where the files representing
   database objects can be stored. Once created, a tablespace can be referred
   to by name when creating database objects.
-->
<productname>PostgreSQL</productname>のテーブル空間により、データベース管理者はデータベースオブジェクトを表すファイルを格納できるファイルシステム上の場所を定義できます。
テーブル空間を一度作成すると、データベースオブジェクトを作成する時に名前により参照できます。
  </para>

  <para>
<!--
   By using tablespaces, an administrator can control the disk layout
   of a <productname>PostgreSQL</productname> installation. This is useful in at
   least two ways. First, if the partition or volume on which the
   cluster was initialized runs out of space and cannot be extended,
   a tablespace can be created on a different partition and used
   until the system can be reconfigured.
-->
テーブル空間を使用することで、管理者は<productname>PostgreSQL</productname>インストレーションのディスクレイアウトを制御できます。
これは、少なくとも2つの点で有用です。
1つは、クラスタを初期化したパーティションもしくはボリュームの容量が不足し、拡張を行うことができない場合、システムを再構成するまで、別のパーティションにテーブル空間を作成して、このテーブル空間を使用できます。
  </para>

  <para>
<!--
   Second, tablespaces allow an administrator to use knowledge of the
   usage pattern of database objects to optimize performance. For
   example, an index which is very heavily used can be placed on a
   very fast, highly available disk, such as an expensive solid state
   device. At the same time a table storing archived data which is
   rarely used or not performance critical could be stored on a less
   expensive, slower disk system.
-->
もう1つは、テーブル空間により、管理者はデータベースオブジェクトの使用パターンに基づいてデータ格納場所を調整できることです。
例えば、非常によく使用されるインデックスを、例えば、高価なソリッドステートディスクなどの高速・高可用性ディスクに格納できます。
同時に、めったに使用されない保存用のデータや性能が求められていない保存用のデータを格納するテーブルを低価格・低速ディスクシステムに格納することもできます。
  </para>

  <warning>
   <para>
<!--
     Even though located outside the main PostgreSQL data directory,
     tablespaces are an integral part of the database cluster and
     <emphasis>cannot</emphasis> be treated as an autonomous collection
     of data files. They are dependent on metadata contained in the main
     data directory, and therefore cannot be attached to a different
     database cluster or backed up individually.  Similarly, if you lose
     a tablespace (file deletion, disk failure, etc.), the database cluster
     might become unreadable or unable to start.  Placing a tablespace
     on a temporary file system like a RAM disk risks the reliability of
     the entire cluster.
-->
主PostgreSQLデータディレクトリの外に位置していたとしても、テーブル空間はデータベースクラスタの不可欠な部分であり、データファイルの自律的な集合として扱うことは<emphasis>できません</emphasis>。
それらは主データディレクトリに含まれるメタデータに依存しますので、異なるデータベースクラスタに所属させたり、個別にバックアップしたりすることはできません。
同様に、テーブル空間を失えば（ファイル削除、ディスクの破損など）、データベースクラスタは読み取れなくなったり、開始できなくなったりするかもしれません。
テーブル空間をRAMディスクのような一時ファイルシステムに置くことは、クラスタ全体の信頼性を危険にさらします。
   </para>
  </warning>

  <para>
<!--
   To define a tablespace, use the <xref
   linkend="sql-createtablespace"/>
   command, for example:<indexterm><primary>CREATE TABLESPACE</primary></indexterm>:
-->
テーブル空間を定義するには<xref linkend="sql-createtablespace"/>コマンドを使用してください。
以下に例を示します。
<indexterm><primary>CREATE TABLESPACE</primary></indexterm>
<programlisting>
CREATE TABLESPACE fastspace LOCATION '/ssd1/postgresql/data';
</programlisting>
<!--
   The location must be an existing, empty directory that is owned by
   the <productname>PostgreSQL</productname> operating system user.  All objects subsequently
   created within the tablespace will be stored in files underneath this
   directory.  The location must not be on removable or transient storage,
   as the cluster might fail to function if the tablespace is missing
   or lost.
-->
この場所は、既存かつ空のディレクトリでなければならず、また、<productname>PostgreSQL</productname>オペレーティングシステムユーザが所有していなければなりません。
その後に、テーブル空間内に作成されるオブジェクトはすべてこのディレクトリ以下のファイルに格納されます。
テーブル空間が見つからなかったり失われたりするとクラスタは機能しませんので、この場所は取り外し可能な記憶装置や一時的な記憶装置上にあってはいけません。
  </para>

  <note>
   <para>
<!--
    There is usually not much point in making more than one
    tablespace per logical file system, since you cannot control the location
    of individual files within a logical file system.  However,
    <productname>PostgreSQL</productname> does not enforce any such limitation, and
    indeed it is not directly aware of the file system boundaries on your
    system.  It just stores files in the directories you tell it to use.
-->
通常、論理ファイルシステム内の個々のファイルの場所を制御することができませんので、1つの論理ファイルシステムに複数のテーブル空間を作成することは意味がありません。
しかし、<productname>PostgreSQL</productname>にはこうした制限はありません。
実際、システムのファイルシステムの境を直接意識しません。
単に使用することを宣言したディレクトリにファイルを格納します。
   </para>
  </note>

  <para>
<!--
   Creation of the tablespace itself must be done as a database superuser,
   but after that you can allow ordinary database users to use it.
   To do that, grant them the <literal>CREATE</literal> privilege on it.
-->
テーブル空間自体の生成はデータベーススーパーユーザが行う必要があります。
しかし、その後に、データベース一般ユーザにそのテーブル空間を使用させることができます。
これを行うには、ユーザにテーブル空間に対する<literal>CREATE</literal>権限を与えてください。
  </para>

  <para>
<!--
   Tables, indexes, and entire databases can be assigned to
   particular tablespaces. To do so, a user with the <literal>CREATE</literal>
   privilege on a given tablespace must pass the tablespace name as a
   parameter to the relevant command. For example, the following creates
   a table in the tablespace <literal>space1</literal>:
-->
テーブル、インデックス、およびデータベース全体は特定のテーブル空間に割り当て可能です。
これを行うには、指定テーブル空間に<literal>CREATE</literal>権限を持つユーザが関連するコマンドにテーブル空間をパラメータとして渡す必要があります。
例えば、以下は<literal>space1</literal>テーブル空間にあるテーブルを作成しています。
<programlisting>
CREATE TABLE foo(i int) TABLESPACE space1;
</programlisting>
  </para>

  <para>
<!--
   Alternatively, use the <xref linkend="guc-default-tablespace"/> parameter:
-->
他の方法として、以下のように<xref linkend="guc-default-tablespace"/>パラメータの使用があります。
<programlisting>
SET default_tablespace = space1;
CREATE TABLE foo(i int);
</programlisting>
<!--
   When <varname>default_tablespace</varname> is set to anything but an empty
   string, it supplies an implicit <literal>TABLESPACE</literal> clause for
   <command>CREATE TABLE</command> and <command>CREATE INDEX</command> commands that
   do not have an explicit one.
-->
<varname>default_tablespace</varname>が空文字以外の何かに設定された場合、この値が、明示的なテーブル空間の指定がない<command>CREATE TABLE</command>コマンドや<command>CREATE INDEX</command>コマンドの暗黙的な <literal>TABLESPACE</literal>句として適用されます。
  </para>

  <para>
<!--
   There is also a <xref linkend="guc-temp-tablespaces"/> parameter, which
   determines the placement of temporary tables and indexes, as well as
   temporary files that are used for purposes such as sorting large data
   sets.  This can be a list of tablespace names, rather than only one,
   so that the load associated with temporary objects can be spread over
   multiple tablespaces.  A random member of the list is picked each time
   a temporary object is to be created.
-->
<xref linkend="guc-temp-tablespaces"/>というパラメータも存在します。
これは、一時テーブルとそのインデックス、大規模データ集合のソートなどを目的に使用される一時ファイルの場所を決定するものです。
これは、テーブル空間名を1つだけ指定するものではなく、テーブル空間名のリストを取ることができます。
このため、一時的なオブジェクトに関連する負荷を、複数のテーブル空間にわたって分散することができます。
一時的なオブジェクトを作成する度に、このリストから無作為に要素が選択されます。
  </para>

  <para>
<!--
   The tablespace associated with a database is used to store the system
   catalogs of that database.  Furthermore, it is the default tablespace
   used for tables, indexes, and temporary files created within the database,
   if no <literal>TABLESPACE</literal> clause is given and no other selection is
   specified by <varname>default_tablespace</varname> or
   <varname>temp_tablespaces</varname> (as appropriate).
   If a database is created without specifying a tablespace for it,
   it uses the same tablespace as the template database it is copied from.
-->
データベースに関連付けされたテーブル空間は、そのデータベースのシステムカタログを格納するために使用されます。
さらに、<literal>TABLESPACE</literal>句を付けずに、または、（適切な）<varname>default_tablespace</varname>や<varname>temp_tablespaces</varname>で指定された選択肢がなければ、データベース内に作成されたテーブルやインデックスのデフォルトのテーブル空間としても使用されます。
テーブル空間の指定なしで作成されたデータベースは、コピー元のテンプレートデータベースのテーブル空間と同じものを使用します。
  </para>

  <para>
<!--
   Two tablespaces are automatically created when the database cluster
   is initialized.  The
   <literal>pg_global</literal> tablespace is used only for shared system catalogs. The
   <literal>pg_default</literal> tablespace is the default tablespace of the
   <literal>template1</literal> and <literal>template0</literal> databases (and, therefore,
   will be the default tablespace for other databases as well, unless
   overridden by a <literal>TABLESPACE</literal> clause in <command>CREATE
   DATABASE</command>).
-->
データベースクラスタが初期化される時に2つのテーブル空間が自動的に作成されます。
<literal>pg_global</literal>テーブル空間は共有システムカタログ用にのみ使用されます。
<literal>pg_default</literal>テーブル空間は<literal>template1</literal>と<literal>template0</literal>データベースのデフォルトテーブル空間です
（したがって、<command>CREATE DATABASE</command>の<literal>TABLESPACE</literal>句で変更されない限り、このテーブル空間が同様に他のデータベースに対するデフォルトのテーブル空間になります）。
  </para>

  <para>
<!--
   Once created, a tablespace can be used from any database, provided
   the requesting user has sufficient privilege. This means that a tablespace
   cannot be dropped until all objects in all databases using the tablespace
   have been removed.
-->
テーブル空間は、一度作成すると、要求しているユーザが十分な権限を持っていればすべてのデータベースから使用できます。
これは、テーブル空間を使用するすべてのデータベースのすべてのオブジェクトが削除されるまで、そのテーブル空間を削除できないことを意味します。
  </para>

  <para>
<!--
   To remove an empty tablespace, use the <xref
   linkend="sql-droptablespace"/>
   command.
-->
空のテーブル空間を削除するには、<xref linkend="sql-droptablespace"/>コマンドを使用してください。
  </para>

  <para>
<!--
   To determine the set of existing tablespaces, examine the
   <link linkend="catalog-pg-tablespace"><structname>pg_tablespace</structname>
   </link> system catalog, for example
-->
既存のテーブル空間群を求めるには、以下の例のように<link linkend="catalog-pg-tablespace"><structname>pg_tablespace</structname></link>を確認してください。
<synopsis>
SELECT spcname, spcowner::regrole, pg_tablespace_location(oid) FROM pg_tablespace;
</synopsis>
<<<<<<< HEAD
<!--
   The <xref linkend="app-psql"/> program's <literal>\db</literal> meta-command
=======
   It is possible to find which databases use which tablespaces;
   see <xref linkend="functions-info-catalog-table"/>.  The <xref
   linkend="app-psql"/> program's <literal>\db</literal> meta-command
>>>>>>> 3d6a8289
   is also useful for listing the existing tablespaces.
-->
また、<xref linkend="app-psql"/>プログラムの<literal>\db</literal>メタコマンドも既存のテーブル空間を列挙する際に役に立ちます。
  </para>

  <para>
<!--
   The directory <filename>$PGDATA/pg_tblspc</filename> contains symbolic links that
   point to each of the non-built-in tablespaces defined in the cluster.
   Although not recommended, it is possible to adjust the tablespace
   layout by hand by redefining these links. Under no circumstances perform
<<<<<<< HEAD
   this operation while the server is running. Note that in PostgreSQL 9.1
   and earlier you will also need to update the <structname>pg_tablespace</structname>
   catalog with the new locations. (If you do not, <literal>pg_dump</literal> will
   continue to output the old tablespace locations.)
-->
<filename>$PGDATA/pg_tblspc</filename>ディレクトリには、そのクラスタで定義された非組み込みテーブル空間1つひとつを指し示すシンボリックリンクがあります。
推奨はしませんが、こうしたリンクを手作業で再定義してテーブル空間のレイアウトを調整することができます。
2点警告します。
これをサーバが実行している時に行わないでください。
PostgreSQL 9.1およびそれ以前の場合、<structname>pg_tablespace</structname>カタログを新規の場所に更新してください。
（これを行わないと、<literal>pg_dump</literal>は古いテーブル空間の場所を出力し続けます。）
=======
   this operation while the server is running.
>>>>>>> 3d6a8289
  </para>

 </sect1>
</chapter><|MERGE_RESOLUTION|>--- conflicted
+++ resolved
@@ -839,17 +839,14 @@
 <synopsis>
 SELECT spcname, spcowner::regrole, pg_tablespace_location(oid) FROM pg_tablespace;
 </synopsis>
-<<<<<<< HEAD
-<!--
-   The <xref linkend="app-psql"/> program's <literal>\db</literal> meta-command
-=======
+<!--
    It is possible to find which databases use which tablespaces;
    see <xref linkend="functions-info-catalog-table"/>.  The <xref
    linkend="app-psql"/> program's <literal>\db</literal> meta-command
->>>>>>> 3d6a8289
    is also useful for listing the existing tablespaces.
 -->
-また、<xref linkend="app-psql"/>プログラムの<literal>\db</literal>メタコマンドも既存のテーブル空間を列挙する際に役に立ちます。
+《マッチ度[53.086420]》また、<xref linkend="app-psql"/>プログラムの<literal>\db</literal>メタコマンドも既存のテーブル空間を列挙する際に役に立ちます。
+《機械翻訳》«It is possible to find which databases use which tablespaces; see <xref linkend="functions-info-catalog-table"/>. The <xref linkend="app-psql"/> program's <literal>\db</literal> meta-command is also useful for listing the existing tablespaces.»
   </para>
 
   <para>
@@ -858,21 +855,9 @@
    point to each of the non-built-in tablespaces defined in the cluster.
    Although not recommended, it is possible to adjust the tablespace
    layout by hand by redefining these links. Under no circumstances perform
-<<<<<<< HEAD
-   this operation while the server is running. Note that in PostgreSQL 9.1
-   and earlier you will also need to update the <structname>pg_tablespace</structname>
-   catalog with the new locations. (If you do not, <literal>pg_dump</literal> will
-   continue to output the old tablespace locations.)
--->
-<filename>$PGDATA/pg_tblspc</filename>ディレクトリには、そのクラスタで定義された非組み込みテーブル空間1つひとつを指し示すシンボリックリンクがあります。
-推奨はしませんが、こうしたリンクを手作業で再定義してテーブル空間のレイアウトを調整することができます。
-2点警告します。
-これをサーバが実行している時に行わないでください。
-PostgreSQL 9.1およびそれ以前の場合、<structname>pg_tablespace</structname>カタログを新規の場所に更新してください。
-（これを行わないと、<literal>pg_dump</literal>は古いテーブル空間の場所を出力し続けます。）
-=======
    this operation while the server is running.
->>>>>>> 3d6a8289
+-->
+《機械翻訳》«The directory <filename>$PGDATA/pg_tblspc</filename> contains symbolic links that point to each of the non-built-in tablespaces defined in the cluster. Although not recommended, it is possible to adjust the tablespace layout by hand by redefining these links. Under no circumstances perform this operation while the server is running.»
   </para>
 
  </sect1>

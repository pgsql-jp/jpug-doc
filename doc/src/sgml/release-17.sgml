--- conflicted
+++ resolved
@@ -715,15 +715,11 @@
 
 <listitem>
 <para>
-<<<<<<< HEAD
-<!--
-Allow vacuum to more efficiently remove and freeze tuples (Melanie Plageman)
+<!--
+Allow vacuum to more efficiently remove and freeze tuples (Melanie Plageman, Heikki Linnakangas)
 -->
 《機械翻訳》タプルをより効率的に削除し、凍結するために、vacuumを使用する。
-(Melanie Plageman)
-=======
-Allow vacuum to more efficiently remove and freeze tuples (Melanie Plageman, Heikki Linnakangas)
->>>>>>> da32f5c4
+(Melanie Plageman, Heikki Linnakangas)
 </para>
 
 <para>
@@ -923,15 +919,11 @@
 
 <listitem>
 <para>
-<<<<<<< HEAD
-<!--
-Allow pg_stat_reset_shared("slru") to clear SLRU statistics (Atsushi Torikoshi)
--->
-《機械翻訳》pg_stat_reset_shared("slru")でSLRUの統計をクリアできるようにしました。
+<!--
+Allow pg_stat_reset_shared('slru') to clear SLRU statistics (Atsushi Torikoshi)
+-->
+《機械翻訳》pg_stat_reset_shared('slru')でSLRUの統計をクリアできるようにしました。
 (Torikoshi Atsushi)
-=======
-Allow pg_stat_reset_shared('slru') to clear SLRU statistics (Atsushi Torikoshi)
->>>>>>> da32f5c4
 </para>
 
 <para>
@@ -1259,27 +1251,18 @@
 
 <listitem>
 <para>
-<<<<<<< HEAD
-<!--
-Create "builtin" collation provider similar to libc's C locale (Jeff Davis)
--->
-《機械翻訳》libc の C ロケールと同様の「組み込み」照合順序プロバイダを作成する。
+<!--
+Add a builtin platform-independent collation provider (Jeff Davis)
+-->
+《機械翻訳》«Add a builtin platform-independent collation provider»
 (Jeff Davis)
 </para>
 
 <para>
 <!--
-While its C locale is similar but independent of libc, its C.UTF-8 locale sorts by Unicode code points and has Unicode-based case folding.
--->
-《機械翻訳》Cのロケールはlibcと似ていますが、libcから独立しています。
-一方、C.UTF-8のロケールはUnicodeのコードポイントでソートされ、Unicodeベースのケース折り畳みがあります。
-=======
-Add a builtin platform-independent collation provider (Jeff Davis)
-</para>
-
-<para>
 This supports "C" and "C.UTF-8" collations.
->>>>>>> da32f5c4
+-->
+《機械翻訳》«This supports "C" and "C.UTF-8" collations.»
 </para>
 </listitem>
 
@@ -2269,15 +2252,11 @@
 
 <listitem>
 <para>
-<<<<<<< HEAD
-<!--
-Add SQL/JSON constructor functions JSON(), JSON_SCALAR(), and JSON_SERIALIZE() (Amit Langote)
+<!--
+Add SQL/JSON constructor functions JSON(), JSON_SCALAR(), and JSON_SERIALIZE() (Nikita Glukhov, Teodor Sigaev, Oleg Bartunov, Alexander Korotkov, Andrew Dunstan, Amit Langote)
 -->
 《機械翻訳》SQL/JSONコンストラクタ関数の追加 JSON(), JSON_SCALAR(), JSON_SERIALIZE()。
-(Amit Langote)
-=======
-Add SQL/JSON constructor functions JSON(), JSON_SCALAR(), and JSON_SERIALIZE() (Nikita Glukhov, Teodor Sigaev, Oleg Bartunov, Alexander Korotkov, Andrew Dunstan, Amit Langote)
->>>>>>> da32f5c4
+(Nikita Glukhov, Teodor Sigaev, Oleg Bartunov, Alexander Korotkov, Andrew Dunstan, Amit Langote)
 </para>
 </listitem>
 

<!-- doc/src/sgml/bki.sgml -->

<chapter id="bki">
<!--
 <title>System Catalog Declarations and Initial Contents</title>
-->
 <title>システムカタログの宣言と初期内容</title>

 <para>
<!--
  <productname>PostgreSQL</productname> uses many different system catalogs
  to keep track of the existence and properties of database objects, such as
  tables and functions.  Physically there is no difference between a system
  catalog and a plain user table, but the backend C code knows the structure
  and properties of each catalog, and can manipulate it directly at a low
  level.  Thus, for example, it is inadvisable to attempt to alter the
  structure of a catalog on-the-fly; that would break assumptions built into
  the C code about how rows of the catalog are laid out.  But the structure
  of the catalogs can change between major versions.
-->
<productname>PostgreSQL</productname>は、テーブルや関数のようなデータベースオブジェクトの存在の有無と特性を追跡するために、多くの異なるシステムカタログを使用します。
物理的な観点ではシステムカタログとユーザーテーブルの間に違いはありませんが、バックエンドのCコードはそれぞれのカタログの構造と特性を把握しており、直接カタログを低レベルで操作することができます。
ですから、たとえばカタログの構造を思いつきで変更しようとするのはおすすめできません。そのことによって、Cのコードに組み込まれているカタログの行のレイアウトに関する前提を壊してしまうことになるからです。
とはいえ、カタログの構造はメジャーバージョン間で変更されることがあります。
 </para>

 <para>
<!--
  The structures of the catalogs are declared in specially formatted C
  header files in the <filename>src/include/catalog/</filename> directory of
  the source tree.  For each catalog there is a header file
  named after the catalog (e.g., <filename>pg_class.h</filename>
  for <structname>pg_class</structname>), which defines the set of columns
  the catalog has, as well as some other basic properties such as its OID.
<<<<<<< HEAD
=======
  Other critical files defining the catalog structure
  include <filename>indexing.h</filename>, which defines the indexes present
  on all the system catalogs, and <filename>toasting.h</filename>, which
  defines TOAST tables for catalogs that need one.
-->
カタログの構造は、ソースツリーの<filename>src/include/catalog/</filename>ディレクトリの中の特殊な形式のCヘッダーファイルに宣言されています。
とりわけ、個々のカタログに対応して、カタログと同じ名前のヘッダーファイルが存在し（たとえば、<structname>pg_class</structname>に対して<filename>pg_class.h</filename>というように）、カタログが持つ一連のカラムやOIDのような基本的な特性を定義しています。
そのほか、カタログ構造を定義している重要なファイルとしては、すべてのシステムカタログに存在するインデックスの構造を定義する<filename>indexing.h</filename>や、カタログによっては必要としているTOASTテーブルの構造を定義する<filename>toasting.h</filename>などがあります。
>>>>>>> 9a9c638e
 </para>

 <para>
<!--
  Many of the catalogs have initial data that must be loaded into them
  during the <quote>bootstrap</quote> phase
  of <application>initdb</application>, to bring the system up to a point
  where it is capable of executing SQL commands.  (For
  example, <filename>pg_class.h</filename> must contain an entry for itself,
  as well as one for each other system catalog and index.)  This
  initial data is kept in editable form in data files that are also stored
  in the <filename>src/include/catalog/</filename> directory.  For example,
  <filename>pg_proc.dat</filename> describes all the initial rows that must
  be inserted into the <structname>pg_proc</structname> catalog.
-->
SQLコマンドを実行可能な状態にまでシステムを持っていくために、多くのカタログは<application>initdb</application>の<quote>bootstrap</quote>フェーズで読み込まなければならない初期データを持っています。
（たとえば、<filename>pg_class.h</filename>は、他のシステムカタログとインデックス同様、自分自身のエントリを含んでいなければなりません。）
この初期データも、<filename>src/include/catalog/</filename>ディレクトリに格納されているデータファイル中に編集可能な形式で保存されています。
たとえば、<filename>pg_proc.dat</filename>は、<structname>pg_proc</structname>カタログに挿入されるべき初期の行を記述しています。
 </para>

 <para>
<!--
  To create the catalog files and load this initial data into them, a
  backend running in bootstrap mode reads a <acronym>BKI</acronym>
  (Backend Interface) file containing commands and initial data.
  The <filename>postgres.bki</filename> file used in this mode is prepared
  from the aforementioned header and data files, while building
  a <productname>PostgreSQL</productname> distribution, by a Perl script
  named <filename>genbki.pl</filename>.
  Although it's specific to a particular <productname>PostgreSQL</productname>
  release, <filename>postgres.bki</filename> is platform-independent and is
  installed in the <filename>share</filename> subdirectory of the
  installation tree.
-->
カタログファイルを作り初期データをそこにロードするために、ブートストラップモードで実行中のバックエンドは、コマンドと初期データを含む<acronym>BKI</acronym>（Backend Interface: バックエンドインタフェース）ファイルを読み込みます。
このモードで使用される<filename>postgres.bki</filename>は、<filename>genbki.pl</filename>というPerlスクリプトを使って、<productname>PostgreSQL</productname>ディストリビューションを構築する過程で前述のヘッダーとデータファイルから作成されます。
<filename>postgres.bki</filename>は<productname>PostgreSQL</productname>の特定のリリースに固有のものですが、プラットフォームからは独立しており、インストレーションツリーの<filename>share</filename>サブディレクトリにインストールされます。
 </para>

 <para>
<!--
  <filename>genbki.pl</filename> also produces a derived header file for
  each catalog, for example <filename>pg_class_d.h</filename> for
  the <structname>pg_class</structname> catalog.  This file contains
  automatically-generated macro definitions, and may contain other macros,
  enum declarations, and so on that can be useful for client C code that
  reads a particular catalog.
-->
<filename>genbki.pl</filename>は、他にも各々のカタログで使用する、たとえば<structname>pg_class</structname>のための<filename>pg_class_d.h</filename>のような派生ファイルを生成します。
このファイルには自動生成されたマクロ定義が含まれているほか、他のマクロとenum宣言も含まれており、特定のカタログを読み込むクライアントCコードに役立ちます。
 </para>

 <para>
<!--
  Most PostgreSQL developers don't need to be directly concerned with
  the <acronym>BKI</acronym> file, but almost any nontrivial feature
  addition in the backend will require modifying the catalog header files
  and/or initial data files.  The rest of this chapter gives some
  information about that, and for completeness describes
  the <acronym>BKI</acronym> file format.
-->
ほとんどのPostgreSQL開発者は直接<acronym>BKI</acronym>ファイルのことを気にかける必要はありませんが、バックエンドに些細ではない機能を追加する際にはカタログヘッダーファイル、あるいはまた初期データファイルの変更が必要になるでしょう。
この章の残りの部分でそれについての情報をお届けします。
また網羅性のために、<acronym>BKI</acronym>ファイルのフォーマットも説明します。
 </para>

 <sect1 id="system-catalog-declarations">
<!--
  <title>System Catalog Declaration Rules</title>
-->
  <title>システムカタログの宣言ルール</title>

  <para>
<!--
   The key part of a catalog header file is a C structure definition
   describing the layout of each row of the catalog.  This begins with
   a <literal>CATALOG</literal> macro, which so far as the C compiler is
   concerned is just shorthand for <literal>typedef struct
   FormData_<replaceable>catalogname</replaceable></literal>.
   Each field in the struct gives rise to a catalog column.
   Fields can be annotated using the BKI property macros described
   in <filename>genbki.h</filename>, for example to define a default value
   for a field or mark it as nullable or not nullable.
   The <literal>CATALOG</literal> line can also be annotated, with some
   other BKI property macros described in <filename>genbki.h</filename>, to
   define other properties of the catalog as a whole, such as whether
   it is a shared relation.
-->
カタログヘッダーファイルの肝心な部分は、カタログにおける行の配置を記述するC構造体定義です。
これは<literal>CATALOG</literal>マクロで始まりますが、Cコンパイラの観点からすると、単に<literal>typedef struct
   FormData_<replaceable>catalogname</replaceable></literal>の短縮形です。
構造体の各々のフィールドは、カタログのカラムを生成します。
フィールドには<filename>genbki.h</filename>に記述されたBKIプロパティマクロを使って注釈を付けることができます。
たとえば、フィールドのデフォルト値を定義したり、NULLが許されるかどうかのフラグを付けることができます。
<literal>CATALOG</literal>行にも注釈が付けられます。
<filename>genbki.h</filename>に記述されたBKIプロパティマクロを使って、共有リレーションであるかどうかといった、そのカタログ全体のプロパティを定義することができます。
  </para>

  <para>
<!--
   The system catalog cache code (and most catalog-munging code in general)
   assumes that the fixed-length portions of all system catalog tuples are
   in fact present, because it maps this C struct declaration onto them.
   Thus, all variable-length fields and nullable fields must be placed at
   the end, and they cannot be accessed as struct fields.
   For example, if you tried to
   set <structname>pg_type</structname>.<structfield>typrelid</structfield>
   to be NULL, it would fail when some piece of code tried to reference
   <literal>typetup-&gt;typrelid</literal> (or worse,
   <literal>typetup-&gt;typelem</literal>, because that follows
   <structfield>typrelid</structfield>).  This would result in
   random errors or even segmentation violations.
-->
システムカタログキャッシュのコード（そして一般的にたいていのカタログを触るコード）は、すべてのシステムカタログタプルに固定長部分が実際に存在するとみなします。
システムカタログキャッシュのコードは、C構造体定義をその固定部分にマップするからです。
したがって、すべての可変長フィールドと、NULLを許容するフィールドは、最後尾に置かれなければならず、また、構造体のフィールドとしてはアクセスできません。
たとえば、<structname>pg_type</structname>.<structfield>typrelid</structfield>をNULLにしようとすると、他のコード部分が<literal>typetup-&gt;typrelid</literal>を参照しようとして失敗します。（あるいはもっと悪いことに<literal>typetup-&gt;typelem</literal>を参照中に失敗します。なぜなら、そのフィールドは<structfield>typrelid</structfield>の後に来るからです。）
これはランダムなエラーとなるか、あるいはセグメンテーション違反にすらなってしまいます。
  </para>

  <para>
<!--
   As a partial guard against this type of error, variable-length or
   nullable fields should not be made directly visible to the C compiler.
   This is accomplished by wrapping them in <literal>#ifdef
   CATALOG_VARLEN</literal> ... <literal>#endif</literal> (where
   <literal>CATALOG_VARLEN</literal> is a symbol that is never defined).
   This prevents C code from carelessly trying to access fields that might
   not be there or might be at some other offset.
   As an independent guard against creating incorrect rows, we
   require all columns that should be non-nullable to be marked so
   in <structname>pg_attribute</structname>.  The bootstrap code will
   automatically mark catalog columns as <literal>NOT NULL</literal>
   if they are fixed-width and are not preceded by any nullable or
   variable-width column.
   Where this rule is inadequate, you can force correct marking by using
   <literal>BKI_FORCE_NOT_NULL</literal>
   and <literal>BKI_FORCE_NULL</literal> annotations as needed.
<<<<<<< HEAD
=======
-->
この種のエラーから部分的に身を守るためには、可変長あるいはNULLを許容するフィールドはCコンパイラから直接見えないようにすべきです。
これは<literal>#ifdef CATALOG_VARLEN</literal> ... <literal>#endif</literal>の中に入れることで達成できます。（ここで、<literal>CATALOG_VARLEN</literal>は、決して定義されないシンボルです。）
これにより、Cコードが不注意で存在しないフィールドにアクセスしようとしたり、オフセットが違うフィールドにアクセスしようとするのを防ぐことができます。
不正な行を作るのを防ぐ独立したガードとして、NULLを許容しないすべてのカラムを<structname>pg_attribute</structname>でそのように宣言することを要求します。
ブートストラップコードは、固定長でかつNULLを許容するカラムの次ではないすべてのカラムに対して自動的に<literal>NOT NULL</literal>のマークを付けます。
このルールが不適切なら、<literal>BKI_FORCE_NOT_NULL</literal>と<literal>BKI_FORCE_NULL</literal>を必要に応じて使ってマーキングを修正できます。
>>>>>>> 9a9c638e
  </para>

  <para>
<!--
   Frontend code should not include any <filename>pg_xxx.h</filename>
   catalog header file, as these files may contain C code that won't compile
   outside the backend.  (Typically, that happens because these files also
   contain declarations for functions
   in <filename>src/backend/catalog/</filename> files.)
   Instead, frontend code may include the corresponding
   generated <filename>pg_xxx_d.h</filename> header, which will contain
   OID <literal>#define</literal>s and any other data that might be of use
   on the client side.  If you want macros or other code in a catalog header
   to be visible to frontend code, write <literal>#ifdef
   EXPOSE_TO_CLIENT_CODE</literal> ... <literal>#endif</literal> around that
   section to instruct <filename>genbki.pl</filename> to copy that section
   to the <filename>pg_xxx_d.h</filename> header.
-->
フロントエンドのコードはすべての<filename>pg_xxx.h</filename>カタログヘッダーファイルをincludeすべきではありません。
バックエンド以外ではコンパイルできないCコードを含んでいるかもしれないからです。
（典型的には、<filename>src/backend/catalog/</filename>ファイル中に関数宣言を含んでいることによって起こります。）
その代わりに、フロントエンドは生成された<filename>pg_xxx_d.h</filename>ヘッダーをincludeできます。
このファイルは、OIDの<literal>#define</literal>と、クライアント側で必要になるデータを含んでいます。
カタログヘッダー中のマクロやその他のコードをフロントエンドから見えるようにしたい場合は、<literal>#ifdef EXPOSE_TO_CLIENT_CODE</literal> ... <literal>#endif</literal>で該当セクションを囲むことにより、<filename>genbki.pl</filename>がそのセクションを<filename>pg_xxx_d.h</filename>にコピーするように指示してください。
  </para>

  <para>
<!--
   A few of the catalogs are so fundamental that they can't even be created
   by the <acronym>BKI</acronym> <literal>create</literal> command that's
   used for most catalogs, because that command needs to write information
   into these catalogs to describe the new catalog.  These are
   called <firstterm>bootstrap</firstterm> catalogs, and defining one takes
   a lot of extra work: you have to manually prepare appropriate entries for
   them in the pre-loaded contents of <structname>pg_class</structname>
   and <structname>pg_type</structname>, and those entries will need to be
   updated for subsequent changes to the catalog's structure.
   (Bootstrap catalogs also need pre-loaded entries
   in <structname>pg_attribute</structname>, but
   fortunately <filename>genbki.pl</filename> handles that chore nowadays.)
   Avoid making new catalogs be bootstrap catalogs if at all possible.
-->
少数のカタログは非常に基本的なものなので、ほとんどのカタログで使用される<acronym>BKI</acronym> <literal>create</literal>コマンドですら作成できません。そのコマンドが、新しいカタログの記述をこれらのカタログに書き込む必要があるからです。
これらは<firstterm>ブートストラップ</firstterm>カタログと呼ばれ、定義するためには大量の追加の作業が必要です。
<structname>pg_class</structname>と<structname>pg_type</structname>のあらかじめロード済みの内容上に手動で適切なエントリを用意し、後のカタログ構造への変更に合わせてそれらのエントリを更新する必要があります。
（また、ブートストラップカタログは<structname>pg_attribute</structname>中のロード済みのエントリを必要としますが、幸いにも最近は<filename>genbki.pl</filename>が適切に処理してくれます。）
可能ならば、新しいカタログをブートストラップカタログとして作るのは避けてください。
  </para>
 </sect1>

 <sect1 id="system-catalog-initial-data">
<!--
  <title>System Catalog Initial Data</title>
-->
  <title>システムカタログ初期データ</title>

  <para>
<!--
   Each catalog that has any manually-created initial data (some do not)
   has a corresponding <literal>.dat</literal> file that contains its
   initial data in an editable format.
-->
手動で生成した初期データを持つ（いくつかのものは持っていません）各々のカタログには、編集可能なデータ形式の初期データを含み、対応する<literal>.dat</literal>ファイルがあります。
  </para>

  <sect2 id="system-catalog-initial-data-format">
<!--
   <title>Data File Format</title>
-->
   <title>データファイル形式</title>

   <para>
<!--
    Each <literal>.dat</literal> file contains Perl data structure literals
    that are simply eval'd to produce an in-memory data structure consisting
    of an array of hash references, one per catalog row.
    A slightly modified excerpt from <filename>pg_database.dat</filename>
    will demonstrate the key features:
-->
個々の<literal>.dat</literal>ファイルにはPerlのデータ構造文字列が含まれます。
それらは単に評価されることによって1個がカタログの1行に対応するハッシュ参照の配列を含むメモリ上のデータ構造を生成します。
<filename>pg_database.dat</filename>から抜きだしたものに些細な変更を加えたものを使って、鍵となる機能を示します。
   </para>

<programlisting>
[

# A comment could appear here.
{ oid =&gt; '1', oid_symbol =&gt; 'TemplateDbOid',
  descr =&gt; 'database\'s default template',
  datname =&gt; 'template1', encoding =&gt; 'ENCODING', datcollate =&gt; 'LC_COLLATE',
  datctype =&gt; 'LC_CTYPE', datistemplate =&gt; 't', datallowconn =&gt; 't',
  datconnlimit =&gt; '-1', datlastsysoid =&gt; '0', datfrozenxid =&gt; '0',
  datminmxid =&gt; '1', dattablespace =&gt; 'pg_default', datacl =&gt; '_null_' },

]
</programlisting>

   <para>
<!--
    Points to note:
-->
特筆すべきポイント：
   </para>

   <itemizedlist>

    <listitem>
     <para>
<!--
      The overall file layout is: open square bracket, one or more sets of
      curly braces each of which represents a catalog row, close square
      bracket.  Write a comma after each closing curly brace.
-->
全体的なファイルレイアウトは次のようになります。
開き大括弧、カタログの行を表現する一つ以上の中括弧、閉じ大括弧。
各々の閉じ中括弧の後にはカンマを書きます。
     </para>
    </listitem>

    <listitem>
     <para>
<!--
      Within each catalog row, write comma-separated
      <replaceable>key</replaceable> <literal>=&gt;</literal>
      <replaceable>value</replaceable> pairs.  The
      allowed <replaceable>key</replaceable>s are the names of the catalog's
      columns, plus the metadata keys <literal>oid</literal>,
      <literal>oid_symbol</literal>,
      <literal>array_type_oid</literal>, and <literal>descr</literal>.
      (The use of <literal>oid</literal> and <literal>oid_symbol</literal>
      is described in <xref linkend="system-catalog-oid-assignment"/> below,
      while <literal>array_type_oid</literal> is described in
      <xref linkend="system-catalog-auto-array-types"/>.
      <literal>descr</literal> supplies a description string for the object,
      which will be inserted into <structname>pg_description</structname>
      or <structname>pg_shdescription</structname> as appropriate.)
      While the metadata keys are optional, the catalog's defined columns
      must all be provided, except when the catalog's <literal>.h</literal>
      file specifies a default value for the column.
      (In the example above, the <structfield>datdba</structfield> field has
      been omitted because <filename>pg_database.h</filename> supplies a
      suitable default value for it.)
-->
各々のカタログ行にカンマ区切りで<replaceable>key</replaceable><literal>=&gt;</literal><replaceable>value</replaceable>ペアを書きます。
記述可能な<replaceable>key</replaceable>は、カタログのカラムに加えてメタデータキーである<literal>oid</literal>、<literal>oid_symbol</literal>、<literal>array_type_oid</literal>、<literal>descr</literal>です。
（<literal>oid</literal>と<literal>oid_symbol</literal>の使い方は後述の<xref linkend="system-catalog-oid-assignment"/>で説明されていて、一方、<literal>array_type_oid</literal>は<xref linkend="system-catalog-auto-array-types"/>で説明されています。
<literal>descr</literal>はオブジェクトの説明文字列に使用し、<structname>pg_description</structname>か<structname>pg_shdescription</structname>の適切な方に挿入されます。）
メタデータキーは省略可能であるのに対し、カタログの<literal>.h</literal>ファイルがカラムのデフォルト値を指定する場合を除いてカタログの定義済みカラムはすべて提供されなければなりません。
（上記の例では<filename>pg_database.h</filename>が適切なデフォルト値を供するので<structfield>datdba</structfield>フィールドは省略されました。）
     </para>
    </listitem>

    <listitem>
     <para>
<!--
      All values must be single-quoted.  Escape single quotes used within a
      value with a backslash.  Backslashes meant as data can, but need not,
      be doubled; this follows Perl's rules for simple quoted literals.
      Note that backslashes appearing as data will be treated as escapes by
      the bootstrap scanner, according to the same rules as for escape string
      constants (see <xref linkend="sql-syntax-strings-escape"/>); for
      example <literal>\t</literal> converts to a tab character.  If you
      actually want a backslash in the final value, you will need to write
      four of them: Perl strips two, leaving <literal>\\</literal> for the
      bootstrap scanner to see.
-->
すべての値は単一引用符で囲まなければなりません。
値中の単一引用符はバックスラッシュでエスケープします。
データを意味するバックスラッシュは二重にできますが、必須ではありません。
これはPerlの単純な単一引用符で引用されたリテラルに関するルールに基づいています。
データとして使われるバックスラッシュは、エスケープ文字列定数（<xref linkend="sql-syntax-strings-escape"/>参照）と同じルールに基づき、ブートストラップスキャナーはエスケープと解釈することに注意してください。
たとえば<literal>\t</literal>はタブへと変換されます。
最終的な値としてバックスラッシュを使用したい場合は、4つ書く必要があります。
Perlが２つ削除し、ブートストラップスキャナーが認識するために<literal>\\</literal>が残ります。
     </para>
    </listitem>

    <listitem>
     <para>
<!--
      Null values are represented by <literal>_null_</literal>.
      (Note that there is no way to create a value that is just that
      string.)
-->
NULL値は<literal>_null_</literal>で表します。
（それと同じ文字列を作る方法はないことに注意してください。）
     </para>
    </listitem>

    <listitem>
     <para>
<!--
      Comments are preceded by <literal>#</literal>, and must be on their
      own lines.
-->
コメントは<literal>#</literal>を前に置いてください。また同じ行上に置かなければなりません。
     </para>
    </listitem>

    <listitem>
     <para>
<!--
      Field values that are OIDs of other catalog entries should be
      represented by symbolic names rather than actual numeric OIDs.
      (In the example above, <structfield>dattablespace</structfield>
      contains such a reference.)
      This is described in <xref linkend="system-catalog-oid-references"/>
      below.
-->
他のカタログエントリのOIDであるフィールド値は、実際の数値のOIDではなくシンボル名で記述されるべきです。
（上記の例では<structfield>dattablespace</structfield>がこのような参照を含みます。）
これは後述の<xref linkend="system-catalog-oid-references"/>で説明します。
     </para>
    </listitem>

    <listitem>
     <para>
<!--
      Since hashes are unordered data structures, field order and line
      layout aren't semantically significant.  However, to maintain a
      consistent appearance, we set a few rules that are applied by the
      formatting script <filename>reformat_dat_file.pl</filename>:
-->
ハッシュは順序付けられないデータ構造なので、フィールドの順や行の配置には重要な意味はありません。
しかし、見た目を統一するために、フォーマットスクリプト<filename>reformat_dat_file.pl</filename>が適用される少数のルールを設定しました。

      <itemizedlist>

       <listitem>
        <para>
<!--
         Within each pair of curly braces, the metadata
         fields <literal>oid</literal>, <literal>oid_symbol</literal>,
         <literal>array_type_oid</literal>, and <literal>descr</literal>
         (if present) come first, in that order, then the catalog's own
         fields appear in their defined order.
-->
中括弧のペアの中で、メタデータフィールドの<literal>oid</literal>、<literal>oid_symbol</literal>、<literal>array_type_oid</literal>、および、（もし存在するなら）<literal>descr</literal>がこの順で最初に来ます。
そして、定義された順にカタログ自身のフィールドが現れます。
        </para>
       </listitem>

       <listitem>
        <para>
<!--
         Newlines are inserted between fields as needed to limit line length
         to 80 characters, if possible.  A newline is also inserted between
         the metadata fields and the regular fields.
-->
可能ならば、行の長さを80文字に制限するために、必要に応じてフィールドの間に改行を挿入します。
改行はメタデータフィールドと通常のフィールドの間にも挿入します。
        </para>
       </listitem>

       <listitem>
        <para>
<!--
         If the catalog's <literal>.h</literal> file specifies a default
         value for a column, and a data entry has that same
         value, <filename>reformat_dat_file.pl</filename> will omit it from
         the data file.  This keeps the data representation compact.
-->
カタログの<literal>.h</literal>ファイルがカラムのデフォルト値を指定していて、データエントリが同じ値なら、<filename>reformat_dat_file.pl</filename>はデータファイルからデータエントリを省略します。
これでデータ表現が小さくなります。
        </para>
       </listitem>

       <listitem>
        <para>
<!--
         <filename>reformat_dat_file.pl</filename> preserves blank lines
         and comment lines as-is.
-->
<filename>reformat_dat_file.pl</filename>は空白行とコメント行をそのまま維持します。
        </para>
       </listitem>

      </itemizedlist>

<!--
      It's recommended to run <filename>reformat_dat_file.pl</filename>
      before submitting catalog data patches.  For convenience, you can
      simply change to <filename>src/include/catalog/</filename> and
      run <literal>make reformat-dat-files</literal>.
-->
カタログデータパッチを投稿する前に、<filename>reformat_dat_file.pl</filename>を実行することをお勧めします。
便利さのために、単に<filename>src/include/catalog/</filename>に変更を加えて<literal>make reformat-dat-files</literal>を実行することができます。
     </para>
    </listitem>

    <listitem>
     <para>
<!--
      If you want to add a new method of making the data representation
      smaller, you must implement it
      in <filename>reformat_dat_file.pl</filename> and also
      teach <function>Catalog::ParseData()</function> how to expand the
      data back into the full representation.
-->
データ表現をより小さくする新しい方法を付け加えたいのであれば、<filename>reformat_dat_file.pl</filename>で実装し、また
データを完全な表現に戻す方法を<function>Catalog::ParseData()</function>に指示しなければなりません。
     </para>
    </listitem>

   </itemizedlist>
  </sect2>

  <sect2 id="system-catalog-oid-assignment">
<!--
   <title>OID Assignment</title>
-->
   <title>OIDの割当</title>

   <para>
<!--
    A catalog row appearing in the initial data can be given a
    manually-assigned OID by writing an <literal>oid
    =&gt; <replaceable>nnnn</replaceable></literal> metadata field.
    Furthermore, if an OID is assigned, a C macro for that OID can be
    created by writing an <literal>oid_symbol
    =&gt; <replaceable>name</replaceable></literal> metadata field.
-->
初期データに現れるカタログ行には<literal>oid=&gt; <replaceable>nnnn</replaceable></literal>メタデータフィールドを書くことで手動で割り当てたOIDを与えることができます。
それだけでなく、OIDを割り当てられたならば、<literal>oid_symbol =&gt; <replaceable>name</replaceable></literal>メタデータフィールドを書くことでそのOID用のCマクロを作ることができます。
   </para>

   <para>
<!--
    Pre-loaded catalog rows must have preassigned OIDs if there are OID
    references to them in other pre-loaded rows.  A preassigned OID is
    also needed if the row's OID must be referenced from C code.
    If neither case applies, the <literal>oid</literal> metadata field can
    be omitted, in which case the bootstrap code assigns an OID
    automatically.
    In practice we usually preassign OIDs for all or none of the pre-loaded
    rows in a given catalog, even if only some of them are actually
    cross-referenced.
-->
他のプリロードカタログ行の中にそのOIDへの参照がある場合には、プリロードカタログ行は割当済みのOIDを持たなければなりません。
Cコードから行OIDが参照されるときにも割当済みのOIDは必要です。
どちらも当てはまらない場合は、<literal>oid</literal>メタデータフィールドは省略可能です。
その場合、ブートストラップコードが自動的にOIDを割り当てます。
実用的には、カタログの一部のみが実際に相互参照されている場合でも、与えられたプリロードカタログ行のOIDをすべて割当済みにするか、一つも割当済みにしないかのどちらかに通常します。
   </para>

   <para>
<!--
    Writing the actual numeric value of any OID in C code is considered
    very bad form; always use a macro, instead.  Direct references
    to <structname>pg_proc</structname> OIDs are common enough that there's
    a special mechanism to create the necessary macros automatically;
    see <filename>src/backend/utils/Gen_fmgrtab.pl</filename>.  Similarly
    &mdash; but, for historical reasons, not done the same way &mdash;
    there's an automatic method for creating macros
    for <structname>pg_type</structname>
    OIDs.  <literal>oid_symbol</literal> entries are therefore not
    necessary in those two catalogs.  Likewise, macros for
    the <structname>pg_class</structname> OIDs of system catalogs and
    indexes are set up automatically.  For all other system catalogs, you
    have to manually specify any macros you need
    via <literal>oid_symbol</literal> entries.
-->
Cコード中でOIDの実際の数値を書くのは非常に良くないと考えられます。
<structname>pg_proc</structname>を直接参照するのは普通のことなので、自動的に必要なマクロを生成する特別な仕掛けがあります。
<filename>src/backend/utils/Gen_fmgrtab.pl</filename>を見てください。
歴史的理由により、似ていはいますが同じではない方法による<structname>pg_type</structname> OID用のマクロを自動生成する仕組みがあります。
ですから、<literal>oid_symbol</literal>エントリはこれらの２つのカタログに必ずしも存在しなければならないというわけではありません。
同様に、<structname>pg_class</structname>システムカタログのOIDとインデックスマクロは自動的に設定されます。
他のすべてのシステムカタログでは、<literal>oid_symbol</literal>を使って必要なマクロを手動で指定しなければなりません。
   </para>

   <para>
<!--
    To find an available OID for a new pre-loaded row, run the
    script <filename>src/include/catalog/unused_oids</filename>.
    It prints inclusive ranges of unused OIDs (e.g., the output
    line <literal>45-900</literal> means OIDs 45 through 900 have not been
    allocated yet).  Currently, OIDs 1&ndash;9999 are reserved for manual
    assignment; the <filename>unused_oids</filename> script simply looks
    through the catalog headers and <filename>.dat</filename> files
    to see which ones do not appear.  You can also use
    the <filename>duplicate_oids</filename> script to check for mistakes.
    (<filename>genbki.pl</filename> will assign OIDs for any rows that
    didn't get one hand-assigned to them, and it will also detect duplicate
    OIDs at compile time.)
-->
新しいプリロード行のために利用可能なOIDを見つけるには、<filename>src/include/catalog/unused_oids</filename>スクリプトを実行してください。
未使用のOIDの範囲が表示されます。
（たとえば、出力行<literal>45-900</literal>はOIDs 45から900が利用されていないことを示します。）
今の所OID 1&ndash;9999 は手動での割当のために予約されています。
<filename>unused_oids</filename>スクリプトは、単にカタログヘッダーと<filename>.dat</filename>を見てそこに出現していないOIDを探しているだけです。
間違い見つけるために<filename>duplicate_oids</filename>を利用することもできます。
（<filename>genbki.pl</filename>は手動アサインされていない全ての行にOIDを割り当て、また、コンパイル時に重複OIDを検出します。）
   </para>

   <para>
<!--
    When choosing OIDs for a patch that is not expected to be committed
    immediately, best practice is to use a group of more-or-less
    consecutive OIDs starting with some random choice in the range
    8000&mdash;9999.  This minimizes the risk of OID collisions with other
    patches being developed concurrently.  To keep the 8000&mdash;9999
    range free for development purposes, after a patch has been committed
    to the master git repository its OIDs should be renumbered into
    available space below that range.  Typically, this will be done
    near the end of each development cycle, moving all OIDs consumed by
    patches committed in that cycle at the same time.  The script
    <filename>renumber_oids.pl</filename> can be used for this purpose.
    If an uncommitted patch is found to have OID conflicts with some
    recently-committed patch, <filename>renumber_oids.pl</filename> may
    also be useful for recovering from that situation.
-->
即座にコミットされるとは期待できないパッチ用にOIDを選ぶときの最良の手法は、8000&mdash;9999の範囲でランダムに選択したところから始まるおおむね連続したOIDのグループを使うことです。
これは同時に開発されている他のパッチとのOID衝突の危険を最小化します。
8000&mdash;9999の範囲を開発目的に空けておくため、パッチがマスタgitリポジトリにコミットされた後、そのOIDはこの範囲の下位の使用可能な場所に番号の振り直しをすべきです。
通例これは各開発サイクルの終わり近くに行われ、同時にそのサイクルでコミットされたパッチで消費された全てのOIDを移動するでしょう。
スクリプト<filename>renumber_oids.pl</filename>はこの目的に使用できます。
コミットされていないパッチが最近コミットされたパッチとOID衝突していることに気づいた場合に、このような状況から回復するのにも<filename>renumber_oids.pl</filename>がおそらく役立つでしょう。
   </para>

   <para>
<!--
    Because of this convention of possibly renumbering OIDs assigned by
    patches, the OIDs assigned by a patch should not be considered stable
    until the patch has been included in an official release.  We do not
    change manually-assigned object OIDs once released, however, as that
    would create assorted compatibility problems.
-->
パッチに割り当てられたOIDを番号付け替えすることがあるこの慣習のため、パッチに割り当てられたOIDはそのパッチが正式リリースに含まれるまでは永続的と考えるべきではありません。
さまざまな互換性の問題を生み出すかもしれないため、一度リリースされた手動でアサインされたオブジェクトのOIDは変更しません。
   </para>

   <para>
<!--
    If <filename>genbki.pl</filename> needs to assign an OID to a catalog
    entry that does not have a manually-assigned OID, it will use a value in
    the range 10000&mdash;11999.  The server's OID counter is set to 12000
    at the start of a bootstrap run.  Thus objects created by regular SQL
    commands during the later phases of bootstrap, such as objects created
    while running the <filename>information_schema.sql</filename> script,
    receive OIDs of 12000 or above.
-->
<filename>genbki.pl</filename>は、手動アサインされたOIDを持たないカタログエントリにOIDを割り当てる必要がある場合、10000&mdash;11999範囲の値を使います。
ブートストラップ実行開始の際にはサーバのOIDカウンタは12000に設定されます。
したがって、<filename>information_schema.sql</filename>スクリプトを実行して作られるオブジェクトなど、ブートストラップ後の段階において通常のSQLコマンドで作られたオブジェクトは12000以上のOIDを受け取ります。
   </para>

   <para>
<!--
    OIDs assigned during normal database operation are constrained to be
    16384 or higher.  This ensures that the range 10000&mdash;16383 is free
    for OIDs assigned automatically by <filename>genbki.pl</filename> or
    during bootstrap.  These automatically-assigned OIDs are not considered
    stable, and may change from one installation to another.
-->
通常のデータベース操作で割り当てられたOIDは16384以上に限定されます。
これは<filename>genbki.pl</filename>やブートストラップの中で自動的に割り当てられたOIDに対して10000&mdash;16383の範囲が空いていること保証します。
これらの自動割り当てされたOIDは永続的とはいえず、あるインストレーションから他のインストレーションで変更されるかもしれません。
   </para>

  </sect2>

  <sect2 id="system-catalog-oid-references">
<!--
   <title>OID Reference Lookup</title>
-->
   <title>OID参照検索</title>

   <para>
<!--
    In principle, cross-references from one initial catalog row to another
    could be written just by writing the preassigned OID of the referenced
    row in the referencing field.  However, that is against project
    policy, because it is error-prone, hard to read, and subject to
    breakage if a newly-assigned OID is renumbered.  Therefore
    <filename>genbki.pl</filename> provides mechanisms to write
    symbolic references instead.
    The rules are as follows:
-->
原則としては、ある初期カタログ行から他への相互参照は、参照しているフィールドで参照されている行の事前割り当てされたOIDを書くことだけで記述できます。
しかしながら、間違いやすく、読みにくく、また、新たに割り当てられたOIDが番号付け直しされたときに破損しやすいため、これはプロジェクト方針に反します。
そのため、<filename>genbki.pl</filename>が代わりにシンボル参照を記述する機構を提供しています。
そのルールは以下のとおりです。
   </para>

   <itemizedlist>

    <listitem>
     <para>
<!--
      Use of symbolic references is enabled in a particular catalog column
      by attaching <literal>BKI_LOOKUP(<replaceable>lookuprule</replaceable>)</literal>
      to the column's definition, where <replaceable>lookuprule</replaceable>
      is the name of the referenced catalog, e.g., <literal>pg_proc</literal>.
      <literal>BKI_LOOKUP</literal> can be attached to columns of
      type <type>Oid</type>, <type>regproc</type>, <type>oidvector</type>,
      or <type>Oid[]</type>; in the latter two cases it implies performing a
      lookup on each element of the array.
-->
<literal>BKI_LOOKUP(<replaceable>lookuprule</replaceable>)</literal>をカラム定義に加えることで、特定のカタログカラムでのシンボル参照が利用可能になります。
ここで<replaceable>lookuprule</replaceable>は参照されているカタログ名で、例えば<literal>pg_proc</literal>です。
<literal>BKI_LOOKUP</literal>を、<type>Oid</type>、<type>regproc</type>、<type>oidvector</type>、<type>Oid[]</type>のカラムに加えることができます。
最後の２つにおいては、配列の個々の要素を検索することを暗に意味します。
     </para>
    </listitem>

    <listitem>
     <para>
<!--
      It's also permissible to attach <literal>BKI_LOOKUP(encoding)</literal>
      to integer columns to reference character set encodings, which are
      not currently represented as catalog OIDs, but have a set of values
      known to <filename>genbki.pl</filename>.
-->
文字セット符号化方式を参照する整数の列に<literal>BKI_LOOKUP(encoding)</literal>を加えることも許容されます。これは今のところカタログのOIDとして現れませんが、値の集合を<filename>genbki.pl</filename>に知らせます。
     </para>
    </listitem>

    <listitem>
     <para>
<<<<<<< HEAD
      In some catalog columns, it's allowed for entries to be zero instead
      of a valid reference.  If this is allowed, write
      <literal>BKI_LOOKUP_OPT</literal> instead
      of <literal>BKI_LOOKUP</literal>.  Then you can
      write <literal>0</literal> for an entry.  (If the column is
=======
<!--
      In such a column, all entries must use the symbolic format except
      when writing <literal>0</literal> for InvalidOid.  (If the column is
>>>>>>> 9a9c638e
      declared <type>regproc</type>, you can optionally
      write <literal>-</literal> instead of <literal>0</literal>.)
      Except for this special case, all entries in
      a <literal>BKI_LOOKUP</literal> column must be symbolic references.
      <filename>genbki.pl</filename> will warn about unrecognized names.
-->
そうしたカラムでは、InvalidOidの意味で<literal>0</literal>を用いる以外には、すべてのエントリでシンボル参照を使用しなければなりません。
（カラムが<type>regproc</type>と宣言されている場合は、<literal>0</literal>の代わりに<literal>-</literal>と書くことができます。)
<filename>genbki.pl</filename>は認識できない名前には警告を出します。
     </para>
    </listitem>

    <listitem>
     <para>
<!--
      Most kinds of catalog objects are simply referenced by their names.
      Note that type names must exactly match the
      referenced <structname>pg_type</structname>
      entry's <structfield>typname</structfield>; you do not get to use
      any aliases such as <literal>integer</literal>
      for <literal>int4</literal>.
-->
たいていのカタログオブジェクト類は単純にその名前で参照されます。
型名は参照されている<structname>pg_type</structname>のエントリの<structfield>typname</structfield>と正確に一致しなければならないことに注意してください。<literal>int4</literal>に対する<literal>integer</literal>などの別名は使えません。
     </para>
    </listitem>

    <listitem>
     <para>
<!--
      A function can be represented by
      its <structfield>proname</structfield>, if that is unique among
      the <filename>pg_proc.dat</filename> entries (this works like regproc
      input).  Otherwise, write it
      as <replaceable>proname(argtypename,argtypename,...)</replaceable>,
      like regprocedure.  The argument type names must be spelled exactly as
      they are in the <filename>pg_proc.dat</filename> entry's
      <structfield>proargtypes</structfield> field.  Do not insert any
      spaces.
-->
それが<filename>pg_proc.dat</filename>内でユニークなら、関数は<structfield>proname</structfield>で表現できます。
（regprocの入力はこのように働きます。）
そうでなければ、regprocedureのように、<replaceable>proname(argtypename,argtypename,...)</replaceable>と書いてください。
引数型名は正確に<filename>pg_proc.dat</filename>エントリの<structfield>proargtypes</structfield>で指定しなければなりません。
空白は挿入しないでください。
     </para>
    </listitem>

    <listitem>
     <para>
<!--
      Operators are represented
      by <replaceable>oprname(lefttype,righttype)</replaceable>,
      writing the type names exactly as they appear in
      the <filename>pg_operator.dat</filename>
      entry's <structfield>oprleft</structfield>
      and <structfield>oprright</structfield> fields.
      (Write <literal>0</literal> for the omitted operand of a unary
      operator.)
-->
演算子は<replaceable>oprname(lefttype,righttype)</replaceable>で表現します。
型名は正確に<filename>pg_operator.dat</filename>エントリの<structfield>oprleft</structfield>フィールドと<structfield>oprright</structfield>フィールドで記述します。
（省略された単項演算子のオペランドは<literal>0</literal>と書きます。）
     </para>
    </listitem>

    <listitem>
     <para>
<!--
      The names of opclasses and opfamilies are only unique within an
      access method, so they are represented
      by <replaceable>access_method_name</replaceable><literal>/</literal><replaceable>object_name</replaceable>.
-->
opclassesとopfamiliesの名前はアクセスメソッド内でのみユニークなので、<replaceable>access_method_name</replaceable><literal>/</literal><replaceable>object_name</replaceable>で表します。
     </para>
    </listitem>

    <listitem>
     <para>
<!--
      In none of these cases is there any provision for
      schema-qualification; all objects created during bootstrap are
      expected to be in the <literal>pg_catalog</literal> schema.
-->
以上のいずれの場合にもスキーマ修飾の規定はありません。
ブートストラップ中に作成されるすべてのオブジェクトは、<literal>pg_catalog</literal>スキーマにあると期待されます。
     </para>
    </listitem>
<<<<<<< HEAD
=======

    <listitem>
     <para>
<!--
      In addition to the generic lookup mechanisms, there is a special
      convention that <literal>PGNSP</literal> is replaced by the OID of
      the <literal>pg_catalog</literal> schema,
      and <literal>PGUID</literal> is replaced by the OID of the bootstrap
      superuser role.  These usages are somewhat historical but so far
      there hasn't been a need to generalize them.
-->
一般的な検索の仕組みに加えて、<literal>PGNSP</literal>が<literal>pg_catalog</literal>スキーマのOIDで置換され、<literal>PGUID</literal>がブートストラップのスーパーユーザロールのOIDで置換されるという特別な習慣があります。
これらの使用方法はやや歴史的なものですが今のところ、これらを一般化する必要はありませんでした。
     </para>
    </listitem>
>>>>>>> 9a9c638e
   </itemizedlist>

   <para>
<!--
    <filename>genbki.pl</filename> resolves all symbolic references while it
    runs, and puts simple numeric OIDs into the emitted BKI file.  There is
    therefore no need for the bootstrap backend to deal with symbolic
    references.
-->
<filename>genbki.pl</filename>は実行中にすべてのシンボル参照を解決し、生成したBKIファイルの中に単純な数字のOIDを設定します。
ですから、ブートストラップバックエンドはシンボル参照にかかわる必要はありません。
   </para>

   <para>
    It's desirable to mark OID reference columns
    with <literal>BKI_LOOKUP</literal> or <literal>BKI_LOOKUP_OPT</literal>
    even if the catalog has no initial data that requires lookup.  This
    allows <filename>genbki.pl</filename> to record the foreign key
    relationships that exist in the system catalogs.  That information is
    used in the regression tests to check for incorrect entries.  See also
    the macros <literal>DECLARE_FOREIGN_KEY</literal>,
    <literal>DECLARE_FOREIGN_KEY_OPT</literal>,
    <literal>DECLARE_ARRAY_FOREIGN_KEY</literal>,
    and <literal>DECLARE_ARRAY_FOREIGN_KEY_OPT</literal>, which are
    used to declare foreign key relationships that are too complex
    for <literal>BKI_LOOKUP</literal> (typically, multi-column foreign
    keys).
   </para>
  </sect2>

  <sect2 id="system-catalog-auto-array-types">
<!--
   <title>Automatic Creation of Array Types</title>
-->
   <title>配列型の自動作成</title>

   <para>
<!--
    Most scalar data types should have a corresponding array type (that is,
    a standard varlena array type whose element type is the scalar type, and
    which is referenced by the <structfield>typarray</structfield> field of
    the scalar type's <structname>pg_type</structname>
    entry).  <filename>genbki.pl</filename> is able to generate
    the <structname>pg_type</structname> entry for the array type
    automatically in most cases.
-->
たいていのスカラデータ型は対応する配列型を持つはずです（すなわち、要素がスカラ型の標準varlena配列型で、スカラ型の<structname>pg_type</structname>エントリの<structfield>typarray</structfield>フィールドから参照されているもの）。
<filename>genbki.pl</filename>はたいていの場合に配列型に対する<structname>pg_type</structname>エントリも自動的に生成できます。
   </para>

   <para>
<!--
    To use this facility, just write an <literal>array_type_oid
    =&gt; <replaceable>nnnn</replaceable></literal> metadata field in the
    scalar type's <structname>pg_type</structname> entry, specifying the OID
    to use for the array type.  You may then omit
    the <structfield>typarray</structfield> field, since it will be filled
    automatically with that OID.
-->
この機能を使うには、スカラ型の<structname>pg_type</structname>エントリに<literal>array_type_oid =&gt; <replaceable>nnnn</replaceable></literal>というメタデータフィールドを記述して、配列型に使用するOIDを指定します。
自動的にそのOIDが書かれるため、このとき<structfield>typarray</structfield>フィールドを省いてもよいです。
   </para>

   <para>
<!--
    The generated array type's name is the scalar type's name with an
    underscore prepended.  The array entry's other fields are filled from
    <literal>BKI_ARRAY_DEFAULT(<replaceable>value</replaceable>)</literal>
    annotations in <filename>pg_type.h</filename>, or if there isn't one,
    copied from the scalar type.  (There's also a special case
    for <structfield>typalign</structfield>.)  Then
    the <structfield>typelem</structfield>
    and <structfield>typarray</structfield> fields of the two entries are
    set to cross-reference each other.
-->
生成された配列型の名前は、スカラ型の名前の手前にアンダースコアを付けたものです。
配列エントリの他のフィールドは、<filename>pg_type.h</filename>で<literal>BKI_ARRAY_DEFAULT(<replaceable>value</replaceable>)</literal>注釈から充当され、もし無ければスカラ型からコピーされます。
（<structfield>typalign</structfield>に対する特別な場合もあります。）
さらに両エントリの<structfield>typelem</structfield>および<structfield>typarray</structfield>フィールドは相互参照するように設定されます。
   </para>
  </sect2>

  <sect2 id="system-catalog-recipes">
<!--
   <title>Recipes for Editing Data Files</title>
-->
   <title>データファイルの編集方法</title>

   <para>
<!--
    Here are some suggestions about the easiest ways to perform common tasks
    when updating catalog data files.
-->
カタログデータファイルを更新する共通の作業を実施するためのもっとも簡単な方法の提案を示します。
   </para>

   <formalpara>
<!--
    <title>Add a new column with a default to a catalog:</title>
-->
    <title>カタログにデフォルト付きの新しいカラムを追加する</title>
    <para>
<!--
     Add the column to the header file with
     a <literal>BKI_DEFAULT(<replaceable>value</replaceable>)</literal>
     annotation.  The data file need only be adjusted by adding the field
     in existing rows where a non-default value is needed.
-->

<literal>BKI_DEFAULT(<replaceable>value</replaceable>)</literal>注釈付きでヘッダーファイルにカラムを追加します。
非デフォルト値が必要な既存の行に対してのみフィールドを追加によるデータファイルの調整が必要です。
    </para>
   </formalpara>

   <formalpara>
<!--
    <title>Add a default value to an existing column that doesn't have
     one:</title>
-->
    <title>デフォルト値を持たない既存のカラムにデフォルト値を追加する</title>

    <para>
<!--
     Add a <literal>BKI_DEFAULT</literal> annotation to the header file,
     then run <literal>make reformat-dat-files</literal> to remove
     now-redundant field entries.
-->
<literal>BKI_DEFAULT</literal>注釈をヘッダーファイルに追加し、冗長になったフィールドエントリを削除するために<literal>make reformat-dat-files</literal>を実行します。
    </para>
   </formalpara>

   <formalpara>
<!--
    <title>Remove a column, whether it has a default or not:</title>
-->
    <title>デフォルト値の有無にかかわらず、カラムを削除する</title>
    <para>
<!--
     Remove the column from the header, then run <literal>make
     reformat-dat-files</literal> to remove now-useless field entries.
-->
ヘッダーからカラムを削除し、<literal>make reformat-dat-files</literal>を実行して不要になったフィールドエントリを削除します。
    </para>
   </formalpara>

   <formalpara>
<!--
    <title>Change or remove an existing default value:</title>
-->
    <title>既存のデフォルト値を変更もしくは削除する</title>
    <para>
<!--
     You cannot simply change the header file, since that will cause the
     current data to be interpreted incorrectly.  First run <literal>make
     expand-dat-files</literal> to rewrite the data files with all
     default values inserted explicitly, then change or remove
     the <literal>BKI_DEFAULT</literal> annotation, then run <literal>make
     reformat-dat-files</literal> to remove superfluous fields again.
-->
現在のデータが正しく解釈されなくなるため、単にヘッダーファイルを変更することはできません。
まず<literal>make expand-dat-files</literal>を実行し、すべてのデフォルト値が明示的に挿入されるようにデータファイルを書き換えます。
次に<literal>BKI_DEFAULT</literal>注釈を変更もしくは削除し、<literal>make reformat-dat-files</literal>を実行して余分のフィールドを再び削除します。
    </para>
   </formalpara>

   <formalpara>
<!--
    <title>Ad-hoc bulk editing:</title>
-->
    <title>特定の目的のための大量の編集:</title>
    <para>
<!--
     <filename>reformat_dat_file.pl</filename> can be adapted to perform
     many kinds of bulk changes.  Look for its block comments showing where
     one-off code can be inserted.  In the following example, we are going
     to consolidate two Boolean fields in <structname>pg_proc</structname>
     into a char field:
-->
<filename>reformat_dat_file.pl</filename>を使って色々な大量の変更を実施できます。
一度限りのコードを挿入できることを示すブロックコメントを見つけます。
次の例では、<structname>pg_proc</structname>中の２つの論理値型フィールドを一つの文字フィールドに統合します。

     <orderedlist>
      <listitem>
       <para>
<!--
        Add the new column, with a default,
        to <filename>pg_proc.h</filename>:
-->
デフォルトがある新しいカラムを<filename>pg_proc.h</filename>に追加します。
<programlisting>
+    /* see PROKIND_ categories below */
+    char        prokind BKI_DEFAULT(f);
</programlisting>
       </para>
      </listitem>

      <listitem>
       <para>
<!--
        Create a new script based on <filename>reformat_dat_file.pl</filename>
        to insert appropriate values on-the-fly:
-->
臨機応変に適当な値を挿入するために、<filename>reformat_dat_file.pl</filename>を元に新しいスクリプトを作ります。
<programlisting>
-           # At this point we have the full row in memory as a hash
-           # and can do any operations we want. As written, it only
-           # removes default values, but this script can be adapted to
-           # do one-off bulk-editing.
+           # One-off change to migrate to prokind
+           # Default has already been filled in by now, so change to other
+           # values as appropriate
+           if ($values{proisagg} eq 't')
+           {
+               $values{prokind} = 'a';
+           }
+           elsif ($values{proiswindow} eq 't')
+           {
+               $values{prokind} = 'w';
+           }
</programlisting>
       </para>
      </listitem>

      <listitem>
       <para>
<!--
        Run the new script:
-->
スクリプトを実行します。
<programlisting>
$ cd src/include/catalog
$ perl  rewrite_dat_with_prokind.pl  pg_proc.dat
</programlisting>
<!--
        At this point <filename>pg_proc.dat</filename> has all three
        columns, <structfield>prokind</structfield>,
        <structfield>proisagg</structfield>,
        and <structfield>proiswindow</structfield>, though they will appear
        only in rows where they have non-default values.
-->
この時点で<filename>pg_proc.dat</filename>には<structfield>prokind</structfield>、<structfield>proisagg</structfield>、<structfield>proiswindow</structfield>のすべての3つのカラムがありますが、非デフォルト値を持つ行だけに表れます。
       </para>
      </listitem>

      <listitem>
       <para>
<!--
        Remove the old columns from <filename>pg_proc.h</filename>:
-->
<filename>pg_proc.h</filename>から古いカラムを削除します。
<programlisting>
-    /* is it an aggregate? */
-    bool        proisagg BKI_DEFAULT(f);
-
-    /* is it a window function? */
-    bool        proiswindow BKI_DEFAULT(f);
</programlisting>
       </para>
      </listitem>

      <listitem>
       <para>
<!--
        Finally, run <literal>make reformat-dat-files</literal> to remove
        the useless old entries from <filename>pg_proc.dat</filename>.
-->
最後に、<literal>make reformat-dat-files</literal>を実行して<filename>pg_proc.dat</filename>から不要になった古いエントリを削除します。
       </para>
      </listitem>
     </orderedlist>

<!--
     For further examples of scripts used for bulk editing, see
     <filename>convert_oid2name.pl</filename>
     and <filename>remove_pg_type_oid_symbols.pl</filename> attached to this
     message:
     <ulink url="https://www.postgresql.org/message-id/CAJVSVGVX8gXnPm+Xa=DxR7kFYprcQ1tNcCT5D0O3ShfnM6jehA@mail.gmail.com"></ulink>
-->
さらなる大量編集スクリプトの例については、<ulink url="https://www.postgresql.org/message-id/CAJVSVGVX8gXnPm+Xa=DxR7kFYprcQ1tNcCT5D0O3ShfnM6jehA@mail.gmail.com"></ulink>に付随する<filename>convert_oid2name.pl</filename>と<filename>remove_pg_type_oid_symbols.pl</filename>を見てください。
    </para>
   </formalpara>
  </sect2>
 </sect1>

 <sect1 id="bki-format">
<!--
  <title><acronym>BKI</acronym> File Format</title>
-->
  <title><acronym>BKI</acronym>ファイル形式</title>

  <para>
<!--
   This section describes how the <productname>PostgreSQL</productname>
   backend interprets <acronym>BKI</acronym> files.  This description
   will be easier to understand if the <filename>postgres.bki</filename>
   file is at hand as an example.
-->
本節では<productname>PostgreSQL</productname>のバックエンドがどのようにして<acronym>BKI</acronym>ファイルを解釈するのかを説明します。
例として<filename>postgres.bki</filename>ファイルが手元にあると、説明が一層理解しやすくなるでしょう。
  </para>

  <para>
<!--
   <acronym>BKI</acronym> input consists of a sequence of commands.  Commands are made up
   of a number of tokens, depending on the syntax of the command.
   Tokens are usually separated by whitespace, but need not be if
   there is no ambiguity.  There is no special command separator; the
   next token that syntactically cannot belong to the preceding
   command starts a new one.  (Usually you would put a new command on
   a new line, for clarity.)  Tokens can be certain key words, special
<<<<<<< HEAD
   characters (parentheses, commas, etc.), identifiers, numbers, or
   single-quoted strings.  Everything is case sensitive.
=======
   characters (parentheses, commas, etc.), numbers, or double-quoted
   strings.  Everything is case sensitive.
-->
<acronym>BKI</acronym>の入力は一連のコマンドで構成されます。
コマンドはいくつものトークンから構成されていて、コマンドの構文に依存しています。
トークンは通常空白で分離されていますが、どちらとも解釈されるような曖昧性がなければ必要性ありません。
特別なコマンド区切り文字はありません。
したがって、構文上その前のコマンドに属すことができない次のトークンは新たなコマンドとなります
（通常、わかりやすくするために、新しいコマンドは新しい行に記述します）。
トークンはある一定のキーワードや特別な文字（括弧やカンマなど）、数字、二重引用符で囲まれた文字列などが使用できます。
大文字/小文字は全て区別されます。
>>>>>>> 9a9c638e
  </para>

  <para>
<!--
   Lines starting with <literal>#</literal> are ignored.
-->
<literal>#</literal>で始まる行は無視されます。
  </para>

 </sect1>

 <sect1 id="bki-commands">
<!--
  <title><acronym>BKI</acronym> Commands</title>
-->
  <title><acronym>BKI</acronym>コマンド</title>

  <variablelist>
   <varlistentry>
    <term>
     <literal>create</literal>
     <replaceable class="parameter">tablename</replaceable>
     <replaceable class="parameter">tableoid</replaceable>
     <optional><literal>bootstrap</literal></optional>
     <optional><literal>shared_relation</literal></optional>
     <optional><literal>rowtype_oid</literal> <replaceable>oid</replaceable></optional>
     (<replaceable class="parameter">name1</replaceable> =
     <replaceable class="parameter">type1</replaceable>
     <optional><literal>FORCE NOT NULL</literal> | <literal>FORCE NULL</literal> </optional> <optional>,
     <replaceable class="parameter">name2</replaceable> =
     <replaceable class="parameter">type2</replaceable>
     <optional><literal>FORCE NOT NULL</literal> | <literal>FORCE NULL</literal> </optional>,
     ...</optional>)
    </term>

    <listitem>
     <para>
<!--
      Create a table named <replaceable
      class="parameter">tablename</replaceable>, and having the OID
      <replaceable class="parameter">tableoid</replaceable>,
      with the columns given in parentheses.
-->
括弧で与えられた列と、OID <replaceable class="parameter">tableoid</replaceable>を持つ<replaceable class="parameter">tablename</replaceable>というテーブルを作成します。
     </para>

     <para>
<!--
      The following column types are supported directly by
      <filename>bootstrap.c</filename>: <type>bool</type>,
      <type>bytea</type>, <type>char</type> (1 byte),
      <type>name</type>, <type>int2</type>,
      <type>int4</type>, <type>regproc</type>, <type>regclass</type>,
      <type>regtype</type>, <type>text</type>,
      <type>oid</type>, <type>tid</type>, <type>xid</type>,
      <type>cid</type>, <type>int2vector</type>, <type>oidvector</type>,
      <type>_int4</type> (array), <type>_text</type> (array),
      <type>_oid</type> (array), <type>_char</type> (array),
      <type>_aclitem</type> (array).  Although it is possible to create
      tables containing columns of other types, this cannot be done until
      after <structname>pg_type</structname> has been created and filled with
      appropriate entries.  (That effectively means that only these
      column types can be used in bootstrap catalogs, but non-bootstrap
      catalogs can contain any built-in type.)
-->
次の列型は<filename>bootstrap.c</filename>で直接サポートされます。
<type>bool</type>、<type>bytea</type>、<type>char</type>（1バイト）、<type>name</type>、<type>int2</type>、<type>int4</type>、<type>regproc</type>、<type>regclass</type>、<type>regtype</type>、<type>text</type>、<type>oid</type>、<type>tid</type>、<type>xid</type>、<type>cid</type>、<type>int2vector</type>、<type>oidvector</type>、<type>_int4</type>（配列）、<type>_text</type>（配列）、<type>_oid</type>（配列）、<type>_char</type>（配列）、<type>_aclitem</type>（配列）。
この他の型を持つテーブルを作成することはできますが、<structname>pg_type</structname>が完了し適切な項目で埋められるまで完了させることができません。（これらの列型のみブートストラップカタログで使用されますが、非ブートストラップカタログは如何なる組み込み型も含む事があるという事を実際に意味しています。）
     </para>

     <para>
<!--
      When <literal>bootstrap</literal> is specified,
      the table will only be created on disk; nothing is entered into
      <structname>pg_class</structname>,
      <structname>pg_attribute</structname>, etc, for it.  Thus the
      table will not be accessible by ordinary SQL operations until
      such entries are made the hard way (with <literal>insert</literal>
      commands).  This option is used for creating
      <structname>pg_class</structname> etc themselves.
-->
<literal>bootstrap</literal>が指定された場合、テーブルはディスク上に作成されるだけで、<structname>pg_class</structname>や<structname>pg_attribute</structname>などにその項目は登録されません。
したがって、これらの項目が（<literal>insert</literal>コマンドで）固定化されるまで、普通のSQL操作でこのテーブルにアクセスできません。
このオプションは<structname>pg_class</structname>など自身を作成するために使用されます。
     </para>

     <para>
<!--
      The table is created as shared if <literal>shared_relation</literal> is
      specified.
      The table's row type OID (<structname>pg_type</structname> OID) can optionally
      be specified via the <literal>rowtype_oid</literal> clause; if not specified,
      an OID is automatically generated for it.  (The <literal>rowtype_oid</literal>
      clause is useless if <literal>bootstrap</literal> is specified, but it can be
      provided anyway for documentation.)
-->
<literal>shared_relation</literal>が指定された場合、テーブルは共有として作成されます。
テーブルの行型OID（<structname>pg_type</structname> OID）は<literal>rowtype_oid</literal>句で指定できます。
指定されなければ、OIDは自動的に生成されます。
（<literal>bootstrap</literal> が指定されていれば、<literal>rowtype_oid</literal>句は役に立ちません。しかし、文書化のためにともかく指定はできます。）
     </para>
    </listitem>
   </varlistentry>

   <varlistentry>
    <term>
     <literal>open</literal> <replaceable class="parameter">tablename</replaceable>
    </term>

    <listitem>
     <para>
<!--
      Open the table named
      <replaceable class="parameter">tablename</replaceable>
      for insertion of data.  Any currently open table is closed.
-->
データを挿入するために<replaceable class="parameter">tablename</replaceable>と名前が付けられたテーブルを開きます。
現在開いているテーブルは閉じられます。
     </para>
    </listitem>
   </varlistentry>

   <varlistentry>
    <term>
     <literal>close</literal> <replaceable class="parameter">tablename</replaceable>
    </term>

    <listitem>
     <para>
<!--
      Close the open table.  The name of the table must be given as a
      cross-check.
-->
開いているテーブルを閉じます。
照合用にテーブル名を指定しなければなりません。
     </para>
    </listitem>
   </varlistentry>

   <varlistentry>
    <term>
     <literal>insert</literal> <literal>(</literal> <optional><replaceable class="parameter">oid_value</replaceable></optional> <replaceable class="parameter">value1</replaceable> <replaceable class="parameter">value2</replaceable> ... <literal>)</literal>
    </term>

    <listitem>
     <para>
<!--
      Insert a new row into the open table using <replaceable
      class="parameter">value1</replaceable>, <replaceable
      class="parameter">value2</replaceable>, etc., for its column
      values.
-->
<replaceable class="parameter">value1</replaceable>や<replaceable class="parameter">value2</replaceable>などを列の値として、開いているテーブルに行を挿入します。
     </para>

     <para>
<!--
      NULL values can be specified using the special key word
      <literal>_null_</literal>.  Values that do not look like
<<<<<<< HEAD
      identifiers or digit strings must be single-quoted.
      (To include a single quote in a value, write it twice.
      Escape-string-style backslash escapes are allowed in the string, too.)
=======
      identifiers or digit strings must be double quoted.
-->
NULL値は特別なキーワード、<literal>_null_</literal>によって指定できます。
識別子に見えない値、あるいは数値文字列は二重引用符で囲まなければなりません。
>>>>>>> 9a9c638e
     </para>
    </listitem>
   </varlistentry>

   <varlistentry>
    <term>
     <literal>declare</literal> <optional><literal>unique</literal></optional>
     <literal>index</literal> <replaceable class="parameter">indexname</replaceable>
     <replaceable class="parameter">indexoid</replaceable>
     <literal>on</literal> <replaceable class="parameter">tablename</replaceable>
     <literal>using</literal> <replaceable class="parameter">amname</replaceable>
     <literal>(</literal> <replaceable class="parameter">opclass1</replaceable>
     <replaceable class="parameter">name1</replaceable>
     <optional>, ...</optional> <literal>)</literal>
    </term>

    <listitem>
     <para>
<!--
      Create an index named <replaceable
      class="parameter">indexname</replaceable>, having OID
      <replaceable class="parameter">indexoid</replaceable>,
      on the table named
      <replaceable class="parameter">tablename</replaceable>, using the
      <replaceable class="parameter">amname</replaceable> access
      method.  The fields to index are called <replaceable
      class="parameter">name1</replaceable>, <replaceable
      class="parameter">name2</replaceable> etc., and the operator
      classes to use are <replaceable
      class="parameter">opclass1</replaceable>, <replaceable
      class="parameter">opclass2</replaceable> etc., respectively.
      The index file is created and appropriate catalog entries are
      made for it, but the index contents are not initialized by this command.
-->
<replaceable class="parameter">amname</replaceable>アクセスメソッドを使用して、<replaceable class="parameter">tablename</replaceable>と名付けられたテーブル上に、OID <replaceable class="parameter">indexoid</replaceable>を所有する、<replaceable class="parameter">indexname</replaceable>という名前のインデックスを作成します。
インデックスが付けられるフィールドは、<replaceable class="parameter">name1</replaceable>、<replaceable class="parameter">name2</replaceable>など、そして使用される演算子クラスは<replaceable class="parameter">opclass1</replaceable>、<replaceable class="parameter">opclass2</replaceable>などとそれぞれ呼ばれます。
このインデックスファイルは作成され、適切なカタログ項目が作成されますが、このコマンドではインデックスの内容の初期化を行いません。
     </para>
    </listitem>
   </varlistentry>

   <varlistentry>
    <term>
     <literal>declare toast</literal>
     <replaceable class="parameter">toasttableoid</replaceable>
     <replaceable class="parameter">toastindexoid</replaceable>
     <literal>on</literal> <replaceable class="parameter">tablename</replaceable>
    </term>

    <listitem>
     <para>
<!--
      Create a TOAST table for the table named
      <replaceable class="parameter">tablename</replaceable>.
      The TOAST table is assigned OID
      <replaceable class="parameter">toasttableoid</replaceable>
      and its index is assigned OID
      <replaceable class="parameter">toastindexoid</replaceable>.
      As with <literal>declare index</literal>, filling of the index
      is postponed.
-->
<replaceable class="parameter">tablename</replaceable>という名前のテーブル用のTOASTテーブルを作成します。
このTOASTテーブルはOIDとして<replaceable class="parameter">toasttableoid</replaceable>が割り当てられ、そのインデックスはOIDとして<replaceable class="parameter">toastindexoid</replaceable>が割り当てられます。
<literal>declare index</literal>と同様、インデックスの作成は遅延されます。
     </para>
    </listitem>
   </varlistentry>

   <varlistentry>
    <term><literal>build indices</literal></term>

    <listitem>
     <para>
<!--
      Fill in the indices that have previously been declared.
-->
前に宣言されたインデックスを作成します。
     </para>
    </listitem>
   </varlistentry>
  </variablelist>

 </sect1>

 <sect1 id="bki-structure">
<!--
  <title>Structure of the Bootstrap <acronym>BKI</acronym> File</title>
-->
  <title><acronym>BKI</acronym>ファイルのブートストラップの構成</title>

  <para>
<!--
   The <literal>open</literal> command cannot be used until the tables it uses
   exist and have entries for the table that is to be opened.
   (These minimum tables are <structname>pg_class</structname>,
   <structname>pg_attribute</structname>, <structname>pg_proc</structname>, and
   <structname>pg_type</structname>.)   To allow those tables themselves to be filled,
   <literal>create</literal> with the <literal>bootstrap</literal> option implicitly opens
   the created table for data insertion.
-->
<literal>open</literal>コマンドは、テーブルが、使用するテーブルが存在し、開かれるテーブルに対しエントリを所有するまで使用できません。（これら最小限度のテーブルは、<structname>pg_class</structname>、<structname>pg_attribute</structname>、<structname>pg_proc</structname>、および<structname>pg_type</structname>です。）これらのテーブル自体が充填されるようにするには、<literal>bootstrap</literal>オプションを伴った<literal>create</literal>が明示的にデータの挿入のために作成されたテーブルを開きます。
  </para>

  <para>
<!--
   Also, the <literal>declare index</literal> and <literal>declare toast</literal>
   commands cannot be used until the system catalogs they need have been
   created and filled in.
-->
また、必要とするシステムカタログが作成され、値が設定されるまで、<literal>declare index</literal>および<literal>declare toast</literal>コマンドは使用できません。
  </para>

  <para>
<!--
   Thus, the structure of the <filename>postgres.bki</filename> file has to
   be:
-->
従い、<filename>postgres.bki</filename>の構造は以下でなければなりません。
   <orderedlist>
    <listitem>
     <para>
<!--
      <literal>create bootstrap</literal> one of the critical tables
-->
      1つの重要なテーブルを<literal>create bootstrap</literal>
     </para>
    </listitem>
    <listitem>
     <para>
<!--
      <literal>insert</literal> data describing at least the critical tables
-->
      少なくとも重要なテーブルを記述するデータを<literal>insert</literal>
     </para>
    </listitem>
    <listitem>
     <para>
      <literal>close</literal>
     </para>
    </listitem>
    <listitem>
     <para>
<!--
      Repeat for the other critical tables.
-->
      その他の重要テーブルに対して反復。
     </para>
    </listitem>
    <listitem>
     <para>
<!--
      <literal>create</literal> (without <literal>bootstrap</literal>) a noncritical table
-->
      重要でないテーブルを（<literal>bootstrap</literal>無しで）<literal>create</literal>
     </para>
    </listitem>
    <listitem>
     <para>
      <literal>open</literal>
     </para>
    </listitem>
    <listitem>
     <para>
<!--
      <literal>insert</literal> desired data
-->
      求められるデータの<literal>insert</literal>
     </para>
    </listitem>
    <listitem>
     <para>
      <literal>close</literal>
     </para>
    </listitem>
    <listitem>
     <para>
<!--
      Repeat for the other noncritical tables.
-->
     その他の重要でないテーブルに対して反復。
     </para>
    </listitem>
    <listitem>
     <para>
<!--
      Define indexes and toast tables.
-->
      インデックスおよびTOASTテーブルの定義。
     </para>
    </listitem>
    <listitem>
     <para>
      <literal>build indices</literal>
     </para>
    </listitem>
   </orderedlist>
  </para>

  <para>
<!--
   There are doubtless other, undocumented ordering dependencies.
-->
他にも確かに、ドキュメント化されていない順序に関する依存性があります。
  </para>
 </sect1>

 <sect1 id="bki-example">
<!--
  <title>BKI Example</title>
-->
  <title>BKIの例</title>

  <para>
<!--
   The following sequence of commands will create the table
   <literal>test_table</literal> with OID 420, having three columns
   <literal>oid</literal>, <literal>cola</literal> and <literal>colb</literal>
   of type <type>oid</type>, <type>int4</type> and <type>text</type>,
   respectively, and insert two rows into the table:
-->
次の一連のコマンドは、それぞれ<type>oid</type>型、<type>int4</type>型、<type>text</type>型の3つの列、<literal>oid</literal>、<literal>cola</literal>、<literal>colb</literal>を持ち、OID 420 が付いた<literal>test_table</literal>テーブルを作成し、そして2つの行をテーブルに挿入します。
<programlisting>
create test_table 420 (oid = oid, cola = int4, colb = text)
open test_table
insert ( 421 1 'value 1' )
insert ( 422 2 _null_ )
close test_table
</programlisting>
  </para>
 </sect1>
</chapter><|MERGE_RESOLUTION|>--- conflicted
+++ resolved
@@ -32,8 +32,6 @@
   named after the catalog (e.g., <filename>pg_class.h</filename>
   for <structname>pg_class</structname>), which defines the set of columns
   the catalog has, as well as some other basic properties such as its OID.
-<<<<<<< HEAD
-=======
   Other critical files defining the catalog structure
   include <filename>indexing.h</filename>, which defines the indexes present
   on all the system catalogs, and <filename>toasting.h</filename>, which
@@ -42,7 +40,6 @@
 カタログの構造は、ソースツリーの<filename>src/include/catalog/</filename>ディレクトリの中の特殊な形式のCヘッダーファイルに宣言されています。
 とりわけ、個々のカタログに対応して、カタログと同じ名前のヘッダーファイルが存在し（たとえば、<structname>pg_class</structname>に対して<filename>pg_class.h</filename>というように）、カタログが持つ一連のカラムやOIDのような基本的な特性を定義しています。
 そのほか、カタログ構造を定義している重要なファイルとしては、すべてのシステムカタログに存在するインデックスの構造を定義する<filename>indexing.h</filename>や、カタログによっては必要としているTOASTテーブルの構造を定義する<filename>toasting.h</filename>などがあります。
->>>>>>> 9a9c638e
  </para>
 
  <para>
@@ -182,8 +179,6 @@
    Where this rule is inadequate, you can force correct marking by using
    <literal>BKI_FORCE_NOT_NULL</literal>
    and <literal>BKI_FORCE_NULL</literal> annotations as needed.
-<<<<<<< HEAD
-=======
 -->
 この種のエラーから部分的に身を守るためには、可変長あるいはNULLを許容するフィールドはCコンパイラから直接見えないようにすべきです。
 これは<literal>#ifdef CATALOG_VARLEN</literal> ... <literal>#endif</literal>の中に入れることで達成できます。（ここで、<literal>CATALOG_VARLEN</literal>は、決して定義されないシンボルです。）
@@ -191,7 +186,6 @@
 不正な行を作るのを防ぐ独立したガードとして、NULLを許容しないすべてのカラムを<structname>pg_attribute</structname>でそのように宣言することを要求します。
 ブートストラップコードは、固定長でかつNULLを許容するカラムの次ではないすべてのカラムに対して自動的に<literal>NOT NULL</literal>のマークを付けます。
 このルールが不適切なら、<literal>BKI_FORCE_NOT_NULL</literal>と<literal>BKI_FORCE_NULL</literal>を必要に応じて使ってマーキングを修正できます。
->>>>>>> 9a9c638e
   </para>
 
   <para>
@@ -713,17 +707,12 @@
 
     <listitem>
      <para>
-<<<<<<< HEAD
+<!--
       In some catalog columns, it's allowed for entries to be zero instead
       of a valid reference.  If this is allowed, write
       <literal>BKI_LOOKUP_OPT</literal> instead
       of <literal>BKI_LOOKUP</literal>.  Then you can
       write <literal>0</literal> for an entry.  (If the column is
-=======
-<!--
-      In such a column, all entries must use the symbolic format except
-      when writing <literal>0</literal> for InvalidOid.  (If the column is
->>>>>>> 9a9c638e
       declared <type>regproc</type>, you can optionally
       write <literal>-</literal> instead of <literal>0</literal>.)
       Except for this special case, all entries in
@@ -812,24 +801,6 @@
 ブートストラップ中に作成されるすべてのオブジェクトは、<literal>pg_catalog</literal>スキーマにあると期待されます。
      </para>
     </listitem>
-<<<<<<< HEAD
-=======
-
-    <listitem>
-     <para>
-<!--
-      In addition to the generic lookup mechanisms, there is a special
-      convention that <literal>PGNSP</literal> is replaced by the OID of
-      the <literal>pg_catalog</literal> schema,
-      and <literal>PGUID</literal> is replaced by the OID of the bootstrap
-      superuser role.  These usages are somewhat historical but so far
-      there hasn't been a need to generalize them.
--->
-一般的な検索の仕組みに加えて、<literal>PGNSP</literal>が<literal>pg_catalog</literal>スキーマのOIDで置換され、<literal>PGUID</literal>がブートストラップのスーパーユーザロールのOIDで置換されるという特別な習慣があります。
-これらの使用方法はやや歴史的なものですが今のところ、これらを一般化する必要はありませんでした。
-     </para>
-    </listitem>
->>>>>>> 9a9c638e
    </itemizedlist>
 
    <para>
@@ -1141,12 +1112,9 @@
    next token that syntactically cannot belong to the preceding
    command starts a new one.  (Usually you would put a new command on
    a new line, for clarity.)  Tokens can be certain key words, special
-<<<<<<< HEAD
    characters (parentheses, commas, etc.), identifiers, numbers, or
    single-quoted strings.  Everything is case sensitive.
-=======
    characters (parentheses, commas, etc.), numbers, or double-quoted
-   strings.  Everything is case sensitive.
 -->
 <acronym>BKI</acronym>の入力は一連のコマンドで構成されます。
 コマンドはいくつものトークンから構成されていて、コマンドの構文に依存しています。
@@ -1156,7 +1124,6 @@
 （通常、わかりやすくするために、新しいコマンドは新しい行に記述します）。
 トークンはある一定のキーワードや特別な文字（括弧やカンマなど）、数字、二重引用符で囲まれた文字列などが使用できます。
 大文字/小文字は全て区別されます。
->>>>>>> 9a9c638e
   </para>
 
   <para>
@@ -1316,16 +1283,12 @@
 <!--
       NULL values can be specified using the special key word
       <literal>_null_</literal>.  Values that do not look like
-<<<<<<< HEAD
       identifiers or digit strings must be single-quoted.
       (To include a single quote in a value, write it twice.
       Escape-string-style backslash escapes are allowed in the string, too.)
-=======
-      identifiers or digit strings must be double quoted.
 -->
 NULL値は特別なキーワード、<literal>_null_</literal>によって指定できます。
 識別子に見えない値、あるいは数値文字列は二重引用符で囲まなければなりません。
->>>>>>> 9a9c638e
      </para>
     </listitem>
    </varlistentry>

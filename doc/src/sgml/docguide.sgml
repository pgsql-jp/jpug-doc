--- conflicted
+++ resolved
@@ -220,20 +220,6 @@
     </varlistentry>
 
     <varlistentry>
-     <term><ulink url="http://xmlsoft.org/">Libxml2</ulink> for <command>xmllint</command></term>
-     <listitem>
-      <para>
-       This library and the <command>xmllint</command> tool it contains are
-       used for processing XML.  Many developers will already
-       have <application>Libxml2</application> installed, because it is also
-       used when building the PostgreSQL code.  Note, however,
-       that <command>xmllint</command> might need to be installed from a
-       separate subpackage.
-      </para>
-     </listitem>
-     </varlistentry>
-
-    <varlistentry>
      <term><ulink url="http://xmlsoft.org/XSLT/">Libxslt</ulink> for <command>xsltproc</command></term>
      <listitem>
       <para>
@@ -297,15 +283,6 @@
   </para>
 
   <sect2>
-<<<<<<< HEAD
-   <title>Installation on Fedora, RHEL, and Derivatives</title>
-
-   <para>
-    To install the required packages, use:
-<programlisting>
-yum install docbook-dtds docbook-style-dsssl docbook-style-xsl libxslt openjade
-</programlisting>
-=======
 <!--
    <title><productname>Linux</productname> <acronym>RPM</acronym> Installation</title>
 -->
@@ -327,19 +304,14 @@
 インストールに際しては<quote>SGML</quote>オプションまたは<filename>sgml-common</filename>、<filename>docbook</filename>、<filename>stylesheets</filename>、<filename>openjade</filename>（あるいは<filename>jade</filename>）パッケージがあるか確認してください。
 <filename>sgml-tools</filename>と、<filename>xsltproc</filename>または<filename>libxslt</>のいずれかも必要かもしれません。
 お手持ちのディストリビューションで提供されていない時は、その他の互換性のある配布元のパッケージを利用できるはずです。
->>>>>>> de74b4ab
    </para>
   </sect2>
 
   <sect2>
-<<<<<<< HEAD
-   <title>Installation on FreeBSD</title>
-=======
 <!--
    <title>FreeBSD Installation</title>
 -->
    <title>FreeBSDでのインストール</title>
->>>>>>> de74b4ab
 
    <para>
 <!--
@@ -353,22 +325,19 @@
 FreeBSD上で文書を構築するには以下のportsが必要です。
     <itemizedlist>
      <listitem>
-      <para><filename>textproc/docbook-sgml</filename></para>
+      <para><filename>textproc/sp</filename></para>
      </listitem>
      <listitem>
-      <para><filename>textproc/docbook-xml</filename></para>
+      <para><filename>textproc/openjade</filename></para>
      </listitem>
      <listitem>
-      <para><filename>textproc/docbook-xsl</filename></para>
+      <para><filename>textproc/iso8879</filename></para>
      </listitem>
      <listitem>
       <para><filename>textproc/dsssl-docbook-modular</filename></para>
      </listitem>
      <listitem>
-      <para><filename>textproc/libxslt</filename></para>
-     </listitem>
-     <listitem>
-      <para><filename>textproc/openjade</filename></para>
+      <para><filename>textproc/docbook-420</filename></para>
      </listitem>
     </itemizedlist>
    </para>
@@ -383,8 +352,6 @@
    </para>
 
    <para>
-<<<<<<< HEAD
-=======
 <!--
     It's possible that the ports do not update the main catalog file
     in <filename>/usr/local/share/sgml/catalog.ports</filename> or that the
@@ -410,7 +377,6 @@
 
    <para>
 <!--
->>>>>>> de74b4ab
     More information about the FreeBSD documentation tools can be
     found in the <ulink url="http://www.freebsd.org/doc/en_US.ISO8859-1/books/fdp-primer/tools.html">
     FreeBSD Documentation Project's instructions</ulink>.
@@ -434,7 +400,7 @@
 <productname>Debian GNU/Linux</productname>用の文書作成パッケージの一式が揃っています。
 インストールには以下を使います。
 <programlisting>
-apt-get install docbook docbook-dsssl docbook-xsl libxml2-utils openjade1.3 opensp xsltproc
+apt-get install docbook docbook-dsssl docbook-xsl openjade1.3 opensp xsltproc
 </programlisting>
    </para>
   </sect2>

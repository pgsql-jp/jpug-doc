--- conflicted
+++ resolved
@@ -337,18 +337,10 @@
   </para>
 
   <para>
-<<<<<<< HEAD
+<!--
    However, <command>CREATE DATABASE</command> does not copy database-level
    <command>GRANT</command> permissions attached to the source database.
    The new database has default database-level permissions.
-  </para>
-
-  <para>
-=======
-<!--
-   However, <command>CREATE DATABASE</command> does not copy database-level
-   <command>GRANT</command> permissions attached to the source database.
-   The new database has default database-level permissions.
 -->
 しかし、<command>CREATE DATABASE</command>は、元のデータベースに付加されたデータベースレベルの<command>GRANT</command>権限をコピーしません。
 新しいデータベースにはデフォルトのデータベースレベルの権限があります。
@@ -356,7 +348,6 @@
 
   <para>
 <!--
->>>>>>> 32de6336
    There is a second standard system database named
    <literal>template0</literal>.<indexterm><primary>template0</primary></indexterm> This
    database contains the same data as the initial contents of
@@ -802,7 +793,6 @@
   </para>
 
   <para>
-<!--
    Two tablespaces are automatically created when the database cluster
    is initialized.  The
    <literal>pg_global</literal> tablespace is used only for shared system catalogs. The
@@ -811,11 +801,6 @@
    will be the default tablespace for other databases as well, unless
    overridden by a <literal>TABLESPACE</literal> clause in <command>CREATE
    DATABASE</command>).
--->
-データベースクラスタが初期化される時に2つのテーブル空間が自動的に作成されます。
-<literal>pg_global</literal>テーブル空間は共有システムカタログ用に使用されます。
-<literal>pg_default</literal>テーブル空間は<literal>template1</literal>と<literal>template0</literal>データベースのデフォルトテーブル空間です
-（したがって、<command>CREATE DATABASE</command>の<literal>TABLESPACE</literal>句で変更されない限り、このテーブル空間が同様に他のデータベースに対するデフォルトのテーブル空間になります）。
   </para>
 
   <para>

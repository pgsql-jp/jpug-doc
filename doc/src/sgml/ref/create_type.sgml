<!--
doc/src/sgml/ref/create_type.sgml
PostgreSQL documentation
-->

<refentry id="sql-createtype">
 <indexterm zone="sql-createtype">
  <primary>CREATE TYPE</primary>
 </indexterm>

 <refmeta>
  <refentrytitle>CREATE TYPE</refentrytitle>
  <manvolnum>7</manvolnum>
<!--
  <refmiscinfo>SQL - Language Statements</refmiscinfo>
-->
<refmiscinfo>SQL - 言語</refmiscinfo>
 </refmeta>

 <refnamediv>
  <refname>CREATE TYPE</refname>
<!--
  <refpurpose>define a new data type</refpurpose>
-->
  <refpurpose>新しいデータ型を定義する</refpurpose>
 </refnamediv>

 <refsynopsisdiv>
<synopsis>
CREATE TYPE <replaceable class="parameter">name</replaceable> AS
    ( [ <replaceable class="parameter">attribute_name</replaceable> <replaceable class="parameter">data_type</replaceable> [ COLLATE <replaceable>collation</replaceable> ] [, ... ] ] )

CREATE TYPE <replaceable class="parameter">name</replaceable> AS ENUM
    ( [ '<replaceable class="parameter">label</replaceable>' [, ... ] ] )

CREATE TYPE <replaceable class="parameter">name</replaceable> AS RANGE (
    SUBTYPE = <replaceable class="parameter">subtype</replaceable>
    [ , SUBTYPE_OPCLASS = <replaceable class="parameter">subtype_operator_class</replaceable> ]
    [ , COLLATION = <replaceable class="parameter">collation</replaceable> ]
    [ , CANONICAL = <replaceable class="parameter">canonical_function</replaceable> ]
    [ , SUBTYPE_DIFF = <replaceable class="parameter">subtype_diff_function</replaceable> ]
)

CREATE TYPE <replaceable class="parameter">name</replaceable> (
    INPUT = <replaceable class="parameter">input_function</replaceable>,
    OUTPUT = <replaceable class="parameter">output_function</replaceable>
    [ , RECEIVE = <replaceable class="parameter">receive_function</replaceable> ]
    [ , SEND = <replaceable class="parameter">send_function</replaceable> ]
    [ , TYPMOD_IN = <replaceable class="parameter">type_modifier_input_function</replaceable> ]
    [ , TYPMOD_OUT = <replaceable class="parameter">type_modifier_output_function</replaceable> ]
    [ , ANALYZE = <replaceable class="parameter">analyze_function</replaceable> ]
    [ , INTERNALLENGTH = { <replaceable class="parameter">internallength</replaceable> | VARIABLE } ]
    [ , PASSEDBYVALUE ]
    [ , ALIGNMENT = <replaceable class="parameter">alignment</replaceable> ]
    [ , STORAGE = <replaceable class="parameter">storage</replaceable> ]
    [ , LIKE = <replaceable class="parameter">like_type</replaceable> ]
    [ , CATEGORY = <replaceable class="parameter">category</replaceable> ]
    [ , PREFERRED = <replaceable class="parameter">preferred</replaceable> ]
    [ , DEFAULT = <replaceable class="parameter">default</replaceable> ]
    [ , ELEMENT = <replaceable class="parameter">element</replaceable> ]
    [ , DELIMITER = <replaceable class="parameter">delimiter</replaceable> ]
    [ , COLLATABLE = <replaceable class="parameter">collatable</replaceable> ]
)

CREATE TYPE <replaceable class="parameter">name</replaceable>
</synopsis>
 </refsynopsisdiv>

 <refsect1>
<!--
  <title>Description</title>
-->
  <title>説明</title>

  <para>
<!--
   <command>CREATE TYPE</command> registers a new data type for use in
   the current database.  The user who defines a type becomes its
   owner.
-->
<command>CREATE TYPE</command>は、現在のデータベースで使用できる新しいデータ型を登録します。
型を定義したユーザがその所有者となります。
  </para>

  <para>
<!--
   If a schema name is given then the type is created in the specified
   schema.  Otherwise it is created in the current schema.  The type
   name must be distinct from the name of any existing type or domain
   in the same schema.  (Because tables have associated data types,
   the type name must also be distinct from the name of any existing
   table in the same schema.)
-->
スキーマ名が与えられている場合、型は指定されたスキーマに作成されます。
スキーマ名がなければ、その型は現在のスキーマに作成されます。
型名は、同じスキーマにある既存の型もしくはドメインとは、異なる名前にする必要があります
（さらに、テーブルはデータ型と関連しているため、データ型名は同じスキーマのテーブル名とも競合しないようにしてください）。
  </para>

  <para>
<!--
   There are five forms of <command>CREATE TYPE</command>, as shown in the
   syntax synopsis above.  They respectively create a <firstterm>composite
   type</firstterm>, an <firstterm>enum type</firstterm>, a <firstterm>range type</firstterm>, a
   <firstterm>base type</firstterm>, or a <firstterm>shell type</firstterm>.  The first four
   of these are discussed in turn below.  A shell type is simply a placeholder
   for a type to be defined later; it is created by issuing <command>CREATE
   TYPE</command> with no parameters except for the type name.  Shell types
   are needed as forward references when creating range types and base types,
   as discussed in those sections.
-->
上の構文概要に示すように、<command>CREATE TYPE</command>には５つの構文があります。
これらはそれぞれ、<firstterm>複合型</firstterm>, <firstterm>列挙型</firstterm>、<firstterm>範囲型</firstterm>、<firstterm>基本型</firstterm>、<firstterm>シェル型</firstterm>を作成します。
これらの内最初の４個についてはここで順番に説明します。
シェル型は、後で定義される型用の単なるプレースホルダで、型名以外のパラメータをつけずに<command>CREATE TYPE</command>を実行することで作成されます。
シェル型は、範囲型と基本型を作成するときの前方参照として必要となるもので、それぞれの節で説明します。
  </para>

  <refsect2>
<!--
   <title>Composite Types</title>
-->
   <title>複合型</title>

  <para>
<!--
   The first form of <command>CREATE TYPE</command>
   creates a composite type.
   The composite type is specified by a list of attribute names and data types.
   An attribute's collation can be specified too, if its data type is
   collatable.  A composite type is essentially the same as the row type
   of a table, but using <command>CREATE TYPE</command> avoids the need to
   create an actual table when all that is wanted is to define a type.
   A stand-alone composite type is useful, for example, as the argument or
   return type of a function.
-->
<command>CREATE TYPE</command>の最初の構文を使用すると、複合型を作成できます。
複合型は、属性名およびデータ型のリストにより指定されます。
データ型の照合順序が設定可能である場合、属性の照合順序も指定することができます。
複合型は本質的にはテーブルの行型と同じです。
しかし、型を定義することだけが必要なのであれば、<command>CREATE TYPE</command>を使用することで、実際のテーブルを作成する必要がなくなります。
スタンドアローンの複合型は、例えば関数の引数や戻り値の型として有用です。
  </para>

  <para>
<!--
   To be able to create a composite type, you must
   have <literal>USAGE</literal> privilege on all attribute types.
-->
複合型を作成するためには、すべての属性型に対して<literal>USAGE</literal>権限を持たなければなりません。
  </para>
  </refsect2>

  <refsect2 id="sql-createtype-enum">
<!--
   <title>Enumerated Types</title>
-->
   <title>列挙型</title>


   <para>
<!--
    The second form of <command>CREATE TYPE</command> creates an enumerated
    (enum) type, as described in <xref linkend="datatype-enum"/>.
    Enum types take a list of quoted labels, each of which
    must be less than <symbol>NAMEDATALEN</symbol> bytes long (64 bytes in a
    standard <productname>PostgreSQL</productname> build).  (It is possible to
    create an enumerated type with zero labels, but such a type cannot be used
    to hold values before at least one label is added using <xref
    linkend="sql-altertype"/>.)
<<<<<<< HEAD
=======
-->
<command>CREATE TYPE</command>の2つ目の構文を使用すると、<xref linkend="datatype-enum"/>で説明する列挙型（enum）を作成します。
列挙型は、引用符付きのラベルのリストを取ります。
ラベルは<symbol>NAMEDATALEN</symbol>（<productname>PostgreSQL</productname>の標準のビルドでは64バイト）バイトよりも少ない長さでなければなりません。
(ラベルのない列挙型を作成できますが、<xref linkend="sql-altertype"/>を使ってラベルを少なくとも1つ追加するまでは、そのような型は値を保持するのに使えません。)
>>>>>>> bd0a9e56
   </para>
  </refsect2>

  <refsect2 id="sql-createtype-range">
<!--
   <title>Range Types</title>
-->
   <title>範囲型</title>

   <para>
<!--
    The third form of <command>CREATE TYPE</command> creates a new
    range type, as described in <xref linkend="rangetypes"/>.
-->
<command>CREATE TYPE</command>の三番目の構文は、<xref linkend="rangetypes"/>で説明する範囲型を新規に作成します。
   </para>

   <para>
<!--
    The range type's <replaceable class="parameter">subtype</replaceable> can
    be any type with an associated b-tree operator class (to determine the
    ordering of values for the range type).  Normally the subtype's default
    b-tree operator class is used to determine ordering; to use a non-default
    operator class, specify its name with <replaceable
    class="parameter">subtype_opclass</replaceable>.  If the subtype is
    collatable, and you want to use a non-default collation in the range's
    ordering, specify the desired collation with the <replaceable
    class="parameter">collation</replaceable> option.
-->
範囲型の<replaceable class="parameter">subtype</replaceable>は、関連する（範囲型の値を順序を決定するための）b-tree演算子クラスを持つ任意の型を取ることができます。
通常、派生元型のデフォルトのb-tree演算子クラスが順序を決定するために使用されます。
デフォルト以外の演算子クラスを使用するためには、<replaceable class="parameter">subtype_opclass</replaceable>でその名前を指定してください。
派生元型が照合順序変更可能であり、範囲の順序付けでデフォルト以外の照合順序を使用したい場合は、<replaceable class="parameter">collation</replaceable>オプションで使用したい照合順序を指定してください。
   </para>

   <para>
<!--
    The optional <replaceable class="parameter">canonical</replaceable>
    function must take one argument of the range type being defined, and
    return a value of the same type.  This is used to convert range values
    to a canonical form, when applicable.  See <xref
    linkend="rangetypes-defining"/> for more information.  Creating a
    <replaceable class="parameter">canonical</replaceable> function
    is a bit tricky, since it must be defined before the range type can be
    declared.  To do this, you must first create a shell type, which is a
    placeholder type that has no properties except a name and an
    owner.  This is done by issuing the command <literal>CREATE TYPE
    <replaceable>name</replaceable></literal>, with no additional parameters.  Then
    the function can be declared using the shell type as argument and result,
    and finally the range type can be declared using the same name.  This
    automatically replaces the shell type entry with a valid range type.
-->
<replaceable class="parameter">canonical</replaceable>関数(省略可能)は、定義する範囲型の引数を１つ取り、同じ型の値を返さなければなりません。
これは適切な時に範囲値を正規形式に変換するために使用されます。
詳細については<xref linkend="rangetypes-defining"/>を参照してください。
<replaceable class="parameter">canonical</replaceable>関数を作成することは多少厄介です、というのは、範囲型を定義できるようになる前に定義されている必要があるからです。
このためには、まず、名前と所有者以外の属性を持たないプレースホルダであるシェル型を作成しなければなりません。
これは、他にパラメータをつけずに<literal>CREATE TYPE <replaceable>name</replaceable></literal>を実行することで行われます。
その後、このシェル型を引数と結果として使用する関数を宣言することができます。
最後に同じ名前を用いて範囲型を宣言することができます。
これは自動的にシェル型の項目を有効な範囲型に置き換えます。
   </para>

   <para>
<!--
    The optional <replaceable class="parameter">subtype_diff</replaceable>
    function must take two values of the
    <replaceable class="parameter">subtype</replaceable> type as argument,
    and return a <type>double precision</type> value representing the
    difference between the two given values.  While this is optional,
    providing it allows much greater efficiency of GiST indexes on columns of
    the range type.  See <xref linkend="rangetypes-defining"/> for more
    information.
-->
<replaceable class="parameter">subtype_diff</replaceable>関数(省略可能)は、<replaceable class="parameter">subtype</replaceable>型の２つの値を引数として取り、与えられた２つの値の差異を表す<type>double precision</type>型を返さなければなりません。
これは省略することができますが、提供することでその範囲型の列に対するGiSTインデックスの効率を大きく向上させることができます。
詳細については<xref linkend="rangetypes-defining"/>を参照してください。
   </para>
  </refsect2>

  <refsect2>
<!--
   <title>Base Types</title>
-->
   <title>基本型</title>

  <para>
<!--
   The fourth form of <command>CREATE TYPE</command> creates a new base type
   (scalar type).  To create a new base type, you must be a superuser.
   (This restriction is made because an erroneous type definition could
   confuse or even crash the server.)
-->
<command>CREATE TYPE</command>の４つ目の構文を使用すると、基本型（スカラ型）を新しく作成できます。
新しい基本型を作成するにはスーパーユーザでなければなりません。
（エラーがある型定義が混乱を招き、サーバがクラッシュすることすらあるため、この制限がなされました。）
  </para>

  <para>
<!--
   The parameters can appear in any order, not only that
   illustrated above, and most are optional.  You must register
   two or more functions (using <command>CREATE FUNCTION</command>) before
   defining the type.  The support functions
   <replaceable class="parameter">input_function</replaceable> and
   <replaceable class="parameter">output_function</replaceable>
   are required, while the functions
   <replaceable class="parameter">receive_function</replaceable>,
   <replaceable class="parameter">send_function</replaceable>,
   <replaceable class="parameter">type_modifier_input_function</replaceable>,
   <replaceable class="parameter">type_modifier_output_function</replaceable> and
   <replaceable class="parameter">analyze_function</replaceable>
   are optional.  Generally these functions have to be coded in C
   or another low-level language.
-->
パラメータは、上述の順番である必要はなく、任意の順番で指定することができ、多くは省略可能です。
型を定義する前に、（<command>CREATE FUNCTION</command>を用いて）2つ以上の関数を登録しておく必要があります。
サポート関数である<replaceable class="parameter">input_function</replaceable>と<replaceable class="parameter">output_function</replaceable>は必須です。
<replaceable class="parameter">receive_function</replaceable>関数、<replaceable class="parameter">send_function</replaceable>関数、<replaceable class="parameter">type_modifier_input_function</replaceable>関数、<replaceable class="parameter">type_modifier_output_function</replaceable>関数、および<replaceable class="parameter">analyze_function</replaceable>関数は省略可能です。
通常、これらの関数は、C言語やその他の低レベル言語で作成されなければなりません。
  </para>

  <para>
<!--
   The <replaceable class="parameter">input_function</replaceable>
   converts the type's external textual representation to the internal
   representation used by the operators and functions defined for the type.
   <replaceable class="parameter">output_function</replaceable>
   performs the reverse transformation.  The input function can be
   declared as taking one argument of type <type>cstring</type>,
   or as taking three arguments of types
   <type>cstring</type>, <type>oid</type>, <type>integer</type>.
   The first argument is the input text as a C string, the second
   argument is the type's own OID (except for array types, which instead
   receive their element type's OID),
   and the third is the <literal>typmod</literal> of the destination column, if known
   (-1 will be passed if not).
   The input function must return a value of the data type itself.
   Usually, an input function should be declared STRICT; if it is not,
   it will be called with a NULL first parameter when reading a NULL
   input value.  The function must still return NULL in this case, unless
   it raises an error.
   (This case is mainly meant to support domain input functions, which
   might need to reject NULL inputs.)
   The output function must be
   declared as taking one argument of the new data type.
   The output function must return type <type>cstring</type>.
   Output functions are not invoked for NULL values.
-->
<replaceable class="parameter">input_function</replaceable>は、型のテキストによる外部表現を内部表現形式に変換するものであり、その型用に定義される演算子や関数で使用されます。
<replaceable class="parameter">output_function</replaceable>はこの逆の変換を行うものです。
入力関数は、1つの<type>cstring</type>型の引数、あるいは、<type>cstring</type>型、<type>oid</type>型、<type>integer</type>型という3つの引数を取るように宣言されます。
最初の引数にはC言語文字列の入力テキスト、2番目には型自体のOID（配列型の場合は例外で要素の型のOIDとなります）、3番目は、判明していれば対象列の<literal>typmod</literal>を渡します
（不明な場合は-1を渡します）。
この入力関数では、データ型自身の値を返さなければなりません。
通常入力関数はSTRICTとして宣言しなければなりません。
そうしないと、NULLという入力値を読み取った時、NULLという最初のパラメータを持って呼び出されます。
この場合でもエラーを発生させるのでなければ、関数はNULLを返さなければなりません。
（こうした状況はほとんどの場合、ドメイン入力関数をサポートすることを意図しています。ドメイン入力関数ではNULL入力を拒絶しなければならない可能性があります。）
出力関数は、新しいデータ型の引数を1つ取るように宣言しなければなりません。
出力関数は、<type>cstring</type>型を返さなければなりません。
出力関数はNULL値に対して呼び出されることはありません。
  </para>

  <para>
<!--
   The optional <replaceable class="parameter">receive_function</replaceable>
   converts the type's external binary representation to the internal
   representation.  If this function is not supplied, the type cannot
   participate in binary input.  The binary representation should be
   chosen to be cheap to convert to internal form, while being reasonably
   portable.  (For example, the standard integer data types use network
   byte order as the external binary representation, while the internal
   representation is in the machine's native byte order.)  The receive
   function should perform adequate checking to ensure that the value is
   valid.
   The receive function can be declared as taking one argument of type
   <type>internal</type>, or as taking three arguments of types
   <type>internal</type>, <type>oid</type>, <type>integer</type>.
   The first argument is a pointer to a <type>StringInfo</type> buffer
   holding the received byte string; the optional arguments are the
   same as for the text input function.
   The receive function must return a value of the data type itself.
   Usually, a receive function should be declared STRICT; if it is not,
   it will be called with a NULL first parameter when reading a NULL
   input value.  The function must still return NULL in this case, unless
   it raises an error.
   (This case is mainly meant to support domain receive functions, which
   might need to reject NULL inputs.)
   Similarly, the optional
   <replaceable class="parameter">send_function</replaceable> converts
   from the internal representation to the external binary representation.
   If this function is not supplied, the type cannot participate in binary
   output.  The send function must be
   declared as taking one argument of the new data type.
   The send function must return type <type>bytea</type>.
   Send functions are not invoked for NULL values.
-->
<replaceable class="parameter">receive_function</replaceable>では、型のバイナリによる外部表現を内部表現に変換します。この関数は省略可能です。
この関数が与えられない場合、この型ではバイナリ入力を行うことができません。
バイナリ表現の方法は、適度な可搬性を保ちつつ、内部表現への変換コストが小さくなるよう選択すべきです
（例えば標準の整数データ型は、外部バイナリ表現としてはネットワークバイトオーダを使用し、内部表現ではマシン固有のバイトオーダを使用します）。
この受信関数では、値が有効かどうかを判定するための適切な検査を行わなければなりません。
受信関数は、<type>internal</type>型の引数1つ、または、<type>internal</type>型と<type>oid</type>、<type>integer</type>型の3つの引数を取るように宣言されます。
最初の引数は受信したバイト文字列を保持する<type>StringInfo</type>バッファへのポインタ、省略可能な引数は、テキスト入力関数の説明と同じです。
受信関数は、データ型自体の値を返す必要があります。
通常受信関数はSTRICTとして宣言しなければなりません。
そうしないと、NULLという入力値を読み取った時、NULLという最初のパラメータを持って呼び出されます。
この場合でも関数はエラーを発生させるのでなければNULLを返さなければなりません。
（こうした状況はほとんどの場合、ドメイン受信関数をサポートすることを意図しています。ドメイン受信関数ではNULL入力を拒絶しなければならない可能性があります。）
同様に、<replaceable class="parameter">send_function</replaceable>は、内部表現からバイナリによる外部表現に変換します。この関数も省略可能です。
この関数が与えられない場合、この型ではバイナリ出力を行うことができません。
この送信関数は、新しいデータ型の引数1つを取るように宣言しなければなりません。
送信関数は<type>bytea</type>型を返さなければなりません。
送信関数はNULL値に対して呼び出されません。
  </para>

  <para>
<!--
   You should at this point be wondering how the input and output functions
   can be declared to have results or arguments of the new type, when they
   have to be created before the new type can be created.  The answer is that
   the type should first be defined as a <firstterm>shell type</firstterm>, which is a
   placeholder type that has no properties except a name and an owner.  This
   is done by issuing the command <literal>CREATE TYPE
   <replaceable>name</replaceable></literal>, with no additional parameters.  Then the
   C I/O functions can be defined referencing the shell type.  Finally,
   <command>CREATE TYPE</command> with a full definition replaces the shell entry
   with a complete, valid type definition, after which the new type can be
   used normally.
-->
ここで、新しいデータ型を作成する前に入力関数と出力関数を作成する必要があるのに、どのようにしてそれらの関数で新しいデータ型を戻り値や入力として宣言できるのか、疑問に思うかもしれません。
その答えは、まず型が最初に<firstterm>シェル型</firstterm>として定義されます。
これは名称と所有者以外の属性を持たないプレースホルダ型です。
これは、コマンド<literal>CREATE TYPE <replaceable>name</replaceable></literal>を他にパラメータをつけずに発行することで行われます。
この後、Cの入出力関数をこのシェル型を参照するように定義することができます。
最後に完全な定義を持った<command>CREATE TYPE</command>によって、シェル型の項目が完全かつ有効な型定義に置き換わり、新しい型を普通に使用することができるようになります。
  </para>

  <para>
<!--
   The optional
   <replaceable class="parameter">type_modifier_input_function</replaceable>
   and <replaceable class="parameter">type_modifier_output_function</replaceable>
   are needed if the type supports modifiers, that is optional constraints
   attached to a type declaration, such as <literal>char(5)</literal> or
   <literal>numeric(30,2)</literal>.  <productname>PostgreSQL</productname> allows
   user-defined types to take one or more simple constants or identifiers as
   modifiers.  However, this information must be capable of being packed into a
   single non-negative integer value for storage in the system catalogs.  The
   <replaceable class="parameter">type_modifier_input_function</replaceable>
   is passed the declared modifier(s) in the form of a <type>cstring</type>
   array.  It must check the values for validity (throwing an error if they
   are wrong), and if they are correct, return a single non-negative
   <type>integer</type> value that will be stored as the column <quote>typmod</quote>.
   Type modifiers will be rejected if the type does not have a
   <replaceable class="parameter">type_modifier_input_function</replaceable>.
   The <replaceable class="parameter">type_modifier_output_function</replaceable>
   converts the internal integer typmod value back to the correct form for
   user display.  It must return a <type>cstring</type> value that is the exact
   string to append to the type name; for example <type>numeric</type>'s
   function might return <literal>(30,2)</literal>.
   It is allowed to omit the
   <replaceable class="parameter">type_modifier_output_function</replaceable>,
   in which case the default display format is just the stored typmod integer
   value enclosed in parentheses.
-->
<replaceable class="parameter">type_modifier_input_function</replaceable>と<replaceable class="parameter">type_modifier_output_function</replaceable>は必須ではありませんが、型が修飾子をサポートする場合は必要です。
修飾子とは、<literal>char(5)</literal>や<literal>numeric(30,2)</literal>などの型宣言に付与されるオプションの制約です。
<productname>PostgreSQL</productname>では、ユーザ定義型が1つ以上の整数定数または識別子を修飾子として取ることができます。
しかし、この情報はシステムカタログに格納される時に0以上の整数1つにまとめられるものでなければなりません。
<replaceable class="parameter">type_modifier_input_function</replaceable>には、<type>cstring</type>型配列の形で宣言された修飾子が渡されます。
その値について妥当性を検査しなければなりません（不当な場合はエラーとします）。
そして、正しい場合は、<quote>typmod</quote>列として格納される、0以上の<type>integer</type>値を1つ返さなければなりません。
型が<replaceable class="parameter">type_modifier_input_function</replaceable>を持たない場合、型修飾子は拒否されます。
<replaceable class="parameter">type_modifier_output_function</replaceable>は内部的な整数typmod値をユーザ側の表示に合わせて変換します。
この関数は型名に付与する正確な文字列となる<type>cstring</type>値を返さなければなりません。
たとえば<type>numeric</type>用の関数では<literal>(30,2)</literal>を返すかもしれません。
デフォルトの表示用書式が保管されたtypmod整数値を括弧で括ったものと一致している場合は、<replaceable class="parameter">type_modifier_output_function</replaceable>を省略することができます。

  </para>

  <para>
<!--
   The optional <replaceable class="parameter">analyze_function</replaceable>
   performs type-specific statistics collection for columns of the data type.
   By default, <command>ANALYZE</command> will attempt to gather statistics using
   the type's <quote>equals</quote> and <quote>less-than</quote> operators, if there
   is a default b-tree operator class for the type.  For non-scalar types
   this behavior is likely to be unsuitable, so it can be overridden by
   specifying a custom analysis function.  The analysis function must be
   declared to take a single argument of type <type>internal</type>, and return
   a <type>boolean</type> result.  The detailed API for analysis functions appears
   in <filename>src/include/commands/vacuum.h</filename>.
-->
オプションの<replaceable class="parameter">analyze_function</replaceable>は、このデータ型の列に対する、型固有の統計情報の収集を行います。
その型用のデフォルトのB-tree演算子クラスがあれば、<command>ANALYZE</command>はデフォルトでは型の<quote>等価</quote>演算子と<quote>小なり</quote>演算子を使用して統計情報を集めようと試みます。
非スカラ型には、この振舞いはあまり適していません。
そのため、独自の解析関数を指定することで、この振舞いを上書きすることができます。
この解析関数は、<type>internal</type>型の引数を1つ取り、戻り値として<type>boolean</type>を返すように宣言する必要があります。
解析関数用のAPIの詳細は、<filename>src/include/commands/vacuum.h</filename>にあります。
  </para>

  <para>
<!--
   While the details of the new type's internal representation are only
   known to the I/O functions and other functions you create to work with
   the type, there are several properties of the internal representation
   that must be declared to <productname>PostgreSQL</productname>.
   Foremost of these is
   <replaceable class="parameter">internallength</replaceable>.
   Base data types can be fixed-length, in which case
   <replaceable class="parameter">internallength</replaceable> is a
   positive integer, or variable-length, indicated by setting
   <replaceable class="parameter">internallength</replaceable>
   to <literal>VARIABLE</literal>.  (Internally, this is represented
   by setting <literal>typlen</literal> to -1.)  The internal representation of all
   variable-length types must start with a 4-byte integer giving the total
   length of this value of the type.  (Note that the length field is often
   encoded, as described in <xref linkend="storage-toast"/>; it's unwise
   to access it directly.)
-->
新しい型の内部表現の詳細を理解しなければならないのは、これらのI/O関数とその型に関連して動作するユーザ定義の関数のみですが、内部表現には、<productname>PostgreSQL</productname>に対し宣言しなければならない複数の属性値があります。
属性の中で最も重要なものは<replaceable class="parameter">internallength</replaceable>です。
基本データ型は、<replaceable class="parameter">internallength</replaceable>に正の整数を指定して固定長として作成するだけでなく、<replaceable class="parameter">internallength</replaceable>に<literal>VARIABLE</literal>と設定し可変長として作成することもできます
（内部的には、これは<literal>typlen</literal>を-1に設定することで表現されます）。
全ての可変長型の内部表現は、型の値の全長を示す4バイトの整数値から始まらなければなりません。
（長さフィールドは多くの場合<xref linkend="storage-toast"/>に記述されているようにエンコードされており、それに直接アクセスすることは賢明ではないことに注意してください。）
  </para>

  <para>
<!--
   The optional flag <literal>PASSEDBYVALUE</literal> indicates that
   values of this data type are passed by value, rather than by
   reference.  Types passed by value must be fixed-length, and their internal
   representation cannot be larger than the size of the <type>Datum</type> type
   (4 bytes on some machines, 8 bytes on others).
-->
オプションの<option>PASSEDBYVALUE</option>フラグは、このデータ型の値が参照ではなく値によって渡されることを示します。
値によって渡される型は固定長でなければならず、その内部表現は<type>Datum</type>型のサイズ（4バイトのマシンもあれば8バイトのマシンもあります）を超えてはいけません。
  </para>

  <para>
<!--
   The <replaceable class="parameter">alignment</replaceable> parameter
   specifies the storage alignment required for the data type.  The
   allowed values equate to alignment on 1, 2, 4, or 8 byte boundaries.
   Note that variable-length types must have an alignment of at least
   4, since they necessarily contain an <type>int4</type> as their first component.
-->
<replaceable class="parameter">alignment</replaceable>パラメータは、そのデータ型の格納の際に必要な整列を指定します。
設定可能な値は、1、2、4、8バイト境界での整列です。
可変長の型は最低でも4の整列を持たなければならないことに注意してください。
最初の要素として<type>int4</type>を持たなければならないからです。
  </para>

  <para>
<!--
   The <replaceable class="parameter">storage</replaceable> parameter
   allows selection of storage strategies for variable-length data
   types.  (Only <literal>plain</literal> is allowed for fixed-length
   types.)  <literal>plain</literal> specifies that data of the type
   will always be stored in-line and not compressed.
   <literal>extended</literal> specifies that the system will first
   try to compress a long data value, and will move the value out of
   the main table row if it's still too long.
   <literal>external</literal> allows the value to be moved out of the
   main table, but the system will not try to compress it.
   <literal>main</literal> allows compression, but discourages moving
   the value out of the main table.  (Data items with this storage
   strategy might still be moved out of the main table if there is no
   other way to make a row fit, but they will be kept in the main
   table preferentially over <literal>extended</literal> and
   <literal>external</literal> items.)
-->
<replaceable class="parameter">storage</replaceable>パラメータを使用することで、可変長データ型を格納する際の戦略を選択することができます
（固定長の型には<literal>plain</literal>のみが使用できます）。
<literal>plain</literal>を指定すると、その型のデータは常にインラインで格納され、圧縮されません。
<literal>extended</literal>を指定すると、システムはまず長いデータ値を圧縮しようとし、それでもまだ長過ぎる場合は値をメインテーブルの行から削除して移動します。
<literal>external</literal>はメインテーブルから値を削除して移動することを許しますが、システムはデータを圧縮しようとしません。
<literal>main</literal>はデータの圧縮を許しますが、できるだけ値をメインテーブルから削除しないようにします
（行を収めるために他に方法がない場合にはメインテーブルから削除されてしまう可能性がありますが、<literal>extended</literal>や<literal>external</literal>が指定されたアイテムよりも優先してメインテーブルに残されます）。
  </para>

  <para>
<!--
   All <replaceable class="parameter">storage</replaceable> values other
   than <literal>plain</literal> imply that the functions of the data type
   can handle values that have been <firstterm>toasted</firstterm>, as described
   in <xref linkend="storage-toast"/> and <xref linkend="xtypes-toast"/>.
   The specific other value given merely determines the default TOAST
   storage strategy for columns of a toastable data type; users can pick
   other strategies for individual columns using <literal>ALTER TABLE
   SET STORAGE</literal>.
-->
<literal>plain</literal>を除くすべての<replaceable class="parameter">storage</replaceable>の値は、そのデータ型の関数が、<xref linkend="storage-toast"/>および<xref linkend="xtypes-toast"/>に記述されているように<firstterm>toast</firstterm>された値を処理できることを暗示します。
その他の特定の値を指定するのは、TOAST可能なデータ型の列について、単にデフォルトのTOAST戦略を決めるだけです。
ユーザは個々の列について<literal>ALTER TABLE SET STORAGE</literal>を使って他の戦略を選択できます。
  </para>

  <para>
<!--
   The <replaceable class="parameter">like_type</replaceable> parameter
   provides an alternative method for specifying the basic representation
   properties of a data type: copy them from some existing type. The values of
   <replaceable class="parameter">internallength</replaceable>,
   <replaceable class="parameter">passedbyvalue</replaceable>,
   <replaceable class="parameter">alignment</replaceable>, and
   <replaceable class="parameter">storage</replaceable> are copied from the
   named type.  (It is possible, though usually undesirable, to override
   some of these values by specifying them along with the <literal>LIKE</literal>
   clause.)  Specifying representation this way is especially useful when
   the low-level implementation of the new type <quote>piggybacks</quote> on an
   existing type in some fashion.
-->
<replaceable class="parameter">like_type</replaceable>パラメータは、何らかの既存のデータ型から複製するという、データ型の基本表現プロパティを指定する、別の方法を提供します。
<replaceable class="parameter">internallength</replaceable>、<replaceable class="parameter">passedbyvalue</replaceable>、<replaceable class="parameter">alignment</replaceable>、<replaceable class="parameter">storage</replaceable>の値が指定された型から複製されます。
（通常は望ましくありませんが、<literal>LIKE</literal>句と一緒にこれらの値を指定することで、値を上書きすることも可能です。）
新しい型の低レベル実装にある流儀に従った既存の型を<quote>移す</quote>時に、この方法で表現を指定することが特に有用です。
  </para>

  <para>
<!--
   The <replaceable class="parameter">category</replaceable> and
   <replaceable class="parameter">preferred</replaceable> parameters can be
   used to help control which implicit cast will be applied in ambiguous
   situations.  Each data type belongs to a category named by a single ASCII
   character, and each type is either <quote>preferred</quote> or not within its
   category.  The parser will prefer casting to preferred types (but only from
   other types within the same category) when this rule is helpful in
   resolving overloaded functions or operators.  For more details see <xref
   linkend="typeconv"/>.  For types that have no implicit casts to or from any
   other types, it is sufficient to leave these settings at the defaults.
   However, for a group of related types that have implicit casts, it is often
   helpful to mark them all as belonging to a category and select one or two
   of the <quote>most general</quote> types as being preferred within the category.
   The <replaceable class="parameter">category</replaceable> parameter is
   especially useful when adding a user-defined type to an existing built-in
   category, such as the numeric or string types.  However, it is also
   possible to create new entirely-user-defined type categories.  Select any
   ASCII character other than an upper-case letter to name such a category.
-->
<replaceable class="parameter">category</replaceable>と<replaceable class="parameter">preferred</replaceable>パラメータは、あいまいな状況でどの暗黙的なキャストが適用されるかについての制御を補助するために使用することができます。
各データ型は単一のASCII文字で命名されるカテゴリに属しており、各型はそのカテゴリ内で<quote>優先される（preferred）</quote>か否かです。
オーバーロードされた関数または演算子の解決に、この規則が有用な場合には、パーサは優先される型へのキャストを優先します（ただし、同一のカテゴリ内の他の型からだけです）。
より詳細は<xref linkend="typeconv"/>を参照してください。
他の型への、または、ほかの型からの暗黙的なキャストを持たない型では、これらの設定をデフォルトのままにしておくことで十分です。
しかし、暗黙的なキャストを持つ関連する型のグループでは、それらすべてを1つのカテゴリに属すものとし、<quote>最も汎用的な</quote>型の1つまたは2つをカテゴリ内で優先されるものとして選択することが有用となる場合が多くあります。
ユーザ定義型を、数値型や文字列型などの既存の組み込みカテゴリに追加する場合に、<replaceable class="parameter">category</replaceable>パラメータは特に有用です。
しかし、完全にユーザ定義の新しい型カテゴリを作成することもできます。
そのようなカテゴリの命名には大文字以外の任意のASCII文字を選択してください。
  </para>

  <para>
<!--
   A default value can be specified, in case a user wants columns of the
   data type to default to something other than the null value.
   Specify the default with the <literal>DEFAULT</literal> key word.
   (Such a default can be overridden by an explicit <literal>DEFAULT</literal>
   clause attached to a particular column.)
-->
ユーザがそのデータ型の列のデフォルトをNULL以外にしたい場合は、デフォルト値を指定することができます。
デフォルト値は<option>DEFAULT</option>キーワードで指定してください
（この方法で指定されたデフォルト値を、特定の列に付与された、明示的な<option>DEFAULT</option>句によって上書きすることができます）。
  </para>

  <para>
<!--
   To indicate that a type is an array, specify the type of the array
   elements using the <literal>ELEMENT</literal> key word.  For example, to
   define an array of 4-byte integers (<type>int4</type>), specify
   <literal>ELEMENT = int4</literal>. More details about array types
   appear below.
-->
データ型が配列であることを示すには、<option>ELEMENT</option>キーワードを使用して配列要素の型を指定してください。
例えば、4バイト整数（<type>int4</type>）の配列を定義するには、<literal>ELEMENT = int4</literal>と指定してください。
配列型の詳細は後述します。
  </para>

  <para>
<!--
   To indicate the delimiter to be used between values in the external
   representation of arrays of this type, <replaceable
   class="parameter">delimiter</replaceable> can be
   set to a specific character.  The default delimiter is the comma
   (<literal>,</literal>).  Note that the delimiter is associated
   with the array element type, not the array type itself.
-->
この型による配列の外部形式における値間の区切り文字を示すために、<replaceable class="parameter">delimiter</replaceable>で特定の文字を設定することができます。
デフォルトの区切り文字はカンマ（'<literal>,</literal>'）です。
この区切り文字は、配列要素の型に関係するものであり、配列型自体に関係するものでないことに注意してください。
  </para>

  <para>
<!--
   If the optional Boolean
   parameter <replaceable class="parameter">collatable</replaceable>
   is true, column definitions and expressions of the type may carry
   collation information through use of
   the <literal>COLLATE</literal> clause.  It is up to the
   implementations of the functions operating on the type to actually
   make use of the collation information; this does not happen
   automatically merely by marking the type collatable.
-->
論理型の<replaceable class="parameter">collatable</replaceable>パラメータ(省略可能)が真の場合、<literal>COLLATE</literal>句を使用することによって、型の列定義と式は照合順序情報を持つことができます。
照合順序情報を実際に使用するかどうかは、型に対する操作を行う関数実装に任されています。
照合順序を設定可能な型を作成することにより、これが自動的に行われることはありません。
  </para>
  </refsect2>

  <refsect2>
<!--
   <title>Array Types</title>
-->
<title>配列型</title>

   <para>
<!--
    Whenever a user-defined type is created,
    <productname>PostgreSQL</productname> automatically creates an
    associated array type, whose name consists of the element type's
    name prepended with an underscore, and truncated if necessary to keep
    it less than <symbol>NAMEDATALEN</symbol> bytes long.  (If the name
    so generated collides with an existing type name, the process is
    repeated until a non-colliding name is found.)
    This implicitly-created array type is variable length and uses the
    built-in input and output functions <literal>array_in</literal> and
    <literal>array_out</literal>.  The array type tracks any changes in its
    element type's owner or schema, and is dropped if the element type is.
-->
ユーザ定義型が作成されると、<productname>PostgreSQL</productname>は、自動的に関連する配列型を作成します。
その要素型の名前の前にアンダースコアを付け、必要に応じて<symbol>NAMEDATALEN</symbol>長より短くなるように切り詰められた名前になります。
（こうして付けられた名前が既存の型名と競合する場合、競合する名称がなくなるまでこの処理が繰り返されます。）
この暗黙的に作成される配列型は可変長で、組み込み入出力関数<literal>array_in</literal>と<literal>array_out</literal>を使用します。
配列型はその要素となる型の所有者とスキーマのなんらかの変更に追従し、また、要素となる型が削除された場合に削除されます。
   </para>

   <para>
<!--
    You might reasonably ask why there is an <option>ELEMENT</option>
    option, if the system makes the correct array type automatically.
    The only case where it's useful to use <option>ELEMENT</option> is when you are
    making a fixed-length type that happens to be internally an array of a number of
    identical things, and you want to allow these things to be accessed
    directly by subscripting, in addition to whatever operations you plan
    to provide for the type as a whole.  For example, type <type>point</type>
    is represented as just two floating-point numbers, which can be accessed
    using <literal>point[0]</literal> and <literal>point[1]</literal>.
    Note that
    this facility only works for fixed-length types whose internal form
    is exactly a sequence of identical fixed-length fields.  A subscriptable
    variable-length type must have the generalized internal representation
    used by <literal>array_in</literal> and <literal>array_out</literal>.
    For historical reasons (i.e., this is clearly wrong but it's far too
    late to change it), subscripting of fixed-length array types starts from
    zero, rather than from one as for variable-length arrays.
-->
「システムが自動的に配列型を正しく作成するのであれば、<option>ELEMENT</option>オプションはどうして存在するのだろう」と疑問に思うのも道理です。
<option>ELEMENT</option>が意味を持つ、唯一の場合は次のような条件を満たす固定長の型を作成する時です。
その条件とは、内部的に複数の同一の要素からなる配列となっていること、その配列に対して添字を指定して直接アクセスできること、加えて、今後作成する型全体に対する操作がどのようなものであっても、それらから直接アクセスできることです。
例えば、<type>point</type>型は、2つの浮動小数点だけから構成され、それらは<literal>point[0]</literal>および<literal>point[1]</literal>を用いてアクセスすることができます。
この機能は、その内部形式が同一の固定長フィールドの正確な並びである、固定長の型でのみ動作することに注意してください。
添字による指定が可能な可変長型は、<literal>array_in</literal>と<literal>array_out</literal>を使用して、一般化された内部表現を持つ必要があります。
歴史的な理由（明らかに間違いなのですが、変更するには遅すぎたため）により、固定長配列型への要素番号指定は0から始まり、可変長配列の場合は1から始まります。
   </para>
  </refsect2>
 </refsect1>

 <refsect1>
<!--
  <title>Parameters</title>
-->
  <title>パラメータ</title>

  <variablelist>
   <varlistentry>
    <term><replaceable class="parameter">name</replaceable></term>
    <listitem>
     <para>
<!--
      The name (optionally schema-qualified) of a type to be created.
-->
作成するデータ型の名前です（スキーマ修飾名も可）。
     </para>
    </listitem>
   </varlistentry>

   <varlistentry>
    <term><replaceable class="parameter">attribute_name</replaceable></term>
    <listitem>
     <para>
<!--
      The name of an attribute (column) for the composite type.
-->
複合型用の属性（列）名です。
     </para>
    </listitem>
   </varlistentry>

   <varlistentry>
    <term><replaceable class="parameter">data_type</replaceable></term>
    <listitem>
     <para>
<!--
      The name of an existing data type to become a column of the
      composite type.
-->
複合型の列となる、既存のデータ型の名前です。
     </para>
    </listitem>
   </varlistentry>

   <varlistentry>
    <term><replaceable class="parameter">collation</replaceable></term>
    <listitem>
     <para>
<!--
      The name of an existing collation to be associated with a column of
      a composite type, or with a range type.
-->
複合型の列または範囲型に関連付けされる、既存の照合順序の名前です。
     </para>
    </listitem>
   </varlistentry>

   <varlistentry>
    <term><replaceable class="parameter">label</replaceable></term>
    <listitem>
     <para>
<!--
      A string literal representing the textual label associated with
      one value of an enum type.
-->
列挙型の1つの値に関連付けられるテキスト形式のラベルを表す、文字列リテラルです。
     </para>
    </listitem>
   </varlistentry>

   <varlistentry>
    <term><replaceable class="parameter">subtype</replaceable></term>
    <listitem>
     <para>
<!--
      The name of the element type that the range type will represent ranges
      of.
-->
範囲型がその範囲の対象として表現する、要素型の名前です。
     </para>
    </listitem>
   </varlistentry>

   <varlistentry>
    <term><replaceable class="parameter">subtype_operator_class</replaceable></term>
    <listitem>
     <para>
<!--
      The name of a b-tree operator class for the subtype.
-->
派生元型のb-tree演算子クラスの名前です。
     </para>
    </listitem>
   </varlistentry>

   <varlistentry>
    <term><replaceable class="parameter">canonical_function</replaceable></term>
    <listitem>
     <para>
<!--
      The name of the canonicalization function for the range type.
-->
範囲型の正規化関数の名前です。
     </para>
    </listitem>
   </varlistentry>

   <varlistentry>
    <term><replaceable class="parameter">subtype_diff_function</replaceable></term>
    <listitem>
     <para>
<!--
      The name of a difference function for the subtype.
-->
派生元型の差異をとる関数の名前です。
     </para>
    </listitem>
   </varlistentry>

   <varlistentry>
    <term><replaceable class="parameter">input_function</replaceable></term>
    <listitem>
     <para>
<!--
      The name of a function that converts data from the type's
      external textual form to its internal form.
-->
指定された型のテキストによる外部形式のデータを内部形式に変換する関数の名前です。
     </para>
    </listitem>
   </varlistentry>

   <varlistentry>
    <term><replaceable class="parameter">output_function</replaceable></term>
    <listitem>
     <para>
<!--
      The name of a function that converts data from the type's
      internal form to its external textual form.
-->
指定された型の内部形式のデータをテキストによる外部形式に変換する関数の名前です。
     </para>
    </listitem>
   </varlistentry>

   <varlistentry>
    <term><replaceable class="parameter">receive_function</replaceable></term>
    <listitem>
     <para>
<!--
      The name of a function that converts data from the type's
      external binary form to its internal form.
-->
指定された型のバイナリによる外部形式のデータを内部形式に変換する関数の名前です。
     </para>
    </listitem>
   </varlistentry>

   <varlistentry>
    <term><replaceable class="parameter">send_function</replaceable></term>
    <listitem>
     <para>
<!--
      The name of a function that converts data from the type's
      internal form to its external binary form.
-->
指定された型の内部形式のデータをバイナリによる外部形式に変換する関数の名前です。
     </para>
    </listitem>
   </varlistentry>

   <varlistentry>
    <term><replaceable class="parameter">type_modifier_input_function</replaceable></term>
    <listitem>
     <para>
<!--
      The name of a function that converts an array of modifier(s) for the type
      into internal form.
-->
型に関する修飾子の配列を内部形式に変換する関数の名前です。
     </para>
    </listitem>
   </varlistentry>

   <varlistentry>
    <term><replaceable class="parameter">type_modifier_output_function</replaceable></term>
    <listitem>
     <para>
<!--
      The name of a function that converts the internal form of the type's
      modifier(s) to external textual form.
-->
内部形式の型修飾子をテキストの外部形式に変換する関数の名前です。
     </para>
    </listitem>
   </varlistentry>

   <varlistentry>
    <term><replaceable class="parameter">analyze_function</replaceable></term>
    <listitem>
     <para>
<!--
      The name of a function that performs statistical analysis for the
      data type.
-->
指定したデータ型の統計情報解析を行う関数の名前です。
     </para>
    </listitem>
   </varlistentry>

   <varlistentry>
    <term><replaceable class="parameter">internallength</replaceable></term>
    <listitem>
     <para>
<!--
      A numeric constant that specifies the length in bytes of the new
      type's internal representation.  The default assumption is that
      it is variable-length.
-->
新しいデータ型の内部表現のバイト長を表す数値定数です。
デフォルトでは、可変長であるとみなされます。
     </para>
    </listitem>
   </varlistentry>

   <varlistentry>
    <term><replaceable class="parameter">alignment</replaceable></term>
    <listitem>
     <para>
<!--
      The storage alignment requirement of the data type.  If specified,
      it must be <literal>char</literal>, <literal>int2</literal>,
      <literal>int4</literal>, or <literal>double</literal>; the
      default is <literal>int4</literal>.
-->
データ型の格納整列条件です。
このオプションを指定する場合は、<literal>char</literal>、<literal>int2</literal>、<literal>int4</literal>、<literal>double</literal>のいずれかでなければなりません。
デフォルトは<literal>int4</literal>です。
     </para>
    </listitem>
   </varlistentry>

   <varlistentry>
    <term><replaceable class="parameter">storage</replaceable></term>
    <listitem>
     <para>
<!--
      The storage strategy for the data type.  If specified, must be
      <literal>plain</literal>, <literal>external</literal>,
      <literal>extended</literal>, or <literal>main</literal>; the
      default is <literal>plain</literal>.
-->
データ型の格納戦略です。
このオプションを指定する場合は、<literal>plain</literal>、<literal>external</literal>、<literal>extended</literal>、<literal>main</literal>のいずれかでなければなりません。
デフォルトは<literal>plain</literal>です。
     </para>
    </listitem>
   </varlistentry>

   <varlistentry>
    <term><replaceable class="parameter">like_type</replaceable></term>
    <listitem>
     <para>
<!--
      The name of an existing data type that the new type will have the
      same representation as.  The values of
      <replaceable class="parameter">internallength</replaceable>,
      <replaceable class="parameter">passedbyvalue</replaceable>,
      <replaceable class="parameter">alignment</replaceable>, and
      <replaceable class="parameter">storage</replaceable>
      are copied from that type, unless overridden by explicit
      specification elsewhere in this <command>CREATE TYPE</command> command.
-->
新しい型に同じ表現を持たせる既存のデータ型の名前です。
<replaceable class="parameter">internallength</replaceable>、<replaceable class="parameter">passedbyvalue</replaceable>、<replaceable class="parameter">alignment</replaceable>、<replaceable class="parameter">storage</replaceable>の値が、この<command>CREATE TYPE</command>コマンドのどこかで明示的な指定により上書きされない限り、型から複製されます。
     </para>
    </listitem>
   </varlistentry>

   <varlistentry>
    <term><replaceable class="parameter">category</replaceable></term>
    <listitem>
     <para>
<!--
      The category code (a single ASCII character) for this type.
      The default is <literal>'U'</literal> for <quote>user-defined type</quote>.
      Other standard category codes can be found in
      <xref linkend="catalog-typcategory-table"/>.  You may also choose
      other ASCII characters in order to create custom categories.
-->
この型用のカテゴリコード（単一のASCII文字）です。
デフォルトは<quote>ユーザ定義型</quote>を表す<literal>'U'</literal>です。
他の標準カテゴリコードを<xref linkend="catalog-typcategory-table"/>に示します。
独自のカテゴリを作成するために他のASCII文字を選択することもできます。
     </para>
    </listitem>
   </varlistentry>

   <varlistentry>
    <term><replaceable class="parameter">preferred</replaceable></term>
    <listitem>
     <para>
<!--
      True if this type is a preferred type within its type category,
      else false.  The default is false.  Be very careful about creating
      a new preferred type within an existing type category, as this
      could cause surprising changes in behavior.
-->
この型がカテゴリ内で優先される型である場合に真、さもなくば偽です。
デフォルトは偽です。
動作に予想外の変化を引き起こしますので既存の型カテゴリに新しく優先される型を作成することには十分注意してください。
     </para>
    </listitem>
   </varlistentry>

   <varlistentry>
    <term><replaceable class="parameter">default</replaceable></term>
    <listitem>
     <para>
<!--
      The default value for the data type.  If this is omitted, the
      default is null.
-->
そのデータ型のデフォルト値です。
省略された場合、デフォルトはNULLです。
     </para>
    </listitem>
   </varlistentry>

   <varlistentry>
    <term><replaceable class="parameter">element</replaceable></term>
    <listitem>
     <para>
<!--
      The type being created is an array; this specifies the type of
      the array elements.
-->
配列型を作成する場合、その配列の要素の型を指定します。
     </para>
    </listitem>
   </varlistentry>

   <varlistentry>
    <term><replaceable class="parameter">delimiter</replaceable></term>
    <listitem>
     <para>
<!--
      The delimiter character to be used between values in arrays made
      of this type.
-->
このデータ型による配列で、値間の区切り文字として使われる文字です。
     </para>
    </listitem>
   </varlistentry>

   <varlistentry>
    <term><replaceable class="parameter">collatable</replaceable></term>
    <listitem>
     <para>
<!--
      True if this type's operations can use collation information.
      The default is false.
-->
この型を操作する時に照合順序情報を使用することができる場合に真を取ります。
デフォルトは偽です。
     </para>
    </listitem>
   </varlistentry>
  </variablelist>
 </refsect1>

 <refsect1 id="sql-createtype-notes">
<!--
  <title>Notes</title>
-->
  <title>注釈</title>

  <para>
<!--
   Because there are no restrictions on use of a data type once it's been
   created, creating a base type or range type is tantamount to granting
   public execute permission on the functions mentioned in the type definition.
   This is usually
   not an issue for the sorts of functions that are useful in a type
   definition.  But you might want to think twice before designing a type
   in a way that would require <quote>secret</quote> information to be used
   while converting it to or from external form.
-->
一度作成したデータ型の使用には制限はありませんので、基本型または範囲型の作成は型定義で言及した関数の実行権をPUBLICに対して付与することと同じです。
この種の型定義において有用な関数では、これは通常問題になりません。
しかし、外部形式から、または、外部形式への変換を行う時に、その関数が<quote>秘密の</quote>情報を必要とする場合、型を設計する前に熟考してください。
  </para>

  <para>
<!--
   Before <productname>PostgreSQL</productname> version 8.3, the name of
   a generated array type was always exactly the element type's name with one
   underscore character (<literal>_</literal>) prepended.  (Type names were
   therefore restricted in length to one less character than other names.)
   While this is still usually the case, the array type name may vary from
   this in case of maximum-length names or collisions with user type names
   that begin with underscore.  Writing code that depends on this convention
   is therefore deprecated.  Instead, use
   <structname>pg_type</structname>.<structfield>typarray</structfield> to locate the array type
   associated with a given type.
-->
<productname>PostgreSQL</productname>バージョン8.3より前のバージョンでは、生成される配列型の名前は常に要素型の名前の前に１つのアンダースコア文字（<literal>_</literal>）を付けたものになりました。
（このため型の名前は他の名前よりも1文字短く制限されていました。）
通常はこのように名付けられることは変わりありませんが、最大長の名前の場合やアンダースコアから始まるユーザ定義の型と競合する場合、配列型の名前はこの変換とは変わることがあります。
このため、この規則に依存したコードを書くことは避けてください。
代わりに、<structname>pg_type</structname>.<structfield>typarray</structfield>を使用して、指定した型に関連した配列型を特定してください。
  </para>

  <para>
<!--
   It may be advisable to avoid using type and table names that begin with
   underscore.  While the server will change generated array type names to
   avoid collisions with user-given names, there is still risk of confusion,
   particularly with old client software that may assume that type names
   beginning with underscores always represent arrays.
-->
アンダースコアから始まる型やテーブル名の使用を避けることが賢明です。
サーバは生成された配列型名称をユーザ指定の名前と競合しないように変更しますが、混乱する危険があります。
特に古いクライアントソフトウェアを使用する場合、名前がアンダースコアから始まる型を常に配列を表すものと想定しているかもしれません。
  </para>

  <para>
<!--
   Before <productname>PostgreSQL</productname> version 8.2, the shell-type
   creation syntax
   <literal>CREATE TYPE <replaceable>name</replaceable></literal> did not exist.
   The way to create a new base type was to create its input function first.
   In this approach, <productname>PostgreSQL</productname> will first see
   the name of the new data type as the return type of the input function.
   The shell type is implicitly created in this situation, and then it
   can be referenced in the definitions of the remaining I/O functions.
   This approach still works, but is deprecated and might be disallowed in
   some future release.  Also, to avoid accidentally cluttering
   the catalogs with shell types as a result of simple typos in function
   definitions, a shell type will only be made this way when the input
   function is written in C.
-->
<productname>PostgreSQL</productname>バージョン8.2より前まででは、シェル型を作成する<literal>CREATE TYPE <replaceable>name</replaceable></literal>構文は存在しません。
新規に基本型を作成する方法は、最初に入力関数を作成することでした。
この方法では、<productname>PostgreSQL</productname>は新しいデータ型の名称を、入力関数の戻り値型で初めて見ます。
このときに、シェル型が暗黙的に作成され、残りの入出力関数の定義で参照することができます。
この方法もまだ使用できますが、廃止予定であり、将来のリリースで禁止される可能性があります。
また、関数定義における単純なタイプミスの結果作成されるシェル型によって起こるカタログの混乱を防止するため、入力関数がCで作成された場合にのみこの方法によってシェル型が作成されます。
  </para>

  <para>
<!--
   In <productname>PostgreSQL</productname> versions before 7.3, it
   was customary to avoid creating a shell type at all, by replacing the
   functions' forward references to the type name with the placeholder
   pseudo-type <type>opaque</type>.  The <type>cstring</type> arguments and
   results also had to be declared as <type>opaque</type> before 7.3.  To
   support loading of old dump files, <command>CREATE TYPE</command> will
   accept I/O functions declared using <type>opaque</type>, but it will issue
   a notice and change the function declarations to use the correct
   types.
-->
<productname>PostgreSQL</productname> 7.3より前のバージョンでは、関数の下位参照を、プレースホルダとなる疑似データ型である<type>opaque</type>型のデータ型名と置き換えることによって、shell型を作成することを完全に、慣習的に避けていました。
また、7.3より前のバージョンでは、<type>cstring</type>型の引数および結果も<type>opaque</type>型として宣言する必要がありました。
古いダンプファイルのロードをサポートするため、<command>CREATE TYPE</command>では<type>opaque</type>型を使用するよう宣言された入出力関数を受け入れます。
しかし、注意を促すメッセージを表示し、正しいデータ型を使用するように関数の宣言を変更します。
  </para>

 </refsect1>

 <refsect1>
<!--
  <title>Examples</title>
-->
  <title>例</title>

  <para>
<!--
   This example creates a composite type and uses it in
   a function definition:
-->
次の例では、複合型を作成し、それを関数定義で使用します。
<programlisting>
CREATE TYPE compfoo AS (f1 int, f2 text);

CREATE FUNCTION getfoo() RETURNS SETOF compfoo AS $$
    SELECT fooid, fooname FROM foo
$$ LANGUAGE SQL;
</programlisting>
  </para>

  <para>
<!--
   This example creates an enumerated type and uses it in
   a table definition:
-->
次の例では、列挙型を作成し、それをテーブル定義に使用します。
<programlisting>
CREATE TYPE bug_status AS ENUM ('new', 'open', 'closed');

CREATE TABLE bug (
    id serial,
    description text,
    status bug_status
);
</programlisting>
  </para>

  <para>
<!--
   This example creates a range type:
-->
次の例では、範囲型を作成します。
<programlisting>
CREATE TYPE float8_range AS RANGE (subtype = float8, subtype_diff = float8mi);
</programlisting>
  </para>

  <para>
<!--
   This example creates the base data type <type>box</type> and then uses the
   type in a table definition:
-->
次の例では、基本データ型<type>box</type>を作成し、その型をテーブル定義の中で使用しています。
<programlisting>
CREATE TYPE box;

CREATE FUNCTION my_box_in_function(cstring) RETURNS box AS ... ;
CREATE FUNCTION my_box_out_function(box) RETURNS cstring AS ... ;

CREATE TYPE box (
    INTERNALLENGTH = 16,
    INPUT = my_box_in_function,
    OUTPUT = my_box_out_function
);

CREATE TABLE myboxes (
    id integer,
    description box
);
</programlisting>
  </para>

  <para>
<!--
   If the internal structure of <type>box</type> were an array of four
   <type>float4</type> elements, we might instead use:
-->
<type>box</type>型の内部構造が<type>float4</type>型が4つの配列の場合、このように書き換えることもできます。
<programlisting>
CREATE TYPE box (
    INTERNALLENGTH = 16,
    INPUT = my_box_in_function,
    OUTPUT = my_box_out_function,
    ELEMENT = float4
);
</programlisting>
<!--
   which would allow a box value's component numbers to be accessed
   by subscripting.  Otherwise the type behaves the same as before.
-->
このようにすると、box値の要素に要素番号でアクセスできます。
その他は、上の例と同様の動作をします。
  </para>

  <para>
<!--
   This example creates a large object type and uses it in
   a table definition:
-->
次の例では、ラージオブジェクト型を作成し、テーブル定義にてそれを使用します。
<programlisting>
CREATE TYPE bigobj (
    INPUT = lo_filein, OUTPUT = lo_fileout,
    INTERNALLENGTH = VARIABLE
);
CREATE TABLE big_objs (
    id integer,
    obj bigobj
);
</programlisting>
  </para>

  <para>
<!--
   More examples, including suitable input and output functions, are
   in <xref linkend="xtypes"/>.
-->
その他の例は、<xref linkend="xtypes"/>を参照してください。ここには、入力関数、出力関数などを使った例があります。
  </para>
 </refsect1>

 <refsect1 id="sql-createtype-compatibility">
<!--
  <title>Compatibility</title>
-->
<title>互換性</title>

  <para>
<!--
   The first form of the <command>CREATE TYPE</command> command, which
   creates a composite type, conforms to the <acronym>SQL</acronym> standard.
   The other forms are <productname>PostgreSQL</productname>
   extensions.  The <command>CREATE TYPE</command> statement in
   the <acronym>SQL</acronym> standard also defines other forms that are not
   implemented in <productname>PostgreSQL</productname>.
-->
複合型を作成する、最初の<command>CREATE TYPE</command>コマンドの構文は標準<acronym>SQL</acronym>に従います。
他の構文は<productname>PostgreSQL</productname>の拡張です。
標準<acronym>SQL</acronym>ではまた他の<command>CREATE TYPE</command>構文を定義していますが、<productname>PostgreSQL</productname>では実装されていません。
  </para>

  <para>
<!--
   The ability to create a composite type with zero attributes is
   a <productname>PostgreSQL</productname>-specific deviation from the
   standard (analogous to the same case in <command>CREATE TABLE</command>).
-->
ゼロ個の要素を持つ複合型を作成する機能は標準から派生した<productname>PostgreSQL</productname>固有のもの（<command>CREATE TABLE</command>の場合と同様）です。
  </para>
 </refsect1>

 <refsect1 id="sql-createtype-see-also">
<!--
  <title>See Also</title>
-->
  <title>関連項目</title>

  <simplelist type="inline">
   <member><xref linkend="sql-altertype"/></member>
   <member><xref linkend="sql-createdomain"/></member>
   <member><xref linkend="sql-createfunction"/></member>
   <member><xref linkend="sql-droptype"/></member>
  </simplelist>
 </refsect1>

</refentry><|MERGE_RESOLUTION|>--- conflicted
+++ resolved
@@ -168,14 +168,11 @@
     create an enumerated type with zero labels, but such a type cannot be used
     to hold values before at least one label is added using <xref
     linkend="sql-altertype"/>.)
-<<<<<<< HEAD
-=======
 -->
 <command>CREATE TYPE</command>の2つ目の構文を使用すると、<xref linkend="datatype-enum"/>で説明する列挙型（enum）を作成します。
 列挙型は、引用符付きのラベルのリストを取ります。
 ラベルは<symbol>NAMEDATALEN</symbol>（<productname>PostgreSQL</productname>の標準のビルドでは64バイト）バイトよりも少ない長さでなければなりません。
 (ラベルのない列挙型を作成できますが、<xref linkend="sql-altertype"/>を使ってラベルを少なくとも1つ追加するまでは、そのような型は値を保持するのに使えません。)
->>>>>>> bd0a9e56
    </para>
   </refsect2>
 

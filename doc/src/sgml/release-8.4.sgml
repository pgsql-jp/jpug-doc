<!-- doc/src/sgml/release-8.4.sgml -->
<!-- See header comment in release.sgml about typical markup -->
 <sect1 id="release-8-4-22">
<!--
  <title>Release 8.4.22</title>
-->
  <title>リリース8.4.22</title>

  <note>
<!--
  <title>Release Date</title>
-->
  <title>リリース日</title>
  <simpara>2014-07-24</simpara>
  </note>

  <para>
<!--
   This release contains a variety of fixes from 8.4.21.
   For information about new features in the 8.4 major release, see
   <xref linkend="release-8-4">.
-->
このリリースは8.4.21に対し、各種不具合を修正したものです。
8.4メジャーリリースにおける新機能については、<xref linkend="release-8-4">を参照してください。
  </para>

  <para>
<!--
   This is expected to be the last <productname>PostgreSQL</> release
   in the 8.4.X series.  Users are encouraged to update to a newer
   release branch soon.
-->
本リリースは<productname>PostgreSQL</>の8.4.Xシリーズの最後のリリースとなる予定です。
早めに新しいリリースのブランチに更新することを推奨します。
  </para>

  <sect2>
<!--
   <title>Migration to Version 8.4.22</title>
-->
   <title>バージョン 8.4.22への移行</title>
   
   <para>
<!--
    A dump/restore is not required for those running 8.4.X.
-->
8.4.Xからの移行ではダンプ/リストアは不要です。
   </para>

   <para>
<!--
    However, this release corrects an index corruption problem in some GiST
    indexes.  See the first changelog entry below to find out whether your
    installation has been affected and what steps you should take if so.
-->
しかしながら、本リリースでは、いくつかのGiSTインデックスのインデックス破損問題を修正しています。
下記に示すはじめの変更点を確認し、使用しているインストレーションが影響を受けるか、その場合どのような処置を施すべきか判断してください。
   </para>

   <para>
<!--
    Also, if you are upgrading from a version earlier than 8.4.19,
    see <xref linkend="release-8-4-19">.
-->
また、8.4.19よりも前のリリースからアップグレードする場合は、<xref linkend="release-8-4-19">を参照して下さい。
   </para>

  </sect2>

  <sect2>
<!--
   <title>Changes</title>
-->
   <title>変更点</title>

   <itemizedlist>

    <listitem>
     <para>
<!--
      Correctly initialize padding bytes in <filename>contrib/btree_gist</>
      indexes on <type>bit</> columns (Heikki Linnakangas)
-->
<filename>contrib/btree_gist</>拡張モジュールにおける<type>bit</>カラムのインデックスの初期化パディングバイトを修正しました。(Heikki Linnakangas)

     </para>

     <para>
<!--
      This error could result in incorrect query results due to values that
      should compare equal not being seen as equal.
      Users with GiST indexes on <type>bit</> or <type>bit varying</>
      columns should <command>REINDEX</> those indexes after installing this
      update.
-->
このエラーは、等価であるべき値を等価と見なさないことが原因で、正しくないクエリー結果を引き起こします。
<type>bit</>型または<type>bit varying</>型のカラムにGiSTインデックスを使っている場合、このアップデート適用後に<command>REINDEX</>が必要です。
     </para>
    </listitem>

    <listitem>
     <para>
<!--
      Protect against torn pages when deleting GIN list pages (Heikki
      Linnakangas)
-->
GINリストページを削除した際、ページを破損から保護します。(Heikki Linnakangas)
     </para>

     <para>
<!--
      This fix prevents possible index corruption if a system crash occurs
      while the page update is being written to disk.
-->
インデックスのページ更新をディスクへの書き込み中にシステムクラッシュが発生した場合、インデックス破損が起こる可能性を防ぐ修正です。
     </para>
    </listitem>

    <listitem>
     <para>
<!--
      Fix possibly-incorrect cache invalidation during nested calls
      to <function>ReceiveSharedInvalidMessages</> (Andres Freund)
-->
<function>ReceiveSharedInvalidMessages</>関数を入れ子で呼ばれた場合、キャッシュの無効化が正しくない可能性があり、修正しました。(Andres Freund)
     </para>
    </listitem>

    <listitem>
     <para>
<!--
      Don't assume a subquery's output is unique if there's a set-returning
      function in its targetlist (David Rowley)
-->
ターゲットリストに複数行を返す関数がある場合、サブクエリの出力が一意であると決めつけないようにしました。(David Rowley)
     </para>

     <para>
<!--
      This oversight could lead to misoptimization of constructs
      like <literal>WHERE x IN (SELECT y, generate_series(1,10) FROM t GROUP
      BY y)</literal>.
-->
この見落としは<literal>WHERE x IN (SELECT y, generate_series(1,10) FROM t GROUP BY y)</literal>のような構成で最適化ミスを引き起こす可能性がありました。
     </para>
    </listitem>

    <listitem>
     <para>
<!--
      Fix failure to detoast fields in composite elements of structured
      types (Tom Lane)
-->
複合要素の構造体のTOASTフィールド取り出し失敗を修正しました。(Tom Lane)
     </para>

     <para>
<!--
      This corrects cases where TOAST pointers could be copied into other
      tables without being dereferenced.  If the original data is later
      deleted, it would lead to errors like <quote>missing chunk number 0
      for toast value ...</> when the now-dangling pointer is used.
-->
これは、TOASTポインタが参照している値を得ずに他のテーブルにコピーできたケースの修正です。
オリジナルデータが後から削除された場合、不正な領域を指し示すポインタ(dangling pointer)となってしまい、<quote>missing chunk number 0 for toast value ...</>のようなエラーを引き起こしていました。
     </para>
    </listitem>

    <listitem>
     <para>
<!--
      Fix <quote>record type has not been registered</> failures with
      whole-row references to the output of Append plan nodes (Tom Lane)
-->
Appendプラン出力の行全体を参照することによって、<quote>record type has not been registered</>エラーとなる問題を修正しました。(Tom Lane)
     </para>
    </listitem>

    <listitem>
     <para>
<!--
      Fix possible crash when invoking a user-defined function while
      rewinding a cursor (Tom Lane)
-->
カーソルを巻き戻している間にユーザ定義関数を呼び出した場合、クラッシュする可能性があり、修正しました。(Tom Lane)
     </para>
    </listitem>

    <listitem>
     <para>
<!--
      Fix query-lifespan memory leak while evaluating the arguments for a
      function in <literal>FROM</> (Tom Lane)
-->
<literal>FROM</> 句で関数が引数を評価する際のメモリリーク（クエリー処理内限定）を修正しました。(Tom Lane)
     </para>
    </listitem>

    <listitem>
     <para>
<!--
      Fix session-lifespan memory leaks in regular-expression processing
      (Tom Lane, Arthur O'Dwyer, Greg Stark)
-->
正規表現処理中のメモリリーク（セッション内限定）を修正しました。(Tom Lane, Arthur O'Dwyer, Greg Stark)
     </para>
    </listitem>

    <listitem>
     <para>
<!--
      Fix data encoding error in <filename>hungarian.stop</> (Tom Lane)
-->
<filename>hungarian.stop</>のデータエンコーディングエラーを修正しました。(Tom Lane)
     </para>
    </listitem>

    <listitem>
     <para>
<!--
      Fix liveness checks for rows that were inserted in the current
      transaction and then deleted by a now-rolled-back subtransaction
      (Andres Freund)
-->
実行中のトランザクションで行を挿入し、当該行を削除したサブトランザクションがロールバックした場合の、行の有効性チェックを修正しました。(Andres Freund)
     </para>

     <para>
<!--
      This could cause problems (at least spurious warnings, and at worst an
      infinite loop) if <command>CREATE INDEX</> or <command>CLUSTER</> were
      done later in the same transaction.
-->
これを行った後、同一トランザクション内で、<command>CREATE INDEX</>または<command>CLUSTER</>が実行された場合、
問題（少なくとも誤ったワーニングが出て、最悪の場合、無限ループに陥る）の原因となります。
     </para>
    </listitem>

    <listitem>
     <para>
<!--
      Clear <structname>pg_stat_activity</>.<structfield>xact_start</>
      during <command>PREPARE TRANSACTION</> (Andres Freund)
-->
<command>PREPARE TRANSACTION</>中は、<structname>pg_stat_activity</>の<structfield>xact_start</>の値を消去します。(Andres Freund)
     </para>

     <para>
<!--
      After the <command>PREPARE</>, the originating session is no longer in
      a transaction, so it should not continue to display a transaction
      start time.
-->
<command>PREPARE</>コマンド実行後、トランザクション内に元のセッションは最早存在しないので、トランザクション開始時刻を表示し続けるべきではありません。
     </para>
    </listitem>

    <listitem>
     <para>
<!--
      Fix <command>REASSIGN OWNED</> to not fail for text search objects
      (&Aacute;lvaro Herrera)
-->
<command>REASSIGN OWNED</>がテキスト検索オブジェクトにエラーを起こさないように修正しました。(&Aacute;lvaro Herrera)
     </para>
    </listitem>

    <listitem>
     <para>
<!--
      Block signals during postmaster startup (Tom Lane)
-->
postmaster起動中はシグナルをブロックします。(Tom Lane)
     </para>

     <para>
<!--
      This ensures that the postmaster will properly clean up after itself
      if, for example, it receives <systemitem>SIGINT</> while still
      starting up.
-->
これにより、例えば起動途中に<systemitem>SIGINT</>を受け取っても、postmasterは適切に後片付けを行う事ができるようになります。
     </para>
    </listitem>

    <listitem>
     <para>
<!--
      Secure Unix-domain sockets of temporary postmasters started during
      <literal>make check</> (Noah Misch)
-->
<literal>make check</>で一時的に起動されたpostmasterのUNIXドメインソケットを保護します。(Noah Misch)
     </para>

     <para>
<!--
      Any local user able to access the socket file could connect as the
      server's bootstrap superuser, then proceed to execute arbitrary code as
      the operating-system user running the test, as we previously noted in
      CVE-2014-0067.  This change defends against that risk by placing the
      server's socket in a temporary, mode 0700 subdirectory
      of <filename>/tmp</>.  The hazard remains however on platforms where
      Unix sockets are not supported, notably Windows, because then the
      temporary postmaster must accept local TCP connections.
-->
ローカルユーザはサーバのブートストラップスーパーユーザとしてソケットファイルにアクセス出来、接続可能でした。
そのため、任意のコードをテストを実行しているオペレーティングシステムのユーザとして実行可能でした。
これは既にCVE-2014-0067の中で指摘されていました。
この変更では、サーバのソケットを一時ファイルシステム<filename>/tmp</>配下のモード0700のサブディレクトリに配置することで、リスクを防御します。
UNIXソケットがサポートされていないプラットフォーム、特にWindowsでは一時postmasterがローカルTCP接続を必要とするため、この危険性は残ります。
     </para>

     <para>
<!--
      A useful side effect of this change is to simplify
      <literal>make check</> testing in builds that
      override <literal>DEFAULT_PGSOCKET_DIR</>.  Popular non-default values
      like <filename>/var/run/postgresql</> are often not writable by the
      build user, requiring workarounds that will no longer be necessary.
-->
この変更の有益な影響は、<literal>DEFAULT_PGSOCKET_DIR</>を上書きするビルドの<literal>make check</> テストが簡単になることです。
よく使われるデフォルトではない<filename>/var/run/postgresql</>のようなファイルには、
ビルドユーザに書き込み権限がないために必要とされる回避策が、今後必要とされなくなります。
     </para>
    </listitem>

    <listitem>
     <para>
<!--
      On Windows, allow new sessions to absorb values of PGC_BACKEND
      parameters (such as <xref linkend="guc-log-connections">) from the
      configuration file (Amit Kapila)
-->
Windowsで、設定ファイルから(<xref linkend="guc-log-connections">のような)PGC_BACKENDパラメータ値を、新しい接続への適用を許可します。(Amit Kapila)
     </para>

     <para>
<!--
      Previously, if such a parameter were changed in the file post-startup,
      the change would have no effect.
-->
以前は、起動後にファイルのパラメータを変更しても反映されませんでした。
     </para>
    </listitem>

    <listitem>
     <para>
<!--
      Properly quote executable path names on Windows (Nikhil Deshpande)
-->
Windowsの実行パス名を適切にクオートします。(Nikhil Deshpande)
     </para>

     <para>
<!--
      This oversight could cause <application>initdb</>
      and <application>pg_upgrade</> to fail on Windows, if the installation
      path contained both spaces and <literal>@</> signs.
-->
この見落としは、インストールパスにスペースと<literal>@</>が両方含まれる場合、
Windowsで<application>initdb</>や<application>pg_upgrade</>がエラーになる原因となっていました。
     </para>
    </listitem>

    <listitem>
     <para>
<!--
      Fix linking of <application>libpython</> on OS X (Tom Lane)
-->
OS Xで<application>libpython</>のリンクを修正しました。(Tom Lane)
     </para>

     <para>
<!--
      The method we previously used can fail with the Python library
      supplied by Xcode 5.0 and later.
-->
これまでの方式では、Xcode 5.0とそれ以降で提供されているPythonライブラリでエラーになります。
     </para>
    </listitem>

    <listitem>
     <para>
<!--
      Avoid buffer bloat in <application>libpq</> when the server
      consistently sends data faster than the client can absorb it
      (Shin-ichi Morita, Tom Lane)
-->
クライアントが取り込むよりも速くサーバがデータを送り続けた場合、<application>libpq</> のバッファが肥大化することを回避しました。(Shin-ichi Morita, Tom Lane)
     </para>

     <para>
<!--
      <application>libpq</> could be coerced into enlarging its input buffer
      until it runs out of memory (which would be reported misleadingly
      as <quote>lost synchronization with server</>).  Under ordinary
      circumstances it's quite far-fetched that data could be continuously
      transmitted more quickly than the <function>recv()</> loop can
      absorb it, but this has been observed when the client is artificially
      slowed by scheduler constraints.
-->
<application>libpq</>はOut of Memoryになるまで入力バッファの拡張を強要していた可能性がありました
（<quote>lost synchronization with server</>の報告は誤解を招いたかもしれません）。
一般的な環境下では、<function>recv()</> ループが取り込むよりもずっと早くデータが送られ続けるというのは、かなりこじつけで、
クライアントが人為的にスケジューラによる制約で遅くなっている場合に観測されているくらいです。
     </para>
    </listitem>

    <listitem>
     <para>
<!--
      Ensure that LDAP lookup attempts in <application>libpq</> time out as
      intended (Laurenz Albe)
-->
<application>libpq</>のLDAP照会で、意図した通りのタイムアウトを保証しました。(Laurenz Albe)
     </para>
    </listitem>

    <listitem>
     <para>
<!--
      Fix <application>pg_restore</>'s processing of old-style large object
      comments (Tom Lane)
-->
<application>pg_restore</>の、古いスタイルのラージオブジェクトのコメント処理を修正しました。(Tom Lane)
     </para>

     <para>
<!--
      A direct-to-database restore from an archive file generated by a
      pre-9.0 version of <application>pg_dump</> would usually fail if the
      archive contained more than a few comments for large objects.
-->
9.0までのバージョンの<application>pg_dump</>で生成したアーカイブファイルで、ラージオブジェクトに数件以上のコメントが含まれている場合、
アーカイブファイルを直接データベースにリストアすると失敗していました。
     </para>
    </listitem>

    <listitem>
     <para>
<!--
      In <filename>contrib/pgcrypto</> functions, ensure sensitive
      information is cleared from stack variables before returning
      (Marko Kreen)
-->
<filename>contrib/pgcrypto</>関数で、処理が戻る前にスタック変数から機密情報を削除する事を保証します。(Marko Kreen)
     </para>
    </listitem>

    <listitem>
     <para>
<!--
      In <filename>contrib/uuid-ossp</>, cache the state of the OSSP UUID
      library across calls (Tom Lane)
-->
<filename>contrib/uuid-ossp</>モジュールで、呼び出し間でOSSP UUIDライブラリの状態をキャッシュします。(Tom Lane)
     </para>

     <para>
<!--
      This improves the efficiency of UUID generation and reduces the amount
      of entropy drawn from <filename>/dev/urandom</>, on platforms that
      have that.
-->
この改善はUUID生成の効率を上げ、<filename>/dev/urandom</>から取り出すエントロピー量を減らします。
     </para>
    </listitem>

    <listitem>
     <para>
<!--
      Update time zone data files to <application>tzdata</> release 2014e
      for DST law changes in Crimea, Egypt, and Morocco.
-->
タイムゾーンデータファイルを<application>tzdata</>リリース2014eに更新しました。
クリミヤ、エジプト、モロッコでの夏時間の変更が含まれます。
     </para>
    </listitem>

   </itemizedlist>

  </sect2>
 </sect1>

 <sect1 id="release-8-4-22">
  <title>Release 8.4.22</title>

  <note>
  <title>Release Date</title>
  <simpara>2014-07-24</simpara>
  </note>

  <para>
   This release contains a variety of fixes from 8.4.21.
   For information about new features in the 8.4 major release, see
   <xref linkend="release-8-4">.
  </para>

  <para>
   This is expected to be the last <productname>PostgreSQL</> release
   in the 8.4.X series.  Users are encouraged to update to a newer
   release branch soon.
  </para>

  <sect2>
   <title>Migration to Version 8.4.22</title>

   <para>
    A dump/restore is not required for those running 8.4.X.
   </para>

   <para>
    However, this release corrects an index corruption problem in some GiST
    indexes.  See the first changelog entry below to find out whether your
    installation has been affected and what steps you should take if so.
   </para>

   <para>
    Also, if you are upgrading from a version earlier than 8.4.19,
    see <xref linkend="release-8-4-19">.
   </para>

  </sect2>

  <sect2>
   <title>Changes</title>

   <itemizedlist>

    <listitem>
     <para>
      Correctly initialize padding bytes in <filename>contrib/btree_gist</>
      indexes on <type>bit</> columns (Heikki Linnakangas)
     </para>

     <para>
      This error could result in incorrect query results due to values that
      should compare equal not being seen as equal.
      Users with GiST indexes on <type>bit</> or <type>bit varying</>
      columns should <command>REINDEX</> those indexes after installing this
      update.
     </para>
    </listitem>

    <listitem>
     <para>
      Protect against torn pages when deleting GIN list pages (Heikki
      Linnakangas)
     </para>

     <para>
      This fix prevents possible index corruption if a system crash occurs
      while the page update is being written to disk.
     </para>
    </listitem>

    <listitem>
     <para>
      Fix possibly-incorrect cache invalidation during nested calls
      to <function>ReceiveSharedInvalidMessages</> (Andres Freund)
     </para>
    </listitem>

    <listitem>
     <para>
      Don't assume a subquery's output is unique if there's a set-returning
      function in its targetlist (David Rowley)
     </para>

     <para>
      This oversight could lead to misoptimization of constructs
      like <literal>WHERE x IN (SELECT y, generate_series(1,10) FROM t GROUP
      BY y)</literal>.
     </para>
    </listitem>

    <listitem>
     <para>
      Fix failure to detoast fields in composite elements of structured
      types (Tom Lane)
     </para>

     <para>
      This corrects cases where TOAST pointers could be copied into other
      tables without being dereferenced.  If the original data is later
      deleted, it would lead to errors like <quote>missing chunk number 0
      for toast value ...</> when the now-dangling pointer is used.
     </para>
    </listitem>

    <listitem>
     <para>
      Fix <quote>record type has not been registered</> failures with
      whole-row references to the output of Append plan nodes (Tom Lane)
     </para>
    </listitem>

    <listitem>
     <para>
      Fix possible crash when invoking a user-defined function while
      rewinding a cursor (Tom Lane)
     </para>
    </listitem>

    <listitem>
     <para>
      Fix query-lifespan memory leak while evaluating the arguments for a
      function in <literal>FROM</> (Tom Lane)
     </para>
    </listitem>

    <listitem>
     <para>
      Fix session-lifespan memory leaks in regular-expression processing
      (Tom Lane, Arthur O'Dwyer, Greg Stark)
     </para>
    </listitem>

    <listitem>
     <para>
      Fix data encoding error in <filename>hungarian.stop</> (Tom Lane)
     </para>
    </listitem>

    <listitem>
     <para>
      Fix liveness checks for rows that were inserted in the current
      transaction and then deleted by a now-rolled-back subtransaction
      (Andres Freund)
     </para>

     <para>
      This could cause problems (at least spurious warnings, and at worst an
      infinite loop) if <command>CREATE INDEX</> or <command>CLUSTER</> were
      done later in the same transaction.
     </para>
    </listitem>

    <listitem>
     <para>
      Clear <structname>pg_stat_activity</>.<structfield>xact_start</>
      during <command>PREPARE TRANSACTION</> (Andres Freund)
     </para>

     <para>
      After the <command>PREPARE</>, the originating session is no longer in
      a transaction, so it should not continue to display a transaction
      start time.
     </para>
    </listitem>

    <listitem>
     <para>
      Fix <command>REASSIGN OWNED</> to not fail for text search objects
      (&Aacute;lvaro Herrera)
     </para>
    </listitem>

    <listitem>
     <para>
      Block signals during postmaster startup (Tom Lane)
     </para>

     <para>
      This ensures that the postmaster will properly clean up after itself
      if, for example, it receives <systemitem>SIGINT</> while still
      starting up.
     </para>
    </listitem>

    <listitem>
     <para>
      Secure Unix-domain sockets of temporary postmasters started during
      <literal>make check</> (Noah Misch)
     </para>

     <para>
      Any local user able to access the socket file could connect as the
      server's bootstrap superuser, then proceed to execute arbitrary code as
      the operating-system user running the test, as we previously noted in
      CVE-2014-0067.  This change defends against that risk by placing the
      server's socket in a temporary, mode 0700 subdirectory
      of <filename>/tmp</>.  The hazard remains however on platforms where
      Unix sockets are not supported, notably Windows, because then the
      temporary postmaster must accept local TCP connections.
     </para>

     <para>
      A useful side effect of this change is to simplify
      <literal>make check</> testing in builds that
      override <literal>DEFAULT_PGSOCKET_DIR</>.  Popular non-default values
      like <filename>/var/run/postgresql</> are often not writable by the
      build user, requiring workarounds that will no longer be necessary.
     </para>
    </listitem>

    <listitem>
     <para>
      On Windows, allow new sessions to absorb values of PGC_BACKEND
      parameters (such as <xref linkend="guc-log-connections">) from the
      configuration file (Amit Kapila)
     </para>

     <para>
      Previously, if such a parameter were changed in the file post-startup,
      the change would have no effect.
     </para>
    </listitem>

    <listitem>
     <para>
      Properly quote executable path names on Windows (Nikhil Deshpande)
     </para>

     <para>
      This oversight could cause <application>initdb</>
      and <application>pg_upgrade</> to fail on Windows, if the installation
      path contained both spaces and <literal>@</> signs.
     </para>
    </listitem>

    <listitem>
     <para>
      Fix linking of <application>libpython</> on OS X (Tom Lane)
     </para>

     <para>
      The method we previously used can fail with the Python library
      supplied by Xcode 5.0 and later.
     </para>
    </listitem>

    <listitem>
     <para>
      Avoid buffer bloat in <application>libpq</> when the server
      consistently sends data faster than the client can absorb it
      (Shin-ichi Morita, Tom Lane)
     </para>

     <para>
      <application>libpq</> could be coerced into enlarging its input buffer
      until it runs out of memory (which would be reported misleadingly
      as <quote>lost synchronization with server</>).  Under ordinary
      circumstances it's quite far-fetched that data could be continuously
      transmitted more quickly than the <function>recv()</> loop can
      absorb it, but this has been observed when the client is artificially
      slowed by scheduler constraints.
     </para>
    </listitem>

    <listitem>
     <para>
      Ensure that LDAP lookup attempts in <application>libpq</> time out as
      intended (Laurenz Albe)
     </para>
    </listitem>

    <listitem>
     <para>
      Fix <application>pg_restore</>'s processing of old-style large object
      comments (Tom Lane)
     </para>

     <para>
      A direct-to-database restore from an archive file generated by a
      pre-9.0 version of <application>pg_dump</> would usually fail if the
      archive contained more than a few comments for large objects.
     </para>
    </listitem>

    <listitem>
     <para>
      In <filename>contrib/pgcrypto</> functions, ensure sensitive
      information is cleared from stack variables before returning
      (Marko Kreen)
     </para>
    </listitem>

    <listitem>
     <para>
      In <filename>contrib/uuid-ossp</>, cache the state of the OSSP UUID
      library across calls (Tom Lane)
     </para>

     <para>
      This improves the efficiency of UUID generation and reduces the amount
      of entropy drawn from <filename>/dev/urandom</>, on platforms that
      have that.
     </para>
    </listitem>

    <listitem>
     <para>
      Update time zone data files to <application>tzdata</> release 2014e
      for DST law changes in Crimea, Egypt, and Morocco.
     </para>
    </listitem>

   </itemizedlist>

  </sect2>
 </sect1>

 <sect1 id="release-8-4-21">
<!--
  <title>Release 8.4.21</title>
-->
  <title>リリース8.4.21</title>

  <note>
<!--
  <title>Release Date</title>
-->
  <title>リリース日</title>
  <simpara>2014-03-20</simpara>
  </note>

  <para>
<!--
   This release contains a variety of fixes from 8.4.20.
   For information about new features in the 8.4 major release, see
   <xref linkend="release-8-4">.
-->
このリリースは8.4.20に対し、各種不具合を修正したものです。
8.4メジャーリリースにおける新機能については、<xref linkend="release-8-4">を参照してください。
  </para>

  <para>
<!--
   The <productname>PostgreSQL</> community will stop releasing updates
   for the 8.4.X release series in July 2014.
   Users are encouraged to update to a newer release branch soon.
-->
<productname>PostgreSQL</>コミュニティは2014年7月に8.4.Xシリーズの更新リリースを終了する予定です。
早めに新しいリリースのブランチに更新することを推奨します。
  </para>

  <sect2>
<!--
   <title>Migration to Version 8.4.21</title>
-->
   <title>バージョン8.4.21への移行</title>

   <para>
<!--
    A dump/restore is not required for those running 8.4.X.
-->
8.4.Xからの移行ではダンプ/リストアは不要です。
   </para>

   <para>
<!--
    However, if you are upgrading from a version earlier than 8.4.19,
    see <xref linkend="release-8-4-19">.
-->
しかしながら、8.4.19以前のリリースからアップグレードする場合は、<xref linkend="release-8-4-19">を参照して下さい。
   </para>

  </sect2>

  <sect2>
<!--
   <title>Changes</title>
-->
   <title>変更点</title>

   <itemizedlist>

    <listitem>
     <para>
<!--
      Restore GIN metapages unconditionally to avoid torn-page risk
      (Heikki Linnakangas)
-->
ページ破損リスクを避けるために、GINメタページを無条件でリストアします。(Heikki Linnakangas)
     </para>

     <para>
<!--
      Although this oversight could theoretically result in a corrupted
      index, it is unlikely to have caused any problems in practice, since
      the active part of a GIN metapage is smaller than a standard 512-byte
      disk sector.
-->
この見落としは理論的にはインデックスの破損をもたらすかもしれませんが、
GINメタページのアクティブな部分は標準的なディスクセクタの512バイトよりも小さいので、
実際に問題を引き起こすことはほとんどありません。
     </para>
    </listitem>

    <listitem>
     <para>
<!--
      Allow regular-expression operators to be terminated early by query
      cancel requests (Tom Lane)
-->
クエリーのキャンセルリクエストによる、正規表現操作のより速い終了を許可します。(Tom Lane)
     </para>

     <para>
<!--
      This prevents scenarios wherein a pathological regular expression
      could lock up a server process uninterruptably for a long time.
-->
おかしな正規表現によって長時間、中断不可なサーバプロセスでロックされてしまうシナリオを防ぎます。
     </para>
    </listitem>

    <listitem>
     <para>
<!--
      Remove incorrect code that tried to allow <literal>OVERLAPS</> with
      single-element row arguments (Joshua Yanovski)
-->
単一要素のROWの引数に対して<literal>OVERLAPS</>を実行しようとする誤ったコードを削除しました。(Joshua Yanovski)
     </para>

     <para>
<!--
      This code never worked correctly, and since the case is neither
      specified by the SQL standard nor documented, it seemed better to
      remove it than fix it.
-->
このコードは決して正しく動かず、またこのケースはSQL標準にもドキュメントにも定義されていないため、修正するよりも削除した方が良いと思われました。
     </para>
    </listitem>

    <listitem>
     <para>
<!--
      Avoid getting more than <literal>AccessShareLock</> when de-parsing a
      rule or view (Dean Rasheed)
-->
ルールやビューをデパースする際、<literal>AccessShareLock</>以上のロック取得を防ぎます。(Dean Rasheed)
     </para>

     <para>
<!--
      This oversight resulted in <application>pg_dump</> unexpectedly
      acquiring <literal>RowExclusiveLock</> locks on tables mentioned as
      the targets of <literal>INSERT</>/<literal>UPDATE</>/<literal>DELETE</>
      commands in rules.  While usually harmless, that could interfere with
      concurrent transactions that tried to acquire, for example,
      <literal>ShareLock</> on those tables.
-->
この見落としによって、<application>pg_dump</>で<literal>INSERT</>/<literal>UPDATE</>/<literal>DELETE</>コマンドをデパースする際、
対象テーブルに予期しない<literal>RowExclusiveLock</>ロックが発生していました。
通常は無害ですが、例えば、これらのテーブルに<literal>ShareLock</>を取得しようとするトランザクションが同時にあった場合、それを妨げていました。
     </para>
    </listitem>

    <listitem>
     <para>
<!--
      Prevent interrupts while reporting non-<literal>ERROR</> messages
      (Tom Lane)
-->
<literal>ERROR</>でないメッセージ出力中の割り込みを防止しました。(Tom Lane)
     </para>

     <para>
<!--
      This guards against rare server-process freezeups due to recursive
      entry to <function>syslog()</>, and perhaps other related problems.
-->
再帰的に<function>syslog()</>に書き込まれたり、恐らくそれに関連した他の問題などによって、稀にサーバプロセスが固まる事への対処です。
     </para>
    </listitem>

    <listitem>
     <para>
<!--
      Update time zone data files to <application>tzdata</> release 2014a
      for DST law changes in Fiji and Turkey, plus historical changes in
      Israel and Ukraine.
<<<<<<< HEAD
=======
-->
タイムゾーンデータファイルを<application>tzdata</>リリース2014aに更新しました。
フィージーとトルコでの夏時間の変更が含まれます。
また、イスラエルとウクライナでの歴史的な地域データの修正が含まれます。
>>>>>>> de74b4ab
     </para>
    </listitem>

   </itemizedlist>

  </sect2>
 </sect1>

 <sect1 id="release-8-4-20">
<!--
  <title>Release 8.4.20</title>
-->
  <title>リリース8.4.20</title>

  <note>
<!--
  <title>Release Date</title>
-->
  <title>リリース日</title>
  <simpara>2014-02-20</simpara>
  </note>

  <para>
<!--
   This release contains a variety of fixes from 8.4.19.
   For information about new features in the 8.4 major release, see
   <xref linkend="release-8-4">.
-->
このリリースは8.4.19に対し、各種不具合を修正したものです。
8.4メジャーリリースにおける新機能については、<xref linkend="release-8-4">を参照してください。
  </para>

  <para>
<!--
   The <productname>PostgreSQL</> community will stop releasing updates
   for the 8.4.X release series in July 2014.
   Users are encouraged to update to a newer release branch soon.
-->
<productname>PostgreSQL</>コミュニティは2014年7月に8.4.Xシリーズの更新リリースを終了する予定です。
早めに新しいリリースのブランチに更新することを推奨します。
  </para>

  <sect2>
<!--
   <title>Migration to Version 8.4.20</title>
-->
   <title>バージョン8.4.20への移行</title>

   <para>
<!--
    A dump/restore is not required for those running 8.4.X.
-->
8.4.Xからの移行ではダンプ/リストアは不要です。
   </para>

   <para>
<!--
    However, if you are upgrading from a version earlier than 8.4.19,
    see <xref linkend="release-8-4-19">.
-->
しかしながら、8.4.19以前のリリースからアップグレードする場合は、<xref linkend="release-8-4-19">を参照して下さい。
   </para>

  </sect2>

  <sect2>
<!--
   <title>Changes</title>
-->
   <title>変更点</title>

   <itemizedlist>

    <listitem>
     <para>
<!--
      Shore up <literal>GRANT ... WITH ADMIN OPTION</> restrictions
      (Noah Misch)
-->
<literal>GRANT ... WITH ADMIN OPTION</>制限を強化しました。(Noah Misch)
     </para>

     <para>
<!--
      Granting a role without <literal>ADMIN OPTION</> is supposed to
      prevent the grantee from adding or removing members from the granted
      role, but this restriction was easily bypassed by doing <literal>SET
      ROLE</> first.  The security impact is mostly that a role member can
      revoke the access of others, contrary to the wishes of his grantor.
      Unapproved role member additions are a lesser concern, since an
      uncooperative role member could provide most of his rights to others
      anyway by creating views or <literal>SECURITY DEFINER</> functions.
      (CVE-2014-0060)
-->
<literal>ADMIN OPTION</>無しのロール権限では、メンバーの追加や削除が出来ないことになっていますが、
先に<literal>SET ROLE</>することにより、この制限は簡単にバイパス出来ていました。
セキュリティのインパクトは大体、ロールのメンバーが、権限を譲り受けた他のメンバーの意図に反し、アクセスを取り消すことができることです。
未承認のロールメンバー追加はあまり重要ではありません。
非協力的なロールのメンバーは、いずれにせよ、ビューを作ったり<literal>SECURITY DEFINER</>機能によって、
他者に多くの権限を提供することができるからです。(CVE-2014-0060)
     </para>
    </listitem>

    <listitem>
     <para>
<!--
      Prevent privilege escalation via manual calls to PL validator
      functions (Andres Freund)
-->
PLバリデータ関数を手動呼び出し経由の権限昇格を防止しました。(Andres Freund)
     </para>

     <para>
<!--
      The primary role of PL validator functions is to be called implicitly
      during <command>CREATE FUNCTION</>, but they are also normal SQL
      functions that a user can call explicitly.  Calling a validator on
      a function actually written in some other language was not checked
      for and could be exploited for privilege-escalation purposes.
      The fix involves adding a call to a privilege-checking function in
      each validator function.  Non-core procedural languages will also
      need to make this change to their own validator functions, if any.
      (CVE-2014-0061)
-->
PLバリデータ関数の主な役割は<command>CREATE FUNCTION</>の中で黙示的に呼び出されますが、
明示的に呼び出すことができる通常のSQL関数でもあります。
実際に幾つか他の言語で書かれた機能で呼び出されているバリデータはチェックされておらず、
プロセスの権限昇格に悪用される可能性がありました。
もし同様の可能性があれば、必須ではない手続き言語でも独自のバリデーション機能にこの変更を加える必要があります。(CVE-2014-0061)
     </para>
    </listitem>

    <listitem>
     <para>
<!--
      Avoid multiple name lookups during table and index DDL
      (Robert Haas, Andres Freund)
-->
テーブルとインデックスDDLでの名前の多重検索を防止しました。(Robert Haas, Andres Freund)
     </para>

     <para>
<!--
      If the name lookups come to different conclusions due to concurrent
      activity, we might perform some parts of the DDL on a different table
      than other parts.  At least in the case of <command>CREATE INDEX</>,
      this can be used to cause the permissions checks to be performed
      against a different table than the index creation, allowing for a
      privilege escalation attack.
      (CVE-2014-0062)
-->
が実行中の名前検索で異なる結果が出た場合、DDLのある部分をその他の部分とは違ったテーブルで実施することがありました。
少なくとも<command>CREATE INDEX</>では、権限チェックがインデックス作成とは異なるテーブルに対して実施されることにより、権限昇格攻撃を許す可能性があります。(CVE-2014-0062)
     </para>
    </listitem>

    <listitem>
     <para>
<!--
      Prevent buffer overrun with long datetime strings (Noah Misch)
-->
長い日付時刻文字列によるバッファオーバーランを防止しました。(Noah Misch)

     </para>

     <para>
<!--
      The <literal>MAXDATELEN</> constant was too small for the longest
      possible value of type <type>interval</>, allowing a buffer overrun
      in <function>interval_out()</>.  Although the datetime input
      functions were more careful about avoiding buffer overrun, the limit
      was short enough to cause them to reject some valid inputs, such as
      input containing a very long timezone name.  The <application>ecpg</>
      library contained these vulnerabilities along with some of its own.
      (CVE-2014-0063)
-->
<literal>MAXDATELEN</>定数は<type>interval</>型の取りえる最長の値に対して小さ過ぎたため、<function>interval_out()</>関数内でバッファオーバーランを許していました。
日付時刻の入力関数はバッファオーバーラン防止に対して慎重でしたが、非常に長いタイムゾーン名を含むような、有効な入力値を拒否するほど、制限は短いものでした。
<application>ecpg</>ライブラリには、これらを含む幾つか固有の脆弱性を含んでいました。
     </para>
    </listitem>

    <listitem>
     <para>
<!--
      Prevent buffer overrun due to integer overflow in size calculations
      (Noah Misch, Heikki Linnakangas)
-->
サイズ算出での整数オーバーフローによるバッファオーバーランを防止しました。(Noah Misch, Heikki Linnakangas)
     </para>

     <para>
<!--
      Several functions, mostly type input functions, calculated an
      allocation size without checking for overflow.  If overflow did
      occur, a too-small buffer would be allocated and then written past.
      (CVE-2014-0064)
-->
幾つかの関数、多くはデータ入力関数で、オーバフローをチェックせずにメモリの割り当てサイズを計算していました。
オーバーフローが発生した場合、小さすぎるバッファが割り当てられ、それを越えて書かれていました。(CVE-2014-0064)
     </para>
    </listitem>

    <listitem>
     <para>
<!--
      Prevent overruns of fixed-size buffers
      (Peter Eisentraut, Jozef Mlich)
-->
固定サイズのバッファのオーバーランを防止しました。(Peter Eisentraut, Jozef Mlich)
     </para>

     <para>
<!--
      Use <function>strlcpy()</> and related functions to provide a clear
      guarantee that fixed-size buffers are not overrun.  Unlike the
      preceding items, it is unclear whether these cases really represent
      live issues, since in most cases there appear to be previous
      constraints on the size of the input string.  Nonetheless it seems
      prudent to silence all Coverity warnings of this type.
      (CVE-2014-0065)
-->
固定サイズのバッファがオーバランしない明確な保証を提供するために、<function>strlcpy()</>や関連する関数を使いました。
前項とは違い、これらのケースが実際に問題を引き起こすかどうかは不明です。というのは、ほとんどの場合、入力文字列のサイズは事前に制限されている様に思われるからです。
とはいえ、コベリティ(Coverity)のこのタイプの警告はすべて黙らせた方が賢明と思えます。(CVE-2014-0065)
     </para>
    </listitem>

    <listitem>
     <para>
<!--
      Avoid crashing if <function>crypt()</> returns NULL (Honza Horak,
      Bruce Momjian)
-->
<function>crypt()</>関数がNULLを返した場合のクラッシュを防止しました。(Honza Horak, Bruce Momjian)
     </para>

     <para>
<!--
      There are relatively few scenarios in which <function>crypt()</>
      could return NULL, but <filename>contrib/chkpass</> would crash
      if it did.  One practical case in which this could be an issue is
      if <application>libc</> is configured to refuse to execute unapproved
      hashing algorithms (e.g., <quote>FIPS mode</>).
      (CVE-2014-0066)
-->
<function>crypt()</>がNULLを返す比較的まれなシナリオがあり、その場合、 <filename>contrib/chkpass</>はクラッシュしていました。
問題が起こる可能性の中で、一つの実際的なケースは、<application>libc</>が承認されていないハッシュアルゴリズムの実行を拒否するよう設定されてる（例えば<quote>FIPS モード</>）場合です。(CVE-2014-0066)
     </para>
    </listitem>

    <listitem>
     <para>
<!--
      Document risks of <literal>make check</> in the regression testing
      instructions (Noah Misch, Tom Lane)
-->
再帰テスト(regression testing)命令における<literal>make check</>のリスクを文書化しました。(Noah Misch, Tom Lane)
     </para>

     <para>
<!--
      Since the temporary server started by <literal>make check</>
      uses <quote>trust</> authentication, another user on the same machine
      could connect to it as database superuser, and then potentially
      exploit the privileges of the operating-system user who started the
      tests.  A future release will probably incorporate changes in the
      testing procedure to prevent this risk, but some public discussion is
      needed first.  So for the moment, just warn people against using
      <literal>make check</> when there are untrusted users on the
      same machine.
      (CVE-2014-0067)
-->
<literal>make check</>によって起動した一時サーバは<quote>trust</>認証を使うため、
同一マシン上の他のユーザがデータベースのスーパーユーザとして接続でき、
そして、テストを起動したオペレーティングシステムのユーザ特権を悪用できる可能性があります。
将来のリリースでは、おそらくこのリスクを防ぐためにテスト手順の変更が盛り込む予定ですが、その前に公開議論が必要です。
そこで差し当たりは、同一マシン上に信頼されていないユーザが居る場合、<literal>make check</>を使っている人に対して、警告を発するに留めています。(CVE-2014-0067)
     </para>
    </listitem>

    <listitem>
     <para>
<!--
      Fix possible mis-replay of WAL records when some segments of a
      relation aren't full size (Greg Stark, Tom Lane)
-->
リレーションのセグメントが一杯でない時に、WALレコードが誤再生する場合があったのを修復しました。
     </para>

     <para>
<!--
      The WAL update could be applied to the wrong page, potentially many
      pages past where it should have been.  Aside from corrupting data,
      this error has been observed to result in significant <quote>bloat</>
      of standby servers compared to their masters, due to updates being
      applied far beyond where the end-of-file should have been.  This
      failure mode does not appear to be a significant risk during crash
      recovery, only when initially synchronizing a standby created from a
      base backup taken from a quickly-changing master.
-->
WAL更新は、本来あるべき場所から多くのページを通り過ぎて、間違ったページに適用されることがありました。
データ破壊とは別に、ファイル終端であるべき場所をずっと越えてアップデートが適用されてしまうため、
このエラーはマスタサーバと比べてスタンバイサーバで著しい<quote>肥大化(bloat)</>をもたらすことが報告されています。
この故障モードはクラッシュリカバリ中の重大なリスクとは思われません。
更新が頻発するマスタから得たベースバックアップで作られたスタンバイサーバの初期同期の時にのみリスクが発生します。
     </para>
    </listitem>

    <listitem>
     <para>
<!--
      Ensure that insertions into non-leaf GIN index pages write a full-page
      WAL record when appropriate (Heikki Linnakangas)
-->
非リーフのGINインデックスページへの挿入によって、ページ全体のWALレコードに適宜書き込むことを保証します。(Heikki Linnakangas)
     </para>

     <para>
<!--
      The previous coding risked index corruption in the event of a
      partial-page write during a system crash.
-->
これまでのコードでは、部分ページ書き込みのイベント中にシステムがクラッシュした場合、インデックスが破損する恐れがありました。
     </para>
    </listitem>

    <listitem>
     <para>
<!--
      Fix race conditions during server process exit (Robert Haas)
-->
サーバプロセス終了中の競合状態を修正しました。(Robert Haas)
     </para>

     <para>
<!--
      Ensure that signal handlers don't attempt to use the
      process's <varname>MyProc</> pointer after it's no longer valid.
-->
シグナルハンドラが、既に無効となったプロセスの<varname>MyProc</> ポインタを利用しないことを保証します。
     </para>
    </listitem>

    <listitem>
     <para>
<!--
      Fix unsafe references to <varname>errno</> within error reporting
      logic (Christian Kruse)
-->
エラー出力ロジックの中で、<varname>errno</>の安全でない参照方法を修正しました。(Christian Kruse)
     </para>

     <para>
<!--
      This would typically lead to odd behaviors such as missing or
      inappropriate <literal>HINT</> fields.
-->
これは、主に<literal>HINT</>フィールドが欠如或いは不適切であるという奇妙な現象を引き起こしていました。
     </para>
    </listitem>

    <listitem>
     <para>
<!--
      Fix possible crashes from using <function>ereport()</> too early
      during server startup (Tom Lane)
-->
サーバ起動時に早すぎる<function>ereport()</>関数使用によって、クラッシュする可能性があったのを修正しました。(Tom Lane)
     </para>

     <para>
<!--
      The principal case we've seen in the field is a crash if the server
      is started in a directory it doesn't have permission to read.
-->
クラッシュが観察された主なケースは、読み取り権限を持たないディレクトリでサーバが起動された場合です。
     </para>
    </listitem>

    <listitem>
     <para>
<!--
      Clear retry flags properly in OpenSSL socket write
      function (Alexander Kukushkin)
-->
OpenSSLのソケット書き込み関数で、リトライフラグを適切に消去しました。(Alexander Kukushkin)
     </para>

     <para>
<!--
      This omission could result in a server lockup after unexpected loss
      of an SSL-encrypted connection.
-->
この消去が省かれると、SSLで暗号化された接続が突然切れた場合、サーバのロックアップを引き起こす可能性がありました。
     </para>
    </listitem>

    <listitem>
     <para>
<!--
      Fix length checking for Unicode identifiers (<literal>U&amp;"..."</>
      syntax) containing escapes (Tom Lane)
-->
エスケープを含むユニコードの識別子(<literal>U&amp;"..."</>構文)の長さチェックを修正しました。(Tom Lane)
     </para>

     <para>
<!--
      A spurious truncation warning would be printed for such identifiers
      if the escaped form of the identifier was too long, but the
      identifier actually didn't need truncation after de-escaping.
-->
識別子がエスケープされたフォームが長すぎた場合、誤った切り捨て警告が出力されていました。
しかし実際には、エスケープをデコードした後、識別子に切り捨ては不要でした。
     </para>
    </listitem>

    <listitem>
     <para>
<!--
      Fix possible crash due to invalid plan for nested sub-selects, such
      as <literal>WHERE (... x IN (SELECT ...) ...) IN (SELECT ...)</>
      (Tom Lane)
-->
<literal>WHERE (... x IN (SELECT ...) ...) IN (SELECT ...)</>のような、入れ子になったサブセレクトの誤ったプランによって、クラッシュする可能性があるのを修正しました。(Tom Lane)
     </para>
    </listitem>

    <listitem>
     <para>
<!--
      Ensure that <command>ANALYZE</> creates statistics for a table column
      even when all the values in it are <quote>too wide</> (Tom Lane)
-->
テーブル列の全ての値の分布が<quote>広すぎる</>場合であっても、<command>ANALYZE</> コマンドが統計情報を作る事を保証しました。(Tom Lane)
     </para>

     <para>
<!--
      <command>ANALYZE</> intentionally omits very wide values from its
      histogram and most-common-values calculations, but it neglected to do
      something sane in the case that all the sampled entries are too wide.
-->
<command>ANALYZE</>コマンドはヒストグラムと算出した中央値より大幅に離れた値は意図的に除外していますが、
全てのサンプリングされたエントリが広すぎる場合、極端な値を排除するのは正常なことです。
     </para>
    </listitem>

    <listitem>
     <para>
<!--
      In <literal>ALTER TABLE ... SET TABLESPACE</>, allow the database's
      default tablespace to be used without a permissions check
      (Stephen Frost)
-->
<literal>ALTER TABLE ... SET TABLESPACE</>内で権限チェック無しにデータベースのデフォルトテーブルスペース使用を許可するようにしました。(Stephen Frost)
     </para>

     <para>
<!--
      <literal>CREATE TABLE</> has always allowed such usage,
      but <literal>ALTER TABLE</> didn't get the memo.
-->
<literal>CREATE TABLE</>は常に使用を許可していましたが、<literal>ALTER TABLE</>ではそれをしていませんでした。
     </para>
    </listitem>

    <listitem>
     <para>
<!--
      Fix <quote>cannot accept a set</> error when some arms of
      a <literal>CASE</> return a set and others don't (Tom Lane)
-->
<literal>CASE</>の戻り値が複数行のものと、そうではないものが混ざっている場合に、<quote>cannot accept a set</>エラーが発生してしたのを修正しました。(Tom Lane)
     </para>
    </listitem>

    <listitem>
     <para>
<!--
      Fix checks for all-zero client addresses in pgstat functions (Kevin
      Grittner)
-->
pgstat関数の中でクライアントアドレスが全てゼロの場合のチェックを修正しました。(Kevin Grittner)
     </para>
    </listitem>

    <listitem>
     <para>
<!--
      Fix possible misclassification of multibyte characters by the text
      search parser (Tom Lane)
-->
テキストサーチのパーサでマルチバイト文字を誤判別する可能性を修正しました。(Tom Lane)
     </para>

     <para>
<!--
      Non-ASCII characters could be misclassified when using C locale with
      a multibyte encoding.  On Cygwin, non-C locales could fail as well.
-->
マルチバイトエンコーディングでロケールにCを使用している場合、非ASCII文字は誤判別される可能性がありました。
Cygwinでは非Cロケールでも同様に誤判別する可能性がありました。
     </para>
    </listitem>

    <listitem>
     <para>
<!--
      Fix possible misbehavior in <function>plainto_tsquery()</>
      (Heikki Linnakangas)
-->
<function>plainto_tsquery()</>関数が誤作動する可能性があったのを修正しました。(Heikki Linnakangas)
     </para>

     <para>
<!--
      Use <function>memmove()</> not <function>memcpy()</> for copying
      overlapping memory regions.  There have been no field reports of
      this actually causing trouble, but it's certainly risky.
-->
メモリ領域が重なっている場合のコピーで<function>memcpy()</>関数ではなく<function>memmove()</>関数を使うようにしました。
これによる具体的な障害報告はありませんが、これは確かに危険性がありました。
     </para>
    </listitem>

    <listitem>
     <para>
<!--
      Accept <literal>SHIFT_JIS</> as an encoding name for locale checking
      purposes (Tatsuo Ishii)
-->
ロケールチェック用のエンコーディング名として、<literal>SHIFT_JIS</>を受け付けるようにしました。(Tatsuo Ishii)
     </para>
    </listitem>

    <listitem>
     <para>
<!--
      Fix misbehavior of <function>PQhost()</> on Windows (Fujii Masao)
-->
Windows上の<function>PQhost()</>関数の誤作動を修正しました。(Fujii Masao)
     </para>

     <para>
<!--
      It should return <literal>localhost</> if no host has been specified.
-->
ホストが定義されていない場合、<literal>localhost</>を返すべきでした。
     </para>
    </listitem>

    <listitem>
     <para>
<!--
      Improve error handling in <application>libpq</> and <application>psql</>
      for failures during <literal>COPY TO STDOUT/FROM STDIN</> (Tom Lane)
-->
<literal>COPY TO STDOUT/FROM STDIN</>中の障害用に<application>libpq</>と<application>psql</>のエラーハンドリングを改善しました。(Tom Lane)
     </para>

     <para>
<!--
      In particular this fixes an infinite loop that could occur in 9.2 and
      up if the server connection was lost during <literal>COPY FROM
      STDIN</>.  Variants of that scenario might be possible in older
      versions, or with other client applications.
-->
この修正を具体的にいうと、<literal>COPY FROM STDIN</>中にサーバとの接続が切れた場合、9.2以上のサーバでは無限ループに陥る可能性がありました。
これより古いバージョンのサーバや、他のクライアントアプリケーションでも、これに類する状況が起こるかもしれませんでした。
     </para>
    </listitem>

    <listitem>
     <para>
<!--
      Fix misaligned descriptors in <application>ecpg</> (MauMau)
-->
<application>ecpg</>の記述子の並びが間違っているのを修正しました。(MauMau)
     </para>
    </listitem>

    <listitem>
     <para>
<!--
      In <application>ecpg</>, handle lack of a hostname in the connection
      parameters properly (Michael Meskes)
-->
<application>ecpg</>で、接続パラメータにホスト名が欠如している場合の処理を適切に修正しました。(Michael Meskes)
     </para>
    </listitem>

    <listitem>
     <para>
<!--
      Fix performance regression in <filename>contrib/dblink</> connection
      startup (Joe Conway)
-->
<filename>contrib/dblink</>の接続開始時におけるパフォーマンス退行を修正しました。(Joe Conway)
     </para>

     <para>
<!--
      Avoid an unnecessary round trip when client and server encodings match.
-->
クライアントとサーバのエンコーディングが一致する場合、不必要な二重設定を止めました。
     </para>
    </listitem>

    <listitem>
     <para>
<!--
      In <filename>contrib/isn</>, fix incorrect calculation of the check
      digit for ISMN values (Fabien Coelho)
-->
<filename>contrib/isn</>で、ISMN値のチェックディジットの間違った演算を修正しました。(Fabien Coelho)
     </para>
    </listitem>

    <listitem>
     <para>
<!--
      Ensure client-code-only installation procedure works as documented
      (Peter Eisentraut)
-->
ドキュメント通りの手順でクライアントのみのコードをインストールできることを保証しました。(Peter Eisentraut)
     </para>
    </listitem>

    <listitem>
     <para>
<!--
      In Mingw and Cygwin builds, install the <application>libpq</> DLL
      in the <filename>bin</> directory (Andrew Dunstan)
-->
MingwとCygwin環境でビルドする場合、<application>libpq</> DLLを<filename>bin</>ディレクトリにインストールするようにしました。(Andrew Dunstan)
     </para>

     <para>
<!--
      This duplicates what the MSVC build has long done.  It should fix
      problems with programs like <application>psql</> failing to start
      because they can't find the DLL.
-->
MSVCビルドに於いて、このコピーは長らく行われてきました。
<application>psql</>のようなプログラムが、DLLを見つける事が出来ずに起動に失敗する問題は修正すべきです。
     </para>
    </listitem>

    <listitem>
     <para>
<!--
      Don't generate plain-text <filename>HISTORY</>
      and <filename>src/test/regress/README</> files anymore (Tom Lane)
-->
プレインテキストの<filename>HISTORY</>ファイルと<filename>src/test/regress/README</>ファイルは今後、生成されません。(Tom Lane)
     </para>

     <para>
<!--
      These text files duplicated the main HTML and PDF documentation
      formats.  The trouble involved in maintaining them greatly outweighs
      the likely audience for plain-text format.  Distribution tarballs
      will still contain files by these names, but they'll just be stubs
      directing the reader to consult the main documentation.
      The plain-text <filename>INSTALL</> file will still be maintained, as
      there is arguably a use-case for that.
-->
これらのテキストファイルは、メインHTMLとPDFドキュメントフォーマットで重複していました。
それらの保守に関する問題は、読者が好むプレインテキストフォーマットより大幅に上回ります。
配布用tarボールにはまた、これらの名前でファイルが含まれていますが、メインドキュメントを参照してもらうための指標となるスタブにすぎません。
プレインテキストの<filename>INSTALL</>ファイルは、そのためのユースケースとして、まだ保守されています。
     </para>
    </listitem>

    <listitem>
     <para>
<!--
      Update time zone data files to <application>tzdata</> release 2013i
      for DST law changes in Jordan and historical changes in Cuba.
-->
タイムゾーンデータファイルを<application>tzdata</>リリース2013iに更新しました。
ヨルダンでの夏時間の変更およびキューバの歴史的な地域データの修正が含まれます。
     </para>

     <para>
<!--
      In addition, the zones <literal>Asia/Riyadh87</>,
      <literal>Asia/Riyadh88</>, and <literal>Asia/Riyadh89</> have been
      removed, as they are no longer maintained by IANA, and never
      represented actual civil timekeeping practice.
-->
それに加え、<literal>Asia/Riyadh87</>、<literal>Asia/Riyadh88</>と<literal>Asia/Riyadh89</>は、
もはやIANAによって保守されず、実際の常用時計として表示されることが無いため、削除されました。
     </para>
    </listitem>

   </itemizedlist>

  </sect2>
 </sect1>

 <sect1 id="release-8-4-19">
<!--
  <title>Release 8.4.19</title>
-->
  <title>リリース8.4.19</title>

  <note>
<!--
  <title>Release Date</title>
-->
  <title>リリース日</title>
  <simpara>2013-12-05</simpara>
  </note>

  <para>
<!--
   This release contains a variety of fixes from 8.4.18.
   For information about new features in the 8.4 major release, see
   <xref linkend="release-8-4">.
-->
このリリースは8.4.18に対し、各種不具合を修正したものです。
8.4メジャーリリースにおける新機能については、<xref linkend="release-8-4">を参照してください。
  </para>

  <sect2>
<!--
   <title>Migration to Version 8.4.19</title>
-->
   <title>バージョン8.4.19への移行</title>

   <para>
<!--
    A dump/restore is not required for those running 8.4.X.
-->
8.4.Xからの移行ではダンプ/リストアは不要です。
   </para>

   <para>
<!--
    However, this release corrects a potential data corruption
    issue.  See the first changelog entry below to find out whether
    your installation has been affected and what steps you can take if so.
-->
しかしながら、本リリースはデータ破損が発生する可能性がある問題を修正しています。下記に示すはじめの変更点を確認し、使用しているインストレーションが影響を受けるか、その場合どのような処置を施すべきか判断してください。

   </para>

   <para>
<!--
    Also, if you are upgrading from a version earlier than 8.4.17,
    see <xref linkend="release-8-4-17">.
-->
また、8.4.17以前のリリースからアップグレードする場合は、<xref linkend="release-8-4-17">を参照して下さい。
   </para>

  </sect2>

  <sect2>
<!--
   <title>Changes</title>
-->
   <title>変更点</title>

   <itemizedlist>

    <listitem>
     <para>
<!--
      Fix <command>VACUUM</>'s tests to see whether it can
      update <structfield>relfrozenxid</> (Andres Freund)
-->
<structfield>relfrozenxid</>の値を更新するかどうか判定する<command>VACUUM</>の処理を修正しました。(Andres Freund)
     </para>

     <para>
<!--
      In some cases <command>VACUUM</> (either manual or autovacuum) could
      incorrectly advance a table's <structfield>relfrozenxid</> value,
      allowing tuples to escape freezing, causing those rows to become
      invisible once 2^31 transactions have elapsed.  The probability of
      data loss is fairly low since multiple incorrect advancements would
      need to happen before actual loss occurs, but it's not zero.  Users
      upgrading from release 8.4.8 or earlier are not affected, but all later
      versions contain the bug.
-->
2^31のトランザクションが経過するたびに、<command>VACUUM</> (手作業によるものでも、自動バキュームでも)が誤って、
テーブルの<structfield>relfrozenxid</>値を増加させ、タプルが凍結されず、それらの行が見えなくなってしまう可能性がありました。
実際にデータ損失が発生する前に、複数の誤った値の増加が発生することが前提であるため、データが損失する可能性は、きわめて低いですが、ゼロではありません。
8.4.8もしくは、それ以前のバージョンからアップグレードする場合は、影響を受けません。しかし、それ以後のバージョンはすべて、このバグが存在しています。
     </para>

     <para>
<!--
      The issue can be ameliorated by, after upgrading, vacuuming all tables
      in all databases while having <link
      linkend="guc-vacuum-freeze-table-age"><varname>vacuum_freeze_table_age</></link>
      set to zero.  This will fix any latent corruption but will not be able
      to fix all pre-existing data errors.  However, an installation can be
      presumed safe after performing this vacuuming if it has executed fewer
      than 2^31 update transactions in its lifetime (check this with
      <literal>SELECT txid_current() < 2^31</>).
-->
この問題は、アップグレード後、<link linkend="guc-vacuum-freeze-table-age"><varname>vacuum_freeze_table_age</></link>を
ゼロに設定し、全データベースの全テーブルをバキュームすることにより改善できます。
これにより、データ損失が発生する可能性が修正されますが、すでに存在しているすべてのデータエラーは修正できません。
しかしながら、その存続期間内2^31以下の更新トランザクションしか実行されていない場合（これは、<literal>SELECT txid_current() < 2^31</>を実行することで確認できます。）、
そのインストレーションは、このバキュームを実行することで安全だと言うことができるでしょう。
     </para>
    </listitem>

    <listitem>
     <para>
<!--
      Fix race condition in GIN index posting tree page deletion (Heikki
      Linnakangas)
-->
GINインデックスがツリーページを削除する際の競合条件を修正しました。(Heikki Linnakangas)

     </para>

     <para>
<!--
      This could lead to transient wrong answers or query failures.
-->
これにより、一時的な誤った応答やクエリの失敗が発生する可能性がありました。
     </para>
    </listitem>

    <listitem>
     <para>
<!--
      Avoid flattening a subquery whose <literal>SELECT</> list contains a
      volatile function wrapped inside a sub-<literal>SELECT</> (Tom Lane)
-->
副問い合わせの<literal>SELECT</>内部にラップされた揮発性関数をもつ<literal>SELECT</>の副問い合わせの平坦化を避けるようにしました。(Tom Lane)
     </para>

     <para>
<!--
      This avoids unexpected results due to extra evaluations of the
      volatile function.
-->
これにより、揮発性関数の余計な計算による予期しない結果を避けることができます。
     </para>
    </listitem>

    <listitem>
     <para>
<!--
      Fix planner's processing of non-simple-variable subquery outputs
      nested within outer joins (Tom Lane)
-->
単純な変数以外の副問い合わせ結果が外部結合内でネストしている場合に関するプランナの処理を修正しました。(Tom Lane)
     </para>

     <para>
<!--
      This error could lead to incorrect plans for queries involving
      multiple levels of subqueries within <literal>JOIN</> syntax.
-->
このエラーのせいで、<literal>JOIN</>の中で、複数のレベルの副問い合わせを含む問い合わせに対して誤ったプランが選ばれる可能性がありました。
     </para>
    </listitem>

    <listitem>
     <para>
<!--
      Fix premature deletion of temporary files (Andres Freund)
-->
一時ファイルの早すぎる削除を修正しました。 (Andres Freund)
     </para>
    </listitem>

    <listitem>
     <para>
<!--
      Fix possible read past end of memory in rule printing (Peter Eisentraut)
-->
ルールの出力時にメモリの最後を超えて読もうとする可能性があることを修正ました。(Peter Eisentraut)
     </para>
    </listitem>

    <listitem>
     <para>
<!--
      Fix array slicing of <type>int2vector</> and <type>oidvector</> values
      (Tom Lane)
-->
<type>int2vector</>と<type>oidvector</>の部分配列を修正しました。(Tom Lane)
     </para>

     <para>
<!--
      Expressions of this kind are now implicitly promoted to
      regular <type>int2</> or <type>oid</> arrays.
-->
これらの表現は現在、暗黙的に通常の<type>int2</>もしくは、<type>oid</>の配列に昇格させます。
     </para>
    </listitem>

    <listitem>
     <para>
<!--
      Fix incorrect behaviors when using a SQL-standard, simple GMT offset
      timezone (Tom Lane)
-->
SQL標準である単純なGMTオフセットタイムゾーンを使う際の誤った振る舞いを修正しました。(Tom Lane)
     </para>

     <para>
<!--
      In some cases, the system would use the simple GMT offset value when
      it should have used the regular timezone setting that had prevailed
      before the simple offset was selected.  This change also causes
      the <function>timeofday</> function to honor the simple GMT offset
      zone.
-->
単純なオフセットが選ばれる前に優勢になるべき通常のタイムゾーン設定を使うべきときにも、システムが単純なGMTオフセットの値を使う場合がありました。この変更は、<function>timeofday</>関数が、単純なGMTオフセットを選ぶ原因にもなっていました。
     </para>
    </listitem>

    <listitem>
     <para>
<!--
      Prevent possible misbehavior when logging translations of Windows
      error codes (Tom Lane)
-->
Windowsエラーコード変換のログ取得時に発生する可能性があった誤った振る舞いを防止しました。(Tom Lane)
     </para>
    </listitem>

    <listitem>
     <para>
<!--
      Properly quote generated command lines in <application>pg_ctl</>
      (Naoya Anzai and Tom Lane)
-->
<application>pg_ctl</>において、生成されたコマンドラインを正しく引用するよう修正しました。(Naoya Anzai、Tom Lane)
     </para>

     <para>
<!--
      This fix applies only to Windows.
-->
この修正は、Windows版のみに適用されます
     </para>
    </listitem>

    <listitem>
     <para>
<!--
      Fix <application>pg_dumpall</> to work when a source database
      sets <link
      linkend="guc-default-transaction-read-only"><varname>default_transaction_read_only</></link>
      via <command>ALTER DATABASE SET</> (Kevin Grittner)
-->
バックアップ元のデータベースが<command>ALTER DATABASE SET</>経由で、<link linkend="guc-default-transaction-read-only"><varname>default_transaction_read_only</></link>を設定するときの<application>pg_dumpall</>の動きを修正しました。(Kevin Grittner)
     </para>

     <para>
<!--
      Previously, the generated script would fail during restore.
-->
以前は、生成されたスクリプトがリストア中に失敗していました
     </para>
    </listitem>

    <listitem>
     <para>
<!--
      Fix <application>ecpg</>'s processing of lists of variables
      declared <type>varchar</> (Zolt&aacute;n B&ouml;sz&ouml;rm&eacute;nyi)
-->
<application>ecpg</>について、<type>varchar</>が宣言された変数のリストに関する処理を修正しました。(Zolt&aacute;n B&ouml;sz&ouml;rm&eacute;nyi)
     </para>
    </listitem>

    <listitem>
     <para>
<!--
      Make <filename>contrib/lo</> defend against incorrect trigger definitions
      (Marc Cousin)
-->
<filename>contrib/lo</>を誤ったトリガ定義から保護します。(Marc Cousin)
     </para>
    </listitem>

    <listitem>
     <para>
<!--
      Update time zone data files to <application>tzdata</> release 2013h
      for DST law changes in Argentina, Brazil, Jordan, Libya,
      Liechtenstein, Morocco, and Palestine.  Also, new timezone
      abbreviations WIB, WIT, WITA for Indonesia.
-->
タイムゾーンデータファイルを<application>tzdata</>リリース2013hに更新しました。
アルゼンチン、ブラジル、ヨルダン、リビア、リヒテンシュタイン、モロッコ、およびパレスチナでの夏時間の変更が含まれます。
インドネシアで使用されている新しい時間帯の略号、WIB, WIT, WITAが追加されました。
     </para>
    </listitem>

   </itemizedlist>

  </sect2>
 </sect1>
 
 <sect1 id="release-8-4-18">
<!--
  <title>Release 8.4.18</title>
-->
  <title>リリース8.4.18</title>

  <note>
<!--
  <title>Release Date</title>
-->
  <title>リリース日</title>
  <simpara>2013-10-10</simpara>
  </note>

  <para>
<!--
   This release contains a variety of fixes from 8.4.17.
   For information about new features in the 8.4 major release, see
   <xref linkend="release-8-4">.
-->
このリリースは8.4.17に対し、各種不具合を修正したものです。
8.4メジャーリリースにおける新機能については、<xref linkend="release-8-4">.を参照して下さい。
  </para>

  <sect2>
<!--
   <title>Migration to Version 8.4.18</title>
-->
   <title>バージョン8.4.18への移行</title>

   <para>
<!--
    A dump/restore is not required for those running 8.4.X.
-->
8.4.Xからの移行ではダンプ/リストアは不要です。
   </para>

   <para>
<!--
    However, if you are upgrading from a version earlier than 8.4.17,
    see <xref linkend="release-8-4-17">.
-->
また、8.4.10よりも前のリリースからアップグレードする場合は、<xref linkend="release-8-4-17">を参照して下さい。
   </para>

  </sect2>

  <sect2>
<!--
   <title>Changes</title>
-->
   <title>変更点</title>

   <itemizedlist>

    <listitem>
     <para>
<!--
      Prevent corruption of multi-byte characters when attempting to
      case-fold identifiers (Andrew Dunstan)
-->
識別子を大文字に変換しようとする際に生じるマルチバイト文字の破損を防ぐようにしました。(Andrew Dunstan)
     </para>

     <para>
<!--
      <productname>PostgreSQL</> case-folds non-ASCII characters only
      when using a single-byte server encoding.
-->
シングルバイトのサーバエンコーディングを使用している場合のみ、<productname>PostgreSQL</>が非ASCII文字の大文字変換を行います。
     </para>
    </listitem>

    <listitem>
     <para>
<!--
      Fix memory leak caused by <function>lo_open()</function> failure
      (Heikki Linnakangas)
-->
<function>lo_open()</function>に失敗した時にメモリリークを起こすのを修正しました。(Heikki Linnakangas)
     </para>
    </listitem>

    <listitem>
     <para>
<!--
      Fix memory overcommit bug when <varname>work_mem</> is using more
      than 24GB of memory (Stephen Frost)
-->
<varname>work_mem</>が24GBを超えるメモリを使っている時に、メモリを必要以上に取得する不具合を修正しました。(Stephen Frost)
     </para>
    </listitem>

    <listitem>
     <para>
<!--
      Fix deadlock bug in libpq when using SSL (Stephen Frost)
-->
SSLを使うときの、libpのデッドロックの不具合を修正しました。(Stephen Frost)
     </para>
    </listitem>

    <listitem>
     <para>
<!--
      Properly compute row estimates for boolean columns containing many NULL
      values (Andrew Gierth)
-->
多数のNULL値がある論理値型の列について、行の見積りの計算を正しくしました。(Andrew Gierth)
     </para>

     <para>
<!--
      Previously tests like <literal>col IS NOT TRUE</> and <literal>col IS
      NOT FALSE</> did not properly factor in NULL values when estimating
      plan costs.
-->
以前のバージョンでは、プランのコストの見積りにおいて、<literal>col IS NOT TRUE</>および<literal>col IS NOT FALSE</>のような条件でNULL値を正しく考慮していませんでした。
     </para>
    </listitem>

    <listitem>
     <para>
<!--
      Prevent pushing down <literal>WHERE</> clauses into unsafe
      <literal>UNION/INTERSECT</> subqueries (Tom Lane)
-->
<literal>WHERE</>句を、安全でない<literal>UNION/INTERSECT</>の副問い合わせに押し込まないようにしました。(Tom Lane)
     </para>

     <para>
<!--
      Subqueries of a <literal>UNION</> or <literal>INTERSECT</> that
      contain set-returning functions or volatile functions in their
      <literal>SELECT</> lists could be improperly optimized, leading to
      run-time errors or incorrect query results.
-->
選択リストに集合を返す関数、または、揮発性関数を持つ<literal>UNION</> もしくは、 <literal>INTERSECT</>の副問い合わせが適切に最適化されず、実行時エラーや誤った実行結果を引き起こす可能性がありました。
     </para>
    </listitem>

    <listitem>
     <para>
<!--
      Fix rare case of <quote>failed to locate grouping columns</>
      planner failure (Tom Lane)
-->
まれに発生する<quote>failed to locate grouping columns</>というプランナのエラーを修正しました。(Tom Lane)
     </para>
    </listitem>

    <listitem>
     <para>
<!--
      Improve view dumping code's handling of dropped columns in referenced
      tables (Tom Lane)
-->
ビューをダンプするプログラムで、参照されるテーブルでの列の削除を扱う挙動を改善しました。(Tom Lane)
     </para>
    </listitem>

    <listitem>
     <para>
<!--
      Fix possible deadlock during concurrent <command>CREATE INDEX
      CONCURRENTLY</> operations (Tom Lane)
-->
<command>CREATE INDEX CONCURRENTLY</>を同時に実行している時にデッドロックが起きる可能性があるのを修正しました。(Tom Lane)
     </para>
    </listitem>

    <listitem>
     <para>
<!--
      Fix <function>regexp_matches()</> handling of zero-length matches
      (Jeevan Chalke)
-->
<function>regexp_matches()</>の長さゼロのマッチの処理について修正しました。(Jeevan Chalke)
     </para>

     <para>
<!--
      Previously, zero-length matches like '^' could return too many matches.
-->
以前のバージョンでは、'^'のような長さゼロのマッチが、非常に多くのマッチを返すことがありました。
     </para>
    </listitem>

    <listitem>
     <para>
<!--
      Fix crash for overly-complex regular expressions (Heikki Linnakangas)
-->
非常に複雑な正規表現でクラッシュする問題を修正しました。(Heikki Linnakangas)
     </para>
    </listitem>

    <listitem>
     <para>
<!--
      Fix regular expression match failures for back references combined with
      non-greedy quantifiers (Jeevan Chalke)
-->
正規表現の後方参照でgreedyでない量指定子(quantifier)を使った時にマッチできない問題を修正しました。(Jeevan Chalke)
     </para>
    </listitem>

    <listitem>
     <para>
<!--
      Prevent <command>CREATE FUNCTION</> from checking <command>SET</>
      variables unless function body checking is enabled (Tom Lane)
-->
<command>CREATE FUNCTION</>で関数本体の検査が有効になっていなければ、<command>SET</>変数について検査しないようにしました。(Tom Lane)
     </para>
    </listitem>

    <listitem>
     <para>
<!--
      Fix <function>pgp_pub_decrypt()</> so it works for secret keys with
      passwords (Marko Kreen)
-->
<function>pgp_pub_decrypt()</>がパスワード付きの秘密鍵に対応できるよう修正しました。(Marko Kreen)
     </para>
    </listitem>

    <listitem>
     <para>
<!--
      Remove rare inaccurate warning during vacuum of index-less tables
      (Heikki Linnakangas)
-->
インデックスのないテーブルのバキューム時にまれに発生する不正確な警告を削除しました。(Heikki Linnakangas)
     </para>
    </listitem>

    <listitem>
     <para>
<!--
      Avoid possible failure when performing transaction control commands (e.g
      <command>ROLLBACK</>) in prepared queries (Tom Lane)
-->
プリペアド問い合わせの中でトランザクション制御コマンド(例：<command>ROLLBACK</>)を実行する時に失敗する可能性があるのを修正しました。(Tom Lane)
     </para>
    </listitem>

    <listitem>
     <para>
<!--
      Ensure that floating-point data input accepts standard spellings
      of <quote>infinity</> on all platforms (Tom Lane)
-->
浮動小数データ入力が、すべてのプラットフォームで、<quote>無限大</>をサポートすることを保証するようになりました。(Tom Lane)
     </para>

     <para>
<!--
      The C99 standard says that allowable spellings are <literal>inf</>,
      <literal>+inf</>, <literal>-inf</>, <literal>infinity</>,
      <literal>+infinity</>, and <literal>-infinity</>.  Make sure we
      recognize these even if the platform's <function>strtod</> function
      doesn't.
-->
C99標準では、<literal>inf</>、<literal>+inf</>、 <literal>-inf</>、 <literal>infinity</>、<literal>+infinity</>、<literal>-infinity</>が許容されるスペルです。
<function>strtod</>関数を実行しないプラットフォームでも、これらを認識することを保証します。
     </para>
    </listitem>

    <listitem>
     <para>
<!--
      Expand ability to compare rows to records and arrays (Rafal Rzepecki,
      Tom Lane)
-->
行をレコードやアレイと比較できる機能を拡張しました。(Rafal Rzepecki、Tom Lane)
     </para>
    </listitem>

    <listitem>
     <para>
<!--
      Update time zone data files to <application>tzdata</> release 2013d
      for DST law changes in Israel, Morocco, Palestine, and Paraguay.
      Also, historical zone data corrections for Macquarie Island.
-->
タイムゾーンデータファイルを<application>tzdata</>リリース2013dに更新しました。
イスラエル、モロッコ、パレスチナ、パラグアイでの夏時間の変更が含まれます。
またマッコーリー(Macquarie)島での歴史的な地域データの修正が含まれます。
     </para>
    </listitem>

   </itemizedlist>

  </sect2>
 </sect1>

 <sect1 id="release-8-4-17">
<!--
  <title>Release 8.4.17</title>
-->
  <title>リリース8.4.17</title>

  <note>
<!--
  <title>Release Date</title>
-->
  <title>リリース日</title>
  <simpara>2013-04-04</simpara>
  </note>

  <para>
<!--
   This release contains a variety of fixes from 8.4.16.
   For information about new features in the 8.4 major release, see
   <xref linkend="release-8-4">.
-->
このリリースは8.4.16に対し、各種不具合を修正したものです。
8.4メジャーリリースにおける新機能については、<xref linkend="release-8-4">を参照してください。
  </para>

  <sect2>
<!--
   <title>Migration to Version 8.4.17</title>
-->
   <title>バージョン8.4.17への移行</title>

   <para>
<!--
    A dump/restore is not required for those running 8.4.X.
-->
    8.4.Xからの移行ではダンプ/リストアは不要です。
   </para>

   <para>
<!--
    However, this release corrects several errors in management of GiST
    indexes.  After installing this update, it is advisable to
    <command>REINDEX</> any GiST indexes that meet one or more of the
    conditions described below.
-->
しかし、このリリースではGiSTインデックスの管理についていくつかの不具合を修正しています。
このアップデートをインストールした後、以下に記述する条件の1つ以上に該当するGiSTインデックスすべてについて、<command>REINDEX</>を実行することを推奨します。
   </para>

   <para>
<!--
    Also, if you are upgrading from a version earlier than 8.4.10,
    see <xref linkend="release-8-4-10">.
-->
しかしながら、8.4.17よりも前のバージョンからアップグレードする場合は、<xref linkend="release-8-4-10">を参照してください。
   </para>

  </sect2>

  <sect2>
<!--
   <title>Changes</title>
-->
   <title>変更点</title>

   <itemizedlist>

    <listitem>
     <para>
<!--
      Reset OpenSSL randomness state in each postmaster child process
      (Marko Kreen)
-->
OpenSSLの乱数の状態を、postmasterのそれぞれの子プロセスでリセットするようにしました。(Marko Kreen)
     </para>

     <para>
<!--
      This avoids a scenario wherein random numbers generated by
      <filename>contrib/pgcrypto</> functions might be relatively easy for
      another database user to guess.  The risk is only significant when
      the postmaster is configured with <varname>ssl</> = <literal>on</>
      but most connections don't use SSL encryption.  (CVE-2013-1900)
-->
<filename>contrib/pgcrypto</>関数によって生成された乱数が、他のデータベースユーザによって比較的推定しやすいという問題が、これにより回避されます。
この危険はpostmasterが<varname>ssl</> = <literal>on</>で構成されている時にのみ問題となりますが、ほとんどの接続ではSSL暗号化を利用していません。(CVE-2013-1900)
     </para>
    </listitem>

    <listitem>
     <para>
<!--
      Fix GiST indexes to not use <quote>fuzzy</> geometric comparisons when
      it's not appropriate to do so (Alexander Korotkov)
-->
GiSTインデックスで、<quote>fuzzy</>な幾何比較を使うのが適切でないときは、使わないようにしました。(Alexander Korotkov)
     </para>

     <para>
<!--
      The core geometric types perform comparisons using <quote>fuzzy</>
      equality, but <function>gist_box_same</> must do exact comparisons,
      else GiST indexes using it might become inconsistent.  After installing
      this update, users should <command>REINDEX</> any GiST indexes on
      <type>box</>, <type>polygon</>, <type>circle</>, or <type>point</>
      columns, since all of these use <function>gist_box_same</>.
-->
幾何データ型のコアでは<quote>fuzzy</>な同値性を利用して比較を行ないますが、<function>gist_box_same</>では正確な比較を行う必要があり、そうしなければ、それを利用するGiSTインデックスは一貫しないものになります。
このアップデートをインストールした後、<type>box</>、<type>polygon</>、<type>circle</>、<type>point</>型の列のすべてのGiSTインデックスについて<command>REINDEX</>を実行してください。
これらはいずれも<function>gist_box_same</>を使っています。
     </para>
    </listitem>

    <listitem>
     <para>
<!--
      Fix erroneous range-union and penalty logic in GiST indexes that use
      <filename>contrib/btree_gist</> for variable-width data types, that is
      <type>text</>, <type>bytea</>, <type>bit</>, and <type>numeric</>
      columns (Tom Lane)
-->
可変長のデータ型、つまり<type>text</>、<type>bytea</>、<type>bit</>、<type>numeric</>型の列で<filename>contrib/btree_gist</>を使うGiSTインデックスについて誤った範囲の結合と不正なロジックを修正しました。(Tom Lane)
     </para>

     <para>
<!--
      These errors could result in inconsistent indexes in which some keys
      that are present would not be found by searches, and also in useless
      index bloat.  Users are advised to <command>REINDEX</> such indexes
      after installing this update.
-->
この誤りにより、存在するキーが検索で見つからないような一貫性のないインデックスが作成されたり、インデックスが無駄に大きくなることがありました。
このアップデートをインストールした後、そのようなインデックスについて<command>REINDEX</>を実行することを推奨します。
     </para>
    </listitem>

    <listitem>
     <para>
<!--
      Fix bugs in GiST page splitting code for multi-column indexes
      (Tom Lane)
-->
複数列についてのインデックスで、GiSTページを分割するコードの不具合を修正しました。(Tom Lane)
     </para>

     <para>
<!--
      These errors could result in inconsistent indexes in which some keys
      that are present would not be found by searches, and also in indexes
      that are unnecessarily inefficient to search.  Users are advised to
      <command>REINDEX</> multi-column GiST indexes after installing this
      update.
-->
この誤りにより、存在するキーが検索で見つからないような一貫性のないインデックスが作られることや、検索が非常に非効率になるインデックスが作られることがありました。
このアップデートをインストールした後、複数列についてのGiSTインデックスについて<command>REINDEX</>を実行することを推奨します。
     </para>
    </listitem>

    <listitem>
     <para>
<!--
      Fix infinite-loop risk in regular expression compilation (Tom Lane,
      Don Porter)
-->
正規表現のコンパイルで無限ループになる可能性があるのを修正しました。(Tom Lane、Don Porter)
     </para>
    </listitem>

    <listitem>
     <para>
<!--
      Fix potential null-pointer dereference in regular expression compilation
      (Tom Lane)
-->
正規表現のコンパイル時にNULLポインタから参照先を取得する可能性があるのを修正しました。(Tom Lane)
     </para>
    </listitem>

    <listitem>
     <para>
<!--
      Fix <function>to_char()</> to use ASCII-only case-folding rules where
      appropriate (Tom Lane)
-->
<function>to_char()</>で、それが適切な場合、ASCIIのみの大文字変換規則を利用するように修正しました。(Tom Lane)
     </para>

     <para>
<!--
      This fixes misbehavior of some template patterns that should be
      locale-independent, but mishandled <quote><literal>I</></quote> and
      <quote><literal>i</></quote> in Turkish locales.
-->
これにより、ロケールに依存すべきでないいくつかのテンプレートのパターンにおける誤った動作が修正されます。
トルコ語のロケールで<quote><literal>I</></quote>と<quote><literal>i</></quote>が正しく処理されていませんでした。
     </para>
    </listitem>

    <listitem>
     <para>
<!--
      Fix unwanted rejection of timestamp <literal>1999-12-31 24:00:00</>
      (Tom Lane)
-->
<literal>1999-12-31 24:00:00</>というタイムスタンプが理由もなく拒絶されていたのを修正しました。(Tom Lane)
     </para>
    </listitem>

    <listitem>
     <para>
<!--
      Remove useless <quote>picksplit doesn't support secondary split</> log
      messages (Josh Hansen, Tom Lane)
-->
<quote>picksplit doesn't support secondary split</>という不必要なログメッセージを削除しました。(Josh Hansen、Tom Lane)
     </para>

     <para>
<!--
      This message seems to have been added in expectation of code that was
      never written, and probably never will be, since GiST's default
      handling of secondary splits is actually pretty good.  So stop nagging
      end users about it.
-->
このメッセージは何らかのコードを期待して追加されたように思われますが、そのコードは書かれませんでした。
また、GiSTによる二次的分割のデフォルト処理は実際には非常に良いので、そのコードは今後も書かれないでしょう。
そのため、エンドユーザにブツブツ言うのをやめることにしました。
     </para>
    </listitem>

    <listitem>
     <para>
<!--
      Fix possible failure to send a session's last few transaction
      commit/abort counts to the statistics collector (Tom Lane)
-->
セッションの最後のいくつかのコミットとアボートの件数を統計情報コレクタに送信するのに失敗する可能性があるのを修正しました。(Tom Lane)
     </para>
    </listitem>

    <listitem>
     <para>
<!--
      Eliminate memory leaks in PL/Perl's <function>spi_prepare()</> function
      (Alex Hunsaker, Tom Lane)
-->
PL/Perlの<function>spi_prepare()</>関数のメモリリークを修正しました。(Alex Hunsaker、Tom Lane)
     </para>
    </listitem>

    <listitem>
     <para>
<!--
      Fix <application>pg_dumpall</> to handle database names containing
      <quote><literal>=</></quote> correctly (Heikki Linnakangas)
-->
<application>pg_dumpall</>でデータベース名に<quote><literal>=</></quote>が含まれるものを正しく処理できるよう修正しました。(Heikki Linnakangas)
     </para>
    </listitem>

    <listitem>
     <para>
<!--
      Avoid crash in <application>pg_dump</> when an incorrect connection
      string is given (Heikki Linnakangas)
-->
<application>pg_dump</>が不正な接続文字列が渡された時にクラッシュしないようにしました。(Heikki Linnakangas)
     </para>
    </listitem>

    <listitem>
     <para>
<!--
      Ignore invalid indexes in <application>pg_dump</> (Michael Paquier)
-->
<application>pg_dump</>で不正なインデックスを無視するようにしました。(Michael Paquier)
     </para>

     <para>
<!--
      Dumping invalid indexes can cause problems at restore time, for example
      if the reason the index creation failed was because it tried to enforce
      a uniqueness condition not satisfied by the table's data.  Also, if the
      index creation is in fact still in progress, it seems reasonable to
      consider it to be an uncommitted DDL change, which
      <application>pg_dump</> wouldn't be expected to dump anyway.
-->
不正なインデックスをダンプするとリストア時に問題が発生する可能性があります。
例えば、ユニーク条件を満たさないテーブルのデータに対してユニーク条件を強制したためにインデックス作成に失敗したような場合です。
また、インデックスの作成が実際にはまだ進行中の場合もありますが、このときはDDLによる更新がまだコミットされていないと考えるのが適当でしょうから、<application>pg_dump</>がダンプする必要はありません。
     </para>
    </listitem>

    <listitem>
     <para>
<!--
      Fix <filename>contrib/pg_trgm</>'s <function>similarity()</> function
      to return zero for trigram-less strings (Tom Lane)
-->
<filename>contrib/pg_trgm</>の<function>similarity()</>関数が、トライグラムのない文字列について0を返すよう修正しました。(Tom Lane)
     </para>

     <para>
<!--
      Previously it returned <literal>NaN</> due to internal division by zero.
-->
以前は内部でのゼロ割りにより<literal>NaN</>を返していました。
     </para>
    </listitem>

    <listitem>
     <para>
<!--
      Update time zone data files to <application>tzdata</> release 2013b
      for DST law changes in Chile, Haiti, Morocco, Paraguay, and some
      Russian areas.  Also, historical zone data corrections for numerous
      places.
-->
タイムゾーンデータファイルを<application>tzdata</>リリース2013bに更新しました。
チリ、ハイチ、モロッコ、パラグアイ、およびロシアのいくつかの地域での夏時間の変更が含まれます。
また、数多くの場所での歴史的な地域データの修正が含まれます。
     </para>

     <para>
<!--
      Also, update the time zone abbreviation files for recent changes in
      Russia and elsewhere: <literal>CHOT</>, <literal>GET</>,
      <literal>IRKT</>, <literal>KGT</>, <literal>KRAT</>, <literal>MAGT</>,
      <literal>MAWT</>, <literal>MSK</>, <literal>NOVT</>, <literal>OMST</>,
      <literal>TKT</>, <literal>VLAT</>, <literal>WST</>, <literal>YAKT</>,
      <literal>YEKT</> now follow their current meanings, and
      <literal>VOLT</> (Europe/Volgograd) and <literal>MIST</>
      (Antarctica/Macquarie) are added to the default abbreviations list.
-->
また、時間帯の略称について、ロシアおよび他の地域での以下の最近の変更を反映しました。
<literal>CHOT</>、<literal>GET</>、<literal>IRKT</>、<literal>KGT</>、<literal>KRAT</>、<literal>MAGT</>、<literal>MAWT</>、<literal>MSK</>、<literal>NOVT</>、<literal>OMST</>、<literal>TKT</>、<literal>VLAT</>、<literal>WST</>、<literal>YAKT</>、<literal>YEKT</>については、それらの現在の意味に従います。
<literal>VOLT</> (Europe/Volgograd (ヨーロッパ/ヴォルゴグラード))および <literal>MIST</> (Antarctica/Macquarie (南極/マッコーリー島))をデフォルトの短縮名リストに追加しました。
     </para>
    </listitem>

   </itemizedlist>

  </sect2>
 </sect1>

 <sect1 id="release-8-4-16">
<!--
  <title>Release 8.4.16</title>
-->
  <title>リリース8.4.16</title>

  <note>
<!--
  <title>Release Date</title>
-->
  <title>リリース日</title>
  <simpara>2013-02-07</simpara>
  </note>

  <para>
<!--
   This release contains a variety of fixes from 8.4.15.
   For information about new features in the 8.4 major release, see
   <xref linkend="release-8-4">.
-->
このリリースは8.4.15に対し、各種不具合を修正したものです。
8.4メジャーリリースにおける新機能については、<xref linkend="release-8-4">を参照してください。
  </para>

  <sect2>
<!--
   <title>Migration to Version 8.4.16</title>
-->
   <title>バージョン8.4.16への移行</title>

   <para>
<!--
    A dump/restore is not required for those running 8.4.X.
-->
8.4.Xからの移行ではダンプ/リストアは不要です。
   </para>

   <para>
<!--
    However, if you are upgrading from a version earlier than 8.4.10,
    see <xref linkend="release-8-4-10">.
-->
しかし、8.4.10よりも前のバージョンからアップグレードする場合は、<xref linkend="release-8-4-10">を参照してください。
   </para>

  </sect2>

  <sect2>
<!--
   <title>Changes</title>
-->
   <title>変更点</title>

   <itemizedlist>

    <listitem>
     <para>
<!--
      Prevent execution of <function>enum_recv</> from SQL (Tom Lane)
-->
SQLから<function>enum_recv</>を実行できないようにしました。(Tom Lane)
     </para>

     <para>
<!--
      The function was misdeclared, allowing a simple SQL command to crash the
      server.  In principle an attacker might be able to use it to examine the
      contents of server memory.  Our thanks to Sumit Soni (via Secunia SVCRP)
      for reporting this issue.  (CVE-2013-0255)
-->
この関数は誤った宣言をされており、単純なSQLコマンドでサーバをクラッシュさせることが可能でした。
実際のところ、サーバのメモリの内容を検査するために攻撃者がこれを利用することが可能になっていました。
この問題を(Secunia SVCRP経由で)報告してくれたSumit Soniに感謝します。(CVE-2013-0255)
     </para>
    </listitem>

    <listitem>
     <para>
<!--
      Update minimum recovery point when truncating a relation file (Heikki
      Linnakangas)
-->
リレーションのファイルを切り詰めるときに、最小復旧地点を更新するようにしました。(Heikki Linnakangas)
     </para>

     <para>
<!--
      Once data has been discarded, it's no longer safe to stop recovery at
      an earlier point in the timeline.
-->
データが捨てられた後は、タイムライン上のそれより前の地点で復旧を止めることは、もはや安全ではありません。
     </para>
    </listitem>

    <listitem>
     <para>
<!--
      Fix SQL grammar to allow subscripting or field selection from a
      sub-SELECT result (Tom Lane)
-->
副SELECTの結果から添字付けあるいは列選択できるようSQLの文法を修正しました。(Tom Lane)
     </para>
    </listitem>

    <listitem>
     <para>
<!--
      Protect against race conditions when scanning
      <structname>pg_tablespace</> (Stephen Frost, Tom Lane)
-->
<structname>pg_tablespace</>をスキャンするときに競合問題が発生しないようにしました。(Stephen Frost、Tom Lane)
     </para>

     <para>
<!--
      <command>CREATE DATABASE</> and <command>DROP DATABASE</> could
      misbehave if there were concurrent updates of
      <structname>pg_tablespace</> entries.
-->
<structname>pg_tablespace</>のエントリに複数の同時更新があるとき、<command>CREATE DATABASE</>および<command>DROP DATABASE</>が正しく動作しない場合がありました。
     </para>
    </listitem>

    <listitem>
     <para>
<!--
      Prevent <command>DROP OWNED</> from trying to drop whole databases or
      tablespaces (&Aacute;lvaro Herrera)
-->
<command>DROP OWNED</>がデータベース全体あるいはテーブル空間を削除しようとしないようにしました。(&Aacute;lvaro Herrera)
     </para>

     <para>
<!--
      For safety, ownership of these objects must be reassigned, not dropped.
-->
安全のため、これらのオブジェクトは削除するのでなく、所有権を変更すべきです。
     </para>
    </listitem>

    <listitem>
     <para>
<!--
      Fix error in <link
      linkend="guc-vacuum-freeze-table-age"><varname>vacuum_freeze_table_age</></link>
      implementation (Andres Freund)
-->
<link linkend="guc-vacuum-freeze-table-age"><varname>vacuum_freeze_table_age</></link>の実装の誤りを修正しました。(Andres Freund)
     </para>

     <para>
<!--
      In installations that have existed for more than <link
      linkend="guc-vacuum-freeze-min-age"><varname>vacuum_freeze_min_age</></link>
      transactions, this mistake prevented autovacuum from using partial-table
      scans, so that a full-table scan would always happen instead.
-->
<link linkend="guc-vacuum-freeze-min-age"><varname>vacuum_freeze_min_age</></link>の値よりも多くのトランザクションを実行したインストール環境では、この誤りにより自動バキュームが部分テーブルスキャンを実行できなくなり、その結果、必ずテーブル全体のスキャンが発生します。
     </para>
    </listitem>

    <listitem>
     <para>
<!--
      Prevent misbehavior when a <symbol>RowExpr</> or <symbol>XmlExpr</>
      is parse-analyzed twice (Andres Freund, Tom Lane)
-->
<symbol>RowExpr</>あるいは<symbol>XmlExpr</>が2度、解析された時に、誤った動作をしないようにしました。(Andres Freund、Tom Lane)
     </para>

     <para>
<!--
      This mistake could be user-visible in contexts such as
      <literal>CREATE TABLE LIKE INCLUDING INDEXES</>.
-->
この誤りは<literal>CREATE TABLE LIKE INCLUDING INDEXES</>などの状況においてユーザに明らかになることがありました。
     </para>
    </listitem>

    <listitem>
     <para>
<!--
      Improve defenses against integer overflow in hashtable sizing
      calculations (Jeff Davis)
-->
ハッシュテーブルのサイズ計算で整数のオーバーフローが起きないようにする仕組みを改善しました。(Jeff Davis)
     </para>
    </listitem>

    <listitem>
     <para>
<!--
      Reject out-of-range dates in <function>to_date()</> (Hitoshi Harada)
-->
<function>to_date()</>が範囲外の日付を拒絶するようにしました。(Hitoshi Harada)
     </para>
    </listitem>

    <listitem>
     <para>
<!--
      Ensure that non-ASCII prompt strings are translated to the correct
      code page on Windows (Alexander Law, Noah Misch)
-->
Windowsで非ASCIIのプロンプト文字列が、確実に正しいコードページに変換されるようにしました。(Alexander Law、Noah Misch)
     </para>

     <para>
<!--
      This bug affected <application>psql</> and some other client programs.
-->
このバグは<application>psql</>および他のいくつかのクライアントプログラムに影響がありました。
     </para>
    </listitem>

    <listitem>
     <para>
<!--
      Fix possible crash in <application>psql</>'s <command>\?</> command
      when not connected to a database (Meng Qingzhong)
-->
データベースに接続していないとき、<application>psql</>の<command>\?</>コマンドがクラッシュする可能性があったのを修正しました。(Meng Qingzhong)
     </para>
    </listitem>

    <listitem>
     <para>
<!--
      Fix one-byte buffer overrun in <application>libpq</>'s
      <function>PQprintTuples</> (Xi Wang)
-->
<application>libpq</>の<function>PQprintTuples</>でバッファを1バイト行き過ぎてしまう問題を修正しました。(Xi Wang)
     </para>

     <para>
<!--
      This ancient function is not used anywhere by
      <productname>PostgreSQL</> itself, but it might still be used by some
      client code.
-->
この古い関数は<productname>PostgreSQL</>本体によっては使われていませんが、クライアントのプログラムでは今でも使われているかもしれません。
     </para>
    </listitem>

    <listitem>
     <para>
<!--
      Make <application>ecpglib</> use translated messages properly
      (Chen Huajun)
-->
<application>ecpglib</>で翻訳されたメッセージを適切に使うようにしました。(Chen Huajun)
     </para>
    </listitem>

    <listitem>
     <para>
<!--
      Properly install <application>ecpg_compat</> and
      <application>pgtypes</> libraries on MSVC (Jiang Guiqing)
-->
MSVC上で<application>ecpg_compat</>および<application>pgtypes</>のライブラリを適切にインストールするようにしました。(Jiang Guiqing)
     </para>
    </listitem>

    <listitem>
     <para>
<!--
      Rearrange configure's tests for supplied functions so it is not
      fooled by bogus exports from libedit/libreadline (Christoph Berg)
-->
libedit/libreadlineからの誤ったエクスポートに騙されないよう、configureによる提供関数の確認の順序を調整しました。(Christoph Berg)
     </para>
    </listitem>

    <listitem>
     <para>
<!--
      Ensure Windows build number increases over time (Magnus Hagander)
-->
Windowsのビルド番号が時とともに確実に大きくなるようにしました。(Magnus Hagander)
     </para>
    </listitem>

    <listitem>
     <para>
<!--
      Make <application>pgxs</> build executables with the right
      <literal>.exe</> suffix when cross-compiling for Windows
      (Zoltan Boszormenyi)
-->
Windows用にクロスコンパイルしたときに、<application>pgxs</>が正しく<literal>.exe</>の拡張子の付いた実行プログラムを生成するようにしました。(Zoltan Boszormenyi)
     </para>
    </listitem>

    <listitem>
     <para>
<!--
      Add new timezone abbreviation <literal>FET</> (Tom Lane)
-->
新しい時間帯の略号<literal>FET</>を追加しました。(Tom Lane)
     </para>

     <para>
<!--
      This is now used in some eastern-European time zones.
-->
これは一部の東ヨーロッパの時間帯で使われています。
     </para>
    </listitem>

   </itemizedlist>

  </sect2>
 </sect1>

 <sect1 id="release-8-4-15">
<!--
  <title>Release 8.4.15</title>
-->
  <title>リリース8.4.15</title>

  <note>
<!--
  <title>Release Date</title>
-->
  <title>リリース日</title>
  <simpara>2012-12-06</simpara>
  </note>

  <para>
<!--
   This release contains a variety of fixes from 8.4.14.
   For information about new features in the 8.4 major release, see
   <xref linkend="release-8-4">.
-->
このリリースは8.4.14に対し、各種不具合を修正したものです。
8.4メジャーリリースにおける新機能については、<xref linkend="release-8-4">を参照してください。
  </para>

  <sect2>
<!--
   <title>Migration to Version 8.4.15</title>
-->
   <title>バージョン8.4.15への移行</title>

   <para>
<!--
    A dump/restore is not required for those running 8.4.X.
-->
8.4.Xからの移行ではダンプ/リストアは不要です。
   </para>

   <para>
    However, if you are upgrading from a version earlier than 8.4.10,
    see <xref linkend="release-8-4-10">.
-->
しかし8.4.10より前のバージョンからアップグレードする場合は、<xref linkend="release-8-4-10">を参照してください。
   </para>

  </sect2>

  <sect2>
<!--
   <title>Changes</title>
-->
   <title>変更点</title>

   <itemizedlist>

    <listitem>
     <para>
<!--
      Fix multiple bugs associated with <command>CREATE INDEX
      CONCURRENTLY</> (Andres Freund, Tom Lane)
-->
<command>CREATE INDEX CONCURRENTLY</>に関連する複数の不具合を修正しました。(Andres Freund、Tom Lane)
     </para>

     <para>
<!--
      Fix <command>CREATE INDEX CONCURRENTLY</> to use
      in-place updates when changing the state of an index's
      <structname>pg_index</> row.  This prevents race conditions that could
      cause concurrent sessions to miss updating the target index, thus
      resulting in corrupt concurrently-created indexes.
-->
<command>CREATE INDEX CONCURRENTLY</>がインデックスの<structname>pg_index</>の行の状態を変更するときに、その場にある更新を使うように修正しました。
これにより、同時実行中のセッションが対象のインデックスを更新できず、それによりCONCURRENTLYで作成されるインデックスを破損させることになる競合条件を防ぐことができます。
     </para>

     <para>
<!--
      Also, fix various other operations to ensure that they ignore
      invalid indexes resulting from a failed <command>CREATE INDEX
      CONCURRENTLY</> command.  The most important of these is
      <command>VACUUM</>, because an auto-vacuum could easily be launched
      on the table before corrective action can be taken to fix or remove
      the invalid index.
-->
また、<command>CREATE INDEX CONCURRENTLY</>コマンドのエラーの結果として作られる不正なインデックスについて、他の様々な操作が確実に無視するように修正しました。
この中で最も重要なのは<command>VACUUM</>です。
なぜなら、この不正なインデックスを修正あるいは削除するための修正の処理が実行される前に、自動バキュームが実行されることがあり得るからです。
     </para>
    </listitem>

    <listitem>
     <para>
<!--
      Avoid corruption of internal hash tables when out of memory
      (Hitoshi Harada)
-->
メモリが不足した時でも、内部ハッシュテーブルが破損しないようにしました。(Hitoshi Harada)
     </para>
    </listitem>

    <listitem>
     <para>
<!--
      Fix planning of non-strict equivalence clauses above outer joins
      (Tom Lane)
-->
外部結合上の厳格でない等価な句についての計画作成を修正しました。(Tom Lane)
     </para>

     <para>
<!--
      The planner could derive incorrect constraints from a clause equating
      a non-strict construct to something else, for example
      <literal>WHERE COALESCE(foo, 0) = 0</>
      when <literal>foo</> is coming from the nullable side of an outer join.
-->
厳格でない構造を他のものと等号で結ぶ句について、プランナが誤った制約を導出する場合がありました。
例えば、<literal>WHERE COALESCE(foo, 0) = 0</>で<literal>foo</>が外部結合のNULLになるかもしれない側のもののときです。
     </para>
    </listitem>

    <listitem>
     <para>
<!--
      Improve planner's ability to prove exclusion constraints from
      equivalence classes (Tom Lane)
-->
プランナについて、等価なクラスから排他制約を証明する能力を向上しました。(Tom Lane)
     </para>
    </listitem>

    <listitem>
     <para>
<!--
      Fix partial-row matching in hashed subplans to handle cross-type cases
      correctly (Tom Lane)
-->
ハッシュされた副計画の部分行のマッチングについて、型をまたがる場合を正しく処理できるよう修正しました。(Tom Lane)
     </para>

     <para>
<!--
      This affects multicolumn <literal>NOT IN</> subplans, such as
      <literal>WHERE (a, b) NOT IN (SELECT x, y FROM ...)</>
      when for instance <literal>b</> and <literal>y</> are <type>int4</>
      and <type>int8</> respectively.  This mistake led to wrong answers
      or crashes depending on the specific datatypes involved.
-->
これは<literal>WHERE (a, b) NOT IN (SELECT x, y FROM ...)</>のような複数の列についての<literal>NOT IN</>の副計画で、例えば<literal>b</>と<literal>y</>がそれぞれ<type>int4</>型と<type>int8</>型である、というような場合に影響します。
この処理の誤りにより、そこで使われているデータ型によって、誤った結果が得られたり、あるいはクラッシュする、ということが起きていました。
     </para>
    </listitem>

    <listitem>
     <para>
<!--
      Acquire buffer lock when re-fetching the old tuple for an
      <literal>AFTER ROW UPDATE/DELETE</> trigger (Andres Freund)
-->
<literal>AFTER ROW UPDATE/DELETE</>トリガーで古いタプルを再フェッチする時、バッファロックを取得するようにしました。(Andres Freund)
     </para>

     <para>
<!--
      In very unusual circumstances, this oversight could result in passing
      incorrect data to the precheck logic for a foreign-key enforcement
      trigger.  That could result in a crash, or in an incorrect decision
      about whether to fire the trigger.
-->
この誤りにより、非常に特異な状況において、外部キーを強制するトリガーの事前チェックのロジックに対して誤ったデータを渡すことがありました。
その結果として、クラッシュを起こしたり、あるいはトリガーを実行するかどうかについて誤った判断をすることがありました。
     </para>
    </listitem>

    <listitem>
     <para>
<!--
      Fix <command>ALTER COLUMN TYPE</> to handle inherited check
      constraints properly (Pavan Deolasee)
-->
<command>ALTER COLUMN TYPE</>について、継承されたチェック制約を正しく処理できるように修正しました。(Pavan Deolasee)
     </para>

     <para>
<!--
      This worked correctly in pre-8.4 releases, and now works correctly
      in 8.4 and later.
-->
これは8.4より前のリリースでは正しく動作していました。
この修正により8.4およびそれ以降のリリースでも正しく動作するようになりました。
     </para>
    </listitem>

    <listitem>
     <para>
<!--
      Fix <command>REASSIGN OWNED</> to handle grants on tablespaces
      (&Aacute;lvaro Herrera)
-->
<command>REASSIGN OWNED</>について、表領域のGRANTが正しく処理できるように修正しました。(&Aacute;lvaro Herrera)
     </para>
    </listitem>

    <listitem>
     <para>
<!--
      Ignore incorrect <structname>pg_attribute</> entries for system
      columns for views (Tom Lane)
-->
ビューのシステム列についての<structname>pg_attribute</>の誤ったエントリを無視するようにしました。(Tom Lane)
     </para>

     <para>
<!--
      Views do not have any system columns.  However, we forgot to
      remove such entries when converting a table to a view.  That's fixed
      properly for 9.3 and later, but in previous branches we need to defend
      against existing mis-converted views.
-->
ビューにはシステム列はありません。
しかし、表をビューに変換するとき、そのようなエントリを取り除くことを忘れていました。
これは9.3およびそれ以降のリリースでは適切に修正されますが、それ以前のブランチにおいても、誤って変換されたビューが存在しないようにする必要があります。
     </para>
    </listitem>

    <listitem>
     <para>
<!--
      Fix rule printing to dump <literal>INSERT INTO <replaceable>table</>
      DEFAULT VALUES</literal> correctly (Tom Lane)
-->
ルールの出力について、<literal>INSERT INTO <replaceable>table</> DEFAULT VALUES</literal>を正しくダンプできるよう修正しました。(Tom Lane)
     </para>
    </listitem>

    <listitem>
     <para>
<!--
      Guard against stack overflow when there are too many
      <literal>UNION</>/<literal>INTERSECT</>/<literal>EXCEPT</> clauses
      in a query (Tom Lane)
-->
問い合わせが非常に多くの<literal>UNION</>/<literal>INTERSECT</>/<literal>EXCEPT</>を含むときでもスタックオーバーフローが発生しないようにしました。(Tom Lane)
     </para>
    </listitem>

    <listitem>
     <para>
<!--
      Prevent platform-dependent failures when dividing the minimum possible
      integer value by -1 (Xi Wang, Tom Lane)
-->
もっとも小さな整数値を-1で割り算した時に、プラットフォームによってはエラーとなるのを修正しました。(Xi Wang、Tom Lane)
     </para>
    </listitem>

    <listitem>
     <para>
<!--
      Fix possible access past end of string in date parsing
      (Hitoshi Harada)
-->
日付文字列の解析で、文字列の終わりを越えてアクセスすることがあるのを修正しました。(Hitoshi Harada)
     </para>
    </listitem>

    <listitem>
     <para>
<!--
      Produce an understandable error message if the length of the path name
      for a Unix-domain socket exceeds the platform-specific limit
      (Tom Lane, Andrew Dunstan)
-->
Unixドメインソケットのパス名がプラットフォーム依存の最大長を超えていた場合に、理解可能なエラーメッセージを生成するようにしました。(Tom Lane、Andrew Dunstan)
     </para>

     <para>
<!--
      Formerly, this would result in something quite unhelpful, such as
      <quote>Non-recoverable failure in name resolution</>.
-->
以前は<quote>Non-recoverable failure in name resolution</>(名前解決で解決不能なエラーが発生しました)といった非常に不親切なエラーを起こしていました。
     </para>
    </listitem>

    <listitem>
     <para>
<!--
      Fix memory leaks when sending composite column values to the client
      (Tom Lane)
-->
複合列の値をクライアントに送るときのメモリリークを修正しました。(Tom Lane)
     </para>
    </listitem>

    <listitem>
     <para>
<!--
      Make <application>pg_ctl</> more robust about reading the
      <filename>postmaster.pid</> file (Heikki Linnakangas)
-->
<filename>postmaster.pid</>ファイルの読み込みについて、<application>pg_ctl</>をより堅牢にしました。(Heikki Linnakangas)
     </para>

     <para>
<!--
      Fix race conditions and possible file descriptor leakage.
-->
競合条件、およびファイルデスクリプタのリークを解決しました。
     </para>
    </listitem>

    <listitem>
     <para>
<!--
      Fix possible crash in <application>psql</> if incorrectly-encoded data
      is presented and the <varname>client_encoding</> setting is a
      client-only encoding, such as SJIS (Jiang Guiqing)
-->
<application>psql</>において、不正にエンコードされたデータが入力され、かつ<varname>client_encoding</>の設定がSJISのようにクライアントでしか利用できない文字セットである場合にクラッシュする場合があるのを修正しました。(Jiang Guiqing)
     </para>
    </listitem>

    <listitem>
     <para>
<!--
      Fix bugs in the <filename>restore.sql</> script emitted by
      <application>pg_dump</> in <literal>tar</> output format (Tom Lane)
-->
<application>pg_dump</>が<literal>tar</>出力形式で生成する<filename>restore.sql</>スクリプトの不具合を修正しました。(Tom Lane)
     </para>

     <para>
<!--
      The script would fail outright on tables whose names include
      upper-case characters.  Also, make the script capable of restoring
      data in <option>&#045;-inserts</> mode as well as the regular COPY mode.
-->
このスクリプトはテーブル名が大文字を含む場合に全く動作しませんでした。
また、このスクリプトで通常のCOPYモードだけでなく<option>--inserts</>モードの場合もデータをリストアできるようにしました。
     </para>
    </listitem>

    <listitem>
     <para>
<!--
      Fix <application>pg_restore</> to accept POSIX-conformant
      <literal>tar</> files (Brian Weaver, Tom Lane)
-->
<application>pg_restore</>でPOSIX準拠の<literal>tar</>ファイルを処理できるよう修正しました。(Brian Weaver、Tom Lane)
     </para>

     <para>
<!--
      The original coding of <application>pg_dump</>'s <literal>tar</>
      output mode produced files that are not fully conformant with the
      POSIX standard.  This has been corrected for version 9.3.  This
      patch updates previous branches so that they will accept both the
      incorrect and the corrected formats, in hopes of avoiding
      compatibility problems when 9.3 comes out.
-->
<application>pg_dump</>の<literal>tar</>出力モードの元々のプログラムは、POSIX標準に完全には準拠していないファイルを生成していました。
この問題はバージョン9.3で修正されます。
このパッチは9.3より前のブランチを修正するもので、正しくないフォーマットと正しいフォーマットの両方を処理できるようにします。
これにより、9.3がリリースされた時に互換性の問題を防ぐことができます。
     </para>
    </listitem>

    <listitem>
     <para>
<!--
      Fix <application>pg_resetxlog</> to locate <filename>postmaster.pid</>
      correctly when given a relative path to the data directory (Tom Lane)
-->
<application>pg_resetxlog</>について、データディレクトリへの相対パスが与えられた時に、<filename>postmaster.pid</>の場所を正しく特定できるよう修正しました。(Tom Lane)
     </para>

     <para>
<!--
      This mistake could lead to <application>pg_resetxlog</> not noticing
      that there is an active postmaster using the data directory.
-->
この誤りにより、データディレクトリを使用している動作中のpostmasterがあることに<application>pg_resetxlog</>が気が付かないことがありました。
     </para>
    </listitem>

    <listitem>
     <para>
<!--
      Fix <application>libpq</>'s <function>lo_import()</> and
      <function>lo_export()</> functions to report file I/O errors properly
      (Tom Lane)
-->
<application>libpq</>の<function>lo_import()</>関数および<function>lo_export()</>関数が、ファイルI/Oのエラーを適切に報告するよう修正しました。(Tom Lane)
     </para>
    </listitem>

    <listitem>
     <para>
<!--
      Fix <application>ecpg</>'s processing of nested structure pointer
      variables (Muhammad Usama)
-->
<application>ecpg</>について、ネストした構造体のポインタ変数の処理を修正しました。(Muhammad Usama)
     </para>
    </listitem>

    <listitem>
     <para>
<!--
      Make <filename>contrib/pageinspect</>'s btree page inspection
      functions take buffer locks while examining pages (Tom Lane)
-->
<filename>contrib/pageinspect</>のBツリーページ検査関数で、ページの検査中はバッファロックを取得するようにしました。(Tom Lane)
     </para>
    </listitem>

    <listitem>
     <para>
<!--
      Fix <application>pgxs</> support for building loadable modules on AIX
      (Tom Lane)
-->
AIX上でのロードモジュールのビルドについて<application>pgxs</>のサポートを修正しました。(Tom Lane)
     </para>

     <para>
<!--
      Building modules outside the original source tree didn't work on AIX.
-->
元々のソースツリーの外側でモジュールをビルドしてもAIXでは正しく動作しませんでした。
     </para>
    </listitem>

    <listitem>
     <para>
<!--
      Update time zone data files to <application>tzdata</> release 2012j
      for DST law changes in Cuba, Israel, Jordan, Libya, Palestine, Western
      Samoa, and portions of Brazil.
-->
タイムゾーンデータファイルを<application>tzdata</>リリース2012jに更新しました。
キューバ、イスラエル、ヨルダン、リビア、パレスチナ、西サモア、およびブラジルの一部での夏時間の変更が含まれます。
     </para>
    </listitem>

   </itemizedlist>

  </sect2>
 </sect1>

 <sect1 id="release-8-4-14">
<!--
  <title>Release 8.4.14</title>
-->
  <title>リリース8.4.14</title>

  <note>
<!--
  <title>Release Date</title>
-->
  <title>リリース日</title>
  <simpara>2012-09-24</simpara>
  </note>

  <para>
<!--
   This release contains a variety of fixes from 8.4.13.
   For information about new features in the 8.4 major release, see
   <xref linkend="release-8-4">.
-->
このリリースは8.4.13に対し、各種不具合を修正したものです。
8.4メジャーリリースにおける新機能については<xref linkend="release-8-4">を参照してください。
  </para>

  <sect2>
<!--
   <title>Migration to Version 8.4.14</title>
-->
   <title>バージョン8.4.14への移行</title>

   <para>
<!--
    A dump/restore is not required for those running 8.4.X.
-->
8.4.Xからの移行ではダンプ/リストアは不要です。
   </para>

   <para>
<!--
    However, if you are upgrading from a version earlier than 8.4.10,
    see <xref linkend="release-8-4-10">.
-->
しかし8.4.10より前のバージョンからアップグレードする場合は、<xref linkend="release-8-4-10">を参照してください。
   </para>

  </sect2>

  <sect2>
<!--
   <title>Changes</title>
-->
   <title>変更点</title>

   <itemizedlist>

    <listitem>
     <para>
<!--
      Fix planner's assignment of executor parameters, and fix executor's
      rescan logic for CTE plan nodes (Tom Lane)
-->
プランナによるエグゼキュータのパラメータの代入について修正しました。
また、CTEプランノードについてエグゼキュータの再スキャンの条件を修正しました。(Tom Lane)
     </para>

     <para>
<!--
      These errors could result in wrong answers from queries that scan the
      same <literal>WITH</> subquery multiple times.
-->
これらの間違いにより、同じ<literal>WITH</>の副問い合わせを複数回スキャンする問い合わせについて、間違った結果を返すことがありました。
     </para>
    </listitem>

    <listitem>
     <para>
<!--
      Improve page-splitting decisions in GiST indexes (Alexander Korotkov,
      Robert Haas, Tom Lane)
-->
GiSTインデックスにおけるページ分割の決定を改善しました。(Alexander Korotkov、Robert Haas、Tom Lane)
     </para>

     <para>
<!--
      Multi-column GiST indexes might suffer unexpected bloat due to this
      error.
-->
複数列のGiSTインデックスで、この間違いにより、予期しない膨張が起きることがありました。
     </para>
    </listitem>

    <listitem>
     <para>
<!--
      Fix cascading privilege revoke to stop if privileges are still held
      (Tom Lane)
-->
権限が取り消されても、その権限を引き続き保持している場合は、取り消しが連鎖しないようにしました。(Tom Lane)
     </para>

     <para>
<!--
      If we revoke a grant option from some role <replaceable>X</>, but
      <replaceable>X</> still holds that option via a grant from someone
      else, we should not recursively revoke the corresponding privilege
      from role(s) <replaceable>Y</> that <replaceable>X</> had granted it
      to.
-->
あるロール<replaceable>X</>からグラントオプションを取り消したが、<replaceable>X</>が他の誰かから付与されたことによってそのオプションを引き続き保持している、という場合は、ロール<replaceable>Y</>が<replaceable>X</>によって付与されたその権限を再帰的に取り消すべきではありません。
     </para>
    </listitem>

    <listitem>
     <para>
<!--
      Fix handling of <literal>SIGFPE</> when PL/Perl is in use (Andres Freund)
-->
PL/Perlが使われている時の<literal>SIGFPE</>の処理について修正しました。(Andres Freund)
     </para>

     <para>
<!--
      Perl resets the process's <literal>SIGFPE</> handler to
      <literal>SIG_IGN</>, which could result in crashes later on.  Restore
      the normal Postgres signal handler after initializing PL/Perl.
-->
Perlはプロセスの<literal>SIGFPE</>ハンドラを<literal>SIG_IGN</>にリセットするため、後になってクラッシュが起きる場合があります。
PL/Perlを初期化した後で、Postgresの通常のシグナルハンドラをリストアするようにしました。
     </para>
    </listitem>

    <listitem>
     <para>
<!--
      Prevent PL/Perl from crashing if a recursive PL/Perl function is
      redefined while being executed (Tom Lane)
-->
PL/Perlの再帰関数が実行時に再定義される場合に、PL/Perlがクラッシュしないようにしました。(Tom Lane)
     </para>
    </listitem>

    <listitem>
     <para>
<!--
      Work around possible misoptimization in PL/Perl (Tom Lane)
-->
PL/Perlで正しく最適化されない場合があるのを回避しました。(Tom Lane)
     </para>

     <para>
<!--
      Some Linux distributions contain an incorrect version of
      <filename>pthread.h</> that results in incorrect compiled code in
      PL/Perl, leading to crashes if a PL/Perl function calls another one
      that throws an error.
-->
一部のLinuxディストリビューションでは、誤ったバージョンの<filename>pthread.h</>がインストールされており、PL/Perlのコンパイルされたコードが誤ったものになります。
この結果、PL/Perlの関数がエラーを発生させる他の関数を呼び出すと、クラッシュすることがありました。
     </para>
    </listitem>

    <listitem>
     <para>
<!--
      Update time zone data files to <application>tzdata</> release 2012f
      for DST law changes in Fiji
-->
タイムゾーンデータファイルを<application>tzdata</>リリース2012fに更新しました。
フィジーでの夏時間の変更が含まれます。
     </para>
    </listitem>

   </itemizedlist>

  </sect2>
 </sect1>

 <sect1 id="release-8-4-13">
<!--
  <title>Release 8.4.13</title>
-->
  <title>リリース8.4.13</title>

  <note>
<!--
  <title>Release Date</title>
-->
  <title>リリース日</title>
  <simpara>2012-08-17</simpara>
  </note>

  <para>
<!--
   This release contains a variety of fixes from 8.4.12.
   For information about new features in the 8.4 major release, see
   <xref linkend="release-8-4">.
-->
このリリースは8.4.12に対し、各種の不具合を修正したものです。
8.4メジャーリリースにおける新機能については<xref linkend="release-8-4">を参照してください。
  </para>

  <sect2>
<!--
   <title>Migration to Version 8.4.13</title>
-->
   <title>バージョン8.4.13への移行</title>

   <para>
<!--
    A dump/restore is not required for those running 8.4.X.
-->
8.4.Xからの移行ではダンプ/リストアは不要です。
   </para>

   <para>
<!--
    However, if you are upgrading from a version earlier than 8.4.10,
    see <xref linkend="release-8-4-10">.
-->
しかし8.4.10より前のバージョンからアップグレードする場合には<xref linkend="release-8-4-10">を参照してください。
   </para>

  </sect2>

  <sect2>
<!--
   <title>Changes</title>
-->
   <title>変更点</title>

   <itemizedlist>

    <listitem>
     <para>
<!--
      Prevent access to external files/URLs via XML entity references
      (Noah Misch, Tom Lane)
-->
XML実体参照を介した外部ファイル/URLへのアクセスを防止します。(Noah Misch、Tom Lane)
     </para>

     <para>
<!--
      <function>xml_parse()</> would attempt to fetch external files or
      URLs as needed to resolve DTD and entity references in an XML value,
      thus allowing unprivileged database users to attempt to fetch data
      with the privileges of the database server.  While the external data
      wouldn't get returned directly to the user, portions of it could be
      exposed in error messages if the data didn't parse as valid XML; and
      in any case the mere ability to check existence of a file might be
      useful to an attacker.  (CVE-2012-3489)
-->
<function>xml_parse()</>は、XML値で参照されるDTDと実体参照を解決するために必要な外部ファイルやURLの入手を試みます。
これにより、権限を持たないデータベースユーザがデータベースサーバの権限でデータを入手することができてしまいました。
この外部データは直接ユーザには返されませんが、データが有効なXMLとして解析できなかった場合その一部がエラーメッセージの中に漏洩することがあり得ます。
またどのような場合であっても、ファイルが存在するかどうか検査できるだけでも攻撃者にとって有用になり得ます。(CVE-2012-3489)
     </para>
    </listitem>

    <listitem>
     <para>
<!--
      Prevent access to external files/URLs via <filename>contrib/xml2</>'s
      <function>xslt_process()</> (Peter Eisentraut)
-->
<filename>contrib/xml2</>の<function>xslt_process()</>を介した外部ファイル/URLへのアクセスを防止します。(Peter Eisentraut)
     </para>

     <para>
<!--
      <application>libxslt</> offers the ability to read and write both
      files and URLs through stylesheet commands, thus allowing
      unprivileged database users to both read and write data with the
      privileges of the database server.  Disable that through proper use
      of <application>libxslt</>'s security options.  (CVE-2012-3488)
-->
<application>libxslt</>はスタイルシートコマンドを通してファイルとURLの両方を読み書きする機能を提供します。
これにより、権限を持たないデータベースユーザがデータベースサーバの権限でデータを読み書きすることができてしまいました。
<application>libxslt</>のセキュリティオプションを適切に使用することでこれを無効にします。(CVE-2012-3488)
     </para>

     <para>
<!--
      Also, remove <function>xslt_process()</>'s ability to fetch documents
      and stylesheets from external files/URLs.  While this was a
      documented <quote>feature</>, it was long regarded as a bad idea.
      The fix for CVE-2012-3489 broke that capability, and rather than
      expend effort on trying to fix it, we're just going to summarily
      remove it.
-->
また<function>xslt_process()</>の外部ファイル/URLからドキュメントとスタイルシートを取り込む機能を取り除きました。
これは文書化された<quote>機能</>でしたが、推奨されないものと長くみなされていました。
CVE-2012-3489に対する修正のためこの能力が壊れましたが、その修正を行うことは止め、単に取り除きました。
     </para>
    </listitem>

    <listitem>
     <para>
<!--
      Prevent too-early recycling of btree index pages (Noah Misch)
-->
早すぎるbtreeインデックスページの回収を防止します。(Noah Misch)
     </para>

     <para>
<!--
      When we allowed read-only transactions to skip assigning XIDs, we
      introduced the possibility that a deleted btree page could be
      recycled while a read-only transaction was still in flight to it.
      This would result in incorrect index search results.  The probability
      of such an error occurring in the field seems very low because of the
      timing requirements, but nonetheless it should be fixed.
-->
読み取り専用トランザクションによるXIDの割り当てを省略できるようにした時、読み取り専用トランザクションがまだ参照している時に削除されたbtreeページを回収されてしまう可能性をもたらしました。
これは間違ったインデックス検索結果という結果になります。
時間に関する必要条件のため、こうしたエラーが実際に発生する可能性は非常に低いものでしたが、修正しなければなりません。
     </para>
    </listitem>

    <listitem>
     <para>
<!--
      Fix crash-safety bug with newly-created-or-reset sequences (Tom Lane)
-->
新しく作成された、またはリセットされたシーケンスに関するクラッシュに対する安全性を修正しました。(Tom Lane)
     </para>

     <para>
<!--
      If <command>ALTER SEQUENCE</> was executed on a freshly created or
      reset sequence, and then precisely one <function>nextval()</> call
      was made on it, and then the server crashed, WAL replay would restore
      the sequence to a state in which it appeared that no
      <function>nextval()</> had been done, thus allowing the first
      sequence value to be returned again by the next
      <function>nextval()</> call.  In particular this could manifest for
      <type>serial</> columns, since creation of a serial column's sequence
      includes an <command>ALTER SEQUENCE OWNED BY</> step.
-->
<command>ALTER SEQUENCE</>が新しく作成されたシーケンスまたはリセットされたシーケンスに対して実行された場合、その後<function>nextval()</>呼び出しが一度だけ行われ、そして、サーバがクラッシュすると、WAL再生はシーケンスを<function>nextval()</>が行われていないように見える状態にリストアします。
このため次の<function>nextval()</>呼び出しにより最初のシーケンス値が再び返されることになります。
シリアル列のシーケンス作成には<command>ALTER SEQUENCE OWNED BY</>処理が含まれていますので、特にこれは<type>serial</>列で現れます。
     </para>
    </listitem>

    <listitem>
     <para>
<!--
      Ensure the <filename>backup_label</> file is fsync'd after
      <function>pg_start_backup()</> (Dave Kerr)
-->
<function>pg_start_backup()</>の後確実に<filename>backup_label</>ファイルをfsyncします。(Dave Kerr)
     </para>
    </listitem>

    <listitem>
     <para>
<!--
      Back-patch 9.1 improvement to compress the fsync request queue
      (Robert Haas)
-->
9.1からのバックパッチはfsync要求キューの圧縮を向上しました。(Robert Haas)
     </para>

     <para>
<!--
      This improves performance during checkpoints.  The 9.1 change
      has now seen enough field testing to seem safe to back-patch.
-->
チェックポイント期間の性能を向上します。
9.1の変更は安全に過去のバージョンにパッチを充てられると判断できる程度に実地試験が行われたようです。
     </para>
    </listitem>

    <listitem>
     <para>
<!--
      Only allow autovacuum to be auto-canceled by a directly blocked
      process (Tom Lane)
-->
自動バキュームは直接ブロックされたプロセスによってのみ自動キャンセルさせることができます。(Tom Lane)
     </para>

     <para>
<!--
      The original coding could allow inconsistent behavior in some cases;
      in particular, an autovacuum could get canceled after less than
      <literal>deadlock_timeout</> grace period.
-->
元々のコードでは一部の場合に一貫性がない動作を許していました。
具体的には<literal>deadlock_timeout</>猶予期間より短時間で自動バキュームはキャンセルされました。
     </para>
    </listitem>

    <listitem>
     <para>
<!--
      Improve logging of autovacuum cancels (Robert Haas)
-->
自動バキュームのキャンセルについてのログ処理を改良しました。(Robert Haas)
     </para>
    </listitem>

    <listitem>
     <para>
<!--
      Fix log collector so that <literal>log_truncate_on_rotation</> works
      during the very first log rotation after server start (Tom Lane)
-->
サーバ起動後一番最初のログローテーションの間<literal>log_truncate_on_rotation</>が動作するようにログコレクタを修正しました。(Tom Lane)
     </para>
    </listitem>

    <listitem>
     <para>
<!--
      Fix <literal>WITH</> attached to a nested set operation
      (<literal>UNION</>/<literal>INTERSECT</>/<literal>EXCEPT</>)
      (Tom Lane)
-->
入れ子状の集合操作（<literal>UNION</>/<literal>INTERSECT</>/<literal>EXCEPT</>）に付与される<literal>WITH</>を修正しました。(Tom Lane)
     </para>
    </listitem>

    <listitem>
     <para>
<!--
      Ensure that a whole-row reference to a subquery doesn't include any
      extra <literal>GROUP BY</> or <literal>ORDER BY</> columns (Tom Lane)
-->
副問い合わせへの行全体の参照が余計な<literal>GROUP BY</>や<literal>ORDER BY</>列を含まないことを確実にしました。(Tom Lane)
     </para>
    </listitem>

    <listitem>
     <para>
<!--
      Disallow copying whole-row references in <literal>CHECK</>
      constraints and index definitions during <command>CREATE TABLE</>
      (Tom Lane)
-->
<command>CREATE TABLE</>時の<literal>CHECK</>制約およびインデックス定義における行全体の参照の複製を許しません。(Tom Lane)
     </para>

     <para>
<!--
      This situation can arise in <command>CREATE TABLE</> with
      <literal>LIKE</> or <literal>INHERITS</>.  The copied whole-row
      variable was incorrectly labeled with the row type of the original
      table not the new one.  Rejecting the case seems reasonable for
      <literal>LIKE</>, since the row types might well diverge later.  For
      <literal>INHERITS</> we should ideally allow it, with an implicit
      coercion to the parent table's row type; but that will require more
      work than seems safe to back-patch.
-->
この状況は<literal>LIKE</>または<literal>INHERITS</>を持つ<command>CREATE TABLE</>で発生することがあり得ます。
複製される行全体の変数は、新しいテーブルではなく元のテーブルの行型で正しくラベル付けされませんでした。
<literal>LIKE</>では、後で行型がよく分岐しますので、このような状況を拒絶する方が合理的のように思います。
<literal>INHERITS</>では理想的には、親のテーブルの行型への暗黙的な変換によって許可すべきですが、安全に以前のバージョンにパッチを充てるにはより多くの作業が必要です。
     </para>
    </listitem>

    <listitem>
     <para>
<!--
      Fix memory leak in <literal>ARRAY(SELECT ...)</> subqueries (Heikki
      Linnakangas, Tom Lane)
-->
<literal>ARRAY(SELECT ...)</>副問い合わせにおけるメモリリークを修正しました。(Heikki Linnakangas、Tom Lane)
     </para>
    </listitem>

    <listitem>
     <para>
<!--
      Fix extraction of common prefixes from regular expressions (Tom Lane)
-->
正規表現からの共通接頭辞の抽出を修正しました。(Tom Lane)
     </para>

     <para>
<!--
      The code could get confused by quantified parenthesized
      subexpressions, such as <literal>^(foo)?bar</>.  This would lead to
      incorrect index optimization of searches for such patterns.
-->
このコードでは<literal>^(foo)?bar</>などの修飾された括弧付きの副式で混乱してしまうことがあり得ました。
こうしたパターンの検索に対して不正確なインデックス最適化をもたらしました。
     </para>
    </listitem>

    <listitem>
     <para>
<!--
      Fix bugs with parsing signed
      <replaceable>hh</><literal>:</><replaceable>mm</> and
      <replaceable>hh</><literal>:</><replaceable>mm</><literal>:</><replaceable>ss</>
      fields in <type>interval</> constants (Amit Kapila, Tom Lane)
-->
<type>interval</>定数における、符号付き<replaceable>hh</><literal>:</><replaceable>mm</>、<replaceable>hh</><literal>:</><replaceable>mm</><literal>:</><replaceable>ss</>フィールドの解析に関する不具合を修正しました。(Amit Kapila、Tom Lane)
     </para>
    </listitem>

    <listitem>
     <para>
<!--
      Report errors properly in <filename>contrib/xml2</>'s
      <function>xslt_process()</> (Tom Lane)
-->
<filename>contrib/xml2</>の<function>xslt_process()</>においてエラーを適切に報告します。(Tom Lane)
     </para>
    </listitem>

    <listitem>
     <para>
<!--
      Update time zone data files to <application>tzdata</> release 2012e
      for DST law changes in Morocco and Tokelau
-->
タイムゾーンデータファイルを<application>tzdata</>リリース2012eに更新しました。
モロッコおよびトケラウにおける夏時間の変更が含まれます。
     </para>
    </listitem>

   </itemizedlist>

  </sect2>
 </sect1>

 <sect1 id="release-8-4-12">
<!--
  <title>Release 8.4.12</title>
-->
  <title>リリース8.4.12</title>

  <note>
<!--
  <title>Release Date</title>
-->
  <title>リリース日</title>
  <simpara>2012-06-04</simpara>
  </note>

  <para>
<!--
   This release contains a variety of fixes from 8.4.11.
   For information about new features in the 8.4 major release, see
   <xref linkend="release-8-4">.
-->
このリリースは8.4.11に対し、各種の不具合を修正したものです。
8.4メジャーリリースにおける新機能については<xref linkend="release-8-4">を参照してください。
  </para>

  <sect2>
<!--
   <title>Migration to Version 8.4.12</title>
-->
   <title>バージョン8.4.12への移行</title>


   <para>
<!--
    A dump/restore is not required for those running 8.4.X.
-->
8.4.Xからの移行ではダンプ/リストアは不要です。
   </para>

   <para>
<!--
    However, if you are upgrading from a version earlier than 8.4.10,
    see <xref linkend="release-8-4-10">.
-->
しかし8.4.10より前のバージョンからアップグレードする場合には<xref linkend="release-8-4-10">を参照してください。
   </para>

  </sect2>

  <sect2>
<!--
   <title>Changes</title>
-->
   <title>変更点</title>

   <itemizedlist>

    <listitem>
     <para>
<!--
      Fix incorrect password transformation in
      <filename>contrib/pgcrypto</>'s DES <function>crypt()</> function
      (Solar Designer)
-->
<filename>contrib/pgcrypto</>のDES <function>crypt()</>関数における不正なパスワード変換を修正しました。(Solar Designer)
     </para>

     <para>
<!--
      If a password string contained the byte value <literal>0x80</>, the
      remainder of the password was ignored, causing the password to be much
      weaker than it appeared.  With this fix, the rest of the string is
      properly included in the DES hash.  Any stored password values that are
      affected by this bug will thus no longer match, so the stored values may
      need to be updated.  (CVE-2012-2143)
-->
パスワード文字列に<literal>0x80</>というバイト値が含まれる場合、パスワードの残りが無視され、見かけよりも非常に弱いパスワードになってしまいました。
この修正によって、文字列の残りが適切にDESハッシュ内に含まれるようになります。
したがって、この不具合の影響を受ける、格納済みのパスワード値はすべて一致しなくなりますので、格納済みの値を更新しなければなりません。(CVE-2012-2143)
     </para>
    </listitem>

    <listitem>
     <para>
<!--
      Ignore <literal>SECURITY DEFINER</> and <literal>SET</> attributes for
      a procedural language's call handler (Tom Lane)
-->
手続き言語の呼び出しハンドラにおいて<literal>SECURITY DEFINER</>および<literal>SET</>属性を無視します。(Tom Lane)
     </para>

     <para>
<!--
      Applying such attributes to a call handler could crash the server.
      (CVE-2012-2655)
-->
こうした属性を呼び出しハンドラに与えるとサーバがクラッシュするかもしれません。(CVE-2012-2655)
     </para>
    </listitem>

    <listitem>
     <para>
<!--
      Allow numeric timezone offsets in <type>timestamp</> input to be up to
      16 hours away from UTC (Tom Lane)
-->
数字による時間帯オフセットによりUTCから16時間まで離れた<type>timestamp</>の入力を行うことができます。(Tom Lane)
     </para>

     <para>
<!--
      Some historical time zones have offsets larger than 15 hours, the
      previous limit.  This could result in dumped data values being rejected
      during reload.
-->
一部の歴史的な時間帯はこれまでの上限であった15時間よりも離れたオフセットを持ちます。
このためリロード時にダンプされたデータ値が拒絶される結果になることがありました。
     </para>
    </listitem>

    <listitem>
     <para>
<!--
      Fix timestamp conversion to cope when the given time is exactly the
      last DST transition time for the current timezone (Tom Lane)
-->
与えられた時刻が現在の時間帯の最後のDST遷移時刻と正確に一致する場合をうまく処理するようにタイムスタンプ変換を修正しました。(Tom Lane)
     </para>

     <para>
<!--
      This oversight has been there a long time, but was not noticed
      previously because most DST-using zones are presumed to have an
      indefinite sequence of future DST transitions.
-->
長い間これは見落とされていました。
ほとんどのDSTを使用する時間帯では、将来のDST変更が無限に続くものと仮定していましたので、これまで気付きませんでした。
     </para>
    </listitem>

    <listitem>
     <para>
<!--
      Fix <type>text</> to <type>name</> and <type>char</> to <type>name</>
      casts to perform string truncation correctly in multibyte encodings
      (Karl Schnaitter)
-->
<type>text</>から<type>name</>へのキャストおよび<type>char</>から<type>name</>へのキャストがマルチバイト符号化方式で正しく文字列の切り詰めを行うように修正しました。(Karl Schnaitter)
     </para>
    </listitem>

    <listitem>
     <para>
<!--
      Fix memory copying bug in <function>to_tsquery()</> (Heikki Linnakangas)
-->
<function>to_tsquery()</>のメモリコピーにおける不具合を修正しました。(Heikki Linnakangas)
     </para>
    </listitem>

    <listitem>
     <para>
<!--
      Fix planner's handling of outer PlaceHolderVars within subqueries (Tom
      Lane)
-->
副問い合わせ内の外部プレースホルダに関するプランナの扱いを修正しました。(Tom Lane)
     </para>

     <para>
<!--
      This bug concerns sub-SELECTs that reference variables coming from the
      nullable side of an outer join of the surrounding query.
      In 9.1, queries affected by this bug would fail with <quote>ERROR:
      Upper-level PlaceHolderVar found where not expected</>.  But in 9.0 and
      8.4, you'd silently get possibly-wrong answers, since the value
      transmitted into the subquery wouldn't go to null when it should.
-->
この不具合は、上位の問い合わせの外部結合の内NULLを含む方から由来する変数を参照する副SELECTに影響します。
9.1では、この不具合によって影響を受ける問い合わせは<quote>ERROR: Upper-level PlaceHolderVar found where not expected</>というエラーで失敗します。
しかし9.0と8.4では、副問い合わせに渡る値がNULLであるべき時にNULLになりませんので、警告なく間違っているかもしれない回答が得られます。
     </para>
    </listitem>

    <listitem>
     <para>
<!--
      Fix slow session startup when <structname>pg_attribute</> is very large
      (Tom Lane)
-->
<structname>pg_attribute</>が非常に大きい場合の低速なセッション起動を修正しました。(Tom Lane)
     </para>

     <para>
<!--
      If <structname>pg_attribute</> exceeds one-fourth of
      <varname>shared_buffers</>, cache rebuilding code that is sometimes
      needed during session start would trigger the synchronized-scan logic,
      causing it to take many times longer than normal.  The problem was
      particularly acute if many new sessions were starting at once.
-->
<structname>pg_attribute</>が<varname>shared_buffers</>の1/4を超える場合、セッション起動時に時々必要となるキャッシュ再構築コードが同期スキャンロジックを開始し、通常より長い期間かかるようになりました。
この問題は、特に多くの新しいセッションが一度に開始する場合に深刻です。
     </para>
    </listitem>

    <listitem>
     <para>
<!--
      Ensure sequential scans check for query cancel reasonably often (Merlin
      Moncure)
-->
適切な頻度で発生する問い合わせキャンセルに対する連続的なスキャン検査を確実に行います。(Merlin Moncure)
     </para>

     <para>
<!--
      A scan encountering many consecutive pages that contain no live tuples
      would not respond to interrupts meanwhile.
-->
有効なタプルを含まない連続するページを多くを巡るスキャンは、その間、中断に応答しません。
     </para>
    </listitem>

    <listitem>
     <para>
<!--
      Ensure the Windows implementation of <function>PGSemaphoreLock()</>
      clears <varname>ImmediateInterruptOK</> before returning (Tom Lane)
-->
Windowsの<function>PGSemaphoreLock()</>の実装は、戻る前に<varname>ImmediateInterruptOK</>を確実に消去します。(Tom Lane)
     </para>

     <para>
<!--
      This oversight meant that a query-cancel interrupt received later
      in the same query could be accepted at an unsafe time, with
      unpredictable but not good consequences.
-->
この見落としは、同じ問い合わせの中で後で受け取った問い合わせキャンセル中断が、安全ではない時に受け付けられ、予期しない、悪化した結果をもたらす可能性があったことを意味します。
     </para>
    </listitem>

    <listitem>
     <para>
<!--
      Show whole-row variables safely when printing views or rules
      (Abbas Butt, Tom Lane)
-->
ビューまたはルールを出力する時に行全体の変数を安全に表示します。(Abbas Butt、Tom Lane)
     </para>

     <para>
<!--
      Corner cases involving ambiguous names (that is, the name could be
      either a table or column name of the query) were printed in an
      ambiguous way, risking that the view or rule would be interpreted
      differently after dump and reload.  Avoid the ambiguous case by
      attaching a no-op cast.
-->
曖昧な名前を含む（つまりその名前がテーブル名か問い合わせの列名かいずれかになる）境界条件では、曖昧な方法で出力し、ビューまたはルールがダンプとリストアの間で別の解釈がされる危険性がありました。
操作を行わないキャストを付与することで曖昧な状況を防ぎます。
     </para>
    </listitem>

    <listitem>
     <para>
<!--
      Fix <command>COPY FROM</> to properly handle null marker strings that
      correspond to invalid encoding (Tom Lane)
-->
無効な符号化方式に対応するヌルマーカ文字列を正しく扱うように<command>COPY FROM</>を修正しました。(Tom Lane)
     </para>

     <para>
<!--
      A null marker string such as <literal>E'\\0'</> should work, and did
      work in the past, but the case got broken in 8.4.
-->
<literal>E'\\0'</>などのヌルマーカ文字列は動作しなければなりませんし、以前は動作していました。
この状況は8.4で壊れました。
     </para>
    </listitem>

    <listitem>
     <para>
<!--
      Ensure autovacuum worker processes perform stack depth checking
      properly (Heikki Linnakangas)
-->
自動バキュームのワーカプロセスは確実にスタック長の検査を適切に行います。(Heikki Linnakangas)
     </para>

     <para>
<!--
      Previously, infinite recursion in a function invoked by
      auto-<command>ANALYZE</> could crash worker processes.
-->
これまでは、自動<command>ANALYZE</>によって呼び出される関数の中の無限再帰がワーカプロセスをクラッシュさせる可能性がありました。
     </para>
    </listitem>

    <listitem>
     <para>
<!--
      Fix logging collector to not lose log coherency under high load (Andrew
      Dunstan)
-->
高負荷時にログの干渉性が失われないようにログコレクタを修正しました。(Andrew Dunstan)
     </para>

     <para>
<!--
      The collector previously could fail to reassemble large messages if it
      got too busy.
-->
これまでは、コレクタは非常に忙しい場合、大規模メッセージの再構成に失敗する可能性がありました。
     </para>
    </listitem>

    <listitem>
     <para>
<!--
      Fix logging collector to ensure it will restart file rotation
      after receiving <systemitem>SIGHUP</> (Tom Lane)
-->
<systemitem>SIGHUP</>を受信した後にファイルのローテーションを確実に再開するようにログコレクタを修正しました。 (Tom Lane)
     </para>
    </listitem>

    <listitem>
     <para>
<!--
      Fix WAL replay logic for GIN indexes to not fail if the index was
      subsequently dropped (Tom Lane)
-->
GINインデックスに対するWAL再生ロジックを修正し、インデックスがその後に削除された場合でも失敗しないようにしました。(Tom Lane)
     </para>
    </listitem>

    <listitem>
     <para>
<!--
      Fix memory leak in PL/pgSQL's <command>RETURN NEXT</> command (Joe
      Conway)
-->
PL/pgSQLの<command>RETURN NEXT</>コマンドにおけるメモリリークを修正しました。(Joe Conway)
     </para>
    </listitem>

    <listitem>
     <para>
<!--
      Fix PL/pgSQL's <command>GET DIAGNOSTICS</> command when the target
      is the function's first variable (Tom Lane)
-->
対象が関数の第一変数であった場合のPL/pgSQLの<command>GET DIAGNOSTICS</>コマンドを修正しました。(Tom Lane)
     </para>
    </listitem>

    <listitem>
     <para>
<!--
      Fix potential access off the end of memory in <application>psql</>'s
      expanded display (<command>\x</>) mode (Peter Eisentraut)
-->
<application>psql</>の拡張表示（<command>\x</>）モードにおいてメモリの最後にアクセスできない可能性を修正しました。(Peter Eisentraut)
     </para>
    </listitem>

    <listitem>
     <para>
<!--
      Fix several performance problems in <application>pg_dump</> when
      the database contains many objects (Jeff Janes, Tom Lane)
-->
データベースに多くのオブジェクトが含まれている場合の<application>pg_dump</>の複数の性能問題を修正しました。(Jeff Janes、Tom Lane)
     </para>

     <para>
<!--
      <application>pg_dump</> could get very slow if the database contained
      many schemas, or if many objects are in dependency loops, or if there
      are many owned sequences.
-->
データベースに多くのスキーマが含まれる場合、多くのオブジェクトが依存関係のあるループにある場合、所有されたシーケンスが多く存在する場合に、<application>pg_dump</>が非常に低速になる可能性がありました。
     </para>
    </listitem>

    <listitem>
     <para>
<!--
      Fix <filename>contrib/dblink</>'s <function>dblink_exec()</> to not leak
      temporary database connections upon error (Tom Lane)
-->
エラー時に一時データベース接続をリークしないように、<filename>contrib/dblink</>の<function>dblink_exec()</>を修正しました。(Tom Lane)
     </para>
    </listitem>

    <listitem>
     <para>
<!--
      Fix <filename>contrib/dblink</> to report the correct connection name in
      error messages (Kyotaro Horiguchi)
-->
エラーメッセージ内で正しい接続名を報告するように<filename>contrib/dblink</>を修正しました。(Kyotaro Horiguchi)
     </para>
    </listitem>

    <listitem>
     <para>
<!--
      Update time zone data files to <application>tzdata</> release 2012c
      for DST law changes in Antarctica, Armenia, Chile, Cuba, Falkland
      Islands, Gaza, Haiti, Hebron, Morocco, Syria, and Tokelau Islands;
      also historical corrections for Canada.
-->
タイムゾーンデータファイルを<application>tzdata</>リリース2012cに更新しました。
南極、アルメリア、チリ、キューバ、フォークランド諸島、ガザ、ハイチ、ヘブロン、モロッコ、シリア、トケラウ諸島における夏時間の変更、カナダに関する歴史的な変更が含まれます。
     </para>
    </listitem>

   </itemizedlist>

  </sect2>
 </sect1>

 <sect1 id="release-8-4-11">
<!--
  <title>Release 8.4.11</title>
-->
  <title>リリース8.4.11</title>

  <note>
<!--
  <title>Release Date</title>
-->
  <title>リリース日</title>
  <simpara>2012-02-27</simpara>
  </note>

  <para>
<!--
   This release contains a variety of fixes from 8.4.10.
   For information about new features in the 8.4 major release, see
   <xref linkend="release-8-4">.
-->
このリリースは8.4.10に対し、各種の不具合を修正したものです。
8.4メジャーリリースにおける新機能については<xref linkend="release-8-4">を参照してください。
  </para>

  <sect2>
<!--
   <title>Migration to Version 8.4.11</title>
-->
   <title>バージョン8.4.11への移行</title>

   <para>
<!--
    A dump/restore is not required for those running 8.4.X.
-->
8.4.Xからの移行ではダンプ/リストアは不要です。
   </para>

   <para>
<!--
    However, if you are upgrading from a version earlier than 8.4.10,
    see <xref linkend="release-8-4-10">.
-->
しかし8.4.10より前のバージョンからアップグレードする場合には<xref linkend="release-8-4-10">を参照してください。
   </para>

  </sect2>

  <sect2>
<!--
   <title>Changes</title>
-->
   <title>変更点</title>

   <itemizedlist>

    <listitem>
     <para>
<!--
      Require execute permission on the trigger function for
      <command>CREATE TRIGGER</> (Robert Haas)
-->
<command>CREATE TRIGGER</>においてトリガ関数に対する実行権限が必要になりました。(Robert Haas)
     </para>

     <para>
<!--
      This missing check could allow another user to execute a trigger
      function with forged input data, by installing it on a table he owns.
      This is only of significance for trigger functions marked
      <literal>SECURITY DEFINER</>, since otherwise trigger functions run
      as the table owner anyway.  (CVE-2012-0866)
-->
この検査が無かったため、別のユーザが自身が所有するテーブルにその関数をインストールすることで、偽造した入力データでトリガ関数を実行することができました。
<literal>SECURITY DEFINER</>が付いたトリガ関数でのみ重大です。
その他のトリガ関数ではとにかくテーブル所有者として実行されるためです。(CVE-2012-0866)
     </para>
    </listitem>

    <listitem>
     <para>
<!--
      Remove arbitrary limitation on length of common name in SSL
      certificates (Heikki Linnakangas)
-->
SSL証明書内のコモンネームにおける独断的な長さ制限を取り除きました。(Heikki Linnakangas)
     </para>

     <para>
<!--
      Both <application>libpq</> and the server truncated the common name
      extracted from an SSL certificate at 32 bytes.  Normally this would
      cause nothing worse than an unexpected verification failure, but there
      are some rather-implausible scenarios in which it might allow one
      certificate holder to impersonate another.  The victim would have to
      have a common name exactly 32 bytes long, and the attacker would have
      to persuade a trusted CA to issue a certificate in which the common
      name has that string as a prefix.  Impersonating a server would also
      require some additional exploit to redirect client connections.
      (CVE-2012-0867)
-->
<application>libpq</>とサーバの両方ともSSL証明書から取り出したコモンネームを32バイトで切り詰めていました。
通常想定外の検証エラー以上のことを引き起こしませんが、ある証明書の所有者が他者になりすますことができるという、多少怪しいシナリオがあります。
被害を受けるにはコモンネームが正確に32バイト長でなければならず、また、攻撃者は信頼されたCAに対してコモンネームが接頭辞としてその文字列を持つ証明書を発行するように説得しなければなりません。
またサーバになりすますには、さらにクライアントからの接続を中継するための攻撃が必要です。(CVE-2012-0867)
     </para>
    </listitem>

    <listitem>
     <para>
<!--
      Convert newlines to spaces in names written in <application>pg_dump</>
      comments (Robert Haas)
-->
<application>pg_dump</>のコメントに記述された名前の中の改行を空白に変換します。(Robert Haas)
     </para>

     <para>
<!--
      <application>pg_dump</> was incautious about sanitizing object names
      that are emitted within SQL comments in its output script.  A name
      containing a newline would at least render the script syntactically
      incorrect.  Maliciously crafted object names could present a SQL
      injection risk when the script is reloaded.  (CVE-2012-0868)
-->
<application>pg_dump</>は、その出力スクリプトにおけるSQLコメント内で発行されるオブジェクト名のサニタイズに関して注意を払っていませんでした。
改行を含む名前は少なくともそのスクリプトを構文的に不正にさせます。
悪意をもって組み立てられたオブジェクト名によって、スクリプトがリロードする時にSQLインジェクションの危険性があり得ました。(CVE-2012-0868)
     </para>
    </listitem>

    <listitem>
     <para>
<!--
      Fix btree index corruption from insertions concurrent with vacuuming
      (Tom Lane)
-->
バキューム処理と同時に挿入を行った場合のbtreeインデックス破損を修正しました。(Tom Lane)
     </para>

     <para>
<!--
      An index page split caused by an insertion could sometimes cause a
      concurrently-running <command>VACUUM</> to miss removing index entries
      that it should remove.  After the corresponding table rows are removed,
      the dangling index entries would cause errors (such as <quote>could not
      read block N in file ...</>) or worse, silently wrong query results
      after unrelated rows are re-inserted at the now-free table locations.
      This bug has been present since release 8.2, but occurs so infrequently
      that it was not diagnosed until now.  If you have reason to suspect
      that it has happened in your database, reindexing the affected index
      will fix things.
-->
挿入によって発生するインデックスページ分割によって、同時実行中の<command>VACUUM</>が削除すべきインデックス項目を削除し損なうことが時々発生することがありました。
対応するテーブル行が削除された後、対応先が無いインデックス項目によってエラー（<quote>could not read block N in file ...</>など）、最悪は、解放されたテーブル位置に再挿入された関係がない行にちなんだ、警告のない間違った問い合わせ結果が引き起こされます。
この不具合は8.2から存在していましたが、あまり頻発に発生しませんでしたので、これまで究明されませんでした。
使用中のデータベースで発生していたのではと疑わしければ、対象のインデックスを再インデックス付けすることで修正されます。
     </para>
    </listitem>

    <listitem>
     <para>
<!--
      Update per-column permissions, not only per-table permissions, when
      changing table owner (Tom Lane)
-->
テーブル所有者を変更する時に、テーブル単位の権限だけではなく列単位の権限も更新します。(Tom Lane)
     </para>

     <para>
<!--
      Failure to do this meant that any previously granted column permissions
      were still shown as having been granted by the old owner.  This meant
      that neither the new owner nor a superuser could revoke the
      now-untraceable-to-table-owner permissions.
-->
この失敗は、事前に付与された列権限が古い所有者により付与されたものとして表示されることを意味します。
つまり新しい所有者またはスーパーユーザであってもテーブル所有者を追跡できなくなった権限を取り除くことができないことを意味します。
     </para>
    </listitem>

    <listitem>
     <para>
<!--
      Allow non-existent values for some settings in <command>ALTER
      USER/DATABASE SET</> (Heikki Linnakangas)
-->
<command>ALTER USER/DATABASE SET</>における一部の設定で存在しない値を許可します。 (Heikki Linakangas)
     </para>

     <para>
<!--
      Allow <varname>default_text_search_config</>,
      <varname>default_tablespace</>, and <varname>temp_tablespaces</> to be
      set to names that are not known.  This is because they might be known
      in another database where the setting is intended to be used, or for the
      tablespace cases because the tablespace might not be created yet.  The
      same issue was previously recognized for <varname>search_path</>, and
      these settings now act like that one.
-->
<varname>default_text_search_config</>、<varname>default_tablespace</>、<varname>temp_tablespaces</>を未知の名前に設定することができます。
これらが実際に使用されている別のデータベースでは既知であるかもしれませんし、またテーブル空間の場合はまだテーブル空間が作成されていないかもしれないからです。
過去<varname>search_path</>においても同じ問題がありましたが、これらの設定も同様に動作するようにしました。
     </para>
    </listitem>

    <listitem>
     <para>
<!--
      Avoid crashing when we have problems deleting table files post-commit
      (Tom Lane)
-->
コミット後のテーブルファイルの削除に問題があった場合のクラッシュを防止します。(Tom Lane)
     </para>

     <para>
<!--
      Dropping a table should lead to deleting the underlying disk files only
      after the transaction commits.  In event of failure then (for instance,
      because of wrong file permissions) the code is supposed to just emit a
      warning message and go on, since it's too late to abort the
      transaction.  This logic got broken as of release 8.4, causing such
      situations to result in a PANIC and an unrestartable database.
-->
テーブル削除は、そのトランザクションがコミットした後にのみ背後のディスク上のファイルを削除しなければなりません。
（例えばファイルの権限の誤設定のため）失敗した場合、トランザクションをアボートするには遅すぎますので、コードは単に警告メッセージを出力し継続するものと考えられます。
リリース8.4においてこのロジックが壊れ、こうした状況でPANICが発生し、再起動できないデータベースとなりました。
     </para>
    </listitem>

    <listitem>
     <para>
<!--
      Track the OID counter correctly during WAL replay, even when it wraps
      around (Tom Lane)
-->
WAL再生中にOIDカウンタを、たとえ周回していたとしても、正しく追跡します。(Tom Lane)
     </para>

     <para>
<!--
      Previously the OID counter would remain stuck at a high value until the
      system exited replay mode.  The practical consequences of that are
      usually nil, but there are scenarios wherein a standby server that's
      been promoted to master might take a long time to advance the OID
      counter to a reasonable value once values are needed.
-->
これまでは、OIDカウンタはシステムが再生モードを抜けるまで高値のままになりました。
実際にはほとんどnilという結果になりますが、マスタに昇格されるスタンバイサーバでは、値が必要になってから、OIDカウンタを合理的な値まで進めるために長時間かかる可能性がありました。
     </para>
    </listitem>

    <listitem>
     <para>
<!--
      Fix regular expression back-references with <literal>*</> attached
      (Tom Lane)
-->
<literal>*</>が付いた正規表現の後方参照を修正しました。(Tom Lane)
     </para>

     <para>
<!--
      Rather than enforcing an exact string match, the code would effectively
      accept any string that satisfies the pattern sub-expression referenced
      by the back-reference symbol.
-->
コードでは、正確な文字列一致を強制せずに、実質後方参照シンボルで参照されるパターン副式を満たす任意の文字列を受け付けました。
     </para>

     <para>
<!--
      A similar problem still afflicts back-references that are embedded in a
      larger quantified expression, rather than being the immediate subject
      of the quantifier.  This will be addressed in a future
      <productname>PostgreSQL</> release.
-->
同様の問題はまだ、直接量指定子のサブジェクトとならない、より大きく量化された式に埋め込まれた後方参照でも残っています。
こちらは将来のリリースの<productname>PostgreSQL</>で対応予定です。
     </para>
    </listitem>

    <listitem>
     <para>
<!--
      Fix recently-introduced memory leak in processing of
      <type>inet</>/<type>cidr</> values (Heikki Linnakangas)
-->
<type>inet</>/<type>cidr</>値の処理に最近入ったメモリリークを修正しました。(Heikki Linnakangas)
     </para>

     <para>
<!--
      A patch in the December 2011 releases of <productname>PostgreSQL</>
      caused memory leakage in these operations, which could be significant
      in scenarios such as building a btree index on such a column.
-->
2011年12月の<productname>PostgreSQL</>リリース内のパッチによって、これらの操作にメモリリークが発生しました。
これらの列に対するbtreeインデックス等で重大な問題になる可能性がありました。
     </para>
    </listitem>

    <listitem>
     <para>
<!--
      Fix dangling pointer after <command>CREATE TABLE AS</>/<command>SELECT
      INTO</> in a SQL-language function (Tom Lane)
-->
SQL言語関数内の<command>CREATE TABLE AS</>/<command>SELECT INTO</>の後に対応先がなくなったポインタを修正しました。(Tom Lane)
     </para>

     <para>
<!--
      In most cases this only led to an assertion failure in assert-enabled
      builds, but worse consequences seem possible.
-->
ほとんどの場合、これはアサートが有効な構築におけるアサーション失敗という結果になるだけですが、もっと悪い結果になる可能性がありました。
     </para>
    </listitem>

    <listitem>
     <para>
<!--
      Avoid double close of file handle in syslogger on Windows (MauMau)
-->
Windowsのsysloggerにおけるファイルハンドルの二重クローズを防ぎます。(MauMau）
     </para>

     <para>
<!--
      Ordinarily this error was invisible, but it would cause an exception
      when running on a debug version of Windows.
-->
通常はこのエラーは表面化しませんが、Windowsのデバッグ版を実行している場合は例外が引き起こります。
     </para>
    </listitem>

    <listitem>
     <para>
<!--
      Fix I/O-conversion-related memory leaks in plpgsql
      (Andres Freund, Jan Urbanski, Tom Lane)
-->
plpgsqlにおけるI/O変換関連のメモリリークを修正しました。(Andres Freund、Jan Urbanski、Tom Lane)
     </para>

     <para>
<!--
      Certain operations would leak memory until the end of the current
      function.
-->
現在の関数が終わるまで、特定の操作がメモリリークしました。
     </para>
    </listitem>

    <listitem>
     <para>
<!--
      Improve <application>pg_dump</>'s handling of inherited table columns
      (Tom Lane)
-->
継承されたテーブル列に対する<application>pg_dump</>の取り扱いを改良しました。(Tom Lane)
     </para>

     <para>
<!--
      <application>pg_dump</> mishandled situations where a child column has
      a different default expression than its parent column.  If the default
      is textually identical to the parent's default, but not actually the
      same (for instance, because of schema search path differences) it would
      not be recognized as different, so that after dump and restore the
      child would be allowed to inherit the parent's default.  Child columns
      that are <literal>NOT NULL</> where their parent is not could also be
      restored subtly incorrectly.
-->
<application>pg_dump</>は、子の列が親の列と異なるデフォルト式を持つという状況を間違って扱いました。
デフォルトがテキストとして親のデフォルトと同一であるが、実際は同一ではない場合（例えば、スキーマ検索パスの違いのため）、異なるものとして認識せず、そのため、ダンプしリストアした後、子は親のデフォルトを継承することができました。
子の列が<literal>NOT NULL</>であり親がそうではなかった場合も、微妙に間違ってリストアされました。
     </para>
    </listitem>

    <listitem>
     <para>
<!--
      Fix <application>pg_restore</>'s direct-to-database mode for
      INSERT-style table data (Tom Lane)
-->
INSERT形式のテーブルデータに対する<application>pg_restore</>の直接データベースにリストアするモードを修正しました。(Tom Lane)
     </para>

     <para>
<!--
      Direct-to-database restores from archive files made with
      <option>&#045;-inserts</> or <option>&#045;-column-inserts</> options fail when
      using <application>pg_restore</> from a release dated September or
      December 2011, as a result of an oversight in a fix for another
      problem.  The archive file itself is not at fault, and text-mode
      output is okay.
-->
他の問題に対する修正における見落としの結果、2011年9月または12月付けのリリースに含まれる<application>pg_restore</>では、<option>--inserts</>または<option>--column-inserts</>オプションを付けて作成されたアーカイブファイルを直接データベースにリストアすることができませんでした。
アーカイブファイル自体には失敗はなく、テキストモード出力では問題ありませんでした。
     </para>
    </listitem>

    <listitem>
     <para>
<!--
      Allow <literal>AT</> option in <application>ecpg</>
      <literal>DEALLOCATE</> statements (Michael Meskes)
-->
<application>ecpg</>の<literal>DEALLOCATE</>文において<literal>AT</>オプションを可能にしました。(Michael Meskes)
     </para>

     <para>
<!--
      The infrastructure to support this has been there for awhile, but
      through an oversight there was still an error check rejecting the case.
-->
これをサポートする基盤は少し前から存在しましたが、見落としのため、エラー検査でこの状況を拒絶していました。 
     </para>
    </listitem>

    <listitem>
     <para>
<!--
      Fix error in <filename>contrib/intarray</>'s <literal>int[] &amp;
      int[]</> operator (Guillaume Lelarge)
-->
<filename>contrib/intarray</>の<literal>int[] &amp; int[]</>演算子のエラーを修正しました。 (Guillaume Lelarge)
     </para>

     <para>
<!--
      If the smallest integer the two input arrays have in common is 1,
      and there are smaller values in either array, then 1 would be
      incorrectly omitted from the result.
-->
２つの入力配列が共通して持つ最小の整数が１であり、どちらかの配列により小さな値があった場合、１が結果から間違って省かれました。
     </para>
    </listitem>

    <listitem>
     <para>
<!--
      Fix error detection in <filename>contrib/pgcrypto</>'s
      <function>encrypt_iv()</> and <function>decrypt_iv()</>
      (Marko Kreen)
-->
<filename>contrib/pgcrypto</>の<function>encrypt_iv()</>および<function>decrypt_iv()</>の誤判定を修正しました。(Marko Kreen)
     </para>

     <para>
<!--
      These functions failed to report certain types of invalid-input errors,
      and would instead return random garbage values for incorrect input.
-->
これらの関数は特定の種類の無効入力エラーの通知に失敗し、不正な入力に対してランダムなゴミの値を代わりに返しました。
     </para>
    </listitem>

    <listitem>
     <para>
<!--
      Fix one-byte buffer overrun in <filename>contrib/test_parser</>
      (Paul Guyot)
-->
<filename>contrib/test_parser</>における1バイトのバッファオーバーランを修正しました。(Paul Guyot)
     </para>

     <para>
<!--
      The code would try to read one more byte than it should, which would
      crash in corner cases.
      Since <filename>contrib/test_parser</> is only example code, this is
      not a security issue in itself, but bad example code is still bad.
-->
コードでは必要より1バイト多く読み取ろうとし、境界条件ではクラッシュします。
<filename>contrib/test_parser</>は単なるサンプルコードであり、これ自体はセキュリティ問題ではありませんが、例のコードとしては良くありません。
     </para>
    </listitem>

    <listitem>
     <para>
<!--
      Use <function>__sync_lock_test_and_set()</> for spinlocks on ARM, if
      available (Martin Pitt)
-->
ARMにおいて可能ならばスピンロックに<function>__sync_lock_test_and_set()</>を使用します。(Martin Pitt)
     </para>

     <para>
<!--
      This function replaces our previous use of the <literal>SWPB</>
      instruction, which is deprecated and not available on ARMv6 and later.
      Reports suggest that the old code doesn't fail in an obvious way on
      recent ARM boards, but simply doesn't interlock concurrent accesses,
      leading to bizarre failures in multiprocess operation.
-->
この関数は、以前の廃止予定でARMv6以降では使用できなくなった<literal>SWPB</>命令の使用を置き換えるものです。
最近のARMボードでも古いコードは明白な方法で失敗することはありませんが、単に同時アクセスのインターロックを行わず、マルチプロセス操作において奇妙な失敗をもたらすと報告されています。
     </para>
    </listitem>

    <listitem>
     <para>
<!--
      Use <option>-fexcess-precision=standard</> option when building with
      gcc versions that accept it (Andrew Dunstan)
-->
受け付け可能なバージョンのgccを用いて構築する場合に<option>-fexcess-precision=standard</>オプションを使用します。(Andrew Dunstan)
     </para>

     <para>
<!--
      This prevents assorted scenarios wherein recent versions of gcc will
      produce creative results.
-->
最近のバージョンのgccは独創的な結果を生成するというさまざまなシナリオを防ぎます。
     </para>
    </listitem>

    <listitem>
     <para>
<!--
      Allow use of threaded Python on FreeBSD (Chris Rees)
-->
FreeBSDにおいてスレッド化されたPythonを使用できるようにしました。(Chris Rees)
     </para>

     <para>
<!--
      Our configure script previously believed that this combination wouldn't
      work; but FreeBSD fixed the problem, so remove that error check.
-->
configureスクリプトはこれまで、この組み合わせは動作しないと前提していました。
しかしFreeBSDではこの問題が修正されましたので、エラー検査を取り除きました。
     </para>
    </listitem>

   </itemizedlist>

  </sect2>
 </sect1>

 <sect1 id="release-8-4-10">
<!--
  <title>Release 8.4.10</title>
-->
  <title>リリース8.4.10</title>

  <note>
<!--
  <title>Release Date</title>
-->
  <title>リリース日</title>
  <simpara>2011-12-05</simpara>
  </note>

  <para>
<!--
   This release contains a variety of fixes from 8.4.9.
   For information about new features in the 8.4 major release, see
   <xref linkend="release-8-4">.
-->
このリリースは8.4.9に対し、各種の不具合を修正したものです。
8.4メジャーリリースにおける新機能については<xref linkend="release-8-4">を参照してください。
  </para>

  <sect2>
<!--
   <title>Migration to Version 8.4.10</title>
-->
   <title>バージョン8.4.10への移行</title>

   <para>
<!--
    A dump/restore is not required for those running 8.4.X.
-->
8.4.Xからの移行ではダンプ/リストアは不要です。
   </para>

   <para>
<!--
    However, a longstanding error was discovered in the definition of the
    <literal>information_schema.referential_constraints</> view.  If you
    rely on correct results from that view, you should replace its
    definition as explained in the first changelog item below.
-->
しかし、<literal>information_schema.referential_constraints</>ビュー定義において長期に渡って潜在したエラーが見つかりました。
このビューからの正確な結果に依存している場合、後述の変更点の最初で説明する通りその定義を置き換えなければなりません。
   </para>

   <para>
<!--
    Also, if you are upgrading from a version earlier than 8.4.8,
    see <xref linkend="release-8-4-8">.
-->
また8.4.8より前のバージョンからアップグレードする場合は、<xref linkend="release-8-4-8">を参照してください。
   </para>

  </sect2>

  <sect2>
<!--
   <title>Changes</title>
-->
   <title>変更点</title>

   <itemizedlist>

    <listitem>
     <para>
<!--
      Fix bugs in <literal>information_schema.referential_constraints</> view
      (Tom Lane)
-->
<literal>information_schema.referential_constraints</>ビューの不具合を修正しました。(Tom Lane)
     </para>

     <para>
<!--
      This view was being insufficiently careful about matching the
      foreign-key constraint to the depended-on primary or unique key
      constraint.  That could result in failure to show a foreign key
      constraint at all, or showing it multiple times, or claiming that it
      depends on a different constraint than the one it really does.
-->
このビューでは、外部キーと依存するプライマリキーまたは一意キー制約との対応付けについて十分な注意を行っていませんでした。
このため、外部キー制約がまったく表示されない、何回も表示される、あるいは、実際の依存する制約とは異なる制約に依存するものと言い張るという結果になることがありました。
     </para>

     <para>
<!--
      Since the view definition is installed by <application>initdb</>,
      merely upgrading will not fix the problem.  If you need to fix this
      in an existing installation, you can (as a superuser) drop the
      <literal>information_schema</> schema then re-create it by sourcing
      <filename><replaceable>SHAREDIR</>/information_schema.sql</filename>.
      (Run <literal>pg_config &#045;-sharedir</> if you're uncertain where
      <replaceable>SHAREDIR</> is.)  This must be repeated in each database
      to be fixed.
-->
このビュー定義は<application>initdb</>によってインストールされますので、ただアップグレードしただけでは問題は解消されません。
既存のインストレーションでこの問題を解消させなければならない場合、（スーパーユーザとして）<literal>information_schema</>スキーマを削除して、<filename><replaceable>SHAREDIR</>/information_schema.sql</filename>を元に再作成することができます。
（<replaceable>SHAREDIR</>の場所が分からない場合は<literal>pg_config --sharedir</>を実行してください。）
これは修正対象のデータベースそれぞれで繰り返さなければなりません。
     </para>
    </listitem>

    <listitem>
     <para>
<!--
      Fix incorrect replay of WAL records for GIN index updates
      (Tom Lane)
-->
GINインデックス更新に関するWALレコードの不正確な再生を修正しました。(Tom Lane)
     </para>

     <para>
<!--
      This could result in transiently failing to find index entries after
      a crash, or on a hot-standby server.  The problem would be repaired
      by the next <command>VACUUM</> of the index, however.
-->
このためクラッシュ後またはホットスタンバイサーバにおいて、インデックス項目の検索に過渡的に失敗する結果になり得ました。
しかし、この問題はインデックスに対する次回の<command>VACUUM</>で修復されます。
     </para>
    </listitem>

    <listitem>
     <para>
<!--
      Fix TOAST-related data corruption during <literal>CREATE TABLE dest AS
      SELECT * FROM src</> or <literal>INSERT INTO dest SELECT * FROM src</>
      (Tom Lane)
-->
<literal>CREATE TABLE dest AS SELECT * FROM src</>または<literal>INSERT INTO dest SELECT * FROM src</>時のTOAST関連のデータの破損を修正しました。(Tom Lane)
     </para>

     <para>
<!--
      If a table has been modified by <command>ALTER TABLE ADD COLUMN</>,
      attempts to copy its data verbatim to another table could produce
      corrupt results in certain corner cases.
      The problem can only manifest in this precise form in 8.4 and later,
      but we patched earlier versions as well in case there are other code
      paths that could trigger the same bug.
-->
テーブルが<command>ALTER TABLE ADD COLUMN</>によって変更された場合、データを逐語的に別のテーブルにコピーしようとした時に特定の境界条件で破損した結果になることがありました。
この問題は、8.4以降において、この構文においてのみ明確に発生し得たものですが、同じ不具合を引き起こす他のコードパスがある場合に備えて、より過去のバージョンにおいてもパッチを適用しました。
     </para>
    </listitem>

    <listitem>
     <para>
<!--
      Fix race condition during toast table access from stale syscache entries
      (Tom Lane)
-->
無効なsyscache項目からTOASTテーブルにアクセスする時の競合条件を修正しました。(Tom Lane)
     </para>

     <para>
<!--
      The typical symptom was transient errors like <quote>missing chunk
      number 0 for toast value NNNNN in pg_toast_2619</>, where the cited
      toast table would always belong to a system catalog.
-->
典型的な兆候は、<quote>missing chunk number 0 for toast value NNNNN in pg_toast_2619</>のような一時的なエラーです。
ここで挙げられるTOASTテーブルは常にシステムカタログに属します。
     </para>
    </listitem>

    <listitem>
     <para>
<!--
      Track dependencies of functions on items used in parameter default
      expressions (Tom Lane)
-->
パラメータのデフォルト式で使用される項目について関数の依存関係を追跡します。(Tom Lane)
     </para>

     <para>
<!--
      Previously, a referenced object could be dropped without having dropped
      or modified the function, leading to misbehavior when the function was
      used.  Note that merely installing this update will not fix the missing
      dependency entries; to do that, you'd need to <command>CREATE OR
      REPLACE</> each such function afterwards.  If you have functions whose
      defaults depend on non-built-in objects, doing so is recommended.
-->
これまでは、参照されるオブジェクトが、参照する関数を削除または変更することなく、削除されることがあり得ました。
このため関数が使用される時に誤動作することになりました。
単にこの更新をインストールするだけでは依存関係が消失した項目が修正されないことに注意してください。
修正するためには、その後にこうした関数それぞれに<command>CREATE OR REPLACE</>を行う必要があります。
デフォルト値が組み込み以外のオブジェクトに依存する関数があれば、これを行うことを勧めます。
     </para>
    </listitem>

    <listitem>
     <para>
<!--
      Allow inlining of set-returning SQL functions with multiple OUT
      parameters (Tom Lane)
-->
複数のOUTパラメータを持つ、集合を返すSQL関数をインライン化することができます。(Tom Lane)
     </para>
    </listitem>

    <listitem>
     <para>
<!--
      Make <function>DatumGetInetP()</> unpack inet datums that have a 1-byte
      header, and add a new macro, <function>DatumGetInetPP()</>, that does
      not (Heikki Linnakangas)
-->
<function>DatumGetInetP()</>が１バイトヘッダを持つinetデータを展開するようにしました。
さらに展開を行わない、新しいマクロ<function>DatumGetInetPP()</>を追加しました。(Heikki Linnakangas)
     </para>

     <para>
<!--
      This change affects no core code, but might prevent crashes in add-on
      code that expects <function>DatumGetInetP()</> to produce an unpacked
      datum as per usual convention.
-->
この変更がコアコードに影響することはありませんが、<function>DatumGetInetP()</>が通常の規約の通りに展開したデータを生成することを想定しているアドオンのコードにおけるクラッシュを防止できるかもしれません。
     </para>
    </listitem>

    <listitem>
     <para>
<!--
      Improve locale support in <type>money</> type's input and output
      (Tom Lane)
-->
<type>money</>型の入出力におけるロケールのサポートを改良しました。(Tom Lane)
     </para>

     <para>
<!--
      Aside from not supporting all standard
      <link linkend="guc-lc-monetary"><varname>lc_monetary</></link>
      formatting options, the input and output functions were inconsistent,
      meaning there were locales in which dumped <type>money</> values could
      not be re-read.
-->
すべての標準<link linkend="guc-lc-monetary"><varname>lc_monetary</></link>書式付けオプションをサポートしていないという点以外にも、入力関数と出力関数に一貫性がなかったため、ダンプされた<type>money</>値では再度読み取ることができないロケールがありました。
     </para>
    </listitem>

    <listitem>
     <para>
<!--
      Don't let <link
      linkend="guc-transform-null-equals"><varname>transform_null_equals</></link>
      affect <literal>CASE foo WHEN NULL ...</> constructs
      (Heikki Linnakangas)
-->
<link linkend="guc-transform-null-equals"><varname>transform_null_equals</></link>が<literal>CASE foo WHEN NULL ...</>式に影響を与えないようにしました。(Heikki Linnakangas)
     </para>

     <para>
<!--
      <varname>transform_null_equals</> is only supposed to affect
      <literal>foo = NULL</> expressions written directly by the user, not
      equality checks generated internally by this form of <literal>CASE</>.
-->
<varname>transform_null_equals</>は、<literal>CASE</>構文によって内部的に生成された等価な検査ではなく、直接ユーザによって書かれた<literal>foo = NULL</>に影響を与えることのみを前提としています。
     </para>
    </listitem>

    <listitem>
     <para>
<!--
      Change foreign-key trigger creation order to better support
      self-referential foreign keys (Tom Lane)
-->
自己参照外部キーをより良くサポートするために、外部キートリガの生成順序を変更しました。(Tom Lane)
     </para>

     <para>
<!--
      For a cascading foreign key that references its own table, a row update
      will fire both the <literal>ON UPDATE</> trigger and the
      <literal>CHECK</> trigger as one event.  The <literal>ON UPDATE</>
      trigger must execute first, else the <literal>CHECK</> will check a
      non-final state of the row and possibly throw an inappropriate error.
      However, the firing order of these triggers is determined by their
      names, which generally sort in creation order since the triggers have
      auto-generated names following the convention
      <quote>RI_ConstraintTrigger_NNNN</>.  A proper fix would require
      modifying that convention, which we will do in 9.2, but it seems risky
      to change it in existing releases.  So this patch just changes the
      creation order of the triggers.  Users encountering this type of error
      should drop and re-create the foreign key constraint to get its
      triggers into the right order.
-->
カスケードしている外部キーが自身のテーブルを参照する場合、１行の更新が１つのイベントで<literal>ON UPDATE</>トリガと<literal>CHECK</>トリガの両方を発行します。
<literal>ON UPDATE</>トリガを最初に実行しなければなりません。
そうしないと、<literal>CHECK</>は最終的ではない行の状態を検査することになり、不適切なエラーが発生する可能性があります。
しかしこれらのトリガの発行順序はその名前によって決まります。
トリガは<quote>RI_ConstraintTrigger_NNNN</>という規約に従った名前で自動生成されますので、一般的には作成順序によって決まります。
適切な修正にはこの規約の変更が必要です。
9.2で変更する予定ですが、既存のリリースで変更することには危険があるように思われます。
このため、このパッチはトリガの作成順序を変更するだけです。
この種のエラーが起きたユーザは、トリガを正しい順序にするために、外部キー制約を削除し再作成しなければなりません。
     </para>
    </listitem>

    <listitem>
     <para>
<!--
      Avoid floating-point underflow while tracking buffer allocation rate
      (Greg Matthews)
-->
バッファ割当率を追跡する際の浮動小数アンダーフローを防止します。(Greg Matthews)
     </para>

     <para>
<!--
      While harmless in itself, on certain platforms this would result in
      annoying kernel log messages.
-->
これ自体は害がないものですが、特定のプラットフォームではこれにより煩わしいカーネルログメッセージが現れます。
     </para>
    </listitem>

    <listitem>
     <para>
<!--
      Preserve configuration file name and line number values when starting
      child processes under Windows (Tom Lane)
-->
Windowsにおける子プロセス起動時設定ファイルの名前と行番号を保持します。(Tom Lane)
     </para>

     <para>
<!--
      Formerly, these would not be displayed correctly in the
      <structname>pg_settings</> view.
-->
これまでこれらは<structname>pg_settings</>ビューで正しく表示されませんでした。
     </para>
    </listitem>

    <listitem>
     <para>
<!--
      Preserve blank lines within commands in <application>psql</>'s command
      history (Robert Haas)
-->
<application>psql</>のコマンド履歴内で空行を含むコマンドを保持します。(Robert Haas)
     </para>

     <para>
<!--
      The former behavior could cause problems if an empty line was removed
      from within a string literal, for example.
-->
これまでの動作では、例えば文字列リテラル内の空行が削除された場合に問題が起きました。
     </para>
    </listitem>

    <listitem>
     <para>
<!--
      Fix <application>pg_dump</> to dump user-defined casts between
      auto-generated types, such as table rowtypes (Tom Lane)
-->
テーブルの行型など自動生成された型の間でユーザが定義したキャストをダンプするように<application>pg_dump</>を修正しました。(Tom Lane)
     </para>
    </listitem>

    <listitem>
     <para>
<!--
      Use the preferred version of <application>xsubpp</> to build PL/Perl,
      not necessarily the operating system's main copy
      (David Wheeler and Alex Hunsaker)
-->
PL/Perlの構築時に好みのバージョンの<application>xsubpp</>を使用します。
オペレーティングシステムのメインコピーである必要はありません。(David Wheeler、Alex Hunsaker)
     </para>
    </listitem>

    <listitem>
     <para>
<!--
      Fix incorrect coding in <filename>contrib/dict_int</> and
      <filename>contrib/dict_xsyn</> (Tom Lane)
-->
<filename>contrib/dict_int</>および<filename>contrib/dict_xsyn</>内の間違ったコードを修正しました。(Tom Lane)
     </para>

     <para>
<!--
      Some functions incorrectly assumed that memory returned by
      <function>palloc()</> is guaranteed zeroed.
-->
一部の関数で、<function>palloc()</>で返されるメモリはゼロ埋めされていることが保証されていると間違った前提をしていました。
     </para>
    </listitem>

    <listitem>
     <para>
<!--
      Honor query cancel interrupts promptly in <function>pgstatindex()</>
      (Robert Haas)
-->
<function>pgstatindex()</>において問い合わせキャンセル割込みを適切に受け付けます。(Robert Haas)
     </para>
    </listitem>

    <listitem>
     <para>
<!--
      Ensure VPATH builds properly install all server header files
      (Peter Eisentraut)
-->
VPATH構築ですべてのサーバヘッダファイルが適切にインストールされることを確実にしました。(Peter Eisentraut)
     </para>
    </listitem>

    <listitem>
     <para>
<!--
      Shorten file names reported in verbose error messages (Peter Eisentraut)
-->
冗長エラーメッセージ内で報告されるファイル名を短くしました。(Peter Eisentraut)
     </para>

     <para>
<!--
      Regular builds have always reported just the name of the C file
      containing the error message call, but VPATH builds formerly
      reported an absolute path name.
-->
通常の構築では常にCファイルの名前だけがエラーメッセージ呼び出しの中で報告されました。
しかしこれまでVPATH構築では絶対パス名が報告されました。
     </para>
    </listitem>

    <listitem>
     <para>
<!--
      Fix interpretation of Windows timezone names for Central America
      (Tom Lane)
-->
中央アメリカ用のWindowsの時間帯名の解釈を修正しました。(Tom Lane)
     </para>

     <para>
<!--
      Map <quote>Central America Standard Time</> to <literal>CST6</>, not
      <literal>CST6CDT</>, because DST is generally not observed anywhere in
      Central America.
-->
通常中央アメリカではまったく夏時間が認められませんので、<quote>Central America Standard Time</>を<literal>CST6CDT</>ではなく<literal>CST6</>に対応付けしました。
     </para>
    </listitem>

    <listitem>
     <para>
<!--
      Update time zone data files to <application>tzdata</> release 2011n
      for DST law changes in Brazil, Cuba, Fiji, Palestine, Russia, and Samoa;
      also historical corrections for Alaska and British East Africa.
-->
タイムゾーンデータファイルを<application>tzdata</> release 2011nに更新しました。
ブラジル、キューバ、フィジィ、パレスチナ、ロシア、サモアにおける夏時間規則の変更、アラスカ、イギリス領東アフリカの歴史的な修正が含まれています。
     </para>
    </listitem>

   </itemizedlist>

  </sect2>
 </sect1>

 <sect1 id="release-8-4-9">
<!--
  <title>Release 8.4.9</title>
-->
  <title>リリース8.4.9</title>

  <note>
<!--
  <title>Release Date</title>
-->
  <title>リリース日</title>
  <simpara>2011-09-26</simpara>
  </note>

  <para>
<!--
   This release contains a variety of fixes from 8.4.8.
   For information about new features in the 8.4 major release, see
   <xref linkend="release-8-4">.
-->
このリリースは8.4.8に対し、各種の不具合を修正したものです。
8.4メジャーリリースにおける新機能については<xref linkend="release-8-4">を参照してください。
  </para>

  <sect2>
<!--
   <title>Migration to Version 8.4.9</title>
-->
   <title>バージョン8.4.9への移行</title>

   <para>
<!--
    A dump/restore is not required for those running 8.4.X.
-->
8.4.Xからの移行ではダンプ/リストアは不要です。
   </para>

   <para>
<!--
    However, if you are upgrading from a version earlier than 8.4.8,
    see <xref linkend="release-8-4-8">.
-->
しかし8.4.8より前のバージョンからアップグレードする場合は、<xref linkend="release-8-4-8">を参照してください。
   </para>

  </sect2>

  <sect2>
<!--
   <title>Changes</title>
-->
   <title>変更点</title>

   <itemizedlist>

    <listitem>
     <para>
<!--
      Fix bugs in indexing of in-doubt HOT-updated tuples (Tom Lane)
-->
HOT更新されたか疑わしいタプルのインデックス処理における不具合を修正しました。(Tom Lane)
     </para>

     <para>
<!--
      These bugs could result in index corruption after reindexing a system
      catalog.  They are not believed to affect user indexes.
-->
この不具合のために、システムカタログの再インデックス処理の後インデックスが破損する可能性がありました。
ユーザインデックスには影響しないはずです。
     </para>
    </listitem>

    <listitem>
     <para>
<!--
      Fix multiple bugs in GiST index page split processing (Heikki
      Linnakangas)
-->
GiSTインデックスページ分割処理における複数の不具合を修正しました。(Heikki Linnakangas)
     </para>

     <para>
<!--
      The probability of occurrence was low, but these could lead to index
      corruption.
-->
発生する可能性は小さいのですが、インデックスの破損を招く可能性がありました。
     </para>
    </listitem>

    <listitem>
     <para>
<!--
      Fix possible buffer overrun in <function>tsvector_concat()</>
      (Tom Lane)
-->
<function>tsvector_concat()</>におけるバッファオーバーランの可能性を修正しました。(Tom Lane)
     </para>

     <para>
<!--
      The function could underestimate the amount of memory needed for its
      result, leading to server crashes.
-->
この関数は必要なメモリを少なく見積もり、その結果サーバクラッシュを招く可能性がありました。
     </para>
    </listitem>

    <listitem>
     <para>
<!--
      Fix crash in <function>xml_recv</> when processing a
      <quote>standalone</> parameter (Tom Lane)
-->
<function>xml_recv</>において<quote>standalone</>パラメータ処理時のクラッシュを修正しました。(Tom Lane)
     </para>
    </listitem>

    <listitem>
     <para>
<!--
      Make <function>pg_options_to_table</> return NULL for an option with no
      value (Tom Lane)
-->
<function>pg_options_to_table</>を値を持たないオプションに対してNULLを返すようにしました。(Tom Lane)
     </para>

     <para>
<!--
      Previously such cases would result in a server crash.
-->
これまではこのような場合にサーバクラッシュしてしまいました。
     </para>
    </listitem>

    <listitem>
     <para>
<!--
      Avoid possibly accessing off the end of memory in <command>ANALYZE</>
      and in SJIS-2004 encoding conversion (Noah Misch)
-->
<command>ANALYZE</>およびSJIS-2004符号化変換においてメモリの最後を超えてアクセスする可能性を修正しました。(Noah Misch)
     </para>

     <para>
<!--
      This fixes some very-low-probability server crash scenarios.
-->
これは非常に可能性が低いサーバクラッシュ状況を修正します。
     </para>
    </listitem>

    <listitem>
     <para>
<!--
      Prevent intermittent hang in interactions of startup process with
      bgwriter process (Simon Riggs)
-->
起動プロセスとbgwriterプロセスの相互作用における断続的なハングを防止します。(Simon Riggs)
     </para>

     <para>
<!--
      This affected recovery in non-hot-standby cases.
-->
これはホットスタンバイ以外の状況でのリカバリに影響します。
     </para>
    </listitem>

    <listitem>
     <para>
<!--
      Fix race condition in relcache init file invalidation (Tom Lane)
-->
relcache初期ファイルの無効化における競合状態を修正しました。(Tom Lane)
     </para>

     <para>
<!--
      There was a window wherein a new backend process could read a stale init
      file but miss the inval messages that would tell it the data is stale.
      The result would be bizarre failures in catalog accesses, typically
      <quote>could not read block 0 in file ...</> later during startup.
-->
新しいバックエンドプロセスが無効な初期ファイルを読み取ろうとするが、データが無効であることを通知するinvalメッセージを取り損なう期間がありました。
この結果カタログアクセスにおいて、起動処理の後の<quote>could not read block 0 in file ...</>といった奇妙な失敗が起こります。
     </para>
    </listitem>

    <listitem>
     <para>
<!--
      Fix memory leak at end of a GiST index scan (Tom Lane)
-->
GiSTインデックススキャン終了時のメモリリークを修正しました。(Tom Lane)
     </para>

     <para>
<!--
      Commands that perform many separate GiST index scans, such as
      verification of a new GiST-based exclusion constraint on a table
      already containing many rows, could transiently require large amounts of
      memory due to this leak.
-->
すでに多くの行を持つテーブルに対して新たなGiSTを基にした排他制約を作成する際の検証など、多くの分割GiSTインデックススキャンを行うコマンドが一時的にこのリークの原因となる大容量のメモリを求めることがあり得ました。
     </para>
    </listitem>

    <listitem>
     <para>
<!--
      Fix incorrect memory accounting (leading to possible memory bloat) in
      tuplestores supporting holdable cursors and plpgsql's <literal>RETURN
      NEXT</> command (Tom Lane)
-->
保持可能カーソルとplpgsqlの<literal>RETURN NEXT</>コマンドをサポートするタプルストアにおける(メモリ膨張をもたらすかもしれない)不正なメモリ計上を修正しました。(Tom Lane)
     </para>
    </listitem>

    <listitem>
     <para>
<!--
      Fix performance problem when constructing a large, lossy bitmap
      (Tom Lane)
-->
大規模かつ非可逆なビットマップを構築する時の性能問題を修正しました。(Tom Lane)
     </para>
    </listitem>

    <listitem>
     <para>
<!--
      Fix join selectivity estimation for unique columns (Tom Lane)
-->
一意列の結合選択性推定を修正しました。(Tom Lane)
     </para>

     <para>
<!--
      This fixes an erroneous planner heuristic that could lead to poor
      estimates of the result size of a join.
-->
結合結果のサイズ推定を悪化させる可能性がある、間違ったプランナの発見的手法を修正します。
     </para>
    </listitem>

    <listitem>
     <para>
<!--
      Fix nested PlaceHolderVar expressions that appear only in sub-select
      target lists (Tom Lane)
-->
副選択対象リスト内でのみ出現する、入れ子状のPlaceHolderVar式を修正しました。(Tom Lane)
     </para>

     <para>
<!--
      This mistake could result in outputs of an outer join incorrectly
      appearing as NULL.
-->
この間違いの結果、外側の結合の出力がNULLとして不正に現れます。
     </para>
    </listitem>

    <listitem>
     <para>
<!--
      Allow nested <literal>EXISTS</> queries to be optimized properly (Tom
      Lane)
-->
入れ子状の<literal>EXISTS</>問い合わせを適切に最適化できます。(Tom Lane)
     </para>
    </listitem>

    <listitem>
     <para>
<!--
      Fix array- and path-creating functions to ensure padding bytes are
      zeroes (Tom Lane)
-->
配列作成、経路作成関数のパッド用バイトを確実にゼロにするように修正しました。(Tom Lane)
     </para>

     <para>
<!--
      This avoids some situations where the planner will think that
      semantically-equal constants are not equal, resulting in poor
      optimization.
-->
これにより、プランナが意味的に等しい定数を等しくないとみなし、最適化を悪化させる一部の状況を防ぎます。
     </para>
    </listitem>

    <listitem>
     <para>
<!--
      Fix <command>EXPLAIN</> to handle gating Result nodes within
      inner-indexscan subplans (Tom Lane)
-->
inner-indexscan副計画内のResultノードの開閉を取り扱うよう<command>EXPLAIN</>を修正しました。(Tom Lane)
     </para>

     <para>
<!--
      The usual symptom of this oversight was <quote>bogus varno</> errors.
-->
この見落としのよくある兆候は<quote>bogus varno</>エラーです。
     </para>
    </listitem>

    <listitem>
     <para>
<!--
      Work around gcc 4.6.0 bug that breaks WAL replay (Tom Lane)
-->
WAL再生を壊すgcc 4.5.0の不具合を回避します。(Tom Lane)
     </para>

     <para>
<!--
      This could lead to loss of committed transactions after a server crash.
-->
サーバクラッシュ後にコミットされたトランザクションの損失をもたらす可能性がありました。
     </para>
    </listitem>

    <listitem>
     <para>
<!--
      Fix dump bug for <literal>VALUES</> in a view (Tom Lane)
-->
ビュー内の<literal>VALUES</>についてのダンプ不具合を修正しました。(Tom Lane)
     </para>
    </listitem>

    <listitem>
     <para>
<!--
      Disallow <literal>SELECT FOR UPDATE/SHARE</> on sequences (Tom Lane)
-->
シーケンスに対する<literal>SELECT FOR UPDATE/SHARE</>を許しません。(Tom Lane)
     </para>

     <para>
<!--
      This operation doesn't work as expected and can lead to failures.
-->
この操作は想定通りに動作せず、また、失敗をもたらすことがあり得ました。
     </para>
    </listitem>

    <listitem>
     <para>
<!--
      Fix <command>VACUUM</> so that it always updates
      <literal>pg_class</>.<literal>reltuples</>/<literal>relpages</> (Tom
      Lane)
-->
つねに<literal>pg_class</>.<literal>reltuples</>/<literal>relpages</>を更新するように<command>VACUUM</>を修正しました。(Tom Lane)
     </para>

     <para>
<!--
      This fixes some scenarios where autovacuum could make increasingly poor
      decisions about when to vacuum tables.
-->
自動バキュームによる、いつテーブルをバキュームするかについての決定をだんだんと悪化させる、いくつかの状況を修正します。
     </para>
    </listitem>

    <listitem>
     <para>
<!--
      Defend against integer overflow when computing size of a hash table (Tom
      Lane)
-->
ハッシュテーブルのサイズ計算時の整数オーバーフローから保護します。(Tom Lane)
     </para>
    </listitem>

    <listitem>
     <para>
<!--
      Fix cases where <command>CLUSTER</> might attempt to access
      already-removed TOAST data (Tom Lane)
-->
<command>CLUSTER</>がすでに削除されたTOASTデータへアクセスしようとする状況を修正しました。(Tom Lane)
     </para>
    </listitem>

    <listitem>
     <para>
<!--
      Fix portability bugs in use of credentials control messages for
      <quote>peer</> authentication (Tom Lane)
-->
<quote>peer</>認証に関する証明書制御メッセージの使用における移植性不具合を修正しました。(Tom Lane)
     </para>
    </listitem>

    <listitem>
     <para>
<!--
      Fix SSPI login when multiple roundtrips are required (Ahmed Shinwari,
      Magnus Hagander)
-->
複数の往復が必要な場合のSSPIログインを修正しました。(Ahmed Shinwari、Magnus Hagander)
     </para>

     <para>
<!--
      The typical symptom of this problem was <quote>The function requested is
      not supported</> errors during SSPI login.
-->
この問題の典型的な兆候はSSPIログイン期間の<quote>The function requested is not supported</>エラーです。
     </para>
    </listitem>

    <listitem>
     <para>
<!--
      Throw an error if <filename>pg_hba.conf</> contains <literal>hostssl</>
      but SSL is disabled (Tom Lane)
-->
<filename>pg_hba.conf</>に<literal>hostssl</>が含まれているがSSLが無効である場合にエラーを発生します。(Tom Lane)
     </para>

     <para>
<!--
      This was concluded to be more user-friendly than the previous behavior
      of silently ignoring such lines.
-->
以前の警告なくこうした行を無視するという動作より、この方がよりユーザフレンドリであると判断しました。
     </para>
    </listitem>

    <listitem>
     <para>
<!--
      Fix typo in <function>pg_srand48</> seed initialization (Andres Freund)
-->
<function>pg_srand48</> シード初期化における記述ミスを修正しました。(Andres Freund)
     </para>

     <para>
<!--
      This led to failure to use all bits of the provided seed.  This function
      is not used on most platforms (only those without <function>srandom</>),
      and the potential security exposure from a less-random-than-expected
      seed seems minimal in any case.
-->
このため、提供されたシードの全ビットを使用すると失敗する可能性がありました。
この関数はほとんどのプラットフォームで使用されていません（<function>srandom</>を持たないプラットフォームのみです）ので、想定よりもランダム性が小さいシードによるセキュリティ露見の可能性はとにかく最小だったと思われます。
     </para>
    </listitem>

    <listitem>
     <para>
<!--
      Avoid integer overflow when the sum of <literal>LIMIT</> and
      <literal>OFFSET</> values exceeds 2^63 (Heikki Linnakangas)
-->
<literal>LIMIT</>と<literal>OFFSET</>値の合計が2^63を超えた場合の整数オーバーフローを防止します。(Heikki Linnakangas)
     </para>
    </listitem>

    <listitem>
     <para>
<!--
      Add overflow checks to <type>int4</> and <type>int8</> versions of
      <function>generate_series()</> (Robert Haas)
-->
<function>generate_series()</>の<type>int4</>版と<type>int8</>版にオーバーフロー検査を追加しました。(Robert Haas)
     </para>
    </listitem>

    <listitem>
     <para>
<!--
      Fix trailing-zero removal in <function>to_char()</> (Marti Raudsepp)
-->
<function>to_char()</>における末尾のゼロ除去を修正しました。(Marti Raudsepp)
     </para>

     <para>
<!--
      In a format with <literal>FM</> and no digit positions
      after the decimal point, zeroes to the left of the decimal point could
      be removed incorrectly.
-->
小数点の後の桁位置がない<literal>FM</>付きの書式において、小数点より左のゼロが正しく除去できていませんでした。
     </para>
    </listitem>

    <listitem>
     <para>
<!--
      Fix <function>pg_size_pretty()</> to avoid overflow for inputs close to
      2^63 (Tom Lane)
-->
2^63近辺の入力に対するオーバーフローを防ぐように<function>pg_size_pretty()</>を修正しました。(Tom Lane)
     </para>
    </listitem>

    <listitem>
     <para>
<!--
      Weaken plpgsql's check for typmod matching in record values (Tom Lane)
-->
plpgsqlのレコード値におけるtypmodマッチ検査を弱めました。(Tom Lane)
     </para>

     <para>
<!--
      An overly enthusiastic check could lead to discarding length modifiers
      that should have been kept.
-->
過度に積極的な検査によって、保持しなければならない長さ修飾子が破棄されることがあり得ました。
     </para>
    </listitem>

    <listitem>
     <para>
<!--
      Correctly handle quotes in locale names during <application>initdb</>
      (Heikki Linnakangas)
-->
<application>initdb</>の間、ロケール名内の引用符を正しく扱います。(Heikki Linnakangas)
     </para>

     <para>
<!--
      The case can arise with some Windows locales, such as <quote>People's
      Republic of China</>.
-->
この問題は、<quote>People's Republic of China</>などの、いくつかのWindowsのロケールにて起こり得ました。
     </para>
    </listitem>

    <listitem>
     <para>
<!--
      Fix <application>pg_upgrade</> to preserve toast tables' relfrozenxids
      during an upgrade from 8.3 (Bruce Momjian)
-->
8.3からのアップグレードにおいて、TOASTテーブルのrelfrozenxidsを維持するように<application>pg_upgrade</>を修正しました。(Bruce Momjian)
     </para>

     <para>
<!--
      Failure to do this could lead to <filename>pg_clog</> files being
      removed too soon after the upgrade.
-->
これに失敗すると、アップグレードの後<filename>pg_clog</>ファイルがあまりに早く削除される可能性がありました。
     </para>
    </listitem>

    <listitem>
     <para>
<!--
      In <application>pg_ctl</>, support silent mode for service registrations
      on Windows (MauMau)
-->
<application>pg_ctl</>において、Windowsのサービス登録用の静寂モードをサポートしました。(MauMau)
     </para>
    </listitem>

    <listitem>
     <para>
<!--
      Fix <application>psql</>'s counting of script file line numbers during
      <literal>COPY</> from a different file (Tom Lane)
-->
異なるファイルから<literal>COPY</>している時の、<application>psql</>のスクリプトファイル行番号の計数処理を修正しました。(Tom Lane)
     </para>
    </listitem>

    <listitem>
     <para>
<!--
      Fix <application>pg_restore</>'s direct-to-database mode for
      <varname>standard_conforming_strings</> (Tom Lane)
-->
<varname>standard_conforming_strings</>に合わせて、<application>pg_restore</>の直接データベースモードを修正しました。(Tom Lane)
     </para>

     <para>
<!--
      <application>pg_restore</> could emit incorrect commands when restoring
      directly to a database server from an archive file that had been made
      with <varname>standard_conforming_strings</> set to <literal>on</>.
-->
<application>pg_restore</>が、<varname>standard_conforming_strings</>が<literal>on</>に設定されたアーカイブファイルからデータベースサーバに直接リストアする時に間違ったコマンドを発行する可能性がありました。
     </para>
    </listitem>

    <listitem>
     <para>
<!--
      Be more user-friendly about unsupported cases for parallel
      <application>pg_restore</> (Tom Lane)
-->
並行<application>pg_restore</>をサポートしない状況をよりユーザフレンドリにしました。(Tom Lane)
     </para>

     <para>
<!--
      This change ensures that such cases are detected and reported before
      any restore actions have been taken.
-->
この変更により、何らかのリストア作業が発生する前にこうした状況を検知し報告することが確実になりました。
     </para>
    </listitem>

    <listitem>
     <para>
<!--
      Fix write-past-buffer-end and memory leak in <application>libpq</>'s
      LDAP service lookup code (Albe Laurenz)
-->
<application>libpq</>のLDAPサービス検索コードにおけるwrite-past-buffer-endとメモリリークを修正しました。(Albe Laurenz)
     </para>
    </listitem>

    <listitem>
     <para>
<!--
      In <application>libpq</>, avoid failures when using nonblocking I/O
      and an SSL connection (Martin Pihlak, Tom Lane)
-->
<application>libpq</>において、非ブロッキングI/OとSSL接続を使用する場合の失敗を防止します。(Martin Pihlak、Tom Lane)
     </para>
    </listitem>

    <listitem>
     <para>
<!--
      Improve libpq's handling of failures during connection startup
      (Tom Lane)
-->
libpqの接続開始期間のエラーの取扱いを改良しました。(Tom Lane)
     </para>

     <para>
<!--
      In particular, the response to a server report of <function>fork()</>
      failure during SSL connection startup is now saner.
-->
具体的には、SSL接続開始期間の<function>fork()</>失敗についてのサーバ報告への応答がより健全になりました。
     </para>
    </listitem>

    <listitem>
     <para>
<!--
      Improve <application>libpq</>'s error reporting for SSL failures (Tom
      Lane)
-->
SSL失敗に関する<application>libpq</>のエラー報告を改良しました。(Tom Lane)
     </para>
    </listitem>

    <listitem>
     <para>
<!--
      Fix <function>PQsetvalue()</> to avoid possible crash when adding a new
      tuple to a <structname>PGresult</> originally obtained from a server
      query (Andrew Chernow)
-->
元々サーバ問い合わせから得られた<structname>PGresult</>に新しいタプルを追加する時に、クラッシュする可能性を避けるように<function>PQsetvalue()</>を修正しました。(Andrew Chernow)
     </para>
    </listitem>

    <listitem>
     <para>
<!--
      Make <application>ecpglib</> write <type>double</> values with 15 digits
      precision (Akira Kurosawa)
-->
<application>ecpglib</>が<type>double</>値を15桁の精度で書き込むようにしました。(Akira Kurosawa)
     </para>
    </listitem>

    <listitem>
     <para>
<!--
      In <application>ecpglib</>, be sure <literal>LC_NUMERIC</> setting is
      restored after an error (Michael Meskes)
-->
<application>ecpglib</>において、エラー後確実に<literal>LC_NUMERIC</>の設定を元に戻します。(Michael Meskes)
     </para>
    </listitem>

    <listitem>
     <para>
<!--
      Apply upstream fix for blowfish signed-character bug (CVE-2011-2483)
      (Tom Lane)
-->
blowfishの符号付き文字に関する不具合(CVE-2011-2483)に対する上流の修正を適用しました。(Tom Lane)
     </para>

     <para>
<!--
      <filename>contrib/pg_crypto</>'s blowfish encryption code could give
      wrong results on platforms where char is signed (which is most),
      leading to encrypted passwords being weaker than they should be.
-->
<filename>contrib/pg_crypto</>のblowfish暗号化コードは、charが符号付きであるプラットフォーム(ほとんどのプラットフォーム)において間違った結果を生成し、暗号化されたパスワードが本来より脆弱になりました。
     </para>
    </listitem>

    <listitem>
     <para>
<!--
      Fix memory leak in <filename>contrib/seg</> (Heikki Linnakangas)
-->
<filename>contrib/seg</>におけるメモリリークを修正しました。(Heikki Linnakangas)
     </para>
    </listitem>

    <listitem>
     <para>
<!--
      Fix <function>pgstatindex()</> to give consistent results for empty
      indexes (Tom Lane)
-->
空のインデックスに対して一貫性を持った結果を生成するように<function>pgstatindex()</>を修正しました。(Tom Lane)
     </para>
    </listitem>

    <listitem>
     <para>
<!--
      Allow building with perl 5.14 (Alex Hunsaker)
-->
perl 5.14を用いたビルドを可能にしました。(Alex Hunsaker)
     </para>
    </listitem>

    <listitem>
     <para>
<!--
      Update configure script's method for probing existence of system
      functions (Tom Lane)
-->
システム関数の存在を検出するためのconfigureスクリプトの方法を更新しました。(Tom Lane)
     </para>

     <para>
<!--
      The version of autoconf we used in 8.3 and 8.2 could be fooled by
      compilers that perform link-time optimization.
-->
8.3と8.2で使用しているautoconfのバージョンは、リンク時の最適化を行うコンパイラによってだまされることがあり得ました。
     </para>
    </listitem>

    <listitem>
     <para>
<!--
      Fix assorted issues with build and install file paths containing spaces
      (Tom Lane)
-->
空白を含むファイルパスでのビルドとインストールに関連した問題を修正しました。(Tom Lane)
     </para>
    </listitem>

    <listitem>
     <para>
<!--
      Update time zone data files to <application>tzdata</> release 2011i
      for DST law changes in Canada, Egypt, Russia, Samoa, and South Sudan.
-->
タイムゾーンデータファイルを<application>tzdata</> release 2011iに更新しました。
カナダ、エジプト、ロシア、サモア、南スーダンにおける夏時間規則の変更が含まれています。
     </para>
    </listitem>

   </itemizedlist>

  </sect2>
 </sect1>

 <sect1 id="release-8-4-8">
<!--
  <title>Release 8.4.8</title>
-->
  <title>リリース8.4.8</title>

  <note>
<!--
  <title>Release Date</title>
-->
  <title>リリース日</title>
  <simpara>2011-04-18</simpara>
  </note>

  <para>
<!--
   This release contains a variety of fixes from 8.4.7.
   For information about new features in the 8.4 major release, see
   <xref linkend="release-8-4">.
-->
このリリースは8.4.7に対し、各種の不具合を修正したものです。
8.4メジャーリリースにおける新機能については<xref linkend="release-8-4">を参照してください。
  </para>

  <sect2>
<!--
   <title>Migration to Version 8.4.8</title>
-->
   <title>バージョン8.4.8への移行</title>

   <para>
<!--
    A dump/restore is not required for those running 8.4.X.
-->
8.4.Xからの移行ではダンプ/リストアは不要です。
   </para>

   <para>
<!--
    However, if your installation was upgraded from a previous major
    release by running <application>pg_upgrade</>, you should take
    action to prevent possible data loss due to a now-fixed bug in
    <application>pg_upgrade</>.  The recommended solution is to run
    <command>VACUUM FREEZE</> on all TOAST tables.
    More information is available at <ulink
    url="http://wiki.postgresql.org/wiki/20110408pg_upgrade_fix">
    http://wiki.postgresql.org/wiki/20110408pg_upgrade_fix</ulink>.
-->
しかし、使用しているインストレーションが以前のバージョンから<application>pg_upgrade</>を用いてアップグレードしたものであれば、
<application>pg_upgrade</>において今回修正された不具合のためにデータを失う可能性を防止するための操作を行わなければなりません。
推奨する解消方法はすべてのTOASTテーブルに対して<command>VACUUM FREEZE</>を行うことです。
詳しくは<ulink url="http://wiki.postgresql.org/wiki/20110408pg_upgrade_fix">http://wiki.postgresql.org/wiki/20110408pg_upgrade_fix</ulink>を参照してください。
   </para>

   <para>
<!--
    Also, if you are upgrading from a version earlier than 8.4.2,
    see <xref linkend="release-8-4-2">.
-->
また8.4.2以前のバージョンから更新する場合は<xref linkend="release-8-4-2">を参照してください。
   </para>

  </sect2>

  <sect2>
<!--
   <title>Changes</title>
-->
   <title>変更点</title>

   <itemizedlist>

    <listitem>
     <para>
<!--
      Fix <application>pg_upgrade</>'s handling of TOAST tables
      (Bruce Momjian)
-->
<application>pg_upgrade</>のTOASTテーブルの取り扱いを修正しました。(Bruce Momjian)
     </para>

     <para>
<!--
      The <structname>pg_class</>.<structfield>relfrozenxid</> value for
      TOAST tables was not correctly copied into the new installation
      during <application>pg_upgrade</>.  This could later result in
      <literal>pg_clog</> files being discarded while they were still
      needed to validate tuples in the TOAST tables, leading to
      <quote>could not access status of transaction</> failures.
-->
<application>pg_upgrade</>の間、TOASTテーブルに対する<structname>pg_class</>.<structfield>relfrozenxid</>値が正しく新しいインストレーションにコピーされていませんでした。
このため実行後、TOASTテーブル内のタプルを有効にするために必要であるのに、<literal>pg_clog</>ファイルが破棄されてしまう結果となり、そのため<quote>could not access status of transaction</>エラーをもたらすことがあり得ました。
     </para>

     <para>
<!--
      This error poses a significant risk of data loss for installations
      that have been upgraded with <application>pg_upgrade</>.  This patch
      corrects the problem for future uses of <application>pg_upgrade</>,
      but does not in itself cure the issue in installations that have been
      processed with a buggy version of <application>pg_upgrade</>.
-->
このエラーは、<application>pg_upgrade</>を用いてアップグレードしたインストレーションにおいて、データ損失という重大な危険を引き起こします。
このパッチは、今後<application>pg_upgrade</>の利用した場合で問題が起こらないようにするものです。
不具合のあるバージョンの<application>pg_upgrade</>で処理されたインストレーションにおける問題を治すものではありません。
     </para>
    </listitem>

    <listitem>
     <para>
<!--
      Suppress incorrect <quote>PD_ALL_VISIBLE flag was incorrectly set</>
      warning (Heikki Linnakangas)
-->
間違った<quote>PD_ALL_VISIBLE flag was incorrectly set</>という警告を抑制します。(Heikki Linnakangas)
     </para>

     <para>
<!--
      <command>VACUUM</> would sometimes issue this warning in cases that
      are actually valid.
-->
<command>VACUUM</>が時々実際のところ有効な場合でもこの警告を発していました。
     </para>
    </listitem>

    <listitem>
     <para>
<!--
      Disallow including a composite type in itself (Tom Lane)
-->
複合型自身を複合型に含めることを許可しません。(Tom Lane)
     </para>

     <para>
<!--
      This prevents scenarios wherein the server could recurse infinitely
      while processing the composite type.  While there are some possible
      uses for such a structure, they don't seem compelling enough to
      justify the effort required to make sure it always works safely.
-->
これは、複合型を処理する際にサーバが無限再帰をしてしまう状況を防止します。
こうした構造の使い道は一部ありますが、常に安全に動作することを確実にするために必要な作業量を正当化するほどの説得力はないと思われます。
     </para>
    </listitem>

    <listitem>
     <para>
<!--
      Avoid potential deadlock during catalog cache initialization
      (Nikhil Sontakke)
-->
カタログキャッシュの初期化中のデッドロックの可能性を取り除きました。(Nikhil Sontakke)
     </para>

     <para>
<!--
      In some cases the cache loading code would acquire share lock on a
      system index before locking the index's catalog.  This could deadlock
      against processes trying to acquire exclusive locks in the other,
      more standard order.
-->
一部のキャッシュを読み取るコードが、インデックスのカタログをロックする前にシステムインデックスに対して共有ロックを獲得する場合がありました。
これは他でより標準的な順序で排他ロックを獲得しようとする処理とデッドロックする可能性がありました。
     </para>
    </listitem>

    <listitem>
     <para>
<!--
      Fix dangling-pointer problem in <literal>BEFORE ROW UPDATE</> trigger
      handling when there was a concurrent update to the target tuple
      (Tom Lane)
-->
対象タプルに対する同時更新があった時の<literal>BEFORE ROW UPDATE</>トリガ処理における、不正な領域を指し示すポインタ問題を修正しました。(Tom Lane)
     </para>

     <para>
<!--
      This bug has been observed to result in intermittent <quote>cannot
      extract system attribute from virtual tuple</> failures while trying to
      do <literal>UPDATE RETURNING ctid</>.  There is a very small probability
      of more serious errors, such as generating incorrect index entries for
      the updated tuple.
-->
この不具合は、<literal>UPDATE RETURNING ctid</>を実行しようとした時に、断続的に<quote>cannot extract system attribute from virtual tuple</>で失敗するという結果で気付きました。
更新したタプルに対して不正なインデックス項目が生成されてしまうなど、より深刻なエラーとなる可能性がごくわずかながら存在します。
     </para>
    </listitem>

    <listitem>
     <para>
<!--
      Disallow <command>DROP TABLE</> when there are pending deferred trigger
      events for the table (Tom Lane)
-->
遅延トリガイベントを待たせているテーブルに対する<command>DROP TABLE</>を許可しません。(Tom Lane)
     </para>

     <para>
<!--
      Formerly the <command>DROP</> would go through, leading to
      <quote>could not open relation with OID nnn</> errors when the
      triggers were eventually fired.
-->
以前は<command>DROP</>が進み、トリガが最終的に発行された時に<quote>could not open relation with OID nnn</>エラーをもたらしました。
     </para>
    </listitem>

    <listitem>
     <para>
<!--
      Prevent crash triggered by constant-false WHERE conditions during
      GEQO optimization (Tom Lane)
-->
GEQO最適化中、常に偽のWHERE条件によって引き起こるクラッシュを防止します。(Tom Lane)
     </para>
    </listitem>

    <listitem>
     <para>
<!--
      Improve planner's handling of semi-join and anti-join cases
      (Tom Lane)
-->
半結合とアンチ結合の場合のプランナの取り扱いを改良しました。(Tom Lane)
     </para>
    </listitem>

    <listitem>
     <para>
<!--
      Fix selectivity estimation for text search to account for NULLs
      (Jesper Krogh)
-->
全文検索の選択性推定においてNULLを考慮するように修正しました。(Jesper Krogh)
     </para>
    </listitem>

    <listitem>
     <para>
<!--
      Improve PL/pgSQL's ability to handle row types with dropped columns
      (Pavel Stehule)
-->
削除された列を持つ行型を扱うPL/pgSQLの機能を改良しました。(Pavel Stehule)
     </para>

     <para>
<!--
      This is a back-patch of fixes previously made in 9.0.
-->
これは以前9.0でなされた修正を過去のバージョンに反映したものです。
     </para>
    </listitem>

    <listitem>
     <para>
<!--
      Fix PL/Python memory leak involving array slices (Daniel Popowich)
-->
PL/Pythonの部分配列化に関するメモリリークを修正しました。(Daniel Popowich)
     </para>
    </listitem>

    <listitem>
     <para>
<!--
      Fix <application>pg_restore</> to cope with long lines (over 1KB) in
      TOC files (Tom Lane)
-->
TOCファイル内の（1KB以上の）長い行に対処するように<application>pg_restore</>を修正しました。(Tom Lane)
     </para>
    </listitem>

    <listitem>
     <para>
<!--
      Put in more safeguards against crashing due to division-by-zero
      with overly enthusiastic compiler optimization (Aurelien Jarno)
-->
コンパイラの過度に積極的な最適化によるゼロ除算が原因のクラッシュに対して、より多くの対策を取りました。(Aurelien Jarno)
     </para>
    </listitem>

    <listitem>
     <para>
<!--
      Support use of dlopen() in FreeBSD and OpenBSD on MIPS (Tom Lane)
-->
MIPS上のFreeBSDとOpenBSDでdlopen()の使用をサポートしました。(Tom Lane)
     </para>

     <para>
<!--
      There was a hard-wired assumption that this system function was not
      available on MIPS hardware on these systems.  Use a compile-time test
      instead, since more recent versions have it.
-->
これらのシステムではこのシステム関数はMIPSハードウェアで利用できないという仮定を直接書き込んだコードがありました。
より最近のバージョンでは利用できますので、コンパイル時の試験を使用するように変更しました。
     </para>
    </listitem>

    <listitem>
     <para>
<!--
      Fix compilation failures on HP-UX (Heikki Linnakangas)
-->
HP-UXにおけるコンパイル失敗を修正しました。(Heikki Linnakangas)
     </para>
    </listitem>

    <listitem>
     <para>
<!--
      Fix version-incompatibility problem with <application>libintl</> on
      Windows (Hiroshi Inoue)
-->
Windowsにおける<application>libintl</>のバージョン非互換問題を修正しました。(Hiroshi Inoue)
     </para>
    </listitem>

    <listitem>
     <para>
<!--
      Fix usage of <application>xcopy</> in Windows build scripts to
      work correctly under Windows 7 (Andrew Dunstan)
-->
Windowsのビルドスクリプト内の<application>xcopy</>の使用がWindows 7で正しく動作するように修正しました。(Andrew Dunstan)
     </para>

     <para>
<!--
      This affects the build scripts only, not installation or usage.
-->
ビルドスクリプトのみに影響し、インストールや使用には影響しません。
     </para>
    </listitem>

    <listitem>
     <para>
<!--
      Fix path separator used by <application>pg_regress</> on Cygwin
      (Andrew Dunstan)
-->
Cygwinにおいて<application>pg_regress</>で使用されるパス区切り文字を修正しました。(Andrew Dunstan)
     </para>
    </listitem>

    <listitem>
     <para>
<!--
      Update time zone data files to <application>tzdata</> release 2011f
      for DST law changes in Chile, Cuba, Falkland Islands, Morocco, Samoa,
      and Turkey; also historical corrections for South Australia, Alaska,
      and Hawaii.
-->
タイムゾーンデータファイルを<application>tzdata</> release 2011fに更新しました。
チリ、キューバ、フォークランド諸島、モロッコ、サモア、トルコにおける夏時間規則の変更、南オーストラリア、アラスカ、ハワイの歴史的な修正が含まれています。
     </para>
    </listitem>

   </itemizedlist>

  </sect2>
 </sect1>

 <sect1 id="release-8-4-7">
<!--
  <title>Release 8.4.7</title>
-->
  <title>リリース8.4.7</title>

  <note>
<!--
  <title>Release Date</title>
-->
  <title>リリース日</title>
  <simpara>2011-01-31</simpara>
  </note>

  <para>
<!--
   This release contains a variety of fixes from 8.4.6.
   For information about new features in the 8.4 major release, see
   <xref linkend="release-8-4">.
-->
このリリースは8.4.6に対し、各種の不具合を修正したものです。
8.4メジャーリリースにおける新機能については<xref linkend="release-8-4">を参照してください。
  </para>

  <sect2>
<!--
   <title>Migration to Version 8.4.7</title>
-->
   <title>バージョン8.4.7への移行</title>

   <para>
<!--
    A dump/restore is not required for those running 8.4.X.
    However, if you are upgrading from a version earlier than 8.4.2,
    see <xref linkend="release-8-4-2">.
-->
8.4.Xからの移行ではダンプ/リストアは不要です。
しかし8.4.2以前のバージョンから更新する場合は<xref linkend="release-8-4-2">を参照してください。
   </para>

  </sect2>

  <sect2>
<!--
   <title>Changes</title>
-->
   <title>変更点</title>

   <itemizedlist>

    <listitem>
     <para>
<!--
      Avoid failures when <command>EXPLAIN</> tries to display a simple-form
      <literal>CASE</> expression (Tom Lane)
-->
<command>EXPLAIN</>が<literal>CASE</>式の簡易構文を表示しようとした時の失敗を防止します。(Tom Lane)
     </para>

     <para>
<!--
      If the <literal>CASE</>'s test expression was a constant, the planner
      could simplify the <literal>CASE</> into a form that confused the
      expression-display code, resulting in <quote>unexpected CASE WHEN
      clause</> errors.
-->
<literal>CASE</>のテスト式が定数の場合、プランナは<literal>CASE</>を式表示用コードを混乱させる形式に単純化してしまいました。
その結果<quote>unexpected CASE WHEN clause</>というエラーになりました。
     </para>
    </listitem>

    <listitem>
     <para>
<!--
      Fix assignment to an array slice that is before the existing range
      of subscripts (Tom Lane)
-->
過去に存在した添字範囲に対する部分配列代入を修正しました。(Tom Lane)
     </para>

     <para>
<!--
      If there was a gap between the newly added subscripts and the first
      pre-existing subscript, the code miscalculated how many entries needed
      to be copied from the old array's null bitmap, potentially leading to
      data corruption or crash.
-->
新しく追加される添字と過去に存在した添字の先頭との間に隙間があった場合、コードは古い配列のヌルビットマップからコピーしなければならない項目数を誤計算してしまい、データ破損またはクラッシュを導く可能性がありました。
     </para>
    </listitem>

    <listitem>
     <para>
<!--
      Avoid unexpected conversion overflow in planner for very distant date
      values (Tom Lane)
-->
プランナにおける、非常に時間が離れた日付値に対する想定外の変換オーバーフローを防止します。(Tom Lane)
     </para>

     <para>
<!--
      The <type>date</> type supports a wider range of dates than can be
      represented by the <type>timestamp</> types, but the planner assumed it
      could always convert a date to timestamp with impunity.
-->
<type>date</>型は<type>timestamp</>型で表現可能な範囲よりもより広い日付範囲をサポートします。
しかしプランナは常に問題なくdateからtimestampへの変換が可能であることを仮定していました。
     </para>
    </listitem>

    <listitem>
     <para>
<!--
      Fix <application>pg_restore</>'s text output for large objects (BLOBs)
      when <varname>standard_conforming_strings</> is on (Tom Lane)
-->
<varname>standard_conforming_strings</>が有効な場合のラージオブジェクト（BLOB）用の<application>pg_restore</>のテキスト出力を修正しました。(Tom Lane)
     </para>

     <para>
<!--
      Although restoring directly to a database worked correctly, string
      escaping was incorrect if <application>pg_restore</> was asked for
      SQL text output and <varname>standard_conforming_strings</> had been
      enabled in the source database.
-->
データベースへ直接リストアすることは正しく動作しましたが、<application>pg_restore</>がSQLテキスト出力を求め、かつ、<varname>standard_conforming_strings</>が元のデータベースで有効だった場合、文字列エスケープは正しくありませんでした。
     </para>
    </listitem>

    <listitem>
     <para>
<!--
      Fix erroneous parsing of <type>tsquery</> values containing
      <literal>... &amp; !(subexpression) | ...</literal> (Tom Lane)
-->
<literal>... &amp; !(subexpression) | ...</literal>を含む<type>tsquery</>値の間違った解析を修正しました。(Tom Lane)
     </para>

     <para>
<!--
      Queries containing this combination of operators were not executed
      correctly.  The same error existed in <filename>contrib/intarray</>'s
      <type>query_int</> type and <filename>contrib/ltree</>'s
      <type>ltxtquery</> type.
-->
こうした演算子の組み合わせを含む問い合わせは正しく実行されませんでした。
同じエラーが<filename>contrib/intarray</>の<type>query_int</>型と<filename>contrib/ltree</>の<type>ltxtquery</>型に存在しました。
     </para>
    </listitem>

    <listitem>
     <para>
<!--
      Fix buffer overrun in <filename>contrib/intarray</>'s input function
      for the <type>query_int</> type (Apple)
-->
<type>query_int</>型に対する<filename>contrib/intarray</>入力関数におけるバッファオーバーランを修正しました。(Apple)
     </para>

     <para>
<!--
      This bug is a security risk since the function's return address could
      be overwritten.  Thanks to Apple Inc's security team for reporting this
      issue and supplying the fix.  (CVE-2010-4015)
-->
この関数の返すアドレスが上書きされる可能性があるという点で、この不具合はセキュリティ問題です。
この問題を報告し修正版を提供していただいたApple Incのセキュリティチームに感謝します。(CVE-2010-4015)
     </para>
    </listitem>

    <listitem>
     <para>
<!--
      Fix bug in <filename>contrib/seg</>'s GiST picksplit algorithm
      (Alexander Korotkov)
-->
<filename>contrib/seg</>のGiST picksplitアルゴリズムにおける不具合を修正しました。(Alexander Korotkov)
     </para>

     <para>
<!--
      This could result in considerable inefficiency, though not actually
      incorrect answers, in a GiST index on a <type>seg</> column.
      If you have such an index, consider <command>REINDEX</>ing it after
      installing this update.  (This is identical to the bug that was fixed in
      <filename>contrib/cube</> in the previous update.)
--> 
これにより、<type>seg</>列上のGiSTインデックスにおいて実際に不正な結果になることはありませんが、非常に非効率的な結果になることがあり得ました。
こうしたインデックスがある場合、この更新版をインストールした後に<command>REINDEX</>処理を行うことを検討してください。
（これは過去の更新の<filename>contrib/cube</>で修正された不具合と同じです。）
    </para>
    </listitem>

   </itemizedlist>

  </sect2>
 </sect1>

 <sect1 id="release-8-4-6">
<!--
  <title>Release 8.4.6</title>
-->
  <title>リリース8.4.6</title>

  <note>
<!--
  <title>Release Date</title>
-->
  <title>リリース日</title>
  <simpara>2010-12-16</simpara>
  </note>

  <para>
<!--
   This release contains a variety of fixes from 8.4.5.
   For information about new features in the 8.4 major release, see
   <xref linkend="release-8-4">.
-->
このリリースは8.4.5に対し、各種の不具合を修正したものです。
8.4メジャーリリースにおける新機能については<xref linkend="release-8-4">を参照してください。
  </para>

  <sect2>
<!--
   <title>Migration to Version 8.4.6</title>
-->
   <title>バージョン8.4.6への移行</title>

   <para>
<!--
    A dump/restore is not required for those running 8.4.X.
    However, if you are upgrading from a version earlier than 8.4.2,
    see <xref linkend="release-8-4-2">.
-->
8.4.Xからの移行ではダンプ/リストアは不要です。
しかし8.4.2以前のバージョンから更新する場合は<xref linkend="release-8-4-2">を参照してください。
   </para>

  </sect2>

  <sect2>
<!--
   <title>Changes</title>
-->
   <title>変更点</title>

   <itemizedlist>

    <listitem>
     <para>
<!--
      Force the default
      <link linkend="guc-wal-sync-method"><varname>wal_sync_method</></link>
      to be <literal>fdatasync</> on Linux (Tom Lane, Marti Raudsepp)
-->
Linuxにて<link linkend="guc-wal-sync-method"><varname>wal_sync_method</></link>のデフォルトが強制的に<literal>fdatasync</>になるようにしました。(Tom Lane、Marti Raudsepp)
     </para>

     <para>
<!--
      The default on Linux has actually been <literal>fdatasync</> for many
      years, but recent kernel changes caused <productname>PostgreSQL</> to
      choose <literal>open_datasync</> instead.  This choice did not result
      in any performance improvement, and caused outright failures on
      certain filesystems, notably <literal>ext4</> with the
      <literal>data=journal</> mount option.
-->
長い間、Linuxでのデフォルトは実質<literal>fdatasync</>でした。
しかし最近のカーネルの変更により、<productname>PostgreSQL</>は代わりに<literal>open_datasync</>を選択するようになりました。
この選択は性能向上をまったくもたらさず、特定のシステム、特に<literal>data=journal</>マウントオプションを使用した<literal>ext4</>では、完全に失敗してしまいます。
     </para>
    </listitem>

    <listitem>
     <para>
<!--
      Fix assorted bugs in WAL replay logic for GIN indexes (Tom Lane)
-->
GINインデックスに対するWAL再生ロジックにおける分類不具合を修正しました。(Tom Lane)
     </para>

     <para>
<!--
      This could result in <quote>bad buffer id: 0</> failures or
      corruption of index contents during replication.
-->
これは<quote>bad buffer id: 0</>という失敗、あるいはレプリケーション中のインデックス内容の破損という結果になり得ました。
     </para>
    </listitem>

    <listitem>
     <para>
<!--
      Fix recovery from base backup when the starting checkpoint WAL record
      is not in the same WAL segment as its redo point (Jeff Davis)
-->
開始チェックポイントWALレコードが再実行時点と同じWALセグメント内に存在しない場合のベースバックアップからのリカバリを修正しました。(Jeff Davis)
     </para>
    </listitem>

    <listitem>
     <para>
<!--
      Fix persistent slowdown of autovacuum workers when multiple workers
      remain active for a long time (Tom Lane)
-->
複数のワーカが有効なまま長時間残った場合の自動バキュームの永続的な速度低下を修正しました。(Tom Lane)
     </para>

     <para>
<!--
      The effective <varname>vacuum_cost_limit</> for an autovacuum worker
      could drop to nearly zero if it processed enough tables, causing it
      to run extremely slowly.
-->
多くのテーブルを処理している場合、自動バキュームワーカの<varname>vacuum_cost_limit</>の効果は、極端な速度低下をもたらすほぼゼロまで落ちることがあり得ました。
     </para>
    </listitem>

    <listitem>
     <para>
<!--
      Add support for detecting register-stack overrun on <literal>IA64</>
      (Tom Lane)
-->
<literal>IA64</>においてレジスタスタックのオーバーラン検知サポートを追加しました。(Tom Lane)
     </para>

     <para>
<!--
      The <literal>IA64</> architecture has two hardware stacks.  Full
      prevention of stack-overrun failures requires checking both.
-->
<literal>IA64</>アーキテクチャには２つのハードウェアスタックがあります。
スタックオーバーラン失敗を完全に防ぐには両方を検査しなければなりません。
     </para>
    </listitem>

    <listitem>
     <para>
<!--
      Add a check for stack overflow in <function>copyObject()</> (Tom Lane)
-->
<function>copyObject()</>におけるスタックオーバーフロー検査を追加しました。(Tom Lane)
     </para>

     <para>
<!--
      Certain code paths could crash due to stack overflow given a
      sufficiently complex query.
-->
非常に複雑な問い合わせが与えられた場合のスタックオーバーフローのため、特定のコードパスがクラッシュする可能性がありました。
     </para>
    </listitem>

    <listitem>
     <para>
<!--
      Fix detection of page splits in temporary GiST indexes (Heikki
      Linnakangas)
-->
一時GiSTインデックスにおけるページ分割検知を修正しました。(Heikki Linnakangas)
     </para>

     <para>
<!--
      It is possible to have a <quote>concurrent</> page split in a
      temporary index, if for example there is an open cursor scanning the
      index when an insertion is done.  GiST failed to detect this case and
      hence could deliver wrong results when execution of the cursor
      continued.
-->
例えば挿入が行われた時に一時インデックスをスキャンする開いているカーソルがあると、そのインデックスで<quote>同時実行</>ページ分割を持つことができます。
GiSTではこの状況の検知に失敗していました。
このためGiSTはそのカーソルの実行が続く間、間違った結果をもたらすことがありました。
     </para>
    </listitem>

    <listitem>
     <para>
<!--
      Fix error checking during early connection processing (Tom Lane)
-->
接続処理の初期段階における検査エラーを修正しました。(Tom Lane)
     </para>

     <para>
<!--
      The check for too many child processes was skipped in some cases,
      possibly leading to postmaster crash when attempting to add the new
      child process to fixed-size arrays.
-->
子プロセスがあまりに多くある場合のこの検査が一部の状況で飛ばされていました。
このため固定長配列に新しい子プロセスを追加しようとする時にpostmasterのクラッシュする可能性がありました。
     </para>
    </listitem>

    <listitem>
     <para>
<!--
      Improve efficiency of window functions (Tom Lane)
-->
ウィンドウ関数の効率を向上しました。(Tom Lane)
     </para>

     <para>
<!--
      Certain cases where a large number of tuples needed to be read in
      advance, but <varname>work_mem</> was large enough to allow them all
      to be held in memory, were unexpectedly slow.
      <function>percent_rank()</>, <function>cume_dist()</> and
      <function>ntile()</> in particular were subject to this problem.
-->
多数のタプルを前もって読み取る必要があるが、<varname>work_mem</>がそれらすべてをメモリ内に保持できるほど大きいという、特定の状況では予期ないほど低速になりました。
特に<function>percent_rank()</>、<function>cume_dist()</>、<function>ntile()</>ではこの問題が当てはまります。
     </para>
    </listitem>

    <listitem>
     <para>
<!--
      Avoid memory leakage while <command>ANALYZE</>'ing complex index
      expressions (Tom Lane)
-->
複雑なインデックス式を<command>ANALYZE</>する時のメモリリークを防ぎます。(Tom Lane)
     </para>
    </listitem>

    <listitem>
     <para>
<!--
      Ensure an index that uses a whole-row Var still depends on its table
      (Tom Lane)
-->
行全体のVarを使用するインデックスがそのテーブルに依存し続けることを確実にしました。(Tom Lane)
     </para>

     <para>
<!--
      An index declared like <literal>create index i on t (foo(t.*))</>
      would not automatically get dropped when its table was dropped.
-->
<literal>create index i on t (foo(t.*))</>のように宣言されたインデックスはそのテーブルが削除された時に自動的に削除されませんでした。
     </para>
    </listitem>

    <listitem>
     <para>
<!--
      Do not <quote>inline</> a SQL function with multiple <literal>OUT</>
      parameters (Tom Lane)
-->
複数の<literal>OUT</>パラメータを持つSQL関数を<quote>インライン</>化しません。(Tom Lane)
     </para>

     <para>
<!--
      This avoids a possible crash due to loss of information about the
      expected result rowtype.
-->
結果の想定行型に関する情報が存在しないためにクラッシュする可能性を防ぎます。
     </para>
    </listitem>

    <listitem>
     <para>
<!--
      Behave correctly if <literal>ORDER BY</>, <literal>LIMIT</>,
      <literal>FOR UPDATE</>, or <literal>WITH</> is attached to the
      <literal>VALUES</> part of <literal>INSERT ... VALUES</> (Tom Lane)
-->
<literal>ORDER BY</>、<literal>LIMIT</>、<literal>FOR UPDATE</>、<literal>WITH</>が<literal>INSERT ... VALUES</>の<literal>VALUES</>部に付いた場合の動作を正しくしました。(Tom Lane)
     </para>
    </listitem>

    <listitem>
     <para>
<!--
      Fix constant-folding of <literal>COALESCE()</> expressions (Tom Lane)
-->
<literal>COALESCE()</>式の定数折りたたみを修正しました。(Tom Lane)
     </para>

     <para>
<!--
      The planner would sometimes attempt to evaluate sub-expressions that
      in fact could never be reached, possibly leading to unexpected errors.
-->
プランナは時々、実際には決して達しない副式の評価を行い、想定外のエラーをもたらす可能性がありました。
     </para>
    </listitem>

    <listitem>
     <para>
<!--
      Fix postmaster crash when connection acceptance
      (<function>accept()</> or one of the calls made immediately after it)
      fails, and the postmaster was compiled with GSSAPI support (Alexander
      Chernikov)
-->
GSSAPIサポート付きでコンパイルされたpostmasterで、接続受け入れ（<function>accept()</>またはその後すぐになされる呼び出しのいずれか）が失敗した時のpostmasterのクラッシュを修正しました。(Alexander Chernikov)
     </para>
    </listitem>

    <listitem>
     <para>
<!--
      Fix missed unlink of temporary files when <varname>log_temp_files</>
      is active (Tom Lane)
-->
<varname>log_temp_files</>が有効である時の一時ファイルの削除失敗を修正しました。(Tom Lane)
     </para>

     <para>
<!--
      If an error occurred while attempting to emit the log message, the
      unlink was not done, resulting in accumulation of temp files.
-->
ログメッセージ出力試行時にエラーが起きた場合、削除が行われませんでした。
このため一時ファイルが累積してしまいました。
     </para>
    </listitem>

    <listitem>
     <para>
<!--
      Add print functionality for <structname>InhRelation</> nodes (Tom Lane)
-->
<structname>InhRelation</>ノードに関する機能性出力を追加しました。(Tom Lane)
     </para>

     <para>
<!--
      This avoids a failure when <varname>debug_print_parse</> is enabled
      and certain types of query are executed.
-->
これにより<varname>debug_print_parse</>が有効な場合に特定種類の問い合わせが行われた場合の失敗を防止します。
     </para>
    </listitem>

    <listitem>
     <para>
<!--
      Fix incorrect calculation of distance from a point to a horizontal
      line segment (Tom Lane)
-->
点から水平線分への距離計算を正しく修正しました。(Tom Lane)
     </para>

     <para>
<!--
      This bug affected several different geometric distance-measurement
      operators.
-->
この不具合は様々な複数の幾何距離測定演算子に影響します。
     </para>
    </listitem>

    <listitem>
     <para>
<!--
      Fix incorrect calculation of transaction status in
      <application>ecpg</> (Itagaki Takahiro)
-->
<application>ecpg</>におけるトランザクション状態の計算を正しく修正しました。(Itagaki Takahiro)
     </para>
    </listitem>

    <listitem>
     <para>
<!--
      Fix <application>PL/pgSQL</>'s handling of <quote>simple</>
      expressions to not fail in recursion or error-recovery cases (Tom Lane)
-->
再帰もしくはエラー修復状態にならない<quote>単純な</>式についての<application>PL/pgSQL</>の扱いを修正しました。(Tom Lane)
     </para>
    </listitem>

    <listitem>
     <para>
<!--
      Fix <application>PL/Python</>'s handling of set-returning functions
      (Jan Urbanski)
-->
<application>PL/Python</>の集合を返す関数の扱いを修正しました。(Jan Urbanski)
     </para>

     <para>
<!--
      Attempts to call SPI functions within the iterator generating a set
      result would fail.
-->
集合結果を生成するイテレータ内でSPI関数呼び出しが失敗しました。
     </para>
    </listitem>

    <listitem>
     <para>
<!--
      Fix bug in <filename>contrib/cube</>'s GiST picksplit algorithm
      (Alexander Korotkov)
-->
<filename>contrib/cube</>のGiST picksplitアルゴリズムの不具合を修正しました。(Alexander Korotkov)
     </para>

     <para>
<!--
      This could result in considerable inefficiency, though not actually
      incorrect answers, in a GiST index on a <type>cube</> column.
      If you have such an index, consider <command>REINDEX</>ing it after
      installing this update.
-->
<type>cube</>列上のGiSTインデックスにおいて、実際に不正確な結果になることはありませんが、このため相当効率性が劣化する可能性がありました。
こうしたインデックスがある場合、この更新をインストールした後に<command>REINDEX</>することを検討してください。
     </para>
    </listitem>

    <listitem>
     <para>
<!--
      Don't emit <quote>identifier will be truncated</> notices in
      <filename>contrib/dblink</> except when creating new connections
      (Itagaki Takahiro)
-->
<filename>contrib/dblink</>内で、新しい接続を作成する時を除き、<quote>identifier will be truncated</>注意を出力しないようにしました。(Itagaki Takahiro)
     </para>
    </listitem>

    <listitem>
     <para>
<!--
      Fix potential coredump on missing public key in
      <filename>contrib/pgcrypto</> (Marti Raudsepp)
-->
<filename>contrib/pgcrypto</>において公開キーがない場合にコアダンプする可能性を修正しました。(Marti Raudsepp)
     </para>
    </listitem>

    <listitem>
     <para>
<!--
      Fix memory leak in <filename>contrib/xml2</>'s XPath query functions
      (Tom Lane)
-->
<filename>contrib/xml2</>のXPath問い合わせ関数におけるメモリリークを修正しました。(Tom Lane)
     </para>
    </listitem>

    <listitem>
     <para>
<!--
      Update time zone data files to <application>tzdata</> release 2010o
      for DST law changes in Fiji and Samoa;
      also historical corrections for Hong Kong.
-->
タイムゾーンデータファイルを<application>tzdata</> release 2010oに更新しました。
フィジィ、サモアにおける夏時間規則の変更、香港の歴史的な修正が含まれています。
     </para>
    </listitem>

   </itemizedlist>

  </sect2>
 </sect1>

 <sect1 id="release-8-4-5">
<!--
  <title>Release 8.4.5</title>
-->
  <title>リリース 8.4.5</title>

  <note>
<!--
  <title>Release Date</title>
-->
  <title>リリース日</title>
  <simpara>2010-10-04</simpara>
  </note>

  <para>
<!--
   This release contains a variety of fixes from 8.4.4.
   For information about new features in the 8.4 major release, see
   <xref linkend="release-8-4">.
-->
このリリースは8.4.4に対し、各種の不具合を修正したものです。
8.4メジャーリリースにおける新機能については<xref linkend="release-8-4">を参照してください。
  </para>

  <sect2>
<!--
   <title>Migration to Version 8.4.5</title>
-->
   <title>バージョン8.4.5への移行</title>

   <para>
<!--
    A dump/restore is not required for those running 8.4.X.
    However, if you are upgrading from a version earlier than 8.4.2,
    see <xref linkend="release-8-4-2">.
-->
8.4.Xからの移行ではダンプ/リストアは不要です。
しかし8.4.2以前のバージョンから更新する場合は<xref linkend="release-8-4-2">を参照してください。
   </para>

  </sect2>

  <sect2>
<!--
   <title>Changes</title>
-->
   <title>変更点</title>

   <itemizedlist>

    <listitem>
     <para>
<!--
      Use a separate interpreter for each calling SQL userid in PL/Perl and
      PL/Tcl (Tom Lane)
-->
PL/PerlおよびPL/Tclにおいて、呼び出し元のSQLユーザIDごとに別のインタプリタを使用します。(Tom Lane)
     </para>

     <para>
<!--
      This change prevents security problems that can be caused by subverting
      Perl or Tcl code that will be executed later in the same session under
      another SQL user identity (for example, within a <literal>SECURITY
      DEFINER</> function).  Most scripting languages offer numerous ways that
      that might be done, such as redefining standard functions or operators
      called by the target function.  Without this change, any SQL user with
      Perl or Tcl language usage rights can do essentially anything with the
      SQL privileges of the target function's owner.
-->
この変更は、同じセッション内でその後に異なるSQLユーザIDにより実行されるPerlまたはTclコード（例えば<literal>SECURITY DEFINER</>の内部）を破壊することで発生する可能性があるというセキュリティ問題を防止するものです。
ほとんどのスクリプト用言語は、対象とする関数で呼び出される標準関数や演算子の再定義など、これを行うことができる多くの方法を提供します。
この変更がないと、PerlまたはTcl言語の使用権限を持つ任意のSQLユーザは基本的に、対象の関数の所有者が持つSQL権限でできることを何でもできるようになります。
     </para>

     <para>
<!--
      The cost of this change is that intentional communication among Perl
      and Tcl functions becomes more difficult.  To provide an escape hatch,
      PL/PerlU and PL/TclU functions continue to use only one interpreter
      per session.  This is not considered a security issue since all such
      functions execute at the trust level of a database superuser already.
-->
この変更の欠点はPerlおよびTcl関数間の内部通信がより難しくなるという点です。
逃げ道を提供するために、PL/PerlUおよびPL/TclU関数ではまだセッション当たり1つのインタプリタのみを使用します。
これらのすべての関数は従来よりデータベーススーパーユーザの信頼レベルで実行されますので、これはセキュリティ問題とはみなされません。
     </para>

     <para>
<!--
      It is likely that third-party procedural languages that claim to offer
      trusted execution have similar security issues.  We advise contacting
      the authors of any PL you are depending on for security-critical
      purposes.
-->
信頼された実行を提供することを主張するサードパーティ製の手続き言語は似たようなセキュリティ問題を持つ可能性が大きくあります。
セキュリティが非常に重要な目的のために依存している手続き言語があれば、その作者に連絡を取ることを勧めます。
     </para>

     <para>
<!--
      Our thanks to Tim Bunce for pointing out this issue (CVE-2010-3433).
-->
この問題を指摘いただいたTim Bunceに感謝します(CVE-2010-3433)。
     </para>
    </listitem>

    <listitem>
     <para>
<!--
      Prevent possible crashes in <function>pg_get_expr()</> by disallowing
      it from being called with an argument that is not one of the system
      catalog columns it's intended to be used with
      (Heikki Linnakangas, Tom Lane)
-->
<function>pg_get_expr()</>の用途として意図されたシステムカタログ列の一つではない引数で呼び出されることを拒絶することで<function>pg_get_expr()</>内のクラッシュする可能性を防止します。(Heikki Linnakangas、Tom Lane)
     </para>
    </listitem>

    <listitem>
     <para>
<!--
      Treat exit code 128 (<literal>ERROR_WAIT_NO_CHILDREN</>) as non-fatal on
      Windows (Magnus Hagander)
-->
Windowsにおいて終了コード128（<literal>ERROR_WAIT_NO_CHILDREN</>）を致命的でないものと扱います。(Magnus Hagander)
     </para>

     <para>
<!--
      Under high load, Windows processes will sometimes fail at startup with
      this error code.  Formerly the postmaster treated this as a panic
      condition and restarted the whole database, but that seems to be
      an overreaction.
-->
高負荷状況下で、Windowsプロセスはこのエラーコードで起動に失敗することが時々あります。
以前はpostmasterはパニック状態としてこれを扱い、データベース全体を再起動しました。
しかしこれは過度は反応のように思われます。
     </para>
    </listitem>

    <listitem>
     <para>
<!--
      Fix incorrect placement of placeholder evaluation (Tom Lane)
-->
不正なプレースホルダ位置の評価を修正しました。(Tom Lane)
     </para>

     <para>
<!--
      This bug could result in query outputs being non-null when they
      should be null, in cases where the inner side of an outer join
      is a sub-select with non-strict expressions in its output list.
-->
この不具合のため外部結合の内側が出力リスト内に制限がない式を持つ副選択であった場合など、問い合わせ出力がNULLであるべき時に非NULLの結果になるかもしれませんでした。
     </para>
    </listitem>

    <listitem>
     <para>
<!--
      Fix possible duplicate scans of <literal>UNION ALL</> member relations
      (Tom Lane)
-->
<literal>UNION ALL</>のメンバーリレーションの二重スキャンの可能性を修正しました。(Tom Lane)
     </para>
    </listitem>

    <listitem>
     <para>
<!--
      Fix <quote>cannot handle unplanned sub-select</quote> error (Tom Lane)
-->
<quote>cannot handle unplanned sub-select</quote>エラーを修正しました。(Tom Lane)
     </para>

     <para>
<!--
      This occurred when a sub-select contains a join alias reference that
      expands into an expression containing another sub-select.
-->
これは、副選択が他の副選択を含む式に展開される結合の別名参照を含む場合に発生しました。
     </para>
    </listitem>

    <listitem>
     <para>
<!--
      Fix mishandling of whole-row Vars that reference a view or sub-select
      and appear within a nested sub-select (Tom Lane)
-->
ビューまたは副選択への参照を持ち、かつ、入れ子の副選択内に現れる、行全体の変数の誤操作を修正しました。(Tom Lane)
     </para>
    </listitem>

    <listitem>
     <para>
<!--
      Fix mishandling of cross-type <literal>IN</> comparisons (Tom Lane)
-->
型を跨る<literal>IN</>比較の誤操作を修正しました。(Tom Lane)
     </para>

     <para>
<!--
      This could result in failures if the planner tried to implement an
      <literal>IN</> join with a sort-then-unique-then-plain-join plan.
-->
プランナがsort-then-unique-then-plain-join計画で<literal>IN</>結合を実装しようとした場合に、この失敗になり得ました。
     </para>
    </listitem>

    <listitem>
     <para>
<!--
      Fix computation of <command>ANALYZE</> statistics for <type>tsvector</>
      columns (Jan Urbanski)
-->
<type>tsvector</>列に対する<command>ANALYZE</>統計情報の計算を修正しました。(Jan Urbanski)
     </para>

     <para>
<!--
      The original coding could produce incorrect statistics, leading to
      poor plan choices later.
-->
元々のコードでは不正な統計情報を生成し、後で性能が悪い計画を選択するようになり得ました。
     </para>
    </listitem>

    <listitem>
     <para>
<!--
      Improve planner's estimate of memory used by <function>array_agg()</>,
      <function>string_agg()</>, and similar aggregate functions
      (Hitoshi Harada)
-->
<function>array_agg()</>、<function>string_agg()</>、その他同様の集約関数で使用されるメモリのプランナの推定を改良しました。(Hitoshi Harada)
     </para>

     <para>
<!--
      The previous drastic underestimate could lead to out-of-memory failures
      due to inappropriate choice of a hash-aggregation plan.
-->
これまでの極端な下方推定により、不適切なハッシュ集約計画が選択されるため、メモリ不足エラーが起こり得ました。
     </para>
    </listitem>

    <listitem>
     <para>
<!--
      Fix failure to mark cached plans as transient (Tom Lane)
-->
キャッシュされた計画を一時的なものと印付けする失敗を修正しました。(Tom Lane)
     </para>

     <para>
<!--
      If a plan is prepared while <command>CREATE INDEX CONCURRENTLY</> is
      in progress for one of the referenced tables, it is supposed to be
      re-planned once the index is ready for use.  This was not happening
      reliably.
-->
<command>CREATE INDEX CONCURRENTLY</>が参照されるテーブルの1つに対して進行している時に計画が準備された場合、インデックスの使用準備ができた後に再度計画を作成するものと仮定されています。
これが確実に起こりませんでした。
     </para>
    </listitem>

    <listitem>
     <para>
<!--
      Reduce PANIC to ERROR in some occasionally-reported btree failure cases,
      and provide additional detail in the resulting error messages
      (Tom Lane)
-->
まれに報告されたB-tree失敗状況の一部をPANICからERRORを減らしました。
また出力されるエラーメッセージに追加の詳細を加えました。(Tom Lane)
     </para>

     <para>
<!--
      This should improve the system's robustness with corrupted indexes.
-->
これにより、破損したインデックスに対するシステムの堅牢性が向上したはずです。
     </para>
    </listitem>

    <listitem>
     <para>
<!--
      Fix incorrect search logic for partial-match queries with GIN indexes
      (Tom Lane)
-->
GINインデックスを用いた部分一致問い合わせにおける間違った検索ロジックを修正しました。(Tom Lane)
     </para>

     <para>
<!--
      Cases involving AND/OR combination of several GIN index conditions
      didn't always give the right answer, and were sometimes much slower
      than necessary.
-->
複数のGINインデックス条件をAND/ORの組み合わせた場合、常に正しい答えを出力しませんでした。
また時々必要以上に低速になりました。
     </para>
    </listitem>

    <listitem>
     <para>
<!--
      Prevent show_session_authorization() from crashing within autovacuum
      processes (Tom Lane)
-->
自動バキューム処理中のクラッシュからshow_session_authorization()を防止します。(Tom Lane)
     </para>
    </listitem>

    <listitem>
     <para>
<!--
      Defend against functions returning setof record where not all the
      returned rows are actually of the same rowtype (Tom Lane)
-->
返される行のすべてが実際に同一の行型でない、レコードの集合を返す関数を防御します。(Tom Lane)
     </para>
    </listitem>

    <listitem>
     <para>
<!--
      Fix possible corruption of pending trigger event lists during
      subtransaction rollback (Tom Lane)
-->
副トランザクションのロールバック中に待ち状態のトリガイベントリストが破損する可能性を修正しました。(Tom Lane)
     </para>

     <para>
<!--
      This could lead to a crash or incorrect firing of triggers.
-->
これはクラッシュまたは不正なトリガ発行という結果をもたらし得ました。
     </para>
    </listitem>

    <listitem>
     <para>
<!--
      Fix possible failure when hashing a pass-by-reference function result
      (Tao Ma, Tom Lane)
-->
参照渡し関数の結果をハッシュ化する時に失敗する可能性を修正しました。(Tao Ma、Tom Lane)
     </para>
    </listitem>

    <listitem>
     <para>
<!--
      Improve merge join's handling of NULLs in the join columns (Tom Lane)
-->
マージ結合における、結合列内のNULLの処理を改良しました。(Tom Lane)
     </para>

     <para>
<!--
      A merge join can now stop entirely upon reaching the first NULL,
      if the sort order is such that NULLs sort high.
-->
NULLがソートで先になるようなソート順の場合、最初のNULLに達した時にマージ結合が完全に停止することができるようになりました。
     </para>
    </listitem>

    <listitem>
     <para>
<!--
      Take care to fsync the contents of lockfiles (both
      <filename>postmaster.pid</> and the socket lockfile) while writing them
      (Tom Lane)
-->
ロックファイル（<filename>postmaster.pid</>およびソケット用のロックファイル）を書き出す時に、注意してその内容のfsyncします。(Tom Lane)
     </para>

     <para>
<!--
      This omission could result in corrupted lockfile contents if the
      machine crashes shortly after postmaster start.  That could in turn
      prevent subsequent attempts to start the postmaster from succeeding,
      until the lockfile is manually removed.
-->
これがないと、postmasterの起動後しばらくしてマシンがクラッシュした場合に、ロックファイルの内容が破損することがあり得ました。
これが起きると、このロックファイルを手作業で削除するまで、その後のpostmasterの起動試行が成功できなくなります。
     </para>
    </listitem>

    <listitem>
     <para>
<!--
      Avoid recursion while assigning XIDs to heavily-nested
      subtransactions (Andres Freund, Robert Haas)
-->
過度に入れ子になった副トランザクションに対してXIDを割り当てる際の再帰を防止します。(Andres Freund、Robert Haas)
     </para>

     <para>
<!--
      The original coding could result in a crash if there was limited
      stack space.
-->
元々のコードでは、制限されたスタック領域であった場合にクラッシュすることがあり得ました。
     </para>
    </listitem>

    <listitem>
     <para>
<!--
      Avoid holding open old WAL segments in the walwriter process
      (Magnus Hagander, Heikki Linnakangas)
-->
walwriterプロセス内で古いWALセグメントを開いたまま保持しないようにしました。(Magnus Hagander、Heikki Linnakangas)
     </para>

     <para>
<!--
      The previous coding would prevent removal of no-longer-needed segments.
-->
これまでのコードでは、不要となったセグメントの削除を防止しました。
     </para>
    </listitem>

    <listitem>
     <para>
<!--
      Fix <varname>log_line_prefix</>'s <literal>%i</> escape,
      which could produce junk early in backend startup (Tom Lane)
-->
バックエンド起動の初期にゴミを生成することがあった<varname>log_line_prefix</>の<literal>%i</>エスケープを修正しました。(Tom Lane)
     </para>
    </listitem>

    <listitem>
     <para>
<!--
      Prevent misinterpretation of partially-specified relation options
      for TOAST tables (Itagaki Takahiro)
-->
TOASTテーブルに対して部分的に指定されたリレーションオプションの誤解釈を防止します。(Itagaki Takahiro)
     </para>

     <para>
<!--
      In particular, <literal>fillfactor</> would be read as zero if any
      other reloption had been set for the table, leading to serious bloat.
-->
特に、他のreloptionがテーブルに対して設定されていた場合<literal>fillfactor</>はゼロとして読み取られ、深刻な膨張をもたらしました。
     </para>
    </listitem>

    <listitem>
     <para>
<!--
      Fix inheritance count tracking in <command>ALTER TABLE ... ADD
      CONSTRAINT</> (Robert Haas)
-->
<command>ALTER TABLE ... ADD CONSTRAINT</>における継承数の追跡を修正しました。(Robert Haas)
     </para>
    </listitem>

    <listitem>
     <para>
<!--
      Fix possible data corruption in <command>ALTER TABLE ... SET
      TABLESPACE</> when archiving is enabled (Jeff Davis)
-->
アーカイブ処理が有効な場合、<command>ALTER TABLE ... SET TABLESPACE</>におけるデータ破損の可能性を修正しました。(Jeff Davis)
     </para>
    </listitem>

    <listitem>
     <para>
<!--
      Allow <command>CREATE DATABASE</> and <command>ALTER DATABASE ... SET
      TABLESPACE</> to be interrupted by query-cancel (Guillaume Lelarge)
-->
<command>CREATE DATABASE</>と<command>ALTER DATABASE ... SET TABLESPACE</>を問い合わせキャンセルにより中断させることができます。(Guillaume Lelarge)
     </para>
    </listitem>

    <listitem>
     <para>
<!--
      Improve <command>CREATE INDEX</>'s checking of whether proposed index
      expressions are immutable (Tom Lane)
-->
指定されたインデックス式が不変かどうかに関する<command>CREATE INDEX</>の検査を改良しました。(Tom Lane)
     </para>
    </listitem>

    <listitem>
     <para>
<!--
      Fix <command>REASSIGN OWNED</> to handle operator classes and families
      (Asko Tiidumaa)
-->
演算子クラスと演算子族を扱う<command>REASSIGN OWNED</>を修正しました。(Asko Tiidumaa)
     </para>
    </listitem>

    <listitem>
     <para>
<!--
      Fix possible core dump when comparing two empty <type>tsquery</> values
      (Tom Lane)
-->
２つの空の<type>tsquery</>値を比較する際にコアダンプする可能性を修正しました。(Tom Lane)
     </para>
    </listitem>

    <listitem>
     <para>
<!--
      Fix <literal>LIKE</>'s handling of patterns containing <literal>%</>
      followed by <literal>_</> (Tom Lane)
-->
<literal>%</>に続く<literal>_</>を持つパターンに対する<literal>LIKE</>の処理を修正しました。(Tom Lane)
     </para>

     <para>
<!--
      We've fixed this before, but there were still some incorrectly-handled
      cases.
-->
以前にもこれを修正しましたが、正しく処理されない場所が一部残っていました。
     </para>
    </listitem>

    <listitem>
     <para>
<!--
      Re-allow input of Julian dates prior to 0001-01-01 AD (Tom Lane)
-->
0001-01-01 AD以前のユリウス日の入力を再度許します。(Tom Lane)
     </para>

     <para>
<!--
      Input such as <literal>'J100000'::date</> worked before 8.4,
      but was unintentionally broken by added error-checking.
-->
8.4より前では<literal>'J100000'::date</>などの入力が動作しました。
しかし、エラー検査を加えたことで意図せず壊れていました。
     </para>
    </listitem>

    <listitem>
     <para>
<!--
      Fix PL/pgSQL to throw an error, not crash, if a cursor is closed within
      a <literal>FOR</> loop that is iterating over that cursor
      (Heikki Linnakangas)
-->
カーソルに対して繰り返す<literal>FOR</>ループ内でそのカーソルが閉ざされた場合に、PL/pgSQLがクラッシュせずにエラーを発生させるように修正しました。(Heikki Linnakangas)
     </para>
    </listitem>

    <listitem>
     <para>
<!--
      In PL/Python, defend against null pointer results from
      <function>PyCObject_AsVoidPtr</> and <function>PyCObject_FromVoidPtr</>
      (Peter Eisentraut)
-->
PL/Pythonにおいて、<function>PyCObject_AsVoidPtr</>および<function>PyCObject_FromVoidPtr</>からのヌルポインタ結果を防止します。(Peter Eisentraut)
     </para>
    </listitem>

    <listitem>
     <para>
<!--
      In <application>libpq</>, fix full SSL certificate verification for the
      case where both <literal>host</> and <literal>hostaddr</> are specified
      (Tom Lane)
-->
<application>libpq</>において、<literal>host</>と<literal>hostaddr</>の両方が指定された場合の完全なSSL証明書検証を修正しました。(Tom Lane)
     </para>
    </listitem>

    <listitem>
     <para>
<!--
      Make psql recognize <command>DISCARD ALL</> as a command that should
      not be encased in a transaction block in autocommit-off mode
      (Itagaki Takahiro)
-->
自動コミットモードが無効な場合、<command>DISCARD ALL</>をトランザクションブロック内に包むべきものではないコマンドとしてpsqlが認識するようにしました。(Itagaki Takahiro)
     </para>
    </listitem>

    <listitem>
     <para>
<!--
      Fix some issues in <application>pg_dump</>'s handling of SQL/MED objects
      (Tom Lane)
-->
SQL/MEDオブジェクトに対する<application>pg_dump</>処理におけるいくつかの問題を修正しました。(Tom Lane)
     </para>

     <para>
<!--
      Notably, <application>pg_dump</> would always fail if run by a
      non-superuser, which was not intended.
-->
意図されていないスーパーユーザ以外により実行された場合、<application>pg_dump</>は常に失敗することに注意してください。
     </para>
    </listitem>

    <listitem>
     <para>
<!--
      Improve <application>pg_dump</> and <application>pg_restore</>'s
      handling of non-seekable archive files (Tom Lane, Robert Haas)
-->
<application>pg_dump</>および<application>pg_restore</>におけるシークできないアーカイブファイルの処理を改良しました。(Tom Lane、Robert Haas)
     </para>

     <para>
<!--
      This is important for proper functioning of parallel restore.
-->
これは並行リストアを適切に動作させるために重要です。
     </para>
    </listitem>

    <listitem>
     <para>
<!--
      Improve parallel pg_restore's ability to cope with selective restore
      (<literal>-L</> option) (Tom Lane)
-->
選択的リストアを対処する、並行pg_restore機能(<literal>-L</>オプション)を改良しました。(Tom Lane)
     </para>

     <para>
<!--
      The original code tended to fail if the <literal>-L</> file commanded
      a non-default restore ordering.
-->
元々のコードでは、<literal>-L</>ファイルがデフォルト以外のリストア順序を指定していた場合に失敗しがちでした。
     </para>
    </listitem>

    <listitem>
     <para>
<!--
      Fix <application>ecpg</> to process data from <literal>RETURNING</>
      clauses correctly (Michael Meskes)
-->
<literal>RETURNING</>句からのデータを正しく処理するように<application>ecpg</>を修正しました。(Michael Meskes)
     </para>
    </listitem>

    <listitem>
     <para>
<!--
      Fix some memory leaks in <application>ecpg</> (Zoltan Boszormenyi)
-->
<application>ecpg</>におけるメモリリークをいくつか修正しました。(Zoltan Boszormenyi)
     </para>
    </listitem>

    <listitem>
     <para>
<!--
      Improve <filename>contrib/dblink</>'s handling of tables containing
      dropped columns (Tom Lane)
-->
削除された列を含むテーブルに対する<filename>contrib/dblink</>の処理を改良しました。(Tom Lane)
     </para>
    </listitem>

    <listitem>
     <para>
<!--
      Fix connection leak after <quote>duplicate connection name</quote>
      errors in <filename>contrib/dblink</> (Itagaki Takahiro)
-->
<filename>contrib/dblink</>において<quote>duplicate connection name</quote>エラー後の接続リークを修正しました。(Itagaki Takahiro)
     </para>
    </listitem>

    <listitem>
     <para>
<!--
      Fix <filename>contrib/dblink</> to handle connection names longer than
      62 bytes correctly (Itagaki Takahiro)
-->
62バイトより長い接続名に関する<filename>contrib/dblink</>の処理を正しく修正しました。(Itagaki Takahiro)
     </para>
    </listitem>

    <listitem>
     <para>
<!--
      Add <function>hstore(text, text)</>
      function to <filename>contrib/hstore</> (Robert Haas)
-->
<function>hstore(text, text)</>関数を<filename>contrib/hstore</>に追加しました。(Robert Haas)
     </para>

     <para>
<!--
      This function is the recommended substitute for the now-deprecated
      <literal>=&gt;</> operator.  It was back-patched so that future-proofed
      code can be used with older server versions.  Note that the patch will
      be effective only after <filename>contrib/hstore</> is installed or
      reinstalled in a particular database.  Users might prefer to execute
      the <command>CREATE FUNCTION</> command by hand, instead.
-->
この関数は、廃止予定となった<literal>=&gt;</>演算子に対する推奨の代替です。
将来を見据えたコードが古めのバージョンのサーバでも使用できるようにするために過去にもパッチが適用されました。
このパッチは、<filename>contrib/hstore</>のインストール後もしくは特定のデータベースに再インストールされた後にのみ効果を持つことに注意してください。
代わりに手作業で<command>CREATE FUNCTION</>コマンドを実行することを選ぶユーザがいるかもしれません。
     </para>
    </listitem>

    <listitem>
     <para>
<!--
      Update build infrastructure and documentation to reflect the source code
      repository's move from CVS to Git (Magnus Hagander and others)
-->
構築手順や文書を更新して、ソースコードリポジトリがCVSからGitに変更されたことを反映しました。(Magnus Hagander他)
     </para>
    </listitem>

    <listitem>
     <para>
<!--
      Update time zone data files to <application>tzdata</> release 2010l
      for DST law changes in Egypt and Palestine; also historical corrections
      for Finland.
-->
タイムゾーンデータファイルを<application>tzdata</> release 2010lに更新しました。
エジプト、パレスチナにおける夏時間規則の変更、フィンランドの歴史的な修正が含まれています。
     </para>

     <para>
<!--
      This change also adds new names for two Micronesian timezones:
      Pacific/Chuuk is now preferred over Pacific/Truk (and the preferred
      abbreviation is CHUT not TRUT) and Pacific/Pohnpei is preferred over
      Pacific/Ponape.
-->
またこの変更では、2つのミクロネシアの時間帯を追加しています。
Pacific/ChuukはPacific/Trukより好まれるようになり（好まれる省略形はTRUTではなくCHUT）、Pacific/PohnpeiはPacific/Ponapeより好まれるようになります。
     </para>
    </listitem>

    <listitem>
     <para>
<!--
      Make Windows' <quote>N. Central Asia Standard Time</> timezone map to
      Asia/Novosibirsk, not Asia/Almaty (Magnus Hagander)
-->
Windowsの<quote>N. Central Asia Standard Time</>時間帯をAsia/AlmatyではなくAsia/Novosibirskに対応付けるようにしました。
     </para>

     <para>
<!--
      Microsoft changed the DST behavior of this zone in the timezone update
      from KB976098. Asia/Novosibirsk is a better match to its new behavior.
-->
MicrosoftはKB976098の時間帯更新からこの時間帯の夏時間の振舞いを変更しました。
Asia/Novosibirskはこの新しい振舞いにより合致しています。
     </para>
    </listitem>

   </itemizedlist>

  </sect2>
 </sect1>

 <sect1 id="release-8-4-4">
<!--
  <title>Release 8.4.4</title>
-->
  <title>リリース 8.4.4</title>

  <note>
<!--
  <title>Release Date</title>
-->
  <title>リリース日</title>
  <simpara>2010-05-17</simpara>
  </note>

  <para>
<!--
   This release contains a variety of fixes from 8.4.3.
   For information about new features in the 8.4 major release, see
   <xref linkend="release-8-4">.
-->
このリリースは8.4.3に対し、各種の不具合を修正したものです。
8.4メジャーリリースにおける新機能については<xref linkend="release-8-4">を参照してください。
  </para>

  <sect2>
<!--
   <title>Migration to Version 8.4.4</title>
-->
   <title>バージョン8.4.4への移行</title>

   <para>
<!--
    A dump/restore is not required for those running 8.4.X.
    However, if you are upgrading from a version earlier than 8.4.2,
    see <xref linkend="release-8-4-2">.
-->
8.4.Xからの移行ではダンプ/リストアは不要です。
しかし8.4.2以前のバージョンから更新する場合は<xref linkend="release-8-4-2">を参照してください。
   </para>

  </sect2>

  <sect2>
<!--
   <title>Changes</title>
-->
   <title>変更点</title>

   <itemizedlist>

    <listitem>
     <para>
<!--
      Enforce restrictions in <literal>plperl</> using an opmask applied to
      the whole interpreter, instead of using <filename>Safe.pm</>
      (Tim Bunce, Andrew Dunstan)
-->
<filename>Safe.pm</>を使用するのではなく、インタプリタ全体に適用されるopmaskを使用して<literal>plperl</>を強制的に制限します。(Tim Bunce、Andrew Dunstan)
     </para>

     <para>
<!--
      Recent developments have convinced us that <filename>Safe.pm</> is too
      insecure to rely on for making <literal>plperl</> trustable.  This
      change removes use of <filename>Safe.pm</> altogether, in favor of using
      a separate interpreter with an opcode mask that is always applied.
      Pleasant side effects of the change include that it is now possible to
      use Perl's <literal>strict</> pragma in a natural way in
      <literal>plperl</>, and that Perl's <literal>$a</> and <literal>$b</>
      variables work as expected in sort routines, and that function
      compilation is significantly faster.  (CVE-2010-1169)
-->
最近の開発により<literal>plperl</>を信頼できるとする根拠とするには<filename>Safe.pm</>が非常に安全ではないことを知らされました。
この変更により、<filename>Safe.pm</>の使用がなくなり、常に適用されるopcodeマスクを持つ別のインタプリタを使用するようになります。
この変更の喜ばしい副作用として、<literal>plperl</>内で普通の方法でPerlの<literal>strict</>プラグマが使用できるようになりました。
また、Perlの<literal>$a</>と<literal>$b</>がソート関数で想定される動作を行うようになり、関数のコンパイルが非常に高速になりました。(CVE-2010-1169)
     </para>
    </listitem>

    <listitem>
     <para>
<!--
      Prevent PL/Tcl from executing untrustworthy code from
      <structname>pltcl_modules</> (Tom)
-->
PL/Tclにおいて<structname>pltcl_modules</>経由で信頼できないコードが実行されることを防止しました。(Tom)
     </para>

     <para>
<!--
      PL/Tcl's feature for autoloading Tcl code from a database table
      could be exploited for trojan-horse attacks, because there was no
      restriction on who could create or insert into that table.  This change
      disables the feature unless <structname>pltcl_modules</> is owned by a
      superuser.  (However, the permissions on the table are not checked, so
      installations that really need a less-than-secure modules table can
      still grant suitable privileges to trusted non-superusers.)  Also,
      prevent loading code into the unrestricted <quote>normal</> Tcl
      interpreter unless we are really going to execute a <literal>pltclu</>
      function.  (CVE-2010-1170)
-->
PL/TclのデータベーステーブルからTclコードを自動読み込みする機能はトロイの木馬攻撃によりつけこまれる可能性がありました。
そのテーブルの作成や挿入できるユーザに対する制限がなかったためです。
この変更により、<structname>pltcl_modules</>がスーパーユーザにより所有されていない限り、この機能は無効になります。
(しかし、このテーブルに対する権限は検査されませんので、安全性が低いモジュールを本当に必要とするインストレーションでは、スーパーユーザ以外に適切な権限を付与することができます。)
また、
<literal>pltclu</>関数を本当に実行しようとしていない限り、制限がない<quote>通常の</>Tclにコードが読み込まれることを防止しました。(CVE-2010-1170)
     </para>
    </listitem>

    <listitem>
     <para>
<!--
      Fix data corruption during WAL replay of
      <literal>ALTER ... SET TABLESPACE</> (Tom)
-->
<literal>ALTER ... SET TABLESPACE</>をWAL再生する時のデータ破損を修正しました。(Tom)
     </para>

     <para>
<!--
      When <varname>archive_mode</> is on, <literal>ALTER ... SET TABLESPACE</>
      generates a WAL record whose replay logic was incorrect.  It could write
      the data to the wrong place, leading to possibly-unrecoverable data
      corruption.  Data corruption would be observed on standby slaves, and
      could occur on the master as well if a database crash and recovery
      occurred after committing the <literal>ALTER</> and before the next
      checkpoint.
-->
<varname>archive_mode</>が有効な場合、<literal>ALTER ... SET TABLESPACE</>はWAL記録を生成しますが、その再生ロジックが正しくありませんでした。
これにより間違った場所にデータを書き出すことがあり、おそらく修復できないデータ破損が発生する可能性がありました。
データ破損はスタンバイのスレーブ側で観測されますが、<literal>ALTER</>をコミットしてから次のチェックポイントに達する前にデータベースクラッシュが発生し、リカバリが発生するとマスタ側でも発生してしまいます。
     </para>
    </listitem>

    <listitem>
     <para>
<!--
      Fix possible crash if a cache reset message is received during
      rebuild of a relcache entry (Heikki)
-->
relcache項目の再構築中にキャッシュ再設定メッセージを受け取った場合にクラッシュする可能性を修正しました。(Heikki)
     </para>

     <para>
<!--
      This error was introduced in 8.4.3 while fixing a related failure.
-->
8.4.3で関連する失敗を修正する時に、このエラーが入ってしまいました。
     </para>
    </listitem>

    <listitem>
     <para>
<!--
      Apply per-function GUC settings while running the language validator
      for the function (Itagaki Takahiro)
-->
関数の言語検証関数を実行する時に関数毎のGUC設定を適用します。(Itagaki Takahiro)
     </para>

     <para>
<!--
      This avoids failures if the function's code is invalid without the
      setting; an example is that SQL functions may not parse if the
      <varname>search_path</> is not correct.
-->
これは、その設定がないと関数のコードが無効になる場合の失敗を防ぎます。
例えば<varname>search_path</>が正しくないとSQL関数は解析できません。
     </para>
    </listitem>

    <listitem>
     <para>
<!--
      Do constraint exclusion for inherited <command>UPDATE</> and
      <command>DELETE</> target tables when
      <varname>constraint_exclusion</> = <literal>partition</> (Tom)
-->
<varname>constraint_exclusion</> = <literal>partition</>の時、継承された<command>UPDATE</>および<command>DELETE</>の対象テーブルに対して制約による除外を実行します。(Tom)
     </para>

     <para>
<!--
      Due to an oversight, this setting previously only caused constraint
      exclusion to be checked in <command>SELECT</> commands.
-->
見落としのためこれまでは、<command>SELECT</>コマンド内で検査される制約による除外のみがこの設定で実行されました。
     </para>
    </listitem>

    <listitem>
     <para>
<!--
      Do not allow an unprivileged user to reset superuser-only parameter
      settings (Alvaro)
-->
非特権ユーザがスーパーユーザのみのパラメータ設定を再設定することを許しません。(Alvaro)
     </para>

     <para>
<!--
      Previously, if an unprivileged user ran <literal>ALTER USER ... RESET
      ALL</> for himself, or <literal>ALTER DATABASE ... RESET ALL</> for
      a database he owns, this would remove all special parameter settings
      for the user or database, even ones that are only supposed to be
      changeable by a superuser.  Now, the <command>ALTER</> will only
      remove the parameters that the user has permission to change.
-->
これまで、非特権ユーザが自身に対する<literal>ALTER USER ... RESET ALL</>または自身が所有するデータベースに対する<literal>ALTER DATABASE ... RESET ALL</>を行った場合、そのユーザまたはデータベースに対する特別なパラメータ設定は、たとえスーパーユーザのみにより変更可能なものとして提供されるものであっても、すべて削除されました。
<command>ALTER</>はそのユーザが変更権限を持つパラメータのみを削除するようになりました。
     </para>
    </listitem>

    <listitem>
     <para>
<!--
      Avoid possible crash during backend shutdown if shutdown occurs
      when a <literal>CONTEXT</> addition would be made to log entries (Tom)
-->
<literal>CONTEXT</>追加がログ項目になされる時にシャットダウンが発生した場合に、バックエンドのシャットダウン時にクラッシュする可能性を防ぎました。(Tom)
     </para>

     <para>
<!--
      In some cases the context-printing function would fail because the
      current transaction had already been rolled back when it came time
      to print a log message.
-->
現在のトランザクションがログメッセージを出力する時点に達した時にすでにロールバックされているために文脈出力関数が失敗することがありました。
     </para>
    </listitem>

    <listitem>
     <para>
<!--
      Fix erroneous handling of <literal>%r</> parameter in
      <varname>recovery_end_command</> (Heikki)
-->
<varname>recovery_end_command</>内の<literal>%r</>に対する取り扱いについてのエラーを修正しました。 (Heikki)
     </para>

     <para>
<!--
      The value always came out zero.
-->
値が常にゼロになっていました。
     </para>
    </listitem>

    <listitem>
     <para>
<!--
      Ensure the archiver process responds to changes in
      <varname>archive_command</> as soon as possible (Tom)
-->
アーカイブ処理ができる限り高速に<varname>archive_command</>の変更に対応することを確実にしました。(Tom)
     </para>
    </listitem>

    <listitem>
     <para>
<!--
      Fix pl/pgsql's <literal>CASE</> statement to not fail when the
      case expression is a query that returns no rows (Tom)
-->
case式が行を返さない問い合わせであった場合に失敗しないように、pl/pgsqlの<literal>CASE</>文を修正しました。(Tom)
     </para>
    </listitem>

    <listitem>
     <para>
<!--
      Update pl/perl's <filename>ppport.h</> for modern Perl versions
      (Andrew)
-->
pl/perlの<filename>ppport.h</>を最近のPerlバージョンに更新しました。(Andrew)
     </para>
    </listitem>

    <listitem>
     <para>
<!--
      Fix assorted memory leaks in pl/python (Andreas Freund, Tom)
-->
pl/python内の雑多なメモリリークを修正しました。(Andreas Freund、Tom)
     </para>
    </listitem>

    <listitem>
     <para>
<!--
      Handle empty-string connect parameters properly in ecpg (Michael)
-->
ecpgにおいて空文字列の接続パラメータ属性を扱います。(Michael)
     </para>
    </listitem>

    <listitem>
     <para>
<!--
      Prevent infinite recursion in <application>psql</> when expanding
      a variable that refers to itself (Tom)
-->
変数展開が自身を参照している際の<application>psql</>における無限再帰を防止します。(Tom)
     </para>
    </listitem>

    <listitem>
     <para>
<!--
      Fix <application>psql</>'s <literal>\copy</> to not add spaces around
      a dot within <literal>\copy (select ...)</> (Tom)
-->
<literal>\copy (select ...)</>内のドットの前後に空白を追加しないように、<application>psql</>の<literal>\copy</>を修正しました。(Tom)
     </para>

     <para>
<!--
      Addition of spaces around the decimal point in a numeric literal would
      result in a syntax error.
-->
数値リテラルにおいて10進数の小数点の前後に空白が追加された場合、構文エラーが発生します。
     </para>
    </listitem>

    <listitem>
     <para>
<!--
      Avoid formatting failure in <application>psql</> when running in a
      locale context that doesn't match the <varname>client_encoding</>
      (Tom)
-->
<varname>client_encoding</>と一致しないロケール文脈内で実行している時の<application>psql</>における書式付けの失敗を防ぎます。(Tom)
     </para>
    </listitem>

    <listitem>
     <para>
<!--
      Fix unnecessary <quote>GIN indexes do not support whole-index scans</>
      errors for unsatisfiable queries using <filename>contrib/intarray</>
      operators (Tom)
-->
<filename>contrib/intarray</>演算子を使用する満足されない問い合わせにおいて、不要な<quote>GIN indexes do not support whole-index scans</>エラーを修正しました。(Tom)
     </para>
    </listitem>

    <listitem>
     <para>
<!--
      Ensure that <filename>contrib/pgstattuple</> functions respond to cancel
      interrupts promptly (Tatsuhito Kasahara)
-->
<filename>contrib/pgstattuple</>関数がキャンセル割り込みに即座に応答することを確実にしました。(Tatsuhito Kasahara)
     </para>
    </listitem>

    <listitem>
     <para>
<!--
      Make server startup deal properly with the case that
      <function>shmget()</> returns <literal>EINVAL</> for an existing
      shared memory segment (Tom)
-->
サーバ起動時に、既存の共有メモリセグメントに対して<function>shmget()</>が<literal>EINVAL</>を返す状況を適切に扱うようにしました。(Tom)
     </para>

     <para>
<!--
      This behavior has been observed on BSD-derived kernels including OS X.
      It resulted in an entirely-misleading startup failure complaining that
      the shared memory request size was too large.
-->
この振舞いはOS Xを含むBSD派生のカーネルにおいて観測されました。
共有メモリ要求サイズが大きすぎるという警告の、完全に間違った起動失敗という結果になりました。
     </para>
    </listitem>

    <listitem>
     <para>
<!--
      Avoid possible crashes in syslogger process on Windows (Heikki)
-->
Windowsにおけるsysloggerプロセス内のクラッシュする可能性を防ぎます。(Heikki)
     </para>
    </listitem>

    <listitem>
     <para>
<!--
      Deal more robustly with incomplete time zone information in the
      Windows registry (Magnus)
-->
Windowsレジストリにおいて不完全な時間帯情報をより堅牢に扱います。(Magnus)
     </para>
    </listitem>

    <listitem>
     <para>
<!--
      Update the set of known Windows time zone names (Magnus)
-->
Windowsにおいて既知の時間帯名称の集合を更新しました。(Magnus)
     </para>
    </listitem>

    <listitem>
     <para>
<!--
      Update time zone data files to <application>tzdata</> release 2010j
      for DST law changes in Argentina, Australian Antarctic, Bangladesh,
      Mexico, Morocco, Pakistan, Palestine, Russia, Syria, Tunisia;
      also historical corrections for Taiwan.
-->
タイムゾーンデータファイルを<application>tzdata</> release 2010jに更新しました。
アルゼンチン、南極におけるオーストラリア、バングラデシュ、メキシコ、モロッコ、パキスタン、パレスチナ、ロシア、シリア、チュニジアにおける夏時間規則の変更、および、台湾の歴史的な修正が含まれます。
     </para>

     <para>
<!--
      Also, add <literal>PKST</> (Pakistan Summer Time) to the default set of
      timezone abbreviations.
-->
また、デフォルトの時間帯省略形の集合に<literal>PKST</>(パキスタン夏時間)を追加しました。
     </para>
    </listitem>

   </itemizedlist>

  </sect2>
 </sect1>

 <sect1 id="release-8-4-3">
<!--
  <title>Release 8.4.3</title>
-->
  <title>リリース 8.4.3</title>

  <note>
<!--
  <title>Release Date</title>
-->
  <title>リリース日</title>
  <simpara>2010-03-15</simpara>
  </note>

  <para>
<!--
   This release contains a variety of fixes from 8.4.2.
   For information about new features in the 8.4 major release, see
   <xref linkend="release-8-4">.
-->
このリリースは8.4.2に対し、各種の不具合を修正したものです。
8.4メジャーリリースにおける新機能については<xref linkend="release-8-4">を参照してください。
  </para>

  <sect2>
<!--
   <title>Migration to Version 8.4.3</title>
-->
   <title>バージョン8.4.3への移行</title>

   <para>
<!--
    A dump/restore is not required for those running 8.4.X.
    However, if you are upgrading from a version earlier than 8.4.2,
    see <xref linkend="release-8-4-2">.
-->
8.4.Xからの移行ではダンプ/リストアは不要です。
しかし8.4.2以前のバージョンから更新する場合は<xref linkend="release-8-4-2">を参照してください。
   </para>

  </sect2>

  <sect2>
<!--
   <title>Changes</title>
-->
   <title>変更点</title>

   <itemizedlist>

    <listitem>
     <para>
<!--
      Add new configuration parameter <varname>ssl_renegotiation_limit</> to
      control how often we do session key renegotiation for an SSL connection
      (Magnus)
-->
SSL接続においてセッションキーの再調停をどの程度の頻度で行うかを制御する<varname>ssl_renegotiation_limit</>設定パラメータを新しく追加しました。(Magnus)
     </para>

     <para>
<!--
      This can be set to zero to disable renegotiation completely, which may
      be required if a broken SSL library is used.  In particular, some
      vendors are shipping stopgap patches for CVE-2009-3555 that cause
      renegotiation attempts to fail.
-->
これをゼロに設定することで、再調停を完全に無効にすることができます。
これは壊れたSSLライブラリを使用している場合に必要になる可能性があります。
具体的には一部のベンダは再調停の試行を失敗させるCVE-2009-3555に対する一時しのぎのパッチを提供しています。
     </para>
    </listitem>

    <listitem>
     <para>
<!--
      Fix possible deadlock during backend startup (Tom)
-->
バックエンド起動時のデッドロックの可能性を修正しました。(Tom)
     </para>
    </listitem>

    <listitem>
     <para>
<!--
      Fix possible crashes due to not handling errors during relcache reload
      cleanly (Tom)
-->
relcacheの再読み込みがきれいに行われている間にエラーを扱わないことが原因でクラッシュする可能性を修正しました。(Tom)
     </para>
    </listitem>

    <listitem>
     <para>
<!--
      Fix possible crash due to use of dangling pointer to a cached plan
      (Tatsuo)
-->
保管された計画への宙ぶらりんのポインタを使用することが原因でクラッシュする可能性を修正しました。(Tatsuo)
     </para>
    </listitem>

    <listitem>
     <para>
<!--
      Fix possible crash due to overenthusiastic invalidation of cached
      plan for <command>ROLLBACK</> (Tom)
-->
<command>ROLLBACK</>に関して、保管された計画の熱心すぎる無効化が原因でクラッシュする可能性を修正しました。(Tom)
     </para>
    </listitem>

    <listitem>
     <para>
<!--
      Fix possible crashes when trying to recover from a failure in
      subtransaction start (Tom)
-->
副トランザクション起動時における失敗からのリカバリを試行する時にクラッシュする可能性を修正しました。(Tom)
     </para>
    </listitem>

    <listitem>
     <para>
<!--
      Fix server memory leak associated with use of savepoints and a client
      encoding different from server's encoding (Tom)
-->
セーブポイントの使用およびサーバの符号化方式と異なるクライアント符号化方式に関連したサーバのメモリリークを修正しました。(Tom)
     </para>
    </listitem>

    <listitem>
     <para>
<!--
      Fix incorrect WAL data emitted during end-of-recovery cleanup of a GIST
      index page split (Yoichi Hirai)
-->
GiSTインデックスページ分割のリカバリ終了時の整理において生成される不正なWALデータを修正しました。(Yoichi Hirai)
     </para>

     <para>
<!--
      This would result in index corruption, or even more likely an error
      during WAL replay, if we were unlucky enough to crash during
      end-of-recovery cleanup after having completed an incomplete GIST
      insertion.
-->
これはインデックスの破損という結果となり、WAL再生中にエラーが発生します。
もし運が悪ければ、未完全のGiST挿入に成功した後にリカバリ終了時の整理が行われている時にクラッシュしてしまいます。
     </para>
    </listitem>

    <listitem>
     <para>
<!--
      Fix bug in WAL redo cleanup method for GIN indexes (Heikki)
-->
GINインデックスに対するWAL redoの整理方式における不具合を修正しました。(Heikki)
     </para>
    </listitem>

    <listitem>
     <para>
<!--
      Fix incorrect comparison of scan key in GIN index search (Teodor)
-->
GINインデックス検索における走査キーの不正な比較を修正しました。(Teodor)
     </para>
    </listitem>

    <listitem>
     <para>
<!--
      Make <function>substring()</> for <type>bit</> types treat any negative
      length as meaning <quote>all the rest of the string</> (Tom)
-->
<type>bit</>型の<function>substring()</>では、いかなる負の長さも<quote>文字列の残りすべて</>を意味するようにしました。(Tom)
     </para>

     <para>
<!--
      The previous coding treated only -1 that way, and would produce an
      invalid result value for other negative values, possibly leading to
      a crash (CVE-2010-0442).
-->
これまでのコードでは-1のみを上のように扱い、他の負の値についてはクラッシュする可能性がある無効な結果値を生成しました。(CVE-2010-0442)
     </para>
    </listitem>

    <listitem>
     <para>
<!--
      Fix integer-to-bit-string conversions to handle the first fractional
      byte correctly when the output bit width is wider than the given
      integer by something other than a multiple of 8 bits (Tom)
-->
出力ビット幅が指定された整数よりも広く、それが8ビットの倍数以外である場合、先頭の端数のバイトを正確に扱うように整数からビット列への変換を修正しました。(Tom)
     </para>
    </listitem>

    <listitem>
     <para>
<!--
      Fix some cases of pathologically slow regular expression matching (Tom)
-->
正規表現マッチが異常なまでに低速になる一部の状況を修正しました。(Tom)
     </para>
    </listitem>

    <listitem>
     <para>
<!--
      Fix bug occurring when trying to inline a SQL function that returns
      a set of a composite type that contains dropped columns (Tom)
-->
削除された列を含む複合型の集合を返すSQL関数をインライン化する際に発生する不具合を修正しました。(Tom)
     </para>
    </listitem>

    <listitem>
     <para>
<!--
      Fix bug with trying to update a field of an element of a
      composite-type array column (Tom)
-->
複合型の配列の列の要素フィールドを更新する場合の不具合を修正しました。(Tom)
     </para>
    </listitem>

    <listitem>
     <para>
<!--
      Avoid failure when <command>EXPLAIN</> has to print a FieldStore or
      assignment ArrayRef expression (Tom)
-->
<command>EXPLAIN</>がFieldStoreまたはArrayRefの代入式を表示する必要がある時の失敗を防止します。(Tom)
     </para>

     <para>
<!--
      These cases can arise now that <command>EXPLAIN VERBOSE</> tries to
      print plan node target lists.
-->
こうした状況は現在、<command>EXPLAIN VERBOSE</>が計画ノードの対象リストを表示しようとした場合に発生します。
     </para>
    </listitem>

    <listitem>
     <para>
<!--
      Avoid an unnecessary coercion failure in some cases where an undecorated
      literal string appears in a subquery within
      <command>UNION</>/<command>INTERSECT</>/<command>EXCEPT</> (Tom)
-->
<command>UNION</>/<command>INTERSECT</>/<command>EXCEPT</>内の副問い合わせで未修飾のリテラル文字列が現れる、一部の状況における不要な強制失敗を防止します。(Tom)
     </para>

     <para>
<!--
      This fixes a regression for some cases that worked before 8.4.
-->
これは、8.4より前までで動作していた一部の退行を修正します。
     </para>
    </listitem>

    <listitem>
     <para>
<!--
      Avoid undesirable rowtype compatibility check failures in some cases
      where a whole-row Var has a rowtype that contains dropped columns (Tom)
-->
行全体の変数が削除された列を含む行型を持つ一部の状況において、望まない行型互換性検査の失敗を防止します。(Tom)
     </para>
    </listitem>

    <listitem>
     <para>
<!--
      Fix the <literal>STOP WAL LOCATION</> entry in backup history files to
      report the next WAL segment's name when the end location is exactly at a
      segment boundary (Itagaki Takahiro)
-->
終了位置が正確にセグメント境界であった場合、次のWALセグメント名を報告するようにバックアップ履歴ファイル内の<literal>STOP WAL LOCATION</>を修正しました。(Itagaki Takahiro)
     </para>
    </listitem>

    <listitem>
     <para>
<!--
      Always pass the catalog ID to an option validator function specified in
      <command>CREATE FOREIGN DATA WRAPPER</> (Martin Pihlak)
-->
常にカタログIDを<command>CREATE FOREIGN DATA WRAPPER</>で指定されたオプション検証関数に渡します。(Martin Pihlak)
     </para>
    </listitem>

    <listitem>
     <para>
<!--
      Fix some more cases of temporary-file leakage (Heikki)
-->
一時ファイルが漏洩する一部の状況を修正しました。(Heikki)
     </para>

     <para>
<!--
      This corrects a problem introduced in the previous minor release.
      One case that failed is when a plpgsql function returning set is
      called within another function's exception handler.
-->
これは前のマイナーリリースでもたらされた問題を修正します。
失敗する状況の1つは集合を返すplpgsql関数が他の関数の例外ハンドラ内で呼び出された場合です。
     </para>
    </listitem>

    <listitem>
     <para>
<!--
      Add support for doing <literal>FULL JOIN ON FALSE</> (Tom)
-->
<literal>FULL JOIN ON FALSE</>のサポートを追加しました。(Tom)
     </para>

     <para>
<!--
      This prevents a regression from pre-8.4 releases for some queries that
      can now be simplified to a constant-false join condition.
-->
これは、定数対偽の結合条件に簡略化できるようになった一部の問い合わせについての8.4より前のリリースからの退行を防止します。
     </para>
    </listitem>

    <listitem>
     <para>
<!--
      Improve constraint exclusion processing of boolean-variable cases,
      in particular make it possible to exclude a partition that has a
      <quote>bool_column = false</> constraint (Tom)
-->
論理値変数の場合の制約による排他処理を改良しました。
具体的には、<quote>bool_column = false</>制約を持つパーティションを除外することができるようになりました。(Tom)
     </para>
    </listitem>

    <listitem>
     <para>
<!--
      Prevent treating an <literal>INOUT</> cast as representing binary
      compatibility (Heikki)
-->
<literal>INOUT</>キャストをバイナリ互換を表すものとして扱うことを防止します。(Heikki)
     </para>
    </listitem>

    <listitem>
     <para>
<!--
      Include column name in the message when warning about inability to
      grant or revoke column-level privileges (Stephen Frost)
-->
列レベル権限の付与または取り下げができない場合の警告メッセージに列名を含めます。(Stephen Frost)
     </para>

     <para>
<!--
      This is more useful than before and helps to prevent confusion when
      a <command>REVOKE</> generates multiple messages, which formerly
      appeared to be duplicates.
-->
これにより、以前よりもより有用になり、<command>REVOKE</>が複数のメッセージを生成する場合の混乱防止を助けます。
以前は重複して出現しました。
     </para>
    </listitem>

    <listitem>
     <para>
<!--
      When reading <filename>pg_hba.conf</> and related files, do not treat
      <literal>@something</> as a file inclusion request if the <literal>@</>
      appears inside quote marks; also, never treat <literal>@</> by itself
      as a file inclusion request (Tom)
-->
<filename>pg_hba.conf</>とその関連ファイルを読み取る時、<literal>@</>が引用符記号の内部にある場合に<literal>@something</>をファイル包含要求と扱わないようにしました。
また、<literal>@</>自身をファイル包含要求として扱いません。(Tom)
     </para>

     <para>
<!--
      This prevents erratic behavior if a role or database name starts with
      <literal>@</>.  If you need to include a file whose path name
      contains spaces, you can still do so, but you must write
      <literal>@"/path to/file"</> rather than putting the quotes around
      the whole construct.
-->
ロールまたはデータベース名が<literal>@</>から始まる場合の一定しない動作を防止します。
空白文字を含むパス名のファイルを包含する必要がある場合、まだ実現させることはできますが、式全体を引用符でくくるのではなく<literal>@"/path to/file"</>と記述しなければなりません。
     </para>
    </listitem>

    <listitem>
     <para>
<!--
      Prevent infinite loop on some platforms if a directory is named as
      an inclusion target in <filename>pg_hba.conf</> and related files
      (Tom)
-->
ディレクトリが<filename>pg_hba.conf</>とその関連ファイル内で含有対象と指定されていた場合の一部のプラットフォームにおける無限ループを防止します。(Tom)
     </para>
    </listitem>

    <listitem>
     <para>
<!--
      Fix possible infinite loop if <function>SSL_read</> or
      <function>SSL_write</> fails without setting <varname>errno</> (Tom)
-->
<function>SSL_read</>または<function>SSL_write</>が<varname>errno</>を設定することなく失敗した場合に無限ループする可能性を修正しました。(Tom)
     </para>

     <para>
<!--
      This is reportedly possible with some Windows versions of
      <application>openssl</>.
-->
一部の報告では<application>openssl</>の一部のWindows版で発生する可能性がありました。
     </para>
    </listitem>

    <listitem>
     <para>
<!--
      Disallow <acronym>GSSAPI</> authentication on local connections,
      since it requires a hostname to function correctly (Magnus)
-->
正しく動作させるためにホスト名が必要ですので、ローカル接続では<acronym>GSSAPI</>認証を許しません。(Magnus)
     </para>
    </listitem>

    <listitem>
     <para>
<!--
      Protect <application>ecpg</> against applications freeing strings
      unexpectedly (Michael)
-->
想定外の文字列の解放を行うアプリケーションから<application>ecpg</>を保護します。(Michael)
     </para>
    </listitem>

    <listitem>
     <para>
<!--
      Make <application>ecpg</> report the proper SQLSTATE if the connection
      disappears (Michael)
-->
接続が消失した場合<application>ecpg</>に適切なSQLSTATEを報告させるようにしました。(Michael)
     </para>
    </listitem>

    <listitem>
     <para>
<!--
      Fix translation of cell contents in <application>psql</> <literal>\d</>
      output (Heikki)
-->
<application>psql</> <literal>\d</>出力におけるセル内容の変換を修正しました。(Heikki)
     </para>
    </listitem>

    <listitem>
     <para>
<!--
      Fix <application>psql</>'s <literal>numericlocale</> option to not
      format strings it shouldn't in latex and troff output formats (Heikki)
-->
latexおよびtroff出力書式では行うべきではない文字列の書式付けを行わないように<application>psql</>の<literal>numericlocale</>オプションを修正しました。(Heikki)
     </para>
    </listitem>

    <listitem>
     <para>
<!--
      Fix a small per-query memory leak in <application>psql</> (Tom)
-->
<application>psql</>における問い合わせ毎の小さなメモリリークを修正しました。(Tom)
     </para>
    </listitem>

    <listitem>
     <para>
<!--
      Make <application>psql</> return the correct exit status (3) when
      <literal>ON_ERROR_STOP</> and <literal>&#045;-single-transaction</> are
      both specified and an error occurs during the implied <command>COMMIT</>
      (Bruce)
-->
<literal>ON_ERROR_STOP</>と<literal>--single-transaction</>の両方が指定され、かつ、暗黙的な<command>COMMIT</>時にエラーが起きた場合に、<application>psql</>が正しい終了コード(3)を返すようにしました。(Bruce)
     </para>
    </listitem>

    <listitem>
     <para>
<!--
      Fix <application>pg_dump</>'s output of permissions for foreign servers
      (Heikki)
-->
<application>pg_dump</>における外部サーバの権限出力を修正しました。(Heikki)
     </para>
    </listitem>

    <listitem>
     <para>
<!--
      Fix possible crash in parallel <application>pg_restore</> due to
      out-of-range dependency IDs (Tom)
-->
範囲外の依存性IDにより並列<application>pg_restore</>がクラッシュする可能性を修正しました。(Tom)
     </para>
    </listitem>

    <listitem>
     <para>
<!--
      Fix plpgsql failure in one case where a composite column is set to NULL
      (Tom)
-->
複合列がNULLに設定される場合にplpgsqlが失敗することを修正しました。(Tom)
     </para>
    </listitem>

    <listitem>
     <para>
<!--
      Fix possible failure when calling PL/Perl functions from PL/PerlU
      or vice versa (Tim Bunce)
-->
PL/PerlUからのPL/Perl関数の呼び出し、およびその逆の場合において失敗する可能性を修正しました。(Tim Bunce)
     </para>
    </listitem>

    <listitem>
     <para>
<!--
      Add <literal>volatile</> markings in PL/Python to avoid possible
      compiler-specific misbehavior (Zdenek Kotala)
-->
コンパイラ固有の誤動作が起こる可能性を防ぐためにPL/Python内に<literal>volatile</>記号を追加しました。(Zdenek Kotala)
     </para>
    </listitem>

    <listitem>
     <para>
<!--
      Ensure PL/Tcl initializes the Tcl interpreter fully (Tom)
-->
PL/Tclは確実にTclインタプリタを完全に初期化します。(Tom)
     </para>

     <para>
<!--
      The only known symptom of this oversight is that the Tcl
      <literal>clock</> command misbehaves if using Tcl 8.5 or later.
-->
このミスの既知の兆候は、Tcl 8.5以降を使用している場合のTclの<literal>clock</>コマンドの誤動作だけです。
     </para>
    </listitem>

    <listitem>
     <para>
<!--
      Prevent <function>ExecutorEnd</> from being run on portals created
      within a failed transaction or subtransaction (Tom)
-->
<function>ExecutorEnd</>が失敗したトランザクションまたは副トランザクションで作成されたポータルで実行されることを防止します。(Tom)
     </para>

     <para>
<!--
      This is known to cause issues when using
      <filename>contrib/auto_explain</>.
-->
<filename>contrib/auto_explain</>を使用する場合に問題になることが分かっています。
     </para>
    </listitem>

    <listitem>
     <para>
<!--
      Prevent crash in <filename>contrib/dblink</> when too many key
      columns are specified to a <function>dblink_build_sql_*</> function
      (Rushabh Lathia, Joe Conway)
-->
<function>dblink_build_sql_*</>関数であまりに多くのキー列が指定された場合の<filename>contrib/dblink</>のクラッシュを防止します。(Rushabh Lathia、Joe Conway)
     </para>
    </listitem>

    <listitem>
     <para>
<!--
      Allow zero-dimensional arrays in <filename>contrib/ltree</> operations
      (Tom)
-->
<filename>contrib/ltree</>操作においてゼロ次元の配列を許可します。(Tom)
     </para>

     <para>
<!--
      This case was formerly rejected as an error, but it's more convenient to
      treat it the same as a zero-element array.  In particular this avoids
      unnecessary failures when an <type>ltree</> operation is applied to the
      result of <literal>ARRAY(SELECT ...)</> and the sub-select returns no
      rows.
-->
この状況は以前はエラーとして拒絶されました。
しかしこれを要素ゼロの配列と同様に扱う方がより簡便です。
特にこれは、<type>ltree</>演算子が<literal>ARRAY(SELECT ...)</>の結果に適用され、副問い合わせが行を返さない場合の不要な失敗を防止します。
     </para>
    </listitem>

    <listitem>
     <para>
<!--
      Fix assorted crashes in <filename>contrib/xml2</> caused by sloppy
      memory management (Tom)
-->
ずさんなメモリ管理によって引き起こる<filename>contrib/xml2</>の雑多なクラッシュを修正しました。(Tom)
     </para>
    </listitem>

    <listitem>
     <para>
<!--
      Make building of <filename>contrib/xml2</> more robust on Windows
      (Andrew)
-->
Windowsにおいて<filename>contrib/xml2</>の構築をより堅牢にしました。(Andrew)
     </para>
    </listitem>

    <listitem>
     <para>
<!--
      Fix race condition in Windows signal handling (Radu Ilie)
-->
Widowsのシグナル処理における競合状態を修正しました。(Radu Ilie)
     </para>

     <para>
<!--
      One known symptom of this bug is that rows in <structname>pg_listener</>
      could be dropped under heavy load.
-->
この不具合の兆候として既知のものは、負荷が高い状況において<structname>pg_listener</>内の行が削除されることです。
     </para>
    </listitem>

    <listitem>
     <para>
<!--
      Make the configure script report failure if the C compiler does
      not provide a working 64-bit integer datatype (Tom)
-->
Cコンパイラが64ビット整数データ型の動作を提供しない場合にconfigureスクリプトが失敗を報告するようにしました。(Tom)
     </para>

     <para>
<!--
      This case has been broken for some time, and no longer seems worth
      supporting, so just reject it at configure time instead.
-->
この状況は既に打破されており、もはやサポートする価値がないようです。
ですので代わりにconfigure時に単に拒絶します。
     </para>
    </listitem>

    <listitem>
     <para>
<!--
      Update time zone data files to <application>tzdata</> release 2010e
      for DST law changes in Bangladesh, Chile, Fiji, Mexico, Paraguay, Samoa.
-->
タイムゾーンデータファイルを<application>tzdata</> release 2010eに更新しました。
バングラデシュ、チリ、フィジー、メキシコ、パラグアイ、サモアにおける夏時間規則の変更が含まれます。
     </para>
    </listitem>

   </itemizedlist>

  </sect2>
 </sect1>

 <sect1 id="release-8-4-2">
<!--
  <title>Release 8.4.2</title>
-->
  <title>リリース 8.4.2</title>

  <note>
<!--
  <title>Release Date</title>
-->
  <title>リリース日</title>
  <simpara>2009-12-14</simpara>
  </note>

  <para>
<!-- 
   This release contains a variety of fixes from 8.4.1.
   For information about new features in the 8.4 major release, see
   <xref linkend="release-8-4">.
-->
このリリースは8.4.1に対し、各種の不具合を修正したものです。
8.4メジャーリリースにおける新機能については<xref linkend="release-8-4">を参照してください。
  </para>

  <sect2>
<!--
   <title>Migration to Version 8.4.2</title>
-->
   <title>バージョン8.4.2への移行</title>

   <para>
<!--
    A dump/restore is not required for those running 8.4.X.
    However, if you have any hash indexes,
    you should <command>REINDEX</> them after updating to 8.4.2,
    to repair possible damage.
-->
8.4.Xからの移行ではダンプ/リストアは不要です。
しかしハッシュインデックスが存在する場合、8.4.2に移行した後に、破損している可能性があるためそれを修復するために<command>REINDEX</>を行わなければなりません。
   </para>

  </sect2>

  <sect2>
<!--
   <title>Changes</title>
-->
   <title>変更点</title>

   <itemizedlist>

    <listitem>
     <para>
<!--
      Protect against indirect security threats caused by index functions
      changing session-local state (Gurjeet Singh, Tom)
-->
セッション固有の状態を変更するインデックス関数により引き起こされる間接的なセキュリティ脅威から保護します。(Gurjeet Singh、Tom)
     </para>

     <para>
<!--
      This change prevents allegedly-immutable index functions from possibly
      subverting a superuser's session (CVE-2009-4136).
-->
この変更により不変インデックス関数がスーパーユーザのセッションを破壊できることを防ぎます。(CVE-2009-4136)
     </para>
    </listitem>

    <listitem>
     <para>
<!--
      Reject SSL certificates containing an embedded null byte in the common
      name (CN) field (Magnus)
-->
ヌルバイトが埋め込まれたコモンネーム（CN）フィールドをもつSSL証明書を拒絶します。(Magnus)
     </para>

     <para>
<!--
      This prevents unintended matching of a certificate to a server or client
      name during SSL validation (CVE-2009-4034).
-->
これは、SSL検証においてサーバまたはクライアント名に対する証明書が不正に一致しないようにします。(CVE-2009-4034)
     </para>
    </listitem>

    <listitem>
     <para>
<!--
      Fix hash index corruption (Tom)
-->
ハッシュインデックス破損を修正しました。 (Tom)
     </para>

     <para>
<!--
      The 8.4 change that made hash indexes keep entries sorted by hash value
      failed to update the bucket splitting and compaction routines to
      preserve the ordering.  So application of either of those operations
      could lead to permanent corruption of an index, in the sense that
      searches might fail to find entries that are present.  To deal with
      this, it is recommended to <literal>REINDEX</> any hash indexes you may
      have after installing this update.
-->
8.4では、ハッシュインデックスはハッシュ値でソートして項目を保持するように変更されましたが、順序を保持するためにバケット分割および圧縮処理の更新に失敗します。
このためこうした操作を行うアプリケーションは、永続的なインデックスの破損をもたらす可能性がありました。
これをうまく扱うためには、更新をインストールした後にハッシュインデックスすべてを<literal>REINDEX</>することを推奨します。
     </para>
    </listitem>

    <listitem>
     <para>
<!--
      Fix possible crash during backend-startup-time cache initialization (Tom)
-->
バックエンド起動時のキャッシュ初期化の間でクラッシュする可能性を修正しました。(Tom)
     </para>
    </listitem>

    <listitem>
     <para>
<!--
      Avoid crash on empty thesaurus dictionary (Tom)
-->
空のシソーラス辞書におけるクラッシュを防止しました。(Tom)
     </para>
    </listitem>

    <listitem>
     <para>
<!--
      Prevent signals from interrupting <literal>VACUUM</> at unsafe times
      (Alvaro)
-->
安全ではない時点での<literal>VACUUM</>を中断するシグナルを防止します。 (Alvaro)
     </para>

     <para>
<!--
      This fix prevents a PANIC if a <literal>VACUUM FULL</> is canceled
      after it's already committed its tuple movements, as well as transient
      errors if a plain <literal>VACUUM</> is interrupted after having
      truncated the table.
-->
この修正により、<literal>VACUUM FULL</>がすでにタプルの移動をコミットした後にキャンセルされた場合のパニックや、通常の<literal>VACUUM</>がテーブルを切り詰めた後に割り込みを受けた場合の一時的なエラーを防止します。
     </para>
    </listitem>

    <listitem>
     <para>
<!--
      Fix possible crash due to integer overflow in hash table size
      calculation (Tom)
-->
ハッシュテーブルサイズの計算における整数オーバーフローによるクラッシュの可能性を修正しました。(Tom)
     </para>

     <para>
<!--
      This could occur with extremely large planner estimates for the size of
      a hashjoin's result.
-->
これは、ハッシュ結合の結果のプランナの推定サイズが極端に大きい場合に発生することがありました。
     </para>
    </listitem>

    <listitem>
     <para>
<!--
      Fix crash if a <literal>DROP</> is attempted on an internally-dependent
      object (Tom)
-->
内部的な依存関係をもつオブジェクトに対する <literal>DROP</>が試行された場合のクラッシュを修正しました。(Tom)
     </para>
    </listitem>

    <listitem>
     <para>
<!--
      Fix very rare crash in <type>inet</>/<type>cidr</> comparisons (Chris
      Mikkelson)
-->
<type>inet</>/<type>cidr</>の比較における非常にまれなクラッシュを修正しました。 (Chris Mikkelson)
     </para>
    </listitem>

    <listitem>
     <para>
<!--
      Ensure that shared tuple-level locks held by prepared transactions are
      not ignored (Heikki)
-->
準備されたトランザクションで保持されるタプルレベルの共有ロックを確実に無視しないようにしました。 (Heikki)
     </para>
    </listitem>

    <listitem>
     <para>
<!--
      Fix premature drop of temporary files used for a cursor that is accessed
      within a subtransaction (Heikki)
-->
副トランザクション内でアクセスされるカーソルで使用される一時ファイルの早すぎる削除を修正しました。 (Heikki)
     </para>
    </listitem>

    <listitem>
     <para>
<!--
      Fix memory leak in syslogger process when rotating to a new CSV logfile
      (Tom)
-->
新しいCSVログファイルに変更する時のsysloggerプロセスのメモリリークを修正しました。(Tom)
     </para>
    </listitem>

    <listitem>
     <para>
<!--
      Fix memory leak in postmaster when re-parsing <filename>pg_hba.conf</>
      (Tom)
-->
<filename>pg_hba.conf</>の再解析時のpostmasterのメモリリークを修正しました。(Tom)
     </para>
    </listitem>

    <listitem>
     <para>
<!--
      Fix Windows permission-downgrade logic (Jesse Morris)
-->
Windowsにおける権限ダウングレードロジックを修正しました。(Jesse Morris)
     </para>

     <para>
<!--
      This fixes some cases where the database failed to start on Windows,
      often with misleading error messages such as <quote>could not locate
      matching postgres executable</quote>.
-->
これは、Windowsにおいて<quote>could not locate matching postgres executable</quote>といった誤解を招くエラーメッセージでよくデータベースの起動が失敗する状況の一部を修正します。

     </para>
    </listitem>

    <listitem>
     <para>
<!--
      Make <literal>FOR UPDATE/SHARE</> in the primary query not propagate
      into <literal>WITH</> queries (Tom)
-->
主問い合わせにおける<literal>FOR UPDATE/SHARE</>が <literal>WITH</>問い合わせに伝搬されないようにしました。(Tom)
     </para>

     <para>
<!--
      For example, in
-->
たとえば
<programlisting>
WITH w AS (SELECT * FROM foo) SELECT * FROM w, bar ... FOR UPDATE
</programlisting>
<!--
      the <literal>FOR UPDATE</> will now affect <literal>bar</> but not
      <literal>foo</>.  This is more useful and consistent than the original
      8.4 behavior, which tried to propagate <literal>FOR UPDATE</> into the
      <literal>WITH</> query but always failed due to assorted implementation
      restrictions.  It also follows the design rule that <literal>WITH</>
      queries are executed as if independent of the main query.
-->
では、<literal>FOR UPDATE</>は<literal>bar</>に影響し、 <literal>foo</>には影響しなくなります。
これは、以前の8.4の動作より有用かつ一貫性があります。
以前は<literal>FOR UPDATE</>を<literal>WITH</>まで伝搬させようとし、常に雑多な実装上の制限により失敗していました。
また、<literal>WITH</>問い合わせは主問い合わせと独立して実行されるという設計規則にも従います。
     </para>
    </listitem>

    <listitem>
     <para>
<!--
      Fix bug with a <literal>WITH RECURSIVE</> query immediately inside
      another one (Tom)
-->
そのすぐ内側に別の<literal>WITH RECURSIVE</>を持つ<literal>WITH RECURSIVE</>問い合わせの不具合を修正しました。 (Tom)
     </para>
    </listitem>

    <listitem>
     <para>
<!--
      Fix concurrency bug in hash indexes (Tom)
-->
ハッシュインデックスにおける同時実行性に関する不具合を修正しました。(Tom)
     </para>

     <para>
<!--
      Concurrent insertions could cause index scans to transiently report
      wrong results.
-->
同時実行の挿入によりインデックス走査が一時的に間違った結果を報告することがありました。
     </para>
    </listitem>

    <listitem>
     <para>
<!--
      Fix incorrect logic for GiST index page splits, when the split depends
      on a non-first column of the index (Paul Ramsey)
-->
GiSTインデックスページ分割において、分割がインデックスの最初の列以外に依存する場合の不正なロジックを修正しました。(Paul Ramsey)
     </para>
    </listitem>

    <listitem>
     <para>
<!--
      Fix wrong search results for a multi-column GIN index with
      <literal>fastupdate</> enabled (Teodor)
-->
<literal>fastupdate</>が有効な場合、複数列に対するGINインデックスの検索結果が不正となる点を修正しました。(Teodor)
     </para>
    </listitem>

    <listitem>
     <para>
<!--
      Fix bugs in WAL entry creation for GIN indexes (Tom)
-->
GINインデックスにおけるWAL項目の生成における不具合を修正しました。(Tom)
     </para>

     <para>
<!--
      These bugs were masked when <varname>full_page_writes</> was on, but
      with it off a WAL replay failure was certain if a crash occurred before
      the next checkpoint.
-->
これらの不具合は、 <varname>full_page_writes</>が有効な場合は現れることはありませんが、無効にした場合、次のチェックポイント以前にクラッシュが起きた場合、WAL再生は確実に失敗しました。
     </para>
    </listitem>

    <listitem>
     <para>
<!--
      Don't error out if recycling or removing an old WAL file fails at the
      end of checkpoint (Heikki)
-->
チェックポイントの最後で古いWALファイルの回収や削除が失敗した場合にエラーを出力しません。(Heikki)
     </para>

     <para>
<!--
      It's better to treat the problem as non-fatal and allow the checkpoint
      to complete.  Future checkpoints will retry the removal.  Such problems
      are not expected in normal operation, but have been seen to be
      caused by misdesigned Windows anti-virus and backup software.
-->
致命的ではないものと扱い、チェックポイントを完了させることができるようにする方が優れています。
将来のチェックポイントでは削除を再試行します。
こうした問題は通常の操作では想定されませんが、うまく設計されていないWindowsのアンチウィルスソフトウェアやバックアップソフトウェアにより現れることがあります。
     </para>
    </listitem>

    <listitem>
     <para>
<!--
      Ensure WAL files aren't repeatedly archived on Windows (Heikki)
-->
WindowsにおいてWALファイルが繰り返しアーカイブされないようにしました。 (Heikki)
     </para>

     <para>
<!--
      This is another symptom that could happen if some other process
      interfered with deletion of a no-longer-needed file.
-->
別の症状として、一部の他のプロセスが不要となったファイルの削除に干渉する場合にも発生します。
     </para>
    </listitem>

    <listitem>
     <para>
<!--
      Fix PAM password processing to be more robust (Tom)
-->
PAMパスワード処理をより堅牢に修正しました。(Tom)
     </para>

     <para>
<!--
      The previous code is known to fail with the combination of the Linux
      <literal>pam_krb5</> PAM module with Microsoft Active Directory as the
      domain controller.  It might have problems elsewhere too, since it was
      making unjustified assumptions about what arguments the PAM stack would
      pass to it.
-->
以前のコードでは、Linuxの<literal>pam_krb5</> PAMモジュールとドメインコントローラとしてのMicrosoft Active Directoryを組み合わせると失敗することが知られていました。
PAMスタックに渡される引数に関する正当ではない仮定を作成することであるため、どこかで問題になるかもしれません。
     </para>
    </listitem>

    <listitem>
     <para>
<!--
      Raise the maximum authentication token (Kerberos ticket) size in GSSAPI
      and SSPI authentication methods (Ian Turner)
-->
GSSAPIおよびSSPI認証方式における認証トークン（Kerberosチケット）の最大サイズを上げました。(Ian Turner)
     </para>

     <para>
<!--
      While the old 2000-byte limit was more than enough for Unix Kerberos
      implementations, tickets issued by Windows Domain Controllers can be
      much larger.
-->
以前の2000バイトという制限はUnix Kerberosの実装では十分でしたが、Windowsドメインコントローラで発行されるチケットではより大きくなることがあります。
     </para>
    </listitem>

    <listitem>
     <para>
<!--
      Ensure that domain constraints are enforced in constructs like
      <literal>ARRAY[...]::domain</>, where the domain is over an array type
      (Heikki)
-->
ドメインが配列型を管理する場合、ドメイン制約が<literal>ARRAY[...]::domain</>のような式として確実に強制されるようにしました。 (Heikki)
     </para>
    </listitem>

    <listitem>
     <para>
<!--
      Fix foreign-key logic for some cases involving composite-type columns
      as foreign keys (Tom)
-->
複合型の列を外部キーとして含む一部の場合における外部キーのロジックを修正しました。 (Tom)
     </para>
    </listitem>

    <listitem>
     <para>
<!--
      Ensure that a cursor's snapshot is not modified after it is created
      (Alvaro)
-->
カーソルのスナップショットが生成後、確実に変更されないようにしました。(Alvaro)
     </para>

     <para>
<!--
      This could lead to a cursor delivering wrong results if later operations
      in the same transaction modify the data the cursor is supposed to return.
-->
これは、同じトランザクション内で後の操作が、そのカーソルが返すものと想定するデータを変更する場合、カーソルが間違った結果をもたらすようになります。
     </para>
    </listitem>

    <listitem>
     <para>
<!--
      Fix <literal>CREATE TABLE</> to properly merge default expressions
      coming from different inheritance parent tables (Tom)
-->
<literal>CREATE TABLE</>が別の継承する親テーブル由来のデフォルト式を適切にマージするように修正しました。(Tom)
     </para>

     <para>
<!--
      This used to work but was broken in 8.4.
-->
これは動作していましたが、8.4では壊れていました。
     </para>
    </listitem>

    <listitem>
     <para>
<!--
      Re-enable collection of access statistics for sequences (Akira Kurosawa)
-->
シーケンスのアクセス統計情報の収集を再度有効にしました。 (Akira Kurosawa)
     </para>

     <para>
<!--
      This used to work but was broken in 8.3.
-->
これは動作していましたが、8.3では壊れていました。
     </para>
    </listitem>

    <listitem>
     <para>
<!--
      Fix processing of ownership dependencies during <literal>CREATE OR
      REPLACE FUNCTION</> (Tom)
-->
<literal>CREATE OR REPLACE FUNCTION</>における所有権限の依存関係の処理を修正しました。(Tom)
     </para>
    </listitem>

    <listitem>
     <para>
<!--
      Fix incorrect handling of <literal>WHERE</>
      <replaceable>x</>=<replaceable>x</> conditions (Tom)
-->
<literal>WHERE</> <replaceable>x</>=<replaceable>x</>条件の不正な処理を修正しました。(Tom)
     </para>

     <para>
<!--
      In some cases these could get ignored as redundant, but they aren't
      &mdash; they're equivalent to <replaceable>x</> <literal>IS NOT NULL</>.
-->
一部の場合、これらは冗長なものとして無視されることがありましたが、そうではありません。
&mdash; これらは<replaceable>x</> <literal>IS NOT NULL</>と等価です。
     </para>
    </listitem>

    <listitem>
     <para>
<!--
      Fix incorrect plan construction when using hash aggregation to implement
      <literal>DISTINCT</> for textually identical volatile expressions (Tom)
-->
テキスト等価性に関する揮発式においてハッシュ集約を使用して<literal>DISTINCT</>を実装する場合における不正な計画生成を修正しました。(Tom)
     </para>
    </listitem>

    <listitem>
     <para>
<!--
      Fix Assert failure for a volatile <literal>SELECT DISTINCT ON</>
      expression (Tom)
-->
揮発<literal>SELECT DISTINCT ON</>式におけるアサート失敗を修正しました。(Tom)
     </para>
    </listitem>

    <listitem>
     <para>
<!--
      Fix <function>ts_stat()</> to not fail on an empty <type>tsvector</>
      value (Tom)
-->
空の<type>tsvector</>値に対して<function>ts_stat()</>が失敗しないように改修しました。 (Tom)
     </para>
    </listitem>

    <listitem>
     <para>
<!--
      Make text search parser accept underscores in XML attributes (Peter)
-->
全文検索パーサがXML属性内のアンダースコアを受け付けるようにしました。(Peter)
     </para>
    </listitem>

    <listitem>
     <para>
<!--
      Fix encoding handling in <type>xml</> binary input (Heikki)
-->
<type>xml</>バイナリ入力における符号化方式の扱いを修正しました。(Heikki)
     </para>

     <para>
<!--
      If the XML header doesn't specify an encoding, we now assume UTF-8 by
      default; the previous handling was inconsistent.
-->
XMLヘッダにて符号化方式の指定がない場合、デフォルトでUTF-8を仮定するようになります。
以前の扱いには一貫性がありませんでした。
     </para>
    </listitem>

    <listitem>
     <para>
<!--
      Fix bug with calling <literal>plperl</> from <literal>plperlu</> or vice
      versa (Tom)
-->
<literal>plperlu</>から<literal>plperl</>の呼び出し、またはその逆における不具合を修正しました。(Tom)
     </para>

     <para>
<!--
      An error exit from the inner function could result in crashes due to
      failure to re-select the correct Perl interpreter for the outer function.
-->
内部の関数からのエラー終了が、外側の関数用のPerlインタプリタを正しく再選択できずにクラッシュをもたらす可能性がありました。
     </para>
    </listitem>

    <listitem>
     <para>
<!--
      Fix session-lifespan memory leak when a PL/Perl function is redefined
      (Tom)
-->
PL/Perl関数が再定義された時のセッション有効期間のメモリリークを修正しました。(Tom)
     </para>
    </listitem>

    <listitem>
     <para>
<!--
      Ensure that Perl arrays are properly converted to
      <productname>PostgreSQL</> arrays when returned by a set-returning
      PL/Perl function (Andrew Dunstan, Abhijit Menon-Sen)
-->
集合を返すPL/Perl関数により返される場合Perl配列が適切に<productname>PostgreSQL</>配列に返還されることを確実にしました。(Andrew Dunstan、Abhijit Menon-Sen)
     </para>

     <para>
<!--
      This worked correctly already for non-set-returning functions.
-->
集合以外を返す関数ではすでに正しく動作しました。
     </para>
    </listitem>

    <listitem>
     <para>
<!--
      Fix rare crash in exception processing in PL/Python (Peter)
-->
PL/Pythonの例外処理におけるまれなクラッシュを修正しました。(Peter)
     </para>
    </listitem>

    <listitem>
     <para>
<!--
      Fix <application>ecpg</> problem with comments in <literal>DECLARE
      CURSOR</> statements (Michael)
-->
<literal>DECLARE CURSOR</>文におけるコメントに関する<application>ecpg</>問題を修正しました。(Michael)
     </para>
    </listitem>

    <listitem>
     <para>
<!--
      Fix <application>ecpg</> to not treat recently-added keywords as
      reserved words (Tom)
-->
<application>ecpg</>が最近追加されたキーワードを予約語と扱わない問題を修正しました。(Tom)
     </para>

     <para>
<!--
      This affected the keywords <literal>CALLED</>, <literal>CATALOG</>,
      <literal>DEFINER</>, <literal>ENUM</>, <literal>FOLLOWING</>,
      <literal>INVOKER</>, <literal>OPTIONS</>, <literal>PARTITION</>,
      <literal>PRECEDING</>, <literal>RANGE</>, <literal>SECURITY</>,
      <literal>SERVER</>, <literal>UNBOUNDED</>, and <literal>WRAPPER</>.
-->
これは、<literal>CALLED</>、<literal>CATALOG</>、<literal>DEFINER</>、<literal>ENUM</>、<literal>FOLLOWING</>、<literal>INVOKER</>、<literal>OPTIONS</>、<literal>PARTITION</>、<literal>PRECEDING</>、<literal>RANGE</>、<literal>SECURITY</>、<literal>SERVER</>、<literal>UNBOUNDED</>、<literal>WRAPPER</>キーワードに影響します。
     </para>
    </listitem>

    <listitem>
     <para>
<!--
      Re-allow regular expression special characters in <application>psql</>'s
      <literal>\df</> function name parameter (Tom)
-->
<application>psql</>の<literal>\df</>関数名パラメータにおいて正規表現特殊文字を再度許します。(Tom)
     </para>
    </listitem>

    <listitem>
     <para>
<!--
      In <filename>contrib/fuzzystrmatch</>, correct the calculation of
      <function>levenshtein</> distances with non-default costs (Marcin Mank)
-->
<filename>contrib/fuzzystrmatch</>において、デフォルト以外のコストによる<function>levenshtein</>距離の計算を正しくしました。(Marcin Mank)
     </para>
    </listitem>

    <listitem>
     <para>
<!--
      In <filename>contrib/pg_standby</>, disable triggering failover with a
      signal on Windows (Fujii Masao)
-->
<filename>contrib/pg_standby</>にて、Windowsのシグナルを使用したフェイルオーバの通知を無効にしました。(Fujii Masao)
     </para>

     <para>
<!--
      This never did anything useful, because Windows doesn't have Unix-style
      signals, but recent changes made it actually crash.
-->
WindowsではUnixのようなシグナルを持ちませんので、これはまったく役に立っていませんでした。
さらに最近の変更により実際にクラッシュしてしまいます。
     </para>
    </listitem>

    <listitem>
     <para>
<!--
      Put <literal>FREEZE</> and <literal>VERBOSE</> options in the right
      order in the <literal>VACUUM</> command that
      <filename>contrib/vacuumdb</> produces (Heikki)
-->
<literal>FREEZE</>および<literal>VERBOSE</>オプションを<filename>contrib/vacuumdb</>が生成する<literal>VACUUM</>コマンドの右側につけました。(Heikki)
     </para>
    </listitem>

    <listitem>
     <para>
<!--
      Fix possible leak of connections when <filename>contrib/dblink</>
      encounters an error (Tatsuhito Kasahara)
-->
<filename>contrib/dblink</>がエラーになった場合の接続が漏えいする可能性を修正しました。(Tatsuhito Kasahara)
     </para>
    </listitem>

    <listitem>
     <para>
<!--
      Ensure <application>psql</>'s flex module is compiled with the correct
      system header definitions (Tom)
-->
<application>psql</>のflexモジュールが正しいシステムヘッダファイルを使用してコンパイルされることを確実にしました。(Tom)
     </para>

     <para>
<!--
      This fixes build failures on platforms where
      <literal>&#045;-enable-largefile</> causes incompatible changes in the
      generated code.
-->
これは、<literal>--enable-largefile</>が生成されたコード内に非互換の変更を引き起こすプラットフォームにおける構築失敗を修正します。
     </para>
    </listitem>

    <listitem>
     <para>
<!--
      Make the postmaster ignore any <literal>application_name</> parameter in
      connection request packets, to improve compatibility with future libpq
      versions (Tom)
-->
今後のバージョンのlibpqとの互換性を高めるために、postmasterが接続要求パケットにおける<literal>application_name</>パラメータをすべて無視するようにしました。(Tom)
     </para>
    </listitem>

    <listitem>
     <para>
<!--
      Update the timezone abbreviation files to match current reality (Joachim
      Wieland)
-->
最新の現実に合うように時間帯省略形ファイルを更新しました。(Joachim Wieland)
     </para>

     <para>
<!--
      This includes adding <literal>IDT</> to the default
      timezone abbreviation set.
-->
デフォルト時間帯群に<literal>IDT</>の追加が含まれます。
     </para>
    </listitem>

    <listitem>
     <para>
<!--
      Update time zone data files to <application>tzdata</> release 2009s
      for DST law changes in Antarctica, Argentina, Bangladesh, Fiji,
      Novokuznetsk, Pakistan, Palestine, Samoa, Syria; also historical
      corrections for Hong Kong.
-->
タイムゾーンデータファイルを<application>tzdata</> release 2009sまで更新しました。
南極、アルゼンチン、バングラデシュ、フィジー、ノヴォクズネツク、パキスタン、パレスチナ、サモア、シリアにおける夏時間規則の変更、および香港に関する歴史的な修正が含まれます。
     </para>
    </listitem>

   </itemizedlist>

  </sect2>
 </sect1>

 <sect1 id="release-8-4-1">
<!--
  <title>Release 8.4.1</title>
-->
  <title>リリース8.4.1</title>

  <note>
  <title>リリース日</title>
  <simpara>2009-09-09</simpara>
  </note>

  <para>
<!--
   This release contains a variety of fixes from 8.4.
   For information about new features in the 8.4 major release, see
   <xref linkend="release-8-4">.
-->
このリリースは8.4に対し、各種の不具合を修正したものです。
8.4メジャーリリースにおける新機能については<xref linkend="release-8-4">を参照してください。
  </para>

  <sect2>
<!--
   <title>Migration to Version 8.4.1</title>
-->
   <title>バージョン8.4.1への移行</title>

   <para>
<!--
    A dump/restore is not required for those running 8.4.X.
-->
8.4.Xからの移行ではダンプ/リストアは不要です。
   </para>

  </sect2>

  <sect2>
<!--
   <title>Changes</title>
-->
   <title>変更点</title>

   <itemizedlist>

    <listitem>
     <para>
<!--
      Fix WAL page header initialization at the end of archive recovery
      (Heikki)
-->
アーカイブリカバリの最後におけるWALページヘッダの初期化を修正しました。 (Heikki)
     </para>

     <para>
<!--
      This could lead to failure to process the WAL in a subsequent
      archive recovery.
-->
その後に行うアーカイブリカバリにおいてWAL処理が失敗する可能性がありました。
     </para>
    </listitem>

    <listitem>
     <para>
<!--
      Fix <quote>cannot make new WAL entries during recovery</> error (Tom)
-->
<quote>cannot make new WAL entries during recovery（リカバリ中に新しいWAL項目を作成できません）</>というエラーを修正しました。(Tom)
     </para>
    </listitem>

    <listitem>
     <para>
<!--
      Fix problem that could make expired rows visible after a crash (Tom)
-->
クラッシュ後に無効になった行が参照可能になる問題を修正しました。(Tom)
     </para>

     <para>
<!--
      This bug involved a page status bit potentially not being set
      correctly after a server crash.
-->
この不具合には、サーバクラッシュ後にページステータスビットが正しく設定されない可能性が含まれていました。
     </para>
    </listitem>

    <listitem>
     <para>
<!--
      Disallow <command>RESET ROLE</> and <command>RESET SESSION
      AUTHORIZATION</> inside security-definer functions (Tom, Heikki)
-->
security-definer関数内部の<command>RESET ROLE</>および<command>RESET SESSION AUTHORIZATION</>を不許可としました。(Tom、Heikki)
     </para>

     <para>
<!--
      This covers a case that was missed in the previous patch that
      disallowed <command>SET ROLE</> and <command>SET SESSION
      AUTHORIZATION</> inside security-definer functions.
      (See CVE-2007-6600)
-->
これは、security-definer関数内部における<command>SET ROLE</>と<command>SET SESSION AUTHORIZATION</>を不許可にする過去のパッチ（CVE-2007-6600参照）で抜けていたものを補うものです。
     </para>
    </listitem>

    <listitem>
     <para>
<!--
      Make <command>LOAD</> of an already-loaded loadable module
      into a no-op (Tom)
-->
既にロードされたロード可能モジュールに対する<command>LOAD</>を何も行わないようにしました。(Tom)
     </para>

     <para>
<!--
      Formerly, <command>LOAD</> would attempt to unload and re-load the
      module, but this is unsafe and not all that useful.
-->
これまでは、<command>LOAD</>はそのモジュールをアンロードし、再ロードしようとしました。
ですが、これは安全ではなく、かつ、まったく意味がないものでした。
     </para>
    </listitem>

    <listitem>
     <para>
<!--
      Make window function <literal>PARTITION BY</> and <literal>ORDER BY</>
      items always be interpreted as simple expressions (Tom)
-->
ウィンドウ関数<literal>PARTITION BY</>および<literal>ORDER BY</>の項目を、常に単純な式として扱うようにしました。(Tom)
     </para>

     <para>
<!--
      In 8.4.0 these lists were parsed following the rules used for
      top-level <literal>GROUP BY</> and <literal>ORDER BY</> lists.
      But this was not correct per the SQL standard, and it led to possible
      circularity.
-->
8.4.0では、これらのリストは最上位の<literal>GROUP BY</>と<literal>ORDER BY</>リストで使用される規則にしたがって解析されました。
しかし標準SQLに対して正しくなく、また、巡回する可能性をもたらすものでした。
     </para>
    </listitem>

    <listitem>
     <para>
<!--
      Fix several errors in planning of semi-joins (Tom)
-->
セミ結合の計画作成における複数のエラーを修正しました。(Tom)
     </para>

     <para>
<!--
      These led to wrong query results in some cases where <literal>IN</>
      or <literal>EXISTS</> was used together with another join.
-->
これは<literal>IN</>または<literal>EXISTS</>が他の結合といっしょに使用される一部の状況において、間違った検索結果を導きました。
     </para>
    </listitem>

    <listitem>
     <para>
<!--
      Fix handling of whole-row references to subqueries that are within
      an outer join (Tom)
-->
外部結合内の副問い合わせに対する行全体参照の扱いを修正しました。(Tom)
     </para>

     <para>
<!--
      An example is
      <literal>SELECT COUNT(ss.*) FROM ... LEFT JOIN (SELECT ...) ss ON ...</>.
      Here, <literal>ss.*</> would be treated as <literal>ROW(NULL,NULL,...)</>
      for null-extended join rows, which is not the same as a simple NULL.
      Now it is treated as a simple NULL.
-->
例えば<literal>SELECT COUNT(ss.*) FROM ... LEFT JOIN (SELECT ...) ss ON ...</>です。
ここで<literal>ss.*</>は、NULL拡張された結合行では<literal>ROW(NULL,NULL,...)</>として扱われました。
これは単純なNULLと同じではありません。
これを単純なNULLとして扱うようにしました。
     </para>
    </listitem>

    <listitem>
     <para>
<!--
      Fix Windows shared-memory allocation code (Tsutomu Yamada, Magnus)
-->
Windowsの共有メモリ割り当てコードを修正しました。(Tsutomu Yamada、Magnus)
     </para>

     <para>
<!--
      This bug led to the often-reported <quote>could not reattach
      to shared memory</> error message.
-->
この不具合がよく報告される<quote>could not reattach to shared memory（共有メモリに再接続できませんでした）</>というエラーメッセージを導いていました。
     </para>
    </listitem>

    <listitem>
     <para>
<!--
      Fix locale handling with plperl (Heikki)
-->
plperlにおけるロケール処理を修正しました。(Heikki)
     </para>

     <para>
<!--
      This bug could cause the server's locale setting to change when a
      plperl function is called, leading to data corruption.
-->
この不具合により、plperl関数が呼び出された時にサーバのロケール設定が変更され、データ破損が発生してしまうことがありえました。
     </para>
    </listitem>

    <listitem>
     <para>
<!--
      Fix handling of reloptions to ensure setting one option doesn't
      force default values for others (Itagaki Takahiro)
-->
reloptions処理を修正し、確実に、あるオプション設定により他のオプションがデフォルト値に強制されないようにしました。(Itagaki Takahiro)
     </para>
    </listitem>

    <listitem>
     <para>
<!--
      Ensure that a <quote>fast shutdown</> request will forcibly terminate
      open sessions, even if a <quote>smart shutdown</> was already in progress
      (Fujii Masao)
-->
たとえ<quote>スマートシャットダウン</>が進行中であったとしても、<quote>高速シャットダウン</>要求が実行中のセッションを強制的に終了させることを確実にしました。(Fujii Masao)

     </para>
    </listitem>

    <listitem>
     <para>
<!--
      Avoid memory leak for <function>array_agg()</> in <literal>GROUP BY</>
      queries (Tom)
-->
<literal>GROUP BY</>問い合わせにおける<function>array_agg()</>のメモリリークを防止します。(Tom)
     </para>
    </listitem>

    <listitem>
     <para>
<!--
      Treat <function>to_char(..., 'TH')</> as an uppercase ordinal
      suffix with <literal>'HH'</>/<literal>'HH12'</> (Heikki)
-->
<function>to_char(..., 'TH')</>を<literal>'HH'</>/<literal>'HH12'</>の大文字の序数表現と扱います。(Heikki)
     </para>

     <para>
<!--
      It was previously handled as <literal>'th'</> (lowercase).
-->
以前は<literal>'th'</>（小文字）として扱われました。
     </para>
    </listitem>

    <listitem>
     <para>
<!--
      Include the fractional part in the result of
      <function>EXTRACT(second)</> and
      <function>EXTRACT(milliseconds)</> for
      <type>time</> and <type>time with time zone</> inputs (Tom)
-->
<type>time</>および<type>time with time zone</>入力に対して、<function>EXTRACT(second)</>および<function>EXTRACT(milliseconds)</>の結果に端数部分を含めました。(Tom)
     </para>

     <para>
<!--
      This has always worked for floating-point datetime configurations,
      but was broken in the integer datetime code.
-->
これは常に浮動小数点型の日付時刻設定では行われていました。
しかし整数型の日付時刻に関するコードは壊れていました。
     </para>
    </listitem>

    <listitem>
     <para>
<!--
      Fix overflow for <literal>INTERVAL '<replaceable>x</> ms'</literal>
      when <replaceable>x</> is more than 2 million and integer
      datetimes are in use (Alex Hunsaker)
-->
<literal>INTERVAL '<replaceable>x</> ms'</literal>において<replaceable>x</>が200万を超え、かつ、整数型の日付時刻が使用された場合のオーバーフローを修正しました。(Alex Hunsaker)
     </para>
    </listitem>

    <listitem>
     <para>
<!--
      Improve performance when processing toasted values in index scans (Tom)
-->
インデックススキャンにおけるトースト化された値の処理性能を改良しました。(Tom)
     </para>

     <para>
<!--
      This is particularly useful for <ulink
      url="http://postgis.refractions.net/">PostGIS</ulink>.
-->
これは特に<ulink url="http://postgis.refractions.net/">PostGIS</ulink>で有用です。
     </para>
    </listitem>

    <listitem>
     <para>
<!--
      Fix a typo that disabled <varname>commit_delay</> (Jeff Janes)
-->
<varname>commit_delay</>を無効にする際の打ち間違いを修正しました。(Jeff Janes)
     </para>
    </listitem>

    <listitem>
     <para>
<!--
      Output early-startup messages to <filename>postmaster.log</> if the
      server is started in silent mode (Tom)
-->
サーバがサイレントモードで起動した場合、起動初期のメッセージを<filename>postmaster.log</>に出力します。(Tom)
     </para>

     <para>
<!--
      Previously such error messages were discarded, leading to
      difficulty in debugging.
-->
これまではこうしたエラーメッセージは破棄され、デバッグが困難になりました。
     </para>
    </listitem>

    <listitem>
     <para>
<!--
      Remove translated FAQs (Peter)
-->
FAQの翻訳版を削除しました。(Peter)
     </para>

     <para>
<!--
      They are now on the <ulink
      url="http://wiki.postgresql.org/wiki/FAQ">wiki</ulink>.  The
      main FAQ was moved to the wiki some time ago.
-->
現在これは<ulink url="http://wiki.postgresql.org/wiki/FAQ">wiki</ulink>に存在します。
英語版のFAQはすでにwikiに移動していました。
     </para>
    </listitem>

    <listitem>
     <para>
<!--
      Fix <application>pg_ctl</> to not go into an infinite loop if
      <filename>postgresql.conf</> is empty (Jeff Davis)
-->
<filename>postgresql.conf</>が空の場合に、<application>pg_ctl</>が無限ループに陥らないように修正しました。(Jeff Davis)
     </para>
    </listitem>

    <listitem>
     <para>
<!--
      Fix several errors in <application>pg_dump</>'s
      <literal>&#045;-binary-upgrade</> mode (Bruce, Tom)
-->
<application>pg_dump</>の<literal>--binary-upgrade</>モードにおける複数のエラーを修正しました。(Bruce、Tom)
     </para>

     <para>
<!--
      <literal>pg_dump &#045;-binary-upgrade</> is used by pg_migrator.
-->
<literal>pg_dump --binary-upgrade</>はpg_migratorで使用されます。
     </para>
    </listitem>

    <listitem>
     <para>
<!--
      Fix <filename>contrib/xml2</>'s <function>xslt_process()</> to
      properly handle the maximum number of parameters (twenty) (Tom)
-->
<filename>contrib/xml2</>の<function>xslt_process()</>がパラメータの最大値(20)を正しく扱うように修正しました。(Tom)
     </para>
    </listitem>

    <listitem>
     <para>
<!--
      Improve robustness of <application>libpq</>'s code to recover
      from errors during <command>COPY FROM STDIN</> (Tom)
-->
<command>COPY FROM STDIN</>中のエラーからの復旧するための<application>libpq</>のコードについて、堅牢性を高めました。(Tom)
     </para>
    </listitem>

    <listitem>
     <para>
<!--
      Avoid including conflicting readline and editline header files
      when both libraries are installed (Zdenek Kotala)
-->
readlineとeditlineライブラリの両方がインストールされている場合、それらの競合するヘッダファイルがincludeされないようにしました。(Zdenek Kotala)
     </para>
    </listitem>

    <listitem>
     <para>
<!--
      Work around gcc bug that causes <quote>floating-point exception</>
      instead of <quote>division by zero</> on some platforms (Tom)
-->
一部のプラットフォームにおける、<quote>division by zero（0除算）</>ではなく<quote>floating-point exception（浮動小数点例外）</>を引き起こすgccの不具合を回避しました。(Tom)
     </para>
    </listitem>

    <listitem>
     <para>
<!--
      Update time zone data files to <application>tzdata</> release 2009l
      for DST law changes in Bangladesh, Egypt, Mauritius.
-->
バングラデシュ、エジプト、モーリシャスにおける夏時間規則の変更のため、タイムゾーンデータファイルを<application>tzdata</>リリース2009lに更新しました。
     </para>
    </listitem>

   </itemizedlist>

  </sect2>
 </sect1>

 <sect1 id="release-8-4">
<!--
  <title>Release 8.4</title>
-->
  <title>リリース8.4</title>

  <note>
<!--
   <title>Release Date</title>
-->
   <title>リリース日</title>
   <simpara>2009-07-01</simpara>
  </note>

  <sect2>
<!--
   <title>Overview</title>
-->
   <title>概要</title>

   <para>
<!--
    After many years of development, <productname>PostgreSQL</> has
    become feature-complete in many areas.   This release shows a
    targeted approach to adding features (e.g., authentication,
    monitoring, space reuse), and adds capabilities defined in the
    later SQL standards.  The major areas of enhancement are:
-->
長年の開発の結果<productname>PostgreSQL</>は多くの領域においてその機能が完全なものになりました。
このリリースでは新機能（認証、監視、領域再利用など）に関しては的を絞った手法を取り、また最近の標準SQLで定義された機能を追加しています。
改良された主な点を以下に示します。
   </para>

   <itemizedlist>

    <!-- This list duplicates items below, but without authors or details-->

    <listitem>
     <para>
<!--
      Windowing Functions
-->
ウィンドウ関数
     </para>
    </listitem>

    <listitem>
     <para>
<!--
      Common Table Expressions and Recursive Queries
-->
共通テーブル式および再帰問い合わせ
     </para>
    </listitem>

    <listitem>
     <para>
<!--
      Default and variadic parameters for functions
-->
関数のデフォルトパラメータおよび可変長パラメータ
     </para>
    </listitem>

    <listitem>
     <para>
<!--
      Parallel Restore
-->
並行リストア
     </para>
    </listitem>

    <listitem>
     <para>
<!--
      Column Permissions
-->
列権限
     </para>
    </listitem>

    <listitem>
     <para>
<!--
      Per-database locale settings
-->
データベース単位のロケール設定
     </para>
    </listitem>

    <listitem>
     <para>
<!--
      Improved hash indexes
-->
ハッシュインデックスの改良
     </para>
    </listitem>

    <listitem>
     <para>
<!--
      Improved join performance for <literal>EXISTS</> and <literal>NOT EXISTS</> queries
-->
<literal>EXISTS</>および<literal>NOT EXISTS</>問い合わせにおける、結合性能の改良
     </para>
    </listitem>

    <listitem>
     <para>
<!--
      Easier-to-use Warm Standby
-->
ウォームスタンバイの使用の簡易化
     </para>
    </listitem>

    <listitem>
     <para>
<!--
      Automatic sizing of the Free Space Map
-->
空き領域マップの自動サイズ調整
     </para>
    </listitem>

    <listitem>
     <para>
<!--
      Visibility Map (greatly reduces vacuum overhead for slowly-changing tables)
-->
可視性マップ（変更頻度が少ないテーブルにおけるバキュームオーバーヘッドを大きく低減します）
     </para>
    </listitem>

    <listitem>
     <para>
<!--
      Version-aware psql (backslash commands work against older servers)
-->
バージョンを問わないpsql（古めのサーバに対してもバックスラッシュコマンドが動作します）
     </para>
    </listitem>

    <listitem>
     <para>
<!--
      Support SSL certificates for user authentication
-->
ユーザ認証におけるSSL証明書のサポート
     </para>
    </listitem>

    <listitem>
     <para>
<!--
      Per-function runtime statistics
-->
関数単位の実行時統計情報
     </para>
    </listitem>

    <listitem>
     <para>
<!--
      Easy editing of functions in psql
-->
psqlにおける関数編集の簡易化
     </para>
    </listitem>

    <listitem>
     <para>
<!--
      New contrib modules: pg_stat_statements, auto_explain, citext, btree_gin
-->
新しいcontribモジュール:pg_stat_statements、auto_explain、citext、btree_gin
     </para>
    </listitem>

   </itemizedlist>

   <para>
<!--
    The above items are explained in more detail in the sections below.
-->
上記項目は以下の節で詳細に説明します。
   </para>

  </sect2>

  <sect2>
<!--
   <title>Migration to Version 8.4</title>
-->
   <title>バージョン8.4への移行</title>

   <para>
<!--
    A dump/restore using <application>pg_dump</application> is
    required for those wishing to migrate data from any previous
    release.
-->
すべての過去のリリースからデータを移行する場合、<application>pg_dump</application>を使用したダンプ/リストアが必要です。
   </para>

   <para>
<!--
    Observe the following incompatibilities:
-->
既知の非互換性を以下に示します。
   </para>

   <sect3>
<!--
    <title>General</title>
-->
    <title>一般</title>
    <itemizedlist>

     <listitem>
      <para>
<!--
       Use 64-bit integer datetimes by default (Neil Conway)
-->
デフォルトでは64ビット整数型の日付時間型を使用します。(Neil Conway)
      </para>

      <para>
<!--
       Previously this was selected by <application>configure</>'s
       <option>&#045;-enable-integer-datetimes</> option.  To retain
       the old behavior, build with <option>&#045;-disable-integer-datetimes</>.
-->
これまでは、<application>configure</>の<option>--enable-integer-datetimes</>オプションでこれを選択していました。
過去の動作を維持するためには<option>--disable-integer-datetimes</>付きで構築してください。
      </para>
     </listitem>

     <listitem>
      <para>
<!--
       Remove <application>ipcclean</> utility command (Bruce)
-->
<application>ipcclean</>ユーティリティコマンドを削除しました。(Bruce)
      </para>

      <para>
<!--
       The utility only worked on a few platforms.  Users should use
       their operating system tools instead.
-->
このユーティリティは一部のプラットフォームでしか動作しませんでした。
ユーザは代わりに使用するオペレーティングシステムのツールを使用すべきです。
      </para>
     </listitem>

    </itemizedlist>

   </sect3>

   <sect3>
<!--
    <title>Server Settings</title>
-->
    <title>サーバの設定</title>
    <itemizedlist>

     <listitem>
      <para>
<!--
       Change default setting for
       <literal>log_min_messages</> to <literal>warning</> (previously
       it was <literal>notice</>) to reduce log file volume (Tom)
-->
ログファイルのサイズを小さくするため<literal>log_min_messages</>のデフォルト設定を<literal>warning</>に変更しました（これまでは<literal>notice</>でした）。(Tom)

      </para>
     </listitem>

     <listitem>
      <para>
<!--
       Change default setting for <literal>max_prepared_transactions</> to
       zero (previously it was 5) (Tom)
-->
<literal>max_prepared_transactions</>のデフォルト設定をゼロに変更しました（これまでは5でした）。(Tom)
      </para>
     </listitem>

     <listitem>
      <para>
<!--
       Make <literal>debug_print_parse</>, <literal>debug_print_rewritten</>,
       and <literal>debug_print_plan</>
       output appear at <literal>LOG</> message level, not
       <literal>DEBUG1</> as formerly (Tom)
-->
 <literal>LOG</>メッセージレベルで<literal>debug_print_parse</>、<literal>debug_print_rewritten</>および<literal>debug_print_plan</>の出力が行われるようにしました。
これまでは<literal>DEBUG1</>レベルでした。(Tom)
      </para>
     </listitem>

     <listitem>
      <para>
<!--
       Make <literal>debug_pretty_print</> default to <literal>on</> (Tom)
-->
<literal>debug_pretty_print</>のデフォルトを<literal>on</>にしました。(Tom)
      </para>
     </listitem>

     <listitem>
      <para>
<!--
       Remove <varname>explain_pretty_print</> parameter (no longer needed) (Tom)
-->
<varname>explain_pretty_print</>パラメータを削除しました（必要がなくなりました）。(Tom)
      </para>
     </listitem>

     <listitem>
      <para>
<!--
       Make <varname>log_temp_files</> settable by superusers only, like other
       logging options (Simon Riggs)
-->
他のログ処理用のオプションと同様に、スーパーユーザのみが<varname>log_temp_files</>を設定できるようにしました。(Simon Riggs)
      </para>
     </listitem>

     <listitem>
      <para>
<!--
       Remove automatic appending of the epoch timestamp when no <literal>%</>
       escapes are present in <literal>log_filename</> (Robert Haas)
-->
<literal>log_filename</>に<literal>%</>エスケープが存在しない場合、エポックタイムスタンプが自動的につかないようにしました。(Robert Haas)
      </para>

      <para>
<!--
       This change was made because some users wanted a fixed log filename,
       for use with an external log rotation tool.
-->
外部のログローテーションツールで使用できるようにログファイル名を固定化したいユーザが一部にいましたので、この変更がなされました。
      </para>
     </listitem>

     <listitem>
      <para>
<!--
       Remove <varname>log_restartpoints</> from <filename>recovery.conf</>;
       instead use <varname>log_checkpoints</> (Simon)
-->
<filename>recovery.conf</>から<varname>log_restartpoints</>を削除しました。
代わりに<varname>log_checkpoints</>を使用してください。(Simon)
      </para>
     </listitem>

     <listitem>
      <para>
<!--
       Remove <varname>krb_realm</> and <varname>krb_server_hostname</>;
       these are now set in <filename>pg_hba.conf</> instead (Magnus)
-->
<varname>krb_realm</>および<varname>krb_server_hostname</>を削除しました。
これらは<filename>pg_hba.conf</>内で設定されるようになりました。(Magnus)
      </para>
     </listitem>

     <listitem>
      <para>
<!--
       There are also significant changes in <link
       linkend="release-8-4-pg-hba-conf"><filename>pg_hba.conf</></link>,
       as described below.
-->
また、後述のように<link linkend="release-8-4-pg-hba-conf"><filename>pg_hba.conf</></link>には大きな変更点があります。
      </para>
     </listitem>

    </itemizedlist>

   </sect3>

   <sect3>
<!--
    <title>Queries</title>
-->
    <title>問い合わせ</title>

    <itemizedlist>

     <listitem>
      <para>
<!--
       Change <command>TRUNCATE</> and <command>LOCK</> to
       apply to child tables of the specified table(s) (Peter)
-->
<command>TRUNCATE</>および<command>LOCK</>が指定したテーブルの子テーブルにも適用されるよう変更しました。(Peter)
      </para>

      <para>
<!--
       These commands now accept an <literal>ONLY</> option that prevents
       processing child tables; this option must be used if the old
       behavior is needed.
-->
これらのコマンドは子テーブルの処理を抑制できるように<literal>ONLY</>オプションを受け付けるようになりました。
これまでの動作が必要な場合このオプションを使用しなければなりません。
      </para>
     </listitem>

     <listitem>
      <para>
<!--
       <command>SELECT DISTINCT</> and
       <literal>UNION</>/<literal>INTERSECT</>/<literal>EXCEPT</>
       no longer always produce sorted output (Tom)
-->
<command>SELECT DISTINCT</>および<literal>UNION</>/<literal>INTERSECT</>/<literal>EXCEPT</>はソートされた出力を常に生成しないようになりました。(Tom)
      </para>

      <para>
<!--
       Previously, these types of queries always removed duplicate rows
       by means of Sort/Unique processing (i.e., sort then remove adjacent
       duplicates).  Now they can be implemented by hashing, which will not
       produce sorted output.  If an application relied on the output being
       in sorted order, the recommended fix is to add an <literal>ORDER BY</>
       clause.  As a short-term workaround, the previous behavior can be
       restored by disabling <literal>enable_hashagg</>, but that is a very
       performance-expensive fix.  <literal>SELECT DISTINCT ON</> never uses
       hashing, however, so its behavior is unchanged.
-->
これまでは、こうした種類の問い合わせは常に、ソート・一意性処理（つまりソート後隣接する重複を除去）により重複行を取り除きました。
これがハッシュ処理により実装できるようになり、その結果ソートされた出力が生成されなくなりました。
出力順がソートされていることに依存するアプリケーションで推奨する修正方法は<literal>ORDER BY</>句を付与することです。
短期的な回避方法として、<literal>enable_hashagg</>を無効にすることで過去の動作に戻すことができます。
しかしこれは性能を大きく劣化させる修正方法です。
しかし<literal>SELECT DISTINCT ON</>ではハッシュ処理を使用しませんので、この動作には変更ありません。
      </para>
     </listitem>

     <listitem>
      <para>
<!--
       Force child tables to inherit <literal>CHECK</> constraints from parents
       (Alex Hunsaker, Nikhil Sontakke, Tom)
-->
子テーブルは親テーブルの<literal>CHECK</>制約を強制的に継承します。(Alex Hunsaker、Nikhil Sontakke、Tom)
      </para>

      <para>
<!--
       Formerly it was possible to drop such a constraint from a child
       table, allowing rows that violate the constraint to be visible
       when scanning the parent table.  This was deemed inconsistent,
       as well as contrary to SQL standard.
-->
これまではこうした制約を子テーブルで削除することができ、その結果、親テーブルの走査時に制約に反する行が現れることがありました。
これは非一貫性、かつ標準SQLに反するものと考えられました。
      </para>
     </listitem>

     <listitem>
      <para>
<!--
       Disallow negative <literal>LIMIT</> or <literal>OFFSET</>
       values, rather than treating them as zero (Simon)
-->
負の<literal>LIMIT</>または負の<literal>OFFSET</>値を、ゼロとして扱うことなく、許さなくなりました。(Simon)
      </para>
     </listitem>

     <listitem>
      <para>
<!--
       Disallow <command>LOCK TABLE</> outside a transaction block
       (Tom)
-->
トランザクションブロック外での<command>LOCK TABLE</>を許さなくなりました。(Tom)
      </para>

      <para>
<!--
       Such an operation is useless because the lock would be released
       immediately.
-->
ロックは即座に解放されますので、こうした操作は無意味です。
      </para>
     </listitem>

     <listitem>
      <para>
<!--
       Sequences now contain an additional <structfield>start_value</> column
       (Zoltan Boszormenyi)
-->
シーケンスが追加の<structfield>start_value</>列を持つようになりました。(Zoltan Boszormenyi)
      </para>

      <para>
<!--
       This supports <command>ALTER SEQUENCE ... RESTART</>.
-->
これが<command>ALTER SEQUENCE ... RESTART</>をサポートします。
      </para>
     </listitem>

    </itemizedlist>

   </sect3>


   <sect3>
<!--
    <title>Functions and Operators</title>
-->
    <title>関数および演算子</title>
    <itemizedlist>

     <listitem>
      <para>
<!--
       Make <type>numeric</> zero raised to a fractional power return
       <literal>0</>, rather than throwing an error, and make
       <type>numeric</> zero raised to the zero power return <literal>1</>,
       rather than error (Bruce)
-->
<type>numeric</>型の0の累乗がエラーとならずに、<literal>0</>を返すようになりました。
また<type>numeric</>型の0の0乗もエラーとならずに、<literal>1</>を返すようになりました。(Bruce)
      </para>

      <para>
<!--
       This matches the longstanding <type>float8</> behavior.
-->
これは、従来の<type>float8</>型における動作と一致します。
      </para>
     </listitem>

     <listitem>
      <para>
<!--
       Allow unary minus of floating-point values to produce minus zero (Tom)
-->
浮動小数点における単項のマイナスがマイナスゼロを生成できるようになりました。(Tom)
      </para>

      <para>
<!--
       The changed behavior is more <acronym>IEEE</>-standard
       compliant.
-->
変更後の動作は<acronym>IEEE</>標準との互換性がより高いものです。
      </para>
     </listitem>

     <listitem>
      <para>
<!--
       Throw an error if an escape character is the last character in
       a <literal>LIKE</> pattern (i.e., it has nothing to escape) (Tom)
-->
エスケープ文字が<literal>LIKE</>パターンの最後の文字であった場合（つまりエスケープすべきものが存在しない場合）、エラーになります。(Tom)
      </para>

      <para>
<!--
       Previously, such an escape character was silently ignored,
       thus possibly masking application logic errors.
-->
これまでは、こうしたエスケープ文字は警告なく無視されました。
このためアプリケーションのロジックエラーを隠してしまう可能性がありました。
      </para>
     </listitem>

     <listitem>
      <para>
<!--
       Remove <literal>~=~</> and <literal>~&lt;&gt;~</> operators
       formerly used for <literal>LIKE</> index comparisons (Tom)
-->
これまで<literal>LIKE</>インデックス比較に使用されていた演算子<literal>~=~</>および<literal>~&lt;&gt;~</>を削除しました。(Tom)
      </para>

      <para>
<!--
       Pattern indexes now use the regular equality operator.
-->
パターンインデックスは通常の等価演算子を使用するようになりました。
      </para>
     </listitem>

     <listitem>
      <para>
<!--
       <function>xpath()</> now passes its arguments to <application>libxml</>
       without any changes (Andrew)
-->
<function>xpath()</>がその引数を変更することなく<application>libxml</>に渡すようになりました。(Andrew)
      </para>

      <para>
<!--
       This means that the XML argument must be a well-formed XML document.
       The previous coding attempted to allow XML fragments, but it did not
       work well.
-->
これは、XML引数が整形済みのXML文書でなければならないことを意味します。
これまでのコードではXML断片も許可するようにもくろんでいましたが、うまく動作しませんでした。
      </para>
     </listitem>

     <listitem>
      <para>
<!--
       Make <function>xmlelement()</> format attribute values just like
       content values (Peter)
-->
<function>xmlelement()</>が要素値と同様に属性値を整形するようになりました(Peter)
      </para>

      <para>
<!--
       Previously, attribute values were formatted according to the
       normal SQL output behavior, which is sometimes at odds with
       XML rules.
-->
これまでは、属性値は通常のSQL出力の動作に従って成形されていました。
これはXMLの規約に時として合致しません。
      </para>
     </listitem>

     <listitem>
      <para>
<!--
       Rewrite memory management for <application>libxml</>-using functions
       (Tom)
-->
<application>libxml</>を使用する関数向けのメモリ管理を作成し直しました。(Tom)
      </para>

      <para>
<!--
       This change should avoid some compatibility problems with use of
       <application>libxml</> in PL/Perl and other add-on code.
-->
この変更により、PL/Perlや他の追加コードにおける<application>libxml</>を使用した場合とのいくつかの互換性に関する問題が避けられるはずです。
      </para>
     </listitem>

     <listitem>
      <para>
<!--
       Adopt a faster algorithm for hash functions (Kenneth Marshall,
       based on work of Bob Jenkins)
-->
ハッシュ関数用により高速なアルゴリズムを採用しました。(Bob Jenkinsの作業を元としたKenneth Marshall)
      </para>

      <para>
<!--
       Many of the built-in hash functions now deliver different results on
       little-endian and big-endian platforms.
-->
組み込みのハッシュ関数の多くで、リトルエンディアンマシンとビッグエンディアンマシンとで異なる結果になるようになりました。
      </para>
     </listitem>

    </itemizedlist>

    <sect4>
<!--
     <title>Temporal Functions and Operators</title>
-->
     <title>時間に関する関数および演算子</title>

     <itemizedlist>

      <listitem>
       <para>
<!--
        <varname>DateStyle</> no longer controls <type>interval</> output
        formatting; instead there is a new variable <varname>IntervalStyle</>
        (Ron Mayer)
-->
<varname>DateStyle</>が<type>interval</>型の出力書式を制御しないようになりました。
代わりとなる新しい<varname>IntervalStyle</>変数が存在します。(Ron Mayer)
       </para>
      </listitem>

      <listitem>
       <para>
<!--
        Improve consistency of handling of fractional seconds in
        <type>timestamp</> and <type>interval</> output (Ron Mayer)
-->
<type>timestamp</>および<type>interval</>の出力における秒の小数部の扱いに関する一貫性を向上しました。(Ron Mayer)
       </para>

       <para>
<!--
        This may result in displaying a different number of fractional
        digits than before, or rounding instead of truncating.
-->
これにより、小数部の桁が以前と異なる表示になったり、切り捨てではなく四捨五入になったりする可能性があります。
       </para>
      </listitem>

      <listitem>
       <para>
<!--
        Make <function>to_char()</>'s localized month/day names depend
        on <varname>LC_TIME</>, not <varname>LC_MESSAGES</> (Euler
        Taveira de Oliveira)
-->
<function>to_char()</>の翻訳された月名、日名が<varname>LC_MESSAGES</>ではなく<varname>LC_TIME</>に依存するようになりました。(Euler Taveira de Oliveira)
       </para>
      </listitem>

      <listitem>
       <para>
<!--
        Cause <function>to_date()</> and <function>to_timestamp()</>
        to more consistently report errors for invalid input (Brendan
        Jurd)
-->
<function>to_date()</>および<function>to_timestamp()</>が無効な入力に対してより一貫したエラー報告を行うようにしました。(Brendan Jurd)
       </para>

       <para>
<!--
        Previous versions would often ignore or silently misread input
        that did not match the format string.  Such cases will now
        result in an error.
-->
これまでのバージョンでは、書式文字列に一致しない入力を無視したり、警告なく誤解釈したりすることがよくありました。
こうした状況でエラーとなるようになりました。
       </para>
      </listitem>

      <listitem>
       <para>
<!--
        Fix <function>to_timestamp()</> to not require upper/lower case
        matching for meridian (<literal>AM</>/<literal>PM</>) and era
        (<literal>BC</>/<literal>AD</>) format designations  (Brendan
        Jurd)
-->
午前/午後（<literal>AM</>/<literal>PM</>）および紀元（<literal>BC</>/<literal>AD</>）の書式指定に関して大文字小文字の厳密な違いを必要としないように<function>to_timestamp()</>を修正しました。(Brendan Jurd)
       </para>

       <para>
<!--
        For example, input value <literal>ad</> now matches the format
        string <literal>AD</>.
-->
例えば<literal>ad</>という入力値は<literal>AD</>書式文字列に一致するようになりました。
       </para>
      </listitem>

     </itemizedlist>

    </sect4>

   </sect3>

  </sect2>

  <sect2>
<!--
   <title>Changes</title>
-->
   <title>変更点</title>

   <para>
<!--
    Below you will find a detailed account of the changes between
    <productname>PostgreSQL</productname> 8.4 and the previous major
    release.
-->
<productname>PostgreSQL</productname> 8.4とこれまでのメジャーリリースとの間の変更点についての詳細を以下に示します。
   </para>

   <sect3>
<!--
    <title>Performance</title>
-->
    <title>性能</title>
    <itemizedlist>

     <listitem>
      <para>
<!--
       Improve optimizer statistics calculations (Jan Urbanski, Tom)
-->
オプティマイザの統計情報計算を改良しました。(Jan Urbanski、Tom)
      </para>

      <para>
<!--
       In particular, estimates for full-text-search operators are
       greatly improved.
-->
特に全文検索演算子に関する推定が大きく改良されました。
      </para>
     </listitem>

     <listitem>
      <para>
<!--
       Allow <command>SELECT DISTINCT</> and
       <literal>UNION</>/<literal>INTERSECT</>/<literal>EXCEPT</> to
       use hashing (Tom)
-->
ハッシュ処理を用いた<command>SELECT DISTINCT</>および<literal>UNION</>/<literal>INTERSECT</>/<literal>EXCEPT</>が可能になりました。(Tom)
      </para>

      <para>
<!--
       This means that these types of queries no longer automatically
       produce sorted output.
-->
これは、こうした種類の問い合わせが自動的にソートされた出力を生成しなくなったことを意味します。
      </para>
     </listitem>

     <listitem>
      <para>
<!--
       Create explicit concepts of semi-joins and anti-joins (Tom)
-->
半結合および反結合に関して明確な概念を作成しました。(Tom)
      </para>

      <para>
<!--
       This work formalizes our previous ad-hoc treatment of <literal>IN
       (SELECT ...)</> clauses, and extends it to <literal>EXISTS</> and
       <literal>NOT EXISTS</> clauses.  It should result in significantly
       better planning of <literal>EXISTS</> and <literal>NOT EXISTS</>
       queries.  In general, logically equivalent <literal>IN</> and
       <literal>EXISTS</> clauses should now have similar performance,
       whereas previously <literal>IN</> often won.
-->
この作業により、<literal>IN (SELECT ...)</>句に関するこれまでのとってつけたような扱いを形式化しました。
さらにこれを<literal>EXISTS</>および<literal>NOT EXISTS</>句にも拡張しました。
これにより<literal>EXISTS</>および<literal>NOT EXISTS</>問い合わせの計画作成が非常に改善されるはずです。
一般的には、論理的には同一である<literal>IN</>と<literal>EXISTS</>句が、同程度の性能を持つようになりました。
これまではよく<literal>IN</>の方が勝っていました。
      </para>
     </listitem>

     <listitem>
      <para>
<!--
       Improve optimization of sub-selects beneath outer joins (Tom)
-->
外部結語が背後にある副問い合わせの最適化を改良しました。(Tom)
      </para>

      <para>
<!--
       Formerly, a sub-select or view could not be optimized very well if it
       appeared within the nullable side of an outer join and contained
       non-strict expressions (for instance, constants) in its result list.
-->
これまでは、副問い合わせまたはビューが外部結合のNULLを持ち得る側にそれが現れる場合や厳密でない式（例えば定数）がその結果リストに含まれる場合、非常によく最適化することができませんでした。
      </para>
     </listitem>

     <listitem>
      <para>
<!--
       Improve the performance of <function>text_position()</> and
       related functions by using Boyer-Moore-Horspool searching (David
       Rowley)
-->
Boyer-Moore-Horspool検索を使用することで、<function>text_position()</>と関連する関数の性能を改良しました。(David Rowley)
      </para>

      <para>
<!--
       This is particularly helpful for long search patterns.
-->
これは特に長い検索パターンで有用です。
      </para>
     </listitem>

     <listitem>
      <para>
<!--
       Reduce I/O load of writing the statistics collection file
       by writing the file only when requested (Martin Pihlak)
-->
要求があった時にのみファイルに書き込むことにより、統計情報集計ファイルの書き込みによるI/O負荷が低減しました。 (Martin Pihlak)
      </para>
     </listitem>

     <listitem>
      <para>
<!--
       Improve performance for bulk inserts (Robert Haas, Simon)
-->
一括挿入の性能を改良しました。(Robert Haas、Simon)
      </para>
     </listitem>

     <listitem>
      <para>
<!--
       Increase the default value of <varname>default_statistics_target</>
       from <literal>10</> to <literal>100</> (Greg Sabino Mullane,
       Tom)
-->
<varname>default_statistics_target</>のデフォルト値を<literal>10</>から<literal>100</>に増やしました。(Greg Sabino Mullane、Tom)
      </para>

      <para>
<!--
       The maximum value was also increased from <literal>1000</> to
       <literal>10000</>.
-->
また最大値も<literal>1000</>から<literal>10000</>に増やしました。
      </para>
     </listitem>

     <listitem>
      <para>
<!--
       Perform <varname>constraint_exclusion</> checking by default
       in queries involving inheritance or <literal>UNION ALL</> (Tom)
-->
継承または<literal>UNION ALL</>を含む問い合わせにおいて、デフォルトで<varname>constraint_exclusion</>検査を行います。(Tom)
      </para>

      <para>
<!--
       A new <varname>constraint_exclusion</> setting,
       <literal>partition</>, was added to specify this behavior.
-->
<varname>constraint_exclusion</>の新しい設定<literal>partition</>がこの動作を指定するために追加されました。
      </para>
     </listitem>

     <listitem>
      <para>
<!--
       Allow I/O read-ahead for bitmap index scans (Greg Stark)
-->
ビットマップインデックス走査においてI/Oの先読みが可能になりました。(Greg Stark)
      </para>

      <para>
<!--
       The amount of read-ahead is controlled by
       <varname>effective_io_concurrency</>.  This feature is available only
       if the kernel has <function>posix_fadvise()</> support.
-->
先読み量は<varname>effective_io_concurrency</>により制御されます。
この機能はカーネルが<function>posix_fadvise()</>サポートを有する場合のみ利用可能です。
      </para>
     </listitem>

     <listitem>
      <para>
<!--
       Inline simple set-returning <acronym>SQL</> functions in
       <literal>FROM</> clauses (Richard Rowell)
-->
<literal>FROM</>句内の単純な集合を返す<acronym>SQL</>関数をインライン化しました。(Richard Rowell)
      </para>
     </listitem>

     <listitem>
      <para>
<!--
       Improve performance of multi-batch hash joins by providing a special
       case for join key values that are especially common in the outer
       relation (Bryce Cutt, Ramon Lawrence)
-->
外側のリレーション内で特に一般的な値が結合キー値となる特別な状況を考慮することにより、複数バッチのハッシュ結合の性能を向上しました。(Bryce Cutt、Ramon Lawrence)
      </para>
     </listitem>

     <listitem>
      <para>
<!--
       Reduce volume of temporary data in multi-batch hash joins
       by suppressing <quote>physical tlist</> optimization (Michael
       Henderson, Ramon Lawrence)
-->
<quote>physical tlist</>を抑制することにより複数バッチのハッシュ結合における一時データ量を軽減しました。(Michael Henderson、Ramon Lawrence)
      </para>
     </listitem>

     <listitem>
      <para>
<!--
       Avoid waiting for idle-in-transaction sessions during
       <command>CREATE INDEX CONCURRENTLY</> (Simon)
-->
<command>CREATE INDEX CONCURRENTLY</>中のトランザクション内待機状態セッションを待機しないようにしました。(Simon)
      </para>
     </listitem>

     <listitem>
      <para>
<!--
       Improve performance of shared cache invalidation (Tom)
-->
共有キャッシュの無効化の性能を向上しました。(Tom)
      </para>
     </listitem>

    </itemizedlist>

   </sect3>

   <sect3>
<!--
    <title>Server</title>
-->
    <title>サーバ</title>

    <sect4>
<!--
     <title>Settings</title>
-->
     <title>設定</title>

     <itemizedlist>

      <listitem>
       <para>
<!--
        Convert many <filename>postgresql.conf</> settings to enumerated
        values so that <literal>pg_settings</> can display the valid
        values (Magnus)
-->
<literal>pg_settings</>が有効な値を表示できるようにするために、多くの<filename>postgresql.conf</>設定が列挙型の値に変換されます。(Magnus)
       </para>
      </listitem>

      <listitem>
       <para>
<!--
        Add <varname>cursor_tuple_fraction</> parameter to control the
        fraction of a cursor's rows that the planner assumes will be
        fetched (Robert Hell)
-->
プランナが取り出すものと仮定するカーソル行数を制御するための<varname>cursor_tuple_fraction</>パラメータを追加しました。(Robert Hell)
       </para>
      </listitem>

      <listitem>
       <para>
<!--
        Allow underscores in the names of custom variable
        classes in <filename>postgresql.conf</> (Tom)
-->
<filename>postgresql.conf</>におけるカスタム変数クラスの名前にアンダースコアが使用できるようになりました。(Tom)
       </para>
      </listitem>

     </itemizedlist>

    </sect4>

    <sect4>
<!--
     <title>Authentication and security</title>
-->
     <title>認証とセキュリティ</title>
     <itemizedlist>

      <listitem>
       <para>
<!--
        Remove support for the (insecure) <literal>crypt</> authentication method
        (Magnus)
-->
（安全ではない）<literal>crypt</>認証方式サポートを削除しました。(Magnus)
       </para>

       <para>
<!--
        This effectively obsoletes pre-<productname>PostgreSQL</> 7.2 client
        libraries, as there is no longer any non-plaintext password method that
        they can use.
-->
使用することができる平文ではないパスワード方式はまったくありませんでしたので、これは実質的に<productname>PostgreSQL</> 7.2クライアントライブラリで廃止されていました。
       </para>
      </listitem>

      <listitem>
       <para>
<!--
        Support regular expressions in <filename>pg_ident.conf</>
        (Magnus)
-->
<filename>pg_ident.conf</>内の正規表現をサポートします。(Magnus)
       </para>
      </listitem>

      <listitem>
       <para>
<!--
        Allow <productname>Kerberos</>/<acronym>GSSAPI</> parameters
        to be changed without restarting the postmaster (Magnus)
-->
<productname>Kerberos</>/<acronym>GSSAPI</>パラメータがpostmasterを再起動させることなく変更できるようになりました。(Magnus)
       </para>
      </listitem>

      <listitem>
       <para>
<!--
        Support <acronym>SSL</> certificate chains in server certificate
        file (Andrew Gierth)
-->
サーバ証明書ファイル内の<acronym>SSL</>証明書チェインをサポートします。(Andrew Gierth)
       </para>

       <para>
<!--
        Including the full certificate chain makes the client able
        to verify the certificate without having all intermediate CA
        certificates present in the local store, which is often the case for
        commercial CAs.
-->
完全な証明書チェインを含めることにより、クライアントは、商用CAを使用する場合によくある、ローカルに保持した中間CAの証明書をすべてに持たせることなく証明書を検証できるようになります。
       </para>
      </listitem>

      <listitem>
       <para>
<!--
        Report appropriate error message for combination of <literal>MD5</>
        authentication and <varname>db_user_namespace</> enabled (Bruce)
-->
<varname>db_user_namespace</>を有効にし、<literal>MD5</>認証を組み合わせて使用した場合に、適切なエラーメッセージを報告するようになりました。(Bruce)
       </para>
      </listitem>
     </itemizedlist>

    </sect4>

    <sect4 id="release-8-4-pg-hba-conf">
     <title><filename>pg_hba.conf</></title>
     <itemizedlist>

      <listitem>
       <para>
<!--
        Change all authentication options to use <literal>name=value</>
        syntax (Magnus)
-->
すべての認証オプションが<literal>name=value</>構文を使用するように変更しました。(Magnus)
       </para>

       <para>
<!--
        This makes incompatible changes to the <literal>ldap</>,
        <literal>pam</> and <literal>ident</> authentication methods. All
        <filename>pg_hba.conf</> entries with these methods need to be
        rewritten using the new format.
-->
これにより<literal>ldap</>、<literal>pam</>、<literal>ident</>認証方式において互換性がない変更がなされました。
これらの方式を持つ<filename>pg_hba.conf</>はすべて新しい書式を使う形に書き換えなければなりません。
       </para>
      </listitem>

      <listitem>
       <para>
<!--
        Remove the <literal>ident sameuser</> option, instead making that
        behavior the default if no usermap is specified (Magnus)
-->
<literal>ident sameuser</>オプションを削除しました。
代わりにこれをユーザマップの指定がない場合のデフォルトの動作としました。(Magnus)
       </para>
      </listitem>

      <listitem>
       <para>
<!--
        Allow a usermap parameter for all external authentication methods
        (Magnus)
-->
すべての外部認証方式においてユーザマップパラメータを許可します。(Magnus)
       </para>

       <para>
<!--
        Previously a usermap was only supported for <literal>ident</>
        authentication.
-->
これまではユーザマップは<literal>ident</>認証でのみサポートされていました。
       </para>
      </listitem>

      <listitem>
       <para>
<!--
        Add <literal>clientcert</> option to control requesting of a
        client certificate (Magnus)
-->
クライアント証明要求を制御するための<literal>clientcert</>オプションを追加しました。(Magnus)
       </para>

       <para>
<!--
        Previously this was controlled by the presence of a root
        certificate file in the server's data directory.
-->
これまではサーバのデータディレクトリ内のルート証明書の有無により制御されていました。
       </para>
      </listitem>

      <listitem>
       <para>
<!--
        Add <literal>cert</> authentication method to allow
        <emphasis>user</> authentication via <acronym>SSL</> certificates
        (Magnus)
-->
<acronym>SSL</>証明書経由の<emphasis>ユーザ</>認証を可能にする<literal>cert</>認証方式を追加しました。(Magnus)
       </para>

       <para>
<!--
        Previously <acronym>SSL</> certificates could only verify that
        the client had access to a certificate, not authenticate a
        user.
-->
これまでの<acronym>SSL</>証明書はクライアントが証明書へのアクセスを持つかどうか検証するのみで、ユーザの認証は行いませんでした。
       </para>
      </listitem>

      <listitem>
       <para>
<!--
        Allow <literal>krb5</>, <literal>gssapi</> and <literal>sspi</>
        realm and <literal>krb5</> host settings to be specified in
        <filename>pg_hba.conf</> (Magnus)
-->
<literal>krb5</>、<literal>gssapi</>、<literal>sspi</>のレルムおよび<literal>krb5</>のホスト設定が<filename>pg_hba.conf</>内で指定できるようになりました。(Magnus)
       </para>

       <para>
<!--
        These override the settings in <filename>postgresql.conf</>.
-->
これらは<filename>postgresql.conf</>内の設定を上書きします。
       </para>
      </listitem>

      <listitem>
       <para>
<!--
        Add <varname>include_realm</> parameter for <literal>krb5</>,
        <literal>gssapi</>, and <literal>sspi</> methods (Magnus)
-->
<literal>krb5</>、<literal>gssapi</>、<literal>sspi</>方式向けの<varname>include_realm</>パラメータを追加しました。(Magnus)
       </para>

       <para>
<!--
        This allows identical usernames from different realms to be
        authenticated as different database users using usermaps.
-->
これにより異なるレルムからの同一ユーザがユーザマップを使用する別のデータベースユーザとして認証できるようになります。
       </para>
      </listitem>

      <listitem>
       <para>
<!--
        Parse <filename>pg_hba.conf</> fully when it is loaded,
        so that errors are reported immediately (Magnus)
-->
即座にエラーを報告するために、ロード時に<filename>pg_hba.conf</>を完全に解析します。(Magnus)
       </para>

       <para>
<!--
        Previously, most errors in the file wouldn't be detected until clients
        tried to connect, so an erroneous file could render the system
        unusable.  With the new behavior, if an error is detected during
        reload then the bad file is rejected and the postmaster continues
        to use its old copy.
-->
これまでは、ファイル内のほとんどのエラーは、クライアントが接続しようとするまで検知されませんでした。
このためエラーのあるファイルによりシステムを使用できないようにしてしまいます。
新しい動作では、エラーが再読み込み時に検知されると、おかしなファイルは拒絶され、postmasterは過去の値を用いて継続します。
       </para>
      </listitem>

      <listitem>
       <para>
<!--
        Show all parsing errors in <filename>pg_hba.conf</> instead of
        aborting after the first one (Selena Deckelmann)
-->
<filename>pg_hba.conf</>内の最初のエラーを検知した後中断するのではなく、すべての解析エラーを表示します。(Selena Deckelmann)
       </para>
      </listitem>

      <listitem>
       <para>
<!--
        Support <literal>ident</> authentication over Unix-domain sockets
        on <productname>Solaris</> (Garick Hamlin)
-->
<productname>Solaris</>においてUnixドメインソケット経由での<literal>ident</>認証をサポートします。(Garick Hamlin)
       </para>
      </listitem>

     </itemizedlist>

    </sect4>

    <sect4>
<!--
     <title>Continuous Archiving</title>
-->
     <title>継続的なアーカイブ処理</title>
     <itemizedlist>

      <listitem>
       <para>
<!--
        Provide an option to <function>pg_start_backup()</> to force its
        implied checkpoint to finish as quickly as possible (Tom)
-->
チェックポイントをできる限り早い終了を強制するためのオプションを<function>pg_start_backup()</>に提供します。(Tom)
       </para>

       <para>
<!--
        The default behavior avoids excess I/O consumption, but that is
        pointless if no concurrent query activity is going on.
-->
デフォルトの動作では過度なI/O消費を抑えますが、同時実行の問い合わせ活動がなければ意味がありません。
       </para>
      </listitem>

      <listitem>
       <para>
<!--
        Make <function>pg_stop_backup()</> wait for modified <acronym>WAL</>
        files to be archived (Simon)
-->
変更された<acronym>WAL</>ファイルがアーカイブされるまで<function>pg_stop_backup()</>を待機させます。(Simon)
       </para>

       <para>
<!--
        This guarantees that the backup is valid at the time
        <function>pg_stop_backup()</> completes.
-->
これは<function>pg_stop_backup()</>完了時にバックアップが有効になったことを保証します。
       </para>
      </listitem>

      <listitem>
       <para>
<!--
        When archiving is enabled, rotate the last WAL segment at shutdown
        so that all transactions can be archived immediately
        (Guillaume Smet, Heikki)
-->
アーカイブが有効な場合、すべてのトランザクションを即座にアーカイブすることができるように、シャットダウン時に最終WALセグメントをローテートします。(Guillaume Smet、Heikki)
       </para>
      </listitem>

      <listitem>
       <para>
<!--
        Delay <quote>smart</> shutdown while a continuous archiving base backup
        is in progress (Laurenz Albe)
-->
継続的なアーカイブ処理のベースバックアップが実行している間、<quote>smart</>シャットダウンを遅延します。(Laurenz Albe)
       </para>
      </listitem>

      <listitem>
       <para>
<!--
        Cancel a continuous archiving base backup if <quote>fast</> shutdown
        is requested (Laurenz Albe)
-->
<quote>fast</>シャットダウンが要求された場合は継続的なアーカイブ処理のベースバックアップをキャンセルします。(Laurenz Albe)
       </para>
      </listitem>

      <listitem>
       <para>
<!--
        Allow <filename>recovery.conf</> boolean variables to take the
        same range of string values as <filename>postgresql.conf</>
        boolean variables
        (Bruce)
-->
<filename>recovery.conf</>の論理型の変数が<filename>postgresql.conf</>の論理型変数と同じ範囲の文字列を取ることができるようになりました。(Bruce)
       </para>
      </listitem>

     </itemizedlist>

    </sect4>

    <sect4>
<!--
     <title>Monitoring</title>
-->
     <title>監視</title>
     <itemizedlist>

      <listitem>
       <para>
<!--
        Add <function>pg_conf_load_time()</> to report when
        the <productname>PostgreSQL</> configuration files were last loaded
        (George Gensure)
-->
<productname>PostgreSQL</>設定ファイルが最後に読み込まれた日時を報告する<function>pg_conf_load_time()</>を追加しました。(George Gensure)
       </para>
      </listitem>

      <listitem>
       <para>
<!--
        Add <function>pg_terminate_backend()</> to safely terminate a
        backend (the <literal>SIGTERM</> signal works also) (Tom, Bruce)
-->
安全にバックエンドを停止させる<function>pg_terminate_backend()</>を追加しました（<literal>SIGTERM</>シグナルも動作します）。(Tom、Bruce)
       </para>

       <para>
<!--
        While it's always been possible to <literal>SIGTERM</> a single
        backend, this was previously considered unsupported; and testing
        of the case found some bugs that are now fixed.
-->
常に単一バックエンドに対して<literal>SIGTERM</>を行うことは可能でしたが、これまでは未サポートとされていました。
この状況を試験したところいくつか不具合があり、それらを修正しました。
       </para>
      </listitem>

      <listitem>
       <para>
<!--
        Add ability to track user-defined functions' call counts and
        runtimes (Martin Pihlak)
-->
ユーザ定義関数呼び出し数と実行時間を追跡する機能を追加しました。(Martin Pihlak)
       </para>

       <para>
<!--
        Function statistics appear in a new system view,
        <literal>pg_stat_user_functions</>.  Tracking is controlled
        by the new parameter <varname>track_functions</>.
-->
関数統計情報は新しいシステムビュー<literal>pg_stat_user_functions</>に出力されます。
追跡は新しいパラメータ<varname>track_functions</>により制御されます。
       </para>
      </listitem>

      <listitem>
       <para>
<!--
        Allow specification of the maximum query string size in
        <literal>pg_stat_activity</> via new
        <varname>track_activity_query_size</> parameter (Thomas Lee)
-->
<literal>pg_stat_activity</>内の最大問い合わせ文字列サイズの指定が<varname>track_activity_query_size</>パラメータでできるようになりました。(Thomas Lee)
       </para>
      </listitem>

      <listitem>
       <para>
<!--
        Increase the maximum line length sent to <application>syslog</>, in
        hopes of improving performance (Tom)
-->
性能改善を目的として、<application>syslog</>に送信する最大行数を増やしました。(Tom)
       </para>
      </listitem>

      <listitem>
       <para>
<!--
        Add read-only configuration variables <varname>segment_size</>,
        <varname>wal_block_size</>, and <varname>wal_segment_size</>
        (Bernd Helmle)
-->
読み取りのみの設定変数<varname>segment_size</>、<varname>wal_block_size</>、<varname>wal_segment_size</>を追加しました。(Bernd Helmle)
       </para>
      </listitem>

      <listitem>
       <para>
<!--
        When reporting a deadlock, report the text of all queries involved
        in the deadlock to the server log  (Itagaki Takahiro)
-->
デッドロックの報告時に、サーバログにデッドロックに関わるすべての問い合わせテキストを記録します。(Itagaki Takahiro)
       </para>
      </listitem>

      <listitem>
       <para>
<!--
        Add <function>pg_stat_get_activity(pid)</> function to return
        information about a specific process id (Magnus)
-->
特定のプロセスIDに関する情報を返す<function>pg_stat_get_activity(pid)</>関数を追加しました。(Magnus)
       </para>
      </listitem>

      <listitem>
       <para>
<!--
        Allow the location of the server's statistics file to be specified
        via <varname>stats_temp_directory</> (Magnus)
-->
サーバの統計情報ファイルの場所を<varname>stats_temp_directory</>経由で指定できるようにしました。(Magnus)
       </para>

       <para>
<!--
        This allows the statistics file to be placed in a
        <acronym>RAM</>-resident directory to reduce I/O requirements.
        On startup/shutdown, the file is copied to its traditional location
        (<literal>$PGDATA/global/</>) so it is preserved across restarts.
-->
これにより統計情報ファイルを<acronym>RAM</>上のディレクトリに格納させて、I/O要求を低減させることができます。
再起動に渡って保持できるように、起動時または終了時にファイルは通常の場所（<literal>$PGDATA/global/</>）にコピーされます。
       </para>
      </listitem>

     </itemizedlist>

    </sect4>

   </sect3>

   <sect3>
<!--
    <title>Queries</title>
-->
    <title>問い合わせ</title>
    <itemizedlist>

     <listitem>
      <para>
<!--
       Add support for <literal>WINDOW</> functions (Hitoshi Harada)
-->
       <literal>WINDOW</>関数のサポートを追加しました。(Hitoshi Harada)
      </para>
     </listitem>

     <listitem>
      <para>
<!--
       Add support for <literal>WITH</> clauses (CTEs), including <literal>WITH
       RECURSIVE</> (Yoshiyuki Asaba, Tatsuo Ishii, Tom)
-->
<literal>WITH</>句（CTE）のサポートを追加しました。これには<literal>WITH RECURSIVE</>が含まれます。(Yoshiyuki Asaba、Tatsuo Ishii、Tom)
      </para>
     </listitem>

     <listitem>
      <para>
<!--
       Add <command>TABLE</> command (Peter)
-->
<command>TABLE</>コマンドを追加しました。(Peter)
      </para>

      <para>
<!--
       <literal>TABLE tablename</> is a SQL standard short-hand for
       <literal>SELECT * FROM tablename</>.
-->
<literal>TABLE tablename</>は、<literal>SELECT * FROM tablename</>の標準SQLにおける省略形です。
      </para>
     </listitem>

     <listitem>
      <para>
<!--
       Allow <literal>AS</> to be optional when specifying a
       <command>SELECT</> (or <literal>RETURNING</>) column output
       label (Hiroshi Saito)
-->
<command>SELECT</>（または<literal>RETURNING</>）の列出力ラベルを指定する時<literal>AS</>を省略可能にしました。(Hiroshi Saito)
      </para>

      <para>
<!--
       This works so long as the column label is not any
       <productname>PostgreSQL</> keyword; otherwise <literal>AS</> is still
       needed.
-->
これは列ラベルが<productname>PostgreSQL</>キーワードではない場合のみ動作します。
その他の場合は<literal>AS</>はまだ必要です。
      </para>
     </listitem>

     <listitem>
      <para>
<!--
       Support set-returning functions in <command>SELECT</> result lists
       even for functions that return their result via a tuplestore (Tom)
-->
<command>SELECT</>結果リスト内において集合を返す関数を、タプルストアを介して結果を返す関数であったとしてもサポートします。(Tom)
      </para>

      <para>
<!--
       In particular, this means that functions written in PL/pgSQL
       and other PL languages can now be called this way.
-->
具体的には、これはPL/pgSQLや他のPL言語で作成された関数をこの方法で呼び出すことができるようになったことを意味します。
      </para>
     </listitem>

     <listitem>
      <para>
<!--
       Support set-returning functions in the output of aggregation
       and grouping queries (Tom)
-->
集約問い合わせやグループ化問い合わせの出力において集合を返す関数をサポートします。(Tom)
      </para>
     </listitem>

     <listitem>
      <para>
<!--
       Allow <command>SELECT FOR UPDATE</>/<literal>SHARE</> to work
       on inheritance trees (Tom)
-->
<command>SELECT FOR UPDATE</>/<literal>SHARE</>が継承ツリー上に動作できるようになりました。(Tom)
      </para>
     </listitem>

     <listitem>
      <para>
<!--
       Add infrastructure for <acronym>SQL/MED</> (Martin Pihlak,
       Peter)
-->
<acronym>SQL/MED</>用の基盤を追加しました。(Martin Pihlak、Peter)
      </para>

      <para>
<!--
       There are no remote or external <acronym>SQL/MED</> capabilities
       yet, but this change provides a standardized and future-proof
       system for managing connection information for modules like
       <filename>dblink</> and <filename>plproxy</>.
-->
リモートまたは外部<acronym>SQL/MED</>機能はまだありません。
しかしこの変更は、<filename>dblink</>や<filename>plproxy</>のようなモジュール向けの接続情報の管理のための標準化と陳腐化されないシステムを提供します。
      </para>
     </listitem>

     <listitem>
      <para>
<!--
       Invalidate cached plans when referenced schemas, functions, operators,
       or operator classes are modified (Martin Pihlak, Tom)
-->
参照されるスキーマ、関数、演算子、演算子クラスが変更された時にキャッシュされた計画を無効化します。(Martin Pihlak、Tom)
      </para>

      <para>
<!--
       This improves the system's ability to respond to on-the-fly
       DDL changes.
-->
これは、DDLの変更にその場で応答するシステム機能を改良します。
      </para>
     </listitem>
     <listitem>
      <para>
<!--
       Allow comparison of composite types and allow arrays of
       anonymous composite types (Tom)
-->
複合型の比較を可能とし、かつ、匿名複合型の配列を可能としました。(Tom)
      </para>

      <para>
<!--
       This allows constructs such as
       <literal>row(1, 1.1) = any (array[row(7, 7.7), row(1, 1.0)])</>.
       This is particularly useful in recursive queries.
-->
これにより、<literal>row(1, 1.1) = any (array[row(7, 7.7), row(1, 1.0)])</>のような式が可能になります。
これは特に再帰問い合わせで有用です。
      </para>
     </listitem>

     <listitem>
      <para>
<!--
       Add support for Unicode string literal and identifier specifications
       using code points, e.g. <literal>U&amp;'d\0061t\+000061'</>
       (Peter)
-->
Uniode文字列リテラルと、たとえば<literal>U&amp;'d\0061t\+000061'</>といったコードポイントを使用した識別子指定のサポートを追加しました。(Peter)
      </para>
     </listitem>

     <listitem>
      <para>
<!--
       Reject <literal>\000</> in string literals and <command>COPY</> data
       (Tom)
-->
文字列リテラルおよび<command>COPY</>データ内の<literal>\000</>を拒絶します。(Tom)
      </para>

      <para>
<!--
       Previously, this was accepted but had the effect of terminating
       the string contents.
-->
これまでは、これは受け付けられましたが、文字列定数の終端という作用がありました。
      </para>
     </listitem>

     <listitem>
      <para>
<!--
       Improve the parser's ability to report error locations (Tom)
-->
エラー位置を報告するパーサ機能を改良しました。(Tom)
      </para>

      <para>
<!--
       An error location is now reported for many semantic errors,
       such as mismatched datatypes, that previously could not be localized.
-->
エラー位置がデータ型の不一致などの多くの意味的なエラーに対して報告されるようになりました。
これまでは位置づけすることができませんでした。
      </para>
     </listitem>

    </itemizedlist>

    <sect4>
     <title><command>TRUNCATE</></title>
     <itemizedlist>

      <listitem>
       <para>
<!--
        Support statement-level <literal>ON TRUNCATE</> triggers (Simon)
-->
文レベルの<literal>ON TRUNCATE</>トリガをサポートします。(Simon)
       </para>
      </listitem>

      <listitem>
       <para>
<!--
        Add <literal>RESTART</>/<literal>CONTINUE IDENTITY</> options
        for <command>TRUNCATE TABLE</>
        (Zoltan Boszormenyi)
-->
<command>TRUNCATE TABLE</>に<literal>RESTART</>/<literal>CONTINUE IDENTITY</>オプションを追加しました。(Zoltan Boszormenyi)
       </para>

       <para>
<!--
        The start value of a sequence can be changed by <command>ALTER
        SEQUENCE START WITH</>.
-->
シーケンスの開始値を<command>ALTER SEQUENCE START WITH</>で変更できます。
       </para>
      </listitem>

      <listitem>
       <para>
<!--
        Allow <command>TRUNCATE tab1, tab1</> to succeed (Bruce)
-->
<command>TRUNCATE tab1, tab1</>が成功するようになりました。(Bruce)
       </para>
      </listitem>

      <listitem>
       <para>
<!--
        Add a separate <command>TRUNCATE</> permission (Robert Haas)
-->
独立した<command>TRUNCATE</>権限を追加しました。(Robert Haas)
       </para>
      </listitem>

     </itemizedlist>

    </sect4>

    <sect4>
     <title><command>EXPLAIN</></title>
     <itemizedlist>

      <listitem>
       <para>
<!--
        Make <command>EXPLAIN VERBOSE</> show the output columns of each
        plan node (Tom)
-->
<command>EXPLAIN VERBOSE</>が計画ノード毎に出力列を表示するようにしました。(Tom)
       </para>

       <para>
<!--
        Previously <command>EXPLAIN VERBOSE</> output an internal
        representation of the query plan.  (That behavior is now
        available via <varname>debug_print_plan</>.)
-->
これまでの<command>EXPLAIN VERBOSE</>では問い合わせ計画の内部表現を出力しました。
（この動作は<varname>debug_print_plan</>を介して利用できるようになりました。）
       </para>
      </listitem>

      <listitem>
       <para>
<!--
        Make <command>EXPLAIN</> identify subplans and initplans with
        individual labels (Tom)
-->
<command>EXPLAIN</>が個々のテーブルの副計画と初期計画とを識別するようにしました。(Tom)
       </para>
      </listitem>

      <listitem>
       <para>
<!--
        Make <command>EXPLAIN</> honor <varname>debug_print_plan</> (Tom)
-->
<command>EXPLAIN</>が<varname>debug_print_plan</>を順守するようにしました。(Tom)
       </para>
      </listitem>

      <listitem>
       <para>
<!--
        Allow <command>EXPLAIN</> on <command>CREATE TABLE AS</> (Peter)
-->
<command>CREATE TABLE AS</>に対する<command>EXPLAIN</>が可能です。(Peter)
       </para>
      </listitem>

     </itemizedlist>

    </sect4>

    <sect4>
     <title><literal>LIMIT</>/<literal>OFFSET</></title>
     <itemizedlist>

      <listitem>
       <para>
<!--
        Allow sub-selects in <literal>LIMIT</> and <literal>OFFSET</> (Tom)
-->
<literal>LIMIT</>および<literal>OFFSET</>内の副問い合わせが可能です。(Tom)
       </para>
      </listitem>

      <listitem>
       <para>
<!--
        Add <acronym>SQL</>-standard syntax for
        <literal>LIMIT</>/<literal>OFFSET</> capabilities (Peter)
-->
<literal>LIMIT</>/<literal>OFFSET</>機能に標準<acronym>SQL</>構文を追加しました。(Peter)
       </para>

       <para>
<!--
        To wit,
        <literal>OFFSET num {ROW|ROWS} FETCH {FIRST|NEXT} [num] {ROW|ROWS}
        ONLY</>.
-->
すなわち<literal>OFFSET num {ROW|ROWS} FETCH {FIRST|NEXT} [num] {ROW|ROWS} ONLY</>です。
       </para>
      </listitem>

     </itemizedlist>

    </sect4>

   </sect3>

   <sect3>
<!--
    <title>Object Manipulation</title>
-->
    <title>オブジェクト操作</title>
    <itemizedlist>

     <listitem>
      <para>
<!--
       Add support for column-level privileges (Stephen Frost, KaiGai
       Kohei)
-->
列レベル権限のサポートを追加しました。(Stephen Frost、KaiGai Kohei)
      </para>
     </listitem>

     <listitem>
      <para>
<!--
       Refactor multi-object <command>DROP</> operations to reduce the
       need for <literal>CASCADE</> (Alex Hunsaker)
-->
<literal>CASCADE</>の必要性を軽減させるために複数オブジェクトの<command>DROP</>操作を再作成しました。(Alex Hunsaker)
      </para>

      <para>
<!--
       For example, if table <literal>B</> has a dependency on table
       <literal>A</>, the command <literal>DROP TABLE A, B</> no longer
       requires the <literal>CASCADE</> option.
-->
例えば、テーブル<literal>B</>がテーブル <literal>A</>に依存している場合、コマンド<literal>DROP TABLE A, B</>が<literal>CASCADE</>オプションを必要としないようになりました。
      </para>
     </listitem>

     <listitem>
      <para>
<!--
       Fix various problems with concurrent <command>DROP</> commands
       by ensuring that locks are taken before we begin to drop dependencies
       of an object (Tom)
-->
オブジェクトの依存関係を削除を開始する前にロックを確実に取得することにより、同時実行の<command>DROP</>コマンドに関する各種問題を修正しました。(Tom)
      </para>
     </listitem>

     <listitem>
      <para>
<!--
       Improve reporting of dependencies during <command>DROP</>
       commands (Tom)
-->
<command>DROP</>コマンド中の依存関係の報告を改良しました。(Tom)
      </para>
     </listitem>

     <listitem>
      <para>
<!--
       Add <literal>WITH [NO] DATA</> clause to <command>CREATE TABLE
       AS</>, per the <acronym>SQL</> standard (Peter, Tom)
-->
標準<acronym>SQL</>に従い、<command>CREATE TABLE AS</>に<literal>WITH [NO] DATA</>句を追加しました。(Peter、Tom)
      </para>
     </listitem>

     <listitem>
      <para>
<!--
       Add support for user-defined I/O conversion casts (Heikki)
-->
ユーザ定義のI/O変換キャストのサポートを追加しました。(Heikki)
      </para>
     </listitem>

     <listitem>
      <para>
<!--
       Allow <command>CREATE AGGREGATE</> to use an <type>internal</>
       transition datatype (Tom)
-->
<command>CREATE AGGREGATE</>が<type>internal</>遷移データ型を使用できるようにしました。 (Tom)
      </para>
     </listitem>

     <listitem>
      <para>
<!--
       Add <literal>LIKE</> clause to <command>CREATE TYPE</> (Tom)
-->
<command>CREATE TYPE</>に<literal>LIKE</>句を追加しました。(Tom)
      </para>

      <para>
<!--
       This simplifies creation of data types that use the same internal
       representation as an existing type.
-->
これにより既存の型と同じ内部表現を使用するデータ型の作成が簡易になりました。
      </para>
     </listitem>

     <listitem>
      <para>
<!--
       Allow specification of the type category and <quote>preferred</>
       status for user-defined base types (Tom)
-->
ユーザ定義の基本型に対する型カテゴリと<quote>好ましい</>状態指定を可能としました。(Tom)
      </para>

      <para>
<!-- 
       This allows more control over the coercion behavior of user-defined
       types.
-->
これにより、ユーザ定義型の強制動作についてより多くの制御が可能になります。
      </para>
     </listitem>

     <listitem>
      <para>
<!--
       Allow <command>CREATE OR REPLACE VIEW</> to add columns to the
       end of a view (Robert Haas)
-->
<command>CREATE OR REPLACE VIEW</>がビューの最後に列を追加できるようにしました。(Robert Haas)
      </para>
     </listitem>

    </itemizedlist>

    <sect4>
     <title><command>ALTER</></title>
     <itemizedlist>

      <listitem>
       <para>
<!--
        Add <command>ALTER TYPE RENAME</> (Petr Jelinek)
-->
<command>ALTER TYPE RENAME</>を追加しました。(Petr Jelinek)
       </para>
      </listitem>

      <listitem>
       <para>
<!--
        Add <command>ALTER SEQUENCE ... RESTART</> (with no parameter) to
        reset a sequence to its initial value (Zoltan Boszormenyi)
-->
シーケンスが初期値をリセットできるように<command>ALTER SEQUENCE ... RESTART</> （パラメータなし）を追加しました。(Zoltan Boszormenyi)
       </para>
      </listitem>

      <listitem>
       <para>
<!--
        Modify the <command>ALTER TABLE</> syntax to allow all reasonable
        combinations for tables, indexes, sequences, and views (Tom)
-->
テーブル、インデックス、シーケンス、ビューを合理的に組み合わせられるように<command>ALTER TABLE</>の構文を変更しました。(Tom)
       </para>

       <para>
<!--
        This change allows the following new syntaxes:
-->
この変更により以下の新しい構文を使用することができます。

        <itemizedlist>
         <listitem>
          <para>
           <command>ALTER SEQUENCE OWNER TO</>
          </para>
         </listitem>
         <listitem>
          <para>
           <command>ALTER VIEW ALTER COLUMN SET/DROP DEFAULT</>
          </para>
         </listitem>
         <listitem>
          <para>
           <command>ALTER VIEW OWNER TO</>
          </para>
         </listitem>
         <listitem>
          <para>
           <command>ALTER VIEW SET SCHEMA</>
          </para>
         </listitem>
        </itemizedlist>

<!--
        There is no actual new functionality here, but formerly
        you had to say <command>ALTER TABLE</> to do these things,
        which was confusing.
-->
実際ここでは新しい機能はありませんが、これまではこれらを行うためには<command>ALTER TABLE</>と記述する必要があり、混乱を招きました。
       </para>
      </listitem>

      <listitem>
       <para>
<!--
        Add support for the syntax <command>ALTER TABLE ... ALTER COLUMN
        ... SET DATA TYPE</> (Peter)
-->
<command>ALTER TABLE ... ALTER COLUMN ... SET DATA TYPE</>構文サポートを追加しました。(Peter)
       </para>

       <para>
<!--
        This is <acronym>SQL</>-standard syntax for functionality that
        was already supported.
-->
これはすでにサポートされていた機能に関する標準<acronym>SQL</>の構文です。
       </para>
      </listitem>

      <listitem>
       <para>
<!--
        Make <command>ALTER TABLE SET WITHOUT OIDS</> rewrite the table
        to physically remove <type>OID</> values (Tom)
-->
物理的に<type>OID</>値を削除するために<command>ALTER TABLE SET WITHOUT OIDS</>がテーブルを書き換えるようにしました。(Tom)
       </para>

       <para>
<!--
        Also, add <command>ALTER TABLE SET WITH OIDS</> to rewrite the
        table to add <type>OID</>s.
-->
また、<type>OID</>を追加できるようにテーブルを書き換えるための<command>ALTER TABLE SET WITH OIDS</>を追加しました。
       </para>
      </listitem>

     </itemizedlist>

    </sect4>

    <sect4>
<!--
     <title>Database Manipulation</title>
-->
     <title>データベース操作</title>
     <itemizedlist>

      <listitem>
       <para>
<!--
        Improve reporting of
        <command>CREATE</>/<command>DROP</>/<command>RENAME DATABASE</>
        failure when uncommitted prepared transactions are the cause
        (Tom)
-->
未コミットな準備済みトランザクションが原因で<command>CREATE</>/<command>DROP</>/<command>RENAME DATABASE</>が失敗した場合の報告を改良しました。(Tom)
       </para>
      </listitem>

      <listitem>
       <para>
<!--
        Make <varname>LC_COLLATE</> and <varname>LC_CTYPE</> into
        per-database settings (Radek Strnad, Heikki)
-->
<varname>LC_COLLATE</>および<varname>LC_CTYPE</>をデータベース単位の設定にしました。(Radek Strnad、Heikki)
       </para>

       <para>
<!--
        This makes collation similar to encoding, which was always
        configurable per database.
-->
これはこれまでデータベース単位の設定であった照合順を符号化方式に似せました。
       </para>
      </listitem>

      <listitem>
       <para>
<!--
        Improve checks that the database encoding, collation
        (<varname>LC_COLLATE</>), and character classes
        (<varname>LC_CTYPE</>) match (Heikki, Tom)
-->
データベース符号化方式、照合順（<varname>LC_COLLATE</>）、文字クラス（<varname>LC_CTYPE</>）が一致するかどうかの検査を改良しました。(Heikki、Tom)
       </para>

       <para>
<!--
        Note in particular that a new database's encoding and locale
        settings can be changed only when copying from <literal>template0</>.
        This prevents possibly copying data that doesn't match the settings.
-->
新しいデータベースの符号化方式とロケール設定が<literal>template0</>からコピーした場合のみ変更できることに特に注意してください。
これは設定が一致しないデータを複製する可能性を防止します。
       </para>
      </listitem>

      <listitem>
       <para>
<!--
        Add <command>ALTER DATABASE SET TABLESPACE</> to move a database
        to a new tablespace (Guillaume Lelarge, Bernd Helmle)
-->
データベースを新しいテーブル空間に移動させる<command>ALTER DATABASE SET TABLESPACE</>を追加しました。(Guillaume Lelarge、Bernd Helmle)
       </para>
      </listitem>

     </itemizedlist>

    </sect4>

   </sect3>

   <sect3>
<!--
    <title>Utility Operations</title>
-->
    <title>ユーティリティ操作</title>

    <itemizedlist>

     <listitem>
      <para>
<!--
       Add a <literal>VERBOSE</> option to the <command>CLUSTER</> command and
       <application>clusterdb</> (Jim Cox)
-->
<command>CLUSTER</>コマンドと<application>clusterdb</>に<literal>VERBOSE</>オプションを追加しました。(Jim Cox)
      </para>
     </listitem>

     <listitem>
      <para>
<!--
       Decrease memory requirements for recording pending trigger
       events (Tom)
-->
待機中のトリガイベントの記録に必要なメモリを減らしました。(Tom)
      </para>
     </listitem>

    </itemizedlist>

    <sect4>
<!--
     <title>Indexes</title>
-->
     <title>インデックス</title>
     <itemizedlist>

      <listitem>
       <para>
<!--
        Dramatically improve the speed of building and accessing hash
        indexes (Tom Raney, Shreya Bhargava)
-->
ハッシュインデックスの構築速度とアクセス速度を大幅に改良しました。(Tom Raney、Shreya Bhargava)
       </para>

       <para>
<!--
        This allows hash indexes to be sometimes faster than btree
        indexes.  However, hash indexes are still not crash-safe.
-->
これによりハッシュインデックスがB-Treeインデックスより高速になる場合もあり得ます。
しかしハッシュインデックスはまだクラッシュに対して安全ではありません。
       </para>
      </listitem>

      <listitem>
       <para>
<!--
        Make hash indexes store only the hash code, not the full value of
        the indexed column (Xiao Meng)
-->
ハッシュインデックスがインデックス対象の列の完全な値ではなく、ハッシュコードのみを保管するようにしました。(Xiao Meng)
       </para>

       <para>
<!--
        This greatly reduces the size of hash indexes for long indexed
        values, improving performance.
-->
これによりインデックス対象の列が長い場合ハッシュインデックスのサイズが大きく減少し、性能が向上しました。
       </para>
      </listitem>

      <listitem>
       <para>
<!--
        Implement fast update option for GIN indexes (Teodor, Oleg)
-->
GINインデックスにおける高速更新オプションを実装しました。(Teodor、Oleg)
       </para>

       <para>
<!--
        This option greatly improves update speed at a small penalty in search
        speed.
-->
このオプションは大きく更新速度を向上しますが、検索速度に小さな影響が現れます。
       </para>
      </listitem>

      <listitem>
       <para>
<!--
        <literal>xxx_pattern_ops</> indexes can now be used for simple
        equality comparisons, not only for <literal>LIKE</> (Tom)
-->
<literal>xxx_pattern_ops</>インデックスが<literal>LIKE</>だけではなく、単純な等価演算子でも使用できるようになりました。(Tom)
       </para>
      </listitem>

     </itemizedlist>

    </sect4>

    <sect4>
<!--
     <title>Full Text Indexes</title>
-->
     <title>全文検索</title>
     <itemizedlist>

      <listitem>
       <para>
<!--
        Remove the requirement to use <literal>@@@</> when doing
        <acronym>GIN</> weighted lookups on full text indexes (Tom, Teodor)
-->
<acronym>GIN</>重みづけ検索を全文検索インデックスに対して行う際、<literal>@@@</>を使用する必要性をなくしました。(Tom、Teodor)
       </para>

       <para>
<!--
        The normal <literal>@@</> text search operator can be used
        instead.
-->
通常の<literal>@@</>テキスト検索演算子を代わりに使用することができます。
       </para>
      </listitem>

      <listitem>
       <para>
<!--
        Add an optimizer selectivity function for <literal>@@</> text
        search operations (Jan Urbanski)
-->
<literal>@@</>テキスト検索操作用のオプティマイザの選択性関数を追加しました。(Jan Urbanski)
       </para>
      </listitem>

      <listitem>
       <para>
<!--
        Allow prefix matching in full text searches (Teodor Sigaev,
        Oleg Bartunov)
-->
全文検索において前方一致が可能になりました。(Teodor Sigaev、Oleg Bartunov)
       </para>
      </listitem>

      <listitem>
       <para>
<!--
        Support multi-column <acronym>GIN</> indexes (Teodor Sigaev)
-->
複数列に対する<acronym>GIN</>インデックスをサポートします。(Teodor Sigaev)
       </para>
      </listitem>

      <listitem>
       <para>
<!--
        Improve support for Nepali language and Devanagari alphabet (Teodor)
-->
ネパール語とヒンディーアルファベットのサポートを改良しました。(Teodor)
       </para>
      </listitem>

     </itemizedlist>

    </sect4>

    <sect4>
     <title><command>VACUUM</></title>
     <itemizedlist>

      <listitem>
       <para>
<!--
        Track free space in separate per-relation <quote>fork</> files (Heikki)
-->
独立したリレーション単位の<quote>フォーク</>ファイル内で空き領域を追跡します。(Heikki)
       </para>

       <para>
<!--
        Free space discovered by <command>VACUUM</> is now recorded in
        <filename>*_fsm</> files, rather than in a fixed-sized shared memory
        area.  The <varname>max_fsm_pages</> and <varname>max_fsm_relations</>
        settings have been removed, greatly simplifying administration of
        free space management.
-->
<command>VACUUM</>で見つかった空き領域は、固定長の共有メモリ領域ではなく<filename>*_fsm</>ファイルに記録されるようになりました。
<varname>max_fsm_pages</>と<varname>max_fsm_relations</>設定は削除され、空き領域管理の管理作業を大きく簡易化しました。
       </para>
      </listitem>

      <listitem>
       <para>
<!--
        Add a visibility map to track pages that do not require
        vacuuming (Heikki)
-->
バキューム処理を必要としないページを追跡する可視性マップを追加しました。(Heikki)
       </para>

       <para>
<!--
        This allows <command>VACUUM</> to avoid scanning all of
        a table when only a portion of the table needs vacuuming.
        The visibility map is stored in per-relation <quote>fork</> files.
-->
これにより、テーブルのごく一部のみがバキューム処理を必要とする場合に、<command>VACUUM</>がテーブルすべてを走査することを防ぐことができます。
可視性マップはリレーション単位の<quote>フォーク</>ファイル内に保管されます。
       </para>
      </listitem>

      <listitem>
       <para>
<!--
        Add <varname>vacuum_freeze_table_age</> parameter to control
        when <command>VACUUM</> should ignore the visibility map and
        do a full table scan to freeze tuples (Heikki)
-->
<command>VACUUM</>が可視性マップを無視し、そしてタプルを凍結するためにテーブル全体に対して行われなければならないタイミングを制御する<varname>vacuum_freeze_table_age</>パラメータを追加しました。(Heikki)
       </para>
      </listitem>

      <listitem>
       <para>
<!--
        Track transaction snapshots more carefully (Alvaro)
-->
トランザクションスナップショットをより入念に追跡します。(Alvaro)
       </para>

       <para>
<!--
        This improves <command>VACUUM</>'s ability to reclaim space
        in the presence of long-running transactions.
-->
これは、長期のトランザクションが存在する領域を回収する、<command>VACUUM</>能力を向上します。
       </para>
      </listitem>

      <listitem>
       <para>
<!--
        Add ability to specify per-relation autovacuum and <acronym>TOAST</>
        parameters in <command>CREATE TABLE</> (Alvaro, Euler Taveira de
        Oliveira)
-->
リレーション単位の自動バキュームの指定する機能と<command>CREATE TABLE</>内で<acronym>TOAST</>パラメータを指定する機能を追加しました。(Alvaro、Euler Taveira de Oliveira)
       </para>

       <para>
<!--
        Autovacuum options used to be stored in a system table.
-->
自動バキュームオプションはシステムテーブル内に保管するために使用されます。
       </para>
      </listitem>

      <listitem>
       <para>
<!--
        Add <literal>&#045;-freeze</> option to <application>vacuumdb</>
        (Bruce)
-->
<application>vacuumdb</>に<literal>--freeze</>オプションを追加しました。(Bruce)
       </para>
      </listitem>

     </itemizedlist>

    </sect4>

   </sect3>

   <sect3>
<!--
    <title>Data Types</title>
-->
    <title>データ型</title>
    <itemizedlist>

     <listitem>
      <para>
<!--
       Add a <literal>CaseSensitive</> option for text search synonym
       dictionaries (Simon)
-->
全文検索類義語辞書用に<literal>CaseSensitive</>オプションを追加しました。(Simon)
      </para>
     </listitem>

     <listitem>
      <para>
<!--
       Improve the precision of <type>NUMERIC</> division (Tom)
-->
<type>NUMERIC</>除算の精度を改良しました。(Tom)
      </para>
     </listitem>

     <listitem>
      <para>
<!--
       Add basic arithmetic operators for <type>int2</> with <type>int8</>
       (Tom)
-->
<type>int2</>に<type>int8</>を使用した基本算術演算子を追加しました。(Tom)
      </para>

      <para>
<!--
       This eliminates the need for explicit casting in some situations.
-->
これは、一部の状況における明示的なキャストの必要性を除去します。
      </para>
     </listitem>

     <listitem>
      <para>
<!--
       Allow <type>UUID</> input to accept an optional hyphen after
       every fourth digit (Robert Haas)
-->
<type>UUID</>の入力にて4桁ごとに省略可能なハイフンが受け付けられるようになりました。(Robert Haas)
      </para>
     </listitem>

     <listitem>
      <para>
<!--
       Allow <literal>on</>/<literal>off</> as input for the boolean data type
       (Itagaki Takahiro)
-->
論理データ型の入力として<literal>on</>/<literal>off</>を可能としました。(Itagaki Takahiro)
      </para>
     </listitem>

     <listitem>
      <para>
<!--
       Allow spaces around <literal>NaN</> in the input string for
       type <type>numeric</> (Sam Mason)
-->
<type>numeric</>型の入力文字列において<literal>NaN</>の前後の空白を許可します。(Sam Mason)
      </para>
     </listitem>

    </itemizedlist>

    <sect4>
<!--
     <title>Temporal Data Types</title>
-->
     <title>時間に関するデータ型</title>
     <itemizedlist>

      <listitem>
       <para>
<!--
        Reject year <literal>0 BC</> and years <literal>000</> and
        <literal>0000</> (Tom)
-->
<literal>0 BC</>や<literal>000</>、<literal>0000</>という年を拒絶します。(Tom)
       </para>

       <para>
<!--
        Previously these were interpreted as <literal>1 BC</>.
        (Note: years <literal>0</> and <literal>00</> are still assumed to be
        the year 2000.)
-->
これまでは、これらは<literal>1 BC</>として解釈されました。
（注意：<literal>0</>および <literal>00</>という年はまだ2000年であると仮定されます。）
       </para>
      </listitem>

      <listitem>
       <para>
<!--
        Include <literal>SGT</> (Singapore time) in the default list of
        known time zone abbreviations (Tom)
-->
デフォルトの既知の時間帯省略形リストに<literal>SGT</>（シンガポール時間）を含めました。(Tom)
       </para>
      </listitem>

      <listitem>
       <para>
<!--
        Support <literal>infinity</> and <literal>-infinity</> as
        values of type <type>date</> (Tom)
-->
<type>date</>型の値として<literal>infinity</>および<literal>-infinity</>をサポートします。(Tom)
       </para>
      </listitem>

      <listitem>
       <para>
<!--
        Make parsing of <type>interval</> literals more standard-compliant
        (Tom, Ron Mayer)
-->
<type>interval</>リテラルの解析をより標準に近づけました。(Tom、Ron Mayer)
       </para>

       <para>
<!--
        For example, <literal>INTERVAL '1' YEAR</> now does what it's
        supposed to.
-->
例えば<literal>INTERVAL '1' YEAR</>は想定通りになりました。
       </para>
      </listitem>

      <listitem>
       <para>
<!--
        Allow <type>interval</> fractional-seconds precision to be specified
        after the <literal>second</> keyword, for <acronym>SQL</> standard
        compliance (Tom)
-->
標準<acronym>SQL</>に従うために、<type>interval</>の秒の端数に関する精度を<literal>second</>キーワードの後に指定できるようにしました。(Tom)
       </para>

       <para>
<!--
        Formerly the precision had to be specified after the keyword
        <type>interval</>.  (For backwards compatibility, this syntax is still
        supported, though deprecated.)  Data type definitions will now be
        output using the standard format.
-->
これまでは、この精度は<type>interval</>キーワードの後に指定する必要がありました。
（後方互換性のためこの構文はまだサポートされますが、廃止予定です。）
データ型の定義は標準の書式を使用して出力されるようになりました。
       </para>
      </listitem>

      <listitem>
       <para>
<!--
        Support the <acronym>IS0 8601</> <type>interval</> syntax (Ron
        Mayer, Kevin Grittner)
-->
<acronym>IS0 8601</> <type>interval</>構文をサポートします。(Ron Mayer、Kevin Grittner)
       </para>

       <para>
<!--
        For example, <literal>INTERVAL 'P1Y2M3DT4H5M6.7S'</> is now
        supported.
-->
例えば、<literal>INTERVAL 'P1Y2M3DT4H5M6.7S'</>がサポートされるようになりました。
       </para>
      </listitem>

      <listitem>
       <para>
<!--
        Add <varname>IntervalStyle</> parameter
        which controls how <type>interval</> values are output (Ron Mayer)
-->
<type>interval</>値の出力方法を制御する<varname>IntervalStyle</>パラメータを追加しました。(Ron Mayer)
       </para>

       <para>
<!--
        Valid values are:  <literal>postgres</>, <literal>postgres_verbose</>,
        <literal>sql_standard</>, <literal>iso_8601</>.  This setting also
        controls the handling of negative <type>interval</> input when only
        some fields have positive/negative designations.
-->
有効な値は、<literal>postgres</>、<literal>postgres_verbose</>、<literal>sql_standard</>、<literal>iso_8601</>です。
この設定はまた、一部のフィールドのみが正または負の指定を持つ場合の、負の<type>interval</>の取り扱い方法を制御します。
       </para>
      </listitem>

      <listitem>
       <para>
<!--
        Improve consistency of handling of fractional seconds in
        <type>timestamp</> and <type>interval</> output (Ron Mayer)
-->
<type>timestamp</>および<type>interval</>出力における秒の端数の取扱いの一貫性を改良しました。 (Ron Mayer)
       </para>
      </listitem>

     </itemizedlist>

    </sect4>

    <sect4>
<!--
     <title>Arrays</title>
-->
     <title>配列</title>
     <itemizedlist>

      <listitem>
       <para>
<!--
        Improve the handling of casts applied to <literal>ARRAY[]</>
        constructs, such as <literal>ARRAY[...]::integer[]</>
        (Brendan Jurd)
-->
<literal>ARRAY[...]::integer[]</>など<literal>ARRAY[]</>式に適用されるキャストの扱いを改良しました。(Brendan Jurd)
       </para>

       <para>
<!--
        Formerly <productname>PostgreSQL</> attempted to determine a data type
        for the <literal>ARRAY[]</> construct without reference to the ensuing
        cast.  This could fail unnecessarily in many cases, in particular when
        the <literal>ARRAY[]</> construct was empty or contained only
        ambiguous entries such as <literal>NULL</>.  Now the cast is consulted
        to determine the type that the array elements must be.
-->
これまでの<productname>PostgreSQL</>は、その後に続くキャストを参照することなく、<literal>ARRAY[]</>式のデータ型を決定しようと試みました。
これは多くの場合、特に<literal>ARRAY[]</>式が空または<literal>NULL</>などの曖昧な項目しか含まないような場合で不要に失敗することがあり得ました。
配列要素が必要とする型を決定する時にキャストが考慮されるようになりました。
       </para>
      </listitem>

      <listitem>
       <para>
<!--
        Make <acronym>SQL</>-syntax <type>ARRAY</> dimensions optional
        to match the <acronym>SQL</> standard (Peter)
-->
標準<acronym>SQL</>に一致させるため、<type>ARRAY</>次元の<acronym>SQL</>構文を省略可能にしました。(Peter)
       </para>
      </listitem>

      <listitem>
       <para>
<!--
        Add <function>array_ndims()</> to return the number
        of dimensions of an array (Robert Haas)
-->
配列次元数を返す<function>array_ndims()</>を追加しました。(Robert Haas)
       </para>
      </listitem>

      <listitem>
       <para>
<!--
        Add <function>array_length()</> to return the length
        of an array for a specified dimension (Jim Nasby, Robert
        Haas, Peter Eisentraut)
-->
配列の指定次元の長さを返す <function>array_length()</>を追加しました。(Jim Nasby、Robert Haas、Peter Eisentraut)
       </para>
      </listitem>

      <listitem>
       <para>
<!--
        Add aggregate function <function>array_agg()</>, which
        returns all aggregated values as a single array (Robert Haas,
        Jeff Davis, Peter)
-->
すべての集約した値を単一の配列として返す<function>array_agg()</>集約関数を追加しました。(Robert Haas、Jeff Davis、Peter)
       </para>
      </listitem>

      <listitem>
       <para>
<!--
        Add <function>unnest()</>, which converts an array to
        individual row values (Tom)
-->
配列を個々の行値に変換する<function>unnest()</>を追加しました。(Tom)
       </para>

       <para>
<!--
        This is the opposite of <function>array_agg()</>.
-->
これは<function>array_agg()</>の反対です。
       </para>
      </listitem>

      <listitem>
       <para>
<!--
        Add <function>array_fill()</> to create arrays initialized with
        a value (Pavel Stehule)
-->
初期値を持つ配列を作成する<function>array_fill()</>を追加しました。(Pavel Stehule)
       </para>
      </listitem>

      <listitem>
       <para>
<!--
        Add <function>generate_subscripts()</> to simplify generating
        the range of an array's subscripts (Pavel Stehule)
-->
配列の添え字範囲を簡単に生成する<function>generate_subscripts()</>を追加しました。(Pavel Stehule)
       </para>
      </listitem>

     </itemizedlist>

    </sect4>

    <sect4>
<!--
     <title>Wide-Value Storage (<acronym>TOAST</>)</title>
-->
     <title>大規模値の格納（<acronym>TOAST</>）</title>
     <itemizedlist>

      <listitem>
       <para>
<!--
        Consider <acronym>TOAST</> compression on values as short as
        32 bytes (previously 256 bytes) (Greg Stark)
-->
値に対する<acronym>TOAST</>圧縮は32バイト程度とみなします（これまでは256バイト）。(Greg Stark)
       </para>
      </listitem>

      <listitem>
       <para>
<!--
        Require 25% minimum space savings before using <acronym>TOAST</>
        compression (previously 20% for small values and any-savings-at-all
        for large values) (Greg)
-->
<acronym>TOAST</>圧縮を使用する前に空き領域が最低25%必要です。
（これまでは小規模値では20%、大規模値ではその規模程度が必要でした。）(Greg)
       </para>
      </listitem>

      <listitem>
       <para>
<!--
        Improve <acronym>TOAST</> heuristics for rows that have a mix of large
        and small toastable fields, so that we prefer to push large values out
        of line and don't compress small values unnecessarily (Greg、Tom)
-->
TOAST可能なフィールドが大規模フィールドと小規模フィールドとが混在する行に対して、大規模値を優先して行外に押し出し、小規模な値を不要に圧縮することを防ぐことができるように、<acronym>TOAST</>の発見的処理過程を改良しました。
       </para>
      </listitem>

     </itemizedlist>

    </sect4>

   </sect3>

   <sect3>
<!--
    <title>Functions</title>
-->
    <title>関数</title>
    <itemizedlist>

     <listitem>
      <para>
<!--
       Document that <function>setseed()</> allows values from
       <literal>-1</> to <literal>1</> (not just <literal>0</> to
       <literal>1</>), and enforce the valid range (Kris Jurka)
-->
<function>setseed()</>が<literal>-1</>から<literal>1</>までの値（<literal>0</>から<literal>1</>ではありません）を受け付けられることを文書化し、そしてその有効範囲を強制するようにしました。(Kris Jurka)
      </para>
     </listitem>

     <listitem>
      <para>
<!--
       Add server-side function <function>lo_import(filename, oid)</>
       (Tatsuo)
-->
<function>lo_import(filename, oid)</>サーバサイド関数を追加しました。(Tatsuo)
      </para>
     </listitem>

     <listitem>
      <para>
<!--
       Add <function>quote_nullable()</>, which behaves like
       <function>quote_literal()</> but returns the string <literal>NULL</> for
       a null argument (Brendan Jurd)
-->
<function>quote_nullable()</>を追加しました。
この動作は<function>quote_literal()</>と似ていますが、引数NULLに対して文字列<literal>NULL</>を返します。(Brendan Jurd)
      </para>
     </listitem>

     <listitem>
      <para>
<!--
       Improve full text search <function>headline()</> function to
       allow extracting several fragments of text (Sushant Sinha)
-->
複数のテキスト断片を抽出できるように全文検索<function>headline()</>関数を改良しました。(Sushant Sinha)
      </para>
     </listitem>

     <listitem>
      <para>
<!--
       Add <function>suppress_redundant_updates_trigger()</> trigger
       function to avoid overhead for non-data-changing updates (Andrew)
-->
データの変更がない更新に対するオーバーヘッドを防止するための<function>suppress_redundant_updates_trigger()</>トリガ関数を追加しました。(Andrew)
      </para>
     </listitem>

     <listitem>
      <para>
<!--
       Add <function>div(numeric, numeric)</> to perform <type>numeric</>
       division without rounding (Tom)
-->
<type>numeric</>除算を丸めなく実行する<function>div(numeric, numeric)</>を追加しました。(Tom)
      </para>
     </listitem>

     <listitem>
      <para>
<!--
       Add <type>timestamp</> and <type>timestamptz</> versions of
       <function>generate_series()</> (Hitoshi Harada)
-->
<function>generate_series()</>の<type>timestamp</>版と<type>timestamptz</>版を追加しました。(Hitoshi Harada)
      </para>
     </listitem>

    </itemizedlist>

    <sect4>
<!--
     <title>Object Information Functions</title>
-->
     <title>オブジェクト情報関数</title>
     <itemizedlist>

      <listitem>
       <para>
<!--
        Implement <function>current_query()</> for use by functions
        that need to know the currently running query (Tomas Doran)
-->
現在実行中の問い合わせを知る必要がある関数による使用を目的とした<function>current_query()</>を実装しました。(Tomas Doran)
       </para>
      </listitem>

      <listitem>
       <para>
<!--
        Add <function>pg_get_keywords()</> to return a list of the
        parser keywords (Dave Page)
-->
パーサのキーワードのリストを返す<function>pg_get_keywords()</>を追加しました。(Dave Page)
       </para>
      </listitem>

      <listitem>
       <para>
<!--
        Add <function>pg_get_functiondef()</> to see a function's
        definition (Abhijit Menon-Sen)
-->
関数定義を見るための<function>pg_get_functiondef()</>を追加しました。(Abhijit Menon-Sen)
       </para>
      </listitem>

      <listitem>
       <para>
<!--
        Allow the second argument of <function>pg_get_expr()</> to be zero
        when deparsing an expression that does not contain variables (Tom)
-->
変数を含まない式のデパース時に<function>pg_get_expr()</>2番目の引数をゼロにすることができます。
       </para>
      </listitem>

      <listitem>
       <para>
<!--
        Modify <function>pg_relation_size()</> to use <literal>regclass</>
        (Heikki)
-->
<function>pg_relation_size()</>が<literal>regclass</>を使用するように変更しました。(Heikki)
       </para>

       <para>
<!--
        <function>pg_relation_size(data_type_name)</> no longer works.
-->
<function>pg_relation_size(data_type_name)</>は動作しなくなりました。
       </para>
      </listitem>

      <listitem>
       <para>
<!--
        Add <literal>boot_val</> and <literal>reset_val</> columns to
        <literal>pg_settings</> output (Greg Smith)
-->
<literal>pg_settings</>の出力に<literal>boot_val</>列と<literal>reset_val</>列を追加しました。(Greg Smith)
       </para>
      </listitem>

      <listitem>
       <para>
<!--
        Add source file name and line number columns to
        <literal>pg_settings</> output for variables set in a configuration
        file (Magnus, Alvaro)
-->
設定ファイル内の変数集合のために、<literal>pg_settings</>の出力にソースファイル名と行番号列を追加しました。(Magnus、Alvaro)
       </para>

       <para>
<!--
        For security reasons, these columns are only visible to superusers.
-->
セキュリティ上の理由により、これらの列はスーパーユーザのみが参照することができます。
       </para>
      </listitem>

      <listitem>
       <para>
<!--
        Add support for <varname>CURRENT_CATALOG</>,
        <varname>CURRENT_SCHEMA</>, <varname>SET CATALOG</>, <varname>SET
        SCHEMA</> (Peter)
-->
<varname>CURRENT_CATALOG</>、<varname>CURRENT_SCHEMA</>、<varname>SET CATALOG</>、<varname>SET SCHEMA</>のサポートを追加しました。(Peter)
       </para>

       <para>
<!--
        These provide <acronym>SQL</>-standard syntax for existing features.
-->
これらは既存の機能に対して標準<acronym>SQL</>構文を提供します。
       </para>
      </listitem>

      <listitem>
       <para>
<!--
        Add <function>pg_typeof()</> which returns the data type
        of any value (Brendan Jurd)
-->
任意の値のデータ型を返す<function>pg_typeof()</>を追加しました。(Brendan Jurd)
       </para>
      </listitem>

      <listitem>
       <para>
<!--
        Make <function>version()</> return information about whether
        the server is a 32- or 64-bit binary (Bruce)
-->
<function>version()</>は、サーバが32ビットバイナリか64ビットバイナリかについての情報を返すようにしました。(Bruce)
       </para>
      </listitem>

      <listitem>
       <para>
<!--
        Fix the behavior of information schema columns
        <structfield>is_insertable_into</> and <structfield>is_updatable</> to
        be consistent (Peter)
-->
情報スキーマの列<structfield>is_insertable_into</>と<structfield>is_updatable</>が一貫性を持つ動作をするよう修正しました。(Peter)
       </para>
      </listitem>

      <listitem>
       <para>
<!--
        Improve the behavior of information schema
        <structfield>datetime_precision</> columns (Peter)
-->
情報スキーマの<structfield>datetime_precision</>列の動作を改良しました。 (Peter)
       </para>

       <para>
<!--
        These columns now show zero for <type>date</> columns, and 6
        (the default precision) for <type>time</>, <type>timestamp</>, and
        <type>interval</> without a declared precision, rather than showing
        null as formerly.
-->
これらの列は<type>date</>列ではゼロを、<type>time</>、<type>timestamp</>、精度宣言がない<type>interval</>では6（デフォルト精度）を表示するようになりました。
これまではNULLを表示していました。
       </para>
      </listitem>

      <listitem>
       <para>
<!--
        Convert remaining builtin set-returning functions to use
        <literal>OUT</> parameters (Jaime Casanova)
-->
残りの集合を返す組み込み関数が<literal>OUT</>パラメータを使用するように変換しました。(Jaime Casanova)
       </para>

       <para>
<!--
        This makes it possible to call these functions without specifying
        a column list:  <function>pg_show_all_settings()</>,
        <function>pg_lock_status()</>, <function>pg_prepared_xact()</>,
        <function>pg_prepared_statement()</>, <function>pg_cursor()</>
-->
これにより次の関数を列リストの指定を行わずに呼び出すことができるようになります。
<function>pg_show_all_settings()</>、<function>pg_lock_status()</>、<function>pg_prepared_xact()</>、<function>pg_prepared_statement()</>、<function>pg_cursor()</>
       </para>
      </listitem>

      <listitem>
       <para>
<!--
        Make <function>pg_*_is_visible()</> and
        <function>has_*_privilege()</> functions return <literal>NULL</>
        for invalid OIDs, rather than reporting an error (Tom)
-->
<function>pg_*_is_visible()</>および<function>has_*_privilege()</>関数が無効なOIDに対して、エラーとならずに<literal>NULL</>を返すようにしました。(Tom)
       </para>
      </listitem>

      <listitem>
       <para>
<!--
        Extend <function>has_*_privilege()</> functions to allow inquiring
        about the OR of multiple privileges in one call (Stephen
        Frost, Tom)
-->
1度の呼び出しで複数の権限の論理和を調査できるように<function>has_*_privilege()</>関数を拡張しました。(Stephen Frost、Tom)
       </para>
      </listitem>

      <listitem>
       <para>
<!--
        Add <function>has_column_privilege()</> and
        <function>has_any_column_privilege()</> functions (Stephen
        Frost, Tom)
-->
<function>has_column_privilege()</>および<function>has_any_column_privilege()</>関数を追加しました。(Stephen Frost、Tom)
       </para>
      </listitem>

     </itemizedlist>

    </sect4>

    <sect4>
<!--
     <title>Function Creation</title>
-->
     <title>関数作成</title>
     <itemizedlist>

      <listitem>
       <para>
<!--
        Support variadic functions (functions with a variable number
        of arguments) (Pavel Stehule)
-->
可変長引数の関数（引数の数が変動する関数）をサポートします。(Pavel Stehule)
       </para>

       <para>
<!--
        Only trailing arguments can be optional, and they all must be
        of the same data type.
-->
終端までの引数のみを省略可能とすることができます。
またこれらはすべて同じデータ型でなければなりません。
       </para>
      </listitem>

      <listitem>
       <para>
<!--
        Support default values for function arguments (Pavel Stehule)
-->
関数引数のデフォルト値をサポートします。(Pavel Stehule)
       </para>
      </listitem>

      <listitem>
       <para>
<!--
        Add <command>CREATE FUNCTION ... RETURNS TABLE</> clause (Pavel
        Stehule)
-->
<command>CREATE FUNCTION ... RETURNS TABLE</>句を追加しました。(Pavel Stehule)
       </para>
      </listitem>

      <listitem>
       <para>
<!--
        Allow <acronym>SQL</>-language functions to return the output
        of an <command>INSERT</>/<command>UPDATE</>/<command>DELETE</>
        <literal>RETURNING</> clause (Tom)
-->
<acronym>SQL</>言語関数が<command>INSERT</>/<command>UPDATE</>/<command>DELETE</> <literal>RETURNING</>句の出力を返すことができます。(Tom)
       </para>
      </listitem>

     </itemizedlist>

    </sect4>

    <sect4>
<!--
     <title>PL/pgSQL Server-Side Language</title>
-->
     <title>PL/pgSQLサーバサイド言語</title>
     <itemizedlist>

      <listitem>
       <para>
<!--
        Support <literal>EXECUTE USING</> for easier insertion of data
        values into a dynamic query string (Pavel Stehule)
-->
より簡単に動的問い合わせ文字列にデータを挿入するための<literal>EXECUTE USING</>をサポートします。(Pavel Stehule)
       </para>
      </listitem>

      <listitem>
       <para>
<!--
        Allow looping over the results of a cursor using a <literal>FOR</>
        loop (Pavel Stehule)
-->
<literal>FOR</>ループを使用するカーソルの結果全体を繰り返すことが可能になりました。(Pavel Stehule)
       </para>
      </listitem>

      <listitem>
       <para>
<!--
        Support <literal>RETURN QUERY EXECUTE</> (Pavel
        Stehule)
-->
<literal>RETURN QUERY EXECUTE</>をサポートします。(Pavel Stehule)
       </para>
      </listitem>

      <listitem>
       <para>
<!--
        Improve the <literal>RAISE</> command (Pavel Stehule)
-->
<literal>RAISE</>コマンドを改良しました。(Pavel Stehule)

        <itemizedlist>
         <listitem>
          <para>
<!--
           Support <literal>DETAIL</> and <literal>HINT</> fields
-->
<literal>DETAIL</>および<literal>HINT</>フィールドをサポートします。
          </para>
         </listitem>
         <listitem>
          <para>
<!--
           Support specification of the <literal>SQLSTATE</> error code
-->
<literal>SQLSTATE</>エラーコードの指定をサポートします。
          </para>
         </listitem>
         <listitem>
          <para>
<!--
           Support an exception name parameter
-->
例外名パラメータをサポートします。
          </para>
         </listitem>
         <listitem>
          <para>
<!--
           Allow <literal>RAISE</> without parameters in an exception
           block to re-throw the current error
-->
そこで起こったエラーを再発行できるように例外ブロックにおいてパラメータ無しの<literal>RAISE</>を可能としました。
          </para>
         </listitem>
        </itemizedlist>
       </para>
      </listitem>

      <listitem>
       <para>
<!--
        Allow specification of <varname>SQLSTATE</> codes
        in <literal>EXCEPTION</> lists (Pavel Stehule)
-->
<literal>EXCEPTION</>リスト内で<varname>SQLSTATE</>コードの指定を可能としました。(Pavel Stehule)
       </para>

       <para>
<!--
        This is useful for handling custom <varname>SQLSTATE</> codes.
-->
これは独自の<varname>SQLSTATE</>コードを扱う際に有用です。
       </para>
      </listitem>

      <listitem>
       <para>
<!--
        Support the <literal>CASE</> statement (Pavel Stehule)
-->
<literal>CASE</>文をサポートします。(Pavel Stehule)
       </para>
      </listitem>

      <listitem>
       <para>
<!--
        Make <command>RETURN QUERY</> set the special <literal>FOUND</> and
        <command>GET DIAGNOSTICS</> <literal>ROW_COUNT</> variables
        (Pavel Stehule)
-->
<command>RETURN QUERY</>が特殊な<literal>FOUND</>と<command>GET DIAGNOSTICS</> <literal>ROW_COUNT</>変数を設定するようにしました。(Pavel Stehule)
       </para>
      </listitem>

      <listitem>
       <para>
<!--
        Make <command>FETCH</> and <command>MOVE</> set the
        <command>GET DIAGNOSTICS</> <literal>ROW_COUNT</> variable
        (Andrew Gierth)
-->
<command>FETCH</>および<command>MOVE</>が<command>GET DIAGNOSTICS</> <literal>ROW_COUNT</>変数を設定するようにしました。(Andrew Gierth)
       </para>
      </listitem>

      <listitem>
       <para>
<!--
        Make <command>EXIT</> without a label always exit the innermost
        loop (Tom)
-->
ラベル無しの<command>EXIT</>が常にもっとも内側のループを抜けるようにしました。(Tom)
       </para>

       <para>
<!--
        Formerly, if there were a <literal>BEGIN</> block more closely nested
        than any loop, it would exit that block instead.  The new behavior
        matches Oracle(TM) and is also what was previously stated by our own
        documentation.
-->
これまでは、他のループよりも入れ子に最も近い<literal>BEGIN</>ブロックが存在すると、そのブロックが代わりに終了します。
新しい動作はOracle(TM)と一致するもので、かつ、これまで文書で説明していたものです。
       </para>
      </listitem>

      <listitem>
       <para>
<!--
        Make processing of string literals and nested block comments
        match the main SQL parser's processing (Tom)
-->
文字列リテラルと入れ子状ブロックのコメントの処理が主SQLパーサの処理と一致するようにしました。(Tom)
       </para>

       <para>
<!--
        In particular, the format string in <command>RAISE</> now works
        the same as any other string literal, including being subject
        to <varname>standard_conforming_strings</>.  This change also
        fixes other cases in which valid commands would fail when
        <varname>standard_conforming_strings</> is on.
-->
具体的には、<command>RAISE</>内の書式文字列が、<varname>standard_conforming_strings</>に従うようになることを含め、他の文字列リテラルと同じように動作するようになりました。
またこの変更は、<varname>standard_conforming_strings</>が有効な場合に有効なコマンドが失敗するといった他の問題も修正します。
       </para>
      </listitem>

      <listitem>
       <para>
<!--
        Avoid memory leakage when the same function is called at varying
        exception-block nesting depths (Tom)
-->
入れ子状の例外ブロックの深さが異なる場所で、同一関数が呼び出された時のメモリリークを防止します。(Tom)
       </para>
      </listitem>

     </itemizedlist>

    </sect4>

   </sect3>

   <sect3>
<!--
    <title>Client Applications</title>
-->
    <title>クライアントアプリケーション</title>

    <itemizedlist>

     <listitem>
      <para>
<!--
       Fix <literal>pg_ctl restart</> to preserve command-line arguments
       (Bruce)
-->
<literal>pg_ctl restart</>がコマンドライン引数を保持するよう修正しました。(Bruce)
      </para>
     </listitem>

     <listitem>
      <para>
<!--
       Add <literal>-w</>/<literal>&#045;-no-password</> option that
       prevents password prompting in all utilities that have a
       <literal>-W</>/<literal>&#045;-password</> option (Peter)
-->
<literal>-W</>/<literal>--password</>オプションを持つすべてのユーティリティにおいて、パスワードプロンプト表示を防止する<literal>-w</>/<literal>--no-password</>オプションを追加しました。(Peter)
      </para>
     </listitem>

     <listitem>
      <para>
<!--
       Remove <option>-q</> (quiet) option of <application>createdb</>,
       <application>createuser</>, <application>dropdb</>,
       <application>dropuser</> (Peter)
-->
<application>createdb</>、<application>createuser</>、<application>dropdb</>、<application>dropuser</>の<option>-q</>（メッセージ無し）オプションを削除しました。(Peter)
      </para>

      <para>
<!--
       These options have had no effect since <productname>PostgreSQL</>
       8.3.
-->
これらのオプションは<productname>PostgreSQL</> 8.3から効果がないものでした。
      </para>
     </listitem>

    </itemizedlist>

    <sect4>
     <title><application>psql</></title>
     <itemizedlist>

      <listitem>
       <para>
<!--
        Remove verbose startup banner; now just suggest <literal>help</>
        (Joshua Drake)
-->
起動時の冗長なバナーを除去しました。単に<literal>help</>を勧めるだけのものになりました。(Joshua Drake)
       </para>
      </listitem>

      <listitem>
       <para>
<!--
        Make <literal>help</> show common backslash commands (Greg
        Sabino Mullane)
-->
<literal>help</>が一般的なバックスラッシュコマンドを表示するようにしました。(Greg Sabino Mullane)
       </para>
      </listitem>

      <listitem>
       <para>
<!--
        Add <literal>\pset format wrapped</> mode to wrap output to the
        screen width, or file/pipe output too if <literal>\pset columns</>
        is set (Bryce Nesbitt)
-->
画面幅に合わせて出力を、または、<literal>\pset columns</>が設定された場合はファイルもしくはパイプへの出力も改行する、<literal>\pset format wrapped</>モードを追加しました。(Bryce Nesbitt)
       </para>
      </listitem>

      <listitem>
       <para>
<!--
        Allow all supported spellings of boolean values in <command>\pset</>,
        rather than just <literal>on</> and <literal>off</> (Bruce)
-->
<command>\pset</>内で<literal>on</>および<literal>off</>だけでなく、サポートされるすべての論理型の値の綴りが利用できるようにしました。(Bruce)
       </para>

       <para>
<!--
        Formerly, any string other than <quote>off</> was silently taken
        to mean <literal>true</>.  <application>psql</> will now complain
        about unrecognized spellings (but still take them as <literal>true</>).
-->
これまでは、<quote>off</>以外の文字列は警告なく<literal>true</>を意味するものと解釈されていました。
<application>psql</>は認識できない綴りについて警告を出すようになりました（ただしまだ<literal>true</>と解釈されます）。
       </para>
      </listitem>

      <listitem>
       <para>
<!--
        Use the pager for wide output (Bruce)
-->
幅が広い出力の際にページャを使用します。(Bruce)
       </para>
      </listitem>

      <listitem>
       <para>
<!--
        Require a space between a one-letter backslash command and its first
        argument (Bernd Helmle)
-->
一文字のバックスラッシュコマンドと最初の引数との間に空白を要求します。(Bernd Helmle)
       </para>

       <para>
<!--
        This removes a historical source of ambiguity.
-->
これにより歴史的なあいまいさの根源がなくなりました。
       </para>
      </listitem>

      <listitem>
       <para>
<!--
        Improve tab completion support for schema-qualified and
        quoted identifiers (Greg Sabino Mullane)
-->
スキーマ修飾および引用符付きの識別子に対するタブ補間サポートを改良しました。(Greg Sabino Mullane)
       </para>
      </listitem>

      <listitem>
       <para>
<!--
        Add optional <literal>on</>/<literal>off</> argument for
        <command>\timing</> (David Fetter)
-->
<command>\timing</>に省略可能な<literal>on</>/<literal>off</>引数を追加しました。(David Fetter)
       </para>
      </listitem>

      <listitem>
       <para>
<!--
        Display access control rights on multiple lines (Brendan
        Jurd, Andreas Scherbaum)
-->
複数行に渡ってアクセス制御権限を表示します。(Brendan Jurd、Andreas Scherbaum)
       </para>
      </listitem>

      <listitem>
       <para>
<!--
        Make <command>\l</> show database access privileges (Andrew Gilligan)
-->
<command>\l</>がデータベースアクセス権限を表示するようにしました。(Andrew Gilligan)
       </para>
      </listitem>

      <listitem>
       <para>
<!--
        Make <command>\l+</> show database sizes, if permissions
        allow (Andrew Gilligan)
-->
権限がある場合<command>\l+</>がデータベース容量を表示するようにしました。(Andrew Gilligan)
       </para>
      </listitem>

      <listitem>
       <para>
<!--
        Add the <command>\ef</> command to edit function definitions
        (Abhijit Menon-Sen)
-->
関数定義を編集するための<command>\ef</>コマンドを追加しました。 (Abhijit Menon-Sen)
       </para>
      </listitem>

     </itemizedlist>

    </sect4>

    <sect4>
<!--
     <title><application>psql</> \d* commands</title>
-->
     <title><application>psql</> \d*コマンド</title>

     <itemizedlist>

      <listitem>
       <para>
<!--
        Make <command>\d*</> commands that do not have a pattern argument
        show system objects only if the <literal>S</> modifier is specified
        (Greg Sabino Mullan, Bruce)
-->
<literal>S</>修飾子が指定された場合のみ、パターン引数を持たない<command>\d*</>コマンドがシステムオブジェクトを表示するようにしました。(Greg Sabino Mullane、Bruce)
       </para>

       <para>
<!--
        The former behavior was inconsistent across different variants
        of <command>\d</>, and in most cases it provided no easy way to see
        just user objects.
-->
これまでの動作では<command>\d</>の亜種の間での一貫性がありませんでした。
また、ほとんどの場合ユーザオブジェクトのみを参照する簡単な方法がありませんでした。
       </para>
      </listitem>

      <listitem>
       <para>
<!--
        Improve <command>\d*</> commands to work with older
        <productname>PostgreSQL</> server versions (back to 7.4),
        not only the current server version
        (Guillaume Lelarge)
-->
現行バージョンのサーバだけではなく、古めの（7.4までの）バージョンの<productname>PostgreSQL</>サーバで<command>\d*</>コマンドが動作するように改良しました。(Guillaume Lelarge)
       </para>
      </listitem>

      <listitem>
       <para>
<!--
        Make <command>\d</> show foreign-key constraints that reference
        the selected table (Kenneth D'Souza)
-->
<command>\d</>が対象テーブルを参照する外部キー制約を表示するようにしました。(Kenneth D'Souza)
       </para>
      </listitem>

      <listitem>
       <para>
<!--
        Make <command>\d</> on a sequence show its column values
        (Euler Taveira de Oliveira)
-->
シーケンスに対する<command>\d</>がその列値を表示するようにしました。(Euler Taveira de Oliveira)
       </para>
      </listitem>

      <listitem>
       <para>
<!--
        Add column storage type and other relation options to the
        <command>\d+</> display (Gregory Stark, Euler Taveira de
        Oliveira)
-->
<command>\d+</>の表示に列の格納種類や関連するその他のオプションを追加しました。(Gregory Stark、Euler Taveira de Oliveira)
       </para>
      </listitem>

      <listitem>
       <para>
<!--
        Show relation size in <command>\dt+</> output (Dickson S.
        Guedes)
-->
<command>\dt+</>出力にリレーション容量を表示します。(Dickson S. Guedes)
       </para>
      </listitem>

      <listitem>
       <para>
<!--
        Show the possible values of <literal>enum</> types in <command>\dT+</>
        (David Fetter)
-->
<command>\dT+</>において<literal>enum</>型で取り得る値を表示します。(David Fetter)
       </para>
      </listitem>

      <listitem>
       <para>
<!--
        Allow <command>\dC</> to accept a wildcard pattern, which matches
        either datatype involved in the cast (Tom)
-->
キャスト内に存在するデータ型に一致するワイルドカードパターンを、<command>\dC</>が受け付けることを可能としました。(Tom)
       </para>
      </listitem>

      <listitem>
       <para>
<!--
        Add a function type column to <command>\df</>'s output, and add
        options to list only selected types of functions (David Fetter)
-->
<command>\df</>の出力に関数種類列を追加しました。
また、選択した種類の関数のみを列挙するオプションを追加しました。(David Fetter)
       </para>
      </listitem>

      <listitem>
       <para>
<!--
        Make <command>\df</> not hide functions that take or return
        type <type>cstring</> (Tom)
-->
<command>\df</>が<type>cstring</>型を取る、または、返す関数を隠さないようにしました。(Tom)
       </para>

       <para>
<!--
        Previously, such functions were hidden because most of them are
        datatype I/O functions, which were deemed uninteresting.  The new
        policy about hiding system functions by default makes this wart
        unnecessary.
-->
これまでは、そのほとんどが興味を引くとは思われないデータ型のI/O関数であったため、こうした関数は隠れていました。
デフォルトのシステム関数の隠ぺいに関する新しいポリシーではこの欠点を不要にします。
       </para>
      </listitem>

     </itemizedlist>

    </sect4>

    <sect4>
     <title><application>pg_dump</></title>
     <itemizedlist>
      <listitem>
       <para>
<!--
        Add a <literal>&#045;-no-tablespaces</> option to
        <application>pg_dump</>/<application>pg_dumpall</>/<application>pg_restore</>
        so that dumps can be restored to clusters that have non-matching
        tablespace layouts (Gavin Roy)
-->
ダンプをテーブル空間の構造が異なるクラスタにリストアできるように、<application>pg_dump</>/<application>pg_dumpall</>/<application>pg_restore</>に<literal>--no-tablespaces</>オプションを追加しました。(Gavin Roy)
       </para>
      </listitem>

      <listitem>
       <para>
<!--
        Remove <option>-d</> and <option>-D</> options from
        <application>pg_dump</> and <application>pg_dumpall</> (Tom)
-->
<application>pg_dump</>と<application>pg_dumpall</>から<option>-d</>および<option>-D</>オプションを削除しました。(Tom)
       </para>

       <para>
<!--
        These options were too frequently confused with the option to
        select a database name in other <productname>PostgreSQL</>
        client applications.  The functionality is still available,
        but you must now spell out the long option name
        <option>&#045;-inserts</> or <option>&#045;-column-inserts</>.
-->
これらのオプションは、他の<productname>PostgreSQL</>クライアントアプリケーションにおけるデータベース名を選択するためのオプションと、あまりに頻繁に混乱されていました。
この機能はまだ利用可能ですが、長めのオプション名<option>--inserts</>または<option>--column-inserts</>と記述する必要があります。
       </para>
      </listitem>

      <listitem>
       <para>
<!--
        Remove <option>-i</>/<option>&#045;-ignore-version</> option from
        <application>pg_dump</> and <application>pg_dumpall</> (Tom)
-->
<application>pg_dump</>と<application>pg_dumpall</>から<option>-i</>および<option>--ignore-version</>オプションを削除しました。(Tom)
       </para>

       <para>
<!--
        Use of this option does not throw an error, but it has no
        effect.  This option was removed because the version checks
        are necessary for safety.
-->
このオプションを使用してもエラーにはなりませんが、何も効果はありません。
安全のためバージョン検査が必須となりましたので、このオプションは削除されました。
       </para>
      </listitem>

      <listitem>
       <para>
<!--
        Disable <varname>statement_timeout</> during dump and restore
        (Joshua Drake)
-->
ダンプまたはリストア中の<varname>statement_timeout</>を無効にしました。(Joshua Drake)
       </para>
      </listitem>

      <listitem>
       <para>
<!--
        Add <application>pg_dump</>/<application>pg_dumpall</> option
        <option>&#045;-lock-wait-timeout</> (David Gould)
-->
<application>pg_dump</>/<application>pg_dumpall</>に<option>--lock-wait-timeout</>オプションを追加しました。(David Gould)
       </para>

       <para>
<!--
        This allows dumps to fail if unable to acquire a shared lock
        within the specified amount of time.
-->
これにより、指定期間中に共有ロックを獲得できなかった場合に、ダンプが失敗できるようになりました。
       </para>
      </listitem>

      <listitem>
       <para>
<!--
        Reorder <application>pg_dump</> <literal>&#045;-data-only</> output
        to dump tables referenced by foreign keys before
        the referencing tables (Tom)
-->
参照テーブルより前に外部キーにより参照されるテーブルをダンプするために<application>pg_dump</> <literal>--data-only</>の出力順序を変更します。(Tom)
       </para>

       <para>
<!--
        This allows data loads when foreign keys are already present.
        If circular references make a safe ordering impossible, a
        <literal>NOTICE</> is issued.
-->
これにより、外部キーがすでに存在する時にデータロードができるようになりました。
巡回参照により安全な順序付けができない場合、<literal>NOTICE</>が発行されます。
       </para>
      </listitem>

      <listitem>
       <para>
<!--
        Allow <application>pg_dump</>, <application>pg_dumpall</>, and
        <application>pg_restore</> to use a specified role (Benedek
        L&aacute;szl&oacute;)
-->
<application>pg_dump</>、<application>pg_dumpall</>、<application>pg_restore</>が指定したロールを使用することができるようになりました。(Benedek L&aacute;szl&oacute;)
       </para>
      </listitem>

      <listitem>
       <para>
<!--
        Allow <application>pg_restore</> to use multiple concurrent
        connections to do the restore (Andrew)
-->
<application>pg_restore</>がリストアするために複数の同時接続を使用できるようになりました。(Andrew)
       </para>

       <para>
<!--
        The number of concurrent connections is controlled by the option
        <literal>&#045;-jobs</>.  This is supported only for custom-format archives.
-->
同時接続数は<literal>--jobs</>オプションにより制御されます。
これは独自書式のアーカイブでのみサポートされます。
       </para>
      </listitem>

     </itemizedlist>

    </sect4>

   </sect3>

   <sect3>
<!--
    <title>Programming Tools</title>
-->
    <title>プログラミングツール</title>

    <sect4>
     <title><application>libpq</></title>
     <itemizedlist>

      <listitem>
       <para>
<!--
        Allow the <type>OID</> to be specified when importing a large
        object, via new function <function>lo_import_with_oid()</> (Tatsuo)
-->
新しい<function>lo_import_with_oid()</>関数を使用して、ラージオブジェクトのインポートの際に<type>OID</>を指定できるようになりました。(Tatsuo)
       </para>
      </listitem>

      <listitem>
       <para>
<!--
        Add <quote>events</> support (Andrew Chernow, Merlin Moncure)
-->
<quote>イベント</>サポートを追加しました。(Andrew Chernow、Merlin Moncure)
       </para>

       <para>
<!--
        This adds the ability to register callbacks to manage private
        data associated with <structname>PGconn</> and <structname>PGresult</>
        objects.
-->
これは、<structname>PGconn</>および<structname>PGresult</>オブジェクトに関連付けされた非公開データを管理するためのコールバックを登録する機能を追加したものです。
       </para>
      </listitem>

      <listitem>
       <para>
<!--
        Improve error handling to allow the return of multiple
        error messages as multi-line error reports (Magnus)
-->
複数のエラーメッセージを複数行のエラー報告として返すことができるようにエラー処理を改良しました。(Magnus)
       </para>
      </listitem>

      <listitem>
       <para>
<!--
        Make <function>PQexecParams()</> and related functions return
        <varname>PGRES_EMPTY_QUERY</> for an empty query (Tom)
-->
<function>PQexecParams()</>と関連する関数が、空の問い合わせに対して<varname>PGRES_EMPTY_QUERY</>を返すようにしました。(Tom)
       </para>

       <para>
<!--
        They previously returned <varname>PGRES_COMMAND_OK</>.
-->
これまでは<varname>PGRES_COMMAND_OK</>を返していました。
       </para>
      </listitem>

      <listitem>
       <para>
<!--
        Document how to avoid the overhead of <function>WSACleanup()</>
        on Windows (Andrew Chernow)
-->
Windowsにおける<function>WSACleanup()</>のオーバーヘッドを防止する方法を文書化しました。(Andrew Chernow)
       </para>
      </listitem>

      <listitem>
       <para>
<!--
        Do not rely on Kerberos tickets to determine the default database
        username (Magnus)
-->
デフォルトのデータベースユーザ名を決定する際にKerberosチケットに依存しません。(Magnus)
       </para>

       <para>
<!--
        Previously, a Kerberos-capable build of libpq would use the
        principal name from any available Kerberos ticket as default
        database username, even if the connection wasn't using Kerberos
        authentication.  This was deemed inconsistent and confusing.
        The default username is now determined the same way with or
        without Kerberos.  Note however that the database username must still
        match the ticket when Kerberos authentication is used.
-->
これまでは、Kerberos機能を有効に構築したlibpqでは、Kerberos認証を使用しない接続であったとしても、利用可能なKerberosチケットのプリンシパル名をデフォルトのデータベースユーザ名として使用しました。
これは一貫性がなく混乱を招くものと思われます。
デフォルトのユーザ名はKerberosの有無に関係なく同じ方法で決定されるようになりました。
しかし、Kerberos認証を使用する場合、データベースユーザ名はチケットと一致しなければならないことに注意してください。
       </para>
      </listitem>
     </itemizedlist>

    </sect4>

    <sect4>
<!--
     <title><application>libpq</> <acronym>SSL</> (Secure Sockets Layer)
      support</title>
-->
     <title><application>libpq</> <acronym>SSL</>（セキュアソケットレイア）サポート</title>
     <itemizedlist>

      <listitem>
       <para>
<!--
        Fix certificate validation for <acronym>SSL</> connections
        (Magnus)
-->
<acronym>SSL</>接続の証明書検証を修正しました。(Magnus)
       </para>

       <para>
<!--
        <application>libpq</> now supports verifying both the certificate
        and the name of the server when making <acronym>SSL</>
        connections. If a root certificate is not available to use for
        verification, <acronym>SSL</> connections will fail. The
        <literal>sslmode</> parameter is used to enable certificate
        verification and set the level of checking.
        The default is still not to do any verification, allowing connections
        to SSL-enabled servers without requiring a root certificate on the
        client.
-->
<application>libpq</>は、<acronym>SSL</>接続を確立する際に、証明書とサーバ名の検証をサポートするようになりました。
検証においてルート証明書が利用できない場合、<acronym>SSL</>接続は失敗します。
<literal>sslmode</>パラメータは証明書検証を有効にするため、および、その検査レベルを設定するために使用されます。
デフォルトではまだまったく検証を行わず、クライアント上でルート証明書を必要とすることなくSSLを有効にしたサーバと接続することができます。
       </para>
      </listitem>

      <listitem>
       <para>
<!--
        Support wildcard server certificates (Magnus)
-->
ワイルドカードサーバ証明書をサポートします。(Magnus)
       </para>

       <para>
<!--
        If a certificate <acronym>CN</> starts with <literal>*</>, it will
        be treated as a wildcard when matching the hostname, allowing the
        use of the same certificate for multiple servers.
-->
証明書の<acronym>CN</>が<literal>*</>で始まる場合、ホスト名との比較を行う際にワイルドカードとして扱われ、複数のサーバで同じ証明書を使用できるようになります。
       </para>
      </listitem>

      <listitem>
       <para>
<!--
        Allow the file locations for client certificates to be specified
        (Mark Woodward, Alvaro, Magnus)
-->
クライアント証明書ファイルの位置を指定できるようになりました。(Mark Woodward、Alvaro、Magnus)
       </para>
      </listitem>

      <listitem>
       <para>
<!--
        Add a <function>PQinitOpenSSL</> function to allow greater control
        over OpenSSL/libcrypto initialization (Andrew Chernow)
-->
OpenSSL/libcryptoの初期化について多くを制御できるように<function>PQinitOpenSSL</>関数を追加しました。(Andrew Chernow)
       </para>
      </listitem>

      <listitem>
       <para>
<!--
        Make <application>libpq</> unregister its <application>OpenSSL</>
        callbacks when no database connections remain open
        (Bruce, Magnus, Russell Smith)
-->
データベース接続が開いたままの場合、<application>libpq</>が<application>OpenSSL</>コールバックの登録を取り消すようにしました。(Bruce、Magnus、Russell Smith)
       </para>

       <para>
<!--
        This is required for applications that unload the libpq library,
        otherwise invalid <application>OpenSSL</> callbacks will remain.
-->
これはlibpqライブラリをアンロードするアプリケーションで必要とされます。
こうしないと無効な<application>OpenSSL</>コールバックが残ってしまいます。
       </para>
      </listitem>

     </itemizedlist>

    </sect4>

    <sect4>
     <title><application>ecpg</></title>
     <itemizedlist>

      <listitem>
       <para>
<!--
        Add localization support for messages (Euler Taveira de
        Oliveira)
-->
翻訳メッセージのサポートを追加しました。(Euler Taveira de Oliveira)
       </para>
      </listitem>

      <listitem>
       <para>
<!--
        ecpg parser is now automatically generated from the server
        parser (Michael)
-->
ecpgパーサが自動的にサーバパーサから生成されるようになりました。(Michael)
       </para>

       <para>
<!--
        Previously the ecpg parser was hand-maintained.
-->
これまではecpgパーサは手作業で保守されていました。
       </para>
      </listitem>

     </itemizedlist>

    </sect4>

    <sect4>
<!--
     <title>Server Programming Interface (<acronym>SPI</>)</title>
-->
     <title>サーバプログラミングインタフェース（<acronym>SPI</>）</title>
     <itemizedlist>

      <listitem>
       <para>
<!--
        Add support for single-use plans with out-of-line
        parameters (Tom)
-->
行外のパラメータを持つ、一回しか使用されない計画をサポートするようになりました。(Tom)
       </para>
      </listitem>

      <listitem>
       <para>
<!--
        Add new <varname>SPI_OK_REWRITTEN</> return code for
        <function>SPI_execute()</> (Heikki)
-->
<function>SPI_execute()</>に新しい戻り値コード<varname>SPI_OK_REWRITTEN</>を追加しました。(Heikki)
       </para>

       <para>
<!--
        This is used when a command is rewritten to another type of
        command.
-->
これは、コマンドが別の種類のコマンドに書き換えられた時に使用されます。
       </para>
      </listitem>

      <listitem>
       <para>
<!--
        Remove unnecessary inclusions from <filename>executor/spi.h</> (Tom)
-->
<filename>executor/spi.h</>から不要なインクルードを削除しました。(Tom)
       </para>

       <para>
<!--
        SPI-using modules might need to add some <literal>#include</>
        lines if they were depending on <filename>spi.h</> to include
        things for them.
-->
これらをインクルードするために<filename>spi.h</>に依存している場合、SPIを使用するモジュールにいくつか<literal>#include</>行の追加が必要となる場合があります。
       </para>
      </listitem>

     </itemizedlist>

    </sect4>

   </sect3>

   <sect3>
<!--
    <title>Build Options</title>
-->
    <title>構築オプション</title>
    <itemizedlist>

     <listitem>
      <para>
<!--
       Update build system to use <productname>Autoconf</> 2.61 (Peter)
-->
構築システムを<productname>Autoconf</> 2.61を使用するように更新しました。 (Peter)
      </para>
     </listitem>

     <listitem>
      <para>
<!--
       Require <productname>GNU bison</> for source code builds (Peter)
-->
ソースコードから構築する場合<productname>GNU bison</>が必要です。(Peter)
      </para>

      <para>
<!--
       This has effectively been required for several years, but now there
       is no infrastructure claiming to support other parser tools.
-->
実質ここ数年で、これは必要とされていましたが、他のパーサツールをサポートしようという要望がなくなりました。
      </para>
     </listitem>

     <listitem>
      <para>
<!--
       Add <application>pg_config</> <literal>&#045;-htmldir</> option
       (Peter)
-->
<application>pg_config</> <literal>--htmldir</>オプションを追加しました。(Peter)
      </para>
     </listitem>

     <listitem>
      <para>
<!--
       Pass <type>float4</> by value inside the server (Zoltan
       Boszormenyi)
-->
サーバ内部で<type>float4</>を値渡しします。(Zoltan Boszormenyi)
      </para>

      <para>
<!--
       Add <application>configure</> option
       <literal>&#045;-disable-float4-byval</> to use the old behavior.
       External C functions that use old-style (version 0) call convention
       and pass or return <type>float4</> values will be broken by this
       change, so you may need the <application>configure</> option if you
       have such functions and don't want to update them.
-->
過去の動作を使用するために<literal>--disable-float4-byval</>オプションを<application>configure</>に追加しました。
この変更により、旧スタイル（バージョン0）の呼び出し規約を使用し、<type>float4</>値を渡したり返したりする外部C関数は動作しなくなります。
このため、こうした関数があり、それを変更したくない場合は、この<application>configure</>オプションが必要になるでしょう。
      </para>
     </listitem>

     <listitem>
      <para>
<!--
       Pass <type>float8</>, <type>int8</>, and related datatypes
       by value inside the server on 64-bit platforms (Zoltan Boszormenyi)
-->
64ビットプラットフォーム上では、サーバ内部で<type>float8</>、<type>int8</>、これらに関連するデータ型を値渡しします。(Zoltan Boszormenyi)
      </para>

      <para>
<!--
       Add <application>configure</> option
       <literal>&#045;-disable-float8-byval</> to use the old behavior.
       As above, this change might break old-style external C functions.
-->
過去の動作を使用するために<literal>--disable-float8-byval</>オプションを<application>configure</>に追加しました。
上記のとおり、この変更は旧スタイルの外部C関数の動作に影響を与えます。
      </para>
     </listitem>

     <listitem>
      <para>
<!--
       Add configure options <literal>&#045;-with-segsize</>,
       <literal>&#045;-with-blocksize</>, <literal>&#045;-with-wal-blocksize</>,
       <literal>&#045;-with-wal-segsize</> (Zdenek Kotala, Tom)
-->
<literal>--with-segsize</>、<literal>--with-blocksize</>、<literal>--with-wal-blocksize</>、<literal>--with-wal-segsize</>オプションをconfigureに追加しました。(Zdenek Kotala、Tom)
      </para>

      <para>
<!--
       This simplifies build-time control over several constants that
       previously could only be changed by editing
       <filename>pg_config_manual.h</>.
-->
これまでは<filename>pg_config_manual.h</>を編集して変更するしかなかった、複数の定数を簡単に構築時に制御することができるようになります。
      </para>
     </listitem>

     <listitem>
      <para>
<!--
       Allow threaded builds on <productname>Solaris</> 2.5 (Bruce)
-->
<productname>Solaris</> 2.5でスレッド版の構築ができるようになりました。(Bruce)
      </para>
     </listitem>

     <listitem>
      <para>
<!--
       Use the system's <function>getopt_long()</> on <productname>Solaris</>
       (Zdenek Kotala, Tom)
-->
<productname>Solaris</>上でシステムの<function>getopt_long()</>を使用します。(Zdenek Kotala、Tom)
      </para>

      <para>
<!--
       This makes option processing more consistent with what Solaris users
       expect.
-->
これにより、Solarisユーザが期待するものに、より矛盾がないオプション処理ができるようになりました。
      </para>
     </listitem>

     <listitem>
      <para>
<!--
       Add support for the <productname>Sun Studio</> compiler on
       <productname>Linux</> (Julius Stroffek)
-->
<productname>Linux</>における<productname>Sun Studio</>コンパイラのサポートを追加しました。(Julius Stroffek)
      </para>
     </listitem>

     <listitem>
      <para>
<!--
       Append the major version number to the backend <application>gettext</>
       domain, and the <literal>soname</> major version number to
       libraries' <application>gettext</> domain (Peter)
-->
バックエンドの<application>gettext</>ドメインにメジャーバージョン番号を追加しました。
また、ライブラリの<application>gettext</>ドメインに<literal>soname</>メジャーバージョン番号を追加しました。(Peter)
      </para>

      <para>
<!--
       This simplifies parallel installations of multiple versions.
-->
これは複数のバージョンの並行インストレーションを簡易化します。
      </para>
     </listitem>

     <listitem>
      <para>
<!--
       Add support for code coverage testing with <application>gcov</>
       (Michelle Caisse)
-->
<application>gcov</>を使用したコードカバレッジ試験のサポートを追加しました。(Michelle Caisse)
      </para>
     </listitem>

     <listitem>
      <para>
<!--
       Allow out-of-tree builds on <productname>Mingw</> and
       <productname>Cygwin</> (Richard Evans)
-->
<productname>Mingw</>および<productname>Cygwin</>におけるout-of-tree構築が可能です。(Richard Evans)
      </para>
     </listitem>

     <listitem>
      <para>
<!--
       Fix the use of <productname>Mingw</> as a cross-compiling source
       platform (Peter)
-->
ソースのクロスコンパイルを行うプラットフォームとしての<productname>Mingw</>の使用を修正しました。(Peter)
      </para>
     </listitem>

    </itemizedlist>

   </sect3>

   <sect3>
<!--
    <title>Source Code</title>
-->
    <title>ソースコード</title>
    <itemizedlist>

     <listitem>
      <para>
<!--
       Support 64-bit time zone data files (Heikki)
-->
       64ビットのタイムゾーンデータファイルをサポートします。(Heikki)
      </para>

      <para>
<!--
       This adds support for daylight saving time (<acronym>DST</>)
       calculations beyond the year 2038.
-->
これは、2038年以降の夏時間（<acronym>DST</>）計算のサポートを追加します。
      </para>
     </listitem>

     <listitem>
      <para>
<!--
       Deprecate use of platform's <type>time_t</> data type (Tom)
-->
プラットフォームの<type>time_t</>データ型の使用を廃止しました。(Tom)
      </para>

      <para>
<!--
       Some platforms have migrated to 64-bit <type>time_t</>, some have
       not, and Windows can't make up its mind what it's doing.  Define
       <type>pg_time_t</> to have the same meaning as <type>time_t</>,
       but always be 64 bits (unless the platform has no 64-bit integer type),
       and use that type in all module APIs and on-disk data formats.
-->
一部のプラットフォームでは64ビットの<type>time_t</>に移行されましたが、一部はまだです。
またWindowsではまだどうするか決められていません。
しかし、<type>time_t</>と同じ意味を持つ<type>pg_time_t</>定義は（プラットフォームが64ビット整数型を持たない限り）常に64ビットです。
そして、すべてのモジュールのAPIとディスク上のデータ書式においてこの型を使用します。
      </para>
     </listitem>

     <listitem>
      <para>
<!--
       Fix bug in handling of the time zone database when cross-compiling
       (Richard Evans)
-->
クロスコンパイル時の時間帯データベース処理における不具合を修正しました。(Richard Evans)
      </para>
     </listitem>

     <listitem>
      <para>
<!--
       Link backend object files in one step, rather than in stages
       (Peter)
-->
複数ではなく単一処理でバックエンドのオブジェクトファイルをリンクします。(Peter)
      </para>
     </listitem>

     <listitem>
      <para>
<!--
       Improve <application>gettext</> support to allow better translation
       of plurals (Peter)
-->
複数形のより良い翻訳を可能にするために<application>gettext</>サポートを改良しました。(Peter)
      </para>
     </listitem>

     <listitem>
      <para>
<!--
       Add message translation support to the PL languages (Alvaro, Peter)
-->
PL言語にメッセージ翻訳サポートを追加しました。(Alvaro、Peter)
      </para>
     </listitem>

     <listitem>
      <para>
<!--
       Add more <application>DTrace</> probes (Robert Lor)
-->
より多くの<application>DTrace</>プローブを追加しました。(Robert Lor)
      </para>
     </listitem>

     <listitem>
      <para>
<!--
       Enable <application>DTrace</> support on <application>Mac OS X
       Leopard</> and other non-Solaris platforms (Robert Lor)
-->
<application>Mac OS X Leopard</>やSolaris以外のプラットフォーム上の<application>DTrace</>サポートを有効にしました。(Robert Lor)
      </para>
     </listitem>

     <listitem>
      <para>
<!--
       Simplify and standardize conversions between C strings and
       <type>text</> datums, by providing common functions for the purpose
       (Brendan Jurd, Tom)
-->
C文字列と<type>text</>データの間の変換を、この目的のために共通化された関数を提供することで、簡易化および標準化しました。(Brendan Jurd、Tom)
      </para>
     </listitem>

     <listitem>
      <para>
<!--
       Clean up the <filename>include/catalog/</> header files so that
       frontend programs can include them without including
       <filename>postgres.h</>
       (Zdenek Kotala)
-->
フロントエンドプログラムが<filename>postgres.h</>をインクルードすることなくインクルードすることができるように、<filename>include/catalog/</>ヘッダファイルを整理しました。(Zdenek Kotala)
      </para>
     </listitem>

     <listitem>
      <para>
<!--
       Make <type>name</> char-aligned, and suppress zero-padding of
       <type>name</> entries in indexes (Tom)
-->
<type>name</>をcharと同じ整列とし、インデックス内の<type>name</>項目のゼロ埋めを抑制します。(Tom)
      </para>
     </listitem>

     <listitem>
      <para>
<!--
       Recover better if dynamically-loaded code executes <function>exit()</>
       (Tom)
-->
動的にロードされたコードが<function>exit()</>を実行した場合の復旧を改良しました。(Tom)
      </para>
     </listitem>

     <listitem>
      <para>
<!--
       Add a hook to let plug-ins monitor the executor (Itagaki
       Takahiro)
-->
プラグインにエグゼキュータを監視させるためのフックを追加しました。(Itagaki Takahiro)
      </para>
     </listitem>

     <listitem>
      <para>
<!--
       Add a hook to allow the planner's statistics lookup behavior to
       be overridden (Simon Riggs)
-->
プランナの統計情報検索動作を上書きできるようにするフックを追加しました。(Simon Riggs)
      </para>
     </listitem>

     <listitem>
      <para>
<!--
       Add <function>shmem_startup_hook()</> for custom shared memory
       requirements (Tom)
-->
独自の共有メモリ要求のために<function>shmem_startup_hook()</>を追加しました。(Tom)
      </para>
     </listitem>

     <listitem>
      <para>
<!--
       Replace the index access method <function>amgetmulti</> entry point
       with <function>amgetbitmap</>, and extend the API for
       <function>amgettuple</> to support run-time determination of
       operator lossiness (Heikki, Tom, Teodor)
-->
インデックスアクセスメソッド<function>amgetmulti</>のエントリポイントを<function>amgetbitmap</>に置き換えました。
また、実行時の演算子損失の決定をサポートするために<function>amgettuple</>のAPIを拡張しました。(Heikki、Tom、Teodor)
      </para>

      <para>
<!--
       The API for GIN and GiST opclass <function>consistent</> functions
       has been extended as well.
-->
GINおよびGiST演算子クラス<function>consistent</>関数のAPIも同様に拡張しました。
      </para>
     </listitem>

     <listitem>
      <para>
<!--
       Add support for partial-match searches in <acronym>GIN</> indexes
       (Teodor Sigaev, Oleg Bartunov)
-->
<acronym>GIN</>インデックスにおいて部分一致検索のサポートを追加しました。(Teodor Sigaev、Oleg Bartunov)
      </para>
     </listitem>

     <listitem>
      <para>
<!--
       Replace <structname>pg_class</> column <structfield>reltriggers</>
       with boolean <structfield>relhastriggers</> (Simon)
-->
<structname>pg_class</>の<structfield>reltriggers</>列を論理値型の<structfield>relhastriggers</>に置き換えました。(Simon)
      </para>

      <para>
<!--
       Also remove unused <structname>pg_class</> columns
       <structfield>relukeys</>, <structfield>relfkeys</>, and
       <structfield>relrefs</>.
-->
また<structname>pg_class</>の使用されない、<structfield>relukeys</>、<structfield>relfkeys</>、<structfield>relrefs</>列を削除しました。
      </para>
     </listitem>

     <listitem>
      <para>
<!--
       Add a <structfield>relistemp</> column to <structname>pg_class</>
       to ease identification of temporary tables (Tom)
-->
一時テーブルの識別を簡単にするために<structname>pg_class</>に<structfield>relistemp</>列を追加しました。(Tom)
      </para>
     </listitem>

     <listitem>
      <para>
<!--
       Move platform <acronym>FAQ</>s into the main documentation
       (Peter)
-->
プラットフォーム向けの<acronym>FAQ</>を主文書に移しました。(Peter)
      </para>
     </listitem>

     <listitem>
      <para>
<!--
       Prevent parser input files from being built with any conflicts
       (Peter)
-->
パーサ入力ファイルが競合状態で構築されることを防ぎます。(Peter)
      </para>
     </listitem>

     <listitem>
      <para>
<!--
       Add support for the <literal>KOI8U</> (Ukrainian) encoding
       (Peter)
-->
<literal>KOI8U</>（ウクライナ語）符号化方式のサポートを追加しました。(Peter)
      </para>
     </listitem>

     <listitem>
      <para>
<!--
       Add Japanese message translations (Japan PostgreSQL Users Group)
-->
日本語翻訳メッセージを追加しました。(Japan PostgreSQL Users Group)
      </para>

      <para>
<!--
       This used to be maintained as a separate project.
-->
これは別のプロジェクトとして保守されたものを使用しました。
      </para>
     </listitem>

     <listitem>
      <para>
<!--
       Fix problem when setting <varname>LC_MESSAGES</> on
       <application>MSVC</>-built systems (Hiroshi Inoue, Hiroshi
       Saito, Magnus)
-->
<application>MSVC</>構築システムにおける<varname>LC_MESSAGES</>を設定した場合の問題を修正しました。(Hiroshi Inoue、Hiroshi Saito、Magnus)
      </para>
     </listitem>

    </itemizedlist>

   </sect3>

   <sect3>
    <title>Contrib</title>

    <itemizedlist>

     <listitem>
      <para>
<!--
       Add <filename>contrib/auto_explain</> to automatically run
       <command>EXPLAIN</> on queries exceeding a specified duration
       (Itagaki Takahiro, Tom)
-->
指定期間を超える問い合わせに対して自動的に<command>EXPLAIN</>を行う<filename>contrib/auto_explain</>を追加しました。(Itagaki Takahiro、Tom)
      </para>
     </listitem>

     <listitem>
      <para>
<!--
       Add <filename>contrib/btree_gin</> to allow GIN indexes to
       handle more datatypes (Oleg, Teodor)
-->
GINインデックスがより多くのデータ型を扱うことを可能にする<filename>contrib/btree_gin</>を追加しました。(Oleg、Teodor)
      </para>
     </listitem>

     <listitem>
      <para>
<!--
       Add <filename>contrib/citext</> to provide a case-insensitive,
       multibyte-aware text data type (David Wheeler)
-->
大文字小文字を区別しない、マルチバイトに対応したテキストデータ型を提供する<filename>contrib/citext</>を追加しました。(David Wheeler)
      </para>
     </listitem>

     <listitem>
      <para>
<!--
       Add <filename>contrib/pg_stat_statements</> for server-wide
       tracking of statement execution statistics (Itagaki Takahiro)
-->
サーバ全体で文の実行統計情報を追跡する<filename>contrib/pg_stat_statements</>を追加しました。(Itagaki Takahiro)
      </para>
     </listitem>

     <listitem>
      <para>
<!--
       Add duration and query mode options to <filename>contrib/pgbench</>
       (Itagaki Takahiro)
-->
<filename>contrib/pgbench</>に期間オプションと問い合わせモードオプションを追加しました。(Itagaki Takahiro)
      </para>
     </listitem>

     <listitem>
      <para>
<!--
       Make <filename>contrib/pgbench</> use table names
       <structname>pgbench_accounts</>, <structname>pgbench_branches</>,
       <structname>pgbench_history</>, and <structname>pgbench_tellers</>,
       rather than just <structname>accounts</>, <structname>branches</>,
       <structname>history</>, and <structname>tellers</> (Tom)
-->
<filename>contrib/pgbench</>が、単なる<structname>accounts</>、<structname>branches</>、<structname>history</>、<structname>tellers</>ではなく、<structname>pgbench_accounts</>、<structname>pgbench_branches</>、<structname>pgbench_history</>、<structname>pgbench_tellers</>という名前のテーブルを使用するようにしました。(Tom)
      </para>

      <para>
<!--
       This is to reduce the risk of accidentally destroying real data
       by running <application>pgbench</>.
-->
これは<application>pgbench</>の実行により、実データが偶然破壊されてしまう危険性を低減させるためのものです。
      </para>
     </listitem>

     <listitem>
      <para>
<!--
       Fix <filename>contrib/pgstattuple</> to handle tables and
       indexes with over 2 billion pages (Tatsuhito Kasahara)
-->
20億ページを超えるテーブルとインデックスを扱うように<filename>contrib/pgstattuple</>を修正しました。(Tatsuhito Kasahara)
      </para>
     </listitem>

     <listitem>
      <para>
<!--
       In <filename>contrib/fuzzystrmatch</>, add a version of the
       Levenshtein string-distance function that allows the user to
       specify the costs of insertion, deletion, and substitution
       (Volkan Yazici)
-->
<filename>contrib/fuzzystrmatch</>において、ユーザが挿入・削除・置換のコストを指定できる、レーベンシュタイン文字列距離関数を追加しました。(Volkan Yazici)
      </para>
     </listitem>

     <listitem>
      <para>
<!--
       Make <filename>contrib/ltree</> support multibyte encodings
       (laser)
-->
<filename>contrib/ltree</>がマルチバイト符号化方式をサポートするようにしました。(laser)
      </para>
     </listitem>

     <listitem>
      <para>
<!--
       Enable <filename>contrib/dblink</> to use connection information
       stored in the SQL/MED catalogs (Joe Conway)
-->
<filename>contrib/dblink</>がSQL/MEDカタログに格納された接続情報を使用できるようにしました。(Joe Conway)
      </para>
     </listitem>

     <listitem>
      <para>
<!--
       Improve <filename>contrib/dblink</>'s reporting of errors from
       the remote server (Joe Conway)
-->
リモートサーバからのエラーに対する<filename>contrib/dblink</>の報告を改良しました。(Joe Conway)
      </para>
     </listitem>

     <listitem>
      <para>
<!--
       Make <filename>contrib/dblink</> set <varname>client_encoding</>
       to match the local database's encoding (Joe Conway)
-->
ローカルなデータベース符号化方式と一致させるために<filename>contrib/dblink</>が<varname>client_encoding</>を設定するようにしました。(Joe Conway)
      </para>

      <para>
<!--
       This prevents encoding problems when communicating with a remote
       database that uses a different encoding.
-->
これにより、異なる符号化方式を使用するリモートサーバとの通信時の符号化方式に関する問題を防ぎます。
      </para>
     </listitem>

     <listitem>
      <para>
<!--
       Make sure <filename>contrib/dblink</> uses a password supplied
       by the user, and not accidentally taken from the server's
       <filename>.pgpass</> file (Joe Conway)
-->
偶発的にサーバの<filename>.pgpass</>ファイルが使用されることなく、<filename>contrib/dblink</>がユーザが提供したパスワードを確実に使用するようにしました。(Joe Conway)
      </para>

      <para>
<!--
       This is a minor security enhancement.
-->
これは小規模なセキュリティの向上です。
      </para>
     </listitem>

     <listitem>
      <para>
<!--
       Add <function>fsm_page_contents()</>
       to <filename>contrib/pageinspect</> (Heikki)
-->
<filename>contrib/pageinspect</>に<function>fsm_page_contents()</>を追加しました。(Heikki)
      </para>
     </listitem>

     <listitem>
      <para>
<!--
       Modify <function>get_raw_page()</> to support free space map
       (<filename>*_fsm</>) files.  Also update
       <filename>contrib/pg_freespacemap</>.
-->
空き領域マップファイル（<filename>*_fsm</>）をサポートするように<function>get_raw_page()</>を変更しました。
また<filename>contrib/pg_freespacemap</>も更新しました。
      </para>
     </listitem>

     <listitem>
      <para>
<!--
       Add support for multibyte encodings to <filename>contrib/pg_trgm</>
       (Teodor)
-->
<filename>contrib/pg_trgm</>にマルチバイト符号化方式のサポートを追加しました。(Teodor)
      </para>
     </listitem>

     <listitem>
      <para>
<!--
       Rewrite <filename>contrib/intagg</> to use new
       functions <function>array_agg()</> and <function>unnest()</>
       (Tom)
-->
新しい<function>array_agg()</>および<function>unnest()</>関数を使用するように<filename>contrib/intagg</>を作成し直しました。(Tom)
      </para>
     </listitem>

     <listitem>
      <para>
<!--
       Make <filename>contrib/pg_standby</> recover all available WAL before
       failover (Fujii Masao, Simon, Heikki)
-->
<filename>contrib/pg_standby</>がフェイルオーバ前にすべての利用可能なWALを復旧するようにしました。(Fujii Masao、Simon、Heikki)
      </para>

      <para>
<!--
       To make this work safely, you now need to set the new
       <literal>recovery_end_command</> option in <filename>recovery.conf</>
       to clean up the trigger file after failover. <application>pg_standby</>
       will no longer remove the trigger file itself.
-->
この作業を安全にするために、<filename>recovery.conf</>内で新しい<literal>recovery_end_command</>オプションを設定して、フェイルオーバ後のトリガファイルを整理する必要があります。
<application>pg_standby</>は自身でトリガファイルを削除しないようになりました。
      </para>
     </listitem>

     <listitem>
      <para>
<!--
       <filename>contrib/pg_standby</>'s <option>-l</> option is now a no-op,
       because it is unsafe to use a symlink (Simon)
-->
<filename>contrib/pg_standby</>の<option>-l</>オプションを無効にしました。
シンボリックリンクの使用が安全ではないためです。(Simon)
      </para>
     </listitem>

    </itemizedlist>

   </sect3>
  </sect2>
 </sect1><|MERGE_RESOLUTION|>--- conflicted
+++ resolved
@@ -482,325 +482,6 @@
   </sect2>
  </sect1>
 
- <sect1 id="release-8-4-22">
-  <title>Release 8.4.22</title>
-
-  <note>
-  <title>Release Date</title>
-  <simpara>2014-07-24</simpara>
-  </note>
-
-  <para>
-   This release contains a variety of fixes from 8.4.21.
-   For information about new features in the 8.4 major release, see
-   <xref linkend="release-8-4">.
-  </para>
-
-  <para>
-   This is expected to be the last <productname>PostgreSQL</> release
-   in the 8.4.X series.  Users are encouraged to update to a newer
-   release branch soon.
-  </para>
-
-  <sect2>
-   <title>Migration to Version 8.4.22</title>
-
-   <para>
-    A dump/restore is not required for those running 8.4.X.
-   </para>
-
-   <para>
-    However, this release corrects an index corruption problem in some GiST
-    indexes.  See the first changelog entry below to find out whether your
-    installation has been affected and what steps you should take if so.
-   </para>
-
-   <para>
-    Also, if you are upgrading from a version earlier than 8.4.19,
-    see <xref linkend="release-8-4-19">.
-   </para>
-
-  </sect2>
-
-  <sect2>
-   <title>Changes</title>
-
-   <itemizedlist>
-
-    <listitem>
-     <para>
-      Correctly initialize padding bytes in <filename>contrib/btree_gist</>
-      indexes on <type>bit</> columns (Heikki Linnakangas)
-     </para>
-
-     <para>
-      This error could result in incorrect query results due to values that
-      should compare equal not being seen as equal.
-      Users with GiST indexes on <type>bit</> or <type>bit varying</>
-      columns should <command>REINDEX</> those indexes after installing this
-      update.
-     </para>
-    </listitem>
-
-    <listitem>
-     <para>
-      Protect against torn pages when deleting GIN list pages (Heikki
-      Linnakangas)
-     </para>
-
-     <para>
-      This fix prevents possible index corruption if a system crash occurs
-      while the page update is being written to disk.
-     </para>
-    </listitem>
-
-    <listitem>
-     <para>
-      Fix possibly-incorrect cache invalidation during nested calls
-      to <function>ReceiveSharedInvalidMessages</> (Andres Freund)
-     </para>
-    </listitem>
-
-    <listitem>
-     <para>
-      Don't assume a subquery's output is unique if there's a set-returning
-      function in its targetlist (David Rowley)
-     </para>
-
-     <para>
-      This oversight could lead to misoptimization of constructs
-      like <literal>WHERE x IN (SELECT y, generate_series(1,10) FROM t GROUP
-      BY y)</literal>.
-     </para>
-    </listitem>
-
-    <listitem>
-     <para>
-      Fix failure to detoast fields in composite elements of structured
-      types (Tom Lane)
-     </para>
-
-     <para>
-      This corrects cases where TOAST pointers could be copied into other
-      tables without being dereferenced.  If the original data is later
-      deleted, it would lead to errors like <quote>missing chunk number 0
-      for toast value ...</> when the now-dangling pointer is used.
-     </para>
-    </listitem>
-
-    <listitem>
-     <para>
-      Fix <quote>record type has not been registered</> failures with
-      whole-row references to the output of Append plan nodes (Tom Lane)
-     </para>
-    </listitem>
-
-    <listitem>
-     <para>
-      Fix possible crash when invoking a user-defined function while
-      rewinding a cursor (Tom Lane)
-     </para>
-    </listitem>
-
-    <listitem>
-     <para>
-      Fix query-lifespan memory leak while evaluating the arguments for a
-      function in <literal>FROM</> (Tom Lane)
-     </para>
-    </listitem>
-
-    <listitem>
-     <para>
-      Fix session-lifespan memory leaks in regular-expression processing
-      (Tom Lane, Arthur O'Dwyer, Greg Stark)
-     </para>
-    </listitem>
-
-    <listitem>
-     <para>
-      Fix data encoding error in <filename>hungarian.stop</> (Tom Lane)
-     </para>
-    </listitem>
-
-    <listitem>
-     <para>
-      Fix liveness checks for rows that were inserted in the current
-      transaction and then deleted by a now-rolled-back subtransaction
-      (Andres Freund)
-     </para>
-
-     <para>
-      This could cause problems (at least spurious warnings, and at worst an
-      infinite loop) if <command>CREATE INDEX</> or <command>CLUSTER</> were
-      done later in the same transaction.
-     </para>
-    </listitem>
-
-    <listitem>
-     <para>
-      Clear <structname>pg_stat_activity</>.<structfield>xact_start</>
-      during <command>PREPARE TRANSACTION</> (Andres Freund)
-     </para>
-
-     <para>
-      After the <command>PREPARE</>, the originating session is no longer in
-      a transaction, so it should not continue to display a transaction
-      start time.
-     </para>
-    </listitem>
-
-    <listitem>
-     <para>
-      Fix <command>REASSIGN OWNED</> to not fail for text search objects
-      (&Aacute;lvaro Herrera)
-     </para>
-    </listitem>
-
-    <listitem>
-     <para>
-      Block signals during postmaster startup (Tom Lane)
-     </para>
-
-     <para>
-      This ensures that the postmaster will properly clean up after itself
-      if, for example, it receives <systemitem>SIGINT</> while still
-      starting up.
-     </para>
-    </listitem>
-
-    <listitem>
-     <para>
-      Secure Unix-domain sockets of temporary postmasters started during
-      <literal>make check</> (Noah Misch)
-     </para>
-
-     <para>
-      Any local user able to access the socket file could connect as the
-      server's bootstrap superuser, then proceed to execute arbitrary code as
-      the operating-system user running the test, as we previously noted in
-      CVE-2014-0067.  This change defends against that risk by placing the
-      server's socket in a temporary, mode 0700 subdirectory
-      of <filename>/tmp</>.  The hazard remains however on platforms where
-      Unix sockets are not supported, notably Windows, because then the
-      temporary postmaster must accept local TCP connections.
-     </para>
-
-     <para>
-      A useful side effect of this change is to simplify
-      <literal>make check</> testing in builds that
-      override <literal>DEFAULT_PGSOCKET_DIR</>.  Popular non-default values
-      like <filename>/var/run/postgresql</> are often not writable by the
-      build user, requiring workarounds that will no longer be necessary.
-     </para>
-    </listitem>
-
-    <listitem>
-     <para>
-      On Windows, allow new sessions to absorb values of PGC_BACKEND
-      parameters (such as <xref linkend="guc-log-connections">) from the
-      configuration file (Amit Kapila)
-     </para>
-
-     <para>
-      Previously, if such a parameter were changed in the file post-startup,
-      the change would have no effect.
-     </para>
-    </listitem>
-
-    <listitem>
-     <para>
-      Properly quote executable path names on Windows (Nikhil Deshpande)
-     </para>
-
-     <para>
-      This oversight could cause <application>initdb</>
-      and <application>pg_upgrade</> to fail on Windows, if the installation
-      path contained both spaces and <literal>@</> signs.
-     </para>
-    </listitem>
-
-    <listitem>
-     <para>
-      Fix linking of <application>libpython</> on OS X (Tom Lane)
-     </para>
-
-     <para>
-      The method we previously used can fail with the Python library
-      supplied by Xcode 5.0 and later.
-     </para>
-    </listitem>
-
-    <listitem>
-     <para>
-      Avoid buffer bloat in <application>libpq</> when the server
-      consistently sends data faster than the client can absorb it
-      (Shin-ichi Morita, Tom Lane)
-     </para>
-
-     <para>
-      <application>libpq</> could be coerced into enlarging its input buffer
-      until it runs out of memory (which would be reported misleadingly
-      as <quote>lost synchronization with server</>).  Under ordinary
-      circumstances it's quite far-fetched that data could be continuously
-      transmitted more quickly than the <function>recv()</> loop can
-      absorb it, but this has been observed when the client is artificially
-      slowed by scheduler constraints.
-     </para>
-    </listitem>
-
-    <listitem>
-     <para>
-      Ensure that LDAP lookup attempts in <application>libpq</> time out as
-      intended (Laurenz Albe)
-     </para>
-    </listitem>
-
-    <listitem>
-     <para>
-      Fix <application>pg_restore</>'s processing of old-style large object
-      comments (Tom Lane)
-     </para>
-
-     <para>
-      A direct-to-database restore from an archive file generated by a
-      pre-9.0 version of <application>pg_dump</> would usually fail if the
-      archive contained more than a few comments for large objects.
-     </para>
-    </listitem>
-
-    <listitem>
-     <para>
-      In <filename>contrib/pgcrypto</> functions, ensure sensitive
-      information is cleared from stack variables before returning
-      (Marko Kreen)
-     </para>
-    </listitem>
-
-    <listitem>
-     <para>
-      In <filename>contrib/uuid-ossp</>, cache the state of the OSSP UUID
-      library across calls (Tom Lane)
-     </para>
-
-     <para>
-      This improves the efficiency of UUID generation and reduces the amount
-      of entropy drawn from <filename>/dev/urandom</>, on platforms that
-      have that.
-     </para>
-    </listitem>
-
-    <listitem>
-     <para>
-      Update time zone data files to <application>tzdata</> release 2014e
-      for DST law changes in Crimea, Egypt, and Morocco.
-     </para>
-    </listitem>
-
-   </itemizedlist>
-
-  </sect2>
- </sect1>
-
  <sect1 id="release-8-4-21">
 <!--
   <title>Release 8.4.21</title>
@@ -973,13 +654,10 @@
       Update time zone data files to <application>tzdata</> release 2014a
       for DST law changes in Fiji and Turkey, plus historical changes in
       Israel and Ukraine.
-<<<<<<< HEAD
-=======
 -->
 タイムゾーンデータファイルを<application>tzdata</>リリース2014aに更新しました。
 フィージーとトルコでの夏時間の変更が含まれます。
 また、イスラエルとウクライナでの歴史的な地域データの修正が含まれます。
->>>>>>> de74b4ab
      </para>
     </listitem>
 
@@ -6371,6 +6049,9 @@
       GEQO optimization (Tom Lane)
 -->
 GEQO最適化中、常に偽のWHERE条件によって引き起こるクラッシュを防止します。(Tom Lane)
+     </para>
+
+     <para>
      </para>
     </listitem>
 

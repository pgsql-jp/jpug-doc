--- conflicted
+++ resolved
@@ -144,19 +144,14 @@
     <term><literal>NO DEPENDS ON EXTENSION <replaceable class="parameter">extension_name</replaceable></literal></term>
     <listitem>
      <para>
-<<<<<<< HEAD
+<!--
       This form marks the index as dependent on the extension, or no longer
       dependent on that extension if <literal>NO</literal> is specified.
       An index that's marked as dependent on an extension is automatically
       dropped when the extension is dropped.
-=======
-<!--
-      This form marks the index as dependent on the extension, such that if the
-      extension is dropped, the index will automatically be dropped as well.
 -->
 この構文は、インデックスが拡張に依存するものとして印をつけます。
 これにより、拡張が削除されたときに、インデックスも自動的に削除されるようになります。
->>>>>>> 184958ef
      </para>
     </listitem>
    </varlistentry>

<!-- doc/src/sgml/sslinfo.sgml -->

<sect1 id="sslinfo" xreflabel="sslinfo">
 <title>sslinfo</title>

 <indexterm zone="sslinfo">
  <primary>sslinfo</primary>
 </indexterm>

 <para>
<!--
  The <filename>sslinfo</filename> module provides information about the SSL
  certificate that the current client provided when connecting to
  <productname>PostgreSQL</productname>.  The module is useless (most functions
  will return NULL) if the current connection does not use SSL.
-->
現在のクライアントが<productname>PostgreSQL</productname>に接続する際に提供する SSL 証明書に関する情報を、<filename>sslinfo</filename>モジュールは提供します。
現在の接続が SSL を使用しない場合、モジュールは無用です（大部分の関数は NULL を返します）。
 </para>

 <para>
<<<<<<< HEAD
  Some of the information available through this module can also be obtained
  using the built-in system view <xref linkend="pg-stat-ssl-view"/>.
 </para>

 <para>
=======
<!--
>>>>>>> bd0a9e56
  This extension won't build at all unless the installation was
  configured with <literal>&#045;&#045;with-openssl</literal>.
-->
インストールを<literal>--with-openssl</literal>オプション付きで構築しない限り、この拡張は全く構築されません。
 </para>

 <sect2>
<!--
  <title>Functions Provided</title>
-->
  <title>提供される関数</title>

  <variablelist>
   <varlistentry>
    <term>
     <function>ssl_is_used() returns boolean</function>
     <indexterm>
      <primary>ssl_is_used</primary>
     </indexterm>
    </term>
    <listitem>
    <para>
<!--
     Returns true if current connection to server uses SSL, and false
     otherwise.
-->
サーバへの現在の接続において SSL を使用する場合 true、使用しない場合 false を返します。
    </para>
    </listitem>
   </varlistentry>

   <varlistentry>
    <term>
     <function>ssl_version() returns text</function>
     <indexterm>
      <primary>ssl_version</primary>
     </indexterm>
    </term>
    <listitem>
    <para>
<!--
     Returns the name of the protocol used for the SSL connection (e.g. TLSv1.0
     TLSv1.1, or TLSv1.2).
-->
SSL接続に使われているプロトコルの名前（例えば、TLSv1.0、TLSv1.1またはTLSv1.2）を返します。
    </para>
    </listitem>
   </varlistentry>

   <varlistentry>
    <term>
     <function>ssl_cipher() returns text</function>
     <indexterm>
      <primary>ssl_cipher</primary>
     </indexterm>
    </term>
    <listitem>
    <para>
<!--
     Returns the name of the cipher used for the SSL connection
     (e.g. DHE-RSA-AES256-SHA).
-->
SSL接続に使われている暗号の名前（例えば、DHE-RSA-AES256-SHA）を返します。
    </para>
    </listitem>
   </varlistentry>

   <varlistentry>
    <term>
     <function>ssl_client_cert_present() returns boolean</function>
     <indexterm>
      <primary>ssl_client_cert_present</primary>
     </indexterm>
    </term>
    <listitem>
    <para>
<!--
     Returns true if current client has presented a valid SSL client
     certificate to the server, and false otherwise.  (The server
     might or might not be configured to require a client certificate.)
-->
現在のクライアントがサーバに対して、有効な SSL クライアント証明書を提示した場合 true、そうでない場合 false を返します。
（サーバがクライアントに対して、クライアント証明書を要求する方式と要求しない方式があります）。
    </para>
    </listitem>
   </varlistentry>

   <varlistentry>
    <term>
     <function>ssl_client_serial() returns numeric</function>
     <indexterm>
      <primary>ssl_client_serial</primary>
     </indexterm>
    </term>
    <listitem>
    <para>
<!--
     Returns serial number of current client certificate.  The combination of
     certificate serial number and certificate issuer is guaranteed to
     uniquely identify a certificate (but not its owner &mdash; the owner
     ought to regularly change their keys, and get new certificates from the
     issuer).
-->
現在のクライアント証明書のシリアル番号を返します。
証明書のシリアル番号と証明書の発行者との組み合わせにより、証明書が一意に識別されることが保証されます
（しかし、証明書の所有者の保証ではありません。
所有者は定期的にその鍵を変更し、発行者から新しい証明書を取得すべきだからです）。
    </para>

    <para>
<!--
     So, if you run your own CA and allow only certificates from this CA to
     be accepted by the server, the serial number is the most reliable (albeit
     not very mnemonic) means to identify a user.
-->
したがって、自分で認証局を設立し、その認証局の証明書だけをサーバが受理する場合、シリアル番号は利用者を識別するのに最も信頼できる方法です（あまり記憶の助けにはなりませんが）。
    </para>
    </listitem>
   </varlistentry>

   <varlistentry>
    <term>
     <function>ssl_client_dn() returns text</function>
     <indexterm>
      <primary>ssl_client_dn</primary>
     </indexterm>
    </term>
    <listitem>
    <para>
<!--
     Returns the full subject of the current client certificate, converting
     character data into the current database encoding.  It is assumed that
     if you use non-ASCII characters in the certificate names, your
     database is able to represent these characters, too.  If your database
     uses the SQL_ASCII encoding, non-ASCII characters in the name will be
     represented as UTF-8 sequences.
-->
現在のクライアント証明書の所有者の内容を全て返します。
文字データは現在のデータベースのエンコーディングに変換されます。
なお、証明書名で非 ASCII 文字を用いる場合、データベースでもその文字を使用できると仮定します。
データベースが SQL_ASCII エンコーディングを使用する場合、証明書名で用いる非 ASCII 文字は UTF-8 のユニコードとして表示されます。
    </para>

    <para>
<!--
     The result looks like <literal>/CN=Somebody /C=Some country/O=Some organization</literal>.
-->
その結果は<literal>/CN=Somebody /C=Some country /O=Some organization</literal>のようになります。
    </para>
    </listitem>
   </varlistentry>

   <varlistentry>
    <term>
     <function>ssl_issuer_dn() returns text</function>
     <indexterm>
      <primary>ssl_issuer_dn</primary>
     </indexterm>
    </term>
    <listitem>
    <para>
<!--
     Returns the full issuer name of the current client certificate, converting
     character data into the current database encoding.  Encoding conversions
     are handled the same as for <function>ssl_client_dn</function>.
-->
現在のクライアント証明書の発行者名を全て返します。
文字データは現在のデータベースのエンコーディングに変換されます。
エンコーディングの変換法は <function>ssl_client_dn</function> と同じです。
    </para>
    <para>
<!--
     The combination of the return value of this function with the
     certificate serial number uniquely identifies the certificate.
-->
本関数の戻り値と証明書シリアル番号の組み合わせにより、証明書を一意に識別します。
    </para>
    <para>
<!--
     This function is really useful only if you have more than one trusted CA
     certificate in your server's certificate authority file, or if this CA
     has issued some intermediate certificate authority certificates.
-->
実際に本関数が有用となるのは、サーバの認証局ファイルの中に信頼できる認証局の証明書を複数保有している場合、またはこの認証局が中間認証局の証明書を発行している場合だけです。
    </para>
    </listitem>
   </varlistentry>

   <varlistentry>
    <term>
     <function>ssl_client_dn_field(fieldname text) returns text</function>
     <indexterm>
      <primary>ssl_client_dn_field</primary>
     </indexterm>
    </term>
    <listitem>
    <para>
<!--
     This function returns the value of the specified field in the
     certificate subject, or NULL if the field is not present.
     Field names are string constants that are
     converted into ASN1 object identifiers using the OpenSSL object
     database.  The following values are acceptable:
-->
この関数は証明書の所有者の指定した項目の内容を返します。
指定した項目が存在しない場合は NULL を返します。
項目の名前は OpenSSL オブジェクトデータベースを使用して ASN1 オブジェクト識別子に変換された文字列定数です。
以下の項目が受理できます。
    </para>
<literallayout class="monospaced">
commonName (alias CN)
surname (alias SN)
name
givenName (alias GN)
countryName (alias C)
localityName (alias L)
stateOrProvinceName (alias ST)
organizationName (alias O)
organizationalUnitName (alias OU)
title
description
initials
postalCode
streetAddress
generationQualifier
description
dnQualifier
x500UniqueIdentifier
pseudonym
role
emailAddress
</literallayout>
    <para>
<!--
     All of these fields are optional, except <structfield>commonName</structfield>.
     It depends
     entirely on your CA's policy which of them would be included and which
     wouldn't.  The meaning of these fields, however, is strictly defined by
     the X.500 and X.509 standards, so you cannot just assign arbitrary
     meaning to them.
-->
<structfield>commonName</structfield> を除き、全ての項目は任意です。
認証局の方針によって、どの項目を含み、どの項目を含まないかが全て決まります。
しかし、X.500 および X.509 標準によって、項目の意味は厳格に定義されています。
したがって、項目に任意の意味を持たせることはできません。
    </para>
    </listitem>
   </varlistentry>

   <varlistentry>
    <term>
     <function>ssl_issuer_field(fieldname text) returns text</function>
     <indexterm>
      <primary>ssl_issuer_field</primary>
     </indexterm>
    </term>
    <listitem>
    <para>
<!--
     Same as <function>ssl_client_dn_field</function>, but for the certificate issuer
     rather than the certificate subject.
-->
証明書の所有者に対するものではなく証明書の発行者に対するものであるという点を除き、<function>ssl_client_dn_field</function> と同様の関数です。
    </para>
    </listitem>
   </varlistentry>

   <varlistentry>
    <term>
     <function>ssl_extension_info() returns setof record</function>
     <indexterm>
      <primary>ssl_extension_info</primary>
     </indexterm>
    </term>
    <listitem>
    <para>
<!--
     Provide information about extensions of client certificate: extension name,
     extension value, and if it is a critical extension.
-->
クライアント証明書の拡張に関する情報を提供します。拡張に関する情報とは、拡張の名前、拡張の値、クリティカルな拡張か否かです。
    </para>
    </listitem>
   </varlistentry>
  </variablelist>
 </sect2>

 <sect2>
<!--
  <title>Author</title>
-->
  <title>作者</title>

  <para>
   Victor Wagner <email>vitus@cryptocom.ru</email>, Cryptocom LTD
  </para>

  <para>
   Dmitry Voronin <email>carriingfate92@yandex.ru</email>
  </para>

  <para>
<!--
   E-Mail of Cryptocom OpenSSL development group:
-->
Cryptocom 社 OpenSSL 開発グループのメールアドレス
   <email>openssl@cryptocom.ru</email>
  </para>
 </sect2>

</sect1><|MERGE_RESOLUTION|>--- conflicted
+++ resolved
@@ -19,15 +19,12 @@
  </para>
 
  <para>
-<<<<<<< HEAD
   Some of the information available through this module can also be obtained
   using the built-in system view <xref linkend="pg-stat-ssl-view"/>.
  </para>
 
  <para>
-=======
-<!--
->>>>>>> bd0a9e56
+<!--
   This extension won't build at all unless the installation was
   configured with <literal>&#045;&#045;with-openssl</literal>.
 -->

<!-- doc/src/sgml/earthdistance.sgml -->

<sect1 id="earthdistance" xreflabel="earthdistance">
 <title>earthdistance</title>

 <indexterm zone="earthdistance">
  <primary>earthdistance</primary>
 </indexterm>

 <para>
<!--
  The <filename>earthdistance</filename> module provides two different approaches to
  calculating great circle distances on the surface of the Earth. The one
  described first depends on the <filename>cube</filename> module.
  The second one is based on the built-in <type>point</type> data type,
  using longitude and latitude for the coordinates.
-->
<filename>earthdistance</filename>は地表面上の大圏距離を計算する、2つの異なる方式を提供します。
最初に説明する方式は<filename>cube</filename>モジュールに依存します。
2番目の方式は、座標系として緯度経度を使用した、組み込みの<type>point</type>データ型を基にしたものです。
 </para>

 <para>
<!--
  In this module, the Earth is assumed to be perfectly spherical.
  (If that's too inaccurate for you, you might want to look at the
  <application><ulink url="https://postgis.net/">PostGIS</ulink></application>
  project.)
-->
このモジュールでは地球は完全な球体であると仮定します。
（この精度が不十分な場合は、<application><ulink url="https://postgis.net/">PostGIS</ulink></application>プロジェクトを参照することを勧めます。）
 </para>

 <para>
<<<<<<< HEAD
=======
<!--
>>>>>>> 184958ef
  The <filename>cube</filename> module must be installed
  before <filename>earthdistance</filename> can be installed
  (although you can use the <literal>CASCADE</literal> option
  of <command>CREATE EXTENSION</command> to install both in one command).
<<<<<<< HEAD
=======
-->
<filename>cube</filename>モジュールは<filename>earthdistance</filename>をインストールする前にインストールしなければなりません(一つのコマンドで両方をインストールするために<command>CREATE EXTENSION</command>の<literal>CASCADE</literal>オプションを使うこともできますが)。
>>>>>>> 184958ef
 </para>

 <caution>
  <para>
<<<<<<< HEAD
=======
<!--
>>>>>>> 184958ef
   It is strongly recommended that <filename>earthdistance</filename>
   and <filename>cube</filename> be installed in the same schema, and that
   that schema be one for which CREATE privilege has not been and will not
   be granted to any untrusted users.
   Otherwise there are installation-time security hazards
   if <filename>earthdistance</filename>'s schema contains objects defined
   by a hostile user.
   Furthermore, when using <filename>earthdistance</filename>'s functions
   after installation, the entire search path should contain only trusted
   schemas.
<<<<<<< HEAD
=======
-->
<filename>earthdistance</filename>と<filename>cube</filename>は同じスキーマにインストールし、そのスキーマは信頼できないユーザにCREATE権限を許可していないし、今後も許可することのないものとすることを強く勧めます。
さもないと、<filename>earthdistance</filename>のスキーマが悪意のあるユーザにより定義されたオブジェクトを含んでいた場合に、インストール時のセキュリティ問題になります。
さらに、インストール後に<filename>earthdistance</filename>の関数を使う時には、サーチパス全体には信頼するスキーマだけが含まれるようにすべきです。
>>>>>>> 184958ef
  </para>
 </caution>

 <sect2>
<<<<<<< HEAD
  <title>Cube-Based Earth Distances</title>
=======
<!--
  <title>Cube-Based Earth Distances</title>
-->
  <title>cubeを基にした地表距離</title>
>>>>>>> 184958ef

  <para>
<!--
   Data is stored in cubes that are points (both corners are the same) using 3
   coordinates representing the x, y, and z distance from the center of the
   Earth.  A domain <type>earth</type> over <type>cube</type> is provided, which
   includes constraint checks that the value meets these restrictions and
   is reasonably close to the actual surface of the Earth.
-->
地球中心からのx、y、z距離をあらわす3次元を使用した点（両隅が同じ）であるcubeとして、データは格納されます。
<type>cube</type>上に<type>earth</type>ドメインが提供されます。
これには、値がこれら制限を満たすか、また値が理論的に実際の地表面に近いかどうかの整合性検査を含みます。
  </para>

  <para>
<!--
   The radius of the Earth is obtained from the <function>earth()</function>
   function. It is given in meters. But by changing this one function you can
   change the module to use some other units, or to use a different value of
   the radius that you feel is more appropriate.
-->
地球の半径は<function>earth()</function>関数から入手されます。
この単位はメートルです。
しかしこの1つの関数を変更することで、何らかの他の単位を使用するようにしたり、より適切と考える別の半径を使用したりするようにこのモジュールを変更することができます。
  </para>

  <para>
<!--
   This package has applications to astronomical databases as well.
   Astronomers will probably want to change <function>earth()</function> to return a
   radius of <literal>180/pi()</literal> so that distances are in degrees.
-->
このパッケージは天文学データベースへの応用もあります。
天文学者はおそらく<function>earth()</function>が度単位の距離になるように<literal>180/pi()</literal>を返すものと変更したいでしょう。
  </para>

  <para>
<!--
   Functions are provided to support input in latitude and longitude (in
   degrees), to support output of latitude and longitude, to calculate
   the great circle distance between two points and to easily specify a
   bounding box usable for index searches.
-->
緯度経度（度単位）の入力をサポート、緯度経度の出力をサポート、2点間の大圏距離を計算、インデックス検索に使用可能な簡単に外接矩形を指定するための関数が提供されます。
  </para>

  <para>
<!--
   The provided functions are shown
   in <xref linkend="earthdistance-cube-functions"/>.
-->
提供されている関数は<xref linkend="earthdistance-cube-functions"/>に示されています。
  </para>

  <table id="earthdistance-cube-functions">
<<<<<<< HEAD
   <title>Cube-Based Earthdistance Functions</title>
    <tgroup cols="1">
     <thead>
      <row>
       <entry role="func_table_entry"><para role="func_signature">
        Function
       </para>
       <para>
        Description
       </para></entry>
      </row>
     </thead>

     <tbody>
      <row>
       <entry role="func_table_entry"><para role="func_signature">
        <indexterm><primary>earth</primary></indexterm>
        <function>earth</function> ()
        <returnvalue>float8</returnvalue>
       </para>
       <para>
        Returns the assumed radius of the Earth.
       </para></entry>
      </row>

      <row>
       <entry role="func_table_entry"><para role="func_signature">
        <indexterm><primary>sec_to_gc</primary></indexterm>
        <function>sec_to_gc</function> ( <type>float8</type> )
        <returnvalue>float8</returnvalue>
       </para>
       <para>
        Converts the normal straight line
        (secant) distance between two points on the surface of the Earth
        to the great circle distance between them.
       </para></entry>
      </row>

      <row>
       <entry role="func_table_entry"><para role="func_signature">
        <indexterm><primary>gc_to_sec</primary></indexterm>
        <function>gc_to_sec</function> ( <type>float8</type> )
        <returnvalue>float8</returnvalue>
       </para>
       <para>
        Converts the great circle distance between two points on the
        surface of the Earth to the normal straight line (secant) distance
        between them.
       </para></entry>
      </row>

      <row>
       <entry role="func_table_entry"><para role="func_signature">
        <indexterm><primary>ll_to_earth</primary></indexterm>
        <function>ll_to_earth</function> ( <type>float8</type>, <type>float8</type> )
        <returnvalue>earth</returnvalue>
       </para>
       <para>
        Returns the location of a point on the surface of the Earth given
        its latitude (argument 1) and longitude (argument 2) in degrees.
       </para></entry>
      </row>

      <row>
       <entry role="func_table_entry"><para role="func_signature">
        <indexterm><primary>latitude</primary></indexterm>
        <function>latitude</function> ( <type>earth</type> )
        <returnvalue>float8</returnvalue>
       </para>
       <para>
        Returns the latitude in degrees of a point on the surface of the
        Earth.
       </para></entry>
      </row>

      <row>
       <entry role="func_table_entry"><para role="func_signature">
        <indexterm><primary>longitude</primary></indexterm>
        <function>longitude</function> ( <type>earth</type> )
        <returnvalue>float8</returnvalue>
       </para>
       <para>
        Returns the longitude in degrees of a point on the surface of the
        Earth.
       </para></entry>
      </row>

      <row>
       <entry role="func_table_entry"><para role="func_signature">
        <indexterm><primary>earth_distance</primary></indexterm>
        <function>earth_distance</function> ( <type>earth</type>, <type>earth</type> )
        <returnvalue>float8</returnvalue>
       </para>
       <para>
        Returns the great circle distance between two points on the
        surface of the Earth.
       </para></entry>
      </row>

      <row>
       <entry role="func_table_entry"><para role="func_signature">
        <indexterm><primary>earth_box</primary></indexterm>
        <function>earth_box</function> ( <type>earth</type>, <type>float8</type> )
        <returnvalue>cube</returnvalue>
       </para>
       <para>
        Returns a box suitable for an indexed search using the <type>cube</type>
        <literal>@&gt;</literal>
        operator for points within a given great circle distance of a location.
        Some points in this box are further than the specified great circle
        distance from the location, so a second check using
        <function>earth_distance</function> should be included in the query.
       </para></entry>
      </row>
     </tbody>
=======
<!--
   <title>Cube-Based Earthdistance Functions</title>
-->
   <title>cubeを基にしたearthdistanceの関数</title>
   <tgroup cols="3">
    <thead>
     <row>
<!--
      <entry>Function</entry>
      <entry>Returns</entry>
      <entry>Description</entry>
-->
      <entry>関数</entry>
      <entry>戻り値</entry>
      <entry>説明</entry>
     </row>
    </thead>
    <tbody>
     <row>
      <entry><function>earth()</function><indexterm><primary>earth</primary></indexterm></entry>
      <entry><type>float8</type></entry>
<!--
      <entry>Returns the assumed radius of the Earth.</entry>
-->
      <entry>地球の想定半径を返します。</entry>
     </row>
     <row>
      <entry><function>sec_to_gc(float8)</function><indexterm><primary>sec_to_gc</primary></indexterm></entry>
      <entry><type>float8</type></entry>
<!--
      <entry>Converts the normal straight line
       (secant) distance between two points on the surface of the Earth
       to the great circle distance between them.
-->
      <entry>地表の2点間の通常の直線（割線）距離を大圏距離に変換します。
      </entry>
     </row>
     <row>
      <entry><function>gc_to_sec(float8)</function><indexterm><primary>gc_to_sec</primary></indexterm></entry>
      <entry><type>float8</type></entry>
<!--
      <entry>Converts the great circle distance between two points on the
       surface of the Earth to the normal straight line (secant) distance
       between them.
-->
      <entry>地表の2点間の大圏距離を通常の直線（割線）距離に変換します。
      </entry>
     </row>
     <row>
      <entry><function>ll_to_earth(float8, float8)</function><indexterm><primary>ll_to_earth</primary></indexterm></entry>
      <entry><type>earth</type></entry>
<!--
      <entry>Returns the location of a point on the surface of the Earth given
       its latitude (argument 1) and longitude (argument 2) in degrees.
-->
      <entry>
度単位で指定された緯度（第1引数）と経度（第2引数）に対する地表位置を返します。
      </entry>
     </row>
     <row>
      <entry><function>latitude(earth)</function><indexterm><primary>latitude</primary></indexterm></entry>
      <entry><type>float8</type></entry>
<!--
      <entry>Returns the latitude in degrees of a point on the surface of the
       Earth.
-->
      <entry>
地表上の点の緯度を度単位で返します。
      </entry>
     </row>
     <row>
      <entry><function>longitude(earth)</function><indexterm><primary>longitude</primary></indexterm></entry>
      <entry><type>float8</type></entry>
<!--
      <entry>Returns the longitude in degrees of a point on the surface of the
       Earth.
-->
      <entry>
地表上の点の経度を度単位で返します。
      </entry>
     </row>
     <row>
      <entry><function>earth_distance(earth, earth)</function><indexterm><primary>earth_distance</primary></indexterm></entry>
      <entry><type>float8</type></entry>
<!--
      <entry>Returns the great circle distance between two points on the
       surface of the Earth.
-->
      <entry>
地表上の2点間の大圏距離を返します。
      </entry>
     </row>
     <row>
      <entry><function>earth_box(earth, float8)</function><indexterm><primary>earth_box</primary></indexterm></entry>
      <entry><type>cube</type></entry>
<!--
      <entry>Returns a box suitable for an indexed search using the cube
       <literal>@&gt;</literal>
       operator for points within a given great circle distance of a location.
       Some points in this box are further than the specified great circle
       distance from the location, so a second check using
       <function>earth_distance</function> should be included in the query.
-->
      <entry>
位置から指定した大圏距離内の点に対するcubeの<literal>@&gt;</literal>演算子を使用するインデックス検索に適した矩形を返します。
矩形内の点の一部は指定した大圏距離の外部にあります。
このため、<function>earth_distance</function>を使用した第2の検査を問い合わせに含めなければなりません。
      </entry>
     </row>
    </tbody>
>>>>>>> 184958ef
   </tgroup>
  </table>

 </sect2>

 <sect2>
<<<<<<< HEAD
  <title>Point-Based Earth Distances</title>
=======
<!--
  <title>Point-Based Earth Distances</title>
-->
  <title>pointを基にした地表距離</title>
>>>>>>> 184958ef

  <para>
<!--
   The second part of the module relies on representing Earth locations as
   values of type <type>point</type>, in which the first component is taken to
   represent longitude in degrees, and the second component is taken to
   represent latitude in degrees.  Points are taken as (longitude, latitude)
   and not vice versa because longitude is closer to the intuitive idea of
   x-axis and latitude to y-axis.
-->
このモジュールの第2部分は<type>point</type>型の値として地球上の位置を表現することに依存します。
ここで第1要素は経度を度単位で、第2要素は緯度を度単位で表現されていると見なします。
直感的に経度はX軸、緯度はY軸という考えがより合うため、点は(経度, 緯度)として見なされますが、逆には見なされません。
  </para>

  <para>
<!--
   A single operator is provided, shown
   in <xref linkend="earthdistance-point-operators"/>.
-->
<xref linkend="earthdistance-point-operators"/>に示されている1つの演算子が提供されます。
  </para>

  <table id="earthdistance-point-operators">
<<<<<<< HEAD
   <title>Point-Based Earthdistance Operators</title>
    <tgroup cols="1">
     <thead>
      <row>
       <entry role="func_table_entry"><para role="func_signature">
        Operator
       </para>
       <para>
        Description
       </para></entry>
      </row>
     </thead>
     <tbody>
      <row>
       <entry role="func_table_entry"><para role="func_signature">
        <type>point</type> <literal>&lt;@&gt;</literal> <type>point</type>
        <returnvalue>float8</returnvalue>
       </para>
       <para>
        Computes the distance in statute miles between
        two points on the Earth's surface.
       </para></entry>
      </row>
     </tbody>
=======
<!--
   <title>Point-Based Earthdistance Operators</title>
-->
   <title>pointを基にしたearthdistanceの演算子</title>
   <tgroup cols="3">
    <thead>
     <row>
<!--
      <entry>Operator</entry>
      <entry>Returns</entry>
      <entry>Description</entry>
-->
      <entry>演算子</entry>
      <entry>戻り値</entry>
      <entry>説明</entry>
     </row>
    </thead>
    <tbody>
     <row>
      <entry><type>point</type> <literal>&lt;@&gt;</literal> <type>point</type></entry>
      <entry><type>float8</type></entry>
<!--
      <entry>Gives the distance in statute miles between
       two points on the Earth's surface.
-->
      <entry>
法定マイル単位の地表の2点間の距離を返します。
      </entry>
     </row>
    </tbody>
>>>>>>> 184958ef
   </tgroup>
  </table>

  <para>
<!--
   Note that unlike the <type>cube</type>-based part of the module, units
   are hardwired here: changing the <function>earth()</function> function will
   not affect the results of this operator.
-->
このモジュールの<type>cube</type>を基にした場合と異なり、ここでの単位はコード内に固定で記載されることに注意してください。
<function>earth()</function>関数を変更しても、この演算子の結果には影響しません。
  </para>

  <para>
<!--
   One disadvantage of the longitude/latitude representation is that
   you need to be careful about the edge conditions near the poles
   and near +/- 180 degrees of longitude.  The <type>cube</type>-based
   representation avoids these discontinuities.
-->
緯度経度表現の1つの欠点は、極近辺と経度±180度近辺の限界条件に注意する必要があることです。
<type>cube</type>を基にした表現ではこうした不連続性を防止できます。
  </para>

 </sect2>

</sect1><|MERGE_RESOLUTION|>--- conflicted
+++ resolved
@@ -32,27 +32,18 @@
  </para>
 
  <para>
-<<<<<<< HEAD
-=======
-<!--
->>>>>>> 184958ef
+<!--
   The <filename>cube</filename> module must be installed
   before <filename>earthdistance</filename> can be installed
   (although you can use the <literal>CASCADE</literal> option
   of <command>CREATE EXTENSION</command> to install both in one command).
-<<<<<<< HEAD
-=======
 -->
 <filename>cube</filename>モジュールは<filename>earthdistance</filename>をインストールする前にインストールしなければなりません(一つのコマンドで両方をインストールするために<command>CREATE EXTENSION</command>の<literal>CASCADE</literal>オプションを使うこともできますが)。
->>>>>>> 184958ef
  </para>
 
  <caution>
   <para>
-<<<<<<< HEAD
-=======
-<!--
->>>>>>> 184958ef
+<!--
    It is strongly recommended that <filename>earthdistance</filename>
    and <filename>cube</filename> be installed in the same schema, and that
    that schema be one for which CREATE privilege has not been and will not
@@ -63,25 +54,18 @@
    Furthermore, when using <filename>earthdistance</filename>'s functions
    after installation, the entire search path should contain only trusted
    schemas.
-<<<<<<< HEAD
-=======
 -->
 <filename>earthdistance</filename>と<filename>cube</filename>は同じスキーマにインストールし、そのスキーマは信頼できないユーザにCREATE権限を許可していないし、今後も許可することのないものとすることを強く勧めます。
 さもないと、<filename>earthdistance</filename>のスキーマが悪意のあるユーザにより定義されたオブジェクトを含んでいた場合に、インストール時のセキュリティ問題になります。
 さらに、インストール後に<filename>earthdistance</filename>の関数を使う時には、サーチパス全体には信頼するスキーマだけが含まれるようにすべきです。
->>>>>>> 184958ef
   </para>
  </caution>
 
  <sect2>
-<<<<<<< HEAD
+<!--
   <title>Cube-Based Earth Distances</title>
-=======
-<!--
-  <title>Cube-Based Earth Distances</title>
 -->
   <title>cubeを基にした地表距離</title>
->>>>>>> 184958ef
 
   <para>
 <!--
@@ -137,7 +121,6 @@
   </para>
 
   <table id="earthdistance-cube-functions">
-<<<<<<< HEAD
    <title>Cube-Based Earthdistance Functions</title>
     <tgroup cols="1">
      <thead>
@@ -253,132 +236,16 @@
        </para></entry>
       </row>
      </tbody>
-=======
-<!--
-   <title>Cube-Based Earthdistance Functions</title>
--->
-   <title>cubeを基にしたearthdistanceの関数</title>
-   <tgroup cols="3">
-    <thead>
-     <row>
-<!--
-      <entry>Function</entry>
-      <entry>Returns</entry>
-      <entry>Description</entry>
--->
-      <entry>関数</entry>
-      <entry>戻り値</entry>
-      <entry>説明</entry>
-     </row>
-    </thead>
-    <tbody>
-     <row>
-      <entry><function>earth()</function><indexterm><primary>earth</primary></indexterm></entry>
-      <entry><type>float8</type></entry>
-<!--
-      <entry>Returns the assumed radius of the Earth.</entry>
--->
-      <entry>地球の想定半径を返します。</entry>
-     </row>
-     <row>
-      <entry><function>sec_to_gc(float8)</function><indexterm><primary>sec_to_gc</primary></indexterm></entry>
-      <entry><type>float8</type></entry>
-<!--
-      <entry>Converts the normal straight line
-       (secant) distance between two points on the surface of the Earth
-       to the great circle distance between them.
--->
-      <entry>地表の2点間の通常の直線（割線）距離を大圏距離に変換します。
-      </entry>
-     </row>
-     <row>
-      <entry><function>gc_to_sec(float8)</function><indexterm><primary>gc_to_sec</primary></indexterm></entry>
-      <entry><type>float8</type></entry>
-<!--
-      <entry>Converts the great circle distance between two points on the
-       surface of the Earth to the normal straight line (secant) distance
-       between them.
--->
-      <entry>地表の2点間の大圏距離を通常の直線（割線）距離に変換します。
-      </entry>
-     </row>
-     <row>
-      <entry><function>ll_to_earth(float8, float8)</function><indexterm><primary>ll_to_earth</primary></indexterm></entry>
-      <entry><type>earth</type></entry>
-<!--
-      <entry>Returns the location of a point on the surface of the Earth given
-       its latitude (argument 1) and longitude (argument 2) in degrees.
--->
-      <entry>
-度単位で指定された緯度（第1引数）と経度（第2引数）に対する地表位置を返します。
-      </entry>
-     </row>
-     <row>
-      <entry><function>latitude(earth)</function><indexterm><primary>latitude</primary></indexterm></entry>
-      <entry><type>float8</type></entry>
-<!--
-      <entry>Returns the latitude in degrees of a point on the surface of the
-       Earth.
--->
-      <entry>
-地表上の点の緯度を度単位で返します。
-      </entry>
-     </row>
-     <row>
-      <entry><function>longitude(earth)</function><indexterm><primary>longitude</primary></indexterm></entry>
-      <entry><type>float8</type></entry>
-<!--
-      <entry>Returns the longitude in degrees of a point on the surface of the
-       Earth.
--->
-      <entry>
-地表上の点の経度を度単位で返します。
-      </entry>
-     </row>
-     <row>
-      <entry><function>earth_distance(earth, earth)</function><indexterm><primary>earth_distance</primary></indexterm></entry>
-      <entry><type>float8</type></entry>
-<!--
-      <entry>Returns the great circle distance between two points on the
-       surface of the Earth.
--->
-      <entry>
-地表上の2点間の大圏距離を返します。
-      </entry>
-     </row>
-     <row>
-      <entry><function>earth_box(earth, float8)</function><indexterm><primary>earth_box</primary></indexterm></entry>
-      <entry><type>cube</type></entry>
-<!--
-      <entry>Returns a box suitable for an indexed search using the cube
-       <literal>@&gt;</literal>
-       operator for points within a given great circle distance of a location.
-       Some points in this box are further than the specified great circle
-       distance from the location, so a second check using
-       <function>earth_distance</function> should be included in the query.
--->
-      <entry>
-位置から指定した大圏距離内の点に対するcubeの<literal>@&gt;</literal>演算子を使用するインデックス検索に適した矩形を返します。
-矩形内の点の一部は指定した大圏距離の外部にあります。
-このため、<function>earth_distance</function>を使用した第2の検査を問い合わせに含めなければなりません。
-      </entry>
-     </row>
-    </tbody>
->>>>>>> 184958ef
    </tgroup>
   </table>
 
  </sect2>
 
  <sect2>
-<<<<<<< HEAD
+<!--
   <title>Point-Based Earth Distances</title>
-=======
-<!--
-  <title>Point-Based Earth Distances</title>
 -->
   <title>pointを基にした地表距離</title>
->>>>>>> 184958ef
 
   <para>
 <!--
@@ -403,7 +270,6 @@
   </para>
 
   <table id="earthdistance-point-operators">
-<<<<<<< HEAD
    <title>Point-Based Earthdistance Operators</title>
     <tgroup cols="1">
      <thead>
@@ -428,38 +294,6 @@
        </para></entry>
       </row>
      </tbody>
-=======
-<!--
-   <title>Point-Based Earthdistance Operators</title>
--->
-   <title>pointを基にしたearthdistanceの演算子</title>
-   <tgroup cols="3">
-    <thead>
-     <row>
-<!--
-      <entry>Operator</entry>
-      <entry>Returns</entry>
-      <entry>Description</entry>
--->
-      <entry>演算子</entry>
-      <entry>戻り値</entry>
-      <entry>説明</entry>
-     </row>
-    </thead>
-    <tbody>
-     <row>
-      <entry><type>point</type> <literal>&lt;@&gt;</literal> <type>point</type></entry>
-      <entry><type>float8</type></entry>
-<!--
-      <entry>Gives the distance in statute miles between
-       two points on the Earth's surface.
--->
-      <entry>
-法定マイル単位の地表の2点間の距離を返します。
-      </entry>
-     </row>
-    </tbody>
->>>>>>> 184958ef
    </tgroup>
   </table>
 

<!--
doc/src/sgml/ref/psql-ref.sgml
PostgreSQL documentation
-->

<refentry id="app-psql">
 <indexterm zone="app-psql">
  <primary>psql</primary>
 </indexterm>

  <refmeta>
    <refentrytitle><application>psql</application></refentrytitle>
    <manvolnum>1</manvolnum>
<!--
    <refmiscinfo>Application</refmiscinfo>
-->
<refmiscinfo>アプリケーション</refmiscinfo>
  </refmeta>

  <refnamediv>
    <refname><application>psql</application></refname>
    <refpurpose>
<!--
      <productname>PostgreSQL</productname> interactive terminal
-->
<productname>PostgreSQL</productname>の対話的ターミナル
    </refpurpose>
  </refnamediv>

 <refsynopsisdiv>
  <cmdsynopsis>
   <command>psql</command>
   <arg rep="repeat"><replaceable class="parameter">option</replaceable></arg>
   <arg choice="opt"><replaceable class="parameter">dbname</replaceable>
   <arg choice="opt"><replaceable class="parameter">username</replaceable></arg></arg>
  </cmdsynopsis>
 </refsynopsisdiv>

 <refsect1>
<!--
  <title>Description</title>
-->
<title>説明</title>

    <para>
<!--
     <application>psql</application> is a terminal-based front-end to
     <productname>PostgreSQL</productname>. It enables you to type in
     queries interactively, issue them to
     <productname>PostgreSQL</productname>, and see the query results.
     Alternatively, input can be from a file or from command line
     arguments. In addition, <application>psql</application> provides a
     number of meta-commands and various shell-like features to
     facilitate writing scripts and automating a wide variety of tasks.
-->
<application>psql</application>とは<productname>PostgreSQL</productname>のターミナル型フロントエンドです。
対話的に問い合わせを入力し、それを<productname>PostgreSQL</productname>に対して発行して、結果を確認することができます。
また、ファイルから入力を読み込むことも可能です。
さらに、スクリプトの記述を簡便化したり、様々なタスクを自動化したりする、いくつものメタコマンドとシェルに似た各種の機能を備えています。
    </para>
 </refsect1>

 <refsect1 id="r1-app-psql-3">
<!--
  <title>Options</title>
-->
<title>オプション</title>

  <variablelist>
    <varlistentry>
      <term><option>-a</option></term>
      <term><option>--echo-all</option></term>
      <listitem>
      <para>
<!--
      Print all nonempty input lines to standard output as they are read.
      (This does not apply to lines read interactively.) This is
      equivalent to setting the variable <varname>ECHO</varname> to
      <literal>all</literal>.
-->
読み込んだ全ての空でない入力行を標準出力に表示します。
(これは対話式に読み込まれる行には適用されません。)
これは<varname>ECHO</varname>変数を<literal>all</literal>に設定するのと同じ意味を持ちます。
      </para>
      </listitem>
    </varlistentry>

    <varlistentry>
      <term><option>-A</option></term>
      <term><option>--no-align</option></term>
      <listitem>
      <para>
<!--
      Switches to unaligned output mode. (The default output mode is
      <literal>aligned</literal>.)  This is equivalent to
      <command>\pset format unaligned</command>.
-->
位置揃えなしの出力モードに切り替えます。
（デフォルトの出力モードは<literal>aligned</literal>(位置揃えあり)です。）
これは<command>\pset format unaligned</command>と同等です。
      </para>
      </listitem>
    </varlistentry>

    <varlistentry>
      <term><option>-b</option></term>
      <term><option>--echo-errors</option></term>
      <listitem>
      <para>
<!--
      Print failed SQL commands to standard error output. This is
      equivalent to setting the variable <varname>ECHO</varname> to
      <literal>errors</literal>.
-->
失敗したSQLコマンドを標準エラー出力に出力します。
これは<varname>ECHO</varname>変数を<literal>errors</literal>に設定するのと同等です。
      </para>
      </listitem>
    </varlistentry>

    <varlistentry>
      <term><option>-c <replaceable class="parameter">command</replaceable></option></term>
      <term><option>--command=<replaceable class="parameter">command</replaceable></option></term>
      <listitem>
      <para>
<!--
       Specifies that <application>psql</application> is to execute the given
       command string, <replaceable class="parameter">command</replaceable>.
       This option can be repeated and combined in any order with
       the <option>-f</option> option.  When either <option>-c</option>
       or <option>-f</option> is specified, <application>psql</application>
       does not read commands from standard input; instead it terminates
       after processing all the <option>-c</option> and <option>-f</option>
       options in sequence.
-->
<application>psql</application>に対し、指定のコマンド文字列<replaceable class="parameter">command</replaceable>を実行するよう指示します。
このオプションは繰り返すことができ、また<option>-f</option>オプションと任意の順序で組み合わせることができます。
<option>-c</option>または<option>-f</option>が指定されると、<application>psql</application>は標準入力からコマンドを読み取りません。
その代わりに、すべての<option>-c</option>オプションおよび<option>-f</option>オプションを順に処理した後、終了します。
      </para>
      <para>
<!--
       <replaceable class="parameter">command</replaceable> must be either
       a command string that is completely parsable by the server (i.e.,
       it contains no <application>psql</application>-specific features),
       or a single backslash command. Thus you cannot mix
       <acronym>SQL</acronym> and <application>psql</application>
       meta-commands within a <option>-c</option> option. To achieve that,
       you could use repeated <option>-c</option> options or pipe the string
       into <application>psql</application>, for example:
-->
<replaceable class="parameter">command</replaceable>は、サーバで完全に解析可能な（つまり、<application>psql</application>特有の機能は含まない）コマンド文字列、もしくは、バックスラッシュコマンド1つである必要があります。
このため、<option>-c</option>オプション内では<acronym>SQL</acronym>と<application>psql</application>メタコマンドを混在させることはできません。
これらを同時に使用するには、<option>-c</option>オプションを繰り返し利用するか、あるいはパイプを使って文字列を<application>psql</application>に渡します。
例えば、
<programlisting>
psql -c '\x' -c 'SELECT * FROM foo;'
</programlisting>
<!--
       or
-->
あるいは
<programlisting>
echo '\x \\ SELECT * FROM foo;' | psql
</programlisting>
<!--
       (<literal>\\</literal> is the separator meta-command.)
-->
のようにします（<literal>\\</literal>はメタコマンドの区切り文字です）。
      </para>
      <para>
<!--
       Each <acronym>SQL</acronym> command string passed
       to <option>-c</option> is sent to the server as a single request.
       Because of this, the server executes it as a single transaction even
       if the string contains multiple <acronym>SQL</acronym> commands,
       unless there are explicit <command>BEGIN</command>/<command>COMMIT</command>
       commands included in the string to divide it into multiple
       transactions.  (See <xref linkend="protocol-flow-multi-statement"/>
       for more details about how the server handles multi-query strings.)
       Also, <application>psql</application> only prints the
       result of the last <acronym>SQL</acronym> command in the string.
       This is different from the behavior when the same string is read from
       a file or fed to <application>psql</application>'s standard input,
       because then <application>psql</application> sends
       each <acronym>SQL</acronym> command separately.
-->
<option>-c</option>に渡される各<acronym>SQL</acronym>のコマンド文字列は、単一の要求としてサーバに送信されます。
このため、トランザクションを複数に分ける<command>BEGIN</command>/<command>COMMIT</command>コマンドが明示的に文字列内に含まれない限り、文字列内に複数の<acronym>SQL</acronym>コマンドが含まれていたとしても、サーバはそれを1つのトランザクションとして実行します。
（複数問い合わせの文字列をどのようにサーバが処理するかについて、詳しくは<xref linkend="protocol-flow-multi-statement"/>を参照してください。）
また、<application>psql</application>は文字列内の最後の<acronym>SQL</acronym>コマンドの結果しか出力しません。
同じ文字列をファイル、あるいは<application>psql</application>の標準入力として渡した場合、<application>psql</application>は各<acronym>SQL</acronym>コマンドを別々に送信しますので、この場合とは動作が異なります。
      </para>
      <para>
<!--
       Because of this behavior, putting more than one SQL command in a
       single <option>-c</option> string often has unexpected results.
       It's better to use repeated <option>-c</option> commands or feed
       multiple commands to <application>psql</application>'s standard input,
       either using <application>echo</application> as illustrated above, or
       via a shell here-document, for example:
-->
この動作のため、1つの<option>-c</option>の文字列に2つ以上のSQLコマンドを指定すると、予期しない結果をもたらすことがあります。
<option>-c</option>のコマンドを繰り返し使うか、あるいは、上記のように<application>echo</application>を使うか、以下の例のようにシェルのヒアドキュメントを使うことで、<application>psql</application>の標準入力に複数のコマンドを入力する方が良いでしょう。
<programlisting>
psql &lt;&lt;EOF
\x
SELECT * FROM foo;
EOF
</programlisting></para>
      </listitem>
    </varlistentry>

    <varlistentry>
      <term><option>--csv</option></term>
      <listitem>
      <para>
<!--
      Switches to <acronym>CSV</acronym> (Comma-Separated Values) output
      mode.  This is equivalent to <command>\pset format csv</command>.
-->
<acronym>CSV</acronym>(コンマ区切り値)出力モードに切り替えます。
これは<command>\pset format csv</command>と同等です。
      </para>
      </listitem>
    </varlistentry>

    <varlistentry>
      <term><option>-d <replaceable class="parameter">dbname</replaceable></option></term>
      <term><option>--dbname=<replaceable class="parameter">dbname</replaceable></option></term>
      <listitem>
      <para>
<!--
       Specifies the name of the database to connect to. This is
       equivalent to specifying <replaceable
       class="parameter">dbname</replaceable> as the first non-option
<<<<<<< HEAD
       argument on the command line.
-->
接続するデータベースの名前を指定します。
コマンドラインでオプション以外の最初の引数として<replaceable class="parameter">dbname</replaceable>を指定するのと同じ効力を持ちます。
      </para>
      <para>
<!--
       If this parameter contains an <symbol>=</symbol> sign or starts
       with a valid <acronym>URI</acronym> prefix
       (<literal>postgresql://</literal>
       or <literal>postgres://</literal>), it is treated as a
       <parameter>conninfo</parameter> string. See <xref
       linkend="libpq-connstring"/> for more information.
-->
このパラメータに<symbol>=</symbol>記号が含まれる場合、または有効な<acronym>URI</acronym>接頭辞(<literal>postgresql://</literal>または<literal>postgres://</literal>)から始まる場合<parameter>conninfo</parameter>文字列として扱われます。
詳しくは<xref linkend="libpq-connect"/>を参照してください。
=======
       argument on the command line.  The <replaceable>dbname</replaceable>
       can be a <link linkend="libpq-connstring">connection string</link>.
       If so, connection string parameters will override any conflicting
       command line options.
>>>>>>> 6daf725a
      </para>
      </listitem>
    </varlistentry>

    <varlistentry>
      <term><option>-e</option></term>
      <term><option>--echo-queries</option></term>
      <listitem>
      <para>
<!--
      Copy all SQL commands sent to the server to standard output as well.
      This is equivalent
      to setting the variable <varname>ECHO</varname> to
      <literal>queries</literal>.
-->
サーバに送られるすべてのSQLコマンドを標準出力にも送ります。
<varname>ECHO</varname>変数を<literal>queries</literal>に設定するのと同じ効力を持ちます。
      </para>
      </listitem>
    </varlistentry>

    <varlistentry>
      <term><option>-E</option></term>
      <term><option>--echo-hidden</option></term>
      <listitem>
      <para>
<!--
      Echo the actual queries generated by <command>\d</command> and other backslash
      commands. You can use this to study <application>psql</application>'s
      internal operations. This is equivalent to
      setting the variable <varname>ECHO_HIDDEN</varname> to <literal>on</literal>.
-->
<command>\d</command>やその他のバックスラッシュコマンドによって生成される実際の問い合わせを表示します。
これを使って、<application>psql</application>の内部動作を調べることができます。
これは変数<varname>ECHO_HIDDEN</varname>を<literal>on</literal>に設定するのと同じ効力を持ちます。
      </para>
      </listitem>
    </varlistentry>

    <varlistentry>
      <term><option>-f <replaceable class="parameter">filename</replaceable></option></term>
      <term><option>--file=<replaceable class="parameter">filename</replaceable></option></term>
      <listitem>
      <para>
<!--
       Read commands from the
       file <replaceable class="parameter">filename</replaceable>,
       rather than standard input.
       This option can be repeated and combined in any order with
       the <option>-c</option> option.  When either <option>-c</option>
       or <option>-f</option> is specified, <application>psql</application>
       does not read commands from standard input; instead it terminates
       after processing all the <option>-c</option> and <option>-f</option>
       options in sequence.
       Except for that, this option is largely equivalent to the
       meta-command <command>\i</command>.
-->
標準入力ではなく、ファイル<replaceable class="parameter">filename</replaceable>からコマンドを読み取ります。
このオプションは繰り返すことができ、また<option>-c</option>オプションと任意の順序で組み合わせることができます。
<option>-c</option>または<option>-f</option>が指定されると、<application>psql</application>は標準入力からコマンドを読み取りません。
その代わりに、すべての<option>-c</option>オプションおよび<option>-f</option>オプションを順に処理した後、終了します。
その点を除けば、このオプションは<command>\i</command>メタコマンドとほぼ同等です。
      </para>

      <para>
<!--
       If <replaceable>filename</replaceable> is <literal>-</literal>
       (hyphen), then standard input is read until an EOF indication
       or <command>\q</command> meta-command.  This can be used to intersperse
       interactive input with input from files.  Note however that Readline
       is not used in this case (much as if <option>-n</option> had been
       specified).
-->
<replaceable>filename</replaceable>に<literal>-</literal>（ハイフン）を指定すると、標準入力からEOFを示すもの、または<command>\q</command>メタコマンドまで読み取られます。
これは対話的入力をファイルからの入力と混在させるために使うことができます。
ただし、この場合、Readlineは使われないことに注意してください（<option>-n</option>が指定された場合と同様です）。
      </para>

      <para>
<!--
      Using this option is subtly different from writing <literal>psql
      &lt; <replaceable
      class="parameter">filename</replaceable></literal>. In general,
      both will do what you expect, but using <literal>-f</literal>
      enables some nice features such as error messages with line
      numbers. There is also a slight chance that using this option will
      reduce the start-up overhead. On the other hand, the variant using
      the shell's input redirection is (in theory) guaranteed to yield
      exactly the same output you would have received had you entered
      everything by hand.
-->
このオプションを指定するのと、<literal>psql &lt; <replaceable class="parameter">filename</replaceable></literal>と入力するのでは、微妙に動作が異なります。
一般的には、両者とも期待通りの動作を行いますが、<literal>-f</literal>を使用した場合は、エラーメッセージに行番号を付けるなどいくつか便利な機能が有効になります。
また、このオプションを使用した場合、起動時のオーバーヘッドが減少する可能性が若干あります。
一方、シェルの入力リダイレクションを使用する方法では、（理論的には）全て手作業で入力した場合の出力とまったく同一な出力になることが保証されます。
      </para>
      </listitem>
    </varlistentry>

    <varlistentry>
      <term><option>-F <replaceable class="parameter">separator</replaceable></option></term>
      <term><option>--field-separator=<replaceable class="parameter">separator</replaceable></option></term>
      <listitem>
      <para>
<!--
      Use <replaceable class="parameter">separator</replaceable> as the
      field separator for unaligned output. This is equivalent to
      <command>\pset fieldsep</command> or <command>\f</command>.
-->
<replaceable class="parameter">separator</replaceable>を位置揃えを行わない出力におけるフィールド区切り文字として使用します。
<command>\pset fieldsep</command>もしくは<command>\f</command>と同じ効力を持ちます。
      </para>
      </listitem>
    </varlistentry>

    <varlistentry>
      <term><option>-h <replaceable class="parameter">hostname</replaceable></option></term>
      <term><option>--host=<replaceable class="parameter">hostname</replaceable></option></term>
      <listitem>
      <para>
<!--
      Specifies the host name of the machine on which the
      server is running. If the value begins
      with a slash, it is used as the directory for the Unix-domain
      socket.
-->
サーバを実行しているマシンのホスト名を指定します。
この値がスラッシュから始まる場合、Unixドメインソケット用のディレクトリとして使用されます。
      </para>
      </listitem>
    </varlistentry>

    <varlistentry>
      <term><option>-H</option></term>
      <term><option>--html</option></term>
      <listitem>
      <para>
<!--
      Switches to <acronym>HTML</acronym> output mode.  This is
      equivalent to <command>\pset format html</command> or the
      <command>\H</command> command.
-->
<acronym>HTML</acronym>出力モードに切り替えます。
これは、<literal>\pset format html</literal>もしくは<command>\H</command>コマンドと同等です。
      </para>
      </listitem>
    </varlistentry>

    <varlistentry>
      <term><option>-l</option></term>
      <term><option>--list</option></term>
      <listitem>
      <para>
<!--
      List all available databases, then exit. Other non-connection
      options are ignored. This is similar to the meta-command
      <command>\list</command>.
-->
利用可能な全てのデータベースを一覧表示し、終了します。
この他の接続に関連しないオプションは無視されます。
<command>\list</command>メタコマンドと似た効力を持ちます。
      </para>

      <para>
<!--
      When this option is used, <application>psql</application> will connect
      to the database <literal>postgres</literal>, unless a different database
      is named on the command line (option <option>-d</option> or non-option
      argument, possibly via a service entry, but not via an environment
      variable).
-->
このオプションが使用されるときは、別のデータベース名がコマンドラインで指定されない限り（オプション<option>-d</option>または、環境変数ではない非オプション引数、おそらくサービスエントリーを通じて）、<application>psql</application>は、<literal>postgres</literal>データベースに接続します。
      </para>
      </listitem>
    </varlistentry>

    <varlistentry>
      <term><option>-L <replaceable class="parameter">filename</replaceable></option></term>
      <term><option>--log-file=<replaceable class="parameter">filename</replaceable></option></term>
      <listitem>
      <para>
<!--
       Write all query output into file <replaceable
       class="parameter">filename</replaceable>, in addition to the
       normal output destination.
-->
すべての問い合わせの出力を通常の出力先に出力し、さらにファイル<replaceable class="parameter">filename</replaceable>に書き出します。
      </para>
      </listitem>
    </varlistentry>

    <varlistentry>
      <term><option>-n</option></term>
      <term><option>--no-readline</option></term>
      <listitem>
      <para>
<!--
       Do not use <application>Readline</application> for line editing and do
       not use the command history.
       This can be useful to turn off tab expansion when cutting and pasting.
-->
行編集用の<application>Readline</application>を使用しません。
またコマンド履歴も使用しません。
コピー＆ペースト時のタブ展開を無効にするために有用かもしれません。
      </para>
      </listitem>
    </varlistentry>

    <varlistentry>
      <term><option>-o <replaceable class="parameter">filename</replaceable></option></term>
      <term><option>--output=<replaceable class="parameter">filename</replaceable></option></term>
      <listitem>
      <para>
<!--
      Put all query output into file <replaceable
      class="parameter">filename</replaceable>. This is equivalent to
      the command <command>\o</command>.
-->
全ての問い合わせの出力を<replaceable class="parameter">filename</replaceable>ファイルに書き込みます。
これは<command>\o</command>コマンドと同じ効力を持ちます。
      </para>
      </listitem>
    </varlistentry>

    <varlistentry>
      <term><option>-p <replaceable class="parameter">port</replaceable></option></term>
      <term><option>--port=<replaceable class="parameter">port</replaceable></option></term>
      <listitem>
      <para>
<!--
      Specifies the TCP port or the local Unix-domain
      socket file extension on which the server is listening for
      connections. Defaults to the value of the <envar>PGPORT</envar>
      environment variable or, if not set, to the port specified at
      compile time, usually 5432.
-->
サーバが接続監視を行っているTCPポートもしくはローカルUnixドメインソケットファイルの拡張子を指定します。
環境変数<envar>PGPORT</envar>の値、環境変数が設定されていない場合はコンパイル時に指定した値（通常は5432）がデフォルト値となります。
      </para>
      </listitem>
    </varlistentry>

    <varlistentry>
      <term><option>-P <replaceable class="parameter">assignment</replaceable></option></term>
      <term><option>--pset=<replaceable class="parameter">assignment</replaceable></option></term>
      <listitem>
      <para>
<!--
      Specifies printing options, in the style of
      <command>\pset</command>. Note that here you
      have to separate name and value with an equal sign instead of a
      space. For example, to set the output format to <application>LaTeX</application>, you could write
      <literal>-P format=latex</literal>.
-->
<command>\pset</command>形式により表示オプションを指定します。
ここでは空白ではなく等号を使って名前と値を区切っていることに注意してください。
たとえば、出力形式を<application>LaTeX</application>にする場合、<literal>-P format=latex</literal>と入力します。
      </para>
      </listitem>
    </varlistentry>

    <varlistentry>
      <term><option>-q</option></term>
      <term><option>--quiet</option></term>
      <listitem>
      <para>
<!--
      Specifies that <application>psql</application> should do its work
      quietly. By default, it prints welcome messages and various
      informational output. If this option is used, none of this
      happens. This is useful with the <option>-c</option> option.
      This is equivalent to setting the variable <varname>QUIET</varname>
      to <literal>on</literal>.
-->
<application>psql</application>がメッセージ出力なしで処理を行うように指示します。
デフォルトでは、ウェルカム（welcome）メッセージや各種の情報が表示されますが、
このオプションを使用した場合、これらのメッセージが表示されません。
<option>-c</option>オプションと併用すると便利です。
これは変数<varname>QUIET</varname>を<literal>on</literal>に設定するのと同じ効力を持ちます。
      </para>
      </listitem>
    </varlistentry>

    <varlistentry>
      <term><option>-R <replaceable class="parameter">separator</replaceable></option></term>
      <term><option>--record-separator=<replaceable class="parameter">separator</replaceable></option></term>
      <listitem>
      <para>
<!--
      Use <replaceable class="parameter">separator</replaceable> as the
      record separator for unaligned output. This is equivalent to
      <command>\pset recordsep</command>.
-->
<replaceable class="parameter">separator</replaceable>を位置揃えを行わない出力におけるレコード区切り文字として使用します。
これは<command>\pset recordsep</command>と同じです。
      </para>
      </listitem>
    </varlistentry>

    <varlistentry>
      <term><option>-s</option></term>
      <term><option>--single-step</option></term>
      <listitem>
      <para>
<!--
      Run in single-step mode. That means the user is prompted before
      each command is sent to the server, with the option to cancel
      execution as well. Use this to debug scripts.
-->
シングルステップモードで実行します。
これは各コマンドがサーバに送信される前に、ユーザに対して実行するかキャンセルするかについて確認を求めることを意味します。
スクリプトのデバッグを行う時に使用してください。
      </para>
      </listitem>
    </varlistentry>

    <varlistentry>
      <term><option>-S</option></term>
      <term><option>--single-line</option></term>
      <listitem>
      <para>
<!--
      Runs in single-line mode where a newline terminates an SQL command, as a
      semicolon does.
-->
シングル行モードで実行します。このモードでは、セミコロンと同じように改行もSQLコマンドの終端として扱われます。
      </para>

      <note>
      <para>
<!--
      This mode is provided for those who insist on it, but you are not
      necessarily encouraged to use it. In particular, if you mix
      <acronym>SQL</acronym> and meta-commands on a line the order of
      execution might not always be clear to the inexperienced user.
-->
このモードはどうしてもこのような方式を使用したいユーザ向けに用意されたもので、必ずしも使用が推奨されるわけではありません。
特に、1行に<acronym>SQL</acronym>とメタコマンドを混在させる場合、経験の浅いユーザにとってその実行順番は必ずしもわかりやすいものではありません。
      </para>
      </note>
      </listitem>
    </varlistentry>

    <varlistentry>
      <term><option>-t</option></term>
      <term><option>--tuples-only</option></term>
      <listitem>
      <para>
<!--
      Turn off printing of column names and result row count footers,
      etc. This is equivalent to <command>\t</command> or
      <command>\pset tuples_only</command>.
-->
列名と結果の行数フッタなどの表示を無効にします。
これは、<command>\t</command>および<command>\pset tuples_only</command>と同等です。
      </para>
      </listitem>
    </varlistentry>

    <varlistentry>
      <term><option>-T <replaceable class="parameter">table_options</replaceable></option></term>
      <term><option>--table-attr=<replaceable class="parameter">table_options</replaceable></option></term>
      <listitem>
      <para>
<!--
      Specifies options to be placed within the
      <acronym>HTML</acronym> <sgmltag>table</sgmltag> tag. See
      <command>\pset tableattr</command> for details.
-->
<acronym>HTML</acronym>の<sgmltag>table</sgmltag>タグで使用されるオプションを指定します。
詳細は<command>\pset tableattr</command>を参照してください。
      </para>
      </listitem>
    </varlistentry>

    <varlistentry>
      <term><option>-U <replaceable class="parameter">username</replaceable></option></term>
      <term><option>--username=<replaceable class="parameter">username</replaceable></option></term>
      <listitem>
      <para>
<!--
      Connect to the database as the user <replaceable
      class="parameter">username</replaceable> instead of the default.
      (You must have permission to do so, of course.)
-->
デフォルトのユーザではなく<replaceable class="parameter">username</replaceable>ユーザとしてデータベースに接続します
（当然、そうする権限を持っていなければなりません）。
      </para>
      </listitem>
    </varlistentry>

    <varlistentry>
      <term><option>-v <replaceable class="parameter">assignment</replaceable></option></term>
      <term><option>--set=<replaceable class="parameter">assignment</replaceable></option></term>
      <term><option>--variable=<replaceable class="parameter">assignment</replaceable></option></term>
      <listitem>
      <para>
<!--
      Perform a variable assignment, like the <command>\set</command>
      meta-command. Note that you must separate name and value, if
      any, by an equal sign on the command line. To unset a variable,
      leave off the equal sign. To set a variable with an empty value,
      use the equal sign but leave off the value. These assignments are
      done during command line processing, so variables that reflect
      connection state will get overwritten later.
-->
<command>\set</command>メタコマンドのように、変数の代入を行います。
値がある場合、コマンド行上では、名前と値を等号（=）で区切る必要があることに注意してください。
変数を未設定の状態にするには、等号を指定しないでください。
値が空の変数を設定するには、値を指定しないで等号のみ使用してください。
これらの代入はコマンド行処理の段階で行われます。
そのため、接続状態を表す変数は後で上書きされる可能性があります。
      </para>
      </listitem>
    </varlistentry>

    <varlistentry>
      <term><option>-V</option></term>
      <term><option>--version</option></term>
      <listitem>
      <para>
<!--
      Print the <application>psql</application> version and exit.
-->
<application>psql</application>のバージョンを表示し、終了します。
      </para>
      </listitem>
    </varlistentry>

    <varlistentry>
     <term><option>-w</option></term>
     <term><option>--no-password</option></term>
     <listitem>
      <para>
<!--
       Never issue a password prompt.  If the server requires password
       authentication and a password is not available from other sources
       such as a <filename>.pgpass</filename> file, the connection
       attempt will fail.  This option can be useful in batch jobs and
       scripts where no user is present to enter a password.
-->
パスワードの入力を促しません。
サーバがパスワード認証を必要とし、かつ、<filename>.pgpass</filename>ファイルなどの他の方法が利用できない場合、接続試行は失敗します。
バッチジョブやスクリプトなどパスワードを入力するユーザが存在しない場合にこのオプションは有用かもしれません。
      </para>

      <para>
<!--
       Note that this option will remain set for the entire session,
       and so it affects uses of the meta-command
       <command>\connect</command> as well as the initial connection attempt.
-->
このオプションはセッション全体にわたって設定されたままであることに注意してください。
このため<command>\connect</command>メタコマンドの使用に関しても初期接続試行と同様に影響します。
      </para>
     </listitem>
    </varlistentry>

    <varlistentry>
      <term><option>-W</option></term>
      <term><option>--password</option></term>
      <listitem>
      <para>
<!--
       Force <application>psql</application> to prompt for a
<<<<<<< HEAD
       password before connecting to a database.
-->
データベースに接続する前に、<application>psql</application>は強制的にパスワード入力を促します。
      </para>

      <para>
<!--
       This option is never essential, since <application>psql</application>
       will automatically prompt for a password if the server demands
       password authentication.  However, <application>psql</application>
=======
       password before connecting to a database, even if the password will
       not be used.
      </para>

      <para>
       If the server requires password authentication and a password is not
       available from other sources such as a <filename>.pgpass</filename>
       file, <application>psql</application> will prompt for a
       password in any case.  However, <application>psql</application>
>>>>>>> 6daf725a
       will waste a connection attempt finding out that the server wants a
       password.  In some cases it is worth typing <option>-W</option> to avoid
       the extra connection attempt.
-->
サーバがパスワード認証を要求する場合<application>psql</application>は自動的にパスワード入力を促しますので、これが重要になることはありません。
しかし、<application>psql</application>は、サーバにパスワードが必要かどうかを判断するための接続試行を無駄に行います。
こうした余計な接続試行を防ぐために<option>-W</option>の入力が有意となる場合もあります。
      </para>

      <para>
<!--
       Note that this option will remain set for the entire session,
       and so it affects uses of the meta-command
       <command>\connect</command> as well as the initial connection attempt.
-->
このオプションはセッション全体に対して設定されたままであることに注意してください。
このため初期接続試行と同様に<command>\connect</command>メタコマンドの使用にも影響を与えます。
      </para>
      </listitem>
    </varlistentry>

    <varlistentry>
      <term><option>-x</option></term>
      <term><option>--expanded</option></term>
      <listitem>
      <para>
<!--
      Turn on the expanded table formatting mode. This is equivalent to
      <command>\x</command> or <command>\pset expanded</command>.
-->
拡張テーブル形式モードを有効にします。
これは<command>\x</command>および<command>\pset expanded</command>と同じです。
      </para>
      </listitem>
    </varlistentry>

    <varlistentry>
      <term><option>-X,</option></term>
      <term><option>--no-psqlrc</option></term>
      <listitem>
      <para>
<!--
      Do not read the start-up file (neither the system-wide
      <filename>psqlrc</filename> file nor the user's
      <filename>~/.psqlrc</filename> file).
-->
起動用ファイル（<filename>psqlrc</filename>ファイルおよびユーザ用の<filename>~/.psqlrc</filename>ファイルのどちらも）を読み込みません。
      </para>
      </listitem>
    </varlistentry>

    <varlistentry>
      <term><option>-z</option></term>
      <term><option>--field-separator-zero</option></term>
      <listitem>
      <para>
<!--
      Set the field separator for unaligned output to a zero byte.  This is
      equivalent to <command>\pset fieldsep_zero</command>.
-->
位置揃えを行わない出力用のフィールド区切り文字をゼロバイトに設定します。
これは<command>\pset fieldsep_zero</command>と同じです。
      </para>
      </listitem>
    </varlistentry>

    <varlistentry>
      <term><option>-0</option></term>
      <term><option>--record-separator-zero</option></term>
      <listitem>
      <para>
<!--
      Set the record separator for unaligned output to a zero byte.  This is
      useful for interfacing, for example, with <literal>xargs -0</literal>.
      This is equivalent to <command>\pset recordsep_zero</command>.
-->
位置揃えを行わない出力用のレコード区切り文字をゼロバイトに設定します。
これは例えば<literal>xargs -0</literal>と連携する時に有用です。
これは<command>\pset recordsep_zero</command>と同じです。
      </para>
      </listitem>
    </varlistentry>

     <varlistentry>
      <term><option>-1</option></term>
      <term><option>--single-transaction</option></term>
      <listitem>
       <para>
<!--
        This option can only be used in combination with one or more
        <option>-c</option> and/or <option>-f</option> options.  It causes
        <application>psql</application> to issue a <command>BEGIN</command> command
        before the first such option and a <command>COMMIT</command> command after
        the last one, thereby wrapping all the commands into a single
        transaction.  This ensures that either all the commands complete
        successfully, or no changes are applied.
-->
このオプションは、1つ以上の<option>-c</option>オプションや<option>-f</option>オプションと組み合わせてのみ使うことができます。
これにより<application>psql</application>は、最初のそのようなオプションの前に<command>BEGIN</command>コマンドを発行し、最後のオプションの後に<command>COMMIT</command>コマンドを発行するようになります。
そうすることで、全てのコマンドが単一のトランザクションに囲まれます。
これによりすべてのコマンドが成功して完了するか、変更がまったく行われないかのいずれかになります。
       </para>

       <para>
<!--
        If the commands themselves
        contain <command>BEGIN</command>, <command>COMMIT</command>,
        or <command>ROLLBACK</command>, this option will not have the desired
        effects.  Also, if an individual command cannot be executed inside a
        transaction block, specifying this option will cause the whole
        transaction to fail.
-->
コマンド自体が<command>BEGIN</command>、<command>COMMIT</command>、<command>ROLLBACK</command>を含んでいる場合、このオプションは期待した効果を得ることができません。
また、個別のコマンドがトランザクションブロック内部で実行できない場合、このオプションを指定することで、そのトランザクション全体が失敗します。
       </para>
      </listitem>
     </varlistentry>

    <varlistentry>
      <term><option>-?</option></term>
      <term><option>--help[=<replaceable class="parameter">topic</replaceable>]</option></term>
      <listitem>
      <para>
<!--
      Show help about <application>psql</application> and exit. The optional
      <replaceable class="parameter">topic</replaceable> parameter (defaulting
      to <literal>options</literal>) selects which part of <application>psql</application> is
      explained: <literal>commands</literal> describes <application>psql</application>'s
      backslash commands; <literal>options</literal> describes the command-line
      options that can be passed to <application>psql</application>;
      and <literal>variables</literal> shows help about <application>psql</application> configuration
      variables.
-->
<application>psql</application>に関するヘルプを表示し、終了します。
オプションの<replaceable class="parameter">topic</replaceable>パラメータ（デフォルトは<literal>options</literal>）は<application>psql</application>のどの部分を説明するかを選択します。
<literal>commands</literal>は<application>psql</application>のバックスラッシュコマンドについて、<literal>options</literal>は<application>psql</application>に渡すことができるコマンド行オプションについて、<literal>variables</literal>は<application>psql</application>の設定変数についてのヘルプを表示します。
      </para>
      </listitem>
    </varlistentry>

  </variablelist>
 </refsect1>


 <refsect1>
<!--
  <title>Exit Status</title>
-->
  <title>終了ステータス</title>

  <para>
<!--
   <application>psql</application> returns 0 to the shell if it
   finished normally, 1 if a fatal error of its own occurs (e.g., out of memory,
   file not found), 2 if the connection to the server went bad
   and the session was not interactive, and 3 if an error occurred in a
   script and the variable <varname>ON_ERROR_STOP</varname> was set.
-->
<application>psql</application>は、正常に終了した時には0を、<application>psql</application>にとって致命的なエラー（メモリ不足やファイルが見つからないなど）が発生した時には1を、セッションが対話式でない状態でサーバとの接続が不完全になった時には2を、<varname>ON_ERROR_STOP</varname>変数が設定されている状態でスクリプトでエラーが発生した時には3をシェルに返します。
  </para>
 </refsect1>


 <refsect1>
<!--
  <title>Usage</title>
-->
<title>使用方法</title>

  <refsect2 id="r2-app-psql-connecting">
<!--
    <title>Connecting to a Database</title>
-->
<title>データベースへの接続</title>

    <para>
<!--
    <application>psql</application> is a regular
    <productname>PostgreSQL</productname> client application. In order
    to connect to a database you need to know the name of your target
    database, the host name and port number of the server, and what user
    name you want to connect as. <application>psql</application> can be
    told about those parameters via command line options, namely
    <option>-d</option>, <option>-h</option>, <option>-p</option>, and
    <option>-U</option> respectively. If an argument is found that does
    not belong to any option it will be interpreted as the database name
    (or the user name, if the database name is already given). Not all
    of these options are required; there are useful defaults. If you omit the host
    name, <application>psql</application> will connect via a Unix-domain socket
    to a server on the local host, or via TCP/IP to <literal>localhost</literal> on
    machines that don't have Unix-domain sockets. The default port number is
    determined at compile time.
    Since the database server uses the same default, you will not have
    to specify the port in most cases. The default user name is your
    operating-system user name, as is the default database name.
    Note that you cannot
    just connect to any database under any user name. Your database
    administrator should have informed you about your access rights.
-->
<application>psql</application>は<productname>PostgreSQL</productname>の正式なクライアントアプリケーションです。
データベースに接続するには、接続するデータベース名、ホスト名、サーバのポート番号、接続する際に使用するユーザ名がわかっていなければなりません。
<application>psql</application>では、それらをコマンドラインオプションで指定することができます。接続するデータベース名は<option>-d</option>、ホスト名は<option>-h</option>、サーバのポート番号は<option>-p</option>、接続するユーザ名は<option>-U</option>を使用してそれぞれ指定します。
オプションでない引数がある場合、それはデータベース名（データベース名が与えられている場合にはユーザ名）とみなされます。
これらのオプションは全て指定されている必要はありません。便利なデフォルト値があります。
ホスト名を省略した場合、<application>psql</application>はUnixドメインソケット経由でローカルホスト上のサーバに、Unixドメインソケットを持たないマシンでは<literal>localhost</literal>にTCP/IP経由で接続します。
デフォルトのポート番号はコンパイル時に設定されます。
データベースサーバは同じデフォルト値を使用するので、多くの場合、ポートは指定する必要はありません。
デフォルトのユーザ名とデータベース名は、OSのユーザ名です。
任意のユーザ名で全てのデータベースに接続できるわけではありません。
データベース管理者は、接続権限をユーザに知らせておかなければなりません。
    </para>

    <para>
<!--
    When the defaults aren't quite right, you can save yourself
    some typing by setting the environment variables
    <envar>PGDATABASE</envar>, <envar>PGHOST</envar>,
    <envar>PGPORT</envar> and/or <envar>PGUSER</envar> to appropriate
    values. (For additional environment variables, see <xref
    linkend="libpq-envars"/>.) It is also convenient to have a
    <filename>~/.pgpass</filename> file to avoid regularly having to type in
    passwords. See <xref linkend="libpq-pgpass"/> for more information.
-->
デフォルトが完全には適用できない時は、入力の手間を省くために、環境変数<envar>PGDATABASE</envar>、<envar>PGHOST</envar>、<envar>PGPORT</envar>、<envar>PGUSER</envar>に適当な値を設定することもできます。
（この他の環境変数については、<xref linkend="libpq-envars"/>を参照してください。）
また、<filename>~/.pgpass</filename>ファイルを使用すれば、定常的なパスワードの入力を省略でき、便利です。
詳細は<xref linkend="libpq-pgpass"/>を参照してください。
    </para>

    <para>
<!--
     An alternative way to specify connection parameters is in a
     <parameter>conninfo</parameter> string or
     a <acronym>URI</acronym>, which is used instead of a database
     name. This mechanism give you very wide control over the
     connection. For example:
-->
他の接続パラメータの指定方法として<parameter>conninfo</parameter>文字列または<acronym>URI</acronym>があります。
これは、データベース名の代わりに使用されます。
この機構により、接続全体に関する非常に幅広い制御を行うことができます。
以下に例を示します。
<programlisting>
$ <userinput>psql "service=myservice sslmode=require"</userinput>
$ <userinput>psql postgresql://dbmaster:5433/mydb?sslmode=require</userinput>
</programlisting>
<!--
     This way you can also use <acronym>LDAP</acronym> for connection
     parameter lookup as described in <xref linkend="libpq-ldap"/>.
     See <xref linkend="libpq-paramkeywords"/> for more information on all the
     available connection options.
-->
この方法では接続パラメータの検索に、<xref linkend="libpq-ldap"/>で説明する<acronym>LDAP</acronym>を使用することもできます。
利用できる接続オプションのすべてについての詳細は、<xref linkend="libpq-paramkeywords"/>を参照してください。
    </para>

    <para>
<!--
    If the connection could not be made for any reason (e.g., insufficient
    privileges, server is not running on the targeted host, etc.),
    <application>psql</application> will return an error and terminate.
-->
何らかの原因（権限がない、指定したホストでサーバが稼働していないなど）で接続ができなかった場合は、<application>psql</application>はエラーメッセージを表示し、終了します。
    </para>

    <para>
<!--
     If both standard input and standard output are a
     terminal, then <application>psql</application> sets the client
     encoding to <quote>auto</quote>, which will detect the
     appropriate client encoding from the locale settings
     (<envar>LC_CTYPE</envar> environment variable on Unix systems).
     If this doesn't work out as expected, the client encoding can be
     overridden using the environment
     variable <envar>PGCLIENTENCODING</envar>.
-->
標準入力および標準出力の両方が端末である場合、<application>psql</application>はクライアントの符号化方式を<quote>auto</quote>に設定します。
これはロケール設定（Unixシステムでは環境変数<envar>LC_CTYPE</envar>）から適切なクライアント符号化方式を決定します。
想定した通りに動作しない場合、環境変数<envar>PGCLIENTENCODING</envar>を使用してクライアント符号化方式を上書きすることができます。
    </para>
  </refsect2>

  <refsect2 id="r2-app-psql-4">
<!--
    <title>Entering SQL Commands</title>
-->
<title>SQLコマンドの入力</title>

    <para>
<!--
    In normal operation, <application>psql</application> provides a
    prompt with the name of the database to which
    <application>psql</application> is currently connected, followed by
    the string <literal>=&gt;</literal>. For example:
-->
通常の操作において、<application>psql</application>は、<application>psql</application>が現在接続しているデータベース名の後に<literal>=&gt;</literal>の文字列が付いたプロンプトを表示します。
以下に例を示します。
<programlisting>
$ <userinput>psql testdb</userinput>
psql (&version;)
Type "help" for help.

testdb=&gt;
</programlisting>
    </para>

    <para>
<!--
    At the prompt, the user can type in <acronym>SQL</acronym> commands.
    Ordinarily, input lines are sent to the server when a
    command-terminating semicolon is reached. An end of line does not
    terminate a command.  Thus commands can be spread over several lines for
    clarity. If the command was sent and executed without error, the results
    of the command are displayed on the screen.
-->
プロンプトに対しユーザは<acronym>SQL</acronym>コマンドを入力することができます。
通常、入力された行はコマンド終了を意味するセミコロンに達した時点でサーバへと送信されます。
改行はコマンドの終了とはみなされません。
したがって、わかりやすくするために、コマンドは複数の行にわたって記述することができます。
コマンドが送信され問題なく実行されると、画面にコマンドの結果が表示されます。
    </para>

    <para>
<!--
    If untrusted users have access to a database that has not adopted a
    <link linkend="ddl-schemas-patterns">secure schema usage pattern</link>,
    begin your session by removing publicly-writable schemas
    from <varname>search_path</varname>.  One can
    add <literal>options=-csearch_path=</literal> to the connection string or
    issue <literal>SELECT pg_catalog.set_config('search_path', '',
    false)</literal> before other SQL commands.  This consideration is not
    specific to <application>psql</application>; it applies to every interface
    for executing arbitrary SQL commands.
-->
<link linkend="ddl-schemas-patterns">安全なスキーマの利用パターン</link>を適用していないデータベースに信頼できないユーザがアクセス可能な場合は、セッションの開始時に<varname>search_path</varname>から、誰でも書き込みができるスキーマを削除してください。
<literal>options=-csearch_path=</literal>を接続文字列に追加するか、<literal>SELECT pg_catalog.set_config('search_path', '', false)</literal>を他のSQLの前に発行することができます。
この配慮は<application>psql</application>に固有のものではありません。
任意のSQLを実行するすべてのインタフェースに適用されるものです。
    </para>

    <para>
<!--
    Whenever a command is executed, <application>psql</application> also polls
    for asynchronous notification events generated by
    <xref linkend="sql-listen"/> and
    <xref linkend="sql-notify"/>.
-->
また、コマンドが実行される度に、<application>psql</application>は<xref linkend="sql-listen"/>と<xref linkend="sql-notify"/>によって生成された非同期通知イベントを検査します。
    </para>

    <para>
<!--
    While C-style block comments are passed to the server for
    processing and removal, SQL-standard comments are removed by
    <application>psql</application>.
-->
Cの形式のブロックコメントは、サーバに送信され、サーバによって取り除かれますが、SQL標準のコメントは<application>psql</application>によって取り除かれます。
    </para>
  </refsect2>

  <refsect2 id="app-psql-meta-commands">
<!--
    <title>Meta-Commands</title>
-->
    <title>メタコマンド</title>

    <para>
<!--
    Anything you enter in <application>psql</application> that begins
    with an unquoted backslash is a <application>psql</application>
    meta-command that is processed by <application>psql</application>
    itself. These commands make
    <application>psql</application> more useful for administration or
    scripting. Meta-commands are often called slash or backslash commands.
-->
<application>psql</application>内で入力されたコマンドのうち、引用符で囲まれていないバックスラッシュで始まるものは、<application>psql</application>自身が実行する<application>psql</application>のメタコマンドとして扱われます。
これらのコマンドを使うと、データベースを管理したりスクリプトを作成するにあたって、<application>psql</application>がより便利になります。
メタコマンドはよくスラッシュコマンド、またはバックスラッシュコマンドとも呼ばれます。
    </para>

    <para>
<!--
    The format of a <application>psql</application> command is the backslash,
    followed immediately by a command verb, then any arguments. The arguments
    are separated from the command verb and each other by any number of
    whitespace characters.
-->
<application>psql</application>コマンドは、バックスラッシュ、コマンド本体、引数の順につなげた形式になっています。
引数とコマンド本体の間および引数と引数の間は、空白文字によって分割されています。
    </para>

    <para>
<!--
    To include whitespace in an argument you can quote it with
    single quotes. To include a single quote in an argument,
    write two single quotes within single-quoted text.
    Anything contained in single quotes is
    furthermore subject to C-like substitutions for
    <literal>\n</literal> (new line), <literal>\t</literal> (tab),
    <literal>\b</literal> (backspace), <literal>\r</literal> (carriage return),
    <literal>\f</literal> (form feed),
    <literal>\</literal><replaceable>digits</replaceable> (octal), and
    <literal>\x</literal><replaceable>digits</replaceable> (hexadecimal).
    A backslash preceding any other character within single-quoted text
    quotes that single character, whatever it is.
-->
引数に空白を含める場合は単一引用符で囲みます。
単一引用符を引数に含める場合には、単一引用符で括られた文字列の中で、その単一引用符を2つ続けてください。
単一引用符で囲われた文字は、C言語と同じような置換の対象となります。
このような文字には、<literal>\n</literal>（改行）、<literal>\t</literal>（タブ）、<literal>\b</literal> (後退)、<literal>\r</literal>(復帰)、<literal>\f</literal> (改頁)、<literal>\</literal><replaceable>digits</replaceable>（8進数で表された文字）、<literal>\x</literal><replaceable>digits</replaceable>（16進数で表された文字）があります。
単一引用符で括られたテキスト内でその他の任意の文字の前にバックスラッシュを付けた場合は、その文字が何であろうとその一文字だけとして扱われます。
    </para>

    <para>
<!--
    If an unquoted colon (<literal>:</literal>) followed by a
    <application>psql</application> variable name appears within an argument, it is
    replaced by the variable's value, as described in <xref
    linkend="app-psql-interpolation"/> below.
    The forms <literal>:'<replaceable>variable_name</replaceable>'</literal> and
    <literal>:"<replaceable>variable_name</replaceable>"</literal> described there
    work as well.
    The <literal>:{?<replaceable>variable_name</replaceable>}</literal> syntax allows
    testing whether a variable is defined. It is substituted by
    TRUE or FALSE.
    Escaping the colon with a backslash protects it from substitution.
-->
<xref linkend="app-psql-interpolation"/>で説明されているとおり、引数の中に引用符で囲まれていないコロン（ <literal>:</literal>）とそれに続く<application>psql</application>変数がある場合、その部分は変数の値で置換されます。
そこで説明されている<literal>:'<replaceable>variable_name</replaceable>'</literal>および<literal>:"<replaceable>variable_name</replaceable>"</literal>という形式も同様に機能します。
<literal>:{?<replaceable>variable_name</replaceable>}</literal>構文は、変数が定義済みかどうかをテストできます。
これはTRUEかFALSEに置き換えられます。
コロンをバックスラッシュでエスケープすると置換が防止されます。
    </para>

    <para>
<!--
    Within an argument, text that is enclosed in backquotes
    (<literal>`</literal>) is taken as a command line that is passed to the
    shell.  The output of the command (with any trailing newline removed)
    replaces the backquoted text.  Within the text enclosed in backquotes,
    no special quoting or other processing occurs, except that appearances
    of <literal>:<replaceable>variable_name</replaceable></literal> where
    <replaceable>variable_name</replaceable> is a <application>psql</application> variable name
    are replaced by the variable's value.  Also, appearances of
    <literal>:'<replaceable>variable_name</replaceable>'</literal> are replaced by the
    variable's value suitably quoted to become a single shell command
    argument.  (The latter form is almost always preferable, unless you are
    very sure of what is in the variable.)  Because carriage return and line
    feed characters cannot be safely quoted on all platforms, the
    <literal>:'<replaceable>variable_name</replaceable>'</literal> form prints an
    error message and does not substitute the variable value when such
    characters appear in the value.
-->
引数の中で逆引用符（<literal>`</literal>）に囲まれた文字列は、シェルに渡されるコマンド行として解釈されます。
逆引用符に囲まれた文字列は、コマンドの出力（行末の改行はすべて削除されます）で置換されます。
逆引用符に囲まれた文字列内では、<literal>:<replaceable>variable_name</replaceable></literal>という形式で<replaceable>variable_name</replaceable>が<application>psql</application>の変数名であるものが、その変数の値で置換されることを除いて、特別な引用やその他の処理は起きません。
また<literal>:'<replaceable>variable_name</replaceable>'</literal>という形式なら、それが変数値で置換された上で、それがシェルコマンドの単一の引数となるよう適切に引用符が付けられます。
（変数に何が入っているのか正確に理解しているのでなければ、ほとんどすべての場合で後者の形式の方が望ましいでしょう。）
復帰文字、改行文字をすべてのプラットフォームで安全に引用することはできないので、そのような文字が変数値に含まれていた場合は、<literal>:'<replaceable>variable_name</replaceable>'</literal>はエラーメッセージを表示し、変数値による置換を行いません。
    </para>

    <para>
<!--
    Some commands take an <acronym>SQL</acronym> identifier (such as a
    table name) as argument. These arguments follow the syntax rules
    of <acronym>SQL</acronym>: Unquoted letters are forced to
    lowercase, while double quotes (<literal>"</literal>) protect letters
    from case conversion and allow incorporation of whitespace into
    the identifier.  Within double quotes, paired double quotes reduce
    to a single double quote in the resulting name.  For example,
    <literal>FOO"BAR"BAZ</literal> is interpreted as <literal>fooBARbaz</literal>,
    and <literal>"A weird"" name"</literal> becomes <literal>A weird"
    name</literal>.
-->
コマンドには、引数として（テーブル名などの）<acronym>SQL</acronym>の識別子を取るものがあります。
これらの引数は次のような<acronym>SQL</acronym>の構文規則に従います。
引用符を伴わない文字は強制的に小文字になります。しかし、二重引用符（<literal>"</literal>）で囲まれると、大文字小文字変換が行われず、空白文字を識別子内に含めることができます。
さらに、二重引用符内では、連続する2つの二重引用符は1つの二重引用符とみなされます。
例えば、<literal>FOO"BAR"BAZ</literal>は<literal>fooBARbaz</literal>と解釈され、<literal>"A weird"" name"</literal>は<literal>A weird" name</literal>になります。
    </para>

    <para>
<!--
    Parsing for arguments stops at the end of the line, or when another
    unquoted backslash is found.  An unquoted backslash
    is taken as the beginning of a new meta-command. The special
    sequence <literal>\\</literal> (two backslashes) marks the end of
    arguments and continues parsing <acronym>SQL</acronym> commands, if
    any. That way <acronym>SQL</acronym> and
    <application>psql</application> commands can be freely mixed on a
    line. But in any case, the arguments of a meta-command cannot
    continue beyond the end of the line.
-->
引数の解析は行末または引用符で囲まれていないもう1つのバックスラッシュが見つかると終了します。
引用符がないバックスラッシュは新しいメタコマンドの始まりと解釈されます。
<literal>\\</literal>（バックスラッシュ2つ）という特別な文字の並びは引数の終わりを意味するので、<acronym>SQL</acronym>コマンドが残されている場合は、その解析を続けます。
このように、<acronym>SQL</acronym>コマンドと<application>psql</application>コマンドは1つの行に自由に混合して記述することができます。
しかし、あらゆる場合において、メタコマンドの引数は行をまたぐことはできません。
    </para>

    <para>
<!--
    Many of the meta-commands act on the <firstterm>current query buffer</firstterm>.
    This is simply a buffer holding whatever SQL command text has been typed
    but not yet sent to the server for execution.  This will include previous
    input lines as well as any text appearing before the meta-command on the
    same line.
-->
メタコマンドの多くは<firstterm>問い合わせバッファ</firstterm>の上で動作します。
これは入力されたSQLコマンド文字列で、まだ実行のためにサーバに送信されていないものをすべて保持するだけのバッファです。
これには以前の入力行や、同じ行のメタコマンドより前に入力されたすべての文字列も含まれます。
    </para>

    <para>
<!--
    The following meta-commands are defined:
-->
以下のメタコマンドが定義されています。

    <variablelist>
      <varlistentry>
        <term><literal>\a</literal></term>
        <listitem>
        <para>
<!--
        If the current table output format is unaligned, it is switched to aligned.
        If it is not unaligned, it is set to unaligned. This command is
        kept for backwards compatibility. See <command>\pset</command> for a
        more general solution.
-->
現在のテーブルの出力形式が「揃えない」になっていれば「揃える」に、
「揃える」になっていれば「揃えない」に設定します。
このコマンドは後方互換性を保持するためにあります。
より一般的な解決策は<command>\pset</command>を参照してください。
        </para>
        </listitem>
      </varlistentry>

      <varlistentry>
<!--
        <term><literal>\c</literal> or <literal>\connect [ -reuse-previous=<replaceable class="parameter">on|off</replaceable> ] [ <replaceable class="parameter">dbname</replaceable> [ <replaceable class="parameter">username</replaceable> ] [ <replaceable class="parameter">host</replaceable> ] [ <replaceable class="parameter">port</replaceable> ] | <replaceable class="parameter">conninfo</replaceable> ]</literal></term>
-->
        <term><literal>\c</literal> または <literal>\connect [ -reuse-previous=<replaceable class="parameter">on|off</replaceable> ] [ <replaceable class="parameter">dbname</replaceable> [ <replaceable class="parameter">username</replaceable> ] [ <replaceable class="parameter">host</replaceable> ] [ <replaceable class="parameter">port</replaceable> ] | <replaceable class="parameter">conninfo</replaceable> ]</literal></term>
        <listitem>
        <para>
<!--
        Establishes a new connection to a <productname>PostgreSQL</productname>
        server.  The connection parameters to use can be specified either
<<<<<<< HEAD
        using a positional syntax, or using <replaceable>conninfo</replaceable> connection
        strings as detailed in <xref linkend="libpq-connstring"/>.
-->
<productname>PostgreSQL</productname>サーバへの新規の接続を確立します。
接続のパラメータは、位置の構文、あるいは<replaceable>conninfo</replaceable>接続文字列で指定することができます。
後者の詳細は<xref linkend="libpq-connstring"/>で説明します。
        </para>

        <para>
<!--
        Where the command omits database name, user, host, or port, the new
        connection can reuse values from the previous connection.  By default,
        values from the previous connection are reused except when processing
        a <replaceable>conninfo</replaceable> string.  Passing a first argument
        of <literal>-reuse-previous=on</literal>
        or <literal>-reuse-previous=off</literal> overrides that default.
        When the command neither specifies nor reuses a particular parameter,
        the <application>libpq</application> default is used.  Specifying any
=======
        using a positional syntax (one or more of database name, user,
        host, and port), or using a <replaceable>conninfo</replaceable>
        connection string as detailed in
        <xref linkend="libpq-connstring"/>.  If no arguments are given, a
        new connection is made using the same parameters as before.
        </para>

        <para>
        Specifying any
>>>>>>> 6daf725a
        of <replaceable class="parameter">dbname</replaceable>,
        <replaceable class="parameter">username</replaceable>,
        <replaceable class="parameter">host</replaceable> or
        <replaceable class="parameter">port</replaceable>
        as <literal>-</literal> is equivalent to omitting that parameter.
<<<<<<< HEAD
        If <literal>hostaddr</literal> was specified in the original
        connection's <structname>conninfo</structname>, that address is reused
        for the new connection (disregarding any other host specification).
-->
コマンドでデータベース名、ユーザ、ホストあるいはポートを省略した場合、新しい接続では以前の接続での値を再利用することができます。
デフォルトでは、<replaceable>conninfo</replaceable>文字列を処理する場合を除き、以前の接続での値が再利用されます。
第一引数で<literal>-reuse-previous=on</literal>あるいは<literal>-reuse-previous=off</literal>を渡すことで、このデフォルトと異なる動作をさせることができます。
コマンドで特定のパラメータを指定せず、かつ再利用もしない場合は、<application>libpq</application>のデフォルトが使用されます。
<replaceable class="parameter">dbname</replaceable>、<replaceable class="parameter">username</replaceable>、<replaceable class="parameter">host</replaceable>、<replaceable class="parameter">port</replaceable>のいずれについても<literal>-</literal>を指定するのは、パラメータを省略するのと同じになります。
元の接続の<structname>conninfo</structname>で<literal>hostaddr</literal>が指定されていた場合、新しい接続では(他のホストの指定は無視して)そのアドレスが再利用されます。
=======
        </para>

        <para>
        The new connection can re-use connection parameters from the previous
        connection; not only database name, user, host, and port, but other
        settings such as <replaceable>sslmode</replaceable>.  By default,
        parameters are re-used in the positional syntax, but not when
        a <replaceable>conninfo</replaceable> string is given.  Passing a
        first argument of <literal>-reuse-previous=on</literal>
        or <literal>-reuse-previous=off</literal> overrides that default.  If
        parameters are re-used, then any parameter not explicitly specified as
        a positional parameter or in the <replaceable>conninfo</replaceable>
        string is taken from the existing connection's parameters.  An
        exception is that if the <replaceable>host</replaceable> setting
        is changed from its previous value using the positional syntax,
        any <replaceable>hostaddr</replaceable> setting present in the
        existing connection's parameters is dropped.
        When the command neither specifies nor reuses a particular parameter,
        the <application>libpq</application> default is used.
>>>>>>> 6daf725a
        </para>

        <para>
<!--
        If the new connection is successfully made, the previous
        connection is closed.
        If the connection attempt fails (wrong user name, access
        denied, etc.), the previous connection will be kept if
        <application>psql</application> is in interactive mode. But when
        executing a non-interactive script, processing will
        immediately stop with an error. This distinction was chosen as
        a user convenience against typos on the one hand, and a safety
        mechanism that scripts are not accidentally acting on the
        wrong database on the other hand.
-->
新規接続に成功した場合、以前の接続は閉じられます。
接続の試行が（ユーザ名の間違いやアクセス拒否などの理由で）失敗した場合、<application>psql</application>が対話式モードである場合に限り、それまでの接続が保持されます。
非対話式スクリプトを実行している場合は、処理はエラーとなり、即座に停止します。
この実装の違いは、対話モードでは入力ミスに対するユーザの利便性を考慮し、非対話モードではスクリプトによって間違ったデータベースを操作することを防ぐための安全策を考慮した結果決められました。
        </para>

        <para>
<!--
        Examples:
-->
例：
        </para>
<programlisting>
=&gt; \c mydb myuser host.dom 6432
=&gt; \c service=foo
=&gt; \c "host=localhost port=5432 dbname=mydb connect_timeout=10 sslmode=disable"
=&gt; \c -reuse-previous=on sslmode=require    -- changes only sslmode
=&gt; \c postgresql://tom@localhost/mydb?application_name=myapp
</programlisting>
        </listitem>
      </varlistentry>

      <varlistentry>
        <term><literal>\C [ <replaceable class="parameter">title</replaceable> ]</literal></term>
        <listitem>
        <para>
<!--
        Sets the title of any tables being printed as the result of a
        query or unset any such title. This command is equivalent to
        <literal>\pset title <replaceable
        class="parameter">title</replaceable></literal>. (The name of
        this command derives from <quote>caption</quote>, as it was
        previously only used to set the caption in an
        <acronym>HTML</acronym> table.)
-->
問い合わせ結果として表示されるテーブルのタイトルの設定、または、タイトルの設定解除を行います。
このコマンドは、<literal>\pset title <replaceable class="parameter">title</replaceable></literal>と同じ効力を持ちます。
（このコマンド名は<quote>標題(caption)</quote>に由来します。
以前は<acronym>HTML</acronym>のテーブルの標題を設定するためだけに使われていたためです。）
        </para>
        </listitem>
      </varlistentry>

      <varlistentry>
       <term><literal>\cd [ <replaceable>directory</replaceable> ]</literal></term>
       <listitem>
        <para>
<!--
         Changes the current working directory to
         <replaceable>directory</replaceable>. Without argument, changes
         to the current user's home directory.
-->
現在の作業ディレクトリを<replaceable>directory</replaceable>に変更します。
引数がない場合は、現在のユーザのホームディレクトリに変更します。
        </para>

        <tip>
         <para>
<!--
          To print your current working directory, use <literal>\! pwd</literal>.
-->
現在の作業ディレクトリを表示するには、<literal>\! pwd</literal>を使用してください。
         </para>
        </tip>
       </listitem>
      </varlistentry>

      <varlistentry>
        <term><literal>\conninfo</literal></term>
        <listitem>
        <para>
<!--
        Outputs information about the current database connection.
-->
現在のデータベース接続に関する情報を出力します。
        </para>
        </listitem>
      </varlistentry>

      <varlistentry id="app-psql-meta-commands-copy">
        <term><literal>\copy { <replaceable class="parameter">table</replaceable> [ ( <replaceable class="parameter">column_list</replaceable> ) ] }
        <literal>from</literal>
        { <replaceable class="parameter">'filename'</replaceable> | program <replaceable class="parameter">'command'</replaceable> | stdin | pstdin }
        [ [ with ] ( <replaceable class="parameter">option</replaceable> [, ...] ) ]
        [ where <replaceable class="parameter">condition</replaceable> ]</literal></term>

        <term><literal>\copy { <replaceable class="parameter">table</replaceable> [ ( <replaceable class="parameter">column_list</replaceable> ) ] | ( <replaceable class="parameter">query</replaceable> ) }
        <literal>to</literal>
        { <replaceable class="parameter">'filename'</replaceable> | program <replaceable class="parameter">'command'</replaceable> | stdout | pstdout }
        [ [ with ] ( <replaceable class="parameter">option</replaceable> [, ...] ) ]</literal></term>

        <listitem>
        <para>
<!--
        Performs a frontend (client) copy. This is an operation that
        runs an <acronym>SQL</acronym> <xref linkend="sql-copy"/>
        command, but instead of the server
        reading or writing the specified file,
        <application>psql</application> reads or writes the file and
        routes the data between the server and the local file system.
        This means that file accessibility and privileges are those of
        the local user, not the server, and no SQL superuser
        privileges are required.
-->
フロントエンド（クライアント）コピーを行います。
これは<xref linkend="sql-copy"/> <acronym>SQL</acronym>コマンドを実行する操作ですが、サーバで指定ファイルに対する読み込みまたは書き込みを行うのではなく、<application>psql</application>がファイルの読み書きや、サーバとローカルファイルシステム間のデータ送信を行います。
この場合、ファイルへのアクセス権限はサーバではなくローカルユーザのものを使用するので、SQLのスーパーユーザ権限は必要ありません。
        </para>

        <para>
<!--
        When <literal>program</literal> is specified,
        <replaceable class="parameter">command</replaceable> is
        executed by <application>psql</application> and the data passed from
        or to <replaceable class="parameter">command</replaceable> is
        routed between the server and the client.
        Again, the execution privileges are those of
        the local user, not the server, and no SQL superuser
        privileges are required.
-->
<literal>program</literal>が指定された場合、<replaceable class="parameter">command</replaceable>が<application>psql</application>により実行され、<replaceable class="parameter">command</replaceable>から、または、<replaceable class="parameter">command</replaceable>へのデータはサーバとクライアント間を行き来します。
ここでも、実行権限はローカル側のユーザであり、サーバ側ではなく、SQLスーパーユーザ権限は必要とされません。
        </para>

        <para>
<!--
        For <literal>\copy ... from stdin</literal>, data rows are read from the same
        source that issued the command, continuing until <literal>\.</literal>
        is read or the stream reaches <acronym>EOF</acronym>. This option is useful
        for populating tables in-line within a SQL script file.
        For <literal>\copy ... to stdout</literal>, output is sent to the same place
        as <application>psql</application> command output, and
        the <literal>COPY <replaceable>count</replaceable></literal> command status is
        not printed (since it might be confused with a data row).
        To read/write <application>psql</application>'s standard input or
        output regardless of the current command source or <literal>\o</literal>
        option, write <literal>from pstdin</literal> or <literal>to pstdout</literal>.
-->
<literal>\copy ... from stdin</literal>では、データ行は、コマンドの発行源と同じところから、<literal>\.</literal>を読み取るまで、あるいは、ストリームが<acronym>EOF</acronym>に達するまで読み続けます。
このオプションは、SQLスクリプトファイルの内部でテーブルにデータを投入する場合に便利です。
<literal>\copy ... to stdout</literal>では、出力は<application>psql</application>コマンドの出力と同じところに送られますが、<literal>COPY <replaceable>count</replaceable></literal>コマンドのステータスは表示されません(これはデータ行と混同してしまうかもしれないからです)。
コマンドの入力元や<literal>\o</literal>オプションに関わらず、<application>psql</application>の標準入力や標準出力を読み書きするには、<literal>from pstdin</literal>あるいは<literal>to pstdout</literal>と書いてください。
        </para>

        <para>
<!--
        The syntax of this command is similar to that of the
        <acronym>SQL</acronym> <xref linkend="sql-copy"/>
        command.  All options other than the data source/destination are
        as specified for <xref linkend="sql-copy"/>.
        Because of this, special parsing rules apply to the <command>\copy</command>
        meta-command.  Unlike most other meta-commands, the entire remainder
        of the line is always taken to be the arguments of <command>\copy</command>,
        and neither variable interpolation nor backquote expansion are
        performed in the arguments.
-->
このコマンドの構文は<acronym>SQL</acronym>の<xref linkend="sql-copy"/>コマンドに似ています。
データの入力元と出力先以外のすべてのオプションは<xref linkend="sql-copy"/>と同じです。
このため<command>\copy</command>メタコマンドには特別な解析規則が適用されていることに注意してください。
他のほとんどのメタコマンドとは異なり、行の残り部分の全体は常に<command>\copy</command>の引数として解釈され、引数内の変数の置換や逆引用符の展開は行われません。
        </para>

        <tip>
        <para>
<!--
        Another way to obtain the same result as <literal>\copy
        ... to</literal> is to use the <acronym>SQL</acronym> <literal>COPY
        ... TO STDOUT</literal> command and terminate it
        with <literal>\g <replaceable>filename</replaceable></literal>
        or <literal>\g |<replaceable>program</replaceable></literal>.
        Unlike <literal>\copy</literal>, this method allows the command to
        span multiple lines; also, variable interpolation and backquote
        expansion can be used.
-->
<literal>\copy ... to</literal>と同じ結果を得る他の方法は<acronym>SQL</acronym>の<literal>COPY ... TO STDOUT</literal>コマンドを使って、<literal>\g <replaceable>filename</replaceable></literal>か<literal>\g |<replaceable>program</replaceable></literal>で終了することです。
<literal>\copy</literal>と違い、この方法はコマンドが複数行にわたっても良いですし、変数の置換や逆引用符の展開式も使用できます。
        </para>
        </tip>

        <tip>
        <para>
<!--
        These operations are not as efficient as the <acronym>SQL</acronym>
        <command>COPY</command> command with a file or program data source or
        destination, because all data must pass through the client/server
        connection.  For large amounts of data the <acronym>SQL</acronym>
        command might be preferable.
-->
全データがクライアント/サーバ接続を通らなければならないため、これらの操作は、ファイルやデータソースまたは宛先のプログラムを指定した<acronym>SQL</acronym>の<command>COPY</command>コマンドほどには効率的ではありません。
大量のデータには<acronym>SQL</acronym>コマンドがより望ましいでしょう。
        </para>
        </tip>

        </listitem>
      </varlistentry>

      <varlistentry>
        <term><literal>\copyright</literal></term>
        <listitem>
        <para>
<!--
        Shows the copyright and distribution terms of
        <productname>PostgreSQL</productname>.
-->
<productname>PostgreSQL</productname>の著作権および配布条項を表示します。
        </para>
        </listitem>
      </varlistentry>


      <varlistentry id="app-psql-meta-commands-crosstabview">
        <term><literal>\crosstabview [
            <replaceable class="parameter">colV</replaceable>
            [ <replaceable class="parameter">colH</replaceable>
            [ <replaceable class="parameter">colD</replaceable>
            [ <replaceable class="parameter">sortcolH</replaceable>
            ] ] ] ] </literal></term>
        <listitem>
        <para>
<!--
        Executes the current query buffer (like <literal>\g</literal>) and
        shows the results in a crosstab grid.
        The query must return at least three columns.
        The output column identified by <replaceable class="parameter">colV</replaceable>
        becomes a vertical header and the output column identified by
        <replaceable class="parameter">colH</replaceable>
        becomes a horizontal header.
        <replaceable class="parameter">colD</replaceable> identifies
        the output column to display within the grid.
        <replaceable class="parameter">sortcolH</replaceable> identifies
        an optional sort column for the horizontal header.
-->
問い合わせのバッファを実行し（<literal>\g</literal>と同様）、その結果をクロス表形式で表示します。
問い合わせは少なくとも3つの列を返す必要があります。
<replaceable class="parameter">colV</replaceable>で特定される出力列が縦方向のヘッダになり、<replaceable class="parameter">colH</replaceable>で特定される出力列が横方向のヘッダになります。
<replaceable class="parameter">colD</replaceable>は表内に表示される出力列を特定します。
オプションの<replaceable class="parameter">sortcolH</replaceable>で水平方向のヘッダをソートする列を指定できます。
        </para>

        <para>
<!--
        Each column specification can be a column number (starting at 1) or
        a column name.  The usual SQL case folding and quoting rules apply to
        column names.  If omitted,
        <replaceable class="parameter">colV</replaceable> is taken as column 1
        and <replaceable class="parameter">colH</replaceable> as column 2.
        <replaceable class="parameter">colH</replaceable> must differ from
        <replaceable class="parameter">colV</replaceable>.
        If <replaceable class="parameter">colD</replaceable> is not
        specified, then there must be exactly three columns in the query
        result, and the column that is neither
        <replaceable class="parameter">colV</replaceable> nor
        <replaceable class="parameter">colH</replaceable>
        is taken to be <replaceable class="parameter">colD</replaceable>.
-->
それぞれの列の指定は、列番号（1から始まります）でも列名でも可能です。
列名については、通常のSQLの大文字小文字変換および引用の規則が適用されます。
省略した場合、<replaceable class="parameter">colV</replaceable>は列1、<replaceable class="parameter">colH</replaceable>は列2となります。
<replaceable class="parameter">colH</replaceable>は<replaceable class="parameter">colV</replaceable>とは異なるものでなければなりません。
<replaceable class="parameter">colD</replaceable>を指定しない場合、問い合わせの結果にはちょうど3つの列がなければならず、<replaceable class="parameter">colV</replaceable>でも<replaceable class="parameter">colH</replaceable>でもない列が<replaceable class="parameter">colD</replaceable>となります。
        </para>

        <para>
<!--
        The vertical header, displayed as the leftmost column, contains the
        values found in column <replaceable class="parameter">colV</replaceable>, in the
        same order as in the query results, but with duplicates removed.
-->
縦方向のヘッダは一番左の列に表示され、<replaceable class="parameter">colV</replaceable>の列にある値が問い合わせ結果と同じ順序で現れますが、重複するものは除かれます。
        </para>

        <para>
<!--
        The horizontal header, displayed as the first row, contains the values
        found in column <replaceable class="parameter">colH</replaceable>,
        with duplicates removed.  By default, these appear in the same order
        as in the query results.  But if the
        optional <replaceable class="parameter">sortcolH</replaceable> argument is given,
        it identifies a column whose values must be integer numbers, and the
        values from <replaceable class="parameter">colH</replaceable> will
        appear in the horizontal header sorted according to the
        corresponding <replaceable class="parameter">sortcolH</replaceable> values.
-->
横方向のヘッダは1行目に表示され、<replaceable class="parameter">colH</replaceable>の列にある値が現れますが、重複するものは除かれます。
デフォルトでは、これらは問い合わせの結果と同じ順序で表示されます。
しかしオプションの<replaceable class="parameter">sortcolH</replaceable>引数が指定された場合は、<replaceable class="parameter">colH</replaceable>の値は対応する<replaceable class="parameter">sortcolH</replaceable>の値に従ってソートされて横方向のヘッダに現れますが、<replaceable class="parameter">sortcolH</replaceable>の列の値は整数値でなければなりません。
        </para>

        <para>
<!--
        Inside the crosstab grid, for each distinct value <literal>x</literal>
        of <replaceable class="parameter">colH</replaceable> and each distinct
        value <literal>y</literal>
        of <replaceable class="parameter">colV</replaceable>, the cell located
        at the intersection <literal>(x,y)</literal> contains the value of
        the <literal>colD</literal> column in the query result row for which
        the value of <replaceable class="parameter">colH</replaceable>
        is <literal>x</literal> and the value
        of <replaceable class="parameter">colV</replaceable>
        is <literal>y</literal>.  If there is no such row, the cell is empty.  If
        there are multiple such rows, an error is reported.
-->
クロス表の内側では、<replaceable class="parameter">colH</replaceable>のそれぞれの個別値<literal>x</literal>と<replaceable class="parameter">colV</replaceable>のそれぞれの個別値<literal>y</literal>に対して、その交点<literal>(x,y)</literal>に位置するセルに、問い合わせの結果の<replaceable class="parameter">colH</replaceable>の値が<literal>x</literal>で<replaceable class="parameter">colV</replaceable>の値が<literal>y</literal>である行の<literal>colD</literal>列の値が現れます。
そのような行がなければ、セルは空欄になります。
そのような行が複数あると、エラーが報告されます。
        </para>
        </listitem>
      </varlistentry>


      <varlistentry>
        <term><literal>\d[S+] [ <link linkend="app-psql-patterns"><replaceable class="parameter">pattern</replaceable></link> ]</literal></term>

        <listitem>
        <para>
<!--
        For each relation (table, view, materialized view, index, sequence,
        or foreign table)
        or composite type matching the
        <replaceable class="parameter">pattern</replaceable>, show all
        columns, their types, the tablespace (if not the default) and any
        special attributes such as <literal>NOT NULL</literal> or defaults.
        Associated indexes, constraints, rules, and triggers are
        also shown.  For foreign tables, the associated foreign
        server is shown as well.
        (<quote>Matching the pattern</quote> is defined in
        <xref linkend="app-psql-patterns"/> below.)
-->
<replaceable class="parameter">pattern</replaceable>にマッチする各リレーション（テーブル、ビュー、マテリアライズドビュー、インデックス、シーケンス、外部テーブル）または複合型について、全ての列、列の型、テーブル空間（デフォルト以外を使用している場合）、<literal>NOT NULL</literal>やデフォルトなどの特別な属性を表示します。
関連付けられているインデックス、制約、ルールおよびトリガも表示されます。
外部テーブルでは関連する外部サーバも表示されます。
（<quote>パターンのマッチング</quote>については後述の<xref linkend="app-psql-patterns"/>で定義されています。）
        </para>

        <para>
<!--
        For some types of relation, <literal>\d</literal> shows additional information
        for each column: column values for sequences, indexed expressions for
        indexes, and foreign data wrapper options for foreign tables.
-->
一部の種類のリレーションでは、<literal>\d</literal>は各列について追加の情報を表示します。
例えば、シーケンスでは列の値、インデックスではインデックス式、外部テーブルでは外部データラッパのオプションです。
        </para>

        <para>
<!--
        The command form <literal>\d+</literal> is identical, except that
        more information is displayed: any comments associated with the
        columns of the table are shown, as is the presence of OIDs in the
        table, the view definition if the relation is a view, a non-default
        <link linkend="sql-createtable-replica-identity">replica
        identity</link> setting.
-->
<literal>\d+</literal>というコマンド形式も同一ですが、より多くの情報を表示します。
こちらでは、テーブルの列に関連付けられたコメントやテーブルにOIDが存在するかどうか、リレーションがビューの場合はビューの定義、デフォルトと異なる<link linkend="sql-createtable-replica-identity">replica identity</link>の設定も表示されます。
        </para>

        <para>
<!--
        By default, only user-created objects are shown;  supply a
        pattern or the <literal>S</literal> modifier to include system
        objects.
-->
デフォルトではユーザが作成したオブジェクトのみが表示されます。
システムオブジェクトを含めるためには、パターンまたは<literal>S</literal>修飾子を付与してください。
        </para>

        <note>
        <para>
<!--
        If <command>\d</command> is used without a
        <replaceable class="parameter">pattern</replaceable> argument, it is
        equivalent to <command>\dtvmsE</command> which will show a list of
        all visible tables, views, materialized views, sequences and
        foreign tables.
        This is purely a convenience measure.
-->
<command>\d</command>が<replaceable class="parameter">pattern</replaceable>引数なしで使用された場合は、<command>\dtvmsE</command>と同じ意味となり、可視である全てのテーブル、ビュー、マテリアライズドビュー、シーケンス、外部テーブルの一覧が表示されます。
これは純粋に利便性のためです。
        </para>
        </note>
        </listitem>
      </varlistentry>

      <varlistentry>
        <term><literal>\da[S] [ <link linkend="app-psql-patterns"><replaceable class="parameter">pattern</replaceable></link> ]</literal></term>

        <listitem>
        <para>
<!--
        Lists aggregate functions, together with their
        return type and the data types they operate on. If <replaceable
        class="parameter">pattern</replaceable>
        is specified, only aggregates whose names match the pattern are shown.
        By default, only user-created objects are shown;  supply a
        pattern or the <literal>S</literal> modifier to include system
        objects.
-->
集約関数と、その戻り値のデータ型、演算対象となるデータ型の一覧を表示します。
<replaceable class="parameter">pattern</replaceable>が指定された場合、そのパターンに名前がマッチする集約のみが表示されます。
デフォルトではユーザが作成したオブジェクトのみが表示されます。
システムオブジェクトを含めるためには、パターンまたは<literal>S</literal>修飾子を付与してください。
        </para>
        </listitem>
      </varlistentry>

      <varlistentry>
        <term><literal>\dA[+] [ <link linkend="app-psql-patterns"><replaceable class="parameter">pattern</replaceable></link> ]</literal></term>

        <listitem>
        <para>
<!--
        Lists access methods. If <replaceable
        class="parameter">pattern</replaceable> is specified, only access
        methods whose names match the pattern are shown. If
        <literal>+</literal> is appended to the command name, each access
        method is listed with its associated handler function and description.
-->
アクセスメソッドの一覧を表示します。
<replaceable class="parameter">pattern</replaceable>が指定された場合は、そのパターンにマッチする名前のアクセスメソッドのみが表示されます。
コマンド名の後に<literal>+</literal>が付加された場合は、各メソッドに関連付けられたハンドラ関数および説明も表示されます。
        </para>
        </listitem>
      </varlistentry>

      <varlistentry>
        <term>
          <literal>\dAc[+]
            [<link linkend="app-psql-patterns"><replaceable class="parameter">access-method-pattern</replaceable></link>
              [<link linkend="app-psql-patterns"><replaceable class="parameter">input-type-pattern</replaceable></link>]]
          </literal>
        </term>
        <listitem>
        <para>
        Lists operator classes
        (see <xref linkend="xindex-opclass"/>).
        If <replaceable class="parameter">access-method-pattern</replaceable>
        is specified, only operator classes associated with access methods whose
        names match that pattern are listed.
        If <replaceable class="parameter">input-type-pattern</replaceable>
        is specified, only operator classes associated with input types whose
        names match that pattern are listed.
        If <literal>+</literal> is appended to the command name, each operator
        class is listed with its associated operator family and owner.
        </para>
        </listitem>
      </varlistentry>

      <varlistentry>
        <term>
          <literal>\dAf[+]
            [<link linkend="app-psql-patterns"><replaceable class="parameter">access-method-pattern</replaceable></link>
              [<link linkend="app-psql-patterns"><replaceable class="parameter">input-type-pattern</replaceable></link>]]
          </literal>
        </term>
        <listitem>
        <para>
        Lists operator families
        (see <xref linkend="xindex-opfamily"/>).
        If <replaceable class="parameter">access-method-pattern</replaceable>
        is specified, only operator families associated with access methods whose
        names match that pattern are listed.
        If <replaceable class="parameter">input-type-pattern</replaceable>
        is specified, only operator families associated with input types whose
        names match that pattern are listed.
        If <literal>+</literal> is appended to the command name, each operator
        family is listed with its owner.
        </para>
        </listitem>
      </varlistentry>

      <varlistentry>
        <term>
          <literal>\dAo[+]
            [<link linkend="app-psql-patterns"><replaceable class="parameter">access-method-pattern</replaceable></link>
              [<link linkend="app-psql-patterns"><replaceable class="parameter">operator-family-pattern</replaceable></link>]]
          </literal>
        </term>

        <listitem>
        <para>
        Lists operators associated with operator families
        (see <xref linkend="xindex-strategies"/>).
        If <replaceable class="parameter">access-method-pattern</replaceable>
        is specified, only members of operator families associated with access
        methods whose names match that pattern are listed.
        If <replaceable class="parameter">operator-family-pattern</replaceable>
        is specified, only members of operator families whose names match that
        pattern are listed.
        If <literal>+</literal> is appended to the command name, each operator
        is listed with its sort operator family (if it is an ordering operator).
        </para>
        </listitem>
      </varlistentry>

      <varlistentry>
        <term>
          <literal>\dAp[+]
            [<link linkend="app-psql-patterns"><replaceable class="parameter">access-method-pattern</replaceable></link>
              [<link linkend="app-psql-patterns"><replaceable class="parameter">operator-family-pattern</replaceable></link>]]
          </literal>
        </term>
        <listitem>
        <para>
        Lists support functions associated with operator families
        (see <xref linkend="xindex-support"/>).
        If <replaceable class="parameter">access-method-pattern</replaceable>
        is specified, only functions of operator families associated with
        access methods whose names match that pattern are listed.
        If <replaceable class="parameter">operator-family-pattern</replaceable>
        is specified, only functions of operator families whose names match
        that pattern are listed.
        If <literal>+</literal> is appended to the command name, functions are
        displayed verbosely, with their actual parameter lists.
        </para>
        </listitem>
      </varlistentry>

      <varlistentry>
        <term><literal>\db[+] [ <link linkend="app-psql-patterns"><replaceable class="parameter">pattern</replaceable></link> ]</literal></term>

        <listitem>
        <para>
<!--
        Lists tablespaces. If <replaceable
        class="parameter">pattern</replaceable>
        is specified, only tablespaces whose names match the pattern are shown.
        If <literal>+</literal> is appended to the command name, each tablespace
        is listed with its associated options, on-disk size, permissions and
        description.
-->
テーブル空間を一覧表示します。
<replaceable class="parameter">pattern</replaceable>が指定された場合、そのパターンに名前がマッチするテーブル空間のみが表示されます。
コマンド名に<literal>+</literal>が付与された場合、各テーブル空間に関連付けされたオプション、ディスク上のサイズ、権限、摘要についても表示します。
        </para>
        </listitem>
      </varlistentry>


      <varlistentry>
        <term><literal>\dc[S+] [ <link linkend="app-psql-patterns"><replaceable class="parameter">pattern</replaceable></link> ]</literal></term>
        <listitem>
        <para>
<!--
        Lists conversions between character-set encodings.
        If <replaceable class="parameter">pattern</replaceable>
        is specified, only conversions whose names match the pattern are
        listed.
        By default, only user-created objects are shown;  supply a
        pattern or the <literal>S</literal> modifier to include system
        objects.
        If <literal>+</literal> is appended to the command name, each object
        is listed with its associated description.
-->
文字セット符号化方式間の変換の一覧を表示します。
<replaceable class="parameter">pattern</replaceable>が指定された場合、そのパターンに名前がマッチする変換のみが表示されます。
デフォルトではユーザが作成したオブジェクトのみが表示されます。
システムオブジェクトを含めるためには、パターンまたは<literal>S</literal>修飾子を付与してください。
コマンド名に<literal>+</literal>を付与すると、各オブジェクトに関連する説明を付けて表示します。
        </para>
        </listitem>
      </varlistentry>


      <varlistentry>
        <term><literal>\dC[+] [ <link linkend="app-psql-patterns"><replaceable class="parameter">pattern</replaceable></link> ]</literal></term>
        <listitem>
        <para>
<!--
        Lists type casts.
        If <replaceable class="parameter">pattern</replaceable>
        is specified, only casts whose source or target types match the
        pattern are listed.
        If <literal>+</literal> is appended to the command name, each object
        is listed with its associated description.
-->
型キャストの一覧を表示します。
<replaceable class="parameter">pattern</replaceable>が指定された場合、そのパターンに元データ型または変換先データ型がマッチするキャストのみが表示されます。
コマンド名に<literal>+</literal>を付与すると、各オブジェクトに関連する説明を付けて表示します。
        </para>
        </listitem>
      </varlistentry>


      <varlistentry>
        <term><literal>\dd[S] [ <link linkend="app-psql-patterns"><replaceable class="parameter">pattern</replaceable></link> ]</literal></term>
        <listitem>
        <para>
<!--
        Shows the descriptions of objects of type <literal>constraint</literal>,
        <literal>operator class</literal>, <literal>operator family</literal>,
        <literal>rule</literal>, and <literal>trigger</literal>. All
        other comments may be viewed by the respective backslash commands for
        those object types.
-->
<literal>constraint</literal>、<literal>operator class</literal>、<literal>operator family</literal>、<literal>rule</literal>、<literal>trigger</literal>という種類のオブジェクトについての説明を表示します。
他のコメントはすべて、これらのオブジェクト種類用の対応するバックスラッシュコマンドによって表示されます。
        </para>

<!--
        <para><literal>\dd</literal> displays descriptions for objects matching the
        <replaceable class="parameter">pattern</replaceable>, or of visible
        objects of the appropriate type if no argument is given.  But in either
        case, only objects that have a description are listed.
        By default, only user-created objects are shown;  supply a
        pattern or the <literal>S</literal> modifier to include system
        objects.
-->
        <para>
<literal>\dd</literal>は<replaceable class="parameter">pattern</replaceable>にマッチするオブジェクトの説明を表示します。
引数が指定されていない場合は、適切な種類の可視なオブジェクトの説明を表示します。
どちらの場合でも、一覧に表示されるのは説明を持つオブジェクトのみです
デフォルトではユーザが作成したオブジェクトのみが表示されます。
システムオブジェクトを含めるためには、パターンまたは<literal>S</literal>修飾子を付与してください。
        </para>

        <para>
<!--
        Descriptions for objects can be created with the <xref
        linkend="sql-comment"/>
        <acronym>SQL</acronym> command.
-->
オブジェクトの説明は<xref linkend="sql-comment"/> <acronym>SQL</acronym>コマンドを使用して作成することができます。
       </para>
        </listitem>
      </varlistentry>


      <varlistentry>
        <term><literal>\dD[S+] [ <link linkend="app-psql-patterns"><replaceable class="parameter">pattern</replaceable></link> ]</literal></term>
        <listitem>
        <para>
<!--
        Lists domains. If <replaceable
        class="parameter">pattern</replaceable>
        is specified, only domains whose names match the pattern are shown.
        By default, only user-created objects are shown;  supply a
        pattern or the <literal>S</literal> modifier to include system
        objects.
        If <literal>+</literal> is appended to the command name, each object
        is listed with its associated permissions and description.
-->
ドメインの一覧を表示します。
<replaceable class="parameter">pattern</replaceable>が指定された場合、ドメイン名がそのパターンにマッチするもののみが表示されます。
デフォルトではユーザが作成したオブジェクトのみが表示されます。
システムオブジェクトを含めるには、パターンを指定するか、あるいは<literal>S</literal>修飾子を付けてください。
コマンド名の後に<literal>+</literal>を付けた場合は、各オブジェクトの権限と説明も表示されます。
        </para>
        </listitem>
      </varlistentry>


      <varlistentry>
        <term><literal>\ddp [ <link linkend="app-psql-patterns"><replaceable class="parameter">pattern</replaceable></link> ]</literal></term>
        <listitem>
        <para>
<!--
        Lists default access privilege settings.  An entry is shown for
        each role (and schema, if applicable) for which the default
        privilege settings have been changed from the built-in defaults.
        If <replaceable class="parameter">pattern</replaceable> is
        specified, only entries whose role name or schema name matches
        the pattern are listed.
-->
デフォルトのアクセス権限設定を一覧表示します。
組み込みのデフォルトから権限設定が変更されたロール（および適切ならばスキーマも）ごとに1項目示されます。
<replaceable class="parameter">pattern</replaceable>が指定された場合、パターンにマッチするロール名またはスキーマ名の項目のみが表示されます。
        </para>

        <para>
<!--
        The <xref linkend="sql-alterdefaultprivileges"/> command is used to set
        default access privileges.  The meaning of the
        privilege display is explained in
        <xref linkend="ddl-priv"/>.
-->
<xref linkend="sql-alterdefaultprivileges"/>コマンドを使用して、デフォルトのアクセス権限を設定します。
権限表示の意味は<xref linkend="ddl-priv"/>で説明します。
        </para>
        </listitem>
      </varlistentry>


      <varlistentry>
        <term><literal>\dE[S+] [ <link linkend="app-psql-patterns"><replaceable class="parameter">pattern</replaceable></link> ]</literal></term>
        <term><literal>\di[S+] [ <link linkend="app-psql-patterns"><replaceable class="parameter">pattern</replaceable></link> ]</literal></term>
        <term><literal>\dm[S+] [ <link linkend="app-psql-patterns"><replaceable class="parameter">pattern</replaceable></link> ]</literal></term>
        <term><literal>\ds[S+] [ <link linkend="app-psql-patterns"><replaceable class="parameter">pattern</replaceable></link> ]</literal></term>
        <term><literal>\dt[S+] [ <link linkend="app-psql-patterns"><replaceable class="parameter">pattern</replaceable></link> ]</literal></term>
        <term><literal>\dv[S+] [ <link linkend="app-psql-patterns"><replaceable class="parameter">pattern</replaceable></link> ]</literal></term>

        <listitem>
        <para>
<!--
        In this group of commands, the letters <literal>E</literal>,
        <literal>i</literal>, <literal>m</literal>, <literal>s</literal>,
        <literal>t</literal>, and <literal>v</literal>
        stand for foreign table, index, materialized view,
        sequence, table, and view,
        respectively.
        You can specify any or all of
        these letters, in any order, to obtain a listing of objects
        of these types.  For example, <literal>\dti</literal> lists
        tables and indexes.  If <literal>+</literal> is
        appended to the command name, each object is listed with its
        persistence status (permanent, temporary, or unlogged),
        physical size on disk, and associated description if any.
        If <replaceable class="parameter">pattern</replaceable> is
        specified, only objects whose names match the pattern are listed.
        By default, only user-created objects are shown; supply a
        pattern or the <literal>S</literal> modifier to include system
        objects.
-->
このコマンド群において、<literal>E</literal>、<literal>i</literal>、<literal>m</literal>、<literal>s</literal>、<literal>t</literal>、<literal>v</literal>という文字はそれぞれ、外部テーブル、インデックス、マテリアライズドビュー、シーケンス、テーブル、ビューを表します。
これらの種類のオブジェクトの一覧を表示するために、これらの文字の中の任意の文字またはすべてを任意の順番で指定することができます。
例えば、<literal>\dit</literal>はインデックスとテーブルを列挙します。
<literal>+</literal>がコマンド名に付与された場合、各オブジェクトは、もしあればディスク上の物理容量と関連する説明をつけて表示されます。
<replaceable class="parameter">pattern</replaceable>が指定されている場合は、パターンに名称がマッチする項目のみが表示されます。
デフォルトでは、ユーザが作成したオブジェクトのみが表示されます。
システムオブジェクトを含めるためにはパターンまたは<literal>S</literal>修飾子を付与してください。
        </para>
        </listitem>
      </varlistentry>


      <varlistentry>
        <term><literal>\des[+] [ <link linkend="app-psql-patterns"><replaceable class="parameter">pattern</replaceable></link> ]</literal></term>
        <listitem>
        <para>
<!--
        Lists foreign servers (mnemonic: <quote>external
        servers</quote>).
        If <replaceable class="parameter">pattern</replaceable> is
        specified, only those servers whose name matches the pattern
        are listed.  If the form <literal>\des+</literal> is used, a
        full description of each server is shown, including the
        server's access privileges, type, version, options, and description.
-->
外部(foreign)サーバ（つまり<quote>external servers</quote>）を一覧表示します。
<replaceable class="parameter">pattern</replaceable>が指定されている場合は、名前がパターンにマッチするサーバのみが表示されます。
<literal>\des+</literal>構文が使用された場合、サーバのアクセス権限、型、バージョン、オプション、説明など各サーバの完全な説明が表示されます。
        </para>
        </listitem>
      </varlistentry>


      <varlistentry>
        <term><literal>\det[+] [ <link linkend="app-psql-patterns"><replaceable class="parameter">pattern</replaceable></link> ]</literal></term>
        <listitem>
        <para>
<!--
        Lists foreign tables (mnemonic: <quote>external tables</quote>).
        If <replaceable class="parameter">pattern</replaceable> is
        specified, only entries whose table name or schema name matches
        the pattern are listed.  If the form <literal>\det+</literal>
        is used, generic options and the foreign table description
        are also displayed.
-->
外部(foreign)テーブル（つまり<quote>external tables</quote>）を一覧表示します。
<replaceable class="parameter">pattern</replaceable>が指定された場合、パターンにテーブル名またはスキーマ名がマッチするもののみが表示されます。
<literal>\det+</literal>が使用された場合、汎用オプションと外部テーブルの説明も表示されます。
        </para>
        </listitem>
      </varlistentry>


      <varlistentry>
        <term><literal>\deu[+] [ <link linkend="app-psql-patterns"><replaceable class="parameter">pattern</replaceable></link> ]</literal></term>
        <listitem>
        <para>
<!--
        Lists user mappings (mnemonic: <quote>external
        users</quote>).
        If <replaceable class="parameter">pattern</replaceable> is
        specified, only those mappings whose user names match the
        pattern are listed.  If the form <literal>\deu+</literal> is
        used, additional information about each mapping is shown.
-->
ユーザマップ（つまり<quote>external users</quote>）を一覧表示します。
<replaceable class="parameter">pattern</replaceable>が指定されている場合は、名前がパターンにマッチするユーザのみが表示されます。
<literal>\deu+</literal>構文が使用された場合、各マップについて追加情報が表示されます。
        </para>

        <caution>
        <para>
<!--
        <literal>\deu+</literal> might also display the user name and
        password of the remote user, so care should be taken not to
        disclose them.
-->
<literal>\deu+</literal>ではリモートユーザのユーザ名とパスワードも表示される可能性があります。
これらを外部に曝さないように注意しなければなりません。
        </para>
        </caution>
        </listitem>
      </varlistentry>


      <varlistentry>
        <term><literal>\dew[+] [ <link linkend="app-psql-patterns"><replaceable class="parameter">pattern</replaceable></link> ]</literal></term>
        <listitem>
        <para>
<!--
        Lists foreign-data wrappers (mnemonic: <quote>external
        wrappers</quote>).
        If <replaceable class="parameter">pattern</replaceable> is
        specified, only those foreign-data wrappers whose name matches
        the pattern are listed.  If the form <literal>\dew+</literal>
        is used, the access privileges, options, and description of the
        foreign-data wrapper are also shown.
-->
外部データラッパ（つまり<quote>external wrappers</quote>）を一覧表示します。
<replaceable class="parameter">pattern</replaceable>が指定されている場合、名前がパターンにマッチする外部データラッパのみが表示されます。
<literal>\dew+</literal>構文が使用された場合、外部データラッパのアクセス権限、オプションおよび説明も表示されます。
        </para>
        </listitem>
      </varlistentry>


      <varlistentry>
        <term><literal>\df[anptwS+] [ <link linkend="app-psql-patterns"><replaceable class="parameter">pattern</replaceable></link> ]</literal></term>

        <listitem>
        <para>
<!--
        Lists functions, together with their result data types, argument data
        types, and function types, which are classified as <quote>agg</quote>
        (aggregate), <quote>normal</quote>, <quote>procedure</quote>, <quote>trigger</quote>, or <quote>window</quote>.
        To display only functions
        of specific type(s), add the corresponding letters <literal>a</literal>,
        <literal>n</literal>, <literal>p</literal>, <literal>t</literal>, or <literal>w</literal> to the command.
        If <replaceable
        class="parameter">pattern</replaceable> is specified, only
        functions whose names match the pattern are shown.
        By default, only user-created
        objects are shown; supply a pattern or the <literal>S</literal>
        modifier to include system objects.
        If the form <literal>\df+</literal> is used, additional information
        about each function is shown, including volatility,
        parallel safety, owner, security classification, access privileges,
        language, source code and description.
-->
関数とその結果のデータ型、引数のデータ型、および、<quote>agg</quote> (集約)、<quote>normal</quote>、<quote>procedure</quote>、<quote>trigger</quote>、<quote>window</quote>で分類される関数の種類の一覧を表示します。
特定種類の関数のみを表示させるには、対応する文字<literal>a</literal>、<literal>n</literal>、<literal>p</literal>、<literal>t</literal>、<literal>w</literal>をコマンドに付けて下さい。
<replaceable class="parameter">pattern</replaceable>が指定されている場合は、そのパターンに名前がマッチする関数のみが表示されます。
デフォルトではユーザが作成したオブジェクトのみが表示されます。
システムオブジェクトを含めるためには、パターンまたは<literal>S</literal>修飾子を付与してください。
<literal>\df+</literal>構文が使われた場合、各関数の、揮発性、並列処理での安全性、所有者、セキュリティ分類、アクセス権限、言語、ソースコードや説明を含む付加的情報も表示されます。
        </para>

        <tip>
        <para>
<!--
        To look up functions taking arguments or returning values of a specific
        data type, use your pager's search capability to scroll through the
        <literal>\df</literal> output.
-->
特定のデータ型を引数とする関数や特定のデータ型を返す関数を検索するには、ページャの検索機能を使用して<literal>\df</literal>の出力をスクロールしてください。
        </para>
        </tip>

        </listitem>
      </varlistentry>

      <varlistentry>
        <term><literal>\dF[+] [ <link linkend="app-psql-patterns"><replaceable class="parameter">pattern</replaceable></link> ]</literal></term>
        <listitem>
        <para>
<!--
         Lists text search configurations.
         If <replaceable class="parameter">pattern</replaceable> is specified,
         only configurations whose names match the pattern are shown.
         If the form <literal>\dF+</literal> is used, a full description of
         each configuration is shown, including the underlying text search
         parser and the dictionary list for each parser token type.
-->
全文検索設定を一覧表示します。
<replaceable class="parameter">pattern</replaceable>が指定された場合、このパターンにマッチする名前の設定のみが表示されます。
<literal>\dF+</literal>形式が使用された場合、使用される全文検索パーサや各パーサトークン型についての辞書リストなど各設定の完全な説明が表示されます。
        </para>
        </listitem>
      </varlistentry>

      <varlistentry>
        <term><literal>\dFd[+] [ <link linkend="app-psql-patterns"><replaceable class="parameter">pattern</replaceable></link> ]</literal></term>
        <listitem>
        <para>
<!--
         Lists text search dictionaries.
         If <replaceable class="parameter">pattern</replaceable> is specified,
         only dictionaries whose names match the pattern are shown.
         If the form <literal>\dFd+</literal> is used, additional information
         is shown about each selected dictionary, including the underlying
         text search template and the option values.
-->
全文検索辞書を一覧表示します。
<replaceable class="parameter">pattern</replaceable>が指定された場合、このパターンにマッチする名前の辞書のみが表示されます。
<literal>\dFd+</literal>形式が使用された場合、選択された辞書それぞれについて使用される全文検索テンプレートやオプション値など更なる情報が表示されます。
        </para>
        </listitem>
      </varlistentry>

      <varlistentry>
        <term><literal>\dFp[+] [ <link linkend="app-psql-patterns"><replaceable class="parameter">pattern</replaceable></link> ]</literal></term>
        <listitem>
        <para>
<!--
         Lists text search parsers.
         If <replaceable class="parameter">pattern</replaceable> is specified,
         only parsers whose names match the pattern are shown.
         If the form <literal>\dFp+</literal> is used, a full description of
         each parser is shown, including the underlying functions and the
         list of recognized token types.
-->
全文検索パーサを一覧表示します。
<replaceable class="parameter">pattern</replaceable>が指定された場合、このパターンにマッチする名前のパーサのみが表示されます。
<literal>\dFp+</literal>形式が使用された場合、使用される関数や認知されるトークン型のリストなど各パーサの完全な説明が表示されます。
        </para>
        </listitem>
      </varlistentry>

      <varlistentry>
        <term><literal>\dFt[+] [ <link linkend="app-psql-patterns"><replaceable class="parameter">pattern</replaceable></link> ]</literal></term>
        <listitem>
        <para>
<!--
         Lists text search templates.
         If <replaceable class="parameter">pattern</replaceable> is specified,
         only templates whose names match the pattern are shown.
         If the form <literal>\dFt+</literal> is used, additional information
         is shown about each template, including the underlying function names.
-->
テキスト検索テンプレートを一覧表示します。
<replaceable class="parameter">pattern</replaceable>が指定された場合、このパターンにマッチする名前のテンプレートのみが表示されます。
<literal>\dFt+</literal>形式が使用された場合、テンプレートそれぞれについて使用される関数名など更なる情報が表示されます。
        </para>
        </listitem>
      </varlistentry>


      <varlistentry>
        <term><literal>\dg[S+] [ <link linkend="app-psql-patterns"><replaceable class="parameter">pattern</replaceable></link> ]</literal></term>
        <listitem>
        <para>
<!--
        Lists database roles.
        (Since the concepts of <quote>users</quote> and <quote>groups</quote> have been
        unified into <quote>roles</quote>, this command is now equivalent to
        <literal>\du</literal>.)
        By default, only user-created roles are shown; supply the
        <literal>S</literal> modifier to include system roles.
        If <replaceable class="parameter">pattern</replaceable> is specified,
        only those roles whose names match the pattern are listed.
        If the form <literal>\dg+</literal> is used, additional information
        is shown about each role; currently this adds the comment for each
        role.
-->
データベースロールを一覧表示します。
(<quote>ユーザ</quote>と<quote>グループ</quote>という概念は<quote>ロール</quote>に統合されましたので、このコマンドは<literal>\du</literal>と同じものになりました。)
デフォルトでは、ユーザによって作成されたロールのみが表示されます。
システムロールを含めるには<literal>S</literal>修飾子を付与してください。
<replaceable class="parameter">pattern</replaceable>が指定されている場合は、そのパターンに名前がマッチするロールのみが表示されます。
<literal>\dg+</literal>構文が使用された場合、ロールそれぞれについて更なる情報が表示されます。
現時点では各ロールのコメントが追加されます。
        </para>
        </listitem>
      </varlistentry>


      <varlistentry>
        <term><literal>\dl</literal></term>
        <listitem>
        <para>
<!--
        This is an alias for <command>\lo_list</command>, which shows a
        list of large objects.
-->
<command>\lo_list</command>の別名で、ラージオブジェクトの一覧を表示します。
        </para>
        </listitem>
      </varlistentry>

      <varlistentry>
        <term><literal>\dL[S+] [ <link linkend="app-psql-patterns"><replaceable class="parameter">pattern</replaceable></link> ]</literal></term>
        <listitem>
        <para>
<!--
        Lists procedural languages. If <replaceable
        class="parameter">pattern</replaceable>
        is specified, only languages whose names match the pattern are listed.
        By default, only user-created languages
        are shown; supply the <literal>S</literal> modifier to include system
        objects. If <literal>+</literal> is appended to the command name, each
        language is listed with its call handler, validator, access privileges,
        and whether it is a system object.
-->
手続き言語を一覧表示します。
<replaceable class="parameter">pattern</replaceable>を指定すると、パターンに名前がマッチする言語のみが表示されます。
デフォルトではユーザが作成した言語のみが表示されます。
システムオブジェクトを含めるためには、パターンまたは<literal>S</literal>修飾子を付与してください。
<literal>+</literal>をコマンド名に追加すると、呼び出しハンドラ、有効性検証関数、アクセス権限、システムオブジェクトか否かという情報を付けて各言語が表示されます。
        </para>
        </listitem>
      </varlistentry>


      <varlistentry>
        <term><literal>\dn[S+] [ <link linkend="app-psql-patterns"><replaceable class="parameter">pattern</replaceable></link> ]</literal></term>

        <listitem>
        <para>
<!--
        Lists schemas (namespaces). If <replaceable
        class="parameter">pattern</replaceable>
        is specified, only schemas whose names match the pattern are listed.
        By default, only user-created objects are shown; supply a
        pattern or the <literal>S</literal> modifier to include system objects.
        If <literal>+</literal> is appended to the command name, each object
        is listed with its associated permissions and description, if any.
-->
スキーマ（名前空間）の一覧を表示します。
<replaceable class="parameter">pattern</replaceable>を指定すると、パターンに名前がマッチするスキーマのみが表示されます。
デフォルトではユーザが作成したオブジェクトのみが表示されます。
パターンまたは<literal>S</literal>修飾子を追加すると、システムオブジェクトが表示に追加されます。
コマンド名の後に<literal>+</literal>を付加すると、各オブジェクトに関連付けられている権限と説明が（存在すれば）表示されます。
        </para>
        </listitem>
      </varlistentry>


      <varlistentry>
        <term><literal>\do[S+] [ <link linkend="app-psql-patterns"><replaceable class="parameter">pattern</replaceable></link> ]</literal></term>
        <listitem>
        <para>
<!--
        Lists operators with their operand and result types.
        If <replaceable class="parameter">pattern</replaceable> is
        specified, only operators whose names match the pattern are listed.
        By default, only user-created objects are shown; supply a
        pattern or the <literal>S</literal> modifier to include system
        objects.
        If <literal>+</literal> is appended to the command name,
        additional information about each operator is shown, currently just
        the name of the underlying function.
-->
演算子と、その演算項目と結果の型を一覧表示します。
<replaceable class="parameter">pattern</replaceable>を指定すると、パターンに名前がマッチする演算子のみが表示されます。
デフォルトではユーザが作成したオブジェクトのみが表示されます。
システムオブジェクトを含めるためには、パターンまたは<literal>S</literal>修飾子を付与してください。
コマンド名に<literal>+</literal>を付加すると、各演算子についての追加情報が表示されますが、現在はその元になっている関数の名前だけです。
        </para>
        </listitem>
      </varlistentry>


      <varlistentry>
        <term><literal>\dO[S+] [ <link linkend="app-psql-patterns"><replaceable class="parameter">pattern</replaceable></link> ]</literal></term>
        <listitem>
        <para>
<!--
        Lists collations.
        If <replaceable class="parameter">pattern</replaceable> is
        specified, only collations whose names match the pattern are
        listed.  By default, only user-created objects are shown;
        supply a pattern or the <literal>S</literal> modifier to
        include system objects.  If <literal>+</literal> is appended
        to the command name, each collation is listed with its associated
        description, if any.
        Note that only collations usable with the current database's encoding
        are shown, so the results may vary in different databases of the
        same installation.
-->
照合順序を一覧表示します。
<replaceable class="parameter">pattern</replaceable>を指定すると、パターンに名前がマッチする照合順序のみが表示されます。
デフォルトではユーザが作成したオブジェクトのみが表示されます。
システムオブジェクトを含めるためには、パターンまたは<literal>S</literal>修飾子を付与してください。
コマンド名の後に<literal>+</literal>を付加すると、各照合順序に関連付けられている説明が（存在すれば）表示されます。
現在のデータベースの符号化方式で使用できる照合順序のみが表示されることに注意してください。
このため同じインストレーションであってもデータベースによって結果が異なる可能性があります。
        </para>
        </listitem>
      </varlistentry>


      <varlistentry>
        <term><literal>\dp [ <link linkend="app-psql-patterns"><replaceable class="parameter">pattern</replaceable></link> ]</literal></term>
        <listitem>
        <para>
<!--
        Lists tables, views and sequences with their
        associated access privileges.
        If <replaceable class="parameter">pattern</replaceable> is
        specified, only tables, views and sequences whose names match the
        pattern are listed.
-->
テーブル、ビュー、シーケンスを、関連付けられているアクセス権限とともに一覧表示します。
<replaceable class="parameter">pattern</replaceable>を指定すると、パターンに名前がマッチするテーブル、ビュー、シーケンスのみが表示されます。
        </para>

        <para>
<!--
        The <xref linkend="sql-grant"/> and
        <xref linkend="sql-revoke"/>
        commands are used to set access privileges.  The meaning of the
        privilege display is explained in
        <xref linkend="ddl-priv"/>.
-->
アクセス権限の設定には<xref linkend="sql-grant"/>コマンドと<xref linkend="sql-revoke"/>コマンドが使われます。
権限の表示に関する意味は<xref linkend="ddl-priv"/>で説明します。
        </para>
        </listitem>
      </varlistentry>


      <varlistentry>
        <term><literal>\dP[itn+] [ <link linkend="app-psql-patterns"><replaceable class="parameter">pattern</replaceable></link> ]</literal></term>
        <listitem>
        <para>
<!--
        Lists partitioned relations.
        If <replaceable class="parameter">pattern</replaceable>
        is specified, only entries whose name matches the pattern are listed.
        The modifiers <literal>t</literal> (tables) and <literal>i</literal>
        (indexes) can be appended to the command, filtering the kind of
        relations to list.  By default, partitioned tables and indexes are
        listed.
-->
パーティション化されたリレーションの一覧を表示します。
<replaceable class="parameter">pattern</replaceable>が指定されている場合は、名前がパターンにマッチするエントリのみが表示されます。
修飾子<literal>t</literal>(テーブル)と<literal>i</literal>(インデックス)をコマンドに付けて、表示されるリレーションの種類を限定できます。
デフォルトでは、パーティション化されたテーブルとインデックスの一覧が表示されます。
        </para>

        <para>
<!--
        If the modifier <literal>n</literal> (<quote>nested</quote>) is used,
        or a pattern is specified, then non-root partitioned relations are
        included, and a column is shown displaying the parent of each
        partitioned relation.
-->
修飾子<literal>n</literal> (<quote>nested</quote>)が使われた、もしくはパターンが指定された場合、ルートでないパーティション化されたリレーションが含められ、各パーティション化されたリレーションの親を表示しながら列が表示されます。
        </para>

        <para>
<!--
        If <literal>+</literal> is appended to the command name, the sum of the
        sizes of each relation's partitions is also displayed, along with the
        relation's description.
        If <literal>n</literal> is combined with <literal>+</literal>, two
        sizes are shown: one including the total size of directly-attached
        leaf partitions, and another showing the total size of all partitions,
        including indirectly attached sub-partitions.
-->
コマンド名の後に<literal>+</literal>が付けられた場合、リレーションの説明と一緒に、各リレーションのパーティションの大きさの合計も表示されます。
<literal>n</literal>が<literal>+</literal>と組み合わされた場合、大きさが2つ表示されます。1つは直接アタッチされたリーフパーティションの合計の大きさで、もう1つは間接的にアタッチされたサブパーティションを含む全パーティションの合計の大きさです。
        </para>
        </listitem>
      </varlistentry>

      <varlistentry>
        <term><literal>\drds [ <link linkend="app-psql-patterns"><replaceable class="parameter">role-pattern</replaceable></link> [ <link linkend="app-psql-patterns"><replaceable class="parameter">database-pattern</replaceable></link> ] ]</literal></term>
        <listitem>
        <para>
<!--
        Lists defined configuration settings.  These settings can be
        role-specific, database-specific, or both.
        <replaceable>role-pattern</replaceable> and
        <replaceable>database-pattern</replaceable> are used to select
        specific roles and databases to list, respectively.  If omitted, or if
        <literal>*</literal> is specified, all settings are listed, including those
        not role-specific or database-specific, respectively.
-->
定義済み設定に関する設定を一覧表示します。
これらの設定はロール固有、データベース固有、またはその両方です。
<literal>role-pattern</literal>および<literal>database-pattern</literal>はそれぞれ特定のロールやデータベースを選択するために使用します。
パターンが省略された場合、または<literal>*</literal>が指定された場合、ロール固有ではない、または、データベース固有ではない設定を含め、すべての設定を表示します。
        </para>

        <para>
<!--
        The <xref linkend="sql-alterrole"/> and
        <xref linkend="sql-alterdatabase"/>
        commands are used to define per-role and per-database configuration
        settings.
-->
ロール単位およびデータベース単位の設定を定義するには<xref linkend="sql-alterrole"/>および<xref linkend="sql-alterdatabase"/>コマンドを使用します。
        </para>
        </listitem>
      </varlistentry>

      <varlistentry>
        <term><literal>\dRp[+] [ <link linkend="app-psql-patterns"><replaceable class="parameter">pattern</replaceable></link> ]</literal></term>
        <listitem>
        <para>
<!--
        Lists replication publications.
        If <replaceable class="parameter">pattern</replaceable> is
        specified, only those publications whose names match the pattern are
        listed.
        If <literal>+</literal> is appended to the command name, the tables
        associated with each publication are shown as well.
-->
レプリケーションのパブリケーションを一覧表示します。
<replaceable class="parameter">pattern</replaceable>が指定された場合、名前がそのパターンにマッチするパブリケーションのみが表示されます。
コマンド名の後に<literal>+</literal>が付けられた場合、各パブリケーションに関連付けられているテーブルも表示されます。
        </para>
        </listitem>
      </varlistentry>

      <varlistentry>
        <term><literal>\dRs[+] [ <link linkend="app-psql-patterns"><replaceable class="parameter">pattern</replaceable></link> ]</literal></term>
        <listitem>
        <para>
<!--
        Lists replication subscriptions.
        If <replaceable class="parameter">pattern</replaceable> is
        specified, only those subscriptions whose names match the pattern are
        listed.
        If <literal>+</literal> is appended to the command name, additional
        properties of the subscriptions are shown.
-->
レプリケーションのサブスクリプションを一覧を表示します。
<replaceable class="parameter">pattern</replaceable>が指定された場合、名前がそのパターンにマッチするサブスクリプションのみが表示されます。
コマンド名の後に<literal>+</literal>が付けられた場合、サブスクリプションの追加属性も表示されます。
        </para>
        </listitem>
      </varlistentry>

      <varlistentry>
        <term><literal>\dT[S+] [ <link linkend="app-psql-patterns"><replaceable class="parameter">pattern</replaceable></link> ]</literal></term>
        <listitem>
        <para>
<!--
        Lists data types.
        If <replaceable class="parameter">pattern</replaceable> is
        specified, only types whose names match the pattern are listed.
        If <literal>+</literal> is appended to the command name, each type is
        listed with its internal name and size, its allowed values
        if it is an <type>enum</type> type, and its associated permissions.
        By default, only user-created objects are shown;  supply a
        pattern or the <literal>S</literal> modifier to include system
        objects.
-->
データ型を一覧表示します。
<replaceable class="parameter">pattern</replaceable>を指定すると、パターンにマッチする名前を持つ型のみを表示します。
<literal>+</literal>をコマンド名に付けると、型ごとに、型の内部名、サイズ、<type>enum</type>型では許される値、関連する権限も表示されます。
デフォルトではユーザが作成したオブジェクトのみが表示されます。
システムオブジェクトを含めるためには、パターンまたは<literal>S</literal>修飾子を付与してください。
        </para>
        </listitem>
      </varlistentry>

      <varlistentry>
        <term><literal>\du[S+] [ <link linkend="app-psql-patterns"><replaceable class="parameter">pattern</replaceable></link> ]</literal></term>
        <listitem>
        <para>
<!--
        Lists database roles.
        (Since the concepts of <quote>users</quote> and <quote>groups</quote> have been
        unified into <quote>roles</quote>, this command is now equivalent to
        <literal>\dg</literal>.)
        By default, only user-created roles are shown; supply the
        <literal>S</literal> modifier to include system roles.
        If <replaceable class="parameter">pattern</replaceable> is specified,
        only those roles whose names match the pattern are listed.
        If the form <literal>\du+</literal> is used, additional information
        is shown about each role; currently this adds the comment for each
        role.
-->
データベースロールを一覧表示します。
(<quote>ユーザ</quote>と<quote>グループ</quote>という概念は<quote>ロール</quote>に統合されましたので、このコマンドは<literal>\dg</literal>と同じものになりました。)
<replaceable class="parameter">pattern</replaceable>が指定されている場合は、そのパターンに名前がマッチするロールのみが表示されます。
デフォルトでは、ユーザによって作成されたロールのみが表示されます。
システムロールを含めるには<literal>S</literal>修飾子を付与してください。
<literal>\du+</literal>構文が使用された場合、ロールそれぞれについて更なる情報が表示されます。
現時点では各ロールのコメントが追加されます。
        </para>
        </listitem>
      </varlistentry>

      <varlistentry>
        <term><literal>\dx[+] [ <link linkend="app-psql-patterns"><replaceable class="parameter">pattern</replaceable></link> ]</literal></term>
        <listitem>
        <para>
<!--
        Lists installed extensions.
        If <replaceable class="parameter">pattern</replaceable>
        is specified, only those extensions whose names match the pattern
        are listed.
        If the form <literal>\dx+</literal> is used, all the objects belonging
        to each matching extension are listed.
-->
インストールされた拡張を一覧表示します。
<replaceable class="parameter">pattern</replaceable>を指定すると、パターンにマッチする名前の拡張のみを表示します。
<literal>\dx+</literal>形式が使用された場合、マッチする拡張それぞれについて拡張に属するすべてのオブジェクトが表示されます。
        </para>
        </listitem>
      </varlistentry>

      <varlistentry>
        <term><literal>\dy[+] [ <link linkend="app-psql-patterns"><replaceable class="parameter">pattern</replaceable></link> ]</literal></term>
        <listitem>
        <para>
<!--
        Lists event triggers.
        If <replaceable class="parameter">pattern</replaceable>
        is specified, only those event triggers whose names match the pattern
        are listed.
        If <literal>+</literal> is appended to the command name, each object
        is listed with its associated description.
-->
イベントトリガを一覧表示します。
<replaceable class="parameter">pattern</replaceable>を指定すると、パターンにマッチする名前のイベントトリガのみを表示します。
<literal>+</literal>をコマンド名に追記すると、関連する説明を付けて各オブジェクトを表示します。
        </para>
        </listitem>
      </varlistentry>

      <varlistentry>
<!--
        <term><literal>\e</literal> or <literal>\edit</literal> <literal> <optional> <replaceable class="parameter">filename</replaceable> </optional> <optional> <replaceable class="parameter">line_number</replaceable> </optional> </literal></term>
-->
        <term><literal>\e</literal>または<literal>\edit</literal> <literal> <optional> <replaceable class="parameter">filename</replaceable> </optional> <optional> <replaceable class="parameter">line_number</replaceable> </optional> </literal></term>

        <listitem>
        <para>
<!--
        If <replaceable class="parameter">filename</replaceable> is
        specified, the file is edited; after the editor exits, the file's
        content is copied into the current query buffer. If no <replaceable
        class="parameter">filename</replaceable> is given, the current query
        buffer is copied to a temporary file which is then edited in the same
        fashion.  Or, if the current query buffer is empty, the most recently
        executed query is copied to a temporary file and edited in the same
        fashion.
-->
<replaceable class="parameter">filename</replaceable>が指定された場合、このファイルが編集されます。
エディタを終了した後、ファイルの内容は問い合わせバッファにコピーされます。
<replaceable class="parameter">filename</replaceable>が指定されない場合、現在の問い合わせバッファが一時ファイルにコピーされ、同様に編集されます。
現在の問い合わせバッファが空の場合、最も最近に実行された問い合わせが一時ファイルにコピーされ、同様に編集されます。
        </para>

        <para>
<!--
        The new contents of the query buffer are then re-parsed according to
        the normal rules of <application>psql</application>, treating the
        whole buffer as a single line.  Any complete queries are immediately
        executed; that is, if the query buffer contains or ends with a
        semicolon, everything up to that point is executed and removed from
        the query buffer.  Whatever remains in the query buffer is
        redisplayed.  Type semicolon or <literal>\g</literal> to send it,
        or <literal>\r</literal> to cancel it by clearing the query buffer.
        </para>

        <para>
        Treating the buffer as a single line primarily affects meta-commands:
        whatever is in the buffer after a meta-command will be taken as
        argument(s) to the meta-command, even if it spans multiple lines.
        (Thus you cannot make meta-command-using scripts this way.
        Use <command>\i</command> for that.)
-->
次に、問い合わせバッファの新しい内容が、<application>psql</application>の通常の規則に従い、全体を1行として再解析されます。
完全な問い合わせはすべて即座に実行されます。
つまり、問い合わせバッファにセミコロンが含まれるか、セミコロンで終わっている場合、そこまでの部分すべてが実行されます。
それより後の部分はすべて問い合わせバッファ内で入力を待ちます。
送信するにはセミコロンまたは<literal>\g</literal>を、問い合わせバッファをクリアしてキャンセルするには<literal>\r</literal>を入力してください。
バッファ全体を1行として扱うので、特にメタコマンドに影響があります。
バッファ内でメタコマンドより後にある部分はすべて、それが複数行にまたがっていたとしても、メタコマンドの引数として解釈されます。
（従って、この方法ではメタコマンドを使用するスクリプトを作成できません。
その目的の場合は、<command>\i</command>を使ってください。）
        </para>

        <para>
<!--
        If a line number is specified, <application>psql</application> will
        position the cursor on the specified line of the file or query buffer.
        Note that if a single all-digits argument is given,
        <application>psql</application> assumes it is a line number,
        not a file name.
-->
行番号(line_number)が指定された場合、<application>psql</application>はファイルまたは問い合わせバッファ内の指定行にカーソルを位置づけます。
すべてが数字の引数が1つだけ指定された場合、<application>psql</application>はそれをファイル名ではなく行番号であるとみなすことに注意してください。
        </para>

        <tip>
        <para>
<!--
        See <xref linkend="app-psql-environment"/>, below, for how to
        configure and customize your editor.
-->
使用するエディタを設定、カスタマイズする方法については<xref linkend="app-psql-environment"/>を参照してください。
        </para>
        </tip>
        </listitem>
      </varlistentry>

      <varlistentry>
        <term><literal>\echo <replaceable class="parameter">text</replaceable> [ ... ]</literal></term>
        <listitem>
        <para>
<!--
        Prints the evaluated arguments to standard output, separated by
        spaces and followed by a newline. This can be useful to
        intersperse information in the output of scripts. For example:
-->
引数を空白で区切り、標準出力に出力し、改行します。
スクリプトが出力するところどころに情報を記載する場合に有用です。
使用例を次に示します。
<programlisting>
=&gt; <userinput>\echo `date`</userinput>
Tue Oct 26 21:40:57 CEST 1999
</programlisting>
<!--
        If the first argument is an unquoted <literal>-n</literal> the trailing
        newline is not written (nor is the first argument).
-->
最初の引数が引用符で囲まれていない<literal>-n</literal>である場合、最後の改行は出力されません。
        </para>

        <tip>
        <para>
<!--
        If you use the <command>\o</command> command to redirect your
        query output you might wish to use <command>\qecho</command>
        instead of this command.  See also <command>\warn</command>.
-->
<command>\o</command>コマンドを使用して問い合わせの出力先を変更した場合、このコマンドではなく、<command>\qecho</command>を使用した方が良いかもしれません。
        </para>
        </tip>
        </listitem>
      </varlistentry>

      <varlistentry>
        <term><literal>\ef <optional> <replaceable class="parameter">function_description</replaceable> <optional>  <replaceable class="parameter">line_number</replaceable> </optional> </optional> </literal></term>

        <listitem>
        <para>
<!--
         This command fetches and edits the definition of the named function or procedure,
         in the form of a <command>CREATE OR REPLACE FUNCTION</command> or
         <command>CREATE OR REPLACE PROCEDURE</command> command.
         Editing is done in the same way as for <literal>\edit</literal>.
         After the editor exits, the updated command is executed immediately
         if you added a semicolon to it.  Otherwise it is redisplayed;
         type semicolon or <literal>\g</literal> to send it, or <literal>\r</literal>
         to cancel.
-->
このコマンドは指定された関数やプロシージャの定義を<command>CREATE OR REPLACE FUNCTION</command>や<command>CREATE OR REPLACE PROCEDURE</command>コマンド構文で取り出し、編集します。
編集は<literal>\edit</literal>と同様の方法で行われます。
エディタ終了後、更新されたコマンドは問い合わせバッファ内で待機しています。
セミコロンか<literal>\g</literal>を入力して送信するか、<literal>\r</literal>を入力して取り消すかしてください。
        </para>

        <para>
<!--
         The target function can be specified by name alone, or by name
         and arguments, for example <literal>foo(integer, text)</literal>.
         The argument types must be given if there is more
         than one function of the same name.
-->
対象の関数は名前だけ、または、たとえば<literal>foo(integer, text)</literal>のように名前と引数で指定することができます。
同じ名前の関数が複数存在する場合、引数の型を指定しなければなりません。
        </para>

        <para>
<!--
         If no function is specified, a blank <command>CREATE FUNCTION</command>
         template is presented for editing.
-->
関数が指定されなかった場合、空の<command>CREATE FUNCTION</command>のテンプレートが編集用に表示されます。
        </para>

        <para>
<!--
        If a line number is specified, <application>psql</application> will
        position the cursor on the specified line of the function body.
        (Note that the function body typically does not begin on the first
        line of the file.)
-->
行番号が指定された場合、<application>psql</application>は関数本体における指定行にカーソルを移動します。
（関数本体は通常、ファイルの先頭から始まらないことに注意してください。）
        </para>

        <para>
<!--
        Unlike most other meta-commands, the entire remainder of the line is
        always taken to be the argument(s) of <command>\ef</command>, and neither
        variable interpolation nor backquote expansion are performed in the
        arguments.
-->
他のほとんどのメタコマンドと異なり、行の残り部分はすべて<command>\ef</command>の引数であると常に解釈され、引数内の変数の置換も逆引用符の展開も行われません。
        </para>

        <tip>
        <para>
<!--
        See <xref linkend="app-psql-environment"/>, below, for how to
        configure and customize your editor.
-->
使用するエディタを設定、カスタマイズする方法については<xref linkend="app-psql-environment"/>を参照してください。
        </para>
        </tip>
        </listitem>
      </varlistentry>


      <varlistentry>
        <term><literal>\encoding [ <replaceable class="parameter">encoding</replaceable> ]</literal></term>

        <listitem>
        <para>
<!--
        Sets the client character set encoding.  Without an argument, this command
        shows the current encoding.
-->
クライアント側の文字セット符号化方式を設定します。
引数を指定しない場合、このコマンドは現在の符号化方式を表示します。
        </para>
        </listitem>
      </varlistentry>


      <varlistentry>
        <term><literal>\errverbose</literal></term>

        <listitem>
        <para>
<!--
        Repeats the most recent server error message at maximum
        verbosity, as though <varname>VERBOSITY</varname> were set
        to <literal>verbose</literal> and <varname>SHOW_CONTEXT</varname> were
        set to <literal>always</literal>.
-->
最も最近のサーバのエラーメッセージを最大の冗長さ、つまり<varname>VERBOSITY</varname>が<literal>verbose</literal>に、そして<varname>SHOW_CONTEXT</varname>が<literal>always</literal>に設定されているかのようにして、繰り返します。
        </para>
        </listitem>
      </varlistentry>


      <varlistentry>
        <term><literal>\ev <optional> <replaceable class="parameter">view_name</replaceable> <optional>  <replaceable class="parameter">line_number</replaceable> </optional> </optional> </literal></term>

        <listitem>
        <para>
<!--
         This command fetches and edits the definition of the named view,
         in the form of a <command>CREATE OR REPLACE VIEW</command> command.
         Editing is done in the same way as for <literal>\edit</literal>.
         After the editor exits, the updated command is executed immediately
         if you added a semicolon to it.  Otherwise it is redisplayed;
         type semicolon or <literal>\g</literal> to send it, or <literal>\r</literal>
         to cancel.
-->
このコマンドは、指定したビューの定義を<command>CREATE OR REPLACE VIEW</command>コマンドの形式で取得して、編集します。
編集は<literal>\edit</literal>の場合と同じ方法で行われます。
エディタを終了した後、更新されたコマンドが問い合わせバッファで待っている状態になります。
送信するにはセミコロンあるいは<literal>\g</literal>を、キャンセルするには<literal>\r</literal>を入力してください。
        </para>

        <para>
<!--
         If no view is specified, a blank <command>CREATE VIEW</command>
         template is presented for editing.
-->
ビューを指定しなかった場合は、空の<command>CREATE VIEW</command>テンプレートが編集用に提供されます。
        </para>

        <para>
<!--
         If a line number is specified, <application>psql</application> will
         position the cursor on the specified line of the view definition.
-->
行番号を指定した場合、<application>psql</application>はカーソルをビュー定義の指定した行に位置づけます。
        </para>

        <para>
<!--
        Unlike most other meta-commands, the entire remainder of the line is
        always taken to be the argument(s) of <command>\ev</command>, and neither
        variable interpolation nor backquote expansion are performed in the
        arguments.
-->
他のほとんどのメタコマンドと異なり、行の残り部分はすべて<command>\ev</command>の引数であると常に解釈され、引数内の変数の置換も逆引用符の展開も行われません。
        </para>
        </listitem>
      </varlistentry>


      <varlistentry>
        <term><literal>\f [ <replaceable class="parameter">string</replaceable> ]</literal></term>

        <listitem>
        <para>
<!--
        Sets the field separator for unaligned query output. The default
        is the vertical bar (<literal>|</literal>). It is equivalent to
        <command>\pset fieldsep</command>.
-->
位置揃えされていない問い合わせの出力用の、フィールドの区切り文字を設定します。
デフォルトは、縦棒（<quote><literal>|</literal></quote>）です。
これは<command>\pset fieldsep</command>と同じです。
        </para>
        </listitem>
      </varlistentry>


      <varlistentry>
        <term><literal>\g [ (<replaceable class="parameter">option</replaceable>=<replaceable class="parameter">value</replaceable> [...]) ] [ <replaceable class="parameter">filename</replaceable> ]</literal></term>
        <term><literal>\g [ (<replaceable class="parameter">option</replaceable>=<replaceable class="parameter">value</replaceable> [...]) ] [ |<replaceable class="parameter">command</replaceable> ]</literal></term>
        <listitem>
        <para>
<!--
        Sends the current query buffer to the server for execution.
        </para>
        <para>
        If parentheses appear after <literal>\g</literal>, they surround a
        space-separated list
        of <replaceable class="parameter">option</replaceable><literal>=</literal><replaceable class="parameter">value</replaceable>
        formatting-option clauses, which are interpreted in the same way
        as <literal>\pset</literal>
        <replaceable class="parameter">option</replaceable>
        <replaceable class="parameter">value</replaceable> commands, but take
        effect only for the duration of this query.  In this list, spaces are
        not allowed around <literal>=</literal> signs, but are required
        between option clauses.
        If <literal>=</literal><replaceable class="parameter">value</replaceable>
        is omitted, the
        named <replaceable class="parameter">option</replaceable> is changed
        in the same way as for
        <literal>\pset</literal> <replaceable class="parameter">option</replaceable>
        with no explicit <replaceable class="parameter">value</replaceable>.
        </para>
        <para>
        If a <replaceable class="parameter">filename</replaceable>
        or <literal>|</literal><replaceable class="parameter">command</replaceable>
        argument is given, the query's output is written to the named
        file or piped to the given shell command, instead of displaying it as
        usual.  The file or command is written to only if the query
        successfully returns zero or more tuples, not if the query fails or
        is a non-data-returning SQL command.
-->
現在の問い合わせ入力バッファをサーバに送って実行します。
引数を指定すると、問い合わせ出力を通常通りに表示する代わりに、指定したファイルに書き込んだり、指定のシェルコマンドにパイプで渡します。
問い合わせが成功しゼロ以上のタプルが返る場合にのみファイルまたはコマンドに書き出されます。
問い合わせが失敗する場合やデータを返さないSQLコマンドでは書き出されません。
        </para>
        <para>
<!--
        If the current query buffer is empty, the most recently sent query is
        re-executed instead.  Except for that behavior, <literal>\g</literal>
        without any arguments is essentially equivalent to a semicolon.
        With arguments, <literal>\g</literal> provides
        a <quote>one-shot</quote> alternative to the <command>\o</command>
        command, and additionally allows one-shot adjustments of the
        output formatting options normally set by <literal>\pset</literal>.
        </para>
        <para>
        When the last argument begins with <literal>|</literal>, the entire
        remainder of the line is taken to be
-->
現在の問い合わせバッファが空の場合、最も最近に送信された問い合わせが再実行されます。
その点を除けば、<literal>\g</literal>だけを指定した場合は、セミコロンと実質的に同じです。
<literal>\g</literal>に引数を指定した場合は、<literal>\o</literal>コマンドの<quote>一度限りの</quote>代替手段として使用できます。
        </para>
        <para>
<!--
        If the argument begins with <literal>|</literal>, then the entire remainder
        of the line is taken to be
        the <replaceable class="parameter">command</replaceable> to execute,
        and neither variable interpolation nor backquote expansion are
        performed in it.  The rest of the line is simply passed literally to
        the shell.
-->
引数が<literal>|</literal>で始まっている場合、行の残りの部分はすべて実行する<replaceable class="parameter">command</replaceable>であると解釈され、その中では変数の置換も逆引用符の展開も行われません。
行の残り部分は、単にあるがままにシェルに渡されます。
        </para>
        </listitem>
      </varlistentry>


      <varlistentry>
        <term><literal>\gdesc</literal></term>

        <listitem>
        <para>
<!--
         Shows the description (that is, the column names and data types)
         of the result of the current query buffer.  The query is not
         actually executed; however, if it contains some type of syntax
         error, that error will be reported in the normal way.
-->
現在の問い合わせバッファの結果の説明（列名とデータ型）を表示します。
問い合わせは実際には実行されませんが、ある種の構文エラーが含まれている場合、そのエラーは通常の方法で報告されます。
        </para>

        <para>
<!--
         If the current query buffer is empty, the most recently sent query
         is described instead.
-->
現在の問い合わせバッファが空の場合、直近に送った問い合わせの説明が代わりに出力されます。
        </para>
        </listitem>
      </varlistentry>


      <varlistentry>
        <term><literal>\gexec</literal></term>

        <listitem>
        <para>
<!--
         Sends the current query buffer to the server, then treats
         each column of each row of the query's output (if any) as a SQL
         statement to be executed.  For example, to create an index on each
         column of <structname>my_table</structname>:
-->
現在の問い合わせバッファをサーバに送信し、問い合わせの出力（あれば）の各行の各列をSQL文として実行します。
例えば、<structname>my_table</structname>の各列にインデックスを作成するには次のようにします。
<programlisting>
=&gt; <userinput>SELECT format('create index on my_table(%I)', attname)</userinput>
-&gt; <userinput>FROM pg_attribute</userinput>
-&gt; <userinput>WHERE attrelid = 'my_table'::regclass AND attnum &gt; 0</userinput>
-&gt; <userinput>ORDER BY attnum</userinput>
-&gt; <userinput>\gexec</userinput>
CREATE INDEX
CREATE INDEX
CREATE INDEX
CREATE INDEX
</programlisting>
        </para>

        <para>
<!--
         The generated queries are executed in the order in which the rows
         are returned, and left-to-right within each row if there is more
         than one column.  NULL fields are ignored.  The generated queries
         are sent literally to the server for processing, so they cannot be
         <application>psql</application> meta-commands nor contain <application>psql</application>
         variable references.  If any individual query fails, execution of
         the remaining queries continues
         unless <varname>ON_ERROR_STOP</varname> is set.  Execution of each
         query is subject to <varname>ECHO</varname> processing.
         (Setting <varname>ECHO</varname> to <literal>all</literal>
         or <literal>queries</literal> is often advisable when
         using <command>\gexec</command>.)  Query logging, single-step mode,
         timing, and other query execution features apply to each generated
         query as well.
-->
生成された問い合わせは行が返された順番で実行され、また2つ以上の列が返された場合は、各行の中で左から右に実行されます。
NULLのフィールドは無視されます。
生成された問い合わせは、そのままサーバに送信されて処理されるため、<application>psql</application>のメタコマンドとすることはできず、また<application>psql</application>の変数の参照を含むこともできません。
個別の問い合わせで失敗した場合、残りの問い合わせの実行は<varname>ON_ERROR_STOP</varname>が設定されているのでなければ継続します。
個々の問い合わせの実行は<varname>ECHO</varname>の処理に従います。
（<command>\gexec</command>を使う場合、<varname>ECHO</varname>を<literal>all</literal>あるいは<literal>queries</literal>に設定することが推奨されることが多いでしょう。）
問い合わせのログ出力、シングルステップモード、時間表示(timing)、およびその他の問い合わせ実行に関する機能は、生成された各問い合わせにも適用されます。
        </para>
        <para>
<!--
         If the current query buffer is empty, the most recently sent query
         is re-executed instead.
-->
現在の問い合わせバッファが空の場合、最も最近に送信された問い合わせが再実行されます。
        </para>
        </listitem>
      </varlistentry>


      <varlistentry>
        <term><literal>\gset [ <replaceable class="parameter">prefix</replaceable> ]</literal></term>

        <listitem>
        <para>
<!--
         Sends the current query buffer to the server and stores the
         query's output into <application>psql</application> variables
         (see <xref linkend="app-psql-variables"/> below).
         The query to be executed must return exactly one row.  Each column of
         the row is stored into a separate variable, named the same as the
         column.  For example:
-->
現在の問い合わせバッファをサーバに送信し、問い合わせの出力を<application>psql</application>変数（<xref linkend="app-psql-variables"/>参照）に格納します。
実行される問い合わせは正確に１行を返さなければなりません。
行の各列は、列と同じ名前を持つ別々の変数に格納されます。
例えば、以下のようになります。
<programlisting>
=&gt; <userinput>SELECT 'hello' AS var1, 10 AS var2</userinput>
-&gt; <userinput>\gset</userinput>
=&gt; <userinput>\echo :var1 :var2</userinput>
hello 10
</programlisting>
        </para>
        <para>
<!--
         If you specify a <replaceable class="parameter">prefix</replaceable>,
         that string is prepended to the query's column names to create the
         variable names to use:
-->
<replaceable class="parameter">prefix</replaceable>を指定した場合、使用する変数の名前を作成する時にその文字列が問い合わせの列名の前に付けられ、次のようになります。
<programlisting>
=&gt; <userinput>SELECT 'hello' AS var1, 10 AS var2</userinput>
-&gt; <userinput>\gset result_</userinput>
=&gt; <userinput>\echo :result_var1 :result_var2</userinput>
hello 10
</programlisting>
        </para>
        <para>
<!--
         If a column result is NULL, the corresponding variable is unset
         rather than being set.
-->
列の結果がNULLである場合、対応する変数は設定されず未設定状態となります。
        </para>
        <para>
<!--
         If the query fails or does not return one row,
         no variables are changed.
-->
問い合わせが失敗、または１行を返さない場合、変数は変更されません。
        </para>
        <para>
<!--
         If the current query buffer is empty, the most recently sent query
         is re-executed instead.
-->
現在の問い合わせバッファがからの場合、最も最近に送信された問い合わせが再実行されます。
        </para>
        </listitem>
      </varlistentry>


      <varlistentry>
        <term><literal>\gx [ (<replaceable class="parameter">option</replaceable>=<replaceable class="parameter">value</replaceable> [...]) ] [ <replaceable class="parameter">filename</replaceable> ]</literal></term>
        <term><literal>\gx [ (<replaceable class="parameter">option</replaceable>=<replaceable class="parameter">value</replaceable> [...]) ] [ |<replaceable class="parameter">command</replaceable> ]</literal></term>
        <listitem>
        <para>
<!--
        <literal>\gx</literal> is equivalent to <literal>\g</literal>, except
        that it forces expanded output mode for this query, as
        if <literal>expanded=on</literal> were included in the list of
        <literal>\pset</literal> options.  See also <literal>\x</literal>.
-->
<literal>\gx</literal>は<literal>\g</literal>と同じですが、この問い合わせに対して拡張出力モードを使用します。
<literal>\x</literal>を参照してください。
        </para>
        </listitem>
      </varlistentry>


      <varlistentry>
<!--
        <term><literal>\h</literal> or <literal>\help</literal> <literal>[ <replaceable class="parameter">command</replaceable> ]</literal></term>
-->
        <term><literal>\h</literal>または<literal>\help</literal> <literal>[ <replaceable class="parameter">command</replaceable> ]</literal></term>
        <listitem>
        <para>
<!--
        Gives syntax help on the specified <acronym>SQL</acronym>
        command. If <replaceable class="parameter">command</replaceable>
        is not specified, then <application>psql</application> will list
        all the commands for which syntax help is available. If
        <replaceable class="parameter">command</replaceable> is an
        asterisk (<literal>*</literal>), then syntax help on all
        <acronym>SQL</acronym> commands is shown.
-->
指定した<acronym>SQL</acronym>コマンドの構文に関するヘルプを表示します。
<replaceable class="parameter">command</replaceable>が指定されていない場合は、<application>psql</application>は構文ヘルプが存在する全てのコマンドの一覧を表示します。
<replaceable class="parameter">command</replaceable>をアスタリスク（<literal>*</literal>）にすると、全ての<acronym>SQL</acronym>コマンドの構文ヘルプが表示されます。
        </para>

        <para>
<!--
        Unlike most other meta-commands, the entire remainder of the line is
        always taken to be the argument(s) of <command>\help</command>, and neither
        variable interpolation nor backquote expansion are performed in the
        arguments.
-->
他のほとんどのメタコマンドと異なり、行の残り部分はすべて<command>\help</command>の引数であると常に解釈され、引数内の変数の置換も逆引用符の展開も行われません。
        </para>

        <note>
        <para>
<!--
        To simplify typing, commands that consists of several words do
        not have to be quoted. Thus it is fine to type <userinput>\help
        alter table</userinput>.
-->
入力を簡単にするため、複数の単語からなるコマンドを引用符で囲む必要はありません。
<userinput>\help alter table</userinput>と入力するだけで十分です。
        </para>
        </note>
        </listitem>
      </varlistentry>


      <varlistentry>
<!--
        <term><literal>\H</literal> or <literal>\html</literal></term>
-->
        <term><literal>\H</literal>または<literal>\html</literal></term>
        <listitem>
        <para>
<!--
        Turns on <acronym>HTML</acronym> query output format. If the
        <acronym>HTML</acronym> format is already on, it is switched
        back to the default aligned text format. This command is for
        compatibility and convenience, but see <command>\pset</command>
        about setting other output options.
-->
<acronym>HTML</acronym>問い合わせ出力形式を有効にします。
<acronym>HTML</acronym>形式が有効になっている場合は、デフォルトの位置揃えされたテキスト形式に戻します。
このコマンドは互換性と簡便性のために存在します。
他の出力オプションについては、<command>\pset</command>を参照してください。
        </para>
        </listitem>
      </varlistentry>


      <varlistentry>
<!--
        <term><literal>\i</literal> or <literal>\include</literal> <replaceable class="parameter">filename</replaceable></term>
-->
        <term><literal>\i</literal>または<literal>\include</literal> <replaceable class="parameter">filename</replaceable></term>
        <listitem>
        <para>
<!--
        Reads input from the file <replaceable
        class="parameter">filename</replaceable> and executes it as
        though it had been typed on the keyboard.
-->
<replaceable class="parameter">filename</replaceable>ファイルから入力を読み取り、キーボードから入力された場合と同じように実行します。
        </para>
        <para>
<!--
        If <replaceable>filename</replaceable> is <literal>-</literal>
        (hyphen), then standard input is read until an EOF indication
        or <command>\q</command> meta-command.  This can be used to intersperse
        interactive input with input from files.  Note that Readline behavior
        will be used only if it is active at the outermost level.
-->
<replaceable>filename</replaceable>が<literal>-</literal>（ハイフン）の場合、EOFを示すもの、または<command>\q</command>メタコマンドが読まれるまで標準入力から読み込みます。
これは対話的な入力とファイルからの入力を混在させるために使うことができます。
Readlineと同じ挙動は、それが最も外部のレベルで動作している場合にのみ利用されることに注意してください。
        </para>
        <note>
        <para>
<!--
        If you want to see the lines on the screen as they are read you
        must set the variable <varname>ECHO</varname> to
        <literal>all</literal>.
-->
読み取られた行を画面に表示させる場合は、<varname>ECHO</varname>変数を<literal>all</literal>に設定する必要があります。
        </para>
        </note>
        </listitem>
      </varlistentry>


      <varlistentry id="psql-metacommand-if">
        <term><literal>\if</literal> <replaceable class="parameter">expression</replaceable></term>
        <term><literal>\elif</literal> <replaceable class="parameter">expression</replaceable></term>
        <term><literal>\else</literal></term>
        <term><literal>\endif</literal></term>
        <listitem>
        <para>
<!--
        This group of commands implements nestable conditional blocks.
        A conditional block must begin with an <command>\if</command> and end
        with an <command>\endif</command>.  In between there may be any number
        of <command>\elif</command> clauses, which may optionally be followed
        by a single <command>\else</command> clause.  Ordinary queries and
        other types of backslash commands may (and usually do) appear between
        the commands forming a conditional block.
-->
このコマンド群は入れ子にすることができる条件ブロックを実現します。
条件ブロックは<command>\if</command>で始まり、<command>\endif</command>で終わらなければなりません。
その間には<command>\elif</command>句をいくつでも置くことができ、さらにその後に<command>\else</command>句を１つだけ置くことができます。
条件ブロックを構成するコマンドの間には、通常の問い合わせや他の種類のバックスラッシュコマンドを置くことができます（通常は置きます）。
        </para>
        <para>
<!--
        The <command>\if</command> and <command>\elif</command> commands read
        their argument(s) and evaluate them as a boolean expression.  If the
        expression yields <literal>true</literal> then processing continues
        normally; otherwise, lines are skipped until a
        matching <command>\elif</command>, <command>\else</command>,
        or <command>\endif</command> is reached.  Once
        an <command>\if</command> or <command>\elif</command> test has
        succeeded, the arguments of later <command>\elif</command> commands in
        the same block are not evaluated but are treated as false.  Lines
        following an <command>\else</command> are processed only if no earlier
        matching <command>\if</command> or <command>\elif</command> succeeded.
-->
<command>\if</command>コマンドおよび<command>\elif</command>コマンドはその引数を読み取り、それを論理式であるとして評価します。
式の結果が<literal>true</literal>であれば、通常通りに処理が続きますが、そうでないときは、対応する<command>\elif</command>、<command>\else</command>または<command>\endif</command>に到達するまで行をスキップします。
ひとたび<command>\if</command>または<command>\elif</command>の評価が真になったら、同じブロック内のそれより後にある<command>\elif</command>コマンドの引数は評価されず、偽であるとして扱われます。
<command>\else</command>より後にある行は、それより前の対応する<command>\if</command>と<command>\elif</command>が一つも真にならなかった時にのみ実行されます。
        </para>
        <para>
<!--
        The <replaceable class="parameter">expression</replaceable> argument
        of an <command>\if</command> or <command>\elif</command> command
        is subject to variable interpolation and backquote expansion, just
        like any other backslash command argument.  After that it is evaluated
        like the value of an on/off option variable.  So a valid value
        is any unambiguous case-insensitive match for one of:
        <literal>true</literal>, <literal>false</literal>, <literal>1</literal>,
        <literal>0</literal>, <literal>on</literal>, <literal>off</literal>,
        <literal>yes</literal>, <literal>no</literal>.  For example,
        <literal>t</literal>, <literal>T</literal>, and <literal>tR</literal>
        will all be considered to be <literal>true</literal>.
-->
<command>\if</command>コマンドおよび<command>\elif</command>コマンドの<replaceable class="parameter">expression</replaceable>引数は、他のバックスラッシュコマンドの引数と同様、変数置換と逆引用符展開の対象となります。
その後で、on/offのオプション変数の値のように評価されます。
従って有効な値は、<literal>true</literal>、<literal>false</literal>、<literal>1</literal>、<literal>0</literal>、<literal>on</literal>、<literal>off</literal>、<literal>yes</literal>、<literal>no</literal>のいずれかに曖昧性なしに、大文字小文字を区別せずにマッチするものです。
例えば、<literal>t</literal>、<literal>T</literal>、<literal>tR</literal>はすべて<literal>true</literal>であるとみなされます。
        </para>
        <para>
<!--
        Expressions that do not properly evaluate to true or false will
        generate a warning and be treated as false.
-->
真にも偽にも適切に評価できない式には警告を発行し、偽として扱います。
        </para>
        <para>
<!--
        Lines being skipped are parsed normally to identify queries and
        backslash commands, but queries are not sent to the server, and
        backslash commands other than conditionals
        (<command>\if</command>, <command>\elif</command>,
        <command>\else</command>, <command>\endif</command>) are
        ignored.  Conditional commands are checked only for valid nesting.
        Variable references in skipped lines are not expanded, and backquote
        expansion is not performed either.
-->
スキップされる行も、問い合わせとバックスラッシュコマンドを特定するため、通常通り解析されますが、問い合わせはサーバには送信されず、条件コマンド（<command>\if</command>、<command>\elif</command>、<command>\else</command>、<command>\endif</command>）以外のバックスラッシュコマンドは無視されます。
条件コマンドは入れ子の有効性の確認のためだけに検査されます。
スキップされる行の変数参照は展開されず、逆引用符の展開も実行されません。
        </para>
        <para>
<!--
        All the backslash commands of a given conditional block must appear in
        the same source file. If EOF is reached on the main input file or an
        <command>\include</command>-ed file before all local
        <command>\if</command>-blocks have been closed,
        then <application>psql</application> will raise an error.
-->
条件ブロック内のすべてのバックスラッシュコマンドは同じファイル内になければなりません。
ファイル内のすべての<command>\if</command>ブロックが閉じられるより前に、メインの入力ファイルまたは<command>\include</command>されたファイルの終端に到達した場合、<application>psql</application>はエラーを発生させます。
        </para>
        <para>
<!--
         Here is an example:
-->
例を示します。
        </para>
<programlisting>
<!--
&#045;- check for the existence of two separate records in the database and store
&#045;- the results in separate psql variables
-->
-- データベース内に2つのレコードが存在するかどうかを検査し、
-- その結果を2つのpsql変数に格納する。
SELECT
    EXISTS(SELECT 1 FROM customer WHERE customer_id = 123) as is_customer,
    EXISTS(SELECT 1 FROM employee WHERE employee_id = 456) as is_employee
\gset
\if :is_customer
    SELECT * FROM customer WHERE customer_id = 123;
\elif :is_employee
    \echo 'is not a customer but is an employee'
    SELECT * FROM employee WHERE employee_id = 456;
\else
    \if yes
        \echo 'not a customer or employee'
    \else
        \echo 'this will never print'
    \endif
\endif
</programlisting>
        </listitem>
      </varlistentry>


      <varlistentry>
<!--
        <term><literal>\ir</literal> or <literal>\include_relative</literal> <replaceable class="parameter">filename</replaceable></term>
-->
        <term><literal>\ir</literal>または<literal>\include_relative</literal> <replaceable class="parameter">filename</replaceable></term>
        <listitem>
        <para>
<!--
        The <literal>\ir</literal> command is similar to <literal>\i</literal>, but resolves
        relative file names differently.  When executing in interactive mode,
        the two commands behave identically.  However, when invoked from a
        script, <literal>\ir</literal> interprets file names relative to the
        directory in which the script is located, rather than the current
        working directory.
-->
<literal>\ir</literal>コマンドは<literal>\i</literal>と似ていますが、相対ファイル名の解決方法が異なります。
対話モードで実行している場合は２つのコマンドの動作は同一です。
しかし、スクリプトから呼び出す場合、<literal>\ir</literal>は、現在の作業ディレクトリではなく、そのスクリプトの格納ディレクトリから見た相対ファイル名として解釈します。
        </para>
        </listitem>
      </varlistentry>


      <varlistentry>
<!--
        <term><literal>\l[+]</literal> or <literal>\list[+] [ <link linkend="app-psql-patterns"><replaceable class="parameter">pattern</replaceable></link> ]</literal></term>
-->
        <term><literal>\l[+]</literal> または <literal>\list[+] [ <link linkend="app-psql-patterns"><replaceable class="parameter">pattern</replaceable></link> ]</literal></term>
        <listitem>
        <para>
<!--
        List the databases in the server and show their names, owners,
        character set encodings, and access privileges.
        If <replaceable class="parameter">pattern</replaceable> is specified,
        only databases whose names match the pattern are listed.
        If <literal>+</literal> is appended to the command name, database
        sizes, default tablespaces, and descriptions are also displayed.
        (Size information is only available for databases that the current
        user can connect to.)
-->
サーバ内のデータベースについて、その名前、所有者、文字セット符号化方式、アクセス権限を一覧表示します。
<replaceable class="parameter">pattern</replaceable>を指定すると、パターンにマッチする名前を持つデータベースのみを表示します。
コマンド名に<literal>+</literal>を付けると、データベースのサイズ、デフォルトのテーブル空間、説明も表示します。
（サイズ情報は現在のユーザが接続可能なデータベースでのみ表示されます。）
        </para>
        </listitem>
      </varlistentry>


      <varlistentry>
        <term><literal>\lo_export <replaceable class="parameter">loid</replaceable> <replaceable class="parameter">filename</replaceable></literal></term>

        <listitem>
        <para>
<!--
        Reads the large object with <acronym>OID</acronym> <replaceable
        class="parameter">loid</replaceable> from the database and
        writes it to <replaceable
        class="parameter">filename</replaceable>. Note that this is
        subtly different from the server function
        <function>lo_export</function>, which acts with the permissions
        of the user that the database server runs as and on the server's
        file system.
-->
データベースから<acronym>OID</acronym>が<replaceable class="parameter">loid</replaceable>であるラージオブジェクトを読み取り、<replaceable class="parameter">filename</replaceable>に書き出します。
これは<function>lo_export</function>サーバ関数とは微妙に異なります。
<function>lo_export</function>関数は、データベースサーバを実行しているユーザ権限で、サーバ上のファイルシステムに対して動作します。
        </para>
        <tip>
        <para>
<!--
        Use <command>\lo_list</command> to find out the large object's
        <acronym>OID</acronym>.
-->
ラージオブジェクトの<acronym>OID</acronym>を確認するには、<command>\lo_list</command>を使用してください。
        </para>
        </tip>
        </listitem>
      </varlistentry>


      <varlistentry>
        <term><literal>\lo_import <replaceable class="parameter">filename</replaceable> [ <replaceable class="parameter">comment</replaceable> ]</literal></term>

        <listitem>
        <para>
<!--
        Stores the file into a <productname>PostgreSQL</productname>
        large object. Optionally, it associates the given
        comment with the object. Example:
-->
ファイルを<productname>PostgreSQL</productname>のラージオブジェクトに保存します。
オプションで、そのオブジェクトに指定したコメントを関連付けることができます。
下記に例を示します。
<programlisting>
foo=&gt; <userinput>\lo_import '/home/peter/pictures/photo.xcf' 'a picture of me'</userinput>
lo_import 152801
</programlisting>
<!--
        The response indicates that the large object received object
        ID 152801, which can be used to access the newly-created large
        object in the future. For the sake of readability, it is
        recommended to always associate a human-readable comment with
        every object. Both OIDs and comments can be viewed with the
        <command>\lo_list</command> command.
-->
上の応答は、指定したラージオブジェクトがオブジェクトID 152801として受け付けられたことを示します。
今後この新規作成されたラージオブジェクトにアクセスする場合に、この番号が使用できます。
可読性を高めるために、常に全てのオブジェクトに人間がわかるようなコメントを関連付けることが推奨されます。
<command>\lo_list</command>コマンドではOIDとコメントの両方が表示されます。
        </para>

        <para>
<!--
        Note that this command is subtly different from the server-side
        <function>lo_import</function> because it acts as the local user
        on the local file system, rather than the server's user and file
        system.
-->
このコマンドは、ローカルなユーザによってローカルなファイルシステムに対して動作します。一方、サーバ側の<function>lo_import</function>は、サーバのユーザによってサーバ上のファイルシステムに対して動作します。
このコマンドとサーバ側の<function>lo_import</function>は、この点で微妙に異なっています。
        </para>
        </listitem>
      </varlistentry>

      <varlistentry>
        <term><literal>\lo_list</literal></term>
        <listitem>
        <para>
<!--
        Shows a list of all <productname>PostgreSQL</productname>
        large objects currently stored in the database,
        along with any comments provided for them.
-->
現在データベースに保存されている全ての<productname>PostgreSQL</productname>ラージオブジェクトの一覧を、そのオブジェクトに付けられたコメントと一緒に表示します。
        </para>
        </listitem>
      </varlistentry>

      <varlistentry>
        <term><literal>\lo_unlink <replaceable class="parameter">loid</replaceable></literal></term>

        <listitem>
        <para>
<!--
        Deletes the large object with <acronym>OID</acronym>
        <replaceable class="parameter">loid</replaceable> from the
        database.
-->
<acronym>OID</acronym>が<replaceable class="parameter">loid</replaceable>であるラージオブジェクトをデータベースから削除します。
        </para>

        <tip>
        <para>
<!--
        Use <command>\lo_list</command> to find out the large object's
        <acronym>OID</acronym>.
-->
ラージオブジェクトの<acronym>OID</acronym>を確認するには、<command>\lo_list</command>を使用してください。
        </para>
        </tip>
        </listitem>
      </varlistentry>


      <varlistentry>
<!--
        <term><literal>\o</literal> or <literal>\out [ <replaceable class="parameter">filename</replaceable> ]</literal></term>
        <term><literal>\o</literal> or <literal>\out [ |<replaceable class="parameter">command</replaceable> ]</literal></term>
-->
        <term><literal>\o</literal>または<literal>\out [ <replaceable class="parameter">filename</replaceable> ]</literal></term>
        <term><literal>\o</literal>または<literal>\out [ |<replaceable class="parameter">command</replaceable> ]</literal></term>
        <listitem>
        <para>
<!--
        Arranges to save future query results to the file <replaceable
        class="parameter">filename</replaceable> or pipe future results
        to the shell command <replaceable
        class="parameter">command</replaceable>. If no argument is
        specified, the query output is reset to the standard output.
-->
以降の問い合わせの結果を、<replaceable class="parameter">filename</replaceable>で指定されたファイルに保存するか、またはシェルコマンド<replaceable class="parameter">command</replaceable>にパイプで渡すようにします。
引数がない場合、問い合わせの出力はリセットされて標準出力になります。
        </para>

        <para>
<!--
        If the argument begins with <literal>|</literal>, then the entire remainder
        of the line is taken to be
        the <replaceable class="parameter">command</replaceable> to execute,
        and neither variable interpolation nor backquote expansion are
        performed in it.  The rest of the line is simply passed literally to
        the shell.
-->
引数が<literal>|</literal>で始まっている場合、行の残りの部分はすべて実行する<replaceable class="parameter">command</replaceable>であると解釈され、その中では変数の置換も逆引用符の展開も行われません。
行の残り部分は、単にあるがままにシェルに渡されます。
        </para>

        <para>
<!--
        <quote>Query results</quote> includes all tables, command
        responses, and notices obtained from the database server, as
        well as output of various backslash commands that query the
        database (such as <command>\d</command>); but not error
        messages.
-->
<quote>問い合わせの結果</quote>には、全てのテーブル、コマンドの応答、データベースサーバからの注意メッセージだけでなく、データベースに問い合わせを行う（<command>\d</command>のような）各種バックスラッシュコマンドの出力が含まれます。ただし、エラーメッセージは含まれません。
        </para>

        <tip>
        <para>
<!--
        To intersperse text output in between query results, use
        <command>\qecho</command>.
-->
問い合わせの結果の間にテキストを挿入するには、<command>\qecho</command>を使用してください。
        </para>
        </tip>
        </listitem>
      </varlistentry>


      <varlistentry>
<!--
        <term><literal>\p</literal> or <literal>\print</literal></term>
-->
        <term><literal>\p</literal>または<literal>\print</literal></term>
        <listitem>
        <para>
<!--
        Print the current query buffer to the standard output.
        If the current query buffer is empty, the most recently executed query
        is printed instead.
-->
現在の問い合わせバッファを標準出力に書き出します。
現在の問い合わせバッファが空の場合、最も最近に実行された問い合わせが書き出されます。
        </para>
        </listitem>
      </varlistentry>

      <varlistentry>
        <term><literal>\password [ <replaceable class="parameter">username</replaceable> ]</literal></term>
        <listitem>
        <para>
<!--
        Changes the password of the specified user (by default, the current
        user).  This command prompts for the new password, encrypts it, and
        sends it to the server as an <command>ALTER ROLE</command> command.  This
        makes sure that the new password does not appear in cleartext in the
        command history, the server log, or elsewhere.
-->
指定したユーザ（デフォルトは現在のユーザ）のパスワードを変更します。
このコマンドは、新しいパスワードを促し、暗号化して、それを<command>ALTER ROLE</command>コマンドとしてサーバに送信します。
これによりコマンド履歴やサーバログなどどこにも新しいパスワードが平文では残りません。
        </para>
        </listitem>
      </varlistentry>

      <varlistentry>
        <term><literal>\prompt [ <replaceable class="parameter">text</replaceable> ] <replaceable class="parameter">name</replaceable></literal></term>
        <listitem>
        <para>
<!--
         Prompts the user to supply text, which is assigned to the variable
         <replaceable class="parameter">name</replaceable>.
         An optional prompt string, <replaceable
         class="parameter">text</replaceable>, can be specified.  (For multiword
         prompts, surround the text with single quotes.)
-->
変数<replaceable class="parameter">name</replaceable>に代入するテキストを入力するようにユーザを促します。
プロンプト<replaceable class="parameter">text</replaceable>をオプションで指定することができます。
（複数の単語をプロンプトで使用する場合はそのテキストを単一引用符でくくってください。）
        </para>

        <para>
<!--
         By default, <literal>\prompt</literal> uses the terminal for input and
         output.  However, if the <option>-f</option> command line switch was
         used, <literal>\prompt</literal> uses standard input and standard output.
-->
デフォルトでは<literal>\prompt</literal>は入出力に端末を使用します。
しかし、<option>-f</option>コマンドラインスイッチが使用されている場合、<literal>\prompt</literal>は標準入力、標準出力を使用します。
        </para>
        </listitem>
      </varlistentry>

      <varlistentry>
        <term><literal>\pset [ <replaceable class="parameter">option</replaceable> [ <replaceable class="parameter">value</replaceable> ] ]</literal></term>

        <listitem>
        <para>
<!--
        This command sets options affecting the output of query result tables.
        <replaceable class="parameter">option</replaceable>
        indicates which option is to be set. The semantics of
        <replaceable class="parameter">value</replaceable> vary depending
        on the selected option.  For some options, omitting <replaceable
        class="parameter">value</replaceable> causes the option to be toggled
        or unset, as described under the particular option.  If no such
        behavior is mentioned, then omitting
        <replaceable class="parameter">value</replaceable> just results in
        the current setting being displayed.
-->
このコマンドは問い合わせ結果のテーブル出力に影響するオプションを設定します。
<replaceable class="parameter">option</replaceable>には、どのオプションを設定するのかを記述します。
<replaceable class="parameter">value</replaceable>の意味は選択したオプションにより変わります。
以下のオプション別の説明の通り、オプションの中には<replaceable class="parameter">value</replaceable>を省略することでトグルや設定解除を行うものがあります。
こうした動作の記載がなければ、<replaceable class="parameter">value</replaceable>を省略すると、単に現在の設定値が表示されることになります。
        </para>

        <para>
<!--
        <command>\pset</command> without any arguments displays the current status
        of all printing options.
-->
何も引数をつけずに<command>\pset</command>を実行すると、すべての表示オプションの現在の状態を表示します。
        </para>

        <para>
<!--
        Adjustable printing options are:
-->
以下は、表示の調整に関するオプションです。
        <variablelist>
          <varlistentry>
          <term><literal>border</literal></term>
          <listitem>
          <para>
<!--
          The <replaceable class="parameter">value</replaceable> must be a
          number. In general, the higher
          the number the more borders and lines the tables will have,
          but details depend on the particular format.
          In <acronym>HTML</acronym> format, this will translate directly
          into the <literal>border=...</literal> attribute.
          In most other formats only values 0 (no border), 1 (internal
          dividing lines), and 2 (table frame) make sense, and values above 2
          will be treated the same as <literal>border = 2</literal>.
          The <literal>latex</literal> and <literal>latex-longtable</literal>
          formats additionally allow a value of 3 to add dividing lines
          between data rows.
-->
<replaceable class="parameter">value</replaceable>は数値でなければなりません。
基本的には、この数字が大きくなればなるほど、表示するテーブルが持つ境界線は増えますが、詳細はそれぞれの出力形式に依存しています。
<acronym>HTML</acronym>書式では、この値は直接<literal>border=...</literal>属性に反映されます。
他のほとんどの書式の場合は、0（境界線なし）、1（内側の境界線）、2（テーブル枠）という3つの数値のみ意味を持ち、2より大きな値は<literal>border = 2</literal>と同じとして扱われます。
<literal>latex</literal>および<literal>latex-longtable</literal>書式では、さらにデータ行の間に境界線を付ける、3という値をとることができます。
          </para>
          </listitem>
          </varlistentry>

          <varlistentry>
          <term><literal>columns</literal></term>
          <listitem>
          <para>
<!--
          Sets the target width for the <literal>wrapped</literal> format, and also
          the width limit for determining whether output is wide enough to
          require the pager or switch to the vertical display in expanded auto
          mode.
          Zero (the default) causes the target width to be controlled by the
          environment variable <envar>COLUMNS</envar>, or the detected screen width
          if <envar>COLUMNS</envar> is not set.
          In addition, if <literal>columns</literal> is zero then the
          <literal>wrapped</literal> format only affects screen output.
          If <literal>columns</literal> is nonzero then file and pipe output is
          wrapped to that width as well.
-->
<literal>wrapped</literal>書式の対象幅を設定し、そして、ページャを必要とする、拡張自動モードにおける縦表示への切替えに十分な幅で出力するかどうかを決定する幅制限を設定します。
ゼロ（デフォルト）では、環境変数<envar>COLUMNS</envar>、もし<envar>COLUMNS</envar>が設定されていなければ、検出したスクリーンの幅、により対象幅が制御されます。
さらに<literal>columns</literal>がゼロの場合、<literal>wrapped</literal>書式はスクリーン出力にのみ影響を与えることになります。
<literal>columns</literal>が非ゼロの場合は、ファイルやパイプへの出力も同様に折り返されます。
          </para>
          </listitem>
          </varlistentry>

          <varlistentry>
          <term><literal>csv_fieldsep</literal></term>
          <listitem>
          <para>
<!--
          Specifies the field separator to be used in
          <acronym>CSV</acronym> output format.  If the separator character
          appears in a field's value, that field is output within double
          quotes, following standard <acronym>CSV</acronym> rules.
          The default is a comma.
-->
<acronym>CSV</acronym>出力形式で使われるフィールド区切り文字を指定します。
区切り文字がフィールドの値中に現れる場合には、標準の<acronym>CSV</acronym>規則に従ってそのフィールドは二重引用符内に出力されます。
デフォルトはコンマです。
          </para>
          </listitem>
          </varlistentry>

          <varlistentry>
<!--
          <term><literal>expanded</literal> (or <literal>x</literal>)</term>
-->
          <term><literal>expanded</literal> (または<literal>x</literal>)</term>
          <listitem>
          <para>
<!--
          If <replaceable class="parameter">value</replaceable> is specified it
          must be either <literal>on</literal> or <literal>off</literal>, which
          will enable or disable expanded mode, or <literal>auto</literal>.
          If <replaceable class="parameter">value</replaceable> is omitted the
          command toggles between the on and off settings.  When expanded mode
          is enabled, query results are displayed in two columns, with the
          column name on the left and the data on the right. This mode is
          useful if the data wouldn't fit on the screen in the
          normal <quote>horizontal</quote> mode.  In the auto setting, the
          expanded mode is used whenever the query output has more than one
          column and is wider than the screen; otherwise, the regular mode is
          used.  The auto setting is only
          effective in the aligned and wrapped formats.  In other formats, it
          always behaves as if the expanded mode is off.
-->
<replaceable class="parameter">value</replaceable>を指定する場合は、拡張(expanded)モードを有効または無効にする<literal>on</literal>または<literal>off</literal>、あるいは<literal>auto</literal>のいずれかでなければなりません。
<replaceable class="parameter">value</replaceable>を省略した場合、このコマンドは通常モードと拡張モードの設定をトグルします。
拡張モードを有効にした場合、問い合わせ結果は左に列名、右にデータという2つの列で出力されます。
このモードは、データが通常の<quote>水平(horizontal)</quote>モードによる画面表示に適していない場合に有用です。
自動(auto)設定の場合、問い合わせの出力が2列以上でかつ画面幅より広ければ拡張モードが使用され、そうでなければ通常モードが使用されます。
自動設定は位置揃え書式または折り返し書式でのみ有効です。
この他の書式では、常に拡張モードが無効の場合と同様に動作します。
          </para>
          </listitem>
          </varlistentry>

          <varlistentry>
          <term><literal>fieldsep</literal></term>
          <listitem>
          <para>
<!--
          Specifies the field separator to be used in unaligned output
          format. That way one can create, for example, tab-separated
          output, which other programs might prefer. To
          set a tab as field separator, type <literal>\pset fieldsep
          '\t'</literal>. The default field separator is
          <literal>'|'</literal> (a vertical bar).
-->
位置揃えなしの出力書式で使用されるフィールド区切り文字を指定します。
これにより、例えばタブ区切りといった他プログラムに要求される形式を作成することができます。
タブをフィールド区切り文字として使用するには、<literal>\pset fieldsep '\t'</literal>と入力します。
デフォルトのフィールド区切り文字は<literal>'|'</literal>（縦棒）です。
          </para>
          </listitem>
          </varlistentry>

          <varlistentry>
          <term><literal>fieldsep_zero</literal></term>
          <listitem>
          <para>
<!--
          Sets the field separator to use in unaligned output format to a zero
          byte.
-->
位置揃えなしの出力書式で使用されるフィールド区切り文字をゼロバイトに指定します。
          </para>
          </listitem>
          </varlistentry>

          <varlistentry>
          <term><literal>footer</literal></term>
          <listitem>
          <para>
<!--
          If <replaceable class="parameter">value</replaceable> is specified
          it must be either <literal>on</literal> or <literal>off</literal>
          which will enable or disable display of the table footer
          (the <literal>(<replaceable>n</replaceable> rows)</literal> count).
          If <replaceable class="parameter">value</replaceable> is omitted the
          command toggles footer display on or off.
-->
<replaceable class="parameter">value</replaceable>を指定する場合、それぞれテーブルフッタの表示(<literal>(<replaceable>n</replaceable> rows)</literal>数)を有効にする<literal>on</literal>または無効にする<literal>off</literal>のいずれかでなければなりません。
<replaceable class="parameter">value</replaceable>を省略した場合、このコマンドはフッタの表示、非表示をトグルします。
          </para>
          </listitem>
          </varlistentry>

          <varlistentry>
          <term><literal>format</literal></term>
          <listitem>
          <para>
<!--
          Sets the output format to one of <literal>aligned</literal>,
          <literal>asciidoc</literal>,
          <literal>csv</literal>,
          <literal>html</literal>,
          <literal>latex</literal>,
          <literal>latex-longtable</literal>, <literal>troff-ms</literal>,
          <literal>unaligned</literal>, or <literal>wrapped</literal>.
          Unique abbreviations are allowed.
-->
出力形式を<literal>aligned</literal>、<literal>asciidoc</literal>、<literal>csv</literal>、<literal>html</literal>、<literal>latex</literal>、<literal>latex-longtable</literal>、<literal>troff-ms</literal>、<literal>unaligned</literal>、<literal>wrapped</literal>のいずれかに設定します。
一意に判別できる範囲で省略が可能です。
          </para>

<!--
          <para><literal>aligned</literal> format is the standard,
          human-readable, nicely formatted text output; this is the default.
-->
          <para>
<literal>aligned</literal>書式は、標準的で人間が読みやすいように、美しく整形されたテキスト出力です。
これがデフォルトです。
          </para>

<!--
          <para><literal>unaligned</literal> format writes all columns of a row on one
          line, separated by the currently active field separator. This
          is useful for creating output that might be intended to be read
          in by other programs, for example, tab-separated or comma-separated
          format.  However, the field separator character is not treated
          specially if it appears in a column's value;
          so <acronym>CSV</acronym> format may be better suited for such
          purposes.
-->
          <para>
<literal>unaligned</literal>書式は、表示行の1行に1つの行の全列を、現在有効なフィールド区切り文字で区切って書き出します。
これは他のプログラムに読み込ませることを目的とした出力、例えばタブ区切りやカンマ区切り書式を生成する場合に有用です。
しかし、列の値にフィールド区切り文字が現れても、特別扱いはしません。ですので、そのような目的には、<acronym>CSV</acronym>書式の方がより相応しいでしょう。
          </para>

<!--
          <para><literal>csv</literal> format
-->
          <para>
<literal>csv</literal>書式は
          <indexterm>
<!--
           <primary>CSV (Comma-Separated Values) format</primary>
           <secondary>in psql</secondary>
-->
           <primary>CSV(コンマ区切り値)書式</primary>
           <secondary>psqlでの</secondary>
          </indexterm>
<!--
          writes column values separated by commas, applying the quoting
          rules described in
          <ulink url="https://tools.ietf.org/html/rfc4180">RFC 4180</ulink>.
          This output is compatible with the CSV format of the server's
          <command>COPY</command> command.
          A header line with column names is generated unless
          the <literal>tuples_only</literal> parameter is
          <literal>on</literal>. Titles and footers are not printed.
          Each row is terminated by the system-dependent end-of-line character,
          which is typically a single newline (<literal>\n</literal>) for
          Unix-like systems or a carriage return and newline sequence
          (<literal>\r\n</literal>) for Microsoft Windows.
          Field separator characters other than comma can be selected with
          <command>\pset csv_fieldsep</command>.
-->
<ulink url="https://tools.ietf.org/html/rfc4180">RFC 4180</ulink>で記述された引用規則を適用して、列の値をコンマで区切って書きます。
この出力はサーバの<command>COPY</command>コマンドのCSV書式と互換性があります。
列名が書かれたヘッダ行は、<literal>tuples_only</literal>が<literal>on</literal>でなければ生成されます。
タイトルとフッタは出力されません。
各行はシステム依存の改行文字で終わります。改行文字は、Unix系のシステムでは典型的には単独の改行(<literal>\n</literal>)であり、Microsoft Windowsでは復帰と改行の並び(<literal>\r\n</literal>)です。
コンマ以外のフィールド区切り文字は<command>\pset csv_fieldsep</command>で選べます。
          </para>

<!--
          <para><literal>wrapped</literal> format is like <literal>aligned</literal> but wraps
          wide data values across lines to make the output fit in the target
          column width.  The target width is determined as described under
          the <literal>columns</literal> option.  Note that <application>psql</application> will
          not attempt to wrap column header titles; therefore,
          <literal>wrapped</literal> format behaves the same as <literal>aligned</literal>
          if the total width needed for column headers exceeds the target.
-->
<para><literal>wrapped</literal>書式は<literal>aligned</literal>と似ていますが、幅の広いデータ値を複数行に折り返して対象の列幅に合うように出力します。
対象の幅は<literal>columns</literal>オプションの項に記述されているように決定されます。
<application>psql</application>は列ヘッダタイトルを折り返さないことに注意して下さい。
このため<literal>wrapped</literal>書式は列ヘッダに必要とする幅全体が対象より長い場合、<literal>aligned</literal>と動作が同じになります。
          </para>

          <para>
<!--
          The <literal>asciidoc</literal>, <literal>html</literal>,
          <literal>latex</literal>, <literal>latex-longtable</literal>, and
          <literal>troff-ms</literal> formats put out tables that are intended
          to be included in documents using the respective mark-up
          language. They are not complete documents! This might not be
          necessary in <acronym>HTML</acronym>, but in
          <application>LaTeX</application> you must have a complete
          document wrapper.
          The <literal>latex</literal> format
          uses <application>LaTeX</application>'s <literal>tabular</literal>
          environment.
          The <literal>latex-longtable</literal> format
          requires the <application>LaTeX</application>
          <literal>longtable</literal> and <literal>booktabs</literal> packages.
-->
<literal>asciidoc</literal>、<literal>html</literal>、<literal>latex</literal>、<literal>latex-longtable</literal>および<literal>troff-ms</literal>書式は対応するマークアップ言語を使用する文書内に含めることを目的とした表を出力します。
出力自体は完全な文書ではありません。
<acronym>HTML</acronym>では必要性がないかもしれませんが、<application>LaTeX</application>では完全な文書ラッパを持たせなければなりません。
<literal>latex</literal>書式は<application>LaTeX</application>の<literal>tabular</literal>環境を使います。
<literal>latex-longtable</literal>書式では<application>LaTeX</application>の<literal>longtable</literal>および<literal>booktabs</literal>パッケージも必要です。
          </para>
          </listitem>
          </varlistentry>

          <varlistentry>
          <term><literal>linestyle</literal></term>
          <listitem>
          <para>
<!--
          Sets the border line drawing style to one
          of <literal>ascii</literal>, <literal>old-ascii</literal>,
          or <literal>unicode</literal>.
          Unique abbreviations are allowed.  (That would mean one
          letter is enough.)
          The default setting is <literal>ascii</literal>.
          This option only affects the <literal>aligned</literal> and
          <literal>wrapped</literal> output formats.
-->
境界線の表示形式を<literal>ascii</literal>、<literal>old-ascii</literal>または<literal>unicode</literal>のいずれかに設定します。
一意になれば省略形が許されます。（つまり一文字で十分であることを意味します。）
デフォルトの設定は<literal>ascii</literal>です。
このオプションは<literal>aligned</literal>および<literal>wrapped</literal>出力書式のみで有効です。
          </para>

<!--
          <para><literal>ascii</literal> style uses plain <acronym>ASCII</acronym>
          characters.  Newlines in data are shown using
          a <literal>+</literal> symbol in the right-hand margin.
          When the <literal>wrapped</literal> format wraps data from
          one line to the next without a newline character, a dot
          (<literal>.</literal>) is shown in the right-hand margin of the first line,
          and again in the left-hand margin of the following line.
-->
<para><literal>ascii</literal>形式は通常の<acronym>ASCII</acronym>を使用します。
データ内の改行は右側余白に<literal>+</literal>を使用して表します。
<literal>wrapped</literal>書式で、改行文字のない行が2行にまたがるときは、先頭行の右側余白にドット(.)を表示し、次の行の左側余白にもドットを表示します。
          </para>

<!--
          <para><literal>old-ascii</literal> style uses plain <acronym>ASCII</acronym>
          characters, using the formatting style used
          in <productname>PostgreSQL</productname> 8.4 and earlier.
          Newlines in data are shown using a <literal>:</literal>
          symbol in place of the left-hand column separator.
          When the data is wrapped from one line
          to the next without a newline character, a <literal>;</literal>
          symbol is used in place of the left-hand column separator.
-->
<para><literal>old-ascii</literal>形式は通常の<acronym>ASCII</acronym>文字を使用して、<productname>PostgreSQL</productname> 8.4以前で使用されていた方法で整形します。
データ内の改行は列区切りの左側に<literal>:</literal>記号を使用して表します。
データを改行文字なしに折り返す際には、列区切りの左側に<literal>;</literal>記号を使用して表します。
          </para>

<!--
          <para><literal>unicode</literal> style uses Unicode box-drawing characters.
          Newlines in data are shown using a carriage return symbol
          in the right-hand margin.  When the data is wrapped from one line
          to the next without a newline character, an ellipsis symbol
          is shown in the right-hand margin of the first line, and
          again in the left-hand margin of the following line.
-->
<para><literal>unicode</literal>形式はUnicode矩形描画文字を使用します。
データ内の改行は右側の余白に復帰記号を使用して表します。
データを改行文字なしに折り返す際には、省略記号を先頭行の右側余白に表示し、次の行の左側余白にも表示します。
          </para>

          <para>
<!--
          When the <literal>border</literal> setting is greater than zero,
          the <literal>linestyle</literal> option also determines the
          characters with which the border lines are drawn.
          Plain <acronym>ASCII</acronym> characters work everywhere, but
          Unicode characters look nicer on displays that recognize them.
-->
<literal>border</literal>設定がゼロより大きい場合、<literal>linestyle</literal>オプションはまた、境界線を描画する文字も決定します。
通常の<acronym>ASCII</acronym>文字はどのような場合でも動作しますが、Unicode文字が表示できる環境では、その方が見た目が良くなります。
          </para>
          </listitem>
          </varlistentry>

          <varlistentry>
          <term><literal>null</literal></term>
          <listitem>
          <para>
<!--
          Sets the string to be printed in place of a null value.
          The default is to print nothing, which can easily be mistaken for
          an empty string. For example, one might prefer <literal>\pset null
          '(null)'</literal>.
-->
null値の代わりに表示する文字列を設定します。
デフォルトでは何も表示しません。
そのため、よく空の文字列と間違うことがあります。
例えば<literal>\pset null '(null)'</literal>とする人もいます。
          </para>
          </listitem>
          </varlistentry>

          <varlistentry>
          <term><literal>numericlocale</literal></term>
          <listitem>
          <para>
<!--
          If <replaceable class="parameter">value</replaceable> is specified
          it must be either <literal>on</literal> or <literal>off</literal>
          which will enable or disable display of a locale-specific character
          to separate groups of digits to the left of the decimal marker.
          If <replaceable class="parameter">value</replaceable> is omitted the
          command toggles between regular and locale-specific numeric output.
-->
<replaceable class="parameter">value</replaceable>を指定する場合、それぞれ10進数マーカの左に桁のくくりを分離するロケール固有の文字を表示する<literal>on</literal>または表示しない<literal>off</literal>のいずれかでなければなりません。
<replaceable class="parameter">value</replaceable>を省略した場合、このコマンドは通常出力かロケール固有の数値出力かをトグルします。
          </para>
          </listitem>
          </varlistentry>

          <varlistentry>
          <term><literal>pager</literal></term>
          <listitem>
          <para>
<!--
          Controls use of a pager program for query and <application>psql</application>
          help output.  If the environment variable <envar>PSQL_PAGER</envar>
          or <envar>PAGER</envar> is set, the output is piped to the
          specified program.  Otherwise a platform-dependent default program
          (such as <filename>more</filename>) is used.
-->
問い合わせおよび<application>psql</application>のヘルプを出力する際の、ページャプログラムの使用を制御します。
環境変数<envar>PSQL_PAGER</envar>または<envar>PAGER</envar>が設定されている場合、出力は指定したプログラムにパイプで渡されます。
設定されていない場合は、プラットフォーム依存のデフォルト（<filename>more</filename>など）が使用されます。
          </para>

          <para>
<!--
          When the <literal>pager</literal> option is <literal>off</literal>, the pager
          program is not used. When the <literal>pager</literal> option is
          <literal>on</literal>, the pager is used when appropriate, i.e., when the
          output is to a terminal and will not fit on the screen.
          The <literal>pager</literal> option can also be set to <literal>always</literal>,
          which causes the pager to be used for all terminal output regardless
          of whether it fits on the screen.  <literal>\pset pager</literal>
          without a <replaceable class="parameter">value</replaceable>
          toggles pager use on and off.
-->
<literal>pager</literal>オプションが<literal>off</literal>の場合、ページャプログラムは使用されません。
<literal>pager</literal>オプションが<literal>on</literal>の場合、ページャは適切な場合、つまり出力先が端末であり、その画面に収まらない場合に使用されます。
また<literal>pager</literal>オプションは<literal>always</literal>に設定することもできます。
こうすると画面に収まるかどうかに関わらずすべての端末出力でページャが使用されます。
<replaceable class="parameter">value</replaceable>を指定しない<literal>\pset pager</literal>はページャの使用をトグルします。
          </para>
          </listitem>
          </varlistentry>

          <varlistentry>
          <term><literal>pager_min_lines</literal></term>
          <listitem>
          <para>
<!--
          If <literal>pager_min_lines</literal> is set to a number greater than the
          page height, the pager program will not be called unless there are
          at least this many lines of output to show. The default setting
          is 0.
-->
<literal>pager_min_lines</literal>がページ高より大きな数に設定されている場合、少なくともこれに設定されている行数の出力がなければ、ページャプログラムを呼び出しません。
デフォルトの設定は0です。
          </para>
          </listitem>
          </varlistentry>

          <varlistentry>
          <term><literal>recordsep</literal></term>
          <listitem>
          <para>
<!--
          Specifies the record (line) separator to use in unaligned
          output format. The default is a newline character.
-->
位置揃えなしの出力書式で使用されるレコード（行）の区切り文字を指定します。
デフォルトは改行文字です。
          </para>
          </listitem>
          </varlistentry>

          <varlistentry>
          <term><literal>recordsep_zero</literal></term>
          <listitem>
          <para>
<!--
          Sets the record separator to use in unaligned output format to a zero
          byte.
-->
位置揃えなしの出力書式で使用されるレコードの区切り文字をゼロバイトに指定します。
          </para>
          </listitem>
          </varlistentry>

          <varlistentry>
<!--
          <term><literal>tableattr</literal> (or <literal>T</literal>)</term>
-->
          <term><literal>tableattr</literal> (または <literal>T</literal>)</term>
          <listitem>
          <para>
<!--
          In <acronym>HTML</acronym> format, this specifies attributes
          to be placed inside the <sgmltag>table</sgmltag> tag.  This
          could for example be <literal>cellpadding</literal> or
          <literal>bgcolor</literal>. Note that you probably don't want
          to specify <literal>border</literal> here, as that is already
          taken care of by <literal>\pset border</literal>.
          If no
          <replaceable class="parameter">value</replaceable> is given,
          the table attributes are unset.
-->
<literal>html</literal>出力書式では、これは<sgmltag>table</sgmltag>タグ内に記述する属性を指定します。
これを使用して、例えば、<literal>cellpadding</literal>や<literal>bgcolor</literal>を指定することができます。
<literal>border</literal>属性は既に<literal>\pset border</literal>によって処理されているので、このコマンドで<literal>border</literal>を指定する必要はないでしょう。
<replaceable class="parameter">value</replaceable>の指定がない場合、テーブル属性の設定は解除されます。
          </para>
          <para>
<!--
          In <literal>latex-longtable</literal> format, this controls
          the proportional width of each column containing a left-aligned
          data type.  It is specified as a whitespace-separated list of values,
          e.g., <literal>'0.2 0.2 0.6'</literal>.  Unspecified output columns
          use the last specified value.
-->
<literal>latex-longtable</literal>書式では、これは
左揃えされたデータ型を含む各列の幅の比率を制御します。
空白文字で区切られた値のリスト、例えば<literal>'0.2 0.2 0.6'</literal>として指定します。
指定がない出力列は最後に指定された値を使用します。
          </para>
          </listitem>
          </varlistentry>

          <varlistentry>
<!--
          <term><literal>title</literal> (or <literal>C</literal>)</term>
-->
          <term><literal>title</literal> (または <literal>C</literal>)</term>
          <listitem>
          <para>
<!--
          Sets the table title for any subsequently printed tables. This
          can be used to give your output descriptive tags. If no
          <replaceable class="parameter">value</replaceable> is given,
          the title is unset.
-->
今後表示される全てのテーブル用にテーブルタイトルを設定します。
これは出力に説明のためのタグを付けたい場合に有用です。
<replaceable class="parameter">value</replaceable>がない場合、タイトルの設定が解除されます。
          </para>
          </listitem>
          </varlistentry>

          <varlistentry>
<!--
          <term><literal>tuples_only</literal> (or <literal>t</literal>)</term>
-->
          <term><literal>tuples_only</literal> (または <literal>t</literal>)</term>
          <listitem>
          <para>
<!--
          If <replaceable class="parameter">value</replaceable> is specified
          it must be either <literal>on</literal> or <literal>off</literal>
          which will enable or disable tuples-only mode.
          If <replaceable class="parameter">value</replaceable> is omitted the
          command toggles between regular and tuples-only output.
          Regular output includes extra information such
          as column headers, titles, and various footers. In tuples-only
          mode, only actual table data is shown.
-->
<replaceable class="parameter">value</replaceable>を指定する場合、それぞれタプルのみの表示を有効にする、<literal>on</literal>または無効にする<literal>off</literal>のいずれかでなければなりません。
<replaceable class="parameter">value</replaceable>を省略した場合、このコマンドはタプルのみの表示と通常表示をトグルします。
通常表示では列のヘッダ、タイトル、各種フッタなどのその他の情報が追加されます。
タプルのみのモードでは、テーブルの実データのみが表示されます。
          </para>
          </listitem>
          </varlistentry>

          <varlistentry>
          <term><literal>unicode_border_linestyle</literal></term>
          <listitem>
          <para>
<!--
          Sets the border drawing style for the <literal>unicode</literal>
          line style to one of <literal>single</literal>
          or <literal>double</literal>.
-->
<literal>unicode</literal>の線の形式の境界の形式を<literal>single</literal>または<literal>double</literal>のどちらかに設定します。
          </para>
          </listitem>
          </varlistentry>

          <varlistentry>
          <term><literal>unicode_column_linestyle</literal></term>
          <listitem>
          <para>
<!--
          Sets the column drawing style for the <literal>unicode</literal>
          line style to one of <literal>single</literal>
          or <literal>double</literal>.
-->
<literal>unicode</literal>の線の形式の列の形式を<literal>single</literal>または<literal>double</literal>のどちらかに設定します。
          </para>
          </listitem>
          </varlistentry>

          <varlistentry>
          <term><literal>unicode_header_linestyle</literal></term>
          <listitem>
          <para>
<!--
          Sets the header drawing style for the <literal>unicode</literal>
          line style to one of <literal>single</literal>
          or <literal>double</literal>.
-->
<literal>unicode</literal>の線の形式のヘッダの形式を<literal>single</literal>または<literal>double</literal>のどちらかに設定します。
          </para>
          </listitem>
          </varlistentry>
        </variablelist>
        </para>

        <para>
<!--
        Illustrations of how these different formats look can be seen in
        <xref linkend="app-psql-examples"/>, below.
-->
<xref linkend="app-psql-examples"/>節に、これらの書式がどのように見えるかを示した図があります。
        </para>

        <tip>
        <para>
<!--
        There are various shortcut commands for <command>\pset</command>. See
        <command>\a</command>, <command>\C</command>, <command>\f</command>,
        <command>\H</command>, <command>\t</command>, <command>\T</command>,
        and <command>\x</command>.
-->
<command>\pset</command>には各種のショートカットコマンドがあります。
<command>\a</command>、<command>\C</command>、<command>\f</command>、<command>\H</command>、<command>\t</command>、<command>\T</command>、<command>\x</command>を参照してください。
        </para>
        </tip>

        </listitem>
      </varlistentry>


      <varlistentry>
<!--
        <term><literal>\q</literal> or <literal>\quit</literal></term>
-->
        <term><literal>\q</literal>または<literal>\quit</literal></term>
        <listitem>
        <para>
<!--
        Quits the <application>psql</application> program.
        In a script file, only execution of that script is terminated.
-->
<application>psql</application>プログラムを終了します。
スクリプトファイルでは、そのスクリプトの実行のみが終了します。
        </para>
        </listitem>
      </varlistentry>


      <varlistentry>
        <term><literal>\qecho <replaceable class="parameter">text</replaceable> [ ... ] </literal></term>
        <listitem>
        <para>
<!--
        This command is identical to <command>\echo</command> except
        that the output will be written to the query output channel, as
        set by <command>\o</command>.
-->
このコマンドは、<command>\echo</command>と同じです。
ただし、出力が<command>\o</command>により設定された問い合わせ出力チャネルに書き出される点が異なります。
        </para>
        </listitem>
      </varlistentry>


      <varlistentry>
<!--
        <term><literal>\r</literal> or <literal>\reset</literal></term>
-->
        <term><literal>\r</literal>または<literal>\reset</literal></term>
        <listitem>
        <para>
<!--
        Resets (clears) the query buffer.
-->
問い合わせバッファをリセット（クリア）します。
        </para>
        </listitem>
      </varlistentry>


      <varlistentry>
        <term><literal>\s [ <replaceable class="parameter">filename</replaceable> ]</literal></term>
        <listitem>
        <para>
<!--
        Print <application>psql</application>'s command line history
        to <replaceable class="parameter">filename</replaceable>.
        If <replaceable class="parameter">filename</replaceable> is omitted,
        the history is written to the standard output (using the pager if
        appropriate).  This command is not available
        if <application>psql</application> was built
        without <application>Readline</application> support.
-->
<application>psql</application>のコマンドラインの履歴を<replaceable class="parameter">filename</replaceable>に出力します。
<replaceable class="parameter">filename</replaceable>が省略された場合、履歴は標準出力に書き出されます(適切であればページャを使います)。
このコマンドは、<application>psql</application>が<application>Readline</application>サポートなしの状態でビルドされた場合は利用できません。
        </para>
        </listitem>
      </varlistentry>


      <varlistentry>
        <term><literal>\set [ <replaceable class="parameter">name</replaceable> [ <replaceable class="parameter">value</replaceable> [ ... ] ] ]</literal></term>

        <listitem>
        <para>
<!--
        Sets the <application>psql</application> variable <replaceable
        class="parameter">name</replaceable> to <replaceable
        class="parameter">value</replaceable>, or if more than one value
        is given, to the concatenation of all of them. If only one
        argument is given, the variable is set to an empty-string value. To
        unset a variable, use the <command>\unset</command> command.
-->
<application>psql</application>の変数<replaceable class="parameter">name</replaceable>を<replaceable class="parameter">value</replaceable>、または複数のvalueが与えられた場合はそれらを連結したものに設定します。
第一引数しか指定されない場合は、変数に空文字列の値が設定されます。
変数を未設定とするには、<command>\unset</command>コマンドを使用してください。
        </para>

<!--
        <para><command>\set</command> without any arguments displays the names and values
        of all currently-set <application>psql</application> variables.
-->
        <para>
引数をまったく取らない<command>\set</command>は、現在設定されている<application>psql</application>変数すべての名前と値を表示します。
        </para>

        <para>
<!--
        Valid variable names can contain letters, digits, and
        underscores. See <xref linkend="app-psql-variables"/> below for details.
        Variable names are case-sensitive.
-->
変数名には、文字、数字、アンダースコアを使用することができます。
詳細は、後述の<xref linkend="app-psql-variables"/>を参照してください。
変数名は大文字小文字を区別します。
        </para>

        <para>
<!--
        Certain variables are special, in that they
        control <application>psql</application>'s behavior or are
        automatically set to reflect connection state.  These variables are
        documented in <xref linkend="app-psql-variables"/>, below.
-->
<application>psql</application>の動作を制御する、あるいは接続状態を表す値に自動的に設定される、という点で特別な変数がいくつかあります。
これらの変数については、以下の<xref linkend="app-psql-variables"/>に記載されています。
        </para>

        <note>
        <para>
<!--
        This command is unrelated to the <acronym>SQL</acronym>
        command <xref linkend="sql-set"/>.
-->
このコマンドは<acronym>SQL</acronym>の<xref linkend="sql-set"/>コマンドとは関係ありません。
        </para>
        </note>
        </listitem>
      </varlistentry>


      <varlistentry>
        <term><literal>\setenv <replaceable class="parameter">name</replaceable> [ <replaceable class="parameter">value</replaceable> ]</literal></term>

        <listitem>
        <para>
<!--
        Sets the environment variable <replaceable
        class="parameter">name</replaceable> to <replaceable
        class="parameter">value</replaceable>, or if the
        <replaceable class="parameter">value</replaceable> is
        not supplied, unsets the environment variable. Example:
-->
環境変数<replaceable class="parameter">name</replaceable>を<replaceable class="parameter">value</replaceable>に設定します。
<replaceable class="parameter">value</replaceable>が与えられない場合は、その環境変数を未設定状態にします。
以下に例を示します。
<programlisting>
testdb=&gt; <userinput>\setenv PAGER less</userinput>
testdb=&gt; <userinput>\setenv LESS -imx4F</userinput>
</programlisting></para>
        </listitem>
      </varlistentry>

      <varlistentry>
        <term><literal>\sf[+] <replaceable class="parameter">function_description</replaceable> </literal></term>

        <listitem>
        <para>
<!--
         This command fetches and shows the definition of the named function or procedure,
         in the form of a <command>CREATE OR REPLACE FUNCTION</command> or
         <command>CREATE OR REPLACE PROCEDURE</command> command.
         The definition is printed to the current query output channel,
         as set by <command>\o</command>.
-->
このコマンドは、<command>CREATE OR REPLACE FUNCTION</command>コマンドや<command>CREATE OR REPLACE PROCEDURE</command>コマンドの形式で、指定された関数やプロシージャの定義を抽出し表示します。
この定義は、<command>\o</command>で設定された現在の問い合わせ出力チャネルに出力されます。
        </para>

        <para>
<!--
         The target function can be specified by name alone, or by name
         and arguments, for example <literal>foo(integer, text)</literal>.
         The argument types must be given if there is more
         than one function of the same name.
-->
対象の関数は、名前だけまたは、例えば<literal>foo(integer, text)</literal>のように名前と引数で指定することができます。
同じ名前の関数が複数存在する場合は、引数の型を指定しなければなりません。
        </para>

        <para>
<!--
         If <literal>+</literal> is appended to the command name, then the
         output lines are numbered, with the first line of the function body
         being line 1.
-->
コマンド名に<literal>+</literal>を付けると、出力行に関数本体の先頭行を1行目と数える行番号が付けられます。
        </para>

        <para>
<!--
        Unlike most other meta-commands, the entire remainder of the line is
        always taken to be the argument(s) of <command>\sf</command>, and neither
        variable interpolation nor backquote expansion are performed in the
        arguments.
-->
他のほとんどのメタコマンドと異なり、行の残り部分はすべて<command>\sf</command>の引数であると常に解釈され、引数内の変数の置換も逆引用符の展開も行われません。
        </para>
        </listitem>
      </varlistentry>


      <varlistentry>
        <term><literal>\sv[+] <replaceable class="parameter">view_name</replaceable> </literal></term>

        <listitem>
         <para>
<!--
          This command fetches and shows the definition of the named view,
          in the form of a <command>CREATE OR REPLACE VIEW</command> command.
          The definition is printed to the current query output channel,
          as set by <command>\o</command>.
-->
このコマンドは、指定したビューの定義を<command>CREATE OR REPLACE VIEW</command>コマンドの形式で取得して表示します。
定義は現在の問い合わせの出力チャネルに表示されます。
これは<command>\o</command>で設定できます。
         </para>

         <para>
<!--
          If <literal>+</literal> is appended to the command name, then the
          output lines are numbered from 1.
-->
コマンド名の後に<literal>+</literal>が付加された場合は、出力行に1から番号が付けられます。
         </para>

        <para>
<!--
        Unlike most other meta-commands, the entire remainder of the line is
        always taken to be the argument(s) of <command>\sv</command>, and neither
        variable interpolation nor backquote expansion are performed in the
        arguments.
-->
他のほとんどのメタコマンドと異なり、行の残り部分はすべて<command>\sv</command>の引数であると常に解釈され、引数内の変数の置換も逆引用符の展開も行われません。
        </para>
        </listitem>
      </varlistentry>


      <varlistentry>
        <term><literal>\t</literal></term>
        <listitem>
        <para>
<!--
        Toggles the display of output column name headings and row count
        footer. This command is equivalent to <literal>\pset
        tuples_only</literal> and is provided for convenience.
-->
出力列名ヘッダと行数フッタの表示を切り替えます。
このコマンドは<literal>\pset tuples_only</literal>と同じで、簡便性のために用意されています。
        </para>
        </listitem>
      </varlistentry>


      <varlistentry>
        <term><literal>\T <replaceable class="parameter">table_options</replaceable></literal></term>
        <listitem>
        <para>
<!--
        Specifies attributes to be placed within the
        <sgmltag>table</sgmltag> tag in <acronym>HTML</acronym>
        output format. This command is equivalent to <literal>\pset
        tableattr <replaceable
        class="parameter">table_options</replaceable></literal>.
-->
<acronym>HTML</acronym>出力書式における<sgmltag>table</sgmltag>タグ内部に記述する属性を指定します。
このコマンドは<literal>\pset tableattr <replaceable class="parameter">table_options</replaceable></literal>と同じ効力を持ちます。
        </para>
        </listitem>
      </varlistentry>


      <varlistentry>
       <term><literal>\timing [ <replaceable class="parameter">on</replaceable> | <replaceable class="parameter">off</replaceable> ]</literal></term>
        <listitem>
        <para>
<!--
         With a parameter, turns displaying of how long each SQL statement
         takes on or off.  Without a parameter, toggles the display between
         on and off.  The display is in milliseconds; intervals longer than
         1 second are also shown in minutes:seconds format, with hours and
         days fields added if needed.
-->
パラメータがある場合、各SQL文にかかる時間の表示の有無をonまたはoffに設定します。
パラメータがない場合、表示をonとoffの間で切り替えます。
表示はミリセカンド単位です。
1秒より長い時間は 分:秒 の形式で表示され、必要なら時間と日のフィールドが追加されます。
        </para>
       </listitem>
      </varlistentry>


      <varlistentry>
        <term><literal>\unset <replaceable class="parameter">name</replaceable></literal></term>

        <listitem>
        <para>
<!--
        Unsets (deletes) the <application>psql</application> variable <replaceable
        class="parameter">name</replaceable>.
-->
<application>psql</application>変数<replaceable class="parameter">name</replaceable>を未設定状態にします（削除します）。
        </para>

        <para>
<!--
        Most variables that control <application>psql</application>'s behavior
        cannot be unset; instead, an <literal>\unset</literal> command is interpreted
        as setting them to their default values.
        See <xref linkend="app-psql-variables"/> below.
-->
<application>psql</application>の動作を制御するほとんどの変数は未設定にすることができず、<literal>\unset</literal>はそれをデフォルト値に設定するものとして解釈されます。
以下の<xref linkend="app-psql-variables"/>を参照してください。
        </para>
        </listitem>
      </varlistentry>


      <varlistentry>
<!--
        <term><literal>\w</literal> or <literal>\write</literal> <replaceable class="parameter">filename</replaceable></term>
        <term><literal>\w</literal> or <literal>\write</literal> <literal>|</literal><replaceable class="parameter">command</replaceable></term>
-->
        <term><literal>\w</literal>または<literal>\write</literal> <replaceable class="parameter">filename</replaceable></term>
        <term><literal>\w</literal>または<literal>\write</literal> <literal>|</literal><replaceable class="parameter">command</replaceable></term>
        <listitem>
        <para>
<!--
        Writes the current query buffer to the file <replaceable
        class="parameter">filename</replaceable> or pipes it to the shell
        command <replaceable class="parameter">command</replaceable>.
        If the current query buffer is empty, the most recently executed query
        is written instead.
-->
現在の問い合わせバッファを、<replaceable class="parameter">filename</replaceable>ファイルに書き出すか、もしくは、シェルコマンド<replaceable class="parameter">command</replaceable>にパイプで渡します。
現在の問い合わせバッファが空の場合、最も最近に実行された問い合わせを書き出します。
        </para>

        <para>
<!--
        If the argument begins with <literal>|</literal>, then the entire remainder
        of the line is taken to be
        the <replaceable class="parameter">command</replaceable> to execute,
        and neither variable interpolation nor backquote expansion are
        performed in it.  The rest of the line is simply passed literally to
        the shell.
-->
引数が<literal>|</literal>で始まっている場合、行の残りの部分はすべて実行する<replaceable class="parameter">command</replaceable>であると解釈され、その中では変数の置換も逆引用符の展開も行われません。
行の残り部分は、単にあるがままにシェルに渡されます。
        </para>
        </listitem>
      </varlistentry>


      <varlistentry>
        <term><literal>\warn <replaceable class="parameter">text</replaceable> [ ... ]</literal></term>
        <listitem>
        <para>
        This command is identical to <command>\echo</command> except
        that the output will be written to <application>psql</application>'s
        standard error channel, rather than standard output.
        </para>
        </listitem>
      </varlistentry>


      <varlistentry>
        <term><literal>\watch [ <replaceable class="parameter">seconds</replaceable> ]</literal></term>
        <listitem>
        <para>
<!--
        Repeatedly execute the current query buffer (as <literal>\g</literal> does)
        until interrupted or the query fails.  Wait the specified number of
        seconds (default 2) between executions.  Each query result is
        displayed with a header that includes the <literal>\pset title</literal>
        string (if any), the time as of query start, and the delay interval.
-->
中断するか問い合わせが失敗するまで、現在の問い合わせバッファを繰り返し（<literal>\g</literal>と同じように）実行します。
実行の間に指定秒数(デフォルトは2)の休止が入ります。
各問い合わせの結果には、<literal>\pset title</literal>の文字列（あれば）、問い合わせ開始時の時刻、および遅延間隔を含むヘッダとともに表示されます。
        </para>
        <para>
<!--
        If the current query buffer is empty, the most recently sent query
        is re-executed instead.
-->
現在の問い合わせバッファが空の場合、最も最近に送信された問い合わせが再実行されます。
        </para>
        </listitem>
      </varlistentry>


      <varlistentry>
        <term><literal>\x [ <replaceable class="parameter">on</replaceable> | <replaceable class="parameter">off</replaceable> | <replaceable class="parameter">auto</replaceable> ]</literal></term>
        <listitem>
        <para>
<!--
        Sets or toggles expanded table formatting mode. As such it is equivalent to
        <literal>\pset expanded</literal>.
-->
拡張テーブル形式モードを設定またはトグルします。
従って、このコマンドは<literal>\pset expanded</literal>と同じ効力を持ちます。
       </para>
       </listitem>
      </varlistentry>


      <varlistentry>
        <term><literal>\z [ <link linkend="app-psql-patterns"><replaceable class="parameter">pattern</replaceable></link> ]</literal></term>
        <listitem>
        <para>
<!--
        Lists tables, views and sequences with their
        associated access privileges.
        If a <replaceable class="parameter">pattern</replaceable> is
        specified, only tables, views and sequences whose names match the
        pattern are listed.
-->
テーブル、ビュー、シーケンスを、関連付けられているアクセス権限とともに一覧表示します。
<replaceable class="parameter">pattern</replaceable>を指定すると、パターンに名前がマッチするテーブル、ビュー、シーケンスのみが表示されます。
        </para>

        <para>
<!--
        This is an alias for <command>\dp</command> (<quote>display
        privileges</quote>).
-->
これは<command>\dp</command>（<quote>権限の表示（display privileges）</quote>）の別名です。
        </para>
        </listitem>
      </varlistentry>


      <varlistentry>
        <term><literal>\! [ <replaceable class="parameter">command</replaceable> ]</literal></term>
        <listitem>
        <para>
<!--
        With no argument, escapes to a sub-shell; <application>psql</application>
        resumes when the sub-shell exits.  With an argument, executes the
        shell command <replaceable class="parameter">command</replaceable>.
-->
引数がないときはサブシェルに制御を渡し、サブシェルが終了したら<application>psql</application>が再開されます。
引数があるときは、シェルコマンド<replaceable class="parameter">command</replaceable>を実行します。
        </para>

        <para>
<!--
        Unlike most other meta-commands, the entire remainder of the line is
        always taken to be the argument(s) of <command>\!</command>, and neither
        variable interpolation nor backquote expansion are performed in the
        arguments.  The rest of the line is simply passed literally to the
        shell.
-->
他のほとんどのメタコマンドと異なり、行の残り部分はすべて<command>\sv</command>の引数であると常に解釈され、引数内の変数の置換も逆引用符の展開も行われません。
行の残りの部分は単にあるがままにシェルに渡されます。
        </para>
        </listitem>
      </varlistentry>


      <varlistentry>
        <term><literal>\? [ <replaceable class="parameter">topic</replaceable> ]</literal></term>
        <listitem>
        <para>
<!--
        Shows help information. The optional
        <replaceable class="parameter">topic</replaceable> parameter
        (defaulting to <literal>commands</literal>) selects which part of <application>psql</application> is
        explained: <literal>commands</literal> describes <application>psql</application>'s
        backslash commands; <literal>options</literal> describes the command-line
        options that can be passed to <application>psql</application>;
        and <literal>variables</literal> shows help about <application>psql</application> configuration
        variables.
-->
ヘルプ情報を表示します。
オプションの<replaceable class="parameter">topic</replaceable>パラメータ（デフォルトは<literal>commands</literal>）は<application>psql</application>のどの部分を説明するかを選択します。
<literal>commands</literal>は<application>psql</application>のバックスラッシュコマンドについて、<literal>options</literal>は<application>psql</application>に渡すことができるコマンド行オプションについて、<literal>variables</literal>は<application>psql</application>の設定変数についてのヘルプを表示します。
        </para>
        </listitem>
      </varlistentry>


      <varlistentry>
        <term><literal>\;</literal></term>
        <listitem>
        <para>
<!--
        Backslash-semicolon is not a meta-command in the same way as the
        preceding commands; rather, it simply causes a semicolon to be
        added to the query buffer without any further processing.
-->
バックスラッシュ-セミコロンは前述のコマンドと同じ位置づけのメタコマンドではありません。そうではなく単にセミコロンを追加処理無しで問い合わせバッファに加えます。
        </para>

        <para>
<!--
        Normally, <application>psql</application> will dispatch a SQL command to the
        server as soon as it reaches the command-ending semicolon, even if
        more input remains on the current line.  Thus for example entering
-->
通常、<application>psql</application>は、コマンド終了のセミコロンに到達したら、更なる入力が現在行に残っていても、SQLコマンドをすぐにサーバに送ります。
よって、例えば、
<!--
<programlisting>
select 1; select 2; select 3;
</programlisting>
        will result in the three SQL commands being individually sent to
        the server, with each one's results being displayed before
        continuing to the next command.  However, a semicolon entered
        as <literal>\;</literal> will not trigger command processing, so that the
        command before it and the one after are effectively combined and
        sent to the server in one request.  So for example
-->     
上記は3つのSQLコマンドが個々にサーバに送られることになり、各々の結果は続く次コマンドの前に表示されます。
しかしながら、<literal>\;</literal>として挿入されたセミコロンはコマンド処理を誘発せず、その後、そのさらに後のコマンドは事実上結合されて、サーバに一つのリクエストとして送られます。
したがって、例えば、
<programlisting>
select 1\; select 2\; select 3;
</programlisting>
<!--
        results in sending the three SQL commands to the server in a single
        request, when the non-backslashed semicolon is reached.
        The server executes such a request as a single transaction,
        unless there are explicit <command>BEGIN</command>/<command>COMMIT</command>
        commands included in the string to divide it into multiple
        transactions.  (See <xref linkend="protocol-flow-multi-statement"/>
        for more details about how the server handles multi-query strings.)
        <application>psql</application> prints only the last query result
        it receives for each request; in this example, although all
        three <command>SELECT</command>s are indeed executed, <application>psql</application>
        only prints the <literal>3</literal>.
-->
上記は、バックスラッシュの無いセミコロンに達したときに、3つのSQLコマンドがサーバに単一リクエストでサーバに送られます。
文字列にそれを複数トランザクションに分けるための明示的な<command>BEGIN</command>/<command>COMMIT</command>が含まれているのでない限り、サーバはこのようなリクエストを単一トランザクションとして実行します。
（複数問い合わせの文字列をどのようにサーバが処理するかについて、詳しくは<xref linkend="protocol-flow-multi-statement"/>を参照してください。）
<application>psql</application>は各リクエストに対して受け取った最後の問い合わせ結果だけを出力します。
この例では、3つ全ての<command>SELECT</command>が実際に実行されますが、<application>psql</application>は<literal>3</literal>だけ出力します。
        </para>
        </listitem>
      </varlistentry>

    </variablelist>
  </para>

  <refsect3 id="app-psql-patterns" xreflabel="Patterns">
<!--
   <title>Patterns</title>
-->
   <title>パターン</title>

   <indexterm>
<!--
    <primary>patterns</primary>
    <secondary>in psql and pg_dump</secondary>
-->
    <primary>パターン</primary>
    <secondary>psqlおよびpg_dumpにおける</secondary>
   </indexterm>

  <para>
<!--
   The various <literal>\d</literal> commands accept a <replaceable
   class="parameter">pattern</replaceable> parameter to specify the
   object name(s) to be displayed.  In the simplest case, a pattern
   is just the exact name of the object.  The characters within a
   pattern are normally folded to lower case, just as in SQL names;
   for example, <literal>\dt FOO</literal> will display the table named
   <literal>foo</literal>.  As in SQL names, placing double quotes around
   a pattern stops folding to lower case.  Should you need to include
   an actual double quote character in a pattern, write it as a pair
   of double quotes within a double-quote sequence; again this is in
   accord with the rules for SQL quoted identifiers.  For example,
   <literal>\dt "FOO""BAR"</literal> will display the table named
   <literal>FOO"BAR</literal> (not <literal>foo"bar</literal>).  Unlike the normal
   rules for SQL names, you can put double quotes around just part
   of a pattern, for instance <literal>\dt FOO"FOO"BAR</literal> will display
   the table named <literal>fooFOObar</literal>.
-->
各種<literal>\d</literal>コマンドでは、<replaceable class="parameter">pattern</replaceable>パラメータを渡して、表示するオブジェクト名を指定することができます。
最も単純な場合では、パターンが正確にオブジェクト名に一致します。
パターン内の文字は、SQLの名前と同様、通常小文字に変換されます。
例えば<literal>\dt FOO</literal>は<literal>foo</literal>という名前のテーブルを表示します。
SQLの名前と同様、パターンを二重引用符で括ることで小文字への変換が取り止められます。
二重引用符自体をパターン内に含めなければならない場合、二重引用符で括った文字列の中で二重引用符を二重に記載してください。
これもSQLの引用符付き識別子の規則に従ったものです。
例えば、<literal>\dt "FOO""BAR"</literal>は<literal>FOO"BAR</literal>という名前のテーブルを表示します（<literal>foo"bar</literal>ではありません）。
SQLの名前と異なり、パターンの一部を二重引用符で括ることができます。
例えば、<literal>\dt FOO"FOO"BAR</literal>は<literal>fooFOObar</literal>という名前のテーブルを表示します。
  </para>

  <para>
<!--
   Whenever the <replaceable class="parameter">pattern</replaceable> parameter
   is omitted completely, the <literal>\d</literal> commands display all objects
   that are visible in the current schema search path &mdash; this is
   equivalent to using <literal>*</literal> as the pattern.
   (An object is said to be <firstterm>visible</firstterm> if its
   containing schema is in the search path and no object of the same
   kind and name appears earlier in the search path. This is equivalent to the
   statement that the object can be referenced by name without explicit
   schema qualification.)
   To see all objects in the database regardless of visibility,
   use <literal>*.*</literal> as the pattern.
-->
<replaceable class="parameter">pattern</replaceable>パラメータが完全に省略されている場合、<literal>\d</literal>コマンドは現在のスキーマ検索パス内で可視のオブジェクトを全て表示します。
これは<literal>*</literal>というパターンを使用することと同じです。
(オブジェクトを含むスキーマが検索パス上にあり、同じ種類かつ同じ名前のオブジェクトが検索パス上それより前に存在しない場合、そのオブジェクトは<firstterm>可視</firstterm>であるといいます。
これは明示的なスキーマ修飾がない名前でオブジェクトを参照できるということと同じです。)
可視か否かに関わらずデータベース内の全てのオブジェクトを表示するには、<literal>*.*</literal>というパターンを使用します。
  </para>

  <para>
<!--
   Within a pattern, <literal>*</literal> matches any sequence of characters
   (including no characters) and <literal>?</literal> matches any single character.
   (This notation is comparable to Unix shell file name patterns.)
   For example, <literal>\dt int*</literal> displays tables whose names
   begin with <literal>int</literal>.  But within double quotes, <literal>*</literal>
   and <literal>?</literal> lose these special meanings and are just matched
   literally.
-->
パターン内部では、<literal>*</literal>は（0文字を含む）任意の文字の並びにマッチし、<literal>?</literal>は任意の1文字にマッチします。
（この記法はUnixシェルのファイル名パターンと似ています。）
例えば、<literal>\dt int*</literal>は、<literal>int</literal>から始まる名前を持つテーブルを表示します。
しかし、二重引用符の中では、<literal>*</literal>と<literal>?</literal>はその特別な意味を失い、文字そのものにマッチします。
  </para>

  <para>
<!--
   A pattern that contains a dot (<literal>.</literal>) is interpreted as a schema
   name pattern followed by an object name pattern.  For example,
   <literal>\dt foo*.*bar*</literal> displays all tables whose table name
   includes <literal>bar</literal> that are in schemas whose schema name
   starts with <literal>foo</literal>.  When no dot appears, then the pattern
   matches only objects that are visible in the current schema search path.
   Again, a dot within double quotes loses its special meaning and is matched
   literally.
-->
ドット(<literal>.</literal>)を含むパターンは、スキーマ名にオブジェクト名が続くパターンとして解釈されます。
例えば、<literal>\dt foo*.*bar*</literal>は、スキーマ名が<literal>foo</literal>で始まるスキーマ内のテーブル名が<literal>bar</literal>を含むテーブルを全て表示します。
ドットがない場合、パターンは現行のスキーマ検索パス内で可視的なオブジェクトのみにマッチします。
ここでも、二重引用符で括られた文字列内のドットは特別な意味を失い、文字そのものにマッチすることになります。
  </para>

  <para>
<!--
   Advanced users can use regular-expression notations such as character
   classes, for example <literal>[0-9]</literal> to match any digit.  All regular
   expression special characters work as specified in
   <xref linkend="functions-posix-regexp"/>, except for <literal>.</literal> which
   is taken as a separator as mentioned above, <literal>*</literal> which is
   translated to the regular-expression notation <literal>.*</literal>,
   <literal>?</literal> which is translated to <literal>.</literal>, and
   <literal>$</literal> which is matched literally.  You can emulate
   these pattern characters at need by writing
   <literal>?</literal> for <literal>.</literal>,
   <literal>(<replaceable class="parameter">R</replaceable>+|)</literal> for
   <literal><replaceable class="parameter">R</replaceable>*</literal>, or
   <literal>(<replaceable class="parameter">R</replaceable>|)</literal> for
   <literal><replaceable class="parameter">R</replaceable>?</literal>.
   <literal>$</literal> is not needed as a regular-expression character since
   the pattern must match the whole name, unlike the usual
   interpretation of regular expressions (in other words, <literal>$</literal>
   is automatically appended to your pattern).  Write <literal>*</literal> at the
   beginning and/or end if you don't wish the pattern to be anchored.
   Note that within double quotes, all regular expression special characters
   lose their special meanings and are matched literally.  Also, the regular
   expression special characters are matched literally in operator name
   patterns (i.e., the argument of <literal>\do</literal>).
-->
上級者は文字クラス(例えば任意の数にマッチする<literal>[0-9]</literal>)などの正規表現を使用することができます。
ほぼすべての正規表現の特殊文字は<xref linkend="functions-posix-regexp"/>の規定通りに動作しますが、上述のように<literal>.</literal>が区切り文字となる点、<literal>*</literal>は正規表現の<literal>.*</literal>になる点、<literal>?</literal>が<literal>.</literal>になる点、<literal>$</literal>がそのまま扱われる点は例外です。
<literal>.</literal>の代わりに<literal>?</literal>と、<literal><replaceable class="parameter">R</replaceable>*</literal>の代わりに<literal>(<replaceable class="parameter">R</replaceable>+|)</literal>と、<literal><replaceable class="parameter">R</replaceable>?</literal>の代わりに<literal>(<replaceable class="parameter">R</replaceable>|)</literal>と記述することで、これらのパターン文字を模擬することができます。
通常の正規表現の解釈と異なり、パターンは常に名前全体にマッチするため、<literal>$</literal>を正規表現文字として扱う必要はありません。
（言い替えると、<literal>$</literal>は自動的にパターンに追加されます。）
パターンの適用位置を決められない場合は、<literal>*</literal>を先頭や末尾に記載してください。
二重引用符の内側では、正規表現の特殊文字はその意味を失い、文字そのものにマッチすることになる点に注意してください。
また、正規表現の特殊文字は、演算子名のパターン（つまり<literal>\do</literal>の引数）では文字そのものにマッチします。
  </para>
  </refsect3>
 </refsect2>

 <refsect2>
<!--
  <title>Advanced Features</title>
-->
<title>高度な機能</title>

   <refsect3 id="app-psql-variables" xreflabel="Variables">
<!--
    <title>Variables</title>
-->
    <title>変数</title>

    <para>
<!--
    <application>psql</application> provides variable substitution
    features similar to common Unix command shells.
    Variables are simply name/value pairs, where the value
    can be any string of any length.  The name must consist of letters
    (including non-Latin letters), digits, and underscores.
-->
<application>psql</application>は一般的なUnixコマンドシェルに似た変数の置換機能を提供します。
変数とは名前と値の組み合わせです。
値として任意の長さの任意の文字列を使用できます。
名前は文字(非ラテン文字を含む)、数字、アンダースコアから構成されなければなりません。
    </para>

    <para>
<!--
    To set a variable, use the <application>psql</application> meta-command
    <command>\set</command>.  For example,
-->
変数を設定するには、<application>psql</application>の<command>\set</command>メタコマンドを以下のように使用します。
<programlisting>
testdb=&gt; <userinput>\set foo bar</userinput>
</programlisting>
<!--
    sets the variable <literal>foo</literal> to the value
    <literal>bar</literal>. To retrieve the content of the variable, precede
    the name with a colon, for example:
-->
この例では、変数<literal>foo</literal>を<literal>bar</literal>という値に設定しています。
変数の内容を取り出すには、以下のように変数名の前にコロンを付けます。
<programlisting>
testdb=&gt; <userinput>\echo :foo</userinput>
bar
</programlisting>
<!--
    This works in both regular SQL commands and meta-commands; there is
    more detail in <xref linkend="app-psql-interpolation"/>, below.
-->
これは通常のSQLコマンド内とメタコマンド内の両方で動作します。
後述の<xref linkend="app-psql-interpolation"/>で詳しく説明します。
    </para>

    <para>
<!--
    If you call <command>\set</command> without a second argument, the
    variable is set to an empty-string value. To unset (i.e., delete)
    a variable, use the command <command>\unset</command>.  To show the
    values of all variables, call <command>\set</command> without any argument.
-->
第二引数なしで<command>\set</command>を呼び出すと、その変数には空文字列の値が設定されます。
変数を未設定状態にする(つまり削除する)ためには、<command>\unset</command>コマンドを使用してください。
すべての変数の値を表示するためには、引数なしで<command>\set</command>を呼び出してください。
    </para>

    <note>
    <para>
<!--
    The arguments of <command>\set</command> are subject to the same
    substitution rules as with other commands. Thus you can construct
    interesting references such as <literal>\set :foo
    'something'</literal> and get <quote>soft links</quote> or
    <quote>variable variables</quote> of <productname>Perl</productname>
    or <productname><acronym>PHP</acronym></productname> fame,
    respectively. Unfortunately (or fortunately?), there is no way to do
    anything useful with these constructs. On the other hand,
    <literal>\set bar :foo</literal> is a perfectly valid way to copy a
    variable.
-->
<command>\set</command>の引数は他のコマンドと同じ置換規則に従います。
このため、<literal>\set :foo 'something'</literal>のような参照を作成して、<productname>Perl</productname>における<quote>ソフトリンク</quote>や<productname><acronym>PHP</acronym></productname>における<quote>可変変数</quote>に当たるものを得られます。
しかし、残念ながら（あるいは幸運にも）、このような構成をうまく使用する方法はありません。
一方、<literal>\set bar :foo</literal>のようにして変数をコピーするのは、完全に有効な方法です。
    </para>
    </note>

    <para>
<!--
    A number of these variables are treated specially
    by <application>psql</application>. They represent certain option
    settings that can be changed at run time by altering the value of
    the variable, or in some cases represent changeable state of
    <application>psql</application>.
    By convention, all specially treated variables' names
    consist of all upper-case ASCII letters (and possibly digits and
    underscores). To ensure maximum compatibility in the future, avoid
    using such variable names for your own purposes.
-->
これらの変数の多くは、<application>psql</application>に特別扱いされています。
これらは、変数の値を変更することにより、実行時に変更可能なオプションの設定を表現します。
また<application>psql</application>の変更可能な状態を表現しているものもあります。
慣習上、特別視される変数の名前はすべてASCII大文字（と数字とアンダースコア）からなります。
将来的な互換性を最大限考慮するために、自分で作成した変数にはこのような変数名を使用しないでください。
   </para>

   <para>
<!--
    Variables that control <application>psql</application>'s behavior
    generally cannot be unset or set to invalid values.  An <literal>\unset</literal>
    command is allowed but is interpreted as setting the variable to its
    default value.  A <literal>\set</literal> command without a second argument is
    interpreted as setting the variable to <literal>on</literal>, for control
    variables that accept that value, and is rejected for others.  Also,
    control variables that accept the values <literal>on</literal>
    and <literal>off</literal> will also accept other common spellings of Boolean
    values, such as <literal>true</literal> and <literal>false</literal>.
-->
<application>psql</application>の動作を制御する変数は、一般に未設定にしたり、無効な値に設定したりすることができません。
<literal>\unset</literal>コマンドの実行は許されますが、変数をデフォルト値に設定するものとして解釈されます。
第2引数なしの<literal>\set</literal>コマンドは、<literal>on</literal>の値を受け付ける制御変数では変数を<literal>on</literal>に設定するものとして解釈され、それ以外の場合は拒絶されます。
また、 <literal>on</literal>と<literal>off</literal>の値を受け付ける制御変数では、<literal>true</literal>や<literal>false</literal>などそれ以外の論理値の共通で使われる綴りも受け付けます。
   </para>

   <para>
<!--
    The specially treated variables are:
-->
特別に扱われる変数を以下に示します。
   </para>

    <variablelist>
      <varlistentry>
      <term>
       <varname>AUTOCOMMIT</varname>
       <indexterm>
        <primary>autocommit</primary>
        <secondary>psql</secondary>
       </indexterm>
      </term>
        <listitem>
        <para>
<!--
        When <literal>on</literal> (the default), each SQL command is automatically
        committed upon successful completion.  To postpone commit in this
        mode, you must enter a <command>BEGIN</command> or <command>START
        TRANSACTION</command> SQL command.  When <literal>off</literal> or unset, SQL
        commands are not committed until you explicitly issue
        <command>COMMIT</command> or <command>END</command>.  The autocommit-off
        mode works by issuing an implicit <command>BEGIN</command> for you, just
        before any command that is not already in a transaction block and
        is not itself a <command>BEGIN</command> or other transaction-control
        command, nor a command that cannot be executed inside a transaction
        block (such as <command>VACUUM</command>).
-->
この変数の値が<literal>on</literal>の場合（これがデフォルトです）、各SQLコマンドの実行が成功すると、自動的にコミットされます。
コミットを延期するには、<command>BEGIN</command>もしくはSQLの<command>START TRANSACTION</command>コマンドを入力する必要があります。
値が<literal>off</literal>もしくは未設定の場合、明示的に<command>COMMIT</command>もしくは<command>END</command>を発行するまで、SQLコマンドはコミットされません。
自動コミット無効モードでは、トランザクションブロック以外でコマンドが発行されると、そのコマンドを実行する前に、自動的に<command>BEGIN</command>コマンドが発行されます（ただし、そのコマンド自体が<command>BEGIN</command>コマンドやその他のトランザクション制御コマンドである場合、トランザクションブロック内で実行することができないコマンド（<command>VACUUM</command>など）である場合は除きます）
        </para>

        <note>
        <para>
<!--
         In autocommit-off mode, you must explicitly abandon any failed
         transaction by entering <command>ABORT</command> or <command>ROLLBACK</command>.
         Also keep in mind that if you exit the session
         without committing, your work will be lost.
-->
自動コミット無効モードでは、<command>ABORT</command>や<command>ROLLBACK</command>を発行して、明示的に失敗したトランザクションを放棄しなければなりません。
また、コミットせずにセッションを終了した場合は、作業が失われてしまうので注意してください。
        </para>
        </note>

        <note>
        <para>
<!--
         The autocommit-on mode is <productname>PostgreSQL</productname>'s traditional
         behavior, but autocommit-off is closer to the SQL spec.  If you
         prefer autocommit-off, you might wish to set it in the system-wide
         <filename>psqlrc</filename> file or your
         <filename>~/.psqlrc</filename> file.
-->
<productname>PostgreSQL</productname>は、伝統的に自動コミット有効モードで動作していましたが、自動コミット無効モードの方がよりSQLの仕様に近いものです。
自動コミット無効モードは、システム全体に対する<filename>psqlrc</filename>ファイル、もしくは、個人用の<filename>.psqlrc</filename>ファイルで設定すれば実現できます。
        </para>
        </note>
        </listitem>
      </varlistentry>

      <varlistentry>
        <term><varname>COMP_KEYWORD_CASE</varname></term>
        <listitem>
        <para>
<!--
        Determines which letter case to use when completing an SQL key word.
        If set to <literal>lower</literal> or <literal>upper</literal>, the
        completed word will be in lower or upper case, respectively.  If set
        to <literal>preserve-lower</literal>
        or <literal>preserve-upper</literal> (the default), the completed word
        will be in the case of the word already entered, but words being
        completed without anything entered will be in lower or upper case,
        respectively.
-->
SQLキーワードを補完する時に大文字小文字のどちらを使用するかを決定します。
<literal>lower</literal>または<literal>upper</literal>が設定された場合、補完された単語はそれぞれ小文字または大文字になります。
<literal>preserve-lower</literal>または<literal>preserve-upper</literal>（デフォルト）が設定された場合、
補完された単語は入力済みの文字の大文字小文字を引き継ぎますが、何も入力されていない場合はそれぞれ小文字または大文字に補完されます。
        </para>
        </listitem>
      </varlistentry>

      <varlistentry>
        <term><varname>DBNAME</varname></term>
        <listitem>
        <para>
<!--
        The name of the database you are currently connected to. This is
        set every time you connect to a database (including program
        start-up), but can be changed or unset.
-->
現在接続しているデータベース名です。
この変数は（プログラム起動時も含め）データベースに接続する度に設定されますが、変更したり、未設定にすることもできます。
        </para>
        </listitem>
      </varlistentry>

      <varlistentry>
        <term><varname>ECHO</varname></term>
        <listitem>
        <para>
<!--
        If set to <literal>all</literal>, all nonempty input lines are printed
        to standard output as they are read.  (This does not apply to lines
        read interactively.)  To select this behavior on program
        start-up, use the switch <option>-a</option>. If set to
        <literal>queries</literal>,
        <application>psql</application> prints each query to standard output
        as it is sent to the server. The switch to select this behavior is
        <option>-e</option>. If set to <literal>errors</literal>, then only
        failed queries are displayed on standard error output. The switch
        for this behavior is <option>-b</option>. If set to
        <literal>none</literal> (the default), then no queries are displayed.
-->
<literal>all</literal>に設定された場合、空でない全ての入力行は、標準出力に書き出されます。
(これは対話式に読み込まれる行には適用されません。)
この動作をプログラム起動時に設定するには、<option>-a</option>スイッチを使用してください。
<literal>queries</literal>に設定された場合、<application>psql</application>は各問い合わせがサーバに送信されるときに表示します。
この動作を選択するオプションは<option>-e</option>です。
<literal>errors</literal>に設定された場合、失敗した問い合わせのみが標準エラー出力に出力されます。
この動作に対応するオプションは<option>-b</option>です。
<literal>none</literal>（デフォルトです）に設定された場合、どの問い合わせも表示されません。
        </para>
        </listitem>
      </varlistentry>

      <varlistentry>
        <term><varname>ECHO_HIDDEN</varname></term>
        <listitem>
        <para>
<!--
        When this variable is set to <literal>on</literal> and a backslash command
        queries the database, the query is first shown.
        This feature helps you to study
        <productname>PostgreSQL</productname> internals and provide
        similar functionality in your own programs. (To select this behavior
        on program start-up, use the switch <option>-E</option>.)  If you set
        this variable to the value <literal>noexec</literal>, the queries are
        just shown but are not actually sent to the server and executed.
        The default value is <literal>off</literal>.
-->
この変数が<literal>on</literal>に設定されている場合、バックスラッシュコマンドがデータベースに問い合わせを行う時、最初にその問い合わせが表示されます。
この機能は、<productname>PostgreSQL</productname>内部動作について調べたり、自作プログラム内で同様の関数機能を用意したりするのに役立つでしょう。
（この動作をプログラム起動時に選択するには<option>-E</option>スイッチを使用してください）。
この変数を<literal>noexec</literal>という値に設定した場合、問い合わせは実際にサーバに送信、実行されずに、単に表示されるだけになります。
デフォルト値は<literal>off</literal>です。
        </para>
        </listitem>
      </varlistentry>

      <varlistentry>
        <term><varname>ENCODING</varname></term>
        <listitem>
        <para>
<!--
        The current client character set encoding.
        This is set every time you connect to a database (including
        program start-up), and when you change the encoding
        with <literal>\encoding</literal>, but it can be changed or unset.
-->
現在のクライアント側の文字セット符号化方式です。
これは（プログラムの起動時を含め）データベースに接続する度に、また符号化方式を<literal>\encoding</literal>で変更した時に設定されますが、変更したり、未設定にすることができます。
        </para>
        </listitem>
      </varlistentry>

      <varlistentry>
       <term><varname>ERROR</varname></term>
       <listitem>
        <para>
<!--
         <literal>true</literal> if the last SQL query failed, <literal>false</literal> if
         it succeeded.  See also <varname>SQLSTATE</varname>.
-->
最後のSQL問い合わせが失敗したなら<literal>true</literal>、成功したなら<literal>false</literal>。
<varname>SQLSTATE</varname>も参照してください。
        </para>
       </listitem>
      </varlistentry>

      <varlistentry>
        <term><varname>FETCH_COUNT</varname></term>
        <listitem>
        <para>
<!--
        If this variable is set to an integer value greater than zero,
        the results of <command>SELECT</command> queries are fetched
        and displayed in groups of that many rows, rather than the
        default behavior of collecting the entire result set before
        display.  Therefore only a
        limited amount of memory is used, regardless of the size of
        the result set.  Settings of 100 to 1000 are commonly used
        when enabling this feature.
        Keep in mind that when using this feature, a query might
        fail after having already displayed some rows.
-->
この変数が0より大きな整数値に設定されている場合、<command>SELECT</command>問い合わせの結果は、指定した行数の集合として取り出され、表示されます。
デフォルトの動作では、表示する前にすべての結果が取り出されます。
したがって、結果セットの大きさに関係なくメモリの使用量が限定されます。
この機能を有効とする場合に100から1000までの値がよく使用されます。
この機能を使用する際には、既に一部の行が表示されている場合、問い合わせが失敗する可能性があることに注意してください。
        </para>

        <tip>
        <para>
<!--
        Although you can use any output format with this feature,
        the default <literal>aligned</literal> format tends to look bad
        because each group of <varname>FETCH_COUNT</varname> rows
        will be formatted separately, leading to varying column
        widths across the row groups.  The other output formats work better.
-->
任意の出力書式でこの機能を使用することができますが、デフォルトの<literal>aligned</literal>書式は適していません。
<varname>FETCH_COUNT</varname>行のグループそれぞれが別々に整形されてしまい、行のグループによって列幅が異なることになるためです。
他の出力書式は適切に動作します。
        </para>
        </tip>
        </listitem>
      </varlistentry>

      <varlistentry>
        <term><varname>HIDE_TABLEAM</varname></term>
        <listitem>
        <para>
<!--
         If this variable is set to <literal>true</literal>, a table's access
         method details are not displayed. This is mainly useful for
         regression tests.
-->
この変数が<literal>true</literal>に設定されていれば、テーブルのアクセスメソッドの詳細は表示されません。
これは主にリグレッションテストで有用です。
        </para>
        </listitem>
      </varlistentry>

      <varlistentry>
        <term><varname>HISTCONTROL</varname></term>
        <listitem>
        <para>
<!--
         If this variable is set to <literal>ignorespace</literal>,
         lines which begin with a space are not entered into the history
         list. If set to a value of <literal>ignoredups</literal>, lines
         matching the previous history line are not entered. A value of
         <literal>ignoreboth</literal> combines the two options. If
         set to <literal>none</literal> (the default), all lines
         read in interactive mode are saved on the history list.
-->
この変数を<literal>ignorespace</literal>に設定した場合、空白文字から始まる行は履歴リストには入りません。
<literal>ignoredups</literal>に設定した場合、直前の履歴と同じ行は履歴リストに入りません。
<literal>ignoreboth</literal>に設定した場合は、上記の2つを組み合わせたものになります。
<literal>none</literal>（デフォルトです）に設定した場合は、対話モードで読まれる全ての行が履歴リストに保存されます。
        </para>
        <note>
        <para>
<!--
        This feature was shamelessly plagiarized from
        <application>Bash</application>.
-->
この機能は<application>Bash</application>の機能を真似たものです。
        </para>
        </note>
        </listitem>
      </varlistentry>

      <varlistentry>
        <term><varname>HISTFILE</varname></term>
        <listitem>
        <para>
<!--
        The file name that will be used to store the history list.  If unset,
        the file name is taken from the <envar>PSQL_HISTORY</envar>
        environment variable.  If that is not set either, the default
        is <filename>~/.psql_history</filename>,
        or <filename>%APPDATA%\postgresql\psql_history</filename> on Windows.
        For example, putting:
-->
履歴を格納するために使用されるファイルの名前です。
未設定にすると、ファイル名は環境変数<envar>PSQL_HISTORY</envar>から取得されます。
それも設定されていない場合、デフォルトは<filename>~/.psql_history</filename>、またはWindowsでは<filename>%APPDATA%\postgresql\psql_history</filename>です。
例えば、<filename>~/.psqlrc</filename>で以下を記述すると、<application>psql</application>はデータベース毎に分けて履歴を管理します。
<programlisting>
\set HISTFILE ~/.psql_history- :DBNAME
</programlisting>
<!--
        in <filename>~/.psqlrc</filename> will cause
        <application>psql</application> to maintain a separate history for
        each database.
-->
        </para>
        <note>
        <para>
<!--
        This feature was shamelessly plagiarized from
        <application>Bash</application>.
-->
この機能は<application>Bash</application>の機能を真似たものです。
        </para>
        </note>
        </listitem>
      </varlistentry>

      <varlistentry>
        <term><varname>HISTSIZE</varname></term>
        <listitem>
        <para>
<!--
        The maximum number of commands to store in the command history
        (default 500).  If set to a negative value, no limit is applied.
-->
コマンド履歴に保存するコマンドの最大数（デフォルトは500）です。
負の値に設定すると、制限がなくなります。
        </para>
        <note>
        <para>
<!--
        This feature was shamelessly plagiarized from
        <application>Bash</application>.
-->
この機能は<application>Bash</application>の機能を真似たものです。
        </para>
        </note>
        </listitem>
      </varlistentry>

      <varlistentry>
        <term><varname>HOST</varname></term>
        <listitem>
        <para>
<!--
        The database server host you are currently connected to. This is
        set every time you connect to a database (including program
        start-up), but can be changed or unset.
-->
接続中のデータベースサーバホストです。
この変数は（プログラム起動時も含め）データベースに接続する度に設定されますが、変更したり、未設定にすることもできます。
        </para>
        </listitem>
      </varlistentry>

      <varlistentry>
        <term><varname>IGNOREEOF</varname></term>
        <listitem>
        <para>
<!--
         If set to 1 or less, sending an <acronym>EOF</acronym> character (usually
         <keycombo action="simul"><keycap>Control</keycap><keycap>D</keycap></keycombo>)
         to an interactive session of <application>psql</application>
         will terminate the application.  If set to a larger numeric value,
         that many consecutive <acronym>EOF</acronym> characters must be typed to
         make an interactive session terminate.  If the variable is set to a
         non-numeric value, it is interpreted as 10.  The default is 0.
-->
この変数を1以下に設定すると、対話式セッションに<acronym>EOF</acronym>文字（通常<keycombo action="simul"><keycap>Control</keycap><keycap>D</keycap></keycombo>）が送信された時、<application>psql</application>が終了します。
1より大きな数値を設定すると、対話的セッションを終了するには、指定された数だけ、続けて<acronym>EOF</acronym>文字を送信しなければなりません。
数値以外を設定した場合は、10と解釈されます。
デフォルトは0です。
        </para>
        <note>
        <para>
<!--
        This feature was shamelessly plagiarized from
        <application>Bash</application>.
-->
この機能は<application>Bash</application>の機能を真似たものです。
        </para>
        </note>
        </listitem>
      </varlistentry>

      <varlistentry>
        <term><varname>LASTOID</varname></term>
        <listitem>
        <para>
<!--
        The value of the last affected OID, as returned from an
        <command>INSERT</command> or <command>\lo_import</command>
        command. This variable is only guaranteed to be valid until
        after the result of the next <acronym>SQL</acronym> command has
        been displayed.
        <productname>PostgreSQL</productname> servers since version 12 do not
        support OID system columns anymore, thus LASTOID will always be 0
        following <command>INSERT</command> when targeting such servers.
-->
<command>INSERT</command>や<command>\lo_insert</command>コマンドによって返された、最後に影響を受けたOIDの値です。
この変数は、次の<acronym>SQL</acronym>コマンドの結果が表示されるまでの間のみ保証されています。
バージョン12から<productname>PostgreSQL</productname>サーバはOIDシステム列をサポートしませんので、そのようなサーバを対象とした場合<command>INSERT</command>の後は、LASTOIDは常に0です。
        </para>
        </listitem>
      </varlistentry>

      <varlistentry>
       <term><varname>LAST_ERROR_MESSAGE</varname></term>
       <term><varname>LAST_ERROR_SQLSTATE</varname></term>
       <listitem>
        <para>
<!--
         The primary error message and associated SQLSTATE code for the most
         recent failed query in the current <application>psql</application> session, or
         an empty string and <literal>00000</literal> if no error has occurred in
         the current session.
-->
現在の<application>psql</application>セッションの直近の失敗した問い合わせに対する主エラーメッセージと関連するSQLSTATEコード。あるいは、現在セッションでエラーが無い場合、空文字列と<literal>00000</literal>。
        </para>
       </listitem>
      </varlistentry>

      <varlistentry>
      <term>
       <varname>ON_ERROR_ROLLBACK</varname>
       <indexterm>
<!--
        <primary>rollback</primary>
-->
        <primary>ロールバック</primary>
        <secondary>psql</secondary>
       </indexterm>
      </term>
        <listitem>
        <para>
<!--
        When set to <literal>on</literal>, if a statement in a transaction block
        generates an error, the error is ignored and the transaction
        continues. When set to <literal>interactive</literal>, such errors are only
        ignored in interactive sessions, and not when reading script
        files. When set to <literal>off</literal> (the default), a statement in a
        transaction block that generates an error aborts the entire
        transaction. The error rollback mode works by issuing an
        implicit <command>SAVEPOINT</command> for you, just before each command
        that is in a transaction block, and then rolling back to the
        savepoint if the command fails.
-->
<literal>on</literal>に設定されている場合、トランザクションブロック内である文がエラーとなった時に、そのエラーは無視され、トランザクションは継続します。
<literal>interactive</literal>に設定されている場合、対話式セッション内の場合にのみエラーは無視されます。スクリプトファイルを読み込んでいる場合は無視されません。
<literal>off</literal>（デフォルトです）に設定されている場合、トランザクションブロック内の文がエラーになると、トランザクション全体をアボートします。
エラーロールバックのモードは、トランザクションブロック内で各コマンドの実行直前に暗黙的な<command>SAVEPOINT</command>を行い、コマンドが失敗した時にこのセーブポイントにロールバックすることで実現されています。
        </para>
        </listitem>
      </varlistentry>

      <varlistentry>
        <term><varname>ON_ERROR_STOP</varname></term>
        <listitem>
        <para>
<!--
        By default, command processing continues after an error.  When this
        variable is set to <literal>on</literal>, processing will instead stop
        immediately.  In interactive mode,
        <application>psql</application> will return to the command prompt;
        otherwise, <application>psql</application> will exit, returning
        error code 3 to distinguish this case from fatal error
        conditions, which are reported using error code 1.  In either case,
        any currently running scripts (the top-level script, if any, and any
        other scripts which it may have in invoked) will be terminated
        immediately.  If the top-level command string contained multiple SQL
        commands, processing will stop with the current command.
-->
デフォルトではエラーの後もコマンド処理は続行されます。
この変数が<literal>on</literal>に設定されていると、代わりに即座に停止します。
対話モードでは<application>psql</application>はコマンドプロンプトに戻ります。
これ以外では<application>psql</application>は終了し、エラーコード1を返す致命的エラー条件と区別できるように、エラーコード3を返します。
どちらの場合でも、現在実行中のスクリプト（トップレベルのスクリプト、もしあれば関連性を持つ他のスクリプトすべて）は即座に終了します。
トップレベルのコマンド文字列が複数のSQLコマンドを含む場合、その時点のコマンドで処理は終了します。
        </para>
        </listitem>
      </varlistentry>

      <varlistentry>
        <term><varname>PORT</varname></term>
        <listitem>
        <para>
<!--
        The database server port to which you are currently connected.
        This is set every time you connect to a database (including
        program start-up), but can be changed or unset.
-->
接続中のデータベースサーバのポートです。
この変数は（プログラム起動時も含め）データベースに接続する度に設定されますが、変更することも未設定にすることもできます。
        </para>
        </listitem>
      </varlistentry>

      <varlistentry>
        <term><varname>PROMPT1</varname></term>
        <term><varname>PROMPT2</varname></term>
        <term><varname>PROMPT3</varname></term>
        <listitem>
        <para>
<!--
        These specify what the prompts <application>psql</application>
        issues should look like. See <xref
        linkend="app-psql-prompting"/> below.
-->
これらの変数は、<application>psql</application>が発行するプロンプトの見た目を指定します。
後述の<xref linkend="app-psql-prompting"/>を参照してください。
        </para>
        </listitem>
      </varlistentry>

      <varlistentry>
        <term><varname>QUIET</varname></term>
        <listitem>
        <para>
<!--
        Setting this variable to <literal>on</literal> is equivalent to the command
        line option <option>-q</option>. It is probably not too useful in
        interactive mode.
-->
この変数を<literal>on</literal>に設定することはコマンドラインオプション<option>-q</option>と同じ効力を持ちます。
対話式モードではあまり役立ちません。
        </para>
        </listitem>
      </varlistentry>

      <varlistentry>
       <term><varname>ROW_COUNT</varname></term>
       <listitem>
        <para>
<!--
         The number of rows returned or affected by the last SQL query, or 0
         if the query failed or did not report a row count.
-->
最後のSQL問い合わせにより、返された、あるいは、影響をうけた行数。あるいは、問い合わせが失敗したか行数が報告されていない場合、0。
        </para>
       </listitem>
      </varlistentry>

      <varlistentry>
        <term><varname>SERVER_VERSION_NAME</varname></term>
        <term><varname>SERVER_VERSION_NUM</varname></term>
        <listitem>
        <para>
<!--
        The server's version number as a string, for
        example <literal>9.6.2</literal>, <literal>10.1</literal> or <literal>11beta1</literal>,
        and in numeric form, for
        example <literal>90602</literal> or <literal>100001</literal>.
        These are set every time you connect to a database
        (including program start-up), but can be changed or unset.
-->
文字列としてのサーバーのバージョン番号、例えば<literal>9.6.2</literal>、<literal>10.1</literal>、<literal>11beta1</literal>など、および数値形式でのバージョン番号、例えば<literal>90602</literal>、<literal>100001</literal>などです。
これらは（プログラムの起動時を含め）データベースに接続する度に設定されますが、変更することも未設定にすることもできます。
        </para>
        </listitem>
      </varlistentry>

      <varlistentry>
        <term><varname>SHOW_CONTEXT</varname></term>
        <listitem>
        <para>
<!--
        This variable can be set to the
        values <literal>never</literal>, <literal>errors</literal>, or <literal>always</literal>
        to control whether <literal>CONTEXT</literal> fields are displayed in
        messages from the server. The default is <literal>errors</literal> (meaning
        that context will be shown in error messages, but not in notice or
        warning messages).  This setting has no effect
        when <varname>VERBOSITY</varname> is set to <literal>terse</literal>
        or <literal>sqlstate</literal>.
        (See also <command>\errverbose</command>, for use when you want a verbose
        version of the error you just got.)
-->
この変数は値<literal>never</literal>、<literal>errors</literal>、あるいは<literal>always</literal>に設定することができ、<literal>CONTEXT</literal>フィールドがサーバからのメッセージに表示されるかどうかを制御します。
デフォルトは<literal>errors</literal>です（CONTEXTはエラーメッセージ内では表示されますが、注意や警告メッセージでは表示されません）。
この設定は<varname>VERBOSITY</varname>が<literal>terse</literal>または<literal>sqlstate</literal>に設定されている場合は効果がありません。
（<command>\errverbose</command>も参照してください。こちらは受け取ったばかりのエラーについて、冗長なメッセージが必要なときに使えます。）
        </para>
        </listitem>
      </varlistentry>

      <varlistentry>
        <term><varname>SINGLELINE</varname></term>
        <listitem>
        <para>
<!--
        Setting this variable to <literal>on</literal> is equivalent to the command
        line option <option>-S</option>.
-->
この変数を<literal>on</literal>に設定することはコマンドラインオプション<option>-S</option>と同じ効力を持ちます。
        </para>
        </listitem>
      </varlistentry>

      <varlistentry>
        <term><varname>SINGLESTEP</varname></term>
        <listitem>
        <para>
<!--
        Setting this variable to <literal>on</literal> is equivalent to the command
        line option <option>-s</option>.
-->
この変数を<literal>on</literal>に設定することはコマンドラインオプション<option>-s</option>と同じ効力を持ちます。
        </para>
        </listitem>
      </varlistentry>

      <varlistentry>
       <term><varname>SQLSTATE</varname></term>
       <listitem>
        <para>
<!--
         The error code (see <xref linkend="errcodes-appendix"/>) associated
         with the last SQL query's failure, or <literal>00000</literal> if it
         succeeded.
-->
最後のSQL問い合わせの失敗に関するエラーコード（<xref linkend="errcodes-appendix"/>を参照）、あるいは、SQLが成功した場合には<literal>00000</literal>。
        </para>
       </listitem>
      </varlistentry>

      <varlistentry>
        <term><varname>USER</varname></term>
        <listitem>
        <para>
<!--
        The database user you are currently connected as. This is set
        every time you connect to a database (including program
        start-up), but can be changed or unset.
-->
接続中のデータベースユーザです。
この変数は（プログラム起動時も含め）データベースに接続する度に設定されますが、変更することも未設定にすることもできます。
        </para>
        </listitem>
      </varlistentry>

      <varlistentry>
        <term><varname>VERBOSITY</varname></term>
        <listitem>
        <para>
<!--
        This variable can be set to the values <literal>default</literal>,
        <literal>verbose</literal>, <literal>terse</literal>,
        or <literal>sqlstate</literal> to control the verbosity of error
        reports.
        (See also <command>\errverbose</command>, for use when you want a verbose
        version of the error you just got.)
-->
この変数を<literal>default</literal>、<literal>verbose</literal>、<literal>terse</literal>、<literal>sqlstate</literal>のいずれかに設定することで、エラー報告の冗長性を制御できます。
（<command>\errverbose</command>も参照してください。こちらは受け取ったばかりのエラーについて、冗長なメッセージが必要なときに使えます。）
        </para>
        </listitem>
      </varlistentry>

      <varlistentry>
        <term><varname>VERSION</varname></term>
        <term><varname>VERSION_NAME</varname></term>
        <term><varname>VERSION_NUM</varname></term>
        <listitem>
        <para>
<!--
        These variables are set at program start-up to reflect
        <application>psql</application>'s version, respectively as a verbose string,
        a short string (e.g., <literal>9.6.2</literal>, <literal>10.1</literal>,
        or <literal>11beta1</literal>), and a number (e.g., <literal>90602</literal>
        or <literal>100001</literal>).  They can be changed or unset.
-->
これらの変数はプログラムの起動時に<application>psql</application>のバージョンを表すために設定され、それぞれ冗長な文字列、短い文字列（例：<literal>9.6.2</literal>、<literal>10.1</literal>、<literal>11beta1</literal>）、数字（例：<literal>90602</literal>、<literal>100001</literal>）です。
これらは変更することも未設定にすることもできます。
        </para>
        </listitem>
      </varlistentry>

    </variablelist>

   </refsect3>

   <refsect3 id="app-psql-interpolation" xreflabel="SQL Interpolation">
<!--
    <title><acronym>SQL</acronym> Interpolation</title>
-->
    <title><acronym>SQL</acronym>差し替え</title>

    <para>
<!--
    A key feature of <application>psql</application>
    variables is that you can substitute (<quote>interpolate</quote>)
    them into regular <acronym>SQL</acronym> statements, as well as the
    arguments of meta-commands.  Furthermore,
    <application>psql</application> provides facilities for
    ensuring that variable values used as SQL literals and identifiers are
    properly quoted.  The syntax for interpolating a value without
    any quoting is to prepend the variable name with a colon
    (<literal>:</literal>).  For example,
-->
<application>psql</application>の変数には、通常の<acronym>SQL</acronym>文やメタコマンドの引数の中で使用（<quote>差し替え：interpolate</quote>）できるという重要な機能があります。
さらに<application>psql</application>は、
SQLリテラルと識別子として使用される変数の値が適切に引用符付けされていることを保証する機能を提供します。
引用符付けをまったく行わずに差し替えるための構文は、変数名の前にコロン(<literal>:</literal>)を付けることです。
以下に例を示します。
<programlisting>
testdb=&gt; <userinput>\set foo 'my_table'</userinput>
testdb=&gt; <userinput>SELECT * FROM :foo;</userinput>
</programlisting>
<!--
    would query the table <literal>my_table</literal>. Note that this
    may be unsafe: the value of the variable is copied literally, so it can
    contain unbalanced quotes, or even backslash commands. You must make sure
    that it makes sense where you put it.
-->
この例では、問い合わせは<literal>my_table</literal>テーブルに対して行われます。
これが安全ではない場合があることに注意して下さい。
変数の値はそのままコピーされるので、対応のとれていない引用符やバックスラッシュコマンドさえも含めることができます。
挿入した場所で変数が展開された時に、確実に正しい意味になるようにしなければなりません。
    </para>

    <para>
<!--
    When a value is to be used as an SQL literal or identifier, it is
    safest to arrange for it to be quoted.  To quote the value of
    a variable as an SQL literal, write a colon followed by the variable
    name in single quotes.  To quote the value as an SQL identifier, write
    a colon followed by the variable name in double quotes.
    These constructs deal correctly with quotes and other special
    characters embedded within the variable value.
    The previous example would be more safely written this way:
-->
値がSQLリテラルや識別子内で使用される場合、それが引用符付けされるように調整することがもっとも安全です。
SQLリテラルとして変数値を引用符付けするためには、コロンの後に変数名を単一引用符で括って記述してください。
SQL識別子として値を引用符付けするためには、コロン後に変数名を二重引用符で括って記述してください。
これらの式は正しく引用符と変数値内に埋め込まれた特殊文字を扱います。
前の例は以下のように記述することでより安全になります。
<programlisting>
testdb=&gt; <userinput>\set foo 'my_table'</userinput>
testdb=&gt; <userinput>SELECT * FROM :"foo";</userinput>
</programlisting>
    </para>

    <para>
<!--
    Variable interpolation will not be performed within quoted
    <acronym>SQL</acronym> literals and identifiers.  Therefore, a
    construction such as <literal>':foo'</literal> doesn't work to produce a quoted
    literal from a variable's value (and it would be unsafe if it did work,
    since it wouldn't correctly handle quotes embedded in the value).
-->
変数差し替えは、引用符付けされた<acronym>SQL</acronym>リテラルと識別子の中では行われません。
したがって<literal>':foo'</literal>などの式は、変数の値から引用符付けしたリテラルを生成するようには動作しません。
(値の中に埋め込まれた引用符を正しく取り扱えませんので、もし動作したとしたら安全ではありません。)
    </para>

    <para>
<!--
    One example use of this mechanism is to
    copy the contents of a file into a table column.
    First load the file into a variable and then interpolate the variable's
    value as a quoted string:
-->
この機能の有効な利用方法の例は、ファイルの内容をテーブル列にコピーする場合も利用することができます。
その際は、ファイルをまず変数に読み込み、引用符付けした文字列として変数名を差し替えます。
<programlisting>
testdb=&gt; <userinput>\set content `cat my_file.txt`</userinput>
testdb=&gt; <userinput>INSERT INTO my_table VALUES (:'content');</userinput>
</programlisting>
<!--
    (Note that this still won't work if <filename>my_file.txt</filename> contains NUL bytes.
    <application>psql</application> does not support embedded NUL bytes in variable values.)
-->
(<filename>my_file.txt</filename>にNULバイトが含まれている場合、これはうまく動作しないことに注意してください。
<application>psql</application>は変数値内に埋め込まれたNULバイトをサポートしません。)
    </para>

    <para>
<!--
    Since colons can legally appear in SQL commands, an apparent attempt
    at interpolation (that is, <literal>:name</literal>,
    <literal>:'name'</literal>, or <literal>:"name"</literal>) is not
    replaced unless the named variable is currently set. In any case, you
    can escape a colon with a backslash to protect it from substitution.
-->
コロン（:）もSQLコマンド内で正規に使用できますので、
指定した変数が現在設定されていない場合、差し替え時の見かけの置換(<literal>:name</literal>、<literal>:'name'</literal>、<literal>:"name"</literal>)は行われません。
コロンをバックスラッシュでエスケープすれば、常に差し替えから保護することができます。
    </para>

    <para>
<!--
    The <literal>:{?<replaceable>name</replaceable>}</literal> special syntax returns TRUE
    or FALSE depending on whether the variable exists or not, and is thus
    always substituted, unless the colon is backslash-escaped.
-->
<literal>:{?<replaceable>name</replaceable>}</literal>特別構文は、その変数が存在しているかどうかに応じてTRUEかFALSEを返します。従って、コロンがバックスラッシュでエスケープされていない限り、常に置き換えられます。
    </para>

    <para>
<!--
    The colon syntax for variables is standard <acronym>SQL</acronym> for
    embedded query languages, such as <application>ECPG</application>.
    The colon syntaxes for array slices and type casts are
    <productname>PostgreSQL</productname> extensions, which can sometimes
    conflict with the standard usage.  The colon-quote syntax for escaping a
    variable's value as an SQL literal or identifier is a
    <application>psql</application> extension.
-->
変数用のコロン構文は、<application>ECPG</application>のような組み込みの問い合わせ言語用の標準<acronym>SQL</acronym>として規定されています。
配列の一部の切り出し、および型キャスト用のコロン構文は<productname>PostgreSQL</productname>の拡張であり、標準での使用方法と競合することがあります。
SQLリテラルまたは識別子として変数の値をエスケープさせる引用符付きコロン構文は<application>psql</application>の拡張です。
    </para>

   </refsect3>

   <refsect3 id="app-psql-prompting" xreflabel="Prompting">
<!--
    <title>Prompting</title>
-->
<title>プロンプト</title>

    <para>
<!--
    The prompts <application>psql</application> issues can be customized
    to your preference. The three variables <varname>PROMPT1</varname>,
    <varname>PROMPT2</varname>, and <varname>PROMPT3</varname> contain strings
    and special escape sequences that describe the appearance of the
    prompt. Prompt 1 is the normal prompt that is issued when
    <application>psql</application> requests a new command. Prompt 2 is
    issued when more input is expected during command entry, for example
    because the command was not terminated with a semicolon or a quote
    was not closed.
    Prompt 3 is issued when you are running an <acronym>SQL</acronym>
    <command>COPY FROM STDIN</command> command and you need to type in
    a row value on the terminal.
-->
<application>psql</application>が発行するプロンプトは好みに応じてカスタマイズできます。
<varname>PROMPT1</varname>、<varname>PROMPT2</varname>、<varname>PROMPT3</varname>という3つの変数はプロンプトの表示内容を示す文字列や特別なエスケープシーケンスを持ちます。
プロンプト1は<application>psql</application>が新しいコマンドを受け付ける際に発行される通常のプロンプトです。
プロンプト2は、例えばコマンドがセミコロンで終わっていない、または、引用符が閉じていないなど、コマンドの入力中にさらなる入力が期待される際に発行されます。
プロンプト3は<acronym>SQL</acronym>の<command>COPY FROM STDIN</command>コマンドを実行中で、端末上で行の値の入力が必要な際に発行されます。
    </para>

    <para>
<!--
    The value of the selected prompt variable is printed literally,
    except where a percent sign (<literal>%</literal>) is encountered.
    Depending on the next character, certain other text is substituted
    instead. Defined substitutions are:
-->
選択されたプロンプト変数の値はそのまま文字として表示されます。
ただし、パーセント（<literal>%</literal>）が含まれる場合は例外です。
この場合は、次の文字に従って、特定のテキストに置換されます。
置換対象として定義されているのは次のものです。

    <variablelist>
      <varlistentry>
        <term><literal>%M</literal></term>
        <listitem>
         <para>
<!--
          The full host name (with domain name) of the database server,
          or <literal>[local]</literal> if the connection is over a Unix
          domain socket, or
          <literal>[local:<replaceable>/dir/name</replaceable>]</literal>,
          if the Unix domain socket is not at the compiled in default
          location.
-->
データベースサーバの（ドメイン名付きの）完全なホスト名です。その接続がUnixドメインソケットの場合は<literal>[local]</literal>となります。
ただし、Unixドメインソケットがコンパイル時に設定したデフォルトの場所に存在しない場合は、<literal>[local:<replaceable>/dir/name</replaceable>]</literal>となります。
        </para>
       </listitem>
      </varlistentry>

      <varlistentry>
        <term><literal>%m</literal></term>
        <listitem>
         <para>
<!--
          The host name of the database server, truncated at the
          first dot, or <literal>[local]</literal> if the connection is
          over a Unix domain socket.
-->
最初のドット以降を省略したデータベースサーバのホスト名です。その接続がUnixドメインソケットの場合は<literal>[local]</literal>となります。
         </para>
        </listitem>
      </varlistentry>

      <varlistentry>
        <term><literal>%&gt;</literal></term>
<!--
        <listitem><para>The port number at which the database server is listening.</para></listitem>
-->
<listitem><para>データベースサーバが監視するポート番号です。</para></listitem>
      </varlistentry>

      <varlistentry>
        <term><literal>%n</literal></term>
        <listitem>
         <para>
<!--
          The database session user name.  (The expansion of this
          value might change during a database session as the result
          of the command <command>SET SESSION
          AUTHORIZATION</command>.)
-->
データベースセッションユーザの名前です
（この値の展開結果は、<command>SET SESSION AUTHORIZATION</command>コマンドの実行によってデータベースセッション中に変わることがあります）。
         </para>
        </listitem>
      </varlistentry>

      <varlistentry>
        <term><literal>%/</literal></term>
<!--
        <listitem><para>The name of the current database.</para></listitem>
-->
        <listitem><para>接続中のデータベース名です。</para></listitem>
      </varlistentry>

      <varlistentry>
        <term><literal>%~</literal></term>
<!--
        <listitem><para>Like <literal>%/</literal>, but the output is <literal>~</literal>
         (tilde) if the database is your default database.</para></listitem>
-->
        <listitem><para>デフォルトデータベースの場合に<literal>~</literal>（チルダ）が出力される点を除いて、<literal>%/</literal>と同じです。</para></listitem>
      </varlistentry>

      <varlistentry>
        <term><literal>%#</literal></term>
        <listitem>
         <para>
<!--
          If the session user is a database superuser, then a
          <literal>#</literal>, otherwise a <literal>&gt;</literal>.
          (The expansion of this value might change during a database
          session as the result of the command <command>SET SESSION
          AUTHORIZATION</command>.)
-->
セッションユーザがデータベーススーパーユーザである場合は<literal>#</literal>、それ以外の場合は<literal>&gt;</literal>となります
（この値の展開結果は、<command>SET SESSION AUTHORIZATION</command>コマンドの実行によってデータベースセッション中に変わることがあります）。
         </para>
        </listitem>
      </varlistentry>

      <varlistentry>
        <term><literal>%p</literal></term>
        <listitem>
<!--
         <para>The process ID of the backend currently connected to.</para>
-->
         <para>現在接続しているバックエンドのプロセスIDです。</para>
        </listitem>
      </varlistentry>

      <varlistentry>
        <term><literal>%R</literal></term>
        <listitem>
        <para>
<!--
        In prompt 1 normally <literal>=</literal>,
        but <literal>@</literal> if the session is in an inactive branch of a
        conditional block, or <literal>^</literal> if in single-line mode,
        or <literal>!</literal> if the session is disconnected from the
        database (which can happen if <command>\connect</command> fails).
        In prompt 2 <literal>%R</literal> is replaced by a character that
        depends on why <application>psql</application> expects more input:
        <literal>-</literal> if the command simply wasn't terminated yet,
        but <literal>*</literal> if there is an unfinished
        <literal>/* ... */</literal> comment,
        a single quote if there is an unfinished quoted string,
        a double quote if there is an unfinished quoted identifier,
        a dollar sign if there is an unfinished dollar-quoted string,
        or <literal>(</literal> if there is an unmatched left parenthesis.
        In prompt 3 <literal>%R</literal> doesn't produce anything.
-->
プロンプト1の場合、通常は<literal>=</literal>ですが、条件ブロックの使われない部分では<literal>@</literal>、シングル行モードでは<literal>^</literal>、また、データベースとの接続が切れたセッションでは<literal>!</literal>になります（<command>\connect</command>が失敗した場合に発生します）。
プロンプト2の場合、<literal>%R</literal>は、なぜ<application>psql</application>がさらなる入力を要求しているかによって決まる文字に置き換えられます。
これは、単にコマンドがまだ終了していない場合は<literal>-</literal>ですが、<literal>/* ... */</literal>のコメントがまだ終了していない場合は<literal>*</literal>、引用符付きの文字列が終了していない場合は単一引用符、引用符付きの識別子が終了していない場合は二重引用符、ドル引用文字列が終了していない場合はドル記号、そして閉じられていない左括弧がある場合は<literal>(</literal>となります。
プロンプト3の場合、<literal>%R</literal>に対しては何も表示されません。
        </para>
        </listitem>
      </varlistentry>

      <varlistentry>
        <term><literal>%x</literal></term>
        <listitem>
        <para>
<!--
        Transaction status: an empty string when not in a transaction
        block, or <literal>*</literal> when in a transaction block, or
        <literal>!</literal> when in a failed transaction block, or <literal>?</literal>
        when the transaction state is indeterminate (for example, because
        there is no connection).
-->
トランザクションの状態です。
トランザクションブロックの外にいる場合は空文字列に、トランザクションブロックの中にいる場合は<literal>*</literal>に、失敗したトランザクションブロックの中にいる場合は<literal>!</literal>に、（接続されていないなど）トランザクションの状態が不定の場合は<literal>?</literal>になります。
        </para>
        </listitem>
      </varlistentry>

      <varlistentry>
        <term><literal>%l</literal></term>
        <listitem>
         <para>
<!--
          The line number inside the current statement, starting from <literal>1</literal>.
-->
現在の文の内部での行番号で、<literal>1</literal>から始まります。
         </para>
        </listitem>
      </varlistentry>

      <varlistentry>
        <term><literal>%</literal><replaceable class="parameter">digits</replaceable></term>
        <listitem>
        <para>
<!--
        The character with the indicated octal code is substituted.
-->
指定された8進の数値コードの文字に置換されます。
        </para>
        </listitem>
      </varlistentry>

      <varlistentry>
        <term><literal>%:</literal><replaceable class="parameter">name</replaceable><literal>:</literal></term>
        <listitem>
        <para>
<!--
        The value of the <application>psql</application> variable
        <replaceable class="parameter">name</replaceable>. See
        <xref linkend="app-psql-variables"/>, above, for details.
-->
<application>psql</application>の変数<replaceable class="parameter">name</replaceable>の値です。
詳細は<xref linkend="app-psql-variables"/>を参照してください。
        </para>
        </listitem>
      </varlistentry>

      <varlistentry>
        <term><literal>%`</literal><replaceable class="parameter">command</replaceable><literal>`</literal></term>
        <listitem>
        <para>
<!--
        The output of <replaceable
        class="parameter">command</replaceable>, similar to ordinary
        <quote>back-tick</quote> substitution.
-->
通常の<quote>逆引用符</quote>による置き換えと同様で、<replaceable class="parameter">command</replaceable>の出力です。
        </para>
        </listitem>
      </varlistentry>

      <varlistentry>
        <term><literal>%[</literal> ... <literal>%]</literal></term>
        <listitem>
         <para>
<!--
         Prompts can contain terminal control characters which, for
         example, change the color, background, or style of the prompt
         text, or change the title of the terminal window. In order for
         the line editing features of <application>Readline</application> to work properly, these
         non-printing control characters must be designated as invisible
         by surrounding them with <literal>%[</literal> and
         <literal>%]</literal>. Multiple pairs of these can occur within
         the prompt.  For example:
-->
プロンプトには端末制御文字を含めることができます。
具体的には、色、背景、プロンプトテキストの様式の変更、端末ウィンドウのタイトルの変更などが指定できます。
<application>Readline</application>の行編集機能を適切に動作させるためには、印字されない制御文字を<literal>%[</literal>と<literal>%]</literal>で囲んで、不可視であることを明示しなければなりません。
この記号の組み合わせはプロンプト内に複数記述することができます。
以下に例を示します。
<programlisting>
testdb=&gt; \set PROMPT1 '%[%033[1;33;40m%]%n@%/%R%[%033[0m%]%# '
</programlisting>
<!--
         results in a boldfaced (<literal>1;</literal>) yellow-on-black
         (<literal>33;40</literal>) prompt on VT100-compatible, color-capable
         terminals.
-->
これにより、VT100互換のカラー端末では、太字フォントで（<literal>1;</literal>）、黒地に黄色の（<literal>33;40</literal>）プロンプトが表示されます。
        </para>
        </listitem>
      </varlistentry>

      <varlistentry>
        <term><literal>%w</literal></term>
        <listitem>
        <para>
        Whitespace of the same width as the most recent output of
        <varname>PROMPT1</varname>.  This can be used as a
        <varname>PROMPT2</varname> setting, so that multi-line statements are
        aligned with the first line, but there is no visible secondary prompt.
        </para>
        </listitem>
      </varlistentry>

    </variablelist>

<!--
    To insert a percent sign into your prompt, write
    <literal>%%</literal>. The default prompts are
    <literal>'%/%R%x%# '</literal> for prompts 1 and 2, and
    <literal>'&gt;&gt; '</literal> for prompt 3.
-->
プロンプトにパーセント記号を入れる場合は、<literal>%%</literal>と記述してください。
デフォルトのプロンプトは、プロンプト1と2が<literal>'%/%R%# '</literal>、プロンプト3が<literal>'&gt;&gt; '</literal>です。
    </para>

    <note>
    <para>
<!--
    This feature was shamelessly plagiarized from
    <application>tcsh</application>.
-->
この機能は<application>tcsh</application>の機能を真似たものです。
    </para>
    </note>

   </refsect3>

   <refsect3>
<!--
    <title>Command-Line Editing</title>
-->
    <title>コマンドライン編集</title>

    <para>
<!--
    <application>psql</application> supports the <application>Readline</application>
    library for convenient line editing and retrieval. The command
    history is automatically saved when <application>psql</application>
    exits and is reloaded when
    <application>psql</application> starts up. Tab-completion is also
    supported, although the completion logic makes no claim to be an
    <acronym>SQL</acronym> parser.  The queries generated by tab-completion
    can also interfere with other SQL commands, e.g., <literal>SET
    TRANSACTION ISOLATION LEVEL</literal>.
    If for some reason you do not like the tab completion, you
    can turn it off by putting this in a file named
    <filename>.inputrc</filename> in your home directory:
-->
<application>psql</application>は行内編集や繰り返し入力が簡便になるように<application>Readline</application>ライブラリをサポートしています。
コマンド履歴は、<application>psql</application>の終了時に自動的に保存され、<application>psql</application>の起動時に再読み込みされます。
タブによる補完もサポートされていますが、<acronym>SQL</acronym>のパーサとしてコマンドを解釈して判断してくれるわけではありません。
タブによる補完によって生成される問い合わせは他のSQLコマンド、例えば<literal>SET TRANSACTION ISOLATION LEVEL</literal>と干渉することもあります。
タブによる補完を何らかの事情により使用したくなければ、ホームディレクトリ内の<filename>.inputrc</filename>というファイルに以下のように書き込むことで無効にできます。
<programlisting>
$if psql
set disable-completion on
$endif
</programlisting>
<!--
    (This is not a <application>psql</application> but a
    <application>Readline</application> feature. Read its documentation
    for further details.)
-->
（これは<application>psql</application>の機能ではなく、<application>Readline</application>の機能です。
詳細については<application>Readline</application>のドキュメントを参照してください）。
    </para>
   </refsect3>
  </refsect2>
 </refsect1>


 <refsect1 id="app-psql-environment" xreflabel="Environment">
<!--
  <title>Environment</title>
-->
  <title>環境</title>

  <variablelist>

   <varlistentry>
    <term><envar>COLUMNS</envar></term>

    <listitem>
     <para>
<!--
      If <literal>\pset columns</literal> is zero, controls the
      width for the <literal>wrapped</literal> format and width for determining
      if wide output requires the pager or should be switched to the
      vertical format in expanded auto mode.
-->
<literal>\pset columns</literal>がゼロの場合、<literal>wrapped</literal>書式の幅、および、幅の広い出力がページャを必要とするかどうかを決める幅を制御します。
また自動拡張モードでは縦書式に切り替えるべきかどうかを制御します。
     </para>
    </listitem>
   </varlistentry>

   <varlistentry>
    <term><envar>PGDATABASE</envar></term>
    <term><envar>PGHOST</envar></term>
    <term><envar>PGPORT</envar></term>
    <term><envar>PGUSER</envar></term>

    <listitem>
     <para>
<!--
      Default connection parameters (see <xref linkend="libpq-envars"/>).
-->
デフォルトの接続パラメータです（<xref linkend="libpq-envars"/>を参照）。
     </para>
    </listitem>
   </varlistentry>

   <varlistentry>
    <term><envar>PG_COLOR</envar></term>
    <listitem>
     <para>
<!--
      Specifies whether to use color in diagnostic messages. Possible values
      are <literal>always</literal>, <literal>auto</literal> and
      <literal>never</literal>.
-->
診断メッセージで色を使うかどうかを指定します。
可能な値は<literal>always</literal>、<literal>auto</literal>、<literal>never</literal>です。
     </para>
    </listitem>
   </varlistentry>

   <varlistentry>
    <term><envar>PSQL_EDITOR</envar></term>
    <term><envar>EDITOR</envar></term>
    <term><envar>VISUAL</envar></term>

    <listitem>
     <para>
<!--
      Editor used by the <command>\e</command>, <command>\ef</command>,
      and <command>\ev</command> commands.
      These variables are examined in the order listed;
      the first that is set is used.
      If none of them is set, the default is to use <filename>vi</filename>
      on Unix systems or <filename>notepad.exe</filename> on Windows systems.
-->
<command>\e</command>コマンド、<command>\ef</command>コマンド、<command>\ev</command>コマンドで使用されるエディタです。
変数はこの順に検索され、設定された最初のものが使用されます。
いずれも設定されていない場合、デフォルトでUnixシステムでは<filename>vi</filename>を、Windowsシステムでは<filename>notepad.exe</filename>を使用します。
     </para>

    </listitem>
   </varlistentry>

   <varlistentry>
    <term><envar>PSQL_EDITOR_LINENUMBER_ARG</envar></term>

    <listitem>
     <para>
<!--
      When <command>\e</command>, <command>\ef</command>, or
      <command>\ev</command> is used
      with a line number argument, this variable specifies the
      command-line argument used to pass the starting line number to
      the user's editor.  For editors such as <productname>Emacs</productname> or
      <productname>vi</productname>, this is a plus sign.  Include a trailing
      space in the value of the variable if there needs to be space
      between the option name and the line number.  Examples:
-->
<command>\e</command>、<command>\ef</command>または<command>\ev</command>が行番号引数を付けて使用された場合、この変数は、ユーザのエディタに開始行番号を渡すために使用されるコマンドライン引数を指定します。
<productname>Emacs</productname>または<productname>vi</productname>のようなエディタでは、これはプラス(+)記号です。
オプション名と行番号の間に空白文字が必要な場合は、変数の値の最後に空白文字を含めてください。
以下に例を示します。
<programlisting>
PSQL_EDITOR_LINENUMBER_ARG='+'
PSQL_EDITOR_LINENUMBER_ARG='--line '
</programlisting>
     </para>

     <para>
<!--
      The default is <literal>+</literal> on Unix systems
      (corresponding to the default editor <filename>vi</filename>,
      and useful for many other common editors); but there is no
      default on Windows systems.
-->
Unixシステム上のデフォルトは<literal>+</literal>です。
（デフォルトのエディタ<filename>vi</filename>に対応するものですが、他のよく使われる多くのエディタでも役に立ちます。）
一方Windowsシステムではデフォルトはありません。
     </para>
    </listitem>
   </varlistentry>

   <varlistentry>
    <term><envar>PSQL_HISTORY</envar></term>

    <listitem>
     <para>
<!--
      Alternative location for the command history file. Tilde (<literal>~</literal>) expansion is performed.
-->
コマンド履歴ファイルの場所を指定します。
チルダ（<literal>~</literal>）展開が行われます。
     </para>
    </listitem>
   </varlistentry>

   <varlistentry>
    <term><envar>PSQL_PAGER</envar></term>
    <term><envar>PAGER</envar></term>

    <listitem>
     <para>
<!--
      If a query's results do not fit on the screen, they are piped
      through this command. Typical values are <literal>more</literal>
      or <literal>less</literal>.
      Use of the pager can be disabled by setting <envar>PSQL_PAGER</envar>
      or <envar>PAGER</envar> to an empty string, or by adjusting the
      pager-related options of the <command>\pset</command> command.
      These variables are examined in the order listed;
      the first that is set is used.
      If none of them is set, the default is to use <literal>more</literal> on most
      platforms, but <literal>less</literal> on Cygwin.
-->
問い合わせ結果が画面に入り切らない場合、このコマンドによって結果をパイプします。
一般的に指定される値は、<literal>more</literal>、または<literal>less</literal>です。
ページャの使用を無効にするには<envar>PSQL_PAGER</envar>や<envar>PAGER</envar>を空文字列にするか、<command>\pset</command>コマンドのページャ関連のオプションを調整します。
これらの変数は列挙した順で検査され、最初の設定されているものが使われます。
いずれも設定されていない場合、デフォルトで大部分のプラットフォームでは<literal>more</literal>が使われ、しかし、Cygwinでは<literal>less</literal>が使われます。
     </para>

    </listitem>
   </varlistentry>

   <varlistentry>
    <term><envar>PSQLRC</envar></term>

    <listitem>
     <para>
<!--
      Alternative location of the user's <filename>.psqlrc</filename> file. Tilde (<literal>~</literal>) expansion is performed.
-->
ユーザの<filename>.psqlrc</filename>ファイルの場所を指定します。
チルダ（<literal>~</literal>）展開が行われます。
     </para>
    </listitem>
   </varlistentry>

   <varlistentry>
    <term><envar>SHELL</envar></term>

    <listitem>
     <para>
<!--
      Command executed by the <command>\!</command> command.
-->
<command>\!</command>コマンドが実行するコマンドです。
     </para>
    </listitem>
   </varlistentry>

   <varlistentry>
    <term><envar>TMPDIR</envar></term>

    <listitem>
     <para>
<!--
      Directory for storing temporary files.  The default is
      <filename>/tmp</filename>.
-->
一時ファイルを格納するディレクトリです。
デフォルトは<filename>/tmp</filename>です。
     </para>
    </listitem>
   </varlistentry>
  </variablelist>

  <para>
<!--
   This utility, like most other <productname>PostgreSQL</productname> utilities,
   also uses the environment variables supported by <application>libpq</application>
   (see <xref linkend="libpq-envars"/>).
-->
このユーティリティは、他のほとんどの<productname>PostgreSQL</productname>ユーティリティと同様、<application>libpq</application>でサポートされる環境変数を使用します（<xref linkend="libpq-envars"/>を参照してください）。
  </para>

 </refsect1>


 <refsect1>
<!--
  <title>Files</title>
-->
<title>ファイル</title>

 <variablelist>
  <varlistentry>
   <term><filename>psqlrc</filename> and <filename>~/.psqlrc</filename></term>
   <listitem>
    <para>
<!--
     Unless it is passed an <option>-X</option> option,
     <application>psql</application> attempts to read and execute commands
     from the system-wide startup file (<filename>psqlrc</filename>) and then
     the user's personal startup file (<filename>~/.psqlrc</filename>), after
     connecting to the database but before accepting normal commands.
     These files can be used to set up the client and/or the server to taste,
     typically with <command>\set</command> and <command>SET</command>
     commands.
-->
<option>-X</option>オプションが渡されない場合、<application>psql</application>は、データベースに接続した後、通常のコマンドを受け付け始める前に、システム全体用の開始ファイル(<filename>psqlrc</filename>)のコマンドを、続いてユーザ用の開始ファイル(<filename>~/.psqlrc</filename>)のコマンドを読み込み、実行しようとします。
これらのファイルは、<command>\set</command>や<command>SET</command>コマンドを使用して、好みに応じたクライアントやサーバを設定するために使用することができます。
    </para>
    <para>
<!--
     The system-wide startup file is named <filename>psqlrc</filename> and is
     sought in the installation's <quote>system configuration</quote> directory,
     which is most reliably identified by running <literal>pg_config
     &#045;-sysconfdir</literal>.  By default this directory will be <filename>../etc/</filename>
     relative to the directory containing
     the <productname>PostgreSQL</productname> executables.  The name of this
     directory can be set explicitly via the <envar>PGSYSCONFDIR</envar>
     environment variable.
-->
システム全体の開始ファイルは<filename>psqlrc</filename>という名前で、インストレーションの<quote>システム設定</quote>ディレクトリの中で探されます。
このディレクトリを特定するには<literal>pg_config --sysconfdir</literal>を実行するのが最も確実です。
デフォルトでは、<productname>PostgreSQL</productname>の実行ファイルを含むディレクトリからの相対パスで<filename>../etc/</filename>になります。
このディレクトリの名前は環境変数<envar>PGSYSCONFDIR</envar>を使って明示的に設定することができます。
    </para>
    <para>
<!--
     The user's personal startup file is named <filename>.psqlrc</filename>
     and is sought in the invoking user's home directory.  On Windows, which
     lacks such a concept, the personal startup file is named
     <filename>%APPDATA%\postgresql\psqlrc.conf</filename>.
     The location of the user's startup file can be set explicitly via
     the <envar>PSQLRC</envar> environment variable.
-->
ユーザ用の開始ファイルは<filename>.psqlrc</filename>という名前で、実行しているユーザのホームディレクトリの中で探されます。
Windowsではそのような概念がないので、個人用の開始ファイルは<filename>%APPDATA%\postgresql\psqlrc.conf</filename>という名前になります。
ユーザ用の開始ファイルは環境変数<envar>PSQLRC</envar>で明示的に設定することができます。
    </para>
    <para>
<!--
     Both the system-wide startup file and the user's personal startup file
     can be made <application>psql</application>-version-specific
     by appending a dash and the <productname>PostgreSQL</productname>
     major or minor release number to the file name,
     for example <filename>~/.psqlrc-9.2</filename> or
     <filename>~/.psqlrc-9.2.5</filename>.  The most specific
     version-matching file will be read in preference to a
     non-version-specific file.
-->
システム全体用の開始ファイルとユーザ用の開始ファイルに、例えば、<filename>~/.psqlrc-9.2</filename>や<filename>~/.psqlrc-9.2.5</filename>のように、ハイフン記号と<productname>PostgreSQL</productname>のメジャーリリース番号またはマイナーリリース番号をファイル名に付加することで、特定バージョンの<application>psql</application>向けのファイルとすることができます。
マッチするバージョンのファイルはバージョン指定のないファイルよりも優先して読み込まれます。
    </para>
   </listitem>
  </varlistentry>

  <varlistentry>
   <term><filename>.psql_history</filename></term>
   <listitem>
    <para>
<!--
     The command-line history is stored in the file
     <filename>~/.psql_history</filename>, or
     <filename>%APPDATA%\postgresql\psql_history</filename> on Windows.
-->
コマンドライン履歴はファイル<filename>~/.psql_history</filename>、Windowsの場合は<filename>%APPDATA%\postgresql\psql_history</filename>に格納されます。
    </para>
    <para>
<!--
     The location of the history file can be set explicitly via
     the <varname>HISTFILE</varname> <application>psql</application> variable or
     the <envar>PSQL_HISTORY</envar> environment variable.
-->
履歴ファイルの場所は<application>psql</application>変数の<varname>HISTFILE</varname>または環境変数<envar>PSQL_HISTORY</envar>を介して明示的に設定することができます。
    </para>
   </listitem>
  </varlistentry>
 </variablelist>
 </refsect1>


 <refsect1>
<!--
  <title>Notes</title>
-->
<title>注釈</title>

    <itemizedlist>
      <listitem>
<!--
      <para><application>psql</application> works best with servers of the same
       or an older major version.  Backslash commands are particularly likely
       to fail if the server is of a newer version than <application>psql</application>
       itself.  However, backslash commands of the <literal>\d</literal> family should
       work with servers of versions back to 7.4, though not necessarily with
       servers newer than <application>psql</application> itself.  The general
       functionality of running SQL commands and displaying query results
       should also work with servers of a newer major version, but this cannot
       be guaranteed in all cases.
-->
<para>
<application>psql</application>は、同じまたはより古いメジャーバージョンのサーバと稼働させることが最善です。
特にバックスラッシュコマンドは、サーバが<application>psql</application>自身のバージョンより新しいと失敗しやすくなります。
<literal>\d</literal>系列のバックスラッシュコマンドは7.4までさかのぼるバージョンのサーバで動作するはずですが、<application>psql</application>自身よりもサーバが新しい場合は、必ずしもそうではありません。
SQLコマンドの実行ならびに問い合わせ結果の表示といった一般的な機能はより新しいメジャーバージョンのサーバとでも動作するはずですが、すべての場合において保証することはできません。
      </para>
      <para>
<!--
       If you want to use <application>psql</application> to connect to several
       servers of different major versions, it is recommended that you use the
       newest version of <application>psql</application>.  Alternatively, you
       can keep around a copy of <application>psql</application> from each
       major version and be sure to use the version that matches the
       respective server.  But in practice, this additional complication should
       not be necessary.
-->
メジャーバージョンが異なる複数のサーバとの接続のために<application>psql</application>を使用したいのであれば、<application>psql</application>の最新版を使用することを勧めます。
他の方法として、各メジャーバージョンの<application>psql</application>のコピーを保持し、確実にそれぞれのサーバに対応するバージョンを使用することができます。
しかし実際には、この複雑さを追加することは必要ではないはずです。
      </para>
      </listitem>

      <listitem>
      <para>
<!--
       Before <productname>PostgreSQL</productname> 9.6,
       the <option>-c</option> option implied <option>-X</option>
       (<option>&#045;-no-psqlrc</option>); this is no longer the case.
-->
<productname>PostgreSQL</productname>の9.6より前では、<option>-c</option>オプションが<option>-X</option> (<option>--no-psqlrc</option>)を暗示しましたが、現在ではそうなっていません。
      </para>
      </listitem>

      <listitem>
      <para>
<!--
       Before <productname>PostgreSQL</productname> 8.4,
       <application>psql</application> allowed the
       first argument of a single-letter backslash command to start
       directly after the command, without intervening whitespace.
       Now, some whitespace is required.
-->
<productname>PostgreSQL</productname>の8.4より前では、<application>psql</application>で1文字のバックスラッシュコマンドの最初の引数をコマンドの直後に空白文字を挟むことなく記述できました。
現在では何らかの空白が必要になっています。
      </para>
      </listitem>
    </itemizedlist>
 </refsect1>



 <refsect1>
<!--
  <title>Notes for Windows Users</title>
-->
  <title>Windowsユーザ向けの注意</title>

 <para>
<!--
  <application>psql</application> is built as a <quote>console
  application</quote>.  Since the Windows console windows use a different
  encoding than the rest of the system, you must take special care
  when using 8-bit characters within <application>psql</application>.
  If <application>psql</application> detects a problematic
  console code page, it will warn you at startup. To change the
  console code page, two things are necessary:
-->
<application>psql</application>は<quote>コンソールアプリケーション</quote>としてコンパイルされます。
Windowsのコンソールウィンドウは、システムの他の部分とは異なる符号化方式を使用しているので、<application>psql</application>で8ビット文字を使用する時には特別な配慮が必要です。
<application>psql</application>は、コンソール用コードページとして問題があることを検出すると、起動時に警告を発します。
コンソール用コードページを変更するためには、以下の2つが必要です。

   <itemizedlist>
    <listitem>
     <para>
<!--
      Set the code page by entering <userinput>cmd.exe /c chcp
      1252</userinput>. (1252 is a code page that is appropriate for
      German; replace it with your value.) If you are using Cygwin,
      you can put this command in <filename>/etc/profile</filename>.
-->
<userinput>cmd.exe /c chcp 1252</userinput>と入力して、コードページを設定します
（1252はドイツ圏における適切なコードページです。システムに合わせて変更してください）。
Cygwinを使用しているのであれば、このコマンドを<filename>/etc/profile</filename>に追加してください。
     </para>
    </listitem>

    <listitem>
     <para>
<!--
      Set the console font to <literal>Lucida Console</literal>, because the
      raster font does not work with the ANSI code page.
-->
コンソール用フォントを<literal>Lucida Console</literal>に設定してください。
ラスタフォントは、ANSIコードページでは正しく動作しないためです。
     </para>
    </listitem>
   </itemizedlist></para>

 </refsect1>


 <refsect1 id="app-psql-examples" xreflabel="Examples">
<!--
  <title>Examples</title>
-->
<title>例</title>

  <para>
<!--
  The first example shows how to spread a command over several lines of
  input. Notice the changing prompt:
-->
最初に、複数行にわたるコマンドの入力例を示します。
プロンプトの変化に注意してください。
<programlisting>
testdb=&gt; <userinput>CREATE TABLE my_table (</userinput>
testdb(&gt; <userinput> first integer not null default 0,</userinput>
testdb(&gt; <userinput> second text)</userinput>
testdb-&gt; <userinput>;</userinput>
CREATE TABLE
</programlisting>
<!--
  Now look at the table definition again:
-->
さて、ここでテーブル定義を再度確認してみます。
<programlisting>
testdb=&gt; <userinput>\d my_table</userinput>
              Table "public.my_table"
 Column |  Type   | Collation | Nullable | Default
--------+---------+-----------+----------+---------
 first  | integer |           | not null | 0
 second | text    |           |          | 
</programlisting>
<!--
  Now we change the prompt to something more interesting:
-->
次に、プロンプトをもっと面白いものに変更してみます。
<programlisting>
testdb=&gt; <userinput>\set PROMPT1 '%n@%m %~%R%# '</userinput>
peter@localhost testdb=&gt;
</programlisting>
<!--
  Let's assume you have filled the table with data and want to take a
  look at it:
-->
テーブルにデータを入力したものと考えてください。データを見る場合は次のようにします。
<programlisting>
peter@localhost testdb=&gt; SELECT * FROM my_table;
 first | second
-------+--------
     1 | one
     2 | two
     3 | three
     4 | four
(4 rows)
</programlisting>
<!--
  You can display tables in different ways by using the
  <command>\pset</command> command:
-->
<command>\pset</command>コマンドを使って、このテーブルの表示を違うタイプに変更することができます。
<programlisting>
peter@localhost testdb=&gt; <userinput>\pset border 2</userinput>
Border style is 2.
peter@localhost testdb=&gt; <userinput>SELECT * FROM my_table;</userinput>
+-------+--------+
| first | second |
+-------+--------+
|     1 | one    |
|     2 | two    |
|     3 | three  |
|     4 | four   |
+-------+--------+
(4 rows)

peter@localhost testdb=&gt; <userinput>\pset border 0</userinput>
Border style is 0.
peter@localhost testdb=&gt; <userinput>SELECT * FROM my_table;</userinput>
first second
----- ------
    1 one
    2 two
    3 three
    4 four
(4 rows)

peter@localhost testdb=&gt; <userinput>\pset border 1</userinput>
Border style is 1.
peter@localhost testdb=&gt; <userinput>\pset format csv</userinput>
Output format is csv.
peter@localhost testdb=&gt; <userinput>\pset tuples_only</userinput>
Tuples only is on.
peter@localhost testdb=&gt; <userinput>SELECT second, first FROM my_table;</userinput>
one,1
two,2
three,3
four,4
peter@localhost testdb=&gt; <userinput>\pset format unaligned</userinput>
Output format is unaligned.
peter@localhost testdb=&gt; <userinput>\pset fieldsep '\t'</userinput>
Field separator is "    ".
peter@localhost testdb=&gt; <userinput>SELECT second, first FROM my_table;</userinput>
one     1
two     2
three   3
four    4
</programlisting>
<!--
  Alternatively, use the short commands:
-->
その他の方法として、短縮されたコマンドを使用してみます。
<programlisting>
peter@localhost testdb=&gt; <userinput>\a \t \x</userinput>
Output format is aligned.
Tuples only is off.
Expanded display is on.
peter@localhost testdb=&gt; <userinput>SELECT * FROM my_table;</userinput>
-[ RECORD 1 ]-
first  | 1
second | one
-[ RECORD 2 ]-
first  | 2
second | two
-[ RECORD 3 ]-
first  | 3
second | three
-[ RECORD 4 ]-
first  | 4
second | four
</programlisting>
  </para>

  <para>
  Also, these output format options can be set for just one query by using
  <literal>\g</literal>:
<programlisting>
peter@localhost testdb=&gt; <userinput>SELECT * FROM my_table</userinput>
peter@localhost testdb-&gt; <userinput>\g (format=aligned tuples_only=off expanded=on)</userinput>
-[ RECORD 1 ]-
first  | 1
second | one
-[ RECORD 2 ]-
first  | 2
second | two
-[ RECORD 3 ]-
first  | 3
second | three
-[ RECORD 4 ]-
first  | 4
second | four
</programlisting>
  </para>

  <para>
<!--
  When suitable, query results can be shown in a crosstab representation
  with the <command>\crosstabview</command> command:
-->
問い合わせの結果が適していれば、以下のように<command>\crosstabview</command>コマンドを使用してクロス表形式で表示することができます。
<programlisting>
testdb=&gt; <userinput>SELECT first, second, first &gt; 2 AS gt2 FROM my_table;</userinput>
 first | second | gt2 
-------+--------+-----
     1 | one    | f
     2 | two    | f
     3 | three  | t
     4 | four   | t
(4 rows)

testdb=&gt; <userinput>\crosstabview first second</userinput>
 first | one | two | three | four 
-------+-----+-----+-------+------
     1 | f   |     |       | 
     2 |     | f   |       | 
     3 |     |     | t     | 
     4 |     |     |       | t
(4 rows)
</programlisting>

<!--
This second example shows a multiplication table with rows sorted in reverse
numerical order and columns with an independent, ascending numerical order.
-->
この2つ目の例では、掛け算の表を、行は逆順にソートし、列はそれとは別に昇順に示しています。
<programlisting>
testdb=&gt; <userinput>SELECT t1.first as "A", t2.first+100 AS "B", t1.first*(t2.first+100) as "AxB",</userinput>
testdb(&gt; <userinput>row_number() over(order by t2.first) AS ord</userinput>
testdb(&gt; <userinput>FROM my_table t1 CROSS JOIN my_table t2 ORDER BY 1 DESC</userinput>
testdb(&gt; <userinput>\crosstabview "A" "B" "AxB" ord</userinput>
 A | 101 | 102 | 103 | 104 
---+-----+-----+-----+-----
 4 | 404 | 408 | 412 | 416
 3 | 303 | 306 | 309 | 312
 2 | 202 | 204 | 206 | 208
 1 | 101 | 102 | 103 | 104
(4 rows)
</programlisting></para>

 </refsect1>

</refentry><|MERGE_RESOLUTION|>--- conflicted
+++ resolved
@@ -234,29 +234,13 @@
        Specifies the name of the database to connect to. This is
        equivalent to specifying <replaceable
        class="parameter">dbname</replaceable> as the first non-option
-<<<<<<< HEAD
-       argument on the command line.
--->
-接続するデータベースの名前を指定します。
-コマンドラインでオプション以外の最初の引数として<replaceable class="parameter">dbname</replaceable>を指定するのと同じ効力を持ちます。
-      </para>
-      <para>
-<!--
-       If this parameter contains an <symbol>=</symbol> sign or starts
-       with a valid <acronym>URI</acronym> prefix
-       (<literal>postgresql://</literal>
-       or <literal>postgres://</literal>), it is treated as a
-       <parameter>conninfo</parameter> string. See <xref
-       linkend="libpq-connstring"/> for more information.
--->
-このパラメータに<symbol>=</symbol>記号が含まれる場合、または有効な<acronym>URI</acronym>接頭辞(<literal>postgresql://</literal>または<literal>postgres://</literal>)から始まる場合<parameter>conninfo</parameter>文字列として扱われます。
-詳しくは<xref linkend="libpq-connect"/>を参照してください。
-=======
        argument on the command line.  The <replaceable>dbname</replaceable>
        can be a <link linkend="libpq-connstring">connection string</link>.
        If so, connection string parameters will override any conflicting
        command line options.
->>>>>>> 6daf725a
+-->
+接続するデータベースの名前を指定します。
+コマンドラインでオプション以外の最初の引数として<replaceable class="parameter">dbname</replaceable>を指定するのと同じ効力を持ちます。
       </para>
       </listitem>
     </varlistentry>
@@ -720,30 +704,17 @@
       <term><option>--password</option></term>
       <listitem>
       <para>
-<!--
        Force <application>psql</application> to prompt for a
-<<<<<<< HEAD
-       password before connecting to a database.
--->
-データベースに接続する前に、<application>psql</application>は強制的にパスワード入力を促します。
-      </para>
-
-      <para>
-<!--
-       This option is never essential, since <application>psql</application>
-       will automatically prompt for a password if the server demands
-       password authentication.  However, <application>psql</application>
-=======
        password before connecting to a database, even if the password will
        not be used.
       </para>
 
       <para>
+<!--
        If the server requires password authentication and a password is not
        available from other sources such as a <filename>.pgpass</filename>
        file, <application>psql</application> will prompt for a
        password in any case.  However, <application>psql</application>
->>>>>>> 6daf725a
        will waste a connection attempt finding out that the server wants a
        password.  In some cases it is worth typing <option>-W</option> to avoid
        the extra connection attempt.
@@ -1291,45 +1262,25 @@
 <!--
         Establishes a new connection to a <productname>PostgreSQL</productname>
         server.  The connection parameters to use can be specified either
-<<<<<<< HEAD
-        using a positional syntax, or using <replaceable>conninfo</replaceable> connection
-        strings as detailed in <xref linkend="libpq-connstring"/>.
--->
-<productname>PostgreSQL</productname>サーバへの新規の接続を確立します。
-接続のパラメータは、位置の構文、あるいは<replaceable>conninfo</replaceable>接続文字列で指定することができます。
-後者の詳細は<xref linkend="libpq-connstring"/>で説明します。
-        </para>
-
-        <para>
-<!--
-        Where the command omits database name, user, host, or port, the new
-        connection can reuse values from the previous connection.  By default,
-        values from the previous connection are reused except when processing
-        a <replaceable>conninfo</replaceable> string.  Passing a first argument
-        of <literal>-reuse-previous=on</literal>
-        or <literal>-reuse-previous=off</literal> overrides that default.
-        When the command neither specifies nor reuses a particular parameter,
-        the <application>libpq</application> default is used.  Specifying any
-=======
         using a positional syntax (one or more of database name, user,
         host, and port), or using a <replaceable>conninfo</replaceable>
         connection string as detailed in
         <xref linkend="libpq-connstring"/>.  If no arguments are given, a
         new connection is made using the same parameters as before.
-        </para>
-
-        <para>
+-->
+<productname>PostgreSQL</productname>サーバへの新規の接続を確立します。
+接続のパラメータは、位置の構文、あるいは<replaceable>conninfo</replaceable>接続文字列で指定することができます。
+後者の詳細は<xref linkend="libpq-connstring"/>で説明します。
+        </para>
+
+        <para>
+<!--
         Specifying any
->>>>>>> 6daf725a
         of <replaceable class="parameter">dbname</replaceable>,
         <replaceable class="parameter">username</replaceable>,
         <replaceable class="parameter">host</replaceable> or
         <replaceable class="parameter">port</replaceable>
         as <literal>-</literal> is equivalent to omitting that parameter.
-<<<<<<< HEAD
-        If <literal>hostaddr</literal> was specified in the original
-        connection's <structname>conninfo</structname>, that address is reused
-        for the new connection (disregarding any other host specification).
 -->
 コマンドでデータベース名、ユーザ、ホストあるいはポートを省略した場合、新しい接続では以前の接続での値を再利用することができます。
 デフォルトでは、<replaceable>conninfo</replaceable>文字列を処理する場合を除き、以前の接続での値が再利用されます。
@@ -1337,7 +1288,6 @@
 コマンドで特定のパラメータを指定せず、かつ再利用もしない場合は、<application>libpq</application>のデフォルトが使用されます。
 <replaceable class="parameter">dbname</replaceable>、<replaceable class="parameter">username</replaceable>、<replaceable class="parameter">host</replaceable>、<replaceable class="parameter">port</replaceable>のいずれについても<literal>-</literal>を指定するのは、パラメータを省略するのと同じになります。
 元の接続の<structname>conninfo</structname>で<literal>hostaddr</literal>が指定されていた場合、新しい接続では(他のホストの指定は無視して)そのアドレスが再利用されます。
-=======
         </para>
 
         <para>
@@ -1357,7 +1307,6 @@
         existing connection's parameters is dropped.
         When the command neither specifies nor reuses a particular parameter,
         the <application>libpq</application> default is used.
->>>>>>> 6daf725a
         </para>
 
         <para>

--- conflicted
+++ resolved
@@ -1372,12 +1372,8 @@
        <term><option>--with-libxml</option></term>
        <listitem>
         <para>
-<<<<<<< HEAD
-<!--
-         Build with libxml (enables SQL/XML support).  Libxml version 2.6.23 or
-=======
+<!--
          Build with libxml2, enabling SQL/XML support.  Libxml2 version 2.6.23 or
->>>>>>> 5060275a
          later is required for this feature.
 -->
 libxmlを使用して構築します（SQL/XMLサポートが有効になります）。
@@ -1385,24 +1381,6 @@
         </para>
 
         <para>
-<<<<<<< HEAD
-<!--
-         Libxml installs a program <command>xml2-config</command> that
-         can be used to detect the required compiler and linker
-         options.  PostgreSQL will use it automatically if found.  To
-         specify a libxml installation at an unusual location, you can
-         either set the environment variable
-         <envar>XML2_CONFIG</envar> to point to the
-         <command>xml2-config</command> program belonging to the
-         installation, or use the options
-         <option>&#045;&#045;with-includes</option> and
-         <option>&#045;&#045;with-libraries</option>.
--->
-libxmlがインストールする<command>xml2-config</command>プログラムを使用して、必要なコンパイラオプション、リンクオプションを検出することができます。
-PostgreSQLは、見つけられればこのプログラムを使用します。
-通常以外の場所にインストールしたlibxmlインストレーションを指定するためには、環境変数<envar>XML2_CONFIG</envar>がそのインストレーション用の<command>xml2-config</command>プログラムを指し示すように設定してください。
-または、<option>--with-includes</option>および<option>--with-libraries</option>を使用してください。
-=======
          To detect the required compiler and linker options, PostgreSQL will
          query <command>pkg-config</command>, if that is installed and knows
          about libxml2.  Otherwise the program <command>xml2-config</command>,
@@ -1412,6 +1390,7 @@
         </para>
 
         <para>
+<!--
          To use a libxml2 installation that is in an unusual location, you
          can set <command>pkg-config</command>-related environment
          variables (see its documentation), or set the environment variable
@@ -1423,7 +1402,11 @@
          either set <envar>XML2_CONFIG</envar> or set
          both <envar>XML2_CFLAGS</envar> and <envar>XML2_LIBS</envar> to
          nonempty strings.)
->>>>>>> 5060275a
+-->
+libxmlがインストールする<command>xml2-config</command>プログラムを使用して、必要なコンパイラオプション、リンクオプションを検出することができます。
+PostgreSQLは、見つけられればこのプログラムを使用します。
+通常以外の場所にインストールしたlibxmlインストレーションを指定するためには、環境変数<envar>XML2_CONFIG</envar>がそのインストレーション用の<command>xml2-config</command>プログラムを指し示すように設定してください。
+または、<option>--with-includes</option>および<option>--with-libraries</option>を使用してください。
         </para>
        </listitem>
       </varlistentry>
@@ -2157,13 +2140,9 @@
         <para>
 <!--
          <command>xml2-config</command> program used to locate the
-<<<<<<< HEAD
-         libxml installation.
+         libxml2 installation
 -->
 libxmlインストレーションの場所を特定するために使用する<command>xml2-config</command>プログラムです。
-=======
-         libxml2 installation
->>>>>>> 5060275a
         </para>
        </listitem>
       </varlistentry>

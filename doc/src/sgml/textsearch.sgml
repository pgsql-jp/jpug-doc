--- conflicted
+++ resolved
@@ -917,21 +917,7 @@
    </para>
 
    <para>
-<<<<<<< HEAD
-=======
-<!--
-    When using a separate column to store the <type>tsvector</type>
-    representation,
-    it is necessary to create a trigger to keep the <type>tsvector</type>
-    column current anytime <literal>title</literal> or <literal>body</literal> changes.
-    <xref linkend="textsearch-update-triggers"/> explains how to do that.
--->
-<type>tsvector</type>形式を保存するために別の列を使う場合、<literal>title</literal>あるいは<literal>body</literal>が変更されたら<type>tsvector</type>列を最新の状態にいつでも維持するためにトリガを作る必要があります。<xref linkend="textsearch-update-triggers"/>にその方法が説明されています。
-   </para>
-
-   <para>
-<!--
->>>>>>> bd0a9e56
+<!--
     One advantage of the separate-column approach over an expression index
     is that it is not necessary to explicitly specify the text search
     configuration in queries in order to make use of the index.  As shown
@@ -4921,16 +4907,13 @@
   </para>
 
   <para>
-<<<<<<< HEAD
    A GiST index can be covering, i.e. use the <literal>INCLUDE</literal>
    clause.  Included columns can have data types without any GiST operator
    class.  Included attributes will be stored uncompressed.
   </para>
 
   <para>
-=======
-<!--
->>>>>>> bd0a9e56
+<!--
    Lossiness causes performance degradation due to unnecessary fetches of table
    records that turn out to be false matches.  Since random access to table
    records is slow, this limits the usefulness of GiST indexes.  The

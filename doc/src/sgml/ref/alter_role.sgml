<!--
doc/src/sgml/ref/alter_role.sgml
PostgreSQL documentation
-->

<refentry id="sql-alterrole">
 <indexterm zone="sql-alterrole">
  <primary>ALTER ROLE</primary>
 </indexterm>

 <refmeta>
  <refentrytitle>ALTER ROLE</refentrytitle>
  <manvolnum>7</manvolnum>
<!--
  <refmiscinfo>SQL - Language Statements</refmiscinfo>
-->
  <refmiscinfo>SQL - 言語</refmiscinfo>
 </refmeta>

 <refnamediv>
  <refname>ALTER ROLE</refname>
<!--
  <refpurpose>change a database role</refpurpose>
-->
  <refpurpose>データベースロールを変更する</refpurpose>
 </refnamediv>

 <refsynopsisdiv>
<synopsis>
ALTER ROLE <replaceable class="parameter">role_specification</replaceable> [ WITH ] <replaceable class="parameter">option</replaceable> [ ... ]

<!--
<phrase>where <replaceable class="parameter">option</replaceable> can be:</phrase>
-->
<phrase>ここで<replaceable class="parameter">option</replaceable>は以下の通りです。</phrase>

      SUPERUSER | NOSUPERUSER
    | CREATEDB | NOCREATEDB
    | CREATEROLE | NOCREATEROLE
    | INHERIT | NOINHERIT
    | LOGIN | NOLOGIN
    | REPLICATION | NOREPLICATION
    | BYPASSRLS | NOBYPASSRLS
    | CONNECTION LIMIT <replaceable class="parameter">connlimit</replaceable>
    | [ ENCRYPTED ] PASSWORD '<replaceable class="parameter">password</replaceable>' | PASSWORD NULL
    | VALID UNTIL '<replaceable class="parameter">timestamp</replaceable>'

ALTER ROLE <replaceable class="parameter">name</replaceable> RENAME TO <replaceable>new_name</replaceable>

ALTER ROLE { <replaceable class="parameter">role_specification</replaceable> | ALL } [ IN DATABASE <replaceable class="parameter">database_name</replaceable> ] SET <replaceable>configuration_parameter</replaceable> { TO | = } { <replaceable>value</replaceable> | DEFAULT }
ALTER ROLE { <replaceable class="parameter">role_specification</replaceable> | ALL } [ IN DATABASE <replaceable class="parameter">database_name</replaceable> ] SET <replaceable>configuration_parameter</replaceable> FROM CURRENT
ALTER ROLE { <replaceable class="parameter">role_specification</replaceable> | ALL } [ IN DATABASE <replaceable class="parameter">database_name</replaceable> ] RESET <replaceable>configuration_parameter</replaceable>
ALTER ROLE { <replaceable class="parameter">role_specification</replaceable> | ALL } [ IN DATABASE <replaceable class="parameter">database_name</replaceable> ] RESET ALL

<!--
<phrase>where <replaceable class="parameter">role_specification</replaceable> can be:</phrase>
-->
<phrase>ここで<replaceable class="parameter">role_specification</replaceable>は以下の通りです。</phrase>

    <replaceable class="parameter">role_name</replaceable>
  | CURRENT_ROLE
  | CURRENT_USER
  | SESSION_USER
</synopsis>
 </refsynopsisdiv>

<<<<<<< HEAD
 <refsect1 id="sql-alterrole-desc">
=======
 <refsect1>
<!--
>>>>>>> 94ef7168
  <title>Description</title>
-->
  <title>説明</title>

  <para>
<!--
   <command>ALTER ROLE</command> changes the attributes of a
   <productname>PostgreSQL</productname> role.
-->
<command>ALTER ROLE</command>は<productname>PostgreSQL</productname>のロールの属性を変更します。
  </para>

  <para>
<!--
   The first variant of this command listed in the synopsis can change
   many of the role attributes that can be specified in
   <link linkend="sql-createrole"><command>CREATE ROLE</command></link>.
   (All the possible attributes are covered,
   except that there are no options for adding or removing memberships; use
   <link linkend="sql-grant"><command>GRANT</command></link> and
   <link linkend="sql-revoke"><command>REVOKE</command></link> for that.)
   Attributes not mentioned in the command retain their previous settings.
   Database superusers can change any of these settings for any role.
   Non-superuser roles having <literal>CREATEROLE</literal> privilege can
   change most of these properties, but only for non-superuser and
   non-replication roles for which they have been granted
   <literal>ADMIN OPTION</literal>. Non-superusers cannot change the
   <literal>SUPERUSER</literal> property and can change the
   <literal>CREATEDB</literal>, <literal>REPLICATION</literal>, and
   <literal>BYPASSRLS</literal> properties only if they possess the
   corresponding property themselves.
   Ordinary roles can only change their own password.
-->
このコマンドの最初の構文では、<link linkend="sql-createrole"><command>CREATE ROLE</command></link>で指定可能な多くのロール属性を変更できます。
（指定し得るすべての属性に対応していますが、メンバ資格の追加および削除用のオプションはありません。
追加および削除には<link linkend="sql-grant"><command>GRANT</command></link>と<link linkend="sql-revoke"><command>REVOKE</command></link>を使用してください。）
このコマンドで指定しなかった属性は以前の設定のまま残ります。
データベーススーパーユーザはすべてのロールに対して設定すべてを変更できます。
<literal>CREATEROLE</literal>権限を持つロールは、<literal>SUPERUSER</literal>、<literal>REPLICATION</literal>、<literal>BYPASSRLS</literal>を除く設定すべてを変更できます。ただし、スーパーユーザおよびレプリケーション以外のロールに対してのみです。
通常のロールは自身のパスワードのみを変更できます。
  </para>

  <para>
<!--
   The second variant changes the name of the role.
   Database superusers can rename any role.
   Roles having <literal>CREATEROLE</literal> privilege can rename non-superuser
   roles for which they have been granted <literal>ADMIN OPTION</literal>.
   The current session user cannot be renamed.
   (Connect as a different user if you need to do that.)
   Because <literal>MD5</literal>-encrypted passwords use the role name as
   cryptographic salt, renaming a role clears its password if the
   password is <literal>MD5</literal>-encrypted.
-->
2番目の構文ではロールの名前を変更することができます。
データベーススーパーユーザはすべてのロールの名前を変更できます。
<literal>CREATEROLE</literal>権限を持つロールはスーパーユーザ以外のロールに対してその名前を変更できます。
現在のセッションユーザの名前を変更することはできません。
（必要ならば別のユーザで接続してください）。
<literal>MD5</literal>暗号化パスワードではロール名を暗号用のソルトとして使用しますので、パスワードが<literal>MD5</literal>で暗号化されている場合、ロール名を変更するとパスワードは空になります。
  </para>

  <para>
<!--
   The remaining variants change a role's session default for a configuration
   variable, either for all databases or, when the <literal>IN
   DATABASE</literal> clause is specified, only for sessions in the named
   database.  If <literal>ALL</literal> is specified instead of a role name,
   this changes the setting for all roles.  Using <literal>ALL</literal>
   with <literal>IN DATABASE</literal> is effectively the same as using the
   command <literal>ALTER DATABASE ... SET ...</literal>.
-->
残りの構文では、全データベース用、または<literal>IN DATABASE</literal>句が指定された場合はそのデータベース用のセッションに対するロールの設定変数についてのセッションデフォルトを変更します。
ロール名の代わりに<literal>ALL</literal>を指定すると、すべてのロール用の設定を変更します。
<literal>ALL</literal>と<literal>IN DATABASE</literal>を一緒に使用することは実質<literal>ALTER DATABASE ... SET ...</literal>コマンドの使用と同じです。
  </para>

  <para>
<!--
   Whenever the role subsequently
   starts a new session, the specified value becomes the session
   default, overriding whatever setting is present in
   <filename>postgresql.conf</filename> or has been received from the <command>postgres</command>
   command line. This only happens at login time; executing
   <link linkend="sql-set-role"><command>SET ROLE</command></link> or
   <link linkend="sql-set-session-authorization"><command>SET SESSION AUTHORIZATION</command></link> does not cause new
   configuration values to be set.
   Settings set for all databases are overridden by database-specific settings
   attached to a role.  Settings for specific databases or specific roles override
   settings for all roles.
-->
その後、ロールが新しいセッションを始めると常に、<filename>postgresql.conf</filename>内の設定や<command>postgres</command>コマンドラインから受け取った設定よりも優先されて、指定された値がセッションのデフォルトとなります。
これはログイン時のみに発生します。
<link linkend="sql-set-role"><command>SET ROLE</command></link>または<link linkend="sql-set-session-authorization"><command>SET SESSION AUTHORIZATION</command></link>を実行しても新しい設定値は設定されません。
全データベースに対する設定よりも、ロールに割り当てたデータベース固有の設定が優先します。
特定のデータベースまたは特定のロールに対する設定は、すべてのロールに対する設定よりも優先します。
  </para>

  <para>
<!--
   Superusers can change anyone's session defaults. Roles having
   <literal>CREATEROLE</literal> privilege can change defaults for non-superuser
   roles for which they have been granted <literal>ADMIN OPTION</literal>.
   Ordinary roles can only set defaults for themselves.
   Certain configuration variables cannot be set this way, or can only be
   set if a superuser issues the command.  Only superusers can change a setting
   for all roles in all databases.
-->
スーパーユーザはすべてのユーザのセッションのデフォルトを変更することができます。
<literal>CREATEROLE</literal>権限を持つロールはスーパーユーザ以外のロールのデフォルトを変更することができます。
通常のロールは自身のデフォルトのみを設定することができます。
設定変数の中にはこの方法で変更できないものがあります。
また、スーパーユーザがこのコマンドを発行した時にのみ変更できるものもあります。
スーパーユーザのみがすべてのデータベースにおけるすべてのロール用の設定を変更することができます。
  </para>
 </refsect1>

<<<<<<< HEAD
 <refsect1 id="sql-alterrole-params">
=======
 <refsect1>
<!--
>>>>>>> 94ef7168
  <title>Parameters</title>
-->
  <title>パラメータ</title>

    <variablelist>
     <varlistentry id="sql-alterrole-params-name">
      <term><replaceable class="parameter">name</replaceable></term>
      <listitem>
       <para>
<!--
        The name of the role whose attributes are to be altered.
-->
属性を変更するロールの名前です。
       </para>
      </listitem>
     </varlistentry>

     <varlistentry id="sql-alterrole-params-current-role">
      <term><literal>CURRENT_ROLE</literal></term>
      <term><literal>CURRENT_USER</literal></term>
      <listitem>
       <para>
<!--
        Alter the current user instead of an explicitly identified role.
-->
明示的にロールを指定する代わりに現在のユーザを変更します。
       </para>
      </listitem>
     </varlistentry>

     <varlistentry id="sql-alterrole-params-session-user">
      <term><literal>SESSION_USER</literal></term>
      <listitem>
       <para>
<!--
        Alter the current session user instead of an explicitly identified
        role.
-->
明示的にロールを指定する代わりに現在のセッションユーザを変更します。
       </para>
      </listitem>
     </varlistentry>

     <varlistentry id="sql-alterrole-params-superuser">
      <term><literal>SUPERUSER</literal></term>
      <term><literal>NOSUPERUSER</literal></term>
      <term><literal>CREATEDB</literal></term>
      <term><literal>NOCREATEDB</literal></term>
      <term><literal>CREATEROLE</literal></term>
      <term><literal>NOCREATEROLE</literal></term>
      <term><literal>INHERIT</literal></term>
      <term><literal>NOINHERIT</literal></term>
      <term><literal>LOGIN</literal></term>
      <term><literal>NOLOGIN</literal></term>
      <term><literal>REPLICATION</literal></term>
      <term><literal>NOREPLICATION</literal></term>
      <term><literal>BYPASSRLS</literal></term>
      <term><literal>NOBYPASSRLS</literal></term>
      <term><literal>CONNECTION LIMIT</literal> <replaceable class="parameter">connlimit</replaceable></term>
      <term>[ <literal>ENCRYPTED</literal> ] <literal>PASSWORD</literal> '<replaceable class="parameter">password</replaceable>'</term>
      <term><literal>PASSWORD NULL</literal></term>
      <term><literal>VALID UNTIL</literal> '<replaceable class="parameter">timestamp</replaceable>'</term>
      <listitem>
       <para>
<!--
        These clauses alter attributes originally set by
        <link linkend="sql-createrole"><command>CREATE ROLE</command></link>. For more information, see the
        <command>CREATE ROLE</command> reference page.
-->
これらの句は、元々<link linkend="sql-createrole"><command>CREATE ROLE</command></link>で設定された属性を変更します。
詳細は<command>CREATE ROLE</command>のマニュアルページを参照してください。
       </para>
      </listitem>
     </varlistentry>

     <varlistentry id="sql-alterrole-params-new-name">
      <term><replaceable>new_name</replaceable></term>
      <listitem>
       <para>
<!--
        The new name of the role.
-->
ロールの新しい名前です。
       </para>
      </listitem>
     </varlistentry>

     <varlistentry id="sql-alterrole-params-database-name">
       <term><replaceable>database_name</replaceable></term>
       <listitem>
         <para>
<!--
           The name of the database the configuration variable should be set in.
-->
設定変数を設定する対象のデータベースの名前です。
         </para>
       </listitem>
     </varlistentry>

     <varlistentry id="sql-alterrole-params-configuration-parameter">
      <term><replaceable>configuration_parameter</replaceable></term>
      <term><replaceable>value</replaceable></term>
      <listitem>
       <para>
<!--
        Set this role's session default for the specified configuration
        parameter to the given value.  If
        <replaceable>value</replaceable> is <literal>DEFAULT</literal>
        or, equivalently, <literal>RESET</literal> is used, the
        role-specific variable setting is removed, so the role will
        inherit the system-wide default setting in new sessions.  Use
        <literal>RESET ALL</literal> to clear all role-specific settings.
        <literal>SET FROM CURRENT</literal> saves the session's current value of
        the parameter as the role-specific value.
        If <literal>IN DATABASE</literal> is specified, the configuration
        parameter is set or removed for the given role and database only.
-->
指定した設定パラメータに対して、ロールのセッションデフォルトを指定した値に設定します。
<replaceable>value</replaceable>が<literal>DEFAULT</literal>、または<literal>RESET</literal>が使用されていた場合、ロール固有の変数設定は削除され、新しいセッションではロールはシステム全体のデフォルト設定を継承します。
すべてのロール固有の設定を削除するには<literal>RESET ALL</literal>を使用してください。
<literal>SET FROM CURRENT</literal>はセッションのパラメータ値をロール固有の値として保管します。
<literal>IN DATABASE</literal>が指定された場合、設定パラメータは指定されたロールとデータベースのみで設定または削除されます。
       </para>

       <para>
<!--
        Role-specific variable settings take effect only at login;
        <link linkend="sql-set-role"><command>SET ROLE</command></link> and
        <link linkend="sql-set-session-authorization"><command>SET SESSION AUTHORIZATION</command></link>
        do not process role-specific variable settings.
-->
ロール固有の変数設定はログイン時のみに影響を与えます。
<link linkend="sql-set-role"><command>SET ROLE</command></link>および<link linkend="sql-set-session-authorization"><command>SET SESSION AUTHORIZATION</command></link>はロール固有の変数設定を処理しません。
       </para>

       <para>
<!--
        See <xref linkend="sql-set"/> and <xref
        linkend="runtime-config"/> for more information about allowed
        parameter names and values.
-->
取り得るパラメータ名とその値に関する詳細は<xref linkend="sql-set"/>および<xref linkend="runtime-config"/>を参照してください。
       </para>
      </listitem>
     </varlistentry>
    </variablelist>
 </refsect1>

<<<<<<< HEAD
 <refsect1 id="sql-alterrole-notes">
=======
 <refsect1>
<!--
>>>>>>> 94ef7168
  <title>Notes</title>
-->
  <title>注釈</title>

  <para>
<!--
   Use <link linkend="sql-createrole"><command>CREATE ROLE</command></link>
   to add new roles, and <link linkend="sql-droprole"><command>DROP ROLE</command></link> to remove a role.
-->
新規にロールを追加するには<link linkend="sql-createrole"><command>CREATE ROLE</command></link>を使用してください。
また、ロールを削除するには<link linkend="sql-droprole"><command>DROP ROLE</command></link>を使用してください。
  </para>

  <para>
<!--
   <command>ALTER ROLE</command> cannot change a role's memberships.
   Use <link linkend="sql-grant"><command>GRANT</command></link> and
   <link linkend="sql-revoke"><command>REVOKE</command></link>
   to do that.
-->
<command>ALTER ROLE</command>ではロールのメンバ資格を変更できません。
メンバ資格の変更には<link linkend="sql-grant"><command>GRANT</command></link>および<link linkend="sql-revoke"><command>REVOKE</command></link>を使用してください。
  </para>

  <para>
<!--
   Caution must be exercised when specifying an unencrypted password
   with this command.  The password will be transmitted to the server
   in cleartext, and it might also be logged in the client's command
   history or the server log.  <xref linkend="app-psql"/>
   contains a command
   <command>\password</command> that can be used to change a
   role's password without exposing the cleartext password.
-->
このコマンドで暗号化しないパスワードを指定するときには注意しなければなりません。
パスワードはサーバに平文で送信されます。
クライアントのコマンド履歴やサーバのログにこれが残ってしまうかもしれません。
<xref linkend="app-psql"/>には<command>\password</command>コマンドがあります。
これを使用してロールのパスワードを平文のパスワードをさらすことなく変更することができます。
  </para>

  <para>
<!--
   It is also possible to tie a
   session default to a specific database rather than to a role; see
   <xref linkend="sql-alterdatabase"/>.
   If there is a conflict, database-role-specific settings override role-specific
   ones, which in turn override database-specific ones.
-->
ロールではなくデータベースにセッションのデフォルトを結びつけることもできます。
<xref linkend="sql-alterdatabase"/>を参照してください。
競合する場合、データベースとロールの組み合わせに固有な設定はロール固有の設定よりも優先し、ロール固有の設定はデータベース固有の設定よりも優先します。
  </para>
 </refsect1>

<<<<<<< HEAD
 <refsect1 id="sql-alterrole-examples">
=======
 <refsect1>
<!--
>>>>>>> 94ef7168
  <title>Examples</title>
-->
  <title>例</title>

  <para>
<!--
   Change a role's password:
-->
ロールのパスワードを変更します。

<programlisting>
ALTER ROLE davide WITH PASSWORD 'hu8jmn3';
</programlisting>
  </para>

  <para>
<!--
   Remove a role's password:
-->
ロールのパスワードを削除します。

<programlisting>
ALTER ROLE davide WITH PASSWORD NULL;
</programlisting>
  </para>

  <para>
<!--
   Change a password expiration date, specifying that the password
   should expire at midday on 4th May 2015 using
   the time zone which is one hour ahead of <acronym>UTC</acronym>:
-->
パスワードの有効期限を変更し、<acronym>UTC</acronym>の1時間進んだタイムゾーンを使用して、2015年5月4日正午にパスワードが無効となるように指定します。
<programlisting>
ALTER ROLE chris VALID UNTIL 'May 4 12:00:00 2015 +1';
</programlisting>
  </para>

  <para>
<!--
   Make a password valid forever:
-->
パスワードの有効期限を無効にします。
<programlisting>
ALTER ROLE fred VALID UNTIL 'infinity';
</programlisting>
  </para>

  <para>
<<<<<<< HEAD
   Give a role the ability to manage other roles and create new databases:
=======
<!--
   Give a role the ability to manage other roles and create new databases:
-->
ロールに他のロールの管理権限と新しいデータベースの作成権限を与えます。
>>>>>>> 94ef7168

<programlisting>
ALTER ROLE miriam CREATEROLE CREATEDB;
</programlisting>
  </para>

  <para>
<!--
   Give a role a non-default setting of the
   <xref linkend="guc-maintenance-work-mem"/> parameter:
-->
ロールに<xref linkend="guc-maintenance-work-mem"/>パラメータ用のデフォルトとは異なる設定を与えます。

<programlisting>
ALTER ROLE worker_bee SET maintenance_work_mem = 100000;
</programlisting>
  </para>

  <para>
<!--
   Give a role a non-default, database-specific setting of the
   <xref linkend="guc-client-min-messages"/> parameter:
-->
ロールにデータベース固有の<xref linkend="guc-client-min-messages"/>パラメータ用のデフォルトとは異なる設定を与えます。

<programlisting>
ALTER ROLE fred IN DATABASE devel SET client_min_messages = DEBUG;
</programlisting></para>
 </refsect1>

<<<<<<< HEAD
 <refsect1 id="sql-alterrole-compat">
=======
 <refsect1>
<!--
>>>>>>> 94ef7168
  <title>Compatibility</title>
-->
  <title>互換性</title>

  <para>
<!--
   The <command>ALTER ROLE</command> statement is a
   <productname>PostgreSQL</productname> extension.
-->
<command>ALTER ROLE</command>文は<productname>PostgreSQL</productname>の拡張です。
  </para>
 </refsect1>

<<<<<<< HEAD
 <refsect1 id="sql-alterrole-see">
=======
 <refsect1>
<!--
>>>>>>> 94ef7168
  <title>See Also</title>
-->
  <title>関連項目</title>

  <simplelist type="inline">
   <member><xref linkend="sql-createrole"/></member>
   <member><xref linkend="sql-droprole"/></member>
   <member><xref linkend="sql-alterdatabase"/></member>
   <member><xref linkend="sql-set"/></member>
  </simplelist>
 </refsect1>
</refentry><|MERGE_RESOLUTION|>--- conflicted
+++ resolved
@@ -64,12 +64,8 @@
 </synopsis>
  </refsynopsisdiv>
 
-<<<<<<< HEAD
  <refsect1 id="sql-alterrole-desc">
-=======
- <refsect1>
-<!--
->>>>>>> 94ef7168
+<!--
   <title>Description</title>
 -->
   <title>説明</title>
@@ -83,7 +79,6 @@
   </para>
 
   <para>
-<!--
    The first variant of this command listed in the synopsis can change
    many of the role attributes that can be specified in
    <link linkend="sql-createrole"><command>CREATE ROLE</command></link>.
@@ -102,18 +97,9 @@
    <literal>BYPASSRLS</literal> properties only if they possess the
    corresponding property themselves.
    Ordinary roles can only change their own password.
--->
-このコマンドの最初の構文では、<link linkend="sql-createrole"><command>CREATE ROLE</command></link>で指定可能な多くのロール属性を変更できます。
-（指定し得るすべての属性に対応していますが、メンバ資格の追加および削除用のオプションはありません。
-追加および削除には<link linkend="sql-grant"><command>GRANT</command></link>と<link linkend="sql-revoke"><command>REVOKE</command></link>を使用してください。）
-このコマンドで指定しなかった属性は以前の設定のまま残ります。
-データベーススーパーユーザはすべてのロールに対して設定すべてを変更できます。
-<literal>CREATEROLE</literal>権限を持つロールは、<literal>SUPERUSER</literal>、<literal>REPLICATION</literal>、<literal>BYPASSRLS</literal>を除く設定すべてを変更できます。ただし、スーパーユーザおよびレプリケーション以外のロールに対してのみです。
-通常のロールは自身のパスワードのみを変更できます。
-  </para>
-
-  <para>
-<!--
+  </para>
+
+  <para>
    The second variant changes the name of the role.
    Database superusers can rename any role.
    Roles having <literal>CREATEROLE</literal> privilege can rename non-superuser
@@ -123,13 +109,6 @@
    Because <literal>MD5</literal>-encrypted passwords use the role name as
    cryptographic salt, renaming a role clears its password if the
    password is <literal>MD5</literal>-encrypted.
--->
-2番目の構文ではロールの名前を変更することができます。
-データベーススーパーユーザはすべてのロールの名前を変更できます。
-<literal>CREATEROLE</literal>権限を持つロールはスーパーユーザ以外のロールに対してその名前を変更できます。
-現在のセッションユーザの名前を変更することはできません。
-（必要ならば別のユーザで接続してください）。
-<literal>MD5</literal>暗号化パスワードではロール名を暗号用のソルトとして使用しますので、パスワードが<literal>MD5</literal>で暗号化されている場合、ロール名を変更するとパスワードは空になります。
   </para>
 
   <para>
@@ -169,7 +148,6 @@
   </para>
 
   <para>
-<!--
    Superusers can change anyone's session defaults. Roles having
    <literal>CREATEROLE</literal> privilege can change defaults for non-superuser
    roles for which they have been granted <literal>ADMIN OPTION</literal>.
@@ -177,22 +155,11 @@
    Certain configuration variables cannot be set this way, or can only be
    set if a superuser issues the command.  Only superusers can change a setting
    for all roles in all databases.
--->
-スーパーユーザはすべてのユーザのセッションのデフォルトを変更することができます。
-<literal>CREATEROLE</literal>権限を持つロールはスーパーユーザ以外のロールのデフォルトを変更することができます。
-通常のロールは自身のデフォルトのみを設定することができます。
-設定変数の中にはこの方法で変更できないものがあります。
-また、スーパーユーザがこのコマンドを発行した時にのみ変更できるものもあります。
-スーパーユーザのみがすべてのデータベースにおけるすべてのロール用の設定を変更することができます。
-  </para>
- </refsect1>
-
-<<<<<<< HEAD
+  </para>
+ </refsect1>
+
  <refsect1 id="sql-alterrole-params">
-=======
- <refsect1>
-<!--
->>>>>>> 94ef7168
+<!--
   <title>Parameters</title>
 -->
   <title>パラメータ</title>
@@ -341,12 +308,8 @@
     </variablelist>
  </refsect1>
 
-<<<<<<< HEAD
  <refsect1 id="sql-alterrole-notes">
-=======
- <refsect1>
-<!--
->>>>>>> 94ef7168
+<!--
   <title>Notes</title>
 -->
   <title>注釈</title>
@@ -402,12 +365,8 @@
   </para>
  </refsect1>
 
-<<<<<<< HEAD
  <refsect1 id="sql-alterrole-examples">
-=======
- <refsect1>
-<!--
->>>>>>> 94ef7168
+<!--
   <title>Examples</title>
 -->
   <title>例</title>
@@ -457,14 +416,10 @@
   </para>
 
   <para>
-<<<<<<< HEAD
+<!--
    Give a role the ability to manage other roles and create new databases:
-=======
-<!--
-   Give a role the ability to manage other roles and create new databases:
 -->
 ロールに他のロールの管理権限と新しいデータベースの作成権限を与えます。
->>>>>>> 94ef7168
 
 <programlisting>
 ALTER ROLE miriam CREATEROLE CREATEDB;
@@ -495,12 +450,8 @@
 </programlisting></para>
  </refsect1>
 
-<<<<<<< HEAD
  <refsect1 id="sql-alterrole-compat">
-=======
- <refsect1>
-<!--
->>>>>>> 94ef7168
+<!--
   <title>Compatibility</title>
 -->
   <title>互換性</title>
@@ -514,12 +465,8 @@
   </para>
  </refsect1>
 
-<<<<<<< HEAD
  <refsect1 id="sql-alterrole-see">
-=======
- <refsect1>
-<!--
->>>>>>> 94ef7168
+<!--
   <title>See Also</title>
 -->
   <title>関連項目</title>

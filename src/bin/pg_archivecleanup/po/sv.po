--- conflicted
+++ resolved
@@ -1,16 +1,6 @@
 # Swedish message translation file for pg_archivecleanup
 # Copyright (C) 2017 PostgreSQL Global Development Group
 # This file is distributed under the same license as the PostgreSQL package.
-<<<<<<< HEAD
-# Dennis Björklund <db@zigo.dhs.org>, 2017, 2018, 2019, 2020, 2021, 2022, 2023, 2024.
-#
-msgid ""
-msgstr ""
-"Project-Id-Version: PostgreSQL 17\n"
-"Report-Msgid-Bugs-To: pgsql-bugs@lists.postgresql.org\n"
-"POT-Creation-Date: 2024-07-12 13:23+0000\n"
-"PO-Revision-Date: 2024-07-12 15:46+0200\n"
-=======
 # Dennis Björklund <db@zigo.dhs.org>, 2017, 2018, 2019, 2020, 2021, 2022, 2023, 2024, 2025.
 #
 msgid ""
@@ -19,7 +9,6 @@
 "Report-Msgid-Bugs-To: pgsql-bugs@lists.postgresql.org\n"
 "POT-Creation-Date: 2025-05-11 15:53+0000\n"
 "PO-Revision-Date: 2025-05-12 21:10+0200\n"
->>>>>>> 3d6a8289
 "Last-Translator: FDennis Björklund <db@zigo.dhs.org>\n"
 "Language-Team: Swedish <pgsql-translators@postgresql.org>\n"
 "Language: sv\n"
@@ -28,38 +17,22 @@
 "Content-Transfer-Encoding: 8bit\n"
 "Plural-Forms: nplurals=2; plural=n != 1;\n"
 
-<<<<<<< HEAD
-#: ../../../src/common/logging.c:276
-=======
 #: ../../../src/common/logging.c:279
->>>>>>> 3d6a8289
 #, c-format
 msgid "error: "
 msgstr "fel: "
 
-<<<<<<< HEAD
-#: ../../../src/common/logging.c:283
-=======
 #: ../../../src/common/logging.c:286
->>>>>>> 3d6a8289
 #, c-format
 msgid "warning: "
 msgstr "varning: "
 
-<<<<<<< HEAD
-#: ../../../src/common/logging.c:294
-=======
 #: ../../../src/common/logging.c:297
->>>>>>> 3d6a8289
 #, c-format
 msgid "detail: "
 msgstr "detalj: "
 
-<<<<<<< HEAD
-#: ../../../src/common/logging.c:301
-=======
 #: ../../../src/common/logging.c:304
->>>>>>> 3d6a8289
 #, c-format
 msgid "hint: "
 msgstr "tips: "
@@ -75,76 +48,43 @@
 msgid "cannot duplicate null pointer (internal error)\n"
 msgstr "kan inte duplicera null-pekare (internt fel)\n"
 
-<<<<<<< HEAD
-#: pg_archivecleanup.c:68
-=======
 #: pg_archivecleanup.c:69
->>>>>>> 3d6a8289
 #, c-format
 msgid "archive location \"%s\" does not exist"
 msgstr "arkivplats \"%s\" finns inte"
 
-<<<<<<< HEAD
-#: pg_archivecleanup.c:100
-=======
 #: pg_archivecleanup.c:101
->>>>>>> 3d6a8289
 #, c-format
 msgid "could not open archive location \"%s\": %m"
 msgstr "kunde inte öppna arkivplats \"%s\": %m"
 
-<<<<<<< HEAD
-#: pg_archivecleanup.c:164
-=======
 #: pg_archivecleanup.c:165
->>>>>>> 3d6a8289
 #, c-format
 msgid "could not remove file \"%s\": %m"
 msgstr "kunde inte ta bort fil \"%s\": %m"
 
-<<<<<<< HEAD
-#: pg_archivecleanup.c:169
-=======
 #: pg_archivecleanup.c:170
->>>>>>> 3d6a8289
 #, c-format
 msgid "could not read archive location \"%s\": %m"
 msgstr "kunde inte läsa arkivplats \"%s\": %m"
 
-<<<<<<< HEAD
-#: pg_archivecleanup.c:172
-=======
 #: pg_archivecleanup.c:173
->>>>>>> 3d6a8289
 #, c-format
 msgid "could not close archive location \"%s\": %m"
 msgstr "kunde inte stänga arkivplats \"%s\": %m"
 
-<<<<<<< HEAD
-#: pg_archivecleanup.c:245
-=======
 #: pg_archivecleanup.c:246
->>>>>>> 3d6a8289
 #, c-format
 msgid "invalid file name argument"
 msgstr "ogiltigt filnamnsargument"
 
-<<<<<<< HEAD
-#: pg_archivecleanup.c:246 pg_archivecleanup.c:334 pg_archivecleanup.c:354
-#: pg_archivecleanup.c:366 pg_archivecleanup.c:373
-=======
 #: pg_archivecleanup.c:247 pg_archivecleanup.c:335 pg_archivecleanup.c:355
 #: pg_archivecleanup.c:367 pg_archivecleanup.c:374
->>>>>>> 3d6a8289
 #, c-format
 msgid "Try \"%s --help\" for more information."
 msgstr "Försök med \"%s --help\" för mer information."
 
-<<<<<<< HEAD
-#: pg_archivecleanup.c:259
-=======
 #: pg_archivecleanup.c:260
->>>>>>> 3d6a8289
 #, c-format
 msgid ""
 "%s removes older WAL files from PostgreSQL archives.\n"
@@ -153,29 +93,17 @@
 "%s tar bort gamla WAL-filer från PostgreSQLs arkiv.\n"
 "\n"
 
-<<<<<<< HEAD
-#: pg_archivecleanup.c:260
-=======
 #: pg_archivecleanup.c:261
->>>>>>> 3d6a8289
 #, c-format
 msgid "Usage:\n"
 msgstr "Användning:\n"
 
-<<<<<<< HEAD
-#: pg_archivecleanup.c:261
-=======
 #: pg_archivecleanup.c:262
->>>>>>> 3d6a8289
 #, c-format
 msgid "  %s [OPTION]... ARCHIVELOCATION OLDESTKEPTWALFILE\n"
 msgstr "  %s [FLAGGA]... ARKIVPLATS ÄLDSTASPARADEWALFIL\n"
 
-<<<<<<< HEAD
-#: pg_archivecleanup.c:262
-=======
 #: pg_archivecleanup.c:263
->>>>>>> 3d6a8289
 #, c-format
 msgid ""
 "\n"
@@ -184,18 +112,17 @@
 "\n"
 "Flaggor:\n"
 
-<<<<<<< HEAD
-#: pg_archivecleanup.c:263
+#: pg_archivecleanup.c:264
 #, c-format
 msgid "  -b, --clean-backup-history  clean up files including backup history files\n"
 msgstr "  -b, --clean-backup-history  rensa upp filer, inklusive filer för backuphistorik\n"
 
-#: pg_archivecleanup.c:264
+#: pg_archivecleanup.c:265
 #, c-format
 msgid "  -d, --debug                 generate debug output (verbose mode)\n"
 msgstr "  -d, --debug                 generera debugutskrift (utförligt läge)\n"
 
-#: pg_archivecleanup.c:265
+#: pg_archivecleanup.c:266
 #, c-format
 msgid ""
 "  -n, --dry-run               dry run, show the names of the files that would be\n"
@@ -204,12 +131,12 @@
 "  -n, --dry-run               gör inga ändringar, visa namn på de filer som skulle\n"
 "                              ha tagits bort\n"
 
-#: pg_archivecleanup.c:267
+#: pg_archivecleanup.c:268
 #, c-format
 msgid "  -V, --version               output version information, then exit\n"
 msgstr "  -V, --version               visa versionsinformation, avsluta sedan\n"
 
-#: pg_archivecleanup.c:268
+#: pg_archivecleanup.c:269
 #, c-format
 msgid ""
 "  -x, --strip-extension=EXT   strip this extension before identifying files for\n"
@@ -218,52 +145,12 @@
 "  -x, --strip-extension=EXT   ta bort denna ändelse innan vi identifierar filer\n"
 "                              som skall tas bort\n"
 
-#: pg_archivecleanup.c:270
-=======
-#: pg_archivecleanup.c:264
-#, c-format
-msgid "  -b, --clean-backup-history  clean up files including backup history files\n"
-msgstr "  -b, --clean-backup-history  rensa upp filer, inklusive filer för backuphistorik\n"
-
-#: pg_archivecleanup.c:265
-#, c-format
-msgid "  -d, --debug                 generate debug output (verbose mode)\n"
-msgstr "  -d, --debug                 generera debugutskrift (utförligt läge)\n"
-
-#: pg_archivecleanup.c:266
-#, c-format
-msgid ""
-"  -n, --dry-run               dry run, show the names of the files that would be\n"
-"                              removed\n"
-msgstr ""
-"  -n, --dry-run               gör inga ändringar, visa namn på de filer som skulle\n"
-"                              ha tagits bort\n"
-
-#: pg_archivecleanup.c:268
-#, c-format
-msgid "  -V, --version               output version information, then exit\n"
-msgstr "  -V, --version               visa versionsinformation, avsluta sedan\n"
-
-#: pg_archivecleanup.c:269
-#, c-format
-msgid ""
-"  -x, --strip-extension=EXT   strip this extension before identifying files for\n"
-"                              clean up\n"
-msgstr ""
-"  -x, --strip-extension=EXT   ta bort denna ändelse innan vi identifierar filer\n"
-"                              som skall tas bort\n"
-
 #: pg_archivecleanup.c:271
->>>>>>> 3d6a8289
 #, c-format
 msgid "  -?, --help                  show this help, then exit\n"
 msgstr "  -?, --help                  visa denna hjälp, avsluta sedan\n"
 
-<<<<<<< HEAD
-#: pg_archivecleanup.c:271
-=======
 #: pg_archivecleanup.c:272
->>>>>>> 3d6a8289
 #, c-format
 msgid ""
 "\n"
@@ -278,11 +165,7 @@
 "t.ex.\n"
 "  archive_cleanup_command = 'pg_archivecleanup /mnt/server/archiverdir %%r'\n"
 
-<<<<<<< HEAD
-#: pg_archivecleanup.c:276
-=======
 #: pg_archivecleanup.c:277
->>>>>>> 3d6a8289
 #, c-format
 msgid ""
 "\n"
@@ -295,11 +178,7 @@
 "t.ex.\n"
 "  pg_archivecleanup /mnt/server/archiverdir 000000010000000000000010.00000020.backup\n"
 
-<<<<<<< HEAD
-#: pg_archivecleanup.c:280
-=======
 #: pg_archivecleanup.c:281
->>>>>>> 3d6a8289
 #, c-format
 msgid ""
 "\n"
@@ -308,38 +187,22 @@
 "\n"
 "Rapportera fel till <%s>.\n"
 
-<<<<<<< HEAD
-#: pg_archivecleanup.c:281
-=======
 #: pg_archivecleanup.c:282
->>>>>>> 3d6a8289
 #, c-format
 msgid "%s home page: <%s>\n"
 msgstr "hemsida för %s: <%s>\n"
 
-<<<<<<< HEAD
-#: pg_archivecleanup.c:353
-=======
 #: pg_archivecleanup.c:354
->>>>>>> 3d6a8289
 #, c-format
 msgid "must specify archive location"
 msgstr "måste ange en arkivplats"
 
-<<<<<<< HEAD
-#: pg_archivecleanup.c:365
-=======
 #: pg_archivecleanup.c:366
->>>>>>> 3d6a8289
 #, c-format
 msgid "must specify oldest kept WAL file"
 msgstr "måste ange äldsta sparade WAL-filen"
 
-<<<<<<< HEAD
-#: pg_archivecleanup.c:372
-=======
 #: pg_archivecleanup.c:373
->>>>>>> 3d6a8289
 #, c-format
 msgid "too many command-line arguments"
 msgstr "för många kommandoradsargument"
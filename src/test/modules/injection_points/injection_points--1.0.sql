--- conflicted
+++ resolved
@@ -78,8 +78,6 @@
 LANGUAGE C STRICT PARALLEL UNSAFE;
 
 --
-<<<<<<< HEAD
-=======
 -- injection_points_stats_numcalls()
 --
 -- Reports statistics, if any, related to the given injection point.
@@ -113,7 +111,6 @@
 LANGUAGE C STRICT;
 
 --
->>>>>>> 3d6a8289
 -- regress_injection.c functions
 --
 CREATE FUNCTION removable_cutoff(rel regclass)

<!--
doc/src/sgml/ref/create_database.sgml
PostgreSQL documentation
-->

<refentry id="sql-createdatabase">
 <indexterm zone="sql-createdatabase">
  <primary>CREATE DATABASE</primary>
 </indexterm>

 <refmeta>
  <refentrytitle>CREATE DATABASE</refentrytitle>
  <manvolnum>7</manvolnum>
<!--
  <refmiscinfo>SQL - Language Statements</refmiscinfo>
-->
  <refmiscinfo>SQL - 言語</refmiscinfo>
 </refmeta>

 <refnamediv>
  <refname>CREATE DATABASE</refname>
<!--
  <refpurpose>create a new database</refpurpose>
-->
  <refpurpose>新しいデータベースを作成する</refpurpose>
 </refnamediv>

 <refsynopsisdiv>
<synopsis>
CREATE DATABASE <replaceable class="parameter">name</replaceable>
    [ WITH ] [ OWNER [=] <replaceable class="parameter">user_name</replaceable> ]
           [ TEMPLATE [=] <replaceable class="parameter">template</replaceable> ]
           [ ENCODING [=] <replaceable class="parameter">encoding</replaceable> ]
           [ STRATEGY [=] <replaceable class="parameter">strategy</replaceable> ] ]
           [ LOCALE [=] <replaceable class="parameter">locale</replaceable> ]
           [ LC_COLLATE [=] <replaceable class="parameter">lc_collate</replaceable> ]
           [ LC_CTYPE [=] <replaceable class="parameter">lc_ctype</replaceable> ]
           [ ICU_LOCALE [=] <replaceable class="parameter">icu_locale</replaceable> ]
           [ ICU_RULES [=] <replaceable class="parameter">icu_rules</replaceable> ]
           [ LOCALE_PROVIDER [=] <replaceable class="parameter">locale_provider</replaceable> ]
           [ COLLATION_VERSION = <replaceable>collation_version</replaceable> ]
           [ TABLESPACE [=] <replaceable class="parameter">tablespace_name</replaceable> ]
           [ ALLOW_CONNECTIONS [=] <replaceable class="parameter">allowconn</replaceable> ]
           [ CONNECTION LIMIT [=] <replaceable class="parameter">connlimit</replaceable> ]
           [ IS_TEMPLATE [=] <replaceable class="parameter">istemplate</replaceable> ]
           [ OID [=] <replaceable class="parameter">oid</replaceable> ]
</synopsis>
 </refsynopsisdiv>

 <refsect1>
<!--
  <title>Description</title>
-->
  <title>説明</title>

  <para>
<!--
   <command>CREATE DATABASE</command> creates a new
   <productname>PostgreSQL</productname> database.
-->
<command>CREATE DATABASE</command>は新しい<productname>PostgreSQL</productname>データベースを作成します。
  </para>

  <para>
<!--
   To create a database, you must be a superuser or have the special
   <literal>CREATEDB</literal> privilege.
   See <xref linkend="sql-createrole"/>.
-->
データベースを作成するには、スーパーユーザ、もしくは<literal>CREATEDB</literal>という特別な権限を持つユーザである必要があります。
<xref linkend="sql-createrole"/>を参照してください。
  </para>

  <para>
<!--
   By default, the new database will be created by cloning the standard
   system database <literal>template1</literal>.  A different template can be
   specified by writing <literal>TEMPLATE
   <replaceable class="parameter">name</replaceable></literal>.  In particular,
   by writing <literal>TEMPLATE template0</literal>, you can create a pristine
   database (one where no user-defined objects exist and where the system
   objects have not been altered)
   containing only the standard objects predefined by your
   version of <productname>PostgreSQL</productname>.  This is useful
   if you wish to avoid copying
   any installation-local objects that might have been added to
   <literal>template1</literal>.
-->
デフォルトでは、新しいデータベースは標準システムデータベース<literal>template1</literal>を複製することによって作成されます。
他のテンプレートを指定するには、<literal>TEMPLATE <replaceable class="parameter">name</replaceable></literal>と記述します。
特に、<literal>TEMPLATE template0</literal>と記述することで、そのバージョンの<productname>PostgreSQL</productname>によって定義済みの標準オブジェクトのみを持つ、(そこではユーザ定義オブジェクトは存在せず、システムオブジェクトは変更されていない)初期状態のデータベースを作ることができます。
これは、<literal>template1</literal>に追加した独自オブジェクトをコピーしたくない場合に便利です。
  </para>
 </refsect1>

 <refsect1>
<!--
  <title>Parameters</title>
-->
  <title>パラメータ</title>

    <variablelist>
     <varlistentry id="create-database-name">
      <term><replaceable class="parameter">name</replaceable></term>
      <listitem>
       <para>
<!--
        The name of a database to create.
-->
作成するデータベースの名前です。
       </para>
      </listitem>
     </varlistentry>
     <varlistentry id="create-database-user-name">
      <term><replaceable class="parameter">user_name</replaceable></term>
      <listitem>
       <para>
<!--
        The role name of the user who will own the new database,
        or <literal>DEFAULT</literal> to use the default (namely, the
        user executing the command).  To create a database owned by another
<<<<<<< HEAD
        role, you must be able to <literal>SET ROLE</literal> to that
        role.
=======
        role, you must be a direct or indirect member of that role,
        or be a superuser.
-->
新しいデータベースを所有するユーザのロール名です。
デフォルト設定（つまり、コマンドを実行したユーザ）を使用する場合は<literal>DEFAULT</literal>と指定します。
他のロールによって所有されるデータベースを作成するためには、そのロールの直接的または間接的なメンバであるか、スーパーユーザでなければなりません。
>>>>>>> 94ef7168
       </para>
      </listitem>
     </varlistentry>
     <varlistentry id="create-database-template">
      <term><replaceable class="parameter">template</replaceable></term>
      <listitem>
       <para>
<!--
        The name of the template from which to create the new database,
        or <literal>DEFAULT</literal> to use the default template
        (<literal>template1</literal>).
-->
新しいデータベースの作成元となるテンプレートの名前です。
デフォルトテンプレート（<literal>template1</literal>）を使う場合は、<literal>DEFAULT</literal>と指定します。
       </para>
      </listitem>
     </varlistentry>
     <varlistentry id="create-database-encoding">
      <term><replaceable class="parameter">encoding</replaceable></term>
      <listitem>
       <para>
<!--
        Character set encoding to use in the new database.  Specify
        a string constant (e.g., <literal>'SQL_ASCII'</literal>),
        or an integer encoding number, or <literal>DEFAULT</literal>
        to use the default encoding (namely, the encoding of the
        template database). The character sets supported by the
        <productname>PostgreSQL</productname> server are described in
        <xref linkend="multibyte-charset-supported"/>. See below for
        additional restrictions.
-->
新しいデータベースで使われる文字セット符号化方式です。
文字列定数（例えば<literal>'SQL_ASCII'</literal>）、整数の符号化方式番号、<literal>DEFAULT</literal>のいずれかを指定します。
<literal>DEFAULT</literal>とすると、デフォルトの符号化方式（すなわちテンプレートデータベースの符号化方式）を使います。
<productname>PostgreSQL</productname>サーバでサポートされる文字セットについては<xref linkend="multibyte-charset-supported"/>で説明します。
この他の制限については後述します。
       </para>
      </listitem>
     </varlistentry>
     <varlistentry id="create-database-strategy" xreflabel="CREATE DATABASE STRATEGY">
      <term><replaceable class="parameter">strategy</replaceable></term>
      <listitem>
       <para>
<!--
        Strategy to be used in creating the new database.  If
        the <literal>WAL_LOG</literal> strategy is used, the database will be
        copied block by block and each block will be separately written
        to the write-ahead log. This is the most efficient strategy in
        cases where the template database is small, and therefore it is the
        default. The older <literal>FILE_COPY</literal> strategy is also
        available. This strategy writes a small record to the write-ahead log
        for each tablespace used by the target database. Each such record
        represents copying an entire directory to a new location at the
        filesystem level. While this does reduce the write-ahead
        log volume substantially, especially if the template database is large,
        it also forces the system to perform a checkpoint both before and
        after the creation of the new database. In some situations, this may
        have a noticeable negative impact on overall system performance.
-->
新規データベースの作成に用いられる手法。
<literal>WAL_LOG</literal>手法が用いられる場合、データベースはブロックごとにコピーされ、各ブロックは個別に先行書き込みログに書き込まれます。
これはテンプレートデータベースが小さい場合に最も効率的な手法であるため、デフォルトです。
古い<literal>FILE_COPY</literal>手法も利用可能です。
この手法は、ターゲットデータベースが使用する各テーブル空間のための小さなレコードを先行書き込みログに書き込みます。
各レコードは、ファイルシステムレベルでディレクトリ全体を新しい場所にコピーすることを表します。
これにより先行書き込みログの量が大幅に減少しますが、特にテンプレートデータベースが大きい場合は、新規データベースの作成前後にチェックポイントを実行するようにシステムに強制もします。
状況によっては、これはシステム全体のパフォーマンスに顕著な悪影響があるかもしれません。
       </para>
      </listitem>
     </varlistentry>
     <varlistentry id="create-database-locale">
      <term><replaceable class="parameter">locale</replaceable></term>
      <listitem>
       <para>
<<<<<<< HEAD
        Sets the default collation order and character classification in the
        new database.  Collation affects the sort order applied to strings,
        e.g., in queries with <literal>ORDER BY</literal>, as well as the order used in indexes
        on text columns.  Character classification affects the categorization
        of characters, e.g., lower, upper, and digit.  Also sets the
        associated aspects of the operating system environment,
        <literal>LC_COLLATE</literal> and <literal>LC_CTYPE</literal>.  The
        default is the same setting as the template database.  See <xref
        linkend="collation-managing-create-libc"/> and <xref
        linkend="collation-managing-create-icu"/> for details.
       </para>
       <para>
        Can be overridden by setting <xref
        linkend="create-database-lc-collate"/>, <xref
        linkend="create-database-lc-ctype"/>, or <xref
        linkend="create-database-icu-locale"/> individually.
=======
<!--
        This is a shortcut for setting <symbol>LC_COLLATE</symbol>
        and <symbol>LC_CTYPE</symbol> at once.
-->
これは<symbol>LC_COLLATE</symbol>と<symbol>LC_CTYPE</symbol>を一度に設定する手っ取り早い方法です。
>>>>>>> 94ef7168
       </para>
       <tip>
        <para>
<!--
         The other locale settings <xref linkend="guc-lc-messages"/>, <xref
         linkend="guc-lc-monetary"/>, <xref linkend="guc-lc-numeric"/>, and
         <xref linkend="guc-lc-time"/> are not fixed per database and are not
         set by this command.  If you want to make them the default for a
         specific database, you can use <literal>ALTER DATABASE
         ... SET</literal>.
-->
その他のロケール設定<xref linkend="guc-lc-messages"/>、<xref linkend="guc-lc-monetary"/>、<xref linkend="guc-lc-numeric"/>、<xref linkend="guc-lc-time"/>はデータベース毎には固定されず、このコマンドでは設定されません。
特定のデータベースのデフォルトにしたい場合には、<literal>ALTER DATABASE ... SET</literal>が使えます。
        </para>
       </tip>
      </listitem>
     </varlistentry>
     <varlistentry id="create-database-lc-collate">
      <term><replaceable class="parameter">lc_collate</replaceable></term>
      <listitem>
       <para>
<<<<<<< HEAD
        Sets <literal>LC_COLLATE</literal> in the database server's operating
        system environment.  The default is the setting of <xref
        linkend="create-database-locale"/> if specified, otherwise the same
        setting as the template database.  See below for additional
        restrictions.
       </para>
       <para>
        If <xref linkend="create-database-locale-provider"/> is
        <literal>libc</literal>, also sets the default collation order to use
        in the new database, overriding the setting <xref
        linkend="create-database-locale"/>.
=======
<!--
        Collation order (<literal>LC_COLLATE</literal>) to use in the new database.
        This affects the sort order applied to strings, e.g., in queries with
        ORDER BY, as well as the order used in indexes on text columns.
        The default is to use the collation order of the template database.
        See below for additional restrictions.
-->
新しいデータベースで使用する照合順（<literal>LC_COLLATE</literal>）です。
これは、たとえばORDER BYを持つ問い合わせなどにおいて文字列に適用されるソート順やテキスト型の列に対するインデックスで使用される順序に影響します。
>>>>>>> 94ef7168
       </para>
      </listitem>
     </varlistentry>
     <varlistentry id="create-database-lc-ctype">
      <term><replaceable class="parameter">lc_ctype</replaceable></term>
      <listitem>
       <para>
<<<<<<< HEAD
        Sets <literal>LC_CTYPE</literal> in the database server's operating
        system environment.  The default is the setting of <xref
        linkend="create-database-locale"/> if specified, otherwise the same
        setting as the template database.  See below for additional
        restrictions.
       </para>
       <para>
        If <xref linkend="create-database-locale-provider"/> is
        <literal>libc</literal>, also sets the default character
        classification to use in the new database, overriding the setting
        <xref linkend="create-database-locale"/>.
=======
<!--
        Character classification (<literal>LC_CTYPE</literal>) to use in the new
        database. This affects the categorization of characters, e.g., lower,
        upper and digit. The default is to use the character classification of
        the template database. See below for additional restrictions.
-->
新しいデータベースで使用する文字のクラス（<literal>LC_CTYPE</literal>）です。
これは、たとえば小文字、大文字、数字といった文字の分類に影響します。
デフォルトではテンプレートデータベースの文字クラスを使用します。
さらなる制限に関しては後で説明します。
>>>>>>> 94ef7168
       </para>
      </listitem>
     </varlistentry>

     <varlistentry id="create-database-icu-locale">
      <term><replaceable class="parameter">icu_locale</replaceable></term>
      <listitem>
       <para>
<<<<<<< HEAD
        Specifies the ICU locale (see <xref
        linkend="collation-managing-create-icu"/>) for the database default
        collation order and character classification, overriding the setting
        <xref linkend="create-database-locale"/>.  The <link
        linkend="create-database-locale-provider">locale provider</link> must be ICU.  The default
        is the setting of <xref linkend="create-database-locale"/> if
        specified; otherwise the same setting as the template database.
       </para>
      </listitem>
     </varlistentry>

     <varlistentry id="create-database-icu-rules">
      <term><replaceable class="parameter">icu_rules</replaceable></term>
      <listitem>
       <para>
        Specifies additional collation rules to customize the behavior of the
        default collation of this database.  This is supported for ICU only.
        See <xref linkend="icu-tailoring-rules"/> for details.
=======
<!--
        Specifies the ICU locale ID if the ICU locale provider is used.
-->
ICUロケールプロバイダを使用する場合は、ICUロケールIDを指定します。
>>>>>>> 94ef7168
       </para>
      </listitem>
     </varlistentry>

     <varlistentry id="create-database-locale-provider">
      <term><replaceable>locale_provider</replaceable></term>

      <listitem>
       <para>
<!--
        Specifies the provider to use for the default collation in this
<<<<<<< HEAD
        database.  Possible values are
        <literal>icu</literal><indexterm><primary>ICU</primary></indexterm>
        (if the server was built with ICU support) or <literal>libc</literal>.
        By default, the provider is the same as that of the <xref
        linkend="create-database-template"/>. See <xref
        linkend="locale-providers"/> for details.
=======
        database.  Possible values are:
        <literal>icu</literal>,<indexterm><primary>ICU</primary></indexterm>
        <literal>libc</literal>.  <literal>libc</literal> is the default.  The
        available choices depend on the operating system and build options.
-->
このデータベースのデフォルトの照合順序に使用するプロバイダを指定します。
使用可能な値は、<literal>icu</literal>、<indexterm><primary>ICU</primary></indexterm><literal>libc</literal>です。
<literal>libc</literal>がデフォルトです。
使用可能な選択肢は、オペレーティングシステムと構築オプションによって異なります。
>>>>>>> 94ef7168
       </para>
      </listitem>
     </varlistentry>

     <varlistentry id="create-database-collation-version">
      <term><replaceable>collation_version</replaceable></term>

      <listitem>
       <para>
<!--
        Specifies the collation version string to store with the database.
        Normally, this should be omitted, which will cause the version to be
        computed from the actual version of the database collation as provided
        by the operating system.  This option is intended to be used by
        <command>pg_upgrade</command> for copying the version from an existing
        installation.
-->
データベースに保存する照合順序のバージョン文字列を指定します。
通常、これは省略すべきで、その場合、オペレーティングシステムが提供するデータベースの照合順序の実際のバージョンからバージョンが計算されます。
このオプションは、<command>pg_upgrade</command>が既存のインストールからバージョンをコピーするのに使用することを意図しています。
       </para>

       <para>
<!--
        See also <xref linkend="sql-alterdatabase"/> for how to handle
        database collation version mismatches.
-->
データベースの照合順序のバージョンの不一致を処理する方法については、<xref linkend="sql-alterdatabase"/>も参照してください。
       </para>
     </listitem>
    </varlistentry>
     <varlistentry id="create-database-tablespace-name">
      <term><replaceable class="parameter">tablespace_name</replaceable></term>
      <listitem>
       <para>
<!--
        The name of the tablespace that will be associated with the
        new database, or <literal>DEFAULT</literal> to use the
        template database's tablespace. This
        tablespace will be the default tablespace used for objects
        created in this database. See
        <xref linkend="sql-createtablespace"/>
        for more information.
-->
新しいデータベースに関連付けされるデフォルトのテーブル空間名です。
テンプレートデータベースのテーブル空間を使用する場合は、<literal>DEFAULT</literal>と指定します。
このテーブル空間が、このデータベースで作成されるオブジェクトのデフォルトのテーブル空間となります。
詳細は<xref linkend="sql-createtablespace"/>を参照してください。
       </para>
      </listitem>
     </varlistentry>

      <varlistentry id="create-database-allowconn">
       <term><replaceable class="parameter">allowconn</replaceable></term>
       <listitem>
        <para>
<!--
         If false then no one can connect to this database.  The default is
         true, allowing connections (except as restricted by other mechanisms,
         such as <literal>GRANT</literal>/<literal>REVOKE CONNECT</literal>).
-->
falseの場合、誰もこのデータベースに接続できません。
デフォルトはtrueで、接続が可能です（<literal>GRANT</literal>/<literal>REVOKE CONNECT</literal>など他の仕掛けで制限されている場合を除きます）。
        </para>
       </listitem>
      </varlistentry>

      <varlistentry id="create-database-connlimit">
      <term><replaceable class="parameter">connlimit</replaceable></term>
      <listitem>
       <para>
<!--
        How many concurrent connections can be made
        to this database.  -1 (the default) means no limit.
-->
このデータベースで確立できる同時接続数です。
-1（デフォルト）は無制限を意味します。
       </para>
      </listitem>
     </varlistentry>

      <varlistentry id="create-database-istemplate">
       <term><replaceable class="parameter">istemplate</replaceable></term>
       <listitem>
        <para>
<!--
         If true, then this database can be cloned by any user with <literal>CREATEDB</literal>
         privileges; if false (the default), then only superusers or the owner
         of the database can clone it.
-->
trueの場合、<literal>CREATEDB</literal>権限があれば、どのユーザでもこのデータベースを複製できます。
false（デフォルト）の場合、スーパーユーザまたはデータベースの所有者だけが複製できます。
        </para>
       </listitem>
      </varlistentry>

      <varlistentry id="create-database-oid">
       <term><replaceable class="parameter">oid</replaceable></term>
       <listitem>
        <para>
<!--
         The object identifier to be used for the new database. If this
         parameter is not specified, <productname>PostgreSQL</productname>
         will choose a suitable OID automatically. This parameter is primarily
         intended for internal use by <application>pg_upgrade</application>,
         and only <application>pg_upgrade</application> can specify a value
         less than 16384.
-->
新しいデータベースに使用されるオブジェクト識別子です。
このパラメータが指定されない場合、<productname>PostgreSQL</productname>は適切なOIDを自動的に選択します。
このパラメータは主に<application>pg_upgrade</application>が内部的に使用することを意図しており、<application>pg_upgrade</application>のみが16384より小さい値を指定できます。
        </para>
       </listitem>
      </varlistentry>

    </variablelist>

  <para>
<!--
   Optional parameters can be written in any order, not only the order
   illustrated above.
-->
オプションのパラメータは、任意の順番で記述できます。上記の順番で記述しなくても構いません。
  </para>
 </refsect1>

 <refsect1>
<!--
  <title>Notes</title>
-->
   <title>注釈</title>

   <para>
<!--
    <command>CREATE DATABASE</command> cannot be executed inside a transaction
    block.
-->
<command>CREATE DATABASE</command>はトランザクションブロックの内側では実行できません。
   </para>

   <para>
<!--
    Errors along the line of <quote>could not initialize database directory</quote>
    are most likely related to insufficient permissions on the data
    directory, a full disk, or other file system problems.
-->
ほとんどの場合、<quote>could not initialize database directory</quote>という行が含まれるエラーは、データディレクトリの権限不足、ディスク容量不足などファイルシステムについての問題に関連するものです。
   </para>

   <para>
<!--
    Use <link linkend="sql-dropdatabase"><command>DROP DATABASE</command></link> to remove a database.
-->
データベースを削除するには<link linkend="sql-dropdatabase"><command>DROP DATABASE</command></link>を使用してください。
   </para>

   <para>
<!--
    The program <xref linkend="app-createdb"/> is a
    wrapper program around this command, provided for convenience.
-->
<xref linkend="app-createdb"/>プログラムは利便性のために提供される、このコマンドのラッパープログラムです。
   </para>

   <para>
<!--
    Database-level configuration parameters (set via <link
    linkend="sql-alterdatabase"><command>ALTER DATABASE</command></link>) and database-level permissions (set via
    <link linkend="sql-grant"><command>GRANT</command></link>) are not copied from the template database.
-->
データベースレベルの設定パラメータ(<link linkend="sql-alterdatabase"><command>ALTER DATABASE</command></link>によって設定されるもの)とデータベースレベルの権限(<link linkend="sql-grant"><command>GRANT</command></link>によって設定されるもの)はテンプレートデータベースからコピーされません。
   </para>

  <para>
<!--
   Although it is possible to copy a database other than <literal>template1</literal>
   by specifying its name as the template, this is not (yet) intended as
   a general-purpose <quote><command>COPY DATABASE</command></quote> facility.
   The principal limitation is that no other sessions can be connected to
   the template database while it is being copied.  <command>CREATE
   DATABASE</command> will fail if any other connection exists when it starts;
   otherwise, new connections to the template database are locked out
   until <command>CREATE DATABASE</command> completes.
   See <xref linkend="manage-ag-templatedbs"/> for more information.
-->
<literal>template1</literal>以外のデータベースの名前をテンプレートに指定してデータベースをコピーすることは可能ですが、これは（まだ）一般的に使用する<quote><command>COPY DATABASE</command></quote>機能として意図されているわけではありません。
主な制限は、コピー中に他のセッションからテンプレートデータベースへの接続ができないことです。
<command>CREATE DATABASE</command>は、開始した時に他の接続があると失敗します。
テンプレートデータベースへの新規接続は<command>CREATE DATABASE</command>が完了するまでできません。
詳細は<xref linkend="manage-ag-templatedbs"/>を参照してください。
  </para>

  <para>
<!--
   The character set encoding specified for the new database must be
   compatible with the chosen locale settings (<literal>LC_COLLATE</literal> and
   <literal>LC_CTYPE</literal>).  If the locale is <literal>C</literal> (or equivalently
   <literal>POSIX</literal>), then all encodings are allowed, but for other
   locale settings there is only one encoding that will work properly.
   (On Windows, however, UTF-8 encoding can be used with any locale.)
   <command>CREATE DATABASE</command> will allow superusers to specify
   <literal>SQL_ASCII</literal> encoding regardless of the locale settings,
   but this choice is deprecated and may result in misbehavior of
   character-string functions if data that is not encoding-compatible
   with the locale is stored in the database.
-->
新しいデータベース用に指定される文字セット符号化方式は選択されたロケール設定（<literal>LC_COLLATE</literal>および<literal>LC_CTYPE</literal>）と互換性がなければなりません。
ロケールが<literal>C</literal>（や同等の<literal>POSIX</literal>）であれば、すべての符号化方式が許されますが、他のロケール設定では適切に動作する符号化方式は1つしかありません。
（しかしWindowsではUTF-8符号化方式をすべてのロケールで使用できます。）
<command>CREATE DATABASE</command>では、ロケール設定に関係なくスーパーユーザが<literal>SQL_ASCII</literal>符号化方式を指定することを許していますが、こうした選択は廃止予定であり、データベース内にロケールと互換性がない符号化方式でデータが格納された場合、文字列関数の誤動作を多く引き起こします。
  </para>

  <para>
<!--
   The encoding and locale settings must match those of the template database,
   except when <literal>template0</literal> is used as template.  This is because
   other databases might contain data that does not match the specified
   encoding, or might contain indexes whose sort ordering is affected by
   <literal>LC_COLLATE</literal> and <literal>LC_CTYPE</literal>.  Copying such data would
   result in a database that is corrupt according to the new settings.
   <literal>template0</literal>, however, is known to not contain any data or
   indexes that would be affected.
-->
符号化方式とロケール設定はテンプレートデータベースのこれらの設定と一致しなければなりません。
ただし<literal>template0</literal>がテンプレートとして使用される場合は例外です。
他のデータベースには指定された符号化方式と一致しないデータを含む可能性や<literal>LC_COLLATE</literal>および<literal>LC_CTYPE</literal>がソート順序に影響するようなインデックスを含む可能性があることがこの理由です。
こうしたデータをコピーしたものは、新しい設定から見ると破損したデータベースとなります。
しかし<literal>template0</literal>には影響を受けるデータやインデックスが含まれていないことが分かっています。
  </para>

  <para>
<!--
   There is currently no option to use a database locale with nondeterministic
   comparisons (see <link linkend="sql-createcollation"><command>CREATE
   COLLATION</command></link> for an explanation).  If this is needed, then
   per-column collations would need to be used.
-->
現時点では、非決定論的な比較でデータベースのロケールを使用するオプションはありません(<link linkend="sql-createcollation"><command>CREATE COLLATION</command></link>を参照してください)。
これが必要な場合は、列単位の照合順序を使用する必要があります。
  </para>

  <para>
<!--
   The <literal>CONNECTION LIMIT</literal> option is only enforced approximately;
   if two new sessions start at about the same time when just one
   connection <quote>slot</quote> remains for the database, it is possible that
   both will fail.  Also, the limit is not enforced against superusers or
   background worker processes.
-->
<literal>CONNECTION LIMIT</literal>は厳密な制限ではありません。
データベース向けの接続<quote>スロット</quote>が1つ残っていた時に同時に2つの新しいセッション開始要求があった場合、両方とも失敗する可能性があります。
また、この制限はスーパーユーザおよびバックグラウンドのワーカープロセスには強制されません。
  </para>
 </refsect1>

 <refsect1>
<!--
  <title>Examples</title>
-->
  <title>例</title>

  <para>
<!--
   To create a new database:
-->
新しいデータベースを作成します。

<programlisting>
CREATE DATABASE lusiadas;
</programlisting>
  </para>

  <para>
<!--
   To create a database <literal>sales</literal> owned by user <literal>salesapp</literal>
   with a default tablespace of <literal>salesspace</literal>:
-->
ユーザ<literal>salesapp</literal>を所有者、<literal>salesspace</literal>をデフォルトのテーブル空間としてデータベース<literal>sales</literal>を作成します。

<programlisting>
CREATE DATABASE sales OWNER salesapp TABLESPACE salesspace;
</programlisting>
  </para>

  <para>
<!--
   To create a database <literal>music</literal> with a different locale:
-->
別のロケールでデータベース<literal>music</literal>を作成します。
<programlisting>
CREATE DATABASE music
    LOCALE 'sv_SE.utf8'
    TEMPLATE template0;
</programlisting>
<!--
    In this example, the <literal>TEMPLATE template0</literal> clause is required if
    the specified locale is different from the one in <literal>template1</literal>.
    (If it is not, then specifying the locale explicitly is redundant.)
-->
この例において、指定するロケールが<literal>template1</literal>のロケールと異なる場合、<literal>TEMPLATE template0</literal>の句が必須となります。
（それらが同じ場合、ロケールを明示的に指定することは必要ありません。）
  </para>

  <para>
<!--
   To create a database <literal>music2</literal> with a different locale and a
   different character set encoding:
-->
別のロケールおよび別の文字セット符号化方式でデータベース<literal>music2</literal>を作成します。
<programlisting>
CREATE DATABASE music2
    LOCALE 'sv_SE.iso885915'
    ENCODING LATIN9
    TEMPLATE template0;
</programlisting>
<!--
   The specified locale and encoding settings must match, or an error will be
   reported.
-->
指定するロケールと符号化方式の設定は対応するものでなければならず、そうでなければエラーが報告されます。
  </para>

  <para>
<!--
   Note that locale names are specific to the operating system, so that the
   above commands might not work in the same way everywhere.
-->
ロケール名はOSに固有のものであるため、上記のコマンドはすべての環境で同じように動作するとは限らないことに注意してください。
  </para>
 </refsect1>

 <refsect1>
<!--
  <title>Compatibility</title>
-->
  <title>互換性</title>

  <para>
<!--
   There is no <command>CREATE DATABASE</command> statement in the SQL
   standard.  Databases are equivalent to catalogs, whose creation is
   implementation-defined.
-->
標準SQLには<command>CREATE DATABASE</command>文はありません。
データベースはカタログに相当するもので、その作成は実装依存です。
  </para>
 </refsect1>

 <refsect1>
<!--
  <title>See Also</title>
-->
  <title>関連項目</title>

  <simplelist type="inline">
   <member><xref linkend="sql-alterdatabase"/></member>
   <member><xref linkend="sql-dropdatabase"/></member>
  </simplelist>
 </refsect1>

</refentry><|MERGE_RESOLUTION|>--- conflicted
+++ resolved
@@ -115,21 +115,11 @@
       <term><replaceable class="parameter">user_name</replaceable></term>
       <listitem>
        <para>
-<!--
         The role name of the user who will own the new database,
         or <literal>DEFAULT</literal> to use the default (namely, the
         user executing the command).  To create a database owned by another
-<<<<<<< HEAD
         role, you must be able to <literal>SET ROLE</literal> to that
         role.
-=======
-        role, you must be a direct or indirect member of that role,
-        or be a superuser.
--->
-新しいデータベースを所有するユーザのロール名です。
-デフォルト設定（つまり、コマンドを実行したユーザ）を使用する場合は<literal>DEFAULT</literal>と指定します。
-他のロールによって所有されるデータベースを作成するためには、そのロールの直接的または間接的なメンバであるか、スーパーユーザでなければなりません。
->>>>>>> 94ef7168
        </para>
       </listitem>
      </varlistentry>
@@ -204,7 +194,6 @@
       <term><replaceable class="parameter">locale</replaceable></term>
       <listitem>
        <para>
-<<<<<<< HEAD
         Sets the default collation order and character classification in the
         new database.  Collation affects the sort order applied to strings,
         e.g., in queries with <literal>ORDER BY</literal>, as well as the order used in indexes
@@ -221,13 +210,6 @@
         linkend="create-database-lc-collate"/>, <xref
         linkend="create-database-lc-ctype"/>, or <xref
         linkend="create-database-icu-locale"/> individually.
-=======
-<!--
-        This is a shortcut for setting <symbol>LC_COLLATE</symbol>
-        and <symbol>LC_CTYPE</symbol> at once.
--->
-これは<symbol>LC_COLLATE</symbol>と<symbol>LC_CTYPE</symbol>を一度に設定する手っ取り早い方法です。
->>>>>>> 94ef7168
        </para>
        <tip>
         <para>
@@ -249,7 +231,6 @@
       <term><replaceable class="parameter">lc_collate</replaceable></term>
       <listitem>
        <para>
-<<<<<<< HEAD
         Sets <literal>LC_COLLATE</literal> in the database server's operating
         system environment.  The default is the setting of <xref
         linkend="create-database-locale"/> if specified, otherwise the same
@@ -261,17 +242,6 @@
         <literal>libc</literal>, also sets the default collation order to use
         in the new database, overriding the setting <xref
         linkend="create-database-locale"/>.
-=======
-<!--
-        Collation order (<literal>LC_COLLATE</literal>) to use in the new database.
-        This affects the sort order applied to strings, e.g., in queries with
-        ORDER BY, as well as the order used in indexes on text columns.
-        The default is to use the collation order of the template database.
-        See below for additional restrictions.
--->
-新しいデータベースで使用する照合順（<literal>LC_COLLATE</literal>）です。
-これは、たとえばORDER BYを持つ問い合わせなどにおいて文字列に適用されるソート順やテキスト型の列に対するインデックスで使用される順序に影響します。
->>>>>>> 94ef7168
        </para>
       </listitem>
      </varlistentry>
@@ -279,7 +249,6 @@
       <term><replaceable class="parameter">lc_ctype</replaceable></term>
       <listitem>
        <para>
-<<<<<<< HEAD
         Sets <literal>LC_CTYPE</literal> in the database server's operating
         system environment.  The default is the setting of <xref
         linkend="create-database-locale"/> if specified, otherwise the same
@@ -291,18 +260,6 @@
         <literal>libc</literal>, also sets the default character
         classification to use in the new database, overriding the setting
         <xref linkend="create-database-locale"/>.
-=======
-<!--
-        Character classification (<literal>LC_CTYPE</literal>) to use in the new
-        database. This affects the categorization of characters, e.g., lower,
-        upper and digit. The default is to use the character classification of
-        the template database. See below for additional restrictions.
--->
-新しいデータベースで使用する文字のクラス（<literal>LC_CTYPE</literal>）です。
-これは、たとえば小文字、大文字、数字といった文字の分類に影響します。
-デフォルトではテンプレートデータベースの文字クラスを使用します。
-さらなる制限に関しては後で説明します。
->>>>>>> 94ef7168
        </para>
       </listitem>
      </varlistentry>
@@ -311,7 +268,6 @@
       <term><replaceable class="parameter">icu_locale</replaceable></term>
       <listitem>
        <para>
-<<<<<<< HEAD
         Specifies the ICU locale (see <xref
         linkend="collation-managing-create-icu"/>) for the database default
         collation order and character classification, overriding the setting
@@ -330,12 +286,6 @@
         Specifies additional collation rules to customize the behavior of the
         default collation of this database.  This is supported for ICU only.
         See <xref linkend="icu-tailoring-rules"/> for details.
-=======
-<!--
-        Specifies the ICU locale ID if the ICU locale provider is used.
--->
-ICUロケールプロバイダを使用する場合は、ICUロケールIDを指定します。
->>>>>>> 94ef7168
        </para>
       </listitem>
      </varlistentry>
@@ -345,26 +295,13 @@
 
       <listitem>
        <para>
-<!--
         Specifies the provider to use for the default collation in this
-<<<<<<< HEAD
         database.  Possible values are
         <literal>icu</literal><indexterm><primary>ICU</primary></indexterm>
         (if the server was built with ICU support) or <literal>libc</literal>.
         By default, the provider is the same as that of the <xref
         linkend="create-database-template"/>. See <xref
         linkend="locale-providers"/> for details.
-=======
-        database.  Possible values are:
-        <literal>icu</literal>,<indexterm><primary>ICU</primary></indexterm>
-        <literal>libc</literal>.  <literal>libc</literal> is the default.  The
-        available choices depend on the operating system and build options.
--->
-このデータベースのデフォルトの照合順序に使用するプロバイダを指定します。
-使用可能な値は、<literal>icu</literal>、<indexterm><primary>ICU</primary></indexterm><literal>libc</literal>です。
-<literal>libc</literal>がデフォルトです。
-使用可能な選択肢は、オペレーティングシステムと構築オプションによって異なります。
->>>>>>> 94ef7168
        </para>
       </listitem>
      </varlistentry>

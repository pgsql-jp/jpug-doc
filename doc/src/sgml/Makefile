#----------------------------------------------------------------------------
#
# PostgreSQL documentation makefile
#
# doc/src/sgml/Makefile
#
#----------------------------------------------------------------------------

# This makefile is for building and installing the documentation.
# When a release tarball is created, the documentation files are
# prepared using the distprep target.  In Git-based trees these files
# don't exist, unless explicitly built, so we skip the installation in
# that case.


# Make "html" the default target, since that is what most people tend
# to want to use.
html:

# We don't need the tree-wide headers or install support here.
NO_GENERATED_HEADERS=yes
NO_TEMP_INSTALL=yes

subdir = doc/src/sgml
top_builddir = ../../..
include $(top_builddir)/src/Makefile.global


all: html man

distprep: html distprep-man


ifndef DBTOEPUB
DBTOEPUB = $(missing) dbtoepub
endif

ifndef FOP
FOP = $(missing) fop
endif

XMLINCLUDE = --path .

ifndef XMLLINT
XMLLINT = $(missing) xmllint
endif

ifndef XSLTPROC
XSLTPROC = $(missing) xsltproc
endif

ifndef FOPCONF
FOPCONF = fop.xconf
endif

override XSLTPROCFLAGS += --stringparam pg.version '$(VERSION)'


GENERATED_SGML = version.sgml \
	features-supported.sgml features-unsupported.sgml errcodes-table.sgml \
	keywords-table.sgml

ALLSGML := $(wildcard $(srcdir)/*.sgml $(srcdir)/ref/*.sgml) $(GENERATED_SGML)

ALL_IMAGES := $(wildcard $(srcdir)/images/*.svg)


##
## Man pages
##

man distprep-man: man-stamp

man-stamp: stylesheet-man.xsl postgres.sgml $(ALLSGML)
	$(XMLLINT) $(XMLINCLUDE) --noout --valid $(word 2,$^)
	$(XSLTPROC) $(XMLINCLUDE) $(XSLTPROCFLAGS) $(XSLTPROC_MAN_FLAGS) $(wordlist 1,2,$^)
	touch $@


##
## common files
##

# Technically, this should depend on Makefile.global, but then
# version.sgml would need to be rebuilt after every configure run,
# even in distribution tarballs.  So this is cheating a bit, but it
# will achieve the goal of updating the version number when it
# changes.
version.sgml: $(top_srcdir)/configure
	{ \
	  echo "<!ENTITY version \"$(VERSION)\">"; \
	  echo "<!ENTITY majorversion \"$(MAJORVERSION)\">"; \
	} > $@

features-supported.sgml: $(top_srcdir)/src/backend/catalog/sql_feature_packages.txt.ja $(top_srcdir)/src/backend/catalog/sql_features.txt.ja
	$(PERL) $(srcdir)/mk_feature_tables.pl YES $^ > $@

features-unsupported.sgml: $(top_srcdir)/src/backend/catalog/sql_feature_packages.txt.ja $(top_srcdir)/src/backend/catalog/sql_features.txt.ja
	$(PERL) $(srcdir)/mk_feature_tables.pl NO $^ > $@

errcodes-table.sgml: $(top_srcdir)/src/backend/utils/errcodes.txt.ja generate-errcodes-table.pl
	$(PERL) $(srcdir)/generate-errcodes-table.pl $< > $@

keywords-table.sgml: $(top_srcdir)/src/include/parser/kwlist.h $(wildcard $(srcdir)/keywords/sql*.txt) generate-keywords-table.pl
	$(PERL) $(srcdir)/generate-keywords-table.pl $(srcdir) > $@


##
## Generation of some text files.
##

ICONV = iconv
PANDOC = pandoc

INSTALL: % : %.html
<<<<<<< HEAD
	$(PANDOC) -t plain -o $@.tmp $<
	$(ICONV) -f utf8 -t us-ascii//TRANSLIT $@.tmp > $@
	rm $@.tmp
=======
	$(PERL) -p -e 's,<h(1|2) class="title",<h\1 align=center,g' $< | LC_ALL=ja_JP.UTF-8 $(LYNX) -force_html -dump -nolist -stdin > $@
>>>>>>> bd0a9e56

INSTALL.html: %.html : stylesheet-text.xsl %.xml
	$(XMLLINT) --noout --valid $*.xml
	$(XSLTPROC) $(XSLTPROCFLAGS) $(XSLTPROC_HTML_FLAGS) $^ >$@

INSTALL.xml: standalone-profile.xsl standalone-install.xml postgres.sgml $(ALLSGML)
	$(XSLTPROC) $(XMLINCLUDE) $(XSLTPROCFLAGS) --xinclude $(wordlist 1,2,$^) >$@


##
## HTML
##

ifeq ($(STYLE),website)
XSLTPROC_HTML_FLAGS += --param website.stylesheet 1
endif

ifdef ORIGINAL
XSLTPROC_HTML_FLAGS += --param html.original 1
endif

html: html-stamp

html-stamp: stylesheet.xsl postgres.sgml $(ALLSGML) $(ALL_IMAGES)
	$(XMLLINT) $(XMLINCLUDE) --noout --valid $(word 2,$^)
	$(XSLTPROC) $(XMLINCLUDE) $(XSLTPROCFLAGS) $(XSLTPROC_HTML_FLAGS) $(wordlist 1,2,$^)
	cp $(ALL_IMAGES) html/
	cp $(srcdir)/stylesheet.css html/
	touch $@

htmlhelp: htmlhelp-stamp

htmlhelp-stamp: stylesheet-hh.xsl postgres.sgml $(ALLSGML) $(ALL_IMAGES)
	$(XMLLINT) $(XMLINCLUDE) --noout --valid $(word 2,$^)
	$(XSLTPROC) $(XMLINCLUDE) $(XSLTPROCFLAGS) $(wordlist 1,2,$^)
	cp $(ALL_IMAGES) htmlhelp/
	cp $(srcdir)/stylesheet.css htmlhelp/
	touch $@

# single-page HTML
postgres.html: stylesheet-html-nochunk.xsl postgres.sgml $(ALLSGML) $(ALL_IMAGES)
	$(XMLLINT) $(XMLINCLUDE) --noout --valid $(word 2,$^)
	$(XSLTPROC) $(XMLINCLUDE) $(XSLTPROCFLAGS) $(XSLTPROC_HTML_FLAGS) -o $@ $(wordlist 1,2,$^)

# single-page text
postgres.txt: postgres.html
	$(PANDOC) -t plain -o $@ $<


##
## Print
##

postgres.pdf:
	$(error Invalid target;  use postgres-A4.pdf or postgres-US.pdf as targets)

XSLTPROC_FO_FLAGS += --stringparam img.src.path '$(srcdir)/'

%-A4.fo: stylesheet-fo.xsl %.sgml $(ALLSGML)
	$(XMLLINT) $(XMLINCLUDE) --noout --valid $(word 2,$^)
	$(XSLTPROC) $(XMLINCLUDE) $(XSLTPROCFLAGS) $(XSLTPROC_FO_FLAGS) --stringparam paper.type A4 -o $@ $(wordlist 1,2,$^)

%-US.fo: stylesheet-fo.xsl %.sgml $(ALLSGML)
	$(XMLLINT) $(XMLINCLUDE) --noout --valid $(word 2,$^)
	$(XSLTPROC) $(XMLINCLUDE) $(XSLTPROCFLAGS) $(XSLTPROC_FO_FLAGS) --stringparam paper.type USletter -o $@ $(wordlist 1,2,$^)

<<<<<<< HEAD
%.pdf: %.fo $(ALL_IMAGES)
	$(FOP) -fo $< -pdf $@
=======
%.pdf: %.fo
	$(FOP) -c $(FOPCONF) -fo $< -pdf $@
>>>>>>> bd0a9e56


##
## EPUB
##

epub: postgres.epub
postgres.epub: postgres.sgml $(ALLSGML) $(ALL_IMAGES)
	$(XMLLINT) --noout --valid $<
	$(DBTOEPUB) -o $@ $<


##
## Experimental Texinfo targets
##

DB2X_TEXIXML = db2x_texixml
DB2X_XSLTPROC = db2x_xsltproc
MAKEINFO = makeinfo

%.texixml: %.sgml $(ALLSGML)
	$(XMLLINT) --noout --valid $<
	$(DB2X_XSLTPROC) -s texi -g output-file=$(basename $@) $< -o $@

%.texi: %.texixml
	$(DB2X_TEXIXML) --encoding=iso-8859-1//TRANSLIT $< --to-stdout > $@

%.info: %.texi
	$(MAKEINFO) --enable-encoding --no-split --no-validate $< -o $@


##
## Check
##

# Quick syntax check without style processing
check: postgres.sgml $(ALLSGML) check-tabs
	$(XMLLINT) $(XMLINCLUDE) --noout --valid $<


##
## Install
##

install: install-html install-man

installdirs:
	$(MKDIR_P) '$(DESTDIR)$(htmldir)'/html $(addprefix '$(DESTDIR)$(mandir)'/man, 1 3 $(sqlmansectnum))

# If the install used a man directory shared with other applications, this will remove all files.
uninstall:
	rm -f '$(DESTDIR)$(htmldir)/html/'* $(addprefix  '$(DESTDIR)$(mandir)'/man, 1/* 3/* $(sqlmansectnum)/*)


## Install html

install-html: html installdirs
	cp -R $(call vpathsearch,html) '$(DESTDIR)$(htmldir)'


## Install man

install-man: man installdirs

sqlmansect ?= 7
sqlmansectnum = $(shell expr X'$(sqlmansect)' : X'\([0-9]\)')

# Before we install the man pages, we massage the section numbers to
# follow the local conventions.
#
ifeq ($(sqlmansectnum),7)
install-man:
	cp -R $(foreach dir,man1 man3 man7,$(call vpathsearch,$(dir))) '$(DESTDIR)$(mandir)'

else # sqlmansectnum != 7
fix_sqlmansectnum = sed -e '/^\.TH/s/"7"/"$(sqlmansect)"/' \
			-e 's/\\fR(7)/\\fR($(sqlmansectnum))/g' \
			-e '1s/^\.so man7/.so man$(sqlmansectnum)/g;1s/^\(\.so.*\)\.7$$/\1.$(sqlmansect)/g'

man: fixed-man-stamp

fixed-man-stamp: man-stamp
	@$(MKDIR_P) $(addprefix fixedman/,man1 man3 man$(sqlmansectnum))
	for file in $(call vpathsearch,man1)/*.1; do $(fix_sqlmansectnum) $$file >fixedman/man1/`basename $$file` || exit; done
	for file in $(call vpathsearch,man3)/*.3; do $(fix_sqlmansectnum) $$file >fixedman/man3/`basename $$file` || exit; done
	for file in $(call vpathsearch,man7)/*.7; do $(fix_sqlmansectnum) $$file >fixedman/man$(sqlmansectnum)/`basename $$file | sed s/\.7$$/.$(sqlmansect)/` || exit; done

install-man:
	cp -R $(foreach dir,man1 man3 man$(sqlmansectnum),fixedman/$(dir)) '$(DESTDIR)$(mandir)'

clean: clean-man
.PHONY: clean-man
clean-man:
	rm -rf fixedman/ fixed-man-stamp

endif # sqlmansectnum != 7

# tabs are harmless, but it is best to avoid them in SGML files
check-tabs:
	@( ! grep '	' $(wildcard $(srcdir)/*.sgml $(srcdir)/ref/*.sgml $(srcdir)/*.xsl) ) || (echo "Tabs appear in SGML/XML files" 1>&2;  exit 1)

##
## Clean
##

# This allows removing some files from the distribution tarballs while
# keeping the dependencies satisfied.
.SECONDARY: $(GENERATED_SGML)
.SECONDARY: INSTALL.html INSTALL.xml
.SECONDARY: postgres-A4.fo postgres-US.fo

clean:
# text --- these are shipped, but not in this directory
	rm -f INSTALL
	rm -f INSTALL.html INSTALL.xml
# single-page output
	rm -f postgres.html postgres.txt
# print
	rm -f *.fo *.pdf
# generated SGML files
	rm -f $(GENERATED_SGML)
# HTML Help
	rm -rf htmlhelp/ htmlhelp-stamp
# EPUB
	rm -f postgres.epub
# Texinfo
	rm -f *.texixml *.texi *.info db2texi.refs

distclean: clean

maintainer-clean: distclean
# HTML
	rm -fr html/ html-stamp
# man
	rm -rf man1/ man3/ man7/ man-stamp<|MERGE_RESOLUTION|>--- conflicted
+++ resolved
@@ -113,13 +113,9 @@
 PANDOC = pandoc
 
 INSTALL: % : %.html
-<<<<<<< HEAD
 	$(PANDOC) -t plain -o $@.tmp $<
 	$(ICONV) -f utf8 -t us-ascii//TRANSLIT $@.tmp > $@
 	rm $@.tmp
-=======
-	$(PERL) -p -e 's,<h(1|2) class="title",<h\1 align=center,g' $< | LC_ALL=ja_JP.UTF-8 $(LYNX) -force_html -dump -nolist -stdin > $@
->>>>>>> bd0a9e56
 
 INSTALL.html: %.html : stylesheet-text.xsl %.xml
 	$(XMLLINT) --noout --valid $*.xml
@@ -186,13 +182,8 @@
 	$(XMLLINT) $(XMLINCLUDE) --noout --valid $(word 2,$^)
 	$(XSLTPROC) $(XMLINCLUDE) $(XSLTPROCFLAGS) $(XSLTPROC_FO_FLAGS) --stringparam paper.type USletter -o $@ $(wordlist 1,2,$^)
 
-<<<<<<< HEAD
 %.pdf: %.fo $(ALL_IMAGES)
-	$(FOP) -fo $< -pdf $@
-=======
-%.pdf: %.fo
 	$(FOP) -c $(FOPCONF) -fo $< -pdf $@
->>>>>>> bd0a9e56
 
 
 ##

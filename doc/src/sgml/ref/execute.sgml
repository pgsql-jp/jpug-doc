--- conflicted
+++ resolved
@@ -143,17 +143,11 @@
 -->
   <title>例</title>
   <para>
-<<<<<<< HEAD
+<!--
     Examples are given in <xref linkend="sql-prepare-examples"/>
     in the <xref linkend="sql-prepare"/> documentation.
-=======
-<!--
-    Examples are given in the <xref linkend="sql-prepare-examples"
-    endterm="sql-prepare-examples-title"/> section of the <xref
-    linkend="sql-prepare"/> documentation.
 -->
-例は<xref linkend="sql-prepare"/>の説明の<xref linkend="sql-prepare-examples" endterm="sql-prepare-examples-title"/>節にあります。
->>>>>>> 184958ef
+例は<xref linkend="sql-prepare"/>の説明の<xref linkend="sql-prepare-examples"/>節にあります。
    </para>
  </refsect1>
 

<!-- doc/src/sgml/extend.sgml -->

 <chapter id="extend">
<!--
  <title>Extending <acronym>SQL</acronym></title>
-->
  <title><acronym>SQL</acronym>の拡張</title>

  <indexterm zone="extend">
<!--
   <primary>extending SQL</primary>
-->
   <primary>SQLの拡張</primary>
  </indexterm>

  <para>
<!--
   In  the  sections  that follow, we will discuss how you
   can extend the <productname>PostgreSQL</productname>
   <acronym>SQL</acronym> query language by adding:
-->
本節では以下を追加することで<productname>PostgreSQL</productname>の<acronym>SQL</acronym>問い合わせ言語をどのように拡張できるかを説明します。

   <itemizedlist spacing="compact" mark="bullet">
    <listitem>
     <para>
<!--
      functions (starting in <xref linkend="xfunc"/>)
-->
関数（<xref linkend="xfunc"/>から）。
     </para>
    </listitem>
    <listitem>
     <para>
<!--
      aggregates (starting in <xref linkend="xaggr"/>)
-->
集約（<xref linkend="xaggr"/>から）。
     </para>
    </listitem>
    <listitem>
     <para>
<!--
      data types (starting in <xref linkend="xtypes"/>)
-->
データ型（<xref linkend="xtypes"/>から）。
     </para>
    </listitem>
    <listitem>
     <para>
<!--
      operators (starting in <xref linkend="xoper"/>)
-->
演算子（<xref linkend="xoper"/>から）。
     </para>
    </listitem>
    <listitem>
     <para>
<!--
      operator classes for indexes (starting in <xref linkend="xindex"/>)
-->
インデックス用演算子クラス（<xref linkend="xindex"/>から）。
     </para>
    </listitem>
    <listitem>
     <para>
<!--
      packages of related objects (starting in <xref linkend="extend-extensions"/>)
-->
      関連オブジェクトのパッケージ（<xref linkend="extend-extensions"/>から）。
     </para>
    </listitem>
   </itemizedlist>
  </para>

  <sect1 id="extend-how">
<!--
   <title>How Extensibility Works</title>
-->
   <title>拡張の作用法</title>

   <para>
<!--
    <productname>PostgreSQL</productname> is extensible because its operation  is
    catalog-driven.   If  you  are familiar with standard
    relational database systems, you know that  they  store  information
    about  databases,  tables,  columns,  etc., in what are
    commonly known as system catalogs.  (Some systems  call
    this  the data dictionary.)  The catalogs appear to the
    user as tables like any other, but  the  <acronym>DBMS</acronym>  stores
    its  internal  bookkeeping in them.  One key difference
    between <productname>PostgreSQL</productname> and  standard  relational database systems  is
    that <productname>PostgreSQL</productname> stores much more information in its
    catalogs: not only information about tables and  columns,
    but also information about data types, functions, access
    methods, and so on.  These tables can be  modified  by
    the  user, and since <productname>PostgreSQL</productname> bases its operation
    on these tables, this means that <productname>PostgreSQL</productname> can  be
    extended   by   users.    By  comparison,  conventional
    database systems can only be extended by changing hardcoded
    procedures in the source code or by loading modules
    specially written by the <acronym>DBMS</acronym> vendor.
-->
<productname>PostgreSQL</productname>の動作は、カタログに定義された方法で駆動されているため拡張が可能です。
もし標準のリレーショナルデータベースシステムに慣れ親しんでいるのであれば、システムカタログとして一般に知られている中に、データベース、テーブル、列などの情報が格納されていることは知っていると思います。
（システムによってはデータディクショナリと呼ぶものもあります。）
このカタログはユーザの目には他のテーブルと同じように見えますが、<acronym>DBMS</acronym>は内部情報をそこに格納しているのです。
<productname>PostgreSQL</productname>と標準的なリレーショナルデータベースシステムの重要な違いは、<productname>PostgreSQL</productname>はカタログにより多くの情報を格納するということです。
テーブルと列に関する情報だけではなく、データ型、関数、アクセスメソッドなどの情報も格納されています。
これらのテーブルはユーザが変更できます。
そして、<productname>PostgreSQL</productname>は操作をこれらのテーブルに基づいて行うので、<productname>PostgreSQL</productname>はユーザによって拡張することができるのです。
これに対して、一般のデータベースシステムでは、ソースコード内にハードコーディングされたプロシージャを変えるか、<acronym>DBMS</acronym>ベンダによって特別に書かれたモジュールをロードしなければ拡張することができません。
   </para>

   <para>
<!--
    The <productname>PostgreSQL</productname> server can moreover
    incorporate user-written code into itself through dynamic loading.
    That is, the user can specify an object code file (e.g., a shared
    library) that implements a new type or function, and
    <productname>PostgreSQL</productname> will load it as required.
    Code written in <acronym>SQL</acronym> is even more trivial to add
    to the server.  This ability to modify its operation <quote>on the
    fly</quote> makes <productname>PostgreSQL</productname> uniquely
    suited for rapid prototyping of new applications and storage
    structures.
-->
さらに<productname>PostgreSQL</productname>サーバは動的ローディングによってユーザの作成したコードを取り入れることができます。
つまり、ユーザが新しい型か関数を実装するオブジェクトコードファイル（例えば共有ライブラリ）を指定することができ、<productname>PostgreSQL</productname>は要求された時にロードします。
<acronym>SQL</acronym>で作成されたコードをサーバに追加するのはさらに簡単です。
このように演算を<quote>その場で</quote>変えることができるため、<productname>PostgreSQL</productname>は新しいアプリケーションや格納構造をラピッドプロトタイプする場合に適しています。
   </para>
  </sect1>

  <sect1 id="extend-type-system">
<!--
   <title>The <productname>PostgreSQL</productname> Type System</title>
-->
   <title><productname>PostgreSQL</productname>の型システム</title>

   <indexterm zone="extend-type-system">
<!--
    <primary>base type</primary>
-->
    <primary>基本型</primary>
   </indexterm>

   <indexterm zone="extend-type-system">
<!--
    <primary>data type</primary>
    <secondary>base</secondary>
-->
    <primary>データ型</primary>
    <secondary>基本</secondary>
   </indexterm>

   <indexterm zone="extend-type-system">
<!--
    <primary>composite type</primary>
-->
    <primary>複合型</primary>
   </indexterm>

   <indexterm zone="extend-type-system">
<!--
    <primary>data type</primary>
    <secondary>composite</secondary>
-->
    <primary>データ型</primary>
    <secondary>複合</secondary>
   </indexterm>

   <indexterm zone="extend-type-system">
<!--
    <primary>container type</primary>
-->
    <primary>コンテナ型</primary>
   </indexterm>

   <indexterm zone="extend-type-system">
<!--
    <primary>data type</primary>
    <secondary>container</secondary>
-->
    <primary>データ型</primary>
    <secondary>コンテナ</secondary>
   </indexterm>

   <para>
<!--
    <productname>PostgreSQL</productname> data types can be divided into base
    types, container types, domains, and pseudo-types.
-->
<productname>PostgreSQL</productname>のデータ型は、基本型、コンテナ型、ドメイン、疑似型に分類されます。
   </para>

   <sect2>
<!--
    <title>Base Types</title>
-->
    <title>基本型</title>

    <para>
<!--
     Base types are those, like <type>integer</type>, that are
     implemented below the level of the <acronym>SQL</acronym> language
     (typically in a low-level language such as C).  They generally
     correspond to what are often known as abstract data types.
     <productname>PostgreSQL</productname> can only operate on such
     types through functions provided by the user and only understands
     the behavior of such types to the extent that the user describes
     them.
     The built-in base types are described in <xref linkend="datatype"/>.
-->
基本型は<type>integer</type>のように、<acronym>SQL</acronym>言語レベル以下で実装されたものです
（通常はCのような低レベル言語で作成されます）。
一般的にこれらは抽象データ型とも呼ばれるものに対応します。
<productname>PostgreSQL</productname>は、ユーザによって提供された関数を通してのみ、こうした型に対する操作が可能で、また、こうした型の動作をユーザが記述する限りにおいてのみ理解します。
組み込みの基本型は、<xref linkend="datatype"/>に記載されています。
    </para>

    <para>
<!--
     Enumerated (enum) types can be considered as a subcategory of base
     types.  The main difference is that they can be created using
     just <acronym>SQL</acronym> commands, without any low-level programming.
     Refer to <xref linkend="datatype-enum"/> for more information.
-->
列挙(enum)型は基本型の一種とみなすことができます。
主な違いは、列挙型は低レベルプログラミング無しに、<acronym>SQL</acronym>コマンドだけで作ることができることです。
より詳細については、<xref linkend="datatype-enum"/>を参照してください。
    </para>
   </sect2>

   <sect2>
<!--
    <title>Container Types</title>
-->
    <title>コンテナ型</title>

    <para>
<!--
     <productname>PostgreSQL</productname> has three kinds
     of <quote>container</quote> types, which are types that contain multiple
     values of other types.  These are arrays, composites, and ranges.
-->
<productname>PostgreSQL</productname>には三種類の<quote>コンテナ</quote>型があります。これは他の型の複数の値を含む型です。
配列、複合型、範囲型があります。
    </para>

    <para>
<!--
     Arrays can hold multiple values that are all of the same type.  An array
     type is automatically created for each base type, composite type, range
     type, and domain type.  But there are no arrays of arrays.  So far as
     the type system is concerned, multi-dimensional arrays are the same as
     one-dimensional arrays.  Refer to <xref linkend="arrays"/> for more
     information.
-->
配列は、全て同じ型の複数の値を保持することができます。
配列型は各基本型、複合型、範囲型およびドメイン型に対して自動的に作られます。
しかし、配列の配列はありません。
この型システムにおいては多次元配列は一次元配列と同じです。
より詳細については、<xref linkend="arrays"/>を参照してください。
    </para>

    <para>
<!--
     Composite types, or row types, are created whenever the user
     creates a table. It is also possible to use <xref
     linkend="sql-createtype"/> to
     define a <quote>stand-alone</quote> composite type with no associated
     table.  A composite type is simply a list of types with
     associated field names.  A value of a composite type is a row or
     record of field values.  Refer to <xref linkend="rowtypes"/>
     for more information.
-->
ユーザがテーブルを作成すると、複合型、もしくは行型が作成されます。
関連するテーブルを持たない<quote>スタンドアローン</quote>の複合型を<xref linkend="sql-createtype"/>を使用して定義することもできます。
複合型は関連したフィールド名を持つ基本型の単なるリストです。
複合型の値は行もしくはフィールド値のレコードです。
より詳細については、<xref linkend="rowtypes"/>を参照してください。
    </para>

    <para>
<!--
     A range type can hold two values of the same type, which are the lower
     and upper bounds of the range.  Range types are user-created, although
     a few built-in ones exist.  Refer to <xref linkend="rangetypes"/>
     for more information.
-->
範囲型は同じ型の二つの値を保持することができます。これらは範囲の下限と上限です。
範囲型はユーザによって作られますが、少数の組み込みの型もあります。
より詳細については、<xref linkend="rangetypes"/>を参照してください。
    </para>
   </sect2>

   <sect2 id="extend-type-system-domains">
<!--
    <title>Domains</title>
-->
    <title>ドメイン</title>

    <para>
<!--
     A domain is based on a particular underlying type and for many purposes
     is interchangeable with its underlying type.  However, a domain can have
     constraints that restrict its valid values to a subset of what the
     underlying type would allow.  Domains are created using
     the <acronym>SQL</acronym> command <xref linkend="sql-createdomain"/>.
     Refer to <xref linkend="domains"/> for more information.
-->
ドメインは、特定の元となる型に基づいたもので、多くの目的では、その元となる型と交換可能です。
しかし、ドメインは元となる基本型で許可される範囲内で値の有効範囲を制限する制約を持つことができます。
ドメインは<acronym>SQL</acronym>コマンドの<xref linkend="sql-createdomain"/>を使って作られます。
より詳細については、<xref linkend="domains"/>を参照してください。
    </para>
   </sect2>

   <sect2>
<!--
    <title>Pseudo-Types</title>
-->
    <title>疑似型</title>

    <para>
<!--
     There are a few <quote>pseudo-types</quote> for special purposes.
     Pseudo-types cannot appear as columns of tables or components of
     container types, but they can be used to declare the argument and
     result types of functions.  This provides a mechanism within the
     type system to identify special classes of functions.  <xref
     linkend="datatype-pseudotypes-table"/> lists the existing
     pseudo-types.
-->
特殊な目的用に数個の<quote>疑似型</quote>があります。
疑似型はテーブルの列やコンテナ型の構成要素として現れることはありません。
しかし、関数の引数や結果型を宣言する際に使用することができます。
これは、型システム内で特殊な関数クラスを識別するための機構を提供します。
<xref linkend="datatype-pseudotypes-table"/>に既存の疑似型を列挙します。
    </para>
   </sect2>

   <sect2 id="extend-types-polymorphic">
<!--
    <title>Polymorphic Types</title>
-->
    <title>多様型</title>

   <indexterm zone="extend-types-polymorphic">
<!--
    <primary>polymorphic type</primary>
-->
    <primary>多様型</primary>
   </indexterm>

   <indexterm zone="extend-types-polymorphic">
<!--
    <primary>polymorphic function</primary>
-->
    <primary>多様関数</primary>
   </indexterm>

   <indexterm zone="extend-types-polymorphic">
<!--
    <primary>data type</primary>
    <secondary>polymorphic</secondary>
-->
    <primary>データ型</primary>
    <secondary>多様</secondary>
   </indexterm>

   <indexterm zone="extend-types-polymorphic">
<!--
    <primary>function</primary>
    <secondary>polymorphic</secondary>
-->
    <primary>関数</primary>
    <secondary>多様</secondary>
   </indexterm>

    <para>
<!--
     Five pseudo-types of special interest are <type>anyelement</type>,
     <type>anyarray</type>, <type>anynonarray</type>, <type>anyenum</type>,
     and <type>anyrange</type>,
     which are collectively called <firstterm>polymorphic types</firstterm>.
     Any function declared using these types is said to be
     a <firstterm>polymorphic function</firstterm>.  A polymorphic function can
     operate on many different data types, with the specific data type(s)
     being determined by the data types actually passed to it in a particular
     call.
-->
特殊な用途を持つ疑似型には、<type>anyelement</type>と<type>anyarray</type>、<type>anynonarray</type>、<type>anyenum</type>および<type>anyrange</type>の５つがあります。
これらはまとめて<firstterm>多様型</firstterm>と呼ばれます。
これらの型を使用すると宣言された関数は全て、<firstterm>多様関数</firstterm>と呼ばれます。
多様関数は多くの異なるデータ型を操作することができます。
データ型の指定は、特定の呼び出しに実際に渡されるデータ型によって決定されます。
    </para>

    <para>
<!--
     Polymorphic arguments and results are tied to each other and are resolved
     to a specific data type when a query calling a polymorphic function is
     parsed.  Each position (either argument or return value) declared as
     <type>anyelement</type> is allowed to have any specific actual
     data type, but in any given call they must all be the
     <emphasis>same</emphasis> actual type. Each
     position declared as <type>anyarray</type> can have any array data type,
     but similarly they must all be the same type.  And similarly,
     positions declared as <type>anyrange</type> must all be the same range
     type.  Furthermore, if there are
     positions declared <type>anyarray</type> and others declared
     <type>anyelement</type>, the actual array type in the
     <type>anyarray</type> positions must be an array whose elements are
     the same type appearing in the <type>anyelement</type> positions.
     Similarly, if there are positions declared <type>anyrange</type>
     and others declared <type>anyelement</type> or <type>anyarray</type>,
     the actual range type in the <type>anyrange</type> positions must be a
     range whose subtype is the same type appearing in
     the <type>anyelement</type> positions and the same as the element type
     of the <type>anyarray</type> positions.
     <type>anynonarray</type> is treated exactly the same as <type>anyelement</type>,
     but adds the additional constraint that the actual type must not be
     an array type.
     <type>anyenum</type> is treated exactly the same as <type>anyelement</type>,
     but adds the additional constraint that the actual type must
     be an enum type.
-->
多様引数と結果は互いに結び付いており、多様関数を呼び出す問い合わせが解析される時に特定のデータ型が決定されます。
<type>anyelement</type>として宣言された位置（引数もしくは戻り値）にはそれぞれ、任意の実データ型を指定することができますが、1つの呼び出しでは、これらはすべて<emphasis>同一の</emphasis>実データ型でなければなりません。
<type>anyarray</type>として宣言された位置には、任意の配列データ型を持つことができます。
しかし、同様にこれらはすべて同じデータ型でなければなりません。
また同様に<type>anyrange</type>として宣言された位置はすべて同じ範囲型でなければなりません。
さらに<type>anyarray</type>と宣言された位置と<type>anyelement</type>と宣言された位置の両方がある場合、<type>anyarray</type>の位置の実際の配列型は、その要素の型が<type>anyelement</type>位置に現れる型と同じでなければなりません。
同様に<type>anyrange</type>と宣言された位置と<type>anyelement</type>と宣言された位置の両方がある場合、<type>anyrange</type>の位置の実際の範囲型は、その範囲の派生元型が<type>anyelement</type>位置に現れる型と同じでなければなりません。
<type>anynonarray</type>は、実際の型が配列型であってはならないという制限が加わっている点を除き、<type>anyelement</type>とまったく同様に扱われます。
<type>anyenum</type>は、実際の型が列挙型でなければならないという制約が加わっている点を除き、<type>anyelement</type>とまったく同様に扱われます。
    </para>

    <para>
<!--
     Thus, when more than one argument position is declared with a polymorphic
     type, the net effect is that only certain combinations of actual argument
     types are allowed.  For example, a function declared as
     <literal>equal(anyelement, anyelement)</literal> will take any two input values,
     so long as they are of the same data type.
-->
このように、2つ以上の引数位置が多様型と宣言されると、全体の効果として、実引数型の特定の組み合わせのみが許されるようになります。
例えば、<literal>equal(anyelement, anyelement)</literal>と宣言された関数は、2つの引数が同じデータ型である限り、任意の入力値を2つ取ることになります。
    </para>

    <para>
<!--
     When the return value of a function is declared as a polymorphic type,
     there must be at least one argument position that is also polymorphic,
     and the actual data type supplied as the argument determines the actual
     result type for that call.  For example, if there were not already
     an array subscripting mechanism, one could define a function that
     implements subscripting as <literal>subscript(anyarray, integer)
     returns anyelement</literal>.  This declaration constrains the actual first
     argument to be an array type, and allows the parser to infer the correct
     result type from the actual first argument's type.  Another example
     is that a function declared as <literal>f(anyarray) returns anyenum</literal>
     will only accept arrays of enum types.
-->
関数の戻り値を多様型として宣言する時、少なくとも1つの引数位置も多様でなければなりません。
そして引数として与えられる実データ型がその呼び出しの実結果型を決定します。
例えば、配列添字機構がなかったとすると、<literal>subscript(anyarray, integer) returns anyelement</literal>として添字機構を実装する関数を定義できます。
この宣言には、最初の実引数は配列型になり、パーサはこの最初の実引数の型より正しい結果型を推論することができます。
他にも例えば、<literal>f(anyarray) returns anyenum</literal>と宣言された関数は列挙型の配列のみを受け付けます。
    </para>

    <para>
<<<<<<< HEAD
<!--
=======
     In most cases, the parser can infer the actual data type for a
     polymorphic result type from arguments that are of a different
     polymorphic type; for example <type>anyarray</type> can be deduced
     from <type>anyelement</type> or vice versa.  The exception is that a
     polymorphic result of type <type>anyrange</type> requires an argument
     of type <type>anyrange</type>; it cannot be deduced
     from <type>anyarray</type> or <type>anyelement</type> arguments.  This
     is because there could be multiple range types with the same subtype.
    </para>

    <para>
>>>>>>> 5060275a
     Note that <type>anynonarray</type> and <type>anyenum</type> do not represent
     separate type variables; they are the same type as
     <type>anyelement</type>, just with an additional constraint.  For
     example, declaring a function as <literal>f(anyelement, anyenum)</literal>
     is equivalent to declaring it as <literal>f(anyenum, anyenum)</literal>:
     both actual arguments have to be the same enum type.
-->
<type>anynonarray</type>型と<type>anyenum</type>型が、別個の型変数を表していないことに注意してください。
これは<type>anyelement</type>と同じ型で、追加の制約が付いているだけです。
例えば、<literal>f(anyelement, anyenum)</literal>として関数を宣言することは、<literal>f(anyenum, anyenum)</literal>と宣言することと同一です。
両方の実引数は同じ列挙型でなければなりません。
    </para>

    <para>
<!--
     A variadic function (one taking a variable number of arguments, as in
     <xref linkend="xfunc-sql-variadic-functions"/>) can be
     polymorphic: this is accomplished by declaring its last parameter as
     <literal>VARIADIC</literal> <type>anyarray</type>.  For purposes of argument
     matching and determining the actual result type, such a function behaves
     the same as if you had written the appropriate number of
     <type>anynonarray</type> parameters.
-->
可変長引数の関数（<xref linkend="xfunc-sql-variadic-functions"/>で説明する可変個の引数を取る関数）を多様とすることができます。
最後のパラメータを<literal>VARIADIC</literal> <type>anyarray</type>と宣言することで実現されます。
引数を一致させ、実際の結果型を決めるために、こうした関数は<type>anynonarray</type>パラメータを適切な個数記述した場合と同様に動作します
    </para>
   </sect2>
  </sect1>

  &xfunc;
  &xaggr;
  &xtypes;
  &xoper;
  &xindex;


  <sect1 id="extend-extensions">
<!--
   <title>Packaging Related Objects into an Extension</title>
-->
   <title>関連するオブジェクトを拡張としてパッケージ化</title>

   <indexterm zone="extend-extensions">
<!--
    <primary>extension</primary>
-->
    <primary>拡張</primary>
   </indexterm>

   <para>
<!--
    A useful extension to <productname>PostgreSQL</productname> typically includes
    multiple SQL objects; for example, a new data type will require new
    functions, new operators, and probably new index operator classes.
    It is helpful to collect all these objects into a single package
    to simplify database management.  <productname>PostgreSQL</productname> calls
    such a package an <firstterm>extension</firstterm>.  To define an extension,
    you need at least a <firstterm>script file</firstterm> that contains the
    <acronym>SQL</acronym> commands to create the extension's objects, and a
    <firstterm>control file</firstterm> that specifies a few basic properties
    of the extension itself.  If the extension includes C code, there
    will typically also be a shared library file into which the C code
    has been built.  Once you have these files, a simple
    <xref linkend="sql-createextension"/> command loads the objects into
    your database.
-->
<productname>PostgreSQL</productname>への有用な拡張は通常、複数のSQLオブジェクトを含んでいます。
例えば、新しいデータ型は新しい関数、新しい演算子、おそらく新しいインデックス演算子クラスを必要とします。
これらのオブジェクトをすべて単一のパッケージとしてまとめることは、データベース管理を単純化するために役に立ちます。
<productname>PostgreSQL</productname>ではこうしたパッケージを<firstterm>拡張</firstterm>とよびます。
拡張を定義するためには、少なくとも、拡張のオブジェクトを作成するための<acronym>SQL</acronym>コマンドを含む<firstterm>スクリプトファイル</firstterm>、拡張自身の数個の基本属性を指定する<firstterm>制御ファイル</firstterm>が必要です。
また拡張がCコードを含む場合、通常Cコードで構築された共有ライブラリが存在します。
これらのファイルがあれば、単純な<xref linkend="sql-createextension"/>コマンドがそのオブジェクトをデータベース内に読み込みます。
   </para>

   <para>
<!--
    The main advantage of using an extension, rather than just running the
    <acronym>SQL</acronym> script to load a bunch of <quote>loose</quote> objects
    into your database, is that <productname>PostgreSQL</productname> will then
    understand that the objects of the extension go together.  You can
    drop all the objects with a single <xref linkend="sql-dropextension"/>
    command (no need to maintain a separate <quote>uninstall</quote> script).
    Even more useful, <application>pg_dump</application> knows that it should not
    dump the individual member objects of the extension &mdash; it will
    just include a <command>CREATE EXTENSION</command> command in dumps, instead.
    This vastly simplifies migration to a new version of the extension
    that might contain more or different objects than the old version.
    Note however that you must have the extension's control, script, and
    other files available when loading such a dump into a new database.
-->
拡張を使用する主な利点は、<acronym>SQL</acronym>スクリプトを実行するだけでデータベースに<quote>粗な</quote>なオブジェクトの群をロードできることではなく、<productname>PostgreSQL</productname>が拡張のオブジェクトをまとまったものと理解できることです。
単一の<xref linkend="sql-dropextension"/>コマンドでオブジェクトすべてを削除することができます（個々の<quote>アンインストール</quote>スクリプトを保守する必要はありません）。
もっと有用なことは、<application>pg_dump</application>が拡張の個々のメンバオブジェクトを削除してはならないことを把握していることです。
代わりにダンプ内には<command>CREATE EXTENSION</command>コマンドだけが含まれます。
これは、古いバージョンよりも多くのまたは異なるオブジェクトを含む可能性がある、拡張の新しいバージョンへの移行を大きく単純化します。
しかし、こうしたダンプを新しいデータベースにロードする際には、拡張の制御ファイル、スクリプトファイル、その他のファイルが利用できるようにしておく必要があります。
   </para>

   <para>
<!--
    <productname>PostgreSQL</productname> will not let you drop an individual object
    contained in an extension, except by dropping the whole extension.
    Also, while you can change the definition of an extension member object
    (for example, via <command>CREATE OR REPLACE FUNCTION</command> for a
    function), bear in mind that the modified definition will not be dumped
    by <application>pg_dump</application>.  Such a change is usually only sensible if
    you concurrently make the same change in the extension's script file.
    (But there are special provisions for tables containing configuration
    data; see <xref linkend="extend-extensions-config-tables"/>.)
    In production situations, it's generally better to create an extension
    update script to perform changes to extension member objects.
-->
<productname>PostgreSQL</productname>はユーザに、拡張全体を削除させる以外に、拡張内に含まれる個々のオブジェクトを削除させません。
また、拡張のメンバオブジェクトの定義を変更する（例えば関数では<command>CREATE OR REPLACE FUNCTION</command>を介して変更する）ことはできますが、変更した定義は<application>pg_dump</application>によりダンプされないことに留意してください。
こうした変更は通常、同時に拡張のスクリプトファイルにも同じ変更を行った場合のみ認識することができます。
（しかし設定データを持つテーブルに対しては特殊な準備があります。<xref linkend="extend-extensions-config-tables"/>を参照してください。）
本番環境では、拡張メンバオブジェクトへの変更を処理するために拡張更新スクリプトを作成するのが一般により良い方法です。
   </para>

   <para>
<!--
    The extension script may set privileges on objects that are part of the
    extension via <command>GRANT</command> and <command>REVOKE</command>
    statements.  The final set of privileges for each object (if any are set)
    will be stored in the
    <link linkend="catalog-pg-init-privs"><structname>pg_init_privs</structname></link>
    system catalog.  When <application>pg_dump</application> is used, the
    <command>CREATE EXTENSION</command> command will be included in the dump, followed
    by the set of <command>GRANT</command> and <command>REVOKE</command>
    statements necessary to set the privileges on the objects to what they were
    at the time the dump was taken.
-->
拡張スクリプトは、<command>GRANT</command>文と<command>REVOKE</command>文を使って拡張の一部のオブジェクトに権限を設定するかもしれません。
それぞれのオブジェクト（どれかが設定される場合）の最終的な権限のセットは、<link linkend="catalog-pg-init-privs"><structname>pg_init_privs</structname></link>システムカタログに格納されます。
<application>pg_dump</application>が使用されると、<command>CREATE EXTENSION</command>コマンドがダンプ内に含まれ、オブジェクトの権限をダンプが取られた時点のものに設定するために必要となる<command>GRANT</command>文と<command>REVOKE</command>文が後に続きます。
   </para>

   <para>
<!--
    <productname>PostgreSQL</productname> does not currently support extension scripts
    issuing <command>CREATE POLICY</command> or <command>SECURITY LABEL</command>
    statements.  These are expected to be set after the extension has been
    created.  All RLS policies and security labels on extension objects will be
    included in dumps created by <application>pg_dump</application>.
-->
<productname>PostgreSQL</productname>は、現在拡張スクリプトにて<command>CREATE POLICY</command>文や<command>SECURITY LABEL</command>文の発行をサポートしていません。
これらは拡張が作成された後に設定されるべきです。
拡張オブジェクトのすべての行セキュリティポリシーとセキュリティラベルは<application>pg_dump</application>によって作成されたダンプに含まれます。
   </para>

   <para>
<!--
    The extension mechanism also has provisions for packaging modification
    scripts that adjust the definitions of the SQL objects contained in an
    extension.  For example, if version 1.1 of an extension adds one function
    and changes the body of another function compared to 1.0, the extension
    author can provide an <firstterm>update script</firstterm> that makes just those
    two changes.  The <command>ALTER EXTENSION UPDATE</command> command can then
    be used to apply these changes and track which version of the extension
    is actually installed in a given database.
-->
また拡張機構は、拡張に含まれるSQLオブジェクトの定義を調整するパッケージ調整スクリプトを準備しています。
例えば、拡張のバージョン1.1でバージョン1.0と比べて１つの関数を追加し、他の関数本体を変更する場合、拡張の作成者はこれらの２つの変更のみを行う<firstterm>更新スクリプト</firstterm>を提供することができます。
そして<command>ALTER EXTENSION UPDATE</command>コマンドを使用して、これらの変更を適用し、指定されたデータベース内に実際にインストールされた拡張のバージョンが何かを記録します。
   </para>

   <para>
<!--
    The kinds of SQL objects that can be members of an extension are shown in
    the description of <xref linkend="sql-alterextension"/>.  Notably, objects
    that are database-cluster-wide, such as databases, roles, and tablespaces,
    cannot be extension members since an extension is only known within one
    database.  (Although an extension script is not prohibited from creating
    such objects, if it does so they will not be tracked as part of the
    extension.)  Also notice that while a table can be a member of an
    extension, its subsidiary objects such as indexes are not directly
    considered members of the extension.
    Another important point is that schemas can belong to extensions, but not
    vice versa: an extension as such has an unqualified name and does not
    exist <quote>within</quote> any schema.  The extension's member objects,
    however, will belong to schemas whenever appropriate for their object
    types.  It may or may not be appropriate for an extension to own the
    schema(s) its member objects are within.
-->
拡張のメンバとなり得るSQLオブジェクトの種類を<xref linkend="sql-alterextension"/>で説明します。
拡張は１つのデータベースの中でのみ認識されますので、データベース、ロール、テーブル空間などデータベースクラスタ全体のオブジェクトは拡張のメンバにすることができないことに注意してください。
（拡張のスクリプトでこうしたオブジェクトを生成することは禁止されていませんが、作成したとしても、拡張の一部として記録されません。）
また、テーブルは拡張のメンバになることができますが、インデックスなどそれに付随するオブジェクトは拡張の直接的なメンバとはみなされません。
もう一つの重要な点は、スキーマは拡張に属すことがありますがその逆はないということです。
拡張は非修飾名でいかなるスキーマ<quote>の中に</quote>も存在しません。
しかし、拡張のメンバオブジェクトはオブジェクトの型が適切であればスキーマに属します。
拡張が自身のメンバオブジェクトが属するスキーマを所有することは適切かも知れませんし、そうでないかも知れません。
   </para>

   <para>
<!--
    If an extension's script creates any temporary objects (such as temp
    tables), those objects are treated as extension members for the
    remainder of the current session, but are automatically dropped at
    session end, as any temporary object would be.  This is an exception
    to the rule that extension member objects cannot be dropped without
    dropping the whole extension.
-->
ある拡張のスクリプトが（一時テーブルのような）一時オブジェクトを作成する場合、現在のセッションで、以降そのオブジェクトは拡張のメンバーとして扱われます。
しかしすべての一時オブジェクト同様、セッションの終わりに削除されます。
これは、拡張全体を削除することなしに、拡張のメンバーオブジェクトは削除できない、という規則の例外です。
   </para>

   <sect2 id="extend-extensions-style">
<!--
    <title>Defining Extension Objects</title>
-->
     <title>拡張オブジェクトの定義</title>

    <!-- XXX It's not enough to use qualified names, because one might write a
         qualified name to an object that itself uses unqualified names.  Many
         information_schema functions have that defect, for example.  However,
         that's a defect in the referenced object, and relatively few queries
         will be affected.  Also, we direct applications to secure search_path
         when connecting to an untrusted database; if applications do that,
         they are immune to known attacks even if some extension refers to a
         defective object.  Therefore, guide extension authors as though core
         PostgreSQL contained no such defect. -->
    <para>
<!--
     Widely-distributed extensions should assume little about the database
     they occupy.  In particular, unless you issued <literal>SET search_path =
     pg_temp</literal>, assume each unqualified name could resolve to an
     object that a malicious user has defined.  Beware of constructs that
     depend on <varname>search_path</varname> implicitly: <token>IN</token>
     and <literal>CASE <replaceable>expression</replaceable> WHEN</literal>
     always select an operator using the search path.  In their place, use
     <literal>OPERATOR(<replaceable>schema</replaceable>.=) ANY</literal>
     and <literal>CASE WHEN <replaceable>expression</replaceable></literal>.
-->
広く配布される拡張では、インストールされるデータベースについて前提とすることは最小限にすべきです。
とりわけ、<literal>SET search_path = pg_temp</literal>を実行しない限り、修飾されない名前は、悪意のあるユーザが定義したオブジェクトになる可能性があることを前提としてください。
暗黙的に<varname>search_path</varname>に依存するような構文要素に注意してください。
<token>IN</token>と<literal>CASE <replaceable>式</replaceable> WHEN</literal>は、サーチパスを使って演算子を選択します。
代わりに、<literal>OPERATOR(<replaceable>schema</replaceable>.=) ANY</literal>と<literal>CASE WHEN <replaceable>式</replaceable></literal>を使ってください。
    </para>

   </sect2>

   <sect2>
<!--
    <title>Extension Files</title>
-->
    <title>拡張のファイル</title>

   <indexterm>
<!--
    <primary>control file</primary>
-->
    <primary>制御ファイル</primary>
   </indexterm>

    <para>
<!--
     The <xref linkend="sql-createextension"/> command relies on a control
     file for each extension, which must be named the same as the extension
     with a suffix of <literal>.control</literal>, and must be placed in the
     installation's <literal>SHAREDIR/extension</literal> directory.  There
     must also be at least one <acronym>SQL</acronym> script file, which follows the
     naming pattern
     <literal><replaceable>extension</replaceable>&#045;&#045;<replaceable>version</replaceable>.sql</literal>
     (for example, <literal>foo&#045;&#045;1.0.sql</literal> for version <literal>1.0</literal> of
     extension <literal>foo</literal>).  By default, the script file(s) are also
     placed in the <literal>SHAREDIR/extension</literal> directory; but the
     control file can specify a different directory for the script file(s).
-->
<xref linkend="sql-createextension"/>コマンドは各拡張に関して、拡張と同じ名前に<literal>.control</literal>という拡張子を持つファイル名である必要がある、制御ファイルに依存します。
また、このファイルはインストレーションの<literal>SHAREDIR/extension</literal>ディレクトリ内に存在しなければなりません。
また少なくとも１つの、<literal><replaceable>extension</replaceable>--<replaceable>version</replaceable>.sql</literal>という命名規約（例えば<literal>foo</literal>拡張のバージョン<literal>1.0</literal>では<literal>foo--1.0.sql</literal>）に従った<acronym>SQL</acronym>スクリプトファイルが存在しなければなりません。
デフォルトでは、このスクリプトファイルも<literal>SHAREDIR/extension</literal>ディレクトリに格納されますが、制御ファイルでスクリプトファイルを別のディレクトリに指定することができます。
    </para>

    <para>
<!--
     The file format for an extension control file is the same as for the
     <filename>postgresql.conf</filename> file, namely a list of
     <replaceable>parameter_name</replaceable> <literal>=</literal> <replaceable>value</replaceable>
     assignments, one per line.  Blank lines and comments introduced by
     <literal>#</literal> are allowed.  Be sure to quote any value that is not
     a single word or number.
-->
拡張の制御ファイルのファイル書式は<filename>postgresql.conf</filename>ファイルと同じです。
すなわち、<replaceable>parameter_name</replaceable> <literal>=</literal> <replaceable>value</replaceable>という代入を１行当たり１つ記述します。
空行および<literal>#</literal>から始まるコメントが許されます。
単一の単語または数字ではない値にはすべて引用符で確実にくくってください。
    </para>

    <para>
<!--
     A control file can set the following parameters:
-->
制御ファイルは以下のパラメータを設定することができます。
    </para>

    <variablelist>
     <varlistentry>
      <term><varname>directory</varname> (<type>string</type>)</term>
      <listitem>
       <para>
<!--
        The directory containing the extension's <acronym>SQL</acronym> script
        file(s).  Unless an absolute path is given, the name is relative to
        the installation's <literal>SHAREDIR</literal> directory.  The
        default behavior is equivalent to specifying
        <literal>directory = 'extension'</literal>.
-->
拡張の<acronym>SQL</acronym>スクリプトファイルを含むディレクトリです。
絶対パスで指定されていない限り、この名前はインストレーションの<literal>SHAREDIR</literal>ディレクトリからの相対パスになります。
デフォルトの動作は<literal>directory = 'extension'</literal>と指定した場合と同じです。
       </para>
      </listitem>
     </varlistentry>

     <varlistentry>
      <term><varname>default_version</varname> (<type>string</type>)</term>
      <listitem>
       <para>
<!--
        The default version of the extension (the one that will be installed
        if no version is specified in <command>CREATE EXTENSION</command>).  Although
        this can be omitted, that will result in <command>CREATE EXTENSION</command>
        failing if no <literal>VERSION</literal> option appears, so you generally
        don't want to do that.
-->
拡張のデフォルトのバージョン（<command>CREATE EXTENSION</command>でバージョン指定がない場合にインストールされるバージョン）です。
これは省略することができますが、その場合<literal>VERSION</literal>オプションがない<command>CREATE EXTENSION</command>は失敗します。
ですので通常省略しようとは思わないでしょう。
       </para>
      </listitem>
     </varlistentry>

     <varlistentry>
      <term><varname>comment</varname> (<type>string</type>)</term>
      <listitem>
       <para>
<!--
        A comment (any string) about the extension.  The comment is applied
        when initially creating an extension, but not during extension updates
        (since that might override user-added comments).  Alternatively,
        the extension's comment can be set by writing
        a <xref linkend="sql-comment"/> command in the script file.
-->
拡張に関するコメント（任意の文字列）です。
最初に拡張が作成されるときにコメントは適用されますが、拡張が更新される間はされません（ユーザが追加したコメントを上書いてしまうため）。
この他の方法として、スクリプトファイル内で<xref linkend="sql-comment"/>コマンドを使用してコメントを設定することができます。
       </para>
      </listitem>
     </varlistentry>

     <varlistentry>
      <term><varname>encoding</varname> (<type>string</type>)</term>
      <listitem>
       <para>
<!--
        The character set encoding used by the script file(s).  This should
        be specified if the script files contain any non-ASCII characters.
        Otherwise the files will be assumed to be in the database encoding.
-->
スクリプトファイルで使用される文字セット符号化方式です。
スクリプトファイルに何らかの非ASCII文字が含まれる場合に指定しなければなりません。
指定がなければ、ファイルはデータベース符号化方式であると仮定されます。
       </para>
      </listitem>
     </varlistentry>

     <varlistentry>
      <term><varname>module_pathname</varname> (<type>string</type>)</term>
      <listitem>
       <para>
<!--
        The value of this parameter will be substituted for each occurrence
        of <literal>MODULE_PATHNAME</literal> in the script file(s).  If it is not
        set, no substitution is made.  Typically, this is set to
        <literal>$libdir/<replaceable>shared_library_name</replaceable></literal> and
        then <literal>MODULE_PATHNAME</literal> is used in <command>CREATE
        FUNCTION</command> commands for C-language functions, so that the script
        files do not need to hard-wire the name of the shared library.
-->
このパラメータの値でスクリプトファイル内の<literal>MODULE_PATHNAME</literal>の出現箇所が置換されます。
設定されていない場合は置換は行われません。
通常これは、スクリプトファイル内で共有ライブラリの名前を直接書き込む必要がなくなるように<literal>$libdir/<replaceable>shared_library_name</replaceable></literal>に設定され、C言語関数では<command>CREATE FUNCTION</command>コマンド中で<literal>MODULE_PATHNAME</literal>を使用します。
       </para>
      </listitem>
     </varlistentry>

     <varlistentry>
      <term><varname>requires</varname> (<type>string</type>)</term>
      <listitem>
       <para>
<!--
        A list of names of extensions that this extension depends on,
        for example <literal>requires = 'foo, bar'</literal>.  Those
        extensions must be installed before this one can be installed.
-->
拡張が依存する拡張の名前のリストです。
例えば<literal>requires = 'foo, bar'</literal>です。
対象の拡張がインストールできるようになる前に、これらの拡張がインストールされていなければなりません。
       </para>
      </listitem>
     </varlistentry>

     <varlistentry>
      <term><varname>superuser</varname> (<type>boolean</type>)</term>
      <listitem>
       <para>
<!--
        If this parameter is <literal>true</literal> (which is the default),
        only superusers can create the extension or update it to a new
        version.  If it is set to <literal>false</literal>, just the privileges
        required to execute the commands in the installation or update script
        are required.
-->
このパラメータが<literal>true</literal>（デフォルト）の場合、スーパーユーザのみが拡張を作成または新しいバージョンに更新することができます。
<literal>false</literal>に設定されている場合は、インストレーション内でコマンドを実行するまたはスクリプトを更新するために必要な権限のみが必要とされます。
       </para>
      </listitem>
     </varlistentry>

     <varlistentry>
      <term><varname>relocatable</varname> (<type>boolean</type>)</term>
      <listitem>
       <para>
<!--
        An extension is <firstterm>relocatable</firstterm> if it is possible to move
        its contained objects into a different schema after initial creation
        of the extension.  The default is <literal>false</literal>, i.e. the
        extension is not relocatable.
        See <xref linkend="extend-extensions-relocation"/> for more information.
-->
拡張を最初に作成した後に拡張により含まれるオブジェクトを別のスキーマに移動することができる場合、拡張は<firstterm>再配置可能</firstterm>です。
デフォルトは<literal>false</literal>、つまり、拡張は再配置可能ではありません。
詳しくは<xref linkend="extend-extensions-relocation"/>を参照してください。
       </para>
      </listitem>
     </varlistentry>

     <varlistentry>
      <term><varname>schema</varname> (<type>string</type>)</term>
      <listitem>
       <para>
<!--
        This parameter can only be set for non-relocatable extensions.
        It forces the extension to be loaded into exactly the named schema
        and not any other.
        The <varname>schema</varname> parameter is consulted only when
        initially creating an extension, not during extension updates.
        See <xref linkend="extend-extensions-relocation"/> for more information.
-->
このパラメータは再配置可能ではない拡張に対してのみ設定することができます。
拡張が指名したスキーマのみにロードされ、他にはロードされないことを強制します。
<varname>schema</varname>パラメータは、拡張を最初に作成するときにのみ参照され、拡張が更新される間はされません。
詳しくは<xref linkend="extend-extensions-relocation"/>を参照してください。
       </para>
      </listitem>
     </varlistentry>
    </variablelist>

    <para>
<!--
     In addition to the primary control file
     <literal><replaceable>extension</replaceable>.control</literal>,
     an extension can have secondary control files named in the style
     <literal><replaceable>extension</replaceable>&#045;-<replaceable>version</replaceable>.control</literal>.
     If supplied, these must be located in the script file directory.
     Secondary control files follow the same format as the primary control
     file.  Any parameters set in a secondary control file override the
     primary control file when installing or updating to that version of
     the extension.  However, the parameters <varname>directory</varname> and
     <varname>default_version</varname> cannot be set in a secondary control file.
-->
主制御ファイル<literal><replaceable>extension</replaceable>.control</literal>に加え、拡張は<literal><replaceable>extension</replaceable>--<replaceable>version</replaceable>.control</literal>という形の名前の副制御ファイルを持つことができます。
これらを提供する場合は、スクリプトファイルディレクトリに格納しなければなりません。
副制御ファイルは主制御ファイルと同じ書式に従います。
拡張の対応するバージョンをインストールまたは更新する時、副制御ファイル内で設定されるパラメータはいずれも、主制御ファイルを上書きします。
しかし<varname>directory</varname>および<varname>default_version</varname>パラメータは副制御ファイルで設定することはできません。
    </para>

    <para>
<!--
     An extension's <acronym>SQL</acronym> script files can contain any SQL commands,
     except for transaction control commands (<command>BEGIN</command>,
     <command>COMMIT</command>, etc) and commands that cannot be executed inside a
     transaction block (such as <command>VACUUM</command>).  This is because the
     script files are implicitly executed within a transaction block.
-->
拡張の<acronym>SQL</acronym>スクリプトファイルにはトランザクション制御コマンド（<command>BEGIN</command>、<command>COMMIT</command>など）およびトランザクションブロックの内側で実行することができないコマンド（<command>VACUUM</command>など）を除く任意のSQLコマンドを含めることができます。
スクリプトファイルが暗黙的にトランザクションブロック内で実行されるためです。
    </para>

    <para>
<!--
     An extension's <acronym>SQL</acronym> script files can also contain lines
     beginning with <literal>\echo</literal>, which will be ignored (treated as
     comments) by the extension mechanism.  This provision is commonly used
     to throw an error if the script file is fed to <application>psql</application>
     rather than being loaded via <command>CREATE EXTENSION</command> (see example
     script in <xref linkend="extend-extensions-example"/>).
     Without that, users might accidentally load the
     extension's contents as <quote>loose</quote> objects rather than as an
     extension, a state of affairs that's a bit tedious to recover from.
-->
拡張の<acronym>SQL</acronym>スクリプトファイルには、<literal>\echo</literal>から始まる行を含めることができます。
この行は拡張の機構では無視されます（コメントとして扱われます）。
これは、このスクリプトが<command>CREATE EXTENSION</command>（<xref linkend="extend-extensions-example"/>のスクリプト例を参照）ではなく<application>psql</application>に渡された場合にエラーを発生するために一般的に使用するために用意されたものです。
これがないと、ユーザは間違って拡張としてではなく、<quote>まとまっていない</quote>オブジェクトとして拡張の内容をロードしてしまい、復旧が多少困難な状態になる可能性があります。
    </para>

    <para>
<!--
     While the script files can contain any characters allowed by the specified
     encoding, control files should contain only plain ASCII, because there
     is no way for <productname>PostgreSQL</productname> to know what encoding a
     control file is in.  In practice this is only an issue if you want to
     use non-ASCII characters in the extension's comment.  Recommended
     practice in that case is to not use the control file <varname>comment</varname>
     parameter, but instead use <command>COMMENT ON EXTENSION</command>
     within a script file to set the comment.
-->
スクリプトファイルは指定した符号化方式で認められる任意の文字を含めることができますが、<productname>PostgreSQL</productname>が制御ファイルの符号化方式が何かを把握する方法がありませんので、制御ファイルにはASCII文字のみを含めなければなりません。
実際には、拡張のコメントに非ASCII文字を含めたい場合にのみ、これが問題になります。
このような場合には、制御ファイルの<varname>comment</varname>を使用せず、代わりにコメントを設定するためにスクリプトファイル内で<command>COMMENT ON EXTENSION</command>を使用することを勧めます。
    </para>

   </sect2>

   <sect2 id="extend-extensions-relocation">
<!--
    <title>Extension Relocatability</title>
-->
    <title>拡張の再配置性</title>

    <para>
<!--
     Users often wish to load the objects contained in an extension into a
     different schema than the extension's author had in mind.  There are
     three supported levels of relocatability:
-->
ユーザは拡張に含まれるオブジェクトを拡張の作成者が考えていたスキーマとは別のスキーマにロードしたいとよく考えます。
再配置性に関して３つのレベルがサポートされます。
    </para>

    <itemizedlist>
     <listitem>
      <para>
<!--
       A fully relocatable extension can be moved into another schema
       at any time, even after it's been loaded into a database.
       This is done with the <command>ALTER EXTENSION SET SCHEMA</command>
       command, which automatically renames all the member objects into
       the new schema.  Normally, this is only possible if the extension
       contains no internal assumptions about what schema any of its
       objects are in.  Also, the extension's objects must all be in one
       schema to begin with (ignoring objects that do not belong to any
       schema, such as procedural languages).  Mark a fully relocatable
       extension by setting <literal>relocatable = true</literal> in its control
       file.
-->
完全な再配置可能な拡張は、いつでも、データベースにロードされた後であっても、他のスキーマに移動させることができます。
これは、自動的にすべてのメンバオブジェクトを新しいスキーマに名前を変更する、<command>ALTER EXTENSION SET SCHEMA</command>を用いて行います。
通常これは、拡張がオブジェクトが含まれるスキーマが何かに関して内部的な仮定を持たない場合のみ可能です。
また、拡張のオブジェクト（手続き言語など何らかのスキーマに属さないオブジェクトは無視して）はすべて最初に１つのスキーマ内に存在しなければなりません。
制御ファイル内で<literal>relocatable = true</literal>と設定することで、完全な再配置可能と印付けます。
      </para>
     </listitem>

     <listitem>
      <para>
<!--
       An extension might be relocatable during installation but not
       afterwards.  This is typically the case if the extension's script
       file needs to reference the target schema explicitly, for example
       in setting <literal>search_path</literal> properties for SQL functions.
       For such an extension, set <literal>relocatable = false</literal> in its
       control file, and use <literal>@extschema@</literal> to refer to the target
       schema in the script file.  All occurrences of this string will be
       replaced by the actual target schema's name before the script is
       executed.  The user can set the target schema using the
       <literal>SCHEMA</literal> option of <command>CREATE EXTENSION</command>.
-->
拡張はインストール処理の間再配置可能ですが、その後再配置することはできません。
通常これは、拡張のスクリプトファイルが、SQL関数用の<literal>search_path</literal>属性の設定など、対象のスキーマを明示的に参照する必要がある場合です。
こうした拡張では、制御ファイルで<literal>relocatable = false</literal>と設定し、スクリプトファイル内で対象のスキーマを参照するために<literal>@extschema@</literal>を設定してください。
この文字列の出現箇所はすべて、スクリプトが実行される前に、実際の対象のスキーマ名に置換されます。
ユーザは<command>CREATE EXTENSION</command>の<literal>SCHEMA</literal>オプションを使用して対象のスキーマを設定することができます。
      </para>
     </listitem>

     <listitem>
      <para>
<!--
       If the extension does not support relocation at all, set
       <literal>relocatable = false</literal> in its control file, and also set
       <literal>schema</literal> to the name of the intended target schema.  This
       will prevent use of the <literal>SCHEMA</literal> option of <command>CREATE
       EXTENSION</command>, unless it specifies the same schema named in the control
       file.  This choice is typically necessary if the extension contains
       internal assumptions about schema names that can't be replaced by
       uses of <literal>@extschema@</literal>.  The <literal>@extschema@</literal>
       substitution mechanism is available in this case too, although it is
       of limited use since the schema name is determined by the control file.
-->
拡張が再配置をまったくサポートしない場合、制御ファイルで<literal>relocatable = false</literal>を設定し、かつ、<literal>schema</literal>を意図している対象スキーマの名前に設定してください。
これは、制御ファイル内で指定されたスキーマと同じ名前が指定されていない限り、<command>CREATE EXTENSION</command>の<literal>SCHEMA</literal>オプションの指定を阻止します。
この選択は通常、拡張が<literal>@extschema@</literal>を使用して置き換えることができないスキーマ名について内部的な仮定を持つ場合に必要です。
<literal>@extschema@</literal>置換機構はこの場合でも使用することができますが、スキーマ名が制御ファイルによって決定されますので、用途は限定されます。
      </para>
     </listitem>
    </itemizedlist>

    <para>
<!--
     In all cases, the script file will be executed with
     <xref linkend="guc-search-path"/> initially set to point to the target
     schema; that is, <command>CREATE EXTENSION</command> does the equivalent of
     this:
-->
すべての場合において、スクリプトファイルは対象のスキーマを指し示すようにあらかじめ設定した<xref linkend="guc-search-path"/>を用いて実行されます。
つまり<command>CREATE EXTENSION</command>は以下と同じことを行います。
<programlisting>
SET LOCAL search_path TO @extschema@;
</programlisting>
<!--
     This allows the objects created by the script file to go into the target
     schema.  The script file can change <varname>search_path</varname> if it wishes,
     but that is generally undesirable.  <varname>search_path</varname> is restored
     to its previous setting upon completion of <command>CREATE EXTENSION</command>.
-->
これによりスクリプトファイルで作成されるオブジェクトを対象のスキーマ内に格納することができます。
スクリプトファイルは要望に応じて<varname>search_path</varname>を変更することができますが、一般的には望まれません。
<command>CREATE EXTENSION</command>の実行後、<varname>search_path</varname>は以前の設定に戻されます。
    </para>

    <para>
<!--
     The target schema is determined by the <varname>schema</varname> parameter in
     the control file if that is given, otherwise by the <literal>SCHEMA</literal>
     option of <command>CREATE EXTENSION</command> if that is given, otherwise the
     current default object creation schema (the first one in the caller's
     <varname>search_path</varname>).  When the control file <varname>schema</varname>
     parameter is used, the target schema will be created if it doesn't
     already exist, but in the other two cases it must already exist.
-->
対象のスキーマは制御ファイル内の<varname>schema</varname>パラメータがあればこのパラメータにより決定されます。
このパラメータがなければ、<command>CREATE EXTENSION</command>の<literal>SCHEMA</literal>があればこの値で決まり、これ以外の場合は現在のデフォルトのオブジェクト生成用スキーマ（呼び出し元の<varname>search_path</varname>の最初のもの）になります。
制御ファイルの<varname>schema</varname>パラメータが使用される時、対象のスキーマが存在しない場合は作成されますが、これ以外の２つの場合ではすでに存在しなければなりません。
    </para>

    <para>
<!--
     If any prerequisite extensions are listed in <varname>requires</varname>
     in the control file, their target schemas are appended to the initial
     setting of <varname>search_path</varname>.  This allows their objects to be
     visible to the new extension's script file.
-->
何らかの事前に必要な拡張が制御ファイル内の<varname>requires</varname>に列挙されていた場合、それらの対象スキーマが<varname>search_path</varname>の初期設定に追加されます。
これにより新しい拡張のスクリプトファイルからそれらのオブジェクトが可視になります。
    </para>

    <para>
<!--
     Although a non-relocatable extension can contain objects spread across
     multiple schemas, it is usually desirable to place all the objects meant
     for external use into a single schema, which is considered the extension's
     target schema.  Such an arrangement works conveniently with the default
     setting of <varname>search_path</varname> during creation of dependent
     extensions.
-->
再配置不可能な拡張は複数スキーマにまたがるオブジェクトを含めることができますが、通常、外部使用を意図したオブジェクトはすべて単一スキーマに格納することが望まれます。
この単一スキーマが拡張の対象のスキーマとみなされます。
こうした調整は依存する拡張を作成する間、デフォルトの<varname>search_path</varname>設定を都合に合わせて扱います。
    </para>
   </sect2>

   <sect2 id="extend-extensions-config-tables">
<!--
    <title>Extension Configuration Tables</title>
-->
    <title>拡張設定テーブル</title>

    <para>
<!--
     Some extensions include configuration tables, which contain data that
     might be added or changed by the user after installation of the
     extension.  Ordinarily, if a table is part of an extension, neither
     the table's definition nor its content will be dumped by
     <application>pg_dump</application>.  But that behavior is undesirable for a
     configuration table; any data changes made by the user need to be
     included in dumps, or the extension will behave differently after a dump
     and reload.
-->
一部の拡張は、拡張をインストールした後でユーザにより追加または変更される可能性があるデータを持つ設定テーブルを含みます。
通常、テーブルが拡張の一部である場合、テーブル定義もその内容も<application>pg_dump</application>によりダンプされません。
しかしこの振舞いは設定テーブルの場合望まれません。
ユーザによってなされたデータ変更はダンプ内に含まれなければなりません。
さもないとダンプしリストアした後で拡張の動作が変わってしまいます。
    </para>

   <indexterm>
    <primary>pg_extension_config_dump</primary>
   </indexterm>

    <para>
<!--
     To solve this problem, an extension's script file can mark a table
     or a sequence it has created as a configuration relation, which will
     cause <application>pg_dump</application> to include the table's or the sequence's
     contents (not its definition) in dumps.  To do that, call the function
     <function>pg_extension_config_dump(regclass, text)</function> after creating the
     table or the sequence, for example
-->
この問題を解消するために、拡張のスクリプトファイルでは設定リレーションとして作成されるテーブル、またはシーケンスに印を付け、<application>pg_dump</application>にテーブルの、またはシーケンスの内容をダンプに含める（定義は含まれません）ようにさせることができます。
このためには、以下の例のようにテーブル、またはシーケンスを作成した後に<function>pg_extension_config_dump(regclass, text)</function>関数を呼び出してください。
<programlisting>
CREATE TABLE my_config (key text, value text);
CREATE SEQUENCE my_config_seq;

SELECT pg_catalog.pg_extension_config_dump('my_config', '');
SELECT pg_catalog.pg_extension_config_dump('my_config_seq', '');
</programlisting>
<!--
     Any number of tables or sequences can be marked this way. Sequences
     associated with <type>serial</type> or <type>bigserial</type> columns can
     be marked as well.
-->
任意数のテーブル、またはシーケンスをこの方法で印付けることができます。
<type>serial</type>列または<type>bigserial</type>列に関連したシーケンスが、同様に印付けることができます。
    </para>

    <para>
<!--
     When the second argument of <function>pg_extension_config_dump</function> is
     an empty string, the entire contents of the table are dumped by
     <application>pg_dump</application>.  This is usually only correct if the table
     is initially empty as created by the extension script.  If there is
     a mixture of initial data and user-provided data in the table,
     the second argument of <function>pg_extension_config_dump</function> provides
     a <literal>WHERE</literal> condition that selects the data to be dumped.
     For example, you might do
-->
<function>pg_extension_config_dump</function>の第２引数が空文字列である場合、テーブルのすべての内容が<application>pg_dump</application>によりダンプされます。
これは、拡張のスクリプトによって作成された初期段階においてテーブルが空である場合のみ正しいものです。
テーブルの中で初期データとユーザが提供したデータが混在する場合、<function>pg_extension_config_dump</function>の第２引数においてダンプすべきデータを選択する<literal>WHERE</literal>条件を提供します。
以下に例を示します。
<programlisting>
CREATE TABLE my_config (key text, value text, standard_entry boolean);

SELECT pg_catalog.pg_extension_config_dump('my_config', 'WHERE NOT standard_entry');
</programlisting>
<!--
     and then make sure that <structfield>standard_entry</structfield> is true only
     in the rows created by the extension's script.
-->
このようにした後、拡張のスクリプトで作成される行のみで<structfield>standard_entry</structfield>が確実に真になるようにします。
    </para>

    <para>
<!--
     For sequences, the second argument of <function>pg_extension_config_dump</function>
     has no effect.
-->
シーケンスにおいて、<function>pg_extension_config_dump</function>の第２引数は何も影響を及ぼしません。
    </para>

    <para>
<!--
     More complicated situations, such as initially-provided rows that might
     be modified by users, can be handled by creating triggers on the
     configuration table to ensure that modified rows are marked correctly.
-->
初期状態で提供される行がユーザによって変更されるようなもっと複雑な状況では、設定テーブルに対するトリガを作成して、変更された行が正しく印付けられることを確実にするように取り扱うことができます。
    </para>

    <para>
<!--
     You can alter the filter condition associated with a configuration table
     by calling <function>pg_extension_config_dump</function> again.  (This would
     typically be useful in an extension update script.)  The only way to mark
     a table as no longer a configuration table is to dissociate it from the
     extension with <command>ALTER EXTENSION ... DROP TABLE</command>.
-->
<function>pg_extension_config_dump</function>を再度呼び出すことにより、設定テーブルに関連付いたフィルタ条件を変更することができます。
（通常これは拡張の更新スクリプト内で役に立つでしょう。）
設定ファイルからテーブルを取り除くように印付ける方法は、<command>ALTER EXTENSION ... DROP TABLE</command>を用いてテーブルを拡張から分離するしかありません。
    </para>

    <para>
<!--
     Note that foreign key relationships between these tables will dictate the
     order in which the tables are dumped out by pg_dump.  Specifically, pg_dump
     will attempt to dump the referenced-by table before the referencing table.
     As the foreign key relationships are set up at CREATE EXTENSION time (prior
     to data being loaded into the tables) circular dependencies are not
     supported.  When circular dependencies exist, the data will still be dumped
     out but the dump will not be able to be restored directly and user
     intervention will be required.
-->
このテーブルとの外部キーの関係は、テーブルがpg_dumpによってダンプされる順序に影響します。
特に、pg_dumpは参照しているテーブルの前に参照されているテーブルをダンプしようとします。
外部キーの関係はCREATE EXTENSION時(データがテーブルにロードされる前)に設定されますので、循環依存はサポートされません。
循環依存が存在すれば、データはダンプされますが、そのダンプを直接はリストアできず、ユーザの介入が必要になります。
    </para>

    <para>
<!--
     Sequences associated with <type>serial</type> or <type>bigserial</type> columns
     need to be directly marked to dump their state. Marking their parent
     relation is not enough for this purpose.
-->
<type>serial</type>列または<type>bigserial</type>列に関連したシーケンスは、それらの状態をダンプするために直接印付けする必要があります。
親リレーションを印付けすることは、この目的に十分ではありません。
    </para>
   </sect2>

   <sect2>
<!--
    <title>Extension Updates</title>
-->
    <title>拡張の更新</title>

    <para>
<!--
     One advantage of the extension mechanism is that it provides convenient
     ways to manage updates to the SQL commands that define an extension's
     objects.  This is done by associating a version name or number with
     each released version of the extension's installation script.
     In addition, if you want users to be able to update their databases
     dynamically from one version to the next, you should provide
     <firstterm>update scripts</firstterm> that make the necessary changes to go from
     one version to the next.  Update scripts have names following the pattern
<<<<<<< HEAD
     <literal><replaceable>extension</replaceable>&#045;-<replaceable>oldversion</replaceable>&#045;-<replaceable>newversion</replaceable>.sql</literal>
     (for example, <literal>foo&#045;-1.0&#045;-1.1.sql</literal> contains the commands to modify
=======
     <literal><replaceable>extension</replaceable>--<replaceable>old_version</replaceable>--<replaceable>target_version</replaceable>.sql</literal>
     (for example, <literal>foo--1.0--1.1.sql</literal> contains the commands to modify
>>>>>>> 5060275a
     version <literal>1.0</literal> of extension <literal>foo</literal> into version
     <literal>1.1</literal>).
-->
拡張機構の１つの利点は、拡張のオブジェクトを定義するSQLコマンドの更新を簡便に管理する方法を提供していることです。
これは、拡張のインストール用スクリプトのリリース版それぞれにバージョン名称またはバージョン番号を関連付けることで行われます。
さらに、ユーザにあるバージョンから次のバージョンへ動的にデータベースを更新させることができるようにしたい場合、あるバージョンから次のバージョンまでの間に行われる必要な変更を行う<firstterm>更新スクリプト</firstterm>を提供しなければなりません。
更新スクリプトは<literal><replaceable>extension</replaceable>--<replaceable>oldversion</replaceable>--<replaceable>newversion</replaceable>.sql</literal>というパターンに従った名前（例えば、<literal>foo--1.0--1.1.sql</literal>は<literal>foo</literal>拡張のバージョン<literal>1.0</literal>からバージョン<literal>1.1</literal>に変更するコマンドを含みます。）を持たなければなりません。
    </para>

    <para>
<!--
     Given that a suitable update script is available, the command
     <command>ALTER EXTENSION UPDATE</command> will update an installed extension
     to the specified new version.  The update script is run in the same
     environment that <command>CREATE EXTENSION</command> provides for installation
     scripts: in particular, <varname>search_path</varname> is set up in the same
     way, and any new objects created by the script are automatically added
     to the extension.  Also, if the script chooses to drop extension member
     objects, they are automatically dissociated from the extension.
-->
適切な更新スクリプトが利用可能である場合、<command>ALTER EXTENSION UPDATE</command>コマンドはインストール済みの拡張を指定した新しいバージョンへ更新します。
更新スクリプトは、<command>CREATE EXTENSION</command>がインストール用スクリプト向けに提供する環境と同じ環境で実行されます。
具体的には<varname>search_path</varname>は同じ方法で設定され、スクリプトにより作成される新しいオブジェクトはすべて自動的に拡張に追加されます。
また、スクリプトが拡張のメンバーオブジェクトを削除する場合には、それらのメンバーオブジェクトは拡張から自動的に分離されます。
    </para>

    <para>
<!--
     If an extension has secondary control files, the control parameters
     that are used for an update script are those associated with the script's
     target (new) version.
-->
拡張が副制御ファイルを持つ場合、更新スクリプトで使用される制御パラメータは、スクリプトの対象の（新しい）バージョンに関連付けされたものになります。
    </para>

    <para>
<!--
     The update mechanism can be used to solve an important special case:
     converting a <quote>loose</quote> collection of objects into an extension.
     Before the extension mechanism was added to
     <productname>PostgreSQL</productname> (in 9.1), many people wrote
     extension modules that simply created assorted unpackaged objects.
     Given an existing database containing such objects, how can we convert
     the objects into a properly packaged extension?  Dropping them and then
     doing a plain <command>CREATE EXTENSION</command> is one way, but it's not
     desirable if the objects have dependencies (for example, if there are
     table columns of a data type created by the extension).  The way to fix
     this situation is to create an empty extension, then use <command>ALTER
     EXTENSION ADD</command> to attach each pre-existing object to the extension,
     then finally create any new objects that are in the current extension
     version but were not in the unpackaged release.  <command>CREATE
     EXTENSION</command> supports this case with its <literal>FROM</literal> <replaceable
     class="parameter">old_version</replaceable> option, which causes it to not run the
     normal installation script for the target version, but instead the update
     script named
     <literal><replaceable>extension</replaceable>&#045;-<replaceable>old_version</replaceable>&#045;-<replaceable>target_version</replaceable>.sql</literal>.
     The choice of the dummy version name to use as <replaceable
     class="parameter">old_version</replaceable> is up to the extension author, though
     <literal>unpackaged</literal> is a common convention.  If you have multiple
     prior versions you need to be able to update into extension style, use
     multiple dummy version names to identify them.
-->
更新機構を使用して、オブジェクトの<quote>粗</quote>集合から拡張に変換するという、特別かつ重大な状況を解消することができます。
拡張機構が<productname>PostgreSQL</productname>に（9.1で）追加されるようになる前では、パッケージ化されずに単に詰めあわされたオブジェクトを作成する拡張モジュールを多くのユーザが作成していました。
こうしたオブジェクトを持つデータベースが存在する場合、どのようにすればこれらのオブジェクトを適切にパッケージ化された拡張に変換できるでしょうか？
削除した後で普通に<command>CREATE EXTENSION</command>を行うことも１つの方法ですが、オブジェクトに依存関係がある（例えば拡張により作成されたデータ型のテーブル列が存在する場合など）場合は好まれません。
こうした状況を解消する方法は、空の拡張を作成し、<command>ALTER EXTENSION ADD</command>を使用して、既存のオブジェクトそれぞれを拡張に関連づけ、最後にパッケージ化されていないリリースに存在しないが現在のバージョンの拡張には存在する新しいオブジェクトを作成するという方法です。
<command>CREATE EXTENSION</command>は<literal>FROM</literal> <replaceable class="parameter">old_version</replaceable>オプションでこの状況をサポートします。
この場合、通常のインストール用スクリプトは実行されず、代わりに<literal><replaceable>extension</replaceable>--<replaceable>old_version</replaceable>--<replaceable>target_version</replaceable>.sql</literal>という名前の更新スクリプトが実行されるようになります。
<replaceable>old_version</replaceable>として使用するダミーのバージョン名の選択は拡張の作成者に任せられていますが、<literal>unpackaged</literal>がよく使われる規約です。
拡張形式に更新できるようにしたい過去のバージョンが複数存在する場合、それらを識別できるように複数のダミーバージョン番号を使用していください。
    </para>

    <para>
<!--
     <command>ALTER EXTENSION</command> is able to execute sequences of update
     script files to achieve a requested update.  For example, if only
     <literal>foo&#045;-1.0&#045;-1.1.sql</literal> and <literal>foo&#045;-1.1&#045;-2.0.sql</literal> are
     available, <command>ALTER EXTENSION</command> will apply them in sequence if an
     update to version <literal>2.0</literal> is requested when <literal>1.0</literal> is
     currently installed.
-->
<command>ALTER EXTENSION</command>は、要求される更新を実現するために更新スクリプトを連続して実行することができます。
例えば<literal>foo--1.0--1.1.sql</literal>と<literal>foo--1.1--2.0.sql</literal>のみが利用可能であるとすると、現在<literal>1.0</literal>がインストールされている時にバージョン<literal>2.0</literal>への更新が要求された場合、<command>ALTER EXTENSION</command>はこれらを順番に適用します。
    </para>

    <para>
<!--
     <productname>PostgreSQL</productname> doesn't assume anything about the properties
     of version names: for example, it does not know whether <literal>1.1</literal>
     follows <literal>1.0</literal>.  It just matches up the available version names
     and follows the path that requires applying the fewest update scripts.
     (A version name can actually be any string that doesn't contain
     <literal>&#045;-</literal> or leading or trailing <literal>-</literal>.)
-->
<productname>PostgreSQL</productname>はバージョン名称の特性についてまったく仮定を行いません。
例えば<literal>1.0</literal>の次が<literal>1.1</literal>であるかどうかを把握しません。
これは利用可能なバージョン名をかみ合わせ、もっとも少ない数の更新スクリプトを適用するために必要な経路を続けるだけです。
（バージョン名には、<literal>--</literal>を含まず先頭または最後に<literal>-</literal>が付かなければ、任意の文字を取ることができます。）
    </para>

    <para>
<!--
     Sometimes it is useful to provide <quote>downgrade</quote> scripts, for
     example <literal>foo&#045;-1.1&#045;-1.0.sql</literal> to allow reverting the changes
     associated with version <literal>1.1</literal>.  If you do that, be careful
     of the possibility that a downgrade script might unexpectedly
     get applied because it yields a shorter path.  The risky case is where
     there is a <quote>fast path</quote> update script that jumps ahead several
     versions as well as a downgrade script to the fast path's start point.
     It might take fewer steps to apply the downgrade and then the fast
     path than to move ahead one version at a time.  If the downgrade script
     drops any irreplaceable objects, this will yield undesirable results.
-->
<quote>ダウングレード</quote>スクリプトを提供することが便利な場合があります。
例えば<literal>foo--1.1--1.0.sql</literal>は、バージョン<literal>1.1</literal>に関連した変更を元に戻すことができます。
この場合、ダウングレードスクリプトがより短いパスを生成するために、予期せず適用されてしまう可能性に注意してください。
複数のバージョンをまたがって更新する<quote>近道</quote>更新スクリプトと近道の開始バージョンへのダウングレードスクリプトが存在する場合に危険性があります。
ダウングレードしてから近道となる更新スクリプトを実行する方が、バージョンを１つずつ進めるよりも少ない処理で済んでしまうかもしれません。
ダウングレードスクリプトが取り返しがつかないオブジェクトを何か削除してしまう場合、望まない結果になってしまいます。
    </para>

    <para>
<!--
     To check for unexpected update paths, use this command:
-->
想定外の更新経路かどうかを検査するためには、以下のコマンドを使用してください。
<programlisting>
SELECT * FROM pg_extension_update_paths('<replaceable>extension_name</replaceable>');
</programlisting>
<!--
     This shows each pair of distinct known version names for the specified
     extension, together with the update path sequence that would be taken to
     get from the source version to the target version, or <literal>NULL</literal> if
     there is no available update path.  The path is shown in textual form
     with <literal>&#045;-</literal> separators.  You can use
     <literal>regexp_split_to_array(path,'&#045;-')</literal> if you prefer an array
     format.
-->
これは指定した拡張の個々の既知のバージョン名の組み合わせをそれぞれ、元のバージョンから対象のバージョンへ進む時に取られる更新経路順、またはもし利用できる更新経路がなければ<literal>NULL</literal>を付けて、表示します。
経路は<literal>--</literal>を区切り文字として使用したテキスト形式で表示されます。
配列形式の方が良ければ<literal>regexp_split_to_array(path,'--')</literal>を使用することができます。
    </para>
   </sect2>

   <sect2>
<!--
    <title>Installing Extensions Using Update Scripts</title>
-->
    <title>更新スクリプトを利用した拡張のインストール</title>

    <para>
<!--
     An extension that has been around for awhile will probably exist in
     several versions, for which the author will need to write update scripts.
     For example, if you have released a <literal>foo</literal> extension in
     versions <literal>1.0</literal>, <literal>1.1</literal>, and <literal>1.2</literal>, there
     should be update scripts <filename>foo&#045;&#045;1.0&#045;&#045;1.1.sql</filename>
     and <filename>foo&#045;&#045;1.1&#045;&#045;1.2.sql</filename>.
     Before <productname>PostgreSQL</productname> 10, it was necessary to also create
     new script files <filename>foo&#045;&#045;1.1.sql</filename> and <filename>foo&#045;&#045;1.2.sql</filename>
     that directly build the newer extension versions, or else the newer
     versions could not be installed directly, only by
     installing <literal>1.0</literal> and then updating.  That was tedious and
     duplicative, but now it's unnecessary, because <command>CREATE
     EXTENSION</command> can follow update chains automatically.
     For example, if only the script
     files <filename>foo&#045;&#045;1.0.sql</filename>, <filename>foo&#045;&#045;1.0&#045;&#045;1.1.sql</filename>,
     and <filename>foo&#045;&#045;1.1&#045;&#045;1.2.sql</filename> are available then a request to
     install version <literal>1.2</literal> is honored by running those three
     scripts in sequence.  The processing is the same as if you'd first
     installed <literal>1.0</literal> and then updated to <literal>1.2</literal>.
     (As with <command>ALTER EXTENSION UPDATE</command>, if multiple pathways are
     available then the shortest is preferred.)  Arranging an extension's
     script files in this style can reduce the amount of maintenance effort
     needed to produce small updates.
-->
以前から存在している拡張は、おそらく複数のバージョンに渡って存在しているので、拡張の作者は更新スクリプトを開発する必要性が出てきます。
たとえば、拡張<literal>foo</literal>がバージョン<literal>1.0</literal>、<literal>1.1</literal>、<literal>1.2</literal>をリリースしていたとすると、更新スクリプト<filename>foo--1.0--1.1.sql</filename>と<filename>foo--1.1--1.2.sql</filename>が存在しなければなりません。
<productname>PostgreSQL</productname> 10より前では、新しい拡張のバージョンを直接作成するスクリプトファイル<filename>foo--1.1.sql</filename>と<filename>foo--1.2.sql</filename>も新規に作る必要がありました。
これらがないと、新しいバージョンの拡張を直接インストールすることはできず、<literal>1.0</literal>をインストールしてから更新するしかありませんでした。
それにはうんざりしますし、また冗長です。
しかし、今では<command>CREATE EXTENSION</command>が自動的に更新連鎖を追跡してくるので、それは不要になりました。
たとえば、<filename>foo--1.0.sql</filename>、<filename>foo--1.0--1.1.sql</filename>、<filename>foo--1.1--1.2.sql</filename>だけしかない場合、バージョン<literal>1.2</literal>のインストールのリクエストは、これらのスクリプトを順に実行することによって達成されます。
この手順は、最初に<literal>1.0</literal>をインストールして、<literal>1.2</literal>にアップデートする場合でも同じです。
（<command>ALTER EXTENSION UPDATE</command>は、複数の手順がある場合には、最短の手順を選びます。）
この方法で拡張のスクリプトを調整することにより、小さな更新を複数作成するための保守の手間を減らすことができます。
    </para>

    <para>
<!--
     If you use secondary (version-specific) control files with an extension
     maintained in this style, keep in mind that each version needs a control
     file even if it has no stand-alone installation script, as that control
     file will determine how the implicit update to that version is performed.
     For example, if <filename>foo&#045;&#045;1.0.control</filename> specifies <literal>requires
     = 'bar'</literal> but <literal>foo</literal>'s other control files do not, the
     extension's dependency on <literal>bar</literal> will be dropped when updating
     from <literal>1.0</literal> to another version.
-->
この方法で保守している拡張に二次的な（バージョン固有の）制御ファイルがある場合は、スタンドアローンのインストールスクリプトがない場合でも、各バージョンで制御ファイルが必要になることに注意してください。
そのバージョンへと更新する暗黙的な方法を、制御ファイルが決定するからです。
たとえば、<filename>foo--1.0.control</filename>が<literal>requires = 'bar'</literal>を指定しているのに、<literal>foo</literal>の他の制御ファイルが指定していないとすると、<literal>1.0</literal>から他のバージョンに更新した際に<literal>bar</literal>への依存性が削除されてしまうでしょう。
    </para>
   </sect2>

   <sect2 id="extend-extensions-example">
<!--
    <title>Extension Example</title>
-->
    <title>拡張の例</title>

    <para>
<!--
     Here is a complete example of an <acronym>SQL</acronym>-only
     extension, a two-element composite type that can store any type of value
     in its slots, which are named <quote>k</quote> and <quote>v</quote>.  Non-text
     values are automatically coerced to text for storage.
-->
ここでは、<acronym>SQL</acronym>のみの拡張の完全な例を示します。
<quote>k</quote>と<quote>v</quote>という名称の２つの要素からなる複合型であり、そのスロットには任意の型の値を格納することができるものです。
格納の際テキスト以外の値は自動的にテキストに変換されます。
    </para>

    <para>
<!--
     The script file <filename>pair&#045;-1.0.sql</filename> looks like this:
-->
<filename>pair--1.0.sql</filename>スクリプトファイルは以下のようになります。

<programlisting><![CDATA[
]]><!--
&#045;- complain if script is sourced in psql, rather than via CREATE EXTENSION
--><![CDATA[
-- スクリプトが、CREATE EXTENSION経由ではなく、psqlのソースとして使われた場合には文句を言う
\echo Use "CREATE EXTENSION pair" to load this file. \quit

CREATE TYPE pair AS ( k text, v text );

CREATE OR REPLACE FUNCTION pair(text, text)
RETURNS pair LANGUAGE SQL AS 'SELECT ROW($1, $2)::@extschema@.pair;';

CREATE OPERATOR ~> (LEFTARG = text, RIGHTARG = text, FUNCTION = pair);

-- "SET search_path" is easy to get right, but qualified names perform better.
CREATE OR REPLACE FUNCTION lower(pair)
RETURNS pair LANGUAGE SQL
AS 'SELECT ROW(lower($1.k), lower($1.v))::@extschema@.pair;'
SET search_path = pg_temp;

CREATE OR REPLACE FUNCTION pair_concat(pair, pair)
RETURNS pair LANGUAGE SQL
AS 'SELECT ROW($1.k OPERATOR(pg_catalog.||) $2.k,
               $1.v OPERATOR(pg_catalog.||) $2.v)::@extschema@.pair;';
]]>
</programlisting>
    </para>

    <para>
<!--
     The control file <filename>pair.control</filename> looks like this:
-->
<filename>pair.control</filename>制御ファイルは以下のようになります。

<programlisting>
# pair extension
comment = 'A key/value pair data type'
default_version = '1.0'
relocatable = false
</programlisting>
    </para>

    <para>
<!--
     While you hardly need a makefile to install these two files into the
     correct directory, you could use a <filename>Makefile</filename> containing this:
-->
これらの２つのファイルを正しいディレクトリにインストールするためにメークファイルを作成する必要はほとんどありませんが、以下を含む<filename>Makefile</filename>を使用することができます。

<programlisting>
EXTENSION = pair
DATA = pair--1.0.sql

PG_CONFIG = pg_config
PGXS := $(shell $(PG_CONFIG) --pgxs)
include $(PGXS)
</programlisting>

<!--
     This makefile relies on <acronym>PGXS</acronym>, which is described
     in <xref linkend="extend-pgxs"/>.  The command <literal>make install</literal>
     will install the control and script files into the correct
     directory as reported by <application>pg_config</application>.
-->
このメークファイルは<xref linkend="extend-pgxs"/>で説明する<acronym>PGXS</acronym>に依存します。
<literal>make install</literal>コマンドは制御ファイルとスクリプトファイルを<application>pg_config</application>で報告される正しいディレクトリにインストールします。
    </para>

    <para>
<!--
     Once the files are installed, use the
     <xref linkend="sql-createextension"/> command to load the objects into
     any particular database.
-->
ファイルがインストールされた後、<xref linkend="sql-createextension"/>コマンドを使用してオブジェクトを任意の特定のデータベースにロードしてください。
    </para>
   </sect2>
  </sect1>

  <sect1 id="extend-pgxs">
<!--
   <title>Extension Building Infrastructure</title>
-->
   <title>拡張構築基盤</title>

   <indexterm zone="extend-pgxs">
    <primary>pgxs</primary>
   </indexterm>

   <para>
<!--
    If you are thinking about distributing your
    <productname>PostgreSQL</productname> extension modules, setting up a
    portable build system for them can be fairly difficult.  Therefore
    the <productname>PostgreSQL</productname> installation provides a build
    infrastructure for extensions, called <acronym>PGXS</acronym>, so
    that simple extension modules can be built simply against an
    already installed server.  <acronym>PGXS</acronym> is mainly intended
    for extensions that include C code, although it can be used for
    pure-SQL extensions too.  Note that <acronym>PGXS</acronym> is not
    intended to be a universal build system framework that can be used
    to build any software interfacing to <productname>PostgreSQL</productname>;
    it simply automates common build rules for simple server extension
    modules.  For more complicated packages, you might need to write your
    own build system.
-->
<productname>PostgreSQL</productname>拡張モジュールの配布を考えているのであれば、移植可能な構築システムを準備することはかなり難しいものになるかもしれません。
このため<productname>PostgreSQL</productname>インストレーションは単純な拡張モジュールをすでにインストールされているサーバに対して簡単に構築することができるように、<acronym>PGXS</acronym>と呼ばれる拡張向けの構築基盤を提供します。
<acronym>PGXS</acronym>は主にCコードを含む拡張を意図していますが、SQLのみからなる拡張でも使用することができます。
<acronym>PGXS</acronym>が<productname>PostgreSQL</productname>と相互に作用する任意のソフトウェアを構築するために使用できるような万能な構築システムを意図したものではないことに注意してください。
これは単に、単純なサーバ拡張用の一般的な構築規則を自動化するものです。
より複雑なパッケージでは、独自の構築システムを作成する必要があるかもしれません。
   </para>

   <para>
<!--
    To use the <acronym>PGXS</acronym> infrastructure for your extension,
    you must write a simple makefile.
    In the makefile, you need to set some variables
    and include the global <acronym>PGXS</acronym> makefile.
    Here is an example that builds an extension module named
    <literal>isbn_issn</literal>, consisting of a shared library containing
    some C code, an extension control file, a SQL script, an include file
    (only needed if other modules might need to access the extension functions
    without going via SQL), and a documentation text file:
-->
独自の拡張で<acronym>PGXS</acronym>基盤を使用するためには、簡単なメークファイルを作成する必要があります。
このメークファイルの中で、いくつか変数を設定し、大域的な<acronym>PGXS</acronym>メークファイルをインクルードする必要があります。
以下に<literal>isbn_issn</literal>という名称の拡張モジュールを構築する例を示します。
このモジュールはいくつかのCコードを含む共有ライブラリ、拡張の制御ファイル、SQLスクリプト、インクルードファイル（他のモジュールが拡張の関数にSQLを経由せずにアクセスする必要があるかもしれない場合にのみ必要です）、ドキュメントテキストファイルから構成されます。
<programlisting>
MODULES = isbn_issn
EXTENSION = isbn_issn
DATA = isbn_issn--1.0.sql
DOCS = README.isbn_issn
HEADERS_isbn_issn = isbn_issn.h

PG_CONFIG = pg_config
PGXS := $(shell $(PG_CONFIG) --pgxs)
include $(PGXS)
</programlisting>
<!--
    The last three lines should always be the same.  Earlier in the
    file, you assign variables or add custom
    <application>make</application> rules.
-->
最後の３行は常に同じです。
ファイルのこの前に変数の設定と独自の<application>make</application>ルールを記載してください。
   </para>

   <para>
<!--
    Set one of these three variables to specify what is built:
-->
以下の３個の変数の１つを構築対象に指定してください。

    <variablelist>
     <varlistentry>
      <term><varname>MODULES</varname></term>
      <listitem>
       <para>
<!--
        list of shared-library objects to be built from source files with same
        stem (do not include library suffixes in this list)
-->
同じ家系のソースファイルから構築される共有ライブラリのリストです。
（このリストにはライブラリ接頭辞を含めないでください。）
       </para>
      </listitem>
     </varlistentry>

     <varlistentry>
      <term><varname>MODULE_big</varname></term>
      <listitem>
       <para>
<!--
        a shared library to build from multiple source files
        (list object files in <varname>OBJS</varname>)
-->
複数のソースファイルから構築される共有ライブラリです。
（<varname>OBJS</varname>にオブジェクトファイルを列挙します。）
       </para>
      </listitem>
     </varlistentry>

     <varlistentry>
      <term><varname>PROGRAM</varname></term>
      <listitem>
       <para>
<!--
        an executable program to build
        (list object files in <varname>OBJS</varname>)
-->
構築する実行プログラムです。
（<varname>OBJS</varname>にオブジェクトファイルを列挙します。）
       </para>
      </listitem>
     </varlistentry>
    </variablelist>

<!--
    The following variables can also be set:
-->
以下の変数も設定することができます。

    <variablelist>
     <varlistentry>
      <term><varname>EXTENSION</varname></term>
      <listitem>
       <para>
<!--
        extension name(s); for each name you must provide an
        <literal><replaceable>extension</replaceable>.control</literal> file,
        which will be installed into
        <literal><replaceable>prefix</replaceable>/share/extension</literal>
-->
拡張の名前です。
各名前に対して、<literal><replaceable>prefix</replaceable>/share/extension</literal>にインストールされる<literal><replaceable>extension</replaceable>.control</literal>を提供しなければなりません。
       </para>
      </listitem>
     </varlistentry>

     <varlistentry>
      <term><varname>MODULEDIR</varname></term>
      <listitem>
       <para>
<!--
        subdirectory of <literal><replaceable>prefix</replaceable>/share</literal>
        into which DATA and DOCS files should be installed
        (if not set, default is <literal>extension</literal> if
        <varname>EXTENSION</varname> is set,
        or <literal>contrib</literal> if not)
-->
DATAおよびDOCSファイルのインストール先となるはずの<literal><replaceable>prefix</replaceable>/share</literal>サブディレクトリです。
（設定がない場合、デフォルトは<varname>EXTENSION</varname>が設定されている場合は<literal>extension</literal>に、設定されていない場合は<literal>contrib</literal>になります。）
       </para>
      </listitem>
     </varlistentry>

     <varlistentry>
      <term><varname>DATA</varname></term>
      <listitem>
       <para>
<!--
        random files to install into <literal><replaceable>prefix</replaceable>/share/$MODULEDIR</literal>
-->
<literal><replaceable>prefix</replaceable>/share/$MODULEDIR</literal>にインストールされる様々なファイルです。
       </para>
      </listitem>
     </varlistentry>

     <varlistentry>
      <term><varname>DATA_built</varname></term>
      <listitem>
       <para>
<!--
        random files to install into
        <literal><replaceable>prefix</replaceable>/share/$MODULEDIR</literal>,
        which need to be built first
-->
<literal><replaceable>prefix</replaceable>/share/$MODULEDIR</literal>にインストールされる、最初に構築しなければならない様々なファイルです。
       </para>
      </listitem>
     </varlistentry>

     <varlistentry>
      <term><varname>DATA_TSEARCH</varname></term>
      <listitem>
       <para>
<!--
        random files to install under
        <literal><replaceable>prefix</replaceable>/share/tsearch_data</literal>
-->
<literal><replaceable>prefix</replaceable>/share/tsearch_data</literal>以下にインストールされる様々なファイルです。
       </para>
      </listitem>
     </varlistentry>

     <varlistentry>
      <term><varname>DOCS</varname></term>
      <listitem>
       <para>
<!--
        random files to install under
        <literal><replaceable>prefix</replaceable>/doc/$MODULEDIR</literal>
-->
<literal><replaceable>prefix</replaceable>/doc/$MODULEDIR</literal>以下にインストールされる様々なファイルです。
       </para>
      </listitem>
     </varlistentry>

     <varlistentry>
      <term><varname>HEADERS</varname></term>
      <term><varname>HEADERS_built</varname></term>
      <listitem>
       <para>
<!--
        Files to (optionally build and) install under
        <literal><replaceable>prefix</replaceable>/include/server/$MODULEDIR/$MODULE_big</literal>.
-->
（必要に応じてビルドして）<literal><replaceable>prefix</replaceable>/include/server/$MODULEDIR/$MODULE_big</literal>以下にインストールをするファイル。
       </para>
       <para>
<!--
        Unlike <literal>DATA_built</literal>, files in <literal>HEADERS_built</literal>
        are not removed by the <literal>clean</literal> target; if you want them removed,
        also add them to <literal>EXTRA_CLEAN</literal> or add your own rules to do it.
-->
<literal>DATA_built</literal>と違って、<literal>HEADERS_built</literal>のファイルは<literal>clean</literal>ターゲットによって削除されません。削除したい場合には、それらを<literal>EXTRA_CLEAN</literal>にも加えるか、削除を行う独自のルールを追加してください。
       </para>
      </listitem>
     </varlistentry>

     <varlistentry>
      <term><varname>HEADERS_$MODULE</varname></term>
      <term><varname>HEADERS_built_$MODULE</varname></term>
      <listitem>
       <para>
<!--
        Files to install (after building if specified) under
        <literal><replaceable>prefix</replaceable>/include/server/$MODULEDIR/$MODULE</literal>,
        where <literal>$MODULE</literal> must be a module name used
        in <literal>MODULES</literal> or <literal>MODULE_big</literal>.
-->
（指定されていたならビルド後に）<literal><replaceable>prefix</replaceable>/include/server/$MODULEDIR/$MODULE</literal>の下にインストールするファイル。ここでの<literal>$MODULE</literal>は<literal>MODULES</literal>か<literal>MODULE_big</literal>で使われているモジュール名でなければなりません。
       </para>
       <para>
<!--
        Unlike <literal>DATA_built</literal>, files in <literal>HEADERS_built_$MODULE</literal>
        are not removed by the <literal>clean</literal> target; if you want them removed,
        also add them to <literal>EXTRA_CLEAN</literal> or add your own rules to do it.
-->
<literal>DATA_built</literal>と違って、<literal>HEADERS_built_$MODULE</literal>のファイルは<literal>clean</literal>ターゲットによって削除されません。削除したい場合には、これらを<literal>EXTRA_CLEAN</literal>にも加えるか、削除を行う独自のルールを追加してください。
       </para>
       <para>
<!--
        It is legal to use both variables for the same module, or any
        combination, unless you have two module names in the
        <literal>MODULES</literal> list that differ only by the presence of a
        prefix <literal>built_</literal>, which would cause ambiguity. In
        that (hopefully unlikely) case, you should use only the
        <literal>HEADERS_built_$MODULE</literal> variables.
-->
同じモジュールあるいは任意の組み合わせに対して両方の変数を使うことは正当ですが、<literal>MODULES</literal>リストにプレフィックス<literal>built_</literal>の有無しか異ならない二つのモジュール名を書く場合を除きます。これは両義解釈をひき起こすでしょう。
このような（おそらくありそうにない）場合、<literal>HEADERS_built_$MODULE</literal>変数だけを使うべきです。
       </para>
      </listitem>
     </varlistentry>

     <varlistentry>
      <term><varname>SCRIPTS</varname></term>
      <listitem>
       <para>
<!--
        script files (not binaries) to install into
        <literal><replaceable>prefix</replaceable>/bin</literal>
-->
<literal><replaceable>prefix</replaceable>/bin</literal>にインストールされるスクリプトファイルです（バイナリファイルではありません）。
       </para>
      </listitem>
     </varlistentry>

     <varlistentry>
      <term><varname>SCRIPTS_built</varname></term>
      <listitem>
       <para>
<!--
        script files (not binaries) to install into
        <literal><replaceable>prefix</replaceable>/bin</literal>,
        which need to be built first
-->
<literal><replaceable>prefix</replaceable>/bin</literal>にインストールされる、最初に構築しなければならないスクリプトファイルです（バイナリファイルではありません）。
       </para>
      </listitem>
     </varlistentry>

     <varlistentry>
      <term><varname>REGRESS</varname></term>
      <listitem>
       <para>
<!--
        list of regression test cases (without suffix), see below
-->
リグレッションテストケース（接尾辞がない）のリストです。
後述します。
       </para>
      </listitem>
     </varlistentry>

     <varlistentry>
      <term><varname>REGRESS_OPTS</varname></term>
      <listitem>
       <para>
<!--
        additional switches to pass to <application>pg_regress</application>
-->
<application>pg_regress</application>に渡す追加オプションです。
       </para>
      </listitem>
     </varlistentry>

     <varlistentry>
      <term><varname>ISOLATION</varname></term>
      <listitem>
       <para>
<!--
        list of isolation test cases, see below for more details
-->
隔離性試験のリストです。
詳細は後述します。
       </para>
      </listitem>
     </varlistentry>

     <varlistentry>
      <term><varname>ISOLATION_OPTS</varname></term>
      <listitem>
       <para>
<!--
        additional switches to pass to
        <application>pg_isolation_regress</application>
-->
<application>pg_isolation_regress</application>に渡す追加オプションです。
       </para>
      </listitem>
     </varlistentry>

     <varlistentry>
      <term><varname>TAP_TESTS</varname></term>
      <listitem>
       <para>
<!--
        switch defining if TAP tests need to be run, see below
-->
TAPテストを実行する必要があるかどうかを定義するオプションです。
後述します。
       </para>
      </listitem>
     </varlistentry>

     <varlistentry>
      <term><varname>NO_INSTALLCHECK</varname></term>
      <listitem>
       <para>
<!--
        don't define an <literal>installcheck</literal> target, useful e.g. if tests require special configuration, or don't use <application>pg_regress</application>
-->
<literal>installcheck</literal>ターゲットを定義しません。
テストの際に特殊な設定が必要、あるいは<application>pg_regress</application>を使用しない場合などに有用です。
       </para>
      </listitem>
     </varlistentry>

     <varlistentry>
      <term><varname>EXTRA_CLEAN</varname></term>
      <listitem>
       <para>
<!--
        extra files to remove in <literal>make clean</literal>
-->
<literal>make clean</literal>で削除される追加ファイルです。
       </para>
      </listitem>
     </varlistentry>

     <varlistentry>
      <term><varname>PG_CPPFLAGS</varname></term>
      <listitem>
       <para>
<!--
        will be prepended to <varname>CPPFLAGS</varname>
-->
<varname>CPPFLAGS</varname>の先頭に加えられます。
       </para>
      </listitem>
     </varlistentry>

     <varlistentry>
      <term><varname>PG_CFLAGS</varname></term>
      <listitem>
       <para>
<!--
        will be appended to <varname>CFLAGS</varname>
-->
<varname>CFLAGS</varname>に加えられます。
       </para>
      </listitem>
     </varlistentry>

     <varlistentry>
      <term><varname>PG_CXXFLAGS</varname></term>
      <listitem>
       <para>
<!--
        will be appended to <varname>CXXFLAGS</varname>
-->
<varname>CXXFLAGS</varname>に加えられます。
       </para>
      </listitem>
     </varlistentry>

     <varlistentry>
      <term><varname>PG_LDFLAGS</varname></term>
      <listitem>
       <para>
<!--
        will be prepended to <varname>LDFLAGS</varname>
-->
<varname>LDFLAGS</varname>の先頭に加えられます。
       </para>
      </listitem>
     </varlistentry>

     <varlistentry>
      <term><varname>PG_LIBS</varname></term>
      <listitem>
       <para>
<!--
        will be added to <varname>PROGRAM</varname> link line
-->
<varname>PROGRAM</varname>のリンク行に追加されます。
       </para>
      </listitem>
     </varlistentry>

     <varlistentry>
      <term><varname>SHLIB_LINK</varname></term>
      <listitem>
       <para>
<!--
        will be added to <varname>MODULE_big</varname> link line
-->
<varname>MODULE_big</varname>リンク行に追加されます。
       </para>
      </listitem>
     </varlistentry>

     <varlistentry>
      <term><varname>PG_CONFIG</varname></term>
      <listitem>
       <para>
<!--
        path to <application>pg_config</application> program for the
        <productname>PostgreSQL</productname> installation to build against
        (typically just <literal>pg_config</literal> to use the first one in your
        <varname>PATH</varname>)
-->
構築対象の<productname>PostgreSQL</productname>インストレーション用の<application>pg_config</application>プログラムへのパスです。
（通常は<varname>PATH</varname>内の最初に見つかる<literal>pg_config</literal>が単純に使用されます）
       </para>
      </listitem>
     </varlistentry>
    </variablelist>
   </para>

   <para>
<!--
    Put this makefile as <literal>Makefile</literal> in the directory
    which holds your extension. Then you can do
    <literal>make</literal> to compile, and then <literal>make
    install</literal> to install your module.  By default, the extension is
    compiled and installed for the
    <productname>PostgreSQL</productname> installation that
    corresponds to the first <command>pg_config</command> program
    found in your <varname>PATH</varname>.  You can use a different installation by
    setting <varname>PG_CONFIG</varname> to point to its
    <command>pg_config</command> program, either within the makefile
    or on the <literal>make</literal> command line.
-->
このメークファイルを<literal>Makefile</literal>として拡張を保管するディレクトリ内に保管してください。
その後コンパイルするために<literal>make</literal>を、モジュールをインストールするために<literal>make install</literal>を行うことができます。
デフォルトでは、<varname>PATH</varname>の中で最初に見つかる<command>pg_config</command>プログラムが対応する<productname>PostgreSQL</productname>インストレーション用に拡張はコンパイルされ、インストールされます。
メークファイルまたは<literal>make</literal>のコマンドラインのいずれかで<varname>PG_CONFIG</varname>を別の<command>pg_config</command>プログラムを指し示すように設定することで、別のインストレーションを使用することができます。
   </para>

   <para>
<!--
    You can also run <literal>make</literal> in a directory outside the source
    tree of your extension, if you want to keep the build directory separate.
    This procedure is also called a
    <indexterm><primary>VPATH</primary></indexterm><firstterm>VPATH</firstterm>
    build.  Here's how:
-->
構築ディレクトリを別にしておきたいのであれば、拡張のソースツリーの外のディレクトリで<literal>make</literal>を実行することもできます。
この方法は<indexterm><primary>VPATH</primary></indexterm><firstterm>VPATH</firstterm>構築とも呼ばれます。
以下にやり方を示します。
<programlisting>
mkdir build_dir
cd build_dir
make -f /path/to/extension/source/tree/Makefile
make -f /path/to/extension/source/tree/Makefile install
</programlisting>
   </para>

   <para>
<!--
    Alternatively, you can set up a directory for a VPATH build in a similar
    way to how it is done for the core code. One way to do this is using the
    core script <filename>config/prep_buildtree</filename>. Once this has been done
    you can build by setting the <literal>make</literal> variable
    <varname>VPATH</varname> like this:
-->
あるいは、コアコードと同様な方法でVPATH構築用のディレクトリを設定できます。
そのようにする1つの方法は、コアスクリプト<filename>config/prep_buildtree</filename>を使うことです。
一度そうすれば、<literal>make</literal>変数<varname>VPATH</varname>を以下のように設定することで、構築できます。
<programlisting>
make VPATH=/path/to/extension/source/tree
make VPATH=/path/to/extension/source/tree install
</programlisting>
<!--
    This procedure can work with a greater variety of directory layouts.
-->
この方法はより様々なディレクトリのレイアウトで機能します。
   </para>

   <para>
<!--
    The scripts listed in the <varname>REGRESS</varname> variable are used for
    regression testing of your module, which can be invoked by <literal>make
    installcheck</literal> after doing <literal>make install</literal>.  For this to
    work you must have a running <productname>PostgreSQL</productname> server.
    The script files listed in <varname>REGRESS</varname> must appear in a
    subdirectory named <literal>sql/</literal> in your extension's directory.
    These files must have extension <literal>.sql</literal>, which must not be
    included in the <varname>REGRESS</varname> list in the makefile.  For each
    test there should also be a file containing the expected output in a
    subdirectory named <literal>expected/</literal>, with the same stem and
    extension <literal>.out</literal>.  <literal>make installcheck</literal>
    executes each test script with <application>psql</application>, and compares the
    resulting output to the matching expected file.  Any differences will be
    written to the file <literal>regression.diffs</literal> in <command>diff
    -c</command> format.  Note that trying to run a test that is missing its
    expected file will be reported as <quote>trouble</quote>, so make sure you
    have all expected files.
-->
<varname>REGRESS</varname>変数に列挙されたスクリプトは、<literal>make install</literal>を実行した後で<literal>make installcheck</literal>によって呼び出すことができる、作成したモジュールのリグレッションテストで使用されます。
これが動作するためには、<productname>PostgreSQL</productname>サーバが実行していなければなりません。
<varname>REGRESS</varname>変数に列挙されたスクリプトは、拡張のディレクトリ内の<literal>sql/</literal>という名前のサブディレクトリ内に存在しなければなりません。
これらのファイルは<literal>.sql</literal>という拡張子を持たなければなりません。
この拡張子はメークファイル内の<varname>REGRESS</varname>リストには含まれません。
また試験ごとに<literal>expected/</literal>という名前のサブディレクトリ内に想定出力を内容として含む、同じステムに<literal>.out</literal>拡張子を付けた名前のファイルがなければなりません。
<literal>make installcheck</literal>は<application>psql</application>を用いて各試験スクリプトを実行し、結果出力が想定ファイルに一致するかどうか比較します。
何らかの差異は<command>diff -c</command>書式で<literal>regression.diffs</literal>に書き出されます。
想定ファイルがない試験を実行しようとすると<quote>問題</quote>として報告されます。
このためすべての想定ファイルがあることを確認してください。
   </para>

   <para>
<!--
    The scripts listed in the <varname>ISOLATION</varname> variable are used
    for tests stressing behavior of concurrent session with your module, which
    can be invoked by <literal>make installcheck</literal> after doing
    <literal>make install</literal>.  For this to work you must have a
    running <productname>PostgreSQL</productname> server.  The script files
    listed in <varname>ISOLATION</varname> must appear in a subdirectory
    named <literal>specs/</literal> in your extension's directory.  These files
    must have extension <literal>.spec</literal>, which must not be included
    in the <varname>ISOLATION</varname> list in the makefile.  For each test
    there should also be a file containing the expected output in a
    subdirectory named <literal>expected/</literal>, with the same stem and
    extension <literal>.out</literal>.  <literal>make installcheck</literal>
    executes each test script, and compares the resulting output to the
    matching expected file.  Any differences will be written to the file
    <literal>output_iso/regression.diffs</literal> in
    <command>diff -c</command> format.  Note that trying to run a test that is
    missing its expected file will be reported as <quote>trouble</quote>, so
    make sure you have all expected files.
-->
<varname>ISOLATION</varname>変数に列挙されたスクリプトは、<literal>make install</literal>を実行した後で<literal>make installcheck</literal>によって呼び出すことができるモジュールでの同時実行中のセッションの振舞いの負荷テストで使用されます。
これが動作するためには、<productname>PostgreSQL</productname>サーバが実行していなければなりません。
<varname>ISOLATION</varname>変数に列挙されたスクリプトは、拡張のディレクトリ内の<literal>specs/</literal>という名前のサブディレクトリ内に存在しなければなりません。
これらのファイルは<literal>.spec</literal>という拡張子を持たなければなりません。
この拡張子はmakefile内の<varname>ISOLATION</varname>リストには含まれません。
また試験ごとに<literal>expected/</literal>という名前のサブディレクトリ内に想定出力を内容として含む、同じステムに<literal>.out</literal>拡張子を付けた名前のファイルがなければなりません。
<literal>make installcheck</literal>は各試験スクリプトを実行し、結果出力が想定ファイルに一致するかどうか比較します。
何らかの差異は<command>diff -c</command>書式で<literal>output_iso/regression.diffs</literal>に書き出されます。
想定ファイルがない試験を実行しようとすると<quote>問題</quote>として報告されます。
このためすべての想定ファイルがあることを確認してください。
   </para>

   <para>
<!--
    <literal>TAP_TESTS</literal> enables the use of TAP tests.  Data from each
    run is present in a subdirectory named <literal>tmp_check/</literal>.
    See also <xref linkend="regress-tap"/> for more details.
-->
 <literal>TAP_TESTS</literal>はTAPテストの指定を有効にします。
各試験の実行によるデータは<literal>tmp_check/</literal>という名前のサブディレクトリに含まれます。
詳細は<xref linkend="regress-tap"/>を参照してください。
   </para>

   <tip>
    <para>
<!--
     The easiest way to create the expected files is to create empty files,
     then do a test run (which will of course report differences).  Inspect
     the actual result files found in the <literal>results/</literal>
     directory (for tests in <literal>REGRESS</literal>), or
     <literal>output_iso/results/</literal> directory (for tests in
     <literal>ISOLATION</literal>), then copy them to
     <literal>expected/</literal> if they match what you expect from the test.
-->
想定ファイルを作成する最も簡単な方法は、空のファイルを作成し、試験を実行する（当然差異が報告されます）ことです。
（<literal>REGRESS</literal>の試験による）<literal>results/</literal>ディレクトリまたは（<literal>ISOLATION</literal>の試験による）<literal>output_iso/results/</literal>ディレクトリ内で見つかる実際の結果ファイルを確認し、テストの想定結果と合致するのであれば、<literal>expected/</literal>にコピーしてください。
    </para>

   </tip>
  </sect1>

 </chapter><|MERGE_RESOLUTION|>--- conflicted
+++ resolved
@@ -472,9 +472,6 @@
     </para>
 
     <para>
-<<<<<<< HEAD
-<!--
-=======
      In most cases, the parser can infer the actual data type for a
      polymorphic result type from arguments that are of a different
      polymorphic type; for example <type>anyarray</type> can be deduced
@@ -486,7 +483,7 @@
     </para>
 
     <para>
->>>>>>> 5060275a
+<!--
      Note that <type>anynonarray</type> and <type>anyenum</type> do not represent
      separate type variables; they are the same type as
      <type>anyelement</type>, just with an additional constraint.  For
@@ -754,7 +751,7 @@
      installation's <literal>SHAREDIR/extension</literal> directory.  There
      must also be at least one <acronym>SQL</acronym> script file, which follows the
      naming pattern
-     <literal><replaceable>extension</replaceable>&#045;&#045;<replaceable>version</replaceable>.sql</literal>
+     <literal><replaceable>extension</replaceable>&#045;&#045;<replaceable>old_version</replaceable>&#045;&#045;<replaceable>target_version</replaceable>.sql</literal>
      (for example, <literal>foo&#045;&#045;1.0.sql</literal> for version <literal>1.0</literal> of
      extension <literal>foo</literal>).  By default, the script file(s) are also
      placed in the <literal>SHAREDIR/extension</literal> directory; but the
@@ -1323,13 +1320,8 @@
      dynamically from one version to the next, you should provide
      <firstterm>update scripts</firstterm> that make the necessary changes to go from
      one version to the next.  Update scripts have names following the pattern
-<<<<<<< HEAD
-     <literal><replaceable>extension</replaceable>&#045;-<replaceable>oldversion</replaceable>&#045;-<replaceable>newversion</replaceable>.sql</literal>
+     <literal><replaceable>extension</replaceable>&#045;-<replaceable>old_version</replaceable>&#045;-<replaceable>target_version</replaceable>.sql</literal>
      (for example, <literal>foo&#045;-1.0&#045;-1.1.sql</literal> contains the commands to modify
-=======
-     <literal><replaceable>extension</replaceable>--<replaceable>old_version</replaceable>--<replaceable>target_version</replaceable>.sql</literal>
-     (for example, <literal>foo--1.0--1.1.sql</literal> contains the commands to modify
->>>>>>> 5060275a
      version <literal>1.0</literal> of extension <literal>foo</literal> into version
      <literal>1.1</literal>).
 -->

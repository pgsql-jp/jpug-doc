<!-- doc/src/sgml/logical-replication.sgml -->

<chapter id="logical-replication">
<!--
 <title>Logical Replication</title>
-->
<title>論理レプリケーション</title>

 <para>
<!--
  Logical replication is a method of replicating data objects and their
  changes, based upon their replication identity (usually a primary key).  We
  use the term logical in contrast to physical replication, which uses exact
  block addresses and byte-by-byte replication.  PostgreSQL supports both
  mechanisms concurrently, see <xref linkend="high-availability">.  Logical
  replication allows fine-grained control over both data replication and
  security.
-->
論理レプリケーションとは、レプリケーションアイデンティティ(replication identity)（通常は主キーです）に基づき、データオブジェクトと、それに対する変更を複製する手法です。
この論理という用語は、正確なブロックアドレスを使い、バイト同士の複製を行う物理レプリケーションと対比的に使用しています。
PostgreSQLは両方の仕組みを同時にサポートします。
<xref linkend="high-availability">をご覧ください。
論理レプリケーションにより、データの複製とセキュリティに対するきめの細かい制御が可能になります。
 </para>

 <para>
<!--
  Logical replication uses a <firstterm>publish</firstterm>
  and <firstterm>subscribe</firstterm> model with one or
  more <firstterm>subscribers</firstterm> subscribing to one or more
  <firstterm>publications</firstterm> on a <firstterm>publisher</firstterm>
  node.  Subscribers pull data from the publications they subscribe to and may
  subsequently re-publish data to allow cascading replication or more complex
  configurations.
-->
論理レプリケーションは、ひとつの<firstterm>パブリッシャー(publisher)</firstterm>ノード上の一つ以上の<firstterm>パブリケーション(publications)</firstterm>を購読する一つ以上の<firstterm>サブスクライバー(subscribers)</firstterm>を伴う、<firstterm>パブリッシュ(publish)</firstterm>と<firstterm>サブスクライブ(subscribe)</firstterm>モデルを使用します。
サブスクライバーは、サブスクライブするパブリケーションからデータを取得し、再パブリッシュしてカスケードレプリケーションや、更に複雑な構成を構築することができます。
 </para>

 <para>
<!--
  Logical replication of a table typically starts with taking a snapshot
  of the data on the publisher database and copying that to the subscriber.
  Once that is done, the changes on the publisher are sent to the subscriber
  as they occur in real-time.  The subscriber applies the data in the same
  order as the publisher so that transactional consistency is guaranteed for
  publications within a single subscription.  This method of data replication
  is sometimes referred to as transactional replication.
-->
テーブルの論理レプリケーションは、通常、パブリッシャーのデータベース上のデータのスナップショットを取り、サブスクライバーにコピーすることから始まります。
それが完了したあとは、パブリッシャーにおける変更は、発生した時にリアルタイムでサブスクライバーに送られます。
サブスクライバーはパブリッシャーと同じ順にデータを適用します。
そのため、一つのサブスクリプション内のパブリケーションに対するトランザクションの一貫性が保証されます。
この方式によるデータレプリケーションは、トランザクショナルレプリケーション(transactional replication)と呼ばれることがあります。
 </para>

 <para>
<!--
  The typical use-cases for logical replication are:
-->
典型的な論理レプリケーションの利用例には、以下のようなものがあります。
  <itemizedlist>
   <listitem>
    <para>
<!--
     Sending incremental changes in a single database or a subset of a
     database to subscribers as they occur.
-->
一つのデータベース、あるいはデータベースの一部に起こった更新の差分を、発生都度サブスクライバーに送る。
    </para>
   </listitem>

   <listitem>
    <para>
<!--
     Firing triggers for individual changes as they arrive on the
     subscriber.
-->
サブスクライバーに更新が到着した時に、それぞれの更新に対してトリガーを起動する。
    </para>
   </listitem>

   <listitem>
    <para>
<!--
     Consolidating multiple databases into a single one (for example for
     analytical purposes).
-->
複数のデータベースを一つのデータベースに統合する。（たとえば分析目的で。）
    </para>
   </listitem>

   <listitem>
    <para>
<!--
     Replicating between different major versions of PostgreSQL.
-->
異なるメジャーバージョンのPostgreSQL間でレプリケーションする。
    </para>
   </listitem>

   <listitem>
    <para>
<<<<<<< HEAD
<!--
=======
     Replicating between PostgreSQL instances on different platforms (for
     example Linux to Windows)
    </para>
   </listitem>

   <listitem>
    <para>
>>>>>>> 4191e37a
     Giving access to replicated data to different groups of users.
-->
異なるユーザのグループに対して、複製されたデータにアクセスさせる。
    </para>
   </listitem>

   <listitem>
    <para>
<!--
     Sharing a subset of the database between multiple databases.
-->
複数のデータベース間でデータベースの一部を共有する。
    </para>
   </listitem>
  </itemizedlist>
 </para>

 <para>
<!--
  The subscriber database behaves in the same way as any other PostgreSQL
  instance and can be used as a publisher for other databases by defining its
  own publications.  When the subscriber is treated as read-only by
  application, there will be no conflicts from a single subscription.  On the
  other hand, if there are other writes done either by an application or by other
  subscribers to the same set of tables, conflicts can arise.
-->
サブスクライバーのデータベースは、他のPostgreSQLインスタンスと同様に振る舞い、自分用のパブリケーションを定義することにより、他のデータベースに対するパブリッシャーとして利用できます。
アプリケーションがそのサブスクライバーを読み取り専用として取り扱うときには、単独のサブスクリプションからはコンフリクトは発生しません。
一方、アプリケーションあるいは他のサブスクライバーから同じテーブルに書き込みが起こるとすると、コンフリクトが発生する可能性があります。
 </para>

 <sect1 id="logical-replication-publication">
<!--
  <title>Publication</title>
-->
  <title>パブリケーション</title>

  <para>
<!--
   A <firstterm>publication</firstterm> can be defined on any physical
   replication master.  The node where a publication is defined is referred to
   as <firstterm>publisher</firstterm>.  A publication is a set of changes
   generated from a table or a group of tables, and might also be described as
   a change set or replication set.  Each publication exists in only one database.
-->
<firstterm>パブリケーション</firstterm>は、どのような物理レプリケーションのマスターにも定義できます。
パブリケーションが定義されたノードは、<firstterm>パブリッシャー</firstterm>と呼ばれます。
パブリケーションは、テーブルか、テーブルのグループから生成された更新の集合であると同時に、更新セットあるいはレプリケーションセットであるとも言えます。
一つのパブリケーションは一つのデータベースにのみ存在します。
  </para>

  <para>
<!--
   Publications are different from schemas and do not affect how the table is
   accessed.  Each table can be added to multiple publications if needed.
   Publications may currently only contain tables.  Objects must be added
   explicitly, except when a publication is created for <literal>ALL
   TABLES</literal>.
-->
パブリケーションはスキーマとは異なり、テーブルがどのようにアクセスされるかには影響しません。
必要ならば、テーブルを複数のパブリケーションに追加できます。
今のところパブリケーションはテーブルのみを含むことができます。
パブリケーションが<literal>ALL TABLES</literal>で作られた場合を除き、オブジェクトは明示的に追加されなければなりません。
  </para>

  <para>
<!--
   Publications can choose to limit the changes they produce to
   any combination of <command>INSERT</command>, <command>UPDATE</command>, and
   <command>DELETE</command>, similar to how triggers are fired by
   particular event types.  By default, all operation types are replicated.
-->
パブリケーションは、生成される更新を、<command>INSERT</command>、<command>UPDATE</command>、<command>DELETE</command>のうちのどのような組み合わせにも制限することができます。
これはトリガーが特定のイベント型によって起動されることに似ています。
デフォルトでは、すべての操作タイプがレプリケーションされます。
  </para>

  <para>
<!--
   A published table must have a <quote>replica identity</quote> configured in
   order to be able to replicate <command>UPDATE</command>
   and <command>DELETE</command> operations, so that appropriate rows to
   update or delete can be identified on the subscriber side.  By default,
   this is the primary key, if there is one.  Another unique index (with
   certain additional requirements) can also be set to be the replica
   identity.  If the table does not have any suitable key, then it can be set
   to replica identity <quote>full</quote>, which means the entire row becomes
   the key.  This, however, is very inefficient and should only be used as a
   fallback if no other solution is possible.  If a replica identity other
   than <quote>full</quote> is set on the publisher side, a replica identity
   comprising the same or fewer columns must also be set on the subscriber
   side.  See <xref linkend="SQL-CREATETABLE-REPLICA-IDENTITY"> for details on
   how to set the replica identity.  If a table without a replica identity is
   added to a publication that replicates <command>UPDATE</command>
   or <command>DELETE</command> operations then
   subsequent <command>UPDATE</command> or <command>DELETE</command>
   operations will cause an error on the publisher.  <command>INSERT</command>
   operations can proceed regardless of any replica identity.
-->
パブリッシュされたテーブルは、<command>UPDATE</command>と<command>DELETE</command>をレプリケーションできるようにするために、<quote>レプリカアイデンティティ</quote>の設定を含んでいなければなりません。
そうすることにより、サブスクライバー側で更新または削除する対象の正しい行が特定できるようになります。
デフォルトでは主キーがあれば、それがレプリカアイデンティティになります。
他に、ユニークキー（追加の要件を伴います）もレプリカアイデンティティにできます。
テーブルに適当なキーがなければ、レプリカアイデンティティを<quote>full</quote>にできます。
これは、行全体がキーになることを意味します。
しかし、これは非常に非効率なので、他の解決方法がない場合のみの代替手段にすべきです。
<quote>full</quote>以外のレプリカアイデンティティがパブリッシャー側に設定されている場合、同じか、より少ない列を含むレプリカアイデンティティがサブスクライバー側に設定されていなければなりません。
レプリカアイデンティティを設定する詳細な方法については、<xref linkend="SQL-CREATETABLE-REPLICA-IDENTITY">をご覧ください。
<command>UPDATE</command>あるいは<command>DELETE</command>操作をレプリケーションするパブリケーションに、レプリカアイデンティティがないテーブルが追加されると、以後<command>UPDATE</command>あるいは<command>DELETE</command>操作が行われるとパブリッシャー側でエラーが発生します。
<command>INSERT</command>操作は、レプリカアイデンティティの設定に関わらず実行されます。
  </para>

  <para>
<!--
   Every publication can have multiple subscribers.
-->
すべてのパブリケーションは、複数のサブスクライバーを持つことができます。
  </para>

  <para>
<!--
   A publication is created using the <xref linkend="sql-createpublication">
   command and may later be altered or dropped using corresponding commands.
-->
パブリケーションは、<xref linkend="sql-createpublication">コマンドで作成し、対応するコマンドで変更や削除ができます。
  </para>

  <para>
<!--
   The individual tables can be added and removed dynamically using
   <xref linkend="sql-alterpublication">.  Both the <literal>ADD
   TABLE</literal> and <literal>DROP TABLE</literal> operations are
   transactional; so the table will start or stop replicating at the correct
   snapshot once the transaction has committed.
-->
個々のテーブルは<xref linkend="sql-alterpublication">で動的に追加削除できます。
<literal>ADD TABLE</literal>および<literal>DROP TABLE</literal>操作はトランザクションの対象です。
ひとたびトランザクションがコミットされれば、正しいスナップショットでテーブルのレプリケーションが開始あるいは終了されます。
  </para>
 </sect1>

 <sect1 id="logical-replication-subscription">
<!--
  <title>Subscription</title>
-->
  <title>サブスクリプション</title>

  <para>
<!--
   A <firstterm>subscription</firstterm> is the downstream side of logical
   replication.  The node where a subscription is defined is referred to as
   the <firstterm>subscriber</firstterm>.  A subscription defines the connection
   to another database and set of publications (one or more) to which it wants
   to subscribe.
-->
<firstterm>サブスクリプション</firstterm>は論理レプリケーションの下流側です。
サブスクリプションが定義されたノードは<firstterm>サブスクライバー</firstterm>として参照されます。
サブスクリプションは他のデータベースへの接続と、サブスクリプション対象の一つ以上のパブリケーションの集合を定義します。
  </para>

  <para>
<!--
   The subscriber database behaves in the same way as any other PostgreSQL
   instance and can be used as a publisher for other databases by defining its
   own publications.
-->
サブスクライバーのデータベースは、他のPostgreSQLインスタンスと同様に振る舞い、自分用のパブリケーションを定義することにより、他のデータベースに対するパブリッシャーとして利用できます。
  </para>

  <para>
<!--
   A subscriber node may have multiple subscriptions if desired.  It is
   possible to define multiple subscriptions between a single
   publisher-subscriber pair, in which case care must be taken to ensure
   that the subscribed publication objects don't overlap.
-->
サブスクライバーノードは、必要ならば複数のサブスクリプションを持つことができます。
一組のパブリッシャーとサブスクライバーの間で複数のサブスクリプションを定義することもできますが、サブスクライブしたパブリケーションオブジェクトが重複しないように注意が必要です。
  </para>

  <para>
<!--
   Each subscription will receive changes via one replication slot (see
   <xref linkend="streaming-replication-slots">).  Additional temporary
   replication slots may be required for the initial data synchronization
   of pre-existing table data.
-->
各々のサブスクリプションは、一つのレプリケーションスロット（<xref linkend="streaming-replication-slots">を参照）を通じて更新が通知されます。
既存のテーブルデータを初期同期するために、追加で一時的なレプリケーションスロットが必要になることもあります。
  </para>

  <para>
<!--
   A logical replication subscription can be a standby for synchronous
   replication (see <xref linkend="synchronous-replication">).  The standby
   name is by default the subscription name.  An alternative name can be
   specified as <literal>application_name</literal> in the connection
   information of the subscription.
-->
論理レプリケーションのサブスクリプションは、同期レプリケーション（<xref linkend="synchronous-replication">参照）のスタンバイであっても構いません。
スタンバイ名称はデフォルトではサブスクリプション名となります。
サブスクリプションのコネクション情報の中の<literal>application_name</literal>を別の名前として指定することもできます。
  </para>

  <para>
<!--
   Subscriptions are dumped by <command>pg_dump</command> if the current user
   is a superuser.  Otherwise a warning is written and subscriptions are
   skipped, because non-superusers cannot read all subscription information
   from the <structname>pg_subscription</structname> catalog.
-->
現在のユーザがスーパーユーザーならば、サブスクリプションは<command>pg_dump</command>でダンプできます。
そうでない場合には、警告が出力され、サブスクリプションはスキップされます。
非スーパーユーザーはすべてのサブスクリプション情報を、<structname>pg_subscription</structname>カタログから読み出せないからです。
  </para>

  <para>
<!--
   The subscription is added using <xref linkend="sql-createsubscription"> and
   can be stopped/resumed at any time using the
   <xref linkend="sql-altersubscription"> command and removed using
   <xref linkend="sql-dropsubscription">.
-->
サブスクリプションは<xref linkend="sql-createsubscription">で追加し、<xref linkend="sql-altersubscription">を使って、いつでも停止、再開でき、そして<xref linkend="sql-dropsubscription">で削除できます。
  </para>

  <para>
<!--
   When a subscription is dropped and recreated, the synchronization
   information is lost.  This means that the data has to be resynchronized
   afterwards.
-->
サブスクリプションが削除され、そして再作成されると、同期情報は失われます。
このことは、後でデータを再同期しなければならないことを意味します。
  </para>

  <para>
<!--
   The schema definitions are not replicated, and the published tables must
   exist on the subscriber.  Only regular tables may be
   the target of replication.  For example, you can't replicate to a view.
-->
スキーマ定義情報はレプリケーションされないので、パブリッシュするテーブルはサブスクライバーに存在しなければなりません。
通常のテーブルだけがレプリケーションの対象です。
たとえば、ビューはレプリケーションできません。
  </para>

  <para>
<!--
   The tables are matched between the publisher and the subscriber using the
   fully qualified table name.  Replication to differently-named tables on the
   subscriber is not supported.
-->
パブリッシャーとサブスクライバーの間でのテーブルの照合は、完全修飾されたテーブル名に基づいて行われます。
サブスクライバーで異なる名前になっているテーブルに対するレプリケーションは、サポートされていません。
  </para>

  <para>
<!--
   Columns of a table are also matched by name.  A different order of columns
   in the target table is allowed, but the column types have to match.  The
   target table can have additional columns not provided by the published
   table.  Those will be filled with their default values.
-->
テーブルの列も名前で照合されます。
対象となるテーブルの列の順序が異なるのは許されますが、列の型は一致していなければなりません。
対象となるテーブルには、パブリッシュされたテーブルにない追加の列を持つことができます。
そうした列はデフォルト値が挿入されます。
  </para>

  <sect2 id="logical-replication-subscription-slot">
<!--
   <title>Replication Slot Management</title>
-->
   <title>レプリケーションスロットの管理</title>

   <para>
<!--
    As mentioned earlier, each (active) subscription receives changes from a
    replication slot on the remote (publishing) side.  Normally, the remote
    replication slot is created automatically when the subscription is created
    using <command>CREATE SUBSCRIPTION</command> and it is dropped
    automatically when the subscription is dropped using <command>DROP
    SUBSCRIPTION</command>.  In some situations, however, it can be useful or
    necessary to manipulate the subscription and the underlying replication
    slot separately.  Here are some scenarios:
-->

前述のように、各々の（有効な）サブスクリプションは、リモート（パブリッシュしている）側のレプリケーションスロットに対する変更を受信します。
通常、リモートのレプリケーションスロットは、<command>CREATE SUBSCRIPTION</command>によりサブスクリプションが作られた時に自動的に作られ、<command>DROP SUBSCRIPTION</command>によりサブスクリプションが削除された時に自動的に削除されます。
しかし、状況によっては、サブスクリプションとそれが依拠しているレプリケーションスロットを別々に操作する方が良かったり、あるいはそうした必要性が出てくることもあるかもしれません。
そうしたシナリオを示します。
    <itemizedlist>
     <listitem>
      <para>
<!--
       When creating a subscription, the replication slot already exists.  In
       that case, the subscription can be created using
       the <literal>create_slot = false</literal> option to associate with the
       existing slot.
-->
サブスクリプションを作る際、レプリケーションスロットがすでに存在しています。
この場合、<literal>create_slot = false</literal>オプションを使ってサブスクリプションを作成し、既存のスロットと関連付けることができます。
      </para>
     </listitem>

     <listitem>
      <para>
<!--
       When creating a subscription, the remote host is not reachable or in an
       unclear state.  In that case, the subscription can be created using
       the <literal>connect = false</literal> option.  The remote host will then not
       be contacted at all.  This is what <application>pg_dump</application>
       uses.  The remote replication slot will then have to be created
       manually before the subscription can be activated.
-->
サブスクリプションを作成する際に、リモートホストが接続できない状態にあるか、不明な状況にあります。
こうした時は、<literal>connect = false</literal>を使ってサブスクリプションを作成することができます。
リモートホストにはまったく接続しません。
これは、<application>pg_dump</application>が使っている方法です。
サブスクリプションを有効にする前に、リモートホストのレプリケーションスロットを手動で作成しなければなりません。
      </para>
     </listitem>

     <listitem>
      <para>
<!--
       When dropping a subscription, the replication slot should be kept.
       This could be useful when the subscriber database is being moved to a
       different host and will be activated from there.  In that case,
       disassociate the slot from the subscription using <command>ALTER
       SUBSCRIPTION</command> before attempting to drop the subscription.
-->
サブスクリプションを削除する際に、レプリケーションスロットを維持する必要があります。
サブスクライバーのデータベースが別のホストに移動中で、移動後にそこからデータベースを起動するときに有効です。
この場合、サブスクリプションを削除する前に、<command>ALTER SUBSCRIPTION</command>でそのスロットを切り離します。
      </para>
     </listitem>

     <listitem>
      <para>
<!--
       When dropping a subscription, the remote host is not reachable.  In
       that case, disassociate the slot from the subscription
       using <command>ALTER SUBSCRIPTION</command> before attempting to drop
       the subscription.  If the remote database instance no longer exists, no
       further action is then necessary.  If, however, the remote database
       instance is just unreachable, the replication slot should then be
       dropped manually; otherwise it would continue to reserve WAL and might
       eventually cause the disk to fill up.  Such cases should be carefully
       investigated.
-->
サブスクリプションを削除する際に、リモートホストに接続できません。
この場合、サブスクリプションを削除する前に、<command>ALTER SUBSCRIPTION</command>でそのスロットを切り離しを試みます。
リモートデータベースインスタンスが存在しない場合は、これ以上の操作は必要ありません。
しかし、単にリモートデータベースに接続できない状態ならば、レプリケーションスロットを手動で削除する必要があります。
そうでなければ、WALが保存され続け、いずれディスクを埋め尽くすかもしれません。
そのような状態は注意深く調査する必要があります。
      </para>
     </listitem>
    </itemizedlist>
   </para>
  </sect2>
 </sect1>

 <sect1 id="logical-replication-conflicts">
<!--
  <title>Conflicts</title>
-->
  <title>コンフリクト</title>

  <para>
<!--
   Logical replication behaves similarly to normal DML operations in that
   the data will be updated even if it was changed locally on the subscriber
   node.  If incoming data violates any constraints the replication will
   stop.  This is referred to as a <firstterm>conflict</firstterm>.  When
   replicating <command>UPDATE</command> or <command>DELETE</command>
   operations, missing data will not produce a conflict and such operations
   will simply be skipped.
-->
サブスクライバーノードでローカルにデータが変更された場合でも、データが更新されるという点では、論理レプリケーションは通常のDML操作と同じように振る舞います。
到着したデータが制約に違反すると、レプリケーションは停止します。
これは、<firstterm>コンフリクト</firstterm>と呼ばれます。
<command>UPDATE</command>あるいは<command>DELETE</command>操作をレプリケーションする場合は、存在しないデータによってコンフリクトは起こらず、そのような操作は単にスキップされます。
  </para>

  <para>
<!--
   A conflict will produce an error and will stop the replication; it must be
   resolved manually by the user.  Details about the conflict can be found in
   the subscriber's server log.
-->
コンフリクトはエラーを生じさせ、レプリケーションを停止させます。
コンフリクトはユーザが手動で解消しなければなりません。
コンフリクトの詳細は、サブスクライバーのサーバーログに出力されます。
  </para>

  <para>
<!--
   The resolution can be done either by changing data on the subscriber so
   that it does not conflict with the incoming change or by skipping the
   transaction that conflicts with the existing data.  The transaction can be
   skipped by calling the <link linkend="pg-replication-origin-advance">
   <function>pg_replication_origin_advance()</function></link> function with
   a <parameter>node_name</parameter> corresponding to the subscription name,
   and a position.  The current position of origins can be seen in the
   <link linkend="view-pg-replication-origin-status">
   <structname>pg_replication_origin_status</structname></link> system view.
-->
コンフリクトの解消は、到着した更新とコンフリクトしないようにサブスクライバーのデータを変更するか、既存のデータとコンフリクトしているトランザクションをスキップさせることで達成できます。
トランザクションは、<link linkend="pg-replication-origin-advance"><function>pg_replication_origin_advance()</function></link>関数にサブスクリプション名に関連する<parameter>node_name</parameter>と位置を引数で渡すことによりスキップできます。
オリジンの現在位置は<link linkend="view-pg-replication-origin-status"><structname>pg_replication_origin_status</structname></link>システムビューで参照できます。
  </para>
 </sect1>

 <sect1 id="logical-replication-restrictions">
<!--
   <title>Restrictions</title>
-->
   <title>制限事項</title>

  <para>
<!--
   Logical replication currently has the following restrictions or missing
   functionality.  These might be addressed in future releases.
-->
論理レプリケーションには、以下の制限事項とサポートされていない機能があります。
将来のリリースでは、これらは対処されるかもしれません。
  </para>

  <itemizedlist>
   <listitem>
    <para>
<!--
     The database schema and DDL commands are not replicated.  The initial
     schema can be copied by hand using <literal>pg_dump
     &#045;&#045;schema-only</literal>.  Subsequent schema changes would need to be kept
     in sync manually.  (Note, however, that there is no need for the schemas
     to be absolutely the same on both sides.)  Logical replication is robust
     when schema definitions change in a live database: When the schema is
     changed on the publisher and replicated data starts arriving at the
     subscriber but does not fit into the table schema, replication will error
     until the schema is updated.  In many cases, intermittent errors can be
     avoided by applying additive schema changes to the subscriber first.
-->
データベーススキーマおよびDDLコマンドはレプリケーションされません。
初期スキーマは、<literal>pg_dump --schema-only</literal>を使ってコピーすることができます。
以後のスキーマ変更の同期は手動で行ないます。
（なお、両者でスキーマ名は完全に同じである必要はないことに留意してください。）
稼働中のスキーマ定義変更に対して、論理レプリケーションは頑健です。
スキーマがパブリッシャー側で変更され、複製データがサブスクライバー側に到着し始めたものの、データがテーブルスキーマに合致しない場合は、スキーマが変更されるまではレプリケーションはエラーとなります。
多くの場合、間欠的なエラーは、サブスクライバーに先に追加的なスキーマ変更を行うことで避けることができます。
    </para>
   </listitem>

   <listitem>
    <para>
<!--
     Sequence data is not replicated.  The data in serial or identity columns
     backed by sequences will of course be replicated as part of the table,
     but the sequence itself would still show the start value on the
     subscriber.  If the subscriber is used as a read-only database, then this
     should typically not be a problem.  If, however, some kind of switchover
     or failover to the subscriber database is intended, then the sequences
     would need to be updated to the latest values, either by copying the
     current data from the publisher (perhaps
     using <command>pg_dump</command>) or by determining a sufficiently high
     value from the tables themselves.
-->
シーケンスデータはレプリケーションされません。
シーケンスによって裏付けされたSERIAL型や識別列のデータは、もちろんテーブルの一部としてレプリケーションされます。
しかし、シーケンス自体は、サブスクライバーがスタートした時の値のままです。
サブスクライバーが読み取り専用のデータベースとして使われているなら、通常は問題になりません。
しかし、サブスクライバーのデータベースをスイッチオーバーやフェイルオーバーするつもりなら、パブリッシャーから現在のデータをコピーするか（おそらく<command>pg_dump</command>を使います）、テーブル自身から十分に大きな値を決定し、シーケンスを最新の値に更新しなければなりません。
    </para>
   </listitem>

   <listitem>
    <para>
<!--
     <command>TRUNCATE</command> commands are not replicated.  This can, of
     course, be worked around by using <command>DELETE</command> instead.  To
     avoid accidental <command>TRUNCATE</command> invocations, you can revoke
     the <literal>TRUNCATE</literal> privilege from tables.
-->
<command>TRUNCATE</command>コマンドはレプリケーションされません。
もちろん<command>DELETE</command>を代わりに使ってこれは回避できます。
誤って<command>TRUNCATE</command>を起動しないように、テーブルから<literal>TRUNCATE</literal>権限を剥奪できます。
    </para>
   </listitem>

   <listitem>
    <para>
<!--
     Large objects (see <xref linkend="largeobjects">) are not replicated.
     There is no workaround for that, other than storing data in normal
     tables.
-->
ラージオブジェクト（<xref linkend="largeobjects">参照）はレプリケーションされません。
通常のテーブルにデータを格納する以外に回避方法はありません。
    </para>
   </listitem>

   <listitem>
    <para>
<!--
     Replication is only possible from base tables to base tables.  That is,
     the tables on the publication and on the subscription side must be normal
     tables, not views, materialized views, partition root tables, or foreign
     tables.  In the case of partitions, you can therefore replicate a
     partition hierarchy one-to-one, but you cannot currently replicate to a
     differently partitioned setup.  Attempts to replicate tables other than
     base tables will result in an error.
-->
レプリケーションは基底テーブルから基底テーブルのみに行われます。
つまり、パブリッシャー側とサブスクリプション側のテーブルは、通常のテーブルでなければならず、ビュー、マテリアライズドビュー、パーティションのルートテーブル、外部テーブルであってはいけません。
パーティションの場合は、パーティションの階層を一つずつレプリケーションできますが、今のところ異なるやり方でパーティションされたテーブルにはレプリケーションできません。
基底テーブル以外をレプリケーションしようとすると、エラーになります。
    </para>
   </listitem>
  </itemizedlist>
 </sect1>

 <sect1 id="logical-replication-architecture">
<!--
  <title>Architecture</title>
-->
  <title>アーキテクチャ</title>

  <para>
<!--
   Logical replication starts by copying a snapshot of the data on the
   publisher database.  Once that is done, changes on the publisher are sent
   to the subscriber as they occur in real time.  The subscriber applies data
   in the order in which commits were made on the publisher so that
   transactional consistency is guaranteed for the publications within any
   single subscription.
-->
論理レプリケーションは、パブリッシャー側のデータベース上のデータのスナップショットをコピーすることから始まります。
それが完了したあとは、パブリッシャーにおける変更は、発生した時にリアルタイムでサブスクライバーに送られます。
サブスクライバーはパブリッシャーでコミットが発生した順にデータを適用します。
そのため、どの単一のサブスクリプションにおいても、パブリケーションに対するトランザクションの一貫性が保証されます。
  </para>

  <para>
<!--
   Logical replication is built with an architecture similar to physical
   streaming replication (see <xref linkend="streaming-replication">).  It is
   implemented by <quote>walsender</quote> and <quote>apply</quote>
   processes.  The walsender process starts logical decoding (described
   in <xref linkend="logicaldecoding">) of the WAL and loads the standard
   logical decoding plugin (pgoutput).  The plugin transforms the changes read
   from WAL to the logical replication protocol
   (see <xref linkend="protocol-logical-replication">) and filters the data
   according to the publication specification.  The data is then continuously
   transferred using the streaming replication protocol to the apply worker,
   which maps the data to local tables and applies the individual changes as
   they are received, in correct transactional order.
-->
論理レプリケーションは物理ストリーミングレプリケーション(<xref linkend="streaming-replication">参照)と似たアーキテクチャで構成されています。
<quote>WAL送信</quote>プロセスと<quote>適用</quote>プロセスで実装されています。
walsenderプロセスはWALのロジカルデコーディング（<xref linkend="logicaldecoding">に記載）を開始し、標準のロジカルデコーディングプラグイン（pgoutput）をロードします。
このプラグインは、WALから読み込んだ更新を論理レプリケーションプロトコル（<xref linkend="protocol-logical-replication">参照）に変換します。
そして、パブリケーションの指定にしたがってフィルターします。
データは次に、ストリーミングレプリケーションプロトコルを使って継続的に適用ワーカーに転送されます。
適用ワーカーは、データをローカルテーブルにマップし、更新を受信すると正しいトランザクション順に個々の更新を適用します。
  </para>

  <para>
<!--
   The apply process on the subscriber database always runs with
   <varname>session_replication_role</varname> set
   to <literal>replica</literal>, which produces the usual effects on triggers
   and constraints.
-->
サブスクライバーデータベースの適用プロセスは、常に<varname>session_replication_role</varname>を<literal>replica</literal>にセットして実行されます。
これによりトリガーと制約で通常の効果を生成します。
  </para>

  <para>
<!--
   The logical replication apply process currently only fires row triggers,
   not statement triggers.  The initial table synchronization, however, is
   implemented like a <command>COPY</command> command and thus fires both row
   and statement triggers for <command>INSERT</command>.
-->
今のところ、論理レプリケーション適用プロセスは行トリガーだけを起動し、文トリガーは起動しません。
ただし、初期テーブル同期は<command>COPY</command>コマンドのように実装されているので、<command>INSERT</command>の行と文トリガーの両方を起動します。
  </para>

  <sect2 id="logical-replication-snapshot">
<!--
    <title>Initial Snapshot</title>
-->
    <title>初期スナップショット</title>
    <para>
<!--
      The initial data in existing subscribed tables are snapshotted and
      copied in a parallel instance of a special kind of apply process.
      This process will create its own temporary replication slot and
      copy the existing data. Once existing data is copied, the worker
      enters synchronization mode, which ensures that the table is brought
      up to a synchronized state with the main apply process by streaming
      any changes that happened during the initial data copy using standard
      logical replication. Once the synchronization is done, the control
      of the replication of the table is given back to the main apply
      process where the replication continues as normal.
-->
既存のサブスクライブされたテーブル中の初期データのスナップショットが取得され、特殊な適用プロセスの並列インスタンスにコピーされます。
このプロセスは自身の一時レプリケーションスロットを作成し、既存のデータをコピーします。
既存のデータのコピーが終わると、ワーカーは同期モードに入ります。
このモードでは、初期データのコピー中に起こった更新を標準の論理レプリケーションを使ってストリーミングすることにより、テーブルが主適用プロセスと同期状態になることを保証します。
ひとたび同期が完了すれば、テーブルのレプリケーションの制御は主適用プロセスに戻され、レプリケーションは通常通り継続されます。
    </para>
  </sect2>
 </sect1>

 <sect1 id="logical-replication-monitoring">
<!--
  <title>Monitoring</title>
-->
  <title>監視</title>

  <para>
<!--
   Because logical replication is based on a similar architecture as
   <link linkend="streaming-replication">physical streaming replication</link>,
   the monitoring on a publication node is similar to monitoring of a
   physical replication master
   (see <xref linkend="streaming-replication-monitoring">).
-->
論理レプリケーションは<link linkend="streaming-replication">物理ストリーミングレプリケーション</link>と類似のアーキテクチャに基づいているので、パブリケーションノードの監視は、物理レプリケーションのマスター（<xref linkend="streaming-replication-monitoring">参照）の監視と似ています。
  </para>

  <para>
<!--
   The monitoring information about subscription is visible in
   <link linkend="pg-stat-subscription"><literal>pg_stat_subscription</literal></link>.
   This view contains one row for every subscription worker.  A subscription
   can have zero or more active subscription workers depending on its state.
-->
サブスクリプションに関する監視情報は<link linkend="pg-stat-subscription"><literal>pg_stat_subscription</literal></link>で見ることができます。
このビューは、個々のサブスクリプションワーカー毎に1つの行を含んでいます。
サブスクリプションは状態により、0以上のアクティブなサブスクリプションワーカーを持つことができます。
  </para>

  <para>
<!--
   Normally, there is a single apply process running for an enabled
   subscription.  A disabled subscription or a crashed subscription will have
   zero rows in this view.  If the initial data synchronization of any
   table is in progress, there will be additional workers for the tables
   being synchronized.
-->
有効なサブスクリプションのために通常は一つの適用プロセスが実行中です。
無効なサブスクリプション、あるいはクラッシュしたサブスクリプションはこのビュー中に0個の行を持ちます。
テーブルの初期データの同期が進行中なら、同期中のテーブルのための追加ワーカーが存在するでしょう。
  </para>
 </sect1>

 <sect1 id="logical-replication-security">
<!--
  <title>Security</title>
-->
  <title>セキュリティ</title>

  <para>
<!--
   The role used for the replication connection must have
   the <literal>REPLICATION</literal> attribute (or be a superuser).  Access for the role must be
   configured in <filename>pg_hba.conf</filename> and it must have the
   <literal>LOGIN</literal> attribute.
-->
レプリケーション接続用のロールは、<literal>REPLICATION</literal>属性（あるいはスーパーユーザー属性）を備えていなければなりません。
そのロールによるアクセスは<filename>pg_hba.conf</filename>で設定されなければならず、また<literal>LOGIN</literal>属性を備えていなければなりません。
  </para>

  <para>
<!--
   In order to be able to copy the initial table data, the role used for the
   replication connection must have the <literal>SELECT</literal> privilege on
   a published table (or be a superuser).
-->
テーブルの初期データをコピーできるためには、レプリケーション接続に使用されるロールは、パブリッシュされるテーブルに対して<literal>SELECT</literal>権限を持っていなければなりません。
（あるいはスーパーユーザーでなければなりません。）
  </para>

  <para>
<!--
   To create a publication, the user must have the <literal>CREATE</literal>
   privilege in the database.
-->
パブリケーションを作成するためには、ユーザはデータベース中の<literal>CREATE</literal>権限を持っていなければなりません。
  </para>

  <para>
<!--
   To add tables to a publication, the user must have ownership rights on the
   table.  To create a publication that publishes all tables automatically,
   the user must be a superuser.
-->
テーブルをパブリケーションに追加するためには、ユーザはテーブルの所有権限を持っていなければなりません。
自動的にすべてのテーブルにパブリッシュするパブリケーションを作成するには、ユーザはスーパーユーザーでなければなりません。
  </para>

  <para>
<!--
   To create a subscription, the user must be a superuser.
-->
サブスクリプションを作成するためには、ユーザはスーパーユーザーでなければなりません。
  </para>

  <para>
<!--
   The subscription apply process will run in the local database with the
   privileges of a superuser.
-->
ローカルデータベースで実行されるサブスクリプション適用プロセスは、スーパーユーザー権限で実行されます。
  </para>

  <para>
<!--
   Privileges are only checked once at the start of a replication connection.
   They are not re-checked as each change record is read from the publisher,
   nor are they re-checked for each change when applied.
-->
権限は、レプリケーション接続の開始時に一度だけチェックされます。
パブリッシャーから更新レコードを読む際、あるいは個々の更新を適用する際には再チェックされません。
  </para>
 </sect1>

 <sect1 id="logical-replication-config">
<!--
  <title>Configuration Settings</title>
-->
  <title>構成設定</title>

  <para>
<!--
   Logical replication requires several configuration options to be set.
-->
論理レプリケーションにはいくつかの設定オプションの設定が必要です。
  </para>

  <para>
<!--
   On the publisher side, <varname>wal_level</varname> must be set to
   <literal>logical</literal>, and <varname>max_replication_slots</varname>
   must be set to at least the number of subscriptions expected to connect,
   plus some reserve for table synchronization.  And
   <varname>max_wal_senders</varname> should be set to at least the same as
   <varname>max_replication_slots</varname> plus the number of physical
   replicas that are connected at the same time.
-->
パブリッシャー側では、<varname>wal_level</varname>が<literal>logical</literal>に、<varname>max_replication_slots</varname>には少なくとも接続予定のサブスクリプション数に加えてテーブル同期のための予備が設定されなければなりません。
また、<varname>max_wal_senders</varname>は少なくとも<varname>max_replication_slots</varname>に加えて
同時に接続する物理レプリカ数が設定されなければなりません。
  </para>

  <para>
<!--
   The subscriber also requires the <varname>max_replication_slots</varname>
   to be set.  In this case it should be set to at least the number of
   subscriptions that will be added to the subscriber.
   <varname>max_logical_replication_workers</varname> must be set to at
   least the number of subscriptions, again plus some reserve for the table
   synchronization.  Additionally the <varname>max_worker_processes</varname>
   may need to be adjusted to accommodate for replication workers, at least
   (<varname>max_logical_replication_workers</varname>
   + <literal>1</literal>).  Note that some extensions and parallel queries
   also take worker slots from <varname>max_worker_processes</varname>.
-->
また、サブスクライバーでは<varname>max_replication_slots</varname>の設定が必要です。
この場合、少なくともサブスクライバーに追加する予定のサブスクリプション数が設定されている必要があります。
パブリッシャーと同様に、<varname>max_logical_replication_workers</varname>は、少なくともサブスクリプション数に加えてテーブル同期のための予備が設定されていなければなりません。
加えて、レプリケーションワーカーを収容するために、<varname>max_worker_processes</varname>を少なくとも（<varname>max_logical_replication_workers</varname> + <literal>1</literal>）に調整する必要があるかもしれません。
ある種の拡張とパラレルクエリは、 <varname>max_worker_processes</varname>からワーカースロットを使うことに留意してください。
  </para>
 </sect1>

 <sect1 id="logical-replication-quick-setup">
<!--
  <title>Quick Setup</title>
-->
  <title>簡単な設定</title>

  <para>
<!--
   First set the configuration options in <filename>postgresql.conf</filename>:
-->
まず<filename>postgresql.conf</filename>の設定オプションを設定してください。
<programlisting>
wal_level = logical
</programlisting>
<!--
   The other required settings have default values that are sufficient for a
   basic setup.
-->
基本的な設定のためには、それ以外の設定はデフォルトのままで十分です。
  </para>

  <para>
<!--
   <filename>pg_hba.conf</filename> needs to be adjusted to allow replication
   (the values here depend on your actual network configuration and user you
   want to use for connecting):
-->
<filename>pg_hba.conf</filename>はレプリケーションを許可するために調整が必要です。
（ここで示した値は、実際のネットワーク設定と、接続に使用するユーザにより異なります。）
<programlisting>
host     all     repuser     0.0.0.0/0     md5
</programlisting>
  </para>

  <para>
<!--
   Then on the publisher database:
-->
次にパブリッシャーデータベースで以下を実行します。
<programlisting>
CREATE PUBLICATION mypub FOR TABLE users, departments;
</programlisting>
  </para>

  <para>
<!--
   And on the subscriber database:
-->
サブスクライバーデータベースでは次を実行します。
<programlisting>
CREATE SUBSCRIPTION mysub CONNECTION 'dbname=foo host=bar user=repuser' PUBLICATION mypub;
</programlisting>
  </para>

  <para>
<!--
   The above will start the replication process, which synchronizes the
   initial table contents of the tables <literal>users</literal> and
   <literal>departments</literal> and then starts replicating
   incremental changes to those tables.
-->
上記により、テーブル<literal>users</literal>と<literal>departments</literal>の初期内容の同期プロセスが起動されます。
その後、これらのテーブルへの増分変更のレプリケーションが開始します。
  </para>
 </sect1>
</chapter><|MERGE_RESOLUTION|>--- conflicted
+++ resolved
@@ -101,9 +101,6 @@
 
    <listitem>
     <para>
-<<<<<<< HEAD
-<!--
-=======
      Replicating between PostgreSQL instances on different platforms (for
      example Linux to Windows)
     </para>
@@ -111,7 +108,7 @@
 
    <listitem>
     <para>
->>>>>>> 4191e37a
+<!--
      Giving access to replicated data to different groups of users.
 -->
 異なるユーザのグループに対して、複製されたデータにアクセスさせる。

--- conflicted
+++ resolved
@@ -13,13 +13,8 @@
 msgstr ""
 "Project-Id-Version: PostgreSQL 17\n"
 "Report-Msgid-Bugs-To: pgsql-bugs@lists.postgresql.org\n"
-<<<<<<< HEAD
-"POT-Creation-Date: 2024-07-20 21:24+0000\n"
-"PO-Revision-Date: 2024-09-16 16:28+0200\n"
-=======
 "POT-Creation-Date: 2025-07-07 18:53+0000\n"
 "PO-Revision-Date: 2025-07-07 21:45+0200\n"
->>>>>>> 3d6a8289
 "Last-Translator: Guillaume Lelarge <guillaume@lelarge.info>\n"
 "Language-Team: French <guillaume@lelarge.info>\n"
 "Language: fr\n"
@@ -27,11 +22,7 @@
 "Content-Type: text/plain; charset=UTF-8\n"
 "Content-Transfer-Encoding: 8bit\n"
 "Plural-Forms: nplurals=2; plural=(n > 1);\n"
-<<<<<<< HEAD
-"X-Generator: Poedit 3.5\n"
-=======
 "X-Generator: Poedit 3.6\n"
->>>>>>> 3d6a8289
 
 #: ../../common/controldata_utils.c:97
 #, c-format
@@ -214,172 +205,93 @@
 msgid "no data directory specified"
 msgstr "aucun répertoire de données indiqué"
 
-<<<<<<< HEAD
-#: pg_controldata.c:171
-=======
 #: pg_controldata.c:172
->>>>>>> 3d6a8289
 #, c-format
 msgid "calculated CRC checksum does not match value stored in control file"
 msgstr "la somme de contrôle CRC calculée ne correspond par à la valeur enregistrée dans le fichier de contrôle"
 
-<<<<<<< HEAD
-#: pg_controldata.c:172
-=======
 #: pg_controldata.c:173
->>>>>>> 3d6a8289
 #, c-format
 msgid "Either the control file is corrupt, or it has a different layout than this program is expecting.  The results below are untrustworthy."
 msgstr "Soit le fichier de contrôle est corrompu, soit son organisation diffère de celle attendue par le programme. Les résultats ci-dessous ne sont pas dignes de confiance."
 
-<<<<<<< HEAD
-#: pg_controldata.c:181
-=======
 #: pg_controldata.c:182
->>>>>>> 3d6a8289
 #, c-format
 msgid "invalid WAL segment size in control file (%d byte)"
 msgid_plural "invalid WAL segment size in control file (%d bytes)"
 msgstr[0] "taille invalide du segment WAL dans le fichier de contrôle (%d octet)"
 msgstr[1] "taille invalide du segment WAL dans le fichier de contrôle (%d octets)"
 
-<<<<<<< HEAD
-#: pg_controldata.c:185
-=======
 #: pg_controldata.c:186
->>>>>>> 3d6a8289
 #, c-format
 msgid "The WAL segment size must be a power of two between 1 MB and 1 GB."
 msgstr "La taille du segment WAL doit être une puissance de deux comprise entre 1 Mo et 1 Go."
 
-<<<<<<< HEAD
-#: pg_controldata.c:186
-=======
 #: pg_controldata.c:187
->>>>>>> 3d6a8289
 #, c-format
 msgid "The file is corrupt and the results below are untrustworthy."
 msgstr "Le fichier est corrompu et il ne faut pas faire confiance aux résultats ci-dessous."
 
-<<<<<<< HEAD
-#: pg_controldata.c:221
+#: pg_controldata.c:205 pg_controldata.c:213 pg_controldata.c:232
+#, c-format
 msgid "???"
 msgstr "???"
 
-#: pg_controldata.c:227
-=======
-#: pg_controldata.c:205 pg_controldata.c:213 pg_controldata.c:232
-#, c-format
-msgid "???"
-msgstr "???"
-
 #: pg_controldata.c:238
->>>>>>> 3d6a8289
 #, c-format
 msgid "pg_control version number:            %u\n"
 msgstr "Numéro de version de pg_control :                       %u\n"
 
-<<<<<<< HEAD
-#: pg_controldata.c:229
-=======
 #: pg_controldata.c:240
->>>>>>> 3d6a8289
 #, c-format
 msgid "Catalog version number:               %u\n"
 msgstr "Numéro de version du catalogue :                        %u\n"
 
-<<<<<<< HEAD
-#: pg_controldata.c:231
-=======
 #: pg_controldata.c:242
->>>>>>> 3d6a8289
 #, c-format
 msgid "Database system identifier:           %<PRIu64>\n"
 msgstr "Identifiant du système de base de données :             %<PRIu64>\n"
 
-<<<<<<< HEAD
-#: pg_controldata.c:233
-=======
 #: pg_controldata.c:244
->>>>>>> 3d6a8289
 #, c-format
 msgid "Database cluster state:               %s\n"
 msgstr "État du cluster de base de données :                    %s\n"
 
-<<<<<<< HEAD
-#: pg_controldata.c:235
-=======
 #: pg_controldata.c:246
->>>>>>> 3d6a8289
 #, c-format
 msgid "pg_control last modified:             %s\n"
 msgstr "Dernière modification de pg_control :                   %s\n"
 
-<<<<<<< HEAD
-#: pg_controldata.c:237
-=======
 #: pg_controldata.c:248
->>>>>>> 3d6a8289
 #, c-format
 msgid "Latest checkpoint location:           %X/%X\n"
 msgstr "Dernier point de contrôle :                             %X/%X\n"
 
-<<<<<<< HEAD
-#: pg_controldata.c:239
-=======
 #: pg_controldata.c:250
->>>>>>> 3d6a8289
 #, c-format
 msgid "Latest checkpoint's REDO location:    %X/%X\n"
 msgstr "Dernier REDO (reprise) du point de contrôle :           %X/%X\n"
 
-<<<<<<< HEAD
-#: pg_controldata.c:241
-=======
 #: pg_controldata.c:252
->>>>>>> 3d6a8289
 #, c-format
 msgid "Latest checkpoint's REDO WAL file:    %s\n"
 msgstr "Dernier fichier WAL du rejeu du point de contrôle :     %s\n"
 
-<<<<<<< HEAD
-#: pg_controldata.c:243
-=======
 #: pg_controldata.c:254
->>>>>>> 3d6a8289
 #, c-format
 msgid "Latest checkpoint's TimeLineID:       %u\n"
 msgstr "Dernier TimeLineID du point de contrôle :               %u\n"
 
-<<<<<<< HEAD
-#: pg_controldata.c:245
-=======
 #: pg_controldata.c:256
->>>>>>> 3d6a8289
 #, c-format
 msgid "Latest checkpoint's PrevTimeLineID:   %u\n"
 msgstr "Dernier PrevTimeLineID du point de contrôle :           %u\n"
 
-<<<<<<< HEAD
-#: pg_controldata.c:247
-=======
 #: pg_controldata.c:258
->>>>>>> 3d6a8289
 #, c-format
 msgid "Latest checkpoint's full_page_writes: %s\n"
 msgstr "Dernier full_page_writes du point de contrôle :         %s\n"
 
-<<<<<<< HEAD
-#: pg_controldata.c:248 pg_controldata.c:289 pg_controldata.c:301
-msgid "off"
-msgstr "désactivé"
-
-#: pg_controldata.c:248 pg_controldata.c:289 pg_controldata.c:301
-msgid "on"
-msgstr "activé"
-
-#: pg_controldata.c:249
-=======
 #: pg_controldata.c:259 pg_controldata.c:300 pg_controldata.c:312
 msgid "off"
 msgstr "désactivé"
@@ -389,175 +301,95 @@
 msgstr "activé"
 
 #: pg_controldata.c:260
->>>>>>> 3d6a8289
 #, c-format
 msgid "Latest checkpoint's NextXID:          %u:%u\n"
 msgstr "Dernier NextXID du point de contrôle :                  %u:%u\n"
 
-<<<<<<< HEAD
-#: pg_controldata.c:252
-=======
 #: pg_controldata.c:263
->>>>>>> 3d6a8289
 #, c-format
 msgid "Latest checkpoint's NextOID:          %u\n"
 msgstr "Dernier NextOID du point de contrôle :                  %u\n"
 
-<<<<<<< HEAD
-#: pg_controldata.c:254
-=======
 #: pg_controldata.c:265
->>>>>>> 3d6a8289
 #, c-format
 msgid "Latest checkpoint's NextMultiXactId:  %u\n"
 msgstr "Dernier NextMultiXactId du point de contrôle :          %u\n"
 
-<<<<<<< HEAD
-#: pg_controldata.c:256
-=======
 #: pg_controldata.c:267
->>>>>>> 3d6a8289
 #, c-format
 msgid "Latest checkpoint's NextMultiOffset:  %u\n"
 msgstr "Dernier NextMultiOffset du point de contrôle :          %u\n"
 
-<<<<<<< HEAD
-#: pg_controldata.c:258
-=======
 #: pg_controldata.c:269
->>>>>>> 3d6a8289
 #, c-format
 msgid "Latest checkpoint's oldestXID:        %u\n"
 msgstr "Dernier oldestXID du point de contrôle :                %u\n"
 
-<<<<<<< HEAD
-#: pg_controldata.c:260
-=======
 #: pg_controldata.c:271
->>>>>>> 3d6a8289
 #, c-format
 msgid "Latest checkpoint's oldestXID's DB:   %u\n"
 msgstr "Dernier oldestXID du point de contrôle de la base :     %u\n"
 
-<<<<<<< HEAD
-#: pg_controldata.c:262
-=======
 #: pg_controldata.c:273
->>>>>>> 3d6a8289
 #, c-format
 msgid "Latest checkpoint's oldestActiveXID:  %u\n"
 msgstr "Dernier oldestActiveXID du point de contrôle :          %u\n"
 
-<<<<<<< HEAD
-#: pg_controldata.c:264
-=======
 #: pg_controldata.c:275
->>>>>>> 3d6a8289
 #, c-format
 msgid "Latest checkpoint's oldestMultiXid:   %u\n"
 msgstr "Dernier oldestMultiXid du point de contrôle :           %u\n"
 
-<<<<<<< HEAD
-#: pg_controldata.c:266
-=======
 #: pg_controldata.c:277
->>>>>>> 3d6a8289
 #, c-format
 msgid "Latest checkpoint's oldestMulti's DB: %u\n"
 msgstr "Dernier oldestMulti du point de contrôle de la base :   %u\n"
 
-<<<<<<< HEAD
-#: pg_controldata.c:268
-=======
 #: pg_controldata.c:279
->>>>>>> 3d6a8289
 #, c-format
 msgid "Latest checkpoint's oldestCommitTsXid:%u\n"
 msgstr "Dernier oldestCommitTsXid du point de contrôle :        %u\n"
 
-<<<<<<< HEAD
-#: pg_controldata.c:270
-=======
 #: pg_controldata.c:281
->>>>>>> 3d6a8289
 #, c-format
 msgid "Latest checkpoint's newestCommitTsXid:%u\n"
 msgstr "Dernier newestCommitTsXid du point de contrôle :        %u\n"
 
-<<<<<<< HEAD
-#: pg_controldata.c:272
-=======
 #: pg_controldata.c:283
->>>>>>> 3d6a8289
 #, c-format
 msgid "Time of latest checkpoint:            %s\n"
 msgstr "Heure du dernier point de contrôle :                    %s\n"
 
-<<<<<<< HEAD
-#: pg_controldata.c:274
-=======
 #: pg_controldata.c:285
->>>>>>> 3d6a8289
 #, c-format
 msgid "Fake LSN counter for unlogged rels:   %X/%X\n"
 msgstr "Faux compteur LSN pour les relations non journalisés :  %X/%X\n"
 
-<<<<<<< HEAD
-#: pg_controldata.c:276
-=======
 #: pg_controldata.c:287
->>>>>>> 3d6a8289
 #, c-format
 msgid "Minimum recovery ending location:     %X/%X\n"
 msgstr "Emplacement de fin de la récupération minimale :        %X/%X\n"
 
-<<<<<<< HEAD
-#: pg_controldata.c:278
-=======
 #: pg_controldata.c:289
->>>>>>> 3d6a8289
 #, c-format
 msgid "Min recovery ending loc's timeline:   %u\n"
 msgstr "Timeline de l'emplacement de fin de restauration :      %u\n"
 
-<<<<<<< HEAD
-#: pg_controldata.c:280
-=======
 #: pg_controldata.c:291
->>>>>>> 3d6a8289
 #, c-format
 msgid "Backup start location:                %X/%X\n"
 msgstr "Début de la sauvegarde :                                %X/%X\n"
 
-<<<<<<< HEAD
-#: pg_controldata.c:282
-=======
 #: pg_controldata.c:293
->>>>>>> 3d6a8289
 #, c-format
 msgid "Backup end location:                  %X/%X\n"
 msgstr "Fin de la sauvegarde :                                  %X/%X\n"
 
-<<<<<<< HEAD
-#: pg_controldata.c:284
-=======
 #: pg_controldata.c:295
->>>>>>> 3d6a8289
 #, c-format
 msgid "End-of-backup record required:        %s\n"
 msgstr "Enregistrement de fin de sauvegarde requis :            %s\n"
 
-<<<<<<< HEAD
-#: pg_controldata.c:285
-msgid "no"
-msgstr "non"
-
-#: pg_controldata.c:285
-msgid "yes"
-msgstr "oui"
-
-#: pg_controldata.c:286
-=======
 #: pg_controldata.c:296
 msgid "no"
 msgstr "non"
@@ -567,192 +399,104 @@
 msgstr "oui"
 
 #: pg_controldata.c:297
->>>>>>> 3d6a8289
 #, c-format
 msgid "wal_level setting:                    %s\n"
 msgstr "Paramétrage actuel de wal_level :                       %s\n"
 
-<<<<<<< HEAD
-#: pg_controldata.c:288
-=======
 #: pg_controldata.c:299
->>>>>>> 3d6a8289
 #, c-format
 msgid "wal_log_hints setting:                %s\n"
 msgstr "Paramétrage actuel de wal_log_hints :                   %s\n"
 
-<<<<<<< HEAD
-#: pg_controldata.c:290
-=======
 #: pg_controldata.c:301
->>>>>>> 3d6a8289
 #, c-format
 msgid "max_connections setting:              %d\n"
 msgstr "Paramétrage actuel de max_connections :                 %d\n"
 
-<<<<<<< HEAD
-#: pg_controldata.c:292
-=======
 #: pg_controldata.c:303
->>>>>>> 3d6a8289
 #, c-format
 msgid "max_worker_processes setting:         %d\n"
 msgstr "Paramétrage actuel de max_worker_processes :            %d\n"
 
-<<<<<<< HEAD
-#: pg_controldata.c:294
-=======
 #: pg_controldata.c:305
->>>>>>> 3d6a8289
 #, c-format
 msgid "max_wal_senders setting:              %d\n"
 msgstr "Paramétrage actuel de max_wal_senders :                 %d\n"
 
-<<<<<<< HEAD
-#: pg_controldata.c:296
-=======
 #: pg_controldata.c:307
->>>>>>> 3d6a8289
 #, c-format
 msgid "max_prepared_xacts setting:           %d\n"
 msgstr "Paramétrage actuel de max_prepared_xacts :              %d\n"
 
-<<<<<<< HEAD
-#: pg_controldata.c:298
-=======
 #: pg_controldata.c:309
->>>>>>> 3d6a8289
 #, c-format
 msgid "max_locks_per_xact setting:           %d\n"
 msgstr "Paramétrage actuel de max_locks_per_xact :              %d\n"
 
-<<<<<<< HEAD
-#: pg_controldata.c:300
-=======
 #: pg_controldata.c:311
->>>>>>> 3d6a8289
 #, c-format
 msgid "track_commit_timestamp setting:       %s\n"
 msgstr "Paramétrage actuel de track_commit_timestamp :          %s\n"
 
-<<<<<<< HEAD
-#: pg_controldata.c:302
-=======
 #: pg_controldata.c:313
->>>>>>> 3d6a8289
 #, c-format
 msgid "Maximum data alignment:               %u\n"
 msgstr "Alignement maximal des données :                        %u\n"
 
-<<<<<<< HEAD
-#: pg_controldata.c:305
-=======
 #: pg_controldata.c:316
->>>>>>> 3d6a8289
 #, c-format
 msgid "Database block size:                  %u\n"
 msgstr "Taille du bloc de la base de données :                  %u\n"
 
-<<<<<<< HEAD
-#: pg_controldata.c:307
-=======
 #: pg_controldata.c:318
->>>>>>> 3d6a8289
 #, c-format
 msgid "Blocks per segment of large relation: %u\n"
 msgstr "Blocs par segment des relations volumineuses :          %u\n"
 
-<<<<<<< HEAD
-#: pg_controldata.c:309
-=======
 #: pg_controldata.c:320
->>>>>>> 3d6a8289
 #, c-format
 msgid "WAL block size:                       %u\n"
 msgstr "Taille de bloc du journal de transaction :              %u\n"
 
-<<<<<<< HEAD
-#: pg_controldata.c:311
-=======
 #: pg_controldata.c:322
->>>>>>> 3d6a8289
 #, c-format
 msgid "Bytes per WAL segment:                %u\n"
 msgstr "Octets par segment du journal de transaction :          %u\n"
 
-<<<<<<< HEAD
-#: pg_controldata.c:313
-=======
 #: pg_controldata.c:324
->>>>>>> 3d6a8289
 #, c-format
 msgid "Maximum length of identifiers:        %u\n"
 msgstr "Longueur maximale des identifiants :                    %u\n"
 
-<<<<<<< HEAD
-#: pg_controldata.c:315
-=======
 #: pg_controldata.c:326
->>>>>>> 3d6a8289
 #, c-format
 msgid "Maximum columns in an index:          %u\n"
 msgstr "Nombre maximum de colonnes d'un index:                  %u\n"
 
-<<<<<<< HEAD
-#: pg_controldata.c:317
-=======
 #: pg_controldata.c:328
->>>>>>> 3d6a8289
 #, c-format
 msgid "Maximum size of a TOAST chunk:        %u\n"
 msgstr "Longueur maximale d'un morceau TOAST :                  %u\n"
 
-<<<<<<< HEAD
-#: pg_controldata.c:319
-=======
 #: pg_controldata.c:330
->>>>>>> 3d6a8289
 #, c-format
 msgid "Size of a large-object chunk:         %u\n"
 msgstr "Taille d'un morceau de Large Object :                   %u\n"
 
-<<<<<<< HEAD
-#: pg_controldata.c:322
-=======
 #: pg_controldata.c:333
->>>>>>> 3d6a8289
 #, c-format
 msgid "Date/time type storage:               %s\n"
 msgstr "Stockage du type date/heure :                           %s\n"
 
-<<<<<<< HEAD
-#: pg_controldata.c:323
-msgid "64-bit integers"
-msgstr "entiers 64-bits"
-
-#: pg_controldata.c:324
-=======
 #: pg_controldata.c:334
 msgid "64-bit integers"
 msgstr "entiers 64-bits"
 
 #: pg_controldata.c:335
->>>>>>> 3d6a8289
 #, c-format
 msgid "Float8 argument passing:              %s\n"
 msgstr "Passage d'argument float8 :                             %s\n"
 
-<<<<<<< HEAD
-#: pg_controldata.c:325
-msgid "by reference"
-msgstr "par référence"
-
-#: pg_controldata.c:325
-msgid "by value"
-msgstr "par valeur"
-
-#: pg_controldata.c:326
-=======
 #: pg_controldata.c:336
 msgid "by reference"
 msgstr "par référence"
@@ -762,15 +506,10 @@
 msgstr "par valeur"
 
 #: pg_controldata.c:337
->>>>>>> 3d6a8289
 #, c-format
 msgid "Data page checksum version:           %u\n"
 msgstr "Version des sommes de contrôle des pages de données :   %u\n"
 
-<<<<<<< HEAD
-#: pg_controldata.c:328
-#, c-format
-=======
 #: pg_controldata.c:339
 #, c-format
 msgid "Default char data signedness:         %s\n"
@@ -786,6 +525,5 @@
 
 #: pg_controldata.c:341
 #, c-format
->>>>>>> 3d6a8289
 msgid "Mock authentication nonce:            %s\n"
 msgstr "Nonce pour simuler une identité:            %s\n"
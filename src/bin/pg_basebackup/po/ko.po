# LANGUAGE message translation file for pg_basebackup
# Copyright (C) 2015 PostgreSQL Global Development Group
# This file is distributed under the same license as the PostgreSQL package.
# Ioseph Kim <ioseph@uri.sarang.net>, 2015
#
msgid ""
msgstr ""
<<<<<<< HEAD
"Project-Id-Version: pg_basebackup (PostgreSQL) 17\n"
"Report-Msgid-Bugs-To: pgsql-bugs@lists.postgresql.org\n"
"POT-Creation-Date: 2025-01-17 04:49+0000\n"
"PO-Revision-Date: 2025-01-18 02:23+0900\n"
=======
"Project-Id-Version: pg_basebackup (PostgreSQL) 18\n"
"Report-Msgid-Bugs-To: pgsql-bugs@lists.postgresql.org\n"
"POT-Creation-Date: 2025-09-11 21:49+0000\n"
"PO-Revision-Date: 2025-09-09 17:31+0900\n"
>>>>>>> 3d6a8289
"Last-Translator: Ioseph Kim <ioseph@uri.sarang.net>\n"
"Language-Team: Korean <kr@postgresql.org>\n"
"Language: ko\n"
"MIME-Version: 1.0\n"
"Content-Type: text/plain; charset=UTF-8\n"
"Content-Transfer-Encoding: 8bit\n"
"Plural-Forms: nplurals=1; plural=0;\n"

<<<<<<< HEAD
#: ../../../src/common/logging.c:276
=======
#: ../../../src/common/logging.c:279
>>>>>>> 3d6a8289
#, c-format
msgid "error: "
msgstr "오류: "

<<<<<<< HEAD
#: ../../../src/common/logging.c:283
=======
#: ../../../src/common/logging.c:286
>>>>>>> 3d6a8289
#, c-format
msgid "warning: "
msgstr "경고: "

<<<<<<< HEAD
#: ../../../src/common/logging.c:294
=======
#: ../../../src/common/logging.c:297
>>>>>>> 3d6a8289
#, c-format
msgid "detail: "
msgstr "상세정보: "

<<<<<<< HEAD
#: ../../../src/common/logging.c:301
=======
#: ../../../src/common/logging.c:304
>>>>>>> 3d6a8289
#, c-format
msgid "hint: "
msgstr "힌트: "

#: ../../common/compression.c:132 ../../common/compression.c:141
<<<<<<< HEAD
#: ../../common/compression.c:150 bbstreamer_gzip.c:116 bbstreamer_gzip.c:249
#: bbstreamer_lz4.c:100 bbstreamer_lz4.c:298 bbstreamer_zstd.c:129
#: bbstreamer_zstd.c:284
=======
#: ../../common/compression.c:150 ../../fe_utils/astreamer_gzip.c:140
#: ../../fe_utils/astreamer_gzip.c:273 ../../fe_utils/astreamer_lz4.c:102
#: ../../fe_utils/astreamer_lz4.c:300 ../../fe_utils/astreamer_zstd.c:133
#: ../../fe_utils/astreamer_zstd.c:288
>>>>>>> 3d6a8289
#, c-format
msgid "this build does not support compression with %s"
msgstr "이 버전은 %s 압축 기능을 포함 하지 않고 빌드 되었습니다."

#: ../../common/compression.c:205
msgid "found empty string where a compression option was expected"
msgstr "압축 옵션을 지정하는 자리에 빈 문자열이 있습니다."

#: ../../common/compression.c:244
#, c-format
msgid "unrecognized compression option: \"%s\""
msgstr "인식할 수 없는 압축 옵션: \"%s\""

#: ../../common/compression.c:283
#, c-format
msgid "compression option \"%s\" requires a value"
msgstr "\"%s\" 압축 옵션에는 그 지정값이 필요합니다."

#: ../../common/compression.c:292
#, c-format
msgid "value for compression option \"%s\" must be an integer"
msgstr "\"%s\" 압축 옵션 값은 정수여야 합니다."

#: ../../common/compression.c:331
#, c-format
msgid "value for compression option \"%s\" must be a Boolean value"
msgstr "\"%s\" 압축 옵션 값은 부울린형여야 합니다."

#: ../../common/compression.c:379
#, c-format
msgid "compression algorithm \"%s\" does not accept a compression level"
msgstr "\"%s\" 압축 알고리즘은 압축 수준을 지정할 수 없습니다."

#: ../../common/compression.c:386
#, c-format
msgid ""
"compression algorithm \"%s\" expects a compression level between %d and %d "
"(default at %d)"
msgstr ""
"\"%s\" 압축 알고리즘은 압축 수준값으로 %d에서 %d까지만 허용함 (기본값 %d)"

#: ../../common/compression.c:397
#, c-format
msgid "compression algorithm \"%s\" does not accept a worker count"
msgstr "\"%s\" 압축 알고리즘은 병렬 작업 수를 지정할 수 없습니다."

#: ../../common/compression.c:408
#, c-format
msgid "compression algorithm \"%s\" does not support long-distance mode"
msgstr "\"%s\" 압축 알고리즘은 원거리 모드를 지원하지 않습니다."

#: ../../common/controldata_utils.c:97
#, c-format
msgid "could not open file \"%s\" for reading: %m"
msgstr "읽기 용 \"%s\" 파일을 열 수 없음: %m"

<<<<<<< HEAD
#: ../../common/controldata_utils.c:110 pg_basebackup.c:1873
=======
#: ../../common/controldata_utils.c:110 pg_basebackup.c:1874
>>>>>>> 3d6a8289
#: pg_receivewal.c:402
#, c-format
msgid "could not read file \"%s\": %m"
msgstr "\"%s\" 파일을 읽을 수 없음: %m"

#: ../../common/controldata_utils.c:119
#, c-format
msgid "could not read file \"%s\": read %d of %zu"
msgstr "\"%s\" 파일을 읽을 수 없음: %d 읽음, 전체 %zu"

#: ../../common/controldata_utils.c:132 ../../common/controldata_utils.c:280
<<<<<<< HEAD
#: bbstreamer_file.c:138 pg_recvlogical.c:650
=======
#: ../../fe_utils/astreamer_file.c:141 pg_recvlogical.c:653
>>>>>>> 3d6a8289
#, c-format
msgid "could not close file \"%s\": %m"
msgstr "\"%s\" 파일을 닫을 수 없음: %m"

#: ../../common/controldata_utils.c:168
msgid "byte ordering mismatch"
msgstr "바이트 순서 불일치"

#: ../../common/controldata_utils.c:170
#, c-format
msgid ""
"possible byte ordering mismatch\n"
"The byte ordering used to store the pg_control file might not match the one\n"
"used by this program.  In that case the results below would be incorrect, "
"and\n"
"the PostgreSQL installation would be incompatible with this data directory."
msgstr ""
"바이트 순서 일치하지 않는 문제\n"
"바이트 순서 정보는 pg_control 파일을 저장할 때 사용되는데,\n"
"이 파일의 바이트 순서 정보와 이 프로그램에서 사용하는 순서 정보가 다릅니다.\n"
"이럴 경우, 출력 결과가 바르지 않을 수 있고,\n"
"설치된 PostgreSQL 프로그램과 데이터 디렉터리가 호환되지 않을 수 있습니다."

<<<<<<< HEAD
#: ../../common/controldata_utils.c:230 ../../common/file_utils.c:70
#: ../../common/file_utils.c:347 ../../common/file_utils.c:406
#: ../../common/file_utils.c:480 ../../fe_utils/recovery_gen.c:140
#: pg_basebackup.c:1846 pg_receivewal.c:386
=======
#: ../../common/controldata_utils.c:230 ../../common/file_utils.c:69
#: ../../common/file_utils.c:370 ../../common/file_utils.c:428
#: ../../common/file_utils.c:502 ../../fe_utils/recovery_gen.c:141
#: pg_basebackup.c:1847 pg_receivewal.c:386
>>>>>>> 3d6a8289
#, c-format
msgid "could not open file \"%s\": %m"
msgstr "\"%s\" 파일을 열 수 없음: %m"

#: ../../common/controldata_utils.c:249
#, c-format
msgid "could not write file \"%s\": %m"
msgstr "\"%s\" 파일 쓰기 실패: %m"

<<<<<<< HEAD
#: ../../common/controldata_utils.c:268 ../../common/file_utils.c:418
#: ../../common/file_utils.c:488 pg_recvlogical.c:204
=======
#: ../../common/controldata_utils.c:268 ../../common/file_utils.c:440
#: ../../common/file_utils.c:510 pg_recvlogical.c:206
>>>>>>> 3d6a8289
#, c-format
msgid "could not fsync file \"%s\": %m"
msgstr "\"%s\" 파일 fsync 실패: %m"

#: ../../common/fe_memutils.c:35 ../../common/fe_memutils.c:75
#: ../../common/fe_memutils.c:98 ../../common/fe_memutils.c:161
#, c-format
msgid "out of memory\n"
msgstr "메모리 부족\n"

#: ../../common/fe_memutils.c:92 ../../common/fe_memutils.c:153
#, c-format
msgid "cannot duplicate null pointer (internal error)\n"
msgstr "null 포인터를 복제할 수 없음(내부 오류)\n"

<<<<<<< HEAD
#: ../../common/file_utils.c:76
=======
#: ../../common/file_utils.c:75
>>>>>>> 3d6a8289
#, c-format
msgid "could not synchronize file system for file \"%s\": %m"
msgstr "\"%s\" 파일을 위해 파일 시스템 동기화 실패: %m"

<<<<<<< HEAD
#: ../../common/file_utils.c:120 ../../common/file_utils.c:566
#: pg_receivewal.c:319 pg_recvlogical.c:352
=======
#: ../../common/file_utils.c:123 ../../common/file_utils.c:588
#: pg_receivewal.c:319 pg_recvlogical.c:354
>>>>>>> 3d6a8289
#, c-format
msgid "could not stat file \"%s\": %m"
msgstr "\"%s\" 파일의 상태값을 알 수 없음: %m"

<<<<<<< HEAD
#: ../../common/file_utils.c:130 ../../common/file_utils.c:227
=======
#: ../../common/file_utils.c:133 ../../common/file_utils.c:243
>>>>>>> 3d6a8289
#: ../../fe_utils/option_utils.c:99
#, c-format
msgid "this build does not support sync method \"%s\""
msgstr "이 빌드는 \"%s\" 동기화 방법을 지원하지 않음"

<<<<<<< HEAD
#: ../../common/file_utils.c:151 ../../common/file_utils.c:281
=======
#: ../../common/file_utils.c:156 ../../common/file_utils.c:304
>>>>>>> 3d6a8289
#: pg_receivewal.c:242
#, c-format
msgid "could not open directory \"%s\": %m"
msgstr "\"%s\" 디렉터리 열 수 없음: %m"

<<<<<<< HEAD
#: ../../common/file_utils.c:169 ../../common/file_utils.c:315
=======
#: ../../common/file_utils.c:174 ../../common/file_utils.c:338
>>>>>>> 3d6a8289
#: pg_receivewal.c:471
#, c-format
msgid "could not read directory \"%s\": %m"
msgstr "\"%s\" 디렉터리를 읽을 수 없음: %m"

<<<<<<< HEAD
#: ../../common/file_utils.c:498 pg_basebackup.c:2344 walmethods.c:462
=======
#: ../../common/file_utils.c:520 pg_basebackup.c:2345 walmethods.c:462
>>>>>>> 3d6a8289
#, c-format
msgid "could not rename file \"%s\" to \"%s\": %m"
msgstr "\"%s\" 파일을 \"%s\" 파일로 이름을 바꿀 수 없음: %m"

#: ../../common/restricted_token.c:60
#, c-format
msgid "could not open process token: error code %lu"
msgstr "프로세스 토큰을 열 수 없음: 오류 코드 %lu"

#: ../../common/restricted_token.c:74
#, c-format
msgid "could not allocate SIDs: error code %lu"
msgstr "SID를 할당할 수 없음: 오류 코드 %lu"
<<<<<<< HEAD

#: ../../common/restricted_token.c:94
#, c-format
msgid "could not create restricted token: error code %lu"
msgstr "제한된 토큰을 생성할 수 없습니다: %lu"

#: ../../common/restricted_token.c:115
#, c-format
msgid "could not start process for command \"%s\": error code %lu"
msgstr "\"%s\" 명령용 프로세스를 시작할 수 없음: 오류 코드 %lu"

#: ../../common/restricted_token.c:153
#, c-format
msgid "could not re-execute with restricted token: error code %lu"
msgstr "제한된 토큰으로 다시 실행할 수 없음: 오류 코드 %lu"

#: ../../common/restricted_token.c:168
#, c-format
msgid "could not get exit code from subprocess: error code %lu"
msgstr "하위 프로세스의 종료 코드를 구할 수 없음: 오류 코드 %lu"

#: ../../fe_utils/option_utils.c:69
#, c-format
msgid "invalid value \"%s\" for option %s"
msgstr "\"%s\" 값은 \"%s\" 옵션값으로 유효하지 않음"

#: ../../fe_utils/option_utils.c:76
#, c-format
msgid "%s must be in range %d..%d"
msgstr "%s 값은 %d부터 %d까지 지정할 수 있습니다."

#: ../../fe_utils/option_utils.c:106
#, c-format
msgid "unrecognized sync method: %s"
msgstr "알 수 없는 동기화 방법: %s"

#: ../../fe_utils/recovery_gen.c:39 ../../fe_utils/recovery_gen.c:50
#: ../../fe_utils/recovery_gen.c:89 ../../fe_utils/recovery_gen.c:109
#: ../../fe_utils/recovery_gen.c:168 pg_basebackup.c:1636 streamutil.c:334
=======

#: ../../common/restricted_token.c:94
>>>>>>> 3d6a8289
#, c-format
msgid "could not create restricted token: error code %lu"
msgstr "제한된 토큰을 생성할 수 없습니다: %lu"

<<<<<<< HEAD
#: ../../fe_utils/recovery_gen.c:143 bbstreamer_file.c:121
#: bbstreamer_file.c:258 pg_basebackup.c:1433 pg_basebackup.c:1727
=======
#: ../../common/restricted_token.c:115
>>>>>>> 3d6a8289
#, c-format
msgid "could not start process for command \"%s\": error code %lu"
msgstr "\"%s\" 명령용 프로세스를 시작할 수 없음: 오류 코드 %lu"

#: ../../common/restricted_token.c:153
#, c-format
msgid "could not re-execute with restricted token: error code %lu"
msgstr "제한된 토큰으로 다시 실행할 수 없음: 오류 코드 %lu"

#: ../../common/restricted_token.c:168
#, c-format
msgid "could not get exit code from subprocess: error code %lu"
msgstr "하위 프로세스의 종료 코드를 구할 수 없음: 오류 코드 %lu"

<<<<<<< HEAD
#: ../../fe_utils/recovery_gen.c:152 bbstreamer_file.c:93 bbstreamer_file.c:361
#: pg_basebackup.c:1497 pg_basebackup.c:1706
=======
#: ../../fe_utils/astreamer_file.c:96 ../../fe_utils/astreamer_file.c:364
#: ../../fe_utils/recovery_gen.c:153 pg_basebackup.c:1498 pg_basebackup.c:1707
>>>>>>> 3d6a8289
#, c-format
msgid "could not create file \"%s\": %m"
msgstr "\"%s\" 파일을 만들 수 없음: %m"

<<<<<<< HEAD
#: ../../fe_utils/string_utils.c:434
#, c-format
msgid "shell command argument contains a newline or carriage return: \"%s\"\n"
msgstr "쉘 명령 인자에 줄바꿈 문자가 있음: \"%s\"\n"

#: ../../fe_utils/string_utils.c:607
#, c-format
msgid "database name contains a newline or carriage return: \"%s\"\n"
msgstr "데이터베이스 이름에 줄바꿈 문자가 있음: \"%s\"\n"

#: bbstreamer_file.c:275
=======
#: ../../fe_utils/astreamer_file.c:124 ../../fe_utils/astreamer_file.c:261
#: ../../fe_utils/recovery_gen.c:144 pg_basebackup.c:1434 pg_basebackup.c:1728
#, c-format
msgid "could not write to file \"%s\": %m"
msgstr "\"%s\" 파일 쓰기 실패: %m"

#: ../../fe_utils/astreamer_file.c:278
>>>>>>> 3d6a8289
#, c-format
msgid "unexpected state while extracting archive"
msgstr "아카이브 추출 중 예상치 못한 상태값 발견"

<<<<<<< HEAD
#: bbstreamer_file.c:321 pg_basebackup.c:698 pg_basebackup.c:712
#: pg_basebackup.c:757
=======
#: ../../fe_utils/astreamer_file.c:324 pg_basebackup.c:699 pg_basebackup.c:713
#: pg_basebackup.c:758
>>>>>>> 3d6a8289
#, c-format
msgid "could not create directory \"%s\": %m"
msgstr "\"%s\" 디렉터리를 만들 수 없음: %m"

<<<<<<< HEAD
#: bbstreamer_file.c:326
=======
#: ../../fe_utils/astreamer_file.c:329
>>>>>>> 3d6a8289
#, c-format
msgid "could not set permissions on directory \"%s\": %m"
msgstr "\"%s\" 디렉터리 액세스 권한을 지정할 수 없음: %m"

<<<<<<< HEAD
#: bbstreamer_file.c:345
=======
#: ../../fe_utils/astreamer_file.c:348
>>>>>>> 3d6a8289
#, c-format
msgid "could not create symbolic link from \"%s\" to \"%s\": %m"
msgstr "\"%s\" 파일을 \"%s\" 심볼릭 링크로 만들 수 없음: %m"

<<<<<<< HEAD
#: bbstreamer_file.c:365
=======
#: ../../fe_utils/astreamer_file.c:368
>>>>>>> 3d6a8289
#, c-format
msgid "could not set permissions on file \"%s\": %m"
msgstr "파일 \"%s\" 의 접근권한을 지정할 수 없음: %m"

<<<<<<< HEAD
#: bbstreamer_gzip.c:95
=======
#: ../../fe_utils/astreamer_gzip.c:115
>>>>>>> 3d6a8289
#, c-format
msgid "could not create compressed file \"%s\": %m"
msgstr "\"%s\" 압축 파일 만들기 실패: %m"

<<<<<<< HEAD
#: bbstreamer_gzip.c:103
=======
#: ../../fe_utils/astreamer_gzip.c:127
>>>>>>> 3d6a8289
#, c-format
msgid "could not duplicate stdout: %m"
msgstr "stdout을 중복할 수 없음: %m"

<<<<<<< HEAD
#: bbstreamer_gzip.c:107
=======
#: ../../fe_utils/astreamer_gzip.c:131
>>>>>>> 3d6a8289
#, c-format
msgid "could not open output file: %m"
msgstr "출력파일을 열 수 없음: %m"

<<<<<<< HEAD
#: bbstreamer_gzip.c:111
=======
#: ../../fe_utils/astreamer_gzip.c:135
>>>>>>> 3d6a8289
#, c-format
msgid "could not set compression level %d: %s"
msgstr "잘못된 압축 수위 %d: %s"

<<<<<<< HEAD
#: bbstreamer_gzip.c:143
=======
#: ../../fe_utils/astreamer_gzip.c:167
>>>>>>> 3d6a8289
#, c-format
msgid "could not write to compressed file \"%s\": %s"
msgstr "\"%s\" 압축 파일 쓰기 실패: %s"

<<<<<<< HEAD
#: bbstreamer_gzip.c:167
=======
#: ../../fe_utils/astreamer_gzip.c:191
>>>>>>> 3d6a8289
#, c-format
msgid "could not close compressed file \"%s\": %m"
msgstr "\"%s\" 압축 파일 닫기 실패: %m"

<<<<<<< HEAD
#: bbstreamer_gzip.c:245 walmethods.c:880
=======
#: ../../fe_utils/astreamer_gzip.c:269 walmethods.c:880
>>>>>>> 3d6a8289
#, c-format
msgid "could not initialize compression library"
msgstr "압축 라이브러리를 초기화할 수 없음"

<<<<<<< HEAD
#: bbstreamer_gzip.c:296 bbstreamer_lz4.c:354 bbstreamer_zstd.c:329
=======
#: ../../fe_utils/astreamer_gzip.c:320 ../../fe_utils/astreamer_lz4.c:356
#: ../../fe_utils/astreamer_zstd.c:333
>>>>>>> 3d6a8289
#, c-format
msgid "could not decompress data: %s"
msgstr "압축 풀기 실패: %s"

<<<<<<< HEAD
#: bbstreamer_inject.c:189
#, c-format
msgid "unexpected state while injecting recovery settings"
msgstr "복구 관련 설정을 추가 하는 도중 예상치 못한 상태 발견"

#: bbstreamer_lz4.c:95
=======
#: ../../fe_utils/astreamer_lz4.c:97
>>>>>>> 3d6a8289
#, c-format
msgid "could not create lz4 compression context: %s"
msgstr "lz4 압축 컨텍스트 정보를 생성할 수 없습니다: %s"

<<<<<<< HEAD
#: bbstreamer_lz4.c:140
=======
#: ../../fe_utils/astreamer_lz4.c:142
>>>>>>> 3d6a8289
#, c-format
msgid "could not write lz4 header: %s"
msgstr "lz4 헤더를 쓸 수 없음: %s"

<<<<<<< HEAD
#: bbstreamer_lz4.c:189 bbstreamer_zstd.c:181 bbstreamer_zstd.c:223
=======
#: ../../fe_utils/astreamer_lz4.c:191 ../../fe_utils/astreamer_zstd.c:185
#: ../../fe_utils/astreamer_zstd.c:227
>>>>>>> 3d6a8289
#, c-format
msgid "could not compress data: %s"
msgstr "자료를 압축할 수 없음: %s"

<<<<<<< HEAD
#: bbstreamer_lz4.c:241
=======
#: ../../fe_utils/astreamer_lz4.c:243
>>>>>>> 3d6a8289
#, c-format
msgid "could not end lz4 compression: %s"
msgstr "lz4 압축을 끝낼 수 없음: %s"

<<<<<<< HEAD
#: bbstreamer_lz4.c:293
=======
#: ../../fe_utils/astreamer_lz4.c:295
>>>>>>> 3d6a8289
#, c-format
msgid "could not initialize compression library: %s"
msgstr "압축 라이브러리를 초기화 할 수 없음: %s"

<<<<<<< HEAD
#: bbstreamer_tar.c:244
=======
#: ../../fe_utils/astreamer_tar.c:244
>>>>>>> 3d6a8289
#, c-format
msgid "tar file trailer exceeds 2 blocks"
msgstr "tar 파일 끝부분에서 2 블록이 초과됨"

<<<<<<< HEAD
#: bbstreamer_tar.c:249
=======
#: ../../fe_utils/astreamer_tar.c:249
>>>>>>> 3d6a8289
#, c-format
msgid "unexpected state while parsing tar archive"
msgstr "tar 아카이브 분석 중 예상치 못한 상태 발견"

<<<<<<< HEAD
#: bbstreamer_tar.c:292
=======
#: ../../fe_utils/astreamer_tar.c:292
>>>>>>> 3d6a8289
#, c-format
msgid "tar member has empty name"
msgstr "tar 맴버에 이름이 없음"

<<<<<<< HEAD
#: bbstreamer_tar.c:326
=======
#: ../../fe_utils/astreamer_tar.c:326
>>>>>>> 3d6a8289
#, c-format
msgid "COPY stream ended before last file was finished"
msgstr "마지막 파일을 끝내기 전에 COPY 스트림이 끝났음"

<<<<<<< HEAD
#: bbstreamer_zstd.c:85
=======
#: ../../fe_utils/astreamer_zstd.c:89
>>>>>>> 3d6a8289
#, c-format
msgid "could not create zstd compression context"
msgstr "zstd 압축 컨텍스트를 만들 수 없음"

<<<<<<< HEAD
#: bbstreamer_zstd.c:91
=======
#: ../../fe_utils/astreamer_zstd.c:95
>>>>>>> 3d6a8289
#, c-format
msgid "could not set zstd compression level to %d: %s"
msgstr "zstd 압축 수준을 %d 값으로 지정할 수 없음: %s"

<<<<<<< HEAD
#: bbstreamer_zstd.c:105
=======
#: ../../fe_utils/astreamer_zstd.c:109
>>>>>>> 3d6a8289
#, c-format
msgid "could not set compression worker count to %d: %s"
msgstr "압축용 병렬 작업자 수를 %d 값으로 지정할 수 없음: %s"

<<<<<<< HEAD
#: bbstreamer_zstd.c:116
=======
#: ../../fe_utils/astreamer_zstd.c:120
>>>>>>> 3d6a8289
#, c-format
msgid "could not enable long-distance mode: %s"
msgstr "원거리 모드를 활성화 할 수 없음: %s"

<<<<<<< HEAD
#: bbstreamer_zstd.c:275
=======
#: ../../fe_utils/astreamer_zstd.c:279
>>>>>>> 3d6a8289
#, c-format
msgid "could not create zstd decompression context"
msgstr "zstd 압축 컨텍스트를 만들 수 없음"

<<<<<<< HEAD
=======
#: ../../fe_utils/option_utils.c:69
#, c-format
msgid "invalid value \"%s\" for option %s"
msgstr "\"%s\" 값은 \"%s\" 옵션값으로 유효하지 않음"

#: ../../fe_utils/option_utils.c:76
#, c-format
msgid "%s must be in range %d..%d"
msgstr "%s 값은 %d부터 %d까지 지정할 수 있습니다."

#: ../../fe_utils/option_utils.c:106
#, c-format
msgid "unrecognized sync method: %s"
msgstr "알 수 없는 동기화 방법: %s"

#: ../../fe_utils/recovery_gen.c:40 ../../fe_utils/recovery_gen.c:51
#: ../../fe_utils/recovery_gen.c:90 ../../fe_utils/recovery_gen.c:110
#: ../../fe_utils/recovery_gen.c:169 ../../fe_utils/recovery_gen.c:230
#: pg_basebackup.c:1637
#, c-format
msgid "out of memory"
msgstr "메모리 부족"

#: ../../fe_utils/recovery_gen.c:215 pg_basebackup.c:2249 streamutil.c:89
#: streamutil.c:204
#, c-format
msgid "%s"
msgstr "%s"

#: ../../fe_utils/string_utils.c:587
#, c-format
msgid "shell command argument contains a newline or carriage return: \"%s\"\n"
msgstr "쉘 명령 인자에 줄바꿈 문자가 있음: \"%s\"\n"

#: ../../fe_utils/string_utils.c:760
#, c-format
msgid "database name contains a newline or carriage return: \"%s\"\n"
msgstr "데이터베이스 이름에 줄바꿈 문자가 있음: \"%s\"\n"

#: astreamer_inject.c:189
#, c-format
msgid "unexpected state while injecting recovery settings"
msgstr "복구 관련 설정을 추가 하는 도중 예상치 못한 상태 발견"

>>>>>>> 3d6a8289
#: pg_basebackup.c:245
#, c-format
msgid "removing data directory \"%s\""
msgstr "\"%s\" 디렉터리를 지우는 중"

#: pg_basebackup.c:247
#, c-format
msgid "failed to remove data directory"
msgstr "데이터 디렉터리 삭제 실패"

#: pg_basebackup.c:251
#, c-format
msgid "removing contents of data directory \"%s\""
msgstr "\"%s\" 데이터 디렉터리의 내용을 지우는 중"

#: pg_basebackup.c:253
#, c-format
msgid "failed to remove contents of data directory"
msgstr "데이터 디렉터리의 내용을 지울 수 없음"

#: pg_basebackup.c:258
#, c-format
msgid "removing WAL directory \"%s\""
msgstr "\"%s\" WAL 디렉터리를 지우는 중"

#: pg_basebackup.c:260
#, c-format
msgid "failed to remove WAL directory"
msgstr "WAL 디렉터리 삭제 실패"

#: pg_basebackup.c:264
#, c-format
msgid "removing contents of WAL directory \"%s\""
msgstr "\"%s\" WAL 디렉터리 내용을 지우는 중"

#: pg_basebackup.c:266
#, c-format
msgid "failed to remove contents of WAL directory"
msgstr "WAL 디렉터리의 내용을 지울 수 없음"

#: pg_basebackup.c:272
#, c-format
msgid "data directory \"%s\" not removed at user's request"
msgstr "사용자 요청으로 \"%s\" 데이터 디렉터리를 지우지 않았음"

#: pg_basebackup.c:275
#, c-format
msgid "WAL directory \"%s\" not removed at user's request"
msgstr "사용자 요청으로 \"%s\" WAL 디렉터리를 지우지 않았음"

#: pg_basebackup.c:279
#, c-format
msgid "changes to tablespace directories will not be undone"
msgstr "아직 마무리 되지 않은 테이블스페이스 디렉터리 변경함"

#: pg_basebackup.c:331
#, c-format
msgid "directory name too long"
msgstr "디렉터리 이름이 너무 김"

#: pg_basebackup.c:338
#, c-format
msgid "multiple \"=\" signs in tablespace mapping"
msgstr "테이블스페이스 맵핑 하는 곳에서 \"=\" 문자가 중복 되어 있음"

#: pg_basebackup.c:347
#, c-format
msgid "invalid tablespace mapping format \"%s\", must be \"OLDDIR=NEWDIR\""
msgstr ""
"\"%s\" 형식의 테이블스페이스 맵핑이 잘못 되었음, \"OLDDIR=NEWDIR\" 형식이어"
"야 함"

#: pg_basebackup.c:366
#, c-format
msgid "old directory is not an absolute path in tablespace mapping: %s"
msgstr "테이블스페이스 맵핑용 옛 디렉터리가 절대 경로가 아님: %s"

#: pg_basebackup.c:370
#, c-format
msgid "new directory is not an absolute path in tablespace mapping: %s"
msgstr "테이블스페이스 맵핑용 새 디렉터리가 절대 경로가 아님: %s"

#: pg_basebackup.c:392
#, c-format
msgid ""
"%s takes a base backup of a running PostgreSQL server.\n"
"\n"
msgstr ""
"%s 프로그램은 운영 중인 PostgreSQL 서버에 대해서 베이스 백업을 하는 도구입니"
"다.\n"
"\n"

<<<<<<< HEAD
#: pg_basebackup.c:394 pg_createsubscriber.c:221 pg_receivewal.c:79
#: pg_recvlogical.c:86
=======
#: pg_basebackup.c:394 pg_createsubscriber.c:246 pg_receivewal.c:79
#: pg_recvlogical.c:85
>>>>>>> 3d6a8289
#, c-format
msgid "Usage:\n"
msgstr "사용법:\n"

<<<<<<< HEAD
#: pg_basebackup.c:395 pg_createsubscriber.c:222 pg_receivewal.c:80
#: pg_recvlogical.c:87
=======
#: pg_basebackup.c:395 pg_createsubscriber.c:247 pg_receivewal.c:80
#: pg_recvlogical.c:86
>>>>>>> 3d6a8289
#, c-format
msgid "  %s [OPTION]...\n"
msgstr "  %s [옵션]...\n"

#: pg_basebackup.c:396
#, c-format
msgid ""
"\n"
"Options controlling the output:\n"
msgstr ""
"\n"
"출력물을 제어야하는 옵션들:\n"

#: pg_basebackup.c:397
#, c-format
msgid "  -D, --pgdata=DIRECTORY receive base backup into directory\n"
msgstr "  -D, --pgdata=디렉터리   베이스 백업 결과물이 저장될 디렉터리\n"

#: pg_basebackup.c:398
#, c-format
msgid "  -F, --format=p|t       output format (plain (default), tar)\n"
msgstr "  -F, --format=p|t       출력 형식 (plain (초기값), tar)\n"

#: pg_basebackup.c:399
#, c-format
msgid ""
"  -i, --incremental=OLDMANIFEST\n"
"                         take incremental backup\n"
msgstr ""
"  -i, --incremental=이전매니페이스\n"
"                         증분 백업\n"

#: pg_basebackup.c:401
#, c-format
msgid ""
"  -r, --max-rate=RATE    maximum transfer rate to transfer data directory\n"
"                         (in kB/s, or use suffix \"k\" or \"M\")\n"
msgstr ""
"  -r, --max-rate=속도    최대 전송 속도\n"
"                         (단위는 kB/s, 또는 숫자 뒤에 \"k\" 또는 \"M\" 단위 "
"문자 지정 가능)\n"

#: pg_basebackup.c:403
#, c-format
msgid ""
"  -R, --write-recovery-conf\n"
"                         write configuration for replication\n"
msgstr ""
"  -R, --write-recovery-conf\n"
"                         복제를 위한 환경 설정 함\n"

#: pg_basebackup.c:405
#, c-format
msgid ""
"  -t, --target=TARGET[:DETAIL]\n"
"                         backup target (if other than client)\n"
msgstr ""
"  -t, --target=TARGET[:DETAIL]\n"
"                         백업 타겟 지정 (이곳 또는 다른 곳)\n"

#: pg_basebackup.c:407
#, c-format
msgid ""
"  -T, --tablespace-mapping=OLDDIR=NEWDIR\n"
"                         relocate tablespace in OLDDIR to NEWDIR\n"
msgstr ""
"  -T, --tablespace-mapping=옛DIR=새DIR\n"
"                         테이블스페이스 디렉터리 새 맵핑\n"

#: pg_basebackup.c:409
#, c-format
msgid "      --waldir=WALDIR    location for the write-ahead log directory\n"
msgstr "      --waldir=WALDIR    트랜잭션 로그 디렉터리 지정\n"

#: pg_basebackup.c:410
#, c-format
msgid ""
"  -X, --wal-method=none|fetch|stream\n"
"                         include required WAL files with specified method\n"
msgstr ""
"  -X, --wal-method=none|fetch|stream\n"
"                         필요한 WAL 파일을 백업하는 방법\n"

#: pg_basebackup.c:412
#, c-format
msgid "  -z, --gzip             compress tar output\n"
msgstr "  -z, --gzip             tar 출력물을 압축\n"

#: pg_basebackup.c:413
#, c-format
msgid ""
"  -Z, --compress=[{client|server}-]METHOD[:DETAIL]\n"
"                         compress on client or server as specified\n"
msgstr ""
"  -Z, --compress=[{client|server}-]METHOD[:DETAIL]\n"
"                         압축 관련 설정\n"

#: pg_basebackup.c:415
#, c-format
msgid "  -Z, --compress=none    do not compress tar output\n"
msgstr "  -Z, --compress=none    tar 출력에서 압축 안함\n"

#: pg_basebackup.c:416
#, c-format
msgid ""
"\n"
"General options:\n"
msgstr ""
"\n"
"일반 옵션들:\n"

#: pg_basebackup.c:417
#, c-format
msgid ""
"  -c, --checkpoint=fast|spread\n"
"                         set fast or spread (default) checkpointing\n"
msgstr ""
"  -c, --checkpoint=fast|spread\n"
"                         체크포인트 방법, fast 또는 spread (기본값)\n"

#: pg_basebackup.c:419
#, c-format
msgid "  -C, --create-slot      create replication slot\n"
msgstr "  -C, --create-slot      새 복제 슬롯을 만듬\n"

#: pg_basebackup.c:420
#, c-format
msgid "  -l, --label=LABEL      set backup label\n"
msgstr "  -l, --label=라벨       백업 라벨 지정\n"

#: pg_basebackup.c:421
#, c-format
msgid "  -n, --no-clean         do not clean up after errors\n"
msgstr "  -n, --no-clean         오류 발생 시 정리하지 않음\n"

#: pg_basebackup.c:422
#, c-format
msgid ""
"  -N, --no-sync          do not wait for changes to be written safely to "
"disk\n"
msgstr "  -N, --no-sync          디스크 쓰기 뒤 sync 작업 생략\n"

#: pg_basebackup.c:423
#, c-format
msgid "  -P, --progress         show progress information\n"
msgstr "  -P, --progress         진행 과정 보여줌\n"

#: pg_basebackup.c:424 pg_receivewal.c:89
#, c-format
msgid "  -S, --slot=SLOTNAME    replication slot to use\n"
msgstr "  -S, --slot=슬롯이름    지정한 복제 슬롯을 사용함\n"

<<<<<<< HEAD
#: pg_basebackup.c:425 pg_receivewal.c:91 pg_recvlogical.c:108
=======
#: pg_basebackup.c:425 pg_receivewal.c:91 pg_recvlogical.c:110
>>>>>>> 3d6a8289
#, c-format
msgid "  -v, --verbose          output verbose messages\n"
msgstr "  -v, --verbose          자세한 작업 메시지 보여줌\n"

<<<<<<< HEAD
#: pg_basebackup.c:426 pg_receivewal.c:92 pg_recvlogical.c:109
=======
#: pg_basebackup.c:426 pg_receivewal.c:92 pg_recvlogical.c:111
>>>>>>> 3d6a8289
#, c-format
msgid "  -V, --version          output version information, then exit\n"
msgstr "  -V, --version          버전 정보 보여주고 마침\n"

#: pg_basebackup.c:427
#, c-format
msgid ""
"      --manifest-checksums=SHA{224,256,384,512}|CRC32C|NONE\n"
"                         use algorithm for manifest checksums\n"
msgstr ""
"      --manifest-checksums=SHA{224,256,384,512}|CRC32C|NONE\n"
"                         사용할 manifest 체크섬 알고리즘\n"

#: pg_basebackup.c:429
#, c-format
msgid ""
"      --manifest-force-encode\n"
"                         hex encode all file names in manifest\n"
msgstr ""
"      --manifest-force-encode\n"
"                         manifest 내 모든 파일 이름을 16진수 인코딩함\n"

#: pg_basebackup.c:431
#, c-format
msgid "      --no-estimate-size do not estimate backup size in server side\n"
msgstr "      --no-estimate-size 서버측 백업 크기를 예상하지 않음\n"

#: pg_basebackup.c:432
#, c-format
msgid "      --no-manifest      suppress generation of backup manifest\n"
msgstr "      --no-manifest      백업 매니페스트 만들지 않음\n"

#: pg_basebackup.c:433
#, c-format
msgid ""
"      --no-slot          prevent creation of temporary replication slot\n"
msgstr "      --no-slot          임시 복제 슬롯 만들지 않음\n"

#: pg_basebackup.c:434
#, c-format
msgid ""
"      --no-verify-checksums\n"
"                         do not verify checksums\n"
msgstr ""
"      --no-verify-checksums\n"
"                         체크섬 검사 안함\n"

#: pg_basebackup.c:436
#, c-format
msgid ""
"      --sync-method=METHOD\n"
"                         set method for syncing files to disk\n"
msgstr ""
"      --sync-method=METHOD\n"
"                         파일을 디스크에 동기화 하는 방법 지정\n"

<<<<<<< HEAD
#: pg_basebackup.c:438 pg_receivewal.c:95 pg_recvlogical.c:110
=======
#: pg_basebackup.c:438 pg_receivewal.c:95 pg_recvlogical.c:112
>>>>>>> 3d6a8289
#, c-format
msgid "  -?, --help             show this help, then exit\n"
msgstr "  -?, --help             이 도움말을 보여주고 마침\n"

<<<<<<< HEAD
#: pg_basebackup.c:439 pg_receivewal.c:96 pg_recvlogical.c:111
=======
#: pg_basebackup.c:439 pg_receivewal.c:96 pg_recvlogical.c:113
>>>>>>> 3d6a8289
#, c-format
msgid ""
"\n"
"Connection options:\n"
msgstr ""
"\n"
"연결 옵션들:\n"

#: pg_basebackup.c:440 pg_receivewal.c:97
#, c-format
msgid "  -d, --dbname=CONNSTR   connection string\n"
msgstr "  -d, --dbname=접속문자열 서버 접속 문자열\n"

<<<<<<< HEAD
#: pg_basebackup.c:441 pg_receivewal.c:98 pg_recvlogical.c:113
=======
#: pg_basebackup.c:441 pg_receivewal.c:98 pg_recvlogical.c:115
>>>>>>> 3d6a8289
#, c-format
msgid "  -h, --host=HOSTNAME    database server host or socket directory\n"
msgstr "  -h, --host=호스트이름   접속할 데이터베이스 서버나 소켓 디렉터리\n"

<<<<<<< HEAD
#: pg_basebackup.c:442 pg_receivewal.c:99 pg_recvlogical.c:114
=======
#: pg_basebackup.c:442 pg_receivewal.c:99 pg_recvlogical.c:116
>>>>>>> 3d6a8289
#, c-format
msgid "  -p, --port=PORT        database server port number\n"
msgstr "  -p, --port=포트        데이터베이스 서버 포트 번호\n"

#: pg_basebackup.c:443
#, c-format
msgid ""
"  -s, --status-interval=INTERVAL\n"
"                         time between status packets sent to server (in "
"seconds)\n"
msgstr ""
"  -s, --status-interval=초\n"
"                         초 단위 매번 서버로 상태 패킷을 보냄\n"

<<<<<<< HEAD
#: pg_basebackup.c:445 pg_receivewal.c:100 pg_recvlogical.c:115
=======
#: pg_basebackup.c:445 pg_receivewal.c:100 pg_recvlogical.c:117
>>>>>>> 3d6a8289
#, c-format
msgid "  -U, --username=NAME    connect as specified database user\n"
msgstr "  -U, --username=사용자  접속할 특정 데이터베이스 사용자\n"

<<<<<<< HEAD
#: pg_basebackup.c:446 pg_receivewal.c:101 pg_recvlogical.c:116
=======
#: pg_basebackup.c:446 pg_receivewal.c:101 pg_recvlogical.c:118
>>>>>>> 3d6a8289
#, c-format
msgid "  -w, --no-password      never prompt for password\n"
msgstr "  -w, --no-password      비밀번호 물어 보지 않음\n"

<<<<<<< HEAD
#: pg_basebackup.c:447 pg_receivewal.c:102 pg_recvlogical.c:117
=======
#: pg_basebackup.c:447 pg_receivewal.c:102 pg_recvlogical.c:119
>>>>>>> 3d6a8289
#, c-format
msgid ""
"  -W, --password         force password prompt (should happen "
"automatically)\n"
msgstr ""
"  -W, --password         항상 비밀번호 프롬프트 보임 (자동으로 판단 함)\n"

<<<<<<< HEAD
#: pg_basebackup.c:448 pg_createsubscriber.c:240 pg_receivewal.c:106
#: pg_recvlogical.c:118
=======
#: pg_basebackup.c:448 pg_createsubscriber.c:270 pg_receivewal.c:106
#: pg_recvlogical.c:120
>>>>>>> 3d6a8289
#, c-format
msgid ""
"\n"
"Report bugs to <%s>.\n"
msgstr ""
"\n"
"문제점 보고 주소: <%s>\n"

<<<<<<< HEAD
#: pg_basebackup.c:449 pg_createsubscriber.c:241 pg_receivewal.c:107
#: pg_recvlogical.c:119
=======
#: pg_basebackup.c:449 pg_createsubscriber.c:271 pg_receivewal.c:107
#: pg_recvlogical.c:121
>>>>>>> 3d6a8289
#, c-format
msgid "%s home page: <%s>\n"
msgstr "%s 홈페이지: <%s>\n"

#: pg_basebackup.c:488
<<<<<<< HEAD
#, c-format
msgid "could not read from ready pipe: %m"
msgstr "준비된 파이프로부터 읽기 실패: %m"

#: pg_basebackup.c:491 pg_basebackup.c:633 pg_basebackup.c:2258
#: streamutil.c:521
#, c-format
msgid "could not parse write-ahead log location \"%s\""
msgstr "트랜잭션 로그 위치 \"%s\" 분석 실패"

#: pg_basebackup.c:596 pg_receivewal.c:600
#, c-format
msgid "could not finish writing WAL files: %m"
msgstr "WAL 파일 쓰기 마무리 실패: %m"

#: pg_basebackup.c:642
#, c-format
msgid "could not create pipe for background process: %m"
msgstr "백그라운드 프로세스를 위한 파이프 만들기 실패: %m"

#: pg_basebackup.c:676
#, c-format
msgid "created temporary replication slot \"%s\""
msgstr "\"%s\" 임시 복제 슬롯을 만듦"

#: pg_basebackup.c:679
#, c-format
msgid "created replication slot \"%s\""
msgstr "\"%s\" 이름의 복제 슬롯을 만듦"

#: pg_basebackup.c:728
#, c-format
msgid "could not create background process: %m"
msgstr "백그라운드 프로세스 만들기 실패: %m"

#: pg_basebackup.c:737
#, c-format
msgid "could not create background thread: %m"
msgstr "백그라운드 스래드 만들기 실패: %m"

#: pg_basebackup.c:776
#, c-format
msgid "directory \"%s\" exists but is not empty"
msgstr "\"%s\" 디렉터리가 있지만 비어 있지 않음"

#: pg_basebackup.c:782 pg_createsubscriber.c:390
#, c-format
msgid "could not access directory \"%s\": %m"
msgstr "\"%s\" 디렉터리를 액세스할 수 없습니다: %m"

#: pg_basebackup.c:858
#, c-format
msgid "%*s/%s kB (100%%), %d/%d tablespace %*s"
msgid_plural "%*s/%s kB (100%%), %d/%d tablespaces %*s"
msgstr[0] "%*s/%s kB (100%%), %d/%d 테이블스페이스 %*s"

#: pg_basebackup.c:870
#, c-format
msgid "%*s/%s kB (%d%%), %d/%d tablespace (%s%-*.*s)"
msgid_plural "%*s/%s kB (%d%%), %d/%d tablespaces (%s%-*.*s)"
msgstr[0] "%*s/%s kB (%d%%), %d/%d 테이블스페이스 (%s%-*.*s)"

#: pg_basebackup.c:886
#, c-format
msgid "%*s/%s kB (%d%%), %d/%d tablespace"
msgid_plural "%*s/%s kB (%d%%), %d/%d tablespaces"
msgstr[0] "%*s/%s kB (%d%%), %d/%d 테이블스페이스"

#: pg_basebackup.c:910
#, c-format
msgid "transfer rate \"%s\" is not a valid value"
msgstr "\"%s\" 전송 속도는 잘못된 값임"

#: pg_basebackup.c:912
#, c-format
msgid "invalid transfer rate \"%s\": %m"
msgstr "잘못된 전송 속도 \"%s\": %m"

#: pg_basebackup.c:919
#, c-format
msgid "transfer rate must be greater than zero"
msgstr "전송 속도는 0보다 커야 함"

#: pg_basebackup.c:949
#, c-format
msgid "invalid --max-rate unit: \"%s\""
msgstr "잘못된 --max-rate 단위: \"%s\""

#: pg_basebackup.c:953
#, c-format
msgid "transfer rate \"%s\" exceeds integer range"
msgstr "\"%s\" 전송 속도는 정수형 범위가 아님"

#: pg_basebackup.c:960
#, c-format
msgid "transfer rate \"%s\" is out of range"
msgstr "\"%s\" 전송 속도는 범위 초과"

#: pg_basebackup.c:1022
#, c-format
msgid "could not get COPY data stream: %s"
msgstr "COPY 데이터 스트림을 사용할 수 없음: %s"

#: pg_basebackup.c:1039 pg_recvlogical.c:449 pg_recvlogical.c:625
#: receivelog.c:973
#, c-format
msgid "could not read COPY data: %s"
msgstr "COPY 자료를 읽을 수 없음: %s"

#: pg_basebackup.c:1043
#, c-format
msgid "background process terminated unexpectedly"
msgstr "백그라운드 프로세스가 예상치 않게 종료됨"

#: pg_basebackup.c:1114
#, c-format
msgid "cannot inject manifest into a compressed tar file"
msgstr "압축된 tar 파일에는 manifest를 넣을 수 없습니다."

#: pg_basebackup.c:1115
#, c-format
msgid ""
"Use client-side compression, send the output to a directory rather than "
"standard output, or use %s."
msgstr ""
"결과물을 표준 출력으로 보내지 말고, 디렉터리로 보낸 뒤 클라이언트 측에서 압"
"축 하거나, %s 옵션을 사용하세요."

#: pg_basebackup.c:1131
#, c-format
msgid "cannot parse archive \"%s\""
msgstr "\"%s\" 아카이브를 구문분석할 수 없음"

#: pg_basebackup.c:1132
#, c-format
msgid "Only tar archives can be parsed."
msgstr "tar 형식만 구문분석할 수 있음"

#: pg_basebackup.c:1134
#, c-format
msgid "Plain format requires pg_basebackup to parse the archive."
msgstr "아카이브를 분석하기 위해서는 일반 양식이어야 합니다."

#: pg_basebackup.c:1136
#, c-format
msgid ""
"Using - as the output directory requires pg_basebackup to parse the archive."
msgstr "아카이브를 분석하기 위해 출력 디렉터리 이름으로 - 문자를 사용하세요."

#: pg_basebackup.c:1138
#, c-format
msgid "The -R option requires pg_basebackup to parse the archive."
msgstr "아카이브를 분석하기 위해 -R 옵션을 사용하세요."

#: pg_basebackup.c:1357
#, c-format
msgid "archives must precede manifest"
msgstr "아카이브 작업은 매니페스트보다 앞서야합니다"

#: pg_basebackup.c:1372
#, c-format
msgid "invalid archive name: \"%s\""
msgstr "잘못된 아카이브 이름: \"%s\""

#: pg_basebackup.c:1444
#, c-format
msgid "unexpected payload data"
msgstr "비정상 payload 자료"

#: pg_basebackup.c:1587
#, c-format
msgid "empty COPY message"
msgstr "빈 COPY 메시지"

#: pg_basebackup.c:1589
#, c-format
msgid "malformed COPY message of type %d, length %zu"
msgstr "타입 %d의 잘못된 COPY 메시지, 길이: %zu"

#: pg_basebackup.c:1789
#, c-format
msgid "incompatible server version %s"
msgstr "호환하지 않는 서버 버전 %s"

#: pg_basebackup.c:1805
#, c-format
msgid "Use -X none or -X fetch to disable log streaming."
msgstr ""
"트랜잭션 로그 스트리밍을 사용하지 않으려면  -X none 또는 -X fetch 옵션을 사용"
"하세요."

#: pg_basebackup.c:1841
#, c-format
msgid "server does not support incremental backup"
msgstr "서버가 증분 백업을 지원하지 않음"

#: pg_basebackup.c:1850 pg_basebackup.c:2008 pg_recvlogical.c:272
#: receivelog.c:543 receivelog.c:582 streamutil.c:367 streamutil.c:441
#: streamutil.c:493 streamutil.c:581 streamutil.c:733 streamutil.c:778
#, c-format
msgid "could not send replication command \"%s\": %s"
msgstr "\"%s\" 복제 명령을 보낼 수 없음: %s"

#: pg_basebackup.c:1856 pg_basebackup.c:1883
#, c-format
msgid "could not upload manifest: %s"
msgstr "매니페이스 파일을 업로드 할 수 없음: %s"

#: pg_basebackup.c:1859 pg_basebackup.c:1886
#, c-format
msgid "could not upload manifest: unexpected status %s"
msgstr "매니페이스 파일을 업로드 할 수 없음: 예상치 않은 상태 %s"

#: pg_basebackup.c:1867
#, c-format
msgid "could not send COPY data: %s"
msgstr "COPY 자료를 보낼 수 없음: %s"

#: pg_basebackup.c:1877
#, c-format
msgid "could not send end-of-COPY: %s"
msgstr "COPY 종료 정보를 보낼 수 없음: %s"

#: pg_basebackup.c:1892
#, c-format
msgid "unexpected extra result while sending manifest"
msgstr "매니페이스를 보내는 중 예상치 못한 부가 결과 발견"

#: pg_basebackup.c:1950
#, c-format
msgid "backup targets are not supported by this server version"
msgstr "이 서버는 백업 타켓을 지원하지 않음."

#: pg_basebackup.c:1953
#, c-format
msgid "recovery configuration cannot be written when a backup target is used"
msgstr "백업 타겟을 사용할 때는 원 환경 설정을 기록할 수 없습니다."

#: pg_basebackup.c:1980
#, c-format
msgid "server does not support server-side compression"
msgstr "이 서버는 서버 측 압축을 지원하지 않습니다"

#: pg_basebackup.c:1990
#, c-format
msgid "initiating base backup, waiting for checkpoint to complete"
msgstr "베이스 백업을 초기화 중, 체크포인트 완료를 기다리는 중"

#: pg_basebackup.c:1994
#, c-format
msgid "waiting for checkpoint"
msgstr "체크포인트가 끝나길 기다리는 중"

#: pg_basebackup.c:2016
#, c-format
msgid "could not initiate base backup: %s"
msgstr "베이스 백업을 초기화 할 수 없음: %s"

#: pg_basebackup.c:2019
#, c-format
msgid ""
"server returned unexpected response to BASE_BACKUP command; got %d rows and "
"%d fields, expected %d rows and %d fields"
msgstr ""
"서버가 BASE_BACKUP 명령에 대해서 잘못된 응답을 했습니다; 응답값: %d 로우, %d "
"필드, (기대값: %d 로우, %d 필드)"

#: pg_basebackup.c:2025
#, c-format
msgid "checkpoint completed"
msgstr "체크포인트 완료"

#: pg_basebackup.c:2039
#, c-format
msgid "write-ahead log start point: %s on timeline %u"
msgstr "트랙잭션 로그 시작 위치: %s, 타임라인: %u"

#: pg_basebackup.c:2047
#, c-format
msgid "could not get backup header: %s"
msgstr "백업 헤더를 구할 수 없음: %s"

#: pg_basebackup.c:2050
#, c-format
msgid "no data returned from server"
msgstr "서버가 아무런 자료도 주지 않았음"

#: pg_basebackup.c:2093
#, c-format
msgid "can only write single tablespace to stdout, database has %d"
msgstr ""
"표준 출력으로는 하나의 테이블스페이스만 쓸 수 있음, 데이터베이스는 %d 개의 테"
"이블 스페이스가 있음"

#: pg_basebackup.c:2106
#, c-format
msgid "starting background WAL receiver"
msgstr "백그라운드 WAL 수신자 시작 중"

#: pg_basebackup.c:2189
#, c-format
msgid "backup failed: %s"
msgstr "백업 실패: %s"

#: pg_basebackup.c:2192
#, c-format
msgid "no write-ahead log end position returned from server"
msgstr "서버에서 트랜잭션 로그 마지막 위치가 수신 되지 않았음"

#: pg_basebackup.c:2195
#, c-format
msgid "write-ahead log end point: %s"
msgstr "트랜잭션 로그 마지막 위치: %s"

#: pg_basebackup.c:2206
#, c-format
msgid "checksum error occurred"
msgstr "체크섬 오류 발생"

#: pg_basebackup.c:2211
#, c-format
msgid "final receive failed: %s"
msgstr "수신 작업 마무리 실패: %s"

#: pg_basebackup.c:2235
#, c-format
msgid "waiting for background process to finish streaming ..."
msgstr "스트리밍을 끝내기 위해서 백그라운드 프로세스를 기다리는 중 ..."

#: pg_basebackup.c:2239
#, c-format
msgid "could not send command to background pipe: %m"
msgstr "백그라운드 파이프로 명령을 보낼 수 없음: %m"

#: pg_basebackup.c:2244
#, c-format
msgid "could not wait for child process: %m"
msgstr "하위 프로세스를 기다릴 수 없음: %m"

#: pg_basebackup.c:2246
#, c-format
msgid "child %d died, expected %d"
msgstr "%d 개의 하위 프로세스가 종료됨, 기대값 %d"

#: pg_basebackup.c:2248 streamutil.c:92 streamutil.c:207 streamutil.c:319
#, c-format
msgid "%s"
msgstr "%s"

#: pg_basebackup.c:2268
#, c-format
msgid "could not wait for child thread: %m"
msgstr "하위 스레드를 기다릴 수 없음: %m"

#: pg_basebackup.c:2273
#, c-format
msgid "could not get child thread exit status: %m"
msgstr "하위 스레드 종료 상태가 정상적이지 않음: %m"

#: pg_basebackup.c:2276
#, c-format
msgid "child thread exited with error %u"
msgstr "하위 스레드가 비정상 종료됨: 오류 코드 %u"

#: pg_basebackup.c:2305
#, c-format
msgid "syncing data to disk ..."
msgstr "자료를 디스크에 동기화 하는 중 ... "

#: pg_basebackup.c:2330
#, c-format
msgid "renaming backup_manifest.tmp to backup_manifest"
msgstr "backup_manifest.tmp 파일을 backup_manifest로 바꾸는 중"

#: pg_basebackup.c:2350
#, c-format
msgid "base backup completed"
msgstr "베이스 백업 완료"

#: pg_basebackup.c:2436
#, c-format
msgid "invalid checkpoint argument \"%s\", must be \"fast\" or \"spread\""
msgstr "잘못된 체크포인트 옵션값 \"%s\", \"fast\" 또는 \"spread\"만 사용 가능"

#: pg_basebackup.c:2454
#, c-format
msgid "invalid output format \"%s\", must be \"plain\" or \"tar\""
msgstr "\"%s\" 값은 잘못된 출력 형식, \"plain\" 또는 \"tar\" 만 사용 가능"

#: pg_basebackup.c:2535
#, c-format
msgid ""
"invalid wal-method option \"%s\", must be \"fetch\", \"stream\", or \"none\""
msgstr ""
"\"%s\" 값은 잘못된 wal-method 옵션값, \"fetch\", \"stream\" 또는 \"none\"만 "
"사용 가능"

#: pg_basebackup.c:2574 pg_basebackup.c:2586 pg_basebackup.c:2608
#: pg_basebackup.c:2620 pg_basebackup.c:2626 pg_basebackup.c:2678
#: pg_basebackup.c:2689 pg_basebackup.c:2699 pg_basebackup.c:2705
#: pg_basebackup.c:2712 pg_basebackup.c:2724 pg_basebackup.c:2736
#: pg_basebackup.c:2744 pg_basebackup.c:2757 pg_basebackup.c:2763
#: pg_basebackup.c:2772 pg_basebackup.c:2784 pg_basebackup.c:2795
#: pg_basebackup.c:2803 pg_createsubscriber.c:2037 pg_createsubscriber.c:2047
#: pg_createsubscriber.c:2055 pg_createsubscriber.c:2083
#: pg_createsubscriber.c:2115 pg_receivewal.c:748 pg_receivewal.c:760
#: pg_receivewal.c:767 pg_receivewal.c:776 pg_receivewal.c:783
#: pg_receivewal.c:793 pg_recvlogical.c:853 pg_recvlogical.c:865
#: pg_recvlogical.c:875 pg_recvlogical.c:882 pg_recvlogical.c:889
#: pg_recvlogical.c:896 pg_recvlogical.c:903 pg_recvlogical.c:910
#: pg_recvlogical.c:917 pg_recvlogical.c:924
#, c-format
msgid "Try \"%s --help\" for more information."
msgstr "자세한 사항은 \"%s --help\" 명령으로 살펴보세요."

#: pg_basebackup.c:2584 pg_createsubscriber.c:2045 pg_receivewal.c:758
#: pg_recvlogical.c:863
#, c-format
msgid "too many command-line arguments (first is \"%s\")"
msgstr "너무 많은 명령행 인자를 지정했습니다. (처음 \"%s\")"

#: pg_basebackup.c:2607
#, c-format
msgid "cannot specify both format and backup target"
msgstr "백업 양식과 백업 타겟을 함께 사용할 수 없음"

#: pg_basebackup.c:2619
#, c-format
msgid "must specify output directory or backup target"
msgstr "출력 디렉터리를 지정하거나, 백업 타겟을 지정하세요."

#: pg_basebackup.c:2625
#, c-format
msgid "cannot specify both output directory and backup target"
msgstr "출력 디렉터리와 백업 타겟은 함께 지정할 수 없음"

#: pg_basebackup.c:2655 pg_receivewal.c:802
#, c-format
msgid "unrecognized compression algorithm: \"%s\""
msgstr "알 수 없는 압축 알고리즘: \"%s\""

#: pg_basebackup.c:2661 pg_receivewal.c:809
#, c-format
msgid "invalid compression specification: %s"
msgstr "잘못된 압축 정보: %s"

#: pg_basebackup.c:2677
#, c-format
msgid ""
"client-side compression is not possible when a backup target is specified"
msgstr "백업 타켓을 사용할 때는 클라이언트 측 압축을 사용할 수 없습니다."

#: pg_basebackup.c:2688
#, c-format
msgid "only tar mode backups can be compressed"
msgstr "tar 형식만 압축을 사용할 수 있음"

#: pg_basebackup.c:2698
#, c-format
msgid "WAL cannot be streamed when a backup target is specified"
msgstr "백업 타겟을 지정할 때는 WAL 스트리밍을 사용할 수 없습니다."

#: pg_basebackup.c:2704
#, c-format
msgid "cannot stream write-ahead logs in tar mode to stdout"
msgstr "tar 방식에서 stdout으로 트랜잭션 로그 스트리밍 불가"

#: pg_basebackup.c:2711
#, c-format
msgid "replication slots can only be used with WAL streaming"
msgstr "복제 슬롯은 WAL 스트리밍 방식에서만 사용할 수 있음"

#: pg_basebackup.c:2723
#, c-format
msgid "--no-slot cannot be used with slot name"
msgstr "슬롯 이름을 지정한 경우 --no-slot 옵션을 사용할 수 없음"

#. translator: second %s is an option name
#: pg_basebackup.c:2734 pg_receivewal.c:774
#, c-format
msgid "%s needs a slot to be specified using --slot"
msgstr "%s 옵션은 --slot 옵션을 함께 사용해야 함"

#: pg_basebackup.c:2742 pg_basebackup.c:2782 pg_basebackup.c:2793
#: pg_basebackup.c:2801
#, c-format
msgid "%s and %s are incompatible options"
msgstr "%s 옵션과 %s 옵션은 함께 사용할 수 없음"

#: pg_basebackup.c:2756
#, c-format
msgid "WAL directory location cannot be specified along with a backup target"
msgstr "트랜잭션 로그 디렉터리 위치는 백업 타켓과 함께 지정할 수 없음"

#: pg_basebackup.c:2762
#, c-format
msgid "WAL directory location can only be specified in plain mode"
msgstr "트랜잭션 로그 디렉터리 위치는 plain 모드에서만 사용할 수 있음"

#: pg_basebackup.c:2771
#, c-format
msgid "WAL directory location must be an absolute path"
msgstr "트랜잭션 로그 디렉터리 위치는 절대 경로여야 함"

#: pg_basebackup.c:2871
#, c-format
msgid "could not create symbolic link \"%s\": %m"
msgstr "\"%s\" 심벌릭 링크를 만들 수 없음: %m"

#: pg_createsubscriber.c:169
#, c-format
msgid "failed after the end of recovery"
msgstr "복구 뒤 실패"

#: pg_createsubscriber.c:170
#, c-format
msgid ""
"The target server cannot be used as a physical replica anymore.  You must "
"recreate the physical replica before continuing."
msgstr ""
"대상 서버는 더 이상 물리 복제 대기 서버로 사용할 수 없습니다. 물리 복제 대기 "
"서버가 필요하다면, 다시 만들어야 합니다."

#: pg_createsubscriber.c:198
#, c-format
msgid ""
"publication \"%s\" created in database \"%s\" on primary was left behind"
msgstr "다음 발행이 남아 있음: 발행 이름=\"%s\", 대상 데이터베이스=\"%s\""

#: pg_createsubscriber.c:200
#, c-format
msgid "Drop this publication before trying again."
msgstr "재시도 전에 이 발행을 삭제하세요."

#: pg_createsubscriber.c:204
#, c-format
msgid ""
"replication slot \"%s\" created in database \"%s\" on primary was left behind"
msgstr ""
"다음 복제 슬롯이 남아 있음: 복제 슬롯 이름=\"%s\", 대상 데이터베이스=\"%s\""

#: pg_createsubscriber.c:206 pg_createsubscriber.c:1260
#, c-format
msgid "Drop this replication slot soon to avoid retention of WAL files."
msgstr "WAL 파일이 늘어나는 것을 막기위해 해당 복제 슬롯을 삭제하세요."

#: pg_createsubscriber.c:219
#, c-format
msgid ""
"%s creates a new logical replica from a standby server.\n"
"\n"
msgstr ""
"%s 프로그램은 물리 복제 대기 서버를 새로운 논리 복제 서버로 만듭니다.\n"
"\n"

#: pg_createsubscriber.c:223 pg_receivewal.c:81 pg_recvlogical.c:92
#, c-format
msgid ""
"\n"
"Options:\n"
msgstr ""
"\n"
"옵션들:\n"

#: pg_createsubscriber.c:224
#, c-format
msgid ""
"  -d, --database=DBNAME           database in which to create a "
"subscription\n"
msgstr "  -d, --database=DBNAME           구독을 만들 데이터베이스 지정\n"

#: pg_createsubscriber.c:225
#, c-format
msgid ""
"  -D, --pgdata=DATADIR            location for the subscriber data "
"directory\n"
msgstr "  -D, --pgdata=DATADIR            구독용 인스턴스 데이터 디렉터리\n"

#: pg_createsubscriber.c:226
#, c-format
msgid ""
"  -n, --dry-run                   dry run, just show what would be done\n"
msgstr ""
"  -n, --dry-run                   실작업은 안하고, 뭘 할 것인지만 보여줌\n"

#: pg_createsubscriber.c:227
#, c-format
msgid "  -p, --subscriber-port=PORT      subscriber port number (default %s)\n"
msgstr ""
"  -p, --subscriber-port=PORT      구독용 인스턴스 포트 번호 (초기값 %s)\n"

#: pg_createsubscriber.c:228
#, c-format
msgid "  -P, --publisher-server=CONNSTR  publisher connection string\n"
msgstr "  -P, --publisher-server=CONNSTR  구독용 인스턴스 연결 문자열\n"

#: pg_createsubscriber.c:229
#, c-format
msgid ""
"  -s, --socketdir=DIR             socket directory to use (default current "
"dir.)\n"
msgstr ""
"  -s, --socketdir=DIR             사용할 소켓 디렉터리 (초기값 current "
"dir.)\n"

#: pg_createsubscriber.c:230
#, c-format
msgid "  -t, --recovery-timeout=SECS     seconds to wait for recovery to end\n"
msgstr "  -t, --recovery-timeout=SECS     복구가 끝날 때까지 기다리는 초\n"

#: pg_createsubscriber.c:231
#, c-format
msgid "  -U, --subscriber-username=NAME  user name for subscriber connection\n"
msgstr "  -U, --subscriber-username=NAME  구독용 인스턴스 연결을 위한 사용자\n"

#: pg_createsubscriber.c:232
#, c-format
msgid "  -v, --verbose                   output verbose messages\n"
msgstr "  -v, --verbose                   자세한 작업 메시지 보여줌\n"

#: pg_createsubscriber.c:233
#, c-format
msgid ""
"      --config-file=FILENAME      use specified main server configuration\n"
"                                  file when running target cluster\n"
msgstr ""
"      --config-file=FILENAME      대상 클러스터가 실행될 때 사용할\n"
"                                  주 서버용 환경 설정 파일\n"

#: pg_createsubscriber.c:235
#, c-format
msgid "      --publication=NAME          publication name\n"
msgstr "      --publication=NAME          발행 이름\n"

#: pg_createsubscriber.c:236
#, c-format
msgid "      --replication-slot=NAME     replication slot name\n"
msgstr "      --replication-slot=NAME     복제 슬롯 이름\n"

#: pg_createsubscriber.c:237
#, c-format
msgid "      --subscription=NAME         subscription name\n"
msgstr "      --subscription=NAME         구독 이름\n"

#: pg_createsubscriber.c:238
#, c-format
msgid ""
"  -V, --version                   output version information, then exit\n"
msgstr "  -V, --version                   버전 정보 보여주고 마침\n"

#: pg_createsubscriber.c:239
#, c-format
msgid "  -?, --help                      show this help, then exit\n"
msgstr "  -?, --help                      이 도움말을 보여주고 마침\n"

#: pg_createsubscriber.c:282
#, c-format
msgid "could not parse connection string: %s"
msgstr "연결 문자열 구문이 잘못됨: %s"

#: pg_createsubscriber.c:359
#, c-format
msgid ""
"program \"%s\" is needed by %s but was not found in the same directory as "
"\"%s\""
msgstr "\"%s\" 프로그램이 %s에서 필요하지만, \"%s\" 디렉터리 안에 없음"

#: pg_createsubscriber.c:362
#, c-format
msgid "program \"%s\" was found by \"%s\" but was not the same version as %s"
msgstr "\"%s\" 프로그램이 \"%s\" 프로그램에서 사용하는 %s 버전과 같지 않음"

#: pg_createsubscriber.c:382
#, c-format
msgid "checking if directory \"%s\" is a cluster data directory"
msgstr "\"%s\" 디렉터리가 클러스터 데이터 디렉터리인지 확인해보세요."

#: pg_createsubscriber.c:388
#, c-format
msgid "data directory \"%s\" does not exist"
msgstr "\"%s\" 데이터 디렉터리가 없음"

#: pg_createsubscriber.c:396
#, c-format
msgid "directory \"%s\" is not a database cluster directory"
msgstr "\"%s\" 디렉터리는 데이베이스 클러스터 디렉터리가 아님"

#: pg_createsubscriber.c:513
#, c-format
msgid "connection to database failed: %s"
msgstr "데이터베이스 연결 실패: %s"

#: pg_createsubscriber.c:526
#, c-format
msgid "could not clear search_path: %s"
msgstr "search_path를 지울 수 없음: %s"

#: pg_createsubscriber.c:566
#, c-format
msgid "getting system identifier from publisher"
msgstr "발행에서 system identifier 가져오는 중"

#: pg_createsubscriber.c:573
#, c-format
msgid "could not get system identifier: %s"
msgstr "system identifier 가져오기 실패: %s"

#: pg_createsubscriber.c:579
#, c-format
msgid "could not get system identifier: got %d rows, expected %d row"
msgstr "system identifier 가져오기 실패: 취득=%d개 로우, 예상=%d개 로우"

#: pg_createsubscriber.c:586
#, c-format
msgid "system identifier is %llu on publisher"
msgstr "발행 서버의 system identifier: %llu"

#: pg_createsubscriber.c:607
#, c-format
msgid "getting system identifier from subscriber"
msgstr "구독에서 system identifier 가져오는 중"

#: pg_createsubscriber.c:611 pg_createsubscriber.c:641
#, c-format
msgid "control file appears to be corrupt"
msgstr "컨트롤 파일 깨짐"

#: pg_createsubscriber.c:615 pg_createsubscriber.c:656
#, c-format
msgid "system identifier is %llu on subscriber"
msgstr "구독 서버의 system identifier: %llu"

#: pg_createsubscriber.c:637
#, c-format
msgid "modifying system identifier of subscriber"
msgstr "구독 서버의 system identifier 바꾸는 중"

#: pg_createsubscriber.c:659
#, c-format
msgid "running pg_resetwal on the subscriber"
msgstr "구독 서버에서 pg_resetwal 실행 중"

#: pg_createsubscriber.c:671
#, c-format
msgid "subscriber successfully changed the system identifier"
msgstr "구독 서버의 system identifier 바꾸기 끝"

#: pg_createsubscriber.c:673
#, c-format
msgid "could not change system identifier of subscriber: %s"
msgstr "구독 서버의 system identifier 바꾸기 실패: %s"

#: pg_createsubscriber.c:697
#, c-format
msgid "could not obtain database OID: %s"
msgstr "베이스베이스 OID 확인 불가: %s"

#: pg_createsubscriber.c:704
=======
>>>>>>> 3d6a8289
#, c-format
msgid "could not obtain database OID: got %d rows, expected %d row"
msgstr "베이스베이스 OID 확인 불가: %d개 로우 발견, %d개 로우 예상"

<<<<<<< HEAD
#: pg_createsubscriber.c:776
=======
#: pg_basebackup.c:491 pg_basebackup.c:633 pg_basebackup.c:2259
#: streamutil.c:450
>>>>>>> 3d6a8289
#, c-format
msgid "create replication slot \"%s\" on publisher"
msgstr "발행 서버에서 \"%s\" 이름의 복제 슬롯을 만듦"

<<<<<<< HEAD
#: pg_createsubscriber.c:796
=======
#: pg_basebackup.c:596 pg_receivewal.c:600
>>>>>>> 3d6a8289
#, c-format
msgid "could not write an additional WAL record: %s"
msgstr "추가 WAL 레코드를 쓸 수 없음: %s"

<<<<<<< HEAD
#: pg_createsubscriber.c:822
=======
#: pg_basebackup.c:642
>>>>>>> 3d6a8289
#, c-format
msgid "could not obtain recovery progress: %s"
msgstr "복구 작업 과정 확인 불가: %s"

<<<<<<< HEAD
#: pg_createsubscriber.c:854
#, c-format
msgid "checking settings on publisher"
msgstr "발행 서버 설정 검사 중"

#: pg_createsubscriber.c:864
=======
#: pg_basebackup.c:677
#, c-format
msgid "created temporary replication slot \"%s\""
msgstr "\"%s\" 임시 복제 슬롯을 만듦"

#: pg_basebackup.c:680
>>>>>>> 3d6a8289
#, c-format
msgid "primary server cannot be in recovery"
msgstr "주 서버는 복구 작업을 할 수 없음"

<<<<<<< HEAD
#: pg_createsubscriber.c:888
#, c-format
msgid "could not obtain publisher settings: %s"
msgstr "발행 서버 설정 확인 불가: %s"

#: pg_createsubscriber.c:914
#, c-format
msgid "publisher requires wal_level >= \"logical\""
msgstr "발행 서버의 wal_level >= \"logical\" 설정 필요"

#: pg_createsubscriber.c:920
#, c-format
msgid "publisher requires %d replication slots, but only %d remain"
msgstr "발행서버는 %d개의 복제 슬롯이 필요하지만, %d개만 남았음"

#: pg_createsubscriber.c:922 pg_createsubscriber.c:931
#: pg_createsubscriber.c:1028 pg_createsubscriber.c:1037
#: pg_createsubscriber.c:1046
#, c-format
msgid "Increase the configuration parameter \"%s\" to at least %d."
msgstr "\"%s\" 환경설정 매개변수 값을 %d 이상으로 늘려주세요."

#: pg_createsubscriber.c:929
#, c-format
msgid "publisher requires %d WAL sender processes, but only %d remain"
msgstr "발행서버는 %d개의 WAL 발송 프로세스가 필요하지만, %d개만 남았음"

#: pg_createsubscriber.c:938
#, c-format
msgid "two_phase option will not be enabled for replication slots"
msgstr "two_phase 옵션은 복제 슬롯을 위해 비활성화 될 예정"

#: pg_createsubscriber.c:939
#, c-format
msgid ""
"Subscriptions will be created with the two_phase option disabled.  Prepared "
"transactions will be replicated at COMMIT PREPARED."
msgstr ""
"구독은 two_phase 옵션이 비활성 되어 만들어집니다. 미리 준비된 트랜잭션은 "
"COMMIT PREPARED 때 복제될 것입니다."

#: pg_createsubscriber.c:971
#, c-format
msgid "checking settings on subscriber"
msgstr "구독 서버 설정 검사 중"

#: pg_createsubscriber.c:978
#, c-format
msgid "target server must be a standby"
msgstr "대상 서버는 대기 서버여야 함"

#: pg_createsubscriber.c:1002
#, c-format
msgid "could not obtain subscriber settings: %s"
msgstr "구독 서버 설정 확인 불가: %s"

#: pg_createsubscriber.c:1026
#, c-format
msgid "subscriber requires %d replication slots, but only %d remain"
msgstr "구독 서버는 %d개의 복제 슬롯이 필요하지만, %d개만 남았음"

#: pg_createsubscriber.c:1035
#, c-format
msgid "subscriber requires %d logical replication workers, but only %d remain"
msgstr "구독 서버는 %d개의 논리 복제 작업자가 필요하지만, %d개만 남았음"

#: pg_createsubscriber.c:1044
#, c-format
msgid "subscriber requires %d worker processes, but only %d remain"
msgstr "구독 서버는 %d개의 작업자가 필요하지만, %d개만 남았음"

#: pg_createsubscriber.c:1079
#, c-format
msgid "dropping subscription \"%s\" in database \"%s\""
msgstr "\"%s\" 이름의 구독을 \"%s\" 데이터베이스에서 삭제 중"

#: pg_createsubscriber.c:1088
#, c-format
msgid "could not drop subscription \"%s\": %s"
msgstr "\"%s\" 구독 삭제 실패: %s"

#: pg_createsubscriber.c:1123
#, c-format
msgid "could not obtain pre-existing subscriptions: %s"
msgstr "이미 있는 구독 정보를 알 수 없음: %s"

#: pg_createsubscriber.c:1258
#, c-format
msgid "could not drop replication slot \"%s\" on primary"
msgstr "주 서버의 \"%s\" 복제 슬롯을 삭제 수 없음"

#: pg_createsubscriber.c:1292
#, c-format
msgid "could not obtain failover replication slot information: %s"
msgstr "failover 복제 슬롯 정보를 찾을 수 없음: %s"

#: pg_createsubscriber.c:1294 pg_createsubscriber.c:1303
#, c-format
msgid ""
"Drop the failover replication slots on subscriber soon to avoid retention of "
"WAL files."
msgstr ""
"WAL 파일이 비정상적으로 증가는 문제를 막기 위해, 구독 서버에서 failover 복제 "
"슬롯을 바로 지우세요."

#: pg_createsubscriber.c:1302
#, c-format
msgid "could not drop failover replication slot"
msgstr "failover 복제 슬롯을 삭제할 수 없음"

#: pg_createsubscriber.c:1324
#, c-format
msgid "creating the replication slot \"%s\" in database \"%s\""
msgstr "\"%s\" 이름의 복제 슬롯을 \"%s\" 데이터베이스에 만드는 중"

#: pg_createsubscriber.c:1342
#, c-format
msgid "could not create replication slot \"%s\" in database \"%s\": %s"
msgstr "\"%s\" 이름의 복제 슬롯을 \"%s\" 데이터베이스에 만들기 실패: %s"

#: pg_createsubscriber.c:1372
#, c-format
msgid "dropping the replication slot \"%s\" in database \"%s\""
msgstr "\"%s\" 이름의 복제 슬롯을 \"%s\" 데이터베이스에서 삭제 중"

#: pg_createsubscriber.c:1388
#, c-format
msgid "could not drop replication slot \"%s\" in database \"%s\": %s"
msgstr "\"%s\" 이름의 복제 슬롯을 \"%s\" 데이터베이스에서 삭제 실패: %s"

#: pg_createsubscriber.c:1409
#, c-format
msgid "pg_ctl failed with exit code %d"
msgstr "pg_ctl 작업 실패: 오류 코드 %d"

#: pg_createsubscriber.c:1414
#, c-format
msgid "pg_ctl was terminated by exception 0x%X"
msgstr "pg_ctl 종료됨: 예외 처리 0x%X"

#: pg_createsubscriber.c:1416
#, c-format
msgid ""
"See C include file \"ntstatus.h\" for a description of the hexadecimal value."
msgstr "윗 16진수 값은 \"ntstatus.h\" 파일을 참조하세요."

#: pg_createsubscriber.c:1418
#, c-format
msgid "pg_ctl was terminated by signal %d: %s"
msgstr "pg_ctl 종료됨: 수신 시그널=%d: %s"

#: pg_createsubscriber.c:1424
#, c-format
msgid "pg_ctl exited with unrecognized status %d"
msgstr "pg_ctl 종료됨: 알 수 없은 상태 %d"

#: pg_createsubscriber.c:1427
#, c-format
msgid "The failed command was: %s"
msgstr "실패한 명령: %s"

#: pg_createsubscriber.c:1473
#, c-format
msgid "server was started"
msgstr "서버 시작됨"

#: pg_createsubscriber.c:1488
#, c-format
msgid "server was stopped"
msgstr "서버 멈춤"

#: pg_createsubscriber.c:1507
#, c-format
msgid "waiting for the target server to reach the consistent state"
msgstr "일관성 맞추기 위해 대상 서버 기다리는 중"

#: pg_createsubscriber.c:1530
#, c-format
msgid "recovery timed out"
msgstr "복구 시간 초과"

#: pg_createsubscriber.c:1543
#, c-format
msgid "server did not end recovery"
msgstr "서버 복구 실패"

#: pg_createsubscriber.c:1545
#, c-format
msgid "target server reached the consistent state"
msgstr "대상 서버 일관성 맞추기 완료"

#: pg_createsubscriber.c:1546
#, c-format
msgid ""
"If pg_createsubscriber fails after this point, you must recreate the "
"physical replica before continuing."
msgstr ""
"이 시점에서 pg_createsubscriber 작업을 실패하면, 물리 복제 대기 서버는 다시 "
"만들어야 합니다."

#: pg_createsubscriber.c:1573
#, c-format
msgid "could not obtain publication information: %s"
msgstr "발행 정보를 찾을 수 없음: %s"

#: pg_createsubscriber.c:1587
#, c-format
msgid "publication \"%s\" already exists"
msgstr "\"%s\" 이름의 발행이 이미 있음"

#: pg_createsubscriber.c:1588
#, c-format
msgid "Consider renaming this publication before continuing."
msgstr "계속 진행을 위해서는 이 발행 이름을 바꿔보세요."

#: pg_createsubscriber.c:1595
#, c-format
msgid "creating publication \"%s\" in database \"%s\""
msgstr "\"%s\" 이름의 발행을 \"%s\" 데이터베이스에 만드는 중"

#: pg_createsubscriber.c:1608
#, c-format
msgid "could not create publication \"%s\" in database \"%s\": %s"
msgstr "\"%s\" 이름의 발행을 \"%s\" 데이터베이스에 만들 수 없음: %s"

#: pg_createsubscriber.c:1637
#, c-format
msgid "dropping publication \"%s\" in database \"%s\""
msgstr "\"%s\" 이름의 발행을  \"%s\" 데이터베이스에서 삭제 중"

#: pg_createsubscriber.c:1651
#, c-format
msgid "could not drop publication \"%s\" in database \"%s\": %s"
msgstr "\"%s\" 이름의 발행을 \"%s\" 데이터베이스에 지울 수 없음: %s"

#: pg_createsubscriber.c:1697
#, c-format
msgid "creating subscription \"%s\" in database \"%s\""
msgstr "\"%s\" 이름의 구독을 \"%s\" 데이터베이스에 만드는 중"

#: pg_createsubscriber.c:1718
#, c-format
msgid "could not create subscription \"%s\" in database \"%s\": %s"
msgstr "\"%s\" 이름의 구독을 \"%s\" 데이터베이스에 만들 수 없음: %s"

#: pg_createsubscriber.c:1763
#, c-format
msgid "could not obtain subscription OID: %s"
msgstr "구독 OID 찾지 못함: %s"

#: pg_createsubscriber.c:1770
#, c-format
msgid "could not obtain subscription OID: got %d rows, expected %d row"
msgstr "구독 OID 확인 불가: %d개 로우 발견, %d개 로우 예상"

#: pg_createsubscriber.c:1794
#, c-format
msgid ""
"setting the replication progress (node name \"%s\", LSN %s) in database "
"\"%s\""
msgstr "복제 설정 중(노드이름 \"%s\", LSN %s, 데이터베이스 \"%s\")"

#: pg_createsubscriber.c:1809
#, c-format
msgid "could not set replication progress for subscription \"%s\": %s"
msgstr "\"%s\" 구독을 위한 복제 설정 실패: %s"

#: pg_createsubscriber.c:1840
#, c-format
msgid "enabling subscription \"%s\" in database \"%s\""
msgstr "\"%s\" 구독을 \"%s\" 데이터베이스에서 활성화 시도 중"

#: pg_createsubscriber.c:1852
#, c-format
msgid "could not enable subscription \"%s\": %s"
msgstr "\"%s\" 구독을 활성화 할 수 없음: %s"

#: pg_createsubscriber.c:1944
#, c-format
msgid "cannot be executed by \"root\""
msgstr "\"root\" 권한으로 실행할 수 없음"

#: pg_createsubscriber.c:1945
#, c-format
msgid "You must run %s as the PostgreSQL superuser."
msgstr "PostgreSQL 슈퍼유저 계정으로 %s 프로그램을 실행하세요."

#: pg_createsubscriber.c:1966
#, c-format
msgid "database \"%s\" specified more than once"
msgstr "\"%s\" 데이터베이스가 중복 지정 되었음"

#: pg_createsubscriber.c:2007
#, c-format
msgid "publication \"%s\" specified more than once"
msgstr "\"%s\" 발행이 중복 지정 되었음"

#: pg_createsubscriber.c:2019
#, c-format
msgid "replication slot \"%s\" specified more than once"
msgstr "\"%s\" 복제 슬롯이 중복 지정 되었음"

#: pg_createsubscriber.c:2031
#, c-format
msgid "subscription \"%s\" specified more than once"
msgstr "\"%s\" 구독이 중복 지정 되었음"

#: pg_createsubscriber.c:2054
#, c-format
msgid "no subscriber data directory specified"
msgstr "구독 서버용 데이터 디렉터리를 지정하지 않았음"

#: pg_createsubscriber.c:2065
#, c-format
msgid "could not determine current directory"
msgstr "현재 디렉터리를 확인할 수 없음"

#: pg_createsubscriber.c:2082
#, c-format
msgid "no publisher connection string specified"
msgstr "발행 서버 연결 문자열을 지정하지 않았음"

#: pg_createsubscriber.c:2086
#, c-format
msgid "validating publisher connection string"
msgstr "발행 서버 연결 문자열 검사 중"

#: pg_createsubscriber.c:2092
#, c-format
msgid "validating subscriber connection string"
msgstr "구독 서버 연결 문자열 검사 중"

#: pg_createsubscriber.c:2097
#, c-format
msgid "no database was specified"
msgstr "데이터베이스를 지정하지 않았음"

#: pg_createsubscriber.c:2109
#, c-format
msgid "database name \"%s\" was extracted from the publisher connection string"
msgstr "발행 서버 연결 문자열에서 데이터베이스 이름 확인: \"%s\""

#: pg_createsubscriber.c:2114
#, c-format
msgid "no database name specified"
msgstr "데이터베이스 이름을 지정하지 않았음"

#: pg_createsubscriber.c:2124
#, c-format
msgid "wrong number of publication names specified"
msgstr "발행 이름들의 개수가 잘못됨"

#: pg_createsubscriber.c:2125
#, c-format
msgid ""
"The number of specified publication names (%d) must match the number of "
"specified database names (%d)."
msgstr "지정한 발행 이름의 수(%d)와 데이터베이스 이름의 수(%d)가 같지 않음"

#: pg_createsubscriber.c:2131
#, c-format
msgid "wrong number of subscription names specified"
msgstr "구독 이름들의 개수가 잘못됨"

#: pg_createsubscriber.c:2132
#, c-format
msgid ""
"The number of specified subscription names (%d) must match the number of "
"specified database names (%d)."
msgstr "지정한 구독 이름의 수(%d)와 데이터베이스 이름의 수(%d)가 같지 않음"

#: pg_createsubscriber.c:2138
#, c-format
msgid "wrong number of replication slot names specified"
msgstr "복제 슬롯 이름들의 개수가 잘못됨"

#: pg_createsubscriber.c:2139
#, c-format
msgid ""
"The number of specified replication slot names (%d) must match the number of "
"specified database names (%d)."
msgstr ""
"지정한 복제 슬롯 이름의 수(%d)와 데이터베이스 이름의 수(%d)가 같지 않음"

#: pg_createsubscriber.c:2168
=======
#: pg_basebackup.c:729
#, c-format
msgid "could not create background process: %m"
msgstr "백그라운드 프로세스 만들기 실패: %m"

#: pg_basebackup.c:738
#, c-format
msgid "could not create background thread: %m"
msgstr "백그라운드 스래드 만들기 실패: %m"

#: pg_basebackup.c:777
#, c-format
msgid "directory \"%s\" exists but is not empty"
msgstr "\"%s\" 디렉터리가 있지만 비어 있지 않음"

#: pg_basebackup.c:783 pg_createsubscriber.c:420
#, c-format
msgid "could not access directory \"%s\": %m"
msgstr "\"%s\" 디렉터리를 액세스할 수 없습니다: %m"

#: pg_basebackup.c:859
#, c-format
msgid "%*s/%s kB (100%%), %d/%d tablespace %*s"
msgid_plural "%*s/%s kB (100%%), %d/%d tablespaces %*s"
msgstr[0] "%*s/%s kB (100%%), %d/%d 테이블스페이스 %*s"

#: pg_basebackup.c:871
#, c-format
msgid "%*s/%s kB (%d%%), %d/%d tablespace (%s%-*.*s)"
msgid_plural "%*s/%s kB (%d%%), %d/%d tablespaces (%s%-*.*s)"
msgstr[0] "%*s/%s kB (%d%%), %d/%d 테이블스페이스 (%s%-*.*s)"

#: pg_basebackup.c:887
#, c-format
msgid "%*s/%s kB (%d%%), %d/%d tablespace"
msgid_plural "%*s/%s kB (%d%%), %d/%d tablespaces"
msgstr[0] "%*s/%s kB (%d%%), %d/%d 테이블스페이스"

#: pg_basebackup.c:911
#, c-format
msgid "transfer rate \"%s\" is not a valid value"
msgstr "\"%s\" 전송 속도는 잘못된 값임"

#: pg_basebackup.c:913
#, c-format
msgid "invalid transfer rate \"%s\": %m"
msgstr "잘못된 전송 속도 \"%s\": %m"

#: pg_basebackup.c:920
#, c-format
msgid "transfer rate must be greater than zero"
msgstr "전송 속도는 0보다 커야 함"

#: pg_basebackup.c:950
#, c-format
msgid "invalid --max-rate unit: \"%s\""
msgstr "잘못된 --max-rate 단위: \"%s\""

#: pg_basebackup.c:954
#, c-format
msgid "transfer rate \"%s\" exceeds integer range"
msgstr "\"%s\" 전송 속도는 정수형 범위가 아님"

#: pg_basebackup.c:961
#, c-format
msgid "transfer rate \"%s\" is out of range"
msgstr "\"%s\" 전송 속도는 범위 초과"

#: pg_basebackup.c:1023
#, c-format
msgid "could not get COPY data stream: %s"
msgstr "COPY 데이터 스트림을 사용할 수 없음: %s"

#: pg_basebackup.c:1040 pg_recvlogical.c:451 pg_recvlogical.c:627
#: receivelog.c:980
#, c-format
msgid "could not read COPY data: %s"
msgstr "COPY 자료를 읽을 수 없음: %s"

#: pg_basebackup.c:1044
#, c-format
msgid "background process terminated unexpectedly"
msgstr "백그라운드 프로세스가 예상치 않게 종료됨"

#: pg_basebackup.c:1115
#, c-format
msgid "cannot inject manifest into a compressed tar file"
msgstr "압축된 tar 파일에는 manifest를 넣을 수 없습니다."

#: pg_basebackup.c:1116
#, c-format
msgid ""
"Use client-side compression, send the output to a directory rather than "
"standard output, or use %s."
msgstr ""
"결과물을 표준 출력으로 보내지 말고, 디렉터리로 보낸 뒤 클라이언트 측에서 압"
"축 하거나, %s 옵션을 사용하세요."

#: pg_basebackup.c:1132
#, c-format
msgid "cannot parse archive \"%s\""
msgstr "\"%s\" 아카이브를 구문분석할 수 없음"

#: pg_basebackup.c:1133
#, c-format
msgid "Only tar archives can be parsed."
msgstr "tar 형식만 구문분석할 수 있음"

#: pg_basebackup.c:1135
#, c-format
msgid "Plain format requires pg_basebackup to parse the archive."
msgstr "아카이브를 분석하기 위해서는 일반 양식이어야 합니다."

#: pg_basebackup.c:1137
#, c-format
msgid ""
"Using - as the output directory requires pg_basebackup to parse the archive."
msgstr "아카이브를 분석하기 위해 출력 디렉터리 이름으로 - 문자를 사용하세요."

#: pg_basebackup.c:1139
#, c-format
msgid "The -R option requires pg_basebackup to parse the archive."
msgstr "아카이브를 분석하기 위해 -R 옵션을 사용하세요."

#: pg_basebackup.c:1358
#, c-format
msgid "archives must precede manifest"
msgstr "아카이브 작업은 매니페스트보다 앞서야합니다"

#: pg_basebackup.c:1373
#, c-format
msgid "invalid archive name: \"%s\""
msgstr "잘못된 아카이브 이름: \"%s\""

#: pg_basebackup.c:1445
#, c-format
msgid "unexpected payload data"
msgstr "비정상 payload 자료"

#: pg_basebackup.c:1588
#, c-format
msgid "empty COPY message"
msgstr "빈 COPY 메시지"

#: pg_basebackup.c:1590
#, c-format
msgid "malformed COPY message of type %d, length %zu"
msgstr "타입 %d의 잘못된 COPY 메시지, 길이: %zu"

#: pg_basebackup.c:1790
#, c-format
msgid "incompatible server version %s"
msgstr "호환하지 않는 서버 버전 %s"

#: pg_basebackup.c:1806
#, c-format
msgid "Use -X none or -X fetch to disable log streaming."
msgstr ""
"트랜잭션 로그 스트리밍을 사용하지 않으려면  -X none 또는 -X fetch 옵션을 사용"
"하세요."

#: pg_basebackup.c:1842
#, c-format
msgid "server does not support incremental backup"
msgstr "서버가 증분 백업을 지원하지 않음"

#: pg_basebackup.c:1851 pg_basebackup.c:2009 pg_recvlogical.c:274
#: receivelog.c:542 receivelog.c:581 streamutil.c:296 streamutil.c:370
#: streamutil.c:422 streamutil.c:510 streamutil.c:667 streamutil.c:712
#, c-format
msgid "could not send replication command \"%s\": %s"
msgstr "\"%s\" 복제 명령을 보낼 수 없음: %s"

#: pg_basebackup.c:1857 pg_basebackup.c:1884
#, c-format
msgid "could not upload manifest: %s"
msgstr "매니페이스 파일을 업로드 할 수 없음: %s"

#: pg_basebackup.c:1860 pg_basebackup.c:1887
#, c-format
msgid "could not upload manifest: unexpected status %s"
msgstr "매니페이스 파일을 업로드 할 수 없음: 예상치 않은 상태 %s"

#: pg_basebackup.c:1868
#, c-format
msgid "could not send COPY data: %s"
msgstr "COPY 자료를 보낼 수 없음: %s"

#: pg_basebackup.c:1878
#, c-format
msgid "could not send end-of-COPY: %s"
msgstr "COPY 종료 정보를 보낼 수 없음: %s"

#: pg_basebackup.c:1893
#, c-format
msgid "unexpected extra result while sending manifest"
msgstr "매니페이스를 보내는 중 예상치 못한 부가 결과 발견"

#: pg_basebackup.c:1951
#, c-format
msgid "backup targets are not supported by this server version"
msgstr "이 서버는 백업 타켓을 지원하지 않음."

#: pg_basebackup.c:1954
#, c-format
msgid "recovery configuration cannot be written when a backup target is used"
msgstr "백업 타겟을 사용할 때는 원 환경 설정을 기록할 수 없습니다."

#: pg_basebackup.c:1981
#, c-format
msgid "server does not support server-side compression"
msgstr "이 서버는 서버 측 압축을 지원하지 않습니다"

#: pg_basebackup.c:1991
#, c-format
msgid "initiating base backup, waiting for checkpoint to complete"
msgstr "베이스 백업을 초기화 중, 체크포인트 완료를 기다리는 중"

#: pg_basebackup.c:1995
#, c-format
msgid "waiting for checkpoint"
msgstr "체크포인트가 끝나길 기다리는 중"

#: pg_basebackup.c:2017
#, c-format
msgid "could not initiate base backup: %s"
msgstr "베이스 백업을 초기화 할 수 없음: %s"

#: pg_basebackup.c:2020
#, c-format
msgid ""
"server returned unexpected response to BASE_BACKUP command; got %d rows and "
"%d fields, expected %d rows and %d fields"
msgstr ""
"서버가 BASE_BACKUP 명령에 대해서 잘못된 응답을 했습니다; 응답값: %d 로우, %d "
"필드, (기대값: %d 로우, %d 필드)"

#: pg_basebackup.c:2026
#, c-format
msgid "checkpoint completed"
msgstr "체크포인트 완료"

#: pg_basebackup.c:2040
#, c-format
msgid "write-ahead log start point: %s on timeline %u"
msgstr "트랙잭션 로그 시작 위치: %s, 타임라인: %u"

#: pg_basebackup.c:2048
#, c-format
msgid "could not get backup header: %s"
msgstr "백업 헤더를 구할 수 없음: %s"

#: pg_basebackup.c:2051
#, c-format
msgid "no data returned from server"
msgstr "서버가 아무런 자료도 주지 않았음"

#: pg_basebackup.c:2094
#, c-format
msgid "can only write single tablespace to stdout, database has %d"
msgstr ""
"표준 출력으로는 하나의 테이블스페이스만 쓸 수 있음, 데이터베이스는 %d 개의 테"
"이블 스페이스가 있음"

#: pg_basebackup.c:2107
#, c-format
msgid "starting background WAL receiver"
msgstr "백그라운드 WAL 수신자 시작 중"

#: pg_basebackup.c:2190
#, c-format
msgid "backup failed: %s"
msgstr "백업 실패: %s"

#: pg_basebackup.c:2193
#, c-format
msgid "no write-ahead log end position returned from server"
msgstr "서버에서 트랜잭션 로그 마지막 위치가 수신 되지 않았음"

#: pg_basebackup.c:2196
#, c-format
msgid "write-ahead log end point: %s"
msgstr "트랜잭션 로그 마지막 위치: %s"

#: pg_basebackup.c:2207
#, c-format
msgid "checksum error occurred"
msgstr "체크섬 오류 발생"

#: pg_basebackup.c:2212
#, c-format
msgid "final receive failed: %s"
msgstr "수신 작업 마무리 실패: %s"

#: pg_basebackup.c:2236
#, c-format
msgid "waiting for background process to finish streaming ..."
msgstr "스트리밍을 끝내기 위해서 백그라운드 프로세스를 기다리는 중 ..."

#: pg_basebackup.c:2240
#, c-format
msgid "could not send command to background pipe: %m"
msgstr "백그라운드 파이프로 명령을 보낼 수 없음: %m"

#: pg_basebackup.c:2245
#, c-format
msgid "could not wait for child process: %m"
msgstr "하위 프로세스를 기다릴 수 없음: %m"

#: pg_basebackup.c:2247
#, c-format
msgid "child %d died, expected %d"
msgstr "%d 개의 하위 프로세스가 종료됨, 기대값 %d"

#: pg_basebackup.c:2269
#, c-format
msgid "could not wait for child thread: %m"
msgstr "하위 스레드를 기다릴 수 없음: %m"

#: pg_basebackup.c:2274
#, c-format
msgid "could not get child thread exit status: %m"
msgstr "하위 스레드 종료 상태가 정상적이지 않음: %m"

#: pg_basebackup.c:2277
#, c-format
msgid "child thread exited with error %u"
msgstr "하위 스레드가 비정상 종료됨: 오류 코드 %u"

#: pg_basebackup.c:2306
#, c-format
msgid "syncing data to disk ..."
msgstr "자료를 디스크에 동기화 하는 중 ... "

#: pg_basebackup.c:2331
#, c-format
msgid "renaming backup_manifest.tmp to backup_manifest"
msgstr "backup_manifest.tmp 파일을 backup_manifest로 바꾸는 중"

#: pg_basebackup.c:2351
#, c-format
msgid "base backup completed"
msgstr "베이스 백업 완료"

#: pg_basebackup.c:2437
#, c-format
msgid "invalid checkpoint argument \"%s\", must be \"fast\" or \"spread\""
msgstr "잘못된 체크포인트 옵션값 \"%s\", \"fast\" 또는 \"spread\"만 사용 가능"

#: pg_basebackup.c:2455
#, c-format
msgid "invalid output format \"%s\", must be \"plain\" or \"tar\""
msgstr "\"%s\" 값은 잘못된 출력 형식, \"plain\" 또는 \"tar\" 만 사용 가능"

#: pg_basebackup.c:2536
#, c-format
msgid ""
"invalid wal-method option \"%s\", must be \"fetch\", \"stream\", or \"none\""
msgstr ""
"\"%s\" 값은 잘못된 wal-method 옵션값, \"fetch\", \"stream\" 또는 \"none\"만 "
"사용 가능"

#: pg_basebackup.c:2575 pg_basebackup.c:2587 pg_basebackup.c:2609
#: pg_basebackup.c:2621 pg_basebackup.c:2627 pg_basebackup.c:2679
#: pg_basebackup.c:2690 pg_basebackup.c:2700 pg_basebackup.c:2706
#: pg_basebackup.c:2713 pg_basebackup.c:2725 pg_basebackup.c:2737
#: pg_basebackup.c:2745 pg_basebackup.c:2758 pg_basebackup.c:2764
#: pg_basebackup.c:2773 pg_basebackup.c:2785 pg_basebackup.c:2796
#: pg_basebackup.c:2804 pg_createsubscriber.c:2205 pg_createsubscriber.c:2227
#: pg_createsubscriber.c:2237 pg_createsubscriber.c:2245
#: pg_createsubscriber.c:2273 pg_createsubscriber.c:2316 pg_receivewal.c:748
#: pg_receivewal.c:760 pg_receivewal.c:767 pg_receivewal.c:776
#: pg_receivewal.c:783 pg_receivewal.c:793 pg_recvlogical.c:861
#: pg_recvlogical.c:873 pg_recvlogical.c:883 pg_recvlogical.c:890
#: pg_recvlogical.c:897 pg_recvlogical.c:904 pg_recvlogical.c:911
#: pg_recvlogical.c:918 pg_recvlogical.c:925 pg_recvlogical.c:934
#: pg_recvlogical.c:941
#, c-format
msgid "Try \"%s --help\" for more information."
msgstr "자세한 사항은 \"%s --help\" 명령으로 살펴보세요."

#: pg_basebackup.c:2585 pg_createsubscriber.c:2235 pg_receivewal.c:758
#: pg_recvlogical.c:871
#, c-format
msgid "too many command-line arguments (first is \"%s\")"
msgstr "너무 많은 명령행 인자를 지정했습니다. (처음 \"%s\")"

#: pg_basebackup.c:2608
#, c-format
msgid "cannot specify both format and backup target"
msgstr "백업 양식과 백업 타겟을 함께 사용할 수 없음"

#: pg_basebackup.c:2620
#, c-format
msgid "must specify output directory or backup target"
msgstr "출력 디렉터리를 지정하거나, 백업 타겟을 지정하세요."

#: pg_basebackup.c:2626
#, c-format
msgid "cannot specify both output directory and backup target"
msgstr "출력 디렉터리와 백업 타겟은 함께 지정할 수 없음"

#: pg_basebackup.c:2656 pg_receivewal.c:802
#, c-format
msgid "unrecognized compression algorithm: \"%s\""
msgstr "알 수 없는 압축 알고리즘: \"%s\""

#: pg_basebackup.c:2662 pg_receivewal.c:809
#, c-format
msgid "invalid compression specification: %s"
msgstr "잘못된 압축 정보: %s"

#: pg_basebackup.c:2678
#, c-format
msgid ""
"client-side compression is not possible when a backup target is specified"
msgstr "백업 타켓을 사용할 때는 클라이언트 측 압축을 사용할 수 없습니다."

#: pg_basebackup.c:2689
#, c-format
msgid "only tar mode backups can be compressed"
msgstr "tar 형식만 압축을 사용할 수 있음"

#: pg_basebackup.c:2699
#, c-format
msgid "WAL cannot be streamed when a backup target is specified"
msgstr "백업 타겟을 지정할 때는 WAL 스트리밍을 사용할 수 없습니다."

#: pg_basebackup.c:2705
#, c-format
msgid "cannot stream write-ahead logs in tar mode to stdout"
msgstr "tar 방식에서 stdout으로 트랜잭션 로그 스트리밍 불가"

#: pg_basebackup.c:2712
#, c-format
msgid "replication slots can only be used with WAL streaming"
msgstr "복제 슬롯은 WAL 스트리밍 방식에서만 사용할 수 있음"

#: pg_basebackup.c:2724
#, c-format
msgid "--no-slot cannot be used with slot name"
msgstr "슬롯 이름을 지정한 경우 --no-slot 옵션을 사용할 수 없음"

#. translator: second %s is an option name
#: pg_basebackup.c:2735 pg_receivewal.c:774
#, c-format
msgid "%s needs a slot to be specified using --slot"
msgstr "%s 옵션은 --slot 옵션을 함께 사용해야 함"

#: pg_basebackup.c:2743 pg_basebackup.c:2783 pg_basebackup.c:2794
#: pg_basebackup.c:2802
#, c-format
msgid "%s and %s are incompatible options"
msgstr "%s 옵션과 %s 옵션은 함께 사용할 수 없음"

#: pg_basebackup.c:2757
#, c-format
msgid "WAL directory location cannot be specified along with a backup target"
msgstr "트랜잭션 로그 디렉터리 위치는 백업 타켓과 함께 지정할 수 없음"

#: pg_basebackup.c:2763
#, c-format
msgid "WAL directory location can only be specified in plain mode"
msgstr "트랜잭션 로그 디렉터리 위치는 plain 모드에서만 사용할 수 있음"

#: pg_basebackup.c:2772
#, c-format
msgid "WAL directory location must be an absolute path"
msgstr "트랜잭션 로그 디렉터리 위치는 절대 경로여야 함"

#: pg_basebackup.c:2872
#, c-format
msgid "could not create symbolic link \"%s\": %m"
msgstr "\"%s\" 심벌릭 링크를 만들 수 없음: %m"

#: pg_createsubscriber.c:189
#, c-format
msgid "failed after the end of recovery"
msgstr "복구 뒤 실패"

#: pg_createsubscriber.c:190
#, c-format
msgid ""
"The target server cannot be used as a physical replica anymore.  You must "
"recreate the physical replica before continuing."
msgstr ""
"대상 서버는 더 이상 물리 복제 대기 서버로 사용할 수 없습니다. 물리 복제 대기 "
"서버가 필요하다면, 다시 만들어야 합니다."

#: pg_createsubscriber.c:221
#, c-format
msgid ""
"publication \"%s\" created in database \"%s\" on primary was left behind"
msgstr "다음 발행이 남아 있음: 발행 이름=\"%s\", 대상 데이터베이스=\"%s\""

#: pg_createsubscriber.c:224
#, c-format
msgid "Drop this publication before trying again."
msgstr "재시도 전에 이 발행을 삭제하세요."

#: pg_createsubscriber.c:228
#, c-format
msgid ""
"replication slot \"%s\" created in database \"%s\" on primary was left behind"
msgstr ""
"다음 복제 슬롯이 남아 있음: 복제 슬롯 이름=\"%s\", 대상 데이터베이스=\"%s\""

#: pg_createsubscriber.c:231 pg_createsubscriber.c:1314
#, c-format
msgid "Drop this replication slot soon to avoid retention of WAL files."
msgstr "WAL 파일이 늘어나는 것을 막기위해 해당 복제 슬롯을 삭제하세요."

#: pg_createsubscriber.c:244
#, c-format
msgid ""
"%s creates a new logical replica from a standby server.\n"
"\n"
msgstr ""
"%s 프로그램은 물리 복제 대기 서버를 새로운 논리 복제 서버로 만듭니다.\n"
"\n"

#: pg_createsubscriber.c:248 pg_receivewal.c:81 pg_recvlogical.c:91
#, c-format
msgid ""
"\n"
"Options:\n"
msgstr ""
"\n"
"옵션들:\n"

#: pg_createsubscriber.c:249
#, c-format
msgid ""
"  -a, --all                       create subscriptions for all databases "
"except template\n"
"                                  databases and databases that don't allow "
"connections\n"
msgstr ""
"  -a, --all                       템플릿 데이터베이스와 접속을 허용하지 않는"
"데이터베이스를\n"
"                                  제외한 모든 데이터베이스용 구독을 만듦\n"

#: pg_createsubscriber.c:251
#, c-format
msgid ""
"  -d, --database=DBNAME           database in which to create a "
"subscription\n"
msgstr "  -d, --database=DBNAME           구독을 만들 데이터베이스 지정\n"

#: pg_createsubscriber.c:252
#, c-format
msgid ""
"  -D, --pgdata=DATADIR            location for the subscriber data "
"directory\n"
msgstr "  -D, --pgdata=DATADIR            구독용 인스턴스 데이터 디렉터리\n"

#: pg_createsubscriber.c:253
#, c-format
msgid ""
"  -n, --dry-run                   dry run, just show what would be done\n"
msgstr ""
"  -n, --dry-run                   실작업은 안하고, 뭘 할 것인지만 보여줌\n"

#: pg_createsubscriber.c:254
#, c-format
msgid "  -p, --subscriber-port=PORT      subscriber port number (default %s)\n"
msgstr ""
"  -p, --subscriber-port=PORT      구독용 인스턴스 포트 번호 (초기값 %s)\n"

#: pg_createsubscriber.c:255
#, c-format
msgid "  -P, --publisher-server=CONNSTR  publisher connection string\n"
msgstr "  -P, --publisher-server=CONNSTR  구독용 인스턴스 연결 문자열\n"

#: pg_createsubscriber.c:256
#, c-format
msgid ""
"  -s, --socketdir=DIR             socket directory to use (default current "
"dir.)\n"
msgstr ""
"  -s, --socketdir=DIR             사용할 소켓 디렉터리 (초기값 current "
"dir.)\n"

#: pg_createsubscriber.c:257
#, c-format
msgid "  -t, --recovery-timeout=SECS     seconds to wait for recovery to end\n"
msgstr "  -t, --recovery-timeout=SECS     복구가 끝날 때까지 기다리는 초\n"

#: pg_createsubscriber.c:258
#, c-format
msgid ""
"  -T, --enable-two-phase          enable two-phase commit for all "
"subscriptions\n"
msgstr ""
"  -T, --enable-two-phase          모든 구독을 위해 two-phase commit 활성화\n"

#: pg_createsubscriber.c:259
#, c-format
msgid "  -U, --subscriber-username=NAME  user name for subscriber connection\n"
msgstr "  -U, --subscriber-username=NAME  구독용 인스턴스 연결을 위한 사용자\n"

#: pg_createsubscriber.c:260
#, c-format
msgid "  -v, --verbose                   output verbose messages\n"
msgstr "  -v, --verbose                   자세한 작업 메시지 보여줌\n"

#: pg_createsubscriber.c:261
#, c-format
msgid ""
"      --clean=OBJECTTYPE          drop all objects of the specified type "
"from specified\n"
"                                  databases on the subscriber; accepts: \"%s"
"\"\n"
msgstr ""
"      --clean=OBJECTTYPE          구독에서 지정 데이터베이스의 지정 타입의 모"
"든 객체들을\n"
"                                  삭제함; 사용 가능 타입: \"%s\"\n"

#: pg_createsubscriber.c:263
#, c-format
msgid ""
"      --config-file=FILENAME      use specified main server configuration\n"
"                                  file when running target cluster\n"
msgstr ""
"      --config-file=FILENAME      대상 클러스터가 실행될 때 사용할\n"
"                                  주 서버용 환경 설정 파일\n"

#: pg_createsubscriber.c:265
#, c-format
msgid "      --publication=NAME          publication name\n"
msgstr "      --publication=NAME          발행 이름\n"

#: pg_createsubscriber.c:266
#, c-format
msgid "      --replication-slot=NAME     replication slot name\n"
msgstr "      --replication-slot=NAME     복제 슬롯 이름\n"

#: pg_createsubscriber.c:267
#, c-format
msgid "      --subscription=NAME         subscription name\n"
msgstr "      --subscription=NAME         구독 이름\n"

#: pg_createsubscriber.c:268
#, c-format
msgid ""
"  -V, --version                   output version information, then exit\n"
msgstr "  -V, --version                   버전 정보 보여주고 마침\n"

#: pg_createsubscriber.c:269
#, c-format
msgid "  -?, --help                      show this help, then exit\n"
msgstr "  -?, --help                      이 도움말을 보여주고 마침\n"

#: pg_createsubscriber.c:312
#, c-format
msgid "could not parse connection string: %s"
msgstr "연결 문자열 구문이 잘못됨: %s"

#: pg_createsubscriber.c:389
#, c-format
msgid ""
"program \"%s\" is needed by %s but was not found in the same directory as "
"\"%s\""
msgstr "\"%s\" 프로그램이 %s에서 필요하지만, \"%s\" 디렉터리 안에 없음"

#: pg_createsubscriber.c:392
#, c-format
msgid "program \"%s\" was found by \"%s\" but was not the same version as %s"
msgstr "\"%s\" 프로그램이 \"%s\" 프로그램에서 사용하는 %s 버전과 같지 않음"

#: pg_createsubscriber.c:412
#, c-format
msgid "checking if directory \"%s\" is a cluster data directory"
msgstr "\"%s\" 디렉터리가 클러스터 데이터 디렉터리인지 확인해보세요."

#: pg_createsubscriber.c:418
#, c-format
msgid "data directory \"%s\" does not exist"
msgstr "\"%s\" 데이터 디렉터리가 없음"

#: pg_createsubscriber.c:426
#, c-format
msgid "directory \"%s\" is not a database cluster directory"
msgstr "\"%s\" 디렉터리는 데이베이스 클러스터 디렉터리가 아님"

#: pg_createsubscriber.c:544
#, c-format
msgid "connection to database failed: %s"
msgstr "데이터베이스 연결 실패: %s"

#: pg_createsubscriber.c:557 streamutil.c:230
#, c-format
msgid "could not clear \"search_path\": %s"
msgstr "\"search_path\"를 지울 수 없음: %s"

#: pg_createsubscriber.c:597
#, c-format
msgid "getting system identifier from publisher"
msgstr "발행에서 system identifier 가져오는 중"

#: pg_createsubscriber.c:604
#, c-format
msgid "could not get system identifier: %s"
msgstr "system identifier 가져오기 실패: %s"

#: pg_createsubscriber.c:610
#, c-format
msgid "could not get system identifier: got %d rows, expected %d row"
msgstr "system identifier 가져오기 실패: 취득=%d개 로우, 예상=%d개 로우"

#: pg_createsubscriber.c:617
#, c-format
msgid "system identifier is %<PRIu64> on publisher"
msgstr "발행 서버의 system identifier: %<PRIu64>"

#: pg_createsubscriber.c:637
#, c-format
msgid "getting system identifier from subscriber"
msgstr "구독에서 system identifier 가져오는 중"

#: pg_createsubscriber.c:641 pg_createsubscriber.c:670
#, c-format
msgid "control file appears to be corrupt"
msgstr "컨트롤 파일 깨짐"

#: pg_createsubscriber.c:645 pg_createsubscriber.c:685
#, c-format
msgid "system identifier is %<PRIu64> on subscriber"
msgstr "구독 서버의 system identifier: %<PRIu64>"

#: pg_createsubscriber.c:666
#, c-format
msgid "modifying system identifier of subscriber"
msgstr "구독 서버의 system identifier 바꾸는 중"

#: pg_createsubscriber.c:688
#, c-format
msgid "running pg_resetwal on the subscriber"
msgstr "구독 서버에서 pg_resetwal 실행 중"

#: pg_createsubscriber.c:700
#, c-format
msgid "subscriber successfully changed the system identifier"
msgstr "구독 서버의 system identifier 바꾸기 끝"

#: pg_createsubscriber.c:702
#, c-format
msgid "could not change system identifier of subscriber: %s"
msgstr "구독 서버의 system identifier 바꾸기 실패: %s"

#: pg_createsubscriber.c:726
#, c-format
msgid "could not obtain database OID: %s"
msgstr "베이스베이스 OID 확인 불가: %s"

#: pg_createsubscriber.c:733
#, c-format
msgid "could not obtain database OID: got %d rows, expected %d row"
msgstr "베이스베이스 OID 확인 불가: %d개 로우 발견, %d개 로우 예상"

#: pg_createsubscriber.c:805
#, c-format
msgid "create replication slot \"%s\" on publisher"
msgstr "발행 서버에서 \"%s\" 이름의 복제 슬롯을 만듦"

#: pg_createsubscriber.c:825
#, c-format
msgid "could not write an additional WAL record: %s"
msgstr "추가 WAL 레코드를 쓸 수 없음: %s"

#: pg_createsubscriber.c:851
#, c-format
msgid "could not obtain recovery progress: %s"
msgstr "복구 작업 과정 확인 불가: %s"

#: pg_createsubscriber.c:884
#, c-format
msgid "checking settings on publisher"
msgstr "발행 서버 설정 검사 중"

#: pg_createsubscriber.c:894
#, c-format
msgid "primary server cannot be in recovery"
msgstr "주 서버는 복구 작업을 할 수 없음"

#: pg_createsubscriber.c:920
#, c-format
msgid "could not obtain publisher settings: %s"
msgstr "발행 서버 설정 확인 불가: %s"

#: pg_createsubscriber.c:949
#, c-format
msgid "publisher requires \"wal_level\" >= \"logical\""
msgstr "발행 서버의 \"wal_level\" >= \"logical\" 설정 필요"

#: pg_createsubscriber.c:955
#, c-format
msgid "publisher requires %d replication slots, but only %d remain"
msgstr "발행서버는 %d개의 복제 슬롯이 필요하지만, %d개만 남았음"

#: pg_createsubscriber.c:957 pg_createsubscriber.c:966
#: pg_createsubscriber.c:1076 pg_createsubscriber.c:1085
#: pg_createsubscriber.c:1094
#, c-format
msgid "Increase the configuration parameter \"%s\" to at least %d."
msgstr "\"%s\" 환경설정 매개변수 값을 %d 이상으로 늘려주세요."

#: pg_createsubscriber.c:964
#, c-format
msgid "publisher requires %d WAL sender processes, but only %d remain"
msgstr "발행서버는 %d개의 WAL 발송 프로세스가 필요하지만, %d개만 남았음"

#: pg_createsubscriber.c:973
#, c-format
msgid "two_phase option will not be enabled for replication slots"
msgstr "two_phase 옵션은 복제 슬롯을 위해 비활성화 될 예정"

#: pg_createsubscriber.c:974
#, c-format
msgid ""
"Subscriptions will be created with the two_phase option disabled.  Prepared "
"transactions will be replicated at COMMIT PREPARED."
msgstr ""
"구독은 two_phase 옵션이 비활성 되어 만들어집니다. 미리 준비된 트랜잭션은 "
"COMMIT PREPARED 때 복제될 것입니다."

#: pg_createsubscriber.c:976
#, c-format
msgid ""
"You can use the command-line option --enable-two-phase to enable two_phase."
msgstr ""
"two_phase 기능을 활성화 하려면 명령행 옵션으로 --enable-two-phase를 사용하세"
"요."

#: pg_createsubscriber.c:986
#, c-format
msgid "required WAL could be removed from the publisher"
msgstr "필요한 WAL 파일이 발행 서버에서 지워질 수 있음"

#: pg_createsubscriber.c:987
#, c-format
msgid ""
"Set the configuration parameter \"%s\" to -1 to ensure that required WAL "
"files are not prematurely removed."
msgstr ""
"필요한 WAL 파일이 지워지지 않도록 하려면, \"%s\" 환경 설정 매개 변수 값을 -1"
"로 지정하세요."

#: pg_createsubscriber.c:1019
#, c-format
msgid "checking settings on subscriber"
msgstr "구독 서버 설정 검사 중"

#: pg_createsubscriber.c:1026
#, c-format
msgid "target server must be a standby"
msgstr "대상 서버는 대기 서버여야 함"

#: pg_createsubscriber.c:1050
#, c-format
msgid "could not obtain subscriber settings: %s"
msgstr "구독 서버 설정 확인 불가: %s"

#: pg_createsubscriber.c:1074
#, c-format
msgid "subscriber requires %d active replication origins, but only %d remain"
msgstr "구독 서버는 %d개의 활성 복제 오리진이 필요하지만, %d개만 남았음"

#: pg_createsubscriber.c:1083
#, c-format
msgid "subscriber requires %d logical replication workers, but only %d remain"
msgstr "구독 서버는 %d개의 논리 복제 작업자가 필요하지만, %d개만 남았음"

#: pg_createsubscriber.c:1092
#, c-format
msgid "subscriber requires %d worker processes, but only %d remain"
msgstr "구독 서버는 %d개의 작업자가 필요하지만, %d개만 남았음"

#: pg_createsubscriber.c:1127
#, c-format
msgid "dropping subscription \"%s\" in database \"%s\""
msgstr "\"%s\" 이름의 구독을 \"%s\" 데이터베이스에서 삭제 중"

#: pg_createsubscriber.c:1136
#, c-format
msgid "could not drop subscription \"%s\": %s"
msgstr "\"%s\" 구독 삭제 실패: %s"

#: pg_createsubscriber.c:1171
#, c-format
msgid "could not obtain pre-existing subscriptions: %s"
msgstr "이미 있는 구독 정보를 알 수 없음: %s"

#: pg_createsubscriber.c:1312
#, c-format
msgid "could not drop replication slot \"%s\" on primary"
msgstr "주 서버의 \"%s\" 복제 슬롯을 삭제 수 없음"

#: pg_createsubscriber.c:1346
#, c-format
msgid "could not obtain failover replication slot information: %s"
msgstr "failover 복제 슬롯 정보를 찾을 수 없음: %s"

#: pg_createsubscriber.c:1348 pg_createsubscriber.c:1357
#, c-format
msgid ""
"Drop the failover replication slots on subscriber soon to avoid retention of "
"WAL files."
msgstr ""
"WAL 파일이 비정상적으로 증가는 문제를 막기 위해, 구독 서버에서 failover 복제 "
"슬롯을 바로 지우세요."

#: pg_createsubscriber.c:1356
#, c-format
msgid "could not drop failover replication slot"
msgstr "failover 복제 슬롯을 삭제할 수 없음"

#: pg_createsubscriber.c:1378
#, c-format
msgid "creating the replication slot \"%s\" in database \"%s\""
msgstr "\"%s\" 이름의 복제 슬롯을 \"%s\" 데이터베이스에 만드는 중"

#: pg_createsubscriber.c:1397
#, c-format
msgid "could not create replication slot \"%s\" in database \"%s\": %s"
msgstr "\"%s\" 이름의 복제 슬롯을 \"%s\" 데이터베이스에 만들기 실패: %s"

#: pg_createsubscriber.c:1427
#, c-format
msgid "dropping the replication slot \"%s\" in database \"%s\""
msgstr "\"%s\" 이름의 복제 슬롯을 \"%s\" 데이터베이스에서 삭제 중"

#: pg_createsubscriber.c:1443
#, c-format
msgid "could not drop replication slot \"%s\" in database \"%s\": %s"
msgstr "\"%s\" 이름의 복제 슬롯을 \"%s\" 데이터베이스에서 삭제 실패: %s"

#: pg_createsubscriber.c:1464
#, c-format
msgid "pg_ctl failed with exit code %d"
msgstr "pg_ctl 작업 실패: 오류 코드 %d"

#: pg_createsubscriber.c:1469
#, c-format
msgid "pg_ctl was terminated by exception 0x%X"
msgstr "pg_ctl 종료됨: 예외 처리 0x%X"

#: pg_createsubscriber.c:1471
#, c-format
msgid ""
"See C include file \"ntstatus.h\" for a description of the hexadecimal value."
msgstr "윗 16진수 값은 \"ntstatus.h\" 파일을 참조하세요."

#: pg_createsubscriber.c:1473
#, c-format
msgid "pg_ctl was terminated by signal %d: %s"
msgstr "pg_ctl 종료됨: 수신 시그널=%d: %s"

#: pg_createsubscriber.c:1479
#, c-format
msgid "pg_ctl exited with unrecognized status %d"
msgstr "pg_ctl 종료됨: 알 수 없은 상태 %d"

#: pg_createsubscriber.c:1482
#, c-format
msgid "The failed command was: %s"
msgstr "실패한 명령: %s"

#: pg_createsubscriber.c:1532
#, c-format
msgid "server was started"
msgstr "서버 시작됨"

#: pg_createsubscriber.c:1547
#, c-format
msgid "server was stopped"
msgstr "서버 멈춤"

#: pg_createsubscriber.c:1566
#, c-format
msgid "waiting for the target server to reach the consistent state"
msgstr "일관성 맞추기 위해 대상 서버 기다리는 중"

#: pg_createsubscriber.c:1589
#, c-format
msgid "recovery timed out"
msgstr "복구 시간 초과"

#: pg_createsubscriber.c:1602
#, c-format
msgid "server did not end recovery"
msgstr "서버 복구 실패"

#: pg_createsubscriber.c:1604
#, c-format
msgid "target server reached the consistent state"
msgstr "대상 서버 일관성 맞추기 완료"

#: pg_createsubscriber.c:1605
#, c-format
msgid ""
"If pg_createsubscriber fails after this point, you must recreate the "
"physical replica before continuing."
msgstr ""
"이 시점에서 pg_createsubscriber 작업을 실패하면, 물리 복제 대기 서버는 다시 "
"만들어야 합니다."

#: pg_createsubscriber.c:1632 pg_createsubscriber.c:1755
#, c-format
msgid "could not obtain publication information: %s"
msgstr "발행 정보를 찾을 수 없음: %s"

#: pg_createsubscriber.c:1646
#, c-format
msgid "publication \"%s\" already exists"
msgstr "\"%s\" 이름의 발행이 이미 있음"

#: pg_createsubscriber.c:1647
#, c-format
msgid "Consider renaming this publication before continuing."
msgstr "계속 진행을 위해서는 이 발행 이름을 바꿔보세요."

#: pg_createsubscriber.c:1654
#, c-format
msgid "creating publication \"%s\" in database \"%s\""
msgstr "\"%s\" 이름의 발행을 \"%s\" 데이터베이스에 만드는 중"

#: pg_createsubscriber.c:1667
#, c-format
msgid "could not create publication \"%s\" in database \"%s\": %s"
msgstr "\"%s\" 이름의 발행을 \"%s\" 데이터베이스에 만들 수 없음: %s"

#: pg_createsubscriber.c:1697
#, c-format
msgid "dropping publication \"%s\" in database \"%s\""
msgstr "\"%s\" 이름의 발행을  \"%s\" 데이터베이스에서 삭제 중"

#: pg_createsubscriber.c:1711
#, c-format
msgid "could not drop publication \"%s\" in database \"%s\": %s"
msgstr "\"%s\" 이름의 발행을 \"%s\" 데이터베이스에 지울 수 없음: %s"

#: pg_createsubscriber.c:1748
#, c-format
msgid "dropping all existing publications in database \"%s\""
msgstr "\"%s\" 데이터베이스에서 모든 발행을 삭제 중"

#: pg_createsubscriber.c:1806
#, c-format
msgid "creating subscription \"%s\" in database \"%s\""
msgstr "\"%s\" 이름의 구독을 \"%s\" 데이터베이스에 만드는 중"

#: pg_createsubscriber.c:1828
#, c-format
msgid "could not create subscription \"%s\" in database \"%s\": %s"
msgstr "\"%s\" 이름의 구독을 \"%s\" 데이터베이스에 만들 수 없음: %s"

#: pg_createsubscriber.c:1873
#, c-format
msgid "could not obtain subscription OID: %s"
msgstr "구독 OID 찾지 못함: %s"

#: pg_createsubscriber.c:1880
#, c-format
msgid "could not obtain subscription OID: got %d rows, expected %d row"
msgstr "구독 OID 확인 불가: %d개 로우 발견, %d개 로우 예상"

#: pg_createsubscriber.c:1904
#, c-format
msgid ""
"setting the replication progress (node name \"%s\", LSN %s) in database \"%s"
"\""
msgstr "복제 설정 중(노드이름 \"%s\", LSN %s, 데이터베이스 \"%s\")"

#: pg_createsubscriber.c:1919
#, c-format
msgid "could not set replication progress for subscription \"%s\": %s"
msgstr "\"%s\" 구독을 위한 복제 설정 실패: %s"

#: pg_createsubscriber.c:1950
#, c-format
msgid "enabling subscription \"%s\" in database \"%s\""
msgstr "\"%s\" 구독을 \"%s\" 데이터베이스에서 활성화 시도 중"

#: pg_createsubscriber.c:1962
#, c-format
msgid "could not enable subscription \"%s\": %s"
msgstr "\"%s\" 구독을 활성화 할 수 없음: %s"

#: pg_createsubscriber.c:2008
#, c-format
msgid "could not obtain a list of databases: %s"
msgstr "데이터베이스 목록을 구할 수 없음: %s"

#: pg_createsubscriber.c:2112
#, c-format
msgid "cannot be executed by \"root\""
msgstr "\"root\" 권한으로 실행할 수 없음"

#: pg_createsubscriber.c:2113
#, c-format
msgid "You must run %s as the PostgreSQL superuser."
msgstr "PostgreSQL 슈퍼유저 계정으로 %s 프로그램을 실행하세요."

#: pg_createsubscriber.c:2136
#, c-format
msgid "database \"%s\" specified more than once for -d/--database"
msgstr "\"%s\" 데이터베이스가  -d/--database 옵션으로 중복 지정 되었음"

#: pg_createsubscriber.c:2177
#, c-format
msgid "publication \"%s\" specified more than once for --publication"
msgstr "\"%s\" 발행이 --publication 옵션으로 중복 지정 되었음"

#: pg_createsubscriber.c:2186
#, c-format
msgid "replication slot \"%s\" specified more than once for --replication-slot"
msgstr "\"%s\" 복제 슬롯이 --replication-slot 옵션으로 중복 지정 되었음"

#: pg_createsubscriber.c:2195
#, c-format
msgid "subscription \"%s\" specified more than once for --subscription"
msgstr "\"%s\" 구독이  --subscription 옵션으로 중복 지정 되었음"

#: pg_createsubscriber.c:2201
#, c-format
msgid "object type \"%s\" specified more than once for --clean"
msgstr "\"%s\" 객체 타입이 --clean 옵션으로 중복 지정 되었음"

#: pg_createsubscriber.c:2226
#, c-format
msgid "options %s and -a/--all cannot be used together"
msgstr "%s 옵션과 -a/--all 옵션은 함께 사용할 수 없음"

#: pg_createsubscriber.c:2244
#, c-format
msgid "no subscriber data directory specified"
msgstr "구독 서버용 데이터 디렉터리를 지정하지 않았음"

#: pg_createsubscriber.c:2255
#, c-format
msgid "could not determine current directory"
msgstr "현재 디렉터리를 확인할 수 없음"

#: pg_createsubscriber.c:2272
#, c-format
msgid "no publisher connection string specified"
msgstr "발행 서버 연결 문자열을 지정하지 않았음"

#: pg_createsubscriber.c:2276
#, c-format
msgid "validating publisher connection string"
msgstr "발행 서버 연결 문자열 검사 중"

#: pg_createsubscriber.c:2282
#, c-format
msgid "validating subscriber connection string"
msgstr "구독 서버 연결 문자열 검사 중"

#: pg_createsubscriber.c:2299
#, c-format
msgid "no database was specified"
msgstr "데이터베이스를 지정하지 않았음"

#: pg_createsubscriber.c:2310
#, c-format
msgid "database name \"%s\" was extracted from the publisher connection string"
msgstr "발행 서버 연결 문자열에서 데이터베이스 이름 확인: \"%s\""

#: pg_createsubscriber.c:2315
#, c-format
msgid "no database name specified"
msgstr "데이터베이스 이름을 지정하지 않았음"

#: pg_createsubscriber.c:2325
#, c-format
msgid "wrong number of publication names specified"
msgstr "발행 이름들의 개수가 잘못됨"

#: pg_createsubscriber.c:2326
#, c-format
msgid ""
"The number of specified publication names (%d) must match the number of "
"specified database names (%d)."
msgstr "지정한 발행 이름의 수(%d)와 데이터베이스 이름의 수(%d)가 같지 않음"

#: pg_createsubscriber.c:2332
#, c-format
msgid "wrong number of subscription names specified"
msgstr "구독 이름들의 개수가 잘못됨"

#: pg_createsubscriber.c:2333
#, c-format
msgid ""
"The number of specified subscription names (%d) must match the number of "
"specified database names (%d)."
msgstr "지정한 구독 이름의 수(%d)와 데이터베이스 이름의 수(%d)가 같지 않음"

#: pg_createsubscriber.c:2339
#, c-format
msgid "wrong number of replication slot names specified"
msgstr "복제 슬롯 이름들의 개수가 잘못됨"

#: pg_createsubscriber.c:2340
#, c-format
msgid ""
"The number of specified replication slot names (%d) must match the number of "
"specified database names (%d)."
msgstr ""
"지정한 복제 슬롯 이름의 수(%d)와 데이터베이스 이름의 수(%d)가 같지 않음"

#: pg_createsubscriber.c:2352
#, c-format
msgid "invalid object type \"%s\" specified for --clean"
msgstr "--clean 옵션에 지정한 \"%s\" 객체 타입이 잘못되었음"

#: pg_createsubscriber.c:2353
#, c-format
msgid "The valid value is: \"%s\""
msgstr "잘못된 값: \"%s\""

#: pg_createsubscriber.c:2384
>>>>>>> 3d6a8289
#, c-format
msgid "subscriber data directory is not a copy of the source database cluster"
msgstr "구독 서버의 데이터 디렉터리는 원본 데이터베이스 클러스터의 것이 아님"

<<<<<<< HEAD
#: pg_createsubscriber.c:2181
=======
#: pg_createsubscriber.c:2397
>>>>>>> 3d6a8289
#, c-format
msgid "standby server is running"
msgstr "대기 서버가 실행 중입니다."

<<<<<<< HEAD
#: pg_createsubscriber.c:2182
=======
#: pg_createsubscriber.c:2398
>>>>>>> 3d6a8289
#, c-format
msgid "Stop the standby server and try again."
msgstr "대기 서버를 중지 하고, 다시 하세요."

<<<<<<< HEAD
#: pg_createsubscriber.c:2191
=======
#: pg_createsubscriber.c:2407
>>>>>>> 3d6a8289
#, c-format
msgid "starting the standby server with command-line options"
msgstr "명령행 옵션을 포함해서 대기 서버를 시작 중"

<<<<<<< HEAD
#: pg_createsubscriber.c:2207 pg_createsubscriber.c:2242
=======
#: pg_createsubscriber.c:2423 pg_createsubscriber.c:2458
>>>>>>> 3d6a8289
#, c-format
msgid "stopping the subscriber"
msgstr "구독 서버 중지 중"

<<<<<<< HEAD
#: pg_createsubscriber.c:2221
=======
#: pg_createsubscriber.c:2437
>>>>>>> 3d6a8289
#, c-format
msgid "starting the subscriber"
msgstr "구독 서버 실행 중"

<<<<<<< HEAD
#: pg_createsubscriber.c:2250
=======
#: pg_createsubscriber.c:2466
>>>>>>> 3d6a8289
#, c-format
msgid "Done!"
msgstr "완료!"

#: pg_receivewal.c:77
#, c-format
msgid ""
"%s receives PostgreSQL streaming write-ahead logs.\n"
"\n"
msgstr ""
"%s 프로그램은 PostgreSQL 스트리밍 트랜잭션 로그를 수신하는 도구입니다.\n"
"\n"

#: pg_receivewal.c:82
#, c-format
msgid ""
"  -D, --directory=DIR    receive write-ahead log files into this directory\n"
msgstr ""
"  -D, --directory=DIR    지정한 디렉터리로 트랜잭션 로그 파일을 백업함\n"

<<<<<<< HEAD
#: pg_receivewal.c:83 pg_recvlogical.c:93
=======
#: pg_receivewal.c:83 pg_recvlogical.c:94
>>>>>>> 3d6a8289
#, c-format
msgid "  -E, --endpos=LSN       exit after receiving the specified LSN\n"
msgstr "  -E, --endpos=LSN       지정한 LSN까지 받고 종료함\n"

<<<<<<< HEAD
#: pg_receivewal.c:84 pg_recvlogical.c:97
=======
#: pg_receivewal.c:84 pg_recvlogical.c:98
>>>>>>> 3d6a8289
#, c-format
msgid ""
"      --if-not-exists    do not error if slot already exists when creating a "
"slot\n"
msgstr ""
"      --if-not-exists    슬롯을 새로 만들 때 이미 있어도 오류 내지 않음\n"

<<<<<<< HEAD
#: pg_receivewal.c:85 pg_recvlogical.c:99
=======
#: pg_receivewal.c:85 pg_recvlogical.c:100
>>>>>>> 3d6a8289
#, c-format
msgid "  -n, --no-loop          do not loop on connection lost\n"
msgstr "  -n, --no-loop          접속이 끊겼을 때 재연결 하지 않음\n"

#: pg_receivewal.c:86
#, c-format
msgid ""
"      --no-sync          do not wait for changes to be written safely to "
"disk\n"
msgstr "      --no-sync          디스크 쓰기 뒤 sync 작업 생략\n"

<<<<<<< HEAD
#: pg_receivewal.c:87 pg_recvlogical.c:104
=======
#: pg_receivewal.c:87 pg_recvlogical.c:105
>>>>>>> 3d6a8289
#, c-format
msgid ""
"  -s, --status-interval=SECS\n"
"                         time between status packets sent to server "
"(default: %d)\n"
msgstr ""
"  -s, --status-interval=초\n"
"                         지정한 초 간격으로 서버로 상태 패킷을 보냄 (초기값: "
"%d)\n"

#: pg_receivewal.c:90
#, c-format
msgid ""
"      --synchronous      flush write-ahead log immediately after writing\n"
msgstr "      --synchronous      쓰기 작업 후 즉시 트랜잭션 로그를 플러시 함\n"

#: pg_receivewal.c:93
#, c-format
msgid ""
"  -Z, --compress=METHOD[:DETAIL]\n"
"                         compress as specified\n"
msgstr ""
"  -Z, --compress=METHOD[:DETAIL]\n"
"                         압축 관련 속성 지정\n"

#: pg_receivewal.c:103
#, c-format
msgid ""
"\n"
"Optional actions:\n"
msgstr ""
"\n"
"추가 기능:\n"

<<<<<<< HEAD
#: pg_receivewal.c:104 pg_recvlogical.c:89
=======
#: pg_receivewal.c:104 pg_recvlogical.c:88
>>>>>>> 3d6a8289
#, c-format
msgid ""
"      --create-slot      create a new replication slot (for the slot's name "
"see --slot)\n"
msgstr ""
"      --create-slot      새 복제 슬롯을 만듬 (--slot 옵션에서 슬롯 이름 지"
"정)\n"

<<<<<<< HEAD
#: pg_receivewal.c:105 pg_recvlogical.c:90
=======
#: pg_receivewal.c:105 pg_recvlogical.c:89
>>>>>>> 3d6a8289
#, c-format
msgid ""
"      --drop-slot        drop the replication slot (for the slot's name see "
"--slot)\n"
msgstr ""
"      --drop-slot        복제 슬롯 삭제 (--slot 옵션에서 슬롯 이름 지정)\n"

#: pg_receivewal.c:191
#, c-format
msgid "finished segment at %X/%X (timeline %u)"
msgstr "마무리된 세그먼트 위치: %X/%X (타임라인 %u)"

#: pg_receivewal.c:198
#, c-format
msgid "stopped log streaming at %X/%X (timeline %u)"
msgstr "로그 스트리밍 중지된 위치: %X/%X (타임라인 %u)"

#: pg_receivewal.c:214
#, c-format
msgid "switched to timeline %u at %X/%X"
msgstr "전환됨: 타임라인 %u, 위치 %X/%X"

<<<<<<< HEAD
#: pg_receivewal.c:224 pg_recvlogical.c:1053
=======
#: pg_receivewal.c:224 pg_recvlogical.c:1075
>>>>>>> 3d6a8289
#, c-format
msgid "received interrupt signal, exiting"
msgstr "인터럽터 시그널을 받음, 종료함"

#: pg_receivewal.c:256
#, c-format
msgid "could not close directory \"%s\": %m"
msgstr "\"%s\" 디렉터리를 닫을 수 없음: %m"

#: pg_receivewal.c:323
#, c-format
msgid "segment file \"%s\" has incorrect size %lld, skipping"
msgstr "\"%s\" 조각 파일은 잘못된 크기임: %lld, 무시함"

#: pg_receivewal.c:340
#, c-format
msgid "could not open compressed file \"%s\": %m"
msgstr "\"%s\" 압축 파일 열기 실패: %m"

#: pg_receivewal.c:343
#, c-format
msgid "could not seek in compressed file \"%s\": %m"
msgstr "\"%s\" 압축 파일 작업 위치 찾기 실패: %m"

#: pg_receivewal.c:349
#, c-format
msgid "could not read compressed file \"%s\": %m"
msgstr "\"%s\" 압축 파일 읽기 실패: %m"

#: pg_receivewal.c:352
#, c-format
msgid "could not read compressed file \"%s\": read %d of %zu"
msgstr "\"%s\" 압축 파일을 읽을 수 없음: %d 읽음, 전체 %zu"

#: pg_receivewal.c:362
#, c-format
msgid ""
"compressed segment file \"%s\" has incorrect uncompressed size %d, skipping"
msgstr "\"%s\" 압축 파일은 압축 풀었을 때 잘못된 크기임: %d, 무시함"

#: pg_receivewal.c:390
#, c-format
msgid "could not create LZ4 decompression context: %s"
msgstr "LZ4 압축 컨텍스트 정보를 생성할 수 없습니다: %s"

#: pg_receivewal.c:420
#, c-format
msgid "could not decompress file \"%s\": %s"
msgstr "\"%s\" 파일 압축 풀기 실패: %s"

#: pg_receivewal.c:443
#, c-format
msgid "could not free LZ4 decompression context: %s"
msgstr "LZ4 압축 해제 컨텍스트 반환 실패: %s"
<<<<<<< HEAD

#: pg_receivewal.c:448
#, c-format
msgid ""
"compressed segment file \"%s\" has incorrect uncompressed size %zu, skipping"
msgstr "\"%s\" 압축된 조각 파일은 압축 풀었을 때 잘못된 크기임: %zu, 무시함"

#: pg_receivewal.c:453
#, c-format
msgid ""
"cannot check file \"%s\": compression with %s not supported by this build"
msgstr "\"%s\" 파일 검사 실패: %s 압축을 지원 안하게 빌드되었음"

#: pg_receivewal.c:578
#, c-format
msgid "starting log streaming at %X/%X (timeline %u)"
msgstr "로그 스트리밍 시작 위치: %X/%X (타임라인 %u)"

#: pg_receivewal.c:693 pg_recvlogical.c:801
=======

#: pg_receivewal.c:448
#, c-format
msgid ""
"compressed segment file \"%s\" has incorrect uncompressed size %zu, skipping"
msgstr "\"%s\" 압축된 조각 파일은 압축 풀었을 때 잘못된 크기임: %zu, 무시함"

#: pg_receivewal.c:453
#, c-format
msgid ""
"cannot check file \"%s\": compression with %s not supported by this build"
msgstr "\"%s\" 파일 검사 실패: %s 압축을 지원 안하게 빌드되었음"

#: pg_receivewal.c:578
#, c-format
msgid "starting log streaming at %X/%X (timeline %u)"
msgstr "로그 스트리밍 시작 위치: %X/%X (타임라인 %u)"

#: pg_receivewal.c:693 pg_recvlogical.c:809
>>>>>>> 3d6a8289
#, c-format
msgid "could not parse end position \"%s\""
msgstr "시작 위치 구문이 잘못됨 \"%s\""

#: pg_receivewal.c:766
#, c-format
msgid "cannot use --create-slot together with --drop-slot"
msgstr "--create-slot 옵션과 --drop-slot 옵션을 함께 사용할 수 없음"

#: pg_receivewal.c:782
#, c-format
msgid "cannot use --synchronous together with --no-sync"
msgstr "--synchronous 옵션과 --no-sync 옵션을 함께 사용할 수 없음"

#: pg_receivewal.c:792
#, c-format
msgid "no target directory specified"
msgstr "대상 디렉터리를 지정하지 않음"

#: pg_receivewal.c:816
#, c-format
msgid "compression with %s is not yet supported"
msgstr "%s 압축을 아직 지원하지 않음"

#: pg_receivewal.c:859
#, c-format
msgid ""
"replication connection using slot \"%s\" is unexpectedly database specific"
msgstr "\"%s\" 슬롯을 이용한 복제 연결은 이 데이터베이스에서 사용할 수 없음"

<<<<<<< HEAD
#: pg_receivewal.c:878 pg_recvlogical.c:972
=======
#: pg_receivewal.c:878 pg_recvlogical.c:993
>>>>>>> 3d6a8289
#, c-format
msgid "dropping replication slot \"%s\""
msgstr "\"%s\" 이름의 복제 슬롯을 삭제 중"

<<<<<<< HEAD
#: pg_receivewal.c:889 pg_recvlogical.c:982
=======
#: pg_receivewal.c:889 pg_recvlogical.c:1003
>>>>>>> 3d6a8289
#, c-format
msgid "creating replication slot \"%s\""
msgstr "\"%s\" 이름의 복제 슬롯을 만드는 중"

<<<<<<< HEAD
#: pg_receivewal.c:918 pg_recvlogical.c:1006
=======
#: pg_receivewal.c:918 pg_recvlogical.c:1028
>>>>>>> 3d6a8289
#, c-format
msgid "disconnected"
msgstr "연결 끊김"

#. translator: check source for value for %d
<<<<<<< HEAD
#: pg_receivewal.c:922 pg_recvlogical.c:1010
=======
#: pg_receivewal.c:922 pg_recvlogical.c:1032
>>>>>>> 3d6a8289
#, c-format
msgid "disconnected; waiting %d seconds to try again"
msgstr "연결 끊김; 다시 연결 하기 위해 %d 초를 기다리는 중"

<<<<<<< HEAD
#: pg_recvlogical.c:84
=======
#: pg_recvlogical.c:83
>>>>>>> 3d6a8289
#, c-format
msgid ""
"%s controls PostgreSQL logical decoding streams.\n"
"\n"
msgstr ""
"%s 프로그램은 논리 디코딩 스트림을 제어하는 도구입니다.\n"
"\n"

<<<<<<< HEAD
#: pg_recvlogical.c:88
=======
#: pg_recvlogical.c:87
>>>>>>> 3d6a8289
#, c-format
msgid ""
"\n"
"Action to be performed:\n"
msgstr ""
"\n"
"성능에 관계된 기능들:\n"

<<<<<<< HEAD
#: pg_recvlogical.c:91
=======
#: pg_recvlogical.c:90
>>>>>>> 3d6a8289
#, c-format
msgid ""
"      --start            start streaming in a replication slot (for the "
"slot's name see --slot)\n"
msgstr ""
"      --start            복제 슬롯을 이용한 스트리밍 시작 (--slot 옵션에서 슬"
"롯 이름 지정)\n"

<<<<<<< HEAD
#: pg_recvlogical.c:94
=======
#: pg_recvlogical.c:92
#, c-format
msgid ""
"      --enable-failover  enable replication slot synchronization to standby "
"servers when\n"
"                         creating a replication slot\n"
msgstr ""
"      --enable-failover  복제 슬롯을 만들 때, 대기 서버에서도 슬롯 동기화 복"
"제를 활성화\n"

#: pg_recvlogical.c:95
>>>>>>> 3d6a8289
#, c-format
msgid "  -f, --file=FILE        receive log into this file, - for stdout\n"
msgstr "  -f, --file=파일        작업 로그를 해당 파일에 기록, 표준 출력은 -\n"

<<<<<<< HEAD
#: pg_recvlogical.c:95
=======
#: pg_recvlogical.c:96
>>>>>>> 3d6a8289
#, c-format
msgid ""
"  -F  --fsync-interval=SECS\n"
"                         time between fsyncs to the output file (default: "
"%d)\n"
msgstr ""
"  -F  --fsync-interval=초\n"
"                         지정한 초 간격으로 파일 fsync 작업을 함 (초기값: "
"%d)\n"

<<<<<<< HEAD
#: pg_recvlogical.c:98
=======
#: pg_recvlogical.c:99
>>>>>>> 3d6a8289
#, c-format
msgid ""
"  -I, --startpos=LSN     where in an existing slot should the streaming "
"start\n"
msgstr "  -I, --startpos=LSN     스트리밍을 시작할 기존 슬롯 위치\n"

<<<<<<< HEAD
#: pg_recvlogical.c:100
=======
#: pg_recvlogical.c:101
>>>>>>> 3d6a8289
#, c-format
msgid ""
"  -o, --option=NAME[=VALUE]\n"
"                         pass option NAME with optional value VALUE to the\n"
"                         output plugin\n"
msgstr ""
"  -o, --option=이름[=값]\n"
"                         출력 플러그인에서 사용할 옵션들의 옵션 이름과 그 "
"값\n"

<<<<<<< HEAD
#: pg_recvlogical.c:103
=======
#: pg_recvlogical.c:104
>>>>>>> 3d6a8289
#, c-format
msgid "  -P, --plugin=PLUGIN    use output plugin PLUGIN (default: %s)\n"
msgstr "  -P, --plugin=PLUGIN    사용할 출력 플러그인 (초기값: %s)\n"

<<<<<<< HEAD
#: pg_recvlogical.c:106
=======
#: pg_recvlogical.c:107
>>>>>>> 3d6a8289
#, c-format
msgid "  -S, --slot=SLOTNAME    name of the logical replication slot\n"
msgstr "  -S, --slot=슬롯이름    논리 복제 슬롯 이름\n"

<<<<<<< HEAD
#: pg_recvlogical.c:107
#, c-format
msgid ""
"  -t, --two-phase        enable decoding of prepared transactions when "
"creating a slot\n"
msgstr ""
"  -t, --two-phase        슬롯을 만들 때 미리 준비된 트랜잭션 디코딩 활성화\n"

#: pg_recvlogical.c:112
=======
#: pg_recvlogical.c:108
#, c-format
msgid ""
"  -t, --enable-two-phase enable decoding of prepared transactions when "
"creating a slot\n"
msgstr ""
"  -t, --enable-two-phase 슬롯을 만들 때 미리 준비된 트랜잭션 디코딩을 활성화 "
"함\n"

#: pg_recvlogical.c:109
#, c-format
msgid "      --two-phase        (same as --enable-two-phase, deprecated)\n"
msgstr "      --two-phase        (--enable-two-phase 와 같음, 미지원예정)\n"

#: pg_recvlogical.c:114
>>>>>>> 3d6a8289
#, c-format
msgid "  -d, --dbname=DBNAME    database to connect to\n"
msgstr "  -d, --dbname=디비이름  접속할 데이터베이스\n"

<<<<<<< HEAD
#: pg_recvlogical.c:145
=======
#: pg_recvlogical.c:147
>>>>>>> 3d6a8289
#, c-format
msgid "confirming write up to %X/%X, flush to %X/%X (slot %s)"
msgstr "쓰기 확인 위치: %X/%X, 플러시 위치 %X/%X (슬롯 %s)"

<<<<<<< HEAD
#: pg_recvlogical.c:169 receivelog.c:360
=======
#: pg_recvlogical.c:171 receivelog.c:359
>>>>>>> 3d6a8289
#, c-format
msgid "could not send feedback packet: %s"
msgstr "피드백 패킷을 보낼 수 없음: %s"

<<<<<<< HEAD
#: pg_recvlogical.c:239
=======
#: pg_recvlogical.c:241
>>>>>>> 3d6a8289
#, c-format
msgid "starting log streaming at %X/%X (slot %s)"
msgstr "로그 스트리밍 시작 함, 위치: %X/%X (슬롯 %s)"

<<<<<<< HEAD
#: pg_recvlogical.c:281
=======
#: pg_recvlogical.c:283
>>>>>>> 3d6a8289
#, c-format
msgid "streaming initiated"
msgstr "스트리밍 초기화 됨"

<<<<<<< HEAD
#: pg_recvlogical.c:346
=======
#: pg_recvlogical.c:348
>>>>>>> 3d6a8289
#, c-format
msgid "could not open log file \"%s\": %m"
msgstr "\"%s\" 잠금파일을 열 수 없음: %m"

<<<<<<< HEAD
#: pg_recvlogical.c:375 receivelog.c:882
=======
#: pg_recvlogical.c:377 receivelog.c:889
>>>>>>> 3d6a8289
#, c-format
msgid "invalid socket: %s"
msgstr "잘못된 소켓: %s"

<<<<<<< HEAD
#: pg_recvlogical.c:428 receivelog.c:910
=======
#: pg_recvlogical.c:430 receivelog.c:917
>>>>>>> 3d6a8289
#, c-format
msgid "%s() failed: %m"
msgstr "%s() 실패: %m"

<<<<<<< HEAD
#: pg_recvlogical.c:435 receivelog.c:959
=======
#: pg_recvlogical.c:437 receivelog.c:966
>>>>>>> 3d6a8289
#, c-format
msgid "could not receive data from WAL stream: %s"
msgstr "WAL 스트림에서 자료 받기 실패: %s"

<<<<<<< HEAD
#: pg_recvlogical.c:477 pg_recvlogical.c:528 receivelog.c:1003
#: receivelog.c:1066
=======
#: pg_recvlogical.c:479 pg_recvlogical.c:530 receivelog.c:1010
#: receivelog.c:1073
>>>>>>> 3d6a8289
#, c-format
msgid "streaming header too small: %d"
msgstr "스트리밍 헤더 크기가 너무 작음: %d"

<<<<<<< HEAD
#: pg_recvlogical.c:512 receivelog.c:843
=======
#: pg_recvlogical.c:514 receivelog.c:846
>>>>>>> 3d6a8289
#, c-format
msgid "unrecognized streaming header: \"%c\""
msgstr "알 수 없는 스트리밍 헤더: \"%c\""

<<<<<<< HEAD
#: pg_recvlogical.c:566 pg_recvlogical.c:578
=======
#: pg_recvlogical.c:568 pg_recvlogical.c:580
>>>>>>> 3d6a8289
#, c-format
msgid "could not write %d bytes to log file \"%s\": %m"
msgstr "%d 바이트 쓰기 실패, 대상 로그파일 \"%s\": %m"

<<<<<<< HEAD
#: pg_recvlogical.c:636 receivelog.c:642 receivelog.c:679
=======
#: pg_recvlogical.c:638 receivelog.c:641 receivelog.c:678
>>>>>>> 3d6a8289
#, c-format
msgid "unexpected termination of replication stream: %s"
msgstr "복제 스트림의 예상치 못한 종료: %s"

<<<<<<< HEAD
#: pg_recvlogical.c:796
=======
#: pg_recvlogical.c:804
>>>>>>> 3d6a8289
#, c-format
msgid "could not parse start position \"%s\""
msgstr "시작 위치 구문이 잘못됨 \"%s\""

<<<<<<< HEAD
#: pg_recvlogical.c:874
=======
#: pg_recvlogical.c:882
>>>>>>> 3d6a8289
#, c-format
msgid "no slot specified"
msgstr "슬롯을 지정하지 않았음"

<<<<<<< HEAD
#: pg_recvlogical.c:881
=======
#: pg_recvlogical.c:889
>>>>>>> 3d6a8289
#, c-format
msgid "no target file specified"
msgstr "대상 파일을 지정하지 않았음"

<<<<<<< HEAD
#: pg_recvlogical.c:888
=======
#: pg_recvlogical.c:896
>>>>>>> 3d6a8289
#, c-format
msgid "no database specified"
msgstr "데이터베이스 지정하지 않았음"

<<<<<<< HEAD
#: pg_recvlogical.c:895
=======
#: pg_recvlogical.c:903
>>>>>>> 3d6a8289
#, c-format
msgid "at least one action needs to be specified"
msgstr "적어도 하나 이상의 작업 방법을 지정해야 함"

<<<<<<< HEAD
#: pg_recvlogical.c:902
=======
#: pg_recvlogical.c:910
>>>>>>> 3d6a8289
#, c-format
msgid "cannot use --create-slot or --start together with --drop-slot"
msgstr ""
"--create-slot 옵션 또는 --start 옵션은 --drop-slot 옵션과 함께 사용할 수 없음"

#: pg_recvlogical.c:917
#, c-format
msgid "cannot use --create-slot or --drop-slot together with --startpos"
msgstr ""
" --create-slot 옵션이나 --drop-slot 옵션은 --startpos 옵션과 함께 쓸 수 없음"

<<<<<<< HEAD
#: pg_recvlogical.c:916
=======
#: pg_recvlogical.c:924
>>>>>>> 3d6a8289
#, c-format
msgid "--endpos may only be specified with --start"
msgstr "--endpos 옵션은 --start 옵션과 함께 사용해야 함"

<<<<<<< HEAD
#: pg_recvlogical.c:923
#, c-format
msgid "--two-phase may only be specified with --create-slot"
msgstr "--two-phase 옵션은 --create-slot 옵션을 쓸 때만 사용 가능함"

#: pg_recvlogical.c:956
=======
#: pg_recvlogical.c:933 pg_recvlogical.c:940
#, c-format
msgid "%s may only be specified with --create-slot"
msgstr "%s 옵션은 --create-slot 옵션을 쓸 때만 사용 가능함"

#: pg_recvlogical.c:977
>>>>>>> 3d6a8289
#, c-format
msgid "could not establish database-specific replication connection"
msgstr "데이터베이스 의존적인 복제 연결을 할 수 없음"

<<<<<<< HEAD
#: pg_recvlogical.c:1056
=======
#: pg_recvlogical.c:1078
>>>>>>> 3d6a8289
#, c-format
msgid "end position %X/%X reached by keepalive"
msgstr "keepalive에 의해서 %X/%X 마지막 위치에 도달했음"

<<<<<<< HEAD
#: pg_recvlogical.c:1061
=======
#: pg_recvlogical.c:1083
>>>>>>> 3d6a8289
#, c-format
msgid "end position %X/%X reached by WAL record at %X/%X"
msgstr "%X/%X 마지막 위치가 WAL 레코드 %X/%X 위치에서 도달했음"

<<<<<<< HEAD
#: receivelog.c:66
=======
#: receivelog.c:65
>>>>>>> 3d6a8289
#, c-format
msgid "could not create archive status file \"%s\": %s"
msgstr "\"%s\" archive status 파일을 만들 수 없습니다: %s"

<<<<<<< HEAD
#: receivelog.c:73
=======
#: receivelog.c:72
>>>>>>> 3d6a8289
#, c-format
msgid "could not close archive status file \"%s\": %s"
msgstr "\"%s\" archive status 파일을 닫을 수 없습니다: %s"

<<<<<<< HEAD
#: receivelog.c:122
=======
#: receivelog.c:121
>>>>>>> 3d6a8289
#, c-format
msgid "could not get size of write-ahead log file \"%s\": %s"
msgstr "\"%s\" WAL 파일 크기를 알 수 없음: %s"

<<<<<<< HEAD
#: receivelog.c:133
=======
#: receivelog.c:132
>>>>>>> 3d6a8289
#, c-format
msgid "could not open existing write-ahead log file \"%s\": %s"
msgstr "이미 있는 \"%s\" 트랜잭션 로그 파일을 열 수 없음: %s"

<<<<<<< HEAD
#: receivelog.c:142
=======
#: receivelog.c:141
>>>>>>> 3d6a8289
#, c-format
msgid "could not fsync existing write-ahead log file \"%s\": %s"
msgstr "이미 있는 \"%s\" WAL 파일 fsync 실패: %s"

<<<<<<< HEAD
#: receivelog.c:157
=======
#: receivelog.c:156
>>>>>>> 3d6a8289
#, c-format
msgid "write-ahead log file \"%s\" has %zd byte, should be 0 or %d"
msgid_plural "write-ahead log file \"%s\" has %zd bytes, should be 0 or %d"
msgstr[0] ""
"\"%s\" 트랜잭션 로그파일의 크기가 %zd 바이트임, 0 또는 %d 바이트여야 함"

<<<<<<< HEAD
#: receivelog.c:175
=======
#: receivelog.c:174
>>>>>>> 3d6a8289
#, c-format
msgid "could not open write-ahead log file \"%s\": %s"
msgstr "\"%s\" WAL 파일을 열 수 없음: %s"

<<<<<<< HEAD
#: receivelog.c:216
=======
#: receivelog.c:215
>>>>>>> 3d6a8289
#, c-format
msgid "not renaming \"%s\", segment is not complete"
msgstr "\"%s\" 이름 변경 실패, 세그먼트가 완료되지 않았음"

<<<<<<< HEAD
#: receivelog.c:227 receivelog.c:317 receivelog.c:688
=======
#: receivelog.c:226 receivelog.c:316 receivelog.c:687
>>>>>>> 3d6a8289
#, c-format
msgid "could not close file \"%s\": %s"
msgstr "\"%s\" 파일을 닫을 수 없음: %s"

<<<<<<< HEAD
#: receivelog.c:288
=======
#: receivelog.c:287
>>>>>>> 3d6a8289
#, c-format
msgid "server reported unexpected history file name for timeline %u: %s"
msgstr "타임라인 %u 번을 위한 내역 파일 이름이 잘못 되었음: %s"

<<<<<<< HEAD
#: receivelog.c:297
=======
#: receivelog.c:296
>>>>>>> 3d6a8289
#, c-format
msgid "could not create timeline history file \"%s\": %s"
msgstr "\"%s\" 타임라인 내역 파일을 만들 수 없음: %s"

<<<<<<< HEAD
#: receivelog.c:304
=======
#: receivelog.c:303
>>>>>>> 3d6a8289
#, c-format
msgid "could not write timeline history file \"%s\": %s"
msgstr "\"%s\" 타임라인 내역 파일에 쓸 수 없음: %s"

<<<<<<< HEAD
#: receivelog.c:394
=======
#: receivelog.c:393
>>>>>>> 3d6a8289
#, c-format
msgid ""
"incompatible server version %s; client does not support streaming from "
"server versions older than %s"
msgstr ""
"%s 서버 버전은 호환되지 않음; 클라이언트는 %s 버전 보다 오래된 서버의 스트리"
"밍은 지원하지 않음"

<<<<<<< HEAD
#: receivelog.c:403
=======
#: receivelog.c:402
>>>>>>> 3d6a8289
#, c-format
msgid ""
"incompatible server version %s; client does not support streaming from "
"server versions newer than %s"
msgstr ""
"%s 서버 버전은 호환되지 않음; 클라이언트는 %s 버전 보다 새로운 서버의 스트리"
"밍은 지원하지 않음"

<<<<<<< HEAD
#: receivelog.c:508
=======
#: receivelog.c:507
>>>>>>> 3d6a8289
#, c-format
msgid ""
"system identifier does not match between base backup and streaming connection"
msgstr "시스템 식별자가 베이스 백업과 스트리밍 연결에서 서로 다름"

<<<<<<< HEAD
#: receivelog.c:516
=======
#: receivelog.c:515
>>>>>>> 3d6a8289
#, c-format
msgid "starting timeline %u is not present in the server"
msgstr "%u 타임라인으로 시작하는 것을 서버에서 제공 하지 않음"

<<<<<<< HEAD
#: receivelog.c:555
=======
#: receivelog.c:554
>>>>>>> 3d6a8289
#, c-format
msgid ""
"unexpected response to TIMELINE_HISTORY command: got %d rows and %d fields, "
"expected %d rows and %d fields"
msgstr ""
"TIMELINE_HISTORY 명령 결과가 잘못됨: 받은 값: 로우수 %d, 필드수 %d, 예상값: "
"로우수 %d, 필드수 %d"

<<<<<<< HEAD
#: receivelog.c:626
=======
#: receivelog.c:625
>>>>>>> 3d6a8289
#, c-format
msgid "server reported unexpected next timeline %u, following timeline %u"
msgstr "서버가 잘못된 다음 타임라인 번호 %u 보고함, 이전 타임라인 번호 %u"

<<<<<<< HEAD
#: receivelog.c:632
=======
#: receivelog.c:631
>>>>>>> 3d6a8289
#, c-format
msgid ""
"server stopped streaming timeline %u at %X/%X, but reported next timeline %u "
"to begin at %X/%X"
msgstr ""
"서버의 중지 위치: 타임라인 %u, 위치 %X/%X, 하지만 보고 받은 위치: 타임라인 "
"%u 위치 %X/%X"

<<<<<<< HEAD
#: receivelog.c:672
=======
#: receivelog.c:671
>>>>>>> 3d6a8289
#, c-format
msgid "replication stream was terminated before stop point"
msgstr "복제 스트림이 중지 위치 전에 종료 되었음"

<<<<<<< HEAD
#: receivelog.c:718
=======
#: receivelog.c:717
>>>>>>> 3d6a8289
#, c-format
msgid ""
"unexpected result set after end-of-timeline: got %d rows and %d fields, "
"expected %d rows and %d fields"
msgstr ""
"타임라인 끝에 잘못된 결과가 발견 됨: 로우수 %d, 필드수 %d / 예상값: 로우수 "
"%d, 필드수 %d"

<<<<<<< HEAD
#: receivelog.c:727
=======
#: receivelog.c:726
>>>>>>> 3d6a8289
#, c-format
msgid "could not parse next timeline's starting point \"%s\""
msgstr "다음 타임라인 시작 위치 분석 실패 \"%s\""

<<<<<<< HEAD
#: receivelog.c:775 receivelog.c:1022 walmethods.c:1206
=======
#: receivelog.c:774 receivelog.c:1029 walmethods.c:1206
>>>>>>> 3d6a8289
#, c-format
msgid "could not fsync file \"%s\": %s"
msgstr "\"%s\" 파일 fsync 실패: %s"

<<<<<<< HEAD
#: receivelog.c:1083
=======
#: receivelog.c:1090
>>>>>>> 3d6a8289
#, c-format
msgid "received write-ahead log record for offset %u with no file open"
msgstr "%u 위치의 수신된 트랜잭션 로그 레코드에 파일을 열 수 없음"

<<<<<<< HEAD
#: receivelog.c:1093
=======
#: receivelog.c:1100
>>>>>>> 3d6a8289
#, c-format
msgid "got WAL data offset %08x, expected %08x"
msgstr "잘못된 WAL 자료 위치 %08x, 기대값 %08x"

<<<<<<< HEAD
#: receivelog.c:1128
=======
#: receivelog.c:1135
>>>>>>> 3d6a8289
#, c-format
msgid "could not write %d bytes to WAL file \"%s\": %s"
msgstr "%d 바이트를 \"%s\" WAL 파일에 쓸 수 없음: %s"

<<<<<<< HEAD
#: receivelog.c:1153 receivelog.c:1193 receivelog.c:1222
=======
#: receivelog.c:1160 receivelog.c:1200 receivelog.c:1228
>>>>>>> 3d6a8289
#, c-format
msgid "could not send copy-end packet: %s"
msgstr "copy-end 패킷을 보낼 수 없음: %s"

<<<<<<< HEAD
#: streamutil.c:165
msgid "Password: "
msgstr "암호: "

#: streamutil.c:192
=======
#: streamutil.c:162
msgid "Password: "
msgstr "암호: "

#: streamutil.c:189
>>>>>>> 3d6a8289
#, c-format
msgid "could not connect to server"
msgstr "서버 접속 실패"

<<<<<<< HEAD
#: streamutil.c:233
#, c-format
msgid "could not clear \"search_path\": %s"
msgstr "\"search_path\"를 지울 수 없음: %s"

#: streamutil.c:249
#, c-format
msgid "could not determine server setting for \"integer_datetimes\""
msgstr "\"integer_datetimes\" 서버 설정을 알 수 없음"

#: streamutil.c:256
#, c-format
msgid "\"integer_datetimes\" compile flag does not match server"
msgstr "\"integer_datetimes\" 컴파일 플래그가 서버와 일치하지 않음"

#: streamutil.c:375
=======
#: streamutil.c:246
#, c-format
msgid "could not determine server setting for \"integer_datetimes\""
msgstr "\"integer_datetimes\" 서버 설정을 알 수 없음"

#: streamutil.c:253
#, c-format
msgid "\"integer_datetimes\" compile flag does not match server"
msgstr "\"integer_datetimes\" 컴파일 플래그가 서버와 일치하지 않음"

#: streamutil.c:304
>>>>>>> 3d6a8289
#, c-format
msgid ""
"could not fetch WAL segment size: got %d rows and %d fields, expected %d "
"rows and %d or more fields"
msgstr ""
"WAL 조각 크기 계산 실패: 로우수 %d, 필드수 %d, 예상값: 로우수 %d, 필드수 %d "
"이상"

<<<<<<< HEAD
#: streamutil.c:385
=======
#: streamutil.c:314
>>>>>>> 3d6a8289
#, c-format
msgid "WAL segment size could not be parsed"
msgstr "WAL 조각 크기 분석 못함"

<<<<<<< HEAD
#: streamutil.c:403
=======
#: streamutil.c:332
>>>>>>> 3d6a8289
#, c-format
msgid "remote server reported invalid WAL segment size (%d byte)"
msgid_plural "remote server reported invalid WAL segment size (%d bytes)"
msgstr[0] "원격 서버가 잘못 WAL 조각 크기를 보고했음 (%d 바이트)"

<<<<<<< HEAD
#: streamutil.c:407
=======
#: streamutil.c:336
>>>>>>> 3d6a8289
#, c-format
msgid "The WAL segment size must be a power of two between 1 MB and 1 GB."
msgstr "WAL 조각 파일 크기는 1MB에서 1GB사이 2의 제곱 크기여야 합니다."

#: streamutil.c:449
#, c-format
msgid ""
"could not fetch group access flag: got %d rows and %d fields, expected %d "
"rows and %d or more fields"
msgstr ""
"그룹 접근 플래그를 가져올 수 없음: 로우수 %d, 필드수 %d, 예상값: 로우수 %d, "
"필드수 %d 이상"

#: streamutil.c:458
#, c-format
msgid "group access flag could not be parsed: %s"
msgstr "그룹 접근 플래그를 분석 못함: %s"

<<<<<<< HEAD
#: streamutil.c:501 streamutil.c:538
=======
#: streamutil.c:430 streamutil.c:467
>>>>>>> 3d6a8289
#, c-format
msgid ""
"could not identify system: got %d rows and %d fields, expected %d rows and "
"%d or more fields"
msgstr ""
"시스템을 식별할 수 없음: 로우수 %d, 필드수 %d, 예상값: 로우수 %d, 필드수 %d "
"이상"

<<<<<<< HEAD
#: streamutil.c:590
=======
#: streamutil.c:519
>>>>>>> 3d6a8289
#, c-format
msgid ""
"could not read replication slot \"%s\": got %d rows and %d fields, expected "
"%d rows and %d fields"
msgstr ""
"\"%s\" 복제 슬롯을 읽을 수 없음: 로우수 %d, 필드수 %d, 기대값 로우수 %d, 필드"
"수 %d"

<<<<<<< HEAD
#: streamutil.c:602
=======
#: streamutil.c:531
>>>>>>> 3d6a8289
#, c-format
msgid "replication slot \"%s\" does not exist"
msgstr "\"%s\" 이름의 복제 슬롯이 없습니다"

<<<<<<< HEAD
#: streamutil.c:613
=======
#: streamutil.c:542
>>>>>>> 3d6a8289
#, c-format
msgid "expected a physical replication slot, got type \"%s\" instead"
msgstr "물리 복제 슬롯을 사용해야 함, \"%s\" 복제 슬롯임"

<<<<<<< HEAD
#: streamutil.c:627
=======
#: streamutil.c:556
>>>>>>> 3d6a8289
#, c-format
msgid "could not parse restart_lsn \"%s\" for replication slot \"%s\""
msgstr "\"%s\" restart_lsn 위치를 해석할 수 없음, 해당 슬롯: \"%s\""

<<<<<<< HEAD
#: streamutil.c:744
=======
#: streamutil.c:678
>>>>>>> 3d6a8289
#, c-format
msgid ""
"could not create replication slot \"%s\": got %d rows and %d fields, "
"expected %d rows and %d fields"
msgstr ""
"\"%s\" 복제 슬롯을 만들 수 없음: 로우수 %d, 필드수 %d, 기대값 로우수 %d, 필드"
"수 %d"

<<<<<<< HEAD
#: streamutil.c:788
=======
#: streamutil.c:722
>>>>>>> 3d6a8289
#, c-format
msgid ""
"could not drop replication slot \"%s\": got %d rows and %d fields, expected "
"%d rows and %d fields"
msgstr ""
"\"%s\" 복제 슬롯을 삭제할 수 없음: 로우수 %d, 필드수 %d, 기대값 로우수 %d, 필"
"드수 %d"

#: walmethods.c:726 walmethods.c:1269
msgid "could not compress data"
msgstr "자료를 압축할 수 없음"

#: walmethods.c:755
msgid "could not reset compression stream"
msgstr "압축 스트림을 리셋할 수 없음"

#: walmethods.c:892
msgid "implementation error: tar files can't have more than one open file"
msgstr "구현 오류: tar 파일은 하나 이상 열 수 없음"

#: walmethods.c:907
msgid "could not create tar header"
msgstr "tar 해더를 만들 수 없음"

#: walmethods.c:924 walmethods.c:965 walmethods.c:1171 walmethods.c:1184
msgid "could not change compression parameters"
msgstr "압축 매개 변수를 바꿀 수 없음"

#: walmethods.c:1056
msgid "unlink not supported with compression"
msgstr "압축 상태에서 파일 삭제는 지원하지 않음"

#: walmethods.c:1293
msgid "could not close compression stream"
msgstr "압축 스트림을 닫을 수 없음"

#~ msgid "could not clear search_path: %s"
#~ msgstr "search_path를 지울 수 없음: %s"<|MERGE_RESOLUTION|>--- conflicted
+++ resolved
@@ -5,17 +5,10 @@
 #
 msgid ""
 msgstr ""
-<<<<<<< HEAD
-"Project-Id-Version: pg_basebackup (PostgreSQL) 17\n"
-"Report-Msgid-Bugs-To: pgsql-bugs@lists.postgresql.org\n"
-"POT-Creation-Date: 2025-01-17 04:49+0000\n"
-"PO-Revision-Date: 2025-01-18 02:23+0900\n"
-=======
 "Project-Id-Version: pg_basebackup (PostgreSQL) 18\n"
 "Report-Msgid-Bugs-To: pgsql-bugs@lists.postgresql.org\n"
 "POT-Creation-Date: 2025-09-11 21:49+0000\n"
 "PO-Revision-Date: 2025-09-09 17:31+0900\n"
->>>>>>> 3d6a8289
 "Last-Translator: Ioseph Kim <ioseph@uri.sarang.net>\n"
 "Language-Team: Korean <kr@postgresql.org>\n"
 "Language: ko\n"
@@ -24,53 +17,31 @@
 "Content-Transfer-Encoding: 8bit\n"
 "Plural-Forms: nplurals=1; plural=0;\n"
 
-<<<<<<< HEAD
-#: ../../../src/common/logging.c:276
-=======
 #: ../../../src/common/logging.c:279
->>>>>>> 3d6a8289
 #, c-format
 msgid "error: "
 msgstr "오류: "
 
-<<<<<<< HEAD
-#: ../../../src/common/logging.c:283
-=======
 #: ../../../src/common/logging.c:286
->>>>>>> 3d6a8289
 #, c-format
 msgid "warning: "
 msgstr "경고: "
 
-<<<<<<< HEAD
-#: ../../../src/common/logging.c:294
-=======
 #: ../../../src/common/logging.c:297
->>>>>>> 3d6a8289
 #, c-format
 msgid "detail: "
 msgstr "상세정보: "
 
-<<<<<<< HEAD
-#: ../../../src/common/logging.c:301
-=======
 #: ../../../src/common/logging.c:304
->>>>>>> 3d6a8289
 #, c-format
 msgid "hint: "
 msgstr "힌트: "
 
 #: ../../common/compression.c:132 ../../common/compression.c:141
-<<<<<<< HEAD
-#: ../../common/compression.c:150 bbstreamer_gzip.c:116 bbstreamer_gzip.c:249
-#: bbstreamer_lz4.c:100 bbstreamer_lz4.c:298 bbstreamer_zstd.c:129
-#: bbstreamer_zstd.c:284
-=======
 #: ../../common/compression.c:150 ../../fe_utils/astreamer_gzip.c:140
 #: ../../fe_utils/astreamer_gzip.c:273 ../../fe_utils/astreamer_lz4.c:102
 #: ../../fe_utils/astreamer_lz4.c:300 ../../fe_utils/astreamer_zstd.c:133
 #: ../../fe_utils/astreamer_zstd.c:288
->>>>>>> 3d6a8289
 #, c-format
 msgid "this build does not support compression with %s"
 msgstr "이 버전은 %s 압축 기능을 포함 하지 않고 빌드 되었습니다."
@@ -127,11 +98,7 @@
 msgid "could not open file \"%s\" for reading: %m"
 msgstr "읽기 용 \"%s\" 파일을 열 수 없음: %m"
 
-<<<<<<< HEAD
-#: ../../common/controldata_utils.c:110 pg_basebackup.c:1873
-=======
 #: ../../common/controldata_utils.c:110 pg_basebackup.c:1874
->>>>>>> 3d6a8289
 #: pg_receivewal.c:402
 #, c-format
 msgid "could not read file \"%s\": %m"
@@ -143,11 +110,7 @@
 msgstr "\"%s\" 파일을 읽을 수 없음: %d 읽음, 전체 %zu"
 
 #: ../../common/controldata_utils.c:132 ../../common/controldata_utils.c:280
-<<<<<<< HEAD
-#: bbstreamer_file.c:138 pg_recvlogical.c:650
-=======
 #: ../../fe_utils/astreamer_file.c:141 pg_recvlogical.c:653
->>>>>>> 3d6a8289
 #, c-format
 msgid "could not close file \"%s\": %m"
 msgstr "\"%s\" 파일을 닫을 수 없음: %m"
@@ -171,17 +134,10 @@
 "이럴 경우, 출력 결과가 바르지 않을 수 있고,\n"
 "설치된 PostgreSQL 프로그램과 데이터 디렉터리가 호환되지 않을 수 있습니다."
 
-<<<<<<< HEAD
-#: ../../common/controldata_utils.c:230 ../../common/file_utils.c:70
-#: ../../common/file_utils.c:347 ../../common/file_utils.c:406
-#: ../../common/file_utils.c:480 ../../fe_utils/recovery_gen.c:140
-#: pg_basebackup.c:1846 pg_receivewal.c:386
-=======
 #: ../../common/controldata_utils.c:230 ../../common/file_utils.c:69
 #: ../../common/file_utils.c:370 ../../common/file_utils.c:428
 #: ../../common/file_utils.c:502 ../../fe_utils/recovery_gen.c:141
 #: pg_basebackup.c:1847 pg_receivewal.c:386
->>>>>>> 3d6a8289
 #, c-format
 msgid "could not open file \"%s\": %m"
 msgstr "\"%s\" 파일을 열 수 없음: %m"
@@ -191,13 +147,8 @@
 msgid "could not write file \"%s\": %m"
 msgstr "\"%s\" 파일 쓰기 실패: %m"
 
-<<<<<<< HEAD
-#: ../../common/controldata_utils.c:268 ../../common/file_utils.c:418
-#: ../../common/file_utils.c:488 pg_recvlogical.c:204
-=======
 #: ../../common/controldata_utils.c:268 ../../common/file_utils.c:440
 #: ../../common/file_utils.c:510 pg_recvlogical.c:206
->>>>>>> 3d6a8289
 #, c-format
 msgid "could not fsync file \"%s\": %m"
 msgstr "\"%s\" 파일 fsync 실패: %m"
@@ -213,61 +164,36 @@
 msgid "cannot duplicate null pointer (internal error)\n"
 msgstr "null 포인터를 복제할 수 없음(내부 오류)\n"
 
-<<<<<<< HEAD
-#: ../../common/file_utils.c:76
-=======
 #: ../../common/file_utils.c:75
->>>>>>> 3d6a8289
 #, c-format
 msgid "could not synchronize file system for file \"%s\": %m"
 msgstr "\"%s\" 파일을 위해 파일 시스템 동기화 실패: %m"
 
-<<<<<<< HEAD
-#: ../../common/file_utils.c:120 ../../common/file_utils.c:566
-#: pg_receivewal.c:319 pg_recvlogical.c:352
-=======
 #: ../../common/file_utils.c:123 ../../common/file_utils.c:588
 #: pg_receivewal.c:319 pg_recvlogical.c:354
->>>>>>> 3d6a8289
 #, c-format
 msgid "could not stat file \"%s\": %m"
 msgstr "\"%s\" 파일의 상태값을 알 수 없음: %m"
 
-<<<<<<< HEAD
-#: ../../common/file_utils.c:130 ../../common/file_utils.c:227
-=======
 #: ../../common/file_utils.c:133 ../../common/file_utils.c:243
->>>>>>> 3d6a8289
 #: ../../fe_utils/option_utils.c:99
 #, c-format
 msgid "this build does not support sync method \"%s\""
 msgstr "이 빌드는 \"%s\" 동기화 방법을 지원하지 않음"
 
-<<<<<<< HEAD
-#: ../../common/file_utils.c:151 ../../common/file_utils.c:281
-=======
 #: ../../common/file_utils.c:156 ../../common/file_utils.c:304
->>>>>>> 3d6a8289
 #: pg_receivewal.c:242
 #, c-format
 msgid "could not open directory \"%s\": %m"
 msgstr "\"%s\" 디렉터리 열 수 없음: %m"
 
-<<<<<<< HEAD
-#: ../../common/file_utils.c:169 ../../common/file_utils.c:315
-=======
 #: ../../common/file_utils.c:174 ../../common/file_utils.c:338
->>>>>>> 3d6a8289
 #: pg_receivewal.c:471
 #, c-format
 msgid "could not read directory \"%s\": %m"
 msgstr "\"%s\" 디렉터리를 읽을 수 없음: %m"
 
-<<<<<<< HEAD
-#: ../../common/file_utils.c:498 pg_basebackup.c:2344 walmethods.c:462
-=======
 #: ../../common/file_utils.c:520 pg_basebackup.c:2345 walmethods.c:462
->>>>>>> 3d6a8289
 #, c-format
 msgid "could not rename file \"%s\" to \"%s\": %m"
 msgstr "\"%s\" 파일을 \"%s\" 파일로 이름을 바꿀 수 없음: %m"
@@ -281,7 +207,6 @@
 #, c-format
 msgid "could not allocate SIDs: error code %lu"
 msgstr "SID를 할당할 수 없음: 오류 코드 %lu"
-<<<<<<< HEAD
 
 #: ../../common/restricted_token.c:94
 #, c-format
@@ -303,76 +228,12 @@
 msgid "could not get exit code from subprocess: error code %lu"
 msgstr "하위 프로세스의 종료 코드를 구할 수 없음: 오류 코드 %lu"
 
-#: ../../fe_utils/option_utils.c:69
-#, c-format
-msgid "invalid value \"%s\" for option %s"
-msgstr "\"%s\" 값은 \"%s\" 옵션값으로 유효하지 않음"
-
-#: ../../fe_utils/option_utils.c:76
-#, c-format
-msgid "%s must be in range %d..%d"
-msgstr "%s 값은 %d부터 %d까지 지정할 수 있습니다."
-
-#: ../../fe_utils/option_utils.c:106
-#, c-format
-msgid "unrecognized sync method: %s"
-msgstr "알 수 없는 동기화 방법: %s"
-
-#: ../../fe_utils/recovery_gen.c:39 ../../fe_utils/recovery_gen.c:50
-#: ../../fe_utils/recovery_gen.c:89 ../../fe_utils/recovery_gen.c:109
-#: ../../fe_utils/recovery_gen.c:168 pg_basebackup.c:1636 streamutil.c:334
-=======
-
-#: ../../common/restricted_token.c:94
->>>>>>> 3d6a8289
-#, c-format
-msgid "could not create restricted token: error code %lu"
-msgstr "제한된 토큰을 생성할 수 없습니다: %lu"
-
-<<<<<<< HEAD
-#: ../../fe_utils/recovery_gen.c:143 bbstreamer_file.c:121
-#: bbstreamer_file.c:258 pg_basebackup.c:1433 pg_basebackup.c:1727
-=======
-#: ../../common/restricted_token.c:115
->>>>>>> 3d6a8289
-#, c-format
-msgid "could not start process for command \"%s\": error code %lu"
-msgstr "\"%s\" 명령용 프로세스를 시작할 수 없음: 오류 코드 %lu"
-
-#: ../../common/restricted_token.c:153
-#, c-format
-msgid "could not re-execute with restricted token: error code %lu"
-msgstr "제한된 토큰으로 다시 실행할 수 없음: 오류 코드 %lu"
-
-#: ../../common/restricted_token.c:168
-#, c-format
-msgid "could not get exit code from subprocess: error code %lu"
-msgstr "하위 프로세스의 종료 코드를 구할 수 없음: 오류 코드 %lu"
-
-<<<<<<< HEAD
-#: ../../fe_utils/recovery_gen.c:152 bbstreamer_file.c:93 bbstreamer_file.c:361
-#: pg_basebackup.c:1497 pg_basebackup.c:1706
-=======
 #: ../../fe_utils/astreamer_file.c:96 ../../fe_utils/astreamer_file.c:364
 #: ../../fe_utils/recovery_gen.c:153 pg_basebackup.c:1498 pg_basebackup.c:1707
->>>>>>> 3d6a8289
 #, c-format
 msgid "could not create file \"%s\": %m"
 msgstr "\"%s\" 파일을 만들 수 없음: %m"
 
-<<<<<<< HEAD
-#: ../../fe_utils/string_utils.c:434
-#, c-format
-msgid "shell command argument contains a newline or carriage return: \"%s\"\n"
-msgstr "쉘 명령 인자에 줄바꿈 문자가 있음: \"%s\"\n"
-
-#: ../../fe_utils/string_utils.c:607
-#, c-format
-msgid "database name contains a newline or carriage return: \"%s\"\n"
-msgstr "데이터베이스 이름에 줄바꿈 문자가 있음: \"%s\"\n"
-
-#: bbstreamer_file.c:275
-=======
 #: ../../fe_utils/astreamer_file.c:124 ../../fe_utils/astreamer_file.c:261
 #: ../../fe_utils/recovery_gen.c:144 pg_basebackup.c:1434 pg_basebackup.c:1728
 #, c-format
@@ -380,256 +241,143 @@
 msgstr "\"%s\" 파일 쓰기 실패: %m"
 
 #: ../../fe_utils/astreamer_file.c:278
->>>>>>> 3d6a8289
 #, c-format
 msgid "unexpected state while extracting archive"
 msgstr "아카이브 추출 중 예상치 못한 상태값 발견"
 
-<<<<<<< HEAD
-#: bbstreamer_file.c:321 pg_basebackup.c:698 pg_basebackup.c:712
-#: pg_basebackup.c:757
-=======
 #: ../../fe_utils/astreamer_file.c:324 pg_basebackup.c:699 pg_basebackup.c:713
 #: pg_basebackup.c:758
->>>>>>> 3d6a8289
 #, c-format
 msgid "could not create directory \"%s\": %m"
 msgstr "\"%s\" 디렉터리를 만들 수 없음: %m"
 
-<<<<<<< HEAD
-#: bbstreamer_file.c:326
-=======
 #: ../../fe_utils/astreamer_file.c:329
->>>>>>> 3d6a8289
 #, c-format
 msgid "could not set permissions on directory \"%s\": %m"
 msgstr "\"%s\" 디렉터리 액세스 권한을 지정할 수 없음: %m"
 
-<<<<<<< HEAD
-#: bbstreamer_file.c:345
-=======
 #: ../../fe_utils/astreamer_file.c:348
->>>>>>> 3d6a8289
 #, c-format
 msgid "could not create symbolic link from \"%s\" to \"%s\": %m"
 msgstr "\"%s\" 파일을 \"%s\" 심볼릭 링크로 만들 수 없음: %m"
 
-<<<<<<< HEAD
-#: bbstreamer_file.c:365
-=======
 #: ../../fe_utils/astreamer_file.c:368
->>>>>>> 3d6a8289
 #, c-format
 msgid "could not set permissions on file \"%s\": %m"
 msgstr "파일 \"%s\" 의 접근권한을 지정할 수 없음: %m"
 
-<<<<<<< HEAD
-#: bbstreamer_gzip.c:95
-=======
 #: ../../fe_utils/astreamer_gzip.c:115
->>>>>>> 3d6a8289
 #, c-format
 msgid "could not create compressed file \"%s\": %m"
 msgstr "\"%s\" 압축 파일 만들기 실패: %m"
 
-<<<<<<< HEAD
-#: bbstreamer_gzip.c:103
-=======
 #: ../../fe_utils/astreamer_gzip.c:127
->>>>>>> 3d6a8289
 #, c-format
 msgid "could not duplicate stdout: %m"
 msgstr "stdout을 중복할 수 없음: %m"
 
-<<<<<<< HEAD
-#: bbstreamer_gzip.c:107
-=======
 #: ../../fe_utils/astreamer_gzip.c:131
->>>>>>> 3d6a8289
 #, c-format
 msgid "could not open output file: %m"
 msgstr "출력파일을 열 수 없음: %m"
 
-<<<<<<< HEAD
-#: bbstreamer_gzip.c:111
-=======
 #: ../../fe_utils/astreamer_gzip.c:135
->>>>>>> 3d6a8289
 #, c-format
 msgid "could not set compression level %d: %s"
 msgstr "잘못된 압축 수위 %d: %s"
 
-<<<<<<< HEAD
-#: bbstreamer_gzip.c:143
-=======
 #: ../../fe_utils/astreamer_gzip.c:167
->>>>>>> 3d6a8289
 #, c-format
 msgid "could not write to compressed file \"%s\": %s"
 msgstr "\"%s\" 압축 파일 쓰기 실패: %s"
 
-<<<<<<< HEAD
-#: bbstreamer_gzip.c:167
-=======
 #: ../../fe_utils/astreamer_gzip.c:191
->>>>>>> 3d6a8289
 #, c-format
 msgid "could not close compressed file \"%s\": %m"
 msgstr "\"%s\" 압축 파일 닫기 실패: %m"
 
-<<<<<<< HEAD
-#: bbstreamer_gzip.c:245 walmethods.c:880
-=======
 #: ../../fe_utils/astreamer_gzip.c:269 walmethods.c:880
->>>>>>> 3d6a8289
 #, c-format
 msgid "could not initialize compression library"
 msgstr "압축 라이브러리를 초기화할 수 없음"
 
-<<<<<<< HEAD
-#: bbstreamer_gzip.c:296 bbstreamer_lz4.c:354 bbstreamer_zstd.c:329
-=======
 #: ../../fe_utils/astreamer_gzip.c:320 ../../fe_utils/astreamer_lz4.c:356
 #: ../../fe_utils/astreamer_zstd.c:333
->>>>>>> 3d6a8289
 #, c-format
 msgid "could not decompress data: %s"
 msgstr "압축 풀기 실패: %s"
 
-<<<<<<< HEAD
-#: bbstreamer_inject.c:189
-#, c-format
-msgid "unexpected state while injecting recovery settings"
-msgstr "복구 관련 설정을 추가 하는 도중 예상치 못한 상태 발견"
-
-#: bbstreamer_lz4.c:95
-=======
 #: ../../fe_utils/astreamer_lz4.c:97
->>>>>>> 3d6a8289
 #, c-format
 msgid "could not create lz4 compression context: %s"
 msgstr "lz4 압축 컨텍스트 정보를 생성할 수 없습니다: %s"
 
-<<<<<<< HEAD
-#: bbstreamer_lz4.c:140
-=======
 #: ../../fe_utils/astreamer_lz4.c:142
->>>>>>> 3d6a8289
 #, c-format
 msgid "could not write lz4 header: %s"
 msgstr "lz4 헤더를 쓸 수 없음: %s"
 
-<<<<<<< HEAD
-#: bbstreamer_lz4.c:189 bbstreamer_zstd.c:181 bbstreamer_zstd.c:223
-=======
 #: ../../fe_utils/astreamer_lz4.c:191 ../../fe_utils/astreamer_zstd.c:185
 #: ../../fe_utils/astreamer_zstd.c:227
->>>>>>> 3d6a8289
 #, c-format
 msgid "could not compress data: %s"
 msgstr "자료를 압축할 수 없음: %s"
 
-<<<<<<< HEAD
-#: bbstreamer_lz4.c:241
-=======
 #: ../../fe_utils/astreamer_lz4.c:243
->>>>>>> 3d6a8289
 #, c-format
 msgid "could not end lz4 compression: %s"
 msgstr "lz4 압축을 끝낼 수 없음: %s"
 
-<<<<<<< HEAD
-#: bbstreamer_lz4.c:293
-=======
 #: ../../fe_utils/astreamer_lz4.c:295
->>>>>>> 3d6a8289
 #, c-format
 msgid "could not initialize compression library: %s"
 msgstr "압축 라이브러리를 초기화 할 수 없음: %s"
 
-<<<<<<< HEAD
-#: bbstreamer_tar.c:244
-=======
 #: ../../fe_utils/astreamer_tar.c:244
->>>>>>> 3d6a8289
 #, c-format
 msgid "tar file trailer exceeds 2 blocks"
 msgstr "tar 파일 끝부분에서 2 블록이 초과됨"
 
-<<<<<<< HEAD
-#: bbstreamer_tar.c:249
-=======
 #: ../../fe_utils/astreamer_tar.c:249
->>>>>>> 3d6a8289
 #, c-format
 msgid "unexpected state while parsing tar archive"
 msgstr "tar 아카이브 분석 중 예상치 못한 상태 발견"
 
-<<<<<<< HEAD
-#: bbstreamer_tar.c:292
-=======
 #: ../../fe_utils/astreamer_tar.c:292
->>>>>>> 3d6a8289
 #, c-format
 msgid "tar member has empty name"
 msgstr "tar 맴버에 이름이 없음"
 
-<<<<<<< HEAD
-#: bbstreamer_tar.c:326
-=======
 #: ../../fe_utils/astreamer_tar.c:326
->>>>>>> 3d6a8289
 #, c-format
 msgid "COPY stream ended before last file was finished"
 msgstr "마지막 파일을 끝내기 전에 COPY 스트림이 끝났음"
 
-<<<<<<< HEAD
-#: bbstreamer_zstd.c:85
-=======
 #: ../../fe_utils/astreamer_zstd.c:89
->>>>>>> 3d6a8289
 #, c-format
 msgid "could not create zstd compression context"
 msgstr "zstd 압축 컨텍스트를 만들 수 없음"
 
-<<<<<<< HEAD
-#: bbstreamer_zstd.c:91
-=======
 #: ../../fe_utils/astreamer_zstd.c:95
->>>>>>> 3d6a8289
 #, c-format
 msgid "could not set zstd compression level to %d: %s"
 msgstr "zstd 압축 수준을 %d 값으로 지정할 수 없음: %s"
 
-<<<<<<< HEAD
-#: bbstreamer_zstd.c:105
-=======
 #: ../../fe_utils/astreamer_zstd.c:109
->>>>>>> 3d6a8289
 #, c-format
 msgid "could not set compression worker count to %d: %s"
 msgstr "압축용 병렬 작업자 수를 %d 값으로 지정할 수 없음: %s"
 
-<<<<<<< HEAD
-#: bbstreamer_zstd.c:116
-=======
 #: ../../fe_utils/astreamer_zstd.c:120
->>>>>>> 3d6a8289
 #, c-format
 msgid "could not enable long-distance mode: %s"
 msgstr "원거리 모드를 활성화 할 수 없음: %s"
 
-<<<<<<< HEAD
-#: bbstreamer_zstd.c:275
-=======
 #: ../../fe_utils/astreamer_zstd.c:279
->>>>>>> 3d6a8289
 #, c-format
 msgid "could not create zstd decompression context"
 msgstr "zstd 압축 컨텍스트를 만들 수 없음"
 
-<<<<<<< HEAD
-=======
 #: ../../fe_utils/option_utils.c:69
 #, c-format
 msgid "invalid value \"%s\" for option %s"
@@ -674,7 +422,6 @@
 msgid "unexpected state while injecting recovery settings"
 msgstr "복구 관련 설정을 추가 하는 도중 예상치 못한 상태 발견"
 
->>>>>>> 3d6a8289
 #: pg_basebackup.c:245
 #, c-format
 msgid "removing data directory \"%s\""
@@ -767,24 +514,14 @@
 "다.\n"
 "\n"
 
-<<<<<<< HEAD
-#: pg_basebackup.c:394 pg_createsubscriber.c:221 pg_receivewal.c:79
-#: pg_recvlogical.c:86
-=======
 #: pg_basebackup.c:394 pg_createsubscriber.c:246 pg_receivewal.c:79
 #: pg_recvlogical.c:85
->>>>>>> 3d6a8289
 #, c-format
 msgid "Usage:\n"
 msgstr "사용법:\n"
 
-<<<<<<< HEAD
-#: pg_basebackup.c:395 pg_createsubscriber.c:222 pg_receivewal.c:80
-#: pg_recvlogical.c:87
-=======
 #: pg_basebackup.c:395 pg_createsubscriber.c:247 pg_receivewal.c:80
 #: pg_recvlogical.c:86
->>>>>>> 3d6a8289
 #, c-format
 msgid "  %s [OPTION]...\n"
 msgstr "  %s [옵션]...\n"
@@ -937,20 +674,12 @@
 msgid "  -S, --slot=SLOTNAME    replication slot to use\n"
 msgstr "  -S, --slot=슬롯이름    지정한 복제 슬롯을 사용함\n"
 
-<<<<<<< HEAD
-#: pg_basebackup.c:425 pg_receivewal.c:91 pg_recvlogical.c:108
-=======
 #: pg_basebackup.c:425 pg_receivewal.c:91 pg_recvlogical.c:110
->>>>>>> 3d6a8289
 #, c-format
 msgid "  -v, --verbose          output verbose messages\n"
 msgstr "  -v, --verbose          자세한 작업 메시지 보여줌\n"
 
-<<<<<<< HEAD
-#: pg_basebackup.c:426 pg_receivewal.c:92 pg_recvlogical.c:109
-=======
 #: pg_basebackup.c:426 pg_receivewal.c:92 pg_recvlogical.c:111
->>>>>>> 3d6a8289
 #, c-format
 msgid "  -V, --version          output version information, then exit\n"
 msgstr "  -V, --version          버전 정보 보여주고 마침\n"
@@ -1007,20 +736,12 @@
 "      --sync-method=METHOD\n"
 "                         파일을 디스크에 동기화 하는 방법 지정\n"
 
-<<<<<<< HEAD
-#: pg_basebackup.c:438 pg_receivewal.c:95 pg_recvlogical.c:110
-=======
 #: pg_basebackup.c:438 pg_receivewal.c:95 pg_recvlogical.c:112
->>>>>>> 3d6a8289
 #, c-format
 msgid "  -?, --help             show this help, then exit\n"
 msgstr "  -?, --help             이 도움말을 보여주고 마침\n"
 
-<<<<<<< HEAD
-#: pg_basebackup.c:439 pg_receivewal.c:96 pg_recvlogical.c:111
-=======
 #: pg_basebackup.c:439 pg_receivewal.c:96 pg_recvlogical.c:113
->>>>>>> 3d6a8289
 #, c-format
 msgid ""
 "\n"
@@ -1034,20 +755,12 @@
 msgid "  -d, --dbname=CONNSTR   connection string\n"
 msgstr "  -d, --dbname=접속문자열 서버 접속 문자열\n"
 
-<<<<<<< HEAD
-#: pg_basebackup.c:441 pg_receivewal.c:98 pg_recvlogical.c:113
-=======
 #: pg_basebackup.c:441 pg_receivewal.c:98 pg_recvlogical.c:115
->>>>>>> 3d6a8289
 #, c-format
 msgid "  -h, --host=HOSTNAME    database server host or socket directory\n"
 msgstr "  -h, --host=호스트이름   접속할 데이터베이스 서버나 소켓 디렉터리\n"
 
-<<<<<<< HEAD
-#: pg_basebackup.c:442 pg_receivewal.c:99 pg_recvlogical.c:114
-=======
 #: pg_basebackup.c:442 pg_receivewal.c:99 pg_recvlogical.c:116
->>>>>>> 3d6a8289
 #, c-format
 msgid "  -p, --port=PORT        database server port number\n"
 msgstr "  -p, --port=포트        데이터베이스 서버 포트 번호\n"
@@ -1062,29 +775,17 @@
 "  -s, --status-interval=초\n"
 "                         초 단위 매번 서버로 상태 패킷을 보냄\n"
 
-<<<<<<< HEAD
-#: pg_basebackup.c:445 pg_receivewal.c:100 pg_recvlogical.c:115
-=======
 #: pg_basebackup.c:445 pg_receivewal.c:100 pg_recvlogical.c:117
->>>>>>> 3d6a8289
 #, c-format
 msgid "  -U, --username=NAME    connect as specified database user\n"
 msgstr "  -U, --username=사용자  접속할 특정 데이터베이스 사용자\n"
 
-<<<<<<< HEAD
-#: pg_basebackup.c:446 pg_receivewal.c:101 pg_recvlogical.c:116
-=======
 #: pg_basebackup.c:446 pg_receivewal.c:101 pg_recvlogical.c:118
->>>>>>> 3d6a8289
 #, c-format
 msgid "  -w, --no-password      never prompt for password\n"
 msgstr "  -w, --no-password      비밀번호 물어 보지 않음\n"
 
-<<<<<<< HEAD
-#: pg_basebackup.c:447 pg_receivewal.c:102 pg_recvlogical.c:117
-=======
 #: pg_basebackup.c:447 pg_receivewal.c:102 pg_recvlogical.c:119
->>>>>>> 3d6a8289
 #, c-format
 msgid ""
 "  -W, --password         force password prompt (should happen "
@@ -1092,13 +793,8 @@
 msgstr ""
 "  -W, --password         항상 비밀번호 프롬프트 보임 (자동으로 판단 함)\n"
 
-<<<<<<< HEAD
-#: pg_basebackup.c:448 pg_createsubscriber.c:240 pg_receivewal.c:106
-#: pg_recvlogical.c:118
-=======
 #: pg_basebackup.c:448 pg_createsubscriber.c:270 pg_receivewal.c:106
 #: pg_recvlogical.c:120
->>>>>>> 3d6a8289
 #, c-format
 msgid ""
 "\n"
@@ -1107,25 +803,19 @@
 "\n"
 "문제점 보고 주소: <%s>\n"
 
-<<<<<<< HEAD
-#: pg_basebackup.c:449 pg_createsubscriber.c:241 pg_receivewal.c:107
-#: pg_recvlogical.c:119
-=======
 #: pg_basebackup.c:449 pg_createsubscriber.c:271 pg_receivewal.c:107
 #: pg_recvlogical.c:121
->>>>>>> 3d6a8289
 #, c-format
 msgid "%s home page: <%s>\n"
 msgstr "%s 홈페이지: <%s>\n"
 
 #: pg_basebackup.c:488
-<<<<<<< HEAD
 #, c-format
 msgid "could not read from ready pipe: %m"
 msgstr "준비된 파이프로부터 읽기 실패: %m"
 
-#: pg_basebackup.c:491 pg_basebackup.c:633 pg_basebackup.c:2258
-#: streamutil.c:521
+#: pg_basebackup.c:491 pg_basebackup.c:633 pg_basebackup.c:2259
+#: streamutil.c:450
 #, c-format
 msgid "could not parse write-ahead log location \"%s\""
 msgstr "트랜잭션 로그 위치 \"%s\" 분석 실패"
@@ -1140,1184 +830,16 @@
 msgid "could not create pipe for background process: %m"
 msgstr "백그라운드 프로세스를 위한 파이프 만들기 실패: %m"
 
-#: pg_basebackup.c:676
+#: pg_basebackup.c:677
 #, c-format
 msgid "created temporary replication slot \"%s\""
 msgstr "\"%s\" 임시 복제 슬롯을 만듦"
 
-#: pg_basebackup.c:679
+#: pg_basebackup.c:680
 #, c-format
 msgid "created replication slot \"%s\""
 msgstr "\"%s\" 이름의 복제 슬롯을 만듦"
 
-#: pg_basebackup.c:728
-#, c-format
-msgid "could not create background process: %m"
-msgstr "백그라운드 프로세스 만들기 실패: %m"
-
-#: pg_basebackup.c:737
-#, c-format
-msgid "could not create background thread: %m"
-msgstr "백그라운드 스래드 만들기 실패: %m"
-
-#: pg_basebackup.c:776
-#, c-format
-msgid "directory \"%s\" exists but is not empty"
-msgstr "\"%s\" 디렉터리가 있지만 비어 있지 않음"
-
-#: pg_basebackup.c:782 pg_createsubscriber.c:390
-#, c-format
-msgid "could not access directory \"%s\": %m"
-msgstr "\"%s\" 디렉터리를 액세스할 수 없습니다: %m"
-
-#: pg_basebackup.c:858
-#, c-format
-msgid "%*s/%s kB (100%%), %d/%d tablespace %*s"
-msgid_plural "%*s/%s kB (100%%), %d/%d tablespaces %*s"
-msgstr[0] "%*s/%s kB (100%%), %d/%d 테이블스페이스 %*s"
-
-#: pg_basebackup.c:870
-#, c-format
-msgid "%*s/%s kB (%d%%), %d/%d tablespace (%s%-*.*s)"
-msgid_plural "%*s/%s kB (%d%%), %d/%d tablespaces (%s%-*.*s)"
-msgstr[0] "%*s/%s kB (%d%%), %d/%d 테이블스페이스 (%s%-*.*s)"
-
-#: pg_basebackup.c:886
-#, c-format
-msgid "%*s/%s kB (%d%%), %d/%d tablespace"
-msgid_plural "%*s/%s kB (%d%%), %d/%d tablespaces"
-msgstr[0] "%*s/%s kB (%d%%), %d/%d 테이블스페이스"
-
-#: pg_basebackup.c:910
-#, c-format
-msgid "transfer rate \"%s\" is not a valid value"
-msgstr "\"%s\" 전송 속도는 잘못된 값임"
-
-#: pg_basebackup.c:912
-#, c-format
-msgid "invalid transfer rate \"%s\": %m"
-msgstr "잘못된 전송 속도 \"%s\": %m"
-
-#: pg_basebackup.c:919
-#, c-format
-msgid "transfer rate must be greater than zero"
-msgstr "전송 속도는 0보다 커야 함"
-
-#: pg_basebackup.c:949
-#, c-format
-msgid "invalid --max-rate unit: \"%s\""
-msgstr "잘못된 --max-rate 단위: \"%s\""
-
-#: pg_basebackup.c:953
-#, c-format
-msgid "transfer rate \"%s\" exceeds integer range"
-msgstr "\"%s\" 전송 속도는 정수형 범위가 아님"
-
-#: pg_basebackup.c:960
-#, c-format
-msgid "transfer rate \"%s\" is out of range"
-msgstr "\"%s\" 전송 속도는 범위 초과"
-
-#: pg_basebackup.c:1022
-#, c-format
-msgid "could not get COPY data stream: %s"
-msgstr "COPY 데이터 스트림을 사용할 수 없음: %s"
-
-#: pg_basebackup.c:1039 pg_recvlogical.c:449 pg_recvlogical.c:625
-#: receivelog.c:973
-#, c-format
-msgid "could not read COPY data: %s"
-msgstr "COPY 자료를 읽을 수 없음: %s"
-
-#: pg_basebackup.c:1043
-#, c-format
-msgid "background process terminated unexpectedly"
-msgstr "백그라운드 프로세스가 예상치 않게 종료됨"
-
-#: pg_basebackup.c:1114
-#, c-format
-msgid "cannot inject manifest into a compressed tar file"
-msgstr "압축된 tar 파일에는 manifest를 넣을 수 없습니다."
-
-#: pg_basebackup.c:1115
-#, c-format
-msgid ""
-"Use client-side compression, send the output to a directory rather than "
-"standard output, or use %s."
-msgstr ""
-"결과물을 표준 출력으로 보내지 말고, 디렉터리로 보낸 뒤 클라이언트 측에서 압"
-"축 하거나, %s 옵션을 사용하세요."
-
-#: pg_basebackup.c:1131
-#, c-format
-msgid "cannot parse archive \"%s\""
-msgstr "\"%s\" 아카이브를 구문분석할 수 없음"
-
-#: pg_basebackup.c:1132
-#, c-format
-msgid "Only tar archives can be parsed."
-msgstr "tar 형식만 구문분석할 수 있음"
-
-#: pg_basebackup.c:1134
-#, c-format
-msgid "Plain format requires pg_basebackup to parse the archive."
-msgstr "아카이브를 분석하기 위해서는 일반 양식이어야 합니다."
-
-#: pg_basebackup.c:1136
-#, c-format
-msgid ""
-"Using - as the output directory requires pg_basebackup to parse the archive."
-msgstr "아카이브를 분석하기 위해 출력 디렉터리 이름으로 - 문자를 사용하세요."
-
-#: pg_basebackup.c:1138
-#, c-format
-msgid "The -R option requires pg_basebackup to parse the archive."
-msgstr "아카이브를 분석하기 위해 -R 옵션을 사용하세요."
-
-#: pg_basebackup.c:1357
-#, c-format
-msgid "archives must precede manifest"
-msgstr "아카이브 작업은 매니페스트보다 앞서야합니다"
-
-#: pg_basebackup.c:1372
-#, c-format
-msgid "invalid archive name: \"%s\""
-msgstr "잘못된 아카이브 이름: \"%s\""
-
-#: pg_basebackup.c:1444
-#, c-format
-msgid "unexpected payload data"
-msgstr "비정상 payload 자료"
-
-#: pg_basebackup.c:1587
-#, c-format
-msgid "empty COPY message"
-msgstr "빈 COPY 메시지"
-
-#: pg_basebackup.c:1589
-#, c-format
-msgid "malformed COPY message of type %d, length %zu"
-msgstr "타입 %d의 잘못된 COPY 메시지, 길이: %zu"
-
-#: pg_basebackup.c:1789
-#, c-format
-msgid "incompatible server version %s"
-msgstr "호환하지 않는 서버 버전 %s"
-
-#: pg_basebackup.c:1805
-#, c-format
-msgid "Use -X none or -X fetch to disable log streaming."
-msgstr ""
-"트랜잭션 로그 스트리밍을 사용하지 않으려면  -X none 또는 -X fetch 옵션을 사용"
-"하세요."
-
-#: pg_basebackup.c:1841
-#, c-format
-msgid "server does not support incremental backup"
-msgstr "서버가 증분 백업을 지원하지 않음"
-
-#: pg_basebackup.c:1850 pg_basebackup.c:2008 pg_recvlogical.c:272
-#: receivelog.c:543 receivelog.c:582 streamutil.c:367 streamutil.c:441
-#: streamutil.c:493 streamutil.c:581 streamutil.c:733 streamutil.c:778
-#, c-format
-msgid "could not send replication command \"%s\": %s"
-msgstr "\"%s\" 복제 명령을 보낼 수 없음: %s"
-
-#: pg_basebackup.c:1856 pg_basebackup.c:1883
-#, c-format
-msgid "could not upload manifest: %s"
-msgstr "매니페이스 파일을 업로드 할 수 없음: %s"
-
-#: pg_basebackup.c:1859 pg_basebackup.c:1886
-#, c-format
-msgid "could not upload manifest: unexpected status %s"
-msgstr "매니페이스 파일을 업로드 할 수 없음: 예상치 않은 상태 %s"
-
-#: pg_basebackup.c:1867
-#, c-format
-msgid "could not send COPY data: %s"
-msgstr "COPY 자료를 보낼 수 없음: %s"
-
-#: pg_basebackup.c:1877
-#, c-format
-msgid "could not send end-of-COPY: %s"
-msgstr "COPY 종료 정보를 보낼 수 없음: %s"
-
-#: pg_basebackup.c:1892
-#, c-format
-msgid "unexpected extra result while sending manifest"
-msgstr "매니페이스를 보내는 중 예상치 못한 부가 결과 발견"
-
-#: pg_basebackup.c:1950
-#, c-format
-msgid "backup targets are not supported by this server version"
-msgstr "이 서버는 백업 타켓을 지원하지 않음."
-
-#: pg_basebackup.c:1953
-#, c-format
-msgid "recovery configuration cannot be written when a backup target is used"
-msgstr "백업 타겟을 사용할 때는 원 환경 설정을 기록할 수 없습니다."
-
-#: pg_basebackup.c:1980
-#, c-format
-msgid "server does not support server-side compression"
-msgstr "이 서버는 서버 측 압축을 지원하지 않습니다"
-
-#: pg_basebackup.c:1990
-#, c-format
-msgid "initiating base backup, waiting for checkpoint to complete"
-msgstr "베이스 백업을 초기화 중, 체크포인트 완료를 기다리는 중"
-
-#: pg_basebackup.c:1994
-#, c-format
-msgid "waiting for checkpoint"
-msgstr "체크포인트가 끝나길 기다리는 중"
-
-#: pg_basebackup.c:2016
-#, c-format
-msgid "could not initiate base backup: %s"
-msgstr "베이스 백업을 초기화 할 수 없음: %s"
-
-#: pg_basebackup.c:2019
-#, c-format
-msgid ""
-"server returned unexpected response to BASE_BACKUP command; got %d rows and "
-"%d fields, expected %d rows and %d fields"
-msgstr ""
-"서버가 BASE_BACKUP 명령에 대해서 잘못된 응답을 했습니다; 응답값: %d 로우, %d "
-"필드, (기대값: %d 로우, %d 필드)"
-
-#: pg_basebackup.c:2025
-#, c-format
-msgid "checkpoint completed"
-msgstr "체크포인트 완료"
-
-#: pg_basebackup.c:2039
-#, c-format
-msgid "write-ahead log start point: %s on timeline %u"
-msgstr "트랙잭션 로그 시작 위치: %s, 타임라인: %u"
-
-#: pg_basebackup.c:2047
-#, c-format
-msgid "could not get backup header: %s"
-msgstr "백업 헤더를 구할 수 없음: %s"
-
-#: pg_basebackup.c:2050
-#, c-format
-msgid "no data returned from server"
-msgstr "서버가 아무런 자료도 주지 않았음"
-
-#: pg_basebackup.c:2093
-#, c-format
-msgid "can only write single tablespace to stdout, database has %d"
-msgstr ""
-"표준 출력으로는 하나의 테이블스페이스만 쓸 수 있음, 데이터베이스는 %d 개의 테"
-"이블 스페이스가 있음"
-
-#: pg_basebackup.c:2106
-#, c-format
-msgid "starting background WAL receiver"
-msgstr "백그라운드 WAL 수신자 시작 중"
-
-#: pg_basebackup.c:2189
-#, c-format
-msgid "backup failed: %s"
-msgstr "백업 실패: %s"
-
-#: pg_basebackup.c:2192
-#, c-format
-msgid "no write-ahead log end position returned from server"
-msgstr "서버에서 트랜잭션 로그 마지막 위치가 수신 되지 않았음"
-
-#: pg_basebackup.c:2195
-#, c-format
-msgid "write-ahead log end point: %s"
-msgstr "트랜잭션 로그 마지막 위치: %s"
-
-#: pg_basebackup.c:2206
-#, c-format
-msgid "checksum error occurred"
-msgstr "체크섬 오류 발생"
-
-#: pg_basebackup.c:2211
-#, c-format
-msgid "final receive failed: %s"
-msgstr "수신 작업 마무리 실패: %s"
-
-#: pg_basebackup.c:2235
-#, c-format
-msgid "waiting for background process to finish streaming ..."
-msgstr "스트리밍을 끝내기 위해서 백그라운드 프로세스를 기다리는 중 ..."
-
-#: pg_basebackup.c:2239
-#, c-format
-msgid "could not send command to background pipe: %m"
-msgstr "백그라운드 파이프로 명령을 보낼 수 없음: %m"
-
-#: pg_basebackup.c:2244
-#, c-format
-msgid "could not wait for child process: %m"
-msgstr "하위 프로세스를 기다릴 수 없음: %m"
-
-#: pg_basebackup.c:2246
-#, c-format
-msgid "child %d died, expected %d"
-msgstr "%d 개의 하위 프로세스가 종료됨, 기대값 %d"
-
-#: pg_basebackup.c:2248 streamutil.c:92 streamutil.c:207 streamutil.c:319
-#, c-format
-msgid "%s"
-msgstr "%s"
-
-#: pg_basebackup.c:2268
-#, c-format
-msgid "could not wait for child thread: %m"
-msgstr "하위 스레드를 기다릴 수 없음: %m"
-
-#: pg_basebackup.c:2273
-#, c-format
-msgid "could not get child thread exit status: %m"
-msgstr "하위 스레드 종료 상태가 정상적이지 않음: %m"
-
-#: pg_basebackup.c:2276
-#, c-format
-msgid "child thread exited with error %u"
-msgstr "하위 스레드가 비정상 종료됨: 오류 코드 %u"
-
-#: pg_basebackup.c:2305
-#, c-format
-msgid "syncing data to disk ..."
-msgstr "자료를 디스크에 동기화 하는 중 ... "
-
-#: pg_basebackup.c:2330
-#, c-format
-msgid "renaming backup_manifest.tmp to backup_manifest"
-msgstr "backup_manifest.tmp 파일을 backup_manifest로 바꾸는 중"
-
-#: pg_basebackup.c:2350
-#, c-format
-msgid "base backup completed"
-msgstr "베이스 백업 완료"
-
-#: pg_basebackup.c:2436
-#, c-format
-msgid "invalid checkpoint argument \"%s\", must be \"fast\" or \"spread\""
-msgstr "잘못된 체크포인트 옵션값 \"%s\", \"fast\" 또는 \"spread\"만 사용 가능"
-
-#: pg_basebackup.c:2454
-#, c-format
-msgid "invalid output format \"%s\", must be \"plain\" or \"tar\""
-msgstr "\"%s\" 값은 잘못된 출력 형식, \"plain\" 또는 \"tar\" 만 사용 가능"
-
-#: pg_basebackup.c:2535
-#, c-format
-msgid ""
-"invalid wal-method option \"%s\", must be \"fetch\", \"stream\", or \"none\""
-msgstr ""
-"\"%s\" 값은 잘못된 wal-method 옵션값, \"fetch\", \"stream\" 또는 \"none\"만 "
-"사용 가능"
-
-#: pg_basebackup.c:2574 pg_basebackup.c:2586 pg_basebackup.c:2608
-#: pg_basebackup.c:2620 pg_basebackup.c:2626 pg_basebackup.c:2678
-#: pg_basebackup.c:2689 pg_basebackup.c:2699 pg_basebackup.c:2705
-#: pg_basebackup.c:2712 pg_basebackup.c:2724 pg_basebackup.c:2736
-#: pg_basebackup.c:2744 pg_basebackup.c:2757 pg_basebackup.c:2763
-#: pg_basebackup.c:2772 pg_basebackup.c:2784 pg_basebackup.c:2795
-#: pg_basebackup.c:2803 pg_createsubscriber.c:2037 pg_createsubscriber.c:2047
-#: pg_createsubscriber.c:2055 pg_createsubscriber.c:2083
-#: pg_createsubscriber.c:2115 pg_receivewal.c:748 pg_receivewal.c:760
-#: pg_receivewal.c:767 pg_receivewal.c:776 pg_receivewal.c:783
-#: pg_receivewal.c:793 pg_recvlogical.c:853 pg_recvlogical.c:865
-#: pg_recvlogical.c:875 pg_recvlogical.c:882 pg_recvlogical.c:889
-#: pg_recvlogical.c:896 pg_recvlogical.c:903 pg_recvlogical.c:910
-#: pg_recvlogical.c:917 pg_recvlogical.c:924
-#, c-format
-msgid "Try \"%s --help\" for more information."
-msgstr "자세한 사항은 \"%s --help\" 명령으로 살펴보세요."
-
-#: pg_basebackup.c:2584 pg_createsubscriber.c:2045 pg_receivewal.c:758
-#: pg_recvlogical.c:863
-#, c-format
-msgid "too many command-line arguments (first is \"%s\")"
-msgstr "너무 많은 명령행 인자를 지정했습니다. (처음 \"%s\")"
-
-#: pg_basebackup.c:2607
-#, c-format
-msgid "cannot specify both format and backup target"
-msgstr "백업 양식과 백업 타겟을 함께 사용할 수 없음"
-
-#: pg_basebackup.c:2619
-#, c-format
-msgid "must specify output directory or backup target"
-msgstr "출력 디렉터리를 지정하거나, 백업 타겟을 지정하세요."
-
-#: pg_basebackup.c:2625
-#, c-format
-msgid "cannot specify both output directory and backup target"
-msgstr "출력 디렉터리와 백업 타겟은 함께 지정할 수 없음"
-
-#: pg_basebackup.c:2655 pg_receivewal.c:802
-#, c-format
-msgid "unrecognized compression algorithm: \"%s\""
-msgstr "알 수 없는 압축 알고리즘: \"%s\""
-
-#: pg_basebackup.c:2661 pg_receivewal.c:809
-#, c-format
-msgid "invalid compression specification: %s"
-msgstr "잘못된 압축 정보: %s"
-
-#: pg_basebackup.c:2677
-#, c-format
-msgid ""
-"client-side compression is not possible when a backup target is specified"
-msgstr "백업 타켓을 사용할 때는 클라이언트 측 압축을 사용할 수 없습니다."
-
-#: pg_basebackup.c:2688
-#, c-format
-msgid "only tar mode backups can be compressed"
-msgstr "tar 형식만 압축을 사용할 수 있음"
-
-#: pg_basebackup.c:2698
-#, c-format
-msgid "WAL cannot be streamed when a backup target is specified"
-msgstr "백업 타겟을 지정할 때는 WAL 스트리밍을 사용할 수 없습니다."
-
-#: pg_basebackup.c:2704
-#, c-format
-msgid "cannot stream write-ahead logs in tar mode to stdout"
-msgstr "tar 방식에서 stdout으로 트랜잭션 로그 스트리밍 불가"
-
-#: pg_basebackup.c:2711
-#, c-format
-msgid "replication slots can only be used with WAL streaming"
-msgstr "복제 슬롯은 WAL 스트리밍 방식에서만 사용할 수 있음"
-
-#: pg_basebackup.c:2723
-#, c-format
-msgid "--no-slot cannot be used with slot name"
-msgstr "슬롯 이름을 지정한 경우 --no-slot 옵션을 사용할 수 없음"
-
-#. translator: second %s is an option name
-#: pg_basebackup.c:2734 pg_receivewal.c:774
-#, c-format
-msgid "%s needs a slot to be specified using --slot"
-msgstr "%s 옵션은 --slot 옵션을 함께 사용해야 함"
-
-#: pg_basebackup.c:2742 pg_basebackup.c:2782 pg_basebackup.c:2793
-#: pg_basebackup.c:2801
-#, c-format
-msgid "%s and %s are incompatible options"
-msgstr "%s 옵션과 %s 옵션은 함께 사용할 수 없음"
-
-#: pg_basebackup.c:2756
-#, c-format
-msgid "WAL directory location cannot be specified along with a backup target"
-msgstr "트랜잭션 로그 디렉터리 위치는 백업 타켓과 함께 지정할 수 없음"
-
-#: pg_basebackup.c:2762
-#, c-format
-msgid "WAL directory location can only be specified in plain mode"
-msgstr "트랜잭션 로그 디렉터리 위치는 plain 모드에서만 사용할 수 있음"
-
-#: pg_basebackup.c:2771
-#, c-format
-msgid "WAL directory location must be an absolute path"
-msgstr "트랜잭션 로그 디렉터리 위치는 절대 경로여야 함"
-
-#: pg_basebackup.c:2871
-#, c-format
-msgid "could not create symbolic link \"%s\": %m"
-msgstr "\"%s\" 심벌릭 링크를 만들 수 없음: %m"
-
-#: pg_createsubscriber.c:169
-#, c-format
-msgid "failed after the end of recovery"
-msgstr "복구 뒤 실패"
-
-#: pg_createsubscriber.c:170
-#, c-format
-msgid ""
-"The target server cannot be used as a physical replica anymore.  You must "
-"recreate the physical replica before continuing."
-msgstr ""
-"대상 서버는 더 이상 물리 복제 대기 서버로 사용할 수 없습니다. 물리 복제 대기 "
-"서버가 필요하다면, 다시 만들어야 합니다."
-
-#: pg_createsubscriber.c:198
-#, c-format
-msgid ""
-"publication \"%s\" created in database \"%s\" on primary was left behind"
-msgstr "다음 발행이 남아 있음: 발행 이름=\"%s\", 대상 데이터베이스=\"%s\""
-
-#: pg_createsubscriber.c:200
-#, c-format
-msgid "Drop this publication before trying again."
-msgstr "재시도 전에 이 발행을 삭제하세요."
-
-#: pg_createsubscriber.c:204
-#, c-format
-msgid ""
-"replication slot \"%s\" created in database \"%s\" on primary was left behind"
-msgstr ""
-"다음 복제 슬롯이 남아 있음: 복제 슬롯 이름=\"%s\", 대상 데이터베이스=\"%s\""
-
-#: pg_createsubscriber.c:206 pg_createsubscriber.c:1260
-#, c-format
-msgid "Drop this replication slot soon to avoid retention of WAL files."
-msgstr "WAL 파일이 늘어나는 것을 막기위해 해당 복제 슬롯을 삭제하세요."
-
-#: pg_createsubscriber.c:219
-#, c-format
-msgid ""
-"%s creates a new logical replica from a standby server.\n"
-"\n"
-msgstr ""
-"%s 프로그램은 물리 복제 대기 서버를 새로운 논리 복제 서버로 만듭니다.\n"
-"\n"
-
-#: pg_createsubscriber.c:223 pg_receivewal.c:81 pg_recvlogical.c:92
-#, c-format
-msgid ""
-"\n"
-"Options:\n"
-msgstr ""
-"\n"
-"옵션들:\n"
-
-#: pg_createsubscriber.c:224
-#, c-format
-msgid ""
-"  -d, --database=DBNAME           database in which to create a "
-"subscription\n"
-msgstr "  -d, --database=DBNAME           구독을 만들 데이터베이스 지정\n"
-
-#: pg_createsubscriber.c:225
-#, c-format
-msgid ""
-"  -D, --pgdata=DATADIR            location for the subscriber data "
-"directory\n"
-msgstr "  -D, --pgdata=DATADIR            구독용 인스턴스 데이터 디렉터리\n"
-
-#: pg_createsubscriber.c:226
-#, c-format
-msgid ""
-"  -n, --dry-run                   dry run, just show what would be done\n"
-msgstr ""
-"  -n, --dry-run                   실작업은 안하고, 뭘 할 것인지만 보여줌\n"
-
-#: pg_createsubscriber.c:227
-#, c-format
-msgid "  -p, --subscriber-port=PORT      subscriber port number (default %s)\n"
-msgstr ""
-"  -p, --subscriber-port=PORT      구독용 인스턴스 포트 번호 (초기값 %s)\n"
-
-#: pg_createsubscriber.c:228
-#, c-format
-msgid "  -P, --publisher-server=CONNSTR  publisher connection string\n"
-msgstr "  -P, --publisher-server=CONNSTR  구독용 인스턴스 연결 문자열\n"
-
-#: pg_createsubscriber.c:229
-#, c-format
-msgid ""
-"  -s, --socketdir=DIR             socket directory to use (default current "
-"dir.)\n"
-msgstr ""
-"  -s, --socketdir=DIR             사용할 소켓 디렉터리 (초기값 current "
-"dir.)\n"
-
-#: pg_createsubscriber.c:230
-#, c-format
-msgid "  -t, --recovery-timeout=SECS     seconds to wait for recovery to end\n"
-msgstr "  -t, --recovery-timeout=SECS     복구가 끝날 때까지 기다리는 초\n"
-
-#: pg_createsubscriber.c:231
-#, c-format
-msgid "  -U, --subscriber-username=NAME  user name for subscriber connection\n"
-msgstr "  -U, --subscriber-username=NAME  구독용 인스턴스 연결을 위한 사용자\n"
-
-#: pg_createsubscriber.c:232
-#, c-format
-msgid "  -v, --verbose                   output verbose messages\n"
-msgstr "  -v, --verbose                   자세한 작업 메시지 보여줌\n"
-
-#: pg_createsubscriber.c:233
-#, c-format
-msgid ""
-"      --config-file=FILENAME      use specified main server configuration\n"
-"                                  file when running target cluster\n"
-msgstr ""
-"      --config-file=FILENAME      대상 클러스터가 실행될 때 사용할\n"
-"                                  주 서버용 환경 설정 파일\n"
-
-#: pg_createsubscriber.c:235
-#, c-format
-msgid "      --publication=NAME          publication name\n"
-msgstr "      --publication=NAME          발행 이름\n"
-
-#: pg_createsubscriber.c:236
-#, c-format
-msgid "      --replication-slot=NAME     replication slot name\n"
-msgstr "      --replication-slot=NAME     복제 슬롯 이름\n"
-
-#: pg_createsubscriber.c:237
-#, c-format
-msgid "      --subscription=NAME         subscription name\n"
-msgstr "      --subscription=NAME         구독 이름\n"
-
-#: pg_createsubscriber.c:238
-#, c-format
-msgid ""
-"  -V, --version                   output version information, then exit\n"
-msgstr "  -V, --version                   버전 정보 보여주고 마침\n"
-
-#: pg_createsubscriber.c:239
-#, c-format
-msgid "  -?, --help                      show this help, then exit\n"
-msgstr "  -?, --help                      이 도움말을 보여주고 마침\n"
-
-#: pg_createsubscriber.c:282
-#, c-format
-msgid "could not parse connection string: %s"
-msgstr "연결 문자열 구문이 잘못됨: %s"
-
-#: pg_createsubscriber.c:359
-#, c-format
-msgid ""
-"program \"%s\" is needed by %s but was not found in the same directory as "
-"\"%s\""
-msgstr "\"%s\" 프로그램이 %s에서 필요하지만, \"%s\" 디렉터리 안에 없음"
-
-#: pg_createsubscriber.c:362
-#, c-format
-msgid "program \"%s\" was found by \"%s\" but was not the same version as %s"
-msgstr "\"%s\" 프로그램이 \"%s\" 프로그램에서 사용하는 %s 버전과 같지 않음"
-
-#: pg_createsubscriber.c:382
-#, c-format
-msgid "checking if directory \"%s\" is a cluster data directory"
-msgstr "\"%s\" 디렉터리가 클러스터 데이터 디렉터리인지 확인해보세요."
-
-#: pg_createsubscriber.c:388
-#, c-format
-msgid "data directory \"%s\" does not exist"
-msgstr "\"%s\" 데이터 디렉터리가 없음"
-
-#: pg_createsubscriber.c:396
-#, c-format
-msgid "directory \"%s\" is not a database cluster directory"
-msgstr "\"%s\" 디렉터리는 데이베이스 클러스터 디렉터리가 아님"
-
-#: pg_createsubscriber.c:513
-#, c-format
-msgid "connection to database failed: %s"
-msgstr "데이터베이스 연결 실패: %s"
-
-#: pg_createsubscriber.c:526
-#, c-format
-msgid "could not clear search_path: %s"
-msgstr "search_path를 지울 수 없음: %s"
-
-#: pg_createsubscriber.c:566
-#, c-format
-msgid "getting system identifier from publisher"
-msgstr "발행에서 system identifier 가져오는 중"
-
-#: pg_createsubscriber.c:573
-#, c-format
-msgid "could not get system identifier: %s"
-msgstr "system identifier 가져오기 실패: %s"
-
-#: pg_createsubscriber.c:579
-#, c-format
-msgid "could not get system identifier: got %d rows, expected %d row"
-msgstr "system identifier 가져오기 실패: 취득=%d개 로우, 예상=%d개 로우"
-
-#: pg_createsubscriber.c:586
-#, c-format
-msgid "system identifier is %llu on publisher"
-msgstr "발행 서버의 system identifier: %llu"
-
-#: pg_createsubscriber.c:607
-#, c-format
-msgid "getting system identifier from subscriber"
-msgstr "구독에서 system identifier 가져오는 중"
-
-#: pg_createsubscriber.c:611 pg_createsubscriber.c:641
-#, c-format
-msgid "control file appears to be corrupt"
-msgstr "컨트롤 파일 깨짐"
-
-#: pg_createsubscriber.c:615 pg_createsubscriber.c:656
-#, c-format
-msgid "system identifier is %llu on subscriber"
-msgstr "구독 서버의 system identifier: %llu"
-
-#: pg_createsubscriber.c:637
-#, c-format
-msgid "modifying system identifier of subscriber"
-msgstr "구독 서버의 system identifier 바꾸는 중"
-
-#: pg_createsubscriber.c:659
-#, c-format
-msgid "running pg_resetwal on the subscriber"
-msgstr "구독 서버에서 pg_resetwal 실행 중"
-
-#: pg_createsubscriber.c:671
-#, c-format
-msgid "subscriber successfully changed the system identifier"
-msgstr "구독 서버의 system identifier 바꾸기 끝"
-
-#: pg_createsubscriber.c:673
-#, c-format
-msgid "could not change system identifier of subscriber: %s"
-msgstr "구독 서버의 system identifier 바꾸기 실패: %s"
-
-#: pg_createsubscriber.c:697
-#, c-format
-msgid "could not obtain database OID: %s"
-msgstr "베이스베이스 OID 확인 불가: %s"
-
-#: pg_createsubscriber.c:704
-=======
->>>>>>> 3d6a8289
-#, c-format
-msgid "could not obtain database OID: got %d rows, expected %d row"
-msgstr "베이스베이스 OID 확인 불가: %d개 로우 발견, %d개 로우 예상"
-
-<<<<<<< HEAD
-#: pg_createsubscriber.c:776
-=======
-#: pg_basebackup.c:491 pg_basebackup.c:633 pg_basebackup.c:2259
-#: streamutil.c:450
->>>>>>> 3d6a8289
-#, c-format
-msgid "create replication slot \"%s\" on publisher"
-msgstr "발행 서버에서 \"%s\" 이름의 복제 슬롯을 만듦"
-
-<<<<<<< HEAD
-#: pg_createsubscriber.c:796
-=======
-#: pg_basebackup.c:596 pg_receivewal.c:600
->>>>>>> 3d6a8289
-#, c-format
-msgid "could not write an additional WAL record: %s"
-msgstr "추가 WAL 레코드를 쓸 수 없음: %s"
-
-<<<<<<< HEAD
-#: pg_createsubscriber.c:822
-=======
-#: pg_basebackup.c:642
->>>>>>> 3d6a8289
-#, c-format
-msgid "could not obtain recovery progress: %s"
-msgstr "복구 작업 과정 확인 불가: %s"
-
-<<<<<<< HEAD
-#: pg_createsubscriber.c:854
-#, c-format
-msgid "checking settings on publisher"
-msgstr "발행 서버 설정 검사 중"
-
-#: pg_createsubscriber.c:864
-=======
-#: pg_basebackup.c:677
-#, c-format
-msgid "created temporary replication slot \"%s\""
-msgstr "\"%s\" 임시 복제 슬롯을 만듦"
-
-#: pg_basebackup.c:680
->>>>>>> 3d6a8289
-#, c-format
-msgid "primary server cannot be in recovery"
-msgstr "주 서버는 복구 작업을 할 수 없음"
-
-<<<<<<< HEAD
-#: pg_createsubscriber.c:888
-#, c-format
-msgid "could not obtain publisher settings: %s"
-msgstr "발행 서버 설정 확인 불가: %s"
-
-#: pg_createsubscriber.c:914
-#, c-format
-msgid "publisher requires wal_level >= \"logical\""
-msgstr "발행 서버의 wal_level >= \"logical\" 설정 필요"
-
-#: pg_createsubscriber.c:920
-#, c-format
-msgid "publisher requires %d replication slots, but only %d remain"
-msgstr "발행서버는 %d개의 복제 슬롯이 필요하지만, %d개만 남았음"
-
-#: pg_createsubscriber.c:922 pg_createsubscriber.c:931
-#: pg_createsubscriber.c:1028 pg_createsubscriber.c:1037
-#: pg_createsubscriber.c:1046
-#, c-format
-msgid "Increase the configuration parameter \"%s\" to at least %d."
-msgstr "\"%s\" 환경설정 매개변수 값을 %d 이상으로 늘려주세요."
-
-#: pg_createsubscriber.c:929
-#, c-format
-msgid "publisher requires %d WAL sender processes, but only %d remain"
-msgstr "발행서버는 %d개의 WAL 발송 프로세스가 필요하지만, %d개만 남았음"
-
-#: pg_createsubscriber.c:938
-#, c-format
-msgid "two_phase option will not be enabled for replication slots"
-msgstr "two_phase 옵션은 복제 슬롯을 위해 비활성화 될 예정"
-
-#: pg_createsubscriber.c:939
-#, c-format
-msgid ""
-"Subscriptions will be created with the two_phase option disabled.  Prepared "
-"transactions will be replicated at COMMIT PREPARED."
-msgstr ""
-"구독은 two_phase 옵션이 비활성 되어 만들어집니다. 미리 준비된 트랜잭션은 "
-"COMMIT PREPARED 때 복제될 것입니다."
-
-#: pg_createsubscriber.c:971
-#, c-format
-msgid "checking settings on subscriber"
-msgstr "구독 서버 설정 검사 중"
-
-#: pg_createsubscriber.c:978
-#, c-format
-msgid "target server must be a standby"
-msgstr "대상 서버는 대기 서버여야 함"
-
-#: pg_createsubscriber.c:1002
-#, c-format
-msgid "could not obtain subscriber settings: %s"
-msgstr "구독 서버 설정 확인 불가: %s"
-
-#: pg_createsubscriber.c:1026
-#, c-format
-msgid "subscriber requires %d replication slots, but only %d remain"
-msgstr "구독 서버는 %d개의 복제 슬롯이 필요하지만, %d개만 남았음"
-
-#: pg_createsubscriber.c:1035
-#, c-format
-msgid "subscriber requires %d logical replication workers, but only %d remain"
-msgstr "구독 서버는 %d개의 논리 복제 작업자가 필요하지만, %d개만 남았음"
-
-#: pg_createsubscriber.c:1044
-#, c-format
-msgid "subscriber requires %d worker processes, but only %d remain"
-msgstr "구독 서버는 %d개의 작업자가 필요하지만, %d개만 남았음"
-
-#: pg_createsubscriber.c:1079
-#, c-format
-msgid "dropping subscription \"%s\" in database \"%s\""
-msgstr "\"%s\" 이름의 구독을 \"%s\" 데이터베이스에서 삭제 중"
-
-#: pg_createsubscriber.c:1088
-#, c-format
-msgid "could not drop subscription \"%s\": %s"
-msgstr "\"%s\" 구독 삭제 실패: %s"
-
-#: pg_createsubscriber.c:1123
-#, c-format
-msgid "could not obtain pre-existing subscriptions: %s"
-msgstr "이미 있는 구독 정보를 알 수 없음: %s"
-
-#: pg_createsubscriber.c:1258
-#, c-format
-msgid "could not drop replication slot \"%s\" on primary"
-msgstr "주 서버의 \"%s\" 복제 슬롯을 삭제 수 없음"
-
-#: pg_createsubscriber.c:1292
-#, c-format
-msgid "could not obtain failover replication slot information: %s"
-msgstr "failover 복제 슬롯 정보를 찾을 수 없음: %s"
-
-#: pg_createsubscriber.c:1294 pg_createsubscriber.c:1303
-#, c-format
-msgid ""
-"Drop the failover replication slots on subscriber soon to avoid retention of "
-"WAL files."
-msgstr ""
-"WAL 파일이 비정상적으로 증가는 문제를 막기 위해, 구독 서버에서 failover 복제 "
-"슬롯을 바로 지우세요."
-
-#: pg_createsubscriber.c:1302
-#, c-format
-msgid "could not drop failover replication slot"
-msgstr "failover 복제 슬롯을 삭제할 수 없음"
-
-#: pg_createsubscriber.c:1324
-#, c-format
-msgid "creating the replication slot \"%s\" in database \"%s\""
-msgstr "\"%s\" 이름의 복제 슬롯을 \"%s\" 데이터베이스에 만드는 중"
-
-#: pg_createsubscriber.c:1342
-#, c-format
-msgid "could not create replication slot \"%s\" in database \"%s\": %s"
-msgstr "\"%s\" 이름의 복제 슬롯을 \"%s\" 데이터베이스에 만들기 실패: %s"
-
-#: pg_createsubscriber.c:1372
-#, c-format
-msgid "dropping the replication slot \"%s\" in database \"%s\""
-msgstr "\"%s\" 이름의 복제 슬롯을 \"%s\" 데이터베이스에서 삭제 중"
-
-#: pg_createsubscriber.c:1388
-#, c-format
-msgid "could not drop replication slot \"%s\" in database \"%s\": %s"
-msgstr "\"%s\" 이름의 복제 슬롯을 \"%s\" 데이터베이스에서 삭제 실패: %s"
-
-#: pg_createsubscriber.c:1409
-#, c-format
-msgid "pg_ctl failed with exit code %d"
-msgstr "pg_ctl 작업 실패: 오류 코드 %d"
-
-#: pg_createsubscriber.c:1414
-#, c-format
-msgid "pg_ctl was terminated by exception 0x%X"
-msgstr "pg_ctl 종료됨: 예외 처리 0x%X"
-
-#: pg_createsubscriber.c:1416
-#, c-format
-msgid ""
-"See C include file \"ntstatus.h\" for a description of the hexadecimal value."
-msgstr "윗 16진수 값은 \"ntstatus.h\" 파일을 참조하세요."
-
-#: pg_createsubscriber.c:1418
-#, c-format
-msgid "pg_ctl was terminated by signal %d: %s"
-msgstr "pg_ctl 종료됨: 수신 시그널=%d: %s"
-
-#: pg_createsubscriber.c:1424
-#, c-format
-msgid "pg_ctl exited with unrecognized status %d"
-msgstr "pg_ctl 종료됨: 알 수 없은 상태 %d"
-
-#: pg_createsubscriber.c:1427
-#, c-format
-msgid "The failed command was: %s"
-msgstr "실패한 명령: %s"
-
-#: pg_createsubscriber.c:1473
-#, c-format
-msgid "server was started"
-msgstr "서버 시작됨"
-
-#: pg_createsubscriber.c:1488
-#, c-format
-msgid "server was stopped"
-msgstr "서버 멈춤"
-
-#: pg_createsubscriber.c:1507
-#, c-format
-msgid "waiting for the target server to reach the consistent state"
-msgstr "일관성 맞추기 위해 대상 서버 기다리는 중"
-
-#: pg_createsubscriber.c:1530
-#, c-format
-msgid "recovery timed out"
-msgstr "복구 시간 초과"
-
-#: pg_createsubscriber.c:1543
-#, c-format
-msgid "server did not end recovery"
-msgstr "서버 복구 실패"
-
-#: pg_createsubscriber.c:1545
-#, c-format
-msgid "target server reached the consistent state"
-msgstr "대상 서버 일관성 맞추기 완료"
-
-#: pg_createsubscriber.c:1546
-#, c-format
-msgid ""
-"If pg_createsubscriber fails after this point, you must recreate the "
-"physical replica before continuing."
-msgstr ""
-"이 시점에서 pg_createsubscriber 작업을 실패하면, 물리 복제 대기 서버는 다시 "
-"만들어야 합니다."
-
-#: pg_createsubscriber.c:1573
-#, c-format
-msgid "could not obtain publication information: %s"
-msgstr "발행 정보를 찾을 수 없음: %s"
-
-#: pg_createsubscriber.c:1587
-#, c-format
-msgid "publication \"%s\" already exists"
-msgstr "\"%s\" 이름의 발행이 이미 있음"
-
-#: pg_createsubscriber.c:1588
-#, c-format
-msgid "Consider renaming this publication before continuing."
-msgstr "계속 진행을 위해서는 이 발행 이름을 바꿔보세요."
-
-#: pg_createsubscriber.c:1595
-#, c-format
-msgid "creating publication \"%s\" in database \"%s\""
-msgstr "\"%s\" 이름의 발행을 \"%s\" 데이터베이스에 만드는 중"
-
-#: pg_createsubscriber.c:1608
-#, c-format
-msgid "could not create publication \"%s\" in database \"%s\": %s"
-msgstr "\"%s\" 이름의 발행을 \"%s\" 데이터베이스에 만들 수 없음: %s"
-
-#: pg_createsubscriber.c:1637
-#, c-format
-msgid "dropping publication \"%s\" in database \"%s\""
-msgstr "\"%s\" 이름의 발행을  \"%s\" 데이터베이스에서 삭제 중"
-
-#: pg_createsubscriber.c:1651
-#, c-format
-msgid "could not drop publication \"%s\" in database \"%s\": %s"
-msgstr "\"%s\" 이름의 발행을 \"%s\" 데이터베이스에 지울 수 없음: %s"
-
-#: pg_createsubscriber.c:1697
-#, c-format
-msgid "creating subscription \"%s\" in database \"%s\""
-msgstr "\"%s\" 이름의 구독을 \"%s\" 데이터베이스에 만드는 중"
-
-#: pg_createsubscriber.c:1718
-#, c-format
-msgid "could not create subscription \"%s\" in database \"%s\": %s"
-msgstr "\"%s\" 이름의 구독을 \"%s\" 데이터베이스에 만들 수 없음: %s"
-
-#: pg_createsubscriber.c:1763
-#, c-format
-msgid "could not obtain subscription OID: %s"
-msgstr "구독 OID 찾지 못함: %s"
-
-#: pg_createsubscriber.c:1770
-#, c-format
-msgid "could not obtain subscription OID: got %d rows, expected %d row"
-msgstr "구독 OID 확인 불가: %d개 로우 발견, %d개 로우 예상"
-
-#: pg_createsubscriber.c:1794
-#, c-format
-msgid ""
-"setting the replication progress (node name \"%s\", LSN %s) in database "
-"\"%s\""
-msgstr "복제 설정 중(노드이름 \"%s\", LSN %s, 데이터베이스 \"%s\")"
-
-#: pg_createsubscriber.c:1809
-#, c-format
-msgid "could not set replication progress for subscription \"%s\": %s"
-msgstr "\"%s\" 구독을 위한 복제 설정 실패: %s"
-
-#: pg_createsubscriber.c:1840
-#, c-format
-msgid "enabling subscription \"%s\" in database \"%s\""
-msgstr "\"%s\" 구독을 \"%s\" 데이터베이스에서 활성화 시도 중"
-
-#: pg_createsubscriber.c:1852
-#, c-format
-msgid "could not enable subscription \"%s\": %s"
-msgstr "\"%s\" 구독을 활성화 할 수 없음: %s"
-
-#: pg_createsubscriber.c:1944
-#, c-format
-msgid "cannot be executed by \"root\""
-msgstr "\"root\" 권한으로 실행할 수 없음"
-
-#: pg_createsubscriber.c:1945
-#, c-format
-msgid "You must run %s as the PostgreSQL superuser."
-msgstr "PostgreSQL 슈퍼유저 계정으로 %s 프로그램을 실행하세요."
-
-#: pg_createsubscriber.c:1966
-#, c-format
-msgid "database \"%s\" specified more than once"
-msgstr "\"%s\" 데이터베이스가 중복 지정 되었음"
-
-#: pg_createsubscriber.c:2007
-#, c-format
-msgid "publication \"%s\" specified more than once"
-msgstr "\"%s\" 발행이 중복 지정 되었음"
-
-#: pg_createsubscriber.c:2019
-#, c-format
-msgid "replication slot \"%s\" specified more than once"
-msgstr "\"%s\" 복제 슬롯이 중복 지정 되었음"
-
-#: pg_createsubscriber.c:2031
-#, c-format
-msgid "subscription \"%s\" specified more than once"
-msgstr "\"%s\" 구독이 중복 지정 되었음"
-
-#: pg_createsubscriber.c:2054
-#, c-format
-msgid "no subscriber data directory specified"
-msgstr "구독 서버용 데이터 디렉터리를 지정하지 않았음"
-
-#: pg_createsubscriber.c:2065
-#, c-format
-msgid "could not determine current directory"
-msgstr "현재 디렉터리를 확인할 수 없음"
-
-#: pg_createsubscriber.c:2082
-#, c-format
-msgid "no publisher connection string specified"
-msgstr "발행 서버 연결 문자열을 지정하지 않았음"
-
-#: pg_createsubscriber.c:2086
-#, c-format
-msgid "validating publisher connection string"
-msgstr "발행 서버 연결 문자열 검사 중"
-
-#: pg_createsubscriber.c:2092
-#, c-format
-msgid "validating subscriber connection string"
-msgstr "구독 서버 연결 문자열 검사 중"
-
-#: pg_createsubscriber.c:2097
-#, c-format
-msgid "no database was specified"
-msgstr "데이터베이스를 지정하지 않았음"
-
-#: pg_createsubscriber.c:2109
-#, c-format
-msgid "database name \"%s\" was extracted from the publisher connection string"
-msgstr "발행 서버 연결 문자열에서 데이터베이스 이름 확인: \"%s\""
-
-#: pg_createsubscriber.c:2114
-#, c-format
-msgid "no database name specified"
-msgstr "데이터베이스 이름을 지정하지 않았음"
-
-#: pg_createsubscriber.c:2124
-#, c-format
-msgid "wrong number of publication names specified"
-msgstr "발행 이름들의 개수가 잘못됨"
-
-#: pg_createsubscriber.c:2125
-#, c-format
-msgid ""
-"The number of specified publication names (%d) must match the number of "
-"specified database names (%d)."
-msgstr "지정한 발행 이름의 수(%d)와 데이터베이스 이름의 수(%d)가 같지 않음"
-
-#: pg_createsubscriber.c:2131
-#, c-format
-msgid "wrong number of subscription names specified"
-msgstr "구독 이름들의 개수가 잘못됨"
-
-#: pg_createsubscriber.c:2132
-#, c-format
-msgid ""
-"The number of specified subscription names (%d) must match the number of "
-"specified database names (%d)."
-msgstr "지정한 구독 이름의 수(%d)와 데이터베이스 이름의 수(%d)가 같지 않음"
-
-#: pg_createsubscriber.c:2138
-#, c-format
-msgid "wrong number of replication slot names specified"
-msgstr "복제 슬롯 이름들의 개수가 잘못됨"
-
-#: pg_createsubscriber.c:2139
-#, c-format
-msgid ""
-"The number of specified replication slot names (%d) must match the number of "
-"specified database names (%d)."
-msgstr ""
-"지정한 복제 슬롯 이름의 수(%d)와 데이터베이스 이름의 수(%d)가 같지 않음"
-
-#: pg_createsubscriber.c:2168
-=======
 #: pg_basebackup.c:729
 #, c-format
 msgid "could not create background process: %m"
@@ -3540,61 +2062,36 @@
 msgstr "잘못된 값: \"%s\""
 
 #: pg_createsubscriber.c:2384
->>>>>>> 3d6a8289
 #, c-format
 msgid "subscriber data directory is not a copy of the source database cluster"
 msgstr "구독 서버의 데이터 디렉터리는 원본 데이터베이스 클러스터의 것이 아님"
 
-<<<<<<< HEAD
-#: pg_createsubscriber.c:2181
-=======
 #: pg_createsubscriber.c:2397
->>>>>>> 3d6a8289
 #, c-format
 msgid "standby server is running"
 msgstr "대기 서버가 실행 중입니다."
 
-<<<<<<< HEAD
-#: pg_createsubscriber.c:2182
-=======
 #: pg_createsubscriber.c:2398
->>>>>>> 3d6a8289
 #, c-format
 msgid "Stop the standby server and try again."
 msgstr "대기 서버를 중지 하고, 다시 하세요."
 
-<<<<<<< HEAD
-#: pg_createsubscriber.c:2191
-=======
 #: pg_createsubscriber.c:2407
->>>>>>> 3d6a8289
 #, c-format
 msgid "starting the standby server with command-line options"
 msgstr "명령행 옵션을 포함해서 대기 서버를 시작 중"
 
-<<<<<<< HEAD
-#: pg_createsubscriber.c:2207 pg_createsubscriber.c:2242
-=======
 #: pg_createsubscriber.c:2423 pg_createsubscriber.c:2458
->>>>>>> 3d6a8289
 #, c-format
 msgid "stopping the subscriber"
 msgstr "구독 서버 중지 중"
 
-<<<<<<< HEAD
-#: pg_createsubscriber.c:2221
-=======
 #: pg_createsubscriber.c:2437
->>>>>>> 3d6a8289
 #, c-format
 msgid "starting the subscriber"
 msgstr "구독 서버 실행 중"
 
-<<<<<<< HEAD
-#: pg_createsubscriber.c:2250
-=======
 #: pg_createsubscriber.c:2466
->>>>>>> 3d6a8289
 #, c-format
 msgid "Done!"
 msgstr "완료!"
@@ -3615,20 +2112,12 @@
 msgstr ""
 "  -D, --directory=DIR    지정한 디렉터리로 트랜잭션 로그 파일을 백업함\n"
 
-<<<<<<< HEAD
-#: pg_receivewal.c:83 pg_recvlogical.c:93
-=======
 #: pg_receivewal.c:83 pg_recvlogical.c:94
->>>>>>> 3d6a8289
 #, c-format
 msgid "  -E, --endpos=LSN       exit after receiving the specified LSN\n"
 msgstr "  -E, --endpos=LSN       지정한 LSN까지 받고 종료함\n"
 
-<<<<<<< HEAD
-#: pg_receivewal.c:84 pg_recvlogical.c:97
-=======
 #: pg_receivewal.c:84 pg_recvlogical.c:98
->>>>>>> 3d6a8289
 #, c-format
 msgid ""
 "      --if-not-exists    do not error if slot already exists when creating a "
@@ -3636,11 +2125,7 @@
 msgstr ""
 "      --if-not-exists    슬롯을 새로 만들 때 이미 있어도 오류 내지 않음\n"
 
-<<<<<<< HEAD
-#: pg_receivewal.c:85 pg_recvlogical.c:99
-=======
 #: pg_receivewal.c:85 pg_recvlogical.c:100
->>>>>>> 3d6a8289
 #, c-format
 msgid "  -n, --no-loop          do not loop on connection lost\n"
 msgstr "  -n, --no-loop          접속이 끊겼을 때 재연결 하지 않음\n"
@@ -3652,11 +2137,7 @@
 "disk\n"
 msgstr "      --no-sync          디스크 쓰기 뒤 sync 작업 생략\n"
 
-<<<<<<< HEAD
-#: pg_receivewal.c:87 pg_recvlogical.c:104
-=======
 #: pg_receivewal.c:87 pg_recvlogical.c:105
->>>>>>> 3d6a8289
 #, c-format
 msgid ""
 "  -s, --status-interval=SECS\n"
@@ -3691,11 +2172,7 @@
 "\n"
 "추가 기능:\n"
 
-<<<<<<< HEAD
-#: pg_receivewal.c:104 pg_recvlogical.c:89
-=======
 #: pg_receivewal.c:104 pg_recvlogical.c:88
->>>>>>> 3d6a8289
 #, c-format
 msgid ""
 "      --create-slot      create a new replication slot (for the slot's name "
@@ -3704,11 +2181,7 @@
 "      --create-slot      새 복제 슬롯을 만듬 (--slot 옵션에서 슬롯 이름 지"
 "정)\n"
 
-<<<<<<< HEAD
-#: pg_receivewal.c:105 pg_recvlogical.c:90
-=======
 #: pg_receivewal.c:105 pg_recvlogical.c:89
->>>>>>> 3d6a8289
 #, c-format
 msgid ""
 "      --drop-slot        drop the replication slot (for the slot's name see "
@@ -3731,11 +2204,7 @@
 msgid "switched to timeline %u at %X/%X"
 msgstr "전환됨: 타임라인 %u, 위치 %X/%X"
 
-<<<<<<< HEAD
-#: pg_receivewal.c:224 pg_recvlogical.c:1053
-=======
 #: pg_receivewal.c:224 pg_recvlogical.c:1075
->>>>>>> 3d6a8289
 #, c-format
 msgid "received interrupt signal, exiting"
 msgstr "인터럽터 시그널을 받음, 종료함"
@@ -3790,7 +2259,6 @@
 #, c-format
 msgid "could not free LZ4 decompression context: %s"
 msgstr "LZ4 압축 해제 컨텍스트 반환 실패: %s"
-<<<<<<< HEAD
 
 #: pg_receivewal.c:448
 #, c-format
@@ -3809,28 +2277,7 @@
 msgid "starting log streaming at %X/%X (timeline %u)"
 msgstr "로그 스트리밍 시작 위치: %X/%X (타임라인 %u)"
 
-#: pg_receivewal.c:693 pg_recvlogical.c:801
-=======
-
-#: pg_receivewal.c:448
-#, c-format
-msgid ""
-"compressed segment file \"%s\" has incorrect uncompressed size %zu, skipping"
-msgstr "\"%s\" 압축된 조각 파일은 압축 풀었을 때 잘못된 크기임: %zu, 무시함"
-
-#: pg_receivewal.c:453
-#, c-format
-msgid ""
-"cannot check file \"%s\": compression with %s not supported by this build"
-msgstr "\"%s\" 파일 검사 실패: %s 압축을 지원 안하게 빌드되었음"
-
-#: pg_receivewal.c:578
-#, c-format
-msgid "starting log streaming at %X/%X (timeline %u)"
-msgstr "로그 스트리밍 시작 위치: %X/%X (타임라인 %u)"
-
 #: pg_receivewal.c:693 pg_recvlogical.c:809
->>>>>>> 3d6a8289
 #, c-format
 msgid "could not parse end position \"%s\""
 msgstr "시작 위치 구문이 잘못됨 \"%s\""
@@ -3861,48 +2308,28 @@
 "replication connection using slot \"%s\" is unexpectedly database specific"
 msgstr "\"%s\" 슬롯을 이용한 복제 연결은 이 데이터베이스에서 사용할 수 없음"
 
-<<<<<<< HEAD
-#: pg_receivewal.c:878 pg_recvlogical.c:972
-=======
 #: pg_receivewal.c:878 pg_recvlogical.c:993
->>>>>>> 3d6a8289
 #, c-format
 msgid "dropping replication slot \"%s\""
 msgstr "\"%s\" 이름의 복제 슬롯을 삭제 중"
 
-<<<<<<< HEAD
-#: pg_receivewal.c:889 pg_recvlogical.c:982
-=======
 #: pg_receivewal.c:889 pg_recvlogical.c:1003
->>>>>>> 3d6a8289
 #, c-format
 msgid "creating replication slot \"%s\""
 msgstr "\"%s\" 이름의 복제 슬롯을 만드는 중"
 
-<<<<<<< HEAD
-#: pg_receivewal.c:918 pg_recvlogical.c:1006
-=======
 #: pg_receivewal.c:918 pg_recvlogical.c:1028
->>>>>>> 3d6a8289
 #, c-format
 msgid "disconnected"
 msgstr "연결 끊김"
 
 #. translator: check source for value for %d
-<<<<<<< HEAD
-#: pg_receivewal.c:922 pg_recvlogical.c:1010
-=======
 #: pg_receivewal.c:922 pg_recvlogical.c:1032
->>>>>>> 3d6a8289
 #, c-format
 msgid "disconnected; waiting %d seconds to try again"
 msgstr "연결 끊김; 다시 연결 하기 위해 %d 초를 기다리는 중"
 
-<<<<<<< HEAD
-#: pg_recvlogical.c:84
-=======
 #: pg_recvlogical.c:83
->>>>>>> 3d6a8289
 #, c-format
 msgid ""
 "%s controls PostgreSQL logical decoding streams.\n"
@@ -3911,11 +2338,7 @@
 "%s 프로그램은 논리 디코딩 스트림을 제어하는 도구입니다.\n"
 "\n"
 
-<<<<<<< HEAD
-#: pg_recvlogical.c:88
-=======
 #: pg_recvlogical.c:87
->>>>>>> 3d6a8289
 #, c-format
 msgid ""
 "\n"
@@ -3924,11 +2347,7 @@
 "\n"
 "성능에 관계된 기능들:\n"
 
-<<<<<<< HEAD
-#: pg_recvlogical.c:91
-=======
 #: pg_recvlogical.c:90
->>>>>>> 3d6a8289
 #, c-format
 msgid ""
 "      --start            start streaming in a replication slot (for the "
@@ -3937,9 +2356,6 @@
 "      --start            복제 슬롯을 이용한 스트리밍 시작 (--slot 옵션에서 슬"
 "롯 이름 지정)\n"
 
-<<<<<<< HEAD
-#: pg_recvlogical.c:94
-=======
 #: pg_recvlogical.c:92
 #, c-format
 msgid ""
@@ -3951,16 +2367,11 @@
 "제를 활성화\n"
 
 #: pg_recvlogical.c:95
->>>>>>> 3d6a8289
 #, c-format
 msgid "  -f, --file=FILE        receive log into this file, - for stdout\n"
 msgstr "  -f, --file=파일        작업 로그를 해당 파일에 기록, 표준 출력은 -\n"
 
-<<<<<<< HEAD
-#: pg_recvlogical.c:95
-=======
 #: pg_recvlogical.c:96
->>>>>>> 3d6a8289
 #, c-format
 msgid ""
 "  -F  --fsync-interval=SECS\n"
@@ -3971,22 +2382,14 @@
 "                         지정한 초 간격으로 파일 fsync 작업을 함 (초기값: "
 "%d)\n"
 
-<<<<<<< HEAD
-#: pg_recvlogical.c:98
-=======
 #: pg_recvlogical.c:99
->>>>>>> 3d6a8289
 #, c-format
 msgid ""
 "  -I, --startpos=LSN     where in an existing slot should the streaming "
 "start\n"
 msgstr "  -I, --startpos=LSN     스트리밍을 시작할 기존 슬롯 위치\n"
 
-<<<<<<< HEAD
-#: pg_recvlogical.c:100
-=======
 #: pg_recvlogical.c:101
->>>>>>> 3d6a8289
 #, c-format
 msgid ""
 "  -o, --option=NAME[=VALUE]\n"
@@ -3997,35 +2400,16 @@
 "                         출력 플러그인에서 사용할 옵션들의 옵션 이름과 그 "
 "값\n"
 
-<<<<<<< HEAD
-#: pg_recvlogical.c:103
-=======
 #: pg_recvlogical.c:104
->>>>>>> 3d6a8289
 #, c-format
 msgid "  -P, --plugin=PLUGIN    use output plugin PLUGIN (default: %s)\n"
 msgstr "  -P, --plugin=PLUGIN    사용할 출력 플러그인 (초기값: %s)\n"
 
-<<<<<<< HEAD
-#: pg_recvlogical.c:106
-=======
 #: pg_recvlogical.c:107
->>>>>>> 3d6a8289
 #, c-format
 msgid "  -S, --slot=SLOTNAME    name of the logical replication slot\n"
 msgstr "  -S, --slot=슬롯이름    논리 복제 슬롯 이름\n"
 
-<<<<<<< HEAD
-#: pg_recvlogical.c:107
-#, c-format
-msgid ""
-"  -t, --two-phase        enable decoding of prepared transactions when "
-"creating a slot\n"
-msgstr ""
-"  -t, --two-phase        슬롯을 만들 때 미리 준비된 트랜잭션 디코딩 활성화\n"
-
-#: pg_recvlogical.c:112
-=======
 #: pg_recvlogical.c:108
 #, c-format
 msgid ""
@@ -4041,171 +2425,97 @@
 msgstr "      --two-phase        (--enable-two-phase 와 같음, 미지원예정)\n"
 
 #: pg_recvlogical.c:114
->>>>>>> 3d6a8289
 #, c-format
 msgid "  -d, --dbname=DBNAME    database to connect to\n"
 msgstr "  -d, --dbname=디비이름  접속할 데이터베이스\n"
 
-<<<<<<< HEAD
-#: pg_recvlogical.c:145
-=======
 #: pg_recvlogical.c:147
->>>>>>> 3d6a8289
 #, c-format
 msgid "confirming write up to %X/%X, flush to %X/%X (slot %s)"
 msgstr "쓰기 확인 위치: %X/%X, 플러시 위치 %X/%X (슬롯 %s)"
 
-<<<<<<< HEAD
-#: pg_recvlogical.c:169 receivelog.c:360
-=======
 #: pg_recvlogical.c:171 receivelog.c:359
->>>>>>> 3d6a8289
 #, c-format
 msgid "could not send feedback packet: %s"
 msgstr "피드백 패킷을 보낼 수 없음: %s"
 
-<<<<<<< HEAD
-#: pg_recvlogical.c:239
-=======
 #: pg_recvlogical.c:241
->>>>>>> 3d6a8289
 #, c-format
 msgid "starting log streaming at %X/%X (slot %s)"
 msgstr "로그 스트리밍 시작 함, 위치: %X/%X (슬롯 %s)"
 
-<<<<<<< HEAD
-#: pg_recvlogical.c:281
-=======
 #: pg_recvlogical.c:283
->>>>>>> 3d6a8289
 #, c-format
 msgid "streaming initiated"
 msgstr "스트리밍 초기화 됨"
 
-<<<<<<< HEAD
-#: pg_recvlogical.c:346
-=======
 #: pg_recvlogical.c:348
->>>>>>> 3d6a8289
 #, c-format
 msgid "could not open log file \"%s\": %m"
 msgstr "\"%s\" 잠금파일을 열 수 없음: %m"
 
-<<<<<<< HEAD
-#: pg_recvlogical.c:375 receivelog.c:882
-=======
 #: pg_recvlogical.c:377 receivelog.c:889
->>>>>>> 3d6a8289
 #, c-format
 msgid "invalid socket: %s"
 msgstr "잘못된 소켓: %s"
 
-<<<<<<< HEAD
-#: pg_recvlogical.c:428 receivelog.c:910
-=======
 #: pg_recvlogical.c:430 receivelog.c:917
->>>>>>> 3d6a8289
 #, c-format
 msgid "%s() failed: %m"
 msgstr "%s() 실패: %m"
 
-<<<<<<< HEAD
-#: pg_recvlogical.c:435 receivelog.c:959
-=======
 #: pg_recvlogical.c:437 receivelog.c:966
->>>>>>> 3d6a8289
 #, c-format
 msgid "could not receive data from WAL stream: %s"
 msgstr "WAL 스트림에서 자료 받기 실패: %s"
 
-<<<<<<< HEAD
-#: pg_recvlogical.c:477 pg_recvlogical.c:528 receivelog.c:1003
-#: receivelog.c:1066
-=======
 #: pg_recvlogical.c:479 pg_recvlogical.c:530 receivelog.c:1010
 #: receivelog.c:1073
->>>>>>> 3d6a8289
 #, c-format
 msgid "streaming header too small: %d"
 msgstr "스트리밍 헤더 크기가 너무 작음: %d"
 
-<<<<<<< HEAD
-#: pg_recvlogical.c:512 receivelog.c:843
-=======
 #: pg_recvlogical.c:514 receivelog.c:846
->>>>>>> 3d6a8289
 #, c-format
 msgid "unrecognized streaming header: \"%c\""
 msgstr "알 수 없는 스트리밍 헤더: \"%c\""
 
-<<<<<<< HEAD
-#: pg_recvlogical.c:566 pg_recvlogical.c:578
-=======
 #: pg_recvlogical.c:568 pg_recvlogical.c:580
->>>>>>> 3d6a8289
 #, c-format
 msgid "could not write %d bytes to log file \"%s\": %m"
 msgstr "%d 바이트 쓰기 실패, 대상 로그파일 \"%s\": %m"
 
-<<<<<<< HEAD
-#: pg_recvlogical.c:636 receivelog.c:642 receivelog.c:679
-=======
 #: pg_recvlogical.c:638 receivelog.c:641 receivelog.c:678
->>>>>>> 3d6a8289
 #, c-format
 msgid "unexpected termination of replication stream: %s"
 msgstr "복제 스트림의 예상치 못한 종료: %s"
 
-<<<<<<< HEAD
-#: pg_recvlogical.c:796
-=======
 #: pg_recvlogical.c:804
->>>>>>> 3d6a8289
 #, c-format
 msgid "could not parse start position \"%s\""
 msgstr "시작 위치 구문이 잘못됨 \"%s\""
 
-<<<<<<< HEAD
-#: pg_recvlogical.c:874
-=======
 #: pg_recvlogical.c:882
->>>>>>> 3d6a8289
 #, c-format
 msgid "no slot specified"
 msgstr "슬롯을 지정하지 않았음"
 
-<<<<<<< HEAD
-#: pg_recvlogical.c:881
-=======
 #: pg_recvlogical.c:889
->>>>>>> 3d6a8289
 #, c-format
 msgid "no target file specified"
 msgstr "대상 파일을 지정하지 않았음"
 
-<<<<<<< HEAD
-#: pg_recvlogical.c:888
-=======
 #: pg_recvlogical.c:896
->>>>>>> 3d6a8289
 #, c-format
 msgid "no database specified"
 msgstr "데이터베이스 지정하지 않았음"
 
-<<<<<<< HEAD
-#: pg_recvlogical.c:895
-=======
 #: pg_recvlogical.c:903
->>>>>>> 3d6a8289
 #, c-format
 msgid "at least one action needs to be specified"
 msgstr "적어도 하나 이상의 작업 방법을 지정해야 함"
 
-<<<<<<< HEAD
-#: pg_recvlogical.c:902
-=======
 #: pg_recvlogical.c:910
->>>>>>> 3d6a8289
 #, c-format
 msgid "cannot use --create-slot or --start together with --drop-slot"
 msgstr ""
@@ -4217,167 +2527,94 @@
 msgstr ""
 " --create-slot 옵션이나 --drop-slot 옵션은 --startpos 옵션과 함께 쓸 수 없음"
 
-<<<<<<< HEAD
-#: pg_recvlogical.c:916
-=======
 #: pg_recvlogical.c:924
->>>>>>> 3d6a8289
 #, c-format
 msgid "--endpos may only be specified with --start"
 msgstr "--endpos 옵션은 --start 옵션과 함께 사용해야 함"
 
-<<<<<<< HEAD
-#: pg_recvlogical.c:923
-#, c-format
-msgid "--two-phase may only be specified with --create-slot"
-msgstr "--two-phase 옵션은 --create-slot 옵션을 쓸 때만 사용 가능함"
-
-#: pg_recvlogical.c:956
-=======
 #: pg_recvlogical.c:933 pg_recvlogical.c:940
 #, c-format
 msgid "%s may only be specified with --create-slot"
 msgstr "%s 옵션은 --create-slot 옵션을 쓸 때만 사용 가능함"
 
 #: pg_recvlogical.c:977
->>>>>>> 3d6a8289
 #, c-format
 msgid "could not establish database-specific replication connection"
 msgstr "데이터베이스 의존적인 복제 연결을 할 수 없음"
 
-<<<<<<< HEAD
-#: pg_recvlogical.c:1056
-=======
 #: pg_recvlogical.c:1078
->>>>>>> 3d6a8289
 #, c-format
 msgid "end position %X/%X reached by keepalive"
 msgstr "keepalive에 의해서 %X/%X 마지막 위치에 도달했음"
 
-<<<<<<< HEAD
-#: pg_recvlogical.c:1061
-=======
 #: pg_recvlogical.c:1083
->>>>>>> 3d6a8289
 #, c-format
 msgid "end position %X/%X reached by WAL record at %X/%X"
 msgstr "%X/%X 마지막 위치가 WAL 레코드 %X/%X 위치에서 도달했음"
 
-<<<<<<< HEAD
-#: receivelog.c:66
-=======
 #: receivelog.c:65
->>>>>>> 3d6a8289
 #, c-format
 msgid "could not create archive status file \"%s\": %s"
 msgstr "\"%s\" archive status 파일을 만들 수 없습니다: %s"
 
-<<<<<<< HEAD
-#: receivelog.c:73
-=======
 #: receivelog.c:72
->>>>>>> 3d6a8289
 #, c-format
 msgid "could not close archive status file \"%s\": %s"
 msgstr "\"%s\" archive status 파일을 닫을 수 없습니다: %s"
 
-<<<<<<< HEAD
-#: receivelog.c:122
-=======
 #: receivelog.c:121
->>>>>>> 3d6a8289
 #, c-format
 msgid "could not get size of write-ahead log file \"%s\": %s"
 msgstr "\"%s\" WAL 파일 크기를 알 수 없음: %s"
 
-<<<<<<< HEAD
-#: receivelog.c:133
-=======
 #: receivelog.c:132
->>>>>>> 3d6a8289
 #, c-format
 msgid "could not open existing write-ahead log file \"%s\": %s"
 msgstr "이미 있는 \"%s\" 트랜잭션 로그 파일을 열 수 없음: %s"
 
-<<<<<<< HEAD
-#: receivelog.c:142
-=======
 #: receivelog.c:141
->>>>>>> 3d6a8289
 #, c-format
 msgid "could not fsync existing write-ahead log file \"%s\": %s"
 msgstr "이미 있는 \"%s\" WAL 파일 fsync 실패: %s"
 
-<<<<<<< HEAD
-#: receivelog.c:157
-=======
 #: receivelog.c:156
->>>>>>> 3d6a8289
 #, c-format
 msgid "write-ahead log file \"%s\" has %zd byte, should be 0 or %d"
 msgid_plural "write-ahead log file \"%s\" has %zd bytes, should be 0 or %d"
 msgstr[0] ""
 "\"%s\" 트랜잭션 로그파일의 크기가 %zd 바이트임, 0 또는 %d 바이트여야 함"
 
-<<<<<<< HEAD
-#: receivelog.c:175
-=======
 #: receivelog.c:174
->>>>>>> 3d6a8289
 #, c-format
 msgid "could not open write-ahead log file \"%s\": %s"
 msgstr "\"%s\" WAL 파일을 열 수 없음: %s"
 
-<<<<<<< HEAD
-#: receivelog.c:216
-=======
 #: receivelog.c:215
->>>>>>> 3d6a8289
 #, c-format
 msgid "not renaming \"%s\", segment is not complete"
 msgstr "\"%s\" 이름 변경 실패, 세그먼트가 완료되지 않았음"
 
-<<<<<<< HEAD
-#: receivelog.c:227 receivelog.c:317 receivelog.c:688
-=======
 #: receivelog.c:226 receivelog.c:316 receivelog.c:687
->>>>>>> 3d6a8289
 #, c-format
 msgid "could not close file \"%s\": %s"
 msgstr "\"%s\" 파일을 닫을 수 없음: %s"
 
-<<<<<<< HEAD
-#: receivelog.c:288
-=======
 #: receivelog.c:287
->>>>>>> 3d6a8289
 #, c-format
 msgid "server reported unexpected history file name for timeline %u: %s"
 msgstr "타임라인 %u 번을 위한 내역 파일 이름이 잘못 되었음: %s"
 
-<<<<<<< HEAD
-#: receivelog.c:297
-=======
 #: receivelog.c:296
->>>>>>> 3d6a8289
 #, c-format
 msgid "could not create timeline history file \"%s\": %s"
 msgstr "\"%s\" 타임라인 내역 파일을 만들 수 없음: %s"
 
-<<<<<<< HEAD
-#: receivelog.c:304
-=======
 #: receivelog.c:303
->>>>>>> 3d6a8289
 #, c-format
 msgid "could not write timeline history file \"%s\": %s"
 msgstr "\"%s\" 타임라인 내역 파일에 쓸 수 없음: %s"
 
-<<<<<<< HEAD
-#: receivelog.c:394
-=======
 #: receivelog.c:393
->>>>>>> 3d6a8289
 #, c-format
 msgid ""
 "incompatible server version %s; client does not support streaming from "
@@ -4386,11 +2623,7 @@
 "%s 서버 버전은 호환되지 않음; 클라이언트는 %s 버전 보다 오래된 서버의 스트리"
 "밍은 지원하지 않음"
 
-<<<<<<< HEAD
-#: receivelog.c:403
-=======
 #: receivelog.c:402
->>>>>>> 3d6a8289
 #, c-format
 msgid ""
 "incompatible server version %s; client does not support streaming from "
@@ -4399,30 +2632,18 @@
 "%s 서버 버전은 호환되지 않음; 클라이언트는 %s 버전 보다 새로운 서버의 스트리"
 "밍은 지원하지 않음"
 
-<<<<<<< HEAD
-#: receivelog.c:508
-=======
 #: receivelog.c:507
->>>>>>> 3d6a8289
 #, c-format
 msgid ""
 "system identifier does not match between base backup and streaming connection"
 msgstr "시스템 식별자가 베이스 백업과 스트리밍 연결에서 서로 다름"
 
-<<<<<<< HEAD
-#: receivelog.c:516
-=======
 #: receivelog.c:515
->>>>>>> 3d6a8289
 #, c-format
 msgid "starting timeline %u is not present in the server"
 msgstr "%u 타임라인으로 시작하는 것을 서버에서 제공 하지 않음"
 
-<<<<<<< HEAD
-#: receivelog.c:555
-=======
 #: receivelog.c:554
->>>>>>> 3d6a8289
 #, c-format
 msgid ""
 "unexpected response to TIMELINE_HISTORY command: got %d rows and %d fields, "
@@ -4431,20 +2652,12 @@
 "TIMELINE_HISTORY 명령 결과가 잘못됨: 받은 값: 로우수 %d, 필드수 %d, 예상값: "
 "로우수 %d, 필드수 %d"
 
-<<<<<<< HEAD
-#: receivelog.c:626
-=======
 #: receivelog.c:625
->>>>>>> 3d6a8289
 #, c-format
 msgid "server reported unexpected next timeline %u, following timeline %u"
 msgstr "서버가 잘못된 다음 타임라인 번호 %u 보고함, 이전 타임라인 번호 %u"
 
-<<<<<<< HEAD
-#: receivelog.c:632
-=======
 #: receivelog.c:631
->>>>>>> 3d6a8289
 #, c-format
 msgid ""
 "server stopped streaming timeline %u at %X/%X, but reported next timeline %u "
@@ -4453,20 +2666,12 @@
 "서버의 중지 위치: 타임라인 %u, 위치 %X/%X, 하지만 보고 받은 위치: 타임라인 "
 "%u 위치 %X/%X"
 
-<<<<<<< HEAD
-#: receivelog.c:672
-=======
 #: receivelog.c:671
->>>>>>> 3d6a8289
 #, c-format
 msgid "replication stream was terminated before stop point"
 msgstr "복제 스트림이 중지 위치 전에 종료 되었음"
 
-<<<<<<< HEAD
-#: receivelog.c:718
-=======
 #: receivelog.c:717
->>>>>>> 3d6a8289
 #, c-format
 msgid ""
 "unexpected result set after end-of-timeline: got %d rows and %d fields, "
@@ -4475,107 +2680,56 @@
 "타임라인 끝에 잘못된 결과가 발견 됨: 로우수 %d, 필드수 %d / 예상값: 로우수 "
 "%d, 필드수 %d"
 
-<<<<<<< HEAD
-#: receivelog.c:727
-=======
 #: receivelog.c:726
->>>>>>> 3d6a8289
 #, c-format
 msgid "could not parse next timeline's starting point \"%s\""
 msgstr "다음 타임라인 시작 위치 분석 실패 \"%s\""
 
-<<<<<<< HEAD
-#: receivelog.c:775 receivelog.c:1022 walmethods.c:1206
-=======
 #: receivelog.c:774 receivelog.c:1029 walmethods.c:1206
->>>>>>> 3d6a8289
 #, c-format
 msgid "could not fsync file \"%s\": %s"
 msgstr "\"%s\" 파일 fsync 실패: %s"
 
-<<<<<<< HEAD
-#: receivelog.c:1083
-=======
 #: receivelog.c:1090
->>>>>>> 3d6a8289
 #, c-format
 msgid "received write-ahead log record for offset %u with no file open"
 msgstr "%u 위치의 수신된 트랜잭션 로그 레코드에 파일을 열 수 없음"
 
-<<<<<<< HEAD
-#: receivelog.c:1093
-=======
 #: receivelog.c:1100
->>>>>>> 3d6a8289
 #, c-format
 msgid "got WAL data offset %08x, expected %08x"
 msgstr "잘못된 WAL 자료 위치 %08x, 기대값 %08x"
 
-<<<<<<< HEAD
-#: receivelog.c:1128
-=======
 #: receivelog.c:1135
->>>>>>> 3d6a8289
 #, c-format
 msgid "could not write %d bytes to WAL file \"%s\": %s"
 msgstr "%d 바이트를 \"%s\" WAL 파일에 쓸 수 없음: %s"
 
-<<<<<<< HEAD
-#: receivelog.c:1153 receivelog.c:1193 receivelog.c:1222
-=======
 #: receivelog.c:1160 receivelog.c:1200 receivelog.c:1228
->>>>>>> 3d6a8289
 #, c-format
 msgid "could not send copy-end packet: %s"
 msgstr "copy-end 패킷을 보낼 수 없음: %s"
 
-<<<<<<< HEAD
-#: streamutil.c:165
-msgid "Password: "
-msgstr "암호: "
-
-#: streamutil.c:192
-=======
 #: streamutil.c:162
 msgid "Password: "
 msgstr "암호: "
 
 #: streamutil.c:189
->>>>>>> 3d6a8289
 #, c-format
 msgid "could not connect to server"
 msgstr "서버 접속 실패"
 
-<<<<<<< HEAD
-#: streamutil.c:233
-#, c-format
-msgid "could not clear \"search_path\": %s"
-msgstr "\"search_path\"를 지울 수 없음: %s"
-
-#: streamutil.c:249
+#: streamutil.c:246
 #, c-format
 msgid "could not determine server setting for \"integer_datetimes\""
 msgstr "\"integer_datetimes\" 서버 설정을 알 수 없음"
 
-#: streamutil.c:256
+#: streamutil.c:253
 #, c-format
 msgid "\"integer_datetimes\" compile flag does not match server"
 msgstr "\"integer_datetimes\" 컴파일 플래그가 서버와 일치하지 않음"
 
-#: streamutil.c:375
-=======
-#: streamutil.c:246
-#, c-format
-msgid "could not determine server setting for \"integer_datetimes\""
-msgstr "\"integer_datetimes\" 서버 설정을 알 수 없음"
-
-#: streamutil.c:253
-#, c-format
-msgid "\"integer_datetimes\" compile flag does not match server"
-msgstr "\"integer_datetimes\" 컴파일 플래그가 서버와 일치하지 않음"
-
 #: streamutil.c:304
->>>>>>> 3d6a8289
 #, c-format
 msgid ""
 "could not fetch WAL segment size: got %d rows and %d fields, expected %d "
@@ -4584,35 +2738,23 @@
 "WAL 조각 크기 계산 실패: 로우수 %d, 필드수 %d, 예상값: 로우수 %d, 필드수 %d "
 "이상"
 
-<<<<<<< HEAD
-#: streamutil.c:385
-=======
 #: streamutil.c:314
->>>>>>> 3d6a8289
 #, c-format
 msgid "WAL segment size could not be parsed"
 msgstr "WAL 조각 크기 분석 못함"
 
-<<<<<<< HEAD
-#: streamutil.c:403
-=======
 #: streamutil.c:332
->>>>>>> 3d6a8289
 #, c-format
 msgid "remote server reported invalid WAL segment size (%d byte)"
 msgid_plural "remote server reported invalid WAL segment size (%d bytes)"
 msgstr[0] "원격 서버가 잘못 WAL 조각 크기를 보고했음 (%d 바이트)"
 
-<<<<<<< HEAD
-#: streamutil.c:407
-=======
 #: streamutil.c:336
->>>>>>> 3d6a8289
 #, c-format
 msgid "The WAL segment size must be a power of two between 1 MB and 1 GB."
 msgstr "WAL 조각 파일 크기는 1MB에서 1GB사이 2의 제곱 크기여야 합니다."
 
-#: streamutil.c:449
+#: streamutil.c:378
 #, c-format
 msgid ""
 "could not fetch group access flag: got %d rows and %d fields, expected %d "
@@ -4621,16 +2763,12 @@
 "그룹 접근 플래그를 가져올 수 없음: 로우수 %d, 필드수 %d, 예상값: 로우수 %d, "
 "필드수 %d 이상"
 
-#: streamutil.c:458
+#: streamutil.c:387
 #, c-format
 msgid "group access flag could not be parsed: %s"
 msgstr "그룹 접근 플래그를 분석 못함: %s"
 
-<<<<<<< HEAD
-#: streamutil.c:501 streamutil.c:538
-=======
 #: streamutil.c:430 streamutil.c:467
->>>>>>> 3d6a8289
 #, c-format
 msgid ""
 "could not identify system: got %d rows and %d fields, expected %d rows and "
@@ -4639,11 +2777,7 @@
 "시스템을 식별할 수 없음: 로우수 %d, 필드수 %d, 예상값: 로우수 %d, 필드수 %d "
 "이상"
 
-<<<<<<< HEAD
-#: streamutil.c:590
-=======
 #: streamutil.c:519
->>>>>>> 3d6a8289
 #, c-format
 msgid ""
 "could not read replication slot \"%s\": got %d rows and %d fields, expected "
@@ -4652,38 +2786,22 @@
 "\"%s\" 복제 슬롯을 읽을 수 없음: 로우수 %d, 필드수 %d, 기대값 로우수 %d, 필드"
 "수 %d"
 
-<<<<<<< HEAD
-#: streamutil.c:602
-=======
 #: streamutil.c:531
->>>>>>> 3d6a8289
 #, c-format
 msgid "replication slot \"%s\" does not exist"
 msgstr "\"%s\" 이름의 복제 슬롯이 없습니다"
 
-<<<<<<< HEAD
-#: streamutil.c:613
-=======
 #: streamutil.c:542
->>>>>>> 3d6a8289
 #, c-format
 msgid "expected a physical replication slot, got type \"%s\" instead"
 msgstr "물리 복제 슬롯을 사용해야 함, \"%s\" 복제 슬롯임"
 
-<<<<<<< HEAD
-#: streamutil.c:627
-=======
 #: streamutil.c:556
->>>>>>> 3d6a8289
 #, c-format
 msgid "could not parse restart_lsn \"%s\" for replication slot \"%s\""
 msgstr "\"%s\" restart_lsn 위치를 해석할 수 없음, 해당 슬롯: \"%s\""
 
-<<<<<<< HEAD
-#: streamutil.c:744
-=======
 #: streamutil.c:678
->>>>>>> 3d6a8289
 #, c-format
 msgid ""
 "could not create replication slot \"%s\": got %d rows and %d fields, "
@@ -4692,11 +2810,7 @@
 "\"%s\" 복제 슬롯을 만들 수 없음: 로우수 %d, 필드수 %d, 기대값 로우수 %d, 필드"
 "수 %d"
 
-<<<<<<< HEAD
-#: streamutil.c:788
-=======
 #: streamutil.c:722
->>>>>>> 3d6a8289
 #, c-format
 msgid ""
 "could not drop replication slot \"%s\": got %d rows and %d fields, expected "

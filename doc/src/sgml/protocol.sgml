<!-- doc/src/sgml/protocol.sgml -->

<chapter id="protocol">
<!--
 <title>Frontend/Backend Protocol</title>
-->
<title>フロントエンド/バックエンドプロトコル</title>

 <indexterm zone="protocol">
<!--
  <primary>protocol</primary>
  <secondary>frontend-backend</secondary>
-->
<primary>プロトコル</primary>
<secondary>フロントエンド/バックエンド</secondary>
 </indexterm>

 <para>
<!--
  <productname>PostgreSQL</productname> uses a message-based protocol
  for communication between frontends and backends (clients and servers).
  The protocol is supported over <acronym>TCP/IP</acronym> and also over
  Unix-domain sockets.  Port number 5432 has been registered with IANA as
  the customary TCP port number for servers supporting this protocol, but
  in practice any non-privileged port number can be used.
-->
<application>PostgreSQL</application>はフロントエンドとバックエンド（クライアントとサーバ）の通信にメッセージベースのプロトコルを使用します。
このプロトコルは<acronym>TCP/IP</acronym>に加え、Unixドメインソケットをサポートします。
ポート番号5432は、このプロトコルをサポートするサーバ用のTCPポートとしてIANAに登録されています。
しかし、実際には任意の非特権ポート番号を使用することができます。
 </para>

 <para>
<!--
  This document describes version 3.0 of the protocol, implemented in
  <productname>PostgreSQL</productname> 7.4 and later.  For descriptions
  of the earlier protocol versions, see previous releases of the
  <productname>PostgreSQL</productname> documentation.  A single server
  can support multiple protocol versions.  The initial startup-request
  message tells the server which protocol version the client is attempting to
  use.  If the major version requested by the client is not supported by
  the server, the connection will be rejected (for example, this would occur
  if the client requested protocol version 4.0, which does not exist as of
  this writing).  If the minor version requested by the client is not
  supported by the server (e.g. the client requests version 3.1, but the
  server supports only 3.0), the server may either reject the connection or
  may respond with a NegotiateProtocolVersion message containing the highest
  minor protocol version which it supports.  The client may then choose either
  to continue with the connection using the specified protocol version or
  to abort the connection.
-->
この文書は<application>PostgreSQL</application> 7.4以降で実装されたプロトコル3.0バージョンについて記載します。
以前のプロトコルバージョンについての説明は、<productname>PostgreSQL</productname>の以前のリリースの文書を参照してください。
単一のサーバが複数のプロトコルバージョンをサポートできます。
初めの開始要求メッセージは、サーバに対し、クライアントが使用する予定のプロトコルバージョンを通知します。
クライアントが要求したメジャーバージョンをサーバがサポートしない場合は、接続は拒否されます。（これはたとえば、クライアントが本稿執筆時点で存在しないプロトコルバージョン4.0を要求した際に起るでしょう。）
クライアントが要求したマイナーバージョンをサーバがサポートしない場合は（たとえばクライアントがバージョン3.1を要求し、サーバが3.0しかサポートしていないようなときです）、サーバは接続を拒否しても良いですし、サポートする最も大きなマイナープロトコルバージョンを含むNegotiateProtocolVersionメッセージを返しても構いません。
クライアントは、指定されたプロトコルバージョンで接続を継続するか、あるいは接続を切断するかのどちらかを選択できます。
 </para>

  <para>
<!--
   In order to serve multiple clients efficiently, the server launches
   a new <quote>backend</quote> process for each client.
   In the current implementation, a new child
   process is created immediately after an incoming connection is detected.
   This is transparent to the protocol, however.  For purposes of the
   protocol, the terms <quote>backend</quote> and <quote>server</quote> are
   interchangeable; likewise <quote>frontend</quote> and <quote>client</quote>
   are interchangeable.
-->
複数のクライアントにサービスを効率的に提供するために、サーバは各クライアント毎に新規の<quote>バックエンド</quote>プロセスを起動します。
現在の実装では、サーバに接続が届いたことを検知すると即座に新しい子プロセスが生成されます。
しかし、これはプロトコルに対して透過的です。
プロトコルという意味では、<quote>バックエンド</quote>と<quote>サーバ</quote>という用語は相互交換可能です。
同様に<quote>フロントエンド</quote>と<quote>クライアント</quote>も相互交換可能です。
  </para>

 <sect1 id="protocol-overview">
<!--
  <title>Overview</title>
-->
<title>概要</title>

  <para>
<!--
   The protocol has separate phases for startup and normal operation.
   In the startup phase, the frontend opens a connection to the server
   and authenticates itself to the satisfaction of the server.  (This might
   involve a single message, or multiple messages depending on the
   authentication method being used.)  If all goes well, the server then sends
   status information to the frontend, and finally enters normal operation.
   Except for the initial startup-request message, this part of the
   protocol is driven by the server.
-->
このプロトコルでは、接続開始と通常操作で段階が分かれています。
接続開始段階で、フロントエンドはサーバへの接続を開き、サーバの義務を履行できるよう自身を証明します。
（これは使用する認証方法に応じて、単一のメッセージになったり、複数のメッセージになったりします。）
すべてうまく行けば、サーバはフロントエンドに状態情報を送信し、最終的に通常操作段階に入ります。
初期の開始要求メッセージを除いて、プロトコルのこの部分はサーバによって駆動されます。
  </para>

  <para>
<!--
   During normal operation, the frontend sends queries and
   other commands to the backend, and the backend sends back query results
   and other responses.  There are a few cases (such as <command>NOTIFY</command>)
   wherein the
   backend will send unsolicited messages, but for the most part this portion
   of a session is driven by frontend requests.
-->
通常操作の間、フロントエンドは問い合わせやその他のコマンドをバックエンドに送信し、バックエンドは問い合わせ結果やその他の応答を返送します。
（<command>NOTIFY</command>のように）バックエンドから依頼されずにメッセージが送信されるまれな場合がありますが、セッションのこの部分のほとんどはフロントエンドの要求によって駆動されます。
  </para>

  <para>
<!--
   Termination of the session is normally by frontend choice, but can be
   forced by the backend in certain cases.  In any case, when the backend
   closes the connection, it will roll back any open (incomplete) transaction
   before exiting.
-->
セッションの終了は通常フロントエンドが選択することですが、特定の場合はバックエンドによって強制される可能性があります。
どちらの場合でも、バックエンドが接続を閉ざす時、終了前に実行中の（未完の）トランザクションをすべてロールバックします。
  </para>

  <para>
<!--
   Within normal operation, SQL commands can be executed through either of
   two sub-protocols.  In the <quote>simple query</quote> protocol, the frontend
   just sends a textual query string, which is parsed and immediately
   executed by the backend.  In the <quote>extended query</quote> protocol,
   processing of queries is separated into multiple steps: parsing,
   binding of parameter values, and execution.  This offers flexibility
   and performance benefits, at the cost of extra complexity.
-->
通常操作中は、SQLコマンドを２つのサブプロトコルのうちのいずれかによって実行することができます。
<quote>簡易問い合わせ</quote>プロトコルでは、フロントエンドはテキストで問い合わせ文字列を単に送信し、バックエンドによって解析され、即実行されます。
<quote>拡張問い合わせ</quote>プロトコルでは、問い合わせの処理は、解析、パラメータ値の結び付け、そして実行という複数の段階に分離されます。
これは複雑性が加わりますが、柔軟性と性能という点で利点が生まれます。
  </para>

  <para>
<!--
   Normal operation has additional sub-protocols for special operations
   such as <command>COPY</command>.
-->
通常操作には、さらに、<command>COPY</command>のような特殊な操作向けのサブプロトコルがあります。
  </para>

 <sect2 id="protocol-message-concepts">
<!--
  <title>Messaging Overview</title>
-->
<title>メッセージ処理の概要</title>

  <para>
<!--
   All communication is through a stream of messages.  The first byte of a
   message identifies the message type, and the next four bytes specify the
   length of the rest of the message (this length count includes itself, but
   not the message-type byte).  The remaining contents of the message are
   determined by the message type.  For historical reasons, the very first
   message sent by the client (the startup message) has no initial
   message-type byte.
-->
すべての通信はメッセージストリームを介します。
メッセージの先頭バイトはメッセージ種類を識別するもの、次の４バイトはメッセージの残りの長さを指定するものです
（この長さにはメッセージ種類バイトは含まれませんが、自身を含んで数えられます）。
残りのメッセージの内容は、メッセージ種類で決まります。
歴史的な理由のため、一番初めにクライアントから送信されるメッセージ（開始メッセージ）にはメッセージ種類バイトはありません。
  </para>

  <para>
<!--
   To avoid losing synchronization with the message stream, both servers and
   clients typically read an entire message into a buffer (using the byte
   count) before attempting to process its contents.  This allows easy
   recovery if an error is detected while processing the contents.  In
   extreme situations (such as not having enough memory to buffer the
   message), the receiver can use the byte count to determine how much
   input to skip before it resumes reading messages.
-->
メッセージストリームの同期ずれを防ぐために、サーバとクライアントの両方は、通常、メッセージの内容を処理し始める前に、（バイト数を使用して）メッセージ全体をバッファ内に読み込みます。
これにより、その内容を処理する時にエラーが検出された場合に、簡単に復旧することができます。
（メッセージをバッファするために十分なメモリがない場合のような）極限状況では、受信側はメッセージの読み取りを再開する前にどれだけの量の入力を飛ばすかどうかを決定するために、バイト数を活用することができます。
  </para>

  <para>
<!--
   Conversely, both servers and clients must take care never to send an
   incomplete message.  This is commonly done by marshaling the entire message
   in a buffer before beginning to send it.  If a communications failure
   occurs partway through sending or receiving a message, the only sensible
   response is to abandon the connection, since there is little hope of
   recovering message-boundary synchronization.
-->
反対に、サーバとクライアントの両方は、不完全なメッセージを決して送信しないように注意しなければなりません。
これは通常、送信する前にバッファ内のメッセージ全体を整列させることで行われます。
メッセージの送受信の途中で通信エラーが発生した場合、メッセージ境界の同期を復旧できる望みはほとんどありませんので、実用的な唯一の応答は通信を中断することです。
  </para>
 </sect2>

  <sect2 id="protocol-query-concepts">
<!--
   <title>Extended Query Overview</title>
-->
<title>拡張問い合わせの概要</title>

   <para>
<!--
    In the extended-query protocol, execution of SQL commands is divided
    into multiple steps.  The state retained between steps is represented
    by two types of objects: <firstterm>prepared statements</firstterm> and
    <firstterm>portals</firstterm>.  A prepared statement represents the result of
    parsing and semantic analysis of a textual query string.
    A prepared statement is not in itself ready to execute, because it might
    lack specific values for <firstterm>parameters</firstterm>.  A portal represents
    a ready-to-execute or already-partially-executed statement, with any
    missing parameter values filled in.  (For <command>SELECT</command> statements,
    a portal is equivalent to an open cursor, but we choose to use a different
    term since cursors don't handle non-<command>SELECT</command> statements.)
-->
拡張問い合わせプロトコルでは、SQLコマンドの実行は複数の段階に分割されます。
段階間で保持される状態は、<firstterm>プリペアド文</firstterm>と<firstterm>ポータル</firstterm>の２種類のオブジェクトで表現されます。
プリペアド文は、テキスト問い合わせ文字列の解析、意味解析を表現します。
プリペアド文は実行準備が整ったことを示すものではありません。
<firstterm>パラメータ</firstterm>の特定の値が欠落しているかもしれないからです。
ポータルは、すべてのパラメータ値が設定され、実行準備が整った、あるいは、既に一部実行された文を表現します。
（<command>SELECT</command>文では、ポータルは開いているカーソルと等価です。
しかし、カーソルは<command>SELECT</command>以外の文を扱いませんので、ここでは異なる用語を使用するよう選択しました。）
   </para>

   <para>
<!--
    The overall execution cycle consists of a <firstterm>parse</firstterm> step,
    which creates a prepared statement from a textual query string; a
    <firstterm>bind</firstterm> step, which creates a portal given a prepared
    statement and values for any needed parameters; and an
    <firstterm>execute</firstterm> step that runs a portal's query.  In the case of
    a query that returns rows (<command>SELECT</command>, <command>SHOW</command>, etc),
    the execute step can be told to fetch only
    a limited number of rows, so that multiple execute steps might be needed
    to complete the operation.
-->
実行サイクル全体は、テキストの問い合わせ文字列からプリペアド文を生成する<firstterm>解析</firstterm>段階、プリペアド文と必要なパラメータ値によりポータルを作成する<firstterm>バインド</firstterm>段階、ポータルの問い合わせを実行する<firstterm>実行</firstterm>段階からなります。
行を返す問い合わせ（<command>SELECT</command>、<command>SHOW</command>など）の場合、操作を完了させるために複数の実行段階が必要とすることができるように、実行段階に限定された行数のみを取り出すよう指示することができます。
   </para>

   <para>
<!--
    The backend can keep track of multiple prepared statements and portals
    (but note that these exist only within a session, and are never shared
    across sessions).  Existing prepared statements and portals are
    referenced by names assigned when they were created.  In addition,
    an <quote>unnamed</quote> prepared statement and portal exist.  Although these
    behave largely the same as named objects, operations on them are optimized
    for the case of executing a query only once and then discarding it,
    whereas operations on named objects are optimized on the expectation
    of multiple uses.
-->
バックエンドは複数のプリペアド文とポータルの経過を追うことができます
（しかし、1つのセッション内でのみ存在可能です。複数のセッションで共有することはできません）。
存在するプリペアド文とポータルは、作成時に割り当てられた名前で参照されます。
さらに、<quote>無名の</quote>プリペアド文とポータルも存在します。
これらは名前付きのオブジェクトとほとんど同じ動きをしますが、問い合わせを一回だけ実行し、その後に破棄する場合に備えて、これらに対する操作は最適化されています。
一方、名前付きオブジェクトの操作は複数回の使用を想定して最適化されています。
   </para>
  </sect2>

  <sect2 id="protocol-format-codes">
<!--
   <title>Formats and Format Codes</title>
-->
<title>書式と書式コード</title>

   <para>
<!--
    Data of a particular data type might be transmitted in any of several
    different <firstterm>formats</firstterm>.  As of <productname>PostgreSQL</productname> 7.4
    the only supported formats are <quote>text</quote> and <quote>binary</quote>,
    but the protocol makes provision for future extensions.  The desired
    format for any value is specified by a <firstterm>format code</firstterm>.
    Clients can specify a format code for each transmitted parameter value
    and for each column of a query result.  Text has format code zero,
    binary has format code one, and all other format codes are reserved
    for future definition.
-->
特定のデータ型のデータはいくつかの異なる<firstterm>書式</firstterm>で転送することができます。
<productname>PostgreSQL</productname> 7.4の時点でサポートしている書式は<quote>テキスト</quote>と<quote>バイナリ</quote>のみですが、プロトコルは将来の拡張に備えて準備をしています。
任意の値の必要な書式は<firstterm>書式コード</firstterm>で指定されます。
クライアントは、転送されるパラメータ値それぞれに書式コードを指定することも、問い合わせ結果の列それぞれに書式コードを指定することもできます。
テキストは書式コード0、バイナリは書式コード1です。
他の書式コードは将来の定義用に予約されています。
   </para>

   <para>
<!--
    The text representation of values is whatever strings are produced
    and accepted by the input/output conversion functions for the
    particular data type.  In the transmitted representation, there is
    no trailing null character; the frontend must add one to received
    values if it wants to process them as C strings.
    (The text format does not allow embedded nulls, by the way.)
-->
値のテキスト表現は、特定のデータ型の入出力変換関数で生成され、受け付けられる何らかの文字列です。
転送時の表現では、ヌル終端文字はありません。
フロントエンドでC言語文字列として処理したい場合は、必ず受信した値にヌル終端文字を追加しなければなりません。
（ついでですが、テキスト書式ではヌルを埋め込むことはできません。）
   </para>

   <para>
<!--
    Binary representations for integers use network byte order (most
    significant byte first).  For other data types consult the documentation
    or source code to learn about the binary representation.  Keep in mind
    that binary representations for complex data types might change across
    server versions; the text format is usually the more portable choice.
-->
整数用のバイナリ表現はネットワークバイト順（先頭に最上位バイト）を使用します。
他のデータ型のバイナリ表現については、文書もしくはソースコードを参照してください。
複雑なデータ型のバイナリ表現はサーバのバージョンによって異なる可能性があることに注意してください。
通常、テキスト書式がより移植性が高い選択肢です。
   </para>
  </sect2>
 </sect1>

 <sect1 id="protocol-flow">
<!--
  <title>Message Flow</title>
-->
<title>メッセージの流れ</title>

  <para>
<!--
   This section describes the message flow and the semantics of each
   message type.  (Details of the exact representation of each message
   appear in <xref linkend="protocol-message-formats"/>.)  There are
   several different sub-protocols depending on the state of the
   connection: start-up, query, function call,
   <command>COPY</command>, and termination.  There are also special
   provisions for asynchronous operations (including notification
   responses and command cancellation), which can occur at any time
   after the start-up phase.
-->
本節では、メッセージの流れと各メッセージ種類のセマンティクスを説明します。
（各メッセージの正確な表現の詳細については<xref linkend="protocol-message-formats"/>で説明します。）
開始、問い合わせ、関数呼び出し、<command>COPY</command>、終了といった接続状態に応じて、複数の異なるサブプロトコルがあります。
また、開始段階の後の任意の時点で発生する可能性がある、非同期操作（通知応答やコマンドのキャンセルを含む）用の特別な準備もあります。
  </para>

  <sect2>
<!--
   <title>Start-up</title>
-->
<title>開始</title>

   <para>
<!--
    To begin a session, a frontend opens a connection to the server and sends
    a startup message.  This message includes the names of the user and of the
    database the user wants to connect to; it also identifies the particular
    protocol version to be used.  (Optionally, the startup message can include
    additional settings for run-time parameters.)
    The server then uses this information and
    the contents of its configuration files (such as
    <filename>pg_hba.conf</filename>) to determine
    whether the connection is provisionally acceptable, and what additional
    authentication is required (if any).
-->
セッションを開始するために、フロントエンドはサーバへの接続を開き、開始メッセージを送信します。
このメッセージには、ユーザ名と接続を希望するデータベース名が含まれます。
これはまた、使用する特定のプロトコルバージョンを識別します。
（オプションとして、開始メッセージに、実行時パラメータの追加設定を含めることもできます。）
サーバはその後、この情報と設定ファイル（<filename>pg_hba.conf</filename>など）の内容を使用して、接続が暫定的に受け付けられるかどうか、そして（もしあれば）どのような追加認証が必要かを決定します。
   </para>

   <para>
<!--
    The server then sends an appropriate authentication request message,
    to which the frontend must reply with an appropriate authentication
    response message (such as a password).
    For all authentication methods except GSSAPI, SSPI and SASL, there is at
    most one request and one response. In some methods, no response
    at all is needed from the frontend, and so no authentication request
    occurs. For GSSAPI, SSPI and SASL, multiple exchanges of packets may be
    needed to complete the authentication.
-->
サーバはその後、適切な認証要求メッセージを送信します。
フロントエンドはこれに適切な認証応答メッセージ（パスワードなど）で答えなければなりません。
GSSAPI、SSPI、SASLを除くすべての認証方式では、多くても１つの要求と１つの応答が存在します。
認証方式の中には、フロントエンドからの応答をまったく必要としないものもあり、その場合、認証要求も発生しません。
GSSAPI、SSPI、SASLでは認証を完了するために複数のパケットの交換が必要となるかもしれません。
   </para>

   <para>
<!--
    The authentication cycle ends with the server either rejecting the
    connection attempt (ErrorResponse), or sending AuthenticationOk.
-->
認証サイクルは、サーバによって接続要求を拒絶する（ErrorResponse）か、あるいはAuthenticationOkを送信することで終わります。
   </para>

   <para>
<!--
    The possible messages from the server in this phase are:
-->
この段階でサーバから送信される可能性があるメッセージを以下に示します。

    <variablelist>
     <varlistentry>
      <term>ErrorResponse</term>
      <listitem>
       <para>
<!--
        The connection attempt has been rejected.
        The server then immediately closes the connection.
-->
接続試行が拒絶されました。
サーバはその後即座に接続を閉ざします。
       </para>
      </listitem>
     </varlistentry>

     <varlistentry>
      <term>AuthenticationOk</term>
      <listitem>
       <para>
<!--
        The authentication exchange is successfully completed.
-->
認証情報の交換が正常に完了しました。
       </para>
      </listitem>
     </varlistentry>

     <varlistentry>
      <term>AuthenticationKerberosV5</term>
      <listitem>
       <para>
<!--
        The frontend must now take part in a Kerberos V5
        authentication dialog (not described here, part of the
        Kerberos specification) with the server.  If this is
        successful, the server responds with an AuthenticationOk,
        otherwise it responds with an ErrorResponse. This is no
        longer supported.
-->
フロントエンドはここでサーバとのKerberos V5認証ダイアログ（ここでは説明しません。Kerberos仕様の一部）に参加する必要があります。
これが成功すれば、サーバはAuthenticationOk応答を行います。
失敗すれば、ErrorResponse応答を行います。
これはもはやサポートされていません。
       </para>
      </listitem>
     </varlistentry>

     <varlistentry>
      <term>AuthenticationCleartextPassword</term>
      <listitem>
       <para>
<!--
        The frontend must now send a PasswordMessage containing the
        password in clear-text form.  If
        this is the correct password, the server responds with an
        AuthenticationOk, otherwise it responds with an ErrorResponse.
-->
フロントエンドはここで平文形式のパスワードを含むPasswordMessageを送信する必要があります。
これが正しいパスワードであればサーバはAuthenticationOk応答を行います。
さもなくば、ErrorResponse応答を行います。
       </para>
      </listitem>
     </varlistentry>

     <varlistentry>
      <term>AuthenticationMD5Password</term>
      <listitem>
       <para>
<!--
        The frontend must now send a PasswordMessage containing the
        password (with user name) encrypted via MD5, then encrypted
        again using the 4-byte random salt specified in the
        AuthenticationMD5Password message.  If this is the correct
        password, the server responds with an AuthenticationOk,
        otherwise it responds with an ErrorResponse.  The actual
        PasswordMessage can be computed in SQL as <literal>concat('md5',
        md5(concat(md5(concat(password, username)), random-salt)))</literal>.
        (Keep in mind the <function>md5()</function> function returns its
        result as a hex string.)
-->
フロントエンドはここでMD5で暗号化したパスワード（とユーザ名）を再度AuthenticationMD5Passwordメッセージで指定されたランダムな４バイトのソルトを使用して暗号化したものを含むPasswordMessageを送信する必要があります。
これが正しいパスワードであればサーバはAuthenticationOk応答を行います。
さもなくば、ErrorResponse応答を行います。
実際のPasswordMessageを<literal>concat('md5', md5(concat(md5(concat(password, username)), random-salt)))</literal>というSQLで計算することができます。
（<function>md5()</function>関数がその結果を１６進数表記で返すことに注意してください。）
       </para>
      </listitem>
     </varlistentry>

     <varlistentry>
      <term>AuthenticationSCMCredential</term>
      <listitem>
       <para>
<!--
        This response is only possible for local Unix-domain connections
        on platforms that support SCM credential messages.  The frontend
        must issue an SCM credential message and then send a single data
        byte.  (The contents of the data byte are uninteresting; it's
        only used to ensure that the server waits long enough to receive
        the credential message.)  If the credential is acceptable,
        the server responds with an
        AuthenticationOk, otherwise it responds with an ErrorResponse.
        (This message type is only issued by pre-9.1 servers.  It may
        eventually be removed from the protocol specification.)
-->
この応答はSCM資格証明メッセージをサポートするプラットフォーム上のローカルなUnixドメイン接続でのみあり得ます。
フロントエンドはSCM資格証明メッセージを発行し、その後単一のデータバイトを送信する必要があります。
（データバイトの内容には意味はありません。
これはサーバが資格証明メッセージの受信にどれだけ待機すればよいのかを確実にするためだけに使用されます。）
資格証明が受け付け可能であれば、サーバはAuthenticationOk応答を行います。
さもなくば、ErrorResponse応答を行います。
（この種類のメッセージは9.1より前のサーバでのみ発行されます。
最終的にはプロトコル仕様から削除されるかもしれません。）
       </para>
      </listitem>
     </varlistentry>

     <varlistentry>
      <term>AuthenticationGSS</term>
      <listitem>
       <para>
<!--
        The frontend must now initiate a GSSAPI negotiation. The frontend
        will send a GSSResponse message with the first part of the GSSAPI
        data stream in response to this. If further messages are needed,
        the server will respond with AuthenticationGSSContinue.
-->
ここでフロントエンドはGSSAPIの調停を開始しなければなりません。
これに対する応答におけるGSSAPIデータストリームの最初の部分で、フロントエンドはGSSResponseを送信します。
さらにメッセージが必要となる場合、サーバはAuthenticationGSSContinueで応答します。
       </para>
      </listitem>
     </varlistentry>

     <varlistentry>
      <term>AuthenticationSSPI</term>
      <listitem>
       <para>
<!--
        The frontend must now initiate a SSPI negotiation. The frontend
        will send a GSSResponse with the first part of the SSPI
        data stream in response to this. If further messages are needed,
        the server will respond with AuthenticationGSSContinue.
-->
ここでフロントエンドはSSPI調停を開始しなければなりません。
これに対する応答におけるSSPIデータストリームの最初の部分で、フロントエンドはGSSResponseを送信します。
さらにメッセージが必要となる場合、サーバはAuthenticationGSSContinueで応答します。
       </para>
      </listitem>

     </varlistentry>
     <varlistentry>
      <term>AuthenticationGSSContinue</term>
      <listitem>
       <para>
<!--
        This message contains the response data from the previous step
        of GSSAPI or SSPI negotiation (AuthenticationGSS, AuthenticationSSPI
        or a previous AuthenticationGSSContinue). If the GSSAPI
        or SSPI data in this message
        indicates more data is needed to complete the authentication,
        the frontend must send that data as another GSSResponse message. If
        GSSAPI or SSPI authentication is completed by this message, the server
        will next send AuthenticationOk to indicate successful authentication
        or ErrorResponse to indicate failure.
-->
このメッセージには、GSSAPIまたはSSPI調停の直前の段階（AuthenticationGSS、AuthenticationSSPIまたは前回のAuthenticationGSSContinue）についての応答データが含まれます。
このメッセージ内のGSSAPIまたはSSPIデータが認証を完結させるため、更なる追加データが必要であることを指示している場合、フロントエンドは他のGSSResponseとしてデータを送信しなければなりません。
このメッセージでGSSAPIまたはSSPI認証が完了すれば、次にサーバはAuthenticationOkを送信して認証が成功したことを示すか、あるいはErrorResponseを送信して失敗したことを示します。
       </para>
      </listitem>
     </varlistentry>

     <varlistentry>
      <term>AuthenticationSASL</term>
      <listitem>
       <para>
<!--
        The frontend must now initiate a SASL negotiation, using one of the
        SASL mechanisms listed in the message. The frontend will send a
        SASLInitialResponse with the name of the selected mechanism, and the
        first part of the SASL data stream in response to this. If further
        messages are needed, the server will respond with
        AuthenticationSASLContinue. See <xref linkend="sasl-authentication"/>
        for details.
-->
ここでフロントエンドはメッセージ内に列挙されているSASL機構の1つを使ってSASL調停を開始しなければなりません。
これに応答するSASLデータストリームの最初の部分で、フロントエンドはSASLInitialResponseと選択した機構の名前を送信します。
さらにメッセージが必要な場合、サーバはAuthenticationSASLContinueで応答します。
詳細については<xref linkend="sasl-authentication"/>を参照してください。
       </para>
      </listitem>
     </varlistentry>

     <varlistentry>
      <term>AuthenticationSASLContinue</term>
      <listitem>
       <para>
<!--
        This message contains challenge data from the previous step of SASL
        negotiation (AuthenticationSASL, or a previous
        AuthenticationSASLContinue). The frontend must respond with a
        SASLResponse message.
-->
このメッセージには、SASL調停における直前の段階（AuthenticationSASLまたは以前のAuthenticationSASLContinue）のチャレンジデータが含まれます。
フロントエンドはSASLResponseメッセージで応答しなければなりません。
       </para>
      </listitem>
     </varlistentry>

     <varlistentry>
      <term>AuthenticationSASLFinal</term>
      <listitem>
       <para>
<!--
        SASL authentication has completed with additional mechanism-specific
        data for the client. The server will next send AuthenticationOk to
        indicate successful authentication, or an ErrorResponse to indicate
        failure. This message is sent only if the SASL mechanism specifies
        additional data to be sent from server to client at completion.
-->
機構固有のクライアント用の追加データを伴ってSASL認証が完了します。
サーバは次に認証成功を示すAuthenticationOkを送信するか、あるいは失敗を示すErrorResponseを送信します。
このメッセージはSASLの機構が完了時にサーバからクライアントに送信する追加データを指定しているときにのみ送信されます。
       </para>
      </listitem>
     </varlistentry>

     <varlistentry>
      <term>NegotiateProtocolVersion</term>
      <listitem>
       <para>
<!--
        The server does not support the minor protocol version requested
        by the client, but does support an earlier version of the protocol;
        this message indicates the highest supported minor version.  This
        message will also be sent if the client requested unsupported protocol
        options (i.e. beginning with <literal>_pq_.</literal>) in the
        startup packet.  This message will be followed by an ErrorResponse or
        a message indicating the success or failure of authentication.
-->
サーバはクライアントが要求したマイナープロトコルバージョンをサポートしませんが、それ以前のバージョンをサポートします。
このメッセージは、サポートしている最も高いマイナーバージョンを示します。
このメッセージは、クライアントがサポートされないプロトコルオプション（つまり<literal>_pq_.</literal>で始まる）をスタートアップパケットの中で指定した場合にも送られます。
このメッセージの後に、ErrorResponseか、認証が成功あるいは失敗したことを示すメッセージが続きます。
       </para>
      </listitem>
     </varlistentry>

    </variablelist>
   </para>

   <para>
<!--
    If the frontend does not support the authentication method
    requested by the server, then it should immediately close the
    connection.
-->
サーバが要求した認証方式をフロントエンドがサポートしていない場合、フロントエンドは即座に接続を閉ざします。
   </para>

   <para>
<!--
    After having received AuthenticationOk, the frontend must wait
    for further messages from the server.  In this phase a backend process
    is being started, and the frontend is just an interested bystander.
    It is still possible for the startup attempt
    to fail (ErrorResponse) or the server to decline support for the requested
    minor protocol version (NegotiateProtocolVersion), but in the normal case
    the backend will send some ParameterStatus messages, BackendKeyData, and
    finally ReadyForQuery.
-->
AuthenticationOkを受け取った後、フロントエンドはさらにサーバからのメッセージを待機する必要があります。
この段階で、バックエンドプロセスが起動し、このフロントエンドは単なる関心を有する第三者となります。
開始試行が失敗（ErrorResponse）するか、サーバが要求されたマイナープロトコルバージョンを拒否する（NegotiateProtocolVersion）可能性がまだありますが、通常、バックエンドは何らかのParameterStatusメッセージ、BackendKeyData、そして最後にReadyForQueryを送信します。
   </para>

   <para>
<!--
    During this phase the backend will attempt to apply any additional
    run-time parameter settings that were given in the startup message.
    If successful, these values become session defaults.  An error causes
    ErrorResponse and exit.
-->
この段階の期間中、バックエンドは開始メッセージで与えられた任意の実行時パラメータの追加設定を適用しようとします。
成功した場合は、これらの値はセッションのデフォルトになります。
エラーが発生した場合はErrorResponseを行い、終了します。
   </para>

   <para>
<!--
    The possible messages from the backend in this phase are:
-->
この段階でバックエンドから送信される可能性があるメッセージを以下に示します。

    <variablelist>
     <varlistentry>
      <term>BackendKeyData</term>
      <listitem>
       <para>
<!--
        This message provides secret-key data that the frontend must
        save if it wants to be able to issue cancel requests later.
        The frontend should not respond to this message, but should
        continue listening for a ReadyForQuery message.
-->
このメッセージは、フロントエンドがキャンセル要求を後で送信できるようにしたい場合に保存しなければならない、秘密キーデータを用意します。
フロントエンドはこのメッセージに応答してはいけませんが、ReadyForQueryメッセージの監視を続けなくてはなりません。
       </para>
      </listitem>
     </varlistentry>

     <varlistentry>
      <term>ParameterStatus</term>
      <listitem>
       <para>
<!--
        This message informs the frontend about the current (initial)
         setting of backend parameters, such as <xref
         linkend="guc-client-encoding"/> or <xref linkend="guc-datestyle"/>.
         The frontend can ignore this message, or record the settings
         for its future use; see <xref linkend="protocol-async"/> for
         more details.  The frontend should not respond to this
         message, but should continue listening for a ReadyForQuery
         message.
-->
このメッセージは、フロントエンドに現在（初期）の<xref linkend="guc-client-encoding"/>や<xref linkend="guc-datestyle"/>などのバックエンドパラメータの設定情報を通知します。
フロントエンドはこのメッセージを無視しても、将来の使用に備えてその設定を記録しても構いません。
詳細は<xref linkend="protocol-async"/>を参照してください。
フロントエンドはこのメッセージに応答してはいけませんが、ReadyForQueryメッセージの監視を続けなくてはなりません。
       </para>
      </listitem>
     </varlistentry>

     <varlistentry>
      <term>ReadyForQuery</term>
      <listitem>
       <para>
<!--
        Start-up is completed.  The frontend can now issue commands.
-->
開始処理が完了しました。
フロントエンドはここでコマンドを発行することができます。
       </para>
      </listitem>
     </varlistentry>

     <varlistentry>
      <term>ErrorResponse</term>
      <listitem>
       <para>
<!--
        Start-up failed.  The connection is closed after sending this
        message.
-->
開始処理が失敗しました。
接続はこのメッセージの送信後に閉ざされます。
       </para>
      </listitem>
     </varlistentry>

     <varlistentry>
      <term>NoticeResponse</term>
      <listitem>
       <para>
<!--
        A warning message has been issued.  The frontend should
        display the message but continue listening for ReadyForQuery
        or ErrorResponse.
-->
警告メッセージが発行されました。
フロントエンドはこのメッセージを表示し、ReadyForQueryもしくはErrorResponseメッセージの監視を続けなければなりません。
       </para>
      </listitem>
     </varlistentry>
    </variablelist>
   </para>

   <para>
<!--
    The ReadyForQuery message is the same one that the backend will
    issue after each command cycle.  Depending on the coding needs of
    the frontend, it is reasonable to consider ReadyForQuery as
    starting a command cycle, or to consider ReadyForQuery as ending the
    start-up phase and each subsequent command cycle.
-->
ReadyForQueryメッセージは各コマンドサイクルの後にバックエンドが発行するものと同じものです。
フロントエンドのコーディングにおいて必要であれば、ReadyForQueryをコマンドサイクルの開始とみなしても構いませんし、ReadyForQueryを開始段階とその後の各コマンドサイクルの終端とみなしても構いません。
   </para>
  </sect2>

  <sect2>
<!--
   <title>Simple Query</title>
-->
<title>簡易問い合わせ</title>

   <para>
<!--
    A simple query cycle is initiated by the frontend sending a Query message
    to the backend.  The message includes an SQL command (or commands)
    expressed as a text string.
    The backend then sends one or more response
    messages depending on the contents of the query command string,
    and finally a ReadyForQuery response message.  ReadyForQuery
    informs the frontend that it can safely send a new command.
    (It is not actually necessary for the frontend to wait for
    ReadyForQuery before issuing another command, but the frontend must
    then take responsibility for figuring out what happens if the earlier
    command fails and already-issued later commands succeed.)
-->
フロントエンドがQueryメッセージをバックエンドに送信することで、簡易問い合わせサイクルが開始されます。
このメッセージには、テキスト文字列で表現されたSQLコマンド（またはコマンド）が含まれます。
そうすると、バックエンドは、問い合わせコマンド文字列の内容に応じて1つ以上の応答を送信し、最終的にReadyForQueryを応答します。
ReadyForQueryは、新しいコマンドを安全に送信できることをフロントエンドに知らせます。
（実際には、フロントエンドが他のコマンドを発行する前にReadyForQueryを待機することは不要です。
しかし、フロントエンドは、前のコマンドが失敗し、発行済みの後のコマンドが成功した場合に何が起きるかを了解する責任を持たなければなりません。）
   </para>

   <para>
<!--
    The possible response messages from the backend are:
-->
バックエンドから送信される可能性がある応答メッセージを以下に示します。

    <variablelist>
     <varlistentry>
      <term>CommandComplete</term>
      <listitem>
       <para>
<!--
        An SQL command completed normally.
-->
SQLコマンドが正常に終了しました。
       </para>
      </listitem>
     </varlistentry>

     <varlistentry>
      <term>CopyInResponse</term>
      <listitem>
       <para>
<!--
        The backend is ready to copy data from the frontend to a
        table; see <xref linkend="protocol-copy"/>.
-->
バックエンドがフロントエンドからのデータをテーブルにコピーする準備ができました。
<xref linkend="protocol-copy"/>を参照してください。
       </para>
      </listitem>
     </varlistentry>

     <varlistentry>
      <term>CopyOutResponse</term>
      <listitem>
       <para>
<!--
        The backend is ready to copy data from a table to the
        frontend; see <xref linkend="protocol-copy"/>.
-->
バックエンドがデータをテーブルからフロントエンドにコピーする準備ができました。
<xref linkend="protocol-copy"/>を参照してください。
       </para>
      </listitem>
     </varlistentry>

     <varlistentry>
      <term>RowDescription</term>
      <listitem>
       <para>
<!--
        Indicates that rows are about to be returned in response to
        a <command>SELECT</command>, <command>FETCH</command>, etc query.
        The contents of this message describe the column layout of the rows.
        This will be followed by a DataRow message for each row being returned
        to the frontend.
-->
<command>SELECT</command>や<command>FETCH</command>などの問い合わせの応答の行がまさに返されようとしていることを示します。
このメッセージには、行の列レイアウトに関する説明が含まれます。
このメッセージの後に、フロントエンドに返される各行に対するDataRowメッセージが続きます。
       </para>
      </listitem>
     </varlistentry>

     <varlistentry>
      <term>DataRow</term>
      <listitem>
       <para>
<!--
        One of the set of rows returned by
        a <command>SELECT</command>, <command>FETCH</command>, etc query.
-->
<command>SELECT</command>や<command>FETCH</command>などの問い合わせで返される行の集合の1つです。
       </para>
      </listitem>
     </varlistentry>

     <varlistentry>
      <term>EmptyQueryResponse</term>
      <listitem>
       <para>
<!--
        An empty query string was recognized.
-->
空の問い合わせ文字列が検知されました。
       </para>
      </listitem>
     </varlistentry>

     <varlistentry>
      <term>ErrorResponse</term>
      <listitem>
       <para>
<!--
        An error has occurred.
-->
エラーが起こりました。
       </para>
      </listitem>
     </varlistentry>

     <varlistentry>
      <term>ReadyForQuery</term>
      <listitem>
       <para>
<!--
        Processing of the query string is complete.  A separate
        message is sent to indicate this because the query string might
        contain multiple SQL commands.  (CommandComplete marks the
        end of processing one SQL command, not the whole string.)
        ReadyForQuery will always be sent, whether processing
        terminates successfully or with an error.
-->
問い合わせ文字列の処理が終了しました。
問い合わせ文字列は複数のSQLコマンドが含まれる場合があるため、このことを通知するために分離したメッセージが送出されます。
（CommandCompleteは文字列全体ではなく、1つのSQLコマンドの処理の終了を明らかにします。）
処理が成功またはエラーで終了したかどうかにかかわらずReadyForQueryは常に送出されます。
       </para>
      </listitem>
     </varlistentry>

     <varlistentry>
      <term>NoticeResponse</term>
      <listitem>
       <para>
<!--
        A warning message has been issued in relation to the query.
        Notices are in addition to other responses, i.e., the backend
        will continue processing the command.
-->
問い合わせに関して警告メッセージが発行されました。
警告メッセージは他の応答に対する追加のメッセージです。
したがって、バックエンドはそのコマンドの処理を続行します。
       </para>
      </listitem>
     </varlistentry>

    </variablelist>
   </para>

   <para>
<!--
    The response to a <command>SELECT</command> query (or other queries that
    return row sets, such as <command>EXPLAIN</command> or <command>SHOW</command>)
    normally consists of RowDescription, zero or more
    DataRow messages, and then CommandComplete.
    <command>COPY</command> to or from the frontend invokes special protocol
    as described in <xref linkend="protocol-copy"/>.
    All other query types normally produce only
    a CommandComplete message.
-->
<command>SELECT</command>問い合わせ（あるいは、<command>EXPLAIN</command>や<command>SHOW</command>などの行集合を返す他の問い合わせ）に対する応答は、通常、RowDescription、0個以上のDataRowメッセージ、そしてその後のCommandCompleteから構成されます。
フロントエンドへの<command>COPY</command>もしくはフロントエンドからの<command>COPY</command>は<xref linkend="protocol-copy"/>で説明する特別なプロトコルを呼び出します。
他の種類の問い合わせは通常CommandCompleteメッセージのみを生成します。
   </para>

   <para>
<!--
    Since a query string could contain several queries (separated by
    semicolons), there might be several such response sequences before the
    backend finishes processing the query string.  ReadyForQuery is issued
    when the entire string has been processed and the backend is ready to
    accept a new query string.
-->
問い合わせ文字列には（セミコロンで区切られた）複数の問い合わせが含まれることがありますので、バックエンドが問い合わせ文字列の処理を完了する前に、こうした応答シーケンスが複数発生する可能性があります。
ReadyForQueryは、文字列全体が処理され、バックエンドが新しい問い合わせ文字列を受け付ける準備が整った時点で発行されます。
   </para>

   <para>
<!--
    If a completely empty (no contents other than whitespace) query string
    is received, the response is EmptyQueryResponse followed by ReadyForQuery.
-->
完全に空の（空白文字以外の文字がない）問い合わせ文字列を受け取った場合、その応答は、EmptyQueryResponse、続いて、ReadyForQueryとなります。
   </para>

   <para>
<!--
    In the event of an error, ErrorResponse is issued followed by
    ReadyForQuery.  All further processing of the query string is aborted by
    ErrorResponse (even if more queries remained in it).  Note that this
    might occur partway through the sequence of messages generated by an
    individual query.
-->
エラーが発生した場合、ErrorResponse、続いて、ReadyForQueryが発行されます。
その問い合わせ文字列に対する以降の処理は（複数の問い合わせが残っていたとしても）すべて、ErrorResponseによって中断されます。
これは、個々の問い合わせで生成されるメッセージの並びの途中で発生する可能性があることに注意してください。
   </para>

   <para>
<!--
    In simple Query mode, the format of retrieved values is always text,
    except when the given command is a <command>FETCH</command> from a cursor
    declared with the <literal>BINARY</literal> option.  In that case, the
    retrieved values are in binary format.  The format codes given in
    the RowDescription message tell which format is being used.
-->
簡易問い合わせモードでは、読み出される値の書式は常にテキストです。
ただし、与えられたコマンドが<literal>BINARY</literal>オプション付きで宣言されたカーソルからの<command>FETCH</command>であった場合は例外です。
この場合は、読み出される値はバイナリ書式になります。
RowDescriptionメッセージ内で与えられる書式コードは、どの書式が使用されているかを通知します。
   </para>

   <para>
<!--
    A frontend must be prepared to accept ErrorResponse and
    NoticeResponse messages whenever it is expecting any other type of
    message.  See also <xref linkend="protocol-async"/> concerning messages
    that the backend might generate due to outside events.
-->
他の種類のメッセージの受信を待機している時、フロントエンドは常にErrorResponseとNoticeResponseメッセージを受け取る準備ができていなければなりません。
また、外部イベントのためにバックエンドが生成する可能性があるメッセージの扱いについては<xref linkend="protocol-async"/>を参照してください。
   </para>

   <para>
<!--
    Recommended practice is to code frontends in a state-machine style
    that will accept any message type at any time that it could make sense,
    rather than wiring in assumptions about the exact sequence of messages.
-->
メッセージの正しい並びを前提としてコーディングするのではなく、任意のメッセージ種類を、そのメッセージが意味を持つ任意の時点で受け付ける状態マシン形式でフロントエンドのコーディングを行うことを推奨します。
   </para>

   <sect3 id="protocol-flow-multi-statement">
<!--
    <title>Multiple Statements in a Simple Query</title>
-->
    <title>簡易問い合わせでの複文</title>

    <para>
<!--
     When a simple Query message contains more than one SQL statement
     (separated by semicolons), those statements are executed as a single
     transaction, unless explicit transaction control commands are included
     to force a different behavior.  For example, if the message contains
-->
簡易Queryメッセージが二つ以上の（セミコロンで区切られた）SQL文を含むとき、振る舞いを変えるように明示的なトランザクション制御コマンドが含まれていない限り、これらの文は単一トランザクションで実行されます。
例えばメッセージが以下を含む場合、
<programlisting>
INSERT INTO mytable VALUES(1);
SELECT 1/0;
INSERT INTO mytable VALUES(2);
</programlisting>
<!--
     then the divide-by-zero failure in the <command>SELECT</command> will force
     rollback of the first <command>INSERT</command>.  Furthermore, because
     execution of the message is abandoned at the first error, the second
     <command>INSERT</command> is never attempted at all.
-->
<command>SELECT</command>でのゼロ除算エラーは最初の<command>INSERT</command>のロールバックを強制します。
さらに、メッセージの実行が最初のエラー時点で中止されるので、二番目の<command>INSERT</command>は全く試みられません。
    </para>

    <para>
<!--
     If instead the message contains
-->
代わりにメッセージが以下を含んでいる場合、
<programlisting>
BEGIN;
INSERT INTO mytable VALUES(1);
COMMIT;
INSERT INTO mytable VALUES(2);
SELECT 1/0;
</programlisting>
<!--
     then the first <command>INSERT</command> is committed by the
     explicit <command>COMMIT</command> command.  The second <command>INSERT</command>
     and the <command>SELECT</command> are still treated as a single transaction,
     so that the divide-by-zero failure will roll back the
     second <command>INSERT</command>, but not the first one.
-->
最初の<command>INSERT</command>は明示的な<command>COMMIT</command>コマンドによりコミットされます。
二番目の<command>INSERT</command>と<command>SELECT</command>は、やはり単一トランザクションとして処理されます。
そのためゼロ除算エラーが二番目の<command>INSERT</command>をロールバックしますが、最初の<command>INSERT</command>はロールバックされません。
    </para>

    <para>
<!--
     This behavior is implemented by running the statements in a
     multi-statement Query message in an <firstterm>implicit transaction
     block</firstterm> unless there is some explicit transaction block for them to
     run in.  The main difference between an implicit transaction block and
     a regular one is that an implicit block is closed automatically at the
     end of the Query message, either by an implicit commit if there was no
     error, or an implicit rollback if there was an error.  This is similar
     to the implicit commit or rollback that happens for a statement
     executed by itself (when not in a transaction block).
-->
この振る舞いは、<firstterm>暗黙トランザクションブロック</firstterm>で複文Queryメッセージ内の文を実行することで、その中に明示的なトランザクションブロックがある場合を除き、発現します。
暗黙トランザクションブロックと通常のトラザクションブロックとの主な違いは、暗黙ブロックは自動的にQueryメッセージの最後にて、エラーが無いなら暗黙のコミット、エラーがあるなら暗黙のロールバックで、自動的に閉じられることです。
これは（トランザクションブロック内に無いときの）文の単体実行に対して生じる暗黙のコミットあるいはロールバックに似ています。
    </para>

    <para>
<!--
     If the session is already in a transaction block, as a result of
     a <command>BEGIN</command> in some previous message, then the Query message
     simply continues that transaction block, whether the message contains
     one statement or several.  However, if the Query message contains
     a <command>COMMIT</command> or <command>ROLLBACK</command> closing the existing
     transaction block, then any following statements are executed in an
     implicit transaction block.
     Conversely, if a <command>BEGIN</command> appears in a multi-statement Query
     message, then it starts a regular transaction block that will only be
     terminated by an explicit <command>COMMIT</command> or <command>ROLLBACK</command>,
     whether that appears in this Query message or a later one.
     If the <command>BEGIN</command> follows some statements that were executed as
     an implicit transaction block, those statements are not immediately
     committed; in effect, they are retroactively included into the new
     regular transaction block.
-->
何らか手前のメッセージでの<command>BEGIN</command>の結果として、セッションが既にトランザクションブロック内である場合、Queryメッセージは、含まれるのが単一文でもいくつかの文でも、単にそのトランザクションを継続します。
しかしながら、Queryメッセージが既存トランザクションブロックを閉じる<command>COMMIT</command>や<command>ROLLBACK</command>を含む場合、続く全ての文は暗黙トランザクションブロックで実行されます。
逆に言えば、複文Queryメッセージで<command>BEGIN</command>が現れたなら、このQueryメッセージ内または後のメッセージのいずれかにあらわれる明示的な<command>COMMIT</command>や<command>ROLLBACK</command>でのみ終了する、通常のトランザクションブロックが開始されます。
<command>BEGIN</command>が暗黙トランザクションブロックとして実行されたいくつかの文に続く場合、これらの文が直ちにコミットされることはありません。
結果として、これらは遡って新たな通常のトランザクションブロックに含められます。
    </para>

    <para>
<!--
     A <command>COMMIT</command> or <command>ROLLBACK</command> appearing in an implicit
     transaction block is executed as normal, closing the implicit block;
     however, a warning will be issued since a <command>COMMIT</command>
     or <command>ROLLBACK</command> without a previous <command>BEGIN</command> might
     represent a mistake.  If more statements follow, a new implicit
     transaction block will be started for them.
-->
暗黙トランザクションブロック内に現れた<command>COMMIT</command>や<command>ROLLBACK</command>は通常通り実行され、暗黙ブロックを閉じますが、手前の<command>BEGIN</command>無しの<command>COMMIT</command>や<command>ROLLBACK</command>は誤りであるかもしれないので警告が発行されます。
さらに文が続く場合、それらに対して新たな暗黙トランザクションブロックが開始されます。
    </para>

    <para>
<!--
     Savepoints are not allowed in an implicit transaction block, since
     they would conflict with the behavior of automatically closing the
     block upon any error.
-->
エラー時の自動ブロッククローズの振る舞いと競合するので暗黙トランザクションブロックでセーブポイントは使えません。
    </para>

    <para>
<!--
     Remember that, regardless of any transaction control commands that may
     be present, execution of the Query message stops at the first error.
     Thus for example given
-->
現状のいかなるトランザクション制御コマンドでも、Queryメッセージの実行は最初のエラー時点で打ち切られることに留意してください。
例を示します。
<programlisting>
BEGIN;
SELECT 1/0;
ROLLBACK;
</programlisting>
<!--
     in a single Query message, the session will be left inside a failed
     regular transaction block, since the <command>ROLLBACK</command> is not
     reached after the divide-by-zero error.  Another <command>ROLLBACK</command>
     will be needed to restore the session to a usable state.
-->
上記が単一Queryメッセージにあるとして、ゼロ除算エラーの後に<command>ROLLBACK</command>に達することがないため、このセッションは失敗した通常のトランザクション内のままとなります。
このセッションを通常の状態に回復させるには別の<command>ROLLBACK</command>が必要となります。
    </para>

    <para>
<!--
     Another behavior of note is that initial lexical and syntactic
     analysis is done on the entire query string before any of it is
     executed.  Thus simple errors (such as a misspelled keyword) in later
     statements can prevent execution of any of the statements.  This
     is normally invisible to users since the statements would all roll
     back anyway when done as an implicit transaction block.  However,
     it can be visible when attempting to do multiple transactions within a
     multi-statement Query.  For instance, if a typo turned our previous
     example into
-->
その他の注意すべき振る舞いは、初期の字句および構文解析が少しも実行されない段階で問い合わせ文字列全体に対して行われることです。
従って、後ろの分にある（スペルミスしたキーワードなどの）単純なエラーは全ての文の実行を妨げることがあります。
暗黙トランザクションブロックとして起きたとき、いずれにせよ全ての文はロールバックされるので、これは通常はユーザに見えません。
しかしながら、複文問い合わせの中で複数のトランザクションを実行しようとするとき、この挙動が明らかになることがあります。
例えば、タイプミスで先の例を以下のようにします。
<programlisting>
BEGIN;
INSERT INTO mytable VALUES(1);
COMMIT;
INSERT INTO mytable VALUES(2);
SELECT 1/0;
</programlisting>
<!--
     then none of the statements would get run, resulting in the visible
     difference that the first <command>INSERT</command> is not committed.
     Errors detected at semantic analysis or later, such as a misspelled
     table or column name, do not have this effect.
-->
そうすると、含まれる文は一つも実行されず、最初の<command>INSERT</command>がコミットされないという違いが明らかになります。
エラーは、ミススペルしたテーブルやカラム名など、語彙の解析かその後に検出され、コマンドの効力はありません。
    </para>
   </sect3>
  </sect2>

  <sect2 id="protocol-flow-ext-query">
<!--
   <title>Extended Query</title>
-->
<title>拡張問い合わせ</title>

   <para>
<!--
    The extended query protocol breaks down the above-described simple
    query protocol into multiple steps.  The results of preparatory
    steps can be re-used multiple times for improved efficiency.
    Furthermore, additional features are available, such as the possibility
    of supplying data values as separate parameters instead of having to
    insert them directly into a query string.
-->
拡張問い合わせプロトコルは、上述の簡易問い合わせプロトコルを複数段階に分解します。
予備段階の結果は複数回再利用できますので、効率が上がります。
さらに、問い合わせ文字列に直接埋め込むのではなく、データ値をパラメータとして分離して提供できる機能など、利用できる追加機能があります。
   </para>

   <para>
<!--
    In the extended protocol, the frontend first sends a Parse message,
    which contains a textual query string, optionally some information
    about data types of parameter placeholders, and the
    name of a destination prepared-statement object (an empty string
    selects the unnamed prepared statement).  The response is
    either ParseComplete or ErrorResponse.  Parameter data types can be
    specified by OID; if not given, the parser attempts to infer the
    data types in the same way as it would do for untyped literal string
    constants.
-->
拡張プロトコルでは、フロントエンドはまず、テキストの問い合わせ文字列とオプションとしてパラメータプレースホルダのデータ型情報やプリペアド文のオブジェクトの宛先名（空文字列は無名のプリペアド文を選択）を含む、Parseメッセージを送信します。
この応答はParseCompleteまたはErrorResponseです。
パラメータデータ型はそのOIDで指定することができます。
指定がなければ、パーサは型指定のないリテラル文字列定数に対する方法と同じ方法でデータ型を推定します。
   </para>

   <note>
    <para>
<!--
     A parameter data type can be left unspecified by setting it to zero,
     or by making the array of parameter type OIDs shorter than the
     number of parameter symbols (<literal>$</literal><replaceable>n</replaceable>)
     used in the query string.  Another special case is that a parameter's
     type can be specified as <type>void</type> (that is, the OID of the
     <type>void</type> pseudo-type).  This is meant to allow parameter symbols
     to be used for function parameters that are actually OUT parameters.
     Ordinarily there is no context in which a <type>void</type> parameter
     could be used, but if such a parameter symbol appears in a function's
     parameter list, it is effectively ignored.  For example, a function
     call such as <literal>foo($1,$2,$3,$4)</literal> could match a function with
     two IN and two OUT arguments, if <literal>$3</literal> and <literal>$4</literal>
     are specified as having type <type>void</type>.
-->
パラメータデータ型をゼロと設定する、または、問い合わせ文字列内で使用されているパラメータ記号（<literal>$</literal><replaceable>n</replaceable>）の数より短くパラメータ型のOIDの配列を作成することで、指定しないまま残すことができます。
他にも、パラメータの型を<type>void</type>（つまり<type>void</type>仮想型のOID）と指定するという特別な場合があります。
これは、パラメータ記号を、実際のOUTパラメータである関数パラメータとして使用することができることを意味します。
通常では、<type>void</type>パラメータが使用される文脈はありませんが、関数パラメータリストにこうしたパラメータ記号があると、実質的には無視されます。
例えば、<literal>$3</literal>と<literal>$4</literal>が<type>void</type>型を持つと指定された場合、<literal>foo($1,$2,$3,$4)</literal>といった関数呼び出しは、2つのINと2つのOUT引数を持つ関数に一致します。
    </para>
   </note>

   <note>
    <para>
<!--
     The query string contained in a Parse message cannot include more
     than one SQL statement; else a syntax error is reported.  This
     restriction does not exist in the simple-query protocol, but it
     does exist in the extended protocol, because allowing prepared
     statements or portals to contain multiple commands would complicate
     the protocol unduly.
-->
Parseメッセージ内の問い合わせ文字列には、複数のSQL文を含めることはできません。
さもないと、構文エラーが報告されます。
この制限は簡易問い合わせプロトコルにはありませんが、複数のコマンドを持つプリペアド文やポータルを許すと、プロトコルが複雑になり過ぎるため、拡張プロトコルではこの制限があります。
    </para>
   </note>

   <para>
<!--
    If successfully created, a named prepared-statement object lasts till
    the end of the current session, unless explicitly destroyed.  An unnamed
    prepared statement lasts only until the next Parse statement specifying
    the unnamed statement as destination is issued.  (Note that a simple
    Query message also destroys the unnamed statement.)  Named prepared
    statements must be explicitly closed before they can be redefined by
    another Parse message, but this is not required for the unnamed statement.
    Named prepared statements can also be created and accessed at the SQL
    command level, using <command>PREPARE</command> and <command>EXECUTE</command>.
-->
作成に成功すると、名前付きプリペアド文オブジェクトは明示的に破棄されない限り現在のセッションが終わるまで残ります。
無名のプリペアド文オブジェクトは、次に無名のプリペアド文を宛先に指定したParse文が発行されるまでの間のみに残ります。
（単なるQueryメッセージでも無名のプリペアド文オブジェクトは破壊されることに注意してください。）
名前付きプリペアド文は、他のParseメッセージで再定義する前に明示的に閉じなければなりません。
しかし、これは無名のプリペアド文では必要ありません。
名前付きプリペアド文はまた、SQLコマンドレベルで<command>PREPARE</command>と<command>EXECUTE</command>を使用して作成しアクセスすることができます。
   </para>

   <para>
<!--
    Once a prepared statement exists, it can be readied for execution using a
    Bind message.  The Bind message gives the name of the source prepared
    statement (empty string denotes the unnamed prepared statement), the name
    of the destination portal (empty string denotes the unnamed portal), and
    the values to use for any parameter placeholders present in the prepared
    statement.  The
    supplied parameter set must match those needed by the prepared statement.
    (If you declared any <type>void</type> parameters in the Parse message,
    pass NULL values for them in the Bind message.)
    Bind also specifies the format to use for any data returned
    by the query; the format can be specified overall, or per-column.
    The response is either BindComplete or ErrorResponse.
-->
プリペアド文が存在すると、Bindメッセージを使用してそれを実行可能状態にすることができます。
Bindメッセージは、元となるプリペアド文（空文字列は無名のプリペアド文を表します）の名前、宛先となるポータル（空文字列は無名ポータルを表します）の名前、およびプリペアド文内のパラメータプレースホルダに使用する値を与えます。
与えられたパラメータ集合はプリペアド文で必要とするものと一致しなければなりません。
（Parseメッセージ内で<type>void</type>パラメータを1つでも宣言した場合、BindメッセージではそれらにはNULLを渡します。）
また、Bindは問い合わせで返されるデータに使用する書式を指定します。
書式は全体に対して指定することも、列単位で指定することも可能です。
応答はBindCompleteもしくはErrorResponseです。
   </para>

   <note>
    <para>
<!--
     The choice between text and binary output is determined by the format
     codes given in Bind, regardless of the SQL command involved.  The
     <literal>BINARY</literal> attribute in cursor declarations is irrelevant when
     using extended query protocol.
-->
テキスト出力とバイナリ出力との選択は、含まれるSQLコマンドに関係なく、Bindで与えられた書式コードで決定されます。
拡張問い合わせプロトコルを使用する場合、カーソル宣言の<literal>BINARY</literal>属性は役に立ちません。
    </para>
   </note>

   <para>
<!--
    Query planning typically occurs when the Bind message is processed.
    If the prepared statement has no parameters, or is executed repeatedly,
    the server might save the created plan and re-use it during subsequent
    Bind messages for the same prepared statement.  However, it will do so
    only if it finds that a generic plan can be created that is not much
    less efficient than a plan that depends on the specific parameter values
    supplied.  This happens transparently so far as the protocol is concerned.
-->
典型的に問い合わせ計画はBindメッセージが処理される時に作成されます。
プリペアド文がパラメータを持たない場合、または繰り返し実行される場合、サーバは作成した計画を保管し、その後の同じプリペアド文に対するBindメッセージの際に再利用する可能性があります。
しかし、作成できる汎用化した計画が提供された特定のパラメータ値に依存する計画より効率が大して劣化しないことが分かった場合のみ、このように動作します。
プロトコルに注目している限り、これは透過的に行われます。
   </para>

   <para>
<!--
    If successfully created, a named portal object lasts till the end of the
    current transaction, unless explicitly destroyed.  An unnamed portal is
    destroyed at the end of the transaction, or as soon as the next Bind
    statement specifying the unnamed portal as destination is issued.  (Note
    that a simple Query message also destroys the unnamed portal.)  Named
    portals must be explicitly closed before they can be redefined by another
    Bind message, but this is not required for the unnamed portal.
    Named portals can also be created and accessed at the SQL
    command level, using <command>DECLARE CURSOR</command> and <command>FETCH</command>.
-->
作成に成功すると、名前付きポータルオブジェクトは明示的に破棄されない限り現在のセッションが終わるまで残ります。
無名ポータルは、トランザクションの終わり、もしくは、次に無名ポータルを宛先に指定したBind文が発行されるまでの間のみに残ります。
（単なるQueryメッセージでも無名ポータルは破壊されることに注意してください。）
名前付きポータルは、他のBindメッセージで再定義する前に明示的に閉じなければなりません。
しかし、これは無名ポータルでは必要ありません。
名前付きポータルはまた、SQLコマンドレベルで<command>DECLARE CURSOR</command>と<command>FETCH</command>を使用して作成しアクセスすることができます。
   </para>

   <para>
<!--
    Once a portal exists, it can be executed using an Execute message.
    The Execute message specifies the portal name (empty string denotes the
    unnamed portal) and
    a maximum result-row count (zero meaning <quote>fetch all rows</quote>).
    The result-row count is only meaningful for portals
    containing commands that return row sets; in other cases the command is
    always executed to completion, and the row count is ignored.
    The possible
    responses to Execute are the same as those described above for queries
    issued via simple query protocol, except that Execute doesn't cause
    ReadyForQuery or RowDescription to be issued.
-->
ポータルが存在すると、Executeメッセージを使用してそれを実行することができます。
Executeメッセージは、ポータル名（空文字列は無名ポータルを表します）と結果行数の最大値（ゼロは<quote>fetch all rows</quote>を意味します）を指定します。
結果行数は、ポータルが行集合を返すコマンドを含む場合のみ意味があります。
その他の場合では、コマンドは常に終わりまで実行され、行数は無視されます。
Executeで起こり得る応答は、ExecuteではReadyForQueryやRowDescriptionが発行されない点を除き、上述の簡易問い合わせプロトコル経由で発行された問い合わせの場合と同じです。
   </para>

   <para>
<!--
    If Execute terminates before completing the execution of a portal
    (due to reaching a nonzero result-row count), it will send a
    PortalSuspended message; the appearance of this message tells the frontend
    that another Execute should be issued against the same portal to
    complete the operation.  The CommandComplete message indicating
    completion of the source SQL command is not sent until
    the portal's execution is completed.  Therefore, an Execute phase is
    always terminated by the appearance of exactly one of these messages:
    CommandComplete, EmptyQueryResponse (if the portal was created from
    an empty query string), ErrorResponse, or PortalSuspended.
-->
Executeがポータルの実行を完了する前に（非ゼロの結果行数に達したために）終了した場合、PortalSuspendedを送信します。
このメッセージの出現は、フロントエンドに操作を完了させるためには同一のポータルに対して、別のExecuteを発行しなければならないことを通知します。
元となったSQLコマンドが完了したことを示すCommandCompleteメッセージはポータルが完了するまで送信されません。
したがって、Execute段階は常にCommandComplete、EmptyQueryResponse（空の問い合わせ文字列からポータルが作成された場合）、ErrorResponse、またはPortalSuspendedの中の、正確にどれかが出現することによって常に終了します。
   </para>

   <para>
<!--
    At completion of each series of extended-query messages, the frontend
    should issue a Sync message.  This parameterless message causes the
    backend to close the current transaction if it's not inside a
    <command>BEGIN</command>/<command>COMMIT</command> transaction block (<quote>close</quote>
    meaning to commit if no error, or roll back if error).  Then a
    ReadyForQuery response is issued.  The purpose of Sync is to provide
    a resynchronization point for error recovery.  When an error is detected
    while processing any extended-query message, the backend issues
    ErrorResponse, then reads and discards messages until a Sync is reached,
    then issues ReadyForQuery and returns to normal message processing.
    (But note that no skipping occurs if an error is detected
    <emphasis>while</emphasis> processing Sync &mdash; this ensures that there is one
    and only one ReadyForQuery sent for each Sync.)
-->
拡張問い合わせメッセージの一連の流れのそれぞれの終了時、フロントエンドはSyncメッセージを発行しなければなりません。
このパラメータのないメッセージにより、もし<command>BEGIN</command>/<command>COMMIT</command>トランザクションブロックの内部でなければ、バックエンドは現在のトランザクションを閉ざします
（<quote>閉ざす</quote>とは、エラーがなければコミット、エラーがあればロールバックすることを意味します）。
そして、ReadyForQuery応答が発行されます。
Syncの目的は、エラーからの復旧用の再同期を行う時点を提供することです。
拡張問い合わせメッセージの処理中にエラーが検出されると、バックエンドはErrorResponseを発行し、Syncが届くまでメッセージを読み、それを破棄します。
その後、ReadyForQueryを発行し、通常のメッセージ処理に戻ります。
（しかし、Sync処理<emphasis>中に</emphasis>エラーが検出された場合に処理が飛ばされないことに注意してください。
これにより、各Syncに対してReadyForQueryが1つのみであることを保証します。）
   </para>

   <note>
    <para>
<!--
     Sync does not cause a transaction block opened with <command>BEGIN</command>
     to be closed.  It is possible to detect this situation since the
     ReadyForQuery message includes transaction status information.
-->
Syncによって、<command>BEGIN</command>で開かれたトランザクションブロックが閉ざされることはありません。
ReadyForQueryメッセージにはトランザクションの状態情報が含まれていますので、この状況を検出することができます。
    </para>
   </note>

   <para>
<!--
    In addition to these fundamental, required operations, there are several
    optional operations that can be used with extended-query protocol.
-->
これらの基本的な必要操作に加え、拡張問い合わせプロトコルで使用することができる、複数の省略可能な操作があります。
   </para>

   <para>
<!--
    The Describe message (portal variant) specifies the name of an existing
    portal (or an empty string for the unnamed portal).  The response is a
    RowDescription message describing the rows that will be returned by
    executing the portal; or a NoData message if the portal does not contain a
    query that will return rows; or ErrorResponse if there is no such portal.
-->
Describeメッセージ（ポータルの亜種）は、既存のポータルの名前（もしくは、無名ポータル用の空文字）を指定します。
応答は、実行中のポータルで返される予定の行を記述するRowDescriptionメッセージです。
ポータルが行を返す問い合わせを含まない場合はNoDataメッセージです。
指定したポータルが存在しない場合はErrorResponseです。
   </para>

   <para>
<!--
    The Describe message (statement variant) specifies the name of an existing
    prepared statement (or an empty string for the unnamed prepared
    statement).  The response is a ParameterDescription message describing the
    parameters needed by the statement, followed by a RowDescription message
    describing the rows that will be returned when the statement is eventually
    executed (or a NoData message if the statement will not return rows).
    ErrorResponse is issued if there is no such prepared statement.  Note that
    since Bind has not yet been issued, the formats to be used for returned
    columns are not yet known to the backend; the format code fields in the
    RowDescription message will be zeroes in this case.
-->
Describeメッセージ（ステートメントの亜種）は、既存のプリペアド文の名前（もしくは無名のプリペアド文用の空文字）を指定します。
応答は、文で必要とされるパラメータを記述するParameterDescriptionメッセージ、続いて、文が実行された場合に返される予定の行を記述するRowDescriptionメッセージ（もしくは文が行を返さない場合のNoDataメッセージ）です。
指定したプリペアド文が存在しない場合はErrorResponseが発行されます。
Bindがまだ発行されていませんので、返される列の書式はまだバックエンドでは不明であることに注意してください。
RowDescriptionメッセージ内の書式コードフィールドはこの場合はゼロになります。
   </para>

   <tip>
    <para>
<!--
     In most scenarios the frontend should issue one or the other variant
     of Describe before issuing Execute, to ensure that it knows how to
     interpret the results it will get back.
-->
ほとんどの状況では、フロントエンドはExecuteを発行する前に、返ってくる結果を解釈する方法を確実に判断できるように、Describeもしくはその亜種を実行すべきです。
    </para>
   </tip>

   <para>
<!--
    The Close message closes an existing prepared statement or portal
    and releases resources.  It is not an error to issue Close against
    a nonexistent statement or portal name.  The response is normally
    CloseComplete, but could be ErrorResponse if some difficulty is
    encountered while releasing resources.  Note that closing a prepared
    statement implicitly closes any open portals that were constructed
    from that statement.
-->
Closeメッセージは、既存のプリペアド文、もしくはポータルを閉ざし、リソースを解放します。
存在しない文やポータルに対してCloseを発行してもエラーになりません。
応答は通常CloseCompleteですが、リソースの解放に何らかの問題が発生した場合はErrorResponseになります。
プリペアド文を閉じると、そこから構築され、開いたポータルが暗黙的に閉ざされることに注意してください。
   </para>

   <para>
<!--
    The Flush message does not cause any specific output to be generated,
    but forces the backend to deliver any data pending in its output
    buffers.  A Flush must be sent after any extended-query command except
    Sync, if the frontend wishes to examine the results of that command before
    issuing more commands.  Without Flush, messages returned by the backend
    will be combined into the minimum possible number of packets to minimize
    network overhead.
-->
Flushメッセージにより特定の出力が生成されることはありません。
しかし、バックエンドに対して、出力バッファ内で待機しているデータを強制的に配送させます。
フロントエンドが他のコマンドを発行する前にコマンドの結果を検証したい場合に、FlushはSync以外の拡張問い合わせコマンドの後に送信される必要があります。
Flushを行わないと、バックエンドで返されるメッセージは、ネットワークオーバーヘッドを最小化する、最小限のパケット数にまとめられます。
   </para>

   <note>
    <para>
<!--
     The simple Query message is approximately equivalent to the series Parse,
     Bind, portal Describe, Execute, Close, Sync, using the unnamed prepared
     statement and portal objects and no parameters.  One difference is that
     it will accept multiple SQL statements in the query string, automatically
     performing the bind/describe/execute sequence for each one in succession.
     Another difference is that it will not return ParseComplete, BindComplete,
     CloseComplete, or NoData messages.
-->
簡易問い合わせメッセージは、おおよそ、無名のプリペアド文とポータルオブジェクトを使用したパラメータなしのParse、Bind、ポータル用Describe、Execute、Close、Syncの流れと同一です。
違いは、問い合わせ文字列内に複数のSQL文を受け付けられ、bind/describe/executeという流れがそれぞれが成功すれば自動的に行われる点です。
他の違いとして、ParseCompleteやBindComplete、CloseComplete、NoDataメッセージが返されない点があります。
    </para>
   </note>
  </sect2>

  <sect2>
<!--
   <title>Function Call</title>
-->
<title>関数呼び出し</title>

   <para>
<!--
    The Function Call sub-protocol allows the client to request a direct
    call of any function that exists in the database's
    <structname>pg_proc</structname> system catalog.  The client must have
    execute permission for the function.
-->
関数呼び出しサブプロトコルにより、クライアントはデータベースの<structname>pg_proc</structname>システムカタログに存在する任意の関数を直接呼び出す要求を行うことができます。
クライアントはその関数を実行する権限を持たなければなりません。
   </para>

   <note>
    <para>
<!--
     The Function Call sub-protocol is a legacy feature that is probably best
     avoided in new code.  Similar results can be accomplished by setting up
     a prepared statement that does <literal>SELECT function($1, ...)</literal>.
     The Function Call cycle can then be replaced with Bind/Execute.
-->
関数呼び出しサブプロトコルは、おそらく新しく作成するコードでは使用すべきではない古い機能です。
同様の結果は、<literal>SELECT function($1, ...)</literal>を行うプリペアド文を設定することで得ることができます。
そして、この関数呼び出しサイクルをBind/Executeで置き換えることができます。
    </para>
   </note>

   <para>
<!--
    A Function Call cycle is initiated by the frontend sending a
    FunctionCall message to the backend.  The backend then sends one
    or more response messages depending on the results of the function
    call, and finally a ReadyForQuery response message.  ReadyForQuery
    informs the frontend that it can safely send a new query or
    function call.
-->
関数呼び出しサイクルはフロントエンドがFunctionCallメッセージをバックエンドに送ることで起動されます。
バックエンドは1つまたは複数の応答メッセージを関数呼び出しの結果に基づいて送り、最終的にReadyForQueryメッセージを送出します。
ReadyForQueryはフロントエンドに対し新規の問い合わせまたは関数呼び出しを行っても安全確実であることを通知します。
   </para>

   <para>
<!--
    The possible response messages from the backend are:
-->
バックエンドから送信される可能性がある応答メッセージを以下に示します。

    <variablelist>
     <varlistentry>
      <term>ErrorResponse</term>
      <listitem>
       <para>
<!--
        An error has occurred.
-->
エラーが起こりました。
       </para>
      </listitem>
     </varlistentry>

     <varlistentry>
      <term>FunctionCallResponse</term>
      <listitem>
       <para>
<!--
        The function call was completed and returned the result given
        in the message.
        (Note that the Function Call protocol can only handle a single
        scalar result, not a row type or set of results.)
-->
関数呼び出しが完了し、メッセージで与えられた結果が返されました。
（関数呼び出しプロトコルは単一のスカラ結果のみを扱うことができます。行型や結果集合を扱うことはできません。）
       </para>
      </listitem>
     </varlistentry>

     <varlistentry>
      <term>ReadyForQuery</term>
      <listitem>
       <para>
<!--
        Processing of the function call is complete.  ReadyForQuery
        will always be sent, whether processing terminates
        successfully or with an error.
-->
関数呼び出しの処理が終了しました。
処理が成功またはエラーで終了したかどうかにかかわらずReadyForQueryは常に送出されます。
       </para>
      </listitem>
     </varlistentry>

     <varlistentry>
      <term>NoticeResponse</term>
      <listitem>
       <para>
<!--
        A warning message has been issued in relation to the function
        call.  Notices are in addition to other responses, i.e., the
        backend will continue processing the command.
-->
関数呼び出しに関して警告メッセージが出されました。
警告メッセージは他の応答に対する追加のメッセージです。
したがって、バックエンドはそのコマンドの処理を続行します。
       </para>
      </listitem>
     </varlistentry>
    </variablelist>
   </para>
  </sect2>

  <sect2 id="protocol-copy">
<!--
   <title>COPY Operations</title>
-->
<title>COPY操作</title>

   <para>
<!--
    The <command>COPY</command> command allows high-speed bulk data transfer
    to or from the server.  Copy-in and copy-out operations each switch
    the connection into a distinct sub-protocol, which lasts until the
    operation is completed.
-->
<command>COPY</command>コマンドにより、サーバとの間で高速な大量データ転送を行うことができます。
コピーインとコピーアウト操作はそれぞれ接続を別のサブプロトコルに切り替えます。
これは操作が完了するまで残ります。
   </para>

   <para>
<!--
    Copy-in mode (data transfer to the server) is initiated when the
    backend executes a <command>COPY FROM STDIN</command> SQL statement.  The backend
    sends a CopyInResponse message to the frontend.  The frontend should
    then send zero or more CopyData messages, forming a stream of input
    data.  (The message boundaries are not required to have anything to do
    with row boundaries, although that is often a reasonable choice.)
    The frontend can terminate the copy-in mode by sending either a CopyDone
    message (allowing successful termination) or a CopyFail message (which
    will cause the <command>COPY</command> SQL statement to fail with an
    error).  The backend then reverts to the command-processing mode it was
    in before the <command>COPY</command> started, which will be either simple or
    extended query protocol.  It will next send either CommandComplete
    (if successful) or ErrorResponse (if not).
-->
コピーインモード（サーバへのデータ転送）は、バックエンドが<command>COPY FROM STDIN</command> SQL文を実行した時に起動されます。
バックエンドはフロントエンドにCopyInResponseメッセージを送信します。
フロントエンドはその後、ゼロ個以上のCopyDataメッセージを送信し、入力データのストリームを形成します。
（このメッセージの境界は行の境界に何かしら合わせる必要ありませんが、往々にしてそれが合理的な選択となります。）
フロントエンドは、CopyDoneメッセージ（正常に終了させる）、もしくは、CopyFailメッセージ（<command>COPY</command> SQL文をエラーで失敗させる）を送信することで、コピーインモードを終了させることができます。
そして、バックエンドは、<command>COPY</command>が始まる前の、簡易もしくは拡張問い合わせプロトコルを使用するコマンド処理モードに戻ります。
そして次に、CommandComplete（成功時）またはErrorResponse（失敗時）のどちらかを送信します。
   </para>

   <para>
<!--
    In the event of a backend-detected error during copy-in mode (including
    receipt of a CopyFail message), the backend will issue an ErrorResponse
    message.  If the <command>COPY</command> command was issued via an extended-query
    message, the backend will now discard frontend messages until a Sync
    message is received, then it will issue ReadyForQuery and return to normal
    processing.  If the <command>COPY</command> command was issued in a simple
    Query message, the rest of that message is discarded and ReadyForQuery
    is issued.  In either case, any subsequent CopyData, CopyDone, or CopyFail
    messages issued by the frontend will simply be dropped.
-->
コピーインモードの期間中にバックエンドがエラー（CopyFailメッセージの受信を含む）を検知すると、バックエンドはErrorResponseメッセージを発行します。
拡張問い合わせメッセージ経由で<command>COPY</command>コマンドが発行された場合、バックエンドはSyncメッセージを受け取るまでフロントエンドのメッセージを破棄するようになります。
Syncメッセージを受け取ると、ReadyForQueryを発行し、通常処理に戻ります。
簡易問い合わせメッセージで<command>COPY</command>が発行された場合、メッセージの残りは破棄され、ReadyForQueryメッセージを発行します。
どちらの場合でも、その後にフロントエンドによって発行されたCopyData、CopyDone、CopyFailは単に削除されます。
   </para>

   <para>
<!--
    The backend will ignore Flush and Sync messages received during copy-in
    mode.  Receipt of any other non-copy message type constitutes an error
    that will abort the copy-in state as described above.  (The exception for
    Flush and Sync is for the convenience of client libraries that always
    send Flush or Sync after an Execute message, without checking whether
    the command to be executed is a <command>COPY FROM STDIN</command>.)
-->
バックエンドは、コピーインモード期間中、FlushとSyncメッセージを無視します。
その他の種類の非コピーメッセージを受け取ると、エラーになり、上述のようにコピーイン状態を中断します
（クライアントライブラリがExecuteメッセージの後に、実行したコマンドが<command>COPY FROM STDIN</command>かどうかを検査することなく、常にFlushまたはSyncを送信できる、という便利さのためにFlushとSyncは例外です）。
   </para>

   <para>
<!--
    Copy-out mode (data transfer from the server) is initiated when the
    backend executes a <command>COPY TO STDOUT</command> SQL statement.  The backend
    sends a CopyOutResponse message to the frontend, followed by
    zero or more CopyData messages (always one per row), followed by CopyDone.
    The backend then reverts to the command-processing mode it was
    in before the <command>COPY</command> started, and sends CommandComplete.
    The frontend cannot abort the transfer (except by closing the connection
    or issuing a Cancel request),
    but it can discard unwanted CopyData and CopyDone messages.
-->
コピーアウトモード（サーバからのデータ転送）は、バックエンドが<command>COPY TO STDOUT</command> SQL文を実行した時に起動します。
バックエンドはCopyOutResponseメッセージをフロントエンドに送信し、その後、ゼロ個以上のCopyDataメッセージ（常に行ごとに1つ）を、そして、CopyDoneを送信します。
その後、バックエンドは<command>COPY</command>が始まる前のコマンド処理モードに戻り、CommandCompleteを送信します。
フロントエンドは（接続の切断やCancel要求の発行は例外ですが）転送を中断することはできません。
しかし、不要なCopyDataとCopyDoneメッセージを破棄することは可能です。
   </para>

   <para>
<!--
    In the event of a backend-detected error during copy-out mode,
    the backend will issue an ErrorResponse message and revert to normal
    processing.  The frontend should treat receipt of ErrorResponse as
    terminating the copy-out mode.
-->
コピーアウトモード期間中バックエンドはエラーを検知すると、ErrorResponseメッセージを発行し、通常処理に戻ります。
フロントエンドはErrorResponseの受信をコピーアウトモードの終了として扱うべきです。
   </para>

   <para>
<!--
    It is possible for NoticeResponse and ParameterStatus messages to be
    interspersed between CopyData messages; frontends must handle these cases,
    and should be prepared for other asynchronous message types as well (see
    <xref linkend="protocol-async"/>).  Otherwise, any message type other than
    CopyData or CopyDone may be treated as terminating copy-out mode.
-->
NoticeResponseおよびParameterStatusメッセージがCopyDataメッセージ間に散在することがあります。
フロントエンドはこのような場合も扱わなければなりません。
また、他の種類の非同期メッセージ（<xref linkend="protocol-async"/>を参照）も同様に準備すべきです。
さもなくば、CopyDataまたはCopyDone以外の種類のメッセージがコピーアウトモードの終了として扱われてしまう可能性があります。
   </para>

   <para>
<!--
    There is another Copy-related mode called copy-both, which allows
    high-speed bulk data transfer to <emphasis>and</emphasis> from the server.
    Copy-both mode is initiated when a backend in walsender mode
    executes a <command>START_REPLICATION</command> statement.  The
    backend sends a CopyBothResponse message to the frontend.  Both
    the backend and the frontend may then send CopyData messages
    until either end sends a CopyDone message. After the client
    sends a CopyDone message, the connection goes from copy-both mode to
    copy-out mode, and the client may not send any more CopyData messages.
    Similarly, when the server sends a CopyDone message, the connection
    goes into copy-in mode, and the server may not send any more CopyData
    messages. After both sides have sent a CopyDone message, the copy mode
    is terminated, and the backend reverts to the command-processing mode.
    In the event of a backend-detected error during copy-both mode,
    the backend will issue an ErrorResponse message, discard frontend messages
    until a Sync message is received, and then issue ReadyForQuery and return
    to normal processing.  The frontend should treat receipt of ErrorResponse
    as terminating the copy in both directions; no CopyDone should be sent
    in this case.  See <xref linkend="protocol-replication"/> for more
    information on the subprotocol transmitted over copy-both mode.
-->
他にも、サーバへ、<emphasis>および</emphasis>サーバからの高速な一括データ転送を行うことができるコピーボースというコピーに関連したモードがあります。
コピーボースモードは、walsenderモードのバックエンドが<command>START_REPLICATION</command>文を実行した時に初期化されます。
バックエンドはCopyBothResponseメッセージをフロントエンドに送信します。
この後バックエンドとフロントエンドの両方が、接続が終了するまでの間にCopyDataメッセージを送信できるようになります。
同様に、サーバがCopyDoneメッセージを送信した場合、接続はコピーインモードとなり、サーバはそれ以上のCopyDataメッセージを送信できません。
両方の側がCopyDoneメッセージを送信した後、コピーモードは終了し、バックエンドはコマンド処理モードに戻ります。
コピーボースモード中にバックエンドが検出したエラーのイベントにおいては、バックエンドはErrorResponseメッセージを発行し、Syncメッセージの受信までフロントエンドのメッセージを破棄し、その後ReadyForQueryを発行して通常の処理に戻ります。
フロントエンドは両方向のコピーを終了するように、ErrorResponse受理の処理をするべきです。
この場合CopyDoneを送信するべきではありません。
コピーボースモードにおけるサブプロトコル転送の詳細は<xref linkend="protocol-replication"/>を参照してください。
   </para>

   <para>
<!--
    The CopyInResponse, CopyOutResponse and CopyBothResponse messages
    include fields that inform the frontend of the number of columns
    per row and the format codes being used for each column.  (As of
    the present implementation, all columns in a given <command>COPY</command>
    operation will use the same format, but the message design does not
    assume this.)
-->
CopyInResponse、CopyOutResponse、CopyBothResponseメッセージには、フロントエンドに1行当たりの列数と各列で使用する書式コードを通知するためのフィールドが含まれています。
（現在の実装では、<command>COPY</command>操作で与えられるすべての列は同一の書式を使用します。
しかし、メッセージ設計においては、これを前提としていません。）
   </para>

  </sect2>

  <sect2 id="protocol-async">
<!--
   <title>Asynchronous Operations</title>
-->
<title>非同期操作</title>

   <para>
<!--
    There are several cases in which the backend will send messages that
    are not specifically prompted by the frontend's command stream.
    Frontends must be prepared to deal with these messages at any time,
    even when not engaged in a query.
    At minimum, one should check for these cases before beginning to
    read a query response.
-->
バックエンドが、フロントエンドのコマンドストリームで特に依頼されていないメッセージを送信する場合が複数あります。
フロントエンドは、問い合わせ作業を行っていない時であっても常に、これらのメッセージを扱う準備をしなければなりません。
少なくとも、問い合わせの応答の読み込みを始める前にこれらを検査すべきです。
   </para>

   <para>
<!--
    It is possible for NoticeResponse messages to be generated due to
    outside activity; for example, if the database administrator commands
    a <quote>fast</quote> database shutdown, the backend will send a NoticeResponse
    indicating this fact before closing the connection.  Accordingly,
    frontends should always be prepared to accept and display NoticeResponse
    messages, even when the connection is nominally idle.
-->
外部の活動によって、NoticeResponseメッセージが生成されることがあり得ます。
例えば、データベース管理者が<quote>高速</quote>データベース停止コマンドを実行した場合、バックエンドは接続を閉ざす前にこれを通知するためにNoticeResponseを送信します。
したがって、たとえ接続が名目上待機状態であったとしても、フロントエンドは常にNoticeResponseメッセージを受け付け、表示する準備をすべきです。
   </para>

   <para>
<!--
    ParameterStatus messages will be generated whenever the active
    value changes for any of the parameters the backend believes the
    frontend should know about.  Most commonly this occurs in response
    to a <command>SET</command> SQL command executed by the frontend, and
    this case is effectively synchronous &mdash; but it is also possible
    for parameter status changes to occur because the administrator
    changed a configuration file and then sent the
    <systemitem>SIGHUP</systemitem> signal to the server.  Also,
    if a <command>SET</command> command is rolled back, an appropriate
    ParameterStatus message will be generated to report the current
    effective value.
-->
ParameterStatusメッセージは、任意のパラメータの実際の値が変更され、それをバックエンドがフロントエンドに通知するべきであるとみなした場合は常に生成されます。
ほとんどの場合、これはフロントエンドによる<command>SET</command> SQLコマンド実行に対する応答の中で起こります。
これは実質的には同期していますが、管理者が設定ファイルを変更し、<systemitem>SIGHUP</systemitem>シグナルをサーバに送った場合にも、パラメータ状態の変更が発生することがあります。
また、<command>SET</command>コマンドがロールバックされた場合、現在の有効値を報告するために適切なParameterStatusメッセージが生成されます。
   </para>

   <para>
<!--
    At present there is a hard-wired set of parameters for which
    ParameterStatus will be generated: they are
    <varname>server_version</varname>,
    <varname>server_encoding</varname>,
    <varname>client_encoding</varname>,
    <varname>application_name</varname>,
    <varname>is_superuser</varname>,
    <varname>session_authorization</varname>,
    <varname>DateStyle</varname>,
    <varname>IntervalStyle</varname>,
    <varname>TimeZone</varname>,
    <varname>integer_datetimes</varname>, and
    <varname>standard_conforming_strings</varname>.
    (<varname>server_encoding</varname>, <varname>TimeZone</varname>, and
    <varname>integer_datetimes</varname> were not reported by releases before 8.0;
    <varname>standard_conforming_strings</varname> was not reported by releases
    before 8.1;
    <varname>IntervalStyle</varname> was not reported by releases before 8.4;
    <varname>application_name</varname> was not reported by releases before 9.0.)
    Note that
    <varname>server_version</varname>,
    <varname>server_encoding</varname> and
    <varname>integer_datetimes</varname>
    are pseudo-parameters that cannot change after startup.
    This set might change in the future, or even become configurable.
    Accordingly, a frontend should simply ignore ParameterStatus for
    parameters that it does not understand or care about.
-->
現時点では、ParameterStatusを生成するパラメータ群は固定されています。
それらは<varname>server_version</varname>、<varname>server_encoding</varname>、<varname>client_encoding</varname>、<varname>application_name</varname>、<varname>is_superuser</varname>、<varname>session_authorization</varname>、<varname>DateStyle</varname>、<varname>IntervalStyle</varname>、<varname>TimeZone</varname>、<varname>integer_datetimes</varname>、および<varname>standard_conforming_strings</varname>です。
（8.0より前までのリリースでは、<varname>server_encoding</varname>、<varname>TimeZone</varname>および<varname>integer_datetimes</varname>は送信されませんでした。
8.1より前までのリリースでは、<varname>standard_conforming_strings</varname>は送信されませんでした。
8.4より前のリリースでは、<varname>IntervalStyle</varname>は送信されませんでした。
9.0より前のリリースでは、<varname>application_name</varname>は送信されませんでした。）
<varname>server_version</varname>、<varname>server_encoding</varname>および<varname>integer_datetimes</varname>は仮想的なパラメータであり、起動後に変更することができないことに注意してください。
これは今後変更される、あるいは設定変更可能になる可能性があります。
したがって、フロントエンドは未知または注目していないParameterStatusを単に無視すべきです。
   </para>

   <para>
<!--
    If a frontend issues a <command>LISTEN</command> command, then the
    backend will send a NotificationResponse message (not to be
    confused with NoticeResponse!)  whenever a
    <command>NOTIFY</command> command is executed for the same
    channel name.
-->
フロントエンドが<command>LISTEN</command>コマンドを発行した場合、同じチャネル名に対し<command>NOTIFY</command>コマンドが実行された時にバックエンドはNotificationResponseメッセージ（NoticeResponseと間違えないように！）を送出します。
   </para>

   <note>
    <para>
<!--
     At present, NotificationResponse can only be sent outside a
     transaction, and thus it will not occur in the middle of a
     command-response series, though it might occur just before ReadyForQuery.
     It is unwise to design frontend logic that assumes that, however.
     Good practice is to be able to accept NotificationResponse at any
     point in the protocol.
-->
現在、NotificationResponseをトランザクションの外部でのみ送信することができます。
このため、これはコマンド応答の流れの途中では起こりませんが、ReadyForQueryの直前に発生する可能性があります。
しかし、これを前提にフロントエンドのロジックを設計することは避けてください。
プロトコル内の任意の時点でNotificationResponseを受け付けられるようにすることを勧めます。
    </para>
   </note>
  </sect2>

  <sect2>
<!--
   <title>Canceling Requests in Progress</title>
-->
<title>処理中のリクエストの取り消し</title>

   <para>
<!--
    During the processing of a query, the frontend might request
    cancellation of the query.  The cancel request is not sent
    directly on the open connection to the backend for reasons of
    implementation efficiency: we don't want to have the backend
    constantly checking for new input from the frontend during query
    processing.  Cancel requests should be relatively infrequent, so
    we make them slightly cumbersome in order to avoid a penalty in
    the normal case.
-->
問い合わせの処理中に、フロントエンドが問い合わせを取り消す可能性があります。
取り消し要求は、効率を高めるために、接続を開いたバックエンドに対して直接送信されません。
その問い合わせを処理中のバックエンドが、フロントエンドからの新しい入力があるかどうかを定期的に確認することは好ましくありません。
取り消し要求はたいていの場合、頻繁には起こらないので、通常の状態においての負担を避けるため、多少扱いにくくなっています。
   </para>

   <para>
<!--
    To issue a cancel request, the frontend opens a new connection to
    the server and sends a CancelRequest message, rather than the
    StartupMessage message that would ordinarily be sent across a new
    connection.  The server will process this request and then close
    the connection.  For security reasons, no direct reply is made to
    the cancel request message.
-->
取り消し要求を出す場合、フロントエンドは通常の新規接続の時に送出されるStartupMessageメッセージではなくCancelRequestメッセージをサーバに送り、新規接続を開始します。
サーバはこの要求を処理し、接続を切断します。
セキュリティ上の理由から、取り消し要求メッセージに対し直接の回答はありません。
   </para>

   <para>
<!--
    A CancelRequest message will be ignored unless it contains the
    same key data (PID and secret key) passed to the frontend during
    connection start-up.  If the request matches the PID and secret
    key for a currently executing backend, the processing of the
    current query is aborted.  (In the existing implementation, this is
    done by sending a special signal to the backend process that is
    processing the query.)
-->
CancelRequestメッセージは、接続開始段階でフロントエンドに送られたものと同一の鍵データ（PIDと秘密鍵）を含んでいない場合は無視されます。
現在バックエンドが実行中の処理に対するPIDと秘密鍵が要求と一致した場合、その現在の問い合わせ処理は中断されます。
（現状では、これは、その問い合わせを処理しているバックエンドプロセスに対し特別なシグナルを送ることで実装されています。）
   </para>

   <para>
<!--
    The cancellation signal might or might not have any effect &mdash; for
    example, if it arrives after the backend has finished processing
    the query, then it will have no effect.  If the cancellation is
    effective, it results in the current command being terminated
    early with an error message.
-->
この取り消しシグナルは何の効果も生まないことがあります。
例えば、バックエンドが問い合わせの処理を完了した後に届いた場合、効果がありません。
もし取り消し処理が有効であれば、エラーメッセージとともに、現在のコマンドは終了されます。
   </para>

   <para>
<!--
    The upshot of all this is that for reasons of both security and
    efficiency, the frontend has no direct way to tell whether a
    cancel request has succeeded.  It must continue to wait for the
    backend to respond to the query.  Issuing a cancel simply improves
    the odds that the current query will finish soon, and improves the
    odds that it will fail with an error message instead of
    succeeding.
-->
セキュリティと効率上の理由による上述の実装の結果、フロントエンドは取り消し要求が成功したかどうかを直接判断することはできません。
フロントエンドはバックエンドからの問い合わせの回答を待ち続けなければいけません。
取り消しを要求することは単に現在の問い合わせを早めに終わらせ、成功ではなくエラーメッセージを出して不成功とする可能性を単に高める程度のものです。
   </para>

   <para>
<!--
    Since the cancel request is sent across a new connection to the
    server and not across the regular frontend/backend communication
    link, it is possible for the cancel request to be issued by any
    process, not just the frontend whose query is to be canceled.
    This might provide additional flexibility when building
    multiple-process applications.  It also introduces a security
    risk, in that unauthorized persons might try to cancel queries.
    The security risk is addressed by requiring a dynamically
    generated secret key to be supplied in cancel requests.
-->
取り消し要求は、通常のフロントエンドとバックエンドの通信接続を通してではなく新規のサーバとの接続に送られるため、取り消される問い合わせを実行したフロントエンドだけでなく、任意のプロセスによっても送信することができます。
このことはマルチプロセスアプリケーションを作るに当たって柔軟性を提供します。
同時に、権限のない者が問い合わせを取り消そうとするといったセキュリティ上のリスクも持ち込みます。
このセキュリティ上のリスクは、取り消し要求内に動的に生成される秘密キーを供給することを必須とすることで回避されます。
   </para>
  </sect2>

  <sect2>
<!--
   <title>Termination</title>
-->
<title>終了</title>

   <para>
<!--
    The normal, graceful termination procedure is that the frontend
    sends a Terminate message and immediately closes the connection.
    On receipt of this message, the backend closes the connection and
    terminates.
-->
通常の洗練された終了手順はフロントエンドがTerminateメッセージを出し、すぐに接続を閉じることです。
このメッセージを受け取るとすぐにバックエンドは接続を閉じ終了します。
   </para>

   <para>
<!--
    In rare cases (such as an administrator-commanded database shutdown)
    the backend might disconnect without any frontend request to do so.
    In such cases the backend will attempt to send an error or notice message
    giving the reason for the disconnection before it closes the connection.
-->
まれに（管理者によるデータベース停止コマンドなど）、バックエンドはフロントエンドからの要求なしに切断することがあります。
こうした場合、バックエンドは、接続を閉ざす前に切断理由を通知するエラーまたは警報メッセージの送信を試みます。
   </para>

   <para>
<!--
    Other termination scenarios arise from various failure cases, such as core
    dump at one end or the other, loss of the communications link, loss of
    message-boundary synchronization, etc.  If either frontend or backend sees
    an unexpected closure of the connection, it should clean
    up and terminate.  The frontend has the option of launching a new backend
    by recontacting the server if it doesn't want to terminate itself.
    Closing the connection is also advisable if an unrecognizable message type
    is received, since this probably indicates loss of message-boundary sync.
-->
他にも、どちらかの側のコアダンプ、通信リンクの消失、メッセージ境界の同期の消失など各種失敗によって終了する状況があります。
フロントエンドかバックエンドいずれかが予期しない接続の中断を検知した場合、後始末を行い終了しなければいけません。
フロントエンドはもし自身が終了を望まない場合、サーバに再交信し新規のバックエンドを立ち上げる選択権を持っています。
解釈できないメッセージ種類を受け取った時、おそらくメッセージ境界の同期が消失したことを示しますので、接続を閉ざすことを勧めます。
   </para>

   <para>
<!--
    For either normal or abnormal termination, any open transaction is
    rolled back, not committed.  One should note however that if a
    frontend disconnects while a non-<command>SELECT</command> query
    is being processed, the backend will probably finish the query
    before noticing the disconnection.  If the query is outside any
    transaction block (<command>BEGIN</command> ... <command>COMMIT</command>
    sequence) then its results might be committed before the
    disconnection is recognized.
-->
通常の終了、異常な終了のどちらの場合でも、開いているトランザクションはすべてコミットされずにロールバックされます。
しかし、フロントエンドが<command>SELECT</command>以外の問い合わせを処理中に切断した場合、バックエンドはおそらく切断に気付く前にその問い合わせを完了させてしまうでしょう。
その問い合わせがトランザクションブロック（<command>BEGIN</command> ... <command>COMMIT</command>の並び）外部であった場合、切断に気付く前にその結果はコミットされる可能性があります。
   </para>
  </sect2>

  <sect2>
<!--
   <title><acronym>SSL</acronym> Session Encryption</title>
-->
<title><acronym>SSL</acronym>セッション暗号化</title>

   <para>
<!--
    If <productname>PostgreSQL</productname> was built with
    <acronym>SSL</acronym> support, frontend/backend communications
    can be encrypted using <acronym>SSL</acronym>.  This provides
    communication security in environments where attackers might be
    able to capture the session traffic. For more information on
    encrypting <productname>PostgreSQL</productname> sessions with
    <acronym>SSL</acronym>, see <xref linkend="ssl-tcp"/>.
-->
<productname>PostgreSQL</productname>が<acronym>SSL</acronym>サポート付きで構築された場合、フロントエンドとバックエンド間の通信を<acronym>SSL</acronym>で暗号化することができます。
攻撃者がセッショントラフィックをキャプチャできるような環境における通信を安全にすることができます。
<acronym>SSL</acronym>を使用した<productname>PostgreSQL</productname>セッションの暗号化に関する詳細は<xref linkend="ssl-tcp"/>を参照してください。
   </para>

   <para>
<!--
    To initiate an <acronym>SSL</acronym>-encrypted connection, the
    frontend initially sends an SSLRequest message rather than a
    StartupMessage.  The server then responds with a single byte
    containing <literal>S</literal> or <literal>N</literal>, indicating that it is
    willing or unwilling to perform <acronym>SSL</acronym>,
    respectively.  The frontend might close the connection at this point
    if it is dissatisfied with the response.  To continue after
    <literal>S</literal>, perform an <acronym>SSL</acronym> startup handshake
    (not described here, part of the <acronym>SSL</acronym>
    specification) with the server.  If this is successful, continue
    with sending the usual StartupMessage.  In this case the
    StartupMessage and all subsequent data will be
    <acronym>SSL</acronym>-encrypted.  To continue after
    <literal>N</literal>, send the usual StartupMessage and proceed without
    encryption.
-->
<acronym>SSL</acronym>暗号化接続を開始するには、フロントエンドはまず、StartupMessageではなくSSLRequestを送信します。
その後サーバはそれぞれ<acronym>SSL</acronym>の実行を行うか行わないかを示す<literal>S</literal>か<literal>N</literal>かを持つ1バイトの応答を返します。
フロントエンドはその応答に満足できなければ、この時点で接続を切断することができます。
<literal>S</literal>の後に継続するのであれば、サーバと間で<acronym>SSL</acronym>起動ハンドシェーク（ここでは<acronym>SSL</acronym>の仕様に関しては説明しません）を行います。
これが成功した場合、続いて通常のStartupMessageの送信を行います。
この場合、StartupMessageおよびその後のデータは<acronym>SSL</acronym>により暗号化されます。
<literal>N</literal>の後に、通常のStartupMessageを送信することで暗号化なしで進みます。
   </para>

   <para>
<!--
    The frontend should also be prepared to handle an ErrorMessage
    response to SSLRequest from the server.  This would only occur if
    the server predates the addition of <acronym>SSL</acronym> support
    to <productname>PostgreSQL</productname>.  (Such servers are now very ancient,
    and likely do not exist in the wild anymore.)
    In this case the connection must
    be closed, but the frontend might choose to open a fresh connection
    and proceed without requesting <acronym>SSL</acronym>.
-->
また、フロントエンドはサーバからのSSLRequestに対するErrorMessage応答を取り扱うための用意もすべきです。
これは、<productname>PostgreSQL</productname>に<acronym>SSL</acronym>サポートが追加される前のサーバの場合のみで発生します。
（現在ではこうしたサーバは非常に古いものといえ、ほとんど存在しません。）
この場合接続を切断しなければなりませんが、フロントエンドは<acronym>SSL</acronym>要求なしで新しく接続を開き、処理を進めることもできます。
   </para>

   <para>
<!--
    An initial SSLRequest can also be used in a connection that is being
    opened to send a CancelRequest message.
-->
最初のSSLRequestはCancelRequestメッセージを送信するために開いた接続で使用することもできます。
   </para>

   <para>
<!--
    While the protocol itself does not provide a way for the server to
    force <acronym>SSL</acronym> encryption, the administrator can
    configure the server to reject unencrypted sessions as a byproduct
    of authentication checking.
-->
プロトコル自体には、サーバに<acronym>SSL</acronym>暗号化を強制する方法は用意されていませんが、管理者は認証検査の一方法として、暗号化されていないセッションを拒否するようにサーバを設定することができます。
   </para>
  </sect2>

  <sect2>
   <title><acronym>GSSAPI</acronym> Session Encryption</title>

   <para>
    If <productname>PostgreSQL</productname> was built with
    <acronym>GSSAPI</acronym> support, frontend/backend communications
    can be encrypted using <acronym>GSSAPI</acronym>.  This provides
    communication security in environments where attackers might be
    able to capture the session traffic. For more information on
    encrypting <productname>PostgreSQL</productname> sessions with
    <acronym>GSSAPI</acronym>, see <xref linkend="gssapi-enc"/>.
   </para>

   <para>
    To initiate a <acronym>GSSAPI</acronym>-encrypted connection, the
    frontend initially sends a GSSENCRequest message rather than a
    StartupMessage.  The server then responds with a single byte
    containing <literal>G</literal> or <literal>N</literal>, indicating that it
    is willing or unwilling to perform <acronym>GSSAPI</acronym> encryption,
    respectively.  The frontend might close the connection at this point
    if it is dissatisfied with the response.  To continue after
    <literal>G</literal>, using the GSSAPI C bindings as discussed in RFC2744
    or equivalent, perform a <acronym>GSSAPI</acronym> initialization by
    calling <function>gss_init_sec_context()</function> in a loop and sending
    the result to the server, starting with an empty input and then with each
    result from the server, until it returns no output.  When sending the
    results of <function>gss_init_sec_context()</function> to the server,
    prepend the length of the message as a four byte integer in network byte
    order.  If this is successful, then use <function>gss_wrap()</function> to
    encrypt the usual StartupMessage and all subsequent data, prepending the
    length of the result from <function>gss_wrap()</function> as a four byte
    integer in network byte order to the actual encrypted payload.  Note that
    the server will only accept encrypted packets from the client which are less
    than 16kB; <function>gss_wrap_size_limit()</function> should be used by the
    client to determine the size of the unencrypted message which will fit
    within this limit and larger messages should be broken up into multiple
    <function>gss_wrap()</function> calls.  Typical segments are 8kB of
    unencrypted data, resulting in encrypted packets of slightly larger than 8kB
    but well within the 16kB maximum.  The server can be expected to not send
    encrypted packets of larger than 16kB to the client.  To continue after
    <literal>N</literal>, send the usual StartupMessage and proceed without
    encryption.
   </para>

   <para>
    The frontend should also be prepared to handle an ErrorMessage
    response to GSSENCRequest from the server.  This would only occur if
    the server predates the addition of <acronym>GSSAPI</acronym> encryption
    support to <productname>PostgreSQL</productname>.  In this case the
    connection must be closed, but the frontend might choose to open a fresh
    connection and proceed without requesting <acronym>GSSAPI</acronym>
    encryption.  Given the length limits specified above, the ErrorMessage can
    not be confused with a proper response from the server with an appropriate
    length.
   </para>

   <para>
    An initial GSSENCRequest can also be used in a connection that is being
    opened to send a CancelRequest message.
   </para>

   <para>
    While the protocol itself does not provide a way for the server to
    force <acronym>GSSAPI</acronym> encryption, the administrator can
    configure the server to reject unencrypted sessions as a byproduct
    of authentication checking.
   </para>
  </sect2>
 </sect1>

<sect1 id="sasl-authentication">
<!--
<title>SASL Authentication</title>
-->
<title>SASL認証</title>

<para>
<!--
<firstterm>SASL</firstterm> is a framework for authentication in connection-oriented
protocols. At the moment, <productname>PostgreSQL</productname> implements two SASL
authentication mechanisms, SCRAM-SHA-256 and SCRAM-SHA-256-PLUS. More
might be added in the future. The below steps illustrate how SASL
authentication is performed in general, while the next subsection gives
more details on SCRAM-SHA-256 and SCRAM-SHA-256-PLUS.
-->
<firstterm>SASL</firstterm>は接続指向のプロトコルでの認証のためのフレームワークです。
現時点では<productname>PostgreSQL</productname>は2つのSASLの認証機構、SCRAM-SHA-256とSCRAM-SHA-256-PLUSを実装しています。
将来には他の機構が追加されるかもしれません。
以下の手順は、SASLの認証が一般的にどのように行われるかを示したものですが、次の副節ではSCRAM-SHA-256とSCRAM-SHA-256-PLUSにおけるより詳細について説明します。
</para>

<procedure>
<!--
<title>SASL Authentication Message Flow</title>
-->
<title>SASL認証のメッセージフロー</title>

<step id="sasl-auth-begin">
<para>
<!--
  To begin a SASL authentication exchange, the server sends an
  AuthenticationSASL message. It includes a list of SASL authentication
  mechanisms that the server can accept, in the server's preferred order.
-->
SASL認証の交換を開始するため、サーバはAuthenticationSASLメッセージを送信します。
これにはサーバが受け付けることができるSASLの認証機構を、サーバにとって望ましいものから順に並べたリストが含まれます。
</para>
</step>

<step id="sasl-auth-initial-response">
<para>
<!--
  The client selects one of the supported mechanisms from the list, and sends
  a SASLInitialResponse message to the server. The message includes the name
  of the selected mechanism, and an optional Initial Client Response, if the
  selected mechanism uses that.
-->
クライアントはリストからサポートされる機構を1つ選択し、サーバにSASLInitialResponseメッセージを送信します。
このメッセージには選択された機構の名前が含まれ、また選択した機構がInitial Client Response（最初のクライアントの応答）を使用するなら、オプションでそれも含まれます。
</para>
</step>

<step id="sasl-auth-continue">
<para>
<!--
  One or more server-challenge and client-response message will follow. Each
  server-challenge is sent in an AuthenticationSASLContinue message, followed
  by a response from client in an SASLResponse message. The particulars of
  the messages are mechanism specific.
-->
サーバのチャレンジメッセージおよびクライアントのレスポンスメッセージが1つ以上続きます。
サーバのチャレンジはそれぞれがAuthenticationSASLContinueメッセージで送信され、それにクライアントからのレスポンスがSASLResponseメッセージで続きます。
メッセージの詳細は機構に固有のものです。
</para>
</step>

<step id="sasl-auth-end">
<para>
<!--
  Finally, when the authentication exchange is completed successfully, the
  server sends an AuthenticationSASLFinal message, followed
  immediately by an AuthenticationOk message. The AuthenticationSASLFinal
  contains additional server-to-client data, whose content is particular to the
  selected authentication mechanism. If the authentication mechanism doesn't
  use additional data that's sent at completion, the AuthenticationSASLFinal
  message is not sent.
-->
最後に、認証の交換が成功裏に終了すると、サーバはAuthenticationSASLFinalメッセージを送信し、その直後にAuthenticationOkメッセージを送信します。
AuthenticationSASLFinalにはサーバからクライアントへの追加のデータが含まれ、その内容は選択した認証機構毎に異なります。
完了時に送信する追加データを認証機構が使用していない場合、AuthenticationSASLFinalメッセージは送信されません。
</para>
</step>
</procedure>

<para>
<!--
On error, the server can abort the authentication at any stage, and send an
ErrorMessage.
-->
エラーが発生したときは、サーバは認証を任意の段階で終了してErrorMessageを送信することができます。
</para>

 <sect2 id="sasl-scram-sha-256">
<<<<<<< HEAD
  <title>SCRAM-SHA-256 Authentication</title>
=======
<!--
  <title>SCRAM-SHA-256 authentication</title>
-->
  <title>SCRAM-SHA-256 認証</title>
>>>>>>> bd0a9e56

  <para>
<!--
   The implemented SASL mechanisms at the moment
   are <literal>SCRAM-SHA-256</literal> and its variant with channel
   binding <literal>SCRAM-SHA-256-PLUS</literal>. They are described in
   detail in RFC 7677 and RFC 5802.
-->
今のところ実装されているSASL機構は<firstterm>SCRAM-SHA-256</firstterm>とチャンネルバインディングを伴う変種の<literal>SCRAM-SHA-256-PLUS</literal>です。
詳細はRFC 7677およびRFC 5802で説明されています。
  </para>

  <para>
<!--
When SCRAM-SHA-256 is used in PostgreSQL, the server will ignore the user name
that the client sends in the <structname>client-first-message</structname>. The user name
that was already sent in the startup message is used instead.
<productname>PostgreSQL</productname> supports multiple character encodings, while SCRAM
dictates UTF-8 to be used for the user name, so it might be impossible to
represent the PostgreSQL user name in UTF-8.
-->
PostgreSQLでSCRAM-SHA-256を使用する場合、クライアントが<structname>client-first-message</structname>で送信するユーザ名をサーバは無視します。
その代わりに、開始メッセージで送信済みのユーザ名が使用されます。
SCRAMはユーザ名としてUTF-8の使用を指示していますが、<productname>PostgreSQL</productname>は複数の文字符号化方式をサポートするため、PostgreSQLのユーザ名をUTF-8で表現できないかもしれません。
  </para>

  <para>
<!--
The SCRAM specification dictates that the password is also in UTF-8, and is
processed with the <firstterm>SASLprep</firstterm> algorithm.
<productname>PostgreSQL</productname>, however, does not require UTF-8 to be used for
the password. When a user's password is set, it is processed with SASLprep
as if it was in UTF-8, regardless of the actual encoding used. However, if
it is not a legal UTF-8 byte sequence, or it contains UTF-8 byte sequences
that are prohibited by the SASLprep algorithm, the raw password will be used
without SASLprep processing, instead of throwing an error. This allows the
password to be normalized when it is in UTF-8, but still allows a non-UTF-8
password to be used, and doesn't require the system to know which encoding
the password is in.
-->
SCRAMの使用ではパスワードもUTF-8であり、<firstterm>SASLprep</firstterm>アルゴリズムで処理されることが規定されています。
しかし<productname>PostgreSQL</productname>ではパスワードにUTF-8が使用されることを必須としていません。
ユーザのパスワードが設定されたとき、実際に使用された符号化方式に関わらず、それがUTF-8であるかのようにSASLprepで処理されます。
しかし、それが正当なUTF-8バイト列でない場合、あるいはSASLprepが禁止するUTF-8バイト列を含む場合、エラーを発生させるのではなく、SASLprep処理のない生のパスワードが使用されます。
これにより、パスワードがUTF-8であればそれを正規化できる一方で、UTF-8以外のパスワードを使用することもでき、またシステムもパスワードがどの符号化であるかを知る必要もありません。
  </para>

  <para>
<!--
<firstterm>Channel binding</firstterm> is supported in PostgreSQL builds with
SSL support. The SASL mechanism name for SCRAM with channel binding is
<literal>SCRAM-SHA-256-PLUS</literal>.  The channel binding type used by
PostgreSQL is <literal>tls-server-end-point</literal>.
<<<<<<< HEAD
=======
-->
SSLをサポートするPostgreSQLビルドで<firstterm>チャンネルバインディング</firstterm>がサポートされます。
チャンネルバインディングを伴うSCRAMに対するSASL機構名は<literal>SCRAM-SHA-256-PLUS</literal>です。
PostgreSQLで使われるチャンネルバインディングのタイプは<literal>tls-server-end-point</literal>です。
>>>>>>> bd0a9e56
  </para>

  <para>
<!--
   In <acronym>SCRAM</acronym> without channel binding, the server chooses
   a random number that is transmitted to the client to be mixed with the
   user-supplied password in the transmitted password hash.  While this
   prevents the password hash from being successfully retransmitted in
   a later session, it does not prevent a fake server between the real
   server and client from passing through the server's random value
   and successfully authenticating.
-->
チャンネルバインディングを伴わない<acronym>SCRAM</acronym>ではサーバは、送信されるパスワードハッシュの中でユーザに応じたパスワードと混合してクライアントに送る乱数を選びます。
これはパスワードハッシュが後のセッションで再送信されて認証に成功してしまうことを防止しますが、真のサーバとクライアントの間の偽サーバがサーバのランダム値を中継して認証に成功してしまうことを防止しません。
  </para>

  <para>
<!--
   <acronym>SCRAM</acronym> with channel binding prevents such
   man-in-the-middle attacks by mixing the signature of the server's
   certificate into the transmitted password hash. While a fake server can
   retransmit the real server's certificate, it doesn't have access to the
   private key matching that certificate, and therefore cannot prove it is
   the owner, causing SSL connection failure.
<<<<<<< HEAD
=======
-->
チャンネルバインディングを伴う<acronym>SCRAM</acronym>はこのような中間者攻撃をサーバ証明書のシグネチャを送信されるパスワードハッシュと混合することで防止します。
偽サーバは真のサーバの証明書を再送信できますが、その証明書に一致する秘密鍵にアクセスできず、それゆえ所有者であることを証明できず、結果としてSSL接続は失敗します。
>>>>>>> bd0a9e56
  </para>

<procedure>
<!--
<title>Example</title>
-->
<title>例</title>
  <step id="scram-begin">
<para>
<!--
  The server sends an AuthenticationSASL message. It includes a list of
  SASL authentication mechanisms that the server can accept.
  This will be <literal>SCRAM-SHA-256-PLUS</literal>
  and <literal>SCRAM-SHA-256</literal> if the server is built with SSL
  support, or else just the latter.
-->
サーバはAuthenticationSASLメッセージを送信します。
それにはサーバが受け付けることができるSASL認証機構のリストが含まれます。
サーバがSSLサポート有でビルドされていれば、これは<literal>SCRAM-SHA-256-PLUS</literal>と<literal>SCRAM-SHA-256</literal>になり、そうでなければ後者のみとなります。
</para>
</step>
<step id="scram-client-first">
<para>
<!--
  The client responds by sending a SASLInitialResponse message, which
  indicates the chosen mechanism, <literal>SCRAM-SHA-256</literal> or
  <literal>SCRAM-SHA-256-PLUS</literal>. (A client is free to choose either
  mechanism, but for better security it should choose the channel-binding
  variant if it can support it.) In the Initial Client response field, the
  message contains the SCRAM <structname>client-first-message</structname>.
  The <structname>client-first-message</structname> also contains the channel
  binding type chosen by the client.
-->
クライアントはSASLInitialResponseメッセージを送信することで応答します。
これは選択した機構、すなわち<literal>SCRAM-SHA-256</literal>または<literal>SCRAM-SHA-256-PLUS</literal>を示します。
（クライアントは何れかの機構を自由に選びますが、より良いセキュリティのためサポートされているならチャンネルバインディングを伴うものを選ぶべきです。）
Initial Clientの応答フィールドでは、メッセージにSCRAMの<structname>client-first-message</structname>が含まれます。
<structname>client-first-message</structname>にはクライアントが選んだチャンネルバインディングのタイプも含まれます。
</para>
</step>
<step id="scram-server-first">
<para>
<!--
  Server sends an AuthenticationSASLContinue message, with a SCRAM
  <structname>server-first-message</structname> as the content.
<<<<<<< HEAD
=======
-->
サーバがAuthenticationSASLContinueメッセージを送信します。
その内容はSCRAMの<structname>server-first-message</structname>です。
>>>>>>> bd0a9e56
</para>
</step>
<step id="scram-client-final">
<para>
<!--
  Client sends a SASLResponse message, with SCRAM
  <structname>client-final-message</structname> as the content.
-->
クライアントがSASLResponseメッセージを送信します。
その内容はSCRAMの<structname>client-final-message</structname>です。
</para>
</step>
<step id="scram-server-final">
<para>
<!--
  Server sends an AuthenticationSASLFinal message, with the SCRAM
  <structname>server-final-message</structname>, followed immediately by
  an AuthenticationOk message.
-->
サーバがSCRAMの<structname>server-final-message</structname>を含むAuthenticationSASLFinalメッセージを送信し、その直後にAuthenticationOkメッセージを送信します。
</para>
</step>
</procedure>
</sect2>
</sect1>

<sect1 id="protocol-replication">
<!--
<title>Streaming Replication Protocol</title>
-->
<title>ストリーミングレプリケーションプロトコル</title>

<para>
<!--
To initiate streaming replication, the frontend sends the
<literal>replication</literal> parameter in the startup message. A Boolean
value of <literal>true</literal> (or <literal>on</literal>,
<literal>yes</literal>, <literal>1</literal>) tells the backend to go into
physical replication walsender mode, wherein a small set of replication
commands, shown below, can be issued instead of SQL statements.
-->
ストリーミングレプリケーションを初期化するために、フロントエンドは開始メッセージにて<literal>replication</literal>パラメータを送信します。
ブール値の<literal>true</literal>（または<literal>on</literal>、<literal>yes</literal>、<literal>1</literal>）がバックエンドに対して、SQL文ではなく小規模なレプリケーションコマンド群を発行できるようになる、物理レプリケーションのwalsenderモードに入るように伝えます。
</para>

<para>
<!--
Passing <literal>database</literal> as the value for the
<literal>replication</literal> parameter instructs the backend to go into
logical replication walsender mode, connecting to the database specified in
the <literal>dbname</literal> parameter.  In logical replication walsender
mode, the replication commands shown below as well as normal SQL commands can
be issued.
-->
<literal>replication</literal>パラメータに対する値として<literal>database</literal>を渡すことは、バックエンドにロジカルレプリケーションのwalsendeモードに入ることを指示します。
ロジカルレプリケーションwalsenderモードでは、以下に示すレプリケーションコマンドを通常のSQLコマンドと同様に実行できます。
</para>

<para>
<!--
In either physical replication or logical replication walsender mode, only the
simple query protocol can be used.
-->
物理レプリケーション、ロジカルレプリケーションいずれかのwalsenderモードでは、簡易問い合わせプロトコルのみ使用できます。
</para>

<para>
<!--
 For the purpose of testing replication commands, you can make a replication
 connection via <application>psql</application> or any other <literal>libpq</literal>-using
 tool with a connection string including the <literal>replication</literal> option,
 e.g.:
-->
レプリケーションコマンドをテストするために、<literal>replication</literal>オプションを含む接続文字列を使用して、<application>psql</application>または他の<literal>libpq</literal>によるレプリケーション接続を作成できます。
例を示します。
<programlisting>
psql "dbname=postgres replication=database" -c "IDENTIFY_SYSTEM;"
</programlisting>
<!--
 However, it is often more useful to use
 <xref linkend="app-pgreceivewal"/> (for physical replication) or
 <xref linkend="app-pgrecvlogical"/> (for logical replication).
-->
しかし、物理的レプリケーションのために<xref linkend="app-pgreceivewal"/>を使用し、論理的レプリケーションのため<xref linkend="app-pgrecvlogical"/>を使用すれば、もっと有用なことが多いです。
</para>

<para>
<!--
Replication commands are logged in the server log when
<xref linkend="guc-log-replication-commands"/> is enabled.
-->
<xref linkend="guc-log-replication-commands"/>が有効であるとき、サーバログにレプリケーションコマンドが記録されます。
</para>

<para>
<!--
The commands accepted in replication mode are:
-->
レプリケーションモードで受け付けられるコマンドは以下の通りです。
<variablelist>
  <varlistentry>
    <term><literal>IDENTIFY_SYSTEM</literal>
     <indexterm><primary>IDENTIFY_SYSTEM</primary></indexterm>
    </term>
    <listitem>
     <para>
<!--
      Requests the server to identify itself. Server replies with a result
      set of a single row, containing four fields:
-->
サーバに自身を識別することを要求します。
サーバは以下の４つのフィールドを持つ単一行の結果セットをもって応答します。
     </para>

     <para>
      <variablelist>
      <varlistentry>
      <term>
       <literal>systemid</literal> (<type>text</type>)
      </term>
      <listitem>
      <para>
<!--
       The unique system identifier identifying the cluster. This
       can be used to check that the base backup used to initialize the
       standby came from the same cluster.
-->
クラスタを識別する一意なシステム識別子です。
これを使用してスタンバイを初期化するために使用するベースバックアップが同じクラスタに由来していることを検査することができます。
      </para>
      </listitem>
      </varlistentry>

      <varlistentry>
      <term>
       <literal>timeline</literal> (<type>int4</type>)
      </term>
      <listitem>
      <para>
<!--
       Current timeline ID. Also useful to check that the standby is
       consistent with the master.
-->
現在のタイムラインIDです。
同様にスタンバイがマスタと一貫性を持つことを検査するために使用されます。
      </para>
      </listitem>
      </varlistentry>

      <varlistentry>
      <term>
       <literal>xlogpos</literal> (<type>text</type>)
      </term>
      <listitem>
      <para>
<!--
       Current WAL flush location. Useful to get a known location in the
       write-ahead log where streaming can start.
-->
現在のWALの吐き出し位置です。
ストリーミングを開始できる先行書き込みログの既知の位置を得る際に有用です。
      </para>
      </listitem>
      </varlistentry>

      <varlistentry>
      <term>
       <literal>dbname</literal> (<type>text</type>)
      </term>
      <listitem>
      <para>
<!--
       Database connected to or null.
-->
接続したデータベース名またはNULLです。
      </para>
      </listitem>
      </varlistentry>

      </variablelist>
     </para>
    </listitem>
  </varlistentry>

  <varlistentry>
    <term><literal>SHOW</literal> <replaceable class="parameter">name</replaceable>
     <indexterm><primary>SHOW</primary></indexterm>
    </term>
    <listitem>
     <para>
<!--
      Requests the server to send the current setting of a run-time parameter.
      This is similar to the SQL command <xref linkend="sql-show"/>.
-->
実行時パラメータの現在の設定を送信するようサーバに要求します。
これはSQLコマンド<xref linkend="sql-show"/>と同等です。
     </para>

     <variablelist>
      <varlistentry>
       <term><replaceable class="parameter">name</replaceable></term>
       <listitem>
         <para>
<!--
          The name of a run-time parameter. Available parameters are documented
          in <xref linkend="runtime-config"/>.
-->
実行時パラメータの名前です。
利用できるパラメータは<xref linkend="runtime-config"/>に記述されています。
         </para>
       </listitem>
      </varlistentry>
     </variablelist>
    </listitem>
  </varlistentry>

  <varlistentry>
    <term><literal>TIMELINE_HISTORY</literal> <replaceable class="parameter">tli</replaceable>
     <indexterm><primary>TIMELINE_HISTORY</primary></indexterm>
    </term>
    <listitem>
     <para>
<!--
      Requests the server to send over the timeline history file for timeline
      <replaceable class="parameter">tli</replaceable>.  Server replies with a
      result set of a single row, containing two fields:
-->
<replaceable class="parameter">tli</replaceable>のタイムラインのため、サーバにタイムライン履歴ファイルの送付を要求します。
サーバは2列単一行の結果セットを返します。
     </para>

     <para>
      <variablelist>
      <varlistentry>
      <term>
       <literal>filename</literal> (<type>text</type>)
      </term>
      <listitem>
      <para>
<!--
       File name of the timeline history file, e.g., <filename>00000002.history</filename>.
-->
タイムライン履歴ファイル名、例えば<filename>00000002.history</filename>
      </para>
      </listitem>
      </varlistentry>

      <varlistentry>
      <term>
       <literal>content</literal> (<type>bytea</type>)
      </term>
      <listitem>
      <para>
<!--
       Contents of the timeline history file.
-->
タイムライン履歴ファイルの内容
      </para>
      </listitem>
      </varlistentry>

      </variablelist>
     </para>
    </listitem>
  </varlistentry>

  <varlistentry id="protocol-replication-create-slot" xreflabel="CREATE_REPLICATION_SLOT">
   <term><literal>CREATE_REPLICATION_SLOT</literal> <replaceable class="parameter">slot_name</replaceable> [ <literal>TEMPORARY</literal> ] { <literal>PHYSICAL</literal> [ <literal>RESERVE_WAL</literal> ] | <literal>LOGICAL</literal> <replaceable class="parameter">output_plugin</replaceable> [ <literal>EXPORT_SNAPSHOT</literal> | <literal>NOEXPORT_SNAPSHOT</literal> | <literal>USE_SNAPSHOT</literal> ] }
     <indexterm><primary>CREATE_REPLICATION_SLOT</primary></indexterm>
    </term>
    <listitem>
     <para>
<!--
      Create a physical or logical replication
      slot. See <xref linkend="streaming-replication-slots"/> for more about
      replication slots.
-->
物理的または論理的レプリケーションスロットを作成します。
レプリケーションスロットの詳細は<xref linkend="streaming-replication-slots"/>を参照。
     </para>
     <variablelist>
      <varlistentry>
       <term><replaceable class="parameter">slot_name</replaceable></term>
       <listitem>
         <para>
<!--
          The name of the slot to create. Must be a valid replication slot
          name (see <xref linkend="streaming-replication-slots-manipulation"/>).
-->
作成するスロット名。
有効なレプリケーションスロット名でなければならない。
（<xref linkend="streaming-replication-slots-manipulation"/>を参照）。
         </para>
       </listitem>
      </varlistentry>

      <varlistentry>
       <term><replaceable class="parameter">output_plugin</replaceable></term>
       <listitem>
         <para>
<!--
          The name of the output plugin used for logical decoding
          (see <xref linkend="logicaldecoding-output-plugin"/>).
-->
ロジカルデコーディングに使用される出力プラグイン名。
（<xref linkend="logicaldecoding-output-plugin"/>を参照）。
         </para>
       </listitem>
      </varlistentry>

      <varlistentry>
       <term><literal>TEMPORARY</literal></term>
       <listitem>
        <para>
<!--
         Specify that this replication slot is a temporary one. Temporary
         slots are not saved to disk and are automatically dropped on error
         or when the session has finished.
-->
このレプリケーションスロットが一時スロットであることを指定します。
一時スロットはディスクに保存されず、エラー発生時またはセッション終了時に自動で機に削除されます。
        </para>
       </listitem>
      </varlistentry>

      <varlistentry>
       <term><literal>RESERVE_WAL</literal></term>
       <listitem>
        <para>
<!--
         Specify that this physical replication slot reserves <acronym>WAL</acronym>
         immediately.  Otherwise, <acronym>WAL</acronym> is only reserved upon
         connection from a streaming replication client.
-->
この物理的レプリケーションスロットが直ちに<acronym>WAL</acronym>を予約することを指定します。
そうでなければ、<acronym>WAL</acronym>はストリーミングレプリケーションクライアントからの接続に応じてだけ予約されます。
        </para>
       </listitem>
      </varlistentry>

      <varlistentry>
       <term><literal>EXPORT_SNAPSHOT</literal></term>
       <term><literal>NOEXPORT_SNAPSHOT</literal></term>
       <term><literal>USE_SNAPSHOT</literal></term>
       <listitem>
        <para>
<!--
         Decides what to do with the snapshot created during logical slot
         initialization. <literal>EXPORT_SNAPSHOT</literal>, which is the default,
         will export the snapshot for use in other sessions. This option can't
         be used inside a transaction.  <literal>USE_SNAPSHOT</literal> will use the
         snapshot for the current transaction executing the command. This
         option must be used in a transaction, and
         <literal>CREATE_REPLICATION_SLOT</literal> must be the first command
         run in that transaction.  Finally, <literal>NOEXPORT_SNAPSHOT</literal> will
         just use the snapshot for logical decoding as normal but won't do
         anything else with it.
-->
論理スロットの初期化時に作成されたスナップショットの処理について決定します。
デフォルトの<literal>EXPORT_SNAPSHOT</literal>はスナップショットが他のセッションで利用できるようエクスポートします。
このオプションはトランザクションの内側で使用することはできません。
<literal>USE_SNAPSHOT</literal>はこのコマンドを実行している現在のトランザクションでスナップショットを利用します。
このオプションはトランザクション内で使用しなければならず、<literal>CREATE_REPLICATION_SLOT</literal>がそのトランザクション内で実行される最初のコマンドでなければなりません。
最後に、<literal>NOEXPORT_SNAPSHOT</literal>は論理デコーディングで通常通りにスナップショットを使用するだけで、他には何もしません。
        </para>
       </listitem>
      </varlistentry>
     </variablelist>

     <para>
<!--
      In response to this command, the server will send a one-row result set
      containing the following fields:
-->
このコマンドへの応答として、サーバは以下のフィールドを含む1行の結果集合を送信します。

      <variablelist>
       <varlistentry>
        <term><literal>slot_name</literal> (<type>text</type>)</term>
        <listitem>
         <para>
<!--
          The name of the newly-created replication slot.
-->
新しく作成されたレプリケーションスロットの名前です。
         </para>
        </listitem>
       </varlistentry>

       <varlistentry>
        <term><literal>consistent_point</literal> (<type>text</type>)</term>
        <listitem>
         <para>
<!--
          The WAL location at which the slot became consistent.  This is the
          earliest location from which streaming can start on this replication
          slot.
-->
スロットが一貫性のある状態になった時点のWAL位置です。
これが、このスロット上でストリーミングを開始できる最も早い場所となります。
         </para>
        </listitem>
       </varlistentry>

       <varlistentry>
        <term><literal>snapshot_name</literal> (<type>text</type>)</term>
        <listitem>
         <para>
<!--
          The identifier of the snapshot exported by the command.  The
          snapshot is valid until a new command is executed on this connection
          or the replication connection is closed.  Null if the created slot
          is physical.
-->
このコマンドでエクスポートされるスナップショットの識別子です。
スナップショットは、この接続上で新しいコマンドが実行されるか、レプリケーション接続が閉じられるまで有効です。
作成されたのが物理スロットの場合はNULLになります。
         </para>
        </listitem>
       </varlistentry>

       <varlistentry>
        <term><literal>output_plugin</literal> (<type>text</type>)</term>
        <listitem>
         <para>
<!--
          The name of the output plugin used by the newly-created replication
          slot.  Null if the created slot is physical.
-->
新しく作成されたレプリケーションスロットが使用する出力プラグインの名前です。
作成されたのが物理スロットの場合はNULLになります。
         </para>
        </listitem>
       </varlistentry>
      </variablelist>
     </para>
    </listitem>
  </varlistentry>

  <varlistentry>
    <term><literal>START_REPLICATION</literal> [ <literal>SLOT</literal> <replaceable class="parameter">slot_name</replaceable> ] [ <literal>PHYSICAL</literal> ] <replaceable class="parameter">XXX/XXX</replaceable> [ <literal>TIMELINE</literal> <replaceable class="parameter">tli</replaceable> ]
     <indexterm><primary>START_REPLICATION</primary></indexterm>
    </term>
    <listitem>
     <para>
<!--
      Instructs server to start streaming WAL, starting at
      WAL location <replaceable class="parameter">XXX/XXX</replaceable>.
      If <literal>TIMELINE</literal> option is specified,
      streaming starts on timeline <replaceable class="parameter">tli</replaceable>;
      otherwise, the server's current timeline is selected. The server can
      reply with an error, for example if the requested section of WAL has already
      been recycled. On success, server responds with a CopyBothResponse
      message, and then starts to stream WAL to the frontend.
-->
サーバに対して、WALのストリーミングを<replaceable class="parameter">XXX/XXX</replaceable> WAL時点から開始するよう指示します。
<literal>TIMELINE</literal>オプションが指定された場合、ストリーミングは<replaceable class="parameter">tli</replaceable>のタイムラインから開始されます。
そうでなければ、サーバの現在のタイムラインが選択されます。
サーバが、例えば、要求されたWALの断片がすでに回収されているなど、エラーを返すことがありえます。
成功時サーバはCopyBothResponseメッセージで応答し、フロントエンドに対するWALストリームを開始します。
     </para>

     <para>
<!--
      If a slot's name is provided
      via <replaceable class="parameter">slot_name</replaceable>, it will be updated
      as replication progresses so that the server knows which WAL segments,
      and if <varname>hot_standby_feedback</varname> is on which transactions,
      are still needed by the standby.
-->
<replaceable class="parameter">slot_name</replaceable>を経由してスロット名が提供された場合、それはレプリケーションの進行として更新されます。
それによってサーバは、どのWALセグメントがまだスタンバイに必要か、<varname>hot_standby_feedback</varname>のトランザクションはどれか、を感知します。
     </para>

     <para>
<!--
      If the client requests a timeline that's not the latest but is part of
      the history of the server, the server will stream all the WAL on that
      timeline starting from the requested start point up to the point where
      the server switched to another timeline. If the client requests
      streaming at exactly the end of an old timeline, the server responds
      immediately with CommandComplete without entering COPY mode.
-->
最新ではなくて、サーバの過去のタイムラインをクライアントが要求した場合、サーバは要求された開始時点から他のタイムラインに切り替えるまでの、全てのWALストリームを送付します。
クライアントが旧タイムラインの終点のストリームを要求した場合、サーバはCOPYモードに入らずにCommandCompleteをすぐに応答します。
     </para>

     <para>
<!--
      After streaming all the WAL on a timeline that is not the latest one,
      the server will end streaming by exiting the COPY mode. When the client
      acknowledges this by also exiting COPY mode, the server sends a result
      set with one row and two columns, indicating the next timeline in this
      server's history. The first column is the next timeline's ID (type <type>int8</type>), and the
      second column is the WAL location where the switch happened (type <type>text</type>). Usually,
      the switch position is the end of the WAL that was streamed, but there
      are corner cases where the server can send some WAL from the old
      timeline that it has not itself replayed before promoting. Finally, the
      server sends CommandComplete message, and is ready to accept a new
      command.
-->
最新でないタイムラインの全てのWALストリームを送付した後、サーバはCOPYモードを出ることによりストリームを終了します。
クライアントもCOPYモードを出ることにより承認した場合、サーバは2列単一行の結果セットを送付し、サーバにある次のタイムラインを示します。
最初の列は次のタイムラインID(<type>int8</type>型)であり、次の列は切り替えたWALの位置(<type>text</type>型)です。
通常切り替えた位置はWALストリームの終点ですが、昇格する前に再実行されなかった旧タイムラインからWALを送付するというまれな場合もあります。
最後に、サーバはCommandCompleteメッセージを送付し、新規のコマンドを受理できるようになります。
     </para>

     <para>
<!--
      WAL data is sent as a series of CopyData messages.  (This allows
      other information to be intermixed; in particular the server can send
      an ErrorResponse message if it encounters a failure after beginning
      to stream.)  The payload of each CopyData message from server to the
      client contains a message of one of the following formats:
-->
WALデータはCopyDataメッセージ群として送信されます。
（これにより他の情報を混在させることができます。
具体的にはサーバはストリーム開始後に失敗が起きた場合にErrorResponseメッセージを送信することができます。）
サーバからクライアントへの各CopyDataメッセージのペイロード、は以下の書式のどれかを含みます。
     </para>

     <para>
      <variablelist>
      <varlistentry>
      <term>
          XLogData (B)
      </term>
      <listitem>
      <para>
      <variablelist>
      <varlistentry>
      <term>
          Byte1('w')
      </term>
      <listitem>
      <para>
<!--
          Identifies the message as WAL data.
-->
メッセージをWALデータとして識別します。
      </para>
      </listitem>
      </varlistentry>
      <varlistentry>
      <term>
          Int64
      </term>
      <listitem>
      <para>
<!--
          The starting point of the WAL data in this message.
-->
このメッセージ内のWALの開始点。
      </para>
      </listitem>
      </varlistentry>
      <varlistentry>
      <term>
          Int64
      </term>
      <listitem>
      <para>
<!--
          The current end of WAL on the server.
-->
サーバ上の現在のWAL終了点。
      </para>
      </listitem>
      </varlistentry>
      <varlistentry>
      <term>
          Int64
      </term>
      <listitem>
      <para>
<!--
          The server's system clock at the time of transmission, as
          microseconds since midnight on 2000-01-01.
-->
転送時点でのサーバのシステム時刻。
2000年1月1日午前0時からのマイクロ秒。
      </para>
      </listitem>
      </varlistentry>
      <varlistentry>
      <term>
          Byte<replaceable>n</replaceable>
      </term>
      <listitem>
      <para>
<!--
          A section of the WAL data stream.
-->
WALデータストリームの断片。
      </para>
      <para>
<!--
          A single WAL record is never split across two XLogData messages.
          When a WAL record crosses a WAL page boundary, and is therefore
          already split using continuation records, it can be split at the page
          boundary. In other words, the first main WAL record and its
          continuation records can be sent in different XLogData messages.
-->
単一のWALレコードが2つのXLogDataメッセージに分かれることはありません。
しかしWALレコードがWALページ境界を跨る場合、継続レコードを用いてすでに分割されていますので、ページ境界で分割することができます。
言い換えると、先頭の主WALレコードとその継続レコードは、別のXLogDataメッセージとして分かれることがありえます。
      </para>
      </listitem>
      </varlistentry>
      </variablelist>
      </para>
      </listitem>
      </varlistentry>
      <varlistentry>
      <term>
<!--
          Primary keepalive message (B)
-->
プライマリキープアライブメッセージ(B)
      </term>
      <listitem>
      <para>
      <variablelist>
      <varlistentry>
      <term>
          Byte1('k')
      </term>
      <listitem>
      <para>
<!--
          Identifies the message as a sender keepalive.
-->
このメッセージを送信元キープアライブとして識別します。
      </para>
      </listitem>
      </varlistentry>
      <varlistentry>
      <term>
          Int64
      </term>
      <listitem>
      <para>
<!--
          The current end of WAL on the server.
-->
サーバ上の現在のWAL終端。
      </para>
      </listitem>
      </varlistentry>
      <varlistentry>
      <term>
          Int64
      </term>
      <listitem>
      <para>
<!--
          The server's system clock at the time of transmission, as
          microseconds since midnight on 2000-01-01.
-->
転送時点でのサーバのシステム時刻。
2000年1月1日午前0時からのマイクロ秒。
      </para>
      </listitem>
      </varlistentry>
      <varlistentry>
      <term>
          Byte1
      </term>
      <listitem>
      <para>
<!--
          1 means that the client should reply to this message as soon as
          possible, to avoid a timeout disconnect. 0 otherwise.
-->
タイムアウトによる切断を避けるため、クライアントがこのメッセージに即時に応答するべき方法の1つ。
0またはその他
      </para>
      </listitem>
      </varlistentry>
      </variablelist>
      </para>
      </listitem>
      </varlistentry>
      </variablelist>
     </para>

     <para>
<!--
       The receiving process can send replies back to the sender at any time,
       using one of the following message formats (also in the payload of a
       CopyData message):
-->
以下のメッセージ書式の1つ（およびCopyDataメッセージのペイロード中のもの）を使用して、受理プロセスは送信者にいつでも応答できます。
     </para>

     <para>
      <variablelist>
      <varlistentry>
      <term>
<!--
          Standby status update (F)
-->
スタンバイ状態の更新(F)
      </term>
      <listitem>
      <para>
      <variablelist>
      <varlistentry>
      <term>
          Byte1('r')
      </term>
      <listitem>
      <para>
<!--
          Identifies the message as a receiver status update.
-->
メッセージを受信側の状態更新として識別します。
      </para>
      </listitem>
      </varlistentry>
      <varlistentry>
      <term>
          Int64
      </term>
      <listitem>
      <para>
<!--
          The location of the last WAL byte + 1 received and written to disk
          in the standby.
-->
スタンバイにおいて受信しディスクに書き込まれた最終WALバイト+1の場所。
      </para>
      </listitem>
      </varlistentry>
      <varlistentry>
      <term>
          Int64
      </term>
      <listitem>
      <para>
<!--
          The location of the last WAL byte + 1 flushed to disk in
          the standby.
-->
スタンバイにおいてディスクに吐き出された最終WALバイト+1の場所。
      </para>
      </listitem>
      </varlistentry>
      <varlistentry>
      <term>
          Int64
      </term>
      <listitem>
      <para>
<!--
          The location of the last WAL byte + 1 applied in the standby.
-->
スタンバイにおいて適用された最終WALバイト+1の場所。
      </para>
      </listitem>
      </varlistentry>
      <varlistentry>
      <term>
          Int64
      </term>
      <listitem>
      <para>
<!--
          The client's system clock at the time of transmission, as
          microseconds since midnight on 2000-01-01.
-->
転送時点でのクライアントのシステム時刻。
2000年1月1日午前0時からのマイクロ秒。
      </para>
      </listitem>
      </varlistentry>
      <varlistentry>
      <term>
          Byte1
      </term>
      <listitem>
      <para>
<!--
          If 1, the client requests the server to reply to this message
          immediately. This can be used to ping the server, to test if
          the connection is still healthy.
-->
値が1の場合、このメッセージにすぐ応答するように、クライアントはサーバへ要求します。
この方法は、接続がまだ保持されているか検査するために、サーバへのピング送信として使用できます。
      </para>
      </listitem>
      </varlistentry>
      </variablelist>
      </para>
      </listitem>
      </varlistentry>
      </variablelist>
     </para>

     <para>
      <variablelist>
      <varlistentry>
      <term>
<!--
          Hot Standby feedback message (F)
-->
ホットスタンバイフィードバックメッセージ(F)
      </term>
      <listitem>
      <para>
      <variablelist>
      <varlistentry>
      <term>
          Byte1('h')
      </term>
      <listitem>
      <para>
<!--
          Identifies the message as a Hot Standby feedback message.
-->
メッセージをホットスタンバイのフィードバックメッセージとして識別します。
      </para>
      </listitem>
      </varlistentry>
      <varlistentry>
      <term>
          Int64
      </term>
      <listitem>
      <para>
<!--
          The client's system clock at the time of transmission, as
          microseconds since midnight on 2000-01-01.
-->
転送時点でのクライアントのシステム時刻。
2000年1月1日午前0時からのマイクロ秒
      </para>
      </listitem>
      </varlistentry>
      <varlistentry>
      <term>
          Int32
      </term>
      <listitem>
      <para>
<!--
          The standby's current global xmin, excluding the catalog_xmin from any
          replication slots. If both this value and the following
          catalog_xmin are 0 this is treated as a notification that Hot Standby
          feedback will no longer be sent on this connection. Later non-zero
          messages may reinitiate the feedback mechanism.
-->
スタンバイの現在のグローバルのxminですが、すべてのレプリケーションスロットのcatalog_xminは除きます。
この値と次のcatalog_xminがいずれも0なら、この接続ではホットスタンバイのフィードバックはもう送信されないという通知として扱われます。
後でゼロでないメッセージによりフィードバック機構を再開することができます。
      </para>
      </listitem>
      </varlistentry>
      <varlistentry>
      <term>
          Int32
      </term>
      <listitem>
      <para>
<!--
          The epoch of the global xmin xid on the standby.
-->
スタンバイのグローバルのxmin xidのエポックです。
      </para>
      </listitem>
      </varlistentry>
      <varlistentry>
      <term>
          Int32
      </term>
      <listitem>
      <para>
<!--
          The lowest catalog_xmin of any replication slots on the standby. Set to 0
          if no catalog_xmin exists on the standby or if hot standby feedback is being
          disabled.
-->
スタンバイのすべてのレプリケーションスロットのcatalog_xminの最小値です。
スタンバイ上にcatalog_xminが存在しない、あるいはホットスタンバイのフィードバックが無効化されている場合は0に設定します。
      </para>
      </listitem>
      </varlistentry>
      <varlistentry>
      <term>
          Int32
      </term>
      <listitem>
      <para>
<!--
          The epoch of the catalog_xmin xid on the standby.
-->
スタンバイのcatalog_xmin xidのエポックです。
      </para>
      </listitem>
      </varlistentry>
      </variablelist>
      </para>
      </listitem>
      </varlistentry>
      </variablelist>
     </para>
    </listitem>
  </varlistentry>
  <varlistentry>
    <term><literal>START_REPLICATION</literal> <literal>SLOT</literal> <replaceable class="parameter">slot_name</replaceable> <literal>LOGICAL</literal> <replaceable class="parameter">XXX/XXX</replaceable> [ ( <replaceable>option_name</replaceable> [ <replaceable>option_value</replaceable> ] [, ...] ) ]</term>
    <listitem>
     <para>
<!--
      Instructs server to start streaming WAL for logical replication, starting
      at WAL location <replaceable class="parameter">XXX/XXX</replaceable>. The server can
      reply with an error, for example if the requested section of WAL has already
      been recycled. On success, server responds with a CopyBothResponse
      message, and then starts to stream WAL to the frontend.
-->
サーバに対して、<replaceable class="parameter">XXX/XXX</replaceable>WAL時点から、論理的レプリケーションのWALストリームを開始するよう指示します。
例えば、要求されたWALがすでに回収された場合、サーバはエラーを返します。
サーバが、例えば、要求されたWALセクションがすでに回収されている場合、エラーを返すことがありえます。
成功時サーバはCopyBothResponseメッセージで応答し、フロントエンドに対するWALストリームを開始します。
     </para>

     <para>
<!--
      The messages inside the CopyBothResponse messages are of the same format
      documented for <literal>START_REPLICATION ... PHYSICAL</literal>.
-->
CopyBothResponse内部のメッセージは、<literal>START_REPLICATION ... PHYSICAL</literal>の記述と同じ書式です。
     </para>

     <para>
<!--
      The output plugin associated with the selected slot is used
      to process the output for streaming.
-->
選択されたスロットに関連した出力プラグインは、出力ストリームの処理に使用されます。
     </para>

     <variablelist>
      <varlistentry>
       <term><literal>SLOT</literal> <replaceable class="parameter">slot_name</replaceable></term>
       <listitem>
         <para>
<!--
          The name of the slot to stream changes from. This parameter is required,
          and must correspond to an existing logical replication slot created
          with <literal>CREATE_REPLICATION_SLOT</literal> in
          <literal>LOGICAL</literal> mode.
-->
ストリームを変更したスロット名。
このパラメータは必須であり、<literal>LOGICAL</literal>モードにおいて<literal>CREATE_REPLICATION_SLOT</literal>によって作成された、実在する論理的レプリケーションスロットに対応しなければなりません。
         </para>
       </listitem>
      </varlistentry>
      <varlistentry>
       <term><replaceable class="parameter">XXX/XXX</replaceable></term>
       <listitem>
        <para>
<!--
         The WAL location to begin streaming at.
-->
ストリームを開始するWAL時点。
        </para>
       </listitem>
      </varlistentry>
      <varlistentry>
       <term><replaceable class="parameter">option_name</replaceable></term>
       <listitem>
        <para>
<!--
         The name of an option passed to the slot's logical decoding plugin.
-->
レプリケーションスロットのロジカルデコーディング出力プラグインに渡すオプション名。
        </para>
       </listitem>
      </varlistentry>
      <varlistentry>
       <term><replaceable class="parameter">option_value</replaceable></term>
       <listitem>
        <para>
<!--
         Optional value, in the form of a string constant, associated with the
         specified option.
-->
オプションの値。
文字列定数の形式。
        </para>
       </listitem>
      </varlistentry>
     </variablelist>
    </listitem>
  </varlistentry>

  <varlistentry>
    <term>
     <literal>DROP_REPLICATION_SLOT</literal> <replaceable class="parameter">slot_name</replaceable> <optional> <literal>WAIT</literal> </optional>
     <indexterm><primary>DROP_REPLICATION_SLOT</primary></indexterm>
    </term>
    <listitem>
     <para>
<!--
      Drops a replication slot, freeing any reserved server-side resources.
      If the slot is a logical slot that was created in a database other than
      the database the walsender is connected to, this command fails.
-->
レプリケーションスロットを削除し、サーバ側で準備した資源を解放します。
このスロットが、walsenderが接続しているデータベース以外のデータベースで作成された論理スロットの場合、このコマンドは失敗します。
     </para>
     <variablelist>
      <varlistentry>
       <term><replaceable class="parameter">slot_name</replaceable></term>
       <listitem>
         <para>
<!--
          The name of the slot to drop.
-->
削除するスロット名。
         </para>
       </listitem>
      </varlistentry>

      <varlistentry>
       <term><literal>WAIT</literal></term>
       <listitem>
        <para>
<!--
         This option causes the command to wait if the slot is active until
         it becomes inactive, instead of the default behavior of raising an
         error.
-->
このオプションを使用すると、スロットが使用中の時に、スロットの使用が終わるまでコマンドを待機させます。
デフォルトの動作ではエラーを発生させます。
        </para>
       </listitem>
      </varlistentry>
     </variablelist>
    </listitem>
  </varlistentry>

  <varlistentry>
    <term><literal>BASE_BACKUP</literal> [ <literal>LABEL</literal> <replaceable>'label'</replaceable> ] [ <literal>PROGRESS</literal> ] [ <literal>FAST</literal> ] [ <literal>WAL</literal> ] [ <literal>NOWAIT</literal> ] [ <literal>MAX_RATE</literal> <replaceable>rate</replaceable> ] [ <literal>TABLESPACE_MAP</literal> ] [ <literal>NOVERIFY_CHECKSUMS</literal> ]
     <indexterm><primary>BASE_BACKUP</primary></indexterm>
    </term>
    <listitem>
     <para>
<!--
      Instructs the server to start streaming a base backup.
      The system will automatically be put in backup mode before the backup
      is started, and taken out of it when the backup is complete. The
      following options are accepted:
-->
サーバにベースバックアップのストリーミングを始めるよう指示します。
システムはバックアップが開始される前に自動的にバックアップモードになり、バックアップが完了した時に取り出されます。
以下のオプションを受け付けることができます。
      <variablelist>
       <varlistentry>
        <term><literal>LABEL</literal> <replaceable>'label'</replaceable></term>
        <listitem>
         <para>
<!--
          Sets the label of the backup. If none is specified, a backup label
          of <literal>base backup</literal> will be used. The quoting rules
          for the label are the same as a standard SQL string with
          <xref linkend="guc-standard-conforming-strings"/> turned on.
-->
バックアップのラベルを設定します。
指定がない場合、<literal>base backup</literal>というバックアップラベルが使用されます。
ラベルについての引用符付け規則は、<xref linkend="guc-standard-conforming-strings"/>を有効にした場合の標準SQLの文字列の規則と同じです。
         </para>
        </listitem>
       </varlistentry>

       <varlistentry>
        <term><literal>PROGRESS</literal></term>
        <listitem>
         <para>
<!--
          Request information required to generate a progress report. This will
          send back an approximate size in the header of each tablespace, which
          can be used to calculate how far along the stream is done. This is
          calculated by enumerating all the file sizes once before the transfer
          is even started, and might as such have a negative impact on the
          performance.  In particular, it might take longer before the first data
          is streamed. Since the database files can change during the backup,
          the size is only approximate and might both grow and shrink between
          the time of approximation and the sending of the actual files.
-->
進行状況の報告を生成するために必要な情報を要求します。
これは、ストリームが完了するまでにどのくらいかかるかを計算するために使用することができる、各テーブル空間のヘッダ内の概算容量を返送します。
これは、転送を始める前のすべてのファイルサイズを１度数え上げることで計算されます。
これ自体が性能に与える悪影響があるかもしれません。
特に最初のデータがストリームされるまでにより多くの時間がかかる可能性があります。
データベースファイルはバックアップの間変更される可能性がありますので、容量は概算に過ぎず、概算時と実ファイルを送信するまでの間に増減される可能性があります。
         </para>
        </listitem>
       </varlistentry>

       <varlistentry>
        <term><literal>FAST</literal></term>
        <listitem>
         <para>
<!--
          Request a fast checkpoint.
-->
高速チェックポイントを要求します。
         </para>
        </listitem>
       </varlistentry>

       <varlistentry>
        <term><literal>WAL</literal></term>
        <listitem>
         <para>
<!--
          Include the necessary WAL segments in the backup. This will include
          all the files between start and stop backup in the
          <filename>pg_wal</filename> directory of the base directory tar
          file.
-->
バックアップ内に必要なWALセグメントを含めます。
ベースディレクトリtarファイルの<filename>pg_wal</filename>ディレクトリにある、バックアップの開始から終了までのすべてのファイルが含まれます。
         </para>
        </listitem>
       </varlistentry>

       <varlistentry>
        <term><literal>NOWAIT</literal></term>
        <listitem>
         <para>
<!--
          By default, the backup will wait until the last required WAL
          segment has been archived, or emit a warning if log archiving is
          not enabled. Specifying <literal>NOWAIT</literal> disables both
          the waiting and the warning, leaving the client responsible for
          ensuring the required log is available.
-->
デフォルトでは、バックアップは必要な最終WALセグメントがアーカイブされるまで待機します。
ログアーカイブが有効でない場合は警告が発せられます。
<literal>NOWAIT</literal>により、必要なログが利用できるようになったことを確認することをクライアント側の責任として、この待機や警告が無効になります。
         </para>
        </listitem>
       </varlistentry>

       <varlistentry>
        <term><literal>MAX_RATE</literal> <replaceable>rate</replaceable></term>
        <listitem>
         <para>
<!--
          Limit (throttle) the maximum amount of data transferred from server
          to client per unit of time.  The expected unit is kilobytes per second.
          If this option is specified, the value must either be equal to zero
          or it must fall within the range from 32 kB through 1 GB (inclusive).
          If zero is passed or the option is not specified, no restriction is
          imposed on the transfer.
-->
サーバからクライアントへ転送する単位時間当たりの最大データ容量を制限します（絞ります）。
予期される単位はkB/s（キロバイト/秒）です。
このオプションが指定された場合、値はゼロまたは32 kB以上1 GB以下でなければなりません。
ゼロが渡されるかオプションが指定されない場合、転送の制約は課されません。
         </para>
        </listitem>
       </varlistentry>

       <varlistentry>
        <term><literal>TABLESPACE_MAP</literal></term>
        <listitem>
         <para>
<!--
          Include information about symbolic links present in the directory
          <filename>pg_tblspc</filename> in a file named
          <filename>tablespace_map</filename>. The tablespace map file includes
          each symbolic link name as it exists in the directory
          <filename>pg_tblspc/</filename> and the full path of that symbolic link.
-->
ディレクトリ<filename>pg_tblspc</filename>にあるシンボリックリンクに関する情報を<filename>tablespace_map</filename>という名前のファイルに含めます。
テーブル空間マップファイルには、ディレクトリ<filename>pg_tblspc/</filename>に存在する各シンボリックリンクの名前とそのシンボリックリンクのフルパスが含まれています。
         </para>
        </listitem>
       </varlistentry>

       <varlistentry>
        <term><literal>NOVERIFY_CHECKSUMS</literal></term>
        <listitem>
         <para>
<!--
          By default, checksums are verified during a base backup if they are
          enabled. Specifying <literal>NOVERIFY_CHECKSUMS</literal> disables
          this verification.
-->
デフォルトでは、チェックサムが有効である場合、ベースバックアップ中にチェックサムが検証されます。
<literal>NOVERIFY_CHECKSUMS</literal>を指定すると、この検証を無効にします。
         </para>
        </listitem>
       </varlistentry>
      </variablelist>
     </para>
     <para>
<!--
      When the backup is started, the server will first send two
      ordinary result sets, followed by one or more CopyResponse
      results.
-->
バックアップを開始する時、サーバはまず２つの通常の結果セットを送信し、続けて１つ以上のCopyResponse結果を送信します。
     </para>
     <para>
<!--
      The first ordinary result set contains the starting position of the
      backup, in a single row with two columns. The first column contains
      the start position given in XLogRecPtr format, and the second column
      contains the corresponding timeline ID.
-->
最初の通常の結果セットには、1行2列という形でバックアップの開始位置が含まれます。
最初の列にはXLogRecPtr書式の開始位置が、2番目の列には対応するタイムラインIDが含まれます。
     </para>
     <para>
<!--
      The second ordinary result set has one row for each tablespace.
      The fields in this row are:
-->
２番目の通常の結果セットには各テーブル空間に付き１行を持ちます。
この行のフィールドは以下の通りです。
      <variablelist>
       <varlistentry>
        <term><literal>spcoid</literal> (<type>oid</type>)</term>
        <listitem>
         <para>
<!--
          The OID of the tablespace, or null if it's the base
          directory.
-->
テーブル空間のOIDです。
ベースディレクトリの場合はNULLです。
         </para>
        </listitem>
       </varlistentry>
       <varlistentry>
        <term><literal>spclocation</literal> (<type>text</type>)</term>
        <listitem>
         <para>
<!--
          The full path of the tablespace directory, or null
          if it's the base directory.
-->
テーブル空間ディレクトリのフルパスです。
ベースディレクトリの場合はNULLです。
         </para>
        </listitem>
       </varlistentry>
       <varlistentry>
        <term><literal>size</literal> (<type>int8</type>)</term>
        <listitem>
         <para>
<!--
          The approximate size of the tablespace, if progress report has
          been requested; otherwise it's null.
-->
進行状況報告が要求された場合は、テーブル空間の概算容量です。
要求されていない場合はNULLです。
         </para>
        </listitem>
       </varlistentry>
      </variablelist>
     </para>
     <para>
<!--
      After the second regular result set, one or more CopyResponse results
      will be sent, one for the main data directory and one for each additional tablespace other
      than <literal>pg_default</literal> and <literal>pg_global</literal>. The data in
      the CopyResponse results will be a tar format (following the
      <quote>ustar interchange format</quote> specified in the POSIX 1003.1-2008
      standard) dump of the tablespace contents, except that the two trailing
      blocks of zeroes specified in the standard are omitted.
      After the tar data is complete, a final ordinary result set will be sent,
      containing the WAL end position of the backup, in the same format as
      the start position.
-->
２番目の通常の結果セットの後、１つ以上のCopyResponse結果が送信されます。
主データディレクトリ用に1つ、<literal>pg_default</literal>、<literal>pg_global</literal>以外の追加のテーブル空間ごとに1つ送信されます。
CopyResponse結果内のデータは、テーブル空間の内容のtar形式（POSIX 1003.1-2008標準で規定された<quote>ustar交換形式</quote>に従う）ダンプです。
ただし標準で規定された最後の２つのゼロブロックは省略されています。
このtarデータが終わった後、最終の通常結果セットが送信されます。
結果セットには、開始位置と同じ書式のバックアップのWAL終了位置が含まれます。
     </para>

     <para>
<!--
      The tar archive for the data directory and each tablespace will contain
      all files in the directories, regardless of whether they are
      <productname>PostgreSQL</productname> files or other files added to the same
      directory. The only excluded files are:
-->
データディレクトリと各テーブル空間のtarアーカイブには、そのディレクトリ内のファイルが<productname>PostgreSQL</productname>ファイルかそのディレクトリに追加された他のファイルかに関係なく、すべて含まれます。
以下に除かれるファイルを示します。
      <itemizedlist spacing="compact" mark="bullet">
       <listitem>
        <para>
         <filename>postmaster.pid</filename>
        </para>
       </listitem>
       <listitem>
        <para>
         <filename>postmaster.opts</filename>
        </para>
       </listitem>
       <listitem>
        <para>
<!--
         <filename>pg_internal.init</filename> (found in multiple directories)
-->
         <filename>pg_internal.init</filename>（複数のディレクトリに在ります）
        </para>
       </listitem>
       <listitem>
        <para>
<!--
         Various temporary files and directories created during the operation
         of the PostgreSQL server, such as any file or directory beginning
         with <filename>pgsql_tmp</filename> and temporary relations.
-->
PostgreSQLサーバの操作中に作成される種々の一時ファイルおよびディレクトリで、<filename>pgsql_tmp</filename>で始まるすべてのファイルおよびディレクトリ、および一時リレーション。
        </para>
       </listitem>
       <listitem>
        <para>
<!--
         Unlogged relations, except for the init fork which is required to
         recreate the (empty) unlogged relation on recovery.
-->
ログを取らないリレーション。ただし、リカバリでログを取らないリレーションの再作成に必要なinitフォークは除かれない。
        </para>
       </listitem>
       <listitem>
        <para>
<!--
         <filename>pg_wal</filename>, including subdirectories. If the backup is run
         with WAL files included, a synthesized version of <filename>pg_wal</filename> will be
         included, but it will only contain the files necessary for the
         backup to work, not the rest of the contents.
-->
サブディレクトリを含む<filename>pg_wal</filename>。
バックアップがwalファイルを含めて実行される場合、合成された版の<filename>pg_wal</filename>が含まれます。
これにはバックアップが動作するために必要なファイルのみが含まれ、残りの内容は含まれません。
        </para>
       </listitem>
       <listitem>
        <para>
<!--
         <filename>pg_dynshmem</filename>, <filename>pg_notify</filename>,
         <filename>pg_replslot</filename>, <filename>pg_serial</filename>,
         <filename>pg_snapshots</filename>, <filename>pg_stat_tmp</filename>, and
         <filename>pg_subtrans</filename> are copied as empty directories (even if
         they are symbolic links).
-->
<filename>pg_dynshmem</filename>、<filename>pg_notify</filename>、<filename>pg_replslot</filename>、<filename>pg_serial</filename>、<filename>pg_snapshots</filename>、<filename>pg_stat_tmp</filename>、<filename>pg_subtrans</filename>は（それがシンボリックリンクであったとしても）空のディレクトリとしてコピーされます。
        </para>
       </listitem>
       <listitem>
        <para>
<!--
         Files other than regular files and directories, such as symbolic
         links (other than for the directories listed above) and special
         device files, are skipped.  (Symbolic links
         in <filename>pg_tblspc</filename> are maintained.)
-->
シンボリックリンク（上記で列挙したディレクトリは除きます）や特殊デバイスファイルなど、通常のファイルとディレクトリ以外のものは省略されます。
（<filename>pg_tblspc</filename>中のシンボリックリンクは保持されます。）
        </para>
       </listitem>
      </itemizedlist>
<!--
      Owner, group, and file mode are set if the underlying file system on
      the server supports it.
-->
サーバ上の基盤となるファイルシステムがサポートする場合、所有者、グループ、ファイルのモードが設定されます。
     </para>
    </listitem>
  </varlistentry>
</variablelist>

</para>

</sect1>

<sect1 id="protocol-logical-replication">
<!--
 <title>Logical Streaming Replication Protocol</title>
-->
 <title>論理ストリーミングレプリケーションのプロトコル</title>

 <para>
<!--
  This section describes the logical replication protocol, which is the message
  flow started by the <literal>START_REPLICATION</literal>
  <literal>SLOT</literal> <replaceable class="parameter">slot_name</replaceable>
  <literal>LOGICAL</literal> replication command.
-->
この節では論理レプリケーションのプロトコルについて説明します。
このプロトコルはレプリケーションコマンド<literal>START_REPLICATION</literal> <literal>SLOT</literal> <replaceable class="parameter">slot_name</replaceable> <literal>LOGICAL</literal>で始まるメッセージフローです。
 </para>

 <para>
<!--
  The logical streaming replication protocol builds on the primitives of
  the physical streaming replication protocol.
-->
論理ストリーミングレプリケーションのプロトコルは、物理レプリケーションプロトコルの基本要素の上に構築されています。
 </para>

 <sect2 id="protocol-logical-replication-params">
<!--
  <title>Logical Streaming Replication Parameters</title>
-->
  <title>論理ストリーミングレプリケーションのパラメータ</title>

  <para>
<!--
   The logical replication <literal>START_REPLICATION</literal> command
   accepts following parameters:
-->
論理レプリケーションの<literal>START_REPLICATION</literal>コマンドは以下のパラメータを受け付けます。

   <variablelist>
    <varlistentry>
     <term>
      proto_version
     </term>
     <listitem>
      <para>
<!--
       Protocol version. Currently only version <literal>1</literal> is
       supported.
-->
プロトコルのバージョンです。
現在はバージョン<literal>1</literal>のみが受け付けられます。
      </para>
     </listitem>
    </varlistentry>

    <varlistentry>
     <term>
      publication_names
     </term>
     <listitem>
      <para>
<!--
       Comma separated list of publication names for which to subscribe
       (receive changes). The individual publication names are treated
       as standard objects names and can be quoted the same as needed.
-->
サブスクライブする（変更を受け取る）対象となるパブリケーション名をカンマで区切ったリストです。
個々のパブリケーション名は標準的なオブジェクト名と扱われ、必要に応じて引用符で括ることができます。
      </para>
     </listitem>
    </varlistentry>
   </variablelist>

  </para>
 </sect2>

 <sect2 id="protocol-logical-messages">
<!--
  <title>Logical Replication Protocol Messages</title>
-->
  <title>論理レプリケーションのプロトコルのメッセージ</title>

  <para>
<!--
   The individual protocol messages are discussed in the following
   subsections. Individual messages are described in
   <xref linkend="protocol-logicalrep-message-formats"/>.
-->
個々のプロトコルのメッセージについては以降の副節で説明します。
個々のメッセージについては<xref linkend="protocol-logicalrep-message-formats"/>で説明されています。
  </para>

  <para>
<!--
   All top-level protocol messages begin with a message type byte.
   While represented in code as a character, this is a signed byte with no
   associated encoding.
-->
トップレベルのプロトコルのメッセージはすべてメッセージタイプのバイトで始まります。
コード内では文字として表現されますが、これは文字符号化のないバイト（符号付き）です。
  </para>

  <para>
<!--
   Since the streaming replication protocol supplies a message length there
   is no need for top-level protocol messages to embed a length in their
   header.
-->
ストリーミングレプリケーションのプロトコルはメッセージ長を含むため、トップレベルのプロトコルのメッセージはそのヘッダに長さを埋め込む必要がありません。
  </para>

 </sect2>

 <sect2 id="protocol-logical-messages-flow">
<!--
  <title>Logical Replication Protocol Message Flow</title>
-->
  <title>論理レプリケーションのプロトコルのメッセージフロー</title>

  <para>
<!--
   With the exception of the <literal>START_REPLICATION</literal> command and
   the replay progress messages, all information flows only from the backend
   to the frontend.
-->
<literal>START_REPLICATION</literal>コマンドと再生進捗のメッセージを除き、すべての情報はバックエンド側からフロントエンド側にのみ流れます。
  </para>

  <para>
<!--
   The logical replication protocol sends individual transactions one by one.
   This means that all messages between a pair of Begin and Commit messages
   belong to the same transaction.
-->
論理レプリケーションのプロトコルは、個々のトランザクションを一つずつ送信します。
これはつまり、BeginとCommitのメッセージの対の間にある全てのメッセージは同じトランザクションに属するということです。
  </para>

  <para>
<!--
   Every sent transaction contains zero or more DML messages (Insert,
   Update, Delete). In case of a cascaded setup it can also contain Origin
   messages. The origin message indicated that the transaction originated on
   different replication node. Since a replication node in the scope of logical
   replication protocol can be pretty much anything, the only identifier
   is the origin name. It's downstream's responsibility to handle this as
   needed (if needed). The Origin message is always sent before any DML
   messages in the transaction.
-->
送信されるすべてのトランザクションにはゼロ個以上のDMLメッセージ（Insert、Update、Delete）が含まれます。
カスケードの設定がされている場合は、Originメッセージを含めることができます。
Originメッセージはトランザクションの起点が別のレプリケーションノードであることを示します。
<!--
訳注：原文が文法的におかしく、構文解析不能でした。
   "indicated"は"indicates"、"originated"は"originates"であるとして、
   また、 different"の前に"a"があるものとして訳しました。
-->
論理レプリケーションのプロトコルという観点では、レプリケーションノードはほぼ何でも良いため、唯一の識別子はOriginの名前です。
（必要なら）必要に応じてこれを処理するのは下流側の責任です。
Originメッセージは必ずトランザクション内のどのDMLよりも前に送信されます。
  </para>

  <para>
<!--
   Every DML message contains an arbitrary relation ID, which can be mapped to
   an ID in the Relation messages. The Relation messages describe the schema of the
   given relation. The Relation message is sent for a given relation either
   because it is the first time we send a DML message for given relation in the
   current session or because the relation definition has changed since the
   last Relation message was sent for it. The protocol assumes that the client
   is capable of caching the metadata for as many relations as needed.
-->
すべてのDMLメッセージは任意のリレーションIDを含んでおり、これをRelationメッセージ内のIDと関連付けることができます。
Relationメッセージはあるリレーションのスキーマを記述します。
あるリレーションについてのRelationメッセージは、現在のセッションでそのリレーションについて初めてDMLメッセージを送信する場合、あるいはRelationメッセージが最後に送信された後でリレーションの定義が変更された場合に送信されます。
このプロトコルは、クライアントが必要なだけ多くのリレーションについて、メタデータをキャッシュできることを前提としています。
  </para>
 </sect2>
</sect1>

<sect1 id="protocol-message-types">
<!--
<title>Message Data Types</title>
-->
<title>メッセージのデータ型</title>

<para>
<!--
This section describes the base data types used in messages.
-->
本節ではメッセージの中で使われる基本的なデータ型を説明します。

<variablelist>

<varlistentry>
<term>
        Int<replaceable>n</replaceable>(<replaceable>i</replaceable>)
</term>
<listitem>
<para>
<!--
                An <replaceable>n</replaceable>-bit integer in network byte
                order (most significant byte first).
                If <replaceable>i</replaceable> is specified it
                is the exact value that will appear, otherwise the value
                is variable.  Eg. Int16, Int32(42).
-->
ネットワークバイト順（最上位バイトが先頭）における<replaceable>n</replaceable>ビットの整数。
もし<replaceable>i</replaceable>が指定されていれば、それがそのまま使われます。
さもなければ変数です。
例えばInt16、Int32(42)などです。
</para>
</listitem>
</varlistentry>

<varlistentry>
<term>
        Int<replaceable>n</replaceable>[<replaceable>k</replaceable>]
</term>
<listitem>
<para>
<!--
                An array of <replaceable>k</replaceable>
                <replaceable>n</replaceable>-bit integers, each in network
                byte order.  The array length <replaceable>k</replaceable>
                is always determined by an earlier field in the message.
                Eg. Int16[M].
-->
<replaceable>n</replaceable>ビット整数の要素数<replaceable>k</replaceable>の配列で、それぞれはネットワークバイト順です。
配列サイズ<replaceable>k</replaceable>は常にメッセージの前のフィールドで決定されます。
例えばInt16[M]です。
</para>
</listitem>
</varlistentry>

<varlistentry>
<term>
        String(<replaceable>s</replaceable>)
</term>
<listitem>
<para>
<!--
                A null-terminated string (C-style string).  There is no
                specific length limitation on strings.
                If <replaceable>s</replaceable> is specified it is the exact
                value that will appear, otherwise the value is variable.
                Eg. String, String("user").
-->
NULL終端文字列（C様式文字列）。文字列には長さ制限の指定はありません。
<replaceable>s</replaceable>が指定されていれば、それがそのまま使われます。
さもなければ値は変数です。
例えばString、String("user")などです。
</para>

<note>
<para>
<!--
<emphasis>There is no predefined limit</emphasis> on the length of a string
that can be returned by the backend.  Good coding strategy for a frontend
is to use an expandable buffer so that anything that fits in memory can be
accepted.  If that's not feasible, read the full string and discard trailing
characters that don't fit into your fixed-size buffer.
-->
バックエンドから返すことができる文字列の長さには<emphasis>事前に定義された制限はありません</emphasis>。
フロントエンドではメモリに収まるものはすべて受け入れられるように拡張可能なバッファを使用するコーディング戦略を勧めます。
これが実行できないのであれば、文字列全体を読み取り、固定長バッファに合わない後の方の文字を破棄してください。
</para>
</note>
</listitem>
</varlistentry>

<varlistentry>
<term>
        Byte<replaceable>n</replaceable>(<replaceable>c</replaceable>)
</term>
<listitem>
<para>
<!--
                Exactly <replaceable>n</replaceable> bytes.  If the field
                width <replaceable>n</replaceable> is not a constant, it is
                always determinable from an earlier field in the message.
                If <replaceable>c</replaceable> is specified it is the exact
                value.  Eg. Byte2, Byte1('\n').
-->
厳密に<replaceable>n</replaceable>バイト。
フィールド幅<replaceable>n</replaceable>が定数でない場合、メッセージの前のフィールドから決定されます。
<replaceable>c</replaceable>が指定されていれば、それがそのまま使われます。
例えば Byte2、Byte1('\n')などです。
</para>
</listitem>
</varlistentry>

</variablelist>
</para>
</sect1>

<sect1 id="protocol-message-formats">
<!--
<title>Message Formats</title>
-->
<title>メッセージの書式</title>

<para>
<!--
This section describes the detailed format of each message.  Each is marked to
indicate that it can be sent by a frontend (F), a backend (B), or both
(F &amp; B).
Notice that although each message includes a byte count at the beginning,
the message format is defined so that the message end can be found without
reference to the byte count.  This aids validity checking.  (The CopyData
message is an exception, because it forms part of a data stream; the contents
of any individual CopyData message cannot be interpretable on their own.)
-->
本節ではそれぞれのメッセージの詳細書式について説明します。
それぞれにはフロントエンド（F）、バックエンド（B）あるいは双方（F &amp; B）から送出されることを示す印が付いています。
各メッセージには先頭にバイト数を持っていますが、バイト数を参照しなくてもメッセージの終わりを検知できるようにメッセージ書式は定義されています。
これは有効性検査を補助します。
（CopyDataメッセージはデータストリームの一部を形成しますので例外です。
個々のCopyDataメッセージの内容は自身でも解釈することができません。）
</para>

<variablelist>


<varlistentry>
<term>
AuthenticationOk (B)
</term>
<listitem>
<para>

<variablelist>
<varlistentry>
<term>
        Byte1('R')
</term>
<listitem>
<para>
<!--
                Identifies the message as an authentication request.
-->
認証要求としてメッセージを識別します。
</para>
</listitem>
</varlistentry>
<varlistentry>
<term>
        Int32(8)
</term>
<listitem>
<para>
<!--
                Length of message contents in bytes, including self.
-->
自身を含む、メッセージ内容の長さ（バイト単位）。
</para>
</listitem>
</varlistentry>
<varlistentry>
<term>
        Int32(0)
</term>
<listitem>
<para>
<!--
                Specifies that the authentication was successful.
-->
認証が成功したことを指定します。
</para>
</listitem>
</varlistentry>
</variablelist>

</para>
</listitem>
</varlistentry>


<varlistentry>
<term>
AuthenticationKerberosV5 (B)
</term>
<listitem>
<para>

<variablelist>
<varlistentry>
<term>
        Byte1('R')
</term>
<listitem>
<para>
<!--
                Identifies the message as an authentication request.
-->
メッセージを認証要求として識別します。
</para>
</listitem>
</varlistentry>
<varlistentry>
<term>
        Int32(8)
</term>
<listitem>
<para>
<!--
                Length of message contents in bytes, including self.
-->
自身を含む、メッセージ内容の長さ（バイト単位）。
</para>
</listitem>
</varlistentry>
<varlistentry>
<term>
        Int32(2)
</term>
<listitem>
<para>
<!--
                Specifies that Kerberos V5 authentication is required.
-->
Kerberos V5認証が必要であることを指定します。
</para>
</listitem>
</varlistentry>
</variablelist>
</para>
</listitem>
</varlistentry>


<varlistentry>
<term>
AuthenticationCleartextPassword (B)
</term>
<listitem>
<para>

<variablelist>
<varlistentry>
<term>
        Byte1('R')
</term>
<listitem>
<para>
<!--
                Identifies the message as an authentication request.
-->
メッセージを認証要求として識別します。
</para>
</listitem>
</varlistentry>
<varlistentry>
<term>
        Int32(8)
</term>
<listitem>
<para>
<!--
                Length of message contents in bytes, including self.
-->
自身を含む、メッセージ内容の長さ（バイト単位）。
</para>
</listitem>
</varlistentry>
<varlistentry>
<term>
        Int32(3)
</term>
<listitem>
<para>
<!--
                Specifies that a clear-text password is required.
-->
平文パスワードが必要であることを指定します。
</para>
</listitem>
</varlistentry>
</variablelist>
</para>
</listitem>
</varlistentry>


<varlistentry>
<term>
AuthenticationMD5Password (B)
</term>
<listitem>
<para>

<variablelist>
<varlistentry>
<term>
        Byte1('R')
</term>
<listitem>
<para>
<!--
                Identifies the message as an authentication request.
-->
メッセージが認証要求であることを識別します。
</para>
</listitem>
</varlistentry>
<varlistentry>
<term>
        Int32(12)
</term>
<listitem>
<para>
<!--
                Length of message contents in bytes, including self.
-->
自身を含む、メッセージ内容の長さ（バイト単位）。
</para>
</listitem>
</varlistentry>
<varlistentry>
<term>
        Int32(5)
</term>
<listitem>
<para>
<!--
                Specifies that an MD5-encrypted password is required.
-->
MD5暗号化パスワードが必要であることを指定します。
</para>
</listitem>
</varlistentry>
<varlistentry>
<term>
        Byte4
</term>
<listitem>
<para>
<!--
                The salt to use when encrypting the password.
-->
パスワード暗号化用ソルトです。
</para>
</listitem>
</varlistentry>
</variablelist>

</para>
</listitem>
</varlistentry>


<varlistentry>
<term>
AuthenticationSCMCredential (B)
</term>
<listitem>
<para>

<variablelist>
<varlistentry>
<term>
        Byte1('R')
</term>
<listitem>
<para>
<!--
                Identifies the message as an authentication request.
-->
メッセージが認証要求であることを識別します。
</para>
</listitem>
</varlistentry>
<varlistentry>
<term>
        Int32(8)
</term>
<listitem>
<para>
<!--
                Length of message contents in bytes, including self.
-->
自身を含む、メッセージ内容の長さ（バイト単位）。
</para>
</listitem>
</varlistentry>
<varlistentry>
<term>
        Int32(6)
</term>
<listitem>
<para>
<!--
                Specifies that an SCM credentials message is required.
-->
SCM資格証明メッセージが必要であることを指定します。
</para>
</listitem>
</varlistentry>
</variablelist>

</para>
</listitem>
</varlistentry>


<varlistentry>
<term>
AuthenticationGSS (B)
</term>
<listitem>
<para>

<variablelist>
<varlistentry>
<term>
        Byte1('R')
</term>
<listitem>
<para>
<!--
                Identifies the message as an authentication request.
-->
メッセージが認証要求であることを識別します。
</para>
</listitem>
</varlistentry>
<varlistentry>
<term>
        Int32(8)
</term>
<listitem>
<para>
<!--
                Length of message contents in bytes, including self.
-->
自身を含む、メッセージ内容の長さ（バイト単位）。
</para>
</listitem>
</varlistentry>
<varlistentry>
<term>
        Int32(7)
</term>
<listitem>
<para>
<!--
                Specifies that GSSAPI authentication is required.
-->
GSSAPI認証証明メッセージが必要であることを指定します。
</para>
</listitem>
</varlistentry>
</variablelist>

</para>
</listitem>
</varlistentry>


<varlistentry>
<term>
AuthenticationSSPI (B)
</term>
<listitem>
<para>

<variablelist>
<varlistentry>
<term>
        Byte1('R')
</term>
<listitem>
<para>
<!--
                Identifies the message as an authentication request.
-->
メッセージが認証要求であることを識別します。
</para>
</listitem>
</varlistentry>
<varlistentry>
<term>
        Int32(8)
</term>
<listitem>
<para>
<!--
                Length of message contents in bytes, including self.
-->
自身を含む、メッセージ内容の長さ（バイト単位）。
</para>
</listitem>
</varlistentry>
<varlistentry>
<term>
        Int32(9)
</term>
<listitem>
<para>
<!--
                Specifies that SSPI authentication is required.
-->
SSPI認証証明メッセージが必要であることを指定します。
</para>
</listitem>
</varlistentry>
</variablelist>

</para>
</listitem>
</varlistentry>


<varlistentry>
<term>
AuthenticationGSSContinue (B)
</term>
<listitem>
<para>

<variablelist>
<varlistentry>
<term>
        Byte1('R')
</term>
<listitem>
<para>
<!--
                Identifies the message as an authentication request.
-->
メッセージが認証要求であることを識別します。
</para>
</listitem>
</varlistentry>
<varlistentry>
<term>
        Int32
</term>
<listitem>
<para>
<!--
                Length of message contents in bytes, including self.
-->
自身を含む、メッセージ内容の長さ（バイト単位）。
</para>
</listitem>
</varlistentry>
<varlistentry>
<term>
        Int32(8)
</term>
<listitem>
<para>
<!--
                Specifies that this message contains GSSAPI or SSPI data.
-->
このメッセージがGSSPAIまたはSSPIデータを含むことを指定します。
</para>
</listitem>
</varlistentry>
<varlistentry>
<term>
        Byte<replaceable>n</replaceable>
</term>
<listitem>
<para>
<!--
                GSSAPI or SSPI authentication data.
-->
GSSAPIまたはSSPI認証データです。
</para>
</listitem>
</varlistentry>
</variablelist>

</para>
</listitem>
</varlistentry>


<varlistentry>
<term>
AuthenticationSASL (B)
</term>
<listitem>
<para>

<variablelist>
<varlistentry>
<term>
        Byte1('R')
</term>
<listitem>
<para>
<!--
                Identifies the message as an authentication request.
-->
メッセージが認証要求であることを識別します。
</para>
</listitem>
</varlistentry>
<varlistentry>
<term>
        Int32
</term>
<listitem>
<para>
<!--
                Length of message contents in bytes, including self.
-->
自身を含む、メッセージ内容の長さ（バイト単位）。
</para>
</listitem>
</varlistentry>
<varlistentry>
<term>
        Int32(10)
</term>
<listitem>
<para>
<!--
                Specifies that SASL authentication is required.
-->
SASL認証が必要であることを指定します。
</para>
</listitem>
</varlistentry>
</variablelist>
<!--
The message body is a list of SASL authentication mechanisms, in the
server's order of preference. A zero byte is required as terminator after
the last authentication mechanism name. For each mechanism, there is the
following:
-->
メッセージ本体はSASL認証機構をサーバにとって望ましい順に並べたリストです。
最後の認証機構名の後に終端子としてゼロのバイトを置く必要があります。
各機構は以下のようになります。
<variablelist>
<varlistentry>
<term>
        String
</term>
<listitem>
<para>
<!--
                Name of a SASL authentication mechanism.
-->
SASL認証機構の名前です。
</para>
</listitem>
</varlistentry>
</variablelist>

</para>
</listitem>
</varlistentry>


<varlistentry>
<term>
AuthenticationSASLContinue (B)
</term>
<listitem>
<para>

<variablelist>
<varlistentry>
<term>
        Byte1('R')
</term>
<listitem>
<para>
<!--
                Identifies the message as an authentication request.
-->
このメッセージが認証要求であることを識別します。
</para>
</listitem>
</varlistentry>
<varlistentry>
<term>
        Int32
</term>
<listitem>
<para>
<!--
                Length of message contents in bytes, including self.
-->
自身を含む、メッセージ内容の長さ（バイト単位）。
</para>
</listitem>
</varlistentry>
<varlistentry>
<term>
        Int32(11)
</term>
<listitem>
<para>
<!--
                Specifies that this message contains a SASL challenge.
-->
このメッセージがSASLのチャレンジを含むことを指定します。
</para>
</listitem>
</varlistentry>
<varlistentry>
<term>
        Byte<replaceable>n</replaceable>
</term>
<listitem>
<para>
<!--
                SASL data, specific to the SASL mechanism being used.
-->
使用するSASL機構に固有のSASLデータです。
</para>
</listitem>
</varlistentry>
</variablelist>

</para>
</listitem>
</varlistentry>


<varlistentry>
<term>
AuthenticationSASLFinal (B)
</term>
<listitem>
<para>

<variablelist>
<varlistentry>
<term>
        Byte1('R')
</term>
<listitem>
<para>
<!--
                Identifies the message as an authentication request.
-->
このメッセージが認証要求であることを識別します。
</para>
</listitem>
</varlistentry>
<varlistentry>
<term>
        Int32
</term>
<listitem>
<para>
<!--
                Length of message contents in bytes, including self.
-->
自身を含む、メッセージ内容の長さ（バイト単位）。
</para>
</listitem>
</varlistentry>
<varlistentry>
<term>
        Int32(12)
</term>
<listitem>
<para>
<!--
                Specifies that SASL authentication has completed.
-->
SASL認証が完了したことを指定します。
</para>
</listitem>
</varlistentry>
<varlistentry>
<term>
        Byte<replaceable>n</replaceable>
</term>
<listitem>
<para>
<!--
                SASL outcome "additional data", specific to the SASL mechanism
                being used.
-->
SASLの結果の「追加データ」で、使用するSASL機構に固有のものです。
</para>
</listitem>
</varlistentry>
</variablelist>

</para>
</listitem>
</varlistentry>


<varlistentry>
<term>
BackendKeyData (B)
</term>
<listitem>
<para>

<variablelist>
<varlistentry>
<term>
        Byte1('K')
</term>
<listitem>
<para>
<!--
                Identifies the message as cancellation key data.
                The frontend must save these values if it wishes to be
                able to issue CancelRequest messages later.
-->
メッセージが取り消しのキーデータであることを識別します。
フロントエンドが後でCancelRequestメッセージを発行できるようにするためには、これらの値を保存しておかなければなりません。
</para>
</listitem>
</varlistentry>
<varlistentry>
<term>
        Int32(12)
</term>
<listitem>
<para>
<!--
                Length of message contents in bytes, including self.
-->
自身を含む、メッセージ内容の長さ（バイト単位）。
</para>
</listitem>
</varlistentry>
<varlistentry>
<term>
        Int32
</term>
<listitem>
<para>
<!--
                The process ID of this backend.
-->
このバックエンドのプロセスIDです。
</para>
</listitem>
</varlistentry>
<varlistentry>
<term>
        Int32
</term>
<listitem>
<para>
<!--
                The secret key of this backend.
-->
このバックエンドの秘密鍵です。
</para>
</listitem>
</varlistentry>
</variablelist>

</para>
</listitem>
</varlistentry>


<varlistentry>
<term>
Bind (F)
</term>
<listitem>
<para>

<variablelist>
<varlistentry>
<term>
        Byte1('B')
</term>
<listitem>
<para>
<!--
                Identifies the message as a Bind command.
-->
このメッセージがBindコマンドであることを識別します。
</para>
</listitem>
</varlistentry>
<varlistentry>
<term>
        Int32
</term>
<listitem>
<para>
<!--
                Length of message contents in bytes, including self.
-->
自身を含む、メッセージ内容の長さ（バイト単位）。
</para>
</listitem>
</varlistentry>
<varlistentry>
<term>
        String
</term>
<listitem>
<para>
<!--
                The name of the destination portal
                (an empty string selects the unnamed portal).
-->
宛先ポータルの名前（空文字列にすると無名ポータルを選択します）。
</para>
</listitem>
</varlistentry>
<varlistentry>
<term>
        String
</term>
<listitem>
<para>
<!--
                The name of the source prepared statement
                (an empty string selects the unnamed prepared statement).
-->
入力元のプリペアド文の名前（空文字列にすると無名のプリペアド文を選択します）。
</para>
</listitem>
</varlistentry>
<varlistentry>
<term>
        Int16
</term>
<listitem>
<para>
<!--
                The number of parameter format codes that follow
                (denoted <replaceable>C</replaceable> below).
                This can be zero to indicate that there are no parameters
                or that the parameters all use the default format (text);
                or one, in which case the specified format code is applied
                to all parameters; or it can equal the actual number of
                parameters.
-->
その後に続くパラメータ書式コードの数（以下では<replaceable>C</replaceable>で表します）。
これは、パラメータがない、またはパラメータはすべてデフォルトの書式（テキスト）を使うことを示す0、あるいは指定の書式コードがすべてのパラメータに適用されることを示す1にすることができます。
そうでなければ、実際のパラメータの数と同じになります。
</para>
</listitem>
</varlistentry>
<varlistentry>
<term>
        Int16[<replaceable>C</replaceable>]
</term>
<listitem>
<para>
<!--
                The parameter format codes.  Each must presently be
                zero (text) or one (binary).
-->
パラメータ書式コードです。
現在はそれぞれが0（テキスト）あるいは1（バイナリ）でなければなりません。
</para>
</listitem>
</varlistentry>
<varlistentry>
<term>
        Int16
</term>
<listitem>
<para>
<!--
                The number of parameter values that follow (possibly zero).
                This must match the number of parameters needed by the query.
-->
後続するパラメータ値の数
（ゼロの場合もあります）。
これは問い合わせが必要とするパラメータ数と一致する必要があります。
</para>
</listitem>
</varlistentry>
</variablelist>
<!--
        Next, the following pair of fields appear for each parameter:
-->
次に、各パラメータに対して、以下のフィールドのペアが現れます。
<variablelist>
<varlistentry>
<term>
        Int32
</term>
<listitem>
<para>
<!--
                The length of the parameter value, in bytes (this count
                does not include itself).  Can be zero.
                As a special case, -1 indicates a NULL parameter value.
                No value bytes follow in the NULL case.
-->
パラメータ値のバイト単位の長さ（これには自身は含まれません）。
ゼロにすることもできます。
特別な場合として、-1はNULLというパラメータ値を示します。
NULLの場合、後続の値用のバイトはありません。
</para>
</listitem>
</varlistentry>
<varlistentry>
<term>
        Byte<replaceable>n</replaceable>
</term>
<listitem>
<para>
<!--
                The value of the parameter, in the format indicated by the
                associated format code.
                <replaceable>n</replaceable> is the above length.
-->
関連する書式コードで示される書式におけるパラメータの値。
<replaceable>n</replaceable>は上述の長さです。
</para>
</listitem>
</varlistentry>
</variablelist>
<!--
        After the last parameter, the following fields appear:
-->
最後のパラメータの後に、以下のフィールドが現れます。
<variablelist>
<varlistentry>
<term>
        Int16
</term>
<listitem>
<para>
<!--
                The number of result-column format codes that follow
                (denoted <replaceable>R</replaceable> below).
                This can be zero to indicate that there are no result columns
                or that the result columns should all use the default format
                (text);
                or one, in which case the specified format code is applied
                to all result columns (if any); or it can equal the actual
                number of result columns of the query.
-->
後続する結果列書式コードの数
（以下では<replaceable>R</replaceable>で表します）。
これは、結果列が存在しないことを示す0、あるいはすべての結果列が（もしあれば）デフォルトの書式コード（テキスト）を使用することを示す1にすることができます。
さもなくば、問い合わせの結果列の実際の数と同じになります。
</para>
</listitem>
</varlistentry>
<varlistentry>
<term>
        Int16[<replaceable>R</replaceable>]
</term>
<listitem>
<para>
<!--
                The result-column format codes.  Each must presently be
                zero (text) or one (binary).
-->
結果列の書式コード。
現在それぞれは0（テキスト）もしくは1（バイナリ）のいずれかでなければなりません。
</para>
</listitem>
</varlistentry>
</variablelist>
</para>
</listitem>
</varlistentry>


<varlistentry>
<term>
BindComplete (B)
</term>
<listitem>
<para>

<variablelist>
<varlistentry>
<term>
        Byte1('2')
</term>
<listitem>
<para>
<!--
                Identifies the message as a Bind-complete indicator.
-->
メッセージがBind完了指示子であることを識別します。
</para>
</listitem>
</varlistentry>
<varlistentry>
<term>
        Int32(4)
</term>
<listitem>
<para>
<!--
                Length of message contents in bytes, including self.
-->
自身を含む、メッセージ内容の長さ（バイト単位）。
</para>
</listitem>
</varlistentry>
</variablelist>

</para>
</listitem>
</varlistentry>


<varlistentry>
<term>
CancelRequest (F)
</term>
<listitem>
<para>

<variablelist>
<varlistentry>
<term>
        Int32(16)
</term>
<listitem>
<para>
<!--
                Length of message contents in bytes, including self.
-->
自身を含む、メッセージ内容の長さ（バイト単位）。
</para>
</listitem>
</varlistentry>
<varlistentry>
<term>
        Int32(80877102)
</term>
<listitem>
<para>
<!--
                The cancel request code.  The value is chosen to contain
                <literal>1234</literal> in the most significant 16 bits, and <literal>5678</literal> in the
                least significant 16 bits.  (To avoid confusion, this code
                must not be the same as any protocol version number.)
-->
取消要求コードです。
この値は、最上位16ビットに<literal>1234</literal>が、下位16ビットに<literal>5678</literal>を持つように選択されます。
（混乱を防ぐため、このコードはプロトコルバージョン番号と同一になってはいけません。）
</para>
</listitem>
</varlistentry>
<varlistentry>
<term>
        Int32
</term>
<listitem>
<para>
<!--
                The process ID of the target backend.
-->
対象バックエンドのプロセスIDです。
</para>
</listitem>
</varlistentry>
<varlistentry>
<term>
        Int32
</term>
<listitem>
<para>
<!--
                The secret key for the target backend.
-->
対象バックエンドの秘密鍵です。
</para>
</listitem>
</varlistentry>
</variablelist>

</para>
</listitem>
</varlistentry>


<varlistentry>
<term>
Close (F)
</term>
<listitem>
<para>

<variablelist>
<varlistentry>
<term>
        Byte1('C')
</term>
<listitem>
<para>
<!--
                Identifies the message as a Close command.
-->
メッセージがCloseコマンドであることを識別します。
</para>
</listitem>
</varlistentry>
<varlistentry>
<term>
        Int32
</term>
<listitem>
<para>
<!--
                Length of message contents in bytes, including self.
-->
自身を含む、メッセージ内容の長さ（バイト単位）。
</para>
</listitem>
</varlistentry>
<varlistentry>
<term>
        Byte1
</term>
<listitem>
<para>
<!--
                '<literal>S</literal>' to close a prepared statement; or
                '<literal>P</literal>' to close a portal.
-->
プリペアド文を閉ざす時は'<literal>S</literal>'。
ポータルを閉ざす時は'<literal>P</literal>'です。
</para>
</listitem>
</varlistentry>
<varlistentry>
<term>
        String
</term>
<listitem>
<para>
<!--
                The name of the prepared statement or portal to close
                (an empty string selects the unnamed prepared statement
                or portal).
-->
閉ざすプリペアド文またはポータルの名前です
（空文字列で無名のプリペアド文または無名ポータルを選択します）。
</para>
</listitem>
</varlistentry>
</variablelist>
</para>
</listitem>
</varlistentry>


<varlistentry>
<term>
CloseComplete (B)
</term>
<listitem>
<para>

<variablelist>
<varlistentry>
<term>
        Byte1('3')
</term>
<listitem>
<para>
<!--
                Identifies the message as a Close-complete indicator.
-->
メッセージがClose完了指示子であることを識別します。
</para>
</listitem>
</varlistentry>
<varlistentry>
<term>
        Int32(4)
</term>
<listitem>
<para>
<!--
                Length of message contents in bytes, including self.
-->
自身を含む、メッセージ内容の長さ（バイト単位）。
</para>
</listitem>
</varlistentry>
</variablelist>

</para>
</listitem>
</varlistentry>


<varlistentry>
<term>
CommandComplete (B)
</term>
<listitem>
<para>

<variablelist>
<varlistentry>
<term>
        Byte1('C')
</term>
<listitem>
<para>
<!--
                Identifies the message as a command-completed response.
-->
メッセージがコマンド完了応答であることを識別します。
</para>
</listitem>
</varlistentry>
<varlistentry>
<term>
        Int32
</term>
<listitem>
<para>
<!--
                Length of message contents in bytes, including self.
-->
自身を含む、メッセージ内容の長さ（バイト単位）。
</para>
</listitem>
</varlistentry>
<varlistentry>
<term>
        String
</term>
<listitem>
       <para>
<!--
        The command tag.  This is usually a single
        word that identifies which SQL command was completed.
-->
コマンドタグです。
これは通常どのSQLコマンドが完了したかを表す単一の単語です。
       </para>

       <para>
<!--
        For an <command>INSERT</command> command, the tag is
        <literal>INSERT <replaceable>oid</replaceable>
        <replaceable>rows</replaceable></literal>, where
        <replaceable>rows</replaceable> is the number of rows
<<<<<<< HEAD
        inserted. <replaceable>oid</replaceable> used to be the object ID
        of the inserted row if <replaceable>rows</replaceable> was 1
        and the target table had OIDs, but OIDs system columns are
        not supported anymore; therefore <replaceable>oid</replaceable>
        is always 0.
=======
        inserted. <replaceable>oid</replaceable> is the object ID
        of the inserted row if <replaceable>rows</replaceable> is 1
        and the target table has OIDs;
        otherwise <replaceable>oid</replaceable> is 0.
-->
<command>INSERT</command>コマンドの場合、タグは<literal>INSERT <replaceable>oid</replaceable> <replaceable>rows</replaceable></literal>です。
ここで<replaceable>rows</replaceable>は挿入された行数です。
<replaceable>oid</replaceable>は、<replaceable>rows</replaceable>が1、かつ、対象テーブルがOIDを持つ場合、挿入された行のオブジェクトIDです。
さもなければ、<replaceable>oid</replaceable>は0です。
>>>>>>> bd0a9e56
       </para>

       <para>
<!--
        For a <command>DELETE</command> command, the tag is
        <literal>DELETE <replaceable>rows</replaceable></literal> where
        <replaceable>rows</replaceable> is the number of rows deleted.
-->
<command>DELETE</command>コマンドの場合、タグは<literal>DELETE <replaceable>rows</replaceable></literal>です。
ここで<replaceable>rows</replaceable>は削除された行数です。
       </para>

       <para>
<!--
        For an <command>UPDATE</command> command, the tag is
        <literal>UPDATE <replaceable>rows</replaceable></literal> where
        <replaceable>rows</replaceable> is the number of rows updated.
-->
<command>UPDATE</command>コマンドの場合、タグは<literal>UPDATE <replaceable>rows</replaceable></literal>です。
ここで<replaceable>rows</replaceable>は更新された行数です。
       </para>

       <para>
<!--
        For a <command>SELECT</command> or <command>CREATE TABLE AS</command>
        command, the tag is <literal>SELECT <replaceable>rows</replaceable></literal>
        where <replaceable>rows</replaceable> is the number of rows retrieved.
-->
<command>SELECT</command>または<command>CREATE TABLE AS</command>の場合、タグは<literal>SELECT <replaceable>rows</replaceable></literal>となります。
ここで<replaceable>rows</replaceable>は取り込んだ行数です。
       </para>

       <para>
<!--
        For a <command>MOVE</command> command, the tag is
        <literal>MOVE <replaceable>rows</replaceable></literal> where
        <replaceable>rows</replaceable> is the number of rows the
        cursor's position has been changed by.
-->
<command>MOVE</command>コマンドの場合、タグは<literal>MOVE <replaceable>rows</replaceable></literal>です。
ここで<replaceable>rows</replaceable>は、カーソル位置が何行変更されたかを示す数です。
       </para>

       <para>
<!--
        For a <command>FETCH</command> command, the tag is
        <literal>FETCH <replaceable>rows</replaceable></literal> where
        <replaceable>rows</replaceable> is the number of rows that
        have been retrieved from the cursor.
-->
<command>FETCH</command>コマンドの場合、タグは<literal>FETCH <replaceable>rows</replaceable></literal>です。
ここで<replaceable>rows</replaceable>は、カーソルから何行取り出したかを示す行数です。
       </para>

       <para>
<!--
        For a <command>COPY</command> command, the tag is
        <literal>COPY <replaceable>rows</replaceable></literal> where
        <replaceable>rows</replaceable> is the number of rows copied.
        (Note: the row count appears only in
        <productname>PostgreSQL</productname> 8.2 and later.)
-->
<command>COPY</command>コマンドの場合、タグは<literal>COPY <replaceable>rows</replaceable></literal>です。
ここで<replaceable>rows</replaceable>は、コピーされた行数です（注意：この行数は<productname>PostgreSQL</productname> 8.2以降でのみ出力されます）。
       </para>

</listitem>
</varlistentry>
</variablelist>

</para>
</listitem>
</varlistentry>


<varlistentry>
<term>
CopyData (F &amp; B)
</term>
<listitem>
<para>
<variablelist>
<varlistentry>
<term>
        Byte1('d')
</term>
<listitem>
<para>
<!--
                Identifies the message as <command>COPY</command> data.
-->
メッセージがデータの<command>COPY</command>であることを識別します。
</para>
</listitem>
</varlistentry>
<varlistentry>
<term>
        Int32
</term>
<listitem>
<para>
<!--
                Length of message contents in bytes, including self.
-->
自身を含む、メッセージ内容の長さ（バイト単位）。
</para>
</listitem>
</varlistentry>
<varlistentry>
<term>
        Byte<replaceable>n</replaceable>
</term>
<listitem>
<para>
<!--
                Data that forms part of a <command>COPY</command> data stream.  Messages sent
                from the backend will always correspond to single data rows,
                but messages sent by frontends might divide the data stream
                arbitrarily.
-->
<command>COPY</command>データストリームの一部を形成するデータです。
バックエンドから送信されるメッセージは、常に1つのデータ行に対応します。
しかし、フロントエンドから送信されるメッセージは任意のデータストリームに分割される可能性があります。
</para>
</listitem>
</varlistentry>
</variablelist>
</para>
</listitem>
</varlistentry>


<varlistentry>
<term>
CopyDone (F &amp; B)
</term>
<listitem>
<para>

<variablelist>
<varlistentry>
<term>
        Byte1('c')
</term>
<listitem>
<para>
<!--
                Identifies the message as a <command>COPY</command>-complete indicator.
-->
メッセージが<command>COPY</command>完了指示子であることを識別します。
</para>
</listitem>
</varlistentry>
<varlistentry>
<term>
        Int32(4)
</term>
<listitem>
<para>
<!--
                Length of message contents in bytes, including self.
-->
自身を含む、メッセージ内容の長さ（バイト単位）。
</para>
</listitem>
</varlistentry>
</variablelist>

</para>
</listitem>
</varlistentry>


<varlistentry>
<term>
CopyFail (F)
</term>
<listitem>
<para>

<variablelist>
<varlistentry>
<term>
        Byte1('f')
</term>
<listitem>
<para>
<!--
                Identifies the message as a <command>COPY</command>-failure indicator.
-->
メッセージが<command>COPY</command>失敗指示子であることを識別します。
</para>
</listitem>
</varlistentry>
<varlistentry>
<term>
        Int32
</term>
<listitem>
<para>
<!--
                Length of message contents in bytes, including self.
-->
自身を含む、メッセージ内容の長さ（バイト単位）。
</para>
</listitem>
</varlistentry>
<varlistentry>
<term>
        String
</term>
<listitem>
<para>
<!--
                An error message to report as the cause of failure.
-->
失敗の原因を報告するエラーメッセージです。
</para>
</listitem>
</varlistentry>
</variablelist>

</para>
</listitem>
</varlistentry>


<varlistentry>
<term>
CopyInResponse (B)
</term>
<listitem>
<para>

<variablelist>
<varlistentry>
<term>
        Byte1('G')
</term>
<listitem>
<para>
<!--
                Identifies the message as a Start Copy In response.
                The frontend must now send copy-in data (if not
                prepared to do so, send a CopyFail message).
-->
メッセージがStart Copy Inの応答であることを識別します。
フロントエンドはここで必ずコピーインデータを送信しなければなりません
（まだ準備ができていない場合はCopyFailメッセージを送信してください）。
</para>
</listitem>
</varlistentry>
<varlistentry>
<term>
        Int32
</term>
<listitem>
<para>
<!--
                Length of message contents in bytes, including self.
-->
自身を含む、メッセージ内容の長さ（バイト単位）。
</para>
</listitem>
</varlistentry>
<varlistentry>
<term>
        Int8
</term>
<listitem>
<para>
<!--
                0 indicates the overall <command>COPY</command> format is textual (rows
                separated by newlines, columns separated by separator
                characters, etc).
                1 indicates the overall copy format is binary (similar
                to DataRow format).
                See <xref linkend="sql-copy"/>
                for more information.
-->
0は<command>COPY</command>全体の書式がテキスト（行は改行で区切られ、列は区切り文字などで区切られます）であることを示します。
1は、コピー全体の書式がバイナリ（DataRowの書式と同様）であることを示します。
より詳細については<xref linkend="sql-copy"/>を参照してください。
</para>
</listitem>
</varlistentry>
<varlistentry>
<term>
        Int16
</term>
<listitem>
<para>
<!--
                The number of columns in the data to be copied
                (denoted <replaceable>N</replaceable> below).
-->
コピーされるデータ内の列数です
（以下では<replaceable>N</replaceable>と表されます）。
</para>
</listitem>
</varlistentry>
<varlistentry>
<term>
        Int16[<replaceable>N</replaceable>]
</term>
<listitem>
<para>
<!--
                The format codes to be used for each column.
                Each must presently be zero (text) or one (binary).
                All must be zero if the overall copy format is textual.
-->
各列で使用される書式コードです。
現在それぞれは0（テキスト）または1（バイナリ）でなければなりません。
コピー全体の書式がテキストの場合、すべてが0でなければなりません。
</para>
</listitem>
</varlistentry>
</variablelist>

</para>
</listitem>
</varlistentry>


<varlistentry>
<term>
CopyOutResponse (B)
</term>
<listitem>
<para>

<variablelist>
<varlistentry>
<term>
        Byte1('H')
</term>
<listitem>
<para>
<!--
                Identifies the message as a Start Copy Out response.
                This message will be followed by copy-out data.
-->
メッセージがStart Copy Outの応答であることを識別します。
このメッセージの後にコピーアウトデータが続きます。
</para>
</listitem>
</varlistentry>
<varlistentry>
<term>
        Int32
</term>
<listitem>
<para>
<!--
                Length of message contents in bytes, including self.
-->
自身を含む、メッセージ内容の長さ（バイト単位）。
</para>
</listitem>
</varlistentry>
<varlistentry>
<term>
        Int8
</term>
<listitem>
<para>
<!--
                0 indicates the overall <command>COPY</command> format
                is textual (rows separated by newlines, columns
                separated by separator characters, etc). 1 indicates
                the overall copy format is binary (similar to DataRow
                format). See <xref linkend="sql-copy"/> for more information.
-->
0は<command>COPY</command>全体の書式がテキスト（行は改行で区切られ、列は区切り文字などで区切られます）であることを示します。
1はコピー全体の書式がバイナリ（DataRowの書式同様）であることを示します。
詳細については<xref linkend="sql-copy"/>を参照してください。
</para>
</listitem>
</varlistentry>
<varlistentry>
<term>
        Int16
</term>
<listitem>
<para>
<!--
                The number of columns in the data to be copied
                (denoted <replaceable>N</replaceable> below).
-->
コピーされるデータ内の列数です
（以下では<replaceable>N</replaceable>と表されます）。
</para>
</listitem>
</varlistentry>
<varlistentry>
<term>
        Int16[<replaceable>N</replaceable>]
</term>
<listitem>
<para>
<!--
                The format codes to be used for each column.
                Each must presently be zero (text) or one (binary).
                All must be zero if the overall copy format is textual.
-->
各列で使用される書式コードです。
現在それぞれは0（テキスト）または1（バイナリ）でなければなりません。
コピー全体の書式がテキストの場合、すべてが0でなければなりません。
</para>
</listitem>
</varlistentry>
</variablelist>

</para>
</listitem>
</varlistentry>


<varlistentry>
<term>
CopyBothResponse (B)
</term>
<listitem>
<para>

<variablelist>
<varlistentry>
<term>
        Byte1('W')
</term>
<listitem>
<para>
<!--
                Identifies the message as a Start Copy Both response.
                This message is used only for Streaming Replication.
-->
メッセージがStart Copy Bothの応答であることを識別します。
このメッセージはストリーミングレプリケーションのみで使用されます。
</para>
</listitem>
</varlistentry>
<varlistentry>
<term>
        Int32
</term>
<listitem>
<para>
<!--
                Length of message contents in bytes, including self.
-->
自身を含む、メッセージ内容の長さ（バイト単位）。
</para>
</listitem>
</varlistentry>
<varlistentry>
<term>
        Int8
</term>
<listitem>
<para>
<!--
                0 indicates the overall <command>COPY</command> format
                is textual (rows separated by newlines, columns
                separated by separator characters, etc). 1 indicates
                the overall copy format is binary (similar to DataRow
                format). See <xref linkend="sql-copy"/> for more information.
-->
0は<command>COPY</command>全体の書式がテキスト（行は改行で区切られ、列は区切り文字などで区切られます）であることを示します。
1はコピー全体の書式がバイナリ（DataRowの書式同様）であることを示します。
詳細については<xref linkend="sql-copy"/>を参照してください。
</para>
</listitem>
</varlistentry>
<varlistentry>
<term>
        Int16
</term>
<listitem>
<para>
<!--
                The number of columns in the data to be copied
                (denoted <replaceable>N</replaceable> below).
-->
コピーされるデータ内の列数です
（以下では<replaceable>N</replaceable>と表されます）。
</para>
</listitem>
</varlistentry>
<varlistentry>
<term>
        Int16[<replaceable>N</replaceable>]
</term>
<listitem>
<para>
<!--
                The format codes to be used for each column.
                Each must presently be zero (text) or one (binary).
                All must be zero if the overall copy format is textual.
-->
各列で使用される書式コードです。
現在それぞれは0（テキスト）または1（バイナリ）でなければなりません。
コピー全体の書式がテキストの場合、すべてが0でなければなりません。
</para>
</listitem>
</varlistentry>
</variablelist>

</para>
</listitem>
</varlistentry>


<varlistentry>
<term>
DataRow (B)
</term>
<listitem>
<para>
<variablelist>
<varlistentry>
<term>
        Byte1('D')
</term>
<listitem>
<para>
<!--
                Identifies the message as a data row.
-->
メッセージがデータ行であることを識別します。
</para>
</listitem>
</varlistentry>
<varlistentry>
<term>
        Int32
</term>
<listitem>
<para>
<!--
                Length of message contents in bytes, including self.
-->
自身を含む、メッセージ内容の長さ（バイト単位）。
</para>
</listitem>
</varlistentry>
<varlistentry>
<term>
        Int16
</term>
<listitem>
<para>
<!--
                The number of column values that follow (possibly zero).
-->
後に続く列値の数です
（ゼロの場合もあります）。
</para>
</listitem>
</varlistentry>
</variablelist>
<!--
        Next, the following pair of fields appear for each column:
-->
次に、各列について以下のフィールドのペアが現れます。
<variablelist>
<varlistentry>
<term>
        Int32
</term>
<listitem>
<para>
<!--
                The length of the column value, in bytes (this count
                does not include itself).  Can be zero.
                As a special case, -1 indicates a NULL column value.
                No value bytes follow in the NULL case.
-->
列値のバイト単位の長さです
（これには自身は含まれません）。
ゼロとすることもできます。
特別な場合として、-1はNULLという列値を示します。
NULLの場合、後続の値用のバイトはありません。
</para>
</listitem>
</varlistentry>
<varlistentry>
<term>
        Byte<replaceable>n</replaceable>
</term>
<listitem>
<para>
<!--
                The value of the column, in the format indicated by the
                associated format code.
                <replaceable>n</replaceable> is the above length.
-->
関連する書式コードで示される書式における列の値。
<replaceable>n</replaceable>は上述の長さです。
</para>
</listitem>
</varlistentry>
</variablelist>

</para>
</listitem>
</varlistentry>


<varlistentry>
<term>
Describe (F)
</term>
<listitem>
<para>

<variablelist>
<varlistentry>
<term>
        Byte1('D')
</term>
<listitem>
<para>
<!--
                Identifies the message as a Describe command.
-->
メッセージがDescribeコマンドであることを識別します。
</para>
</listitem>
</varlistentry>
<varlistentry>
<term>
        Int32
</term>
<listitem>
<para>
<!--
                Length of message contents in bytes, including self.
-->
自身を含む、メッセージ内容の長さ（バイト単位）。
</para>
</listitem>
</varlistentry>
<varlistentry>
<term>
        Byte1
</term>
<listitem>
<para>
<!--
                '<literal>S</literal>' to describe a prepared statement; or
                '<literal>P</literal>' to describe a portal.
-->
プリペアド文の記述の場合は'<literal>S</literal>'。
ポータルの記述の場合は'<literal>P</literal>'です。
</para>
</listitem>
</varlistentry>
<varlistentry>
<term>
        String
</term>
<listitem>
<para>
<!--
                The name of the prepared statement or portal to describe
                (an empty string selects the unnamed prepared statement
                or portal).
-->
記述を求めるプリペアド文またはポータルの名前です
（空文字列で無名のプリペアド文または無名ポータルを選択します）。
</para>
</listitem>
</varlistentry>
</variablelist>
</para>
</listitem>
</varlistentry>


<varlistentry>
<term>
EmptyQueryResponse (B)
</term>
<listitem>
<para>

<variablelist>
<varlistentry>
<term>
        Byte1('I')
</term>
<listitem>
<para>
<!--
                Identifies the message as a response to an empty query string.
                (This substitutes for CommandComplete.)
-->
メッセージが空の問い合わせ文字列に対する応答であることを識別します
（これはCommandCompleteを置き換えます）。
</para>
</listitem>
</varlistentry>
<varlistentry>
<term>
        Int32(4)
</term>
<listitem>
<para>
<!--
                Length of message contents in bytes, including self.
-->
自身を含む、メッセージ内容の長さ（バイト単位）。
</para>
</listitem>
</varlistentry>
</variablelist>

</para>
</listitem>
</varlistentry>


<varlistentry>
<term>
ErrorResponse (B)
</term>
<listitem>
<para>

<variablelist>
<varlistentry>
<term>
        Byte1('E')
</term>
<listitem>
<para>
<!--
                Identifies the message as an error.
-->
メッセージがエラーであることを識別します。
</para>
</listitem>
</varlistentry>
<varlistentry>
<term>
        Int32
</term>
<listitem>
<para>
<!--
                Length of message contents in bytes, including self.
-->
自身を含む、メッセージ内容の長さ（バイト単位）。
</para>
</listitem>
</varlistentry>
</variablelist>
<!--
        The message body consists of one or more identified fields,
        followed by a zero byte as a terminator.  Fields can appear in
        any order.  For each field there is the following:
-->
このメッセージの本体には、ゼロバイトを終端として後続する、1つ以上の識別されるフィールドが含まれます。
フィールドは任意の順番で現れる可能性があります。
各フィールドには以下があります。
<variablelist>
<varlistentry>
<term>
        Byte1
</term>
<listitem>
<para>
<!--
                A code identifying the field type; if zero, this is
                the message terminator and no string follows.
                The presently defined field types are listed in
                <xref linkend="protocol-error-fields"/>.
                Since more field types might be added in future,
                frontends should silently ignore fields of unrecognized
                type.
-->
フィールド種類を識別するコードです。
ゼロならば、メッセージの終端であり、後続する文字列がないことを表します。
<xref linkend="protocol-error-fields"/>に、現時点でフィールド種類として定義されているものを列挙します。
将来もっと多くのフィールド種類が追加される可能性がありますので、フロントエンドは、認知できない種類のフィールドに対して何もせずに無視すべきです。
</para>
</listitem>
</varlistentry>
<varlistentry>
<term>
        String
</term>
<listitem>
<para>
<!--
                The field value.
-->
フィールド値です。
</para>
</listitem>
</varlistentry>
</variablelist>

</para>
</listitem>
</varlistentry>


<varlistentry>
<term>
Execute (F)
</term>
<listitem>
<para>

<variablelist>
<varlistentry>
<term>
        Byte1('E')
</term>
<listitem>
<para>
<!--
                Identifies the message as an Execute command.
-->
メッセージがExecuteコマンドであることを識別します。
</para>
</listitem>
</varlistentry>
<varlistentry>
<term>
        Int32
</term>
<listitem>
<para>
<!--
                Length of message contents in bytes, including self.
-->
自身を含む、メッセージ内容の長さ（バイト単位）。
</para>
</listitem>
</varlistentry>
<varlistentry>
<term>
        String
</term>
<listitem>
<para>
<!--
                The name of the portal to execute
                (an empty string selects the unnamed portal).
-->
実行するポータルの名前です。
（空文字列で無名ポータルを選択します）。
</para>
</listitem>
</varlistentry>
<varlistentry>
<term>
        Int32
</term>
<listitem>
<para>
<!--
                Maximum number of rows to return, if portal contains
                a query that returns rows (ignored otherwise).  Zero
                denotes <quote>no limit</quote>.
-->
ポータルが行を返す問い合わせの場合、返される行数の最大値です
（他の問い合わせでは無視されます）。
ゼロは<quote>無制限</quote>を表します。
</para>
</listitem>
</varlistentry>
</variablelist>
</para>
</listitem>
</varlistentry>


<varlistentry>
<term>
Flush (F)
</term>
<listitem>
<para>

<variablelist>
<varlistentry>
<term>
        Byte1('H')
</term>
<listitem>
<para>
<!--
                Identifies the message as a Flush command.
-->
メッセージがFlushコマンドであることを識別します。
</para>
</listitem>
</varlistentry>
<varlistentry>
<term>
        Int32(4)
</term>
<listitem>
<para>
<!--
                Length of message contents in bytes, including self.
-->
自身を含む、メッセージ内容の長さ（バイト単位）。
</para>
</listitem>
</varlistentry>
</variablelist>

</para>
</listitem>
</varlistentry>


<varlistentry>
<term>
FunctionCall (F)
</term>
<listitem>
<para>

<variablelist>
<varlistentry>
<term>
        Byte1('F')
</term>
<listitem>
<para>
<!--
                Identifies the message as a function call.
-->
メッセージが関数呼び出しであることを識別します。
</para>
</listitem>
</varlistentry>
<varlistentry>
<term>
        Int32
</term>
<listitem>
<para>
<!--
                Length of message contents in bytes, including self.
-->
自身を含む、メッセージ内容の長さ（バイト単位）。
</para>
</listitem>
</varlistentry>
<varlistentry>
<term>
        Int32
</term>
<listitem>
<para>
<!--
                Specifies the object ID of the function to call.
-->
呼び出す関数のオブジェクトIDを指定します。
</para>
</listitem>
</varlistentry>
<varlistentry>
<term>
        Int16
</term>
<listitem>
<para>
<!--
                The number of argument format codes that follow
                (denoted <replaceable>C</replaceable> below).
                This can be zero to indicate that there are no arguments
                or that the arguments all use the default format (text);
                or one, in which case the specified format code is applied
                to all arguments; or it can equal the actual number of
                arguments.
-->
後述する引数書式コード数です
（以下では<replaceable>C</replaceable>と表します）。
これは、引数が存在しない、あるいは、すべての引数がデフォルトの書式（テキスト）を使用することを示す0に、指定する書式コードをすべての引数に適用することを示す1にすることができます。
さもなくば、これは実際の引数の数と同じになります。
</para>
</listitem>
</varlistentry>
<varlistentry>
<term>
        Int16[<replaceable>C</replaceable>]
</term>
<listitem>
<para>
<!--
                The argument format codes.  Each must presently be
                zero (text) or one (binary).
-->
引数の書式コードです。
それぞれは、0（テキスト）もしくは1（バイナリ）でなければなりません。
</para>
</listitem>
</varlistentry>
<varlistentry>
<term>
        Int16
</term>
<listitem>
<para>
<!--
                Specifies the number of arguments being supplied to the
                function.
-->
関数に提供する引数の数を指定します。
</para>
</listitem>
</varlistentry>
</variablelist>
<!--
        Next, the following pair of fields appear for each argument:
-->
次に、各引数に対して以下のフィールドのペアが現れます。
<variablelist>
<varlistentry>
<term>
        Int32
</term>
<listitem>
<para>
<!--
                The length of the argument value, in bytes (this count
                does not include itself).  Can be zero.
                As a special case, -1 indicates a NULL argument value.
                No value bytes follow in the NULL case.
-->
引数の値のバイト単位の長さです
（これには自身は含まれません）。
0とすることもできます。
特別な場合として、-1はNULLという引数の値を示します。
NULLの場合、後続の値用のバイトはありません。
</para>
</listitem>
</varlistentry>
<varlistentry>
<term>
        Byte<replaceable>n</replaceable>
</term>
<listitem>
<para>
<!--
                The value of the argument, in the format indicated by the
                associated format code.
                <replaceable>n</replaceable> is the above length.
-->
関連する書式コードで示される書式における引数の値。
<replaceable>n</replaceable>は上述の長さです。
</para>
</listitem>
</varlistentry>
</variablelist>
 <!--
        After the last argument, the following field appears:
-->
最後の引数の後に、以下のフィールドが現れます。
<variablelist>
<varlistentry>
<term>
        Int16
</term>
<listitem>
<para>
<!--
                The format code for the function result. Must presently be
                zero (text) or one (binary).
-->
関数結果用の書式コードです。
現在、0（テキスト）または1（バイナリ）でなければなりません。
</para>
</listitem>
</varlistentry>
</variablelist>

</para>
</listitem>
</varlistentry>


<varlistentry>
<term>
FunctionCallResponse (B)
</term>
<listitem>
<para>

<variablelist>
<varlistentry>
<term>
        Byte1('V')
</term>
<listitem>
<para>
<!--
                Identifies the message as a function call result.
-->
メッセージが関数呼び出しの結果であることを識別します。
</para>
</listitem>
</varlistentry>
<varlistentry>
<term>
        Int32
</term>
<listitem>
<para>
<!--
                Length of message contents in bytes, including self.
-->
自身を含む、メッセージ内容の長さ（バイト単位）。
</para>
</listitem>
</varlistentry>
<varlistentry>
<term>
        Int32
</term>
<listitem>
<para>
<!--
                The length of the function result value, in bytes (this count
                does not include itself).  Can be zero.
                As a special case, -1 indicates a NULL function result.
                No value bytes follow in the NULL case.
-->
関数の結果の値のバイト単位の長さです
（これには自身は含まれません）。
ゼロとすることもできます。
特別な場合として、-1はNULLという関数の結果の値を示します。
NULLの場合、後続の値用のバイトはありません。
</para>
</listitem>
</varlistentry>
<varlistentry>
<term>
        Byte<replaceable>n</replaceable>
</term>
<listitem>
<para>
<!--
                The value of the function result, in the format indicated by
                the associated format code.
                <replaceable>n</replaceable> is the above length.
-->
関連する書式コードで示される書式における関数の結果の値。
<replaceable>n</replaceable>は上述の長さです。
</para>
</listitem>
</varlistentry>
</variablelist>

</para>
</listitem>
</varlistentry>


<varlistentry>
<term>
GSSResponse (F)
</term>
<listitem>
<para>

<variablelist>
<varlistentry>
<term>
        Byte1('p')
</term>
<listitem>
<para>
<!--
                Identifies the message as a GSSAPI or SSPI response. Note that
                this is also used for SASL and password response messages.
                The exact message type can be deduced from the context.
-->
このメッセージがGSSAPIまたはSSPI応答であることを識別します。
これはSASLおよびパスワードの応答メッセージにも使用されることに注意してください。
厳密なメッセージ種別は、その状況から推論できます。
</para>
</listitem>
</varlistentry>
<varlistentry>
<term>
        Int32
</term>
<listitem>
<para>
<!--
                Length of message contents in bytes, including self.
-->
自身を含む、メッセージ内容の長さ（バイト単位）。
</para>
</listitem>
</varlistentry>
<varlistentry>
<term>
        Byte<replaceable>n</replaceable>
</term>
<listitem>
<para>
<!--
                GSSAPI/SSPI specific message data.
-->
GSSAPI/SSPIに固有のメッセージデータ。
</para>
</listitem>
</varlistentry>
</variablelist>
</para>
</listitem>
</varlistentry>

<varlistentry>
<term>
NegotiateProtocolVersion (B)
</term>
<listitem>
<para>

<variablelist>
<varlistentry>
<term>
        Byte1('v')
</term>
<listitem>
<para>
<!--
                Identifies the message as a protocol version negotiation
                message.
-->
メッセージが、プロトコルバージョン交渉メッセージであることを識別します。
</para>
</listitem>
</varlistentry>
<varlistentry>
<term>
        Int32
</term>
<listitem>
<para>
<!--
                Length of message contents in bytes, including self.
-->
自身を含む、メッセージ内容の長さ（バイト単位）。
</para>
</listitem>
</varlistentry>
<varlistentry>
<term>
        Int32
</term>
<listitem>
<para>
<!--
                Newest minor protocol version supported by the server
                for the major protocol version requested by the client.
-->
クライアントが要求したメジャープロトコルバージョンに対し、サーバがサポートする最新のマイナープロトコルバージョン。
</para>
</listitem>
</varlistentry>
<varlistentry>
<term>
        Int32
</term>
<listitem>
<para>
<!--
                Number of protocol options not recognized by the server.
-->
サーバが認識しなかったプロトコルオプションの数。
</para>
</listitem>
</varlistentry>
</variablelist>
<!--
        Then, for protocol option not recognized by the server, there
        is the following:
-->
続いて、サーバが認識しなかったプロトコルオプションに対して以下が続きます。
<variablelist>
<varlistentry>
<term>
        String
</term>
<listitem>
<para>
<!--
                The option name.
-->
オプション名。
</para>
</listitem>
</varlistentry>
</variablelist>
</para>
</listitem>
</varlistentry>

<varlistentry>
<term>
NoData (B)
</term>
<listitem>
<para>

<variablelist>
<varlistentry>
<term>
        Byte1('n')
</term>
<listitem>
<para>
<!--
                Identifies the message as a no-data indicator.
-->
メッセージがデータなしの指示子であることを識別します。
</para>
</listitem>
</varlistentry>
<varlistentry>
<term>
        Int32(4)
</term>
<listitem>
<para>
<!--
                Length of message contents in bytes, including self.
-->
自身を含む、メッセージ内容の長さ（バイト単位）。
</para>
</listitem>
</varlistentry>
</variablelist>

</para>
</listitem>
</varlistentry>


<varlistentry>
<term>
NoticeResponse (B)
</term>
<listitem>
<para>

<variablelist>
<varlistentry>
<term>
        Byte1('N')
</term>
<listitem>
<para>
<!--
                Identifies the message as a notice.
-->
メッセージが警報であることを識別します。
</para>
</listitem>
</varlistentry>
<varlistentry>
<term>
        Int32
</term>
<listitem>
<para>
<!--
                Length of message contents in bytes, including self.
-->
自身を含む、メッセージ内容の長さ（バイト単位）。
</para>
</listitem>
</varlistentry>
</variablelist>
<!--
        The message body consists of one or more identified fields,
        followed by a zero byte as a terminator.  Fields can appear in
        any order.  For each field there is the following:
-->
このメッセージの本体には、ゼロバイトを終端として後続する、1つ以上の識別されるフィールドが含まれます。
フィールドは任意の順番で現れる可能性があります。
各フィールドには以下があります。
<variablelist>
<varlistentry>
<term>
        Byte1
</term>
<listitem>
<para>
<!--
                A code identifying the field type; if zero, this is
                the message terminator and no string follows.
                The presently defined field types are listed in
                <xref linkend="protocol-error-fields"/>.
                Since more field types might be added in future,
                frontends should silently ignore fields of unrecognized
                type.
-->
フィールド種類を識別するコードです。
ゼロならば、メッセージの終端であり、後続する文字列がないことを表します。
<xref linkend="protocol-error-fields"/>に、現時点でフィールド種類として定義されているものを列挙します。
将来もっと多くのフィールド種類が追加される可能性がありますので、フロントエンドは、認知できない種類のフィールドに対して何もせずに無視すべきです。
</para>
</listitem>
</varlistentry>
<varlistentry>
<term>
        String
</term>
<listitem>
<para>
<!--
                The field value.
-->
フィールドの値です。
</para>
</listitem>
</varlistentry>
</variablelist>

</para>
</listitem>
</varlistentry>


<varlistentry>
<term>
NotificationResponse (B)
</term>
<listitem>
<para>

<variablelist>
<varlistentry>
<term>
        Byte1('A')
</term>
<listitem>
<para>
<!--
                Identifies the message as a notification response.
-->
メッセージが通知応答であることを識別します。
</para>
</listitem>
</varlistentry>
<varlistentry>
<term>
        Int32
</term>
<listitem>
<para>
<!--
                Length of message contents in bytes, including self.
-->
自身を含む、メッセージ内容の長さ（バイト単位）。
</para>
</listitem>
</varlistentry>
<varlistentry>
<term>
        Int32
</term>
<listitem>
<para>
<!--
                The process ID of the notifying backend process.
-->
通知元バックエンドのプロセスIDです。
</para>
</listitem>
</varlistentry>
<varlistentry>
<term>
        String
</term>
<listitem>
<para>
<!--
                The name of the channel that the notify has been raised on.
-->
通知の発生元となったチャネル名です。
</para>
</listitem>
</varlistentry>
<varlistentry>
<term>
        String
</term>
<listitem>
<para>
<!--
                The <quote>payload</quote> string passed from the notifying process.
-->
通知プロセスから渡される<quote>ペイロード</quote>文字列です。
</para>
</listitem>
</varlistentry>
</variablelist>

</para>
</listitem>
</varlistentry>


<varlistentry>
<term>
ParameterDescription (B)
</term>
<listitem>
<para>

<variablelist>
<varlistentry>
<term>
        Byte1('t')
</term>
<listitem>
<para>
<!--
                Identifies the message as a parameter description.
-->
メッセージがパラメータ記述であることを識別します。
</para>
</listitem>
</varlistentry>
<varlistentry>
<term>
        Int32
</term>
<listitem>
<para>
<!--
                Length of message contents in bytes, including self.
-->
自身を含む、メッセージ内容の長さ（バイト単位）。
</para>
</listitem>
</varlistentry>
<varlistentry>
<term>
        Int16
</term>
<listitem>
<para>
<!--
                The number of parameters used by the statement
                (can be zero).
-->
文で使用されるパラメータ数です
（ゼロとすることができます）。
</para>
</listitem>
</varlistentry>
</variablelist>
<!--
        Then, for each parameter, there is the following:
-->
そして、各パラメータに対して、以下が続きます。
<variablelist>
<varlistentry>
<term>
        Int32
</term>
<listitem>
<para>
<!--
                Specifies the object ID of the parameter data type.
-->
パラメータのデータ型のオブジェクトIDを指定します。
</para>
</listitem>
</varlistentry>
</variablelist>
</para>
</listitem>
</varlistentry>


<varlistentry>
<term>
ParameterStatus (B)
</term>
<listitem>
<para>

<variablelist>
<varlistentry>
<term>
        Byte1('S')
</term>
<listitem>
<para>
<!--
                Identifies the message as a run-time parameter status report.
-->
メッセージが実行時パラメータ状態報告であることを識別します。
</para>
</listitem>
</varlistentry>
<varlistentry>
<term>
        Int32
</term>
<listitem>
<para>
<!--
                Length of message contents in bytes, including self.
-->
自身を含む、メッセージ内容の長さ（バイト単位）。
</para>
</listitem>
</varlistentry>
<varlistentry>
<term>
        String
</term>
<listitem>
<para>
<!--
                The name of the run-time parameter being reported.
-->
報告される実行時パラメータの名前です。
</para>
</listitem>
</varlistentry>
<varlistentry>
<term>
        String
</term>
<listitem>
<para>
<!--
                The current value of the parameter.
-->
そのパラメータの現在値です。
</para>
</listitem>
</varlistentry>
</variablelist>
</para>
</listitem>
</varlistentry>


<varlistentry>
<term>
Parse (F)
</term>
<listitem>
<para>

<variablelist>
<varlistentry>
<term>
        Byte1('P')
</term>
<listitem>
<para>
<!--
                Identifies the message as a Parse command.
-->
メッセージがParseコマンドであることを識別します。
</para>
</listitem>
</varlistentry>
<varlistentry>
<term>
        Int32
</term>
<listitem>
<para>
<!--
                Length of message contents in bytes, including self.
-->
自身を含む、メッセージ内容の長さ（バイト単位）。
</para>
</listitem>
</varlistentry>
<varlistentry>
<term>
        String
</term>
<listitem>
<para>
<!--
                The name of the destination prepared statement
                (an empty string selects the unnamed prepared statement).
-->
宛先のプリペアド文の名前です
（空文字列で無名のプリペアド文を選択します）。
</para>
</listitem>
</varlistentry>
<varlistentry>
<term>
        String
</term>
<listitem>
<para>
<!--
                The query string to be parsed.
-->
解析される問い合わせ文字列です。
</para>
</listitem>
</varlistentry>
<varlistentry>
<term>
        Int16
</term>
<listitem>
<para>
<!--
                The number of parameter data types specified
                (can be zero).  Note that this is not an indication of
                the number of parameters that might appear in the
                query string, only the number that the frontend wants to
                prespecify types for.
-->
指定されるパラメータデータ型の数です
（ゼロとすることができます）。
これは、問い合わせ文字列内にあるパラメータの数を示すものではないことに注意してください。
フロントエンドが型指定を希望するパラメータの数でしかありません。
</para>
</listitem>
</varlistentry>
</variablelist>
<!--
        Then, for each parameter, there is the following:
-->
その後、各パラメータに対し、以下が続きます。
<variablelist>
<varlistentry>
<term>
        Int32
</term>
<listitem>
<para>
<!--
                Specifies the object ID of the parameter data type.
                Placing a zero here is equivalent to leaving the type
                unspecified.
-->
パラメータのデータ型のオブジェクトIDを指定します。
ここにゼロを書くことは型指定を行わないことと同じです。
</para>
</listitem>
</varlistentry>
</variablelist>
</para>
</listitem>
</varlistentry>


<varlistentry>
<term>
ParseComplete (B)
</term>
<listitem>
<para>

<variablelist>
<varlistentry>
<term>
        Byte1('1')
</term>
<listitem>
<para>
<!--
                Identifies the message as a Parse-complete indicator.
-->
メッセージがParse完了指示子であることを識別します。
</para>
</listitem>
</varlistentry>
<varlistentry>
<term>
        Int32(4)
</term>
<listitem>
<para>
<!--
                Length of message contents in bytes, including self.
-->
自身を含む、メッセージ内容の長さ（バイト単位）。
</para>
</listitem>
</varlistentry>
</variablelist>

</para>
</listitem>
</varlistentry>


<varlistentry>
<term>
PasswordMessage (F)
</term>
<listitem>
<para>

<variablelist>
<varlistentry>
<term>
        Byte1('p')
</term>
<listitem>
<para>
<!--
                Identifies the message as a password response. Note that
                this is also used for GSSAPI, SSPI and SASL response messages.
                The exact message type can be deduced from the context.
-->
メッセージがパスワード応答であることを識別します。
これがGSSAPI、SSPIまたはSASL応答メッセージでも使用されることに注意してください。
厳密なメッセージ種別は、その状況から推論できます。
</para>
</listitem>
</varlistentry>
<varlistentry>
<term>
        Int32
</term>
<listitem>
<para>
<!--
                Length of message contents in bytes, including self.
-->
自身を含む、メッセージ内容の長さ（バイト単位）。
</para>
</listitem>
</varlistentry>
<varlistentry>
<term>
        String
</term>
<listitem>
<para>
<!--
                The password (encrypted, if requested).
-->
パスワードです
（必要ならば暗号化されています）。
</para>
</listitem>
</varlistentry>
</variablelist>
</para>
</listitem>
</varlistentry>


<varlistentry>
<term>
PortalSuspended (B)
</term>
<listitem>
<para>

<variablelist>
<varlistentry>
<term>
        Byte1('s')
</term>
<listitem>
<para>
<!--
                Identifies the message as a portal-suspended indicator.
                Note this only appears if an Execute message's row-count limit
                was reached.
-->
メッセージがポータル中断指示子であることを識別します。
これは、Executeメッセージの行数制限に達した場合にのみ現れることに注意してください。
</para>
</listitem>
</varlistentry>
<varlistentry>
<term>
        Int32(4)
</term>
<listitem>
<para>
<!--
                Length of message contents in bytes, including self.
-->
自身を含む、メッセージ内容の長さ（バイト単位）。
</para>
</listitem>
</varlistentry>
</variablelist>

</para>
</listitem>
</varlistentry>


<varlistentry>
<term>
Query (F)
</term>
<listitem>
<para>

<variablelist>
<varlistentry>
<term>
        Byte1('Q')
</term>
<listitem>
<para>
<!--
                Identifies the message as a simple query.
-->
メッセージが簡易問い合わせであることを識別します。
</para>
</listitem>
</varlistentry>
<varlistentry>
<term>
        Int32
</term>
<listitem>
<para>
<!--
                Length of message contents in bytes, including self.
-->
自身を含む、メッセージ内容の長さ（バイト単位）。
</para>
</listitem>
</varlistentry>
<varlistentry>
<term>
        String
</term>
<listitem>
<para>
<!--
                The query string itself.
-->
問い合わせ文字列自体です。
</para>
</listitem>
</varlistentry>
</variablelist>

</para>
</listitem>
</varlistentry>


<varlistentry>
<term>
ReadyForQuery (B)
</term>
<listitem>
<para>

<variablelist>
<varlistentry>
<term>
        Byte1('Z')
</term>
<listitem>
<para>
<!--
                Identifies the message type.  ReadyForQuery is sent
                whenever the backend is ready for a new query cycle.
-->
このメッセージ種類を識別します。
バックエンドで新しい問い合わせサイクルの準備が整った時には常にReadyForQueryが送信されます。
</para>
</listitem>
</varlistentry>
<varlistentry>
<term>
        Int32(5)
</term>
<listitem>
<para>
<!--
                Length of message contents in bytes, including self.
-->
自身を含む、メッセージ内容の長さ（バイト単位）。
</para>
</listitem>
</varlistentry>
<varlistentry>
<term>
        Byte1
</term>
<listitem>
<para>
<!--
                Current backend transaction status indicator.
                Possible values are '<literal>I</literal>' if idle (not in
                a transaction block); '<literal>T</literal>' if in a transaction
                block; or '<literal>E</literal>' if in a failed transaction
                block (queries will be rejected until block is ended).
-->
現在のバックエンドのトランザクション状態指示子です。
取り得る値は、待機状態（トランザクションブロックにない状態）に'<literal>I</literal>'、トランザクションブロック内の場合に'<literal>T</literal>'、失敗したトランザクションブロック（ブロックが終わるまで問い合わせは拒絶されます）内の場合に'<literal>E</literal>'です。
</para>
</listitem>
</varlistentry>
</variablelist>

</para>
</listitem>
</varlistentry>


<varlistentry>
<term>
RowDescription (B)
</term>
<listitem>
<para>

<variablelist>
<varlistentry>
<term>
        Byte1('T')
</term>
<listitem>
<para>
<!--
                Identifies the message as a row description.
-->
メッセージが行の記述であることを識別します。
</para>
</listitem>
</varlistentry>
<varlistentry>
<term>
        Int32
</term>
<listitem>
<para>
<!--
                Length of message contents in bytes, including self.
-->
自身を含む、メッセージ内容の長さ（バイト単位）。
</para>
</listitem>
</varlistentry>
<varlistentry>
<term>
        Int16
</term>
<listitem>
<para>
<!--
                Specifies the number of fields in a row (can be zero).
-->
行内のフィールド数を指定します
（ゼロとすることができます）。
</para>
</listitem>
</varlistentry>
</variablelist>
<!--
        Then, for each field, there is the following:
-->
その後、各フィールドに対して以下が続きます。
<variablelist>
<varlistentry>
<term>
        String
</term>
<listitem>
<para>
<!--
                The field name.
-->
フィールド名です。
</para>
</listitem>
</varlistentry>
<varlistentry>
<term>
        Int32
</term>
<listitem>
<para>
<!--
                If the field can be identified as a column of a specific
                table, the object ID of the table; otherwise zero.
-->
フィールドが特定のテーブルの列として識別できる場合、テーブルのオブジェクトIDです。
さもなくばゼロです。
</para>
</listitem>
</varlistentry>
<varlistentry>
<term>
        Int16
</term>
<listitem>
<para>
<!--
                If the field can be identified as a column of a specific
                table, the attribute number of the column; otherwise zero.
-->
フィールドが特定のテーブルの列として識別できる場合、列の属性番号です。
さもなくばゼロです。
</para>
</listitem>
</varlistentry>
<varlistentry>
<term>
        Int32
</term>
<listitem>
<para>
<!--
                The object ID of the field's data type.
-->
フィールドのデータ型のオブジェクトIDです。
</para>
</listitem>
</varlistentry>
<varlistentry>
<term>
        Int16
</term>
<listitem>
<para>
<!--
                The data type size (see <varname>pg_type.typlen</varname>).
                Note that negative values denote variable-width types.
-->
データ型の大きさ（<varname>pg_type.typlen</varname>を参照）です。
負の値が可変長の型を表すことに注意してください。
</para>
</listitem>
</varlistentry>
<varlistentry>
<term>
        Int32
</term>
<listitem>
<para>
<!--
                The type modifier (see <varname>pg_attribute.atttypmod</varname>).
                The meaning of the modifier is type-specific.
-->
型修飾子（<varname>pg_attribute.atttypmod</varname>を参照）です。
修飾子の意味は型に固有です。
</para>
</listitem>
</varlistentry>
<varlistentry>
<term>
        Int16
</term>
<listitem>
<para>
<!--
                The format code being used for the field.  Currently will
                be zero (text) or one (binary).  In a RowDescription
                returned from the statement variant of Describe, the
                format code is not yet known and will always be zero.
-->
フィールドに使用される書式コードです。
現在、0（テキスト）または1（バイナリ）のいずれかになります。
RowDescriptionがステートメント用のDescribeから返された場合、書式コードはまだ不明ですので、常に0になります。
</para>
</listitem>
</varlistentry>
</variablelist>

</para>
</listitem>
</varlistentry>


<varlistentry>
<term>
SASLInitialResponse (F)
</term>
<listitem>
<para>

<variablelist>
<varlistentry>
<term>
        Byte1('p')
</term>
<listitem>
<para>
<!--
                Identifies the message as an initial SASL response. Note that
                this is also used for GSSAPI, SSPI and password response messages.
                The exact message type is deduced from the context.
-->
メッセージが最初のSASL応答であることを識別します。
これがGSSAPI、SSPIまたはパスワード応答メッセージでも使用されることに注意してください。
厳密なメッセージ種別は、その状況から推論できます。
</para>
</listitem>
</varlistentry>
<varlistentry>
<term>
        Int32
</term>
<listitem>
<para>
<!--
                Length of message contents in bytes, including self.
-->
自身を含む、メッセージ内容の長さ（バイト単位）。
</para>
</listitem>
</varlistentry>
<varlistentry>
<term>
        String
</term>
<listitem>
<para>
<!--
                Name of the SASL authentication mechanism that the client
                selected.
-->
クライアントが選択したSASL認証機構の名前。
</para>
</listitem>
</varlistentry>
<varlistentry>
<term>
        Int32
</term>
<listitem>
<para>
<!--
                Length of SASL mechanism specific "Initial Client Response" that
                follows, or -1 if there is no Initial Response.
-->
それに続くSASLの機構固有の「Initial Client Response（最初のクライアントの応答）」の長さ、またはInitial Responseがなければ-1。
</para>
</listitem>
</varlistentry>
<varlistentry>
<term>
        Byte<replaceable>n</replaceable>
</term>
<listitem>
<para>
<!--
                SASL mechanism specific "Initial Response".
-->
SASLの機構固有の「Initial Response（最初の応答）」。
</para>
</listitem>
</varlistentry>
</variablelist>
</para>
</listitem>
</varlistentry>


<varlistentry>
<term>
SASLResponse (F)
</term>
<listitem>
<para>

<variablelist>
<varlistentry>
<term>
        Byte1('p')
</term>
<listitem>
<para>
<!--
                Identifies the message as a SASL response. Note that
                this is also used for GSSAPI, SSPI and password response messages.
                The exact message type can be deduced from the context.
-->
メッセージがSASL応答であることを識別します。
これがGSSAPI、SSPIまたはパスワード応答メッセージでも使用されることに注意してください。
厳密なメッセージ種別は、その状況から推論できます。
</para>
</listitem>
</varlistentry>
<varlistentry>
<term>
        Int32
</term>
<listitem>
<para>
<!--
                Length of message contents in bytes, including self.
-->
自身を含む、メッセージ内容の長さ（バイト単位）。
</para>
</listitem>
</varlistentry>
<varlistentry>
<term>
        Byte<replaceable>n</replaceable>
</term>
<listitem>
<para>
<!--
                SASL mechanism specific message data.
-->
SASLの機構固有のメッセージデータ
</para>
</listitem>
</varlistentry>
</variablelist>
</para>
</listitem>
</varlistentry>


<varlistentry>
<term>
SSLRequest (F)
</term>
<listitem>
<para>

<variablelist>
<varlistentry>
<term>
        Int32(8)
</term>
<listitem>
<para>
<!--
                Length of message contents in bytes, including self.
-->
自身を含む、メッセージ内容の長さ（バイト単位）。
</para>
</listitem>
</varlistentry>
<varlistentry>
<term>
        Int32(80877103)
</term>
<listitem>
<para>
<!--
                The <acronym>SSL</acronym> request code.  The value is chosen to contain
                <literal>1234</literal> in the most significant 16 bits, and <literal>5679</literal> in the
                least significant 16 bits.  (To avoid confusion, this code
                must not be the same as any protocol version number.)
-->
<acronym>SSL</acronym>要求コードです。
この値は最上位の16ビットに<literal>1234</literal>が、最下位の16ビットに<literal>5679</literal>が含まれるように選択されます。
（混乱を防ぐため、このコードはどのプロトコルのバージョン番号とも同じになってはいけません。）
</para>
</listitem>
</varlistentry>
</variablelist>

</para>
</listitem>
</varlistentry>

<varlistentry>
<term>
GSSENCRequest (F)
</term>
<listitem>
<para>

<variablelist>
<varlistentry>
<term>
        Int32(8)
</term>
<listitem>
<para>
                Length of message contents in bytes, including self.
</para>
</listitem>
</varlistentry>
<varlistentry>
<term>
        Int32(80877104)
</term>
<listitem>
<para>
                The <acronym>GSSAPI</acronym> Encryption request code.  The value is chosen to contain
                <literal>1234</literal> in the most significant 16 bits, and <literal>5680</literal> in the
                least significant 16 bits.  (To avoid confusion, this code
                must not be the same as any protocol version number.)
</para>
</listitem>
</varlistentry>
</variablelist>

</para>
</listitem>
</varlistentry>


<varlistentry>
<term>
StartupMessage (F)
</term>
<listitem>
<para>

<variablelist>
<varlistentry>
<term>
        Int32
</term>
<listitem>
<para>
<!--
                Length of message contents in bytes, including self.
-->
自身を含む、メッセージ内容の長さ（バイト単位）。
</para>
</listitem>
</varlistentry>
<varlistentry>
<term>
        Int32(196608)
</term>
<listitem>
<para>
<!--
                The protocol version number.  The most significant 16 bits are
                the major version number (3 for the protocol described here).
                The least significant 16 bits are the minor version number
                (0 for the protocol described here).
-->
プロトコルのバージョン番号です。
最上位の16ビットはメジャーバージョン番号（ここで説明しているプロトコルでは3）です。
最下位の16ビットはマイナーバージョン番号（ここで説明しているプロトコルでは0）です。
</para>
</listitem>
</varlistentry>
</variablelist>
<!--
        The protocol version number is followed by one or more pairs of
        parameter name and value strings.  A zero byte is required as a
        terminator after the last name/value pair.
        Parameters can appear in any
        order.  <literal>user</literal> is required, others are optional.
        Each parameter is specified as:
-->
プロトコルのバージョン番号の後には、パラメータ名と値文字列の対が1つ以上続きます。
最後の名前／値の対の後に終端子としてゼロのバイトが必要です。
パラメータは任意の順番に並べることができます。
<literal>user</literal>が必須、他はオプションです。
各パラメータは以下のように指定します。
<variablelist>
<varlistentry>
<term>
        String
</term>
<listitem>
<para>
<!--
                The parameter name.  Currently recognized names are:
-->
パラメータ名です。
現在認識される名前を以下に示します。

<variablelist>
<varlistentry>
<term>
                <literal>user</literal>
</term>
<listitem>
<para>
<!--
                        The database user name to connect as.  Required;
                        there is no default.
-->
接続するデータベースユーザ名です。
必須。
デフォルトはありません。
</para>
</listitem>
</varlistentry>
<varlistentry>
<term>
                <literal>database</literal>
</term>
<listitem>
<para>
<!--
                        The database to connect to.  Defaults to the user name.
-->
接続するデータベースです。
デフォルトはユーザ名です。
</para>
</listitem>
</varlistentry>
<varlistentry>
<term>
                <literal>options</literal>
</term>
<listitem>
<para>
<!--
                        Command-line arguments for the backend.  (This is
                        deprecated in favor of setting individual run-time
                        parameters.)  Spaces within this string are
                        considered to separate arguments, unless escaped with
                        a backslash (<literal>\</literal>); write <literal>\\</literal> to
                        represent a literal backslash.
-->
バックエンド用のコマンドライン引数です。
（これは廃棄予定であり、個々の実行時パラメータを設定する方が好ましいです。）
この文字列の中の空白は、バックスラッシュ(<literal>\</literal>)でエスケープされていなければ、引数を分けるためのものとみなされます。
バックスラッシュそのものを表すためには<literal>\\</literal>と書いてください。
</para>
</listitem>
</varlistentry>
<varlistentry>
<term>
                <literal>replication</literal>
</term>
<listitem>
<para>
<!--
                        Used to connect in streaming replication mode, where
                        a small set of replication commands can be issued
                        instead of SQL statements. Value can be
                        <literal>true</literal>, <literal>false</literal>, or
                        <literal>database</literal>, and the default is
                        <literal>false</literal>. See
                        <xref linkend="protocol-replication"/> for details.
-->
ストリーミングレプリケーションモードで接続するのに使用され、SQL文の代わりにレプリケーションコマンドの小さな集合を発行することができます。
値は<literal>true</literal>、<literal>false</literal>または<literal>database</literal>をとることができ、デフォルトは<literal>false</literal>です。
詳細は<xref linkend="protocol-replication"/>を参照してください。
</para>
</listitem>
</varlistentry>
</variablelist>

<!--
                In addition to the above, other parameters may be listed.
                Parameter names beginning with <literal>_pq_.</literal> are
                reserved for use as protocol extensions, while others are
                treated as run-time parameters to be set at backend start
                time.  Such settings will be applied during backend start
                (after parsing the command-line arguments if any) and will
                act as session defaults.
-->
上記に加え、他のパラメータが列挙される可能性があります
<literal>_pq_.</literal>で始まるパラメータ名は、プロトコルの拡張用途のために予約されています。
それ以外は、バックエンド開始時に設定される実行時パラメータとして扱われます。
こうした設定は、バックエンド起動時に（もしあればコマンドライン引数の解析の後に）適用されます。
この値はセッションのデフォルトとして動作します。
</para>
</listitem>
</varlistentry>
<varlistentry>
<term>
        String
</term>
<listitem>
<para>
<!--
                The parameter value.
-->
パラメータの値です。
</para>
</listitem>
</varlistentry>
</variablelist>

</para>
</listitem>
</varlistentry>


<varlistentry>
<term>
Sync (F)
</term>
<listitem>
<para>

<variablelist>
<varlistentry>
<term>
        Byte1('S')
</term>
<listitem>
<para>
<!--
                Identifies the message as a Sync command.
-->
メッセージがSyncコマンドであることを識別します。
</para>
</listitem>
</varlistentry>
<varlistentry>
<term>
        Int32(4)
</term>
<listitem>
<para>
<!--
                Length of message contents in bytes, including self.
-->
自身を含む、メッセージ内容の長さ（バイト単位）。
</para>
</listitem>
</varlistentry>
</variablelist>

</para>
</listitem>
</varlistentry>


<varlistentry>
<term>
Terminate (F)
</term>
<listitem>
<para>

<variablelist>
<varlistentry>
<term>
        Byte1('X')
</term>
<listitem>
<para>
<!--
                Identifies the message as a termination.
-->
メッセージが終了であることを識別します。
</para>
</listitem>
</varlistentry>
<varlistentry>
<term>
        Int32(4)
</term>
<listitem>
<para>
<!--
                Length of message contents in bytes, including self.
-->
自身を含む、メッセージ内容の長さ（バイト単位）。
</para>
</listitem>
</varlistentry>
</variablelist>

</para>
</listitem>
</varlistentry>


</variablelist>

</sect1>


<sect1 id="protocol-error-fields">
<!--
<title>Error and Notice Message Fields</title>
-->
<title>エラーおよび警報メッセージフィールド</title>

<para>
<!--
This section describes the fields that can appear in ErrorResponse and
NoticeResponse messages.  Each field type has a single-byte identification
token.  Note that any given field type should appear at most once per
message.
-->
本節では、ErrorResponseおよびNoticeResponseメッセージ内で現れる可能性があるフィールドについて説明します。
それぞれのフィールド種類は、単一バイトの識別子トークンを持ちます。
メッセージ内に与えられる任意のフィールド種類は、多くてもメッセージ当たり1つでなければならないことに注意してください。
</para>

<variablelist>

<varlistentry>
<term>
<literal>S</literal>
</term>
<listitem>
<para>
<!--
        Severity: the field contents are
        <literal>ERROR</literal>, <literal>FATAL</literal>, or
        <literal>PANIC</literal> (in an error message), or
        <literal>WARNING</literal>, <literal>NOTICE</literal>, <literal>DEBUG</literal>,
        <literal>INFO</literal>, or <literal>LOG</literal> (in a notice message),
        or a localized translation of one of these.  Always present.
-->
深刻度です。
フィールドの内容は<literal>ERROR</literal>、<literal>FATAL</literal>、<literal>PANIC</literal>（エラーメッセージ内）、<literal>WARNING</literal>、<literal>NOTICE</literal>、<literal>DEBUG</literal>、<literal>INFO</literal>、<literal>LOG</literal>（警報メッセージ内）、もしくはこれらの1つの地域化された翻訳です。
常に存在します。
</para>
</listitem>
</varlistentry>

<varlistentry>
<term>
<literal>V</literal>
</term>
<listitem>
<para>
<!--
        Severity: the field contents are
        <literal>ERROR</literal>, <literal>FATAL</literal>, or
        <literal>PANIC</literal> (in an error message), or
        <literal>WARNING</literal>, <literal>NOTICE</literal>, <literal>DEBUG</literal>,
        <literal>INFO</literal>, or <literal>LOG</literal> (in a notice message).
        This is identical to the <literal>S</literal> field except
        that the contents are never localized.  This is present only in
        messages generated by <productname>PostgreSQL</productname> versions 9.6
        and later.
-->
深刻度です。
フィールドの内容は<literal>ERROR</literal>、<literal>FATAL</literal>、<literal>PANIC</literal>（エラーメッセージ内）、<literal>WARNING</literal>、<literal>NOTICE</literal>、<literal>DEBUG</literal>、<literal>INFO</literal>、<literal>LOG</literal>（警報メッセージ内）です。
これは、その内容が決して地域化されないという点以外は<literal>S</literal>フィールドと同一です。
これは<productname>PostgreSQL</productname>バージョン9.6以降で生成されたメッセージにだけあります。
</para>
</listitem>
</varlistentry>

<varlistentry>
<term>
<literal>C</literal>
</term>
<listitem>
<para>
<!--
        Code: the SQLSTATE code for the error (see <xref
        linkend="errcodes-appendix"/>).  Not localizable.  Always present.
-->
コード、そのエラー用のSQLSTATEコードです（<xref linkend="errcodes-appendix"/>を参照）。
地域化されません。
常に存在します。
</para>
</listitem>
</varlistentry>

<varlistentry>
<term>
<literal>M</literal>
</term>
<listitem>
<para>
<!--
        Message: the primary human-readable error message.
        This should be accurate but terse (typically one line).
        Always present.
-->
メッセージ、主に人にわかりやすいエラーメッセージです。
これは正確、簡潔でなければなりません（通常は1行です）。
常に存在します。
</para>
</listitem>
</varlistentry>

<varlistentry>
<term>
<literal>D</literal>
</term>
<listitem>
<para>
<!--
        Detail: an optional secondary error message carrying more
        detail about the problem.  Might run to multiple lines.
-->
詳細です。
問題のより詳細を説明する省略可能な二次的なエラーメッセージです。
複数行にまたがる可能性があります。
</para>
</listitem>
</varlistentry>

<varlistentry>
<term>
<literal>H</literal>
</term>
<listitem>
<para>
<!--
        Hint: an optional suggestion what to do about the problem.
        This is intended to differ from Detail in that it offers advice
        (potentially inappropriate) rather than hard facts.
        Might run to multiple lines.
-->
ヒントです。
その問題にどう対応するかを表す省略可能な提言です。
これは、詳細と異なり、事実ではなく提案（不適切な場合もありますが）を提供することを目的としたものです。
複数行にまたがる可能性があります。
</para>
</listitem>
</varlistentry>

<varlistentry>
<term>
<literal>P</literal>
</term>
<listitem>
<para>
<!--
        Position: the field value is a decimal ASCII integer, indicating
        an error cursor position as an index into the original query string.
        The first character has index 1, and positions are measured in
        characters not bytes.
-->
位置です。
フィールド値は、エラーカーソルの位置を示すもので、元の問い合わせ文字列へのインデックスを10進ASCIIで表した整数です。
先頭の文字がインデックス1になり、位置はバイトではなく文字で数えられます。
</para>
</listitem>
</varlistentry>

<varlistentry>
<term>
<literal>p</literal>
</term>
<listitem>
<para>
<!--
        Internal position: this is defined the same as the <literal>P</literal>
        field, but it is used when the cursor position refers to an internally
        generated command rather than the one submitted by the client.
        The <literal>q</literal> field will always appear when this field appears.
-->
内部的位置です。
これは<literal>P</literal>と同じ定義ですが、カーソルの位置がクライアントによって発せられたコマンドではなく内部的に生成されたコマンドを参照する場合に使用されます。
このフィールドが現れる時には常に<literal>q</literal>も現れます。
</para>
</listitem>
</varlistentry>

<varlistentry>
<term>
<literal>q</literal>
</term>
<listitem>
<para>
<!--
        Internal query: the text of a failed internally-generated command.
        This could be, for example, a SQL query issued by a PL/pgSQL function.
-->
内部的問い合わせ。
失敗した、内部生成のコマンドテキストです。
これは例えば、PL/pgSQL関数によって発行されたSQL問い合わせなどです。
</para>
</listitem>
</varlistentry>

<varlistentry>
<term>
<literal>W</literal>
</term>
<listitem>
<para>
<!--
        Where: an indication of the context in which the error occurred.
        Presently this includes a call stack traceback of active
        procedural language functions and internally-generated queries.
        The trace is one entry per line, most recent first.
-->
場所です。
エラーが発生したコンテキストを示します。
現在ここには、実行中の手続き言語関数と内部生成問い合わせの呼び出しスタックトレースバックが含まれます。
この追跡情報は、1行当たり1項目として、最も最近のものが初めに現れます。
</para>
</listitem>
</varlistentry>

<varlistentry>
<term>
<literal>s</literal>
</term>
<listitem>
<para>
<!--
        Schema name: if the error was associated with a specific database
        object, the name of the schema containing that object, if any.
-->
スキーマ名。
エラーが特定のデータベースオブジェクトに関連する場合、そのオブジェクトを含むスキーマ名。
無名でなければ。
</para>
</listitem>
</varlistentry>

<varlistentry>
<term>
<literal>t</literal>
</term>
<listitem>
<para>
<!--
        Table name: if the error was associated with a specific table, the
        name of the table.  (Refer to the schema name field for the name of
        the table's schema.)
-->
テーブル名。
エラーが特定のテーブルに関連する場合、そのテーブル名。
（スキーマ名フィールドにおいて、そのテーブルのスキーマ名を参照します。）
</para>
</listitem>
</varlistentry>

<varlistentry>
<term>
<literal>c</literal>
</term>
<listitem>
<para>
<!--
        Column name: if the error was associated with a specific table column,
        the name of the column.  (Refer to the schema and table name fields to
        identify the table.)
-->
列名。
エラーが特定のテーブルの列に関連する場合、その列名。
（テーブルを識別するため、スキーマ名とテーブル名のフィールドを参照します。）
</para>
</listitem>
</varlistentry>

<varlistentry>
<term>
<literal>d</literal>
</term>
<listitem>
<para>
<!--
        Data type name: if the error was associated with a specific data type,
        the name of the data type.  (Refer to the schema name field for the
        name of the data type's schema.)
-->
データ型名。
エラーが特定のデータ型に関連する場合、そのデータ型名。
（スキーマ名フィールドにおいて、そのデータ型のスキーマ名を参照します。）
</para>
</listitem>
</varlistentry>

<varlistentry>
<term>
<literal>n</literal>
</term>
<listitem>
<para>
<!--
        Constraint name: if the error was associated with a specific
        constraint, the name of the constraint.  Refer to fields listed above
        for the associated table or domain.  (For this purpose, indexes are
        treated as constraints, even if they weren't created with constraint
        syntax.)
-->
制約名。
エラーが特定の制約に関連する場合、その制約名。
上に列挙したフィールドにおいて、関連するテーブルまたはドメインを参照します。
（この目的のために、制約の構文のもとに作成されていない場合でも、インデックスは制約として扱われます。）
</para>
</listitem>
</varlistentry>

<varlistentry>
<term>
<literal>F</literal>
</term>
<listitem>
<para>
<!--
        File: the file name of the source-code location where the error
        was reported.
-->
ファイルです。
エラーを報告した、ソースコードのファイル名です。
</para>
</listitem>
</varlistentry>

<varlistentry>
<term>
<literal>L</literal>
</term>
<listitem>
<para>
<!--
        Line: the line number of the source-code location where the error
        was reported.
-->
行です。
エラーを報告した、ソースコードの行番号です。
</para>
</listitem>
</varlistentry>

<varlistentry>
<term>
<literal>R</literal>
</term>
<listitem>
<para>
<!--
        Routine: the name of the source-code routine reporting the error.
-->
ルーチンです。
エラーを報告した、ソースコードのルーチン名です。
</para>
</listitem>
</varlistentry>

</variablelist>

<note>
 <para>
<!--
  The fields for schema name, table name, column name, data type name, and
  constraint name are supplied only for a limited number of error types;
  see <xref linkend="errcodes-appendix"/>.  Frontends should not assume that
  the presence of any of these fields guarantees the presence of another
  field.  Core error sources observe the interrelationships noted above, but
  user-defined functions may use these fields in other ways.  In the same
  vein, clients should not assume that these fields denote contemporary
  objects in the current database.
-->
スキーマ名、テーブル名、列名、データ型名および制約名のフィールドは、限られたエラー型のためにしか提供されません。
<xref linkend="errcodes-appendix"/>を参照してください。
フロントエンドは、これらのフィールドの一部の存在が、他のフィールドの存在も保障すると仮定してはいけません。
上記の相互関係により主なエラーの原因を探す方法がありますが、ユーザが定義した関数は他の方法でこれらのフィールドを利用できるかもしれません。
同様の理由により、クライアントはこれらのフィールドが、現在のデータベースにおける適切なオブジェクトを示すと仮定してはいけません。
 </para>
</note>

<para>
<!--
The client is responsible for formatting displayed information to meet its
needs; in particular it should break long lines as needed.  Newline characters
appearing in the error message fields should be treated as paragraph breaks,
not line breaks.
-->
クライアントには、必要な情報を表示する際、整形する責任があります。
具体的には、必要に応じて長い行を分割しなければなりません。
エラーメッセージフィールド内にある改行文字は、改行ではなく、段落の区切りとして扱わなければなりません。
</para>

</sect1>

<sect1 id="protocol-logicalrep-message-formats">
<!--
<title>Logical Replication Message Formats</title>
-->
<title>論理レプリケーションのメッセージ書式</title>

<para>
<!--
This section describes the detailed format of each logical replication message.
These messages are returned either by the replication slot SQL interface or are
sent by a walsender. In case of a walsender they are encapsulated inside the replication
protocol WAL messages as described in <xref linkend="protocol-replication"/>
and generally obey same message flow as physical replication.
-->
本節では論理レプリケーションの各メッセージの書式の詳細について説明します。
これらのメッセージはレプリケーションスロットのSQLインタフェースから返されるか、あるいはwalsenderから送信されるかのいずれかです。
walsenderの場合は、<xref linkend="protocol-replication"/>で説明されているようにレプリケーションプロトコルのWALメッセージ内でカプセル化され、通常は物理レプリケーションと同じメッセージフローに従います。
</para>

<variablelist>

<varlistentry>
<term>
Begin
</term>
<listitem>
<para>

<variablelist>
<varlistentry>
<term>
        Byte1('B')
</term>
<listitem>
<para>
<!--
                Identifies the message as a begin message.
-->
メッセージが開始メッセージであることを識別します。
</para>
</listitem>
</varlistentry>
<varlistentry>
<term>
        Int64
</term>
<listitem>
<para>
<!--
                The final LSN of the transaction.
-->
トランザクションの最後のLSNです。
</para>
</listitem>
</varlistentry>
<varlistentry>
<term>
        Int64
</term>
<listitem>
<para>
<!--
                Commit timestamp of the transaction. The value is in number
                of microseconds since PostgreSQL epoch (2000-01-01).
-->
トランザクションのコミット時刻です。
その値はPostgreSQLのエポック（2000-01-01）からのマイクロ秒数です。
</para>
</listitem>
</varlistentry>
<varlistentry>
<term>
        Int32
</term>
<listitem>
<para>
<!--
                Xid of the transaction.
-->
トランザクションのXIDです。
</para>
</listitem>
</varlistentry>

</variablelist>
</para>
</listitem>
</varlistentry>

<varlistentry>
<term>
Commit
</term>
<listitem>
<para>

<variablelist>
<varlistentry>
<term>
        Byte1('C')
</term>
<listitem>
<para>
<!--
                Identifies the message as a commit message.
-->
メッセージがCommitメッセージであることを識別します。
</para>
</listitem>
</varlistentry>
<varlistentry>
<term>
        Int8
</term>
<listitem>
<para>
<!--
                Flags; currently unused (must be 0).
-->
フラグですが現在は未使用です（0でなければなりません）。
</para>
</listitem>
</varlistentry>
<varlistentry>
<term>
        Int64
</term>
<listitem>
<para>
<!--
                The LSN of the commit.
-->
コミットのLSNです。
</para>
</listitem>
</varlistentry>
<varlistentry>
<term>
        Int64
</term>
<listitem>
<para>
<!--
                The end LSN of the transaction.
-->
トランザクションの終了LSNです。
</para>
</listitem>
</varlistentry>
<varlistentry>
<term>
        Int64
</term>
<listitem>
<para>
<!--
                Commit timestamp of the transaction. The value is in number
                of microseconds since PostgreSQL epoch (2000-01-01).
-->
トランザクションのコミット時刻です。
その値はPostgreSQLのエポック（2000-01-01）からのマイクロ秒数です。
</para>
</listitem>
</varlistentry>

</variablelist>
</para>
</listitem>
</varlistentry>

<varlistentry>
<term>
Origin
</term>
<listitem>
<para>

<variablelist>
<varlistentry>
<term>
        Byte1('O')
</term>
<listitem>
<para>
<!--
                Identifies the message as an origin message.
-->
メッセージがOriginメッセージであることを識別します。
</para>
</listitem>
</varlistentry>
<varlistentry>
<term>
        Int64
</term>
<listitem>
<para>
<!--
                The LSN of the commit on the origin server.
-->
Originサーバ上のコミットのLSNです。
</para>
</listitem>
</varlistentry>
<varlistentry>
<term>
        String
</term>
<listitem>
<para>
<!--
                Name of the origin.
-->
Originの名前です。
</para>
</listitem>
</varlistentry>

</variablelist>
</para>

<para>
<!--
  Note that there can be multiple Origin messages inside a single transaction.
-->
一つのトランザクション内で複数のOriginメッセージがあり得ることに注意してください。
</para>

</listitem>
</varlistentry>

<varlistentry>
<term>
Relation
</term>
<listitem>
<para>

<variablelist>
<varlistentry>
<term>
        Byte1('R')
</term>
<listitem>
<para>
<!--
                Identifies the message as a relation message.
-->
メッセージがRelationメッセージであることを識別します。
</para>
</listitem>
</varlistentry>
<varlistentry>
<term>
        Int32
</term>
<listitem>
<para>
<!--
                ID of the relation.
-->
リレーションのIDです。
</para>
</listitem>
</varlistentry>
<varlistentry>
<term>
        String
</term>
<listitem>
<para>
<!--
                Namespace (empty string for <literal>pg_catalog</literal>).
-->
名前空間（<literal>pg_catalog</literal>の場合は空文字列）。
</para>
</listitem>
</varlistentry>
<varlistentry>
<term>
        String
</term>
<listitem>
<para>
<!--
                Relation name.
-->
リレーション名。
</para>
</listitem>
</varlistentry>

<varlistentry>
<term>
        Int8
</term>
<listitem>
<para>
<!--
                Replica identity setting for the relation (same as
                <structfield>relreplident</structfield> in <structname>pg_class</structname>).
-->
リレーションのレプリカ識別子の設定（<structname>pg_class</structname>の<structfield>relreplident</structfield>と同じ）。
</para>
</listitem>
</varlistentry>

<varlistentry>
<term>
        Int16
</term>
<listitem>
<para>
<!--
                Number of columns.
-->
列数。
</para>
</listitem>
</varlistentry>
</variablelist>
<<<<<<< HEAD
        Next, the following message part appears for each column (except generated columns):
=======
<!--
        Next, the following message part appears for each column:
-->
次に、各列について以下のメッセージ部分があります。
>>>>>>> bd0a9e56
<variablelist>
<varlistentry>
<term>
        Int8
</term>
<listitem>
<para>
<!--
                Flags for the column. Currently can be either 0 for no flags
                or 1 which marks the column as part of the key.
-->
列のフラグ。
現在は、フラグがないことを示す0か、列がキーの一部であることを示す1のいずれかにできます。
</para>
</listitem>
</varlistentry>
<varlistentry>
<term>
        String
</term>
<listitem>
<para>
<!--
                Name of the column.
-->
列名。
</para>
</listitem>
</varlistentry>
<varlistentry>
<term>
        Int32
</term>
<listitem>
<para>
<!--
                ID of the column's data type.
-->
列のデータ型のID。
</para>
</listitem>
</varlistentry>
<varlistentry>
<term>
        Int32
</term>
<listitem>
<para>
<!--
                Type modifier of the column (<structfield>atttypmod</structfield>).
-->
列の型修飾子（<structfield>atttypmod</structfield>）。
</para>
</listitem>
</varlistentry>

</variablelist>
</para>
</listitem>
</varlistentry>

<varlistentry>
<term>
Type
</term>
<listitem>
<para>

<variablelist>
<varlistentry>
<term>
        Byte1('Y')
</term>
<listitem>
<para>
<!--
                Identifies the message as a type message.
-->
メッセージがTypeメッセージであることを識別します。
</para>
</listitem>
</varlistentry>
<varlistentry>
<term>
        Int32
</term>
<listitem>
<para>
<!--
                ID of the data type.
-->
データ型のID。
</para>
</listitem>
</varlistentry>
<varlistentry>
<term>
        String
</term>
<listitem>
<para>
<!--
                Namespace (empty string for <literal>pg_catalog</literal>).
-->
名前空間（<literal>pg_catalog</literal>の場合は空文字列）。
</para>
</listitem>
</varlistentry>
<varlistentry>
<term>
        String
</term>
<listitem>
<para>
<!--
                Name of the data type.
-->
データ型の名前。
</para>
</listitem>
</varlistentry>

</variablelist>
</para>
</listitem>
</varlistentry>

<varlistentry>
<term>
Insert
</term>
<listitem>
<para>

<variablelist>
<varlistentry>
<term>
        Byte1('I')
</term>
<listitem>
<para>
<!--
                Identifies the message as an insert message.
-->
メッセージがInsertメッセージであることを識別します。
</para>
</listitem>
</varlistentry>
<varlistentry>
<term>
        Int32
</term>
<listitem>
<para>
<!--
                ID of the relation corresponding to the ID in the relation
                message.
-->
Relationメッセージ中のIDに対応するリレーションのID。
</para>
</listitem>
</varlistentry>
<varlistentry>
<term>
        Byte1('N')
</term>
<listitem>
<para>
<!--
                Identifies the following TupleData message as a new tuple.
-->
以下のTupleDataメッセージが新しいタプルであることを識別します。
</para>
</listitem>
</varlistentry>

<varlistentry>
<term>
        TupleData
</term>
<listitem>
<para>
<!--
                TupleData message part representing the contents of new tuple.
-->
新しいタプルの内容を表すTupleDataメッセージ部分です。
</para>
</listitem>
</varlistentry>

</variablelist>
</para>
</listitem>
</varlistentry>

<varlistentry>
<term>
Update
</term>
<listitem>
<para>

<variablelist>
<varlistentry>
<term>
        Byte1('U')
</term>
<listitem>
<para>
<!--
                Identifies the message as an update message.
-->
メッセージがUpdateメッセージであることを識別します。
</para>
</listitem>
</varlistentry>
<varlistentry>
<term>
        Int32
</term>
<listitem>
<para>
<!--
                ID of the relation corresponding to the ID in the relation
                message.
-->
Relationメッセージ中のIDに対応するリレーションのID。
</para>
</listitem>
</varlistentry>

<varlistentry>
<term>
        Byte1('K')
</term>
<listitem>
<para>
<!--
                Identifies the following TupleData submessage as a key.
                This field is optional and is only present if
                the update changed data in any of the column(s) that are
                part of the REPLICA IDENTITY index.
-->
これに続くTupleData副メッセージがキーであることを識別します。
このフィールドはオプションで、UPDATEがREPLICA IDENTITYインデックスの一部となっている列のどれかを変更したときにのみ存在します。
</para>
</listitem>
</varlistentry>

<varlistentry>
<term>
        Byte1('O')
</term>
<listitem>
<para>
<!--
                Identifies the following TupleData submessage as an old tuple.
                This field is optional and is only present if table in which
                the update happened has REPLICA IDENTITY set to FULL.
-->
これに続くTupleData副メッセージが古いタプルであることを識別します。
このフィールドはオプションで、UPDATEが発生したテーブルでREPLICA IENTITYがFULLに設定されている場合にのみ存在します。
</para>
</listitem>
</varlistentry>

<varlistentry>
<term>
        TupleData
</term>
<listitem>
<para>
<!--
                TupleData message part representing the contents of the old tuple
                or primary key. Only present if the previous 'O' or 'K' part
                is present.
-->
古いタプルまたは主キーの内容を表すTupleDataメッセージ部分です。
この前に'O'または'K'の部分が存在するときにのみ存在します。
</para>
</listitem>
</varlistentry>

<varlistentry>
<term>
        Byte1('N')
</term>
<listitem>
<para>
<!--
                Identifies the following TupleData message as a new tuple.
-->
これに続くTupleDataメッセージが新しいタプルであることを識別します。
</para>
</listitem>
</varlistentry>

<varlistentry>
<term>
        TupleData
</term>
<listitem>
<para>
<!--
                TupleData message part representing the contents of a new tuple.
-->
新しいタプルの内容を表すTupleDataメッセージ部分です。
</para>
</listitem>
</varlistentry>

</variablelist>
</para>

<para>
<!--
    The Update message may contain either a 'K' message part or an 'O' message part
    or neither of them, but never both of them.
-->
Updateメッセージは'K'メッセージ部分と'O'メッセージ部分のいずれかを含むか、どちらも含まないかであり、その両方を含むことはできません。
</para>

</listitem>
</varlistentry>

<varlistentry>
<term>
Delete
</term>
<listitem>
<para>

<variablelist>
<varlistentry>
<term>
        Byte1('D')
</term>
<listitem>
<para>
<!--
                Identifies the message as a delete message.
-->
メッセージがDeleteメッセージであることを識別します。
</para>
</listitem>
</varlistentry>
<varlistentry>
<term>
        Int32
</term>
<listitem>
<para>
<!--
                ID of the relation corresponding to the ID in the relation
                message.
-->
Relationメッセージ中のIDに対応するリレーションのID。
</para>
</listitem>
</varlistentry>

<varlistentry>
<term>
        Byte1('K')
</term>
<listitem>
<para>
<!--
                Identifies the following TupleData submessage as a key.
                This field is present if the table in which the delete has
                happened uses an index as REPLICA IDENTITY.
-->
これに続くTupleData副メッセージがキーであることを識別します。
このフィールドはDELETEが発生したテーブルがインデックスをREPLICA IDENTITYとして使用している場合にのみ存在します。
</para>
</listitem>
</varlistentry>

<varlistentry>
<term>
        Byte1('O')
</term>
<listitem>
<para>
<!--
                Identifies the following TupleData message as a old tuple.
                This field is present if the table in which the delete has
                happened has REPLICA IDENTITY set to FULL.
-->
これに続くTupleDataメッセージが古いタプルであることを識別します。
このフィールドはDELETEが発生したテーブルでREPLICA IDENTITYがFULLに設定されている場合にのみ存在します。
</para>
</listitem>
</varlistentry>

<varlistentry>
<term>
        TupleData
</term>
<listitem>
<para>
<!--
                TupleData message part representing the contents of the old tuple
                or primary key, depending on the previous field.
-->
直前のフィールドに従って、古いタプルまたは主キーの内容を表すTupleDataメッセージ部分です。
</para>
</listitem>
</varlistentry>
</variablelist>
</para>

<para>
<!--
    The Delete message may contain either a 'K' message part or an 'O' message part,
    but never both of them.
-->
Deleteメッセージは'K'メッセージ部分と'O'メッセージ部分のいずれかを含みますが、両方を含むことはできません。
</para>

</listitem>
</varlistentry>

<varlistentry>
<term>
Truncate
</term>
<listitem>
<para>

<variablelist>
<varlistentry>
<term>
        Byte1('T')
</term>
<listitem>
<para>
<!--
                Identifies the message as a truncate message.
-->
メッセージをTruncateメッセージと識別します。
</para>
</listitem>
</varlistentry>
<varlistentry>
<term>
        Int32
</term>
<listitem>
<para>
<!--
                Number of relations
-->
リレーション数
</para>
</listitem>
</varlistentry>
<varlistentry>
<term>
        Int8
</term>
<listitem>
<para>
<!--
                Option bits for <command>TRUNCATE</command>:
                1 for <literal>CASCADE</literal>, 2 for <literal>RESTART IDENTITY</literal>
-->
<command>TRUNCATE</command>に対するオプションビット。1は<literal>CASCADE</literal>、2は<literal>RESTART IDENTITY</literal>
</para>
</listitem>
</varlistentry>
<varlistentry>
<term>
        Int32
</term>
<listitem>
<para>
<!--
                ID of the relation corresponding to the ID in the relation
                message.  This field is repeated for each relation.
-->
リレーションメッセージのIDに一致するリレーションのID。
このフィールドは各リレーション毎に繰り返されます。
</para>
</listitem>
</varlistentry>

</variablelist>
</para>
</listitem>
</varlistentry>

</variablelist>

<para>

<!--
The following message parts are shared by the above messages.
-->
以下のメッセージ部分は上記のメッセージに共通です。

</para>

<variablelist>

<varlistentry>
<term>
TupleData
</term>
<listitem>
<para>

<variablelist>
<varlistentry>
<term>
        Int16
</term>
<listitem>
<para>
<!--
                Number of columns.
-->
列数。
</para>
</listitem>
</varlistentry>
</variablelist>
<<<<<<< HEAD
        Next, one of the following submessages appears for each column (except generated columns):
=======
<!--
        Next, one of the following submessages appears for each column:
-->
次に各列を表す以下の副メッセージの一つがあります。
>>>>>>> bd0a9e56
<variablelist>
<varlistentry>
<term>
        Byte1('n')
</term>
<listitem>
<para>
<!--
                Identifies the data as NULL value.
-->
データがNULL値であることを識別します。
</para>
</listitem>
</varlistentry>
</variablelist>
<!--
        Or
-->
または、
<variablelist>
<varlistentry>
<term>
        Byte1('u')
</term>
<listitem>
<para>
<!--
                Identifies unchanged TOASTed value (the actual value is not
                sent).
-->
TOAST値が変更されないことを識別します（実際の値は送信されません）。
</para>
</listitem>
</varlistentry>
</variablelist>
<!--
        Or
-->
または
<variablelist>
<varlistentry>
<term>
        Byte1('t')
</term>
<listitem>
<para>
<!--
                Identifies the data as text formatted value.
-->
データがテキスト形式の値であることを識別します。
</para>
</listitem>
</varlistentry>
<varlistentry>
<term>
        Int32
</term>
<listitem>
<para>
<!--
                Length of the column value.
-->
列値の長さ。
</para>
</listitem>
</varlistentry>
<varlistentry>
<term>
        Byte<replaceable>n</replaceable>
</term>
<listitem>
<para>
<!--
                The value of the column, in text format.  (A future release
                might support additional formats.)
                <replaceable>n</replaceable> is the above length.
-->
テキスト形式での列の値。
（将来のリリースでは他の形式もサポートするかもしれません。）
<replaceable>n</replaceable>は上記の長さです。

</para>
</listitem>
</varlistentry>

</variablelist>
</para>
</listitem>
</varlistentry>

</variablelist>

</sect1>

<sect1 id="protocol-changes">
<!--
<title>Summary of Changes since Protocol 2.0</title>
-->
<title>プロトコル2.0からの変更点の要約</title>

<para>
<!--
This section provides a quick checklist of changes, for the benefit of
developers trying to update existing client libraries to protocol 3.0.
-->
本節では、既存のクライアントライブラリをプロトコル3.0に更新しようとする開発者向けに、変更点の簡易チェックリストを示します。
</para>

<para>
<!--
The initial startup packet uses a flexible list-of-strings format
instead of a fixed format.  Notice that session default values for run-time
parameters can now be specified directly in the startup packet.  (Actually,
you could do that before using the <literal>options</literal> field, but given the
limited width of <literal>options</literal> and the lack of any way to quote
whitespace in the values, it wasn't a very safe technique.)
-->
最初の開始パケットは、固定書式ではなく、柔軟な文字列のリスト書式を使用します。
実行時パラメータのセッションのデフォルト値が直接開始パケット内に指定できるようになった点に注意してください。
（実際、以前でも<literal>options</literal>フィールドを使用してこれを行うことができましたが、<literal>options</literal>には長さに制限があること、および値内の空白文字を引用符でくくる方法がないことから、あまり安全な技法ではありませんでした。）
</para>

<para>
<!--
All messages now have a length count immediately following the message type
byte (except for startup packets, which have no type byte).  Also note that
PasswordMessage now has a type byte.
-->
すべてのメッセージが、メッセージ種類バイトの直後にバイト数を持つようになりました
（種類バイトがない開始パケットは例外です）。
また、PasswordMessageが種類バイトを持つようになったことにも注意してください。
</para>

<para>
<!--
ErrorResponse and NoticeResponse ('<literal>E</literal>' and '<literal>N</literal>')
messages now contain multiple fields, from which the client code can
assemble an error message of the desired level of verbosity.  Note that
individual fields will typically not end with a newline, whereas the single
string sent in the older protocol always did.
-->
ErrorResponseおよびNoticeResponse（'<literal>E</literal>'および'<literal>N</literal>'）メッセージが複数のフィールドを持つようになりました。
これを使用して、クライアントコードは、必要な冗長度に合わせて、エラーメッセージを組み立てることができます。
個々のフィールドが通常改行で終わらないことに注意してください。
単一の文字列を送信する古いプロトコルでは、常に改行で終わっていました。
</para>

<para>
<!--
The ReadyForQuery ('<literal>Z</literal>') message includes a transaction status
indicator.
-->
ReadyForQuery（'<literal>Z</literal>'）メッセージに、トランザクション状態指示子が含まれます。
</para>

<para>
<!--
The distinction between BinaryRow and DataRow message types is gone; the
single DataRow message type serves for returning data in all formats.
Note that the layout of DataRow has changed to make it easier to parse.
Also, the representation of binary values has changed: it is no longer
directly tied to the server's internal representation.
-->
BinaryRowとDataRowメッセージ種類間の区別がなくなりました。
1つのDataRowメッセージ種類で、すべての書式で記述されたデータを返すことができます。
DataRowのレイアウトが解析しやすいように変更されたことに注意してください。
またバイナリ値の表現も変更されました。
もはやサーバの内部表現に直接束縛されません。
</para>

<para>
<!--
There is a new <quote>extended query</quote> sub-protocol, which adds the frontend
message types Parse, Bind, Execute, Describe, Close, Flush, and Sync, and the
backend message types ParseComplete, BindComplete, PortalSuspended,
ParameterDescription, NoData, and CloseComplete.  Existing clients do not
have to concern themselves with this sub-protocol, but making use of it
might allow improvements in performance or functionality.
-->
新しい<quote>拡張問い合わせ</quote>サブプロトコルがあります。
これにより、フロントエンドメッセージ種類にParse、Execute、Describe、Close、Flush、およびSyncが、バックエンドメッセージ種類にParseComplete、BindComplete、PortalSuspended、ParameterDescription、NoData、およびCloseCompleteが追加されました。
既存のクライアントは、このサブプロトコルを意識する必要はありませんが、これを使用することで、性能や機能を向上させることができます。
</para>

<para>
<!--
<command>COPY</command> data is now encapsulated into CopyData and CopyDone messages.  There
is a well-defined way to recover from errors during <command>COPY</command>.  The special
<quote><literal>\.</literal></quote> last line is not needed anymore, and is not sent
during <command>COPY OUT</command>.
(It is still recognized as a terminator during <command>COPY IN</command>, but its use is
deprecated and will eventually be removed.)  Binary <command>COPY</command> is supported.
The CopyInResponse and CopyOutResponse messages include fields indicating
the number of columns and the format of each column.
-->
<command>COPY</command>データがCopyDataとCopyDoneメッセージにカプセル化されるようになりました。
<command>COPY</command>中のエラーから復旧するための十分に定義された方法があります。
特別な<quote><literal>\.</literal></quote>という最後の行はもはや不要で、<command>COPY OUT</command>で送信されません。
（<command>COPY IN</command>ではまだ終端として認識されます。しかし、この使用は廃止予定で、最終的には削除されます。）
バイナリ<command>COPY</command>がサポートされます。
CopyInResponseとCopyOutResponseメッセージは、列数と各列の書式を示すフィールドが含まれます。
</para>

<para>
<!--
The layout of FunctionCall and FunctionCallResponse messages has changed.
FunctionCall can now support passing NULL arguments to functions.  It also
can handle passing parameters and retrieving results in either text or
binary format.  There is no longer any reason to consider FunctionCall a
potential security hole, since it does not offer direct access to internal
server data representations.
-->
FunctionCallとFunctionCallResponseメッセージのレイアウトが変更されました。
FunctionCallは関数へのNULL引数を渡すことができるようになりました。
また、テキストとバイナリ書式のどちらでもパラメータの引き渡しと結果の取り出しを扱うことができます。
サーバの内部データ表現への直接アクセスを提供しなくなりましたので、FunctionCallを潜在的なセキュリティホールとみなす理由はもはやありません。
</para>

<para>
<!--
The backend sends ParameterStatus ('<literal>S</literal>') messages during connection
startup for all parameters it considers interesting to the client library.
Subsequently, a ParameterStatus message is sent whenever the active value
changes for any of these parameters.
-->
バックエンドは、接続開始時にクライアントライブラリが興味を持つとみなされるすべてのパラメータのためにParameterStatus（'<literal>S</literal>'）メッセージを送信します。
その後、これらのパラメータのいずれかの実際の値が変更された時は常に、ParameterStatusメッセージが送信されます。
</para>

<para>
<!--
The RowDescription ('<literal>T</literal>') message carries new table OID and column
number fields for each column of the described row.  It also shows the format
code for each column.
-->
RowDescription（'<literal>T</literal>'）メッセージは、新規に、記述する各列に対してテーブルのOIDと列番号フィールドを伝えます。
また各列の書式コードも示します。
</para>

<para>
<!--
The CursorResponse ('<literal>P</literal>') message is no longer generated by
the backend.
-->
CursorResponse（'<literal>P</literal>'）メッセージはもはやバックエンドで生成されません。
</para>

<para>
<!--
The NotificationResponse ('<literal>A</literal>') message has an additional string
field, which can carry a <quote>payload</quote> string passed
from the <command>NOTIFY</command> event sender.
-->
NotificationResponse（'<literal>A</literal>'）メッセージは、<command>NOTIFY</command>イベントの送信者から渡される<quote>ペイロード</quote>文字列を伝えることができる追加文字列フィールドを持ちます。
</para>

<para>
<!--
The EmptyQueryResponse ('<literal>I</literal>') message used to include an empty
string parameter; this has been removed.
-->
EmptyQueryResponse（'<literal>I</literal>'）メッセージは、空の文字列パラメータを含めるために使用されていました。
これは削除されました。
</para>

</sect1>

</chapter><|MERGE_RESOLUTION|>--- conflicted
+++ resolved
@@ -2398,14 +2398,10 @@
 </para>
 
  <sect2 id="sasl-scram-sha-256">
-<<<<<<< HEAD
+<!--
   <title>SCRAM-SHA-256 Authentication</title>
-=======
-<!--
-  <title>SCRAM-SHA-256 authentication</title>
 -->
   <title>SCRAM-SHA-256 認証</title>
->>>>>>> bd0a9e56
 
   <para>
 <!--
@@ -2459,13 +2455,10 @@
 SSL support. The SASL mechanism name for SCRAM with channel binding is
 <literal>SCRAM-SHA-256-PLUS</literal>.  The channel binding type used by
 PostgreSQL is <literal>tls-server-end-point</literal>.
-<<<<<<< HEAD
-=======
 -->
 SSLをサポートするPostgreSQLビルドで<firstterm>チャンネルバインディング</firstterm>がサポートされます。
 チャンネルバインディングを伴うSCRAMに対するSASL機構名は<literal>SCRAM-SHA-256-PLUS</literal>です。
 PostgreSQLで使われるチャンネルバインディングのタイプは<literal>tls-server-end-point</literal>です。
->>>>>>> bd0a9e56
   </para>
 
   <para>
@@ -2490,12 +2483,9 @@
    retransmit the real server's certificate, it doesn't have access to the
    private key matching that certificate, and therefore cannot prove it is
    the owner, causing SSL connection failure.
-<<<<<<< HEAD
-=======
 -->
 チャンネルバインディングを伴う<acronym>SCRAM</acronym>はこのような中間者攻撃をサーバ証明書のシグネチャを送信されるパスワードハッシュと混合することで防止します。
 偽サーバは真のサーバの証明書を再送信できますが、その証明書に一致する秘密鍵にアクセスできず、それゆえ所有者であることを証明できず、結果としてSSL接続は失敗します。
->>>>>>> bd0a9e56
   </para>
 
 <procedure>
@@ -2541,12 +2531,9 @@
 <!--
   Server sends an AuthenticationSASLContinue message, with a SCRAM
   <structname>server-first-message</structname> as the content.
-<<<<<<< HEAD
-=======
 -->
 サーバがAuthenticationSASLContinueメッセージを送信します。
 その内容はSCRAMの<structname>server-first-message</structname>です。
->>>>>>> bd0a9e56
 </para>
 </step>
 <step id="scram-client-final">
@@ -5481,23 +5468,16 @@
         <literal>INSERT <replaceable>oid</replaceable>
         <replaceable>rows</replaceable></literal>, where
         <replaceable>rows</replaceable> is the number of rows
-<<<<<<< HEAD
         inserted. <replaceable>oid</replaceable> used to be the object ID
         of the inserted row if <replaceable>rows</replaceable> was 1
         and the target table had OIDs, but OIDs system columns are
         not supported anymore; therefore <replaceable>oid</replaceable>
         is always 0.
-=======
-        inserted. <replaceable>oid</replaceable> is the object ID
-        of the inserted row if <replaceable>rows</replaceable> is 1
-        and the target table has OIDs;
-        otherwise <replaceable>oid</replaceable> is 0.
 -->
 <command>INSERT</command>コマンドの場合、タグは<literal>INSERT <replaceable>oid</replaceable> <replaceable>rows</replaceable></literal>です。
 ここで<replaceable>rows</replaceable>は挿入された行数です。
 <replaceable>oid</replaceable>は、<replaceable>rows</replaceable>が1、かつ、対象テーブルがOIDを持つ場合、挿入された行のオブジェクトIDです。
 さもなければ、<replaceable>oid</replaceable>は0です。
->>>>>>> bd0a9e56
        </para>
 
        <para>
@@ -8887,14 +8867,10 @@
 </listitem>
 </varlistentry>
 </variablelist>
-<<<<<<< HEAD
+<!--
         Next, the following message part appears for each column (except generated columns):
-=======
-<!--
-        Next, the following message part appears for each column:
 -->
 次に、各列について以下のメッセージ部分があります。
->>>>>>> bd0a9e56
 <variablelist>
 <varlistentry>
 <term>
@@ -9422,14 +9398,10 @@
 </listitem>
 </varlistentry>
 </variablelist>
-<<<<<<< HEAD
+<!--
         Next, one of the following submessages appears for each column (except generated columns):
-=======
-<!--
-        Next, one of the following submessages appears for each column:
 -->
 次に各列を表す以下の副メッセージの一つがあります。
->>>>>>> bd0a9e56
 <variablelist>
 <varlistentry>
 <term>

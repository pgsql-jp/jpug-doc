--- conflicted
+++ resolved
@@ -130,12 +130,8 @@
   </para>
 
   <para>
-<<<<<<< HEAD
-<!--
-   To build this module specify <xref
-=======
+<!--
    To build this module, specify <xref
->>>>>>> 3d6a8289
    linkend="configure-option-with-sepgsql"/> (when using <link
    linkend="install-make">make and autoconf</link> ) or <xref
    linkend="configure-with-sepgsql-meson"/> (when using <link
@@ -144,7 +140,7 @@
    Be sure that the <filename>libselinux-devel</filename> RPM is installed at
    build time.
 -->
-このモジュールをビルドするには、<xref linkend="configure-option-with-sepgsql"/>(<link linkend="install-make">makeとautoconf</link>を使う場合)または<xref linkend="configure-with-sepgsql-meson"/>(<link linkend="install-meson">meson</link>を使う場合)を指定してください。
+《マッチ度[93.215339]》このモジュールをビルドするには、<xref linkend="configure-option-with-sepgsql"/>(<link linkend="install-make">makeとautoconf</link>を使う場合)または<xref linkend="configure-with-sepgsql-meson"/>(<link linkend="install-meson">meson</link>を使う場合)を指定してください。
 
 ビルド時に<filename>libselinux-devel</filename> RPMがインストールされている事を確認してください。
   </para>
@@ -232,37 +228,35 @@
   <title>リグレッションテスト</title>
 
   <para>
-<<<<<<< HEAD
-<!--
-=======
+<!--
    The <filename>sepgsql</filename> test suite is run if
    <literal>PG_TEST_EXTRA</literal> contains <literal>sepgsql</literal> (see
    <xref linkend="regress-additional"/>).  This method is suitable during
    development of <productname>PostgreSQL</productname>.  Alternatively, there
    is a way to run the tests to checks whether a database instance has been
    set up properly for <literal>sepgsql</literal>.
-  </para>
-
-  <para>
->>>>>>> 3d6a8289
+-->
+《機械翻訳》«The <filename>sepgsql</filename> test suite is run if <literal>PG_TEST_EXTRA</literal> contains <literal>sepgsql</literal> (see <xref linkend="regress-additional"/>). This method is suitable during development of <productname>PostgreSQL</productname>. Alternatively, there is a way to run the tests to checks whether a database instance has been set up properly for <literal>sepgsql</literal>.»
+  </para>
+
+  <para>
+<!--
    Due to the nature of <productname>SELinux</productname>, running the
    regression tests for <filename>sepgsql</filename> requires several extra
    configuration steps, some of which must be done as root.
-  </para>
-
-  <para>
+-->
+《機械翻訳》«Due to the nature of <productname>SELinux</productname>, running the regression tests for <filename>sepgsql</filename> requires several extra configuration steps, some of which must be done as root.»
+  </para>
+
+  <para>
+<!--
    The manual tests must be run in the <filename>contrib/sepgsql</filename> directory
    of a configured PostgreSQL build tree.  Although they require a build tree,
    the tests are designed to be executed against an installed server,
    that is they are comparable to <literal>make installcheck</literal> not
    <literal>make check</literal>.
 -->
-<productname>SELinux</productname>の性質上、<filename>sepgsql</filename>のリグレッションテストを実行するには、いくつかの追加的な設定が必要で、そのうちの幾つかは<literal>root</literal>で実行する必要があります。
-リグレッションテストは通常の<literal>make check</literal>や<literal>make installcheck</literal>コマンドで実行する事はできません。
-必要な設定を行い、テスト用スクリプトを手動で実行する必要があります。
-このテストはPostgreSQLビルドツリーの<filename>contrib/sepgsql</filename>ディレクトリで実行する必要があります。
-しかしビルドツリーを必要とする一方、このテストはインストールされたサーバに対して実行する必要があります。
-これは、<literal>make check</literal>ではなく、<literal>make installcheck</literal>によく似ています。
+《機械翻訳》«The manual tests must be run in the <filename>contrib/sepgsql</filename> directory of a configured PostgreSQL build tree. Although they require a build tree, the tests are designed to be executed against an installed server, that is they are comparable to <literal>make installcheck</literal> not <literal>make check</literal>.»
   </para>
 
   <para>

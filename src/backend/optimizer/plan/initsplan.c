--- conflicted
+++ resolved
@@ -559,17 +559,10 @@
 		for (rti2 = 1; rti2 < root->simple_rel_array_size; rti2++)
 		{
 			RelOptInfo *brel2 = root->simple_rel_array[rti2];
-<<<<<<< HEAD
 
 			if (brel2 == NULL || brel2->reloptkind != RELOPT_BASEREL)
 				continue;
 
-=======
-
-			if (brel2 == NULL || brel2->reloptkind != RELOPT_BASEREL)
-				continue;
-
->>>>>>> 7961c31a
 			/* if brel2 has lateral ref to brel, propagate brel's refs */
 			if (bms_is_member(rti, brel2->lateral_relids))
 				brel2->lateral_relids = bms_add_members(brel2->lateral_relids,

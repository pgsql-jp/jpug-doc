<!-- doc/src/sgml/xfunc.sgml -->

 <sect1 id="xfunc">
<!--
  <title>User-Defined Functions</title>
-->
  <title>ユーザ定義関数</title>

  <indexterm zone="xfunc">
<!--
   <primary>function</primary>
   <secondary>user-defined</secondary>
-->
   <primary>関数</primary>
   <secondary>ユーザ定義</secondary>
  </indexterm>

  <para>
<!--
   <productname>PostgreSQL</productname> provides four kinds of
   functions:
-->
<productname>PostgreSQL</productname>は4種類の関数を提供します。

   <itemizedlist>
    <listitem>
     <para>
<!--
      query language functions (functions written in
      <acronym>SQL</acronym>) (<xref linkend="xfunc-sql"/>)
-->
問い合わせ言語関数（<acronym>SQL</acronym>で作成された関数）（<xref linkend="xfunc-sql"/>）
     </para>
    </listitem>
    <listitem>
     <para>
<!--
      procedural language functions (functions written in, for
      example, <application>PL/pgSQL</application> or <application>PL/Tcl</application>)
      (<xref linkend="xfunc-pl"/>)
-->
手続型言語関数（<application>PL/pgSQL</application>や<application>PL/Tcl</application>などで作成された関数）（<xref linkend="xfunc-pl"/>）
     </para>
    </listitem>
    <listitem>
     <para>
<!--
      internal functions (<xref linkend="xfunc-internal"/>)
-->
内部関数（<xref linkend="xfunc-internal"/>）
     </para>
    </listitem>
    <listitem>
     <para>
<!--
      C-language functions (<xref linkend="xfunc-c"/>)
-->
C言語関数（<xref linkend="xfunc-c"/>）
     </para>
    </listitem>
   </itemizedlist>
  </para>

  <para>
<!--
   Every kind
   of  function  can take base types, composite types, or
   combinations of these as arguments (parameters). In addition,
   every kind of function can return a base type or
   a composite type.  Functions can also be defined to return
   sets of base or composite values.
-->
すべての関数は、基本型、複合型、またはこの組み合わせを引数（パラメータ）として受け付けることが可能です。
また、すべての関数は基本型または複合型を返すことが可能です。
関数は、基本型の集合または複合型の集合を返すように定義することもできます。
  </para>

  <para>
<!--
   Many kinds of functions can take or return certain pseudo-types
   (such as polymorphic types), but the available facilities vary.
   Consult the description of each kind of function for more details.
-->
多くの関数は（多様型のような）特定の疑似型を引数としたり返したりすることができます。
しかし、利用できる機能は様々です。
詳細は各関数の種類の説明を参照してください。
  </para>

  <para>
<!--
   It's easiest to define <acronym>SQL</acronym>
   functions, so we'll start by discussing those.
   Most of the concepts presented for <acronym>SQL</acronym> functions
   will carry over to the other types of functions.
-->
<acronym>SQL</acronym>関数の定義の方法が最も簡単ですので、そちらから説明します。
<acronym>SQL</acronym>関数にある概念のほとんどは、他の種類の関数にも適用できます。
  </para>

  <para>
<!--
   Throughout this chapter, it can be useful to look at the reference
   page of the <xref linkend="sql-createfunction"/> command to
   understand the examples better.  Some examples from this chapter
   can be found in <filename>funcs.sql</filename> and
   <filename>funcs.c</filename> in the <filename>src/tutorial</filename>
   directory in the <productname>PostgreSQL</productname> source
   distribution.
-->
本章の全体に関して、その例をより理解するために、<xref linkend="sql-createfunction"/>コマンドのマニュアルページを一読することが有用です。
本章の例のいくつかは<productname>PostgreSQL</productname>ソース配布物内の<filename>src/tutorial</filename>ディレクトリにある<filename>funcs.sql</filename>と<filename>funcs.c</filename>でも参照することができます。
  </para>
  </sect1>

  <sect1 id="xproc">
<!--
   <title>User-Defined Procedures</title>
-->
   <title>ユーザ定義プロシージャ</title>

  <indexterm zone="xproc">
<!--
   <primary>procedure</primary>
   <secondary>user-defined</secondary>
-->
   <primary>プロシージャ</primary>
   <secondary>ユーザ定義</secondary>
  </indexterm>

   <para>
<!--
    A procedure is a database object similar to a function.  The difference is
    that a procedure does not return a value, so there is no return type
    declaration.  While a function is called as part of a query or DML
    command, a procedure is called explicitly using
    the <xref linkend="sql-call"/> statement.
-->
プロシージャは関数と似たデータベースオブジェクトです。
違いはプロシージャは値を返さず、そのため戻り型の宣言が無いことです。
関数が問い合わせやDMLコマンドの一部として呼び出されるのに対して、プロシージャは明示的に<xref linkend="sql-call"/>文を使って呼び出されます。
   </para>

   <para>
<!--
    The explanations on how to define user-defined functions in the rest of
    this chapter apply to procedures as well, except that
    the <xref linkend="sql-createprocedure"/> command is used instead, there is
    no return type, and some other features such as strictness don't apply.
-->
本章で後述するどのようにユーザ定義関数を定義するかの説明は、<xref linkend="sql-createprocedure"/>コマンドを代わりに使う、戻り値が無い、変動性区分などいくつかの他の仕様が該当しないという点を除き、プロシージャにも同様にあてはまります。
   </para>

   <para>
<!--
    Collectively, functions and procedures are also known
    as <firstterm>routines</firstterm><indexterm><primary>routine</primary></indexterm>.
    There are commands such as <xref linkend="sql-alterroutine"/>
    and <xref linkend="sql-droproutine"/> that can operate on functions and
    procedures without having to know which kind it is.  Note, however, that
    there is no <literal>CREATE ROUTINE</literal> command.
-->
関数とプロシージャは、ひとまとめに<firstterm>ルーチン</firstterm><indexterm><primary>ルーチン</primary></indexterm>とも言われます。
関数とプロシージャを区別することなしに操作できる<xref linkend="sql-alterroutine"/>や<xref linkend="sql-droproutine"/>などのコマンドがあります。
しかしながら、<literal>CREATE ROUTINE</literal>コマンドは無いことに注意してください。
   </para>
  </sect1>

  <sect1 id="xfunc-sql">
<!--
   <title>Query Language (<acronym>SQL</acronym>) Functions</title>
-->
<title>問い合わせ言語（<acronym>SQL</acronym>）関数</title>

   <indexterm zone="xfunc-sql">
<!--
    <primary>function</primary>
    <secondary>user-defined</secondary>
    <tertiary>in SQL</tertiary>
-->
    <primary>関数</primary>
    <secondary>ユーザ定義</secondary>
    <tertiary>SQLで作成した</tertiary>
   </indexterm>

   <para>
<!--
    SQL functions execute an arbitrary list of SQL statements, returning
    the result of the last query in the list.
    In the simple (non-set)
    case, the first row of the last query's result will be returned.
    (Bear in mind that <quote>the first row</quote> of a multirow
    result is not well-defined unless you use <literal>ORDER BY</literal>.)
    If the last query happens
    to return no rows at all, the null value will be returned.
-->
SQL関数は、任意のSQL文のリストを実行し、そのリストの最後の問い合わせの結果を返します。
単純な（集合ではない）場合、最後の問い合わせの結果の最初の行が返されます。
（複数行の結果のうちの<quote>最初の行</quote>は、<literal>ORDER BY</literal>を使用しない限り定義付けることができないことを覚えておいてください。）
最後の問い合わせが何も行を返さない時はNULL値が返されます。
   </para>

   <para>
<!--
    Alternatively, an SQL function can be declared to return a set (that is,
    multiple rows) by specifying the function's return type as <literal>SETOF
    <replaceable>sometype</replaceable></literal>, or equivalently by declaring it as
    <literal>RETURNS TABLE(<replaceable>columns</replaceable>)</literal>.  In this case
    all rows of the last query's result are returned.  Further details appear
    below.
-->
他にも、SQL関数は、<literal>SETOF</literal> <replaceable>sometype</replaceable>型を返すように指定すること、または同意の<literal>RETURNS TABLE(<replaceable>columns</replaceable>)</literal>と宣言することにより、集合（つまり複数の行）を返すように宣言することもできます。
この場合、最後の問い合わせの結果のすべての行が返されます。
詳細は後で説明します。
   </para>

   <para>
<!--
    The body of an SQL function must be a list of SQL
    statements separated by semicolons.  A semicolon after the last
    statement is optional.  Unless the function is declared to return
    <type>void</type>, the last statement must be a <command>SELECT</command>,
    or an <command>INSERT</command>, <command>UPDATE</command>, or <command>DELETE</command>
    that has a <literal>RETURNING</literal> clause.
-->
SQL関数の本体は、セミコロンで区切ったSQL文のリストでなければなりません。
最後の文の後のセミコロンは省略可能です。
関数が<type>void</type>を返すものと宣言されていない限り、最後の文は<command>SELECT</command>、または<literal>RETURNING</literal>句を持つ<command>INSERT</command>、<command>UPDATE</command>、または<command>DELETE</command>でなければなりません。
   </para>

    <para>
<!--
     Any collection of commands in the  <acronym>SQL</acronym>
     language can be packaged together and defined as a function.
     Besides <command>SELECT</command> queries, the commands can include data
     modification queries (<command>INSERT</command>,
     <command>UPDATE</command>, and <command>DELETE</command>), as well as
     other SQL commands. (You cannot use transaction control commands, e.g.
     <command>COMMIT</command>, <command>SAVEPOINT</command>, and some utility
     commands, e.g.  <literal>VACUUM</literal>, in <acronym>SQL</acronym> functions.)
     However, the final command
     must be a <command>SELECT</command> or have a <literal>RETURNING</literal>
     clause that returns whatever is
     specified as the function's return type.  Alternatively, if you
     want to define a SQL function that performs actions but has no
     useful value to return, you can define it as returning <type>void</type>.
     For example, this function removes rows with negative salaries from
     the <literal>emp</literal> table:
-->
<acronym>SQL</acronym>言語で作成された、任意のコマンド群はまとめて、関数として定義することができます。
<command>SELECT</command>問い合わせ以外に、データ変更用の問い合わせ（つまり、<command>INSERT</command>、<command>UPDATE</command>、<command>DELETE</command>）やその他のSQLコマンドを含めることができます。
（<acronym>SQL</acronym>関数では<command>COMMIT</command>、<command>SAVEPOINT</command>などのトランザクション制御コマンドおよび<literal>VACUUM</literal>などのユーティリティコマンドは使用することはできません。）
しかし、最後のコマンドは、関数の戻り値型として定義したものを返す<command>SELECT</command>、または<literal>RETURNING</literal>句があるものでなければなりません。
その他にも、何か動作をさせるが、有用な値を返さないSQL関数を定義したいのであれば、<type>void</type>を返すものと定義することで実現可能です。
たとえば、以下の関数は<literal>emp</literal>テーブルから負の給料となっている行を削除します。

<screen>
CREATE FUNCTION clean_emp() RETURNS void AS '
    DELETE FROM emp
        WHERE salary &lt; 0;
' LANGUAGE SQL;

SELECT clean_emp();

 clean_emp
-----------

(1 row)
</screen>
    </para>

    <note>
     <para>
<!--
      The entire body of a SQL function is parsed before any of it is
      executed.  While a SQL function can contain commands that alter
      the system catalogs (e.g., <command>CREATE TABLE</command>), the effects
      of such commands will not be visible during parse analysis of
      later commands in the function.  Thus, for example,
      <literal>CREATE TABLE foo (...); INSERT INTO foo VALUES(...);</literal>
      will not work as desired if packaged up into a single SQL function,
      since <structname>foo</structname> won't exist yet when the <command>INSERT</command>
      command is parsed.  It's recommended to use <application>PL/pgSQL</application>
      instead of a SQL function in this type of situation.
-->
SQL関数の本体全体は、その一部が実行される前に解析されます。
SQL関数はシステムカタログを変更するコマンド(例えば<command>CREATE TABLE</command>)を含むことができますので、そのようなコマンドの効果は関数の以降のコマンドの解析中は可視ではありません。
それゆえ、例えば、<literal>CREATE TABLE foo (...); INSERT INTO foo VALUES(...);</literal>は単一のSQL関数にまとめられていると期待したようには動作しません。<command>INSERT</command>コマンドが解析されている時には<structname>foo</structname>がまだ存在しないからです。
このような場合にはSQL関数の代わりに<application>PL/pgSQL</application>を使うことを薦めます。
     </para>
   </note>

   <para>
<!--
    The syntax of the <command>CREATE FUNCTION</command> command requires
    the function body to be written as a string constant.  It is usually
    most convenient to use dollar quoting (see <xref
    linkend="sql-syntax-dollar-quoting"/>) for the string constant.
    If you choose to use regular single-quoted string constant syntax,
    you must double single quote marks (<literal>'</literal>) and backslashes
    (<literal>\</literal>) (assuming escape string syntax) in the body of
    the function (see <xref linkend="sql-syntax-strings"/>).
-->
<command>CREATE FUNCTION</command>コマンドの構文では、関数本体は文字列定数として作成される必要があります。
この文字列定数の記述には、通常、ドル引用符付け（<xref linkend="sql-syntax-dollar-quoting"/>）が最も便利です。
文字列定数を単一引用符で括る通常の構文では、関数本体中で使用される単一引用符（<literal>'</literal>）とバックスラッシュ（<literal>\</literal>）（エスケープ文字列構文を仮定）を二重にしなければなりません（<xref linkend="sql-syntax-strings"/>を参照）。
   </para>

   <sect2 id="xfunc-sql-function-arguments">
<!--
    <title>Arguments for <acronym>SQL</acronym> Functions</title>
-->
    <title><acronym>SQL</acronym>関数用の引数</title>

   <indexterm>
<!--
    <primary>function</primary>
    <secondary>named argument</secondary>
-->
    <primary>関数</primary>
    <secondary>名前付き引数</secondary>
   </indexterm>

    <para>
<!--
     Arguments of a SQL function can be referenced in the function
     body using either names or numbers.  Examples of both methods appear
     below.
-->
SQL関数の引数は関数本体内で名前または番号を用いて参照することができます。
両方の方法の例を後で示します。
    </para>

    <para>
<!--
     To use a name, declare the function argument as having a name, and
     then just write that name in the function body.  If the argument name
     is the same as any column name in the current SQL command within the
     function, the column name will take precedence.  To override this,
     qualify the argument name with the name of the function itself, that is
     <literal><replaceable>function_name</replaceable>.<replaceable>argument_name</replaceable></literal>.
     (If this would conflict with a qualified column name, again the column
     name wins.  You can avoid the ambiguity by choosing a different alias for
     the table within the SQL command.)
-->
名前を使用するためには、関数引数を名前を持つものとして宣言し、その名前を関数本体内で記述するだけです。
引数名が関数内の現在のSQLコマンドにおける任意の列名と同じ場合は、列名が優先されます。
これを上書きするためには、<literal><replaceable>function_name</replaceable>.<replaceable>argument_name</replaceable></literal>のように、引数名を関数自身の名前を付けて修飾してください。
(もしこれも修飾された列名と競合する場合は、列名が優先されます。
SQLコマンド内でテーブルに他の別名を付けることで、この曖昧さを防止することができます。)
    </para>

    <para>
<!--
     In the older numeric approach, arguments are referenced using the syntax
     <literal>$<replaceable>n</replaceable></literal>: <literal>$1</literal> refers to the first input
     argument, <literal>$2</literal> to the second, and so on.  This will work
     whether or not the particular argument was declared with a name.
-->
古い番号による方法では、引数は関数本体内で<literal>$<replaceable>n</replaceable></literal>という構文を用いて表すことができます。
つまり、$1は第1引数を示し、$2は第2引数のようになります。
これは特定の引数が名前付きで宣言されているかどうかに関係なく動作します。
    </para>

    <para>
<!--
     If an argument is of a composite type, then the dot notation,
     e.g., <literal><replaceable>argname</replaceable>.<replaceable>fieldname</replaceable></literal> or
     <literal>$1.<replaceable>fieldname</replaceable></literal>, can be used to access attributes of the
     argument.  Again, you might need to qualify the argument's name with the
     function name to make the form with an argument name unambiguous.
-->
引数が複合型の場合、<literal><replaceable>argname</replaceable>.<replaceable>fieldname</replaceable></literal>や<literal>$1.<replaceable>fieldname</replaceable></literal>のようなドット表記を用いて引数の属性にアクセスすることができます。
ここでも、引数名を持つ形式で曖昧さが発生する場合には関数名で引数名を修飾してください。
    </para>

    <para>
<!--
     SQL function arguments can only be used as data values,
     not as identifiers.  Thus for example this is reasonable:
-->
SQL関数の引数は、識別子としてではなく、データ値としてのみ使用することができます。
したがって、例えば
<programlisting>
INSERT INTO mytable VALUES ($1);
</programlisting>
<!--
but this will not work:
-->
は正しいものですが、以下は動作しません。
<programlisting>
INSERT INTO $1 VALUES (42);
</programlisting>
    </para>

    <note>
     <para>
<!--
      The ability to use names to reference SQL function arguments was added
      in <productname>PostgreSQL</productname> 9.2.  Functions to be used in
      older servers must use the <literal>$<replaceable>n</replaceable></literal> notation.
-->
SQL関数の引数を参照するために名前を使用できる機能は、<productname>PostgreSQL</productname> 9.2で追加されました。
これより古いサーバ内で使われる関数は<literal>$<replaceable>n</replaceable></literal>記法を使用しなければなりません。
     </para>
    </note>
   </sect2>

   <sect2 id="xfunc-sql-base-functions">
<!--
    <title><acronym>SQL</acronym> Functions on Base Types</title>
-->
    <title>基本型を使用する<acronym>SQL</acronym>関数</title>

    <para>
<!--
     The simplest possible <acronym>SQL</acronym> function has no arguments and
     simply returns a base type, such as <type>integer</type>:
-->
最も簡単な<acronym>SQL</acronym>関数は、引数を取らずに単に<type>integer</type>のような基本型を返すものです。

<screen>
CREATE FUNCTION one() RETURNS integer AS $$
    SELECT 1 AS result;
$$ LANGUAGE SQL;

<!--
&#045;&#045; Alternative syntax for string literal:
-->
-- 文字列リテラルの別の構文では
CREATE FUNCTION one() RETURNS integer AS '
    SELECT 1 AS result;
' LANGUAGE SQL;

SELECT one();

 one
-----
   1
</screen>
    </para>

    <para>
<!--
     Notice that we defined a column alias within the function body for the result of the function
     (with  the  name <literal>result</literal>),  but this column alias is not visible
     outside the function.  Hence,  the  result  is labeled <literal>one</literal>
     instead of <literal>result</literal>.
-->
関数本体内で関数の結果用に列の別名を（<literal>result</literal>という名前で）定義したことに注目してください。
しかし、この列の別名はこの関数の外部からは可視ではありません。
したがって、その結果は<literal>result</literal>ではなく、<literal>one</literal>というラベルで表示されています。
    </para>

    <para>
<!--
     It is almost as easy to define <acronym>SQL</acronym> functions
     that take base types as arguments:
-->
基本型を引数として取る、<acronym>SQL</acronym>関数を定義することはほとんどの場合簡単です。

<screen>
CREATE FUNCTION add_em(x integer, y integer) RETURNS integer AS $$
    SELECT x + y;
$$ LANGUAGE SQL;

SELECT add_em(1, 2) AS answer;

 answer
--------
      3
</screen>
    </para>

    <para>
<!--
     Alternatively, we could dispense with names for the arguments and
     use numbers:
-->
この他に、引数に名前を付けることを省くことができます。この場合は番号を使用します。

<screen>
CREATE FUNCTION add_em(integer, integer) RETURNS integer AS $$
    SELECT $1 + $2;
$$ LANGUAGE SQL;

SELECT add_em(1, 2) AS answer;

 answer
--------
      3
</screen>
    </para>

    <para>
<!--
     Here is a more useful function, which might be used to debit a
     bank account:
-->
以下にもう少し役に立つ関数を示します。
これは銀行口座からの引き落としに使用できます。

<programlisting>
CREATE FUNCTION tf1 (accountno integer, debit numeric) RETURNS numeric AS $$
    UPDATE bank
        SET balance = balance - debit
        WHERE accountno = tf1.accountno;
    SELECT 1;
$$ LANGUAGE SQL;
</programlisting>

<!--
     A user could execute this function to debit account 17 by $100.00 as
     follows:
-->
以下のように、ユーザはこの関数を使用して、口座番号17から100ドルを引き出すことが可能です。

<programlisting>
SELECT tf1(17, 100.0);
</programlisting>
    </para>

    <para>
<!--
     In this example, we chose the name <literal>accountno</literal> for the first
     argument, but this is the same as the name of a column in the
     <literal>bank</literal> table.  Within the <command>UPDATE</command> command,
     <literal>accountno</literal> refers to the column <literal>bank.accountno</literal>,
     so <literal>tf1.accountno</literal> must be used to refer to the argument.
     We could of course avoid this by using a different name for the argument.
-->
この例では、第一引数の名前に<literal>accountno</literal>を選びましたが、これは<literal>bank</literal>テーブルの列の名前と同じです。
<command>UPDATE</command>コマンドの中では、<literal>accountno</literal>は<literal>bank.accountno</literal>列を参照しますので、引数を参照するためには<literal>tf1.accountno</literal>を使用しなければなりません。
もちろんこれは、引数に別の名前を使用することで防ぐことができます。
    </para>

    <para>
<!--
     In practice one would probably like a more useful result from the
     function than a constant 1, so a more likely definition
     is:
-->
実際には、関数の結果を定数1よりもわかりやすい形にするために、以下のように定義するとよいでしょう。

<programlisting>
CREATE FUNCTION tf1 (accountno integer, debit numeric) RETURNS numeric AS $$
    UPDATE bank
        SET balance = balance - debit
        WHERE accountno = tf1.accountno;
    SELECT balance FROM bank WHERE accountno = tf1.accountno;
$$ LANGUAGE SQL;
</programlisting>

<!--
     which adjusts the balance and returns the new balance.
     The same thing could be done in one command using <literal>RETURNING</literal>:
-->
これは残高を調整し、更新後の残高を返します。
同じことは<literal>RETURNING</literal>を使用して１つのコマンドで行えます。

<programlisting>
CREATE FUNCTION tf1 (accountno integer, debit numeric) RETURNS numeric AS $$
    UPDATE bank
        SET balance = balance - debit
        WHERE accountno = tf1.accountno
    RETURNING balance;
$$ LANGUAGE SQL;
</programlisting>
    </para>

    <para>
<!--
     A <acronym>SQL</acronym> function must return exactly its declared
     result type.  This may require inserting an explicit cast.
     For example, suppose we wanted the
     previous <function>add_em</function> function to return
     type <type>float8</type> instead.  This won't work:
-->
<acronym>SQL</acronym>関数は正確に宣言された結果型を返さなければなりません。
明示キャストの挿入を要するかもしれません。
例えば、前出の<function>add_em</function>関数が代わりに<type>float8</type>型を返してほしいとします。

<programlisting>
CREATE FUNCTION add_em(integer, integer) RETURNS float8 AS $$
    SELECT $1 + $2;
$$ LANGUAGE SQL;
</programlisting>

<!--
     even though in other contexts <productname>PostgreSQL</productname>
     would be willing to insert an implicit cast to
     convert <type>integer</type> to <type>float8</type>.
     We need to write it as
-->
他の文脈では<productname>PostgreSQL</productname>は<type>integer</type>から<type>float8</type>への暗黙キャストを挿入するにもかかわらず、これは動作しません。
以下のように書く必要があります。

<programlisting>
CREATE FUNCTION add_em(integer, integer) RETURNS float8 AS $$
    SELECT ($1 + $2)::float8;
$$ LANGUAGE SQL;
</programlisting>
    </para>
   </sect2>

   <sect2 id="xfunc-sql-composite-functions">
<!--
    <title><acronym>SQL</acronym> Functions on Composite Types</title>
-->
    <title>複合型を使用する<acronym>SQL</acronym>関数</title>

    <para>
<!--
     When writing functions with arguments of composite types, we must not
     only specify which argument we want but also the desired attribute
     (field) of that argument.  For example, suppose that
     <type>emp</type> is a table containing employee data, and therefore
     also the name of the composite type of each row of the table.  Here
     is a function <function>double_salary</function> that computes what someone's
     salary would be if it were doubled:
-->
関数の引数に複合型を記述した場合、必要な引数を指定するだけではなく、必要とする引数の属性（フィールド）も指定する必要があります。
例えば、<type>emp</type>が従業員データを持つテーブルとすると、この名前はそのテーブル内の各行を表す複合型の名前でもあります。
以下に示す<function>double_salary</function>関数は、該当する従業員の給料が倍増したらどうなるかを計算します。

<screen>
CREATE TABLE emp (
    name        text,
    salary      numeric,
    age         integer,
    cubicle     point
);

INSERT INTO emp VALUES ('Bill', 4200, 45, '(2,1)');

CREATE FUNCTION double_salary(emp) RETURNS numeric AS $$
    SELECT $1.salary * 2 AS salary;
$$ LANGUAGE SQL;

SELECT name, double_salary(emp.*) AS dream
    FROM emp
    WHERE emp.cubicle ~= point '(2,1)';

 name | dream
------+-------
 Bill |  8400
</screen>
    </para>

    <para>
<!--
     Notice the use of the syntax <literal>$1.salary</literal>
     to select one field of the argument row value.  Also notice
     how the calling <command>SELECT</command> command
     uses <replaceable>table_name</replaceable><literal>.*</literal> to select
     the entire current row of a table as a composite value.  The table
     row can alternatively be referenced using just the table name,
     like this:
-->
<literal>$1.salary</literal>という構文を使用して、引数の行値の1フィールドを選択していることに注目してください。
また、<replaceable>table_name</replaceable><literal>.*</literal>を使用した<command>SELECT</command>コマンドの呼び出しでは、複合型の値として、現在のテーブル行全体を表すテーブル名を使用していることにも注目してください。
別の方法として、テーブル行は以下のようにテーブル名だけを使用して参照することができます。
<screen>
SELECT name, double_salary(emp) AS dream
    FROM emp
    WHERE emp.cubicle ~= point '(2,1)';
</screen>
<!--
     but this usage is deprecated since it's easy to get confused.
     (See <xref linkend="rowtypes-usage"/> for details about these
     two notations for the composite value of a table row.)
-->
しかし、この使用方法は混乱しやすいためお勧めしません。
(テーブル行の複合型の値に対するこの二つの表記の詳細は<xref linkend="rowtypes-usage"/>を参照してください)
    </para>

    <para>
<!--
     Sometimes it is handy to construct a composite argument value
     on-the-fly.  This can be done with the <literal>ROW</literal> construct.
     For example, we could adjust the data being passed to the function:
-->
その場で複合型の引数値を作成することが便利な場合があります。
これは<literal>ROW</literal>式で行うことができます。
例えば、以下のようにして関数に渡すデータを調整することができます。
<screen>
SELECT name, double_salary(ROW(name, salary*1.1, age, cubicle)) AS dream
    FROM emp;
</screen>
    </para>

    <para>
<!--
     It is also possible to build a function that returns a composite type.
     This is an example of a function
     that returns a single <type>emp</type> row:
-->
複合型を返す関数を作成することもできます。
以下に単一の<type>emp</type>行を返す関数の例を示します。

<programlisting>
CREATE FUNCTION new_emp() RETURNS emp AS $$
    SELECT text 'None' AS name,
        1000.0 AS salary,
        25 AS age,
        point '(2,2)' AS cubicle;
$$ LANGUAGE SQL;
</programlisting>

<!--
     In this example we have specified each of  the  attributes
     with  a  constant value, but any computation
     could have been substituted for these constants.
-->
ここでは、各属性を定数で指定していますが、この定数を何らかの演算に置き換えることもできます。
    </para>

    <para>
<!--
     Note two important things about defining the function:
-->
関数を定義する上で、2つの重要な注意点を以下に示します。

     <itemizedlist>
      <listitem>
       <para>
<!--
        The select list order in the query must be exactly the same as
        that in which the columns appear in the table associated
        with the composite type.  (Naming the columns, as we did above,
        is irrelevant to the system.)
-->
問い合わせにおける選択リストの順番は、複合型と関連したテーブル内で現れる列の順番と正確に一致する必要があります。
（上で行ったように列に名前を付けても、システムは認識しません。）
       </para>
      </listitem>
      <listitem>
       <para>
<!--
        We must ensure each expression's type matches the corresponding
        column of the composite type, inserting a cast if necessary.
        Otherwise we'll get errors like this:
-->
必要に応じてキャストを挿入して、各式の型を対応する複合型の列と一致させなければなりません。
さもなくば、以下のようなエラーとなります。
<screen>
<computeroutput>
ERROR:  function declared to return emp returns varchar instead of text at column 1
</computeroutput>
</screen>
<!--
        As with the base-type case, the function will not insert any casts
        automatically.
-->
基本型の場合、関数はいかなるキャストも自動で挿入しません。
       </para>
      </listitem>
     </itemizedlist>
    </para>

    <para>
<!--
     A different way to define the same function is:
-->
同じ関数を以下のように定義することもできます。

<programlisting>
CREATE FUNCTION new_emp() RETURNS emp AS $$
    SELECT ROW('None', 1000.0, 25, '(2,2)')::emp;
$$ LANGUAGE SQL;
</programlisting>

<!--
     Here we wrote a <command>SELECT</command> that returns just a single
     column of the correct composite type.  This isn't really better
     in this situation, but it is a handy alternative in some cases
     &mdash; for example, if we need to compute the result by calling
     another function that returns the desired composite value.
     Another example is that if we are trying to write a function that
     returns a domain over composite, rather than a plain composite type,
     it is always necessary to write it as returning a single column,
     since there is no other way to produce a value that is exactly of
     the domain type.
-->
ここで、正しい複合型の単一の列を単に返す<command>SELECT</command>を記述しました。
今回の例ではこれはより優れたものとはいえませんが、例えば、必要な複合値を返す他の関数を呼び出して結果を計算しなければならない場合など、便利な解法になることがあります。
他の例としては、単なる複合型ではなく複合型のドメインを返す関数を書こうとしてる場合に、単一列を返すように書くことが常に必要となります。なぜなら、厳密にドメイン型の値を生成する他の手段が無いからです。
    </para>

    <para>
<!--
     We could call this function directly either by using it in
     a value expression:
-->
この関数を、評価式で使って直接呼び出せますし、

<screen>
SELECT new_emp();

         new_emp
--------------------------
 (None,1000.0,25,"(2,2)")
</screen>

<!--
     or by calling it as a table function:
-->
テーブル関数として呼び出しても直接呼び出せます。

<screen>
SELECT * FROM new_emp();

 name | salary | age | cubicle
------+--------+-----+---------
 None | 1000.0 |  25 | (2,2)
</screen>

<!--
     The second way is described more fully in <xref
     linkend="xfunc-sql-table-functions"/>.
-->
2番目の方法については、<xref linkend="xfunc-sql-table-functions"/>でより詳しく説明します。
    </para>

    <para>
<!--
     When you use a function that returns a composite type,
     you might want only one field (attribute) from its result.
     You can do that with syntax like this:
-->
複合型を返す関数を使用する時に、その結果から1つのフィールド（属性）のみを使用したいという場合があります。
これは、以下のような構文で行うことができます。

<screen>
SELECT (new_emp()).name;

 name
------
 None
</screen>

<!--
     The extra parentheses are needed to keep the parser from getting
     confused.  If you try to do it without them, you get something like this:
-->
パーサが混乱しないように、括弧を追加する必要があります。
括弧なしで行おうとすると、以下のような結果になります。

<screen>
SELECT new_emp().name;
ERROR:  syntax error at or near "."
LINE 1: SELECT new_emp().name;
                        ^
</screen>
    </para>

    <para>
<!--
     Another option is to use functional notation for extracting an attribute:
-->
また、関数表記を使用して属性を抽出することもできます。

<screen>
SELECT name(new_emp());

 name
------
 None
</screen>

<!--
     As explained in <xref linkend="rowtypes-usage"/>, the field notation and
     functional notation are equivalent.
-->
<xref linkend="rowtypes-usage"/>で述べるように、フィールド表記と関数表記は等価です。
    </para>

    <para>
<!--
     Another way to use a function returning a composite type is to pass the
     result to another function that accepts the correct row type as input:
-->
複合型を結果として返す関数を使用する他の方法は、その結果を、その行型を入力として受け付ける関数に渡す、以下のような方法です。

<screen>
CREATE FUNCTION getname(emp) RETURNS text AS $$
    SELECT $1.name;
$$ LANGUAGE SQL;

SELECT getname(new_emp());
 getname
---------
 None
(1 row)
</screen>
    </para>
   </sect2>

   <sect2 id="xfunc-output-parameters">
<!--
    <title><acronym>SQL</acronym> Functions with Output Parameters</title>
-->
    <title>出力パラメータを持つ<acronym>SQL</acronym>関数</title>

   <indexterm>
<!--
    <primary>function</primary>
    <secondary>output parameter</secondary>
-->
    <primary>関数</primary>
    <secondary>出力パラメータ</secondary>
   </indexterm>

    <para>
<!--
     An alternative way of describing a function's results is to define it
     with <firstterm>output parameters</firstterm>, as in this example:
-->
関数の結果の記述方法には、他にも<firstterm>出力パラメータ</firstterm>を使用して定義する方法があります。
以下に例を示します。

<screen>
CREATE FUNCTION add_em (IN x int, IN y int, OUT sum int)
AS 'SELECT x + y'
LANGUAGE SQL;

SELECT add_em(3,7);
 add_em
--------
     10
(1 row)
</screen>

<!--
     This is not essentially different from the version of <literal>add_em</literal>
     shown in <xref linkend="xfunc-sql-base-functions"/>.  The real value of
     output parameters is that they provide a convenient way of defining
     functions that return several columns.  For example,
-->
<xref linkend="xfunc-sql-base-functions"/>で示した<literal>add_em</literal>版と基本的な違いはありません。
複数列を返す関数を定義する簡単な方法を提供することが出力パラメータの本来の価値です。
以下に例を示します。

<screen>
CREATE FUNCTION sum_n_product (x int, y int, OUT sum int, OUT product int)
AS 'SELECT x + y, x * y'
LANGUAGE SQL;

 SELECT * FROM sum_n_product(11,42);
 sum | product
-----+---------
  53 |     462
(1 row)
</screen>

<!--
     What has essentially happened here is that we have created an anonymous
     composite type for the result of the function.  The above example has
     the same end result as
-->
これは基本的に、関数結果用の無名の複合型の作成を行います。
上の例では、

<screen>
CREATE TYPE sum_prod AS (sum int, product int);

CREATE FUNCTION sum_n_product (int, int) RETURNS sum_prod
AS 'SELECT $1 + $2, $1 * $2'
LANGUAGE SQL;
</screen>
と同じ最終結果になります。

<!--
     but not having to bother with the separate composite type definition
     is often handy.  Notice that the names attached to the output parameters
     are not just decoration, but determine the column names of the anonymous
     composite type.  (If you omit a name for an output parameter, the
     system will choose a name on its own.)
-->
しかし、独立した複合型定義に悩まされることがなくなり、便利であるともいえます。
出力パラメータに割り振られた名前が単なる飾りではなく、無名複合型の列名を決定するものであることに注意してください。
（出力パラメータの名前を省略した場合、システム自身が名前を選びます。）
    </para>

    <para>
<!--
     Notice that output parameters are not included in the calling argument
     list when invoking such a function from SQL.  This is because
     <productname>PostgreSQL</productname> considers only the input
     parameters to define the function's calling signature.  That means
     also that only the input parameters matter when referencing the function
     for purposes such as dropping it.  We could drop the above function
     with either of
-->
SQLからこうした関数を呼び出す時、出力パラメータが呼び出し側の引数リストに含まれないことに注意してください。
<productname>PostgreSQL</productname>では入力パラメータのみが関数の呼び出しシグネチャを定義するとみなしているためです。
これはまた、関数を削除することなどを目的に関数を参照する場合、入力パラメータのみが考慮されることを意味しています。
上の関数は、次のいずれかの方法で削除することができます。

<screen>
DROP FUNCTION sum_n_product (x int, y int, OUT sum int, OUT product int);
DROP FUNCTION sum_n_product (int, int);
</screen>
    </para>

    <para>
<!--
     Parameters can be marked as <literal>IN</literal> (the default),
     <literal>OUT</literal>, <literal>INOUT</literal>, or <literal>VARIADIC</literal>.
     An <literal>INOUT</literal>
     parameter serves as both an input parameter (part of the calling
     argument list) and an output parameter (part of the result record type).
     <literal>VARIADIC</literal> parameters are input parameters, but are treated
     specially as described next.
-->
パラメータには、<literal>IN</literal>（デフォルト）、<literal>OUT</literal>、<literal>INOUT</literal>、または<literal>VARIADIC</literal>という印を付与できます。
<literal>INOUT</literal>パラメータは、入力パラメータ（呼び出し引数リストの一部）と出力パラメータ（結果のレコード型の一部）の両方を提供します。
<literal>VARIADIC</literal>パラメータは入力パラメータですが、次に説明するように特別に扱われます。
    </para>
   </sect2>

   <sect2 id="xfunc-sql-variadic-functions">
<!--
    <title><acronym>SQL</acronym> Functions with Variable Numbers of Arguments</title>
-->
    <title>可変長引数を取る<acronym>SQL</acronym>関数</title>

    <indexterm>
<!--
     <primary>function</primary>
-->
     <primary>関数</primary>
     <secondary>variadic</secondary>
    </indexterm>

    <indexterm>
<!--
     <primary>variadic function</primary>
-->
     <primary>variadic関数</primary>
    </indexterm>

    <para>
<!--
     <acronym>SQL</acronym> functions can be declared to accept
     variable numbers of arguments, so long as all the <quote>optional</quote>
     arguments are of the same data type.  The optional arguments will be
     passed to the function as an array.  The function is declared by
     marking the last parameter as <literal>VARIADIC</literal>; this parameter
     must be declared as being of an array type.  For example:
-->
すべての<quote>オプションの</quote>引数が同じデータ型の場合、<acronym>SQL</acronym>関数は可変長の引数を受け付けるように宣言できます。
オプションの引数は配列として関数に渡されます。
この関数は最後のパラメータを<literal>VARIADIC</literal>と印を付けて宣言されます。
このパラメータは配列型であるとして宣言されなければなりません。
例をあげます。

<screen>
CREATE FUNCTION mleast(VARIADIC arr numeric[]) RETURNS numeric AS $$
    SELECT min($1[i]) FROM generate_subscripts($1, 1) g(i);
$$ LANGUAGE SQL;

SELECT mleast(10, -1, 5, 4.4);
 mleast 
--------
     -1
(1 row)
</screen>

<!--
     Effectively, all the actual arguments at or beyond the
     <literal>VARIADIC</literal> position are gathered up into a one-dimensional
     array, as if you had written
-->
実際、<literal>VARIADIC</literal>の位置以降の実引数はすべて、あたかも以下のように記述したかのように、1次元の配列としてまとめられます。

<screen>
<!--
SELECT mleast(ARRAY[10, -1, 5, 4.4]);    &#045;&#045; doesn't work
-->
SELECT mleast(ARRAY[10, -1, 5, 4.4]);    -- 動作しません
</screen>

<!--
     You can't actually write that, though &mdash; or at least, it will
     not match this function definition.  A parameter marked
     <literal>VARIADIC</literal> matches one or more occurrences of its element
     type, not of its own type.
-->
しかし、実際にこのように記述することはできません。
少なくとも、この関数定義に一致しません。
<literal>VARIADIC</literal>印の付いたパラメータは、自身の型ではなく、その要素型が１つ以上存在することに一致します。
    </para>

    <para>
<!--
     Sometimes it is useful to be able to pass an already-constructed array
     to a variadic function; this is particularly handy when one variadic
     function wants to pass on its array parameter to another one.  Also,
     this is the only secure way to call a variadic function found in a schema
     that permits untrusted users to create objects; see
     <xref linkend="typeconv-func"/>.  You can do this by
     specifying <literal>VARIADIC</literal> in the call:
-->
時として、variadic関数に既に構築された配列を渡せることは有用です。
１つのvariadic関数が、自身の配列パラメータを他のものに渡したいとき特に便利です。
また、これが、信用できないユーザがオブジェクトを作成できるスキーマにあるvariadic関数を呼び出す唯一の安全な方法です。<xref linkend="typeconv-func"/>を参照してください。
これは、呼び出しに<literal>VARIADIC</literal>を指定することで行えます。

<screen>
SELECT mleast(VARIADIC ARRAY[10, -1, 5, 4.4]);
</screen>

<!--
     This prevents expansion of the function's variadic parameter into its
     element type, thereby allowing the array argument value to match
     normally.  <literal>VARIADIC</literal> can only be attached to the last
     actual argument of a function call.
-->
これは関数のvariadicパラメータがその要素型に拡張するのを防ぎます。
その結果、配列引数値が標準的にマッチされるようになります。
<literal>VARIADIC</literal>は関数呼び出しの最後の実引数としてのみ付加できます。
    </para>

    <para>
<!--
     Specifying <literal>VARIADIC</literal> in the call is also the only way to
     pass an empty array to a variadic function, for example:
-->
呼び出しで<literal>VARIADIC</literal>を指定することは、variadic関数に空の配列を渡す唯一の方法でもあります。例えば、

<screen>
SELECT mleast(VARIADIC ARRAY[]::numeric[]);
</screen>

<!--
     Simply writing <literal>SELECT mleast()</literal> does not work because a
     variadic parameter must match at least one actual argument.
     (You could define a second function also named <literal>mleast</literal>,
     with no parameters, if you wanted to allow such calls.)
-->
variadicパラメータが少なくとも1つの実引数と一致しなければなりませんので、単に<literal>SELECT mleast()</literal>と書くだけでは上手くいきません。
(もしそのような呼び出しを許可したいのなら、<literal>mleast</literal>という名前のパラメータのない第2の関数を定義することもできます。)
    </para>

    <para>
<!--
     The array element parameters generated from a variadic parameter are
     treated as not having any names of their own.  This means it is not
     possible to call a variadic function using named arguments (<xref
     linkend="sql-syntax-calling-funcs"/>), except when you specify
     <literal>VARIADIC</literal>.  For example, this will work:
-->
variadicパラメータから生成される配列要素パラメータは、それ自身にはまったく名前を持たないものとして扱われます。
これは、名前付き引数（<xref linkend="sql-syntax-calling-funcs"/>）を使用して可変長の関数を呼び出すことができないことを意味します。
ただし、<literal>VARIADIC</literal>を指定する場合は例外です。
たとえば、

<screen>
SELECT mleast(VARIADIC arr =&gt; ARRAY[10, -1, 5, 4.4]);
</screen>

<!--
     but not these:
-->
は動作しますが、

<screen>
SELECT mleast(arr =&gt; 10);
SELECT mleast(arr =&gt; ARRAY[10, -1, 5, 4.4]);
</screen>
は動作しません。
    </para>
   </sect2>

   <sect2 id="xfunc-sql-parameter-defaults">
<!--
    <title><acronym>SQL</acronym> Functions with Default Values for Arguments</title>
-->
    <title>引数にデフォルト値を持つ<acronym>SQL</acronym>関数</title>

    <indexterm>
<!--
     <primary>function</primary>
     <secondary>default values for arguments</secondary>
-->
     <primary>関数</primary>
     <secondary>引数のデフォルト値</secondary>
    </indexterm>

    <para>
<!--
     Functions can be declared with default values for some or all input
     arguments.  The default values are inserted whenever the function is
     called with insufficiently many actual arguments.  Since arguments
     can only be omitted from the end of the actual argument list, all
     parameters after a parameter with a default value have to have
     default values as well.  (Although the use of named argument notation
     could allow this restriction to be relaxed, it's still enforced so that
     positional argument notation works sensibly.)  Whether or not you use it,
     this capability creates a need for precautions when calling functions in
     databases where some users mistrust other users; see
     <xref linkend="typeconv-func"/>.
-->
一部またはすべての入力引数にデフォルト値を持つ関数を宣言することができます。
デフォルト値は、関数が実際の引数の数に足りない数の引数で呼び出された場合に挿入されます。
引数は実引数リストの終端から省略することができますので、デフォルト値を持つパラメータの後にあるパラメータはすべて、同様にデフォルト値を持たなければなりません。
（名前付きの引数記法を使用してこの制限を緩和させることもできますが、まだ位置引数記法が実用的に動作できることが強制されています。）
使うかどうかに関わりなく、この能力は、あるユーザが他のユーザを信用しないデータベースで関数を呼び出す時に、セキュリティの事前の対策を必要とします。<xref linkend="typeconv-func"/>を参照してください。
    </para>

    <para>
<!--
     For example:
-->
以下に例を示します。
<screen>
CREATE FUNCTION foo(a int, b int DEFAULT 2, c int DEFAULT 3)
RETURNS int
LANGUAGE SQL
AS $$
    SELECT $1 + $2 + $3;
$$;

SELECT foo(10, 20, 30);
 foo 
-----
  60
(1 row)

SELECT foo(10, 20);
 foo 
-----
  33
(1 row)

SELECT foo(10);
 foo 
-----
  15
(1 row)

<!--
SELECT foo();  &#045;- fails since there is no default for the first argument
-->
SELECT foo();  -- 最初の引数にデフォルトがないため失敗
ERROR:  function foo() does not exist
</screen>
<!--
     The <literal>=</literal> sign can also be used in place of the
     key word <literal>DEFAULT</literal>.
-->
<literal>=</literal>記号を<literal>DEFAULT</literal>キーワードの代わりに使用することもできます。
    </para>
   </sect2>

   <sect2 id="xfunc-sql-table-functions">
<!--
    <title><acronym>SQL</acronym> Functions as Table Sources</title>
-->
    <title>テーブルソースとしての<acronym>SQL</acronym>関数</title>

    <para>
<!--
     All SQL functions can be used in the <literal>FROM</literal> clause of a query,
     but it is particularly useful for functions returning composite types.
     If the function is defined to return a base type, the table function
     produces a one-column table.  If the function is defined to return
     a composite type, the table function produces a column for each attribute
     of the composite type.
-->
すべてのSQL関数は問い合わせの<command>FROM</command>句で使用できますが、複合型を返す関数に特に便利です。
関数が基本型を返すよう定義されている場合、テーブル関数は1列からなるテーブルを作成します。
関数が複合型を返すよう定義されている場合、テーブル関数は複合型の列のそれぞれに対して1つの列を作成します。
    </para>

    <para>
<!--
     Here is an example:
-->
以下に例を示します。

<screen>
CREATE TABLE foo (fooid int, foosubid int, fooname text);
INSERT INTO foo VALUES (1, 1, 'Joe');
INSERT INTO foo VALUES (1, 2, 'Ed');
INSERT INTO foo VALUES (2, 1, 'Mary');

CREATE FUNCTION getfoo(int) RETURNS foo AS $$
    SELECT * FROM foo WHERE fooid = $1;
$$ LANGUAGE SQL;

SELECT *, upper(fooname) FROM getfoo(1) AS t1;

 fooid | foosubid | fooname | upper
-------+----------+---------+-------
     1 |        1 | Joe     | JOE
(1 row)
</screen>

<!--
     As the example shows, we can work with the columns of the function's
     result just the same as if they were columns of a regular table.
-->
例からわかる通り、関数の結果の列を通常のテーブルの列と同じように扱うことができます。
    </para>

    <para>
<!--
     Note that we only got one row out of the function.  This is because
     we did not use <literal>SETOF</literal>.  That is described in the next section.
-->
この関数の結果得られたのは1行のみであることに注意してください。
これは<literal>SETOF</literal>を指定しなかったためです。
これについては次節で説明します。
    </para>
   </sect2>

   <sect2 id="xfunc-sql-functions-returning-set">
<!--
    <title><acronym>SQL</acronym> Functions Returning Sets</title>
-->
<title>集合を返す<acronym>SQL</acronym>関数</title>

    <indexterm>
<!--
     <primary>function</primary>
     <secondary>with SETOF</secondary>
-->
     <primary>関数</primary>
     <secondary>SETOF 付き</secondary>
    </indexterm>

    <para>
<!--
     When an SQL function is declared as returning <literal>SETOF
     <replaceable>sometype</replaceable></literal>, the function's final
     query is executed to completion, and each row it
     outputs is returned as an element of the result set.
-->
SQL関数が<literal>SETOF</literal> <replaceable>sometype</replaceable>を返すよう宣言されている場合、関数の最後の問い合わせは最後まで実行され、各出力行は結果集合の要素として返されます。
    </para>

    <para>
<!--
     This feature is normally used when calling the function in the <literal>FROM</literal>
     clause.  In this case each row returned by the function becomes
     a row of the table seen by the query.  For example, assume that
     table <literal>foo</literal> has the same contents as above, and we say:
-->
この機能は通常、関数を<literal>FROM</literal>句内で呼び出す時に使用されます。
この場合、関数によって返される各行は、問い合わせによって見えるテーブルの行になります。
例えば、テーブル<literal>foo</literal>の内容が上記と同じであれば以下のようになります。

<programlisting>
CREATE FUNCTION getfoo(int) RETURNS SETOF foo AS $$
    SELECT * FROM foo WHERE fooid = $1;
$$ LANGUAGE SQL;

SELECT * FROM getfoo(1) AS t1;
</programlisting>

<!--
     Then we would get:
-->
この出力は以下の通りです。
<screen>
 fooid | foosubid | fooname
-------+----------+---------
     1 |        1 | Joe
     1 |        2 | Ed
(2 rows)
</screen>
    </para>

    <para>
<!--
     It is also possible to return multiple rows with the columns defined by
     output parameters, like this:
-->
また、以下のように出力パラメータで定義された列を持つ複数の行を返すことも可能です。

<programlisting>
CREATE TABLE tab (y int, z int);
INSERT INTO tab VALUES (1, 2), (3, 4), (5, 6), (7, 8);

CREATE FUNCTION sum_n_product_with_tab (x int, OUT sum int, OUT product int)
RETURNS SETOF record
AS $$
    SELECT $1 + tab.y, $1 * tab.y FROM tab;
$$ LANGUAGE SQL;

SELECT * FROM sum_n_product_with_tab(10);
 sum | product
-----+---------
  11 |      10
  13 |      30
  15 |      50
  17 |      70
(4 rows)
</programlisting>

<!--
     The key point here is that you must write <literal>RETURNS SETOF record</literal>
     to indicate that the function returns multiple rows instead of just one.
     If there is only one output parameter, write that parameter's type
     instead of <type>record</type>.
-->
ここで重要な点は、関数が1行だけではなく複数行を返すことを示すために<literal>RETURNS SETOF record</literal>を記述しなければならない点です。
出力パラメータが１つしか存在しない場合は、<type>record</type>ではなく、そのパラメータの型を記述してください。
    </para>

    <para>
<!--
     It is frequently useful to construct a query's result by invoking a
     set-returning function multiple times, with the parameters for each
     invocation coming from successive rows of a table or subquery.  The
     preferred way to do this is to use the <literal>LATERAL</literal> key word,
     which is described in <xref linkend="queries-lateral"/>.
     Here is an example using a set-returning function to enumerate
     elements of a tree structure:
-->
集合を返す関数を、それぞれの呼び出し時に連続するテーブル行または副問い合わせに由来するパラメータを付けて、複数回呼び出すことで問い合わせ結果を構築することはしばしば有用です。
お勧めする方法は、<xref linkend="queries-lateral"/>で説明する<literal>LATERAL</literal>キーワードを使用することです。
以下は集合を返す関数を使用して、ツリー構造の要素を模擬する例です。

<screen>
SELECT * FROM nodes;
   name    | parent
-----------+--------
 Top       |
 Child1    | Top
 Child2    | Top
 Child3    | Top
 SubChild1 | Child1
 SubChild2 | Child1
(6 rows)

CREATE FUNCTION listchildren(text) RETURNS SETOF text AS $$
    SELECT name FROM nodes WHERE parent = $1
$$ LANGUAGE SQL STABLE;

SELECT * FROM listchildren('Top');
 listchildren
--------------
 Child1
 Child2
 Child3
(3 rows)

SELECT name, child FROM nodes, LATERAL listchildren(name) AS child;
  name  |   child
--------+-----------
 Top    | Child1
 Top    | Child2
 Top    | Child3
 Child1 | SubChild1
 Child1 | SubChild2
(5 rows)
</screen>

<!--
     This example does not do anything that we couldn't have done with a
     simple join, but in more complex calculations the option to put
     some of the work into a function can be quite convenient.
-->
この例は単純な結合でできない何かを行うものではありません。
しかしより複雑な計算では、何らかの作業を関数内に押し込むオプションはかなり便利です。
    </para>

    <para>
<!--
     Functions returning sets can also be called in the select list
     of a query.  For each row that the query
     generates by itself, the set-returning function is invoked, and an output
     row is generated for each element of the function's result set.
     The previous example could also be done with queries like
     these:
-->
集合を返す関数は問い合わせの選択リスト内でも呼び出すことができます。
問い合わせ自身によって生成する各行に対し、集合を返す関数が呼び出され、関数の結果集合の各要素に対して出力行が生成されます。
上の例は以下のような問い合わせでも実現することができます。

<screen>
SELECT listchildren('Top');
 listchildren
--------------
 Child1
 Child2
 Child3
(3 rows)

SELECT name, listchildren(name) FROM nodes;
  name  | listchildren
--------+--------------
 Top    | Child1
 Top    | Child2
 Top    | Child3
 Child1 | SubChild1
 Child1 | SubChild2
(5 rows)
</screen>

<!--
     In the last <command>SELECT</command>,
     notice that no output row appears for <literal>Child2</literal>, <literal>Child3</literal>, etc.
     This happens because <function>listchildren</function> returns an empty set
     for those arguments, so no result rows are generated.  This is the same
     behavior as we got from an inner join to the function result when using
     the <literal>LATERAL</literal> syntax.
-->
最後の<command>SELECT</command>において、<literal>Child2</literal>と<literal>Child3</literal>などが出力行に表示されていないことに注意してください。
これは、<function>listchildren</function>がこの入力に対して空の集合を返すため出力行が生成されないからです。
<literal>LATERAL</literal>構文を使用した時の関数の結果との内部結合から得る場合と同じ動作です。
    </para>

    <para>
<!--
     <productname>PostgreSQL</productname>'s behavior for a set-returning function in a
     query's select list is almost exactly the same as if the set-returning
     function had been written in a <literal>LATERAL FROM</literal>-clause item
     instead.  For example,
-->
選択リストにある集合を返す関数に対する<productname>PostgreSQL</productname>の振舞いは、集合を返す関数が<literal>LATERAL FROM</literal>句に書かれている場合とほとんど同じです。
例えば
<programlisting>
SELECT x, generate_series(1,5) AS g FROM tab;
</programlisting>
<!--
     is almost equivalent to
-->
は
<programlisting>
SELECT x, g FROM tab, LATERAL generate_series(1,5) AS g;
</programlisting>
とほぼ同じです。
<!--
     It would be exactly the same, except that in this specific example,
     the planner could choose to put <structname>g</structname> on the outside of the
     nested-loop join, since <structname>g</structname> has no actual lateral dependency
     on <structname>tab</structname>.  That would result in a different output row
     order.  Set-returning functions in the select list are always evaluated
     as though they are on the inside of a nested-loop join with the rest of
     the <literal>FROM</literal> clause, so that the function(s) are run to
     completion before the next row from the <literal>FROM</literal> clause is
     considered.
-->
この特定の例では、<structname>g</structname>は実際には<structname>tab</structname>にLATERALには依存しませんので、プランナがネステッドループ結合の外に<structname>g</structname>を置くことを選ぶかもしれないという点を除いて、全く同じです。
そのため、出力行の順番が異なる結果になるかもしれません。
選択リスト内の集合を返す関数は、<literal>FROM</literal>句からの次の行が考慮される前に関数の実行が完了するよう、<literal>FROM</literal>句の残りとのネステッドループ結合の中にあるかのように必ず評価されます。
    </para>

    <para>
<!--
     If there is more than one set-returning function in the query's select
     list, the behavior is similar to what you get from putting the functions
     into a single <literal>LATERAL ROWS FROM( ... )</literal> <literal>FROM</literal>-clause
     item.  For each row from the underlying query, there is an output row
     using the first result from each function, then an output row using the
     second result, and so on.  If some of the set-returning functions
     produce fewer outputs than others, null values are substituted for the
     missing data, so that the total number of rows emitted for one
     underlying row is the same as for the set-returning function that
     produced the most outputs.  Thus the set-returning functions
     run <quote>in lockstep</quote> until they are all exhausted, and then
     execution continues with the next underlying row.
-->
問い合わせの選択リスト内に集合を返す関数が2つ以上ある場合には、振舞いは一つの<literal>LATERAL ROWS FROM( ... )</literal> <literal>FROM</literal>句に関数を置いた場合に得られるものと似ています。
元となる問い合わせからの各行に対して、各関数からの最初の結果を使った出力行、2番目の結果を使った出力行、と続きます。
集合を返す関数の中に他のものより出力の数が少ないものがある場合には、欠けたデータの代わりにNULL値が使われますので、1つの元となる行から作られる行の合計の数は、一番多くの出力を出力する集合を返す関数に対するのと同じだけになります。
そのため、集合を返す関数はすべてが尽きるまで<quote>歩調を合わせて</quote>実行され、それから次の元となる行へと実行が続きます。
    </para>

    <para>
<!--
     Set-returning functions can be nested in a select list, although that is
     not allowed in <literal>FROM</literal>-clause items.  In such cases, each level
     of nesting is treated separately, as though it were
     a separate <literal>LATERAL ROWS FROM( ... )</literal> item.  For example, in
-->
集合を返す関数は、<literal>FROM</literal>句内では許されていませんが、選択リスト内では入れ子にできます。
その場合、入れ子の各階層は、別々の<literal>LATERAL ROWS FROM( ... )</literal>であるかのように別々に扱われます。
例えば、
<programlisting>
SELECT srf1(srf2(x), srf3(y)), srf4(srf5(z)) FROM tab;
</programlisting>
<!--
     the set-returning functions <function>srf2</function>, <function>srf3</function>,
     and <function>srf5</function> would be run in lockstep for each row
     of <structname>tab</structname>, and then <function>srf1</function> and <function>srf4</function>
     would be applied in lockstep to each row produced by the lower
     functions.
-->
では、集合を返す関数<function>srf2</function>、<function>srf3</function>、<function>srf5</function>は<structname>tab</structname>の各行に対して歩調を合わせて実行され、次に階層の低い関数が生成した各行に対して<function>srf1</function>と<function>srf4</function>が歩調を合わせて適用されます。
    </para>

    <para>
<!--
     Set-returning functions cannot be used within conditional-evaluation
     constructs, such as <literal>CASE</literal> or <literal>COALESCE</literal>.  For
     example, consider
-->
集合を返す関数は<literal>CASE</literal>や<literal>COALESCE</literal>のような条件を評価する構成の中では使えません。
例えば、
<programlisting>
SELECT x, CASE WHEN x &gt; 0 THEN generate_series(1, 5) ELSE 0 END FROM tab;
</programlisting>
を考えてください。
<!--
     It might seem that this should produce five repetitions of input rows
     that have <literal>x &gt; 0</literal>, and a single repetition of those that do
     not; but actually, because <function>generate_series(1, 5)</function> would be
     run in an implicit <literal>LATERAL FROM</literal> item before
     the <literal>CASE</literal> expression is ever evaluated, it would produce five
     repetitions of every input row.  To reduce confusion, such cases produce
     a parse-time error instead.
-->
これは、<literal>x &gt; 0</literal>である入力行の5回の繰り返しとそうでないものの1回の繰り返しを生成するように思えるかもしれません。しかし、実際には、<function>generate_series(1, 5)</function>は<literal>CASE</literal>が評価される前に暗黙の<literal>LATERAL FROM</literal>の中で実行されますので、各入力行に対して5回の繰り返しを生成します。
混乱を減らすため、そのような場合にはその代わりに解析時エラーになります。
    </para>

    <note>
     <para>
<!--
      If a function's last command is <command>INSERT</command>, <command>UPDATE</command>,
      or <command>DELETE</command> with <literal>RETURNING</literal>, that command will
      always be executed to completion, even if the function is not declared
      with <literal>SETOF</literal> or the calling query does not fetch all the
      result rows.  Any extra rows produced by the <literal>RETURNING</literal>
      clause are silently dropped, but the commanded table modifications
      still happen (and are all completed before returning from the function).
-->
もし関数の最後のコマンドが<literal>RETURNING</literal>を持つ<command>INSERT</command>、<command>UPDATE</command>、または<command>DELETE</command>である場合、関数が<literal>SETOF</literal>付きで宣言されていない、または呼び出す問い合わせがすべての結果行を取り出さなくても、そのコマンドは完了まで実行されます。
<literal>RETURNING</literal>句で生成される余計な行はすべて警告無しに削除されますが、コマンド対象のテーブルの変更はそれでも起こります（そして、関数から戻る前にすべて完了します）。
     </para>
    </note>

    <note>
     <para>
<!--
      Before <productname>PostgreSQL</productname> 10, putting more than one
      set-returning function in the same select list did not behave very
      sensibly unless they always produced equal numbers of rows.  Otherwise,
      what you got was a number of output rows equal to the least common
      multiple of the numbers of rows produced by the set-returning
      functions.  Also, nested set-returning functions did not work as
      described above; instead, a set-returning function could have at most
      one set-returning argument, and each nest of set-returning functions
      was run independently.  Also, conditional execution (set-returning
      functions inside <literal>CASE</literal> etc) was previously allowed,
      complicating things even more.
      Use of the <literal>LATERAL</literal> syntax is recommended when writing
      queries that need to work in older <productname>PostgreSQL</productname> versions,
      because that will give consistent results across different versions.
      If you have a query that is relying on conditional execution of a
      set-returning function, you may be able to fix it by moving the
      conditional test into a custom set-returning function.  For example,
-->
<productname>PostgreSQL</productname> 10より前では、集合を返す関数を2つ以上同じ選択リストに置くと常に等しい数の行を生成しない限りあまり賢くは振舞いませんでした。
そうでなければ、得られるのは、集合を返す関数が生成する行の数の最小公倍数に等しい数の出力行でした。
また、入れ子の集合を返す関数は上に書いたようには動作しませんでした。代わりに、集合を返す関数は多くても1つの集合を返す引数を持ち、集合を返す関数の各入れ子は独立に実行されました。
また、条件実行(<literal>CASE</literal>等の内側にある集合を返す関数)は以前は認められており、事態をより複雑にしていました。
<productname>PostgreSQL</productname>の古いバージョンで動作することが必要な問い合わせを書く場合には、バージョンが異なっても一貫した結果を返しますので、<literal>LATERAL</literal>構文を使うことを勧めます。
集合を返す関数の条件実行に頼った問い合わせがあるのなら、条件確認を独自の集合を返す関数の中に移動することで修正できます。
例えば
<programlisting>
SELECT x, CASE WHEN y &gt; 0 THEN generate_series(1, z) ELSE 5 END FROM tab;
</programlisting>
<!--
      could become
-->
は
<programlisting>
CREATE FUNCTION case_generate_series(cond bool, start int, fin int, els int)
  RETURNS SETOF int AS $$
BEGIN
  IF cond THEN
    RETURN QUERY SELECT generate_series(start, fin);
  ELSE
    RETURN QUERY SELECT els;
  END IF;
END$$ LANGUAGE plpgsql;

SELECT x, case_generate_series(y &gt; 0, 1, z, 5) FROM tab;
</programlisting>
になります。
<!--
      This formulation will work the same in all versions
      of <productname>PostgreSQL</productname>.
-->
この定式化は<productname>PostgreSQL</productname>のバージョンすべてで同じように動作します。
     </para>
    </note>
   </sect2>

   <sect2 id="xfunc-sql-functions-returning-table">
<!--
    <title><acronym>SQL</acronym> Functions Returning <literal>TABLE</literal></title>
-->
    <title><literal>TABLE</literal>を返す<acronym>SQL</acronym>関数</title>

    <indexterm>
<!--
     <primary>function</primary>
-->
     <primary>関数</primary>
     <secondary>RETURNS TABLE</secondary>
    </indexterm>

    <para>
<!--
     There is another way to declare a function as returning a set,
     which is to use the syntax
     <literal>RETURNS TABLE(<replaceable>columns</replaceable>)</literal>.
     This is equivalent to using one or more <literal>OUT</literal> parameters plus
     marking the function as returning <literal>SETOF record</literal> (or
     <literal>SETOF</literal> a single output parameter's type, as appropriate).
     This notation is specified in recent versions of the SQL standard, and
     thus may be more portable than using <literal>SETOF</literal>.
-->
集合を返すものとして関数を宣言するには、他にも方法があります。
<literal>RETURNS TABLE(<replaceable>columns</replaceable>)</literal>構文を使用することです。
これは１つ以上の<literal>OUT</literal>パラメータを使い、さらに、関数を<literal>SETOF record</literal>（または、適切ならば単一の出力パラメータの型の<literal>SETOF</literal>）を返すものと印を付けることと等価です。
この記法は標準SQLの最近の版で規定されたものですので、<literal>SETOF</literal>を使用するより移植性がより高いかもしれません。
    </para>

    <para>
<!--
     For example, the preceding sum-and-product example could also be
     done this way:
-->
例えば前述の合計と積の例はこのように書けます。

<programlisting>
CREATE FUNCTION sum_n_product_with_tab (x int)
RETURNS TABLE(sum int, product int) AS $$
    SELECT $1 + tab.y, $1 * tab.y FROM tab;
$$ LANGUAGE SQL;
</programlisting>

<!--
     It is not allowed to use explicit <literal>OUT</literal> or <literal>INOUT</literal>
     parameters with the <literal>RETURNS TABLE</literal> notation &mdash; you must
     put all the output columns in the <literal>TABLE</literal> list.
-->
<literal>RETURNS TABLE</literal>記法と一緒に、明示的<literal>OUT</literal>または<literal>INOUT</literal>パラメータを使用することはできません。
すべての出力列を<literal>TABLE</literal>リストに含めなければなりません。
    </para>
   </sect2>

   <sect2>
<!--
    <title>Polymorphic <acronym>SQL</acronym> Functions</title>
-->
    <title>多様<acronym>SQL</acronym>関数</title>

    <para>
<!--
     <acronym>SQL</acronym> functions can be declared to accept and
     return the polymorphic types <type>anyelement</type>,
     <type>anyarray</type>, <type>anynonarray</type>,
     <type>anyenum</type>, and <type>anyrange</type>.  See <xref
     linkend="extend-types-polymorphic"/> for a more detailed
     explanation of polymorphic functions. Here is a polymorphic
     function <function>make_array</function> that builds up an array
     from two arbitrary data type elements:
-->
<acronym>SQL</acronym>関数は、多様型<type>anyelement</type>、<type>anyarray</type>、<type>anynonarray</type>、<type>anyenum</type>および<type>anyrange</type>を受け付け、返すように宣言することができます。
多様関数の詳細説明については<xref linkend="extend-types-polymorphic"/>を参照してください。
以下の<function>make_array</function>多様関数は、任意の2つのデータ型要素から配列を作成します。
<screen>
CREATE FUNCTION make_array(anyelement, anyelement) RETURNS anyarray AS $$
    SELECT ARRAY[$1, $2];
$$ LANGUAGE SQL;

SELECT make_array(1, 2) AS intarray, make_array('a'::text, 'b') AS textarray;
 intarray | textarray
----------+-----------
 {1,2}    | {a,b}
(1 row)
</screen>
    </para>

    <para>
<!--
     Notice the use of the typecast <literal>'a'::text</literal>
     to specify that the argument is of type <type>text</type>. This is
     required if the argument is just a string literal, since otherwise
     it would be treated as type
     <type>unknown</type>, and array of <type>unknown</type> is not a valid
     type.
     Without the typecast, you will get errors like this:
-->
<literal>'a'::text</literal>という型キャストを使用して、引数が<type>text</type>型であることを指定していることに注目してください。
これは引数が単なる文字列リテラルである場合に必要です。
さもないと、<type>unknown</type>型として扱われてしまうため、無効な<type>unknown</type>の配列を返そうとしてしまいます。
型キャストがないと、以下のようなエラーが発生します。
<screen>
<computeroutput>
ERROR:  could not determine polymorphic type because input has type "unknown"
</computeroutput>
</screen>
    </para>

    <para>
<!--
     It is permitted to have polymorphic arguments with a fixed
     return type, but the converse is not. For example:
-->
固定の戻り値型を持ちながら多様引数を持つことは許されますが、逆は許されません。
以下に例を示します。
<screen>
CREATE FUNCTION is_greater(anyelement, anyelement) RETURNS boolean AS $$
    SELECT $1 &gt; $2;
$$ LANGUAGE SQL;

SELECT is_greater(1, 2);
 is_greater
------------
 f
(1 row)

CREATE FUNCTION invalid_func() RETURNS anyelement AS $$
    SELECT 1;
$$ LANGUAGE SQL;
ERROR:  cannot determine result data type
DETAIL:  A function returning a polymorphic type must have at least one polymorphic argument.
</screen>
    </para>

    <para>
<!--
     Polymorphism can be used with functions that have output arguments.
     For example:
-->
出力引数を持つ関数でも多様性を使用することができます。
以下に例を示します。
<screen>
CREATE FUNCTION dup (f1 anyelement, OUT f2 anyelement, OUT f3 anyarray)
AS 'select $1, array[$1,$1]' LANGUAGE SQL;

SELECT * FROM dup(22);
 f2 |   f3
----+---------
 22 | {22,22}
(1 row)
</screen>
    </para>

    <para>
<!--
     Polymorphism can also be used with variadic functions.
     For example:
-->
多様性はvariadic関数とともに使用できます。例をあげます。
<screen>
CREATE FUNCTION anyleast (VARIADIC anyarray) RETURNS anyelement AS $$
    SELECT min($1[i]) FROM generate_subscripts($1, 1) g(i);
$$ LANGUAGE SQL;

SELECT anyleast(10, -1, 5, 4);
 anyleast 
----------
       -1
(1 row)

SELECT anyleast('abc'::text, 'def');
 anyleast 
----------
 abc
(1 row)

CREATE FUNCTION concat_values(text, VARIADIC anyarray) RETURNS text AS $$
    SELECT array_to_string($2, $1);
$$ LANGUAGE SQL;

SELECT concat_values('|', 1, 4, 2);
 concat_values 
---------------
 1|4|2
(1 row)
</screen>
    </para>
   </sect2>

   <sect2>
<!--
    <title><acronym>SQL</acronym> Functions with Collations</title>
-->
    <title>照合順序を持つ<acronym>SQL</acronym>関数</title>

    <indexterm>
<!--
     <primary>collation</primary>
     <secondary>in SQL functions</secondary>
-->
     <primary>照合順序</primary>
     <secondary>SQL関数における</secondary>
    </indexterm>

    <para>
<!--
     When a SQL function has one or more parameters of collatable data types,
     a collation is identified for each function call depending on the
     collations assigned to the actual arguments, as described in <xref
     linkend="collation"/>.  If a collation is successfully identified
     (i.e., there are no conflicts of implicit collations among the arguments)
     then all the collatable parameters are treated as having that collation
     implicitly.  This will affect the behavior of collation-sensitive
     operations within the function.  For example, using the
     <function>anyleast</function> function described above, the result of
-->
SQL関数が照合順序の変更が可能なデータ型のパラメータを１つ以上持つ場合、それぞれの関数呼び出しに対して、実引数に割り当てられた照合順序に応じて、照合順序が識別されます。
照合順序の識別に成功した（つまり、暗黙的な照合順序がすべての引数で競合しない）場合、すべての照合順序の変更が可能なパラメータは暗黙的に照合順序を持つものとして扱われます。
これは関数内の照合順序に依存する操作の振舞いに影響します。
例えば、上記の<function>anyleast</function>を使って考えます。
<programlisting>
SELECT anyleast('abc'::text, 'ABC');
</programlisting>
<!--
     will depend on the database's default collation.  In <literal>C</literal> locale
     the result will be <literal>ABC</literal>, but in many other locales it will
     be <literal>abc</literal>.  The collation to use can be forced by adding
     a <literal>COLLATE</literal> clause to any of the arguments, for example
-->
この結果はデータベースのデフォルト照合順序に依存します。
<literal>C</literal>ロケールでは<literal>ABC</literal>という結果になりますが、他の多くのロケールでは<literal>abc</literal>になります。
使用される照合順序を<literal>COLLATE</literal>句を付与することで強制することができます。
例を以下に示します。
<programlisting>
SELECT anyleast('abc'::text, 'ABC' COLLATE "C");
</programlisting>
<!--
     Alternatively, if you wish a function to operate with a particular
     collation regardless of what it is called with, insert
     <literal>COLLATE</literal> clauses as needed in the function definition.
     This version of <function>anyleast</function> would always use <literal>en_US</literal>
     locale to compare strings:
-->
この他、呼び出し元の照合順序とは関係なく特定の照合順序で動作する関数にしたければ、関数定義において必要な所に<literal>COLLATE</literal>句を付けてください。
以下の<function>anyleast</function>では、文字列を比較する際に常に<literal>en_US</literal>を使用します。
<programlisting>
CREATE FUNCTION anyleast (VARIADIC anyarray) RETURNS anyelement AS $$
    SELECT min($1[i] COLLATE "en_US") FROM generate_subscripts($1, 1) g(i);
$$ LANGUAGE SQL;
</programlisting>
<!--
     But note that this will throw an error if applied to a non-collatable
     data type.
-->
しかし、もし照合順序の変更ができないデータ型が与えられた場合にエラーになってしまうことに注意してください。
    </para>

    <para>
<!--
     If no common collation can be identified among the actual arguments,
     then a SQL function treats its parameters as having their data types'
     default collation (which is usually the database's default collation,
     but could be different for parameters of domain types).
-->
実引数全体で共通の照合順序を識別できない場合、SQL関数はパラメータがそのデータ型のデフォルト照合順序（通常はデータベースのデフォルトの照合順序ですが、ドメイン型のパラメータでは異なる可能性があります）を持つものとみなします。
    </para>

    <para>
<!--
     The behavior of collatable parameters can be thought of as a limited
     form of polymorphism, applicable only to textual data types.
-->
照合順序の変更ができるパラメータの動作は、テキストのデータ型にのみ適用できる、限定された多様性と考えることができます。
    </para>
   </sect2>
  </sect1>

  <sect1 id="xfunc-overload">
<!--
   <title>Function Overloading</title>
-->
<title>関数のオーバーロード</title>

   <indexterm zone="xfunc-overload">
<!--
    <primary>overloading</primary>
    <secondary>functions</secondary>
-->
    <primary>オーバーロード</primary>
    <secondary>関数</secondary>
   </indexterm>

   <para>
<!--
    More than one function can be defined with the same SQL name, so long
    as the arguments they take are different.  In other words,
    function names can be <firstterm>overloaded</firstterm>.  Whether or not
    you use it, this capability entails security precautions when calling
    functions in databases where some users mistrust other users; see
    <xref linkend="typeconv-func"/>.  When a query is executed, the server
    will determine which function to call from the data types and the number
    of the provided arguments.  Overloading can also be used to simulate
    functions with a variable number of arguments, up to a finite maximum
    number.
-->
使用する引数が異なるのであれば、同じSQL名の関数を1つ以上定義することができます。
つまり、関数名は<firstterm>オーバーロード</firstterm>が可能です。
使うかどうかに関わりなく、この能力は、あるユーザが他のユーザを信用しないデータベースで関数を呼び出す時に、セキュリティの事前の対策を必要とします。<xref linkend="typeconv-func"/>を参照してください。
問い合わせが実行された時、サーバは与えられた引数のデータ型と数によって呼び出すべき関数を決定します。
またオーバーロードを使用して、有限個の可変長引数を持つ関数を模擬することができます。
   </para>

   <para>
<!--
    When creating a family of overloaded functions, one should be
    careful not to create ambiguities.  For instance, given the
    functions:
-->
オーバーロード関数を作成する時、曖昧さが発生しないように注意しなければなりません。
例えば、以下のような関数を考えてみます。
<programlisting>
CREATE FUNCTION test(int, real) RETURNS ...
CREATE FUNCTION test(smallint, double precision) RETURNS ...
</programlisting>
<!--
    it is not immediately clear which function would be called with
    some trivial input like <literal>test(1, 1.5)</literal>.  The
    currently implemented resolution rules are described in
    <xref linkend="typeconv"/>, but it is unwise to design a system that subtly
    relies on this behavior.
-->
<literal>test(1, 1.5)</literal>のような平凡な入力でも、どちらの関数を呼び出すのかはすぐには明確ではありません。
現在実装されている解決規則は<xref linkend="typeconv"/>にて説明していますが、この動作に巧妙に依存するようにシステムを設計することは推奨しません。
   </para>

   <para>
<!--
    A function that takes a single argument of a composite type should
    generally not have the same name as any attribute (field) of that type.
    Recall that <literal><replaceable>attribute</replaceable>(<replaceable>table</replaceable>)</literal>
    is considered equivalent
    to <literal><replaceable>table</replaceable>.<replaceable>attribute</replaceable></literal>.
    In the case that there is an
    ambiguity between a function on a composite type and an attribute of
    the composite type, the attribute will always be used.  It is possible
    to override that choice by schema-qualifying the function name
    (that is, <literal><replaceable>schema</replaceable>.<replaceable>func</replaceable>(<replaceable>table</replaceable>)
    </literal>) but it's better to
    avoid the problem by not choosing conflicting names.
-->
一般的に、1つの複合型の引数を取る関数は、その型の属性（フィールド）と同じ名前を持ってはいけません。
<literal><replaceable>attribute</replaceable>(<replaceable>table</replaceable>)</literal>が<literal><replaceable>table</replaceable>.<replaceable>attribute</replaceable></literal>と等価とみなされることを思い出してください。
複合型に対する関数と複合型の属性との間に曖昧さがあるような場合、属性の方が常に使用されます。
この振舞いは関数名をスキーマで修飾する（つまり、<literal><replaceable>schema</replaceable>.<replaceable>func</replaceable>(<replaceable>table</replaceable>)</literal>）ことにより変更できますが、競合する名前を使用しないことで問題を防ぐ方が良いでしょう。
   </para>

   <para>
<!--
    Another possible conflict is between variadic and non-variadic functions.
    For instance, it is possible to create both <literal>foo(numeric)</literal> and
    <literal>foo(VARIADIC numeric[])</literal>.  In this case it is unclear which one
    should be matched to a call providing a single numeric argument, such as
    <literal>foo(10.1)</literal>.  The rule is that the function appearing
    earlier in the search path is used, or if the two functions are in the
    same schema, the non-variadic one is preferred.
-->
可変長引数を取る関数と可変長引数を取らない関数の間に、他にも競合する可能性があります。
例えば、<literal>foo(numeric)</literal>と<literal>foo(VARIADIC numeric[])</literal>の両方を作成することが可能です。
この場合、単一の数値引数を取った呼び出し、例えば<literal>foo(10.1)</literal>をどちらに一致するものとすべきか不明瞭です。
検索パスのより前にある関数が使われる、もし2つの関数が同一スキーマにあれば可変長引数を取らない関数が優先されるというのが、この場合の規則です。
   </para>

   <para>
<!--
    When overloading C-language functions, there is an additional
    constraint: The C name of each function in the family of
    overloaded functions must be different from the C names of all
    other functions, either internal or dynamically loaded.  If this
    rule is violated, the behavior is not portable.  You might get a
    run-time linker error, or one of the functions will get called
    (usually the internal one).  The alternative form of the
    <literal>AS</literal> clause for the SQL <command>CREATE
    FUNCTION</command> command decouples the SQL function name from
    the function name in the C source code.  For instance:
-->
C言語関数をオーバーロードする場合、さらに制限があります。
オーバーロードされた関数群内の各関数のCの名前は、内部か動的ロードされたかに関係なく他のすべての関数のCの名前と異なる必要があります。
この規則に反した場合は、この動作は移植性がありません。
実行時リンカエラーになるかもしれませんし、関数群のどれか（たいていは内部関数）が呼び出されるかもしれません。
<command>CREATE FUNCTION</command> SQLコマンドの別形式の<literal>AS</literal>句は、SQL関数名とCソースコード内の関数名とを分離します。
以下に例を示します。
<programlisting>
CREATE FUNCTION test(int) RETURNS int
    AS '<replaceable>filename</replaceable>', 'test_1arg'
    LANGUAGE C;
CREATE FUNCTION test(int, int) RETURNS int
    AS '<replaceable>filename</replaceable>', 'test_2arg'
    LANGUAGE C;
</programlisting>
<!--
    The names of the C functions here reflect one of many possible conventions.
-->
ここでのC関数の名前は多くの取り得る規約の1つを反映しています。
   </para>
  </sect1>

  <sect1 id="xfunc-volatility">
<!--
   <title>Function Volatility Categories</title>
-->
   <title>関数の変動性分類</title>

   <indexterm zone="xfunc-volatility">
<!--
    <primary>volatility</primary>
    <secondary>functions</secondary>
-->
    <primary>変動性</primary>
    <secondary>関数</secondary>
   </indexterm>
   <indexterm zone="xfunc-volatility">
    <primary>VOLATILE</primary>
   </indexterm>
   <indexterm zone="xfunc-volatility">
    <primary>STABLE</primary>
   </indexterm>
   <indexterm zone="xfunc-volatility">
    <primary>IMMUTABLE</primary>
   </indexterm>

   <para>
<!--
    Every function has a <firstterm>volatility</firstterm> classification, with
    the possibilities being <literal>VOLATILE</literal>, <literal>STABLE</literal>, or
    <literal>IMMUTABLE</literal>.  <literal>VOLATILE</literal> is the default if the
    <xref linkend="sql-createfunction"/>
    command does not specify a category.  The volatility category is a
    promise to the optimizer about the behavior of the function:
-->
すべての関数は<firstterm>変動性</firstterm>区分を持ちます。
取り得る区分は、<literal>VOLATILE</literal>、<literal>STABLE</literal>、もしくは<literal>IMMUTABLE</literal>です。
<xref linkend="sql-createfunction"/>コマンドで分類の指定がなければデフォルトで<literal>VOLATILE</literal>になります。
変動性に関する分類は、その関数の動作に関するオプティマイザへの約束事です。

   <itemizedlist>
    <listitem>
     <para>
<!--
      A <literal>VOLATILE</literal> function can do anything, including modifying
      the database.  It can return different results on successive calls with
      the same arguments.  The optimizer makes no assumptions about the
      behavior of such functions.  A query using a volatile function will
      re-evaluate the function at every row where its value is needed.
-->
<literal>VOLATILE</literal>関数は、データベースの変更を含む、すべてを行うことができます。
同一引数で続けて呼び出したとしても異なる結果を返すことができます。
オプティマイザはこうした関数の振舞いに対する前提を持ちません。
VOLATILE関数を使用した問い合わせは、その行の値を必要とするすべての行においてその関数を再評価します。
     </para>
    </listitem>
    <listitem>
     <para>
<!--
      A <literal>STABLE</literal> function cannot modify the database and is
      guaranteed to return the same results given the same arguments
      for all rows within a single statement. This category allows the
      optimizer to optimize multiple calls of the function to a single
      call. In particular, it is safe to use an expression containing
      such a function in an index scan condition. (Since an index scan
      will evaluate the comparison value only once, not once at each
      row, it is not valid to use a <literal>VOLATILE</literal> function in an
      index scan condition.)
-->
<literal>STABLE</literal>関数はデータベースを変更することができません。
また、単一の文内ですべての行に対して同一の引数を渡した場合に同一の結果を返すことが保証されています。
この区分により、オプティマイザは複数の関数の呼び出しを１つの呼び出しに最適化することができます。
特に、インデックススキャン条件内でこうした関数を含んだ式を使用することは安全です。
（インデックススキャンは行ごとに一度ではなく、一度だけ比較値の評価を行いますので、インデックススキャン条件内で<literal>VOLATILE</literal>関数を使用することは意味がありません。）
     </para>
    </listitem>
    <listitem>
     <para>
<!--
      An <literal>IMMUTABLE</literal> function cannot modify the database and is
      guaranteed to return the same results given the same arguments forever.
      This category allows the optimizer to pre-evaluate the function when
      a query calls it with constant arguments.  For example, a query like
      <literal>SELECT ... WHERE x = 2 + 2</literal> can be simplified on sight to
      <literal>SELECT ... WHERE x = 4</literal>, because the function underlying
      the integer addition operator is marked <literal>IMMUTABLE</literal>.
-->
<literal>IMMUTABLE</literal>関数はデータベースを変更することができません。
また、同一引数に対する呼び出しは常に同一の結果を返すことが保証されています。
問い合わせが定数の引数でこうした関数を呼び出した場合、オプティマイザはこの関数を事前に評価することができます。
例えば、<literal>SELECT ... WHERE x = 2 + 2</literal>といった問い合わせは、<literal>SELECT ... WHERE x = 4</literal>のように単純化することができます。
これは、整数加算演算子の基になる関数が<literal>IMMUTABLE</literal>として宣言されているためです。
     </para>
    </listitem>
   </itemizedlist>
   </para>

   <para>
<!--
    For best optimization results, you should label your functions with the
    strictest volatility category that is valid for them.
-->
最適化の結果を最善にするためには、関数に対して有効かつ最も厳密な変動性区分を付けなければなりません。
   </para>

   <para>
<!--
    Any function with side-effects <emphasis>must</emphasis> be labeled
    <literal>VOLATILE</literal>, so that calls to it cannot be optimized away.
    Even a function with no side-effects needs to be labeled
    <literal>VOLATILE</literal> if its value can change within a single query;
    some examples are <literal>random()</literal>, <literal>currval()</literal>,
    <literal>timeofday()</literal>.
-->
副作用を持つ関数はすべて<literal>VOLATILE</literal>と付けなければなりません。
こうした関数は最適化することができないためです。
関数が副作用を持たなかったとしても、単一問い合わせ内で値が変動する場合は<literal>VOLATILE</literal>と付けなければなりません。
例えば、<literal>random()</literal>、<literal>currval()</literal>、<literal>timeofday()</literal>などです。
   </para>

   <para>
<!--
    Another important example is that the <function>current_timestamp</function>
    family of functions qualify as <literal>STABLE</literal>, since their values do
    not change within a transaction.
-->
その他の重要な例は、<function>current_timestamp</function>系列の関数は、それらの値がトランザクション内で変わらないことから、<literal>STABLE</literal>と見なされます。
   </para>

   <para>
<!--
    There is relatively little difference between <literal>STABLE</literal> and
    <literal>IMMUTABLE</literal> categories when considering simple interactive
    queries that are planned and immediately executed: it doesn't matter
    a lot whether a function is executed once during planning or once during
    query execution startup.  But there is a big difference if the plan is
    saved and reused later.  Labeling a function <literal>IMMUTABLE</literal> when
    it really isn't might allow it to be prematurely folded to a constant during
    planning, resulting in a stale value being re-used during subsequent uses
    of the plan.  This is a hazard when using prepared statements or when
    using function languages that cache plans (such as
    <application>PL/pgSQL</application>).
-->
計画作成を行い、すぐに実行されるような単一の対話式問い合わせを考えた場合、相対的に<literal>STABLE</literal>区分と<literal>IMMUTABLE</literal>区分との違いはあまりありません。
このような場合、関数が計画作成中に一度実行されるか、問い合わせ実行中に一度実行されるかがあまり問題になりません。
しかし、計画が保存され、後で再利用される場合は大きな違いが現れます。
本来ならば関数が計画作成段階で早めに定数を保持することができない場合に<literal>IMMUTABLE</literal>を付けると、その後にこの計画を使用する時に古くて意味のない値が再利用されてしまうことになります。
これは、プリペアド文や計画をキャッシュする関数言語（<application>PL/pgSQL</application>など）を使用する場合は危険です。
   </para>

   <para>
<!--
    For functions written in SQL or in any of the standard procedural
    languages, there is a second important property determined by the
    volatility category, namely the visibility of any data changes that have
    been made by the SQL command that is calling the function.  A
    <literal>VOLATILE</literal> function will see such changes, a <literal>STABLE</literal>
    or <literal>IMMUTABLE</literal> function will not.  This behavior is implemented
    using the snapshotting behavior of MVCC (see <xref linkend="mvcc"/>):
    <literal>STABLE</literal> and <literal>IMMUTABLE</literal> functions use a snapshot
    established as of the start of the calling query, whereas
    <literal>VOLATILE</literal> functions obtain a fresh snapshot at the start of
    each query they execute.
-->
SQLもしくは標準手続き言語で作成された関数では、変動性分類で決定される２番目に重要な性質があります。
すなわち、その関数を呼び出すSQLコマンドによりなされてきたすべてのデータ変更の可視性です。
<literal>VOLATILE</literal>関数はそのような変更を捕らえますが、<literal>STABLE</literal>または<literal>IMMUTABLE</literal>関数はそうしません。
この動作はMVCC（<xref linkend="mvcc"/>を参照）のスナップショット処理の動作を使用して実装されています。
<literal>STABLE</literal>と<literal>IMMUTABLE</literal>関数は、呼び出す問い合わせの開始時点で成立したスナップショットを使用しますが、<literal>VOLATILE</literal>関数はそれぞれの問い合わせの実行開始時点の作りたてのスナップショットを取得します。
   </para>

   <note>
    <para>
<!--
     Functions written in C can manage snapshots however they want, but it's
     usually a good idea to make C functions work this way too.
-->
しかし、C言語で作成された関数は、どのようにでもスナップショットを管理することができますが、通常C関数でもこのように動作させることは良い考えです。
    </para>
   </note>

   <para>
<!--
    Because of this snapshotting behavior,
    a function containing only <command>SELECT</command> commands can safely be
    marked <literal>STABLE</literal>, even if it selects from tables that might be
    undergoing modifications by concurrent queries.
    <productname>PostgreSQL</productname> will execute all commands of a
    <literal>STABLE</literal> function using the snapshot established for the
    calling query, and so it will see a fixed view of the database throughout
    that query.
-->
このスナップショット処理の動作のため、同時実行の問い合わせによって別途変更されている可能性があるテーブルから選択していたとしても、<command>SELECT</command>コマンドのみを含む関数は、安全に<literal>STABLE</literal>とすることができます。
<productname>PostgreSQL</productname>は、呼び出し元の問い合わせに対して確立されたスナップショットを使用して<literal>STABLE</literal>関数のすべてのコマンドを実行します。
したがってその問い合わせの間、データベースに対して固定された視点で値を参照することになります。
   </para>

   <para>
<!--
    The same snapshotting behavior is used for <command>SELECT</command> commands
    within <literal>IMMUTABLE</literal> functions.  It is generally unwise to select
    from database tables within an <literal>IMMUTABLE</literal> function at all,
    since the immutability will be broken if the table contents ever change.
    However, <productname>PostgreSQL</productname> does not enforce that you
    do not do that.
-->
<literal>IMMUTABLE</literal>関数内の<command>SELECT</command>コマンドも同様のスナップショット処理の動作を使用します。
ただし、一般的に、<literal>IMMUTABLE</literal>関数内でデータベースのテーブルを検索（SELECT）することは勧められません。
テーブルの内容が変わってしまった場合にその不変性が壊れてしまうためです。
しかし、<productname>PostgreSQL</productname>では強制的に検索（SELECT）できないようにはしていません。
   </para>

   <para>
<!--
    A common error is to label a function <literal>IMMUTABLE</literal> when its
    results depend on a configuration parameter.  For example, a function
    that manipulates timestamps might well have results that depend on the
    <xref linkend="guc-timezone"/> setting.  For safety, such functions should
    be labeled <literal>STABLE</literal> instead.
-->
よくあるエラーは、設定パラメータに依存する結果となる関数に<literal>IMMUTABLE</literal>と付けることです。
例えば、タイムスタンプを操作する関数は、おそらく<xref linkend="guc-timezone"/>の設定に依存した結果になります。
こうした関数は、安全のため代わりに<literal>STABLE</literal>と付けてください。
   </para>

   <note>
    <para>
<!--
     <productname>PostgreSQL</productname> requires that <literal>STABLE</literal>
     and <literal>IMMUTABLE</literal> functions contain no SQL commands other
     than <command>SELECT</command> to prevent data modification.
     (This is not a completely bulletproof test, since such functions could
     still call <literal>VOLATILE</literal> functions that modify the database.
     If you do that, you will find that the <literal>STABLE</literal> or
     <literal>IMMUTABLE</literal> function does not notice the database changes
     applied by the called function, since they are hidden from its snapshot.)
-->
<productname>PostgreSQL</productname>はデータの変更を防ぐために<literal>STABLE</literal>関数と<literal>IMMUTABLE</literal>関数が<command>SELECT</command>以外のSQLコマンドを含まないことを要求します。
（こうした関数はまだデータベースを変更する<literal>VOLATILE</literal>関数を呼び出すことができますので、これは防弾条件として完全ではありません。
これを行うと、<literal>STABLE</literal>もしくは<literal>IMMUTABLE</literal>関数は、そのスナップショットからそれらが隠されていることから、呼び出した関数によるデータベースの変更に気がつきません。）
    </para>
   </note>
  </sect1>

  <sect1 id="xfunc-pl">
<!--
   <title>Procedural Language Functions</title>
-->
<title>手続き型言語関数</title>

   <para>
<!--
    <productname>PostgreSQL</productname> allows user-defined functions
    to be written in other languages besides SQL and C.  These other
    languages are generically called <firstterm>procedural
    languages</firstterm> (<acronym>PL</acronym>s).
    Procedural languages aren't built into the
    <productname>PostgreSQL</productname> server; they are offered
    by loadable modules.
    See <xref linkend="xplang"/> and following chapters for more
    information.
-->
<productname>PostgreSQL</productname>ではSQLやC言語以外の言語でユーザ定義の関数を作成することができます。
これらの他の言語は一般に<firstterm>手続き言語</firstterm>（<acronym>PL</acronym>）と呼ばれます。
手続き言語は<productname>PostgreSQL</productname>サーバに組み込まれておらず、ロード可能モジュールとして提供されています。
詳細は<xref linkend="xplang"/>と以下の章を参照してください。
   </para>
  </sect1>

  <sect1 id="xfunc-internal">
<!--
   <title>Internal Functions</title>
-->
<title>内部関数</title>

<!--
   <indexterm zone="xfunc-internal"><primary>function</primary><secondary>internal</secondary></indexterm>
-->
   <indexterm zone="xfunc-internal"><primary>関数</primary><secondary>内部</secondary></indexterm>

   <para>
<!--
    Internal functions are functions written in C that have been statically
    linked into the <productname>PostgreSQL</productname> server.
    The <quote>body</quote> of the function definition
    specifies the C-language name of the function, which need not be the
    same as the name being declared for SQL use.
    (For reasons of backward compatibility, an empty body
    is accepted as meaning that the C-language function name is the
    same as the SQL name.)
-->
内部関数とは、Cで作成された、<productname>PostgreSQL</productname>サーバに静的にリンクされた関数です。
関数定義の<quote>本体</quote>では関数のC言語における名前を指定します。
この名前をSQLでの使用のために宣言される名前と同じにする必要はありません。
（後方互換性のため、C言語関数名がSQL名と同じであるという意味として、空の本体も受け付けられます。）
   </para>

   <para>
<!--
    Normally, all internal functions present in the
    server are declared during the initialization of the database cluster
    (see <xref linkend="creating-cluster"/>),
    but a user could use <command>CREATE FUNCTION</command>
    to create additional alias names for an internal function.
    Internal functions are declared in <command>CREATE FUNCTION</command>
    with language name <literal>internal</literal>.  For instance, to
    create an alias for the <function>sqrt</function> function:
-->
通常、サーバに存在するすべての内部関数は、データベースクラスタの初期化（<xref linkend="creating-cluster"/>参照）の際に宣言されますが、ユーザは<command>CREATE FUNCTION</command>を使用して、内部関数の別名をさらに作成することができます。
内部関数は<literal>internal</literal>という言語名を付けた<command>CREATE FUNCTION</command>によって宣言されます。
例えば、<function>sqrt</function>関数の別名を作成するには以下のようにします。
<programlisting>
CREATE FUNCTION square_root(double precision) RETURNS double precision
    AS 'dsqrt'
    LANGUAGE internal
    STRICT;
</programlisting>
<!--
    (Most internal functions expect to be declared <quote>strict</quote>.)
-->
（ほとんどの内部関数は<quote>strict</quote>として宣言されることを想定しています。）
   </para>

   <note>
    <para>
<!--
     Not all <quote>predefined</quote> functions are
     <quote>internal</quote> in the above sense.  Some predefined
     functions are written in SQL.
-->
<quote>定義済みの</quote>関数のすべてが上の意味での<quote>内部</quote>ではありません。
SQLで作成された定義済み関数もあります。
    </para>
   </note>
  </sect1>

  <sect1 id="xfunc-c">
<!--
   <title>C-Language Functions</title>
-->
<title>C言語関数</title>

   <indexterm zone="xfunc-c">
<!--
    <primary>function</primary>
    <secondary>user-defined</secondary>
    <tertiary>in C</tertiary>
-->
    <primary>関数</primary>
    <secondary>ユーザ定義</secondary>
    <tertiary>Cで作成された</tertiary>
   </indexterm>

   <para>
<!--
    User-defined functions can be written in C (or a language that can
    be made compatible with C, such as C++).  Such functions are
    compiled into dynamically loadable objects (also called shared
    libraries) and are loaded by the server on demand.  The dynamic
    loading feature is what distinguishes <quote>C language</quote> functions
    from <quote>internal</quote> functions &mdash; the actual coding conventions
    are essentially the same for both.  (Hence, the standard internal
    function library is a rich source of coding examples for user-defined
    C functions.)
-->
ユーザ定義の関数はC（もしくはC++のようなCと互換性のある言語）で作成することができます。
そのような関数は動的ロード可能オブジェクト（共有ライブラリとも呼ばれます）としてコンパイルされ、必要に応じてサーバにロードされます。
動的ロード機能が、<quote>C言語</quote>関数を<quote>内部</quote>関数と区別するものです。
コーディング方法は基本的に両方とも同じです。
（したがって、標準内部関数ライブラリはユーザ定義のC関数のコーディング例の豊富な情報源となります。）
   </para>

   <para>
<!--
    Currently only one calling convention is used for C functions
    (<quote>version 1</quote>). Support for that calling convention is
    indicated by writing a <literal>PG_FUNCTION_INFO_V1()</literal> macro
    call for the function, as illustrated below.
-->
現在、1つの呼び出し規約だけがC関数で使用されています(<quote>version 1</quote>)。
その呼び出し規約をサポートしていることは、以下に示すように、その関数用に呼び出しマクロ<literal>PG_FUNCTION_INFO_V1()</literal>を書くことで示されます。
   </para>

  <sect2 id="xfunc-c-dynload">
<!--
   <title>Dynamic Loading</title>
-->
<title>動的ロード</title>

   <indexterm zone="xfunc-c-dynload">
<!--
    <primary>dynamic loading</primary>
-->
    <primary>動的ロード</primary>
   </indexterm>

   <para>
<!--
    The first time a user-defined function in a particular
    loadable object file is called in a session,
    the dynamic loader loads that object file into memory so that the
    function can be called.  The <command>CREATE FUNCTION</command>
    for a user-defined C function must therefore specify two pieces of
    information for the function: the name of the loadable
    object file, and the C name (link symbol) of the specific function to call
    within that object file.  If the C name is not explicitly specified then
    it is assumed to be the same as the SQL function name.
-->
特定のロード可能オブジェクト内のユーザ定義の関数がセッションで最初に呼び出されると、動的ローダは、その関数を呼び出すことができるように、オブジェクトファイルをメモリ内に読み込みます。
そのため、ユーザ定義のC関数用の<command>CREATE FUNCTION</command>はその関数について、ロード可能オブジェクトファイルの名前とオブジェクトファイル中の呼び出される特定の関数のC名称（リンクシンボル）という2つの情報を指定しなければなりません。
C名称が明示的に指定されなかった場合、SQLにおける関数名と同じものと仮定されます。
   </para>

   <para>
<!--
    The following algorithm is used to locate the shared object file
    based on the name given in the <command>CREATE FUNCTION</command>
    command:
-->
<command>CREATE FUNCTION</command>コマンドで与えられた名前に基づいて、共有オブジェクトファイルの場所を見つける際に以下のアルゴリズムが使用されます。

    <orderedlist>
     <listitem>
      <para>
<!--
       If the name is an absolute path, the given file is loaded.
-->
名前が絶対パスの場合、指定されたファイルが読み込まれます。
      </para>
     </listitem>

     <listitem>
      <para>
<!--
       If the name starts with the string <literal>$libdir</literal>,
       that part is replaced by the <productname>PostgreSQL</productname> package
        library directory
       name, which is determined at build time.<indexterm><primary>$libdir</primary></indexterm>
-->
名前が<literal>$libdir</literal>という文字列から始まる場合、その部分は<productname>PostgreSQL</productname>パッケージのライブラリディレクトリで置き換えられます。
このディレクトリはビルド時に決定されます。
<indexterm><primary>$libdir</primary></indexterm>
      </para>
     </listitem>

     <listitem>
      <para>
<!--
       If the name does not contain a directory part, the file is
       searched for in the path specified by the configuration variable
       <xref linkend="guc-dynamic-library-path"/>.<indexterm><primary>dynamic_library_path</primary></indexterm>
-->
名前にディレクトリ部分がない場合、そのファイルは<xref linkend="guc-dynamic-library-path"/>設定変数で指定されたパス内から検索されます。
<indexterm><primary>dynamic_library_path</primary></indexterm>
      </para>
     </listitem>

     <listitem>
      <para>
<!--
       Otherwise (the file was not found in the path, or it contains a
       non-absolute directory part), the dynamic loader will try to
       take the name as given, which will most likely fail.  (It is
       unreliable to depend on the current working directory.)
-->
上記以外の場合（ファイルがパス内に存在しない場合や相対ディレクトリ部分を持つ場合）、動的ローダは指定された名前をそのまま使用し、ほとんどの場合は失敗します。
（これは現在の作業ディレクトリに依存するため信頼できません。）
      </para>
     </listitem>
    </orderedlist>

<!--
    If this sequence does not work, the platform-specific shared
    library file name extension (often <filename>.so</filename>) is
    appended to the given name and this sequence is tried again.  If
    that fails as well, the load will fail.
-->
ここまでの流れがうまくいかなかった場合、プラットフォーム独自の共有ライブラリファイル拡張子（多くの場合<filename>.so</filename>）が指定された名前に追加され、再度この流れを試みます。
同様に失敗した場合は、読み込みは失敗します。
   </para>

   <para>
<!--
    It is recommended to locate shared libraries either relative to
    <literal>$libdir</literal> or through the dynamic library path.
    This simplifies version upgrades if the new installation is at a
    different location.  The actual directory that
    <literal>$libdir</literal> stands for can be found out with the
    command <literal>pg_config &#045;&#045;pkglibdir</literal>.
-->
共有ライブラリを<literal>$libdir</literal>から相対的に、もしくは動的ライブラリパスの通った所に配置することを推奨します。
異なる場所に新しいインストレーションを配置する場合にバージョンアップを簡単にします。
<literal>$libdir</literal>が示す実際のディレクトリは<literal>pg_config --pkglibdir</literal>コマンドを使用することでわかります。
   </para>

   <para>
<!--
    The user ID the <productname>PostgreSQL</productname> server runs
    as must be able to traverse the path to the file you intend to
    load.  Making the file or a higher-level directory not readable
    and/or not executable by the <systemitem>postgres</systemitem>
    user is a common mistake.
-->
<productname>PostgreSQL</productname>サーバの実効ユーザIDはロード予定のファイルのパスまで到達できなければなりません。
よくある失敗として、<systemitem>postgres</systemitem>ユーザに対して読み込み、実行、または両方の権限がそのファイルとその上位ディレクトリに与えられていないことがあります。
   </para>

   <para>
<!--
    In any case, the file name that is given in the
    <command>CREATE FUNCTION</command> command is recorded literally
    in the system catalogs, so if the file needs to be loaded again
    the same procedure is applied.
-->
どの場合でも、<command>CREATE FUNCTION</command>コマンドに与えたファイル名はそのままシステムカタログに保存されます。
ですので、もしそのファイルを再度読み込む必要がある場合、同じ処理が適用されます。
   </para>

   <note>
    <para>
<!--
     <productname>PostgreSQL</productname> will not compile a C function
     automatically.  The object file must be compiled before it is referenced
     in a <command>CREATE
     FUNCTION</command> command.  See <xref linkend="dfunc"/> for additional
     information.
-->
<productname>PostgreSQL</productname>はC関数を自動的にコンパイルしません。
<command>CREATE FUNCTION</command>コマンドで参照する前に、そのオブジェクトファイルはコンパイルされていなければなりません。
さらなる情報については<xref linkend="dfunc"/>を参照してください。
    </para>
   </note>

   <indexterm zone="xfunc-c-dynload">
<!--
    <primary>magic block</primary>
-->
    <primary>マジックブロック</primary>
   </indexterm>

   <para>
<!--
    To ensure that a dynamically loaded object file is not loaded into an
    incompatible server, <productname>PostgreSQL</productname> checks that the
    file contains a <quote>magic block</quote> with the appropriate contents.
    This allows the server to detect obvious incompatibilities, such as code
    compiled for a different major version of
    <productname>PostgreSQL</productname>. To include a magic block,
    write this in one (and only one) of the module source files, after having
    included the header <filename>fmgr.h</filename>:
-->
確実に、動的にロードされるモジュールが互換性がないサーバにロードされないように、<productname>PostgreSQL</productname>は、そのファイルに適切な内容を持つ<quote>マジックブロック</quote>が含まれているかどうか検査します。
これによりサーバは、メジャーバージョンが異なる<productname>PostgreSQL</productname>用にコンパイルされたモジュールなど、明確に互換性がないことを検知することができます。
マジックブロックを含めるためには、以下をモジュールのソースファイルに一度（一度だけ）、<filename>fmgr.h</filename>ヘッダファイルをincludeさせた後で、記述してください。

<programlisting>
PG_MODULE_MAGIC;
</programlisting>
   </para>

   <para>
<!--
    After it is used for the first time, a dynamically loaded object
    file is retained in memory.  Future calls in the same session to
    the function(s) in that file will only incur the small overhead of
    a symbol table lookup.  If you need to force a reload of an object
    file, for example after recompiling it, begin a fresh session.
-->
最初に使用された後も、動的にロードされたオブジェクトファイルはメモリ内に保持されます。
同一セッションにおいてそのファイル内の関数をその後に呼び出した場合、シンボルテーブルの検索に要する小さなオーバーヘッドしかかかりません。
例えば再コンパイルした後など、そのオブジェクトファイルを強制的に再度読み込ませる必要がある場合は、新しいセッションを開始してください。
   </para>

   <indexterm zone="xfunc-c-dynload">
    <primary>_PG_init</primary>
   </indexterm>
   <indexterm zone="xfunc-c-dynload">
    <primary>_PG_fini</primary>
   </indexterm>
   <indexterm zone="xfunc-c-dynload">
<!--
    <primary>library initialization function</primary>
-->
    <primary>ライブラリ初期化処理関数</primary>
   </indexterm>
   <indexterm zone="xfunc-c-dynload">
<!--
    <primary>library finalization function</primary>
-->
    <primary>ライブラリ最終処理関数</primary>
   </indexterm>

   <para>
<!--
    Optionally, a dynamically loaded file can contain initialization and
    finalization functions.  If the file includes a function named
    <function>_PG_init</function>, that function will be called immediately after
    loading the file.  The function receives no parameters and should
    return void.  If the file includes a function named
    <function>_PG_fini</function>, that function will be called immediately before
    unloading the file.  Likewise, the function receives no parameters and
    should return void.  Note that <function>_PG_fini</function> will only be called
    during an unload of the file, not during process termination.
    (Presently, unloads are disabled and will never occur, but this may
    change in the future.)
-->
省略することもできますが、動的にロードされるファイルに初期化処理関数と最終処理関数を含めることができます。
<function>_PG_init</function>という関数がファイルに存在すると、この関数はファイルがロードされた直後に呼び出されます。
この関数は引数を取らずvoid型を返さなければなりません。
<function>_PG_fini</function>という関数がファイルに存在すると、この関数はファイルがアンロードされる直前に呼び出されます。
この関数も同様に引数を取らずvoid型を返さなければなりません。
<function>_PG_fini</function>がファイルのアンロード時にのみ呼び出されるものであり、処理の終了時に呼び出されるものではないことに注意してください。
（現在、アンロードは無効となっていますので、決して発生しません。将来変更される可能性があります。）
   </para>

  </sect2>

   <sect2 id="xfunc-c-basetype">
<!--
    <title>Base Types in C-Language Functions</title>
-->
<title>C言語関数における基本型</title>

    <indexterm zone="xfunc-c-basetype">
<!--
     <primary>data type</primary>
     <secondary>internal organization</secondary>
-->
     <primary>データ型</primary>
     <secondary>内部構成</secondary>
    </indexterm>

    <para>
<!--
     To know how to write C-language functions, you need to know how
     <productname>PostgreSQL</productname> internally represents base
     data types and how they can be passed to and from functions.
     Internally, <productname>PostgreSQL</productname> regards a base
     type as a <quote>blob of memory</quote>.  The user-defined
     functions that you define over a type in turn define the way that
     <productname>PostgreSQL</productname> can operate on it.  That
     is, <productname>PostgreSQL</productname> will only store and
     retrieve the data from disk and use your user-defined functions
     to input, process, and output the data.
-->
C言語関数の作成方法を理解するためには、<productname>PostgreSQL</productname>が基本データ型を内部でどのように表現し、どのようにそれらを関数とやり取りしているかを理解する必要があります。
内部的に<productname>PostgreSQL</productname>は基本型を<quote>メモリの小さな塊</quote>とみなします。
ある型を定義するユーザ定義関数は、言い換えると、<productname>PostgreSQL</productname>がそれを操作できる方法を定義します。
つまり、<productname>PostgreSQL</productname>はデータの格納、ディスクからの取り出しのみを行い、データの入力や処理、出力にはユーザ定義関数を使用します。
    </para>

    <para>
<!--
     Base types can have one of three internal formats:
-->
基本型は下記の3つのいずれかの内部書式を使用しています。

     <itemizedlist>
      <listitem>
       <para>
<!--
        pass by value, fixed-length
-->
固定長の値渡し
       </para>
      </listitem>
      <listitem>
       <para>
<!--
        pass by reference, fixed-length
-->
固定長の参照渡し
       </para>
      </listitem>
      <listitem>
       <para>
<!--
        pass by reference, variable-length
-->
可変長の参照渡し
       </para>
      </listitem>
     </itemizedlist>
    </para>

    <para>
<!--
     By-value  types  can  only be 1, 2, or 4 bytes in length
     (also 8 bytes, if <literal>sizeof(Datum)</literal> is 8 on your machine).
     You should be careful to define your types such that they will be the
     same size (in bytes) on all architectures.  For example, the
     <literal>long</literal> type is dangerous because it is 4 bytes on some
     machines and 8 bytes on others, whereas <type>int</type> type is 4 bytes
     on most Unix machines.  A reasonable implementation of the
     <type>int4</type> type on Unix machines might be:
-->
値渡しは、1、2、4バイト長の型のみで使用することができます（使用するマシンの<literal>sizeof(Datum)</literal>が8の場合は8バイトも使用できます）。
データ型を定義する際、その型がすべてのアーキテクチャにおいて同一の大きさ（バイト数）となるように定義するように注意してください。
例えば、<literal>long</literal>型はマシンによっては4バイトであったり、8バイトであったりして危険ですが、<type>int</type>型はほとんどのUnixマシンでは4バイトです。
Unixマシンにおける<type>int4</type>の理論的な実装は以下のようになります。

<programlisting>
<!--
/* 4-byte integer, passed by value */
-->
/* 4 バイト整数、値渡し */
typedef int int4;
</programlisting>

<!--
     (The actual PostgreSQL C code calls this type <type>int32</type>, because
     it is a convention in C that <type>int<replaceable>XX</replaceable></type>
     means <replaceable>XX</replaceable> <emphasis>bits</emphasis>.  Note
     therefore also that the C type <type>int8</type> is 1 byte in size.  The
     SQL type <type>int8</type> is called <type>int64</type> in C.  See also
     <xref linkend="xfunc-c-type-table"/>.)
-->
（実際のPostgreSQLのCコードではこの型を<type>int32</type>と呼びます。
<type>int<replaceable>XX</replaceable></type>が<replaceable>XX</replaceable> <emphasis>ビット</emphasis>であることはCにおける規約だからです。
したがって<type>int8</type>というCの型のサイズは１バイトであることに注意してください。
<type>int8</type>というSQLの型はCでは<type>int64</type>と呼ばれます。
<xref linkend="xfunc-c-type-table"/>も参照してください。）
    </para>

    <para>
<!--
     On  the  other hand, fixed-length types of any size can
     be passed by-reference.  For example, here is a  sample
     implementation of a <productname>PostgreSQL</productname> type:
-->
一方、任意の大きさの固定長の型は参照として引き渡すことができます。
例として以下に<productname>PostgreSQL</productname>の型の実装サンプルを示します。

<programlisting>
<!--
/* 16-byte structure, passed by reference */
-->
/* 16 バイト構造体、参照渡し */
typedef struct
{
    double  x, y;
} Point;
</programlisting>

<!--
     Only  pointers  to  such types can be used when passing
     them in and out of <productname>PostgreSQL</productname> functions.
     To return a value of such a type, allocate the right amount of
     memory with <literal>palloc</literal>, fill in the allocated memory,
     and return a pointer to it.  (Also, if you just want to return the
     same value as one of your input arguments that's of the same data type,
     you can skip the extra <literal>palloc</literal> and just return the
     pointer to the input value.)
-->
それらの型のポインタのみが<productname>PostgreSQL</productname>関数の入出力時に使用できます。
それらの型の値を返すためには、<literal>palloc()</literal>を使用して正しい大きさのメモリ領域を割り当て、そのメモリ領域に値を入力し、それのポインタを返します。
（また、入力引数の1つと同じ型かつ同じ値を返したいのであれば、<literal>palloc</literal>を行う手間を省くことができます。
この場合は入力値へのポインタを単に返してください。）
    </para>

    <para>
<!--
     Finally, all variable-length types must also be  passed
     by  reference.   All  variable-length  types must begin
     with an opaque length field of exactly 4 bytes, which will be set
     by <symbol>SET_VARSIZE</symbol>; never set this field directly! All data to
     be  stored within that type must be located in the memory
     immediately  following  that  length  field.   The
     length field contains the total length of the structure,
     that is,  it  includes  the  size  of  the  length  field
     itself.
-->
最後に、すべての可変長型は参照として引き渡す必要があります。
また、すべての可変長型は正確に4バイトの不透明なlengthフィールドから始まる必要があります。
このフィールドは<symbol>SET_VARSIZE</symbol>で設定されます。決して直接このフィールドを設定してはいけません。
その型に格納されるすべてのデータはlengthフィールドのすぐ後のメモリ領域に置かれる必要があります。
lengthフィールドにはその構造体の総長が格納されます。つまり、lengthフィールドそのものもその大きさに含まれます。
    </para>

    <para>
<!--
     Another important point is to avoid leaving any uninitialized bits
     within data type values; for example, take care to zero out any
     alignment padding bytes that might be present in structs.  Without
     this, logically-equivalent constants of your data type might be
     seen as unequal by the planner, leading to inefficient (though not
     incorrect) plans.
-->
この他の重要な点は、データ型の値の中で初期化されていないビットを残さないことです。
例えば、構造体内に存在する可能性がある整列用のパディングバイトを注意してすべてゼロクリアしてください。
こうしないと、独自データ型の論理的に等価な定数がプランナにより一致しないものと判断され、（不正確ではありませんが）非効率的な計画をもたらすかもしれません。
    </para>

    <warning>
     <para>
<!--
      <emphasis>Never</emphasis> modify the contents of a pass-by-reference input
      value.  If you do so you are likely to corrupt on-disk data, since
      the pointer you are given might point directly into a disk buffer.
      The sole exception to this rule is explained in
      <xref linkend="xaggr"/>.
-->
参照渡しの入力値の内容を<emphasis>決して</emphasis>変更しないでください。
指定したポインタがディスクバッファを直接指し示している可能性がよくありますので、変更すると、ディスク上のデータを破壊してしまうかもしれません。
この規則の唯一の例外について<xref linkend="xaggr"/>で説明します。
     </para>
    </warning>

    <para>
<!--
     As an example, we can define the type <type>text</type> as
     follows:
-->
例えば、<type>text</type>型を定義するには、下記のように行えます。

<programlisting>
typedef struct {
    int32 length;
    char data[FLEXIBLE_ARRAY_MEMBER];
} text;
</programlisting>

<!--
     The <literal>[FLEXIBLE_ARRAY_MEMBER]</literal> notation means that the actual
     length of the data part is not specified by this declaration.
-->
<literal>[FLEXIBLE_ARRAY_MEMBER]</literal>表記は、データ部分の実際の長さはこの宣言では指定されないことを意味します。
    </para>

    <para>
<!--
     When manipulating
     variable-length types, we must  be  careful  to  allocate
     the  correct amount  of memory and set the length field correctly.
     For example, if we wanted to  store  40  bytes  in  a <structname>text</structname>
     structure, we might use a code fragment like this:
-->
可変長型を操作する時、正確な大きさのメモリを割り当て、lengthフィールドを正確に設定することに注意する必要があります。
例えば、40バイトを<structname>text</structname>構造体に保持させたい場合、下記のようなコードを使用します。

<programlisting><![CDATA[
#include "postgres.h"
...
]]><!--
char buffer[40]; /* our source data */
--><![CDATA[
char buffer[40]; /* 私たちの元のデータ */
...
text *destination = (text *) palloc(VARHDRSZ + 40);
SET_VARSIZE(destination, VARHDRSZ + 40);
memcpy(destination->data, buffer, 40);
...
]]>
</programlisting>

<!--
     <literal>VARHDRSZ</literal> is the same as <literal>sizeof(int32)</literal>, but
     it's considered good style to use the macro <literal>VARHDRSZ</literal>
     to refer to the size of the overhead for a variable-length type.
     Also, the length field <emphasis>must</emphasis> be set using the
     <literal>SET_VARSIZE</literal> macro, not by simple assignment.
-->
<literal>VARHDRSZ</literal>は<literal>sizeof(int32)</literal>と同一ですが、可変長型のオーバーヘッド分の大きさを参照する時には、<literal>VARHDRSZ</literal>マクロを使用する方が好ましい形式とみなされています。
また長さフィールドを単なる代入ではなく<literal>SET_VARSIZE</literal>マクロを使用して設定<emphasis>しなければなりません</emphasis>。
    </para>

    <para>
<!--
     <xref linkend="xfunc-c-type-table"/> specifies which C type
     corresponds to which SQL type when writing a C-language function
     that uses a built-in type of <productname>PostgreSQL</productname>.
     The <quote>Defined In</quote> column gives the header file that
     needs to be included to get the type definition.  (The actual
     definition might be in a different file that is included by the
     listed file.  It is recommended that users stick to the defined
     interface.)  Note that you should always include
     <filename>postgres.h</filename> first in any source file, because
     it declares a number of things that you will need anyway.
-->
<xref linkend="xfunc-c-type-table"/>は、<productname>PostgreSQL</productname>の組み込み型を使用するC言語関数を作成する時の、Cの型とSQL型との対応を規定したものです。
<quote>定義場所</quote>列では、型定義を取り出すためにインクルードしなければならないヘッダファイルを示しています。
（実際の定義は一覧中のファイルからインクルードされた、別のファイルであるかもしれません。
ユーザは定義されたインタフェースを厳守することを推奨されています。）
<filename>postgres.h</filename>には必ず必要になる多くのものが宣言されていますので、ソースファイルの中で必ず初めにこのファイルをインクルードしなければならないことに注意してください。
    </para>

     <table tocentry="1" id="xfunc-c-type-table">
<!--
      <title>Equivalent C Types for Built-in SQL Types</title>
-->
      <title>組み込みSQL型に相当するCの型</title>
      <tgroup cols="3">
       <thead>
        <row>
         <entry>
<!--
          SQL Type
-->
SQL型
         </entry>
         <entry>
<!--
          C Type
-->
C 言語型
         </entry>
         <entry>
<!--
          Defined In
-->
定義場所
         </entry>
        </row>
       </thead>
       <tbody>
        <row>
         <entry><type>boolean</type></entry>
         <entry><type>bool</type></entry>
<!--
         <entry><filename>postgres.h</filename> (maybe compiler built-in)</entry>
-->
         <entry><filename>postgres.h</filename>（コンパイラで組み込み済みの可能性があります）</entry>
        </row>
        <row>
         <entry><type>box</type></entry>
         <entry><type>BOX*</type></entry>
         <entry><filename>utils/geo_decls.h</filename></entry>
        </row>
        <row>
         <entry><type>bytea</type></entry>
         <entry><type>bytea*</type></entry>
         <entry><filename>postgres.h</filename></entry>
        </row>
        <row>
         <entry><type>"char"</type></entry>
         <entry><type>char</type></entry>
<!--
         <entry>(compiler built-in)</entry>
-->
         <entry>（コンパイラで組み込み済み）</entry>
        </row>
        <row>
         <entry><type>character</type></entry>
         <entry><type>BpChar*</type></entry>
         <entry><filename>postgres.h</filename></entry>
        </row>
        <row>
         <entry><type>cid</type></entry>
         <entry><type>CommandId</type></entry>
         <entry><filename>postgres.h</filename></entry>
        </row>
        <row>
         <entry><type>date</type></entry>
         <entry><type>DateADT</type></entry>
         <entry><filename>utils/date.h</filename></entry>
        </row>
        <row>
         <entry><type>smallint</type> (<type>int2</type>)</entry>
         <entry><type>int16</type></entry>
         <entry><filename>postgres.h</filename></entry>
        </row>
        <row>
         <entry><type>int2vector</type></entry>
         <entry><type>int2vector*</type></entry>
         <entry><filename>postgres.h</filename></entry>
        </row>
        <row>
         <entry><type>integer</type> (<type>int4</type>)</entry>
         <entry><type>int32</type></entry>
         <entry><filename>postgres.h</filename></entry>
        </row>
        <row>
         <entry><type>real</type> (<type>float4</type>)</entry>
         <entry><type>float4*</type></entry>
        <entry><filename>postgres.h</filename></entry>
        </row>
        <row>
         <entry><type>double precision</type> (<type>float8</type>)</entry>
         <entry><type>float8*</type></entry>
         <entry><filename>postgres.h</filename></entry>
        </row>
        <row>
         <entry><type>interval</type></entry>
         <entry><type>Interval*</type></entry>
         <entry><filename>datatype/timestamp.h</filename></entry>
        </row>
        <row>
         <entry><type>lseg</type></entry>
         <entry><type>LSEG*</type></entry>
         <entry><filename>utils/geo_decls.h</filename></entry>
        </row>
        <row>
         <entry><type>name</type></entry>
         <entry><type>Name</type></entry>
         <entry><filename>postgres.h</filename></entry>
        </row>
        <row>
         <entry><type>oid</type></entry>
         <entry><type>Oid</type></entry>
         <entry><filename>postgres.h</filename></entry>
        </row>
        <row>
         <entry><type>oidvector</type></entry>
         <entry><type>oidvector*</type></entry>
         <entry><filename>postgres.h</filename></entry>
        </row>
        <row>
         <entry><type>path</type></entry>
         <entry><type>PATH*</type></entry>
         <entry><filename>utils/geo_decls.h</filename></entry>
        </row>
        <row>
         <entry><type>point</type></entry>
         <entry><type>POINT*</type></entry>
         <entry><filename>utils/geo_decls.h</filename></entry>
        </row>
        <row>
         <entry><type>regproc</type></entry>
         <entry><type>regproc</type></entry>
         <entry><filename>postgres.h</filename></entry>
        </row>
        <row>
         <entry><type>text</type></entry>
         <entry><type>text*</type></entry>
         <entry><filename>postgres.h</filename></entry>
        </row>
        <row>
         <entry><type>tid</type></entry>
         <entry><type>ItemPointer</type></entry>
         <entry><filename>storage/itemptr.h</filename></entry>
        </row>
        <row>
         <entry><type>time</type></entry>
         <entry><type>TimeADT</type></entry>
         <entry><filename>utils/date.h</filename></entry>
        </row>
        <row>
         <entry><type>time with time zone</type></entry>
         <entry><type>TimeTzADT</type></entry>
         <entry><filename>utils/date.h</filename></entry>
        </row>
        <row>
         <entry><type>timestamp</type></entry>
         <entry><type>Timestamp*</type></entry>
         <entry><filename>datatype/timestamp.h</filename></entry>
        </row>
        <row>
         <entry><type>varchar</type></entry>
         <entry><type>VarChar*</type></entry>
         <entry><filename>postgres.h</filename></entry>
        </row>
        <row>
         <entry><type>xid</type></entry>
         <entry><type>TransactionId</type></entry>
         <entry><filename>postgres.h</filename></entry>
        </row>
       </tbody>
      </tgroup>
     </table>

    <para>
<!--
     Now that we've gone over all of the possible structures
     for base types, we can show some examples of real functions.
-->
ここまでで基本型に関してあり得る構造体のすべてを記述しましたので、実際の関数の例をいくつか示すことができます。
    </para>
   </sect2>

   <sect2>
<!--
    <title>Version 1 Calling Conventions</title>
-->
<title>Version 1 呼び出し規約</title>

    <para>
<!--
     The version-1 calling convention relies on macros to suppress most
     of the complexity of passing arguments and results.  The C declaration
     of a version-1 function is always:
-->
Version-1呼び出し規約では、引数と結果の引き渡しの複雑さをなくすためにマクロを使用しています。
Version-1関数のC言語宣言は必ず下記のように行います。
<programlisting>
Datum funcname(PG_FUNCTION_ARGS)
</programlisting>
<!--
     In addition, the macro call:
-->
     さらに、マクロ呼び出し
<programlisting>
PG_FUNCTION_INFO_V1(funcname);
</programlisting>
<!--
     must appear in the same source file.  (Conventionally, it's
     written just before the function itself.)  This macro call is not
     needed for <literal>internal</literal>-language functions, since
     <productname>PostgreSQL</productname> assumes that all internal functions
     use the version-1 convention.  It is, however, required for
     dynamically-loaded functions.
-->
が同じソースファイルに書かれている必要があります。
（一般には、関数の直前に書かれます。）
<productname>PostgreSQL</productname>ではすべての内部関数はVersion-1であると認識するので、このマクロの呼び出しは<literal>internal</literal>言語関数では必要ありません。
しかし、動的にロードされる関数では必要です。
    </para>

    <para>
<!--
     In a version-1 function, each actual argument is fetched using a
     <function>PG_GETARG_<replaceable>xxx</replaceable>()</function>
     macro that corresponds to the argument's data type.  (In non-strict
     functions there needs to be a previous check about argument null-ness
     using <function>PG_ARGISNULL()</function>; see below.)
     The result is returned using a
     <function>PG_RETURN_<replaceable>xxx</replaceable>()</function>
     macro for the return type.
     <function>PG_GETARG_<replaceable>xxx</replaceable>()</function>
     takes as its argument the number of the function argument to
     fetch, where the count starts at 0.
     <function>PG_RETURN_<replaceable>xxx</replaceable>()</function>
     takes as its argument the actual value to return.
-->
Version-1関数では、それぞれの実引数は、引数のデータ型に合った<function>PG_GETARG_<replaceable>xxx</replaceable>()</function>マクロを使用して取り出されます。
厳格でない関数では、<function>PG_ARGNULL_<replaceable>xxx</replaceable>()</function>を使って引数がNULLかどうか事前に確認することが必要です。
結果は戻り値の型に合った<function>PG_RETURN_<replaceable>xxx</replaceable>()</function>マクロを使用して返されます。
<function>PG_GETARG_<replaceable>xxx</replaceable>()</function>は、その引数として、取り出す関数引数の番号（ゼロから始まります）を取ります。
<function>PG_RETURN_<replaceable>xxx</replaceable>()</function>は、その引数として、実際に返す値を取ります。
    </para>

    <para>
<!--
     Here are some examples using the version-1 calling convention:
-->
Version-1呼出し規約を使った例をいくつか以下に示します。
    </para>

<programlisting><![CDATA[
#include "postgres.h"
#include <string.h>
#include "fmgr.h"
#include "utils/geo_decls.h"

PG_MODULE_MAGIC;

]]><!--
/* by value */
--><![CDATA[
/* 値渡し */

PG_FUNCTION_INFO_V1(add_one);

Datum
add_one(PG_FUNCTION_ARGS)
{
    int32   arg = PG_GETARG_INT32(0);

    PG_RETURN_INT32(arg + 1);
}

]]><!--
/* by reference, fixed length */
--><![CDATA[
/* 固定長の参照渡し */

PG_FUNCTION_INFO_V1(add_one_float8);

Datum
add_one_float8(PG_FUNCTION_ARGS)
{
]]><!--
    /* The macros for FLOAT8 hide its pass-by-reference nature. */
--><![CDATA[
    /* FLOAT8用のマクロは参照渡しという性質を隠します */
    float8   arg = PG_GETARG_FLOAT8(0);

    PG_RETURN_FLOAT8(arg + 1.0);
}

PG_FUNCTION_INFO_V1(makepoint);

Datum
makepoint(PG_FUNCTION_ARGS)
{
]]><!--
    /* Here, the pass-by-reference nature of Point is not hidden. */
--><![CDATA[
    /* ここのPoint型の参照渡しという性質は隠されていません */
    Point     *pointx = PG_GETARG_POINT_P(0);
    Point     *pointy = PG_GETARG_POINT_P(1);
    Point     *new_point = (Point *) palloc(sizeof(Point));

    new_point->x = pointx->x;
    new_point->y = pointy->y;

    PG_RETURN_POINT_P(new_point);
}

]]><!--
/* by reference, variable length */
--><![CDATA[
/* 可変長の参照渡し */

PG_FUNCTION_INFO_V1(copytext);

Datum
copytext(PG_FUNCTION_ARGS)
{
    text     *t = PG_GETARG_TEXT_PP(0);

    /*
]]><!--
     * VARSIZE_ANY_EXHDR is the size of the struct in bytes, minus the
     * VARHDRSZ or VARHDRSZ_SHORT of its header.  Construct the copy with a
     * full-length header.
--><![CDATA[
     * VARSIZEは、そのヘッダのVARHDRSZまたはVARHDRSZ_SHORTを引いた
     * 構造体の総長をバイト数で表したものです。
     * 完全な長さのヘッダと合わせたコピーを作成します。
     */
    text     *new_t = (text *) palloc(VARSIZE_ANY_EXHDR(t) + VARHDRSZ);
    SET_VARSIZE(new_t, VARSIZE_ANY_EXHDR(t) + VARHDRSZ);

    /*
]]><!--
     * VARDATA is a pointer to the data region of the new struct.  The source
     * could be a short datum, so retrieve its data through VARDATA_ANY.
--><![CDATA[
     * VARDATAは新しい構造体のデータ領域へのポインタです。
     * コピー元はshortデータかもしれませんので、VARDATA_ANYでデータを取り出します。
     */
]]><!--
    memcpy((void *) VARDATA(new_t), /* destination */
           (void *) VARDATA_ANY(t), /* source */
           VARSIZE_ANY_EXHDR(t));   /* how many bytes */
--><![CDATA[
    memcpy((void *) VARDATA(new_t), /* コピー先 */
           (void *) VARDATA_ANY(t), /* コピー元 */
           VARSIZE_ANY_EXHDR(t));   /* バイト数 */
    PG_RETURN_TEXT_P(new_t);
}

PG_FUNCTION_INFO_V1(concat_text);

Datum
concat_text(PG_FUNCTION_ARGS)
{
    text  *arg1 = PG_GETARG_TEXT_PP(0);
    text  *arg2 = PG_GETARG_TEXT_PP(1);
    int32 arg1_size = VARSIZE_ANY_EXHDR(arg1);
    int32 arg2_size = VARSIZE_ANY_EXHDR(arg2);
    int32 new_text_size = arg1_size + arg2_size + VARHDRSZ;
    text *new_text = (text *) palloc(new_text_size);

    SET_VARSIZE(new_text, new_text_size);
    memcpy(VARDATA(new_text), VARDATA_ANY(arg1), arg1_size);
    memcpy(VARDATA(new_text) + arg1_size, VARDATA_ANY(arg2), arg2_size);
    PG_RETURN_TEXT_P(new_text);
}
]]>
</programlisting>

    <para>
<!--
     Supposing that the above code has been prepared in file
     <filename>funcs.c</filename> and compiled into a shared object,
     we could define the functions to <productname>PostgreSQL</productname>
     with commands like this:
-->
上のコードがファイル<filename>funcs.c</filename>に用意されていて、共有オブジェクトにコンパイルされているとしたら、以下のように<productname>PostgreSQL</productname>にコマンドで関数を定義できます。
    </para>

<programlisting>
CREATE FUNCTION add_one(integer) RETURNS integer
     AS '<replaceable>DIRECTORY</replaceable>/funcs', 'add_one'
     LANGUAGE C STRICT;

<!--
&#045;- note overloading of SQL function name "add_one"
-->
-- SQL関数名"add_one"のオーバーロードに注意
CREATE FUNCTION add_one(double precision) RETURNS double precision
     AS '<replaceable>DIRECTORY</replaceable>/funcs', 'add_one_float8'
     LANGUAGE C STRICT;

CREATE FUNCTION makepoint(point, point) RETURNS point
     AS '<replaceable>DIRECTORY</replaceable>/funcs', 'makepoint'
     LANGUAGE C STRICT;

CREATE FUNCTION copytext(text) RETURNS text
     AS '<replaceable>DIRECTORY</replaceable>/funcs', 'copytext'
     LANGUAGE C STRICT;

CREATE FUNCTION concat_text(text, text) RETURNS text
     AS '<replaceable>DIRECTORY</replaceable>/funcs', 'concat_text'
     LANGUAGE C STRICT;
</programlisting>

    <para>
<!--
     Here, <replaceable>DIRECTORY</replaceable> stands for the
     directory of the shared library file (for instance the
     <productname>PostgreSQL</productname> tutorial directory, which
     contains the code for the examples used in this section).
     (Better style would be to use just <literal>'funcs'</literal> in the
     <literal>AS</literal> clause, after having added
     <replaceable>DIRECTORY</replaceable> to the search path.  In any
     case, we can omit the system-specific extension for a shared
     library, commonly <literal>.so</literal>.)
-->
ここでは、<replaceable>DIRECTORY</replaceable>は共有ライブラリファイルのディレクトリ(例えば<productname>PostgreSQL</productname>のチュートリアルのディレクトリ、そこにはこの節で使われている例のコードがあります)を表しています。
(<replaceable>DIRECTORY</replaceable>を検索パスに追加した後に<literal>AS</literal>句で<literal>'funcs'</literal>だけを使うのがより良いやり方でしょう。
どの場合でも、共有ライブラリを表すシステムに特有の拡張子、普通は<literal>.so</literal>を省略できます。)
    </para>

    <para>
<!--
     Notice that we have specified the functions as <quote>strict</quote>,
     meaning that
     the system should automatically assume a null result if any input
     value is null.  By doing this, we avoid having to check for null inputs
     in the function code.  Without this, we'd have to check for null values
     explicitly, using <function>PG_ARGISNULL()</function>.
-->
関数を<quote>strict</quote>と指定したことに注意してください。これは入力値のいずれかがNULLだった場合、システムが自動的に結果をNULLと決めてしまうことを意味します。
こうすることで、関数のコード内でNULLの入力を確認しなければならないことを避けています。
これがなければ、<function>PG_ARGISNULL()</function>を使ってNULL値を明示的に確認しなければなりません。
    </para>

    <para>
<<<<<<< HEAD
<!--
     At first glance, the version-1 coding conventions might appear to be just
     pointless obscurantism, over using plain <literal>C</literal> calling
     conventions.  They do however allow to deal with <literal>NULL</literal>able
     arguments/return values, and <quote>toasted</quote> (compressed or
     out-of-line) values.
-->
一見、Version-1のコーディング規約は無意味なもの、普通の<literal>C</literal>の呼出し規約の使い過ぎに見えるかもしれません。
しかし、<literal>NULL</literal>になりうる引数や戻り値、<quote>TOASTされた</quote>（圧縮または行外）値を扱うことができます。
    </para>

    <para>
<!--
=======
>>>>>>> 5060275a
     The macro <function>PG_ARGISNULL(<replaceable>n</replaceable>)</function>
     allows a function to test whether each input is null.  (Of course, doing
     this is only necessary in functions not declared <quote>strict</quote>.)
     As with the
     <function>PG_GETARG_<replaceable>xxx</replaceable>()</function> macros,
     the input arguments are counted beginning at zero.  Note that one
     should refrain from executing
     <function>PG_GETARG_<replaceable>xxx</replaceable>()</function> until
     one has verified that the argument isn't null.
     To return a null result, execute <function>PG_RETURN_NULL()</function>;
     this works in both strict and nonstrict functions.
-->
<function>PG_ARGISNULL(<replaceable>n</replaceable>)</function>マクロにより関数は各入力がNULLであるかどうかの検査を行うことができます。
（もちろんこれは、<quote>厳密</quote>と宣言されていない関数でのみ必要です。）
<function>PG_GETARG_<replaceable>xxx</replaceable>()</function>マクロと同様、入力引数の番号はゼロから始まります。
引数がNULLでないことを確認するまでは、<function>PG_GETARG_<replaceable>xxx</replaceable>()</function>の実行は控えなければなりません。
結果としてNULLを返す場合は、<function>PG_RETURN_NULL()</function>を実行します。
これは、厳密な関数と厳密でない関数の両方で使用可能です。
    </para>

    <para>
<<<<<<< HEAD
<!--
=======
     At first glance, the version-1 coding conventions might appear
     to be just pointless obscurantism, compared to using
     plain <literal>C</literal> calling conventions.  They do however allow
     us to deal with <literal>NULL</literal>able arguments/return values,
     and <quote>toasted</quote> (compressed or out-of-line) values.
    </para>

    <para>
>>>>>>> 5060275a
     Other options provided by the version-1 interface are two
     variants of the
     <function>PG_GETARG_<replaceable>xxx</replaceable>()</function>
     macros. The first of these,
     <function>PG_GETARG_<replaceable>xxx</replaceable>_COPY()</function>,
     guarantees to return a copy of the specified argument that is
     safe for writing into. (The normal macros will sometimes return a
     pointer to a value that is physically stored in a table, which
     must not be written to. Using the
     <function>PG_GETARG_<replaceable>xxx</replaceable>_COPY()</function>
     macros guarantees a writable result.)
    The second variant consists of the
    <function>PG_GETARG_<replaceable>xxx</replaceable>_SLICE()</function>
    macros which take three arguments. The first is the number of the
    function argument (as above). The second and third are the offset and
    length of the segment to be returned. Offsets are counted from
    zero, and a negative length requests that the remainder of the
    value be returned. These macros provide more efficient access to
    parts of large values in the case where they have storage type
    <quote>external</quote>. (The storage type of a column can be specified using
    <literal>ALTER TABLE <replaceable>tablename</replaceable> ALTER
    COLUMN <replaceable>colname</replaceable> SET STORAGE
    <replaceable>storagetype</replaceable></literal>. <replaceable>storagetype</replaceable> is one of
    <literal>plain</literal>, <literal>external</literal>, <literal>extended</literal>,
     or <literal>main</literal>.)
-->
Version 1のインタフェースでは、その他のオプションとして<function>PG_GETARG_<replaceable>xxx</replaceable>()</function>マクロの変形を2つ提供しています。
1つ目の<function>PG_GETARG_<replaceable>xxx</replaceable>_COPY()</function>によって、安全に書き込むことができる指定引数のコピーが確実に返されます。
（通常のマクロは、物理的にテーブルに格納されている値へのポインタを返すことがあるので、書き込んではなりません。
<function>PG_GETARG_<replaceable>xxx</replaceable>_COPY()</function>マクロの結果は書き込み可能であることが保証されています。）
2つ目の変形は、引数を3つ取る<function>PG_GETARG_<replaceable>xxx</replaceable>_SLICE()</function>マクロからなります。
1つ目は関数の引数の番号（上記の通り）です。
2つ目と3つ目は、オフセットと返されるセグメントの長さです。
オフセットはゼロから始まり、負の長さは残りの値を返すことを要求します。
これらのマクロを使用すると、ストレージ種類が<quote>external</quote>（外部）である大きな値の一部へアクセスする際に非常に効果的です。
（列のストレージ種類は<literal>ALTER TABLE <replaceable>tablename</replaceable> ALTER COLUMN <replaceable>colname</replaceable> SET STORAGE <replaceable>storagetype</replaceable></literal>を使用して指定できます。
<replaceable>storagetype</replaceable>は、<literal>plain</literal>、<literal>external</literal>、<literal>extended</literal>、または<literal>main</literal>のいずれかです。）
    </para>

    <para>
<!--
     Finally, the version-1 function call conventions make it possible
     to return set results (<xref linkend="xfunc-c-return-set"/>) and
     implement trigger functions (<xref linkend="triggers"/>) and
     procedural-language call handlers (<xref
     linkend="plhandler"/>).  For more details
     see <filename>src/backend/utils/fmgr/README</filename> in the
     source distribution.
-->
最後に、Version-1関数呼び出し規約では、結果集合（<xref linkend="xfunc-c-return-set"/>）を返すこと、およびトリガ関数（<xref linkend="triggers"/>）と手続型言語の呼び出しハンドラ（<xref linkend="plhandler"/>）を実装することができます。
詳細についてはソース配布物内の<filename>src/backend/utils/fmgr/README</filename>を参照してください。
    </para>
   </sect2>

   <sect2>
<!--
    <title>Writing Code</title>
-->
    <title>コードの作成</title>

    <para>
<!--
     Before we turn to the more advanced topics, we should discuss
     some coding rules for <productname>PostgreSQL</productname>
     C-language functions.  While it might be possible to load functions
     written in languages other than C into
     <productname>PostgreSQL</productname>, this is usually difficult
     (when it is possible at all) because other languages, such as
     C++, FORTRAN, or Pascal often do not follow the same calling
     convention as C.  That is, other languages do not pass argument
     and return values between functions in the same way.  For this
     reason, we will assume that your C-language functions are
     actually written in C.
-->
より先進的な話題に入る前に、<productname>PostgreSQL</productname> C言語関数のコーディングについての規則をいくつか説明します。
C言語以外の言語で記述した関数を<productname>PostgreSQL</productname>に組み込みむことは可能であるかもしれませんが、例えばC++、FORTRANやPascalといった言語はC言語と同じ呼び出し規約に従いませんので、多くの場合、（可能であったとしても）困難です。
それはつまり、他の言語では同じ方法で関数に引数を渡したり、関数から結果を返すことを行わないということです。
このため、C言語関数は実際にC言語で書かれているものと仮定します。
    </para>

    <para>
<!--
     The basic rules for writing and building C functions are as follows:
-->
C関数の作成と構築の基本規則を以下に示します。

     <itemizedlist>
      <listitem>
       <para>
<!--
        Use <literal>pg_config
        &#045;&#045;includedir-server</literal><indexterm><primary>pg_config</primary><secondary>with user-defined C functions</secondary></indexterm>
        to find out where the <productname>PostgreSQL</productname> server header
        files are installed on your system (or the system that your
        users will be running on).
-->
<literal>pg_config --includedir-server</literal>を使用して、使用中のシステム（もしくはユーザが実行するシステム）にて<productname>PostgreSQL</productname>サーバのヘッダファイルがインストールされた場所を見つけます。
<indexterm><primary>pg_config</primary><secondary>ユーザ定義C関数</secondary></indexterm>
       </para>
      </listitem>

      <listitem>
       <para>
<!--
        Compiling and linking your code so that it can be dynamically
        loaded into <productname>PostgreSQL</productname> always
        requires special flags.  See <xref linkend="dfunc"/> for a
        detailed explanation of how to do it for your particular
        operating system.
-->
<productname>PostgreSQL</productname>に動的にロードできるように独自コードをコンパイル/リンクする時には常に、特別なフラグが必要となります。
特定のオペレーティングシステムにおけるコンパイル/リンク方法については<xref linkend="dfunc"/>を参照してください。
       </para>
      </listitem>

      <listitem>
       <para>
<!--
        Remember to define a <quote>magic block</quote> for your shared library,
        as described in <xref linkend="xfunc-c-dynload"/>.
-->
忘れずに<xref linkend="xfunc-c-dynload"/>で説明した<quote>マジックブロック</quote>を共有ライブラリで定義してください。
       </para>
      </listitem>

      <listitem>
       <para>
<!--
        When allocating memory, use the
        <productname>PostgreSQL</productname> functions
        <function>palloc</function><indexterm><primary>palloc</primary></indexterm> and <function>pfree</function><indexterm><primary>pfree</primary></indexterm>
        instead of the corresponding C library functions
        <function>malloc</function> and <function>free</function>.
        The memory allocated by <function>palloc</function> will be
        freed automatically at the end of each transaction, preventing
        memory leaks.
-->
メモリを割り当てる際、Cライブラリの<function>malloc</function>と<function>free</function>ではなく、<productname>PostgreSQL</productname>の<function>palloc</function>と<function>pfree</function>を使用してください。
<indexterm><primary>palloc</primary></indexterm><indexterm><primary>pfree</primary></indexterm>
<function>palloc</function>で割り当てられたメモリは各トランザクションの終わりに自動的に解放され、メモリリークを防ぎます。
       </para>
      </listitem>

      <listitem>
       <para>
<!--
        Always zero the bytes of your structures using <function>memset</function>
        (or allocate them with <function>palloc0</function> in the first place).
        Even if you assign to each field of your structure, there might be
        alignment padding (holes in the structure) that contain
        garbage values.  Without this, it's difficult to
        support hash indexes or hash joins, as you must pick out only
        the significant bits of your data structure to compute a hash.
        The planner also sometimes relies on comparing constants via
        bitwise equality, so you can get undesirable planning results if
        logically-equivalent values aren't bitwise equal.
-->
<function>memset</function>を使用して、構造体を必ずゼロクリアしてください（または最初の段階で<function>palloc0</function>を用いて割り当ててください）。
構造体の各フィールドを割り当てたとしても、ゴミの値を持つ整列用のパディング（構造体内の穴）があるかもしれません。
こうしないと、ハッシュインデックスやハッシュ結合をサポートすることが困難です。
ハッシュを計算するには、データ構造体内の有意なビットのみを取り出す必要があるためです。
プランナはまた時折ビット単位の等価性を用いて定数の比較を行います。
このため論理的にな値がビット単位で等価でない場合に望まない計画になってしまう可能性があります。
       </para>
      </listitem>

      <listitem>
       <para>
<!--
        Most of the internal <productname>PostgreSQL</productname>
        types are declared in <filename>postgres.h</filename>, while
        the function manager interfaces
        (<symbol>PG_FUNCTION_ARGS</symbol>, etc.)  are in
        <filename>fmgr.h</filename>, so you will need to include at
        least these two files.  For portability reasons it's best to
        include <filename>postgres.h</filename> <emphasis>first</emphasis>,
        before any other system or user header files.  Including
        <filename>postgres.h</filename> will also include
        <filename>elog.h</filename> and <filename>palloc.h</filename>
        for you.
-->
ほとんどの<productname>PostgreSQL</productname>の内部型は<filename>postgres.h</filename>に宣言されています。
一方、関数管理インタフェース（<symbol>PG_FUNCTION_ARGS</symbol>など）は<filename>fmgr.h</filename>で宣言されています。
したがって、少なくともこの2つのファイルをインクルードする必要があります。
移植性に関する理由により、<filename>postgres.h</filename>をその他のシステムヘッダファイル、ユーザヘッダファイルよりも<emphasis>先に</emphasis>インクルードしておくことが最善です。
<filename>postgres.h</filename>をインクルードすることは<filename>elog.h</filename>、<filename>palloc.h</filename>もインクルードすることになります。
       </para>
      </listitem>

      <listitem>
       <para>
<!--
        Symbol names defined within object files must not conflict
        with each other or with symbols defined in the
        <productname>PostgreSQL</productname> server executable.  You
        will have to rename your functions or variables if you get
        error messages to this effect.
-->
オブジェクトファイルで定義されているシンボル名は、互いに、または<productname>PostgreSQL</productname>サーバの実行ファイルで定義されているものと異なっている必要があります。
これに関するエラーが表示される場合は、関数名または変数名を変更する必要があります。
       </para>
      </listitem>
     </itemizedlist>
    </para>
   </sect2>

&dfunc;

   <sect2>
<!--
    <title>Composite-Type Arguments</title>
-->
<title>複合型引数</title>

    <para>
<!--
     Composite types do not have a fixed layout like C structures.
     Instances of a composite type can contain null fields.  In
     addition, composite types that are part of an inheritance
     hierarchy can have different fields than other members of the
     same inheritance hierarchy.  Therefore,
     <productname>PostgreSQL</productname> provides a function
     interface for accessing fields of composite types from C.
-->
複合型ではCの構造体のような固定のレイアウトがありません。
複合型のインスタンスはNULLフィールドを持つことができます。
さらに、複合型で継承階層の一部であるものは、同じ継承階層の他のメンバとは異なるフィールドを持つこともできます。
そのため、<productname>PostgreSQL</productname>はC言語から複合型のフィールドにアクセスするための関数インタフェースを提供します。
    </para>

    <para>
<!--
     Suppose we want to write a function to answer the query:
-->
以下のような問い合わせに答える関数を書こうとしていると仮定します。

<programlisting>
SELECT name, c_overpaid(emp, 1500) AS overpaid
    FROM emp
    WHERE name = 'Bill' OR name = 'Sam';
</programlisting>

<!--
     Using the version-1 calling conventions, we can define
     <function>c_overpaid</function> as:
-->
Version 1呼び出し規約を使用すると、<function>c_overpaid</function>は以下のように定義できます。

<programlisting><![CDATA[
#include "postgres.h"
]]><!--
#include "executor/executor.h"  /* for GetAttributeByName() */
--><![CDATA[
#include "executor/executor.h"  /* GetAttributeByName()用 */

PG_MODULE_MAGIC;

PG_FUNCTION_INFO_V1(c_overpaid);

Datum
c_overpaid(PG_FUNCTION_ARGS)
{
    HeapTupleHeader  t = PG_GETARG_HEAPTUPLEHEADER(0);
    int32            limit = PG_GETARG_INT32(1);
    bool isnull;
    Datum salary;

    salary = GetAttributeByName(t, "salary", &isnull);
    if (isnull)
        PG_RETURN_BOOL(false);
]]><!--
    /* Alternatively, we might prefer to do PG_RETURN_NULL() for null salary. */
--><![CDATA[
    /* この他、salaryがNULLの場合用にPG_RETURN_NULL()を行った方が良いでしょう */

    PG_RETURN_BOOL(DatumGetInt32(salary) > limit);
}
]]>
</programlisting>
    </para>

    <para>
<!--
     <function>GetAttributeByName</function> is the
     <productname>PostgreSQL</productname> system function that
     returns attributes out of the specified row.  It has
     three arguments: the argument of type <type>HeapTupleHeader</type> passed
     into
     the  function, the name of the desired attribute, and a
     return parameter that tells whether  the  attribute
     is  null.   <function>GetAttributeByName</function> returns a <type>Datum</type>
     value that you can convert to the proper data type by using the
     appropriate <function>DatumGet<replaceable>XXX</replaceable>()</function>
     macro.  Note that the return value is meaningless if the null flag is
     set; always check the null flag before trying to do anything with the
     result.
-->
<function>GetAttributeByName</function>は、指定された行から属性を返す、<productname>PostgreSQL</productname>システム関数です。
これには3つの引数があります。
それらは、関数に渡された<type>HeapTupleHeader</type>型の引数、求められた属性の名前、属性がNULLであるかどうかを通知する返りパラメータです。
<function>GetAttributeByName</function>は適切な<function>DatumGet<replaceable>XXX</replaceable>()</function>マクロを使用して適切なデータ型に変換可能な<type>Datum</type>型の値を返します。
このNULLフラグが設定されている場合、戻り値の意味がないことに注意し、この結果で何かを行おうとする前に常に、NULLフラグを検査してください。
    </para>

    <para>
<!--
     There is also <function>GetAttributeByNum</function>, which selects
     the target attribute by column number instead of name.
-->
対象列を名前ではなく列番号で選択する<function>GetAttributeByNum</function>もあります。
    </para>

    <para>
<!--
     The following command declares the function
     <function>c_overpaid</function> in SQL:
-->
下記のコマンドで<function>c_overpaid</function>関数をSQLで宣言します。

<programlisting>
CREATE FUNCTION c_overpaid(emp, integer) RETURNS boolean
    AS '<replaceable>DIRECTORY</replaceable>/funcs', 'c_overpaid'
    LANGUAGE C STRICT;
</programlisting>

<!--
     Notice we have used <literal>STRICT</literal> so that we did not have to
     check whether the input arguments were NULL.
-->
入力引数がNULLかどうかを検査する必要がないように<literal>STRICT</literal>を使用していることに注意してください。
    </para>
   </sect2>

   <sect2>
<!--
    <title>Returning Rows (Composite Types)</title>
-->
    <title>行（複合型）を返す</title>

    <para>
<!--
     To return a row or composite-type value from a C-language
     function, you can use a special API that provides macros and
     functions to hide most of the complexity of building composite
     data types.  To use this API, the source file must include:
-->
C言語関数から行もしくは複合型の値を返すために、複合型の複雑な作成のほとんどを隠蔽するマクロや関数を提供する、特別なAPIを使用することができます。
このAPIを使用するためには、ソースファイルで以下をインクルードする必要があります。
<programlisting>
#include "funcapi.h"
</programlisting>
    </para>

    <para>
<!--
     There are two ways you can build a composite data value (henceforth
     a <quote>tuple</quote>): you can build it from an array of Datum values,
     or from an array of C strings that can be passed to the input
     conversion functions of the tuple's column data types.  In either
     case, you first need to obtain or construct a <structname>TupleDesc</structname>
     descriptor for the tuple structure.  When working with Datums, you
     pass the <structname>TupleDesc</structname> to <function>BlessTupleDesc</function>,
     and then call <function>heap_form_tuple</function> for each row.  When working
     with C strings, you pass the <structname>TupleDesc</structname> to
     <function>TupleDescGetAttInMetadata</function>, and then call
     <function>BuildTupleFromCStrings</function> for each row.  In the case of a
     function returning a set of tuples, the setup steps can all be done
     once during the first call of the function.
-->
複合型のデータ値（以降<quote>タプル</quote>と記す）を作成する2つの方法があります。
Datum値の配列から作成する方法、もしくはタプルのある列の型の入力変換関数に渡すことができるC文字列の配列から作成することです。
どちらの方法でも、まずタプル構造体用の<structname>TupleDesc</structname>記述子を入手、あるいは作成しなければなりません。
Datumを使用する場合は、<structname>TupleDesc</structname>を<function>BlessTupleDesc</function>に渡し、各行に対して<function>heap_form_tuple</function>を呼び出します。
C文字列を使用する場合は、<structname>TupleDesc</structname> を<function>TupleDescGetAttInMetadata</function>に渡し、各行に対して <function>BuildTupleFromCStrings</function>を呼び出します。
タプルの集合を返す関数の場合、この設定段階を最初の関数呼び出しで一度にまとめて行うことができます。
    </para>

    <para>
<!--
     Several helper functions are available for setting up the needed
     <structname>TupleDesc</structname>.  The recommended way to do this in most
     functions returning composite values is to call:
-->
必要な<structname>TupleDesc</structname>の設定用の補助用関数がいくつかあります。
ほとんどの複合型を返す関数での推奨方法は、以下の関数を呼び出し、呼び出し元の関数自身に渡される<literal>fcinfo</literal>構造体と同じものを渡すことです。
<programlisting>
TypeFuncClass get_call_result_type(FunctionCallInfo fcinfo,
                                   Oid *resultTypeId,
                                   TupleDesc *resultTupleDesc)
</programlisting>
<!--
     passing the same <literal>fcinfo</literal> struct passed to the calling function
     itself.  (This of course requires that you use the version-1
     calling conventions.)  <varname>resultTypeId</varname> can be specified
     as <literal>NULL</literal> or as the address of a local variable to receive the
     function's result type OID.  <varname>resultTupleDesc</varname> should be the
     address of a local <structname>TupleDesc</structname> variable.  Check that the
     result is <literal>TYPEFUNC_COMPOSITE</literal>; if so,
     <varname>resultTupleDesc</varname> has been filled with the needed
     <structname>TupleDesc</structname>.  (If it is not, you can report an error along
     the lines of <quote>function returning record called in context that
     cannot accept type record</quote>.)
-->
（これにはもちろん、version 1呼び出し規約を使用していることが必要です。）
<varname>resultTypeId</varname>を<literal>NULL</literal>とすることも、ローカル変数のアドレスを指定して関数の戻り値型のOIDを受け取ることができます。
<varname>resultTupleDesc</varname>はローカルな<structname>TupleDesc</structname>変数のアドレスでなければなりません。
結果が<literal>TYPEFUNC_COMPOSITE</literal>かどうかを確認してください。
<literal>TYPEFUNC_COMPOSITE</literal>であった場合、<varname>resultTupleDesc</varname>には必要な<structname>TupleDesc</structname>が格納されています。
（<literal>TYPEFUNC_COMPOSITE</literal>ではなかった場合、<quote>レコード型を受け付けない文脈でレコードを返す関数が呼び出されました</quote>というエラーを報告することができます。）
    </para>

    <tip>
     <para>
<!--
      <function>get_call_result_type</function> can resolve the actual type of a
      polymorphic function result; so it is useful in functions that return
      scalar polymorphic results, not only functions that return composites.
      The <varname>resultTypeId</varname> output is primarily useful for functions
      returning polymorphic scalars.
-->
<function>get_call_result_type</function>は、多様性関数の結果の実際の型を解決することができます。
ですので、複合型を返す関数だけではなく、スカラの多様結果を返す関数でも有意です。
<varname>resultTypeId</varname>出力は主にスカラの多様結果を返す関数で有意です。
     </para>
    </tip>

    <note>
     <para>
<!--
      <function>get_call_result_type</function> has a sibling
      <function>get_expr_result_type</function>, which can be used to resolve the
      expected output type for a function call represented by an expression
      tree.  This can be used when trying to determine the result type from
      outside the function itself.  There is also
      <function>get_func_result_type</function>, which can be used when only the
      function's OID is available.  However these functions are not able
      to deal with functions declared to return <structname>record</structname>, and
      <function>get_func_result_type</function> cannot resolve polymorphic types,
      so you should preferentially use <function>get_call_result_type</function>.
-->
<function>get_call_result_type</function>は、<function>get_expr_result_type</function>と似たような関数で、関数呼び出しで想定される出力型を式のツリー構造として解決します。
関数自身以外から結果型を決定したい場合に、これを使用することができます。
また、<function>get_func_result_type</function>という関数もあります。
これは関数のOIDが利用できる場合にのみ使用することができます。
しかし、これらの関数は、<structname>record</structname>型を返すものと宣言された関数では使用できません。
また、<function>get_func_result_type</function>は多様型を解決することができません。
したがって、優先して<function>get_call_result_type</function>を使用すべきです。
     </para>
    </note>

    <para>
<!--
     Older, now-deprecated functions for obtaining
     <structname>TupleDesc</structname>s are:
-->
古く、廃止予定の<structname>TupleDesc</structname>を入手するための関数を以下に示します。
<programlisting>
TupleDesc RelationNameGetTupleDesc(const char *relname)
</programlisting>
<!--
     to get a <structname>TupleDesc</structname> for the row type of a named relation,
     and:
-->
これを指名したリレーションの行型用の<structname>TupleDesc</structname>を取り出すために使用してください。
また、
<programlisting>
TupleDesc TypeGetTupleDesc(Oid typeoid, List *colaliases)
</programlisting>
<!--
     to get a <structname>TupleDesc</structname> based on a type OID. This can
     be used to get a <structname>TupleDesc</structname> for a base or
     composite type.  It will not work for a function that returns
     <structname>record</structname>, however, and it cannot resolve polymorphic
     types.
-->
これを型のOIDに基づいて<structname>TupleDesc</structname>を取り出すために使用してください。
これは、基本型もしくは複合型の<structname>TupleDesc</structname>を取り出すために使用可能です。
これは<structname>record</structname>を返す関数ではうまく動作しません。
また、多様型を解決することもできません。
    </para>

    <para>
<!--
     Once you have a <structname>TupleDesc</structname>, call:
-->
<structname>TupleDesc</structname>を獲得した後に、Datumを使用する場合は以下を呼び出してください。
<programlisting>
TupleDesc BlessTupleDesc(TupleDesc tupdesc)
</programlisting>
<!--
     if you plan to work with Datums, or:
-->
C文字列を使用する場合は以下を呼び出してください。
<programlisting>
AttInMetadata *TupleDescGetAttInMetadata(TupleDesc tupdesc)
</programlisting>
<!--
     if you plan to work with C strings.  If you are writing a function
     returning set, you can save the results of these functions in the
     <structname>FuncCallContext</structname> structure &mdash; use the
     <structfield>tuple_desc</structfield> or <structfield>attinmeta</structfield> field
     respectively.
-->
集合を返す関数を作成する場合は、これらの関数の結果を<structname>FuncCallContext</structname>構造体に格納してください。
それぞれ<structfield>tuple_desc</structfield>と<structfield>attinmeta</structfield>を使用します。
    </para>

    <para>
<!--
     When working with Datums, use:
-->
Datumを使用する場合は、ユーザデータをDatum形式に格納した<structname>HeapTuple</structname>を構築するために以下を使用します。
<programlisting>
HeapTuple heap_form_tuple(TupleDesc tupdesc, Datum *values, bool *isnull)
</programlisting>
<!--
     to build a <structname>HeapTuple</structname> given user data in Datum form.
-->
    </para>

    <para>
<!--
     When working with C strings, use:
-->
C文字列を使用する場合は、ユーザデータをC文字列形式に格納した<structname>HeapTuple</structname>を構築するために以下を使用します。
<programlisting>
HeapTuple BuildTupleFromCStrings(AttInMetadata *attinmeta, char **values)
</programlisting>
<!--
     to build a <structname>HeapTuple</structname> given user data
     in C string form.  <parameter>values</parameter> is an array of C strings,
     one for each attribute of the return row. Each C string should be in
     the form expected by the input function of the attribute data
     type. In order to return a null value for one of the attributes,
     the corresponding pointer in the <parameter>values</parameter> array
     should be set to <symbol>NULL</symbol>.  This function will need to
     be called again for each row you return.
-->
<literal>values</literal>は行の各属性を1要素としたC文字列の配列です。
各C文字列は、属性のデータ型用の入力関数が受け付け可能な形式でなければなりません。
属性の値をNULL値として返すためには、<parameter>values</parameter>配列の対応するポインタに<symbol>NULL</symbol>を設定してください。
この関数は返す行それぞれに対して繰り返し呼び出す必要があります。
    </para>

    <para>
<!--
     Once you have built a tuple to return from your function, it
     must be converted into a <type>Datum</type>. Use:
-->
関数から返すタプルを構築し終わったら、それを<type>Datum</type>に変換しなければなりません。
以下を使用して、<structname>HeapTuple</structname>を有効なDatumに変換してください。
<programlisting>
HeapTupleGetDatum(HeapTuple tuple)
</programlisting>
<!--
     to convert a <structname>HeapTuple</structname> into a valid Datum.  This
     <type>Datum</type> can be returned directly if you intend to return
     just a single row, or it can be used as the current return value
     in a set-returning function.
-->
単一行のみを返すのであれば、この<type>Datum</type>を直接返すことができます。
さもなくば、集合を返す関数における現在の戻り値として使用することができます。
    </para>

    <para>
<!--
     An example appears in the next section.
-->
次節に例を示します。
    </para>

   </sect2>

   <sect2 id="xfunc-c-return-set">
<!--
    <title>Returning Sets</title>
-->
    <title>集合を返す</title>

    <para>
<<<<<<< HEAD
<!--
     There is also a special API that provides support for returning
     sets (multiple rows) from a C-language function.  A set-returning
     function must follow the version-1 calling conventions.  Also,
     source files must include <filename>funcapi.h</filename>, as
     above.
-->
C言語関数から集合（複数行）を返す機能のために特殊なAPIが用意されています。
集合を返す関数は、Version 1呼び出し規約に従う必要があります。
また、ソースファイルは上述の通り<filename>funcapi.h</filename>をインクルードする必要があります。
    </para>

    <para>
<!--
     A set-returning function (<acronym>SRF</acronym>) is called
     once for each item it returns.  The <acronym>SRF</acronym> must
     therefore save enough state to remember what it was doing and
     return the next item on each call.
     The structure <structname>FuncCallContext</structname> is provided to help
     control this process.  Within a function, <literal>fcinfo-&gt;flinfo-&gt;fn_extra</literal>
     is used to hold a pointer to <structname>FuncCallContext</structname>
     across calls.
-->
集合を返す関数（<acronym>SRF</acronym>）は返される項目ごとに呼び出されます。
そのため、<acronym>SRF</acronym>は、過去の操作を記憶して呼び出しの度に次の項目を返すために十分な状態を保っている必要があります。
この処理を制御を補助するための<structname>FuncCallContext</structname>構造体が備わっています。
関数内では、複数の呼び出しにまたがる<structname>FuncCallContext</structname>へのポインタを保持するには、<literal>fcinfo-&gt;flinfo-&gt;fn_extra</literal>を使用します。
=======
     C-language functions have two options for returning sets (multiple
     rows).  In one method, called <firstterm>ValuePerCall</firstterm>
     mode, a set-returning function is called repeatedly (passing the same
     arguments each time) and it returns one new row on each call, until
     it has no more rows to return and signals that by returning NULL.
     The set-returning function (<acronym>SRF</acronym>) must therefore
     save enough state across calls to remember what it was doing and
     return the correct next item on each call.
     In the other method, called <firstterm>Materialize</firstterm> mode,
     a SRF fills and returns a tuplestore object containing its
     entire result; then only one call occurs for the whole result, and
     no inter-call state is needed.
    </para>

    <para>
     When using ValuePerCall mode, it is important to remember that the
     query is not guaranteed to be run to completion; that is, due to
     options such as <literal>LIMIT</literal>, the executor might stop
     making calls to the set-returning function before all rows have been
     fetched.  This means it is not safe to perform cleanup activities in
     the last call, because that might not ever happen.  It's recommended
     to use Materialize mode for functions that need access to external
     resources, such as file descriptors.
    </para>

    <para>
     The remainder of this section documents a set of helper macros that
     are commonly used (though not required to be used) for SRFs using
     ValuePerCall mode.  Additional details about Materialize mode can be
     found in <filename>src/backend/utils/fmgr/README</filename>.  Also,
     the <filename>contrib</filename> modules in
     the <productname>PostgreSQL</productname> source distribution contain
     many examples of SRFs using both ValuePerCall and Materialize mode.
    </para>

    <para>
     To use the ValuePerCall support macros described here,
     include <filename>funcapi.h</filename>.  These macros work with a
     structure <structname>FuncCallContext</structname> that contains the
     state that needs to be saved across calls.  Within the calling
     SRF, <literal>fcinfo-&gt;flinfo-&gt;fn_extra</literal> is used to
     hold a pointer to <structname>FuncCallContext</structname> across
     calls.  The macros automatically fill that field on first use,
     and expect to find the same pointer there on subsequent uses.
>>>>>>> 5060275a
<programlisting>
typedef struct FuncCallContext
{
    /*
<!--
     * Number of times we've been called before
-->
     * 既に行われた呼び出しの回数。
     *
<!--
     * call_cntr is initialized to 0 for you by SRF_FIRSTCALL_INIT(), and
     * incremented for you every time SRF_RETURN_NEXT() is called.
-->
     * SRF_FIRSTCALL_INIT()によってcall_cntrが0に初期化され、
     * SRF_RETURN_NEXT()が呼び出される度に増分されます。
     */
    uint64 call_cntr;

    /*
<!--
     * OPTIONAL maximum number of calls
     *
     * max_calls is here for convenience only and setting it is optional.
     * If not set, you must provide alternative means to know when the
     * function is done.
-->
     * 省略可能 : 呼び出しの最大数
     *
     * max_callsは、便宜上用意されているだけで、設定は省略可能です。
     * 設定されていなければ、関数が終了したことを知るための別の方法を
     * 用意する必要があります。
     */
    uint64 max_calls;

    /*
<!--
     * OPTIONAL pointer to miscellaneous user-provided context information
     *
     * user_fctx is for use as a pointer to your own data to retain
     * arbitrary context information between calls of your function.
-->
     * 省略可能 : 様々なユーザによるコンテキスト情報へのポインタ
     *
     * user_fctxは、関数の呼び出し間の任意のコンテキスト情報を
     * 取得するためのユーザ独自の構造へのポインタとして使用されます。
     */
    void *user_fctx;

    /*
<!--
     * OPTIONAL pointer to struct containing attribute type input metadata
     *
     * attinmeta is for use when returning tuples (i.e., composite data types)
     * and is not used when returning base data types. It is only needed
     * if you intend to use BuildTupleFromCStrings() to create the return
     * tuple.
-->
     * 省略可能 : 属性型入力メタ情報を含んだ構造体へのポインタ
     *
     * attinmeta はタプル（つまり複合データ型）を返す際に使用され、
     * 基本データ型を返す場合には必要ありません。
     * BuildTupleFromCStrings()を使用して返されるタプルを作成する場合にのみ必要です。
     */
    AttInMetadata *attinmeta;

    /*
<!--
     * memory context used for structures that must live for multiple calls
     *
     * multi_call_memory_ctx is set by SRF_FIRSTCALL_INIT() for you, and used
     * by SRF_RETURN_DONE() for cleanup. It is the most appropriate memory
     * context for any memory that is to be reused across multiple calls
     * of the SRF.
-->
     *  複数の呼び出しで必要とされる構造体に使われるメモリコンテキスト
     *
     * multi_call_memory_ctxは、SRF_FIRSTCALL_INIT()によってに設定され、
     * SRF_RETURN_DONE()がクリーンアップの際に使用します。
     * これはSRFの複数呼び出しで再利用される全てのメモリ用に最も適切なメモリコンテキストです。
     */
    MemoryContext multi_call_memory_ctx;

    /*
<!--
     * OPTIONAL pointer to struct containing tuple description
     *
     * tuple_desc is for use when returning tuples (i.e., composite data types)
     * and is only needed if you are going to build the tuples with
     * heap_form_tuple() rather than with BuildTupleFromCStrings().  Note that
     * the TupleDesc pointer stored here should usually have been run through
     * BlessTupleDesc() first.
-->
     * 省略可能: タプル説明を含む構造体へのポインタ。
     * tuple_descはタプル（つまり複合データ型）を返す場合に使用され、BuildTupleFromCStrings()
     * ではなくheap_form_tuple()を使用してタプルを作成する場合にのみ必要です。
     * 通常ここに格納されるTupleDescは最初にBlessTupleDesc()を最初に実行したものでなければなり
     * ません。
     */
    TupleDesc tuple_desc;

} FuncCallContext;
</programlisting>
    </para>

    <para>
<<<<<<< HEAD
<!--
     An <acronym>SRF</acronym> uses several functions and macros that
     automatically manipulate the <structname>FuncCallContext</structname>
     structure (and expect to find it via <literal>fn_extra</literal>).  Use:
-->
<acronym>SRF</acronym>はいくつかの関数およびマクロを使用して<structname>FuncCallContext</structname>構造体を自動的に操作します（また<literal>fn_extra</literal>で検索することを想定します)。
<programlisting>
SRF_IS_FIRSTCALL()
</programlisting>
<!--
     to determine if your function is being called for the first or a
     subsequent time. On the first call (only) use:
-->
を使用して、その関数呼び出しが初回のものであるか、2回目以降であるかを判断します。
最初の呼び出し（のみ）で、
=======
     The macros to be used by an <acronym>SRF</acronym> using this
     infrastructure are:
<programlisting>
SRF_IS_FIRSTCALL()
</programlisting>
     Use this to determine if your function is being called for the first or a
     subsequent time. On the first call (only), call:
>>>>>>> 5060275a
<programlisting>
SRF_FIRSTCALL_INIT()
</programlisting>
<!--
     to initialize the <structname>FuncCallContext</structname>. On every function call,
<<<<<<< HEAD
     including the first, use:
-->
を使用して、<structname>FuncCallContext</structname>を初期化します。
最初の呼び出しを含むすべての呼び出しで、
<programlisting>
SRF_PERCALL_SETUP()
</programlisting>
<!--
     to properly set up for using the <structname>FuncCallContext</structname>
     and clearing any previously returned data left over from the
     previous pass.
-->
を使用して、<structname>FuncCallContext</structname>を使用するための適切な設定を行い、以前の受け渡しから残っている結果データを消去します。
    </para>

    <para>
<!--
     If your function has data to return, use:
-->
関数で返すべきデータがある場合は、
=======
     including the first, call:
<programlisting>
SRF_PERCALL_SETUP()
</programlisting>
     to set up for using the <structname>FuncCallContext</structname>.
    </para>

    <para>
     If your function has data to return in the current call, use:
>>>>>>> 5060275a
<programlisting>
SRF_RETURN_NEXT(funcctx, result)
</programlisting>
<!--
     to return it to the caller.  (<literal>result</literal> must be of type
     <type>Datum</type>, either a single value or a tuple prepared as
     described above.)  Finally, when your function is finished
     returning data, use:
-->
を使用して、そのデータを呼び出し側に返します。
（先に説明した通り <literal>result</literal>は<type>Datum</type>型、つまり1つの値またはタプルである必要があります。）
最後に、関数がデータを返し終わったら、
<programlisting>
SRF_RETURN_DONE(funcctx)
</programlisting>
<!--
     to clean up and end the <acronym>SRF</acronym>.
-->
を使用して<acronym>SRF</acronym>を片付け、終了します。
    </para>

    <para>
<!--
     The memory context that is current when the <acronym>SRF</acronym> is called is
     a transient context that will be cleared between calls.  This means
     that you do not need to call <function>pfree</function> on everything
     you allocated using <function>palloc</function>; it will go away anyway.  However, if you want to allocate
     any data structures to live across calls, you need to put them somewhere
     else.  The memory context referenced by
     <structfield>multi_call_memory_ctx</structfield> is a suitable location for any
     data that needs to survive until the <acronym>SRF</acronym> is finished running.  In most
     cases, this means that you should switch into
<<<<<<< HEAD
     <structfield>multi_call_memory_ctx</structfield> while doing the first-call setup.
-->
<acronym>SRF</acronym>の呼び出し時に現行になっているメモリコンテキストは一時的なコンテキストで、各呼び出しの間に消去されます。
つまり<function>palloc</function>を使用して割り当てたもののすべてを<function>pfree</function>する必要はありません。
これらはいずれ消去されるものだからです。
しかし、データ構造体を複数の呼び出しに渡って使用するように割り当てる場合は、どこか別の場所に置いておく必要があります。
<structfield>multi_call_memory_ctx</structfield>によって参照されるメモリコンテキストは、<acronym>SRF</acronym>の実行が終わるまで使用可能にしなければならないデータの保管場所として適しています。
つまり、ほとんどの場合、最初の呼び出しのセットアップ中に<structfield>multi_call_memory_ctx</structfield>へ切り替える必要があるということです。
=======
     <structfield>multi_call_memory_ctx</structfield> while doing the
     first-call setup.
     Use <literal>funcctx-&gt;user_fctx</literal> to hold a pointer to
     any such cross-call data structures.
     (Data you allocate
     in <structfield>multi_call_memory_ctx</structfield> will go away
     automatically when the query ends, so it is not necessary to free
     that data manually, either.)
>>>>>>> 5060275a
    </para>

    <warning>
     <para>
<!--
      While the actual arguments to the function remain unchanged between
      calls, if you detoast the argument values (which is normally done
      transparently by the
      <function>PG_GETARG_<replaceable>xxx</replaceable></function> macro)
      in the transient context then the detoasted copies will be freed on
      each cycle. Accordingly, if you keep references to such values in
      your <structfield>user_fctx</structfield>, you must either copy them into the
      <structfield>multi_call_memory_ctx</structfield> after detoasting, or ensure
      that you detoast the values only in that context.
-->
関数の実引数は呼出しの間変わらないままですが、一時的なコンテキストで引数の値をTOAST解除した場合には(これは通常、<function>PG_GETARG_<replaceable>xxx</replaceable></function>マクロにより透過的に行なわれます)、TOAST解除されたコピーが各サイクルで解放されます。
従って、<structfield>user_fctx</structfield>内のその値への参照を保持する場合には、TOAST解除した後に<structfield>multi_call_memory_ctx</structfield>にそれらをコピーするか、その値をTOAST解除するのはそのコンテキストの中だけであること確実にしなければなりません。
     </para>
    </warning>

    <para>
<!--
     A complete pseudo-code example looks like the following:
-->
     完全な疑似コードの例を示します。
<programlisting>
Datum
my_set_returning_function(PG_FUNCTION_ARGS)
{
    FuncCallContext  *funcctx;
    Datum             result;
    <replaceable>further declarations as needed</replaceable>

    if (SRF_IS_FIRSTCALL())
    {
        MemoryContext oldcontext;

        funcctx = SRF_FIRSTCALL_INIT();
        oldcontext = MemoryContextSwitchTo(funcctx-&gt;multi_call_memory_ctx);
<!--
        /* One-time setup code appears here: */
-->
        /* 一度限りのセットアップコードがここに入ります: */
        <replaceable>user code</replaceable>
        <replaceable>if returning composite</replaceable>
            <replaceable>build TupleDesc, and perhaps AttInMetadata</replaceable>
        <replaceable>endif returning composite</replaceable>
        <replaceable>user code</replaceable>
        MemoryContextSwitchTo(oldcontext);
    }

<!--
    /* Each-time setup code appears here: */
-->
    /* 毎回実行するセットアップコードがここに入ります: */
    <replaceable>user code</replaceable>
    funcctx = SRF_PERCALL_SETUP();
    <replaceable>user code</replaceable>

<!--
    /* this is just one way we might test whether we are done: */
-->
    /* これは、終了したかどうかをテストする方法の1つです: */
    if (funcctx-&gt;call_cntr &lt; funcctx-&gt;max_calls)
    {
<!--
        /* Here we want to return another item: */
-->
        /* ここで、別の項目を返します: */
        <replaceable>user code</replaceable>
        <replaceable>obtain result Datum</replaceable>
        SRF_RETURN_NEXT(funcctx, result);
    }
    else
    {
<<<<<<< HEAD
<!--
        /* Here we are done returning items and just need to clean up: */
-->
        /* これで項目を返し終わりました。 後はクリーンアップするだけです。 */
        <replaceable>user code</replaceable>
=======
        /* Here we are done returning items, so just report that fact. */
        /* (Resist the temptation to put cleanup code here.) */
>>>>>>> 5060275a
        SRF_RETURN_DONE(funcctx);
    }
}
</programlisting>
    </para>

    <para>
<!--
     A complete example of a simple <acronym>SRF</acronym> returning a composite type
     looks like:
-->
複合型を返す単純な<acronym>SRF</acronym>の完全な例は以下の通りです。
<programlisting><![CDATA[
PG_FUNCTION_INFO_V1(retcomposite);

Datum
retcomposite(PG_FUNCTION_ARGS)
{
    FuncCallContext     *funcctx;
    int                  call_cntr;
    int                  max_calls;
    TupleDesc            tupdesc;
    AttInMetadata       *attinmeta;

]]><!--
    /* stuff done only on the first call of the function */
--><![CDATA[
     /* 関数の最初の呼び出し時にのみ実行 */
    if (SRF_IS_FIRSTCALL())
    {
        MemoryContext   oldcontext;

]]><!--
        /* create a function context for cross-call persistence */
--><![CDATA[
        /* 呼び出し間で永続化する関数コンテキストを作成 */
        funcctx = SRF_FIRSTCALL_INIT();

]]><!--
        /* switch to memory context appropriate for multiple function calls */
--><![CDATA[
        /* 複数関数呼び出しに適切なメモリコンテキストへの切り替え */
        oldcontext = MemoryContextSwitchTo(funcctx->multi_call_memory_ctx);

]]><!--
        /* total number of tuples to be returned */
--><![CDATA[
        /* 返されるタプルの合計数 */
        funcctx->max_calls = PG_GETARG_UINT32(0);

]]><!--
        /* Build a tuple descriptor for our result type */
--><![CDATA[
        /*  結果型用のタプル記述子を作成 */
        if (get_call_result_type(fcinfo, NULL, &tupdesc) != TYPEFUNC_COMPOSITE)
            ereport(ERROR,
                    (errcode(ERRCODE_FEATURE_NOT_SUPPORTED),
                     errmsg("function returning record called in context "
                            "that cannot accept type record")));

        /*
]]><!--
         * generate attribute metadata needed later to produce tuples from raw
         * C strings
--><![CDATA[
         * 後で未加工のC文字列からタプルを作成するために必要となる
         * 属性メタデータの生成
         */
        attinmeta = TupleDescGetAttInMetadata(tupdesc);
        funcctx->attinmeta = attinmeta;

        MemoryContextSwitchTo(oldcontext);
    }

]]><!--
    /* stuff done on every call of the function */
--><![CDATA[
    /* 全ての関数呼び出しで実行 */
    funcctx = SRF_PERCALL_SETUP();

    call_cntr = funcctx->call_cntr;
    max_calls = funcctx->max_calls;
    attinmeta = funcctx->attinmeta;

]]><!--
    if (call_cntr < max_calls)    /* do when there is more left to send */
--><![CDATA[
    if (call_cntr < max_calls)    /* 他にも送るものがある場合  */
    {
        char       **values;
        HeapTuple    tuple;
        Datum        result;

        /*
]]><!--
         * Prepare a values array for building the returned tuple.
         * This should be an array of C strings which will
         * be processed later by the type input functions.
--><![CDATA[
         * 返すタプルを構築するためのvalues配列を用意します。
         * これは、後で適切な入力関数で処理される
         * C文字列の配列でなければなりません。
         */
        values = (char **) palloc(3 * sizeof(char *));
        values[0] = (char *) palloc(16 * sizeof(char));
        values[1] = (char *) palloc(16 * sizeof(char));
        values[2] = (char *) palloc(16 * sizeof(char));

        snprintf(values[0], 16, "%d", 1 * PG_GETARG_INT32(1));
        snprintf(values[1], 16, "%d", 2 * PG_GETARG_INT32(1));
        snprintf(values[2], 16, "%d", 3 * PG_GETARG_INT32(1));

]]><!--
        /* build a tuple */
--><![CDATA[
        /* タプルの作成 */
        tuple = BuildTupleFromCStrings(attinmeta, values);

]]><!--
        /* make the tuple into a datum */
--><![CDATA[
        /* タプルをdatumに変換 */
        result = HeapTupleGetDatum(tuple);

]]><!--
        /* clean up (this is not really necessary) */
--><![CDATA[
        /* クリーンアップ（これは必須ではありません） */
        pfree(values[0]);
        pfree(values[1]);
        pfree(values[2]);
        pfree(values);

        SRF_RETURN_NEXT(funcctx, result);
    }
]]><!--
    else    /* do when there is no more left */
--><![CDATA[
    else    /* 何も残っていない場合 */
    {
        SRF_RETURN_DONE(funcctx);
    }
}
]]>
</programlisting>

<!--
     One way to declare this function in SQL is:
-->
以下にこの関数をSQLで宣言する一例を示します。
<programlisting>
CREATE TYPE __retcomposite AS (f1 integer, f2 integer, f3 integer);

CREATE OR REPLACE FUNCTION retcomposite(integer, integer)
    RETURNS SETOF __retcomposite
    AS '<replaceable>filename</replaceable>', 'retcomposite'
    LANGUAGE C IMMUTABLE STRICT;
</programlisting>
<!--
     A different way is to use OUT parameters:
-->
他にも以下のようにOUTパラメータを使用する方法もあります。
<programlisting>
CREATE OR REPLACE FUNCTION retcomposite(IN integer, IN integer,
    OUT f1 integer, OUT f2 integer, OUT f3 integer)
    RETURNS SETOF record
    AS '<replaceable>filename</replaceable>', 'retcomposite'
    LANGUAGE C IMMUTABLE STRICT;
</programlisting>
<!--
     Notice that in this method the output type of the function is formally
     an anonymous <structname>record</structname> type.
-->
この方法では、関数の出力型は形式上無名の<structname>record</structname>型になることに注意してください。
    </para>
<<<<<<< HEAD

    <para>
<!--
     The directory <link linkend="tablefunc"><filename>contrib/tablefunc</filename></link>
     module in the source distribution contains more examples of
     set-returning functions.
-->
ソース配布物内の<link linkend="tablefunc"><filename>contrib/tablefunc</filename></link>モジュールのディレクトリには、集合を返す関数のより多くの例があります。
    </para>
=======
>>>>>>> 5060275a
   </sect2>

   <sect2>
<!--
    <title>Polymorphic Arguments and Return Types</title>
-->
    <title>引数と戻り値の多様性</title>

    <para>
<!--
     C-language functions can be declared to accept and
     return the polymorphic types
     <type>anyelement</type>, <type>anyarray</type>, <type>anynonarray</type>,
     <type>anyenum</type>, and <type>anyrange</type>.
     See <xref linkend="extend-types-polymorphic"/> for a more detailed explanation
     of polymorphic functions. When function arguments or return types
     are defined as polymorphic types, the function author cannot know
     in advance what data type it will be called with, or
     need to return. There are two routines provided in <filename>fmgr.h</filename>
     to allow a version-1 C function to discover the actual data types
     of its arguments and the type it is expected to return. The routines are
     called <literal>get_fn_expr_rettype(FmgrInfo *flinfo)</literal> and
     <literal>get_fn_expr_argtype(FmgrInfo *flinfo, int argnum)</literal>.
     They return the result or argument type OID, or <symbol>InvalidOid</symbol> if the
     information is not available.
     The structure <literal>flinfo</literal> is normally accessed as
     <literal>fcinfo-&gt;flinfo</literal>. The parameter <literal>argnum</literal>
     is zero based.  <function>get_call_result_type</function> can also be used
     as an alternative to <function>get_fn_expr_rettype</function>.
     There is also <function>get_fn_expr_variadic</function>, which can be used to
     find out whether variadic arguments have been merged into an array.
     This is primarily useful for <literal>VARIADIC "any"</literal> functions,
     since such merging will always have occurred for variadic functions
     taking ordinary array types.
-->
C言語関数は、<type>anyelement</type>、<type>anyarray</type>、<type>anynonarray</type>、<type>anyenum</type>および<type>anyrange</type>多様型を受け付ける、または返すように宣言することができます。
多様関数の詳細な説明は<xref linkend="extend-types-polymorphic"/>を参照してください。
関数の引数もしくは戻り値が多様型として定義される時、関数の作成者は前もって呼び出しにおけるデータ型や返すべきデータ型が何であるかを知ることはできません。
Version-1 C関数で引数の実データ型と、返すべきと想定された型を発見できるための2つのルーチンが<filename>fmgr.h</filename>に用意されています。
このルーチンは<literal>get_fn_expr_rettype(FmgrInfo *flinfo)</literal>と<literal>get_fn_expr_argtype(FmgrInfo *flinfo, int argnum)</literal>という名前です。
これらは結果もしくは引数型のOIDを返します。
ただし、もし情報が利用できなければ<symbol>InvalidOid</symbol>を返します。
<literal>flinfo</literal>構造体は通常<literal>fcinfo-&gt;flinfo</literal>としてアクセスされます。
<literal>argnum</literal>パラメータは0から始まります。
また、<function>get_fn_expr_rettype</function>の代わりに<function>get_call_result_type</function>を使用することもできます。
また、variadic変数が配列に吸収されたかどうかを判定するために使用できる<function>get_fn_expr_variadic</function>があります。
そのような吸収はvariadic関数が普通の配列型をとる場合に必ず起こりますので、これは特に<literal>VARIADIC "any"</literal>の場合に有用です。
    </para>

    <para>
<!--
     For example, suppose we want to write a function to accept a single
     element of any type, and return a one-dimensional array of that type:
-->
例えば、任意の型の単一要素を受け付け、その型の1次元配列を返す関数を考えてみます。

<programlisting>
PG_FUNCTION_INFO_V1(make_array);
Datum
make_array(PG_FUNCTION_ARGS)
{
    ArrayType  *result;
    Oid         element_type = get_fn_expr_argtype(fcinfo-&gt;flinfo, 0);
    Datum       element;
    bool        isnull;
    int16       typlen;
    bool        typbyval;
    char        typalign;
    int         ndims;
    int         dims[MAXDIM];
    int         lbs[MAXDIM];

    if (!OidIsValid(element_type))
        elog(ERROR, "could not determine data type of input");

<!--
    /* get the provided element, being careful in case it's NULL */
-->
    /* 与えられた要素がNULLかどうか注意しつつ、要素を取り出します。*/
    isnull = PG_ARGISNULL(0);
    if (isnull)
        element = (Datum) 0;
    else
        element = PG_GETARG_DATUM(0);

<!--
    /* we have one dimension */
-->
    /* 次元数は1 */
    ndims = 1;
<!--
    /* and one element */
-->
    /* 要素を1つ */
    dims[0] = 1;
<!--
    /* and lower bound is 1 */
-->
    /* 下限は1 */
    lbs[0] = 1;

<!--
    /* get required info about the element type */
-->
    /* この要素型に関する必要情報を取り出す。 */
    get_typlenbyvalalign(element_type, &amp;typlen, &amp;typbyval, &amp;typalign);

<!--
    /* now build the array */
-->
    /* ここで配列を作成 */
    result = construct_md_array(&amp;element, &amp;isnull, ndims, dims, lbs,
                                element_type, typlen, typbyval, typalign);

    PG_RETURN_ARRAYTYPE_P(result);
}
</programlisting>
    </para>

    <para>
<!--
     The following command declares the function
     <function>make_array</function> in SQL:
-->
以下のコマンドはSQLで<function>make_array</function>関数を宣言します。

<programlisting>
CREATE FUNCTION make_array(anyelement) RETURNS anyarray
    AS '<replaceable>DIRECTORY</replaceable>/funcs', 'make_array'
    LANGUAGE C IMMUTABLE;
</programlisting>
    </para>

    <para>
<!--
     There is a variant of polymorphism that is only available to C-language
     functions: they can be declared to take parameters of type
     <literal>"any"</literal>.  (Note that this type name must be double-quoted,
     since it's also a SQL reserved word.)  This works like
     <type>anyelement</type> except that it does not constrain different
     <literal>"any"</literal> arguments to be the same type, nor do they help
     determine the function's result type.  A C-language function can also
     declare its final parameter to be <literal>VARIADIC "any"</literal>.  This will
     match one or more actual arguments of any type (not necessarily the same
     type).  These arguments will <emphasis>not</emphasis> be gathered into an array
     as happens with normal variadic functions; they will just be passed to
     the function separately.  The <function>PG_NARGS()</function> macro and the
     methods described above must be used to determine the number of actual
     arguments and their types when using this feature.  Also, users of such
     a function might wish to use the <literal>VARIADIC</literal> keyword in their
     function call, with the expectation that the function would treat the
     array elements as separate arguments.  The function itself must implement
     that behavior if wanted, after using <function>get_fn_expr_variadic</function> to
     detect that the actual argument was marked with <literal>VARIADIC</literal>.
-->
C言語関数でのみ使用できる多様性の変異体があります。
<literal>"any"</literal>型のパラメータを取るように宣言できます。
（この型名は、SQL予約語でもあるため二重引用符で括らなくてはならないことに注意してください。）
これは、他の<literal>"any"</literal>引数が同じ型になることを強要することも、関数の結果型の決定を支援することもない点を除いて、<type>anyelement</type>のように動作します。
C言語関数は最終パラメータが<literal>VARIADIC "any"</literal>であるように宣言可能です。
これは任意の型の１つ以上の実引数と一致します（同じ型である必要はありません）。
これらの引数は、通常のvariadic関数で起こったように、配列の中にまとめ<emphasis>られません</emphasis>。
それらは単に別々に関数に渡されるだけです。
<function>PG_NARGS()</function>マクロと上に記載したメソッドは、この機能を使用するときに実際の引数とその型を決定するため使用されなければなりません。
また、こうした関数のユーザは、その関数呼び出しにおいて、関数が配列要素を分離した引数として扱うだろうという予想のもとで<literal>VARIADIC</literal>キーワードを良く使用するかもしれません。
関数自身は必要ならば、<function>get_fn_expr_variadic</function>を実行した後で、実引数が<literal>VARIADIC</literal>付きであることを検出した場合に、その動作を実装しなければなりません。
    </para>
   </sect2>

   <sect2>
<!--
    <title>Shared Memory and LWLocks</title>
-->
    <title>共有メモリとLWLocks</title>

    <para>
<!--
     Add-ins can reserve LWLocks and an allocation of shared memory on server
     startup.  The add-in's shared library must be preloaded by specifying
     it in
     <xref linkend="guc-shared-preload-libraries"/><indexterm><primary>shared_preload_libraries</primary></indexterm>.
     Shared memory is reserved by calling:
-->
アドインはLWLocks（軽量ロック）とサーバ起動時に共有メモリの割り当てを保持することができます。
<xref linkend="guc-shared-preload-libraries"/><indexterm><primary>shared_preload_libraries</primary></indexterm>で指定して、こうしたアドインの共有ライブラリを事前にロードしなければなりません。
共有メモリは、その<function>_PG_init</function>関数で以下を呼び出すことで保持されます。
<programlisting>
void RequestAddinShmemSpace(int size)
</programlisting>
<!--
     from your <function>_PG_init</function> function.
-->
    </para>
    <para>
<!--
     LWLocks are reserved by calling:
-->
LWLocksはその<function>_PG_init</function>関数で以下を呼び出すことで保持されます。
<programlisting>
void RequestNamedLWLockTranche(const char *tranche_name, int num_lwlocks)
</programlisting>
<!--
     from <function>_PG_init</function>.  This will ensure that an array of
     <literal>num_lwlocks</literal> LWLocks is available under the name
     <literal>tranche_name</literal>.  Use <function>GetNamedLWLockTranche</function>
     to get a pointer to this array.
-->
<literal>num_lwlocks</literal>個のLWLockの配列が<literal>tranche_name</literal>という名前で確実に利用できるようにします。
この配列へのポインタを得るには<function>GetNamedLWLockTranche</function>を使ってください。
    </para>
    <para>
<!--
     To avoid possible race-conditions, each backend should use the LWLock
     <function>AddinShmemInitLock</function> when connecting to and initializing
     its allocation of shared memory, as shown here:
-->
競合状態の可能性を防止するために、割り当てられた共有メモリへの接続やその初期化時に、以下のように各バックエンドで<function>AddinShmemInitLock</function>軽量ロックを使用しなければなりません。
<programlisting>
static mystruct *ptr = NULL;

if (!ptr)
{
        bool    found;

        LWLockAcquire(AddinShmemInitLock, LW_EXCLUSIVE);
        ptr = ShmemInitStruct("my struct name", size, &amp;found);
        if (!found)
        {
                initialize contents of shmem area;
                acquire any requested LWLocks using:
                ptr->locks = GetNamedLWLockTranche("my tranche name");
        }
        LWLockRelease(AddinShmemInitLock);
}
</programlisting>
    </para>
   </sect2>

   <sect2 id="extend-cpp">
<!--
    <title>Using C++ for Extensibility</title>
-->
    <title>拡張へのC++の利用</title>

    <indexterm zone="extend-cpp">
     <primary>C++</primary>
    </indexterm>

    <para>
<!--
     Although the <productname>PostgreSQL</productname> backend is written in
     C, it is possible to write extensions in C++ if these guidelines are
     followed:
-->
以下のガイドラインに従うことで、<productname>PostgreSQL</productname>の拡張を構築するためC++モードのコンパイラを利用できます。

     <itemizedlist>
      <listitem>
       <para>
<!--
         All functions accessed by the backend must present a C interface
         to the backend;  these C functions can then call C++ functions.
         For example, <literal>extern C</literal> linkage is required for
         backend-accessed functions.  This is also necessary for any
         functions that are passed as pointers between the backend and
         C++ code.
-->
バックエンドからアクセスされる関数はすべてバックエンドに対してCインタフェースを提供しなければなりません。
このC関数はC++関数を呼びだすことができます。
例えば、バックエンドからアクセスされる関数には<literal>extern C</literal>リンクが必要です。
これはバックエンドとC++コードの間でポインタとして渡される関数にも必要です。
       </para>
      </listitem>
      <listitem>
       <para>
<!--
        Free memory using the appropriate deallocation method.  For example,
        most backend memory is allocated using <function>palloc()</function>, so use
        <function>pfree()</function> to free it.  Using C++
        <function>delete</function> in such cases will fail.
-->
適切な解放メソッドを使ってメモリを解放してください。
例えば、ほとんどのバックエンドメモリは<function>palloc()</function>で確保されますので、<function>pfree()</function>を使って解放してください。
この場合にC++の<function>delete()</function>を使うと失敗するでしょう。
       </para>
      </listitem>
      <listitem>
       <para>
<!--
        Prevent exceptions from propagating into the C code (use a catch-all
        block at the top level of all <literal>extern C</literal> functions).  This
        is necessary even if the C++ code does not explicitly throw any
        exceptions, because events like out-of-memory can still throw
        exceptions.  Any exceptions must be caught and appropriate errors
        passed back to the C interface.  If possible, compile C++ with
        <option>-fno-exceptions</option> to eliminate exceptions entirely; in such
        cases, you must check for failures in your C++ code, e.g.  check for
        NULL returned by <function>new()</function>.
-->
例外がCコードへ伝播しないようにしてください（<literal>extern C</literal>関数すべての最上位ですべての例外を捕捉するブロックを使ってください）。
メモリ不足のようなイベントにより例外が発生する可能性がありますので、C++コードが何も例外を発生させない場合であっても、これは必要です。
例外はすべて捕捉しなければなりません。
そして適切なエラーをCインタフェースに渡してください。
可能であれば、例外を完全に除去できるように<option>-fno-exceptions</option>を付けてC++をコンパイルしてください。
その場合、例えば<function>new()</function>で返されるNULLの検査など、C++コード内で失敗の検査を行わなければなりません。
       </para>
      </listitem>
      <listitem>
       <para>
<!--
        If calling backend functions from C++ code, be sure that the
        C++ call stack contains only plain old data structures
        (<acronym>POD</acronym>).  This is necessary because backend errors
        generate a distant <function>longjmp()</function> that does not properly
        unroll a C++ call stack with non-POD objects.
-->
C++コードからバックエンド関数を呼び出す場合には、C++呼び出しスタック内にC言語互換構造体（<acronym>POD</acronym>）のみが含まれていることを確認してください。
バックエンドのエラーは、非PODオブジェクトを持つC++呼び出しスタックを適切に戻すことができない、長距離<function>longjmp()</function>を生成しますので、これは必要です。
       </para>
      </listitem>
     </itemizedlist>
    </para>

    <para>
<!--
     In summary, it is best to place C++ code behind a wall of
     <literal>extern C</literal> functions that interface to the backend,
     and avoid exception, memory, and call stack leakage.
-->
まとめると、バックエンドとやりとりするための壁の役割を担う<literal>extern C</literal>関数の背後にC++コードを配置して、例外、メモリ、呼び出しスタックそれぞれの漏れを避けるのが最善です。
    </para>
   </sect2>

  </sect1>

  <sect1 id="xfunc-optimization">
<!--
   <title>Function Optimization Information</title>
-->
   <title>関数最適化に関する情報</title>

  <indexterm zone="xfunc-optimization">
<!--
   <primary>optimization information</primary>
   <secondary>for functions</secondary>
-->
   <primary>最適化情報</primary>
   <secondary>関数に対する</secondary>
  </indexterm>

   <para>
<!--
    By default, a function is just a <quote>black box</quote> that the
    database system knows very little about the behavior of.  However,
    that means that queries using the function may be executed much less
    efficiently than they could be.  It is possible to supply additional
    knowledge that helps the planner optimize function calls.
-->
デフォルトでは、関数は、データベースシステムがその振舞いについてごく一部しか知らない単なる<quote>ブラックボックス</quote>です。
しかし、これは、関数を使う問い合わせがその実力よりもずっと効率悪く実行されるかもしれないことを意味します。
プランナが関数呼び出しを最適化するのを助ける補足の情報を提供することが可能です。
   </para>

   <para>
<!--
    Some basic facts can be supplied by declarative annotations provided in
    the <xref linkend="sql-createfunction"/> command.  Most important of
    these is the function's <link linkend="xfunc-volatility">volatility
    category</link> (<literal>IMMUTABLE</literal>, <literal>STABLE</literal>,
    or <literal>VOLATILE</literal>); one should always be careful to
    specify this correctly when defining a function.
    The parallel safety property (<literal>PARALLEL
    UNSAFE</literal>, <literal>PARALLEL RESTRICTED</literal>, or
    <literal>PARALLEL SAFE</literal>) must also be specified if you hope
    to use the function in parallelized queries.
    It can also be useful to specify the function's estimated execution
    cost, and/or the number of rows a set-returning function is estimated
    to return.  However, the declarative way of specifying those two
    facts only allows specifying a constant value, which is often
    inadequate.
-->
基本的な事実のいくつかは<xref linkend="sql-createfunction"/>コマンドで宣言的な注釈として提供されます。
この中でも最も重要なものは、関数の<link linkend="xfunc-volatility">変動性分類</link>(<literal>IMMUTABLE</literal>、<literal>STABLE</literal>または<literal>VOLATILE</literal>)です。関数を定義する時にはこれを正しく指定するよう常に注意すべきです。
並列問い合わせでその関数を使いたいのなら、並列処理での安全性の性質(<literal>PARALLEL UNSAFE</literal>、<literal>PARALLEL RESTRICTED</literal>または<literal>PARALLEL SAFE</literal>)も指定しなければなりません。
関数の推定実行コストや集合を返す関数が返すと推定される行数を指定することも有用な場合があります。
しかし、この2つの事実を指定する宣言的な方法は定数を指定することしか許しておらず、それは多くの場合不適切です。
   </para>

   <para>
<!--
    It is also possible to attach a <firstterm>planner support
    function</firstterm> to a SQL-callable function (called
    its <firstterm>target function</firstterm>), and thereby provide
    knowledge about the target function that is too complex to be
    represented declaratively.  Planner support functions have to be
    written in C (although their target functions might not be), so this is
    an advanced feature that relatively few people will use.
-->
SQLで呼び出せる関数(対応する<firstterm>対象関数</firstterm>と呼ばれます)に<firstterm>プランナサポート関数</firstterm>を結び付け、それによって複雑すぎて宣言的に表現できない対象関数に関する知識を提供することも可能です。
(対象関数はそうではありませんが)プランナサポート関数はCで書かなければなりませんので、これは比較的少数の人が使う先進的な機能です。
   </para>

   <para>
<!--
    A planner support function must have the SQL signature
-->
プランナサポート関数には以下のSQLシグネチャがなければなりません。
<programlisting>
supportfn(internal) returns internal
</programlisting>
<!--
    It is attached to its target function by specifying
    the <literal>SUPPORT</literal> clause when creating the target function.
-->
対象関数を作成する時に<literal>SUPPORT</literal>句を指定することで対象関数に結び付けられます。
   </para>

   <para>
<!--
    The details of the API for planner support functions can be found in
    file <filename>src/include/nodes/supportnodes.h</filename> in the
    <productname>PostgreSQL</productname> source code.  Here we provide
    just an overview of what planner support functions can do.
    The set of possible requests to a support function is extensible,
    so more things might be possible in future versions.
-->
プランナサポート関数のAPIの詳細は、<productname>PostgreSQL</productname>ソースコードのファイル<filename>src/include/nodes/supportnodes.h</filename>で見つけられます。
ここではプランナサポート関数ができることの概略を説明するにとどめます。
サポート関数へ可能なリクエストの集合は拡張可能ですので、将来のバージョンではより多くのことが可能になっているでしょう。
   </para>

   <para>
<!--
    Some function calls can be simplified during planning based on
    properties specific to the function.  For example,
    <literal>int4mul(n, 1)</literal> could be simplified to
    just <literal>n</literal>.  This type of transformation can be
    performed by a planner support function, by having it implement
    the <literal>SupportRequestSimplify</literal> request type.
    The support function will be called for each instance of its target
    function found in a query parse tree.  If it finds that the particular
    call can be simplified into some other form, it can build and return a
    parse tree representing that expression.  This will automatically work
    for operators based on the function, too &mdash; in the example just
    given, <literal>n * 1</literal> would also be simplified to
    <literal>n</literal>.
    (But note that this is just an example; this particular
    optimization is not actually performed by
    standard <productname>PostgreSQL</productname>.)
    We make no guarantee that <productname>PostgreSQL</productname> will
    never call the target function in cases that the support function could
    simplify.  Ensure rigorous equivalence between the simplified
    expression and an actual execution of the target function.
-->
一部の関数呼び出しでは、関数固有の属性に基づいて計画作成中に単純化できます。
例えば、<literal>int4mul(n, 1)</literal>は<literal>n</literal>だけに単純化できます。
この種の変形は、<literal>SupportRequestSimplify</literal>リクエスト型プランナサポート関数に実装することにより実行されます。
問い合わせ解析木で見つかった対象関数それぞれに対して、サポート関数が呼び出されます。
特定の呼出しが別の形に単純化できることが分かれば、その式を表現する解析木を作成して返します。
これは、その関数に基づく演算子に対しても自動的に行なわれます&mdash;上の例では<literal>n * 1</literal>も<literal>n</literal>へと単純化されます。
(しかし、これは単なる例であることに注意してください。この特定の最適化は、標準の<productname>PostgreSQL</productname>では実際には行なわれません。)
サポート関数が単純化する状況では、<productname>PostgreSQL</productname>が対象関数を呼び出すことはないとは保証しません。
単純化された式と対象関数の実際の実行が厳密に等しいことを確実にしてください。
   </para>

   <para>
<!--
    For target functions that return <type>boolean</type>, it is often useful to estimate
    the fraction of rows that will be selected by a <literal>WHERE</literal> clause using that
    function.  This can be done by a support function that implements
    the <literal>SupportRequestSelectivity</literal> request type.
-->
<type>boolean</type>を返す対象関数に対しては、その関数を使った<literal>WHERE</literal>句により選択される行の割合を推定するのが有用な場合がよくあります。
これは<literal>SupportRequestSelectivity</literal>リクエスト型を実装したサポート関数で行なえます。
   </para>

   <para>
<!--
    If the target function's run time is highly dependent on its inputs,
    it may be useful to provide a non-constant cost estimate for it.
    This can be done by a support function that implements
    the <literal>SupportRequestCost</literal> request type.
-->
対象関数の実行時間が、その入力に大きく依存する場合には、それに対応する定数でないコスト推定を提供するのが有用でしょう。
これは<literal>SupportRequestCost</literal>リクエスト型を実装したサポート関数で行なえます。
   </para>

   <para>
<!--
    For target functions that return sets, it is often useful to provide
    a non-constant estimate for the number of rows that will be returned.
    This can be done by a support function that implements
    the <literal>SupportRequestRows</literal> request type.
-->
集合を返す対象関数に対しては、その関数が返す行の数の定数でない推定を提供するのが有用な場合がよくあります。
これは<literal>SupportRequestRows</literal>リクエスト型を実装したサポート関数で行なえます。
   </para>

   <para>
<!--
    For target functions that return <type>boolean</type>, it may be possible to
    convert a function call appearing in <literal>WHERE</literal> into an indexable operator
    clause or clauses.  The converted clauses might be exactly equivalent
    to the function's condition, or they could be somewhat weaker (that is,
    they might accept some values that the function condition does not).
    In the latter case the index condition is said to
    be <firstterm>lossy</firstterm>; it can still be used to scan an index,
    but the function call will have to be executed for each row returned by
    the index to see if it really passes the <literal>WHERE</literal> condition or not.
    To create such conditions, the support function must implement
    the <literal>SupportRequestIndexCondition</literal> request type.
-->
<type>boolean</type>を返す対象関数に対しては、<literal>WHERE</literal>句に現れる関数呼び出しをインデックス可能な演算子句に変換できる場合があります。
変換された句は、正確にその関数の条件と等しいか幾分弱い(すなわち、関数の条件が受け付けない値も受け付けるかもしれません)でしょう。
後者の場合、インデックスの条件は<firstterm>損失がある</firstterm>と言われます。それでもインデックスの走査には使えますが、それが本当に<literal>WHERE</literal>条件を満たすのかどうか、インデックスにより返された各行に対して関数呼び出しを実行しないといけません。
そのような条件を作るには、サポート関数は<literal>SupportRequestIndexCondition</literal>リクエスト型を実装しなければなりません。
   </para>
  </sect1><|MERGE_RESOLUTION|>--- conflicted
+++ resolved
@@ -3427,22 +3427,7 @@
     </para>
 
     <para>
-<<<<<<< HEAD
-<!--
-     At first glance, the version-1 coding conventions might appear to be just
-     pointless obscurantism, over using plain <literal>C</literal> calling
-     conventions.  They do however allow to deal with <literal>NULL</literal>able
-     arguments/return values, and <quote>toasted</quote> (compressed or
-     out-of-line) values.
--->
-一見、Version-1のコーディング規約は無意味なもの、普通の<literal>C</literal>の呼出し規約の使い過ぎに見えるかもしれません。
-しかし、<literal>NULL</literal>になりうる引数や戻り値、<quote>TOASTされた</quote>（圧縮または行外）値を扱うことができます。
-    </para>
-
-    <para>
-<!--
-=======
->>>>>>> 5060275a
+<!--
      The macro <function>PG_ARGISNULL(<replaceable>n</replaceable>)</function>
      allows a function to test whether each input is null.  (Of course, doing
      this is only necessary in functions not declared <quote>strict</quote>.)
@@ -3464,18 +3449,19 @@
     </para>
 
     <para>
-<<<<<<< HEAD
-<!--
-=======
+<!--
      At first glance, the version-1 coding conventions might appear
      to be just pointless obscurantism, compared to using
      plain <literal>C</literal> calling conventions.  They do however allow
      us to deal with <literal>NULL</literal>able arguments/return values,
      and <quote>toasted</quote> (compressed or out-of-line) values.
-    </para>
-
-    <para>
->>>>>>> 5060275a
+-->
+一見、Version-1のコーディング規約は無意味なもの、普通の<literal>C</literal>の呼出し規約の使い過ぎに見えるかもしれません。
+しかし、<literal>NULL</literal>になりうる引数や戻り値、<quote>TOASTされた</quote>（圧縮または行外）値を扱うことができます。
+    </para>
+
+    <para>
+<!--
      Other options provided by the version-1 interface are two
      variants of the
      <function>PG_GETARG_<replaceable>xxx</replaceable>()</function>
@@ -4056,35 +4042,7 @@
     <title>集合を返す</title>
 
     <para>
-<<<<<<< HEAD
-<!--
-     There is also a special API that provides support for returning
-     sets (multiple rows) from a C-language function.  A set-returning
-     function must follow the version-1 calling conventions.  Also,
-     source files must include <filename>funcapi.h</filename>, as
-     above.
--->
-C言語関数から集合（複数行）を返す機能のために特殊なAPIが用意されています。
-集合を返す関数は、Version 1呼び出し規約に従う必要があります。
-また、ソースファイルは上述の通り<filename>funcapi.h</filename>をインクルードする必要があります。
-    </para>
-
-    <para>
-<!--
-     A set-returning function (<acronym>SRF</acronym>) is called
-     once for each item it returns.  The <acronym>SRF</acronym> must
-     therefore save enough state to remember what it was doing and
-     return the next item on each call.
-     The structure <structname>FuncCallContext</structname> is provided to help
-     control this process.  Within a function, <literal>fcinfo-&gt;flinfo-&gt;fn_extra</literal>
-     is used to hold a pointer to <structname>FuncCallContext</structname>
-     across calls.
--->
-集合を返す関数（<acronym>SRF</acronym>）は返される項目ごとに呼び出されます。
-そのため、<acronym>SRF</acronym>は、過去の操作を記憶して呼び出しの度に次の項目を返すために十分な状態を保っている必要があります。
-この処理を制御を補助するための<structname>FuncCallContext</structname>構造体が備わっています。
-関数内では、複数の呼び出しにまたがる<structname>FuncCallContext</structname>へのポインタを保持するには、<literal>fcinfo-&gt;flinfo-&gt;fn_extra</literal>を使用します。
-=======
+<!--
      C-language functions have two options for returning sets (multiple
      rows).  In one method, called <firstterm>ValuePerCall</firstterm>
      mode, a set-returning function is called repeatedly (passing the same
@@ -4097,6 +4055,10 @@
      a SRF fills and returns a tuplestore object containing its
      entire result; then only one call occurs for the whole result, and
      no inter-call state is needed.
+-->
+C言語関数から集合（複数行）を返す機能のために特殊なAPIが用意されています。
+集合を返す関数は、Version 1呼び出し規約に従う必要があります。
+また、ソースファイルは上述の通り<filename>funcapi.h</filename>をインクルードする必要があります。
     </para>
 
     <para>
@@ -4121,6 +4083,7 @@
     </para>
 
     <para>
+<!--
      To use the ValuePerCall support macros described here,
      include <filename>funcapi.h</filename>.  These macros work with a
      structure <structname>FuncCallContext</structname> that contains the
@@ -4129,7 +4092,11 @@
      hold a pointer to <structname>FuncCallContext</structname> across
      calls.  The macros automatically fill that field on first use,
      and expect to find the same pointer there on subsequent uses.
->>>>>>> 5060275a
+-->
+集合を返す関数（<acronym>SRF</acronym>）は返される項目ごとに呼び出されます。
+そのため、<acronym>SRF</acronym>は、過去の操作を記憶して呼び出しの度に次の項目を返すために十分な状態を保っている必要があります。
+この処理を制御を補助するための<structname>FuncCallContext</structname>構造体が備わっています。
+関数内では、複数の呼び出しにまたがる<structname>FuncCallContext</structname>へのポインタを保持するには、<literal>fcinfo-&gt;flinfo-&gt;fn_extra</literal>を使用します。
 <programlisting>
 typedef struct FuncCallContext
 {
@@ -4235,38 +4202,26 @@
     </para>
 
     <para>
-<<<<<<< HEAD
-<!--
-     An <acronym>SRF</acronym> uses several functions and macros that
-     automatically manipulate the <structname>FuncCallContext</structname>
-     structure (and expect to find it via <literal>fn_extra</literal>).  Use:
+<!--
+     The macros to be used by an <acronym>SRF</acronym> using this
+     infrastructure are:
 -->
 <acronym>SRF</acronym>はいくつかの関数およびマクロを使用して<structname>FuncCallContext</structname>構造体を自動的に操作します（また<literal>fn_extra</literal>で検索することを想定します)。
 <programlisting>
 SRF_IS_FIRSTCALL()
 </programlisting>
 <!--
-     to determine if your function is being called for the first or a
-     subsequent time. On the first call (only) use:
+     Use this to determine if your function is being called for the first or a
+     subsequent time. On the first call (only), call:
 -->
 を使用して、その関数呼び出しが初回のものであるか、2回目以降であるかを判断します。
 最初の呼び出し（のみ）で、
-=======
-     The macros to be used by an <acronym>SRF</acronym> using this
-     infrastructure are:
-<programlisting>
-SRF_IS_FIRSTCALL()
-</programlisting>
-     Use this to determine if your function is being called for the first or a
-     subsequent time. On the first call (only), call:
->>>>>>> 5060275a
 <programlisting>
 SRF_FIRSTCALL_INIT()
 </programlisting>
 <!--
      to initialize the <structname>FuncCallContext</structname>. On every function call,
-<<<<<<< HEAD
-     including the first, use:
+     including the first, call:
 -->
 を使用して、<structname>FuncCallContext</structname>を初期化します。
 最初の呼び出しを含むすべての呼び出しで、
@@ -4274,29 +4229,16 @@
 SRF_PERCALL_SETUP()
 </programlisting>
 <!--
-     to properly set up for using the <structname>FuncCallContext</structname>
-     and clearing any previously returned data left over from the
-     previous pass.
+     to set up for using the <structname>FuncCallContext</structname>.
 -->
 を使用して、<structname>FuncCallContext</structname>を使用するための適切な設定を行い、以前の受け渡しから残っている結果データを消去します。
     </para>
 
     <para>
 <!--
-     If your function has data to return, use:
+     If your function has data to return in the current call, use:
 -->
 関数で返すべきデータがある場合は、
-=======
-     including the first, call:
-<programlisting>
-SRF_PERCALL_SETUP()
-</programlisting>
-     to set up for using the <structname>FuncCallContext</structname>.
-    </para>
-
-    <para>
-     If your function has data to return in the current call, use:
->>>>>>> 5060275a
 <programlisting>
 SRF_RETURN_NEXT(funcctx, result)
 </programlisting>
@@ -4329,16 +4271,6 @@
      <structfield>multi_call_memory_ctx</structfield> is a suitable location for any
      data that needs to survive until the <acronym>SRF</acronym> is finished running.  In most
      cases, this means that you should switch into
-<<<<<<< HEAD
-     <structfield>multi_call_memory_ctx</structfield> while doing the first-call setup.
--->
-<acronym>SRF</acronym>の呼び出し時に現行になっているメモリコンテキストは一時的なコンテキストで、各呼び出しの間に消去されます。
-つまり<function>palloc</function>を使用して割り当てたもののすべてを<function>pfree</function>する必要はありません。
-これらはいずれ消去されるものだからです。
-しかし、データ構造体を複数の呼び出しに渡って使用するように割り当てる場合は、どこか別の場所に置いておく必要があります。
-<structfield>multi_call_memory_ctx</structfield>によって参照されるメモリコンテキストは、<acronym>SRF</acronym>の実行が終わるまで使用可能にしなければならないデータの保管場所として適しています。
-つまり、ほとんどの場合、最初の呼び出しのセットアップ中に<structfield>multi_call_memory_ctx</structfield>へ切り替える必要があるということです。
-=======
      <structfield>multi_call_memory_ctx</structfield> while doing the
      first-call setup.
      Use <literal>funcctx-&gt;user_fctx</literal> to hold a pointer to
@@ -4347,7 +4279,13 @@
      in <structfield>multi_call_memory_ctx</structfield> will go away
      automatically when the query ends, so it is not necessary to free
      that data manually, either.)
->>>>>>> 5060275a
+-->
+<acronym>SRF</acronym>の呼び出し時に現行になっているメモリコンテキストは一時的なコンテキストで、各呼び出しの間に消去されます。
+つまり<function>palloc</function>を使用して割り当てたもののすべてを<function>pfree</function>する必要はありません。
+これらはいずれ消去されるものだからです。
+しかし、データ構造体を複数の呼び出しに渡って使用するように割り当てる場合は、どこか別の場所に置いておく必要があります。
+<structfield>multi_call_memory_ctx</structfield>によって参照されるメモリコンテキストは、<acronym>SRF</acronym>の実行が終わるまで使用可能にしなければならないデータの保管場所として適しています。
+つまり、ほとんどの場合、最初の呼び出しのセットアップ中に<structfield>multi_call_memory_ctx</structfield>へ切り替える必要があるということです。
     </para>
 
     <warning>
@@ -4423,16 +4361,11 @@
     }
     else
     {
-<<<<<<< HEAD
-<!--
-        /* Here we are done returning items and just need to clean up: */
--->
-        /* これで項目を返し終わりました。 後はクリーンアップするだけです。 */
-        <replaceable>user code</replaceable>
-=======
+<!--
         /* Here we are done returning items, so just report that fact. */
         /* (Resist the temptation to put cleanup code here.) */
->>>>>>> 5060275a
+-->
+        /* これで項目を返し終わりました。 後はクリーンアップするだけです。 */
         SRF_RETURN_DONE(funcctx);
     }
 }
@@ -4608,18 +4541,6 @@
 -->
 この方法では、関数の出力型は形式上無名の<structname>record</structname>型になることに注意してください。
     </para>
-<<<<<<< HEAD
-
-    <para>
-<!--
-     The directory <link linkend="tablefunc"><filename>contrib/tablefunc</filename></link>
-     module in the source distribution contains more examples of
-     set-returning functions.
--->
-ソース配布物内の<link linkend="tablefunc"><filename>contrib/tablefunc</filename></link>モジュールのディレクトリには、集合を返す関数のより多くの例があります。
-    </para>
-=======
->>>>>>> 5060275a
    </sect2>
 
    <sect2>

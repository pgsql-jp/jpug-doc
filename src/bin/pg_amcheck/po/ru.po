--- conflicted
+++ resolved
@@ -3,11 +3,7 @@
 msgstr ""
 "Project-Id-Version: pg_amcheck (PostgreSQL) 14\n"
 "Report-Msgid-Bugs-To: pgsql-bugs@lists.postgresql.org\n"
-<<<<<<< HEAD
-"POT-Creation-Date: 2025-05-03 16:06+0300\n"
-=======
 "POT-Creation-Date: 2025-08-30 15:59+0300\n"
->>>>>>> 3d6a8289
 "PO-Revision-Date: 2024-09-05 08:23+0300\n"
 "Last-Translator: Alexander Lakhin <exclusion@gmail.com>\n"
 "Language-Team: Russian <pgsql-ru-general@postgresql.org>\n"
@@ -47,77 +43,44 @@
 msgid "cannot duplicate null pointer (internal error)\n"
 msgstr "попытка дублирования нулевого указателя (внутренняя ошибка)\n"
 
-<<<<<<< HEAD
-#: ../../common/file_utils.c:70 ../../common/file_utils.c:347
-#: ../../common/file_utils.c:406 ../../common/file_utils.c:480
-=======
 #: ../../common/file_utils.c:69 ../../common/file_utils.c:370
 #: ../../common/file_utils.c:428 ../../common/file_utils.c:502
->>>>>>> 3d6a8289
 #, c-format
 msgid "could not open file \"%s\": %m"
 msgstr "не удалось открыть файл \"%s\": %m"
 
-<<<<<<< HEAD
-#: ../../common/file_utils.c:76
-=======
 #: ../../common/file_utils.c:75
->>>>>>> 3d6a8289
 #, c-format
 msgid "could not synchronize file system for file \"%s\": %m"
 msgstr "не удалось синхронизировать с ФС файл \"%s\": %m"
 
-<<<<<<< HEAD
-#: ../../common/file_utils.c:120 ../../common/file_utils.c:566
-=======
 #: ../../common/file_utils.c:123 ../../common/file_utils.c:588
->>>>>>> 3d6a8289
 #, c-format
 msgid "could not stat file \"%s\": %m"
 msgstr "не удалось получить информацию о файле \"%s\": %m"
 
-<<<<<<< HEAD
-#: ../../common/file_utils.c:130 ../../common/file_utils.c:227
-=======
 #: ../../common/file_utils.c:133 ../../common/file_utils.c:243
->>>>>>> 3d6a8289
 #: ../../fe_utils/option_utils.c:99
 #, c-format
 msgid "this build does not support sync method \"%s\""
 msgstr "эта сборка программы не поддерживает метод синхронизации \"%s\""
 
-<<<<<<< HEAD
-#: ../../common/file_utils.c:151 ../../common/file_utils.c:281
-=======
 #: ../../common/file_utils.c:156 ../../common/file_utils.c:304
->>>>>>> 3d6a8289
 #, c-format
 msgid "could not open directory \"%s\": %m"
 msgstr "не удалось открыть каталог \"%s\": %m"
 
-<<<<<<< HEAD
-#: ../../common/file_utils.c:169 ../../common/file_utils.c:315
-=======
 #: ../../common/file_utils.c:174 ../../common/file_utils.c:338
->>>>>>> 3d6a8289
 #, c-format
 msgid "could not read directory \"%s\": %m"
 msgstr "не удалось прочитать каталог \"%s\": %m"
 
-<<<<<<< HEAD
-#: ../../common/file_utils.c:418 ../../common/file_utils.c:488
-=======
 #: ../../common/file_utils.c:440 ../../common/file_utils.c:510
->>>>>>> 3d6a8289
 #, c-format
 msgid "could not fsync file \"%s\": %m"
 msgstr "не удалось синхронизировать с ФС файл \"%s\": %m"
 
-<<<<<<< HEAD
-#: ../../common/file_utils.c:498
-=======
 #: ../../common/file_utils.c:520
->>>>>>> 3d6a8289
 #, c-format
 msgid "could not rename file \"%s\" to \"%s\": %m"
 msgstr "не удалось переименовать файл \"%s\" в \"%s\": %m"
@@ -190,21 +153,13 @@
 msgstr "ошибка при обработке базы \"%s\": %s"
 
 #: ../../fe_utils/query_utils.c:33 ../../fe_utils/query_utils.c:58
-<<<<<<< HEAD
-#: pg_amcheck.c:1693 pg_amcheck.c:2138
-=======
 #: pg_amcheck.c:1695 pg_amcheck.c:2155
->>>>>>> 3d6a8289
 #, c-format
 msgid "query failed: %s"
 msgstr "ошибка при выполнении запроса: %s"
 
 #: ../../fe_utils/query_utils.c:34 ../../fe_utils/query_utils.c:59
-<<<<<<< HEAD
-#: pg_amcheck.c:578 pg_amcheck.c:1147 pg_amcheck.c:1694 pg_amcheck.c:2139
-=======
 #: pg_amcheck.c:579 pg_amcheck.c:1149 pg_amcheck.c:1696 pg_amcheck.c:2156
->>>>>>> 3d6a8289
 #, c-format
 msgid "Query was: %s"
 msgstr "Выполнялся запрос: %s"
@@ -222,273 +177,153 @@
 msgstr ""
 "имя базы данных содержит символ новой строки или перевода каретки: \"%s\"\n"
 
-<<<<<<< HEAD
-#: pg_amcheck.c:403
-=======
 #: pg_amcheck.c:404
->>>>>>> 3d6a8289
 #, c-format
 msgid "invalid argument for option %s"
 msgstr "недопустимый аргумент параметра %s"
 
-<<<<<<< HEAD
-#: pg_amcheck.c:409
-=======
 #: pg_amcheck.c:410
->>>>>>> 3d6a8289
 #, c-format
 msgid "invalid start block"
 msgstr "неверный начальный блок"
 
-<<<<<<< HEAD
-#: pg_amcheck.c:411
-=======
 #: pg_amcheck.c:412
->>>>>>> 3d6a8289
 #, c-format
 msgid "start block out of bounds"
 msgstr "начальный блок вне допустимых пределов"
 
-<<<<<<< HEAD
-#: pg_amcheck.c:418
-=======
 #: pg_amcheck.c:419
->>>>>>> 3d6a8289
 #, c-format
 msgid "invalid end block"
 msgstr "неверный конечный блок"
 
-<<<<<<< HEAD
-#: pg_amcheck.c:420
-=======
 #: pg_amcheck.c:421
->>>>>>> 3d6a8289
 #, c-format
 msgid "end block out of bounds"
 msgstr "конечный блок вне допустимых пределов"
 
-<<<<<<< HEAD
-#: pg_amcheck.c:446 pg_amcheck.c:468
-=======
 #: pg_amcheck.c:447 pg_amcheck.c:469
->>>>>>> 3d6a8289
 #, c-format
 msgid "Try \"%s --help\" for more information."
 msgstr "Для дополнительной информации попробуйте \"%s --help\"."
 
-<<<<<<< HEAD
-#: pg_amcheck.c:452
-=======
 #: pg_amcheck.c:453
->>>>>>> 3d6a8289
 #, c-format
 msgid "end block precedes start block"
 msgstr "конечный блок предшествует начальному"
 
-<<<<<<< HEAD
-#: pg_amcheck.c:466
-=======
 #: pg_amcheck.c:467
->>>>>>> 3d6a8289
 #, c-format
 msgid "too many command-line arguments (first is \"%s\")"
 msgstr "слишком много аргументов командной строки (первый: \"%s\")"
 
-<<<<<<< HEAD
-#: pg_amcheck.c:486
-=======
 #: pg_amcheck.c:487
->>>>>>> 3d6a8289
 #, c-format
 msgid "cannot specify a database name with --all"
 msgstr "имя базы данных нельзя задавать с --all"
 
-<<<<<<< HEAD
-#: pg_amcheck.c:492
-=======
 #: pg_amcheck.c:493
->>>>>>> 3d6a8289
 #, c-format
 msgid "cannot specify both a database name and database patterns"
 msgstr "нельзя задавать одновременно имя базы данных и шаблоны имён"
 
-<<<<<<< HEAD
-#: pg_amcheck.c:520
-=======
 #: pg_amcheck.c:521
->>>>>>> 3d6a8289
 #, c-format
 msgid "no databases to check"
 msgstr "не указаны базы для проверки"
 
-<<<<<<< HEAD
-#: pg_amcheck.c:576
-=======
 #: pg_amcheck.c:577
->>>>>>> 3d6a8289
 #, c-format
 msgid "database \"%s\": %s"
 msgstr "база данных \"%s\": %s"
 
-<<<<<<< HEAD
-#: pg_amcheck.c:587
-=======
 #: pg_amcheck.c:588
->>>>>>> 3d6a8289
 #, c-format
 msgid "skipping database \"%s\": amcheck is not installed"
 msgstr "база \"%s\" пропускается: расширение amcheck не установлено"
 
-<<<<<<< HEAD
-#: pg_amcheck.c:595
-=======
 #: pg_amcheck.c:597
->>>>>>> 3d6a8289
 #, c-format
 msgid "in database \"%s\": using amcheck version \"%s\" in schema \"%s\""
 msgstr "база \"%s\": используется amcheck версии \"%s\" в схеме \"%s\""
 
-<<<<<<< HEAD
-#: pg_amcheck.c:624
-=======
 #: pg_amcheck.c:626
->>>>>>> 3d6a8289
 #, c-format
 msgid "option %s is not supported by amcheck version %s"
 msgstr "параметр %s не поддерживается версией amcheck %s"
 
-<<<<<<< HEAD
-#: pg_amcheck.c:650
-=======
 #: pg_amcheck.c:652
->>>>>>> 3d6a8289
 #, c-format
 msgid "no heap tables to check matching \"%s\""
 msgstr "не найдены подлежащие проверке базовые таблицы, соответствующие \"%s\""
 
-<<<<<<< HEAD
-#: pg_amcheck.c:653
-=======
 #: pg_amcheck.c:655
->>>>>>> 3d6a8289
 #, c-format
 msgid "no btree indexes to check matching \"%s\""
 msgstr "не найдены подлежащие проверке индексы btree, соответствующие \"%s\""
 
-<<<<<<< HEAD
-#: pg_amcheck.c:656
-=======
 #: pg_amcheck.c:658
->>>>>>> 3d6a8289
 #, c-format
 msgid "no relations to check in schemas matching \"%s\""
 msgstr ""
 "не найдены подлежащие проверке отношения в схемах, соответствующих \"%s\""
 
-<<<<<<< HEAD
-#: pg_amcheck.c:659
-=======
 #: pg_amcheck.c:661
->>>>>>> 3d6a8289
 #, c-format
 msgid "no relations to check matching \"%s\""
 msgstr "не найдены подлежащие проверке отношения, соответствующие \"%s\""
 
-<<<<<<< HEAD
-#: pg_amcheck.c:687
-=======
 #: pg_amcheck.c:689
->>>>>>> 3d6a8289
 #, c-format
 msgid "no relations to check"
 msgstr "не найдены отношения для проверки"
 
-<<<<<<< HEAD
-#: pg_amcheck.c:770
-=======
 #: pg_amcheck.c:772
->>>>>>> 3d6a8289
 #, c-format
 msgid "checking heap table \"%s.%s.%s\""
 msgstr "проверка базовой таблицы \"%s.%s.%s\""
 
-<<<<<<< HEAD
-#: pg_amcheck.c:786
-=======
 #: pg_amcheck.c:788
->>>>>>> 3d6a8289
 #, c-format
 msgid "checking btree index \"%s.%s.%s\""
 msgstr "проверка индекса btree \"%s.%s.%s\""
 
-<<<<<<< HEAD
-#: pg_amcheck.c:937
-=======
 #: pg_amcheck.c:939
->>>>>>> 3d6a8289
 #, c-format
 msgid "error sending command to database \"%s\": %s"
 msgstr "ошибка передачи команды базе \"%s\": %s"
 
-<<<<<<< HEAD
-#: pg_amcheck.c:940
-=======
 #: pg_amcheck.c:942
->>>>>>> 3d6a8289
 #, c-format
 msgid "Command was: %s"
 msgstr "Выполнялась команда: %s"
 
-<<<<<<< HEAD
-#: pg_amcheck.c:1060
-=======
 #: pg_amcheck.c:1062
->>>>>>> 3d6a8289
 #, c-format
 msgid "heap table \"%s.%s.%s\", block %s, offset %s, attribute %s:\n"
 msgstr "базовая таблица \"%s.%s.%s\", блок %s, смещение %s, атрибут %s:\n"
 
-<<<<<<< HEAD
-#: pg_amcheck.c:1067
-=======
 #: pg_amcheck.c:1069
->>>>>>> 3d6a8289
 #, c-format
 msgid "heap table \"%s.%s.%s\", block %s, offset %s:\n"
 msgstr "базовая таблица \"%s.%s.%s\", блок %s, смещение %s:\n"
 
-<<<<<<< HEAD
-#: pg_amcheck.c:1073
-=======
 #: pg_amcheck.c:1075
->>>>>>> 3d6a8289
 #, c-format
 msgid "heap table \"%s.%s.%s\", block %s:\n"
 msgstr "базовая таблица \"%s.%s.%s\", блок %s:\n"
 
-<<<<<<< HEAD
-#: pg_amcheck.c:1078 pg_amcheck.c:1089
-=======
 #: pg_amcheck.c:1080 pg_amcheck.c:1091
->>>>>>> 3d6a8289
 #, c-format
 msgid "heap table \"%s.%s.%s\":\n"
 msgstr "базовая таблица \"%s.%s.%s\":\n"
 
-<<<<<<< HEAD
-#: pg_amcheck.c:1093 pg_amcheck.c:1162
-=======
 #: pg_amcheck.c:1095 pg_amcheck.c:1164
->>>>>>> 3d6a8289
 #, c-format
 msgid "query was: %s\n"
 msgstr "запрос: %s\n"
 
-<<<<<<< HEAD
-#: pg_amcheck.c:1144
-=======
 #: pg_amcheck.c:1146
->>>>>>> 3d6a8289
 #, c-format
 msgid ""
 "btree index \"%s.%s.%s\": btree checking function returned unexpected number "
@@ -497,29 +332,17 @@
 "индекс btree \"%s.%s.%s\": функция проверки btree выдала неожиданное "
 "количество строк: %d"
 
-<<<<<<< HEAD
-#: pg_amcheck.c:1148
-=======
 #: pg_amcheck.c:1150
->>>>>>> 3d6a8289
 #, c-format
 msgid "Are %s's and amcheck's versions compatible?"
 msgstr "Совместимы ли версии %s и amcheck?"
 
-<<<<<<< HEAD
-#: pg_amcheck.c:1158
-=======
 #: pg_amcheck.c:1160
->>>>>>> 3d6a8289
 #, c-format
 msgid "btree index \"%s.%s.%s\":\n"
 msgstr "индекс btree \"%s.%s.%s\":\n"
 
-<<<<<<< HEAD
-#: pg_amcheck.c:1183
-=======
 #: pg_amcheck.c:1185
->>>>>>> 3d6a8289
 #, c-format
 msgid ""
 "%s checks objects in a PostgreSQL database for corruption.\n"
@@ -528,29 +351,17 @@
 "%s проверяет объекты в базе данных PostgreSQL на предмет повреждений.\n"
 "\n"
 
-<<<<<<< HEAD
-#: pg_amcheck.c:1184
-=======
 #: pg_amcheck.c:1186
->>>>>>> 3d6a8289
 #, c-format
 msgid "Usage:\n"
 msgstr "Использование:\n"
 
-<<<<<<< HEAD
-#: pg_amcheck.c:1185
-=======
 #: pg_amcheck.c:1187
->>>>>>> 3d6a8289
 #, c-format
 msgid "  %s [OPTION]... [DBNAME]\n"
 msgstr "  %s [ПАРАМЕТР]... [ИМЯ_БД]\n"
 
-<<<<<<< HEAD
-#: pg_amcheck.c:1186
-=======
 #: pg_amcheck.c:1188
->>>>>>> 3d6a8289
 #, c-format
 msgid ""
 "\n"
@@ -559,125 +370,77 @@
 "\n"
 "Параметры выбора объектов:\n"
 
-<<<<<<< HEAD
-#: pg_amcheck.c:1187
-=======
 #: pg_amcheck.c:1189
->>>>>>> 3d6a8289
 #, c-format
 msgid "  -a, --all                       check all databases\n"
 msgstr "  -a, --all                       проверить все базы\n"
 
-<<<<<<< HEAD
-#: pg_amcheck.c:1188
-=======
 #: pg_amcheck.c:1190
->>>>>>> 3d6a8289
 #, c-format
 msgid "  -d, --database=PATTERN          check matching database(s)\n"
 msgstr ""
 "  -d, --database=ШАБЛОН           проверить соответствующие шаблону базы\n"
 
-<<<<<<< HEAD
-#: pg_amcheck.c:1189
-=======
 #: pg_amcheck.c:1191
->>>>>>> 3d6a8289
 #, c-format
 msgid "  -D, --exclude-database=PATTERN  do NOT check matching database(s)\n"
 msgstr ""
 "  -D, --exclude-database=ШАБЛОН   не проверять соответствующие шаблону базы\n"
 
-<<<<<<< HEAD
-#: pg_amcheck.c:1190
-=======
 #: pg_amcheck.c:1192
->>>>>>> 3d6a8289
 #, c-format
 msgid "  -i, --index=PATTERN             check matching index(es)\n"
 msgstr ""
 "  -i, --index=ШАБЛОН              проверить соответствующие шаблону индексы\n"
 
-<<<<<<< HEAD
-#: pg_amcheck.c:1191
-=======
 #: pg_amcheck.c:1193
->>>>>>> 3d6a8289
 #, c-format
 msgid "  -I, --exclude-index=PATTERN     do NOT check matching index(es)\n"
 msgstr ""
 "  -I, --exclude-index=ШАБЛОН      не проверять соответствующие шаблону "
 "индексы\n"
 
-<<<<<<< HEAD
-#: pg_amcheck.c:1192
-=======
 #: pg_amcheck.c:1194
->>>>>>> 3d6a8289
 #, c-format
 msgid "  -r, --relation=PATTERN          check matching relation(s)\n"
 msgstr ""
 "  -r, --relation=ШАБЛОН           проверить соответствующие шаблону "
 "отношения\n"
 
-<<<<<<< HEAD
-#: pg_amcheck.c:1193
-=======
 #: pg_amcheck.c:1195
->>>>>>> 3d6a8289
 #, c-format
 msgid "  -R, --exclude-relation=PATTERN  do NOT check matching relation(s)\n"
 msgstr ""
 "  -R, --exclude-relation=ШАБЛОН   не проверять соответствующие шаблону "
 "отношения\n"
 
-<<<<<<< HEAD
-#: pg_amcheck.c:1194
-=======
 #: pg_amcheck.c:1196
->>>>>>> 3d6a8289
 #, c-format
 msgid "  -s, --schema=PATTERN            check matching schema(s)\n"
 msgstr ""
 "  -s, --schema=ШАБЛОН             проверить соответствующие шаблону схемы\n"
 
-<<<<<<< HEAD
-#: pg_amcheck.c:1195
-=======
 #: pg_amcheck.c:1197
->>>>>>> 3d6a8289
 #, c-format
 msgid "  -S, --exclude-schema=PATTERN    do NOT check matching schema(s)\n"
 msgstr ""
 "  -S, --exclude-schema=ШАБЛОН     не проверять соответствующие шаблону "
 "схемы\n"
 
-<<<<<<< HEAD
-#: pg_amcheck.c:1196
-=======
 #: pg_amcheck.c:1198
->>>>>>> 3d6a8289
 #, c-format
 msgid "  -t, --table=PATTERN             check matching table(s)\n"
 msgstr ""
 "  -t, --table=ШАБЛОН              проверить соответствующие шаблону таблицы\n"
 
-<<<<<<< HEAD
-#: pg_amcheck.c:1197
-=======
 #: pg_amcheck.c:1199
->>>>>>> 3d6a8289
 #, c-format
 msgid "  -T, --exclude-table=PATTERN     do NOT check matching table(s)\n"
 msgstr ""
 "  -T, --exclude-table=ШАБЛОН      не проверять соответствующие шаблону "
 "таблицы\n"
 
-<<<<<<< HEAD
-#: pg_amcheck.c:1198
-=======
 #: pg_amcheck.c:1200
->>>>>>> 3d6a8289
 #, c-format
 msgid ""
 "      --no-dependent-indexes      do NOT expand list of relations to include "
@@ -686,11 +449,7 @@
 "      --no-dependent-indexes      не включать в список проверяемых отношений "
 "индексы\n"
 
-<<<<<<< HEAD
-#: pg_amcheck.c:1199
-=======
 #: pg_amcheck.c:1201
->>>>>>> 3d6a8289
 #, c-format
 msgid ""
 "      --no-dependent-toast        do NOT expand list of relations to include "
@@ -699,11 +458,7 @@
 "      --no-dependent-toast        не включать в список проверяемых отношений "
 "TOAST-таблицы\n"
 
-<<<<<<< HEAD
-#: pg_amcheck.c:1200
-=======
 #: pg_amcheck.c:1202
->>>>>>> 3d6a8289
 #, c-format
 msgid ""
 "      --no-strict-names           do NOT require patterns to match objects\n"
@@ -711,11 +466,7 @@
 "      --no-strict-names           не требовать наличия объектов, "
 "соответствующих шаблонам\n"
 
-<<<<<<< HEAD
-#: pg_amcheck.c:1201
-=======
 #: pg_amcheck.c:1203
->>>>>>> 3d6a8289
 #, c-format
 msgid ""
 "\n"
@@ -724,22 +475,14 @@
 "\n"
 "Параметры проверки таблиц:\n"
 
-<<<<<<< HEAD
-#: pg_amcheck.c:1202
-=======
 #: pg_amcheck.c:1204
->>>>>>> 3d6a8289
 #, c-format
 msgid ""
 "      --exclude-toast-pointers    do NOT follow relation TOAST pointers\n"
 msgstr ""
 "      --exclude-toast-pointers    не переходить по указателям в TOAST\n"
 
-<<<<<<< HEAD
-#: pg_amcheck.c:1203
-=======
 #: pg_amcheck.c:1205
->>>>>>> 3d6a8289
 #, c-format
 msgid ""
 "      --on-error-stop             stop checking at end of first corrupt "
@@ -748,11 +491,7 @@
 "      --on-error-stop             прекратить проверку по достижении конца "
 "первой повреждённой страницы\n"
 
-<<<<<<< HEAD
-#: pg_amcheck.c:1204
-=======
 #: pg_amcheck.c:1206
->>>>>>> 3d6a8289
 #, c-format
 msgid ""
 "      --skip=OPTION               do NOT check \"all-frozen\" or \"all-"
@@ -761,11 +500,7 @@
 "      --skip=ТИП_БЛОКА            не проверять блоки типа \"all-frozen\" или "
 "\"all-visible\"\n"
 
-<<<<<<< HEAD
-#: pg_amcheck.c:1205
-=======
 #: pg_amcheck.c:1207
->>>>>>> 3d6a8289
 #, c-format
 msgid ""
 "      --startblock=BLOCK          begin checking table(s) at the given block "
@@ -775,11 +510,7 @@
 "заданным номером\n"
 
 # skip-rule: no-space-before-parentheses
-<<<<<<< HEAD
-#: pg_amcheck.c:1206
-=======
 #: pg_amcheck.c:1208
->>>>>>> 3d6a8289
 #, c-format
 msgid ""
 "      --endblock=BLOCK            check table(s) only up to the given block "
@@ -788,11 +519,7 @@
 "      --endblock=БЛОК             проверить таблицы(у) до блока с заданным "
 "номером\n"
 
-<<<<<<< HEAD
-#: pg_amcheck.c:1207
-=======
 #: pg_amcheck.c:1209
->>>>>>> 3d6a8289
 #, c-format
 msgid ""
 "\n"
@@ -801,11 +528,7 @@
 "\n"
 "Параметры проверки индексов-B-деревьев:\n"
 
-<<<<<<< HEAD
-#: pg_amcheck.c:1208
-=======
 #: pg_amcheck.c:1210
->>>>>>> 3d6a8289
 #, c-format
 msgid ""
 "      --checkunique               check unique constraint if index is "
@@ -814,11 +537,7 @@
 "      --checkunique               проверить ограничение уникальности для "
 "уникальных индексов\n"
 
-<<<<<<< HEAD
-#: pg_amcheck.c:1209
-=======
 #: pg_amcheck.c:1211
->>>>>>> 3d6a8289
 #, c-format
 msgid ""
 "      --heapallindexed            check that all heap tuples are found "
@@ -827,11 +546,7 @@
 "      --heapallindexed            проверить, что всем кортежам кучи "
 "находится соответствие в индексах\n"
 
-<<<<<<< HEAD
-#: pg_amcheck.c:1210
-=======
 #: pg_amcheck.c:1212
->>>>>>> 3d6a8289
 #, c-format
 msgid ""
 "      --parent-check              check index parent/child relationships\n"
@@ -839,11 +554,7 @@
 "      --parent-check              проверить связи родитель/потомок в "
 "индексах\n"
 
-<<<<<<< HEAD
-#: pg_amcheck.c:1211
-=======
 #: pg_amcheck.c:1213
->>>>>>> 3d6a8289
 #, c-format
 msgid ""
 "      --rootdescend               search from root page to refind tuples\n"
@@ -851,11 +562,7 @@
 "      --rootdescend               перепроверять поиск кортежей от корневой "
 "страницы\n"
 
-<<<<<<< HEAD
-#: pg_amcheck.c:1212
-=======
 #: pg_amcheck.c:1214
->>>>>>> 3d6a8289
 #, c-format
 msgid ""
 "\n"
@@ -864,11 +571,7 @@
 "\n"
 "Параметры подключения:\n"
 
-<<<<<<< HEAD
-#: pg_amcheck.c:1213
-=======
 #: pg_amcheck.c:1215
->>>>>>> 3d6a8289
 #, c-format
 msgid ""
 "  -h, --host=HOSTNAME             database server host or socket directory\n"
@@ -876,58 +579,34 @@
 "  -h, --host=ИМЯ                  компьютер с сервером баз данных или "
 "каталог сокетов\n"
 
-<<<<<<< HEAD
-#: pg_amcheck.c:1214
-=======
 #: pg_amcheck.c:1216
->>>>>>> 3d6a8289
 #, c-format
 msgid "  -p, --port=PORT                 database server port\n"
 msgstr "  -p, --port=ПОРТ                 порт сервера баз данных\n"
 
-<<<<<<< HEAD
-#: pg_amcheck.c:1215
-=======
 #: pg_amcheck.c:1217
->>>>>>> 3d6a8289
 #, c-format
 msgid "  -U, --username=USERNAME         user name to connect as\n"
 msgstr ""
 "  -U, --username=ИМЯ              имя пользователя для подключения к "
 "серверу\n"
 
-<<<<<<< HEAD
-#: pg_amcheck.c:1216
-=======
 #: pg_amcheck.c:1218
->>>>>>> 3d6a8289
 #, c-format
 msgid "  -w, --no-password               never prompt for password\n"
 msgstr "  -w, --no-password               не запрашивать пароль\n"
 
-<<<<<<< HEAD
-#: pg_amcheck.c:1217
-=======
 #: pg_amcheck.c:1219
->>>>>>> 3d6a8289
 #, c-format
 msgid "  -W, --password                  force password prompt\n"
 msgstr "  -W, --password                  запросить пароль\n"
 
-<<<<<<< HEAD
-#: pg_amcheck.c:1218
-=======
 #: pg_amcheck.c:1220
->>>>>>> 3d6a8289
 #, c-format
 msgid "      --maintenance-db=DBNAME     alternate maintenance database\n"
 msgstr "      --maintenance-db=ИМЯ_БД     другая опорная база данных\n"
 
-<<<<<<< HEAD
-#: pg_amcheck.c:1219
-=======
 #: pg_amcheck.c:1221
->>>>>>> 3d6a8289
 #, c-format
 msgid ""
 "\n"
@@ -936,11 +615,7 @@
 "\n"
 "Другие параметры:\n"
 
-<<<<<<< HEAD
-#: pg_amcheck.c:1220
-=======
 #: pg_amcheck.c:1222
->>>>>>> 3d6a8289
 #, c-format
 msgid ""
 "  -e, --echo                      show the commands being sent to the "
@@ -948,11 +623,7 @@
 msgstr ""
 "  -e, --echo                      отображать команды, отправляемые серверу\n"
 
-<<<<<<< HEAD
-#: pg_amcheck.c:1221
-=======
 #: pg_amcheck.c:1223
->>>>>>> 3d6a8289
 #, c-format
 msgid ""
 "  -j, --jobs=NUM                  use this many concurrent connections to "
@@ -961,57 +632,33 @@
 "  -j, --jobs=ЧИСЛО                устанавливать заданное число подключений к "
 "серверу\n"
 
-<<<<<<< HEAD
-#: pg_amcheck.c:1222
-=======
 #: pg_amcheck.c:1224
->>>>>>> 3d6a8289
 #, c-format
 msgid "  -P, --progress                  show progress information\n"
 msgstr "  -P, --progress                  показывать прогресс операции\n"
 
-<<<<<<< HEAD
-#: pg_amcheck.c:1223
-=======
 #: pg_amcheck.c:1225
->>>>>>> 3d6a8289
 #, c-format
 msgid "  -v, --verbose                   write a lot of output\n"
 msgstr "  -v, --verbose                   выводить исчерпывающие сообщения\n"
 
-<<<<<<< HEAD
-#: pg_amcheck.c:1224
-=======
 #: pg_amcheck.c:1226
->>>>>>> 3d6a8289
 #, c-format
 msgid ""
 "  -V, --version                   output version information, then exit\n"
 msgstr "  -V, --version                   показать версию и выйти\n"
 
-<<<<<<< HEAD
-#: pg_amcheck.c:1225
-=======
 #: pg_amcheck.c:1227
->>>>>>> 3d6a8289
 #, c-format
 msgid "      --install-missing           install missing extensions\n"
 msgstr "      --install-missing           установить недостающие расширения\n"
 
-<<<<<<< HEAD
-#: pg_amcheck.c:1226
-=======
 #: pg_amcheck.c:1228
->>>>>>> 3d6a8289
 #, c-format
 msgid "  -?, --help                      show this help, then exit\n"
 msgstr "  -?, --help                      показать эту справку и выйти\n"
 
-<<<<<<< HEAD
-#: pg_amcheck.c:1228
-=======
 #: pg_amcheck.c:1230
->>>>>>> 3d6a8289
 #, c-format
 msgid ""
 "\n"
@@ -1020,93 +667,53 @@
 "\n"
 "Об ошибках сообщайте по адресу <%s>.\n"
 
-<<<<<<< HEAD
-#: pg_amcheck.c:1229
-=======
 #: pg_amcheck.c:1231
->>>>>>> 3d6a8289
 #, c-format
 msgid "%s home page: <%s>\n"
 msgstr "Домашняя страница %s: <%s>\n"
 
-<<<<<<< HEAD
-#: pg_amcheck.c:1282
-=======
 #: pg_amcheck.c:1284
->>>>>>> 3d6a8289
 #, c-format
 msgid "%*s/%s relations (%d%%), %*s/%s pages (%d%%) %*s"
 msgstr "отношений: %*s/%s (%d%%), страниц: %*s/%s (%d%%) %*s"
 
-<<<<<<< HEAD
-#: pg_amcheck.c:1293
-=======
 #: pg_amcheck.c:1295
->>>>>>> 3d6a8289
 #, c-format
 msgid "%*s/%s relations (%d%%), %*s/%s pages (%d%%) (%s%-*.*s)"
 msgstr "отношений: %*s/%s (%d%%), страниц: %*s/%s (%d%%) (%s%-*.*s)"
 
-<<<<<<< HEAD
-#: pg_amcheck.c:1308
-=======
 #: pg_amcheck.c:1310
->>>>>>> 3d6a8289
 #, c-format
 msgid "%*s/%s relations (%d%%), %*s/%s pages (%d%%)"
 msgstr "отношений: %*s/%s (%d%%), страниц: %*s/%s (%d%%)"
 
-<<<<<<< HEAD
-#: pg_amcheck.c:1367 pg_amcheck.c:1400
-=======
 #: pg_amcheck.c:1369 pg_amcheck.c:1402
->>>>>>> 3d6a8289
 #, c-format
 msgid "improper qualified name (too many dotted names): %s"
 msgstr "неверное полное имя (слишком много компонентов): %s"
 
-<<<<<<< HEAD
-#: pg_amcheck.c:1445
-=======
 #: pg_amcheck.c:1447
->>>>>>> 3d6a8289
 #, c-format
 msgid "improper relation name (too many dotted names): %s"
 msgstr "неверное имя отношения (слишком много компонентов): %s"
 
-<<<<<<< HEAD
-#: pg_amcheck.c:1598 pg_amcheck.c:1737
-=======
 #: pg_amcheck.c:1600 pg_amcheck.c:1739
->>>>>>> 3d6a8289
 #, c-format
 msgid "including database \"%s\""
 msgstr "выбирается база \"%s\""
 
-<<<<<<< HEAD
-#: pg_amcheck.c:1719
-=======
 #: pg_amcheck.c:1721
->>>>>>> 3d6a8289
 #, c-format
 msgid "internal error: received unexpected database pattern_id %d"
 msgstr "внутренняя ошибка: получен неожиданный идентификатор шаблона базы %d"
 
-<<<<<<< HEAD
-#: pg_amcheck.c:1721
-=======
 #: pg_amcheck.c:1723
->>>>>>> 3d6a8289
 #, c-format
 msgid "no connectable databases to check matching \"%s\""
 msgstr ""
 "не найдены подлежащие проверке доступные базы, соответствующие шаблону \"%s\""
 
-<<<<<<< HEAD
-#: pg_amcheck.c:2179
-=======
 #: pg_amcheck.c:2196
->>>>>>> 3d6a8289
 #, c-format
 msgid "internal error: received unexpected relation pattern_id %d"
 msgstr ""

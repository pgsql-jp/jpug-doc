msgid ""
msgstr ""
"Project-Id-Version: postgresql\n"
"Report-Msgid-Bugs-To: pgsql-bugs@lists.postgresql.org\n"
<<<<<<< HEAD
"POT-Creation-Date: 2025-03-29 10:37+0000\n"
"PO-Revision-Date: 2025-04-01 13:47\n"
=======
"POT-Creation-Date: 2024-09-23 10:48+0000\n"
"PO-Revision-Date: 2024-09-23 19:38\n"
>>>>>>> 3d6a8289
"Last-Translator: \n"
"Language-Team: Ukrainian\n"
"Language: uk_UA\n"
"MIME-Version: 1.0\n"
"Content-Type: text/plain; charset=UTF-8\n"
"Content-Transfer-Encoding: 8bit\n"
"Plural-Forms: nplurals=4; plural=((n%10==1 && n%100!=11) ? 0 : ((n%10 >= 2 && n%10 <=4 && (n%100 < 12 || n%100 > 14)) ? 1 : ((n%10 == 0 || (n%10 >= 5 && n%10 <=9)) || (n%100 >= 11 && n%100 <= 14)) ? 2 : 3));\n"
"X-Crowdin-Project: postgresql\n"
"X-Crowdin-Project-ID: 324573\n"
"X-Crowdin-Language: uk\n"
"X-Crowdin-File: /REL_17_STABLE/psql.pot\n"
"X-Crowdin-File-ID: 996\n"

#: ../../../src/common/logging.c:276
#, c-format
msgid "error: "
msgstr "помилка: "

#: ../../../src/common/logging.c:283
#, c-format
msgid "warning: "
msgstr "попередження: "

#: ../../../src/common/logging.c:294
#, c-format
msgid "detail: "
msgstr "деталі: "

#: ../../../src/common/logging.c:301
#, c-format
msgid "hint: "
msgstr "підказка: "

#: ../../common/exec.c:174
#, c-format
msgid "invalid binary \"%s\": %m"
msgstr "невірний бінарний файл \"%s\": %m"

#: ../../common/exec.c:217
#, c-format
msgid "could not read binary \"%s\": %m"
msgstr "не вдалося прочитати бінарний файл \"%s\": %m"

#: ../../common/exec.c:225
#, c-format
msgid "could not find a \"%s\" to execute"
msgstr "неможливо знайти \"%s\" для виконання"

#: ../../common/exec.c:252
#, c-format
msgid "could not resolve path \"%s\" to absolute form: %m"
msgstr "не вдалося знайти абсолютний шлях \"%s\": %m"

#: ../../common/exec.c:382 copy.c:326
#, c-format
msgid "could not execute command \"%s\": %m"
msgstr "не вдалося виконати команду \"%s\": %m"

#: ../../common/exec.c:394
#, c-format
msgid "could not read from command \"%s\": %m"
msgstr "не вдалося прочитати висновок команди \"%s\": %m"

#: ../../common/exec.c:397
#, c-format
msgid "no data was returned by command \"%s\""
msgstr "команда \"%s\" не повернула жодних даних"

#: ../../common/exec.c:424
#, c-format
msgid "%s() failed: %m"
msgstr "%s() помилка: %m"

#: ../../common/exec.c:562 ../../common/exec.c:607 ../../common/exec.c:699
<<<<<<< HEAD
#: command.c:1373 command.c:3459 command.c:3508 command.c:3633 input.c:225
=======
#: command.c:1372 command.c:3458 command.c:3507 command.c:3632 input.c:225
>>>>>>> 3d6a8289
#: mainloop.c:80 mainloop.c:398
#, c-format
msgid "out of memory"
msgstr "недостатньо пам'яті"

#: ../../common/fe_memutils.c:35 ../../common/fe_memutils.c:75
#: ../../common/fe_memutils.c:98 ../../common/fe_memutils.c:161
#, c-format
msgid "out of memory\n"
msgstr "недостатньо пам'яті\n"

#: ../../common/fe_memutils.c:92 ../../common/fe_memutils.c:153
#, c-format
msgid "cannot duplicate null pointer (internal error)\n"
msgstr "неможливо дублювати нульовий покажчик (внутрішня помилка)\n"

#: ../../common/username.c:43
#, c-format
msgid "could not look up effective user ID %ld: %s"
msgstr "не можу знайти користувача з ефективним ID %ld: %s"

#: ../../common/username.c:45 command.c:616
msgid "user does not exist"
msgstr "користувача не існує"

#: ../../common/username.c:60
#, c-format
msgid "user name lookup failure: error code %lu"
msgstr "невдала підстановка імені користувача: код помилки %lu"

#: ../../common/wait_error.c:55
#, c-format
msgid "command not executable"
msgstr "неможливо виконати команду"

#: ../../common/wait_error.c:59
#, c-format
msgid "command not found"
msgstr "команду не знайдено"

#: ../../common/wait_error.c:64
#, c-format
msgid "child process exited with exit code %d"
msgstr "дочірній процес завершився з кодом виходу %d"

#: ../../common/wait_error.c:72
#, c-format
msgid "child process was terminated by exception 0x%X"
msgstr "дочірній процес перервано через помилку 0х%X"

#: ../../common/wait_error.c:76
#, c-format
msgid "child process was terminated by signal %d: %s"
msgstr "дочірній процес перервано через сигнал %d: %s"

#: ../../common/wait_error.c:82
#, c-format
msgid "child process exited with unrecognized status %d"
msgstr "дочірній процес завершився з невизнаним статусом %d"

#: ../../fe_utils/cancel.c:186 ../../fe_utils/cancel.c:235
msgid "Cancel request sent\n"
msgstr "Запит на скасування відправлений\n"

#: ../../fe_utils/cancel.c:187 ../../fe_utils/cancel.c:236
msgid "Could not send cancel request: "
msgstr "Не вдалося надіслати запит на скасування: "

#: ../../fe_utils/print.c:406
#, c-format
msgid "(%lu row)"
msgid_plural "(%lu rows)"
msgstr[0] "(%lu рядок)"
msgstr[1] "(%lu рядки)"
msgstr[2] "(%lu рядків)"
msgstr[3] "(%lu рядка)"

#: ../../fe_utils/print.c:3154
#, c-format
msgid "Interrupted\n"
msgstr "Перервано\n"

#: ../../fe_utils/print.c:3188
#, c-format
msgid "Cannot print table contents: number of cells %lld is equal to or exceeds maximum %lld.\n"
msgstr "Неможливо надрукувати вміст таблиці: кількість комірок %lld дорівнює або перевищує максимальне значення %lld.\n"

#: ../../fe_utils/print.c:3229
#, c-format
msgid "Cannot add header to table content: column count of %d exceeded.\n"
msgstr "Неможливо додати заголовок до вмісту таблиці: кількість колонок %d перевищено.\n"

#: ../../fe_utils/print.c:3272
#, c-format
msgid "Cannot add cell to table content: total cell count of %lld exceeded.\n"
msgstr "Неможливо додати комірку до вмісту таблиці: перевищено загальну кількість комірок %lld.\n"

#: ../../fe_utils/print.c:3530
#, c-format
msgid "invalid output format (internal error): %d"
msgstr "невірний формат виводу (внутрішня помилка): %d"

#: ../../fe_utils/psqlscan.l:732
#, c-format
msgid "skipping recursive expansion of variable \"%s\""
msgstr "пропуск рекурсивного розгортання змінної \"%s\""

<<<<<<< HEAD
#: ../../fe_utils/string_utils.c:587
=======
#: ../../fe_utils/string_utils.c:434
>>>>>>> 3d6a8289
#, c-format
msgid "shell command argument contains a newline or carriage return: \"%s\"\n"
msgstr "аргумент командної оболонки містить символ нового рядка або повернення каретки: \"%s\"\n"

<<<<<<< HEAD
#: ../../fe_utils/string_utils.c:760
=======
#: ../../fe_utils/string_utils.c:607
>>>>>>> 3d6a8289
#, c-format
msgid "database name contains a newline or carriage return: \"%s\"\n"
msgstr "назва бази даних містить символ нового рядка або повернення каретки: \"%s\"\n"

#: ../../port/user.c:43 ../../port/user.c:79
#, c-format
msgid "could not look up local user ID %d: %s"
msgstr "не вдалося знайти локального користувача з ідентифікатором %d: %s"

#: ../../port/user.c:48 ../../port/user.c:84
#, c-format
msgid "local user with ID %d does not exist"
msgstr "локального користувача з ідентифікатором %d не існує"

#: command.c:235
#, c-format
msgid "invalid command \\%s"
msgstr "Невірна команда \\%s"

#: command.c:237
#, c-format
msgid "Try \\? for help."
msgstr "Спробуйте \\? для отримання довідки."

#: command.c:255
#, c-format
msgid "\\%s: extra argument \"%s\" ignored"
msgstr "\\%s: зайвий аргумент \"%s\" проігноровано"

#: command.c:307
#, c-format
msgid "\\%s command ignored; use \\endif or Ctrl-C to exit current \\if block"
msgstr "\\%s команду проігноровано; скористайтесь \\endif або Ctrl-C, щоб вийти з поточного блоку \\if"

#: command.c:614
#, c-format
msgid "could not get home directory for user ID %ld: %s"
msgstr "неможливо отримати домашню директорію для користувача ID %ld: %s"

#: command.c:633
#, c-format
msgid "\\%s: could not change directory to \"%s\": %m"
msgstr "\\%s: неможливо змінити директорію на \"%s\": %m"

#: command.c:657
#, c-format
msgid "You are currently not connected to a database.\n"
msgstr "На даний момент ви від'єднанні від бази даних.\n"

#: command.c:667
#, c-format
msgid "You are connected to database \"%s\" as user \"%s\" on address \"%s\" at port \"%s\".\n"
msgstr "Ви під'єднані до бази даних \"%s\" як користувач \"%s\" за аресою \"%s\" на порту \"%s\".\n"

#: command.c:670
#, c-format
msgid "You are connected to database \"%s\" as user \"%s\" via socket in \"%s\" at port \"%s\".\n"
msgstr "Ви під'єднані до бази даних \"%s\" як користувач \"%s\" через сокет в \"%s\" на порту \"%s\".\n"

#: command.c:676
#, c-format
msgid "You are connected to database \"%s\" as user \"%s\" on host \"%s\" (address \"%s\") at port \"%s\".\n"
msgstr "Ви під'єднані до бази даних \"%s\" як користувач \"%s\" на хості \"%s\" (за аресою \"%s\") на порту \"%s\".\n"

#: command.c:679
#, c-format
msgid "You are connected to database \"%s\" as user \"%s\" on host \"%s\" at port \"%s\".\n"
msgstr "Ви під'єднані до бази даних \"%s\" як користувач \"%s\" на хості \"%s\" на порту \"%s\".\n"

<<<<<<< HEAD
#: command.c:1069 command.c:1170 command.c:2676
=======
#: command.c:1069 command.c:1170 command.c:2675
>>>>>>> 3d6a8289
#, c-format
msgid "no query buffer"
msgstr "немає буферу запитів"

<<<<<<< HEAD
#: command.c:1102 command.c:5779
=======
#: command.c:1102 command.c:5771
>>>>>>> 3d6a8289
#, c-format
msgid "invalid line number: %s"
msgstr "невірний номер рядка: %s"

#: command.c:1248
msgid "No changes"
msgstr "Без змін"

#: command.c:1333
#, c-format
msgid "%s: invalid encoding name or conversion procedure not found"
msgstr "%s: невірне ім'я кодування або не знайдено процедуру конверсії"

<<<<<<< HEAD
#: command.c:1369 command.c:2158 command.c:3455 command.c:3653 command.c:5885
=======
#: command.c:1368 command.c:2157 command.c:3454 command.c:3652 command.c:5877
>>>>>>> 3d6a8289
#: common.c:221 common.c:270 common.c:440 common.c:1142 common.c:1160
#: common.c:1228 common.c:1340 common.c:1378 common.c:1475 common.c:1541
#: copy.c:486 copy.c:722 large_obj.c:157 large_obj.c:192 large_obj.c:254
#: startup.c:304
#, c-format
msgid "%s"
msgstr "%s"

<<<<<<< HEAD
#: command.c:1376
msgid "There is no previous error."
msgstr "Попередня помилка відсутня."

#: command.c:1489
=======
#: command.c:1375
msgid "There is no previous error."
msgstr "Попередня помилка відсутня."

#: command.c:1488
>>>>>>> 3d6a8289
#, c-format
msgid "\\%s: missing right parenthesis"
msgstr "\\%s: відсутня права дужка"

<<<<<<< HEAD
#: command.c:1573 command.c:1692 command.c:1996 command.c:2010 command.c:2029
#: command.c:2197 command.c:2438 command.c:2643 command.c:2683
=======
#: command.c:1572 command.c:1691 command.c:1995 command.c:2009 command.c:2028
#: command.c:2196 command.c:2437 command.c:2642 command.c:2682
>>>>>>> 3d6a8289
#, c-format
msgid "\\%s: missing required argument"
msgstr "\\%s: не вистачає обов'язкового аргументу"

<<<<<<< HEAD
#: command.c:1823
=======
#: command.c:1822
>>>>>>> 3d6a8289
#, c-format
msgid "\\elif: cannot occur after \\else"
msgstr "\\elif: не може йти після \\else"

<<<<<<< HEAD
#: command.c:1828
=======
#: command.c:1827
>>>>>>> 3d6a8289
#, c-format
msgid "\\elif: no matching \\if"
msgstr "\\elif: немає відповідного \\if"

<<<<<<< HEAD
#: command.c:1892
=======
#: command.c:1891
>>>>>>> 3d6a8289
#, c-format
msgid "\\else: cannot occur after \\else"
msgstr "\\else: не може йти після \\else"

<<<<<<< HEAD
#: command.c:1897
=======
#: command.c:1896
>>>>>>> 3d6a8289
#, c-format
msgid "\\else: no matching \\if"
msgstr "\\else: немає відповідного \\if"

<<<<<<< HEAD
#: command.c:1937
=======
#: command.c:1936
>>>>>>> 3d6a8289
#, c-format
msgid "\\endif: no matching \\if"
msgstr "\\endif: немає відповідного \\if"

<<<<<<< HEAD
#: command.c:2093
msgid "Query buffer is empty."
msgstr "Буфер запиту порожній."

#: command.c:2136
=======
#: command.c:2092
msgid "Query buffer is empty."
msgstr "Буфер запиту порожній."

#: command.c:2135
>>>>>>> 3d6a8289
#, c-format
msgid "Enter new password for user \"%s\": "
msgstr "Введіть новий пароль користувача \"%s\": "

<<<<<<< HEAD
#: command.c:2140
msgid "Enter it again: "
msgstr "Введіть знову: "

#: command.c:2149
=======
#: command.c:2139
msgid "Enter it again: "
msgstr "Введіть знову: "

#: command.c:2148
>>>>>>> 3d6a8289
#, c-format
msgid "Passwords didn't match."
msgstr "Паролі не співпадають."

<<<<<<< HEAD
#: command.c:2232
=======
#: command.c:2231
>>>>>>> 3d6a8289
#, c-format
msgid "\\%s: could not read value for variable"
msgstr "\\%s: не вдалося прочитати значення змінної"

<<<<<<< HEAD
#: command.c:2334
msgid "Query buffer reset (cleared)."
msgstr "Буфер запитів скинуто (очищено)."

#: command.c:2356
=======
#: command.c:2333
msgid "Query buffer reset (cleared)."
msgstr "Буфер запитів скинуто (очищено)."

#: command.c:2355
>>>>>>> 3d6a8289
#, c-format
msgid "Wrote history to file \"%s\".\n"
msgstr "Історію записано до файлу \"%s\".\n"

<<<<<<< HEAD
#: command.c:2443
=======
#: command.c:2442
>>>>>>> 3d6a8289
#, c-format
msgid "\\%s: environment variable name must not contain \"=\""
msgstr "\\%s: змінна середовища не повинна містити \"=\""

<<<<<<< HEAD
#: command.c:2491
=======
#: command.c:2490
>>>>>>> 3d6a8289
#, c-format
msgid "function name is required"
msgstr "необхідне ім'я функції"

<<<<<<< HEAD
#: command.c:2493
=======
#: command.c:2492
>>>>>>> 3d6a8289
#, c-format
msgid "view name is required"
msgstr "необхідне ім'я подання"

<<<<<<< HEAD
#: command.c:2615
msgid "Timing is on."
msgstr "Таймер увімкнено."

#: command.c:2617
msgid "Timing is off."
msgstr "Таймер вимкнено."

#: command.c:2703 command.c:2741 command.c:4166 command.c:4169 command.c:4172
#: command.c:4178 command.c:4180 command.c:4206 command.c:4216 command.c:4228
#: command.c:4242 command.c:4269 command.c:4327 common.c:77 copy.c:329
=======
#: command.c:2614
msgid "Timing is on."
msgstr "Таймер увімкнено."

#: command.c:2616
msgid "Timing is off."
msgstr "Таймер вимкнено."

#: command.c:2702 command.c:2740 command.c:4163 command.c:4166 command.c:4169
#: command.c:4175 command.c:4177 command.c:4203 command.c:4213 command.c:4225
#: command.c:4239 command.c:4266 command.c:4324 common.c:77 copy.c:329
>>>>>>> 3d6a8289
#: copy.c:401 psqlscanslash.l:805 psqlscanslash.l:817 psqlscanslash.l:835
#, c-format
msgid "%s: %m"
msgstr "%s: %m"

<<<<<<< HEAD
#: command.c:2730 copy.c:388
=======
#: command.c:2729 copy.c:388
>>>>>>> 3d6a8289
#, c-format
msgid "%s: %s"
msgstr "%s: %s"

<<<<<<< HEAD
#: command.c:2802 command.c:2868
=======
#: command.c:2801 command.c:2867
>>>>>>> 3d6a8289
#, c-format
msgid "\\watch: interval value is specified more than once"
msgstr "\\watch: інтервал зазначається неодноразово"

<<<<<<< HEAD
#: command.c:2812 command.c:2878
=======
#: command.c:2811 command.c:2877
>>>>>>> 3d6a8289
#, c-format
msgid "\\watch: incorrect interval value \"%s\""
msgstr "\\watch: неправильне значення інтервалу \"%s\""

<<<<<<< HEAD
#: command.c:2822
=======
#: command.c:2821
>>>>>>> 3d6a8289
#, c-format
msgid "\\watch: iteration count is specified more than once"
msgstr "\\watch: інтервал зазначається неодноразово"

<<<<<<< HEAD
#: command.c:2832
=======
#: command.c:2831
>>>>>>> 3d6a8289
#, c-format
msgid "\\watch: incorrect iteration count \"%s\""
msgstr "\\watch: неправильна кількість ітерацій \"%s\""

<<<<<<< HEAD
#: command.c:2842
=======
#: command.c:2841
>>>>>>> 3d6a8289
#, c-format
msgid "\\watch: minimum row count specified more than once"
msgstr "\\watch: мінімальна кількість рядків вказана більше одного разу"

<<<<<<< HEAD
#: command.c:2852
=======
#: command.c:2851
>>>>>>> 3d6a8289
#, c-format
msgid "\\watch: incorrect minimum row count \"%s\""
msgstr "\\watch: неправильна мінімальна кількість рядків \"%s\""

<<<<<<< HEAD
#: command.c:2859
=======
#: command.c:2858
>>>>>>> 3d6a8289
#, c-format
msgid "\\watch: unrecognized parameter \"%s\""
msgstr "\\watch: нерозпізнаний параметр \"%s\""

<<<<<<< HEAD
#: command.c:3256 startup.c:243 startup.c:293
msgid "Password: "
msgstr "Пароль: "

#: command.c:3261 startup.c:290
=======
#: command.c:3255 startup.c:243 startup.c:293
msgid "Password: "
msgstr "Пароль: "

#: command.c:3260 startup.c:290
>>>>>>> 3d6a8289
#, c-format
msgid "Password for user %s: "
msgstr "Пароль користувача %s:"

<<<<<<< HEAD
#: command.c:3317
=======
#: command.c:3316
>>>>>>> 3d6a8289
#, c-format
msgid "Do not give user, host, or port separately when using a connection string"
msgstr "Не надайте користувачеві, хосту або порту окремо під час використання рядка підключення"

<<<<<<< HEAD
#: command.c:3352
=======
#: command.c:3351
>>>>>>> 3d6a8289
#, c-format
msgid "No database connection exists to re-use parameters from"
msgstr "Не існує підключення до бази даних для повторного використання параметрів"

<<<<<<< HEAD
#: command.c:3659
=======
#: command.c:3658
>>>>>>> 3d6a8289
#, c-format
msgid "Previous connection kept"
msgstr "Попереднє підключення триває"

<<<<<<< HEAD
#: command.c:3665
=======
#: command.c:3664
>>>>>>> 3d6a8289
#, c-format
msgid "\\connect: %s"
msgstr "\\connect: %s"

<<<<<<< HEAD
#: command.c:3721
=======
#: command.c:3720
>>>>>>> 3d6a8289
#, c-format
msgid "You are now connected to database \"%s\" as user \"%s\" on address \"%s\" at port \"%s\".\n"
msgstr "Ви під'єднані до бази даних \"%s\" як користувач \"%s\" за адресою \"%s\" на порту \"%s\".\n"

<<<<<<< HEAD
#: command.c:3724
=======
#: command.c:3723
>>>>>>> 3d6a8289
#, c-format
msgid "You are now connected to database \"%s\" as user \"%s\" via socket in \"%s\" at port \"%s\".\n"
msgstr "Ви тепер під'єднані до бази даних \"%s\" як користувач \"%s\" через сокет в \"%s\" на порту \"%s\".\n"

<<<<<<< HEAD
#: command.c:3730
=======
#: command.c:3729
>>>>>>> 3d6a8289
#, c-format
msgid "You are now connected to database \"%s\" as user \"%s\" on host \"%s\" (address \"%s\") at port \"%s\".\n"
msgstr "Ви під'єднані до бази даних \"%s\" як користувач \"%s\" на хості \"%s\" (за адресою \"%s\") на порту \"%s\".\n"

<<<<<<< HEAD
#: command.c:3733
=======
#: command.c:3732
>>>>>>> 3d6a8289
#, c-format
msgid "You are now connected to database \"%s\" as user \"%s\" on host \"%s\" at port \"%s\".\n"
msgstr "Ви тепер під'єднані до бази даних \"%s\" як користувач \"%s\" на хості \"%s\" на порту \"%s\".\n"

<<<<<<< HEAD
#: command.c:3738
=======
#: command.c:3737
>>>>>>> 3d6a8289
#, c-format
msgid "You are now connected to database \"%s\" as user \"%s\".\n"
msgstr "Ви тепер під'єднані до бази даних \"%s\" як користувач \"%s\".\n"

<<<<<<< HEAD
#: command.c:3844
=======
#: command.c:3843
>>>>>>> 3d6a8289
#, c-format
msgid "%s (%s, server %s)\n"
msgstr "%s (%s, сервер %s)\n"

<<<<<<< HEAD
#: command.c:3857
=======
#: command.c:3856
>>>>>>> 3d6a8289
#, c-format
msgid "WARNING: %s major version %s, server major version %s.\n"
"         Some psql features might not work.\n"
msgstr "УВАГА: мажорна версія %s %s, мажорна версія сервера %s.\n"
"         Деякі функції psql можуть не працювати.\n"

<<<<<<< HEAD
#: command.c:3896
=======
#: command.c:3895
>>>>>>> 3d6a8289
#, c-format
msgid "SSL connection (protocol: %s, cipher: %s, compression: %s, ALPN: %s)\n"
msgstr "З'єднання SSL (протокол: %s, шифр: %s, компресія: %s, ALPN: %s)\n"

<<<<<<< HEAD
#: command.c:3897 command.c:3898
msgid "unknown"
msgstr "невідомо"

#: command.c:3899 help.c:42
msgid "off"
msgstr "вимк"

#: command.c:3899 help.c:42
msgid "on"
msgstr "увімк"

#: command.c:3900
msgid "none"
msgstr "нічого"

#: command.c:3914
=======
#: command.c:3896 command.c:3897
msgid "unknown"
msgstr "невідомо"

#: command.c:3898 help.c:42
msgid "off"
msgstr "вимк"

#: command.c:3898 help.c:42
msgid "on"
msgstr "увімк"

#: command.c:3899
msgid "none"
msgstr "нічого"

#: command.c:3913
>>>>>>> 3d6a8289
#, c-format
msgid "GSSAPI-encrypted connection\n"
msgstr "З'єднання зашифровано GSSAPI\n"

<<<<<<< HEAD
#: command.c:3934
=======
#: command.c:3933
>>>>>>> 3d6a8289
#, c-format
msgid "WARNING: Console code page (%u) differs from Windows code page (%u)\n"
"         8-bit characters might not work correctly. See psql reference\n"
"         page \"Notes for Windows users\" for details.\n"
msgstr "УВАГА: Кодова сторінка консолі (%u) відрізняється від кодової сторінки Windows (%u)\n"
"         8-бітові символи можуть працювати неправильно. Детальніше у розділі \n"
"         \"Нотатки для користувачів Windows\" у документації psql.\n"

<<<<<<< HEAD
#: command.c:4041
=======
#: command.c:4038
>>>>>>> 3d6a8289
#, c-format
msgid "environment variable PSQL_EDITOR_LINENUMBER_ARG must be set to specify a line number"
msgstr "змінна середовища PSQL_EDITOR_LINENUMBER_ARG має бути встановлена, щоб вказувати номер рядка"

<<<<<<< HEAD
#: command.c:4071
=======
#: command.c:4068
>>>>>>> 3d6a8289
#, c-format
msgid "could not start editor \"%s\""
msgstr "неможливо запустити редактор \"%s\""

<<<<<<< HEAD
#: command.c:4073
=======
#: command.c:4070
>>>>>>> 3d6a8289
#, c-format
msgid "could not start /bin/sh"
msgstr "неможливо запустити /bin/sh"

<<<<<<< HEAD
#: command.c:4123
=======
#: command.c:4120
>>>>>>> 3d6a8289
#, c-format
msgid "could not locate temporary directory: %s"
msgstr "неможливо знайти тимчасову директорію: %s"

<<<<<<< HEAD
#: command.c:4150
=======
#: command.c:4147
>>>>>>> 3d6a8289
#, c-format
msgid "could not open temporary file \"%s\": %m"
msgstr "неможливо відкрити тимчасовий файл \"%s\": %m"

<<<<<<< HEAD
#: command.c:4486
=======
#: command.c:4483
>>>>>>> 3d6a8289
#, c-format
msgid "\\pset: ambiguous abbreviation \"%s\" matches both \"%s\" and \"%s\""
msgstr "\\pset: неоднозначна абревіатура \"%s\" відповідає обом \"%s\" і \"%s"

<<<<<<< HEAD
#: command.c:4506
=======
#: command.c:4503
>>>>>>> 3d6a8289
#, c-format
msgid "\\pset: allowed formats are aligned, asciidoc, csv, html, latex, latex-longtable, troff-ms, unaligned, wrapped"
msgstr "\\pset: дозволені формати: aligned, asciidoc, csv, html, latex, latex-longtable, troff-ms, unaligned, wrapped"

<<<<<<< HEAD
#: command.c:4525
=======
#: command.c:4522
>>>>>>> 3d6a8289
#, c-format
msgid "\\pset: allowed line styles are ascii, old-ascii, unicode"
msgstr "\\pset: дозволені стилі ліній: ascii, old-ascii, unicode"

<<<<<<< HEAD
#: command.c:4540
=======
#: command.c:4537
>>>>>>> 3d6a8289
#, c-format
msgid "\\pset: allowed Unicode border line styles are single, double"
msgstr "\\pset: дозволені стилі ліній рамок Unicode: single, double"

<<<<<<< HEAD
#: command.c:4555
=======
#: command.c:4552
>>>>>>> 3d6a8289
#, c-format
msgid "\\pset: allowed Unicode column line styles are single, double"
msgstr "\\pset: дозволені стилі ліній стовпців для Unicode: single, double"

<<<<<<< HEAD
#: command.c:4570
=======
#: command.c:4567
>>>>>>> 3d6a8289
#, c-format
msgid "\\pset: allowed Unicode header line styles are single, double"
msgstr "\\pset: дозволені стилі ліній заголовків для Unicode: single, double"

<<<<<<< HEAD
#: command.c:4622
=======
#: command.c:4619
>>>>>>> 3d6a8289
#, c-format
msgid "\\pset: allowed xheader_width values are \"%s\" (default), \"%s\", \"%s\", or a number specifying the exact width"
msgstr "\\pset: дозволені значення xheader_width є \"%s\" (за замовчуванням), \"%s\", \"%s\" або число, яке визначає точну ширину"

<<<<<<< HEAD
#: command.c:4639
=======
#: command.c:4636
>>>>>>> 3d6a8289
#, c-format
msgid "\\pset: csv_fieldsep must be a single one-byte character"
msgstr "\\pset: csv_fieldsep повинен бути однобайтовим символом"

<<<<<<< HEAD
#: command.c:4644
=======
#: command.c:4641
>>>>>>> 3d6a8289
#, c-format
msgid "\\pset: csv_fieldsep cannot be a double quote, a newline, or a carriage return"
msgstr "\\pset: csv_fieldsep не може бути подвійною лапкою, новим рядком або поверненням каретки"

<<<<<<< HEAD
#: command.c:4782 command.c:4983
=======
#: command.c:4779 command.c:4980
>>>>>>> 3d6a8289
#, c-format
msgid "\\pset: unknown option: %s"
msgstr "\\pset: невідомий параметр: %s"

<<<<<<< HEAD
#: command.c:4802
=======
#: command.c:4799
>>>>>>> 3d6a8289
#, c-format
msgid "Border style is %d.\n"
msgstr "Стиль рамки %d.\n"

<<<<<<< HEAD
#: command.c:4808
=======
#: command.c:4805
>>>>>>> 3d6a8289
#, c-format
msgid "Target width is unset.\n"
msgstr "Цільова ширина не встановлена.\n"

<<<<<<< HEAD
#: command.c:4810
=======
#: command.c:4807
>>>>>>> 3d6a8289
#, c-format
msgid "Target width is %d.\n"
msgstr "Цільова ширина %d.\n"

<<<<<<< HEAD
#: command.c:4817
=======
#: command.c:4814
>>>>>>> 3d6a8289
#, c-format
msgid "Expanded display is on.\n"
msgstr "Розширене відображення увімкнуто.\n"

<<<<<<< HEAD
#: command.c:4819
=======
#: command.c:4816
>>>>>>> 3d6a8289
#, c-format
msgid "Expanded display is used automatically.\n"
msgstr "Розширене відображення використовується автоматично.\n"

<<<<<<< HEAD
#: command.c:4821
=======
#: command.c:4818
>>>>>>> 3d6a8289
#, c-format
msgid "Expanded display is off.\n"
msgstr "Розширене відображення вимкнуто.\n"

<<<<<<< HEAD
#: command.c:4828 command.c:4830 command.c:4832
=======
#: command.c:4825 command.c:4827 command.c:4829
>>>>>>> 3d6a8289
#, c-format
msgid "Expanded header width is \"%s\".\n"
msgstr "Розширена ширина заголовка \"%s\".\n"

<<<<<<< HEAD
#: command.c:4834
=======
#: command.c:4831
>>>>>>> 3d6a8289
#, c-format
msgid "Expanded header width is %d.\n"
msgstr "Розширена ширина заголовка %d.\n"

<<<<<<< HEAD
#: command.c:4840
=======
#: command.c:4837
>>>>>>> 3d6a8289
#, c-format
msgid "Field separator for CSV is \"%s\".\n"
msgstr "Розділювач полів CSV: \"%s\".\n"

<<<<<<< HEAD
#: command.c:4848 command.c:4856
=======
#: command.c:4845 command.c:4853
>>>>>>> 3d6a8289
#, c-format
msgid "Field separator is zero byte.\n"
msgstr "Розділювач полів - нульовий байт.\n"

<<<<<<< HEAD
#: command.c:4850
=======
#: command.c:4847
>>>>>>> 3d6a8289
#, c-format
msgid "Field separator is \"%s\".\n"
msgstr "Розділювач полів \"%s\".\n"

<<<<<<< HEAD
#: command.c:4863
=======
#: command.c:4860
>>>>>>> 3d6a8289
#, c-format
msgid "Default footer is on.\n"
msgstr "Нинжній колонтитул увімкнуто за замовчуванням.\n"

<<<<<<< HEAD
#: command.c:4865
=======
#: command.c:4862
>>>>>>> 3d6a8289
#, c-format
msgid "Default footer is off.\n"
msgstr "Нинжній колонтитул вимкнуто за замовчуванням.\n"

<<<<<<< HEAD
#: command.c:4871
=======
#: command.c:4868
>>>>>>> 3d6a8289
#, c-format
msgid "Output format is %s.\n"
msgstr "Формат виводу %s.\n"

<<<<<<< HEAD
#: command.c:4877
=======
#: command.c:4874
>>>>>>> 3d6a8289
#, c-format
msgid "Line style is %s.\n"
msgstr "Стиль лінії %s.\n"

<<<<<<< HEAD
#: command.c:4884
=======
#: command.c:4881
>>>>>>> 3d6a8289
#, c-format
msgid "Null display is \"%s\".\n"
msgstr "Null відображається як \"%s\".\n"

<<<<<<< HEAD
#: command.c:4892
=======
#: command.c:4889
>>>>>>> 3d6a8289
#, c-format
msgid "Locale-adjusted numeric output is on.\n"
msgstr "Локалізоване виведення чисел ввімкнено.\n"

<<<<<<< HEAD
#: command.c:4894
=======
#: command.c:4891
>>>>>>> 3d6a8289
#, c-format
msgid "Locale-adjusted numeric output is off.\n"
msgstr "Локалізоване виведення чисел вимкнено.\n"

<<<<<<< HEAD
#: command.c:4901
=======
#: command.c:4898
>>>>>>> 3d6a8289
#, c-format
msgid "Pager is used for long output.\n"
msgstr "Пейджер використовується для виведення довгого тексту.\n"

<<<<<<< HEAD
#: command.c:4903
=======
#: command.c:4900
>>>>>>> 3d6a8289
#, c-format
msgid "Pager is always used.\n"
msgstr "Завжди використовується пейджер.\n"

<<<<<<< HEAD
#: command.c:4905
=======
#: command.c:4902
>>>>>>> 3d6a8289
#, c-format
msgid "Pager usage is off.\n"
msgstr "Пейджер не використовується.\n"

<<<<<<< HEAD
#: command.c:4911
=======
#: command.c:4908
>>>>>>> 3d6a8289
#, c-format
msgid "Pager won't be used for less than %d line.\n"
msgid_plural "Pager won't be used for less than %d lines.\n"
msgstr[0] "Пейджер не буде використовуватися для менш ніж %d рядка.\n"
msgstr[1] "Пейджер не буде використовуватися для менш ніж %d рядків.\n"
msgstr[2] "Пейджер не буде використовуватися для менш ніж %d рядків.\n"
msgstr[3] "Пейджер не буде використовуватися для менш ніж %d рядка.\n"

<<<<<<< HEAD
#: command.c:4921 command.c:4931
=======
#: command.c:4918 command.c:4928
>>>>>>> 3d6a8289
#, c-format
msgid "Record separator is zero byte.\n"
msgstr "Розділювач записів - нульовий байт.\n"

<<<<<<< HEAD
#: command.c:4923
=======
#: command.c:4920
>>>>>>> 3d6a8289
#, c-format
msgid "Record separator is <newline>.\n"
msgstr "Розділювач записів: <newline>.\n"

<<<<<<< HEAD
#: command.c:4925
=======
#: command.c:4922
>>>>>>> 3d6a8289
#, c-format
msgid "Record separator is \"%s\".\n"
msgstr "Розділювач записів: \"%s\".\n"

<<<<<<< HEAD
#: command.c:4938
=======
#: command.c:4935
>>>>>>> 3d6a8289
#, c-format
msgid "Table attributes are \"%s\".\n"
msgstr "Табличні атрибути \"%s\".\n"

<<<<<<< HEAD
#: command.c:4941
=======
#: command.c:4938
>>>>>>> 3d6a8289
#, c-format
msgid "Table attributes unset.\n"
msgstr "Атрибути таблиць не задані.\n"

<<<<<<< HEAD
#: command.c:4948
=======
#: command.c:4945
>>>>>>> 3d6a8289
#, c-format
msgid "Title is \"%s\".\n"
msgstr "Заголовок: \"%s\".\n"

<<<<<<< HEAD
#: command.c:4950
=======
#: command.c:4947
>>>>>>> 3d6a8289
#, c-format
msgid "Title is unset.\n"
msgstr "Заголовок не встановлено.\n"

<<<<<<< HEAD
#: command.c:4957
=======
#: command.c:4954
>>>>>>> 3d6a8289
#, c-format
msgid "Tuples only is on.\n"
msgstr "Увімкнуто тільки кортежі.\n"

<<<<<<< HEAD
#: command.c:4959
=======
#: command.c:4956
>>>>>>> 3d6a8289
#, c-format
msgid "Tuples only is off.\n"
msgstr "Вимкнуто тільки кортежі.\n"

<<<<<<< HEAD
#: command.c:4965
=======
#: command.c:4962
>>>>>>> 3d6a8289
#, c-format
msgid "Unicode border line style is \"%s\".\n"
msgstr "Стиль ліній рамки для Unicode: \"%s\".\n"

<<<<<<< HEAD
#: command.c:4971
=======
#: command.c:4968
>>>>>>> 3d6a8289
#, c-format
msgid "Unicode column line style is \"%s\".\n"
msgstr "Стиль ліній стовпців для Unicode: \"%s\".\n"

<<<<<<< HEAD
#: command.c:4977
=======
#: command.c:4974
>>>>>>> 3d6a8289
#, c-format
msgid "Unicode header line style is \"%s\".\n"
msgstr "Стиль ліній заголовків для Unicode: \"%s\".\n"

<<<<<<< HEAD
#: command.c:5226
=======
#: command.c:5223
>>>>>>> 3d6a8289
#, c-format
msgid "\\!: failed"
msgstr "\\!: помилка"

<<<<<<< HEAD
#: command.c:5264
=======
#: command.c:5257
>>>>>>> 3d6a8289
#, c-format
msgid "\\watch cannot be used with an empty query"
msgstr "\\watch не може бути використано із пустим запитом"

<<<<<<< HEAD
#: command.c:5296
=======
#: command.c:5289
>>>>>>> 3d6a8289
#, c-format
msgid "could not set timer: %m"
msgstr "не вдалося встановити таймер: %m"

<<<<<<< HEAD
#: command.c:5365
=======
#: command.c:5358
>>>>>>> 3d6a8289
#, c-format
msgid "%s\t%s (every %gs)\n"
msgstr "%s\t%s (кожні %g сек)\n"

<<<<<<< HEAD
#: command.c:5368
=======
#: command.c:5361
>>>>>>> 3d6a8289
#, c-format
msgid "%s (every %gs)\n"
msgstr "%s (кожні %g сек)\n"

<<<<<<< HEAD
#: command.c:5432
=======
#: command.c:5424
>>>>>>> 3d6a8289
#, c-format
msgid "could not wait for signals: %m"
msgstr "не вдалося дочекатися сигналів: %m"

<<<<<<< HEAD
#: command.c:5488 command.c:5495 common.c:632 common.c:639 common.c:1123
=======
#: command.c:5480 command.c:5487 common.c:632 common.c:639 common.c:1123
>>>>>>> 3d6a8289
#, c-format
msgid "/******** QUERY *********/\n"
"%s\n"
"/************************/\n\n"
msgstr "/******** ЗАПИТ *********/\n"
"%s\n"
"/************************/\n\n"

<<<<<<< HEAD
#: command.c:5674
=======
#: command.c:5666
>>>>>>> 3d6a8289
#, c-format
msgid "\"%s.%s\" is not a view"
msgstr "\"%s.%s\" не є поданням"

<<<<<<< HEAD
#: command.c:5690
=======
#: command.c:5682
>>>>>>> 3d6a8289
#, c-format
msgid "could not parse reloptions array"
msgstr "неможливо розібрати масив reloptions"

#: common.c:206
#, c-format
msgid "cannot escape without active connection"
msgstr "не можна вийти без активного з'єднання"

#: common.c:247
#, c-format
msgid "shell command argument contains a newline or carriage return: \"%s\""
msgstr "аргумент командної оболонки містить символ нового рядка або повернення каретки: \"%s\""

#: common.c:351
#, c-format
msgid "connection to server was lost"
msgstr "з'єднання із сервером втрачено"

#: common.c:355
#, c-format
msgid "The connection to the server was lost. Attempting reset: "
msgstr "З'єднання із сервером втрачено. Спроба перевстановити:"

#: common.c:360
#, c-format
msgid "Failed.\n"
msgstr "Помилка.\n"

#: common.c:377
#, c-format
msgid "Succeeded.\n"
msgstr "Вдало.\n"

#: common.c:430 common.c:1061
#, c-format
msgid "unexpected PQresultStatus: %d"
msgstr "неочікуваний PQresultStatus: %d"

#: common.c:571
#, c-format
msgid "Time: %.3f ms\n"
msgstr "Час: %.3f мс\n"

#: common.c:586
#, c-format
msgid "Time: %.3f ms (%02d:%06.3f)\n"
msgstr "Час: %.3f мс (%02d:%06.3f)\n"

#: common.c:595
#, c-format
msgid "Time: %.3f ms (%02d:%02d:%06.3f)\n"
msgstr "Час: %.3f мс (%02d:%02d:%06.3f)\n"

#: common.c:602
#, c-format
msgid "Time: %.3f ms (%.0f d %02d:%02d:%06.3f)\n"
msgstr "Час: %.3f мс (%.0f d %02d:%02d:%06.3f)\n"

#: common.c:626 common.c:683 common.c:1094 describe.c:6192
#, c-format
msgid "You are currently not connected to a database."
msgstr "На даний момент ви від'єднанні від бази даних."

#: common.c:714
#, c-format
msgid "Asynchronous notification \"%s\" with payload \"%s\" received from server process with PID %d.\n"
msgstr "Асинхронне сповіщення \"%s\" з навантаженням \"%s\" отримане від серверного процесу з PID %d.\n"

#: common.c:717
#, c-format
msgid "Asynchronous notification \"%s\" received from server process with PID %d.\n"
msgstr "Асинхронне сповіщення \"%s\" отримане від серверного процесу з PID %d.\n"

#: common.c:748
#, c-format
msgid "could not print result table: %m"
msgstr "не вдалося надрукувати таблицю результатів: %m"

#: common.c:768
#, c-format
msgid "no rows returned for \\gset"
msgstr "немає рядків повернутих для \\gset"

#: common.c:773
#, c-format
msgid "more than one row returned for \\gset"
msgstr "більш, ніж один рядок повернуто для \\gset"

#: common.c:791
#, c-format
msgid "attempt to \\gset into specially treated variable \"%s\" ignored"
msgstr "спробу виконати \\gset в спеціальну змінну \"%s\" проігноровано"

#: common.c:1103
#, c-format
msgid "/**(Single step mode: verify command)******************************************/\n"
"%s\n"
"/**(press return to proceed or enter x and return to cancel)*******************/\n"
msgstr "/**(Однокроковий режим: команда verify)******************************************/\n"
"%s\n"
"/**(натисніть клавішу Return, щоб продовжити, або введіть x і Return, щоб скасувати.)*******************/\n"

#: common.c:1180
#, c-format
msgid "STATEMENT:  %s"
msgstr "ІНСТРУКЦІЯ:  %s"

#: common.c:1216
#, c-format
msgid "unexpected transaction status (%d)"
msgstr "неочікуваний стан транзакції (%d)"

#: common.c:1362 describe.c:2025
msgid "Column"
msgstr "Стовпець"

#: common.c:1363 describe.c:169 describe.c:355 describe.c:373 describe.c:1043
#: describe.c:1201 describe.c:1731 describe.c:1755 describe.c:2026
#: describe.c:3956 describe.c:4167 describe.c:4404 describe.c:4564
#: describe.c:5829
msgid "Type"
msgstr "Тип"

#: common.c:1412
#, c-format
msgid "The command has no result, or the result has no columns.\n"
msgstr "Команда не має результату або результат не має стовпців.\n"

#: common.c:1504
#, c-format
msgid "fetching results in chunked mode failed"
msgstr "помилка отримання результатів у режимі частинами"

#: copy.c:98
#, c-format
msgid "\\copy: arguments required"
msgstr "\\copy: необхідні аргументи"

#: copy.c:253
#, c-format
msgid "\\copy: parse error at \"%s\""
msgstr "\\copy: помилка розбору аргументу біля \"%s\""

#: copy.c:255
#, c-format
msgid "\\copy: parse error at end of line"
msgstr "\\copy: помилка розбору в кінці рядка"

#: copy.c:342
#, c-format
msgid "could not stat file \"%s\": %m"
msgstr "не вдалося отримати інформацію від файлу \"%s\": %m"

#: copy.c:346
#, c-format
msgid "%s: cannot copy from/to a directory"
msgstr "%s: не можна копіювати з/до каталогу"

#: copy.c:383
#, c-format
msgid "could not close pipe to external command: %m"
msgstr "не вдалося закрити канал за допомогою зовнішньої команди: %m"

#: copy.c:451 copy.c:461
#, c-format
msgid "could not write COPY data: %m"
msgstr "неможливо записати дані COPY: %m"

#: copy.c:467
#, c-format
msgid "COPY data transfer failed: %s"
msgstr "Помилка передачі даних COPY: %s"

#: copy.c:528
msgid "canceled by user"
msgstr "скасовано користувачем"

#: copy.c:539
msgid "Enter data to be copied followed by a newline.\n"
"End with a backslash and a period on a line by itself, or an EOF signal."
msgstr "Введіть дані для копювання, розділяючи переносом рядка.\n"
"Завершіть введення за допомогою \"\\.\" або за допомогою сигналу EOF."

#: copy.c:684
msgid "aborted because of read failure"
msgstr "перервано через помилку читання"

#: copy.c:718
msgid "trying to exit copy mode"
msgstr "спроба вийти з режиму копіювання"

#: crosstabview.c:124
#, c-format
msgid "\\crosstabview: statement did not return a result set"
msgstr "\\crosstabview: команда не повернула набір з результатами"

#: crosstabview.c:130
#, c-format
msgid "\\crosstabview: query must return at least three columns"
msgstr "\\crosstabview: запит має повернути принаймні три стовпці"

#: crosstabview.c:157
#, c-format
msgid "\\crosstabview: vertical and horizontal headers must be different columns"
msgstr "\\crosstabview: вертикальні і горизонтальні заголовки повинні бути різними стовпцями"

#: crosstabview.c:173
#, c-format
msgid "\\crosstabview: data column must be specified when query returns more than three columns"
msgstr "\\crosstabview: необхідно вказати стовпець даних, коли запит повертає більше трьох стовпців"

#: crosstabview.c:229
#, c-format
msgid "\\crosstabview: maximum number of columns (%d) exceeded"
msgstr "\\crosstabview: Максимальна кількість стовпців (%d) перевищена"

#: crosstabview.c:398
#, c-format
msgid "\\crosstabview: query result contains multiple data values for row \"%s\", column \"%s\""
msgstr "\\crosstabview: результат запиту містить кілька значень даних для рядка «%s», стовпця «%s»"

#: crosstabview.c:646
#, c-format
msgid "\\crosstabview: column number %d is out of range 1..%d"
msgstr "\\crosstabview: номер стовпця %d поза межами 1..%d"

#: crosstabview.c:671
#, c-format
msgid "\\crosstabview: ambiguous column name: \"%s\""
msgstr "\\crosstabview: неоднозначна назва стовпця: \"%s\""

#: crosstabview.c:679
#, c-format
msgid "\\crosstabview: column name not found: \"%s\""
msgstr "\\crosstabview: ім'я стовпця не знайдено: \"%s\""

#: describe.c:87 describe.c:335 describe.c:626 describe.c:802 describe.c:1035
#: describe.c:1190 describe.c:1264 describe.c:3945 describe.c:4154
#: describe.c:4402 describe.c:4483 describe.c:4715 describe.c:4921
#: describe.c:5165 describe.c:5406 describe.c:5475 describe.c:5486
#: describe.c:5542 describe.c:5941 describe.c:6018
msgid "Schema"
msgstr "Схема"

#: describe.c:88 describe.c:166 describe.c:227 describe.c:336 describe.c:627
#: describe.c:803 describe.c:924 describe.c:1036 describe.c:1265
#: describe.c:3946 describe.c:4155 describe.c:4319 describe.c:4403
#: describe.c:4484 describe.c:4645 describe.c:4716 describe.c:4922
#: describe.c:5038 describe.c:5166 describe.c:5407 describe.c:5476
#: describe.c:5487 describe.c:5543 describe.c:5740 describe.c:5810
#: describe.c:6016 describe.c:6243 describe.c:6551
msgid "Name"
msgstr "Назва"

#: describe.c:89 describe.c:348 describe.c:366
msgid "Result data type"
msgstr "Тип даних результату"

#: describe.c:90 describe.c:349 describe.c:367
msgid "Argument data types"
msgstr "Типи даних аргументів"

#: describe.c:98 describe.c:105 describe.c:177 describe.c:241 describe.c:415
#: describe.c:658 describe.c:818 describe.c:972 describe.c:1267 describe.c:2046
#: describe.c:3676 describe.c:4000 describe.c:4201 describe.c:4343
#: describe.c:4416 describe.c:4493 describe.c:4658 describe.c:4834
#: describe.c:4975 describe.c:5047 describe.c:5167 describe.c:5317
#: describe.c:5358 describe.c:5423 describe.c:5479 describe.c:5488
#: describe.c:5544 describe.c:5758 describe.c:5832 describe.c:5955
#: describe.c:6019 describe.c:7078
msgid "Description"
msgstr "Опис"

#: describe.c:127
msgid "List of aggregate functions"
msgstr "Перелік агрегатних функцій"

#: describe.c:152
#, c-format
msgid "The server (version %s) does not support access methods."
msgstr "Сервер (версія %s) не підтримує методи доступу."

#: describe.c:167
msgid "Index"
msgstr "Індекс"

#: describe.c:168 describe.c:3964 describe.c:4180 describe.c:5942
msgid "Table"
msgstr "Таблиця"

#: describe.c:176 describe.c:5742
msgid "Handler"
msgstr "Обробник"

#: describe.c:199
msgid "List of access methods"
msgstr "Список методів доступу"

#: describe.c:228 describe.c:401 describe.c:651 describe.c:925 describe.c:1189
#: describe.c:3957 describe.c:4156 describe.c:4320 describe.c:4647
#: describe.c:5039 describe.c:5741 describe.c:5811 describe.c:6244
#: describe.c:6431 describe.c:6552 describe.c:6722 describe.c:6807
#: describe.c:7066
msgid "Owner"
msgstr "Власник"

#: describe.c:229
msgid "Location"
msgstr "Розташування"

#: describe.c:239 describe.c:3517 describe.c:3857
msgid "Options"
msgstr "Параметри"

#: describe.c:240 describe.c:649 describe.c:970 describe.c:3999
msgid "Size"
msgstr "Розмір"

#: describe.c:263
msgid "List of tablespaces"
msgstr "Список табличних просторів"

#: describe.c:308
#, c-format
msgid "\\df only takes [anptwS+] as options"
msgstr "\\df приймає в якості параметрів тільки [anptwS+]"

#: describe.c:316
#, c-format
msgid "\\df does not take a \"%c\" option with server version %s"
msgstr "\\df не приймає параметр \"%c\" із сервером версії %s"

#. translator: "agg" is short for "aggregate"
#: describe.c:351 describe.c:369
msgid "agg"
msgstr "агр."

#: describe.c:352 describe.c:370
msgid "window"
msgstr "вікно"

#: describe.c:353
msgid "proc"
msgstr "проц"

#: describe.c:354 describe.c:372
msgid "func"
msgstr "функ"

#: describe.c:371 describe.c:1397
msgid "trigger"
msgstr "тригер"

#: describe.c:383
msgid "immutable"
msgstr "постійна"

#: describe.c:384
msgid "stable"
msgstr "стабільна"

#: describe.c:385
msgid "volatile"
msgstr "мінлива"

#: describe.c:386
msgid "Volatility"
msgstr "Мінливість"

#: describe.c:394
msgid "restricted"
msgstr "обмежений"

#: describe.c:395
msgid "safe"
msgstr "безпечний"

#: describe.c:396
msgid "unsafe"
msgstr "небезпечний"

#: describe.c:397
msgid "Parallel"
msgstr "Паралельність"

#: describe.c:402
msgid "definer"
msgstr "визначник"

#: describe.c:403
msgid "invoker"
msgstr "викликач"

#: describe.c:404
msgid "Security"
msgstr "Безпека"

#: describe.c:409
msgid "Language"
msgstr "Мова"

#: describe.c:412 describe.c:648
msgid "Internal name"
msgstr "Внутрішнє назва"

#: describe.c:585
msgid "List of functions"
msgstr "Список функцій"

#: describe.c:650
msgid "Elements"
msgstr "Елементи"

#: describe.c:701
msgid "List of data types"
msgstr "Список типів даних"

#: describe.c:804
msgid "Left arg type"
msgstr "Тип лівого аргумента"

#: describe.c:805
msgid "Right arg type"
msgstr "Тип правого аргумента"

#: describe.c:806
msgid "Result type"
msgstr "Результуючий тип"

#: describe.c:811 describe.c:4653 describe.c:4817 describe.c:5316
#: describe.c:6996 describe.c:7000
msgid "Function"
msgstr "Функція"

#: describe.c:891
msgid "List of operators"
msgstr "Список операторів"

#: describe.c:926
msgid "Encoding"
msgstr "Кодування"

#: describe.c:930 describe.c:934
msgid "Locale Provider"
msgstr "Постачальник локалі"

#: describe.c:938 describe.c:4936
msgid "Collate"
msgstr "Порядок сортування"

#: describe.c:939 describe.c:4937
msgid "Ctype"
msgstr "Ctype"

#: describe.c:943 describe.c:947 describe.c:951 describe.c:4942 describe.c:4946
#: describe.c:4950
msgid "Locale"
msgstr "Локаль"

#: describe.c:955 describe.c:959 describe.c:4955 describe.c:4959
msgid "ICU Rules"
msgstr "Правила ICU"

#: describe.c:971
msgid "Tablespace"
msgstr "Табличний простір"

#: describe.c:996
msgid "List of databases"
msgstr "Список баз даних"

#: describe.c:1037 describe.c:1192 describe.c:3947
msgid "table"
msgstr "таблиця"

#: describe.c:1038 describe.c:3948
msgid "view"
msgstr "подання"

#: describe.c:1039 describe.c:3949
msgid "materialized view"
msgstr "матеріалізоване подання"

#: describe.c:1040 describe.c:1194 describe.c:3951
msgid "sequence"
msgstr "послідовність"

#: describe.c:1041 describe.c:3953
msgid "foreign table"
msgstr "зовнішня таблиця"

#: describe.c:1042 describe.c:3954 describe.c:4165
msgid "partitioned table"
msgstr "секційна таблиця"

#: describe.c:1058
msgid "Column privileges"
msgstr "Права для стовпців"

#: describe.c:1089 describe.c:1123
msgid "Policies"
msgstr "Політики"

#: describe.c:1151 describe.c:4570 describe.c:6667
msgid "Access privileges"
msgstr "Права доступу"

#: describe.c:1196
msgid "function"
msgstr "функція"

#: describe.c:1198
msgid "type"
msgstr "тип"

#: describe.c:1200
msgid "schema"
msgstr "схема"

#: describe.c:1222
msgid "Default access privileges"
msgstr "Права доступу за замовчуванням"

#: describe.c:1266
msgid "Object"
msgstr "Об'єкт"

#: describe.c:1280
msgid "table constraint"
msgstr "обмеження таблиці"

#: describe.c:1304
msgid "domain constraint"
msgstr "обмеження домену"

#: describe.c:1328
msgid "operator class"
msgstr "клас операторів"

#: describe.c:1352
msgid "operator family"
msgstr "сімейство операторів"

#: describe.c:1375
msgid "rule"
msgstr "правило"

#: describe.c:1420
msgid "Object descriptions"
msgstr "Опис об'єкту"

#: describe.c:1485 describe.c:4072
#, c-format
msgid "Did not find any relation named \"%s\"."
msgstr "Не знайдено жодного відношення під назвою \"%s\"."

#: describe.c:1488 describe.c:4075
#, c-format
msgid "Did not find any relations."
msgstr "Не знайдено жодного відношення."

#: describe.c:1684
#, c-format
msgid "Did not find any relation with OID %s."
msgstr "Не знайдено жодного відношення з OID %s."

#: describe.c:1732 describe.c:1756
msgid "Start"
msgstr "Початок"

#: describe.c:1733 describe.c:1757
msgid "Minimum"
msgstr "Мінімум"

#: describe.c:1734 describe.c:1758
msgid "Maximum"
msgstr "Максимум"

#: describe.c:1735 describe.c:1759
msgid "Increment"
msgstr "Приріст"

#: describe.c:1736 describe.c:1760 describe.c:1889 describe.c:4487
#: describe.c:4828 describe.c:4964 describe.c:4969 describe.c:6710
msgid "yes"
msgstr "так"

#: describe.c:1737 describe.c:1761 describe.c:1890 describe.c:4487
#: describe.c:4825 describe.c:4964 describe.c:6711
msgid "no"
msgstr "ні"

#: describe.c:1738 describe.c:1762
msgid "Cycles?"
msgstr "Цикли?"

#: describe.c:1739 describe.c:1763
msgid "Cache"
msgstr "Кеш"

#: describe.c:1804
#, c-format
msgid "Owned by: %s"
msgstr "Власник: %s"

#: describe.c:1808
#, c-format
msgid "Sequence for identity column: %s"
msgstr "Послідовність для стовпця identity: %s"

#: describe.c:1816
#, c-format
msgid "Unlogged sequence \"%s.%s\""
msgstr "Послідовність без журналювання \"%s.%s\""

#: describe.c:1819
#, c-format
msgid "Sequence \"%s.%s\""
msgstr "Послідовність \"%s.%s\""

#: describe.c:1962
#, c-format
msgid "Unlogged table \"%s.%s\""
msgstr "Таблиця без журналювання \"%s.%s\""

#: describe.c:1965
#, c-format
msgid "Table \"%s.%s\""
msgstr "Таблиця \"%s.%s\""

#: describe.c:1969
#, c-format
msgid "View \"%s.%s\""
msgstr "Подання \"%s.%s\""

#: describe.c:1974
#, c-format
msgid "Unlogged materialized view \"%s.%s\""
msgstr "Матеріалізоване подання без журналювання \"%s.%s\""

#: describe.c:1977
#, c-format
msgid "Materialized view \"%s.%s\""
msgstr "Матеріалізоване подання \"%s.%s\""

#: describe.c:1982
#, c-format
msgid "Unlogged index \"%s.%s\""
msgstr "Індекс без журналювання \"%s.%s\""

#: describe.c:1985
#, c-format
msgid "Index \"%s.%s\""
msgstr "Індекс \"%s.%s\""

#: describe.c:1990
#, c-format
msgid "Unlogged partitioned index \"%s.%s\""
msgstr "Секційний індекс без журналювання \"%s.%s\""

#: describe.c:1993
#, c-format
msgid "Partitioned index \"%s.%s\""
msgstr "Секційний індекс \"%s.%s\""

#: describe.c:1997
#, c-format
msgid "TOAST table \"%s.%s\""
msgstr "Таблиця TOAST \"%s.%s\""

#: describe.c:2001
#, c-format
msgid "Composite type \"%s.%s\""
msgstr "Композитний тип \"%s.%s\""

#: describe.c:2005
#, c-format
msgid "Foreign table \"%s.%s\""
msgstr "Зовнішня таблиця \"%s.%s\""

#: describe.c:2010
#, c-format
msgid "Unlogged partitioned table \"%s.%s\""
msgstr "Секційна таблиця без журналювання \"%s.%s\""

#: describe.c:2013
#, c-format
msgid "Partitioned table \"%s.%s\""
msgstr "Секційна таблиця \"%s.%s\""

#: describe.c:2029 describe.c:4405
msgid "Collation"
msgstr "Сортування"

#: describe.c:2030 describe.c:4406
msgid "Nullable"
msgstr "Обнуляється"

#: describe.c:2031 describe.c:4407
msgid "Default"
msgstr "За замовчуванням"

#: describe.c:2034
msgid "Key?"
msgstr "Ключ?"

#: describe.c:2036 describe.c:4723 describe.c:4734
msgid "Definition"
msgstr "Визначення"

#: describe.c:2038 describe.c:5757 describe.c:5831 describe.c:5896
#: describe.c:5954
msgid "FDW options"
msgstr "Налаштування FDW"

#: describe.c:2040
msgid "Storage"
msgstr "Сховище"

#: describe.c:2042
msgid "Compression"
msgstr "Стискання"

#: describe.c:2044
msgid "Stats target"
msgstr "Статистична ціль"

#: describe.c:2180
#, c-format
msgid "Partition of: %s %s%s"
msgstr "Розділ: %s %s%s"

#: describe.c:2193
msgid "No partition constraint"
msgstr "Відсутнє розділове обмеження"

#: describe.c:2195
#, c-format
msgid "Partition constraint: %s"
msgstr "Обмеження секції: %s"

#: describe.c:2219
#, c-format
msgid "Partition key: %s"
msgstr "Ключ розділу: %s"

#: describe.c:2245
#, c-format
msgid "Owning table: \"%s.%s\""
msgstr "Таблиця, що володіє: \"%s.%s\""

#: describe.c:2314
msgid "primary key, "
msgstr "первинний ключ,"

#: describe.c:2317
msgid "unique"
msgstr "унікальний"

#: describe.c:2319
msgid " nulls not distinct"
msgstr " nulls не відрізняються"

#: describe.c:2320
msgid ", "
msgstr ", "

#: describe.c:2327
#, c-format
msgid "for table \"%s.%s\""
msgstr "для таблиці \"%s.%s\""

#: describe.c:2331
#, c-format
msgid ", predicate (%s)"
msgstr ", предикат (%s)"

#: describe.c:2334
msgid ", clustered"
msgstr ", кластеризовано"

#: describe.c:2337
msgid ", invalid"
msgstr ", недійсний"

#: describe.c:2340
msgid ", deferrable"
msgstr ", відтермінований"

#: describe.c:2343
msgid ", initially deferred"
msgstr ", від початку відтермінований"

#: describe.c:2346
msgid ", replica identity"
msgstr ", ідентичність репліки"

#: describe.c:2400
msgid "Indexes:"
msgstr "Індекси:"

#: describe.c:2483
msgid "Check constraints:"
msgstr "Обмеження перевірки:"

#: describe.c:2551
msgid "Foreign-key constraints:"
msgstr "Обмеження зовнішнього ключа:"

#: describe.c:2614
msgid "Referenced by:"
msgstr "Посилання ззовні:"

#: describe.c:2664
msgid "Policies:"
msgstr "Політики:"

#: describe.c:2667
msgid "Policies (forced row security enabled):"
msgstr "Політики (посилений захист рядків активовано):"

#: describe.c:2670
msgid "Policies (row security enabled): (none)"
msgstr "Політики (захист рядків ввімкнуто): (ні)"

#: describe.c:2673
msgid "Policies (forced row security enabled): (none)"
msgstr "Політики (посилений захист рядків ввімкнуто): (ні)"

#: describe.c:2676
msgid "Policies (row security disabled):"
msgstr "Політики (захист рядків вимкнуто):"

#: describe.c:2736 describe.c:2841
msgid "Statistics objects:"
msgstr "Об'єкти статистики:"

#: describe.c:2943 describe.c:3096
msgid "Rules:"
msgstr "Правила:"

#: describe.c:2946
msgid "Disabled rules:"
msgstr "Вимкнені правила:"

#: describe.c:2949
msgid "Rules firing always:"
msgstr "Правила, що завжди працюють:"

#: describe.c:2952
msgid "Rules firing on replica only:"
msgstr "Правила, що працюють тільки на репліці:"

#: describe.c:3031 describe.c:5100
msgid "Publications:"
msgstr "Публікації:"

#: describe.c:3079
msgid "View definition:"
msgstr "Визначення подання:"

#: describe.c:3242
msgid "Triggers:"
msgstr "Тригери:"

#: describe.c:3245
msgid "Disabled user triggers:"
msgstr "Вимкнені користувацькі тригери:"

#: describe.c:3248
msgid "Disabled internal triggers:"
msgstr "Вимкнені внутрішні тригери:"

#: describe.c:3251
msgid "Triggers firing always:"
msgstr "Тригери, що завжди працюють:"

#: describe.c:3254
msgid "Triggers firing on replica only:"
msgstr "Тригери, що працюють тільки на репліці:"

#: describe.c:3325
#, c-format
msgid "Server: %s"
msgstr "Сервер: %s"

#: describe.c:3333
#, c-format
msgid "FDW options: (%s)"
msgstr "Налаштування FDW: (%s)"

#: describe.c:3354
msgid "Inherits"
msgstr "Успадковує"

#: describe.c:3419
#, c-format
msgid "Number of partitions: %d"
msgstr "Число секцій: %d"

#: describe.c:3428
#, c-format
msgid "Number of partitions: %d (Use \\d+ to list them.)"
msgstr "Кількість розділів: %d (\\d+ для списку)"

#: describe.c:3430
#, c-format
msgid "Number of child tables: %d (Use \\d+ to list them.)"
msgstr "Кількість дочірніх таблиць: %d (\\d+ для списку)"

#: describe.c:3437
msgid "Child tables"
msgstr "Дочірні таблиці"

#: describe.c:3437
msgid "Partitions"
msgstr "Розділи"

#: describe.c:3470
#, c-format
msgid "Typed table of type: %s"
msgstr "Типізована таблиця типу: %s"

#: describe.c:3486
msgid "Replica Identity"
msgstr "Ідентичність репліки"

#: describe.c:3499
msgid "Has OIDs: yes"
msgstr "Має OIDs: так"

#: describe.c:3508
#, c-format
msgid "Access method: %s"
msgstr "Метод доступу: %s"

#: describe.c:3585
#, c-format
msgid "Tablespace: \"%s\""
msgstr "Табличний простір: \"%s\""

#. translator: before this string there's an index description like
#. '"foo_pkey" PRIMARY KEY, btree (a)'
#: describe.c:3597
#, c-format
msgid ", tablespace \"%s\""
msgstr ", табличний простір \"%s\""

#: describe.c:3670
msgid "List of roles"
msgstr "Список ролей"

#: describe.c:3672 describe.c:3840
msgid "Role name"
msgstr "Ім'я ролі"

#: describe.c:3673
msgid "Attributes"
msgstr "Атрибути"

#: describe.c:3684
msgid "Superuser"
msgstr "Суперкористувач"

#: describe.c:3687
msgid "No inheritance"
msgstr "Без успадкування"

#: describe.c:3690
msgid "Create role"
msgstr "Створити роль"

#: describe.c:3693
msgid "Create DB"
msgstr "Створити базу даних"

#: describe.c:3696
msgid "Cannot login"
msgstr "Не може увійти"

#: describe.c:3699
msgid "Replication"
msgstr "Реплікація"

#: describe.c:3703
msgid "Bypass RLS"
msgstr "Обхід RLC"

#: describe.c:3712
msgid "No connections"
msgstr "Без підключень"

#: describe.c:3714
#, c-format
msgid "%d connection"
msgid_plural "%d connections"
msgstr[0] "%d підключення"
msgstr[1] "%d підключення"
msgstr[2] "%d підключень"
msgstr[3] "%d підключення"

#: describe.c:3724
msgid "Password valid until "
msgstr "Пароль дійнсий до"

#: describe.c:3775
msgid "Role"
msgstr "Роль"

#: describe.c:3776
msgid "Database"
msgstr "База даних"

#: describe.c:3777
msgid "Settings"
msgstr "Параметри"

#: describe.c:3801
#, c-format
msgid "Did not find any settings for role \"%s\" and database \"%s\"."
msgstr "Не знайдено жодного параметра для ролі \"%s\" і бази даних \"%s\"."

#: describe.c:3804
#, c-format
msgid "Did not find any settings for role \"%s\"."
msgstr "Не знайдено жодного параметру для ролі \"%s\"."

#: describe.c:3807
#, c-format
msgid "Did not find any settings."
msgstr "Не знайдено жодного параметру."

#: describe.c:3811
msgid "List of settings"
msgstr "Список параметрів"

#: describe.c:3841
msgid "Member of"
msgstr "Член"

#: describe.c:3858
msgid "Grantor"
msgstr "Надавач"

#: describe.c:3884
msgid "List of role grants"
msgstr "Перелік наданих ролей"

#: describe.c:3950
msgid "index"
msgstr "індекс"

#: describe.c:3952
msgid "TOAST table"
msgstr "Таблиця TOAST"

#: describe.c:3955 describe.c:4166
msgid "partitioned index"
msgstr "секційний індекс"

#: describe.c:3975
msgid "permanent"
msgstr "постійна"

#: describe.c:3976
msgid "temporary"
msgstr "тимчасова"

#: describe.c:3977
msgid "unlogged"
msgstr "нежурнальована"

#: describe.c:3978
msgid "Persistence"
msgstr "Стійкість"

#: describe.c:3994
msgid "Access method"
msgstr "Метод доступу"

#: describe.c:4079
msgid "List of relations"
msgstr "Список відношень"

#: describe.c:4127
#, c-format
msgid "The server (version %s) does not support declarative table partitioning."
msgstr "Сервер (версія %s) не підтримує декларативне секціонування таблиць."

#: describe.c:4138
msgid "List of partitioned indexes"
msgstr "Список секційних індексів"

#: describe.c:4140
msgid "List of partitioned tables"
msgstr "Список секційних таблиць"

#: describe.c:4144
msgid "List of partitioned relations"
msgstr "Список секційних відношень"

#: describe.c:4175
msgid "Parent name"
msgstr "Батьківська назва"

#: describe.c:4188
msgid "Leaf partition size"
msgstr "Розмір дочірньої секції"

#: describe.c:4191 describe.c:4197
msgid "Total size"
msgstr "Загальний розмір"

#: describe.c:4321
msgid "Trusted"
msgstr "Надійний"

#: describe.c:4330
msgid "Internal language"
msgstr "Внутрішня мова"

#: describe.c:4331
msgid "Call handler"
msgstr "Обробник виклику"

#: describe.c:4332 describe.c:5743
msgid "Validator"
msgstr "Функція перевірки"

#: describe.c:4333
msgid "Inline handler"
msgstr "Оброблювач впровадженого коду"

#: describe.c:4367
msgid "List of languages"
msgstr "Список мов"

#: describe.c:4408
msgid "Check"
msgstr "Перевірка"

#: describe.c:4451
msgid "List of domains"
msgstr "Список доменів"

#: describe.c:4485
msgid "Source"
msgstr "Джерело"

#: describe.c:4486
msgid "Destination"
msgstr "Призначення"

#: describe.c:4488 describe.c:6712
msgid "Default?"
msgstr "За замовчуванням?"

#: describe.c:4529
msgid "List of conversions"
msgstr "Список перетворень"

#: describe.c:4557
msgid "Parameter"
msgstr "Параметр"

#: describe.c:4558
msgid "Value"
msgstr "Значення"

#: describe.c:4565
msgid "Context"
msgstr "Контекст"

#: describe.c:4597
msgid "List of configuration parameters"
msgstr "Список параметрів конфігурації"

#: describe.c:4599
msgid "List of non-default configuration parameters"
msgstr "Список параметрів конфігурації не за замовчуванням"

#: describe.c:4626
#, c-format
msgid "The server (version %s) does not support event triggers."
msgstr "Сервер (версія %s) не підтримує тригери подій."

#: describe.c:4646
msgid "Event"
msgstr "Подія"

#: describe.c:4648
msgid "enabled"
msgstr "увімкнено"

#: describe.c:4649
msgid "replica"
msgstr "репліка"

#: describe.c:4650
msgid "always"
msgstr "завжди"

#: describe.c:4651
msgid "disabled"
msgstr "вимкнено"

#: describe.c:4652 describe.c:6553
msgid "Enabled"
msgstr "Увімкнено"

#: describe.c:4654
msgid "Tags"
msgstr "Теги"

#: describe.c:4677
msgid "List of event triggers"
msgstr "Список тригерів подій"

#: describe.c:4704
#, c-format
msgid "The server (version %s) does not support extended statistics."
msgstr "Сервер (версія %s) не підтримує розширену статистику."

#: describe.c:4741
msgid "Ndistinct"
msgstr "Ndistinct"

#: describe.c:4742
msgid "Dependencies"
msgstr "Залежності"

#: describe.c:4752
msgid "MCV"
msgstr "MCV"

#: describe.c:4775
msgid "List of extended statistics"
msgstr "Список розширеної статистики"

#: describe.c:4802
msgid "Source type"
msgstr "Початковий тип"

#: describe.c:4803
msgid "Target type"
msgstr "Тип цілі"

#: describe.c:4827
msgid "in assignment"
msgstr "у призначенні"

#: describe.c:4829
msgid "Implicit?"
msgstr "Приховане?"

#: describe.c:4887
msgid "List of casts"
msgstr "Список приведення типів"

#: describe.c:4927 describe.c:4931
msgid "Provider"
msgstr "Постачальник"

#: describe.c:4965 describe.c:4970
msgid "Deterministic?"
msgstr "Детермінований?"

#: describe.c:5009
msgid "List of collations"
msgstr "Список правил сортування"

#: describe.c:5070
msgid "List of schemas"
msgstr "Список схем"

#: describe.c:5186
msgid "List of text search parsers"
msgstr "Список парсерів текстового пошуку"

#: describe.c:5236
#, c-format
msgid "Did not find any text search parser named \"%s\"."
msgstr "Не знайдено жодного парсера текстового пошуку \"%s\"."

#: describe.c:5239
#, c-format
msgid "Did not find any text search parsers."
msgstr "Не знайдено жодного парсера текстового пошуку."

#: describe.c:5314
msgid "Start parse"
msgstr "Почати розбір"

#: describe.c:5315
msgid "Method"
msgstr "Метод"

#: describe.c:5319
msgid "Get next token"
msgstr "Отримати наступний токен"

#: describe.c:5321
msgid "End parse"
msgstr "Закінчити розбір"

#: describe.c:5323
msgid "Get headline"
msgstr "Отримати заголовок"

#: describe.c:5325
msgid "Get token types"
msgstr "Отримати типи токенів"

#: describe.c:5335
#, c-format
msgid "Text search parser \"%s.%s\""
msgstr "Парсер текстового пошуку \"%s.%s\""

#: describe.c:5338
#, c-format
msgid "Text search parser \"%s\""
msgstr "Парсер текстового пошуку \"%s\""

#: describe.c:5357
msgid "Token name"
msgstr "Ім'я токену"

#: describe.c:5370
#, c-format
msgid "Token types for parser \"%s.%s\""
msgstr "Типи токенів для парсера \"%s.%s\""

#: describe.c:5373
#, c-format
msgid "Token types for parser \"%s\""
msgstr "Типи токенів для парсера \"%s\""

#: describe.c:5417
msgid "Template"
msgstr "Шаблон"

#: describe.c:5418
msgid "Init options"
msgstr "Параметри ініціалізації"

#: describe.c:5444
msgid "List of text search dictionaries"
msgstr "Список словників текстового пошуку"

#: describe.c:5477
msgid "Init"
msgstr "Ініціалізація"

#: describe.c:5478
msgid "Lexize"
msgstr "Виділення лексем"

#: describe.c:5509
msgid "List of text search templates"
msgstr "Список шаблонів текстового пошуку"

#: describe.c:5563
msgid "List of text search configurations"
msgstr "Список конфігурацій текстового пошуку"

#: describe.c:5614
#, c-format
msgid "Did not find any text search configuration named \"%s\"."
msgstr "Не знайдено жодної конфігурації текстового пошуку під назвою \"%s\"."

#: describe.c:5617
#, c-format
msgid "Did not find any text search configurations."
msgstr "Не знайдено жодної конфігурації текствого пошуку."

#: describe.c:5683
msgid "Token"
msgstr "Токен"

#: describe.c:5684
msgid "Dictionaries"
msgstr "Словники"

#: describe.c:5695
#, c-format
msgid "Text search configuration \"%s.%s\""
msgstr "Конфігурація пошуку тексту \"%s.%s\""

#: describe.c:5698
#, c-format
msgid "Text search configuration \"%s\""
msgstr "Конфігурація пошуку тексту \"%s\""

#: describe.c:5702
#, c-format
msgid "\n"
"Parser: \"%s.%s\""
msgstr "\n"
"Парсер: \"%s.%s\""

#: describe.c:5705
#, c-format
msgid "\n"
"Parser: \"%s\""
msgstr "\n"
"Парсер: \"%s\""

#: describe.c:5784
msgid "List of foreign-data wrappers"
msgstr "Список джерел сторонніх даних"

#: describe.c:5812
msgid "Foreign-data wrapper"
msgstr "Джерело сторонніх даних"

#: describe.c:5830 describe.c:6017
msgid "Version"
msgstr "Версія"

#: describe.c:5860
msgid "List of foreign servers"
msgstr "Список сторонніх серверів"

#: describe.c:5885 describe.c:5943
msgid "Server"
msgstr "Сервер"

#: describe.c:5886
msgid "User name"
msgstr "Ім'я користувача"

#: describe.c:5915
msgid "List of user mappings"
msgstr "Список зіставлень користувачів"

#: describe.c:5987
msgid "List of foreign tables"
msgstr "Список сторонніх таблиць"

#: describe.c:6038
msgid "List of installed extensions"
msgstr "Список встановлених розширень"

#: describe.c:6086
#, c-format
msgid "Did not find any extension named \"%s\"."
msgstr "Не знайдено жодного розширення під назвою \"%s\"."

#: describe.c:6089
#, c-format
msgid "Did not find any extensions."
msgstr "Не знайдено жодного розширення."

#: describe.c:6133
msgid "Object description"
msgstr "Опис об'єкту"

#: describe.c:6142
#, c-format
msgid "Objects in extension \"%s\""
msgstr "Об'єкти в розширенні \"%s\""

#: describe.c:6183
#, c-format
msgid "improper qualified name (too many dotted names): %s"
msgstr "неправильне повне ім'я (забагато компонентів): %s"

#: describe.c:6197
#, c-format
msgid "cross-database references are not implemented: %s"
msgstr "міжбазові посилання не реалізовані: %s"

#: describe.c:6228 describe.c:6354
#, c-format
msgid "The server (version %s) does not support publications."
msgstr "Сервер (версія %s) не підтримує публікації."

#: describe.c:6245 describe.c:6432
msgid "All tables"
msgstr "Усі таблиці"

#: describe.c:6246 describe.c:6433
msgid "Inserts"
msgstr "Вставки"

#: describe.c:6247 describe.c:6434
msgid "Updates"
msgstr "Оновлення"

#: describe.c:6248 describe.c:6435
msgid "Deletes"
msgstr "Видалення"

#: describe.c:6252 describe.c:6437
msgid "Truncates"
msgstr "Очищення"

#: describe.c:6256 describe.c:6439
msgid "Via root"
msgstr "Через root"

#: describe.c:6277
msgid "List of publications"
msgstr "Список публікацій"

#: describe.c:6401
#, c-format
msgid "Did not find any publication named \"%s\"."
msgstr "Не знайдено жодної публікації під назвою \"%s\"."

#: describe.c:6404
#, c-format
msgid "Did not find any publications."
msgstr "Не знайдено жодної публікації."

#: describe.c:6428
#, c-format
msgid "Publication %s"
msgstr "Публікація %s"

#: describe.c:6481
msgid "Tables:"
msgstr "Таблиці:"

#: describe.c:6493
msgid "Tables from schemas:"
msgstr "Таблиці зі схеми:"

#: describe.c:6538
#, c-format
msgid "The server (version %s) does not support subscriptions."
msgstr "Сервер (версія %s) не підтримує підписки."

#: describe.c:6554
msgid "Publication"
msgstr "Публікація"

#: describe.c:6563
msgid "Binary"
msgstr "Бінарний"

#: describe.c:6572 describe.c:6576
msgid "Streaming"
msgstr "Потокова передача"

#: describe.c:6584
msgid "Two-phase commit"
msgstr "Двофазовий коміт"

#: describe.c:6585
msgid "Disable on error"
msgstr "Вимкнути при помилці"

#: describe.c:6592
msgid "Origin"
msgstr "Джерело"

#: describe.c:6593
msgid "Password required"
msgstr "Потрібен пароль"

#: describe.c:6594
msgid "Run as owner?"
msgstr "Запустити як власник?"

#: describe.c:6599
msgid "Failover"
msgstr "Відновлення після збою"

#: describe.c:6604
msgid "Synchronous commit"
msgstr "Синхронні затвердження"

#: describe.c:6605
msgid "Conninfo"
msgstr "Conninfo"

#: describe.c:6611
msgid "Skip LSN"
msgstr "Пропустити LSN"

#: describe.c:6637
msgid "List of subscriptions"
msgstr "Список підписок"

#: describe.c:6666
msgid "(none)"
msgstr "(нічого)"

#: describe.c:6706 describe.c:6801 describe.c:6893 describe.c:6987
msgid "AM"
msgstr "АМ"

#: describe.c:6707
msgid "Input type"
msgstr "Тип вводу"

#: describe.c:6708
msgid "Storage type"
msgstr "Тип сховища"

#: describe.c:6709
msgid "Operator class"
msgstr "Клас операторів"

#: describe.c:6721 describe.c:6802 describe.c:6894 describe.c:6988
msgid "Operator family"
msgstr "Сімейство операторів"

#: describe.c:6756
msgid "List of operator classes"
msgstr "Список класів операторів"

#: describe.c:6803
msgid "Applicable types"
msgstr "Типи для застосування"

#: describe.c:6844
msgid "List of operator families"
msgstr "Список сімейств операторів"

#: describe.c:6895
msgid "Operator"
msgstr "Оператор"

#: describe.c:6896
msgid "Strategy"
msgstr "Стратегія"

#: describe.c:6897
msgid "ordering"
msgstr "упорядкування"

#: describe.c:6898
msgid "search"
msgstr "пошук"

#: describe.c:6899
msgid "Purpose"
msgstr "Ціль"

#: describe.c:6904
msgid "Sort opfamily"
msgstr "Сімейство операторів сортування"

#: describe.c:6942
msgid "List of operators of operator families"
msgstr "Список операторів сімейств операторів"

#: describe.c:6989
msgid "Registered left type"
msgstr "Зареєстрований лівий тип"

#: describe.c:6990
msgid "Registered right type"
msgstr "Зареєстрований правий тип"

#: describe.c:6991
msgid "Number"
msgstr "Число"

#: describe.c:7034
msgid "List of support functions of operator families"
msgstr "Список функцій підтримки сімейств операторів"

#: describe.c:7065
msgid "ID"
msgstr "ID"

#: describe.c:7085
msgid "Large objects"
msgstr "Великі об'єкти"

#: help.c:63
msgid "psql is the PostgreSQL interactive terminal.\n\n"
msgstr "psql - це інтерактивний термінал PostgreSQL.\n\n"

<<<<<<< HEAD
#: help.c:64 help.c:372 help.c:456 help.c:502
=======
#: help.c:64 help.c:372 help.c:456 help.c:499
>>>>>>> 3d6a8289
msgid "Usage:\n"
msgstr "Використання:\n"

#: help.c:65
msgid "  psql [OPTION]... [DBNAME [USERNAME]]\n\n"
msgstr "  psql [ОПЦІЯ]... [БД [КОРИСТУВАЧ]]\n\n"

#: help.c:67
msgid "General options:\n"
msgstr "Основні налаштування:\n"

#: help.c:68
msgid "  -c, --command=COMMAND    run only single command (SQL or internal) and exit\n"
msgstr "  -c, --command=КОМАНДА    виконати лише одну команду (SQL або внутрішню) і вийти\n"

#: help.c:69
msgid "  -d, --dbname=DBNAME      database name to connect to\n"
msgstr "  -d, --dbname=DBNAME      назва бази даних для підключення\n"

#: help.c:70
msgid "  -f, --file=FILENAME      execute commands from file, then exit\n"
msgstr "  -f, --file=FILENAME      виконує команди з файлу, потім виходить\n"

#: help.c:71
msgid "  -l, --list               list available databases, then exit\n"
msgstr "  -l, --list               виводить список доступних баз даних, потім виходить\n"

#: help.c:72
msgid "  -v, --set=, --variable=NAME=VALUE\n"
"                           set psql variable NAME to VALUE\n"
"                           (e.g., -v ON_ERROR_STOP=1)\n"
msgstr "  -v, --set=, --variable=NAME=VALUE\n"
"                           присвоїти змінній psql NAME значення VALUE\n"
"                           (наприклад, -v ON_ERROR_STOP=1)\n"

#: help.c:75
msgid "  -V, --version            output version information, then exit\n"
msgstr "  -V, --version            вивести інформацію про версію, потім вийти\n"

#: help.c:76
msgid "  -X, --no-psqlrc          do not read startup file (~/.psqlrc)\n"
msgstr "  -X, --no-psqlrc          ігнорувати файл параметрів запуска (~/.psqlrc)\n"

#: help.c:77
msgid "  -1 (\"one\"), --single-transaction\n"
"                           execute as a single transaction (if non-interactive)\n"
msgstr "  -1 (\"один\"), --single-transaction\n"
"                           виконує як одну транзакцію (якщо не інтерактивна)\n"

#: help.c:79
msgid "  -?, --help[=options]     show this help, then exit\n"
msgstr "  -?, --help [=options]    показати цю довідку, потім вийти\n"

#: help.c:80
msgid "      --help=commands      list backslash commands, then exit\n"
msgstr "      --help=commands    перерахувати команди, потім вийти\n"

#: help.c:81
msgid "      --help=variables     list special variables, then exit\n"
msgstr "      --help=variables     перерахувати спеціальні змінні, потім вийти\n"

#: help.c:83
msgid "\n"
"Input and output options:\n"
msgstr "\n"
"Параметри вводу і виводу:\n"

#: help.c:84
msgid "  -a, --echo-all           echo all input from script\n"
msgstr "  -a, --echo-all           відобразити всі вхідні дані з скрипта\n"

#: help.c:85
msgid "  -b, --echo-errors        echo failed commands\n"
msgstr "  -b, --echo-errors        відобразити команди з помилками\n"

#: help.c:86
msgid "  -e, --echo-queries       echo commands sent to server\n"
msgstr "  -e, --echo-queries       відобразити команди, відправлені на сервер\n"

#: help.c:87
msgid "  -E, --echo-hidden        display queries that internal commands generate\n"
msgstr "  -E, --echo-hidden       відобразити запити, згенеровані внутрішніми командами\n"

#: help.c:88
msgid "  -L, --log-file=FILENAME  send session log to file\n"
msgstr "  -L, --log-file=FILENAME  зберегти протокол роботи у файл\n"

#: help.c:89
msgid "  -n, --no-readline        disable enhanced command line editing (readline)\n"
msgstr "  -n, --no-readline        вимкнути розширене редагування командного рядка (readline)\n"

#: help.c:90
msgid "  -o, --output=FILENAME    send query results to file (or |pipe)\n"
msgstr "  -o, --output=FILENAME    надсилати результати запиту до файлу (або до каналу |)\n"

#: help.c:91
msgid "  -q, --quiet              run quietly (no messages, only query output)\n"
msgstr "  -q, --quiet              тихий запуск (ніяких повідомлень, лише результат запитів)\n"

#: help.c:92
msgid "  -s, --single-step        single-step mode (confirm each query)\n"
msgstr "  -s, --single-step        покроковий режим (підтвердження кожного запиту)\n"

#: help.c:93
msgid "  -S, --single-line        single-line mode (end of line terminates SQL command)\n"
msgstr "  -S, --single-line        однорядковий режим (кінець рядка завершує команду)\n"

#: help.c:95
msgid "\n"
"Output format options:\n"
msgstr "\n"
"Параметри формату виводу:\n"

#: help.c:96
msgid "  -A, --no-align           unaligned table output mode\n"
msgstr "  -A, --no-align           режим виводу не вирівняної таблиці\n"

#: help.c:97
msgid "      --csv                CSV (Comma-Separated Values) table output mode\n"
msgstr "      --csv                режим виводу таблиць CSV (Comma-Separated Values)\n"

#: help.c:98
#, c-format
msgid "  -F, --field-separator=STRING\n"
"                           field separator for unaligned output (default: \"%s\")\n"
msgstr "  -F, --field-separator=СТРОКА\n"
"                           розділювач полів при не вирівняному виводі\n"
"                           (за замовчуванням: \"%s\")\n"

#: help.c:101
msgid "  -H, --html               HTML table output mode\n"
msgstr "  -H, --html               вивід таблиці у форматі HTML\n"

#: help.c:102
msgid "  -P, --pset=VAR[=ARG]     set printing option VAR to ARG (see \\pset command)\n"
msgstr "  -P, --pset=VAR[=ARG]     встановити параметр виводу змінної VAR значенню ARG (див. команду \"\\pset\")\n"

#: help.c:103
msgid "  -R, --record-separator=STRING\n"
"                           record separator for unaligned output (default: newline)\n"
msgstr "  -R, --record-separator=СТРОКА\n"
"                           розділювач записів при не вирівняному виводі\n"
"                           (за замовчуванням: новий рядок)\n"

#: help.c:105
msgid "  -t, --tuples-only        print rows only\n"
msgstr "  -t, --tuples-only        виводити лише рядки\n"

#: help.c:106
msgid "  -T, --table-attr=TEXT    set HTML table tag attributes (e.g., width, border)\n"
msgstr "  -T, --table-attr=ТЕКСТ   встановити атрибути HTML-таблиці (width, border)\n"

#: help.c:107
msgid "  -x, --expanded           turn on expanded table output\n"
msgstr "  -x, --expanded           ввімкнути розширене виведення таблиці\n"

#: help.c:108
msgid "  -z, --field-separator-zero\n"
"                           set field separator for unaligned output to zero byte\n"
msgstr "  -z, --field-separator-zero\n"
"                           встановити розділювач полів для не вирівняного виводу в нульовий байт\n"

#: help.c:110
msgid "  -0, --record-separator-zero\n"
"                           set record separator for unaligned output to zero byte\n"
msgstr "  -0, --record-separator-zero\n"
"                           встановити розділювач записів для не вирівняного виводу в нульовий байт\n"

#: help.c:113
msgid "\n"
"Connection options:\n"
msgstr "\n"
"Налаштування з'єднання:\n"

#: help.c:114
msgid "  -h, --host=HOSTNAME      database server host or socket directory\n"
msgstr "  -h, --host=HOSTNAME      хост серверу баз даних або каталог сокетів\n"

#: help.c:115
msgid "  -p, --port=PORT          database server port\n"
msgstr "  -p, --port=ПОРТ        порт сервера бази даних\n"

#: help.c:116
msgid "  -U, --username=USERNAME  database user name\n"
msgstr "  -U, --username=USERNAME  ім'я користувача бази даних\n"

#: help.c:117
msgid "  -w, --no-password        never prompt for password\n"
msgstr "  -w, --no-password        ніколи не запитувати пароль\n"

#: help.c:118
msgid "  -W, --password           force password prompt (should happen automatically)\n"
msgstr "  -W, --password           запитувати пароль завжди (повинно траплятись автоматично)\n"

#: help.c:120
msgid "\n"
"For more information, type \"\\?\" (for internal commands) or \"\\help\" (for SQL\n"
"commands) from within psql, or consult the psql section in the PostgreSQL\n"
"documentation.\n\n"
msgstr "\n"
"Щоб дізнатися більше, введіть \"\\?\" (для внутрішніх команд) або \"\\help\"(для команд SQL) в psql, або звіртеся з розділом psql документації PostgreSQL. \n\n"

#: help.c:123
#, c-format
msgid "Report bugs to <%s>.\n"
msgstr "Повідомляти про помилки на <%s>.\n"

#: help.c:124
#, c-format
msgid "%s home page: <%s>\n"
msgstr "Домашня сторінка %s: <%s>\n"

#: help.c:166
msgid "General\n"
msgstr "Загальні\n"

#: help.c:167
msgid "  \\bind [PARAM]...       set query parameters\n"
msgstr "  \\bind [PARAM]...       встановити параметри запиту\n"

#: help.c:168
msgid "  \\copyright             show PostgreSQL usage and distribution terms\n"
msgstr "  \\copyright             умови використання і розповсюдження PostgreSQL\n"

#: help.c:169
msgid "  \\crosstabview [COLUMNS] execute query and display result in crosstab\n"
msgstr "  \\crosstabview [COLUMNS] виконати запит і відобразити результат у перехресній таблиці\n"

#: help.c:170
msgid "  \\errverbose            show most recent error message at maximum verbosity\n"
msgstr "  \\errverbose            вивести максимально докладне повідомлення про останню помилку\n"

#: help.c:171
msgid "  \\g [(OPTIONS)] [FILE]  execute query (and send result to file or |pipe);\n"
"                         \\g with no arguments is equivalent to a semicolon\n"
msgstr "  \\g [(OPTIONS)] [FILE]  виконати запит (і надіслати результат до файлу або |каналу);\n"
"                         \\g без аргументів рівнозначно крапці з комою\n"

#: help.c:173
msgid "  \\gdesc                 describe result of query, without executing it\n"
msgstr "  \\gdesc                 описати результат запиту без виконання\n"

#: help.c:174
msgid "  \\gexec                 execute query, then execute each value in its result\n"
msgstr "  \\gexec                 виконати запит, потім виконати кожне значення в його результаті\n"

#: help.c:175
msgid "  \\gset [PREFIX]         execute query and store result in psql variables\n"
msgstr "  \\gset [PREFIX]        виконати запит та зберегти результат в змінних psql \n"

#: help.c:176
msgid "  \\gx [(OPTIONS)] [FILE] as \\g, but forces expanded output mode\n"
msgstr "  \\gx [(OPTIONS)] [FILE] як \\g, але вмикає розширений режим виводу\n"

#: help.c:177
msgid "  \\q                     quit psql\n"
msgstr "  \\q                     вийти з psql\n"

#: help.c:178
msgid "  \\watch [[i=]SEC] [c=N] [m=MIN]\n"
"                         execute query every SEC seconds, up to N times,\n"
"                         stop if less than MIN rows are returned\n"
msgstr "  \\watch [[i=]SEC] [c=N] [m=MIN]\n"
"                         виконувати запит кожні SEC секунд, до N разів або\n"
"                         зупинитися, якщо повернуто менше ніж MIN рядків\n"

#: help.c:181 help.c:189 help.c:201 help.c:211 help.c:218 help.c:275 help.c:283
#: help.c:303 help.c:316 help.c:325
msgid "\n"
msgstr "\n"

#: help.c:183
msgid "Help\n"
msgstr "Довідка\n"

#: help.c:185
msgid "  \\? [commands]          show help on backslash commands\n"
msgstr "  \\? [commands]          показати довідку по командах з \\\n"

#: help.c:186
msgid "  \\? options             show help on psql command-line options\n"
msgstr "  \\? options             показати довідку по параметрах командного рядку psql\n"

#: help.c:187
msgid "  \\? variables           show help on special variables\n"
msgstr "  \\? variables           показати довідку по спеціальних змінних\n"

#: help.c:188
msgid "  \\h [NAME]              help on syntax of SQL commands, * for all commands\n"
msgstr "  \\h [NAME]              довідка з синтаксису команд SQL, * для всіх команд\n"

#: help.c:191
msgid "Query Buffer\n"
msgstr "Буфер запитів\n"

#: help.c:192
msgid "  \\e [FILE] [LINE]       edit the query buffer (or file) with external editor\n"
msgstr "  \\e [FILE] [LINE]        редагувати буфер запитів (або файл) зовнішнім редактором\n"

#: help.c:193
msgid "  \\ef [FUNCNAME [LINE]]  edit function definition with external editor\n"
msgstr "  \\ef [FUNCNAME [LINE]]   редагувати визначення функції  зовнішнім редактором\n"

#: help.c:194
msgid "  \\ev [VIEWNAME [LINE]]  edit view definition with external editor\n"
msgstr "  \\ev [VIEWNAME [LINE]]  редагувати визначення подання зовнішнім редактором\n"

#: help.c:195
msgid "  \\p                     show the contents of the query buffer\n"
msgstr "  \\p                     показати вміст буфера запитів\n"

#: help.c:196
msgid "  \\r                     reset (clear) the query buffer\n"
msgstr "  \\r                    скинути (очистити) буфер запитів\n"

#: help.c:198
msgid "  \\s [FILE]              display history or save it to file\n"
msgstr "  \\s [FILE]              відобразити історію або зберегти її до файлу\n"

#: help.c:200
msgid "  \\w FILE                write query buffer to file\n"
msgstr "  \\w FILE                писати буфер запитів до файлу\n"

#: help.c:203
msgid "Input/Output\n"
msgstr "Ввід/Вивід\n"

#: help.c:204
msgid "  \\copy ...              perform SQL COPY with data stream to the client host\n"
msgstr "  \\copy ...              виконати команду SQL COPY з потоком даних на клієнтський хост\n"

#: help.c:205
msgid "  \\echo [-n] [STRING]    write string to standard output (-n for no newline)\n"
msgstr "  \\echo [-n] [STRING]    записати рядок до стандартного виводу (-n для пропуску нового рядка)\n"

#: help.c:206
msgid "  \\i FILE                execute commands from file\n"
msgstr "  \\i FILE              виконати команди з файлу\n"

#: help.c:207
msgid "  \\ir FILE               as \\i, but relative to location of current script\n"
msgstr "  \\ir ФАЙЛ              те саме, що \\i, але відносно розташування поточного сценарію\n"

#: help.c:208
msgid "  \\o [FILE]              send all query results to file or |pipe\n"
msgstr "  \\o [FILE]            надсилати всі результати запитів до файлу або до каналу |\n"

#: help.c:209
msgid "  \\qecho [-n] [STRING]   write string to \\o output stream (-n for no newline)\n"
msgstr "  \\qecho [-n] [STRING]   записати рядок до вихідного потоку \\o (-n для пропуску нового рядка)\n"

#: help.c:210
msgid "  \\warn [-n] [STRING]    write string to standard error (-n for no newline)\n"
msgstr "  \\warn [-n] [STRING]    записати рядок до стандартної помилки (-n для пропуску нового рядка)\n"

#: help.c:213
msgid "Conditional\n"
msgstr "Умовний\n"

#: help.c:214
msgid "  \\if EXPR               begin conditional block\n"
msgstr "  \\if EXPR              початок умовного блоку\n"

#: help.c:215
msgid "  \\elif EXPR             alternative within current conditional block\n"
msgstr "  \\elif EXPR            альтернатива в рамках поточного блоку\n"

#: help.c:216
msgid "  \\else                  final alternative within current conditional block\n"
msgstr "  \\else                  остаточна альтернатива в рамках поточного умовного блоку\n"

#: help.c:217
msgid "  \\endif                 end conditional block\n"
msgstr "  \\endif                  кінець умовного блоку\n"

#: help.c:220
msgid "Informational\n"
msgstr "Інформаційний\n"

#: help.c:221
msgid "  (options: S = show system objects, + = additional detail)\n"
msgstr "  (параметри: S = показати системні об'єкти, + = додаткові деталі)\n"

#: help.c:222
msgid "  \\d[S+]                 list tables, views, and sequences\n"
msgstr "  \\d[S+]                 вивести таблиці, подання і послідовності\n"

#: help.c:223
msgid "  \\d[S+]  NAME           describe table, view, sequence, or index\n"
msgstr "  \\d[S+]  NAME           описати таблицю, подання, послідовність або індекс\n"

#: help.c:224
msgid "  \\da[S]  [PATTERN]      list aggregates\n"
msgstr "  \\da[S]  [PATTERN]      вивести агрегати\n"

#: help.c:225
msgid "  \\dA[+]  [PATTERN]      list access methods\n"
msgstr "  \\dA[+]  [PATTERN]      вивести методи доступу\n"

#: help.c:226
msgid "  \\dAc[+] [AMPTRN [TYPEPTRN]]  list operator classes\n"
msgstr "  \\dAc[+] [AMPTRN [TYPEPTRN]]  список класів операторів\n"

#: help.c:227
msgid "  \\dAf[+] [AMPTRN [TYPEPTRN]]  list operator families\n"
msgstr "  \\dAf[+] [AMPTRN [TYPEPTRN]]  список сімейств операторів\n"

#: help.c:228
msgid "  \\dAo[+] [AMPTRN [OPFPTRN]]   list operators of operator families\n"
msgstr "  \\dAo[+] [AMPTRN [OPFPTRN]]   список операторів сімейств операторів\n"

#: help.c:229
msgid "  \\dAp[+] [AMPTRN [OPFPTRN]]   list support functions of operator families\n"
msgstr "  \\dAp[+] [AMPTRN [OPFPTRN]]   список функцій підтримки сімейств операторів\n"

#: help.c:230
msgid "  \\db[+]  [PATTERN]      list tablespaces\n"
msgstr "  \\db[+]  [PATTERN]      вивести табличні простори\n"

#: help.c:231
msgid "  \\dc[S+] [PATTERN]      list conversions\n"
msgstr "  \\dc[S+] [PATTERN]      вивести перетворення\n"

#: help.c:232
msgid "  \\dconfig[+] [PATTERN]  list configuration parameters\n"
msgstr "  \\dconfig[+] [PATTERN]  вивести параметри конфігурації\n"

#: help.c:233
msgid "  \\dC[+]  [PATTERN]      list casts\n"
msgstr "  \\dC[+]  [PATTERN]      вивести приведення типів\n"

#: help.c:234
msgid "  \\dd[S]  [PATTERN]      show object descriptions not displayed elsewhere\n"
msgstr "  \\dd[S]  [PATTERN]      показати опис об'єкта, що не відображається в іншому місці\n"

#: help.c:235
msgid "  \\dD[S+] [PATTERN]      list domains\n"
msgstr "  \\dD[S+] [PATTERN]      вивести домени\n"

#: help.c:236
msgid "  \\ddp    [PATTERN]      list default privileges\n"
msgstr "  \\ddp    [PATTERN]      вивести привілеї за замовчуванням\n"

#: help.c:237
msgid "  \\dE[S+] [PATTERN]      list foreign tables\n"
msgstr "  \\dE[S+] [PATTERN]      вивести зовнішні таблиці\n"

#: help.c:238
msgid "  \\des[+] [PATTERN]      list foreign servers\n"
msgstr "  \\des[+] [PATTERN]      вивести зовнішні сервери\n"

#: help.c:239
msgid "  \\det[+] [PATTERN]      list foreign tables\n"
msgstr "  \\dE[S+] [PATTERN]      вивести зовнішні таблиці\n"

#: help.c:240
msgid "  \\deu[+] [PATTERN]      list user mappings\n"
msgstr "  \\deu[+] [PATTERN]      вивести користувацькі зіставлення\n"

#: help.c:241
msgid "  \\dew[+] [PATTERN]      list foreign-data wrappers\n"
msgstr "  \\dew[+] [PATTERN]      список джерел сторонніх даних\n"

#: help.c:242
msgid "  \\df[anptw][S+] [FUNCPTRN [TYPEPTRN ...]]\n"
"                         list [only agg/normal/procedure/trigger/window] functions\n"
msgstr "  \\df[anptw][S+] [FUNCPTRN [TYPEPTRN ...]]\n"
"                         список [лише агрегатних/нормальних/процедурних/тригерних/віконних] функцій\n"

#: help.c:244
msgid "  \\dF[+]  [PATTERN]      list text search configurations\n"
msgstr "  \\dF[+]  [PATTERN]      вивести конфігурації текстового пошуку\n"

#: help.c:245
msgid "  \\dFd[+] [PATTERN]      list text search dictionaries\n"
msgstr "  \\dFd[+] [PATTERN]      вивести словники текстового пошуку\n"

#: help.c:246
msgid "  \\dFp[+] [PATTERN]      list text search parsers\n"
msgstr "  \\dFp[+] [PATTERN]      вивести парсери текстового пошуку\n"

#: help.c:247
msgid "  \\dFt[+] [PATTERN]      list text search templates\n"
msgstr "  \\dFt[+] [PATTERN]      вивести шаблони текстового пошуку\n"

#: help.c:248
msgid "  \\dg[S+] [PATTERN]      list roles\n"
msgstr "  \\dg[S+] [PATTERN]      вивести ролі\n"

#: help.c:249
msgid "  \\di[S+] [PATTERN]      list indexes\n"
msgstr "  \\di[S+] [PATTERN]      вивести індекси\n"

#: help.c:250
msgid "  \\dl[+]                 list large objects, same as \\lo_list\n"
msgstr "  \\dl[+] вивести великі об'єкти, те саме, що \\lo_list\n"

#: help.c:251
msgid "  \\dL[S+] [PATTERN]      list procedural languages\n"
msgstr "  \\dL[S+] [PATTERN]      вивести процедурні мови\n"

#: help.c:252
msgid "  \\dm[S+] [PATTERN]      list materialized views\n"
msgstr "  \\dm[S+] [PATTERN]      вивести матеріалізовані подання\n"

#: help.c:253
msgid "  \\dn[S+] [PATTERN]      list schemas\n"
msgstr "  \\dn[S+] [PATTERN]      вивести схеми\n"

#: help.c:254
msgid "  \\do[S+] [OPPTRN [TYPEPTRN [TYPEPTRN]]]\n"
"                         list operators\n"
msgstr "  \\do[S+] [OPPTRN [TYPEPTRN [TYPEPTRN]]]\n"
"                         список операторів\n"

#: help.c:256
msgid "  \\dO[S+] [PATTERN]      list collations\n"
msgstr "  \\dO[S+] [PATTERN]      вивести правила сортування\n"

#: help.c:257
msgid "  \\dp[S]  [PATTERN]      list table, view, and sequence access privileges\n"
msgstr "  \\dp[S]   [PATTERN]      вивести привілеї доступу до таблиць, подань або послідовностей \n"

#: help.c:258
msgid "  \\dP[itn+] [PATTERN]    list [only index/table] partitioned relations [n=nested]\n"
msgstr "  \\dP[itn+] [PATTERN]    вивести [тільки індекс/таблицю] секційні відношення [n=вкладені]\n"

#: help.c:259
msgid "  \\drds [ROLEPTRN [DBPTRN]] list per-database role settings\n"
msgstr "  \\drds [ROLEPTRN [DBPTRN]] вивести налаштування ролей побазово\n"

#: help.c:260
msgid "  \\drg[S] [PATTERN]      list role grants\n"
msgstr "  \\drg[S] [PATTERN]      вивести надані ролі\n"

#: help.c:261
msgid "  \\dRp[+] [PATTERN]      list replication publications\n"
msgstr "  \\dRp[+] [PATTERN]      вивести реплікаційні публікації\n"

#: help.c:262
msgid "  \\dRs[+] [PATTERN]      list replication subscriptions\n"
msgstr "  \\dRs[+] [PATTERN]      вивести реплікаційні підписки\n"

#: help.c:263
msgid "  \\ds[S+] [PATTERN]      list sequences\n"
msgstr "  \\ds[S+] [PATTERN]      вивести послідовності\n"

#: help.c:264
msgid "  \\dt[S+] [PATTERN]      list tables\n"
msgstr "  \\dt[S+] [PATTERN]      вивести таблиці\n"

#: help.c:265
msgid "  \\dT[S+] [PATTERN]      list data types\n"
msgstr "  \\dT[S+] [PATTERN]      вивести типи даних\n"

#: help.c:266
msgid "  \\du[S+] [PATTERN]      list roles\n"
msgstr "  \\du[S+] [PATTERN]      вивести ролі\n"

#: help.c:267
msgid "  \\dv[S+] [PATTERN]      list views\n"
msgstr "  \\dv[S+] [PATTERN]      вивести подання\n"

#: help.c:268
msgid "  \\dx[+]  [PATTERN]      list extensions\n"
msgstr "  \\dx[+]  [PATTERN]      вивести розширення\n"

#: help.c:269
msgid "  \\dX     [PATTERN]      list extended statistics\n"
msgstr "  \\dX     [PATTERN]      список розширеної статистики\n"

#: help.c:270
msgid "  \\dy[+]  [PATTERN]      list event triggers\n"
msgstr "  \\dy[+]     [PATTERN]      вивести тригери подій\n"

#: help.c:271
msgid "  \\l[+]   [PATTERN]      list databases\n"
msgstr "  \\l[+]   [PATTERN]      вивести бази даних\n"

#: help.c:272
msgid "  \\sf[+]  FUNCNAME       show a function's definition\n"
msgstr "  \\sf[+]  FUNCNAME       відобразити визначення функції\n"

#: help.c:273
msgid "  \\sv[+]  VIEWNAME       show a view's definition\n"
msgstr "  \\sv[+]  VIEWNAME       відобразити визначення подання\n"

#: help.c:274
msgid "  \\z[S]   [PATTERN]      same as \\dp\n"
msgstr "  \\z[S]   [PATTERN]      те саме, що \\dp\n"

#: help.c:277
msgid "Large Objects\n"
msgstr "Великі об'єкти\n"

#: help.c:278
msgid "  \\lo_export LOBOID FILE write large object to file\n"
msgstr "  \\lo_export LOBOID FILE записати великий об'єкт в файл\n"

#: help.c:279
msgid "  \\lo_import FILE [COMMENT]\n"
"                         read large object from file\n"
msgstr "  \\lo_import FILE [COMMENT]\n"
"                         читати великий об'єкт з файлу\n"

#: help.c:281
msgid "  \\lo_list[+]            list large objects\n"
msgstr "  \\lo_list[+] вивести великі об'єкти\n"

#: help.c:282
msgid "  \\lo_unlink LOBOID      delete a large object\n"
msgstr "  \\lo_unlink LOBOID видалити великий об’єкт\n"

#: help.c:285
msgid "Formatting\n"
msgstr "Форматування\n"

#: help.c:286
msgid "  \\a                     toggle between unaligned and aligned output mode\n"
msgstr "  \\a                     перемикання між режимами виводу: unaligned, aligned\n"

#: help.c:287
msgid "  \\C [STRING]            set table title, or unset if none\n"
msgstr "  \\C [STRING]           встановити заголовок таблиці або прибрати, якщо не задано\n"

#: help.c:288
msgid "  \\f [STRING]            show or set field separator for unaligned query output\n"
msgstr "  \\f [STRING]            показати або встановити розділювач полів для не вирівняного виводу запиту\n"

#: help.c:289
#, c-format
msgid "  \\H                     toggle HTML output mode (currently %s)\n"
msgstr "  \\H                     переключити режим виводу HTML (поточний: %s)\n"

#: help.c:291
msgid "  \\pset [NAME [VALUE]]   set table output option\n"
"                         (border|columns|csv_fieldsep|expanded|fieldsep|\n"
"                         fieldsep_zero|footer|format|linestyle|null|\n"
"                         numericlocale|pager|pager_min_lines|recordsep|\n"
"                         recordsep_zero|tableattr|title|tuples_only|\n"
"                         unicode_border_linestyle|unicode_column_linestyle|\n"
"                         unicode_header_linestyle|xheader_width)\n"
msgstr "  \\pset [NAME [VALUE]]   встановити параметр виводу таблиці\n"
"                         (border|columns|csv_fieldsep|expanded|fieldsep|\n"
"                         fieldsep_zero|footer|format|linestyle|null|\n"
"                         numericlocale|pager|pager_min_lines|recordsep|\n"
"                         recordsep_zero|tableattr|title|tuples_only|\n"
"                         unicode_border_linestyle|unicode_column_linestyle|\n"
"                         unicode_header_linestyle|xheader_width)\n"

#: help.c:298
#, c-format
msgid "  \\t [on|off]            show only rows (currently %s)\n"
msgstr "  \\t [on|off]          показувати лише рядки (поточно %s)\n"

#: help.c:300
msgid "  \\T [STRING]            set HTML <table> tag attributes, or unset if none\n"
msgstr "  \\T [STRING]            встановити атрибути для HTML <table> або  прибрати, якщо не задані\n"

#: help.c:301
#, c-format
msgid "  \\x [on|off|auto]       toggle expanded output (currently %s)\n"
msgstr "  \\x [on|off|auto]       переключити розширений вивід (поточний: %s)\n"

#: help.c:302
msgid "auto"
msgstr "авто"

#: help.c:305
msgid "Connection\n"
msgstr "Підключення\n"

#: help.c:307
#, c-format
msgid "  \\c[onnect] {[DBNAME|- USER|- HOST|- PORT|-] | conninfo}\n"
"                         connect to new database (currently \"%s\")\n"
msgstr "  \\c[onnect] {[DBNAME|- USER|- HOST|- PORT|-] | conninfo}                          під'єднатися до нової бази даних (поточно \"%s\")\n"

#: help.c:311
msgid "  \\c[onnect] {[DBNAME|- USER|- HOST|- PORT|-] | conninfo}\n"
"                         connect to new database (currently no connection)\n"
msgstr "  \\c[onnect] {[DBNAME|- USER|- HOST|- PORT|-] | conninfo}                          під'єднатися до нової бази даних (зараз з'єднання відсутнє)\n"

#: help.c:313
msgid "  \\conninfo              display information about current connection\n"
msgstr "  \\conninfo             показати інформацію про поточне з'єднання\n"

#: help.c:314
msgid "  \\encoding [ENCODING]   show or set client encoding\n"
msgstr "  \\encoding [ENCODING]   показати або встановити кодування клієнта\n"

#: help.c:315
msgid "  \\password [USERNAME]   securely change the password for a user\n"
msgstr "  \\password [USERNAME]  безпечно змінити пароль користувача \n"

#: help.c:318
msgid "Operating System\n"
msgstr "Операційна система\n"

#: help.c:319
msgid "  \\cd [DIR]              change the current working directory\n"
msgstr "  \\cd [DIR]             змінити поточний робочий каталог\n"

#: help.c:320
msgid "  \\getenv PSQLVAR ENVVAR fetch environment variable\n"
msgstr "  \\getenv PSQLVAR ENVAR отримати змінну середовища\n"

#: help.c:321
msgid "  \\setenv NAME [VALUE]   set or unset environment variable\n"
msgstr "  \\setenv NAME [VALUE]   встановити або скинути змінну середовища\n"

#: help.c:322
#, c-format
msgid "  \\timing [on|off]       toggle timing of commands (currently %s)\n"
msgstr "  \\timing [on|off]       переключити таймер команд (поточний: %s)\n"

#: help.c:324
msgid "  \\! [COMMAND]           execute command in shell or start interactive shell\n"
msgstr "  \\! [COMMAND]           виконати команду в оболонці або запустити інтерактивну оболонку\n"

#: help.c:327
msgid "Variables\n"
msgstr "Змінні\n"

#: help.c:328
msgid "  \\prompt [TEXT] NAME    prompt user to set internal variable\n"
msgstr "  \\prompt [TEXT] NAME    запитати користувача значення внутрішньої змінної\n"

#: help.c:329
msgid "  \\set [NAME [VALUE]]    set internal variable, or list all if no parameters\n"
msgstr "  \\set [NAME [VALUE]]    встановити внутрішню змінну або вивести всі, якщо не задані параметри\n"

#: help.c:330
msgid "  \\unset NAME            unset (delete) internal variable\n"
msgstr "  \\unset NAME            скинути (видалити) значення внутрішньої змінної\n"

#: help.c:369
msgid "List of specially treated variables\n\n"
msgstr "Список спеціальних змінних\n\n"

#: help.c:371
msgid "psql variables:\n"
msgstr "змінні psql:\n"

#: help.c:373
msgid "  psql --set=NAME=VALUE\n"
"  or \\set NAME VALUE inside psql\n\n"
msgstr "  psql --set=ІМ'Я=ЗНАЧЕННЯ\n"
"  або \\set ІМ'Я ЗНАЧЕННЯ усередині psql\n\n"

#: help.c:375
msgid "  AUTOCOMMIT\n"
"    if set, successful SQL commands are automatically committed\n"
msgstr "  AUTOCOMMIT\n"
"    якщо встановлений, успішні SQL-команди підтверджуються автоматично\n"

#: help.c:377
msgid "  COMP_KEYWORD_CASE\n"
"    determines the case used to complete SQL key words\n"
"    [lower, upper, preserve-lower, preserve-upper]\n"
msgstr "  COMP_KEYWORD_CASE\n"
"    визначає регістр для автодоповнення ключових слів SQL\n"
"    [lower, upper, preserve-lower, preserve-upper]\n"

#: help.c:380
msgid "  DBNAME\n"
"    the currently connected database name\n"
msgstr "  DBNAME     назва під'єднаної бази даних\n"

#: help.c:382
msgid "  ECHO\n"
"    controls what input is written to standard output\n"
"    [all, errors, none, queries]\n"
msgstr "  ECHO     контролює ввід, що виводиться на стандартний вивід    [all, errors, none, queries]\n"

#: help.c:385
msgid "  ECHO_HIDDEN\n"
"    if set, display internal queries executed by backslash commands;\n"
"    if set to \"noexec\", just show them without execution\n"
msgstr "  ECHO_HIDDEN\n"
"    якщо ввімкнено, виводить внутрішні запити, виконані за допомогою  \"\\\";\n"
"    якщо встановлено значення \"noexec\", тільки виводяться, але не виконуються\n"

#: help.c:388
msgid "  ENCODING\n"
"    current client character set encoding\n"
msgstr "  ENCODING\n"
"    поточне кодування набору символів клієнта\n"

#: help.c:390
msgid "  ERROR\n"
"    \"true\" if last query failed, else \"false\"\n"
msgstr "  ERROR\n"
"    \"true\", якщо в останньому запиті є помилка, в іншому разі - \"false\"\n"

#: help.c:392
msgid "  FETCH_COUNT\n"
"    the number of result rows to fetch and display at a time (0 = unlimited)\n"
msgstr "  FETCH_COUNT\n"
"    число рядків з результатами для передачі та відображення за один раз (0 = необмежено)\n"

#: help.c:394
msgid "  HIDE_TABLEAM\n"
"    if set, table access methods are not displayed\n"
msgstr "  HIDE_TABLEAM\n"
"    якщо вказано, методи доступу до таблиць не відображаються\n"

#: help.c:396
msgid "  HIDE_TOAST_COMPRESSION\n"
"    if set, compression methods are not displayed\n"
msgstr "  HIDE_TOAST_COMPRESSION\n"
"    якщо встановлено, методи стискання не відображаються\n"

#: help.c:398
msgid "  HISTCONTROL\n"
"    controls command history [ignorespace, ignoredups, ignoreboth]\n"
msgstr "  HISTCONTROL     контролює історію команд [ignorespace, ignoredups, ignoreboth]\n"

#: help.c:400
msgid "  HISTFILE\n"
"    file name used to store the command history\n"
msgstr "  HISTFILE     ім'я файлу для зберігання історії команд\n"

#: help.c:402
msgid "  HISTSIZE\n"
"    maximum number of commands to store in the command history\n"
msgstr "  HISTSIZE     максимальна кількість команд для зберігання в історії команд\n"

#: help.c:404
msgid "  HOST\n"
"    the currently connected database server host\n"
msgstr "  HOST     поточний підключений хост сервера бази даних\n"

#: help.c:406
msgid "  IGNOREEOF\n"
"    number of EOFs needed to terminate an interactive session\n"
msgstr "  IGNOREEOF     кількість EOF для завершення інтерактивної сесії\n"

#: help.c:408
msgid "  LASTOID\n"
"    value of the last affected OID\n"
msgstr "  LASTOID     значення останнього залученого OID\n"

#: help.c:410
msgid "  LAST_ERROR_MESSAGE\n"
"  LAST_ERROR_SQLSTATE\n"
"    message and SQLSTATE of last error, or empty string and \"00000\" if none\n"
msgstr "  LAST_ERROR_MESSAGE\n"
"  LAST_ERROR_SQLSTATE\n"
"    повідомлення та код SQLSTATE останньої помилки, або пустий рядок та \"00000\", якщо помилки не було\n"

#: help.c:413
msgid "  ON_ERROR_ROLLBACK\n"
"    if set, an error doesn't stop a transaction (uses implicit savepoints)\n"
msgstr "  ON_ERROR_ROLLBACK\n"
"    якщо встановлено, транзакція не припиняється у разі помилки (використовуються неявні точки збереження)\n"

#: help.c:415
msgid "  ON_ERROR_STOP\n"
"    stop batch execution after error\n"
msgstr "  ON_ERROR_STOP\n"
"    зупиняти виконання пакету команд після помилки\n"

#: help.c:417
msgid "  PORT\n"
"    server port of the current connection\n"
msgstr "  PORT\n"
"    порт сервера для поточного з'єднання\n"

#: help.c:419
msgid "  PROMPT1\n"
"    specifies the standard psql prompt\n"
msgstr "  PROMPT1\n"
"    визначає стандратне запрошення psql \n"

#: help.c:421
msgid "  PROMPT2\n"
"    specifies the prompt used when a statement continues from a previous line\n"
msgstr "  PROMPT2\n"
"    визначає запрошення, яке використовується при продовженні команди з попереднього рядка\n"

#: help.c:423
msgid "  PROMPT3\n"
"    specifies the prompt used during COPY ... FROM STDIN\n"
msgstr "  PROMPT3\n"
"    визначає запрошення, яке виконується під час COPY ... FROM STDIN\n"

#: help.c:425
msgid "  QUIET\n"
"    run quietly (same as -q option)\n"
msgstr "  QUIET\n"
"    тихий запуск ( як із параметром -q)\n"

#: help.c:427
msgid "  ROW_COUNT\n"
"    number of rows returned or affected by last query, or 0\n"
msgstr "  ROW_COUNT\n"
"    число повернених або оброблених рядків останнім запитом, або 0\n"

#: help.c:429
msgid "  SERVER_VERSION_NAME\n"
"  SERVER_VERSION_NUM\n"
"    server's version (in short string or numeric format)\n"
msgstr "  SERVER_VERSION_NAME\n"
"  SERVER_VERSION_NUM\n"
"    версія серевера (у короткому текстовому або числовому форматі)\n"

#: help.c:432
msgid "  SHELL_ERROR\n"
"    \"true\" if the last shell command failed, \"false\" if it succeeded\n"
msgstr "  SHELL_ERROR\n"
"    \"true\", якщо остання команда оболонки завершилася помилкою, \"false\", якщо успішно\n"

#: help.c:434
msgid "  SHELL_EXIT_CODE\n"
"    exit status of the last shell command\n"
msgstr "  SHEL_EXIT_CODE\n"
"    статус виконання останньої команди оболонки\n"

#: help.c:436
msgid "  SHOW_ALL_RESULTS\n"
"    show all results of a combined query (\\;) instead of only the last\n"
msgstr "  SHOW_ALL_RESULTS\n"
"    показати всі результати комбінованого запиту (\\;) замість тільки останнього\n"

#: help.c:438
msgid "  SHOW_CONTEXT\n"
"    controls display of message context fields [never, errors, always]\n"
msgstr "  SHOW_CONTEXT\n"
"    керує відображенням полів контексту повідомлень [never, errors, always]\n"

#: help.c:440
msgid "  SINGLELINE\n"
"    if set, end of line terminates SQL commands (same as -S option)\n"
msgstr "  SINGLELINE\n"
"    якщо встановлено, кінець рядка завершує режим вводу SQL-команди (як з параметром -S)\n"

#: help.c:442
msgid "  SINGLESTEP\n"
"    single-step mode (same as -s option)\n"
msgstr "  SINGLESTEP\n"
"    покроковий режим (як з параметром -s)\n"

#: help.c:444
msgid "  SQLSTATE\n"
"    SQLSTATE of last query, or \"00000\" if no error\n"
msgstr "  SQLSTATE\n"
"    SQLSTATE останнього запиту, або \"00000\" якщо немає помилок\n"

#: help.c:446
msgid "  USER\n"
"    the currently connected database user\n"
msgstr "  USER\n"
"    поточний користувач, підключений до бази даних\n"

#: help.c:448
msgid "  VERBOSITY\n"
"    controls verbosity of error reports [default, verbose, terse, sqlstate]\n"
msgstr "  VERBOSITY\n"
"    контролює докладність звітів про помилку [default, verbose, terse, sqlstate]\n"

#: help.c:450
msgid "  VERSION\n"
"  VERSION_NAME\n"
"  VERSION_NUM\n"
"    psql's version (in verbose string, short string, or numeric format)\n"
msgstr "  VERSION\n"
"  VERSION_NAME\n"
"  VERSION_NUM\n"
"    psql версія (в розгорнутому, в короткому текстовому або числовому форматі)\n"

#: help.c:455
msgid "\n"
"Display settings:\n"
msgstr "\n"
"Налаштування відобреження:\n"

#: help.c:457
msgid "  psql --pset=NAME[=VALUE]\n"
"  or \\pset NAME [VALUE] inside psql\n\n"
msgstr "  psql --pset=NAME[=VALUE]\n"
"  або \\pset ІМ'Я [VALUE] всередині psql\n\n"

#: help.c:459
msgid "  border\n"
"    border style (number)\n"
msgstr "  border\n"
"    стиль рамки (число)\n"

#: help.c:461
msgid "  columns\n"
"    target width for the wrapped format\n"
msgstr "  columns\n"
"    цільова ширина для формату з переносом\n"

#: help.c:463
msgid "  expanded (or x)\n"
"    expanded output [on, off, auto]\n"
msgstr "  expanded (or x)\n"
"    розширений вивід [on, off, auto]\n"

#: help.c:465
#, c-format
msgid "  fieldsep\n"
"    field separator for unaligned output (default \"%s\")\n"
msgstr "  fieldsep\n"
"    розділювач полів для не вирівняного виводу (за замовчуванням \"%s\")\n"

#: help.c:468
msgid "  fieldsep_zero\n"
"    set field separator for unaligned output to a zero byte\n"
msgstr "  fieldsep_zero\n"
"    встановити розділювач полів для невирівняного виводу на нульовий байт\n"

#: help.c:470
msgid "  footer\n"
"    enable or disable display of the table footer [on, off]\n"
msgstr "  footer\n"
"    вмикає або вимикає вивід підписів таблиці [on, off]\n"

#: help.c:472
msgid "  format\n"
"    set output format [unaligned, aligned, wrapped, html, asciidoc, ...]\n"
msgstr "  format\n"
"    встановити формат виводу [unaligned, aligned, wrapped, html, asciidoc, ...]\n"

#: help.c:474
msgid "  linestyle\n"
"    set the border line drawing style [ascii, old-ascii, unicode]\n"
msgstr "  linestyle\n"
"    встановлює стиль малювання ліній рамки [ascii, old-ascii, unicode]\n"

#: help.c:476
msgid "  null\n"
"    set the string to be printed in place of a null value\n"
msgstr "  null\n"
"    встановлює рядок, який буде виведено замість значення (null)\n"

#: help.c:478
msgid "  numericlocale\n"
"    enable display of a locale-specific character to separate groups of digits\n"
msgstr "  numericlocale\n"
"    вмикає виведення заданого локалью роздільника групи цифр\n"

#: help.c:480
msgid "  pager\n"
"    control when an external pager is used [yes, no, always]\n"
msgstr "  pager\n"
"    контролює використання зовнішнього пейджера  [yes, no, always]\n"

#: help.c:482
msgid "  recordsep\n"
"    record (line) separator for unaligned output\n"
msgstr "  recordsep\n"
"    розділювач записів (рядків) для не вирівняного виводу\n"

#: help.c:484
msgid "  recordsep_zero\n"
"    set record separator for unaligned output to a zero byte\n"
msgstr "  recordsep_zero\n"
"    встановлює розділювач записів для невирівняного виводу  на нульовий байт\n"

#: help.c:486
msgid "  tableattr (or T)\n"
"    specify attributes for table tag in html format, or proportional\n"
"    column widths for left-aligned data types in latex-longtable format\n"
msgstr "  tableattr (або T)\n"
"    вказує атрибути для тегу table у html форматі або пропорційні \n"
"    ширини стовпців для вирівняних вліво даних, у latex-longtable форматі\n"

#: help.c:489
msgid "  title\n"
"    set the table title for subsequently printed tables\n"
msgstr "  title\n"
"    задає заголовок таблиці для послідовно друкованих таблиць\n"

#: help.c:491
msgid "  tuples_only\n"
"    if set, only actual table data is shown\n"
msgstr "  tuples_only\n"
"    якщо встановлено, виводяться лише фактичні табличні дані\n"

#: help.c:493
msgid "  unicode_border_linestyle\n"
"  unicode_column_linestyle\n"
"  unicode_header_linestyle\n"
"    set the style of Unicode line drawing [single, double]\n"
msgstr "  unicode_border_linestyle\n"
"  unicode_column_linestyle\n"
"  unicode_header_linestyle\n"
"    задає стиль мальювання ліній (Unicode) [single, double]\n"

<<<<<<< HEAD
#: help.c:497
msgid "  xheader_width\n"
"    set the maximum width of the header for expanded output\n"
"    [full, column, page, integer value]\n"
msgstr "  xheader_width\n"
"    встановити максимальну ширину заголовка для розширеного виводу\n"
"    [full, column, page, integer value]\n"

#: help.c:501
=======
#: help.c:498
>>>>>>> 3d6a8289
msgid "\n"
"Environment variables:\n"
msgstr "\n"
"Змінні оточення:\n"

<<<<<<< HEAD
#: help.c:505
=======
#: help.c:502
>>>>>>> 3d6a8289
msgid "  NAME=VALUE [NAME=VALUE] psql ...\n"
"  or \\setenv NAME [VALUE] inside psql\n\n"
msgstr "  ІМ'Я=ЗНАЧЕННЯ [ІМ'Я=ЗНАЧЕННЯ] psql ...\n"
"  або \\setenv ІМ'Я [VALUE] всередині psql\n\n"

<<<<<<< HEAD
#: help.c:507
=======
#: help.c:504
>>>>>>> 3d6a8289
msgid "  set NAME=VALUE\n"
"  psql ...\n"
"  or \\setenv NAME [VALUE] inside psql\n\n"
msgstr "  встановлює ІМ'Я=ЗНАЧЕННЯ\n"
"  psql ...\n"
"  або \\setenv ІМ'Я [VALUE]  всередині psql\n\n"

<<<<<<< HEAD
#: help.c:510
=======
#: help.c:507
>>>>>>> 3d6a8289
msgid "  COLUMNS\n"
"    number of columns for wrapped format\n"
msgstr "  COLUMNS\n"
"    число стовпців для форматування з переносом\n"

<<<<<<< HEAD
#: help.c:512
=======
#: help.c:509
>>>>>>> 3d6a8289
msgid "  PGAPPNAME\n"
"    same as the application_name connection parameter\n"
msgstr "  PGAPPNAME\n"
"     те саме, що параметр підключення application_name\n"

<<<<<<< HEAD
#: help.c:514
=======
#: help.c:511
>>>>>>> 3d6a8289
msgid "  PGDATABASE\n"
"    same as the dbname connection parameter\n"
msgstr "  PGDATABASE\n"
"    те саме, що параметр підключення dbname\n"

<<<<<<< HEAD
#: help.c:516
=======
#: help.c:513
>>>>>>> 3d6a8289
msgid "  PGHOST\n"
"    same as the host connection parameter\n"
msgstr "  PGHOST\n"
"    те саме, що параметр підключення host\n"

<<<<<<< HEAD
#: help.c:518
=======
#: help.c:515
>>>>>>> 3d6a8289
msgid "  PGPASSFILE\n"
"    password file name\n"
msgstr "  PGPASSFILE\n"
"    назва файлу з паролем\n"

<<<<<<< HEAD
#: help.c:520
=======
#: help.c:517
>>>>>>> 3d6a8289
msgid "  PGPASSWORD\n"
"    connection password (not recommended)\n"
msgstr "  PGPASSWORD\n"
"    пароль для підключення (не рекомендується)\n"

<<<<<<< HEAD
#: help.c:522
=======
#: help.c:519
>>>>>>> 3d6a8289
msgid "  PGPORT\n"
"    same as the port connection parameter\n"
msgstr "  PGPORT\n"
"    те саме, що параметр підключення port\n"

<<<<<<< HEAD
#: help.c:524
=======
#: help.c:521
>>>>>>> 3d6a8289
msgid "  PGUSER\n"
"    same as the user connection parameter\n"
msgstr "  PGUSER\n"
"    те саме, що параметр підключення user\n"

<<<<<<< HEAD
#: help.c:526
=======
#: help.c:523
>>>>>>> 3d6a8289
msgid "  PSQL_EDITOR, EDITOR, VISUAL\n"
"    editor used by the \\e, \\ef, and \\ev commands\n"
msgstr "  PSQL_EDITOR, EDITOR, VISUAL\n"
"    редактор для команд \\e, \\ef і \\ev\n"

<<<<<<< HEAD
#: help.c:528
=======
#: help.c:525
>>>>>>> 3d6a8289
msgid "  PSQL_EDITOR_LINENUMBER_ARG\n"
"    how to specify a line number when invoking the editor\n"
msgstr "  PSQL_EDITOR_LINENUMBER_ARG\n"
"    як вказати номер рядка при виклику редактора\n"

<<<<<<< HEAD
#: help.c:530
=======
#: help.c:527
>>>>>>> 3d6a8289
msgid "  PSQL_HISTORY\n"
"    alternative location for the command history file\n"
msgstr "  PSQL_HISTORY\n"
"    альтернативне розміщення файлу з історією команд\n"

<<<<<<< HEAD
#: help.c:532
=======
#: help.c:529
>>>>>>> 3d6a8289
msgid "  PSQL_PAGER, PAGER\n"
"    name of external pager program\n"
msgstr "  PSQL_PAGER, PAGER\n"
"    ім'я програми зовнішнього пейджеру\n"

<<<<<<< HEAD
#: help.c:535
=======
#: help.c:532
>>>>>>> 3d6a8289
msgid "  PSQL_WATCH_PAGER\n"
"    name of external pager program used for \\watch\n"
msgstr "  PSQL_WATCH_PAGER\n"
"    назва зовнішньої програми-пейджера для використання з \\watch\n"

<<<<<<< HEAD
#: help.c:538
=======
#: help.c:535
>>>>>>> 3d6a8289
msgid "  PSQLRC\n"
"    alternative location for the user's .psqlrc file\n"
msgstr "  PSQLRC\n"
"    альтернативне розміщення користувацького файла .psqlrc\n"

<<<<<<< HEAD
#: help.c:540
=======
#: help.c:537
>>>>>>> 3d6a8289
msgid "  SHELL\n"
"    shell used by the \\! command\n"
msgstr "  SHELL\n"
"    оболонка, що використовується командою \\!\n"

<<<<<<< HEAD
#: help.c:542
=======
#: help.c:539
>>>>>>> 3d6a8289
msgid "  TMPDIR\n"
"    directory for temporary files\n"
msgstr "  TMPDIR\n"
"    каталог для тимчасових файлів\n"

<<<<<<< HEAD
#: help.c:602
msgid "Available help:\n"
msgstr "Доступна довідка:\n"

#: help.c:697
=======
#: help.c:599
msgid "Available help:\n"
msgstr "Доступна довідка:\n"

#: help.c:694
>>>>>>> 3d6a8289
#, c-format
msgid "Command:     %s\n"
"Description: %s\n"
"Syntax:\n"
"%s\n\n"
"URL: %s\n\n"
msgstr "Команда:     %s\n"
"Опис:    %s\n"
"Синтаксис:\n"
"%s\n\n"
"URL: %s\n\n"

<<<<<<< HEAD
#: help.c:720
=======
#: help.c:717
>>>>>>> 3d6a8289
#, c-format
msgid "No help available for \"%s\".\n"
"Try \\h with no arguments to see available help.\n"
msgstr "Немає доступної довідки по команді \"%s\".\n"
"Спробуйте \\h без аргументів, щоб подивитись доступну довідку.\n"

#: input.c:215
#, c-format
msgid "could not read from input file: %m"
msgstr "не вдалося прочитати з вхідного файлу: %m"

#: input.c:476 input.c:514
#, c-format
msgid "could not save history to file \"%s\": %m"
msgstr "не можливо зберегти історію в файлі \"%s\": %m"

#: input.c:533
#, c-format
msgid "history is not supported by this installation"
msgstr "ця установка не підтримує історію"

#: large_obj.c:65
#, c-format
msgid "%s: not connected to a database"
msgstr "%s: немає з'єднання з базою даних"

#: large_obj.c:84
#, c-format
msgid "%s: current transaction is aborted"
msgstr "%s: поточна транзакція перервана"

#: large_obj.c:87
#, c-format
msgid "%s: unknown transaction status"
msgstr "%s: невідомий стан транзакції"

#: mainloop.c:133
#, c-format
msgid "\\if: escaped"
msgstr "\\if: вихід"

#: mainloop.c:192
#, c-format
msgid "Use \"\\q\" to leave %s.\n"
msgstr "Введіть \"\\q\", щоб вийти з %s.\n"

#: mainloop.c:214
msgid "The input is a PostgreSQL custom-format dump.\n"
"Use the pg_restore command-line client to restore this dump to a database.\n"
msgstr "Ввід являє собою спеціальний формат дампу PostgreSQL.\n"
"Щоб відновити базу даних з цього дампу, скористайтеся командою pg_restore.\n"

#: mainloop.c:295
msgid "Use \\? for help or press control-C to clear the input buffer."
msgstr "Для отримання довідки введіть \\? або натисніть сontrol-C для очищення буферу вводу."

#: mainloop.c:297
msgid "Use \\? for help."
msgstr "Введіть \\? для отримання довідки."

#: mainloop.c:301
msgid "You are using psql, the command-line interface to PostgreSQL."
msgstr "Ви використовуєте psql — інтерфейс командного рядка до PostgreSQL."

#: mainloop.c:302
#, c-format
msgid "Type:  \\copyright for distribution terms\n"
"       \\h for help with SQL commands\n"
"       \\? for help with psql commands\n"
"       \\g or terminate with semicolon to execute query\n"
"       \\q to quit\n"
msgstr "Введіть:   \\copyright для умов розповсюдження\n"
"       \\h для довідки по командах SQL\n"
"       \\? для довідки по командах psql\n"
"       \\g або крапку з комою в кінці рядка для виконання запиту\n"
"       \\q для виходу\n"

#: mainloop.c:326
msgid "Use \\q to quit."
msgstr "Введіть \\q, щоб вийти."

#: mainloop.c:329 mainloop.c:353
msgid "Use control-D to quit."
msgstr "Натисніть control-D, щоб вийти."

#: mainloop.c:331 mainloop.c:355
msgid "Use control-C to quit."
msgstr "Натисніть control-C, щоб вийти."

#: mainloop.c:459 mainloop.c:618
#, c-format
msgid "query ignored; use \\endif or Ctrl-C to exit current \\if block"
msgstr "запит ігнорується; введіть \\endif або натисніть Ctrl-C для завершення поточного \\if блоку"

#: mainloop.c:636
#, c-format
msgid "reached EOF without finding closing \\endif(s)"
msgstr "досягнуто кінця файлу без завершального \\endif"

#: psqlscanslash.l:642
#, c-format
msgid "unterminated quoted string"
msgstr "незавершений рядок в лапках"

#: psqlscanslash.l:842
#, c-format
msgid "%s: out of memory"
msgstr "%s: бракує пам'яті"

#: sql_help.c:35 sql_help.c:38 sql_help.c:41 sql_help.c:65 sql_help.c:66
#: sql_help.c:68 sql_help.c:70 sql_help.c:81 sql_help.c:83 sql_help.c:85
#: sql_help.c:113 sql_help.c:119 sql_help.c:121 sql_help.c:123 sql_help.c:125
<<<<<<< HEAD
#: sql_help.c:126 sql_help.c:129 sql_help.c:131 sql_help.c:133 sql_help.c:245
#: sql_help.c:247 sql_help.c:248 sql_help.c:250 sql_help.c:252 sql_help.c:255
#: sql_help.c:257 sql_help.c:259 sql_help.c:261 sql_help.c:276 sql_help.c:277
#: sql_help.c:278 sql_help.c:280 sql_help.c:329 sql_help.c:331 sql_help.c:333
#: sql_help.c:335 sql_help.c:404 sql_help.c:409 sql_help.c:411 sql_help.c:453
#: sql_help.c:455 sql_help.c:458 sql_help.c:460 sql_help.c:529 sql_help.c:534
#: sql_help.c:539 sql_help.c:544 sql_help.c:549 sql_help.c:603 sql_help.c:605
#: sql_help.c:607 sql_help.c:609 sql_help.c:611 sql_help.c:614 sql_help.c:616
#: sql_help.c:619 sql_help.c:630 sql_help.c:632 sql_help.c:676 sql_help.c:678
#: sql_help.c:680 sql_help.c:683 sql_help.c:685 sql_help.c:687 sql_help.c:728
#: sql_help.c:732 sql_help.c:736 sql_help.c:757 sql_help.c:760 sql_help.c:763
#: sql_help.c:792 sql_help.c:804 sql_help.c:812 sql_help.c:815 sql_help.c:818
#: sql_help.c:833 sql_help.c:836 sql_help.c:865 sql_help.c:870 sql_help.c:875
#: sql_help.c:880 sql_help.c:885 sql_help.c:912 sql_help.c:914 sql_help.c:916
#: sql_help.c:918 sql_help.c:921 sql_help.c:923 sql_help.c:970 sql_help.c:1015
#: sql_help.c:1020 sql_help.c:1025 sql_help.c:1030 sql_help.c:1035
#: sql_help.c:1054 sql_help.c:1065 sql_help.c:1067 sql_help.c:1087
#: sql_help.c:1097 sql_help.c:1098 sql_help.c:1100 sql_help.c:1102
#: sql_help.c:1114 sql_help.c:1118 sql_help.c:1120 sql_help.c:1132
#: sql_help.c:1134 sql_help.c:1136 sql_help.c:1138 sql_help.c:1157
#: sql_help.c:1159 sql_help.c:1163 sql_help.c:1167 sql_help.c:1171
#: sql_help.c:1174 sql_help.c:1175 sql_help.c:1176 sql_help.c:1179
#: sql_help.c:1182 sql_help.c:1184 sql_help.c:1324 sql_help.c:1326
#: sql_help.c:1329 sql_help.c:1332 sql_help.c:1334 sql_help.c:1336
#: sql_help.c:1339 sql_help.c:1342 sql_help.c:1464 sql_help.c:1466
#: sql_help.c:1468 sql_help.c:1471 sql_help.c:1492 sql_help.c:1495
#: sql_help.c:1498 sql_help.c:1501 sql_help.c:1505 sql_help.c:1507
#: sql_help.c:1509 sql_help.c:1511 sql_help.c:1525 sql_help.c:1528
#: sql_help.c:1530 sql_help.c:1532 sql_help.c:1542 sql_help.c:1544
#: sql_help.c:1554 sql_help.c:1556 sql_help.c:1566 sql_help.c:1569
#: sql_help.c:1592 sql_help.c:1594 sql_help.c:1596 sql_help.c:1598
#: sql_help.c:1601 sql_help.c:1603 sql_help.c:1606 sql_help.c:1609
#: sql_help.c:1660 sql_help.c:1703 sql_help.c:1706 sql_help.c:1708
#: sql_help.c:1710 sql_help.c:1713 sql_help.c:1715 sql_help.c:1717
#: sql_help.c:1720 sql_help.c:1770 sql_help.c:1786 sql_help.c:2019
#: sql_help.c:2088 sql_help.c:2107 sql_help.c:2120 sql_help.c:2178
#: sql_help.c:2186 sql_help.c:2196 sql_help.c:2224 sql_help.c:2257
#: sql_help.c:2275 sql_help.c:2303 sql_help.c:2414 sql_help.c:2460
#: sql_help.c:2485 sql_help.c:2508 sql_help.c:2512 sql_help.c:2546
#: sql_help.c:2566 sql_help.c:2588 sql_help.c:2602 sql_help.c:2623
#: sql_help.c:2652 sql_help.c:2685 sql_help.c:2708 sql_help.c:2755
#: sql_help.c:3053 sql_help.c:3066 sql_help.c:3083 sql_help.c:3099
#: sql_help.c:3139 sql_help.c:3193 sql_help.c:3197 sql_help.c:3199
#: sql_help.c:3206 sql_help.c:3225 sql_help.c:3252 sql_help.c:3287
#: sql_help.c:3299 sql_help.c:3308 sql_help.c:3352 sql_help.c:3366
#: sql_help.c:3394 sql_help.c:3402 sql_help.c:3414 sql_help.c:3424
#: sql_help.c:3432 sql_help.c:3440 sql_help.c:3448 sql_help.c:3456
#: sql_help.c:3465 sql_help.c:3476 sql_help.c:3484 sql_help.c:3492
#: sql_help.c:3500 sql_help.c:3508 sql_help.c:3518 sql_help.c:3527
#: sql_help.c:3536 sql_help.c:3544 sql_help.c:3554 sql_help.c:3565
#: sql_help.c:3573 sql_help.c:3582 sql_help.c:3593 sql_help.c:3602
#: sql_help.c:3610 sql_help.c:3618 sql_help.c:3626 sql_help.c:3634
#: sql_help.c:3642 sql_help.c:3650 sql_help.c:3658 sql_help.c:3666
#: sql_help.c:3674 sql_help.c:3682 sql_help.c:3699 sql_help.c:3708
#: sql_help.c:3716 sql_help.c:3733 sql_help.c:3748 sql_help.c:4061
#: sql_help.c:4182 sql_help.c:4211 sql_help.c:4227 sql_help.c:4229
#: sql_help.c:4733 sql_help.c:4781 sql_help.c:4940
msgid "name"
msgstr "назва"

#: sql_help.c:36 sql_help.c:39 sql_help.c:42 sql_help.c:340 sql_help.c:1863
#: sql_help.c:3367 sql_help.c:4500
msgid "aggregate_signature"
msgstr "сигнатура_агр_функції"

#: sql_help.c:37 sql_help.c:67 sql_help.c:82 sql_help.c:120 sql_help.c:260
#: sql_help.c:281 sql_help.c:412 sql_help.c:459 sql_help.c:538 sql_help.c:586
#: sql_help.c:604 sql_help.c:631 sql_help.c:684 sql_help.c:759 sql_help.c:814
#: sql_help.c:835 sql_help.c:874 sql_help.c:924 sql_help.c:971 sql_help.c:1024
#: sql_help.c:1056 sql_help.c:1066 sql_help.c:1101 sql_help.c:1121
#: sql_help.c:1135 sql_help.c:1185 sql_help.c:1333 sql_help.c:1465
#: sql_help.c:1508 sql_help.c:1529 sql_help.c:1543 sql_help.c:1555
#: sql_help.c:1568 sql_help.c:1595 sql_help.c:1661 sql_help.c:1714
msgid "new_name"
msgstr "нова_назва"

#: sql_help.c:40 sql_help.c:69 sql_help.c:84 sql_help.c:122 sql_help.c:258
#: sql_help.c:279 sql_help.c:410 sql_help.c:495 sql_help.c:543 sql_help.c:633
#: sql_help.c:642 sql_help.c:707 sql_help.c:731 sql_help.c:762 sql_help.c:817
#: sql_help.c:879 sql_help.c:922 sql_help.c:1029 sql_help.c:1068
#: sql_help.c:1099 sql_help.c:1119 sql_help.c:1133 sql_help.c:1183
#: sql_help.c:1399 sql_help.c:1467 sql_help.c:1510 sql_help.c:1531
#: sql_help.c:1593 sql_help.c:1709 sql_help.c:3039
msgid "new_owner"
msgstr "новий_власник"

#: sql_help.c:43 sql_help.c:71 sql_help.c:86 sql_help.c:262 sql_help.c:332
#: sql_help.c:461 sql_help.c:548 sql_help.c:686 sql_help.c:735 sql_help.c:765
#: sql_help.c:820 sql_help.c:884 sql_help.c:1034 sql_help.c:1103
#: sql_help.c:1137 sql_help.c:1335 sql_help.c:1512 sql_help.c:1533
#: sql_help.c:1545 sql_help.c:1557 sql_help.c:1597 sql_help.c:1716
msgid "new_schema"
msgstr "нова_схема"

#: sql_help.c:44 sql_help.c:1927 sql_help.c:3368 sql_help.c:4529
msgid "where aggregate_signature is:"
msgstr "де сигнатура_агр_функції:"

#: sql_help.c:45 sql_help.c:48 sql_help.c:51 sql_help.c:350 sql_help.c:363
#: sql_help.c:367 sql_help.c:383 sql_help.c:386 sql_help.c:389 sql_help.c:530
#: sql_help.c:535 sql_help.c:540 sql_help.c:545 sql_help.c:550 sql_help.c:866
#: sql_help.c:871 sql_help.c:876 sql_help.c:881 sql_help.c:886 sql_help.c:1016
#: sql_help.c:1021 sql_help.c:1026 sql_help.c:1031 sql_help.c:1036
#: sql_help.c:1881 sql_help.c:1898 sql_help.c:1904 sql_help.c:1928
#: sql_help.c:1931 sql_help.c:1934 sql_help.c:2089 sql_help.c:2108
#: sql_help.c:2111 sql_help.c:2415 sql_help.c:2624 sql_help.c:3369
#: sql_help.c:3372 sql_help.c:3375 sql_help.c:3466 sql_help.c:3555
#: sql_help.c:3583 sql_help.c:3936 sql_help.c:4399 sql_help.c:4506
#: sql_help.c:4513 sql_help.c:4519 sql_help.c:4530 sql_help.c:4533
#: sql_help.c:4536
msgid "argmode"
msgstr "режим_аргументу"

#: sql_help.c:46 sql_help.c:49 sql_help.c:52 sql_help.c:351 sql_help.c:364
#: sql_help.c:368 sql_help.c:384 sql_help.c:387 sql_help.c:390 sql_help.c:531
#: sql_help.c:536 sql_help.c:541 sql_help.c:546 sql_help.c:551 sql_help.c:867
#: sql_help.c:872 sql_help.c:877 sql_help.c:882 sql_help.c:887 sql_help.c:1017
#: sql_help.c:1022 sql_help.c:1027 sql_help.c:1032 sql_help.c:1037
#: sql_help.c:1882 sql_help.c:1899 sql_help.c:1905 sql_help.c:1929
#: sql_help.c:1932 sql_help.c:1935 sql_help.c:2090 sql_help.c:2109
#: sql_help.c:2112 sql_help.c:2416 sql_help.c:2625 sql_help.c:3370
#: sql_help.c:3373 sql_help.c:3376 sql_help.c:3467 sql_help.c:3556
#: sql_help.c:3584 sql_help.c:4507 sql_help.c:4514 sql_help.c:4520
#: sql_help.c:4531 sql_help.c:4534 sql_help.c:4537
msgid "argname"
msgstr "ім'я_аргументу"

#: sql_help.c:47 sql_help.c:50 sql_help.c:53 sql_help.c:352 sql_help.c:365
#: sql_help.c:369 sql_help.c:385 sql_help.c:388 sql_help.c:391 sql_help.c:532
#: sql_help.c:537 sql_help.c:542 sql_help.c:547 sql_help.c:552 sql_help.c:868
#: sql_help.c:873 sql_help.c:878 sql_help.c:883 sql_help.c:888 sql_help.c:1018
#: sql_help.c:1023 sql_help.c:1028 sql_help.c:1033 sql_help.c:1038
#: sql_help.c:1883 sql_help.c:1900 sql_help.c:1906 sql_help.c:1930
#: sql_help.c:1933 sql_help.c:1936 sql_help.c:2417 sql_help.c:2626
#: sql_help.c:3371 sql_help.c:3374 sql_help.c:3377 sql_help.c:3468
#: sql_help.c:3557 sql_help.c:3585 sql_help.c:4508 sql_help.c:4515
#: sql_help.c:4521 sql_help.c:4532 sql_help.c:4535 sql_help.c:4538
msgid "argtype"
msgstr "тип_аргументу"

#: sql_help.c:114 sql_help.c:407 sql_help.c:484 sql_help.c:496 sql_help.c:965
#: sql_help.c:1116 sql_help.c:1526 sql_help.c:1655 sql_help.c:1687
#: sql_help.c:1739 sql_help.c:1798 sql_help.c:1987 sql_help.c:1994
#: sql_help.c:2306 sql_help.c:2356 sql_help.c:2363 sql_help.c:2372
#: sql_help.c:2461 sql_help.c:2686 sql_help.c:2777 sql_help.c:3068
#: sql_help.c:3253 sql_help.c:3275 sql_help.c:3415 sql_help.c:3772
#: sql_help.c:3980 sql_help.c:4226 sql_help.c:4228 sql_help.c:5006
msgid "option"
msgstr "параметр"

#: sql_help.c:115 sql_help.c:966 sql_help.c:1656 sql_help.c:2462
#: sql_help.c:2687 sql_help.c:3254 sql_help.c:3416
msgid "where option can be:"
msgstr "де параметр може бути:"

#: sql_help.c:116 sql_help.c:2238
msgid "allowconn"
msgstr "дозвол_підкл"

#: sql_help.c:117 sql_help.c:967 sql_help.c:1657 sql_help.c:2239
#: sql_help.c:2463 sql_help.c:2688 sql_help.c:3255
msgid "connlimit"
msgstr "ліміт_підключень"

#: sql_help.c:118 sql_help.c:2240
msgid "istemplate"
msgstr "чи_шаблон"

#: sql_help.c:124 sql_help.c:621 sql_help.c:689 sql_help.c:703 sql_help.c:1338
#: sql_help.c:1392 sql_help.c:4232
msgid "new_tablespace"
msgstr "новий_табл_простір"

#: sql_help.c:127 sql_help.c:130 sql_help.c:132 sql_help.c:558 sql_help.c:560
#: sql_help.c:561 sql_help.c:891 sql_help.c:893 sql_help.c:894 sql_help.c:974
#: sql_help.c:978 sql_help.c:981 sql_help.c:1043 sql_help.c:1045
#: sql_help.c:1046 sql_help.c:1196 sql_help.c:1198 sql_help.c:1664
#: sql_help.c:1668 sql_help.c:1671 sql_help.c:2427 sql_help.c:2630
#: sql_help.c:3948 sql_help.c:4250 sql_help.c:4411 sql_help.c:4721
msgid "configuration_parameter"
msgstr "параметр_конфігурації"

#: sql_help.c:128 sql_help.c:408 sql_help.c:479 sql_help.c:485 sql_help.c:497
#: sql_help.c:559 sql_help.c:613 sql_help.c:695 sql_help.c:705 sql_help.c:892
#: sql_help.c:920 sql_help.c:975 sql_help.c:1044 sql_help.c:1117
#: sql_help.c:1162 sql_help.c:1166 sql_help.c:1170 sql_help.c:1173
#: sql_help.c:1178 sql_help.c:1181 sql_help.c:1197 sql_help.c:1371
#: sql_help.c:1394 sql_help.c:1442 sql_help.c:1450 sql_help.c:1470
#: sql_help.c:1527 sql_help.c:1611 sql_help.c:1665 sql_help.c:1688
#: sql_help.c:2307 sql_help.c:2357 sql_help.c:2364 sql_help.c:2373
#: sql_help.c:2428 sql_help.c:2429 sql_help.c:2493 sql_help.c:2496
#: sql_help.c:2530 sql_help.c:2631 sql_help.c:2632 sql_help.c:2655
#: sql_help.c:2778 sql_help.c:2817 sql_help.c:2927 sql_help.c:2940
#: sql_help.c:2954 sql_help.c:2995 sql_help.c:3003 sql_help.c:3025
#: sql_help.c:3042 sql_help.c:3069 sql_help.c:3276 sql_help.c:3981
#: sql_help.c:4722 sql_help.c:4723 sql_help.c:4724 sql_help.c:4725
=======
#: sql_help.c:126 sql_help.c:129 sql_help.c:131 sql_help.c:133 sql_help.c:240
#: sql_help.c:242 sql_help.c:243 sql_help.c:245 sql_help.c:247 sql_help.c:250
#: sql_help.c:252 sql_help.c:254 sql_help.c:256 sql_help.c:268 sql_help.c:269
#: sql_help.c:270 sql_help.c:272 sql_help.c:321 sql_help.c:323 sql_help.c:325
#: sql_help.c:327 sql_help.c:396 sql_help.c:401 sql_help.c:403 sql_help.c:445
#: sql_help.c:447 sql_help.c:450 sql_help.c:452 sql_help.c:521 sql_help.c:526
#: sql_help.c:531 sql_help.c:536 sql_help.c:541 sql_help.c:595 sql_help.c:597
#: sql_help.c:599 sql_help.c:601 sql_help.c:603 sql_help.c:606 sql_help.c:608
#: sql_help.c:611 sql_help.c:622 sql_help.c:624 sql_help.c:668 sql_help.c:670
#: sql_help.c:672 sql_help.c:675 sql_help.c:677 sql_help.c:679 sql_help.c:720
#: sql_help.c:724 sql_help.c:728 sql_help.c:749 sql_help.c:752 sql_help.c:755
#: sql_help.c:784 sql_help.c:796 sql_help.c:804 sql_help.c:807 sql_help.c:810
#: sql_help.c:825 sql_help.c:828 sql_help.c:857 sql_help.c:862 sql_help.c:867
#: sql_help.c:872 sql_help.c:877 sql_help.c:904 sql_help.c:906 sql_help.c:908
#: sql_help.c:910 sql_help.c:913 sql_help.c:915 sql_help.c:962 sql_help.c:1007
#: sql_help.c:1012 sql_help.c:1017 sql_help.c:1022 sql_help.c:1027
#: sql_help.c:1046 sql_help.c:1057 sql_help.c:1059 sql_help.c:1079
#: sql_help.c:1089 sql_help.c:1090 sql_help.c:1092 sql_help.c:1094
#: sql_help.c:1106 sql_help.c:1110 sql_help.c:1112 sql_help.c:1124
#: sql_help.c:1126 sql_help.c:1128 sql_help.c:1130 sql_help.c:1149
#: sql_help.c:1151 sql_help.c:1155 sql_help.c:1159 sql_help.c:1163
#: sql_help.c:1166 sql_help.c:1167 sql_help.c:1168 sql_help.c:1171
#: sql_help.c:1174 sql_help.c:1176 sql_help.c:1316 sql_help.c:1318
#: sql_help.c:1321 sql_help.c:1324 sql_help.c:1326 sql_help.c:1328
#: sql_help.c:1331 sql_help.c:1334 sql_help.c:1456 sql_help.c:1458
#: sql_help.c:1460 sql_help.c:1463 sql_help.c:1484 sql_help.c:1487
#: sql_help.c:1490 sql_help.c:1493 sql_help.c:1497 sql_help.c:1499
#: sql_help.c:1501 sql_help.c:1503 sql_help.c:1517 sql_help.c:1520
#: sql_help.c:1522 sql_help.c:1524 sql_help.c:1534 sql_help.c:1536
#: sql_help.c:1546 sql_help.c:1548 sql_help.c:1558 sql_help.c:1561
#: sql_help.c:1584 sql_help.c:1586 sql_help.c:1588 sql_help.c:1590
#: sql_help.c:1593 sql_help.c:1595 sql_help.c:1598 sql_help.c:1601
#: sql_help.c:1652 sql_help.c:1695 sql_help.c:1698 sql_help.c:1700
#: sql_help.c:1702 sql_help.c:1705 sql_help.c:1707 sql_help.c:1709
#: sql_help.c:1712 sql_help.c:1762 sql_help.c:1778 sql_help.c:2011
#: sql_help.c:2080 sql_help.c:2099 sql_help.c:2112 sql_help.c:2170
#: sql_help.c:2178 sql_help.c:2188 sql_help.c:2216 sql_help.c:2249
#: sql_help.c:2267 sql_help.c:2295 sql_help.c:2406 sql_help.c:2452
#: sql_help.c:2477 sql_help.c:2500 sql_help.c:2504 sql_help.c:2538
#: sql_help.c:2558 sql_help.c:2580 sql_help.c:2594 sql_help.c:2615
#: sql_help.c:2644 sql_help.c:2677 sql_help.c:2700 sql_help.c:2747
#: sql_help.c:3045 sql_help.c:3058 sql_help.c:3075 sql_help.c:3091
#: sql_help.c:3131 sql_help.c:3185 sql_help.c:3189 sql_help.c:3191
#: sql_help.c:3198 sql_help.c:3217 sql_help.c:3244 sql_help.c:3279
#: sql_help.c:3291 sql_help.c:3300 sql_help.c:3344 sql_help.c:3358
#: sql_help.c:3386 sql_help.c:3394 sql_help.c:3406 sql_help.c:3416
#: sql_help.c:3424 sql_help.c:3432 sql_help.c:3440 sql_help.c:3448
#: sql_help.c:3457 sql_help.c:3468 sql_help.c:3476 sql_help.c:3484
#: sql_help.c:3492 sql_help.c:3500 sql_help.c:3510 sql_help.c:3519
#: sql_help.c:3528 sql_help.c:3536 sql_help.c:3546 sql_help.c:3557
#: sql_help.c:3565 sql_help.c:3574 sql_help.c:3585 sql_help.c:3594
#: sql_help.c:3602 sql_help.c:3610 sql_help.c:3618 sql_help.c:3626
#: sql_help.c:3634 sql_help.c:3642 sql_help.c:3650 sql_help.c:3658
#: sql_help.c:3666 sql_help.c:3674 sql_help.c:3691 sql_help.c:3700
#: sql_help.c:3708 sql_help.c:3725 sql_help.c:3740 sql_help.c:4053
#: sql_help.c:4174 sql_help.c:4203 sql_help.c:4219 sql_help.c:4221
#: sql_help.c:4725 sql_help.c:4773 sql_help.c:4932
msgid "name"
msgstr "назва"

#: sql_help.c:36 sql_help.c:39 sql_help.c:42 sql_help.c:332 sql_help.c:1855
#: sql_help.c:3359 sql_help.c:4492
msgid "aggregate_signature"
msgstr "сигнатура_агр_функції"

#: sql_help.c:37 sql_help.c:67 sql_help.c:82 sql_help.c:120 sql_help.c:255
#: sql_help.c:273 sql_help.c:404 sql_help.c:451 sql_help.c:530 sql_help.c:578
#: sql_help.c:596 sql_help.c:623 sql_help.c:676 sql_help.c:751 sql_help.c:806
#: sql_help.c:827 sql_help.c:866 sql_help.c:916 sql_help.c:963 sql_help.c:1016
#: sql_help.c:1048 sql_help.c:1058 sql_help.c:1093 sql_help.c:1113
#: sql_help.c:1127 sql_help.c:1177 sql_help.c:1325 sql_help.c:1457
#: sql_help.c:1500 sql_help.c:1521 sql_help.c:1535 sql_help.c:1547
#: sql_help.c:1560 sql_help.c:1587 sql_help.c:1653 sql_help.c:1706
msgid "new_name"
msgstr "нова_назва"

#: sql_help.c:40 sql_help.c:69 sql_help.c:84 sql_help.c:122 sql_help.c:253
#: sql_help.c:271 sql_help.c:402 sql_help.c:487 sql_help.c:535 sql_help.c:625
#: sql_help.c:634 sql_help.c:699 sql_help.c:723 sql_help.c:754 sql_help.c:809
#: sql_help.c:871 sql_help.c:914 sql_help.c:1021 sql_help.c:1060
#: sql_help.c:1091 sql_help.c:1111 sql_help.c:1125 sql_help.c:1175
#: sql_help.c:1391 sql_help.c:1459 sql_help.c:1502 sql_help.c:1523
#: sql_help.c:1585 sql_help.c:1701 sql_help.c:3031
msgid "new_owner"
msgstr "новий_власник"

#: sql_help.c:43 sql_help.c:71 sql_help.c:86 sql_help.c:257 sql_help.c:324
#: sql_help.c:453 sql_help.c:540 sql_help.c:678 sql_help.c:727 sql_help.c:757
#: sql_help.c:812 sql_help.c:876 sql_help.c:1026 sql_help.c:1095
#: sql_help.c:1129 sql_help.c:1327 sql_help.c:1504 sql_help.c:1525
#: sql_help.c:1537 sql_help.c:1549 sql_help.c:1589 sql_help.c:1708
msgid "new_schema"
msgstr "нова_схема"

#: sql_help.c:44 sql_help.c:1919 sql_help.c:3360 sql_help.c:4521
msgid "where aggregate_signature is:"
msgstr "де сигнатура_агр_функції:"

#: sql_help.c:45 sql_help.c:48 sql_help.c:51 sql_help.c:342 sql_help.c:355
#: sql_help.c:359 sql_help.c:375 sql_help.c:378 sql_help.c:381 sql_help.c:522
#: sql_help.c:527 sql_help.c:532 sql_help.c:537 sql_help.c:542 sql_help.c:858
#: sql_help.c:863 sql_help.c:868 sql_help.c:873 sql_help.c:878 sql_help.c:1008
#: sql_help.c:1013 sql_help.c:1018 sql_help.c:1023 sql_help.c:1028
#: sql_help.c:1873 sql_help.c:1890 sql_help.c:1896 sql_help.c:1920
#: sql_help.c:1923 sql_help.c:1926 sql_help.c:2081 sql_help.c:2100
#: sql_help.c:2103 sql_help.c:2407 sql_help.c:2616 sql_help.c:3361
#: sql_help.c:3364 sql_help.c:3367 sql_help.c:3458 sql_help.c:3547
#: sql_help.c:3575 sql_help.c:3928 sql_help.c:4391 sql_help.c:4498
#: sql_help.c:4505 sql_help.c:4511 sql_help.c:4522 sql_help.c:4525
#: sql_help.c:4528
msgid "argmode"
msgstr "режим_аргументу"

#: sql_help.c:46 sql_help.c:49 sql_help.c:52 sql_help.c:343 sql_help.c:356
#: sql_help.c:360 sql_help.c:376 sql_help.c:379 sql_help.c:382 sql_help.c:523
#: sql_help.c:528 sql_help.c:533 sql_help.c:538 sql_help.c:543 sql_help.c:859
#: sql_help.c:864 sql_help.c:869 sql_help.c:874 sql_help.c:879 sql_help.c:1009
#: sql_help.c:1014 sql_help.c:1019 sql_help.c:1024 sql_help.c:1029
#: sql_help.c:1874 sql_help.c:1891 sql_help.c:1897 sql_help.c:1921
#: sql_help.c:1924 sql_help.c:1927 sql_help.c:2082 sql_help.c:2101
#: sql_help.c:2104 sql_help.c:2408 sql_help.c:2617 sql_help.c:3362
#: sql_help.c:3365 sql_help.c:3368 sql_help.c:3459 sql_help.c:3548
#: sql_help.c:3576 sql_help.c:4499 sql_help.c:4506 sql_help.c:4512
#: sql_help.c:4523 sql_help.c:4526 sql_help.c:4529
msgid "argname"
msgstr "ім'я_аргументу"

#: sql_help.c:47 sql_help.c:50 sql_help.c:53 sql_help.c:344 sql_help.c:357
#: sql_help.c:361 sql_help.c:377 sql_help.c:380 sql_help.c:383 sql_help.c:524
#: sql_help.c:529 sql_help.c:534 sql_help.c:539 sql_help.c:544 sql_help.c:860
#: sql_help.c:865 sql_help.c:870 sql_help.c:875 sql_help.c:880 sql_help.c:1010
#: sql_help.c:1015 sql_help.c:1020 sql_help.c:1025 sql_help.c:1030
#: sql_help.c:1875 sql_help.c:1892 sql_help.c:1898 sql_help.c:1922
#: sql_help.c:1925 sql_help.c:1928 sql_help.c:2409 sql_help.c:2618
#: sql_help.c:3363 sql_help.c:3366 sql_help.c:3369 sql_help.c:3460
#: sql_help.c:3549 sql_help.c:3577 sql_help.c:4500 sql_help.c:4507
#: sql_help.c:4513 sql_help.c:4524 sql_help.c:4527 sql_help.c:4530
msgid "argtype"
msgstr "тип_аргументу"

#: sql_help.c:114 sql_help.c:399 sql_help.c:476 sql_help.c:488 sql_help.c:957
#: sql_help.c:1108 sql_help.c:1518 sql_help.c:1647 sql_help.c:1679
#: sql_help.c:1731 sql_help.c:1790 sql_help.c:1979 sql_help.c:1986
#: sql_help.c:2298 sql_help.c:2348 sql_help.c:2355 sql_help.c:2364
#: sql_help.c:2453 sql_help.c:2678 sql_help.c:2769 sql_help.c:3060
#: sql_help.c:3245 sql_help.c:3267 sql_help.c:3407 sql_help.c:3764
#: sql_help.c:3972 sql_help.c:4218 sql_help.c:4220 sql_help.c:4998
msgid "option"
msgstr "параметр"

#: sql_help.c:115 sql_help.c:958 sql_help.c:1648 sql_help.c:2454
#: sql_help.c:2679 sql_help.c:3246 sql_help.c:3408
msgid "where option can be:"
msgstr "де параметр може бути:"

#: sql_help.c:116 sql_help.c:2230
msgid "allowconn"
msgstr "дозвол_підкл"

#: sql_help.c:117 sql_help.c:959 sql_help.c:1649 sql_help.c:2231
#: sql_help.c:2455 sql_help.c:2680 sql_help.c:3247
msgid "connlimit"
msgstr "ліміт_підключень"

#: sql_help.c:118 sql_help.c:2232
msgid "istemplate"
msgstr "чи_шаблон"

#: sql_help.c:124 sql_help.c:613 sql_help.c:681 sql_help.c:695 sql_help.c:1330
#: sql_help.c:1384 sql_help.c:4224
msgid "new_tablespace"
msgstr "новий_табл_простір"

#: sql_help.c:127 sql_help.c:130 sql_help.c:132 sql_help.c:550 sql_help.c:552
#: sql_help.c:553 sql_help.c:883 sql_help.c:885 sql_help.c:886 sql_help.c:966
#: sql_help.c:970 sql_help.c:973 sql_help.c:1035 sql_help.c:1037
#: sql_help.c:1038 sql_help.c:1188 sql_help.c:1190 sql_help.c:1656
#: sql_help.c:1660 sql_help.c:1663 sql_help.c:2419 sql_help.c:2622
#: sql_help.c:3940 sql_help.c:4242 sql_help.c:4403 sql_help.c:4713
msgid "configuration_parameter"
msgstr "параметр_конфігурації"

#: sql_help.c:128 sql_help.c:400 sql_help.c:471 sql_help.c:477 sql_help.c:489
#: sql_help.c:551 sql_help.c:605 sql_help.c:687 sql_help.c:697 sql_help.c:884
#: sql_help.c:912 sql_help.c:967 sql_help.c:1036 sql_help.c:1109
#: sql_help.c:1154 sql_help.c:1158 sql_help.c:1162 sql_help.c:1165
#: sql_help.c:1170 sql_help.c:1173 sql_help.c:1189 sql_help.c:1363
#: sql_help.c:1386 sql_help.c:1434 sql_help.c:1442 sql_help.c:1462
#: sql_help.c:1519 sql_help.c:1603 sql_help.c:1657 sql_help.c:1680
#: sql_help.c:2299 sql_help.c:2349 sql_help.c:2356 sql_help.c:2365
#: sql_help.c:2420 sql_help.c:2421 sql_help.c:2485 sql_help.c:2488
#: sql_help.c:2522 sql_help.c:2623 sql_help.c:2624 sql_help.c:2647
#: sql_help.c:2770 sql_help.c:2809 sql_help.c:2919 sql_help.c:2932
#: sql_help.c:2946 sql_help.c:2987 sql_help.c:2995 sql_help.c:3017
#: sql_help.c:3034 sql_help.c:3061 sql_help.c:3268 sql_help.c:3973
#: sql_help.c:4714 sql_help.c:4715 sql_help.c:4716 sql_help.c:4717
>>>>>>> 3d6a8289
msgid "value"
msgstr "значення"

#: sql_help.c:202
msgid "target_role"
msgstr "цільова_роль"

<<<<<<< HEAD
#: sql_help.c:203 sql_help.c:929 sql_help.c:2291 sql_help.c:2660
#: sql_help.c:2733 sql_help.c:2738 sql_help.c:3911 sql_help.c:3920
#: sql_help.c:3939 sql_help.c:3951 sql_help.c:4374 sql_help.c:4383
#: sql_help.c:4402 sql_help.c:4414
=======
#: sql_help.c:203 sql_help.c:921 sql_help.c:2283 sql_help.c:2652
#: sql_help.c:2725 sql_help.c:2730 sql_help.c:3903 sql_help.c:3912
#: sql_help.c:3931 sql_help.c:3943 sql_help.c:4366 sql_help.c:4375
#: sql_help.c:4394 sql_help.c:4406
>>>>>>> 3d6a8289
msgid "schema_name"
msgstr "ім'я_схеми"

#: sql_help.c:204
msgid "abbreviated_grant_or_revoke"
msgstr "скорочено_GRANT_або_REVOKE"

#: sql_help.c:205
msgid "where abbreviated_grant_or_revoke is one of:"
msgstr "де скорочено_GRANT_або_REVOKE є одним з:"

#: sql_help.c:206 sql_help.c:207 sql_help.c:208 sql_help.c:209 sql_help.c:210
#: sql_help.c:211 sql_help.c:212 sql_help.c:213 sql_help.c:214 sql_help.c:215
<<<<<<< HEAD
#: sql_help.c:584 sql_help.c:620 sql_help.c:688 sql_help.c:838 sql_help.c:985
#: sql_help.c:1337 sql_help.c:1675 sql_help.c:2466 sql_help.c:2467
#: sql_help.c:2468 sql_help.c:2469 sql_help.c:2470 sql_help.c:2604
#: sql_help.c:2691 sql_help.c:2692 sql_help.c:2693 sql_help.c:3258
#: sql_help.c:3259 sql_help.c:3260 sql_help.c:3261 sql_help.c:3262
#: sql_help.c:3960 sql_help.c:3964 sql_help.c:4423 sql_help.c:4427
#: sql_help.c:4743
msgid "role_name"
msgstr "ім'я_ролі"

#: sql_help.c:246 sql_help.c:265 sql_help.c:472 sql_help.c:928 sql_help.c:1353
#: sql_help.c:1355 sql_help.c:1359 sql_help.c:1409 sql_help.c:1421
#: sql_help.c:1446 sql_help.c:1705 sql_help.c:2260 sql_help.c:2264
#: sql_help.c:2376 sql_help.c:2381 sql_help.c:2489 sql_help.c:2659
#: sql_help.c:2794 sql_help.c:2799 sql_help.c:2801 sql_help.c:2922
#: sql_help.c:2935 sql_help.c:2949 sql_help.c:2958 sql_help.c:2970
#: sql_help.c:2999 sql_help.c:4012 sql_help.c:4027 sql_help.c:4029
#: sql_help.c:4125 sql_help.c:4128 sql_help.c:4130 sql_help.c:4593
#: sql_help.c:4594 sql_help.c:4603 sql_help.c:4650 sql_help.c:4651
#: sql_help.c:4652 sql_help.c:4653 sql_help.c:4654 sql_help.c:4655
#: sql_help.c:4696 sql_help.c:4697 sql_help.c:4702 sql_help.c:4707
#: sql_help.c:4851 sql_help.c:4852 sql_help.c:4861 sql_help.c:4908
#: sql_help.c:4909 sql_help.c:4910 sql_help.c:4911 sql_help.c:4912
#: sql_help.c:4913 sql_help.c:4968 sql_help.c:4970 sql_help.c:5036
#: sql_help.c:5096 sql_help.c:5097 sql_help.c:5106 sql_help.c:5153
#: sql_help.c:5154 sql_help.c:5155 sql_help.c:5156 sql_help.c:5157
#: sql_help.c:5158
msgid "expression"
msgstr "вираз"

#: sql_help.c:249 sql_help.c:2261
msgid "domain_constraint"
msgstr "обмеження_домену"

#: sql_help.c:251 sql_help.c:253 sql_help.c:256 sql_help.c:264 sql_help.c:487
#: sql_help.c:488 sql_help.c:1330 sql_help.c:1379 sql_help.c:1380
#: sql_help.c:1381 sql_help.c:1408 sql_help.c:1420 sql_help.c:1437
#: sql_help.c:1869 sql_help.c:1871 sql_help.c:2263 sql_help.c:2375
#: sql_help.c:2380 sql_help.c:2957 sql_help.c:2969 sql_help.c:4024
msgid "constraint_name"
msgstr "ім'я_обмеження"

#: sql_help.c:254 sql_help.c:1331
msgid "new_constraint_name"
msgstr "ім'я_нового_обмеження"

#: sql_help.c:263 sql_help.c:2262
msgid "where domain_constraint is:"
msgstr "де обмеження_домену:"

#: sql_help.c:330 sql_help.c:1115
msgid "new_version"
msgstr "нова_версія"

#: sql_help.c:334 sql_help.c:336
msgid "member_object"
msgstr "елемент_об'єкт"

#: sql_help.c:337
msgid "where member_object is:"
msgstr "де елемент_об'єкт є:"

#: sql_help.c:338 sql_help.c:343 sql_help.c:344 sql_help.c:345 sql_help.c:346
#: sql_help.c:347 sql_help.c:348 sql_help.c:353 sql_help.c:357 sql_help.c:359
#: sql_help.c:361 sql_help.c:370 sql_help.c:371 sql_help.c:372 sql_help.c:373
#: sql_help.c:374 sql_help.c:375 sql_help.c:376 sql_help.c:377 sql_help.c:380
#: sql_help.c:381 sql_help.c:1861 sql_help.c:1866 sql_help.c:1873
#: sql_help.c:1874 sql_help.c:1875 sql_help.c:1876 sql_help.c:1877
#: sql_help.c:1878 sql_help.c:1879 sql_help.c:1884 sql_help.c:1886
#: sql_help.c:1890 sql_help.c:1892 sql_help.c:1896 sql_help.c:1901
#: sql_help.c:1902 sql_help.c:1909 sql_help.c:1910 sql_help.c:1911
#: sql_help.c:1912 sql_help.c:1913 sql_help.c:1914 sql_help.c:1915
#: sql_help.c:1916 sql_help.c:1917 sql_help.c:1918 sql_help.c:1919
#: sql_help.c:1924 sql_help.c:1925 sql_help.c:4496 sql_help.c:4501
#: sql_help.c:4502 sql_help.c:4503 sql_help.c:4504 sql_help.c:4510
#: sql_help.c:4511 sql_help.c:4516 sql_help.c:4517 sql_help.c:4522
#: sql_help.c:4523 sql_help.c:4524 sql_help.c:4525 sql_help.c:4526
#: sql_help.c:4527
msgid "object_name"
msgstr "ім'я_об'єкту"

#: sql_help.c:339 sql_help.c:1862 sql_help.c:4499
msgid "aggregate_name"
msgstr "ім'я_агр_функції"

#: sql_help.c:341 sql_help.c:1864 sql_help.c:2154 sql_help.c:2158
#: sql_help.c:2160 sql_help.c:3385
msgid "source_type"
msgstr "початковий_тип"

#: sql_help.c:342 sql_help.c:1865 sql_help.c:2155 sql_help.c:2159
#: sql_help.c:2161 sql_help.c:3386
msgid "target_type"
msgstr "тип_цілі"

#: sql_help.c:349 sql_help.c:802 sql_help.c:1880 sql_help.c:2156
#: sql_help.c:2199 sql_help.c:2279 sql_help.c:2547 sql_help.c:2578
#: sql_help.c:3145 sql_help.c:4398 sql_help.c:4505 sql_help.c:4622
#: sql_help.c:4626 sql_help.c:4630 sql_help.c:4633 sql_help.c:4880
#: sql_help.c:4884 sql_help.c:4888 sql_help.c:4891 sql_help.c:5125
#: sql_help.c:5129 sql_help.c:5133 sql_help.c:5136
msgid "function_name"
msgstr "ім'я_функції"

#: sql_help.c:354 sql_help.c:795 sql_help.c:1887 sql_help.c:2571
msgid "operator_name"
msgstr "ім'я_оператора"

#: sql_help.c:355 sql_help.c:729 sql_help.c:733 sql_help.c:737 sql_help.c:1888
#: sql_help.c:2548 sql_help.c:3509
msgid "left_type"
msgstr "тип_ліворуч"

#: sql_help.c:356 sql_help.c:730 sql_help.c:734 sql_help.c:738 sql_help.c:1889
#: sql_help.c:2549 sql_help.c:3510
msgid "right_type"
msgstr "тип_праворуч"

#: sql_help.c:358 sql_help.c:360 sql_help.c:758 sql_help.c:761 sql_help.c:764
#: sql_help.c:793 sql_help.c:805 sql_help.c:813 sql_help.c:816 sql_help.c:819
#: sql_help.c:1426 sql_help.c:1891 sql_help.c:1893 sql_help.c:2568
#: sql_help.c:2589 sql_help.c:2975 sql_help.c:3519 sql_help.c:3528
msgid "index_method"
msgstr "метод_індексу"

#: sql_help.c:362 sql_help.c:1897 sql_help.c:4512
msgid "procedure_name"
msgstr "назва_процедури"

#: sql_help.c:366 sql_help.c:1903 sql_help.c:3935 sql_help.c:4518
msgid "routine_name"
msgstr "ім'я_підпрограми"

#: sql_help.c:378 sql_help.c:1398 sql_help.c:1920 sql_help.c:2423
#: sql_help.c:2629 sql_help.c:2930 sql_help.c:3112 sql_help.c:3690
#: sql_help.c:3957 sql_help.c:4420
msgid "type_name"
msgstr "назва_типу"

#: sql_help.c:379 sql_help.c:1921 sql_help.c:2422 sql_help.c:2628
#: sql_help.c:3113 sql_help.c:3343 sql_help.c:3691 sql_help.c:3942
#: sql_help.c:4405
msgid "lang_name"
msgstr "назва_мови"

#: sql_help.c:382
msgid "and aggregate_signature is:"
msgstr "і сигнатура_агр_функції:"

#: sql_help.c:405 sql_help.c:2021 sql_help.c:2304
msgid "handler_function"
msgstr "функція_обробник"

#: sql_help.c:406 sql_help.c:2305
msgid "validator_function"
msgstr "функція_перевірки"

#: sql_help.c:454 sql_help.c:533 sql_help.c:677 sql_help.c:869 sql_help.c:1019
#: sql_help.c:1325 sql_help.c:1602
msgid "action"
msgstr "дія"

#: sql_help.c:456 sql_help.c:463 sql_help.c:467 sql_help.c:468 sql_help.c:471
#: sql_help.c:473 sql_help.c:474 sql_help.c:475 sql_help.c:477 sql_help.c:480
#: sql_help.c:482 sql_help.c:483 sql_help.c:681 sql_help.c:691 sql_help.c:693
#: sql_help.c:696 sql_help.c:698 sql_help.c:699 sql_help.c:927 sql_help.c:1096
#: sql_help.c:1327 sql_help.c:1345 sql_help.c:1349 sql_help.c:1350
#: sql_help.c:1354 sql_help.c:1356 sql_help.c:1357 sql_help.c:1358
#: sql_help.c:1360 sql_help.c:1361 sql_help.c:1363 sql_help.c:1366
#: sql_help.c:1367 sql_help.c:1369 sql_help.c:1372 sql_help.c:1374
#: sql_help.c:1375 sql_help.c:1422 sql_help.c:1424 sql_help.c:1431
#: sql_help.c:1440 sql_help.c:1445 sql_help.c:1452 sql_help.c:1453
#: sql_help.c:1704 sql_help.c:1707 sql_help.c:1711 sql_help.c:1747
#: sql_help.c:1868 sql_help.c:1984 sql_help.c:1990 sql_help.c:2004
#: sql_help.c:2005 sql_help.c:2006 sql_help.c:2354 sql_help.c:2367
#: sql_help.c:2420 sql_help.c:2488 sql_help.c:2494 sql_help.c:2527
#: sql_help.c:2658 sql_help.c:2763 sql_help.c:2798 sql_help.c:2800
#: sql_help.c:2912 sql_help.c:2921 sql_help.c:2931 sql_help.c:2934
#: sql_help.c:2944 sql_help.c:2948 sql_help.c:2971 sql_help.c:2973
#: sql_help.c:2980 sql_help.c:2993 sql_help.c:2998 sql_help.c:3005
#: sql_help.c:3006 sql_help.c:3022 sql_help.c:3148 sql_help.c:3288
#: sql_help.c:3914 sql_help.c:3915 sql_help.c:4011 sql_help.c:4026
#: sql_help.c:4028 sql_help.c:4030 sql_help.c:4124 sql_help.c:4127
#: sql_help.c:4129 sql_help.c:4131 sql_help.c:4377 sql_help.c:4378
#: sql_help.c:4498 sql_help.c:4659 sql_help.c:4666 sql_help.c:4668
#: sql_help.c:4917 sql_help.c:4924 sql_help.c:4926 sql_help.c:4967
#: sql_help.c:4969 sql_help.c:4971 sql_help.c:5024 sql_help.c:5162
#: sql_help.c:5169 sql_help.c:5171
msgid "column_name"
msgstr "назва_стовпця"

#: sql_help.c:457 sql_help.c:682 sql_help.c:1328 sql_help.c:1712
msgid "new_column_name"
msgstr "нова_назва_стовпця"

#: sql_help.c:462 sql_help.c:554 sql_help.c:690 sql_help.c:890 sql_help.c:1040
#: sql_help.c:1344 sql_help.c:1612
msgid "where action is one of:"
msgstr "де допустима дія:"

#: sql_help.c:464 sql_help.c:469 sql_help.c:1088 sql_help.c:1346
#: sql_help.c:1351 sql_help.c:1614 sql_help.c:1618 sql_help.c:2258
#: sql_help.c:2355 sql_help.c:2567 sql_help.c:2756 sql_help.c:2913
#: sql_help.c:3195 sql_help.c:4183
msgid "data_type"
msgstr "тип_даних"

#: sql_help.c:465 sql_help.c:470 sql_help.c:1347 sql_help.c:1352
#: sql_help.c:1447 sql_help.c:1615 sql_help.c:1619 sql_help.c:2259
#: sql_help.c:2358 sql_help.c:2490 sql_help.c:2915 sql_help.c:2923
#: sql_help.c:2936 sql_help.c:2950 sql_help.c:3000 sql_help.c:3196
#: sql_help.c:3202 sql_help.c:4021
msgid "collation"
msgstr "правила_сортування"

#: sql_help.c:466 sql_help.c:1348 sql_help.c:2359 sql_help.c:2368
#: sql_help.c:2916 sql_help.c:2932 sql_help.c:2945
msgid "column_constraint"
msgstr "обмеження_стовпця"

#: sql_help.c:476 sql_help.c:618 sql_help.c:692 sql_help.c:1368 sql_help.c:5018
msgid "integer"
msgstr "ціле"

#: sql_help.c:478 sql_help.c:481 sql_help.c:694 sql_help.c:697 sql_help.c:1370
#: sql_help.c:1373
msgid "attribute_option"
msgstr "параметр_атрибуту"

#: sql_help.c:486 sql_help.c:1377 sql_help.c:2360 sql_help.c:2369
#: sql_help.c:2917 sql_help.c:2933 sql_help.c:2946
msgid "table_constraint"
msgstr "обмеження_таблиці"

#: sql_help.c:489 sql_help.c:490 sql_help.c:491 sql_help.c:492 sql_help.c:1382
#: sql_help.c:1383 sql_help.c:1384 sql_help.c:1385 sql_help.c:1922
msgid "trigger_name"
msgstr "ім'я_тригеру"

#: sql_help.c:493 sql_help.c:494 sql_help.c:1396 sql_help.c:1397
#: sql_help.c:2361 sql_help.c:2366 sql_help.c:2920 sql_help.c:2943
msgid "parent_table"
msgstr "батьківська_таблиця"

#: sql_help.c:553 sql_help.c:610 sql_help.c:679 sql_help.c:889 sql_help.c:1039
#: sql_help.c:1571 sql_help.c:2290
msgid "extension_name"
msgstr "ім'я_розширення"

#: sql_help.c:555 sql_help.c:1041 sql_help.c:2424
msgid "execution_cost"
msgstr "вартість_виконання"

#: sql_help.c:556 sql_help.c:1042 sql_help.c:2425
msgid "result_rows"
msgstr "рядки_результату"

#: sql_help.c:557 sql_help.c:2426
msgid "support_function"
msgstr "функція_підтримки"

#: sql_help.c:579 sql_help.c:581 sql_help.c:964 sql_help.c:972 sql_help.c:976
#: sql_help.c:979 sql_help.c:982 sql_help.c:1654 sql_help.c:1662
#: sql_help.c:1666 sql_help.c:1669 sql_help.c:1672 sql_help.c:2734
#: sql_help.c:2736 sql_help.c:2739 sql_help.c:2740 sql_help.c:3912
#: sql_help.c:3913 sql_help.c:3917 sql_help.c:3918 sql_help.c:3921
#: sql_help.c:3922 sql_help.c:3924 sql_help.c:3925 sql_help.c:3927
#: sql_help.c:3928 sql_help.c:3930 sql_help.c:3931 sql_help.c:3933
#: sql_help.c:3934 sql_help.c:3940 sql_help.c:3941 sql_help.c:3943
#: sql_help.c:3944 sql_help.c:3946 sql_help.c:3947 sql_help.c:3949
#: sql_help.c:3950 sql_help.c:3952 sql_help.c:3953 sql_help.c:3955
#: sql_help.c:3956 sql_help.c:3958 sql_help.c:3959 sql_help.c:3961
#: sql_help.c:3962 sql_help.c:4375 sql_help.c:4376 sql_help.c:4380
#: sql_help.c:4381 sql_help.c:4384 sql_help.c:4385 sql_help.c:4387
#: sql_help.c:4388 sql_help.c:4390 sql_help.c:4391 sql_help.c:4393
#: sql_help.c:4394 sql_help.c:4396 sql_help.c:4397 sql_help.c:4403
#: sql_help.c:4404 sql_help.c:4406 sql_help.c:4407 sql_help.c:4409
#: sql_help.c:4410 sql_help.c:4412 sql_help.c:4413 sql_help.c:4415
#: sql_help.c:4416 sql_help.c:4418 sql_help.c:4419 sql_help.c:4421
#: sql_help.c:4422 sql_help.c:4424 sql_help.c:4425
msgid "role_specification"
msgstr "вказання_ролі"

#: sql_help.c:580 sql_help.c:582 sql_help.c:1685 sql_help.c:2225
#: sql_help.c:2742 sql_help.c:3273 sql_help.c:3724 sql_help.c:4753
msgid "user_name"
msgstr "ім'я_користувача"

#: sql_help.c:583 sql_help.c:984 sql_help.c:1674 sql_help.c:2741
#: sql_help.c:3963 sql_help.c:4426
msgid "where role_specification can be:"
msgstr "де вказання_ролі може бути:"

#: sql_help.c:585
msgid "group_name"
msgstr "ім'я_групи"

#: sql_help.c:606 sql_help.c:1443 sql_help.c:2237 sql_help.c:2497
#: sql_help.c:2531 sql_help.c:2928 sql_help.c:2941 sql_help.c:2955
#: sql_help.c:2996 sql_help.c:3026 sql_help.c:3038 sql_help.c:3954
#: sql_help.c:4417
msgid "tablespace_name"
msgstr "ім'я_табличного_простору"

#: sql_help.c:608 sql_help.c:701 sql_help.c:1390 sql_help.c:1400
#: sql_help.c:1438 sql_help.c:1800
msgid "index_name"
msgstr "назва_індексу"

#: sql_help.c:612 sql_help.c:615 sql_help.c:704 sql_help.c:706 sql_help.c:1393
#: sql_help.c:1395 sql_help.c:1441 sql_help.c:2495 sql_help.c:2529
#: sql_help.c:2926 sql_help.c:2939 sql_help.c:2953 sql_help.c:2994
#: sql_help.c:3024
msgid "storage_parameter"
msgstr "параметр_зберігання"

#: sql_help.c:617
msgid "column_number"
msgstr "номер_стовпця"

#: sql_help.c:641 sql_help.c:1885 sql_help.c:4509
msgid "large_object_oid"
msgstr "oid_великого_об'єкта"

#: sql_help.c:700 sql_help.c:1376 sql_help.c:2914
msgid "compression_method"
msgstr "compression_method"

#: sql_help.c:702 sql_help.c:1391
msgid "new_access_method"
msgstr "новий_метод_доступа"

#: sql_help.c:739 sql_help.c:2552
msgid "res_proc"
msgstr "res_процедура"

#: sql_help.c:740 sql_help.c:2553
msgid "join_proc"
msgstr "процедура_приєднання"

#: sql_help.c:741 sql_help.c:2550
msgid "com_op"
msgstr "комут_оператор"

#: sql_help.c:742 sql_help.c:2551
msgid "neg_op"
msgstr "зворотній_оператор"

#: sql_help.c:794 sql_help.c:806 sql_help.c:2570
msgid "strategy_number"
msgstr "номер_стратегії"

#: sql_help.c:796 sql_help.c:797 sql_help.c:800 sql_help.c:801 sql_help.c:807
#: sql_help.c:808 sql_help.c:810 sql_help.c:811 sql_help.c:2572 sql_help.c:2573
#: sql_help.c:2576 sql_help.c:2577
msgid "op_type"
msgstr "тип_операції"

#: sql_help.c:798 sql_help.c:2574
msgid "sort_family_name"
msgstr "ім'я_родини_сортування"

#: sql_help.c:799 sql_help.c:809 sql_help.c:2575
msgid "support_number"
msgstr "номер_підтримки"

#: sql_help.c:803 sql_help.c:2157 sql_help.c:2579 sql_help.c:3115
#: sql_help.c:3117
msgid "argument_type"
msgstr "тип_аргументу"

#: sql_help.c:834 sql_help.c:837 sql_help.c:926 sql_help.c:1055 sql_help.c:1095
#: sql_help.c:1567 sql_help.c:1570 sql_help.c:1746 sql_help.c:1799
#: sql_help.c:1870 sql_help.c:1895 sql_help.c:1908 sql_help.c:1923
#: sql_help.c:1983 sql_help.c:1989 sql_help.c:2353 sql_help.c:2365
#: sql_help.c:2486 sql_help.c:2526 sql_help.c:2603 sql_help.c:2657
#: sql_help.c:2710 sql_help.c:2762 sql_help.c:2795 sql_help.c:2802
#: sql_help.c:2911 sql_help.c:2929 sql_help.c:2942 sql_help.c:3021
#: sql_help.c:3141 sql_help.c:3322 sql_help.c:3545 sql_help.c:3594
#: sql_help.c:3700 sql_help.c:3910 sql_help.c:3916 sql_help.c:3977
#: sql_help.c:4009 sql_help.c:4373 sql_help.c:4379 sql_help.c:4497
#: sql_help.c:4610 sql_help.c:4673 sql_help.c:4712 sql_help.c:4868
#: sql_help.c:4931 sql_help.c:4965 sql_help.c:5023 sql_help.c:5113
#: sql_help.c:5176
msgid "table_name"
msgstr "ім'я_таблиці"

#: sql_help.c:839 sql_help.c:2605
msgid "using_expression"
msgstr "вираз_використання"

#: sql_help.c:840 sql_help.c:2606
msgid "check_expression"
msgstr "вираз_перевірки"

#: sql_help.c:913 sql_help.c:915 sql_help.c:917 sql_help.c:2653
msgid "publication_object"
msgstr "об'єкт_публікація"

#: sql_help.c:919 sql_help.c:2654
msgid "publication_parameter"
msgstr "параметр_публікації"

#: sql_help.c:925 sql_help.c:2656
msgid "where publication_object is one of:"
msgstr "де об'єкт_публікація є одним з:"

#: sql_help.c:968 sql_help.c:1658 sql_help.c:2464 sql_help.c:2689
#: sql_help.c:3256
msgid "password"
msgstr "пароль"

#: sql_help.c:969 sql_help.c:1659 sql_help.c:2465 sql_help.c:2690
#: sql_help.c:3257
msgid "timestamp"
msgstr "мітка часу"

#: sql_help.c:973 sql_help.c:977 sql_help.c:980 sql_help.c:983 sql_help.c:1663
#: sql_help.c:1667 sql_help.c:1670 sql_help.c:1673 sql_help.c:3923
#: sql_help.c:4386
msgid "database_name"
msgstr "назва_бази_даних"

#: sql_help.c:1089 sql_help.c:2757
msgid "increment"
msgstr "інкремент"

#: sql_help.c:1090 sql_help.c:2758
msgid "minvalue"
msgstr "мін_значення"

#: sql_help.c:1091 sql_help.c:2759
msgid "maxvalue"
msgstr "макс_значення"

#: sql_help.c:1092 sql_help.c:2760 sql_help.c:4606 sql_help.c:4710
#: sql_help.c:4864 sql_help.c:5040 sql_help.c:5109
msgid "start"
msgstr "початок"

#: sql_help.c:1093 sql_help.c:1365
msgid "restart"
msgstr "перезапуск"

#: sql_help.c:1094 sql_help.c:2761
msgid "cache"
msgstr "кеш"

#: sql_help.c:1139
msgid "new_target"
msgstr "нова_ціль"

#: sql_help.c:1158 sql_help.c:2814
msgid "conninfo"
msgstr "інформація_підключення"

#: sql_help.c:1160 sql_help.c:1164 sql_help.c:1168 sql_help.c:2815
msgid "publication_name"
msgstr "назва_публікації"

#: sql_help.c:1161 sql_help.c:1165 sql_help.c:1169
msgid "publication_option"
msgstr "publication_option"

#: sql_help.c:1172
msgid "refresh_option"
msgstr "опція_оновлення"

#: sql_help.c:1177 sql_help.c:2816
msgid "subscription_parameter"
msgstr "параметр_підписки"

#: sql_help.c:1180
msgid "skip_option"
msgstr "опція_пропуска"

#: sql_help.c:1340 sql_help.c:1343
msgid "partition_name"
msgstr "ім'я_розділу"

#: sql_help.c:1341 sql_help.c:2370 sql_help.c:2947
msgid "partition_bound_spec"
msgstr "специфікація_рамок_розділу"

#: sql_help.c:1362 sql_help.c:1412 sql_help.c:2961
msgid "sequence_options"
msgstr "опції_послідовності"

#: sql_help.c:1364
msgid "sequence_option"
msgstr "опція_послідовності"

#: sql_help.c:1378
msgid "table_constraint_using_index"
msgstr "індекс_обмеження_таблиці"

#: sql_help.c:1386 sql_help.c:1387 sql_help.c:1388 sql_help.c:1389
msgid "rewrite_rule_name"
msgstr "ім'я_правила_перезапису"

#: sql_help.c:1401 sql_help.c:2382 sql_help.c:2986
msgid "and partition_bound_spec is:"
msgstr "і специфікація_рамок_розділу:"

#: sql_help.c:1402 sql_help.c:1403 sql_help.c:1404 sql_help.c:2383
#: sql_help.c:2384 sql_help.c:2385 sql_help.c:2987 sql_help.c:2988
#: sql_help.c:2989
msgid "partition_bound_expr"
msgstr "код_секції"

#: sql_help.c:1405 sql_help.c:1406 sql_help.c:2386 sql_help.c:2387
#: sql_help.c:2990 sql_help.c:2991
msgid "numeric_literal"
msgstr "числовий_літерал"

#: sql_help.c:1407
msgid "and column_constraint is:"
msgstr "і обмеження_стовпця:"

#: sql_help.c:1410 sql_help.c:2377 sql_help.c:2418 sql_help.c:2627
#: sql_help.c:2959
msgid "default_expr"
msgstr "вираз_за_замовчуванням"

#: sql_help.c:1411 sql_help.c:2378 sql_help.c:2960
msgid "generation_expr"
msgstr "код_генерації"

#: sql_help.c:1413 sql_help.c:1414 sql_help.c:1423 sql_help.c:1425
#: sql_help.c:1429 sql_help.c:2962 sql_help.c:2963 sql_help.c:2972
#: sql_help.c:2974 sql_help.c:2978
msgid "index_parameters"
msgstr "параметри_індексу"

#: sql_help.c:1415 sql_help.c:1432 sql_help.c:2964 sql_help.c:2981
msgid "reftable"
msgstr "залежна_таблиця"

#: sql_help.c:1416 sql_help.c:1433 sql_help.c:2965 sql_help.c:2982
msgid "refcolumn"
msgstr "залежний_стовпець"

#: sql_help.c:1417 sql_help.c:1418 sql_help.c:1434 sql_help.c:1435
#: sql_help.c:2966 sql_help.c:2967 sql_help.c:2983 sql_help.c:2984
msgid "referential_action"
msgstr "дія_посилання"

#: sql_help.c:1419 sql_help.c:2379 sql_help.c:2968
msgid "and table_constraint is:"
msgstr "і обмеження_таблиці:"

#: sql_help.c:1427 sql_help.c:2976
msgid "exclude_element"
msgstr "об'єкт_виключення"

#: sql_help.c:1428 sql_help.c:2977 sql_help.c:4604 sql_help.c:4708
#: sql_help.c:4862 sql_help.c:5038 sql_help.c:5107
msgid "operator"
msgstr "оператор"

#: sql_help.c:1430 sql_help.c:2498 sql_help.c:2979
msgid "predicate"
msgstr "предикат"

#: sql_help.c:1436
msgid "and table_constraint_using_index is:"
msgstr "і індекс_обмеження_таблиці:"

#: sql_help.c:1439 sql_help.c:2992
msgid "index_parameters in UNIQUE, PRIMARY KEY, and EXCLUDE constraints are:"
msgstr "параметри_індексу в обмеженнях UNIQUE, PRIMARY KEY, EXCLUDE:"

#: sql_help.c:1444 sql_help.c:2997
msgid "exclude_element in an EXCLUDE constraint is:"
msgstr "елемент_виключення в обмеженні EXCLUDE:"

#: sql_help.c:1448 sql_help.c:2491 sql_help.c:2924 sql_help.c:2937
#: sql_help.c:2951 sql_help.c:3001 sql_help.c:4022
msgid "opclass"
msgstr "клас_оператора"

#: sql_help.c:1449 sql_help.c:2492 sql_help.c:3002
msgid "opclass_parameter"
msgstr "opclass_parameter"

#: sql_help.c:1451 sql_help.c:3004
msgid "referential_action in a FOREIGN KEY/REFERENCES constraint is:"
msgstr "посилання на дію в обмеженні FOREIGN KEY/REFERENCES:"

#: sql_help.c:1469 sql_help.c:1472 sql_help.c:3041
msgid "tablespace_option"
msgstr "опція_табличного_простору"

#: sql_help.c:1493 sql_help.c:1496 sql_help.c:1502 sql_help.c:1506
msgid "token_type"
msgstr "тип_токену"

#: sql_help.c:1494 sql_help.c:1497
msgid "dictionary_name"
msgstr "ім'я_словника"

#: sql_help.c:1499 sql_help.c:1503
msgid "old_dictionary"
msgstr "старий_словник"

#: sql_help.c:1500 sql_help.c:1504
msgid "new_dictionary"
msgstr "новий_словник"

#: sql_help.c:1599 sql_help.c:1613 sql_help.c:1616 sql_help.c:1617
#: sql_help.c:3194
msgid "attribute_name"
msgstr "ім'я_атрибута"

#: sql_help.c:1600
msgid "new_attribute_name"
msgstr "нове_ім'я_атрибута"

#: sql_help.c:1604 sql_help.c:1608
msgid "new_enum_value"
msgstr "нове_значення_перерахування"

#: sql_help.c:1605
msgid "neighbor_enum_value"
msgstr "сусіднє_значення_перерахування"

#: sql_help.c:1607
msgid "existing_enum_value"
msgstr "існуюче_значення_перерахування"

#: sql_help.c:1610
msgid "property"
msgstr "властивість"

#: sql_help.c:1686 sql_help.c:2362 sql_help.c:2371 sql_help.c:2773
#: sql_help.c:3274 sql_help.c:3725 sql_help.c:3932 sql_help.c:3978
#: sql_help.c:4395
msgid "server_name"
msgstr "назва_серверу"

#: sql_help.c:1718 sql_help.c:1721 sql_help.c:3289
msgid "view_option_name"
msgstr "ім'я_параметра_представлення"

#: sql_help.c:1719 sql_help.c:3290
msgid "view_option_value"
msgstr "значення_параметра_представлення"

#: sql_help.c:1740 sql_help.c:5007
msgid "table_and_columns"
msgstr "таблиця_і_стовпці"

#: sql_help.c:1741 sql_help.c:1801 sql_help.c:1995 sql_help.c:3774
#: sql_help.c:4230 sql_help.c:5008
msgid "where option can be one of:"
msgstr "де параметр може бути одним із:"

#: sql_help.c:1742 sql_help.c:1743 sql_help.c:1802 sql_help.c:1997
#: sql_help.c:2001 sql_help.c:2183 sql_help.c:3775 sql_help.c:3776
#: sql_help.c:3777 sql_help.c:3778 sql_help.c:3779 sql_help.c:3780
#: sql_help.c:3781 sql_help.c:3782 sql_help.c:3783 sql_help.c:3784
#: sql_help.c:4231 sql_help.c:4233 sql_help.c:5009 sql_help.c:5010
#: sql_help.c:5011 sql_help.c:5012 sql_help.c:5013 sql_help.c:5014
#: sql_help.c:5015 sql_help.c:5016 sql_help.c:5017 sql_help.c:5019
#: sql_help.c:5020
msgid "boolean"
msgstr "логічний"

#: sql_help.c:1744 sql_help.c:5021
msgid "size"
msgstr "розмір"

#: sql_help.c:1745 sql_help.c:5022
msgid "and table_and_columns is:"
msgstr "і таблиця_і_стовпці:"

#: sql_help.c:1761 sql_help.c:4769 sql_help.c:4771 sql_help.c:4795
msgid "transaction_mode"
msgstr "режим_транзакції"

#: sql_help.c:1762 sql_help.c:4772 sql_help.c:4796
msgid "where transaction_mode is one of:"
msgstr "де режим_транзакції один з:"

#: sql_help.c:1771 sql_help.c:4614 sql_help.c:4623 sql_help.c:4627
#: sql_help.c:4631 sql_help.c:4634 sql_help.c:4872 sql_help.c:4881
#: sql_help.c:4885 sql_help.c:4889 sql_help.c:4892 sql_help.c:5117
#: sql_help.c:5126 sql_help.c:5130 sql_help.c:5134 sql_help.c:5137
msgid "argument"
msgstr "аргумент"

#: sql_help.c:1867
msgid "relation_name"
msgstr "назва_відношення"

#: sql_help.c:1872 sql_help.c:3926 sql_help.c:4389
msgid "domain_name"
msgstr "назва_домену"

#: sql_help.c:1894
msgid "policy_name"
msgstr "назва_політики"

#: sql_help.c:1907
msgid "rule_name"
msgstr "назва_правила"

#: sql_help.c:1926 sql_help.c:4528
msgid "string_literal"
msgstr "рядковий_літерал"

#: sql_help.c:1951 sql_help.c:4192 sql_help.c:4442
msgid "transaction_id"
msgstr "ідентифікатор_транзакції"

#: sql_help.c:1985 sql_help.c:1992 sql_help.c:4048
msgid "filename"
msgstr "ім'я файлу"

#: sql_help.c:1986 sql_help.c:1993 sql_help.c:2712 sql_help.c:2713
#: sql_help.c:2714
msgid "command"
msgstr "команда"

#: sql_help.c:1988 sql_help.c:2711 sql_help.c:3144 sql_help.c:3325
#: sql_help.c:4032 sql_help.c:4115 sql_help.c:4118 sql_help.c:4121
#: sql_help.c:4597 sql_help.c:4599 sql_help.c:4701 sql_help.c:4703
#: sql_help.c:4855 sql_help.c:4857 sql_help.c:4974 sql_help.c:5100
#: sql_help.c:5102
msgid "condition"
msgstr "умова"

#: sql_help.c:1991 sql_help.c:2532 sql_help.c:3027 sql_help.c:3291
#: sql_help.c:3309 sql_help.c:4013
msgid "query"
msgstr "запит"

#: sql_help.c:1996
msgid "format_name"
msgstr "назва_формату"

#: sql_help.c:1998
msgid "delimiter_character"
msgstr "символ_роздільник"

#: sql_help.c:1999
msgid "null_string"
msgstr "представлення_NULL"

#: sql_help.c:2000
msgid "default_string"
msgstr "рядок_за_замовчуванням"

#: sql_help.c:2002
msgid "quote_character"
msgstr "символ_лапок"

#: sql_help.c:2003
msgid "escape_character"
msgstr "символ_екранування"

#: sql_help.c:2007
msgid "error_action"
msgstr "error_action"

#: sql_help.c:2008
msgid "encoding_name"
msgstr "ім'я_кодування"

#: sql_help.c:2009
msgid "verbosity"
msgstr "детальність"

#: sql_help.c:2020
msgid "access_method_type"
msgstr "тип_метода_доступа"

#: sql_help.c:2091 sql_help.c:2110 sql_help.c:2113
msgid "arg_data_type"
msgstr "тип_даних_аргумента"

#: sql_help.c:2092 sql_help.c:2114 sql_help.c:2122
msgid "sfunc"
msgstr "функція_стану"

#: sql_help.c:2093 sql_help.c:2115 sql_help.c:2123
msgid "state_data_type"
msgstr "тип_даних_стану"

#: sql_help.c:2094 sql_help.c:2116 sql_help.c:2124
msgid "state_data_size"
msgstr "розмір_даних_стану"

#: sql_help.c:2095 sql_help.c:2117 sql_help.c:2125
msgid "ffunc"
msgstr "функція_завершення"

#: sql_help.c:2096 sql_help.c:2126
msgid "combinefunc"
msgstr "комбінуюча_функція"

#: sql_help.c:2097 sql_help.c:2127
msgid "serialfunc"
msgstr "функція_серіалізації"

#: sql_help.c:2098 sql_help.c:2128
msgid "deserialfunc"
msgstr "функція_десеріалізації"

#: sql_help.c:2099 sql_help.c:2118 sql_help.c:2129
msgid "initial_condition"
msgstr "початкова_умова"

#: sql_help.c:2100 sql_help.c:2130
msgid "msfunc"
msgstr "функція_стану_рух"

#: sql_help.c:2101 sql_help.c:2131
msgid "minvfunc"
msgstr "зворотна_функція_рух"

#: sql_help.c:2102 sql_help.c:2132
msgid "mstate_data_type"
msgstr "тип_даних_стану_рух"

#: sql_help.c:2103 sql_help.c:2133
msgid "mstate_data_size"
msgstr "розмір_даних_стану_рух"

#: sql_help.c:2104 sql_help.c:2134
msgid "mffunc"
msgstr "функція_завершення_рух"

#: sql_help.c:2105 sql_help.c:2135
msgid "minitial_condition"
msgstr "початкова_умова_рух"

#: sql_help.c:2106 sql_help.c:2136
msgid "sort_operator"
msgstr "оператор_сортування"

#: sql_help.c:2119
msgid "or the old syntax"
msgstr "або старий синтаксис"

#: sql_help.c:2121
msgid "base_type"
msgstr "базовий_тип"

#: sql_help.c:2179 sql_help.c:2229
msgid "locale"
msgstr "локаль"

#: sql_help.c:2180 sql_help.c:2230
msgid "lc_collate"
msgstr "код_правила_сортування"

#: sql_help.c:2181 sql_help.c:2231
msgid "lc_ctype"
msgstr "код_класифікації_символів"

#: sql_help.c:2182 sql_help.c:4495
msgid "provider"
msgstr "постачальник"

#: sql_help.c:2184
msgid "rules"
msgstr "правила"

#: sql_help.c:2185 sql_help.c:2292
msgid "version"
msgstr "версія"

#: sql_help.c:2187
msgid "existing_collation"
msgstr "існуюче_правило_сортування"

#: sql_help.c:2197
msgid "source_encoding"
msgstr "початкове_кодування"

#: sql_help.c:2198
msgid "dest_encoding"
msgstr "цільве_кодування"

#: sql_help.c:2226 sql_help.c:3067
msgid "template"
msgstr "шаблон"

#: sql_help.c:2227
msgid "encoding"
msgstr "кодування"

#: sql_help.c:2228
msgid "strategy"
msgstr "стратегія"

#: sql_help.c:2232
msgid "builtin_locale"
msgstr "вбудована_локаль"

#: sql_help.c:2233
msgid "icu_locale"
msgstr "icu_locale"

#: sql_help.c:2234
msgid "icu_rules"
msgstr "правила_icu"

#: sql_help.c:2235
msgid "locale_provider"
msgstr "локаль_провайдер"

#: sql_help.c:2236
msgid "collation_version"
msgstr "версія_сортування"

#: sql_help.c:2241
msgid "oid"
msgstr "oid"

#: sql_help.c:2276 sql_help.c:2709 sql_help.c:3140
msgid "event"
msgstr "подія"

#: sql_help.c:2277
msgid "filter_variable"
msgstr "змінна_фільтру"

#: sql_help.c:2278
msgid "filter_value"
msgstr "значення_фільтру"

#: sql_help.c:2374 sql_help.c:2956
msgid "where column_constraint is:"
msgstr "де обмеження_стовпців:"

#: sql_help.c:2419
msgid "rettype"
msgstr "тип_результату"

#: sql_help.c:2421
msgid "column_type"
msgstr "тип_стовпця"

#: sql_help.c:2430 sql_help.c:2633
msgid "definition"
msgstr "визначення"

#: sql_help.c:2431 sql_help.c:2634
msgid "obj_file"
msgstr "об'єктний_файл"

#: sql_help.c:2432 sql_help.c:2635
msgid "link_symbol"
msgstr "символ_експорту"

#: sql_help.c:2433 sql_help.c:2636
msgid "sql_body"
msgstr "sql_body"

#: sql_help.c:2471 sql_help.c:2694 sql_help.c:3263
msgid "uid"
msgstr "uid"

#: sql_help.c:2487 sql_help.c:2528 sql_help.c:2925 sql_help.c:2938
#: sql_help.c:2952 sql_help.c:3023
msgid "method"
msgstr "метод"

#: sql_help.c:2509
msgid "call_handler"
msgstr "обробник_виклику"

#: sql_help.c:2510
msgid "inline_handler"
msgstr "обробник_впровадженого_коду"

#: sql_help.c:2511
msgid "valfunction"
msgstr "функція_перевірки"

#: sql_help.c:2569
msgid "family_name"
msgstr "назва_сімейства"

#: sql_help.c:2580
msgid "storage_type"
msgstr "тип_зберігання"

#: sql_help.c:2715 sql_help.c:3147
msgid "where event can be one of:"
msgstr "де подія може бути однією з:"

#: sql_help.c:2735 sql_help.c:2737
msgid "schema_element"
msgstr "елемент_схеми"

#: sql_help.c:2774
msgid "server_type"
msgstr "тип_серверу"

#: sql_help.c:2775
msgid "server_version"
msgstr "версія_серверу"

#: sql_help.c:2776 sql_help.c:3929 sql_help.c:4392
msgid "fdw_name"
msgstr "назва_fdw"

#: sql_help.c:2793 sql_help.c:2796
msgid "statistics_name"
msgstr "назва_статистики"

#: sql_help.c:2797
msgid "statistics_kind"
msgstr "вид_статистики"

#: sql_help.c:2813
msgid "subscription_name"
msgstr "назва_підписки"

#: sql_help.c:2918
msgid "source_table"
msgstr "вихідна_таблиця"

#: sql_help.c:2919
msgid "like_option"
msgstr "параметр_породження"

#: sql_help.c:2985
msgid "and like_option is:"
msgstr "і параметр_породження:"

#: sql_help.c:3040
msgid "directory"
msgstr "каталог"

#: sql_help.c:3054
msgid "parser_name"
msgstr "назва_парсера"

#: sql_help.c:3055
msgid "source_config"
msgstr "початкова_конфігурація"

#: sql_help.c:3084
msgid "start_function"
msgstr "функція_початку"

#: sql_help.c:3085
msgid "gettoken_function"
msgstr "функція_видачі_токену"

#: sql_help.c:3086
msgid "end_function"
msgstr "функція_завершення"

#: sql_help.c:3087
msgid "lextypes_function"
msgstr "функція_лекс_типів"

#: sql_help.c:3088
msgid "headline_function"
msgstr "функція_створення_заголовків"

#: sql_help.c:3100
msgid "init_function"
msgstr "функція_ініціалізації"

#: sql_help.c:3101
msgid "lexize_function"
msgstr "функція_виділення_лексем"

#: sql_help.c:3114
msgid "from_sql_function_name"
msgstr "ім'я_функції_з_sql"

#: sql_help.c:3116
msgid "to_sql_function_name"
msgstr "ім'я_функції_в_sql"

#: sql_help.c:3142
msgid "referenced_table_name"
msgstr "ім'я_залежної_таблиці"

#: sql_help.c:3143
msgid "transition_relation_name"
msgstr "ім'я_перехідного_відношення"

#: sql_help.c:3146
msgid "arguments"
msgstr "аргументи"

#: sql_help.c:3198
msgid "label"
msgstr "мітка"

#: sql_help.c:3200
msgid "subtype"
msgstr "підтип"

#: sql_help.c:3201
msgid "subtype_operator_class"
msgstr "клас_оператора_підтипу"

#: sql_help.c:3203
msgid "canonical_function"
msgstr "канонічна_функція"

#: sql_help.c:3204
msgid "subtype_diff_function"
msgstr "функція_розбіжностей_підтипу"

#: sql_help.c:3205
msgid "multirange_type_name"
msgstr "multirange_type_name"

#: sql_help.c:3207
msgid "input_function"
msgstr "функція_вводу"

#: sql_help.c:3208
msgid "output_function"
msgstr "функція_виводу"

#: sql_help.c:3209
msgid "receive_function"
msgstr "функція_отримання"

#: sql_help.c:3210
msgid "send_function"
msgstr "функція_відправки"

#: sql_help.c:3211
msgid "type_modifier_input_function"
msgstr "функція_введення_модифікатора_типу"

#: sql_help.c:3212
msgid "type_modifier_output_function"
msgstr "функція_виводу_модифікатора_типу"

#: sql_help.c:3213
msgid "analyze_function"
msgstr "функція_аналізу"

#: sql_help.c:3214
msgid "subscript_function"
msgstr "subscript_function"

#: sql_help.c:3215
msgid "internallength"
msgstr "внутр_довжина"

#: sql_help.c:3216
msgid "alignment"
msgstr "вирівнювання"

#: sql_help.c:3217
msgid "storage"
msgstr "зберігання"

#: sql_help.c:3218
msgid "like_type"
msgstr "тип_зразок"

#: sql_help.c:3219
msgid "category"
msgstr "категорія"

#: sql_help.c:3220
msgid "preferred"
msgstr "привілейований"

#: sql_help.c:3221
msgid "default"
msgstr "за_замовчуванням"

#: sql_help.c:3222
msgid "element"
msgstr "елемент"

#: sql_help.c:3223
msgid "delimiter"
msgstr "роздільник"

#: sql_help.c:3224
msgid "collatable"
msgstr "сортувальний"

#: sql_help.c:3321 sql_help.c:4008 sql_help.c:4102 sql_help.c:4592
#: sql_help.c:4695 sql_help.c:4850 sql_help.c:4964 sql_help.c:5095
msgid "with_query"
msgstr "with_запит"

#: sql_help.c:3323 sql_help.c:4010 sql_help.c:4611 sql_help.c:4617
#: sql_help.c:4620 sql_help.c:4624 sql_help.c:4628 sql_help.c:4636
#: sql_help.c:4869 sql_help.c:4875 sql_help.c:4878 sql_help.c:4882
#: sql_help.c:4886 sql_help.c:4894 sql_help.c:4966 sql_help.c:5114
#: sql_help.c:5120 sql_help.c:5123 sql_help.c:5127 sql_help.c:5131
#: sql_help.c:5139
msgid "alias"
msgstr "псевдонім"

#: sql_help.c:3324 sql_help.c:4596 sql_help.c:4638 sql_help.c:4640
#: sql_help.c:4644 sql_help.c:4646 sql_help.c:4647 sql_help.c:4648
#: sql_help.c:4700 sql_help.c:4854 sql_help.c:4896 sql_help.c:4898
#: sql_help.c:4902 sql_help.c:4904 sql_help.c:4905 sql_help.c:4906
#: sql_help.c:4973 sql_help.c:5099 sql_help.c:5141 sql_help.c:5143
#: sql_help.c:5147 sql_help.c:5149 sql_help.c:5150 sql_help.c:5151
msgid "from_item"
msgstr "джерело_даних"

#: sql_help.c:3326 sql_help.c:3810 sql_help.c:4159 sql_help.c:4975
msgid "cursor_name"
msgstr "ім'я_курсору"

#: sql_help.c:3327 sql_help.c:4016 sql_help.c:4108 sql_help.c:4976
msgid "output_expression"
msgstr "вираз_результату"

#: sql_help.c:3328 sql_help.c:4017 sql_help.c:4109 sql_help.c:4595
#: sql_help.c:4698 sql_help.c:4853 sql_help.c:4977 sql_help.c:5098
msgid "output_name"
msgstr "ім'я_результату"

#: sql_help.c:3344
msgid "code"
msgstr "код"

#: sql_help.c:3749
msgid "parameter"
msgstr "параметр"

#: sql_help.c:3773 sql_help.c:4184
msgid "statement"
msgstr "оператор"

#: sql_help.c:3809 sql_help.c:4158
msgid "direction"
msgstr "напрямок"

#: sql_help.c:3811 sql_help.c:4160
msgid "where direction can be one of:"
msgstr "де напрямок може бути одним із:"

#: sql_help.c:3812 sql_help.c:3813 sql_help.c:3814 sql_help.c:3815
#: sql_help.c:3816 sql_help.c:4161 sql_help.c:4162 sql_help.c:4163
#: sql_help.c:4164 sql_help.c:4165 sql_help.c:4605 sql_help.c:4607
#: sql_help.c:4709 sql_help.c:4711 sql_help.c:4863 sql_help.c:4865
#: sql_help.c:5039 sql_help.c:5041 sql_help.c:5108 sql_help.c:5110
msgid "count"
msgstr "кількість"

#: sql_help.c:3919 sql_help.c:4382
msgid "sequence_name"
msgstr "ім'я_послідовності"

#: sql_help.c:3937 sql_help.c:4400
msgid "arg_name"
msgstr "ім'я_аргументу"

#: sql_help.c:3938 sql_help.c:4401
msgid "arg_type"
msgstr "тип_аргументу"

#: sql_help.c:3945 sql_help.c:4408
msgid "loid"
msgstr "код_вел_об'єкту"

#: sql_help.c:3976
msgid "remote_schema"
msgstr "віддалена_схема"

#: sql_help.c:3979
msgid "local_schema"
msgstr "локальна_схема"

#: sql_help.c:4014
msgid "conflict_target"
msgstr "ціль_конфлікту"

#: sql_help.c:4015
msgid "conflict_action"
msgstr "дія_при_конфлікті"

#: sql_help.c:4018
msgid "where conflict_target can be one of:"
msgstr "де ціль_конфлікту може бути одним з:"

#: sql_help.c:4019
msgid "index_column_name"
msgstr "ім'я_стовпця_індексу"

#: sql_help.c:4020
msgid "index_expression"
msgstr "вираз_індексу"

#: sql_help.c:4023
msgid "index_predicate"
msgstr "предикат_індексу"

#: sql_help.c:4025
msgid "and conflict_action is one of:"
msgstr "і дія_при_конфлікті одна з:"

#: sql_help.c:4031 sql_help.c:4132 sql_help.c:4972
msgid "sub-SELECT"
msgstr "вкладений-SELECT"

#: sql_help.c:4040 sql_help.c:4173 sql_help.c:4948
msgid "channel"
msgstr "канал"

#: sql_help.c:4062
msgid "lockmode"
msgstr "режим_блокування"

#: sql_help.c:4063
msgid "where lockmode is one of:"
msgstr "де режим_блокування один з:"

#: sql_help.c:4103
msgid "target_table_name"
msgstr "ім'я_цілі_таблиці"

#: sql_help.c:4104
msgid "target_alias"
msgstr "псевдонім_цілі"

#: sql_help.c:4105
msgid "data_source"
msgstr "джерело_даних"

#: sql_help.c:4106 sql_help.c:4641 sql_help.c:4899 sql_help.c:5144
msgid "join_condition"
msgstr "умова_поєднання"

#: sql_help.c:4107
msgid "when_clause"
msgstr "when_твердження"

#: sql_help.c:4110
msgid "where data_source is:"
msgstr "де джерело_даних:"

#: sql_help.c:4111
msgid "source_table_name"
msgstr "ім'я_початкова_таблиці"

#: sql_help.c:4112
msgid "source_query"
msgstr "джерело_запит"

#: sql_help.c:4113
msgid "source_alias"
msgstr "джерело_псевдоніма"

#: sql_help.c:4114
msgid "and when_clause is:"
msgstr "і when_clause:"

#: sql_help.c:4116 sql_help.c:4119
msgid "merge_update"
msgstr "merge_update"

#: sql_help.c:4117 sql_help.c:4120
msgid "merge_delete"
msgstr "merge_delete"

#: sql_help.c:4122
msgid "merge_insert"
msgstr "merge_insert"

#: sql_help.c:4123
msgid "and merge_insert is:"
msgstr "і merge_insert:"

#: sql_help.c:4126
msgid "and merge_update is:"
msgstr "і merge_update:"

#: sql_help.c:4133
msgid "and merge_delete is:"
msgstr "і merge_delete:"

#: sql_help.c:4174
msgid "payload"
msgstr "зміст"

#: sql_help.c:4201
msgid "old_role"
msgstr "стара_роль"

#: sql_help.c:4202
msgid "new_role"
msgstr "нова_роль"

#: sql_help.c:4241 sql_help.c:4450 sql_help.c:4458
msgid "savepoint_name"
msgstr "ім'я_точки_збереження"

#: sql_help.c:4598 sql_help.c:4656 sql_help.c:4856 sql_help.c:4914
#: sql_help.c:5101 sql_help.c:5159
msgid "grouping_element"
msgstr "елемент_групування"

#: sql_help.c:4600 sql_help.c:4704 sql_help.c:4858 sql_help.c:5103
msgid "window_name"
msgstr "назва_вікна"

#: sql_help.c:4601 sql_help.c:4705 sql_help.c:4859 sql_help.c:5104
msgid "window_definition"
msgstr "визначення_вікна"

#: sql_help.c:4602 sql_help.c:4616 sql_help.c:4660 sql_help.c:4706
#: sql_help.c:4860 sql_help.c:4874 sql_help.c:4918 sql_help.c:5105
#: sql_help.c:5119 sql_help.c:5163
msgid "select"
msgstr "виберіть"

#: sql_help.c:4608 sql_help.c:4866 sql_help.c:5111
msgid "from_reference"
msgstr "from_reference"

#: sql_help.c:4609 sql_help.c:4867 sql_help.c:5112
msgid "where from_item can be one of:"
msgstr "де джерело_даних може бути одним з:"

#: sql_help.c:4612 sql_help.c:4618 sql_help.c:4621 sql_help.c:4625
#: sql_help.c:4637 sql_help.c:4870 sql_help.c:4876 sql_help.c:4879
#: sql_help.c:4883 sql_help.c:4895 sql_help.c:5115 sql_help.c:5121
#: sql_help.c:5124 sql_help.c:5128 sql_help.c:5140
msgid "column_alias"
msgstr "псевдонім_стовпця"

#: sql_help.c:4613 sql_help.c:4871 sql_help.c:5116
msgid "sampling_method"
msgstr "метод_вибірки"

#: sql_help.c:4615 sql_help.c:4873 sql_help.c:5118
msgid "seed"
msgstr "початкове_число"

#: sql_help.c:4619 sql_help.c:4658 sql_help.c:4877 sql_help.c:4916
#: sql_help.c:5122 sql_help.c:5161
msgid "with_query_name"
msgstr "ім'я_запиту_WITH"

#: sql_help.c:4629 sql_help.c:4632 sql_help.c:4635 sql_help.c:4887
#: sql_help.c:4890 sql_help.c:4893 sql_help.c:5132 sql_help.c:5135
#: sql_help.c:5138
msgid "column_definition"
msgstr "визначення_стовпця"

#: sql_help.c:4639 sql_help.c:4645 sql_help.c:4897 sql_help.c:4903
#: sql_help.c:5142 sql_help.c:5148
msgid "join_type"
msgstr "тип_поєднання"

#: sql_help.c:4642 sql_help.c:4900 sql_help.c:5145
msgid "join_column"
msgstr "стовпець_поєднання"

#: sql_help.c:4643 sql_help.c:4901 sql_help.c:5146
msgid "join_using_alias"
msgstr "join_using_alias"

#: sql_help.c:4649 sql_help.c:4907 sql_help.c:5152
msgid "and grouping_element can be one of:"
msgstr "і елемент_групування може бути одним з:"

#: sql_help.c:4657 sql_help.c:4915 sql_help.c:5160
msgid "and with_query is:"
msgstr "і запит_WITH:"

#: sql_help.c:4661 sql_help.c:4919 sql_help.c:5164
msgid "values"
msgstr "значення"

#: sql_help.c:4662 sql_help.c:4920 sql_help.c:5165
msgid "insert"
msgstr "вставка"

#: sql_help.c:4663 sql_help.c:4921 sql_help.c:5166
msgid "update"
msgstr "оновлення"

#: sql_help.c:4664 sql_help.c:4922 sql_help.c:5167
msgid "delete"
msgstr "видалення"

#: sql_help.c:4665 sql_help.c:4923 sql_help.c:5168
msgid "merge"
msgstr "об’єднати"

#: sql_help.c:4667 sql_help.c:4925 sql_help.c:5170
msgid "search_seq_col_name"
msgstr "search_seq_col_name"

#: sql_help.c:4669 sql_help.c:4927 sql_help.c:5172
msgid "cycle_mark_col_name"
msgstr "cycle_mark_col_name"

#: sql_help.c:4670 sql_help.c:4928 sql_help.c:5173
msgid "cycle_mark_value"
msgstr "cycle_mark_value"

#: sql_help.c:4671 sql_help.c:4929 sql_help.c:5174
msgid "cycle_mark_default"
msgstr "cycle_mark_default"

#: sql_help.c:4672 sql_help.c:4930 sql_help.c:5175
msgid "cycle_path_col_name"
msgstr "cycle_path_col_name"

#: sql_help.c:4699
msgid "new_table"
msgstr "нова_таблиця"

#: sql_help.c:4770
msgid "snapshot_id"
msgstr "код_знімку"

#: sql_help.c:5037
msgid "sort_expression"
msgstr "вираз_сортування"

#: sql_help.c:5182 sql_help.c:6166
msgid "abort the current transaction"
msgstr "перервати поточну транзакцію"

#: sql_help.c:5188
msgid "change the definition of an aggregate function"
msgstr "змінити визначення агрегатної функції"

#: sql_help.c:5194
msgid "change the definition of a collation"
msgstr "змінити визначення правила сортування"

#: sql_help.c:5200
msgid "change the definition of a conversion"
msgstr "змінити визначення перетворення"

#: sql_help.c:5206
msgid "change a database"
msgstr "змінити базу даних"

#: sql_help.c:5212
msgid "define default access privileges"
msgstr "визначити права доступу за замовчуванням"

#: sql_help.c:5218
msgid "change the definition of a domain"
msgstr "змінити визначення домену"

#: sql_help.c:5224
msgid "change the definition of an event trigger"
msgstr "змінити визначення тригеру події"

#: sql_help.c:5230
msgid "change the definition of an extension"
msgstr "змінити визначення розширення"

#: sql_help.c:5236
msgid "change the definition of a foreign-data wrapper"
msgstr "змінити визначення джерела сторонніх даних"

#: sql_help.c:5242
msgid "change the definition of a foreign table"
msgstr "змінити визначення сторонньої таблиці"

#: sql_help.c:5248
msgid "change the definition of a function"
msgstr "змінити визначення функції"

#: sql_help.c:5254
msgid "change role name or membership"
msgstr "змінити назву ролі або членства"

#: sql_help.c:5260
msgid "change the definition of an index"
msgstr "змінити визначення індексу"

#: sql_help.c:5266
msgid "change the definition of a procedural language"
msgstr "змінити визначення процедурної мови"

#: sql_help.c:5272
msgid "change the definition of a large object"
msgstr "змінити визначення великого об'єкту"

#: sql_help.c:5278
msgid "change the definition of a materialized view"
msgstr "змінити визначення матеріалізованого подання"

#: sql_help.c:5284
msgid "change the definition of an operator"
msgstr "змінити визначення оператора"

#: sql_help.c:5290
msgid "change the definition of an operator class"
msgstr "змінити визначення класа операторів"

#: sql_help.c:5296
msgid "change the definition of an operator family"
msgstr "змінити визначення сімейства операторів"

#: sql_help.c:5302
msgid "change the definition of a row-level security policy"
msgstr "змінити визначення політики безпеки на рівні рядків"

#: sql_help.c:5308
msgid "change the definition of a procedure"
msgstr "змінити визначення процедури"

#: sql_help.c:5314
msgid "change the definition of a publication"
msgstr "змінити визначення публікації"

#: sql_help.c:5320 sql_help.c:5422
msgid "change a database role"
msgstr "змінити роль бази даних"

#: sql_help.c:5326
msgid "change the definition of a routine"
msgstr "змінити визначення підпрограми"

#: sql_help.c:5332
msgid "change the definition of a rule"
msgstr "змінити визначення правила"

#: sql_help.c:5338
msgid "change the definition of a schema"
msgstr "змінити визначення схеми"

#: sql_help.c:5344
msgid "change the definition of a sequence generator"
msgstr "змінити визначення генератору послідовності"

#: sql_help.c:5350
msgid "change the definition of a foreign server"
msgstr "змінити визначення стороннього серверу"

#: sql_help.c:5356
msgid "change the definition of an extended statistics object"
msgstr "змінити визначення об'єкту розширеної статистики"

#: sql_help.c:5362
msgid "change the definition of a subscription"
msgstr "змінити визначення підписки"

#: sql_help.c:5368
msgid "change a server configuration parameter"
msgstr "змінити параметр конфігурації сервера"

#: sql_help.c:5374
msgid "change the definition of a table"
msgstr "змінити визначення таблиці"

#: sql_help.c:5380
msgid "change the definition of a tablespace"
msgstr "змінити визначення табличного простору"

#: sql_help.c:5386
msgid "change the definition of a text search configuration"
msgstr "змінити визначення конфігурації текстового пошуку"

#: sql_help.c:5392
msgid "change the definition of a text search dictionary"
msgstr "змінити визначення словника текстового пошуку"

#: sql_help.c:5398
msgid "change the definition of a text search parser"
msgstr "змінити визначення парсера текстового пошуку"

#: sql_help.c:5404
msgid "change the definition of a text search template"
msgstr "змінити визначення шаблона текстового пошуку"

#: sql_help.c:5410
msgid "change the definition of a trigger"
msgstr "змінити визначення тригеру"

#: sql_help.c:5416
msgid "change the definition of a type"
msgstr "змінити визначення типу"

#: sql_help.c:5428
msgid "change the definition of a user mapping"
msgstr "змінити визначення зіставлень користувачів"

#: sql_help.c:5434
msgid "change the definition of a view"
msgstr "змінити визначення подання"

#: sql_help.c:5440
msgid "collect statistics about a database"
msgstr "зібрати статистику про базу даних"

#: sql_help.c:5446 sql_help.c:6244
msgid "start a transaction block"
msgstr "розпочати транзакцію"

#: sql_help.c:5452
msgid "invoke a procedure"
msgstr "викликати процедуру"

#: sql_help.c:5458
msgid "force a write-ahead log checkpoint"
msgstr "провести контрольну точку в журналі попереднього запису"

#: sql_help.c:5464
msgid "close a cursor"
msgstr "закрити курсор"

#: sql_help.c:5470
msgid "cluster a table according to an index"
msgstr "перегрупувати таблицю за індексом"

#: sql_help.c:5476
msgid "define or change the comment of an object"
msgstr "задати або змінити коментар об'єкта"

#: sql_help.c:5482 sql_help.c:6040
msgid "commit the current transaction"
msgstr "затвердити поточну транзакцію"

#: sql_help.c:5488
msgid "commit a transaction that was earlier prepared for two-phase commit"
msgstr "затвердити транзакцію, раніше підготовлену до двохфазного затвердження"

#: sql_help.c:5494
msgid "copy data between a file and a table"
msgstr "копіювати дані між файлом та таблицею"

#: sql_help.c:5500
msgid "define a new access method"
msgstr "визначити новий метод доступу"

#: sql_help.c:5506
msgid "define a new aggregate function"
msgstr "визначити нову агрегатну функцію"

#: sql_help.c:5512
msgid "define a new cast"
msgstr "визначити приведення типів"

#: sql_help.c:5518
msgid "define a new collation"
msgstr "визначити нове правило сортування"

#: sql_help.c:5524
msgid "define a new encoding conversion"
msgstr "визначити нове перетворення кодування"

#: sql_help.c:5530
msgid "create a new database"
msgstr "створити нову базу даних"

#: sql_help.c:5536
msgid "define a new domain"
msgstr "визначити новий домен"

#: sql_help.c:5542
msgid "define a new event trigger"
msgstr "визначити новий тригер події"

#: sql_help.c:5548
msgid "install an extension"
msgstr "встановити розширення"

#: sql_help.c:5554
msgid "define a new foreign-data wrapper"
msgstr "визначити нове джерело сторонніх даних"

#: sql_help.c:5560
msgid "define a new foreign table"
msgstr "визначити нову сторонню таблицю"

#: sql_help.c:5566
msgid "define a new function"
msgstr "визначити нову функцію"

#: sql_help.c:5572 sql_help.c:5632 sql_help.c:5734
msgid "define a new database role"
msgstr "визначити нову роль бази даних"

#: sql_help.c:5578
msgid "define a new index"
msgstr "визначити новий індекс"

#: sql_help.c:5584
msgid "define a new procedural language"
msgstr "визначити нову процедурну мову"

#: sql_help.c:5590
msgid "define a new materialized view"
msgstr "визначити нове матеріалізоване подання"

#: sql_help.c:5596
msgid "define a new operator"
msgstr "визначити новий оператор"

#: sql_help.c:5602
msgid "define a new operator class"
msgstr "визначити новий клас оператора"

#: sql_help.c:5608
msgid "define a new operator family"
msgstr "визначити нове сімейство операторів"

#: sql_help.c:5614
msgid "define a new row-level security policy for a table"
msgstr "визначити нову політику безпеки на рівні рядків для таблиці"

#: sql_help.c:5620
msgid "define a new procedure"
msgstr "визначити нову процедуру"

#: sql_help.c:5626
msgid "define a new publication"
msgstr "визначити нову публікацію"

#: sql_help.c:5638
msgid "define a new rewrite rule"
msgstr "визначити нове правило перезапису"

#: sql_help.c:5644
msgid "define a new schema"
msgstr "визначити нову схему"

#: sql_help.c:5650
msgid "define a new sequence generator"
msgstr "визначити новий генератор послідовностей"

#: sql_help.c:5656
msgid "define a new foreign server"
msgstr "визначити новий сторонній сервер"

#: sql_help.c:5662
msgid "define extended statistics"
msgstr "визначити розширену статистику"

#: sql_help.c:5668
msgid "define a new subscription"
msgstr "визначити нову підписку"

#: sql_help.c:5674
msgid "define a new table"
msgstr "визначити нову таблицю"

#: sql_help.c:5680 sql_help.c:6202
msgid "define a new table from the results of a query"
msgstr "визначити нову таблицю з результатів запиту"

#: sql_help.c:5686
msgid "define a new tablespace"
msgstr "визначити новий табличний простір"

#: sql_help.c:5692
msgid "define a new text search configuration"
msgstr "визначити нову конфігурацію текстового пошуку"

#: sql_help.c:5698
msgid "define a new text search dictionary"
msgstr "визначити новий словник текстового пошуку"

#: sql_help.c:5704
msgid "define a new text search parser"
msgstr "визначити новий аналізатор текстового пошуку"

#: sql_help.c:5710
msgid "define a new text search template"
msgstr "визначити новий шаблон текстового пошуку"

#: sql_help.c:5716
msgid "define a new transform"
msgstr "визначити нове перетворення"

#: sql_help.c:5722
msgid "define a new trigger"
msgstr "визначити новий тригер"

#: sql_help.c:5728
msgid "define a new data type"
msgstr "визначити новий тип даних"

#: sql_help.c:5740
msgid "define a new mapping of a user to a foreign server"
msgstr "визначити нове зіставлення користувача для стороннього сервера"

#: sql_help.c:5746
msgid "define a new view"
msgstr "визначити нове подання"

#: sql_help.c:5752
msgid "deallocate a prepared statement"
msgstr "звільнити підготовлену команду"

#: sql_help.c:5758
msgid "define a cursor"
msgstr "визначити курсор"

#: sql_help.c:5764
msgid "delete rows of a table"
msgstr "видалити рядки таблиці"

#: sql_help.c:5770
msgid "discard session state"
msgstr "очистити стан сесії"

#: sql_help.c:5776
msgid "execute an anonymous code block"
msgstr "виконати анонімний блок коду"

#: sql_help.c:5782
msgid "remove an access method"
msgstr "видалити метод доступу"

#: sql_help.c:5788
msgid "remove an aggregate function"
msgstr "видалити агрегатну функцію"

#: sql_help.c:5794
msgid "remove a cast"
msgstr "видалити приведення типів"

#: sql_help.c:5800
msgid "remove a collation"
msgstr "видалити правило сортування"

#: sql_help.c:5806
msgid "remove a conversion"
msgstr "видалити перетворення"

#: sql_help.c:5812
msgid "remove a database"
msgstr "видалити базу даних"

#: sql_help.c:5818
msgid "remove a domain"
msgstr "видалити домен"

#: sql_help.c:5824
msgid "remove an event trigger"
msgstr "видалити тригер події"

#: sql_help.c:5830
msgid "remove an extension"
msgstr "видалити розширення"

#: sql_help.c:5836
msgid "remove a foreign-data wrapper"
msgstr "видалити джерело сторонніх даних"

#: sql_help.c:5842
msgid "remove a foreign table"
msgstr "видалити сторонню таблицю"

#: sql_help.c:5848
msgid "remove a function"
msgstr "видалити функцію"

#: sql_help.c:5854 sql_help.c:5920 sql_help.c:6022
msgid "remove a database role"
msgstr "видалити роль бази даних"

#: sql_help.c:5860
msgid "remove an index"
msgstr "видалити індекс"

#: sql_help.c:5866
msgid "remove a procedural language"
msgstr "видалити процедурну мову"

#: sql_help.c:5872
msgid "remove a materialized view"
msgstr "видалити матеріалізоване подання"

#: sql_help.c:5878
msgid "remove an operator"
msgstr "видалити оператор"

#: sql_help.c:5884
msgid "remove an operator class"
msgstr "видалити клас операторів"

#: sql_help.c:5890
msgid "remove an operator family"
msgstr "видалити сімейство операторів"

#: sql_help.c:5896
msgid "remove database objects owned by a database role"
msgstr "видалити об'єкти бази даних, що належать ролі"

#: sql_help.c:5902
msgid "remove a row-level security policy from a table"
msgstr "видалити політику безпеки на рівні рядків з таблиці"

#: sql_help.c:5908
msgid "remove a procedure"
msgstr "видалити процедуру"

#: sql_help.c:5914
msgid "remove a publication"
msgstr "видалити публікацію"

#: sql_help.c:5926
msgid "remove a routine"
msgstr "видалити підпрограму"

#: sql_help.c:5932
msgid "remove a rewrite rule"
msgstr "видалити правило перезапису"

#: sql_help.c:5938
msgid "remove a schema"
msgstr "видалити схему"

#: sql_help.c:5944
msgid "remove a sequence"
msgstr "видалити послідовність"

#: sql_help.c:5950
msgid "remove a foreign server descriptor"
msgstr "видалити опис стороннього серверу"

#: sql_help.c:5956
msgid "remove extended statistics"
msgstr "видалити розширену статистику"

#: sql_help.c:5962
msgid "remove a subscription"
msgstr "видалити підписку"

#: sql_help.c:5968
msgid "remove a table"
msgstr "видалити таблицю"

#: sql_help.c:5974
msgid "remove a tablespace"
msgstr "видалити табличний простір"

#: sql_help.c:5980
msgid "remove a text search configuration"
msgstr "видалити конфігурацію тектового пошуку"

#: sql_help.c:5986
msgid "remove a text search dictionary"
msgstr "видалити словник тектового пошуку"

#: sql_help.c:5992
msgid "remove a text search parser"
msgstr "видалити парсер тектового пошуку"

#: sql_help.c:5998
msgid "remove a text search template"
msgstr "видалити шаблон тектового пошуку"

#: sql_help.c:6004
msgid "remove a transform"
msgstr "видалити перетворення"

#: sql_help.c:6010
msgid "remove a trigger"
msgstr "видалити тригер"

#: sql_help.c:6016
msgid "remove a data type"
msgstr "видалити тип даних"

#: sql_help.c:6028
msgid "remove a user mapping for a foreign server"
msgstr "видалити зіставлення користувача для стороннього серверу"

#: sql_help.c:6034
msgid "remove a view"
msgstr "видалити подання"

#: sql_help.c:6046
msgid "execute a prepared statement"
msgstr "виконати підготовлену команду"

#: sql_help.c:6052
msgid "show the execution plan of a statement"
msgstr "показати план виконання команди"

#: sql_help.c:6058
msgid "retrieve rows from a query using a cursor"
msgstr "отримати рядки запиту з курсору"

#: sql_help.c:6064
msgid "define access privileges"
msgstr "визначити права доступу"

#: sql_help.c:6070
msgid "import table definitions from a foreign server"
msgstr "імпортувати визначення таблиць зі стороннього серверу"

#: sql_help.c:6076
msgid "create new rows in a table"
msgstr "створити нові рядки в таблиці"

#: sql_help.c:6082
msgid "listen for a notification"
msgstr "очікувати на повідомлення"

#: sql_help.c:6088
msgid "load a shared library file"
msgstr "завантажити файл спільної бібліотеки"

#: sql_help.c:6094
msgid "lock a table"
msgstr "заблокувати таблицю"

#: sql_help.c:6100
msgid "conditionally insert, update, or delete rows of a table"
msgstr "умовно вставити, оновити або видалити рядки таблиці"

#: sql_help.c:6106
msgid "position a cursor"
msgstr "розташувати курсор"

#: sql_help.c:6112
msgid "generate a notification"
msgstr "згенерувати повідомлення"

#: sql_help.c:6118
msgid "prepare a statement for execution"
msgstr "підготувати команду для виконання"

#: sql_help.c:6124
msgid "prepare the current transaction for two-phase commit"
msgstr "підготувати поточну транзакцію для двохфазного затвердження"

#: sql_help.c:6130
msgid "change the ownership of database objects owned by a database role"
msgstr "змінити власника об'єктів БД, що належать заданій ролі"

#: sql_help.c:6136
msgid "replace the contents of a materialized view"
msgstr "замінити вміст матеріалізованого подання"

#: sql_help.c:6142
msgid "rebuild indexes"
msgstr "перебудувати індекси"

#: sql_help.c:6148
msgid "release a previously defined savepoint"
msgstr "звільнити раніше визначену точку збереження"

#: sql_help.c:6154
msgid "restore the value of a run-time parameter to the default value"
msgstr "відновити початкове значення параметру виконання"

#: sql_help.c:6160
msgid "remove access privileges"
msgstr "видалити права доступу"

#: sql_help.c:6172
msgid "cancel a transaction that was earlier prepared for two-phase commit"
msgstr "скасувати транзакцію, раніше підготовлену до двохфазного затвердження"

#: sql_help.c:6178
msgid "roll back to a savepoint"
msgstr "відкотитися до точки збереження"

#: sql_help.c:6184
msgid "define a new savepoint within the current transaction"
msgstr "визначити нову точку збереження в рамках поточної транзакції"

#: sql_help.c:6190
msgid "define or change a security label applied to an object"
msgstr "визначити або змінити мітку безпеки, застосовану до об'єкта"

#: sql_help.c:6196 sql_help.c:6250 sql_help.c:6286
msgid "retrieve rows from a table or view"
msgstr "отримати рядки з таблиці або подання"

#: sql_help.c:6208
msgid "change a run-time parameter"
msgstr "змінити параметр виконання"

#: sql_help.c:6214
msgid "set constraint check timing for the current transaction"
msgstr "встановити час перевірки обмеження для поточної транзакції"

#: sql_help.c:6220
msgid "set the current user identifier of the current session"
msgstr "встановити ідентифікатор поточного користувача в поточній сесії"

#: sql_help.c:6226
msgid "set the session user identifier and the current user identifier of the current session"
msgstr "встановити ідентифікатор користувача сесії й ідентифікатор поточного користувача в поточній сесії"

#: sql_help.c:6232
msgid "set the characteristics of the current transaction"
msgstr "встановити характеристики поточної транзакції"

#: sql_help.c:6238
msgid "show the value of a run-time parameter"
msgstr "показати значення параметра виконання"

#: sql_help.c:6256
msgid "empty a table or set of tables"
msgstr "очистити таблицю або декілька таблиць"

#: sql_help.c:6262
msgid "stop listening for a notification"
msgstr "припинити очікування повідомлень"

#: sql_help.c:6268
msgid "update rows of a table"
msgstr "змінити рядки таблиці"

#: sql_help.c:6274
msgid "garbage-collect and optionally analyze a database"
msgstr "виконати збір сміття і проаналізувати базу даних"

#: sql_help.c:6280
=======
#: sql_help.c:576 sql_help.c:612 sql_help.c:680 sql_help.c:830 sql_help.c:977
#: sql_help.c:1329 sql_help.c:1667 sql_help.c:2458 sql_help.c:2459
#: sql_help.c:2460 sql_help.c:2461 sql_help.c:2462 sql_help.c:2596
#: sql_help.c:2683 sql_help.c:2684 sql_help.c:2685 sql_help.c:3250
#: sql_help.c:3251 sql_help.c:3252 sql_help.c:3253 sql_help.c:3254
#: sql_help.c:3952 sql_help.c:3956 sql_help.c:4415 sql_help.c:4419
#: sql_help.c:4735
msgid "role_name"
msgstr "ім'я_ролі"

#: sql_help.c:241 sql_help.c:464 sql_help.c:920 sql_help.c:1345 sql_help.c:1347
#: sql_help.c:1351 sql_help.c:1401 sql_help.c:1413 sql_help.c:1438
#: sql_help.c:1697 sql_help.c:2252 sql_help.c:2256 sql_help.c:2368
#: sql_help.c:2373 sql_help.c:2481 sql_help.c:2651 sql_help.c:2786
#: sql_help.c:2791 sql_help.c:2793 sql_help.c:2914 sql_help.c:2927
#: sql_help.c:2941 sql_help.c:2950 sql_help.c:2962 sql_help.c:2991
#: sql_help.c:4004 sql_help.c:4019 sql_help.c:4021 sql_help.c:4117
#: sql_help.c:4120 sql_help.c:4122 sql_help.c:4585 sql_help.c:4586
#: sql_help.c:4595 sql_help.c:4642 sql_help.c:4643 sql_help.c:4644
#: sql_help.c:4645 sql_help.c:4646 sql_help.c:4647 sql_help.c:4688
#: sql_help.c:4689 sql_help.c:4694 sql_help.c:4699 sql_help.c:4843
#: sql_help.c:4844 sql_help.c:4853 sql_help.c:4900 sql_help.c:4901
#: sql_help.c:4902 sql_help.c:4903 sql_help.c:4904 sql_help.c:4905
#: sql_help.c:4960 sql_help.c:4962 sql_help.c:5028 sql_help.c:5088
#: sql_help.c:5089 sql_help.c:5098 sql_help.c:5145 sql_help.c:5146
#: sql_help.c:5147 sql_help.c:5148 sql_help.c:5149 sql_help.c:5150
msgid "expression"
msgstr "вираз"

#: sql_help.c:244 sql_help.c:2253
msgid "domain_constraint"
msgstr "обмеження_домену"

#: sql_help.c:246 sql_help.c:248 sql_help.c:251 sql_help.c:479 sql_help.c:480
#: sql_help.c:1322 sql_help.c:1371 sql_help.c:1372 sql_help.c:1373
#: sql_help.c:1400 sql_help.c:1412 sql_help.c:1429 sql_help.c:1861
#: sql_help.c:1863 sql_help.c:2255 sql_help.c:2367 sql_help.c:2372
#: sql_help.c:2949 sql_help.c:2961 sql_help.c:4016
msgid "constraint_name"
msgstr "ім'я_обмеження"

#: sql_help.c:249 sql_help.c:1323
msgid "new_constraint_name"
msgstr "ім'я_нового_обмеження"

#: sql_help.c:322 sql_help.c:1107
msgid "new_version"
msgstr "нова_версія"

#: sql_help.c:326 sql_help.c:328
msgid "member_object"
msgstr "елемент_об'єкт"

#: sql_help.c:329
msgid "where member_object is:"
msgstr "де елемент_об'єкт є:"

#: sql_help.c:330 sql_help.c:335 sql_help.c:336 sql_help.c:337 sql_help.c:338
#: sql_help.c:339 sql_help.c:340 sql_help.c:345 sql_help.c:349 sql_help.c:351
#: sql_help.c:353 sql_help.c:362 sql_help.c:363 sql_help.c:364 sql_help.c:365
#: sql_help.c:366 sql_help.c:367 sql_help.c:368 sql_help.c:369 sql_help.c:372
#: sql_help.c:373 sql_help.c:1853 sql_help.c:1858 sql_help.c:1865
#: sql_help.c:1866 sql_help.c:1867 sql_help.c:1868 sql_help.c:1869
#: sql_help.c:1870 sql_help.c:1871 sql_help.c:1876 sql_help.c:1878
#: sql_help.c:1882 sql_help.c:1884 sql_help.c:1888 sql_help.c:1893
#: sql_help.c:1894 sql_help.c:1901 sql_help.c:1902 sql_help.c:1903
#: sql_help.c:1904 sql_help.c:1905 sql_help.c:1906 sql_help.c:1907
#: sql_help.c:1908 sql_help.c:1909 sql_help.c:1910 sql_help.c:1911
#: sql_help.c:1916 sql_help.c:1917 sql_help.c:4488 sql_help.c:4493
#: sql_help.c:4494 sql_help.c:4495 sql_help.c:4496 sql_help.c:4502
#: sql_help.c:4503 sql_help.c:4508 sql_help.c:4509 sql_help.c:4514
#: sql_help.c:4515 sql_help.c:4516 sql_help.c:4517 sql_help.c:4518
#: sql_help.c:4519
msgid "object_name"
msgstr "ім'я_об'єкту"

#: sql_help.c:331 sql_help.c:1854 sql_help.c:4491
msgid "aggregate_name"
msgstr "ім'я_агр_функції"

#: sql_help.c:333 sql_help.c:1856 sql_help.c:2146 sql_help.c:2150
#: sql_help.c:2152 sql_help.c:3377
msgid "source_type"
msgstr "початковий_тип"

#: sql_help.c:334 sql_help.c:1857 sql_help.c:2147 sql_help.c:2151
#: sql_help.c:2153 sql_help.c:3378
msgid "target_type"
msgstr "тип_цілі"

#: sql_help.c:341 sql_help.c:794 sql_help.c:1872 sql_help.c:2148
#: sql_help.c:2191 sql_help.c:2271 sql_help.c:2539 sql_help.c:2570
#: sql_help.c:3137 sql_help.c:4390 sql_help.c:4497 sql_help.c:4614
#: sql_help.c:4618 sql_help.c:4622 sql_help.c:4625 sql_help.c:4872
#: sql_help.c:4876 sql_help.c:4880 sql_help.c:4883 sql_help.c:5117
#: sql_help.c:5121 sql_help.c:5125 sql_help.c:5128
msgid "function_name"
msgstr "ім'я_функції"

#: sql_help.c:346 sql_help.c:787 sql_help.c:1879 sql_help.c:2563
msgid "operator_name"
msgstr "ім'я_оператора"

#: sql_help.c:347 sql_help.c:721 sql_help.c:725 sql_help.c:729 sql_help.c:1880
#: sql_help.c:2540 sql_help.c:3501
msgid "left_type"
msgstr "тип_ліворуч"

#: sql_help.c:348 sql_help.c:722 sql_help.c:726 sql_help.c:730 sql_help.c:1881
#: sql_help.c:2541 sql_help.c:3502
msgid "right_type"
msgstr "тип_праворуч"

#: sql_help.c:350 sql_help.c:352 sql_help.c:750 sql_help.c:753 sql_help.c:756
#: sql_help.c:785 sql_help.c:797 sql_help.c:805 sql_help.c:808 sql_help.c:811
#: sql_help.c:1418 sql_help.c:1883 sql_help.c:1885 sql_help.c:2560
#: sql_help.c:2581 sql_help.c:2967 sql_help.c:3511 sql_help.c:3520
msgid "index_method"
msgstr "метод_індексу"

#: sql_help.c:354 sql_help.c:1889 sql_help.c:4504
msgid "procedure_name"
msgstr "назва_процедури"

#: sql_help.c:358 sql_help.c:1895 sql_help.c:3927 sql_help.c:4510
msgid "routine_name"
msgstr "ім'я_підпрограми"

#: sql_help.c:370 sql_help.c:1390 sql_help.c:1912 sql_help.c:2415
#: sql_help.c:2621 sql_help.c:2922 sql_help.c:3104 sql_help.c:3682
#: sql_help.c:3949 sql_help.c:4412
msgid "type_name"
msgstr "назва_типу"

#: sql_help.c:371 sql_help.c:1913 sql_help.c:2414 sql_help.c:2620
#: sql_help.c:3105 sql_help.c:3335 sql_help.c:3683 sql_help.c:3934
#: sql_help.c:4397
msgid "lang_name"
msgstr "назва_мови"

#: sql_help.c:374
msgid "and aggregate_signature is:"
msgstr "і сигнатура_агр_функції:"

#: sql_help.c:397 sql_help.c:2013 sql_help.c:2296
msgid "handler_function"
msgstr "функція_обробник"

#: sql_help.c:398 sql_help.c:2297
msgid "validator_function"
msgstr "функція_перевірки"

#: sql_help.c:446 sql_help.c:525 sql_help.c:669 sql_help.c:861 sql_help.c:1011
#: sql_help.c:1317 sql_help.c:1594
msgid "action"
msgstr "дія"

#: sql_help.c:448 sql_help.c:455 sql_help.c:459 sql_help.c:460 sql_help.c:463
#: sql_help.c:465 sql_help.c:466 sql_help.c:467 sql_help.c:469 sql_help.c:472
#: sql_help.c:474 sql_help.c:475 sql_help.c:673 sql_help.c:683 sql_help.c:685
#: sql_help.c:688 sql_help.c:690 sql_help.c:691 sql_help.c:919 sql_help.c:1088
#: sql_help.c:1319 sql_help.c:1337 sql_help.c:1341 sql_help.c:1342
#: sql_help.c:1346 sql_help.c:1348 sql_help.c:1349 sql_help.c:1350
#: sql_help.c:1352 sql_help.c:1353 sql_help.c:1355 sql_help.c:1358
#: sql_help.c:1359 sql_help.c:1361 sql_help.c:1364 sql_help.c:1366
#: sql_help.c:1367 sql_help.c:1414 sql_help.c:1416 sql_help.c:1423
#: sql_help.c:1432 sql_help.c:1437 sql_help.c:1444 sql_help.c:1445
#: sql_help.c:1696 sql_help.c:1699 sql_help.c:1703 sql_help.c:1739
#: sql_help.c:1860 sql_help.c:1976 sql_help.c:1982 sql_help.c:1996
#: sql_help.c:1997 sql_help.c:1998 sql_help.c:2346 sql_help.c:2359
#: sql_help.c:2412 sql_help.c:2480 sql_help.c:2486 sql_help.c:2519
#: sql_help.c:2650 sql_help.c:2755 sql_help.c:2790 sql_help.c:2792
#: sql_help.c:2904 sql_help.c:2913 sql_help.c:2923 sql_help.c:2926
#: sql_help.c:2936 sql_help.c:2940 sql_help.c:2963 sql_help.c:2965
#: sql_help.c:2972 sql_help.c:2985 sql_help.c:2990 sql_help.c:2997
#: sql_help.c:2998 sql_help.c:3014 sql_help.c:3140 sql_help.c:3280
#: sql_help.c:3906 sql_help.c:3907 sql_help.c:4003 sql_help.c:4018
#: sql_help.c:4020 sql_help.c:4022 sql_help.c:4116 sql_help.c:4119
#: sql_help.c:4121 sql_help.c:4123 sql_help.c:4369 sql_help.c:4370
#: sql_help.c:4490 sql_help.c:4651 sql_help.c:4658 sql_help.c:4660
#: sql_help.c:4909 sql_help.c:4916 sql_help.c:4918 sql_help.c:4959
#: sql_help.c:4961 sql_help.c:4963 sql_help.c:5016 sql_help.c:5154
#: sql_help.c:5161 sql_help.c:5163
msgid "column_name"
msgstr "назва_стовпця"

#: sql_help.c:449 sql_help.c:674 sql_help.c:1320 sql_help.c:1704
msgid "new_column_name"
msgstr "нова_назва_стовпця"

#: sql_help.c:454 sql_help.c:546 sql_help.c:682 sql_help.c:882 sql_help.c:1032
#: sql_help.c:1336 sql_help.c:1604
msgid "where action is one of:"
msgstr "де допустима дія:"

#: sql_help.c:456 sql_help.c:461 sql_help.c:1080 sql_help.c:1338
#: sql_help.c:1343 sql_help.c:1606 sql_help.c:1610 sql_help.c:2250
#: sql_help.c:2347 sql_help.c:2559 sql_help.c:2748 sql_help.c:2905
#: sql_help.c:3187 sql_help.c:4175
msgid "data_type"
msgstr "тип_даних"

#: sql_help.c:457 sql_help.c:462 sql_help.c:1339 sql_help.c:1344
#: sql_help.c:1439 sql_help.c:1607 sql_help.c:1611 sql_help.c:2251
#: sql_help.c:2350 sql_help.c:2482 sql_help.c:2907 sql_help.c:2915
#: sql_help.c:2928 sql_help.c:2942 sql_help.c:2992 sql_help.c:3188
#: sql_help.c:3194 sql_help.c:4013
msgid "collation"
msgstr "правила_сортування"

#: sql_help.c:458 sql_help.c:1340 sql_help.c:2351 sql_help.c:2360
#: sql_help.c:2908 sql_help.c:2924 sql_help.c:2937
msgid "column_constraint"
msgstr "обмеження_стовпця"

#: sql_help.c:468 sql_help.c:610 sql_help.c:684 sql_help.c:1360 sql_help.c:5010
msgid "integer"
msgstr "ціле"

#: sql_help.c:470 sql_help.c:473 sql_help.c:686 sql_help.c:689 sql_help.c:1362
#: sql_help.c:1365
msgid "attribute_option"
msgstr "параметр_атрибуту"

#: sql_help.c:478 sql_help.c:1369 sql_help.c:2352 sql_help.c:2361
#: sql_help.c:2909 sql_help.c:2925 sql_help.c:2938
msgid "table_constraint"
msgstr "обмеження_таблиці"

#: sql_help.c:481 sql_help.c:482 sql_help.c:483 sql_help.c:484 sql_help.c:1374
#: sql_help.c:1375 sql_help.c:1376 sql_help.c:1377 sql_help.c:1914
msgid "trigger_name"
msgstr "ім'я_тригеру"

#: sql_help.c:485 sql_help.c:486 sql_help.c:1388 sql_help.c:1389
#: sql_help.c:2353 sql_help.c:2358 sql_help.c:2912 sql_help.c:2935
msgid "parent_table"
msgstr "батьківська_таблиця"

#: sql_help.c:545 sql_help.c:602 sql_help.c:671 sql_help.c:881 sql_help.c:1031
#: sql_help.c:1563 sql_help.c:2282
msgid "extension_name"
msgstr "ім'я_розширення"

#: sql_help.c:547 sql_help.c:1033 sql_help.c:2416
msgid "execution_cost"
msgstr "вартість_виконання"

#: sql_help.c:548 sql_help.c:1034 sql_help.c:2417
msgid "result_rows"
msgstr "рядки_результату"

#: sql_help.c:549 sql_help.c:2418
msgid "support_function"
msgstr "функція_підтримки"

#: sql_help.c:571 sql_help.c:573 sql_help.c:956 sql_help.c:964 sql_help.c:968
#: sql_help.c:971 sql_help.c:974 sql_help.c:1646 sql_help.c:1654
#: sql_help.c:1658 sql_help.c:1661 sql_help.c:1664 sql_help.c:2726
#: sql_help.c:2728 sql_help.c:2731 sql_help.c:2732 sql_help.c:3904
#: sql_help.c:3905 sql_help.c:3909 sql_help.c:3910 sql_help.c:3913
#: sql_help.c:3914 sql_help.c:3916 sql_help.c:3917 sql_help.c:3919
#: sql_help.c:3920 sql_help.c:3922 sql_help.c:3923 sql_help.c:3925
#: sql_help.c:3926 sql_help.c:3932 sql_help.c:3933 sql_help.c:3935
#: sql_help.c:3936 sql_help.c:3938 sql_help.c:3939 sql_help.c:3941
#: sql_help.c:3942 sql_help.c:3944 sql_help.c:3945 sql_help.c:3947
#: sql_help.c:3948 sql_help.c:3950 sql_help.c:3951 sql_help.c:3953
#: sql_help.c:3954 sql_help.c:4367 sql_help.c:4368 sql_help.c:4372
#: sql_help.c:4373 sql_help.c:4376 sql_help.c:4377 sql_help.c:4379
#: sql_help.c:4380 sql_help.c:4382 sql_help.c:4383 sql_help.c:4385
#: sql_help.c:4386 sql_help.c:4388 sql_help.c:4389 sql_help.c:4395
#: sql_help.c:4396 sql_help.c:4398 sql_help.c:4399 sql_help.c:4401
#: sql_help.c:4402 sql_help.c:4404 sql_help.c:4405 sql_help.c:4407
#: sql_help.c:4408 sql_help.c:4410 sql_help.c:4411 sql_help.c:4413
#: sql_help.c:4414 sql_help.c:4416 sql_help.c:4417
msgid "role_specification"
msgstr "вказання_ролі"

#: sql_help.c:572 sql_help.c:574 sql_help.c:1677 sql_help.c:2217
#: sql_help.c:2734 sql_help.c:3265 sql_help.c:3716 sql_help.c:4745
msgid "user_name"
msgstr "ім'я_користувача"

#: sql_help.c:575 sql_help.c:976 sql_help.c:1666 sql_help.c:2733
#: sql_help.c:3955 sql_help.c:4418
msgid "where role_specification can be:"
msgstr "де вказання_ролі може бути:"

#: sql_help.c:577
msgid "group_name"
msgstr "ім'я_групи"

#: sql_help.c:598 sql_help.c:1435 sql_help.c:2229 sql_help.c:2489
#: sql_help.c:2523 sql_help.c:2920 sql_help.c:2933 sql_help.c:2947
#: sql_help.c:2988 sql_help.c:3018 sql_help.c:3030 sql_help.c:3946
#: sql_help.c:4409
msgid "tablespace_name"
msgstr "ім'я_табличного_простору"

#: sql_help.c:600 sql_help.c:693 sql_help.c:1382 sql_help.c:1392
#: sql_help.c:1430 sql_help.c:1792
msgid "index_name"
msgstr "назва_індексу"

#: sql_help.c:604 sql_help.c:607 sql_help.c:696 sql_help.c:698 sql_help.c:1385
#: sql_help.c:1387 sql_help.c:1433 sql_help.c:2487 sql_help.c:2521
#: sql_help.c:2918 sql_help.c:2931 sql_help.c:2945 sql_help.c:2986
#: sql_help.c:3016
msgid "storage_parameter"
msgstr "параметр_зберігання"

#: sql_help.c:609
msgid "column_number"
msgstr "номер_стовпця"

#: sql_help.c:633 sql_help.c:1877 sql_help.c:4501
msgid "large_object_oid"
msgstr "oid_великого_об'єкта"

#: sql_help.c:692 sql_help.c:1368 sql_help.c:2906
msgid "compression_method"
msgstr "compression_method"

#: sql_help.c:694 sql_help.c:1383
msgid "new_access_method"
msgstr "новий_метод_доступа"

#: sql_help.c:731 sql_help.c:2544
msgid "res_proc"
msgstr "res_процедура"

#: sql_help.c:732 sql_help.c:2545
msgid "join_proc"
msgstr "процедура_приєднання"

#: sql_help.c:733 sql_help.c:2542
msgid "com_op"
msgstr "комут_оператор"

#: sql_help.c:734 sql_help.c:2543
msgid "neg_op"
msgstr "зворотній_оператор"

#: sql_help.c:786 sql_help.c:798 sql_help.c:2562
msgid "strategy_number"
msgstr "номер_стратегії"

#: sql_help.c:788 sql_help.c:789 sql_help.c:792 sql_help.c:793 sql_help.c:799
#: sql_help.c:800 sql_help.c:802 sql_help.c:803 sql_help.c:2564 sql_help.c:2565
#: sql_help.c:2568 sql_help.c:2569
msgid "op_type"
msgstr "тип_операції"

#: sql_help.c:790 sql_help.c:2566
msgid "sort_family_name"
msgstr "ім'я_родини_сортування"

#: sql_help.c:791 sql_help.c:801 sql_help.c:2567
msgid "support_number"
msgstr "номер_підтримки"

#: sql_help.c:795 sql_help.c:2149 sql_help.c:2571 sql_help.c:3107
#: sql_help.c:3109
msgid "argument_type"
msgstr "тип_аргументу"

#: sql_help.c:826 sql_help.c:829 sql_help.c:918 sql_help.c:1047 sql_help.c:1087
#: sql_help.c:1559 sql_help.c:1562 sql_help.c:1738 sql_help.c:1791
#: sql_help.c:1862 sql_help.c:1887 sql_help.c:1900 sql_help.c:1915
#: sql_help.c:1975 sql_help.c:1981 sql_help.c:2345 sql_help.c:2357
#: sql_help.c:2478 sql_help.c:2518 sql_help.c:2595 sql_help.c:2649
#: sql_help.c:2702 sql_help.c:2754 sql_help.c:2787 sql_help.c:2794
#: sql_help.c:2903 sql_help.c:2921 sql_help.c:2934 sql_help.c:3013
#: sql_help.c:3133 sql_help.c:3314 sql_help.c:3537 sql_help.c:3586
#: sql_help.c:3692 sql_help.c:3902 sql_help.c:3908 sql_help.c:3969
#: sql_help.c:4001 sql_help.c:4365 sql_help.c:4371 sql_help.c:4489
#: sql_help.c:4602 sql_help.c:4665 sql_help.c:4704 sql_help.c:4860
#: sql_help.c:4923 sql_help.c:4957 sql_help.c:5015 sql_help.c:5105
#: sql_help.c:5168
msgid "table_name"
msgstr "ім'я_таблиці"

#: sql_help.c:831 sql_help.c:2597
msgid "using_expression"
msgstr "вираз_використання"

#: sql_help.c:832 sql_help.c:2598
msgid "check_expression"
msgstr "вираз_перевірки"

#: sql_help.c:905 sql_help.c:907 sql_help.c:909 sql_help.c:2645
msgid "publication_object"
msgstr "об'єкт_публікація"

#: sql_help.c:911 sql_help.c:2646
msgid "publication_parameter"
msgstr "параметр_публікації"

#: sql_help.c:917 sql_help.c:2648
msgid "where publication_object is one of:"
msgstr "де об'єкт_публікація є одним з:"

#: sql_help.c:960 sql_help.c:1650 sql_help.c:2456 sql_help.c:2681
#: sql_help.c:3248
msgid "password"
msgstr "пароль"

#: sql_help.c:961 sql_help.c:1651 sql_help.c:2457 sql_help.c:2682
#: sql_help.c:3249
msgid "timestamp"
msgstr "мітка часу"

#: sql_help.c:965 sql_help.c:969 sql_help.c:972 sql_help.c:975 sql_help.c:1655
#: sql_help.c:1659 sql_help.c:1662 sql_help.c:1665 sql_help.c:3915
#: sql_help.c:4378
msgid "database_name"
msgstr "назва_бази_даних"

#: sql_help.c:1081 sql_help.c:2749
msgid "increment"
msgstr "інкремент"

#: sql_help.c:1082 sql_help.c:2750
msgid "minvalue"
msgstr "мін_значення"

#: sql_help.c:1083 sql_help.c:2751
msgid "maxvalue"
msgstr "макс_значення"

#: sql_help.c:1084 sql_help.c:2752 sql_help.c:4598 sql_help.c:4702
#: sql_help.c:4856 sql_help.c:5032 sql_help.c:5101
msgid "start"
msgstr "початок"

#: sql_help.c:1085 sql_help.c:1357
msgid "restart"
msgstr "перезапуск"

#: sql_help.c:1086 sql_help.c:2753
msgid "cache"
msgstr "кеш"

#: sql_help.c:1131
msgid "new_target"
msgstr "нова_ціль"

#: sql_help.c:1150 sql_help.c:2806
msgid "conninfo"
msgstr "інформація_підключення"

#: sql_help.c:1152 sql_help.c:1156 sql_help.c:1160 sql_help.c:2807
msgid "publication_name"
msgstr "назва_публікації"

#: sql_help.c:1153 sql_help.c:1157 sql_help.c:1161
msgid "publication_option"
msgstr "publication_option"

#: sql_help.c:1164
msgid "refresh_option"
msgstr "опція_оновлення"

#: sql_help.c:1169 sql_help.c:2808
msgid "subscription_parameter"
msgstr "параметр_підписки"

#: sql_help.c:1172
msgid "skip_option"
msgstr "опція_пропуска"

#: sql_help.c:1332 sql_help.c:1335
msgid "partition_name"
msgstr "ім'я_розділу"

#: sql_help.c:1333 sql_help.c:2362 sql_help.c:2939
msgid "partition_bound_spec"
msgstr "специфікація_рамок_розділу"

#: sql_help.c:1354 sql_help.c:1404 sql_help.c:2953
msgid "sequence_options"
msgstr "опції_послідовності"

#: sql_help.c:1356
msgid "sequence_option"
msgstr "опція_послідовності"

#: sql_help.c:1370
msgid "table_constraint_using_index"
msgstr "індекс_обмеження_таблиці"

#: sql_help.c:1378 sql_help.c:1379 sql_help.c:1380 sql_help.c:1381
msgid "rewrite_rule_name"
msgstr "ім'я_правила_перезапису"

#: sql_help.c:1393 sql_help.c:2374 sql_help.c:2978
msgid "and partition_bound_spec is:"
msgstr "і специфікація_рамок_розділу:"

#: sql_help.c:1394 sql_help.c:1395 sql_help.c:1396 sql_help.c:2375
#: sql_help.c:2376 sql_help.c:2377 sql_help.c:2979 sql_help.c:2980
#: sql_help.c:2981
msgid "partition_bound_expr"
msgstr "код_секції"

#: sql_help.c:1397 sql_help.c:1398 sql_help.c:2378 sql_help.c:2379
#: sql_help.c:2982 sql_help.c:2983
msgid "numeric_literal"
msgstr "числовий_літерал"

#: sql_help.c:1399
msgid "and column_constraint is:"
msgstr "і обмеження_стовпця:"

#: sql_help.c:1402 sql_help.c:2369 sql_help.c:2410 sql_help.c:2619
#: sql_help.c:2951
msgid "default_expr"
msgstr "вираз_за_замовчуванням"

#: sql_help.c:1403 sql_help.c:2370 sql_help.c:2952
msgid "generation_expr"
msgstr "код_генерації"

#: sql_help.c:1405 sql_help.c:1406 sql_help.c:1415 sql_help.c:1417
#: sql_help.c:1421 sql_help.c:2954 sql_help.c:2955 sql_help.c:2964
#: sql_help.c:2966 sql_help.c:2970
msgid "index_parameters"
msgstr "параметри_індексу"

#: sql_help.c:1407 sql_help.c:1424 sql_help.c:2956 sql_help.c:2973
msgid "reftable"
msgstr "залежна_таблиця"

#: sql_help.c:1408 sql_help.c:1425 sql_help.c:2957 sql_help.c:2974
msgid "refcolumn"
msgstr "залежний_стовпець"

#: sql_help.c:1409 sql_help.c:1410 sql_help.c:1426 sql_help.c:1427
#: sql_help.c:2958 sql_help.c:2959 sql_help.c:2975 sql_help.c:2976
msgid "referential_action"
msgstr "дія_посилання"

#: sql_help.c:1411 sql_help.c:2371 sql_help.c:2960
msgid "and table_constraint is:"
msgstr "і обмеження_таблиці:"

#: sql_help.c:1419 sql_help.c:2968
msgid "exclude_element"
msgstr "об'єкт_виключення"

#: sql_help.c:1420 sql_help.c:2969 sql_help.c:4596 sql_help.c:4700
#: sql_help.c:4854 sql_help.c:5030 sql_help.c:5099
msgid "operator"
msgstr "оператор"

#: sql_help.c:1422 sql_help.c:2490 sql_help.c:2971
msgid "predicate"
msgstr "предикат"

#: sql_help.c:1428
msgid "and table_constraint_using_index is:"
msgstr "і індекс_обмеження_таблиці:"

#: sql_help.c:1431 sql_help.c:2984
msgid "index_parameters in UNIQUE, PRIMARY KEY, and EXCLUDE constraints are:"
msgstr "параметри_індексу в обмеженнях UNIQUE, PRIMARY KEY, EXCLUDE:"

#: sql_help.c:1436 sql_help.c:2989
msgid "exclude_element in an EXCLUDE constraint is:"
msgstr "елемент_виключення в обмеженні EXCLUDE:"

#: sql_help.c:1440 sql_help.c:2483 sql_help.c:2916 sql_help.c:2929
#: sql_help.c:2943 sql_help.c:2993 sql_help.c:4014
msgid "opclass"
msgstr "клас_оператора"

#: sql_help.c:1441 sql_help.c:2484 sql_help.c:2994
msgid "opclass_parameter"
msgstr "opclass_parameter"

#: sql_help.c:1443 sql_help.c:2996
msgid "referential_action in a FOREIGN KEY/REFERENCES constraint is:"
msgstr "посилання на дію в обмеженні FOREIGN KEY/REFERENCES:"

#: sql_help.c:1461 sql_help.c:1464 sql_help.c:3033
msgid "tablespace_option"
msgstr "опція_табличного_простору"

#: sql_help.c:1485 sql_help.c:1488 sql_help.c:1494 sql_help.c:1498
msgid "token_type"
msgstr "тип_токену"

#: sql_help.c:1486 sql_help.c:1489
msgid "dictionary_name"
msgstr "ім'я_словника"

#: sql_help.c:1491 sql_help.c:1495
msgid "old_dictionary"
msgstr "старий_словник"

#: sql_help.c:1492 sql_help.c:1496
msgid "new_dictionary"
msgstr "новий_словник"

#: sql_help.c:1591 sql_help.c:1605 sql_help.c:1608 sql_help.c:1609
#: sql_help.c:3186
msgid "attribute_name"
msgstr "ім'я_атрибута"

#: sql_help.c:1592
msgid "new_attribute_name"
msgstr "нове_ім'я_атрибута"

#: sql_help.c:1596 sql_help.c:1600
msgid "new_enum_value"
msgstr "нове_значення_перерахування"

#: sql_help.c:1597
msgid "neighbor_enum_value"
msgstr "сусіднє_значення_перерахування"

#: sql_help.c:1599
msgid "existing_enum_value"
msgstr "існуюче_значення_перерахування"

#: sql_help.c:1602
msgid "property"
msgstr "властивість"

#: sql_help.c:1678 sql_help.c:2354 sql_help.c:2363 sql_help.c:2765
#: sql_help.c:3266 sql_help.c:3717 sql_help.c:3924 sql_help.c:3970
#: sql_help.c:4387
msgid "server_name"
msgstr "назва_серверу"

#: sql_help.c:1710 sql_help.c:1713 sql_help.c:3281
msgid "view_option_name"
msgstr "ім'я_параметра_представлення"

#: sql_help.c:1711 sql_help.c:3282
msgid "view_option_value"
msgstr "значення_параметра_представлення"

#: sql_help.c:1732 sql_help.c:4999
msgid "table_and_columns"
msgstr "таблиця_і_стовпці"

#: sql_help.c:1733 sql_help.c:1793 sql_help.c:1987 sql_help.c:3766
#: sql_help.c:4222 sql_help.c:5000
msgid "where option can be one of:"
msgstr "де параметр може бути одним із:"

#: sql_help.c:1734 sql_help.c:1735 sql_help.c:1794 sql_help.c:1989
#: sql_help.c:1993 sql_help.c:2175 sql_help.c:3767 sql_help.c:3768
#: sql_help.c:3769 sql_help.c:3770 sql_help.c:3771 sql_help.c:3772
#: sql_help.c:3773 sql_help.c:3774 sql_help.c:3775 sql_help.c:3776
#: sql_help.c:4223 sql_help.c:4225 sql_help.c:5001 sql_help.c:5002
#: sql_help.c:5003 sql_help.c:5004 sql_help.c:5005 sql_help.c:5006
#: sql_help.c:5007 sql_help.c:5008 sql_help.c:5009 sql_help.c:5011
#: sql_help.c:5012
msgid "boolean"
msgstr "логічний"

#: sql_help.c:1736 sql_help.c:5013
msgid "size"
msgstr "розмір"

#: sql_help.c:1737 sql_help.c:5014
msgid "and table_and_columns is:"
msgstr "і таблиця_і_стовпці:"

#: sql_help.c:1753 sql_help.c:4761 sql_help.c:4763 sql_help.c:4787
msgid "transaction_mode"
msgstr "режим_транзакції"

#: sql_help.c:1754 sql_help.c:4764 sql_help.c:4788
msgid "where transaction_mode is one of:"
msgstr "де режим_транзакції один з:"

#: sql_help.c:1763 sql_help.c:4606 sql_help.c:4615 sql_help.c:4619
#: sql_help.c:4623 sql_help.c:4626 sql_help.c:4864 sql_help.c:4873
#: sql_help.c:4877 sql_help.c:4881 sql_help.c:4884 sql_help.c:5109
#: sql_help.c:5118 sql_help.c:5122 sql_help.c:5126 sql_help.c:5129
msgid "argument"
msgstr "аргумент"

#: sql_help.c:1859
msgid "relation_name"
msgstr "назва_відношення"

#: sql_help.c:1864 sql_help.c:3918 sql_help.c:4381
msgid "domain_name"
msgstr "назва_домену"

#: sql_help.c:1886
msgid "policy_name"
msgstr "назва_політики"

#: sql_help.c:1899
msgid "rule_name"
msgstr "назва_правила"

#: sql_help.c:1918 sql_help.c:4520
msgid "string_literal"
msgstr "рядковий_літерал"

#: sql_help.c:1943 sql_help.c:4184 sql_help.c:4434
msgid "transaction_id"
msgstr "ідентифікатор_транзакції"

#: sql_help.c:1977 sql_help.c:1984 sql_help.c:4040
msgid "filename"
msgstr "ім'я файлу"

#: sql_help.c:1978 sql_help.c:1985 sql_help.c:2704 sql_help.c:2705
#: sql_help.c:2706
msgid "command"
msgstr "команда"

#: sql_help.c:1980 sql_help.c:2703 sql_help.c:3136 sql_help.c:3317
#: sql_help.c:4024 sql_help.c:4107 sql_help.c:4110 sql_help.c:4113
#: sql_help.c:4589 sql_help.c:4591 sql_help.c:4693 sql_help.c:4695
#: sql_help.c:4847 sql_help.c:4849 sql_help.c:4966 sql_help.c:5092
#: sql_help.c:5094
msgid "condition"
msgstr "умова"

#: sql_help.c:1983 sql_help.c:2524 sql_help.c:3019 sql_help.c:3283
#: sql_help.c:3301 sql_help.c:4005
msgid "query"
msgstr "запит"

#: sql_help.c:1988
msgid "format_name"
msgstr "назва_формату"

#: sql_help.c:1990
msgid "delimiter_character"
msgstr "символ_роздільник"

#: sql_help.c:1991
msgid "null_string"
msgstr "представлення_NULL"

#: sql_help.c:1992
msgid "default_string"
msgstr "рядок_за_замовчуванням"

#: sql_help.c:1994
msgid "quote_character"
msgstr "символ_лапок"

#: sql_help.c:1995
msgid "escape_character"
msgstr "символ_екранування"

#: sql_help.c:1999
msgid "error_action"
msgstr "error_action"

#: sql_help.c:2000
msgid "encoding_name"
msgstr "ім'я_кодування"

#: sql_help.c:2001
msgid "verbosity"
msgstr "детальність"

#: sql_help.c:2012
msgid "access_method_type"
msgstr "тип_метода_доступа"

#: sql_help.c:2083 sql_help.c:2102 sql_help.c:2105
msgid "arg_data_type"
msgstr "тип_даних_аргумента"

#: sql_help.c:2084 sql_help.c:2106 sql_help.c:2114
msgid "sfunc"
msgstr "функція_стану"

#: sql_help.c:2085 sql_help.c:2107 sql_help.c:2115
msgid "state_data_type"
msgstr "тип_даних_стану"

#: sql_help.c:2086 sql_help.c:2108 sql_help.c:2116
msgid "state_data_size"
msgstr "розмір_даних_стану"

#: sql_help.c:2087 sql_help.c:2109 sql_help.c:2117
msgid "ffunc"
msgstr "функція_завершення"

#: sql_help.c:2088 sql_help.c:2118
msgid "combinefunc"
msgstr "комбінуюча_функція"

#: sql_help.c:2089 sql_help.c:2119
msgid "serialfunc"
msgstr "функція_серіалізації"

#: sql_help.c:2090 sql_help.c:2120
msgid "deserialfunc"
msgstr "функція_десеріалізації"

#: sql_help.c:2091 sql_help.c:2110 sql_help.c:2121
msgid "initial_condition"
msgstr "початкова_умова"

#: sql_help.c:2092 sql_help.c:2122
msgid "msfunc"
msgstr "функція_стану_рух"

#: sql_help.c:2093 sql_help.c:2123
msgid "minvfunc"
msgstr "зворотна_функція_рух"

#: sql_help.c:2094 sql_help.c:2124
msgid "mstate_data_type"
msgstr "тип_даних_стану_рух"

#: sql_help.c:2095 sql_help.c:2125
msgid "mstate_data_size"
msgstr "розмір_даних_стану_рух"

#: sql_help.c:2096 sql_help.c:2126
msgid "mffunc"
msgstr "функція_завершення_рух"

#: sql_help.c:2097 sql_help.c:2127
msgid "minitial_condition"
msgstr "початкова_умова_рух"

#: sql_help.c:2098 sql_help.c:2128
msgid "sort_operator"
msgstr "оператор_сортування"

#: sql_help.c:2111
msgid "or the old syntax"
msgstr "або старий синтаксис"

#: sql_help.c:2113
msgid "base_type"
msgstr "базовий_тип"

#: sql_help.c:2171 sql_help.c:2221
msgid "locale"
msgstr "локаль"

#: sql_help.c:2172 sql_help.c:2222
msgid "lc_collate"
msgstr "код_правила_сортування"

#: sql_help.c:2173 sql_help.c:2223
msgid "lc_ctype"
msgstr "код_класифікації_символів"

#: sql_help.c:2174 sql_help.c:4487
msgid "provider"
msgstr "постачальник"

#: sql_help.c:2176
msgid "rules"
msgstr "правила"

#: sql_help.c:2177 sql_help.c:2284
msgid "version"
msgstr "версія"

#: sql_help.c:2179
msgid "existing_collation"
msgstr "існуюче_правило_сортування"

#: sql_help.c:2189
msgid "source_encoding"
msgstr "початкове_кодування"

#: sql_help.c:2190
msgid "dest_encoding"
msgstr "цільве_кодування"

#: sql_help.c:2218 sql_help.c:3059
msgid "template"
msgstr "шаблон"

#: sql_help.c:2219
msgid "encoding"
msgstr "кодування"

#: sql_help.c:2220
msgid "strategy"
msgstr "стратегія"

#: sql_help.c:2224
msgid "builtin_locale"
msgstr "вбудована_локаль"

#: sql_help.c:2225
msgid "icu_locale"
msgstr "icu_locale"

#: sql_help.c:2226
msgid "icu_rules"
msgstr "правила_icu"

#: sql_help.c:2227
msgid "locale_provider"
msgstr "локаль_провайдер"

#: sql_help.c:2228
msgid "collation_version"
msgstr "версія_сортування"

#: sql_help.c:2233
msgid "oid"
msgstr "oid"

#: sql_help.c:2254
msgid "where domain_constraint is:"
msgstr "де обмеження_домену:"

#: sql_help.c:2268 sql_help.c:2701 sql_help.c:3132
msgid "event"
msgstr "подія"

#: sql_help.c:2269
msgid "filter_variable"
msgstr "змінна_фільтру"

#: sql_help.c:2270
msgid "filter_value"
msgstr "значення_фільтру"

#: sql_help.c:2366 sql_help.c:2948
msgid "where column_constraint is:"
msgstr "де обмеження_стовпців:"

#: sql_help.c:2411
msgid "rettype"
msgstr "тип_результату"

#: sql_help.c:2413
msgid "column_type"
msgstr "тип_стовпця"

#: sql_help.c:2422 sql_help.c:2625
msgid "definition"
msgstr "визначення"

#: sql_help.c:2423 sql_help.c:2626
msgid "obj_file"
msgstr "об'єктний_файл"

#: sql_help.c:2424 sql_help.c:2627
msgid "link_symbol"
msgstr "символ_експорту"

#: sql_help.c:2425 sql_help.c:2628
msgid "sql_body"
msgstr "sql_body"

#: sql_help.c:2463 sql_help.c:2686 sql_help.c:3255
msgid "uid"
msgstr "uid"

#: sql_help.c:2479 sql_help.c:2520 sql_help.c:2917 sql_help.c:2930
#: sql_help.c:2944 sql_help.c:3015
msgid "method"
msgstr "метод"

#: sql_help.c:2501
msgid "call_handler"
msgstr "обробник_виклику"

#: sql_help.c:2502
msgid "inline_handler"
msgstr "обробник_впровадженого_коду"

#: sql_help.c:2503
msgid "valfunction"
msgstr "функція_перевірки"

#: sql_help.c:2561
msgid "family_name"
msgstr "назва_сімейства"

#: sql_help.c:2572
msgid "storage_type"
msgstr "тип_зберігання"

#: sql_help.c:2707 sql_help.c:3139
msgid "where event can be one of:"
msgstr "де подія може бути однією з:"

#: sql_help.c:2727 sql_help.c:2729
msgid "schema_element"
msgstr "елемент_схеми"

#: sql_help.c:2766
msgid "server_type"
msgstr "тип_серверу"

#: sql_help.c:2767
msgid "server_version"
msgstr "версія_серверу"

#: sql_help.c:2768 sql_help.c:3921 sql_help.c:4384
msgid "fdw_name"
msgstr "назва_fdw"

#: sql_help.c:2785 sql_help.c:2788
msgid "statistics_name"
msgstr "назва_статистики"

#: sql_help.c:2789
msgid "statistics_kind"
msgstr "вид_статистики"

#: sql_help.c:2805
msgid "subscription_name"
msgstr "назва_підписки"

#: sql_help.c:2910
msgid "source_table"
msgstr "вихідна_таблиця"

#: sql_help.c:2911
msgid "like_option"
msgstr "параметр_породження"

#: sql_help.c:2977
msgid "and like_option is:"
msgstr "і параметр_породження:"

#: sql_help.c:3032
msgid "directory"
msgstr "каталог"

#: sql_help.c:3046
msgid "parser_name"
msgstr "назва_парсера"

#: sql_help.c:3047
msgid "source_config"
msgstr "початкова_конфігурація"

#: sql_help.c:3076
msgid "start_function"
msgstr "функція_початку"

#: sql_help.c:3077
msgid "gettoken_function"
msgstr "функція_видачі_токену"

#: sql_help.c:3078
msgid "end_function"
msgstr "функція_завершення"

#: sql_help.c:3079
msgid "lextypes_function"
msgstr "функція_лекс_типів"

#: sql_help.c:3080
msgid "headline_function"
msgstr "функція_створення_заголовків"

#: sql_help.c:3092
msgid "init_function"
msgstr "функція_ініціалізації"

#: sql_help.c:3093
msgid "lexize_function"
msgstr "функція_виділення_лексем"

#: sql_help.c:3106
msgid "from_sql_function_name"
msgstr "ім'я_функції_з_sql"

#: sql_help.c:3108
msgid "to_sql_function_name"
msgstr "ім'я_функції_в_sql"

#: sql_help.c:3134
msgid "referenced_table_name"
msgstr "ім'я_залежної_таблиці"

#: sql_help.c:3135
msgid "transition_relation_name"
msgstr "ім'я_перехідного_відношення"

#: sql_help.c:3138
msgid "arguments"
msgstr "аргументи"

#: sql_help.c:3190
msgid "label"
msgstr "мітка"

#: sql_help.c:3192
msgid "subtype"
msgstr "підтип"

#: sql_help.c:3193
msgid "subtype_operator_class"
msgstr "клас_оператора_підтипу"

#: sql_help.c:3195
msgid "canonical_function"
msgstr "канонічна_функція"

#: sql_help.c:3196
msgid "subtype_diff_function"
msgstr "функція_розбіжностей_підтипу"

#: sql_help.c:3197
msgid "multirange_type_name"
msgstr "multirange_type_name"

#: sql_help.c:3199
msgid "input_function"
msgstr "функція_вводу"

#: sql_help.c:3200
msgid "output_function"
msgstr "функція_виводу"

#: sql_help.c:3201
msgid "receive_function"
msgstr "функція_отримання"

#: sql_help.c:3202
msgid "send_function"
msgstr "функція_відправки"

#: sql_help.c:3203
msgid "type_modifier_input_function"
msgstr "функція_введення_модифікатора_типу"

#: sql_help.c:3204
msgid "type_modifier_output_function"
msgstr "функція_виводу_модифікатора_типу"

#: sql_help.c:3205
msgid "analyze_function"
msgstr "функція_аналізу"

#: sql_help.c:3206
msgid "subscript_function"
msgstr "subscript_function"

#: sql_help.c:3207
msgid "internallength"
msgstr "внутр_довжина"

#: sql_help.c:3208
msgid "alignment"
msgstr "вирівнювання"

#: sql_help.c:3209
msgid "storage"
msgstr "зберігання"

#: sql_help.c:3210
msgid "like_type"
msgstr "тип_зразок"

#: sql_help.c:3211
msgid "category"
msgstr "категорія"

#: sql_help.c:3212
msgid "preferred"
msgstr "привілейований"

#: sql_help.c:3213
msgid "default"
msgstr "за_замовчуванням"

#: sql_help.c:3214
msgid "element"
msgstr "елемент"

#: sql_help.c:3215
msgid "delimiter"
msgstr "роздільник"

#: sql_help.c:3216
msgid "collatable"
msgstr "сортувальний"

#: sql_help.c:3313 sql_help.c:4000 sql_help.c:4094 sql_help.c:4584
#: sql_help.c:4687 sql_help.c:4842 sql_help.c:4956 sql_help.c:5087
msgid "with_query"
msgstr "with_запит"

#: sql_help.c:3315 sql_help.c:4002 sql_help.c:4603 sql_help.c:4609
#: sql_help.c:4612 sql_help.c:4616 sql_help.c:4620 sql_help.c:4628
#: sql_help.c:4861 sql_help.c:4867 sql_help.c:4870 sql_help.c:4874
#: sql_help.c:4878 sql_help.c:4886 sql_help.c:4958 sql_help.c:5106
#: sql_help.c:5112 sql_help.c:5115 sql_help.c:5119 sql_help.c:5123
#: sql_help.c:5131
msgid "alias"
msgstr "псевдонім"

#: sql_help.c:3316 sql_help.c:4588 sql_help.c:4630 sql_help.c:4632
#: sql_help.c:4636 sql_help.c:4638 sql_help.c:4639 sql_help.c:4640
#: sql_help.c:4692 sql_help.c:4846 sql_help.c:4888 sql_help.c:4890
#: sql_help.c:4894 sql_help.c:4896 sql_help.c:4897 sql_help.c:4898
#: sql_help.c:4965 sql_help.c:5091 sql_help.c:5133 sql_help.c:5135
#: sql_help.c:5139 sql_help.c:5141 sql_help.c:5142 sql_help.c:5143
msgid "from_item"
msgstr "джерело_даних"

#: sql_help.c:3318 sql_help.c:3802 sql_help.c:4151 sql_help.c:4967
msgid "cursor_name"
msgstr "ім'я_курсору"

#: sql_help.c:3319 sql_help.c:4008 sql_help.c:4100 sql_help.c:4968
msgid "output_expression"
msgstr "вираз_результату"

#: sql_help.c:3320 sql_help.c:4009 sql_help.c:4101 sql_help.c:4587
#: sql_help.c:4690 sql_help.c:4845 sql_help.c:4969 sql_help.c:5090
msgid "output_name"
msgstr "ім'я_результату"

#: sql_help.c:3336
msgid "code"
msgstr "код"

#: sql_help.c:3741
msgid "parameter"
msgstr "параметр"

#: sql_help.c:3765 sql_help.c:4176
msgid "statement"
msgstr "оператор"

#: sql_help.c:3801 sql_help.c:4150
msgid "direction"
msgstr "напрямок"

#: sql_help.c:3803 sql_help.c:4152
msgid "where direction can be one of:"
msgstr "де напрямок може бути одним із:"

#: sql_help.c:3804 sql_help.c:3805 sql_help.c:3806 sql_help.c:3807
#: sql_help.c:3808 sql_help.c:4153 sql_help.c:4154 sql_help.c:4155
#: sql_help.c:4156 sql_help.c:4157 sql_help.c:4597 sql_help.c:4599
#: sql_help.c:4701 sql_help.c:4703 sql_help.c:4855 sql_help.c:4857
#: sql_help.c:5031 sql_help.c:5033 sql_help.c:5100 sql_help.c:5102
msgid "count"
msgstr "кількість"

#: sql_help.c:3911 sql_help.c:4374
msgid "sequence_name"
msgstr "ім'я_послідовності"

#: sql_help.c:3929 sql_help.c:4392
msgid "arg_name"
msgstr "ім'я_аргументу"

#: sql_help.c:3930 sql_help.c:4393
msgid "arg_type"
msgstr "тип_аргументу"

#: sql_help.c:3937 sql_help.c:4400
msgid "loid"
msgstr "код_вел_об'єкту"

#: sql_help.c:3968
msgid "remote_schema"
msgstr "віддалена_схема"

#: sql_help.c:3971
msgid "local_schema"
msgstr "локальна_схема"

#: sql_help.c:4006
msgid "conflict_target"
msgstr "ціль_конфлікту"

#: sql_help.c:4007
msgid "conflict_action"
msgstr "дія_при_конфлікті"

#: sql_help.c:4010
msgid "where conflict_target can be one of:"
msgstr "де ціль_конфлікту може бути одним з:"

#: sql_help.c:4011
msgid "index_column_name"
msgstr "ім'я_стовпця_індексу"

#: sql_help.c:4012
msgid "index_expression"
msgstr "вираз_індексу"

#: sql_help.c:4015
msgid "index_predicate"
msgstr "предикат_індексу"

#: sql_help.c:4017
msgid "and conflict_action is one of:"
msgstr "і дія_при_конфлікті одна з:"

#: sql_help.c:4023 sql_help.c:4124 sql_help.c:4964
msgid "sub-SELECT"
msgstr "вкладений-SELECT"

#: sql_help.c:4032 sql_help.c:4165 sql_help.c:4940
msgid "channel"
msgstr "канал"

#: sql_help.c:4054
msgid "lockmode"
msgstr "режим_блокування"

#: sql_help.c:4055
msgid "where lockmode is one of:"
msgstr "де режим_блокування один з:"

#: sql_help.c:4095
msgid "target_table_name"
msgstr "ім'я_цілі_таблиці"

#: sql_help.c:4096
msgid "target_alias"
msgstr "псевдонім_цілі"

#: sql_help.c:4097
msgid "data_source"
msgstr "джерело_даних"

#: sql_help.c:4098 sql_help.c:4633 sql_help.c:4891 sql_help.c:5136
msgid "join_condition"
msgstr "умова_поєднання"

#: sql_help.c:4099
msgid "when_clause"
msgstr "when_твердження"

#: sql_help.c:4102
msgid "where data_source is:"
msgstr "де джерело_даних:"

#: sql_help.c:4103
msgid "source_table_name"
msgstr "ім'я_початкова_таблиці"

#: sql_help.c:4104
msgid "source_query"
msgstr "джерело_запит"

#: sql_help.c:4105
msgid "source_alias"
msgstr "джерело_псевдоніма"

#: sql_help.c:4106
msgid "and when_clause is:"
msgstr "і when_clause:"

#: sql_help.c:4108 sql_help.c:4111
msgid "merge_update"
msgstr "merge_update"

#: sql_help.c:4109 sql_help.c:4112
msgid "merge_delete"
msgstr "merge_delete"

#: sql_help.c:4114
msgid "merge_insert"
msgstr "merge_insert"

#: sql_help.c:4115
msgid "and merge_insert is:"
msgstr "і merge_insert:"

#: sql_help.c:4118
msgid "and merge_update is:"
msgstr "і merge_update:"

#: sql_help.c:4125
msgid "and merge_delete is:"
msgstr "і merge_delete:"

#: sql_help.c:4166
msgid "payload"
msgstr "зміст"

#: sql_help.c:4193
msgid "old_role"
msgstr "стара_роль"

#: sql_help.c:4194
msgid "new_role"
msgstr "нова_роль"

#: sql_help.c:4233 sql_help.c:4442 sql_help.c:4450
msgid "savepoint_name"
msgstr "ім'я_точки_збереження"

#: sql_help.c:4590 sql_help.c:4648 sql_help.c:4848 sql_help.c:4906
#: sql_help.c:5093 sql_help.c:5151
msgid "grouping_element"
msgstr "елемент_групування"

#: sql_help.c:4592 sql_help.c:4696 sql_help.c:4850 sql_help.c:5095
msgid "window_name"
msgstr "назва_вікна"

#: sql_help.c:4593 sql_help.c:4697 sql_help.c:4851 sql_help.c:5096
msgid "window_definition"
msgstr "визначення_вікна"

#: sql_help.c:4594 sql_help.c:4608 sql_help.c:4652 sql_help.c:4698
#: sql_help.c:4852 sql_help.c:4866 sql_help.c:4910 sql_help.c:5097
#: sql_help.c:5111 sql_help.c:5155
msgid "select"
msgstr "виберіть"

#: sql_help.c:4600 sql_help.c:4858 sql_help.c:5103
msgid "from_reference"
msgstr "from_reference"

#: sql_help.c:4601 sql_help.c:4859 sql_help.c:5104
msgid "where from_item can be one of:"
msgstr "де джерело_даних може бути одним з:"

#: sql_help.c:4604 sql_help.c:4610 sql_help.c:4613 sql_help.c:4617
#: sql_help.c:4629 sql_help.c:4862 sql_help.c:4868 sql_help.c:4871
#: sql_help.c:4875 sql_help.c:4887 sql_help.c:5107 sql_help.c:5113
#: sql_help.c:5116 sql_help.c:5120 sql_help.c:5132
msgid "column_alias"
msgstr "псевдонім_стовпця"

#: sql_help.c:4605 sql_help.c:4863 sql_help.c:5108
msgid "sampling_method"
msgstr "метод_вибірки"

#: sql_help.c:4607 sql_help.c:4865 sql_help.c:5110
msgid "seed"
msgstr "початкове_число"

#: sql_help.c:4611 sql_help.c:4650 sql_help.c:4869 sql_help.c:4908
#: sql_help.c:5114 sql_help.c:5153
msgid "with_query_name"
msgstr "ім'я_запиту_WITH"

#: sql_help.c:4621 sql_help.c:4624 sql_help.c:4627 sql_help.c:4879
#: sql_help.c:4882 sql_help.c:4885 sql_help.c:5124 sql_help.c:5127
#: sql_help.c:5130
msgid "column_definition"
msgstr "визначення_стовпця"

#: sql_help.c:4631 sql_help.c:4637 sql_help.c:4889 sql_help.c:4895
#: sql_help.c:5134 sql_help.c:5140
msgid "join_type"
msgstr "тип_поєднання"

#: sql_help.c:4634 sql_help.c:4892 sql_help.c:5137
msgid "join_column"
msgstr "стовпець_поєднання"

#: sql_help.c:4635 sql_help.c:4893 sql_help.c:5138
msgid "join_using_alias"
msgstr "join_using_alias"

#: sql_help.c:4641 sql_help.c:4899 sql_help.c:5144
msgid "and grouping_element can be one of:"
msgstr "і елемент_групування може бути одним з:"

#: sql_help.c:4649 sql_help.c:4907 sql_help.c:5152
msgid "and with_query is:"
msgstr "і запит_WITH:"

#: sql_help.c:4653 sql_help.c:4911 sql_help.c:5156
msgid "values"
msgstr "значення"

#: sql_help.c:4654 sql_help.c:4912 sql_help.c:5157
msgid "insert"
msgstr "вставка"

#: sql_help.c:4655 sql_help.c:4913 sql_help.c:5158
msgid "update"
msgstr "оновлення"

#: sql_help.c:4656 sql_help.c:4914 sql_help.c:5159
msgid "delete"
msgstr "видалення"

#: sql_help.c:4657 sql_help.c:4915 sql_help.c:5160
msgid "merge"
msgstr "об’єднати"

#: sql_help.c:4659 sql_help.c:4917 sql_help.c:5162
msgid "search_seq_col_name"
msgstr "search_seq_col_name"

#: sql_help.c:4661 sql_help.c:4919 sql_help.c:5164
msgid "cycle_mark_col_name"
msgstr "cycle_mark_col_name"

#: sql_help.c:4662 sql_help.c:4920 sql_help.c:5165
msgid "cycle_mark_value"
msgstr "cycle_mark_value"

#: sql_help.c:4663 sql_help.c:4921 sql_help.c:5166
msgid "cycle_mark_default"
msgstr "cycle_mark_default"

#: sql_help.c:4664 sql_help.c:4922 sql_help.c:5167
msgid "cycle_path_col_name"
msgstr "cycle_path_col_name"

#: sql_help.c:4691
msgid "new_table"
msgstr "нова_таблиця"

#: sql_help.c:4762
msgid "snapshot_id"
msgstr "код_знімку"

#: sql_help.c:5029
msgid "sort_expression"
msgstr "вираз_сортування"

#: sql_help.c:5174 sql_help.c:6158
msgid "abort the current transaction"
msgstr "перервати поточну транзакцію"

#: sql_help.c:5180
msgid "change the definition of an aggregate function"
msgstr "змінити визначення агрегатної функції"

#: sql_help.c:5186
msgid "change the definition of a collation"
msgstr "змінити визначення правила сортування"

#: sql_help.c:5192
msgid "change the definition of a conversion"
msgstr "змінити визначення перетворення"

#: sql_help.c:5198
msgid "change a database"
msgstr "змінити базу даних"

#: sql_help.c:5204
msgid "define default access privileges"
msgstr "визначити права доступу за замовчуванням"

#: sql_help.c:5210
msgid "change the definition of a domain"
msgstr "змінити визначення домену"

#: sql_help.c:5216
msgid "change the definition of an event trigger"
msgstr "змінити визначення тригеру події"

#: sql_help.c:5222
msgid "change the definition of an extension"
msgstr "змінити визначення розширення"

#: sql_help.c:5228
msgid "change the definition of a foreign-data wrapper"
msgstr "змінити визначення джерела сторонніх даних"

#: sql_help.c:5234
msgid "change the definition of a foreign table"
msgstr "змінити визначення сторонньої таблиці"

#: sql_help.c:5240
msgid "change the definition of a function"
msgstr "змінити визначення функції"

#: sql_help.c:5246
msgid "change role name or membership"
msgstr "змінити назву ролі або членства"

#: sql_help.c:5252
msgid "change the definition of an index"
msgstr "змінити визначення індексу"

#: sql_help.c:5258
msgid "change the definition of a procedural language"
msgstr "змінити визначення процедурної мови"

#: sql_help.c:5264
msgid "change the definition of a large object"
msgstr "змінити визначення великого об'єкту"

#: sql_help.c:5270
msgid "change the definition of a materialized view"
msgstr "змінити визначення матеріалізованого подання"

#: sql_help.c:5276
msgid "change the definition of an operator"
msgstr "змінити визначення оператора"

#: sql_help.c:5282
msgid "change the definition of an operator class"
msgstr "змінити визначення класа операторів"

#: sql_help.c:5288
msgid "change the definition of an operator family"
msgstr "змінити визначення сімейства операторів"

#: sql_help.c:5294
msgid "change the definition of a row-level security policy"
msgstr "змінити визначення політики безпеки на рівні рядків"

#: sql_help.c:5300
msgid "change the definition of a procedure"
msgstr "змінити визначення процедури"

#: sql_help.c:5306
msgid "change the definition of a publication"
msgstr "змінити визначення публікації"

#: sql_help.c:5312 sql_help.c:5414
msgid "change a database role"
msgstr "змінити роль бази даних"

#: sql_help.c:5318
msgid "change the definition of a routine"
msgstr "змінити визначення підпрограми"

#: sql_help.c:5324
msgid "change the definition of a rule"
msgstr "змінити визначення правила"

#: sql_help.c:5330
msgid "change the definition of a schema"
msgstr "змінити визначення схеми"

#: sql_help.c:5336
msgid "change the definition of a sequence generator"
msgstr "змінити визначення генератору послідовності"

#: sql_help.c:5342
msgid "change the definition of a foreign server"
msgstr "змінити визначення стороннього серверу"

#: sql_help.c:5348
msgid "change the definition of an extended statistics object"
msgstr "змінити визначення об'єкту розширеної статистики"

#: sql_help.c:5354
msgid "change the definition of a subscription"
msgstr "змінити визначення підписки"

#: sql_help.c:5360
msgid "change a server configuration parameter"
msgstr "змінити параметр конфігурації сервера"

#: sql_help.c:5366
msgid "change the definition of a table"
msgstr "змінити визначення таблиці"

#: sql_help.c:5372
msgid "change the definition of a tablespace"
msgstr "змінити визначення табличного простору"

#: sql_help.c:5378
msgid "change the definition of a text search configuration"
msgstr "змінити визначення конфігурації текстового пошуку"

#: sql_help.c:5384
msgid "change the definition of a text search dictionary"
msgstr "змінити визначення словника текстового пошуку"

#: sql_help.c:5390
msgid "change the definition of a text search parser"
msgstr "змінити визначення парсера текстового пошуку"

#: sql_help.c:5396
msgid "change the definition of a text search template"
msgstr "змінити визначення шаблона текстового пошуку"

#: sql_help.c:5402
msgid "change the definition of a trigger"
msgstr "змінити визначення тригеру"

#: sql_help.c:5408
msgid "change the definition of a type"
msgstr "змінити визначення типу"

#: sql_help.c:5420
msgid "change the definition of a user mapping"
msgstr "змінити визначення зіставлень користувачів"

#: sql_help.c:5426
msgid "change the definition of a view"
msgstr "змінити визначення подання"

#: sql_help.c:5432
msgid "collect statistics about a database"
msgstr "зібрати статистику про базу даних"

#: sql_help.c:5438 sql_help.c:6236
msgid "start a transaction block"
msgstr "розпочати транзакцію"

#: sql_help.c:5444
msgid "invoke a procedure"
msgstr "викликати процедуру"

#: sql_help.c:5450
msgid "force a write-ahead log checkpoint"
msgstr "провести контрольну точку в журналі попереднього запису"

#: sql_help.c:5456
msgid "close a cursor"
msgstr "закрити курсор"

#: sql_help.c:5462
msgid "cluster a table according to an index"
msgstr "перегрупувати таблицю за індексом"

#: sql_help.c:5468
msgid "define or change the comment of an object"
msgstr "задати або змінити коментар об'єкта"

#: sql_help.c:5474 sql_help.c:6032
msgid "commit the current transaction"
msgstr "затвердити поточну транзакцію"

#: sql_help.c:5480
msgid "commit a transaction that was earlier prepared for two-phase commit"
msgstr "затвердити транзакцію, раніше підготовлену до двохфазного затвердження"

#: sql_help.c:5486
msgid "copy data between a file and a table"
msgstr "копіювати дані між файлом та таблицею"

#: sql_help.c:5492
msgid "define a new access method"
msgstr "визначити новий метод доступу"

#: sql_help.c:5498
msgid "define a new aggregate function"
msgstr "визначити нову агрегатну функцію"

#: sql_help.c:5504
msgid "define a new cast"
msgstr "визначити приведення типів"

#: sql_help.c:5510
msgid "define a new collation"
msgstr "визначити нове правило сортування"

#: sql_help.c:5516
msgid "define a new encoding conversion"
msgstr "визначити нове перетворення кодування"

#: sql_help.c:5522
msgid "create a new database"
msgstr "створити нову базу даних"

#: sql_help.c:5528
msgid "define a new domain"
msgstr "визначити новий домен"

#: sql_help.c:5534
msgid "define a new event trigger"
msgstr "визначити новий тригер події"

#: sql_help.c:5540
msgid "install an extension"
msgstr "встановити розширення"

#: sql_help.c:5546
msgid "define a new foreign-data wrapper"
msgstr "визначити нове джерело сторонніх даних"

#: sql_help.c:5552
msgid "define a new foreign table"
msgstr "визначити нову сторонню таблицю"

#: sql_help.c:5558
msgid "define a new function"
msgstr "визначити нову функцію"

#: sql_help.c:5564 sql_help.c:5624 sql_help.c:5726
msgid "define a new database role"
msgstr "визначити нову роль бази даних"

#: sql_help.c:5570
msgid "define a new index"
msgstr "визначити новий індекс"

#: sql_help.c:5576
msgid "define a new procedural language"
msgstr "визначити нову процедурну мову"

#: sql_help.c:5582
msgid "define a new materialized view"
msgstr "визначити нове матеріалізоване подання"

#: sql_help.c:5588
msgid "define a new operator"
msgstr "визначити новий оператор"

#: sql_help.c:5594
msgid "define a new operator class"
msgstr "визначити новий клас оператора"

#: sql_help.c:5600
msgid "define a new operator family"
msgstr "визначити нове сімейство операторів"

#: sql_help.c:5606
msgid "define a new row-level security policy for a table"
msgstr "визначити нову політику безпеки на рівні рядків для таблиці"

#: sql_help.c:5612
msgid "define a new procedure"
msgstr "визначити нову процедуру"

#: sql_help.c:5618
msgid "define a new publication"
msgstr "визначити нову публікацію"

#: sql_help.c:5630
msgid "define a new rewrite rule"
msgstr "визначити нове правило перезапису"

#: sql_help.c:5636
msgid "define a new schema"
msgstr "визначити нову схему"

#: sql_help.c:5642
msgid "define a new sequence generator"
msgstr "визначити новий генератор послідовностей"

#: sql_help.c:5648
msgid "define a new foreign server"
msgstr "визначити новий сторонній сервер"

#: sql_help.c:5654
msgid "define extended statistics"
msgstr "визначити розширену статистику"

#: sql_help.c:5660
msgid "define a new subscription"
msgstr "визначити нову підписку"

#: sql_help.c:5666
msgid "define a new table"
msgstr "визначити нову таблицю"

#: sql_help.c:5672 sql_help.c:6194
msgid "define a new table from the results of a query"
msgstr "визначити нову таблицю з результатів запиту"

#: sql_help.c:5678
msgid "define a new tablespace"
msgstr "визначити новий табличний простір"

#: sql_help.c:5684
msgid "define a new text search configuration"
msgstr "визначити нову конфігурацію текстового пошуку"

#: sql_help.c:5690
msgid "define a new text search dictionary"
msgstr "визначити новий словник текстового пошуку"

#: sql_help.c:5696
msgid "define a new text search parser"
msgstr "визначити новий аналізатор текстового пошуку"

#: sql_help.c:5702
msgid "define a new text search template"
msgstr "визначити новий шаблон текстового пошуку"

#: sql_help.c:5708
msgid "define a new transform"
msgstr "визначити нове перетворення"

#: sql_help.c:5714
msgid "define a new trigger"
msgstr "визначити новий тригер"

#: sql_help.c:5720
msgid "define a new data type"
msgstr "визначити новий тип даних"

#: sql_help.c:5732
msgid "define a new mapping of a user to a foreign server"
msgstr "визначити нове зіставлення користувача для стороннього сервера"

#: sql_help.c:5738
msgid "define a new view"
msgstr "визначити нове подання"

#: sql_help.c:5744
msgid "deallocate a prepared statement"
msgstr "звільнити підготовлену команду"

#: sql_help.c:5750
msgid "define a cursor"
msgstr "визначити курсор"

#: sql_help.c:5756
msgid "delete rows of a table"
msgstr "видалити рядки таблиці"

#: sql_help.c:5762
msgid "discard session state"
msgstr "очистити стан сесії"

#: sql_help.c:5768
msgid "execute an anonymous code block"
msgstr "виконати анонімний блок коду"

#: sql_help.c:5774
msgid "remove an access method"
msgstr "видалити метод доступу"

#: sql_help.c:5780
msgid "remove an aggregate function"
msgstr "видалити агрегатну функцію"

#: sql_help.c:5786
msgid "remove a cast"
msgstr "видалити приведення типів"

#: sql_help.c:5792
msgid "remove a collation"
msgstr "видалити правило сортування"

#: sql_help.c:5798
msgid "remove a conversion"
msgstr "видалити перетворення"

#: sql_help.c:5804
msgid "remove a database"
msgstr "видалити базу даних"

#: sql_help.c:5810
msgid "remove a domain"
msgstr "видалити домен"

#: sql_help.c:5816
msgid "remove an event trigger"
msgstr "видалити тригер події"

#: sql_help.c:5822
msgid "remove an extension"
msgstr "видалити розширення"

#: sql_help.c:5828
msgid "remove a foreign-data wrapper"
msgstr "видалити джерело сторонніх даних"

#: sql_help.c:5834
msgid "remove a foreign table"
msgstr "видалити сторонню таблицю"

#: sql_help.c:5840
msgid "remove a function"
msgstr "видалити функцію"

#: sql_help.c:5846 sql_help.c:5912 sql_help.c:6014
msgid "remove a database role"
msgstr "видалити роль бази даних"

#: sql_help.c:5852
msgid "remove an index"
msgstr "видалити індекс"

#: sql_help.c:5858
msgid "remove a procedural language"
msgstr "видалити процедурну мову"

#: sql_help.c:5864
msgid "remove a materialized view"
msgstr "видалити матеріалізоване подання"

#: sql_help.c:5870
msgid "remove an operator"
msgstr "видалити оператор"

#: sql_help.c:5876
msgid "remove an operator class"
msgstr "видалити клас операторів"

#: sql_help.c:5882
msgid "remove an operator family"
msgstr "видалити сімейство операторів"

#: sql_help.c:5888
msgid "remove database objects owned by a database role"
msgstr "видалити об'єкти бази даних, що належать ролі"

#: sql_help.c:5894
msgid "remove a row-level security policy from a table"
msgstr "видалити політику безпеки на рівні рядків з таблиці"

#: sql_help.c:5900
msgid "remove a procedure"
msgstr "видалити процедуру"

#: sql_help.c:5906
msgid "remove a publication"
msgstr "видалити публікацію"

#: sql_help.c:5918
msgid "remove a routine"
msgstr "видалити підпрограму"

#: sql_help.c:5924
msgid "remove a rewrite rule"
msgstr "видалити правило перезапису"

#: sql_help.c:5930
msgid "remove a schema"
msgstr "видалити схему"

#: sql_help.c:5936
msgid "remove a sequence"
msgstr "видалити послідовність"

#: sql_help.c:5942
msgid "remove a foreign server descriptor"
msgstr "видалити опис стороннього серверу"

#: sql_help.c:5948
msgid "remove extended statistics"
msgstr "видалити розширену статистику"

#: sql_help.c:5954
msgid "remove a subscription"
msgstr "видалити підписку"

#: sql_help.c:5960
msgid "remove a table"
msgstr "видалити таблицю"

#: sql_help.c:5966
msgid "remove a tablespace"
msgstr "видалити табличний простір"

#: sql_help.c:5972
msgid "remove a text search configuration"
msgstr "видалити конфігурацію тектового пошуку"

#: sql_help.c:5978
msgid "remove a text search dictionary"
msgstr "видалити словник тектового пошуку"

#: sql_help.c:5984
msgid "remove a text search parser"
msgstr "видалити парсер тектового пошуку"

#: sql_help.c:5990
msgid "remove a text search template"
msgstr "видалити шаблон тектового пошуку"

#: sql_help.c:5996
msgid "remove a transform"
msgstr "видалити перетворення"

#: sql_help.c:6002
msgid "remove a trigger"
msgstr "видалити тригер"

#: sql_help.c:6008
msgid "remove a data type"
msgstr "видалити тип даних"

#: sql_help.c:6020
msgid "remove a user mapping for a foreign server"
msgstr "видалити зіставлення користувача для стороннього серверу"

#: sql_help.c:6026
msgid "remove a view"
msgstr "видалити подання"

#: sql_help.c:6038
msgid "execute a prepared statement"
msgstr "виконати підготовлену команду"

#: sql_help.c:6044
msgid "show the execution plan of a statement"
msgstr "показати план виконання команди"

#: sql_help.c:6050
msgid "retrieve rows from a query using a cursor"
msgstr "отримати рядки запиту з курсору"

#: sql_help.c:6056
msgid "define access privileges"
msgstr "визначити права доступу"

#: sql_help.c:6062
msgid "import table definitions from a foreign server"
msgstr "імпортувати визначення таблиць зі стороннього серверу"

#: sql_help.c:6068
msgid "create new rows in a table"
msgstr "створити нові рядки в таблиці"

#: sql_help.c:6074
msgid "listen for a notification"
msgstr "очікувати на повідомлення"

#: sql_help.c:6080
msgid "load a shared library file"
msgstr "завантажити файл спільної бібліотеки"

#: sql_help.c:6086
msgid "lock a table"
msgstr "заблокувати таблицю"

#: sql_help.c:6092
msgid "conditionally insert, update, or delete rows of a table"
msgstr "умовно вставити, оновити або видалити рядки таблиці"

#: sql_help.c:6098
msgid "position a cursor"
msgstr "розташувати курсор"

#: sql_help.c:6104
msgid "generate a notification"
msgstr "згенерувати повідомлення"

#: sql_help.c:6110
msgid "prepare a statement for execution"
msgstr "підготувати команду для виконання"

#: sql_help.c:6116
msgid "prepare the current transaction for two-phase commit"
msgstr "підготувати поточну транзакцію для двохфазного затвердження"

#: sql_help.c:6122
msgid "change the ownership of database objects owned by a database role"
msgstr "змінити власника об'єктів БД, що належать заданій ролі"

#: sql_help.c:6128
msgid "replace the contents of a materialized view"
msgstr "замінити вміст матеріалізованого подання"

#: sql_help.c:6134
msgid "rebuild indexes"
msgstr "перебудувати індекси"

#: sql_help.c:6140
msgid "release a previously defined savepoint"
msgstr "звільнити раніше визначену точку збереження"

#: sql_help.c:6146
msgid "restore the value of a run-time parameter to the default value"
msgstr "відновити початкове значення параметру виконання"

#: sql_help.c:6152
msgid "remove access privileges"
msgstr "видалити права доступу"

#: sql_help.c:6164
msgid "cancel a transaction that was earlier prepared for two-phase commit"
msgstr "скасувати транзакцію, раніше підготовлену до двохфазного затвердження"

#: sql_help.c:6170
msgid "roll back to a savepoint"
msgstr "відкотитися до точки збереження"

#: sql_help.c:6176
msgid "define a new savepoint within the current transaction"
msgstr "визначити нову точку збереження в рамках поточної транзакції"

#: sql_help.c:6182
msgid "define or change a security label applied to an object"
msgstr "визначити або змінити мітку безпеки, застосовану до об'єкта"

#: sql_help.c:6188 sql_help.c:6242 sql_help.c:6278
msgid "retrieve rows from a table or view"
msgstr "отримати рядки з таблиці або подання"

#: sql_help.c:6200
msgid "change a run-time parameter"
msgstr "змінити параметр виконання"

#: sql_help.c:6206
msgid "set constraint check timing for the current transaction"
msgstr "встановити час перевірки обмеження для поточної транзакції"

#: sql_help.c:6212
msgid "set the current user identifier of the current session"
msgstr "встановити ідентифікатор поточного користувача в поточній сесії"

#: sql_help.c:6218
msgid "set the session user identifier and the current user identifier of the current session"
msgstr "встановити ідентифікатор користувача сесії й ідентифікатор поточного користувача в поточній сесії"

#: sql_help.c:6224
msgid "set the characteristics of the current transaction"
msgstr "встановити характеристики поточної транзакції"

#: sql_help.c:6230
msgid "show the value of a run-time parameter"
msgstr "показати значення параметра виконання"

#: sql_help.c:6248
msgid "empty a table or set of tables"
msgstr "очистити таблицю або декілька таблиць"

#: sql_help.c:6254
msgid "stop listening for a notification"
msgstr "припинити очікування повідомлень"

#: sql_help.c:6260
msgid "update rows of a table"
msgstr "змінити рядки таблиці"

#: sql_help.c:6266
msgid "garbage-collect and optionally analyze a database"
msgstr "виконати збір сміття і проаналізувати базу даних"

#: sql_help.c:6272
>>>>>>> 3d6a8289
msgid "compute a set of rows"
msgstr "отримати набір рядків"

#: startup.c:220
#, c-format
msgid "-1 can only be used in non-interactive mode"
msgstr "-1 можна використовувати лише в неінтерактивному режимі"

#: startup.c:343
#, c-format
msgid "could not open log file \"%s\": %m"
msgstr "не вдалося відкрити файл журналу \"%s\": %m"

#: startup.c:460
#, c-format
msgid "Type \"help\" for help.\n\n"
msgstr "Введіть \"help\", щоб отримати допомогу.\n\n"

#: startup.c:612
#, c-format
msgid "could not set printing parameter \"%s\""
msgstr "не вдалося встановити параметр друку \"%s\""

#: startup.c:719
#, c-format
msgid "Try \"%s --help\" for more information."
msgstr "Спробуйте \"%s --help\" для додаткової інформації."

#: startup.c:735
#, c-format
msgid "extra command-line argument \"%s\" ignored"
msgstr "зайвий аргумент \"%s\" проігнорований"

#: startup.c:783
#, c-format
msgid "could not find own program executable"
msgstr "не вдалося знайти ехе файл власної програми"

#: tab-complete.c:6216
#, c-format
msgid "tab completion query failed: %s\n"
"Query was:\n"
"%s"
msgstr "помилка запиту Tab-доповнення: %s\n"
"Запит:\n"
"%s"

#: variables.c:139
#, c-format
msgid "unrecognized value \"%s\" for \"%s\": Boolean expected"
msgstr "нерозпізнане значення \"%s\" для \"%s\": очікувалося логічне значення"

#: variables.c:176
#, c-format
msgid "invalid value \"%s\" for \"%s\": integer expected"
msgstr "неправильне значення \"%s\" для \"%s\": очікувалося ціле число"

#: variables.c:224
#, c-format
msgid "invalid variable name: \"%s\""
msgstr "неправильне ім'я змінної: \"%s\""

#: variables.c:418
#, c-format
msgid "unrecognized value \"%s\" for \"%s\"\n"
"Available values are: %s."
msgstr "нерозпізнане значення \"%s\" для \"%s\"\n"
"Допустимі значення: %s."
<|MERGE_RESOLUTION|>--- conflicted
+++ resolved
@@ -2,13 +2,8 @@
 msgstr ""
 "Project-Id-Version: postgresql\n"
 "Report-Msgid-Bugs-To: pgsql-bugs@lists.postgresql.org\n"
-<<<<<<< HEAD
-"POT-Creation-Date: 2025-03-29 10:37+0000\n"
-"PO-Revision-Date: 2025-04-01 13:47\n"
-=======
 "POT-Creation-Date: 2024-09-23 10:48+0000\n"
 "PO-Revision-Date: 2024-09-23 19:38\n"
->>>>>>> 3d6a8289
 "Last-Translator: \n"
 "Language-Team: Ukrainian\n"
 "Language: uk_UA\n"
@@ -83,11 +78,7 @@
 msgstr "%s() помилка: %m"
 
 #: ../../common/exec.c:562 ../../common/exec.c:607 ../../common/exec.c:699
-<<<<<<< HEAD
-#: command.c:1373 command.c:3459 command.c:3508 command.c:3633 input.c:225
-=======
 #: command.c:1372 command.c:3458 command.c:3507 command.c:3632 input.c:225
->>>>>>> 3d6a8289
 #: mainloop.c:80 mainloop.c:398
 #, c-format
 msgid "out of memory"
@@ -195,20 +186,12 @@
 msgid "skipping recursive expansion of variable \"%s\""
 msgstr "пропуск рекурсивного розгортання змінної \"%s\""
 
-<<<<<<< HEAD
-#: ../../fe_utils/string_utils.c:587
-=======
 #: ../../fe_utils/string_utils.c:434
->>>>>>> 3d6a8289
 #, c-format
 msgid "shell command argument contains a newline or carriage return: \"%s\"\n"
 msgstr "аргумент командної оболонки містить символ нового рядка або повернення каретки: \"%s\"\n"
 
-<<<<<<< HEAD
-#: ../../fe_utils/string_utils.c:760
-=======
 #: ../../fe_utils/string_utils.c:607
->>>>>>> 3d6a8289
 #, c-format
 msgid "database name contains a newline or carriage return: \"%s\"\n"
 msgstr "назва бази даних містить символ нового рядка або повернення каретки: \"%s\"\n"
@@ -278,20 +261,12 @@
 msgid "You are connected to database \"%s\" as user \"%s\" on host \"%s\" at port \"%s\".\n"
 msgstr "Ви під'єднані до бази даних \"%s\" як користувач \"%s\" на хості \"%s\" на порту \"%s\".\n"
 
-<<<<<<< HEAD
-#: command.c:1069 command.c:1170 command.c:2676
-=======
 #: command.c:1069 command.c:1170 command.c:2675
->>>>>>> 3d6a8289
 #, c-format
 msgid "no query buffer"
 msgstr "немає буферу запитів"
 
-<<<<<<< HEAD
-#: command.c:1102 command.c:5779
-=======
 #: command.c:1102 command.c:5771
->>>>>>> 3d6a8289
 #, c-format
 msgid "invalid line number: %s"
 msgstr "невірний номер рядка: %s"
@@ -305,11 +280,7 @@
 msgid "%s: invalid encoding name or conversion procedure not found"
 msgstr "%s: невірне ім'я кодування або не знайдено процедуру конверсії"
 
-<<<<<<< HEAD
-#: command.c:1369 command.c:2158 command.c:3455 command.c:3653 command.c:5885
-=======
 #: command.c:1368 command.c:2157 command.c:3454 command.c:3652 command.c:5877
->>>>>>> 3d6a8289
 #: common.c:221 common.c:270 common.c:440 common.c:1142 common.c:1160
 #: common.c:1228 common.c:1340 common.c:1378 common.c:1475 common.c:1541
 #: copy.c:486 copy.c:722 large_obj.c:157 large_obj.c:192 large_obj.c:254
@@ -318,179 +289,93 @@
 msgid "%s"
 msgstr "%s"
 
-<<<<<<< HEAD
-#: command.c:1376
-msgid "There is no previous error."
-msgstr "Попередня помилка відсутня."
-
-#: command.c:1489
-=======
 #: command.c:1375
 msgid "There is no previous error."
 msgstr "Попередня помилка відсутня."
 
 #: command.c:1488
->>>>>>> 3d6a8289
 #, c-format
 msgid "\\%s: missing right parenthesis"
 msgstr "\\%s: відсутня права дужка"
 
-<<<<<<< HEAD
-#: command.c:1573 command.c:1692 command.c:1996 command.c:2010 command.c:2029
-#: command.c:2197 command.c:2438 command.c:2643 command.c:2683
-=======
 #: command.c:1572 command.c:1691 command.c:1995 command.c:2009 command.c:2028
 #: command.c:2196 command.c:2437 command.c:2642 command.c:2682
->>>>>>> 3d6a8289
 #, c-format
 msgid "\\%s: missing required argument"
 msgstr "\\%s: не вистачає обов'язкового аргументу"
 
-<<<<<<< HEAD
-#: command.c:1823
-=======
 #: command.c:1822
->>>>>>> 3d6a8289
 #, c-format
 msgid "\\elif: cannot occur after \\else"
 msgstr "\\elif: не може йти після \\else"
 
-<<<<<<< HEAD
-#: command.c:1828
-=======
 #: command.c:1827
->>>>>>> 3d6a8289
 #, c-format
 msgid "\\elif: no matching \\if"
 msgstr "\\elif: немає відповідного \\if"
 
-<<<<<<< HEAD
-#: command.c:1892
-=======
 #: command.c:1891
->>>>>>> 3d6a8289
 #, c-format
 msgid "\\else: cannot occur after \\else"
 msgstr "\\else: не може йти після \\else"
 
-<<<<<<< HEAD
-#: command.c:1897
-=======
 #: command.c:1896
->>>>>>> 3d6a8289
 #, c-format
 msgid "\\else: no matching \\if"
 msgstr "\\else: немає відповідного \\if"
 
-<<<<<<< HEAD
-#: command.c:1937
-=======
 #: command.c:1936
->>>>>>> 3d6a8289
 #, c-format
 msgid "\\endif: no matching \\if"
 msgstr "\\endif: немає відповідного \\if"
 
-<<<<<<< HEAD
-#: command.c:2093
-msgid "Query buffer is empty."
-msgstr "Буфер запиту порожній."
-
-#: command.c:2136
-=======
 #: command.c:2092
 msgid "Query buffer is empty."
 msgstr "Буфер запиту порожній."
 
 #: command.c:2135
->>>>>>> 3d6a8289
 #, c-format
 msgid "Enter new password for user \"%s\": "
 msgstr "Введіть новий пароль користувача \"%s\": "
 
-<<<<<<< HEAD
-#: command.c:2140
-msgid "Enter it again: "
-msgstr "Введіть знову: "
-
-#: command.c:2149
-=======
 #: command.c:2139
 msgid "Enter it again: "
 msgstr "Введіть знову: "
 
 #: command.c:2148
->>>>>>> 3d6a8289
 #, c-format
 msgid "Passwords didn't match."
 msgstr "Паролі не співпадають."
 
-<<<<<<< HEAD
-#: command.c:2232
-=======
 #: command.c:2231
->>>>>>> 3d6a8289
 #, c-format
 msgid "\\%s: could not read value for variable"
 msgstr "\\%s: не вдалося прочитати значення змінної"
 
-<<<<<<< HEAD
-#: command.c:2334
-msgid "Query buffer reset (cleared)."
-msgstr "Буфер запитів скинуто (очищено)."
-
-#: command.c:2356
-=======
 #: command.c:2333
 msgid "Query buffer reset (cleared)."
 msgstr "Буфер запитів скинуто (очищено)."
 
 #: command.c:2355
->>>>>>> 3d6a8289
 #, c-format
 msgid "Wrote history to file \"%s\".\n"
 msgstr "Історію записано до файлу \"%s\".\n"
 
-<<<<<<< HEAD
-#: command.c:2443
-=======
 #: command.c:2442
->>>>>>> 3d6a8289
 #, c-format
 msgid "\\%s: environment variable name must not contain \"=\""
 msgstr "\\%s: змінна середовища не повинна містити \"=\""
 
-<<<<<<< HEAD
-#: command.c:2491
-=======
 #: command.c:2490
->>>>>>> 3d6a8289
 #, c-format
 msgid "function name is required"
 msgstr "необхідне ім'я функції"
 
-<<<<<<< HEAD
-#: command.c:2493
-=======
 #: command.c:2492
->>>>>>> 3d6a8289
 #, c-format
 msgid "view name is required"
 msgstr "необхідне ім'я подання"
 
-<<<<<<< HEAD
-#: command.c:2615
-msgid "Timing is on."
-msgstr "Таймер увімкнено."
-
-#: command.c:2617
-msgid "Timing is off."
-msgstr "Таймер вимкнено."
-
-#: command.c:2703 command.c:2741 command.c:4166 command.c:4169 command.c:4172
-#: command.c:4178 command.c:4180 command.c:4206 command.c:4216 command.c:4228
-#: command.c:4242 command.c:4269 command.c:4327 common.c:77 copy.c:329
-=======
 #: command.c:2614
 msgid "Timing is on."
 msgstr "Таймер увімкнено."
@@ -502,230 +387,122 @@
 #: command.c:2702 command.c:2740 command.c:4163 command.c:4166 command.c:4169
 #: command.c:4175 command.c:4177 command.c:4203 command.c:4213 command.c:4225
 #: command.c:4239 command.c:4266 command.c:4324 common.c:77 copy.c:329
->>>>>>> 3d6a8289
 #: copy.c:401 psqlscanslash.l:805 psqlscanslash.l:817 psqlscanslash.l:835
 #, c-format
 msgid "%s: %m"
 msgstr "%s: %m"
 
-<<<<<<< HEAD
-#: command.c:2730 copy.c:388
-=======
 #: command.c:2729 copy.c:388
->>>>>>> 3d6a8289
 #, c-format
 msgid "%s: %s"
 msgstr "%s: %s"
 
-<<<<<<< HEAD
-#: command.c:2802 command.c:2868
-=======
 #: command.c:2801 command.c:2867
->>>>>>> 3d6a8289
 #, c-format
 msgid "\\watch: interval value is specified more than once"
 msgstr "\\watch: інтервал зазначається неодноразово"
 
-<<<<<<< HEAD
-#: command.c:2812 command.c:2878
-=======
 #: command.c:2811 command.c:2877
->>>>>>> 3d6a8289
 #, c-format
 msgid "\\watch: incorrect interval value \"%s\""
 msgstr "\\watch: неправильне значення інтервалу \"%s\""
 
-<<<<<<< HEAD
-#: command.c:2822
-=======
 #: command.c:2821
->>>>>>> 3d6a8289
 #, c-format
 msgid "\\watch: iteration count is specified more than once"
 msgstr "\\watch: інтервал зазначається неодноразово"
 
-<<<<<<< HEAD
-#: command.c:2832
-=======
 #: command.c:2831
->>>>>>> 3d6a8289
 #, c-format
 msgid "\\watch: incorrect iteration count \"%s\""
 msgstr "\\watch: неправильна кількість ітерацій \"%s\""
 
-<<<<<<< HEAD
-#: command.c:2842
-=======
 #: command.c:2841
->>>>>>> 3d6a8289
 #, c-format
 msgid "\\watch: minimum row count specified more than once"
 msgstr "\\watch: мінімальна кількість рядків вказана більше одного разу"
 
-<<<<<<< HEAD
-#: command.c:2852
-=======
 #: command.c:2851
->>>>>>> 3d6a8289
 #, c-format
 msgid "\\watch: incorrect minimum row count \"%s\""
 msgstr "\\watch: неправильна мінімальна кількість рядків \"%s\""
 
-<<<<<<< HEAD
-#: command.c:2859
-=======
 #: command.c:2858
->>>>>>> 3d6a8289
 #, c-format
 msgid "\\watch: unrecognized parameter \"%s\""
 msgstr "\\watch: нерозпізнаний параметр \"%s\""
 
-<<<<<<< HEAD
-#: command.c:3256 startup.c:243 startup.c:293
-msgid "Password: "
-msgstr "Пароль: "
-
-#: command.c:3261 startup.c:290
-=======
 #: command.c:3255 startup.c:243 startup.c:293
 msgid "Password: "
 msgstr "Пароль: "
 
 #: command.c:3260 startup.c:290
->>>>>>> 3d6a8289
 #, c-format
 msgid "Password for user %s: "
 msgstr "Пароль користувача %s:"
 
-<<<<<<< HEAD
-#: command.c:3317
-=======
 #: command.c:3316
->>>>>>> 3d6a8289
 #, c-format
 msgid "Do not give user, host, or port separately when using a connection string"
 msgstr "Не надайте користувачеві, хосту або порту окремо під час використання рядка підключення"
 
-<<<<<<< HEAD
-#: command.c:3352
-=======
 #: command.c:3351
->>>>>>> 3d6a8289
 #, c-format
 msgid "No database connection exists to re-use parameters from"
 msgstr "Не існує підключення до бази даних для повторного використання параметрів"
 
-<<<<<<< HEAD
-#: command.c:3659
-=======
 #: command.c:3658
->>>>>>> 3d6a8289
 #, c-format
 msgid "Previous connection kept"
 msgstr "Попереднє підключення триває"
 
-<<<<<<< HEAD
-#: command.c:3665
-=======
 #: command.c:3664
->>>>>>> 3d6a8289
 #, c-format
 msgid "\\connect: %s"
 msgstr "\\connect: %s"
 
-<<<<<<< HEAD
-#: command.c:3721
-=======
 #: command.c:3720
->>>>>>> 3d6a8289
 #, c-format
 msgid "You are now connected to database \"%s\" as user \"%s\" on address \"%s\" at port \"%s\".\n"
 msgstr "Ви під'єднані до бази даних \"%s\" як користувач \"%s\" за адресою \"%s\" на порту \"%s\".\n"
 
-<<<<<<< HEAD
-#: command.c:3724
-=======
 #: command.c:3723
->>>>>>> 3d6a8289
 #, c-format
 msgid "You are now connected to database \"%s\" as user \"%s\" via socket in \"%s\" at port \"%s\".\n"
 msgstr "Ви тепер під'єднані до бази даних \"%s\" як користувач \"%s\" через сокет в \"%s\" на порту \"%s\".\n"
 
-<<<<<<< HEAD
-#: command.c:3730
-=======
 #: command.c:3729
->>>>>>> 3d6a8289
 #, c-format
 msgid "You are now connected to database \"%s\" as user \"%s\" on host \"%s\" (address \"%s\") at port \"%s\".\n"
 msgstr "Ви під'єднані до бази даних \"%s\" як користувач \"%s\" на хості \"%s\" (за адресою \"%s\") на порту \"%s\".\n"
 
-<<<<<<< HEAD
-#: command.c:3733
-=======
 #: command.c:3732
->>>>>>> 3d6a8289
 #, c-format
 msgid "You are now connected to database \"%s\" as user \"%s\" on host \"%s\" at port \"%s\".\n"
 msgstr "Ви тепер під'єднані до бази даних \"%s\" як користувач \"%s\" на хості \"%s\" на порту \"%s\".\n"
 
-<<<<<<< HEAD
-#: command.c:3738
-=======
 #: command.c:3737
->>>>>>> 3d6a8289
 #, c-format
 msgid "You are now connected to database \"%s\" as user \"%s\".\n"
 msgstr "Ви тепер під'єднані до бази даних \"%s\" як користувач \"%s\".\n"
 
-<<<<<<< HEAD
-#: command.c:3844
-=======
 #: command.c:3843
->>>>>>> 3d6a8289
 #, c-format
 msgid "%s (%s, server %s)\n"
 msgstr "%s (%s, сервер %s)\n"
 
-<<<<<<< HEAD
-#: command.c:3857
-=======
 #: command.c:3856
->>>>>>> 3d6a8289
 #, c-format
 msgid "WARNING: %s major version %s, server major version %s.\n"
 "         Some psql features might not work.\n"
 msgstr "УВАГА: мажорна версія %s %s, мажорна версія сервера %s.\n"
 "         Деякі функції psql можуть не працювати.\n"
 
-<<<<<<< HEAD
-#: command.c:3896
-=======
 #: command.c:3895
->>>>>>> 3d6a8289
 #, c-format
 msgid "SSL connection (protocol: %s, cipher: %s, compression: %s, ALPN: %s)\n"
 msgstr "З'єднання SSL (протокол: %s, шифр: %s, компресія: %s, ALPN: %s)\n"
 
-<<<<<<< HEAD
-#: command.c:3897 command.c:3898
-msgid "unknown"
-msgstr "невідомо"
-
-#: command.c:3899 help.c:42
-msgid "off"
-msgstr "вимк"
-
-#: command.c:3899 help.c:42
-msgid "on"
-msgstr "увімк"
-
-#: command.c:3900
-msgid "none"
-msgstr "нічого"
-
-#: command.c:3914
-=======
 #: command.c:3896 command.c:3897
 msgid "unknown"
 msgstr "невідомо"
@@ -743,16 +520,11 @@
 msgstr "нічого"
 
 #: command.c:3913
->>>>>>> 3d6a8289
 #, c-format
 msgid "GSSAPI-encrypted connection\n"
 msgstr "З'єднання зашифровано GSSAPI\n"
 
-<<<<<<< HEAD
-#: command.c:3934
-=======
 #: command.c:3933
->>>>>>> 3d6a8289
 #, c-format
 msgid "WARNING: Console code page (%u) differs from Windows code page (%u)\n"
 "         8-bit characters might not work correctly. See psql reference\n"
@@ -761,335 +533,187 @@
 "         8-бітові символи можуть працювати неправильно. Детальніше у розділі \n"
 "         \"Нотатки для користувачів Windows\" у документації psql.\n"
 
-<<<<<<< HEAD
-#: command.c:4041
-=======
 #: command.c:4038
->>>>>>> 3d6a8289
 #, c-format
 msgid "environment variable PSQL_EDITOR_LINENUMBER_ARG must be set to specify a line number"
 msgstr "змінна середовища PSQL_EDITOR_LINENUMBER_ARG має бути встановлена, щоб вказувати номер рядка"
 
-<<<<<<< HEAD
-#: command.c:4071
-=======
 #: command.c:4068
->>>>>>> 3d6a8289
 #, c-format
 msgid "could not start editor \"%s\""
 msgstr "неможливо запустити редактор \"%s\""
 
-<<<<<<< HEAD
-#: command.c:4073
-=======
 #: command.c:4070
->>>>>>> 3d6a8289
 #, c-format
 msgid "could not start /bin/sh"
 msgstr "неможливо запустити /bin/sh"
 
-<<<<<<< HEAD
-#: command.c:4123
-=======
 #: command.c:4120
->>>>>>> 3d6a8289
 #, c-format
 msgid "could not locate temporary directory: %s"
 msgstr "неможливо знайти тимчасову директорію: %s"
 
-<<<<<<< HEAD
-#: command.c:4150
-=======
 #: command.c:4147
->>>>>>> 3d6a8289
 #, c-format
 msgid "could not open temporary file \"%s\": %m"
 msgstr "неможливо відкрити тимчасовий файл \"%s\": %m"
 
-<<<<<<< HEAD
-#: command.c:4486
-=======
 #: command.c:4483
->>>>>>> 3d6a8289
 #, c-format
 msgid "\\pset: ambiguous abbreviation \"%s\" matches both \"%s\" and \"%s\""
 msgstr "\\pset: неоднозначна абревіатура \"%s\" відповідає обом \"%s\" і \"%s"
 
-<<<<<<< HEAD
-#: command.c:4506
-=======
 #: command.c:4503
->>>>>>> 3d6a8289
 #, c-format
 msgid "\\pset: allowed formats are aligned, asciidoc, csv, html, latex, latex-longtable, troff-ms, unaligned, wrapped"
 msgstr "\\pset: дозволені формати: aligned, asciidoc, csv, html, latex, latex-longtable, troff-ms, unaligned, wrapped"
 
-<<<<<<< HEAD
-#: command.c:4525
-=======
 #: command.c:4522
->>>>>>> 3d6a8289
 #, c-format
 msgid "\\pset: allowed line styles are ascii, old-ascii, unicode"
 msgstr "\\pset: дозволені стилі ліній: ascii, old-ascii, unicode"
 
-<<<<<<< HEAD
-#: command.c:4540
-=======
 #: command.c:4537
->>>>>>> 3d6a8289
 #, c-format
 msgid "\\pset: allowed Unicode border line styles are single, double"
 msgstr "\\pset: дозволені стилі ліній рамок Unicode: single, double"
 
-<<<<<<< HEAD
-#: command.c:4555
-=======
 #: command.c:4552
->>>>>>> 3d6a8289
 #, c-format
 msgid "\\pset: allowed Unicode column line styles are single, double"
 msgstr "\\pset: дозволені стилі ліній стовпців для Unicode: single, double"
 
-<<<<<<< HEAD
-#: command.c:4570
-=======
 #: command.c:4567
->>>>>>> 3d6a8289
 #, c-format
 msgid "\\pset: allowed Unicode header line styles are single, double"
 msgstr "\\pset: дозволені стилі ліній заголовків для Unicode: single, double"
 
-<<<<<<< HEAD
-#: command.c:4622
-=======
 #: command.c:4619
->>>>>>> 3d6a8289
 #, c-format
 msgid "\\pset: allowed xheader_width values are \"%s\" (default), \"%s\", \"%s\", or a number specifying the exact width"
 msgstr "\\pset: дозволені значення xheader_width є \"%s\" (за замовчуванням), \"%s\", \"%s\" або число, яке визначає точну ширину"
 
-<<<<<<< HEAD
-#: command.c:4639
-=======
 #: command.c:4636
->>>>>>> 3d6a8289
 #, c-format
 msgid "\\pset: csv_fieldsep must be a single one-byte character"
 msgstr "\\pset: csv_fieldsep повинен бути однобайтовим символом"
 
-<<<<<<< HEAD
-#: command.c:4644
-=======
 #: command.c:4641
->>>>>>> 3d6a8289
 #, c-format
 msgid "\\pset: csv_fieldsep cannot be a double quote, a newline, or a carriage return"
 msgstr "\\pset: csv_fieldsep не може бути подвійною лапкою, новим рядком або поверненням каретки"
 
-<<<<<<< HEAD
-#: command.c:4782 command.c:4983
-=======
 #: command.c:4779 command.c:4980
->>>>>>> 3d6a8289
 #, c-format
 msgid "\\pset: unknown option: %s"
 msgstr "\\pset: невідомий параметр: %s"
 
-<<<<<<< HEAD
-#: command.c:4802
-=======
 #: command.c:4799
->>>>>>> 3d6a8289
 #, c-format
 msgid "Border style is %d.\n"
 msgstr "Стиль рамки %d.\n"
 
-<<<<<<< HEAD
-#: command.c:4808
-=======
 #: command.c:4805
->>>>>>> 3d6a8289
 #, c-format
 msgid "Target width is unset.\n"
 msgstr "Цільова ширина не встановлена.\n"
 
-<<<<<<< HEAD
-#: command.c:4810
-=======
 #: command.c:4807
->>>>>>> 3d6a8289
 #, c-format
 msgid "Target width is %d.\n"
 msgstr "Цільова ширина %d.\n"
 
-<<<<<<< HEAD
-#: command.c:4817
-=======
 #: command.c:4814
->>>>>>> 3d6a8289
 #, c-format
 msgid "Expanded display is on.\n"
 msgstr "Розширене відображення увімкнуто.\n"
 
-<<<<<<< HEAD
-#: command.c:4819
-=======
 #: command.c:4816
->>>>>>> 3d6a8289
 #, c-format
 msgid "Expanded display is used automatically.\n"
 msgstr "Розширене відображення використовується автоматично.\n"
 
-<<<<<<< HEAD
-#: command.c:4821
-=======
 #: command.c:4818
->>>>>>> 3d6a8289
 #, c-format
 msgid "Expanded display is off.\n"
 msgstr "Розширене відображення вимкнуто.\n"
 
-<<<<<<< HEAD
-#: command.c:4828 command.c:4830 command.c:4832
-=======
 #: command.c:4825 command.c:4827 command.c:4829
->>>>>>> 3d6a8289
 #, c-format
 msgid "Expanded header width is \"%s\".\n"
 msgstr "Розширена ширина заголовка \"%s\".\n"
 
-<<<<<<< HEAD
-#: command.c:4834
-=======
 #: command.c:4831
->>>>>>> 3d6a8289
 #, c-format
 msgid "Expanded header width is %d.\n"
 msgstr "Розширена ширина заголовка %d.\n"
 
-<<<<<<< HEAD
-#: command.c:4840
-=======
 #: command.c:4837
->>>>>>> 3d6a8289
 #, c-format
 msgid "Field separator for CSV is \"%s\".\n"
 msgstr "Розділювач полів CSV: \"%s\".\n"
 
-<<<<<<< HEAD
-#: command.c:4848 command.c:4856
-=======
 #: command.c:4845 command.c:4853
->>>>>>> 3d6a8289
 #, c-format
 msgid "Field separator is zero byte.\n"
 msgstr "Розділювач полів - нульовий байт.\n"
 
-<<<<<<< HEAD
-#: command.c:4850
-=======
 #: command.c:4847
->>>>>>> 3d6a8289
 #, c-format
 msgid "Field separator is \"%s\".\n"
 msgstr "Розділювач полів \"%s\".\n"
 
-<<<<<<< HEAD
-#: command.c:4863
-=======
 #: command.c:4860
->>>>>>> 3d6a8289
 #, c-format
 msgid "Default footer is on.\n"
 msgstr "Нинжній колонтитул увімкнуто за замовчуванням.\n"
 
-<<<<<<< HEAD
-#: command.c:4865
-=======
 #: command.c:4862
->>>>>>> 3d6a8289
 #, c-format
 msgid "Default footer is off.\n"
 msgstr "Нинжній колонтитул вимкнуто за замовчуванням.\n"
 
-<<<<<<< HEAD
-#: command.c:4871
-=======
 #: command.c:4868
->>>>>>> 3d6a8289
 #, c-format
 msgid "Output format is %s.\n"
 msgstr "Формат виводу %s.\n"
 
-<<<<<<< HEAD
-#: command.c:4877
-=======
 #: command.c:4874
->>>>>>> 3d6a8289
 #, c-format
 msgid "Line style is %s.\n"
 msgstr "Стиль лінії %s.\n"
 
-<<<<<<< HEAD
-#: command.c:4884
-=======
 #: command.c:4881
->>>>>>> 3d6a8289
 #, c-format
 msgid "Null display is \"%s\".\n"
 msgstr "Null відображається як \"%s\".\n"
 
-<<<<<<< HEAD
-#: command.c:4892
-=======
 #: command.c:4889
->>>>>>> 3d6a8289
 #, c-format
 msgid "Locale-adjusted numeric output is on.\n"
 msgstr "Локалізоване виведення чисел ввімкнено.\n"
 
-<<<<<<< HEAD
-#: command.c:4894
-=======
 #: command.c:4891
->>>>>>> 3d6a8289
 #, c-format
 msgid "Locale-adjusted numeric output is off.\n"
 msgstr "Локалізоване виведення чисел вимкнено.\n"
 
-<<<<<<< HEAD
-#: command.c:4901
-=======
 #: command.c:4898
->>>>>>> 3d6a8289
 #, c-format
 msgid "Pager is used for long output.\n"
 msgstr "Пейджер використовується для виведення довгого тексту.\n"
 
-<<<<<<< HEAD
-#: command.c:4903
-=======
 #: command.c:4900
->>>>>>> 3d6a8289
 #, c-format
 msgid "Pager is always used.\n"
 msgstr "Завжди використовується пейджер.\n"
 
-<<<<<<< HEAD
-#: command.c:4905
-=======
 #: command.c:4902
->>>>>>> 3d6a8289
 #, c-format
 msgid "Pager usage is off.\n"
 msgstr "Пейджер не використовується.\n"
 
-<<<<<<< HEAD
-#: command.c:4911
-=======
 #: command.c:4908
->>>>>>> 3d6a8289
 #, c-format
 msgid "Pager won't be used for less than %d line.\n"
 msgid_plural "Pager won't be used for less than %d lines.\n"
@@ -1098,173 +722,97 @@
 msgstr[2] "Пейджер не буде використовуватися для менш ніж %d рядків.\n"
 msgstr[3] "Пейджер не буде використовуватися для менш ніж %d рядка.\n"
 
-<<<<<<< HEAD
-#: command.c:4921 command.c:4931
-=======
 #: command.c:4918 command.c:4928
->>>>>>> 3d6a8289
 #, c-format
 msgid "Record separator is zero byte.\n"
 msgstr "Розділювач записів - нульовий байт.\n"
 
-<<<<<<< HEAD
-#: command.c:4923
-=======
 #: command.c:4920
->>>>>>> 3d6a8289
 #, c-format
 msgid "Record separator is <newline>.\n"
 msgstr "Розділювач записів: <newline>.\n"
 
-<<<<<<< HEAD
-#: command.c:4925
-=======
 #: command.c:4922
->>>>>>> 3d6a8289
 #, c-format
 msgid "Record separator is \"%s\".\n"
 msgstr "Розділювач записів: \"%s\".\n"
 
-<<<<<<< HEAD
-#: command.c:4938
-=======
 #: command.c:4935
->>>>>>> 3d6a8289
 #, c-format
 msgid "Table attributes are \"%s\".\n"
 msgstr "Табличні атрибути \"%s\".\n"
 
-<<<<<<< HEAD
-#: command.c:4941
-=======
 #: command.c:4938
->>>>>>> 3d6a8289
 #, c-format
 msgid "Table attributes unset.\n"
 msgstr "Атрибути таблиць не задані.\n"
 
-<<<<<<< HEAD
-#: command.c:4948
-=======
 #: command.c:4945
->>>>>>> 3d6a8289
 #, c-format
 msgid "Title is \"%s\".\n"
 msgstr "Заголовок: \"%s\".\n"
 
-<<<<<<< HEAD
-#: command.c:4950
-=======
 #: command.c:4947
->>>>>>> 3d6a8289
 #, c-format
 msgid "Title is unset.\n"
 msgstr "Заголовок не встановлено.\n"
 
-<<<<<<< HEAD
-#: command.c:4957
-=======
 #: command.c:4954
->>>>>>> 3d6a8289
 #, c-format
 msgid "Tuples only is on.\n"
 msgstr "Увімкнуто тільки кортежі.\n"
 
-<<<<<<< HEAD
-#: command.c:4959
-=======
 #: command.c:4956
->>>>>>> 3d6a8289
 #, c-format
 msgid "Tuples only is off.\n"
 msgstr "Вимкнуто тільки кортежі.\n"
 
-<<<<<<< HEAD
-#: command.c:4965
-=======
 #: command.c:4962
->>>>>>> 3d6a8289
 #, c-format
 msgid "Unicode border line style is \"%s\".\n"
 msgstr "Стиль ліній рамки для Unicode: \"%s\".\n"
 
-<<<<<<< HEAD
-#: command.c:4971
-=======
 #: command.c:4968
->>>>>>> 3d6a8289
 #, c-format
 msgid "Unicode column line style is \"%s\".\n"
 msgstr "Стиль ліній стовпців для Unicode: \"%s\".\n"
 
-<<<<<<< HEAD
-#: command.c:4977
-=======
 #: command.c:4974
->>>>>>> 3d6a8289
 #, c-format
 msgid "Unicode header line style is \"%s\".\n"
 msgstr "Стиль ліній заголовків для Unicode: \"%s\".\n"
 
-<<<<<<< HEAD
-#: command.c:5226
-=======
 #: command.c:5223
->>>>>>> 3d6a8289
 #, c-format
 msgid "\\!: failed"
 msgstr "\\!: помилка"
 
-<<<<<<< HEAD
-#: command.c:5264
-=======
 #: command.c:5257
->>>>>>> 3d6a8289
 #, c-format
 msgid "\\watch cannot be used with an empty query"
 msgstr "\\watch не може бути використано із пустим запитом"
 
-<<<<<<< HEAD
-#: command.c:5296
-=======
 #: command.c:5289
->>>>>>> 3d6a8289
 #, c-format
 msgid "could not set timer: %m"
 msgstr "не вдалося встановити таймер: %m"
 
-<<<<<<< HEAD
-#: command.c:5365
-=======
 #: command.c:5358
->>>>>>> 3d6a8289
 #, c-format
 msgid "%s\t%s (every %gs)\n"
 msgstr "%s\t%s (кожні %g сек)\n"
 
-<<<<<<< HEAD
-#: command.c:5368
-=======
 #: command.c:5361
->>>>>>> 3d6a8289
 #, c-format
 msgid "%s (every %gs)\n"
 msgstr "%s (кожні %g сек)\n"
 
-<<<<<<< HEAD
-#: command.c:5432
-=======
 #: command.c:5424
->>>>>>> 3d6a8289
 #, c-format
 msgid "could not wait for signals: %m"
 msgstr "не вдалося дочекатися сигналів: %m"
 
-<<<<<<< HEAD
-#: command.c:5488 command.c:5495 common.c:632 common.c:639 common.c:1123
-=======
 #: command.c:5480 command.c:5487 common.c:632 common.c:639 common.c:1123
->>>>>>> 3d6a8289
 #, c-format
 msgid "/******** QUERY *********/\n"
 "%s\n"
@@ -1273,20 +821,12 @@
 "%s\n"
 "/************************/\n\n"
 
-<<<<<<< HEAD
-#: command.c:5674
-=======
 #: command.c:5666
->>>>>>> 3d6a8289
 #, c-format
 msgid "\"%s.%s\" is not a view"
 msgstr "\"%s.%s\" не є поданням"
 
-<<<<<<< HEAD
-#: command.c:5690
-=======
 #: command.c:5682
->>>>>>> 3d6a8289
 #, c-format
 msgid "could not parse reloptions array"
 msgstr "неможливо розібрати масив reloptions"
@@ -2965,11 +2505,7 @@
 msgid "psql is the PostgreSQL interactive terminal.\n\n"
 msgstr "psql - це інтерактивний термінал PostgreSQL.\n\n"
 
-<<<<<<< HEAD
-#: help.c:64 help.c:372 help.c:456 help.c:502
-=======
 #: help.c:64 help.c:372 help.c:456 help.c:499
->>>>>>> 3d6a8289
 msgid "Usage:\n"
 msgstr "Використання:\n"
 
@@ -3611,14 +3147,14 @@
 "                         numericlocale|pager|pager_min_lines|recordsep|\n"
 "                         recordsep_zero|tableattr|title|tuples_only|\n"
 "                         unicode_border_linestyle|unicode_column_linestyle|\n"
-"                         unicode_header_linestyle|xheader_width)\n"
+"                         unicode_header_linestyle)\n"
 msgstr "  \\pset [NAME [VALUE]]   встановити параметр виводу таблиці\n"
 "                         (border|columns|csv_fieldsep|expanded|fieldsep|\n"
 "                         fieldsep_zero|footer|format|linestyle|null|\n"
 "                         numericlocale|pager|pager_min_lines|recordsep|\n"
 "                         recordsep_zero|tableattr|title|tuples_only|\n"
 "                         unicode_border_linestyle|unicode_column_linestyle|\n"
-"                         unicode_header_linestyle|xheader_width)\n"
+"                         unicode_header_linestyle)\n"
 
 #: help.c:298
 #, c-format
@@ -4062,39 +3598,19 @@
 "  unicode_header_linestyle\n"
 "    задає стиль мальювання ліній (Unicode) [single, double]\n"
 
-<<<<<<< HEAD
-#: help.c:497
-msgid "  xheader_width\n"
-"    set the maximum width of the header for expanded output\n"
-"    [full, column, page, integer value]\n"
-msgstr "  xheader_width\n"
-"    встановити максимальну ширину заголовка для розширеного виводу\n"
-"    [full, column, page, integer value]\n"
-
-#: help.c:501
-=======
 #: help.c:498
->>>>>>> 3d6a8289
 msgid "\n"
 "Environment variables:\n"
 msgstr "\n"
 "Змінні оточення:\n"
 
-<<<<<<< HEAD
-#: help.c:505
-=======
 #: help.c:502
->>>>>>> 3d6a8289
 msgid "  NAME=VALUE [NAME=VALUE] psql ...\n"
 "  or \\setenv NAME [VALUE] inside psql\n\n"
 msgstr "  ІМ'Я=ЗНАЧЕННЯ [ІМ'Я=ЗНАЧЕННЯ] psql ...\n"
 "  або \\setenv ІМ'Я [VALUE] всередині psql\n\n"
 
-<<<<<<< HEAD
-#: help.c:507
-=======
 #: help.c:504
->>>>>>> 3d6a8289
 msgid "  set NAME=VALUE\n"
 "  psql ...\n"
 "  or \\setenv NAME [VALUE] inside psql\n\n"
@@ -4102,179 +3618,107 @@
 "  psql ...\n"
 "  або \\setenv ІМ'Я [VALUE]  всередині psql\n\n"
 
-<<<<<<< HEAD
-#: help.c:510
-=======
 #: help.c:507
->>>>>>> 3d6a8289
 msgid "  COLUMNS\n"
 "    number of columns for wrapped format\n"
 msgstr "  COLUMNS\n"
 "    число стовпців для форматування з переносом\n"
 
-<<<<<<< HEAD
-#: help.c:512
-=======
 #: help.c:509
->>>>>>> 3d6a8289
 msgid "  PGAPPNAME\n"
 "    same as the application_name connection parameter\n"
 msgstr "  PGAPPNAME\n"
 "     те саме, що параметр підключення application_name\n"
 
-<<<<<<< HEAD
-#: help.c:514
-=======
 #: help.c:511
->>>>>>> 3d6a8289
 msgid "  PGDATABASE\n"
 "    same as the dbname connection parameter\n"
 msgstr "  PGDATABASE\n"
 "    те саме, що параметр підключення dbname\n"
 
-<<<<<<< HEAD
-#: help.c:516
-=======
 #: help.c:513
->>>>>>> 3d6a8289
 msgid "  PGHOST\n"
 "    same as the host connection parameter\n"
 msgstr "  PGHOST\n"
 "    те саме, що параметр підключення host\n"
 
-<<<<<<< HEAD
-#: help.c:518
-=======
 #: help.c:515
->>>>>>> 3d6a8289
 msgid "  PGPASSFILE\n"
 "    password file name\n"
 msgstr "  PGPASSFILE\n"
 "    назва файлу з паролем\n"
 
-<<<<<<< HEAD
-#: help.c:520
-=======
 #: help.c:517
->>>>>>> 3d6a8289
 msgid "  PGPASSWORD\n"
 "    connection password (not recommended)\n"
 msgstr "  PGPASSWORD\n"
 "    пароль для підключення (не рекомендується)\n"
 
-<<<<<<< HEAD
-#: help.c:522
-=======
 #: help.c:519
->>>>>>> 3d6a8289
 msgid "  PGPORT\n"
 "    same as the port connection parameter\n"
 msgstr "  PGPORT\n"
 "    те саме, що параметр підключення port\n"
 
-<<<<<<< HEAD
-#: help.c:524
-=======
 #: help.c:521
->>>>>>> 3d6a8289
 msgid "  PGUSER\n"
 "    same as the user connection parameter\n"
 msgstr "  PGUSER\n"
 "    те саме, що параметр підключення user\n"
 
-<<<<<<< HEAD
-#: help.c:526
-=======
 #: help.c:523
->>>>>>> 3d6a8289
 msgid "  PSQL_EDITOR, EDITOR, VISUAL\n"
 "    editor used by the \\e, \\ef, and \\ev commands\n"
 msgstr "  PSQL_EDITOR, EDITOR, VISUAL\n"
 "    редактор для команд \\e, \\ef і \\ev\n"
 
-<<<<<<< HEAD
-#: help.c:528
-=======
 #: help.c:525
->>>>>>> 3d6a8289
 msgid "  PSQL_EDITOR_LINENUMBER_ARG\n"
 "    how to specify a line number when invoking the editor\n"
 msgstr "  PSQL_EDITOR_LINENUMBER_ARG\n"
 "    як вказати номер рядка при виклику редактора\n"
 
-<<<<<<< HEAD
-#: help.c:530
-=======
 #: help.c:527
->>>>>>> 3d6a8289
 msgid "  PSQL_HISTORY\n"
 "    alternative location for the command history file\n"
 msgstr "  PSQL_HISTORY\n"
 "    альтернативне розміщення файлу з історією команд\n"
 
-<<<<<<< HEAD
-#: help.c:532
-=======
 #: help.c:529
->>>>>>> 3d6a8289
 msgid "  PSQL_PAGER, PAGER\n"
 "    name of external pager program\n"
 msgstr "  PSQL_PAGER, PAGER\n"
 "    ім'я програми зовнішнього пейджеру\n"
 
-<<<<<<< HEAD
-#: help.c:535
-=======
 #: help.c:532
->>>>>>> 3d6a8289
 msgid "  PSQL_WATCH_PAGER\n"
 "    name of external pager program used for \\watch\n"
 msgstr "  PSQL_WATCH_PAGER\n"
 "    назва зовнішньої програми-пейджера для використання з \\watch\n"
 
-<<<<<<< HEAD
-#: help.c:538
-=======
 #: help.c:535
->>>>>>> 3d6a8289
 msgid "  PSQLRC\n"
 "    alternative location for the user's .psqlrc file\n"
 msgstr "  PSQLRC\n"
 "    альтернативне розміщення користувацького файла .psqlrc\n"
 
-<<<<<<< HEAD
-#: help.c:540
-=======
 #: help.c:537
->>>>>>> 3d6a8289
 msgid "  SHELL\n"
 "    shell used by the \\! command\n"
 msgstr "  SHELL\n"
 "    оболонка, що використовується командою \\!\n"
 
-<<<<<<< HEAD
-#: help.c:542
-=======
 #: help.c:539
->>>>>>> 3d6a8289
 msgid "  TMPDIR\n"
 "    directory for temporary files\n"
 msgstr "  TMPDIR\n"
 "    каталог для тимчасових файлів\n"
 
-<<<<<<< HEAD
-#: help.c:602
-msgid "Available help:\n"
-msgstr "Доступна довідка:\n"
-
-#: help.c:697
-=======
 #: help.c:599
 msgid "Available help:\n"
 msgstr "Доступна довідка:\n"
 
 #: help.c:694
->>>>>>> 3d6a8289
 #, c-format
 msgid "Command:     %s\n"
 "Description: %s\n"
@@ -4287,11 +3731,7 @@
 "%s\n\n"
 "URL: %s\n\n"
 
-<<<<<<< HEAD
-#: help.c:720
-=======
 #: help.c:717
->>>>>>> 3d6a8289
 #, c-format
 msgid "No help available for \"%s\".\n"
 "Try \\h with no arguments to see available help.\n"
@@ -4404,204 +3844,6 @@
 #: sql_help.c:35 sql_help.c:38 sql_help.c:41 sql_help.c:65 sql_help.c:66
 #: sql_help.c:68 sql_help.c:70 sql_help.c:81 sql_help.c:83 sql_help.c:85
 #: sql_help.c:113 sql_help.c:119 sql_help.c:121 sql_help.c:123 sql_help.c:125
-<<<<<<< HEAD
-#: sql_help.c:126 sql_help.c:129 sql_help.c:131 sql_help.c:133 sql_help.c:245
-#: sql_help.c:247 sql_help.c:248 sql_help.c:250 sql_help.c:252 sql_help.c:255
-#: sql_help.c:257 sql_help.c:259 sql_help.c:261 sql_help.c:276 sql_help.c:277
-#: sql_help.c:278 sql_help.c:280 sql_help.c:329 sql_help.c:331 sql_help.c:333
-#: sql_help.c:335 sql_help.c:404 sql_help.c:409 sql_help.c:411 sql_help.c:453
-#: sql_help.c:455 sql_help.c:458 sql_help.c:460 sql_help.c:529 sql_help.c:534
-#: sql_help.c:539 sql_help.c:544 sql_help.c:549 sql_help.c:603 sql_help.c:605
-#: sql_help.c:607 sql_help.c:609 sql_help.c:611 sql_help.c:614 sql_help.c:616
-#: sql_help.c:619 sql_help.c:630 sql_help.c:632 sql_help.c:676 sql_help.c:678
-#: sql_help.c:680 sql_help.c:683 sql_help.c:685 sql_help.c:687 sql_help.c:728
-#: sql_help.c:732 sql_help.c:736 sql_help.c:757 sql_help.c:760 sql_help.c:763
-#: sql_help.c:792 sql_help.c:804 sql_help.c:812 sql_help.c:815 sql_help.c:818
-#: sql_help.c:833 sql_help.c:836 sql_help.c:865 sql_help.c:870 sql_help.c:875
-#: sql_help.c:880 sql_help.c:885 sql_help.c:912 sql_help.c:914 sql_help.c:916
-#: sql_help.c:918 sql_help.c:921 sql_help.c:923 sql_help.c:970 sql_help.c:1015
-#: sql_help.c:1020 sql_help.c:1025 sql_help.c:1030 sql_help.c:1035
-#: sql_help.c:1054 sql_help.c:1065 sql_help.c:1067 sql_help.c:1087
-#: sql_help.c:1097 sql_help.c:1098 sql_help.c:1100 sql_help.c:1102
-#: sql_help.c:1114 sql_help.c:1118 sql_help.c:1120 sql_help.c:1132
-#: sql_help.c:1134 sql_help.c:1136 sql_help.c:1138 sql_help.c:1157
-#: sql_help.c:1159 sql_help.c:1163 sql_help.c:1167 sql_help.c:1171
-#: sql_help.c:1174 sql_help.c:1175 sql_help.c:1176 sql_help.c:1179
-#: sql_help.c:1182 sql_help.c:1184 sql_help.c:1324 sql_help.c:1326
-#: sql_help.c:1329 sql_help.c:1332 sql_help.c:1334 sql_help.c:1336
-#: sql_help.c:1339 sql_help.c:1342 sql_help.c:1464 sql_help.c:1466
-#: sql_help.c:1468 sql_help.c:1471 sql_help.c:1492 sql_help.c:1495
-#: sql_help.c:1498 sql_help.c:1501 sql_help.c:1505 sql_help.c:1507
-#: sql_help.c:1509 sql_help.c:1511 sql_help.c:1525 sql_help.c:1528
-#: sql_help.c:1530 sql_help.c:1532 sql_help.c:1542 sql_help.c:1544
-#: sql_help.c:1554 sql_help.c:1556 sql_help.c:1566 sql_help.c:1569
-#: sql_help.c:1592 sql_help.c:1594 sql_help.c:1596 sql_help.c:1598
-#: sql_help.c:1601 sql_help.c:1603 sql_help.c:1606 sql_help.c:1609
-#: sql_help.c:1660 sql_help.c:1703 sql_help.c:1706 sql_help.c:1708
-#: sql_help.c:1710 sql_help.c:1713 sql_help.c:1715 sql_help.c:1717
-#: sql_help.c:1720 sql_help.c:1770 sql_help.c:1786 sql_help.c:2019
-#: sql_help.c:2088 sql_help.c:2107 sql_help.c:2120 sql_help.c:2178
-#: sql_help.c:2186 sql_help.c:2196 sql_help.c:2224 sql_help.c:2257
-#: sql_help.c:2275 sql_help.c:2303 sql_help.c:2414 sql_help.c:2460
-#: sql_help.c:2485 sql_help.c:2508 sql_help.c:2512 sql_help.c:2546
-#: sql_help.c:2566 sql_help.c:2588 sql_help.c:2602 sql_help.c:2623
-#: sql_help.c:2652 sql_help.c:2685 sql_help.c:2708 sql_help.c:2755
-#: sql_help.c:3053 sql_help.c:3066 sql_help.c:3083 sql_help.c:3099
-#: sql_help.c:3139 sql_help.c:3193 sql_help.c:3197 sql_help.c:3199
-#: sql_help.c:3206 sql_help.c:3225 sql_help.c:3252 sql_help.c:3287
-#: sql_help.c:3299 sql_help.c:3308 sql_help.c:3352 sql_help.c:3366
-#: sql_help.c:3394 sql_help.c:3402 sql_help.c:3414 sql_help.c:3424
-#: sql_help.c:3432 sql_help.c:3440 sql_help.c:3448 sql_help.c:3456
-#: sql_help.c:3465 sql_help.c:3476 sql_help.c:3484 sql_help.c:3492
-#: sql_help.c:3500 sql_help.c:3508 sql_help.c:3518 sql_help.c:3527
-#: sql_help.c:3536 sql_help.c:3544 sql_help.c:3554 sql_help.c:3565
-#: sql_help.c:3573 sql_help.c:3582 sql_help.c:3593 sql_help.c:3602
-#: sql_help.c:3610 sql_help.c:3618 sql_help.c:3626 sql_help.c:3634
-#: sql_help.c:3642 sql_help.c:3650 sql_help.c:3658 sql_help.c:3666
-#: sql_help.c:3674 sql_help.c:3682 sql_help.c:3699 sql_help.c:3708
-#: sql_help.c:3716 sql_help.c:3733 sql_help.c:3748 sql_help.c:4061
-#: sql_help.c:4182 sql_help.c:4211 sql_help.c:4227 sql_help.c:4229
-#: sql_help.c:4733 sql_help.c:4781 sql_help.c:4940
-msgid "name"
-msgstr "назва"
-
-#: sql_help.c:36 sql_help.c:39 sql_help.c:42 sql_help.c:340 sql_help.c:1863
-#: sql_help.c:3367 sql_help.c:4500
-msgid "aggregate_signature"
-msgstr "сигнатура_агр_функції"
-
-#: sql_help.c:37 sql_help.c:67 sql_help.c:82 sql_help.c:120 sql_help.c:260
-#: sql_help.c:281 sql_help.c:412 sql_help.c:459 sql_help.c:538 sql_help.c:586
-#: sql_help.c:604 sql_help.c:631 sql_help.c:684 sql_help.c:759 sql_help.c:814
-#: sql_help.c:835 sql_help.c:874 sql_help.c:924 sql_help.c:971 sql_help.c:1024
-#: sql_help.c:1056 sql_help.c:1066 sql_help.c:1101 sql_help.c:1121
-#: sql_help.c:1135 sql_help.c:1185 sql_help.c:1333 sql_help.c:1465
-#: sql_help.c:1508 sql_help.c:1529 sql_help.c:1543 sql_help.c:1555
-#: sql_help.c:1568 sql_help.c:1595 sql_help.c:1661 sql_help.c:1714
-msgid "new_name"
-msgstr "нова_назва"
-
-#: sql_help.c:40 sql_help.c:69 sql_help.c:84 sql_help.c:122 sql_help.c:258
-#: sql_help.c:279 sql_help.c:410 sql_help.c:495 sql_help.c:543 sql_help.c:633
-#: sql_help.c:642 sql_help.c:707 sql_help.c:731 sql_help.c:762 sql_help.c:817
-#: sql_help.c:879 sql_help.c:922 sql_help.c:1029 sql_help.c:1068
-#: sql_help.c:1099 sql_help.c:1119 sql_help.c:1133 sql_help.c:1183
-#: sql_help.c:1399 sql_help.c:1467 sql_help.c:1510 sql_help.c:1531
-#: sql_help.c:1593 sql_help.c:1709 sql_help.c:3039
-msgid "new_owner"
-msgstr "новий_власник"
-
-#: sql_help.c:43 sql_help.c:71 sql_help.c:86 sql_help.c:262 sql_help.c:332
-#: sql_help.c:461 sql_help.c:548 sql_help.c:686 sql_help.c:735 sql_help.c:765
-#: sql_help.c:820 sql_help.c:884 sql_help.c:1034 sql_help.c:1103
-#: sql_help.c:1137 sql_help.c:1335 sql_help.c:1512 sql_help.c:1533
-#: sql_help.c:1545 sql_help.c:1557 sql_help.c:1597 sql_help.c:1716
-msgid "new_schema"
-msgstr "нова_схема"
-
-#: sql_help.c:44 sql_help.c:1927 sql_help.c:3368 sql_help.c:4529
-msgid "where aggregate_signature is:"
-msgstr "де сигнатура_агр_функції:"
-
-#: sql_help.c:45 sql_help.c:48 sql_help.c:51 sql_help.c:350 sql_help.c:363
-#: sql_help.c:367 sql_help.c:383 sql_help.c:386 sql_help.c:389 sql_help.c:530
-#: sql_help.c:535 sql_help.c:540 sql_help.c:545 sql_help.c:550 sql_help.c:866
-#: sql_help.c:871 sql_help.c:876 sql_help.c:881 sql_help.c:886 sql_help.c:1016
-#: sql_help.c:1021 sql_help.c:1026 sql_help.c:1031 sql_help.c:1036
-#: sql_help.c:1881 sql_help.c:1898 sql_help.c:1904 sql_help.c:1928
-#: sql_help.c:1931 sql_help.c:1934 sql_help.c:2089 sql_help.c:2108
-#: sql_help.c:2111 sql_help.c:2415 sql_help.c:2624 sql_help.c:3369
-#: sql_help.c:3372 sql_help.c:3375 sql_help.c:3466 sql_help.c:3555
-#: sql_help.c:3583 sql_help.c:3936 sql_help.c:4399 sql_help.c:4506
-#: sql_help.c:4513 sql_help.c:4519 sql_help.c:4530 sql_help.c:4533
-#: sql_help.c:4536
-msgid "argmode"
-msgstr "режим_аргументу"
-
-#: sql_help.c:46 sql_help.c:49 sql_help.c:52 sql_help.c:351 sql_help.c:364
-#: sql_help.c:368 sql_help.c:384 sql_help.c:387 sql_help.c:390 sql_help.c:531
-#: sql_help.c:536 sql_help.c:541 sql_help.c:546 sql_help.c:551 sql_help.c:867
-#: sql_help.c:872 sql_help.c:877 sql_help.c:882 sql_help.c:887 sql_help.c:1017
-#: sql_help.c:1022 sql_help.c:1027 sql_help.c:1032 sql_help.c:1037
-#: sql_help.c:1882 sql_help.c:1899 sql_help.c:1905 sql_help.c:1929
-#: sql_help.c:1932 sql_help.c:1935 sql_help.c:2090 sql_help.c:2109
-#: sql_help.c:2112 sql_help.c:2416 sql_help.c:2625 sql_help.c:3370
-#: sql_help.c:3373 sql_help.c:3376 sql_help.c:3467 sql_help.c:3556
-#: sql_help.c:3584 sql_help.c:4507 sql_help.c:4514 sql_help.c:4520
-#: sql_help.c:4531 sql_help.c:4534 sql_help.c:4537
-msgid "argname"
-msgstr "ім'я_аргументу"
-
-#: sql_help.c:47 sql_help.c:50 sql_help.c:53 sql_help.c:352 sql_help.c:365
-#: sql_help.c:369 sql_help.c:385 sql_help.c:388 sql_help.c:391 sql_help.c:532
-#: sql_help.c:537 sql_help.c:542 sql_help.c:547 sql_help.c:552 sql_help.c:868
-#: sql_help.c:873 sql_help.c:878 sql_help.c:883 sql_help.c:888 sql_help.c:1018
-#: sql_help.c:1023 sql_help.c:1028 sql_help.c:1033 sql_help.c:1038
-#: sql_help.c:1883 sql_help.c:1900 sql_help.c:1906 sql_help.c:1930
-#: sql_help.c:1933 sql_help.c:1936 sql_help.c:2417 sql_help.c:2626
-#: sql_help.c:3371 sql_help.c:3374 sql_help.c:3377 sql_help.c:3468
-#: sql_help.c:3557 sql_help.c:3585 sql_help.c:4508 sql_help.c:4515
-#: sql_help.c:4521 sql_help.c:4532 sql_help.c:4535 sql_help.c:4538
-msgid "argtype"
-msgstr "тип_аргументу"
-
-#: sql_help.c:114 sql_help.c:407 sql_help.c:484 sql_help.c:496 sql_help.c:965
-#: sql_help.c:1116 sql_help.c:1526 sql_help.c:1655 sql_help.c:1687
-#: sql_help.c:1739 sql_help.c:1798 sql_help.c:1987 sql_help.c:1994
-#: sql_help.c:2306 sql_help.c:2356 sql_help.c:2363 sql_help.c:2372
-#: sql_help.c:2461 sql_help.c:2686 sql_help.c:2777 sql_help.c:3068
-#: sql_help.c:3253 sql_help.c:3275 sql_help.c:3415 sql_help.c:3772
-#: sql_help.c:3980 sql_help.c:4226 sql_help.c:4228 sql_help.c:5006
-msgid "option"
-msgstr "параметр"
-
-#: sql_help.c:115 sql_help.c:966 sql_help.c:1656 sql_help.c:2462
-#: sql_help.c:2687 sql_help.c:3254 sql_help.c:3416
-msgid "where option can be:"
-msgstr "де параметр може бути:"
-
-#: sql_help.c:116 sql_help.c:2238
-msgid "allowconn"
-msgstr "дозвол_підкл"
-
-#: sql_help.c:117 sql_help.c:967 sql_help.c:1657 sql_help.c:2239
-#: sql_help.c:2463 sql_help.c:2688 sql_help.c:3255
-msgid "connlimit"
-msgstr "ліміт_підключень"
-
-#: sql_help.c:118 sql_help.c:2240
-msgid "istemplate"
-msgstr "чи_шаблон"
-
-#: sql_help.c:124 sql_help.c:621 sql_help.c:689 sql_help.c:703 sql_help.c:1338
-#: sql_help.c:1392 sql_help.c:4232
-msgid "new_tablespace"
-msgstr "новий_табл_простір"
-
-#: sql_help.c:127 sql_help.c:130 sql_help.c:132 sql_help.c:558 sql_help.c:560
-#: sql_help.c:561 sql_help.c:891 sql_help.c:893 sql_help.c:894 sql_help.c:974
-#: sql_help.c:978 sql_help.c:981 sql_help.c:1043 sql_help.c:1045
-#: sql_help.c:1046 sql_help.c:1196 sql_help.c:1198 sql_help.c:1664
-#: sql_help.c:1668 sql_help.c:1671 sql_help.c:2427 sql_help.c:2630
-#: sql_help.c:3948 sql_help.c:4250 sql_help.c:4411 sql_help.c:4721
-msgid "configuration_parameter"
-msgstr "параметр_конфігурації"
-
-#: sql_help.c:128 sql_help.c:408 sql_help.c:479 sql_help.c:485 sql_help.c:497
-#: sql_help.c:559 sql_help.c:613 sql_help.c:695 sql_help.c:705 sql_help.c:892
-#: sql_help.c:920 sql_help.c:975 sql_help.c:1044 sql_help.c:1117
-#: sql_help.c:1162 sql_help.c:1166 sql_help.c:1170 sql_help.c:1173
-#: sql_help.c:1178 sql_help.c:1181 sql_help.c:1197 sql_help.c:1371
-#: sql_help.c:1394 sql_help.c:1442 sql_help.c:1450 sql_help.c:1470
-#: sql_help.c:1527 sql_help.c:1611 sql_help.c:1665 sql_help.c:1688
-#: sql_help.c:2307 sql_help.c:2357 sql_help.c:2364 sql_help.c:2373
-#: sql_help.c:2428 sql_help.c:2429 sql_help.c:2493 sql_help.c:2496
-#: sql_help.c:2530 sql_help.c:2631 sql_help.c:2632 sql_help.c:2655
-#: sql_help.c:2778 sql_help.c:2817 sql_help.c:2927 sql_help.c:2940
-#: sql_help.c:2954 sql_help.c:2995 sql_help.c:3003 sql_help.c:3025
-#: sql_help.c:3042 sql_help.c:3069 sql_help.c:3276 sql_help.c:3981
-#: sql_help.c:4722 sql_help.c:4723 sql_help.c:4724 sql_help.c:4725
-=======
 #: sql_help.c:126 sql_help.c:129 sql_help.c:131 sql_help.c:133 sql_help.c:240
 #: sql_help.c:242 sql_help.c:243 sql_help.c:245 sql_help.c:247 sql_help.c:250
 #: sql_help.c:252 sql_help.c:254 sql_help.c:256 sql_help.c:268 sql_help.c:269
@@ -4798,7 +4040,6 @@
 #: sql_help.c:2946 sql_help.c:2987 sql_help.c:2995 sql_help.c:3017
 #: sql_help.c:3034 sql_help.c:3061 sql_help.c:3268 sql_help.c:3973
 #: sql_help.c:4714 sql_help.c:4715 sql_help.c:4716 sql_help.c:4717
->>>>>>> 3d6a8289
 msgid "value"
 msgstr "значення"
 
@@ -4806,17 +4047,10 @@
 msgid "target_role"
 msgstr "цільова_роль"
 
-<<<<<<< HEAD
-#: sql_help.c:203 sql_help.c:929 sql_help.c:2291 sql_help.c:2660
-#: sql_help.c:2733 sql_help.c:2738 sql_help.c:3911 sql_help.c:3920
-#: sql_help.c:3939 sql_help.c:3951 sql_help.c:4374 sql_help.c:4383
-#: sql_help.c:4402 sql_help.c:4414
-=======
 #: sql_help.c:203 sql_help.c:921 sql_help.c:2283 sql_help.c:2652
 #: sql_help.c:2725 sql_help.c:2730 sql_help.c:3903 sql_help.c:3912
 #: sql_help.c:3931 sql_help.c:3943 sql_help.c:4366 sql_help.c:4375
 #: sql_help.c:4394 sql_help.c:4406
->>>>>>> 3d6a8289
 msgid "schema_name"
 msgstr "ім'я_схеми"
 
@@ -4830,2229 +4064,6 @@
 
 #: sql_help.c:206 sql_help.c:207 sql_help.c:208 sql_help.c:209 sql_help.c:210
 #: sql_help.c:211 sql_help.c:212 sql_help.c:213 sql_help.c:214 sql_help.c:215
-<<<<<<< HEAD
-#: sql_help.c:584 sql_help.c:620 sql_help.c:688 sql_help.c:838 sql_help.c:985
-#: sql_help.c:1337 sql_help.c:1675 sql_help.c:2466 sql_help.c:2467
-#: sql_help.c:2468 sql_help.c:2469 sql_help.c:2470 sql_help.c:2604
-#: sql_help.c:2691 sql_help.c:2692 sql_help.c:2693 sql_help.c:3258
-#: sql_help.c:3259 sql_help.c:3260 sql_help.c:3261 sql_help.c:3262
-#: sql_help.c:3960 sql_help.c:3964 sql_help.c:4423 sql_help.c:4427
-#: sql_help.c:4743
-msgid "role_name"
-msgstr "ім'я_ролі"
-
-#: sql_help.c:246 sql_help.c:265 sql_help.c:472 sql_help.c:928 sql_help.c:1353
-#: sql_help.c:1355 sql_help.c:1359 sql_help.c:1409 sql_help.c:1421
-#: sql_help.c:1446 sql_help.c:1705 sql_help.c:2260 sql_help.c:2264
-#: sql_help.c:2376 sql_help.c:2381 sql_help.c:2489 sql_help.c:2659
-#: sql_help.c:2794 sql_help.c:2799 sql_help.c:2801 sql_help.c:2922
-#: sql_help.c:2935 sql_help.c:2949 sql_help.c:2958 sql_help.c:2970
-#: sql_help.c:2999 sql_help.c:4012 sql_help.c:4027 sql_help.c:4029
-#: sql_help.c:4125 sql_help.c:4128 sql_help.c:4130 sql_help.c:4593
-#: sql_help.c:4594 sql_help.c:4603 sql_help.c:4650 sql_help.c:4651
-#: sql_help.c:4652 sql_help.c:4653 sql_help.c:4654 sql_help.c:4655
-#: sql_help.c:4696 sql_help.c:4697 sql_help.c:4702 sql_help.c:4707
-#: sql_help.c:4851 sql_help.c:4852 sql_help.c:4861 sql_help.c:4908
-#: sql_help.c:4909 sql_help.c:4910 sql_help.c:4911 sql_help.c:4912
-#: sql_help.c:4913 sql_help.c:4968 sql_help.c:4970 sql_help.c:5036
-#: sql_help.c:5096 sql_help.c:5097 sql_help.c:5106 sql_help.c:5153
-#: sql_help.c:5154 sql_help.c:5155 sql_help.c:5156 sql_help.c:5157
-#: sql_help.c:5158
-msgid "expression"
-msgstr "вираз"
-
-#: sql_help.c:249 sql_help.c:2261
-msgid "domain_constraint"
-msgstr "обмеження_домену"
-
-#: sql_help.c:251 sql_help.c:253 sql_help.c:256 sql_help.c:264 sql_help.c:487
-#: sql_help.c:488 sql_help.c:1330 sql_help.c:1379 sql_help.c:1380
-#: sql_help.c:1381 sql_help.c:1408 sql_help.c:1420 sql_help.c:1437
-#: sql_help.c:1869 sql_help.c:1871 sql_help.c:2263 sql_help.c:2375
-#: sql_help.c:2380 sql_help.c:2957 sql_help.c:2969 sql_help.c:4024
-msgid "constraint_name"
-msgstr "ім'я_обмеження"
-
-#: sql_help.c:254 sql_help.c:1331
-msgid "new_constraint_name"
-msgstr "ім'я_нового_обмеження"
-
-#: sql_help.c:263 sql_help.c:2262
-msgid "where domain_constraint is:"
-msgstr "де обмеження_домену:"
-
-#: sql_help.c:330 sql_help.c:1115
-msgid "new_version"
-msgstr "нова_версія"
-
-#: sql_help.c:334 sql_help.c:336
-msgid "member_object"
-msgstr "елемент_об'єкт"
-
-#: sql_help.c:337
-msgid "where member_object is:"
-msgstr "де елемент_об'єкт є:"
-
-#: sql_help.c:338 sql_help.c:343 sql_help.c:344 sql_help.c:345 sql_help.c:346
-#: sql_help.c:347 sql_help.c:348 sql_help.c:353 sql_help.c:357 sql_help.c:359
-#: sql_help.c:361 sql_help.c:370 sql_help.c:371 sql_help.c:372 sql_help.c:373
-#: sql_help.c:374 sql_help.c:375 sql_help.c:376 sql_help.c:377 sql_help.c:380
-#: sql_help.c:381 sql_help.c:1861 sql_help.c:1866 sql_help.c:1873
-#: sql_help.c:1874 sql_help.c:1875 sql_help.c:1876 sql_help.c:1877
-#: sql_help.c:1878 sql_help.c:1879 sql_help.c:1884 sql_help.c:1886
-#: sql_help.c:1890 sql_help.c:1892 sql_help.c:1896 sql_help.c:1901
-#: sql_help.c:1902 sql_help.c:1909 sql_help.c:1910 sql_help.c:1911
-#: sql_help.c:1912 sql_help.c:1913 sql_help.c:1914 sql_help.c:1915
-#: sql_help.c:1916 sql_help.c:1917 sql_help.c:1918 sql_help.c:1919
-#: sql_help.c:1924 sql_help.c:1925 sql_help.c:4496 sql_help.c:4501
-#: sql_help.c:4502 sql_help.c:4503 sql_help.c:4504 sql_help.c:4510
-#: sql_help.c:4511 sql_help.c:4516 sql_help.c:4517 sql_help.c:4522
-#: sql_help.c:4523 sql_help.c:4524 sql_help.c:4525 sql_help.c:4526
-#: sql_help.c:4527
-msgid "object_name"
-msgstr "ім'я_об'єкту"
-
-#: sql_help.c:339 sql_help.c:1862 sql_help.c:4499
-msgid "aggregate_name"
-msgstr "ім'я_агр_функції"
-
-#: sql_help.c:341 sql_help.c:1864 sql_help.c:2154 sql_help.c:2158
-#: sql_help.c:2160 sql_help.c:3385
-msgid "source_type"
-msgstr "початковий_тип"
-
-#: sql_help.c:342 sql_help.c:1865 sql_help.c:2155 sql_help.c:2159
-#: sql_help.c:2161 sql_help.c:3386
-msgid "target_type"
-msgstr "тип_цілі"
-
-#: sql_help.c:349 sql_help.c:802 sql_help.c:1880 sql_help.c:2156
-#: sql_help.c:2199 sql_help.c:2279 sql_help.c:2547 sql_help.c:2578
-#: sql_help.c:3145 sql_help.c:4398 sql_help.c:4505 sql_help.c:4622
-#: sql_help.c:4626 sql_help.c:4630 sql_help.c:4633 sql_help.c:4880
-#: sql_help.c:4884 sql_help.c:4888 sql_help.c:4891 sql_help.c:5125
-#: sql_help.c:5129 sql_help.c:5133 sql_help.c:5136
-msgid "function_name"
-msgstr "ім'я_функції"
-
-#: sql_help.c:354 sql_help.c:795 sql_help.c:1887 sql_help.c:2571
-msgid "operator_name"
-msgstr "ім'я_оператора"
-
-#: sql_help.c:355 sql_help.c:729 sql_help.c:733 sql_help.c:737 sql_help.c:1888
-#: sql_help.c:2548 sql_help.c:3509
-msgid "left_type"
-msgstr "тип_ліворуч"
-
-#: sql_help.c:356 sql_help.c:730 sql_help.c:734 sql_help.c:738 sql_help.c:1889
-#: sql_help.c:2549 sql_help.c:3510
-msgid "right_type"
-msgstr "тип_праворуч"
-
-#: sql_help.c:358 sql_help.c:360 sql_help.c:758 sql_help.c:761 sql_help.c:764
-#: sql_help.c:793 sql_help.c:805 sql_help.c:813 sql_help.c:816 sql_help.c:819
-#: sql_help.c:1426 sql_help.c:1891 sql_help.c:1893 sql_help.c:2568
-#: sql_help.c:2589 sql_help.c:2975 sql_help.c:3519 sql_help.c:3528
-msgid "index_method"
-msgstr "метод_індексу"
-
-#: sql_help.c:362 sql_help.c:1897 sql_help.c:4512
-msgid "procedure_name"
-msgstr "назва_процедури"
-
-#: sql_help.c:366 sql_help.c:1903 sql_help.c:3935 sql_help.c:4518
-msgid "routine_name"
-msgstr "ім'я_підпрограми"
-
-#: sql_help.c:378 sql_help.c:1398 sql_help.c:1920 sql_help.c:2423
-#: sql_help.c:2629 sql_help.c:2930 sql_help.c:3112 sql_help.c:3690
-#: sql_help.c:3957 sql_help.c:4420
-msgid "type_name"
-msgstr "назва_типу"
-
-#: sql_help.c:379 sql_help.c:1921 sql_help.c:2422 sql_help.c:2628
-#: sql_help.c:3113 sql_help.c:3343 sql_help.c:3691 sql_help.c:3942
-#: sql_help.c:4405
-msgid "lang_name"
-msgstr "назва_мови"
-
-#: sql_help.c:382
-msgid "and aggregate_signature is:"
-msgstr "і сигнатура_агр_функції:"
-
-#: sql_help.c:405 sql_help.c:2021 sql_help.c:2304
-msgid "handler_function"
-msgstr "функція_обробник"
-
-#: sql_help.c:406 sql_help.c:2305
-msgid "validator_function"
-msgstr "функція_перевірки"
-
-#: sql_help.c:454 sql_help.c:533 sql_help.c:677 sql_help.c:869 sql_help.c:1019
-#: sql_help.c:1325 sql_help.c:1602
-msgid "action"
-msgstr "дія"
-
-#: sql_help.c:456 sql_help.c:463 sql_help.c:467 sql_help.c:468 sql_help.c:471
-#: sql_help.c:473 sql_help.c:474 sql_help.c:475 sql_help.c:477 sql_help.c:480
-#: sql_help.c:482 sql_help.c:483 sql_help.c:681 sql_help.c:691 sql_help.c:693
-#: sql_help.c:696 sql_help.c:698 sql_help.c:699 sql_help.c:927 sql_help.c:1096
-#: sql_help.c:1327 sql_help.c:1345 sql_help.c:1349 sql_help.c:1350
-#: sql_help.c:1354 sql_help.c:1356 sql_help.c:1357 sql_help.c:1358
-#: sql_help.c:1360 sql_help.c:1361 sql_help.c:1363 sql_help.c:1366
-#: sql_help.c:1367 sql_help.c:1369 sql_help.c:1372 sql_help.c:1374
-#: sql_help.c:1375 sql_help.c:1422 sql_help.c:1424 sql_help.c:1431
-#: sql_help.c:1440 sql_help.c:1445 sql_help.c:1452 sql_help.c:1453
-#: sql_help.c:1704 sql_help.c:1707 sql_help.c:1711 sql_help.c:1747
-#: sql_help.c:1868 sql_help.c:1984 sql_help.c:1990 sql_help.c:2004
-#: sql_help.c:2005 sql_help.c:2006 sql_help.c:2354 sql_help.c:2367
-#: sql_help.c:2420 sql_help.c:2488 sql_help.c:2494 sql_help.c:2527
-#: sql_help.c:2658 sql_help.c:2763 sql_help.c:2798 sql_help.c:2800
-#: sql_help.c:2912 sql_help.c:2921 sql_help.c:2931 sql_help.c:2934
-#: sql_help.c:2944 sql_help.c:2948 sql_help.c:2971 sql_help.c:2973
-#: sql_help.c:2980 sql_help.c:2993 sql_help.c:2998 sql_help.c:3005
-#: sql_help.c:3006 sql_help.c:3022 sql_help.c:3148 sql_help.c:3288
-#: sql_help.c:3914 sql_help.c:3915 sql_help.c:4011 sql_help.c:4026
-#: sql_help.c:4028 sql_help.c:4030 sql_help.c:4124 sql_help.c:4127
-#: sql_help.c:4129 sql_help.c:4131 sql_help.c:4377 sql_help.c:4378
-#: sql_help.c:4498 sql_help.c:4659 sql_help.c:4666 sql_help.c:4668
-#: sql_help.c:4917 sql_help.c:4924 sql_help.c:4926 sql_help.c:4967
-#: sql_help.c:4969 sql_help.c:4971 sql_help.c:5024 sql_help.c:5162
-#: sql_help.c:5169 sql_help.c:5171
-msgid "column_name"
-msgstr "назва_стовпця"
-
-#: sql_help.c:457 sql_help.c:682 sql_help.c:1328 sql_help.c:1712
-msgid "new_column_name"
-msgstr "нова_назва_стовпця"
-
-#: sql_help.c:462 sql_help.c:554 sql_help.c:690 sql_help.c:890 sql_help.c:1040
-#: sql_help.c:1344 sql_help.c:1612
-msgid "where action is one of:"
-msgstr "де допустима дія:"
-
-#: sql_help.c:464 sql_help.c:469 sql_help.c:1088 sql_help.c:1346
-#: sql_help.c:1351 sql_help.c:1614 sql_help.c:1618 sql_help.c:2258
-#: sql_help.c:2355 sql_help.c:2567 sql_help.c:2756 sql_help.c:2913
-#: sql_help.c:3195 sql_help.c:4183
-msgid "data_type"
-msgstr "тип_даних"
-
-#: sql_help.c:465 sql_help.c:470 sql_help.c:1347 sql_help.c:1352
-#: sql_help.c:1447 sql_help.c:1615 sql_help.c:1619 sql_help.c:2259
-#: sql_help.c:2358 sql_help.c:2490 sql_help.c:2915 sql_help.c:2923
-#: sql_help.c:2936 sql_help.c:2950 sql_help.c:3000 sql_help.c:3196
-#: sql_help.c:3202 sql_help.c:4021
-msgid "collation"
-msgstr "правила_сортування"
-
-#: sql_help.c:466 sql_help.c:1348 sql_help.c:2359 sql_help.c:2368
-#: sql_help.c:2916 sql_help.c:2932 sql_help.c:2945
-msgid "column_constraint"
-msgstr "обмеження_стовпця"
-
-#: sql_help.c:476 sql_help.c:618 sql_help.c:692 sql_help.c:1368 sql_help.c:5018
-msgid "integer"
-msgstr "ціле"
-
-#: sql_help.c:478 sql_help.c:481 sql_help.c:694 sql_help.c:697 sql_help.c:1370
-#: sql_help.c:1373
-msgid "attribute_option"
-msgstr "параметр_атрибуту"
-
-#: sql_help.c:486 sql_help.c:1377 sql_help.c:2360 sql_help.c:2369
-#: sql_help.c:2917 sql_help.c:2933 sql_help.c:2946
-msgid "table_constraint"
-msgstr "обмеження_таблиці"
-
-#: sql_help.c:489 sql_help.c:490 sql_help.c:491 sql_help.c:492 sql_help.c:1382
-#: sql_help.c:1383 sql_help.c:1384 sql_help.c:1385 sql_help.c:1922
-msgid "trigger_name"
-msgstr "ім'я_тригеру"
-
-#: sql_help.c:493 sql_help.c:494 sql_help.c:1396 sql_help.c:1397
-#: sql_help.c:2361 sql_help.c:2366 sql_help.c:2920 sql_help.c:2943
-msgid "parent_table"
-msgstr "батьківська_таблиця"
-
-#: sql_help.c:553 sql_help.c:610 sql_help.c:679 sql_help.c:889 sql_help.c:1039
-#: sql_help.c:1571 sql_help.c:2290
-msgid "extension_name"
-msgstr "ім'я_розширення"
-
-#: sql_help.c:555 sql_help.c:1041 sql_help.c:2424
-msgid "execution_cost"
-msgstr "вартість_виконання"
-
-#: sql_help.c:556 sql_help.c:1042 sql_help.c:2425
-msgid "result_rows"
-msgstr "рядки_результату"
-
-#: sql_help.c:557 sql_help.c:2426
-msgid "support_function"
-msgstr "функція_підтримки"
-
-#: sql_help.c:579 sql_help.c:581 sql_help.c:964 sql_help.c:972 sql_help.c:976
-#: sql_help.c:979 sql_help.c:982 sql_help.c:1654 sql_help.c:1662
-#: sql_help.c:1666 sql_help.c:1669 sql_help.c:1672 sql_help.c:2734
-#: sql_help.c:2736 sql_help.c:2739 sql_help.c:2740 sql_help.c:3912
-#: sql_help.c:3913 sql_help.c:3917 sql_help.c:3918 sql_help.c:3921
-#: sql_help.c:3922 sql_help.c:3924 sql_help.c:3925 sql_help.c:3927
-#: sql_help.c:3928 sql_help.c:3930 sql_help.c:3931 sql_help.c:3933
-#: sql_help.c:3934 sql_help.c:3940 sql_help.c:3941 sql_help.c:3943
-#: sql_help.c:3944 sql_help.c:3946 sql_help.c:3947 sql_help.c:3949
-#: sql_help.c:3950 sql_help.c:3952 sql_help.c:3953 sql_help.c:3955
-#: sql_help.c:3956 sql_help.c:3958 sql_help.c:3959 sql_help.c:3961
-#: sql_help.c:3962 sql_help.c:4375 sql_help.c:4376 sql_help.c:4380
-#: sql_help.c:4381 sql_help.c:4384 sql_help.c:4385 sql_help.c:4387
-#: sql_help.c:4388 sql_help.c:4390 sql_help.c:4391 sql_help.c:4393
-#: sql_help.c:4394 sql_help.c:4396 sql_help.c:4397 sql_help.c:4403
-#: sql_help.c:4404 sql_help.c:4406 sql_help.c:4407 sql_help.c:4409
-#: sql_help.c:4410 sql_help.c:4412 sql_help.c:4413 sql_help.c:4415
-#: sql_help.c:4416 sql_help.c:4418 sql_help.c:4419 sql_help.c:4421
-#: sql_help.c:4422 sql_help.c:4424 sql_help.c:4425
-msgid "role_specification"
-msgstr "вказання_ролі"
-
-#: sql_help.c:580 sql_help.c:582 sql_help.c:1685 sql_help.c:2225
-#: sql_help.c:2742 sql_help.c:3273 sql_help.c:3724 sql_help.c:4753
-msgid "user_name"
-msgstr "ім'я_користувача"
-
-#: sql_help.c:583 sql_help.c:984 sql_help.c:1674 sql_help.c:2741
-#: sql_help.c:3963 sql_help.c:4426
-msgid "where role_specification can be:"
-msgstr "де вказання_ролі може бути:"
-
-#: sql_help.c:585
-msgid "group_name"
-msgstr "ім'я_групи"
-
-#: sql_help.c:606 sql_help.c:1443 sql_help.c:2237 sql_help.c:2497
-#: sql_help.c:2531 sql_help.c:2928 sql_help.c:2941 sql_help.c:2955
-#: sql_help.c:2996 sql_help.c:3026 sql_help.c:3038 sql_help.c:3954
-#: sql_help.c:4417
-msgid "tablespace_name"
-msgstr "ім'я_табличного_простору"
-
-#: sql_help.c:608 sql_help.c:701 sql_help.c:1390 sql_help.c:1400
-#: sql_help.c:1438 sql_help.c:1800
-msgid "index_name"
-msgstr "назва_індексу"
-
-#: sql_help.c:612 sql_help.c:615 sql_help.c:704 sql_help.c:706 sql_help.c:1393
-#: sql_help.c:1395 sql_help.c:1441 sql_help.c:2495 sql_help.c:2529
-#: sql_help.c:2926 sql_help.c:2939 sql_help.c:2953 sql_help.c:2994
-#: sql_help.c:3024
-msgid "storage_parameter"
-msgstr "параметр_зберігання"
-
-#: sql_help.c:617
-msgid "column_number"
-msgstr "номер_стовпця"
-
-#: sql_help.c:641 sql_help.c:1885 sql_help.c:4509
-msgid "large_object_oid"
-msgstr "oid_великого_об'єкта"
-
-#: sql_help.c:700 sql_help.c:1376 sql_help.c:2914
-msgid "compression_method"
-msgstr "compression_method"
-
-#: sql_help.c:702 sql_help.c:1391
-msgid "new_access_method"
-msgstr "новий_метод_доступа"
-
-#: sql_help.c:739 sql_help.c:2552
-msgid "res_proc"
-msgstr "res_процедура"
-
-#: sql_help.c:740 sql_help.c:2553
-msgid "join_proc"
-msgstr "процедура_приєднання"
-
-#: sql_help.c:741 sql_help.c:2550
-msgid "com_op"
-msgstr "комут_оператор"
-
-#: sql_help.c:742 sql_help.c:2551
-msgid "neg_op"
-msgstr "зворотній_оператор"
-
-#: sql_help.c:794 sql_help.c:806 sql_help.c:2570
-msgid "strategy_number"
-msgstr "номер_стратегії"
-
-#: sql_help.c:796 sql_help.c:797 sql_help.c:800 sql_help.c:801 sql_help.c:807
-#: sql_help.c:808 sql_help.c:810 sql_help.c:811 sql_help.c:2572 sql_help.c:2573
-#: sql_help.c:2576 sql_help.c:2577
-msgid "op_type"
-msgstr "тип_операції"
-
-#: sql_help.c:798 sql_help.c:2574
-msgid "sort_family_name"
-msgstr "ім'я_родини_сортування"
-
-#: sql_help.c:799 sql_help.c:809 sql_help.c:2575
-msgid "support_number"
-msgstr "номер_підтримки"
-
-#: sql_help.c:803 sql_help.c:2157 sql_help.c:2579 sql_help.c:3115
-#: sql_help.c:3117
-msgid "argument_type"
-msgstr "тип_аргументу"
-
-#: sql_help.c:834 sql_help.c:837 sql_help.c:926 sql_help.c:1055 sql_help.c:1095
-#: sql_help.c:1567 sql_help.c:1570 sql_help.c:1746 sql_help.c:1799
-#: sql_help.c:1870 sql_help.c:1895 sql_help.c:1908 sql_help.c:1923
-#: sql_help.c:1983 sql_help.c:1989 sql_help.c:2353 sql_help.c:2365
-#: sql_help.c:2486 sql_help.c:2526 sql_help.c:2603 sql_help.c:2657
-#: sql_help.c:2710 sql_help.c:2762 sql_help.c:2795 sql_help.c:2802
-#: sql_help.c:2911 sql_help.c:2929 sql_help.c:2942 sql_help.c:3021
-#: sql_help.c:3141 sql_help.c:3322 sql_help.c:3545 sql_help.c:3594
-#: sql_help.c:3700 sql_help.c:3910 sql_help.c:3916 sql_help.c:3977
-#: sql_help.c:4009 sql_help.c:4373 sql_help.c:4379 sql_help.c:4497
-#: sql_help.c:4610 sql_help.c:4673 sql_help.c:4712 sql_help.c:4868
-#: sql_help.c:4931 sql_help.c:4965 sql_help.c:5023 sql_help.c:5113
-#: sql_help.c:5176
-msgid "table_name"
-msgstr "ім'я_таблиці"
-
-#: sql_help.c:839 sql_help.c:2605
-msgid "using_expression"
-msgstr "вираз_використання"
-
-#: sql_help.c:840 sql_help.c:2606
-msgid "check_expression"
-msgstr "вираз_перевірки"
-
-#: sql_help.c:913 sql_help.c:915 sql_help.c:917 sql_help.c:2653
-msgid "publication_object"
-msgstr "об'єкт_публікація"
-
-#: sql_help.c:919 sql_help.c:2654
-msgid "publication_parameter"
-msgstr "параметр_публікації"
-
-#: sql_help.c:925 sql_help.c:2656
-msgid "where publication_object is one of:"
-msgstr "де об'єкт_публікація є одним з:"
-
-#: sql_help.c:968 sql_help.c:1658 sql_help.c:2464 sql_help.c:2689
-#: sql_help.c:3256
-msgid "password"
-msgstr "пароль"
-
-#: sql_help.c:969 sql_help.c:1659 sql_help.c:2465 sql_help.c:2690
-#: sql_help.c:3257
-msgid "timestamp"
-msgstr "мітка часу"
-
-#: sql_help.c:973 sql_help.c:977 sql_help.c:980 sql_help.c:983 sql_help.c:1663
-#: sql_help.c:1667 sql_help.c:1670 sql_help.c:1673 sql_help.c:3923
-#: sql_help.c:4386
-msgid "database_name"
-msgstr "назва_бази_даних"
-
-#: sql_help.c:1089 sql_help.c:2757
-msgid "increment"
-msgstr "інкремент"
-
-#: sql_help.c:1090 sql_help.c:2758
-msgid "minvalue"
-msgstr "мін_значення"
-
-#: sql_help.c:1091 sql_help.c:2759
-msgid "maxvalue"
-msgstr "макс_значення"
-
-#: sql_help.c:1092 sql_help.c:2760 sql_help.c:4606 sql_help.c:4710
-#: sql_help.c:4864 sql_help.c:5040 sql_help.c:5109
-msgid "start"
-msgstr "початок"
-
-#: sql_help.c:1093 sql_help.c:1365
-msgid "restart"
-msgstr "перезапуск"
-
-#: sql_help.c:1094 sql_help.c:2761
-msgid "cache"
-msgstr "кеш"
-
-#: sql_help.c:1139
-msgid "new_target"
-msgstr "нова_ціль"
-
-#: sql_help.c:1158 sql_help.c:2814
-msgid "conninfo"
-msgstr "інформація_підключення"
-
-#: sql_help.c:1160 sql_help.c:1164 sql_help.c:1168 sql_help.c:2815
-msgid "publication_name"
-msgstr "назва_публікації"
-
-#: sql_help.c:1161 sql_help.c:1165 sql_help.c:1169
-msgid "publication_option"
-msgstr "publication_option"
-
-#: sql_help.c:1172
-msgid "refresh_option"
-msgstr "опція_оновлення"
-
-#: sql_help.c:1177 sql_help.c:2816
-msgid "subscription_parameter"
-msgstr "параметр_підписки"
-
-#: sql_help.c:1180
-msgid "skip_option"
-msgstr "опція_пропуска"
-
-#: sql_help.c:1340 sql_help.c:1343
-msgid "partition_name"
-msgstr "ім'я_розділу"
-
-#: sql_help.c:1341 sql_help.c:2370 sql_help.c:2947
-msgid "partition_bound_spec"
-msgstr "специфікація_рамок_розділу"
-
-#: sql_help.c:1362 sql_help.c:1412 sql_help.c:2961
-msgid "sequence_options"
-msgstr "опції_послідовності"
-
-#: sql_help.c:1364
-msgid "sequence_option"
-msgstr "опція_послідовності"
-
-#: sql_help.c:1378
-msgid "table_constraint_using_index"
-msgstr "індекс_обмеження_таблиці"
-
-#: sql_help.c:1386 sql_help.c:1387 sql_help.c:1388 sql_help.c:1389
-msgid "rewrite_rule_name"
-msgstr "ім'я_правила_перезапису"
-
-#: sql_help.c:1401 sql_help.c:2382 sql_help.c:2986
-msgid "and partition_bound_spec is:"
-msgstr "і специфікація_рамок_розділу:"
-
-#: sql_help.c:1402 sql_help.c:1403 sql_help.c:1404 sql_help.c:2383
-#: sql_help.c:2384 sql_help.c:2385 sql_help.c:2987 sql_help.c:2988
-#: sql_help.c:2989
-msgid "partition_bound_expr"
-msgstr "код_секції"
-
-#: sql_help.c:1405 sql_help.c:1406 sql_help.c:2386 sql_help.c:2387
-#: sql_help.c:2990 sql_help.c:2991
-msgid "numeric_literal"
-msgstr "числовий_літерал"
-
-#: sql_help.c:1407
-msgid "and column_constraint is:"
-msgstr "і обмеження_стовпця:"
-
-#: sql_help.c:1410 sql_help.c:2377 sql_help.c:2418 sql_help.c:2627
-#: sql_help.c:2959
-msgid "default_expr"
-msgstr "вираз_за_замовчуванням"
-
-#: sql_help.c:1411 sql_help.c:2378 sql_help.c:2960
-msgid "generation_expr"
-msgstr "код_генерації"
-
-#: sql_help.c:1413 sql_help.c:1414 sql_help.c:1423 sql_help.c:1425
-#: sql_help.c:1429 sql_help.c:2962 sql_help.c:2963 sql_help.c:2972
-#: sql_help.c:2974 sql_help.c:2978
-msgid "index_parameters"
-msgstr "параметри_індексу"
-
-#: sql_help.c:1415 sql_help.c:1432 sql_help.c:2964 sql_help.c:2981
-msgid "reftable"
-msgstr "залежна_таблиця"
-
-#: sql_help.c:1416 sql_help.c:1433 sql_help.c:2965 sql_help.c:2982
-msgid "refcolumn"
-msgstr "залежний_стовпець"
-
-#: sql_help.c:1417 sql_help.c:1418 sql_help.c:1434 sql_help.c:1435
-#: sql_help.c:2966 sql_help.c:2967 sql_help.c:2983 sql_help.c:2984
-msgid "referential_action"
-msgstr "дія_посилання"
-
-#: sql_help.c:1419 sql_help.c:2379 sql_help.c:2968
-msgid "and table_constraint is:"
-msgstr "і обмеження_таблиці:"
-
-#: sql_help.c:1427 sql_help.c:2976
-msgid "exclude_element"
-msgstr "об'єкт_виключення"
-
-#: sql_help.c:1428 sql_help.c:2977 sql_help.c:4604 sql_help.c:4708
-#: sql_help.c:4862 sql_help.c:5038 sql_help.c:5107
-msgid "operator"
-msgstr "оператор"
-
-#: sql_help.c:1430 sql_help.c:2498 sql_help.c:2979
-msgid "predicate"
-msgstr "предикат"
-
-#: sql_help.c:1436
-msgid "and table_constraint_using_index is:"
-msgstr "і індекс_обмеження_таблиці:"
-
-#: sql_help.c:1439 sql_help.c:2992
-msgid "index_parameters in UNIQUE, PRIMARY KEY, and EXCLUDE constraints are:"
-msgstr "параметри_індексу в обмеженнях UNIQUE, PRIMARY KEY, EXCLUDE:"
-
-#: sql_help.c:1444 sql_help.c:2997
-msgid "exclude_element in an EXCLUDE constraint is:"
-msgstr "елемент_виключення в обмеженні EXCLUDE:"
-
-#: sql_help.c:1448 sql_help.c:2491 sql_help.c:2924 sql_help.c:2937
-#: sql_help.c:2951 sql_help.c:3001 sql_help.c:4022
-msgid "opclass"
-msgstr "клас_оператора"
-
-#: sql_help.c:1449 sql_help.c:2492 sql_help.c:3002
-msgid "opclass_parameter"
-msgstr "opclass_parameter"
-
-#: sql_help.c:1451 sql_help.c:3004
-msgid "referential_action in a FOREIGN KEY/REFERENCES constraint is:"
-msgstr "посилання на дію в обмеженні FOREIGN KEY/REFERENCES:"
-
-#: sql_help.c:1469 sql_help.c:1472 sql_help.c:3041
-msgid "tablespace_option"
-msgstr "опція_табличного_простору"
-
-#: sql_help.c:1493 sql_help.c:1496 sql_help.c:1502 sql_help.c:1506
-msgid "token_type"
-msgstr "тип_токену"
-
-#: sql_help.c:1494 sql_help.c:1497
-msgid "dictionary_name"
-msgstr "ім'я_словника"
-
-#: sql_help.c:1499 sql_help.c:1503
-msgid "old_dictionary"
-msgstr "старий_словник"
-
-#: sql_help.c:1500 sql_help.c:1504
-msgid "new_dictionary"
-msgstr "новий_словник"
-
-#: sql_help.c:1599 sql_help.c:1613 sql_help.c:1616 sql_help.c:1617
-#: sql_help.c:3194
-msgid "attribute_name"
-msgstr "ім'я_атрибута"
-
-#: sql_help.c:1600
-msgid "new_attribute_name"
-msgstr "нове_ім'я_атрибута"
-
-#: sql_help.c:1604 sql_help.c:1608
-msgid "new_enum_value"
-msgstr "нове_значення_перерахування"
-
-#: sql_help.c:1605
-msgid "neighbor_enum_value"
-msgstr "сусіднє_значення_перерахування"
-
-#: sql_help.c:1607
-msgid "existing_enum_value"
-msgstr "існуюче_значення_перерахування"
-
-#: sql_help.c:1610
-msgid "property"
-msgstr "властивість"
-
-#: sql_help.c:1686 sql_help.c:2362 sql_help.c:2371 sql_help.c:2773
-#: sql_help.c:3274 sql_help.c:3725 sql_help.c:3932 sql_help.c:3978
-#: sql_help.c:4395
-msgid "server_name"
-msgstr "назва_серверу"
-
-#: sql_help.c:1718 sql_help.c:1721 sql_help.c:3289
-msgid "view_option_name"
-msgstr "ім'я_параметра_представлення"
-
-#: sql_help.c:1719 sql_help.c:3290
-msgid "view_option_value"
-msgstr "значення_параметра_представлення"
-
-#: sql_help.c:1740 sql_help.c:5007
-msgid "table_and_columns"
-msgstr "таблиця_і_стовпці"
-
-#: sql_help.c:1741 sql_help.c:1801 sql_help.c:1995 sql_help.c:3774
-#: sql_help.c:4230 sql_help.c:5008
-msgid "where option can be one of:"
-msgstr "де параметр може бути одним із:"
-
-#: sql_help.c:1742 sql_help.c:1743 sql_help.c:1802 sql_help.c:1997
-#: sql_help.c:2001 sql_help.c:2183 sql_help.c:3775 sql_help.c:3776
-#: sql_help.c:3777 sql_help.c:3778 sql_help.c:3779 sql_help.c:3780
-#: sql_help.c:3781 sql_help.c:3782 sql_help.c:3783 sql_help.c:3784
-#: sql_help.c:4231 sql_help.c:4233 sql_help.c:5009 sql_help.c:5010
-#: sql_help.c:5011 sql_help.c:5012 sql_help.c:5013 sql_help.c:5014
-#: sql_help.c:5015 sql_help.c:5016 sql_help.c:5017 sql_help.c:5019
-#: sql_help.c:5020
-msgid "boolean"
-msgstr "логічний"
-
-#: sql_help.c:1744 sql_help.c:5021
-msgid "size"
-msgstr "розмір"
-
-#: sql_help.c:1745 sql_help.c:5022
-msgid "and table_and_columns is:"
-msgstr "і таблиця_і_стовпці:"
-
-#: sql_help.c:1761 sql_help.c:4769 sql_help.c:4771 sql_help.c:4795
-msgid "transaction_mode"
-msgstr "режим_транзакції"
-
-#: sql_help.c:1762 sql_help.c:4772 sql_help.c:4796
-msgid "where transaction_mode is one of:"
-msgstr "де режим_транзакції один з:"
-
-#: sql_help.c:1771 sql_help.c:4614 sql_help.c:4623 sql_help.c:4627
-#: sql_help.c:4631 sql_help.c:4634 sql_help.c:4872 sql_help.c:4881
-#: sql_help.c:4885 sql_help.c:4889 sql_help.c:4892 sql_help.c:5117
-#: sql_help.c:5126 sql_help.c:5130 sql_help.c:5134 sql_help.c:5137
-msgid "argument"
-msgstr "аргумент"
-
-#: sql_help.c:1867
-msgid "relation_name"
-msgstr "назва_відношення"
-
-#: sql_help.c:1872 sql_help.c:3926 sql_help.c:4389
-msgid "domain_name"
-msgstr "назва_домену"
-
-#: sql_help.c:1894
-msgid "policy_name"
-msgstr "назва_політики"
-
-#: sql_help.c:1907
-msgid "rule_name"
-msgstr "назва_правила"
-
-#: sql_help.c:1926 sql_help.c:4528
-msgid "string_literal"
-msgstr "рядковий_літерал"
-
-#: sql_help.c:1951 sql_help.c:4192 sql_help.c:4442
-msgid "transaction_id"
-msgstr "ідентифікатор_транзакції"
-
-#: sql_help.c:1985 sql_help.c:1992 sql_help.c:4048
-msgid "filename"
-msgstr "ім'я файлу"
-
-#: sql_help.c:1986 sql_help.c:1993 sql_help.c:2712 sql_help.c:2713
-#: sql_help.c:2714
-msgid "command"
-msgstr "команда"
-
-#: sql_help.c:1988 sql_help.c:2711 sql_help.c:3144 sql_help.c:3325
-#: sql_help.c:4032 sql_help.c:4115 sql_help.c:4118 sql_help.c:4121
-#: sql_help.c:4597 sql_help.c:4599 sql_help.c:4701 sql_help.c:4703
-#: sql_help.c:4855 sql_help.c:4857 sql_help.c:4974 sql_help.c:5100
-#: sql_help.c:5102
-msgid "condition"
-msgstr "умова"
-
-#: sql_help.c:1991 sql_help.c:2532 sql_help.c:3027 sql_help.c:3291
-#: sql_help.c:3309 sql_help.c:4013
-msgid "query"
-msgstr "запит"
-
-#: sql_help.c:1996
-msgid "format_name"
-msgstr "назва_формату"
-
-#: sql_help.c:1998
-msgid "delimiter_character"
-msgstr "символ_роздільник"
-
-#: sql_help.c:1999
-msgid "null_string"
-msgstr "представлення_NULL"
-
-#: sql_help.c:2000
-msgid "default_string"
-msgstr "рядок_за_замовчуванням"
-
-#: sql_help.c:2002
-msgid "quote_character"
-msgstr "символ_лапок"
-
-#: sql_help.c:2003
-msgid "escape_character"
-msgstr "символ_екранування"
-
-#: sql_help.c:2007
-msgid "error_action"
-msgstr "error_action"
-
-#: sql_help.c:2008
-msgid "encoding_name"
-msgstr "ім'я_кодування"
-
-#: sql_help.c:2009
-msgid "verbosity"
-msgstr "детальність"
-
-#: sql_help.c:2020
-msgid "access_method_type"
-msgstr "тип_метода_доступа"
-
-#: sql_help.c:2091 sql_help.c:2110 sql_help.c:2113
-msgid "arg_data_type"
-msgstr "тип_даних_аргумента"
-
-#: sql_help.c:2092 sql_help.c:2114 sql_help.c:2122
-msgid "sfunc"
-msgstr "функція_стану"
-
-#: sql_help.c:2093 sql_help.c:2115 sql_help.c:2123
-msgid "state_data_type"
-msgstr "тип_даних_стану"
-
-#: sql_help.c:2094 sql_help.c:2116 sql_help.c:2124
-msgid "state_data_size"
-msgstr "розмір_даних_стану"
-
-#: sql_help.c:2095 sql_help.c:2117 sql_help.c:2125
-msgid "ffunc"
-msgstr "функція_завершення"
-
-#: sql_help.c:2096 sql_help.c:2126
-msgid "combinefunc"
-msgstr "комбінуюча_функція"
-
-#: sql_help.c:2097 sql_help.c:2127
-msgid "serialfunc"
-msgstr "функція_серіалізації"
-
-#: sql_help.c:2098 sql_help.c:2128
-msgid "deserialfunc"
-msgstr "функція_десеріалізації"
-
-#: sql_help.c:2099 sql_help.c:2118 sql_help.c:2129
-msgid "initial_condition"
-msgstr "початкова_умова"
-
-#: sql_help.c:2100 sql_help.c:2130
-msgid "msfunc"
-msgstr "функція_стану_рух"
-
-#: sql_help.c:2101 sql_help.c:2131
-msgid "minvfunc"
-msgstr "зворотна_функція_рух"
-
-#: sql_help.c:2102 sql_help.c:2132
-msgid "mstate_data_type"
-msgstr "тип_даних_стану_рух"
-
-#: sql_help.c:2103 sql_help.c:2133
-msgid "mstate_data_size"
-msgstr "розмір_даних_стану_рух"
-
-#: sql_help.c:2104 sql_help.c:2134
-msgid "mffunc"
-msgstr "функція_завершення_рух"
-
-#: sql_help.c:2105 sql_help.c:2135
-msgid "minitial_condition"
-msgstr "початкова_умова_рух"
-
-#: sql_help.c:2106 sql_help.c:2136
-msgid "sort_operator"
-msgstr "оператор_сортування"
-
-#: sql_help.c:2119
-msgid "or the old syntax"
-msgstr "або старий синтаксис"
-
-#: sql_help.c:2121
-msgid "base_type"
-msgstr "базовий_тип"
-
-#: sql_help.c:2179 sql_help.c:2229
-msgid "locale"
-msgstr "локаль"
-
-#: sql_help.c:2180 sql_help.c:2230
-msgid "lc_collate"
-msgstr "код_правила_сортування"
-
-#: sql_help.c:2181 sql_help.c:2231
-msgid "lc_ctype"
-msgstr "код_класифікації_символів"
-
-#: sql_help.c:2182 sql_help.c:4495
-msgid "provider"
-msgstr "постачальник"
-
-#: sql_help.c:2184
-msgid "rules"
-msgstr "правила"
-
-#: sql_help.c:2185 sql_help.c:2292
-msgid "version"
-msgstr "версія"
-
-#: sql_help.c:2187
-msgid "existing_collation"
-msgstr "існуюче_правило_сортування"
-
-#: sql_help.c:2197
-msgid "source_encoding"
-msgstr "початкове_кодування"
-
-#: sql_help.c:2198
-msgid "dest_encoding"
-msgstr "цільве_кодування"
-
-#: sql_help.c:2226 sql_help.c:3067
-msgid "template"
-msgstr "шаблон"
-
-#: sql_help.c:2227
-msgid "encoding"
-msgstr "кодування"
-
-#: sql_help.c:2228
-msgid "strategy"
-msgstr "стратегія"
-
-#: sql_help.c:2232
-msgid "builtin_locale"
-msgstr "вбудована_локаль"
-
-#: sql_help.c:2233
-msgid "icu_locale"
-msgstr "icu_locale"
-
-#: sql_help.c:2234
-msgid "icu_rules"
-msgstr "правила_icu"
-
-#: sql_help.c:2235
-msgid "locale_provider"
-msgstr "локаль_провайдер"
-
-#: sql_help.c:2236
-msgid "collation_version"
-msgstr "версія_сортування"
-
-#: sql_help.c:2241
-msgid "oid"
-msgstr "oid"
-
-#: sql_help.c:2276 sql_help.c:2709 sql_help.c:3140
-msgid "event"
-msgstr "подія"
-
-#: sql_help.c:2277
-msgid "filter_variable"
-msgstr "змінна_фільтру"
-
-#: sql_help.c:2278
-msgid "filter_value"
-msgstr "значення_фільтру"
-
-#: sql_help.c:2374 sql_help.c:2956
-msgid "where column_constraint is:"
-msgstr "де обмеження_стовпців:"
-
-#: sql_help.c:2419
-msgid "rettype"
-msgstr "тип_результату"
-
-#: sql_help.c:2421
-msgid "column_type"
-msgstr "тип_стовпця"
-
-#: sql_help.c:2430 sql_help.c:2633
-msgid "definition"
-msgstr "визначення"
-
-#: sql_help.c:2431 sql_help.c:2634
-msgid "obj_file"
-msgstr "об'єктний_файл"
-
-#: sql_help.c:2432 sql_help.c:2635
-msgid "link_symbol"
-msgstr "символ_експорту"
-
-#: sql_help.c:2433 sql_help.c:2636
-msgid "sql_body"
-msgstr "sql_body"
-
-#: sql_help.c:2471 sql_help.c:2694 sql_help.c:3263
-msgid "uid"
-msgstr "uid"
-
-#: sql_help.c:2487 sql_help.c:2528 sql_help.c:2925 sql_help.c:2938
-#: sql_help.c:2952 sql_help.c:3023
-msgid "method"
-msgstr "метод"
-
-#: sql_help.c:2509
-msgid "call_handler"
-msgstr "обробник_виклику"
-
-#: sql_help.c:2510
-msgid "inline_handler"
-msgstr "обробник_впровадженого_коду"
-
-#: sql_help.c:2511
-msgid "valfunction"
-msgstr "функція_перевірки"
-
-#: sql_help.c:2569
-msgid "family_name"
-msgstr "назва_сімейства"
-
-#: sql_help.c:2580
-msgid "storage_type"
-msgstr "тип_зберігання"
-
-#: sql_help.c:2715 sql_help.c:3147
-msgid "where event can be one of:"
-msgstr "де подія може бути однією з:"
-
-#: sql_help.c:2735 sql_help.c:2737
-msgid "schema_element"
-msgstr "елемент_схеми"
-
-#: sql_help.c:2774
-msgid "server_type"
-msgstr "тип_серверу"
-
-#: sql_help.c:2775
-msgid "server_version"
-msgstr "версія_серверу"
-
-#: sql_help.c:2776 sql_help.c:3929 sql_help.c:4392
-msgid "fdw_name"
-msgstr "назва_fdw"
-
-#: sql_help.c:2793 sql_help.c:2796
-msgid "statistics_name"
-msgstr "назва_статистики"
-
-#: sql_help.c:2797
-msgid "statistics_kind"
-msgstr "вид_статистики"
-
-#: sql_help.c:2813
-msgid "subscription_name"
-msgstr "назва_підписки"
-
-#: sql_help.c:2918
-msgid "source_table"
-msgstr "вихідна_таблиця"
-
-#: sql_help.c:2919
-msgid "like_option"
-msgstr "параметр_породження"
-
-#: sql_help.c:2985
-msgid "and like_option is:"
-msgstr "і параметр_породження:"
-
-#: sql_help.c:3040
-msgid "directory"
-msgstr "каталог"
-
-#: sql_help.c:3054
-msgid "parser_name"
-msgstr "назва_парсера"
-
-#: sql_help.c:3055
-msgid "source_config"
-msgstr "початкова_конфігурація"
-
-#: sql_help.c:3084
-msgid "start_function"
-msgstr "функція_початку"
-
-#: sql_help.c:3085
-msgid "gettoken_function"
-msgstr "функція_видачі_токену"
-
-#: sql_help.c:3086
-msgid "end_function"
-msgstr "функція_завершення"
-
-#: sql_help.c:3087
-msgid "lextypes_function"
-msgstr "функція_лекс_типів"
-
-#: sql_help.c:3088
-msgid "headline_function"
-msgstr "функція_створення_заголовків"
-
-#: sql_help.c:3100
-msgid "init_function"
-msgstr "функція_ініціалізації"
-
-#: sql_help.c:3101
-msgid "lexize_function"
-msgstr "функція_виділення_лексем"
-
-#: sql_help.c:3114
-msgid "from_sql_function_name"
-msgstr "ім'я_функції_з_sql"
-
-#: sql_help.c:3116
-msgid "to_sql_function_name"
-msgstr "ім'я_функції_в_sql"
-
-#: sql_help.c:3142
-msgid "referenced_table_name"
-msgstr "ім'я_залежної_таблиці"
-
-#: sql_help.c:3143
-msgid "transition_relation_name"
-msgstr "ім'я_перехідного_відношення"
-
-#: sql_help.c:3146
-msgid "arguments"
-msgstr "аргументи"
-
-#: sql_help.c:3198
-msgid "label"
-msgstr "мітка"
-
-#: sql_help.c:3200
-msgid "subtype"
-msgstr "підтип"
-
-#: sql_help.c:3201
-msgid "subtype_operator_class"
-msgstr "клас_оператора_підтипу"
-
-#: sql_help.c:3203
-msgid "canonical_function"
-msgstr "канонічна_функція"
-
-#: sql_help.c:3204
-msgid "subtype_diff_function"
-msgstr "функція_розбіжностей_підтипу"
-
-#: sql_help.c:3205
-msgid "multirange_type_name"
-msgstr "multirange_type_name"
-
-#: sql_help.c:3207
-msgid "input_function"
-msgstr "функція_вводу"
-
-#: sql_help.c:3208
-msgid "output_function"
-msgstr "функція_виводу"
-
-#: sql_help.c:3209
-msgid "receive_function"
-msgstr "функція_отримання"
-
-#: sql_help.c:3210
-msgid "send_function"
-msgstr "функція_відправки"
-
-#: sql_help.c:3211
-msgid "type_modifier_input_function"
-msgstr "функція_введення_модифікатора_типу"
-
-#: sql_help.c:3212
-msgid "type_modifier_output_function"
-msgstr "функція_виводу_модифікатора_типу"
-
-#: sql_help.c:3213
-msgid "analyze_function"
-msgstr "функція_аналізу"
-
-#: sql_help.c:3214
-msgid "subscript_function"
-msgstr "subscript_function"
-
-#: sql_help.c:3215
-msgid "internallength"
-msgstr "внутр_довжина"
-
-#: sql_help.c:3216
-msgid "alignment"
-msgstr "вирівнювання"
-
-#: sql_help.c:3217
-msgid "storage"
-msgstr "зберігання"
-
-#: sql_help.c:3218
-msgid "like_type"
-msgstr "тип_зразок"
-
-#: sql_help.c:3219
-msgid "category"
-msgstr "категорія"
-
-#: sql_help.c:3220
-msgid "preferred"
-msgstr "привілейований"
-
-#: sql_help.c:3221
-msgid "default"
-msgstr "за_замовчуванням"
-
-#: sql_help.c:3222
-msgid "element"
-msgstr "елемент"
-
-#: sql_help.c:3223
-msgid "delimiter"
-msgstr "роздільник"
-
-#: sql_help.c:3224
-msgid "collatable"
-msgstr "сортувальний"
-
-#: sql_help.c:3321 sql_help.c:4008 sql_help.c:4102 sql_help.c:4592
-#: sql_help.c:4695 sql_help.c:4850 sql_help.c:4964 sql_help.c:5095
-msgid "with_query"
-msgstr "with_запит"
-
-#: sql_help.c:3323 sql_help.c:4010 sql_help.c:4611 sql_help.c:4617
-#: sql_help.c:4620 sql_help.c:4624 sql_help.c:4628 sql_help.c:4636
-#: sql_help.c:4869 sql_help.c:4875 sql_help.c:4878 sql_help.c:4882
-#: sql_help.c:4886 sql_help.c:4894 sql_help.c:4966 sql_help.c:5114
-#: sql_help.c:5120 sql_help.c:5123 sql_help.c:5127 sql_help.c:5131
-#: sql_help.c:5139
-msgid "alias"
-msgstr "псевдонім"
-
-#: sql_help.c:3324 sql_help.c:4596 sql_help.c:4638 sql_help.c:4640
-#: sql_help.c:4644 sql_help.c:4646 sql_help.c:4647 sql_help.c:4648
-#: sql_help.c:4700 sql_help.c:4854 sql_help.c:4896 sql_help.c:4898
-#: sql_help.c:4902 sql_help.c:4904 sql_help.c:4905 sql_help.c:4906
-#: sql_help.c:4973 sql_help.c:5099 sql_help.c:5141 sql_help.c:5143
-#: sql_help.c:5147 sql_help.c:5149 sql_help.c:5150 sql_help.c:5151
-msgid "from_item"
-msgstr "джерело_даних"
-
-#: sql_help.c:3326 sql_help.c:3810 sql_help.c:4159 sql_help.c:4975
-msgid "cursor_name"
-msgstr "ім'я_курсору"
-
-#: sql_help.c:3327 sql_help.c:4016 sql_help.c:4108 sql_help.c:4976
-msgid "output_expression"
-msgstr "вираз_результату"
-
-#: sql_help.c:3328 sql_help.c:4017 sql_help.c:4109 sql_help.c:4595
-#: sql_help.c:4698 sql_help.c:4853 sql_help.c:4977 sql_help.c:5098
-msgid "output_name"
-msgstr "ім'я_результату"
-
-#: sql_help.c:3344
-msgid "code"
-msgstr "код"
-
-#: sql_help.c:3749
-msgid "parameter"
-msgstr "параметр"
-
-#: sql_help.c:3773 sql_help.c:4184
-msgid "statement"
-msgstr "оператор"
-
-#: sql_help.c:3809 sql_help.c:4158
-msgid "direction"
-msgstr "напрямок"
-
-#: sql_help.c:3811 sql_help.c:4160
-msgid "where direction can be one of:"
-msgstr "де напрямок може бути одним із:"
-
-#: sql_help.c:3812 sql_help.c:3813 sql_help.c:3814 sql_help.c:3815
-#: sql_help.c:3816 sql_help.c:4161 sql_help.c:4162 sql_help.c:4163
-#: sql_help.c:4164 sql_help.c:4165 sql_help.c:4605 sql_help.c:4607
-#: sql_help.c:4709 sql_help.c:4711 sql_help.c:4863 sql_help.c:4865
-#: sql_help.c:5039 sql_help.c:5041 sql_help.c:5108 sql_help.c:5110
-msgid "count"
-msgstr "кількість"
-
-#: sql_help.c:3919 sql_help.c:4382
-msgid "sequence_name"
-msgstr "ім'я_послідовності"
-
-#: sql_help.c:3937 sql_help.c:4400
-msgid "arg_name"
-msgstr "ім'я_аргументу"
-
-#: sql_help.c:3938 sql_help.c:4401
-msgid "arg_type"
-msgstr "тип_аргументу"
-
-#: sql_help.c:3945 sql_help.c:4408
-msgid "loid"
-msgstr "код_вел_об'єкту"
-
-#: sql_help.c:3976
-msgid "remote_schema"
-msgstr "віддалена_схема"
-
-#: sql_help.c:3979
-msgid "local_schema"
-msgstr "локальна_схема"
-
-#: sql_help.c:4014
-msgid "conflict_target"
-msgstr "ціль_конфлікту"
-
-#: sql_help.c:4015
-msgid "conflict_action"
-msgstr "дія_при_конфлікті"
-
-#: sql_help.c:4018
-msgid "where conflict_target can be one of:"
-msgstr "де ціль_конфлікту може бути одним з:"
-
-#: sql_help.c:4019
-msgid "index_column_name"
-msgstr "ім'я_стовпця_індексу"
-
-#: sql_help.c:4020
-msgid "index_expression"
-msgstr "вираз_індексу"
-
-#: sql_help.c:4023
-msgid "index_predicate"
-msgstr "предикат_індексу"
-
-#: sql_help.c:4025
-msgid "and conflict_action is one of:"
-msgstr "і дія_при_конфлікті одна з:"
-
-#: sql_help.c:4031 sql_help.c:4132 sql_help.c:4972
-msgid "sub-SELECT"
-msgstr "вкладений-SELECT"
-
-#: sql_help.c:4040 sql_help.c:4173 sql_help.c:4948
-msgid "channel"
-msgstr "канал"
-
-#: sql_help.c:4062
-msgid "lockmode"
-msgstr "режим_блокування"
-
-#: sql_help.c:4063
-msgid "where lockmode is one of:"
-msgstr "де режим_блокування один з:"
-
-#: sql_help.c:4103
-msgid "target_table_name"
-msgstr "ім'я_цілі_таблиці"
-
-#: sql_help.c:4104
-msgid "target_alias"
-msgstr "псевдонім_цілі"
-
-#: sql_help.c:4105
-msgid "data_source"
-msgstr "джерело_даних"
-
-#: sql_help.c:4106 sql_help.c:4641 sql_help.c:4899 sql_help.c:5144
-msgid "join_condition"
-msgstr "умова_поєднання"
-
-#: sql_help.c:4107
-msgid "when_clause"
-msgstr "when_твердження"
-
-#: sql_help.c:4110
-msgid "where data_source is:"
-msgstr "де джерело_даних:"
-
-#: sql_help.c:4111
-msgid "source_table_name"
-msgstr "ім'я_початкова_таблиці"
-
-#: sql_help.c:4112
-msgid "source_query"
-msgstr "джерело_запит"
-
-#: sql_help.c:4113
-msgid "source_alias"
-msgstr "джерело_псевдоніма"
-
-#: sql_help.c:4114
-msgid "and when_clause is:"
-msgstr "і when_clause:"
-
-#: sql_help.c:4116 sql_help.c:4119
-msgid "merge_update"
-msgstr "merge_update"
-
-#: sql_help.c:4117 sql_help.c:4120
-msgid "merge_delete"
-msgstr "merge_delete"
-
-#: sql_help.c:4122
-msgid "merge_insert"
-msgstr "merge_insert"
-
-#: sql_help.c:4123
-msgid "and merge_insert is:"
-msgstr "і merge_insert:"
-
-#: sql_help.c:4126
-msgid "and merge_update is:"
-msgstr "і merge_update:"
-
-#: sql_help.c:4133
-msgid "and merge_delete is:"
-msgstr "і merge_delete:"
-
-#: sql_help.c:4174
-msgid "payload"
-msgstr "зміст"
-
-#: sql_help.c:4201
-msgid "old_role"
-msgstr "стара_роль"
-
-#: sql_help.c:4202
-msgid "new_role"
-msgstr "нова_роль"
-
-#: sql_help.c:4241 sql_help.c:4450 sql_help.c:4458
-msgid "savepoint_name"
-msgstr "ім'я_точки_збереження"
-
-#: sql_help.c:4598 sql_help.c:4656 sql_help.c:4856 sql_help.c:4914
-#: sql_help.c:5101 sql_help.c:5159
-msgid "grouping_element"
-msgstr "елемент_групування"
-
-#: sql_help.c:4600 sql_help.c:4704 sql_help.c:4858 sql_help.c:5103
-msgid "window_name"
-msgstr "назва_вікна"
-
-#: sql_help.c:4601 sql_help.c:4705 sql_help.c:4859 sql_help.c:5104
-msgid "window_definition"
-msgstr "визначення_вікна"
-
-#: sql_help.c:4602 sql_help.c:4616 sql_help.c:4660 sql_help.c:4706
-#: sql_help.c:4860 sql_help.c:4874 sql_help.c:4918 sql_help.c:5105
-#: sql_help.c:5119 sql_help.c:5163
-msgid "select"
-msgstr "виберіть"
-
-#: sql_help.c:4608 sql_help.c:4866 sql_help.c:5111
-msgid "from_reference"
-msgstr "from_reference"
-
-#: sql_help.c:4609 sql_help.c:4867 sql_help.c:5112
-msgid "where from_item can be one of:"
-msgstr "де джерело_даних може бути одним з:"
-
-#: sql_help.c:4612 sql_help.c:4618 sql_help.c:4621 sql_help.c:4625
-#: sql_help.c:4637 sql_help.c:4870 sql_help.c:4876 sql_help.c:4879
-#: sql_help.c:4883 sql_help.c:4895 sql_help.c:5115 sql_help.c:5121
-#: sql_help.c:5124 sql_help.c:5128 sql_help.c:5140
-msgid "column_alias"
-msgstr "псевдонім_стовпця"
-
-#: sql_help.c:4613 sql_help.c:4871 sql_help.c:5116
-msgid "sampling_method"
-msgstr "метод_вибірки"
-
-#: sql_help.c:4615 sql_help.c:4873 sql_help.c:5118
-msgid "seed"
-msgstr "початкове_число"
-
-#: sql_help.c:4619 sql_help.c:4658 sql_help.c:4877 sql_help.c:4916
-#: sql_help.c:5122 sql_help.c:5161
-msgid "with_query_name"
-msgstr "ім'я_запиту_WITH"
-
-#: sql_help.c:4629 sql_help.c:4632 sql_help.c:4635 sql_help.c:4887
-#: sql_help.c:4890 sql_help.c:4893 sql_help.c:5132 sql_help.c:5135
-#: sql_help.c:5138
-msgid "column_definition"
-msgstr "визначення_стовпця"
-
-#: sql_help.c:4639 sql_help.c:4645 sql_help.c:4897 sql_help.c:4903
-#: sql_help.c:5142 sql_help.c:5148
-msgid "join_type"
-msgstr "тип_поєднання"
-
-#: sql_help.c:4642 sql_help.c:4900 sql_help.c:5145
-msgid "join_column"
-msgstr "стовпець_поєднання"
-
-#: sql_help.c:4643 sql_help.c:4901 sql_help.c:5146
-msgid "join_using_alias"
-msgstr "join_using_alias"
-
-#: sql_help.c:4649 sql_help.c:4907 sql_help.c:5152
-msgid "and grouping_element can be one of:"
-msgstr "і елемент_групування може бути одним з:"
-
-#: sql_help.c:4657 sql_help.c:4915 sql_help.c:5160
-msgid "and with_query is:"
-msgstr "і запит_WITH:"
-
-#: sql_help.c:4661 sql_help.c:4919 sql_help.c:5164
-msgid "values"
-msgstr "значення"
-
-#: sql_help.c:4662 sql_help.c:4920 sql_help.c:5165
-msgid "insert"
-msgstr "вставка"
-
-#: sql_help.c:4663 sql_help.c:4921 sql_help.c:5166
-msgid "update"
-msgstr "оновлення"
-
-#: sql_help.c:4664 sql_help.c:4922 sql_help.c:5167
-msgid "delete"
-msgstr "видалення"
-
-#: sql_help.c:4665 sql_help.c:4923 sql_help.c:5168
-msgid "merge"
-msgstr "об’єднати"
-
-#: sql_help.c:4667 sql_help.c:4925 sql_help.c:5170
-msgid "search_seq_col_name"
-msgstr "search_seq_col_name"
-
-#: sql_help.c:4669 sql_help.c:4927 sql_help.c:5172
-msgid "cycle_mark_col_name"
-msgstr "cycle_mark_col_name"
-
-#: sql_help.c:4670 sql_help.c:4928 sql_help.c:5173
-msgid "cycle_mark_value"
-msgstr "cycle_mark_value"
-
-#: sql_help.c:4671 sql_help.c:4929 sql_help.c:5174
-msgid "cycle_mark_default"
-msgstr "cycle_mark_default"
-
-#: sql_help.c:4672 sql_help.c:4930 sql_help.c:5175
-msgid "cycle_path_col_name"
-msgstr "cycle_path_col_name"
-
-#: sql_help.c:4699
-msgid "new_table"
-msgstr "нова_таблиця"
-
-#: sql_help.c:4770
-msgid "snapshot_id"
-msgstr "код_знімку"
-
-#: sql_help.c:5037
-msgid "sort_expression"
-msgstr "вираз_сортування"
-
-#: sql_help.c:5182 sql_help.c:6166
-msgid "abort the current transaction"
-msgstr "перервати поточну транзакцію"
-
-#: sql_help.c:5188
-msgid "change the definition of an aggregate function"
-msgstr "змінити визначення агрегатної функції"
-
-#: sql_help.c:5194
-msgid "change the definition of a collation"
-msgstr "змінити визначення правила сортування"
-
-#: sql_help.c:5200
-msgid "change the definition of a conversion"
-msgstr "змінити визначення перетворення"
-
-#: sql_help.c:5206
-msgid "change a database"
-msgstr "змінити базу даних"
-
-#: sql_help.c:5212
-msgid "define default access privileges"
-msgstr "визначити права доступу за замовчуванням"
-
-#: sql_help.c:5218
-msgid "change the definition of a domain"
-msgstr "змінити визначення домену"
-
-#: sql_help.c:5224
-msgid "change the definition of an event trigger"
-msgstr "змінити визначення тригеру події"
-
-#: sql_help.c:5230
-msgid "change the definition of an extension"
-msgstr "змінити визначення розширення"
-
-#: sql_help.c:5236
-msgid "change the definition of a foreign-data wrapper"
-msgstr "змінити визначення джерела сторонніх даних"
-
-#: sql_help.c:5242
-msgid "change the definition of a foreign table"
-msgstr "змінити визначення сторонньої таблиці"
-
-#: sql_help.c:5248
-msgid "change the definition of a function"
-msgstr "змінити визначення функції"
-
-#: sql_help.c:5254
-msgid "change role name or membership"
-msgstr "змінити назву ролі або членства"
-
-#: sql_help.c:5260
-msgid "change the definition of an index"
-msgstr "змінити визначення індексу"
-
-#: sql_help.c:5266
-msgid "change the definition of a procedural language"
-msgstr "змінити визначення процедурної мови"
-
-#: sql_help.c:5272
-msgid "change the definition of a large object"
-msgstr "змінити визначення великого об'єкту"
-
-#: sql_help.c:5278
-msgid "change the definition of a materialized view"
-msgstr "змінити визначення матеріалізованого подання"
-
-#: sql_help.c:5284
-msgid "change the definition of an operator"
-msgstr "змінити визначення оператора"
-
-#: sql_help.c:5290
-msgid "change the definition of an operator class"
-msgstr "змінити визначення класа операторів"
-
-#: sql_help.c:5296
-msgid "change the definition of an operator family"
-msgstr "змінити визначення сімейства операторів"
-
-#: sql_help.c:5302
-msgid "change the definition of a row-level security policy"
-msgstr "змінити визначення політики безпеки на рівні рядків"
-
-#: sql_help.c:5308
-msgid "change the definition of a procedure"
-msgstr "змінити визначення процедури"
-
-#: sql_help.c:5314
-msgid "change the definition of a publication"
-msgstr "змінити визначення публікації"
-
-#: sql_help.c:5320 sql_help.c:5422
-msgid "change a database role"
-msgstr "змінити роль бази даних"
-
-#: sql_help.c:5326
-msgid "change the definition of a routine"
-msgstr "змінити визначення підпрограми"
-
-#: sql_help.c:5332
-msgid "change the definition of a rule"
-msgstr "змінити визначення правила"
-
-#: sql_help.c:5338
-msgid "change the definition of a schema"
-msgstr "змінити визначення схеми"
-
-#: sql_help.c:5344
-msgid "change the definition of a sequence generator"
-msgstr "змінити визначення генератору послідовності"
-
-#: sql_help.c:5350
-msgid "change the definition of a foreign server"
-msgstr "змінити визначення стороннього серверу"
-
-#: sql_help.c:5356
-msgid "change the definition of an extended statistics object"
-msgstr "змінити визначення об'єкту розширеної статистики"
-
-#: sql_help.c:5362
-msgid "change the definition of a subscription"
-msgstr "змінити визначення підписки"
-
-#: sql_help.c:5368
-msgid "change a server configuration parameter"
-msgstr "змінити параметр конфігурації сервера"
-
-#: sql_help.c:5374
-msgid "change the definition of a table"
-msgstr "змінити визначення таблиці"
-
-#: sql_help.c:5380
-msgid "change the definition of a tablespace"
-msgstr "змінити визначення табличного простору"
-
-#: sql_help.c:5386
-msgid "change the definition of a text search configuration"
-msgstr "змінити визначення конфігурації текстового пошуку"
-
-#: sql_help.c:5392
-msgid "change the definition of a text search dictionary"
-msgstr "змінити визначення словника текстового пошуку"
-
-#: sql_help.c:5398
-msgid "change the definition of a text search parser"
-msgstr "змінити визначення парсера текстового пошуку"
-
-#: sql_help.c:5404
-msgid "change the definition of a text search template"
-msgstr "змінити визначення шаблона текстового пошуку"
-
-#: sql_help.c:5410
-msgid "change the definition of a trigger"
-msgstr "змінити визначення тригеру"
-
-#: sql_help.c:5416
-msgid "change the definition of a type"
-msgstr "змінити визначення типу"
-
-#: sql_help.c:5428
-msgid "change the definition of a user mapping"
-msgstr "змінити визначення зіставлень користувачів"
-
-#: sql_help.c:5434
-msgid "change the definition of a view"
-msgstr "змінити визначення подання"
-
-#: sql_help.c:5440
-msgid "collect statistics about a database"
-msgstr "зібрати статистику про базу даних"
-
-#: sql_help.c:5446 sql_help.c:6244
-msgid "start a transaction block"
-msgstr "розпочати транзакцію"
-
-#: sql_help.c:5452
-msgid "invoke a procedure"
-msgstr "викликати процедуру"
-
-#: sql_help.c:5458
-msgid "force a write-ahead log checkpoint"
-msgstr "провести контрольну точку в журналі попереднього запису"
-
-#: sql_help.c:5464
-msgid "close a cursor"
-msgstr "закрити курсор"
-
-#: sql_help.c:5470
-msgid "cluster a table according to an index"
-msgstr "перегрупувати таблицю за індексом"
-
-#: sql_help.c:5476
-msgid "define or change the comment of an object"
-msgstr "задати або змінити коментар об'єкта"
-
-#: sql_help.c:5482 sql_help.c:6040
-msgid "commit the current transaction"
-msgstr "затвердити поточну транзакцію"
-
-#: sql_help.c:5488
-msgid "commit a transaction that was earlier prepared for two-phase commit"
-msgstr "затвердити транзакцію, раніше підготовлену до двохфазного затвердження"
-
-#: sql_help.c:5494
-msgid "copy data between a file and a table"
-msgstr "копіювати дані між файлом та таблицею"
-
-#: sql_help.c:5500
-msgid "define a new access method"
-msgstr "визначити новий метод доступу"
-
-#: sql_help.c:5506
-msgid "define a new aggregate function"
-msgstr "визначити нову агрегатну функцію"
-
-#: sql_help.c:5512
-msgid "define a new cast"
-msgstr "визначити приведення типів"
-
-#: sql_help.c:5518
-msgid "define a new collation"
-msgstr "визначити нове правило сортування"
-
-#: sql_help.c:5524
-msgid "define a new encoding conversion"
-msgstr "визначити нове перетворення кодування"
-
-#: sql_help.c:5530
-msgid "create a new database"
-msgstr "створити нову базу даних"
-
-#: sql_help.c:5536
-msgid "define a new domain"
-msgstr "визначити новий домен"
-
-#: sql_help.c:5542
-msgid "define a new event trigger"
-msgstr "визначити новий тригер події"
-
-#: sql_help.c:5548
-msgid "install an extension"
-msgstr "встановити розширення"
-
-#: sql_help.c:5554
-msgid "define a new foreign-data wrapper"
-msgstr "визначити нове джерело сторонніх даних"
-
-#: sql_help.c:5560
-msgid "define a new foreign table"
-msgstr "визначити нову сторонню таблицю"
-
-#: sql_help.c:5566
-msgid "define a new function"
-msgstr "визначити нову функцію"
-
-#: sql_help.c:5572 sql_help.c:5632 sql_help.c:5734
-msgid "define a new database role"
-msgstr "визначити нову роль бази даних"
-
-#: sql_help.c:5578
-msgid "define a new index"
-msgstr "визначити новий індекс"
-
-#: sql_help.c:5584
-msgid "define a new procedural language"
-msgstr "визначити нову процедурну мову"
-
-#: sql_help.c:5590
-msgid "define a new materialized view"
-msgstr "визначити нове матеріалізоване подання"
-
-#: sql_help.c:5596
-msgid "define a new operator"
-msgstr "визначити новий оператор"
-
-#: sql_help.c:5602
-msgid "define a new operator class"
-msgstr "визначити новий клас оператора"
-
-#: sql_help.c:5608
-msgid "define a new operator family"
-msgstr "визначити нове сімейство операторів"
-
-#: sql_help.c:5614
-msgid "define a new row-level security policy for a table"
-msgstr "визначити нову політику безпеки на рівні рядків для таблиці"
-
-#: sql_help.c:5620
-msgid "define a new procedure"
-msgstr "визначити нову процедуру"
-
-#: sql_help.c:5626
-msgid "define a new publication"
-msgstr "визначити нову публікацію"
-
-#: sql_help.c:5638
-msgid "define a new rewrite rule"
-msgstr "визначити нове правило перезапису"
-
-#: sql_help.c:5644
-msgid "define a new schema"
-msgstr "визначити нову схему"
-
-#: sql_help.c:5650
-msgid "define a new sequence generator"
-msgstr "визначити новий генератор послідовностей"
-
-#: sql_help.c:5656
-msgid "define a new foreign server"
-msgstr "визначити новий сторонній сервер"
-
-#: sql_help.c:5662
-msgid "define extended statistics"
-msgstr "визначити розширену статистику"
-
-#: sql_help.c:5668
-msgid "define a new subscription"
-msgstr "визначити нову підписку"
-
-#: sql_help.c:5674
-msgid "define a new table"
-msgstr "визначити нову таблицю"
-
-#: sql_help.c:5680 sql_help.c:6202
-msgid "define a new table from the results of a query"
-msgstr "визначити нову таблицю з результатів запиту"
-
-#: sql_help.c:5686
-msgid "define a new tablespace"
-msgstr "визначити новий табличний простір"
-
-#: sql_help.c:5692
-msgid "define a new text search configuration"
-msgstr "визначити нову конфігурацію текстового пошуку"
-
-#: sql_help.c:5698
-msgid "define a new text search dictionary"
-msgstr "визначити новий словник текстового пошуку"
-
-#: sql_help.c:5704
-msgid "define a new text search parser"
-msgstr "визначити новий аналізатор текстового пошуку"
-
-#: sql_help.c:5710
-msgid "define a new text search template"
-msgstr "визначити новий шаблон текстового пошуку"
-
-#: sql_help.c:5716
-msgid "define a new transform"
-msgstr "визначити нове перетворення"
-
-#: sql_help.c:5722
-msgid "define a new trigger"
-msgstr "визначити новий тригер"
-
-#: sql_help.c:5728
-msgid "define a new data type"
-msgstr "визначити новий тип даних"
-
-#: sql_help.c:5740
-msgid "define a new mapping of a user to a foreign server"
-msgstr "визначити нове зіставлення користувача для стороннього сервера"
-
-#: sql_help.c:5746
-msgid "define a new view"
-msgstr "визначити нове подання"
-
-#: sql_help.c:5752
-msgid "deallocate a prepared statement"
-msgstr "звільнити підготовлену команду"
-
-#: sql_help.c:5758
-msgid "define a cursor"
-msgstr "визначити курсор"
-
-#: sql_help.c:5764
-msgid "delete rows of a table"
-msgstr "видалити рядки таблиці"
-
-#: sql_help.c:5770
-msgid "discard session state"
-msgstr "очистити стан сесії"
-
-#: sql_help.c:5776
-msgid "execute an anonymous code block"
-msgstr "виконати анонімний блок коду"
-
-#: sql_help.c:5782
-msgid "remove an access method"
-msgstr "видалити метод доступу"
-
-#: sql_help.c:5788
-msgid "remove an aggregate function"
-msgstr "видалити агрегатну функцію"
-
-#: sql_help.c:5794
-msgid "remove a cast"
-msgstr "видалити приведення типів"
-
-#: sql_help.c:5800
-msgid "remove a collation"
-msgstr "видалити правило сортування"
-
-#: sql_help.c:5806
-msgid "remove a conversion"
-msgstr "видалити перетворення"
-
-#: sql_help.c:5812
-msgid "remove a database"
-msgstr "видалити базу даних"
-
-#: sql_help.c:5818
-msgid "remove a domain"
-msgstr "видалити домен"
-
-#: sql_help.c:5824
-msgid "remove an event trigger"
-msgstr "видалити тригер події"
-
-#: sql_help.c:5830
-msgid "remove an extension"
-msgstr "видалити розширення"
-
-#: sql_help.c:5836
-msgid "remove a foreign-data wrapper"
-msgstr "видалити джерело сторонніх даних"
-
-#: sql_help.c:5842
-msgid "remove a foreign table"
-msgstr "видалити сторонню таблицю"
-
-#: sql_help.c:5848
-msgid "remove a function"
-msgstr "видалити функцію"
-
-#: sql_help.c:5854 sql_help.c:5920 sql_help.c:6022
-msgid "remove a database role"
-msgstr "видалити роль бази даних"
-
-#: sql_help.c:5860
-msgid "remove an index"
-msgstr "видалити індекс"
-
-#: sql_help.c:5866
-msgid "remove a procedural language"
-msgstr "видалити процедурну мову"
-
-#: sql_help.c:5872
-msgid "remove a materialized view"
-msgstr "видалити матеріалізоване подання"
-
-#: sql_help.c:5878
-msgid "remove an operator"
-msgstr "видалити оператор"
-
-#: sql_help.c:5884
-msgid "remove an operator class"
-msgstr "видалити клас операторів"
-
-#: sql_help.c:5890
-msgid "remove an operator family"
-msgstr "видалити сімейство операторів"
-
-#: sql_help.c:5896
-msgid "remove database objects owned by a database role"
-msgstr "видалити об'єкти бази даних, що належать ролі"
-
-#: sql_help.c:5902
-msgid "remove a row-level security policy from a table"
-msgstr "видалити політику безпеки на рівні рядків з таблиці"
-
-#: sql_help.c:5908
-msgid "remove a procedure"
-msgstr "видалити процедуру"
-
-#: sql_help.c:5914
-msgid "remove a publication"
-msgstr "видалити публікацію"
-
-#: sql_help.c:5926
-msgid "remove a routine"
-msgstr "видалити підпрограму"
-
-#: sql_help.c:5932
-msgid "remove a rewrite rule"
-msgstr "видалити правило перезапису"
-
-#: sql_help.c:5938
-msgid "remove a schema"
-msgstr "видалити схему"
-
-#: sql_help.c:5944
-msgid "remove a sequence"
-msgstr "видалити послідовність"
-
-#: sql_help.c:5950
-msgid "remove a foreign server descriptor"
-msgstr "видалити опис стороннього серверу"
-
-#: sql_help.c:5956
-msgid "remove extended statistics"
-msgstr "видалити розширену статистику"
-
-#: sql_help.c:5962
-msgid "remove a subscription"
-msgstr "видалити підписку"
-
-#: sql_help.c:5968
-msgid "remove a table"
-msgstr "видалити таблицю"
-
-#: sql_help.c:5974
-msgid "remove a tablespace"
-msgstr "видалити табличний простір"
-
-#: sql_help.c:5980
-msgid "remove a text search configuration"
-msgstr "видалити конфігурацію тектового пошуку"
-
-#: sql_help.c:5986
-msgid "remove a text search dictionary"
-msgstr "видалити словник тектового пошуку"
-
-#: sql_help.c:5992
-msgid "remove a text search parser"
-msgstr "видалити парсер тектового пошуку"
-
-#: sql_help.c:5998
-msgid "remove a text search template"
-msgstr "видалити шаблон тектового пошуку"
-
-#: sql_help.c:6004
-msgid "remove a transform"
-msgstr "видалити перетворення"
-
-#: sql_help.c:6010
-msgid "remove a trigger"
-msgstr "видалити тригер"
-
-#: sql_help.c:6016
-msgid "remove a data type"
-msgstr "видалити тип даних"
-
-#: sql_help.c:6028
-msgid "remove a user mapping for a foreign server"
-msgstr "видалити зіставлення користувача для стороннього серверу"
-
-#: sql_help.c:6034
-msgid "remove a view"
-msgstr "видалити подання"
-
-#: sql_help.c:6046
-msgid "execute a prepared statement"
-msgstr "виконати підготовлену команду"
-
-#: sql_help.c:6052
-msgid "show the execution plan of a statement"
-msgstr "показати план виконання команди"
-
-#: sql_help.c:6058
-msgid "retrieve rows from a query using a cursor"
-msgstr "отримати рядки запиту з курсору"
-
-#: sql_help.c:6064
-msgid "define access privileges"
-msgstr "визначити права доступу"
-
-#: sql_help.c:6070
-msgid "import table definitions from a foreign server"
-msgstr "імпортувати визначення таблиць зі стороннього серверу"
-
-#: sql_help.c:6076
-msgid "create new rows in a table"
-msgstr "створити нові рядки в таблиці"
-
-#: sql_help.c:6082
-msgid "listen for a notification"
-msgstr "очікувати на повідомлення"
-
-#: sql_help.c:6088
-msgid "load a shared library file"
-msgstr "завантажити файл спільної бібліотеки"
-
-#: sql_help.c:6094
-msgid "lock a table"
-msgstr "заблокувати таблицю"
-
-#: sql_help.c:6100
-msgid "conditionally insert, update, or delete rows of a table"
-msgstr "умовно вставити, оновити або видалити рядки таблиці"
-
-#: sql_help.c:6106
-msgid "position a cursor"
-msgstr "розташувати курсор"
-
-#: sql_help.c:6112
-msgid "generate a notification"
-msgstr "згенерувати повідомлення"
-
-#: sql_help.c:6118
-msgid "prepare a statement for execution"
-msgstr "підготувати команду для виконання"
-
-#: sql_help.c:6124
-msgid "prepare the current transaction for two-phase commit"
-msgstr "підготувати поточну транзакцію для двохфазного затвердження"
-
-#: sql_help.c:6130
-msgid "change the ownership of database objects owned by a database role"
-msgstr "змінити власника об'єктів БД, що належать заданій ролі"
-
-#: sql_help.c:6136
-msgid "replace the contents of a materialized view"
-msgstr "замінити вміст матеріалізованого подання"
-
-#: sql_help.c:6142
-msgid "rebuild indexes"
-msgstr "перебудувати індекси"
-
-#: sql_help.c:6148
-msgid "release a previously defined savepoint"
-msgstr "звільнити раніше визначену точку збереження"
-
-#: sql_help.c:6154
-msgid "restore the value of a run-time parameter to the default value"
-msgstr "відновити початкове значення параметру виконання"
-
-#: sql_help.c:6160
-msgid "remove access privileges"
-msgstr "видалити права доступу"
-
-#: sql_help.c:6172
-msgid "cancel a transaction that was earlier prepared for two-phase commit"
-msgstr "скасувати транзакцію, раніше підготовлену до двохфазного затвердження"
-
-#: sql_help.c:6178
-msgid "roll back to a savepoint"
-msgstr "відкотитися до точки збереження"
-
-#: sql_help.c:6184
-msgid "define a new savepoint within the current transaction"
-msgstr "визначити нову точку збереження в рамках поточної транзакції"
-
-#: sql_help.c:6190
-msgid "define or change a security label applied to an object"
-msgstr "визначити або змінити мітку безпеки, застосовану до об'єкта"
-
-#: sql_help.c:6196 sql_help.c:6250 sql_help.c:6286
-msgid "retrieve rows from a table or view"
-msgstr "отримати рядки з таблиці або подання"
-
-#: sql_help.c:6208
-msgid "change a run-time parameter"
-msgstr "змінити параметр виконання"
-
-#: sql_help.c:6214
-msgid "set constraint check timing for the current transaction"
-msgstr "встановити час перевірки обмеження для поточної транзакції"
-
-#: sql_help.c:6220
-msgid "set the current user identifier of the current session"
-msgstr "встановити ідентифікатор поточного користувача в поточній сесії"
-
-#: sql_help.c:6226
-msgid "set the session user identifier and the current user identifier of the current session"
-msgstr "встановити ідентифікатор користувача сесії й ідентифікатор поточного користувача в поточній сесії"
-
-#: sql_help.c:6232
-msgid "set the characteristics of the current transaction"
-msgstr "встановити характеристики поточної транзакції"
-
-#: sql_help.c:6238
-msgid "show the value of a run-time parameter"
-msgstr "показати значення параметра виконання"
-
-#: sql_help.c:6256
-msgid "empty a table or set of tables"
-msgstr "очистити таблицю або декілька таблиць"
-
-#: sql_help.c:6262
-msgid "stop listening for a notification"
-msgstr "припинити очікування повідомлень"
-
-#: sql_help.c:6268
-msgid "update rows of a table"
-msgstr "змінити рядки таблиці"
-
-#: sql_help.c:6274
-msgid "garbage-collect and optionally analyze a database"
-msgstr "виконати збір сміття і проаналізувати базу даних"
-
-#: sql_help.c:6280
-=======
 #: sql_help.c:576 sql_help.c:612 sql_help.c:680 sql_help.c:830 sql_help.c:977
 #: sql_help.c:1329 sql_help.c:1667 sql_help.c:2458 sql_help.c:2459
 #: sql_help.c:2460 sql_help.c:2461 sql_help.c:2462 sql_help.c:2596
@@ -9273,7 +6284,6 @@
 msgstr "виконати збір сміття і проаналізувати базу даних"
 
 #: sql_help.c:6272
->>>>>>> 3d6a8289
 msgid "compute a set of rows"
 msgstr "отримати набір рядків"
 

<!-- doc/src/sgml/query.sgml -->

 <chapter id="tutorial-sql">
<!--
  <title>The <acronym>SQL</acronym> Language</title>
-->
  <title><acronym>SQL</acronym>言語</title>

  <sect1 id="tutorial-sql-intro">
<!--
   <title>Introduction</title>
-->
   <title>はじめに</title>

   <para>
<!--
    This chapter provides an overview of how to use
    <acronym>SQL</acronym> to perform simple operations.  This
    tutorial is only intended to give you an introduction and is in no
    way a complete tutorial on <acronym>SQL</acronym>.  Numerous books
    have been written on <acronym>SQL</acronym>, including <xref
    linkend="melt93"/> and <xref linkend="date97"/>.
    You should be aware that some <productname>PostgreSQL</productname>
    language features are extensions to the standard.
-->
本章では、<acronym>SQL</acronym>を使用した簡単な操作方法について、その概要を説明します。
このチュートリアルは単なる入門用であり、<acronym>SQL</acronym>についての完全な教科書ではありません。
<xref linkend="melt93"/>や<xref linkend="date97"/>など、<acronym>SQL</acronym>を説明した書籍は多くあります。
<productname>PostgreSQL</productname>の言語機能の中には標準を拡張したものがあることには注意してください。
   </para>

   <para>
<!--
    In the examples that follow, we assume that you have created a
    database named <literal>mydb</literal>, as described in the previous
    chapter, and have been able to start <application>psql</application>.
-->
以下で示す例では、前章で説明した<literal>mydb</literal>という名前のデータベースを作成し、<application>psql</application>を起動できるようになっていることを前提としています。
   </para>

   <para>
<!--
    Examples in this manual can also be found in the
    <productname>PostgreSQL</productname> source distribution
    in the directory <filename>src/tutorial/</filename>.  (Binary
    distributions of <productname>PostgreSQL</productname> might not
    provide those files.)  To use those
    files, first change to that directory and run <application>make</application>:
-->
このマニュアルで示す例は、<productname>PostgreSQL</productname>ソース配布物に含まれており、<filename>src/tutorial/</filename>以下に展開されます。
（<productname>PostgreSQL</productname>のバイナリ配布物ではこのファイルが含まれていないかも知れません。）
このファイルを使用するためには、以下に示すように、まずこのディレクトリに移動し、<application>make</application>を実行してください。

<screen>
<prompt>$</prompt> <userinput>cd <replaceable>...</replaceable>/src/tutorial</userinput>
<prompt>$</prompt> <userinput>make</userinput>
</screen>

<!--
    This creates the scripts and compiles the C files containing user-defined
    functions and types.  Then, to start the tutorial, do the following:
-->
これによりスクリプトが作成され、そして、ユーザ定義の関数と型を含むCのファイルがコンパイルされます。
その後、以下を行うことで、チュートリアルを始めることができます。

<screen>
<prompt>$</prompt> <userinput>psql -s mydb</userinput>
<computeroutput>
...
</computeroutput>
<prompt>mydb=&gt;</prompt> <userinput>\i basics.sql</userinput>
</screen>

<!--
    The <literal>\i</literal> command reads in commands from the
    specified file. <command>psql</command>'s <literal>-s</literal> option puts you in
    single step mode which pauses before sending each statement to the
    server.  The commands used in this section are in the file
    <filename>basics.sql</filename>.
-->
<literal>\i</literal>は、指定したファイルからコマンドを読み込みます。
<command>psql</command>の<literal>-s</literal>オプションによって、シングルステップモードとなり、それぞれの文をサーバに送る前に一時停止します。
本節で使用するコマンドは<filename>basics.sql</filename>ファイル内にあります。
   </para>
  </sect1>


  <sect1 id="tutorial-concepts">
<!--
   <title>Concepts</title>
-->
   <title>概念</title>

   <para>
    <indexterm><primary>relational database</primary></indexterm>
    <indexterm><primary>リレーショナルデータベース</primary></indexterm>
    <indexterm><primary>hierarchical database</primary></indexterm>
    <indexterm><primary>階層型データベース</primary></indexterm>
    <indexterm><primary>object-oriented database</primary></indexterm>
    <indexterm><primary>オブジェクト指向データベース</primary></indexterm>
    <indexterm><primary>relation</primary></indexterm>
    <indexterm><primary>リレーション</primary></indexterm>
    <indexterm><primary>table</primary></indexterm>
    <indexterm><primary>テーブル</primary></indexterm>

<!--
    <productname>PostgreSQL</productname> is a <firstterm>relational
    database management system</firstterm> (<acronym>RDBMS</acronym>).
    That means it is a system for managing data stored in
    <firstterm>relations</firstterm>.  Relation is essentially a
    mathematical term for <firstterm>table</firstterm>.  The notion of
    storing data in tables is so commonplace today that it might
    seem inherently obvious, but there are a number of other ways of
    organizing databases.  Files and directories on Unix-like
    operating systems form an example of a hierarchical database.  A
    more modern development is the object-oriented database.
-->
<productname>PostgreSQL</productname>は<firstterm>リレーショナルデータベース管理システム</firstterm>（<acronym>RDBMS</acronym>）です。
これは<firstterm>リレーション</firstterm>の中に格納されたデータを管理するシステムであることを意味しています。
リレーションは基本的には<firstterm>テーブル</firstterm>を表す数学用語です。
テーブルにデータを格納することは今日では平凡なことですので、わかりきったものだと思われるかもしれませんが、データベースを構成する方法には他にも多くの方式があります。
Unix互換のオペレーティングシステムのファイルとディレクトリは、階層型データベースの一種と言えます。
より近代的な成果はオブジェクト指向データベースです。
   </para>

   <para>
    <indexterm><primary>row</primary></indexterm>
    <indexterm><primary>行</primary></indexterm>
    <indexterm><primary>column</primary></indexterm>
    <indexterm><primary>列</primary></indexterm>

<!--
    Each table is a named collection of <firstterm>rows</firstterm>.
    Each row of a given table has the same set of named
    <firstterm>columns</firstterm>,
    and each column is of a specific data type.  Whereas columns have
    a fixed order in each row, it is important to remember that SQL
    does not guarantee the order of the rows within the table in any
    way (although they can be explicitly sorted for display).
-->
各テーブルは、<firstterm>行</firstterm>の集合に名前を付けたものです。
あるテーブルの各行は、名前を付けた<firstterm>列</firstterm>の集合ということができます。
各列は特定のデータ型を持ちます。
列は行において固定の順番を持ちますが、SQLはテーブルにある行の順番をまったく保証しないことを覚えておくことは重要です
（しかし、表示用に明示的にソートさせることは可能です）。
   </para>

   <para>
    <indexterm><primary>database cluster</primary></indexterm>
    <indexterm><primary>データベースクラスタ</primary></indexterm>
    <indexterm><primary>cluster</primary><secondary>of databases</secondary><see>database cluster</see></indexterm>
    <indexterm><primary>クラスタ</primary><secondary>データベースの</secondary><see>データベースクラスタ</see></indexterm>

<!--
    Tables are grouped into databases, and a collection of databases
    managed by a single <productname>PostgreSQL</productname> server
    instance constitutes a database <firstterm>cluster</firstterm>.
-->
テーブルはデータベースとしてまとめられ、1つの<productname>PostgreSQL</productname>サーバインスタンスで管理されるデータベースの集合はデータベース<firstterm>クラスタ</firstterm>を構成します。
   </para>
  </sect1>


  <sect1 id="tutorial-table">
<!--
   <title>Creating a New Table</title>
-->
   <title>新しいテーブルの作成</title>

   <indexterm zone="tutorial-table">
    <primary>CREATE TABLE</primary>
   </indexterm>

   <para>
<!--
    You  can  create  a  new  table by specifying the table
    name, along with all column names and their types:
-->
テーブル名と、テーブルの全ての列の名前と型を指定することで、新しいテーブルを作成できます。

<programlisting>
CREATE TABLE weather (
    city            varchar(80),
<!--
    temp_lo         int,           &#45;- low temperature
    temp_hi         int,           &#45;- high temperature
    prcp            real,          &#45;- precipitation
-->
    temp_lo         int,           -- 最低気温
    temp_hi         int,           -- 最高気温
    prcp            real,          -- 降水量
    date            date
);
</programlisting>

<!--
    You can enter this into <command>psql</command> with the line
    breaks.  <command>psql</command> will recognize that the command
    is not terminated until the semicolon.
-->
上のコマンドを複数の行に分けて<command>psql</command>に入力できます。
<command>psql</command>は、セミコロンで終わるまでそのコマンドは継続するものと認識します。
   </para>

   <para>
<!--
    White space (i.e., spaces, tabs, and newlines) can be used freely
    in SQL commands.  That means you can type the command aligned
    differently than above, or even all on one line.  Two dashes
    (<quote><literal>&#45;-</literal></quote>) introduce comments.
    Whatever follows them is ignored up to the end of the line.  SQL
    is case-insensitive about key words and identifiers, except
    when identifiers are double-quoted to preserve the case (not done
    above).
-->
SQLコマンドでは空白文字（つまり空白、タブ、改行）を自由に使用できます。
つまり、上で示したコマンドとは異なる整列で入力しても良いことを意味します。
全てを1行で入力することさえできます。
連続した2つのハイフン（<quote><literal>--</literal></quote>）はコメントの始まりです。
その後に入力したものは、行末まで無視されます。
SQLはキーワードと識別子に対して大文字小文字を区別しません。
ただし、（上では行っていませんが）識別子が二重引用符で括られていた場合は大文字小文字を区別します。
   </para>

   <para>
<!--
    <type>varchar(80)</type> specifies a data type that can store
    arbitrary character strings up to 80 characters in length.
    <type>int</type> is the normal integer type.  <type>real</type> is
    a type for storing single precision floating-point numbers.
    <type>date</type> should be self-explanatory.  (Yes, the column of
    type <type>date</type> is also named <structfield>date</structfield>.
    This might be convenient or confusing &mdash; you choose.)
-->
<type>varchar(80)</type>は、80文字までの任意の文字列を格納できるデータ型を指定しています。
<type>int</type>は一般的な整数用の型です。
<type>real</type>は単精度浮動小数点数値を格納する型です。
<type>date</type>はその名前からわかるとおり日付です。
（わかると思いますが、<type>date</type>型の列の名前も<structfield>date</structfield>になっています。
これはわかりやすいかもしれませんし、逆に混乱を招くかもしれません。
これは好みによります）。
   </para>

   <para>
<!--
    <productname>PostgreSQL</productname> supports the standard
    <acronym>SQL</acronym> types <type>int</type>,
    <type>smallint</type>, <type>real</type>, <type>double
    precision</type>, <type>char(<replaceable>N</replaceable>)</type>,
    <type>varchar(<replaceable>N</replaceable>)</type>, <type>date</type>,
    <type>time</type>, <type>timestamp</type>, and
    <type>interval</type>, as well as other types of general utility
    and a rich set of geometric types.
    <productname>PostgreSQL</productname> can be customized with an
    arbitrary number of user-defined data types.  Consequently, type
    names are not key words in the syntax, except where required to
    support special cases in the <acronym>SQL</acronym> standard.
-->
<productname>PostgreSQL</productname>は標準<acronym>SQL</acronym>のデータ型、<type>int</type>、<type>smallint</type>、<type>real</type>、<type>double precision</type>、<type>char(<replaceable>N</replaceable>)</type>、<type>varchar(<replaceable>N</replaceable>)</type>、<type>date</type>、<type>time</type>、<type>timestamp</type>や<type>interval</type>をサポートします。
また、一般的なユーティリティ用の型や高度な幾何データ型もサポートします。
任意の数のユーザ定義のデータ型を使用して、<productname>PostgreSQL</productname>をカスタマイズできます。
したがって、標準<acronym>SQL</acronym>における特殊な場合をサポートするために必要な場所を除き、型名は構文内でキーワードではありません。
   </para>

   <para>
<!--
    The second example will store cities and their associated
    geographical location:
-->
以下に示す2番目の例では、都市とその地理的な位置情報を格納します。
<programlisting>
CREATE TABLE cities (
    name            varchar(80),
    location        point
);
</programlisting>
<!--
    The <type>point</type> type is an example of a
    <productname>PostgreSQL</productname>-specific data type.
-->
<type>point</type>型は、<productname>PostgreSQL</productname>独自のデータ型の一例です。
   </para>

   <para>
    <indexterm>
     <primary>DROP TABLE</primary>
    </indexterm>

<!--
    Finally, it should be mentioned that if you don't need a table any
    longer or want to recreate it differently you can remove it using
    the following command:
-->
最後に、テーブルが不要になった場合や別のものに作り直したい場合、以下のコマンドを使用して削除できることを示します。
<synopsis>
DROP TABLE <replaceable>tablename</replaceable>;
</synopsis>
   </para>
  </sect1>


  <sect1 id="tutorial-populate">
<!--
   <title>Populating a Table With Rows</title>
-->
   <title>テーブルに行を挿入</title>

   <indexterm zone="tutorial-populate">
    <primary>INSERT</primary>
   </indexterm>

   <para>
<!--
    The <command>INSERT</command> statement is used to populate a table  with
    rows:
-->
以下のように、<command>INSERT</command>文を使用して、テーブルに行を挿入します。

<programlisting>
INSERT INTO weather VALUES ('San Francisco', 46, 50, 0.25, '1994-11-27');
</programlisting>

<!--
    Note that all data types use rather obvious input formats.
    Constants that are not simple numeric values usually must be
    surrounded by single quotes (<literal>'</literal>), as in the example.
    The
    <type>date</type> type is actually quite flexible in what it
    accepts, but for this tutorial we will stick to the unambiguous
    format shown here.
-->
全てのデータ型でどちらかといえばわかりやすい入力書式を使用していることに注意してください。
通常、単純な数値以外の定数は、この例のように、単一引用符（<literal>'</literal>）で括らなければなりません。
<type>date</type>型で受け付けられるものは実際はかなり柔軟です。
しかし、このチュートリアルの段階では、曖昧さがない書式にこだわることにします。
   </para>

   <para>
<!--
    The <type>point</type> type requires a coordinate pair as input,
    as shown here:
-->
<type>point</type>型では、入力として次のような座標の組み合わせが必要です。
<programlisting>
INSERT INTO cities VALUES ('San Francisco', '(-194.0, 53.0)');
</programlisting>
   </para>

   <para>
<!--
    The syntax used so far requires you to remember the order of the
    columns.  An alternative syntax allows you to list the columns
    explicitly:
-->
ここまでの構文では、列の順番を覚えておく必要がありました。
以下に示す他の構文では、列のリストを明示的に与えることができます。
<programlisting>
INSERT INTO weather (city, temp_lo, temp_hi, prcp, date)
    VALUES ('San Francisco', 43, 57, 0.0, '1994-11-29');
</programlisting>
<!--
    You can list the columns in a different order if you wish or
    even omit some columns, e.g., if the precipitation is unknown:
-->
リスト内の列は好きな順番で指定できます。
また、一部の列を省略することもできます。
例えば、降水量がわからない場合は以下のようにできます。
<programlisting>
INSERT INTO weather (date, city, temp_hi, temp_lo)
    VALUES ('1994-11-29', 'Hayward', 54, 37);
</programlisting>
<!--
    Many developers consider explicitly listing the columns better
    style than relying on the order implicitly.
-->
多くの開発者は、暗黙的な順番に依存するよりも、列のリストを明示的に指定する方が良いやり方だと考えています。
   </para>

   <para>
<!--
    Please enter all the commands shown above so you have some data to
    work with in the following sections.
-->
以降の節でもデータを使用しますので、上のコマンドを全て入力してください。
   </para>

   <para>
    <indexterm>
     <primary>COPY</primary>
    </indexterm>

<!--
    You could also have used <command>COPY</command> to load large
    amounts of data from flat-text files.  This is usually faster
    because the <command>COPY</command> command is optimized for this
    application while allowing less flexibility than
    <command>INSERT</command>.  An example would be:
-->
また、<command>COPY</command>を使用して大量のデータを平文テキストファイルからロードすることもできます。
<command>COPY</command>コマンドは<command>INSERT</command>よりも柔軟性はありませんが、この目的に特化していますので、通常、より高速になります。
以下に例を示します。

<programlisting>
COPY weather FROM '/home/user/weather.txt';
</programlisting>

<!--
    where the file name for the source file must be available on the
    machine running the backend process, not the client, since the backend process
    reads the file directly.  The data inserted above into the weather table
    could also be inserted from a file containing (values are separated by a
    tab character):
<<<<<<< HEAD
-->
ここで元となるファイルを表すファイル名は、クライアントではなく、バックエンドプロセスを動かしているマシンで利用できるものでなければなりません。
バックエンドプロセスがこのファイルを直接読み込むからです。
上で挿入したweatherテーブルのデータは、以下のようなファイル（値はタブ文字で区切られています）からも挿入できます。
=======
>>>>>>> 3d6a8289

<programlisting>
San Francisco    46    50    0.25    1994-11-27
San Francisco    43    57    0.0    1994-11-29
Hayward    37    54    \N    1994-11-29
</programlisting>

<<<<<<< HEAD
<!--
    You can read more about the <command>COPY</command> command in
    <xref linkend="sql-copy"/>.
-->
<xref linkend="sql-copy"/>には<command>COPY</command>コマンドについてのより詳しい説明があります。
=======
    You can read more about the <command>COPY</command> command in
    <xref linkend="sql-copy"/>.
>>>>>>> 3d6a8289
   </para>
  </sect1>


  <sect1 id="tutorial-select">
<!--
   <title>Querying a Table</title>
-->
   <title>テーブルへの問い合わせ</title>

   <para>
    <indexterm><primary>query</primary></indexterm>
    <indexterm><primary>問い合わせ</primary></indexterm>
    <indexterm><primary>SELECT</primary></indexterm>

<!--
    To retrieve data from a table, the table is
    <firstterm>queried</firstterm>.  An <acronym>SQL</acronym>
    <command>SELECT</command> statement is used to do this.  The
    statement is divided into a select list (the part that lists the
    columns to be returned), a table list (the part that lists the
    tables from which to retrieve the data), and an optional
    qualification (the part that specifies any restrictions).  For
    example, to retrieve all the rows of table
    <structname>weather</structname>, type:
-->
テーブルからデータを取り出すために、テーブルへ<firstterm>問い合わせ</firstterm>をします。
このために<acronym>SQL</acronym>の<command>SELECT</command>文が使用されます。
この文は選択リスト（返される列のリスト部分）とテーブルリスト（データを取り出すテーブルのリスト部分）、および、省略可能な条件（制限を指定する部分）に分けることができます。
例えば、<structname>weather</structname>の全ての行を取り出すには、以下を入力します。
<programlisting>
SELECT * FROM weather;
</programlisting>
<!--
    Here <literal>*</literal> is a shorthand for <quote>all columns</quote>.
-->
ここで<literal>*</literal>は<quote>全ての列</quote>の省略形です。
     <footnote>
      <para>
<!--
       While <literal>SELECT *</literal> is useful for off-the-cuff
       queries, it is widely considered bad style in production code,
       since adding a column to the table would change the results.
-->
<literal>SELECT *</literal>は即興的な問い合わせで有用ですが、テーブルに列を追加することにより結果が変わってしまいますので、実用システムのコードでは悪いやり方であると一般的には考えられています。
      </para>
     </footnote>
<!--
    So the same result would be had with:
-->
したがって、以下のようにしても同じ結果になります。
<programlisting>
SELECT city, temp_lo, temp_hi, prcp, date FROM weather;
</programlisting>

<!--
    The output should be:
-->
出力は、以下のようになります。

<screen>
     city      | temp_lo | temp_hi | prcp |    date
---------------+---------+---------+------+------------
 San Francisco |      46 |      50 | 0.25 | 1994-11-27
 San Francisco |      43 |      57 |    0 | 1994-11-29
 Hayward       |      37 |      54 |      | 1994-11-29
(3 rows)
</screen>
   </para>

   <para>
<!--
    You can write expressions, not just simple column references, in the
    select list.  For example, you can do:
-->
選択リストには、単なる列参照だけではなく式を指定することもできます。
例えば、以下を行うことができます。
<programlisting>
SELECT city, (temp_hi+temp_lo)/2 AS temp_avg, date FROM weather;
</programlisting>
<!--
    This should give:
-->
この結果は次のようになります。
<screen>
     city      | temp_avg |    date
---------------+----------+------------
 San Francisco |       48 | 1994-11-27
 San Francisco |       50 | 1994-11-29
 Hayward       |       45 | 1994-11-29
(3 rows)
</screen>
<!--
    Notice how the <literal>AS</literal> clause is used to relabel the
    output column.  (The <literal>AS</literal> clause is optional.)
-->
<literal>AS</literal>句を使用した出力列の再ラベル付けの部分に注意してください。
（<literal>AS</literal>句は省略できます。）
   </para>

   <para>
<!--
    A query can be <quote>qualified</quote> by adding a <literal>WHERE</literal>
    clause that specifies which rows are wanted.  The <literal>WHERE</literal>
    clause contains a Boolean (truth value) expression, and only rows for
    which the Boolean expression is true are returned.  The usual
    Boolean operators (<literal>AND</literal>,
    <literal>OR</literal>, and <literal>NOT</literal>) are allowed in
    the qualification.  For example, the following
    retrieves the weather of San Francisco on rainy days:
-->
必要な行が何かを指定する<literal>WHERE</literal>句を追加して問い合わせに<quote>条件付け</quote>できます。
<literal>WHERE</literal>句は論理（真値）式を持ち、この論理式が真となる行のみを返します。
よく使われる論理演算子（<literal>AND</literal>、<literal>OR</literal>、<literal>NOT</literal>）を条件付けに使用できます。
例えば以下は、San Franciscoの雨天時の気象データを取り出します。

<programlisting>
SELECT * FROM weather
    WHERE city = 'San Francisco' AND prcp &gt; 0.0;
</programlisting>
<!--
    Result:
-->
結果は次のようになります。
<screen>
     city      | temp_lo | temp_hi | prcp |    date
---------------+---------+---------+------+------------
 San Francisco |      46 |      50 | 0.25 | 1994-11-27
(1 row)
</screen>
   </para>

   <para>
    <indexterm><primary>ORDER BY</primary></indexterm>

<!--
    You can request that the results of a query
    be returned in sorted order:
-->
問い合わせの結果をソートして返すように指定できます。

<programlisting>
SELECT * FROM weather
    ORDER BY city;
</programlisting>

<screen>
     city      | temp_lo | temp_hi | prcp |    date
---------------+---------+---------+------+------------
 Hayward       |      37 |      54 |      | 1994-11-29
 San Francisco |      43 |      57 |    0 | 1994-11-29
 San Francisco |      46 |      50 | 0.25 | 1994-11-27
</screen>

<!--
    In this example, the sort order isn't fully specified, and so you
    might get the San Francisco rows in either order.  But you'd always
    get the results shown above if you do:
-->
この例では、ソート順は十分に指定されていません。
ですので、San Franciscoの行は順序が異なるかも知れません。
しかし、次のようにすれば常に上記の結果になります。

<programlisting>
SELECT * FROM weather
    ORDER BY city, temp_lo;
</programlisting>
   </para>

   <para>
    <indexterm><primary>DISTINCT</primary></indexterm>
    <indexterm><primary>duplicate</primary></indexterm>
    <indexterm><primary>重複</primary></indexterm>

<!--
    You can request that duplicate rows be removed from the result of
    a query:
-->
問い合わせの結果から重複行を除くように指定できます。

<programlisting>
SELECT DISTINCT city
    FROM weather;
</programlisting>

<screen>
     city
---------------
 Hayward
 San Francisco
(2 rows)
</screen>

<!--
    Here again, the result row ordering might vary.
    You can ensure consistent results by using <literal>DISTINCT</literal> and
    <literal>ORDER BY</literal> together:
-->
ここでも、結果行の順序は変動するかもしれません。
<literal>DISTINCT</literal>と<literal>ORDER BY</literal>を一緒に使用することで確実に一貫した結果を得ることができます。
     <footnote>
      <para>
<!--
       In some database systems, including older versions of
       <productname>PostgreSQL</productname>, the implementation of
       <literal>DISTINCT</literal> automatically orders the rows and
       so <literal>ORDER BY</literal> is unnecessary.  But this is not
       required by the SQL standard, and current
       <productname>PostgreSQL</productname> does not guarantee that
       <literal>DISTINCT</literal> causes the rows to be ordered.
-->
<productname>PostgreSQL</productname>の古めのバージョンを含む一部のデータベースシステムでは、<literal>DISTINCT</literal>の実装に行の自動順序付けが含まれており、<literal>ORDER BY</literal>は不要です。
しかし、これは標準SQLにおける要求ではなく、現在の<productname>PostgreSQL</productname>では<literal>DISTINCT</literal>句が行の順序付けを行うことを保証していません。
      </para>
     </footnote>

<programlisting>
SELECT DISTINCT city
    FROM weather
    ORDER BY city;
</programlisting>
   </para>
  </sect1>


  <sect1 id="tutorial-join">
<!--
   <title>Joins Between Tables</title>
-->
   <title>テーブル間を結合</title>

   <indexterm zone="tutorial-join">
    <primary>join</primary>
   </indexterm>
   <indexterm zone="tutorial-join">
    <primary>結合</primary>
   </indexterm>

   <para>
<!--
    Thus far, our queries have only accessed one table at a time.
    Queries can access multiple tables at once, or access the same
    table in such a way that multiple rows of the table are being
    processed at the same time.  Queries that access multiple tables
    (or multiple instances of the same table) at one time are called
    <firstterm>join</firstterm> queries.  They combine rows from one table
    with rows from a second table, with an expression specifying which rows
    are to be paired.  For example, to return all the weather records together
    with the location of the associated city, the database needs to compare
    the <structfield>city</structfield>
    column of each row of the <structname>weather</structname> table with the
    <structfield>name</structfield> column of all rows in the <structname>cities</structname>
    table, and select the pairs of rows where these values match.<footnote>
-->
ここまでの問い合わせは、一度に1つのテーブルにのみアクセスするものでした。
問い合わせは、一度に複数のテーブルにアクセスすることも、テーブル内の複数行の処理を同時に行うようなやり方で、1つのテーブルにアクセスすることも可能です。
一度に複数のテーブル（または同一テーブルの複数インスタンス）にアクセスする問い合わせは、<firstterm>結合</firstterm>問い合わせと呼ばれます。
それらは1つのテーブルからの行を2つ目のテーブルからの行と、どの行同士を組み合わせるかを指定する式により、結び付けます。
例えば、すべての気象データを関連する都市の位置情報と一緒にすべて返すためには、データベースは<structname>weather</structname>テーブルの各行の<structfield>city</structfield>列を、<structname>cities</structname>テーブルの全ての行の<structfield>name</structfield>列と比較することが必要です。
    <footnote>
     <para>
<!--
      This  is only a conceptual model.  The join is usually performed
      in a more efficient manner than actually comparing each possible
      pair of rows, but this is invisible to the user.
-->
これは概念的なモデルでしかありません。
実際の結合は通常、1つひとつの行の組み合わせを比べるよりも、もっと効率的な方法で行われます。
しかし、これはユーザからはわかりません。
     </para>
    </footnote>
<!--
    This would be accomplished by the following query:
-->
これは、以下の問い合わせによって行うことができます。

<programlisting>
SELECT * FROM weather JOIN cities ON city = name;
</programlisting>

<screen>
     city      | temp_lo | temp_hi | prcp |    date    |     name      | location
---------------+---------+---------+------+------------+---------------+-----------
 San Francisco |      46 |      50 | 0.25 | 1994-11-27 | San Francisco | (-194,53)
 San Francisco |      43 |      57 |    0 | 1994-11-29 | San Francisco | (-194,53)
(2 rows)
</screen>

   </para>

   <para>
<!--
    Observe two things about the result set:
-->
この結果について2つのことに注目してください。
    <itemizedlist>
     <listitem>
      <para>
<!--
       There is no result row for the city of Hayward.  This is
       because there is no matching entry in the
       <structname>cities</structname> table for Hayward, so the join
       ignores the unmatched rows in the <structname>weather</structname> table.  We will see
       shortly how this can be fixed.
-->
Hayward市についての結果行がありません。
これは<structname>cities</structname>テーブルにはHaywardに一致する項目がないからで、結合の際に<structname>weather</structname>テーブル内の一致されなかった行は無視されるのです。
これをどうしたら解決できるかは、しばらく後で説明します。
      </para>
     </listitem>

     <listitem>
      <para>
<!--
       There are two columns containing the city name.  This is
       correct because the lists of columns from the
       <structname>weather</structname> and
       <structname>cities</structname> tables are concatenated.  In
       practice this is undesirable, though, so you will probably want
       to list the output columns explicitly rather than using
       <literal>*</literal>:
-->
都市名を持つ2つの列があります。
<structname>weather</structname>テーブルと<structname>cities</structname>テーブルからの列のリストが連結されるため、これは正しい動作です。
しかし実際には、これは望ましい結果ではないため、<literal>*</literal>を使わずに、明示的に出力列のリストを指定することになるでしょう。
<programlisting>
SELECT city, temp_lo, temp_hi, prcp, date, location
    FROM weather JOIN cities ON city = name;
</programlisting>
      </para>
     </listitem>
    </itemizedlist>
   </para>

   <para>
<!--
    Since the columns all had different names, the parser
    automatically found which table they belong to.  If there
    were duplicate column names in the two tables you'd need to
    <firstterm>qualify</firstterm> the column names to show which one you
    meant, as in:
-->
列がすべて異なる名前だったので、パーサは自動的にどのテーブルの列かを見つけることができました。
2つのテーブルで列名が重複している場合は、以下のようにどちらの列を表示させたいかを示すために列名を<firstterm>修飾</firstterm>しなければなりません。

<programlisting>
SELECT weather.city, weather.temp_lo, weather.temp_hi,
       weather.prcp, weather.date, cities.location
    FROM weather JOIN cities ON weather.city = cities.name;
</programlisting>

<!--
    It is widely considered good style to qualify all column names
    in a join query, so that the query won't fail if a duplicate
    column name is later added to one of the tables.
-->
結合問い合わせではすべての列名を修飾するのが良いやり方であると一般に考えられています。
そうすれば、テーブルのいずれかに後で重複する名前を持つ列が追加されても、問い合わせが失敗しません。
   </para>

   <para>
<!--
    Join queries of the kind seen thus far can also be written in this
    form:
-->
ここまでに示したような結合問い合わせは、以下のような形で表すことができます。

<programlisting>
SELECT *
    FROM weather, cities
    WHERE city = name;
</programlisting>

<!--
    This syntax pre-dates the <literal>JOIN</literal>/<literal>ON</literal>
    syntax, which was introduced in SQL-92.  The tables are simply listed in
    the <literal>FROM</literal> clause, and the comparison expression is added
    to the <literal>WHERE</literal> clause.  The results from this older
    implicit syntax and the newer explicit
    <literal>JOIN</literal>/<literal>ON</literal> syntax are identical.  But
    for a reader of the query, the explicit syntax makes its meaning easier to
    understand: The join condition is introduced by its own key word whereas
    previously the condition was mixed into the <literal>WHERE</literal>
    clause together with other conditions.
-->
この構文は<literal>JOIN</literal>/<literal>ON</literal>より以前のもので、SQL-92で導入されました。
テーブルは<literal>FROM</literal>句に単に列挙され、比較式は<literal>WHERE</literal>に追加されます。
この古い暗黙の構文と新しい明示的な<literal>JOIN</literal>/<literal>ON</literal>構文の結果は同一です。
ですが、問い合わせを読む方にしてみれば、明示的な構文の方がその意味をより理解しやすいです。
結合条件はそれ独自のキーワードにより導入されるのに対して、以前は条件は他の条件と一緒に<literal>WHERE</literal>句の中に混ざっていました。
   </para>

   <indexterm><primary>join</primary><secondary>outer</secondary></indexterm>
   <indexterm><primary>結合</primary><secondary>外部</secondary></indexterm>

   <para>
<!--
    Now we will figure out how we can get the Hayward records back in.
    What we want the query to do is to scan the
    <structname>weather</structname> table and for each row to find the
    matching <structname>cities</structname> row(s).  If no matching row is
    found we want some <quote>empty values</quote> to be substituted
    for the <structname>cities</structname> table's columns.  This kind
    of query is called an <firstterm>outer join</firstterm>.  (The
    joins we have seen so far are <firstterm>inner joins</firstterm>.)
    The command looks like this:
-->
ここで、どのようにすればHaywardのレコードを得ることができるようになるのかを明らかにします。
実行したい問い合わせは、<structname>weather</structname>をスキャンし、各行に対して、<structname>cities</structname>行に一致する行を探すというものです。
一致する行がなかった場合、<structname>cities</structname>テーブルの列の部分を何らかの<quote>空の値</quote>に置き換えたいのです。
この種の問い合わせは<firstterm>外部結合</firstterm>と呼ばれます。
（これまで示してきた結合は<firstterm>内部結合</firstterm>です。）
以下のようなコマンドになります。

<programlisting>
SELECT *
    FROM weather LEFT OUTER JOIN cities ON weather.city = cities.name;
</programlisting>

<screen>
     city      | temp_lo | temp_hi | prcp |    date    |     name      | location
---------------+---------+---------+------+------------+---------------+-----------
 Hayward       |      37 |      54 |      | 1994-11-29 |               |
 San Francisco |      46 |      50 | 0.25 | 1994-11-27 | San Francisco | (-194,53)
 San Francisco |      43 |      57 |    0 | 1994-11-29 | San Francisco | (-194,53)
(3 rows)
</screen>

<!--
    This query is called a <firstterm>left outer
    join</firstterm> because the table mentioned on the left of the
    join operator will have each of its rows in the output at least
    once, whereas the table on the right will only have those rows
    output that match some row of the left table.  When outputting a
    left-table row for which there is no right-table match, empty (null)
    values are substituted for the right-table columns.
-->
この問い合わせは<firstterm>左外部結合</firstterm>と呼ばれます。
結合演算子の左側に指定したテーブルの各行が最低でも一度出力され、一方で、右側のテーブルでは左側のテーブルの行に一致するもののみが出力されるからです。
右側のテーブルに一致するものがない、左側のテーブルの行を出力する時、右側のテーブルの列は空の値（NULL）で置換されます。
   </para>

   <formalpara>
<!--
    <title>Exercise:</title>
-->
    <title>練習:</title>

    <para>
<!--
     There are also right outer joins and full outer joins.  Try to
     find out what those do.
-->
右外部結合や完全外部結合も存在します。
これらが何を行うかを考えてください。
    </para>
   </formalpara>

   <indexterm><primary>join</primary><secondary>self</secondary></indexterm>
   <indexterm><primary>結合</primary><secondary>自己</secondary></indexterm>
   <indexterm><primary>alias</primary><secondary>for table name in query</secondary></indexterm>
   <indexterm><primary>別名</primary><secondary>問い合わせ内のテーブル名用の</secondary></indexterm>
   <para>
<!--
    We can also join a table against itself.  This is called a
    <firstterm>self join</firstterm>.  As an example, suppose we wish
    to find all the weather records that are in the temperature range
    of other weather records.  So we need to compare the
    <structfield>temp_lo</structfield> and <structfield>temp_hi</structfield> columns of
    each <structname>weather</structname> row to the
    <structfield>temp_lo</structfield> and
    <structfield>temp_hi</structfield> columns of all other
    <structname>weather</structname> rows.  We can do this with the
    following query:
-->
テーブルを自分自身に対して結合させることができます。
これは<firstterm>自己結合</firstterm>と呼ばれます。
例として、他の気象データの気温範囲内にある気象データを全て取り出すことを考えます。
<structname>weather</structname>各行の<structfield>temp_lo</structfield>と<structfield>temp_hi</structfield>を、他の<structname>weather</structname>行の<structfield>temp_lo</structfield>と<structfield>temp_hi</structfield>列とを比較しなければなりません。
以下の問い合わせを使用して行うことができます。

<programlisting>
SELECT w1.city, w1.temp_lo AS low, w1.temp_hi AS high,
       w2.city, w2.temp_lo AS low, w2.temp_hi AS high
    FROM weather w1 JOIN weather w2
        ON w1.temp_lo &lt; w2.temp_lo AND w1.temp_hi &gt; w2.temp_hi;
</programlisting>

<screen>
     city      | low | high |     city      | low | high
---------------+-----+------+---------------+-----+------
 San Francisco |  43 |   57 | San Francisco |  46 |   50
 Hayward       |  37 |   54 | San Francisco |  46 |   50
(2 rows)
</screen>

<!--
    Here we have relabeled the weather table as <literal>w1</literal> and
    <literal>w2</literal> to be able to distinguish the left and right side
    of the join.  You can also use these kinds of aliases in other
    queries to save some typing, e.g.:
-->
ここで、結合の左側と右側を区別できるように、weatherテーブルに<literal>w1</literal>と<literal>w2</literal>というラベルを付けています。
また、入力量を省くために、他の問い合わせでもこの種の別名を使用できます。
以下に例を示します。
<programlisting>
SELECT *
    FROM weather w JOIN cities c ON w.city = c.name;
</programlisting>
<!--
    You will encounter this style of abbreviating quite frequently.
-->
こういった形の省略はかなりよく行われます。
   </para>
  </sect1>


  <sect1 id="tutorial-agg">
<!--
   <title>Aggregate Functions</title>
-->
   <title>集約関数</title>

   <indexterm zone="tutorial-agg">
    <primary>aggregate function</primary>
   </indexterm>
   <indexterm zone="tutorial-agg">
    <primary>集約関数</primary>
   </indexterm>

   <para>
<!--
    Like  most  other relational database products,
    <productname>PostgreSQL</productname> supports
    <firstterm>aggregate functions</firstterm>.
    An aggregate function computes a single result from multiple input rows.
    For example, there are aggregates to compute the
    <function>count</function>, <function>sum</function>,
    <function>avg</function> (average), <function>max</function> (maximum) and
    <function>min</function> (minimum) over a set of rows.
-->
他のほとんどのリレーショナルデータベース製品同様、<productname>PostgreSQL</productname>は<firstterm>集約関数</firstterm>をサポートします。
集約関数は複数の入力行から1つの結果を計算します。
例えば、行の集合に対して、<function>count</function>（総数）、<function>sum</function>（総和）、<function>avg</function>（平均）、<function>max</function>（最大）、<function>min</function>（最小）といった演算を行う集約があります。
   </para>

   <para>
<!--
    As an example, we can find the highest low-temperature reading anywhere
    with:
-->
例として、次のように全ての都市の最低気温から最も高い気温を求めることができます。

<programlisting>
SELECT max(temp_lo) FROM weather;
</programlisting>

<screen>
 max
-----
  46
(1 row)
</screen>
   </para>

   <para>
    <indexterm><primary>subquery</primary></indexterm>
    <indexterm><primary>副問い合わせ</primary></indexterm>

<!--
    If we wanted to know what city (or cities) that reading occurred in,
    we might try:
-->
どの都市のデータなのかを知りたいとしたら、下記のような問い合わせを試行するかもしれません。

<programlisting>
<<<<<<< HEAD
<!--
SELECT city FROM weather WHERE temp_lo = max(temp_lo);     <lineannotation>WRONG</lineannotation>
-->
SELECT city FROM weather WHERE temp_lo = max(temp_lo);     <lineannotation>間違い</lineannotation>
=======
SELECT city FROM weather WHERE temp_lo = max(temp_lo);     <lineannotation>-- WRONG</lineannotation>
>>>>>>> 3d6a8289
</programlisting>

<!--
    but this will not work since the aggregate
    <function>max</function> cannot be used in the
    <literal>WHERE</literal> clause.  (This restriction exists because
    the <literal>WHERE</literal> clause determines which rows will be
    included in the aggregate calculation; so obviously it has to be evaluated
    before aggregate functions are computed.)
    However, as is often the case
    the query can be restated to accomplish the desired result, here
    by using a <firstterm>subquery</firstterm>:
-->
しかし、<function>max</function>集約を<literal>WHERE</literal>句で使用することができませんので、このコマンドは動作しません。
（<literal>WHERE</literal>句はどの行を集約処理に渡すのかを決定するものです。したがって、集約関数の演算を行う前に評価されなければならないことは明らかです。
このためにこの制限があります。）
しかし、よくあることですが、問い合わせを書き直すことで、意図した結果が得られます。
これには以下のような<firstterm>副問い合わせ</firstterm>を使用します。

<programlisting>
SELECT city FROM weather
    WHERE temp_lo = (SELECT max(temp_lo) FROM weather);
</programlisting>

<screen>
     city
---------------
 San Francisco
(1 row)
</screen>

<!--
    This is OK because the subquery is an independent computation
    that computes its own aggregate separately from what is happening
    in the outer query.
-->
副問い合わせは、外側の問い合わせで起こることとは別々に集約を計算する独立した演算ですので、この問い合わせは問題ありません。
   </para>

   <para>
    <indexterm><primary>GROUP BY</primary></indexterm>
    <indexterm><primary>HAVING</primary></indexterm>

<!--
    Aggregates are also very useful in combination with <literal>GROUP
    BY</literal> clauses.  For example, we can get the number of readings
    and the maximum low temperature observed in each city with:
-->
また、<literal>GROUP BY</literal>句と組み合わせた集約も非常に役に立ちます。
例えば、以下のコマンドで都市ごとにデータの数と最低気温の最大値を求めることができます。

<programlisting>
SELECT city, count(*), max(temp_lo)
    FROM weather
    GROUP BY city;
</programlisting>

<screen>
     city      | count | max
---------------+-------+-----
 Hayward       |     1 |  37
 San Francisco |     2 |  46
(2 rows)
</screen>

<!--
    which gives us one output row per city.  Each aggregate result is
    computed over the table rows matching that city.
    We can filter these grouped
    rows using <literal>HAVING</literal>:
-->
ここには都市ごとに1行の出力があります。
それぞれの集約結果はその都市に一致するテーブル行全体に対する演算結果です。
以下のように、<literal>HAVING</literal>を使ってグループ化した行にフィルタをかけることができます。

<programlisting>
SELECT city, count(*), max(temp_lo)
    FROM weather
    GROUP BY city
    HAVING max(temp_lo) &lt; 40;
</programlisting>

<screen>
  city   | count | max
---------+-------+-----
 Hayward |     1 |  37
(1 row)
</screen>

<!--
    which gives us the same results for only the cities that have all
    <structfield>temp_lo</structfield> values below 40.  Finally, if we only care about
    cities whose
    names begin with <quote><literal>S</literal></quote>, we might do:
-->
このコマンドは上と同じ計算を行うものですが、全ての<structfield>temp_lo</structfield>の値が40未満の都市のみを出力します。
最後になりますが、<quote><literal>S</literal></quote>から始まる名前の都市のみを対象にしたい場合は、以下を行います。

<programlisting>
SELECT city, count(*), max(temp_lo)
    FROM weather
    WHERE city LIKE 'S%'            -- <co id="co.tutorial-agg-like"/>
    GROUP BY city;
</programlisting>

<screen>
     city      | count | max
---------------+-------+-----
 San Francisco |     2 |  46
(1 row)
</screen>
   <calloutlist>
    <callout arearefs="co.tutorial-agg-like">
     <para>
<!--
      The <literal>LIKE</literal> operator does pattern matching and
      is explained in <xref linkend="functions-matching"/>.
-->
<literal>LIKE</literal>演算子はパターンマッチを行います。これについては<xref linkend="functions-matching"/>で説明します。
     </para>
    </callout>
   </calloutlist>
   </para>

   <para>
<!--
    It is important to understand the interaction between aggregates and
    <acronym>SQL</acronym>'s <literal>WHERE</literal> and <literal>HAVING</literal> clauses.
    The fundamental difference between <literal>WHERE</literal> and
    <literal>HAVING</literal> is this: <literal>WHERE</literal> selects
    input rows before groups and aggregates are computed (thus, it controls
    which rows go into the aggregate computation), whereas
    <literal>HAVING</literal> selects group rows after groups and
    aggregates are computed.  Thus, the
    <literal>WHERE</literal> clause must not contain aggregate functions;
    it makes no sense to try to use an aggregate to determine which rows
    will be inputs to the aggregates.  On the other hand, the
    <literal>HAVING</literal> clause always contains aggregate functions.
    (Strictly speaking, you are allowed to write a <literal>HAVING</literal>
    clause that doesn't use aggregates, but it's seldom useful. The same
    condition could be used more efficiently at the <literal>WHERE</literal>
    stage.)
-->
集約と<acronym>SQL</acronym>の<literal>WHERE</literal>と<literal>HAVING</literal>句の間の相互作用を理解することが重要です。
<literal>WHERE</literal>と<literal>HAVING</literal>の基本的な違いは、<literal>WHERE</literal>が、グループや集約を演算する前に入力行を選択する（したがって、これはどの行を使用して集約演算を行うかを制御します）のに対し、<literal>HAVING</literal>は、グループと集約を演算した後に、グループ化された行を選択する、ということです。
したがって、<literal>WHERE</literal>句は集約関数を持つことはできません。
集約を使用して、どの行をその集約の入力にするのかを決定することは意味をなしません。
一方で、<literal>HAVING</literal>句は常に集約関数を持ちます
（厳密に言うと、集約を使用しない<literal>HAVING</literal>句を書くことはできますが、これが有用となることはほぼありません。
同じ条件は<literal>WHERE</literal>の段階でもっと効率良く使用できます）。
   </para>

   <para>
<!--
    In the previous example, we can apply the city name restriction in
    <literal>WHERE</literal>, since it needs no aggregate.  This is
    more efficient than adding the restriction to <literal>HAVING</literal>,
    because we avoid doing the grouping and aggregate calculations
    for all rows that fail the <literal>WHERE</literal> check.
-->
前の例では<literal>WHERE</literal>内に都市名の制限を適用できます。
集約を行う必要がないからです。
これは<literal>HAVING</literal>に制限を追加するよりも効率的です。
なぜなら<literal>WHERE</literal>の検査で失敗する全ての行についてグループ化や集約演算が行われないからです。
   </para>

   <para>
<!--
    Another way to select the rows that go into an aggregate
    computation is to use <literal>FILTER</literal>, which is a
    per-aggregate option:
-->
集約計算に使用する行を選択するもう1つの方法は、集約ごとのオプションである<literal>FILTER</literal>を使用することです。

<programlisting>
SELECT city, count(*) FILTER (WHERE temp_lo &lt; 45), max(temp_lo)
    FROM weather
    GROUP BY city;
</programlisting>

<screen>
     city      | count | max
---------------+-------+-----
 Hayward       |     1 |  37
 San Francisco |     1 |  46
(2 rows)
</screen>

<!--
    <literal>FILTER</literal> is much like <literal>WHERE</literal>,
    except that it removes rows only from the input of the particular
    aggregate function that it is attached to.
    Here, the <literal>count</literal> aggregate counts only
    rows with <literal>temp_lo</literal> below 45; but the
    <literal>max</literal> aggregate is still applied to all rows,
    so it still finds the reading of 46.
-->
<literal>FILTER</literal>は<literal>WHERE</literal>によく似ていますが、結び付けられている特定の集約関数の入力からのみ行を削除する点が異なります。
ここでは、<literal>count</literal>集約は<literal>temp_lo</literal>が45未満の行のみを数えますが、<literal>max</literal>集約はすべての行に適用されるため、読み取り値46が検出されます。
   </para>
  </sect1>


  <sect1 id="tutorial-update">
<!--
   <title>Updates</title>
-->
   <title>更新</title>

   <indexterm zone="tutorial-update">
    <primary>UPDATE</primary>
   </indexterm>

   <para>
<!--
    You can update existing rows using the
    <command>UPDATE</command> command.
    Suppose you discover the temperature readings are
    all off by 2 degrees after November 28.  You can correct the
    data as follows:
-->
<command>UPDATE</command>コマンドを使用して、既存の行を更新できます。
11月28日以降の全ての気温の読み取りが2度高くなっていることがわかったとします。
その場合、以下のコマンドによって、データを修正できます。

<programlisting>
UPDATE weather
    SET temp_hi = temp_hi - 2,  temp_lo = temp_lo - 2
    WHERE date &gt; '1994-11-28';
</programlisting>
   </para>

   <para>
<!--
    Look at the new state of the data:
-->
データの更新後の状態を確認します。
<programlisting>
SELECT * FROM weather;

     city      | temp_lo | temp_hi | prcp |    date
---------------+---------+---------+------+------------
 San Francisco |      46 |      50 | 0.25 | 1994-11-27
 San Francisco |      41 |      55 |    0 | 1994-11-29
 Hayward       |      35 |      52 |      | 1994-11-29
(3 rows)
</programlisting>
   </para>
  </sect1>

  <sect1 id="tutorial-delete">
<!--
   <title>Deletions</title>
-->
   <title>削除</title>

   <indexterm zone="tutorial-delete">
    <primary>DELETE</primary>
   </indexterm>

   <para>
<!--
    Rows can be removed from a table using the <command>DELETE</command>
    command.
    Suppose you are no longer interested in the weather of Hayward.
    Then you can do the following to delete those rows from the table:
-->
<command>DELETE</command>コマンドを使用してテーブルから行を削除できます。
Haywardの気象を対象としなくなったとします。
その場合、以下のコマンドを使用して、テーブルから行を削除できます。
<programlisting>
DELETE FROM weather WHERE city = 'Hayward';
</programlisting>

<!--
    All weather records belonging to Hayward are removed.
-->
Haywardに関する気象データは全て削除されました。

<programlisting>
SELECT * FROM weather;
</programlisting>

<screen>
     city      | temp_lo | temp_hi | prcp |    date
---------------+---------+---------+------+------------
 San Francisco |      46 |      50 | 0.25 | 1994-11-27
 San Francisco |      41 |      55 |    0 | 1994-11-29
(2 rows)
</screen>
   </para>

   <para>
<!--
    One should be wary of statements of the form
-->
以下の形式の文には注意しなければなりません。
<synopsis>
DELETE FROM <replaceable>tablename</replaceable>;
</synopsis>

<!--
    Without a qualification, <command>DELETE</command> will
    remove  <emphasis>all</emphasis>  rows from the given table, leaving it
    empty.  The system will not request confirmation before
    doing this!
-->
条件がない場合、<command>DELETE</command>は指定したテーブルの<emphasis>全ての</emphasis>行を削除し、テーブルを空にします。
システムは削除前に確認を求めるようなことは行いません！
   </para>
  </sect1>

 </chapter><|MERGE_RESOLUTION|>--- conflicted
+++ resolved
@@ -410,13 +410,10 @@
     reads the file directly.  The data inserted above into the weather table
     could also be inserted from a file containing (values are separated by a
     tab character):
-<<<<<<< HEAD
 -->
 ここで元となるファイルを表すファイル名は、クライアントではなく、バックエンドプロセスを動かしているマシンで利用できるものでなければなりません。
 バックエンドプロセスがこのファイルを直接読み込むからです。
 上で挿入したweatherテーブルのデータは、以下のようなファイル（値はタブ文字で区切られています）からも挿入できます。
-=======
->>>>>>> 3d6a8289
 
 <programlisting>
 San Francisco    46    50    0.25    1994-11-27
@@ -424,16 +421,11 @@
 Hayward    37    54    \N    1994-11-29
 </programlisting>
 
-<<<<<<< HEAD
 <!--
     You can read more about the <command>COPY</command> command in
     <xref linkend="sql-copy"/>.
 -->
 <xref linkend="sql-copy"/>には<command>COPY</command>コマンドについてのより詳しい説明があります。
-=======
-    You can read more about the <command>COPY</command> command in
-    <xref linkend="sql-copy"/>.
->>>>>>> 3d6a8289
    </para>
   </sect1>
 
@@ -1010,14 +1002,7 @@
 どの都市のデータなのかを知りたいとしたら、下記のような問い合わせを試行するかもしれません。
 
 <programlisting>
-<<<<<<< HEAD
-<!--
-SELECT city FROM weather WHERE temp_lo = max(temp_lo);     <lineannotation>WRONG</lineannotation>
--->
-SELECT city FROM weather WHERE temp_lo = max(temp_lo);     <lineannotation>間違い</lineannotation>
-=======
 SELECT city FROM weather WHERE temp_lo = max(temp_lo);     <lineannotation>-- WRONG</lineannotation>
->>>>>>> 3d6a8289
 </programlisting>
 
 <!--

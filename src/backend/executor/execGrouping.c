/*-------------------------------------------------------------------------
 *
 * execGrouping.c
 *	  executor utility routines for grouping, hashing, and aggregation
 *
 * Portions Copyright (c) 1996-2025, PostgreSQL Global Development Group
 * Portions Copyright (c) 1994, Regents of the University of California
 *
 *
 * IDENTIFICATION
 *	  src/backend/executor/execGrouping.c
 *
 *-------------------------------------------------------------------------
 */
#include "postgres.h"

#include "access/parallel.h"
#include "common/hashfn.h"
#include "executor/executor.h"
#include "miscadmin.h"
#include "utils/lsyscache.h"

static int	TupleHashTableMatch(struct tuplehash_hash *tb, const MinimalTuple tuple1, const MinimalTuple tuple2);
static inline uint32 TupleHashTableHash_internal(struct tuplehash_hash *tb,
												 const MinimalTuple tuple);
static inline TupleHashEntry LookupTupleHashEntry_internal(TupleHashTable hashtable,
														   TupleTableSlot *slot,
														   bool *isnew, uint32 hash);

/*
 * Define parameters for tuple hash table code generation. The interface is
 * *also* declared in execnodes.h (to generate the types, which are externally
 * visible).
 */
#define SH_PREFIX tuplehash
#define SH_ELEMENT_TYPE TupleHashEntryData
#define SH_KEY_TYPE MinimalTuple
#define SH_KEY firstTuple
#define SH_HASH_KEY(tb, key) TupleHashTableHash_internal(tb, key)
#define SH_EQUAL(tb, a, b) TupleHashTableMatch(tb, a, b) == 0
#define SH_SCOPE extern
#define SH_STORE_HASH
#define SH_GET_HASH(tb, a) a->hash
#define SH_DEFINE
#include "lib/simplehash.h"


/*****************************************************************************
 *		Utility routines for grouping tuples together
 *****************************************************************************/

/*
 * execTuplesMatchPrepare
 *		Build expression that can be evaluated using ExecQual(), returning
 *		whether an ExprContext's inner/outer tuples are NOT DISTINCT
 */
ExprState *
execTuplesMatchPrepare(TupleDesc desc,
					   int numCols,
					   const AttrNumber *keyColIdx,
					   const Oid *eqOperators,
					   const Oid *collations,
					   PlanState *parent)
{
	Oid		   *eqFunctions;
	int			i;
	ExprState  *expr;

	if (numCols == 0)
		return NULL;

	eqFunctions = (Oid *) palloc(numCols * sizeof(Oid));

	/* lookup equality functions */
	for (i = 0; i < numCols; i++)
		eqFunctions[i] = get_opcode(eqOperators[i]);

	/* build actual expression */
	expr = ExecBuildGroupingEqual(desc, desc, NULL, NULL,
								  numCols, keyColIdx, eqFunctions, collations,
								  parent);

	return expr;
}

/*
 * execTuplesHashPrepare
 *		Look up the equality and hashing functions needed for a TupleHashTable.
 *
 * This is similar to execTuplesMatchPrepare, but we also need to find the
 * hash functions associated with the equality operators.  *eqFunctions and
 * *hashFunctions receive the palloc'd result arrays.
 *
 * Note: we expect that the given operators are not cross-type comparisons.
 */
void
execTuplesHashPrepare(int numCols,
					  const Oid *eqOperators,
					  Oid **eqFuncOids,
					  FmgrInfo **hashFunctions)
{
	int			i;

	*eqFuncOids = (Oid *) palloc(numCols * sizeof(Oid));
	*hashFunctions = (FmgrInfo *) palloc(numCols * sizeof(FmgrInfo));

	for (i = 0; i < numCols; i++)
	{
		Oid			eq_opr = eqOperators[i];
		Oid			eq_function;
		Oid			left_hash_function;
		Oid			right_hash_function;

		eq_function = get_opcode(eq_opr);
		if (!get_op_hash_functions(eq_opr,
								   &left_hash_function, &right_hash_function))
			elog(ERROR, "could not find hash function for hash operator %u",
				 eq_opr);
		/* We're not supporting cross-type cases here */
		Assert(left_hash_function == right_hash_function);
		(*eqFuncOids)[i] = eq_function;
		fmgr_info(right_hash_function, &(*hashFunctions)[i]);
	}
}


/*****************************************************************************
 *		Utility routines for all-in-memory hash tables
 *
 * These routines build hash tables for grouping tuples together (eg, for
 * hash aggregation).  There is one entry for each not-distinct set of tuples
 * presented.
 *****************************************************************************/

/*
 * Construct an empty TupleHashTable
 *
 *	parent: PlanState node that will own this hash table
 *	inputDesc: tuple descriptor for input tuples
 *	inputOps: slot ops for input tuples, or NULL if unknown or not fixed
 *	numCols: number of columns to be compared (length of next 4 arrays)
 *	keyColIdx: indexes of tuple columns to compare
 *	eqfuncoids: OIDs of equality comparison functions to use
 *	hashfunctions: FmgrInfos of datatype-specific hashing functions to use
 *	collations: collations to use in comparisons
 *	nbuckets: initial estimate of hashtable size
 *	additionalsize: size of data that may be stored along with the hash entry
 *	metacxt: memory context for long-lived allocation, but not per-entry data
 *	tablecxt: memory context in which to store table entries
 *	tempcxt: short-lived context for evaluation hash and comparison functions
 *	use_variable_hash_iv: if true, adjust hash IV per-parallel-worker
 *
 * The hashfunctions array may be made with execTuplesHashPrepare().  Note they
 * are not cross-type functions, but expect to see the table datatype(s)
 * on both sides.
 *
 * Note that the keyColIdx, hashfunctions, and collations arrays must be
 * allocated in storage that will live as long as the hashtable does.
 *
 * LookupTupleHashEntry, FindTupleHashEntry, and related functions may leak
 * memory in the tempcxt.  It is caller's responsibility to reset that context
 * reasonably often, typically once per tuple.  (We do it that way, rather
 * than managing an extra context within the hashtable, because in many cases
 * the caller can specify a tempcxt that it needs to reset per-tuple anyway.)
 */
TupleHashTable
BuildTupleHashTable(PlanState *parent,
					TupleDesc inputDesc,
					const TupleTableSlotOps *inputOps,
					int numCols,
					AttrNumber *keyColIdx,
					const Oid *eqfuncoids,
					FmgrInfo *hashfunctions,
					Oid *collations,
					long nbuckets,
					Size additionalsize,
					MemoryContext metacxt,
					MemoryContext tablecxt,
					MemoryContext tempcxt,
					bool use_variable_hash_iv)
{
	TupleHashTable hashtable;
	Size		entrysize;
	Size		hash_mem_limit;
	MemoryContext oldcontext;
	bool		allow_jit;
	uint32		hash_iv = 0;

	Assert(nbuckets > 0);
	additionalsize = MAXALIGN(additionalsize);
	entrysize = sizeof(TupleHashEntryData) + additionalsize;

	/* Limit initial table size request to not more than hash_mem */
	hash_mem_limit = get_hash_memory_limit() / entrysize;
	if (nbuckets > hash_mem_limit)
		nbuckets = hash_mem_limit;

	oldcontext = MemoryContextSwitchTo(metacxt);

	hashtable = (TupleHashTable) palloc(sizeof(TupleHashTableData));

	hashtable->numCols = numCols;
	hashtable->keyColIdx = keyColIdx;
	hashtable->tab_collations = collations;
	hashtable->tablecxt = tablecxt;
	hashtable->tempcxt = tempcxt;
	hashtable->additionalsize = additionalsize;
	hashtable->tableslot = NULL;	/* will be made on first lookup */
	hashtable->inputslot = NULL;
	hashtable->in_hash_expr = NULL;
	hashtable->cur_eq_func = NULL;

	/*
	 * If parallelism is in use, even if the leader backend is performing the
	 * scan itself, we don't want to create the hashtable exactly the same way
	 * in all workers. As hashtables are iterated over in keyspace-order,
	 * doing so in all processes in the same way is likely to lead to
	 * "unbalanced" hashtables when the table size initially is
	 * underestimated.
	 */
	if (use_variable_hash_iv)
		hash_iv = murmurhash32(ParallelWorkerNumber);

	hashtable->hashtab = tuplehash_create(metacxt, nbuckets, hashtable);

	/*
	 * We copy the input tuple descriptor just for safety --- we assume all
	 * input tuples will have equivalent descriptors.
	 */
	hashtable->tableslot = MakeSingleTupleTableSlot(CreateTupleDescCopy(inputDesc),
													&TTSOpsMinimalTuple);

	/*
	 * If the caller fails to make the metacxt different from the tablecxt,
	 * allowing JIT would lead to the generated functions to a) live longer
	 * than the query or b) be re-generated each time the table is being
	 * reset. Therefore prevent JIT from being used in that case, by not
	 * providing a parent node (which prevents accessing the JitContext in the
	 * EState).
	 */
	allow_jit = (metacxt != tablecxt);

	/* build hash ExprState for all columns */
	hashtable->tab_hash_expr = ExecBuildHash32FromAttrs(inputDesc,
														inputOps,
														hashfunctions,
														collations,
														numCols,
														keyColIdx,
														allow_jit ? parent : NULL,
														hash_iv);

	/* build comparator for all columns */
	hashtable->tab_eq_func = ExecBuildGroupingEqual(inputDesc, inputDesc,
<<<<<<< HEAD
													NULL, &TTSOpsMinimalTuple,
=======
													inputOps,
													&TTSOpsMinimalTuple,
>>>>>>> 3d6a8289
													numCols,
													keyColIdx, eqfuncoids, collations,
													allow_jit ? parent : NULL);

	/*
	 * While not pretty, it's ok to not shut down this context, but instead
	 * rely on the containing memory context being reset, as
	 * ExecBuildGroupingEqual() only builds a very simple expression calling
	 * functions (i.e. nothing that'd employ RegisterExprContextCallback()).
	 */
	hashtable->exprcontext = CreateStandaloneExprContext();

	MemoryContextSwitchTo(oldcontext);

	return hashtable;
}

/*
 * Reset contents of the hashtable to be empty, preserving all the non-content
 * state. Note that the tablecxt passed to BuildTupleHashTable() should
 * also be reset, otherwise there will be leaks.
 */
void
ResetTupleHashTable(TupleHashTable hashtable)
{
	tuplehash_reset(hashtable->hashtab);
}

/*
 * Find or create a hashtable entry for the tuple group containing the
 * given tuple.  The tuple must be the same type as the hashtable entries.
 *
 * If isnew is NULL, we do not create new entries; we return NULL if no
 * match is found.
 *
 * If hash is not NULL, we set it to the calculated hash value. This allows
 * callers access to the hash value even if no entry is returned.
 *
 * If isnew isn't NULL, then a new entry is created if no existing entry
 * matches.  On return, *isnew is true if the entry is newly created,
 * false if it existed already.  The additional data in the new entry has
 * been zeroed.
 */
TupleHashEntry
LookupTupleHashEntry(TupleHashTable hashtable, TupleTableSlot *slot,
					 bool *isnew, uint32 *hash)
{
	TupleHashEntry entry;
	MemoryContext oldContext;
	uint32		local_hash;

	/* Need to run the hash functions in short-lived context */
	oldContext = MemoryContextSwitchTo(hashtable->tempcxt);

	/* set up data needed by hash and match functions */
	hashtable->inputslot = slot;
	hashtable->in_hash_expr = hashtable->tab_hash_expr;
	hashtable->cur_eq_func = hashtable->tab_eq_func;

	local_hash = TupleHashTableHash_internal(hashtable->hashtab, NULL);
	entry = LookupTupleHashEntry_internal(hashtable, slot, isnew, local_hash);

	if (hash != NULL)
		*hash = local_hash;

	Assert(entry == NULL || entry->hash == local_hash);

	MemoryContextSwitchTo(oldContext);

	return entry;
}

/*
 * Compute the hash value for a tuple
 */
uint32
TupleHashTableHash(TupleHashTable hashtable, TupleTableSlot *slot)
{
	MemoryContext oldContext;
	uint32		hash;

	hashtable->inputslot = slot;
	hashtable->in_hash_expr = hashtable->tab_hash_expr;

	/* Need to run the hash functions in short-lived context */
	oldContext = MemoryContextSwitchTo(hashtable->tempcxt);

	hash = TupleHashTableHash_internal(hashtable->hashtab, NULL);

	MemoryContextSwitchTo(oldContext);

	return hash;
}

/*
 * A variant of LookupTupleHashEntry for callers that have already computed
 * the hash value.
 */
TupleHashEntry
LookupTupleHashEntryHash(TupleHashTable hashtable, TupleTableSlot *slot,
						 bool *isnew, uint32 hash)
{
	TupleHashEntry entry;
	MemoryContext oldContext;

	/* Need to run the hash functions in short-lived context */
	oldContext = MemoryContextSwitchTo(hashtable->tempcxt);

	/* set up data needed by hash and match functions */
	hashtable->inputslot = slot;
	hashtable->in_hash_expr = hashtable->tab_hash_expr;
	hashtable->cur_eq_func = hashtable->tab_eq_func;

	entry = LookupTupleHashEntry_internal(hashtable, slot, isnew, hash);
	Assert(entry == NULL || entry->hash == hash);

	MemoryContextSwitchTo(oldContext);

	return entry;
}

/*
 * Search for a hashtable entry matching the given tuple.  No entry is
 * created if there's not a match.  This is similar to the non-creating
 * case of LookupTupleHashEntry, except that it supports cross-type
 * comparisons, in which the given tuple is not of the same type as the
 * table entries.  The caller must provide the hash ExprState to use for
 * the input tuple, as well as the equality ExprState, since these may be
 * different from the table's internal functions.
 */
TupleHashEntry
FindTupleHashEntry(TupleHashTable hashtable, TupleTableSlot *slot,
				   ExprState *eqcomp,
				   ExprState *hashexpr)
{
	TupleHashEntry entry;
	MemoryContext oldContext;
	MinimalTuple key;

	/* Need to run the hash functions in short-lived context */
	oldContext = MemoryContextSwitchTo(hashtable->tempcxt);

	/* Set up data needed by hash and match functions */
	hashtable->inputslot = slot;
	hashtable->in_hash_expr = hashexpr;
	hashtable->cur_eq_func = eqcomp;

	/* Search the hash table */
	key = NULL;					/* flag to reference inputslot */
	entry = tuplehash_lookup(hashtable->hashtab, key);
	MemoryContextSwitchTo(oldContext);

	return entry;
}

/*
 * If tuple is NULL, use the input slot instead. This convention avoids the
 * need to materialize virtual input tuples unless they actually need to get
 * copied into the table.
 *
 * Also, the caller must select an appropriate memory context for running
 * the hash functions.
 */
static uint32
TupleHashTableHash_internal(struct tuplehash_hash *tb,
							const MinimalTuple tuple)
{
	TupleHashTable hashtable = (TupleHashTable) tb->private_data;
	uint32		hashkey;
	TupleTableSlot *slot;
	bool		isnull;

	if (tuple == NULL)
	{
		/* Process the current input tuple for the table */
		hashtable->exprcontext->ecxt_innertuple = hashtable->inputslot;
		hashkey = DatumGetUInt32(ExecEvalExpr(hashtable->in_hash_expr,
											  hashtable->exprcontext,
											  &isnull));
	}
	else
	{
		/*
		 * Process a tuple already stored in the table.
		 *
		 * (this case never actually occurs due to the way simplehash.h is
		 * used, as the hash-value is stored in the entries)
		 */
		slot = hashtable->exprcontext->ecxt_innertuple = hashtable->tableslot;
		ExecStoreMinimalTuple(tuple, slot, false);
		hashkey = DatumGetUInt32(ExecEvalExpr(hashtable->tab_hash_expr,
											  hashtable->exprcontext,
											  &isnull));
	}

	/*
	 * The hashing done above, even with an initial value, doesn't tend to
	 * result in good hash perturbation.  Running the value produced above
	 * through murmurhash32 leads to near perfect hash perturbation.
	 */
	return murmurhash32(hashkey);
}

/*
 * Does the work of LookupTupleHashEntry and LookupTupleHashEntryHash. Useful
 * so that we can avoid switching the memory context multiple times for
 * LookupTupleHashEntry.
 *
 * NB: This function may or may not change the memory context. Caller is
 * expected to change it back.
 */
static inline TupleHashEntry
LookupTupleHashEntry_internal(TupleHashTable hashtable, TupleTableSlot *slot,
							  bool *isnew, uint32 hash)
{
	TupleHashEntryData *entry;
	bool		found;
	MinimalTuple key;

	key = NULL;					/* flag to reference inputslot */

	if (isnew)
	{
		entry = tuplehash_insert_hash(hashtable->hashtab, key, hash, &found);

		if (found)
		{
			/* found pre-existing entry */
			*isnew = false;
		}
		else
		{
			/* created new entry */
			*isnew = true;

			MemoryContextSwitchTo(hashtable->tablecxt);

			/*
			 * Copy the first tuple into the table context, and request
			 * additionalsize extra bytes before the allocation.
			 *
			 * The caller can get a pointer to the additional data with
			 * TupleHashEntryGetAdditional(), and store arbitrary data there.
			 * Placing both the tuple and additional data in the same
			 * allocation avoids the need to store an extra pointer in
			 * TupleHashEntryData or allocate an additional chunk.
			 */
			entry->firstTuple = ExecCopySlotMinimalTupleExtra(slot,
															  hashtable->additionalsize);
		}
	}
	else
	{
		entry = tuplehash_lookup_hash(hashtable->hashtab, key, hash);
	}

	return entry;
}

/*
 * See whether two tuples (presumably of the same hash value) match
 */
static int
TupleHashTableMatch(struct tuplehash_hash *tb, const MinimalTuple tuple1, const MinimalTuple tuple2)
{
	TupleTableSlot *slot1;
	TupleTableSlot *slot2;
	TupleHashTable hashtable = (TupleHashTable) tb->private_data;
	ExprContext *econtext = hashtable->exprcontext;

	/*
	 * We assume that simplehash.h will only ever call us with the first
	 * argument being an actual table entry, and the second argument being
	 * LookupTupleHashEntry's dummy TupleHashEntryData.  The other direction
	 * could be supported too, but is not currently required.
	 */
	Assert(tuple1 != NULL);
	slot1 = hashtable->tableslot;
	ExecStoreMinimalTuple(tuple1, slot1, false);
	Assert(tuple2 == NULL);
	slot2 = hashtable->inputslot;

	/* For crosstype comparisons, the inputslot must be first */
	econtext->ecxt_innertuple = slot2;
	econtext->ecxt_outertuple = slot1;
	return !ExecQualAndReset(hashtable->cur_eq_func, econtext);
}<|MERGE_RESOLUTION|>--- conflicted
+++ resolved
@@ -252,12 +252,8 @@
 
 	/* build comparator for all columns */
 	hashtable->tab_eq_func = ExecBuildGroupingEqual(inputDesc, inputDesc,
-<<<<<<< HEAD
-													NULL, &TTSOpsMinimalTuple,
-=======
 													inputOps,
 													&TTSOpsMinimalTuple,
->>>>>>> 3d6a8289
 													numCols,
 													keyColIdx, eqfuncoids, collations,
 													allow_jit ? parent : NULL);

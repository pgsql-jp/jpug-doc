<!--
doc/src/sgml/ref/create_table.sgml
PostgreSQL documentation
-->

<refentry id="sql-createtable">
 <indexterm zone="sql-createtable">
  <primary>CREATE TABLE</primary>
 </indexterm>

 <refmeta>
  <refentrytitle>CREATE TABLE</refentrytitle>
  <manvolnum>7</manvolnum>
<!--
  <refmiscinfo>SQL - Language Statements</refmiscinfo>
-->
<refmiscinfo>SQL - 言語</refmiscinfo>
 </refmeta>

 <refnamediv>
  <refname>CREATE TABLE</refname>
<!--
  <refpurpose>define a new table</refpurpose>
-->
<refpurpose>新しいテーブルを定義する</refpurpose>
 </refnamediv>

 <refsynopsisdiv>
<synopsis>
CREATE [ [ GLOBAL | LOCAL ] { TEMPORARY | TEMP } | UNLOGGED ] TABLE [ IF NOT EXISTS ] <replaceable class="parameter">table_name</replaceable> ( [
  { <replaceable class="parameter">column_name</replaceable> <replaceable class="parameter">data_type</replaceable> [ COLLATE <replaceable>collation</replaceable> ] [ <replaceable class="parameter">column_constraint</replaceable> [ ... ] ]
    | <replaceable>table_constraint</replaceable>
    | LIKE <replaceable>source_table</replaceable> [ <replaceable>like_option</replaceable> ... ] }
    [, ... ]
] )
[ INHERITS ( <replaceable>parent_table</replaceable> [, ... ] ) ]
[ PARTITION BY { RANGE | LIST | HASH } ( { <replaceable class="parameter">column_name</replaceable> | ( <replaceable class="parameter">expression</replaceable> ) } [ COLLATE <replaceable class="parameter">collation</replaceable> ] [ <replaceable class="parameter">opclass</replaceable> ] [, ... ] ) ]
[ USING <replaceable class="parameter">method</replaceable> ]
[ WITH ( <replaceable class="parameter">storage_parameter</replaceable> [= <replaceable class="parameter">value</replaceable>] [, ... ] ) | WITHOUT OIDS ]
[ ON COMMIT { PRESERVE ROWS | DELETE ROWS | DROP } ]
[ TABLESPACE <replaceable class="parameter">tablespace_name</replaceable> ]

CREATE [ [ GLOBAL | LOCAL ] { TEMPORARY | TEMP } | UNLOGGED ] TABLE [ IF NOT EXISTS ] <replaceable class="parameter">table_name</replaceable>
    OF <replaceable class="parameter">type_name</replaceable> [ (
  { <replaceable class="parameter">column_name</replaceable> [ WITH OPTIONS ] [ <replaceable class="parameter">column_constraint</replaceable> [ ... ] ]
    | <replaceable>table_constraint</replaceable> }
    [, ... ]
) ]
[ PARTITION BY { RANGE | LIST | HASH } ( { <replaceable class="parameter">column_name</replaceable> | ( <replaceable class="parameter">expression</replaceable> ) } [ COLLATE <replaceable class="parameter">collation</replaceable> ] [ <replaceable class="parameter">opclass</replaceable> ] [, ... ] ) ]
[ USING <replaceable class="parameter">method</replaceable> ]
[ WITH ( <replaceable class="parameter">storage_parameter</replaceable> [= <replaceable class="parameter">value</replaceable>] [, ... ] ) | WITHOUT OIDS ]
[ ON COMMIT { PRESERVE ROWS | DELETE ROWS | DROP } ]
[ TABLESPACE <replaceable class="parameter">tablespace_name</replaceable> ]

CREATE [ [ GLOBAL | LOCAL ] { TEMPORARY | TEMP } | UNLOGGED ] TABLE [ IF NOT EXISTS ] <replaceable class="parameter">table_name</replaceable>
    PARTITION OF <replaceable class="parameter">parent_table</replaceable> [ (
  { <replaceable class="parameter">column_name</replaceable> [ WITH OPTIONS ] [ <replaceable class="parameter">column_constraint</replaceable> [ ... ] ]
    | <replaceable>table_constraint</replaceable> }
    [, ... ]
) ] { FOR VALUES <replaceable class="parameter">partition_bound_spec</replaceable> | DEFAULT }
[ PARTITION BY { RANGE | LIST | HASH } ( { <replaceable class="parameter">column_name</replaceable> | ( <replaceable class="parameter">expression</replaceable> ) } [ COLLATE <replaceable class="parameter">collation</replaceable> ] [ <replaceable class="parameter">opclass</replaceable> ] [, ... ] ) ]
[ USING <replaceable class="parameter">method</replaceable> ]
[ WITH ( <replaceable class="parameter">storage_parameter</replaceable> [= <replaceable class="parameter">value</replaceable>] [, ... ] ) | WITHOUT OIDS ]
[ ON COMMIT { PRESERVE ROWS | DELETE ROWS | DROP } ]
[ TABLESPACE <replaceable class="parameter">tablespace_name</replaceable> ]

<!--
<phrase>where <replaceable class="parameter">column_constraint</replaceable> is:</phrase>
-->
<phrase>ここで<replaceable class="parameter">column_constraint</replaceable>には、次の構文が入ります。</phrase>

[ CONSTRAINT <replaceable class="parameter">constraint_name</replaceable> ]
{ NOT NULL |
  NULL |
  CHECK ( <replaceable class="parameter">expression</replaceable> ) [ NO INHERIT ] |
  DEFAULT <replaceable>default_expr</replaceable> |
  GENERATED ALWAYS AS ( <replaceable>generation_expr</replaceable> ) STORED |
  GENERATED { ALWAYS | BY DEFAULT } AS IDENTITY [ ( <replaceable>sequence_options</replaceable> ) ] |
  UNIQUE <replaceable class="parameter">index_parameters</replaceable> |
  PRIMARY KEY <replaceable class="parameter">index_parameters</replaceable> |
  REFERENCES <replaceable class="parameter">reftable</replaceable> [ ( <replaceable class="parameter">refcolumn</replaceable> ) ] [ MATCH FULL | MATCH PARTIAL | MATCH SIMPLE ]
    [ ON DELETE <replaceable class="parameter">referential_action</replaceable> ] [ ON UPDATE <replaceable class="parameter">referential_action</replaceable> ] }
[ DEFERRABLE | NOT DEFERRABLE ] [ INITIALLY DEFERRED | INITIALLY IMMEDIATE ]

<!--
<phrase>and <replaceable class="parameter">table_constraint</replaceable> is:</phrase>
-->
<phrase>また、<replaceable class="parameter">table_constraint</replaceable>には、次の構文が入ります。</phrase>

[ CONSTRAINT <replaceable class="parameter">constraint_name</replaceable> ]
{ CHECK ( <replaceable class="parameter">expression</replaceable> ) [ NO INHERIT ] |
  UNIQUE ( <replaceable class="parameter">column_name</replaceable> [, ... ] ) <replaceable class="parameter">index_parameters</replaceable> |
  PRIMARY KEY ( <replaceable class="parameter">column_name</replaceable> [, ... ] ) <replaceable class="parameter">index_parameters</replaceable> |
  EXCLUDE [ USING <replaceable class="parameter">index_method</replaceable> ] ( <replaceable class="parameter">exclude_element</replaceable> WITH <replaceable class="parameter">operator</replaceable> [, ... ] ) <replaceable class="parameter">index_parameters</replaceable> [ WHERE ( <replaceable class="parameter">predicate</replaceable> ) ] |
  FOREIGN KEY ( <replaceable class="parameter">column_name</replaceable> [, ... ] ) REFERENCES <replaceable class="parameter">reftable</replaceable> [ ( <replaceable class="parameter">refcolumn</replaceable> [, ... ] ) ]
    [ MATCH FULL | MATCH PARTIAL | MATCH SIMPLE ] [ ON DELETE <replaceable
class="parameter">referential_action</replaceable> ] [ ON UPDATE <replaceable class="parameter">referential_action</replaceable> ] }
[ DEFERRABLE | NOT DEFERRABLE ] [ INITIALLY DEFERRED | INITIALLY IMMEDIATE ]

<!--
<phrase>and <replaceable class="parameter">like_option</replaceable> is:</phrase>
-->
<phrase>また<replaceable class="parameter">like_option</replaceable>は、以下の通りです。</phrase>

{ INCLUDING | EXCLUDING } { COMMENTS | CONSTRAINTS | DEFAULTS | GENERATED | IDENTITY | INDEXES | STATISTICS | STORAGE | ALL }

<!--
<phrase>and <replaceable class="parameter">partition_bound_spec</replaceable> is:</phrase>
-->
<phrase>また<replaceable class="parameter">partition_bound_spec</replaceable>は、以下の通りです。</phrase>

IN ( <replaceable class="parameter">partition_bound_expr</replaceable> [, ...] ) |
FROM ( { <replaceable class="parameter">partition_bound_expr</replaceable> | MINVALUE | MAXVALUE } [, ...] )
  TO ( { <replaceable class="parameter">partition_bound_expr</replaceable> | MINVALUE | MAXVALUE } [, ...] ) |
WITH ( MODULUS <replaceable class="parameter">numeric_literal</replaceable>, REMAINDER <replaceable class="parameter">numeric_literal</replaceable> )

<!--
<phrase><replaceable class="parameter">index_parameters</replaceable> in <literal>UNIQUE</literal>, <literal>PRIMARY KEY</literal>, and <literal>EXCLUDE</literal> constraints are:</phrase>
-->
<phrase><literal>UNIQUE</literal>、<literal>PRIMARY KEY</literal>および<literal>EXCLUDE</literal>制約内の<replaceable class="parameter">index_parameters</replaceable>は以下の通りです。</phrase>

[ INCLUDE ( <replaceable class="parameter">column_name</replaceable> [, ... ] ) ]
[ WITH ( <replaceable class="parameter">storage_parameter</replaceable> [= <replaceable class="parameter">value</replaceable>] [, ... ] ) ]
[ USING INDEX TABLESPACE <replaceable class="parameter">tablespace_name</replaceable> ]

<!--
<phrase><replaceable class="parameter">exclude_element</replaceable> in an <literal>EXCLUDE</literal> constraint is:</phrase>
-->
<phrase><literal>EXCLUDE</literal>制約内の<replaceable class="parameter">exclude_element</replaceable>は以下の通りです。</phrase>

{ <replaceable class="parameter">column_name</replaceable> | ( <replaceable class="parameter">expression</replaceable> ) } [ <replaceable class="parameter">opclass</replaceable> ] [ ASC | DESC ] [ NULLS { FIRST | LAST } ]
</synopsis>

 </refsynopsisdiv>

 <refsect1 id="sql-createtable-description">
<!--
  <title>Description</title>
-->
  <title>説明</title>

  <para>
<!--
   <command>CREATE TABLE</command> will create a new, initially empty table
   in the current database. The table will be owned by the user issuing the
   command.
-->
<command>CREATE TABLE</command>は、現在のデータベースに新しい空のテーブルを作成します。
作成したテーブルはこのコマンドを実行したユーザが所有します。
  </para>

  <para>
<!--
   If a schema name is given (for example, <literal>CREATE TABLE
   myschema.mytable ...</literal>) then the table is created in the specified
   schema.  Otherwise it is created in the current schema.  Temporary
   tables exist in a special schema, so a schema name cannot be given
   when creating a temporary table.  The name of the table must be
   distinct from the name of any other table, sequence, index, view,
   or foreign table in the same schema.
-->
スキーマ名が付けられている場合（例えば、<literal>CREATE TABLE myschema.mytable ...</literal>）、テーブルは指定されたスキーマに作成されます。
スキーマ名がなければ、テーブルは現在のスキーマに作成されます。
また、一時テーブルは特別なスキーマに存在するため、一時テーブルの作成時にスキーマ名を与えることはできません。
テーブル名は、同じスキーマ内の他のテーブル、シーケンス、インデックス、ビュー、外部テーブルとは異なる名前にする必要があります。
  </para>

  <para>
<!--
   <command>CREATE TABLE</command> also automatically creates a data
   type that represents the composite type corresponding
   to one row of the table.  Therefore, tables cannot have the same
   name as any existing data type in the same schema.
-->
さらに、<command>CREATE TABLE</command>は、作成するテーブルの1行に対応する複合型のデータ型を作成します。
したがって、テーブルは、同じスキーマ内の既存のデータ型と同じ名前を持つことができません。

  </para>

  <para>
<!--
   The optional constraint clauses specify constraints (tests) that
   new or updated rows must satisfy for an insert or update operation
   to succeed.  A constraint is an SQL object that helps define the
   set of valid values in the table in various ways.
-->
制約句には、挿入、更新操作を行うときに、新しい行、または更新する行が満たさなければならない制約（検査項目）を指定します。制約句は省略可能です。
制約は、テーブル内で有効な値の集合を様々な方法で定義できるSQLオブジェクトです。
  </para>

  <para>
<!--
   There are two ways to define constraints: table constraints and
   column constraints.  A column constraint is defined as part of a
   column definition.  A table constraint definition is not tied to a
   particular column, and it can encompass more than one column.
   Every column constraint can also be written as a table constraint;
   a column constraint is only a notational convenience for use when the
   constraint only affects one column.
-->
制約の定義にはテーブル制約と列制約という2種類があります。
列制約は列定義の一部として定義されます。
テーブル制約定義は、特定の列とは結びつけられておらず、複数の列を含有することができます。
また、全ての列制約はテーブル制約として記述することができます。
列制約は、1つの列にのみ影響する制約のための、簡便な記述方法に過ぎません。
  </para>

  <para>
<!--
   To be able to create a table, you must have <literal>USAGE</literal>
   privilege on all column types or the type in the <literal>OF</literal>
   clause, respectively.
-->
テーブルを作成するためには、すべての列の型または<literal>OF</literal>句中の型に対する<literal>USAGE</literal>権限を持たなければなりません。
  </para>
 </refsect1>

 <refsect1>
<!--
  <title>Parameters</title>
-->
<title>パラメータ</title>

  <variablelist>

   <varlistentry id="sql-createtable-temporary">
<!--
    <term><literal>TEMPORARY</literal> or <literal>TEMP</literal></term>
-->
    <term><literal>TEMPORARY</literal>または<literal>TEMP</literal></term>
    <listitem>
     <para>
<!--
      If specified, the table is created as a temporary table.
      Temporary tables are automatically dropped at the end of a
      session, or optionally at the end of the current transaction
      (see <literal>ON COMMIT</literal> below).  Existing permanent
      tables with the same name are not visible to the current session
      while the temporary table exists, unless they are referenced
      with schema-qualified names. Any indexes created on a temporary
      table are automatically temporary as well.
-->
このパラメータが指定された場合、テーブルは一時テーブルとして作成されます。
一時テーブルは、そのセッションの終わり、場合によっては、現在のトランザクションの終わり（後述の<literal>ON COMMIT</literal>を参照）に自動的に削除されます。
一時テーブルが存在する場合、同じ名前を持つ既存の永続テーブルは、スキーマ修飾名で参照されていない限り、現在のセッションでは非可視になります。
一時テーブルに作られるインデックスも、全て自動的に一時的なものとなります。
     </para>

     <para>
<!--
      The <link linkend="autovacuum">autovacuum daemon</link> cannot
      access and therefore cannot vacuum or analyze temporary tables.
      For this reason, appropriate vacuum and analyze operations should be
      performed via session SQL commands.  For example, if a temporary
      table is going to be used in complex queries, it is wise to run
      <command>ANALYZE</command> on the temporary table after it is populated.
-->
<link linkend="autovacuum">自動バキュームデーモン</link>は一時テーブルにアクセスできないため、一時テーブルのバキュームや解析を行うことはできません。
このためセッションのSQLコマンドを用いて適切なバキュームと解析を実行しなければなりません。
例えば、一時テーブルが複雑な問い合わせで使用される場合、一時テーブルにデータを投入した後にそれに対し<command>ANALYZE</command>を実行することを勧めます。
     </para>

     <para>
<!--
      Optionally, <literal>GLOBAL</literal> or <literal>LOCAL</literal>
      can be written before <literal>TEMPORARY</literal> or <literal>TEMP</literal>.
      This presently makes no difference in <productname>PostgreSQL</productname>
      and is deprecated; see
      <xref linkend="sql-createtable-compatibility"
      endterm="sql-createtable-compatibility-title"/>.
-->
オプションで、<literal>GLOBAL</literal>または<literal>LOCAL</literal>を<literal>TEMPORARY</literal>や<literal>TEMP</literal>の前に記述することができます。
<productname>PostgreSQL</productname>では、現在違いがなく、廃止予定です。
<xref linkend="sql-createtable-compatibility" endterm="sql-createtable-compatibility-title"/>を参照してください。
     </para>
    </listitem>
   </varlistentry>

   <varlistentry id="sql-createtable-unlogged">
    <term><literal>UNLOGGED</literal></term>
    <listitem>
     <para>
<!--
      If specified, the table is created as an unlogged table.  Data written
      to unlogged tables is not written to the write-ahead log (see <xref
      linkend="wal"/>), which makes them considerably faster than ordinary
      tables.  However, they are not crash-safe: an unlogged table is
      automatically truncated after a crash or unclean shutdown.  The contents
      of an unlogged table are also not replicated to standby servers.
      Any indexes created on an unlogged table are automatically unlogged as
      well.
-->
指定された場合、テーブルはログを取らないテーブルとして作成されます。
ログを取らないテーブルに書き出されたデータは先行書き込みログ（<xref linkend="wal"/>参照）には書き出されません。
このため通常のテーブルより相当高速になります。
しかしこれらはクラッシュ時に安全ではありません。
クラッシュまたは異常停止の後、ログを取らないテーブルは自動的に切り詰められます。
またログを取らないテーブルの内容はスタンバイサーバにコピーされません。
ログを取らないテーブル上に作成されたインデックスはすべて同様に、ログを取らないようになります。
     </para>
    </listitem>
   </varlistentry>

   <varlistentry>
    <term><literal>IF NOT EXISTS</literal></term>
    <listitem>
     <para>
<!--
      Do not throw an error if a relation with the same name already exists.
      A notice is issued in this case.  Note that there is no guarantee that
      the existing relation is anything like the one that would have been
      created.
-->
同じ名前のリレーションがすでに存在していてもエラーとしません。
この場合注意が発せられます。
既存のリレーションが作成しようとしたものと何かしら似たものであることは保証されません。
     </para>
    </listitem>
   </varlistentry>

   <varlistentry>
    <term><replaceable class="parameter">table_name</replaceable></term>
    <listitem>
     <para>
<!--
      The name (optionally schema-qualified) of the table to be created.
-->
作成するテーブルの名前です（スキーマ修飾名でも可）。
     </para>
    </listitem>
   </varlistentry>

   <varlistentry>
    <term><literal>OF <replaceable class="parameter">type_name</replaceable></literal></term>
    <listitem>
     <para>
<!--
      Creates a <firstterm>typed table</firstterm>, which takes its
      structure from the specified composite type (name optionally
      schema-qualified).  A typed table is tied to its type; for
      example the table will be dropped if the type is dropped
      (with <literal>DROP TYPE ... CASCADE</literal>).
-->
指定した複合型(スキーマ修飾可能)から構造を取り出した<firstterm>型付きテーブル</firstterm>を作成します。
型付きテーブルはその型に束縛されます。
例えば、型が(<literal>DROP TYPE ... CASCADE</literal>で)削除されるとそのテーブルは削除されます。
     </para>

     <para>
<!--
      When a typed table is created, then the data types of the
      columns are determined by the underlying composite type and are
      not specified by the <literal>CREATE TABLE</literal> command.
      But the <literal>CREATE TABLE</literal> command can add defaults
      and constraints to the table and can specify storage parameters.
-->
型付きテーブルが作成されると、その列のデータ型は背後の複合型により決定され、<literal>CREATE TABLE</literal>コマンドでは指定されません。
しかし<literal>CREATE TABLE</literal>コマンドではテーブルにデフォルトと制約を追加できます。
また、格納パラメータの指定も可能です。
     </para>
    </listitem>
   </varlistentry>

   <varlistentry>
    <term><replaceable class="parameter">column_name</replaceable></term>
    <listitem>
     <para>
<!--
      The name of a column to be created in the new table.
-->
新しいテーブルで作成される列の名前です。
     </para>
    </listitem>
   </varlistentry>

   <varlistentry>
    <term><replaceable class="parameter">data_type</replaceable></term>
    <listitem>
     <para>
<!--
      The data type of the column. This can include array
      specifiers. For more information on the data types supported by
      <productname>PostgreSQL</productname>, refer to <xref
      linkend="datatype"/>.
-->
列のデータ型です。
これには、配列指定子を含めることができます。
<productname>PostgreSQL</productname>でサポートされるデータ型の情報に関する詳細は<xref linkend="datatype"/>を参照してください。
     </para>
    </listitem>
   </varlistentry>

   <varlistentry>
    <term><literal>COLLATE <replaceable>collation</replaceable></literal></term>
    <listitem>
     <para>
<!--
      The <literal>COLLATE</literal> clause assigns a collation to
      the column (which must be of a collatable data type).
      If not specified, the column data type's default collation is used.
-->
<literal>COLLATE</literal>句は列（照合順の設定が可能なデータ型でなければなりません）に照合順を割り当てます。
指定がなければ、列のデータ型のデフォルトの照合順が使用されます。
     </para>
    </listitem>
   </varlistentry>

   <varlistentry>
    <term><literal>INHERITS ( <replaceable>parent_table</replaceable> [, ... ] )</literal></term>
    <listitem>
     <para>
<!--
      The optional <literal>INHERITS</literal> clause specifies a list of
      tables from which the new table automatically inherits all
      columns.  Parent tables can be plain tables or foreign tables.
-->
オプションの<literal>INHERITS</literal>句でテーブルの一覧を指定すると、新しいテーブルは指定されたテーブルの全ての列を自動的に継承します。
親テーブルには通常のテーブルまたは外部テーブルを指定できます。
     </para>

     <para>
<!--
      Use of <literal>INHERITS</literal> creates a persistent relationship
      between the new child table and its parent table(s).  Schema
      modifications to the parent(s) normally propagate to children
      as well, and by default the data of the child table is included in
      scans of the parent(s).
-->
<literal>INHERITS</literal>を使用すると、新しい子テーブルとその親テーブル（複数可）との間に永続的な関連が作成されます。
通常、親へのスキーマ変更は子にも伝播します。また、デフォルトでは、親テーブルの走査結果には子テーブルのデータが含まれます。
     </para>

     <para>
<!--
      If the same column name exists in more than one parent
      table, an error is reported unless the data types of the columns
      match in each of the parent tables.  If there is no conflict,
      then the duplicate columns are merged to form a single column in
      the new table.  If the column name list of the new table
      contains a column name that is also inherited, the data type must
      likewise match the inherited column(s), and the column
      definitions are merged into one.  If the
      new table explicitly specifies a default value for the column,
      this default overrides any defaults from inherited declarations
      of the column.  Otherwise, any parents that specify default
      values for the column must all specify the same default, or an
      error will be reported.
-->
複数の親テーブルに同一名の列が存在する場合、それらのデータ型が一致していなければ、エラーとして報告されます。
競合がなければ、これらの重複した列は新しいテーブルで1つの列の形に融合されます。
新しいテーブルの列名の一覧に継承する列の名前が含まれる場合も、そのデータ型は継承する列のデータ型と一致していなければなりません。さらに、その列定義は1つに融合されます。
新しいテーブルで明示的に列のデフォルト値を指定した場合、継承した列宣言における全てのデフォルト値は上書きされます。
デフォルト値を指定しなかった場合、親側でデフォルト値が指定されている時は、それらのデフォルト値が全て同じ値でなければなりません。
値が違う場合はエラーになります。
     </para>

     <para>
<!--
      <literal>CHECK</literal> constraints are merged in essentially the same way as
      columns: if multiple parent tables and/or the new table definition
      contain identically-named <literal>CHECK</literal> constraints, these
      constraints must all have the same check expression, or an error will be
      reported.  Constraints having the same name and expression will
      be merged into one copy.  A constraint marked <literal>NO INHERIT</literal> in a
      parent will not be considered.  Notice that an unnamed <literal>CHECK</literal>
      constraint in the new table will never be merged, since a unique name
      will always be chosen for it.
-->
<literal>CHECK</literal>制約は、基本的には列と同様の方法でマージされます。
複数の親テーブル、新しいテーブル、またはその両方の定義に同じ名前の<literal>CHECK</literal>制約が存在した場合、これらの制約はすべて同じ検査式を持たなければなりません。
さもなくば、エラーが報告されます。
同じ名前と式を持つ制約は１つのコピーにまとめられます。
親テーブルで<literal>NO INHERIT</literal>と印が付いた制約は考慮されません。
新しいテーブル内の無名の<literal>CHECK</literal>制約は、一意な名前が必ず作られるため、マージされないことに注意してください。
     </para>

     <para>
<!--
      Column <literal>STORAGE</literal> settings are also copied from parent tables.
-->
列の<literal>STORAGE</literal>設定もまた親テーブルからコピーされます。
     </para>

     <para>
<!--
      If a column in the parent table is an identity column, that property is
      not inherited.  A column in the child table can be declared identity
      column if desired.
-->
親テーブルのある列がIDENTITY列の場合、その属性は継承されません。
望むなら子テーブルの列をIDENTITY列と宣言することができます。
     </para>
    </listitem>
   </varlistentry>

   <varlistentry>
    <term><literal>PARTITION BY { RANGE | LIST | HASH } ( { <replaceable class="parameter">column_name</replaceable> | ( <replaceable class="parameter">expression</replaceable> ) } [ <replaceable class="parameter">opclass</replaceable> ] [, ...] ) </literal></term>
    <listitem>
     <para>
<!--
      The optional <literal>PARTITION BY</literal> clause specifies a strategy
      of partitioning the table.  The table thus created is called a
      <firstterm>partitioned</firstterm> table.  The parenthesized list of
      columns or expressions forms the <firstterm>partition key</firstterm>
      for the table.  When using range or hash partitioning, the partition key
      can include multiple columns or expressions (up to 32, but this limit can
      be altered when building <productname>PostgreSQL</productname>), but for
      list partitioning, the partition key must consist of a single column or
      expression.
-->
オプションの<literal>PARTITION BY</literal>句により、テーブルのパーティショニングの戦略を指定できます。
このようにして作られたテーブルを<firstterm>パーティション</firstterm>テーブルと呼びます。
括弧に囲まれた列や式のリストはテーブルの<firstterm>パーティションキー</firstterm>を構成します。
範囲パーティションを使うときは、パーティションキーは複数の列または式にまたがることができます（最大で32ですが、この制限は<productname>PostgreSQL</productname>をビルドする時に変更できます）が、リストパーティションでは、パーティションキーは1つだけの列または式で構成されなければなりません。
パーティションテーブルの作成時にBツリー演算子クラスを指定しない場合は、そのデータ型のデフォルトのBツリー演算子クラスが使用されます。
Bツリー演算子クラスがない場合はエラーが報告されます。
     </para>

     <para>
<!--
      Range and list partitioning require a btree operator class, while hash
      partitioning requires a hash operator class.  If no operator class is
      specified explicitly, the default operator class of the appropriate
      type will be used; if no default operator class exists, an error will
      be raised.  When hash partitioning is used, the operator class used
      must implement support function 2 (see <xref linkend="xindex-support"/>
      for details).
-->
範囲とリストのパーティショニングはBツリー演算子クラスを必要とし、ハッシュパーティションニングはハッシュ演算子クラスを必要とします。
演算子クラスが明示的に指定されない場合、適当な型のデフォルトの演算子クラスが使われます。デフォルト演算子クラスがなければエラーが発生します。
ハッシュパーティショニングが使われているとき、使われる演算子クラスはサポート関数2を実装していなければなりません（詳しくは<xref linkend="xindex-support"/>を参照）。
     </para>

     <para>
<!--
      A partitioned table is divided into sub-tables (called partitions),
      which are created using separate <literal>CREATE TABLE</literal> commands.
      The partitioned table is itself empty.  A data row inserted into the
      table is routed to a partition based on the value of columns or
      expressions in the partition key.  If no existing partition matches
      the values in the new row, an error will be reported.
-->
パーティションテーブルは（パーティションと呼ばれる）副テーブルに分割され、それらは別の<literal>CREATE TABLE</literal>コマンドにより作成されます。
パーティションテーブルそれ自体は空になります。
テーブルに挿入されるデータ行は、パーティションキーの列あるいは式の値に基づいて、1つのパーティションに回されます。
新しい行の値に適合するパーティションが存在しないときは、エラーが報告されます。
     </para>

     <para>
<!--
      Partitioned tables do not support <literal>EXCLUDE</literal> constraints;
      however, you can define these constraints on individual partitions.
-->
パーティションテーブルは<literal>EXCLUDE</literal>制約をサポートしません。しかしながら、個々のパーティションにこの制約を定義することはできます。
     </para>

     <para>
<!--
      See <xref linkend="ddl-partitioning"/> for more discussion on table
      partitioning.
-->
テーブルパーティショニングに関するより詳しい議論は<xref linkend="ddl-partitioning"/>を参照してください。
     </para>

    </listitem>
   </varlistentry>

   <varlistentry id="sql-createtable-partition">
    <term><literal>PARTITION OF <replaceable class="parameter">parent_table</replaceable> { FOR VALUES <replaceable class="parameter">partition_bound_spec</replaceable> | DEFAULT }</literal></term>
    <listitem>
     <para>
<!--
      Creates the table as a <firstterm>partition</firstterm> of the specified
      parent table. The table can be created either as a partition for specific
      values using <literal>FOR VALUES</literal> or as a default partition
<<<<<<< HEAD
      using <literal>DEFAULT</literal>.
-->
指定した親テーブルの<firstterm>パーティション</firstterm>としてテーブルを作成します。
<literal>FOR VALUES</literal>を用いて特定の値のパーティションとして、あるいは、<literal>DEFAULT</literal>を用いてデフォルトパーティションとしてテーブルを作成できます。
=======
      using <literal>DEFAULT</literal>.  Any indexes, constraints and
      user-defined row-level triggers that exist in the parent table are cloned
      on the new partition.
>>>>>>> 5060275a
     </para>

     <para>
<!--
      The <replaceable class="parameter">partition_bound_spec</replaceable>
      must correspond to the partitioning method and partition key of the
      parent table, and must not overlap with any existing partition of that
      parent.  The form with <literal>IN</literal> is used for list partitioning,
      the form with <literal>FROM</literal> and <literal>TO</literal> is used
      for range partitioning, and the form with <literal>WITH</literal> is used
      for hash partitioning.
-->
<replaceable class="parameter">partition_bound_spec</replaceable>は親テーブルのパーティショニング方法とパーティションキーに対応していなければならず、またそのテーブルのどの既存のパーティションとも重なり合ってはいけません。
<literal>IN</literal>の構文はリストパーティショニングで、<literal>FROM</literal>と<literal>TO</literal>の構文は範囲パーティショニングで、<literal>WITH</literal>の構文はハッシュパーティショニングで、使用されます。
     </para>

     <para>
<!--
      <replaceable class="parameter">partition_bound_expr</replaceable> is
      any variable-free expression (subqueries, window functions, aggregate
      functions, and set-returning functions are not allowed).  Its data type
      must match the data type of the corresponding partition key column.
      The expression is evaluated once at table creation time, so it can
      even contain volatile expressions such as
      <literal><function>CURRENT_TIMESTAMP</function></literal>.
-->
<replaceable class="parameter">partition_bound_expr</replaceable>は任意の無変数式です（サブクエリ、ウィンドウ関数、集約関数、複数行を返す関数は許されません）。
式のデータ型は対応するパーティションキー列と一致しなければなりません。
式はテーブル作成時に一度だけ評価されるため、<literal><function>CURRENT_TIMESTAMP</function></literal>などの揮発性の式を含むことも可能です。
     </para>

     <para>
<!--
      When creating a list partition, <literal>NULL</literal> can be
      specified to signify that the partition allows the partition key
      column to be null.  However, there cannot be more than one such
      list partition for a given parent table.  <literal>NULL</literal>
      cannot be specified for range partitions.
-->
リストパーティションを作るときは、<literal>NULL</literal>を指定することができて、それはそのパーティションではパーティションキーの列をNULLにすることができるということを意味します。
しかし、1つの親テーブルで2つ以上、そのようなリストパーティションを作ることはできません。
範囲パーティションでは<literal>NULL</literal>を指定することはできません。
     </para>

     <para>
<!--
      When creating a range partition, the lower bound specified with
      <literal>FROM</literal> is an inclusive bound, whereas the upper
      bound specified with <literal>TO</literal> is an exclusive bound.
      That is, the values specified in the <literal>FROM</literal> list
      are valid values of the corresponding partition key columns for this
      partition, whereas those in the <literal>TO</literal> list are
      not.  Note that this statement must be understood according to the
      rules of row-wise comparison (<xref linkend="row-wise-comparison"/>).
      For example, given <literal>PARTITION BY RANGE (x,y)</literal>, a partition
      bound <literal>FROM (1, 2) TO (3, 4)</literal>
      allows <literal>x=1</literal> with any <literal>y&gt;=2</literal>,
      <literal>x=2</literal> with any non-null <literal>y</literal>,
      and <literal>x=3</literal> with any <literal>y&lt;4</literal>.
-->
範囲パーティションを作るとき、<literal>FROM</literal>で指定する下限はそれを含む境界、<literal>TO</literal>で指定する上限はそれを含まない境界になります。
つまり、<literal>FROM</literal>リストで指定される値は、そのパーティションの対応するパーティションキー列において有効な値ですが、<literal>TO</literal>リストで指定される値はそうではない、ということです。
この文の意味は行単位の比較の規則（<xref linkend="row-wise-comparison"/>）に従って理解しなければならないことに注意してください。
例えば、<literal>PARTITION BY RANGE (x,y)</literal>について、パーティション境界<literal>FROM (1, 2) TO (3, 4)</literal>には、<literal>x=1</literal>で<literal>y&gt;=2</literal>の任意の値のもの、<literal>x=2</literal>でNULLでない任意の<literal>y</literal>のもの、<literal>x=3</literal>で<literal>y&lt;4</literal>の任意の値のものが入ります。
     </para>

     <para>
<!--
      The special values <literal>MINVALUE</literal> and <literal>MAXVALUE</literal>
      may be used when creating a range partition to indicate that there
      is no lower or upper bound on the column's value. For example, a
      partition defined using <literal>FROM (MINVALUE) TO (10)</literal> allows
      any values less than 10, and a partition defined using
      <literal>FROM (10) TO (MAXVALUE)</literal> allows any values greater than
      or equal to 10.
-->
範囲パーティションを作るとき、<literal>MINVALUE</literal>および<literal>MAXVALUE</literal>という特別な値を使用することができて、これらはそれぞれ列の値に下限と上限がないことを示します。
例えば、<literal>FROM (MINVALUE) TO (10)</literal>で定義されたパーティションには10より小さいすべての値が入り、<literal>FROM (10) TO (MAXVALUE)</literal>で定義されたパーティションには10以上のすべての値が入ります。
     </para>

     <para>
<!--
      When creating a range partition involving more than one column, it
      can also make sense to use <literal>MAXVALUE</literal> as part of the lower
      bound, and <literal>MINVALUE</literal> as part of the upper bound. For
      example, a partition defined using
      <literal>FROM (0, MAXVALUE) TO (10, MAXVALUE)</literal> allows any rows
      where the first partition key column is greater than 0 and less than
      or equal to 10. Similarly, a partition defined using
      <literal>FROM ('a', MINVALUE) TO ('b', MINVALUE)</literal> allows any rows
      where the first partition key column starts with "a".
-->
2つ以上の列を含む範囲パーティションを作るとき、<literal>MAXVALUE</literal>を下限の一部として使うことや、<literal>MINVALUE</literal>を上限の一部として使うことも意味を持ちえます。
例えば、<literal>FROM (0, MAXVALUE) TO (10, MAXVALUE)</literal>で定義されたパーティションには、パーティションキーの第1列が0より大きく、かつ10以下であるものが入ります。
同様に、<literal>FROM ('a', MINVALUE) TO ('b', MINVALUE)</literal>で定義されたパーティションには、パーティションキーの第1列が"a"で始まるすべての行が入ります。
     </para>

     <para>
<!--
      Note that if <literal>MINVALUE</literal> or <literal>MAXVALUE</literal> is used for
      one column of a partitioning bound, the same value must be used for all
      subsequent columns.  For example, <literal>(10, MINVALUE, 0)</literal> is not
      a valid bound; you should write <literal>(10, MINVALUE, MINVALUE)</literal>.
-->
<literal>MINVALUE</literal>または<literal>MAXVALUE</literal>をパーティション境界の1つの列で使用する場合、それより後の列では同じ値を使用しなければならないことに注意してください。
例えば、<literal>(10, MINVALUE, 0)</literal>は有効な境界ではありません。
<literal>(10, MINVALUE, MINVALUE)</literal>とします。
     </para>

     <para>
<!--
      Also note that some element types, such as <literal>timestamp</literal>,
      have a notion of "infinity", which is just another value that can
      be stored. This is different from <literal>MINVALUE</literal> and
      <literal>MAXVALUE</literal>, which are not real values that can be stored,
      but rather they are ways of saying that the value is unbounded.
      <literal>MAXVALUE</literal> can be thought of as being greater than any
      other value, including "infinity" and <literal>MINVALUE</literal> as being
      less than any other value, including "minus infinity". Thus the range
      <literal>FROM ('infinity') TO (MAXVALUE)</literal> is not an empty range; it
      allows precisely one value to be stored &mdash; "infinity".
-->
<literal>timestamp</literal>,など一部の要素型では、"infinity"（無限）の概念があり、それも保存できる値であることにも注意してください。
<literal>MINVALUE</literal>と<literal>MAXVALUE</literal>は保存できる真の値ではなく、値に境界がないということを表現するための方法に過ぎないため、これとは違います。
<literal>MAXVALUE</literal>は"infinity"も含め、他のすべての値より大きいものと考えることができ、また<literal>MINVALUE</literal>は"minus infinity"も含め、他のすべての値より小さいものと考えることができます。
従って、境界<literal>FROM ('infinity') TO (MAXVALUE)</literal>は空の範囲ではなく、たった1つの値、つまり"infinity"だけを保存します。
     </para>

     <para>
<!--
      If <literal>DEFAULT</literal> is specified, the table will be
      created as the default partition of the parent table.  This option
      is not available for hash-partitioned tables.  A partition key value
      not fitting into any other partition of the given parent will be
      routed to the default partition.
-->
<literal>DEFAULT</literal>が指定された場合、テーブルは親テーブルのデフォルトパーティションとして作成されます。
本オプションはハッシュパーティションされたテーブルには使用できません。
親の他のどのパーティションにも当てはまらないパーティションキー値はデフォルトパーティションに送られます。
     </para>

     <para>
<!--
      When a table has an existing <literal>DEFAULT</literal> partition and
      a new partition is added to it, the default partition must
      be scanned to verify that it does not contain any rows which properly
      belong in the new partition.  If the default partition contains a
      large number of rows, this may be slow.  The scan will be skipped if
      the default partition is a foreign table or if it has a constraint which
      proves that it cannot contain rows which should be placed in the new
      partition.
-->
テーブルが既存の<literal>DEFAULT</literal>パーティションを持っていて、新たなパーティションが追加された場合、デフォルトパーティションは、新たなパーティションに属すのがふさわしい行が含まれていないことを確かめるために、検査されなければなりません。
デフォルトパーティションに多数の行が含まれている場合、これは時間を要すかもしれません。
デフォルトパーティションが、外部テーブルであるか、新パーティションに置くべき行を含むことができないことを証明する制約を持つ場合、この検査は省略されます。
     </para>

     <para>
<!--
      When creating a hash partition, a modulus and remainder must be specified.
      The modulus must be a positive integer, and the remainder must be a
      non-negative integer less than the modulus.  Typically, when initially
      setting up a hash-partitioned table, you should choose a modulus equal to
      the number of partitions and assign every table the same modulus and a
      different remainder (see examples, below).   However, it is not required
      that every partition have the same modulus, only that every modulus which
      occurs among the partitions of a hash-partitioned table is a factor of the
      next larger modulus.  This allows the number of partitions to be increased
      incrementally without needing to move all the data at once.  For example,
      suppose you have a hash-partitioned table with 8 partitions, each of which
      has modulus 8, but find it necessary to increase the number of partitions
      to 16.  You can detach one of the modulus-8 partitions, create two new
      modulus-16 partitions covering the same portion of the key space (one with
      a remainder equal to the remainder of the detached partition, and the
      other with a remainder equal to that value plus 8), and repopulate them
      with data.  You can then repeat this &#045;&#045; perhaps at a later time &#045;&#045; for
      each modulus-8 partition until none remain.  While this may still involve
      a large amount of data movement at each step, it is still better than
      having to create a whole new table and move all the data at once.
-->
ハッシュパーティションを作るときには法と残余を指定しなければなりません。
法は正の整数でなければならず、残余は法よりも小さい非負整数でなければなりません。
典型的にはハッシュパーティションテーブル初期設定をするとき、パーティションの数と等しい法を選び、全てのテーブルに同じ法と異なる残余を割り当てます（後述の例を参照）。
しかしながら、全てのパーティションが同じ法を持つ必要はなく、あるハッシュパーティションテーブルのパーティションに存在する全ての法が次に大きい法の因子であることだけ必要です。
このことは、全データを一度に移すことなくパーティション数を徐々に増やすことを可能にします。
例えば、各々の法が8である8パーティションのハッシュパーティションテーブルがあるとして、パーティション数を16に増やさなければならなくなったとします。
私たちは8を法とするパーティションの一つをデタッチして、新たに16を法とするキー空間の同じ部分（一つはデタッチしたパーティションと等しい残余を持ち、一つはその値に8を加えたのと等しい残余を持つ）を対象とする二つのパーティションを追加して、データを再配置することができます。
これを（おそらくはより後に）8を法とする各パーティションがなくなるまで、繰り返すことができます。
これは依然として各ステップで大きなデータ移動を伴いますが、全体の新テーブルを作って全データを一度に移さなければならないというよりは、まだ良いです。
     </para>

     <para>
<!--
      A partition must have the same column names and types as the partitioned
      table to which it belongs. Modifications to the column names or types of
      a partitioned table will automatically propagate to all partitions.
      <literal>CHECK</literal> constraints will be inherited automatically by
      every partition, but an individual partition may specify additional
      <literal>CHECK</literal> constraints; additional constraints with the
      same name and condition as in the parent will be merged with the parent
      constraint.  Defaults may be specified separately for each partition.
<<<<<<< HEAD
-->
パーティションは、それが属するパーティションテーブルと同じ列名および型を持っていなければなりません。
パーティションテーブルの列名や型の変更は自動的にすべてのパーティションに反映されます。
<literal>CHECK</literal>制約はすべてのパーティションで自動的に継承されますが、個々のパーティションで追加の<literal>CHECK</literal>制約を指定することができます。
親の制約と同じ名前と条件を持つ追加制約は親の制約と統合されます。
デフォルト制約は各パーティションで別々に指定できます。
=======
      But note that a partition's default value is not applied when inserting
      a tuple through a partitioned table.
>>>>>>> 5060275a
     </para>

     <para>
<!--
      Rows inserted into a partitioned table will be automatically routed to
      the correct partition.  If no suitable partition exists, an error will
      occur.
-->
パーティションテーブルに挿入された行は、自動的に正しいパーティションに回されます。
適当なパーティションが存在しないときは、エラーが発生します。
     </para>

     <para>
<!--
      Operations such as TRUNCATE which normally affect a table and all of its
      inheritance children will cascade to all partitions, but may also be
      performed on an individual partition.  Note that dropping a partition
      with <literal>DROP TABLE</literal> requires taking an <literal>ACCESS
      EXCLUSIVE</literal> lock on the parent table.
-->
TRUNCATEのように通常はテーブルとそれを継承するすべての子テーブルに影響を及ぼす操作は、すべてのパーティションに対しても適用されますが、個別のパーティションに対して操作することも可能です。
<literal>DROP TABLE</literal>でパーティションを削除するには、親テーブルについて<literal>ACCESS EXCLUSIVE</literal>のロックを取得する必要があることに注意してください。
     </para>
    </listitem>
   </varlistentry>

   <varlistentry>
    <term><literal>LIKE <replaceable>source_table</replaceable> [ <replaceable>like_option</replaceable> ... ]</literal></term>
    <listitem>
     <para>
<!--
      The <literal>LIKE</literal> clause specifies a table from which
      the new table automatically copies all column names, their data types,
      and their not-null constraints.
-->
<literal>LIKE</literal>句にテーブルを指定すると、自動的にそのテーブルの全ての列名、そのデータ型、非NULL制約が新しいテーブルにコピーされます。
     </para>
     <para>
<!--
      Unlike <literal>INHERITS</literal>, the new table and original table
      are completely decoupled after creation is complete.  Changes to the
      original table will not be applied to the new table, and it is not
      possible to include data of the new table in scans of the original
      table.
-->
<literal>INHERITS</literal>とは違い、作成した後、新しいテーブルと元のテーブルが完全に分離されます。
元のテーブルへの変更は新しいテーブルには適用されません。また、元のテーブルを走査しても新しいテーブルのデータは見つかりません。
     </para>
      <para>
<!--
      Also unlike <literal>INHERITS</literal>, columns and
      constraints copied by <literal>LIKE</literal> are not merged with similarly
      named columns and constraints.
      If the same name is specified explicitly or in another
      <literal>LIKE</literal> clause, an error is signaled.
-->
<literal>INHERITS</literal>と異なり、<literal>LIKE</literal>によりコピーされた列や制約は類似の名前の列や制約にまとめられません。
同じ名前が明示的に、あるいは他の<literal>LIKE</literal>句で指定された場合、エラーが通知されます。
     </para>
     <para>
<!--
      The optional <replaceable>like_option</replaceable> clauses specify
      which additional properties of the original table to copy.  Specifying
      <literal>INCLUDING</literal> copies the property, specifying
      <literal>EXCLUDING</literal> omits the property.
      <literal>EXCLUDING</literal> is the default.  If multiple specifications
      are made for the same kind of object, the last one is used.  The
      available options are:
-->
オプションの<replaceable>like_option</replaceable>句は元テーブルのどの追加属性をコピーするかを指定します。
<literal>INCLUDING</literal>指定は属性をコピーし、<literal>EXCLUDING</literal>指定は属性を省きます。
<literal>EXCLUDING</literal>がデフォルトです。
同種の対象に複数の指定がある場合には最後のものが使われます。
指定可能なオプションは以下です。

      <variablelist>
       <varlistentry>
        <term><literal>INCLUDING COMMENTS</literal></term>
        <listitem>
         <para>
<!--
          Comments for the copied columns, constraints, and indexes will be
          copied.  The default behavior is to exclude comments, resulting in
          the copied columns and constraints in the new table having no
          comments.
-->
コピーされた列、制約、および、インデックスに対するコメントがコピーされます。
デフォルトの振る舞いではコメントは除外されて、新しいテーブルのコピーされた列と制約にはコメントがありません。
         </para>
        </listitem>
       </varlistentry>

       <varlistentry>
        <term><literal>INCLUDING CONSTRAINTS</literal></term>
        <listitem>
         <para>
<!--
          <literal>CHECK</literal> constraints will be copied.  No distinction
          is made between column constraints and table constraints.  Not-null
          constraints are always copied to the new table.
-->
<literal>CHECK</literal>制約がコピーされます。
列制約とテーブル制約の区別はされません。
非NULL制約は常に新しいテーブルにコピーされます。
         </para>
        </listitem>
       </varlistentry>

       <varlistentry>
        <term><literal>INCLUDING DEFAULTS</literal></term>
        <listitem>
         <para>
<!--
          Default expressions for the copied column definitions will be
          copied.  Otherwise, default expressions are not copied, resulting in
          the copied columns in the new table having null defaults.  Note that
          copying defaults that call database-modification functions, such as
          <function>nextval</function>, may create a functional linkage
          between the original and new tables.
-->
コピーされた列定義に対するデフォルト式をコピーします。
この指定が無い場合、デフォルト式はコピーされず、新しいテーブルのコピーされた列はNULLのデフォルトとなります。
<function>nextval</function>などのデータベースを変更する関数を呼び出すデフォルトのコピーは、元のテーブルと新しいテーブルの間で関数の連鎖を引き起こすかもしれないことに注意してください。
         </para>
        </listitem>
       </varlistentry>

       <varlistentry>
        <term><literal>INCLUDING GENERATED</literal></term>
        <listitem>
         <para>
<!--
          Any generation expressions of copied column definitions will be
          copied.  By default, new columns will be regular base columns.
-->
コピーされた列定義の全ての生成式がコピーされます。
デフォルトでは新たな列は通常の基底列となります。
         </para>
        </listitem>
       </varlistentry>

       <varlistentry>
        <term><literal>INCLUDING IDENTITY</literal></term>
        <listitem>
         <para>
<!--
          Any identity specifications of copied column definitions will be
          copied.  A new sequence is created for each identity column of the
          new table, separate from the sequences associated with the old
          table.
-->
コピーされた列定義の全てのアイデンティティ指定がコピーされます。
新しいテーブルの各識別列に対して新たなシーケンスが作られ、旧テーブルに関連付けられたシーケンスとは分離されます。
         </para>
        </listitem>
       </varlistentry>

       <varlistentry>
        <term><literal>INCLUDING INDEXES</literal></term>
        <listitem>
         <para>
<!--
          Indexes, <literal>PRIMARY KEY</literal>, <literal>UNIQUE</literal>,
          and <literal>EXCLUDE</literal> constraints on the original table
          will be created on the new table.  Names for the new indexes and
          constraints are chosen according to the default rules, regardless of
          how the originals were named.  (This behavior avoids possible
          duplicate-name failures for the new indexes.)
-->
元テーブルのインデックス、および、<literal>PRIMARY KEY</literal>、<literal>UNIQUE</literal>、<literal>EXCLUDE</literal>制約が新しいテーブルに作成されます。
新しいインデックスと制約の名前はデフォルトの規則に従って決められ、元テーブルでのどう名前付けされているかは考慮されません。
（この振る舞いは新しいインデックスでの起こりうる名前重複エラーを回避します。）
         </para>
        </listitem>
       </varlistentry>

       <varlistentry>
        <term><literal>INCLUDING STATISTICS</literal></term>
        <listitem>
         <para>
<!--
          Extended statistics are copied to the new table.
-->
拡張統計情報が新しいテーブルにコピーされます。
         </para>
        </listitem>
       </varlistentry>

       <varlistentry>
        <term><literal>INCLUDING STORAGE</literal></term>
        <listitem>
         <para>
<!--
          <literal>STORAGE</literal> settings for the copied column
          definitions will be copied.  The default behavior is to exclude
          <literal>STORAGE</literal> settings, resulting in the copied columns
          in the new table having type-specific default settings.  For more on
          <literal>STORAGE</literal> settings, see <xref
          linkend="storage-toast"/>.
-->
コピーされた列定義に対する<literal>STORAGE</literal>設定がコピーされます。
デフォルトの振る舞いでは<literal>STORAGE</literal>設定は除外され、そのため新しいテーブルのコピーされた列はデータ型ごとのデフォルト設定を持ちます。
<literal>STORAGE</literal>設定に関する詳細は<xref linkend="storage-toast"/>を参照してください。
         </para>
        </listitem>
       </varlistentry>

       <varlistentry>
        <term><literal>INCLUDING ALL</literal></term>
        <listitem>
         <para>
<!--
          <literal>INCLUDING ALL</literal> is an abbreviated form selecting
          all the available individual options.  (It could be useful to write
          individual <literal>EXCLUDING</literal> clauses after
          <literal>INCLUDING ALL</literal> to select all but some specific
          options.)
-->
<literal>INCLUDING ALL</literal>は全ての各オプションを選択することの短縮形式です。
（一部オプションを除き全てを選択するために、個別の<literal>EXCLUDING</literal>句を<literal>INCLUDING ALL</literal>の後に書く場合におそらく有益です。）
         </para>
        </listitem>
       </varlistentry>
      </variablelist>
     </para>

     <para>
<!--
      The <literal>LIKE</literal> clause can also be used to copy column
      definitions from views, foreign tables, or composite types.
      Inapplicable options (e.g., <literal>INCLUDING INDEXES</literal> from
      a view) are ignored.
-->
また<literal>LIKE</literal>句をビュー、外部テーブル、複合型から列の定義をコピーするために使用することができます。
適用できないオプション（ビューからの<literal>INCLUDING INDEXES</literal>など）は無視されます。
     </para>
    </listitem>
   </varlistentry>

   <varlistentry>
    <term><literal>CONSTRAINT <replaceable class="parameter">constraint_name</replaceable></literal></term>
    <listitem>
     <para>
<!--
      An optional name for a column or table constraint.  If the
      constraint is violated, the constraint name is present in error messages,
      so constraint names like <literal>col must be positive</literal> can be used
      to communicate helpful constraint information to client applications.
      (Double-quotes are needed to specify constraint names that contain spaces.)
      If a constraint name is not specified, the system generates a name.
-->
列制約、テーブル制約の名前(省略可能)です。
制約に違反すると、制約名がエラーメッセージに含まれます。
ですので、<literal>col must be positive(正数でなければならない)</literal>といった名前の制約名を付与することで、クライアントアプリケーションへ有用な制約情報を渡すことができます。
（空白を含む制約名を指定する場合、二重引用符が必要です。）
指定されなければ、システムが名前を生成します。
     </para>
    </listitem>
   </varlistentry>

   <varlistentry>
    <term><literal>NOT NULL</literal></term>
    <listitem>
     <para>
<!--
      The column is not allowed to contain null values.
-->
その列がNULL値を持てないことを指定します。
     </para>
    </listitem>
   </varlistentry>

   <varlistentry>
    <term><literal>NULL</literal></term>
    <listitem>
     <para>
<!--
      The column is allowed to contain null values. This is the default.
-->
その列がNULL値を持てることを指定します。
これがデフォルトです。
     </para>

     <para>
<!--
      This clause is only provided for compatibility with
      non-standard SQL databases.  Its use is discouraged in new
      applications.
-->
この句は非標準的なSQLデータベースとの互換性のためだけに提供されています。
新しいアプリケーションでこれを使用するのはお勧めしません。
     </para>
    </listitem>
   </varlistentry>

   <varlistentry>
    <term><literal>CHECK ( <replaceable class="parameter">expression</replaceable> ) [ NO INHERIT ] </literal></term>
    <listitem>
     <para>
<!--
      The <literal>CHECK</literal> clause specifies an expression producing a
      Boolean result which new or updated rows must satisfy for an
      insert or update operation to succeed.  Expressions evaluating
      to TRUE or UNKNOWN succeed.  Should any row of an insert or
      update operation produce a FALSE result, an error exception is
      raised and the insert or update does not alter the database.  A
      check constraint specified as a column constraint should
      reference that column's value only, while an expression
      appearing in a table constraint can reference multiple columns.
-->
<literal>CHECK</literal>句は、論理型の結果を生成する、新しい行または更新される行が挿入または更新処理を成功させるために満足しなければならない式を指定します。
TRUEまたはUNKNOWNと評価される式は成功します。
挿入または更新処理の行がFALSEという結果をもたらす場合はエラー例外が発生し、その挿入または更新によるデータベースの変更は行われません。
列制約として指定された検査制約は列の値のみを参照しなければなりません。
テーブル制約内の式は複数の列を参照できます。
     </para>

     <para>
<!--
      Currently, <literal>CHECK</literal> expressions cannot contain
      subqueries nor refer to variables other than columns of the
      current row (see <xref linkend="ddl-constraints-check-constraints"/>).
      The system column <literal>tableoid</literal>
      may be referenced, but not any other system column.
-->
現時点では、<literal>CHECK</literal>式には副問い合わせも現在の行の列以外の変数も含めることはできません（<xref linkend="ddl-constraints-check-constraints"/>を参照）。
システム列<literal>tableoid</literal>を参照することはできますが、他のシステム列は参照できません。
     </para>

     <para>
<!--
      A constraint marked with <literal>NO INHERIT</literal> will not propagate to
      child tables.
-->
<literal>NO INHERIT</literal>と印が付いた制約は子テーブルには伝搬しません。
     </para>

     <para>
<!--
      When a table has multiple <literal>CHECK</literal> constraints,
      they will be tested for each row in alphabetical order by name,
      after checking <literal>NOT NULL</literal> constraints.
      (<productname>PostgreSQL</productname> versions before 9.5 did not honor any
      particular firing order for <literal>CHECK</literal> constraints.)
-->
テーブルに複数の<literal>CHECK</literal>制約がある場合、それらは<literal>NOT NULL</literal>制約について検証した後で、各行について名前のアルファベット順に検証されます。
（<productname>PostgreSQL</productname>の9.5より前のバージョンでは、<literal>CHECK</literal>制約の実行について特定の順序はありませんでした。）
     </para>
    </listitem>
   </varlistentry>

   <varlistentry>
    <term><literal>DEFAULT
    <replaceable>default_expr</replaceable></literal></term>
    <listitem>
     <para>
<!--
      The <literal>DEFAULT</literal> clause assigns a default data value for
      the column whose column definition it appears within.  The value
      is any variable-free expression (in particular, cross-references
      to other columns in the current table are not allowed).  Subqueries
      are not allowed either.  The data type of the default expression must
      match the data type of the column.
-->
<literal>DEFAULT</literal>句を列定義に付けると、その列にデフォルトデータ値が割り当てられます。
値として指定するのは任意の無変数式です（特に現在のテーブル内の他の列へクロス参照はできません）。
副問い合わせも指定できません。
デフォルト式のデータ型はその列のデータ型と一致する必要があります。
     </para>

     <para>
<!--
      The default expression will be used in any insert operation that
      does not specify a value for the column.  If there is no default
      for a column, then the default is null.
-->
デフォルト式は、全ての挿入操作において、その列に値が指定されていない場合に使用されます。
列にデフォルト値がない場合、デフォルト値はNULLになります。
     </para>
    </listitem>
   </varlistentry>

   <varlistentry>
    <term><literal>GENERATED ALWAYS AS ( <replaceable>generation_expr</replaceable> ) STORED</literal><indexterm><primary>generated column</primary></indexterm></term>
    <listitem>
     <para>
<!--
      This clause creates the column as a <firstterm>generated
      column</firstterm>.  The column cannot be written to, and when read the
      result of the specified expression will be returned.
-->
この句は列を<firstterm>生成列</firstterm>として作成します。
この列には書き込みできず、読むときには指定された式の結果が返されます。
     </para>

     <para>
<!--
      The keyword <literal>STORED</literal> is required to signify that the
      column will be computed on write and will be stored on disk.
-->
キーワード<literal>STORED</literal>は列が書き込み時に計算されてディスクに格納されることをあらわすのに必要とされます。
     </para>

     <para>
<!--
      The generation expression can refer to other columns in the table, but
      not other generated columns.  Any functions and operators used must be
      immutable.  References to other tables are not allowed.
-->
生成式はそのテーブルの他の列を参照できますが、他の生成列は参照できません。
使われる全ての関数と演算子はIMMUTABLEでなければなりません。
他テーブルを参照することはできません。
     </para>
    </listitem>
   </varlistentry>

   <varlistentry>
    <term><literal>GENERATED { ALWAYS | BY DEFAULT } AS IDENTITY [ ( <replaceable>sequence_options</replaceable> ) ]</literal></term>
    <listitem>
     <para>
<!--
      This clause creates the column as an <firstterm>identity
      column</firstterm>.  It will have an implicit sequence attached to it
      and the column in new rows will automatically have values from the
      sequence assigned to it.
-->
この句は列を<firstterm>IDENTITY列</firstterm>として作成します。
それには暗示的なシーケンスが紐付けられ、新しい行のその列には紐付けられたシーケンスから取られた値が自動的に入ります。
     </para>

     <para>
<!--
      The clauses <literal>ALWAYS</literal> and <literal>BY DEFAULT</literal>
      determine how the sequence value is given precedence over a
      user-specified value in an <command>INSERT</command> statement.
      If <literal>ALWAYS</literal> is specified, a user-specified value is
      only accepted if the <command>INSERT</command> statement
      specifies <literal>OVERRIDING SYSTEM VALUE</literal>.  If <literal>BY
      DEFAULT</literal> is specified, then the user-specified value takes
      precedence.  See <xref linkend="sql-insert"/> for details.  (In
      the <command>COPY</command> command, user-specified values are always
      used regardless of this setting.)
-->
<literal>ALWAYS</literal>と<literal>BY DEFAULT</literal>の句は、ユーザが<command>INSERT</command>文で指定した値に対するシーケンスの値の優先度がどうなるかを決定します。
<literal>ALWAYS</literal>が指定された場合、ユーザが指定した値は<command>INSERT</command>文で<literal>OVERRIDING SYSTEM VALUE</literal>を指定した場合にのみ受け付けられます。
<literal>BY DEFAULT</literal>が指定された場合は、ユーザが指定した値が優先します。
詳細は<xref linkend="sql-insert"/>を参照してください。
（<command>COPY</command>コマンドでは、この設定と関係なく、ユーザが指定した値が常に使用されます。）
     </para>

     <para>
<!--
      The optional <replaceable>sequence_options</replaceable> clause can be
      used to override the options of the sequence.
      See <xref linkend="sql-createsequence"/> for details.
-->
オプションで<replaceable>sequence_options</replaceable>句を指定することにより、シーケンスのオプションを変更できます。
詳しくは<xref linkend="sql-createsequence"/>を参照してください。
     </para>
    </listitem>
   </varlistentry>

   <varlistentry>
<!--
    <term><literal>UNIQUE</literal> (column constraint)</term>
-->
    <term><literal>UNIQUE</literal> （列制約）</term>
    <term><literal>UNIQUE ( <replaceable class="parameter">column_name</replaceable> [, ... ] )</literal>
<!--
    <optional> INCLUDE ( <replaceable class="parameter">column_name</replaceable> [, ...]) </optional> (table constraint)</term>
-->
    <optional> INCLUDE ( <replaceable class="parameter">column_name</replaceable> [, ...]) </optional> (表制約)</term>

    <listitem>
     <para>
<!--
      The <literal>UNIQUE</literal> constraint specifies that a
      group of one or more columns of a table can contain
      only unique values. The behavior of the unique table constraint
      is the same as that for column constraints, with the additional
      capability to span multiple columns.
-->
<literal>UNIQUE</literal>制約は、テーブルの1つまたは複数の列からなるグループが、一意な値のみを持つことができることを指定します。
一意性テーブル制約の動作は一意性列制約と同じですが、さらに複数列にまたがる機能を持ちます。
     </para>

     <para>
<!--
      For the purpose of a unique constraint, null values are not
      considered equal.
-->
一意性制約では、NULL値同士は等しいとはみなされなせん。
     </para>

     <para>
<!--
      Each unique table constraint must name a set of columns that is
      different from the set of columns named by any other unique or
      primary key constraint defined for the table.  (Otherwise it
      would just be the same constraint listed twice.)
-->
それぞれの一意性テーブル制約には、そのテーブルの他の一意性制約もしくは主キー制約によって指定された列の集合とは、異なる名前の列の集合を指定しなければなりません
（同じ名前を指定すると、同じ制約が2回現れるだけになります）。
     </para>

     <para>
<!--
      When establishing a unique constraint for a multi-level partition
      hierarchy, all the columns in the partition key of the target
      partitioned table, as well as those of all its descendant partitioned
      tables, must be included in the constraint definition.
-->
複数レベルのパーティション階層に一意性制約を設定するとき、対象パーティションテーブル、および全ての子孫のパーティションテーブルの、パーティションキー内の全ての列が制約定義に含まれなくてはなりません。
     </para>

     <para>
<!--
      Adding a unique constraint will automatically create a unique btree
      index on the column or group of columns used in the constraint.
      The optional clause <literal>INCLUDE</literal> adds to that index
      one or more columns on which the uniqueness is not enforced.
      Note that although the constraint is not enforced on the included columns,
      it still depends on them.  Consequently, some operations on these columns
      (e.g. <literal>DROP COLUMN</literal>) can cause cascaded constraint and
      index deletion.
-->
一意性制約を加えると、制約で使われている列や列のグループに一意性btreeインデックスが自動的に作られます。
省略可能な<literal>INCLUDE</literal>句はインデックスに一意性を強要されない列を1つまたは複数、追加します。
含めた（INCLUDEした）列に制約は強制されませんが、依存はしていることに注意してください。
このため、これらの列に対する一部の操作（例えば<literal>DROP COLUMN</literal>）は制約の連鎖とインデックスの削除をひき起こすことがあります。
     </para>
    </listitem>
   </varlistentry>

   <varlistentry>
<!--
    <term><literal>PRIMARY KEY</literal> (column constraint)</term>
-->
    <term><literal>PRIMARY KEY</literal> （列制約）</term>
    <term><literal>PRIMARY KEY ( <replaceable class="parameter">column_name</replaceable> [, ... ] )</literal>
<!--
    <optional> INCLUDE ( <replaceable class="parameter">column_name</replaceable> [, ...]) </optional> (table constraint)</term>
-->
    <optional> INCLUDE ( <replaceable class="parameter">column_name</replaceable> [, ...]) </optional> (表制約)</term>
    <listitem>
     <para>
<!--
      The <literal>PRIMARY KEY</literal> constraint specifies that a column or
      columns of a table can contain only unique (non-duplicate), nonnull
      values. Only one primary key can be specified for a table, whether as a
      column constraint or a table constraint.
-->
<literal>PRIMARY KEY</literal>制約はテーブルの一列または複数の列が一意（重複がない）で、非NULLの値のみを持つことを指定します。
列制約か表制約かに関わらず、１つのテーブルには主キーを１つだけ指定できます。
     </para>

     <para>
<!--
      The primary key constraint should name a set of columns that is
      different from the set of columns named by any unique
      constraint defined for the same table.  (Otherwise, the unique
      constraint is redundant and will be discarded.)
-->
主キー制約では、同じテーブルに一意制約で指定した列の集合とは異なる列の集合を指定します。
（そうでなければ、一意制約は冗長となり、捨てられます。）
     </para>

     <para>
<!--
      <literal>PRIMARY KEY</literal> enforces the same data constraints as
      a combination of <literal>UNIQUE</literal> and <literal>NOT NULL</literal>, but
      identifying a set of columns as the primary key also provides metadata
      about the design of the schema, since a primary key implies that other
      tables can rely on this set of columns as a unique identifier for rows.
-->
<literal>PRIMARY KEY</literal>は<literal>UNIQUE</literal>と<literal>NOT NULL</literal>の組み合わせと同じデータ制約を課しますが、列の集合を主キーと指定することは、スキーマの設計についてのメタデータを提供することにもなります。
なぜなら、主キーであることは、行を一意に特定するものとして、他のテーブルがその列の集合を当てにして良い、ということを意味するからです。
     </para>

     <para>
<!--
      <literal>PRIMARY KEY</literal> constraints share the restrictions that
      <literal>UNIQUE</literal> constraints have when placed on partitioned
      tables.
-->
<literal>PRIMARY KEY</literal>制約は、パーティションテーブルに設定するときに<literal>UNIQUE</literal>制約が持つ制限を共有します。
     </para>

     <para>
<!--
      Adding a <literal>PRIMARY KEY</literal> constraint will automatically
      create a unique btree index on the column or group of columns used in the
      constraint.  The optional <literal>INCLUDE</literal> clause allows a list
      of columns to be specified which will be included in the non-key portion
      of the index.  Although uniqueness is not enforced on the included columns,
      the constraint still depends on them. Consequently, some operations on the
      included columns (e.g. <literal>DROP COLUMN</literal>) can cause cascaded
      constraint and index deletion.
-->
<literal>PRIMARY KEY</literal>制約を追加すると、制約で使用する列や列のグループに一意性のbtreeインデックスが自動的に作られます。
省略可能な<literal>INCLUDE</literal>句はインデックスの非キー部分に含める列のリストを指定できます。
含めた列に一意性は強制されませんが、制約はこれらに依存はしています。
このため、これらの含められた列に対する一部の操作（例えば<literal>DROP COLUMN</literal>）は制約の連鎖とインデックスの削除をひき起こすことがあります。
     </para>
    </listitem>
   </varlistentry>

   <varlistentry id="sql-createtable-exclude">
    <term><literal>EXCLUDE [ USING <replaceable class="parameter">index_method</replaceable> ] ( <replaceable class="parameter">exclude_element</replaceable> WITH <replaceable class="parameter">operator</replaceable> [, ... ] ) <replaceable class="parameter">index_parameters</replaceable> [ WHERE ( <replaceable class="parameter">predicate</replaceable> ) ]</literal></term>
    <listitem>
     <para>
<!--
      The <literal>EXCLUDE</literal> clause defines an exclusion
      constraint, which guarantees that if
      any two rows are compared on the specified column(s) or
      expression(s) using the specified operator(s), not all of these
      comparisons will return <literal>TRUE</literal>.  If all of the
      specified operators test for equality, this is equivalent to a
      <literal>UNIQUE</literal> constraint, although an ordinary unique constraint
      will be faster.  However, exclusion constraints can specify
      constraints that are more general than simple equality.
      For example, you can specify a constraint that
      no two rows in the table contain overlapping circles
      (see <xref linkend="datatype-geometric"/>) by using the
      <literal>&amp;&amp;</literal> operator.
-->
<literal>EXCLUDE</literal>句は排他制約を定義し、任意の2行について指定した列(複数可)または式(複数可)を指定した演算子(複数可)を使用して比較した場合、比較結果のすべてが<literal>TRUE</literal>を返さないことを保証します。
指定した演算子のすべてが等価性を試験するものであれば、これは<literal>UNIQUE</literal>制約と同じですが、通常の一意性制約のほうが高速です。
しかし、排他制約では単純な等価性よりも一般的な制約を指定することができます。
例えば、テーブル内の2つの行が重複する円(<xref linkend="datatype-geometric"/>参照)を持たないといった制約を<literal>&amp;&amp;</literal>演算子を使用して指定することができます。
     </para>

     <para>
<!--
      Exclusion constraints are implemented using
      an index, so each specified operator must be associated with an
      appropriate operator class
      (see <xref linkend="indexes-opclass"/>) for the index access
      method <replaceable>index_method</replaceable>.
      The operators are required to be commutative.
      Each <replaceable class="parameter">exclude_element</replaceable>
      can optionally specify an operator class and/or ordering options;
      these are described fully under
      <xref linkend="sql-createindex"/>.
-->
排他制約はインデックスを使用して実装されています。
このため指定した演算子はそれぞれ適切な演算子クラス(<xref linkend="indexes-opclass"/>参照)で<replaceable>index_method</replaceable>インデックスアクセスメソッドと関連付けされていなければなりません。
演算子は交換可能でなければなりません。
オプションで、各<replaceable class="parameter">exclude_element</replaceable>は演算子クラス、順序付けオプション、またはその両方を指定することができます。
これらについては<xref linkend="sql-createindex"/>で説明します。
     </para>

     <para>
<!--
      The access method must support <literal>amgettuple</literal> (see <xref
      linkend="indexam"/>); at present this means <acronym>GIN</acronym>
      cannot be used.  Although it's allowed, there is little point in using
      B-tree or hash indexes with an exclusion constraint, because this
      does nothing that an ordinary unique constraint doesn't do better.
      So in practice the access method will always be <acronym>GiST</acronym> or
      <acronym>SP-GiST</acronym>.
-->
アクセスメソッドは<literal>amgettuple</literal>をサポートしなければなりません(<xref linkend="indexam"/>参照)。
現時点では、これは<acronym>GIN</acronym>を使用できないことを意味します。
B-treeやHashインデックスを排他制約で使用することは許容されますが、そうすることにあまり意味はありません。
これが通常の一意性制約より良いことは何もないからです。
このため現実的にはアクセスメソッドは常に<acronym>GiST</acronym>もしくは<acronym>SP-GiST</acronym>となります。
     </para>

     <para>
<!--
      The <replaceable class="parameter">predicate</replaceable> allows you to specify an
      exclusion constraint on a subset of the table; internally this creates a
      partial index. Note that parentheses are required around the predicate.
-->
<replaceable class="parameter">predicate</replaceable>により、排他制約をテーブルの部分集合に指定することができます。
内部的には、これは部分インデックスを作成します。
predicateの前後に括弧が必要であることに注意して下さい。
     </para>
    </listitem>
   </varlistentry>


   <varlistentry>
<!--
    <term><literal>REFERENCES <replaceable class="parameter">reftable</replaceable> [ ( <replaceable class="parameter">refcolumn</replaceable> ) ] [ MATCH <replaceable class="parameter">matchtype</replaceable> ] [ ON DELETE <replaceable class="parameter">referential_action</replaceable> ] [ ON UPDATE <replaceable class="parameter">referential_action</replaceable> ]</literal> (column constraint)</term>
-->
    <term><literal>REFERENCES <replaceable class="parameter">reftable</replaceable> [ ( <replaceable class="parameter">refcolumn</replaceable> ) ] [ MATCH <replaceable class="parameter">matchtype</replaceable> ] [ ON DELETE <replaceable class="parameter">action</replaceable> ] [ ON UPDATE <replaceable class="parameter">action</replaceable> ]</literal> （列制約）</term>

   <term><literal>FOREIGN KEY ( <replaceable class="parameter">column_name</replaceable> [, ... ] )
    REFERENCES <replaceable class="parameter">reftable</replaceable> [ ( <replaceable class="parameter">refcolumn</replaceable> [, ... ] ) ]
    [ MATCH <replaceable class="parameter">matchtype</replaceable> ]
    [ ON DELETE <replaceable class="parameter">referential_action</replaceable> ]
    [ ON UPDATE <replaceable class="parameter">referential_action</replaceable> ]</literal>
<!--
    (table constraint)</term>
-->
    （表制約）</term>

    <listitem>
     <para>
<!--
      These clauses specify a foreign key constraint, which requires
      that a group of one or more columns of the new table must only
      contain values that match values in the referenced
      column(s) of some row of the referenced table.  If the <replaceable
      class="parameter">refcolumn</replaceable> list is omitted, the
      primary key of the <replaceable class="parameter">reftable</replaceable>
      is used.  The referenced columns must be the columns of a non-deferrable
      unique or primary key constraint in the referenced table.  The user
      must have <literal>REFERENCES</literal> permission on the referenced table
      (either the whole table, or the specific referenced columns).  The
      addition of a foreign key constraint requires a
      <literal>SHARE ROW EXCLUSIVE</literal> lock on the referenced table.
      Note that foreign key constraints cannot be defined between temporary
      tables and permanent tables.
-->
これらの句は、外部キー制約を指定します。
外部キー制約は、新しいテーブルの1つまたは複数の列の集合が、被参照テーブルの一部の行の被参照列に一致する値を持たなければならないことを指定するものです。
<replaceable class="parameter">refcolumn</replaceable>リストが省略された場合、<replaceable class="parameter">reftable</replaceable>の主キーが使用されます。
被参照列は、被参照テーブルにおいて遅延不可の一意性制約もしくは主キー制約を持った列でなければなりません。
ユーザは被参照テーブル（テーブル全体または特定の被参照列）について<literal>REFERENCES</literal>権限を持っていなければなりません。
外部キー制約の追加は被参照テーブルに<literal>SHARE ROW EXCLUSIVE</literal>ロックを必要とします。
一時テーブルと永続テーブルとの間で外部キー制約を定義できないことに注意してください。
     </para>

     <para>
<!--
      A value inserted into the referencing column(s) is matched against the
      values of the referenced table and referenced columns using the
      given match type.  There are three match types: <literal>MATCH
      FULL</literal>, <literal>MATCH PARTIAL</literal>, and <literal>MATCH
      SIMPLE</literal> (which is the default).  <literal>MATCH
      FULL</literal> will not allow one column of a multicolumn foreign key
      to be null unless all foreign key columns are null; if they are all
      null, the row is not required to have a match in the referenced table.
      <literal>MATCH SIMPLE</literal> allows any of the foreign key columns
      to be null; if any of them are null, the row is not required to have a
      match in the referenced table.
      <literal>MATCH PARTIAL</literal> is not yet implemented.
      (Of course, <literal>NOT NULL</literal> constraints can be applied to the
      referencing column(s) to prevent these cases from arising.)
-->
参照列に挿入された値は、被参照テーブルと被参照列の値に対して、指定した照合型で照会されます。
照合型には3種類があります。
<literal>MATCH FULL</literal>、<literal>MATCH PARTIAL</literal>、<literal>MATCH SIMPLE</literal>（これがデフォルト）照合型です。
<literal>MATCH FULL</literal>は全ての外部キー列がNULLとなる場合を除き、複数列外部キーのある列がNULLとなることを許可しません。
それらがすべてNULLであれば、その行は被参照テーブル内で一致があることは要求されません。
<literal>MATCH SIMPLE</literal>は、外部キーの一部がNULLであることを許可します。
それらの一部がNULLであれば、その行は被参照テーブル内で一致があることは要求されません。
<literal>MATCH PARTIAL</literal>はまだ実装されていません。
（当然ですが、<literal>NOT NULL</literal>制約を参照列に適用し、こうした状態が発生することを防止することができます。）
     </para>

     <para>
<!--
      In addition, when the data in the referenced columns is changed,
      certain actions are performed on the data in this table's
      columns.  The <literal>ON DELETE</literal> clause specifies the
      action to perform when a referenced row in the referenced table is
      being deleted.  Likewise, the <literal>ON UPDATE</literal>
      clause specifies the action to perform when a referenced column
      in the referenced table is being updated to a new value. If the
      row is updated, but the referenced column is not actually
      changed, no action is done. Referential actions other than the
      <literal>NO ACTION</literal> check cannot be deferred, even if
      the constraint is declared deferrable. There are the following possible
      actions for each clause:
-->
さらに、被参照列のデータが変更された場合、このテーブルの列のデータに何らかの動作が発生します。
<literal>ON DELETE</literal>句は、被参照テーブルの被参照行が削除されようとした場合の動作を指定します。
同様に<literal>ON UPDATE</literal>句は、被参照テーブルの被参照列が新しい値に更新されようとした場合の動作を指定します。
行の更新があった場合でも、被参照列が実際に変更されない場合は、動作は実行されません。
制約が遅延可能と宣言されていても、<literal>NO ACTION</literal>検査以外の参照動作は遅延させられません。
各句について、以下の動作を指定可能です。

      <variablelist>
       <varlistentry>
        <term><literal>NO ACTION</literal></term>
        <listitem>
         <para>
<!--
          Produce an error indicating that the deletion or update
          would create a foreign key constraint violation.
          If the constraint is deferred, this
          error will be produced at constraint check time if there still
          exist any referencing rows.  This is the default action.
-->
削除もしくは更新により外部キー制約違反が起こることを示すエラーを発生します。
制約が遅延可能な場合、何らかの参照行が存在する限り、このエラーは制約の検査時点で発生します。
これはデフォルトの動作です。
         </para>
        </listitem>
       </varlistentry>

       <varlistentry>
        <term><literal>RESTRICT</literal></term>
        <listitem>
         <para>
<!--
          Produce an error indicating that the deletion or update
          would create a foreign key constraint violation.
          This is the same as <literal>NO ACTION</literal> except that
          the check is not deferrable.
-->
削除もしくは更新が外部キー制約違反となることを示すエラーを発生します。
検査が遅延できない点を除き、<literal>NO ACTION</literal>と同じです。
         </para>
        </listitem>
       </varlistentry>

       <varlistentry>
        <term><literal>CASCADE</literal></term>
        <listitem>
         <para>
<!--
          Delete any rows referencing the deleted row, or update the
          values of the referencing column(s) to the new values of the
          referenced columns, respectively.
-->
削除された行を参照している行は全て削除します。また、参照している列の値を、被参照列の新しい値にします。
         </para>
        </listitem>
       </varlistentry>

       <varlistentry>
        <term><literal>SET NULL</literal></term>
        <listitem>
         <para>
<!--
          Set the referencing column(s) to null.
-->
参照する列をNULLに設定します。
         </para>
        </listitem>
       </varlistentry>

       <varlistentry>
        <term><literal>SET DEFAULT</literal></term>
        <listitem>
         <para>
<!--
          Set the referencing column(s) to their default values.
          (There must be a row in the referenced table matching the default
          values, if they are not null, or the operation will fail.)
-->
参照する列をそのデフォルト値に設定します。
（デフォルト値がNULLでない場合は被参照テーブルの中にデフォルト値に一致する行が存在しなければなりません。さもないと操作が失敗します。）
         </para>
        </listitem>
       </varlistentry>
      </variablelist>
     </para>

     <para>
<!--
      If the referenced column(s) are changed frequently, it might be wise to
      add an index to the referencing column(s) so that referential actions
      associated with the foreign key constraint can be performed more
      efficiently.
-->
被参照列が頻繁に更新される場合、参照列にインデックスを付け、その外部キー制約に関連する参照動作がより効率的に実行できるようにする方が良いでしょう。
     </para>
    </listitem>
   </varlistentry>

   <varlistentry>
    <term><literal>DEFERRABLE</literal></term>
    <term><literal>NOT DEFERRABLE</literal></term>
    <listitem>
     <para>
<!--
      This controls whether the constraint can be deferred.  A
      constraint that is not deferrable will be checked immediately
      after every command.  Checking of constraints that are
      deferrable can be postponed until the end of the transaction
      (using the <xref linkend="sql-set-constraints"/> command).
      <literal>NOT DEFERRABLE</literal> is the default.
      Currently, only <literal>UNIQUE</literal>, <literal>PRIMARY KEY</literal>,
      <literal>EXCLUDE</literal>, and
      <literal>REFERENCES</literal> (foreign key) constraints accept this
      clause.  <literal>NOT NULL</literal> and <literal>CHECK</literal> constraints are not
      deferrable.  Note that deferrable constraints cannot be used as
      conflict arbitrators in an <command>INSERT</command> statement that
      includes an <literal>ON CONFLICT DO UPDATE</literal> clause.
-->
制約を遅延させることが可能かどうかを制御します。
遅延不可の制約は各コマンドの後すぐに検査されます。
遅延可能な制約の検査は、（<xref linkend="sql-set-constraints"/>コマンドを使用して）トランザクションの終了時まで遅延させることができます。
<literal>NOT DEFERRABLE</literal>がデフォルトです。
現在、<literal>UNIQUE</literal>、<literal>PRIMARY KEY</literal>、<literal>EXCLUDE</literal>、<literal>REFERENCES</literal>（外部キー）制約のみがこの句を受け付けることができます。
<literal>NOT NULL</literal>および <literal>CHECK</literal>制約は遅延させることができません。
遅延可能な制約は<literal>ON CONFLICT DO UPDATE</literal>句を含む<command>INSERT</command>文において、競合解決のために使うことはできないことに注意してください。
     </para>
    </listitem>
   </varlistentry>

   <varlistentry>
    <term><literal>INITIALLY IMMEDIATE</literal></term>
    <term><literal>INITIALLY DEFERRED</literal></term>
    <listitem>
     <para>
<!--
      If a constraint is deferrable, this clause specifies the default
      time to check the constraint.  If the constraint is
      <literal>INITIALLY IMMEDIATE</literal>, it is checked after each
      statement. This is the default.  If the constraint is
      <literal>INITIALLY DEFERRED</literal>, it is checked only at the
      end of the transaction.  The constraint check time can be
      altered with the <xref linkend="sql-set-constraints"/> command.
-->
制約が遅延可能な場合、この句は制約検査を行うデフォルトの時期を指定します。
制約が<literal>INITIALLY IMMEDIATE</literal>の場合、各文の実行後に検査されます。
これがデフォルトです。
制約が<literal>INITIALLY DEFERRED</literal>の場合、トランザクションの終了時にのみ検査されます。
制約検査の時期は<xref linkend="sql-set-constraints"/>コマンドを使用して変更することができます。
     </para>
    </listitem>
   </varlistentry>

   <varlistentry id="sql-createtable-method">
    <term><literal>USING <replaceable class="parameter">method</replaceable></literal></term>
    <listitem>
     <para>
<!--
      This optional clause specifies the table access method to use to store
      the contents for the new table; the method needs be an access method of
      type <literal>TABLE</literal>. See <xref linkend="tableam"/> for more
      information.  If this option is not specified, the default table access
      method is chosen for the new table. See <xref
      linkend="guc-default-table-access-method"/> for more information.
-->
このオプションの句は新しいテーブルの中身の格納に用いるテーブルアクセスメソッドを指定します。指定するものは、<literal>TABLE</literal>タイプのアクセスメソッドでなければなりません。
より詳しい情報は<xref linkend="tableam"/>を参照してください。
このオプションが指定されない場合、新しいテーブルにはデフォルトテーブルアクセスメソッドが選択されます。
より詳しい情報は<xref linkend="guc-default-table-access-method"/>を参照してください。
     </para>
    </listitem>
   </varlistentry>

   <varlistentry>
    <term><literal>WITH ( <replaceable class="parameter">storage_parameter</replaceable> [= <replaceable class="parameter">value</replaceable>] [, ... ] )</literal></term>
    <listitem>
     <para>
<!--
      This clause specifies optional storage parameters for a table or index;
      see <xref linkend="sql-createtable-storage-parameters"
      endterm="sql-createtable-storage-parameters-title"/> for more
      information.  For backward-compatibility the <literal>WITH</literal>
      clause for a table can also include <literal>OIDS=FALSE</literal> to
      specify that rows of the new table should not contain OIDs (object
      identifiers), <literal>OIDS=TRUE</literal> is not supported anymore.
-->
この句はテーブルまたはインデックスに対するオプションの格納パラメータを指定します。
詳しくは<xref linkend="sql-createtable-storage-parameters" endterm="sql-createtable-storage-parameters-title"/>を参照してください。
後方互換性のため、テーブルに対する<literal>WITH</literal>句には新しいテーブルの行にOID（オブジェクト識別子）が含まれないことを示すために<literal>OIDS=FALSE</literal>を含めることもできます。<literal>OIDS=TRUE</literal>はもはやサポートされません。
     </para>
    </listitem>
   </varlistentry>

   <varlistentry>
    <term><literal>WITHOUT OIDS</literal></term>
    <listitem>
     <para>
<!--
      This is backward-compatible syntax for declaring a table
      <literal>WITHOUT OIDS</literal>, creating a table <literal>WITH
      OIDS</literal> is not supported anymore.
-->
これは<literal>WITHOUT OIDS</literal>のテーブルと宣言する後方互換性の構文です。
<literal>WITH OIDS</literal>のテーブルを作ることはもはやサポートされません。
     </para>
    </listitem>
   </varlistentry>

   <varlistentry>
    <term><literal>ON COMMIT</literal></term>
    <listitem>
     <para>
<!--
      The behavior of temporary tables at the end of a transaction
      block can be controlled using <literal>ON COMMIT</literal>.
      The three options are:
-->
<literal>ON COMMIT</literal>を使用して、トランザクションブロックの終了時点での一時テーブルの動作を制御することができます。
以下の3つのオプションがあります。

      <variablelist>
       <varlistentry>
        <term><literal>PRESERVE ROWS</literal></term>
        <listitem>
         <para>
<!--
          No special action is taken at the ends of transactions.
          This is the default behavior.
-->
トランザクションの終了時点で、特別な動作は行われません。
これがデフォルトの動作です。
         </para>
        </listitem>
       </varlistentry>

       <varlistentry>
        <term><literal>DELETE ROWS</literal></term>
        <listitem>
         <para>
<!--
          All rows in the temporary table will be deleted at the end
          of each transaction block.  Essentially, an automatic <xref
          linkend="sql-truncate"/> is done
          at each commit.  When used on a partitioned table, this
          is not cascaded to its partitions.
-->
一時テーブル内の全ての行は、各トランザクションブロックの終わりで削除されます。
実質的には、コミットの度に自動的に<xref linkend="sql-truncate"/>が実行されます。
パーティションテーブルに使われた場合、そのパーティションに連鎖適用はされません。
         </para>
        </listitem>
       </varlistentry>

       <varlistentry>
        <term><literal>DROP</literal></term>
        <listitem>
         <para>
<!--
          The temporary table will be dropped at the end of the current
          transaction block.  When used on a partitioned table, this action
          drops its partitions and when used on tables with inheritance
          children, it drops the dependent children.
-->
一時テーブルは現在のトランザクションブロックの終わりで削除されます。
この動作は、パーティションテーブルに使われたときにそのパーティションを削除し、継承の子テーブルを伴うテーブルに使われたときに従属する子テーブルを削除します。
         </para>
        </listitem>
       </varlistentry>
      </variablelist></para>
    </listitem>
   </varlistentry>

   <varlistentry id="sql-createtable-tablespace">
    <term><literal>TABLESPACE <replaceable class="parameter">tablespace_name</replaceable></literal></term>
    <listitem>
     <para>
<!--
      The <replaceable class="parameter">tablespace_name</replaceable> is the name
      of the tablespace in which the new table is to be created.
      If not specified,
      <xref linkend="guc-default-tablespace"/> is consulted, or
      <xref linkend="guc-temp-tablespaces"/> if the table is temporary.  For
      partitioned tables, since no storage is required for the table itself,
      the tablespace specified overrides <literal>default_tablespace</literal>
      as the default tablespace to use for any newly created partitions when no
      other tablespace is explicitly specified.
-->
<replaceable class="parameter">tablespace_name</replaceable>は、新しいテーブルが作成されるテーブル空間名です。
指定されていない場合、<xref linkend="guc-default-tablespace"/>が、また一時テーブルの場合は<xref linkend="guc-temp-tablespaces"/>が考慮されます。
パーティションテーブルに対しては、そのテーブル自身ではストレージは必要としないため、他のテーブル空間が明示的に指定されていないときに新しく作成されたパーティションに使用するデフォルトのテーブル空間として、指定されたテーブル空間が<literal>default_tablespace</literal>を上書きします。
     </para>
    </listitem>
   </varlistentry>

   <varlistentry>
    <term><literal>USING INDEX TABLESPACE <replaceable class="parameter">tablespace_name</replaceable></literal></term>
    <listitem>
     <para>
<!--
      This clause allows selection of the tablespace in which the index
      associated with a <literal>UNIQUE</literal>, <literal>PRIMARY
      KEY</literal>, or <literal>EXCLUDE</literal> constraint will be created.
      If not specified,
      <xref linkend="guc-default-tablespace"/> is consulted, or
      <xref linkend="guc-temp-tablespaces"/> if the table is temporary.
-->
この句により、<literal>UNIQUE</literal>、<literal>PRIMARY KEY</literal>、または<literal>EXCLUDE</literal>制約に関連したインデックスを作成するテーブル空間を選択することができます。
指定されていない場合、<xref linkend="guc-default-tablespace"/>が、また一時テーブルであれば<xref linkend="guc-temp-tablespaces"/>が考慮されます。
     </para>
    </listitem>
   </varlistentry>

  </variablelist>

  <refsect2 id="sql-createtable-storage-parameters">
<!--
   <title id="sql-createtable-storage-parameters-title">Storage Parameters</title>
-->
   <title id="sql-createtable-storage-parameters-title">格納パラメータ</title>

 <indexterm zone="sql-createtable-storage-parameters">
<!--
  <primary>storage parameters</primary>
-->
  <primary>格納パラメータ</primary>
 </indexterm>

   <para>
<!--
    The <literal>WITH</literal> clause can specify <firstterm>storage parameters</firstterm>
    for tables, and for indexes associated with a <literal>UNIQUE</literal>,
    <literal>PRIMARY KEY</literal>, or <literal>EXCLUDE</literal> constraint.
    Storage parameters for
    indexes are documented in <xref linkend="sql-createindex"/>.
    The storage parameters currently
    available for tables are listed below.  For many of these parameters, as
    shown, there is an additional parameter with the same name prefixed with
    <literal>toast.</literal>, which controls the behavior of the
    table's secondary <acronym>TOAST</acronym> table, if any
    (see <xref linkend="storage-toast"/> for more information about TOAST).
    If a table parameter value is set and the
    equivalent <literal>toast.</literal> parameter is not, the TOAST table
    will use the table's parameter value.
    Specifying these parameters for partitioned tables is not supported,
    but you may specify them for individual leaf partitions.
-->
<literal>WITH</literal>句により、テーブルおよび<literal>UNIQUE</literal>、<literal>PRIMARY KEY</literal>、または<literal>EXCLUDE</literal>制約と関連づいたインデックスの<firstterm>格納パラメータ</firstterm>を指定することができます。
インデックスの格納パラメータについては<xref linkend="sql-createindex"/>で説明します。
現在テーブルで設定可能な格納パラメータの一覧を以下に示します。
これらのパラメータの多くに対して、示した通り、さらに<literal>toast</literal>という接頭辞のついた、同一の名前のパラメータがあります。
これはもしあれば、テーブルの補助<acronym>TOAST</acronym>テーブルの動作を制御します。
(TOASTに関する詳細については<xref linkend="storage-toast"/>を参照してください。)
テーブルのパラメータ値が設定され、それと同等の<literal>toast.</literal>パラメータが設定されていない場合、TOASTテーブルはテーブルのパラメータ値を利用します。
これらのパラメータをパーティションテーブルについて指定することはサポートされませんが、個々の末端のパーティションについて指定することはできます。
   </para>

   <variablelist>

    <varlistentry id="reloption-fillfactor" xreflabel="fillfactor">
    <term><varname>fillfactor</varname> (<type>integer</type>)
    <indexterm>
     <primary><varname>fillfactor</varname> storage parameter</primary>
    </indexterm>
    </term>
    <listitem>
     <para>
<!--
      The fillfactor for a table is a percentage between 10 and 100.
      100 (complete packing) is the default.  When a smaller fillfactor
      is specified, <command>INSERT</command> operations pack table pages only
      to the indicated percentage; the remaining space on each page is
      reserved for updating rows on that page.  This gives <command>UPDATE</command>
      a chance to place the updated copy of a row on the same page as the
      original, which is more efficient than placing it on a different page.
      For a table whose entries are never updated, complete packing is the
      best choice, but in heavily updated tables smaller fillfactors are
      appropriate.  This parameter cannot be set for TOAST tables.
-->
テーブルのフィルファクタ(fillfactor)は10から100までの間の割合（パーセント）です。
100（すべて使用）がデフォルトです。
より小さな値を指定すると、<command>INSERT</command>操作は指定した割合までしかテーブルページを使用しません。
各ページの残りの部分は、そのページ内の行の更新用に予約されます。
これにより<command>UPDATE</command>は、元の行と同じページ上に更新済みの行を格納することができるようになります。
これは別のページに更新済みの行を格納することよりも効率的です。
項目の更新がまったくないテーブルでは、すべてを使用することが最善の選択ですが、更新が非常に多いテーブルではより小さめのフィルファクタが適切です。
TOASTテーブルではこのパラメータを設定できません。
     </para>
    </listitem>
   </varlistentry>

   <varlistentry id="reloption-toast-tuple-target" xreflabel="toast_tuple_target">
    <term><literal>toast_tuple_target</literal> (<type>integer</type>)
    <indexterm>
     <primary><varname>toast_tuple_target</varname> storage parameter</primary>
    </indexterm>
    </term>
    <listitem>
     <para>
<!--
      The toast_tuple_target specifies the minimum tuple length required before
      we try to move long column values into TOAST tables, and is also the
      target length we try to reduce the length below once toasting begins.
      This only affects columns marked as either External or Extended
      and applies only to new tuples - there is no effect on existing rows.
      By default this parameter is set to allow at least 4 tuples per block,
      which with the default blocksize will be 2040 bytes. Valid values are
      between 128 bytes and the (blocksize - header), by default 8160 bytes.
      Changing this value may not be useful for very short or very long rows.
      Note that the default setting is often close to optimal, and
      it is possible that setting this parameter could have negative
      effects in some cases.
      This parameter cannot be set for TOAST tables.
-->
toast_tuple_targetは、長い列値をTOASTテーブルに移動する前に必要とされる最小タプル長を指定します。また、これはTOAST化を開始したときに長さをそれ未満に減らそうとする目標にもなります。
これはEXTERNALかEXTENDEDと印付けされた列にのみ影響があり、また、新たなタプルにのみ適用されます。既存の行には影響ありません。
デフォルトでは、このパラメータは1ブロックあたり少なくとも4タプルが可能であるように設定されます。これはデフォルトブロックサイズであれば2040バイトになります。
有効な値は128バイトから、ブロックサイズ - ヘッダ（デフォルトでは8160バイト）の間です。
非常に短いあるいは長い行に対して、この値を変更することはおそらく有用ではありません。
時にはデフォルト設定が最適に近く、本パラメータを設定することで場合によっては悪影響があるかもしれないことに注意してください。
     </para>
    </listitem>
   </varlistentry>

   <varlistentry id="reloption-parallel-workers" xreflabel="parallel_workers">
    <term><literal>parallel_workers</literal> (<type>integer</type>)
     <indexterm>
     <primary><varname>parallel_workers</varname> storage parameter</primary>
    </indexterm>
    </term>
    <listitem>
     <para>
<!--
      This sets the number of workers that should be used to assist a parallel
      scan of this table.  If not set, the system will determine a value based
      on the relation size.  The actual number of workers chosen by the planner
      or by utility statements that use parallel scans may be less, for example
      due to the setting of <xref linkend="guc-max-worker-processes"/>.
-->
このテーブルの並列スキャンを支援するために使用されるワーカの数を設定します。
設定されなければ、リレーションのサイズに基づいてシステムが値を決定します。
プランナやパラレルスキャンを使うユーティリティ文により選ばれるワーカの数は、例えば<xref linkend="guc-max-worker-processes"/>の設定によって、より少なくなるかもしれません。
     </para>
    </listitem>
   </varlistentry>

   <varlistentry id="reloption-autovacuum-enabled" xreflabel="autovacuum_enabled">
    <term><literal>autovacuum_enabled</literal>, <literal>toast.autovacuum_enabled</literal> (<type>boolean</type>)
    <indexterm>
     <primary><varname>autovacuum_enabled</varname> storage parameter</primary>
    </indexterm>
    </term>
    <listitem>
     <para>
<!--
     Enables or disables the autovacuum daemon for a particular table.
     If true, the autovacuum daemon will perform automatic <command>VACUUM</command>
     and/or <command>ANALYZE</command> operations on this table following the rules
     discussed in <xref linkend="autovacuum"/>.
     If false, this table will not be autovacuumed, except to prevent
     transaction ID wraparound. See <xref linkend="vacuum-for-wraparound"/> for
     more about wraparound prevention.
     Note that the autovacuum daemon does not run at all (except to prevent
     transaction ID wraparound) if the <xref linkend="guc-autovacuum"/>
     parameter is false; setting individual tables' storage parameters does
     not override that.  Therefore there is seldom much point in explicitly
     setting this storage parameter to <literal>true</literal>, only
     to <literal>false</literal>.
-->
特定のテーブルに対する自動バキュームデーモンを有効または無効にします。
trueの場合、自動バキュームデーモンは、更新または削除されたタプル数が<literal>autovacuum_vacuum_threshold</literal>＋<literal>autovacuum_vacuum_scale_factor</literal>×リレーション内の推定有効タプル数を超えたときに、特定のテーブルに対する<command>VACUUM</command>操作を始めます。
trueの場合、自動バキュームデーモンは、<xref linkend="autovacuum"/>に記述されたルールに従って、このテーブルに対して自動的に<command>VACUUM</command>あるいは<command>ANALYZE</command>またはその両方の操作を行います。
falseの場合、トランザクションIDの周回問題を回避するためを除き自動バキュームは行われません。
周回問題の回避については<xref linkend="vacuum-for-wraparound"/>を参照してください。
<xref linkend="guc-autovacuum"/>パラメータがfalseの場合、（トランザクションIDの周回問題を回避する場合を除き）自動バキュームデーモンはまったく実行されないことに注意して下さい。
個々のテーブルの格納パラメータを設定しても、それは優先されません。
従って、この格納パラメータを明示的に<literal>true</literal>に設定することにはほとんど意味はなく、<literal>false</literal>に設定することのみが意味を持ちます。
     </para>
    </listitem>
   </varlistentry>

   <varlistentry id="reloption-vacuum-index-cleanup" xreflabel="vacuum_index_cleanup">
    <term><literal>vacuum_index_cleanup</literal>, <literal>toast.vacuum_index_cleanup</literal> (<type>boolean</type>)
    <indexterm>
     <primary><varname>vacuum_index_cleanup</varname> storage parameter</primary>
    </indexterm>
    </term>
    <listitem>
     <para>
<!--
      Enables or disables index cleanup when <command>VACUUM</command> is
      run on this table.  The default value is <literal>true</literal>.
      Disabling index cleanup can speed up <command>VACUUM</command> very
      significantly, but may also lead to severely bloated indexes if table
      modifications are frequent.  The <literal>INDEX_CLEANUP</literal>
      parameter of <xref linkend="sql-vacuum"/>, if specified, overrides
      the value of this option.
-->
このテーブルに<command>VACUUM</command>が実行されたときのインデックスのクリーンアップを有効または無効にします。
デフォルト値は<literal>true</literal>です。
インデックスのクリーンアップを無効にすることで、<command>VACUUM</command>を大幅に高速化できますが、テーブルの変更が頻繁である場合には深刻なインデックスの肥大化も生じさせるかもしれません。
<xref linkend="sql-vacuum"/>の<literal>INDEX_CLEANUP</literal>パラメータは、指定されていたなら本オプションを上書きします。
     </para>
    </listitem>
   </varlistentry>

   <varlistentry id="reloption-vacuum-truncate" xreflabel="vacuum_truncate">
    <term><literal>vacuum_truncate</literal>, <literal>toast.vacuum_truncate</literal> (<type>boolean</type>)
    <indexterm>
     <primary><varname>vacuum_truncate</varname> storage parameter</primary>
    </indexterm>
    </term>
    <listitem>
     <para>
<!--
      Enables or disables vacuum to try to truncate off any empty pages
      at the end of this table. The default value is <literal>true</literal>.
      If <literal>true</literal>, <command>VACUUM</command> and
      autovacuum do the truncation and the disk space for
      the truncated pages is returned to the operating system.
      Note that the truncation requires <literal>ACCESS EXCLUSIVE</literal>
      lock on the table. The <literal>TRUNCATE</literal> parameter
      of <xref linkend="sql-vacuum"/>, if specified, overrides the value
      of this option.
-->
バキュームがテーブル末尾の空ページの切り捨てを試みることを、有効または無効にします。
デフォルト値は<literal>true</literal>です。
<literal>true</literal>の場合、<command>VACUUM</command>と自動バキュームは切り捨てを行い切り捨てられたページのディスク領域はオペレーティングシステムに返されます。
切り捨てにはテーブルに<literal>ACCESS EXCLUSIVE</literal>ロックが必要であることに注意してください。
<xref linkend="sql-vacuum"/>の<literal>TRUNCATE</literal>パラメータは、指定されていたなら本オプションを上書きします。
     </para>
    </listitem>
   </varlistentry>

   <varlistentry id="reloption-autovacuum-vacuum-threshold" xreflabel="autovacuum_vacuum_threshold">
    <term><literal>autovacuum_vacuum_threshold</literal>, <literal>toast.autovacuum_vacuum_threshold</literal> (<type>integer</type>)
    <indexterm>
     <primary><varname>autovacuum_vacuum_threshold</varname></primary>
     <secondary>storage parameter</secondary>
    </indexterm>
    </term>
    <listitem>
     <para>
<!--
      Per-table value for <xref linkend="guc-autovacuum-vacuum-threshold"/>
      parameter.
-->
<xref linkend="guc-autovacuum-vacuum-threshold"/>パラメータについて、テーブル毎に設定する値です。
     </para>
    </listitem>
   </varlistentry>

   <varlistentry id="reloption-autovacuum-vauum-scale-factor" xreflabel="autovacuum_vacuum_scale_factor">
    <term><literal>autovacuum_vacuum_scale_factor</literal>, <literal>toast.autovacuum_vacuum_scale_factor</literal> (<type>floating point</type>)
    <indexterm>
     <primary><varname>autovacuum_vacuum_scale_factor</varname> </primary>
     <secondary>storage parameter</secondary>
    </indexterm>
    </term>
    <listitem>
     <para>
<!--
      Per-table value for <xref linkend="guc-autovacuum-vacuum-scale-factor"/>
      parameter.
-->
<xref linkend="guc-autovacuum-vacuum-scale-factor"/>パラメータについて、テーブル毎に設定する値です。
     </para>
    </listitem>
   </varlistentry>

   <varlistentry id="reloption-autovacuum-analyze-threshold" xreflabel="autovacuum_analyze_threshold">
    <term><literal>autovacuum_analyze_threshold</literal> (<type>integer</type>)
    <indexterm>
     <primary><varname>autovacuum_analyze_threshold</varname></primary>
     <secondary>storage parameter</secondary>
    </indexterm>
    </term>
    <listitem>
     <para>
<!--
      Per-table value for <xref linkend="guc-autovacuum-analyze-threshold"/>
      parameter.
-->
<xref linkend="guc-autovacuum-analyze-threshold"/>パラメータについて、テーブル毎に設定する値です。
     </para>
    </listitem>
   </varlistentry>

   <varlistentry id="reloption-autovacuum-analyze-scale-factor" xreflabel="autovacuum_analyze_scale_factor">
    <term><literal>autovacuum_analyze_scale_factor</literal> (<type>floating point</type>)
    <indexterm>
     <primary><varname>autovacuum_analyze_scale_factor</varname></primary>
     <secondary>storage parameter</secondary>
    </indexterm>
    </term>
    <listitem>
     <para>
<!--
      Per-table value for <xref linkend="guc-autovacuum-analyze-scale-factor"/>
      parameter.
-->
<xref linkend="guc-autovacuum-analyze-scale-factor"/>パラメータについて、テーブル毎に設定する値です。
     </para>
    </listitem>
   </varlistentry>

   <varlistentry id="reloption-autovacuum-vacuum-cost-delay" xreflabel="autovacuum_vacuum_cost_delay">
    <term><literal>autovacuum_vacuum_cost_delay</literal>, <literal>toast.autovacuum_vacuum_cost_delay</literal> (<type>floating point</type>)
    <indexterm>
     <primary><varname>autovacuum_vacuum_cost_delay</varname></primary>
     <secondary>storage parameter</secondary>
    </indexterm>
    </term>
    <listitem>
     <para>
<!--
      Per-table value for <xref linkend="guc-autovacuum-vacuum-cost-delay"/>
      parameter.
-->
<xref linkend="guc-autovacuum-vacuum-cost-delay"/>パラメータについて、テーブル毎に設定する値です。
     </para>
    </listitem>
   </varlistentry>

   <varlistentry id="reloption-autovacuum-vauum-cost-limit" xreflabel="autovacuum_vacuum_cost_limit">
    <term><literal>autovacuum_vacuum_cost_limit</literal>, <literal>toast.autovacuum_vacuum_cost_limit</literal> (<type>integer</type>)
    <indexterm>
     <primary><varname>autovacuum_vacuum_cost_limit</varname></primary>
     <secondary>storage parameter</secondary>
    </indexterm>
    </term>
    <listitem>
     <para>
<!--
      Per-table value for <xref linkend="guc-autovacuum-vacuum-cost-limit"/>
      parameter.
-->
<xref linkend="guc-autovacuum-vacuum-cost-limit"/>パラメータについて、テーブル毎に設定する値です。
     </para>
    </listitem>
   </varlistentry>

   <varlistentry id="reloption-autovacuum-freeze-min-age" xreflabel="autovacuum_freeze_min_age">
    <term><literal>autovacuum_freeze_min_age</literal>, <literal>toast.autovacuum_freeze_min_age</literal> (<type>integer</type>)
    <indexterm>
     <primary><varname>autovacuum_freeze_min_age</varname> storage parameter</primary>
    </indexterm>
    </term>
    <listitem>
     <para>
<!--
      Per-table value for <xref linkend="guc-vacuum-freeze-min-age"/>
      parameter.  Note that autovacuum will ignore
      per-table <literal>autovacuum_freeze_min_age</literal> parameters that are
      larger than half the
      system-wide <xref linkend="guc-autovacuum-freeze-max-age"/> setting.
-->
<xref linkend="guc-vacuum-freeze-min-age"/>パラメータについて、テーブル毎に設定する値です。
テーブル単位の<literal>autovacuum_freeze_min_age</literal>パラメータをシステム全体の<xref linkend="guc-autovacuum-freeze-max-age"/>設定の1/2より大きく設定しても、自動バキュームが無視することに注意してください。
     </para>
    </listitem>
   </varlistentry>

   <varlistentry id="reloption-autovacuum-freeze-max-age" xreflabel="autovacuum_freeze_max_age">
    <term><literal>autovacuum_freeze_max_age</literal>, <literal>toast.autovacuum_freeze_max_age</literal> (<type>integer</type>)
    <indexterm>
     <primary><varname>autovacuum_freeze_max_age</varname></primary>
     <secondary>storage parameter</secondary>
    </indexterm>
    </term>
    <listitem>
     <para>
<!--
      Per-table value for <xref linkend="guc-autovacuum-freeze-max-age"/>
      parameter.  Note that autovacuum will ignore
      per-table <literal>autovacuum_freeze_max_age</literal> parameters that are
      larger than the system-wide setting (it can only be set smaller).
-->
<xref linkend="guc-autovacuum-freeze-max-age"/>パラメータについて、テーブル毎に設定する値です。
テーブル単位の<literal>autovacuum_freeze_max_age</literal>パラメータをシステム全体に対する設定より大きく設定しても、自動バキュームが無視することに注意してください（より小さな値しか設定できません）。
     </para>
    </listitem>
   </varlistentry>

   <varlistentry id="reloption-autovacuum-freeze-table-age" xreflabel="autovacuum_freeze_table_age">
    <term><literal>autovacuum_freeze_table_age</literal>, <literal>toast.autovacuum_freeze_table_age</literal> (<type>integer</type>)
    <indexterm>
     <primary><varname>autovacuum_freeze_table_age</varname> storage parameter</primary>
    </indexterm>
    </term>
    <listitem>
     <para>
<!--
      Per-table value for <xref linkend="guc-vacuum-freeze-table-age"/>
      parameter.

-->
<xref linkend="guc-vacuum-freeze-table-age"/>パラメータについて、テーブル毎に設定する値です。
     </para>
    </listitem>
   </varlistentry>

   <varlistentry id="reloption-autovacuum-multixact-freeze-min-age" xreflabel="autovacuum_multixact_freeze_min_age">
    <term><literal>autovacuum_multixact_freeze_min_age</literal>, <literal>toast.autovacuum_multixact_freeze_min_age</literal> (<type>integer</type>)
    <indexterm>
     <primary><varname>autovacuum_multixact_freeze_min_age</varname> storage parameter</primary>
    </indexterm>
    </term>
    <listitem>
     <para>
<!--
      Per-table value for <xref linkend="guc-vacuum-multixact-freeze-min-age"/>
      parameter.  Note that autovacuum will ignore
      per-table <literal>autovacuum_multixact_freeze_min_age</literal> parameters
      that are larger than half the
      system-wide <xref linkend="guc-autovacuum-multixact-freeze-max-age"/>
      setting.
-->
<xref linkend="guc-vacuum-multixact-freeze-min-age"/>パラメータについて、テーブル毎に設定する値です。
テーブル単位の<literal>autovacuum_multixact_freeze_min_age</literal>パラメータをシステム全体の<xref linkend="guc-autovacuum-multixact-freeze-max-age"/>の半分より大きく設定しても、自動バキュームが無視することに注意してください。
     </para>
    </listitem>
   </varlistentry>

   <varlistentry id="reloption-autovacuum-multixact-freeze-max-age" xreflabel="autovacuum_multixact_freeze_max_age">
    <term><literal>autovacuum_multixact_freeze_max_age</literal>, <literal>toast.autovacuum_multixact_freeze_max_age</literal> (<type>integer</type>)
    <indexterm>
     <primary><varname>autovacuum_multixact_freeze_max_age</varname></primary>
     <secondary>storage parameter</secondary>
    </indexterm>
    </term>
    <listitem>
     <para>
<!--
      Per-table value
      for <xref linkend="guc-autovacuum-multixact-freeze-max-age"/> parameter.
      Note that autovacuum will ignore
      per-table <literal>autovacuum_multixact_freeze_max_age</literal> parameters
      that are larger than the system-wide setting (it can only be set
      smaller).
-->
<xref linkend="guc-autovacuum-multixact-freeze-max-age"/>パラメータについて、テーブル毎に設定する値です。
テーブル単位の<literal>autovacuum_multixact_freeze_max_age</literal>をシステム全体に対する設定より大きくしても、自動バキュームが無視することに注意してください（より小さな値しか設定できません）。
     </para>
    </listitem>
   </varlistentry>

   <varlistentry id="reloption-autovacuum-multixact-freeze-table-age" xreflabel="autovacuum_multixact_freeze_table_age">
    <term><literal>autovacuum_multixact_freeze_table_age</literal>, <literal>toast.autovacuum_multixact_freeze_table_age</literal> (<type>integer</type>)
    <indexterm>
     <primary><varname>autovacuum_multixact_freeze_table_age</varname> storage parameter</primary>
    </indexterm>
    </term>
    <listitem>
     <para>
<!--
      Per-table value
      for <xref linkend="guc-vacuum-multixact-freeze-table-age"/> parameter.
-->
<xref linkend="guc-vacuum-multixact-freeze-table-age"/>パラメータについて、テーブル毎に設定する値です。
     </para>
    </listitem>
   </varlistentry>

   <varlistentry id="reloption-log-autovacuum-min-duration" xreflabel="log_autovacuum_min_duration">
    <term><literal>log_autovacuum_min_duration</literal>, <literal>toast.log_autovacuum_min_duration</literal> (<type>integer</type>)
    <indexterm>
     <primary><varname>log_autovacuum_min_duration</varname></primary>
     <secondary>storage parameter</secondary>
    </indexterm>
    </term>
    <listitem>
     <para>
<!--
      Per-table value for <xref linkend="guc-log-autovacuum-min-duration"/>
      parameter.
-->
<xref linkend="guc-log-autovacuum-min-duration"/>パラメータについて、テーブル毎に設定する値です。
     </para>
    </listitem>
   </varlistentry>

   <varlistentry id="reloption-user-catalog-table" xreflabel="user_catalog_table">
    <term><literal>user_catalog_table</literal> (<type>boolean</type>)
    <indexterm>
     <primary><varname>user_catalog_table</varname> storage parameter</primary>
    </indexterm>
    </term>
    <listitem>
     <para>
<!--
      Declare the table as an additional catalog table for purposes of
      logical replication. See
      <xref linkend="logicaldecoding-capabilities"/> for details.
      This parameter cannot be set for TOAST tables.
-->
テーブルを論理レプリケーションのための追加のカタログテーブルとして宣言します。
詳しくは<xref linkend="logicaldecoding-capabilities"/>を参照してください。
このパラメータはTOASTテーブルには設定できません。
     </para>
    </listitem>
   </varlistentry>

   </variablelist>

  </refsect2>
 </refsect1>

 <refsect1 id="sql-createtable-notes">
  <title>Notes</title>
    <para>
<!--
     <productname>PostgreSQL</productname> automatically creates an
     index for each unique constraint and primary key constraint to
     enforce uniqueness.  Thus, it is not necessary to create an
     index explicitly for primary key columns.  (See <xref
     linkend="sql-createindex"/> for more information.)
-->
<productname>PostgreSQL</productname>は自動的に各一意性制約と主キー制約に対してインデックスを作成し、その一意性を確実なものにします。
したがって、主キーの列に明示的にインデックスを作成することは必要ありません
（詳細については<xref linkend="sql-createindex"/>を参照してください）。
    </para>

    <para>
<!--
     Unique constraints and primary keys are not inherited in the
     current implementation.  This makes the combination of
     inheritance and unique constraints rather dysfunctional.
-->
現在の実装では、一意性制約と主キーは継承されません。
これは、継承と一意性制約を組み合わせると障害が発生するからです。
    </para>

    <para>
<!--
     A table cannot have more than 1600 columns.  (In practice, the
     effective limit is usually lower because of tuple-length constraints.)
-->
テーブルは1600列以上の列を持つことはできません
（タプル長の制限により実際の制限はもっと小さくなります）。
    </para>

 </refsect1>


 <refsect1 id="sql-createtable-examples">
<!--
  <title>Examples</title>
-->
<title>例</title>

  <para>
<!--
   Create table <structname>films</structname> and table
   <structname>distributors</structname>:
-->
<structname>films</structname>テーブルと<structname>distributors</structname>テーブルを作成します。

<programlisting>
CREATE TABLE films (
    code        char(5) CONSTRAINT firstkey PRIMARY KEY,
    title       varchar(40) NOT NULL,
    did         integer NOT NULL,
    date_prod   date,
    kind        varchar(10),
    len         interval hour to minute
);

CREATE TABLE distributors (
     did    integer PRIMARY KEY GENERATED BY DEFAULT AS IDENTITY,
     name   varchar(40) NOT NULL CHECK (name &lt;&gt; '')
);
</programlisting>
  </para>

  <para>
<!--
   Create a table with a 2-dimensional array:
-->
2次元配列を持つテーブルを作成します。

<programlisting>
CREATE TABLE array_int (
    vector  int[][]
);
</programlisting>
  </para>

  <para>
<!--
   Define a unique table constraint for the table
   <literal>films</literal>.  Unique table constraints can be defined
   on one or more columns of the table:
-->
<literal>films</literal>テーブルに 一意性テーブル制約を定義します。
一意性テーブル制約はテーブルの1つ以上の列に定義することができます。

<programlisting>
CREATE TABLE films (
    code        char(5),
    title       varchar(40),
    did         integer,
    date_prod   date,
    kind        varchar(10),
    len         interval hour to minute,
    CONSTRAINT production UNIQUE(date_prod)
);
</programlisting>
  </para>

  <para>
<!--
   Define a check column constraint:
-->
検査列制約を定義します。

<programlisting>
CREATE TABLE distributors (
    did     integer CHECK (did &gt; 100),
    name    varchar(40)
);
</programlisting>
  </para>

  <para>
<!--
   Define a check table constraint:
-->
検査テーブル制約を定義します。

<programlisting>
CREATE TABLE distributors (
    did     integer,
    name    varchar(40),
    CONSTRAINT con1 CHECK (did &gt; 100 AND name &lt;&gt; '')
);
</programlisting>
  </para>

  <para>
<!--
   Define a primary key table constraint for the table
   <structname>films</structname>:
-->
<structname>films</structname>テーブルに主キーテーブル制約を定義します。

<programlisting>
CREATE TABLE films (
    code        char(5),
    title       varchar(40),
    did         integer,
    date_prod   date,
    kind        varchar(10),
    len         interval hour to minute,
    CONSTRAINT code_title PRIMARY KEY(code,title)
);
</programlisting>
  </para>

  <para>
<!--
   Define a primary key constraint for table
   <structname>distributors</structname>.  The following two examples are
   equivalent, the first using the table constraint syntax, the second
   the column constraint syntax:
-->
<structname>distributors</structname>テーブルに主キー制約を定義します。
以下の2つの例は同等で、前者はテーブル制約構文を使用し、後者は列制約構文を使用します。

<programlisting>
CREATE TABLE distributors (
    did     integer,
    name    varchar(40),
    PRIMARY KEY(did)
);

CREATE TABLE distributors (
    did     integer PRIMARY KEY,
    name    varchar(40)
);
</programlisting>
  </para>

  <para>
<!--
   Assign a literal constant default value for the column
   <literal>name</literal>, arrange for the default value of column
   <literal>did</literal> to be generated by selecting the next value
   of a sequence object, and make the default value of
   <literal>modtime</literal> be the time at which the row is
   inserted:
-->
以下では、<literal>name</literal>列のデフォルト値にリテラル定数を割り当てています。また、<literal>did</literal>列のデフォルト値として、シーケンスオブジェクトの次の値が生成されるように調整しています。
<literal>modtime</literal>のデフォルト値は、その行が挿入された時刻となります。

<programlisting>
CREATE TABLE distributors (
    name      varchar(40) DEFAULT 'Luso Films',
    did       integer DEFAULT nextval('distributors_serial'),
    modtime   timestamp DEFAULT current_timestamp
);
</programlisting>
  </para>

  <para>
<!--
   Define two <literal>NOT NULL</literal> column constraints on the table
   <classname>distributors</classname>, one of which is explicitly
   given a name:
-->
2つの<literal>NOT NULL</literal>列制約を<classname>distributors</classname>テーブルに定義します。
そのうち1つには明示的な名前を付けています。

<programlisting>
CREATE TABLE distributors (
    did     integer CONSTRAINT no_null NOT NULL,
    name    varchar(40) NOT NULL
);
</programlisting>
    </para>

    <para>
<!--
     Define a unique constraint for the <literal>name</literal> column:
-->
<literal>name</literal>列に対し、一意性制約を定義します。

<programlisting>
CREATE TABLE distributors (
    did     integer,
    name    varchar(40) UNIQUE
);
</programlisting>

<!--
     The same, specified as a table constraint:
-->
上と同じですが、テーブル制約として指定します。

<programlisting>
CREATE TABLE distributors (
    did     integer,
    name    varchar(40),
    UNIQUE(name)
);
</programlisting>
  </para>

  <para>
<!--
   Create the same table, specifying 70% fill factor for both the table
   and its unique index:
-->
テーブルとその一意性インデックスの両方に70%のフィルファクタを指定して、同じテーブルを作成します。

<programlisting>
CREATE TABLE distributors (
    did     integer,
    name    varchar(40),
    UNIQUE(name) WITH (fillfactor=70)
)
WITH (fillfactor=70);
</programlisting>
  </para>

  <para>
<!--
   Create table <structname>circles</structname> with an exclusion
   constraint that prevents any two circles from overlapping:
-->
2つの円の重複を許さない排他制約を持つ<structname>circles</structname>テーブルを作成します。

<programlisting>
CREATE TABLE circles (
    c circle,
    EXCLUDE USING gist (c WITH &amp;&amp;)
);
</programlisting>
  </para>

  <para>
<!--
   Create table <structname>cinemas</structname> in tablespace <structname>diskvol1</structname>:
-->
<structname>diskvol1</structname>テーブル空間に<structname>cinemas</structname>テーブルを作成します。

<programlisting>
CREATE TABLE cinemas (
        id serial,
        name text,
        location text
) TABLESPACE diskvol1;
</programlisting>
  </para>

  <para>
<!--
   Create a composite type and a typed table:
-->
複合型と型付きテーブルを作成します。
<programlisting>
CREATE TYPE employee_type AS (name text, salary numeric);

CREATE TABLE employees OF employee_type (
    PRIMARY KEY (name),
    salary WITH OPTIONS DEFAULT 1000
);
</programlisting></para>

  <para>
<!--
   Create a range partitioned table:
-->
範囲パーティションテーブルを作成します。
<programlisting>
CREATE TABLE measurement (
    logdate         date not null,
    peaktemp        int,
    unitsales       int
) PARTITION BY RANGE (logdate);
</programlisting></para>

  <para>
<!--
   Create a range partitioned table with multiple columns in the partition key:
-->
パーティションキーに複数の列がある範囲パーティションテーブルを作成します。
<programlisting>
CREATE TABLE measurement_year_month (
    logdate         date not null,
    peaktemp        int,
    unitsales       int
) PARTITION BY RANGE (EXTRACT(YEAR FROM logdate), EXTRACT(MONTH FROM logdate));
</programlisting></para>

  <para>
<!--
   Create a list partitioned table:
-->
リストパーティションテーブルを作成します。
<programlisting>
CREATE TABLE cities (
    city_id      bigserial not null,
    name         text not null,
    population   bigint
) PARTITION BY LIST (left(lower(name), 1));
</programlisting></para>

  <para>
<!--
   Create a hash partitioned table:
-->
ハッシュパーティションテーブルを作成します。
<programlisting>
CREATE TABLE orders (
    order_id     bigint not null,
    cust_id      bigint not null,
    status       text
) PARTITION BY HASH (order_id);
</programlisting></para>

  <para>
<!--
   Create partition of a range partitioned table:
-->
範囲パーティションテーブルのパーティションを作成します。
<programlisting>
CREATE TABLE measurement_y2016m07
    PARTITION OF measurement (
    unitsales DEFAULT 0
) FOR VALUES FROM ('2016-07-01') TO ('2016-08-01');
</programlisting></para>

  <para>
<!--
   Create a few partitions of a range partitioned table with multiple
   columns in the partition key:
-->
パーティションキーに複数の列がある範囲パーティションテーブルに、パーティションをいくつか作成します。
<programlisting>
CREATE TABLE measurement_ym_older
    PARTITION OF measurement_year_month
    FOR VALUES FROM (MINVALUE, MINVALUE) TO (2016, 11);

CREATE TABLE measurement_ym_y2016m11
    PARTITION OF measurement_year_month
    FOR VALUES FROM (2016, 11) TO (2016, 12);

CREATE TABLE measurement_ym_y2016m12
    PARTITION OF measurement_year_month
    FOR VALUES FROM (2016, 12) TO (2017, 01);

CREATE TABLE measurement_ym_y2017m01
    PARTITION OF measurement_year_month
    FOR VALUES FROM (2017, 01) TO (2017, 02);
</programlisting></para>

  <para>
<!--
   Create partition of a list partitioned table:
-->
リストパーティションテーブルのパーティションを作成します。
<programlisting>
CREATE TABLE cities_ab
    PARTITION OF cities (
    CONSTRAINT city_id_nonzero CHECK (city_id != 0)
) FOR VALUES IN ('a', 'b');
</programlisting></para>

  <para>
<!--
   Create partition of a list partitioned table that is itself further
   partitioned and then add a partition to it:
-->
リストパーティションテーブルにパーティションを作成しますが、それ自体がさらにパーティションになり、それにパーティションを追加します。
<programlisting>
CREATE TABLE cities_ab
    PARTITION OF cities (
    CONSTRAINT city_id_nonzero CHECK (city_id != 0)
) FOR VALUES IN ('a', 'b') PARTITION BY RANGE (population);

CREATE TABLE cities_ab_10000_to_100000
    PARTITION OF cities_ab FOR VALUES FROM (10000) TO (100000);
</programlisting></para>

  <para>
<!--
   Create partitions of a hash partitioned table:
-->
ハッシュパーティションテーブルのパーティションを作成します。
<programlisting>
CREATE TABLE orders_p1 PARTITION OF orders
    FOR VALUES WITH (MODULUS 4, REMAINDER 0);
CREATE TABLE orders_p2 PARTITION OF orders
    FOR VALUES WITH (MODULUS 4, REMAINDER 1);
CREATE TABLE orders_p3 PARTITION OF orders
    FOR VALUES WITH (MODULUS 4, REMAINDER 2);
CREATE TABLE orders_p4 PARTITION OF orders
    FOR VALUES WITH (MODULUS 4, REMAINDER 3);
</programlisting></para>

  <para>
   Create a default partition:
<programlisting>
CREATE TABLE cities_partdef
    PARTITION OF cities DEFAULT;
</programlisting></para>
 </refsect1>

 <refsect1 id="sql-createtable-compatibility">
<!--
  <title id="sql-createtable-compatibility-title">Compatibility</title>
-->
<title id="sql-createtable-compatibility-title">互換性</title>

  <para>
<!--
   The <command>CREATE TABLE</command> command conforms to the
   <acronym>SQL</acronym> standard, with exceptions listed below.
-->
<command>CREATE TABLE</command>は、以下に挙げるものを除いて、標準<acronym>SQL</acronym>に従います。
  </para>

  <refsect2>
<!--
   <title>Temporary Tables</title>
-->
<title>一時テーブル</title>

   <para>
<!--
    Although the syntax of <literal>CREATE TEMPORARY TABLE</literal>
    resembles that of the SQL standard, the effect is not the same.  In the
    standard,
    temporary tables are defined just once and automatically exist (starting
    with empty contents) in every session that needs them.
    <productname>PostgreSQL</productname> instead
    requires each session to issue its own <literal>CREATE TEMPORARY
    TABLE</literal> command for each temporary table to be used.  This allows
    different sessions to use the same temporary table name for different
    purposes, whereas the standard's approach constrains all instances of a
    given temporary table name to have the same table structure.
-->
<literal>CREATE TEMPORARY TABLE</literal>は標準SQLに類似していますが、その効果は同じではありません。
標準では、一時テーブルは一度だけ定義され、それを必要とするセッションごとに自動的に（空の内容で始まる形で）出現します。
<productname>PostgreSQL</productname>では、これと異なり、各セッションで独自に、使用する一時テーブル用の<literal>CREATE TEMPORARY TABLE</literal>コマンドを発行しなければなりません。
これにより、異なるセッションで同じ名前の一時テーブルを異なる目的で使用することができます。
一方、標準の方法では、ある一時テーブル名を持つインスタンスが、全て同一のテーブル構造を持つという制限があります。
   </para>

   <para>
<!--
    The standard's definition of the behavior of temporary tables is
    widely ignored.  <productname>PostgreSQL</productname>'s behavior
    on this point is similar to that of several other SQL databases.
-->
標準における一時テーブルの動作定義の多くは無視されています。
この点での<productname>PostgreSQL</productname>の動作は、他の多くのSQLデータベースと似ています。
   </para>

   <para>
<!--
    The SQL standard also distinguishes between global and local temporary
    tables, where a local temporary table has a separate set of contents for
    each SQL module within each session, though its definition is still shared
    across sessions.  Since <productname>PostgreSQL</productname> does not
    support SQL modules, this distinction is not relevant in
    <productname>PostgreSQL</productname>.
-->
また標準SQLではグローバル一時テーブルとローカル一時テーブルを区別しています。
ローカル一時テーブルは各セッション内のSQLモジュールそれぞれ用に内容の集合を分離しますが、その定義はセッション全体で共有されます。
<productname>PostgreSQL</productname>はSQLモジュールをサポートしませんので、<productname>PostgreSQL</productname>ではこの区別は適切ではありません。
   </para>

   <para>
<!--
    For compatibility's sake, <productname>PostgreSQL</productname> will
    accept the <literal>GLOBAL</literal> and <literal>LOCAL</literal> keywords
    in a temporary table declaration, but they currently have no effect.
    Use of these keywords is discouraged, since future versions of
    <productname>PostgreSQL</productname> might adopt a more
    standard-compliant interpretation of their meaning.
-->
互換性を保持するため、<productname>PostgreSQL</productname>は一時テーブルの宣言において<literal>GLOBAL</literal>と<literal>LOCAL</literal>キーワードを受け付けますが、これらには現在、何の効果もありません。
<productname>PostgreSQL</productname>の今後のバージョンでは、これらの意味についてより標準に近い実装を取り入れる可能性がありますので、これらのキーワードの使用は勧めません。
   </para>

   <para>
<!--
    The <literal>ON COMMIT</literal> clause for temporary tables
    also resembles the SQL standard, but has some differences.
    If the <literal>ON COMMIT</literal> clause is omitted, SQL specifies that the
    default behavior is <literal>ON COMMIT DELETE ROWS</literal>.  However, the
    default behavior in <productname>PostgreSQL</productname> is
    <literal>ON COMMIT PRESERVE ROWS</literal>.  The <literal>ON COMMIT
    DROP</literal> option does not exist in SQL.
-->
一時テーブル用の<literal>ON COMMIT</literal>句もまた、標準SQLに類似していますが、いくつか違いがあります。
<literal>ON COMMIT</literal>句が省略された場合、SQLでは、デフォルトの動作は<literal>ON COMMIT DELETE ROWS</literal>であると規定しています。
しかし、<productname>PostgreSQL</productname>でのデフォルトの動作は<literal>ON COMMIT PRESERVE ROWS</literal>です。
また、<literal>ON COMMIT DROP</literal>はSQLにはありません。
   </para>
  </refsect2>

  <refsect2>
<!--
   <title>Non-Deferred Uniqueness Constraints</title>
-->
   <title>非遅延一意性制約</title>

   <para>
<!--
    When a <literal>UNIQUE</literal> or <literal>PRIMARY KEY</literal> constraint is
    not deferrable, <productname>PostgreSQL</productname> checks for
    uniqueness immediately whenever a row is inserted or modified.
    The SQL standard says that uniqueness should be enforced only at
    the end of the statement; this makes a difference when, for example,
    a single command updates multiple key values.  To obtain
    standard-compliant behavior, declare the constraint as
    <literal>DEFERRABLE</literal> but not deferred (i.e., <literal>INITIALLY
    IMMEDIATE</literal>).  Be aware that this can be significantly slower than
    immediate uniqueness checking.
-->
<literal>UNIQUE</literal>または<literal>PRIMARY KEY</literal>制約が非遅延の場合、<productname>PostgreSQL</productname>は行が挿入または変更されると即座に一意性を検査します。
標準SQLでは一意性は文が完了した時にのみ強制されなければならないと記述しています。
これにより、たとえば、1つのコマンドが複数のキー値を更新する時に違いが現れます。
標準互換の動作をさせるためには、非遅延（つまり<literal>INITIALLY IMMEDIATE</literal>）ではなく<literal>DEFERRABLE</literal>として制約を宣言してください。
これが即座に行われる一意性検査よりかなり低速になる可能性があることに注意してください。
   </para>
  </refsect2>

  <refsect2>
<!--
   <title>Column Check Constraints</title>
-->
   <title>列検査制約</title>

   <para>
<!--
    The SQL standard says that <literal>CHECK</literal> column constraints
    can only refer to the column they apply to; only <literal>CHECK</literal>
    table constraints can refer to multiple columns.
    <productname>PostgreSQL</productname> does not enforce this
    restriction; it treats column and table check constraints alike.
-->
標準SQLでは、<literal>CHECK</literal>列制約はそれを適用する列のみを参照でき、複数の列を参照できるのは<literal>CHECK</literal>テーブル制約のみであるとされています。
<productname>PostgreSQL</productname>にはこの制限はありません。
列検査制約とテーブル検査制約を同様のものとして扱っています。
   </para>
  </refsect2>

  <refsect2>
<!--
   <title><literal>EXCLUDE</literal> Constraint</title>
-->
   <title><literal>EXCLUDE</literal>制約</title>

   <para>
<!--
    The <literal>EXCLUDE</literal> constraint type is a
    <productname>PostgreSQL</productname> extension.
-->
<literal>EXCLUDE</literal>という種類の制約は<productname>PostgreSQL</productname>の拡張です。
   </para>
  </refsect2>

  <refsect2>
<!--
   <title><literal>NULL</literal> <quote>Constraint</quote></title>
-->
   <title><literal>NULL</literal> <quote>制約</quote></title>

   <para>
<!--
    The <literal>NULL</literal> <quote>constraint</quote> (actually a
    non-constraint) is a <productname>PostgreSQL</productname>
    extension to the SQL standard that is included for compatibility with some
    other database systems (and for symmetry with the <literal>NOT
    NULL</literal> constraint).  Since it is the default for any
    column, its presence is simply noise.
-->
<literal>NULL</literal><quote>制約</quote>（実際には非制約）は、標準SQLに対する<productname>PostgreSQL</productname>の拡張で、他のいくつかのデータベースシステムとの互換性（および <literal>NOT NULL</literal>制約との対称性）のために含まれています。
どんな列に対してもデフォルトとなるため、これには意味はありません。
   </para>
  </refsect2>

  <refsect2>
<!--
   <title>Constraint Naming</title>
-->
   <title>制約の命名</title>

   <para>
<!--
    The SQL standard says that table and domain constraints must have names
    that are unique across the schema containing the table or domain.
    <productname>PostgreSQL</productname> is laxer: it only requires
    constraint names to be unique across the constraints attached to a
    particular table or domain.  However, this extra freedom does not exist
    for index-based constraints (<literal>UNIQUE</literal>,
    <literal>PRIMARY KEY</literal>, and <literal>EXCLUDE</literal>
    constraints), because the associated index is named the same as the
    constraint, and index names must be unique across all relations within
    the same schema.
-->
SQL標準ではテーブルとドメインの制約はテーブルやドメインを含むスキーマ中で一意な名前を持たなければなりません。
<productname>PostgreSQL</productname>はより緩やかで、制約名は特定のテーブルやドメインに付加された制約の中で一意であることだけが求められます。
しかしながら、この追加的な自由はインデックスに基づく制約（<literal>UNIQUE</literal>、<literal>PRIMARY KEY</literal>、および<literal>EXCLUDE</literal>制約）にはありません。なぜなら、関連付けられたインデックスは制約と同じに命名されて、インデックス名は同スキーマ内の全てのリレーションの中で一意でなければならないからです。
   </para>

   <para>
<!--
    Currently, <productname>PostgreSQL</productname> does not record names
    for <literal>NOT NULL</literal> constraints at all, so they are not
    subject to the uniqueness restriction.  This might change in a future
    release.
-->
今のところ、<productname>PostgreSQL</productname>は<literal>NOT NULL</literal>制約の名前を全く記録しませんので、これらは一意性の制限の対象ではありません。
これは将来のリリースで変更されるかもしれません。
   </para>
  </refsect2>

  <refsect2>
<!--
   <title>Inheritance</title>
-->
<title>継承</title>

   <para>
<!--
    Multiple inheritance via the <literal>INHERITS</literal> clause is
    a <productname>PostgreSQL</productname> language extension.
    SQL:1999 and later define single inheritance using a
    different syntax and different semantics.  SQL:1999-style
    inheritance is not yet supported by
    <productname>PostgreSQL</productname>.
-->
<literal>INHERITS</literal>句による複数継承は、<productname>PostgreSQL</productname>の言語拡張です。
SQL:1999以降では、異なる構文と意味体系による単一継承を定義しています。
今のところ、SQL:1999方式の継承は<productname>PostgreSQL</productname>ではサポートされていません。
   </para>
  </refsect2>

  <refsect2>
<!--
   <title>Zero-Column Tables</title>
-->
   <title>列を持たないテーブル</title>

   <para>
<!--
    <productname>PostgreSQL</productname> allows a table of no columns
    to be created (for example, <literal>CREATE TABLE foo();</literal>).  This
    is an extension from the SQL standard, which does not allow zero-column
    tables.  Zero-column tables are not in themselves very useful, but
    disallowing them creates odd special cases for <command>ALTER TABLE
    DROP COLUMN</command>, so it seems cleaner to ignore this spec restriction.
-->
<productname>PostgreSQL</productname>では、列を持たないテーブルを作成することができます
（例えば、<literal>CREATE TABLE foo();</literal>）。
これは標準SQLからの拡張です。
標準SQLでは列を持たないテーブルは許されません。
列を持たないテーブルそれ自体は役に立ちませんが、これを無効とすると、<command>ALTER TABLE DROP COLUMN</command>に対して奇妙な特例を生成することになります。
したがって、この仕様上の制限を無視する方が簡潔であると考えます。
   </para>
  </refsect2>

  <refsect2>
<!--
   <title>Multiple Identity Columns</title>
-->
   <title>複数のIDENTITY列</title>

   <para>
<!--
    <productname>PostgreSQL</productname> allows a table to have more than one
    identity column.  The standard specifies that a table can have at most one
    identity column.  This is relaxed mainly to give more flexibility for
    doing schema changes or migrations.  Note that
    the <command>INSERT</command> command supports only one override clause
    that applies to the entire statement, so having multiple identity columns
    with different behaviors is not well supported.
-->
<productname>PostgreSQL</productname>ではテーブルに2つ以上のIDENTITY列を持つことを許しています。
標準SQLでは、1つのテーブルは最大で1つのIDENTITY列を持つことができると規定しています。
主にスキーマの変更や移行でより柔軟性を持たせるために、この制約を緩和しています。
<command>INSERT</command>コマンドはOVERRIDING句を1つだけしかサポートせず、これが文全体に適用されるため、複数のIDENTITY列があり、これらの動作が異なる場合は正しくサポートされないことに注意してください。
   </para>
  </refsect2>

  <refsect2>
<!--
   <title>Generated Columns</title>
-->
   <title>生成列</title>

   <para>
<!--
    The option <literal>STORED</literal> is not standard but is also used by
    other SQL implementations.  The SQL standard does not specify the storage
    of generated columns.
-->
オプション<literal>STORED</literal>は標準ではありませんが他のSQL実装でも使われています。SQL標準は生成列の格納を規定していません。
   </para>
  </refsect2>

  <refsect2>
<!--
   <title><literal>LIKE</literal> Clause</title>
-->
   <title><literal>LIKE</literal>句</title>

   <para>
<!--
    While a <literal>LIKE</literal> clause exists in the SQL standard, many of the
    options that <productname>PostgreSQL</productname> accepts for it are not
    in the standard, and some of the standard's options are not implemented
    by <productname>PostgreSQL</productname>.
-->
<literal>LIKE</literal>句は標準SQLにありますが、<productname>PostgreSQL</productname>で利用可能な多くのオプションは標準にはなく、また標準のオプションの一部は<productname>PostgreSQL</productname>では実装されていません。
   </para>
  </refsect2>

  <refsect2>
<!--
   <title><literal>WITH</literal> Clause</title>
-->
   <title><literal>WITH</literal>句</title>

   <para>
<!--
    The <literal>WITH</literal> clause is a <productname>PostgreSQL</productname>
    extension; storage parameters are not in the standard.
-->
<literal>WITH</literal>句は<productname>PostgreSQL</productname>の拡張です。
格納パラメータは標準にはありません。
   </para>
  </refsect2>

  <refsect2>
<!--
   <title>Tablespaces</title>
-->
   <title>テーブル空間</title>

   <para>
<!--
    The <productname>PostgreSQL</productname> concept of tablespaces is not
    part of the standard.  Hence, the clauses <literal>TABLESPACE</literal>
    and <literal>USING INDEX TABLESPACE</literal> are extensions.
-->
<productname>PostgreSQL</productname>のテーブル空間の概念は標準にはありません。
したがって、<literal>TABLESPACE</literal>と<literal>USING INDEX TABLESPACE</literal>は、<productname>PostgreSQL</productname>における拡張です。
   </para>
  </refsect2>

  <refsect2>
<!--
   <title>Typed Tables</title>
-->
   <title>型付きテーブル</title>

   <para>
<!--
    Typed tables implement a subset of the SQL standard.  According to
    the standard, a typed table has columns corresponding to the
    underlying composite type as well as one other column that is
    the <quote>self-referencing column</quote>.
    <productname>PostgreSQL</productname> does not support self-referencing
    columns explicitly.
-->
型付きテーブルは標準SQLのサブセットを実装します。
標準に従うと、型付きテーブルは背後の複合型に対応した列の他に<quote>自己参照列</quote>という列も持ちます。
<productname>PostgreSQL</productname>は自己参照列を明示的にサポートしません。
   </para>
  </refsect2>

  <refsect2>
<!--
   <title><literal>PARTITION BY</literal> Clause</title>
-->
   <title><literal>PARTITION BY</literal>句</title>

   <para>
<!--
    The <literal>PARTITION BY</literal> clause is a
    <productname>PostgreSQL</productname> extension.
-->
<literal>PARTITION BY</literal>は<productname>PostgreSQL</productname>の拡張です。
   </para>
  </refsect2>

  <refsect2>
<!--
   <title><literal>PARTITION OF</literal> Clause</title>
-->
   <title><literal>PARTITION OF</literal>句</title>

   <para>
<!--
    The <literal>PARTITION OF</literal> clause is a
    <productname>PostgreSQL</productname> extension.
-->
<literal>PARTITION OF</literal>句は<productname>PostgreSQL</productname>の拡張です。
   </para>
  </refsect2>

 </refsect1>


 <refsect1>
<!--
  <title>See Also</title>
-->
  <title>関連項目</title>

  <simplelist type="inline">
   <member><xref linkend="sql-altertable"/></member>
   <member><xref linkend="sql-droptable"/></member>
   <member><xref linkend="sql-createtableas"/></member>
   <member><xref linkend="sql-createtablespace"/></member>
   <member><xref linkend="sql-createtype"/></member>
  </simplelist>
 </refsect1>
</refentry><|MERGE_RESOLUTION|>--- conflicted
+++ resolved
@@ -573,16 +573,12 @@
       Creates the table as a <firstterm>partition</firstterm> of the specified
       parent table. The table can be created either as a partition for specific
       values using <literal>FOR VALUES</literal> or as a default partition
-<<<<<<< HEAD
-      using <literal>DEFAULT</literal>.
--->
-指定した親テーブルの<firstterm>パーティション</firstterm>としてテーブルを作成します。
-<literal>FOR VALUES</literal>を用いて特定の値のパーティションとして、あるいは、<literal>DEFAULT</literal>を用いてデフォルトパーティションとしてテーブルを作成できます。
-=======
       using <literal>DEFAULT</literal>.  Any indexes, constraints and
       user-defined row-level triggers that exist in the parent table are cloned
       on the new partition.
->>>>>>> 5060275a
+-->
+指定した親テーブルの<firstterm>パーティション</firstterm>としてテーブルを作成します。
+<literal>FOR VALUES</literal>を用いて特定の値のパーティションとして、あるいは、<literal>DEFAULT</literal>を用いてデフォルトパーティションとしてテーブルを作成できます。
      </para>
 
      <para>
@@ -719,6 +715,8 @@
       not fitting into any other partition of the given parent will be
       routed to the default partition.
 -->
+      But note that a partition's default value is not applied when inserting
+      a tuple through a partitioned table.
 <literal>DEFAULT</literal>が指定された場合、テーブルは親テーブルのデフォルトパーティションとして作成されます。
 本オプションはハッシュパーティションされたテーブルには使用できません。
 親の他のどのパーティションにも当てはまらないパーティションキー値はデフォルトパーティションに送られます。
@@ -784,17 +782,14 @@
       <literal>CHECK</literal> constraints; additional constraints with the
       same name and condition as in the parent will be merged with the parent
       constraint.  Defaults may be specified separately for each partition.
-<<<<<<< HEAD
+      But note that a partition's default value is not applied when inserting
+      a tuple through a partitioned table.
 -->
 パーティションは、それが属するパーティションテーブルと同じ列名および型を持っていなければなりません。
 パーティションテーブルの列名や型の変更は自動的にすべてのパーティションに反映されます。
 <literal>CHECK</literal>制約はすべてのパーティションで自動的に継承されますが、個々のパーティションで追加の<literal>CHECK</literal>制約を指定することができます。
 親の制約と同じ名前と条件を持つ追加制約は親の制約と統合されます。
 デフォルト制約は各パーティションで別々に指定できます。
-=======
-      But note that a partition's default value is not applied when inserting
-      a tuple through a partitioned table.
->>>>>>> 5060275a
      </para>
 
      <para>

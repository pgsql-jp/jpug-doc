--- conflicted
+++ resolved
@@ -178,18 +178,12 @@
 
      <listitem>
       <para>
-<!--
        Specifies the provider to use for locale services associated with this
        collation.  Possible values are <literal>builtin</literal>,
        <literal>icu</literal><indexterm><primary>ICU</primary></indexterm> (if
        the server was built with ICU support) or <literal>libc</literal>.
        <literal>libc</literal> is the default.  See <xref
        linkend="locale-providers"/> for details.
--->
-この照合順序に関連するロケールサービスで使用するプロバイダを指定します。
-取り得る値は<literal>icu</literal><indexterm><primary>ICU</primary></indexterm>(サーバがICUサポートで構築されている場合)と<literal>libc</literal>です。
-<literal>libc</literal>がデフォルトです。
-詳しくは<xref linkend="locale-providers"/>を参照してください。
       </para>
      </listitem>
     </varlistentry>
@@ -235,13 +229,10 @@
        Specifies additional collation rules to customize the behavior of the
        collation.  This is supported for ICU only.  See <xref
        linkend="icu-tailoring-rules"/> for details.
-<<<<<<< HEAD
-=======
 -->
 照合順序の動作をカスタマイズするための追加の照合順序規則を指定します。
 これはICUでのみサポートされています。
 詳細は<xref linkend="icu-tailoring-rules"/>を参照してください。
->>>>>>> 32de6336
       </para>
      </listitem>
     </varlistentry>
@@ -372,16 +363,11 @@
 <programlisting>
 <![CDATA[CREATE COLLATION custom (provider = icu, locale = 'und', rules = '&V << w <<< W');]]>
 </programlisting>
-<<<<<<< HEAD
+<!--
    See <xref linkend="icu-tailoring-rules"/> for further details and examples
    on the rules syntax.
-=======
-<!--
-   See <xref linkend="icu-tailoring-rules"/> for further details and examples
-   on the rules syntax.
 -->
 規則の構文の詳細と例については、<xref linkend="icu-tailoring-rules"/>を参照してください。
->>>>>>> 32de6336
   </para>
 
   <para>

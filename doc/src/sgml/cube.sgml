--- conflicted
+++ resolved
@@ -183,22 +183,15 @@
   <title>使用方法</title>
 
   <para>
-<<<<<<< HEAD
+<!--
    <xref linkend="cube-operators-table"/> shows the specialized operators
    provided for type <type>cube</type>.
-=======
-<!--
-   <xref linkend="cube-operators-table"/> shows the operators provided for
-   type <type>cube</type>.
 -->
 <xref linkend="cube-operators-table"/>は、<type>cube</type>型に提供されている演算子を示します。
->>>>>>> 184958ef
   </para>
 
   <table id="cube-operators-table">
-<!--
    <title>Cube Operators</title>
-<<<<<<< HEAD
     <tgroup cols="1">
      <thead>
       <row>
@@ -300,162 +293,6 @@
        </para></entry>
       </row>
      </tbody>
-=======
--->
-   <title>Cubeの演算子</title>
-   <tgroup cols="3">
-    <thead>
-     <row>
-<!--
-      <entry>Operator</entry>
-      <entry>Result</entry>
-      <entry>Description</entry>
--->
-      <entry>演算子</entry>
-      <entry>戻り値</entry>
-      <entry>説明</entry>
-     </row>
-    </thead>
-
-    <tbody>
-     <row>
-      <entry><literal>a = b</literal></entry>
-      <entry><type>boolean</type></entry>
-<!--
-      <entry>The cubes a and b are identical.</entry>
--->
-      <entry>立体aと立体bは同じです。</entry>
-     </row>
-
-     <row>
-      <entry><literal>a &amp;&amp; b</literal></entry>
-      <entry><type>boolean</type></entry>
-<!--
-      <entry>The cubes a and b overlap.</entry>
--->
-      <entry>立体aと立体bには重なりがあります。</entry>
-     </row>
-
-     <row>
-      <entry><literal>a @&gt; b</literal></entry>
-      <entry><type>boolean</type></entry>
-<!--
-      <entry>The cube a contains the cube b.</entry>
--->
-      <entry>立体aは立体bを含みます。</entry>
-     </row>
-
-     <row>
-      <entry><literal>a &lt;@ b</literal></entry>
-      <entry><type>boolean</type></entry>
-<!--
-      <entry>The cube a is contained in the cube b.</entry>
--->
-      <entry>立体aは立体bに含まれます。</entry>
-     </row>
-
-     <row>
-      <entry><literal>a &lt; b</literal></entry>
-      <entry><type>boolean</type></entry>
-<!--
-      <entry>The cube a is less than the cube b.</entry>
--->
-      <entry>立体aは立体bより小さいです。</entry>
-     </row>
-
-     <row>
-      <entry><literal>a &lt;= b</literal></entry>
-      <entry><type>boolean</type></entry>
-<!--
-      <entry>The cube a is less than or equal to the cube b.</entry>
--->
-      <entry>立体aは立体bより小さいか同じです。</entry>
-     </row>
-
-     <row>
-      <entry><literal>a &gt; b</literal></entry>
-      <entry><type>boolean</type></entry>
-<!--
-      <entry>The cube a is greater than the cube b.</entry>
--->
-      <entry>立体aは立体bより大きいです。</entry>
-     </row>
-
-     <row>
-      <entry><literal>a &gt;= b</literal></entry>
-      <entry><type>boolean</type></entry>
-<!--
-      <entry>The cube a is greater than or equal to the cube b.</entry>
--->
-      <entry>立体aは立体bより大きいか同じです。</entry>
-     </row>
-
-     <row>
-      <entry><literal>a &lt;&gt; b</literal></entry>
-      <entry><type>boolean</type></entry>
-<!--
-      <entry>The cube a is not equal to the cube b.</entry>
--->
-      <entry>立体aは立体bと同じではありません。</entry>
-     </row>
-
-     <row>
-      <entry><literal>a -&gt; n</literal></entry>
-      <entry><type>float8</type></entry>
-<!--
-      <entry>Get <replaceable>n</replaceable>-th coordinate of cube (counting from 1).</entry>
--->
-      <entry>立体の（1から数えた）<replaceable>n</replaceable>次座標を取得します。</entry>
-     </row>
-
-     <row>
-      <entry><literal>a ~&gt; n</literal></entry>
-      <entry><type>float8</type></entry>
-      <entry>
-<!--
-        Get <replaceable>n</replaceable>-th coordinate of cube in following way:
-        n = 2 * k - 1 means lower bound of <replaceable>k</replaceable>-th
-        dimension, n = 2 * k means upper bound of
-        <replaceable>k</replaceable>-th dimension.  Negative
-        <replaceable>n</replaceable> denotes the inverse value of the corresponding
-        positive coordinate.  This operator is designed for KNN-GiST support.
--->
-以下のように立体の<replaceable>n</replaceable>次座標を取得します。
-n = 2 * k - 1 は<replaceable>k</replaceable>次元の下界を、n = 2 * k は<replaceable>k</replaceable>次元の上界を意味します。
-負の<replaceable>n</replaceable>は、対応する正の座標の正負反転した値を示します。
-この演算子はKNN-GiSTのサポートのために設計されています。
-      </entry>
-     </row>
-
-     <row>
-      <entry><literal>a &lt;-&gt; b</literal></entry>
-      <entry><type>float8</type></entry>
-<!--
-      <entry>Euclidean distance between a and b.</entry>
--->
-      <entry>aとbのユークリッド距離。</entry>
-     </row>
-
-     <row>
-      <entry><literal>a &lt;#&gt; b</literal></entry>
-      <entry><type>float8</type></entry>
-<!--
-      <entry>Taxicab (L-1 metric) distance between a and b.</entry>
--->
-      <entry>aとbのタクシー（L-1メトリック）距離。</entry>
-     </row>
-
-     <row>
-      <entry><literal>a &lt;=&gt; b</literal></entry>
-      <entry><type>float8</type></entry>
-<!--
-      <entry>Chebyshev (L-inf metric) distance between a and b.</entry>
--->
-      <entry>aとbのチェビシェフ（L-無限大メトリック）距離。</entry>
-     </row>
-
-    </tbody>
->>>>>>> 184958ef
    </tgroup>
   </table>
 
@@ -473,27 +310,19 @@
   </para>
 
   <para>
-<<<<<<< HEAD
+<!--
    In addition to the above operators, the usual comparison
    operators shown in <xref linkend="functions-comparison-op-table"/> are
    available for type <type>cube</type>.  These
-=======
-<!--
-   The scalar ordering operators (<literal>&lt;</literal>, <literal>&gt;=</literal>, etc)
-   do not make a lot of sense for any practical purpose but sorting.  These
->>>>>>> 184958ef
    operators first compare the first coordinates, and if those are equal,
    compare the second coordinates, etc.  They exist mainly to support the
    b-tree index operator class for <type>cube</type>, which can be useful for
    example if you would like a UNIQUE constraint on a <type>cube</type> column.
-<<<<<<< HEAD
    Otherwise, this ordering is not of much practical use.
-=======
 -->
 スカラー順序演算子（<literal>&lt;</literal>、<literal>&gt;=</literal>など）は、ソート以外では事実上意味を成しません。
 これらの演算子は、まず最初の座標を比較し、それらが同一の場合は2番目の座標を比較し、と続けます。
 それらは、主に<type>cube</type>型のためのB-treeインデックス演算子クラスをサポートするために存在し、例えば<type>cube</type>型の列にUNIQUE制約をつけたい場合に便利です。
->>>>>>> 184958ef
   </para>
 
   <para>
@@ -554,9 +383,7 @@
   </para>
 
   <table id="cube-functions-table">
-<!--
    <title>Cube Functions</title>
-<<<<<<< HEAD
     <tgroup cols="1">
      <thead>
       <row>
@@ -813,264 +640,6 @@
       </row>
      </tbody>
     </tgroup>
-=======
--->
-   <title>cubeの関数</title>
-   <tgroup cols="4">
-    <thead>
-     <row>
-<!--
-      <entry>Function</entry>
-      <entry>Result</entry>
-      <entry>Description</entry>
-      <entry>Example</entry>
--->
-      <entry>関数</entry>
-      <entry>戻り値</entry>
-      <entry>説明</entry>
-      <entry>例</entry>
-     </row>
-    </thead>
-
-    <tbody>
-     <row>
-      <entry><literal>cube(float8)</literal></entry>
-      <entry><type>cube</type></entry>
-<!--
-      <entry>Makes a one dimensional cube with both coordinates the same.
--->
-      <entry>
-同じ座標をもつ、1次元の立体を作成します。
-      </entry>
-      <entry>
-       <literal>cube(1) == '(1)'</literal>
-      </entry>
-     </row>
-
-     <row>
-      <entry><literal>cube(float8, float8)</literal></entry>
-      <entry><type>cube</type></entry>
-<!--
-      <entry>Makes a one dimensional cube.
--->
-      <entry>1次元の立体を作成します。
-      </entry>
-      <entry>
-       <literal>cube(1,2) == '(1),(2)'</literal>
-      </entry>
-     </row>
-
-     <row>
-      <entry><literal>cube(float8[])</literal></entry>
-      <entry><type>cube</type></entry>
-<!--
-      <entry>Makes a zero-volume cube using the coordinates
-       defined by the array.
--->
-<entry>配列で定義される座標を使用した体積0の立体を作成します。
-      </entry>
-      <entry>
-       <literal>cube(ARRAY[1,2]) == '(1,2)'</literal>
-      </entry>
-     </row>
-
-     <row>
-      <entry><literal>cube(float8[], float8[])</literal></entry>
-      <entry><type>cube</type></entry>
-<!--
-      <entry>Makes a cube with upper right and lower left
-       coordinates as defined by the two arrays, which must be of the
-       same length.
--->
-<entry>2つの配列で定義される右上および左下座標を持つ立体を作成します。
-配列長は同じでなければなりません。
-      </entry>
-      <entry>
-       <literal>cube(ARRAY[1,2], ARRAY[3,4]) == '(1,2),(3,4)'
-       </literal>
-      </entry>
-     </row>
-
-     <row>
-      <entry><literal>cube(cube, float8)</literal></entry>
-      <entry><type>cube</type></entry>
-<!--
-      <entry>Makes a new cube by adding a dimension on to an existing cube,
-       with the same values for both endpoints of the new coordinate.  This
-       is useful for building cubes piece by piece from calculated values.
--->
-<entry>既存の立体に次元を加え、新しい座標の同じ値の端点をもつ立体を新しく作成します。
-これは計算した値で部品を追加しながら立体を構築する場合に有用です。
-      </entry>
-      <entry>
-       <literal>cube('(1,2),(3,4)'::cube, 5) == '(1,2,5),(3,4,5)'</literal>
-      </entry>
-     </row>
-
-     <row>
-      <entry><literal>cube(cube, float8, float8)</literal></entry>
-      <entry><type>cube</type></entry>
-<!--
-      <entry>Makes a new cube by adding a dimension on to an existing
-       cube. This is useful for building cubes piece by piece from calculated
-       values.
--->
-<entry>既存の立体に次元を加えた立体を新しく作成します。
-これは計算した値で部品を追加しながら立体を構築する場合に有用です。
-      </entry>
-      <entry>
-       <literal>cube('(1,2),(3,4)'::cube, 5, 6) == '(1,2,5),(3,4,6)'</literal>
-      </entry>
-     </row>
-
-     <row>
-      <entry><literal>cube_dim(cube)</literal></entry>
-      <entry><type>integer</type></entry>
-<!--
-      <entry>Returns the number of dimensions of the cube.
--->
-      <entry>立体の次元数を返します。
-      </entry>
-      <entry>
-       <literal>cube_dim('(1,2),(3,4)') == '2'</literal>
-      </entry>
-     </row>
-
-     <row>
-      <entry><literal>cube_ll_coord(cube, integer)</literal></entry>
-      <entry><type>float8</type></entry>
-<!--
-      <entry>Returns the <replaceable>n</replaceable>-th coordinate value for the lower
-       left corner of the cube.
--->
-      <entry>立体の左下隅のn次座標の値を返します。
-      </entry>
-      <entry>
-       <literal>cube_ll_coord('(1,2),(3,4)', 2) == '2'</literal>
-      </entry>
-     </row>
-
-    <row>
-      <entry><literal>cube_ur_coord(cube, integer)</literal></entry>
-      <entry><type>float8</type></entry>
-<!--
-      <entry>Returns the <replaceable>n</replaceable>-th coordinate value for the
-       upper right corner of the cube.
--->
-      <entry>立体の右上隅のn次座標の値を返します。
-      </entry>
-      <entry>
-       <literal>cube_ur_coord('(1,2),(3,4)', 2) == '4'</literal>
-      </entry>
-     </row>
-
-     <row>
-      <entry><literal>cube_is_point(cube)</literal></entry>
-      <entry><type>boolean</type></entry>
-<!--
-      <entry>Returns true if the cube is a point, that is,
-       the two defining corners are the same.</entry>
--->
-<entry>立体が点、つまり立体が定義する2つの隅が同一の場合真を返します。
-</entry>
-      <entry>
-      </entry>
-     </row>
-
-     <row>
-      <entry><literal>cube_distance(cube, cube)</literal></entry>
-      <entry><type>float8</type></entry>
-<!--
-      <entry>Returns the distance between two cubes. If both
-       cubes are points, this is the normal distance function.
--->
-<entry>2つの立体間の距離を返します。
-両方の立体が点の場合、これは通常の距離測定関数です。
-      </entry>
-      <entry>
-      </entry>
-     </row>
-
-     <row>
-      <entry><literal>cube_subset(cube, integer[])</literal></entry>
-      <entry><type>cube</type></entry>
-<!--
-      <entry>Makes a new cube from an existing cube, using a list of
-       dimension indexes from an array. Can be used to extract the endpoints
-       of a single dimension, or to drop dimensions, or to reorder them as
-       desired.
--->
-<entry>配列内の次元インデックスの一覧を使用して、既存の立体から新しい立体を作成します。
-単一次元の端点を展開するために使用したり、次元を除去したり、希望通りの順序に並び替えることができます。
-      </entry>
-      <entry>
-       <literal>cube_subset(cube('(1,3,5),(6,7,8)'), ARRAY[2]) == '(3),(7)'</literal>
-       <literal>cube_subset(cube('(1,3,5),(6,7,8)'), ARRAY[3,2,1,1]) ==
-        '(5,3,1,1),(8,7,6,6)'</literal>
-      </entry>
-     </row>
-
-     <row>
-      <entry><literal>cube_union(cube, cube)</literal></entry>
-      <entry><type>cube</type></entry>
-<!--
-      <entry>Produces the union of two cubes.
--->
-      <entry>2つの立体の和集合を作成します。
-      </entry>
-      <entry>
-      </entry>
-     </row>
-
-     <row>
-      <entry><literal>cube_inter(cube, cube)</literal></entry>
-      <entry><type>cube</type></entry>
-<!--
-      <entry>Produces the intersection of two cubes.
--->
-<entry>2つの立体の共通部分を作成します。
-      </entry>
-      <entry>
-      </entry>
-     </row>
-
-     <row>
-      <entry><literal>cube_enlarge(c cube, r double, n integer)</literal></entry>
-      <entry><type>cube</type></entry>
-<!--
-      <entry>Increases the size of the cube by the specified
-       radius <replaceable>r</replaceable> in at least <replaceable>n</replaceable> dimensions.
-       If the radius is negative the cube is shrunk instead.
-       All defined dimensions are changed by the radius <replaceable>r</replaceable>.
-       Lower-left coordinates are decreased by <replaceable>r</replaceable> and
-       upper-right coordinates are increased by <replaceable>r</replaceable>.  If a
-       lower-left coordinate is increased to more than the corresponding
-       upper-right coordinate (this can only happen when <replaceable>r</replaceable>
-       &lt; 0) than both coordinates are set to their average.
-       If <replaceable>n</replaceable> is greater than the number of defined dimensions
-       and the cube is being enlarged (<replaceable>r</replaceable> &gt; 0), then extra
-       dimensions are added to make <replaceable>n</replaceable> altogether;
-       0 is used as the initial value for the extra coordinates.
-       This function is useful for creating bounding boxes around a point for
-       searching for nearby points.
--->
-<entry>最小で<replaceable>n</replaceable>次元において指定した径<replaceable>r</replaceable>で立体のサイズを増加させます。
-径が負の場合、立体は縮小されます。
-定義済のすべての次元は径<replaceable>r</replaceable>だけ変わります。
-左下座標を<replaceable>r</replaceable>だけ減少し、右上座標を<replaceable>r</replaceable>だけ増加します。
-左下座標が対応する右上座標よりも増加する場合（これは<replaceable>r</replaceable> &lt; 0の場合にのみ発生します）、両方の座標はその平均値に設定されます。
-<replaceable>n</replaceable>が定義済の次元より多く、かつ、立体が拡大される（<replaceable>r</replaceable> &gt;= 0）場合、<replaceable>n</replaceable>次元すべてを作成するために余分な次元が追加されます。
-余分な座標には、初期値として0が使用されます。
-この関数は、近傍点を見つけるための点を囲む外接矩形を作成する際に有用です。
-      </entry>
-      <entry>
-       <literal>cube_enlarge('(1,2),(3,4)', 0.5, 3) ==
-        '(0.5,1.5,-0.5),(3.5,4.5,0.5)'</literal>
-      </entry>
-     </row>
-    </tbody>
-   </tgroup>
->>>>>>> 184958ef
   </table>
  </sect2>
 

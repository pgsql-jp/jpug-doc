<!-- doc/src/sgml/information_schema.sgml -->

<chapter id="information-schema">
<!--
 <title>The Information Schema</title>
-->
 <title>情報スキーマ</title>

 <indexterm zone="information-schema">
<!--
  <primary>information schema</primary>
-->
  <primary>情報スキーマ</primary>
 </indexterm>

 <para>
<!--
  The information schema consists of a set of views that contain
  information about the objects defined in the current database.  The
  information schema is defined in the SQL standard and can therefore
  be expected to be portable and remain stable &mdash; unlike the system
  catalogs, which are specific to
  <productname>PostgreSQL</productname> and are modeled after
  implementation concerns.  The information schema views do not,
  however, contain information about
  <productname>PostgreSQL</productname>-specific features; to inquire
  about those you need to query the system catalogs or other
  <productname>PostgreSQL</productname>-specific views.
-->
情報スキーマは、現在のデータベースで定義されたオブジェクトについての情報を持つビューの集合から構成されます。
情報スキーマは標準SQLで定義されています。
したがって、<productname>PostgreSQL</productname>に特化し、実装上の事項にならって作成されるシステムカタログとは異なり、移植性があり、安定性を保持できるものと期待できます。
しかし、情報スキーマのビューには、<productname>PostgreSQL</productname>固有の機能についての情報が含まれていません。
これに問い合わせを行うためには、システムカタログもしくは<productname>PostgreSQL</productname>固有のビューに問い合わせを行う必要があります。
 </para>

 <note>
  <para>
<!--
   When querying the database for constraint information, it is possible
   for a standard-compliant query that expects to return one row to
   return several.  This is because the SQL standard requires constraint
   names to be unique within a schema, but
   <productname>PostgreSQL</productname> does not enforce this
   restriction.  <productname>PostgreSQL</productname>
   automatically-generated constraint names avoid duplicates in the
   same schema, but users can specify such duplicate names.
-->
制約情報についてデータベースに問い合わせるとき、一行を返すことが想定される標準に準拠したクエリが数行の結果を返す場合があります。
これは、制約名がスキーマ内で一意になることをSQL標準が要求しているのに対して、<productname>PostgreSQL</productname>はこの制約を強制しないためです。
<productname>PostgreSQL</productname>は自動生成される制約の名前がスキーマ内で重複することを防ぎますが、ユーザは重複する名前を指定できます。
  </para>

  <para>
<!--
   This problem can appear when querying information schema views such
   as <literal>check_constraint_routine_usage</>,
   <literal>check_constraints</>, <literal>domain_constraints</>, and
   <literal>referential_constraints</>.  Some other views have similar
   issues but contain the table name to help distinguish duplicate
   rows, e.g., <literal>constraint_column_usage</>,
   <literal>constraint_table_usage</>, <literal>table_constraints</>.
-->
この問題は、<literal>check_constraint_routine_usage</>や<literal>check_constraints</>、<literal>domain_constraints</>、<literal>referential_constraints</>といった情報スキーマビューを検索するときに表面化することがあります。
いくつかの他のビューにも同様の問題がありますが、重複行を識別する助けになるテーブル名を含んでいます。例えば<literal>constraint_column_usage</>や<literal>constraint_table_usage</>、<literal>table_constraints</>などです。
  </para>
 </note>


 <sect1 id="infoschema-schema">
<!--
  <title>The Schema</title>
-->
  <title>スキーマ</title>

  <para>
<!--
   The information schema itself is a schema named
   <literal>information_schema</literal>.  This schema automatically
   exists in all databases.  The owner of this schema is the initial
   database user in the cluster, and that user naturally has all the
   privileges on this schema, including the ability to drop it (but
   the space savings achieved by that are minuscule).
-->
情報スキーマ自身は、<literal>information_schema</literal>という名前のスキーマです。
このスキーマは自動的にすべてのデータベース内に存在します。
このスキーマの所有者は、クラスタ内の最初のデータベースユーザであり、当然このユーザは、スキーマの削除を含むスキーマについてのすべての権限を持ちます
（しかし、削除したとしても節約できる領域はわずかです）。
  </para>

  <para>
<!--
   By default, the information schema is not in the schema search
   path, so you need to access all objects in it through qualified
   names.  Since the names of some of the objects in the information
   schema are generic names that might occur in user applications, you
   should be careful if you want to put the information schema in the
   path.
-->
デフォルトでは、情報スキーマはスキーマの検索パスには含まれません。
ですので、修飾した名前で情報スキーマ内のすべてのオブジェクトにアクセスする必要があります。
情報スキーマ内の一部のオブジェクトの名前はユーザアプリケーションでも使用されるような一般的な名前であるため、情報スキーマをパスに追加する場合は注意しなければなりません。
  </para>
 </sect1>

 <sect1 id="infoschema-datatypes">
<!--
  <title>Data Types</title>
-->
  <title>データ型</title>

  <para>
<!--
   The columns of the information schema views use special data types
   that are defined in the information schema.  These are defined as
   simple domains over ordinary built-in types.  You should not use
   these types for work outside the information schema, but your
   applications must be prepared for them if they select from the
   information schema.
-->
情報スキーマのビューの列では、情報スキーマ内で定義された特殊なデータ型を使用します。
これらは、通常の組み込み型の上位にあたる単純なドメインとして定義されます。
情報スキーマ外部で操作する時にはこれらの型を使用してはなりません。
しかし、情報スキーマを検索するようなアプリケーションではこれらの型への用意をしておかなければなりません。
  </para>

  <para>
<!--
   These types are:
-->
これらの型を以下に記します。

   <variablelist>
    <varlistentry>
     <term><type>cardinal_number</type></term>
     <listitem>
      <para>
<!--
       A nonnegative integer.
-->
非負の整数です。
      </para>
     </listitem>
    </varlistentry>

    <varlistentry>
     <term><type>character_data</type></term>
     <listitem>
      <para>
<!--
       A character string (without specific maximum length).
-->
（最大文字長の指定がない）文字列です。
      </para>
     </listitem>
    </varlistentry>

    <varlistentry>
     <term><type>sql_identifier</type></term>
     <listitem>
      <para>
<!--
       A character string.  This type is used for SQL identifiers, the
       type <type>character_data</type> is used for any other kind of
       text data.
-->
文字列です。
この型はSQL識別子用に使用され、<type>character_data</type>はその他の任意のテキストデータに使用されます。
      </para>
     </listitem>
    </varlistentry>

    <varlistentry>
     <term><type>time_stamp</type></term>
     <listitem>
      <para>
<!--
       A domain over the type <type>timestamp with time zone</type>
-->
<type>timestamp with time zone</type>型の上位ドメインです。
      </para>
     </listitem>
    </varlistentry>

    <varlistentry>
     <term><type>yes_or_no</type></term>
     <listitem>
      <para>
<!--
       A character string domain that contains
       either <literal>YES</literal> or <literal>NO</literal>.  This
       is used to represent Boolean (true/false) data in the
       information schema.  (The information schema was invented
       before the type <type>boolean</type> was added to the SQL
       standard, so this convention is necessary to keep the
       information schema backward compatible.)
-->
<literal>YES</literal>か<literal>NO</literal>のいずれかを持つ文字列ドメインです。
情報スキーマ内で論理(真/偽)データを表すために使用されます。
（情報スキーマは<type>boolean</type>型が標準SQLに追加される前に考案されました。
このため情報スキーマの後方互換性を維持するために、この記法が必要です。）
      </para>
     </listitem>
    </varlistentry>
   </variablelist>

<!--
   Every column in the information schema has one of these five types.
-->
情報スキーマ内の列はすべてこれら5つの型のいずれかを取ります。
  </para>
 </sect1>

 <sect1 id="infoschema-information-schema-catalog-name">
  <title><literal>information_schema_catalog_name</literal></title>

  <para>
<!--
   <literal>information_schema_catalog_name</literal> is a table that
   always contains one row and one column containing the name of the
   current database (current catalog, in SQL terminology).
-->
<literal>information_schema_catalog_name</literal>は、常に現在のデータベース名（SQL用語では現在のカタログ）を持つ1行1列からなるテーブルです。
  </para>

  <table>
<!--
   <title><literal>information_schema_catalog_name</literal> Columns</title>
-->
   <title><literal>information_schema_catalog_name</literal>の列</title>

   <tgroup cols="3">
    <thead>
     <row>
<!--
      <entry>Name</entry>
      <entry>Data Type</entry>
      <entry>Description</entry>
-->
      <entry>名前</entry>
      <entry>データ型</entry>
      <entry>説明</entry>
     </row>
    </thead>

    <tbody>
     <row>
      <entry><literal>catalog_name</literal></entry>
      <entry><type>sql_identifier</type></entry>
<!--
      <entry>Name of the database that contains this information schema</entry>
-->
      <entry>この情報スキーマを持つデータベースの名前です。</entry>
     </row>
    </tbody>
   </tgroup>
  </table>
 </sect1>

 <sect1 id="infoschema-administrable-role-authorizations">
  <title><literal>administrable_role_authorizations</literal></title>

  <para>
<!--
   The view <literal>administrable_role_authorizations</literal>
   identifies all roles that the current user has the admin option
   for.
-->
<literal>administrable_role_authorizations</literal>ビューは、現在のユーザがアドミンオプションを持つすべてのロールを識別します。
  </para>

  <table>
<!--
   <title><literal>administrable_role_authorizations</literal> Columns</title>
-->
   <title><literal>administrable_role_authorizations</literal>の列</title>

   <tgroup cols="3">
    <thead>
     <row>
<!--
      <entry>Name</entry>
      <entry>Data Type</entry>
      <entry>Description</entry>
-->
      <entry>名前</entry>
      <entry>データ型</entry>
      <entry>説明</entry>
     </row>
    </thead>

    <tbody>
     <row>
      <entry><literal>grantee</literal></entry>
      <entry><type>sql_identifier</type></entry>
      <entry>
<!--
       Name of the role to which this role membership was granted (can
       be the current user, or a different role in case of nested role
       memberships)
-->
このロールのメンバ資格を付与したロールの名前です。
（現在のユーザかもしれませんし、入れ子状のロールメンバ資格の場合は異なるロールかもしれません。）
      </entry>
     </row>

     <row>
      <entry><literal>role_name</literal></entry>
      <entry><type>sql_identifier</type></entry>
<!--
      <entry>Name of a role</entry>
-->
      <entry>ロール名です。</entry>
     </row>

     <row>
      <entry><literal>is_grantable</literal></entry>
      <entry><type>yes_or_no</type></entry>
<!--
      <entry>Always <literal>YES</literal></entry>
-->
      <entry>常に<literal>YES</literal>です。</entry>
     </row>
    </tbody>
   </tgroup>
  </table>
 </sect1>

 <sect1 id="infoschema-applicable-roles">
  <title><literal>applicable_roles</literal></title>

  <para>
<!--
   The view <literal>applicable_roles</literal> identifies all roles
   whose privileges the current user can use.  This means there is
   some chain of role grants from the current user to the role in
   question.  The current user itself is also an applicable role.  The
   set of applicable roles is generally used for permission checking.
   <indexterm><primary>applicable role</primary></indexterm>
   <indexterm><primary>role</primary><secondary>applicable</secondary></indexterm>
-->
<literal>applicable_roles</literal>ビューは、その権限を現在のユーザが使用することができるすべてのロールを識別します。
これは、現在のユーザから問題のロールに付与されたロールの連鎖が存在することを意味します。
現在のユーザ自身もまた適用可能なロールです。
適用可能なロール群は通常権限の検査に使用されます。
<indexterm><primary>適用可能なロール</primary></indexterm>
<indexterm><primary>ロール</primary><secondary>適用可能</secondary></indexterm>
  </para>

  <table>
<!--
   <title><literal>applicable_roles</literal> Columns</title>
-->
   <title><literal>applicable_roles</literal>の列</title>

   <tgroup cols="3">
    <thead>
     <row>
<!--
      <entry>Name</entry>
      <entry>Data Type</entry>
      <entry>Description</entry>
-->
      <entry>名前</entry>
      <entry>データ型</entry>
      <entry>説明</entry>
     </row>
    </thead>

    <tbody>
     <row>
      <entry><literal>grantee</literal></entry>
      <entry><type>sql_identifier</type></entry>
      <entry>
<!--
       Name of the role to which this role membership was granted (can
       be the current user, or a different role in case of nested role
       memberships)
-->
このロールのメンバ資格を付与したロールの名前です。
（現在のユーザかもしれませんし、入れ子状のロールメンバ資格の場合は異なるロールかもしれません。）
      </entry>
     </row>

     <row>
      <entry><literal>role_name</literal></entry>
      <entry><type>sql_identifier</type></entry>
<!--
      <entry>Name of a role</entry>
-->
      <entry>ロールの名前です。</entry>
     </row>

     <row>
      <entry><literal>is_grantable</literal></entry>
      <entry><type>yes_or_no</type></entry>
      <entry>
<!--
       <literal>YES</literal> if the grantee has the admin option on
       the role, <literal>NO</literal> if not
-->
付与者がこのロールにアドミンオプションを持つ場合<literal>YES</literal>、さもなくば<literal>NO</literal>です。
      </entry>
     </row>
    </tbody>
   </tgroup>
  </table>
 </sect1>

 <sect1 id="infoschema-attributes">
  <title><literal>attributes</literal></title>

  <para>
<!--
   The view <literal>attributes</literal> contains information about
   the attributes of composite data types defined in the database.
   (Note that the view does not give information about table columns,
   which are sometimes called attributes in PostgreSQL contexts.)
   Only those attributes are shown that the current user has access to (by way
   of being the owner of or having some privilege on the type).
-->
<literal>attributes</literal>ビューには、データベース内で定義された複合データ型の属性に関する情報が含まれます。
（このビューが、PostgreSQLコンテキスト内でよく呼び出される属性である、テーブル列に関する情報を持たない点に注意してください。）
現在のユーザが（所有者であるかまたは複合データ型に対する権限を持っていて）アクセスする権限を持つ属性のみが表示されます。
  </para>

  <table>
<!--
   <title><literal>attributes</literal> Columns</title>
-->
   <title><literal>attributes</literal>の列</title>

   <tgroup cols="3">
    <thead>
     <row>
<!--
      <entry>Name</entry>
      <entry>Data Type</entry>
      <entry>Description</entry>
-->
      <entry>名前</entry>
      <entry>データ型</entry>
      <entry>説明</entry>
     </row>
    </thead>

    <tbody>
     <row>
      <entry><literal>udt_catalog</literal></entry>
      <entry><type>sql_identifier</type></entry>
<!--
      <entry>Name of the database containing the data type (always the current database)</entry>
-->
      <entry>データ型を含むデータベースの名前です（常に現在のデータベースです）。</entry>
     </row>

     <row>
      <entry><literal>udt_schema</literal></entry>
      <entry><type>sql_identifier</type></entry>
<!--
      <entry>Name of the schema containing the data type</entry>
-->
      <entry>データ型を含むスキーマの名前です。</entry>
     </row>

     <row>
      <entry><literal>udt_name</literal></entry>
      <entry><type>sql_identifier</type></entry>
<!--
      <entry>Name of the data type</entry>
-->
      <entry>データ型の名前です。</entry>
     </row>

     <row>
      <entry><literal>attribute_name</literal></entry>
      <entry><type>sql_identifier</type></entry>
<!--
      <entry>Name of the attribute</entry>
-->
      <entry>属性の名前です。</entry>
     </row>

     <row>
      <entry><literal>ordinal_position</literal></entry>
      <entry><type>cardinal_number</type></entry>
<!--
      <entry>Ordinal position of the attribute within the data type (count starts at 1)</entry>
-->
      <entry>データ型の属性の序数位置です（1から始まります）。</entry>
     </row>

     <row>
      <entry><literal>attribute_default</literal></entry>
      <entry><type>character_data</type></entry>
<!--
      <entry>Default expression of the attribute</entry>
-->
      <entry>属性のデフォルト式です。</entry>
     </row>

     <row>
      <entry><literal>is_nullable</literal></entry>
      <entry><type>yes_or_no</type></entry>
      <entry>
<!--
       <literal>YES</literal> if the attribute is possibly nullable,
       <literal>NO</literal> if it is known not nullable.
-->
属性がNULLを持つことができる場合は<literal>YES</literal>、さもなくば<literal>NO</literal>です。
      </entry>
     </row>

     <row>
      <entry><literal>data_type</literal></entry>
      <entry><type>character_data</type></entry>
      <entry>
<!--
       Data type of the attribute, if it is a built-in type, or
       <literal>ARRAY</literal> if it is some array (in that case, see
       the view <literal>element_types</literal>), else
       <literal>USER-DEFINED</literal> (in that case, the type is
       identified in <literal>attribute_udt_name</literal> and
       associated columns).
-->
属性のデータ型が組み込み型の場合、そのデータ型です。
何らかの配列の場合、<literal>ARRAY</literal>です。
（この場合、<literal>element_types</literal>ビューを参照してください。）
さもなくば<literal>USER-DEFINED</literal>です。
（この場合、型は<literal>attribute_udt_name</literal>と関連する列により識別されます。）
      </entry>
     </row>

     <row>
      <entry><literal>character_maximum_length</literal></entry>
      <entry><type>cardinal_number</type></entry>
      <entry>
<!--
       If <literal>data_type</literal> identifies a character or bit
       string type, the declared maximum length; null for all other
       data types or if no maximum length was declared.
-->
<literal>data_type</literal>が文字列またはビット列を識別する場合、その宣言された最大長です。
他のデータ型または最大長が宣言されていない場合はNULLです。
      </entry>
     </row>

     <row>
      <entry><literal>character_octet_length</literal></entry>
      <entry><type>cardinal_number</type></entry>
      <entry>
<!--
       If <literal>data_type</literal> identifies a character type,
       the maximum possible length in octets (bytes) of a datum; null
       for all other data types.  The maximum octet length depends on
       the declared character maximum length (see above) and the
       server encoding.
-->
<literal>data_type</literal>が文字列を識別する場合、オクテット（バイト）単位で表したデータの最大長です。
他のデータ型ではNULLです。
最大オクテット長は宣言された文字最大長(上述)とサーバ符号化方式に依存します。
      </entry>
     </row>

     <row>
      <entry><literal>character_set_catalog</literal></entry>
      <entry><type>sql_identifier</type></entry>
<!--
      <entry>Applies to a feature not available in <productname>PostgreSQL</></entry>
-->
<entry><productname>PostgreSQL</>では利用できない機能に適用されるものです。</entry>
     </row>

     <row>
      <entry><literal>character_set_schema</literal></entry>
      <entry><type>sql_identifier</type></entry>
<!--
      <entry>Applies to a feature not available in <productname>PostgreSQL</></entry>
-->
<entry><productname>PostgreSQL</>では利用できない機能に適用されるものです。</entry>
     </row>

     <row>
      <entry><literal>character_set_name</literal></entry>
      <entry><type>sql_identifier</type></entry>
<!--
      <entry>Applies to a feature not available in <productname>PostgreSQL</></entry>
-->
<entry><productname>PostgreSQL</>では利用できない機能に適用されるものです。</entry>
     </row>

     <row>
      <entry><literal>collation_catalog</literal></entry>
      <entry><type>sql_identifier</type></entry>
      <entry>
<!--
       Name of the database containing the collation of the attribute
       (always the current database), null if default or the data type
       of the attribute is not collatable
-->
属性の照合を含むデータベース(常に現在のデータベース)の名前で、デフォルトであるか属性のデータ型が照合可能でない場合はNULLです。
      </entry>
     </row>

     <row>
      <entry><literal>collation_schema</literal></entry>
      <entry><type>sql_identifier</type></entry>
      <entry>
<!--
       Name of the schema containing the collation of the attribute,
       null if default or the data type of the attribute is not
       collatable
-->
属性の照合を含むスキーマの名前で、デフォルトであるか属性のデータ型が照合可能でない場合はNULLです。
      </entry>
     </row>

     <row>
      <entry><literal>collation_name</literal></entry>
      <entry><type>sql_identifier</type></entry>
      <entry>
<!--
       Name of the collation of the attribute, null if default or the
       data type of the attribute is not collatable
-->
属性の照合の名前で、デフォルトであるか属性のデータ型が照合可能でない場合はNULLです。
      </entry>
     </row>

     <row>
      <entry><literal>numeric_precision</literal></entry>
      <entry><type>cardinal_number</type></entry>
      <entry>
<!--
       If <literal>data_type</literal> identifies a numeric type, this
       column contains the (declared or implicit) precision of the
       type for this attribute.  The precision indicates the number of
       significant digits.  It can be expressed in decimal (base 10)
       or binary (base 2) terms, as specified in the column
       <literal>numeric_precision_radix</literal>.  For all other data
       types, this column is null.
-->
<literal>data_type</literal>が数値型を識別する場合、この列は属性の型の（宣言された、あるいは暗黙的な）精度です。
この精度は有効桁を意味します。
<literal>numeric_precision_radix</literal>列の指定に従って、(10を基とした)10進数、または(2を基とした)2進数表記で表現されます。
他のデータ型ではこの列はNULLです。
      </entry>
     </row>

     <row>
      <entry><literal>numeric_precision_radix</literal></entry>
      <entry><type>cardinal_number</type></entry>
      <entry>
<!--
       If <literal>data_type</literal> identifies a numeric type, this
       column indicates in which base the values in the columns
       <literal>numeric_precision</literal> and
       <literal>numeric_scale</literal> are expressed.  The value is
       either 2 or 10.  For all other data types, this column is null.
-->
<literal>data_type</literal>が数値型を識別する場合、この列は、<literal>numeric_precision</literal>および<literal>numeric_scale</literal>で表現される値の基が何かを識別します。
この値は2または10です。
他のデータ型ではこの列はNULLです。
      </entry>
     </row>

     <row>
      <entry><literal>numeric_scale</literal></entry>
      <entry><type>cardinal_number</type></entry>
      <entry>
<!--
       If <literal>data_type</literal> identifies an exact numeric
       type, this column contains the (declared or implicit) scale of
       the type for this attribute.  The scale indicates the number of
       significant digits to the right of the decimal point.  It can
       be expressed in decimal (base 10) or binary (base 2) terms, as
       specified in the column
       <literal>numeric_precision_radix</literal>.  For all other data
       types, this column is null.
-->
<literal>data_type</literal>が数値型を識別する場合、この列は、属性の型の（宣言された、あるいは暗黙的な）位取りが含まれます。
位取りは小数点以下の有効桁数を意味します。
<literal>numeric_precision_radix</literal>列の指定に従って、(10を基とした)10進数、または(2を基とした)2進数表記で表現されます。
他のデータ型ではこの列はNULLです。
      </entry>
     </row>

     <row>
      <entry><literal>datetime_precision</literal></entry>
      <entry><type>cardinal_number</type></entry>
      <entry>
<!--
       If <literal>data_type</literal> identifies a date, time,
       timestamp, or interval type, this column contains the (declared
       or implicit) fractional seconds precision of the type for this
       attribute, that is, the number of decimal digits maintained
       following the decimal point in the seconds value.  For all
       other data types, this column is null.
-->
<literal>data_type</literal>が日付、時刻、タイムスタンプ、または間隔型を示す場合、この列は（宣言されたか暗黙的な）この属性に対する分数秒精度を包含します。
つまり、秒の値の小数点に続く保存された10進桁数です。
他の全ての型に対してこの列はNULLです。
      </entry>
     </row>

     <row>
      <entry><literal>interval_type</literal></entry>
      <entry><type>character_data</type></entry>
      <entry>
<!--
       If <literal>data_type</literal> identifies an interval type,
       this column contains the specification which fields the
       intervals include for this attribute, e.g., <literal>YEAR TO
       MONTH</literal>, <literal>DAY TO SECOND</literal>, etc.  If no
       field restrictions were specified (that is, the interval
       accepts all fields), and for all other data types, this field
       is null.
-->
もし<literal>data_type</literal>が時間間隔型を示す場合、この列はこの属性の時間間隔値がどのフィールドを含むかの仕様を含みます。例えば、<literal>YEAR TO MONTH</literal>、<literal>DAY TO SECOND</literal>などです。
もしフィールド制約が指定されていない(時間間隔が全てのフィールドを受け付ける)場合や、他の全てのデータ型の場合はこのフィールドはNULLです。
      </entry>
     </row>

     <row>
      <entry><literal>interval_precision</literal></entry>
      <entry><type>cardinal_number</type></entry>
      <entry>
<!--
       Applies to a feature not available
       in <productname>PostgreSQL</productname>
       (see <literal>datetime_precision</literal> for the fractional
       seconds precision of interval type attributes)
-->
<productname>PostgreSQL</>で利用できない機能に適用されるものです。(インターバル型の属性の秒未満の精度については<literal>datetime_precision</literal>を参照してください)
      </entry>
     </row>

     <row>
      <entry><literal>attribute_udt_catalog</literal></entry>
      <entry><type>sql_identifier</type></entry>
      <entry>
<!--
       Name of the database that the attribute data type is defined in
       (always the current database)
-->
属性のデータ型が定義されたデータベースの名前です。
（常に現在のデータベースです。）
      </entry>
     </row>

     <row>
      <entry><literal>attribute_udt_schema</literal></entry>
      <entry><type>sql_identifier</type></entry>
      <entry>
<!--
       Name of the schema that the attribute data type is defined in
-->
属性のデータ型が定義されたスキーマの名前です。
      </entry>
     </row>

     <row>
      <entry><literal>attribute_udt_name</literal></entry>
      <entry><type>sql_identifier</type></entry>
      <entry>
<!--
       Name of the attribute data type
-->
属性のデータ型の名前です。
      </entry>
     </row>

     <row>
      <entry><literal>scope_catalog</literal></entry>
      <entry><type>sql_identifier</type></entry>
<!--
      <entry>Applies to a feature not available in <productname>PostgreSQL</></entry>
-->
      <entry><productname>PostgreSQL</>で利用できない機能に適用されるものです。</entry>
     </row>

     <row>
      <entry><literal>scope_schema</literal></entry>
      <entry><type>sql_identifier</type></entry>
<!--
      <entry>Applies to a feature not available in <productname>PostgreSQL</></entry>
-->
      <entry><productname>PostgreSQL</>で利用できない機能に適用されるものです。</entry>
     </row>

     <row>
      <entry><literal>scope_name</literal></entry>
      <entry><type>sql_identifier</type></entry>
<!--
      <entry>Applies to a feature not available in <productname>PostgreSQL</></entry>
-->
      <entry><productname>PostgreSQL</>で利用できない機能に適用されるものです。</entry>
     </row>

     <row>
      <entry><literal>maximum_cardinality</literal></entry>
      <entry><type>cardinal_number</type></entry>
<!--
      <entry>Always null, because arrays always have unlimited maximum cardinality in <productname>PostgreSQL</></entry>
-->
      <entry>常にNULLです。<productname>PostgreSQL</>では配列の次数は無制限だからです。</entry>
     </row>

     <row>
      <entry><literal>dtd_identifier</literal></entry>
      <entry><type>sql_identifier</type></entry>
      <entry>
<!--
       An identifier of the data type descriptor of the column, unique
       among the data type descriptors pertaining to the table.  This
       is mainly useful for joining with other instances of such
       identifiers.  (The specific format of the identifier is not
       defined and not guaranteed to remain the same in future
       versions.)
-->
列のデータ型記述子の、テーブルに属するデータ型記述子内で一意な識別子です。
この識別子のインスタンスを結合する時に、主に有用です。
（識別子の書式仕様は定義されておらず、今後のバージョンで同一性を維持する保証もありません。）
      </entry>
     </row>

     <row>
      <entry><literal>is_derived_reference_attribute</literal></entry>
      <entry><type>yes_or_no</type></entry>
<!--
      <entry>Applies to a feature not available in <productname>PostgreSQL</></entry>
-->
      <entry><productname>PostgreSQL</>で利用できない機能に適用されるものです。</entry>
     </row>
    </tbody>
   </tgroup>
  </table>

  <para>
<!--
   See also under <xref linkend="infoschema-columns">, a similarly
   structured view, for further information on some of the columns.
-->
後述の<xref linkend="infoschema-columns">も参照してください。
ビューの構造が似ていますし、一部の列では更なる情報も記載されています。
  </para>
 </sect1>

 <sect1 id="infoschema-character-sets">
  <title><literal>character_sets</literal></title>

  <para>
<!--
   The view <literal>character_sets</literal> identifies the character
   sets available in the current database.  Since PostgreSQL does not
   support multiple character sets within one database, this view only
   shows one, which is the database encoding.
-->
この<literal>character_sets</literal>ビューは、現在のデータベースで利用可能な文字セットを識別します。PostgreSQLはひとつのデータベース内で複数の文字セットをサポートしないので、このビューは常にデータベースエンコーディングの一行だけを表示します。
  </para>

  <para>
<!--
   Take note of how the following terms are used in the SQL standard:
-->
以下の用語のSQL標準での使われ方に注意してください。
   <variablelist>
    <varlistentry>
<!--
     <term>character repertoire</term>
-->
     <term>文字集合</term>
     <listitem>
      <para>
<!--
       An abstract collection of characters, for
       example <literal>UNICODE</literal>, <literal>UCS</literal>, or
       <literal>LATIN1</literal>.  Not exposed as an SQL object, but
       visible in this view.
-->
例えば<literal>UNICODE</literal>や<literal>UCS</literal>、<literal>LATIN1</literal>といった抽象的な文字集合です。SQLオブジェクトとしては出てきませんが、このビューで参照できます。
      </para>
     </listitem>
    </varlistentry>

    <varlistentry>
<!--
     <term>character encoding form</term>
-->
     <term>文字符号化形式</term>
     <listitem>
      <para>
<!--
       An encoding of some character repertoire.  Most older character
       repertoires only use one encoding form, and so there are no
       separate names for them (e.g., <literal>LATIN1</literal> is an
       encoding form applicable to the <literal>LATIN1</literal>
       repertoire).  But for example Unicode has the encoding forms
       <literal>UTF8</literal>, <literal>UTF16</literal>, etc. (not
       all supported by PostgreSQL).  Encoding forms are not exposed
       as an SQL object, but are visible in this view.
-->
文字集合の符号化方式です。ほとんどの古い文字集合はひとつの符号化形式を使うため、それらについては分離した名称はありません(たとえば、<literal>LATIN1</literal>は<literal>LATIN1</literal>集合に適用可能な符号化形式です)。しかし例えばUnicodeには<literal>UTF8</literal>、<literal>UTF16</literal>などの符号化形式があります（PostgreSQLでは一部だけサポートしています）。符号化形式はSQLオブジェクトとして表にでませんが、このビューで参照できます。
      </para>
     </listitem>
    </varlistentry>

    <varlistentry>
<!--
     <term>character set</term>
-->
     <term>文字セット</term>
     <listitem>
      <para>
<!--
       A named SQL object that identifies a character repertoire, a
       character encoding, and a default collation.  A predefined
       character set would typically have the same name as an encoding
       form, but users could define other names.  For example, the
       character set <literal>UTF8</literal> would typically identify
       the character repertoire <literal>UCS</literal>, encoding
       form <literal>UTF8</literal>, and some default collation.
-->
文字集合、文字符号化方式とデフォルトの照合を識別する順序名前つきのSQLオブジェクトです。定義済みの文字セットは、一般的に符号化形式と同じ名前を持ちますが、ユーザは他の名前を定義できます。
例えば、文字セット<literal>UTF8</literal>は一般的に文字集合<literal>UCS</literal>、符号化形式<literal>UTF8</literal>と何らかのデフォルト照合を識別します。
      </para>
     </listitem>
    </varlistentry>
   </variablelist>

<!--
   You can think of an <quote>encoding</quote> in PostgreSQL either as
   a character set or a character encoding form.  They will have the
   same name, and there can only be one in one database.
-->
PostgreSQLにおける<quote>encoding</quote>は、文字セットまたは文字符号化形式のいずれかと考えられます。これらは同じ名前を持ち一つのデータベースでは一つだけ存在できます。
  </para>

  <table>
<!--
   <title><literal>character_sets</literal> Columns</title>
-->
   <title><literal>character_sets</literal>の列</title>

   <tgroup cols="3">
    <thead>
     <row>
<!--
      <entry>Name</entry>
      <entry>Data Type</entry>
      <entry>Description</entry>
-->
      <entry>名前</entry>
      <entry>データ型</entry>
      <entry>説明</entry>
     </row>
    </thead>

    <tbody>
     <row>
      <entry><literal>character_set_catalog</literal></entry>
      <entry><literal>sql_identifier</literal></entry>
<!--
      <entry>Character sets are currently not implemented as schema objects, so this column is null.</entry>
-->
      <entry>文字セットはスキーマオブジェクトとして実装されていないので、この列はNULLです。</entry>
     </row>

     <row>
      <entry><literal>character_set_schema</literal></entry>
      <entry><literal>sql_identifier</literal></entry>
<!--
      <entry>Character sets are currently not implemented as schema objects, so this column is null.</entry>
-->
      <entry>文字セットはスキーマオブジェクトとして実装されていないので、この列はNULLです。</entry>
     </row>

     <row>
      <entry><literal>character_set_name</literal></entry>
      <entry><literal>sql_identifier</literal></entry>
<!--
      <entry>Name of the character set, currently implemented as showing the name of the database encoding</entry>
-->
      <entry>文字セットの名前で、現在はデータベースエンコーディングを表示するように実装されています。</entry>
     </row>

     <row>
      <entry><literal>character_repertoire</literal></entry>
      <entry><literal>sql_identifier</literal></entry>
<!--
      <entry>Character repertoire, showing <literal>UCS</literal> if the encoding is <literal>UTF8</literal>, else just the encoding name</entry>
-->
      <entry>文字集合で、エンコーディングが<literal>UTF8</literal>の場合は<literal>UCS</literal>を、それ以外の場合は単にエンコーディング名を表示します。</entry>
     </row>

     <row>
      <entry><literal>form_of_use</literal></entry>
      <entry><literal>sql_identifier</literal></entry>
<!--
      <entry>Character encoding form, same as the database encoding</entry>
-->
      <entry>文字符号化形式で, データベースエンコーディングと同じです。</entry>
     </row>

     <row>
      <entry><literal>default_collate_catalog</literal></entry>
      <entry><literal>sql_identifier</literal></entry>
<!--
      <entry>Name of the database containing the default collation (always the current database, if any collation is identified)</entry>
-->
      <entry>デフォルト照合を含むデータベース(いずれかの照合が識別された場合は常に現在のデータベース)の名前です。</entry>
     </row>

     <row>
      <entry><literal>default_collate_schema</literal></entry>
      <entry><literal>sql_identifier</literal></entry>
<!--
      <entry>Name of the schema containing the default collation</entry>
-->
      <entry>デフォルト照合を含むスキーマの名前です。</entry>
     </row>

     <row>
      <entry><literal>default_collate_name</literal></entry>
      <entry><literal>sql_identifier</literal></entry>
      <entry>
<!--
       Name of the default collation.  The default collation is
       identified as the collation that matches
       the <literal>COLLATE</literal> and <literal>CTYPE</literal>
       settings of the current database.  If there is no such
       collation, then this column and the associated schema and
       catalog columns are null.
-->
デフォルト照合の名前です。デフォルト照合は、現在のデータベースの<literal>COLLATE</literal>と<literal>CTYPE</literal>設定に一致する照合として識別されます。そのような照合が存在しない場合は、この列や対応するスキーマやカタログの列はNULLです。
      </entry>
     </row>
    </tbody>
   </tgroup>
  </table>
 </sect1>

 <sect1 id="infoschema-check-constraint-routine-usage">
  <title><literal>check_constraint_routine_usage</literal></title>

  <para>
<!--
   The view <literal>check_constraint_routine_usage</literal>
   identifies routines (functions and procedures) that are used by a
   check constraint.  Only those routines are shown that are owned by
   a currently enabled role.
-->
<literal>check_constraint_routine_usage</literal>は検査制約で使用される処理（関数およびプロシージャ）を識別します。
現在有効なロールが所有する処理のみが表示されます。
  </para>

  <table>
<!--
   <title><literal>check_constraint_routine_usage</literal> Columns</title>
-->
   <title><literal>check_constraint_routine_usage</literal>の列</title>

   <tgroup cols="3">
    <thead>
     <row>
<!--
      <entry>Name</entry>
      <entry>Data Type</entry>
      <entry>Description</entry>
-->
      <entry>名前</entry>
      <entry>データ型</entry>
      <entry>説明</entry>
     </row>
    </thead>

    <tbody>
     <row>
      <entry><literal>constraint_catalog</literal></entry>
      <entry><literal>sql_identifier</literal></entry>
<!--
      <entry>Name of the database containing the constraint (always the current database)</entry>
-->
      <entry>制約が含まれるデータベースの名前です（常に現在のデータベースです）。</entry>
     </row>

     <row>
      <entry><literal>constraint_schema</literal></entry>
      <entry><literal>sql_identifier</literal></entry>
<!--
      <entry>Name of the schema containing the constraint</entry>
-->
      <entry>制約が含まれるスキーマの名前です。</entry>
     </row>

     <row>
      <entry><literal>constraint_name</literal></entry>
      <entry><literal>sql_identifier</literal></entry>
<!--
      <entry>Name of the constraint</entry>
-->
      <entry>制約の名前です。</entry>
     </row>

     <row>
      <entry><literal>specific_catalog</literal></entry>
      <entry><literal>sql_identifier</literal></entry>
<!--
      <entry>Name of the database containing the function (always the current database)</entry>
-->
      <entry>関数が含まれるデータベースの名前です（常に現在のデータベースです）。</entry>
     </row>

     <row>
      <entry><literal>specific_schema</literal></entry>
      <entry><literal>sql_identifier</literal></entry>
<!--
      <entry>Name of the schema containing the function</entry>
-->
      <entry>関数が含まれるスキーマの名前です。</entry>
     </row>

     <row>
      <entry><literal>specific_name</literal></entry>
      <entry><literal>sql_identifier</literal></entry>
      <entry>
<!--
       The <quote>specific name</quote> of the function.  See <xref
       linkend="infoschema-routines"> for more information.
-->
関数の<quote>仕様名称</quote>です。
詳細は<xref linkend="infoschema-routines">を参照してください。
      </entry>
     </row>
    </tbody>
   </tgroup>
  </table>
 </sect1>

 <sect1 id="infoschema-check-constraints">
  <title><literal>check_constraints</literal></title>

  <para>
<!--
   The view <literal>check_constraints</literal> contains all check
   constraints, either defined on a table or on a domain, that are
   owned by a currently enabled role.  (The owner of the table or
   domain is the owner of the constraint.)
-->
<literal>check_constraints</literal>ビューには、現在有効なロールが所有している、テーブル上もしくはドメイン上のどちらかにある、全ての検査制約が含まれます
（テーブルもしくはドメインの所有者がこの制約の所有者です）。
  </para>

  <table>
<!--
   <title><literal>check_constraints</literal> Columns</title>
-->
   <title><literal>check_constraints</literal>の列</title>

   <tgroup cols="3">
    <thead>
     <row>
<!--
      <entry>Name</entry>
      <entry>Data Type</entry>
      <entry>Description</entry>
-->
      <entry>名前</entry>
      <entry>データ型</entry>
      <entry>説明</entry>
     </row>
    </thead>

    <tbody>
     <row>
      <entry><literal>constraint_catalog</literal></entry>
      <entry><literal>sql_identifier</literal></entry>
<!--
      <entry>Name of the database containing the constraint (always the current database)</entry>
-->
      <entry>この制約を持つデータベースの名前です（常に現在のデータベースです）。</entry>
     </row>

     <row>
      <entry><literal>constraint_schema</literal></entry>
      <entry><literal>sql_identifier</literal></entry>
<!--
      <entry>Name of the schema containing the constraint</entry>
-->
      <entry>この制約を持つスキーマの名前です。</entry>
     </row>

     <row>
      <entry><literal>constraint_name</literal></entry>
      <entry><literal>sql_identifier</literal></entry>
<!--
      <entry>Name of the constraint</entry>
-->
      <entry>制約の名前です。</entry>
     </row>

     <row>
      <entry><literal>check_clause</literal></entry>
      <entry><literal>character_data</literal></entry>
<!--
      <entry>The check expression of the check constraint</entry>
-->
      <entry>この検査制約の検査式です。</entry>
     </row>
    </tbody>
   </tgroup>
  </table>
 </sect1>

 <sect1 id="infoschema-collations">
  <title><literal>collations</literal></title>

  <para>
<!--
   The view <literal>collations</literal> contains the collations
   available in the current database.
-->
<literal>collations</literal>ビューは現在のデータベースで利用可能な照合を含みます
  </para>

  <table>
<!--
   <title><literal>collations</literal> Columns</title>
-->
   <title><literal>collations</literal>の列</title>

   <tgroup cols="3">
    <thead>
     <row>
<!--
      <entry>Name</entry>
      <entry>Data Type</entry>
      <entry>Description</entry>
-->
      <entry>名前</entry>
      <entry>データ型</entry>
      <entry>説明</entry>
     </row>
    </thead>

    <tbody>
     <row>
      <entry><literal>collation_catalog</literal></entry>
      <entry><literal>sql_identifier</literal></entry>
<!--
      <entry>Name of the database containing the collation (always the current database)</entry>
-->
      <entry>照合を含むデータベース(常に現在のデータベース)の名前です。</entry>
     </row>

     <row>
      <entry><literal>collation_schema</literal></entry>
      <entry><literal>sql_identifier</literal></entry>
<!--
      <entry>Name of the schema containing the collation</entry>
-->
      <entry>照合を含むスキーマの名前です。</entry>
     </row>

     <row>
      <entry><literal>collation_name</literal></entry>
      <entry><literal>sql_identifier</literal></entry>
<!--
      <entry>Name of the default collation</entry>
-->
      <entry>デフォルト照合の名前です。</entry>
     </row>

     <row>
      <entry><literal>pad_attribute</literal></entry>
      <entry><literal>character_data</literal></entry>
      <entry>
<!--
       Always <literal>NO PAD</literal> (The alternative <literal>PAD
       SPACE</literal> is not supported by PostgreSQL.)
-->
常に<literal>NO PAD</literal>です。(もう一方の<literal>PAD SPACE</literal>はPostgreSQLではサポートされていません。)
      </entry>
     </row>
    </tbody>
   </tgroup>
  </table>
 </sect1>

 <sect1 id="infoschema-collation-character-set-applicab"> <!-- max 44 characters -->
  <title><literal>collation_character_set_applicability</literal></title>

  <para>
<!--
   The view <literal>collation_character_set_applicability</literal>
   identifies which character set the available collations are
   applicable to.  In PostgreSQL, there is only one character set per
   database (see explanation
   in <xref linkend="infoschema-character-sets">), so this view does
   not provide much useful information.
-->
<literal>collation_character_set_applicability</literal>ビューは、利用可能な照合がどの文字セットに適用可能かを識別します。PostgreSQLでは、データベースごとに一つの文字セットしか存在しない(<xref linkend="infoschema-character-sets">の説明を参照してください)ので、このビューは有益な情報を提供しません。
  </para>

  <table>
<!--
   <title><literal>collation_character_set_applicability</literal> Columns</title>
-->
   <title><literal>collation_character_set_applicability</literal>の列</title>

   <tgroup cols="3">
    <thead>
     <row>
<!--
      <entry>Name</entry>
      <entry>Data Type</entry>
      <entry>Description</entry>
-->
      <entry>名前</entry>
      <entry>データ型</entry>
      <entry>説明</entry>
     </row>
    </thead>

    <tbody>
     <row>
      <entry><literal>collation_catalog</literal></entry>
      <entry><literal>sql_identifier</literal></entry>
<!--
      <entry>Name of the database containing the collation (always the current database)</entry>
-->
      <entry>照合を含むデータベース(常に現在のデータベース)の名前です。</entry>
     </row>

     <row>
      <entry><literal>collation_schema</literal></entry>
      <entry><literal>sql_identifier</literal></entry>
<!--
      <entry>Name of the schema containing the collation</entry>
-->
      <entry>照合を含むスキーマの名前です。</entry>
     </row>

     <row>
      <entry><literal>collation_name</literal></entry>
      <entry><literal>sql_identifier</literal></entry>
<!--
      <entry>Name of the default collation</entry>
-->
      <entry>デフォルト照合の名前です。</entry>
     </row>

     <row>
      <entry><literal>character_set_catalog</literal></entry>
      <entry><literal>sql_identifier</literal></entry>
<!--
      <entry>Character sets are currently not implemented as schema objects, so this column is null</entry>
-->
      <entry>文字セットはスキーマオブジェクトとして実装されていないので、この列はNULLです。</entry>
     </row>

     <row>
      <entry><literal>character_set_schema</literal></entry>
      <entry><literal>sql_identifier</literal></entry>
<!--
      <entry>Character sets are currently not implemented as schema objects, so this column is null</entry>
-->
      <entry>文字セットはスキーマオブジェクトとして実装されていないので、この列はNULLです。</entry>
     </row>

     <row>
      <entry><literal>character_set_name</literal></entry>
      <entry><literal>sql_identifier</literal></entry>
<!--
      <entry>Name of the character set</entry>
-->
      <entry>文字セットの名前です。</entry>
     </row>
    </tbody>
   </tgroup>
  </table>
 </sect1>

 <sect1 id="infoschema-column-domain-usage">
  <title><literal>column_domain_usage</literal></title>

  <para>
<!--
   The view <literal>column_domain_usage</literal> identifies all
   columns (of a table or a view) that make use of some domain defined
   in the current database and owned by a currently enabled role.
-->
<literal>column_domain_usage</literal>ビューは、現在のデータベース内で定義され、現在有効なロールが所有するあるドメインを使用する（テーブルもしくはビューの）全ての列を識別します。
  </para>

  <table>
<!--
   <title><literal>column_domain_usage</literal> Columns</title>
-->
   <title><literal>column_domain_usage</literal>の列</title>

   <tgroup cols="3">
    <thead>
     <row>
<!--
      <entry>Name</entry>
      <entry>Data Type</entry>
      <entry>Description</entry>
-->
      <entry>名前</entry>
      <entry>データ型</entry>
      <entry>説明</entry>
     </row>
    </thead>

    <tbody>
     <row>
      <entry><literal>domain_catalog</literal></entry>
      <entry><type>sql_identifier</type></entry>
<!--
      <entry>Name of the database containing the domain (always the current database)</entry>
-->
      <entry>ドメインを持つデータベースの名前です（常に現在のデータベースです）。</entry>
     </row>

     <row>
      <entry><literal>domain_schema</literal></entry>
      <entry><type>sql_identifier</type></entry>
<!--
      <entry>Name of the schema containing the domain</entry>
-->
      <entry>ドメインを持つスキーマの名前です。</entry>
     </row>

     <row>
      <entry><literal>domain_name</literal></entry>
      <entry><type>sql_identifier</type></entry>
<!--
      <entry>Name of the domain</entry>
-->
      <entry>ドメインの名前です。</entry>
     </row>

     <row>
      <entry><literal>table_catalog</literal></entry>
      <entry><type>sql_identifier</type></entry>
<!--
      <entry>Name of the database containing the table (always the current database)</entry>
-->
      <entry>テーブルを持つデータベースの名前です（常に現在のデータベースです）。</entry>
     </row>

     <row>
      <entry><literal>table_schema</literal></entry>
      <entry><type>sql_identifier</type></entry>
<!--
      <entry>Name of the schema containing the table</entry>
-->
      <entry>テーブルを持つスキーマの名前です。</entry>
     </row>

     <row>
      <entry><literal>table_name</literal></entry>
      <entry><type>sql_identifier</type></entry>
<!--
      <entry>Name of the table</entry>
-->
      <entry>テーブルの名前です。</entry>
     </row>

     <row>
      <entry><literal>column_name</literal></entry>
      <entry><type>sql_identifier</type></entry>
<!--
      <entry>Name of the column</entry>
-->
      <entry>列の名前です。</entry>
     </row>
    </tbody>
   </tgroup>
  </table>
 </sect1>

 <sect1 id="infoschema-column-options">
  <title><literal>column_options</literal></title>

  <para>
<!--
   The view <literal>column_options</literal> contains all the
   options defined for foreign table columns in the current database.  Only
   those foreign table columns are shown that the current user has access to
   (by way of being the owner or having some privilege).
-->
<literal>column_options</literal>ビューは、現在のデータベースにある外部テーブルの列に定義された全てのオプションを含みます。
現在のユーザが(所有者であるかまたは権限を持っていて)アクセスする権限を持つ外部テーブル列のみが表示されます。
  </para>

  <table>
<!--
   <title><literal>column_options</literal> Columns</title>
-->
   <title><literal>column_options</literal>の列</title>

   <tgroup cols="3">
    <thead>
     <row>
<!--
      <entry>Name</entry>
      <entry>Data Type</entry>
      <entry>Description</entry>
-->
      <entry>名前</entry>
      <entry>データ型</entry>
      <entry>説明</entry>
     </row>
    </thead>

    <tbody>
     <row>
      <entry><literal>table_catalog</literal></entry>
      <entry><type>sql_identifier</type></entry>
<!--
      <entry>Name of the database that contains the foreign table (always the current database)</entry>
-->
      <entry>外部テーブルが含まれるデータベースの名前です（常に現在のデータベースです）。</entry>
     </row>

     <row>
      <entry><literal>table_schema</literal></entry>
      <entry><type>sql_identifier</type></entry>
<!--
      <entry>Name of the schema that contains the foreign table</entry>
-->
      <entry>外部テーブルを含むスキーマの名前です。</entry>
     </row>

     <row>
      <entry><literal>table_name</literal></entry>
      <entry><type>sql_identifier</type></entry>
<!--
      <entry>Name of the foreign table</entry>
-->
      <entry>外部テーブルの名前です。</entry>
     </row>

     <row>
      <entry><literal>column_name</literal></entry>
      <entry><type>sql_identifier</type></entry>
<!--
      <entry>Name of the column</entry>
-->
      <entry>列の名前です。</entry>
     </row>

     <row>
      <entry><literal>option_name</literal></entry>
      <entry><type>sql_identifier</type></entry>
<!--
      <entry>Name of an option</entry>
-->
      <entry>オプションの名前です。</entry>
     </row>

     <row>
      <entry><literal>option_value</literal></entry>
      <entry><type>character_data</type></entry>
<!--
      <entry>Value of the option</entry>
-->
      <entry>オプションの値です。</entry>
     </row>
    </tbody>
   </tgroup>
  </table>
 </sect1>

 <sect1 id="infoschema-column-privileges">
  <title><literal>column_privileges</literal></title>

  <para>
<!--
   The view <literal>column_privileges</literal> identifies all
   privileges granted on columns to a currently enabled role or by a
   currently enabled role.  There is one row for each combination of
   column, grantor, and grantee.
-->
<literal>column_privileges</literal>ビューは、現在有効なロールに対し、または現在有効なロールによって、列に与えられた権限を全て識別します。
列と許可を与えた者、許可を受けた者の組み合わせごとに1行があります。
  </para>

  <para>
<!--
   If a privilege has been granted on an entire table, it will show up in
   this view as a grant for each column, but only for the
   privilege types where column granularity is possible:
   <literal>SELECT</literal>, <literal>INSERT</literal>,
   <literal>UPDATE</literal>, <literal>REFERENCES</literal>.
-->
権限がテーブル全体に付与されていた場合、このビューでは各列に権限が付与された場合と同じように表示されます。
しかし、<literal>SELECT</literal>、<literal>INSERT</literal>、<literal>UPDATE</literal>、<literal>REFERENCES</literal>といった列単位で設定可能な種類の権限のみを対象範囲とします。
  </para>

  <table>
<!--
   <title><literal>column_privileges</literal> Columns</title>
-->
   <title><literal>column_privileges</literal>の列</title>

   <tgroup cols="3">
    <thead>
     <row>
<!--
      <entry>Name</entry>
      <entry>Data Type</entry>
      <entry>Description</entry>
-->
      <entry>名前</entry>
      <entry>データ型</entry>
      <entry>説明</entry>
     </row>
    </thead>

    <tbody>
     <row>
      <entry><literal>grantor</literal></entry>
      <entry><type>sql_identifier</type></entry>
<!--
      <entry>Name of the role that granted the privilege</entry>
-->
      <entry>権限を与えたロールの名前です。</entry>
     </row>

     <row>
      <entry><literal>grantee</literal></entry>
      <entry><type>sql_identifier</type></entry>
<!--
      <entry>Name of the role that the privilege was granted to</entry>
-->
      <entry>権限を与えられたロールの名前です。</entry>
     </row>

     <row>
      <entry><literal>table_catalog</literal></entry>
      <entry><type>sql_identifier</type></entry>
<!--
      <entry>Name of the database that contains the table that contains the column (always the current database)</entry>
-->
      <entry>その列を含むテーブルを持つデータベースの名前です（常に現在のデータベースです）。</entry>
     </row>

     <row>
      <entry><literal>table_schema</literal></entry>
      <entry><type>sql_identifier</type></entry>
<!--
      <entry>Name of the schema that contains the table that contains the column</entry>
-->
      <entry>その列を含むテーブルを持つスキーマの名前です。</entry>
     </row>

     <row>
      <entry><literal>table_name</literal></entry>
      <entry><type>sql_identifier</type></entry>
<!--
      <entry>Name of the table that contains the column</entry>
-->
      <entry>その列を含むテーブルの名前です。</entry>
     </row>

     <row>
      <entry><literal>column_name</literal></entry>
      <entry><type>sql_identifier</type></entry>
<!--
      <entry>Name of the column</entry>
-->
      <entry>列の名前です。</entry>
     </row>

     <row>
      <entry><literal>privilege_type</literal></entry>
      <entry><type>character_data</type></entry>
      <entry>
<!--
       Type of the privilege: <literal>SELECT</literal>,
       <literal>INSERT</literal>, <literal>UPDATE</literal>, or
       <literal>REFERENCES</literal>
-->
権限の種類です。
<literal>SELECT</literal>、<literal>INSERT</literal>、<literal>UPDATE</literal>、もしくは<literal>REFERENCES</literal>です。
      </entry>
     </row>

     <row>
      <entry><literal>is_grantable</literal></entry>
      <entry><type>yes_or_no</type></entry>
<!--
      <entry><literal>YES</literal> if the privilege is grantable, <literal>NO</literal> if not</entry>
-->
      <entry>この権限を付与可能な場合は<literal>YES</literal>、さもなくば<literal>NO</literal>です。</entry>
     </row>
    </tbody>
   </tgroup>
  </table>
 </sect1>

 <sect1 id="infoschema-column-udt-usage">
  <title><literal>column_udt_usage</literal></title>

  <para>
<!--
   The view <literal>column_udt_usage</literal> identifies all columns
   that use data types owned by a currently enabled role.  Note that in
   <productname>PostgreSQL</productname>, built-in data types behave
   like user-defined types, so they are included here as well.  See
   also <xref linkend="infoschema-columns"> for details.
-->
<literal>column_udt_usage</literal>ビューは、現在有効なロールが所有するデータ型を使用する全ての列を識別します。
<productname>PostgreSQL</productname>では、組み込みデータ型がユーザ定義型同様に振舞いますので、組み込みデータ型も同様にここに含まれます。
詳細は<xref linkend="infoschema-columns">も参照してください。
  </para>

  <table>
<!--
   <title><literal>column_udt_usage</literal> Columns</title>
-->
   <title><literal>column_udt_usage</literal>の列</title>

   <tgroup cols="3">
    <thead>
     <row>
<!--
      <entry>Name</entry>
      <entry>Data Type</entry>
      <entry>Description</entry>
-->
      <entry>名前</entry>
      <entry>データ型</entry>
      <entry>説明</entry>
     </row>
    </thead>

    <tbody>
     <row>
      <entry><literal>udt_catalog</literal></entry>
      <entry><type>sql_identifier</type></entry>
      <entry>
<!--
       Name of the database that the column data type (the underlying
       type of the domain, if applicable) is defined in (always the
       current database)
-->
列データ型（もし適用されていたら背後にあるドメインの型）を定義したデータベースの名前です（常に現在のデータベースです）。
      </entry>
     </row>

     <row>
      <entry><literal>udt_schema</literal></entry>
      <entry><type>sql_identifier</type></entry>
      <entry>
<!--
       Name of the schema that the column data type (the underlying
       type of the domain, if applicable) is defined in
-->
列データ型（もし適用されていたら背後にあるドメインの型）を定義したスキーマの名前です。
      </entry>
     </row>

     <row>
      <entry><literal>udt_name</literal></entry>
      <entry><type>sql_identifier</type></entry>
      <entry>
<!--
       Name of the column data type (the underlying type of the
       domain, if applicable)
-->
列データ型（もし適用されていたら背後にあるドメインの型）の名前です。
      </entry>
     </row>

     <row>
      <entry><literal>table_catalog</literal></entry>
      <entry><type>sql_identifier</type></entry>
<!--
      <entry>Name of the database containing the table (always the current database)</entry>
-->
      <entry>
そのテーブルを持つデータベースの名前です（常に現在のデータベースです）。
      </entry>
     </row>

     <row>
      <entry><literal>table_schema</literal></entry>
      <entry><type>sql_identifier</type></entry>
<!--
      <entry>Name of the schema containing the table</entry>
-->
      <entry>そのテーブルを持つスキーマの名前です。</entry>
     </row>

     <row>
      <entry><literal>table_name</literal></entry>
      <entry><type>sql_identifier</type></entry>
<!--
      <entry>Name of the table</entry>
-->
      <entry>テーブルの名前です。</entry>
     </row>

     <row>
      <entry><literal>column_name</literal></entry>
      <entry><type>sql_identifier</type></entry>
<!--
      <entry>Name of the column</entry>
-->
      <entry>列の名前です。</entry>
     </row>
    </tbody>
   </tgroup>
  </table>
 </sect1>

 <sect1 id="infoschema-columns">
  <title><literal>columns</literal></title>

  <para>
<!--
   The view <literal>columns</literal> contains information about all
   table columns (or view columns) in the database.  System columns
   (<literal>oid</>, etc.) are not included.  Only those columns are
   shown that the current user has access to (by way of being the
   owner or having some privilege).
-->
<literal>columns</literal>ビューには、データベース内の全てのテーブル列（もしくはビューの列）についての情報が含まれます。
システム列（<literal>oid</>など）は含まれません。
現在のユーザが（所有者である、権限を持っているなどの方法で）アクセスできる列のみが示されます。
  </para>

  <table>
<!--
   <title><literal>columns</literal> Columns</title>
-->
   <title><literal>columns</literal>の列</title>

   <tgroup cols="3">
    <thead>
     <row>
<!--
      <entry>Name</entry>
      <entry>Data Type</entry>
      <entry>Description</entry>
-->
      <entry>名前</entry>
      <entry>データ型</entry>
      <entry>説明</entry>
     </row>
    </thead>

    <tbody>
     <row>
      <entry><literal>table_catalog</literal></entry>
      <entry><type>sql_identifier</type></entry>
<!--
      <entry>Name of the database containing the table (always the current database)</entry>
-->
      <entry>
そのテーブルを持つデータベースの名前です（常に現在のデータベースです）。
      </entry>
     </row>

     <row>
      <entry><literal>table_schema</literal></entry>
      <entry><type>sql_identifier</type></entry>
<!--
      <entry>Name of the schema containing the table</entry>
-->
      <entry>
そのテーブルを持つスキーマの名前です。
      </entry>
     </row>

     <row>
      <entry><literal>table_name</literal></entry>
      <entry><type>sql_identifier</type></entry>
<!--
      <entry>Name of the table</entry>
-->
      <entry>
テーブルの名前です。
      </entry>
     </row>

     <row>
      <entry><literal>column_name</literal></entry>
      <entry><type>sql_identifier</type></entry>
<!--
      <entry>Name of the column</entry>
-->
      <entry>
列の名前です。
      </entry>
     </row>

     <row>
      <entry><literal>ordinal_position</literal></entry>
      <entry><type>cardinal_number</type></entry>
<!--
      <entry>Ordinal position of the column within the table (count starts at 1)</entry>
-->
      <entry>
テーブル内の列の位置（1から始まる序数）です。
      </entry>
     </row>

     <row>
      <entry><literal>column_default</literal></entry>
      <entry><type>character_data</type></entry>
<!--
      <entry>Default expression of the column</entry>
-->
      <entry>列のデフォルト式です。</entry>
     </row>

     <row>
      <entry><literal>is_nullable</literal></entry>
      <entry><type>yes_or_no</type></entry>
      <entry>
<!--
       <literal>YES</literal> if the column is possibly nullable,
       <literal>NO</literal> if it is known not nullable.  A not-null
       constraint is one way a column can be known not nullable, but
       there can be others.
-->
列がNULLを持つことができる場合は<literal>YES</literal>、NULLを持つことができなければ<literal>NO</literal>です。
非NULL制約は、列にNULLを持たせないようにする方法の1つですが、その他にも存在します。
      </entry>
     </row>

     <row>
      <entry><literal>data_type</literal></entry>
      <entry><type>character_data</type></entry>
      <entry>
<!--
       Data type of the column, if it is a built-in type, or
       <literal>ARRAY</literal> if it is some array (in that case, see
       the view <literal>element_types</literal>), else
       <literal>USER-DEFINED</literal> (in that case, the type is
       identified in <literal>udt_name</literal> and associated
       columns).  If the column is based on a domain, this column
       refers to the type underlying the domain (and the domain is
       identified in <literal>domain_name</literal> and associated
       columns).
-->
組み込み型の場合、列のデータ型、配列の場合、<literal>ARRAY</literal>（この場合は<literal>element_types</literal>ビューを参照してください）、さもなくば、<literal>USER-DEFINED</literal>です（この場合、型は<literal>udt_name</literal>と関連する列で識別されます）。
列がドメインに基づくものであれば、その列はドメインの背後にある型を示します
（そして、ドメインは<literal>domain_name</literal>と関連する列によって識別されます）。
      </entry>
     </row>

     <row>
      <entry><literal>character_maximum_length</literal></entry>
      <entry><type>cardinal_number</type></entry>
      <entry>
<!--
       If <literal>data_type</literal> identifies a character or bit
       string type, the declared maximum length; null for all other
       data types or if no maximum length was declared.
-->
<literal>data_type</literal>が、文字、もしくはビット文字列型を表す場合、宣言された最大の長さです。その他の型や最大長が宣言されていない場合はNULLになります。
      </entry>
     </row>

     <row>
      <entry><literal>character_octet_length</literal></entry>
      <entry><type>cardinal_number</type></entry>
      <entry>
<!--
       If <literal>data_type</literal> identifies a character type,
       the maximum possible length in octets (bytes) of a datum; null
       for all other data types.  The maximum octet length depends on
       the declared character maximum length (see above) and the
       server encoding.
-->
<literal>data_type</literal>が文字型を示す場合、オクテット（バイト）単位の最大長です
他の全てのデータ型ではNULLです。
最大オクテット長は宣言された文字最大長(上述)とサーバ符号化方式に依存します。
      </entry>
     </row>

     <row>
      <entry><literal>numeric_precision</literal></entry>
      <entry><type>cardinal_number</type></entry>
      <entry>
<!--
       If <literal>data_type</literal> identifies a numeric type, this
       column contains the (declared or implicit) precision of the
       type for this column.  The precision indicates the number of
       significant digits.  It can be expressed in decimal (base 10)
       or binary (base 2) terms, as specified in the column
       <literal>numeric_precision_radix</literal>.  For all other data
       types, this column is null.
-->
<literal>data_type</literal>が数値型を示す場合、ここには、その列の型の（宣言された、もしくは暗黙的な）精度が含まれます。
この精度は有意な桁数を示します。
<literal>numeric_precision_radix</literal>列の指定に従い、10進数（10を底）、もしくは2進数（2を底）で表現されます。
この列は、他の全ての型ではNULLです。
      </entry>
     </row>

     <row>
      <entry><literal>numeric_precision_radix</literal></entry>
      <entry><type>cardinal_number</type></entry>
      <entry>
<!--
       If <literal>data_type</literal> identifies a numeric type, this
       column indicates in which base the values in the columns
       <literal>numeric_precision</literal> and
       <literal>numeric_scale</literal> are expressed.  The value is
       either 2 or 10.  For all other data types, this column is null.
-->
<literal>data_type</literal>が数値型を示す場合、この列は、<literal>numeric_precision</literal>と<literal>numeric_scale</literal>の表現の底とする数を示します。
2もしくは10を取ります。
この列は、他の全ての型ではNULLです。
      </entry>
     </row>

     <row>
      <entry><literal>numeric_scale</literal></entry>
      <entry><type>cardinal_number</type></entry>
      <entry>
<!--
       If <literal>data_type</literal> identifies an exact numeric
       type, this column contains the (declared or implicit) scale of
       the type for this column.  The scale indicates the number of
       significant digits to the right of the decimal point.  It can
       be expressed in decimal (base 10) or binary (base 2) terms, as
       specified in the column
       <literal>numeric_precision_radix</literal>.  For all other data
       types, this column is null.
-->
<literal>data_type</literal>が高精度数値型を示す場合、
ここには、その列の型の（宣言された、あるいは暗黙的な）位取りが含まれます。
位取りとは、小数点より右側の有意な桁数です。
<literal>numeric_precision_radix</literal>列の指定に従い、10進数（10を底）、もしくは2進数（2を底）で表現されます。
この列は、他の全ての型ではNULLです。
      </entry>
     </row>

     <row>
      <entry><literal>datetime_precision</literal></entry>
      <entry><type>cardinal_number</type></entry>
      <entry>
<!--
       If <literal>data_type</literal> identifies a date, time,
       timestamp, or interval type, this column contains the (declared
       or implicit) fractional seconds precision of the type for this
       column, that is, the number of decimal digits maintained
       following the decimal point in the seconds value.  For all
       other data types, this column is null.
-->
<literal>data_type</literal>が日付、時刻、タイムスタンプ、間隔型を示す場合、この列の型の秒以下の（宣言された、または暗黙的な）精度、つまり、秒値の小数点以降に保持する10進桁数、です。
他のすべての型の場合ではこの列はNULLです。
      </entry>
     </row>

     <row>
      <entry><literal>interval_type</literal></entry>
      <entry><type>character_data</type></entry>
      <entry>
<!--
       If <literal>data_type</literal> identifies an interval type,
       this column contains the specification which fields the
       intervals include for this column, e.g., <literal>YEAR TO
       MONTH</literal>, <literal>DAY TO SECOND</literal>, etc.  If no
       field restrictions were specified (that is, the interval
       accepts all fields), and for all other data types, this field
       is null.
-->
もし<literal>data_type</literal>が時間間隔型を示す場合、この列はこの属性の時間間隔値がどのフィールドを含むかの仕様を含みます。例えば、<literal>YEAR TO MONTH</literal>、<literal>DAY TO SECOND</literal>などです。
もしフィールド制約が指定されていない(時間間隔が全てのフィールドを受け付ける)場合や、他の全てのデータ型の場合はこのフィールドはNULLです。
      </entry>
     </row>

     <row>
      <entry><literal>interval_precision</literal></entry>
      <entry><type>cardinal_number</type></entry>
      <entry>
<!--
       Applies to a feature not available
       in <productname>PostgreSQL</productname>
       (see <literal>datetime_precision</literal> for the fractional
       seconds precision of interval type columns)
-->
<productname>PostgreSQL</>で利用できない機能に適用されるものです。(時間間隔型の属性の秒未満の精度については<literal>datetime_precision</literal>を参照してください)
      </entry>
     </row>

     <row>
      <entry><literal>character_set_catalog</literal></entry>
      <entry><type>sql_identifier</type></entry>
<!--
      <entry>Applies to a feature not available in <productname>PostgreSQL</></entry>
-->
      <entry><productname>PostgreSQL</>で利用できない機能に適用されるものです。</entry>
     </row>

     <row>
      <entry><literal>character_set_schema</literal></entry>
      <entry><type>sql_identifier</type></entry>
<!--
      <entry>Applies to a feature not available in <productname>PostgreSQL</></entry>
-->
      <entry><productname>PostgreSQL</>で利用できない機能に適用されるものです。</entry>
     </row>

     <row>
      <entry><literal>character_set_name</literal></entry>
      <entry><type>sql_identifier</type></entry>
<!--
      <entry>Applies to a feature not available in <productname>PostgreSQL</></entry>
-->
      <entry><productname>PostgreSQL</>で利用できない機能に適用されるものです。</entry>
     </row>

     <row>
      <entry><literal>collation_catalog</literal></entry>
      <entry><type>sql_identifier</type></entry>
      <entry>
<!--
       Name of the database containing the collation of the column
       (always the current database), null if default or the data type
       of the column is not collatable
-->
列の照合を含むデータベース(常に現在のデータベース)の名前で、デフォルトであるか属性のデータ型が照合可能でない場合はNULLです。
      </entry>
     </row>

     <row>
      <entry><literal>collation_schema</literal></entry>
      <entry><type>sql_identifier</type></entry>
      <entry>
<!--
       Name of the schema containing the collation of the column, null
       if default or the data type of the column is not collatable
-->
属性の照合を含むスキーマの名前で、デフォルトであるか属性のデータ型が照合可能でない場合はNULLです。
      </entry>
     </row>

     <row>
      <entry><literal>collation_name</literal></entry>
      <entry><type>sql_identifier</type></entry>
      <entry>
<!--
       Name of the collation of the column, null if default or the
       data type of the column is not collatable
-->
列の照合の名前で、デフォルトであるか列のデータ型が照合可能でない場合はNULLです。
      </entry>
     </row>

     <row>
      <entry><literal>domain_catalog</literal></entry>
      <entry><type>sql_identifier</type></entry>
      <entry>
<!--
       If the column has a domain type, the name of the database that
       the domain is defined in (always the current database), else
       null.
-->
列がドメイン型の場合、そのドメインを定義したデータベースの名前です
（常に現在のデータベースです）。
さもなくば、NULLです。
      </entry>
     </row>

     <row>
      <entry><literal>domain_schema</literal></entry>
      <entry><type>sql_identifier</type></entry>
      <entry>
<!--
       If the column has a domain type, the name of the schema that
       the domain is defined in, else null.
-->
列がドメイン型の場合、そのドメインを定義したスキーマの名前です。
さもなくば、NULLです。
      </entry>
     </row>

     <row>
      <entry><literal>domain_name</literal></entry>
      <entry><type>sql_identifier</type></entry>
<!--
      <entry>If the column has a domain type, the name of the domain, else null.</entry>
-->
      <entry>
列がドメイン型の場合、そのドメインの名前です。
さもなくば、NULLです。
      </entry>
     </row>

     <row>
      <entry><literal>udt_catalog</literal></entry>
      <entry><type>sql_identifier</type></entry>
      <entry>
<!--
       Name of the database that the column data type (the underlying
       type of the domain, if applicable) is defined in (always the
       current database)
-->
列データ型（もし適切ならば背後にあるドメインの型）を定義したデータベースの名前です
（常に現在のデータベースです）。
      </entry>
     </row>

     <row>
      <entry><literal>udt_schema</literal></entry>
      <entry><type>sql_identifier</type></entry>
      <entry>
<!--
       Name of the schema that the column data type (the underlying
       type of the domain, if applicable) is defined in
-->
列データ型（もし適切ならば背後にあるドメインの型）を定義したスキーマの名前です。
      </entry>
     </row>

     <row>
      <entry><literal>udt_name</literal></entry>
      <entry><type>sql_identifier</type></entry>
      <entry>
<!--
       Name of the column data type (the underlying type of the
       domain, if applicable)
-->
列データ型（もし適切ならば背後にあるドメインの型）の名前です。
      </entry>
     </row>

     <row>
      <entry><literal>scope_catalog</literal></entry>
      <entry><type>sql_identifier</type></entry>
<!--
      <entry>Applies to a feature not available in <productname>PostgreSQL</></entry>
-->
      <entry><productname>PostgreSQL</>で利用できない機能に適用されるものです。</entry>
     </row>

     <row>
      <entry><literal>scope_schema</literal></entry>
      <entry><type>sql_identifier</type></entry>
<!--
      <entry>Applies to a feature not available in <productname>PostgreSQL</></entry>
-->
      <entry><productname>PostgreSQL</>で利用できない機能に適用されるものです。</entry>
     </row>

     <row>
      <entry><literal>scope_name</literal></entry>
      <entry><type>sql_identifier</type></entry>
<!--
      <entry>Applies to a feature not available in <productname>PostgreSQL</></entry>
-->
      <entry><productname>PostgreSQL</>で利用できない機能に適用されるものです。</entry>
     </row>

     <row>
      <entry><literal>maximum_cardinality</literal></entry>
      <entry><type>cardinal_number</type></entry>
<!--
      <entry>Always null, because arrays always have unlimited maximum cardinality in <productname>PostgreSQL</></entry>
-->
      <entry>
常にNULLです。
<productname>PostgreSQL</>では配列の最大次数は常に無制限だからです。
      </entry>
     </row>

     <row>
      <entry><literal>dtd_identifier</literal></entry>
      <entry><type>sql_identifier</type></entry>
      <entry>
<!--
       An identifier of the data type descriptor of the column, unique
       among the data type descriptors pertaining to the table.  This
       is mainly useful for joining with other instances of such
       identifiers.  (The specific format of the identifier is not
       defined and not guaranteed to remain the same in future
       versions.)
-->
列のデータ型記述子の、テーブルに属するデータ型記述子内で一意な識別子です。
この識別子のインスタンスを結合する時に、主に有用です
（識別子の書式仕様は定義されておらず、今後のバージョンで同一性を維持する保証もありません）。
      </entry>
     </row>

     <row>
      <entry><literal>is_self_referencing</literal></entry>
      <entry><type>yes_or_no</type></entry>
<!--
      <entry>Applies to a feature not available in <productname>PostgreSQL</></entry>
-->
      <entry><productname>PostgreSQL</>で利用できない機能に適用されるものです。</entry>
     </row>

     <row>
      <entry><literal>is_identity</literal></entry>
      <entry><type>yes_or_no</type></entry>
<!--
      <entry>Applies to a feature not available in <productname>PostgreSQL</></entry>
-->
      <entry><productname>PostgreSQL</>で利用できない機能に適用されるものです。</entry>
     </row>

     <row>
      <entry><literal>identity_generation</literal></entry>
      <entry><type>character_data</type></entry>
<!--
      <entry>Applies to a feature not available in <productname>PostgreSQL</></entry>
-->
      <entry><productname>PostgreSQL</>で利用できない機能に適用されるものです。</entry>
     </row>

     <row>
      <entry><literal>identity_start</literal></entry>
      <entry><type>character_data</type></entry>
<!--
      <entry>Applies to a feature not available in <productname>PostgreSQL</></entry>
-->
      <entry><productname>PostgreSQL</>で利用できない機能に適用されるものです。</entry>
     </row>

     <row>
      <entry><literal>identity_increment</literal></entry>
      <entry><type>character_data</type></entry>
<!--
      <entry>Applies to a feature not available in <productname>PostgreSQL</></entry>
-->
      <entry><productname>PostgreSQL</>で利用できない機能に適用されるものです。</entry>
     </row>

     <row>
      <entry><literal>identity_maximum</literal></entry>
      <entry><type>character_data</type></entry>
<!--
      <entry>Applies to a feature not available in <productname>PostgreSQL</></entry>
-->
      <entry><productname>PostgreSQL</>で利用できない機能に適用されるものです。</entry>
     </row>

     <row>
      <entry><literal>identity_minimum</literal></entry>
      <entry><type>character_data</type></entry>
<!--
      <entry>Applies to a feature not available in <productname>PostgreSQL</></entry>
-->
      <entry><productname>PostgreSQL</>で利用できない機能に適用されるものです。</entry>
     </row>

     <row>
      <entry><literal>identity_cycle</literal></entry>
      <entry><type>yes_or_no</type></entry>
<!--
      <entry>Applies to a feature not available in <productname>PostgreSQL</></entry>
-->
      <entry><productname>PostgreSQL</>で利用できない機能に適用されるものです。</entry>
     </row>

     <row>
      <entry><literal>is_generated</literal></entry>
      <entry><type>character_data</type></entry>
<!--
      <entry>Applies to a feature not available in <productname>PostgreSQL</></entry>
-->
      <entry><productname>PostgreSQL</>で利用できない機能に適用されるものです。</entry>
     </row>

     <row>
      <entry><literal>generation_expression</literal></entry>
      <entry><type>character_data</type></entry>
<!--
      <entry>Applies to a feature not available in <productname>PostgreSQL</></entry>
-->
      <entry><productname>PostgreSQL</>で利用できない機能に適用されるものです。</entry>
     </row>

     <row>
      <entry><literal>is_updatable</literal></entry>
      <entry><type>yes_or_no</type></entry>
      <entry>
<!--
       <literal>YES</literal> if the column is updatable,
       <literal>NO</literal> if not (Columns in base tables are always
       updatable, columns in views not necessarily)
-->
列が更新可能な場合<literal>YES</literal>、さもなくば<literal>NO</literal>です。
（ベーステーブルの列は常に更新可能です。ビューの列では不要です。）
      </entry>
     </row>
    </tbody>
   </tgroup>
  </table>

  <para>
<!--
   Since data types can be defined in a variety of ways in SQL, and
   <productname>PostgreSQL</productname> contains additional ways to
   define data types, their representation in the information schema
   can be somewhat difficult.  The column <literal>data_type</literal>
   is supposed to identify the underlying built-in type of the column.
   In <productname>PostgreSQL</productname>, this means that the type
   is defined in the system catalog schema
   <literal>pg_catalog</literal>.  This column might be useful if the
   application can handle the well-known built-in types specially (for
   example, format the numeric types differently or use the data in
   the precision columns).  The columns <literal>udt_name</literal>,
   <literal>udt_schema</literal>, and <literal>udt_catalog</literal>
   always identify the underlying data type of the column, even if the
   column is based on a domain.  (Since
   <productname>PostgreSQL</productname> treats built-in types like
   user-defined types, built-in types appear here as well.  This is an
   extension of the SQL standard.)  These columns should be used if an
   application wants to process data differently according to the
   type, because in that case it wouldn't matter if the column is
   really based on a domain.  If the column is based on a domain, the
   identity of the domain is stored in the columns
   <literal>domain_name</literal>, <literal>domain_schema</literal>,
   and <literal>domain_catalog</literal>.  If you want to pair up
   columns with their associated data types and treat domains as
   separate types, you could write <literal>coalesce(domain_name,
   udt_name)</literal>, etc.
-->
データ型は、複数の方法でSQLにより定義でき、さらに<productname>PostgreSQL</productname>にはデータ型定義に別の方法も追加されていますので、情報スキーマにおけるデータ型表現は多少難しくなっています。
<literal>data_type</literal>列は、列の背後にある組み込み型を識別できるようになっていなければなりません。
<productname>PostgreSQL</productname>では、型が<literal>pg_catalog</literal>システムカタログスキーマで定義されていることを意味します。
よく知られた組み込み型を特別に扱うことができるアプリケーション（例えば、数値型を異なる書式にする、精度列内のデータを使用する）の場合、この列が有用な場合があります。
<literal>udt_name</literal>、<literal>udt_schema</literal>、<literal>udt_catalog</literal>列は、たとえドメインに基づいた列であっても、常に列の背後にあるデータ型を識別します
（<productname>PostgreSQL</productname>は、組み込み型をユーザ定義型と同様に扱いますので、ここには組み込み型も現れます。これは標準SQLからの拡張です）。
アプリケーションが型に従って異なる処理を行う場合、これらの列を使用しなければなりません。
このような場合、本当はドメインに基づいている列なのかどうかが関係ないからです。
列がドメインに基づく場合、ドメインの識別子は<literal>domain_name</literal>、<literal>domain_schema</literal>、<literal>domain_catalog</literal>列に保持されます。
関連するデータ型と列の組み合わせを作りたい場合や、ドメインを別の型として扱いたい場合は、<literal>coalesce(domain_name, udt_name)</literal>などとすることができます。
  </para>
 </sect1>

 <sect1 id="infoschema-constraint-column-usage">
  <title><literal>constraint_column_usage</literal></title>

  <para>
<!--
   The view <literal>constraint_column_usage</literal> identifies all
   columns in the current database that are used by some constraint.
   Only those columns are shown that are contained in a table owned by
   a currently enabled role.  For a check constraint, this view
   identifies the columns that are used in the check expression.  For
   a foreign key constraint, this view identifies the columns that the
   foreign key references.  For a unique or primary key constraint,
   this view identifies the constrained columns.
-->
<literal>constraint_column_usage</literal>ビューは、現在のデータベースで制約を使用する全ての列を識別します。
現在有効なロールが所有するテーブル内の列のみが表示されます。
検査制約では、このビューは検査式で使用される列を識別します。
外部キー制約では、このビューは外部キーを参照する列を識別します。
一意性制約もしくは主キー制約では、このビューは制約される列を識別します。
  </para>

  <table>
<!--
   <title><literal>constraint_column_usage</literal> Columns</title>
-->
   <title><literal>constraint_column_usage</literal> 列</title>

   <tgroup cols="3">
    <thead>
     <row>
<!--
      <entry>Name</entry>
      <entry>Data Type</entry>
      <entry>Description</entry>
-->
      <entry>名前</entry>
      <entry>データ型</entry>
      <entry>説明</entry>
     </row>
    </thead>

    <tbody>
     <row>
      <entry><literal>table_catalog</literal></entry>
      <entry><type>sql_identifier</type></entry>
      <entry>
<!--
       Name of the database that contains the table that contains the
       column that is used by some constraint (always the current
       database)
-->
ある制約で使用される列を持つデータベースの名前です
（データベースの名前です）。
      </entry>
     </row>

     <row>
      <entry><literal>table_schema</literal></entry>
      <entry><type>sql_identifier</type></entry>
      <entry>
<!--
       Name of the schema that contains the table that contains the
       column that is used by some constraint
-->
ある制約で使用される列を持つテーブルを含むスキーマの名前です。
      </entry>
     </row>

     <row>
      <entry><literal>table_name</literal></entry>
      <entry><type>sql_identifier</type></entry>
      <entry>
<!--
       Name of the table that contains the column that is used by some
       constraint
-->
ある制約で使用される列を持つテーブルの名前です。
      </entry>
     </row>

     <row>
      <entry><literal>column_name</literal></entry>
      <entry><type>sql_identifier</type></entry>
      <entry>
<!--
       Name of the column that is used by some constraint
-->
ある制約で使用される列の名前です。
      </entry>
     </row>

     <row>
      <entry><literal>constraint_catalog</literal></entry>
      <entry><type>sql_identifier</type></entry>
<!--
      <entry>Name of the database that contains the constraint (always the current database)</entry>
-->
      <entry>制約を持つデータベースの名前です（常に現在のデータベースです）。</entry>
     </row>

     <row>
      <entry><literal>constraint_schema</literal></entry>
      <entry><type>sql_identifier</type></entry>
<!--
      <entry>Name of the schema that contains the constraint</entry>
-->
      <entry>制約を持つスキーマの名前です。</entry>
     </row>

     <row>
      <entry><literal>constraint_name</literal></entry>
      <entry><type>sql_identifier</type></entry>
<!--
      <entry>Name of the constraint</entry>
-->
      <entry>制約の名前です。</entry>
     </row>
    </tbody>
   </tgroup>
  </table>
 </sect1>

 <sect1 id="infoschema-constraint-table-usage">
  <title><literal>constraint_table_usage</literal></title>

  <para>
<!--
   The view <literal>constraint_table_usage</literal> identifies all
   tables in the current database that are used by some constraint and
   are owned by a currently enabled role.  (This is different from the
   view <literal>table_constraints</literal>, which identifies all
   table constraints along with the table they are defined on.)  For a
   foreign key constraint, this view identifies the table that the
   foreign key references.  For a unique or primary key constraint,
   this view simply identifies the table the constraint belongs to.
   Check constraints and not-null constraints are not included in this
   view.
-->
<literal>constraint_table_usage</literal>ビューは、ある制約で使用され、かつ、現在有効なロールが所有する、現在のデータベース内の全てのテーブルを識別します
（これは、全てのテーブル制約とそれを定義したテーブルを識別する<literal>table_constraints</literal>とは異なります）。
外部キー制約では、このビューは外部キーが参照するテーブルを識別します。
一意性制約もしくは主キー制約では、このビューは単に制約が属するテーブルを識別します。
検査制約と非NULL制約はこのビューには含まれません。
  </para>

  <table>
<!--
   <title><literal>constraint_table_usage</literal> Columns</title>
-->
   <title><literal>constraint_table_usage</literal>の列</title>

   <tgroup cols="3">
    <thead>
     <row>
<!--
      <entry>Name</entry>
      <entry>Data Type</entry>
      <entry>Description</entry>
-->
      <entry>名前</entry>
      <entry>データ型</entry>
      <entry>説明</entry>
     </row>
    </thead>

    <tbody>
     <row>
      <entry><literal>table_catalog</literal></entry>
      <entry><type>sql_identifier</type></entry>
      <entry>
<!--
       Name of the database that contains the table that is used by
       some constraint (always the current database)
-->
ある制約で使用されるテーブルを持つデータベースの名前です
（常に現在のデータベースです）。
      </entry>
     </row>

     <row>
      <entry><literal>table_schema</literal></entry>
      <entry><type>sql_identifier</type></entry>
      <entry>
<!--
       Name of the schema that contains the table that is used by some
       constraint
-->
ある制約で使用されるテーブルを持つスキーマの名前です。
      </entry>
     </row>

     <row>
      <entry><literal>table_name</literal></entry>
      <entry><type>sql_identifier</type></entry>
<!--
      <entry>Name of the table that is used by some constraint</entry>
-->
      <entry>ある制約で使用されるテーブルの名前です。</entry>
     </row>

     <row>
      <entry><literal>constraint_catalog</literal></entry>
      <entry><type>sql_identifier</type></entry>
<!--
      <entry>Name of the database that contains the constraint (always the current database)</entry>
-->
      <entry>制約を持つデータベースの名前です（常に現在のデータベースです）。</entry>
     </row>

     <row>
      <entry><literal>constraint_schema</literal></entry>
      <entry><type>sql_identifier</type></entry>
<!--
      <entry>Name of the schema that contains the constraint</entry>
-->
      <entry>制約を持つスキーマの名前です。</entry>
     </row>

     <row>
      <entry><literal>constraint_name</literal></entry>
      <entry><type>sql_identifier</type></entry>
<!--
      <entry>Name of the constraint</entry>
-->
      <entry>制約の名前です。</entry>
     </row>
    </tbody>
   </tgroup>
  </table>
 </sect1>

 <sect1 id="infoschema-data-type-privileges">
  <title><literal>data_type_privileges</literal></title>

  <para>
<!--
   The view <literal>data_type_privileges</literal> identifies all
   data type descriptors that the current user has access to, by way
   of being the owner of the described object or having some privilege
   for it.  A data type descriptor is generated whenever a data type
   is used in the definition of a table column, a domain, or a
   function (as parameter or return type) and stores some information
   about how the data type is used in that instance (for example, the
   declared maximum length, if applicable).  Each data type
   descriptor is assigned an arbitrary identifier that is unique
   among the data type descriptor identifiers assigned for one object
   (table, domain, function).  This view is probably not useful for
   applications, but it is used to define some other views in the
   information schema.
-->
<literal>data_type_privileges</literal>ビューは、記述子が示すオブジェクトの所有者である、何かしらの権限を持っているといった方法で現在のユーザがアクセスできる全てのデータ型記述子を識別します。
あるデータ型がテーブル列やドメイン、関数（パラメータとして、あるいは戻り値として）の定義内で使用されると、そのデータ型記述子は生成され、そして、データ型がそのインスタンスでどのように使用されるか（例えば、もし適切ならば、宣言された最大長）についての情報が格納されます。
各データ型記述子は、1つのオブジェクト（テーブル、ドメイン、関数）に割り当てられたデータ型記述子の中で一意となる任意の識別子が割り振られます。
このビューはおそらくアプリケーションではあまり使用されませんが、情報スキーマ内の他のビューを定義する際に使用されます。
  </para>

  <table>
<!--
   <title><literal>data_type_privileges</literal> Columns</title>
-->
   <title><literal>data_type_privileges</literal>の列</title>

   <tgroup cols="3">
    <thead>
     <row>
<!--
      <entry>Name</entry>
      <entry>Data Type</entry>
      <entry>Description</entry>
-->
      <entry>名前</entry>
      <entry>データ型</entry>
      <entry>説明</entry>
     </row>
    </thead>

    <tbody>
     <row>
      <entry><literal>object_catalog</literal></entry>
      <entry><type>sql_identifier</type></entry>
<!--
      <entry>Name of the database that contains the described object (always the current database)</entry>
-->
      <entry>記述子が示すオブジェクトを持つデータベースの名前です（常に現在のデータベースです）。</entry>
     </row>

     <row>
      <entry><literal>object_schema</literal></entry>
      <entry><type>sql_identifier</type></entry>
<!--
      <entry>Name of the schema that contains the described object</entry>
-->
      <entry>記述子が示すオブジェクトを持つスキーマの名前です。</entry>
     </row>

     <row>
      <entry><literal>object_name</literal></entry>
      <entry><type>sql_identifier</type></entry>
<!--
      <entry>Name of the described object</entry>
-->
      <entry>記述子が示すオブジェクトの名前です。</entry>
     </row>

     <row>
      <entry><literal>object_type</literal></entry>
      <entry><type>character_data</type></entry>
      <entry>
<!--
       The type of the described object: one of
       <literal>TABLE</literal> (the data type descriptor pertains to
       a column of that table), <literal>DOMAIN</literal> (the data
       type descriptors pertains to that domain),
       <literal>ROUTINE</literal> (the data type descriptor pertains
       to a parameter or the return data type of that function).
-->
記述子が示すオブジェクトの種類です。
<literal>TABLE</literal>（データ型記述子がそのテーブルの列に属します）、<literal>DOMAIN</literal>（データ型記述子がそのドメインに属します）、<literal>ROUTINE</literal>（データ型記述子がその関数のパラメータあるいは戻り値データ型に属します）のいずれかです。
      </entry>
     </row>

     <row>
      <entry><literal>dtd_identifier</literal></entry>
      <entry><type>sql_identifier</type></entry>
      <entry>
<!--
       The identifier of the data type descriptor, which is unique
       among the data type descriptors for that same object.
-->
データ型記述子の識別子です。
これは同一オブジェクトに対するデータ型記述子の中で一意なものです。
      </entry>
     </row>
    </tbody>
   </tgroup>
  </table>
 </sect1>

 <sect1 id="infoschema-domain-constraints">
  <title><literal>domain_constraints</literal></title>

  <para>
<!--
   The view <literal>domain_constraints</literal> contains all constraints
   belonging to domains defined in the current database.  Only those domains
   are shown that the current user has access to (by way of being the owner or
   having some privilege).
-->
<literal>domain_constraints</literal>ビューには、現在有効なロールが所有するドメインに属する全ての制約があります。
現在のユーザが（所有者である、権限を持っているなどの方法で）アクセスできるドメインのみが示されます。
  </para>

  <table>
<!--
   <title><literal>domain_constraints</literal> Columns</title>
-->
   <title><literal>domain_constraints</literal>の列</title>

   <tgroup cols="3">
    <thead>
     <row>
<!--
      <entry>Name</entry>
      <entry>Data Type</entry>
      <entry>Description</entry>
-->
      <entry>名前</entry>
      <entry>データ型</entry>
      <entry>説明</entry>
     </row>
    </thead>

    <tbody>
     <row>
      <entry><literal>constraint_catalog</literal></entry>
      <entry><type>sql_identifier</type></entry>
<!--
      <entry>Name of the database that contains the constraint (always the current database)</entry>
-->
      <entry>制約を持つデータベースの名前です（常に現在のデータベースです）。</entry>
     </row>

     <row>
      <entry><literal>constraint_schema</literal></entry>
      <entry><type>sql_identifier</type></entry>
<!--
      <entry>Name of the schema that contains the constraint</entry>
-->
      <entry>制約を持つスキーマの名前です。</entry>
     </row>

     <row>
      <entry><literal>constraint_name</literal></entry>
      <entry><type>sql_identifier</type></entry>
<!--
      <entry>Name of the constraint</entry>
-->
      <entry>制約の名前です。</entry>
     </row>

     <row>
      <entry><literal>domain_catalog</literal></entry>
      <entry><type>sql_identifier</type></entry>
<!--
      <entry>Name of the database that contains the domain (always the current database)</entry>
-->
      <entry>ドメインを持つデータベースの名前です（常に現在のデータベースです）。</entry>
     </row>

     <row>
      <entry><literal>domain_schema</literal></entry>
      <entry><type>sql_identifier</type></entry>
<!--
      <entry>Name of the schema that contains the domain</entry>
-->
      <entry>ドメインを持つスキーマの名前です。</entry>
     </row>

     <row>
      <entry><literal>domain_name</literal></entry>
      <entry><type>sql_identifier</type></entry>
<!--
      <entry>Name of the domain</entry>
-->
      <entry>ドメインの名前です。</entry>
     </row>

     <row>
      <entry><literal>is_deferrable</literal></entry>
      <entry><type>yes_or_no</type></entry>
<!--
      <entry><literal>YES</literal> if the constraint is deferrable, <literal>NO</literal> if not</entry>
-->
      <entry>制約が遅延可能ならば<literal>YES</literal>。さもなくば<literal>NO</literal>。</entry>
     </row>

     <row>
      <entry><literal>initially_deferred</literal></entry>
      <entry><type>yes_or_no</type></entry>
<!--
      <entry><literal>YES</literal> if the constraint is deferrable and initially deferred, <literal>NO</literal> if not</entry>
-->
      <entry>制約が遅延可能で初期状態が遅延であれば<literal>YES</literal>。さもなくば<literal>NO</literal>。</entry>
     </row>
    </tbody>
   </tgroup>
  </table>
 </sect1>

 <sect1 id="infoschema-domain-udt-usage">
  <title><literal>domain_udt_usage</literal></title>

  <para>
<!--
   The view <literal>domain_udt_usage</literal> identifies all domains
   that are based on data types owned by a currently enabled role.
   Note that in <productname>PostgreSQL</productname>, built-in data
   types behave like user-defined types, so they are included here as
   well.
-->
<literal>domain_udt_usage</literal>ビューは、現在有効なロールが所有するデータ型に基づいたすべてのドメインを識別します。
<productname>PostgreSQL</productname>では組み込みデータ型はユーザ定義型と同様に振舞いますので、ここにも同様に現れることに注意してください。
  </para>

  <table>
<!--
   <title><literal>domain_udt_usage</literal> Columns</title>
-->
   <title><literal>domain_udt_usage</literal>の列</title>

   <tgroup cols="3">
    <thead>
     <row>
<!--
      <entry>Name</entry>
      <entry>Data Type</entry>
      <entry>Description</entry>
-->
      <entry>名前</entry>
      <entry>データ型</entry>
      <entry>説明</entry>
     </row>
    </thead>

    <tbody>
     <row>
      <entry><literal>udt_catalog</literal></entry>
      <entry><type>sql_identifier</type></entry>
<!--
      <entry>Name of the database that the domain data type is defined in (always the current database)</entry>
-->
      <entry>ドメインデータ型を定義したデータベースの名前です（常に現在のデータベースです）。</entry>
     </row>

     <row>
      <entry><literal>udt_schema</literal></entry>
      <entry><type>sql_identifier</type></entry>
<!--
      <entry>Name of the schema that the domain data type is defined in</entry>
-->
      <entry>ドメインデータ型を定義したスキーマの名前です。</entry>
     </row>

     <row>
      <entry><literal>udt_name</literal></entry>
      <entry><type>sql_identifier</type></entry>
<!--
      <entry>Name of the domain data type</entry>
-->
      <entry>ドメインデータ型の名前です。</entry>
     </row>

     <row>
      <entry><literal>domain_catalog</literal></entry>
      <entry><type>sql_identifier</type></entry>
<!--
      <entry>Name of the database that contains the domain (always the current database)</entry>
-->
      <entry>ドメインを持つデータベースの名前です（常に現在のデータベースです）。</entry>
     </row>

     <row>
      <entry><literal>domain_schema</literal></entry>
      <entry><type>sql_identifier</type></entry>
<!--
      <entry>Name of the schema that contains the domain</entry>
-->
      <entry>ドメインを持つスキーマの名前です。</entry>
     </row>

     <row>
      <entry><literal>domain_name</literal></entry>
      <entry><type>sql_identifier</type></entry>
<!--
      <entry>Name of the domain</entry>
-->
      <entry>ドメインの名前です。</entry>
     </row>
    </tbody>
   </tgroup>
  </table>
 </sect1>

 <sect1 id="infoschema-domains">
  <title><literal>domains</literal></title>

  <para>
<!--
   The view <literal>domains</literal> contains all domains defined in the
   current database.  Only those domains are shown that the current user has
   access to (by way of being the owner or having some privilege).
-->
<literal>domains</literal>ビューには、現在のデータベースで定義された全てのドメインが含まれます。
現在のユーザが（所有者である、権限を持っているなどの方法で）アクセスできるドメインのみが示されます。
  </para>

  <table>
<!--
   <title><literal>domains</literal> Columns</title>
-->
   <title><literal>domains</literal>の列</title>

   <tgroup cols="3">
    <thead>
     <row>
<!--
      <entry>Name</entry>
      <entry>Data Type</entry>
      <entry>Description</entry>
-->
      <entry>名前</entry>
      <entry>データ型</entry>
      <entry>説明</entry>
     </row>
    </thead>

    <tbody>
     <row>
      <entry><literal>domain_catalog</literal></entry>
      <entry><type>sql_identifier</type></entry>
<!--
      <entry>Name of the database that contains the domain (always the current database)</entry>
-->
      <entry>ドメインを持つデータベースの名前です（常に現在のデータベースです）。</entry>
     </row>

     <row>
      <entry><literal>domain_schema</literal></entry>
      <entry><type>sql_identifier</type></entry>
<!--
      <entry>Name of the schema that contains the domain</entry>
-->
      <entry>ドメインを持つスキーマの名前です。</entry>
     </row>

     <row>
      <entry><literal>domain_name</literal></entry>
      <entry><type>sql_identifier</type></entry>
<!--
      <entry>Name of the domain</entry>
-->
      <entry>ドメインの名前です。</entry>
     </row>

     <row>
      <entry><literal>data_type</literal></entry>
      <entry><type>character_data</type></entry>
      <entry>
<!--
       Data type of the domain, if it is a built-in type, or
       <literal>ARRAY</literal> if it is some array (in that case, see
       the view <literal>element_types</literal>), else
       <literal>USER-DEFINED</literal> (in that case, the type is
       identified in <literal>udt_name</literal> and associated
       columns).
-->
組み込み型の場合は、ドメインのデータ型、何らかの配列の場合は<literal>ARRAY</literal>です
（後者の場合は<literal>element_types</literal>ビューを参照してください）。
さもなくば、<literal>USER-DEFINED</literal>です
（この場合、その型は<literal>udt_name</literal>と関連する列で識別されます）。
      </entry>
     </row>

     <row>
      <entry><literal>character_maximum_length</literal></entry>
      <entry><type>cardinal_number</type></entry>
      <entry>
<!--
       If the domain has a character or bit string type, the declared
       maximum length; null for all other data types or if no maximum
       length was declared.
-->
ドメインが、文字もしくはビット文字列型の場合、宣言された最大長です。
他のデータ型、あるいは最大長の宣言がない場合はNULLです。
      </entry>
     </row>

     <row>
      <entry><literal>character_octet_length</literal></entry>
      <entry><type>cardinal_number</type></entry>
      <entry>
<!--
       If the domain has a character type, the maximum possible length
       in octets (bytes) of a datum; null for all other data types.
       The maximum octet length depends on the declared character
       maximum length (see above) and the server encoding.
-->
ドメインが文字型の場合、1つのデータの可能最大長をオクテット（バイト）で示します
他のデータ型の場合はNULLです。
最大オクテット長は宣言された文字最大長(上述)とサーバ符号化方式に依存します。
      </entry>
     </row>

     <row>
      <entry><literal>character_set_catalog</literal></entry>
      <entry><type>sql_identifier</type></entry>
<!--
      <entry>Applies to a feature not available in <productname>PostgreSQL</></entry>
-->
      <entry><productname>PostgreSQL</>で利用できない機能に適用されるものです。</entry>
     </row>

     <row>
      <entry><literal>character_set_schema</literal></entry>
      <entry><type>sql_identifier</type></entry>
<!--
      <entry>Applies to a feature not available in <productname>PostgreSQL</></entry>
-->
      <entry><productname>PostgreSQL</>で利用できない機能に適用されるものです。</entry>
     </row>

     <row>
      <entry><literal>character_set_name</literal></entry>
      <entry><type>sql_identifier</type></entry>
<!--
      <entry>Applies to a feature not available in <productname>PostgreSQL</></entry>
-->
      <entry><productname>PostgreSQL</>で利用できない機能に適用されるものです。</entry>
     </row>

     <row>
      <entry><literal>collation_catalog</literal></entry>
      <entry><type>sql_identifier</type></entry>
      <entry>
<!--
       Name of the database containing the collation of the domain
       (always the current database), null if default or the data type
       of the domain is not collatable
-->
ドメインの照合を含むデータベース(常に現在のデータベース)の名前で、デフォルトであるかドメインのデータ型が照合可能でない場合はNULLです。
      </entry>
     </row>

     <row>
      <entry><literal>collation_schema</literal></entry>
      <entry><type>sql_identifier</type></entry>
      <entry>
<!--
       Name of the schema containing the collation of the domain, null
       if default or the data type of the domain is not collatable
-->
ドメインの照合を含むスキーマの名前で、デフォルトであるかドメインのデータ型が照合可能でない場合はNULLです。
      </entry>
     </row>

     <row>
      <entry><literal>collation_name</literal></entry>
      <entry><type>sql_identifier</type></entry>
      <entry>
<!--
       Name of the collation of the domain, null if default or the
       data type of the domain is not collatable
-->
ドメインの照合の名前で、デフォルトであるかドメインのデータ型が照合可能でない場合はNULLです。
      </entry>
     </row>

     <row>
      <entry><literal>numeric_precision</literal></entry>
      <entry><type>cardinal_number</type></entry>
      <entry>
<!--
       If the domain has a numeric type, this column contains the
       (declared or implicit) precision of the type for this domain.
       The precision indicates the number of significant digits.  It
       can be expressed in decimal (base 10) or binary (base 2) terms,
       as specified in the column
       <literal>numeric_precision_radix</literal>.  For all other data
       types, this column is null.
-->
ドメインが数値型の場合、この列は、そのドメインの型の（宣言された、もしくは暗黙的な）精度を持ちます。
この精度は有効桁数を示すものです。
<literal>numeric_precision_radix</literal> 列が示す通り、10進数（10を底）でも2進数（2を底）でも表現できます。
他の全てのデータ型では、この列はNULLです。
      </entry>
     </row>

     <row>
      <entry><literal>numeric_precision_radix</literal></entry>
      <entry><type>cardinal_number</type></entry>
      <entry>
<!--
       If the domain has a numeric type, this column indicates in
       which base the values in the columns
       <literal>numeric_precision</literal> and
       <literal>numeric_scale</literal> are expressed.  The value is
       either 2 or 10.  For all other data types, this column is null.
-->
ドメインが数値型の場合、この列は、<literal>numeric_precision</literal>と<literal>numeric_scale</literal>で表現されるその列の値の底数がどちらかを示します。
2もしくは10の値となります。
他の全てのデータ型では、この列はNULLです。
      </entry>
     </row>

     <row>
      <entry><literal>numeric_scale</literal></entry>
      <entry><type>cardinal_number</type></entry>
      <entry>
<!--
       If the domain has an exact numeric type, this column contains
       the (declared or implicit) scale of the type for this domain.
       The scale indicates the number of significant digits to the
       right of the decimal point.  It can be expressed in decimal
       (base 10) or binary (base 2) terms, as specified in the column
       <literal>numeric_precision_radix</literal>.  For all other data
       types, this column is null.
-->
ドメインが高精度数値型の場合、この列は、そのドメインの型の（宣言された、もしくは暗黙的な）位取りを持ちます。
位取りは、小数点より右側の有効桁数を示すものです。
<literal>numeric_precision_radix</literal>列の指定に従い、10進数（10を底）、もしくは2進数（2を底）で表現されます。
他の全ての型ではこの列はNULLです。
      </entry>
     </row>

     <row>
      <entry><literal>datetime_precision</literal></entry>
      <entry><type>cardinal_number</type></entry>
      <entry>
<!--
       If <literal>data_type</literal> identifies a date, time,
       timestamp, or interval type, this column contains the (declared
       or implicit) fractional seconds precision of the type for this
       domain, that is, the number of decimal digits maintained
       following the decimal point in the seconds value.  For all
       other data types, this column is null.
-->
<literal>data_type</literal>が日付、時刻、タイムスタンプ、間隔型を示す場合、この列はこのドメインの型で（宣言された、または暗黙的な）秒の端数の精度、つまり、秒値の小数点以下で保持される10進の桁数です。
他の全ての型の場合はNULLです。
      </entry>
     </row>

     <row>
      <entry><literal>interval_type</literal></entry>
      <entry><type>character_data</type></entry>
      <entry>
<!--
       If <literal>data_type</literal> identifies an interval type,
       this column contains the specification which fields the
       intervals include for this domain, e.g., <literal>YEAR TO
       MONTH</literal>, <literal>DAY TO SECOND</literal>, etc.  If no
       field restrictions were specified (that is, the interval
       accepts all fields), and for all other data types, this field
       is null.
-->
もし<literal>data_type</literal>が時間間隔型を示す場合、この列はこのドメインの時間間隔値がどのフィールドを含むかの仕様を含みます。例えば、<literal>YEAR TO MONTH</literal>、<literal>DAY TO SECOND</literal>などです。
もしフィールド制約が指定されていない(時間間隔が全てのフィールドを受け付ける)場合や、他の全てのデータ型の場合はこのフィールドはNULLです。
      </entry>
     </row>

     <row>
      <entry><literal>interval_precision</literal></entry>
      <entry><type>cardinal_number</type></entry>
      <entry>
<!--
       Applies to a feature not available
       in <productname>PostgreSQL</productname>
       (see <literal>datetime_precision</literal> for the fractional
       seconds precision of interval type domains)
-->
<productname>PostgreSQL</>で利用できない機能に適用されるものです。(時間間隔型のドメインの秒未満の精度については<literal>datetime_precision</literal>を参照してください)
      </entry>
     </row>

     <row>
      <entry><literal>domain_default</literal></entry>
      <entry><type>character_data</type></entry>
<!--
      <entry>Default expression of the domain</entry>
-->
      <entry>ドメインのデフォルト式です。</entry>
     </row>

     <row>
      <entry><literal>udt_catalog</literal></entry>
      <entry><type>sql_identifier</type></entry>
<!--
      <entry>Name of the database that the domain data type is defined in (always the current database)</entry>
-->
      <entry>ドメインデータ型を定義したデータベースの名前です（常に現在のデータベースです）。</entry>
     </row>

     <row>
      <entry><literal>udt_schema</literal></entry>
      <entry><type>sql_identifier</type></entry>
<!--
      <entry>Name of the schema that the domain data type is defined in</entry>
-->
      <entry>ドメインデータ型を定義したスキーマの名前です。</entry>
     </row>

     <row>
      <entry><literal>udt_name</literal></entry>
      <entry><type>sql_identifier</type></entry>
<!--
      <entry>Name of the domain data type</entry>
-->
      <entry>ドメインデータ型の名前です。</entry>
     </row>

     <row>
      <entry><literal>scope_catalog</literal></entry>
      <entry><type>sql_identifier</type></entry>
<!--
      <entry>Applies to a feature not available in <productname>PostgreSQL</></entry>
-->
      <entry><productname>PostgreSQL</>で利用できない機能に適用されるものです。</entry>
     </row>

     <row>
      <entry><literal>scope_schema</literal></entry>
      <entry><type>sql_identifier</type></entry>
<!--
      <entry>Applies to a feature not available in <productname>PostgreSQL</></entry>
-->
      <entry><productname>PostgreSQL</>で利用できない機能に適用されるものです。</entry>
     </row>

     <row>
      <entry><literal>scope_name</literal></entry>
      <entry><type>sql_identifier</type></entry>
<!--
      <entry>Applies to a feature not available in <productname>PostgreSQL</></entry>
-->
      <entry><productname>PostgreSQL</>で利用できない機能に適用されるものです。</entry>
     </row>

     <row>
      <entry><literal>maximum_cardinality</literal></entry>
      <entry><type>cardinal_number</type></entry>
<!--
      <entry>Always null, because arrays always have unlimited maximum cardinality in <productname>PostgreSQL</></entry>
-->
      <entry>常にNULLです。
<productname>PostgreSQL</>では配列の最大次数は常に無制限だからです。
</entry>
     </row>

     <row>
      <entry><literal>dtd_identifier</literal></entry>
      <entry><type>sql_identifier</type></entry>
      <entry>
<!--
       An identifier of the data type descriptor of the domain, unique
       among the data type descriptors pertaining to the domain (which
       is trivial, because a domain only contains one data type
       descriptor).  This is mainly useful for joining with other
       instances of such identifiers.  (The specific format of the
       identifier is not defined and not guaranteed to remain the same
       in future versions.)
-->
そのドメインに属するデータ型記述子間で一意な、データ型記述子の識別子です
（ドメインには1つのデータ型記述子しかありませんのでこれは些細なものです）。
これは主に、こうした識別子の他のインスタンスを結合する時に有用です
（識別子の書式の仕様は定義されておらず、将来のバージョンでそのまま維持されるかどうかも保証されません）。
      </entry>
     </row>
    </tbody>
   </tgroup>
  </table>
 </sect1>

 <sect1 id="infoschema-element-types">
  <title><literal>element_types</literal></title>

  <para>
<!--
   The view <literal>element_types</literal> contains the data type
   descriptors of the elements of arrays.  When a table column, composite-type attribute,
   domain, function parameter, or function return value is defined to
   be of an array type, the respective information schema view only
   contains <literal>ARRAY</literal> in the column
   <literal>data_type</literal>.  To obtain information on the element
   type of the array, you can join the respective view with this view.
   For example, to show the columns of a table with data types and
   array element types, if applicable, you could do:
-->
<literal>element_types</literal>には、配列の要素のデータ型記述子が含まれます。
テーブル列、複合データ型属性、ドメイン、関数パラメータ、関数の戻り値が配列型であると宣言された場合、
情報スキーマの各ビューでは、<literal>data_type</literal>列に<literal>ARRAY</literal>だけが含まれます。
配列の要素の型についての情報を取り出すには、各ビューとこのビューを結合することで可能です。
例えば、テーブルの列のデータ型と、もし適切ならば、配列の要素型を表示するには、以下のように行います。
<programlisting>
SELECT c.column_name, c.data_type, e.data_type AS element_type
FROM information_schema.columns c LEFT JOIN information_schema.element_types e
     ON ((c.table_catalog, c.table_schema, c.table_name, 'TABLE', c.dtd_identifier)
       = (e.object_catalog, e.object_schema, e.object_name, e.object_type, e.collection_type_identifier))
WHERE c.table_schema = '...' AND c.table_name = '...'
ORDER BY c.ordinal_position;
</programlisting>
<!--
   This view only includes objects that the current user has access
   to, by way of being the owner or having some privilege.
-->
このビューは、所有者である、適切な権限を持っているといった方法で、現在のユーザがアクセスできるオブジェクトのみが含まれます。
  </para>

  <table>
<!--
   <title><literal>element_types</literal> Columns</title>
-->
   <title><literal>element_types</literal>の列</title>

   <tgroup cols="3">
    <thead>
     <row>
<!--
      <entry>Name</entry>
      <entry>Data Type</entry>
      <entry>Description</entry>
-->
      <entry>名前</entry>
      <entry>データ型</entry>
      <entry>説明</entry>
     </row>
    </thead>

    <tbody>
     <row>
      <entry><literal>object_catalog</literal></entry>
      <entry><type>sql_identifier</type></entry>
      <entry>
<!--
       Name of the database that contains the object that uses the
       array being described (always the current database)
-->
記述される配列を使用するオブジェクトを持つデータベースの名前です
（常に現在のデータベースです）。
      </entry>
     </row>

     <row>
      <entry><literal>object_schema</literal></entry>
      <entry><type>sql_identifier</type></entry>
      <entry>
<!--
       Name of the schema that contains the object that uses the array
       being described
-->
記述される配列を使用するオブジェクトを持つスキーマの名前です。
      </entry>
     </row>

     <row>
      <entry><literal>object_name</literal></entry>
      <entry><type>sql_identifier</type></entry>
      <entry>
<!--
       Name of the object that uses the array being described
-->
記述される配列を使用するオブジェクトの名前です。
      </entry>
     </row>

     <row>
      <entry><literal>object_type</literal></entry>
      <entry><type>character_data</type></entry>
      <entry>
<!--
       The type of the object that uses the array being described: one
       of <literal>TABLE</literal> (the array is used by a column of
       that table), <literal>USER-DEFINED TYPE</literal> (the array is
       used by an attribute of that composite type),
       <literal>DOMAIN</literal> (the array is used by that domain),
       <literal>ROUTINE</literal> (the array is used by a parameter or
       the return data type of that function).
-->
記述される配列を使用するオブジェクトの種類です。
<literal>TABLE</literal>（その配列がテーブルの列によって使用される）、<literal>USER-DEFINED TYPE</literal>（その配列が複合データ型の属性によって使用される）、<literal>DOMAIN</literal>（その配列がドメインによって使用される）、<literal>ROUTINE</literal>（その配列が関数のパラメータ、もしくは戻り値の型によって使用される）のいずれかです。
      </entry>
     </row>

     <row>
      <entry><literal>collection_type_identifier</literal></entry>
      <entry><type>sql_identifier</type></entry>
      <entry>
<!--
       The identifier of the data type descriptor of the array being
       described.  Use this to join with the
       <literal>dtd_identifier</literal> columns of other information
       schema views.
-->
記述される配列のデータ型記述子の識別子です。他の情報スキーマビューの<literal>dtd_identifier</literal>列と結合するのに使用してください。
      </entry>
     </row>

     <row>
      <entry><literal>data_type</literal></entry>
      <entry><type>character_data</type></entry>
      <entry>
<!--
       Data type of the array elements, if it is a built-in type, else
       <literal>USER-DEFINED</literal> (in that case, the type is
       identified in <literal>udt_name</literal> and associated
       columns).
-->
組み込み型の場合は配列要素のデータ型です。さもなくば、<literal>USER-DEFINED</literal>です
（この場合、型は<literal>udt_name</literal>と関連する列で識別されます）。
      </entry>
     </row>

     <row>
      <entry><literal>character_maximum_length</literal></entry>
      <entry><type>cardinal_number</type></entry>
<!--
      <entry>Always null, since this information is not applied to array element data types in <productname>PostgreSQL</></entry>
-->
      <entry>
常にNULLです。
この情報は、<productname>PostgreSQL</>における配列要素のデータ型には当てはまらないからです。
      </entry>
     </row>

     <row>
      <entry><literal>character_octet_length</literal></entry>
      <entry><type>cardinal_number</type></entry>
<!--
      <entry>Always null, since this information is not applied to array element data types in <productname>PostgreSQL</></entry>
-->
      <entry>
常にNULLです。
この情報は、<productname>PostgreSQL</>における配列要素のデータ型には当てはまらないからです。
      </entry>
     </row>

     <row>
      <entry><literal>character_set_catalog</literal></entry>
      <entry><type>sql_identifier</type></entry>
<!--
      <entry>Applies to a feature not available in <productname>PostgreSQL</></entry>
-->
      <entry><productname>PostgreSQL</>で利用できない機能に適用されるものです。</entry>
     </row>

     <row>
      <entry><literal>character_set_schema</literal></entry>
      <entry><type>sql_identifier</type></entry>
<!--
      <entry>Applies to a feature not available in <productname>PostgreSQL</></entry>
-->
      <entry><productname>PostgreSQL</>で利用できない機能に適用されるものです。</entry>
     </row>

     <row>
      <entry><literal>character_set_name</literal></entry>
      <entry><type>sql_identifier</type></entry>
<!--
      <entry>Applies to a feature not available in <productname>PostgreSQL</></entry>
-->
      <entry><productname>PostgreSQL</>で利用できない機能に適用されるものです。</entry>
     </row>

     <row>
      <entry><literal>collation_catalog</literal></entry>
      <entry><type>sql_identifier</type></entry>
      <entry>
<!--
       Name of the database containing the collation of the element
       type (always the current database), null if default or the data
       type of the element is not collatable
-->
要素データ型の照合を含むデータベース(常に現在のデータベース)の名前で、デフォルトであるか要素のデータ型が照合可能でない場合はNULLです。
      </entry>
     </row>

     <row>
      <entry><literal>collation_schema</literal></entry>
      <entry><type>sql_identifier</type></entry>
      <entry>
<!--
       Name of the schema containing the collation of the element
       type, null if default or the data type of the element is not
       collatable
-->
要素データ型の照合を含むスキーマの名前で、デフォルトであるか要素のデータ型が照合可能でない場合はNULLです。
      </entry>
     </row>

     <row>
      <entry><literal>collation_name</literal></entry>
      <entry><type>sql_identifier</type></entry>
      <entry>
<!--
       Name of the collation of the element type, null if default or
       the data type of the element is not collatable
-->
要素データ型の照合の名前で、デフォルトであるか要素のデータ型が照合可能でない場合はNULLです。
      </entry>
     </row>

     <row>
      <entry><literal>numeric_precision</literal></entry>
      <entry><type>cardinal_number</type></entry>
<!--
      <entry>Always null, since this information is not applied to array element data types in <productname>PostgreSQL</></entry>
-->
      <entry>
常にNULLです。
この情報は、<productname>PostgreSQL</>における配列要素のデータ型には当てはまらないからです。
      </entry>
     </row>

     <row>
      <entry><literal>numeric_precision_radix</literal></entry>
      <entry><type>cardinal_number</type></entry>
<!--
      <entry>Always null, since this information is not applied to array element data types in <productname>PostgreSQL</></entry>
-->
      <entry>
常にNULLです。
この情報は、<productname>PostgreSQL</>における配列要素のデータ型には当てはまらないからです。
      </entry>
     </row>

     <row>
      <entry><literal>numeric_scale</literal></entry>
      <entry><type>cardinal_number</type></entry>
<!--
      <entry>Always null, since this information is not applied to array element data types in <productname>PostgreSQL</></entry>
-->
      <entry>
常にNULLです。
この情報は、<productname>PostgreSQL</>における配列要素のデータ型には当てはまらないからです。
      </entry>
     </row>

     <row>
      <entry><literal>datetime_precision</literal></entry>
      <entry><type>cardinal_number</type></entry>
<!--
      <entry>Always null, since this information is not applied to array element data types in <productname>PostgreSQL</></entry>
-->
      <entry>
常にNULLです。
この情報は、<productname>PostgreSQL</>における配列要素のデータ型には当てはまらないからです。
      </entry>
     </row>

     <row>
      <entry><literal>interval_type</literal></entry>
      <entry><type>character_data</type></entry>
<!--
      <entry>Always null, since this information is not applied to array element data types in <productname>PostgreSQL</></entry>
-->
      <entry>
常にNULLです。
この情報は、<productname>PostgreSQL</>における配列要素のデータ型には当てはまらないからです。
      </entry>
     </row>

     <row>
      <entry><literal>interval_precision</literal></entry>
      <entry><type>cardinal_number</type></entry>
<!--
      <entry>Always null, since this information is not applied to array element data types in <productname>PostgreSQL</></entry>
-->
      <entry>
常にNULLです。
この情報は、<productname>PostgreSQL</>における配列要素のデータ型には当てはまらないからです。
      </entry>
     </row>

     <row>
      <entry><literal>domain_default</literal></entry>
      <entry><type>character_data</type></entry>
<!--
      <entry>Not yet implemented</entry>
-->
      <entry>未実装です。</entry>
     </row>

     <row>
      <entry><literal>udt_catalog</literal></entry>
      <entry><type>sql_identifier</type></entry>
      <entry>
<!--
       Name of the database that the data type of the elements is
       defined in (always the current database)
-->
要素のデータ型を定義したデータベースの名前です
（常に現在のデータベースです）。
      </entry>
     </row>

     <row>
      <entry><literal>udt_schema</literal></entry>
      <entry><type>sql_identifier</type></entry>
      <entry>
<!--
       Name of the schema that the data type of the elements is
       defined in
-->
要素のデータ型を定義したスキーマの名前です。
      </entry>
     </row>

     <row>
      <entry><literal>udt_name</literal></entry>
      <entry><type>sql_identifier</type></entry>
      <entry>
<!--
       Name of the data type of the elements
-->
要素のデータ型の名前です。
      </entry>
     </row>

     <row>
      <entry><literal>scope_catalog</literal></entry>
      <entry><type>sql_identifier</type></entry>
<!--
      <entry>Applies to a feature not available in <productname>PostgreSQL</></entry>
-->
      <entry><productname>PostgreSQL</>で利用できない機能に適用されるものです。</entry>
     </row>

     <row>
      <entry><literal>scope_schema</literal></entry>
      <entry><type>sql_identifier</type></entry>
<!--
      <entry>Applies to a feature not available in <productname>PostgreSQL</></entry>
-->
      <entry><productname>PostgreSQL</>で利用できない機能に適用されるものです。</entry>
     </row>

     <row>
      <entry><literal>scope_name</literal></entry>
      <entry><type>sql_identifier</type></entry>
<!--
      <entry>Applies to a feature not available in <productname>PostgreSQL</></entry>
-->
      <entry><productname>PostgreSQL</>で利用できない機能に適用されるものです。</entry>
     </row>

     <row>
      <entry><literal>maximum_cardinality</literal></entry>
      <entry><type>cardinal_number</type></entry>
<!--
      <entry>Always null, because arrays always have unlimited maximum cardinality in <productname>PostgreSQL</></entry>
-->
      <entry>
常にNULLです。
<productname>PostgreSQL</>では配列の最大次数は常に無制限だからです。
      </entry>
     </row>

     <row>
      <entry><literal>dtd_identifier</literal></entry>
      <entry><type>sql_identifier</type></entry>
      <entry>
<!--
       An identifier of the data type descriptor of the element.  This
       is currently not useful.
-->
要素のデータ型記述子の識別子です。現在は用途はありません。
      </entry>
     </row>
    </tbody>
   </tgroup>
  </table>
 </sect1>

 <sect1 id="infoschema-enabled-roles">
  <title><literal>enabled_roles</literal></title>

  <para>
<!--
   The view <literal>enabled_roles</literal> identifies the currently
   <quote>enabled roles</quote>.  The enabled roles are recursively
   defined as the current user together with all roles that have been
   granted to the enabled roles with automatic inheritance.  In other
   words, these are all roles that the current user has direct or
   indirect, automatically inheriting membership in.
   <indexterm><primary>enabled role</primary></indexterm>
   <indexterm><primary>role</primary><secondary>enabled</secondary></indexterm>
-->
<literal>enabled_roles</literal>ビューは、現在<quote>有効なロール</quote>を識別します。
有効なロールは、現在のユーザと自動継承によって有効なロールに付与されたすべてのロールとして再帰的に定義されます。
言い換えると、これは、現在のユーザが直接または間接的に属するメンバ資格の継承により自動的に持つすべてのロールです。
   <indexterm><primary>有効なロール</primary></indexterm>
   <indexterm><primary>ロール</primary><secondary>有効な</secondary></indexterm>
  </para>

  <para>
<!--
   For permission checking, the set of <quote>applicable roles</quote>
   is applied, which can be broader than the set of enabled roles.  So
   generally, it is better to use the view
   <literal>applicable_roles</literal> instead of this one; see also
   there.
-->
権限検査では、<quote>適用可能なロール</quote>群が適用されます。
これは、有効なロールよりも広範になる可能性があります。
したがって一般的にはこのビューよりも<literal>applicable_roles</literal>ビューを使用する方が良いでしょう。
このビューも参照してください。
  </para>

  <table>
<!--
   <title><literal>enabled_roles</literal> Columns</title>
-->
   <title><literal>enabled_roles</literal>の列</title>

   <tgroup cols="3">
    <thead>
     <row>
<!--
      <entry>Name</entry>
      <entry>Data Type</entry>
      <entry>Description</entry>
-->
      <entry>名前</entry>
      <entry>データ型</entry>
      <entry>説明</entry>
     </row>
    </thead>

    <tbody>
     <row>
      <entry><literal>role_name</literal></entry>
      <entry><type>sql_identifier</type></entry>
<!--
      <entry>Name of a role</entry>
-->
      <entry>ロールの名前です。</entry>
     </row>
    </tbody>
   </tgroup>
  </table>
 </sect1>

 <sect1 id="infoschema-foreign-data-wrapper-options">
  <title><literal>foreign_data_wrapper_options</literal></title>

  <para>
<!--
   The view <literal>foreign_data_wrapper_options</literal> contains
   all the options defined for foreign-data wrappers in the current
   database.  Only those foreign-data wrappers are shown that the
   current user has access to (by way of being the owner or having
   some privilege).
-->
<literal>foreign_data_wrapper_options</literal>ビューには現在のデータベース内の外部データラッパー用に定義されたすべてのオプションが含まれます。
現在のユーザが（所有者または何らかの権限を持つことで）アクセス可能な外部データラッパーのみが表示されます。
  </para>

  <table>
<!--
   <title><literal>foreign_data_wrapper_options</literal> Columns</title>
-->
   <title><literal>foreign_data_wrapper_options</literal>の列</title>

   <tgroup cols="3">
    <thead>
     <row>
<!--
      <entry>Name</entry>
      <entry>Data Type</entry>
      <entry>Description</entry>
-->
      <entry>名前</entry>
      <entry>データ型</entry>
      <entry>説明</entry>
     </row>
    </thead>

    <tbody>
     <row>
      <entry><literal>foreign_data_wrapper_catalog</literal></entry>
      <entry><type>sql_identifier</type></entry>
<!--
      <entry>Name of the database that the foreign-data wrapper is defined in (always the current database)</entry>
-->
      <entry>外部データラッパーを定義したデータベースの名前です（常に現在のデータベースです）。</entry>
     </row>

     <row>
      <entry><literal>foreign_data_wrapper_name</literal></entry>
      <entry><type>sql_identifier</type></entry>
<!--
      <entry>Name of the foreign-data wrapper</entry>
-->
      <entry>外部データラッパーの名前です。</entry>
     </row>

     <row>
      <entry><literal>option_name</literal></entry>
      <entry><type>sql_identifier</type></entry>
<!--
      <entry>Name of an option</entry>
-->
      <entry>オプションの名前です。</entry>
     </row>

     <row>
      <entry><literal>option_value</literal></entry>
      <entry><type>character_data</type></entry>
<!--
      <entry>Value of the option</entry>
-->
      <entry>オプションの値です。</entry>
     </row>
    </tbody>
   </tgroup>
  </table>
 </sect1>

 <sect1 id="infoschema-foreign-data-wrappers">
  <title><literal>foreign_data_wrappers</literal></title>

  <para>
<!--
   The view <literal>foreign_data_wrappers</literal> contains all
   foreign-data wrappers defined in the current database.  Only those
   foreign-data wrappers are shown that the current user has access to
   (by way of being the owner or having some privilege).
-->
<literal>foreign_data_wrappers</literal>ビューには現在のデータベース内で定義された、すべての外部データラッパーが含まれます。
現在のユーザが（所有者である、または、何らかの権限を持つことにより）アクセス可能な外部データラッパーのみが表示されます。
  </para>

  <table>
<!--
   <title><literal>foreign_data_wrappers</literal> Columns</title>
-->
   <title><literal>foreign_data_wrappers</literal>の列</title>

   <tgroup cols="3">
    <thead>
     <row>
<!--
      <entry>Name</entry>
      <entry>Data Type</entry>
      <entry>Description</entry>
-->
      <entry>名前</entry>
      <entry>データ型</entry>
      <entry>説明</entry>
     </row>
    </thead>

    <tbody>
     <row>
      <entry><literal>foreign_data_wrapper_catalog</literal></entry>
      <entry><type>sql_identifier</type></entry>
<!--
      <entry>Name of the database that contains the foreign-data
      wrapper (always the current database)</entry>
-->
      <entry>外部データラッパーを含むデータベース名です（常に現在のデータベースです）。</entry>
     </row>

     <row>
      <entry><literal>foreign_data_wrapper_name</literal></entry>
      <entry><type>sql_identifier</type></entry>
<!--
      <entry>Name of the foreign-data wrapper</entry>
-->
      <entry>外部データラッパーの名前です。</entry>
     </row>

     <row>
      <entry><literal>authorization_identifier</literal></entry>
      <entry><type>sql_identifier</type></entry>
<!--
      <entry>Name of the owner of the foreign server</entry>
-->
      <entry>外部サーバの所有者の名前です。</entry>
     </row>

     <row>
      <entry><literal>library_name</literal></entry>
      <entry><type>character_data</type></entry>
<!--
      <entry>File name of the library that implementing this foreign-data wrapper</entry>
-->
      <entry>この外部データラッパーを実装するライブラリの名前です。</entry>
     </row>

     <row>
      <entry><literal>foreign_data_wrapper_language</literal></entry>
      <entry><type>character_data</type></entry>
<!--
      <entry>Language used to implement this foreign-data wrapper</entry>
-->
      <entry>この外部データラッパーを実装するのに使用される言語です。</entry>
     </row>
    </tbody>
   </tgroup>
  </table>
 </sect1>

 <sect1 id="infoschema-foreign-server-options">
  <title><literal>foreign_server_options</literal></title>

  <para>
<!--
   The view <literal>foreign_server_options</literal> contains all the
   options defined for foreign servers in the current database.  Only
   those foreign servers are shown that the current user has access to
   (by way of being the owner or having some privilege).
-->
<literal>foreign_server_options</literal>ビューには、現在のデータベース内の外部サーバ用に定義されたすべてのオプションが含まれます。
現在のユーザが（所有者である、または何らかの権限を持つことにより）アクセス可能な外部サーバのみが表示されます。
  </para>

  <table>
<!--
   <title><literal>foreign_server_options</literal> Columns</title>
-->
   <title><literal>foreign_server_options</literal>の列</title>

   <tgroup cols="3">
    <thead>
     <row>
<!--
      <entry>Name</entry>
      <entry>Data Type</entry>
      <entry>Description</entry>
-->
      <entry>名前</entry>
      <entry>データ型</entry>
      <entry>説明</entry>
     </row>
    </thead>

    <tbody>
     <row>
      <entry><literal>foreign_server_catalog</literal></entry>
      <entry><type>sql_identifier</type></entry>
<!--
      <entry>Name of the database that the foreign server is defined in (always the current database)</entry>
-->
      <entry>外部サーバを定義したデータベースの名前です（常に現在のデータベースです）。</entry>
     </row>

     <row>
      <entry><literal>foreign_server_name</literal></entry>
      <entry><type>sql_identifier</type></entry>
<!--
      <entry>Name of the foreign server</entry>
-->
      <entry>外部サーバの名前</entry>
     </row>

     <row>
      <entry><literal>option_name</literal></entry>
      <entry><type>sql_identifier</type></entry>
<!--
      <entry>Name of an option</entry>
-->
      <entry>オプションの名前</entry>
     </row>

     <row>
      <entry><literal>option_value</literal></entry>
      <entry><type>character_data</type></entry>
<!--
      <entry>Value of the option</entry>
-->
      <entry>オプションの値</entry>
     </row>
    </tbody>
   </tgroup>
  </table>
 </sect1>

 <sect1 id="infoschema-foreign-servers">
  <title><literal>foreign_servers</literal></title>

  <para>
<!--
   The view <literal>foreign_servers</literal> contains all foreign
   servers defined in the current database.  Only those foreign
   servers are shown that the current user has access to (by way of
   being the owner or having some privilege).
-->
<literal>foreign_servers</literal>ビューには、現在のデータベース内で定義されたすべての外部サーバが含まれます。
現在のユーザが（所有者である、または何らかの権限を持つことにより）アクセス可能な外部サーバのみが表示されます。
  </para>

  <table>
<!--
   <title><literal>foreign_servers</literal> Columns</title>
-->
   <title><literal>foreign_servers</literal>の列</title>

   <tgroup cols="3">
    <thead>
     <row>
<!--
      <entry>Name</entry>
      <entry>Data Type</entry>
      <entry>Description</entry>
-->
      <entry>名前</entry>
      <entry>データ型</entry>
      <entry>説明</entry>
     </row>
    </thead>

    <tbody>
     <row>
      <entry><literal>foreign_server_catalog</literal></entry>
      <entry><type>sql_identifier</type></entry>
<!--
      <entry>Name of the database that the foreign server is defined in (always the current database)</entry>
-->
      <entry>外部サーバを定義したデータベースの名前です（常に現在のデータベースです）。</entry>
     </row>

     <row>
      <entry><literal>foreign_server_name</literal></entry>
      <entry><type>sql_identifier</type></entry>
<!--
      <entry>Name of the foreign server</entry>
-->
      <entry>外部サーバの名前です。</entry>
     </row>

     <row>
      <entry><literal>foreign_data_wrapper_catalog</literal></entry>
      <entry><type>sql_identifier</type></entry>
<!--
      <entry>Name of the database that contains the foreign-data
      wrapper used by the foreign server (always the current database)</entry>
-->
      <entry>外部サーバで使用される外部データラッパーを含むデータベースの名前です（常に現在のデータベースです）。</entry>
     </row>

     <row>
      <entry><literal>foreign_data_wrapper_name</literal></entry>
      <entry><type>sql_identifier</type></entry>
<!--
      <entry>Name of the foreign-data wrapper used by the foreign server</entry>
-->
      <entry>外部サーバにより使用される外部データラッパーの名前です。</entry>
     </row>

     <row>
      <entry><literal>foreign_server_type</literal></entry>
      <entry><type>character_data</type></entry>
<!--
      <entry>Foreign server type information, if specified upon creation</entry>
-->
      <entry>作成時点で指定されている場合、その外部サーバの種類情報です。</entry>
     </row>

     <row>
      <entry><literal>foreign_server_version</literal></entry>
      <entry><type>character_data</type></entry>
<!--
      <entry>Foreign server version information, if specified upon creation</entry>
-->
      <entry>作成時点で指定されている場合、その外部サーバのバージョン情報です。</entry>
     </row>

     <row>
      <entry><literal>authorization_identifier</literal></entry>
      <entry><type>sql_identifier</type></entry>
<!--
      <entry>Name of the owner of the foreign server</entry>
-->
      <entry>外部サーバの所有者名です。</entry>
     </row>
    </tbody>
   </tgroup>
  </table>
 </sect1>

 <sect1 id="infoschema-foreign-table-options">
  <title><literal>foreign_table_options</literal></title>

  <para>
<!--
   The view <literal>foreign_table_options</literal> contains all the
   options defined for foreign tables in the current database.  Only
   those foreign tables are shown that the current user has access to
   (by way of being the owner or having some privilege).
-->
<literal>foreign_table_options</literal>ビューは、現在のデータベースの外部テーブルに定義された全てのオプションを含みます。(所有者であるか何らかの権限を持っていて)現在のユーザがアクセスできる外部テーブルだけが表示されます。
  </para>

  <table>
<!--
   <title><literal>foreign_table_options</literal> Columns</title>
-->
   <title><literal>foreign_table_options</literal>の列</title>

   <tgroup cols="3">
    <thead>
     <row>
<!--
      <entry>Name</entry>
      <entry>Data Type</entry>
      <entry>Description</entry>
-->
      <entry>名前</entry>
      <entry>データ型</entry>
      <entry>説明</entry>
     </row>
    </thead>

    <tbody>
     <row>
      <entry><literal>foreign_table_catalog</literal></entry>
      <entry><type>sql_identifier</type></entry>
<!--
      <entry>Name of the database that contains the foreign table (always the current database)</entry>
-->
      <entry>外部テーブルを含むデータベースの名前です（常に現在のデータベースです）。</entry>
     </row>

     <row>
      <entry><literal>foreign_table_schema</literal></entry>
      <entry><type>sql_identifier</type></entry>
<!--
      <entry>Name of the schema that contains the foreign table</entry>
-->
      <entry>外部テーブルを含むスキーマの名前です。</entry>
     </row>

     <row>
      <entry><literal>foreign_table_name</literal></entry>
      <entry><type>sql_identifier</type></entry>
<!--
      <entry>Name of the foreign table</entry>
-->
      <entry>外部テーブルの名前です。</entry>
     </row>

     <row>
<<<<<<< HEAD
      <entry><literal>foreign_server_catalog</literal></entry>
      <entry><type>sql_identifier</type></entry>
<!--
      <entry>Name of the database that the foreign server is defined in (always the current database)</entry>
-->
      <entry>外部サーバが定義されているデータベースの名前です（常に現在のデータベースです）。</entry>
     </row>

     <row>
      <entry><literal>foreign_server_name</literal></entry>
      <entry><type>sql_identifier</type></entry>
<!--
      <entry>Name of the foreign server</entry>
-->
      <entry>外部サーバの名前です。</entry>
     </row>

     <row>
=======
>>>>>>> eb4dfa23
      <entry><literal>option_name</literal></entry>
      <entry><type>sql_identifier</type></entry>
<!--
      <entry>Name of an option</entry>
-->
      <entry>オプションの名前です。</entry>
     </row>

     <row>
      <entry><literal>option_value</literal></entry>
      <entry><type>character_data</type></entry>
<!--
      <entry>Value of the option</entry>
-->
      <entry>オプションの値です。</entry>
     </row>
    </tbody>
   </tgroup>
  </table>
 </sect1>

 <sect1 id="infoschema-foreign-tables">
  <title><literal>foreign_tables</literal></title>

  <para>
<!--
   The view <literal>foreign_tables</literal> contains all foreign
   tables defined in the current database.  Only those foreign
   tables are shown that the current user has access to (by way of
   being the owner or having some privilege).
-->
<literal>foreign_tables</literal>ビューは、現在のデータベースで定義されている全ての外部テーブルを含みます。(所有者であるか何らかの権限を持っていて)現在のユーザがアクセスできる外部テーブルだけが表示されます。
  </para>

  <table>
<!--
   <title><literal>foreign_tables</literal> Columns</title>
-->
   <title><literal>foreign_tables</literal>の列</title>

   <tgroup cols="3">
    <thead>
     <row>
<!--
      <entry>Name</entry>
      <entry>Data Type</entry>
      <entry>Description</entry>
-->
      <entry>名前</entry>
      <entry>データ型</entry>
      <entry>説明</entry>
     </row>
    </thead>

    <tbody>
     <row>
      <entry><literal>foreign_table_catalog</literal></entry>
      <entry><type>sql_identifier</type></entry>
<!--
      <entry>Name of the database that the foreign table is defined in (always the current database)</entry>
-->
      <entry>外部テーブルを含むデータベースの名前です（常に現在のデータベースです）。</entry>
     </row>

     <row>
      <entry><literal>foreign_table_schema</literal></entry>
      <entry><type>sql_identifier</type></entry>
<!--
      <entry>Name of the schema that contains the foreign table</entry>
-->
      <entry>外部テーブルを含むスキーマの名前です。</entry>
     </row>

     <row>
      <entry><literal>foreign_table_name</literal></entry>
      <entry><type>sql_identifier</type></entry>
<!--
      <entry>Name of the foreign table</entry>
-->
      <entry>外部テーブルの名前です。</entry>
     </row>

     <row>
      <entry><literal>foreign_server_catalog</literal></entry>
      <entry><type>sql_identifier</type></entry>
<!--
      <entry>Name of the database that the foreign server is defined in (always the current database)</entry>
-->
      <entry>外部サーバが定義されているデータベースの名前です（常に現在のデータベースです）。</entry>
     </row>

     <row>
      <entry><literal>foreign_server_name</literal></entry>
      <entry><type>sql_identifier</type></entry>
<!--
      <entry>Name of the foreign server</entry>
-->
      <entry>外部サーバの名前です。</entry>
     </row>
    </tbody>
   </tgroup>
  </table>
 </sect1>

 <sect1 id="infoschema-key-column-usage">
  <title><literal>key_column_usage</literal></title>

  <para>
<!--
   The view <literal>key_column_usage</literal> identifies all columns
   in the current database that are restricted by some unique, primary
   key, or foreign key constraint.  Check constraints are not included
   in this view.  Only those columns are shown that the current user
   has access to, by way of being the owner or having some privilege.
-->
<literal>key_column_usage</literal>ビューは、現在のデータベースにおいて、ある一意性制約、主キー制約、外部キー制約によって制限を受けている全ての列を識別します。
検査制約はこのビューには含まれません。
現在のユーザが所有者である、または何らかの権限を持ち、アクセスできるテーブル内のこうした列のみがここに示されます。
  </para>

  <table>
<!--
   <title><literal>key_column_usage</literal> Columns</title>
-->
   <title><literal>key_column_usage</literal>の列</title>

   <tgroup cols="3">
    <thead>
     <row>
<!--
      <entry>Name</entry>
      <entry>Data Type</entry>
      <entry>Description</entry>
-->
      <entry>名前</entry>
      <entry>データ型</entry>
      <entry>説明</entry>
     </row>
    </thead>

    <tbody>
     <row>
      <entry><literal>constraint_catalog</literal></entry>
      <entry><type>sql_identifier</type></entry>
<!--
      <entry>Name of the database that contains the constraint (always the current database)</entry>
-->
      <entry>制約を持つデータベースの名前です（常に現在のデータベースです）。</entry>
     </row>

     <row>
      <entry><literal>constraint_schema</literal></entry>
      <entry><type>sql_identifier</type></entry>
<!--
      <entry>Name of the schema that contains the constraint</entry>
-->
      <entry>制約を持つスキーマの名前です。</entry>
     </row>

     <row>
      <entry><literal>constraint_name</literal></entry>
      <entry><type>sql_identifier</type></entry>
<!--
      <entry>Name of the constraint</entry>
-->
      <entry>制約の名前です。</entry>
     </row>

     <row>
      <entry><literal>table_catalog</literal></entry>
      <entry><type>sql_identifier</type></entry>
      <entry>
<!--
       Name of the database that contains the table that contains the
       column that is restricted by this constraint (always the
       current database)
-->
この制約によって制限を受ける列を持つテーブルを持つデータベースの名前です。
（常に現在のデータベースです。）
      </entry>
     </row>

     <row>
      <entry><literal>table_schema</literal></entry>
      <entry><type>sql_identifier</type></entry>
      <entry>
<!--
       Name of the schema that contains the table that contains the
       column that is restricted by this constraint
-->
この制約によって制限を受ける列を持つテーブルを持つスキーマの名前です。
      </entry>
     </row>

     <row>
      <entry><literal>table_name</literal></entry>
      <entry><type>sql_identifier</type></entry>
      <entry>
<!--
       Name of the table that contains the column that is restricted
       by this constraint
-->
この制約によって制限を受ける列を持つテーブルの名前です。
      </entry>
     </row>

     <row>
      <entry><literal>column_name</literal></entry>
      <entry><type>sql_identifier</type></entry>
      <entry>
<!--
       Name of the column that is restricted by this constraint
-->
この制約によって制限を受ける列の名前です。
      </entry>
     </row>

     <row>
      <entry><literal>ordinal_position</literal></entry>
      <entry><type>cardinal_number</type></entry>
      <entry>
<!--
       Ordinal position of the column within the constraint key (count
       starts at 1)
-->
制約キー内の列の位置を（1から始まる）序数で表したものです。
      </entry>
     </row>

     <row>
      <entry><literal>position_in_unique_constraint</literal></entry>
      <entry><type>cardinal_number</type></entry>
      <entry>
<!--
       For a foreign-key constraint, ordinal position of the referenced
       column within its unique constraint (count starts at 1);
       otherwise null
-->
外部キー制約では、一意性制約内部の被参照列の位置の序数（1から始まります）です。
その他の場合はNULLです。
      </entry>
     </row>
    </tbody>
   </tgroup>
  </table>
 </sect1>

 <sect1 id="infoschema-parameters">
  <title><literal>parameters</literal></title>

  <para>
<!--
   The view <literal>parameters</literal> contains information about
   the parameters (arguments) of all functions in the current database.
   Only those functions are shown that the current user has access to
   (by way of being the owner or having some privilege).
-->
<literal>parameters</literal>ビューには、現在のデータベースにある全ての関数のパラメータ（引数）についての情報があります。
現在のユーザが（所有している、あるいはある権限を持っているといった方法で）アクセスできる関数についてのみが示されます。
  </para>

  <table>
<!--
   <title><literal>parameters</literal> Columns</title>
-->
   <title><literal>parameters</literal>の列</title>

   <tgroup cols="3">
    <thead>
     <row>
<!--
      <entry>Name</entry>
      <entry>Data Type</entry>
      <entry>Description</entry>
-->
      <entry>名前</entry>
      <entry>データ型</entry>
      <entry>説明</entry>
     </row>
    </thead>

    <tbody>
     <row>
      <entry><literal>specific_catalog</literal></entry>
      <entry><type>sql_identifier</type></entry>
<!--
      <entry>Name of the database containing the function (always the current database)</entry>
-->
      <entry>
関数を持つデータベースの名前です。
（常に現在のデータベースです。）
      </entry>
     </row>

     <row>
      <entry><literal>specific_schema</literal></entry>
      <entry><type>sql_identifier</type></entry>
<!--
      <entry>Name of the schema containing the function</entry>
-->
      <entry>関数を持つスキーマの名前です。</entry>
     </row>

     <row>
      <entry><literal>specific_name</literal></entry>
      <entry><type>sql_identifier</type></entry>
      <entry>
<!--
       The <quote>specific name</quote> of the function.  See <xref
       linkend="infoschema-routines"> for more information.
-->
関数の<quote>仕様名称</quote>です。
詳細は<xref linkend="infoschema-routines">を参照してください。
      </entry>
     </row>

     <row>
      <entry><literal>ordinal_position</literal></entry>
      <entry><type>cardinal_number</type></entry>
      <entry>
<!--
       Ordinal position of the parameter in the argument list of the
       function (count starts at 1)
-->
関数の引数リストにおけるパラメータの位置の序数（1から始まる）です。
      </entry>
     </row>

     <row>
      <entry><literal>parameter_mode</literal></entry>
      <entry><type>character_data</type></entry>
      <entry>
<!--
       <literal>IN</literal> for input parameter,
       <literal>OUT</literal> for output parameter,
       and <literal>INOUT</literal> for input/output parameter.
-->
入力パラメータでは<literal>IN</literal>、出力パラメータでは<literal>OUT</literal>、入出力パラメータでは<literal>INOUT</literal> です。
      </entry>
     </row>

     <row>
      <entry><literal>is_result</literal></entry>
      <entry><type>yes_or_no</type></entry>
<!--
      <entry>Applies to a feature not available in <productname>PostgreSQL</></entry>
-->
      <entry><productname>PostgreSQL</>で利用できない機能に適用されるものです。</entry>
     </row>

     <row>
      <entry><literal>as_locator</literal></entry>
      <entry><type>yes_or_no</type></entry>
<!--
      <entry>Applies to a feature not available in <productname>PostgreSQL</></entry>
-->
      <entry><productname>PostgreSQL</>で利用できない機能に適用されるものです。</entry>
     </row>

     <row>
      <entry><literal>parameter_name</literal></entry>
      <entry><type>sql_identifier</type></entry>
<!--
      <entry>Name of the parameter, or null if the parameter has no name</entry>
-->
      <entry>
名前付きパラメータです。
無名のパラメータの場合はNULLです。
      </entry>
     </row>

     <row>
      <entry><literal>data_type</literal></entry>
      <entry><type>character_data</type></entry>
      <entry>
<!--
       Data type of the parameter, if it is a built-in type, or
       <literal>ARRAY</literal> if it is some array (in that case, see
       the view <literal>element_types</literal>), else
       <literal>USER-DEFINED</literal> (in that case, the type is
       identified in <literal>udt_name</literal> and associated
       columns).
-->
組み込み型の場合、パラメータのデータ型です。
何らかの配列の場合は<literal>ARRAY</literal>です
（この場合、<literal>element_types</literal>ビューを参照してください）。
さもなくば、<literal>USER-DEFINED</literal>です
（この場合、型は<literal>udt_name</literal> と関連する列で識別されます）。
      </entry>
     </row>

     <row>
      <entry><literal>character_maximum_length</literal></entry>
      <entry><type>cardinal_number</type></entry>
<!--
      <entry>Always null, since this information is not applied to parameter data types in <productname>PostgreSQL</></entry>
-->
      <entry>
常にNULLです。
<productname>PostgreSQL</>では、この情報はパラメータデータ型に適用されないからです。
</entry>
     </row>

     <row>
      <entry><literal>character_octet_length</literal></entry>
      <entry><type>cardinal_number</type></entry>
<!--
      <entry>Always null, since this information is not applied to parameter data types in <productname>PostgreSQL</></entry>
-->
      <entry>
常にNULLです。
<productname>PostgreSQL</>では、この情報はパラメータデータ型に適用されないからです。
</entry>
     </row>

     <row>
      <entry><literal>character_set_catalog</literal></entry>
      <entry><type>sql_identifier</type></entry>
<!--
      <entry>Applies to a feature not available in <productname>PostgreSQL</></entry>
-->
      <entry><productname>PostgreSQL</>で利用できない機能に適用されるものです。</entry>
     </row>

     <row>
      <entry><literal>character_set_schema</literal></entry>
      <entry><type>sql_identifier</type></entry>
<!--
      <entry>Applies to a feature not available in <productname>PostgreSQL</></entry>
-->
      <entry><productname>PostgreSQL</>で利用できない機能に適用されるものです。</entry>
     </row>

     <row>
      <entry><literal>character_set_name</literal></entry>
      <entry><type>sql_identifier</type></entry>
<!--
      <entry>Applies to a feature not available in <productname>PostgreSQL</></entry>
-->
      <entry><productname>PostgreSQL</>で利用できない機能に適用されるものです。</entry>
     </row>

     <row>
      <entry><literal>collation_catalog</literal></entry>
      <entry><type>sql_identifier</type></entry>
<!--
      <entry>Always null, since this information is not applied to parameter data types in <productname>PostgreSQL</></entry>
-->
      <entry>常にNULLです。<productname>PostgreSQL</>では、この情報はパラメータデータ型に適用されないからです。</entry>
     </row>

     <row>
      <entry><literal>collation_schema</literal></entry>
      <entry><type>sql_identifier</type></entry>
<!--
      <entry>Always null, since this information is not applied to parameter data types in <productname>PostgreSQL</></entry>
-->
      <entry>常にNULLです。<productname>PostgreSQL</>では、この情報はパラメータデータ型に適用されないからです。</entry>
     </row>

     <row>
      <entry><literal>collation_name</literal></entry>
      <entry><type>sql_identifier</type></entry>
<!--
      <entry>Always null, since this information is not applied to parameter data types in <productname>PostgreSQL</></entry>
-->
      <entry>常にNULLです。<productname>PostgreSQL</>では、この情報はパラメータデータ型に適用されないからです。</entry>
     </row>

     <row>
      <entry><literal>numeric_precision</literal></entry>
      <entry><type>cardinal_number</type></entry>
<!--
      <entry>Always null, since this information is not applied to parameter data types in <productname>PostgreSQL</></entry>
-->
      <entry>
常にNULLです。
<productname>PostgreSQL</>では、この情報はパラメータデータ型に適用されないからです。
      </entry>
     </row>

     <row>
      <entry><literal>numeric_precision_radix</literal></entry>
      <entry><type>cardinal_number</type></entry>
<!--
      <entry>Always null, since this information is not applied to parameter data types in <productname>PostgreSQL</></entry>
-->
      <entry>
常にNULLです。
<productname>PostgreSQL</>では、この情報はパラメータデータ型に適用されないからです。
      </entry>
     </row>

     <row>
      <entry><literal>numeric_scale</literal></entry>
      <entry><type>cardinal_number</type></entry>
<!--
      <entry>Always null, since this information is not applied to parameter data types in <productname>PostgreSQL</></entry>
-->
      <entry>
常にNULLです。
<productname>PostgreSQL</>では、この情報はパラメータデータ型に適用されないからです。
      </entry>
     </row>

     <row>
      <entry><literal>datetime_precision</literal></entry>
      <entry><type>cardinal_number</type></entry>
<!--
      <entry>Always null, since this information is not applied to parameter data types in <productname>PostgreSQL</></entry>
-->
      <entry>
常にNULLです。
<productname>PostgreSQL</>では、この情報はパラメータデータ型に適用されないからです。
      </entry>
     </row>

     <row>
      <entry><literal>interval_type</literal></entry>
      <entry><type>character_data</type></entry>
<!--
      <entry>Always null, since this information is not applied to parameter data types in <productname>PostgreSQL</></entry>
-->
      <entry>
常にNULLです。
<productname>PostgreSQL</>では、この情報はパラメータデータ型に適用されないからです。
      </entry>
     </row>

     <row>
      <entry><literal>interval_precision</literal></entry>
      <entry><type>cardinal_number</type></entry>
<!--
      <entry>Always null, since this information is not applied to parameter data types in <productname>PostgreSQL</></entry>
-->
      <entry>
常にNULLです。
<productname>PostgreSQL</>では、この情報はパラメータデータ型に適用されないからです。
      </entry>
     </row>

     <row>
      <entry><literal>udt_catalog</literal></entry>
      <entry><type>sql_identifier</type></entry>
      <entry>
<!--
       Name of the database that the data type of the parameter is
       defined in (always the current database)
-->
パラメータのデータ型を定義したデータベースの名前です
（常に現在のデータベースです）。
      </entry>
     </row>

     <row>
      <entry><literal>udt_schema</literal></entry>
      <entry><type>sql_identifier</type></entry>
      <entry>
<!--
       Name of the schema that the data type of the parameter is
       defined in
-->
パラメータのデータ型を定義したスキーマの名前です。
      </entry>
     </row>

     <row>
      <entry><literal>udt_name</literal></entry>
      <entry><type>sql_identifier</type></entry>
      <entry>
<!--
       Name of the data type of the parameter
-->
パラメータのデータ型の名前です。
      </entry>
     </row>

     <row>
      <entry><literal>scope_catalog</literal></entry>
      <entry><type>sql_identifier</type></entry>
<!--
      <entry>Applies to a feature not available in <productname>PostgreSQL</></entry>
-->
      <entry><productname>PostgreSQL</>で利用できない機能に適用されるものです。</entry>
     </row>

     <row>
      <entry><literal>scope_schema</literal></entry>
      <entry><type>sql_identifier</type></entry>
<!--
      <entry>Applies to a feature not available in <productname>PostgreSQL</></entry>
-->
      <entry><productname>PostgreSQL</>で利用できない機能に適用されるものです。</entry> 
     </row>

     <row>
      <entry><literal>scope_name</literal></entry>
      <entry><type>sql_identifier</type></entry>
<!--
      <entry>Applies to a feature not available in <productname>PostgreSQL</></entry>
-->
      <entry><productname>PostgreSQL</>で利用できない機能に適用されるものです。</entry> 
     </row>

     <row>
      <entry><literal>maximum_cardinality</literal></entry>
      <entry><type>cardinal_number</type></entry>
<!--
      <entry>Always null, because arrays always have unlimited maximum cardinality in <productname>PostgreSQL</></entry>
-->
      <entry>
常にNULLです。
<productname>PostgreSQL</>では配列の最大次数は常に無制限だからです。
      </entry>
     </row>

     <row>
      <entry><literal>dtd_identifier</literal></entry>
      <entry><type>sql_identifier</type></entry>
      <entry>
<!--
       An identifier of the data type descriptor of the parameter,
       unique among the data type descriptors pertaining to the
       function.  This is mainly useful for joining with other
       instances of such identifiers.  (The specific format of the
       identifier is not defined and not guaranteed to remain the same
       in future versions.)
-->
関数に属するデータ型記述子内で一意なパラメータのデータ型記述子の識別子です。
これは主に、こうした識別子の他のインスタンスと結合する時に有用です
（識別子の書式の仕様は定義されておらず、また、今後のバージョンでも同一のままであるという保証もありません）。
      </entry>
     </row>

     <row>
      <entry><literal>parameter_default</literal></entry>
      <entry><type>character_data</type></entry>
      <entry>
<!--
       The default expression of the parameter, or null if none or if the
       function is not owned by a currently enabled role.
-->
パラメータのデフォルト式であり、存在しない場合または現在有効なロールがその関数の所有者でない場合にはNULLです。
      </entry>
     </row>
    </tbody>
   </tgroup>
  </table>
 </sect1>

 <sect1 id="infoschema-referential-constraints">
  <title><literal>referential_constraints</literal></title>

  <para>
<!--
   The view <literal>referential_constraints</literal> contains all
   referential (foreign key) constraints in the current database.
   Only those constraints are shown for which the current user has
   write access to the referencing table (by way of being the
   owner or having some privilege other than <literal>SELECT</literal>).
-->
<literal>referential_constraints</literal>ビューには、現在のデータベース内にある全ての参照（外部キー）制約があります。現在のユーザが、参照テーブルに（所有者、または<literal>SELECT</literal>以外の何らかの権限を持つという方法で）書き込みアクセスを持つと言う事でこれらの制約は示されます。
  </para>

  <table>
<!--
   <title><literal>referential_constraints</literal> Columns</title>
-->
   <title><literal>referential_constraints</literal>の列</title>

   <tgroup cols="3">
    <thead>
     <row>
<!--
      <entry>Name</entry>
      <entry>Data Type</entry>
      <entry>Description</entry>
-->
      <entry>名前</entry>
      <entry>データ型</entry>
      <entry>説明</entry>
     </row>
    </thead>

    <tbody>
     <row>
      <entry><literal>constraint_catalog</literal></entry>
      <entry><literal>sql_identifier</literal></entry>
<!--
      <entry>Name of the database containing the constraint (always the current database)</entry>
-->
      <entry>制約を持つデータベースの名前です（常に現在のデータベースです）。</entry>
     </row>

     <row>
      <entry><literal>constraint_schema</literal></entry>
      <entry><literal>sql_identifier</literal></entry>
<!--
      <entry>Name of the schema containing the constraint</entry>
-->
      <entry>制約を持つスキーマの名前です。</entry>
     </row>

     <row>
      <entry><literal>constraint_name</literal></entry>
      <entry><literal>sql_identifier</literal></entry>
<!--
      <entry>Name of the constraint</entry>
-->
      <entry>制約の名前です。</entry>
     </row>

     <row>
      <entry><literal>unique_constraint_catalog</literal></entry>
      <entry><literal>sql_identifier</literal></entry>
      <entry>
<!--
       Name of the database that contains the unique or primary key
       constraint that the foreign key constraint references (always
       the current database)
-->
外部キー制約が参照する一意性制約、もしくは主キー制約を持つデータベースの名前です
（常に現在のデータベースです）。
      </entry>
     </row>

     <row>
      <entry><literal>unique_constraint_schema</literal></entry>
      <entry><literal>sql_identifier</literal></entry>
      <entry>
<!--
       Name of the schema that contains the unique or primary key
       constraint that the foreign key constraint references
-->
外部キー制約が参照する一意性制約、もしくは主キー制約を持つスキーマの名前です。
      </entry>
     </row>

     <row>
      <entry><literal>unique_constraint_name</literal></entry>
      <entry><literal>sql_identifier</literal></entry>
      <entry>
<!--
       Name of the unique or primary key constraint that the foreign
       key constraint references
-->
外部キー制約が参照する一意性制約、もしくは主キー制約の名前です。
      </entry>
     </row>

     <row>
      <entry><literal>match_option</literal></entry>
      <entry><literal>character_data</literal></entry>
      <entry>
<!--
       Match option of the foreign key constraint:
       <literal>FULL</literal>, <literal>PARTIAL</literal>, or
       <literal>NONE</literal>.
-->
外部キー制約の一致オプションです。
<literal>FULL</literal>、<literal>PARTIAL</literal>、<literal>NONE</literal>のいずれかです。
      </entry>
     </row>

     <row>
      <entry><literal>update_rule</literal></entry>
      <entry><literal>character_data</literal></entry>
      <entry>
<!--
       Update rule of the foreign key constraint:
       <literal>CASCADE</literal>, <literal>SET NULL</literal>,
       <literal>SET DEFAULT</literal>, <literal>RESTRICT</literal>, or
       <literal>NO ACTION</literal>.
-->
外部キー制約の更新規則です。
<literal>CASCADE</literal>、<literal>SET NULL</literal>、<literal>SET DEFAULT</literal>、<literal>RESTRICT</literal>、<literal>NO ACTION</literal>のいずれかです。
      </entry>
     </row>

     <row>
      <entry><literal>delete_rule</literal></entry>
      <entry><literal>character_data</literal></entry>
      <entry>
<!--
       Delete rule of the foreign key constraint:
       <literal>CASCADE</literal>, <literal>SET NULL</literal>,
       <literal>SET DEFAULT</literal>, <literal>RESTRICT</literal>, or
       <literal>NO ACTION</literal>.
-->
外部キー制約の削除規則です。
<literal>CASCADE</literal>、<literal>SET NULL</literal>、<literal>SET DEFAULT</literal>、<literal>RESTRICT</literal>、<literal>NO ACTION</literal>のいずれかです。
      </entry>
     </row>
    </tbody>
   </tgroup>
  </table>

 </sect1>

 <sect1 id="infoschema-role-column-grants">
  <title><literal>role_column_grants</literal></title>

  <para>
<!--
   The view <literal>role_column_grants</literal> identifies all
   privileges granted on columns where the grantor or grantee is a
   currently enabled role.  Further information can be found under
   <literal>column_privileges</literal>.  The only effective
   difference between this view
   and <literal>column_privileges</literal> is that this view omits
   columns that have been made accessible to the current user by way
   of a grant to <literal>PUBLIC</literal>.
-->
<literal>role_column_grants</literal>ビューは、譲与者または被譲与者が現在有効なロールである場合、列に付与された全ての権限を識別します。
詳細な情報は<literal>column_privileges</literal>の中にあります。
このビューと<literal>column_privileges</literal>との間の実質的な違いは、このビューでは現在のユーザが<literal>PUBLIC</literal>に与えられた権限によりアクセスできるようになった列を省略していることだけです。
  </para>

  <table>
<!--
   <title><literal>role_column_grants</literal> Columns</title>
-->
   <title><literal>role_column_grants</literal>の列</title>

   <tgroup cols="3">
    <thead>
     <row>
<!--
      <entry>Name</entry>
      <entry>Data Type</entry>
      <entry>Description</entry>
-->
      <entry>名前</entry>
      <entry>データ型</entry>
      <entry>説明</entry>
     </row>
    </thead>

    <tbody>
     <row>
      <entry><literal>grantor</literal></entry>
      <entry><type>sql_identifier</type></entry>
<!--
      <entry>Name of the role that granted the privilege</entry>
-->
      <entry>権限を与えたロールの名前です。</entry>
     </row>

     <row>
      <entry><literal>grantee</literal></entry>
      <entry><type>sql_identifier</type></entry>
<!--
      <entry>Name of the role that the privilege was granted to</entry>
-->
      <entry>権限が与えられたロールの名前です。</entry>
     </row>

     <row>
      <entry><literal>table_catalog</literal></entry>
      <entry><type>sql_identifier</type></entry>
<!--
      <entry>Name of the database that contains the table that contains the column (always the current database)</entry>
-->
      <entry>
列を含むテーブルを持つデータベースの名前です
（常に現在のデータベースです）。
      </entry>
     </row>

     <row>
      <entry><literal>table_schema</literal></entry>
      <entry><type>sql_identifier</type></entry>
<!--
      <entry>Name of the schema that contains the table that contains the column</entry>
-->
      <entry>
列を含むテーブルを持つスキーマの名前です。
      </entry>
     </row>

     <row>
      <entry><literal>table_name</literal></entry>
      <entry><type>sql_identifier</type></entry>
<!--
      <entry>Name of the table that contains the column</entry>
-->
      <entry>
列を含むテーブルの名前です。
      </entry>
     </row>

     <row>
      <entry><literal>column_name</literal></entry>
      <entry><type>sql_identifier</type></entry>
<!--
      <entry>Name of the column</entry>
-->
      <entry>列の名前です。</entry>
     </row>

     <row>
      <entry><literal>privilege_type</literal></entry>
      <entry><type>character_data</type></entry>
      <entry>
<!--
       Type of the privilege: <literal>SELECT</literal>,
       <literal>INSERT</literal>, <literal>UPDATE</literal>, or
       <literal>REFERENCES</literal>
-->
権限の種類です。
<literal>SELECT</literal>、<literal>INSERT</literal>、<literal>UPDATE</literal>、<literal>REFERENCES</literal>のいずれかです。
      </entry>
     </row>

     <row>
      <entry><literal>is_grantable</literal></entry>
      <entry><type>yes_or_no</type></entry>
<!--
      <entry><literal>YES</literal> if the privilege is grantable, <literal>NO</literal> if not</entry>
-->
      <entry>権限を付与可能であれば<literal>YES</literal>です。さもなくば<literal>NO</literal>です。</entry>
     </row>
    </tbody>
   </tgroup>
  </table>
 </sect1>

 <sect1 id="infoschema-role-routine-grants">
  <title><literal>role_routine_grants</literal></title>

  <para>
<!--
   The view <literal>role_routine_grants</literal> identifies all
   privileges granted on functions where the grantor or grantee is a
   currently enabled role.  Further information can be found under
   <literal>routine_privileges</literal>.  The only effective
   difference between this view
   and <literal>routine_privileges</literal> is that this view omits
   functions that have been made accessible to the current user by way
   of a grant to <literal>PUBLIC</literal>.
-->
<literal>role_routine_grants</literal>ビューは、現在有効なロールが譲与者、または被譲与者で関数上に与えられた全ての権限を識別します。
詳細な情報は<literal>routine_privileges</literal>の中にあります。
このビューと<literal>routine_privileges</literal>との間の実質的な違いは、このビューでは現在のユーザが<literal>PUBLIC</literal>に与えられた権限によりアクセスできるようになった関数を省略していることだけです。
  </para>

  <table>
<!--
   <title><literal>role_routine_grants</literal> Columns</title>
-->
   <title><literal>role_routine_grants</literal>の列</title>

   <tgroup cols="3">
    <thead>
     <row>
<!--
      <entry>Name</entry>
      <entry>Data Type</entry>
      <entry>Description</entry>
-->
      <entry>名前</entry>
      <entry>データ型</entry>
      <entry>説明</entry>
     </row>
    </thead>

    <tbody>
     <row>
      <entry><literal>grantor</literal></entry>
      <entry><type>sql_identifier</type></entry>
<!--
      <entry>Name of the role that granted the privilege</entry>
-->
      <entry>権限を与えたロールの名前です。</entry>
     </row>

     <row>
      <entry><literal>grantee</literal></entry>
      <entry><type>sql_identifier</type></entry>
<!--
      <entry>Name of the role that the privilege was granted to</entry>
-->
      <entry>権限が与えられたロールの名前です。</entry>
     </row>

     <row>
      <entry><literal>specific_catalog</literal></entry>
      <entry><type>sql_identifier</type></entry>
<!--
      <entry>Name of the database containing the function (always the current database)</entry>
-->
      <entry>関数を持つデータベースの名前です（常に現在のデータベースです）。</entry>
     </row>

     <row>
      <entry><literal>specific_schema</literal></entry>
      <entry><type>sql_identifier</type></entry>
<!--
      <entry>Name of the schema containing the function</entry>
-->
      <entry>関数を持つスキーマの名前です。</entry>
     </row>

     <row>
      <entry><literal>specific_name</literal></entry>
      <entry><type>sql_identifier</type></entry>
      <entry>
<!--
       The <quote>specific name</quote> of the function.  See <xref
       linkend="infoschema-routines"> for more information.
-->
関数の<quote>仕様名称</quote>です。
詳細は<xref linkend="infoschema-routines">を参照してください。
      </entry>
     </row>

     <row>
      <entry><literal>routine_catalog</literal></entry>
      <entry><type>sql_identifier</type></entry>
<!--
      <entry>Name of the database containing the function (always the current database)</entry>
-->
      <entry>関数を持つデータベースの名前です（常に現在のデータベースです）。</entry>
     </row>

     <row>
      <entry><literal>routine_schema</literal></entry>
      <entry><type>sql_identifier</type></entry>
<!--
      <entry>Name of the schema containing the function</entry>
-->
      <entry>関数を持つスキーマの名前です。</entry>
     </row>

     <row>
      <entry><literal>routine_name</literal></entry>
      <entry><type>sql_identifier</type></entry>
<!--
      <entry>Name of the function (might be duplicated in case of overloading)</entry>
-->
      <entry>関数の名前です（オーバーロードされている場合は重複する可能性があります）。</entry>
     </row>

     <row>
      <entry><literal>privilege_type</literal></entry>
      <entry><type>character_data</type></entry>
<!--
      <entry>Always <literal>EXECUTE</literal> (the only privilege type for functions)</entry>
-->
      <entry>常に<literal>EXECUTE</literal>です（関数用の唯一の権限です）。</entry>
     </row>

     <row>
      <entry><literal>is_grantable</literal></entry>
      <entry><type>yes_or_no</type></entry>
<!--
      <entry><literal>YES</literal> if the privilege is grantable, <literal>NO</literal> if not</entry>
-->
      <entry>権限が付与可能な場合<literal>YES</literal>です。さもなくば<literal>NO</literal>です。</entry>
     </row>
    </tbody>
   </tgroup>
  </table>
 </sect1>

 <sect1 id="infoschema-role-table-grants">
  <title><literal>role_table_grants</literal></title>

  <para>
<!--
   The view <literal>role_table_grants</literal> identifies all
   privileges granted on tables or views where the grantor or grantee
   is a currently enabled role.  Further information can be found
   under <literal>table_privileges</literal>.  The only effective
   difference between this view
   and <literal>table_privileges</literal> is that this view omits
   tables that have been made accessible to the current user by way of
   a grant to <literal>PUBLIC</literal>.
-->
<literal>role_table_grants</literal>ビューは、現在有効なロールが譲与者または被譲与者であるテーブルやビュー上に与えられた全ての権限を識別します。
詳細な情報は<literal>table_privileges</literal>の中にあります。
このビューと<literal>table_privileges</literal>との間の実質的な違いは、このビューでは現在のユーザが<literal>PUBLIC</literal>に与えられた権限によりアクセスできるようになったテーブルを省略していることだけです。
  </para>

  <table>
<!--
   <title><literal>role_table_grants</literal> Columns</title>
-->
   <title><literal>role_table_grants</literal>の列</title>

   <tgroup cols="3">
    <thead>
     <row>
<!--
      <entry>Name</entry>
      <entry>Data Type</entry>
      <entry>Description</entry>
-->
      <entry>名前</entry>
      <entry>データ型</entry>
      <entry>説明</entry>
     </row>
    </thead>

    <tbody>
     <row>
      <entry><literal>grantor</literal></entry>
      <entry><type>sql_identifier</type></entry>
<!--
      <entry>Name of the role that granted the privilege</entry>
-->
      <entry>権限を与えたロールの名前です。</entry>
     </row>

     <row>
      <entry><literal>grantee</literal></entry>
      <entry><type>sql_identifier</type></entry>
<!--
      <entry>Name of the role that the privilege was granted to</entry>
-->
      <entry>権限が与えられたロールの名前です。</entry>
     </row>

     <row>
      <entry><literal>table_catalog</literal></entry>
      <entry><type>sql_identifier</type></entry>
<!--
      <entry>Name of the database that contains the table (always the current database)</entry>
-->
      <entry>テーブルを持つデータベースの名前です（常に現在のデータベースです）。</entry>
     </row>

     <row>
      <entry><literal>table_schema</literal></entry>
      <entry><type>sql_identifier</type></entry>
<!--
      <entry>Name of the schema that contains the table</entry>
-->
      <entry>テーブルを持つスキーマの名前です。</entry>
     </row>

     <row>
      <entry><literal>table_name</literal></entry>
      <entry><type>sql_identifier</type></entry>
<!--
      <entry>Name of the table</entry>
-->
      <entry>テーブルの名前です。</entry>
     </row>

     <row>
      <entry><literal>privilege_type</literal></entry>
      <entry><type>character_data</type></entry>
      <entry>
<!--
       Type of the privilege: <literal>SELECT</literal>,
       <literal>INSERT</literal>, <literal>UPDATE</literal>,
       <literal>DELETE</literal>, <literal>TRUNCATE</literal>,
       <literal>REFERENCES</literal>, or <literal>TRIGGER</literal>
-->
権限の種類は、
<literal>SELECT</literal>、<literal>INSERT</literal>、<literal>UPDATE</literal>、<literal>DELETE</literal>、<literal>TRUNCATE</literal>、<literal>REFERENCES</literal>、または<literal>TRIGGER</literal>のいずれかです。
      </entry>
     </row>

     <row>
      <entry><literal>is_grantable</literal></entry>
      <entry><type>yes_or_no</type></entry>
<!--
      <entry><literal>YES</literal> if the privilege is grantable, <literal>NO</literal> if not</entry>
-->
      <entry>権限が付与可能な場合<literal>YES</literal>です。さもなくば<literal>NO</literal>です。</entry>
     </row>

     <row>
      <entry><literal>with_hierarchy</literal></entry>
      <entry><type>yes_or_no</type></entry>
      <entry>
<!--
       In the SQL standard, <literal>WITH HIERARCHY OPTION</literal>
       is a separate (sub-)privilege allowing certain operations on
       table inheritance hierarchies.  In PostgreSQL, this is included
       in the <literal>SELECT</literal> privilege, so this column
       shows <literal>YES</literal> if the privilege
       is <literal>SELECT</literal>, else <literal>NO</literal>.
-->
SQL標準では、<literal>WITH HIERARCHY OPTION</literal>は、継承テーブル階層に対するある操作を許可する独立した（副次）権限です。
PostgreSQLでは、これは<literal>SELECT</literal>権限に含まれているため、この列は権限が<literal>SELECT</literal>の場合は<literal>YES</literal>、それ以外の場合は<literal>NO</literal>です。
      </entry>
     </row>
    </tbody>
   </tgroup>
  </table>
 </sect1>

 <sect1 id="infoschema-role-udt-grants">
  <title><literal>role_udt_grants</literal></title>

  <para>
<!--
   The view <literal>role_udt_grants</literal> is intended to identify
   <literal>USAGE</literal> privileges granted on user-defined types
   where the grantor or grantee is a currently enabled role.  Further
   information can be found under
   <literal>udt_privileges</literal>.  The only effective difference
   between this view and <literal>udt_privileges</literal> is that
   this view omits objects that have been made accessible to the
   current user by way of a grant to <literal>PUBLIC</literal>.  Since
   data types do not have real privileges in PostgreSQL, but only an
   implicit grant to <literal>PUBLIC</literal>, this view is empty.
-->
<literal>role_udt_grants</literal>ビューは、現在有効なロールが付与者また被付与者である、ユーザ定義型に付与された<literal>USAGE</literal>権限を識別することを意図したものです。それ以上の情報は<literal>udt_privileges</literal>で見つかります。
このビューと<literal>udt_privileges</literal>ビューとの間の実質的な違いは、このビューでは現在のユーザが<literal>PUBLIC</literal>に与えられた権限によりアクセスできるようになったオブジェクトを省略していることだけです。
PostgreSQLではデータ型は実際の権限を持たず、<literal>PUBLIC</literal>に対する暗黙の権限付与しか持たないため、このビューは空です。
  </para>

  <table>
<!--
   <title><literal>role_udt_grants</literal> Columns</title>
-->
   <title><literal>role_udt_grants</literal>の列</title>

   <tgroup cols="3">
    <thead>
     <row>
<!--
      <entry>Name</entry>
      <entry>Data Type</entry>
      <entry>Description</entry>
-->
      <entry>名前</entry>
      <entry>データ型</entry>
      <entry>説明</entry>
     </row>
    </thead>

    <tbody>
     <row>
      <entry><literal>grantor</literal></entry>
      <entry><type>sql_identifier</type></entry>
<!--
      <entry>The name of the role that granted the privilege</entry>
-->
      <entry>権限を与えたロールの名前</entry>
     </row>

     <row>
      <entry><literal>grantee</literal></entry>
      <entry><type>sql_identifier</type></entry>
<!--
      <entry>The name of the role that the privilege was granted to</entry>
-->
      <entry>権限が与えられたロールの名前</entry>
     </row>

     <row>
      <entry><literal>udt_catalog</literal></entry>
      <entry><type>sql_identifier</type></entry>
<!--
      <entry>Name of the database containing the type (always the current database)</entry>
-->
      <entry>型を持つデータベースの名前（常に現在のデータベースです）。</entry>
     </row>

     <row>
      <entry><literal>udt_schema</literal></entry>
      <entry><type>sql_identifier</type></entry>
<!--
      <entry>Name of the schema containing the type</entry>
-->
      <entry>型を持つスキーマの名前</entry>
     </row>

     <row>
      <entry><literal>udt_name</literal></entry>
      <entry><type>sql_identifier</type></entry>
<!--
      <entry>Name of the type</entry>
-->
      <entry>型の名前</entry>
     </row>

     <row>
      <entry><literal>privilege_type</literal></entry>
      <entry><type>character_data</type></entry>
<!--
      <entry>Always <literal>TYPE USAGE</literal></entry>
-->
      <entry>常に<literal>TYPE USAGE</literal></entry>
     </row>

     <row>
      <entry><literal>is_grantable</literal></entry>
      <entry><type>yes_or_no</type></entry>
<!--
      <entry><literal>YES</literal> if the privilege is grantable, <literal>NO</literal> if not</entry>
-->
      <entry>権限が付与可能であれば<literal>YES</literal>です。さもなくば<literal>NO</literal>です。</entry>
     </row>
    </tbody>
   </tgroup>
  </table>
 </sect1>

 <sect1 id="infoschema-role-usage-grants">
  <title><literal>role_usage_grants</literal></title>

  <para>
<!--
   The view <literal>role_usage_grants</literal> identifies
   <literal>USAGE</literal> privileges granted on various kinds of
   objects where the grantor or grantee is a currently enabled role.
   Further information can be found under
   <literal>usage_privileges</literal>.  The only effective difference
   between this view and <literal>usage_privileges</literal> is that
   this view omits objects that have been made accessible to the
   current user by way of a grant to <literal>PUBLIC</literal>.
-->
<literal>role_usage_grants</literal>ビューは、譲与者または被譲与者が現在有効なロールである多くの種類のオブジェクトに対し、<literal>USAGE</literal>権限を識別します。
詳細な情報は<literal>usage_privileges</literal>の中にあります。
このビューと<literal>usage_privileges</literal>ビューとの間の実質的な違いは、このビューでは現在のユーザが<literal>PUBLIC</literal>に与えられた権限によりアクセスできるようになったオブジェクトを省略していることだけです。
  </para>

  <table>
<!--
   <title><literal>role_usage_grants</literal> Columns</title>
-->
   <title><literal>role_usage_grants</literal>の列</title>

   <tgroup cols="3">
    <thead>
     <row>
<!--
      <entry>Name</entry>
      <entry>Data Type</entry>
      <entry>Description</entry>
-->
      <entry>名前</entry>
      <entry>データ型</entry>
      <entry>説明</entry>
     </row>
    </thead>

    <tbody>
     <row>
      <entry><literal>grantor</literal></entry>
      <entry><type>sql_identifier</type></entry>
<!--
      <entry>The name of the role that granted the privilege</entry>
-->
      <entry>権限を与えたロールの名前</entry>
     </row>

     <row>
      <entry><literal>grantee</literal></entry>
      <entry><type>sql_identifier</type></entry>
<!--
      <entry>The name of the role that the privilege was granted to</entry>
-->
      <entry>権限が与えられたロールの名前</entry>
     </row>

     <row>
      <entry><literal>object_catalog</literal></entry>
      <entry><type>sql_identifier</type></entry>
<!--
      <entry>Name of the database containing the object (always the current database)</entry>
-->
      <entry>オブジェクトを持つデータベースの名前（常に現在のデータベースです）。</entry>
     </row>

     <row>
      <entry><literal>object_schema</literal></entry>
      <entry><type>sql_identifier</type></entry>
<!--
      <entry>Name of the schema containing the object, if applicable,
      else an empty string</entry>
-->
      <entry>適用されればオブジェクトを持つスキーマの名前で、そうでなければ空文字列</entry>
     </row>

     <row>
      <entry><literal>object_name</literal></entry>
      <entry><type>sql_identifier</type></entry>
<!--
      <entry>Name of the object</entry>
-->
      <entry>オブジェクトの名前です。</entry>
     </row>

     <row>
      <entry><literal>object_type</literal></entry>
      <entry><type>character_data</type></entry>
<!--
      <entry><literal>COLLATION</literal> or <literal>DOMAIN</literal> or <literal>FOREIGN DATA WRAPPER</literal> or <literal>FOREIGN SERVER</literal> or <literal>SEQUENCE</literal></entry>
-->
      <entry><literal>COLLATION</literal>または<literal>DOMAIN</literal>または<literal>FOREIGN DATA WRAPPER</literal>または<literal>FOREIGN SERVER</literal>または<literal>SEQUENCE</literal></entry>
     </row>

     <row>
      <entry><literal>privilege_type</literal></entry>
      <entry><type>character_data</type></entry>
<!--
      <entry>Always <literal>USAGE</literal></entry>
-->
      <entry>常に<literal>USAGE</literal>です。</entry>
     </row>

     <row>
      <entry><literal>is_grantable</literal></entry>
      <entry><type>yes_or_no</type></entry>
<!--
      <entry><literal>YES</literal> if the privilege is grantable, <literal>NO</literal> if not</entry>
-->
      <entry>権限が付与可能であれば<literal>YES</literal>です。さもなくば<literal>NO</literal>です。</entry>
     </row>
    </tbody>
   </tgroup>
  </table>
 </sect1>

 <sect1 id="infoschema-routine-privileges">
  <title><literal>routine_privileges</literal></title>

  <para>
<!--
   The view <literal>routine_privileges</literal> identifies all
   privileges granted on functions to a currently enabled role or by a
   currently enabled role.  There is one row for each combination of function,
   grantor, and grantee.
-->
<literal>routine_privileges</literal>ビューは、現在有効なロールに与えられた権限、あるいは現在有効なロールによって関数に与えられた権限を全て識別します。
関数、権限の譲与者と被譲与者の組み合わせごとに1行あります。
  </para>

  <table>
<!--
   <title><literal>routine_privileges</literal> Columns</title>
-->
   <title><literal>routine_privileges</literal>の列</title>

   <tgroup cols="3">
    <thead>
     <row>
<!--
      <entry>Name</entry>
      <entry>Data Type</entry>
      <entry>Description</entry>
-->
      <entry>名前</entry>
      <entry>データ型</entry>
      <entry>説明</entry>
     </row>
    </thead>

    <tbody>
     <row>
      <entry><literal>grantor</literal></entry>
      <entry><type>sql_identifier</type></entry>
<!--
      <entry>Name of the role that granted the privilege</entry>
-->
      <entry>権限を与えたロールの名前です。</entry>
     </row>

     <row>
      <entry><literal>grantee</literal></entry>
      <entry><type>sql_identifier</type></entry>
<!--
      <entry>Name of the role that the privilege was granted to</entry>
-->
      <entry>権限が与えられたロールの名前です。</entry>
     </row>

     <row>
      <entry><literal>specific_catalog</literal></entry>
      <entry><type>sql_identifier</type></entry>
<!--
      <entry>Name of the database containing the function (always the current database)</entry>
-->
      <entry>関数を持つデータベースの名前です（常に現在のデータベースです）。</entry>
     </row>

     <row>
      <entry><literal>specific_schema</literal></entry>
      <entry><type>sql_identifier</type></entry>
<!--
      <entry>Name of the schema containing the function</entry>
-->
      <entry>関数を持つスキーマの名前です。</entry>
     </row>

     <row>
      <entry><literal>specific_name</literal></entry>
      <entry><type>sql_identifier</type></entry>
      <entry>
<!--
       The <quote>specific name</quote> of the function.  See <xref
       linkend="infoschema-routines"> for more information.
-->
関数の<quote>仕様名称</quote>です。
詳細は<xref linkend="infoschema-routines">を参照してください。
      </entry>
     </row>

     <row>
      <entry><literal>routine_catalog</literal></entry>
      <entry><type>sql_identifier</type></entry>
<!--
      <entry>Name of the database containing the function (always the current database)</entry>
-->
      <entry>関数を持つデータベースの名前です（常に現在のデータベースです）。</entry>
     </row>

     <row>
      <entry><literal>routine_schema</literal></entry>
      <entry><type>sql_identifier</type></entry>
<!--
      <entry>Name of the schema containing the function</entry>
-->
      <entry>関数を持つスキーマの名前です。</entry>
     </row>

     <row>
      <entry><literal>routine_name</literal></entry>
      <entry><type>sql_identifier</type></entry>
<!--
      <entry>Name of the function (might be duplicated in case of overloading)</entry>
-->
      <entry>関数の名前です（オーバーロードされている場合は重複する場合があります）。</entry>
     </row>

     <row>
      <entry><literal>privilege_type</literal></entry>
      <entry><type>character_data</type></entry>
<!--
      <entry>Always <literal>EXECUTE</literal> (the only privilege type for functions)</entry>
-->
      <entry>常に<literal>EXECUTE</literal>です（関数用の唯一の権限です）。</entry>
     </row>

     <row>
      <entry><literal>is_grantable</literal></entry>
      <entry><type>yes_or_no</type></entry>
<!--
      <entry><literal>YES</literal> if the privilege is grantable, <literal>NO</literal> if not</entry>
-->
      <entry>権限が付与可能な場合<literal>YES</literal>です。さもなくば<literal>NO</literal>です。</entry>
     </row>
    </tbody>
   </tgroup>
  </table>
 </sect1>

 <sect1 id="infoschema-routines">
  <title><literal>routines</literal></title>

  <para>
<!--
   The view <literal>routines</literal> contains all functions in the
   current database.  Only those functions are shown that the current
   user has access to (by way of being the owner or having some
   privilege).
-->
<literal>routines</literal>ビューには現在のデータベース内の全ての関数があります。
表示される関数は、現在のユーザが（所有者である、何らかの権限を持っているといった方法で）アクセスできるものだけです。
  </para>

  <table>
<!--
   <title><literal>routines</literal> Columns</title>
-->
   <title><literal>routines</literal>の列</title>

   <tgroup cols="3">
    <thead>
     <row>
<!--
      <entry>Name</entry>
      <entry>Data Type</entry>
      <entry>Description</entry>
-->
      <entry>名前</entry>
      <entry>データ型</entry>
      <entry>説明</entry>
     </row>
    </thead>

    <tbody>
     <row>
      <entry><literal>specific_catalog</literal></entry>
      <entry><type>sql_identifier</type></entry>
<!--
      <entry>Name of the database containing the function (always the current database)</entry>
-->
      <entry>関数を持つデータベースの名前です（常に現在のデータベースです）。</entry>
     </row>

     <row>
      <entry><literal>specific_schema</literal></entry>
      <entry><type>sql_identifier</type></entry>
<!--
      <entry>Name of the schema containing the function</entry>
-->
      <entry>関数を持つスキーマの名前です。</entry>
     </row>

     <row>
      <entry><literal>specific_name</literal></entry>
      <entry><type>sql_identifier</type></entry>
      <entry>
<!--
       The <quote>specific name</quote> of the function.  This is a
       name that uniquely identifies the function in the schema, even
       if the real name of the function is overloaded.  The format of
       the specific name is not defined, it should only be used to
       compare it to other instances of specific routine names.
-->
関数の<quote>仕様名称</quote>です。
これは、その関数の実際の名前がオーバーロードされていたとしても、スキーマ内の関数を一意に識別する名前です。
仕様名称の書式は定義されておらず、特定の関数名の他のインスタンスと比較するためにのみ使用されます。
      </entry>
     </row>

     <row>
      <entry><literal>routine_catalog</literal></entry>
      <entry><type>sql_identifier</type></entry>
<!--
      <entry>Name of the database containing the function (always the current database)</entry>
-->
      <entry>関数を持つデータベースの名前です（常に現在のデータベースです）。</entry>
     </row>

     <row>
      <entry><literal>routine_schema</literal></entry>
      <entry><type>sql_identifier</type></entry>
<!--
      <entry>Name of the schema containing the function</entry>
-->
      <entry>関数を持つスキーマの名前です。</entry>
     </row>

     <row>
      <entry><literal>routine_name</literal></entry>
      <entry><type>sql_identifier</type></entry>
<!--
      <entry>Name of the function (might be duplicated in case of overloading)</entry>
-->
      <entry>関数の名前です（オーバーロードされている場合重複することがあります）。</entry>
     </row>

     <row>
      <entry><literal>routine_type</literal></entry>
      <entry><type>character_data</type></entry>
      <entry>
<!--
       Always <literal>FUNCTION</literal> (In the future there might
       be other types of routines.)
-->
       常に<literal>FUNCTION</literal>です（将来他の関数種類が含まれる可能性があります）。
      </entry>
     </row>

     <row>
      <entry><literal>module_catalog</literal></entry>
      <entry><type>sql_identifier</type></entry>
<!--
      <entry>Applies to a feature not available in <productname>PostgreSQL</></entry>
-->
      <entry><productname>PostgreSQL</>で利用できない機能に適用されるものです。</entry>
     </row>

     <row>
      <entry><literal>module_schema</literal></entry>
      <entry><type>sql_identifier</type></entry>
<!--
      <entry>Applies to a feature not available in <productname>PostgreSQL</></entry>
-->
      <entry><productname>PostgreSQL</>で利用できない機能に適用されるものです。</entry>
     </row>

     <row>
      <entry><literal>module_name</literal></entry>
      <entry><type>sql_identifier</type></entry>
<!--
      <entry>Applies to a feature not available in <productname>PostgreSQL</></entry>
-->
      <entry><productname>PostgreSQL</>で利用できない機能に適用されるものです。</entry>
     </row>

     <row>
      <entry><literal>udt_catalog</literal></entry>
      <entry><type>sql_identifier</type></entry>
<!--
      <entry>Applies to a feature not available in <productname>PostgreSQL</></entry>
-->
      <entry><productname>PostgreSQL</>で利用できない機能に適用されるものです。</entry>
     </row>

     <row>
      <entry><literal>udt_schema</literal></entry>
      <entry><type>sql_identifier</type></entry>
<!--
      <entry>Applies to a feature not available in <productname>PostgreSQL</></entry>
-->
      <entry><productname>PostgreSQL</>で利用できない機能に適用されるものです。</entry>
     </row>

     <row>
      <entry><literal>udt_name</literal></entry>
      <entry><type>sql_identifier</type></entry>
<!--
      <entry>Applies to a feature not available in <productname>PostgreSQL</></entry>
-->
      <entry><productname>PostgreSQL</>で利用できない機能に適用されるものです。</entry>
     </row>

     <row>
      <entry><literal>data_type</literal></entry>
      <entry><type>character_data</type></entry>
      <entry>
<!--
       Return data type of the function, if it is a built-in type, or
       <literal>ARRAY</literal> if it is some array (in that case, see
       the view <literal>element_types</literal>), else
       <literal>USER-DEFINED</literal> (in that case, the type is
       identified in <literal>type_udt_name</literal> and associated
       columns).
-->
関数の戻り値が組み込み型の場合、そのデータ型です。
何らかの配列の場合は<literal>ARRAY</literal>です
（この場合は、<literal>element_types</literal>ビューを参照してください）。
さもなくば、<literal>USER-DEFINED</literal>です
（この場合、その型は<literal>type_udt_name</literal>と関連する列によって識別されます）。
      </entry>
     </row>

     <row>
      <entry><literal>character_maximum_length</literal></entry>
      <entry><type>cardinal_number</type></entry>
<!--
      <entry>Always null, since this information is not applied to return data types in <productname>PostgreSQL</></entry>
-->
      <entry>常にNULLです。<productname>PostgreSQL</>ではこの情報は戻り値のデータ型に当てはまりません。</entry>
     </row>

     <row>
      <entry><literal>character_octet_length</literal></entry>
      <entry><type>cardinal_number</type></entry>
<!--
      <entry>Always null, since this information is not applied to return data types in <productname>PostgreSQL</></entry>
-->
      <entry>常にNULLです。<productname>PostgreSQL</>ではこの情報は戻り値のデータ型に当てはまりません。</entry>
     </row>

     <row>
      <entry><literal>character_set_catalog</literal></entry>
      <entry><type>sql_identifier</type></entry>
<!--
      <entry>Applies to a feature not available in <productname>PostgreSQL</></entry>
-->
      <entry><productname>PostgreSQL</>で利用できない機能に適用されるものです。</entry>
     </row>

     <row>
      <entry><literal>character_set_schema</literal></entry>
      <entry><type>sql_identifier</type></entry>
<!--
      <entry>Applies to a feature not available in <productname>PostgreSQL</></entry>
-->
      <entry><productname>PostgreSQL</>で利用できない機能に適用されるものです。</entry>
     </row>

     <row>
      <entry><literal>character_set_name</literal></entry>
      <entry><type>sql_identifier</type></entry>
<!--
      <entry>Applies to a feature not available in <productname>PostgreSQL</></entry>
-->
      <entry><productname>PostgreSQL</>で利用できない機能に適用されるものです。</entry>
     </row>

     <row>
      <entry><literal>collation_catalog</literal></entry>
      <entry><type>sql_identifier</type></entry>
<!--
      <entry>Always null, since this information is not applied to return data types in <productname>PostgreSQL</></entry>
-->
      <entry>常にNULLです。<productname>PostgreSQL</>ではこの情報は戻り値のデータ型に当てはまりません。</entry>
     </row>

     <row>
      <entry><literal>collation_schema</literal></entry>
      <entry><type>sql_identifier</type></entry>
<!--
      <entry>Always null, since this information is not applied to return data types in <productname>PostgreSQL</></entry>
-->
      <entry>常にNULLです。<productname>PostgreSQL</>ではこの情報は戻り値のデータ型に当てはまりません。</entry>
     </row>

     <row>
      <entry><literal>collation_name</literal></entry>
      <entry><type>sql_identifier</type></entry>
<!--
      <entry>Always null, since this information is not applied to return data types in <productname>PostgreSQL</></entry>
-->
      <entry>常にNULLです。<productname>PostgreSQL</>ではこの情報は戻り値のデータ型に当てはまりません。</entry>
     </row>

     <row>
      <entry><literal>numeric_precision</literal></entry>
      <entry><type>cardinal_number</type></entry>
<!--
      <entry>Always null, since this information is not applied to return data types in <productname>PostgreSQL</></entry>
-->
      <entry>常にNULLです。<productname>PostgreSQL</>ではこの情報は戻り値のデータ型に当てはまりません。</entry>
     </row>

     <row>
      <entry><literal>numeric_precision_radix</literal></entry>
      <entry><type>cardinal_number</type></entry>
<!--
      <entry>Always null, since this information is not applied to return data types in <productname>PostgreSQL</></entry>
-->
      <entry>常にNULLです。<productname>PostgreSQL</>ではこの情報は戻り値のデータ型に当てはまりません。</entry>
     </row>

     <row>
      <entry><literal>numeric_scale</literal></entry>
      <entry><type>cardinal_number</type></entry>
<!--
      <entry>Always null, since this information is not applied to return data types in <productname>PostgreSQL</></entry>
-->
      <entry>常にNULLです。<productname>PostgreSQL</>ではこの情報は戻り値のデータ型に当てはまりません。</entry>
     </row>

     <row>
      <entry><literal>datetime_precision</literal></entry>
      <entry><type>cardinal_number</type></entry>
<!--
      <entry>Always null, since this information is not applied to return data types in <productname>PostgreSQL</></entry>
-->
      <entry>常にNULLです。<productname>PostgreSQL</>ではこの情報は戻り値のデータ型に当てはまりません。</entry>
     </row>

     <row>
      <entry><literal>interval_type</literal></entry>
      <entry><type>character_data</type></entry>
<!--
      <entry>Always null, since this information is not applied to return data types in <productname>PostgreSQL</></entry>
-->
      <entry>常にNULLです。<productname>PostgreSQL</>ではこの情報は戻り値のデータ型に当てはまりません。</entry>
     </row>

     <row>
      <entry><literal>interval_precision</literal></entry>
      <entry><type>cardinal_number</type></entry>
<!--
      <entry>Always null, since this information is not applied to return data types in <productname>PostgreSQL</></entry>
-->
      <entry>常にNULLです。<productname>PostgreSQL</>ではこの情報は戻り値のデータ型に当てはまりません。</entry>
     </row>

     <row>
      <entry><literal>type_udt_catalog</literal></entry>
      <entry><type>sql_identifier</type></entry>
      <entry>
<!--
       Name of the database that the return data type of the function
       is defined in (always the current database)
-->
関数の戻り値のデータ型が定義されたデータベースの名前です
（常に現在のデータベースです）。
      </entry>
     </row>

     <row>
      <entry><literal>type_udt_schema</literal></entry>
      <entry><type>sql_identifier</type></entry>
      <entry>
<!--
       Name of the schema that the return data type of the function is
       defined in
-->
関数の戻り値のデータ型が定義されたスキーマの名前です。
      </entry>
     </row>

     <row>
      <entry><literal>type_udt_name</literal></entry>
      <entry><type>sql_identifier</type></entry>
      <entry>
<!--
       Name of the return data type of the function
-->
関数の戻り値のデータ型の名前です。
      </entry>
     </row>

     <row>
      <entry><literal>scope_catalog</literal></entry>
      <entry><type>sql_identifier</type></entry>
<!--
      <entry>Applies to a feature not available in <productname>PostgreSQL</></entry>
-->
      <entry><productname>PostgreSQL</>で利用できない機能に適用されるものです。</entry>
     </row>

     <row>
      <entry><literal>scope_schema</literal></entry>
      <entry><type>sql_identifier</type></entry>
<!--
      <entry>Applies to a feature not available in <productname>PostgreSQL</></entry>
-->
      <entry><productname>PostgreSQL</>で利用できない機能に適用されるものです。</entry>
     </row>

     <row>
      <entry><literal>scope_name</literal></entry>
      <entry><type>sql_identifier</type></entry>
<!--
      <entry>Applies to a feature not available in <productname>PostgreSQL</></entry>
-->
      <entry><productname>PostgreSQL</>で利用できない機能に適用されるものです。</entry>
     </row>

     <row>
      <entry><literal>maximum_cardinality</literal></entry>
      <entry><type>cardinal_number</type></entry>
<!--
      <entry>Always null, because arrays always have unlimited maximum cardinality in <productname>PostgreSQL</></entry>
-->
      <entry>常にNULLです。<productname>PostgreSQL</>では配列の最大次数は常に無制限だからです。
</entry>
     </row>

     <row>
      <entry><literal>dtd_identifier</literal></entry>
      <entry><type>sql_identifier</type></entry>
      <entry>
<!--
       An identifier of the data type descriptor of the return data
       type of this function, unique among the data type descriptors
       pertaining to the function.  This is mainly useful for joining
       with other instances of such identifiers.  (The specific format
       of the identifier is not defined and not guaranteed to remain
       the same in future versions.)
-->
この関数に属するデータ型記述子中で一意な、関数の戻り値のデータ型のデータ型記述子の識別子です。
これは主に、そうした識別子の他のインスタンスと結合する際に有用です。
（識別子の書式仕様は定義されておらず、将来のバージョンで同じままであるという保証もありません。）
      </entry>
     </row>

     <row>
      <entry><literal>routine_body</literal></entry>
      <entry><type>character_data</type></entry>
      <entry>
<!--
       If the function is an SQL function, then
       <literal>SQL</literal>, else <literal>EXTERNAL</literal>.
-->
関数がSQL関数ならば<literal>SQL</literal>、さもなくば<literal>EXTERNAL</literal>です。
      </entry>
     </row>

     <row>
      <entry><literal>routine_definition</literal></entry>
      <entry><type>character_data</type></entry>
      <entry>
<!--
       The source text of the function (null if the function is not
       owned by a currently enabled role).  (According to the SQL
       standard, this column is only applicable if
       <literal>routine_body</literal> is <literal>SQL</literal>, but
       in <productname>PostgreSQL</productname> it will contain
       whatever source text was specified when the function was
       created.)
-->
関数のソーステキストです
（現在有効なロールがその関数の所有者でなければNULLです）。
（標準SQLに従うと、<literal>routine_body</literal>が<literal>SQL</literal>の場合にのみ適用されます。
しかし、<productname>PostgreSQL</productname>では、関数が作成された時に指定されたソーステキストが常に含まれます。）
      </entry>
     </row>

     <row>
      <entry><literal>external_name</literal></entry>
      <entry><type>character_data</type></entry>
      <entry>
<!--
       If this function is a C function, then the external name (link
       symbol) of the function; else null.  (This works out to be the
       same value that is shown in
       <literal>routine_definition</literal>.)
-->
関数がC関数の場合関数の外部名（リンクシンボル）、さもなくばNULLです。
（これは<literal>routine_definition</literal>で示した値と同じになるように動作します。）
      </entry>
     </row>

     <row>
      <entry><literal>external_language</literal></entry>
      <entry><type>character_data</type></entry>
<!--
      <entry>The language the function is written in</entry>
-->
      <entry>その関数を作成した言語です。</entry>
     </row>

     <row>
      <entry><literal>parameter_style</literal></entry>
      <entry><type>character_data</type></entry>
      <entry>
<!--
       Always <literal>GENERAL</literal> (The SQL standard defines
       other parameter styles, which are not available in <productname>PostgreSQL</>.)
-->
常に<literal>GENERAL</literal>です
（標準SQLでは他のパラメータ様式も定義していますが、これらは<productname>PostgreSQL</>では使用できません）。
      </entry>
     </row>

     <row>
      <entry><literal>is_deterministic</literal></entry>
      <entry><type>yes_or_no</type></entry>
      <entry>
<!--
       If the function is declared immutable (called deterministic in
       the SQL standard), then <literal>YES</literal>, else
       <literal>NO</literal>.  (You cannot query the other volatility
       levels available in <productname>PostgreSQL</> through the information schema.)
-->
関数が不変である（標準SQLでは決定性があると呼びます）と宣言されている場合<literal>YES</literal>、さもなくば<literal>NO</literal>です。
（情報スキーマ経由では<productname>PostgreSQL</>で使用できる他の変動レベルを問い合わせることはできません。）
      </entry>
     </row>

     <row>
      <entry><literal>sql_data_access</literal></entry>
      <entry><type>character_data</type></entry>
      <entry>
<!--
       Always <literal>MODIFIES</literal>, meaning that the function
       possibly modifies SQL data.  This information is not useful for
       <productname>PostgreSQL</>.
-->
常に、関数がSQLデータを変更することができることを意味する<literal>MODIFIES</literal>です。
この情報は<productname>PostgreSQL</>では有用ではありません。
      </entry>
     </row>

     <row>
      <entry><literal>is_null_call</literal></entry>
      <entry><type>yes_or_no</type></entry>
      <entry>
<!--
       If the function automatically returns null if any of its
       arguments are null, then <literal>YES</literal>, else
       <literal>NO</literal>.
-->
その関数の引数のいずれかがNULLの場合に、自動的にNULLを返す場合は<literal>YES</literal>、さもなくば<literal>NO</literal>です。
      </entry>
     </row>

     <row>
      <entry><literal>sql_path</literal></entry>
      <entry><type>character_data</type></entry>
<!--
      <entry>Applies to a feature not available in <productname>PostgreSQL</></entry>
-->
      <entry><productname>PostgreSQL</>で利用できない機能に適用されるものです。</entry>
     </row>

     <row>
      <entry><literal>schema_level_routine</literal></entry>
      <entry><type>yes_or_no</type></entry>
      <entry>
<!--
       Always <literal>YES</literal> (The opposite would be a method
       of a user-defined type, which is a feature not available in
       <productname>PostgreSQL</>.)
-->
常に<literal>YES</literal>です。
（この反対はユーザ定義の種類による方法となります。
これは<productname>PostgreSQL</>では使用できない機能です。）
      </entry>
     </row>

     <row>
      <entry><literal>max_dynamic_result_sets</literal></entry>
      <entry><type>cardinal_number</type></entry>
<!--
      <entry>Applies to a feature not available in <productname>PostgreSQL</></entry>
-->
      <entry><productname>PostgreSQL</>で利用できない機能に適用されるものです。</entry>
     </row>

     <row>
      <entry><literal>is_user_defined_cast</literal></entry>
      <entry><type>yes_or_no</type></entry>
<!--
      <entry>Applies to a feature not available in <productname>PostgreSQL</></entry>
-->
      <entry><productname>PostgreSQL</>で利用できない機能に適用されるものです。</entry>
     </row>

     <row>
      <entry><literal>is_implicitly_invocable</literal></entry>
      <entry><type>yes_or_no</type></entry>
<!--
      <entry>Applies to a feature not available in <productname>PostgreSQL</></entry>
-->
      <entry><productname>PostgreSQL</>で利用できない機能に適用されるものです。</entry>
     </row>

     <row>
      <entry><literal>security_type</literal></entry>
      <entry><type>character_data</type></entry>
      <entry>
<!--
       If the function runs with the privileges of the current user,
       then <literal>INVOKER</literal>, if the function runs with the
       privileges of the user who defined it, then
       <literal>DEFINER</literal>.
-->
現在のユーザ権限で関数が動作する場合<literal>INVOKER</literal>、定義したユーザの権限で関数が動作する場合<literal>DEFINER</literal>です。
      </entry>
     </row>

     <row>
      <entry><literal>to_sql_specific_catalog</literal></entry>
      <entry><type>sql_identifier</type></entry>
<!--
      <entry>Applies to a feature not available in <productname>PostgreSQL</></entry>
-->
      <entry><productname>PostgreSQL</>で利用できない機能に適用されるものです。</entry>
     </row>

     <row>
      <entry><literal>to_sql_specific_schema</literal></entry>
      <entry><type>sql_identifier</type></entry>
<!--
      <entry>Applies to a feature not available in <productname>PostgreSQL</></entry>
-->
      <entry><productname>PostgreSQL</>で利用できない機能に適用されるものです。</entry>
     </row>

     <row>
      <entry><literal>to_sql_specific_name</literal></entry>
      <entry><type>sql_identifier</type></entry>
<!--
      <entry>Applies to a feature not available in <productname>PostgreSQL</></entry>
-->
      <entry><productname>PostgreSQL</>で利用できない機能に適用されるものです。</entry>
     </row>

     <row>
      <entry><literal>as_locator</literal></entry>
      <entry><type>yes_or_no</type></entry>
<!--
      <entry>Applies to a feature not available in <productname>PostgreSQL</></entry>
-->
      <entry><productname>PostgreSQL</>で利用できない機能に適用されるものです。</entry>
     </row>

     <row>
      <entry><literal>created</literal></entry>
      <entry><type>time_stamp</type></entry>
<!--
      <entry>Applies to a feature not available in <productname>PostgreSQL</></entry>
-->
      <entry><productname>PostgreSQL</>で利用できない機能に適用されるものです。</entry>
     </row>

     <row>
      <entry><literal>last_altered</literal></entry>
      <entry><type>time_stamp</type></entry>
<!--
      <entry>Applies to a feature not available in <productname>PostgreSQL</></entry>
-->
      <entry><productname>PostgreSQL</>で利用できない機能に適用されるものです。</entry>
     </row>

     <row>
      <entry><literal>new_savepoint_level</literal></entry>
      <entry><type>yes_or_no</type></entry>
<!--
      <entry>Applies to a feature not available in <productname>PostgreSQL</></entry>
-->
      <entry><productname>PostgreSQL</>で利用できない機能に適用されるものです。</entry>
     </row>

     <row>
      <entry><literal>is_udt_dependent</literal></entry>
      <entry><type>yes_or_no</type></entry>
      <entry>
<!--
       Currently always <literal>NO</literal>.  The alternative
       <literal>YES</literal> applies to a feature not available in
       <productname>PostgreSQL</>.
-->
現在は常に<literal>NO</literal>です。もう一方の<literal>YES</literal>は<productname>PostgreSQL</>で利用できない機能に適用されるものです。
      </entry>
     </row>

     <row>
      <entry><literal>result_cast_from_data_type</literal></entry>
      <entry><type>character_data</type></entry>
<!--
      <entry>Applies to a feature not available in <productname>PostgreSQL</></entry>
-->
      <entry><productname>PostgreSQL</>で利用できない機能に適用されるものです。</entry>
     </row>

     <row>
      <entry><literal>result_cast_as_locator</literal></entry>
      <entry><type>yes_or_no</type></entry>
<!--
      <entry>Applies to a feature not available in <productname>PostgreSQL</></entry>
-->
      <entry><productname>PostgreSQL</>で利用できない機能に適用されるものです。</entry>
     </row>

     <row>
      <entry><literal>result_cast_char_max_length</literal></entry>
      <entry><type>cardinal_number</type></entry>
<!--
      <entry>Applies to a feature not available in <productname>PostgreSQL</></entry>
-->
      <entry><productname>PostgreSQL</>で利用できない機能に適用されるものです。</entry>
     </row>

     <row>
      <entry><literal>result_cast_char_octet_length</literal></entry>
      <entry><type>character_data</type></entry>
<!--
      <entry>Applies to a feature not available in <productname>PostgreSQL</></entry>
-->
      <entry><productname>PostgreSQL</>で利用できない機能に適用されるものです。</entry>
     </row>

     <row>
      <entry><literal>result_cast_char_set_catalog</literal></entry>
      <entry><type>sql_identifier</type></entry>
<!--
      <entry>Applies to a feature not available in <productname>PostgreSQL</></entry>
-->
      <entry><productname>PostgreSQL</>で利用できない機能に適用されるものです。</entry>
     </row>

     <row>
      <entry><literal>result_cast_char_set_schema</literal></entry>
      <entry><type>sql_identifier</type></entry>
<!--
      <entry>Applies to a feature not available in <productname>PostgreSQL</></entry>
-->
      <entry><productname>PostgreSQL</>で利用できない機能に適用されるものです。</entry>
     </row>

     <row>
      <entry><literal>result_cast_char_set_name</literal></entry>
      <entry><type>sql_identifier</type></entry>
<!--
      <entry>Applies to a feature not available in <productname>PostgreSQL</></entry>
-->
      <entry><productname>PostgreSQL</>で利用できない機能に適用されるものです。</entry>
     </row>

     <row>
      <entry><literal>result_cast_collation_catalog</literal></entry>
      <entry><type>sql_identifier</type></entry>
<!--
      <entry>Applies to a feature not available in <productname>PostgreSQL</></entry>
-->
      <entry><productname>PostgreSQL</>で利用できない機能に適用されるものです。</entry>
     </row>

     <row>
      <entry><literal>result_cast_collation_schema</literal></entry>
      <entry><type>sql_identifier</type></entry>
<!--
      <entry>Applies to a feature not available in <productname>PostgreSQL</></entry>
-->
      <entry><productname>PostgreSQL</>で利用できない機能に適用されるものです。</entry>
     </row>

     <row>
      <entry><literal>result_cast_collation_name</literal></entry>
      <entry><type>sql_identifier</type></entry>
<!--
      <entry>Applies to a feature not available in <productname>PostgreSQL</></entry>
-->
      <entry><productname>PostgreSQL</>で利用できない機能に適用されるものです。</entry>
     </row>

     <row>
      <entry><literal>result_cast_numeric_precision</literal></entry>
      <entry><type>cardinal_number</type></entry>
<!--
      <entry>Applies to a feature not available in <productname>PostgreSQL</></entry>
-->
      <entry><productname>PostgreSQL</>で利用できない機能に適用されるものです。</entry>
     </row>

     <row>
      <entry><literal>result_cast_numeric_precision_radix</literal></entry>
      <entry><type>cardinal_number</type></entry>
<!--
      <entry>Applies to a feature not available in <productname>PostgreSQL</></entry>
-->
      <entry><productname>PostgreSQL</>で利用できない機能に適用されるものです。</entry>
     </row>

     <row>
      <entry><literal>result_cast_numeric_scale</literal></entry>
      <entry><type>cardinal_number</type></entry>
<!--
      <entry>Applies to a feature not available in <productname>PostgreSQL</></entry>
-->
      <entry><productname>PostgreSQL</>で利用できない機能に適用されるものです。</entry>
     </row>

     <row>
      <entry><literal>result_cast_datetime_precision</literal></entry>
      <entry><type>character_data</type></entry>
<!--
      <entry>Applies to a feature not available in <productname>PostgreSQL</></entry>
-->
      <entry><productname>PostgreSQL</>で利用できない機能に適用されるものです。</entry>
     </row>

     <row>
      <entry><literal>result_cast_interval_type</literal></entry>
      <entry><type>character_data</type></entry>
<!--
      <entry>Applies to a feature not available in <productname>PostgreSQL</></entry>
-->
      <entry><productname>PostgreSQL</>で利用できない機能に適用されるものです。</entry>
     </row>

     <row>
      <entry><literal>result_cast_interval_precision</literal></entry>
      <entry><type>cardinal_number</type></entry>
<!--
      <entry>Applies to a feature not available in <productname>PostgreSQL</></entry>
-->
      <entry><productname>PostgreSQL</>で利用できない機能に適用されるものです。</entry>
     </row>

     <row>
      <entry><literal>result_cast_type_udt_catalog</literal></entry>
      <entry><type>sql_identifier</type></entry>
<!--
      <entry>Applies to a feature not available in <productname>PostgreSQL</></entry>
-->
      <entry><productname>PostgreSQL</>で利用できない機能に適用されるものです。</entry>
     </row>

     <row>
      <entry><literal>result_cast_type_udt_schema</literal></entry>
      <entry><type>sql_identifier</type></entry>
<!--
      <entry>Applies to a feature not available in <productname>PostgreSQL</></entry>
-->
      <entry><productname>PostgreSQL</>で利用できない機能に適用されるものです。</entry>
     </row>

     <row>
      <entry><literal>result_cast_type_udt_name</literal></entry>
      <entry><type>sql_identifier</type></entry>
<!--
      <entry>Applies to a feature not available in <productname>PostgreSQL</></entry>
-->
      <entry><productname>PostgreSQL</>で利用できない機能に適用されるものです。</entry>
     </row>

     <row>
      <entry><literal>result_cast_scope_catalog</literal></entry>
      <entry><type>sql_identifier</type></entry>
<!--
      <entry>Applies to a feature not available in <productname>PostgreSQL</></entry>
-->
      <entry><productname>PostgreSQL</>で利用できない機能に適用されるものです。</entry>
     </row>

     <row>
      <entry><literal>result_cast_scope_schema</literal></entry>
      <entry><type>sql_identifier</type></entry>
<!--
      <entry>Applies to a feature not available in <productname>PostgreSQL</></entry>
-->
      <entry><productname>PostgreSQL</>で利用できない機能に適用されるものです。</entry>
     </row>

     <row>
      <entry><literal>result_cast_scope_name</literal></entry>
      <entry><type>sql_identifier</type></entry>
<!--
      <entry>Applies to a feature not available in <productname>PostgreSQL</></entry>
-->
      <entry><productname>PostgreSQL</>で利用できない機能に適用されるものです。</entry>
     </row>

     <row>
      <entry><literal>result_cast_maximum_cardinality</literal></entry>
      <entry><type>cardinal_number</type></entry>
<!--
      <entry>Applies to a feature not available in <productname>PostgreSQL</></entry>
-->
      <entry><productname>PostgreSQL</>で利用できない機能に適用されるものです。</entry>
     </row>

     <row>
      <entry><literal>result_cast_dtd_identifier</literal></entry>
      <entry><type>sql_identifier</type></entry>
<!--
      <entry>Applies to a feature not available in <productname>PostgreSQL</></entry>
-->
      <entry><productname>PostgreSQL</>で利用できない機能に適用されるものです。</entry>
     </row>
    </tbody>
   </tgroup>
  </table>
 </sect1>

 <sect1 id="infoschema-schemata">
  <title><literal>schemata</literal></title>

  <para>
<!--
   The view <literal>schemata</literal> contains all schemas in the current
   database that the current user has access to (by way of being the owner or
   having some privilege).
-->
<literal>schemata</literal>ビューには、現在のデータベースの中で現在のユーザが（所有者である、または、何らかの権限を持つために）アクセスできるすべてのスキーマがあります。
  </para>

  <table>
<!--
   <title><literal>schemata</literal> Columns</title>
-->
   <title><literal>schemata</literal>の列</title>

   <tgroup cols="3">
    <thead>
     <row>
<!--
      <entry>Name</entry>
      <entry>Data Type</entry>
      <entry>Description</entry>
-->
      <entry>名前</entry>
      <entry>データ型</entry>
      <entry>説明</entry>
     </row>
    </thead>

    <tbody>
     <row>
      <entry><literal>catalog_name</literal></entry>
      <entry><type>sql_identifier</type></entry>
<!--
      <entry>Name of the database that the schema is contained in (always the current database)</entry>
-->
      <entry>スキーマを持つデータベースの名前です（常に現在のデータベースです）。</entry>
     </row>

     <row>
      <entry><literal>schema_name</literal></entry>
      <entry><type>sql_identifier</type></entry>
<!--
      <entry>Name of the schema</entry>
-->
      <entry>スキーマの名前です。</entry>
     </row>

     <row>
      <entry><literal>schema_owner</literal></entry>
      <entry><type>sql_identifier</type></entry>
<!--
      <entry>Name of the owner of the schema</entry>
-->
      <entry>スキーマの所有者の名前です。</entry>
     </row>

     <row>
      <entry><literal>default_character_set_catalog</literal></entry>
      <entry><type>sql_identifier</type></entry>
<!--
      <entry>Applies to a feature not available in <productname>PostgreSQL</></entry>
-->
      <entry><productname>PostgreSQL</>で利用できない機能に適用されるものです。</entry>
     </row>

     <row>
      <entry><literal>default_character_set_schema</literal></entry>
      <entry><type>sql_identifier</type></entry>
<!--
      <entry>Applies to a feature not available in <productname>PostgreSQL</></entry>
-->
      <entry><productname>PostgreSQL</>で利用できない機能に適用されるものです。</entry>
     </row>

     <row>
      <entry><literal>default_character_set_name</literal></entry>
      <entry><type>sql_identifier</type></entry>
<!--
      <entry>Applies to a feature not available in <productname>PostgreSQL</></entry>
-->
      <entry><productname>PostgreSQL</>で利用できない機能に適用されるものです。</entry>
     </row>

     <row>
      <entry><literal>sql_path</literal></entry>
      <entry><type>character_data</type></entry>
<!--
      <entry>Applies to a feature not available in <productname>PostgreSQL</></entry>
-->
      <entry><productname>PostgreSQL</>で利用できない機能に適用されるものです。</entry>
     </row>
    </tbody>
   </tgroup>
  </table>
 </sect1>

 <sect1 id="infoschema-sequences">
  <title><literal>sequences</literal></title>

  <para>
<!--
   The view <literal>sequences</literal> contains all sequences
   defined in the current database.  Only those sequences are shown
   that the current user has access to (by way of being the owner or
   having some privilege).
-->
<literal>sequences</literal>ビューは、現在のデータベース内で定義されたすべてのシーケンスがあります。
現在のユーザが（所有者である、または、何らかの権限を持つために）アクセスできるシーケンスのみが表示されます。
  </para>

  <table>
<!--
   <title><literal>sequences</literal> Columns</title>
-->
   <title><literal>sequences</literal>の列</title>

   <tgroup cols="3">
    <thead>
     <row>
<!--
      <entry>Name</entry>
      <entry>Data Type</entry>
      <entry>Description</entry>
-->
      <entry>名前</entry>
      <entry>データ型</entry>
      <entry>説明</entry>
     </row>
    </thead>

    <tbody>
     <row>
      <entry><literal>sequence_catalog</literal></entry>
      <entry><type>sql_identifier</type></entry>
<!--
      <entry>Name of the database that contains the sequence (always the current database)</entry>
-->
      <entry>シーケンスを含むデータベースの名前です（常に現在のデータベースです）。</entry>
     </row>

     <row>
      <entry><literal>sequence_schema</literal></entry>
      <entry><type>sql_identifier</type></entry>
<!--
      <entry>Name of the schema that contains the sequence</entry>
-->
      <entry>シーケンスを含むスキーマの名前です。</entry>
     </row>

     <row>
      <entry><literal>sequence_name</literal></entry>
      <entry><type>sql_identifier</type></entry>
<!--
      <entry>Name of the sequence</entry>
-->
      <entry>シーケンスの名前です。</entry>
     </row>

     <row>
      <entry><literal>data_type</literal></entry>
      <entry><type>character_data</type></entry>
      <entry>
<!--
       The data type of the sequence.  In
       <productname>PostgreSQL</productname>, this is currently always
       <literal>bigint</literal>.
-->
シーケンスのデータ型です。
現在<productname>PostgreSQL</productname>では常に<literal>bigint</literal>です。
      </entry>
     </row>

     <row>
      <entry><literal>numeric_precision</literal></entry>
      <entry><type>cardinal_number</type></entry>
      <entry>
<!--
       This column contains the (declared or implicit) precision of
       the sequence data type (see above).  The precision indicates
       the number of significant digits.  It can be expressed in
       decimal (base 10) or binary (base 2) terms, as specified in the
       column <literal>numeric_precision_radix</literal>.
-->
この列は（宣言された、あるいは、暗黙的な）シーケンスデータ型の精度（上述）です。
精度は有効桁数を意味します。
<literal>numeric_precision_radix</literal>の指定に従い、これは10進数（10を基とする）または2進数（2を基とする）で表現されます。
      </entry>
     </row>

     <row>
      <entry><literal>numeric_precision_radix</literal></entry>
      <entry><type>cardinal_number</type></entry>
      <entry>
<!--
       This column indicates in which base the values in the columns
       <literal>numeric_precision</literal> and
       <literal>numeric_scale</literal> are expressed.  The value is
       either 2 or 10.
-->
この列は、<literal>numeric_precision</literal>および<literal>numeric_scale</literal>で表現される値の基が何かを識別します。
値は2または10です。
      </entry>
     </row>

     <row>
      <entry><literal>numeric_scale</literal></entry>
      <entry><type>cardinal_number</type></entry>
      <entry>
<!--
       This column contains the (declared or implicit) scale of the
       sequence data type (see above).  The scale indicates the number
       of significant digits to the right of the decimal point.  It
       can be expressed in decimal (base 10) or binary (base 2) terms,
       as specified in the column
       <literal>numeric_precision_radix</literal>.
-->
この列はシーケンスデータ型の（宣言された、または、暗黙的な）位取り（上述）です。
位取りは、小数点以下の有効桁数を意味します。
<literal>numeric_precision_radix</literal>の指定に従い、これは10進数（10を基とする）または2進数（2を基とする）で表現されます。
      </entry>
     </row>

     <row>
      <entry><literal>start_value</literal></entry>
      <entry><type>character_data</type></entry>
<!--
      <entry>The start value of the sequence</entry>
-->
      <entry>シーケンスの開始値です。</entry>
     </row>

     <row>
      <entry><literal>minimum_value</literal></entry>
      <entry><type>character_data</type></entry>
<!--
      <entry>The minimum value of the sequence</entry>
-->
      <entry>シーケンスの最小値です。</entry>
     </row>

     <row>
      <entry><literal>maximum_value</literal></entry>
      <entry><type>character_data</type></entry>
<!--
      <entry>The maximum value of the sequence</entry>
-->
      <entry>シーケンスの最大値です。</entry>
     </row>

     <row>
      <entry><literal>increment</literal></entry>
      <entry><type>character_data</type></entry>
<!--
      <entry>The increment of the sequence</entry>
-->
      <entry>シーケンスの増加値です。</entry>
     </row>

     <row>
      <entry><literal>cycle_option</literal></entry>
      <entry><type>yes_or_no</type></entry>
<!--
      <entry><literal>YES</literal> if the sequence cycles, else <literal>NO</literal></entry>
-->
      <entry>シーケンスが周回する場合は<literal>YES</literal>、それ以外は<literal>NO</literal>です。</entry>
     </row>
    </tbody>
   </tgroup>
  </table>

  <para>
<!--
   Note that in accordance with the SQL standard, the start, minimum,
   maximum, and increment values are returned as character strings.
-->
SQL標準に従い、開始、最小、最大および増加の値が文字列で返されることに注意してください。
  </para>
 </sect1>

 <sect1 id="infoschema-sql-features">
  <title><literal>sql_features</literal></title>

  <para>
<!--
   The table <literal>sql_features</literal> contains information
   about which formal features defined in the SQL standard are
   supported by <productname>PostgreSQL</productname>.  This is the
   same information that is presented in <xref linkend="features">.
   There you can also find some additional background information.
-->
<literal>sql_features</literal>ビューには、標準SQLで定義された公式な機能のどれが<productname>PostgreSQL</productname>でサポートされているかについての情報があります。
これは<xref linkend="features">内に記された情報と同じものです。
また、ここには背景について追加情報がいくつかあります。
  </para>

  <table>
<!--
   <title><literal>sql_features</literal> Columns</title>
-->
   <title><literal>sql_features</literal>の列</title>

   <tgroup cols="3">
    <thead>
     <row>
<!--
      <entry>Name</entry>
      <entry>Data Type</entry>
      <entry>Description</entry>
-->
      <entry>名前</entry>
      <entry>データ型</entry>
      <entry>説明</entry>
     </row>
    </thead>

    <tbody>
     <row>
      <entry><literal>feature_id</literal></entry>
      <entry><type>character_data</type></entry>
<!--
      <entry>Identifier string of the feature</entry>
-->
      <entry>機能の識別文字列です。</entry>
     </row>

     <row>
      <entry><literal>feature_name</literal></entry>
      <entry><type>character_data</type></entry>
<!--
      <entry>Descriptive name of the feature</entry>
-->
      <entry>機能の説明的な名前です。</entry>
     </row>

     <row>
      <entry><literal>sub_feature_id</literal></entry>
      <entry><type>character_data</type></entry>
<!--
      <entry>Identifier string of the subfeature, or a zero-length string if not a subfeature</entry>
-->
      <entry>副機能の識別子です。副機能がない場合は空の文字列です。</entry>
     </row>

     <row>
      <entry><literal>sub_feature_name</literal></entry>
      <entry><type>character_data</type></entry>
<!--
      <entry>Descriptive name of the subfeature, or a zero-length string if not a subfeature</entry>
-->
      <entry>副機能の説明的な名前です。副機能がない場合は空の文字列です。</entry>
     </row>

     <row>
      <entry><literal>is_supported</literal></entry>
      <entry><type>yes_or_no</type></entry>
      <entry>
<!--
       <literal>YES</literal> if the feature is fully supported by the
       current version of <productname>PostgreSQL</>, <literal>NO</literal> if not
-->
現在のバージョンの<productname>PostgreSQL</>で機能が完全にサポートされている場合は<literal>YES</literal>です。さもなくば<literal>NO</literal>です。
      </entry>
     </row>

     <row>
      <entry><literal>is_verified_by</literal></entry>
      <entry><type>character_data</type></entry>
      <entry>
<!--
       Always null, since the <productname>PostgreSQL</> development group does not
       perform formal testing of feature conformance
-->
常にNULLです。
<productname>PostgreSQL</>開発グループは機能が準拠しているかどうかについて公式な試験を行っていないからです。
      </entry>
     </row>

     <row>
      <entry><literal>comments</literal></entry>
      <entry><type>character_data</type></entry>
<!--
      <entry>Possibly a comment about the supported status of the feature</entry>
-->
      <entry>おそらく機能のサポート状況についてのコメントです。</entry>
     </row>
    </tbody>
   </tgroup>
  </table>
 </sect1>

 <sect1 id="infoschema-sql-implementation-info">
  <title><literal>sql_implementation_info</literal></title>

  <para>
<!--
   The table <literal>sql_implementation_info</literal> contains
   information about various aspects that are left
   implementation-defined by the SQL standard.  This information is
   primarily intended for use in the context of the ODBC interface;
   users of other interfaces will probably find this information to be
   of little use.  For this reason, the individual implementation
   information items are not described here; you will find them in the
   description of the ODBC interface.
-->
<literal>sql_implementation_info</literal>ビューには、標準SQLで実装依存で定義するものとされている各種状況に関する情報があります。
この情報は主にODBCインタフェース環境での使用を意図しています。
他のインタフェースのユーザはおそらくこの情報があまり役に立たないものと考えるでしょう。
このため、個々の実装情報項目をここでは記載しません。
ODBCインタフェースの説明でそれらを説明します。
  </para>

  <table>
<!--
   <title><literal>sql_implementation_info</literal> Columns</title>
-->
   <title><literal>sql_implementation_info</literal>の列</title>

   <tgroup cols="3">
    <thead>
     <row>
<!--
      <entry>Name</entry>
      <entry>Data Type</entry>
      <entry>Description</entry>
-->
      <entry>名前</entry>
      <entry>データ型</entry>
      <entry>説明</entry>
     </row>
    </thead>

    <tbody>
     <row>
      <entry><literal>implementation_info_id</literal></entry>
      <entry><type>character_data</type></entry>
<!--
      <entry>Identifier string of the implementation information item</entry>
-->
      <entry>実装情報項目の識別文字列です。</entry>
     </row>

     <row>
      <entry><literal>implementation_info_name</literal></entry>
      <entry><type>character_data</type></entry>
<!--
      <entry>Descriptive name of the implementation information item</entry>
-->
      <entry>実装情報項目の説明的な名前です。</entry>
     </row>

     <row>
      <entry><literal>integer_value</literal></entry>
      <entry><type>cardinal_number</type></entry>
      <entry>
<!--
       Value of the implementation information item, or null if the
       value is contained in the column
       <literal>character_value</literal>
-->
実装情報項目の値です。
その値が<literal>character_value</literal>にある場合はNULLです。
      </entry>
     </row>

     <row>
      <entry><literal>character_value</literal></entry>
      <entry><type>character_data</type></entry>
      <entry>
<!--
       Value of the implementation information item, or null if the
       value is contained in the column
       <literal>integer_value</literal>
-->
実装情報項目の値です。
その値が<literal>integer_value</literal>にある場合はNULLです。
      </entry>
     </row>

     <row>
      <entry><literal>comments</literal></entry>
      <entry><type>character_data</type></entry>
<!--
      <entry>Possibly a comment pertaining to the implementation information item</entry>
-->
      <entry>おそらく実装情報項目に関するコメントです。</entry>
     </row>
    </tbody>
   </tgroup>
  </table>
 </sect1>

 <sect1 id="infoschema-sql-languages">
  <title><literal>sql_languages</literal></title>

  <para>
<!--
   The table <literal>sql_languages</literal> contains one row for
   each SQL language binding that is supported by
   <productname>PostgreSQL</productname>.
   <productname>PostgreSQL</productname> supports direct SQL and
   embedded SQL in C; that is all you will learn from this table.
-->
<literal>sql_languages</literal>テーブルには、<productname>PostgreSQL</productname>でサポートされる、各SQL言語バインディングに対して1行が含まれます。
<productname>PostgreSQL</productname>は直接的SQLとC言語による埋め込みSQLをサポートします。
これがこのテーブルから理解できるすべてです。
  </para>

  <para>
<!--
   This table was removed from the SQL standard in SQL:2008, so there
   are no entries referring to standards later than SQL:2003.
-->
このテーブルはSQL標準 SQL:2008から削除されたので、SQL:2003以降の標準を参照するエントリはありません。
  </para>

  <table>
<!--
   <title><literal>sql_languages</literal> Columns</title>
-->
   <title><literal>sql_languages</literal>の列</title>

   <tgroup cols="3">
    <thead>
     <row>
<!--
      <entry>Name</entry>
      <entry>Data Type</entry>
      <entry>Description</entry>
-->
      <entry>名前</entry>
      <entry>データ型</entry>
      <entry>説明</entry>
     </row>
    </thead>

    <tbody>
     <row>
      <entry><literal>sql_language_source</literal></entry>
      <entry><type>character_data</type></entry>
      <entry>
<!--
       The name of the source of the language definition; always
       <literal>ISO 9075</literal>, that is, the SQL standard
-->
言語定義のソースの名前です。
常に標準SQLを表す<literal>ISO 9075</literal>です。
      </entry>
     </row>

     <row>
      <entry><literal>sql_language_year</literal></entry>
      <entry><type>character_data</type></entry>
      <entry>
<!--
       The year the standard referenced in
       <literal>sql_language_source</literal> was approved.
-->
<literal>sql_language_source</literal> で参照される標準が承認された年です。
      </entry>
     </row>

     <row>
      <entry><literal>sql_language_conformance</literal></entry>
      <entry><type>character_data</type></entry>
      <entry>
<!--
       The standard conformance level for the language binding.  For
       ISO 9075:2003 this is always <literal>CORE</literal>.
-->
言語バインディングの標準準拠レベルです。
ISO 9075:2003では、これは常に<literal>CORE</literal>です。
      </entry>
     </row>

     <row>
      <entry><literal>sql_language_integrity</literal></entry>
      <entry><type>character_data</type></entry>
<!--
      <entry>Always null (This value is relevant to an earlier version of the SQL standard.)</entry>
-->
      <entry>常にNULLです（この値は標準SQLの初期のバージョンでは重要です）。</entry>
     </row>

     <row>
      <entry><literal>sql_language_implementation</literal></entry>
      <entry><type>character_data</type></entry>
<!--
      <entry>Always null</entry>
-->
      <entry>常にNULLです。</entry>
     </row>

     <row>
      <entry><literal>sql_language_binding_style</literal></entry>
      <entry><type>character_data</type></entry>
      <entry>
<!--
       The language binding style, either <literal>DIRECT</literal> or
       <literal>EMBEDDED</literal>
-->
<literal>DIRECT</literal>もしくは<literal>EMBEDDED</literal>のいずれかの言語バインディング様式です。
      </entry>
     </row>

     <row>
      <entry><literal>sql_language_programming_language</literal></entry>
      <entry><type>character_data</type></entry>
      <entry>
<!--
       The programming language, if the binding style is
       <literal>EMBEDDED</literal>, else null.  <productname>PostgreSQL</> only
       supports the language C.
-->
バインディング様式が<literal>EMBEDDED</literal>の場合はプログラミング言語です。
さもなくばNULLです。
<productname>PostgreSQL</>ではC言語のみをサポートします。
      </entry>
     </row>
    </tbody>
   </tgroup>
  </table>
 </sect1>

 <sect1 id="infoschema-sql-packages">
  <title><literal>sql_packages</literal></title>

  <para>
<!--
   The table <literal>sql_packages</literal> contains information
   about which feature packages defined in the SQL standard are
   supported by <productname>PostgreSQL</productname>.  Refer to <xref
   linkend="features"> for background information on feature packages.
-->
<literal>sql_packages</literal>テーブルには、どの標準SQLで定義された機能パッケージが<productname>PostgreSQL</productname>でサポートされているかに関する情報があります。
機能パッケージの背景情報については<xref linkend="features">を参照してください。
  </para>

  <table>
<!--
   <title><literal>sql_packages</literal> Columns</title>
-->
   <title><literal>sql_packages</literal>の列</title>

   <tgroup cols="3">
    <thead>
     <row>
<!--
      <entry>Name</entry>
      <entry>Data Type</entry>
      <entry>Description</entry>
-->
      <entry>名前</entry>
      <entry>データ型</entry>
      <entry>説明</entry>
     </row>
    </thead>

    <tbody>
     <row>
      <entry><literal>feature_id</literal></entry>
      <entry><type>character_data</type></entry>
<!--
      <entry>Identifier string of the package</entry>
-->
      <entry>パッケージの識別文字列です。</entry>
     </row>

     <row>
      <entry><literal>feature_name</literal></entry>
      <entry><type>character_data</type></entry>
<!--
      <entry>Descriptive name of the package</entry>
-->
      <entry>パッケージの説明的な名前です。</entry>
     </row>

     <row>
      <entry><literal>is_supported</literal></entry>
      <entry><type>yes_or_no</type></entry>
      <entry>
<!--
       <literal>YES</literal> if the package is fully supported by the
       current version of <productname>PostgreSQL</>, <literal>NO</literal> if not
-->
パッケージが現在のバージョンの<productname>PostgreSQL</>で完全にサポートされている場合は<literal>YES</literal>、さもなくば<literal>NO</literal>です。
      </entry>
     </row>

     <row>
      <entry><literal>is_verified_by</literal></entry>
      <entry><type>character_data</type></entry>
      <entry>
<!--
       Always null, since the <productname>PostgreSQL</> development group does not
       perform formal testing of feature conformance
-->
常にNULLです。
<productname>PostgreSQL</>開発グループは機能が準拠しているかどうかについて公式な試験を行っていないからです。
      </entry>
     </row>

     <row>
      <entry><literal>comments</literal></entry>
      <entry><type>character_data</type></entry>
<!--
      <entry>Possibly a comment about the supported status of the package</entry>
-->
      <entry>おそらくパッケージのサポート状況に関するコメントです。</entry>
     </row>
    </tbody>
   </tgroup>
  </table>
 </sect1>

 <sect1 id="infoschema-sql-parts">
  <title><literal>sql_parts</literal></title>

  <para>
<!--
   The table <literal>sql_parts</literal> contains information about
   which of the several parts of the SQL standard are supported by
   <productname>PostgreSQL</productname>.
-->
<literal>sql_parts</literal>テーブルは、標準SQLのどの部分が<productname>PostgreSQL</productname>でサポートされているかに関する情報を持ちます。
  </para>

  <table>
<!--
   <title><literal>sql_parts</literal> Columns</title>
-->
   <title><literal>sql_parts</literal>の列</title>

   <tgroup cols="3">
    <thead>
     <row>
<!--
      <entry>Name</entry>
      <entry>Data Type</entry>
      <entry>Description</entry>
-->
      <entry>名前</entry>
      <entry>データ型</entry>
      <entry>説明</entry>
     </row>
    </thead>

    <tbody>
     <row>
      <entry><literal>feature_id</literal></entry>
      <entry><type>character_data</type></entry>
<!--
      <entry>An identifier string containing the number of the part</entry>
-->
      <entry>部品番号を含む識別文字列です。</entry>
     </row>

     <row>
      <entry><literal>feature_name</literal></entry>
      <entry><type>character_data</type></entry>
<!--
      <entry>Descriptive name of the part</entry>
-->
      <entry>部品の説明的な名称です。</entry>
     </row>

     <row>
      <entry><literal>is_supported</literal></entry>
      <entry><type>yes_or_no</type></entry>
      <entry>
<!--
       <literal>YES</literal> if the part is fully supported by the
       current version of <productname>PostgreSQL</>,
       <literal>NO</literal> if not
-->
<productname>PostgreSQL</>の現在のバージョンで部品が完全にサポートされている場合<literal>YES</literal>、さもなくば<literal>NO</literal>です。
      </entry>
     </row>

     <row>
      <entry><literal>is_verified_by</literal></entry>
      <entry><type>character_data</type></entry>
      <entry>
<!--
       Always null, since the <productname>PostgreSQL</> development group does not
       perform formal testing of feature conformance
-->
常にNULLです。
<productname>PostgreSQL</>開発グループは公式な機能準拠検査を行いません。
      </entry>
     </row>

     <row>
      <entry><literal>comments</literal></entry>
      <entry><type>character_data</type></entry>
<!--
      <entry>Possibly a comment about the supported status of the part</entry>
-->
      <entry>おそらく部品のサポート状況に関するコメントです。</entry>
     </row>
    </tbody>
   </tgroup>
  </table>
 </sect1>

 <sect1 id="infoschema-sql-sizing">
  <title><literal>sql_sizing</literal></title>

  <para>
<!--
   The table <literal>sql_sizing</literal> contains information about
   various size limits and maximum values in
   <productname>PostgreSQL</productname>.  This information is
   primarily intended for use in the context of the ODBC interface;
   users of other interfaces will probably find this information to be
   of little use.  For this reason, the individual sizing items are
   not described here; you will find them in the description of the
   ODBC interface.
-->
<literal>sql_sizing</literal>テーブルには、<productname>PostgreSQL</productname>中の各種サイズ制限と上限値に関する情報があります。
この情報は主にODBCインタフェース環境での使用を意図しています。
他のインタフェースのユーザはおそらくこの情報があまり役に立たないものと考えるでしょう。
このため、個々のサイズ調整項目はここでは記載しません。
ODBCインタフェースの説明でそれらを説明します。
  </para>

  <table>
<!--
   <title><literal>sql_sizing</literal> Columns</title>
-->
   <title><literal>sql_sizing</literal>の列</title>

   <tgroup cols="3">
    <thead>
     <row>
<!--
      <entry>Name</entry>
      <entry>Data Type</entry>
      <entry>Description</entry>
-->
      <entry>名前</entry>
      <entry>データ型</entry>
      <entry>説明</entry>
     </row>
    </thead>

    <tbody>
     <row>
      <entry><literal>sizing_id</literal></entry>
      <entry><type>cardinal_number</type></entry>
<!--
      <entry>Identifier of the sizing item</entry>
-->
      <entry>サイズ調整項目の識別子です。</entry>
     </row>

     <row>
      <entry><literal>sizing_name</literal></entry>
      <entry><type>character_data</type></entry>
<!--
      <entry>Descriptive name of the sizing item</entry>
-->
      <entry>サイズ調整項目の説明的な名前です。</entry>
     </row>

     <row>
      <entry><literal>supported_value</literal></entry>
      <entry><type>cardinal_number</type></entry>
      <entry>
<!--
       Value of the sizing item, or 0 if the size is unlimited or
       cannot be determined, or null if the features for which the
       sizing item is applicable are not supported
-->
サイズ調整項目の値です。サイズに制限がない場合や決定できない場合はゼロです。
サイズ調整項目を適用する機能がサポートされない場合はNULLです。
      </entry>
     </row>

     <row>
      <entry><literal>comments</literal></entry>
      <entry><type>character_data</type></entry>
<!--
      <entry>Possibly a comment pertaining to the sizing item</entry>
-->
      <entry>おそらくサイズ調整項目に関するコメントです。</entry>
     </row>
    </tbody>
   </tgroup>
  </table>
 </sect1>

 <sect1 id="infoschema-sql-sizing-profiles">
  <title><literal>sql_sizing_profiles</literal></title>

  <para>
<!--
   The table <literal>sql_sizing_profiles</literal> contains
   information about the <literal>sql_sizing</literal> values that are
   required by various profiles of the SQL standard.  <productname>PostgreSQL</> does
   not track any SQL profiles, so this table is empty.
-->
<literal>sql_sizing_profiles</literal>テーブルには、標準SQLの各種プロファイルで要求される<literal>sql_sizing</literal>値に関する情報があります。
<productname>PostgreSQL</>ではSQLプロファイルをまったく追いかけていませんので、このテーブルは空です。
  </para>

  <table>
<!--
   <title><literal>sql_sizing_profiles</literal> Columns</title>
-->
   <title><literal>sql_sizing_profiles</literal>の列</title>

   <tgroup cols="3">
    <thead>
     <row>
<!--
      <entry>Name</entry>
      <entry>Data Type</entry>
      <entry>Description</entry>
-->
      <entry>名前</entry>
      <entry>データ型</entry>
      <entry>説明</entry>
     </row>
    </thead>

    <tbody>
     <row>
      <entry><literal>sizing_id</literal></entry>
      <entry><type>cardinal_number</type></entry>
<!--
      <entry>Identifier of the sizing item</entry>
-->
      <entry>サイズ調整項目の識別子です。</entry>
     </row>

     <row>
      <entry><literal>sizing_name</literal></entry>
      <entry><type>character_data</type></entry>
<!--
      <entry>Descriptive name of the sizing item</entry>
-->
      <entry>サイズ調整項目の説明的な名前です。</entry>
     </row>

     <row>
      <entry><literal>profile_id</literal></entry>
      <entry><type>character_data</type></entry>
<!--
      <entry>Identifier string of a profile</entry>
-->
      <entry>プロファイルの識別文字列です。</entry>
     </row>

     <row>
      <entry><literal>required_value</literal></entry>
      <entry><type>cardinal_number</type></entry>
      <entry>
<!--
       The value required by the SQL profile for the sizing item, or 0
       if the profile places no limit on the sizing item, or null if
       the profile does not require any of the features for which the
       sizing item is applicable
-->
サイズ調整項目用のSQLプロファイルで要求される値です。
プロファイルでそのサイズ調整項目に制限を設けていない場合はゼロ、プロファイルでサイズ調整項目を適用する機能を要求していない場合はNULLです。
      </entry>
     </row>

     <row>
      <entry><literal>comments</literal></entry>
      <entry><type>character_data</type></entry>
<!--
      <entry>Possibly a comment pertaining to the sizing item within the profile</entry>
-->
      <entry>おそらくプロファイル内のサイズ調整項目に関するコメントです。</entry>
     </row>
    </tbody>
   </tgroup>
  </table>
 </sect1>

 <sect1 id="infoschema-table-constraints">
  <title><literal>table_constraints</literal></title>

  <para>
<!--
   The view <literal>table_constraints</literal> contains all
   constraints belonging to tables that the current user owns or has
   some privilege other than <literal>SELECT</literal> on.
-->
<literal>table_constraints</literal>ビューには、現在のユーザが所有する、または何らかのSELECT以外の権限を持つテーブルに属する全ての制約があります。
  </para>

  <table>
<!--
   <title><literal>table_constraints</literal> Columns</title>
-->
   <title><literal>table_constraints</literal>の列</title>

   <tgroup cols="3">
    <thead>
     <row>
<!--
      <entry>Name</entry>
      <entry>Data Type</entry>
      <entry>Description</entry>
-->
      <entry>名前</entry>
      <entry>データ型</entry>
      <entry>説明</entry>
     </row>
    </thead>

    <tbody>
     <row>
      <entry><literal>constraint_catalog</literal></entry>
      <entry><type>sql_identifier</type></entry>
<!--
      <entry>Name of the database that contains the constraint (always the current database)</entry>
-->
      <entry>
制約を持つデータベースの名前です
（常に現在のデータベースです）。
      </entry>
     </row>

     <row>
      <entry><literal>constraint_schema</literal></entry>
      <entry><type>sql_identifier</type></entry>
<!--
      <entry>Name of the schema that contains the constraint</entry>
-->
      <entry>
制約を持つスキーマの名前です。
      </entry>
     </row>

     <row>
      <entry><literal>constraint_name</literal></entry>
      <entry><type>sql_identifier</type></entry>
<!--
      <entry>Name of the constraint</entry>
-->
      <entry>
制約の名前です。
      </entry>
     </row>

     <row>
      <entry><literal>table_catalog</literal></entry>
      <entry><type>sql_identifier</type></entry>
<!--
      <entry>Name of the database that contains the table (always the current database)</entry>
-->
      <entry>
テーブルを持つデータベースの名前です
（常に現在のデータベースです）。
      </entry>
     </row>

     <row>
      <entry><literal>table_schema</literal></entry>
      <entry><type>sql_identifier</type></entry>
<!--
      <entry>Name of the schema that contains the table</entry>
-->
      <entry>
テーブルを持つスキーマの名前です。
      </entry>
     </row>

     <row>
      <entry><literal>table_name</literal></entry>
      <entry><type>sql_identifier</type></entry>
<!--
      <entry>Name of the table</entry>
-->
      <entry>
テーブルの名前です。
      </entry>
     </row>

     <row>
      <entry><literal>constraint_type</literal></entry>
      <entry><type>character_data</type></entry>
      <entry>
<!--
       Type of the constraint: <literal>CHECK</literal>,
       <literal>FOREIGN KEY</literal>, <literal>PRIMARY KEY</literal>,
       or <literal>UNIQUE</literal>
-->
制約の種類です。
<literal>CHECK</literal>、<literal>FOREIGN KEY</literal>、<literal>PRIMARY KEY</literal>、<literal>UNIQUE</literal>のいずれかです。
      </entry>
     </row>

     <row>
      <entry><literal>is_deferrable</literal></entry>
      <entry><type>yes_or_no</type></entry>
<!--
      <entry><literal>YES</literal> if the constraint is deferrable, <literal>NO</literal> if not</entry>
-->
      <entry>
制約が遅延可能な場合は<literal>YES</literal>、さもなくば<literal>NO</literal>です。
      </entry>
     </row>

     <row>
      <entry><literal>initially_deferred</literal></entry>
      <entry><type>yes_or_no</type></entry>
<!--
      <entry><literal>YES</literal> if the constraint is deferrable and initially deferred, <literal>NO</literal> if not</entry>
-->
      <entry>
制約が遅延可能、かつ、初期状態が遅延の場合は<literal>YES</literal>、さもなくば<literal>NO</literal>です。
      </entry>
     </row>
    </tbody>
   </tgroup>
  </table>
 </sect1>

 <sect1 id="infoschema-table-privileges">
  <title><literal>table_privileges</literal></title>

  <para>
<!--
   The view <literal>table_privileges</literal> identifies all
   privileges granted on tables or views to a currently enabled role
   or by a currently enabled role.  There is one row for each
   combination of table, grantor, and grantee.
-->
<literal>table_privileges</literal>ビューは、現在有効なロールに対し、または現在有効なロールによって、テーブルもしくはビューに与えられた権限を全て識別します。
テーブル、譲与者、被譲与者の組み合わせごとに1行があります。
  </para>

  <table>
<!--
   <title><literal>table_privileges</literal> Columns</title>
-->
   <title><literal>table_privileges</literal>の列</title>

   <tgroup cols="3">
    <thead>
     <row>
<!--
      <entry>Name</entry>
      <entry>Data Type</entry>
      <entry>Description</entry>
-->
      <entry>名前</entry>
      <entry>データ型</entry>
      <entry>説明</entry>
     </row>
    </thead>

    <tbody>
     <row>
      <entry><literal>grantor</literal></entry>
      <entry><type>sql_identifier</type></entry>
<!--
      <entry>Name of the role that granted the privilege</entry>
-->
      <entry>権限を与えたロールの名前です。</entry>
     </row>

     <row>
      <entry><literal>grantee</literal></entry>
      <entry><type>sql_identifier</type></entry>
<!--
      <entry>Name of the role that the privilege was granted to</entry>
-->
      <entry>権限が与えられたロールの名前です。</entry>
     </row>

     <row>
      <entry><literal>table_catalog</literal></entry>
      <entry><type>sql_identifier</type></entry>
<!--
      <entry>Name of the database that contains the table (always the current database)</entry>
-->
      <entry>テーブルを持つデータベースの名前です（常に現在のデータベースです）。</entry>
     </row>

     <row>
      <entry><literal>table_schema</literal></entry>
      <entry><type>sql_identifier</type></entry>
<!--
      <entry>Name of the schema that contains the table</entry>
-->
      <entry>テーブルを持つスキーマの名前です。</entry>
     </row>

     <row>
      <entry><literal>table_name</literal></entry>
      <entry><type>sql_identifier</type></entry>
<!--
      <entry>Name of the table</entry>
-->
      <entry>テーブルの名前です。</entry>
     </row>

     <row>
      <entry><literal>privilege_type</literal></entry>
      <entry><type>character_data</type></entry>
      <entry>
<!--
       Type of the privilege: <literal>SELECT</literal>,
       <literal>INSERT</literal>, <literal>UPDATE</literal>,
       <literal>DELETE</literal>, <literal>TRUNCATE</literal>,
       <literal>REFERENCES</literal>, or <literal>TRIGGER</literal>
-->
権限の種類は、<literal>SELECT</literal>、<literal>INSERT</literal>、<literal>UPDATE</literal>、<literal>DELETE</literal>、<literal>TRUNCATE</literal>、<literal>REFERENCES</literal>もしくは<literal>TRIGGER</literal>です。
      </entry>
     </row>

     <row>
      <entry><literal>is_grantable</literal></entry>
      <entry><type>yes_or_no</type></entry>
<!--
      <entry><literal>YES</literal> if the privilege is grantable, <literal>NO</literal> if not</entry>
-->
      <entry>この権限を付与可能な場合は<literal>YES</literal>、さもなくば<literal>NO</literal>です。</entry>
     </row>

     <row>
      <entry><literal>with_hierarchy</literal></entry>
      <entry><type>yes_or_no</type></entry>
      <entry>
<!--
       In the SQL standard, <literal>WITH HIERARCHY OPTION</literal>
       is a separate (sub-)privilege allowing certain operations on
       table inheritance hierarchies.  In PostgreSQL, this is included
       in the <literal>SELECT</literal> privilege, so this column
       shows <literal>YES</literal> if the privilege
       is <literal>SELECT</literal>, else <literal>NO</literal>.
-->
SQL標準では、<literal>WITH HIERARCHY OPTION</literal>は、継承テーブル階層に対するある操作を許可する独立した（副次）権限です。
PostgreSQLでは、これは<literal>SELECT</literal>権限に含まれているため、この列は権限が<literal>SELECT</literal>の場合は<literal>YES</literal>、それ以外の場合は<literal>NO</literal>です。
      </entry>
     </row>
    </tbody>
   </tgroup>
  </table>
 </sect1>

 <sect1 id="infoschema-tables">
  <title><literal>tables</literal></title>

  <para>
<!--
   The view <literal>tables</literal> contains all tables and views
   defined in the current database.  Only those tables and views are
   shown that the current user has access to (by way of being the
   owner or having some privilege).
-->
<literal>tables</literal>ビューには、現在のデータベースで定義された全てのテーブルとビューがあります。
現在のユーザが（所有している、何らかの権限を持っているといった方法で）アクセスできるテーブルとビューのみが表示されます。
  </para>

  <table>
<!--
   <title><literal>tables</literal> Columns</title>
-->
   <title><literal>tables</literal>の列</title>

   <tgroup cols="3">
    <thead>
     <row>
<!--
      <entry>Name</entry>
      <entry>Data Type</entry>
      <entry>Description</entry>
-->
      <entry>名前</entry>
      <entry>データ型</entry>
      <entry>説明</entry>
     </row>
    </thead>

    <tbody>
     <row>
      <entry><literal>table_catalog</literal></entry>
      <entry><type>sql_identifier</type></entry>
<!--
      <entry>Name of the database that contains the table (always the current database)</entry>
-->
      <entry>テーブルを持つデータベースの名前です（常に現在のデータベースです）。</entry>
     </row>

     <row>
      <entry><literal>table_schema</literal></entry>
      <entry><type>sql_identifier</type></entry>
<!--
      <entry>Name of the schema that contains the table</entry>
-->
      <entry>テーブルを持つスキーマの名前です。</entry>
     </row>

     <row>
      <entry><literal>table_name</literal></entry>
      <entry><type>sql_identifier</type></entry>
<!--
      <entry>Name of the table</entry>
-->
      <entry>テーブルの名前です。</entry>
     </row>

     <row>
      <entry><literal>table_type</literal></entry>
      <entry><type>character_data</type></entry>
      <entry>
<!--
       Type of the table: <literal>BASE TABLE</literal> for a
       persistent base table (the normal table type),
       <literal>VIEW</literal> for a view, <literal>FOREIGN TABLE</literal>
       for a foreign table, or
       <literal>LOCAL TEMPORARY</literal> for a temporary table
-->
テーブルの種類です。
永続テーブル（普通のテーブルの種類）では<literal>BASE TABLE</literal>、ビューでは<literal>VIEW</literal>、外部テーブルでは<literal>FOREIGN TABLE</literal>、一時テーブルでは<literal>LOCAL TEMPORARY</literal>です。
      </entry>
     </row>

     <row>
      <entry><literal>self_referencing_column_name</literal></entry>
      <entry><type>sql_identifier</type></entry>
<!--
      <entry>Applies to a feature not available in <productname>PostgreSQL</></entry>
-->
      <entry><productname>PostgreSQL</>で利用できない機能に適用されるものです。</entry>
     </row>

     <row>
      <entry><literal>reference_generation</literal></entry>
      <entry><type>character_data</type></entry>
<!--
      <entry>Applies to a feature not available in <productname>PostgreSQL</></entry>
-->
      <entry><productname>PostgreSQL</>で利用できない機能に適用されるものです。</entry>
     </row>

     <row>
      <entry><literal>user_defined_type_catalog</literal></entry>
      <entry><type>sql_identifier</type></entry>
      <entry>
<!--
       If the table is a typed table, the name of the database that
       contains the underlying data type (always the current
       database), else null.
-->
テーブルが型付けされたテーブルの場合、背後のデータ型を持つデータベース(常に現在のデータベース)の名前です。
さもなくばNULLです。
      </entry>
     </row>

     <row>
      <entry><literal>user_defined_type_schema</literal></entry>
      <entry><type>sql_identifier</type></entry>
      <entry>
<!--
       If the table is a typed table, the name of the schema that
       contains the underlying data type, else null.
-->
テーブルが型付けされたテーブルである場合、背後のデータ型を含むスキーマの名前です。
さもなくばNULLです。
      </entry>
     </row>

     <row>
      <entry><literal>user_defined_type_name</literal></entry>
      <entry><type>sql_identifier</type></entry>
      <entry>
<!--
       If the table is a typed table, the name of the underlying data
       type, else null.
-->
テーブルが型付けされたテーブルである場合、背後のデータ型の名前です。
さもなくばNULLです。
      </entry>
     </row>

     <row>
      <entry><literal>is_insertable_into</literal></entry>
      <entry><type>yes_or_no</type></entry>
      <entry>
<!--
       <literal>YES</literal> if the table is insertable into,
       <literal>NO</literal> if not (Base tables are always insertable
       into, views not necessarily.)
-->
テーブルが挿入可能な場合<literal>YES</literal>、さもなくば<literal>NO</literal>です。
（ベーステーブルは常に挿入可能ですが、ビューはそうとも限りません。）
      </entry>
     </row>

     <row>
      <entry><literal>is_typed</literal></entry>
      <entry><type>yes_or_no</type></entry>
<!--
      <entry><literal>YES</literal> if the table is a typed table, <literal>NO</literal> if not</entry>
-->
      <entry>テーブルが型付けされたテーブルの場合<literal>YES</literal>、そうでなければ<literal>NO</literal>です。</entry>
     </row>

     <row>
      <entry><literal>commit_action</literal></entry>
      <entry><type>character_data</type></entry>
<!--
      <entry>Not yet implemented</entry>
-->
      <entry>未実装です。</entry>
     </row>
    </tbody>
   </tgroup>
  </table>
 </sect1>

 <sect1 id="infoschema-transforms">
  <title><literal>transforms</literal></title>

  <para>
<!--
   The view <literal>transforms</literal> contains information about the
   transforms defined in the current database.  More precisely, it contains a
   row for each function contained in a transform (the <quote>from SQL</quote>
   or <quote>to SQL</quote> function).
-->
ビュー<literal>transforms</literal>は現在のデータベースで定義されている変換についての情報を含んでいます。
より正確に言えば、変換に含まれる各関数（<quote>from SQL</quote>あるいは<quote>to SQL</quote>関数）について1行ずつあります。
  </para>

  <table>
<!--
   <title><literal>transforms</literal> Columns</title>
-->
   <title><literal>transforms</literal>の列</title>

   <tgroup cols="3">
    <thead>
     <row>
<!--
      <entry>Name</entry>
      <entry>Data Type</entry>
      <entry>Description</entry>
-->
      <entry>名前</entry>
      <entry>データ型</entry>
      <entry>説明</entry>
     </row>
    </thead>

    <tbody>
     <row>
      <entry><literal>udt_catalog</literal></entry>
      <entry><type>sql_identifier</type></entry>
<!--
      <entry>Name of the database that contains the type the transform is for (always the current database)</entry>
-->
      <entry>変換の適用対象の型を含むデータベースの名前です（必ず現在のデータベースになります）。</entry>
     </row>

     <row>
      <entry><literal>udt_schema</literal></entry>
      <entry><type>sql_identifier</type></entry>
<!--
      <entry>Name of the schema that contains the type the transform is for</entry>
-->
      <entry>変換の適用対象の型を含むスキーマの名前です。</entry>
     </row>

     <row>
      <entry><literal>udt_name</literal></entry>
      <entry><type>sql_identifier</type></entry>
<!--
      <entry>Name of the type the transform is for</entry>
-->
      <entry>変換の適用対象の型の名前です。</entry>
     </row>

     <row>
      <entry><literal>specific_catalog</literal></entry>
      <entry><literal>sql_identifier</literal></entry>
<!--
      <entry>Name of the database containing the function (always the current database)</entry>
-->
      <entry>関数を含むデータベースの名前です（必ず現在のデータベースになります）。</entry>
     </row>

     <row>
      <entry><literal>specific_schema</literal></entry>
      <entry><literal>sql_identifier</literal></entry>
<!--
      <entry>Name of the schema containing the function</entry>
-->
      <entry>関数を含むスキーマの名前です。</entry>
     </row>

     <row>
      <entry><literal>specific_name</literal></entry>
      <entry><literal>sql_identifier</literal></entry>
      <entry>
<!--
       The <quote>specific name</quote> of the function.  See <xref
       linkend="infoschema-routines"> for more information.
-->
関数を<quote>特定する名前</quote>です。
詳しくは<xref linkend="infoschema-routines">を参照してください。
      </entry>
     </row>

     <row>
      <entry><literal>group_name</literal></entry>
      <entry><literal>sql_identifier</literal></entry>
      <entry>
<!--
       The SQL standard allows defining transforms in <quote>groups</quote>,
       and selecting a group at run time.  PostgreSQL does not support this.
       Instead, transforms are specific to a language.  As a compromise, this
       field contains the language the transform is for.
-->
標準SQLでは変換を<quote>グループ</quote>で定義して、実行時にグループを選択することを認めています。
PostgreSQLはこれをサポートしていません。
代わりに、変換は言語ごとに別々になっています。
妥協として、このフィールドには変換の対象となる言語が入っています。
      </entry>
     </row>

     <row>
      <entry><literal>transform_type</literal></entry>
      <entry><type>character_data</type></entry>
      <entry>
<!--
       <literal>FROM SQL</literal> or <literal>TO SQL</literal>
-->
       <literal>FROM SQL</literal>または<literal>TO SQL</literal>
      </entry>
     </row>
    </tbody>
   </tgroup>
  </table>
 </sect1>

 <sect1 id="infoschema-triggered-update-columns">
  <title><literal>triggered_update_columns</literal></title>

  <para>
<!--
   For triggers in the current database that specify a column list
   (like <literal>UPDATE OF column1, column2</literal>), the
   view <literal>triggered_update_columns</literal> identifies these
   columns.  Triggers that do not specify a column list are not
   included in this view.  Only those columns are shown that the
   current user owns or has some privilege other than
   <literal>SELECT</literal> on.
-->
列リスト(<literal>UPDATE OF column1, column2</literal>など)を指定する現在のデータベース内のトリガに関して、<literal>triggered_update_columns</literal>ビューはこれらの列を識別します。
列リストを指定しないトリガはこのビューには含まれません。
これらの列の内、現在のユーザが所有するまたはSELECT以外の何らかの権限を持つもののみが示されます。
  </para>

  <table>
<!--
   <title><literal>triggered_update_columns</literal> Columns</title>
-->
   <title><literal>triggered_update_columns</literal>の列</title>

   <tgroup cols="3">
    <thead>
     <row>
<!--
      <entry>Name</entry>
      <entry>Data Type</entry>
      <entry>Description</entry>
-->
      <entry>名前</entry>
      <entry>データ型</entry>
      <entry>説明</entry>
     </row>
    </thead>

    <tbody>
     <row>
      <entry><literal>trigger_catalog</literal></entry>
      <entry><type>sql_identifier</type></entry>
<!--
      <entry>Name of the database that contains the trigger (always the current database)</entry>
-->
      <entry>トリガを持つデータベースの名前です(常に現在のデータベースです)。</entry>
     </row>

     <row>
      <entry><literal>trigger_schema</literal></entry>
      <entry><type>sql_identifier</type></entry>
<!--
      <entry>Name of the schema that contains the trigger</entry>
-->
      <entry>トリガを持つスキーマの名前です。</entry>
     </row>

     <row>
      <entry><literal>trigger_name</literal></entry>
      <entry><type>sql_identifier</type></entry>
<!--
      <entry>Name of the trigger</entry>
-->
      <entry>トリガの名前です。</entry>
     </row>

     <row>
      <entry><literal>event_object_catalog</literal></entry>
      <entry><type>sql_identifier</type></entry>
      <entry>
<!--
       Name of the database that contains the table that the trigger
       is defined on (always the current database)
-->
トリガが定義されたテーブルを持つデータベースの名前です。(常に現在のデータベースです。)
      </entry>
     </row>

     <row>
      <entry><literal>event_object_schema</literal></entry>
      <entry><type>sql_identifier</type></entry>
<!--
      <entry>Name of the schema that contains the table that the trigger is defined on</entry>
-->
      <entry>トリガが定義されたテーブルを持つスキーマの名前です。</entry>
     </row>

     <row>
      <entry><literal>event_object_table</literal></entry>
      <entry><type>sql_identifier</type></entry>
<!--
      <entry>Name of the table that the trigger is defined on</entry>
-->
      <entry>トリガが定義されたテーブルの名前です。</entry>
     </row>

     <row>
      <entry><literal>event_object_column</literal></entry>
      <entry><type>sql_identifier</type></entry>
<!--
      <entry>Name of the column that the trigger is defined on</entry>
-->
      <entry>トリガが定義された列の名前です。</entry>
     </row>
    </tbody>
   </tgroup>
  </table>
 </sect1>

 <sect1 id="infoschema-triggers">
  <title><literal>triggers</literal></title>

  <para>
<!--
   The view <literal>triggers</literal> contains all triggers defined
   in the current database on tables and views that the current user owns
   or has some privilege other than <literal>SELECT</literal> on.
-->
<literal>triggers</literal>ビューには、現在のデータベース内で、現在のユーザが所有するあるいは何らかのSELECT以外の権限を持つテーブルまたはビューに定義された、全てのトリガがあります。
  </para>

  <table>
<!--
   <title><literal>triggers</literal> Columns</title>
-->
   <title><literal>triggers</literal>の列</title>

   <tgroup cols="3">
    <thead>
     <row>
<!--
      <entry>Name</entry>
      <entry>Data Type</entry>
      <entry>Description</entry>
-->
      <entry>名前</entry>
      <entry>データ型</entry>
      <entry>説明</entry>
     </row>
    </thead>

    <tbody>
     <row>
      <entry><literal>trigger_catalog</literal></entry>
      <entry><type>sql_identifier</type></entry>
<!--
      <entry>Name of the database that contains the trigger (always the current database)</entry>
-->
      <entry>トリガを持つデータベースの名前です（常に現在のデータベースです）。</entry>
     </row>

     <row>
      <entry><literal>trigger_schema</literal></entry>
      <entry><type>sql_identifier</type></entry>
<!--
      <entry>Name of the schema that contains the trigger</entry>
-->
      <entry>トリガを持つスキーマの名前です。</entry>
     </row>

     <row>
      <entry><literal>trigger_name</literal></entry>
      <entry><type>sql_identifier</type></entry>
<!--
      <entry>Name of the trigger</entry>
-->
      <entry>トリガの名前です。</entry>
     </row>

     <row>
      <entry><literal>event_manipulation</literal></entry>
      <entry><type>character_data</type></entry>
      <entry>
<!--
       Event that fires the trigger (<literal>INSERT</literal>,
       <literal>UPDATE</literal>, or <literal>DELETE</literal>)
-->
トリガを発するイベントです
（<literal>INSERT</literal>、<literal>UPDATE</literal>もしくは<literal>DELETE</literal>です）。
      </entry>
     </row>

     <row>
      <entry><literal>event_object_catalog</literal></entry>
      <entry><type>sql_identifier</type></entry>
      <entry>
<!--
       Name of the database that contains the table that the trigger
       is defined on (always the current database)
-->
トリガが定義されたテーブルを持つデータベースの名前です
（常に現在のデータベースです）。
      </entry>
     </row>

     <row>
      <entry><literal>event_object_schema</literal></entry>
      <entry><type>sql_identifier</type></entry>
<!--
      <entry>Name of the schema that contains the table that the trigger is defined on</entry>
-->
      <entry>トリガが定義されたテーブルを持つスキーマの名前です。</entry>
     </row>

     <row>
      <entry><literal>event_object_table</literal></entry>
      <entry><type>sql_identifier</type></entry>
<!--
      <entry>Name of the table that the trigger is defined on</entry>
-->
      <entry>トリガが定義されたテーブルの名前です。</entry>
     </row>

     <row>
      <entry><literal>action_order</literal></entry>
      <entry><type>cardinal_number</type></entry>
<!--
      <entry>Not yet implemented</entry>
-->
      <entry>未実装です。</entry>
     </row>

     <row>
      <entry><literal>action_condition</literal></entry>
      <entry><type>character_data</type></entry>
      <entry>
<!--
       <literal>WHEN</literal> condition of the trigger, null if none
       (also null if the table is not owned by a currently enabled
       role)
-->
トリガの<literal>WHEN</literal>条件です。なければNULLです
(現在有効なロールが所有していないテーブルの場合もNULLです)。
      </entry>
     </row>

     <row>
      <entry><literal>action_statement</literal></entry>
      <entry><type>character_data</type></entry>
      <entry>
<!--
       Statement that is executed by the trigger (currently always
       <literal>EXECUTE PROCEDURE
       <replaceable>function</replaceable>(...)</literal>)
-->
トリガによって実行される文です
（現在は常に<literal>EXECUTE PROCEDURE <replaceable>function</replaceable>(...)</literal>です）。
      </entry>
     </row>

     <row>
      <entry><literal>action_orientation</literal></entry>
      <entry><type>character_data</type></entry>
      <entry>
<!--
       Identifies whether the trigger fires once for each processed
       row or once for each statement (<literal>ROW</literal> or
       <literal>STATEMENT</literal>)
-->
トリガの発行が処理行ごとか文ごとかを識別します
（<literal>ROW</literal>もしくは<literal>STATEMENT</literal>です）。
      </entry>
     </row>

     <row>
      <entry><literal>action_timing</literal></entry>
      <entry><type>character_data</type></entry>
      <entry>
<!--
       Time at which the trigger fires (<literal>BEFORE</literal>,
       <literal>AFTER</literal>, or <literal>INSTEAD OF</literal>)
-->
トリガを発する時期です
（<literal>BEFORE</literal>、<literal>AFTER</literal>もしくは<literal>INSERT OF</literal>です）。
      </entry>
     </row>

     <row>
      <entry><literal>action_reference_old_table</literal></entry>
      <entry><type>sql_identifier</type></entry>
<!--
      <entry>Applies to a feature not available in <productname>PostgreSQL</></entry>
-->
      <entry><productname>PostgreSQL</>で利用できない機能に適用されるものです。</entry>
     </row>

     <row>
      <entry><literal>action_reference_new_table</literal></entry>
      <entry><type>sql_identifier</type></entry>
<!--
      <entry>Applies to a feature not available in <productname>PostgreSQL</></entry>
-->
      <entry><productname>PostgreSQL</>で利用できない機能に適用されるものです。</entry>
     </row>

     <row>
      <entry><literal>action_reference_old_row</literal></entry>
      <entry><type>sql_identifier</type></entry>
<!--
      <entry>Applies to a feature not available in <productname>PostgreSQL</></entry>
-->
      <entry><productname>PostgreSQL</>で利用できない機能に適用されるものです。</entry>
     </row>

     <row>
      <entry><literal>action_reference_new_row</literal></entry>
      <entry><type>sql_identifier</type></entry>
<!--
      <entry>Applies to a feature not available in <productname>PostgreSQL</></entry>
-->
      <entry><productname>PostgreSQL</>で利用できない機能に適用されるものです。</entry>
     </row>

     <row>
      <entry><literal>created</literal></entry>
      <entry><type>time_stamp</type></entry>
<!--
      <entry>Applies to a feature not available in <productname>PostgreSQL</></entry>
-->
      <entry><productname>PostgreSQL</>で利用できない機能に適用されるものです。</entry>
     </row>
    </tbody>
   </tgroup>
  </table>

  <para>
<!--
   Triggers in <productname>PostgreSQL</productname> have two
   incompatibilities with the SQL standard that affect the
   representation in the information schema.  First, trigger names are
   local to each table in <productname>PostgreSQL</productname>, rather
   than being independent schema objects.  Therefore there can be duplicate
   trigger names defined in one schema, so long as they belong to
   different tables.  (<literal>trigger_catalog</literal> and
   <literal>trigger_schema</literal> are really the values pertaining
   to the table that the trigger is defined on.)  Second, triggers can
   be defined to fire on multiple events in
   <productname>PostgreSQL</productname> (e.g., <literal>ON INSERT OR
   UPDATE</literal>), whereas the SQL standard only allows one.  If a
   trigger is defined to fire on multiple events, it is represented as
   multiple rows in the information schema, one for each type of
   event.  As a consequence of these two issues, the primary key of
   the view <literal>triggers</literal> is really
   <literal>(trigger_catalog, trigger_schema, event_object_table,
   trigger_name, event_manipulation)</literal> instead of
   <literal>(trigger_catalog, trigger_schema, trigger_name)</literal>,
   which is what the SQL standard specifies.  Nonetheless, if you
   define your triggers in a manner that conforms with the SQL
   standard (trigger names unique in the schema and only one event
   type per trigger), this will not affect you.
-->
<productname>PostgreSQL</productname>におけるトリガには、標準SQLと比べ、2つの非互換があり、これらは情報スキーマの表現に影響を与えます。
1つ目は、<productname>PostgreSQL</productname>ではトリガ名は、独立したスキーマオブジェクトではなく、それぞれのテーブル内で局所的であることです。
そのため、別のテーブルに属している場合、1つのスキーマ内でトリガ名を重複させることができます。
（<literal>trigger_catalog</literal>と<literal>trigger_schema</literal>は実際、そのトリガが定義されたテーブルに属する値となります。）
2つ目は、<productname>PostgreSQL</productname>ではトリガは複数のイベントで発行できる点です（例えば<literal>ON INSERT OR UPDATE</literal>です）。
一方、標準SQLでは1つのみしか許されません。
トリガが複数のイベントで発行するように定義された場合、それぞれのイベントで1行という形で、情報スキーマ内では複数の行として表現されます。
これらの2つの問題の結果、<literal>triggers</literal>ビューの主キーは実際、標準SQLで定義された<literal>(trigger_catalog, trigger_schema, trigger_name)</literal>ではなく、<literal>(trigger_catalog, trigger_schema, event_object_table, trigger_name, event_manipulation)</literal>となります。
それでもなお、標準SQLに従う（スキーマ内でトリガ名を一意とし、トリガに対し1種類のイベントしか持たせないという）手法でトリガを定義していれば、これは影響ありません。
  </para>

  <note>
   <para>
<!--
    Prior to <productname>PostgreSQL</> 9.1, this view's columns
    <structfield>action_timing</structfield>,
    <structfield>action_reference_old_table</structfield>,
    <structfield>action_reference_new_table</structfield>,
    <structfield>action_reference_old_row</structfield>, and
    <structfield>action_reference_new_row</structfield>
    were named
    <structfield>condition_timing</structfield>,
    <structfield>condition_reference_old_table</structfield>,
    <structfield>condition_reference_new_table</structfield>,
    <structfield>condition_reference_old_row</structfield>, and
    <structfield>condition_reference_new_row</structfield>
    respectively.
    That was how they were named in the SQL:1999 standard.
    The new naming conforms to SQL:2003 and later.
-->
<productname>PostgreSQL</> 9.1 より前は、このビューの列の
<structfield>action_timing</structfield>、
<structfield>action_reference_old_table</structfield>、
<structfield>action_reference_new_table</structfield>、
<structfield>action_reference_old_row</structfield>、
<structfield>action_reference_new_row</structfield>
はそれぞれ
<structfield>condition_timing</structfield>、
<structfield>condition_reference_old_table</structfield>、
<structfield>condition_reference_new_table</structfield>、
<structfield>condition_reference_old_row</structfield>、
<structfield>condition_reference_new_row</structfield>
という名前でした。これらの命名は SQL: 1999標準におけるものです。新しい名前はSQL:2003以降に準拠しています。
   </para>
  </note>
 </sect1>

 <sect1 id="infoschema-udt-privileges">
  <title><literal>udt_privileges</literal></title>

  <para>
<!--
   The view <literal>udt_privileges</literal> identifies
   <literal>USAGE</literal> privileges granted on user-defined types to a
   currently enabled role or by a currently enabled role.  There is one row for
   each combination of type, grantor, and grantee.  This view shows only
   composite types (see under <xref linkend="infoschema-user-defined-types">
   for why); see
   <xref linkend="infoschema-usage-privileges"> for domain privileges.
-->
<literal>udt_privileges</literal>ビューは、現在有効なロールが付与者または被付与者である、ユーザ定義型に付与された<literal>USAGE</literal>権限を識別します。列、付与者、被付与者の組み合わせごとに行があります。このビューは複合データ型のみを表示します（理由は<xref linkend="infoschema-user-defined-types">を参照してください）。ドメイン権限については<xref linkend="infoschema-usage-privileges">を参照してください。
  </para>

  <table>
<!--
   <title><literal>udt_privileges</literal> Columns</title>
-->
   <title><literal>udt_privileges</literal>の列</title>

   <tgroup cols="3">
    <thead>
     <row>
<!--
      <entry>Name</entry>
      <entry>Data Type</entry>
      <entry>Description</entry>
-->
      <entry>名前</entry>
      <entry>データ型</entry>
      <entry>説明</entry>
     </row>
    </thead>

    <tbody>
     <row>
      <entry><literal>grantor</literal></entry>
      <entry><type>sql_identifier</type></entry>
<!--
      <entry>Name of the role that granted the privilege</entry>
-->
      <entry>権限を与えたロールの名前です。</entry>
     </row>

     <row>
      <entry><literal>grantee</literal></entry>
      <entry><type>sql_identifier</type></entry>
<!--
      <entry>Name of the role that the privilege was granted to</entry>
-->
      <entry>権限が与えられたロールの名前です。</entry>
     </row>

     <row>
      <entry><literal>udt_catalog</literal></entry>
      <entry><type>sql_identifier</type></entry>
<!--
      <entry>Name of the database containing the type (always the current database)</entry>
-->
      <entry>型を持つデータベースの名前です（常に現在のデータベースです）。</entry>
     </row>

     <row>
      <entry><literal>udt_schema</literal></entry>
      <entry><type>sql_identifier</type></entry>
<!--
      <entry>Name of the schema containing the type</entry>
-->
      <entry>型を持つスキーマの名前</entry>
     </row>

     <row>
      <entry><literal>udt_name</literal></entry>
      <entry><type>sql_identifier</type></entry>
<!--
      <entry>Name of the type</entry>
-->
      <entry>型の名前</entry>
     </row>

     <row>
      <entry><literal>privilege_type</literal></entry>
      <entry><type>character_data</type></entry>
<!--
      <entry>Always <literal>TYPE USAGE</literal></entry>
-->
      <entry>常に<literal>TYPE USAGE</literal></entry>
     </row>

     <row>
      <entry><literal>is_grantable</literal></entry>
      <entry><type>yes_or_no</type></entry>
<!--
      <entry><literal>YES</literal> if the privilege is grantable, <literal>NO</literal> if not</entry>
-->
      <entry>権限が付与可能であれば<literal>YES</literal>です。さもなくば<literal>NO</literal>です。</entry>
     </row>
    </tbody>
   </tgroup>
  </table>
 </sect1>

 <sect1 id="infoschema-usage-privileges">
  <title><literal>usage_privileges</literal></title>

  <para>
<!--
   The view <literal>usage_privileges</literal> identifies
   <literal>USAGE</literal> privileges granted on various kinds of
   objects to a currently enabled role or by a currently enabled role.
   In <productname>PostgreSQL</productname>, this currently applies to
   collations, domains, foreign-data wrappers, foreign servers, and sequences.  There is one
   row for each combination of object, grantor, and grantee.
-->
<literal>usage_privileges</literal>ビューは、現在有効なロールに、もしくは現在有効なロールによって与えられた、各種オブジェクト上の<literal>USAGE</literal>権限を識別します。
これは今のところ、<productname>PostgreSQL</productname>では照合、ドメイン、外部データラッパ、外部サーバ、およびシーケンスに適用します。
オブジェクトと許可を与えた者、許可を受けた者の組み合わせごとに1行があります。
  </para>

  <para>
<!--
   Since collations do not have real privileges
   in <productname>PostgreSQL</productname>, this view shows implicit
   non-grantable <literal>USAGE</literal> privileges granted by the
   owner to <literal>PUBLIC</literal> for all collations.  The other
   object types, however, show real privileges.
-->
<productname>PostgreSQL</productname>では、照合は実際の権限を所有しませんので、このビューは全ての照合に対して所有者から<literal>PUBLIC</literal>に与えられた暗黙の付与できない<literal>USAGE</literal>権限を示します。
しかし、その他のオブジェクトの種類は実際の権限を示します。
  </para>

  <para>
<!--
   In PostgreSQL, sequences also support <literal>SELECT</literal>
   and <literal>UPDATE</literal> privileges in addition to
   the <literal>USAGE</literal> privilege.  These are nonstandard and therefore
   not visible in the information schema.
-->
PostgreSQLでは、シーケンスは<literal>USAGE</literal>に加えて<literal>SELECT</literal>と<literal>UPDATE</literal>権限もサポートします。これらは非標準であるため、情報スキーマのビューでは参照できません。
  </para>

  <table>
<!--
   <title><literal>usage_privileges</literal> Columns</title>
-->
   <title><literal>usage_privileges</literal>の列</title>

   <tgroup cols="3">
    <thead>
     <row>
<!--
      <entry>Name</entry>
      <entry>Data Type</entry>
      <entry>Description</entry>
-->
      <entry>名前</entry>
      <entry>データ型</entry>
      <entry>説明</entry>
     </row>
    </thead>

    <tbody>
     <row>
      <entry><literal>grantor</literal></entry>
      <entry><type>sql_identifier</type></entry>
<!--
      <entry>Name of the role that granted the privilege</entry>
-->
      <entry>権限を与えたロールの名前です。</entry>
     </row>

     <row>
      <entry><literal>grantee</literal></entry>
      <entry><type>sql_identifier</type></entry>
<!--
      <entry>Name of the role that the privilege was granted to</entry>
-->
      <entry>権限が与えられたロールの名前です。</entry>
     </row>

     <row>
      <entry><literal>object_catalog</literal></entry>
      <entry><type>sql_identifier</type></entry>
<!--
      <entry>Name of the database containing the object (always the current database)</entry>
-->
      <entry>オブジェクトを持つデータベースの名前です（常に現在のデータベースです）。</entry>
     </row>

     <row>
      <entry><literal>object_schema</literal></entry>
      <entry><type>sql_identifier</type></entry>
<!--
      <entry>Name of the schema containing the object, if applicable,
      else an empty string</entry>
-->
      <entry>適用されるオブジェクトを持つスキーマの名前。そうでなければ空文字列</entry>
     </row>

     <row>
      <entry><literal>object_name</literal></entry>
      <entry><type>sql_identifier</type></entry>
<!--
      <entry>Name of the object</entry>
-->
      <entry>オブジェクトの名前です。</entry>
     </row>

     <row>
      <entry><literal>object_type</literal></entry>
      <entry><type>character_data</type></entry>
<!--
      <entry><literal>COLLATION</literal> or <literal>DOMAIN</literal> or <literal>FOREIGN DATA WRAPPER</literal> or <literal>FOREIGN SERVER</literal> or <literal>SEQUENCE</literal></entry>
-->
      <entry><literal>COLLATION</literal>または<literal>DOMAIN</literal>または<literal>FOREIGN DATA WRAPPER</literal>または<literal>FOREIGN SERVER</literal>または<literal>SEQUENCE</literal></entry>
     </row>

     <row>
      <entry><literal>privilege_type</literal></entry>
      <entry><type>character_data</type></entry>
<!--
      <entry>Always <literal>USAGE</literal></entry>
-->
      <entry>常に<literal>USAGE</literal>です。</entry>
     </row>

     <row>
      <entry><literal>is_grantable</literal></entry>
      <entry><type>yes_or_no</type></entry>
<!--
      <entry><literal>YES</literal> if the privilege is grantable, <literal>NO</literal> if not</entry>
-->
      <entry>権限が付与可能であれば<literal>YES</literal>、そうでなければ<literal>NO</literal></entry>
     </row>
    </tbody>
   </tgroup>
  </table>
 </sect1>

 <sect1 id="infoschema-user-defined-types">
  <title><literal>user_defined_types</literal></title>

  <para>
<!--
   The view <literal>user_defined_types</literal> currently contains
   all composite types defined in the current database.
   Only those types are shown that the current user has access to (by way
   of being the owner or having some privilege).
-->
<literal>user_defined_types</literal>ビューは、現在は現在のデータベースで定義された全ての複合データ型を含みます。
表示される型は、現在のユーザが（所有者である、何らかの権限を持っているといった方法で）アクセスできるものだけです。
  </para>

  <para>
<!--
   SQL knows about two kinds of user-defined types: structured types
   (also known as composite types
   in <productname>PostgreSQL</productname>) and distinct types (not
   implemented in <productname>PostgreSQL</productname>).  To be
   future-proof, use the
   column <literal>user_defined_type_category</literal> to
   differentiate between these.  Other user-defined types such as base
   types and enums, which are <productname>PostgreSQL</productname>
   extensions, are not shown here.  For domains,
   see <xref linkend="infoschema-domains"> instead.
-->
SQLは二種類のユーザ定義データ型を知っています。構造化型（<productname>PostgreSQL</productname>では複合データ型として知られています）と特殊型（<productname>PostgreSQL</productname>では実装されていません）。将来を見越して、<literal>user_defined_type_category</literal>列をこれらを区別するために使用します。<productname>PostgreSQL</productname>の拡張である基本型や列挙型といった他のユーザ定義型はここには表示されません。
ドメインについては代わりに<xref linkend="infoschema-domains">を参照してください。
  </para>

  <table>
<!--
   <title><literal>user_defined_types</literal> Columns</title>
-->
   <title><literal>user_defined_types</literal>の列</title>

   <tgroup cols="3">
    <thead>
     <row>
<!--
      <entry>Name</entry>
      <entry>Data Type</entry>
      <entry>Description</entry>
-->
      <entry>名前</entry>
      <entry>データ型</entry>
      <entry>説明</entry>
     </row>
    </thead>

    <tbody>
     <row>
      <entry><literal>user_defined_type_catalog</literal></entry>
      <entry><type>sql_identifier</type></entry>
<!--
      <entry>Name of the database that contains the type (always the current database)</entry>
-->
      <entry>型を持つデータベースの名前です（常に現在のデータベースです）。</entry>
     </row>

     <row>
      <entry><literal>user_defined_type_schema</literal></entry>
      <entry><type>sql_identifier</type></entry>
<!--
      <entry>Name of the schema that contains the type</entry>
-->
      <entry>型を持つスキーマの名前です。</entry>
     </row>

     <row>
      <entry><literal>user_defined_type_name</literal></entry>
      <entry><type>sql_identifier</type></entry>
<!--
      <entry>Name of the type</entry>
-->
      <entry>型の名前です。</entry>
     </row>

     <row>
      <entry><literal>user_defined_type_category</literal></entry>
      <entry><type>character_data</type></entry>
      <entry>
<!--
       Currently always <literal>STRUCTURED</literal>
-->
現在は常に<literal>STRUCTURED</literal>です。
      </entry>
     </row>

     <row>
      <entry><literal>is_instantiable</literal></entry>
      <entry><type>yes_or_no</type></entry>
<!--
      <entry>Applies to a feature not available in <productname>PostgreSQL</></entry>
-->
      <entry><productname>PostgreSQL</>で利用できない機能に適用されるものです。</entry>
     </row>

     <row>
      <entry><literal>is_final</literal></entry>
      <entry><type>yes_or_no</type></entry>
<!--
      <entry>Applies to a feature not available in <productname>PostgreSQL</></entry>
-->
      <entry><productname>PostgreSQL</>で利用できない機能に適用されるものです。</entry>
     </row>

     <row>
      <entry><literal>ordering_form</literal></entry>
      <entry><type>character_data</type></entry>
<!--
      <entry>Applies to a feature not available in <productname>PostgreSQL</></entry>
-->
      <entry><productname>PostgreSQL</>で利用できない機能に適用されるものです。</entry>
     </row>

     <row>
      <entry><literal>ordering_category</literal></entry>
      <entry><type>character_data</type></entry>
<!--
      <entry>Applies to a feature not available in <productname>PostgreSQL</></entry>
-->
      <entry><productname>PostgreSQL</>で利用できない機能に適用されるものです。</entry>
     </row>

     <row>
      <entry><literal>ordering_routine_catalog</literal></entry>
      <entry><type>sql_identifier</type></entry>
<!--
      <entry>Applies to a feature not available in <productname>PostgreSQL</></entry>
-->
      <entry><productname>PostgreSQL</>で利用できない機能に適用されるものです。</entry>
     </row>

     <row>
      <entry><literal>ordering_routine_schema</literal></entry>
      <entry><type>sql_identifier</type></entry>
<!--
      <entry>Applies to a feature not available in <productname>PostgreSQL</></entry>
-->
      <entry><productname>PostgreSQL</>で利用できない機能に適用されるものです。</entry>
     </row>

     <row>
      <entry><literal>ordering_routine_name</literal></entry>
      <entry><type>sql_identifier</type></entry>
<!--
      <entry>Applies to a feature not available in <productname>PostgreSQL</></entry>
-->
      <entry><productname>PostgreSQL</>で利用できない機能に適用されるものです。</entry>
     </row>

     <row>
      <entry><literal>reference_type</literal></entry>
      <entry><type>character_data</type></entry>
<!--
      <entry>Applies to a feature not available in <productname>PostgreSQL</></entry>
-->
      <entry><productname>PostgreSQL</>で利用できない機能に適用されるものです。</entry>
     </row>

     <row>
      <entry><literal>data_type</literal></entry>
      <entry><type>character_data</type></entry>
<!--
      <entry>Applies to a feature not available in <productname>PostgreSQL</></entry>
-->
      <entry><productname>PostgreSQL</>で利用できない機能に適用されるものです。</entry>
     </row>

     <row>
      <entry><literal>character_maximum_length</literal></entry>
      <entry><type>cardinal_number</type></entry>
<!--
      <entry>Applies to a feature not available in <productname>PostgreSQL</></entry>
-->
      <entry><productname>PostgreSQL</>で利用できない機能に適用されるものです。</entry>
     </row>

     <row>
      <entry><literal>character_octet_length</literal></entry>
      <entry><type>cardinal_number</type></entry>
<!--
      <entry>Applies to a feature not available in <productname>PostgreSQL</></entry>
-->
      <entry><productname>PostgreSQL</>で利用できない機能に適用されるものです。</entry>
     </row>

     <row>
      <entry><literal>character_set_catalog</literal></entry>
      <entry><type>sql_identifier</type></entry>
<!--
      <entry>Applies to a feature not available in <productname>PostgreSQL</></entry>
-->
      <entry><productname>PostgreSQL</>で利用できない機能に適用されるものです。</entry>
     </row>

     <row>
      <entry><literal>character_set_schema</literal></entry>
      <entry><type>sql_identifier</type></entry>
<!--
      <entry>Applies to a feature not available in <productname>PostgreSQL</></entry>
-->
      <entry><productname>PostgreSQL</>で利用できない機能に適用されるものです。</entry>
     </row>

     <row>
      <entry><literal>character_set_name</literal></entry>
      <entry><type>sql_identifier</type></entry>
<!--
      <entry>Applies to a feature not available in <productname>PostgreSQL</></entry>
-->
      <entry><productname>PostgreSQL</>で利用できない機能に適用されるものです。</entry>
     </row>

     <row>
      <entry><literal>collation_catalog</literal></entry>
      <entry><type>sql_identifier</type></entry>
<!--
      <entry>Applies to a feature not available in <productname>PostgreSQL</></entry>
-->
      <entry><productname>PostgreSQL</>で利用できない機能に適用されるものです。</entry>
     </row>

     <row>
      <entry><literal>collation_schema</literal></entry>
      <entry><type>sql_identifier</type></entry>
<!--
      <entry>Applies to a feature not available in <productname>PostgreSQL</></entry>
-->
      <entry><productname>PostgreSQL</>で利用できない機能に適用されるものです。</entry>
     </row>

     <row>
      <entry><literal>collation_name</literal></entry>
      <entry><type>sql_identifier</type></entry>
<!--
      <entry>Applies to a feature not available in <productname>PostgreSQL</></entry>
-->
      <entry><productname>PostgreSQL</>で利用できない機能に適用されるものです。</entry>
     </row>

     <row>
      <entry><literal>numeric_precision</literal></entry>
      <entry><type>cardinal_number</type></entry>
<!--
      <entry>Applies to a feature not available in <productname>PostgreSQL</></entry>
-->
      <entry><productname>PostgreSQL</>で利用できない機能に適用されるものです。</entry>
     </row>

     <row>
      <entry><literal>numeric_precision_radix</literal></entry>
      <entry><type>cardinal_number</type></entry>
<!--
      <entry>Applies to a feature not available in <productname>PostgreSQL</></entry>
-->
      <entry><productname>PostgreSQL</>で利用できない機能に適用されるものです。</entry>
     </row>

     <row>
      <entry><literal>numeric_scale</literal></entry>
      <entry><type>cardinal_number</type></entry>
<!--
      <entry>Applies to a feature not available in <productname>PostgreSQL</></entry>
-->
      <entry><productname>PostgreSQL</>で利用できない機能に適用されるものです。</entry>
     </row>

     <row>
      <entry><literal>datetime_precision</literal></entry>
      <entry><type>cardinal_number</type></entry>
<!--
      <entry>Applies to a feature not available in <productname>PostgreSQL</></entry>
-->
      <entry><productname>PostgreSQL</>で利用できない機能に適用されるものです。</entry>
     </row>

     <row>
      <entry><literal>interval_type</literal></entry>
      <entry><type>character_data</type></entry>
<!--
      <entry>Applies to a feature not available in <productname>PostgreSQL</></entry>
-->
      <entry><productname>PostgreSQL</>で利用できない機能に適用されるものです。</entry>
     </row>

     <row>
      <entry><literal>interval_precision</literal></entry>
      <entry><type>cardinal_number</type></entry>
<!--
      <entry>Applies to a feature not available in <productname>PostgreSQL</></entry>
-->
      <entry><productname>PostgreSQL</>で利用できない機能に適用されるものです。</entry>
     </row>

     <row>
      <entry><literal>source_dtd_identifier</literal></entry>
      <entry><type>sql_identifier</type></entry>
<!--
      <entry>Applies to a feature not available in <productname>PostgreSQL</></entry>
-->
      <entry><productname>PostgreSQL</>で利用できない機能に適用されるものです。</entry>
     </row>

     <row>
      <entry><literal>ref_dtd_identifier</literal></entry>
      <entry><type>sql_identifier</type></entry>
<!--
      <entry>Applies to a feature not available in <productname>PostgreSQL</></entry>
-->
      <entry><productname>PostgreSQL</>で利用できない機能に適用されるものです。</entry>
     </row>
    </tbody>
   </tgroup>
  </table>
 </sect1>

 <sect1 id="infoschema-user-mapping-options">
  <title><literal>user_mapping_options</literal></title>

  <para>
<!--
   The view <literal>user_mapping_options</literal> contains all the
   options defined for user mappings in the current database.  Only
   those user mappings are shown where the current user has access to
   the corresponding foreign server (by way of being the owner or
   having some privilege).
-->
<literal>user_mapping_options</literal>ビューは現在のデータベースでユーザマッピングに定義された全てのオプションを含みます。
現在のユーザが対応する外部サーバへのアクセスを所有しているとき（所有者または何らかの権限を持っていることで）表示されます。
  </para>

  <table>
<!--
   <title><literal>user_mapping_options</literal> Columns</title>
-->
   <title><literal>user_mapping_options</literal>の列</title>

   <tgroup cols="3">
    <thead>
     <row>
<!--
      <entry>Name</entry>
      <entry>Data Type</entry>
      <entry>Description</entry>
-->
      <entry>名前</entry>
      <entry>データ型</entry>
      <entry>説明</entry>
     </row>
    </thead>

    <tbody>
     <row>
      <entry><literal>authorization_identifier</literal></entry>
      <entry><type>sql_identifier</type></entry>
<!--
      <entry>Name of the user being mapped,
      or <literal>PUBLIC</literal> if the mapping is public</entry>
-->
      <entry>マップされているユーザ名、
      またはマッピングがpublicであれば<literal>PUBLIC</literal>です。</entry>
     </row>

     <row>
      <entry><literal>foreign_server_catalog</literal></entry>
      <entry><type>sql_identifier</type></entry>
<!--
      <entry>Name of the database that the foreign server used by this
      mapping is defined in (always the current database)</entry>
-->
      <entry>このマッピングにより使用される外部サーバが定義されたデータベース名です（常に現在のデータベースです）。</entry>
     </row>

     <row>
      <entry><literal>foreign_server_name</literal></entry>
      <entry><type>sql_identifier</type></entry>
<!--
      <entry>Name of the foreign server used by this mapping</entry>
-->
      <entry>このマッピングに使用される外部サーバ名です。</entry>
     </row>

     <row>
      <entry><literal>option_name</literal></entry>
      <entry><type>sql_identifier</type></entry>
<!--
      <entry>Name of an option</entry>
-->
      <entry>オプションの名前です。</entry>
     </row>

     <row>
      <entry><literal>option_value</literal></entry>
      <entry><type>character_data</type></entry>
<!--
      <entry>Value of the option.  This column will show as null
      unless the current user is the user being mapped, or the mapping
      is for <literal>PUBLIC</literal> and the current user is the
      server owner, or the current user is a superuser.  The intent is
      to protect password information stored as user mapping
      option.</entry>
-->
      <entry>オプションの値です。
この列は、現在のユーザがマップされたユーザか、マッピングが<literal>PUBLIC</literal>用かつ現在のユーザがサーバ所有者、もしくは現在のユーザがスーパユーザでない限りNULLを示します。
ユーザマッピングオプションとして格納されているパスワード情報を保護するためです。</entry>
     </row>
    </tbody>
   </tgroup>
  </table>
 </sect1>

 <sect1 id="infoschema-user-mappings">
  <title><literal>user_mappings</literal></title>

  <para>
<!--
   The view <literal>user_mappings</literal> contains all user
   mappings defined in the current database.  Only those user mappings
   are shown where the current user has access to the corresponding
   foreign server (by way of being the owner or having some
   privilege).
-->
<literal>user_mappings</literal>ビューは現在のデータベースで定義されたユーザマッピングすべてを含みます。
現在のユーザが対応する外部サーバへアクセスを持っているとき（所有者か、何らかの権限を持っていることとして）それらのユーザのマッピングのみを示します。
  </para>

  <table>
<!--
   <title><literal>user_mappings</literal> Columns</title>
-->
   <title><literal>user_mappings</literal>の列</title>

   <tgroup cols="3">
    <thead>
     <row>
<!--
      <entry>Name</entry>
      <entry>Data Type</entry>
      <entry>Description</entry>
-->
      <entry>名前</entry>
      <entry>データ型</entry>
      <entry>説明</entry>
     </row>
    </thead>

    <tbody>
     <row>
      <entry><literal>authorization_identifier</literal></entry>
      <entry><type>sql_identifier</type></entry>
<!--
      <entry>Name of the user being mapped,
      or <literal>PUBLIC</literal> if the mapping is public</entry>
-->
      <entry>マップされているユーザ名、またはマッピングがpublicの場合<literal>PUBLIC</literal>です。</entry>
     </row>

     <row>
      <entry><literal>foreign_server_catalog</literal></entry>
      <entry><type>sql_identifier</type></entry>
<!--
      <entry>Name of the database that the foreign server used by this
      mapping is defined in (always the current database)</entry>
-->
      <entry>このマッピングにより使用される外部サーバが定義されたデータベース名です（常に現在のデータベースです）。</entry>
     </row>

     <row>
      <entry><literal>foreign_server_name</literal></entry>
      <entry><type>sql_identifier</type></entry>
<!--
      <entry>Name of the foreign server used by this mapping</entry>
-->
      <entry>このマッピングで使用された外部サーバ名です。</entry>
     </row>
    </tbody>
   </tgroup>
  </table>
 </sect1>

 <sect1 id="infoschema-view-column-usage">
  <title><literal>view_column_usage</literal></title>

  <para>
<!--
   The view <literal>view_column_usage</literal> identifies all
   columns that are used in the query expression of a view (the
   <command>SELECT</command> statement that defines the view).  A
   column is only included if the table that contains the column is
   owned by a currently enabled role.
-->
<literal>view_column_usage</literal>ビューは、ビューの問い合わせ式（ビューを定義する<command>SELECT</command>文）で使用される全ての列を識別します。
現在有効なロールがその列を含むテーブルの所有者であるもののみが含まれます。
  </para>

  <note>
   <para>
<!--
    Columns of system tables are not included.  This should be fixed
    sometime.
-->
システムテーブルの列は含まれません。
これはいつか修正しなければなりません。
   </para>
  </note>

  <table>
<!--
   <title><literal>view_column_usage</literal> Columns</title>
-->
   <title><literal>view_column_usage</literal>の列</title>

   <tgroup cols="3">
    <thead>
     <row>
<!--
      <entry>Name</entry>
      <entry>Data Type</entry>
      <entry>Description</entry>
-->
      <entry>名前</entry>
      <entry>データ型</entry>
      <entry>説明</entry>
     </row>
    </thead>

    <tbody>
     <row>
      <entry><literal>view_catalog</literal></entry>
      <entry><type>sql_identifier</type></entry>
<!--
      <entry>Name of the database that contains the view (always the current database)</entry>
-->
      <entry>ビューを持つデータベースの名前です（常に現在のデータベースです）。</entry>
     </row>

     <row>
      <entry><literal>view_schema</literal></entry>
      <entry><type>sql_identifier</type></entry>
<!--
      <entry>Name of the schema that contains the view</entry>
-->
      <entry>ビューを持つスキーマの名前です。</entry>
     </row>

     <row>
      <entry><literal>view_name</literal></entry>
      <entry><type>sql_identifier</type></entry>
<!--
      <entry>Name of the view</entry>
-->
      <entry>ビューの名前です。</entry>
     </row>

     <row>
      <entry><literal>table_catalog</literal></entry>
      <entry><type>sql_identifier</type></entry>
      <entry>
<!--
       Name of the database that contains the table that contains the
       column that is used by the view (always the current database)
-->
ビューで使用される列を持つテーブルが含まれるデータベースの名前です
（常に現在のデータベースです）。
      </entry>
     </row>

     <row>
      <entry><literal>table_schema</literal></entry>
      <entry><type>sql_identifier</type></entry>
      <entry>
<!--
       Name of the schema that contains the table that contains the
       column that is used by the view
-->
ビューで使用される列を持つテーブルが含まれるスキーマの名前です。
      </entry>
     </row>

     <row>
      <entry><literal>table_name</literal></entry>
      <entry><type>sql_identifier</type></entry>
      <entry>
<!--
       Name of the table that contains the column that is used by the
       view
-->
ビューで使用される列を持つテーブルの名前です。
      </entry>
     </row>

     <row>
      <entry><literal>column_name</literal></entry>
      <entry><type>sql_identifier</type></entry>
<!--
      <entry>Name of the column that is used by the view</entry>
-->
      <entry>ビューで使用される列の名前です。</entry>
     </row>
    </tbody>
   </tgroup>
  </table>
 </sect1>

 <sect1 id="infoschema-view-routine-usage">
  <title><literal>view_routine_usage</literal></title>

  <para>
<!--
   The view <literal>view_routine_usage</literal> identifies all
   routines (functions and procedures) that are used in the query
   expression of a view (the <command>SELECT</command> statement that
   defines the view).  A routine is only included if that routine is
   owned by a currently enabled role.
-->
<literal>view_routine_usage</literal>ビューは、ビューの問い合わせ式（ビューを定義する<command>SELECT</command>文）で使用されるすべてのルーチン（関数およびプロシージャ）を識別します。
現在有効なロールが所有するルーチンのみが含まれます。
  </para>

  <table>
<!--
   <title><literal>view_routine_usage</literal> Columns</title>
-->
   <title><literal>view_routine_usage</literal>の列</title>

   <tgroup cols="3">
    <thead>
     <row>
<!--
      <entry>Name</entry>
      <entry>Data Type</entry>
      <entry>Description</entry>
-->
      <entry>名前</entry>
      <entry>データ型</entry>
      <entry>説明</entry>
     </row>
    </thead>

    <tbody>
     <row>
      <entry><literal>table_catalog</literal></entry>
      <entry><literal>sql_identifier</literal></entry>
<!--
      <entry>Name of the database containing the view (always the current database)</entry>
-->
      <entry>ビューを持つデータベースの名前です（常に現在のデータベースです）。</entry>
     </row>

     <row>
      <entry><literal>table_schema</literal></entry>
      <entry><literal>sql_identifier</literal></entry>
<!--
      <entry>Name of the schema containing the view</entry>
-->
      <entry>ビューを持つスキーマの名前です。</entry>
     </row>

     <row>
      <entry><literal>table_name</literal></entry>
      <entry><literal>sql_identifier</literal></entry>
<!--
      <entry>Name of the view</entry>
-->
      <entry>ビューの名前です。</entry>
     </row>

     <row>
      <entry><literal>specific_catalog</literal></entry>
      <entry><literal>sql_identifier</literal></entry>
<!--
      <entry>Name of the database containing the function (always the current database)</entry>
-->
      <entry>関数を持つデータベースの名前です（常に現在のデータベースです）。</entry>
     </row>

     <row>
      <entry><literal>specific_schema</literal></entry>
      <entry><literal>sql_identifier</literal></entry>
<!--
      <entry>Name of the schema containing the function</entry>
-->
      <entry>関数を持つスキーマの名前です。</entry>
     </row>

     <row>
      <entry><literal>specific_name</literal></entry>
      <entry><literal>sql_identifier</literal></entry>
      <entry>
<!--
       The <quote>specific name</quote> of the function.  See <xref
       linkend="infoschema-routines"> for more information.
-->
関数の<quote>仕様名称</quote>です。
詳細は<xref linkend="infoschema-routines">を参照してください。
      </entry>
     </row>
    </tbody>
   </tgroup>
  </table>
 </sect1>

 <sect1 id="infoschema-view-table-usage">
  <title><literal>view_table_usage</literal></title>

  <para>
<!--
   The view <literal>view_table_usage</literal> identifies all tables
   that are used in the query expression of a view (the
   <command>SELECT</command> statement that defines the view).  A
   table is only included if that table is owned by a currently
   enabled role.
-->
<literal>view_table_usage</literal>ビューは、ビューの問い合わせ式（ビューを定義する<command>SELECT</command>文）で使用されるすべてのテーブルを識別します。
現在有効なロールがそのテーブルの所有者であるもののみが含まれます。
  </para>

  <note>
   <para>
<!--
    System tables are not included.  This should be fixed sometime.
-->
システムテーブルは含まれません。
これはいつか修正しなければなりません。
   </para>
  </note>

  <table>
<!--
   <title><literal>view_table_usage</literal> Columns</title>
-->
   <title><literal>view_table_usage</literal>の列</title>

   <tgroup cols="3">
    <thead>
     <row>
<!--
      <entry>Name</entry>
      <entry>Data Type</entry>
      <entry>Description</entry>
-->
      <entry>名前</entry>
      <entry>データ型</entry>
      <entry>説明</entry>
     </row>
    </thead>

    <tbody>
     <row>
      <entry><literal>view_catalog</literal></entry>
      <entry><type>sql_identifier</type></entry>
<!--
      <entry>Name of the database that contains the view (always the current database)</entry>
-->
      <entry>ビューを持つデータベースの名前です（常に現在のデータベースです）。</entry>
     </row>

     <row>
      <entry><literal>view_schema</literal></entry>
      <entry><type>sql_identifier</type></entry>
<!--
      <entry>Name of the schema that contains the view</entry>
-->
      <entry>ビューを持つスキーマの名前です。</entry>
     </row>

     <row>
      <entry><literal>view_name</literal></entry>
      <entry><type>sql_identifier</type></entry>
<!--
      <entry>Name of the view</entry>
-->
      <entry>ビューの名前です。</entry>
     </row>

     <row>
      <entry><literal>table_catalog</literal></entry>
      <entry><type>sql_identifier</type></entry>
      <entry>
<!--
       Name of the database that contains the table that is
       used by the view (always the current database)
-->
ビューで使用されるテーブルを持つデータベースの名前です
（常に現在のデータベースです）。
      </entry>
     </row>

     <row>
      <entry><literal>table_schema</literal></entry>
      <entry><type>sql_identifier</type></entry>
      <entry>
<!--
       Name of the schema that contains the table that is used by the
       view
-->
ビューで使用されるテーブルを持つスキーマの名前です。
      </entry>
     </row>

     <row>
      <entry><literal>table_name</literal></entry>
      <entry><type>sql_identifier</type></entry>
      <entry>
<!--
       Name of the table that is used by the view
-->
ビューで使用されるテーブルの名前です。
      </entry>
     </row>
    </tbody>
   </tgroup>
  </table>
 </sect1>

 <sect1 id="infoschema-views">
  <title><literal>views</literal></title>

  <para>
<!--
   The view <literal>views</literal> contains all views defined in the
   current database.  Only those views are shown that the current user
   has access to (by way of being the owner or having some privilege).
-->
<literal>views</literal>ビューには、現在のデータベースで定義されたすべてのビューがあります。
現在のユーザが（所有者である、何らかの権限を持っているといった方法で）アクセスすることができるビューのみが表示されます。
  </para>

  <table>
<!--
   <title><literal>views</literal> Columns</title>
-->
   <title><literal>views</literal>の列</title>

   <tgroup cols="3">
    <thead>
     <row>
<!--
      <entry>Name</entry>
      <entry>Data Type</entry>
      <entry>Description</entry>
-->
      <entry>名前</entry>
      <entry>データ型</entry>
      <entry>説明</entry>
     </row>
    </thead>

    <tbody>
     <row>
      <entry><literal>table_catalog</literal></entry>
      <entry><type>sql_identifier</type></entry>
<!--
      <entry>Name of the database that contains the view (always the current database)</entry>
-->
      <entry>ビューを持つデータベースの名前です（常に現在のデータベースです）。</entry>
     </row>

     <row>
      <entry><literal>table_schema</literal></entry>
      <entry><type>sql_identifier</type></entry>
<!--
      <entry>Name of the schema that contains the view</entry>
-->
      <entry>ビューを持つスキーマの名前です。</entry>
     </row>

     <row>
      <entry><literal>table_name</literal></entry>
      <entry><type>sql_identifier</type></entry>
<!--
      <entry>Name of the view</entry>
-->
      <entry>ビューの名前です。</entry>
     </row>

     <row>
      <entry><literal>view_definition</literal></entry>
      <entry><type>character_data</type></entry>
      <entry>
<!--
       Query expression defining the view (null if the view is not
       owned by a currently enabled role)
-->
ビューを定義する問い合わせ式です
（現在有効なロールがビューの所有者でない場合はNULLです）。
      </entry>
     </row>

     <row>
      <entry><literal>check_option</literal></entry>
      <entry><type>character_data</type></entry>
<!--
      <entry>Applies to a feature not available in <productname>PostgreSQL</></entry>
-->
      <entry><productname>PostgreSQL</>で利用できない機能に適用されるものです。</entry>
     </row>

     <row>
      <entry><literal>is_updatable</literal></entry>
      <entry><type>yes_or_no</type></entry>
      <entry>
<!--
       <literal>YES</literal> if the view is updatable (allows
       <command>UPDATE</command> and <command>DELETE</command>),
       <literal>NO</literal> if not
-->
ビューが更新可能（<command>UPDATE</command>および<command>DELETE</command>が可能）な場合<literal>YES</literal>、さもなくば<literal>NO</literal>です。
      </entry>
     </row>

     <row>
      <entry><literal>is_insertable_into</literal></entry>
      <entry><type>yes_or_no</type></entry>
      <entry>
<!--
       <literal>YES</literal> if the view is insertable into (allows
       <command>INSERT</command>), <literal>NO</literal> if not
-->
ビューが挿入可能（<command>INSERT</command>が可能）な場合<literal>YES</literal>、さもなくば<literal>NO</literal>です。
      </entry>
     </row>

     <row>
      <entry><literal>is_trigger_updatable</literal></entry>
      <entry><type>yes_or_no</type></entry>
      <entry>
<!--
       <literal>YES</> if the view has an <literal>INSTEAD OF</>
       <command>UPDATE</> trigger defined on it, <literal>NO</> if not
-->
ビューに<literal>INSTEAD OF</> <command>UPDATE</>トリガーが定義されている場合は<literal>YES</>、さもなくば<literal>NO</>です。
      </entry>
     </row>

     <row>
      <entry><literal>is_trigger_deletable</literal></entry>
      <entry><type>yes_or_no</type></entry>
      <entry>
<!--
       <literal>YES</> if the view has an <literal>INSTEAD OF</>
       <command>DELETE</> trigger defined on it, <literal>NO</> if not
-->
ビューに<literal>INSTEAD OF</> <command>DELETE</>トリガーが定義されている場合は<literal>YES</>、さもなくば<literal>NO</>です。
      </entry>
     </row>

     <row>
      <entry><literal>is_trigger_insertable_into</literal></entry>
      <entry><type>yes_or_no</type></entry>
      <entry>
<!--
       <literal>YES</> if the view has an <literal>INSTEAD OF</>
       <command>INSERT</> trigger defined on it, <literal>NO</> if not
-->
ビューに<literal>INSTEAD OF</> <command>INSERT</>トリガーが定義されている場合は<literal>YES</>、さもなくば<literal>NO</>です。
      </entry>
     </row>
    </tbody>
   </tgroup>
  </table>
 </sect1>

</chapter><|MERGE_RESOLUTION|>--- conflicted
+++ resolved
@@ -4232,27 +4232,6 @@
      </row>
 
      <row>
-<<<<<<< HEAD
-      <entry><literal>foreign_server_catalog</literal></entry>
-      <entry><type>sql_identifier</type></entry>
-<!--
-      <entry>Name of the database that the foreign server is defined in (always the current database)</entry>
--->
-      <entry>外部サーバが定義されているデータベースの名前です（常に現在のデータベースです）。</entry>
-     </row>
-
-     <row>
-      <entry><literal>foreign_server_name</literal></entry>
-      <entry><type>sql_identifier</type></entry>
-<!--
-      <entry>Name of the foreign server</entry>
--->
-      <entry>外部サーバの名前です。</entry>
-     </row>
-
-     <row>
-=======
->>>>>>> eb4dfa23
       <entry><literal>option_name</literal></entry>
       <entry><type>sql_identifier</type></entry>
 <!--

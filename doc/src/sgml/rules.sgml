--- conflicted
+++ resolved
@@ -531,25 +531,7 @@
 </para>
 
 <para>
-<<<<<<< HEAD
-<!--
-For the example, we need a little <literal>min</literal> function that
-returns the lower of 2 integer values. We create that as:
--->
-この例では、2つの整数から小さな値を返すちょっとした<literal>min</literal>関数を必要とします。
-関数の生成は以下のようにします。
-
-<programlisting>
-CREATE FUNCTION min(integer, integer) RETURNS integer AS $$
-    SELECT CASE WHEN $1 &lt; $2 THEN $1 ELSE $2 END
-$$ LANGUAGE SQL STRICT;
-</programlisting>
-</para>
-
-<para>
-<!--
-=======
->>>>>>> 5060275a
+<!--
     The real tables we need in the first two rule system descriptions
     are these:
 -->
@@ -922,31 +904,18 @@
    </para>
 
    <para>
-<<<<<<< HEAD
-<!--
-    It turns out that the planner will collapse this tree into a
-    two-level query tree: the bottommost <command>SELECT</command>
-    commands will be <quote>pulled up</quote> into the middle
-    <command>SELECT</command> since there's no need to process them
-    separately.  But the middle <command>SELECT</command> will remain
-    separate from the top, because it contains aggregate functions.
-    If we pulled those up it would change the behavior of the topmost
-    <command>SELECT</command>, which we don't want.  However,
-    collapsing the query tree is an optimization that the rewrite
-    system doesn't have to concern itself with.
+<!--
+    This might look inefficient, but the planner will collapse this into a
+    single-level query tree by <quote>pulling up</quote> the subqueries,
+    and then it will plan the joins just as if we'd written them out
+    manually.  So collapsing the query tree is an optimization that the
+    rewrite system doesn't have to concern itself with.
 -->
 次にプランナはこのツリーを2レベルの問い合わせツリーに縮めます。
 一番下の<command>SELECT</command>コマンドは別々に処理する必要がありませんので2つ目の<command>SELECT</command>に<quote>引っ張り上げ</quote>られます。
 しかし2つ目の<command>SELECT</command>は集約関数を持つため、頂点からは区別されます。
 もしそれらを引っ張り上げてしまうと一番上の<command>SELECT</command>の動作を変えてしまうことになり、それはしたくありません。
 しかし、問い合わせツリーを縮めるという最適化を、書き換えシステム自身で意識する必要はありません。
-=======
-    This might look inefficient, but the planner will collapse this into a
-    single-level query tree by <quote>pulling up</quote> the subqueries,
-    and then it will plan the joins just as if we'd written them out
-    manually.  So collapsing the query tree is an optimization that the
-    rewrite system doesn't have to concern itself with.
->>>>>>> 5060275a
    </para>
 </sect2>
 

--- conflicted
+++ resolved
@@ -364,11 +364,6 @@
    The tables are matched between the publisher and the subscriber using the
    fully qualified table name.  Replication to differently-named tables on the
    subscriber is not supported.
-<<<<<<< HEAD
-  </para>
-
-  <para>
-=======
 -->
 パブリッシャーとサブスクライバーの間でのテーブルの照合は、完全修飾されたテーブル名に基づいて行われます。
 サブスクライバーで異なる名前になっているテーブルに対するレプリケーションは、サポートされていません。
@@ -376,7 +371,6 @@
 
   <para>
 <!--
->>>>>>> bd0a9e56
    Columns of a table are also matched by name.  The order of columns in the
    subscriber table does not need to match that of the publisher.  The data
    types of the columns do not need to match, as long as the text
@@ -386,8 +380,6 @@
    additional columns not provided by the published table.  Any such columns
    will be filled with the default value as specified in the definition of the
    target table.
-<<<<<<< HEAD
-=======
 -->
 テーブルの列も名前で照合されます。
 サブスクライバーのテーブルでの列の順序はパブリッシャーと一致している必要はありません。
@@ -395,7 +387,6 @@
 例えば、<type>integer</type>型の列から<type>bigint</type>型の列にレプリケーションすることができます。
 対象テーブルはパブリッシュされたテーブルにない追加の列を持つこともできます。
 そうした列には対象テーブルの定義の指定に従ってデフォルト値が挿入されます。
->>>>>>> bd0a9e56
   </para>
 
   <sect2 id="logical-replication-subscription-slot">

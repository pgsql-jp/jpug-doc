# LANGUAGE message translation file for pg_combinebackup
# Copyright (C) 2024 PostgreSQL Global Development Group
# This file is distributed under the same license as the pg_combinebackup (PostgreSQL) package.
# FIRST AUTHOR <EMAIL@ADDRESS>, 2024.
#
msgid ""
msgstr ""
"Project-Id-Version: pg_combinebackup (PostgreSQL 18)\n"
"Report-Msgid-Bugs-To: pgsql-bugs@lists.postgresql.org\n"
<<<<<<< HEAD
"POT-Creation-Date: 2024-11-05 09:21+0900\n"
"PO-Revision-Date: 2024-11-05 09:28+0900\n"
=======
"POT-Creation-Date: 2025-04-30 10:33+0900\n"
"PO-Revision-Date: 2025-04-30 11:26+0900\n"
>>>>>>> 3d6a8289
"Last-Translator: Kyotaro Horiguchi <horikyota.ntt@gmail.com>\n"
"Language-Team: \n"
"Language: ja\n"
"MIME-Version: 1.0\n"
"Content-Type: text/plain; charset=UTF-8\n"
"Content-Transfer-Encoding: 8bit\n"
"X-Generator: Poedit 1.8.13\n"

#: ../../../src/common/logging.c:279
#, c-format
msgid "error: "
msgstr "エラー: "

#: ../../../src/common/logging.c:286
#, c-format
msgid "warning: "
msgstr "警告: "

#: ../../../src/common/logging.c:297
#, c-format
msgid "detail: "
msgstr "詳細: "

#: ../../../src/common/logging.c:304
#, c-format
msgid "hint: "
msgstr "ヒント: "

#: ../../common/controldata_utils.c:97
#, c-format
msgid "could not open file \"%s\" for reading: %m"
msgstr "ファイル\"%s\"を読み込み用にオープンできませんでした: %m"

<<<<<<< HEAD
#: ../../common/controldata_utils.c:110 copy_file.c:150 load_manifest.c:161
#: load_manifest.c:199 pg_combinebackup.c:1400 reconstruct.c:540
=======
#: ../../common/controldata_utils.c:110 copy_file.c:164 load_manifest.c:161
#: load_manifest.c:199 pg_combinebackup.c:1410 reconstruct.c:540
>>>>>>> 3d6a8289
#, c-format
msgid "could not read file \"%s\": %m"
msgstr "ファイル\"%s\"の読み込みに失敗しました: %m"

#: ../../common/controldata_utils.c:119
#, c-format
msgid "could not read file \"%s\": read %d of %zu"
msgstr "ファイル\"%1$s\"を読み込めませんでした: %3$zuバイトのうち%2$dバイトを読み込みました"

#: ../../common/controldata_utils.c:132 ../../common/controldata_utils.c:280
<<<<<<< HEAD
#: backup_label.c:174 copy_file.c:68 pg_combinebackup.c:538
#: pg_combinebackup.c:1175 reconstruct.c:369 reconstruct.c:740
#: write_manifest.c:188
=======
#: backup_label.c:174 copy_file.c:71 pg_combinebackup.c:548
#: pg_combinebackup.c:1185 reconstruct.c:369 reconstruct.c:740
#: write_manifest.c:187
>>>>>>> 3d6a8289
#, c-format
msgid "could not close file \"%s\": %m"
msgstr "ファイル\"%s\"をクローズできませんでした: %m"

#: ../../common/controldata_utils.c:168
msgid "byte ordering mismatch"
msgstr "バイトオーダが合っていません"

#: ../../common/controldata_utils.c:170
#, c-format
msgid ""
"possible byte ordering mismatch\n"
"The byte ordering used to store the pg_control file might not match the one\n"
"used by this program.  In that case the results below would be incorrect, and\n"
"the PostgreSQL installation would be incompatible with this data directory."
msgstr ""
"バイトオーダが異なる可能性があります。\n"
"pg_controlファイルを格納するために使用するバイトオーダが本プログラムで使用\n"
"されるものと一致しないようです。この場合以下の結果は不正確になります。また、\n"
"PostgreSQLインストレーションはこのデータディレクトリと互換性がなくなります。"

<<<<<<< HEAD
#: ../../common/controldata_utils.c:230 ../../common/file_utils.c:71
#: ../../common/file_utils.c:348 ../../common/file_utils.c:407
#: ../../common/file_utils.c:481 backup_label.c:143 copy_file.c:66
#: copy_file.c:139 copy_file.c:171 copy_file.c:175 copy_file.c:225
#: copy_file.c:268 load_manifest.c:128 pg_combinebackup.c:523
#: pg_combinebackup.c:1167 reconstruct.c:523 reconstruct.c:638
#: write_manifest.c:251
=======
#: ../../common/controldata_utils.c:230 ../../common/file_utils.c:69
#: ../../common/file_utils.c:370 ../../common/file_utils.c:428
#: ../../common/file_utils.c:502 backup_label.c:143 copy_file.c:69
#: copy_file.c:153 copy_file.c:185 copy_file.c:189 copy_file.c:239
#: copy_file.c:282 load_manifest.c:128 pg_combinebackup.c:533
#: pg_combinebackup.c:1177 reconstruct.c:523 reconstruct.c:638
#: write_manifest.c:250
>>>>>>> 3d6a8289
#, c-format
msgid "could not open file \"%s\": %m"
msgstr "ファイル\"%s\"をオープンできませんでした: %m"

#: ../../common/controldata_utils.c:249 backup_label.c:160 reconstruct.c:759
<<<<<<< HEAD
#: write_manifest.c:261
=======
#: write_manifest.c:260
>>>>>>> 3d6a8289
#, c-format
msgid "could not write file \"%s\": %m"
msgstr "ファイル\"%s\"を書き出せませんでした: %m"

<<<<<<< HEAD
#: ../../common/controldata_utils.c:268 ../../common/file_utils.c:419
#: ../../common/file_utils.c:489
=======
#: ../../common/controldata_utils.c:268 ../../common/file_utils.c:440
#: ../../common/file_utils.c:510
>>>>>>> 3d6a8289
#, c-format
msgid "could not fsync file \"%s\": %m"
msgstr "ファイル\"%s\"をfsyncできませんでした: %m"

#: ../../common/cryptohash.c:261 ../../common/cryptohash_openssl.c:356
<<<<<<< HEAD
#: ../../common/jsonapi.c:2317 ../../common/parse_manifest.c:157
#: ../../common/parse_manifest.c:853
=======
#: ../../common/jsonapi.c:2407 ../../common/parse_manifest.c:157
#: ../../common/parse_manifest.c:852
>>>>>>> 3d6a8289
#, c-format
msgid "out of memory"
msgstr "メモリ不足です"

#: ../../common/cryptohash.c:266 ../../common/cryptohash.c:272
#: ../../common/cryptohash_openssl.c:368 ../../common/cryptohash_openssl.c:376
msgid "success"
msgstr "成功"

#: ../../common/cryptohash.c:268 ../../common/cryptohash_openssl.c:370
msgid "destination buffer too small"
msgstr "出力先バッファが小さすぎます"

#: ../../common/cryptohash_openssl.c:372
msgid "OpenSSL failure"
msgstr "OpenSSLのエラー"

#: ../../common/fe_memutils.c:35 ../../common/fe_memutils.c:75
#: ../../common/fe_memutils.c:98 ../../common/fe_memutils.c:161
#, c-format
msgid "out of memory\n"
msgstr "メモリ不足です\n"

#: ../../common/fe_memutils.c:92 ../../common/fe_memutils.c:153
#, c-format
msgid "cannot duplicate null pointer (internal error)\n"
msgstr "nullポインタは複製できません(内部エラー)\n"

<<<<<<< HEAD
#: ../../common/file_utils.c:77
=======
#: ../../common/file_utils.c:75
>>>>>>> 3d6a8289
#, c-format
msgid "could not synchronize file system for file \"%s\": %m"
msgstr "ファイル\"%s\"に対してファイルシステムを同期できませんでした: %m"

<<<<<<< HEAD
#: ../../common/file_utils.c:121 ../../common/file_utils.c:567
#: backup_label.c:187 load_manifest.c:133 pg_combinebackup.c:676
#: pg_combinebackup.c:1131 pg_combinebackup.c:1383 reconstruct.c:204
=======
#: ../../common/file_utils.c:123 ../../common/file_utils.c:588
#: backup_label.c:187 load_manifest.c:133 pg_combinebackup.c:685
#: pg_combinebackup.c:1141 pg_combinebackup.c:1393 reconstruct.c:204
>>>>>>> 3d6a8289
#: reconstruct.c:421
#, c-format
msgid "could not stat file \"%s\": %m"
msgstr "ファイル\"%s\"のstatに失敗しました: %m"

<<<<<<< HEAD
#: ../../common/file_utils.c:131 ../../common/file_utils.c:228
=======
#: ../../common/file_utils.c:133 ../../common/file_utils.c:243
>>>>>>> 3d6a8289
#: ../../fe_utils/option_utils.c:99
#, c-format
msgid "this build does not support sync method \"%s\""
msgstr "このビルドでは同期方式\"%s\"をサポートしていません"

<<<<<<< HEAD
#: ../../common/file_utils.c:152 ../../common/file_utils.c:282
#: pg_combinebackup.c:933 pg_combinebackup.c:1256
=======
#: ../../common/file_utils.c:156 ../../common/file_utils.c:304
#: pg_combinebackup.c:943 pg_combinebackup.c:1266
>>>>>>> 3d6a8289
#, c-format
msgid "could not open directory \"%s\": %m"
msgstr "ディレクトリ\"%s\"をオープンできませんでした: %m"

<<<<<<< HEAD
#: ../../common/file_utils.c:170 ../../common/file_utils.c:316
=======
#: ../../common/file_utils.c:174 ../../common/file_utils.c:338
>>>>>>> 3d6a8289
#, c-format
msgid "could not read directory \"%s\": %m"
msgstr "ディレクトリ\"%s\"を読み取れませんでした: %m"

<<<<<<< HEAD
#: ../../common/file_utils.c:499
=======
#: ../../common/file_utils.c:520
>>>>>>> 3d6a8289
#, c-format
msgid "could not rename file \"%s\" to \"%s\": %m"
msgstr "ファイル\"%s\"の名前を\"%s\"に変更できませんでした: %m"

<<<<<<< HEAD
#: ../../common/jsonapi.c:2342
msgid "Recursive descent parser cannot use incremental lexer."
msgstr "再帰降下パーサーは差分字句解析器を使用できません。"

#: ../../common/jsonapi.c:2344
msgid "Incremental parser requires incremental lexer."
msgstr "差分パーサーは差分字句解析器を必要とします。"

#: ../../common/jsonapi.c:2346
msgid "JSON nested too deep, maximum permitted depth is 6400."
msgstr "JSONのネストが深すぎます、可能な最大の深さは6400です。"

#: ../../common/jsonapi.c:2348
=======
#: ../../common/jsonapi.c:2432
msgid "Recursive descent parser cannot use incremental lexer."
msgstr "再帰降下パーサーは差分字句解析器を使用できません。"

#: ../../common/jsonapi.c:2434
msgid "Incremental parser requires incremental lexer."
msgstr "差分パーサーは差分字句解析器を必要とします。"

#: ../../common/jsonapi.c:2436
msgid "JSON nested too deep, maximum permitted depth is 6400."
msgstr "JSONのネストが深すぎます、可能な最大の深さは6400です。"

#: ../../common/jsonapi.c:2438
>>>>>>> 3d6a8289
#, c-format
msgid "Escape sequence \"\\%.*s\" is invalid."
msgstr "エスケープシーケンス\"\\%.*s\"は不正です。"

<<<<<<< HEAD
#: ../../common/jsonapi.c:2352
=======
#: ../../common/jsonapi.c:2442
>>>>>>> 3d6a8289
#, c-format
msgid "Character with value 0x%02x must be escaped."
msgstr "0x%02x値を持つ文字はエスケープしなければなりません"

<<<<<<< HEAD
#: ../../common/jsonapi.c:2356
=======
#: ../../common/jsonapi.c:2446
>>>>>>> 3d6a8289
#, c-format
msgid "Expected end of input, but found \"%.*s\"."
msgstr "入力の終端を想定していましたが、\"\\%.*s\"でした。"

<<<<<<< HEAD
#: ../../common/jsonapi.c:2359
=======
#: ../../common/jsonapi.c:2449
>>>>>>> 3d6a8289
#, c-format
msgid "Expected array element or \"]\", but found \"%.*s\"."
msgstr "配列要素または\"]\"を想定していましたが、\"\\%.*s\"でした。"

<<<<<<< HEAD
#: ../../common/jsonapi.c:2362
=======
#: ../../common/jsonapi.c:2452
>>>>>>> 3d6a8289
#, c-format
msgid "Expected \",\" or \"]\", but found \"%.*s\"."
msgstr "\",\"または\"]\"を想定していましたが、\"\\%.*s\"でした。"

<<<<<<< HEAD
#: ../../common/jsonapi.c:2365
=======
#: ../../common/jsonapi.c:2455
>>>>>>> 3d6a8289
#, c-format
msgid "Expected \":\", but found \"%.*s\"."
msgstr "\":\"を想定していましたが、\"\\%.*s\"でした。"

<<<<<<< HEAD
#: ../../common/jsonapi.c:2368
=======
#: ../../common/jsonapi.c:2458
>>>>>>> 3d6a8289
#, c-format
msgid "Expected JSON value, but found \"%.*s\"."
msgstr "JSON値を想定していましたが、\"\\%.*s\"でした。"

<<<<<<< HEAD
#: ../../common/jsonapi.c:2371
msgid "The input string ended unexpectedly."
msgstr "入力文字列が予期せず終了しました。"

#: ../../common/jsonapi.c:2373
=======
#: ../../common/jsonapi.c:2461
msgid "The input string ended unexpectedly."
msgstr "入力文字列が予期せず終了しました。"

#: ../../common/jsonapi.c:2463
>>>>>>> 3d6a8289
#, c-format
msgid "Expected string or \"}\", but found \"%.*s\"."
msgstr "文字列または\"}\"を想定していましたが、\"\\%.*s\"でした。"

<<<<<<< HEAD
#: ../../common/jsonapi.c:2376
=======
#: ../../common/jsonapi.c:2466
>>>>>>> 3d6a8289
#, c-format
msgid "Expected \",\" or \"}\", but found \"%.*s\"."
msgstr "\",\"または\"}\"を想定していましたが、\"\\%.*s\"でした。"

<<<<<<< HEAD
#: ../../common/jsonapi.c:2379
=======
#: ../../common/jsonapi.c:2469
>>>>>>> 3d6a8289
#, c-format
msgid "Expected string, but found \"%.*s\"."
msgstr "文字列を想定していましたが、\"\\%.*s\"でした。"

<<<<<<< HEAD
#: ../../common/jsonapi.c:2382
=======
#: ../../common/jsonapi.c:2472
>>>>>>> 3d6a8289
#, c-format
msgid "Token \"%.*s\" is invalid."
msgstr "トークン\"\\%.*s\"は不正です。"

<<<<<<< HEAD
#: ../../common/jsonapi.c:2388
msgid "\\u0000 cannot be converted to text."
msgstr "\\u0000 はテキストに変換できません。"

#: ../../common/jsonapi.c:2390
msgid "\"\\u\" must be followed by four hexadecimal digits."
msgstr "\"\\u\"の後には16進数の4桁が続かなければなりません。"

#: ../../common/jsonapi.c:2393
msgid "Unicode escape values cannot be used for code point values above 007F when the encoding is not UTF8."
msgstr "エンコーディングがUTF-8ではない場合、コードポイントの値が 007F 以上についてはUnicodeエスケープの値は使用できません。"

#: ../../common/jsonapi.c:2402
=======
#: ../../common/jsonapi.c:2478
msgid "\\u0000 cannot be converted to text."
msgstr "\\u0000 はテキストに変換できません。"

#: ../../common/jsonapi.c:2480
msgid "\"\\u\" must be followed by four hexadecimal digits."
msgstr "\"\\u\"の後には16進数の4桁が続かなければなりません。"

#: ../../common/jsonapi.c:2483
msgid "Unicode escape values cannot be used for code point values above 007F when the encoding is not UTF8."
msgstr "エンコーディングがUTF-8ではない場合、コードポイントの値が 007F 以上についてはUnicodeエスケープの値は使用できません。"

#: ../../common/jsonapi.c:2492
>>>>>>> 3d6a8289
#, c-format
msgid "Unicode escape value could not be translated to the server's encoding %s."
msgstr "Unicodeエスケープの値がサーバーエンコーディング%sに変換できませんでした。"

<<<<<<< HEAD
#: ../../common/jsonapi.c:2409
msgid "Unicode high surrogate must not follow a high surrogate."
msgstr "Unicodeのハイサロゲートはハイサロゲートに続いてはいけません。"

#: ../../common/jsonapi.c:2411
msgid "Unicode low surrogate must follow a high surrogate."
msgstr "Unicodeのローサロゲートはハイサロゲートに続かなければなりません。"

#: ../../common/jsonapi.c:2433
msgid "out of memory while constructing error description"
msgstr "エラー記述の構築中にメモリ不足"

#: ../../common/parse_manifest.c:159 ../../common/parse_manifest.c:855
=======
#: ../../common/jsonapi.c:2499
msgid "Unicode high surrogate must not follow a high surrogate."
msgstr "Unicodeのハイサロゲートはハイサロゲートに続いてはいけません。"

#: ../../common/jsonapi.c:2501
msgid "Unicode low surrogate must follow a high surrogate."
msgstr "Unicodeのローサロゲートはハイサロゲートに続かなければなりません。"

#: ../../common/jsonapi.c:2523
msgid "out of memory while constructing error description"
msgstr "エラー記述の構築中にメモリ不足"

#: ../../common/parse_manifest.c:159 ../../common/parse_manifest.c:854
>>>>>>> 3d6a8289
#, c-format
msgid "could not initialize checksum of manifest"
msgstr "目録のチェックサムの初期化ができませんでした"

#: ../../common/parse_manifest.c:203 ../../common/parse_manifest.c:260
msgid "manifest ended unexpectedly"
msgstr "目録が予期せず終了しました。"

#: ../../common/parse_manifest.c:209 ../../common/parse_manifest.c:861
#, c-format
msgid "could not update checksum of manifest"
msgstr "目録のチェックサムの更新ができませんでした"

#: ../../common/parse_manifest.c:301
msgid "unexpected object start"
msgstr "予期しないオブジェクトの開始"

#: ../../common/parse_manifest.c:336
msgid "unexpected object end"
msgstr "予期しないオブジェクトの終わり"

#: ../../common/parse_manifest.c:365
msgid "unexpected array start"
msgstr "予期しない配列の開始"

#: ../../common/parse_manifest.c:390
msgid "unexpected array end"
msgstr "予期しない配列の終わり"

#: ../../common/parse_manifest.c:417
msgid "expected version indicator"
msgstr "バージョン指示子を想定していました"

#: ../../common/parse_manifest.c:453
msgid "unrecognized top-level field"
msgstr "認識できないトップレベルフィールド"

#: ../../common/parse_manifest.c:472
msgid "unexpected file field"
msgstr "予期しないファイルフィールド"

#: ../../common/parse_manifest.c:486
msgid "unexpected WAL range field"
msgstr "予期しないWAL範囲フィールド"

#: ../../common/parse_manifest.c:492
msgid "unexpected object field"
msgstr "予期しないオブジェクトフィールド"

#: ../../common/parse_manifest.c:582
msgid "unexpected scalar"
msgstr "予期しないスカラー"

#: ../../common/parse_manifest.c:608
msgid "manifest version not an integer"
msgstr "目録バージョンが整数ではありません"

#: ../../common/parse_manifest.c:612
msgid "unexpected manifest version"
msgstr "予期しない目録バージョン"

<<<<<<< HEAD
#: ../../common/parse_manifest.c:637
=======
#: ../../common/parse_manifest.c:636
>>>>>>> 3d6a8289
msgid "system identifier in manifest not an integer"
msgstr "目録中のシステム識別子が整数ではありません"

#: ../../common/parse_manifest.c:661
msgid "missing path name"
msgstr "パス名がありません"

#: ../../common/parse_manifest.c:664
msgid "both path name and encoded path name"
msgstr "パス名とエンコードされたパス名の両方"

#: ../../common/parse_manifest.c:666
msgid "missing size"
msgstr "サイズがありません"

#: ../../common/parse_manifest.c:669
msgid "checksum without algorithm"
msgstr "アルゴリズムなしのチェックサム"

#: ../../common/parse_manifest.c:683
msgid "could not decode file name"
msgstr "ファイル名をデコードできませんでした"

#: ../../common/parse_manifest.c:693
msgid "file size is not an integer"
msgstr "ファイルサイズが整数ではありません"

<<<<<<< HEAD
#: ../../common/parse_manifest.c:700 pg_combinebackup.c:199
=======
#: ../../common/parse_manifest.c:699 pg_combinebackup.c:204
>>>>>>> 3d6a8289
#, c-format
msgid "unrecognized checksum algorithm: \"%s\""
msgstr "認識できないチェックサムアルゴリズム: \"%s\""

#: ../../common/parse_manifest.c:718
#, c-format
msgid "invalid checksum for file \"%s\": \"%s\""
msgstr "\"%s\" ファイルのチェックサムが無効: \"%s\""

#: ../../common/parse_manifest.c:761
msgid "missing timeline"
msgstr "タイムラインがありません"

#: ../../common/parse_manifest.c:763
msgid "missing start LSN"
msgstr "開始LSNがありません"

#: ../../common/parse_manifest.c:765
msgid "missing end LSN"
msgstr "終了LSNがありません"

#: ../../common/parse_manifest.c:771
msgid "timeline is not an integer"
msgstr "タイムラインが整数ではありません"

#: ../../common/parse_manifest.c:774
msgid "could not parse start LSN"
msgstr "開始LSNをパースできませんでした"

#: ../../common/parse_manifest.c:777
msgid "could not parse end LSN"
msgstr "終了LSNをパースできませんでした"

#: ../../common/parse_manifest.c:842
msgid "expected at least 2 lines"
msgstr "少なくとも2行が必要です"

#: ../../common/parse_manifest.c:845
msgid "last line not newline-terminated"
msgstr "最後の行が改行で終わっていません"

#: ../../common/parse_manifest.c:864
#, c-format
msgid "could not finalize checksum of manifest"
msgstr "目録のチェックサムの完了ができませんでした"

#: ../../common/parse_manifest.c:868
#, c-format
msgid "manifest has no checksum"
msgstr "目録にチェックサムがありません"

#: ../../common/parse_manifest.c:872
#, c-format
msgid "invalid manifest checksum: \"%s\""
msgstr "無効な目録チェックサム: \"%s\""

#: ../../common/parse_manifest.c:876
#, c-format
msgid "manifest checksum mismatch"
msgstr "目録チェックサムの不一致"

#: ../../common/parse_manifest.c:891
#, c-format
msgid "could not parse backup manifest: %s"
msgstr "バックアップ目録をパースできませんでした: %s"

#: ../../fe_utils/option_utils.c:69
#, c-format
msgid "invalid value \"%s\" for option %s"
msgstr "オプション%2$sに対する不正な値\"%1$s\""

#: ../../fe_utils/option_utils.c:76
#, c-format
msgid "%s must be in range %d..%d"
msgstr "%sは%d..%dの範囲になければなりません"

#: ../../fe_utils/option_utils.c:106
#, c-format
msgid "unrecognized sync method: %s"
msgstr "認識できない同期方式: %s"

#: backup_label.c:66 backup_label.c:85 backup_label.c:95
#, c-format
msgid "%s: could not parse %s"
msgstr "%s: %sをパースできませんでした"

#: backup_label.c:69 backup_label.c:88
#, c-format
msgid "%s: improper terminator for %s"
msgstr "%s: %sに対する不適切な終端文字"

#: backup_label.c:76
#, c-format
msgid "%s: could not parse TLI for %s"
msgstr "%s: %sのTLIのパースができませんでした"

#: backup_label.c:79 backup_label.c:98
#, c-format
msgid "%s: invalid TLI"
msgstr "%s: 不正なTLI"

#: backup_label.c:106 backup_label.c:108
#, c-format
msgid "%s: could not find %s"
msgstr "%s: %sが見つかりませんでした"

#: backup_label.c:110 backup_label.c:113
#, c-format
msgid "%s: %s requires %s"
msgstr "%s: %sは%sを必要とします"

<<<<<<< HEAD
#: backup_label.c:162 reconstruct.c:761 write_manifest.c:263
=======
#: backup_label.c:162 reconstruct.c:761 write_manifest.c:262
>>>>>>> 3d6a8289
#, c-format
msgid "could not write file \"%s\": wrote %d of %d"
msgstr "ファイル\"%1$s\"の書き込みができませんでした: %3$dバイト中%2$dバイト書き込みました"

<<<<<<< HEAD
#: backup_label.c:166 copy_file.c:146 copy_file.c:193 reconstruct.c:721
#: reconstruct.c:767 write_manifest.c:271
=======
#: backup_label.c:166 copy_file.c:160 copy_file.c:207 reconstruct.c:721
#: reconstruct.c:767 write_manifest.c:270
>>>>>>> 3d6a8289
#, c-format
msgid "could not update checksum of file \"%s\""
msgstr "ファイル\"%s\"のチェックサムの更新ができませんでした"

<<<<<<< HEAD
#: copy_file.c:186
=======
#: copy_file.c:200
>>>>>>> 3d6a8289
#, c-format
msgid "could not write to file \"%s\": %m"
msgstr "ファイル\"%s\"を書き出せませんでした: %m"

<<<<<<< HEAD
#: copy_file.c:188
=======
#: copy_file.c:202
>>>>>>> 3d6a8289
#, c-format
msgid "could not write to file \"%s\", offset %u: wrote %d of %d"
msgstr "ファイル \"%1$s\"、オフセット%2$uで書き込みができませんでした: %4$dバイト中%3$dバイト書き込みました"

<<<<<<< HEAD
#: copy_file.c:199 reconstruct.c:784
=======
#: copy_file.c:213 reconstruct.c:784
>>>>>>> 3d6a8289
#, c-format
msgid "could not read from file \"%s\": %m"
msgstr "ファイル\"%s\"から読み取れませんでした: %m"

<<<<<<< HEAD
#: copy_file.c:218
=======
#: copy_file.c:232
>>>>>>> 3d6a8289
#, c-format
msgid "error while cloning file \"%s\" to \"%s\": %m"
msgstr "ファイル\"%s\"の\"%s\"へのクローニング中のエラー: %m"

<<<<<<< HEAD
#: copy_file.c:229 copy_file.c:272
=======
#: copy_file.c:243 copy_file.c:286
>>>>>>> 3d6a8289
#, c-format
msgid "could not create file \"%s\": %m"
msgstr "ファイル\"%s\"を作成できませんでした: %m"

<<<<<<< HEAD
#: copy_file.c:237
=======
#: copy_file.c:251
>>>>>>> 3d6a8289
#, c-format
msgid "error while cloning file \"%s\" to \"%s\": %s"
msgstr "ファイル\"%s\"の\"%s\"へのクローニング中のエラー: %s"

<<<<<<< HEAD
#: copy_file.c:245 pg_combinebackup.c:251
=======
#: copy_file.c:259 pg_combinebackup.c:256
>>>>>>> 3d6a8289
#, c-format
msgid "file cloning not supported on this platform"
msgstr "このプラットフォームではファイルのクローンはサポートされません"

<<<<<<< HEAD
#: copy_file.c:278 reconstruct.c:704
=======
#: copy_file.c:292 reconstruct.c:704
>>>>>>> 3d6a8289
#, c-format
msgid "error while copying file range from \"%s\" to \"%s\": %m"
msgstr "\"%s\"の\"%s\"へのファイル範囲のコピー中のエラー: %m"

<<<<<<< HEAD
#: copy_file.c:285 pg_combinebackup.c:264 reconstruct.c:724
=======
#: copy_file.c:299 pg_combinebackup.c:269 reconstruct.c:724
>>>>>>> 3d6a8289
#, c-format
msgid "copy_file_range not supported on this platform"
msgstr "このプラットフォームではcopy_file_rangeはサポートされません"

<<<<<<< HEAD
#: copy_file.c:300
=======
#: copy_file.c:314
>>>>>>> 3d6a8289
#, c-format
msgid "could not copy file \"%s\" to \"%s\": %m"
msgstr "ファイル\"%s\"を\"%s\"にコピーできませんでした: %m"

#: copy_file.c:333
#, c-format
msgid "could not create link from \"%s\" to \"%s\": %m"
msgstr "\"%s\"から\"%s\"へのリンクを作成できませんでした: %m"

#: load_manifest.c:125
#, c-format
msgid "file \"%s\" does not exist"
msgstr "ファイル\"%s\"は存在しません"

#: load_manifest.c:163
#, c-format
msgid "could not read file \"%s\": read %d of %lld"
msgstr "ファイル\"%1$s\"を読み込めませんでした: %3$lldバイトのうち%2$dバイトを読み込みました"

#: load_manifest.c:201
#, c-format
msgid "could not read file \"%s\": read %lld of %lld"
msgstr "ファイル\"%1$s\"を読み込めませんでした: %3$lldバイトのうち%2$lldバイトを読み込みました"

#: load_manifest.c:248
#, c-format
msgid "backup manifest version 1 does not support incremental backup"
msgstr "バックアップ目録のバージョン1は差分バックアップをサポートしていません"

#: load_manifest.c:280
#, c-format
msgid "duplicate path name in backup manifest: \"%s\""
msgstr "バックアップ目録内の重複パス名: \"%s\""

<<<<<<< HEAD
#: pg_combinebackup.c:220 pg_combinebackup.c:228
=======
#: pg_combinebackup.c:225 pg_combinebackup.c:233
>>>>>>> 3d6a8289
#, c-format
msgid "Try \"%s --help\" for more information."
msgstr "詳細は\"%s --help\"を実行してください。"

<<<<<<< HEAD
#: pg_combinebackup.c:227
=======
#: pg_combinebackup.c:232
>>>>>>> 3d6a8289
#, c-format
msgid "no input directories specified"
msgstr "入力ディレクトリが指定されていません"

<<<<<<< HEAD
#: pg_combinebackup.c:233
=======
#: pg_combinebackup.c:238
>>>>>>> 3d6a8289
#, c-format
msgid "no output directory specified"
msgstr "出力ディレクトリが指定されていません"

<<<<<<< HEAD
#: pg_combinebackup.c:301
=======
#: pg_combinebackup.c:306
>>>>>>> 3d6a8289
#, c-format
msgid "%s: manifest system identifier is %<PRIu64>, but control file has %<PRIu64>"
msgstr "%s: 目録のシステム識別子が%<PRIu64>ですが、制御ファイルでは%<PRIu64>です"

<<<<<<< HEAD
#: pg_combinebackup.c:340
=======
#: pg_combinebackup.c:345
>>>>>>> 3d6a8289
#, c-format
msgid "cannot generate a manifest because no manifest is available for the final input backup"
msgstr "最後の入力バックアップに目録がないため目録を生成できません"

<<<<<<< HEAD
#: pg_combinebackup.c:387
=======
#: pg_combinebackup.c:392
>>>>>>> 3d6a8289
#, c-format
msgid "could not create symbolic link from \"%s\" to \"%s\": %m"
msgstr "\"%s\"から\"%s\"へのシンボリックリンクを作成できませんでした: %m"

<<<<<<< HEAD
#: pg_combinebackup.c:399 pg_combinebackup.c:730 pg_combinebackup.c:927
=======
#: pg_combinebackup.c:404 pg_combinebackup.c:739 pg_combinebackup.c:937
>>>>>>> 3d6a8289
#, c-format
msgid "could not create directory \"%s\": %m"
msgstr "ディレクトリ\"%s\"を作成できませんでした: %m"

<<<<<<< HEAD
#: pg_combinebackup.c:454
=======
#: pg_combinebackup.c:434
#, c-format
msgid "--link mode was used; any modifications to the output directory might destructively modify input directories"
msgstr "--link モードが使用されています。出力ディレクトリに変更を加えると、入力ディレクトリが破壊的に変更される可能性があります。"

#: pg_combinebackup.c:464
>>>>>>> 3d6a8289
#, c-format
msgid "directory name too long"
msgstr "ディレクトリ名が長すぎます"

<<<<<<< HEAD
#: pg_combinebackup.c:461
=======
#: pg_combinebackup.c:471
>>>>>>> 3d6a8289
#, c-format
msgid "multiple \"=\" signs in tablespace mapping"
msgstr "テーブル空間のマッピングに複数の\"=\"記号があります"

<<<<<<< HEAD
#: pg_combinebackup.c:469
=======
#: pg_combinebackup.c:479
>>>>>>> 3d6a8289
#, c-format
msgid "invalid tablespace mapping format \"%s\", must be \"OLDDIR=NEWDIR\""
msgstr "テーブル空間のマッピング形式\"%s\"が不正です。\"旧DIR=新DIR\"でなければなりません"

<<<<<<< HEAD
#: pg_combinebackup.c:480 pg_combinebackup.c:484
=======
#: pg_combinebackup.c:490 pg_combinebackup.c:494
>>>>>>> 3d6a8289
#, c-format
msgid "old directory is not an absolute path in tablespace mapping: %s"
msgstr "テーブル空間のマッピングにおいて、旧ディレクトリが絶対パスではありません: %s"

<<<<<<< HEAD
#: pg_combinebackup.c:553
=======
#: pg_combinebackup.c:563
>>>>>>> 3d6a8289
#, c-format
msgid "backup at \"%s\" is a full backup, but only the first backup should be a full backup"
msgstr "\"%s\"のバックアップはフルバックアップですが、最初のバックアップのみがフルバックアップである必要があります"

<<<<<<< HEAD
#: pg_combinebackup.c:556
=======
#: pg_combinebackup.c:566
>>>>>>> 3d6a8289
#, c-format
msgid "backup at \"%s\" is an incremental backup, but the first backup should be a full backup"
msgstr "\"%s\"のバックアップは差分バックアップですが、最初のバックアップはフルバックアップである必要があります"

<<<<<<< HEAD
#: pg_combinebackup.c:559
=======
#: pg_combinebackup.c:569
>>>>>>> 3d6a8289
#, c-format
msgid "backup at \"%s\" starts on timeline %u, but expected %u"
msgstr "\"%s\"のバックアップはタイムライン%uで始まっていますが、%uを期待していました"

<<<<<<< HEAD
#: pg_combinebackup.c:562
=======
#: pg_combinebackup.c:572
>>>>>>> 3d6a8289
#, c-format
msgid "backup at \"%s\" starts at LSN %X/%X, but expected %X/%X"
msgstr "\"%s\"のバックアップはLSN %X/%Xで始まっていますが、%X/%Xを期待していました"

<<<<<<< HEAD
#: pg_combinebackup.c:614
=======
#: pg_combinebackup.c:624
>>>>>>> 3d6a8289
#, c-format
msgid "%s: CRC is incorrect"
msgstr "%s: CRCが正しくありません"

<<<<<<< HEAD
#: pg_combinebackup.c:618
=======
#: pg_combinebackup.c:628
>>>>>>> 3d6a8289
#, c-format
msgid "%s: unexpected control file version"
msgstr "%s: 予期しない制御ファイルバージョン"

<<<<<<< HEAD
#: pg_combinebackup.c:625
=======
#: pg_combinebackup.c:635
>>>>>>> 3d6a8289
#, c-format
msgid "%s: expected system identifier %<PRIu64>, but found %<PRIu64>"
msgstr "%s: システム識別子 %<PRIu64> を予期していましたが、%<PRIu64> でした"

<<<<<<< HEAD
#: pg_combinebackup.c:657
=======
#: pg_combinebackup.c:666
>>>>>>> 3d6a8289
#, c-format
msgid "only some backups have checksums enabled"
msgstr "一部のバックアップのみチェックサムが有効化されています"

<<<<<<< HEAD
#: pg_combinebackup.c:658
=======
#: pg_combinebackup.c:667
>>>>>>> 3d6a8289
#, c-format
msgid "Disable, and optionally reenable, checksums on the output directory to avoid failures."
msgstr "失敗を防止するためには出力先ディレクトリでのチェックサムを無効にして、必要に応じて再度有効にしてください。"

<<<<<<< HEAD
#: pg_combinebackup.c:693
=======
#: pg_combinebackup.c:702
>>>>>>> 3d6a8289
#, c-format
msgid "removing output directory \"%s\""
msgstr "出力ディレクトリ\"%s\"を削除しています"

<<<<<<< HEAD
#: pg_combinebackup.c:695
=======
#: pg_combinebackup.c:704
>>>>>>> 3d6a8289
#, c-format
msgid "failed to remove output directory"
msgstr "出力ディレクトリの削除に失敗しました"

<<<<<<< HEAD
#: pg_combinebackup.c:699
=======
#: pg_combinebackup.c:708
>>>>>>> 3d6a8289
#, c-format
msgid "removing contents of output directory \"%s\""
msgstr "出力ディレクトリ\"%s\"の内容の削除中"

<<<<<<< HEAD
#: pg_combinebackup.c:702
=======
#: pg_combinebackup.c:711
>>>>>>> 3d6a8289
#, c-format
msgid "failed to remove contents of output directory"
msgstr "出力ディレクトリの内容の削除に失敗しました"

<<<<<<< HEAD
#: pg_combinebackup.c:742
=======
#: pg_combinebackup.c:751
>>>>>>> 3d6a8289
#, c-format
msgid "directory \"%s\" exists but is not empty"
msgstr "ディレクトリ\"%s\"は存在しますが、空ではありません"

<<<<<<< HEAD
#: pg_combinebackup.c:745
=======
#: pg_combinebackup.c:754
>>>>>>> 3d6a8289
#, c-format
msgid "could not access directory \"%s\": %m"
msgstr "ディレクトリ\"%s\"にアクセスできませんでした: %m"

<<<<<<< HEAD
#: pg_combinebackup.c:759
=======
#: pg_combinebackup.c:768
>>>>>>> 3d6a8289
#, c-format
msgid ""
"%s reconstructs full backups from incrementals.\n"
"\n"
msgstr ""
"%s 差分からフルバックアップを再構築する。\n"
"\n"

<<<<<<< HEAD
#: pg_combinebackup.c:760
=======
#: pg_combinebackup.c:769
>>>>>>> 3d6a8289
#, c-format
msgid "Usage:\n"
msgstr "使用方法:\n"

<<<<<<< HEAD
#: pg_combinebackup.c:761
=======
#: pg_combinebackup.c:770
>>>>>>> 3d6a8289
#, c-format
msgid "  %s [OPTION]... DIRECTORY...\n"
msgstr "  %s [オプション]... ディレクトリ...\n"

<<<<<<< HEAD
#: pg_combinebackup.c:762
=======
#: pg_combinebackup.c:771
>>>>>>> 3d6a8289
#, c-format
msgid ""
"\n"
"Options:\n"
msgstr ""
"\n"
"オプション:\n"

<<<<<<< HEAD
#: pg_combinebackup.c:763
=======
#: pg_combinebackup.c:772
>>>>>>> 3d6a8289
#, c-format
msgid "  -d, --debug               generate lots of debugging output\n"
msgstr "  -d, --debug               多くのデバッグ用の出力を生成\n"

<<<<<<< HEAD
#: pg_combinebackup.c:764
=======
#: pg_combinebackup.c:773
#, c-format
msgid "  -k, --link                link files instead of copying\n"
msgstr "  -k, --link                コピーする代わりにリンクを作成する\n"

#: pg_combinebackup.c:774
>>>>>>> 3d6a8289
#, c-format
msgid "  -n, --dry-run             do not actually do anything\n"
msgstr "  -n, --dry-run             実際には何もしない\n"

<<<<<<< HEAD
#: pg_combinebackup.c:765
=======
#: pg_combinebackup.c:775
>>>>>>> 3d6a8289
#, c-format
msgid "  -N, --no-sync             do not wait for changes to be written safely to disk\n"
msgstr "  -N, --no-sync             変更の安全なディスクへの書き出しを待機しない\n"

<<<<<<< HEAD
#: pg_combinebackup.c:766
=======
#: pg_combinebackup.c:776
>>>>>>> 3d6a8289
#, c-format
msgid "  -o, --output=DIRECTORY    output directory\n"
msgstr "  -o, --output=DIRECTORY    出力ディレクトリ\n"

<<<<<<< HEAD
#: pg_combinebackup.c:767
=======
#: pg_combinebackup.c:777
>>>>>>> 3d6a8289
#, c-format
msgid ""
"  -T, --tablespace-mapping=OLDDIR=NEWDIR\n"
"                            relocate tablespace in OLDDIR to NEWDIR\n"
msgstr ""
"  -T, --tablespace-mapping=OLDDIR=NEWDIR\n"
"                            OLDDIRにあるテーブルスペースをNEWDIRへ移動\n"

<<<<<<< HEAD
#: pg_combinebackup.c:769
#, c-format
msgid "      --clone               clone (reflink) files instead of copying\n"
msgstr ""
"      --clone               ファイルをコピーするのではなくクローニング(reflink)\n"
"                            を行う\n"

#: pg_combinebackup.c:770
=======
#: pg_combinebackup.c:779
#, c-format
msgid "      --clone               clone (reflink) files instead of copying\n"
msgstr ""
"      --clone               ファイルをコピーする代わりにクローニング(reflink)\n"
"                            を行う\n"

#: pg_combinebackup.c:780
>>>>>>> 3d6a8289
#, c-format
msgid "      --copy                copy files (default)\n"
msgstr "      --copy                ファイルをコピーする(デフォルト)\n"

<<<<<<< HEAD
#: pg_combinebackup.c:771
=======
#: pg_combinebackup.c:781
>>>>>>> 3d6a8289
#, c-format
msgid "      --copy-file-range     copy using copy_file_range() system call\n"
msgstr "      --copy-file-range     copy_file_range()システムコールでコピーする\n"

<<<<<<< HEAD
#: pg_combinebackup.c:772
=======
#: pg_combinebackup.c:782
>>>>>>> 3d6a8289
#, c-format
msgid ""
"      --manifest-checksums=SHA{224,256,384,512}|CRC32C|NONE\n"
"                            use algorithm for manifest checksums\n"
msgstr ""
"      --manifest-checksums=SHA{224,256,384,512}|CRC32C|NONE\n"
"                            目録チェックサムのアルゴリズムを指定\n"

<<<<<<< HEAD
#: pg_combinebackup.c:774
=======
#: pg_combinebackup.c:784
>>>>>>> 3d6a8289
#, c-format
msgid "      --no-manifest         suppress generation of backup manifest\n"
msgstr "      --no-manifest         バックアップマニフェストの生成を抑止\n"

<<<<<<< HEAD
#: pg_combinebackup.c:775
=======
#: pg_combinebackup.c:785
>>>>>>> 3d6a8289
#, c-format
msgid "      --sync-method=METHOD  set method for syncing files to disk\n"
msgstr "      --sync-method=METHOD  ファイルをディスクに同期させる方法を指定\n"

<<<<<<< HEAD
#: pg_combinebackup.c:776
=======
#: pg_combinebackup.c:786
>>>>>>> 3d6a8289
#, c-format
msgid "  -V, --version             output version information, then exit\n"
msgstr "  -V, --version             バージョン情報を表示して終了\n"

<<<<<<< HEAD
#: pg_combinebackup.c:777
=======
#: pg_combinebackup.c:787
>>>>>>> 3d6a8289
#, c-format
msgid "  -?, --help                show this help, then exit\n"
msgstr "  -?, --help                このヘルプを表示して終了\n"

<<<<<<< HEAD
#: pg_combinebackup.c:779
=======
#: pg_combinebackup.c:789
>>>>>>> 3d6a8289
#, c-format
msgid ""
"\n"
"Report bugs to <%s>.\n"
msgstr ""
"\n"
"バグは<%s>に報告してください。\n"

<<<<<<< HEAD
#: pg_combinebackup.c:780
=======
#: pg_combinebackup.c:790
>>>>>>> 3d6a8289
#, c-format
msgid "%s home page: <%s>\n"
msgstr "%s ホームページ: <%s>\n"

<<<<<<< HEAD
#: pg_combinebackup.c:995
=======
#: pg_combinebackup.c:1005
>>>>>>> 3d6a8289
#, c-format
msgid "skipping symbolic link \"%s\""
msgstr "シンボリックリンク\"%s\"をスキップします"

<<<<<<< HEAD
#: pg_combinebackup.c:997
=======
#: pg_combinebackup.c:1007
>>>>>>> 3d6a8289
#, c-format
msgid "skipping special file \"%s\""
msgstr "スペシャルファイル\"%s\"をスキップしています"

<<<<<<< HEAD
#: pg_combinebackup.c:1073 reconstruct.c:305
=======
#: pg_combinebackup.c:1083 reconstruct.c:305
>>>>>>> 3d6a8289
#, c-format
msgid "manifest file \"%s\" contains no entry for file \"%s\""
msgstr "目録ファイル\"%s\" にはファイル\"%s\"のエントリがありません"

<<<<<<< HEAD
#: pg_combinebackup.c:1189
=======
#: pg_combinebackup.c:1199
>>>>>>> 3d6a8289
#, c-format
msgid "%s: server version too old"
msgstr "%s: サーバーバージョンが古すぎます"

<<<<<<< HEAD
#: pg_combinebackup.c:1190
=======
#: pg_combinebackup.c:1200
>>>>>>> 3d6a8289
#, c-format
msgid "%s: could not parse version number"
msgstr "%s: バージョン番号をパースできませんでした"

<<<<<<< HEAD
#: pg_combinebackup.c:1309
=======
#: pg_combinebackup.c:1319
>>>>>>> 3d6a8289
#, c-format
msgid "could not read symbolic link \"%s\": %m"
msgstr "シンボリックリンク\"%s\"を読めませんでした: %m"

<<<<<<< HEAD
#: pg_combinebackup.c:1312
=======
#: pg_combinebackup.c:1322
>>>>>>> 3d6a8289
#, c-format
msgid "target of symbolic link \"%s\" is too long"
msgstr "シンボリックリンク\"%s\"のターゲットが長すぎます"

<<<<<<< HEAD
#: pg_combinebackup.c:1315
=======
#: pg_combinebackup.c:1325
>>>>>>> 3d6a8289
#, c-format
msgid "target of symbolic link \"%s\" is relative"
msgstr "シンボリックリンク\"%s\"のターゲットが相対的です"

<<<<<<< HEAD
#: pg_combinebackup.c:1337
=======
#: pg_combinebackup.c:1347
>>>>>>> 3d6a8289
#, c-format
msgid "tablespace at \"%s\" has no tablespace mapping"
msgstr "\"%s\"にあるテーブルスペースに対応するテーブルスペースマッピングがありません"

<<<<<<< HEAD
#: pg_combinebackup.c:1355
=======
#: pg_combinebackup.c:1365
>>>>>>> 3d6a8289
#, c-format
msgid "tablespaces with OIDs %u and %u both point at directory \"%s\""
msgstr "OID %uと%uのテーブルスペースがどちらもディレクトリ\"%s\"を指しています"

<<<<<<< HEAD
#: pg_combinebackup.c:1364
=======
#: pg_combinebackup.c:1374
>>>>>>> 3d6a8289
#, c-format
msgid "could not close directory \"%s\": %m"
msgstr "ディレクトリ\"%s\"をクローズできませんでした: %m"

<<<<<<< HEAD
#: pg_combinebackup.c:1385
=======
#: pg_combinebackup.c:1395
>>>>>>> 3d6a8289
#, c-format
msgid "file \"%s\" is too large"
msgstr "ファイル\"%s\"は大きすぎます"

<<<<<<< HEAD
#: pg_combinebackup.c:1402
=======
#: pg_combinebackup.c:1412
>>>>>>> 3d6a8289
#, c-format
msgid "could not read file \"%s\": read %zd of %lld"
msgstr "ファイル\"%1$s\"を読み込めませんでした: %3$lldバイトのうち%2$zdバイトを読み込みました"

#: reconstruct.c:339
#, c-format
msgid "full backup contains unexpected incremental file \"%s\""
msgstr "フルバックアップに予期しない差分ファイル\"%s\"が含まれています"

#: reconstruct.c:423
#, c-format
msgid "file \"%s\" is too short: expected %llu, found %llu"
msgstr "ファイル\"%s\"が短すぎます: %lluを期待していましたが%lluでした"

#: reconstruct.c:465
#, c-format
msgid "file \"%s\" has bad incremental magic number (0x%x, expected 0x%x)"
msgstr "ファイル\"%1$s\"の差分マジックナンバーが正しくありません (0x%3$xを期待していましたが0x%2$xでした)"

#: reconstruct.c:471
#, c-format
msgid "file \"%s\" has block count %u in excess of segment size %u"
msgstr "ファイル\"%s\"のブロック数%uがセグメントサイズ%uを超えています"

#: reconstruct.c:478
#, c-format
msgid "file \"%s\" has truncation block length %u in excess of segment size %u"
msgstr "ファイル\"%s\"の切り詰めブロック長%uがセグメントサイズ%uを超えています"

#: reconstruct.c:542
#, c-format
msgid "could not read file \"%s\": read %d of %u"
msgstr "ファイル\"%1$s\"を読み込めませんでした: %3$uバイトのうち%2$dバイトを読み込みました"

#: reconstruct.c:786
#, c-format
msgid "could not read from file \"%s\", offset %llu: read %d of %d"
msgstr "ファイル \"%1$s\"、オフセット%2$lluから読み取れませんでした: %4$d中%3$d"

#~ msgid "error while linking file from \"%s\" to \"%s\": %m"
#~ msgstr "\"%s\"から\"%s\"へのリンク作成中にエラーが発生しました: %m"<|MERGE_RESOLUTION|>--- conflicted
+++ resolved
@@ -7,13 +7,8 @@
 msgstr ""
 "Project-Id-Version: pg_combinebackup (PostgreSQL 18)\n"
 "Report-Msgid-Bugs-To: pgsql-bugs@lists.postgresql.org\n"
-<<<<<<< HEAD
-"POT-Creation-Date: 2024-11-05 09:21+0900\n"
-"PO-Revision-Date: 2024-11-05 09:28+0900\n"
-=======
 "POT-Creation-Date: 2025-04-30 10:33+0900\n"
 "PO-Revision-Date: 2025-04-30 11:26+0900\n"
->>>>>>> 3d6a8289
 "Last-Translator: Kyotaro Horiguchi <horikyota.ntt@gmail.com>\n"
 "Language-Team: \n"
 "Language: ja\n"
@@ -47,13 +42,8 @@
 msgid "could not open file \"%s\" for reading: %m"
 msgstr "ファイル\"%s\"を読み込み用にオープンできませんでした: %m"
 
-<<<<<<< HEAD
-#: ../../common/controldata_utils.c:110 copy_file.c:150 load_manifest.c:161
-#: load_manifest.c:199 pg_combinebackup.c:1400 reconstruct.c:540
-=======
 #: ../../common/controldata_utils.c:110 copy_file.c:164 load_manifest.c:161
 #: load_manifest.c:199 pg_combinebackup.c:1410 reconstruct.c:540
->>>>>>> 3d6a8289
 #, c-format
 msgid "could not read file \"%s\": %m"
 msgstr "ファイル\"%s\"の読み込みに失敗しました: %m"
@@ -64,15 +54,9 @@
 msgstr "ファイル\"%1$s\"を読み込めませんでした: %3$zuバイトのうち%2$dバイトを読み込みました"
 
 #: ../../common/controldata_utils.c:132 ../../common/controldata_utils.c:280
-<<<<<<< HEAD
-#: backup_label.c:174 copy_file.c:68 pg_combinebackup.c:538
-#: pg_combinebackup.c:1175 reconstruct.c:369 reconstruct.c:740
-#: write_manifest.c:188
-=======
 #: backup_label.c:174 copy_file.c:71 pg_combinebackup.c:548
 #: pg_combinebackup.c:1185 reconstruct.c:369 reconstruct.c:740
 #: write_manifest.c:187
->>>>>>> 3d6a8289
 #, c-format
 msgid "could not close file \"%s\": %m"
 msgstr "ファイル\"%s\"をクローズできませんでした: %m"
@@ -94,15 +78,6 @@
 "されるものと一致しないようです。この場合以下の結果は不正確になります。また、\n"
 "PostgreSQLインストレーションはこのデータディレクトリと互換性がなくなります。"
 
-<<<<<<< HEAD
-#: ../../common/controldata_utils.c:230 ../../common/file_utils.c:71
-#: ../../common/file_utils.c:348 ../../common/file_utils.c:407
-#: ../../common/file_utils.c:481 backup_label.c:143 copy_file.c:66
-#: copy_file.c:139 copy_file.c:171 copy_file.c:175 copy_file.c:225
-#: copy_file.c:268 load_manifest.c:128 pg_combinebackup.c:523
-#: pg_combinebackup.c:1167 reconstruct.c:523 reconstruct.c:638
-#: write_manifest.c:251
-=======
 #: ../../common/controldata_utils.c:230 ../../common/file_utils.c:69
 #: ../../common/file_utils.c:370 ../../common/file_utils.c:428
 #: ../../common/file_utils.c:502 backup_label.c:143 copy_file.c:69
@@ -110,40 +85,25 @@
 #: copy_file.c:282 load_manifest.c:128 pg_combinebackup.c:533
 #: pg_combinebackup.c:1177 reconstruct.c:523 reconstruct.c:638
 #: write_manifest.c:250
->>>>>>> 3d6a8289
 #, c-format
 msgid "could not open file \"%s\": %m"
 msgstr "ファイル\"%s\"をオープンできませんでした: %m"
 
 #: ../../common/controldata_utils.c:249 backup_label.c:160 reconstruct.c:759
-<<<<<<< HEAD
-#: write_manifest.c:261
-=======
 #: write_manifest.c:260
->>>>>>> 3d6a8289
 #, c-format
 msgid "could not write file \"%s\": %m"
 msgstr "ファイル\"%s\"を書き出せませんでした: %m"
 
-<<<<<<< HEAD
-#: ../../common/controldata_utils.c:268 ../../common/file_utils.c:419
-#: ../../common/file_utils.c:489
-=======
 #: ../../common/controldata_utils.c:268 ../../common/file_utils.c:440
 #: ../../common/file_utils.c:510
->>>>>>> 3d6a8289
 #, c-format
 msgid "could not fsync file \"%s\": %m"
 msgstr "ファイル\"%s\"をfsyncできませんでした: %m"
 
 #: ../../common/cryptohash.c:261 ../../common/cryptohash_openssl.c:356
-<<<<<<< HEAD
-#: ../../common/jsonapi.c:2317 ../../common/parse_manifest.c:157
-#: ../../common/parse_manifest.c:853
-=======
 #: ../../common/jsonapi.c:2407 ../../common/parse_manifest.c:157
 #: ../../common/parse_manifest.c:852
->>>>>>> 3d6a8289
 #, c-format
 msgid "out of memory"
 msgstr "メモリ不足です"
@@ -172,83 +132,41 @@
 msgid "cannot duplicate null pointer (internal error)\n"
 msgstr "nullポインタは複製できません(内部エラー)\n"
 
-<<<<<<< HEAD
-#: ../../common/file_utils.c:77
-=======
 #: ../../common/file_utils.c:75
->>>>>>> 3d6a8289
 #, c-format
 msgid "could not synchronize file system for file \"%s\": %m"
 msgstr "ファイル\"%s\"に対してファイルシステムを同期できませんでした: %m"
 
-<<<<<<< HEAD
-#: ../../common/file_utils.c:121 ../../common/file_utils.c:567
-#: backup_label.c:187 load_manifest.c:133 pg_combinebackup.c:676
-#: pg_combinebackup.c:1131 pg_combinebackup.c:1383 reconstruct.c:204
-=======
 #: ../../common/file_utils.c:123 ../../common/file_utils.c:588
 #: backup_label.c:187 load_manifest.c:133 pg_combinebackup.c:685
 #: pg_combinebackup.c:1141 pg_combinebackup.c:1393 reconstruct.c:204
->>>>>>> 3d6a8289
 #: reconstruct.c:421
 #, c-format
 msgid "could not stat file \"%s\": %m"
 msgstr "ファイル\"%s\"のstatに失敗しました: %m"
 
-<<<<<<< HEAD
-#: ../../common/file_utils.c:131 ../../common/file_utils.c:228
-=======
 #: ../../common/file_utils.c:133 ../../common/file_utils.c:243
->>>>>>> 3d6a8289
 #: ../../fe_utils/option_utils.c:99
 #, c-format
 msgid "this build does not support sync method \"%s\""
 msgstr "このビルドでは同期方式\"%s\"をサポートしていません"
 
-<<<<<<< HEAD
-#: ../../common/file_utils.c:152 ../../common/file_utils.c:282
-#: pg_combinebackup.c:933 pg_combinebackup.c:1256
-=======
 #: ../../common/file_utils.c:156 ../../common/file_utils.c:304
 #: pg_combinebackup.c:943 pg_combinebackup.c:1266
->>>>>>> 3d6a8289
 #, c-format
 msgid "could not open directory \"%s\": %m"
 msgstr "ディレクトリ\"%s\"をオープンできませんでした: %m"
 
-<<<<<<< HEAD
-#: ../../common/file_utils.c:170 ../../common/file_utils.c:316
-=======
 #: ../../common/file_utils.c:174 ../../common/file_utils.c:338
->>>>>>> 3d6a8289
 #, c-format
 msgid "could not read directory \"%s\": %m"
 msgstr "ディレクトリ\"%s\"を読み取れませんでした: %m"
 
-<<<<<<< HEAD
-#: ../../common/file_utils.c:499
-=======
 #: ../../common/file_utils.c:520
->>>>>>> 3d6a8289
 #, c-format
 msgid "could not rename file \"%s\" to \"%s\": %m"
 msgstr "ファイル\"%s\"の名前を\"%s\"に変更できませんでした: %m"
 
-<<<<<<< HEAD
-#: ../../common/jsonapi.c:2342
-msgid "Recursive descent parser cannot use incremental lexer."
-msgstr "再帰降下パーサーは差分字句解析器を使用できません。"
-
-#: ../../common/jsonapi.c:2344
-msgid "Incremental parser requires incremental lexer."
-msgstr "差分パーサーは差分字句解析器を必要とします。"
-
-#: ../../common/jsonapi.c:2346
-msgid "JSON nested too deep, maximum permitted depth is 6400."
-msgstr "JSONのネストが深すぎます、可能な最大の深さは6400です。"
-
-#: ../../common/jsonapi.c:2348
-=======
 #: ../../common/jsonapi.c:2432
 msgid "Recursive descent parser cannot use incremental lexer."
 msgstr "再帰降下パーサーは差分字句解析器を使用できません。"
@@ -262,124 +180,64 @@
 msgstr "JSONのネストが深すぎます、可能な最大の深さは6400です。"
 
 #: ../../common/jsonapi.c:2438
->>>>>>> 3d6a8289
 #, c-format
 msgid "Escape sequence \"\\%.*s\" is invalid."
 msgstr "エスケープシーケンス\"\\%.*s\"は不正です。"
 
-<<<<<<< HEAD
-#: ../../common/jsonapi.c:2352
-=======
 #: ../../common/jsonapi.c:2442
->>>>>>> 3d6a8289
 #, c-format
 msgid "Character with value 0x%02x must be escaped."
 msgstr "0x%02x値を持つ文字はエスケープしなければなりません"
 
-<<<<<<< HEAD
-#: ../../common/jsonapi.c:2356
-=======
 #: ../../common/jsonapi.c:2446
->>>>>>> 3d6a8289
 #, c-format
 msgid "Expected end of input, but found \"%.*s\"."
 msgstr "入力の終端を想定していましたが、\"\\%.*s\"でした。"
 
-<<<<<<< HEAD
-#: ../../common/jsonapi.c:2359
-=======
 #: ../../common/jsonapi.c:2449
->>>>>>> 3d6a8289
 #, c-format
 msgid "Expected array element or \"]\", but found \"%.*s\"."
 msgstr "配列要素または\"]\"を想定していましたが、\"\\%.*s\"でした。"
 
-<<<<<<< HEAD
-#: ../../common/jsonapi.c:2362
-=======
 #: ../../common/jsonapi.c:2452
->>>>>>> 3d6a8289
 #, c-format
 msgid "Expected \",\" or \"]\", but found \"%.*s\"."
 msgstr "\",\"または\"]\"を想定していましたが、\"\\%.*s\"でした。"
 
-<<<<<<< HEAD
-#: ../../common/jsonapi.c:2365
-=======
 #: ../../common/jsonapi.c:2455
->>>>>>> 3d6a8289
 #, c-format
 msgid "Expected \":\", but found \"%.*s\"."
 msgstr "\":\"を想定していましたが、\"\\%.*s\"でした。"
 
-<<<<<<< HEAD
-#: ../../common/jsonapi.c:2368
-=======
 #: ../../common/jsonapi.c:2458
->>>>>>> 3d6a8289
 #, c-format
 msgid "Expected JSON value, but found \"%.*s\"."
 msgstr "JSON値を想定していましたが、\"\\%.*s\"でした。"
 
-<<<<<<< HEAD
-#: ../../common/jsonapi.c:2371
-msgid "The input string ended unexpectedly."
-msgstr "入力文字列が予期せず終了しました。"
-
-#: ../../common/jsonapi.c:2373
-=======
 #: ../../common/jsonapi.c:2461
 msgid "The input string ended unexpectedly."
 msgstr "入力文字列が予期せず終了しました。"
 
 #: ../../common/jsonapi.c:2463
->>>>>>> 3d6a8289
 #, c-format
 msgid "Expected string or \"}\", but found \"%.*s\"."
 msgstr "文字列または\"}\"を想定していましたが、\"\\%.*s\"でした。"
 
-<<<<<<< HEAD
-#: ../../common/jsonapi.c:2376
-=======
 #: ../../common/jsonapi.c:2466
->>>>>>> 3d6a8289
 #, c-format
 msgid "Expected \",\" or \"}\", but found \"%.*s\"."
 msgstr "\",\"または\"}\"を想定していましたが、\"\\%.*s\"でした。"
 
-<<<<<<< HEAD
-#: ../../common/jsonapi.c:2379
-=======
 #: ../../common/jsonapi.c:2469
->>>>>>> 3d6a8289
 #, c-format
 msgid "Expected string, but found \"%.*s\"."
 msgstr "文字列を想定していましたが、\"\\%.*s\"でした。"
 
-<<<<<<< HEAD
-#: ../../common/jsonapi.c:2382
-=======
 #: ../../common/jsonapi.c:2472
->>>>>>> 3d6a8289
 #, c-format
 msgid "Token \"%.*s\" is invalid."
 msgstr "トークン\"\\%.*s\"は不正です。"
 
-<<<<<<< HEAD
-#: ../../common/jsonapi.c:2388
-msgid "\\u0000 cannot be converted to text."
-msgstr "\\u0000 はテキストに変換できません。"
-
-#: ../../common/jsonapi.c:2390
-msgid "\"\\u\" must be followed by four hexadecimal digits."
-msgstr "\"\\u\"の後には16進数の4桁が続かなければなりません。"
-
-#: ../../common/jsonapi.c:2393
-msgid "Unicode escape values cannot be used for code point values above 007F when the encoding is not UTF8."
-msgstr "エンコーディングがUTF-8ではない場合、コードポイントの値が 007F 以上についてはUnicodeエスケープの値は使用できません。"
-
-#: ../../common/jsonapi.c:2402
-=======
 #: ../../common/jsonapi.c:2478
 msgid "\\u0000 cannot be converted to text."
 msgstr "\\u0000 はテキストに変換できません。"
@@ -393,26 +251,10 @@
 msgstr "エンコーディングがUTF-8ではない場合、コードポイントの値が 007F 以上についてはUnicodeエスケープの値は使用できません。"
 
 #: ../../common/jsonapi.c:2492
->>>>>>> 3d6a8289
 #, c-format
 msgid "Unicode escape value could not be translated to the server's encoding %s."
 msgstr "Unicodeエスケープの値がサーバーエンコーディング%sに変換できませんでした。"
 
-<<<<<<< HEAD
-#: ../../common/jsonapi.c:2409
-msgid "Unicode high surrogate must not follow a high surrogate."
-msgstr "Unicodeのハイサロゲートはハイサロゲートに続いてはいけません。"
-
-#: ../../common/jsonapi.c:2411
-msgid "Unicode low surrogate must follow a high surrogate."
-msgstr "Unicodeのローサロゲートはハイサロゲートに続かなければなりません。"
-
-#: ../../common/jsonapi.c:2433
-msgid "out of memory while constructing error description"
-msgstr "エラー記述の構築中にメモリ不足"
-
-#: ../../common/parse_manifest.c:159 ../../common/parse_manifest.c:855
-=======
 #: ../../common/jsonapi.c:2499
 msgid "Unicode high surrogate must not follow a high surrogate."
 msgstr "Unicodeのハイサロゲートはハイサロゲートに続いてはいけません。"
@@ -426,7 +268,6 @@
 msgstr "エラー記述の構築中にメモリ不足"
 
 #: ../../common/parse_manifest.c:159 ../../common/parse_manifest.c:854
->>>>>>> 3d6a8289
 #, c-format
 msgid "could not initialize checksum of manifest"
 msgstr "目録のチェックサムの初期化ができませんでした"
@@ -488,11 +329,7 @@
 msgid "unexpected manifest version"
 msgstr "予期しない目録バージョン"
 
-<<<<<<< HEAD
-#: ../../common/parse_manifest.c:637
-=======
 #: ../../common/parse_manifest.c:636
->>>>>>> 3d6a8289
 msgid "system identifier in manifest not an integer"
 msgstr "目録中のシステム識別子が整数ではありません"
 
@@ -520,11 +357,7 @@
 msgid "file size is not an integer"
 msgstr "ファイルサイズが整数ではありません"
 
-<<<<<<< HEAD
-#: ../../common/parse_manifest.c:700 pg_combinebackup.c:199
-=======
 #: ../../common/parse_manifest.c:699 pg_combinebackup.c:204
->>>>>>> 3d6a8289
 #, c-format
 msgid "unrecognized checksum algorithm: \"%s\""
 msgstr "認識できないチェックサムアルゴリズム: \"%s\""
@@ -636,112 +469,63 @@
 msgid "%s: %s requires %s"
 msgstr "%s: %sは%sを必要とします"
 
-<<<<<<< HEAD
-#: backup_label.c:162 reconstruct.c:761 write_manifest.c:263
-=======
 #: backup_label.c:162 reconstruct.c:761 write_manifest.c:262
->>>>>>> 3d6a8289
 #, c-format
 msgid "could not write file \"%s\": wrote %d of %d"
 msgstr "ファイル\"%1$s\"の書き込みができませんでした: %3$dバイト中%2$dバイト書き込みました"
 
-<<<<<<< HEAD
-#: backup_label.c:166 copy_file.c:146 copy_file.c:193 reconstruct.c:721
-#: reconstruct.c:767 write_manifest.c:271
-=======
 #: backup_label.c:166 copy_file.c:160 copy_file.c:207 reconstruct.c:721
 #: reconstruct.c:767 write_manifest.c:270
->>>>>>> 3d6a8289
 #, c-format
 msgid "could not update checksum of file \"%s\""
 msgstr "ファイル\"%s\"のチェックサムの更新ができませんでした"
 
-<<<<<<< HEAD
-#: copy_file.c:186
-=======
 #: copy_file.c:200
->>>>>>> 3d6a8289
 #, c-format
 msgid "could not write to file \"%s\": %m"
 msgstr "ファイル\"%s\"を書き出せませんでした: %m"
 
-<<<<<<< HEAD
-#: copy_file.c:188
-=======
 #: copy_file.c:202
->>>>>>> 3d6a8289
 #, c-format
 msgid "could not write to file \"%s\", offset %u: wrote %d of %d"
 msgstr "ファイル \"%1$s\"、オフセット%2$uで書き込みができませんでした: %4$dバイト中%3$dバイト書き込みました"
 
-<<<<<<< HEAD
-#: copy_file.c:199 reconstruct.c:784
-=======
 #: copy_file.c:213 reconstruct.c:784
->>>>>>> 3d6a8289
 #, c-format
 msgid "could not read from file \"%s\": %m"
 msgstr "ファイル\"%s\"から読み取れませんでした: %m"
 
-<<<<<<< HEAD
-#: copy_file.c:218
-=======
 #: copy_file.c:232
->>>>>>> 3d6a8289
 #, c-format
 msgid "error while cloning file \"%s\" to \"%s\": %m"
 msgstr "ファイル\"%s\"の\"%s\"へのクローニング中のエラー: %m"
 
-<<<<<<< HEAD
-#: copy_file.c:229 copy_file.c:272
-=======
 #: copy_file.c:243 copy_file.c:286
->>>>>>> 3d6a8289
 #, c-format
 msgid "could not create file \"%s\": %m"
 msgstr "ファイル\"%s\"を作成できませんでした: %m"
 
-<<<<<<< HEAD
-#: copy_file.c:237
-=======
 #: copy_file.c:251
->>>>>>> 3d6a8289
 #, c-format
 msgid "error while cloning file \"%s\" to \"%s\": %s"
 msgstr "ファイル\"%s\"の\"%s\"へのクローニング中のエラー: %s"
 
-<<<<<<< HEAD
-#: copy_file.c:245 pg_combinebackup.c:251
-=======
 #: copy_file.c:259 pg_combinebackup.c:256
->>>>>>> 3d6a8289
 #, c-format
 msgid "file cloning not supported on this platform"
 msgstr "このプラットフォームではファイルのクローンはサポートされません"
 
-<<<<<<< HEAD
-#: copy_file.c:278 reconstruct.c:704
-=======
 #: copy_file.c:292 reconstruct.c:704
->>>>>>> 3d6a8289
 #, c-format
 msgid "error while copying file range from \"%s\" to \"%s\": %m"
 msgstr "\"%s\"の\"%s\"へのファイル範囲のコピー中のエラー: %m"
 
-<<<<<<< HEAD
-#: copy_file.c:285 pg_combinebackup.c:264 reconstruct.c:724
-=======
 #: copy_file.c:299 pg_combinebackup.c:269 reconstruct.c:724
->>>>>>> 3d6a8289
 #, c-format
 msgid "copy_file_range not supported on this platform"
 msgstr "このプラットフォームではcopy_file_rangeはサポートされません"
 
-<<<<<<< HEAD
-#: copy_file.c:300
-=======
 #: copy_file.c:314
->>>>>>> 3d6a8289
 #, c-format
 msgid "could not copy file \"%s\" to \"%s\": %m"
 msgstr "ファイル\"%s\"を\"%s\"にコピーできませんでした: %m"
@@ -776,250 +560,142 @@
 msgid "duplicate path name in backup manifest: \"%s\""
 msgstr "バックアップ目録内の重複パス名: \"%s\""
 
-<<<<<<< HEAD
-#: pg_combinebackup.c:220 pg_combinebackup.c:228
-=======
 #: pg_combinebackup.c:225 pg_combinebackup.c:233
->>>>>>> 3d6a8289
 #, c-format
 msgid "Try \"%s --help\" for more information."
 msgstr "詳細は\"%s --help\"を実行してください。"
 
-<<<<<<< HEAD
-#: pg_combinebackup.c:227
-=======
 #: pg_combinebackup.c:232
->>>>>>> 3d6a8289
 #, c-format
 msgid "no input directories specified"
 msgstr "入力ディレクトリが指定されていません"
 
-<<<<<<< HEAD
-#: pg_combinebackup.c:233
-=======
 #: pg_combinebackup.c:238
->>>>>>> 3d6a8289
 #, c-format
 msgid "no output directory specified"
 msgstr "出力ディレクトリが指定されていません"
 
-<<<<<<< HEAD
-#: pg_combinebackup.c:301
-=======
 #: pg_combinebackup.c:306
->>>>>>> 3d6a8289
 #, c-format
 msgid "%s: manifest system identifier is %<PRIu64>, but control file has %<PRIu64>"
 msgstr "%s: 目録のシステム識別子が%<PRIu64>ですが、制御ファイルでは%<PRIu64>です"
 
-<<<<<<< HEAD
-#: pg_combinebackup.c:340
-=======
 #: pg_combinebackup.c:345
->>>>>>> 3d6a8289
 #, c-format
 msgid "cannot generate a manifest because no manifest is available for the final input backup"
 msgstr "最後の入力バックアップに目録がないため目録を生成できません"
 
-<<<<<<< HEAD
-#: pg_combinebackup.c:387
-=======
 #: pg_combinebackup.c:392
->>>>>>> 3d6a8289
 #, c-format
 msgid "could not create symbolic link from \"%s\" to \"%s\": %m"
 msgstr "\"%s\"から\"%s\"へのシンボリックリンクを作成できませんでした: %m"
 
-<<<<<<< HEAD
-#: pg_combinebackup.c:399 pg_combinebackup.c:730 pg_combinebackup.c:927
-=======
 #: pg_combinebackup.c:404 pg_combinebackup.c:739 pg_combinebackup.c:937
->>>>>>> 3d6a8289
 #, c-format
 msgid "could not create directory \"%s\": %m"
 msgstr "ディレクトリ\"%s\"を作成できませんでした: %m"
 
-<<<<<<< HEAD
-#: pg_combinebackup.c:454
-=======
 #: pg_combinebackup.c:434
 #, c-format
 msgid "--link mode was used; any modifications to the output directory might destructively modify input directories"
 msgstr "--link モードが使用されています。出力ディレクトリに変更を加えると、入力ディレクトリが破壊的に変更される可能性があります。"
 
 #: pg_combinebackup.c:464
->>>>>>> 3d6a8289
 #, c-format
 msgid "directory name too long"
 msgstr "ディレクトリ名が長すぎます"
 
-<<<<<<< HEAD
-#: pg_combinebackup.c:461
-=======
 #: pg_combinebackup.c:471
->>>>>>> 3d6a8289
 #, c-format
 msgid "multiple \"=\" signs in tablespace mapping"
 msgstr "テーブル空間のマッピングに複数の\"=\"記号があります"
 
-<<<<<<< HEAD
-#: pg_combinebackup.c:469
-=======
 #: pg_combinebackup.c:479
->>>>>>> 3d6a8289
 #, c-format
 msgid "invalid tablespace mapping format \"%s\", must be \"OLDDIR=NEWDIR\""
 msgstr "テーブル空間のマッピング形式\"%s\"が不正です。\"旧DIR=新DIR\"でなければなりません"
 
-<<<<<<< HEAD
-#: pg_combinebackup.c:480 pg_combinebackup.c:484
-=======
 #: pg_combinebackup.c:490 pg_combinebackup.c:494
->>>>>>> 3d6a8289
 #, c-format
 msgid "old directory is not an absolute path in tablespace mapping: %s"
 msgstr "テーブル空間のマッピングにおいて、旧ディレクトリが絶対パスではありません: %s"
 
-<<<<<<< HEAD
-#: pg_combinebackup.c:553
-=======
 #: pg_combinebackup.c:563
->>>>>>> 3d6a8289
 #, c-format
 msgid "backup at \"%s\" is a full backup, but only the first backup should be a full backup"
 msgstr "\"%s\"のバックアップはフルバックアップですが、最初のバックアップのみがフルバックアップである必要があります"
 
-<<<<<<< HEAD
-#: pg_combinebackup.c:556
-=======
 #: pg_combinebackup.c:566
->>>>>>> 3d6a8289
 #, c-format
 msgid "backup at \"%s\" is an incremental backup, but the first backup should be a full backup"
 msgstr "\"%s\"のバックアップは差分バックアップですが、最初のバックアップはフルバックアップである必要があります"
 
-<<<<<<< HEAD
-#: pg_combinebackup.c:559
-=======
 #: pg_combinebackup.c:569
->>>>>>> 3d6a8289
 #, c-format
 msgid "backup at \"%s\" starts on timeline %u, but expected %u"
 msgstr "\"%s\"のバックアップはタイムライン%uで始まっていますが、%uを期待していました"
 
-<<<<<<< HEAD
-#: pg_combinebackup.c:562
-=======
 #: pg_combinebackup.c:572
->>>>>>> 3d6a8289
 #, c-format
 msgid "backup at \"%s\" starts at LSN %X/%X, but expected %X/%X"
 msgstr "\"%s\"のバックアップはLSN %X/%Xで始まっていますが、%X/%Xを期待していました"
 
-<<<<<<< HEAD
-#: pg_combinebackup.c:614
-=======
 #: pg_combinebackup.c:624
->>>>>>> 3d6a8289
 #, c-format
 msgid "%s: CRC is incorrect"
 msgstr "%s: CRCが正しくありません"
 
-<<<<<<< HEAD
-#: pg_combinebackup.c:618
-=======
 #: pg_combinebackup.c:628
->>>>>>> 3d6a8289
 #, c-format
 msgid "%s: unexpected control file version"
 msgstr "%s: 予期しない制御ファイルバージョン"
 
-<<<<<<< HEAD
-#: pg_combinebackup.c:625
-=======
 #: pg_combinebackup.c:635
->>>>>>> 3d6a8289
 #, c-format
 msgid "%s: expected system identifier %<PRIu64>, but found %<PRIu64>"
 msgstr "%s: システム識別子 %<PRIu64> を予期していましたが、%<PRIu64> でした"
 
-<<<<<<< HEAD
-#: pg_combinebackup.c:657
-=======
 #: pg_combinebackup.c:666
->>>>>>> 3d6a8289
 #, c-format
 msgid "only some backups have checksums enabled"
 msgstr "一部のバックアップのみチェックサムが有効化されています"
 
-<<<<<<< HEAD
-#: pg_combinebackup.c:658
-=======
 #: pg_combinebackup.c:667
->>>>>>> 3d6a8289
 #, c-format
 msgid "Disable, and optionally reenable, checksums on the output directory to avoid failures."
 msgstr "失敗を防止するためには出力先ディレクトリでのチェックサムを無効にして、必要に応じて再度有効にしてください。"
 
-<<<<<<< HEAD
-#: pg_combinebackup.c:693
-=======
 #: pg_combinebackup.c:702
->>>>>>> 3d6a8289
 #, c-format
 msgid "removing output directory \"%s\""
 msgstr "出力ディレクトリ\"%s\"を削除しています"
 
-<<<<<<< HEAD
-#: pg_combinebackup.c:695
-=======
 #: pg_combinebackup.c:704
->>>>>>> 3d6a8289
 #, c-format
 msgid "failed to remove output directory"
 msgstr "出力ディレクトリの削除に失敗しました"
 
-<<<<<<< HEAD
-#: pg_combinebackup.c:699
-=======
 #: pg_combinebackup.c:708
->>>>>>> 3d6a8289
 #, c-format
 msgid "removing contents of output directory \"%s\""
 msgstr "出力ディレクトリ\"%s\"の内容の削除中"
 
-<<<<<<< HEAD
-#: pg_combinebackup.c:702
-=======
 #: pg_combinebackup.c:711
->>>>>>> 3d6a8289
 #, c-format
 msgid "failed to remove contents of output directory"
 msgstr "出力ディレクトリの内容の削除に失敗しました"
 
-<<<<<<< HEAD
-#: pg_combinebackup.c:742
-=======
 #: pg_combinebackup.c:751
->>>>>>> 3d6a8289
 #, c-format
 msgid "directory \"%s\" exists but is not empty"
 msgstr "ディレクトリ\"%s\"は存在しますが、空ではありません"
 
-<<<<<<< HEAD
-#: pg_combinebackup.c:745
-=======
 #: pg_combinebackup.c:754
->>>>>>> 3d6a8289
 #, c-format
 msgid "could not access directory \"%s\": %m"
 msgstr "ディレクトリ\"%s\"にアクセスできませんでした: %m"
 
-<<<<<<< HEAD
-#: pg_combinebackup.c:759
-=======
 #: pg_combinebackup.c:768
->>>>>>> 3d6a8289
 #, c-format
 msgid ""
 "%s reconstructs full backups from incrementals.\n"
@@ -1028,29 +704,17 @@
 "%s 差分からフルバックアップを再構築する。\n"
 "\n"
 
-<<<<<<< HEAD
-#: pg_combinebackup.c:760
-=======
 #: pg_combinebackup.c:769
->>>>>>> 3d6a8289
 #, c-format
 msgid "Usage:\n"
 msgstr "使用方法:\n"
 
-<<<<<<< HEAD
-#: pg_combinebackup.c:761
-=======
 #: pg_combinebackup.c:770
->>>>>>> 3d6a8289
 #, c-format
 msgid "  %s [OPTION]... DIRECTORY...\n"
 msgstr "  %s [オプション]... ディレクトリ...\n"
 
-<<<<<<< HEAD
-#: pg_combinebackup.c:762
-=======
 #: pg_combinebackup.c:771
->>>>>>> 3d6a8289
 #, c-format
 msgid ""
 "\n"
@@ -1059,52 +723,32 @@
 "\n"
 "オプション:\n"
 
-<<<<<<< HEAD
-#: pg_combinebackup.c:763
-=======
 #: pg_combinebackup.c:772
->>>>>>> 3d6a8289
 #, c-format
 msgid "  -d, --debug               generate lots of debugging output\n"
 msgstr "  -d, --debug               多くのデバッグ用の出力を生成\n"
 
-<<<<<<< HEAD
-#: pg_combinebackup.c:764
-=======
 #: pg_combinebackup.c:773
 #, c-format
 msgid "  -k, --link                link files instead of copying\n"
 msgstr "  -k, --link                コピーする代わりにリンクを作成する\n"
 
 #: pg_combinebackup.c:774
->>>>>>> 3d6a8289
 #, c-format
 msgid "  -n, --dry-run             do not actually do anything\n"
 msgstr "  -n, --dry-run             実際には何もしない\n"
 
-<<<<<<< HEAD
-#: pg_combinebackup.c:765
-=======
 #: pg_combinebackup.c:775
->>>>>>> 3d6a8289
 #, c-format
 msgid "  -N, --no-sync             do not wait for changes to be written safely to disk\n"
 msgstr "  -N, --no-sync             変更の安全なディスクへの書き出しを待機しない\n"
 
-<<<<<<< HEAD
-#: pg_combinebackup.c:766
-=======
 #: pg_combinebackup.c:776
->>>>>>> 3d6a8289
 #, c-format
 msgid "  -o, --output=DIRECTORY    output directory\n"
 msgstr "  -o, --output=DIRECTORY    出力ディレクトリ\n"
 
-<<<<<<< HEAD
-#: pg_combinebackup.c:767
-=======
 #: pg_combinebackup.c:777
->>>>>>> 3d6a8289
 #, c-format
 msgid ""
 "  -T, --tablespace-mapping=OLDDIR=NEWDIR\n"
@@ -1113,16 +757,6 @@
 "  -T, --tablespace-mapping=OLDDIR=NEWDIR\n"
 "                            OLDDIRにあるテーブルスペースをNEWDIRへ移動\n"
 
-<<<<<<< HEAD
-#: pg_combinebackup.c:769
-#, c-format
-msgid "      --clone               clone (reflink) files instead of copying\n"
-msgstr ""
-"      --clone               ファイルをコピーするのではなくクローニング(reflink)\n"
-"                            を行う\n"
-
-#: pg_combinebackup.c:770
-=======
 #: pg_combinebackup.c:779
 #, c-format
 msgid "      --clone               clone (reflink) files instead of copying\n"
@@ -1131,25 +765,16 @@
 "                            を行う\n"
 
 #: pg_combinebackup.c:780
->>>>>>> 3d6a8289
 #, c-format
 msgid "      --copy                copy files (default)\n"
 msgstr "      --copy                ファイルをコピーする(デフォルト)\n"
 
-<<<<<<< HEAD
-#: pg_combinebackup.c:771
-=======
 #: pg_combinebackup.c:781
->>>>>>> 3d6a8289
 #, c-format
 msgid "      --copy-file-range     copy using copy_file_range() system call\n"
 msgstr "      --copy-file-range     copy_file_range()システムコールでコピーする\n"
 
-<<<<<<< HEAD
-#: pg_combinebackup.c:772
-=======
 #: pg_combinebackup.c:782
->>>>>>> 3d6a8289
 #, c-format
 msgid ""
 "      --manifest-checksums=SHA{224,256,384,512}|CRC32C|NONE\n"
@@ -1158,47 +783,27 @@
 "      --manifest-checksums=SHA{224,256,384,512}|CRC32C|NONE\n"
 "                            目録チェックサムのアルゴリズムを指定\n"
 
-<<<<<<< HEAD
-#: pg_combinebackup.c:774
-=======
 #: pg_combinebackup.c:784
->>>>>>> 3d6a8289
 #, c-format
 msgid "      --no-manifest         suppress generation of backup manifest\n"
 msgstr "      --no-manifest         バックアップマニフェストの生成を抑止\n"
 
-<<<<<<< HEAD
-#: pg_combinebackup.c:775
-=======
 #: pg_combinebackup.c:785
->>>>>>> 3d6a8289
 #, c-format
 msgid "      --sync-method=METHOD  set method for syncing files to disk\n"
 msgstr "      --sync-method=METHOD  ファイルをディスクに同期させる方法を指定\n"
 
-<<<<<<< HEAD
-#: pg_combinebackup.c:776
-=======
 #: pg_combinebackup.c:786
->>>>>>> 3d6a8289
 #, c-format
 msgid "  -V, --version             output version information, then exit\n"
 msgstr "  -V, --version             バージョン情報を表示して終了\n"
 
-<<<<<<< HEAD
-#: pg_combinebackup.c:777
-=======
 #: pg_combinebackup.c:787
->>>>>>> 3d6a8289
 #, c-format
 msgid "  -?, --help                show this help, then exit\n"
 msgstr "  -?, --help                このヘルプを表示して終了\n"
 
-<<<<<<< HEAD
-#: pg_combinebackup.c:779
-=======
 #: pg_combinebackup.c:789
->>>>>>> 3d6a8289
 #, c-format
 msgid ""
 "\n"
@@ -1207,128 +812,72 @@
 "\n"
 "バグは<%s>に報告してください。\n"
 
-<<<<<<< HEAD
-#: pg_combinebackup.c:780
-=======
 #: pg_combinebackup.c:790
->>>>>>> 3d6a8289
 #, c-format
 msgid "%s home page: <%s>\n"
 msgstr "%s ホームページ: <%s>\n"
 
-<<<<<<< HEAD
-#: pg_combinebackup.c:995
-=======
 #: pg_combinebackup.c:1005
->>>>>>> 3d6a8289
 #, c-format
 msgid "skipping symbolic link \"%s\""
 msgstr "シンボリックリンク\"%s\"をスキップします"
 
-<<<<<<< HEAD
-#: pg_combinebackup.c:997
-=======
 #: pg_combinebackup.c:1007
->>>>>>> 3d6a8289
 #, c-format
 msgid "skipping special file \"%s\""
 msgstr "スペシャルファイル\"%s\"をスキップしています"
 
-<<<<<<< HEAD
-#: pg_combinebackup.c:1073 reconstruct.c:305
-=======
 #: pg_combinebackup.c:1083 reconstruct.c:305
->>>>>>> 3d6a8289
 #, c-format
 msgid "manifest file \"%s\" contains no entry for file \"%s\""
 msgstr "目録ファイル\"%s\" にはファイル\"%s\"のエントリがありません"
 
-<<<<<<< HEAD
-#: pg_combinebackup.c:1189
-=======
 #: pg_combinebackup.c:1199
->>>>>>> 3d6a8289
 #, c-format
 msgid "%s: server version too old"
 msgstr "%s: サーバーバージョンが古すぎます"
 
-<<<<<<< HEAD
-#: pg_combinebackup.c:1190
-=======
 #: pg_combinebackup.c:1200
->>>>>>> 3d6a8289
 #, c-format
 msgid "%s: could not parse version number"
 msgstr "%s: バージョン番号をパースできませんでした"
 
-<<<<<<< HEAD
-#: pg_combinebackup.c:1309
-=======
 #: pg_combinebackup.c:1319
->>>>>>> 3d6a8289
 #, c-format
 msgid "could not read symbolic link \"%s\": %m"
 msgstr "シンボリックリンク\"%s\"を読めませんでした: %m"
 
-<<<<<<< HEAD
-#: pg_combinebackup.c:1312
-=======
 #: pg_combinebackup.c:1322
->>>>>>> 3d6a8289
 #, c-format
 msgid "target of symbolic link \"%s\" is too long"
 msgstr "シンボリックリンク\"%s\"のターゲットが長すぎます"
 
-<<<<<<< HEAD
-#: pg_combinebackup.c:1315
-=======
 #: pg_combinebackup.c:1325
->>>>>>> 3d6a8289
 #, c-format
 msgid "target of symbolic link \"%s\" is relative"
 msgstr "シンボリックリンク\"%s\"のターゲットが相対的です"
 
-<<<<<<< HEAD
-#: pg_combinebackup.c:1337
-=======
 #: pg_combinebackup.c:1347
->>>>>>> 3d6a8289
 #, c-format
 msgid "tablespace at \"%s\" has no tablespace mapping"
 msgstr "\"%s\"にあるテーブルスペースに対応するテーブルスペースマッピングがありません"
 
-<<<<<<< HEAD
-#: pg_combinebackup.c:1355
-=======
 #: pg_combinebackup.c:1365
->>>>>>> 3d6a8289
 #, c-format
 msgid "tablespaces with OIDs %u and %u both point at directory \"%s\""
 msgstr "OID %uと%uのテーブルスペースがどちらもディレクトリ\"%s\"を指しています"
 
-<<<<<<< HEAD
-#: pg_combinebackup.c:1364
-=======
 #: pg_combinebackup.c:1374
->>>>>>> 3d6a8289
 #, c-format
 msgid "could not close directory \"%s\": %m"
 msgstr "ディレクトリ\"%s\"をクローズできませんでした: %m"
 
-<<<<<<< HEAD
-#: pg_combinebackup.c:1385
-=======
 #: pg_combinebackup.c:1395
->>>>>>> 3d6a8289
 #, c-format
 msgid "file \"%s\" is too large"
 msgstr "ファイル\"%s\"は大きすぎます"
 
-<<<<<<< HEAD
-#: pg_combinebackup.c:1402
-=======
 #: pg_combinebackup.c:1412
->>>>>>> 3d6a8289
 #, c-format
 msgid "could not read file \"%s\": read %zd of %lld"
 msgstr "ファイル\"%1$s\"を読み込めませんでした: %3$lldバイトのうち%2$zdバイトを読み込みました"

<!--
doc/src/sgml/ref/vacuum.sgml
PostgreSQL documentation
-->

<refentry id="sql-vacuum">
 <indexterm zone="sql-vacuum">
  <primary>VACUUM</primary>
 </indexterm>

 <refmeta>
  <refentrytitle>VACUUM</refentrytitle>
  <manvolnum>7</manvolnum>
<!--
  <refmiscinfo>SQL - Language Statements</refmiscinfo>
-->
<refmiscinfo>SQL - 言語</refmiscinfo>
 </refmeta>

 <refnamediv>
  <refname>VACUUM</refname>
<!--
  <refpurpose>garbage-collect and optionally analyze a database</refpurpose>
-->
<refpurpose>
データベースの不要領域の回収とデータベースの解析（オプション）を行う
</refpurpose>
 </refnamediv>

 <refsynopsisdiv>
<synopsis>
VACUUM [ ( <replaceable class="parameter">option</replaceable> [, ...] ) ] [ <replaceable class="parameter">table_and_columns</replaceable> [, ...] ]
VACUUM [ FULL ] [ FREEZE ] [ VERBOSE ] [ ANALYZE ] [ <replaceable class="parameter">table_and_columns</replaceable> [, ...] ]

<!--
<phrase>where <replaceable class="parameter">option</replaceable> can be one of:</phrase>
-->
<phrase>ここで<replaceable class="parameter">option</replaceable>は以下の一つであり、</phrase>

    FULL [ <replaceable class="parameter">boolean</replaceable> ]
    FREEZE [ <replaceable class="parameter">boolean</replaceable> ]
    VERBOSE [ <replaceable class="parameter">boolean</replaceable> ]
    ANALYZE [ <replaceable class="parameter">boolean</replaceable> ]
    DISABLE_PAGE_SKIPPING [ <replaceable class="parameter">boolean</replaceable> ]
    SKIP_LOCKED [ <replaceable class="parameter">boolean</replaceable> ]
    INDEX_CLEANUP { AUTO | ON | OFF }
    PROCESS_TOAST [ <replaceable class="parameter">boolean</replaceable> ]
    TRUNCATE [ <replaceable class="parameter">boolean</replaceable> ]
    PARALLEL <replaceable class="parameter">integer</replaceable>

<!--
<phrase>and <replaceable class="parameter">table_and_columns</replaceable> is:</phrase>
-->
<phrase><replaceable class="parameter">table_and_columns</replaceable>は以下の通りです。</phrase>

    <replaceable class="parameter">table_name</replaceable> [ ( <replaceable class="parameter">column_name</replaceable> [, ...] ) ]
</synopsis>
 </refsynopsisdiv>

 <refsect1>
<!--
  <title>Description</title>
-->
  <title>説明</title>

  <para>
<!--
   <command>VACUUM</command> reclaims storage occupied by dead tuples.
   In normal <productname>PostgreSQL</productname> operation, tuples that
   are deleted or obsoleted by an update are not physically removed from
   their table; they remain present until a <command>VACUUM</command> is
   done.  Therefore it's necessary to do <command>VACUUM</command>
   periodically, especially on frequently-updated tables.
-->
<command>VACUUM</command> は、無効タプルが使用する領域を回収します。
<productname>PostgreSQL</productname>の通常動作では、削除されたタプルや更新によって不要となったタプルは、テーブルから物理的には削除されません。
これらのタプルは<command>VACUUM</command>が完了するまで存在し続けます。
そのため、特に更新頻度が多いテーブルでは、<command>VACUUM</command>を定期的に実行する必要があります。
  </para>

  <para>
<!--
   Without a <replaceable class="parameter">table_and_columns</replaceable>
   list, <command>VACUUM</command> processes every table and materialized view
   in the current database that the current user has permission to vacuum.
   With a list, <command>VACUUM</command> processes only those table(s).
-->
<replaceable class="parameter">table_and_columns</replaceable>リストを指定しない場合、<command>VACUUM</command>は現在のユーザがバキュームできる権限を持つ、現在のデータベース内の全てのテーブルとマテリアライズドビューを処理します。
リストを指定した場合、<command>VACUUM</command>は指定したテーブルのみを処理します。
  </para>

  <para>
<!--
   <command>VACUUM ANALYZE</command> performs a <command>VACUUM</command>
   and then an <command>ANALYZE</command> for each selected table.  This
   is a handy combination form for routine maintenance scripts.  See
   <xref linkend="sql-analyze"/>
   for more details about its processing.
-->
<command>VACUUM ANALYZE</command>は、指定したテーブルの1つひとつに対し、<command>VACUUM</command>を行った後、<command>ANALYZE</command>を行います。
このコマンドの組合わせは、日常的な管理スクリプトで使うと便利です。
処理の詳細に関しては、<xref linkend="sql-analyze"/>を参照してください。
  </para>

  <para>
<!--
   Plain <command>VACUUM</command> (without <literal>FULL</literal>) simply reclaims
   space and makes it
   available for re-use.  This form of the command can operate in parallel
   with normal reading and writing of the table, as an exclusive lock
   is not obtained.  However, extra space is not returned to the operating
   system (in most cases); it's just kept available for re-use within the
   same table.  It also allows us to leverage multiple CPUs in order to process
   indexes.  This feature is known as <firstterm>parallel vacuum</firstterm>.
   To disable this feature, one can use <literal>PARALLEL</literal> option and
   specify parallel workers as zero.  <command>VACUUM FULL</command> rewrites
   the entire contents of the table into a new disk file with no extra space,
   allowing unused space to be returned to the operating system.  This form is
   much slower and requires an <literal>ACCESS EXCLUSIVE</literal> lock on
   each table while it is being processed.
-->
（<literal>FULL</literal>が指定されていない）通常の<command>VACUUM</command>は、単に領域を回収し、そこを再利用可能な状態に変更します。
この形式のコマンドでは排他的ロックを取得しないため、テーブルへの通常の読み書き操作と並行して実行することができます。
しかし余った領域はオペレーティングシステムには(ほとんどの場合)返されません。
同じテーブル内で再利用できるように保持されるだけです。
また、インデックスを処理するために複数のCPUを活用することもできます。
この機能は、<firstterm>並列バキューム</firstterm>として知られています。
この機能を無効にするには、<literal>PARALLEL</literal>オプションでパラレルワーカーの数をゼロに指定します。
<command>VACUUM FULL</command>では、テーブルの内容全体を新しいディスクファイルに領域を余すことなく書き換えるため、オペレーティングシステムに未使用の領域を返すことができます。
この形式では、実行速度がかなり低速になります。また、処理中のテーブルに対する<literal>ACCESS EXCLUSIVE</literal>ロックが必要になります。
  </para>

  <para>
<!--
   When the option list is surrounded by parentheses, the options can be
   written in any order.  Without parentheses, options must be specified
   in exactly the order shown above.
   The parenthesized syntax was added in
   <productname>PostgreSQL</productname> 9.0;  the unparenthesized
   syntax is deprecated.
-->
オプションリストが括弧でくくられていた場合、オプションを任意の順序で記述することができます。
括弧がないと、オプションは上で示した通りの順番で指定しなければなりません。
括弧付きの構文は<productname>PostgreSQL</productname> 9.0で追加されました。
カッコがない構文は廃止予定です。
  </para>
 </refsect1>

 <refsect1>
<!--
  <title>Parameters</title>
-->
  <title>パラメータ</title>

  <variablelist>
   <varlistentry>
    <term><literal>FULL</literal></term>
    <listitem>
     <para>
<!--
      Selects <quote>full</quote> vacuum, which can reclaim more
      space, but takes much longer and exclusively locks the table.
      This method also requires extra disk space, since it writes a
      new copy of the table and doesn't release the old copy until
      the operation is complete.  Usually this should only be used when a
      significant amount of space needs to be reclaimed from within the table.
-->
より多くの領域の回収することができる<quote>完全な</quote>バキュームを選択します。
ただし、通常よりも処理に時間がかかります。
また、テーブルに対する排他ロックが必要です。
またこの方式では、テーブルのコピーを新しく書き出し、操作が終わるまで古いコピーが解放されませんので、余分にディスク領域が必要です。
通常、大きな容量がテーブルから回収されなければならない場合にのみこれが使用されるべきです。
     </para>
    </listitem>
   </varlistentry>

   <varlistentry>
    <term><literal>FREEZE</literal></term>
    <listitem>
     <para>
<!--
      Selects aggressive <quote>freezing</quote> of tuples.
      Specifying <literal>FREEZE</literal> is equivalent to performing
      <command>VACUUM</command> with the
      <xref linkend="guc-vacuum-freeze-min-age"/> and
      <xref linkend="guc-vacuum-freeze-table-age"/> parameters
      set to zero.  Aggressive freezing is always performed when the
      table is rewritten, so this option is redundant when <literal>FULL</literal>
      is specified.
-->
積極的なタプルの<quote>凍結</quote>を選択します。
<literal>FREEZE</literal>指定は、<xref linkend="guc-vacuum-freeze-min-age"/>および<xref linkend="guc-vacuum-freeze-table-age"/>パラメータをゼロとして<command>VACUUM</command>を実行することと同じです。
テーブルが書き換えられる時は、必ず積極的な凍結が行われるので、<literal>FULL</literal>が指定されているときは、このオプションは冗長です。
     </para>
    </listitem>
   </varlistentry>

   <varlistentry>
    <term><literal>VERBOSE</literal></term>
    <listitem>
     <para>
<!--
      Prints a detailed vacuum activity report for each table.
-->
各テーブルについてバキューム処理の詳細な報告を出力します。
     </para>
    </listitem>
   </varlistentry>

   <varlistentry>
    <term><literal>ANALYZE</literal></term>
    <listitem>
     <para>
<!--
      Updates statistics used by the planner to determine the most
      efficient way to execute a query.
-->
プランナが使用する統計情報を更新し、問い合わせを実行する最も効率的な方法を決定できるようにします。
     </para>
    </listitem>
   </varlistentry>

   <varlistentry>
    <term><literal>DISABLE_PAGE_SKIPPING</literal></term>
    <listitem>
     <para>
<!--
      Normally, <command>VACUUM</command> will skip pages based on the <link
      linkend="vacuum-for-visibility-map">visibility map</link>.  Pages where
      all tuples are known to be frozen can always be skipped, and those
      where all tuples are known to be visible to all transactions may be
      skipped except when performing an aggressive vacuum.  Furthermore,
      except when performing an aggressive vacuum, some pages may be skipped
      in order to avoid waiting for other sessions to finish using them.
      This option disables all page-skipping behavior, and is intended to
      be used only when the contents of the visibility map are
      suspect, which should happen only if there is a hardware or software
      issue causing database corruption.
-->
通常、<command>VACUUM</command>は<link linkend="vacuum-for-visibility-map">可視性マップ</link>に基いてページをスキップします。
すべてのタプルが凍結されていることがわかっているページは、常にスキップできます。
また、すべてのタプルがすべてのトランザクションに対して可視であることがわかっているページは、積極的なバキュームを実行している場合を除き、スキップできます。
さらに、積極的なバキュームを実行している場合を除き、一部のページは、他のセッションがその使用を終了するのを待つのを避けるため、スキップされます。
このオプションは、ページをスキップする動作をすべて無効にします。
これは可視性マップの内容が怪しいときにのみ使用されることを意図したもので、それはデータベースの破損を引き起こすようなハードウェアあるいはソフトウェアの障害がある場合にのみ発生します。
     </para>
    </listitem>
   </varlistentry>

   <varlistentry>
    <term><literal>SKIP_LOCKED</literal></term>
    <listitem>
     <para>
<!--
      Specifies that <command>VACUUM</command> should not wait for any
      conflicting locks to be released when beginning work on a relation:
      if a relation cannot be locked immediately without waiting, the relation
      is skipped.  Note that even with this option,
      <command>VACUUM</command> may still block when opening the relation's
      indexes.  Additionally, <command>VACUUM ANALYZE</command> may still
      block when acquiring sample rows from partitions, table inheritance
      children, and some types of foreign tables.  Also, while
      <command>VACUUM</command> ordinarily processes all partitions of
      specified partitioned tables, this option will cause
      <command>VACUUM</command> to skip all partitions if there is a
      conflicting lock on the partitioned table.
-->
<command>VACUUM</command>に、リレーションでの作業開始時、衝突するロックが解放されるのを待たないよう指定します。リレーションが待たずにすぐにロックできない場合、そのリレーションは飛ばされます。
このオプションを指定しても、リレーションのインデックスを開く時に<command>VACUUM</command>はブロックするかもしれないことに注意してください。
さらに加えて、<command>VACUUM ANALYZE</command>は、パーティションやテーブル継承の子、ある種類の外部テーブルからサンプル行を取得する時にブロックするかもしれません。
また、<command>VACUUM</command>は通常、指定されたパーティションテーブルの全パーティションを処理しますが、このオプションが指定されると、パーティションテーブルに衝突するロックがある場合<command>VACUUM</command>は全パーティションを飛ばすようになります。
     </para>
    </listitem>
   </varlistentry>

   <varlistentry>
    <term><literal>INDEX_CLEANUP</literal></term>
    <listitem>
     <para>
<!--
      Normally, <command>VACUUM</command> will skip index vacuuming
      when there are very few dead tuples in the table.  The cost of
      processing all of the table's indexes is expected to greatly
      exceed the benefit of removing dead index tuples when this
      happens.  This option can be used to force
      <command>VACUUM</command> to process indexes when there are more
      than zero dead tuples.  The default is <literal>AUTO</literal>,
      which allows <command>VACUUM</command> to skip index vacuuming
      when appropriate.  If <literal>INDEX_CLEANUP</literal> is set to
      <literal>ON</literal>, <command>VACUUM</command> will
      conservatively remove all dead tuples from indexes.  This may be
      useful for backwards compatibility with earlier releases of
      <productname>PostgreSQL</productname> where this was the
      standard behavior.
-->
通常、<command>VACUUM</command>は、テーブル内に無効なタプルがほとんどない場合インデックスのバキュームをスキップします。
テーブルのインデックスをすべて処理するコストは、無効なインデックスタプルを削除した場合にそれにより得られる利益を大きく上回ると考えられます。
このオプションは、無効なタプルが1つ以上ある場合に<command>VACUUM</command>にインデックスを強制的に処理させるのに使えます。
デフォルトは<literal>AUTO</literal>で、適切な場合<command>VACUUM</command>はインデックスのバキュームをスキップします。
<literal>INDEX_CLEANUP</literal>が<literal>ON</literal>に設定されていれば、<command>VACUUM</command>は保守的にインデックスから無効なタプルをすべて削除します。
この動作が標準だった<productname>PostgreSQL</productname>の以前のリリースとの後方互換性のためには、これは有用かもしれません。
     </para>
     <para>
<!--
      <literal>INDEX_CLEANUP</literal> can also be set to
      <literal>OFF</literal> to force <command>VACUUM</command> to
      <emphasis>always</emphasis> skip index vacuuming, even when
      there are many dead tuples in the table.  This may be useful
      when it is necessary to make <command>VACUUM</command> run as
      quickly as possible to avoid imminent transaction ID wraparound
      (see <xref linkend="vacuum-for-wraparound"/>).  However, the
      wraparound failsafe mechanism controlled by <xref
       linkend="guc-vacuum-failsafe-age"/>  will generally trigger
      automatically to avoid transaction ID wraparound failure, and
      should be preferred.  If index cleanup is not performed
      regularly, performance may suffer, because as the table is
      modified indexes will accumulate dead tuples and the table
      itself will accumulate dead line pointers that cannot be removed
      until index cleanup is completed.
-->
<literal>INDEX_CLEANUP</literal>を<literal>OFF</literal>に設定して、<command>VACUUM</command>に<emphasis>必ず</emphasis>インデックスのバキュームをスキップするよう強制することもできます。テーブルに多くの無効なタプルがある場合でさえも同様です。
切迫したトランザクションIDの周回を避けるため<command>VACUUM</command>をできる限り速く実行することが必要な場合には、これは有用かもしれません(<xref linkend="vacuum-for-wraparound"/>を参照してください)。
しかしながら、たいていは<xref linkend="guc-vacuum-failsafe-age"/>により制御される周回安全機構がトランザクションIDの周回の失敗を避けるために自動的に発動しますし、そちらの方が好ましいです。
インデックスクリーンアップが定期的に実行されていなければ、テーブルが修正されるに従い、インデックスは無効なタプルを蓄積し、テーブル自身もインデックスクリーンアップが完了するまで削除できない無効な行ポインタを蓄積していきますので、性能は悪化するでしょう。
     </para>
     <para>
<!--
      This option has no effect for tables that have no index and is
      ignored if the <literal>FULL</literal> option is used.  It also
      has no effect on the transaction ID wraparound failsafe
      mechanism.  When triggered it will skip index vacuuming, even
      when <literal>INDEX_CLEANUP</literal> is set to
      <literal>ON</literal>.
-->
このオプションはテーブルにインデックスがない場合には効果がありませんし、<literal>FULL</literal>オプションが使われている場合には無視されます。
トランザクションID周回安全機構にも影響はありません。
発動した場合には、<literal>INDEX_CLEANUP</literal>が<literal>ON</literal>に設定されていたとしても、インデックスのバキュームをスキップします。
     </para>
    </listitem>
   </varlistentry>

   <varlistentry>
    <term><literal>PROCESS_TOAST</literal></term>
    <listitem>
     <para>
<!--
      Specifies that <command>VACUUM</command> should attempt to process the
      corresponding <literal>TOAST</literal> table for each relation, if one
      exists. This is usually the desired behavior and is the default.
      Setting this option to false may be useful when it is only necessary to
      vacuum the main relation. This option is required when the
      <literal>FULL</literal> option is used.
-->
各リレーションに対応する<literal>TOAST</literal>テーブルが存在するのなら、<command>VACUUM</command>がその処理を試みるよう指定します。
これは普通は望まれる振舞いであり、デフォルトです。
このオプションを偽に設定するのは、主リレーションをバキュームすることだけが必要な場合には有用かもしれません。
<literal>FULL</literal>オプションを使うときにはこのオプションが必要です。
     </para>
    </listitem>
   </varlistentry>

   <varlistentry>
    <term><literal>TRUNCATE</literal></term>
    <listitem>
     <para>
<!--
      Specifies that <command>VACUUM</command> should attempt to
      truncate off any empty pages at the end of the table and allow
      the disk space for the truncated pages to be returned to
      the operating system. This is normally the desired behavior
      and is the default unless the <literal>vacuum_truncate</literal>
      option has been set to false for the table to be vacuumed.
      Setting this option to false may be useful to avoid
      <literal>ACCESS EXCLUSIVE</literal> lock on the table that
      the truncation requires. This option is ignored if the
      <literal>FULL</literal> option is used.
-->
<command>VACUUM</command>に、テーブルの最後にある空のページを切り詰め、切り詰めたページのディスクスペースをオペレーティングシステムに返すよう指定します。
これは普通は望まれる振舞いであり、バキュームされるテーブルに対して<literal>vacuum_truncate</literal>オプションが偽に設定されていない限りデフォルトです。
このオプションを偽に設定するのは、切り詰めが要求されているテーブルの<literal>ACCESS EXCLUSIVE</literal>ロックを回避するのに有用かもしれません。
このオプションは<literal>FULL</literal>オプションが使われていれば無視されます。
     </para>
    </listitem>
   </varlistentry>

   <varlistentry>
    <term><literal>PARALLEL</literal></term>
    <listitem>
     <para>
<!--
      Perform index vacuum and index cleanup phases of <command>VACUUM</command>
      in parallel using <replaceable class="parameter">integer</replaceable>
      background workers (for the details of each vacuum phase, please
      refer to <xref linkend="vacuum-phases"/>).  The number of workers used
      to perform the operation is equal to the number of indexes on the
      relation that support parallel vacuum which is limited by the number of
      workers specified with <literal>PARALLEL</literal> option if any which is
      further limited by <xref linkend="guc-max-parallel-maintenance-workers"/>.
      An index can participate in parallel vacuum if and only if the size of the
      index is more than <xref linkend="guc-min-parallel-index-scan-size"/>.
      Please note that it is not guaranteed that the number of parallel workers
      specified in <replaceable class="parameter">integer</replaceable> will be
      used during execution.  It is possible for a vacuum to run with fewer
      workers than specified, or even with no workers at all.  Only one worker
      can be used per index.  So parallel workers are launched only when there
      are at least <literal>2</literal> indexes in the table.  Workers for
      vacuum are launched before the start of each phase and exit at the end of
      the phase.  These behaviors might change in a future release.  This
      option can't be used with the <literal>FULL</literal> option.
-->
<replaceable class="parameter">integer</replaceable>個のバックグラウンドワーカーを使用して、<command>VACUUM</command>のインデックスバキュームフェーズとインデックスクリーンアップフェーズを並列に実行します（各バキュームフェーズの詳細については、<xref linkend="vacuum-phases"/>を参照してください）。
操作の実行に使用されるワーカーの数は、並列バキュームをサポートするリレーションのインデックスの数と同じです。この数は<literal>PARALLEL</literal>オプションで指定されたワーカーの数によって制限され、<xref linkend="guc-max-parallel-maintenance-workers"/>パラメータによってさらに制限されます。
インデックスは、インデックスのサイズが<xref linkend="guc-min-parallel-index-scan-size"/>パラメータよりも大きい場合にのみ、並列バキュームに参加できます。
<replaceable class="parameter">integer</replaceable>で指定されたパラレルワーカー数が実行中に使用されることは保証されないことに注意してください。
指定されたワーカー数より少ないワーカーでバキュームが実行されたり、ワーカーがまったくない状態で実行される可能性があります。
1つのインデックスに使用出来るワーカーは1つだけです。よって、パラレルワーカーはテーブルに少なくとも<literal>2</literal>つのインデックスがある場合にのみ起動されます。
バキュームのワーカーは、各フェーズの開始前に起動され、フェーズの終了時に終了します。
これらの動作は将来のリリースで変更される可能性があります。このオプションは<literal>FULL</literal>オプションと一緒に使用することはできません。
     </para>
    </listitem>
   </varlistentry>

   <varlistentry>
    <term><replaceable class="parameter">boolean</replaceable></term>
    <listitem>
     <para>
<!--
      Specifies whether the selected option should be turned on or off.
      You can write <literal>TRUE</literal>, <literal>ON</literal>, or
      <literal>1</literal> to enable the option, and <literal>FALSE</literal>,
      <literal>OFF</literal>, or <literal>0</literal> to disable it.  The
      <replaceable class="parameter">boolean</replaceable> value can also
      be omitted, in which case <literal>TRUE</literal> is assumed.
-->
選択されたオプションを有効にするか無効にするかを指定します。
オプションを有効にするには<literal>TRUE</literal>、<literal>ON</literal>または<literal>1</literal>と書くことができ、無効にするには<literal>FALSE</literal>、<literal>OFF</literal>または<literal>0</literal>と書くことができます。
<replaceable class="parameter">boolean</replaceable>値は省略することもでき、その場合には<literal>TRUE</literal>とみなされます。
     </para>
    </listitem>
   </varlistentry>

   <varlistentry>
    <term><replaceable class="parameter">integer</replaceable></term>
    <listitem>
     <para>
<!--
      Specifies a non-negative integer value passed to the selected option.
-->
選択したオプションに渡される負でない整数値を指定します。
     </para>
    </listitem>
   </varlistentry>

   <varlistentry>
    <term><replaceable class="parameter">table_name</replaceable></term>
    <listitem>
     <para>
<!--
      The name (optionally schema-qualified) of a specific table or
      materialized view to vacuum.  If the specified table is a partitioned
      table, all of its leaf partitions are vacuumed.
-->
バキューム対象のテーブルまたはマテリアライズドビューの名前です（スキーマ修飾名も可）。
指定したテーブルがパーティションテーブルの場合、そのすべてのリーフパーティションがバキュームされます。
     </para>
    </listitem>
   </varlistentry>

   <varlistentry>
    <term><replaceable class="parameter">column_name</replaceable></term>
    <listitem>
     <para>
<!--
      The name of a specific column to analyze. Defaults to all columns.
      If a column list is specified, <literal>ANALYZE</literal> must also be
      specified.
-->
解析の対象とする列名です。
デフォルトは全列です。
列リストが指定された場合は<literal>ANALYZE</literal>も指定しなければいけません。
     </para>
    </listitem>
   </varlistentry>
  </variablelist>
 </refsect1>

 <refsect1>
<!--
  <title>Outputs</title>
-->
  <title>出力</title>

   <para>
<!--
    When <literal>VERBOSE</literal> is specified, <command>VACUUM</command> emits
    progress messages to indicate which table is currently being
    processed.  Various statistics about the tables are printed as well.
-->
<literal>VERBOSE</literal>が指定された場合、<command>VACUUM</command>は、現在処理中のテーブルを示す進行状況メッセージを表示します。
同様に、テーブルについての各種の統計情報も表示されます。
   </para>
 </refsect1>

 <refsect1>
<!--
  <title>Notes</title>
-->
  <title>注釈</title>

   <para>
<!--
    To vacuum a table, one must ordinarily be the table's owner or a
    superuser.  However, database owners are allowed to
    vacuum all tables in their databases, except shared catalogs.
    (The restriction for shared catalogs means that a true database-wide
    <command>VACUUM</command> can only be performed by a superuser.)
    <command>VACUUM</command> will skip over any tables that the calling user
    does not have permission to vacuum.
-->
テーブルをバキュームするためには、通常はテーブルの所有者もしくはスーパーユーザでなければなりません。
しかしデータベースの所有者は共有カタログを除くデータベース内の全テーブルをバキュームすることができます。
（共有カタログに関する制限は、データベース全体の<command>VACUUM</command>はスーパーユーザのみが実行可能であることを意味します。）
<command>VACUUM</command>は、呼び出したユーザがバキュームするための権限を持たないテーブルはすべて飛ばします。
   </para>

   <para>
<!--
    <command>VACUUM</command> cannot be executed inside a transaction block.
-->
トランザクションブロック内で<command>VACUUM</command>を実行することはできません。
   </para>

   <para>
<!--
    For tables with <acronym>GIN</acronym> indexes, <command>VACUUM</command> (in
    any form) also completes any pending index insertions, by moving pending
    index entries to the appropriate places in the main <acronym>GIN</acronym> index
    structure.  See <xref linkend="gin-fast-update"/> for details.
-->
<acronym>GIN</acronym>インデックスを持つテーブルでは、<command>VACUUM</command>（全構文）は待ち状態のインデックス挿入を主<acronym>GIN</acronym>インデックス構造内の適切なところに移動させることにより、待ち状態のインデックス挿入をすべて完了させます。
<xref linkend="gin-fast-update"/>を参照してください。
   </para>

   <para>
<<<<<<< HEAD
    We recommend that all databases be vacuumed regularly in
    order to remove dead rows.  <productname>PostgreSQL</productname> includes
    an <quote>autovacuum</quote> facility which can automate routine vacuum
    maintenance.  For more information about automatic and manual vacuuming,
    see <xref linkend="routine-vacuuming"/>.
=======
<!--
    We recommend that active production databases be
    vacuumed frequently (at least nightly), in order to
    remove dead rows. After adding or deleting a large number
    of rows, it might be a good idea to issue a <command>VACUUM
    ANALYZE</command> command for the affected table. This will update the
    system catalogs with
    the results of all recent changes, and allow the
    <productname>PostgreSQL</productname> query planner to make better
    choices in planning queries.
-->
不要となった行を削除するため、実運用状態のデータベースに対しては定期的に（少なくとも毎晩）VACUUMを実行することを推奨します。
また、テーブルに対して多数の行を追加/削除した後は、そのテーブルに<command>VACUUM ANALYZE</command>を発行することを推奨します。
これによりシステムカタログに最近なされた全ての変更が反映されることになり、<productname>PostgreSQL</productname>の問い合わせプランナが、問い合わせ計画の作成時により良い選択をできるようになります。
>>>>>>> 185876a6
   </para>

   <para>
<!--
    The <option>FULL</option> option is not recommended for routine use,
    but might be useful in special cases.  An example is when you have deleted
    or updated most of the rows in a table and would like the table to
    physically shrink to occupy less disk space and allow faster table
    scans. <command>VACUUM FULL</command> will usually shrink the table
    more than a plain <command>VACUUM</command> would.
-->
<option>FULL</option>オプションを日常的に使用することは推奨しませんが、特殊なケースでは有用となる場合もあります。
例えば、テーブル内のほとんど全ての行を削除または更新し、そのテーブルによるディスクの使用量を物理的に縮小させて高速なテーブルスキャンを行いたい場合です。
<command>VACUUM FULL</command>はたいていの場合、通常の<command>VACUUM</command>よりもテーブルを縮小します。
   </para>

   <para>
<!--
     The <option>PARALLEL</option> option is used only for vacuum purposes.
     If this option is specified with the <option>ANALYZE</option> option,
     it does not affect <option>ANALYZE</option>.
-->
<option>PARALLEL</option>オプションはバキュームの用途でのみ使用されます。
このオプションを<option>ANALYZE</option>オプションで指定した場合、<option>ANALYZE</option>には影響しません。
   </para>

   <para>
<!--
    <command>VACUUM</command> causes a substantial increase in I/O traffic,
    which might cause poor performance for other active sessions.  Therefore,
    it is sometimes advisable to use the cost-based vacuum delay feature.  For
    parallel vacuum, each worker sleeps in proportion to the work done by that
    worker.  See <xref linkend="runtime-config-resource-vacuum-cost"/> for
    details.
-->
<command>VACUUM</command>によりI/Oトラフィックがかなり増大しますので、実行中の他のセッションの性能が悪化する可能性があります。
このため、コストベースのバキューム遅延機能の使用が推奨される場合があります。
並列バキュームの場合、各ワーカーはそのワーカーが行った作業に比例してスリープします。
詳細は<xref linkend="runtime-config-resource-vacuum-cost"/>を参照してください。
   </para>

   <para>
<<<<<<< HEAD
=======
<!--
    <productname>PostgreSQL</productname> includes an <quote>autovacuum</quote>
    facility which can automate routine vacuum maintenance.  For more
    information about automatic and manual vacuuming, see
    <xref linkend="routine-vacuuming"/>.
-->
<productname>PostgreSQL</productname>には、バキューム保守作業を自動化する<quote>autovacuum</quote>機能があります。
自動バキューム処理および手作業によるバキューム処理に関する詳細については、<xref linkend="routine-vacuuming"/>を参照してください。
   </para>
   <para>
<!--
>>>>>>> 185876a6
    Each backend running <command>VACUUM</command> without the
    <literal>FULL</literal> option will report its progress in the
    <structname>pg_stat_progress_vacuum</structname> view. Backends running
    <command>VACUUM FULL</command> will instead report their progress in the
    <structname>pg_stat_progress_cluster</structname> view. See
    <xref linkend="vacuum-progress-reporting"/> and
    <xref linkend="cluster-progress-reporting"/> for details.
-->
<command>VACUUM</command>を<literal>FULL</literal>オプションなしで実行している各バックエンドはその進捗を<structname>pg_stat_progress_vacuum</structname>ビューで報告します。
<command>VACUUM FULL</command>を実行しているバックエンドはその代わりにその進捗を<structname>pg_stat_progress_cluster</structname>ビューで報告します。
詳細は<xref linkend="vacuum-progress-reporting"/>と<xref linkend="cluster-progress-reporting"/>を参照してください。
   </para>
 </refsect1>

 <refsect1>
<!--
  <title>Examples</title>
-->
  <title>例</title>

  <para>
<!--
   To clean a single table <literal>onek</literal>, analyze it for
   the optimizer and print a detailed vacuum activity report:
-->
<literal>onek</literal> というテーブル1つだけを掃除し、オプティマイザ用に解析し、バキューム処理の詳細な報告を出力するには、次のようにします。

<programlisting>
VACUUM (VERBOSE, ANALYZE) onek;
</programlisting></para>
 </refsect1>

 <refsect1>
<!--
  <title>Compatibility</title>
-->
  <title>互換性</title>

  <para>
<!--
   There is no <command>VACUUM</command> statement in the SQL standard.
-->
標準SQLには<command>VACUUM</command>文はありません。
  </para>
 </refsect1>

 <refsect1>
<!--
  <title>See Also</title>
-->
  <title>関連項目</title>

  <simplelist type="inline">
   <member><xref linkend="app-vacuumdb"/></member>
   <member><xref linkend="runtime-config-resource-vacuum-cost"/></member>
   <member><xref linkend="autovacuum"/></member>
   <member><xref linkend="vacuum-progress-reporting"/></member>
   <member><xref linkend="cluster-progress-reporting"/></member>
  </simplelist>
 </refsect1>
</refentry><|MERGE_RESOLUTION|>--- conflicted
+++ resolved
@@ -542,28 +542,11 @@
    </para>
 
    <para>
-<<<<<<< HEAD
     We recommend that all databases be vacuumed regularly in
     order to remove dead rows.  <productname>PostgreSQL</productname> includes
     an <quote>autovacuum</quote> facility which can automate routine vacuum
     maintenance.  For more information about automatic and manual vacuuming,
     see <xref linkend="routine-vacuuming"/>.
-=======
-<!--
-    We recommend that active production databases be
-    vacuumed frequently (at least nightly), in order to
-    remove dead rows. After adding or deleting a large number
-    of rows, it might be a good idea to issue a <command>VACUUM
-    ANALYZE</command> command for the affected table. This will update the
-    system catalogs with
-    the results of all recent changes, and allow the
-    <productname>PostgreSQL</productname> query planner to make better
-    choices in planning queries.
--->
-不要となった行を削除するため、実運用状態のデータベースに対しては定期的に（少なくとも毎晩）VACUUMを実行することを推奨します。
-また、テーブルに対して多数の行を追加/削除した後は、そのテーブルに<command>VACUUM ANALYZE</command>を発行することを推奨します。
-これによりシステムカタログに最近なされた全ての変更が反映されることになり、<productname>PostgreSQL</productname>の問い合わせプランナが、問い合わせ計画の作成時により良い選択をできるようになります。
->>>>>>> 185876a6
    </para>
 
    <para>
@@ -606,20 +589,6 @@
    </para>
 
    <para>
-<<<<<<< HEAD
-=======
-<!--
-    <productname>PostgreSQL</productname> includes an <quote>autovacuum</quote>
-    facility which can automate routine vacuum maintenance.  For more
-    information about automatic and manual vacuuming, see
-    <xref linkend="routine-vacuuming"/>.
--->
-<productname>PostgreSQL</productname>には、バキューム保守作業を自動化する<quote>autovacuum</quote>機能があります。
-自動バキューム処理および手作業によるバキューム処理に関する詳細については、<xref linkend="routine-vacuuming"/>を参照してください。
-   </para>
-   <para>
-<!--
->>>>>>> 185876a6
     Each backend running <command>VACUUM</command> without the
     <literal>FULL</literal> option will report its progress in the
     <structname>pg_stat_progress_vacuum</structname> view. Backends running

--- conflicted
+++ resolved
@@ -89,11 +89,14 @@
 <!--
   Now you need only <command>SELECT</command> from a foreign table to access
   the data stored in its underlying remote table.  You can also modify
-<<<<<<< HEAD
   the remote table using <command>INSERT</command>, <command>UPDATE</command>,
   <command>DELETE</command>, or <command>TRUNCATE</command>.
   (Of course, the remote user you have specified in your user mapping must
   have privileges to do these things.)
+-->
+今のところ、リモートテーブルに格納されているデータにアクセスするには少なくとも外部テーブルに対する<command>SELECT</command>権限が必要です。
+また、<command>INSERT</command>や<command>UPDATE</command>、<command>DELETE</command>を使用してリモートテーブルを操作する事もできます。
+（もちろん、ユーザマッピングで指定されたリモートユーザは、これらの操作を実行する権限を有している必要があります）
  </para>
 
  <para>
@@ -101,15 +104,6 @@
   <command>SELECT</command>, <command>UPDATE</command>,
   <command>DELETE</command> or <command>TRUNCATE</command>
   has no effect when accessing or modifying the remote table.
-=======
-  the remote table using <command>INSERT</command>, <command>UPDATE</command>, or
-  <command>DELETE</command>.  (Of course, the remote user you have specified
-  in your user mapping must have privileges to do these things.)
--->
-今のところ、リモートテーブルに格納されているデータにアクセスするには少なくとも外部テーブルに対する<command>SELECT</command>権限が必要です。
-また、<command>INSERT</command>や<command>UPDATE</command>、<command>DELETE</command>を使用してリモートテーブルを操作する事もできます。
-（もちろん、ユーザマッピングで指定されたリモートユーザは、これらの操作を実行する権限を有している必要があります）
->>>>>>> 9a9c638e
  </para>
 
  <para>
@@ -123,15 +117,11 @@
   invoked by <command>UPDATE</command> statements executed on partitioned
   tables, but it currently does not handle the case where a remote partition
   chosen to insert a moved row into is also an <command>UPDATE</command>
-<<<<<<< HEAD
   target partition that will be updated elsewhere in the same command.
-=======
-  target partition that will be updated later.
 -->
 <filename>postgres_fdw</filename>は今のところ、<literal>ON CONFLICT DO UPDATE</literal>句のある<command>INSERT</command>文をサポートしていないことに注意して下さい。
 しかし、一意インデックスの推定の指定を省略しているならば、<literal>ON CONFLICT DO NOTHING</literal>句はサポートされます。
 <filename>postgres_fdw</filename>は、パーティションテーブルで実行された<command>UPDATE</command>文により引き起こされる行の移動をサポートしますが、移動した行を挿入するよう選択されたリモートパーティションが後で更新される<command>UPDATE</command>対象のパーティションでもある場合は、今のところ扱わないことにも注意してください。
->>>>>>> 9a9c638e
  </para>
 
  <para>
@@ -141,16 +131,11 @@
   referenced columns of the remote table.  Although <filename>postgres_fdw</filename>
   is currently rather forgiving about performing data type conversions at
   need, surprising semantic anomalies may arise when types or collations do
-<<<<<<< HEAD
   not match, due to the remote server interpreting query conditions
   differently from the local server.
-=======
-  not match, due to the remote server interpreting <literal>WHERE</literal> clauses
-  slightly differently from the local server.
 -->
 一般的な推奨事項として、可能であれば外部テーブルのカラムを、被参照側のリモートテーブル側のカラムと全く同一のデータ型および照合順序によって定義してください。
 <filename>postgres_fdw</filename>は必要に応じてデータ型の変換を行いますが、リモートサーバがローカルサーバとは少々違った<literal>WHERE</literal>句の解釈を行うため、データ型や照合順序が一致していないと、時には予期しない結果を得る事があるかもしれません。
->>>>>>> 9a9c638e
  </para>
 
  <para>
@@ -247,11 +232,8 @@
 <!--
     A superuser may override this check on a per-user-mapping basis by setting
     the user mapping option <literal>password_required 'false'</literal>, e.g.,
-<<<<<<< HEAD
-=======
 -->
 ユーザマッピングオプション<literal>password_required 'false'</literal>を設定することで、スーパーユーザはこのユーザマッピング単位の検査を無効にできます。例えば以下の通りです。
->>>>>>> 9a9c638e
 <programlisting>
 ALTER USER MAPPING FOR some_non_superuser SERVER loopback_nopw
 OPTIONS (ADD password_required 'false');
@@ -402,20 +384,12 @@
      <term><literal>fdw_startup_cost</literal></term>
      <listitem>
       <para>
-<<<<<<< HEAD
+<!--
        This option, which can be specified for a foreign server, is a floating
        point value that is added to the estimated startup cost of any
        foreign-table scan on that server.  This represents the additional
        overhead of establishing a connection, parsing and planning the query on
        the remote side, etc.
-=======
-<!--
-       This option, which can be specified for a foreign server, is a numeric
-       value that is added to the estimated startup cost of any foreign-table
-       scan on that server.  This represents the additional overhead of
-       establishing a connection, parsing and planning the query on the
-       remote side, etc.
->>>>>>> 9a9c638e
        The default value is <literal>100</literal>.
 -->
 外部テーブルまたは外部サーバに指定できるこのオプションは、当該外部サーバに関連付けられた全ての外部テーブルスキャンの推定開始コストに加算される数値です。
@@ -429,14 +403,9 @@
      <term><literal>fdw_tuple_cost</literal></term>
      <listitem>
       <para>
-<<<<<<< HEAD
+<!--
        This option, which can be specified for a foreign server, is a floating
        point value that is used as extra cost per-tuple for foreign-table
-=======
-<!--
-       This option, which can be specified for a foreign server, is a numeric
-       value that is used as extra cost per-tuple for foreign-table
->>>>>>> 9a9c638e
        scans on that server.  This represents the additional overhead of
        data transfer between servers.  You might increase or decrease this
        number to reflect higher or lower network delay to the remote server.
@@ -582,7 +551,6 @@
   </sect3>
 
   <sect3>
-<<<<<<< HEAD
    <title>Asynchronous Execution Options</title>
 
    <para>
@@ -634,9 +602,7 @@
   </sect3>
 
   <sect3>
-=======
-<!--
->>>>>>> 9a9c638e
+<!--
    <title>Updatability Options</title>
 -->
    <title>更新機能オプション</title>
@@ -689,7 +655,6 @@
   </sect3>
 
   <sect3>
-<<<<<<< HEAD
    <title>Truncatability Options</title>
 
    <para>
@@ -721,9 +686,7 @@
   </sect3>
 
   <sect3>
-=======
-<!--
->>>>>>> 9a9c638e
+<!--
    <title>Importing Options</title>
 -->
    <title>インポートのオプション</title>
@@ -762,10 +725,14 @@
        need to turn this off if the remote server has a different set of
        collation names than the local server does, which is likely to be the
        case if it's running on a different operating system.
-<<<<<<< HEAD
        If you do so, however, there is a very severe risk that the imported
        table columns' collations will not match the underlying data, resulting
        in anomalous query behavior.
+-->
+このオプションは、列の<literal>COLLATE</literal>オプションが、外部サーバからインポートする外部テーブルの定義に含まれているかどうかを制御します。
+デフォルトは<literal>true</literal>です。
+リモートサーバとローカルサーバで照合順序の名前の集合が異なる場合は、この設定を無効にする必要があるでしょう。
+リモートサーバが異なるOSで動作しているなら、そういうことがありそうです。
       </para>
 
       <para>
@@ -774,13 +741,6 @@
        They will be imported with <literal>COLLATE "default"</literal>, which
        will select the local server's default collation, which could be
        different.
-=======
--->
-このオプションは、列の<literal>COLLATE</literal>オプションが、外部サーバからインポートする外部テーブルの定義に含まれているかどうかを制御します。
-デフォルトは<literal>true</literal>です。
-リモートサーバとローカルサーバで照合順序の名前の集合が異なる場合は、この設定を無効にする必要があるでしょう。
-リモートサーバが異なるOSで動作しているなら、そういうことがありそうです。
->>>>>>> 9a9c638e
       </para>
      </listitem>
     </varlistentry>

--- conflicted
+++ resolved
@@ -381,11 +381,7 @@
 	 * replay or visibility invariants downstream.  The critical section also
 	 * suppresses interrupts.
 	 *
-<<<<<<< HEAD
-	 * (See also pg_visibilitymap.c if changing this code.)
-=======
 	 * (See also visibilitymap.c if changing this code.)
->>>>>>> 3d6a8289
 	 */
 	START_CRIT_SECTION();
 
@@ -423,11 +419,7 @@
 	 * longer exist after truncation is complete, and then truncate the
 	 * corresponding files on disk.
 	 */
-<<<<<<< HEAD
-	smgrtruncate2(RelationGetSmgr(rel), forks, nforks, old_blocks, blocks);
-=======
 	smgrtruncate(RelationGetSmgr(rel), forks, nforks, old_blocks, blocks);
->>>>>>> 3d6a8289
 
 	END_CRIT_SECTION();
 
@@ -1083,11 +1075,7 @@
 		if (nforks > 0)
 		{
 			START_CRIT_SECTION();
-<<<<<<< HEAD
-			smgrtruncate2(reln, forks, nforks, old_blocks, blocks);
-=======
 			smgrtruncate(reln, forks, nforks, old_blocks, blocks);
->>>>>>> 3d6a8289
 			END_CRIT_SECTION();
 		}
 

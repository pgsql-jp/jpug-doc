<!--
doc/src/sgml/ref/create_sequence.sgml
PostgreSQL documentation
-->

<refentry id="sql-createsequence">
 <indexterm zone="sql-createsequence">
  <primary>CREATE SEQUENCE</primary>
 </indexterm>

 <refmeta>
  <refentrytitle>CREATE SEQUENCE</refentrytitle>
  <manvolnum>7</manvolnum>
<!--
  <refmiscinfo>SQL - Language Statements</refmiscinfo>
-->
<refmiscinfo>SQL - 言語</refmiscinfo>
 </refmeta>

 <refnamediv>
  <refname>CREATE SEQUENCE</refname>
<!--
  <refpurpose>define a new sequence generator</refpurpose>
-->
  <refpurpose>新しいシーケンスジェネレータを定義する</refpurpose>
 </refnamediv>

 <refsynopsisdiv>
<synopsis>
CREATE [ { TEMPORARY | TEMP } | UNLOGGED ] SEQUENCE [ IF NOT EXISTS ] <replaceable class="parameter">name</replaceable>
    [ AS <replaceable class="parameter">data_type</replaceable> ]
    [ INCREMENT [ BY ] <replaceable class="parameter">increment</replaceable> ]
    [ MINVALUE <replaceable class="parameter">minvalue</replaceable> | NO MINVALUE ] [ MAXVALUE <replaceable class="parameter">maxvalue</replaceable> | NO MAXVALUE ]
    [ START [ WITH ] <replaceable class="parameter">start</replaceable> ] [ CACHE <replaceable class="parameter">cache</replaceable> ] [ [ NO ] CYCLE ]
    [ OWNED BY { <replaceable class="parameter">table_name</replaceable>.<replaceable class="parameter">column_name</replaceable> | NONE } ]
</synopsis>
 </refsynopsisdiv>

 <refsect1>
<!--
  <title>Description</title>
-->
  <title>説明</title>

  <para>
<!--
   <command>CREATE SEQUENCE</command> creates a new sequence number
   generator.  This involves creating and initializing a new special
   single-row table with the name <replaceable
   class="parameter">name</replaceable>.  The generator will be
   owned by the user issuing the command.
-->
<command>CREATE SEQUENCE</command>は、新しいシーケンス番号ジェネレータを作成します。
これには、新しく<replaceable class="parameter">name</replaceable>という名前を持つ、1行だけの特殊なテーブルの作成と初期化が含まれます。
シーケンスジェネレータは、このコマンドを実行したユーザによって所有されます。
  </para>

  <para>
<!--
   If a schema name is given then the sequence is created in the
   specified schema.  Otherwise it is created in the current schema.
   Temporary sequences exist in a special schema, so a schema name cannot be
   given when creating a temporary sequence.
<<<<<<< HEAD
   The sequence name must be distinct from the name of any other relation
   (table, sequence, index, view, materialized view, or foreign table) in
   the same schema.
=======
   The sequence name must be distinct from the name of any other sequence,
   table, index, view, or foreign table in the same schema.
-->
スキーマ名が与えられている場合、そのシーケンスは指定されたスキーマに作成されます。
スキーマ名がなければ、シーケンスは現在のスキーマに作成されます。
また、一時シーケンスは特別なスキーマに存在するため、一時シーケンスの作成時にスキーマ名を与えることはできません。
シーケンス名は、同じスキーマ内の他のシーケンス、テーブル、インデックス、ビュー、外部テーブルとは異なる名前にする必要があります。
>>>>>>> 185876a6
  </para>

  <para>
<!--
   After a sequence is created, you use the functions
   <function>nextval</function>,
   <function>currval</function>, and
   <function>setval</function>
   to operate on the sequence.  These functions are documented in
   <xref linkend="functions-sequence"/>.
-->
シーケンスを作成した後、<function>nextval</function>、<function>currval</function>、<function>setval</function>関数を使用してシーケンスを操作します。
これらの関数については<xref linkend="functions-sequence"/>を参照してください。
  </para>

  <para>
<!--
   Although you cannot update a sequence directly, you can use a query like:
-->
シーケンスを直接更新することはできませんが、以下のような問い合わせは可能です。

<programlisting>
SELECT * FROM <replaceable>name</replaceable>;
</programlisting>

<!--
   to examine the parameters and current state of a sequence.  In particular,
   the <literal>last_value</literal> field of the sequence shows the last value
   allocated by any session.  (Of course, this value might be obsolete
   by the time it's printed, if other sessions are actively doing
   <function>nextval</function> calls.)
-->
これを使用すると、シーケンスのパラメータと現在の状態を確認することができます。
中でも、シーケンスの<literal>last_value</literal>フィールドは全てのセッションで割り当てられた最後の値を示します
（もちろんこの値は、他のセッションの<function>nextval</function>の実行により、表示された時点で既に最新ではない可能性があります）。
  </para>
 </refsect1>

 <refsect1>
<!--
  <title>Parameters</title>
-->
  <title>パラメータ</title>

  <variablelist>
   <varlistentry>
<!--
    <term><literal>TEMPORARY</literal> or <literal>TEMP</literal></term>
-->
    <term><literal>TEMPORARY</literal>もしくは<literal>TEMP</literal></term>
    <listitem>
     <para>
<!--
      If specified, the sequence object is created only for this
      session, and is automatically dropped on session exit.  Existing
      permanent sequences with the same name are not visible (in this
      session) while the temporary sequence exists, unless they are
      referenced with schema-qualified names.
-->
このパラメータが指定された場合、作成するシーケンスオブジェクトがそのセッション専用となり、セッション終了時に自動的に削除されます。
一時シーケンスが存在する場合、同じ名前を持つ既存の永続シーケンスは、スキーマ修飾された名前で参照されない限り、（そのセッションでは）不可視になります。
     </para>
    </listitem>
   </varlistentry>

   <varlistentry>
    <term><literal>UNLOGGED</literal></term>
    <listitem>
     <para>
      If specified, the sequence is created as an unlogged sequence.  Changes
      to unlogged sequences are not written to the write-ahead log.  They are
      not crash-safe: an unlogged sequence is automatically reset to its
      initial state after a crash or unclean shutdown.  Unlogged sequences are
      also not replicated to standby servers.
     </para>

     <para>
      Unlike unlogged tables, unlogged sequences do not offer a significant
      performance advantage.  This option is mainly intended for sequences
      associated with unlogged tables via identity columns or serial columns.
      In those cases, it usually wouldn't make sense to have the sequence
      WAL-logged and replicated but not its associated table.
     </para>
    </listitem>
   </varlistentry>

   <varlistentry>
    <term><literal>IF NOT EXISTS</literal></term>
    <listitem>
     <para>
<!--
      Do not throw an error if a relation with the same name already exists.
      A notice is issued in this case. Note that there is no guarantee that
      the existing relation is anything like the sequence that would have
      been created &mdash; it might not even be a sequence.
-->
同じ名前のリレーションが既に存在する場合にエラーとしません。
この場合、注意が発行されます。
既存のリレーションが、作成されようとしていたシーケンスと類似のものであることは全く保証されないことに注意してください。
それはシーケンスでさえ、ないかもしれません。
     </para>
    </listitem>
   </varlistentry>

   <varlistentry>
    <term><replaceable class="parameter">name</replaceable></term>
    <listitem>
     <para>
<!--
      The name (optionally schema-qualified) of the sequence to be created.
-->
作成するシーケンスの名前です（スキーマ修飾名も可）。
     </para>
    </listitem>
   </varlistentry>

   <varlistentry>
    <term><replaceable class="parameter">data_type</replaceable></term>
    <listitem>
     <para>
<!--
      The optional
      clause <literal>AS <replaceable class="parameter">data_type</replaceable></literal>
      specifies the data type of the sequence.  Valid types are
      <literal>smallint</literal>, <literal>integer</literal>,
      and <literal>bigint</literal>.  <literal>bigint</literal> is the
      default.  The data type determines the default minimum and maximum
      values of the sequence.
-->
オプション句<literal>AS <replaceable class="parameter">data_type</replaceable></literal>ではシーケンスのデータ型を指定します。
有効な型は<literal>smallint</literal>、<literal>integer</literal>、<literal>bigint</literal>です。
<literal>bigint</literal>がデフォルトです。
データ型によりシーケンスのデフォルトの最小値と最大値が決定されます。
     </para>
    </listitem>
   </varlistentry>

   <varlistentry>
    <term><replaceable class="parameter">increment</replaceable></term>
    <listitem>
     <para>
<!--
      The optional clause <literal>INCREMENT BY <replaceable
      class="parameter">increment</replaceable></literal> specifies
      which value is added to the current sequence value to create a
      new value.  A positive value will make an ascending sequence, a
      negative one a descending sequence.  The default value is 1.
-->
<literal>INCREMENT BY <replaceable class="parameter">increment</replaceable></literal>句は、現在のシーケンスの値から新しいシーケンス値を作成する際の値の増加量を設定します。この句は省略可能です。
正の値が指定された時は昇順のシーケンス、負の値が指定された時は降順のシーケンスを作成します。
指定がない場合のデフォルト値は1です。
     </para>
    </listitem>
   </varlistentry>

   <varlistentry>
    <term><replaceable class="parameter">minvalue</replaceable></term>
    <term><literal>NO MINVALUE</literal></term>
    <listitem>
     <para>
<!--
      The optional clause <literal>MINVALUE <replaceable
      class="parameter">minvalue</replaceable></literal> determines
      the minimum value a sequence can generate. If this clause is not
      supplied or <option>NO MINVALUE</option> is specified, then
      defaults will be used.  The default for an ascending sequence is 1.  The
      default for a descending sequence is the minimum value of the data type.
-->
<literal>MINVALUE <replaceable class="parameter">minvalue</replaceable></literal>句は、シーケンスとして作成する最小値を指定します。この句は省略可能です。
この句が指定されなかった場合、もしくは、<option>NO MINVALUE</option>が指定された場合、デフォルトが使用されます。
昇順のシーケンスでのデフォルト値は1です。
降順のシーケンスでのデフォルト値は、そのデータ型の最小値です。
     </para>
    </listitem>
   </varlistentry>

   <varlistentry>
    <term><replaceable class="parameter">maxvalue</replaceable></term>
    <term><literal>NO MAXVALUE</literal></term>
    <listitem>
     <para>
<!--
      The optional clause <literal>MAXVALUE <replaceable
      class="parameter">maxvalue</replaceable></literal> determines
      the maximum value for the sequence. If this clause is not
      supplied or <option>NO MAXVALUE</option> is specified, then
      default values will be used.  The default for an ascending sequence is
      the maximum value of the data type.  The default for a descending
      sequence is -1.
-->
<literal>MAXVALUE <replaceable class="parameter">maxvalue</replaceable></literal>句は、シーケンスの最大値を決定します。この句は省略可能です。
この句が指定されなかった場合、もしくは<option>NO MAXVALUE</option>が指定された場合、デフォルトが使用されます。
昇順のシーケンスでのデフォルト値は、そのデータ型の最大値です。
降順のシーケンスでのデフォルト値は-1です。
     </para>
    </listitem>
   </varlistentry>

   <varlistentry>
    <term><replaceable class="parameter">start</replaceable></term>
    <listitem>
     <para>
<!--
      The optional clause <literal>START WITH <replaceable
      class="parameter">start</replaceable> </literal> allows the
      sequence to begin anywhere.  The default starting value is
      <replaceable class="parameter">minvalue</replaceable> for
      ascending sequences and <replaceable
      class="parameter">maxvalue</replaceable> for descending ones.
-->
<literal>START WITH <replaceable class="parameter">start</replaceable></literal>句を使用すると、任意の数からシーケンス番号を開始することができます。この句は省略可能です。
デフォルトでは、シーケンス番号が始まる値は、昇順の場合<replaceable class="parameter">minvalue</replaceable>、降順の場合<replaceable class="parameter">maxvalue</replaceable>になります。
     </para>
    </listitem>
   </varlistentry>

   <varlistentry>
    <term><replaceable class="parameter">cache</replaceable></term>
    <listitem>
     <para>
<!--
      The optional clause <literal>CACHE <replaceable
      class="parameter">cache</replaceable></literal> specifies how
      many sequence numbers are to be preallocated and stored in
      memory for faster access. The minimum value is 1 (only one value
      can be generated at a time, i.e., no cache), and this is also the
      default.
-->
<literal>CACHE <replaceable class="parameter">cache</replaceable></literal>オプションは、あらかじめ番号を割り当て、メモリに格納しておくシーケンス番号の量を指定します。これによりアクセスを高速にすることができます。
最小値は1です（一度に生成する値が1つだけなので、キャッシュがない状態になります）。これがデフォルトになっています。
     </para>
    </listitem>
   </varlistentry>

   <varlistentry>
    <term><literal>CYCLE</literal></term>
    <term><literal>NO CYCLE</literal></term>
    <listitem>
     <para>
<!--
      The <literal>CYCLE</literal> option allows the sequence to wrap
      around when the <replaceable
      class="parameter">maxvalue</replaceable> or <replaceable
      class="parameter">minvalue</replaceable> has been reached by an
      ascending or descending sequence respectively. If the limit is
      reached, the next number generated will be the <replaceable
      class="parameter">minvalue</replaceable> or <replaceable
      class="parameter">maxvalue</replaceable>, respectively.
-->
<literal>CYCLE</literal>オプションを使用すると、シーケンスが限界値（昇順の場合は<replaceable class="parameter">maxvalue</replaceable>、降順の場合は<replaceable class="parameter">minvalue</replaceable>）に達した時、そのシーケンスを周回させることができます。
限界値まで達した時、次に生成される番号は、昇順の場合は<replaceable class="parameter">minvalue</replaceable>、降順の場合は<replaceable class="parameter">maxvalue</replaceable>になります。
     </para>

     <para>
<!--
      If <literal>NO CYCLE</literal> is specified, any calls to
      <function>nextval</function> after the sequence has reached its
      maximum value will return an error.  If neither
      <literal>CYCLE</literal> or <literal>NO CYCLE</literal> are
      specified, <literal>NO CYCLE</literal> is the default.
-->
<literal>NO CYCLE</literal>が指定された場合、シーケンスの限界値に達した後の<function>nextval</function>呼び出しは全てエラーになります。
<literal>CYCLE</literal>も<literal>NO CYCLE</literal>も指定されていない場合は、<literal>NO CYCLE</literal>がデフォルトとなります。
     </para>
    </listitem>
   </varlistentry>

   <varlistentry>
    <term><literal>OWNED BY</literal> <replaceable class="parameter">table_name</replaceable>.<replaceable class="parameter">column_name</replaceable></term>
    <term><literal>OWNED BY NONE</literal></term>
    <listitem>
     <para>
<!--
      The <literal>OWNED BY</literal> option causes the sequence to be
      associated with a specific table column, such that if that column
      (or its whole table) is dropped, the sequence will be automatically
      dropped as well.  The specified table must have the same owner and be in
      the same schema as the sequence.
      <literal>OWNED BY NONE</literal>, the default, specifies that there
      is no such association.
-->
<literal>OWNED BY</literal>オプションにより、シーケンスは指定されたテーブル列に関連付けられ、その列（やテーブル全体）が削除されると、自動的にシーケンスも一緒に削除されるようになります。
指定するテーブルは、シーケンスと同一所有者でなければならず、また、同一のスキーマ内に存在しなければなりません。
デフォルトは<literal>OWNED BY NONE</literal>であり、こうした関連付けがないことを示します。
     </para>
    </listitem>
   </varlistentry>
  </variablelist>
 </refsect1>

 <refsect1>
<!--
  <title>Notes</title>
-->
  <title>注釈</title>

  <para>
<!--
   Use <command>DROP SEQUENCE</command> to remove a sequence.
-->
シーケンスを削除するには<command>DROP SEQUENCE</command>を使用してください。
  </para>

  <para>
<!--
   Sequences are based on <type>bigint</type> arithmetic, so the range
   cannot exceed the range of an eight-byte integer
   (-9223372036854775808 to 9223372036854775807).
-->
シーケンスは<type>bigint</type>演算に基づいています。
そのため、8バイト整数の範囲（-9223372036854775808から9223372036854775807まで）を越えることはできません。
  </para>

  <para>
<!--
   Because <function>nextval</function> and <function>setval</function> calls are never
   rolled back, sequence objects cannot be used if <quote>gapless</quote>
   assignment of sequence numbers is needed.  It is possible to build
   gapless assignment by using exclusive locking of a table containing a
   counter; but this solution is much more expensive than sequence
   objects, especially if many transactions need sequence numbers
   concurrently.
-->
<function>nextval</function>と<function>setval</function>の呼び出しは決してロールバックされないので、シーケンスの番号について<quote>欠番のない</quote>割り当てが必要な場合には、シーケンスオブジェクトを使うことはできません。
カウンターを含むテーブルに対して排他ロックを使うことで、欠番のない割り当てを構築することは可能ですが、この解決策はシーケンスオブジェクトに比べてずっと高価で、特に多くのトランザクションが同時にシーケンスの番号を必要とする場合は高価になります。
  </para>

  <para>
<!--
   Unexpected results might be obtained if a <replaceable
   class="parameter">cache</replaceable> setting greater than one is
   used for a sequence object that will be used concurrently by
   multiple sessions.  Each session will allocate and cache successive
   sequence values during one access to the sequence object and
   increase the sequence object's <literal>last_value</literal> accordingly.
   Then, the next <replaceable class="parameter">cache</replaceable>-1
   uses of <function>nextval</function> within that session simply return the
   preallocated values without touching the sequence object.  So, any
   numbers allocated but not used within a session will be lost when
   that session ends, resulting in <quote>holes</quote> in the
   sequence.
-->
シーケンスオブジェクトの<replaceable class="parameter">cache</replaceable>として1より大きな値を設定した場合、そのシーケンスを複数のセッションで同時に使用すると、予想外の結果になる可能性があります。
各セッションは、シーケンスオブジェクトへの1回のアクセスの間に、連続するシーケンス値を取得し、キャッシュします。
そして、キャッシュした数に応じて、シーケンスオブジェクトの<literal>last_value</literal>を増加させます。
この場合、そのセッションは、その後の<replaceable class="parameter">cache</replaceable>-1回に対しては、<function>nextval</function>を使用してあらかじめ取得済みのシーケンス値を返し、シーケンスオブジェクトを変更しません。
セッションに割り当てられたが使用されなかったシーケンス番号は、セッションの終了時に全て失われるため、結果としてシーケンスに<quote>穴</quote>ができます。
  </para>

  <para>
<!--
   Furthermore, although multiple sessions are guaranteed to allocate
   distinct sequence values, the values might be generated out of
   sequence when all the sessions are considered.  For example, with
   a <replaceable class="parameter">cache</replaceable> setting of 10,
   session A might reserve values 1..10 and return
   <function>nextval</function>=1, then session B might reserve values
   11..20 and return <function>nextval</function>=11 before session A
   has generated <function>nextval</function>=2.  Thus, with a
   <replaceable class="parameter">cache</replaceable> setting of one
   it is safe to assume that <function>nextval</function> values are generated
   sequentially; with a <replaceable
   class="parameter">cache</replaceable> setting greater than one you
   should only assume that the <function>nextval</function> values are all
   distinct, not that they are generated purely sequentially.  Also,
   <literal>last_value</literal> will reflect the latest value reserved by
   any session, whether or not it has yet been returned by
   <function>nextval</function>.
-->
さらに、複数のセッションには異なるシーケンス値が割り当てられることが保証されていますが、全てのセッションが尊重されると、シーケンス値が順番通りにならないことがあります。
例えば、<replaceable class="parameter">cache</replaceable>が10の場合を考えます。
セッションAでは1から10までを確保し、<function>nextval</function>=1を返します。
セッションBでは、セッションAが<function>nextval</function>=2を返す前に、11から20を確保し、<function>nextval</function>=11を返します。
したがって、<replaceable class="parameter">cache</replaceable>を1に設定した場合は<function>nextval</function>が順番に生成される値であると考えても問題ありませんが、<replaceable class="parameter">cache</replaceable>を1より大きな値に設定した場合は、<function>nextval</function>の値が全て異なることのみが保証され、順番に生成される値であることは保証されません。
また、<literal>last_value</literal>は、値が<function>nextval</function>によって返されたかどうかに関係なく、いずれかのセッションによって確保された最後の値となります。
  </para>

  <para>
<!--
   Another consideration is that a <function>setval</function> executed on
   such a sequence will not be noticed by other sessions until they
   have used up any preallocated values they have cached.
-->
この他、このようなシーケンスに対して<function>setval</function>が実行されても、他のセッションは、それぞれがキャッシュした取得済みの値を全て使い果たすまで、それがわからないことも考慮すべき問題です。
  </para>
 </refsect1>

 <refsect1>
<!--
  <title>Examples</title>
-->
  <title>例</title>

  <para>
<!--
   Create an ascending sequence called <literal>serial</literal>, starting at 101:
-->
101から始まる<literal>serial</literal>という名前の昇順シーケンスを作成します。
<programlisting>
CREATE SEQUENCE serial START 101;
</programlisting>
  </para>

  <para>
<!--
   Select the next number from this sequence:
-->
このシーケンスから次の番号を選択します。
<programlisting>
SELECT nextval('serial');

 nextval
---------
     101
</programlisting>
  </para>

  <para>
<!--
   Select the next number from this sequence:
-->
このシーケンスから次の番号を選択します。
<programlisting>
SELECT nextval('serial');

 nextval
---------
     102
</programlisting>
  </para>

  <para>
<!--
   Use this sequence in an <command>INSERT</command> command:
-->
このシーケンスを<command>INSERT</command>コマンドで使用します。
<programlisting>
INSERT INTO distributors VALUES (nextval('serial'), 'nothing');
</programlisting>
  </para>

  <para>
<!--
   Update the sequence value after a <command>COPY FROM</command>:
-->
<command>COPY FROM</command>の後でシーケンス値を更新します。
<programlisting>
BEGIN;
COPY distributors FROM 'input_file';
SELECT setval('serial', max(id)) FROM distributors;
END;
</programlisting></para>
 </refsect1>

 <refsect1>
<!--
  <title>Compatibility</title>
-->
  <title>互換性</title>

  <para>
<!--
   <command>CREATE SEQUENCE</command> conforms to the <acronym>SQL</acronym>
   standard, with the following exceptions:
-->
以下の例外を除き、<command>CREATE SEQUENCE</command>は標準<acronym>SQL</acronym>に従います。
   <itemizedlist>
    <listitem>
     <para>
<!--
      Obtaining the next value is done using the <function>nextval()</function>
      function instead of the standard's <command>NEXT VALUE FOR</command>
      expression.
-->
次の値を取り出すには、標準の<command>NEXT VALUE FOR</command>式ではなく<function>nextval()</function>関数を使用します。
     </para>
    </listitem>
    <listitem>
     <para>
<!--
      The <literal>OWNED BY</literal> clause is a <productname>PostgreSQL</productname>
      extension.
-->
<literal>OWNED BY</literal>句は<productname>PostgreSQL</productname>の拡張です。
     </para>
    </listitem>
   </itemizedlist></para>
 </refsect1>

 <refsect1>
<!--
  <title>See Also</title>
-->
  <title>関連項目</title>

  <simplelist type="inline">
   <member><xref linkend="sql-altersequence"/></member>
   <member><xref linkend="sql-dropsequence"/></member>
  </simplelist>
 </refsect1>

</refentry><|MERGE_RESOLUTION|>--- conflicted
+++ resolved
@@ -61,19 +61,9 @@
    specified schema.  Otherwise it is created in the current schema.
    Temporary sequences exist in a special schema, so a schema name cannot be
    given when creating a temporary sequence.
-<<<<<<< HEAD
    The sequence name must be distinct from the name of any other relation
    (table, sequence, index, view, materialized view, or foreign table) in
    the same schema.
-=======
-   The sequence name must be distinct from the name of any other sequence,
-   table, index, view, or foreign table in the same schema.
--->
-スキーマ名が与えられている場合、そのシーケンスは指定されたスキーマに作成されます。
-スキーマ名がなければ、シーケンスは現在のスキーマに作成されます。
-また、一時シーケンスは特別なスキーマに存在するため、一時シーケンスの作成時にスキーマ名を与えることはできません。
-シーケンス名は、同じスキーマ内の他のシーケンス、テーブル、インデックス、ビュー、外部テーブルとは異なる名前にする必要があります。
->>>>>>> 185876a6
   </para>
 
   <para>

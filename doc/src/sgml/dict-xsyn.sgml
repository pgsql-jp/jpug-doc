--- conflicted
+++ resolved
@@ -18,12 +18,8 @@
 この種類の辞書は、単語を類義語の集まりに置き換え、その類義語のいずれかを使用して単語を検索できるようにします。
  </para>
 
-<<<<<<< HEAD
  <sect2 id="dict-xsyn-config">
-=======
- <sect2>
-<!--
->>>>>>> 94ef7168
+<!--
   <title>Configuration</title>
 -->
   <title>設定</title>
@@ -133,12 +129,8 @@
   </para>
  </sect2>
 
-<<<<<<< HEAD
  <sect2 id="dict-xsyn-usage">
-=======
- <sect2>
-<!--
->>>>>>> 94ef7168
+<!--
   <title>Usage</title>
 -->
   <title>使用方法</title>

<!--
doc/src/sgml/ref/call.sgml
PostgreSQL documentation
-->

<refentry id="sql-call">
 <indexterm zone="sql-call">
  <primary>CALL</primary>
 </indexterm>

 <refmeta>
  <refentrytitle>CALL</refentrytitle>
  <manvolnum>7</manvolnum>
<!--
  <refmiscinfo>SQL - Language Statements</refmiscinfo>
-->
  <refmiscinfo>SQL - 言語</refmiscinfo>
 </refmeta>

 <refnamediv>
  <refname>CALL</refname>
<!--
  <refpurpose>invoke a procedure</refpurpose>
-->
  <refpurpose>プロシージャを呼び出す</refpurpose>
 </refnamediv>

 <refsynopsisdiv>
<synopsis>
CALL <replaceable class="parameter">name</replaceable> ( [ <replaceable class="parameter">argument</replaceable> ] [, ...] )
</synopsis>
 </refsynopsisdiv>

 <refsect1>
<!--
  <title>Description</title>
-->
  <title>説明</title>

  <para>
<!--
   <command>CALL</command> executes a procedure.
-->
<command>CALL</command>は、プロシージャを実行します。
  </para>

  <para>
<<<<<<< HEAD
   If the procedure has any output parameters, then a result row will be
   returned, containing the values of those parameters.
=======
<!--
   If the procedure has any output parameters, then a result row will be
   returned, containing the values of those parameters.
-->
プロシージャがいくつかの出力パラメータを持っている場合、それらの出力パラメータの値を含んだ結果の行を返します。
>>>>>>> bd0a9e56
  </para>
 </refsect1>

 <refsect1>
<!--
  <title>Parameters</title>
-->
  <title>パラメータ</title>

  <variablelist>
   <varlistentry>
    <term><replaceable class="parameter">name</replaceable></term>
    <listitem>
     <para>
<!--
      The name (optionally schema-qualified) of the procedure.
-->
プロシージャの名前です（スキーマ修飾名も可）。
     </para>
    </listitem>
   </varlistentry>

  <varlistentry>
    <term><replaceable class="parameter">argument</replaceable></term>
    <listitem>
     <para>
<<<<<<< HEAD
=======
<!--
>>>>>>> bd0a9e56
      An input argument for the procedure call.
      See <xref linkend="sql-syntax-calling-funcs"/> for the full details on
      function and procedure call syntax, including use of named parameters.
-->
プロシージャの呼び出しに対する入力引数です。
名前付きパラメータの使い方を含む、関数とプロシージャの呼び出し構文の完全な詳細は<xref linkend="sql-syntax-calling-funcs"/>を参照してください。
     </para>
    </listitem>
   </varlistentry>
  </variablelist>
 </refsect1>

 <refsect1>
<!--
  <title>Notes</title>
-->
  <title>注釈</title>

  <para>
<!--
   The user must have <literal>EXECUTE</literal> privilege on the procedure in
   order to be allowed to invoke it.
-->
プロシージャの呼び出しを許可されるためには、ユーザがプロシージャに対する<literal>EXECUTE</literal>権限を持つ必要があります。
  </para>

  <para>
<!--
   To call a function (not a procedure), use <command>SELECT</command> instead.
-->
関数（プロシージャではなく）の呼び出しには、代わりに<command>SELECT</command>を使用します。
  </para>

  <para>
<!--
   If <command>CALL</command> is executed in a transaction block, then the
   called procedure cannot execute transaction control statements.
   Transaction control statements are only allowed if <command>CALL</command>
   is executed in its own transaction.
-->
トランザクションブロック内で<command>CALL</command>が実行される場合、呼び出されたプロシージャはトランザクション制御文を実行できません。
トランザクション制御文は、<command>CALL</command>が自身のトランザクション内で実行された場合のみ許可されます。
  </para>

  <para>
<!--
   <application>PL/pgSQL</application> handles output parameters
   in <command>CALL</command> commands differently;
   see <xref linkend="plpgsql-statements-calling-procedure"/>.
-->
<application>PL/pgSQL</application>では<command>CALL</command>コマンド内の出力パラメータの扱いが異なります。
<xref linkend="plpgsql-statements-calling-procedure"/>を参照してください。
  </para>

  <para>
   <application>PL/pgSQL</application> handles output parameters
   in <command>CALL</command> commands differently;
   see <xref linkend="plpgsql-statements-calling-procedure"/>.
  </para>
 </refsect1>

 <refsect1>
<!--
  <title>Examples</title>
-->
  <title>例</title>
<programlisting>
CALL do_db_maintenance();
</programlisting>
 </refsect1>

 <refsect1>
<!--
  <title>Compatibility</title>
-->
  <title>互換性</title>

  <para>
<!--
   <command>CALL</command> conforms to the SQL standard.
-->
<command>CALL</command>は標準SQLに準拠しています。
  </para>
 </refsect1>

 <refsect1>
<!--
  <title>See Also</title>
-->
  <title>関連項目</title>

  <simplelist type="inline">
   <member><xref linkend="sql-createprocedure"/></member>
  </simplelist>
 </refsect1>
</refentry><|MERGE_RESOLUTION|>--- conflicted
+++ resolved
@@ -45,16 +45,11 @@
   </para>
 
   <para>
-<<<<<<< HEAD
-   If the procedure has any output parameters, then a result row will be
-   returned, containing the values of those parameters.
-=======
 <!--
    If the procedure has any output parameters, then a result row will be
    returned, containing the values of those parameters.
 -->
 プロシージャがいくつかの出力パラメータを持っている場合、それらの出力パラメータの値を含んだ結果の行を返します。
->>>>>>> bd0a9e56
   </para>
  </refsect1>
 
@@ -81,10 +76,7 @@
     <term><replaceable class="parameter">argument</replaceable></term>
     <listitem>
      <para>
-<<<<<<< HEAD
-=======
 <!--
->>>>>>> bd0a9e56
       An input argument for the procedure call.
       See <xref linkend="sql-syntax-calling-funcs"/> for the full details on
       function and procedure call syntax, including use of named parameters.
@@ -138,12 +130,6 @@
 <application>PL/pgSQL</application>では<command>CALL</command>コマンド内の出力パラメータの扱いが異なります。
 <xref linkend="plpgsql-statements-calling-procedure"/>を参照してください。
   </para>
-
-  <para>
-   <application>PL/pgSQL</application> handles output parameters
-   in <command>CALL</command> commands differently;
-   see <xref linkend="plpgsql-statements-calling-procedure"/>.
-  </para>
  </refsect1>
 
  <refsect1>

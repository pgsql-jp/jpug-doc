<!--
doc/src/sgml/ref/revoke.sgml
PostgreSQL documentation
-->

<refentry id="sql-revoke">
 <indexterm zone="sql-revoke">
  <primary>REVOKE</primary>
 </indexterm>

 <refmeta>
  <refentrytitle>REVOKE</refentrytitle>
  <manvolnum>7</manvolnum>
<!--
  <refmiscinfo>SQL - Language Statements</refmiscinfo>
-->
<refmiscinfo>SQL - 言語</refmiscinfo>
 </refmeta>

 <refnamediv>
  <refname>REVOKE</refname>
<!--
  <refpurpose>remove access privileges</refpurpose>
-->
<refpurpose>アクセス権限を取り消す</refpurpose>
 </refnamediv>

 <refsynopsisdiv>
<synopsis>
REVOKE [ GRANT OPTION FOR ]
    { { SELECT | INSERT | UPDATE | DELETE | TRUNCATE | REFERENCES | TRIGGER }
    [, ...] | ALL [ PRIVILEGES ] }
    ON { [ TABLE ] <replaceable class="parameter">table_name</replaceable> [, ...]
         | ALL TABLES IN SCHEMA <replaceable>schema_name</replaceable> [, ...] }
    FROM { [ GROUP ] <replaceable class="parameter">role_name</replaceable> | PUBLIC } [, ...]
    [ CASCADE | RESTRICT ]

REVOKE [ GRANT OPTION FOR ]
    { { SELECT | INSERT | UPDATE | REFERENCES } ( <replaceable class="parameter">column_name</replaceable> [, ...] )
    [, ...] | ALL [ PRIVILEGES ] ( <replaceable class="parameter">column_name</replaceable> [, ...] ) }
    ON [ TABLE ] <replaceable class="parameter">table_name</replaceable> [, ...]
    FROM { [ GROUP ] <replaceable class="parameter">role_name</replaceable> | PUBLIC } [, ...]
    [ CASCADE | RESTRICT ]

REVOKE [ GRANT OPTION FOR ]
    { { USAGE | SELECT | UPDATE }
    [, ...] | ALL [ PRIVILEGES ] }
    ON { SEQUENCE <replaceable class="parameter">sequence_name</replaceable> [, ...]
         | ALL SEQUENCES IN SCHEMA <replaceable>schema_name</replaceable> [, ...] }
    FROM { [ GROUP ] <replaceable class="parameter">role_name</replaceable> | PUBLIC } [, ...]
    [ CASCADE | RESTRICT ]

REVOKE [ GRANT OPTION FOR ]
    { { CREATE | CONNECT | TEMPORARY | TEMP } [, ...] | ALL [ PRIVILEGES ] }
    ON DATABASE <replaceable>database_name</replaceable> [, ...]
    FROM { [ GROUP ] <replaceable class="parameter">role_name</replaceable> | PUBLIC } [, ...]
    [ CASCADE | RESTRICT ]

REVOKE [ GRANT OPTION FOR ]
    { USAGE | ALL [ PRIVILEGES ] }
    ON DOMAIN <replaceable>domain_name</replaceable> [, ...]
    FROM { [ GROUP ] <replaceable class="parameter">role_name</replaceable> | PUBLIC } [, ...]
    [ CASCADE | RESTRICT ]

REVOKE [ GRANT OPTION FOR ]
    { USAGE | ALL [ PRIVILEGES ] }
    ON FOREIGN DATA WRAPPER <replaceable>fdw_name</replaceable> [, ...]
    FROM { [ GROUP ] <replaceable class="parameter">role_name</replaceable> | PUBLIC } [, ...]
    [ CASCADE | RESTRICT ]

REVOKE [ GRANT OPTION FOR ]
    { USAGE | ALL [ PRIVILEGES ] }
    ON FOREIGN SERVER <replaceable>server_name</replaceable> [, ...]
    FROM { [ GROUP ] <replaceable class="parameter">role_name</replaceable> | PUBLIC } [, ...]
    [ CASCADE | RESTRICT ]

REVOKE [ GRANT OPTION FOR ]
    { EXECUTE | ALL [ PRIVILEGES ] }
    ON { { FUNCTION | PROCEDURE | ROUTINE } <replaceable>function_name</replaceable> [ ( [ [ <replaceable class="parameter">argmode</replaceable> ] [ <replaceable class="parameter">arg_name</replaceable> ] <replaceable class="parameter">arg_type</replaceable> [, ...] ] ) ] [, ...]
         | ALL { FUNCTIONS | PROCEDURES | ROUTINES } IN SCHEMA <replaceable>schema_name</replaceable> [, ...] }
    FROM { [ GROUP ] <replaceable class="parameter">role_name</replaceable> | PUBLIC } [, ...]
    [ CASCADE | RESTRICT ]

REVOKE [ GRANT OPTION FOR ]
    { USAGE | ALL [ PRIVILEGES ] }
    ON LANGUAGE <replaceable>lang_name</replaceable> [, ...]
    FROM { [ GROUP ] <replaceable class="parameter">role_name</replaceable> | PUBLIC } [, ...]
    [ CASCADE | RESTRICT ]

REVOKE [ GRANT OPTION FOR ]
    { { SELECT | UPDATE } [, ...] | ALL [ PRIVILEGES ] }
    ON LARGE OBJECT <replaceable class="parameter">loid</replaceable> [, ...]
    FROM { [ GROUP ] <replaceable class="parameter">role_name</replaceable> | PUBLIC } [, ...]
    [ CASCADE | RESTRICT ]

REVOKE [ GRANT OPTION FOR ]
    { { CREATE | USAGE } [, ...] | ALL [ PRIVILEGES ] }
    ON SCHEMA <replaceable>schema_name</replaceable> [, ...]
    FROM { [ GROUP ] <replaceable class="parameter">role_name</replaceable> | PUBLIC } [, ...]
    [ CASCADE | RESTRICT ]

REVOKE [ GRANT OPTION FOR ]
    { CREATE | ALL [ PRIVILEGES ] }
    ON TABLESPACE <replaceable>tablespace_name</replaceable> [, ...]
    FROM { [ GROUP ] <replaceable class="parameter">role_name</replaceable> | PUBLIC } [, ...]
    [ CASCADE | RESTRICT ]

REVOKE [ GRANT OPTION FOR ]
    { USAGE | ALL [ PRIVILEGES ] }
    ON TYPE <replaceable>type_name</replaceable> [, ...]
    FROM { [ GROUP ] <replaceable class="parameter">role_name</replaceable> | PUBLIC } [, ...]
    [ CASCADE | RESTRICT ]

REVOKE [ ADMIN OPTION FOR ]
    <replaceable class="parameter">role_name</replaceable> [, ...] FROM <replaceable class="parameter">role_name</replaceable> [, ...]
    [ CASCADE | RESTRICT ]
</synopsis>
 </refsynopsisdiv>

 <refsect1 id="sql-revoke-description">
<!--
  <title>Description</title>
-->
  <title>説明</title>

  <para>
<!--
   The <command>REVOKE</command> command revokes previously granted
   privileges from one or more roles.  The key word
   <literal>PUBLIC</literal> refers to the implicitly defined group of
   all roles.
-->
<command>REVOKE</command>コマンドは、1つ以上のロールに対して、以前に与えた権限を取り消します。
<literal>PUBLIC</literal>キーワードは暗黙的に定義された全ロールからなるグループです。
  </para>

  <para>
<!--
   See the description of the <xref linkend="sql-grant"/> command for
   the meaning of the privilege types.
-->
権限の種類の意味については<xref linkend="sql-grant"/>コマンドの説明を参照してください。
  </para>

  <para>
<!--
   Note that any particular role will have the sum
   of privileges granted directly to it, privileges granted to any role it
   is presently a member of, and privileges granted to
   <literal>PUBLIC</literal>.  Thus, for example, revoking <literal>SELECT</literal> privilege
   from <literal>PUBLIC</literal> does not necessarily mean that all roles
   have lost <literal>SELECT</literal> privilege on the object: those who have it granted
   directly or via another role will still have it.  Similarly, revoking
   <literal>SELECT</literal> from a user might not prevent that user from using
   <literal>SELECT</literal> if <literal>PUBLIC</literal> or another membership
   role still has <literal>SELECT</literal> rights.
-->
全てのロールは、そのロールに直接許可された権限、現在属しているロールに許可された権限、<literal>PUBLIC</literal>に許可された権限という3つの権限を合わせた権限を持っていることに注意してください。
したがって、例えば、<literal>PUBLIC</literal>から<literal>SELECT</literal>権限を取り消すことは、必ずしも全てのロールがそのオブジェクトに対する<literal>SELECT</literal>権限を失うことを意味しません。
権限が直接許可されているロール、あるいは、別ロール経由で許可されているロールは、<literal>SELECT</literal>権限を持ち続けます。
同様にユーザから<literal>SELECT</literal>を取り消しても、<literal>PUBLIC</literal>またはメンバとして属する他のロールが<literal>SELECT</literal>権限を持つ場合、<literal>SELECT</literal>の使用を拒否できません。
  </para>

  <para>
<!--
   If <literal>GRANT OPTION FOR</literal> is specified, only the grant
   option for the privilege is revoked, not the privilege itself.
   Otherwise, both the privilege and the grant option are revoked.
-->
<literal>GRANT OPTION FOR</literal>が指定された場合、権限自体ではなく、その権限のグラントオプションのみが取り消されます。
指定されていなければ、権限とグラントオプションの両方が取り消されます。
  </para>

  <para>
<!--
   If a user holds a privilege with grant option and has granted it to
   other users then the privileges held by those other users are
   called dependent privileges. If the privilege or the grant option
   held by the first user is being revoked and dependent privileges
   exist, those dependent privileges are also revoked if
   <literal>CASCADE</literal> is specified; if it is not, the revoke action
   will fail.  This recursive revocation only affects privileges that
   were granted through a chain of users that is traceable to the user
   that is the subject of this <literal>REVOKE</literal> command.
   Thus, the affected users might effectively keep the privilege if it
   was also granted through other users.
-->
グラントオプション付きの権限を保持しているユーザが、その権限を他ユーザに与えていた場合、与えられたユーザが保持する権限は依存権限と呼ばれます。
権限を与えたユーザ自身の権限やグラントオプションが取り消され、その権限に依存権限が存在する場合、<literal>CASCADE</literal>が指定されていると依存権限も取り消されます。指定されていなければ、権限の取り消しが失敗します。
この再帰的な権限の取り消しは、ユーザ権限の連鎖を通じて与えられた権限の中でも、<literal>REVOKE</literal>を実行されたユーザから追跡可能な範囲にのみ影響します。
したがって、依存権限を持つユーザが他のユーザからも同じ権限を与えられている場合は、<literal>REVOKE</literal>が実行された後もその権限を保持している可能性があります。
  </para>

  <para>
<!--
   When revoking privileges on a table, the corresponding column privileges
   (if any) are automatically revoked on each column of the table, as well.
   On the other hand, if a role has been granted privileges on a table, then
   revoking the same privileges from individual columns will have no effect.
-->
テーブルの権限を取り消す場合、対応する列の権限（もしあれば）も自動的に、そのテーブルの各列から取り消されます。
一方、ロールがテーブルに対する権限を持つ場合、個々の列から同じ権限を取り消しても影響ありません。

  </para>

  <para>
<!--
   When revoking membership in a role, <literal>GRANT OPTION</literal> is instead
   called <literal>ADMIN OPTION</literal>, but the behavior is similar.
   Note also that this form of the command does not
   allow the noise word <literal>GROUP</literal>.
-->
ロールのメンバ資格を取り消す場合、同様に振舞いますが、<literal>GRANT OPTION</literal>は<literal>ADMIN OPTION</literal>と呼ばれます。
また、このコマンド構文では無意味な<literal>GROUP</literal>という単語を受け付けないことに注意してください。
  </para>
 </refsect1>

 <refsect1 id="sql-revoke-notes">
<!--
  <title>Notes</title>
-->
  <title>注釈</title>

  <para>
<<<<<<< HEAD
=======
<!--
   Use <xref linkend="app-psql"/>'s <command>\dp</command> command to
   display the privileges granted on existing tables and columns.  See <xref
   linkend="sql-grant"/> for information about the
   format.  For non-table objects there are other <command>\d</command> commands
   that can display their privileges.
-->
既存のテーブルや列に付与された権限を表示するためには<xref linkend="app-psql"/>の<command>\dp</command>コマンドを使用してください。
この書式については<xref linkend="sql-grant"/>を参照してください。
テーブル以外のオブジェクトについて、その権限を表示することができる他の<command>\d</command>コマンドが存在します。
  </para>

  <para>
<!--
>>>>>>> bd0a9e56
   A user can only revoke privileges that were granted directly by
   that user.  If, for example, user A has granted a privilege with
   grant option to user B, and user B has in turn granted it to user
   C, then user A cannot revoke the privilege directly from C.
   Instead, user A could revoke the grant option from user B and use
   the <literal>CASCADE</literal> option so that the privilege is
   in turn revoked from user C.  For another example, if both A and B
   have granted the same privilege to C, A can revoke their own grant
   but not B's grant, so C will still effectively have the privilege.
-->
取り消すことができるのは、ユーザが直接付与した権限のみです。
例えば、もし、ユーザAがグラントオプションを付けてユーザBに権限を与え、その後、ユーザBがユーザCにその権限を与えたとすると、ユーザAはユーザCの権限を直接取り消すことはできません。
その代わり、ユーザAがユーザBのグラントオプションを<literal>CASCADE</literal>オプション付きで取り消すことで、ユーザCに与えられた権限を取り消すことができます。
別の状況を考えてみます。AとBの両方が同じ権限をCに与えた場合、AはAの与えた権限を取り消すことはできますが、Bの与えた権限を取り消すことはできません。
したがって、Cは実質的にその権限を持ち続けることになります。
  </para>

   <para>
<!--
    When a non-owner of an object attempts to <command>REVOKE</command> privileges
    on the object, the command will fail outright if the user has no
    privileges whatsoever on the object.  As long as some privilege is
    available, the command will proceed, but it will revoke only those
    privileges for which the user has grant options.  The <command>REVOKE ALL
    PRIVILEGES</command> forms will issue a warning message if no grant options are
    held, while the other forms will issue a warning if grant options for
    any of the privileges specifically named in the command are not held.
    (In principle these statements apply to the object owner as well, but
    since the owner is always treated as holding all grant options, the
    cases can never occur.)
-->
オブジェクトの所有者以外がそのオブジェクト上の権限に対して<command>REVOKE</command>を実行した場合、ユーザがオブジェクトに対して何の権限も持っていなければ、即座にコマンドが失敗します。
何らかの権限があればコマンド処理が続行されますが、取り消すことができるのはそのユーザがグラントオプションを持つ権限のみです。
<command>REVOKE ALL PRIVILEGES</command>構文をまったく権限を持たない状態で実行すると、警告が出力されます。
他の構文の場合は、そのコマンドで指定した権限に対するグラントオプションを持たない状態で実行すると、警告が出力されます
（原理上、上記の説明はオブジェクト所有者にも適用されますが、所有者は常に全てのグラントオプションを保持しているので、こうした問題が発生することはありません）。
   </para>

   <para>
<!--
    If a superuser chooses to issue a <command>GRANT</command> or <command>REVOKE</command>
    command, the command is performed as though it were issued by the
    owner of the affected object.  Since all privileges ultimately come
    from the object owner (possibly indirectly via chains of grant options),
    it is possible for a superuser to revoke all privileges, but this might
    require use of <literal>CASCADE</literal> as stated above.
-->
スーパーユーザが<command>GRANT</command>や<command>REVOKE</command>コマンドを発行した場合、そのコマンドは、対象のオブジェクトの所有者によって発行されたものであるかのように動作します。
根本的には全ての権限はオブジェクトの所有者から渡されるものなので（ただし、グラントオプションの連鎖により間接的に渡される場合もありますが）、スーパーユーザは、全ての権限を取り消すことができます。
ただし、この場合は上述の<literal>CASCADE</literal>を使用する必要があります。
   </para>

   <para>
<!--
    <command>REVOKE</command> can also be done by a role
    that is not the owner of the affected object, but is a member of the role
    that owns the object, or is a member of a role that holds privileges
    <literal>WITH GRANT OPTION</literal> on the object.  In this case the
    command is performed as though it were issued by the containing role that
    actually owns the object or holds the privileges
    <literal>WITH GRANT OPTION</literal>.  For example, if table
    <literal>t1</literal> is owned by role <literal>g1</literal>, of which role
    <literal>u1</literal> is a member, then <literal>u1</literal> can revoke privileges
    on <literal>t1</literal> that are recorded as being granted by <literal>g1</literal>.
    This would include grants made by <literal>u1</literal> as well as by other
    members of role <literal>g1</literal>.
-->
<command>REVOKE</command>は、対象のオブジェクトの所有者以外のロールによって実行することもできますが、
オブジェクトを所有するロールのメンバであるか、そのオブジェクトに対し<literal>WITH GRANT OPTION</literal>権限を持つロールのメンバでなければなりません。
この場合、
そのオブジェクトの実際の所有者ロールまたは<literal>WITH GRANT OPTION</literal>権限を持つロールによって発行されたかのように、このコマンドは実行されます。
例えば、<literal>t1</literal>テーブルが<literal>g1</literal>ロールによって所有され、<literal>u1</literal>が<literal>g1</literal>ロールのメンバであるとします。
この場合、<literal>u1</literal>は<literal>g1</literal>で付与されたものと記録されている権限を取り消すことができます。
これには、<literal>u1</literal>が付与した権限と<literal>g1</literal>ロールの他のメンバによって付与された権限が含まれます。
   </para>

   <para>
<!--
    If the role executing <command>REVOKE</command> holds privileges
    indirectly via more than one role membership path, it is unspecified
    which containing role will be used to perform the command.  In such cases
    it is best practice to use <command>SET ROLE</command> to become the specific
    role you want to do the <command>REVOKE</command> as.  Failure to do so might
    lead to revoking privileges other than the ones you intended, or not
    revoking anything at all.
-->
<command>REVOKE</command>を実行したロールが、ロールの持つ複数メンバ資格の経路を通して間接的に必要な権限を持つ場合、このコマンドがどのロールで実行されたかについては指定されません。
こうした場合、<command>SET ROLE</command>を使用して、<command>REVOKE</command>を行わせたい特定のロールになることを推奨します。
こうしないと、意図しない権限を取り消すことになったり、取り消し自体が失敗することになったりします。
   </para>

   <para>
    See <xref linkend="ddl-priv"/> for more information about specific
    privilege types, as well as how to inspect objects' privileges.
   </para>
 </refsect1>

 <refsect1 id="sql-revoke-examples">
<!--
  <title>Examples</title>
-->
  <title>例</title>

  <para>
<!--
   Revoke insert privilege for the public on table
   <literal>films</literal>:
-->
テーブル<literal>films</literal>に対するpublicに与えた挿入権限を取り消します。

<programlisting>
REVOKE INSERT ON films FROM PUBLIC;
</programlisting>
  </para>

  <para>
<!--
   Revoke all privileges from user <literal>manuel</literal> on view
   <literal>kinds</literal>:
-->
ビュー<literal>kinds</literal>から、ユーザ<literal>manuel</literal>に与えた全ての権限を取り消します。

<programlisting>
REVOKE ALL PRIVILEGES ON kinds FROM manuel;
</programlisting>

<!--
   Note that this actually means <quote>revoke all privileges that I
   granted</quote>.
-->
これは実際には<quote>自分が与えた全ての権限を取り消す</quote>ことを意味します。
  </para>

  <para>
<!--
   Revoke membership in role <literal>admins</literal> from user <literal>joe</literal>:
-->
ユーザ<literal>joe</literal>からロール<literal>admins</literal>内のメンバ資格を取り消します。

<programlisting>
REVOKE admins FROM joe;
</programlisting></para>
 </refsect1>

 <refsect1 id="sql-revoke-compatibility">
<!--
  <title>Compatibility</title>
-->
  <title>互換性</title>

   <para>
<!--
    The compatibility notes of the <xref linkend="sql-grant"/> command
    apply analogously to <command>REVOKE</command>.
    The keyword <literal>RESTRICT</literal> or <literal>CASCADE</literal>
    is required according to the standard, but <productname>PostgreSQL</productname>
    assumes <literal>RESTRICT</literal> by default.
-->
<xref linkend="sql-grant"/>コマンドの互換性についての注釈は<command>REVOKE</command>にも同様に当てはまります。
標準では、キーワード<literal>RESTRICT</literal>か<literal>CASCADE</literal>のどちらかが必須です。
しかし、<productname>PostgreSQL</productname>ではデフォルトで<literal>RESTRICT</literal>とみなされます。
   </para>
 </refsect1>

 <refsect1>
<!--
  <title>See Also</title>
-->
  <title>関連項目</title>

  <simplelist type="inline">
   <member><xref linkend="sql-grant"/></member>
   <member><xref linkend="sql-alterdefaultprivileges"/></member>
  </simplelist>
 </refsect1>

</refentry><|MERGE_RESOLUTION|>--- conflicted
+++ resolved
@@ -222,23 +222,7 @@
   <title>注釈</title>
 
   <para>
-<<<<<<< HEAD
-=======
-<!--
-   Use <xref linkend="app-psql"/>'s <command>\dp</command> command to
-   display the privileges granted on existing tables and columns.  See <xref
-   linkend="sql-grant"/> for information about the
-   format.  For non-table objects there are other <command>\d</command> commands
-   that can display their privileges.
--->
-既存のテーブルや列に付与された権限を表示するためには<xref linkend="app-psql"/>の<command>\dp</command>コマンドを使用してください。
-この書式については<xref linkend="sql-grant"/>を参照してください。
-テーブル以外のオブジェクトについて、その権限を表示することができる他の<command>\d</command>コマンドが存在します。
-  </para>
-
-  <para>
-<!--
->>>>>>> bd0a9e56
+<!--
    A user can only revoke privileges that were granted directly by
    that user.  If, for example, user A has granted a privilege with
    grant option to user B, and user B has in turn granted it to user

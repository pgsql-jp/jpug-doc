/*-------------------------------------------------------------------------
 *
 * planmain.h
 *	  prototypes for various files in optimizer/plan
 *
 *
 * Portions Copyright (c) 1996-2016, PostgreSQL Global Development Group
 * Portions Copyright (c) 1994, Regents of the University of California
 *
 * src/include/optimizer/planmain.h
 *
 *-------------------------------------------------------------------------
 */
#ifndef PLANMAIN_H
#define PLANMAIN_H

#include "nodes/plannodes.h"
#include "nodes/relation.h"

/* possible values for force_parallel_mode */
typedef enum
{
	FORCE_PARALLEL_OFF,
	FORCE_PARALLEL_ON,
	FORCE_PARALLEL_REGRESS
}	ForceParallelMode;

/* GUC parameters */
#define DEFAULT_CURSOR_TUPLE_FRACTION 0.1
extern double cursor_tuple_fraction;
extern int	force_parallel_mode;

/* query_planner callback to compute query_pathkeys */
typedef void (*query_pathkeys_callback) (PlannerInfo *root, void *extra);

/*
 * prototypes for plan/planmain.c
 */
extern RelOptInfo *query_planner(PlannerInfo *root, List *tlist,
			  query_pathkeys_callback qp_callback, void *qp_extra);

/*
 * prototypes for plan/planagg.c
 */
extern void preprocess_minmax_aggregates(PlannerInfo *root, List *tlist);

/*
 * prototypes for plan/createplan.c
 */
extern Plan *create_plan(PlannerInfo *root, Path *best_path);
extern ForeignScan *make_foreignscan(List *qptlist, List *qpqual,
				 Index scanrelid, List *fdw_exprs, List *fdw_private,
				 List *fdw_scan_tlist, List *fdw_recheck_quals,
				 Plan *outer_plan);
<<<<<<< HEAD
extern Append *make_append(List *appendplans, List *tlist);
extern RecursiveUnion *make_recursive_union(List *tlist,
					 Plan *lefttree, Plan *righttree, int wtParam,
					 List *distinctList, long numGroups);
extern Sort *make_sort_from_pathkeys(PlannerInfo *root, Plan *lefttree,
						List *pathkeys, double limit_tuples);
extern Sort *make_sort_from_sortclauses(PlannerInfo *root, List *sortcls,
						   Plan *lefttree);
extern Sort *make_sort_from_groupcols(PlannerInfo *root, List *groupcls,
						 AttrNumber *grpColIdx, Plan *lefttree);
extern Agg *make_agg(PlannerInfo *root, List *tlist, List *qual,
		 AggStrategy aggstrategy, const AggClauseCosts *aggcosts,
		 int numGroupCols, AttrNumber *grpColIdx, Oid *grpOperators,
		 List *groupingSets,
		 long numGroups,
		 Plan *lefttree);
extern WindowAgg *make_windowagg(PlannerInfo *root, List *tlist,
			   List *windowFuncs, Index winref,
			   int partNumCols, AttrNumber *partColIdx, Oid *partOperators,
			   int ordNumCols, AttrNumber *ordColIdx, Oid *ordOperators,
			   int frameOptions, Node *startOffset, Node *endOffset,
			   Plan *lefttree);
extern Group *make_group(PlannerInfo *root, List *tlist, List *qual,
		   int numGroupCols, AttrNumber *grpColIdx, Oid *grpOperators,
		   double numGroups,
		   Plan *lefttree);
=======
>>>>>>> 7961c31a
extern Plan *materialize_finished_plan(Plan *subplan);
extern bool is_projection_capable_path(Path *path);
extern bool is_projection_capable_plan(Plan *plan);

/* External use of these functions is deprecated: */
extern Sort *make_sort_from_sortclauses(List *sortcls, Plan *lefttree);
extern Agg *make_agg(List *tlist, List *qual,
		 AggStrategy aggstrategy, AggSplit aggsplit,
		 int numGroupCols, AttrNumber *grpColIdx, Oid *grpOperators,
		 List *groupingSets, List *chain,
		 double dNumGroups, Plan *lefttree);
extern Limit *make_limit(Plan *lefttree, Node *limitOffset, Node *limitCount);

/*
 * prototypes for plan/initsplan.c
 */
extern int	from_collapse_limit;
extern int	join_collapse_limit;

extern void add_base_rels_to_query(PlannerInfo *root, Node *jtnode);
extern void build_base_rel_tlists(PlannerInfo *root, List *final_tlist);
extern void add_vars_to_targetlist(PlannerInfo *root, List *vars,
					   Relids where_needed, bool create_new_ph);
extern void find_lateral_references(PlannerInfo *root);
extern void create_lateral_join_info(PlannerInfo *root);
extern List *deconstruct_jointree(PlannerInfo *root);
extern void distribute_restrictinfo_to_rels(PlannerInfo *root,
								RestrictInfo *restrictinfo);
extern void process_implied_equality(PlannerInfo *root,
						 Oid opno,
						 Oid collation,
						 Expr *item1,
						 Expr *item2,
						 Relids qualscope,
						 Relids nullable_relids,
						 bool below_outer_join,
						 bool both_const);
extern RestrictInfo *build_implied_join_equality(Oid opno,
							Oid collation,
							Expr *item1,
							Expr *item2,
							Relids qualscope,
							Relids nullable_relids);
extern void match_foreign_keys_to_quals(PlannerInfo *root);

/*
 * prototypes for plan/analyzejoins.c
 */
extern List *remove_useless_joins(PlannerInfo *root, List *joinlist);
extern bool query_supports_distinctness(Query *query);
extern bool query_is_distinct_for(Query *query, List *colnos, List *opids);

/*
 * prototypes for plan/setrefs.c
 */
extern Plan *set_plan_references(PlannerInfo *root, Plan *plan);
extern void record_plan_function_dependency(PlannerInfo *root, Oid funcid);
extern void extract_query_dependencies(Node *query,
						   List **relationOids,
						   List **invalItems,
						   bool *hasRowSecurity);

#endif   /* PLANMAIN_H */<|MERGE_RESOLUTION|>--- conflicted
+++ resolved
@@ -52,35 +52,6 @@
 				 Index scanrelid, List *fdw_exprs, List *fdw_private,
 				 List *fdw_scan_tlist, List *fdw_recheck_quals,
 				 Plan *outer_plan);
-<<<<<<< HEAD
-extern Append *make_append(List *appendplans, List *tlist);
-extern RecursiveUnion *make_recursive_union(List *tlist,
-					 Plan *lefttree, Plan *righttree, int wtParam,
-					 List *distinctList, long numGroups);
-extern Sort *make_sort_from_pathkeys(PlannerInfo *root, Plan *lefttree,
-						List *pathkeys, double limit_tuples);
-extern Sort *make_sort_from_sortclauses(PlannerInfo *root, List *sortcls,
-						   Plan *lefttree);
-extern Sort *make_sort_from_groupcols(PlannerInfo *root, List *groupcls,
-						 AttrNumber *grpColIdx, Plan *lefttree);
-extern Agg *make_agg(PlannerInfo *root, List *tlist, List *qual,
-		 AggStrategy aggstrategy, const AggClauseCosts *aggcosts,
-		 int numGroupCols, AttrNumber *grpColIdx, Oid *grpOperators,
-		 List *groupingSets,
-		 long numGroups,
-		 Plan *lefttree);
-extern WindowAgg *make_windowagg(PlannerInfo *root, List *tlist,
-			   List *windowFuncs, Index winref,
-			   int partNumCols, AttrNumber *partColIdx, Oid *partOperators,
-			   int ordNumCols, AttrNumber *ordColIdx, Oid *ordOperators,
-			   int frameOptions, Node *startOffset, Node *endOffset,
-			   Plan *lefttree);
-extern Group *make_group(PlannerInfo *root, List *tlist, List *qual,
-		   int numGroupCols, AttrNumber *grpColIdx, Oid *grpOperators,
-		   double numGroups,
-		   Plan *lefttree);
-=======
->>>>>>> 7961c31a
 extern Plan *materialize_finished_plan(Plan *subplan);
 extern bool is_projection_capable_path(Path *path);
 extern bool is_projection_capable_plan(Plan *plan);

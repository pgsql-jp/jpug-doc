--- conflicted
+++ resolved
@@ -174,8 +174,11 @@
     <term><replaceable class="parameter">com_op</replaceable></term>
     <listitem>
      <para>
+<!--
       The commutator of this operator. Can only be changed if the operator
       does not have an existing commutator.
+-->
+《機械翻訳》«The commutator of this operator. Can only be changed if the operator does not have an existing commutator.»
      </para>
     </listitem>
    </varlistentry>
@@ -184,8 +187,11 @@
     <term><replaceable class="parameter">neg_op</replaceable></term>
     <listitem>
      <para>
+<!--
       The negator of this operator. Can only be changed if the operator does
       not have an existing negator.
+-->
+《機械翻訳》«The negator of this operator. Can only be changed if the operator does not have an existing negator.»
      </para>
     </listitem>
    </varlistentry>
@@ -194,8 +200,11 @@
     <term><literal>HASHES</literal></term>
     <listitem>
      <para>
+<!--
       Indicates this operator can support a hash join. Can only be enabled and
       not disabled.
+-->
+《機械翻訳》«Indicates this operator can support a hash join. Can only be enabled and not disabled.»
      </para>
     </listitem>
    </varlistentry>
@@ -204,8 +213,11 @@
     <term><literal>MERGES</literal></term>
     <listitem>
      <para>
+<!--
       Indicates this operator can support a merge join. Can only be enabled
       and not disabled.
+-->
+《機械翻訳》«Indicates this operator can support a merge join. Can only be enabled and not disabled.»
      </para>
     </listitem>
    </varlistentry>
@@ -214,15 +226,21 @@
  </refsect1>
 
  <refsect1>
-<<<<<<< HEAD
+<!--
   <title>Notes</title>
-
-  <para>
+-->
+  <title>注釈</title>
+
+  <para>
+<!--
    Refer to <xref linkend="xoper"/> and
    <xref linkend="xoper-optimization"/> for further information.
-  </para>
-
-  <para>
+-->
+《機械翻訳》«Refer to <xref linkend="xoper"/> and <xref linkend="xoper-optimization"/> for further information.»
+  </para>
+
+  <para>
+<!--
    Since commutators come in pairs that are commutators of each other,
    <literal>ALTER OPERATOR SET COMMUTATOR</literal> will also set the
    commutator of the <replaceable class="parameter">com_op</replaceable>
@@ -231,13 +249,13 @@
    the <replaceable class="parameter">neg_op</replaceable> to be the
    target operator.  Therefore, you must own the commutator or negator
    operator as well as the target operator.
-  </para>
- </refsect1>
-
- <refsect1>
-=======
-<!--
->>>>>>> 43f2d855
+-->
+《機械翻訳》«Since commutators come in pairs that are commutators of each other, <literal>ALTER OPERATOR SET COMMUTATOR</literal> will also set the commutator of the <replaceable class="parameter">com_op</replaceable> to be the target operator. Likewise, <literal>ALTER OPERATOR SET NEGATOR</literal> will also set the negator of the <replaceable class="parameter">neg_op</replaceable> to be the target operator. Therefore, you must own the commutator or negator operator as well as the target operator.»
+  </para>
+ </refsect1>
+
+ <refsect1>
+<!--
   <title>Examples</title>
 -->
   <title>例</title>
@@ -253,24 +271,23 @@
   </para>
 
   <para>
-<<<<<<< HEAD
+<!--
    Change the restriction and join selectivity estimator functions of a
    custom operator <literal>a &amp;&amp; b</literal> for
    type <type>int[]</type>:
-=======
-<!--
-    Change the restriction and join selectivity estimator functions of a custom operator <literal>a &amp;&amp; b</literal> for type <type>int[]</type>:
--->
-<type>int[]</type>型用の独自の演算子<literal>a &amp;&amp; b</literal>の制約および結合選択評価関数を変更します。
->>>>>>> 43f2d855
+-->
+《マッチ度[97.278912]》<type>int[]</type>型用の独自の演算子<literal>a &amp;&amp; b</literal>の制約および結合選択評価関数を変更します。
 <programlisting>
 ALTER OPERATOR &amp;&amp; (int[], int[]) SET (RESTRICT = _int_contsel, JOIN = _int_contjoinsel);
 </programlisting>
   </para>
 
   <para>
+<!--
    Mark the <literal>&amp;&amp;</literal> operator as being its own
    commutator:
+-->
+《機械翻訳》«Mark the <literal>&amp;&amp;</literal> operator as being its own commutator:»
 <programlisting>
 ALTER OPERATOR &amp;&amp; (int[], int[]) SET (COMMUTATOR = &amp;&amp;);
 </programlisting>

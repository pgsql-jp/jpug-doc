--- conflicted
+++ resolved
@@ -1,14 +1,10 @@
 <!-- doc/src/sgml/xtypes.sgml -->
 
  <sect1 id="xtypes">
-<<<<<<< HEAD
+<!--
   <title>User-Defined Types</title>
-=======
-<!--
-  <title>User-defined Types</title>
 -->
   <title>ユーザ定義の型</title>
->>>>>>> bd0a9e56
 
   <indexterm zone="xtypes">
 <!--

<!-- doc/src/sgml/fdwhandler.sgml -->

 <chapter id="fdwhandler">
<!--
   <title>Writing a Foreign Data Wrapper</title>
-->
   <title>外部データラッパーの作成</title>

   <indexterm zone="fdwhandler">
    <primary>foreign data wrapper</primary>
    <secondary>handler for</secondary>
   </indexterm>
   <indexterm zone="fdwhandler">
    <primary>外部データラッパー</primary>
    <secondary>のハンドラ</secondary>
   </indexterm>

   <para>
<!--
    All operations on a foreign table are handled through its foreign data
    wrapper, which consists of a set of functions that the core server
    calls.  The foreign data wrapper is responsible for fetching
    data from the remote data source and returning it to the
    <productname>PostgreSQL</productname> executor.  If updating foreign
    tables is to be supported, the wrapper must handle that, too.
    This chapter outlines how to write a new foreign data wrapper.
-->
外部テーブルへの全ての操作は、コアサーバから呼び出される関数のセットで構成される、外部データラッパーで処理されます。
外部データラッパーは、リモートデータソースからデータを取り出し、そのデータを<productname>PostgreSQL</productname>エグゼキュータに返却することを担当します。
外部テーブルの更新をサポートする場合、ラッパーはそれも扱わなければなりません。
本章では、新しい外部データラッパーを作成する方法の概要を示します。
   </para>

   <para>
<!--
    The foreign data wrappers included in the standard distribution are good
    references when trying to write your own.  Look into the
    <filename>contrib</filename> subdirectory of the source tree.
    The <xref linkend="sql-createforeigndatawrapper"/> reference page also has
    some useful details.
-->
独自の外部データラッパーを作成する際、標準配布物に含まれているものは優れたリファレンスです。
ソースツリーの<filename>contrib</filename>サブディレクトリを調べてください。
<xref linkend="sql-createforeigndatawrapper"/>マニュアルページにも有用な情報があります。
   </para>

   <note>
    <para>
<!--
     The SQL standard specifies an interface for writing foreign data wrappers.
     However, PostgreSQL does not implement that API, because the effort to
     accommodate it into PostgreSQL would be large, and the standard API hasn't
     gained wide adoption anyway.
-->
標準SQLでは外部データラッパーを作成するインタフェースを定義しています。
しかしながら、PostgreSQLに適応させる労力が大きく、また標準のAPIが広く採用されているわけでもないので、PostgreSQLはそのAPIを実装していません。
    </para>
   </note>

   <sect1 id="fdw-functions">
<!--
    <title>Foreign Data Wrapper Functions</title>
-->
    <title>外部データラッパー関数</title>

    <para>
<!--
     The FDW author needs to implement a handler function, and optionally
     a validator function. Both functions must be written in a compiled
     language such as C, using the version-1 interface.
     For details on C language calling conventions and dynamic loading,
     see <xref linkend="xfunc-c"/>.
-->
FDWの作者は、ハンドラ関数と、オプションで検証関数を実装する必要があります。
両関数とも、version-1インタフェースを使用して、Cなどのコンパイル言語で作成しなければなりません。
C言語の呼び出し規約と動的ロードについては<xref linkend="xfunc-c"/>を参照してください。
    </para>

    <para>
<!--
     The handler function simply returns a struct of function pointers to
     callback functions that will be called by the planner, executor, and
     various maintenance commands.
     Most of the effort in writing an FDW is in implementing these callback
     functions.
     The handler function must be registered with
     <productname>PostgreSQL</productname> as taking no arguments and
     returning the special pseudo-type <type>fdw_handler</type>.  The
     callback functions are plain C functions and are not visible or
     callable at the SQL level.  The callback functions are described in
     <xref linkend="fdw-callbacks"/>.
-->
ハンドラ関数は単に、プランナやエグゼキュータ、様々なメンテナンスコマンドから呼び出されるコールバックの関数ポインタを含む構造体を返します。
FDWを作成するための労力のほとんどは、これらのコールバック関数を実装することに費やされます。
ハンドラ関数は、引数を取らず特殊な仮想型である<type>fdw_handler</type>を返す関数として<productname>PostgreSQL</productname>に登録しなければなりません。
コールバック関数は通常のC言語関数で、SQLレベルでは参照も呼び出しもできません。コールバック関数の説明は<xref linkend="fdw-callbacks"/>にあります。
    </para>

    <para>
<!--
     The validator function is responsible for validating options given in
     <command>CREATE</command> and <command>ALTER</command> commands for its
     foreign data wrapper, as well as foreign servers, user mappings, and
     foreign tables using the wrapper.
     The validator function must be registered as taking two arguments, a
     text array containing the options to be validated, and an OID
     representing the type of object the options are associated with. The
     latter corresponds to the OID of the system catalog the object
     would be stored in, one of:
<<<<<<< HEAD
=======
-->
検証関数は、そのラッパーを使用する外部サーバ、ユーザマッピング、外部テーブルだけでなく、外部データラッパー自身の<command>CREATE</command>や<command>ALTER</command>といったコマンドで指定されたオプションの妥当性の検証を担当します。
検証関数は、検証するオプションを含むtext配列と、オプションを関連付けるオブジェクトの種類を表すOIDという二つの引数を取るものとして登録しなければなりません。
後者はそのオブジェクトが格納されるシステムカタログのOIDに対応するもので、以下のいずれかです。
>>>>>>> 32de6336
     <itemizedlist spacing="compact">
      <listitem><para><literal>AttributeRelationId</literal></para></listitem>
      <listitem><para><literal>ForeignDataWrapperRelationId</literal></para></listitem>
      <listitem><para><literal>ForeignServerRelationId</literal></para></listitem>
      <listitem><para><literal>ForeignTableRelationId</literal></para></listitem>
      <listitem><para><literal>UserMappingRelationId</literal></para></listitem>
     </itemizedlist>
<<<<<<< HEAD
=======
<!--
>>>>>>> 32de6336
     If no validator function is supplied, options are not checked at object
     creation time or object alteration time.
-->
検証関数が指定されなかった場合、オブジェクト作成時やオブジェクト変更時にオプションはチェックされません。
    </para>

   </sect1>

   <sect1 id="fdw-callbacks">
<!--
    <title>Foreign Data Wrapper Callback Routines</title>
-->
    <title>外部データラッパーのコールバックルーチン</title>

    <para>
<!--
     The FDW handler function returns a palloc'd <structname>FdwRoutine</structname>
     struct containing pointers to the callback functions described below.
     The scan-related functions are required, the rest are optional.
-->
FDWハンドラ関数は、以下で説明するコールバックの関数ポインタを含む、pallocされた<structname>FdwRoutine</structname>構造体を返します。
スキャンに関連した関数は必須で、それ以外は省略可能です。
    </para>

    <para>
<!--
     The <structname>FdwRoutine</structname> struct type is declared in
     <filename>src/include/foreign/fdwapi.h</filename>, which see for additional
     details.
-->
<structname>FdwRoutine</structname>構造体は<filename>src/include/foreign/fdwapi.h</filename>で宣言されていますので、追加情報はそちらを参照してください。
    </para>

   <sect2 id="fdw-callbacks-scan">
<!--
    <title>FDW Routines for Scanning Foreign Tables</title>
-->
    <title>外部テーブルスキャンのためのFDWルーチン</title>

    <para>
<programlisting>
void
GetForeignRelSize(PlannerInfo *root,
                  RelOptInfo *baserel,
                  Oid foreigntableid);
</programlisting>

<!--
     Obtain relation size estimates for a foreign table.  This is called
     at the beginning of planning for a query that scans a foreign table.
     <literal>root</literal> is the planner's global information about the query;
     <literal>baserel</literal> is the planner's information about this table; and
     <literal>foreigntableid</literal> is the <structname>pg_class</structname> OID of the
     foreign table.  (<literal>foreigntableid</literal> could be obtained from the
     planner data structures, but it's passed explicitly to save effort.)
-->
外部テーブルのリレーションサイズ見積もりを取得します。
この関数は、ある外部テーブルをスキャンする問い合わせのプラン作成の開始時に呼び出されます。
<literal>root</literal>はその問い合わせに関するプランナのグローバル情報です。
<literal>baserel</literal>はそのテーブルに関するプランナの情報です。
そして、<literal>foreigntableid</literal>はその外部テーブルの<structname>pg_class</structname> OIDです。
(<literal>foreigntableid</literal>はプランナデータ構造体からも取得できますが、手間を省くために明示的に渡されます。)
    </para>

    <para>
<!--
     This function should update <literal>baserel-&gt;rows</literal> to be the
     expected number of rows returned by the table scan, after accounting for
     the filtering done by the restriction quals.  The initial value of
     <literal>baserel-&gt;rows</literal> is just a constant default estimate, which
     should be replaced if at all possible.  The function may also choose to
     update <literal>baserel-&gt;width</literal> if it can compute a better estimate
     of the average result row width.
     (The initial value is based on column data types and on column
     average-width values measured by the last <command>ANALYZE</command>.)
     Also, this function may update <literal>baserel-&gt;tuples</literal> if
     it can compute a better estimate of the foreign table's total row count.
     (The initial value is
     from <structname>pg_class</structname>.<structfield>reltuples</structfield>
     which represents the total row count seen by the
     last <command>ANALYZE</command>; it will be <literal>-1</literal> if
     no <command>ANALYZE</command> has been done on this foreign table.)
-->
この関数は、検索条件によるフィルタリングも考慮に入れた、そのテーブルスキャンが返すと見込まれる件数に<literal>baserel-&gt;rows</literal>を更新するべきです。
<literal>baserel-&gt;rows</literal>の初期値は固定のデフォルト見積もりなので、可能な限り置き換えられるべきです。この関数は、行の幅のよりよい見積もりを計算できるのであれば、<literal>baserel-&gt;width</literal>を更新することも選択出来ます。
(初期値は列の型と最後に実行された<command>ANALYZE</command>から計測された平均列幅に基づいています。)
また、外部テーブルの総行数の見積もりをより正しく計算できる場合、この関数は、<literal>baserel-&gt;tuples</literal>を更新しても構いません。
(初期値は<structname>pg_class</structname>.<structfield>reltuples</structfield>で、最後に実行された<command>ANALYZE</command>によって確認された総行数です。
もしこの外部テーブルに<command>ANALYZE</command>が実行されていない場合は、<literal>-1</literal>になります。)
    </para>

    <para>
<!--
     See <xref linkend="fdw-planning"/> for additional information.
-->
追加情報については<xref linkend="fdw-planning"/>を参照してください。
    </para>

    <para>
<programlisting>
void
GetForeignPaths(PlannerInfo *root,
                RelOptInfo *baserel,
                Oid foreigntableid);
</programlisting>

<!--
     Create possible access paths for a scan on a foreign table.
     This is called during query planning.
     The parameters are the same as for <function>GetForeignRelSize</function>,
     which has already been called.
-->
外部テーブル対するスキャンとして可能なアクセスパスを作成します。
この関数は問い合わせのプラン作成中に呼び出されます。
引数は、先に呼ばれている<function>GetForeignRelSize</function>と同じです。
    </para>

    <para>
<!--
     This function must generate at least one access path
     (<structname>ForeignPath</structname> node) for a scan on the foreign table and
     must call <function>add_path</function> to add each such path to
     <literal>baserel-&gt;pathlist</literal>.  It's recommended to use
     <function>create_foreignscan_path</function> to build the
     <structname>ForeignPath</structname> nodes.  The function can generate multiple
     access paths, e.g., a path which has valid <literal>pathkeys</literal> to
     represent a pre-sorted result.  Each access path must contain cost
     estimates, and can contain any FDW-private information that is needed to
     identify the specific scan method intended.
-->
この関数は、少なくとも一つのアクセスパス(<structname>ForeignPath</structname>ノード)を作成して、それぞれのパスを<literal>baserel-&gt;pathlist</literal>に追加するために<function>add_path</function>を呼ばなければなりません。
<structname>ForeignPath</structname>ノードを構築するには<function>create_foreignscan_path</function>を使うことが推奨されています。
この関数は、たとえばソート済みの結果を表現する有効な<literal>pathkeys</literal>を持つパスのような複数のアクセスパスを作成することが出来ます。
それぞれのアクセスパスはコスト見積もりを含まねばならず、また意図した特定のスキャン方式を識別するのに必要なFDW固有の情報を持つことが出来ます。
    </para>

    <para>
<!--
     See <xref linkend="fdw-planning"/> for additional information.
-->
追加情報については<xref linkend="fdw-planning"/>を参照してください。
    </para>

    <para>
<programlisting>
ForeignScan *
GetForeignPlan(PlannerInfo *root,
               RelOptInfo *baserel,
               Oid foreigntableid,
               ForeignPath *best_path,
               List *tlist,
               List *scan_clauses,
               Plan *outer_plan);
</programlisting>

<!--
     Create a <structname>ForeignScan</structname> plan node from the selected foreign
     access path.  This is called at the end of query planning.
     The parameters are as for <function>GetForeignRelSize</function>, plus
     the selected <structname>ForeignPath</structname> (previously produced by
     <function>GetForeignPaths</function>, <function>GetForeignJoinPaths</function>,
     or <function>GetForeignUpperPaths</function>),
     the target list to be emitted by the plan node,
     the restriction clauses to be enforced by the plan node,
     and the outer subplan of the <structname>ForeignScan</structname>,
     which is used for rechecks performed by <function>RecheckForeignScan</function>.
     (If the path is for a join rather than a base
     relation, <literal>foreigntableid</literal> is <literal>InvalidOid</literal>.)
-->
選択された外部アクセスパスから<structname>ForeignScan</structname>プランノードを作成します。
この関数は問い合わせのプラン作成の最後に呼び出されます。
引数は、<function>GetForeignRelSize</function>と同じものに、選択された<structname>ForeignPath</structname>(事前に<function>GetForeignPaths</function>、<function>GetForeignJoinPaths</function>または<function>GetForeignUpperPaths</function>によって作成されたもの)、そのプランノードによって出力されるターゲットリスト、そのプランノードで強制される条件句、および<function>RecheckForeignScan</function>が実行する再検査で使用される<structname>ForeignScan</structname>の外側のサブプランが追加されます。
（パスがベースリレーションではなく結合のためのものの場合、<literal>foreigntableid</literal>は<literal>InvalidOid</literal>になります。）
    </para>

    <para>
<!--
     This function must create and return a <structname>ForeignScan</structname> plan
     node; it's recommended to use <function>make_foreignscan</function> to build the
     <structname>ForeignScan</structname> node.
-->
この関数は<structname>ForeignScan</structname>プランノードを作成して返さなければなりません。<structname>ForeignScan</structname>ノードを構築するには<function>make_foreignscan</function>を使うことが推奨されています。
    </para>

    <para>
<!--
     See <xref linkend="fdw-planning"/> for additional information.
-->
追加情報については<xref linkend="fdw-planning"/>を参照してください。
    </para>

    <para>
<programlisting>
void
BeginForeignScan(ForeignScanState *node,
                 int eflags);
</programlisting>

<!--
     Begin executing a foreign scan. This is called during executor startup.
     It should perform any initialization needed before the scan can start,
     but not start executing the actual scan (that should be done upon the
     first call to <function>IterateForeignScan</function>).
     The <structname>ForeignScanState</structname> node has already been created, but
     its <structfield>fdw_state</structfield> field is still NULL.  Information about
     the table to scan is accessible through the
     <structname>ForeignScanState</structname> node (in particular, from the underlying
     <structname>ForeignScan</structname> plan node, which contains any FDW-private
     information provided by <function>GetForeignPlan</function>).
     <literal>eflags</literal> contains flag bits describing the executor's
     operating mode for this plan node.
-->
外部テーブルスキャンの実行を開始します。
この関数はエグゼキュータの起動中に呼び出されます。
スキャンを開始できるようになる前に、あらゆる必要な初期化を実行するべきですが、実際のスキャンの実行を始めるべきではありません(それは最初の<function>IterateForeignScan</function>呼び出しにおいて行われるべきです)。
<structname>ForeignScanState</structname>ノードは作成されていますが、その<structfield>fdw_state</structfield>フィールドはNULLのままです。
スキャンするテーブルの情報は、<structname>ForeignScanState</structname>ノード(特に、その先にある<function>GetForeignPlan</function>から提供されたFDWプライベート情報を含む、<structname>ForeignScan</structname>プランノード)を通じてアクセス可能です。
<literal>eflags</literal>は、このプランノードに関するエグゼキュータの操作モードを表すフラグビットを含みます。
    </para>

    <para>
<!--
     Note that when <literal>(eflags &amp; EXEC_FLAG_EXPLAIN_ONLY)</literal> is
     true, this function should not perform any externally-visible actions;
     it should only do the minimum required to make the node state valid
     for <function>ExplainForeignScan</function> and <function>EndForeignScan</function>.
-->
<literal>(eflags &amp; EXEC_FLAG_EXPLAIN_ONLY)</literal>が真の場合、この関数は外部に見える処理を実行すべきではないことに注意してください。
<function>ExplainForeignScan</function>や<function>EndForeignScan</function>用にノード状態を有効にするのに必要とされる最小限のことだけをすべきです。
    </para>

    <para>
<programlisting>
TupleTableSlot *
IterateForeignScan(ForeignScanState *node);
</programlisting>

<!--
     Fetch one row from the foreign source, returning it in a tuple table slot
     (the node's <structfield>ScanTupleSlot</structfield> should be used for this
     purpose).  Return NULL if no more rows are available.  The tuple table
     slot infrastructure allows either a physical or virtual tuple to be
     returned; in most cases the latter choice is preferable from a
     performance standpoint.  Note that this is called in a short-lived memory
     context that will be reset between invocations.  Create a memory context
     in <function>BeginForeignScan</function> if you need longer-lived storage, or use
     the <structfield>es_query_cxt</structfield> of the node's <structname>EState</structname>.
-->
外部ソースから一行を取り出して、それをタプルテーブルスロットに入れて返します(この用途にはノードの<structfield>ScanTupleSlot</structfield>を使うべきです)。
利用可能な行がない場合は、NULLを返します。
タプルテーブルスロット機構を使うと、物理タプルと仮想タプルのどちらでも返せます。
ほとんどの場合、パフォーマンスの観点から後者を選ぶのが良いでしょう。
この関数は、呼出しごとにリセットされる短命なメモリコンテキスト内で呼び出されることに注意してください。
より長命なストレージが必要な場合は、<function>BeginForeignScan</function>でメモリコンテキストを作成するか、ノードの<structname>EState</structname>に含まれる<structfield>es_query_cxt</structfield>を使用してください。
    </para>

    <para>
<!--
     The rows returned must match the <structfield>fdw_scan_tlist</structfield> target
     list if one was supplied, otherwise they must match the row type of the
     foreign table being scanned.  If you choose to optimize away fetching
     columns that are not needed, you should insert nulls in those column
     positions, or else generate a <structfield>fdw_scan_tlist</structfield> list with
     those columns omitted.
-->
返される行は、ターゲットリスト<structfield>fdw_scan_tlist</structfield>が提供されたなら、それとマッチしなければならず、提供されていない場合はスキャンされている外部テーブルの行型とマッチしなければなりません。
不要な列を取り出さないように最適化することを選ぶなら、それらの列の位置にNULLを入れるか、あるいはそれらの列を除いた<structfield>fdw_scan_tlist</structfield>リストを生成するべきです。
    </para>

    <para>
<!--
     Note that <productname>PostgreSQL</productname>'s executor doesn't care
     whether the rows returned violate any constraints that were defined on
     the foreign table &mdash; but the planner does care, and may optimize
     queries incorrectly if there are rows visible in the foreign table that
     do not satisfy a declared constraint.  If a constraint is violated when
     the user has declared that the constraint should hold true, it may be
     appropriate to raise an error (just as you would need to do in the case
     of a data type mismatch).
-->
<productname>PostgreSQL</productname>のエグゼキュータは返された行が外部テーブルに定義された制約に違反しているかどうかは気にしません。
しかし、プランナはそれに着目するので、宣言された制約に反する行が外部テーブル上にあった場合に、不正な最適化をするかもしれません。
ユーザが制約が成り立つと宣言したのに制約に違反した場合は(データ型が一致しなかった場合にする必要があるのと同様に)エラーを発生させるのが適切でしょう。
    </para>

    <para>
<programlisting>
void
ReScanForeignScan(ForeignScanState *node);
</programlisting>

<!--
     Restart the scan from the beginning.  Note that any parameters the
     scan depends on may have changed value, so the new scan does not
     necessarily return exactly the same rows.
-->
先頭からスキャンを再開します。
スキャンが依存するいずれかのパラメータが値を変更しているかもしれないので、新しいスキャンが必ずしも厳密に同じ行を返すとは限らないことに注意してください。
    </para>

    <para>
<programlisting>
void
EndForeignScan(ForeignScanState *node);
</programlisting>

<!--
     End the scan and release resources.  It is normally not important
     to release palloc'd memory, but for example open files and connections
     to remote servers should be cleaned up.
-->
スキャンを終了しリソースを解放します。
通常、pallocされたメモリを解放することは重要ではありませんが、たとえば開いたファイルやリモートサーバへの接続などはクリーンアップするべきです。
    </para>

   </sect2>

   <sect2 id="fdw-callbacks-join-scan">
<!--
    <title>FDW Routines for Scanning Foreign Joins</title>
-->
    <title>外部テーブルの結合をスキャンするためのFDWルーチン</title>

    <para>
<!--
     If an FDW supports performing foreign joins remotely (rather than
     by fetching both tables' data and doing the join locally), it should
     provide this callback function:
-->
FDWが外部テーブルの結合を（両方のテーブルのデータをフェッチして、ローカルで結合するのでなく）リモートで実行することをサポートする場合、次のコールバック関数を提供します。
    </para>

    <para>
<programlisting>
void
GetForeignJoinPaths(PlannerInfo *root,
                    RelOptInfo *joinrel,
                    RelOptInfo *outerrel,
                    RelOptInfo *innerrel,
                    JoinType jointype,
                    JoinPathExtraData *extra);
</programlisting>
<!--
     Create possible access paths for a join of two (or more) foreign tables
     that all belong to the same foreign server.  This optional
     function is called during query planning.  As
     with <function>GetForeignPaths</function>, this function should
     generate <structname>ForeignPath</structname> path(s) for the
     supplied <literal>joinrel</literal>
     (use <function>create_foreign_join_path</function> to build them),
     and call <function>add_path</function> to add these
     paths to the set of paths considered for the join.  But unlike
     <function>GetForeignPaths</function>, it is not necessary that this function
     succeed in creating at least one path, since paths involving local
     joining are always possible.
-->
同じ外部サーバにある2つ（またはそれ以上）の外部テーブルの結合のための可能なアクセスパスを作成します。
このオプション関数は、問い合わせの計画時に呼び出されます。
<function>GetForeignPaths</function>と同じく、この関数は提供された<literal>joinrel</literal>のための<structname>ForeignPath</structname>パスを生成し（そのために<function>create_foreign_join_path</function>を使用します）、<function>add_path</function>を呼んで、それらのパスを結合のために考慮されるパスの集合に追加します。
しかし、<function>GetForeignPaths</function>とは異なり、この関数が少なくとも1つのパスの作成に成功することは必要ではありません。
なぜなら、ローカルの結合を含んだパスはいつでも可能だからです。
    </para>

    <para>
<!--
     Note that this function will be invoked repeatedly for the same join
     relation, with different combinations of inner and outer relations; it is
     the responsibility of the FDW to minimize duplicated work.
-->
この関数は、同じ結合のリレーションに対して、内側と外側のリレーションの異なる組み合わせで繰り返し呼び出されることに注意して下さい。
同じ作業の繰り返しを最小化することはFDWの責任です。
    </para>

    <para>
<<<<<<< HEAD
     Note also that the set of join clauses to apply to the join,
     which is passed as <literal>extra-&gt;restrictlist</literal>, varies
     depending on the combination of inner and outer relations.  A
     <structname>ForeignPath</structname> path generated for the
     <literal>joinrel</literal> must contain the set of join clauses it uses,
     which will be used by the planner to convert the
     <structname>ForeignPath</structname> path into a plan, if it is selected
     by the planner as the best path for the <literal>joinrel</literal>.
    </para>

    <para>
=======
<!--
>>>>>>> 32de6336
     If a <structname>ForeignPath</structname> path is chosen for the join, it will
     represent the entire join process; paths generated for the component
     tables and subsidiary joins will not be used.  Subsequent processing of
     the join path proceeds much as it does for a path scanning a single
     foreign table.  One difference is that the <structfield>scanrelid</structfield> of
     the resulting <structname>ForeignScan</structname> plan node should be set to zero,
     since there is no single relation that it represents; instead,
     the <structfield>fs_relids</structfield> field of the <structname>ForeignScan</structname>
     node represents the set of relations that were joined.  (The latter field
     is set up automatically by the core planner code, and need not be filled
     by the FDW.)  Another difference is that, because the column list for a
     remote join cannot be found from the system catalogs, the FDW must
     fill <structfield>fdw_scan_tlist</structfield> with an appropriate list
     of <structfield>TargetEntry</structfield> nodes, representing the set of columns
     it will supply at run time in the tuples it returns.
-->
<structname>ForeignPath</structname>パスが結合のために選択されると、それは結合プロセス全体を代表することになり、構成テーブルとその関連の結合のために生成されたパスは使われなくなります。
結合パスの以降の処理は、単一の外部テーブルをスキャンするパスとほぼ同様に進みます。
1つの相違点は、結果として作られる<structname>ForeignScan</structname>計画ノードの<structfield>scanrelid</structfield>が0にセットされるべき、ということで、これはそれが表現する単一のリレーションがないためです。
その代わりに、<structname>ForeignScan</structname>ノードの<structfield>fs_relids</structfield>フィールドが結合されるリレーションの集合を表します。
（後者のフィールドはコアのプランナのコードによって自動的にセットされるので、FDWによって設定される必要はありません。）
他の相違点は、リモートの結合についての列リストがシステムカタログにはないため、FDWは<structfield>fdw_scan_tlist</structfield>に適切な<structfield>TargetEntry</structfield>ノードのリストを入れて、実行時に返されるタプル内の列の集合を表すようにしなければならないということです。
    </para>

    <note>
     <para>
<!--
      Beginning with <productname>PostgreSQL</productname> 16,
      <structfield>fs_relids</structfield> includes the rangetable indexes
      of outer joins, if any were involved in this join.  The new field
      <structfield>fs_base_relids</structfield> includes only base
      relation indexes, and thus
      mimics <structfield>fs_relids</structfield>'s old semantics.
-->
<productname>PostgreSQL</productname> 16以降、<structfield>fs_relids</structfield>には、この結合に関連する外部結合がある場合、その範囲テーブルの添字が含まれます。
新しいフィールド<structfield>fs_base_relids</structfield>はベースリレーションの添字のみを含み、<structfield>fs_relids</structfield>の古いセマンティクスを模倣しています。
     </para>
    </note>

    <para>
<!--
     See <xref linkend="fdw-planning"/> for additional information.
-->
追加情報については<xref linkend="fdw-planning"/>を参照してください。
    </para>
   </sect2>

   <sect2 id="fdw-callbacks-upper-planning">
<!--
    <title>FDW Routines for Planning Post-Scan/Join Processing</title>
-->
    <title>スキャン/結合後の処理をプラン生成するためのFDWルーチン</title>

    <para>
<!--
     If an FDW supports performing remote post-scan/join processing, such as
     remote aggregation, it should provide this callback function:
-->
FDWがリモート集約など、リモートでのスキャン/結合後の処理をサポートする場合、次のコールバック関数を提供します。
    </para>

    <para>
<programlisting>
void
GetForeignUpperPaths(PlannerInfo *root,
                     UpperRelationKind stage,
                     RelOptInfo *input_rel,
                     RelOptInfo *output_rel,
                     void *extra);
</programlisting>
<!--
     Create possible access paths for <firstterm>upper relation</firstterm> processing,
     which is the planner's term for all post-scan/join query processing, such
     as aggregation, window functions, sorting, and table updates.  This
     optional function is called during query planning.  Currently, it is
     called only if all base relation(s) involved in the query belong to the
     same FDW.  This function should generate <structname>ForeignPath</structname>
     path(s) for any post-scan/join processing that the FDW knows how to
     perform remotely
     (use <function>create_foreign_upper_path</function> to build them),
     and call <function>add_path</function> to add these paths to
     the indicated upper relation.  As with <function>GetForeignJoinPaths</function>,
     it is not necessary that this function succeed in creating any paths,
     since paths involving local processing are always possible.
-->
<firstterm>上位リレーション</firstterm>処理のための、ありうるアクセスパスを作成します。上位リレーションはプランナ用語で、ウィンドウ関数、ソート、テーブル更新など、全てのスキャン/結合後の問い合わせのことです。
この省略可能な関数は問い合わせのプラン作成時に呼ばれます。
今のところ、これは問い合わせに含まれる全てのベースリレーションが同じFDWに属する場合だけ呼ばれます。
この関数では、FDWがどのようにリモートで実行するか分かっている全てのスキャン/結合後の処理に<structname>ForeignPath</structname>パスを生成し（そのために<function>create_foreign_upper_path</function>を使用します）、それらパスを指定された上位リレーションに加えるために<function>add_path</function>を呼び出してください。
<function>GetForeignJoinPaths</function>の時と同様に、この関数が何らかのパス作成に成功する必要はありません。なぜなら、ローカル処理を含んでいるパスはいつでも可能だからです。
    </para>

    <para>
<!--
     The <literal>stage</literal> parameter identifies which post-scan/join step is
     currently being considered.  <literal>output_rel</literal> is the upper relation
     that should receive paths representing computation of this step,
     and <literal>input_rel</literal> is the relation representing the input to this
     step.  The <literal>extra</literal> parameter provides additional details,
     currently, it is set only for <literal>UPPERREL_PARTIAL_GROUP_AGG</literal>
     or <literal>UPPERREL_GROUP_AGG</literal>, in which case it points to a
     <literal>GroupPathExtraData</literal> structure;
     or for <literal>UPPERREL_FINAL</literal>, in which case it points to a
     <literal>FinalPathExtraData</literal> structure.
     (Note that <structname>ForeignPath</structname> paths added
     to <literal>output_rel</literal> would typically not have any direct dependency
     on paths of the <literal>input_rel</literal>, since their processing is expected
     to be done externally.  However, examining paths previously generated for
     the previous processing step can be useful to avoid redundant planning
     work.)
-->
<literal>stage</literal>パラメータはどのスキャン/結合後の処理が現在考慮されているかを定めます。
<literal>output_rel</literal>は本処理の計算方法をあらわすパスを受け取るであろう上位リレーションで、<literal>input_rel</literal>は本処理への入力をあらわすリレーションです。
<literal>extra</literal>パラメータは追加の詳細を指定し、今のところ<literal>UPPERREL_PARTIAL_GROUP_AGG</literal>と<literal>UPPERREL_GROUP_AGG</literal>に対して指定できて、この場合は<literal>GroupPathExtraData</literal>構造体へのポインタです。
さらに<literal>UPPERREL_FINAL</literal>に対しても指定できて、この場合は<literal>FinalPathExtraData</literal>構造体へのポインタです。
（注意：これらの処理は外部で実行されると考えられるため、<literal>output_rel</literal>に加えられる<structname>ForeignPath</structname>パスは、一般的に<literal>input_rel</literal>のパスへの直接の依存を全く持たないでしょう。
しかしながら、手前の処理段階のために以前に生成されたパスを検査することは、冗長なプラン作成活動を回避するのに役立ちます。）
    </para>

    <para>
<!--
     See <xref linkend="fdw-planning"/> for additional information.
-->
追加情報については<xref linkend="fdw-planning"/>を参照してください。
    </para>
   </sect2>

   <sect2 id="fdw-callbacks-update">
<!--
    <title>FDW Routines for Updating Foreign Tables</title>
-->
    <title>外部テーブル更新のためのFDWルーチン</title>

    <para>
<!--
     If an FDW supports writable foreign tables, it should provide
     some or all of the following callback functions depending on
     the needs and capabilities of the FDW:
-->
もしFDWが更新可能な外部テーブルをサポートする場合、FDWのニーズと能力に応じて、以下のコールバック関数の一部または全てを提供する必要があります。
    </para>

    <para>
<programlisting>
void
AddForeignUpdateTargets(PlannerInfo *root,
                        Index rtindex,
                        RangeTblEntry *target_rte,
                        Relation target_relation);
</programlisting>

<!--
     <command>UPDATE</command> and <command>DELETE</command> operations are performed
     against rows previously fetched by the table-scanning functions.  The
     FDW may need extra information, such as a row ID or the values of
     primary-key columns, to ensure that it can identify the exact row to
     update or delete.  To support that, this function can add extra hidden,
     or <quote>junk</quote>, target columns to the list of columns that are to be
     retrieved from the foreign table during an <command>UPDATE</command> or
     <command>DELETE</command>.
-->
<command>UPDATE</command>と<command>DELETE</command>の操作は、テーブルスキャン関数によって事前にフェッチされた行に対して実行されます。
FDWは、更新や削除の対象行を厳密に識別できるように行IDや主キー列の値といった追加情報を必要とするかもしれません。
それをサポートするために、この関数は<command>UPDATE</command>や<command>DELETE</command>の間に外部テーブルから取得される列のリストに追加の隠された(または<quote>ジャンクの</quote>)ターゲット列を追加することができます。
    </para>

    <para>
<!--
     To do that, construct a <structname>Var</structname> representing
     an extra value you need, and pass it
     to <function>add_row_identity_var</function>, along with a name for
     the junk column.  (You can do this more than once if several columns
     are needed.)  You must choose a distinct junk column name for each
     different <structname>Var</structname> you need, except
     that <structname>Var</structname>s that are identical except for
     the <structfield>varno</structfield> field can and should share a
     column name.
     The core system uses the junk column names
     <literal>tableoid</literal> for a
     table's <structfield>tableoid</structfield> column,
     <literal>ctid</literal>
     or <literal>ctid<replaceable>N</replaceable></literal>
     for <structfield>ctid</structfield>,
     <literal>wholerow</literal>
     for a whole-row <structname>Var</structname> marked with
     <structfield>vartype</structfield> = <type>RECORD</type>,
     and <literal>wholerow<replaceable>N</replaceable></literal>
     for a whole-row <structname>Var</structname> with
     <structfield>vartype</structfield> equal to the table's declared row type.
     Re-use these names when you can (the planner will combine duplicate
     requests for identical junk columns).  If you need another kind of
     junk column besides these, it might be wise to choose a name prefixed
     with your extension name, to avoid conflicts against other FDWs.
-->
それを行うには、必要な追加の値を表す<structname>Var</structname>を作成し、それをジャンク列の名前とともに<function>add_row_identity_var</function>に渡します。（複数の列が必要な場合は、これを二回以上実行できます。）
必要とするそれぞれの<structname>Var</structname>に個別のジャンク列名を選択する必要があります。ただし、<structname>Var</structname>が<structfield>varno</structfield>フィールドを除いて同一である場合は、列名を共有することができるのでそうすべきです。
コアシステムは、テーブルの<structfield>tableoid</structfield>列をジャンク列名<literal>tableoid</literal>に、<literal>ctid</literal>または<literal>ctid<replaceable>N</replaceable></literal>を<structfield>ctid</structfield>に使用し、<structfield>vartype</structfield> = <type>RECORD</type>と記された行全体の<structname>Var</structname>を<literal>wholerow</literal>に、<structfield>vartype</structfield>を記された行全体の<structname>Var</structname>を<literal>wholerow<replaceable>N</replaceable></literal>使用しており、テーブルで宣言された行型が同じです。
できる限りこれらの名前を再利用してください（プランナは同一のジャンク列に対する重複したリクエストを結合します）。
もしこれらとは別の種類のジャンク列が必要なら、他のFDWとの衝突を避けるために拡張子名をプレフィックスとした名前を選ぶのが賢明かもしれません。
    </para>

    <para>
<!--
     If the <function>AddForeignUpdateTargets</function> pointer is set to
     <literal>NULL</literal>, no extra target expressions are added.
     (This will make it impossible to implement <command>DELETE</command>
     operations, though <command>UPDATE</command> may still be feasible if the FDW
     relies on an unchanging primary key to identify rows.)
-->
もし<function>AddForeignUpdateTargets</function>ポインタが<literal>NULL</literal>に設定されている場合は、追加のターゲット式は追加されません。
(FDWが行を識別するのに不変の主キーに依存するのであれば<command>UPDATE</command>は依然として実現可能かもしれませんが、<command>DELETE</command>操作を実装することは不可能になるでしょう。)
    </para>

    <para>
<programlisting>
List *
PlanForeignModify(PlannerInfo *root,
                  ModifyTable *plan,
                  Index resultRelation,
                  int subplan_index);
</programlisting>

<!--
     Perform any additional planning actions needed for an insert, update, or
     delete on a foreign table.  This function generates the FDW-private
     information that will be attached to the <structname>ModifyTable</structname> plan
     node that performs the update action.  This private information must
     have the form of a <literal>List</literal>, and will be delivered to
     <function>BeginForeignModify</function> during the execution stage.
-->
外部テーブルに対する挿入、更新、削除に必要となる、追加のプラン生成アクションを実行します。
この関数は、更新処理を実行する<structname>ModifyTable</structname>プランノードに追加されるFDW固有の情報を生成します。この固有情報は<literal>List</literal>形式でなければならず、また実行段階の間に<function>BeginForeignModify</function>に渡されます。
    </para>

    <para>
<!--
     <literal>root</literal> is the planner's global information about the query.
     <literal>plan</literal> is the <structname>ModifyTable</structname> plan node, which is
     complete except for the <structfield>fdwPrivLists</structfield> field.
     <literal>resultRelation</literal> identifies the target foreign table by its
     range table index.  <literal>subplan_index</literal> identifies which target of
     the <structname>ModifyTable</structname> plan node this is, counting from zero;
     use this if you want to index into per-target-relation substructures of the
     <literal>plan</literal> node.
-->
<literal>root</literal>はその問い合わせに関するプランナのグローバル情報です。
<literal>plan</literal>は<structfield>fdwPrivLists</structfield>フィールドを除いて完成している<structname>ModifyTable</structname>プランノードです。
<literal>resultRelation</literal>は対象の外部テーブルをレンジテーブルの添字で識別します。
<literal>subplan_index</literal>は<structname>ModifyTable</structname>プランノードの対象がどれであるかを0始まりで識別します。
これは、<literal>plan</literal>ノードのターゲットリレーションごとのサブ構造にインデックスを付けたい場合に使用してください。
    </para>

    <para>
<!--
     See <xref linkend="fdw-planning"/> for additional information.
-->
追加情報は<xref linkend="fdw-planning"/>を参照してください。
    </para>

    <para>
<!--
     If the <function>PlanForeignModify</function> pointer is set to
     <literal>NULL</literal>, no additional plan-time actions are taken, and the
     <literal>fdw_private</literal> list delivered to
     <function>BeginForeignModify</function> will be NIL.
-->
もし<function>PlanForeignModify</function>ポインタが<literal>NULL</literal>に設定されている場合は、追加のプラン作成時処理は実行されず、<function>BeginForeignModify</function>に渡される<literal>fdw_private</literal>リストはNILになります。
    </para>

    <para>
<programlisting>
void
BeginForeignModify(ModifyTableState *mtstate,
                   ResultRelInfo *rinfo,
                   List *fdw_private,
                   int subplan_index,
                   int eflags);
</programlisting>

<!--
     Begin executing a foreign table modification operation.  This routine is
     called during executor startup.  It should perform any initialization
     needed prior to the actual table modifications.  Subsequently,
     <function>ExecForeignInsert/ExecForeignBatchInsert</function>,
     <function>ExecForeignUpdate</function> or
     <function>ExecForeignDelete</function> will be called for tuple(s) to be
     inserted, updated, or deleted.
-->
外部テーブルへの変更操作の実行を開始します。
このルーチンはエグゼキュータの起動中に呼び出されます。
実際のテーブル変更に先立って必要なあらゆる初期化処理を実行する必要があります。
その後、各タプルが挿入、更新、削除されるように<function>ExecForeignInsert/ExecForeignBatchInsert</function>、<function>ExecForeignUpdate</function>、<function>ExecForeignDelete</function>のいずれかが呼ばれます。
    </para>

    <para>
<!--
     <literal>mtstate</literal> is the overall state of the
     <structname>ModifyTable</structname> plan node being executed; global data about
     the plan and execution state is available via this structure.
     <literal>rinfo</literal> is the <structname>ResultRelInfo</structname> struct describing
     the target foreign table.  (The <structfield>ri_FdwState</structfield> field of
     <structname>ResultRelInfo</structname> is available for the FDW to store any
     private state it needs for this operation.)
     <literal>fdw_private</literal> contains the private data generated by
     <function>PlanForeignModify</function>, if any.
     <literal>subplan_index</literal> identifies which target of
     the <structname>ModifyTable</structname> plan node this is.
     <literal>eflags</literal> contains flag bits describing the executor's
     operating mode for this plan node.
-->
<literal>mtstate</literal>は実行されている<structname>ModifyTable</structname>プランノード全体の状態です。プランに関する全般的なデータと実行状態はこの構造体経由で利用可能です。
<literal>rinfo</literal>は対象の外部テーブルを表す<structname>ResultRelInfo</structname>構造体です。
(<structname>ResultRelInfo</structname>の<structfield>ri_FdwState</structfield>フィールドはこの操作で必要となる固有の状態をFDWが格納するのに利用できます。)
<literal>fdw_private</literal>は、もしあれば<function>PlanForeignModify</function>で生成された固有データを含みます。
<literal>subplan_index</literal>は、これが<structname>ModifyTable</structname>プランノードのどのターゲットであるかを識別します。
<literal>eflags</literal>は、このプランノードに関するエグゼキュータの操作モードを表すフラグビットを含みます。
    </para>

    <para>
<!--
     Note that when <literal>(eflags &amp; EXEC_FLAG_EXPLAIN_ONLY)</literal> is
     true, this function should not perform any externally-visible actions;
     it should only do the minimum required to make the node state valid
     for <function>ExplainForeignModify</function> and <function>EndForeignModify</function>.
-->
<literal>(eflags &amp; EXEC_FLAG_EXPLAIN_ONLY)</literal>が真の場合、この関数は外部に見える処理を実行すべきではないことに注意してください。
<function>ExplainForeignModify</function>や<function>EndForeignModify</function>用にノード状態を有効にするのに必要な最小限のことだけを実行するべきです。
    </para>

    <para>
<!--
     If the <function>BeginForeignModify</function> pointer is set to
     <literal>NULL</literal>, no action is taken during executor startup.
-->
もし<function>BeginForeignModify</function>ポインタが<literal>NULL</literal>に設定されている場合は、エグゼキュータ起動時には追加処理は何も実行されません。
    </para>

    <para>
<programlisting>
TupleTableSlot *
ExecForeignInsert(EState *estate,
                  ResultRelInfo *rinfo,
                  TupleTableSlot *slot,
                  TupleTableSlot *planSlot);
</programlisting>

<!--
     Insert one tuple into the foreign table.
     <literal>estate</literal> is global execution state for the query.
     <literal>rinfo</literal> is the <structname>ResultRelInfo</structname> struct describing
     the target foreign table.
     <literal>slot</literal> contains the tuple to be inserted; it will match the
     row-type definition of the foreign table.
     <literal>planSlot</literal> contains the tuple that was generated by the
     <structname>ModifyTable</structname> plan node's subplan; it differs from
     <literal>slot</literal> in possibly containing additional <quote>junk</quote>
     columns.  (The <literal>planSlot</literal> is typically of little interest
     for <command>INSERT</command> cases, but is provided for completeness.)
-->
外部テーブルにタプルを一つ挿入します。
<literal>estate</literal>はその問い合わせのグローバルな実行状態です。
<literal>rinfo</literal>は対象の外部テーブルを表す<structname>ResultRelInfo</structname>構造体です。
<literal>slot</literal>には挿入されるタプルが含まれます。その行型定義は外部テーブルと一致します。
<literal>planSlot</literal>には<structname>ModifyTable</structname>プランノードのサブプランが生成したタプルが含まれます。追加の<quote>ジャンク</quote>列を含みうる点において、<literal>slot</literal>とは異なります。(<literal>planSlot</literal>は一般的に<command>INSERT</command>のケースにおいてはそれほど意味を持ちませんが、完全性のために提供されます。)
    </para>

    <para>
<!--
     The return value is either a slot containing the data that was actually
     inserted (this might differ from the data supplied, for example as a
     result of trigger actions), or NULL if no row was actually inserted
     (again, typically as a result of triggers).  The passed-in
     <literal>slot</literal> can be re-used for this purpose.
-->
戻り値は実際に挿入されたデータ(例えばトリガー処理の結果などにより、提供されたデータとは異なるかもしれません)を含むスロットか、または(こちらも一般的にトリガーの結果)実際には挿入されなかった場合はNULLです。
渡された<literal>slot</literal>はこの用途に再利用可能です。
    </para>

    <para>
<!--
     The data in the returned slot is used only if the <command>INSERT</command>
     statement has a <literal>RETURNING</literal> clause or involves a view
     <literal>WITH CHECK OPTION</literal>; or if the foreign table has
     an <literal>AFTER ROW</literal> trigger.  Triggers require all columns,
     but the FDW could choose to optimize away returning some or all columns
     depending on the contents of the <literal>RETURNING</literal> clause or
     <literal>WITH CHECK OPTION</literal> constraints.  Regardless, some slot
     must be returned to indicate success, or the query's reported row count
     will be wrong.
-->
返却されたスロット内のデータは<command>INSERT</command>文が<literal>RETURNING</literal>句を持っているか、<literal>WITH CHECK OPTION</literal>を伴うビューに影響を及ぼす場合、もしくは、外部テーブルが<literal>AFTER ROW</literal>トリガを持っていた場合にのみ使われます。
トリガは全列を必要としますが、FDWは<literal>RETURNING</literal>句や<literal>WITH CHECK OPTION</literal>の制約の内容に応じて、返却する列を一部にするかすべてにするかを最適化する余地があります。
それとは関係なく、処理成功を表すためになんらかのスロットは返却しなければなりません。さもないと、報告される問い合わせの結果行数が誤った値になってしまいます。
    </para>

    <para>
<!--
     If the <function>ExecForeignInsert</function> pointer is set to
     <literal>NULL</literal>, attempts to insert into the foreign table will fail
     with an error message.
-->
もし<function>ExecForeignInsert</function>ポインタが<literal>NULL</literal>に設定されている場合は、外部テーブルへの挿入の試みはエラーメッセージとともに失敗します。
    </para>

    <para>
<!--
     Note that this function is also called when inserting routed tuples into
     a foreign-table partition or executing <command>COPY FROM</command> on
     a foreign table, in which case it is called in a different way than it
     is in the <command>INSERT</command> case.  See the callback functions
     described below that allow the FDW to support that.
-->
この関数は外部テーブルパーティションに転送対象のタプルを挿入する際、あるいは<command>COPY FROM</command>を外部テーブルに対して実行する際にも呼び出されることに注意してください。
<command>COPY FROM</command>の場合、<command>INSERT</command>とはこの関数の呼び出され方は異なります。
FDWがそれをサポートすることを可能にする以下で説明するコールバック関数をご覧ください。
    </para>

    <para>
<programlisting>
TupleTableSlot **
ExecForeignBatchInsert(EState *estate,
                       ResultRelInfo *rinfo,
                       TupleTableSlot **slots,
                       TupleTableSlot **planSlots,
                       int *numSlots);
</programlisting>

<!--
     Insert multiple tuples in bulk into the foreign table.
     The parameters are the same for <function>ExecForeignInsert</function>
     except <literal>slots</literal> and <literal>planSlots</literal> contain
     multiple tuples and <literal>*numSlots</literal> specifies the number of
     tuples in those arrays.
-->
外部テーブルに一括で複数のタプルを挿入します。
<literal>slots</literal>と<literal>planSlots</literal>が複数のタプルを含むことと<literal>*numSlots</literal>がそれらの配列のタプルの数を指定すること以外は<function>ExecForeignInsert</function>とパラメータは同じです。
    </para>

    <para>
<!--
     The return value is an array of slots containing the data that was
     actually inserted (this might differ from the data supplied, for
     example as a result of trigger actions.)
     The passed-in <literal>slots</literal> can be re-used for this purpose.
     The number of successfully inserted tuples is returned in
     <literal>*numSlots</literal>.
-->
戻り値は実際に挿入されたデータを含んだスロットの配列です。（これは例えばトリガー実行の結果として、提供された結果と異なるかもしれません。）
渡された<literal>slots</literal>は、この目的のために再利用できます。
挿入に成功したタプルの数は、<literal>*numSlots</literal>に返されます。
    </para>

    <para>
<!--
     The data in the returned slot is used only if the <command>INSERT</command>
     statement involves a view
     <literal>WITH CHECK OPTION</literal>; or if the foreign table has
     an <literal>AFTER ROW</literal> trigger.  Triggers require all columns,
     but the FDW could choose to optimize away returning some or all columns
     depending on the contents of the
     <literal>WITH CHECK OPTION</literal> constraints.
-->
返却されたスロット内のデータは<command>INSERT</command>文がビュー<literal>WITH CHECK OPTION</literal>を含む場合、または外部テーブルに<literal>AFTER ROW</literal>トリガーがある場合にのみ、使用されます。
トリガーはすべての列を必要としますが、FDWは<literal>WITH CHECK OPTION</literal>制約の内容に応じて、一部またはすべての列を返さないように最適化することを選択することができます。
    </para>

    <para>
<!--
     If the <function>ExecForeignBatchInsert</function> or
     <function>GetForeignModifyBatchSize</function> pointer is set to
     <literal>NULL</literal>, attempts to insert into the foreign table will
     use <function>ExecForeignInsert</function>.
     This function is not used if the <command>INSERT</command> has the
     <literal>RETURNING</literal> clause.
-->
<function>ExecForeignBatchInsert</function>または<function>GetForeignModifyBatchSize</function>ポインタに<literal>NULL</literal>が設定された場合、外部テーブルには<function>ExecForeignInsert</function>を使って挿入を試みます。
この関数は<literal>RETURNING</literal>句をもつ<command>INSERT</command>の場合、使用されません。
    </para>

    <para>
<!--
     Note that this function is also called when inserting routed tuples into
     a foreign-table partition or executing <command>COPY FROM</command> on
     a foreign table, in which case it is called in a different way than it
     is in the <command>INSERT</command> case.  See the callback functions
     described below that allow the FDW to support that.
-->
この関数は外部テーブルパーティションに転送対象のタプルを挿入する際、あるいは<command>COPY FROM</command>を外部テーブルに対して実行する際にも呼び出されることに注意してください。
<command>COPY FROM</command>の場合、<command>INSERT</command>とはこの関数の呼び出され方は異なります。
FDWがそれをサポートすることを可能にする以下で説明するコールバック関数をご覧ください。
    </para>

    <para>
<programlisting>
int
GetForeignModifyBatchSize(ResultRelInfo *rinfo);
</programlisting>

<!--
     Report the maximum number of tuples that a single
     <function>ExecForeignBatchInsert</function> call can handle for
     the specified foreign table.  The executor passes at most
     the given number of tuples to <function>ExecForeignBatchInsert</function>.
     <literal>rinfo</literal> is the <structname>ResultRelInfo</structname> struct describing
     the target foreign table.
     The FDW is expected to provide a foreign server and/or foreign
     table option for the user to set this value, or some hard-coded value.
-->
指定された外部テーブルに対して、単一の<function>ExecForeignBatchInsert</function>呼び出しが処理できる最大のタプル数を報告します。
エグゼキュータは、最大で指定された数のタプルを<function>ExecForeignBatchInsert</function>に渡します。
<literal>rinfo</literal>には、対象の外部テーブルを記述した<structname>ResultRelInfo</structname>構造体を指定します。
FDWは、ユーザーがこの値またはハードコードされた値を設定するための外部サーバや外部テーブルオプションを提供することを想定しています。
    </para>

    <para>
<!--
     If the <function>ExecForeignBatchInsert</function> or
     <function>GetForeignModifyBatchSize</function> pointer is set to
     <literal>NULL</literal>, attempts to insert into the foreign table will
     use <function>ExecForeignInsert</function>.
-->
<function>ExecForeignBatchInsert</function>または<function>GetForeignModifyBatchSize</function>ポインタに<literal>NULL</literal>が設定された場合、外部テーブルには<function>ExecForeignInsert</function>を使って挿入を試みます。
    </para>

    <para>
<programlisting>
TupleTableSlot *
ExecForeignUpdate(EState *estate,
                  ResultRelInfo *rinfo,
                  TupleTableSlot *slot,
                  TupleTableSlot *planSlot);
</programlisting>

<!--
     Update one tuple in the foreign table.
     <literal>estate</literal> is global execution state for the query.
     <literal>rinfo</literal> is the <structname>ResultRelInfo</structname> struct describing
     the target foreign table.
     <literal>slot</literal> contains the new data for the tuple; it will match the
     row-type definition of the foreign table.
     <literal>planSlot</literal> contains the tuple that was generated by the
     <structname>ModifyTable</structname> plan node's subplan.  Unlike
     <literal>slot</literal>, this tuple contains only the new values for
     columns changed by the query, so do not rely on attribute numbers of the
     foreign table to index into <literal>planSlot</literal>.
     Also, <literal>planSlot</literal> typically contains
     additional <quote>junk</quote> columns.  In particular, any junk columns
     that were requested by <function>AddForeignUpdateTargets</function> will
     be available from this slot.
-->
外部テーブル内のタプルを一つ更新します。
<literal>estate</literal>はその問い合わせのグローバルな実行状態です。
<literal>rinfo</literal>は対象の外部テーブルを表す<structname>ResultRelInfo</structname>構造体です。
<literal>slot</literal>にはタプルの新しいデータが含まれます。その行型定義は外部テーブルと一致します。
<literal>planSlot</literal>には<structname>ModifyTable</structname>プランノードのサブプランが生成したタプルが含まれます。
<literal>slot</literal>とは異なり、このタプルは問い合わせによって変更された列の新しい値のみを含むので、<literal>planSlot</literal>にインデックスを付けるために外部テーブルの属性番号に依存しないようにしましょう。
また、<literal>planSlot</literal>は通常、追加の<quote>ジャンク</quote>列を含んでいます。
特に、<function>AddForeignUpdateTargets</function>によって要求されたジャンク列は、このスロットから利用できるようになります。
    </para>

    <para>
<!--
     The return value is either a slot containing the row as it was actually
     updated (this might differ from the data supplied, for example as a
     result of trigger actions), or NULL if no row was actually updated
     (again, typically as a result of triggers).  The passed-in
     <literal>slot</literal> can be re-used for this purpose.
-->
戻り値は実際に更新されたデータ(例えばトリガー処理の結果などにより、提供されたデータとは異なるかもしれません)を含むスロットか、または(こちらも一般的にトリガーの結果)実際には更新されなかった場合はNULLです。
渡された<literal>slot</literal>はこの用途に再利用可能です。
    </para>

    <para>
<!--
     The data in the returned slot is used only if the <command>UPDATE</command>
     statement has a <literal>RETURNING</literal> clause or involves a view
     <literal>WITH CHECK OPTION</literal>; or if the foreign table has
     an <literal>AFTER ROW</literal> trigger.  Triggers require all columns,
     but the FDW could choose to optimize away returning some or all columns
     depending on the contents of the <literal>RETURNING</literal> clause or
     <literal>WITH CHECK OPTION</literal> constraints.  Regardless, some slot
     must be returned to indicate success, or the query's reported row count
     will be wrong.
-->
返却されたスロット内のデータは<command>UPDATE</command>文が<literal>RETURNING</literal>句を持っているか、<literal>WITH CHECK OPTION</literal>を伴うビューに影響を及ぼす場合、もしくは外部テーブルが<literal>AFTER ROW</literal>トリガを持っていた場合にのみ使われます。
トリガは全列を必要としますが、FDWは<literal>RETURNING</literal>句や<literal>WITH CHECK OPTION</literal>の制約の内容に応じて返却する列を一部にするか全てにするかを最適化する余地があります。
それとは関係なく、処理成功を表すためになんらかのスロットは返却しなければなりません。さもないと、報告される問い合わせの結果行数が誤った値になってしまいます。
    </para>

    <para>
<!--
     If the <function>ExecForeignUpdate</function> pointer is set to
     <literal>NULL</literal>, attempts to update the foreign table will fail
     with an error message.
-->
もし<function>ExecForeignUpdate</function>ポインタが<literal>NULL</literal>に設定されている場合は、外部テーブルへの更新の試みはエラーメッセージとともに失敗します。
    </para>

    <para>
<programlisting>
TupleTableSlot *
ExecForeignDelete(EState *estate,
                  ResultRelInfo *rinfo,
                  TupleTableSlot *slot,
                  TupleTableSlot *planSlot);
</programlisting>

<!--
     Delete one tuple from the foreign table.
     <literal>estate</literal> is global execution state for the query.
     <literal>rinfo</literal> is the <structname>ResultRelInfo</structname> struct describing
     the target foreign table.
     <literal>slot</literal> contains nothing useful upon call, but can be used to
     hold the returned tuple.
     <literal>planSlot</literal> contains the tuple that was generated by the
     <structname>ModifyTable</structname> plan node's subplan; in particular, it will
     carry any junk columns that were requested by
     <function>AddForeignUpdateTargets</function>.  The junk column(s) must be used
     to identify the tuple to be deleted.
-->
外部テーブルからタプルを一つ削除します。
<literal>estate</literal>はその問い合わせのグローバルな実行状態です。
<literal>rinfo</literal>は対象の外部テーブルを表す<structname>ResultRelInfo</structname>構造体です。
<literal>slot</literal>にはタプルの新しいデータが含まれます。その行型定義は外部テーブルと一致します。
<literal>planSlot</literal>には<structname>ModifyTable</structname>プランノードのサブプランが生成したタプルが含まれます。実際、<function>AddForeignUpdateTargets</function>が要求するジャンク列はこのスロットが運びます。ジャンク列は削除されるタプルを識別するために使用しなければなりません。
    </para>

    <para>
<!--
     The return value is either a slot containing the row that was deleted,
     or NULL if no row was deleted (typically as a result of triggers).  The
     passed-in <literal>slot</literal> can be used to hold the tuple to be returned.
-->
戻り値は実際に削除されたデータを含むスロットか、または(一般的にトリガーの結果)実際には削除されなかった場合はNULLです。
渡された<literal>slot</literal>は返却するタプルを保持する用途に利用可能です。
    </para>

    <para>
<!--
     The data in the returned slot is used only if the <command>DELETE</command>
     query has a <literal>RETURNING</literal> clause or the foreign table has
     an <literal>AFTER ROW</literal> trigger.  Triggers require all columns, but the
     FDW could choose to optimize away returning some or all columns depending
     on the contents of the <literal>RETURNING</literal> clause.  Regardless, some
     slot must be returned to indicate success, or the query's reported row
     count will be wrong.
-->
返却されたスロット内のデータは<command>DELETE</command>問い合わせが<literal>RETURNING</literal>句を持っていた場合もしくは外部テーブルが<literal>AFTER ROW</literal>トリガを持っていた場合にのみ使われます。
トリガは全列を必要としますが、FDWは<literal>RETURNING</literal>句の内容に応じて返却する列を一部にするか全てにするかを最適化する余地があります。
それとは関係なく、処理成功を表すためになんらかのスロットは返却しなければなりません。さもないと、報告される問い合わせの結果行数が誤った値になってしまいます。
    </para>

    <para>
<!--
     If the <function>ExecForeignDelete</function> pointer is set to
     <literal>NULL</literal>, attempts to delete from the foreign table will fail
     with an error message.
-->
もし<function>ExecForeignDelete</function>ポインタが<literal>NULL</literal>に設定されている場合は、外部テーブルからの削除の試みはエラーメッセージとともに失敗します。
    </para>

    <para>
<programlisting>
void
EndForeignModify(EState *estate,
                 ResultRelInfo *rinfo);
</programlisting>

<!--
     End the table update and release resources.  It is normally not important
     to release palloc'd memory, but for example open files and connections
     to remote servers should be cleaned up.
-->
テーブル更新を終えてリソースを解放します。
通常、pallocされたメモリを解放することは重要ではありませんが、たとえば開いたファイルやリモートサーバへの接続などはクリーンアップするべきです。
    </para>

    <para>
<!--
     If the <function>EndForeignModify</function> pointer is set to
     <literal>NULL</literal>, no action is taken during executor shutdown.
-->
もし<function>EndForeignModify</function>ポインタが<literal>NULL</literal>に設定されている場合は、エグゼキュータ終了時には追加処理は何も実行されません。
    </para>

    <para>
<!--
     Tuples inserted into a partitioned table by <command>INSERT</command> or
     <command>COPY FROM</command> are routed to partitions.  If an FDW
     supports routable foreign-table partitions, it should also provide the
     following callback functions.  These functions are also called when
     <command>COPY FROM</command> is executed on a foreign table.
-->
<command>INSERT</command>あるいは<command>COPY FROM</command>でパーティション化テーブルに挿入されたタプルはパーティションに転送されます。
FDWが外部テーブルのパーティションへの転送をサポートしているなら、以下のコールバック関数も提供すべきです。
これらの関数は、外部テーブルで<command>COPY FROM</command>が実行された時に呼び出されます。
    </para>

    <para>
<programlisting>
void
BeginForeignInsert(ModifyTableState *mtstate,
                   ResultRelInfo *rinfo);
</programlisting>

<!--
     Begin executing an insert operation on a foreign table.  This routine is
     called right before the first tuple is inserted into the foreign table
     in both cases when it is the partition chosen for tuple routing and the
     target specified in a <command>COPY FROM</command> command.  It should
     perform any initialization needed prior to the actual insertion.
     Subsequently, <function>ExecForeignInsert</function> or
     <function>ExecForeignBatchInsert</function> will be called for
     tuple(s) to be inserted into the foreign table.
-->
外部テーブルへの挿入操作の実行を開始します。
このルーチンは、タプル転送のためにパーティションが選択された場合か、<command>COPY FROM</command>コマンドでターゲットが指定された場合に、最初の行が外部テーブルに挿入される直前に呼び出されます。
この関数は、実際の挿入に先立つすべての必要な初期化を実行すべきです。
続いて、<function>ExecForeignInsert</function>または<function>ExecForeignBatchInsert</function>が外部テーブルにタプルを挿入するために呼び出されます。
    </para>

    <para>
<!--
     <literal>mtstate</literal> is the overall state of the
     <structname>ModifyTable</structname> plan node being executed; global data about
     the plan and execution state is available via this structure.
     <literal>rinfo</literal> is the <structname>ResultRelInfo</structname> struct describing
     the target foreign table.  (The <structfield>ri_FdwState</structfield> field of
     <structname>ResultRelInfo</structname> is available for the FDW to store any
     private state it needs for this operation.)
-->
<literal>mtstate</literal>は、実行中の<structname>ModifyTable</structname>プランノードの全体的な状態です。
プランのグローバルデータと実行状態がこの構造体を通じて得られます。
<literal>rinfo</literal>は<structname>ResultRelInfo</structname>構造体で、ターゲットの外部テーブルを記述します。
（この操作中に必要なFDWのプライベート状態を保存するために<structname>ResultRelInfo</structname>の<structfield>ri_FdwState</structfield>フィールドが利用可能です。）
    </para>

    <para>
<!--
     When this is called by a <command>COPY FROM</command> command, the
     plan-related global data in <literal>mtstate</literal> is not provided
     and the <literal>planSlot</literal> parameter of
     <function>ExecForeignInsert</function> subsequently called for each
     inserted tuple is <literal>NULL</literal>, whether the foreign table is
     the partition chosen for tuple routing or the target specified in the
     command.
-->
この関数が<command>COPY FROM</command>コマンドで呼ばれると、外部テーブルがタプル転送で選択された対象なのか、あるいはコマンドがターゲットを指定したのかに関わらず、<literal>mtstate</literal>中のプランに関係するグローバルデータは提供されず、次に個々の挿入されるタプルに対して呼び出される<function>ExecForeignInsert</function>の<literal>planSlot</literal>パラメータは<literal>NULL</literal>となります。
    </para>

    <para>
<!--
     If the <function>BeginForeignInsert</function> pointer is set to
     <literal>NULL</literal>, no action is taken for the initialization.
-->
<function>BeginForeignInsert</function>ポインタが<literal>NULL</literal>なら、初期化処理は実施されません。
    </para>

    <para>
<!--
     Note that if the FDW does not support routable foreign-table partitions
     and/or executing <command>COPY FROM</command> on foreign tables, this
     function or <function>ExecForeignInsert/ExecForeignBatchInsert</function>
     subsequently called must throw error as needed.
-->
FDWが外部テーブルパーティションのタプル転送をサポートしていないか、または外部テーブルに対して<command>COPY FROM</command>の実行をサポートしていないか、あるいはその両方なら、この関数あるいは以後呼ばれた<function>ExecForeignInsert/ExecForeignBatchInsert</function>は、必ず必要なだけエラーを引き起こします。
    </para>

    <para>
<programlisting>
void
EndForeignInsert(EState *estate,
                 ResultRelInfo *rinfo);
</programlisting>

<!--
     End the insert operation and release resources.  It is normally not important
     to release palloc'd memory, but for example open files and connections
     to remote servers should be cleaned up.
-->
挿入操作を終了してリソースを解放します。
通常、pallocされたメモリを解放することは重要ではありませんが、たとえば開いたファイルやリモートサーバへの接続などはクリーンアップするべきです。
    </para>

    <para>
<!--
     If the <function>EndForeignInsert</function> pointer is set to
     <literal>NULL</literal>, no action is taken for the termination.
-->
<function>EndForeignInsert</function>ポインタが<literal>NULL</literal>なら、終了処理は実施されません。
    </para>

    <para>
<programlisting>
int
IsForeignRelUpdatable(Relation rel);
</programlisting>

<!--
     Report which update operations the specified foreign table supports.
     The return value should be a bit mask of rule event numbers indicating
     which operations are supported by the foreign table, using the
     <literal>CmdType</literal> enumeration; that is,
     <literal>(1 &lt;&lt; CMD_UPDATE) = 4</literal> for <command>UPDATE</command>,
     <literal>(1 &lt;&lt; CMD_INSERT) = 8</literal> for <command>INSERT</command>, and
     <literal>(1 &lt;&lt; CMD_DELETE) = 16</literal> for <command>DELETE</command>.
-->
指定された外部テーブルがどの更新処理をサポートしているかを報告します。
戻り値は、その外部テーブルがサポートする操作を表すルールイベント番号のビットマスクである必要があります。
<command>UPDATE</command>用の<literal>(1 &lt;&lt; CMD_UPDATE) = 4</literal>、<command>INSERT</command>用の<literal>(1 &lt;&lt; CMD_INSERT) = 8</literal>、<command>DELETE</command>用の<literal>(1 &lt;&lt; CMD_DELETE) = 16</literal>といった<literal>CmdType</literal>列挙値を使います。
    </para>

    <para>
<!--
     If the <function>IsForeignRelUpdatable</function> pointer is set to
     <literal>NULL</literal>, foreign tables are assumed to be insertable, updatable,
     or deletable if the FDW provides <function>ExecForeignInsert</function>,
     <function>ExecForeignUpdate</function>, or <function>ExecForeignDelete</function>
     respectively.  This function is only needed if the FDW supports some
     tables that are updatable and some that are not.  (Even then, it's
     permissible to throw an error in the execution routine instead of
     checking in this function.  However, this function is used to determine
     updatability for display in the <literal>information_schema</literal> views.)
-->
もし<function>IsForeignRelUpdatable</function>ポインタが<literal>NULL</literal>に設定されていると、外部テーブルは<function>ExecForeignInsert</function>、<function>ExecForeignUpdate</function>、<function>ExecForeignDelete</function>を提供していると、それぞれ挿入、更新、削除をサポートしていると判断します。
この関数は、FDWが一部のテーブルについてのみ更新をサポートする場合にのみ必要です。
(そのような場合でも、この関数でチェックする代わりに問い合わせ実行関数でエラーにしても構いません。しかしながら、この関数は<literal>information_schema</literal>のビューの表示で更新可否を判定するのに使用されます。)
    </para>

    <para>
<!--
     Some inserts, updates, and deletes to foreign tables can be optimized
     by implementing an alternative set of interfaces.  The ordinary
     interfaces for inserts, updates, and deletes fetch rows from the remote
     server and then modify those rows one at a time.  In some cases, this
     row-by-row approach is necessary, but it can be inefficient.  If it is
     possible for the foreign server to determine which rows should be
     modified without actually retrieving them, and if there are no local
     structures which would affect the operation (row-level local triggers,
     stored generated columns, or <literal>WITH CHECK OPTION</literal>
     constraints from parent views), then it is possible to arrange things
     so that the entire operation is performed on the remote server.  The
     interfaces described below make this possible.
-->
外部テーブルへの挿入、更新、削除は、代替インタフェース一式を実装することで最適化できます。
通常の挿入、更新、削除のインタフェースは行をリモートサーバから取得し、その後、それらの行を一つずつ変更します。
一部の場合にはこの一行ごとのやり方は必要ですが、非効率とも言えます。
外部サーバについて行が本当はそれらを引き出すことなしに変更されるべきと判断できて、操作に影響を与える仕組み（行レベルのローカルトリガ、格納生成列、あるいは、親ビューからの<literal>WITH CHECK OPTION</literal>の制約）が無いならば、操作全体がリモートサーバで実行されるように計画することができます。
以下に示すインタフェースはこれを可能にします。
    </para>

    <para>
<programlisting>
bool
PlanDirectModify(PlannerInfo *root,
                 ModifyTable *plan,
                 Index resultRelation,
                 int subplan_index);
</programlisting>

<!--
     Decide whether it is safe to execute a direct modification
     on the remote server.  If so, return <literal>true</literal> after performing
     planning actions needed for that.  Otherwise, return <literal>false</literal>.
     This optional function is called during query planning.
     If this function succeeds, <function>BeginDirectModify</function>,
     <function>IterateDirectModify</function> and <function>EndDirectModify</function> will
     be called at the execution stage, instead.  Otherwise, the table
     modification will be executed using the table-updating functions
     described above.
     The parameters are the same as for <function>PlanForeignModify</function>.
-->
リモートサーバ上で直接変更を実行することが安全かを判断します。
そうであれば、そのために必要なプラン作成の動作を実行した後に<literal>true</literal>を返します。
さもなくば、<literal>false</literal>を返します。
この省略可能な関数は問い合わせのプラン作成時に呼ばれます。
この関数が成功すると、<function>BeginDirectModify</function>、<function>IterateDirectModify</function>、<function>EndDirectModify</function>が実行段階で代わりに呼び出されます。
成功しなければ、テーブルの変更は前述のテーブル更新関数を使って実行されます。
パラメータは<function>PlanForeignModify</function>に対するものと同じです。
    </para>

    <para>
<!--
     To execute the direct modification on the remote server, this function
     must rewrite the target subplan with a <structname>ForeignScan</structname> plan
     node that executes the direct modification on the remote server.  The
     <structfield>operation</structfield> and <structfield>resultRelation</structfield> fields
     of the <structname>ForeignScan</structname> must be set appropriately.
     <structfield>operation</structfield> must be set to the <literal>CmdType</literal>
     enumeration corresponding to the statement kind (that is,
     <literal>CMD_UPDATE</literal> for <command>UPDATE</command>,
     <literal>CMD_INSERT</literal> for <command>INSERT</command>, and
     <literal>CMD_DELETE</literal> for <command>DELETE</command>), and the
     <literal>resultRelation</literal> argument must be copied to the
     <structfield>resultRelation</structfield> field.
-->
リモートサーバで直接変更を実行するには、本関数は対象サブプランをリモートサーバ上で直接変更する<structname>ForeignScan</structname>プランノードで書き換えしなければなりません。
<structname>ForeignScan</structname>の<structfield>operation</structfield>と<structfield>resultRelation</structfield>フィールドは適切にセットされる必要があります。
<structfield>operation</structfield>は文の種類に対応する<literal>CmdType</literal>列挙値にセットする必要があり(すなわち<command>UPDATE</command>には<literal>CMD_UPDATE</literal>、<command>INSERT</command>には<literal>CMD_INSERT</literal>、<command>DELETE</command>には<literal>CMD_DELETE</literal>)、そして、<literal>resultRelation</literal>引数は<structfield>resultRelation</structfield>フィールドにコピーされる必要があります。
    </para>

    <para>
<!--
     See <xref linkend="fdw-planning"/> for additional information.
-->
追加情報は<xref linkend="fdw-planning"/>を参照してください。
    </para>

    <para>
<!--
     If the <function>PlanDirectModify</function> pointer is set to
     <literal>NULL</literal>, no attempts to execute a direct modification on the
     remote server are taken.
-->
<function>PlanDirectModify</function>ポインタに<literal>NULL</literal>が設定されている場合、
リモートサーバでの直接変更の実行は試みられません。
    </para>

    <para>
<programlisting>
void
BeginDirectModify(ForeignScanState *node,
                  int eflags);
</programlisting>

<!--
     Prepare to execute a direct modification on the remote server.
     This is called during executor startup.  It should perform any
     initialization needed prior to the direct modification (that should be
     done upon the first call to <function>IterateDirectModify</function>).
     The <structname>ForeignScanState</structname> node has already been created, but
     its <structfield>fdw_state</structfield> field is still NULL.  Information about
     the table to modify is accessible through the
     <structname>ForeignScanState</structname> node (in particular, from the underlying
     <structname>ForeignScan</structname> plan node, which contains any FDW-private
     information provided by <function>PlanDirectModify</function>).
     <literal>eflags</literal> contains flag bits describing the executor's
     operating mode for this plan node.
-->
リモートサーバでの直接変更を実行する準備をします。
この関数はエグゼキュータが開始するときに呼び出されます。
この関数は（最初の<function>IterateDirectModify</function>呼び出しで実行されるであろう）直接変更より前に必要とされる全ての初期化を実行するべきです。
<structname>ForeignScanState</structname>ノードはすでに作られていますが、<structfield>fdw_state</structfield>がフィールドはまだNULLです。
変更するテーブルに関する情報は<structname>ForeignScanState</structname>ノードを通して（具体的には<function>PlanDirectModify</function>で提供されるFDWプライベート情報を含む、元となる<structname>ForeignScan</structname>プランノードから）入手可能です。
<literal>eflags</literal>は、このプランノードに関するエグゼキュータの操作モードを表すフラグビットを含みます。
    </para>

    <para>
<!--
     Note that when <literal>(eflags &amp; EXEC_FLAG_EXPLAIN_ONLY)</literal> is
     true, this function should not perform any externally-visible actions;
     it should only do the minimum required to make the node state valid
     for <function>ExplainDirectModify</function> and <function>EndDirectModify</function>.
-->
<literal>(eflags &amp; EXEC_FLAG_EXPLAIN_ONLY)</literal>が真の場合、この関数は外部に見える処理を実行すべきではないことに注意してください。
<function>ExplainDirectModify</function>や<function>EndDirectModify</function>用にノード状態を有効にするのに必要な最小限のことだけを実行するべきです。
    </para>

    <para>
<!--
     If the <function>BeginDirectModify</function> pointer is set to
     <literal>NULL</literal>, no attempts to execute a direct modification on the
     remote server are taken.
-->
<function>BeginDirectModify</function>ポインタが<literal>NULL</literal>に設定されている場合、リモートサーバでの直接変更の実行は試みられません。
    </para>

    <para>
<programlisting>
TupleTableSlot *
IterateDirectModify(ForeignScanState *node);
</programlisting>

<!--
     When the <command>INSERT</command>, <command>UPDATE</command> or <command>DELETE</command>
     query doesn't have a <literal>RETURNING</literal> clause, just return NULL
     after a direct modification on the remote server.
     When the query has the clause, fetch one result containing the data
     needed for the <literal>RETURNING</literal> calculation, returning it in a
     tuple table slot (the node's <structfield>ScanTupleSlot</structfield> should be
     used for this purpose).  The data that was actually inserted, updated
     or deleted must be stored in
     <literal>node->resultRelInfo->ri_projectReturning-&gt;pi_exprContext-&gt;ecxt_scantuple</literal>.
     Return NULL if no more rows are available.
     Note that this is called in a short-lived memory context that will be
     reset between invocations.  Create a memory context in
     <function>BeginDirectModify</function> if you need longer-lived storage, or use
     the <structfield>es_query_cxt</structfield> of the node's <structname>EState</structname>.
-->
<command>INSERT</command>、<command>UPDATE</command>、または、<command>DELETE</command>の問い合わせが<literal>RETURNING</literal>句を持たないときには、リモートサーバでの直接変更の後、単にNULLが返ります。
問い合わせが<literal>RETURNING</literal>句を持つときには、<literal>RETURNING</literal>計算に必要なデータを含む結果を一つ取り出し、タプルテーブルスロットでそれを返します（この用途にはノードの<structfield>ScanTupleSlot</structfield>を使うべきです）。
実際に挿入、更新、削除されたデータは<literal>node->resultRelInfo->ri_projectReturning-&gt;pi_exprContext-&gt;ecxt_scantuple</literal>に格納されなければなりません。
有効な行がそれ以上なければNULLを返します。
これは呼び出しの間でリセットされる寿命の短いメモリコンテキストで呼び出されることに注意してください。
より長命な格納場所を必要とするなら、<function>BeginDirectModify</function>でメモリコンテキストを作るか、ノードの<structname>EState</structname>の<structfield>es_query_cxt</structfield>を使ってください。
    </para>

    <para>
<!--
     The rows returned must match the <structfield>fdw_scan_tlist</structfield> target
     list if one was supplied, otherwise they must match the row type of the
     foreign table being updated.  If you choose to optimize away fetching
     columns that are not needed for the <literal>RETURNING</literal> calculation,
     you should insert nulls in those column positions, or else generate a
     <structfield>fdw_scan_tlist</structfield> list with those columns omitted.
-->
返される行は、ターゲットリスト<structfield>fdw_scan_tlist</structfield>が提供されたなら、それとマッチしなければならず、提供されていない場合は変更されている外部テーブルの行型とマッチしなければなりません。
<literal>RETURNING</literal>計算に不要な列を取り出さないように最適化することを選ぶなら、それらの列の位置にNULLを入れるか、あるいはそれらの列を除いた<structfield>fdw_scan_tlist</structfield>リストを生成するべきです。
    </para>

    <para>
<!--
     Whether the query has the clause or not, the query's reported row count
     must be incremented by the FDW itself.  When the query doesn't have the
     clause, the FDW must also increment the row count for the
     <structname>ForeignScanState</structname> node in the <command>EXPLAIN ANALYZE</command>
     case.
-->
問い合わせが句をもつかどうかによらず、問い合わせが報告する行数はFDW自身によって増加されなければなりません。
問い合わせが句を持たないときも、FDWは<command>EXPLAIN ANALYZE</command>の場合の<structname>ForeignScanState</structname> nodeむけに行数を増加させなければなりません。
    </para>

    <para>
<!--
     If the <function>IterateDirectModify</function> pointer is set to
     <literal>NULL</literal>, no attempts to execute a direct modification on the
     remote server are taken.
-->
<function>IterateDirectModify</function>ポインタが<literal>NULL</literal>に設定されている場合、リモートサーバでの直接変更の実行は試みられません。
    </para>

    <para>
<programlisting>
void
EndDirectModify(ForeignScanState *node);
</programlisting>

<!--
     Clean up following a direct modification on the remote server.  It is
     normally not important to release palloc'd memory, but for example open
     files and connections to the remote server should be cleaned up.
-->
リモートサーバでの直接変更の後、クリーンアップします。
通常、pallocされたメモリを解放することは重要ではありませんが、たとえば開いたファイルやリモートサーバへの接続などはクリーンアップするべきです。
    </para>

    <para>
<!--
     If the <function>EndDirectModify</function> pointer is set to
     <literal>NULL</literal>, no attempts to execute a direct modification on the
     remote server are taken.
-->
<function>EndDirectModify</function>ポインタが<literal>NULL</literal>に設定されている場合、リモートサーバでの直接変更の実行は試みられません。
    </para>

   </sect2>

   <sect2 id="fdw-callbacks-truncate">
<!--
    <title>FDW Routines for <command>TRUNCATE</command></title>
-->
    <title><command>TRUNCATE</command>のためのFDWルーチン</title>

    <para>
<programlisting>
void
ExecForeignTruncate(List *rels,
                    DropBehavior behavior,
                    bool restart_seqs);
</programlisting>

<!--
     Truncate foreign tables.  This function is called when
     <xref linkend="sql-truncate"/> is executed on a foreign table.
     <literal>rels</literal> is a list of <structname>Relation</structname>
     data structures of foreign tables to truncate.
-->
外部テーブルを切り捨てます。
この関数は<xref linkend="sql-truncate"/>が外部テーブルに対して実行されたときに呼び出されます。
<literal>rels</literal>は切り捨てられる外部テーブルの<structname>Relation</structname>データ構造のリストです。
    </para>

    <para>
<!--
     <literal>behavior</literal> is either <literal>DROP_RESTRICT</literal>
     or <literal>DROP_CASCADE</literal> indicating that the
     <literal>RESTRICT</literal> or <literal>CASCADE</literal> option was
     requested in the original <command>TRUNCATE</command> command,
     respectively.
-->
<literal>behavior</literal>は<literal>DROP_RESTRICT</literal>か<literal>DROP_CASCADE</literal>のいずれかで、それぞれ元の<command>TRUNCATE</command>コマンドで<literal>RESTRICT</literal>また<literal>CASCADE</literal>オプションが要求されたことを表しています。
    </para>

    <para>
<!--
     If <literal>restart_seqs</literal> is <literal>true</literal>,
     the original <command>TRUNCATE</command> command requested the
     <literal>RESTART IDENTITY</literal> behavior, otherwise the
     <literal>CONTINUE IDENTITY</literal> behavior was requested.
-->
<literal>restart_seqs</literal>が<literal>true</literal> の場合、元の<command>TRUNCATE</command>コマンドが<literal>RESTART IDENTITY</literal>動作が要求され、それ以外の場合は<literal>CONTINUE IDENTITY</literal>動作が要求されていたことになります。
    </para>

    <para>
<!--
     Note that the <literal>ONLY</literal> options specified
     in the original <command>TRUNCATE</command> command are not passed to
     <function>ExecForeignTruncate</function>.  This behavior is similar to
     the callback functions of <command>SELECT</command>,
     <command>UPDATE</command> and <command>DELETE</command> on
     a foreign table.
-->
元の<command>TRUNCATE</command>コマンドで指定された<literal>ONLY</literal>オプションは<function>ExecForeignTruncate</function>に渡されないことに注意してください。
この動作は外部テーブルに対する<command>SELECT</command>と<command>UPDATE</command>、<command>DELETE</command>のコールバック関数と同様です。
    </para>

    <para>
<!--
     <function>ExecForeignTruncate</function> is invoked once per
     foreign server for which foreign tables are to be truncated.
     This means that all foreign tables included in <literal>rels</literal>
     must belong to the same server.
-->
<function>ExecForeignTruncate</function>は、外部テーブルが切り捨てられる外部サーバごとに一度呼び出されます。
これは、<literal>rels</literal>に含まれるすべての外部テーブルが同じサーバーに所属していなければならないことを意味しています。
    </para>

    <para>
<!--
     If the <function>ExecForeignTruncate</function> pointer is set to
     <literal>NULL</literal>, attempts to truncate foreign tables will
     fail with an error message.
-->
<function>ExecForeignTruncate</function>ポインタが<literal>NULL</literal>に設定されている場合、外部テーブルを切り捨てる試みはエラーメッセージとともに失敗します。
    </para>
   </sect2>

   <sect2 id="fdw-callbacks-row-locking">
<!--
    <title>FDW Routines for Row Locking</title>
-->
    <title>行ロックのためのFDWルーチン</title>

    <para>
<!--
     If an FDW wishes to support <firstterm>late row locking</firstterm> (as described
     in <xref linkend="fdw-row-locking"/>), it must provide the following
     callback functions:
-->
FDWが（<xref linkend="fdw-row-locking"/>で説明される）<firstterm>遅延行ロック</firstterm>をサポートする場合は、以下のコールバック関数を提供する必要があります。
    </para>

    <para>
<programlisting>
RowMarkType
GetForeignRowMarkType(RangeTblEntry *rte,
                      LockClauseStrength strength);
</programlisting>

<!--
     Report which row-marking option to use for a foreign table.
     <literal>rte</literal> is the <structname>RangeTblEntry</structname> node for the table
     and <literal>strength</literal> describes the lock strength requested by the
     relevant <literal>FOR UPDATE/SHARE</literal> clause, if any.  The result must be
     a member of the <literal>RowMarkType</literal> enum type.
-->
行の印付けでどのオプションを外部テーブルに使うかを報告します。
<literal>rte</literal>はテーブルの<structname>RangeTblEntry</structname>ノードで、<literal>strength</literal>は関連する<literal>FOR UPDATE/SHARE</literal>句があれば、それが要求するロックの強さを表します。
その結果は、<literal>RowMarkType</literal>列挙型のメンバでなければなりません。
    </para>

    <para>
<!--
     This function is called during query planning for each foreign table that
     appears in an <command>UPDATE</command>, <command>DELETE</command>, or <command>SELECT
     FOR UPDATE/SHARE</command> query and is not the target of <command>UPDATE</command>
     or <command>DELETE</command>.
-->
この関数は<command>UPDATE</command>、<command>DELETE</command>、<command>SELECT FOR UPDATE/SHARE</command>の問い合わせに現れ、かつ<command>UPDATE</command>あるいは<command>DELETE</command>の対象ではない各外部テーブルについて、問い合わせの計画時に呼び出されます。
    </para>

    <para>
<!--
     If the <function>GetForeignRowMarkType</function> pointer is set to
     <literal>NULL</literal>, the <literal>ROW_MARK_COPY</literal> option is always used.
     (This implies that <function>RefetchForeignRow</function> will never be called,
     so it need not be provided either.)
-->
<function>GetForeignRowMarkType</function>のポインタが<literal>NULL</literal>に設定されていると、必ず<literal>ROW_MARK_COPY</literal>オプションが使われます。
（これは<function>RefetchForeignRow</function>が決して呼び出されないので、それを提供する必要もない、ということを意味します。）
    </para>

    <para>
<!--
     See <xref linkend="fdw-row-locking"/> for more information.
-->
さらなる情報については<xref linkend="fdw-row-locking"/>を参照してください。
    </para>

    <para>
<programlisting>
void
RefetchForeignRow(EState *estate,
                  ExecRowMark *erm,
                  Datum rowid,
                  TupleTableSlot *slot,
                  bool *updated);
</programlisting>

<!--
     Re-fetch one tuple slot from the foreign table, after locking it if required.
     <literal>estate</literal> is global execution state for the query.
     <literal>erm</literal> is the <structname>ExecRowMark</structname> struct describing
     the target foreign table and the row lock type (if any) to acquire.
     <literal>rowid</literal> identifies the tuple to be fetched.
     <literal>slot</literal> contains nothing useful upon call, but can be used to
     hold the returned tuple. <literal>updated</literal> is an output parameter.
-->
必要ならロックした後で、外部テーブルから1つのタプルスロットを再フェッチします。
<literal>estate</literal>は問い合わせのグローバルな実行状態です。
<literal>erm</literal>は対象の外部テーブルおよび獲得する行ロックの種別（あれば）を記述する<structname>ExecRowMark</structname>構造体です。
<literal>rowid</literal>はフェッチするタプルを特定するものです。
<literal>slot</literal>は呼び出しで役立つ内容は含みませんが、返されたタプルを保持するために使用できます。
<literal>updated</literal>は出力パラメータです。
    </para>

    <para>
<!--
     This function should store the tuple into the provided slot, or clear it if
     the row lock couldn't be obtained.  The row lock type to acquire is
     defined by <literal>erm-&gt;markType</literal>, which is the value
     previously returned by <function>GetForeignRowMarkType</function>.
     (<literal>ROW_MARK_REFERENCE</literal> means to just re-fetch the tuple
     without acquiring any lock, and <literal>ROW_MARK_COPY</literal> will
     never be seen by this routine.)
-->
この関数はタプルを与えられたスロットに格納するか、あるいは行ロックが取得できなければタプルをクリアします。
獲得する行ロックの種別は<literal>erm-&gt;markType</literal>で指定されます。この値は事前に<function>GetForeignRowMarkType</function>から返されたものです。
（<literal>ROW_MARK_REFERENCE</literal>は行のロックを獲得せずに、単にタプルを再フェッチすることを意味し、また、<literal>ROW_MARK_COPY</literal>はこのルーチンで使われることはありません。）
    </para>

    <para>
<!--
     In addition, <literal>*updated</literal> should be set to <literal>true</literal>
     if what was fetched was an updated version of the tuple rather than
     the same version previously obtained.  (If the FDW cannot be sure about
     this, always returning <literal>true</literal> is recommended.)
-->
そして、<literal>*updated</literal>はフェッチしたタプルが、以前に取得したものと同じではなく、更新されたバージョンであったときに<literal>true</literal>にセットされます。
（どちらなのかFDWが判断できない場合は、<literal>true</literal>を返すことが推奨されます）。
    </para>

    <para>
<!--
     Note that by default, failure to acquire a row lock should result in
     raising an error; returning with an empty slot is only appropriate if
     the <literal>SKIP LOCKED</literal> option is specified
     by <literal>erm-&gt;waitPolicy</literal>.
-->
デフォルトでは、行ロックの獲得に失敗したときはエラーを発生させるべきであることに注意してください。
空スロットを返すのが適切なのは、<literal>erm-&gt;waitPolicy</literal>で<literal>SKIP LOCKED</literal>オプションが指定されている場合だけです。
    </para>

    <para>
<!--
     The <literal>rowid</literal> is the <structfield>ctid</structfield> value previously read
     for the row to be re-fetched.  Although the <literal>rowid</literal> value is
     passed as a <type>Datum</type>, it can currently only be a <type>tid</type>.  The
     function API is chosen in hopes that it may be possible to allow other
     data types for row IDs in future.
-->
<literal>rowid</literal>は、再フェッチする行を以前読んだ時の<structfield>ctid</structfield>値です。
<literal>rowid</literal>値は<type>Datum</type>として渡されますが、現在は<type>tid</type>にしかなりません。
将来は行ID以外のデータ型が可能になることを期待して、関数APIとすることが選択されました。
    </para>

    <para>
<!--
     If the <function>RefetchForeignRow</function> pointer is set to
     <literal>NULL</literal>, attempts to re-fetch rows will fail
     with an error message.
-->
<function>RefetchForeignRow</function>ポインタが<literal>NULL</literal>の場合、行を再フェッチする試みは失敗し、エラーメッセージを発行します。
    </para>

    <para>
<!--
     See <xref linkend="fdw-row-locking"/> for more information.
-->
さらなる情報については<xref linkend="fdw-row-locking"/>を参照してください。
    </para>

    <para>
<programlisting>
bool
RecheckForeignScan(ForeignScanState *node,
                   TupleTableSlot *slot);
</programlisting>
<!--
     Recheck that a previously-returned tuple still matches the relevant
     scan and join qualifiers, and possibly provide a modified version of
     the tuple.  For foreign data wrappers which do not perform join pushdown,
     it will typically be more convenient to set this to <literal>NULL</literal> and
     instead set <structfield>fdw_recheck_quals</structfield> appropriately.
     When outer joins are pushed down, however, it isn't sufficient to
     reapply the checks relevant to all the base tables to the result tuple,
     even if all needed attributes are present, because failure to match some
     qualifier might result in some attributes going to NULL, rather than in
     no tuple being returned.  <literal>RecheckForeignScan</literal> can recheck
     qualifiers and return true if they are still satisfied and false
     otherwise, but it can also store a replacement tuple into the supplied
     slot.
-->
以前に戻されたタプルが、関連するスキャンおよび結合の制約とまだ一致しているか再検査し、更新されたバージョンのタプルを提供する場合もあります。
結合のプッシュダウンを行わない外部データラッパーでは、通常は、これを<literal>NULL</literal>にセットし、代わりに<structfield>fdw_recheck_quals</structfield>を適切にセットする方が便利でしょう。
しかし、外部結合をプッシュダウンする場合、すべてのベーステーブルに関する検査を結果のタプルに適用するだけでは、たとえすべての必要な属性がそこにあったとしても十分ではありません。
なぜなら一部の制約が一致しないことで、タプルが戻されない代わりに、一部の属性がNULLになってしまうかもしれないからです。
<literal>RecheckForeignScan</literal>制約を再検査し、それが依然として満たされていれば真を、そうでなければ偽を返すことができます。
それだけでなく、置換されたタプルを提供されたスロットに格納することもできます。
    </para>

    <para>
<!--
     To implement join pushdown, a foreign data wrapper will typically
     construct an alternative local join plan which is used only for
     rechecks; this will become the outer subplan of the
     <literal>ForeignScan</literal>.  When a recheck is required, this subplan
     can be executed and the resulting tuple can be stored in the slot.
     This plan need not be efficient since no base table will return more
     than one row; for example, it may implement all joins as nested loops.
     The function <literal>GetExistingLocalJoinPath</literal> may be used to search
     existing paths for a suitable local join path, which can be used as the
     alternative local join plan.  <literal>GetExistingLocalJoinPath</literal>
     searches for an unparameterized path in the path list of the specified
     join relation.  (If it does not find such a path, it returns NULL, in
     which case a foreign data wrapper may build the local path by itself or
     may choose not to create access paths for that join.)
-->
結合のプッシュダウンを実装する場合、外部データラッパーは通常、再検査のためだけに使用される代替のローカル結合プランを構築します。
これが<literal>ForeignScan</literal>の外部サブプランとなります。
再検査が必要な時は、このサブプランを実行して、結果のタプルをスロットに格納することができます。
どのベーステーブルも最大で1行しか返さないので、このプランは効率的である必要はありません。
例えば、すべての結合をネステッドループで実装することもできます。
関数<literal>GetExistingLocalJoinPath</literal>は、存在するパスから代替ローカルの結合プランとして使用可能な適当なローカル結合パスを検索するのに使われるかもしれません。
<literal>GetExistingLocalJoinPath</literal>は指定された結合リレーションのパスリストのパラメータ化されていないパスを検索します。
（そのようなパスが見つからなかった場合はNULLを返します。この場合、外部データラッパーはそれ自身によりローカルパスを構築するかもしれず、あるいは、その結合むけのアクセスパスを作らないことを選択するかもしれません。）
    </para>
   </sect2>

   <sect2 id="fdw-callbacks-explain">
<!--
    <title>FDW Routines for <command>EXPLAIN</command></title>
-->
    <title><command>EXPLAIN</command>のためのFDWルーチン</title>

    <para>
<programlisting>
void
ExplainForeignScan(ForeignScanState *node,
                   ExplainState *es);
</programlisting>

<!--
     Print additional <command>EXPLAIN</command> output for a foreign table scan.
     This function can call <function>ExplainPropertyText</function> and
     related functions to add fields to the <command>EXPLAIN</command> output.
     The flag fields in <literal>es</literal> can be used to determine what to
     print, and the state of the <structname>ForeignScanState</structname> node
     can be inspected to provide run-time statistics in the <command>EXPLAIN
     ANALYZE</command> case.
-->
外部テーブルスキャンの追加の<command>EXPLAIN</command>出力を表示します。
<command>EXPLAIN</command>出力にフィールドを追加するために<function>ExplainPropertyText</function>や関連する関数を呼び出すことができます。
<literal>es</literal>の中のフラグフィールドは何を表示するかを決めるのに使用できます。また、<command>EXPLAIN ANALYZE</command>の場合には、実行時統計情報を提供するために<structname>ForeignScanState</structname>ノードの状態を調べることができます。
    </para>

    <para>
<!--
     If the <function>ExplainForeignScan</function> pointer is set to
     <literal>NULL</literal>, no additional information is printed during
     <command>EXPLAIN</command>.
-->
もし<function>ExplainForeignScan</function>ポインタが<literal>NULL</literal>に設定されている場合は、<command>EXPLAIN</command>中に追加情報は表示されません。
    </para>

    <para>
<programlisting>
void
ExplainForeignModify(ModifyTableState *mtstate,
                     ResultRelInfo *rinfo,
                     List *fdw_private,
                     int subplan_index,
                     struct ExplainState *es);
</programlisting>

<!--
     Print additional <command>EXPLAIN</command> output for a foreign table update.
     This function can call <function>ExplainPropertyText</function> and
     related functions to add fields to the <command>EXPLAIN</command> output.
     The flag fields in <literal>es</literal> can be used to determine what to
     print, and the state of the <structname>ModifyTableState</structname> node
     can be inspected to provide run-time statistics in the <command>EXPLAIN
     ANALYZE</command> case.  The first four arguments are the same as for
     <function>BeginForeignModify</function>.
-->
外部テーブル更新の追加の<command>EXPLAIN</command>出力を表示します。
<command>EXPLAIN</command>出力にフィールドを追加するために<function>ExplainPropertyText</function>や関連する関数を呼び出すことができます。
<literal>es</literal>の中のフラグフィールドは何を表示するかを決めるのに使用できます。また、<command>EXPLAIN ANALYZE</command>の場合には、実行時統計情報を提供するために<structname>ModifyTableState</structname>ノードの状態を調べることができます。
最初の4つの引数は<function>BeginForeignModify</function>と同じです。
    </para>

    <para>
<!--
     If the <function>ExplainForeignModify</function> pointer is set to
     <literal>NULL</literal>, no additional information is printed during
     <command>EXPLAIN</command>.
-->
もし<function>ExplainForeignModify</function>ポインタが<literal>NULL</literal>に設定されている場合は、<command>EXPLAIN</command>中に追加情報は表示されません。
    </para>

    <para>
<programlisting>
void
ExplainDirectModify(ForeignScanState *node,
                    ExplainState *es);
</programlisting>

<!--
     Print additional <command>EXPLAIN</command> output for a direct modification
     on the remote server.
     This function can call <function>ExplainPropertyText</function> and
     related functions to add fields to the <command>EXPLAIN</command> output.
     The flag fields in <literal>es</literal> can be used to determine what to
     print, and the state of the <structname>ForeignScanState</structname> node
     can be inspected to provide run-time statistics in the <command>EXPLAIN
     ANALYZE</command> case.
-->
リモートサーバでの直接変更について追加<command>EXPLAIN</command>出力を表示します。
この関数は<command>EXPLAIN</command>出力にフィールドを加えるために<function>ExplainPropertyText</function>と関連の関数を呼ぶことができます。
<literal>es</literal>の中のフラグフィールドは何を表示するかを決めるのに使用できます。また、<command>EXPLAIN ANALYZE</command>の場合には、実行時統計情報を提供するために<structname>ForeignScanState</structname>ノードの状態を調べることができます。
    </para>

    <para>
<!--
     If the <function>ExplainDirectModify</function> pointer is set to
     <literal>NULL</literal>, no additional information is printed during
     <command>EXPLAIN</command>.
-->
<function>ExplainDirectModify</function>ポインタが<literal>NULL</literal>に設定されている場合は、<command>EXPLAIN</command>中に追加情報は表示されません。
    </para>

   </sect2>

   <sect2 id="fdw-callbacks-analyze">
<!--
    <title>FDW Routines for <command>ANALYZE</command></title>
-->
    <title><command>ANALYZE</command>のためのFDWルーチン</title>

    <para>
<programlisting>
bool
AnalyzeForeignTable(Relation relation,
                    AcquireSampleRowsFunc *func,
                    BlockNumber *totalpages);
</programlisting>

<!--
     This function is called when <xref linkend="sql-analyze"/> is executed on
     a foreign table.  If the FDW can collect statistics for this
     foreign table, it should return <literal>true</literal>, and provide a pointer
     to a function that will collect sample rows from the table in
     <parameter>func</parameter>, plus the estimated size of the table in pages in
     <parameter>totalpages</parameter>.  Otherwise, return <literal>false</literal>.
-->
この関数は<xref linkend="sql-analyze"/>が外部テーブルに対して実行されたときに呼び出されます。
もしFDWがこの外部テーブルの統計情報を収集できる場合は、そのテーブルからサンプル行を集める関数のポインタとページ単位でのテーブルサイズの見積もりをそれぞれ<parameter>func</parameter>と<parameter>totalpages</parameter>に渡し<literal>true</literal>を返す必要があります。
そうでない場合は、<literal>false</literal>を返します。
    </para>

    <para>
<!--
     If the FDW does not support collecting statistics for any tables, the
     <function>AnalyzeForeignTable</function> pointer can be set to <literal>NULL</literal>.
-->
もしFDWが統計情報の収集をどのテーブルについてもサポートしない場合は、<function>AnalyzeForeignTable</function>ポインタを<literal>NULL</literal>にすることもできます。
    </para>

    <para>
<!--
     If provided, the sample collection function must have the signature
-->
もし提供される場合は、サンプル収集関数はこのようなシグネチャを持つ必要があります。
<programlisting>
int
AcquireSampleRowsFunc(Relation relation,
                      int elevel,
                      HeapTuple *rows,
                      int targrows,
                      double *totalrows,
                      double *totaldeadrows);
</programlisting>

<!--
     A random sample of up to <parameter>targrows</parameter> rows should be collected
     from the table and stored into the caller-provided <parameter>rows</parameter>
     array.  The actual number of rows collected must be returned.  In
     addition, store estimates of the total numbers of live and dead rows in
     the table into the output parameters <parameter>totalrows</parameter> and
     <parameter>totaldeadrows</parameter>.  (Set <parameter>totaldeadrows</parameter> to zero
     if the FDW does not have any concept of dead rows.)
-->
最大<parameter>targrows</parameter>行のランダムサンプルをテーブルから収集し、呼び出し元が提供する<parameter>rows</parameter>配列に格納する必要があります。
実際に収集された行の数を返す必要があります。
さらに、テーブルに含まれる有効行と不要行の合計数の見積もりを出力パラメータの<parameter>totalrows</parameter>と<parameter>totaldeadrows</parameter>に返す必要があります。(もしFDWが不要行という概念を持たない場合は<parameter>totaldeadrows</parameter>を0に設定してください。)
    </para>

   </sect2>

   <sect2 id="fdw-callbacks-import">
<!--
    <title>FDW Routines for <command>IMPORT FOREIGN SCHEMA</command></title>
-->
    <title><command>IMPORT FOREIGN SCHEMA</command>のためのFDWルーチン</title>

    <para>
<programlisting>
List *
ImportForeignSchema(ImportForeignSchemaStmt *stmt, Oid serverOid);
</programlisting>

<!--
     Obtain a list of foreign table creation commands.  This function is
     called when executing <xref linkend="sql-importforeignschema"/>, and is
     passed the parse tree for that statement, as well as the OID of the
     foreign server to use.  It should return a list of C strings, each of
     which must contain a <xref linkend="sql-createforeigntable"/> command.
     These strings will be parsed and executed by the core server.
-->
外部テーブル作成コマンドのリストを取得します。
この関数は<xref linkend="sql-importforeignschema"/>を実行する時に呼び出され、その文の解析木と外部サーバが使用するOIDとを渡されます。
C文字列のリストを返し、その各文字列は<xref linkend="sql-createforeigntable"/>コマンドを含んでいる必要があります。
これらの文字列はコアサーバが解析して実行します。
    </para>

    <para>
<!--
     Within the <structname>ImportForeignSchemaStmt</structname> struct,
     <structfield>remote_schema</structfield> is the name of the remote schema from
     which tables are to be imported.
     <structfield>list_type</structfield> identifies how to filter table names:
     <literal>FDW_IMPORT_SCHEMA_ALL</literal> means that all tables in the remote
     schema should be imported (in this case <structfield>table_list</structfield> is
     empty), <literal>FDW_IMPORT_SCHEMA_LIMIT_TO</literal> means to include only
     tables listed in <structfield>table_list</structfield>,
     and <literal>FDW_IMPORT_SCHEMA_EXCEPT</literal> means to exclude the tables
     listed in <structfield>table_list</structfield>.
     <structfield>options</structfield> is a list of options used for the import process.
     The meanings of the options are up to the FDW.
     For example, an FDW could use an option to define whether the
     <literal>NOT NULL</literal> attributes of columns should be imported.
     These options need not have anything to do with those supported by the
     FDW as database object options.
-->
<structname>ImportForeignSchemaStmt</structname>構造体において、<structfield>remote_schema</structfield>はリモートスキーマの名前で、そこからテーブルがインポートされます。
<structfield>list_type</structfield>はテーブル名のフィルタ方法を指定します。
ここで、<literal>FDW_IMPORT_SCHEMA_ALL</literal>はリモートスキーマのすべてのテーブルをインポートすること（この場合、<structfield>table_list</structfield>は空にします）、
<literal>FDW_IMPORT_SCHEMA_LIMIT_TO</literal>は<structfield>table_list</structfield>に列挙されたテーブルだけを含めること、
そして<literal>FDW_IMPORT_SCHEMA_EXCEPT</literal>は<structfield>table_list</structfield>に列挙されたテーブルを除外することを意味します。
<structfield>options</structfield>はインポートのプロセスで使用されるオプションのリストです。
オプションの意味はFDWに依存します。
例えば、FDWは列の<literal>NOT NULL</literal>属性をインポートするかどうかを定めるオプションを使うことができます。
これらのオプションはFDWがデータベースオブジェクトのオプションとしてサポートするものと何ら関係ある必要はありません。
    </para>

    <para>
<!--
     The FDW may ignore the <structfield>local_schema</structfield> field of
     the <structname>ImportForeignSchemaStmt</structname>, because the core server
     will automatically insert that name into the parsed <command>CREATE
     FOREIGN TABLE</command> commands.
-->
FDWは<structname>ImportForeignSchemaStmt</structname>の<structfield>local_schema</structfield>フィールドを無視しても良いです。
なぜなら、コアサーバは解析された<command>CREATE FOREIGN TABLE</command>コマンドにその名前を自動的に挿入するからです。
    </para>

    <para>
<!--
     The FDW does not have to concern itself with implementing the filtering
     specified by <structfield>list_type</structfield> and <structfield>table_list</structfield>,
     either, as the core server will automatically skip any returned commands
     for tables excluded according to those options.  However, it's often
     useful to avoid the work of creating commands for excluded tables in the
     first place.  The function <function>IsImportableForeignTable()</function> may be
     useful to test whether a given foreign-table name will pass the filter.
-->
FDWは<structfield>list_type</structfield>および<structfield>table_list</structfield>で指定されるフィルタの実装にも注意する必要はありません。
なぜなら、コアサーバはそれらのオプションによって除外されるテーブルに対して戻されたコマンドをすべて自動的にスキップするからです。
しかし、除外されるテーブルについてコマンドを作成する作業を回避するのは、そもそも役立つことが多いです。
関数<function>IsImportableForeignTable()</function>は指定の外部テーブル名がフィルタを通るかどうかの検査に役立つかもしれません。
    </para>

    <para>
<!--
     If the FDW does not support importing table definitions, the
     <function>ImportForeignSchema</function> pointer can be set to <literal>NULL</literal>.
-->
FDWがテーブル定義のインポートをサポートしない場合は、<function>ImportForeignSchema</function>ポインタを<literal>NULL</literal>にセットすることができます。
    </para>

   </sect2>

   <sect2 id="fdw-callbacks-parallel">
<!--
    <title>FDW Routines for Parallel Execution</title>
-->
    <title>パラレル実行のためのFDWルーチン</title>
    <para>
<!--
     A <structname>ForeignScan</structname> node can, optionally, support parallel
     execution.  A parallel <structname>ForeignScan</structname> will be executed
     in multiple processes and must return each row exactly once across
     all cooperating processes.  To do this, processes can coordinate through
     fixed-size chunks of dynamic shared memory.  This shared memory is not
     guaranteed to be mapped at the same address in every process, so it
     must not contain pointers.  The following functions are all optional,
     but most are required if parallel execution is to be supported.
-->
<structname>ForeignScan</structname>ノードは、オプションとして、パラレル実行をサポートします。
並列<structname>ForeignScan</structname>は複数プロセスで実行され、全ての協調プロセスにわたって各行が一度だけ返るようにしなければなりません。
これを行うため、プロセスは動的共有メモリの固定サイズチャンクを通して調整をはかることができます。
この共有メモリは全プロセスで同じアドレスに割り当てされることが保証されませんので、ポインタを含まないようにしなければなりません。
以下のコールバックは一般に全て省略可能ですが、パラレル実行をサポートするためには必要です。
    </para>

    <para>
<programlisting>
bool
IsForeignScanParallelSafe(PlannerInfo *root, RelOptInfo *rel,
                          RangeTblEntry *rte);
</programlisting>
<!--
    Test whether a scan can be performed within a parallel worker.  This
    function will only be called when the planner believes that a parallel
    plan might be possible, and should return true if it is safe for that scan
    to run within a parallel worker.  This will generally not be the case if
    the remote data source has transaction semantics, unless the worker's
    connection to the data can somehow be made to share the same transaction
    context as the leader.
-->
スキャンがパラレルワーカーで実行できるかテストします。
この関数はプランナが並列プランが可能であろうと考えるときだけ呼ばれます。また、そのスキャンにとってパラレルワーカーで実行するのが安全であるとき真を返すべきです。
リモートデータソースがトランザクションのセマンティクスを持つ場合は、一般にあてはまりません。ただし、ワーカーのデータへの接続を何らかの形でリーダーとして同じトランザクション文脈を共有させることができる場合を除きます。
    </para>

    <para>
<!--
    If this function is not defined, it is assumed that the scan must take
    place within the parallel leader.  Note that returning true does not mean
    that the scan itself can be done in parallel, only that the scan can be
    performed within a parallel worker.  Therefore, it can be useful to define
    this method even when parallel execution is not supported.
-->
この関数が定義されていない場合、スキャンはパラレルリーダー内で実行しなければならないと想定されます。
真を返すことは、スキャンがパラレルワーカーで実行可能であるだけで、パラレルに実行可能であることを意味するのでは無いことに注意してください。
そのため、この関数を定義することはパラレル実行がサポートされていないときでも役立つ可能性があります。
    </para>

    <para>
<programlisting>
Size
EstimateDSMForeignScan(ForeignScanState *node, ParallelContext *pcxt);
</programlisting>
<!--
    Estimate the amount of dynamic shared memory that will be required
    for parallel operation.  This may be higher than the amount that will
    actually be used, but it must not be lower.  The return value is in bytes.
    This function is optional, and can be omitted if not needed; but if it
    is omitted, the next three functions must be omitted as well, because
    no shared memory will be allocated for the FDW's use.
-->
並列操作に必要とされるであろう動的共有メモリ量を推定します。
これは実際に使われる量よりも大きくてよいですが、小さくてはいけません。
戻り値はバイト単位です。
この関数はオプションであり、必要でない場合は省略することができます。
しかし省略された場合、FDWの使用のために共有メモリが割り当てられないため、次の3つの関数も省略しなければなりません。
    </para>

    <para>
<programlisting>
void
InitializeDSMForeignScan(ForeignScanState *node, ParallelContext *pcxt,
                         void *coordinate);
</programlisting>
<!--
    Initialize the dynamic shared memory that will be required for parallel
    operation.  <literal>coordinate</literal> points to a shared memory area of
    size equal to the return value of <function>EstimateDSMForeignScan</function>.
    This function is optional, and can be omitted if not needed.
-->
並列処理で必要とされる動的共有メモリを初期化します。
<literal>coordinate</literal>は<function>EstimateDSMForeignScan</function>の戻り値に等しいサイズの共有メモリ領域へのポインタです。
この関数はオプションであり、必要でない場合は省略することができます。
   </para>

    <para>
<programlisting>
void
ReInitializeDSMForeignScan(ForeignScanState *node, ParallelContext *pcxt,
                           void *coordinate);
</programlisting>
<!--
    Re-initialize the dynamic shared memory required for parallel operation
    when the foreign-scan plan node is about to be re-scanned.
    This function is optional, and can be omitted if not needed.
    Recommended practice is that this function reset only shared state,
    while the <function>ReScanForeignScan</function> function resets only local
    state.  Currently, this function will be called
    before <function>ReScanForeignScan</function>, but it's best not to rely on
    that ordering.
-->
外部スキャンプランノードが再スキャンされようとしているときに、並列操作に必要な動的共有メモリを再初期化します。
この関数はオプションであり、必要でない場合は省略することができます。
<function>ReScanForeignScan</function>関数はローカル状態のみをリセットし、この関数は共有状態のみをリセットすることをお勧めします。
現在、この関数は<function>ReScanForeignScan</function>より前に呼び出されますが、その順序に依存しないようにする方が良いでしょう。
   </para>

   <para>
<programlisting>
void
InitializeWorkerForeignScan(ForeignScanState *node, shm_toc *toc,
                            void *coordinate);
</programlisting>
<!--
    Initialize a parallel worker's local state based on the shared state
    set up by the leader during <function>InitializeDSMForeignScan</function>.
    This function is optional, and can be omitted if not needed.
-->
<function>InitializeDSMForeignScan</function>でリーダーがセットアップした共有状態に基づくパラレルワーカーのローカル状態を初期化します。
この関数はオプションであり、必要でない場合は省略することができます。
   </para>

   <para>
<programlisting>
void
ShutdownForeignScan(ForeignScanState *node);
</programlisting>
<!--
    Release resources when it is anticipated the node will not be executed
    to completion.  This is not called in all cases; sometimes,
    <literal>EndForeignScan</literal> may be called without this function having
    been called first.  Since the DSM segment used by parallel query is
    destroyed just after this callback is invoked, foreign data wrappers that
    wish to take some action before the DSM segment goes away should implement
    this method.
-->
ノードが完了するまで実行されないことが予想されるときにリソースを解放します。
これはすべてのケースで呼ばれるわけではありません。
<literal>EndForeignScan</literal>は、この関数が最初に呼び出されなくても呼び出されることがあります。
このコールバックが呼び出された直後に、パラレルクエリで使用されるDSM(動的共有メモリ)セグメントが破棄されるため、DSMセグメントがなくなる前に何らかのアクションを実行する外部データラッパーがこのメソッドを実装する必要があります。
   </para>
   </sect2>

   <sect2 id="fdw-callbacks-async">
<!--
    <title>FDW Routines for Asynchronous Execution</title>
-->
    <title>非同期実行のためのFDWルーチン</title>
    <para>
<!--
     A <structname>ForeignScan</structname> node can, optionally, support
     asynchronous execution as described in
     <filename>src/backend/executor/README</filename>.  The following
     functions are all optional, but are all required if asynchronous
     execution is to be supported.
-->
<structname>ForeignScan</structname>ノードは、オプションとして<filename>src/backend/executor/README</filename>に記述されているように、非同期実行をサポートすることが可能です。
以下の関数はすべてオプションですが、非同期実行をサポートする場合はすべて必須です。
    </para>

    <para>
<programlisting>
bool
IsForeignPathAsyncCapable(ForeignPath *path);
</programlisting>
<!--
     Test whether a given <structname>ForeignPath</structname> path can scan
     the underlying foreign relation asynchronously.
     This function will only be called at the end of query planning when the
     given path is a direct child of an <structname>AppendPath</structname>
     path and when the planner believes that asynchronous execution improves
     performance, and should return true if the given path is able to scan the
     foreign relation asynchronously.
-->
与えられた<structname>ForeignPath</structname>パスが、そもそも外部リレーションを非同期でスキャンできるかどうかをテストします。
この関数は与えられたパスが<structname>AppendPath</structname>パスの直接の子であり、プランナが非同期実行が性能を向上させると考える場合にのみ、問い合わせ計画の最後で呼ばれ、与えられたパスが外部リレーションを非同期にスキャンできる場合に真を返さなければなりません。
    </para>

    <para>
<!--
     If this function is not defined, it is assumed that the given path scans
     the foreign relation using <function>IterateForeignScan</function>.
     (This implies that the callback functions described below will never be
     called, so they need not be provided either.)
-->
この関数が定義されていない場合、与えられたパスは<function>IterateForeignScan</function>を使用して外部リレーションをスキャンすることが想定されます。
(これは以下で説明されるコールバック関数が決して呼ばれないことを意味します。呼ばれないことを意味するので、それらも提供される必要はありません。)
    </para>

    <para>
<programlisting>
void
ForeignAsyncRequest(AsyncRequest *areq);
</programlisting>
<!--
     Produce one tuple asynchronously from the
     <structname>ForeignScan</structname> node.  <literal>areq</literal> is
     the <structname>AsyncRequest</structname> struct describing the
     <structname>ForeignScan</structname> node and the parent
     <structname>Append</structname> node that requested the tuple from it.
     This function should store the tuple into the slot specified by
     <literal>areq-&gt;result</literal>, and set
     <literal>areq-&gt;request_complete</literal> to <literal>true</literal>;
     or if it needs to wait on an event external to the core server such as
     network I/O, and cannot produce any tuple immediately, set the flag to
     <literal>false</literal>, and set
     <literal>areq-&gt;callback_pending</literal> to <literal>true</literal>
     for the <structname>ForeignScan</structname> node to get a callback from
     the callback functions described below.  If no more tuples are available,
     set the slot to NULL or an empty slot, and the
     <literal>areq-&gt;request_complete</literal> flag to
     <literal>true</literal>.  It's recommended to use
     <function>ExecAsyncRequestDone</function> or
     <function>ExecAsyncRequestPending</function> to set the output parameters
     in the <literal>areq</literal>.
-->
<structname>ForeignScan</structname>ノードから非同期に1つのタプルを生成します。
<literal>areq</literal>は<structname>ForeignScan</structname>ノードと、そこからタプルを要求した親<structname>Append</structname>ノードを記述する<structname>AsyncRequest</structname>構造体です。
<literal>areq-&gt;result</literal>で指定されたスロットにタプルを格納し、<literal>areq-&gt;request_complete</literal>に<literal>true</literal>を設定します。
または、ネットワークI/Oなどコアサーバの外部のイベントを待つ必要があり、すぐにタプルを生成できない場合は、フラグを<literal>false</literal>に、<literal>areq-&gt;callback_pending</literal>を<literal>true</literal>に設定して、<structname>ForeignScan</structname>ノードが後述のコールバック関数からコールバックを取得するようにします。
それ以上のタプルがない場合、スロットにNULLまたは空のスロットを設定し、<literal>areq-&gt;request_complete</literal>フラグに<literal>true</literal>を設定します。
<function>ExecAsyncRequestDone</function>や<function>ExecAsyncRequestPending</function>を使って<literal>areq</literal>に出力パラメータを設定することが推奨されています。
    </para>

    <para>
<programlisting>
void
ForeignAsyncConfigureWait(AsyncRequest *areq);
</programlisting>
<!--
     Configure a file descriptor event for which the
     <structname>ForeignScan</structname> node wishes to wait.
     This function will only be called when the
     <structname>ForeignScan</structname> node has the
     <literal>areq-&gt;callback_pending</literal> flag set, and should add
     the event to the <structfield>as_eventset</structfield> of the parent
     <structname>Append</structname> node described by the
     <literal>areq</literal>.  See the comments for
     <function>ExecAsyncConfigureWait</function> in
     <filename>src/backend/executor/execAsync.c</filename> for additional
     information.  When the file descriptor event occurs,
     <function>ForeignAsyncNotify</function> will be called.
-->
<structname>ForeignScan</structname>ノードが待機したいファイル記述子イベントを設定します。
この関数は、<structname>ForeignScan</structname>ノードに<literal>areq-&gt;callback_pending</literal>フラグが設定されている場合にのみ呼び出され、<literal>areq</literal>で記述された親ノード<structname>Append</structname>の<structfield>as_eventset</structfield>にイベントを追加しなければなりません。
詳細は<filename>src/backend/executor/execAsync.c</filename>の<function>ExecAsyncConfigureWait</function>に対するコメントを参照してください。
ファイルディスクリプタのイベントが発生すると、<function>ForeignAsyncNotify</function>が呼ばれます。
    </para>

    <para>
<programlisting>
void
ForeignAsyncNotify(AsyncRequest *areq);
</programlisting>
<!--
     Process a relevant event that has occurred, then produce one tuple
     asynchronously from the <structname>ForeignScan</structname> node.
     This function should set the output parameters in the
     <literal>areq</literal> in the same way as
     <function>ForeignAsyncRequest</function>.
-->
発生した関連イベントを処理し、<structname>ForeignScan</structname>ノードから非同期に1つのタプルを生成します。
この関数は<function>ForeignAsyncRequest</function>と同じように<literal>areq</literal>に出力パラメータを設定する必要があります。
    </para>
   </sect2>

   <sect2 id="fdw-callbacks-reparameterize-paths">
<!--
    <title>FDW Routines for Reparameterization of Paths</title>
-->
    <title>パスの再パラメータ化のためのFDWルーチン</title>

    <para>
<programlisting>
List *
ReparameterizeForeignPathByChild(PlannerInfo *root, List *fdw_private,
                                 RelOptInfo *child_rel);
</programlisting>
<!--
    This function is called while converting a path parameterized by the
    top-most parent of the given child relation <literal>child_rel</literal> to be
    parameterized by the child relation. The function is used to reparameterize
    any paths or translate any expression nodes saved in the given
    <literal>fdw_private</literal> member of a <structname>ForeignPath</structname>. The
    callback may use <literal>reparameterize_path_by_child</literal>,
    <literal>adjust_appendrel_attrs</literal> or
    <literal>adjust_appendrel_attrs_multilevel</literal> as required.
-->
この関数は、<literal>child_rel</literal>で指定された子リレーションの最上位の親によってパラメータ化されたパスを、子リレーションによってパラメータ化されたパスに変換する際に呼び出されます。
この関数はパスをパラメータ化する、あるいは<structname>ForeignPath</structname>の<literal>fdw_private</literal>メンバに保存されている式ノードを変換するために使用されます。
このコールバックは必要に応じて、<literal>reparameterize_path_by_child</literal>、<literal>adjust_appendrel_attrs</literal>あるいは<literal>adjust_appendrel_attrs_multilevel</literal>を呼び出すことができます。
    </para>
   </sect2>

   </sect1>

   <sect1 id="fdw-helpers">
<!--
    <title>Foreign Data Wrapper Helper Functions</title>
-->
    <title>外部データラッパーヘルパ関数</title>

    <para>
<!--
     Several helper functions are exported from the core server so that
     authors of foreign data wrappers can get easy access to attributes of
     FDW-related objects, such as FDW options.
     To use any of these functions, you need to include the header file
     <filename>foreign/foreign.h</filename> in your source file.
     That header also defines the struct types that are returned by
     these functions.
-->
FDWオプションのようなFDW関連オブジェクトの属性に外部データラッパーの作者が簡単にアクセスできるように、いくつかのヘルパ関数がコアサーバからエクスポートされています。
これらの関数を使用するには、ヘッダファイル<filename>foreign/foreign.h</filename>をあなたのソースファイルにインクルードする必要があります。
このヘッダはまたこれらの関数が返す構造体も定義しています。
    </para>

    <para>
<programlisting>
ForeignDataWrapper *
GetForeignDataWrapperExtended(Oid fdwid, bits16 flags);
</programlisting>

<!--
     This function returns a <structname>ForeignDataWrapper</structname>
     object for the foreign-data wrapper with the given OID.  A
     <structname>ForeignDataWrapper</structname> object contains properties
     of the FDW (see <filename>foreign/foreign.h</filename> for details).
     <structfield>flags</structfield> is a bitwise-or'd bit mask indicating
     an extra set of options.  It can take the value
     <literal>FDW_MISSING_OK</literal>, in which case a <literal>NULL</literal>
     result is returned to the caller instead of an error for an undefined
     object.
-->
この関数は、与えられたOIDの外部データラッパーに対して<structname>ForeignDataWrapper</structname>オブジェクトを返します。
<structname>ForeignDataWrapper</structname>オブジェクトにはFDWの属性（詳しくは<filename>foreign/foreign.h</filename>を参照）が含まれます。
<structfield>flags</structfield> は追加的なオプション一式を示すビット毎にorを取ったビットマスクです。
ここには<literal>FDW_MISSING_OK</literal>値を指定できて、この場合、未定義オブジェクトに対するエラーの代わりに呼び出し元に<literal>NULL</literal>結果が返されます。
    </para>

    <para>
<programlisting>
ForeignDataWrapper *
GetForeignDataWrapper(Oid fdwid);
</programlisting>

<!--
     This function returns a <structname>ForeignDataWrapper</structname>
     object for the foreign-data wrapper with the given OID.  A
     <structname>ForeignDataWrapper</structname> object contains properties
     of the FDW (see <filename>foreign/foreign.h</filename> for details).
-->
この関数は指定されたOIDを持つ外部データラッパーの<structname>ForeignDataWrapper</structname>オブジェクトを返します。<structname>ForeignDataWrapper</structname>オブジェクトはFDWのプロパティを含みます(詳細は<filename>foreign/foreign.h</filename>を参照して下さい)。
    </para>

    <para>
<programlisting>
ForeignServer *
GetForeignServerExtended(Oid serverid, bits16 flags);
</programlisting>

<!--
     This function returns a <structname>ForeignServer</structname> object
     for the foreign server with the given OID.  A
     <structname>ForeignServer</structname> object contains properties
     of the server (see <filename>foreign/foreign.h</filename> for details).
     <structfield>flags</structfield> is a bitwise-or'd bit mask indicating
     an extra set of options.  It can take the value
     <literal>FSV_MISSING_OK</literal>, in which case a <literal>NULL</literal>
     result is returned to the caller instead of an error for an undefined
     object.
-->
この関数は、与えられたOIDの外部サーバに対して<structname>ForeignServer</structname>オブジェクトを返します。
<structname>ForeignServer</structname>オブジェクトにはサーバの属性（詳しくは<filename>foreign/foreign.h</filename>を参照）が含まれます。
<structfield>flags</structfield>は追加的なオプション一式を示すビット毎にorを取ったビットマスクです。
ここには<literal>FSV_MISSING_OK</literal>値を指定できて、この場合、未定義オブジェクトに対するエラーの代わりに呼び出し元に<literal>NULL</literal>結果が返されます。
    </para>

    <para>
<programlisting>
ForeignServer *
GetForeignServer(Oid serverid);
</programlisting>

<!--
     This function returns a <structname>ForeignServer</structname> object
     for the foreign server with the given OID.  A
     <structname>ForeignServer</structname> object contains properties
     of the server (see <filename>foreign/foreign.h</filename> for details).
-->
この関数は指定されたOIDを持つ外部サーバの<structname>ForeignServer</structname>オブジェクトを返します。<structname>ForeignServer</structname>オブジェクトは外部サーバのプロパティを含みます(詳細は<filename>foreign/foreign.h</filename>を参照して下さい)。
    </para>

    <para>
<programlisting>
UserMapping *
GetUserMapping(Oid userid, Oid serverid);
</programlisting>

<!--
     This function returns a <structname>UserMapping</structname> object for
     the user mapping of the given role on the given server.  (If there is no
     mapping for the specific user, it will return the mapping for
     <literal>PUBLIC</literal>, or throw error if there is none.)  A
     <structname>UserMapping</structname> object contains properties of the
     user mapping (see <filename>foreign/foreign.h</filename> for details).
-->
この関数は指定されたロールと指定された外部サーバのユーザマッピングの<structname>UserMapping</structname>オブジェクトを返します。(もし特定のユーザのマッピングがない場合は、<literal>PUBLIC</literal>のためのマッピングを返すか、それもなければエラーを発生させます。)
<structname>UserMapping</structname>オブジェクトはユーザマッピングのプロパティを含みます(詳細は<filename>foreign/foreign.h</filename>を参照して下さい)。
    </para>

    <para>
<programlisting>
ForeignTable *
GetForeignTable(Oid relid);
</programlisting>

<!--
     This function returns a <structname>ForeignTable</structname> object for
     the foreign table with the given OID.  A
     <structname>ForeignTable</structname> object contains properties of the
     foreign table (see <filename>foreign/foreign.h</filename> for details).
-->
この関数は指定されたOIDを持つ外部テーブルの<structname>ForeignTable</structname>オブジェクトを返します。<structname>ForeignTable</structname>オブジェクトは外部テーブルのプロパティを含みます(詳細は<filename>foreign/foreign.h</filename>を参照して下さい)。
    </para>

    <para>
<programlisting>
List *
GetForeignColumnOptions(Oid relid, AttrNumber attnum);
</programlisting>

<!--
     This function returns the per-column FDW options for the column with the
     given foreign table OID and attribute number, in the form of a list of
     <structname>DefElem</structname>.  NIL is returned if the column has no
     options.
-->
この関数は指定された外部テーブルOIDと属性番号に該当する列の列単位のFDWオプションを<structname>DefElem</structname>のリスト形式で返します。その列がオプションを持たない場合はNILが返ります。
    </para>

    <para>
<!--
     Some object types have name-based lookup functions in addition to the
     OID-based ones:
-->
いくつかのオブジェクト種別については、OIDベースのものに加えて名前ベースの検索関数もあります。
    </para>

    <para>
<programlisting>
ForeignDataWrapper *
GetForeignDataWrapperByName(const char *name, bool missing_ok);
</programlisting>

<!--
     This function returns a <structname>ForeignDataWrapper</structname>
     object for the foreign-data wrapper with the given name.  If the wrapper
     is not found, return NULL if missing_ok is true, otherwise raise an
     error.
-->
この関数は指定された名前の外部データラッパーの<structname>ForeignDataWrapper</structname>オブジェクトを返します。外部データラッパーが見つからない場合は、missing_okがtrueの場合はNULLを返し、それ以外の場合はエラーを発生させます。
    </para>

    <para>
<programlisting>
ForeignServer *
GetForeignServerByName(const char *name, bool missing_ok);
</programlisting>

<!--
     This function returns a <structname>ForeignServer</structname> object
     for the foreign server with the given name.  If the server is not found,
     return NULL if missing_ok is true, otherwise raise an error.
-->
この関数は指定された名前の外部サーバの<structname>ForeignServer</structname>オブジェクトを返します。外部サーバが見つからない場合は、missing_okがtrueの場合はNULLを返し、それ以外の場合はエラーを発生させます。
    </para>

   </sect1>

   <sect1 id="fdw-planning">
<!--
    <title>Foreign Data Wrapper Query Planning</title>
-->
    <title>外部データラッパーの問い合わせプラン作成</title>

    <para>
<!--
     The FDW callback functions <function>GetForeignRelSize</function>,
     <function>GetForeignPaths</function>, <function>GetForeignPlan</function>,
     <function>PlanForeignModify</function>, <function>GetForeignJoinPaths</function>,
     <function>GetForeignUpperPaths</function>, and <function>PlanDirectModify</function>
     must fit into the workings of the <productname>PostgreSQL</productname> planner.
     Here are some notes about what they must do.
-->
FDWコールバック関数の<function>GetForeignRelSize</function>、<function>GetForeignPaths</function>、<function>GetForeignPlan</function>、<function>PlanForeignModify</function>、<function>GetForeignJoinPaths</function>、<function>GetForeignUpperPaths</function>、<function>PlanDirectModify</function>は<productname>PostgreSQL</productname>プランナの動作と協調しなければなりません。ここでは、これらの関数がすべき事に関するいくつかの注意事項を述べます。
    </para>

    <para>
<!--
     The information in <literal>root</literal> and <literal>baserel</literal> can be used
     to reduce the amount of information that has to be fetched from the
     foreign table (and therefore reduce the cost).
     <literal>baserel-&gt;baserestrictinfo</literal> is particularly interesting, as
     it contains restriction quals (<literal>WHERE</literal> clauses) that should be
     used to filter the rows to be fetched.  (The FDW itself is not required
     to enforce these quals, as the core executor can check them instead.)
     <literal>baserel-&gt;reltarget-&gt;exprs</literal> can be used to determine which
     columns need to be fetched; but note that it only lists columns that
     have to be emitted by the <structname>ForeignScan</structname> plan node, not
     columns that are used in qual evaluation but not output by the query.
-->
<literal>root</literal>と<literal>baserel</literal>に含まれる情報は、外部テーブルから取得する必要のある情報の量(とそれによるコスト)を削減するために使用できます。
<literal>baserel-&gt;baserestrictinfo</literal>は、取得される行をフィルタリングする検索条件(<literal>WHERE</literal>句)を含んでいるため、特に興味深いものです。(コアのエグゼキュータが代わりにそれらをチェックできるので、FDW自身がこれらの制約を適用しなければならないわけではありません。)
<literal>baserel-&gt;reltarget-&gt;exprs</literal>はどの列が取得される必要があるかを決定するのに使用できます。ただし、このリストは<structname>ForeignScan</structname>プランノードから出力すべき列しか含んでおらず、条件検査には必要だが問い合わせからは出力されない列は含まないことに注意してください。
    </para>

    <para>
<!--
     Various private fields are available for the FDW planning functions to
     keep information in.  Generally, whatever you store in FDW private fields
     should be palloc'd, so that it will be reclaimed at the end of planning.
-->
様々なプライベートフィールドがFDWのプラン作成関数で情報を格納する目的で利用できます。
一般的に、プラン作成の最後に回収できるように、FDW固有フィールドに格納するものは全てpallocで確保すべきです。
    </para>

    <para>
<!--
     <literal>baserel-&gt;fdw_private</literal> is a <type>void</type> pointer that is
     available for FDW planning functions to store information relevant to
     the particular foreign table.  The core planner does not touch it except
     to initialize it to NULL when the <literal>RelOptInfo</literal> node is created.
     It is useful for passing information forward from
     <function>GetForeignRelSize</function> to <function>GetForeignPaths</function> and/or
     <function>GetForeignPaths</function> to <function>GetForeignPlan</function>, thereby
     avoiding recalculation.
-->
<literal>baserel-&gt;fdw_private</literal>は、<type>void</type>ポインタで、FDWのプラン作成関数で特定の外部テーブルに関する情報を格納する目的で利用できます。
コアプランナは、<literal>RelOptInfo</literal>ノードが作成されるときにNULLで初期化するときを除いて、このフィールドに一切に触れません。
このフィールドは、<function>GetForeignRelSize</function>から<function>GetForeignPaths</function>や<function>GetForeignPaths</function>から<function>GetForeignPlan</function>といったように情報を順次伝えるの便利で、結果として再計算を省くことができます。
    </para>

    <para>
<!--
     <function>GetForeignPaths</function> can identify the meaning of different
     access paths by storing private information in the
     <structfield>fdw_private</structfield> field of <structname>ForeignPath</structname> nodes.
     <structfield>fdw_private</structfield> is declared as a <type>List</type> pointer, but
     could actually contain anything since the core planner does not touch
     it.  However, best practice is to use a representation that's dumpable
     by <function>nodeToString</function>, for use with debugging support available
     in the backend.
-->
<function>GetForeignPaths</function>では、<structname>ForeignPath</structname>ノードの<structfield>fdw_private</structfield>フィールドに固有情報を格納することで、異なるアクセスパスを区別できます。<structfield>fdw_private</structfield>は<type>List</type>ポインタとして宣言されていますが、コアプランナがこのフィールドを操作することはないため、実際にはなんでも格納できます。
しかし、バックエンドのデバッグサポート機能を利用できるように<function>nodeToString</function>でダンプ出来る形式を使うのが最良の手法です。
    </para>

    <para>
<!--
     <function>GetForeignPlan</function> can examine the <structfield>fdw_private</structfield>
     field of the selected <structname>ForeignPath</structname> node, and can generate
     <structfield>fdw_exprs</structfield> and <structfield>fdw_private</structfield> lists to be
     placed in the <structname>ForeignScan</structname> plan node, where they will be
     available at execution time.  Both of these lists must be
     represented in a form that <function>copyObject</function> knows how to copy.
     The <structfield>fdw_private</structfield> list has no other restrictions and is
     not interpreted by the core backend in any way.  The
     <structfield>fdw_exprs</structfield> list, if not NIL, is expected to contain
     expression trees that are intended to be executed at run time.  These
     trees will undergo post-processing by the planner to make them fully
     executable.
-->
<function>GetForeignPlan</function>では、選択された<structname>ForeignPath</structname>ノードの<structfield>fdw_private</structfield>フィールドを調べて、<structname>ForeignScan</structname>プランノード内に格納されプラン実行時に利用可能な<structfield>fdw_exprs</structfield>と<structfield>fdw_private</structfield>の二つのリストを生成することができます。
これらは両方とも<function>copyObject</function>がコピーできる形式でなければなりません。
<structfield>fdw_private</structfield>リストにはこれ以外に制約はなく、コアバックエンドによって解釈されることはありません。
<structfield>fdw_exprs</structfield>リストがNILでない場合は、問い合わせ実行時に実行されることを意図した式ツリーが含まれていることが期待されます。
これらのツリーは、完全に実行可能な状態にするためにプランナによる後処理を受けます。
    </para>

    <para>
<!--
     In <function>GetForeignPlan</function>, generally the passed-in target list can
     be copied into the plan node as-is.  The passed <literal>scan_clauses</literal> list
     contains the same clauses as <literal>baserel-&gt;baserestrictinfo</literal>,
     but may be re-ordered for better execution efficiency.  In simple cases
     the FDW can just strip <structname>RestrictInfo</structname> nodes from the
     <literal>scan_clauses</literal> list (using <function>extract_actual_clauses</function>) and put
     all the clauses into the plan node's qual list, which means that all the
     clauses will be checked by the executor at run time.  More complex FDWs
     may be able to check some of the clauses internally, in which case those
     clauses can be removed from the plan node's qual list so that the
     executor doesn't waste time rechecking them.
-->
<function>GetForeignPlan</function>では、一般的に渡されたターゲットリストはそのままプランノードにコピーできます。
渡された<literal>scan_clauses</literal>リストは<literal>baserel-&gt;baserestrictinfo</literal>と同じ句を含みますが、実行効率のよい別の順番に並べ替えることもできます。
FDWにできるのが<structname>RestrictInfo</structname>ノードを<literal>scan_clauses</literal>リストから(<function>extract_actual_clauses</function>を使って)抜き出して、全ての句をプランノードの条件リストに入れるだけ、といった単純なケースでは、全ての句は実行時にエグゼキュータによってチェックされます。
より複雑なFDWは内部で一部の句をチェックできるかもしれませんが、そのような場合には、エグゼキュータが再チェックのために時間を無駄にしないように、それらの句はプランノードの条件リストから削除できます。
    </para>

    <para>
<!--
     As an example, the FDW might identify some restriction clauses of the
     form <replaceable>foreign_variable</replaceable> <literal>=</literal>
     <replaceable>sub_expression</replaceable>, which it determines can be executed on
     the remote server given the locally-evaluated value of the
     <replaceable>sub_expression</replaceable>.  The actual identification of such a
     clause should happen during <function>GetForeignPaths</function>, since it would
     affect the cost estimate for the path.  The path's
     <structfield>fdw_private</structfield> field would probably include a pointer to
     the identified clause's <structname>RestrictInfo</structname> node.  Then
     <function>GetForeignPlan</function> would remove that clause from <literal>scan_clauses</literal>,
     but add the <replaceable>sub_expression</replaceable> to <structfield>fdw_exprs</structfield>
     to ensure that it gets massaged into executable form.  It would probably
     also put control information into the plan node's
     <structfield>fdw_private</structfield> field to tell the execution functions what
     to do at run time.  The query transmitted to the remote server would
     involve something like <literal>WHERE <replaceable>foreign_variable</replaceable> =
     $1</literal>, with the parameter value obtained at run time from
     evaluation of the <structfield>fdw_exprs</structfield> expression tree.
-->
たとえば、ローカル側で評価された<replaceable>sub_expression</replaceable>の値があればリモートサーバ側で実行出来るとFDWが判断するような、<replaceable>foreign_variable</replaceable> <literal>=</literal> <replaceable>sub_expression</replaceable>といった形式の条件句をFDWが識別するかもしれません。
パスのコスト見積もりに影響するので、そのような句の実際の識別は<function>GetForeignPaths</function>でなされるべきです。
おそらく、そのパスの<structfield>fdw_private</structfield>フィールドは識別された句の<structname>RestrictInfo</structname>ノードをさすポインタを含むでしょう。
そして、<function>GetForeignPlan</function>はその句を<literal>scan_clauses</literal>から取り除き、実行可能な形式にほぐされることを保障するために<replaceable>sub_expression</replaceable>を<structfield>fdw_exprs</structfield>に追加するでしょう。
また、おそらく、実行時に何をすべきかをプラン実行関数に伝えるためにプランノードの<structfield>fdw_private</structfield>フィールドに制御情報を入れるでしょう。
リモートサーバに送られた問い合わせは、実行時に<structfield>fdw_exprs</structfield>式ツリーを評価して得られた値をパラメータ値とする<literal>WHERE <replaceable>foreign_variable</replaceable> = $1</literal>のようなものを伴うでしょう。
    </para>

    <para>
<!--
     Any clauses removed from the plan node's qual list must instead be added
     to <literal>fdw_recheck_quals</literal> or rechecked by
     <literal>RecheckForeignScan</literal> in order to ensure correct behavior
     at the <literal>READ COMMITTED</literal> isolation level.  When a concurrent
     update occurs for some other table involved in the query, the executor
     may need to verify that all of the original quals are still satisfied for
     the tuple, possibly against a different set of parameter values.  Using
     <literal>fdw_recheck_quals</literal> is typically easier than implementing checks
     inside <literal>RecheckForeignScan</literal>, but this method will be
     insufficient when outer joins have been pushed down, since the join tuples
     in that case might have some fields go to NULL without rejecting the
     tuple entirely.
-->
<literal>READ COMMITTED</literal>分離レベルでの正しい動作を保証するため、プランノードの条件リストから除かれた句はすべて、代わりに<literal>fdw_recheck_quals</literal>に追加されるか、<literal>RecheckForeignScan</literal>で再検査される必要があります。
問い合わせに含まれる他のテーブルで同時更新があった場合、エグゼキュータはタプルが元の条件を、それも場合によっては異なるパラメータ値の組み合わせに対して満たすことを確認する必要があるかもしれません。
<literal>fdw_recheck_quals</literal>を使うのは、<literal>RecheckForeignScan</literal>の内部で検査を実装するより、通常は簡単でしょう。
しかしこの方法は、外部結合がプッシュダウンされる場合は不十分です。
なぜなら、この場合の結合タプルはタプル全体を拒絶せずに、一部のフィールドをNULLにしてしまうからです。
    </para>

    <para>
<!--
     Another <structname>ForeignScan</structname> field that can be filled by FDWs
     is <structfield>fdw_scan_tlist</structfield>, which describes the tuples returned by
     the FDW for this plan node.  For simple foreign table scans this can be
     set to <literal>NIL</literal>, implying that the returned tuples have the
     row type declared for the foreign table.  A non-<symbol>NIL</symbol> value must be a
     target list (list of <structname>TargetEntry</structname>s) containing Vars and/or
     expressions representing the returned columns.  This might be used, for
     example, to show that the FDW has omitted some columns that it noticed
     won't be needed for the query.  Also, if the FDW can compute expressions
     used by the query more cheaply than can be done locally, it could add
     those expressions to <structfield>fdw_scan_tlist</structfield>.  Note that join
     plans (created from paths made by <function>GetForeignJoinPaths</function>) must
     always supply <structfield>fdw_scan_tlist</structfield> to describe the set of
     columns they will return.
-->
FDWがセットできる別の<structname>ForeignScan</structname>フィールドに<structfield>fdw_scan_tlist</structfield>があります。
これはこのプランノードについてFDWが返すタプルを記述するものです。
単純な外部テーブルスキャンに対しては、これを<literal>NIL</literal>にセットすることができ、それは戻されるタプルが外部テーブルで宣言された行型を持つことを意味します。
<symbol>NIL</symbol>でない値はVar型の変数、あるいは返される列を表す式、あるいはその両方を含む対象のリスト（<structname>TargetEntry</structname>のリスト）でなければなりません。
これは例えば、FDWが問い合わせのために必要ないと気づいた列を無視したことを示すのに使えるかもしれません。
また、FDWが問い合わせで使われる式をローカルで計算するより安価に計算できるなら、それらの式を<structfield>fdw_scan_tlist</structfield>に追加することができます。
結合プラン（<function>GetForeignJoinPaths</function>が作るパスから作成される）は、それが返す列の集合を記述する<structfield>fdw_scan_tlist</structfield>を必ず提供しなければならないことに注意して下さい。
    </para>

    <para>
<!--
     The FDW should always construct at least one path that depends only on
     the table's restriction clauses.  In join queries, it might also choose
     to construct path(s) that depend on join clauses, for example
     <replaceable>foreign_variable</replaceable> <literal>=</literal>
     <replaceable>local_variable</replaceable>.  Such clauses will not be found in
     <literal>baserel-&gt;baserestrictinfo</literal> but must be sought in the
     relation's join lists.  A path using such a clause is called a
     <quote>parameterized path</quote>.  It must identify the other relations
     used in the selected join clause(s) with a suitable value of
     <literal>param_info</literal>; use <function>get_baserel_parampathinfo</function>
     to compute that value.  In <function>GetForeignPlan</function>, the
     <replaceable>local_variable</replaceable> portion of the join clause would be added
     to <structfield>fdw_exprs</structfield>, and then at run time the case works the
     same as for an ordinary restriction clause.
-->
FDWはそのテーブルの条件句のみに依存するパスを常に少なくとも一つは生成すべきです。結合問い合わせでは、例えば<replaceable>foreign_variable</replaceable> <literal>=</literal> <replaceable>local_variable</replaceable>といった結合句に依存するパス(群)を生成することもできます。
そのような句は<literal>baserel-&gt;baserestrictinfo</literal>には見つからず、リレーションの結合リストにあるはずです。
そのような句を使用するパスは<quote>パラメータ化されたパス</quote>と呼ばれます。
このようなパスでは、選択された結合句（群）で使用されているリレーション（群）を<literal>param_info</literal>の適合する値から特定しなければなりません;その値を計算するには<function>get_baserel_parampathinfo</function>を使用します。
<function>GetForeignPlan</function>では、結合句の<replaceable>local_variable</replaceable>部分が<structfield>fdw_exprs</structfield>に追加され、実行時には通常の条件句と同じように動作します。
    </para>

    <para>
<!--
     If an FDW supports remote joins, <function>GetForeignJoinPaths</function> should
     produce <structname>ForeignPath</structname>s for potential remote joins in much
     the same way as <function>GetForeignPaths</function> works for base tables.
     Information about the intended join can be passed forward
     to <function>GetForeignPlan</function> in the same ways described above.
     However, <structfield>baserestrictinfo</structfield> is not relevant for join
     relations; instead, the relevant join clauses for a particular join are
     passed to <function>GetForeignJoinPaths</function> as a separate parameter
     (<literal>extra-&gt;restrictlist</literal>).
-->
FDWがリモートでの結合をサポートする場合、<function>GetForeignPaths</function>がベーステーブルに対して処理するのとほぼ同じように、<function>GetForeignJoinPaths</function>は潜在的なリモートの結合に対して<structname>ForeignPath</structname>を生成することになります。
意図した結合に関する情報は、上記と同じ方法で<function>GetForeignPlan</function>に送ることができます。
しかし、<structfield>baserestrictinfo</structfield>は結合のリレーションには関連がなく、代わりに、特定の結合に関連するJOIN句は<function>GetForeignJoinPaths</function>に別のパラメータ(<literal>extra-&gt;restrictlist</literal>)として渡されます。
    </para>

    <para>
<!--
     An FDW might additionally support direct execution of some plan actions
     that are above the level of scans and joins, such as grouping or
     aggregation.  To offer such options, the FDW should generate paths and
     insert them into the appropriate <firstterm>upper relation</firstterm>.  For
     example, a path representing remote aggregation should be inserted into
     the <literal>UPPERREL_GROUP_AGG</literal> relation, using <function>add_path</function>.
     This path will be compared on a cost basis with local aggregation
     performed by reading a simple scan path for the foreign relation (note
     that such a path must also be supplied, else there will be an error at
     plan time).  If the remote-aggregation path wins, which it usually would,
     it will be converted into a plan in the usual way, by
     calling <function>GetForeignPlan</function>.  The recommended place to generate
     such paths is in the <function>GetForeignUpperPaths</function>
     callback function, which is called for each upper relation (i.e., each
     post-scan/join processing step), if all the base relations of the query
     come from the same FDW.
-->
FDWはグルーピングや集約のような、スキャンや結合のレベルより上位のプラン動作の直接実行を追加的にサポートできるかもしれません。
このような方法を行うには、FDWはパスを生成して、それを適切な<firstterm>上位リレーション</firstterm>に挿入する必要があります。
例えば、リモート集約をあらわすパスは<function>add_path</function>を使って<literal>UPPERREL_GROUP_AGG</literal>リレーションに挿入されるべきです。
このパスは外部リレーションに対する単純なスキャンパスを読むことによるローカル集約実行とコストに基づいて比較されます（このようなパスが提供されなければならないことに注意してください、さもないとプラン時にエラーになります）。
リモート集約パスが、通常そうなりますが、勝った場合には、パスは<function>GetForeignPlan</function>を呼ぶ通常の手段でプランに変換されます。
もし問い合わせの全てのベースリレーションが同じFDWから来るなら、このようなパスを生成するのに推奨される場所は、各上位リレーション（すなわち各スキャン/結合後の処理の段階）に対して呼び出される<function>GetForeignUpperPaths</function>コールバック関数の中です。
    </para>

    <para>
<!--
     <function>PlanForeignModify</function> and the other callbacks described in
     <xref linkend="fdw-callbacks-update"/> are designed around the assumption
     that the foreign relation will be scanned in the usual way and then
     individual row updates will be driven by a local <literal>ModifyTable</literal>
     plan node.  This approach is necessary for the general case where an
     update requires reading local tables as well as foreign tables.
     However, if the operation could be executed entirely by the foreign
     server, the FDW could generate a path representing that and insert it
     into the <literal>UPPERREL_FINAL</literal> upper relation, where it would
     compete against the <literal>ModifyTable</literal> approach.  This approach
     could also be used to implement remote <literal>SELECT FOR UPDATE</literal>,
     rather than using the row locking callbacks described in
     <xref linkend="fdw-callbacks-row-locking"/>.  Keep in mind that a path
     inserted into <literal>UPPERREL_FINAL</literal> is responsible for
     implementing <emphasis>all</emphasis> behavior of the query.
-->
<function>PlanForeignModify</function>と<xref linkend="fdw-callbacks-update"/>で記述された他のコールバックは、外部リレーションは通常の方法でスキャンされ、それから個別の行変更がローカルの<literal>ModifyTable</literal>プランノードで駆動されるという想定をもとに設計されています。
この方法は変更が外部テーブルと同様にローカルテーブルを読む必要がある一般的な場合に必要です。
しかしながら、操作が全体的に外部サーバで実行できるなら、FDWはそのようにするパスを生成して<literal>UPPERREL_FINAL</literal>上位リレーションに挿入することができます。ここでは<literal>ModifyTable</literal>方式に対して競合します。
この方式は、<xref linkend="fdw-callbacks-row-locking"/>で記述された行ロックコールバックを使うのでなしに、リモート<literal>SELECT FOR UPDATE</literal>を実装するのにも使われます。
<literal>UPPERREL_FINAL</literal>に挿入されたパスは問い合わせの<emphasis>全ての</emphasis>振る舞いの実装に責任があることに留意してください。
    </para>

    <para>
<!--
     When planning an <command>UPDATE</command> or <command>DELETE</command>,
     <function>PlanForeignModify</function> and <function>PlanDirectModify</function>
     can look up the <structname>RelOptInfo</structname>
     struct for the foreign table and make use of the
     <literal>baserel-&gt;fdw_private</literal> data previously created by the
     scan-planning functions.  However, in <command>INSERT</command> the target
     table is not scanned so there is no <structname>RelOptInfo</structname> for it.
     The <structname>List</structname> returned by <function>PlanForeignModify</function> has
     the same restrictions as the <structfield>fdw_private</structfield> list of a
     <structname>ForeignScan</structname> plan node, that is it must contain only
     structures that <function>copyObject</function> knows how to copy.
-->
<command>UPDATE</command>や<command>DELETE</command>のプランを生成しているとき、
<function>PlanForeignModify</function>と<function>PlanDirectModify</function>は、事前にスキャンプラン生成関数で作られた<literal>baserel-&gt;fdw_private</literal>データを使うために、その外部テーブルのための<structname>RelOptInfo</structname>構造体を検索することができます。
しかしながら、<command>INSERT</command>では対象テーブルはスキャンされないので対応する<structname>RelOptInfo</structname>は存在しません。
<function>PlanForeignModify</function>から返される<structname>List</structname>には、<structname>ForeignScan</structname>プランノードの<structfield>fdw_private</structfield>リストと同様に、<function>copyObject</function>がコピーの仕方を知っている構造体しか保持してはいけないという制約があります。
    </para>

    <para>
<!--
     <command>INSERT</command> with an <literal>ON CONFLICT</literal> clause does not
     support specifying the conflict target, as unique constraints or
     exclusion constraints on remote tables are not locally known. This
     in turn implies that <literal>ON CONFLICT DO UPDATE</literal> is not supported,
     since the specification is mandatory there.
-->
<literal>ON CONFLICT</literal>句のある<command>INSERT</command>は競合の対象の指定をサポートしません。
なぜなら、リモートのテーブルの一意制約や排他制約についての情報がローカルにはないからです。
これは結果的に<literal>ON CONFLICT DO UPDATE</literal>がサポートされないことを意味します。
なぜなら、競合の対象の指定が必須だからです。
    </para>

   </sect1>

   <sect1 id="fdw-row-locking">
<!--
    <title>Row Locking in Foreign Data Wrappers</title>
-->
    <title>外部データラッパーでの行ロック</title>

    <para>
<!--
     If an FDW's underlying storage mechanism has a concept of locking
     individual rows to prevent concurrent updates of those rows, it is
     usually worthwhile for the FDW to perform row-level locking with as
     close an approximation as practical to the semantics used in
     ordinary <productname>PostgreSQL</productname> tables.  There are multiple
     considerations involved in this.
-->
FDWの元になる記憶機構が、行の同時更新を防ぐために個々の行をロックするという概念を持っているなら、<productname>PostgreSQL</productname>の通常のテーブルで使われている意味にできる限り現実的で近い行単位のロックをFDWが実施することは価値があるでしょう。
これに関していくつかの考慮点があります。
    </para>

    <para>
<!--
     One key decision to be made is whether to perform <firstterm>early
     locking</firstterm> or <firstterm>late locking</firstterm>.  In early locking, a row is
     locked when it is first retrieved from the underlying store, while in
     late locking, the row is locked only when it is known that it needs to
     be locked.  (The difference arises because some rows may be discarded by
     locally-checked restriction or join conditions.)  Early locking is much
     simpler and avoids extra round trips to a remote store, but it can cause
     locking of rows that need not have been locked, resulting in reduced
     concurrency or even unexpected deadlocks.  Also, late locking is only
     possible if the row to be locked can be uniquely re-identified later.
     Preferably the row identifier should identify a specific version of the
     row, as <productname>PostgreSQL</productname> TIDs do.
-->
なされるべき重要な決定の一つは、<firstterm>早いロック</firstterm>を実行するか<firstterm>遅いロック</firstterm>を実行するか、です。
早いロックでは、行は、元となる記憶機構から最初に取り出されたときにロックされます。
一方、遅いロックでは、行は、それがロックされる必要があることがわかってからロックされます。
（この違いは、一部の行がローカルで検査される制約や結合条件によって除外されるために発生します。）
早いロックの方がずっと単純ですし、リモートの記憶機構との間の余分なやりとりもなくて済みますが、ロックしなくても良い行をロックするかもしれませんし、結果的に同時実行性が低下したり、予期しないデッドロックさえ発生します。
一方で、遅いロックは、ロックすべき行が後で一意に再識別できる場合にのみ可能です。
できれば、<productname>PostgreSQL</productname>のTIDがそうしているように、行識別子は行の特定のバージョンを識別できるのが望ましいです。
    </para>

    <para>
<!--
     By default, <productname>PostgreSQL</productname> ignores locking considerations
     when interfacing to FDWs, but an FDW can perform early locking without
     any explicit support from the core code.  The API functions described
     in <xref linkend="fdw-callbacks-row-locking"/>, which were added
     in <productname>PostgreSQL</productname> 9.5, allow an FDW to use late locking if
     it wishes.
-->
デフォルトでは<productname>PostgreSQL</productname>はFDWとのやりとりにおいてロックの考慮をしませんが、FDWはコアのコードからの明示的なサポートなしに、早いロックを実行することができます。
<productname>PostgreSQL</productname>バージョン9.5で追加された<xref linkend="fdw-callbacks-row-locking"/>に記載されたAPI関数を使うことで、望むならFDWで遅いロックを使うことも可能です。
    </para>

    <para>
<!--
     An additional consideration is that in <literal>READ COMMITTED</literal>
     isolation mode, <productname>PostgreSQL</productname> may need to re-check
     restriction and join conditions against an updated version of some
     target tuple.  Rechecking join conditions requires re-obtaining copies
     of the non-target rows that were previously joined to the target tuple.
     When working with standard <productname>PostgreSQL</productname> tables, this is
     done by including the TIDs of the non-target tables in the column list
     projected through the join, and then re-fetching non-target rows when
     required.  This approach keeps the join data set compact, but it
     requires inexpensive re-fetch capability, as well as a TID that can
     uniquely identify the row version to be re-fetched.  By default,
     therefore, the approach used with foreign tables is to include a copy of
     the entire row fetched from a foreign table in the column list projected
     through the join.  This puts no special demands on the FDW but can
     result in reduced performance of merge and hash joins.  An FDW that is
     capable of meeting the re-fetch requirements can choose to do it the
     first way.
-->
さらなる考慮点は、<literal>READ COMMITTED</literal>分離モードにおいて、<productname>PostgreSQL</productname>は対象のタプルの更新されたバージョンに対して制約と結合条件の再検査を行う必要があるかもしれないということです。
結合条件を再検査するには、前回取得対象のタプルと結合された、取得対象外の行の複製を再取得する必要があります。
<productname>PostgreSQL</productname>の標準テーブルを使うときは、結合を通じて生成される列リストに対象でないテーブルのTIDを含めて、必要な時には対象でない行を再フェッチすることで解決しています。
この方法は結合のデータセットを小さくできますが、安価な再フェッチ機能と再フェッチすべきバージョンの行を一意に特定できるTIDが必要になります。
そのためデフォルトで外部テーブルに対して使われる方法は、外部テーブルからフェッチされた行全体を結合を通じて生成した列リストに含めるというものです。
これによりFDWに対する特別な要請はなくなりますが、マージ結合およびハッシュ結合に置いてパフォーマンスが低下する結果となるかもしれません。
再フェッチの要求を満たすことができるFDWでは最初の方法を選択するのも良いでしょう。
    </para>

    <para>
<!--
     For an <command>UPDATE</command> or <command>DELETE</command> on a foreign table, it
     is recommended that the <literal>ForeignScan</literal> operation on the target
     table perform early locking on the rows that it fetches, perhaps via the
     equivalent of <command>SELECT FOR UPDATE</command>.  An FDW can detect whether
     a table is an <command>UPDATE</command>/<command>DELETE</command> target at plan time
     by comparing its relid to <literal>root-&gt;parse-&gt;resultRelation</literal>,
     or at execution time by using <function>ExecRelationIsTargetRelation()</function>.
     An alternative possibility is to perform late locking within the
     <function>ExecForeignUpdate</function> or <function>ExecForeignDelete</function>
     callback, but no special support is provided for this.
-->
外部テーブルに対する<command>UPDATE</command>や<command>DELETE</command>では、対象テーブルに対する<literal>ForeignScan</literal>操作はフェッチする行を、恐らくは<command>SELECT FOR UPDATE</command>と同等なものを用いてロックすることが推奨されます。
FDWはテーブルが<command>UPDATE</command>または<command>DELETE</command>の対象かどうかを、計画時にそのrelidを<literal>root-&gt;parse-&gt;resultRelation</literal>と比較することで、あるいは実行時に<function>ExecRelationIsTargetRelation()</function>を使うことで検知できます。
これに代わる可能性として、<function>ExecForeignUpdate</function>または<function>ExecForeignDelete</function>のコールバック内で遅いロックを実行することがありますが、これについて特別なサポートは提供されません。
    </para>

    <para>
<!--
     For foreign tables that are specified to be locked by a <command>SELECT
     FOR UPDATE/SHARE</command> command, the <literal>ForeignScan</literal> operation can
     again perform early locking by fetching tuples with the equivalent
     of <command>SELECT FOR UPDATE/SHARE</command>.  To perform late locking
     instead, provide the callback functions defined
     in <xref linkend="fdw-callbacks-row-locking"/>.
     In <function>GetForeignRowMarkType</function>, select rowmark option
     <literal>ROW_MARK_EXCLUSIVE</literal>, <literal>ROW_MARK_NOKEYEXCLUSIVE</literal>,
     <literal>ROW_MARK_SHARE</literal>, or <literal>ROW_MARK_KEYSHARE</literal> depending
     on the requested lock strength.  (The core code will act the same
     regardless of which of these four options you choose.)
     Elsewhere, you can detect whether a foreign table was specified to be
     locked by this type of command by using <function>get_plan_rowmark</function> at
     plan time, or <function>ExecFindRowMark</function> at execution time; you must
     check not only whether a non-null rowmark struct is returned, but that
     its <structfield>strength</structfield> field is not <literal>LCS_NONE</literal>.
-->
<command>SELECT FOR UPDATE/SHARE</command>コマンドによりロックすることが指定された外部テーブルについて、<literal>ForeignScan</literal>の操作では<command>SELECT FOR UPDATE/SHARE</command>と同等なものを使ってタプルをフェッチすることで、ここでも早いロックを実行できます。
逆に遅いロックを実行するには、<xref linkend="fdw-callbacks-row-locking"/>で定義されるコールバック関数を提供して下さい。
<function>GetForeignRowMarkType</function>では、要求されたロックの強度に応じて、rowmarkのオプション<literal>ROW_MARK_EXCLUSIVE</literal>、<literal>ROW_MARK_NOKEYEXCLUSIVE</literal>、<literal>ROW_MARK_SHARE</literal>または<literal>ROW_MARK_KEYSHARE</literal>を選択して下さい。
（コアのコードは、この4つのオプションのどれが選ばれたかに関係なく、同じ動作をします。）
その他には、この種のコマンドによって外部テーブルのロックが指定されたかどうかを、計画時に<function>get_plan_rowmark</function>を使うことで、あるいは実行時に<function>ExecFindRowMark</function>を使うことで検知できます。
このとき、NULLでないrowmark構造体が戻されるかどうかだけでなく、その<structfield>strength</structfield>フィールドが<literal>LCS_NONE</literal>でないことも確認しなければなりません。
    </para>

    <para>
<!--
     Lastly, for foreign tables that are used in an <command>UPDATE</command>,
     <command>DELETE</command> or <command>SELECT FOR UPDATE/SHARE</command> command but
     are not specified to be row-locked, you can override the default choice
     to copy entire rows by having <function>GetForeignRowMarkType</function> select
     option <literal>ROW_MARK_REFERENCE</literal> when it sees lock strength
     <literal>LCS_NONE</literal>.  This will cause <function>RefetchForeignRow</function> to
     be called with that value for <structfield>markType</structfield>; it should then
     re-fetch the row without acquiring any new lock.  (If you have
     a <function>GetForeignRowMarkType</function> function but don't wish to re-fetch
     unlocked rows, select option <literal>ROW_MARK_COPY</literal>
     for <literal>LCS_NONE</literal>.)
-->
最後に、<command>UPDATE</command>、<command>DELETE</command>または<command>SELECT FOR UPDATE/SHARE</command>コマンドで使用されたが、行ロックの指定はされなかった外部テーブルについて、ロック強度が<literal>LCS_NONE</literal>になっているときに<function>GetForeignRowMarkType</function>でオプション<literal>ROW_MARK_REFERENCE</literal>を選択すれば、すべての行を複製するというデフォルトの動作を変更することができます。
これにより、<structfield>markType</structfield>にその値を入れて<function>RefetchForeignRow</function>が呼び出されるようになります。
このとき、新しいロックを取得することなく行を再取得します。
（<function>GetForeignRowMarkType</function>関数を使うが、ロックしていない行を再フェッチしたくない場合は、<literal>LCS_NONE</literal>についてオプション<literal>ROW_MARK_COPY</literal>を選択して下さい。）
    </para>

    <para>
<!--
     See <filename>src/include/nodes/lockoptions.h</filename>, the comments
     for <type>RowMarkType</type> and <type>PlanRowMark</type>
     in <filename>src/include/nodes/plannodes.h</filename>, and the comments for
     <type>ExecRowMark</type> in <filename>src/include/nodes/execnodes.h</filename> for
     additional information.
-->
さらなる情報は、<filename>src/include/nodes/lockoptions.h</filename>、<filename>src/include/nodes/plannodes.h</filename>での<type>RowMarkType</type>と<type>PlanRowMark</type>についてのコメント、<filename>src/include/nodes/execnodes.h</filename>での<type>ExecRowMark</type>についてのコメントを参照して下さい。
    </para>

  </sect1>

 </chapter><|MERGE_RESOLUTION|>--- conflicted
+++ resolved
@@ -107,13 +107,10 @@
      representing the type of object the options are associated with. The
      latter corresponds to the OID of the system catalog the object
      would be stored in, one of:
-<<<<<<< HEAD
-=======
 -->
 検証関数は、そのラッパーを使用する外部サーバ、ユーザマッピング、外部テーブルだけでなく、外部データラッパー自身の<command>CREATE</command>や<command>ALTER</command>といったコマンドで指定されたオプションの妥当性の検証を担当します。
 検証関数は、検証するオプションを含むtext配列と、オプションを関連付けるオブジェクトの種類を表すOIDという二つの引数を取るものとして登録しなければなりません。
 後者はそのオブジェクトが格納されるシステムカタログのOIDに対応するもので、以下のいずれかです。
->>>>>>> 32de6336
      <itemizedlist spacing="compact">
       <listitem><para><literal>AttributeRelationId</literal></para></listitem>
       <listitem><para><literal>ForeignDataWrapperRelationId</literal></para></listitem>
@@ -121,10 +118,7 @@
       <listitem><para><literal>ForeignTableRelationId</literal></para></listitem>
       <listitem><para><literal>UserMappingRelationId</literal></para></listitem>
      </itemizedlist>
-<<<<<<< HEAD
-=======
-<!--
->>>>>>> 32de6336
+<!--
      If no validator function is supplied, options are not checked at object
      creation time or object alteration time.
 -->
@@ -499,7 +493,6 @@
     </para>
 
     <para>
-<<<<<<< HEAD
      Note also that the set of join clauses to apply to the join,
      which is passed as <literal>extra-&gt;restrictlist</literal>, varies
      depending on the combination of inner and outer relations.  A
@@ -511,9 +504,7 @@
     </para>
 
     <para>
-=======
-<!--
->>>>>>> 32de6336
+<!--
      If a <structname>ForeignPath</structname> path is chosen for the join, it will
      represent the entire join process; paths generated for the component
      tables and subsidiary joins will not be used.  Subsequent processing of

--- conflicted
+++ resolved
@@ -269,13 +269,11 @@
       When this form is used, the column's statistics are removed,
       so running <link linkend="sql-analyze"><command>ANALYZE</command></link>
       on the table afterwards is recommended.
-<<<<<<< HEAD
--->
-この形式を使用すると、列の統計情報が削除されるので、後でテーブルに対して<link linkend="sql-analyze"><command>ANALYZE</command></link>を実行することをお勧めします。
-=======
       For a virtual generated column, <command>ANALYZE</command>
       is not necessary because such columns never have statistics.
->>>>>>> 3d6a8289
+-->
+《マッチ度[52.901024]》この形式を使用すると、列の統計情報が削除されるので、後でテーブルに対して<link linkend="sql-analyze"><command>ANALYZE</command></link>を実行することをお勧めします。
+《機械翻訳》«When this form is used, the column's statistics are removed, so running <link linkend="sql-analyze"><command>ANALYZE</command></link> on the table afterwards is recommended. For a virtual generated column, <command>ANALYZE</command> is not necessary because such columns never have statistics.»
      </para>
     </listitem>
    </varlistentry>
@@ -315,23 +313,17 @@
       provided none of the records in the table contain a
       <literal>NULL</literal> value for the column.  Ordinarily this is
       checked during the <literal>ALTER TABLE</literal> by scanning the
-<<<<<<< HEAD
-      entire table;
-      however, if a valid <literal>CHECK</literal> constraint exists
-      (and is not dropped in the same command) which proves no
-      <literal>NULL</literal> can exist, then the table scan is skipped.
--->
-<literal>SET NOT NULL</literal>は、テーブルの項目でその列が<literal>NULL</literal>値であるものが1つもない場合にのみ、その列に設定可能です。
-通常これは<literal>ALTER TABLE</literal>がテーブル全体をスキャンする際に確認されます。
-しかしながら、<literal>NULL</literal>が存在できないことを示す有効な<literal>CHECK</literal>制約（同じコマンドで削除されない）が存在すれば、テーブルスキャンは省略されます。
-=======
       entire table, unless <literal>NOT VALID</literal> is specified;
       however, if a valid <literal>CHECK</literal> constraint exists
       (and is not dropped in the same command) which proves no
       <literal>NULL</literal> can exist, then the table scan is skipped.
       If a column has an invalid not-null constraint,
       <literal>SET NOT NULL</literal> validates it.
->>>>>>> 3d6a8289
+-->
+《マッチ度[68.866328]》<literal>SET NOT NULL</literal>は、テーブルの項目でその列が<literal>NULL</literal>値であるものが1つもない場合にのみ、その列に設定可能です。
+通常これは<literal>ALTER TABLE</literal>がテーブル全体をスキャンする際に確認されます。
+しかしながら、<literal>NULL</literal>が存在できないことを示す有効な<literal>CHECK</literal>制約（同じコマンドで削除されない）が存在すれば、テーブルスキャンは省略されます。
+《機械翻訳》«<literal>SET NOT NULL</literal> may only be applied to a column provided none of the records in the table contain a <literal>NULL</literal> value for the column. Ordinarily this is checked during the <literal>ALTER TABLE</literal> by scanning the entire table, unless <literal>NOT VALID</literal> is specified; however, if a valid <literal>CHECK</literal> constraint exists (and is not dropped in the same command) which proves no <literal>NULL</literal> can exist, then the table scan is skipped. If a column has an invalid not-null constraint, <literal>SET NOT NULL</literal> validates it.»
      </para>
 
      <para>
@@ -343,18 +335,15 @@
       table.  Even if there is no <literal>NOT NULL</literal> constraint on the
       parent, such a constraint can still be added to individual partitions,
       if desired; that is, the children can disallow nulls even if the parent
-<<<<<<< HEAD
-      allows them, but not the other way around.
--->
-このテーブルがパーティションの場合、親テーブルで<literal>NOT NULL</literal>の印がつけられている列について<literal>DROP NOT NULL</literal>を実行することはできません。
+      allows them, but not the other way around.  It is also possible to drop
+      the <literal>NOT NULL</literal> constraint from <literal>ONLY</literal>
+      the parent table, which does not remove it from the children.
+-->
+《マッチ度[70.140845]》このテーブルがパーティションの場合、親テーブルで<literal>NOT NULL</literal>の印がつけられている列について<literal>DROP NOT NULL</literal>を実行することはできません。
 すべてのパーティションから<literal>NOT NULL</literal>制約を削除するには、親テーブルで<literal>DROP NOT NULL</literal>を実行してください。
 親テーブルに<literal>NOT NULL</literal>制約がない場合でも、望むなら各パーティションにそのような制約を追加することができます。
 つまり、親テーブルがNULLを許していても子テーブルでNULLを禁止することができますが、その逆はできません。
-=======
-      allows them, but not the other way around.  It is also possible to drop
-      the <literal>NOT NULL</literal> constraint from <literal>ONLY</literal>
-      the parent table, which does not remove it from the children.
->>>>>>> 3d6a8289
+《機械翻訳》«If this table is a partition, one cannot perform <literal>DROP NOT NULL</literal> on a column if it is marked <literal>NOT NULL</literal> in the parent table. To drop the <literal>NOT NULL</literal> constraint from all the partitions, perform <literal>DROP NOT NULL</literal> on the parent table. Even if there is no <literal>NOT NULL</literal> constraint on the parent, such a constraint can still be added to individual partitions, if desired; that is, the children can disallow nulls even if the parent allows them, but not the other way around. It is also possible to drop the <literal>NOT NULL</literal> constraint from <literal>ONLY</literal> the parent table, which does not remove it from the children.»
      </para>
     </listitem>
    </varlistentry>
@@ -365,34 +354,24 @@
      <para>
 <!--
       This form replaces the expression of a generated column.  Existing data
-<<<<<<< HEAD
-      in the column is rewritten and all the future changes will apply the new
-      generation expression.
--->
-この構文は、生成列の式を置き換えます。
-列の既存のデータは書き換えられ、以後の変更はすべて新しい生成式を適用します。
-     </para>
-
-     <para>
-<!--
-      When this form is used, the column's statistics are removed,
-      so running <link linkend="sql-analyze"><command>ANALYZE</command></link>
-      on the table afterwards is recommended.
--->
-この形式を使用すると、列の統計情報が削除されるので、後でテーブルに対して<link linkend="sql-analyze"><command>ANALYZE</command></link>を実行することをお勧めします。
-=======
       in a stored generated column is rewritten and all the future changes
       will apply the new generation expression.
-     </para>
-
-     <para>
+-->
+《マッチ度[83.425414]》この構文は、生成列の式を置き換えます。
+列の既存のデータは書き換えられ、以後の変更はすべて新しい生成式を適用します。
+《機械翻訳》«This form replaces the expression of a generated column. Existing data in a stored generated column is rewritten and all the future changes will apply the new generation expression.»
+     </para>
+
+     <para>
+<!--
       When this form is used on a stored generated column, its statistics
       are removed, so running
       <link linkend="sql-analyze"><command>ANALYZE</command></link>
       on the table afterwards is recommended.
       For a virtual generated column, <command>ANALYZE</command>
       is not necessary because such columns never have statistics.
->>>>>>> 3d6a8289
+-->
+《機械翻訳》«When this form is used on a stored generated column, its statistics are removed, so running <link linkend="sql-analyze"><command>ANALYZE</command></link> on the table afterwards is recommended. For a virtual generated column, <command>ANALYZE</command> is not necessary because such columns never have statistics.»
      </para>
     </listitem>
    </varlistentry>
@@ -411,24 +390,22 @@
      </para>
 
      <para>
-<<<<<<< HEAD
-<!--
-      If <literal>DROP EXPRESSION IF EXISTS</literal> is specified and the
-      column is not a stored generated column, no error is thrown.  In this
-      case a notice is issued instead.
--->
-<literal>DROP EXPRESSION IF EXISTS</literal>が指定され、その列が格納された生成列でない場合は、エラーを発生させません。
-この場合、注意メッセージが発行されます。
-=======
+<!--
       This form is currently only supported for stored generated columns (not
       virtual ones).
-     </para>
-
-     <para>
+-->
+《機械翻訳》«This form is currently only supported for stored generated columns (not virtual ones).»
+     </para>
+
+     <para>
+<!--
       If <literal>DROP EXPRESSION IF EXISTS</literal> is specified and the
       column is not a generated column, no error is thrown.  In this case a
       notice is issued instead.
->>>>>>> 3d6a8289
+-->
+《マッチ度[84.049080]》<literal>DROP EXPRESSION IF EXISTS</literal>が指定され、その列が格納された生成列でない場合は、エラーを発生させません。
+この場合、注意メッセージが発行されます。
+《機械翻訳》«If <literal>DROP EXPRESSION IF EXISTS</literal> is specified and the column is not a generated column, no error is thrown. In this case a notice is issued instead.»
      </para>
     </listitem>
    </varlistentry>
@@ -665,15 +642,11 @@
 <!--
       This form adds a new constraint to a table using the same constraint
       syntax as <link linkend="sql-createtable"><command>CREATE TABLE</command></link>, plus the option <literal>NOT
-<<<<<<< HEAD
-      VALID</literal>, which is currently only allowed for foreign key
-      and CHECK constraints.
--->
-この構文は、<link linkend="sql-createtable"><command>CREATE TABLE</command></link>と同じ制約構文に加え、現時点では外部キー制約と検査制約でのみ許される<literal>NOT VALID</literal>オプションを使って新しい制約をテーブルに追加します。
-=======
       VALID</literal>, which is currently only allowed for foreign-key,
       <literal>CHECK</literal>, and not-null constraints.
->>>>>>> 3d6a8289
+-->
+《マッチ度[82.154882]》この構文は、<link linkend="sql-createtable"><command>CREATE TABLE</command></link>と同じ制約構文に加え、現時点では外部キー制約と検査制約でのみ許される<literal>NOT VALID</literal>オプションを使って新しい制約をテーブルに追加します。
+《機械翻訳》«This form adds a new constraint to a table using the same constraint syntax as <link linkend="sql-createtable"><command>CREATE TABLE</command></link>, plus the option <literal>NOT VALID</literal>, which is currently only allowed for foreign-key, <literal>CHECK</literal>, and not-null constraints.»
      </para>
 
      <para>
@@ -692,11 +665,12 @@
       See <xref linkend="sql-altertable-notes"/> below for more information
       about using the <literal>NOT VALID</literal> option.
 -->
-通常この構文は、テーブルの既存の行が新しい制約を満たすか確認するため、テーブルのスキャンの原因となります。
+《マッチ度[88.715953]》通常この構文は、テーブルの既存の行が新しい制約を満たすか確認するため、テーブルのスキャンの原因となります。
 しかし、<literal>NOT VALID</literal>オプションが使われていれば、時間がかかるかもしれないこのスキャンは省略されます。
 それでも、制約はその後の挿入や更新に対して強制されます（つまり、外部キー制約の場合、被参照テーブルに一致する行が存在しない限り失敗します。指定された検査制約に一致する新しい行が存在しない限り失敗します）。
 しかしデータベースは、<literal>VALIDATE CONSTRAINT</literal>オプションを使用して検証されるまで、テーブル内のすべての行で制約が保持されているとみなしません。
 <literal>NOT VALID</literal>オプションを使うことに関する更なる情報は<xref linkend="sql-altertable-notes"/>以下を参照してください。
+《機械翻訳》«Normally, this form will cause a scan of the table to verify that all existing rows in the table satisfy the new constraint. But if the <literal>NOT VALID</literal> option is used, this potentially-lengthy scan is skipped. The constraint will still be applied against subsequent inserts or updates (that is, they'll fail unless there is a matching row in the referenced table, in the case of foreign keys, or they'll fail unless the new row matches the specified check condition). But the database will not assume that the constraint holds for all rows in the table, until it is validated by using the <literal>VALIDATE CONSTRAINT</literal> option. See <xref linkend="sql-altertable-notes"/> below for more information about using the <literal>NOT VALID</literal> option.»
      </para>
 
      <para>
@@ -718,15 +692,8 @@
 <!--
       Additional restrictions apply when unique or primary key constraints
       are added to partitioned tables; see <link linkend="sql-createtable"><command>CREATE TABLE</command></link>.
-<<<<<<< HEAD
-      Also, foreign key constraints on partitioned
-      tables may not be declared <literal>NOT VALID</literal> at present.
--->
-一意性制約や主キー制約がパーティションテーブルに追加されるときには、追加的な制限が適用されます。
-<link linkend="sql-createtable"><command>CREATE TABLE</command></link>を参照してください。
-また、今のところ、パーティションテーブルでの外部キー制約では<literal>NOT VALID</literal>と宣言できません。
-=======
->>>>>>> 3d6a8289
+-->
+《機械翻訳》«Additional restrictions apply when unique or primary key constraints are added to partitioned tables; see <link linkend="sql-createtable"><command>CREATE TABLE</command></link>.»
      </para>
 
     </listitem>
@@ -823,15 +790,12 @@
      <para>
 <!--
       This form alters the attributes of a constraint that was previously
-<<<<<<< HEAD
-      created. Currently only foreign key constraints may be altered.
--->
-この構文は以前に作成された制約の属性を変更します。
-現在は外部キー制約のみを変更できます。
-=======
       created. Currently only foreign key constraints may be altered in
       this fashion, but see below.
->>>>>>> 3d6a8289
+-->
+《マッチ度[73.456790]》この構文は以前に作成された制約の属性を変更します。
+現在は外部キー制約のみを変更できます。
+《機械翻訳》«This form alters the attributes of a constraint that was previously created. Currently only foreign key constraints may be altered in this fashion, but see below.»
      </para>
     </listitem>
    </varlistentry>
@@ -841,6 +805,7 @@
     <term><literal>ALTER CONSTRAINT ... NO INHERIT</literal></term>
     <listitem>
      <para>
+<!--
       These forms modify a inheritable constraint so that it becomes not
       inheritable, or vice-versa. Only not-null constraints may be altered
       in this fashion at present.
@@ -851,6 +816,8 @@
       non-inheritable on a table with children, then the corresponding
       constraint on children will be marked as no longer inherited,
       but not removed.
+-->
+《機械翻訳》«These forms modify a inheritable constraint so that it becomes not inheritable, or vice-versa. Only not-null constraints may be altered in this fashion at present. In addition to changing the inheritability status of the constraint, in the case where a non-inheritable constraint is being marked inheritable, if the table has children, an equivalent constraint will be added to them. If marking an inheritable constraint as non-inheritable on a table with children, then the corresponding constraint on children will be marked as no longer inherited, but not removed.»
       </para>
      </listitem>
     </varlistentry>
@@ -859,12 +826,8 @@
     <term><literal>VALIDATE CONSTRAINT</literal></term>
     <listitem>
      <para>
-<<<<<<< HEAD
-<!--
-      This form validates a foreign key or check constraint that was
-=======
+<!--
       This form validates a foreign key, check, or not-null constraint that was
->>>>>>> 3d6a8289
       previously created as <literal>NOT VALID</literal>, by scanning the
       table to ensure there are no rows for which the constraint is not
       satisfied.  If the constraint was set to <literal>NOT ENFORCED</literal>, an error is thrown.
@@ -872,9 +835,10 @@
       (See <xref linkend="sql-altertable-notes"/> below for an explanation
       of the usefulness of this command.)
 -->
-この構文は、以前に<literal>NOT VALID</literal>として作成された外部キー制約または検査制約を、これらの制約を満たさない行が存在しないことを確認するためにテーブルをスキャンして、検証します。
+《マッチ度[72.413793]》この構文は、以前に<literal>NOT VALID</literal>として作成された外部キー制約または検査制約を、これらの制約を満たさない行が存在しないことを確認するためにテーブルをスキャンして、検証します。
 制約がすでに有効であると記録されている場合は何も起こりません。
 (このコマンドの有用性の説明は<xref linkend="sql-altertable-notes"/>以下を参照してください。)
+《機械翻訳》«This form validates a foreign key, check, or not-null constraint that was previously created as <literal>NOT VALID</literal>, by scanning the table to ensure there are no rows for which the constraint is not satisfied. If the constraint was set to <literal>NOT ENFORCED</literal>, an error is thrown. Nothing happens if the constraint is already marked valid. (See <xref linkend="sql-altertable-notes"/> below for an explanation of the usefulness of this command.)»
      </para>
      <para>
 <!--
@@ -1214,7 +1178,11 @@
      </para>
 
      <para>
+<!--
       This form is not supported for partitioned tables.
+-->
+《マッチ度[64.000000]》この形式は今のところパーティションテーブルではサポートされません。
+《機械翻訳》«This form is not supported for partitioned tables.»
      </para>
     </listitem>
    </varlistentry>
@@ -1280,47 +1248,28 @@
       table.  Subsequently, queries against the parent will include records
       of the target table.  To be added as a child, the target table must
       already contain all the same columns as the parent (it could have
-<<<<<<< HEAD
-      additional columns, too).  The columns must have matching data types,
-      and if they have <literal>NOT NULL</literal> constraints in the parent
-      then they must also have <literal>NOT NULL</literal> constraints in the
-      child.
--->
-この構文は、対象テーブルを指定した親テーブルの子テーブルとして追加します。
-その後に行われる親テーブルへの問い合わせには対象テーブルの項目も含まれます。
-子テーブルとして追加するためには、対象テーブルには親テーブルと同じ列がすべて含まれていなければなりません。
-（この他の列を持つこともできます。）
-これらの列のデータ型は一致している必要があり、親テーブルで<literal>NOT NULL</literal>制約がある場合は、子テーブルでも同様に<literal>NOT NULL</literal>制約を持たなければなりません。
-     </para>
-
-     <para>
-<!--
-      There must also be matching child-table constraints for all
-      <literal>CHECK</literal> constraints of the parent, except those
-      marked non-inheritable (that is, created with <literal>ALTER TABLE ... ADD CONSTRAINT ... NO INHERIT</literal>)
-      in the parent, which are ignored; all child-table constraints matched
-      must not be marked non-inheritable.
-      Currently
-=======
       additional columns, too).  The columns must have matching data types.
-     </para>
-
-     <para>
+-->
+《機械翻訳》«This form adds the target table as a new child of the specified parent table. Subsequently, queries against the parent will include records of the target table. To be added as a child, the target table must already contain all the same columns as the parent (it could have additional columns, too). The columns must have matching data types.»
+     </para>
+
+     <para>
+<!--
       In addition, all <literal>CHECK</literal> and <literal>NOT NULL</literal>
       constraints on the parent must also exist on the child, except those
       marked non-inheritable (that is, created with
       <literal>ALTER TABLE ... ADD CONSTRAINT ... NO INHERIT</literal>), which
       are ignored.  All child-table constraints matched must not be marked
       non-inheritable.  Currently
->>>>>>> 3d6a8289
       <literal>UNIQUE</literal>, <literal>PRIMARY KEY</literal>, and
       <literal>FOREIGN KEY</literal> constraints are not considered, but
       this might change in the future.
 -->
-また、親テーブルの<literal>CHECK</literal>制約すべてについても、一致する制約が子テーブルに存在しなければなりません。
+《マッチ度[70.712909]》また、親テーブルの<literal>CHECK</literal>制約すべてについても、一致する制約が子テーブルに存在しなければなりません。
 ただし、親テーブルにおいて継承不可と印付けされている（つまり<literal>ALTER TABLE ... ADD CONSTRAINT ... NO INHERIT</literal>付きで作成された）制約は除きます（これらは無視されます）。
 一致する子テーブルの制約はすべて継承不可であってはなりません。
 現時点では<literal>UNIQUE</literal>、<literal>PRIMARY KEY</literal>、<literal>FOREIGN KEY</literal>制約は無視されますが、将来変更されるかもしれません。
+《機械翻訳》«In addition, all <literal>CHECK</literal> and <literal>NOT NULL</literal> constraints on the parent must also exist on the child, except those marked non-inheritable (that is, created with <literal>ALTER TABLE ... ADD CONSTRAINT ... NO INHERIT</literal>), which are ignored. All child-table constraints matched must not be marked non-inheritable. Currently <literal>UNIQUE</literal>, <literal>PRIMARY KEY</literal>, and <literal>FOREIGN KEY</literal> constraints are not considered, but this might change in the future.»
      </para>
     </listitem>
    </varlistentry>
@@ -1407,18 +1356,12 @@
        <term><literal>DEFAULT</literal></term>
        <listitem>
         <para>
-<<<<<<< HEAD
-<!--
-         Records the old values of the columns of the primary key, if any.
-         This is the default for non-system tables.
--->
-主キーの列に古い値がある場合、それを記録します。
-これは、非システムテーブルのデフォルトです。
-=======
+<!--
          Records the old values of the columns of the primary key.
          This is the default for non-system tables.
          When there is no primary key, the behavior is the same as <literal>NOTHING</literal>.
->>>>>>> 3d6a8289
+-->
+《機械翻訳》«Records the old values of the columns of the primary key. This is the default for non-system tables. When there is no primary key, the behavior is the same as <literal>NOTHING</literal>.»
         </para>
        </listitem>
       </varlistentry>
@@ -1546,7 +1489,6 @@
       <literal>UNIQUE</literal> and <literal>PRIMARY KEY</literal> constraints
       from the parent table will be created in the partition, if they don't
       already exist.
-<<<<<<< HEAD
 -->
 <literal>FOR VALUES</literal>を使ったパーティションは<replaceable class="parameter">partition_bound_spec</replaceable>で<link linkend="sql-createtable"><command>CREATE TABLE</command></link>と同じ構文を使います。
 パーティション境界の指定は、対象テーブルのパーティション戦略とパーティションキーと対応していなければなりません。
@@ -1554,8 +1496,6 @@
 また、対象テーブルにある全ての<literal>NOT NULL</literal>および<literal>CHECK</literal>制約を持たなければならず、<literal>NO INHERIT</literal>と印付けされていてはなりません。
 今のところ、<literal>FOREIGN KEY</literal>制約は考慮されません。
 親テーブルの<literal>UNIQUE</literal>および<literal>PRIMARY KEY</literal>制約は、既に在るのでなければ、パーティションに作られます。
-=======
->>>>>>> 3d6a8289
      </para>
 
      <para>
@@ -1698,14 +1638,9 @@
   </para>
 
   <para>
-<<<<<<< HEAD
-<!--
-   All the forms of ALTER TABLE that act on a single table, except
-   <literal>RENAME</literal>, <literal>SET SCHEMA</literal>,
-=======
+<!--
    All the forms of <command>ALTER TABLE</command> that act on a single table,
    except <literal>RENAME</literal>, <literal>SET SCHEMA</literal>,
->>>>>>> 3d6a8289
    <literal>ATTACH PARTITION</literal>, and
    <literal>DETACH PARTITION</literal> can be combined into
    a list of multiple alterations to be applied together.  For example, it
@@ -1713,7 +1648,7 @@
    columns in a single command.  This is particularly useful with large
    tables, since only one pass over the table need be made.
 -->
-<literal>RENAME</literal>、<literal>SET SCHEMA</literal>、<literal>ATTACH PARTITION</literal>、<literal>DETACH PARTITION</literal>は、複数の変更リストに結合して、まとめて処理することができますが、それらを除き、ALTER TABLEのすべての構文は１つだけのテーブルに対して作用します。
+《マッチ度[91.035857]》<literal>RENAME</literal>、<literal>SET SCHEMA</literal>、<literal>ATTACH PARTITION</literal>、<literal>DETACH PARTITION</literal>は、複数の変更リストに結合して、まとめて処理することができますが、それらを除き、ALTER TABLEのすべての構文は１つだけのテーブルに対して作用します。
 例えば、複数の列の追加、型の変更を単一のコマンドで実行することができます。
 これは特に巨大なテーブルでは便利です。変更のために必要なテーブル全体のスキャンが1回で済むからです。
   </para>
@@ -2037,14 +1972,10 @@
       <term><replaceable class="parameter">partition_name</replaceable></term>
       <listitem>
        <para>
-<<<<<<< HEAD
 <!--
         The name of the table to attach as a new partition or to detach from this table.
 -->
 新しいパーティションとして追加する、またはテーブルから切り離すテーブルの名前です。
-=======
-        The name of the table to attach as a new partition or to detach from this table.
->>>>>>> 3d6a8289
        </para>
       </listitem>
      </varlistentry>
@@ -2087,70 +2018,33 @@
     When a column is added with <literal>ADD COLUMN</literal> and a
     non-volatile <literal>DEFAULT</literal> is specified, the default value is
     evaluated at the time of the statement and the result stored in the
-<<<<<<< HEAD
-    table's metadata.  That value will be used for the column for all existing
-    rows.  If no <literal>DEFAULT</literal> is specified, NULL is used.  In
-    neither case is a rewrite of the table required.
--->
-<literal>ADD COLUMN</literal>で列が追加され、非変動性の<literal>DEFAULT</literal>が指定されたときには、デフォルトは宣言時に評価されてテーブルのメタデータに格納された結果です。
-この値は全ての既存行の列に使われます。
-<literal>DEFAULT</literal>が指定されなかった場合にはNULLが使われます。
-どちらの場合もテーブルを書き直す必要はありません。
-   </para>
-
-   <para>
-<!--
-    Adding a column with a volatile <literal>DEFAULT</literal> or
-    changing the type of an existing column will require the entire table and
-    its indexes to be rewritten. As an exception, when changing the type of an
-    existing column, if the <literal>USING</literal> clause does not change
-    the column contents and the old type is either binary coercible to the new
-    type or an unconstrained domain over the new type, a table rewrite is not
-    needed. However, indexes must always be rebuilt unless the system can
-    verify that the new index would be logically equivalent to the existing
-    one.  For example, if the collation for a column has been changed, an index
-    rebuild is always required because the new sort order might be different.
-    However, in the absence of a collation change, a column can be changed
-    from <type>text</type> to <type>varchar</type> (or vice versa) without
-    rebuilding the indexes because these data types sort identically.
-    Table and/or index rebuilds may take a
-    significant amount of time for a large table; and will temporarily require
-    as much as double the disk space.
--->
-変動性の<literal>DEFAULT</literal>句を持つ列を追加したり、既存の列の型を変更するには、テーブルとインデックス全体の書き換えが必要になります。
-例外として、既存列の型を変更するとき、<literal>USING</literal>句が列の内容を変更せず、かつ、古い型が新しい型とバイナリ変換可能であるか新しい型全体に対する制約のないドメインである場合、テーブルの書き換えは必要ありません。
-しかし、新しいインデックスが既存のものと論理的に等しいとシステムが確認できないのであれば、インデックスは常に再構築しなければなりません。
-例えば、列の照合順序が変更された場合には、新しいソート順が異なるかもしれませんので、インデックスの再構築は常に必要です。
-しかし、照合順序の変更がなければ、インデックスの再構築なしで列を<type>text</type>から<type>varchar</type>へ(またはその逆)と変更できます。データ型のソートが同一だからです。
-テーブルが巨大な場合、テーブル、インデックスまたはその両方の再構築には非常に時間がかかる可能性があります。
-また、一時的に2倍のディスク容量が必要とされます。
-   </para>
-
-   <para>
-<!--
-    Adding a <literal>CHECK</literal> or <literal>NOT NULL</literal> constraint requires
-    scanning the table to verify that existing rows meet the constraint,
-    but does not require a table rewrite.
--->
-<literal>CHECK</literal>あるいは<literal>NOT NULL</literal>制約を追加する時は、既存の行が制約に従うかどうかを検証するためにテーブルのスキャンが必要になりますが、テーブルの書き換えは必要ありません。
-=======
     table's metadata, where it will be returned when any existing rows are
     accessed.  The value will be only applied when the table is rewritten,
     making the <command>ALTER TABLE</command> very fast even on large tables.
     If no column constraints are specified, NULL is used as the
     <literal>DEFAULT</literal>.  In neither case is a rewrite of the table
     required.
+-->
+《マッチ度[59.001783]》<literal>ADD COLUMN</literal>で列が追加され、非変動性の<literal>DEFAULT</literal>が指定されたときには、デフォルトは宣言時に評価されてテーブルのメタデータに格納された結果です。
+この値は全ての既存行の列に使われます。
+<literal>DEFAULT</literal>が指定されなかった場合にはNULLが使われます。
+どちらの場合もテーブルを書き直す必要はありません。
+《機械翻訳》«When a column is added with <literal>ADD COLUMN</literal> and a non-volatile <literal>DEFAULT</literal> is specified, the default value is evaluated at the time of the statement and the result stored in the table's metadata, where it will be returned when any existing rows are accessed. The value will be only applied when the table is rewritten, making the <command>ALTER TABLE</command> very fast even on large tables. If no column constraints are specified, NULL is used as the <literal>DEFAULT</literal>. In neither case is a rewrite of the table required.»
    </para>
 
    <para>
+<!--
     Adding a column with a volatile <literal>DEFAULT</literal>
     (e.g., <function>clock_timestamp()</function>), a stored generated column,
     an identity column, or a column with a domain data type that has
     constraints will cause the entire table and its indexes to be rewritten.
     Adding a virtual generated column never requires a rewrite.
+-->
+《機械翻訳》«Adding a column with a volatile <literal>DEFAULT</literal> (e.g., <function>clock_timestamp()</function>), a stored generated column, an identity column, or a column with a domain data type that has constraints will cause the entire table and its indexes to be rewritten. Adding a virtual generated column never requires a rewrite.»
    </para>
 
    <para>
+<!--
     Changing the type of an existing column will normally cause the entire table
     and its indexes to be rewritten.
     As an exception, when changing the type of an existing column,
@@ -2165,21 +2059,36 @@
     change, a column can be changed from <type>text</type> to
     <type>varchar</type> (or vice versa) without rebuilding the indexes
     because these data types sort identically.
+-->
+《マッチ度[64.821223]》変動性の<literal>DEFAULT</literal>句を持つ列を追加したり、既存の列の型を変更するには、テーブルとインデックス全体の書き換えが必要になります。
+例外として、既存列の型を変更するとき、<literal>USING</literal>句が列の内容を変更せず、かつ、古い型が新しい型とバイナリ変換可能であるか新しい型全体に対する制約のないドメインである場合、テーブルの書き換えは必要ありません。
+しかし、新しいインデックスが既存のものと論理的に等しいとシステムが確認できないのであれば、インデックスは常に再構築しなければなりません。
+例えば、列の照合順序が変更された場合には、新しいソート順が異なるかもしれませんので、インデックスの再構築は常に必要です。
+しかし、照合順序の変更がなければ、インデックスの再構築なしで列を<type>text</type>から<type>varchar</type>へ(またはその逆)と変更できます。データ型のソートが同一だからです。
+テーブルが巨大な場合、テーブル、インデックスまたはその両方の再構築には非常に時間がかかる可能性があります。
+また、一時的に2倍のディスク容量が必要とされます。
+《機械翻訳》«Changing the type of an existing column will normally cause the entire table and its indexes to be rewritten. As an exception, when changing the type of an existing column, if the <literal>USING</literal> clause does not change the column contents and the old type is either binary coercible to the new type or an unconstrained domain over the new type, a table rewrite is not needed. However, indexes will still be rebuilt unless the system can verify that the new index would be logically equivalent to the existing one. For example, if the collation for a column has been changed, an index rebuild is required because the new sort order might be different. However, in the absence of a collation change, a column can be changed from <type>text</type> to <type>varchar</type> (or vice versa) without rebuilding the indexes because these data types sort identically.»
    </para>
 
    <para>
+<!--
     Table and/or index
     rebuilds may take a significant amount of time for a large table,
     and will temporarily require as much as double the disk space.
+-->
+《機械翻訳》«Table and/or index rebuilds may take a significant amount of time for a large table, and will temporarily require as much as double the disk space.»
    </para>
 
    <para>
+<!--
     Adding a <literal>CHECK</literal> or <literal>NOT NULL</literal>
     constraint requires scanning the table to verify that existing rows meet the
     constraint, but does not require a table rewrite.  If a <literal>CHECK</literal>
     constraint is added as <literal>NOT ENFORCED</literal>, no verification will
     be performed.
->>>>>>> 3d6a8289
+-->
+《マッチ度[57.371795]》<literal>CHECK</literal>あるいは<literal>NOT NULL</literal>制約を追加する時は、既存の行が制約に従うかどうかを検証するためにテーブルのスキャンが必要になりますが、テーブルの書き換えは必要ありません。
+《機械翻訳》«Adding a <literal>CHECK</literal> or <literal>NOT NULL</literal> constraint requires scanning the table to verify that existing rows meet the constraint, but does not require a table rewrite. If a <literal>CHECK</literal> constraint is added as <literal>NOT ENFORCED</literal>, no verification will be performed.»
    </para>
 
    <para>
@@ -2200,12 +2109,8 @@
    </para>
 
    <para>
-<<<<<<< HEAD
-<!--
-    Scanning a large table to verify a new foreign key or check constraint
-=======
+<!--
     Scanning a large table to verify new foreign-key, check, or not-null constraints
->>>>>>> 3d6a8289
     can take a long time, and other updates to the table are locked out
     until the <command>ALTER TABLE ADD CONSTRAINT</command> command is
     committed.  The main purpose of the <literal>NOT VALID</literal>
@@ -2229,7 +2134,7 @@
     at leisure until <literal>VALIDATE CONSTRAINT</literal> finally
     succeeds.
 -->
-新しい外部キーや検査制約を検証するために大きなテーブルをスキャンするのは長い時間が掛かる可能性があり、<command>ALTER TABLE ADD CONSTRAINT</command>コマンドがコミットされるまで、そのテーブルのその他の更新は締め出されます。
+《マッチ度[92.002688]》新しい外部キーや検査制約を検証するために大きなテーブルをスキャンするのは長い時間が掛かる可能性があり、<command>ALTER TABLE ADD CONSTRAINT</command>コマンドがコミットされるまで、そのテーブルのその他の更新は締め出されます。
 <literal>NOT VALID</literal>制約オプションの主な目的は、同時実行中の更新に制約を追加する影響を減らすことです。
 <literal>NOT VALID</literal>を付ければ、<command>ADD CONSTRAINT</command>コマンドはテーブルをスキャンせず、すぐにコミットされます。
 その後で、<literal>VALIDATE CONSTRAINT</literal>コマンドを発行して、既存の行が制約を満たすか検証できます。
@@ -2728,12 +2633,8 @@
   <title>互換性</title>
 
   <para>
-<<<<<<< HEAD
-<!--
-   The forms <literal>ADD</literal> (without <literal>USING INDEX</literal>),
-=======
+<!--
    The forms <literal>ADD [COLUMN]</literal>,
->>>>>>> 3d6a8289
    <literal>DROP [COLUMN]</literal>, <literal>DROP IDENTITY</literal>, <literal>RESTART</literal>,
    <literal>SET DEFAULT</literal>, <literal>SET DATA TYPE</literal> (without <literal>USING</literal>),
    <literal>SET GENERATED</literal>, and <literal>SET <replaceable>sequence_option</replaceable></literal>
@@ -2748,9 +2649,10 @@
    Also, the ability to specify more than one manipulation in a single
    <command>ALTER TABLE</command> command is an extension.
 -->
-（<literal>USING INDEX</literal>がない）<literal>ADD</literal>、<literal>DROP [COLUMN]</literal>、<literal>DROP IDENTITY</literal>、<literal>RESTART</literal>、<literal>SET DEFAULT</literal>、（<literal>USING</literal>のない）<literal>SET DATA TYPE</literal>、<literal>SET GENERATED</literal>、<literal>SET <replaceable>sequence_option</replaceable></literal>構文は標準SQLに準拠しています。
+《マッチ度[56.535600]》（<literal>USING INDEX</literal>がない）<literal>ADD</literal>、<literal>DROP [COLUMN]</literal>、<literal>DROP IDENTITY</literal>、<literal>RESTART</literal>、<literal>SET DEFAULT</literal>、（<literal>USING</literal>のない）<literal>SET DATA TYPE</literal>、<literal>SET GENERATED</literal>、<literal>SET <replaceable>sequence_option</replaceable></literal>構文は標準SQLに準拠しています。
 他の構文は標準SQLに対する<productname>PostgreSQL</productname>の拡張です。
 また、単一の<command>ALTER TABLE</command>コマンド内に複数の操作を指定する機能も<productname>PostgreSQL</productname>の拡張です。
+《機械翻訳》«The forms <literal>ADD [COLUMN]</literal>, <literal>DROP [COLUMN]</literal>, <literal>DROP IDENTITY</literal>, <literal>RESTART</literal>, <literal>SET DEFAULT</literal>, <literal>SET DATA TYPE</literal> (without <literal>USING</literal>), <literal>SET GENERATED</literal>, and <literal>SET <replaceable>sequence_option</replaceable></literal> conform with the SQL standard. The form <literal>ADD <replaceable>table_constraint</replaceable></literal> conforms with the SQL standard when the <literal>USING INDEX</literal> and <literal>NOT VALID</literal> clauses are omitted and the constraint type is one of <literal>CHECK</literal>, <literal>UNIQUE</literal>, <literal>PRIMARY KEY</literal>, or <literal>REFERENCES</literal>. The other forms are <productname>PostgreSQL</productname> extensions of the SQL standard. Also, the ability to specify more than one manipulation in a single <command>ALTER TABLE</command> command is an extension.»
   </para>
 
   <para>

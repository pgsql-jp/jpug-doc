# Copyright (c) 2022-2025, PostgreSQL Global Development Group

if not get_option('injection_points')
  subdir_done()
endif

injection_points_sources = files(
  'injection_points.c',
<<<<<<< HEAD
=======
  'injection_stats.c',
  'injection_stats_fixed.c',
>>>>>>> 3d6a8289
  'regress_injection.c',
)

if host_system == 'windows'
  injection_points_sources += rc_lib_gen.process(win32ver_rc, extra_args: [
    '--NAME', 'injection_points',
    '--FILEDESC', 'injection_points - facility for injection points',])
endif

injection_points = shared_module('injection_points',
  injection_points_sources,
  kwargs: pg_test_mod_args,
)
test_install_libs += injection_points

test_install_data += files(
  'injection_points.control',
  'injection_points--1.0.sql',
)

tests += {
  'name': 'injection_points',
  'sd': meson.current_source_dir(),
  'bd': meson.current_build_dir(),
  'regress': {
    'sql': [
      'injection_points',
<<<<<<< HEAD
=======
      'hashagg',
>>>>>>> 3d6a8289
      'reindex_conc',
      'vacuum',
    ],
    'regress_args': ['--dlpath', meson.build_root() / 'src/test/regress'],
    # The injection points are cluster-wide, so disable installcheck
    'runningcheck': false,
  },
  'isolation': {
    'specs': [
      'basic',
      'inplace',
      'syscache-update-pruned',
<<<<<<< HEAD
=======
    ],
    'runningcheck': false, # see syscache-update-pruned
  },
  'tap': {
    'env': {
      'enable_injection_points': get_option('injection_points') ? 'yes' : 'no',
    },
    'tests': [
      't/001_stats.pl',
>>>>>>> 3d6a8289
    ],
    'runningcheck': false, # see syscache-update-pruned
  },
}<|MERGE_RESOLUTION|>--- conflicted
+++ resolved
@@ -6,11 +6,8 @@
 
 injection_points_sources = files(
   'injection_points.c',
-<<<<<<< HEAD
-=======
   'injection_stats.c',
   'injection_stats_fixed.c',
->>>>>>> 3d6a8289
   'regress_injection.c',
 )
 
@@ -38,10 +35,7 @@
   'regress': {
     'sql': [
       'injection_points',
-<<<<<<< HEAD
-=======
       'hashagg',
->>>>>>> 3d6a8289
       'reindex_conc',
       'vacuum',
     ],
@@ -54,8 +48,6 @@
       'basic',
       'inplace',
       'syscache-update-pruned',
-<<<<<<< HEAD
-=======
     ],
     'runningcheck': false, # see syscache-update-pruned
   },
@@ -65,8 +57,6 @@
     },
     'tests': [
       't/001_stats.pl',
->>>>>>> 3d6a8289
     ],
-    'runningcheck': false, # see syscache-update-pruned
   },
 }
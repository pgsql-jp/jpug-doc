# Russian message translation file for plpgsql
# Copyright (C) 2012-2016 PostgreSQL Global Development Group
# This file is distributed under the same license as the PostgreSQL package.
<<<<<<< HEAD
# Alexander Lakhin <exclusion@gmail.com>, 2012-2017, 2018, 2019, 2020, 2021, 2022.
=======
# Alexander Lakhin <exclusion@gmail.com>, 2012-2017, 2018, 2019, 2020, 2021.
>>>>>>> 185876a6
msgid ""
msgstr ""
"Project-Id-Version: plpgsql (PostgreSQL current)\n"
"Report-Msgid-Bugs-To: pgsql-bugs@lists.postgresql.org\n"
<<<<<<< HEAD
"POT-Creation-Date: 2022-08-27 14:52+0300\n"
"PO-Revision-Date: 2022-09-05 13:38+0300\n"
=======
"POT-Creation-Date: 2021-11-08 05:22+0300\n"
"PO-Revision-Date: 2021-09-04 12:39+0300\n"
>>>>>>> 185876a6
"Last-Translator: Alexander Lakhin <exclusion@gmail.com>\n"
"Language-Team: Russian <pgsql-ru-general@postgresql.org>\n"
"Language: ru\n"
"MIME-Version: 1.0\n"
"Content-Type: text/plain; charset=UTF-8\n"
"Content-Transfer-Encoding: 8bit\n"
"Plural-Forms: nplurals=3; plural=n%10==1 && n%100!=11 ? 0 : n%10>=2 && n"
"%10<=4 && (n%100<10 || n%100>=20) ? 1 : 2;\n"

#: pl_comp.c:438 pl_handler.c:496
#, c-format
msgid "PL/pgSQL functions cannot accept type %s"
msgstr "функции PL/pgSQL не могут принимать тип %s"

#: pl_comp.c:530
#, c-format
msgid "could not determine actual return type for polymorphic function \"%s\""
msgstr ""
"не удалось определить фактический тип результата для полиморфной функции \""
"%s\""

#: pl_comp.c:560
#, c-format
msgid "trigger functions can only be called as triggers"
msgstr "триггерные функции могут вызываться только в триггерах"

#: pl_comp.c:564 pl_handler.c:480
#, c-format
msgid "PL/pgSQL functions cannot return type %s"
msgstr "функции PL/pgSQL не могут возвращать тип %s"

#: pl_comp.c:604
#, c-format
msgid "trigger functions cannot have declared arguments"
msgstr "у триггерных функций не может быть объявленных аргументов"

#: pl_comp.c:605
#, c-format
msgid ""
"The arguments of the trigger can be accessed through TG_NARGS and TG_ARGV "
"instead."
msgstr ""
"При необходимости к аргументам триггера можно обращаться через переменные "
"TG_NARGS и TG_ARGV."

#: pl_comp.c:738
#, c-format
msgid "event trigger functions cannot have declared arguments"
msgstr "у функций событийных триггеров не может быть объявленных аргументов"

#: pl_comp.c:1002
#, c-format
msgid "compilation of PL/pgSQL function \"%s\" near line %d"
msgstr "компиляция функции PL/pgSQL \"%s\" в районе строки %d"

#: pl_comp.c:1025
#, c-format
msgid "parameter name \"%s\" used more than once"
msgstr "имя параметра \"%s\" указано неоднократно"

#: pl_comp.c:1139
#, c-format
msgid "column reference \"%s\" is ambiguous"
msgstr "неоднозначная ссылка на столбец \"%s\""

#: pl_comp.c:1141
#, c-format
msgid "It could refer to either a PL/pgSQL variable or a table column."
msgstr "Подразумевается ссылка на переменную PL/pgSQL или столбец таблицы."

<<<<<<< HEAD
#: pl_comp.c:1324 pl_exec.c:5234 pl_exec.c:5407 pl_exec.c:5494 pl_exec.c:5585
#: pl_exec.c:6606
=======
#: pl_comp.c:1324 pl_exec.c:5190 pl_exec.c:5363 pl_exec.c:5450 pl_exec.c:5541
#: pl_exec.c:6562
>>>>>>> 185876a6
#, c-format
msgid "record \"%s\" has no field \"%s\""
msgstr "в записи \"%s\" нет поля \"%s\""

#: pl_comp.c:1818
#, c-format
msgid "relation \"%s\" does not exist"
msgstr "отношение \"%s\" не существует"

#: pl_comp.c:1825 pl_comp.c:1867
#, c-format
msgid "relation \"%s\" does not have a composite type"
msgstr "отношение \"%s\" не имеет составного типа"

#: pl_comp.c:1933
#, c-format
msgid "variable \"%s\" has pseudo-type %s"
msgstr "переменная \"%s\" имеет псевдотип %s"

#: pl_comp.c:2122
#, c-format
msgid "type \"%s\" is only a shell"
msgstr "тип \"%s\" является пустышкой"

<<<<<<< HEAD
#: pl_comp.c:2204 pl_exec.c:6907
=======
#: pl_comp.c:2204 pl_exec.c:6863
>>>>>>> 185876a6
#, c-format
msgid "type %s is not composite"
msgstr "тип %s не является составным"

#: pl_comp.c:2252 pl_comp.c:2305
#, c-format
msgid "unrecognized exception condition \"%s\""
msgstr "нераспознанное условие исключения \"%s\""

#: pl_comp.c:2526
#, c-format
msgid ""
"could not determine actual argument type for polymorphic function \"%s\""
msgstr ""
"не удалось определить фактический тип аргумента для полиморфной функции \""
"%s\""

<<<<<<< HEAD
#: pl_exec.c:501 pl_exec.c:940 pl_exec.c:1175
msgid "during initialization of execution state"
msgstr "в процессе инициализации состояния выполнения"

#: pl_exec.c:507
msgid "while storing call arguments into local variables"
msgstr "при сохранении аргументов вызова в локальных переменных"

#: pl_exec.c:595 pl_exec.c:1013
=======
#: pl_exec.c:500 pl_exec.c:934 pl_exec.c:1169
msgid "during initialization of execution state"
msgstr "в процессе инициализации состояния выполнения"

#: pl_exec.c:506
msgid "while storing call arguments into local variables"
msgstr "при сохранении аргументов вызова в локальных переменных"

#: pl_exec.c:594 pl_exec.c:1007
>>>>>>> 185876a6
msgid "during function entry"
msgstr "при входе в функцию"

#: pl_exec.c:618
#, c-format
msgid "control reached end of function without RETURN"
msgstr "конец функции достигнут без RETURN"

#: pl_exec.c:623
msgid "while casting return value to function's return type"
msgstr "при приведении возвращаемого значения к типу результата функции"

<<<<<<< HEAD
#: pl_exec.c:636 pl_exec.c:3665
=======
#: pl_exec.c:636 pl_exec.c:3637
>>>>>>> 185876a6
#, c-format
msgid "set-valued function called in context that cannot accept a set"
msgstr ""
"функция, возвращающая множество, вызвана в контексте, где ему нет места"

<<<<<<< HEAD
#: pl_exec.c:641 pl_exec.c:3671
#, c-format
msgid "materialize mode required, but it is not allowed in this context"
msgstr "требуется режим материализации, но он недопустим в этом контексте"

#: pl_exec.c:768 pl_exec.c:1039 pl_exec.c:1197
msgid "during function exit"
msgstr "при выходе из функции"

#: pl_exec.c:823 pl_exec.c:887 pl_exec.c:3464
msgid "returned record type does not match expected record type"
msgstr "возвращаемый тип записи не соответствует ожидаемому"

#: pl_exec.c:1036 pl_exec.c:1194
=======
#: pl_exec.c:762 pl_exec.c:1033 pl_exec.c:1191
msgid "during function exit"
msgstr "при выходе из функции"

#: pl_exec.c:817 pl_exec.c:881 pl_exec.c:3434
msgid "returned record type does not match expected record type"
msgstr "возвращаемый тип записи не соответствует ожидаемому"

#: pl_exec.c:1030 pl_exec.c:1188
>>>>>>> 185876a6
#, c-format
msgid "control reached end of trigger procedure without RETURN"
msgstr "конец триггерной процедуры достигнут без RETURN"

<<<<<<< HEAD
#: pl_exec.c:1044
=======
#: pl_exec.c:1038
>>>>>>> 185876a6
#, c-format
msgid "trigger procedure cannot return a set"
msgstr "триггерная процедура не может возвращать множество"

<<<<<<< HEAD
#: pl_exec.c:1083 pl_exec.c:1111
=======
#: pl_exec.c:1077 pl_exec.c:1105
>>>>>>> 185876a6
msgid ""
"returned row structure does not match the structure of the triggering table"
msgstr ""
"структура возвращённой строки не соответствует структуре таблицы, вызвавшей "
"триггер"

#. translator: last %s is a phrase such as "during statement block
#. local variable initialization"
#.
<<<<<<< HEAD
#: pl_exec.c:1252
=======
#: pl_exec.c:1237
>>>>>>> 185876a6
#, c-format
msgid "PL/pgSQL function %s line %d %s"
msgstr "функция PL/pgSQL %s, строка %d, %s"

#. translator: last %s is a phrase such as "while storing call
#. arguments into local variables"
#.
<<<<<<< HEAD
#: pl_exec.c:1263
=======
#: pl_exec.c:1248
>>>>>>> 185876a6
#, c-format
msgid "PL/pgSQL function %s %s"
msgstr "функция PL/pgSQL %s, %s"

#. translator: last %s is a plpgsql statement type name
<<<<<<< HEAD
#: pl_exec.c:1271
=======
#: pl_exec.c:1256
>>>>>>> 185876a6
#, c-format
msgid "PL/pgSQL function %s line %d at %s"
msgstr "функция PL/pgSQL %s, строка %d, оператор %s"

<<<<<<< HEAD
#: pl_exec.c:1277
=======
#: pl_exec.c:1262
>>>>>>> 185876a6
#, c-format
msgid "PL/pgSQL function %s"
msgstr "функция PL/pgSQL %s"

<<<<<<< HEAD
#: pl_exec.c:1648
msgid "during statement block local variable initialization"
msgstr "при инициализации локальной переменной в блоке операторов"

#: pl_exec.c:1753
msgid "during statement block entry"
msgstr "при входе в блок операторов"

#: pl_exec.c:1785
msgid "during statement block exit"
msgstr "при выходе из блока операторов"

#: pl_exec.c:1823
msgid "during exception cleanup"
msgstr "при очистке после исключения"

#: pl_exec.c:2360
=======
#: pl_exec.c:1633
msgid "during statement block local variable initialization"
msgstr "при инициализации локальной переменной в блоке операторов"

#: pl_exec.c:1731
msgid "during statement block entry"
msgstr "при входе в блок операторов"

#: pl_exec.c:1763
msgid "during statement block exit"
msgstr "при выходе из блока операторов"

#: pl_exec.c:1801
msgid "during exception cleanup"
msgstr "при очистке после исключения"

#: pl_exec.c:2334
>>>>>>> 185876a6
#, c-format
msgid ""
"procedure parameter \"%s\" is an output parameter but corresponding argument "
"is not writable"
msgstr ""
"параметр процедуры \"%s\" является выходным, но соответствующий аргумент не "
"допускает запись"

<<<<<<< HEAD
#: pl_exec.c:2365
=======
#: pl_exec.c:2339
>>>>>>> 185876a6
#, c-format
msgid ""
"procedure parameter %d is an output parameter but corresponding argument is "
"not writable"
msgstr ""
"параметр процедуры %d является выходным, но соответствующий аргумент не "
"допускает запись"

<<<<<<< HEAD
#: pl_exec.c:2399
=======
#: pl_exec.c:2373
>>>>>>> 185876a6
#, c-format
msgid "GET STACKED DIAGNOSTICS cannot be used outside an exception handler"
msgstr ""
"GET STACKED DIAGNOSTICS нельзя использовать вне блока обработчика исключения"

<<<<<<< HEAD
#: pl_exec.c:2599
=======
#: pl_exec.c:2573
>>>>>>> 185876a6
#, c-format
msgid "case not found"
msgstr "неправильный CASE"

<<<<<<< HEAD
#: pl_exec.c:2600
=======
#: pl_exec.c:2574
>>>>>>> 185876a6
#, c-format
msgid "CASE statement is missing ELSE part."
msgstr "В операторе CASE не хватает части ELSE."

<<<<<<< HEAD
#: pl_exec.c:2693
=======
#: pl_exec.c:2667
>>>>>>> 185876a6
#, c-format
msgid "lower bound of FOR loop cannot be null"
msgstr "нижняя граница цикла FOR не может быть равна NULL"

<<<<<<< HEAD
#: pl_exec.c:2709
=======
#: pl_exec.c:2683
>>>>>>> 185876a6
#, c-format
msgid "upper bound of FOR loop cannot be null"
msgstr "верхняя граница цикла FOR не может быть равна NULL"

<<<<<<< HEAD
#: pl_exec.c:2727
=======
#: pl_exec.c:2701
>>>>>>> 185876a6
#, c-format
msgid "BY value of FOR loop cannot be null"
msgstr "значение BY в цикле FOR не может быть равно NULL"

<<<<<<< HEAD
#: pl_exec.c:2733
=======
#: pl_exec.c:2707
>>>>>>> 185876a6
#, c-format
msgid "BY value of FOR loop must be greater than zero"
msgstr "значение BY в цикле FOR должно быть больше нуля"

<<<<<<< HEAD
#: pl_exec.c:2867 pl_exec.c:4667
=======
#: pl_exec.c:2841 pl_exec.c:4626
>>>>>>> 185876a6
#, c-format
msgid "cursor \"%s\" already in use"
msgstr "курсор \"%s\" уже используется"

<<<<<<< HEAD
#: pl_exec.c:2890 pl_exec.c:4737
=======
#: pl_exec.c:2864 pl_exec.c:4691
>>>>>>> 185876a6
#, c-format
msgid "arguments given for cursor without arguments"
msgstr "курсору без аргументов были переданы аргументы"

<<<<<<< HEAD
#: pl_exec.c:2909 pl_exec.c:4756
=======
#: pl_exec.c:2883 pl_exec.c:4710
>>>>>>> 185876a6
#, c-format
msgid "arguments required for cursor"
msgstr "курсору требуются аргументы"

<<<<<<< HEAD
#: pl_exec.c:3000
=======
#: pl_exec.c:2970
>>>>>>> 185876a6
#, c-format
msgid "FOREACH expression must not be null"
msgstr "выражение FOREACH не может быть равно NULL"

<<<<<<< HEAD
#: pl_exec.c:3015
=======
#: pl_exec.c:2985
>>>>>>> 185876a6
#, c-format
msgid "FOREACH expression must yield an array, not type %s"
msgstr "выражение в FOREACH должно быть массивом, но не типом %s"

<<<<<<< HEAD
#: pl_exec.c:3032
=======
#: pl_exec.c:3002
>>>>>>> 185876a6
#, c-format
msgid "slice dimension (%d) is out of the valid range 0..%d"
msgstr "размерность среза (%d) вне допустимого диапазона 0..%d"

<<<<<<< HEAD
#: pl_exec.c:3059
=======
#: pl_exec.c:3029
>>>>>>> 185876a6
#, c-format
msgid "FOREACH ... SLICE loop variable must be of an array type"
msgstr "переменная цикла FOREACH ... SLICE должна быть массивом"

<<<<<<< HEAD
#: pl_exec.c:3063
=======
#: pl_exec.c:3033
>>>>>>> 185876a6
#, c-format
msgid "FOREACH loop variable must not be of an array type"
msgstr "переменная цикла FOREACH не должна быть массивом"

<<<<<<< HEAD
#: pl_exec.c:3225 pl_exec.c:3282 pl_exec.c:3457
=======
#: pl_exec.c:3195 pl_exec.c:3252 pl_exec.c:3427
>>>>>>> 185876a6
#, c-format
msgid ""
"cannot return non-composite value from function returning composite type"
msgstr ""
"функция, возвращающая составной тип, не может вернуть несоставное значение"

<<<<<<< HEAD
#: pl_exec.c:3321 pl_gram.y:3319
=======
#: pl_exec.c:3291 pl_gram.y:3310
>>>>>>> 185876a6
#, c-format
msgid "cannot use RETURN NEXT in a non-SETOF function"
msgstr ""
"RETURN NEXT можно использовать только в функциях, возвращающих множества"

<<<<<<< HEAD
#: pl_exec.c:3362 pl_exec.c:3494
=======
#: pl_exec.c:3332 pl_exec.c:3464
>>>>>>> 185876a6
#, c-format
msgid "wrong result type supplied in RETURN NEXT"
msgstr "в RETURN NEXT передан неправильный тип результата"

<<<<<<< HEAD
#: pl_exec.c:3400 pl_exec.c:3421
=======
#: pl_exec.c:3370 pl_exec.c:3391
>>>>>>> 185876a6
#, c-format
msgid "wrong record type supplied in RETURN NEXT"
msgstr "в RETURN NEXT передан неправильный тип записи"

<<<<<<< HEAD
#: pl_exec.c:3513
=======
#: pl_exec.c:3483
>>>>>>> 185876a6
#, c-format
msgid "RETURN NEXT must have a parameter"
msgstr "у оператора RETURN NEXT должен быть параметр"

<<<<<<< HEAD
#: pl_exec.c:3541 pl_gram.y:3383
=======
#: pl_exec.c:3511 pl_gram.y:3374
>>>>>>> 185876a6
#, c-format
msgid "cannot use RETURN QUERY in a non-SETOF function"
msgstr ""
"RETURN QUERY можно использовать только в функциях, возвращающих множества"

<<<<<<< HEAD
#: pl_exec.c:3559
msgid "structure of query does not match function result type"
msgstr "структура запроса не соответствует типу результата функции"

#: pl_exec.c:3614 pl_exec.c:4444 pl_exec.c:8685
=======
#: pl_exec.c:3529
msgid "structure of query does not match function result type"
msgstr "структура запроса не соответствует типу результата функции"

#: pl_exec.c:3584 pl_exec.c:4404 pl_exec.c:8604
>>>>>>> 185876a6
#, c-format
msgid "query string argument of EXECUTE is null"
msgstr "в качестве текста запроса в EXECUTE передан NULL"

<<<<<<< HEAD
#: pl_exec.c:3699 pl_exec.c:3837
=======
#: pl_exec.c:3665 pl_exec.c:3803
>>>>>>> 185876a6
#, c-format
msgid "RAISE option already specified: %s"
msgstr "этот параметр RAISE уже указан: %s"

<<<<<<< HEAD
#: pl_exec.c:3733
=======
#: pl_exec.c:3699
>>>>>>> 185876a6
#, c-format
msgid "RAISE without parameters cannot be used outside an exception handler"
msgstr ""
"RAISE без параметров нельзя использовать вне блока обработчика исключения"

<<<<<<< HEAD
#: pl_exec.c:3827
=======
#: pl_exec.c:3793
>>>>>>> 185876a6
#, c-format
msgid "RAISE statement option cannot be null"
msgstr "параметром оператора RAISE не может быть NULL"

<<<<<<< HEAD
#: pl_exec.c:3897
=======
#: pl_exec.c:3863
>>>>>>> 185876a6
#, c-format
msgid "%s"
msgstr "%s"

<<<<<<< HEAD
#: pl_exec.c:3952
=======
#: pl_exec.c:3918
>>>>>>> 185876a6
#, c-format
msgid "assertion failed"
msgstr "нарушение истинности"

<<<<<<< HEAD
#: pl_exec.c:4317 pl_exec.c:4506
=======
#: pl_exec.c:4277 pl_exec.c:4465
>>>>>>> 185876a6
#, c-format
msgid "cannot COPY to/from client in PL/pgSQL"
msgstr "в PL/pgSQL нельзя выполнить COPY с участием клиента"

<<<<<<< HEAD
#: pl_exec.c:4323
=======
#: pl_exec.c:4283
>>>>>>> 185876a6
#, c-format
msgid "unsupported transaction command in PL/pgSQL"
msgstr "неподдерживаемая транзакционная команда в PL/pgSQL"

<<<<<<< HEAD
#: pl_exec.c:4346 pl_exec.c:4535
=======
#: pl_exec.c:4306 pl_exec.c:4494
>>>>>>> 185876a6
#, c-format
msgid "INTO used with a command that cannot return data"
msgstr "INTO с командой не может возвращать данные"

<<<<<<< HEAD
#: pl_exec.c:4369 pl_exec.c:4558
=======
#: pl_exec.c:4329 pl_exec.c:4517
>>>>>>> 185876a6
#, c-format
msgid "query returned no rows"
msgstr "запрос не вернул строк"

<<<<<<< HEAD
#: pl_exec.c:4391 pl_exec.c:4577 pl_exec.c:5729
=======
#: pl_exec.c:4351 pl_exec.c:4536 pl_exec.c:5685
>>>>>>> 185876a6
#, c-format
msgid "query returned more than one row"
msgstr "запрос вернул несколько строк"

<<<<<<< HEAD
#: pl_exec.c:4393
=======
#: pl_exec.c:4353
>>>>>>> 185876a6
#, c-format
msgid "Make sure the query returns a single row, or use LIMIT 1."
msgstr ""
"Измените запрос, чтобы он выбирал одну строку, или используйте LIMIT 1."

<<<<<<< HEAD
#: pl_exec.c:4409
=======
#: pl_exec.c:4369
>>>>>>> 185876a6
#, c-format
msgid "query has no destination for result data"
msgstr "в запросе нет назначения для данных результата"

<<<<<<< HEAD
#: pl_exec.c:4410
=======
#: pl_exec.c:4370
>>>>>>> 185876a6
#, c-format
msgid "If you want to discard the results of a SELECT, use PERFORM instead."
msgstr "Если вам нужно отбросить результаты SELECT, используйте PERFORM."

<<<<<<< HEAD
#: pl_exec.c:4498
=======
#: pl_exec.c:4457
>>>>>>> 185876a6
#, c-format
msgid "EXECUTE of SELECT ... INTO is not implemented"
msgstr "возможность выполнения SELECT ... INTO в EXECUTE не реализована"

# skip-rule: space-before-ellipsis
<<<<<<< HEAD
#: pl_exec.c:4499
=======
#: pl_exec.c:4458
>>>>>>> 185876a6
#, c-format
msgid ""
"You might want to use EXECUTE ... INTO or EXECUTE CREATE TABLE ... AS "
"instead."
msgstr ""
"Альтернативой может стать EXECUTE ... INTO или EXECUTE CREATE TABLE ... AS "
"..."

<<<<<<< HEAD
#: pl_exec.c:4512
=======
#: pl_exec.c:4471
>>>>>>> 185876a6
#, c-format
msgid "EXECUTE of transaction commands is not implemented"
msgstr "EXECUTE с транзакционными командами не поддерживается"

<<<<<<< HEAD
#: pl_exec.c:4822 pl_exec.c:4910
=======
#: pl_exec.c:4772 pl_exec.c:4860
>>>>>>> 185876a6
#, c-format
msgid "cursor variable \"%s\" is null"
msgstr "переменная курсора \"%s\" равна NULL"

<<<<<<< HEAD
#: pl_exec.c:4833 pl_exec.c:4921
=======
#: pl_exec.c:4783 pl_exec.c:4871
>>>>>>> 185876a6
#, c-format
msgid "cursor \"%s\" does not exist"
msgstr "курсор \"%s\" не существует"

<<<<<<< HEAD
#: pl_exec.c:4846
=======
#: pl_exec.c:4796
>>>>>>> 185876a6
#, c-format
msgid "relative or absolute cursor position is null"
msgstr "относительная или абсолютная позиция курсора равна NULL"

<<<<<<< HEAD
#: pl_exec.c:5084 pl_exec.c:5179
=======
#: pl_exec.c:5040 pl_exec.c:5135
>>>>>>> 185876a6
#, c-format
msgid "null value cannot be assigned to variable \"%s\" declared NOT NULL"
msgstr "значение NULL нельзя присвоить переменной \"%s\", объявленной NOT NULL"

<<<<<<< HEAD
#: pl_exec.c:5160
=======
#: pl_exec.c:5116
>>>>>>> 185876a6
#, c-format
msgid "cannot assign non-composite value to a row variable"
msgstr "переменной типа кортеж можно присвоить только составное значение"

<<<<<<< HEAD
#: pl_exec.c:5192
=======
#: pl_exec.c:5148
>>>>>>> 185876a6
#, c-format
msgid "cannot assign non-composite value to a record variable"
msgstr "переменной типа запись можно присвоить только составное значение"

<<<<<<< HEAD
#: pl_exec.c:5243
=======
#: pl_exec.c:5199
>>>>>>> 185876a6
#, c-format
msgid "cannot assign to system column \"%s\""
msgstr "присвоить значение системному столбцу \"%s\" нельзя"

<<<<<<< HEAD
#: pl_exec.c:5692
=======
#: pl_exec.c:5648
>>>>>>> 185876a6
#, c-format
msgid "query did not return data"
msgstr "запрос не вернул данные"

<<<<<<< HEAD
#: pl_exec.c:5693 pl_exec.c:5705 pl_exec.c:5730 pl_exec.c:5806 pl_exec.c:5811
=======
#: pl_exec.c:5649 pl_exec.c:5661 pl_exec.c:5686 pl_exec.c:5762 pl_exec.c:5767
>>>>>>> 185876a6
#, c-format
msgid "query: %s"
msgstr "запрос: %s"

<<<<<<< HEAD
#: pl_exec.c:5701
=======
#: pl_exec.c:5657
>>>>>>> 185876a6
#, c-format
msgid "query returned %d column"
msgid_plural "query returned %d columns"
msgstr[0] "запрос вернул %d столбец"
msgstr[1] "запрос вернул %d столбца"
msgstr[2] "запрос вернул %d столбцов"

<<<<<<< HEAD
#: pl_exec.c:5805
=======
#: pl_exec.c:5761
>>>>>>> 185876a6
#, c-format
msgid "query is SELECT INTO, but it should be plain SELECT"
msgstr "запрос - не просто SELECT, а SELECT INTO"

<<<<<<< HEAD
#: pl_exec.c:5810
=======
#: pl_exec.c:5766
>>>>>>> 185876a6
#, c-format
msgid "query is not a SELECT"
msgstr "запрос - не SELECT"

<<<<<<< HEAD
#: pl_exec.c:6620 pl_exec.c:6660 pl_exec.c:6700
=======
#: pl_exec.c:6576 pl_exec.c:6616 pl_exec.c:6656
>>>>>>> 185876a6
#, c-format
msgid ""
"type of parameter %d (%s) does not match that when preparing the plan (%s)"
msgstr ""
"тип параметра %d (%s) не соответствует тому, с которым подготавливался план ("
"%s)"

<<<<<<< HEAD
#: pl_exec.c:7111 pl_exec.c:7145 pl_exec.c:7219 pl_exec.c:7245
=======
#: pl_exec.c:7067 pl_exec.c:7101 pl_exec.c:7175 pl_exec.c:7201
>>>>>>> 185876a6
#, c-format
msgid "number of source and target fields in assignment does not match"
msgstr "в левой и правой части присваивания разное количество полей"

#. translator: %s represents a name of an extra check
<<<<<<< HEAD
#: pl_exec.c:7113 pl_exec.c:7147 pl_exec.c:7221 pl_exec.c:7247
=======
#: pl_exec.c:7069 pl_exec.c:7103 pl_exec.c:7177 pl_exec.c:7203
>>>>>>> 185876a6
#, c-format
msgid "%s check of %s is active."
msgstr "Включена проверка %s (с %s)."

<<<<<<< HEAD
#: pl_exec.c:7117 pl_exec.c:7151 pl_exec.c:7225 pl_exec.c:7251
=======
#: pl_exec.c:7073 pl_exec.c:7107 pl_exec.c:7181 pl_exec.c:7207
>>>>>>> 185876a6
#, c-format
msgid "Make sure the query returns the exact list of columns."
msgstr ""
"Измените запрос, чтобы он возвращал в точности требуемый список столбцов."

<<<<<<< HEAD
#: pl_exec.c:7638
=======
#: pl_exec.c:7594
>>>>>>> 185876a6
#, c-format
msgid "record \"%s\" is not assigned yet"
msgstr "записи \"%s\" не присвоено значение"

<<<<<<< HEAD
#: pl_exec.c:7639
=======
#: pl_exec.c:7595
>>>>>>> 185876a6
#, c-format
msgid "The tuple structure of a not-yet-assigned record is indeterminate."
msgstr ""
"Для записи, которой не присвоено значение, структура кортежа не определена."

#: pl_exec.c:8283 pl_gram.y:3442
#, c-format
msgid "variable \"%s\" is declared CONSTANT"
msgstr "переменная \"%s\" объявлена как CONSTANT"

#: pl_funcs.c:237
msgid "statement block"
msgstr "блок операторов"

#: pl_funcs.c:239
msgid "assignment"
msgstr "присваивание"

#: pl_funcs.c:249
msgid "FOR with integer loop variable"
msgstr "FOR с целочисленной переменной цикла"

#: pl_funcs.c:251
msgid "FOR over SELECT rows"
msgstr "FOR по результатам SELECT"

#: pl_funcs.c:253
msgid "FOR over cursor"
msgstr "FOR по курсору"

#: pl_funcs.c:255
msgid "FOREACH over array"
msgstr "FOREACH для массива"

#: pl_funcs.c:269
msgid "SQL statement"
msgstr "SQL-оператор"

#: pl_funcs.c:273
msgid "FOR over EXECUTE statement"
msgstr "FOR по результатам EXECUTE"

<<<<<<< HEAD
#: pl_gram.y:487
=======
#: pl_gram.y:485
>>>>>>> 185876a6
#, c-format
msgid "block label must be placed before DECLARE, not after"
msgstr "метка блока должна помещаться до DECLARE, а не после"

<<<<<<< HEAD
#: pl_gram.y:507
=======
#: pl_gram.y:505
>>>>>>> 185876a6
#, c-format
msgid "collations are not supported by type %s"
msgstr "тип %s не поддерживает сортировку (COLLATION)"

<<<<<<< HEAD
#: pl_gram.y:526
=======
#: pl_gram.y:524
>>>>>>> 185876a6
#, c-format
msgid "variable \"%s\" must have a default value, since it's declared NOT NULL"
msgstr ""
"у переменной \"%s\" должно быть значение по умолчанию, так как она объявлена "
"как NOT NULL"

<<<<<<< HEAD
#: pl_gram.y:674 pl_gram.y:689 pl_gram.y:715
=======
#: pl_gram.y:672 pl_gram.y:687 pl_gram.y:713
>>>>>>> 185876a6
#, c-format
msgid "variable \"%s\" does not exist"
msgstr "переменная \"%s\" не существует"

<<<<<<< HEAD
#: pl_gram.y:733 pl_gram.y:761
msgid "duplicate declaration"
msgstr "повторяющееся объявление"

#: pl_gram.y:744 pl_gram.y:772
=======
#: pl_gram.y:731 pl_gram.y:759
msgid "duplicate declaration"
msgstr "повторяющееся объявление"

#: pl_gram.y:742 pl_gram.y:770
>>>>>>> 185876a6
#, c-format
msgid "variable \"%s\" shadows a previously defined variable"
msgstr "переменная \"%s\" скрывает ранее определённую переменную"

<<<<<<< HEAD
#: pl_gram.y:1044
=======
#: pl_gram.y:1042
>>>>>>> 185876a6
#, c-format
msgid "diagnostics item %s is not allowed in GET STACKED DIAGNOSTICS"
msgstr "команда GET STACKED DIAGNOSTICS не принимает элемент %s"

<<<<<<< HEAD
#: pl_gram.y:1062
=======
#: pl_gram.y:1060
>>>>>>> 185876a6
#, c-format
msgid "diagnostics item %s is not allowed in GET CURRENT DIAGNOSTICS"
msgstr "команда GET CURRENT DIAGNOSTICS не принимает элемент %s"

<<<<<<< HEAD
#: pl_gram.y:1157
msgid "unrecognized GET DIAGNOSTICS item"
msgstr "нераспознанный элемент GET DIAGNOSTICS"

#: pl_gram.y:1173 pl_gram.y:3558
=======
#: pl_gram.y:1155
msgid "unrecognized GET DIAGNOSTICS item"
msgstr "нераспознанный элемент GET DIAGNOSTICS"

#: pl_gram.y:1171 pl_gram.y:3549
>>>>>>> 185876a6
#, c-format
msgid "\"%s\" is not a scalar variable"
msgstr "\"%s\" - не скалярная переменная"

<<<<<<< HEAD
#: pl_gram.y:1403 pl_gram.y:1597
=======
#: pl_gram.y:1401 pl_gram.y:1595
>>>>>>> 185876a6
#, c-format
msgid ""
"loop variable of loop over rows must be a record variable or list of scalar "
"variables"
msgstr ""
"переменная цикла по кортежам должна быть переменной типа запись или списком "
"скалярных переменных"

<<<<<<< HEAD
#: pl_gram.y:1438
=======
#: pl_gram.y:1436
>>>>>>> 185876a6
#, c-format
msgid "cursor FOR loop must have only one target variable"
msgstr "в цикле FOR с курсором должна быть только одна переменная"

<<<<<<< HEAD
#: pl_gram.y:1445
=======
#: pl_gram.y:1443
>>>>>>> 185876a6
#, c-format
msgid "cursor FOR loop must use a bound cursor variable"
msgstr ""
"в цикле FOR с курсором должен использоваться курсор, привязанный к запросу"

<<<<<<< HEAD
#: pl_gram.y:1536
=======
#: pl_gram.y:1534
>>>>>>> 185876a6
#, c-format
msgid "integer FOR loop must have only one target variable"
msgstr "в целочисленном цикле FOR должна быть только одна переменная"

<<<<<<< HEAD
#: pl_gram.y:1570
=======
#: pl_gram.y:1568
>>>>>>> 185876a6
#, c-format
msgid "cannot specify REVERSE in query FOR loop"
msgstr "в цикле FOR с запросом нельзя указать REVERSE"

<<<<<<< HEAD
#: pl_gram.y:1700
=======
#: pl_gram.y:1698
>>>>>>> 185876a6
#, c-format
msgid "loop variable of FOREACH must be a known variable or list of variables"
msgstr ""
"переменной цикла FOREACH должна быть известная переменная или список "
"переменных"

<<<<<<< HEAD
#: pl_gram.y:1742
=======
#: pl_gram.y:1740
>>>>>>> 185876a6
#, c-format
msgid ""
"there is no label \"%s\" attached to any block or loop enclosing this "
"statement"
msgstr "в блоке или цикле, окружающем этот оператор, нет метки \"%s\""

<<<<<<< HEAD
#: pl_gram.y:1750
=======
#: pl_gram.y:1748
>>>>>>> 185876a6
#, c-format
msgid "block label \"%s\" cannot be used in CONTINUE"
msgstr "метку блока \"%s\" нельзя использовать в CONTINUE"

<<<<<<< HEAD
#: pl_gram.y:1765
=======
#: pl_gram.y:1763
>>>>>>> 185876a6
#, c-format
msgid "EXIT cannot be used outside a loop, unless it has a label"
msgstr "EXIT можно использовать вне цикла только с указанием метки"

<<<<<<< HEAD
#: pl_gram.y:1766
=======
#: pl_gram.y:1764
>>>>>>> 185876a6
#, c-format
msgid "CONTINUE cannot be used outside a loop"
msgstr "CONTINUE нельзя использовать вне цикла"

<<<<<<< HEAD
#: pl_gram.y:1790 pl_gram.y:1828 pl_gram.y:1876 pl_gram.y:3005 pl_gram.y:3093
#: pl_gram.y:3204 pl_gram.y:3957
msgid "unexpected end of function definition"
msgstr "неожиданный конец определения функции"

#: pl_gram.y:1896 pl_gram.y:1920 pl_gram.y:1936 pl_gram.y:1942 pl_gram.y:2067
#: pl_gram.y:2075 pl_gram.y:2089 pl_gram.y:2184 pl_gram.y:2408 pl_gram.y:2498
#: pl_gram.y:2656 pl_gram.y:3800 pl_gram.y:3861 pl_gram.y:3938
msgid "syntax error"
msgstr "ошибка синтаксиса"

#: pl_gram.y:1924 pl_gram.y:1926 pl_gram.y:2412 pl_gram.y:2414
msgid "invalid SQLSTATE code"
msgstr "неверный код SQLSTATE"

#: pl_gram.y:2132
msgid "syntax error, expected \"FOR\""
msgstr "ошибка синтаксиса, ожидался \"FOR\""

#: pl_gram.y:2193
=======
#: pl_gram.y:1788 pl_gram.y:1826 pl_gram.y:1874 pl_gram.y:2998 pl_gram.y:3084
#: pl_gram.y:3195 pl_gram.y:3948
msgid "unexpected end of function definition"
msgstr "неожиданный конец определения функции"

#: pl_gram.y:1894 pl_gram.y:1918 pl_gram.y:1934 pl_gram.y:1940 pl_gram.y:2061
#: pl_gram.y:2069 pl_gram.y:2083 pl_gram.y:2178 pl_gram.y:2402 pl_gram.y:2492
#: pl_gram.y:2649 pl_gram.y:3791 pl_gram.y:3852 pl_gram.y:3929
msgid "syntax error"
msgstr "ошибка синтаксиса"

#: pl_gram.y:1922 pl_gram.y:1924 pl_gram.y:2406 pl_gram.y:2408
msgid "invalid SQLSTATE code"
msgstr "неверный код SQLSTATE"

#: pl_gram.y:2126
msgid "syntax error, expected \"FOR\""
msgstr "ошибка синтаксиса, ожидался \"FOR\""

#: pl_gram.y:2187
>>>>>>> 185876a6
#, c-format
msgid "FETCH statement cannot return multiple rows"
msgstr "оператор FETCH не может вернуть несколько строк"

<<<<<<< HEAD
#: pl_gram.y:2290
=======
#: pl_gram.y:2284
>>>>>>> 185876a6
#, c-format
msgid "cursor variable must be a simple variable"
msgstr "переменная-курсор должна быть простой переменной"

<<<<<<< HEAD
#: pl_gram.y:2296
=======
#: pl_gram.y:2290
>>>>>>> 185876a6
#, c-format
msgid "variable \"%s\" must be of type cursor or refcursor"
msgstr "переменная \"%s\" должна быть типа cursor или refcursor"

<<<<<<< HEAD
#: pl_gram.y:2627 pl_gram.y:2638
=======
#: pl_gram.y:2620 pl_gram.y:2631
>>>>>>> 185876a6
#, c-format
msgid "\"%s\" is not a known variable"
msgstr "\"%s\" - не известная переменная"

<<<<<<< HEAD
#: pl_gram.y:2744 pl_gram.y:2754 pl_gram.y:2910
msgid "mismatched parentheses"
msgstr "непарные скобки"

#: pl_gram.y:2758
=======
#: pl_gram.y:2737 pl_gram.y:2747 pl_gram.y:2903
msgid "mismatched parentheses"
msgstr "непарные скобки"

#: pl_gram.y:2751
>>>>>>> 185876a6
#, c-format
msgid "missing \"%s\" at end of SQL expression"
msgstr "отсутствует \"%s\" в конце выражения SQL"

<<<<<<< HEAD
#: pl_gram.y:2764
=======
#: pl_gram.y:2757
>>>>>>> 185876a6
#, c-format
msgid "missing \"%s\" at end of SQL statement"
msgstr "отсутствует \"%s\" в конце оператора SQL"

<<<<<<< HEAD
#: pl_gram.y:2781
msgid "missing expression"
msgstr "отсутствует выражение"

#: pl_gram.y:2783
msgid "missing SQL statement"
msgstr "отсутствует оператор SQL"

#: pl_gram.y:2912
msgid "incomplete data type declaration"
msgstr "неполное определение типа данных"

#: pl_gram.y:2935
msgid "missing data type declaration"
msgstr "отсутствует определение типа данных"

#: pl_gram.y:3015
msgid "INTO specified more than once"
msgstr "INTO указано неоднократно"

#: pl_gram.y:3185
msgid "expected FROM or IN"
msgstr "ожидалось FROM или IN"

#: pl_gram.y:3246
=======
#: pl_gram.y:2774
msgid "missing expression"
msgstr "отсутствует выражение"

#: pl_gram.y:2776
msgid "missing SQL statement"
msgstr "отсутствует оператор SQL"

#: pl_gram.y:2905
msgid "incomplete data type declaration"
msgstr "неполное определение типа данных"

#: pl_gram.y:2928
msgid "missing data type declaration"
msgstr "отсутствует определение типа данных"

#: pl_gram.y:3006
msgid "INTO specified more than once"
msgstr "INTO указано неоднократно"

#: pl_gram.y:3176
msgid "expected FROM or IN"
msgstr "ожидалось FROM или IN"

#: pl_gram.y:3237
>>>>>>> 185876a6
#, c-format
msgid "RETURN cannot have a parameter in function returning set"
msgstr "в функции, возвращающей множество, RETURN должен быть без параметров"

<<<<<<< HEAD
#: pl_gram.y:3247
=======
#: pl_gram.y:3238
>>>>>>> 185876a6
#, c-format
msgid "Use RETURN NEXT or RETURN QUERY."
msgstr "Используйте RETURN NEXT или RETURN QUERY."

<<<<<<< HEAD
#: pl_gram.y:3257
=======
#: pl_gram.y:3248
>>>>>>> 185876a6
#, c-format
msgid "RETURN cannot have a parameter in a procedure"
msgstr "в процедуре RETURN должен быть без параметров"

<<<<<<< HEAD
#: pl_gram.y:3262
=======
#: pl_gram.y:3253
>>>>>>> 185876a6
#, c-format
msgid "RETURN cannot have a parameter in function returning void"
msgstr "в функции, не возвращающей ничего, RETURN не должен иметь параметров"

<<<<<<< HEAD
#: pl_gram.y:3271
=======
#: pl_gram.y:3262
>>>>>>> 185876a6
#, c-format
msgid "RETURN cannot have a parameter in function with OUT parameters"
msgstr "RETURN должен быть без параметров в функции с параметрами OUT"

<<<<<<< HEAD
#: pl_gram.y:3334
=======
#: pl_gram.y:3325
>>>>>>> 185876a6
#, c-format
msgid "RETURN NEXT cannot have a parameter in function with OUT parameters"
msgstr "RETURN NEXT должен быть без параметров в функции с параметрами OUT"

<<<<<<< HEAD
#: pl_gram.y:3500
=======
#: pl_gram.y:3433
#, c-format
msgid "variable \"%s\" is declared CONSTANT"
msgstr "переменная \"%s\" объявлена как CONSTANT"

#: pl_gram.y:3491
>>>>>>> 185876a6
#, c-format
msgid "record variable cannot be part of multiple-item INTO list"
msgstr ""
"переменная типа запись не может быть частью списка INTO с несколькими "
"элементами"

<<<<<<< HEAD
#: pl_gram.y:3546
=======
#: pl_gram.y:3537
>>>>>>> 185876a6
#, c-format
msgid "too many INTO variables specified"
msgstr "указано слишком много переменных INTO"

<<<<<<< HEAD
#: pl_gram.y:3754
=======
#: pl_gram.y:3745
>>>>>>> 185876a6
#, c-format
msgid "end label \"%s\" specified for unlabeled block"
msgstr "конечная метка \"%s\" указана для непомеченного блока"

<<<<<<< HEAD
#: pl_gram.y:3761
=======
#: pl_gram.y:3752
>>>>>>> 185876a6
#, c-format
msgid "end label \"%s\" differs from block's label \"%s\""
msgstr "конечная метка \"%s\" отличается от метки блока \"%s\""

<<<<<<< HEAD
#: pl_gram.y:3795
=======
#: pl_gram.y:3786
>>>>>>> 185876a6
#, c-format
msgid "cursor \"%s\" has no arguments"
msgstr "курсор \"%s\" не имеет аргументов"

<<<<<<< HEAD
#: pl_gram.y:3809
=======
#: pl_gram.y:3800
>>>>>>> 185876a6
#, c-format
msgid "cursor \"%s\" has arguments"
msgstr "курсор \"%s\" имеет аргументы"

<<<<<<< HEAD
#: pl_gram.y:3851
=======
#: pl_gram.y:3842
>>>>>>> 185876a6
#, c-format
msgid "cursor \"%s\" has no argument named \"%s\""
msgstr "курсор \"%s\" не имеет аргумента \"%s\""

<<<<<<< HEAD
#: pl_gram.y:3871
=======
#: pl_gram.y:3862
>>>>>>> 185876a6
#, c-format
msgid "value for parameter \"%s\" of cursor \"%s\" specified more than once"
msgstr "значение параметра \"%s\" курсора \"%s\" указано неоднократно"

<<<<<<< HEAD
#: pl_gram.y:3896
=======
#: pl_gram.y:3887
>>>>>>> 185876a6
#, c-format
msgid "not enough arguments for cursor \"%s\""
msgstr "недостаточно аргументов для курсора \"%s\""

<<<<<<< HEAD
#: pl_gram.y:3903
=======
#: pl_gram.y:3894
>>>>>>> 185876a6
#, c-format
msgid "too many arguments for cursor \"%s\""
msgstr "слишком много аргументов для курсора \"%s\""

<<<<<<< HEAD
#: pl_gram.y:3989
msgid "unrecognized RAISE statement option"
msgstr "нераспознанный параметр оператора RAISE"

#: pl_gram.y:3993
msgid "syntax error, expected \"=\""
msgstr "ошибка синтаксиса, ожидалось \"=\""

#: pl_gram.y:4034
=======
#: pl_gram.y:3980
msgid "unrecognized RAISE statement option"
msgstr "нераспознанный параметр оператора RAISE"

#: pl_gram.y:3984
msgid "syntax error, expected \"=\""
msgstr "ошибка синтаксиса, ожидалось \"=\""

#: pl_gram.y:4025
>>>>>>> 185876a6
#, c-format
msgid "too many parameters specified for RAISE"
msgstr "слишком много параметров для RAISE"

<<<<<<< HEAD
#: pl_gram.y:4038
=======
#: pl_gram.y:4029
>>>>>>> 185876a6
#, c-format
msgid "too few parameters specified for RAISE"
msgstr "недостаточно параметров для RAISE"

#: pl_handler.c:156
msgid ""
"Sets handling of conflicts between PL/pgSQL variable names and table column "
"names."
msgstr ""
"Выбирает режим разрешения конфликтов между именами переменных PL/pgSQL и "
"именами столбцов таблиц."

#: pl_handler.c:165
msgid ""
"Print information about parameters in the DETAIL part of the error messages "
"generated on INTO ... STRICT failures."
msgstr ""
"Добавляет информацию о параметрах в раздел DETAIL сообщений, выводимых при "
"ошибках в INTO ... STRICT."

#: pl_handler.c:173
msgid "Perform checks given in ASSERT statements."
msgstr "Выполняет проверки, заданные в операторах ASSERT."

#: pl_handler.c:181
msgid "List of programming constructs that should produce a warning."
msgstr ""
"Список программных конструкций, которые должны выдавать предупреждения."

#: pl_handler.c:191
msgid "List of programming constructs that should produce an error."
msgstr "Список программных конструкций, которые должны выдавать ошибку."

#. translator: %s is typically the translation of "syntax error"
#: pl_scanner.c:508
#, c-format
msgid "%s at end of input"
msgstr "%s в конце"

#. translator: first %s is typically the translation of "syntax error"
#: pl_scanner.c:524
#, c-format
msgid "%s at or near \"%s\""
msgstr "%s (примерное положение: \"%s\")"

#~ msgid "query \"%s\" returned more than one row"
#~ msgstr "запрос \"%s\" вернул несколько строк"

#~ msgid "number of array dimensions (%d) exceeds the maximum allowed (%d)"
#~ msgstr "число размерностей массива (%d) превышает предел (%d)"

#~ msgid "subscripted object is not an array"
#~ msgstr "для объекта указан индекс, но этот объект - не массив"

#~ msgid "array subscript in assignment must not be null"
#~ msgstr "индекс элемента массива в присваивании не может быть NULL"

#~ msgid "relation \"%s\" is not a table"
#~ msgstr "отношение \"%s\" не является таблицей"

#~ msgid "variable \"%s\" declared NOT NULL cannot default to NULL"
#~ msgstr ""
#~ "переменная \"%s\", объявленная NOT NULL, не может иметь значение по "
#~ "умолчанию NULL"

#~ msgid "Use a BEGIN block with an EXCEPTION clause instead."
#~ msgstr "Используйте блок BEGIN с предложением EXCEPTION."

#~ msgid "row or record variable cannot be CONSTANT"
#~ msgstr "переменная типа кортеж или запись не может быть константой"

#~ msgid "row or record variable cannot be NOT NULL"
#~ msgstr "переменная типа кортеж или запись не может быть NULL"

#~ msgid "default value for row or record variable is not supported"
#~ msgstr ""
#~ "переменная типа кортеж или запись не может иметь значения по умолчанию"

#~ msgid "EXECUTE statement"
#~ msgstr "оператор EXECUTE"

#~ msgid "label does not exist"
#~ msgstr "метка не существует"

#~ msgid ""
#~ "RETURN must specify a record or row variable in function returning row"
#~ msgstr ""
#~ "в функции, возвращающей кортеж, в RETURN должна указываться запись или "
#~ "кортеж"

#~ msgid ""
#~ "RETURN NEXT must specify a record or row variable in function returning "
#~ "row"
#~ msgstr ""
#~ "в функции, возвращающей кортеж, в RETURN NEXT должна указываться запись "
#~ "или кортеж"

#~ msgid "duplicate value for cursor \"%s\" parameter \"%s\""
#~ msgstr "дублирующееся значение для \"%s\" (параметр \"%s\")"

#~ msgid "relation \"%s.%s\" does not exist"
#~ msgstr "отношение \"%s.%s\" не существует"<|MERGE_RESOLUTION|>--- conflicted
+++ resolved
@@ -1,22 +1,13 @@
 # Russian message translation file for plpgsql
 # Copyright (C) 2012-2016 PostgreSQL Global Development Group
 # This file is distributed under the same license as the PostgreSQL package.
-<<<<<<< HEAD
 # Alexander Lakhin <exclusion@gmail.com>, 2012-2017, 2018, 2019, 2020, 2021, 2022.
-=======
-# Alexander Lakhin <exclusion@gmail.com>, 2012-2017, 2018, 2019, 2020, 2021.
->>>>>>> 185876a6
 msgid ""
 msgstr ""
 "Project-Id-Version: plpgsql (PostgreSQL current)\n"
 "Report-Msgid-Bugs-To: pgsql-bugs@lists.postgresql.org\n"
-<<<<<<< HEAD
 "POT-Creation-Date: 2022-08-27 14:52+0300\n"
 "PO-Revision-Date: 2022-09-05 13:38+0300\n"
-=======
-"POT-Creation-Date: 2021-11-08 05:22+0300\n"
-"PO-Revision-Date: 2021-09-04 12:39+0300\n"
->>>>>>> 185876a6
 "Last-Translator: Alexander Lakhin <exclusion@gmail.com>\n"
 "Language-Team: Russian <pgsql-ru-general@postgresql.org>\n"
 "Language: ru\n"
@@ -87,13 +78,8 @@
 msgid "It could refer to either a PL/pgSQL variable or a table column."
 msgstr "Подразумевается ссылка на переменную PL/pgSQL или столбец таблицы."
 
-<<<<<<< HEAD
 #: pl_comp.c:1324 pl_exec.c:5234 pl_exec.c:5407 pl_exec.c:5494 pl_exec.c:5585
 #: pl_exec.c:6606
-=======
-#: pl_comp.c:1324 pl_exec.c:5190 pl_exec.c:5363 pl_exec.c:5450 pl_exec.c:5541
-#: pl_exec.c:6562
->>>>>>> 185876a6
 #, c-format
 msgid "record \"%s\" has no field \"%s\""
 msgstr "в записи \"%s\" нет поля \"%s\""
@@ -118,11 +104,7 @@
 msgid "type \"%s\" is only a shell"
 msgstr "тип \"%s\" является пустышкой"
 
-<<<<<<< HEAD
 #: pl_comp.c:2204 pl_exec.c:6907
-=======
-#: pl_comp.c:2204 pl_exec.c:6863
->>>>>>> 185876a6
 #, c-format
 msgid "type %s is not composite"
 msgstr "тип %s не является составным"
@@ -140,7 +122,6 @@
 "не удалось определить фактический тип аргумента для полиморфной функции \""
 "%s\""
 
-<<<<<<< HEAD
 #: pl_exec.c:501 pl_exec.c:940 pl_exec.c:1175
 msgid "during initialization of execution state"
 msgstr "в процессе инициализации состояния выполнения"
@@ -150,17 +131,6 @@
 msgstr "при сохранении аргументов вызова в локальных переменных"
 
 #: pl_exec.c:595 pl_exec.c:1013
-=======
-#: pl_exec.c:500 pl_exec.c:934 pl_exec.c:1169
-msgid "during initialization of execution state"
-msgstr "в процессе инициализации состояния выполнения"
-
-#: pl_exec.c:506
-msgid "while storing call arguments into local variables"
-msgstr "при сохранении аргументов вызова в локальных переменных"
-
-#: pl_exec.c:594 pl_exec.c:1007
->>>>>>> 185876a6
 msgid "during function entry"
 msgstr "при входе в функцию"
 
@@ -173,17 +143,12 @@
 msgid "while casting return value to function's return type"
 msgstr "при приведении возвращаемого значения к типу результата функции"
 
-<<<<<<< HEAD
 #: pl_exec.c:636 pl_exec.c:3665
-=======
-#: pl_exec.c:636 pl_exec.c:3637
->>>>>>> 185876a6
 #, c-format
 msgid "set-valued function called in context that cannot accept a set"
 msgstr ""
 "функция, возвращающая множество, вызвана в контексте, где ему нет места"
 
-<<<<<<< HEAD
 #: pl_exec.c:641 pl_exec.c:3671
 #, c-format
 msgid "materialize mode required, but it is not allowed in this context"
@@ -198,35 +163,16 @@
 msgstr "возвращаемый тип записи не соответствует ожидаемому"
 
 #: pl_exec.c:1036 pl_exec.c:1194
-=======
-#: pl_exec.c:762 pl_exec.c:1033 pl_exec.c:1191
-msgid "during function exit"
-msgstr "при выходе из функции"
-
-#: pl_exec.c:817 pl_exec.c:881 pl_exec.c:3434
-msgid "returned record type does not match expected record type"
-msgstr "возвращаемый тип записи не соответствует ожидаемому"
-
-#: pl_exec.c:1030 pl_exec.c:1188
->>>>>>> 185876a6
 #, c-format
 msgid "control reached end of trigger procedure without RETURN"
 msgstr "конец триггерной процедуры достигнут без RETURN"
 
-<<<<<<< HEAD
 #: pl_exec.c:1044
-=======
-#: pl_exec.c:1038
->>>>>>> 185876a6
 #, c-format
 msgid "trigger procedure cannot return a set"
 msgstr "триггерная процедура не может возвращать множество"
 
-<<<<<<< HEAD
 #: pl_exec.c:1083 pl_exec.c:1111
-=======
-#: pl_exec.c:1077 pl_exec.c:1105
->>>>>>> 185876a6
 msgid ""
 "returned row structure does not match the structure of the triggering table"
 msgstr ""
@@ -236,11 +182,7 @@
 #. translator: last %s is a phrase such as "during statement block
 #. local variable initialization"
 #.
-<<<<<<< HEAD
 #: pl_exec.c:1252
-=======
-#: pl_exec.c:1237
->>>>>>> 185876a6
 #, c-format
 msgid "PL/pgSQL function %s line %d %s"
 msgstr "функция PL/pgSQL %s, строка %d, %s"
@@ -248,35 +190,22 @@
 #. translator: last %s is a phrase such as "while storing call
 #. arguments into local variables"
 #.
-<<<<<<< HEAD
 #: pl_exec.c:1263
-=======
-#: pl_exec.c:1248
->>>>>>> 185876a6
 #, c-format
 msgid "PL/pgSQL function %s %s"
 msgstr "функция PL/pgSQL %s, %s"
 
 #. translator: last %s is a plpgsql statement type name
-<<<<<<< HEAD
 #: pl_exec.c:1271
-=======
-#: pl_exec.c:1256
->>>>>>> 185876a6
 #, c-format
 msgid "PL/pgSQL function %s line %d at %s"
 msgstr "функция PL/pgSQL %s, строка %d, оператор %s"
 
-<<<<<<< HEAD
 #: pl_exec.c:1277
-=======
-#: pl_exec.c:1262
->>>>>>> 185876a6
 #, c-format
 msgid "PL/pgSQL function %s"
 msgstr "функция PL/pgSQL %s"
 
-<<<<<<< HEAD
 #: pl_exec.c:1648
 msgid "during statement block local variable initialization"
 msgstr "при инициализации локальной переменной в блоке операторов"
@@ -294,25 +223,6 @@
 msgstr "при очистке после исключения"
 
 #: pl_exec.c:2360
-=======
-#: pl_exec.c:1633
-msgid "during statement block local variable initialization"
-msgstr "при инициализации локальной переменной в блоке операторов"
-
-#: pl_exec.c:1731
-msgid "during statement block entry"
-msgstr "при входе в блок операторов"
-
-#: pl_exec.c:1763
-msgid "during statement block exit"
-msgstr "при выходе из блока операторов"
-
-#: pl_exec.c:1801
-msgid "during exception cleanup"
-msgstr "при очистке после исключения"
-
-#: pl_exec.c:2334
->>>>>>> 185876a6
 #, c-format
 msgid ""
 "procedure parameter \"%s\" is an output parameter but corresponding argument "
@@ -321,11 +231,7 @@
 "параметр процедуры \"%s\" является выходным, но соответствующий аргумент не "
 "допускает запись"
 
-<<<<<<< HEAD
 #: pl_exec.c:2365
-=======
-#: pl_exec.c:2339
->>>>>>> 185876a6
 #, c-format
 msgid ""
 "procedure parameter %d is an output parameter but corresponding argument is "
@@ -334,351 +240,199 @@
 "параметр процедуры %d является выходным, но соответствующий аргумент не "
 "допускает запись"
 
-<<<<<<< HEAD
 #: pl_exec.c:2399
-=======
-#: pl_exec.c:2373
->>>>>>> 185876a6
 #, c-format
 msgid "GET STACKED DIAGNOSTICS cannot be used outside an exception handler"
 msgstr ""
 "GET STACKED DIAGNOSTICS нельзя использовать вне блока обработчика исключения"
 
-<<<<<<< HEAD
 #: pl_exec.c:2599
-=======
-#: pl_exec.c:2573
->>>>>>> 185876a6
 #, c-format
 msgid "case not found"
 msgstr "неправильный CASE"
 
-<<<<<<< HEAD
 #: pl_exec.c:2600
-=======
-#: pl_exec.c:2574
->>>>>>> 185876a6
 #, c-format
 msgid "CASE statement is missing ELSE part."
 msgstr "В операторе CASE не хватает части ELSE."
 
-<<<<<<< HEAD
 #: pl_exec.c:2693
-=======
-#: pl_exec.c:2667
->>>>>>> 185876a6
 #, c-format
 msgid "lower bound of FOR loop cannot be null"
 msgstr "нижняя граница цикла FOR не может быть равна NULL"
 
-<<<<<<< HEAD
 #: pl_exec.c:2709
-=======
-#: pl_exec.c:2683
->>>>>>> 185876a6
 #, c-format
 msgid "upper bound of FOR loop cannot be null"
 msgstr "верхняя граница цикла FOR не может быть равна NULL"
 
-<<<<<<< HEAD
 #: pl_exec.c:2727
-=======
-#: pl_exec.c:2701
->>>>>>> 185876a6
 #, c-format
 msgid "BY value of FOR loop cannot be null"
 msgstr "значение BY в цикле FOR не может быть равно NULL"
 
-<<<<<<< HEAD
 #: pl_exec.c:2733
-=======
-#: pl_exec.c:2707
->>>>>>> 185876a6
 #, c-format
 msgid "BY value of FOR loop must be greater than zero"
 msgstr "значение BY в цикле FOR должно быть больше нуля"
 
-<<<<<<< HEAD
 #: pl_exec.c:2867 pl_exec.c:4667
-=======
-#: pl_exec.c:2841 pl_exec.c:4626
->>>>>>> 185876a6
 #, c-format
 msgid "cursor \"%s\" already in use"
 msgstr "курсор \"%s\" уже используется"
 
-<<<<<<< HEAD
 #: pl_exec.c:2890 pl_exec.c:4737
-=======
-#: pl_exec.c:2864 pl_exec.c:4691
->>>>>>> 185876a6
 #, c-format
 msgid "arguments given for cursor without arguments"
 msgstr "курсору без аргументов были переданы аргументы"
 
-<<<<<<< HEAD
 #: pl_exec.c:2909 pl_exec.c:4756
-=======
-#: pl_exec.c:2883 pl_exec.c:4710
->>>>>>> 185876a6
 #, c-format
 msgid "arguments required for cursor"
 msgstr "курсору требуются аргументы"
 
-<<<<<<< HEAD
 #: pl_exec.c:3000
-=======
-#: pl_exec.c:2970
->>>>>>> 185876a6
 #, c-format
 msgid "FOREACH expression must not be null"
 msgstr "выражение FOREACH не может быть равно NULL"
 
-<<<<<<< HEAD
 #: pl_exec.c:3015
-=======
-#: pl_exec.c:2985
->>>>>>> 185876a6
 #, c-format
 msgid "FOREACH expression must yield an array, not type %s"
 msgstr "выражение в FOREACH должно быть массивом, но не типом %s"
 
-<<<<<<< HEAD
 #: pl_exec.c:3032
-=======
-#: pl_exec.c:3002
->>>>>>> 185876a6
 #, c-format
 msgid "slice dimension (%d) is out of the valid range 0..%d"
 msgstr "размерность среза (%d) вне допустимого диапазона 0..%d"
 
-<<<<<<< HEAD
 #: pl_exec.c:3059
-=======
-#: pl_exec.c:3029
->>>>>>> 185876a6
 #, c-format
 msgid "FOREACH ... SLICE loop variable must be of an array type"
 msgstr "переменная цикла FOREACH ... SLICE должна быть массивом"
 
-<<<<<<< HEAD
 #: pl_exec.c:3063
-=======
-#: pl_exec.c:3033
->>>>>>> 185876a6
 #, c-format
 msgid "FOREACH loop variable must not be of an array type"
 msgstr "переменная цикла FOREACH не должна быть массивом"
 
-<<<<<<< HEAD
 #: pl_exec.c:3225 pl_exec.c:3282 pl_exec.c:3457
-=======
-#: pl_exec.c:3195 pl_exec.c:3252 pl_exec.c:3427
->>>>>>> 185876a6
 #, c-format
 msgid ""
 "cannot return non-composite value from function returning composite type"
 msgstr ""
 "функция, возвращающая составной тип, не может вернуть несоставное значение"
 
-<<<<<<< HEAD
 #: pl_exec.c:3321 pl_gram.y:3319
-=======
-#: pl_exec.c:3291 pl_gram.y:3310
->>>>>>> 185876a6
 #, c-format
 msgid "cannot use RETURN NEXT in a non-SETOF function"
 msgstr ""
 "RETURN NEXT можно использовать только в функциях, возвращающих множества"
 
-<<<<<<< HEAD
 #: pl_exec.c:3362 pl_exec.c:3494
-=======
-#: pl_exec.c:3332 pl_exec.c:3464
->>>>>>> 185876a6
 #, c-format
 msgid "wrong result type supplied in RETURN NEXT"
 msgstr "в RETURN NEXT передан неправильный тип результата"
 
-<<<<<<< HEAD
 #: pl_exec.c:3400 pl_exec.c:3421
-=======
-#: pl_exec.c:3370 pl_exec.c:3391
->>>>>>> 185876a6
 #, c-format
 msgid "wrong record type supplied in RETURN NEXT"
 msgstr "в RETURN NEXT передан неправильный тип записи"
 
-<<<<<<< HEAD
 #: pl_exec.c:3513
-=======
-#: pl_exec.c:3483
->>>>>>> 185876a6
 #, c-format
 msgid "RETURN NEXT must have a parameter"
 msgstr "у оператора RETURN NEXT должен быть параметр"
 
-<<<<<<< HEAD
 #: pl_exec.c:3541 pl_gram.y:3383
-=======
-#: pl_exec.c:3511 pl_gram.y:3374
->>>>>>> 185876a6
 #, c-format
 msgid "cannot use RETURN QUERY in a non-SETOF function"
 msgstr ""
 "RETURN QUERY можно использовать только в функциях, возвращающих множества"
 
-<<<<<<< HEAD
 #: pl_exec.c:3559
 msgid "structure of query does not match function result type"
 msgstr "структура запроса не соответствует типу результата функции"
 
 #: pl_exec.c:3614 pl_exec.c:4444 pl_exec.c:8685
-=======
-#: pl_exec.c:3529
-msgid "structure of query does not match function result type"
-msgstr "структура запроса не соответствует типу результата функции"
-
-#: pl_exec.c:3584 pl_exec.c:4404 pl_exec.c:8604
->>>>>>> 185876a6
 #, c-format
 msgid "query string argument of EXECUTE is null"
 msgstr "в качестве текста запроса в EXECUTE передан NULL"
 
-<<<<<<< HEAD
 #: pl_exec.c:3699 pl_exec.c:3837
-=======
-#: pl_exec.c:3665 pl_exec.c:3803
->>>>>>> 185876a6
 #, c-format
 msgid "RAISE option already specified: %s"
 msgstr "этот параметр RAISE уже указан: %s"
 
-<<<<<<< HEAD
 #: pl_exec.c:3733
-=======
-#: pl_exec.c:3699
->>>>>>> 185876a6
 #, c-format
 msgid "RAISE without parameters cannot be used outside an exception handler"
 msgstr ""
 "RAISE без параметров нельзя использовать вне блока обработчика исключения"
 
-<<<<<<< HEAD
 #: pl_exec.c:3827
-=======
-#: pl_exec.c:3793
->>>>>>> 185876a6
 #, c-format
 msgid "RAISE statement option cannot be null"
 msgstr "параметром оператора RAISE не может быть NULL"
 
-<<<<<<< HEAD
 #: pl_exec.c:3897
-=======
-#: pl_exec.c:3863
->>>>>>> 185876a6
 #, c-format
 msgid "%s"
 msgstr "%s"
 
-<<<<<<< HEAD
 #: pl_exec.c:3952
-=======
-#: pl_exec.c:3918
->>>>>>> 185876a6
 #, c-format
 msgid "assertion failed"
 msgstr "нарушение истинности"
 
-<<<<<<< HEAD
 #: pl_exec.c:4317 pl_exec.c:4506
-=======
-#: pl_exec.c:4277 pl_exec.c:4465
->>>>>>> 185876a6
 #, c-format
 msgid "cannot COPY to/from client in PL/pgSQL"
 msgstr "в PL/pgSQL нельзя выполнить COPY с участием клиента"
 
-<<<<<<< HEAD
 #: pl_exec.c:4323
-=======
-#: pl_exec.c:4283
->>>>>>> 185876a6
 #, c-format
 msgid "unsupported transaction command in PL/pgSQL"
 msgstr "неподдерживаемая транзакционная команда в PL/pgSQL"
 
-<<<<<<< HEAD
 #: pl_exec.c:4346 pl_exec.c:4535
-=======
-#: pl_exec.c:4306 pl_exec.c:4494
->>>>>>> 185876a6
 #, c-format
 msgid "INTO used with a command that cannot return data"
 msgstr "INTO с командой не может возвращать данные"
 
-<<<<<<< HEAD
 #: pl_exec.c:4369 pl_exec.c:4558
-=======
-#: pl_exec.c:4329 pl_exec.c:4517
->>>>>>> 185876a6
 #, c-format
 msgid "query returned no rows"
 msgstr "запрос не вернул строк"
 
-<<<<<<< HEAD
 #: pl_exec.c:4391 pl_exec.c:4577 pl_exec.c:5729
-=======
-#: pl_exec.c:4351 pl_exec.c:4536 pl_exec.c:5685
->>>>>>> 185876a6
 #, c-format
 msgid "query returned more than one row"
 msgstr "запрос вернул несколько строк"
 
-<<<<<<< HEAD
 #: pl_exec.c:4393
-=======
-#: pl_exec.c:4353
->>>>>>> 185876a6
 #, c-format
 msgid "Make sure the query returns a single row, or use LIMIT 1."
 msgstr ""
 "Измените запрос, чтобы он выбирал одну строку, или используйте LIMIT 1."
 
-<<<<<<< HEAD
 #: pl_exec.c:4409
-=======
-#: pl_exec.c:4369
->>>>>>> 185876a6
 #, c-format
 msgid "query has no destination for result data"
 msgstr "в запросе нет назначения для данных результата"
 
-<<<<<<< HEAD
 #: pl_exec.c:4410
-=======
-#: pl_exec.c:4370
->>>>>>> 185876a6
 #, c-format
 msgid "If you want to discard the results of a SELECT, use PERFORM instead."
 msgstr "Если вам нужно отбросить результаты SELECT, используйте PERFORM."
 
-<<<<<<< HEAD
 #: pl_exec.c:4498
-=======
-#: pl_exec.c:4457
->>>>>>> 185876a6
 #, c-format
 msgid "EXECUTE of SELECT ... INTO is not implemented"
 msgstr "возможность выполнения SELECT ... INTO в EXECUTE не реализована"
 
 # skip-rule: space-before-ellipsis
-<<<<<<< HEAD
 #: pl_exec.c:4499
-=======
-#: pl_exec.c:4458
->>>>>>> 185876a6
 #, c-format
 msgid ""
 "You might want to use EXECUTE ... INTO or EXECUTE CREATE TABLE ... AS "
@@ -687,101 +441,57 @@
 "Альтернативой может стать EXECUTE ... INTO или EXECUTE CREATE TABLE ... AS "
 "..."
 
-<<<<<<< HEAD
 #: pl_exec.c:4512
-=======
-#: pl_exec.c:4471
->>>>>>> 185876a6
 #, c-format
 msgid "EXECUTE of transaction commands is not implemented"
 msgstr "EXECUTE с транзакционными командами не поддерживается"
 
-<<<<<<< HEAD
 #: pl_exec.c:4822 pl_exec.c:4910
-=======
-#: pl_exec.c:4772 pl_exec.c:4860
->>>>>>> 185876a6
 #, c-format
 msgid "cursor variable \"%s\" is null"
 msgstr "переменная курсора \"%s\" равна NULL"
 
-<<<<<<< HEAD
 #: pl_exec.c:4833 pl_exec.c:4921
-=======
-#: pl_exec.c:4783 pl_exec.c:4871
->>>>>>> 185876a6
 #, c-format
 msgid "cursor \"%s\" does not exist"
 msgstr "курсор \"%s\" не существует"
 
-<<<<<<< HEAD
 #: pl_exec.c:4846
-=======
-#: pl_exec.c:4796
->>>>>>> 185876a6
 #, c-format
 msgid "relative or absolute cursor position is null"
 msgstr "относительная или абсолютная позиция курсора равна NULL"
 
-<<<<<<< HEAD
 #: pl_exec.c:5084 pl_exec.c:5179
-=======
-#: pl_exec.c:5040 pl_exec.c:5135
->>>>>>> 185876a6
 #, c-format
 msgid "null value cannot be assigned to variable \"%s\" declared NOT NULL"
 msgstr "значение NULL нельзя присвоить переменной \"%s\", объявленной NOT NULL"
 
-<<<<<<< HEAD
 #: pl_exec.c:5160
-=======
-#: pl_exec.c:5116
->>>>>>> 185876a6
 #, c-format
 msgid "cannot assign non-composite value to a row variable"
 msgstr "переменной типа кортеж можно присвоить только составное значение"
 
-<<<<<<< HEAD
 #: pl_exec.c:5192
-=======
-#: pl_exec.c:5148
->>>>>>> 185876a6
 #, c-format
 msgid "cannot assign non-composite value to a record variable"
 msgstr "переменной типа запись можно присвоить только составное значение"
 
-<<<<<<< HEAD
 #: pl_exec.c:5243
-=======
-#: pl_exec.c:5199
->>>>>>> 185876a6
 #, c-format
 msgid "cannot assign to system column \"%s\""
 msgstr "присвоить значение системному столбцу \"%s\" нельзя"
 
-<<<<<<< HEAD
 #: pl_exec.c:5692
-=======
-#: pl_exec.c:5648
->>>>>>> 185876a6
 #, c-format
 msgid "query did not return data"
 msgstr "запрос не вернул данные"
 
-<<<<<<< HEAD
 #: pl_exec.c:5693 pl_exec.c:5705 pl_exec.c:5730 pl_exec.c:5806 pl_exec.c:5811
-=======
-#: pl_exec.c:5649 pl_exec.c:5661 pl_exec.c:5686 pl_exec.c:5762 pl_exec.c:5767
->>>>>>> 185876a6
 #, c-format
 msgid "query: %s"
 msgstr "запрос: %s"
 
-<<<<<<< HEAD
 #: pl_exec.c:5701
-=======
-#: pl_exec.c:5657
->>>>>>> 185876a6
 #, c-format
 msgid "query returned %d column"
 msgid_plural "query returned %d columns"
@@ -789,29 +499,17 @@
 msgstr[1] "запрос вернул %d столбца"
 msgstr[2] "запрос вернул %d столбцов"
 
-<<<<<<< HEAD
 #: pl_exec.c:5805
-=======
-#: pl_exec.c:5761
->>>>>>> 185876a6
 #, c-format
 msgid "query is SELECT INTO, but it should be plain SELECT"
 msgstr "запрос - не просто SELECT, а SELECT INTO"
 
-<<<<<<< HEAD
 #: pl_exec.c:5810
-=======
-#: pl_exec.c:5766
->>>>>>> 185876a6
 #, c-format
 msgid "query is not a SELECT"
 msgstr "запрос - не SELECT"
 
-<<<<<<< HEAD
 #: pl_exec.c:6620 pl_exec.c:6660 pl_exec.c:6700
-=======
-#: pl_exec.c:6576 pl_exec.c:6616 pl_exec.c:6656
->>>>>>> 185876a6
 #, c-format
 msgid ""
 "type of parameter %d (%s) does not match that when preparing the plan (%s)"
@@ -819,49 +517,29 @@
 "тип параметра %d (%s) не соответствует тому, с которым подготавливался план ("
 "%s)"
 
-<<<<<<< HEAD
 #: pl_exec.c:7111 pl_exec.c:7145 pl_exec.c:7219 pl_exec.c:7245
-=======
-#: pl_exec.c:7067 pl_exec.c:7101 pl_exec.c:7175 pl_exec.c:7201
->>>>>>> 185876a6
 #, c-format
 msgid "number of source and target fields in assignment does not match"
 msgstr "в левой и правой части присваивания разное количество полей"
 
 #. translator: %s represents a name of an extra check
-<<<<<<< HEAD
 #: pl_exec.c:7113 pl_exec.c:7147 pl_exec.c:7221 pl_exec.c:7247
-=======
-#: pl_exec.c:7069 pl_exec.c:7103 pl_exec.c:7177 pl_exec.c:7203
->>>>>>> 185876a6
 #, c-format
 msgid "%s check of %s is active."
 msgstr "Включена проверка %s (с %s)."
 
-<<<<<<< HEAD
 #: pl_exec.c:7117 pl_exec.c:7151 pl_exec.c:7225 pl_exec.c:7251
-=======
-#: pl_exec.c:7073 pl_exec.c:7107 pl_exec.c:7181 pl_exec.c:7207
->>>>>>> 185876a6
 #, c-format
 msgid "Make sure the query returns the exact list of columns."
 msgstr ""
 "Измените запрос, чтобы он возвращал в точности требуемый список столбцов."
 
-<<<<<<< HEAD
 #: pl_exec.c:7638
-=======
-#: pl_exec.c:7594
->>>>>>> 185876a6
 #, c-format
 msgid "record \"%s\" is not assigned yet"
 msgstr "записи \"%s\" не присвоено значение"
 
-<<<<<<< HEAD
 #: pl_exec.c:7639
-=======
-#: pl_exec.c:7595
->>>>>>> 185876a6
 #, c-format
 msgid "The tuple structure of a not-yet-assigned record is indeterminate."
 msgstr ""
@@ -904,101 +582,57 @@
 msgid "FOR over EXECUTE statement"
 msgstr "FOR по результатам EXECUTE"
 
-<<<<<<< HEAD
 #: pl_gram.y:487
-=======
-#: pl_gram.y:485
->>>>>>> 185876a6
 #, c-format
 msgid "block label must be placed before DECLARE, not after"
 msgstr "метка блока должна помещаться до DECLARE, а не после"
 
-<<<<<<< HEAD
 #: pl_gram.y:507
-=======
-#: pl_gram.y:505
->>>>>>> 185876a6
 #, c-format
 msgid "collations are not supported by type %s"
 msgstr "тип %s не поддерживает сортировку (COLLATION)"
 
-<<<<<<< HEAD
 #: pl_gram.y:526
-=======
-#: pl_gram.y:524
->>>>>>> 185876a6
 #, c-format
 msgid "variable \"%s\" must have a default value, since it's declared NOT NULL"
 msgstr ""
 "у переменной \"%s\" должно быть значение по умолчанию, так как она объявлена "
 "как NOT NULL"
 
-<<<<<<< HEAD
 #: pl_gram.y:674 pl_gram.y:689 pl_gram.y:715
-=======
-#: pl_gram.y:672 pl_gram.y:687 pl_gram.y:713
->>>>>>> 185876a6
 #, c-format
 msgid "variable \"%s\" does not exist"
 msgstr "переменная \"%s\" не существует"
 
-<<<<<<< HEAD
 #: pl_gram.y:733 pl_gram.y:761
 msgid "duplicate declaration"
 msgstr "повторяющееся объявление"
 
 #: pl_gram.y:744 pl_gram.y:772
-=======
-#: pl_gram.y:731 pl_gram.y:759
-msgid "duplicate declaration"
-msgstr "повторяющееся объявление"
-
-#: pl_gram.y:742 pl_gram.y:770
->>>>>>> 185876a6
 #, c-format
 msgid "variable \"%s\" shadows a previously defined variable"
 msgstr "переменная \"%s\" скрывает ранее определённую переменную"
 
-<<<<<<< HEAD
 #: pl_gram.y:1044
-=======
-#: pl_gram.y:1042
->>>>>>> 185876a6
 #, c-format
 msgid "diagnostics item %s is not allowed in GET STACKED DIAGNOSTICS"
 msgstr "команда GET STACKED DIAGNOSTICS не принимает элемент %s"
 
-<<<<<<< HEAD
 #: pl_gram.y:1062
-=======
-#: pl_gram.y:1060
->>>>>>> 185876a6
 #, c-format
 msgid "diagnostics item %s is not allowed in GET CURRENT DIAGNOSTICS"
 msgstr "команда GET CURRENT DIAGNOSTICS не принимает элемент %s"
 
-<<<<<<< HEAD
 #: pl_gram.y:1157
 msgid "unrecognized GET DIAGNOSTICS item"
 msgstr "нераспознанный элемент GET DIAGNOSTICS"
 
 #: pl_gram.y:1173 pl_gram.y:3558
-=======
-#: pl_gram.y:1155
-msgid "unrecognized GET DIAGNOSTICS item"
-msgstr "нераспознанный элемент GET DIAGNOSTICS"
-
-#: pl_gram.y:1171 pl_gram.y:3549
->>>>>>> 185876a6
 #, c-format
 msgid "\"%s\" is not a scalar variable"
 msgstr "\"%s\" - не скалярная переменная"
 
-<<<<<<< HEAD
 #: pl_gram.y:1403 pl_gram.y:1597
-=======
-#: pl_gram.y:1401 pl_gram.y:1595
->>>>>>> 185876a6
 #, c-format
 msgid ""
 "loop variable of loop over rows must be a record variable or list of scalar "
@@ -1007,93 +641,56 @@
 "переменная цикла по кортежам должна быть переменной типа запись или списком "
 "скалярных переменных"
 
-<<<<<<< HEAD
 #: pl_gram.y:1438
-=======
-#: pl_gram.y:1436
->>>>>>> 185876a6
 #, c-format
 msgid "cursor FOR loop must have only one target variable"
 msgstr "в цикле FOR с курсором должна быть только одна переменная"
 
-<<<<<<< HEAD
 #: pl_gram.y:1445
-=======
-#: pl_gram.y:1443
->>>>>>> 185876a6
 #, c-format
 msgid "cursor FOR loop must use a bound cursor variable"
 msgstr ""
 "в цикле FOR с курсором должен использоваться курсор, привязанный к запросу"
 
-<<<<<<< HEAD
 #: pl_gram.y:1536
-=======
-#: pl_gram.y:1534
->>>>>>> 185876a6
 #, c-format
 msgid "integer FOR loop must have only one target variable"
 msgstr "в целочисленном цикле FOR должна быть только одна переменная"
 
-<<<<<<< HEAD
 #: pl_gram.y:1570
-=======
-#: pl_gram.y:1568
->>>>>>> 185876a6
 #, c-format
 msgid "cannot specify REVERSE in query FOR loop"
 msgstr "в цикле FOR с запросом нельзя указать REVERSE"
 
-<<<<<<< HEAD
 #: pl_gram.y:1700
-=======
-#: pl_gram.y:1698
->>>>>>> 185876a6
 #, c-format
 msgid "loop variable of FOREACH must be a known variable or list of variables"
 msgstr ""
 "переменной цикла FOREACH должна быть известная переменная или список "
 "переменных"
 
-<<<<<<< HEAD
 #: pl_gram.y:1742
-=======
-#: pl_gram.y:1740
->>>>>>> 185876a6
 #, c-format
 msgid ""
 "there is no label \"%s\" attached to any block or loop enclosing this "
 "statement"
 msgstr "в блоке или цикле, окружающем этот оператор, нет метки \"%s\""
 
-<<<<<<< HEAD
 #: pl_gram.y:1750
-=======
-#: pl_gram.y:1748
->>>>>>> 185876a6
 #, c-format
 msgid "block label \"%s\" cannot be used in CONTINUE"
 msgstr "метку блока \"%s\" нельзя использовать в CONTINUE"
 
-<<<<<<< HEAD
 #: pl_gram.y:1765
-=======
-#: pl_gram.y:1763
->>>>>>> 185876a6
 #, c-format
 msgid "EXIT cannot be used outside a loop, unless it has a label"
 msgstr "EXIT можно использовать вне цикла только с указанием метки"
 
-<<<<<<< HEAD
 #: pl_gram.y:1766
-=======
-#: pl_gram.y:1764
->>>>>>> 185876a6
 #, c-format
 msgid "CONTINUE cannot be used outside a loop"
 msgstr "CONTINUE нельзя использовать вне цикла"
 
-<<<<<<< HEAD
 #: pl_gram.y:1790 pl_gram.y:1828 pl_gram.y:1876 pl_gram.y:3005 pl_gram.y:3093
 #: pl_gram.y:3204 pl_gram.y:3957
 msgid "unexpected end of function definition"
@@ -1114,86 +711,39 @@
 msgstr "ошибка синтаксиса, ожидался \"FOR\""
 
 #: pl_gram.y:2193
-=======
-#: pl_gram.y:1788 pl_gram.y:1826 pl_gram.y:1874 pl_gram.y:2998 pl_gram.y:3084
-#: pl_gram.y:3195 pl_gram.y:3948
-msgid "unexpected end of function definition"
-msgstr "неожиданный конец определения функции"
-
-#: pl_gram.y:1894 pl_gram.y:1918 pl_gram.y:1934 pl_gram.y:1940 pl_gram.y:2061
-#: pl_gram.y:2069 pl_gram.y:2083 pl_gram.y:2178 pl_gram.y:2402 pl_gram.y:2492
-#: pl_gram.y:2649 pl_gram.y:3791 pl_gram.y:3852 pl_gram.y:3929
-msgid "syntax error"
-msgstr "ошибка синтаксиса"
-
-#: pl_gram.y:1922 pl_gram.y:1924 pl_gram.y:2406 pl_gram.y:2408
-msgid "invalid SQLSTATE code"
-msgstr "неверный код SQLSTATE"
-
-#: pl_gram.y:2126
-msgid "syntax error, expected \"FOR\""
-msgstr "ошибка синтаксиса, ожидался \"FOR\""
-
-#: pl_gram.y:2187
->>>>>>> 185876a6
 #, c-format
 msgid "FETCH statement cannot return multiple rows"
 msgstr "оператор FETCH не может вернуть несколько строк"
 
-<<<<<<< HEAD
 #: pl_gram.y:2290
-=======
-#: pl_gram.y:2284
->>>>>>> 185876a6
 #, c-format
 msgid "cursor variable must be a simple variable"
 msgstr "переменная-курсор должна быть простой переменной"
 
-<<<<<<< HEAD
 #: pl_gram.y:2296
-=======
-#: pl_gram.y:2290
->>>>>>> 185876a6
 #, c-format
 msgid "variable \"%s\" must be of type cursor or refcursor"
 msgstr "переменная \"%s\" должна быть типа cursor или refcursor"
 
-<<<<<<< HEAD
 #: pl_gram.y:2627 pl_gram.y:2638
-=======
-#: pl_gram.y:2620 pl_gram.y:2631
->>>>>>> 185876a6
 #, c-format
 msgid "\"%s\" is not a known variable"
 msgstr "\"%s\" - не известная переменная"
 
-<<<<<<< HEAD
 #: pl_gram.y:2744 pl_gram.y:2754 pl_gram.y:2910
 msgid "mismatched parentheses"
 msgstr "непарные скобки"
 
 #: pl_gram.y:2758
-=======
-#: pl_gram.y:2737 pl_gram.y:2747 pl_gram.y:2903
-msgid "mismatched parentheses"
-msgstr "непарные скобки"
-
-#: pl_gram.y:2751
->>>>>>> 185876a6
 #, c-format
 msgid "missing \"%s\" at end of SQL expression"
 msgstr "отсутствует \"%s\" в конце выражения SQL"
 
-<<<<<<< HEAD
 #: pl_gram.y:2764
-=======
-#: pl_gram.y:2757
->>>>>>> 185876a6
 #, c-format
 msgid "missing \"%s\" at end of SQL statement"
 msgstr "отсутствует \"%s\" в конце оператора SQL"
 
-<<<<<<< HEAD
 #: pl_gram.y:2781
 msgid "missing expression"
 msgstr "отсутствует выражение"
@@ -1219,180 +769,87 @@
 msgstr "ожидалось FROM или IN"
 
 #: pl_gram.y:3246
-=======
-#: pl_gram.y:2774
-msgid "missing expression"
-msgstr "отсутствует выражение"
-
-#: pl_gram.y:2776
-msgid "missing SQL statement"
-msgstr "отсутствует оператор SQL"
-
-#: pl_gram.y:2905
-msgid "incomplete data type declaration"
-msgstr "неполное определение типа данных"
-
-#: pl_gram.y:2928
-msgid "missing data type declaration"
-msgstr "отсутствует определение типа данных"
-
-#: pl_gram.y:3006
-msgid "INTO specified more than once"
-msgstr "INTO указано неоднократно"
-
-#: pl_gram.y:3176
-msgid "expected FROM or IN"
-msgstr "ожидалось FROM или IN"
-
-#: pl_gram.y:3237
->>>>>>> 185876a6
 #, c-format
 msgid "RETURN cannot have a parameter in function returning set"
 msgstr "в функции, возвращающей множество, RETURN должен быть без параметров"
 
-<<<<<<< HEAD
 #: pl_gram.y:3247
-=======
-#: pl_gram.y:3238
->>>>>>> 185876a6
 #, c-format
 msgid "Use RETURN NEXT or RETURN QUERY."
 msgstr "Используйте RETURN NEXT или RETURN QUERY."
 
-<<<<<<< HEAD
 #: pl_gram.y:3257
-=======
-#: pl_gram.y:3248
->>>>>>> 185876a6
 #, c-format
 msgid "RETURN cannot have a parameter in a procedure"
 msgstr "в процедуре RETURN должен быть без параметров"
 
-<<<<<<< HEAD
 #: pl_gram.y:3262
-=======
-#: pl_gram.y:3253
->>>>>>> 185876a6
 #, c-format
 msgid "RETURN cannot have a parameter in function returning void"
 msgstr "в функции, не возвращающей ничего, RETURN не должен иметь параметров"
 
-<<<<<<< HEAD
 #: pl_gram.y:3271
-=======
-#: pl_gram.y:3262
->>>>>>> 185876a6
 #, c-format
 msgid "RETURN cannot have a parameter in function with OUT parameters"
 msgstr "RETURN должен быть без параметров в функции с параметрами OUT"
 
-<<<<<<< HEAD
 #: pl_gram.y:3334
-=======
-#: pl_gram.y:3325
->>>>>>> 185876a6
 #, c-format
 msgid "RETURN NEXT cannot have a parameter in function with OUT parameters"
 msgstr "RETURN NEXT должен быть без параметров в функции с параметрами OUT"
 
-<<<<<<< HEAD
 #: pl_gram.y:3500
-=======
-#: pl_gram.y:3433
-#, c-format
-msgid "variable \"%s\" is declared CONSTANT"
-msgstr "переменная \"%s\" объявлена как CONSTANT"
-
-#: pl_gram.y:3491
->>>>>>> 185876a6
 #, c-format
 msgid "record variable cannot be part of multiple-item INTO list"
 msgstr ""
 "переменная типа запись не может быть частью списка INTO с несколькими "
 "элементами"
 
-<<<<<<< HEAD
 #: pl_gram.y:3546
-=======
-#: pl_gram.y:3537
->>>>>>> 185876a6
 #, c-format
 msgid "too many INTO variables specified"
 msgstr "указано слишком много переменных INTO"
 
-<<<<<<< HEAD
 #: pl_gram.y:3754
-=======
-#: pl_gram.y:3745
->>>>>>> 185876a6
 #, c-format
 msgid "end label \"%s\" specified for unlabeled block"
 msgstr "конечная метка \"%s\" указана для непомеченного блока"
 
-<<<<<<< HEAD
 #: pl_gram.y:3761
-=======
-#: pl_gram.y:3752
->>>>>>> 185876a6
 #, c-format
 msgid "end label \"%s\" differs from block's label \"%s\""
 msgstr "конечная метка \"%s\" отличается от метки блока \"%s\""
 
-<<<<<<< HEAD
 #: pl_gram.y:3795
-=======
-#: pl_gram.y:3786
->>>>>>> 185876a6
 #, c-format
 msgid "cursor \"%s\" has no arguments"
 msgstr "курсор \"%s\" не имеет аргументов"
 
-<<<<<<< HEAD
 #: pl_gram.y:3809
-=======
-#: pl_gram.y:3800
->>>>>>> 185876a6
 #, c-format
 msgid "cursor \"%s\" has arguments"
 msgstr "курсор \"%s\" имеет аргументы"
 
-<<<<<<< HEAD
 #: pl_gram.y:3851
-=======
-#: pl_gram.y:3842
->>>>>>> 185876a6
 #, c-format
 msgid "cursor \"%s\" has no argument named \"%s\""
 msgstr "курсор \"%s\" не имеет аргумента \"%s\""
 
-<<<<<<< HEAD
 #: pl_gram.y:3871
-=======
-#: pl_gram.y:3862
->>>>>>> 185876a6
 #, c-format
 msgid "value for parameter \"%s\" of cursor \"%s\" specified more than once"
 msgstr "значение параметра \"%s\" курсора \"%s\" указано неоднократно"
 
-<<<<<<< HEAD
 #: pl_gram.y:3896
-=======
-#: pl_gram.y:3887
->>>>>>> 185876a6
 #, c-format
 msgid "not enough arguments for cursor \"%s\""
 msgstr "недостаточно аргументов для курсора \"%s\""
 
-<<<<<<< HEAD
 #: pl_gram.y:3903
-=======
-#: pl_gram.y:3894
->>>>>>> 185876a6
 #, c-format
 msgid "too many arguments for cursor \"%s\""
 msgstr "слишком много аргументов для курсора \"%s\""
 
-<<<<<<< HEAD
 #: pl_gram.y:3989
 msgid "unrecognized RAISE statement option"
 msgstr "нераспознанный параметр оператора RAISE"
@@ -1402,26 +859,11 @@
 msgstr "ошибка синтаксиса, ожидалось \"=\""
 
 #: pl_gram.y:4034
-=======
-#: pl_gram.y:3980
-msgid "unrecognized RAISE statement option"
-msgstr "нераспознанный параметр оператора RAISE"
-
-#: pl_gram.y:3984
-msgid "syntax error, expected \"=\""
-msgstr "ошибка синтаксиса, ожидалось \"=\""
-
-#: pl_gram.y:4025
->>>>>>> 185876a6
 #, c-format
 msgid "too many parameters specified for RAISE"
 msgstr "слишком много параметров для RAISE"
 
-<<<<<<< HEAD
 #: pl_gram.y:4038
-=======
-#: pl_gram.y:4029
->>>>>>> 185876a6
 #, c-format
 msgid "too few parameters specified for RAISE"
 msgstr "недостаточно параметров для RAISE"

<!--
doc/src/sgml/ref/analyze.sgml
PostgreSQL documentation
-->

<refentry id="sql-analyze">
 <indexterm zone="sql-analyze">
  <primary>ANALYZE</primary>
 </indexterm>

 <refmeta>
  <refentrytitle>ANALYZE</refentrytitle>
  <manvolnum>7</manvolnum>
<!--
  <refmiscinfo>SQL - Language Statements</refmiscinfo>
-->
<refmiscinfo>SQL - 言語</refmiscinfo>
 </refmeta>

 <refnamediv>
  <refname>ANALYZE</refname>
<!--
  <refpurpose>collect statistics about a database</refpurpose>
-->
  <refpurpose>データベースに関する統計を収集する</refpurpose>
 </refnamediv>

 <refsynopsisdiv>
<synopsis>
ANALYZE [ ( <replaceable class="parameter">option</replaceable> [, ...] ) ] [ <replaceable class="parameter">table_and_columns</replaceable> [, ...] ]
ANALYZE [ VERBOSE ] [ <replaceable class="parameter">table_and_columns</replaceable> [, ...] ]

<!--
<phrase>where <replaceable class="parameter">option</replaceable> can be one of:</phrase>
-->
<phrase><replaceable class="parameter">option</replaceable>には以下のいずれかが入ります。</phrase>

    VERBOSE [ <replaceable class="parameter">boolean</replaceable> ]
    SKIP_LOCKED [ <replaceable class="parameter">boolean</replaceable> ]

<!--
<phrase>and <replaceable class="parameter">table_and_columns</replaceable> is:</phrase>
-->
<phrase>また、<replaceable class="parameter">table_and_columns</replaceable>は以下の通りです。</phrase>

    <replaceable class="parameter">table_name</replaceable> [ ( <replaceable class="parameter">column_name</replaceable> [, ...] ) ]
</synopsis>
 </refsynopsisdiv>

 <refsect1>
<!--
  <title>Description</title>
-->
  <title>説明</title>

  <para>
<!--
   <command>ANALYZE</command> collects statistics about the contents
   of tables in the database, and stores the results in the <link
   linkend="catalog-pg-statistic"><structname>pg_statistic</structname></link>
   system catalog.  Subsequently, the query planner uses these
   statistics to help determine the most efficient execution plans for
   queries.
-->
<command>ANALYZE</command>はデータベース内のテーブルの内容に関する統計情報を収集し、その結果を<link linkend="catalog-pg-statistic"><structname>pg_statistic</structname></link>システムカタログに保存します。
問い合わせプランナが最も効率の良い問い合わせの実行計画を決定する際、この統計情報が使用されます。
  </para>

  <para>
<!--
   Without a <replaceable class="parameter">table_and_columns</replaceable>
   list, <command>ANALYZE</command> processes every table and materialized view
   in the current database that the current user has permission to analyze.
   With a list, <command>ANALYZE</command> processes only those table(s).
   It is further possible to give a list of column names for a table,
   in which case only the statistics for those columns are collected.
-->
<replaceable class="parameter">table_and_columns</replaceable>リストがない場合、<command>ANALYZE</command>は現在のデータベース内で現在のユーザが解析する権限のあるすべてのテーブルとマテリアライズドビューを処理します。
リストがある場合、<command>ANALYZE</command>は指定されたテーブルのみを処理します。
さらにテーブルの列名のリストを与え、その列の統計情報のみを収集することも可能です。
  </para>

  <para>
<!--
   When the option list is surrounded by parentheses, the options can be
   written in any order.  The parenthesized syntax was added in
   <productname>PostgreSQL</productname> 11;  the unparenthesized syntax
   is deprecated.
-->
オプションリストが括弧で括られていた場合、オプションは任意の順序で書けます。
括弧付きの構文は<productname>PostgreSQL</productname> 11で追加されました。
括弧のない構文は廃止予定です。
  </para>
 </refsect1>

 <refsect1>
<!--
  <title>Parameters</title>
-->
  <title>パラメータ</title>

  <variablelist>
   <varlistentry>
    <term><literal>VERBOSE</literal></term>
    <listitem>
     <para>
<!--
      Enables display of progress messages.
-->
進行状況の表示を有効にします。
     </para>
    </listitem>
   </varlistentry>

   <varlistentry>
    <term><literal>SKIP_LOCKED</literal></term>
    <listitem>
     <para>
      Specifies that <command>ANALYZE</command> should not wait for any
      conflicting locks to be released when beginning work on a relation:
      if a relation cannot be locked immediately without waiting, the relation
      is skipped.  Note that even with this option, <command>ANALYZE</command>
      may still block when opening the relation's indexes or when acquiring
      sample rows from partitions, table inheritance children, and some
      types of foreign tables.  Also, while <command>ANALYZE</command>
      ordinarily processes all partitions of specified partitioned tables,
      this option will cause <command>ANALYZE</command> to skip all
      partitions if there is a conflicting lock on the partitioned table.
     </para>
    </listitem>
   </varlistentry>

   <varlistentry>
    <term><replaceable class="parameter">boolean</replaceable></term>
    <listitem>
     <para>
      Specifies whether the selected option should be turned on or off.
      You can write <literal>TRUE</literal>, <literal>ON</literal>, or
      <literal>1</literal> to enable the option, and <literal>FALSE</literal>,
      <literal>OFF</literal>, or <literal>0</literal> to disable it.  The
      <replaceable class="parameter">boolean</replaceable> value can also
      be omitted, in which case <literal>TRUE</literal> is assumed.
     </para>
    </listitem>
   </varlistentry>

   <varlistentry>
    <term><replaceable class="parameter">table_name</replaceable></term>
    <listitem>
     <para>
<!--
      The name (possibly schema-qualified) of a specific table to
      analyze.  If omitted, all regular tables, partitioned tables, and
      materialized views in the current database are analyzed (but not
      foreign tables).  If the specified table is a partitioned table, both the
      inheritance statistics of the partitioned table as a whole and
      statistics of the individual partitions are updated.
-->
解析の対象とするテーブルの名前です（スキーマ修飾名も可）。
省略された場合、現在のデータベースの中のすべての通常のテーブル、パーティションテーブル、マテリアライズドビュー（外部テーブルは除く）が解析されます。
指定したテーブルがパーティションテーブルの場合、パーティションテーブル全体としての継承の統計と、個々のパーティションの統計の両方が更新されます。
     </para>
    </listitem>
   </varlistentry>

   <varlistentry>
    <term><replaceable class="parameter">column_name</replaceable></term>
    <listitem>
     <para>
<!--
      The name of a specific column to analyze. Defaults to all columns.
-->
解析の対象とする列名です。
デフォルトは全ての列です。
     </para>
    </listitem>
   </varlistentry>
  </variablelist>
 </refsect1>

 <refsect1>
<!--
  <title>Outputs</title>
-->
  <title>出力</title>

   <para>
<!--
    When <literal>VERBOSE</literal> is specified, <command>ANALYZE</command> emits
    progress messages to indicate which table is currently being
    processed.  Various statistics about the tables are printed as well.
-->
<literal>VERBOSE</literal>が指定された場合、<command>ANALYZE</command>は進捗メッセージとして処理中のテーブルを表示します。
さらに、テーブルについての各種統計情報も表示されます。
   </para>
 </refsect1>

 <refsect1>
<!--
  <title>Notes</title>
-->
  <title>注釈</title>

  <para>
<<<<<<< HEAD
   To analyze a table, one must ordinarily be the table's owner or a
   superuser.  However, database owners are allowed to
   analyze all tables in their databases, except shared catalogs.
   (The restriction for shared catalogs means that a true database-wide
   <command>ANALYZE</command> can only be performed by a superuser.)
   <command>ANALYZE</command> will skip over any tables that the calling user
   does not have permission to analyze.
  </para>

  <para>
=======
<!--
>>>>>>> bd0a9e56
   Foreign tables are analyzed only when explicitly selected.  Not all
   foreign data wrappers support <command>ANALYZE</command>.  If the table's
   wrapper does not support <command>ANALYZE</command>, the command prints a
   warning and does nothing.
-->
外部テーブルは明示的に選択された場合にのみ解析されます。
すべての外部データラッパが<command>ANALYZE</command>をサポートしているとは限りません。
テーブルのラッパが<command>ANALYZE</command>をサポートしない場合、コマンドは警告を出力し、何も行いません。
  </para>

  <para>
<!--
   In the default <productname>PostgreSQL</productname> configuration,
   the autovacuum daemon (see <xref linkend="autovacuum"/>)
   takes care of automatic analyzing of tables when they are first loaded
   with data, and as they change throughout regular operation.
   When autovacuum is disabled,
   it is a good idea to run <command>ANALYZE</command> periodically, or
   just after making major changes in the contents of a table.  Accurate
   statistics will help the planner to choose the most appropriate query
   plan, and thereby improve the speed of query processing.  A common
   strategy for read-mostly databases is to run <xref linkend="sql-vacuum"/>
   and <command>ANALYZE</command> once a day during a low-usage time of day.
   (This will not be sufficient if there is heavy update activity.)
-->
デフォルトの<productname>PostgreSQL</productname>の設定では、自動バキュームデーモン（<xref linkend="autovacuum"/>参照）が、データが最初にロードされた時や通常の操作を通して変更された時にテーブルの自動解析まで面倒をみます。
もし自動バキュームが無効にしているならば<command>ANALYZE</command>は定期的に、もしくは、テーブルの内容に大きな変更がある度に行うことを推奨します。
統計情報が正確であれば、プランナが最も適切な問い合わせ計画を選択できるようになります。
これによって、問い合わせ処理の速度が向上します。
読み取りの多いデータベースでは、<xref linkend="sql-vacuum"/>と<command>ANALYZE</command>は、1日1回、データベースがあまり使用されていない時間帯に実行することが一般的です。
（非常に更新が激しい場合、これでは十分ではありません。）
  </para>

  <para>
<!--
   <command>ANALYZE</command>
   requires only a read lock on the target table, so it can run in
   parallel with other activity on the table.
-->
<command>ANALYZE</command>は、対象とするテーブルの読み取りロックのみを必要とします。
したがって、そのテーブルに対する他の操作と並行して実行することができます。
  </para>

  <para>
<!--
   The statistics collected by <command>ANALYZE</command> usually
   include a list of some of the most common values in each column and
   a histogram showing the approximate data distribution in each
   column.  One or both of these can be omitted if
   <command>ANALYZE</command> deems them uninteresting (for example,
   in a unique-key column, there are no common values) or if the
   column data type does not support the appropriate operators.  There
   is more information about the statistics in <xref
   linkend="maintenance"/>.
-->
通常、<command>ANALYZE</command>によって収集される統計情報には、各列の典型的な値と各列のデータ分布の概要を示す度数分布が含まれます。
<command>ANALYZE</command>によってあまり意味がないとみなされた場合（例えば、一意性制約が付加された列では、典型的な値というものは存在しません）や、列のデータ型が適切な演算子をサポートしていない場合は、片方もしくは両方の情報を省略することがあります。
<xref linkend="maintenance"/>に、統計情報についての詳細が記載されています。
  </para>

  <para>
<!--
   For large tables, <command>ANALYZE</command> takes a random sample
   of the table contents, rather than examining every row.  This
   allows even very large tables to be analyzed in a small amount of
   time.  Note, however, that the statistics are only approximate, and
   will change slightly each time <command>ANALYZE</command> is run,
   even if the actual table contents did not change.  This might result
   in small changes in the planner's estimated costs shown by
   <xref linkend="sql-explain"/>.
   In rare situations, this non-determinism will cause the planner's
   choices of query plans to change after <command>ANALYZE</command> is run.
   To avoid this, raise the amount of statistics collected by
   <command>ANALYZE</command>, as described below.
-->
巨大なテーブルでは、<command>ANALYZE</command>は、全ての行を検査するのではなく、テーブルの中からランダムにサンプルを取り出して使用します。
これによって、非常に巨大なテーブルであっても短時間で解析することが可能です。
しかし、このようにして得られた統計情報はおおよそのものでしかなく、テーブルの内容に変更がなくても<command>ANALYZE</command>を実行する度に変化することに注意してください。
これにより、<xref linkend="sql-explain"/>が表示する、プランナの推定コストも多少変化する可能性があります。
稀に、このような不確定要素のせいで、プランナが<command>ANALYZE</command>を実行した後に異なる問い合わせ計画を選択してしまうことがあります。
これを防止するには、以下に示すように<command>ANALYZE</command>で収集される統計情報の量を増やしてください。
  </para>

  <para>
<!--
   The extent of analysis can be controlled by adjusting the
   <xref linkend="guc-default-statistics-target"/> configuration variable, or
   on a column-by-column basis by setting the per-column statistics
   target with <command>ALTER TABLE ... ALTER COLUMN ... SET
   STATISTICS</command> (see <xref linkend="sql-altertable"/>).
   The target value sets the
   maximum number of entries in the most-common-value list and the
   maximum number of bins in the histogram.  The default target value
   is 100, but this can be adjusted up or down to trade off accuracy of
   planner estimates against the time taken for
   <command>ANALYZE</command> and the amount of space occupied in
   <literal>pg_statistic</literal>.  In particular, setting the
   statistics target to zero disables collection of statistics for
   that column.  It might be useful to do that for columns that are
   never used as part of the <literal>WHERE</literal>, <literal>GROUP BY</literal>,
   or <literal>ORDER BY</literal> clauses of queries, since the planner will
   have no use for statistics on such columns.
-->
設定パラメータ変数<xref linkend="guc-default-statistics-target"/>を調整するか、もしくは<command>ALTER TABLE ... ALTER COLUMN ... SET STATISTICS</command>(<xref linkend="sql-altertable"/>参照)を使用して列単位の統計目標を列毎に設定することで、解析の範囲を制御することができます。
目標値として設定するのは、典型的な値のリストにおけるエントリ数の最大値と度数分布のビンの最大数です。
デフォルトの目標値は100です。
しかし、この値は、プランナの推定精度と<command>ANALYZE</command>の処理時間、<literal>pg_statistic</literal>の占める容量とのトレードオフによって大きくも小さくも調整されることがあります。
目標値を0に設定すると、その列に関する統計情報の収集は無効になります。
決して<literal>WHERE</literal>句、<literal>GROUP BY</literal>句、<literal>ORDER BY</literal>句に使用されない列に対しては、このような設定が有用です。
プランナにとってそのような列の統計情報は不要だからです。
  </para>

  <para>
<!--
   The largest statistics target among the columns being analyzed determines
   the number of table rows sampled to prepare the statistics.  Increasing
   the target causes a proportional increase in the time and space needed
   to do <command>ANALYZE</command>.
-->
解析対象列の統計情報目標値の最大値によって、統計情報を作成するためにテーブルから抽出する行数が決定します。
目標値を大きくすると、比例して、<command>ANALYZE</command>に要する時間とディスク容量が増加します。
  </para>

  <para>
<!--
   One of the values estimated by <command>ANALYZE</command> is the number of
   distinct values that appear in each column.  Because only a subset of the
   rows are examined, this estimate can sometimes be quite inaccurate, even
   with the largest possible statistics target.  If this inaccuracy leads to
   bad query plans, a more accurate value can be determined manually and then
   installed with
   <command>ALTER TABLE ... ALTER COLUMN ... SET (n_distinct = ...)</command>
   (see <xref linkend="sql-altertable"/>).
-->
<command>ANALYZE</command>で推定される値の1つに各列に出現する個別値の個数があります。
行の部分集合のみしか検査されませんので、統計情報の対象をできる限り大きくしたとしても、この推定値はかなり不正確になることが時々あり得ます。
この不正確性のために悪い問い合わせ計画となる場合、より正確な値を手作業で求めて、<command>ALTER TABLE ... ALTER COLUMN ... SET (n_distinct = ...)</command>(<xref linkend="sql-altertable"/>参照)で設定することができます。
  </para>

  <para>
<!--
    If the table being analyzed has one or more children,
    <command>ANALYZE</command> will gather statistics twice: once on the
    rows of the parent table only, and a second time on the rows of the
    parent table with all of its children.  This second set of statistics
    is needed when planning queries that traverse the entire inheritance
    tree.  The autovacuum daemon, however, will only consider inserts or
    updates on the parent table itself when deciding whether to trigger an
    automatic analyze for that table.  If that table is rarely inserted into
    or updated, the inheritance statistics will not be up to date unless you
    run <command>ANALYZE</command> manually.
-->
解析中のテーブルが1つ以上の子テーブルを持つ場合、<command>ANALYZE</command>は2回統計情報を収集します。
1回目は親テーブルのみのテーブル行を対象とし、2回目では親テーブルの行とそのすべての子テーブルの行を対象とします。
継承ツリー全体をたどる問い合わせの計画作成では、この２回目の統計情報群が必要とされます。
しかし自動バキュームデーモンでは、自動的に解析を行うかどうかを決定する際に親テーブル上の挿入や更新のみを考慮します。
このテーブルへの挿入や更新がほとんどなければ、継承関係に対する統計情報は手作業で<command>ANALYZE</command>を実行しない限り最新状態にはなりません。
  </para>

  <para>
<!--
    If any of the child tables are foreign tables whose foreign data wrappers
    do not support <command>ANALYZE</command>, those child tables are ignored while
    gathering inheritance statistics.
-->
子テーブルに外部テーブルがあり、その外部データラッパが<command>ANALYZE</command>をサポートしない場合、その子テーブルは継承の統計を取得する際に無視されます。
  </para>

  <para>
<!--
    If the table being analyzed is completely empty, <command>ANALYZE</command>
    will not record new statistics for that table.  Any existing statistics
    will be retained.
-->
解析しようとするテーブルが完全に空である場合、<command>ANALYZE</command>はそのテーブルに対する新しい解析情報を記録しません。
これまでの統計情報はすべて保持されます。
  </para>
 </refsect1>

 <refsect1>
<!--
  <title>Compatibility</title>
-->
  <title>互換性</title>

  <para>
<!--
   There is no <command>ANALYZE</command> statement in the SQL standard.
-->
標準SQLには<command>ANALYZE</command>文はありません。
  </para>
 </refsect1>

 <refsect1>
<!--
  <title>See Also</title>
-->
  <title>関連項目</title>

  <simplelist type="inline">
   <member><xref linkend="sql-vacuum"/></member>
   <member><xref linkend="app-vacuumdb"/></member>
   <member><xref linkend="runtime-config-resource-vacuum-cost"/></member>
   <member><xref linkend="autovacuum"/></member>
  </simplelist>
 </refsect1>
</refentry><|MERGE_RESOLUTION|>--- conflicted
+++ resolved
@@ -202,7 +202,6 @@
   <title>注釈</title>
 
   <para>
-<<<<<<< HEAD
    To analyze a table, one must ordinarily be the table's owner or a
    superuser.  However, database owners are allowed to
    analyze all tables in their databases, except shared catalogs.
@@ -213,9 +212,7 @@
   </para>
 
   <para>
-=======
-<!--
->>>>>>> bd0a9e56
+<!--
    Foreign tables are analyzed only when explicitly selected.  Not all
    foreign data wrappers support <command>ANALYZE</command>.  If the table's
    wrapper does not support <command>ANALYZE</command>, the command prints a

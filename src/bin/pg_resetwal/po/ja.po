# pg_resetwal.po
#   Japanese message translation file for pg_resetwal
#
# Copyright (C) 2005-2022 PostgreSQL Global Development Group
#
# Shigehiro Honda <fwif0083@mb.infoweb.ne.jp>, 2005.
#
# This file is distributed under the same license as the PostgreSQL package.
#
msgid ""
msgstr ""
<<<<<<< HEAD
"Project-Id-Version: pg_resetwal (PostgreSQL 15)\n"
"Report-Msgid-Bugs-To: pgsql-bugs@lists.postgresql.org\n"
"POT-Creation-Date: 2022-08-09 12:01+0900\n"
"PO-Revision-Date: 2022-05-10 14:36+0900\n"
=======
"Project-Id-Version: pg_resetwal (PostgreSQL 14)\n"
"Report-Msgid-Bugs-To: pgsql-bugs@lists.postgresql.org\n"
"POT-Creation-Date: 2021-08-25 17:22+0900\n"
"PO-Revision-Date: 2021-08-25 11:21+0900\n"
>>>>>>> 185876a6
"Last-Translator: Kyotaro Horiguchi <horikyota.ntt@gmail.com>\n"
"Language-Team: Japan PostgreSQL Users Group <jpug-doc@ml.postgresql.jp>\n"
"Language: ja\n"
"MIME-Version: 1.0\n"
"Content-Type: text/plain; charset=UTF-8\n"
"Content-Transfer-Encoding: 8bit\n"
"Plural-Forms: nplurals=1; plural=0;\n"
"X-Generator: Poedit 1.8.13\n"

<<<<<<< HEAD
#: ../../../src/common/logging.c:276
=======
#: ../../../src/common/logging.c:259
#, c-format
msgid "fatal: "
msgstr "致命的エラー: "

#: ../../../src/common/logging.c:266
>>>>>>> 185876a6
#, c-format
msgid "error: "
msgstr "エラー: "

<<<<<<< HEAD
#: ../../../src/common/logging.c:283
=======
#: ../../../src/common/logging.c:273
>>>>>>> 185876a6
#, c-format
msgid "warning: "
msgstr "警告: "

#: ../../../src/common/logging.c:294
#, c-format
msgid "detail: "
msgstr "詳細: "

#: ../../../src/common/logging.c:301
#, c-format
msgid "hint: "
msgstr "ヒント: "

#: ../../common/restricted_token.c:64
#, c-format
msgid "could not load library \"%s\": error code %lu"
msgstr "ライブラリ\"%s\"をロードできませんでした: エラーコード %lu"

#: ../../common/restricted_token.c:73
#, c-format
msgid "cannot create restricted tokens on this platform: error code %lu"
msgstr "このプラットフォームでは制限付きトークンを生成できません: エラーコード %lu"

#: ../../common/restricted_token.c:82
#, c-format
msgid "could not open process token: error code %lu"
msgstr "プロセストークンをオープンできませんでした: エラーコード %lu"

#: ../../common/restricted_token.c:97
#, c-format
msgid "could not allocate SIDs: error code %lu"
msgstr "SIDを割り当てられませんでした: エラーコード %lu"

#: ../../common/restricted_token.c:119
#, c-format
msgid "could not create restricted token: error code %lu"
msgstr "制限付きトークンを生成できませんでした: エラーコード %lu"

#: ../../common/restricted_token.c:140
#, c-format
msgid "could not start process for command \"%s\": error code %lu"
msgstr "コマンド\"%s\"のプロセスを起動できませんでした: エラーコード %lu"

#: ../../common/restricted_token.c:178
#, c-format
msgid "could not re-execute with restricted token: error code %lu"
msgstr "制限付きトークンで再実行できませんでした: %lu"

#: ../../common/restricted_token.c:193
#, c-format
msgid "could not get exit code from subprocess: error code %lu"
msgstr "サブプロセスの終了コードを取得できませんでした: エラーコード %lu"

#. translator: the second %s is a command line argument (-e, etc)
<<<<<<< HEAD
#: pg_resetwal.c:163 pg_resetwal.c:176 pg_resetwal.c:189 pg_resetwal.c:202
#: pg_resetwal.c:209 pg_resetwal.c:228 pg_resetwal.c:241 pg_resetwal.c:249
#: pg_resetwal.c:269 pg_resetwal.c:280
=======
#: pg_resetwal.c:162 pg_resetwal.c:177 pg_resetwal.c:192 pg_resetwal.c:207
#: pg_resetwal.c:214 pg_resetwal.c:238 pg_resetwal.c:253 pg_resetwal.c:261
#: pg_resetwal.c:286 pg_resetwal.c:300
>>>>>>> 185876a6
#, c-format
msgid "invalid argument for option %s"
msgstr "オプション%sの引数が不正です"

<<<<<<< HEAD
#: pg_resetwal.c:164 pg_resetwal.c:177 pg_resetwal.c:190 pg_resetwal.c:203
#: pg_resetwal.c:210 pg_resetwal.c:229 pg_resetwal.c:242 pg_resetwal.c:250
#: pg_resetwal.c:270 pg_resetwal.c:281 pg_resetwal.c:303 pg_resetwal.c:316
#: pg_resetwal.c:323
#, c-format
msgid "Try \"%s --help\" for more information."
msgstr "詳細は\"%s --help\"を実行してください。"
=======
#: pg_resetwal.c:163 pg_resetwal.c:178 pg_resetwal.c:193 pg_resetwal.c:208
#: pg_resetwal.c:215 pg_resetwal.c:239 pg_resetwal.c:254 pg_resetwal.c:262
#: pg_resetwal.c:287 pg_resetwal.c:301 pg_resetwal.c:327 pg_resetwal.c:340
#: pg_resetwal.c:348
#, c-format
msgid "Try \"%s --help\" for more information.\n"
msgstr "詳細は\"%s --help\"で確認してください。\n"
>>>>>>> 185876a6

#: pg_resetwal.c:168
#, c-format
msgid "transaction ID epoch (-e) must not be -1"
msgstr "トランザクションIDの基点(-e)は-1にはできません"

#: pg_resetwal.c:183
#, c-format
msgid "oldest transaction ID (-u) must be greater than or equal to %u"
<<<<<<< HEAD
msgstr "最古のトランザクションID(-u)は%uもしくはそれ以上でなければなりません"

#: pg_resetwal.c:194
#, c-format
msgid "transaction ID (-x) must be greater than or equal to %u"
msgstr "トランザクションID(-x)は%uもしくはそれ以上でなければなりません"

#: pg_resetwal.c:216 pg_resetwal.c:220
=======
msgstr "最古のトランザクションID(-u)は%u以上でなければなりません"

#: pg_resetwal.c:198
#, c-format
msgid "transaction ID (-x) must be greater than or equal to %u"
msgstr "トランザクションID(-x)は%u以上でなければなりません"

#: pg_resetwal.c:222 pg_resetwal.c:229
>>>>>>> 185876a6
#, c-format
msgid "transaction ID (-c) must be either 0 or greater than or equal to 2"
msgstr "トランザクションID(-c)は0もしくは2以上でなければなりません"

<<<<<<< HEAD
#: pg_resetwal.c:233
=======
#: pg_resetwal.c:244
>>>>>>> 185876a6
#, c-format
msgid "OID (-o) must not be 0"
msgstr "OID(-o)は0にはできません"

<<<<<<< HEAD
#: pg_resetwal.c:254
=======
#: pg_resetwal.c:267
>>>>>>> 185876a6
#, c-format
msgid "multitransaction ID (-m) must not be 0"
msgstr "マルチトランザクションID(-m)は0にはできません"

<<<<<<< HEAD
#: pg_resetwal.c:261
=======
#: pg_resetwal.c:277
>>>>>>> 185876a6
#, c-format
msgid "oldest multitransaction ID (-m) must not be 0"
msgstr "最古のマルチトランザクションID(-m)は0にはできません"

<<<<<<< HEAD
#: pg_resetwal.c:274
=======
#: pg_resetwal.c:292
>>>>>>> 185876a6
#, c-format
msgid "multitransaction offset (-O) must not be -1"
msgstr "マルチトランザクションオフセット(-O)は-1にはできません"

<<<<<<< HEAD
#: pg_resetwal.c:296
=======
#: pg_resetwal.c:316
>>>>>>> 185876a6
#, c-format
msgid "argument of --wal-segsize must be a number"
msgstr "--wal-segsize の引数は数値でなければなりません"

<<<<<<< HEAD
#: pg_resetwal.c:298
=======
#: pg_resetwal.c:321
>>>>>>> 185876a6
#, c-format
msgid "argument of --wal-segsize must be a power of 2 between 1 and 1024"
msgstr "--wal-segsize の引数は1から1024の間の2の倍数でなければなりません"

<<<<<<< HEAD
#: pg_resetwal.c:314
=======
#: pg_resetwal.c:338
>>>>>>> 185876a6
#, c-format
msgid "too many command-line arguments (first is \"%s\")"
msgstr "コマンドライン引数が多すぎます (先頭は\"%s\")"

<<<<<<< HEAD
#: pg_resetwal.c:322
=======
#: pg_resetwal.c:347
>>>>>>> 185876a6
#, c-format
msgid "no data directory specified"
msgstr "データディレクトリが指定されていません"

<<<<<<< HEAD
#: pg_resetwal.c:336
=======
#: pg_resetwal.c:361
>>>>>>> 185876a6
#, c-format
msgid "cannot be executed by \"root\""
msgstr "\"root\"では実行できません"

<<<<<<< HEAD
#: pg_resetwal.c:337
=======
#: pg_resetwal.c:362
>>>>>>> 185876a6
#, c-format
msgid "You must run %s as the PostgreSQL superuser."
msgstr "PostgreSQLのスーパーユーザーで%sを実行しなければなりません"

<<<<<<< HEAD
#: pg_resetwal.c:347
=======
#: pg_resetwal.c:373
>>>>>>> 185876a6
#, c-format
msgid "could not read permissions of directory \"%s\": %m"
msgstr "ディレクトリ\"%s\"の権限を読み取れませんでした: %m"

<<<<<<< HEAD
#: pg_resetwal.c:353
=======
#: pg_resetwal.c:382
>>>>>>> 185876a6
#, c-format
msgid "could not change directory to \"%s\": %m"
msgstr "ディレクトリ\"%s\"に移動できませんでした: %m"

<<<<<<< HEAD
#: pg_resetwal.c:366 pg_resetwal.c:518 pg_resetwal.c:566
=======
#: pg_resetwal.c:398 pg_resetwal.c:553 pg_resetwal.c:604
>>>>>>> 185876a6
#, c-format
msgid "could not open file \"%s\" for reading: %m"
msgstr "ファイル\"%s\"を読み取り用にオープンできませんでした: %m"

<<<<<<< HEAD
#: pg_resetwal.c:371
=======
#: pg_resetwal.c:405
>>>>>>> 185876a6
#, c-format
msgid "lock file \"%s\" exists"
msgstr "ロックファイル\"%s\"が存在します"

<<<<<<< HEAD
#: pg_resetwal.c:372
=======
#: pg_resetwal.c:406
>>>>>>> 185876a6
#, c-format
msgid "Is a server running?  If not, delete the lock file and try again."
msgstr "サーバーが稼動していませんか? そうでなければロックファイルを削除し再実行してください。"

<<<<<<< HEAD
#: pg_resetwal.c:467
=======
#: pg_resetwal.c:501
>>>>>>> 185876a6
#, c-format
msgid ""
"\n"
"If these values seem acceptable, use -f to force reset.\n"
msgstr ""
"\n"
"この値が適切だと思われるのであれば、-fを使用して強制リセットしてください。\n"

<<<<<<< HEAD
#: pg_resetwal.c:479
=======
#: pg_resetwal.c:513
>>>>>>> 185876a6
#, c-format
msgid ""
"The database server was not shut down cleanly.\n"
"Resetting the write-ahead log might cause data to be lost.\n"
"If you want to proceed anyway, use -f to force reset.\n"
msgstr ""
"データベースサーバーが正しくシャットダウンされていませんでした。\n"
"先行書き込みログのリセットにはデータ損失の恐れがあります。\n"
"とにかく処理したいのであれば、-fでリセットを強制してください。\n"

<<<<<<< HEAD
#: pg_resetwal.c:493
=======
#: pg_resetwal.c:527
>>>>>>> 185876a6
#, c-format
msgid "Write-ahead log reset\n"
msgstr "先行書き込みログがリセットされました\n"

<<<<<<< HEAD
#: pg_resetwal.c:525
=======
#: pg_resetwal.c:562
>>>>>>> 185876a6
#, c-format
msgid "unexpected empty file \"%s\""
msgstr "想定外の空のファイル\"%s\""

<<<<<<< HEAD
#: pg_resetwal.c:527 pg_resetwal.c:581
=======
#: pg_resetwal.c:564 pg_resetwal.c:620
>>>>>>> 185876a6
#, c-format
msgid "could not read file \"%s\": %m"
msgstr "ファイル\"%s\"の読み取りに失敗しました: %m"

<<<<<<< HEAD
#: pg_resetwal.c:535
=======
#: pg_resetwal.c:573
>>>>>>> 185876a6
#, c-format
msgid "data directory is of wrong version"
msgstr "データディレクトリのバージョンが違います"

<<<<<<< HEAD
#: pg_resetwal.c:536
=======
#: pg_resetwal.c:574
>>>>>>> 185876a6
#, c-format
msgid "File \"%s\" contains \"%s\", which is not compatible with this program's version \"%s\"."
msgstr "ファイル\"%s\"では\"%s\"となっています、これはこのプログラムのバージョン\"%s\"と互換性がありません"

<<<<<<< HEAD
#: pg_resetwal.c:569
=======
#: pg_resetwal.c:607
>>>>>>> 185876a6
#, c-format
msgid ""
"If you are sure the data directory path is correct, execute\n"
"  touch %s\n"
"and try again."
msgstr ""
"確実にデータディレクトリのパスが正しければ、\n"
"  touch %s\n"
"の後に再実行してください。"

<<<<<<< HEAD
#: pg_resetwal.c:597
=======
#: pg_resetwal.c:638
>>>>>>> 185876a6
#, c-format
msgid "pg_control exists but has invalid CRC; proceed with caution"
msgstr "pg_controlがありましたが、CRCが不正でした; 注意して進めてください"

<<<<<<< HEAD
#: pg_resetwal.c:606
=======
#: pg_resetwal.c:647
>>>>>>> 185876a6
#, c-format
msgid "pg_control specifies invalid WAL segment size (%d byte); proceed with caution"
msgid_plural "pg_control specifies invalid WAL segment size (%d bytes); proceed with caution"
msgstr[0] "pg_controlにあるWALセグメントサイズ(%dバイト)は不正です; 注意して進めてください"

<<<<<<< HEAD
#: pg_resetwal.c:617
=======
#: pg_resetwal.c:658
>>>>>>> 185876a6
#, c-format
msgid "pg_control exists but is broken or wrong version; ignoring it"
msgstr "pg_controlがありましたが、破損あるいは間違ったバージョンです; 無視します"

<<<<<<< HEAD
#: pg_resetwal.c:712
=======
#: pg_resetwal.c:753
>>>>>>> 185876a6
#, c-format
msgid ""
"Guessed pg_control values:\n"
"\n"
msgstr ""
"pg_controlの推測値:\n"
"\n"

<<<<<<< HEAD
#: pg_resetwal.c:714
=======
#: pg_resetwal.c:755
>>>>>>> 185876a6
#, c-format
msgid ""
"Current pg_control values:\n"
"\n"
msgstr ""
"現在のpg_controlの値:\n"
"\n"

<<<<<<< HEAD
#: pg_resetwal.c:716
=======
#: pg_resetwal.c:757
>>>>>>> 185876a6
#, c-format
msgid "pg_control version number:            %u\n"
msgstr "pg_controlバージョン番号:                    %u\n"

<<<<<<< HEAD
#: pg_resetwal.c:718
=======
#: pg_resetwal.c:759
>>>>>>> 185876a6
#, c-format
msgid "Catalog version number:               %u\n"
msgstr "カタログバージョン番号:                      %u\n"

<<<<<<< HEAD
#: pg_resetwal.c:720
=======
#: pg_resetwal.c:761
>>>>>>> 185876a6
#, c-format
msgid "Database system identifier:           %llu\n"
msgstr "データベースシステム識別子:                  %llu\n"

<<<<<<< HEAD
#: pg_resetwal.c:722
=======
#: pg_resetwal.c:763
>>>>>>> 185876a6
#, c-format
msgid "Latest checkpoint's TimeLineID:       %u\n"
msgstr "最終チェックポイントの時系列ID:              %u\n"

<<<<<<< HEAD
#: pg_resetwal.c:724
=======
#: pg_resetwal.c:765
>>>>>>> 185876a6
#, c-format
msgid "Latest checkpoint's full_page_writes: %s\n"
msgstr "最終チェックポイントのfull_page_writes:      %s\n"

<<<<<<< HEAD
#: pg_resetwal.c:725
msgid "off"
msgstr "オフ"

#: pg_resetwal.c:725
msgid "on"
msgstr "オン"

#: pg_resetwal.c:726
=======
#: pg_resetwal.c:766
msgid "off"
msgstr "オフ"

#: pg_resetwal.c:766
msgid "on"
msgstr "オン"

#: pg_resetwal.c:767
>>>>>>> 185876a6
#, c-format
msgid "Latest checkpoint's NextXID:          %u:%u\n"
msgstr "最終チェックポイントのNextXID:               %u:%u\n"

<<<<<<< HEAD
#: pg_resetwal.c:729
=======
#: pg_resetwal.c:770
>>>>>>> 185876a6
#, c-format
msgid "Latest checkpoint's NextOID:          %u\n"
msgstr "最終チェックポイントのNextOID:               %u\n"

<<<<<<< HEAD
#: pg_resetwal.c:731
=======
#: pg_resetwal.c:772
>>>>>>> 185876a6
#, c-format
msgid "Latest checkpoint's NextMultiXactId:  %u\n"
msgstr "最終チェックポイントのNextMultiXactId:       %u\n"

<<<<<<< HEAD
#: pg_resetwal.c:733
=======
#: pg_resetwal.c:774
>>>>>>> 185876a6
#, c-format
msgid "Latest checkpoint's NextMultiOffset:  %u\n"
msgstr "最終チェックポイントのNextMultiOffset:       %u\n"

<<<<<<< HEAD
#: pg_resetwal.c:735
=======
#: pg_resetwal.c:776
>>>>>>> 185876a6
#, c-format
msgid "Latest checkpoint's oldestXID:        %u\n"
msgstr "最終チェックポイントのoldestXID:             %u\n"

<<<<<<< HEAD
#: pg_resetwal.c:737
=======
#: pg_resetwal.c:778
>>>>>>> 185876a6
#, c-format
msgid "Latest checkpoint's oldestXID's DB:   %u\n"
msgstr "最終チェックポイントのoldestXIDのDB:         %u\n"

<<<<<<< HEAD
#: pg_resetwal.c:739
=======
#: pg_resetwal.c:780
>>>>>>> 185876a6
#, c-format
msgid "Latest checkpoint's oldestActiveXID:  %u\n"
msgstr "最終チェックポイントのoldestActiveXID:       %u\n"

<<<<<<< HEAD
#: pg_resetwal.c:741
=======
#: pg_resetwal.c:782
>>>>>>> 185876a6
#, c-format
msgid "Latest checkpoint's oldestMultiXid:   %u\n"
msgstr "最終チェックポイントのoldestMultiXid:        %u\n"

<<<<<<< HEAD
#: pg_resetwal.c:743
=======
#: pg_resetwal.c:784
>>>>>>> 185876a6
#, c-format
msgid "Latest checkpoint's oldestMulti's DB: %u\n"
msgstr "最終チェックポイントのoldestMultiのDB:       %u\n"

<<<<<<< HEAD
#: pg_resetwal.c:745
=======
#: pg_resetwal.c:786
>>>>>>> 185876a6
#, c-format
msgid "Latest checkpoint's oldestCommitTsXid:%u\n"
msgstr "最終チェックポイントのoldestCommitTsXid:     %u\n"

<<<<<<< HEAD
#: pg_resetwal.c:747
=======
#: pg_resetwal.c:788
>>>>>>> 185876a6
#, c-format
msgid "Latest checkpoint's newestCommitTsXid:%u\n"
msgstr "最終チェックポイントのnewestCommitTsXid:     %u\n"

<<<<<<< HEAD
#: pg_resetwal.c:749
=======
#: pg_resetwal.c:790
>>>>>>> 185876a6
#, c-format
msgid "Maximum data alignment:               %u\n"
msgstr "最大データアラインメント:                    %u\n"

<<<<<<< HEAD
#: pg_resetwal.c:752
=======
#: pg_resetwal.c:793
>>>>>>> 185876a6
#, c-format
msgid "Database block size:                  %u\n"
msgstr "データベースのブロックサイズ:                %u\n"

<<<<<<< HEAD
#: pg_resetwal.c:754
=======
#: pg_resetwal.c:795
>>>>>>> 185876a6
#, c-format
msgid "Blocks per segment of large relation: %u\n"
msgstr "大きなリレーションのセグメント毎のブロック数:%u\n"

<<<<<<< HEAD
#: pg_resetwal.c:756
=======
#: pg_resetwal.c:797
>>>>>>> 185876a6
#, c-format
msgid "WAL block size:                       %u\n"
msgstr "WALのブロックサイズ:                         %u\n"

<<<<<<< HEAD
#: pg_resetwal.c:758 pg_resetwal.c:844
=======
#: pg_resetwal.c:799 pg_resetwal.c:885
>>>>>>> 185876a6
#, c-format
msgid "Bytes per WAL segment:                %u\n"
msgstr "WALセグメント当たりのバイト数:               %u\n"

<<<<<<< HEAD
#: pg_resetwal.c:760
=======
#: pg_resetwal.c:801
>>>>>>> 185876a6
#, c-format
msgid "Maximum length of identifiers:        %u\n"
msgstr "識別子の最大長:                              %u\n"

<<<<<<< HEAD
#: pg_resetwal.c:762
=======
#: pg_resetwal.c:803
>>>>>>> 185876a6
#, c-format
msgid "Maximum columns in an index:          %u\n"
msgstr "インデックス内の最大列数:                    %u\n"

<<<<<<< HEAD
#: pg_resetwal.c:764
=======
#: pg_resetwal.c:805
>>>>>>> 185876a6
#, c-format
msgid "Maximum size of a TOAST chunk:        %u\n"
msgstr "TOASTチャンクの最大サイズ:                   %u\n"

<<<<<<< HEAD
#: pg_resetwal.c:766
=======
#: pg_resetwal.c:807
>>>>>>> 185876a6
#, c-format
msgid "Size of a large-object chunk:         %u\n"
msgstr "ラージオブジェクトチャンクのサイズ:          %u\n"

<<<<<<< HEAD
#: pg_resetwal.c:769
=======
#: pg_resetwal.c:810
>>>>>>> 185876a6
#, c-format
msgid "Date/time type storage:               %s\n"
msgstr "日付/時刻型の格納方式:                       %s\n"

<<<<<<< HEAD
#: pg_resetwal.c:770
msgid "64-bit integers"
msgstr "64ビット整数"

#: pg_resetwal.c:771
=======
#: pg_resetwal.c:811
msgid "64-bit integers"
msgstr "64ビット整数"

#: pg_resetwal.c:812
>>>>>>> 185876a6
#, c-format
msgid "Float8 argument passing:              %s\n"
msgstr "Float8引数の渡し方:                          %s\n"

<<<<<<< HEAD
#: pg_resetwal.c:772
msgid "by reference"
msgstr "参照渡し"

#: pg_resetwal.c:772
msgid "by value"
msgstr "値渡し"

#: pg_resetwal.c:773
=======
#: pg_resetwal.c:813
msgid "by reference"
msgstr "参照渡し"

#: pg_resetwal.c:813
msgid "by value"
msgstr "値渡し"

#: pg_resetwal.c:814
>>>>>>> 185876a6
#, c-format
msgid "Data page checksum version:           %u\n"
msgstr "データベージチェックサムのバージョン:        %u\n"

<<<<<<< HEAD
#: pg_resetwal.c:787
=======
#: pg_resetwal.c:828
>>>>>>> 185876a6
#, c-format
msgid ""
"\n"
"\n"
"Values to be changed:\n"
"\n"
msgstr ""
"\n"
"\n"
"変更される値:\n"
"\n"

<<<<<<< HEAD
#: pg_resetwal.c:791
=======
#: pg_resetwal.c:832
>>>>>>> 185876a6
#, c-format
msgid "First log segment after reset:        %s\n"
msgstr "リセット後最初のログセグメント:              %s\n"

<<<<<<< HEAD
#: pg_resetwal.c:795
=======
#: pg_resetwal.c:836
>>>>>>> 185876a6
#, c-format
msgid "NextMultiXactId:                      %u\n"
msgstr "NextMultiXactId:                             %u\n"

<<<<<<< HEAD
#: pg_resetwal.c:797
=======
#: pg_resetwal.c:838
>>>>>>> 185876a6
#, c-format
msgid "OldestMultiXid:                       %u\n"
msgstr "OldestMultiXid:                              %u\n"

<<<<<<< HEAD
#: pg_resetwal.c:799
=======
#: pg_resetwal.c:840
>>>>>>> 185876a6
#, c-format
msgid "OldestMulti's DB:                     %u\n"
msgstr "OldestMultiのDB:                             %u\n"

<<<<<<< HEAD
#: pg_resetwal.c:805
=======
#: pg_resetwal.c:846
>>>>>>> 185876a6
#, c-format
msgid "NextMultiOffset:                      %u\n"
msgstr "NextMultiOffset:                             %u\n"

<<<<<<< HEAD
#: pg_resetwal.c:811
=======
#: pg_resetwal.c:852
>>>>>>> 185876a6
#, c-format
msgid "NextOID:                              %u\n"
msgstr "NextOID:                                     %u\n"

<<<<<<< HEAD
#: pg_resetwal.c:817
=======
#: pg_resetwal.c:858
>>>>>>> 185876a6
#, c-format
msgid "NextXID:                              %u\n"
msgstr "NextXID:                                     %u\n"

<<<<<<< HEAD
#: pg_resetwal.c:819
=======
#: pg_resetwal.c:860
>>>>>>> 185876a6
#, c-format
msgid "OldestXID:                            %u\n"
msgstr "OldestXID:                                   %u\n"

<<<<<<< HEAD
#: pg_resetwal.c:821
=======
#: pg_resetwal.c:862
>>>>>>> 185876a6
#, c-format
msgid "OldestXID's DB:                       %u\n"
msgstr "OldestXIDのDB:                               %u\n"

<<<<<<< HEAD
#: pg_resetwal.c:827
=======
#: pg_resetwal.c:868
>>>>>>> 185876a6
#, c-format
msgid "NextXID epoch:                        %u\n"
msgstr "NextXID基点:                                 %u\n"

<<<<<<< HEAD
#: pg_resetwal.c:833
=======
#: pg_resetwal.c:874
>>>>>>> 185876a6
#, c-format
msgid "oldestCommitTsXid:                    %u\n"
msgstr "oldestCommitTsXid:                           %u\n"

<<<<<<< HEAD
#: pg_resetwal.c:838
=======
#: pg_resetwal.c:879
>>>>>>> 185876a6
#, c-format
msgid "newestCommitTsXid:                    %u\n"
msgstr "newestCommitTsXid:                           %u\n"

<<<<<<< HEAD
#: pg_resetwal.c:922 pg_resetwal.c:981 pg_resetwal.c:1016
=======
#: pg_resetwal.c:965 pg_resetwal.c:1033 pg_resetwal.c:1080
>>>>>>> 185876a6
#, c-format
msgid "could not open directory \"%s\": %m"
msgstr "ディレクトリ\"%s\"をオープンできませんでした: %m"

<<<<<<< HEAD
#: pg_resetwal.c:954 pg_resetwal.c:995 pg_resetwal.c:1033
=======
#: pg_resetwal.c:1000 pg_resetwal.c:1053 pg_resetwal.c:1103
>>>>>>> 185876a6
#, c-format
msgid "could not read directory \"%s\": %m"
msgstr "ディレクトリ\"%s\"を読み取れませんでした: %m"

<<<<<<< HEAD
#: pg_resetwal.c:957 pg_resetwal.c:998 pg_resetwal.c:1036
=======
#: pg_resetwal.c:1006 pg_resetwal.c:1059 pg_resetwal.c:1109
>>>>>>> 185876a6
#, c-format
msgid "could not close directory \"%s\": %m"
msgstr "ディレクトリ\"%s\"をクローズできませんでした: %m"

<<<<<<< HEAD
#: pg_resetwal.c:990 pg_resetwal.c:1028
=======
#: pg_resetwal.c:1045 pg_resetwal.c:1095
>>>>>>> 185876a6
#, c-format
msgid "could not delete file \"%s\": %m"
msgstr "ファイル\"%s\"を削除できませんでした: %m"

<<<<<<< HEAD
#: pg_resetwal.c:1100
=======
#: pg_resetwal.c:1176
>>>>>>> 185876a6
#, c-format
msgid "could not open file \"%s\": %m"
msgstr "ファイル\"%s\"をオープンできませんでした: %m"

<<<<<<< HEAD
#: pg_resetwal.c:1108 pg_resetwal.c:1120
=======
#: pg_resetwal.c:1186 pg_resetwal.c:1199
>>>>>>> 185876a6
#, c-format
msgid "could not write file \"%s\": %m"
msgstr "ファイル\"%s\"を書き出せませんでした: %m"

<<<<<<< HEAD
#: pg_resetwal.c:1125
=======
#: pg_resetwal.c:1206
>>>>>>> 185876a6
#, c-format
msgid "fsync error: %m"
msgstr "fsyncエラー: %m"

<<<<<<< HEAD
#: pg_resetwal.c:1134
=======
#: pg_resetwal.c:1217
>>>>>>> 185876a6
#, c-format
msgid ""
"%s resets the PostgreSQL write-ahead log.\n"
"\n"
msgstr ""
"%sはPostgreSQLの先行書き込みログをリセットします。\n"
"\n"

<<<<<<< HEAD
#: pg_resetwal.c:1135
=======
#: pg_resetwal.c:1218
>>>>>>> 185876a6
#, c-format
msgid ""
"Usage:\n"
"  %s [OPTION]... DATADIR\n"
"\n"
msgstr ""
"使用方法:\n"
"  %s [OPTION]... DATADIR\n"
"\n"

<<<<<<< HEAD
#: pg_resetwal.c:1136
=======
#: pg_resetwal.c:1219
>>>>>>> 185876a6
#, c-format
msgid "Options:\n"
msgstr "オプション:\n"

<<<<<<< HEAD
#: pg_resetwal.c:1137
=======
#: pg_resetwal.c:1220
>>>>>>> 185876a6
#, c-format
msgid ""
"  -c, --commit-timestamp-ids=XID,XID\n"
"                                   set oldest and newest transactions bearing\n"
"                                   commit timestamp (zero means no change)\n"
msgstr ""
"  -c, --commit-timestamp-ids=XID,XID\n"
"                                  コミットタイムスタンプを持つ最古と最新の\n"
"                                  トランザクション(0は変更しないことを意味する)\n"

<<<<<<< HEAD
#: pg_resetwal.c:1140
=======
#: pg_resetwal.c:1223
>>>>>>> 185876a6
#, c-format
msgid " [-D, --pgdata=]DATADIR            data directory\n"
msgstr " [-D, --pgdata=]DATADIR           データディレクトリ\n"

<<<<<<< HEAD
#: pg_resetwal.c:1141
=======
#: pg_resetwal.c:1224
>>>>>>> 185876a6
#, c-format
msgid "  -e, --epoch=XIDEPOCH             set next transaction ID epoch\n"
msgstr "  -e, --epoch=XIDEPOCH            次のトランザクションIDの基点を設定\n"

<<<<<<< HEAD
#: pg_resetwal.c:1142
=======
#: pg_resetwal.c:1225
>>>>>>> 185876a6
#, c-format
msgid "  -f, --force                      force update to be done\n"
msgstr "  -f, --force                     強制的に更新を実施\n"

<<<<<<< HEAD
#: pg_resetwal.c:1143
#, c-format
msgid "  -l, --next-wal-file=WALFILE      set minimum starting location for new WAL\n"
msgstr "  -l, --next-wal-file=WALFILE     新しいWALの最小開始ポイントを設定\n"

#: pg_resetwal.c:1144
=======
#: pg_resetwal.c:1226
#, c-format
msgid "  -l, --next-wal-file=WALFILE      set minimum starting location for new WAL\n"
msgstr "  -l, --next-wal-file=WALFILE     新しいWALの最小開始位置を設定\n"

#: pg_resetwal.c:1227
>>>>>>> 185876a6
#, c-format
msgid "  -m, --multixact-ids=MXID,MXID    set next and oldest multitransaction ID\n"
msgstr "  -m, --multixact-ids=MXID,MXID   次および最古のマルチトランザクションIDを設定\n"

<<<<<<< HEAD
#: pg_resetwal.c:1145
=======
#: pg_resetwal.c:1228
>>>>>>> 185876a6
#, c-format
msgid "  -n, --dry-run                    no update, just show what would be done\n"
msgstr "  -n, --dry-run                   更新をせず、単に何が行なわれるかを表示\n"

<<<<<<< HEAD
#: pg_resetwal.c:1146
=======
#: pg_resetwal.c:1229
>>>>>>> 185876a6
#, c-format
msgid "  -o, --next-oid=OID               set next OID\n"
msgstr "  -o, --next-oid=OID              次のOIDを設定\n"

<<<<<<< HEAD
#: pg_resetwal.c:1147
=======
#: pg_resetwal.c:1230
>>>>>>> 185876a6
#, c-format
msgid "  -O, --multixact-offset=OFFSET    set next multitransaction offset\n"
msgstr "  -O, --multixact-offset=OFFSET   次のマルチトランザクションオフセットを設定\n"

<<<<<<< HEAD
#: pg_resetwal.c:1148
=======
#: pg_resetwal.c:1231
>>>>>>> 185876a6
#, c-format
msgid "  -u, --oldest-transaction-id=XID  set oldest transaction ID\n"
msgstr "  -u, --oldest-transaction-id=XID 最古のトランザクションIDを設定\n"

<<<<<<< HEAD
#: pg_resetwal.c:1149
=======
#: pg_resetwal.c:1232
>>>>>>> 185876a6
#, c-format
msgid "  -V, --version                    output version information, then exit\n"
msgstr "  -V, --version                   バージョン情報を表示して終了\n"

<<<<<<< HEAD
#: pg_resetwal.c:1150
=======
#: pg_resetwal.c:1233
>>>>>>> 185876a6
#, c-format
msgid "  -x, --next-transaction-id=XID    set next transaction ID\n"
msgstr "  -x, --next-transaction-id=XID   次のトランザクションIDを設定\n"

<<<<<<< HEAD
#: pg_resetwal.c:1151
=======
#: pg_resetwal.c:1234
>>>>>>> 185876a6
#, c-format
msgid "      --wal-segsize=SIZE           size of WAL segments, in megabytes\n"
msgstr "      --wal-segsize=SIZE          WALセグメントのサイズ、単位はメガバイト\n"

<<<<<<< HEAD
#: pg_resetwal.c:1152
=======
#: pg_resetwal.c:1235
>>>>>>> 185876a6
#, c-format
msgid "  -?, --help                       show this help, then exit\n"
msgstr "  -?, --help                      このヘルプを表示して終了\n"

<<<<<<< HEAD
#: pg_resetwal.c:1153
=======
#: pg_resetwal.c:1236
>>>>>>> 185876a6
#, c-format
msgid ""
"\n"
"Report bugs to <%s>.\n"
msgstr ""
"\n"
"バグは<%s>に報告してください。\n"

<<<<<<< HEAD
#: pg_resetwal.c:1154
#, c-format
msgid "%s home page: <%s>\n"
msgstr "%s ホームページ: <%s>\n"

#~ msgid "fatal: "
#~ msgstr "致命的エラー: "

#~ msgid "Try \"%s --help\" for more information.\n"
#~ msgstr "詳細は\"%s --help\"を実行してください。\n"

#~ msgid "transaction ID (-x) must not be 0"
#~ msgstr "トランザクションID(-x)は0にはできません"

#~ msgid "  -V, --version                  output version information, then exit\n"
#~ msgstr "  -V, --version                  バージョン情報を表示して終了\n"

#~ msgid "  -?, --help                     show this help, then exit\n"
#~ msgstr "  -?, --help                     このヘルプを表示して終了\n"

#~ msgid "%s: cannot be executed by \"root\"\n"
#~ msgstr "%s: \"root\"では実行できません\n"

#~ msgid "%s: could not change directory to \"%s\": %s\n"
#~ msgstr "%s: ディレクトリ\"%s\"に移動できませんでした: %s\n"

#~ msgid "%s: could not open file \"%s\" for reading: %s\n"
#~ msgstr "%s: 読み取り用のファイル\"%s\"をオープンできませんでした: %s\n"

#~ msgid "Transaction log reset\n"
#~ msgstr "トランザクションログをリセットします。\n"

#~ msgid "%s: could not read file \"%s\": %s\n"
#~ msgstr "%s: ファイル\"%s\"を読み込めませんでした: %s\n"

#~ msgid "floating-point numbers"
#~ msgstr "浮動小数点数"

#~ msgid "%s: internal error -- sizeof(ControlFileData) is too large ... fix PG_CONTROL_SIZE\n"
#~ msgstr "%s: 内部エラー -- sizeof(ControlFileData)が大きすぎます ... PG_CONTROL_SIZEを修正してください\n"

#~ msgid "%s: could not create pg_control file: %s\n"
#~ msgstr "%s: pg_controlファイルを作成できませんでした: %s\n"

#~ msgid "%s: could not write pg_control file: %s\n"
#~ msgstr "%s: pg_controlファイルを書き込めませんでした: %s\n"

#~ msgid "%s: could not open directory \"%s\": %s\n"
#~ msgstr "%s: ディレクトリ\"%s\"をオープンできませんでした: %s\n"

#~ msgid "%s: could not read directory \"%s\": %s\n"
#~ msgstr "%s: ディレクトリ\"%s\"を読み取ることができませんでした。: %s\n"

#~ msgid "%s: could not close directory \"%s\": %s\n"
#~ msgstr "%s: ディレクトリ \"%s\" をクローズできませんでした: %s\n"

#~ msgid "%s: could not delete file \"%s\": %s\n"
#~ msgstr "%s: ファイル\"%s\"を削除できませんでした: %s\n"

#~ msgid "%s: could not open file \"%s\": %s\n"
#~ msgstr "%s: ファイル\"%s\"をオープンできませんでした: %s\n"

#~ msgid "%s: could not write file \"%s\": %s\n"
#~ msgstr "%s: ファイル\"%s\"を書き込めませんでした: %s\n"

#~ msgid "  -c XID,XID       set oldest and newest transactions bearing commit timestamp\n"
#~ msgstr "  -c XID,XID       コミットタイムスタンプを作成する最も古いトランザクションと最も新しいトランザクションを設定します\n"

#~ msgid "                   (zero in either value means no change)\n"
#~ msgstr "                   (いずれかの値での0は変更がないことを意味します)\n"

#~ msgid " [-D] DATADIR      data directory\n"
#~ msgstr " [-D] DATADIR      データベースディレクトリ\n"

#~ msgid "  -V, --version    output version information, then exit\n"
#~ msgstr "  -V, --version    バージョン情報を出力、終了します\n"

#~ msgid "  -x XID           set next transaction ID\n"
#~ msgstr "  -x XID          次のトランザクションIDを設定します\n"

#~ msgid "  -?, --help       show this help, then exit\n"
#~ msgstr "  -?, --help                このヘルプを表示し、終了します\n"

#~ msgid "First log file ID after reset:        %u\n"
#~ msgstr "リセット後、現在のログファイルID:     %u\n"

#~ msgid "  --help          show this help, then exit\n"
#~ msgstr "  --help          ヘルプを表示し、終了します\n"

#~ msgid "  --version       output version information, then exit\n"
#~ msgstr "  --version       バージョン情報を表示し、終了します\n"

#~ msgid "%s: could not read from directory \"%s\": %s\n"
#~ msgstr "%s: ディレクトリ\"%s\"から読み込めませんでした: %s\n"

#~ msgid "%s: invalid argument for option -l\n"
#~ msgstr "%s: オプション-lの引数が無効です\n"

#~ msgid "%s: invalid argument for option -O\n"
#~ msgstr "%s: オプション-Oの引数が無効です\n"

#~ msgid "%s: invalid argument for option -m\n"
#~ msgstr "%s: オプション-mの引数が無効です\n"

#~ msgid "%s: invalid argument for option -o\n"
#~ msgstr "%s: オプション-oの引数が無効です\n"

#~ msgid "%s: invalid argument for option -x\n"
#~ msgstr "%s: オプション-xの引数が無効です\n"

#~ msgid "Float4 argument passing:              %s\n"
#~ msgstr "Float4引数の渡し方:                          %s\n"
=======
#: pg_resetwal.c:1237
#, c-format
msgid "%s home page: <%s>\n"
msgstr "%s ホームページ: <%s>\n"
>>>>>>> 185876a6
<|MERGE_RESOLUTION|>--- conflicted
+++ resolved
@@ -9,17 +9,10 @@
 #
 msgid ""
 msgstr ""
-<<<<<<< HEAD
 "Project-Id-Version: pg_resetwal (PostgreSQL 15)\n"
 "Report-Msgid-Bugs-To: pgsql-bugs@lists.postgresql.org\n"
 "POT-Creation-Date: 2022-08-09 12:01+0900\n"
 "PO-Revision-Date: 2022-05-10 14:36+0900\n"
-=======
-"Project-Id-Version: pg_resetwal (PostgreSQL 14)\n"
-"Report-Msgid-Bugs-To: pgsql-bugs@lists.postgresql.org\n"
-"POT-Creation-Date: 2021-08-25 17:22+0900\n"
-"PO-Revision-Date: 2021-08-25 11:21+0900\n"
->>>>>>> 185876a6
 "Last-Translator: Kyotaro Horiguchi <horikyota.ntt@gmail.com>\n"
 "Language-Team: Japan PostgreSQL Users Group <jpug-doc@ml.postgresql.jp>\n"
 "Language: ja\n"
@@ -29,25 +22,12 @@
 "Plural-Forms: nplurals=1; plural=0;\n"
 "X-Generator: Poedit 1.8.13\n"
 
-<<<<<<< HEAD
 #: ../../../src/common/logging.c:276
-=======
-#: ../../../src/common/logging.c:259
-#, c-format
-msgid "fatal: "
-msgstr "致命的エラー: "
-
-#: ../../../src/common/logging.c:266
->>>>>>> 185876a6
 #, c-format
 msgid "error: "
 msgstr "エラー: "
 
-<<<<<<< HEAD
 #: ../../../src/common/logging.c:283
-=======
-#: ../../../src/common/logging.c:273
->>>>>>> 185876a6
 #, c-format
 msgid "warning: "
 msgstr "警告: "
@@ -103,20 +83,13 @@
 msgstr "サブプロセスの終了コードを取得できませんでした: エラーコード %lu"
 
 #. translator: the second %s is a command line argument (-e, etc)
-<<<<<<< HEAD
 #: pg_resetwal.c:163 pg_resetwal.c:176 pg_resetwal.c:189 pg_resetwal.c:202
 #: pg_resetwal.c:209 pg_resetwal.c:228 pg_resetwal.c:241 pg_resetwal.c:249
 #: pg_resetwal.c:269 pg_resetwal.c:280
-=======
-#: pg_resetwal.c:162 pg_resetwal.c:177 pg_resetwal.c:192 pg_resetwal.c:207
-#: pg_resetwal.c:214 pg_resetwal.c:238 pg_resetwal.c:253 pg_resetwal.c:261
-#: pg_resetwal.c:286 pg_resetwal.c:300
->>>>>>> 185876a6
 #, c-format
 msgid "invalid argument for option %s"
 msgstr "オプション%sの引数が不正です"
 
-<<<<<<< HEAD
 #: pg_resetwal.c:164 pg_resetwal.c:177 pg_resetwal.c:190 pg_resetwal.c:203
 #: pg_resetwal.c:210 pg_resetwal.c:229 pg_resetwal.c:242 pg_resetwal.c:250
 #: pg_resetwal.c:270 pg_resetwal.c:281 pg_resetwal.c:303 pg_resetwal.c:316
@@ -124,15 +97,6 @@
 #, c-format
 msgid "Try \"%s --help\" for more information."
 msgstr "詳細は\"%s --help\"を実行してください。"
-=======
-#: pg_resetwal.c:163 pg_resetwal.c:178 pg_resetwal.c:193 pg_resetwal.c:208
-#: pg_resetwal.c:215 pg_resetwal.c:239 pg_resetwal.c:254 pg_resetwal.c:262
-#: pg_resetwal.c:287 pg_resetwal.c:301 pg_resetwal.c:327 pg_resetwal.c:340
-#: pg_resetwal.c:348
-#, c-format
-msgid "Try \"%s --help\" for more information.\n"
-msgstr "詳細は\"%s --help\"で確認してください。\n"
->>>>>>> 185876a6
 
 #: pg_resetwal.c:168
 #, c-format
@@ -142,7 +106,6 @@
 #: pg_resetwal.c:183
 #, c-format
 msgid "oldest transaction ID (-u) must be greater than or equal to %u"
-<<<<<<< HEAD
 msgstr "最古のトランザクションID(-u)は%uもしくはそれ以上でなければなりません"
 
 #: pg_resetwal.c:194
@@ -151,160 +114,86 @@
 msgstr "トランザクションID(-x)は%uもしくはそれ以上でなければなりません"
 
 #: pg_resetwal.c:216 pg_resetwal.c:220
-=======
-msgstr "最古のトランザクションID(-u)は%u以上でなければなりません"
-
-#: pg_resetwal.c:198
-#, c-format
-msgid "transaction ID (-x) must be greater than or equal to %u"
-msgstr "トランザクションID(-x)は%u以上でなければなりません"
-
-#: pg_resetwal.c:222 pg_resetwal.c:229
->>>>>>> 185876a6
 #, c-format
 msgid "transaction ID (-c) must be either 0 or greater than or equal to 2"
 msgstr "トランザクションID(-c)は0もしくは2以上でなければなりません"
 
-<<<<<<< HEAD
 #: pg_resetwal.c:233
-=======
-#: pg_resetwal.c:244
->>>>>>> 185876a6
 #, c-format
 msgid "OID (-o) must not be 0"
 msgstr "OID(-o)は0にはできません"
 
-<<<<<<< HEAD
 #: pg_resetwal.c:254
-=======
-#: pg_resetwal.c:267
->>>>>>> 185876a6
 #, c-format
 msgid "multitransaction ID (-m) must not be 0"
 msgstr "マルチトランザクションID(-m)は0にはできません"
 
-<<<<<<< HEAD
 #: pg_resetwal.c:261
-=======
-#: pg_resetwal.c:277
->>>>>>> 185876a6
 #, c-format
 msgid "oldest multitransaction ID (-m) must not be 0"
 msgstr "最古のマルチトランザクションID(-m)は0にはできません"
 
-<<<<<<< HEAD
 #: pg_resetwal.c:274
-=======
-#: pg_resetwal.c:292
->>>>>>> 185876a6
 #, c-format
 msgid "multitransaction offset (-O) must not be -1"
 msgstr "マルチトランザクションオフセット(-O)は-1にはできません"
 
-<<<<<<< HEAD
 #: pg_resetwal.c:296
-=======
-#: pg_resetwal.c:316
->>>>>>> 185876a6
 #, c-format
 msgid "argument of --wal-segsize must be a number"
-msgstr "--wal-segsize の引数は数値でなければなりません"
-
-<<<<<<< HEAD
+msgstr "--wal-segsizの引数は数値でなければなりません"
+
 #: pg_resetwal.c:298
-=======
-#: pg_resetwal.c:321
->>>>>>> 185876a6
+#, c-format
+msgid "argument of --wal-segsize must be a power of 2 between 1 and 1024"
+msgstr "--wal-segsizeの引数は1から1024の間の2のべき乗でなければなりません"
+
+#: pg_resetwal.c:314
 #, c-format
 msgid "argument of --wal-segsize must be a power of 2 between 1 and 1024"
 msgstr "--wal-segsize の引数は1から1024の間の2の倍数でなければなりません"
 
-<<<<<<< HEAD
-#: pg_resetwal.c:314
-=======
-#: pg_resetwal.c:338
->>>>>>> 185876a6
-#, c-format
-msgid "too many command-line arguments (first is \"%s\")"
-msgstr "コマンドライン引数が多すぎます (先頭は\"%s\")"
-
-<<<<<<< HEAD
 #: pg_resetwal.c:322
-=======
-#: pg_resetwal.c:347
->>>>>>> 185876a6
 #, c-format
 msgid "no data directory specified"
 msgstr "データディレクトリが指定されていません"
 
-<<<<<<< HEAD
 #: pg_resetwal.c:336
-=======
-#: pg_resetwal.c:361
->>>>>>> 185876a6
 #, c-format
 msgid "cannot be executed by \"root\""
 msgstr "\"root\"では実行できません"
 
-<<<<<<< HEAD
 #: pg_resetwal.c:337
-=======
-#: pg_resetwal.c:362
->>>>>>> 185876a6
 #, c-format
 msgid "You must run %s as the PostgreSQL superuser."
 msgstr "PostgreSQLのスーパーユーザーで%sを実行しなければなりません"
 
-<<<<<<< HEAD
 #: pg_resetwal.c:347
-=======
-#: pg_resetwal.c:373
->>>>>>> 185876a6
 #, c-format
 msgid "could not read permissions of directory \"%s\": %m"
 msgstr "ディレクトリ\"%s\"の権限を読み取れませんでした: %m"
 
-<<<<<<< HEAD
 #: pg_resetwal.c:353
-=======
-#: pg_resetwal.c:382
->>>>>>> 185876a6
 #, c-format
 msgid "could not change directory to \"%s\": %m"
 msgstr "ディレクトリ\"%s\"に移動できませんでした: %m"
 
-<<<<<<< HEAD
 #: pg_resetwal.c:366 pg_resetwal.c:518 pg_resetwal.c:566
-=======
-#: pg_resetwal.c:398 pg_resetwal.c:553 pg_resetwal.c:604
->>>>>>> 185876a6
 #, c-format
 msgid "could not open file \"%s\" for reading: %m"
 msgstr "ファイル\"%s\"を読み取り用にオープンできませんでした: %m"
 
-<<<<<<< HEAD
 #: pg_resetwal.c:371
-=======
-#: pg_resetwal.c:405
->>>>>>> 185876a6
 #, c-format
 msgid "lock file \"%s\" exists"
 msgstr "ロックファイル\"%s\"が存在します"
 
-<<<<<<< HEAD
 #: pg_resetwal.c:372
-=======
-#: pg_resetwal.c:406
->>>>>>> 185876a6
 #, c-format
 msgid "Is a server running?  If not, delete the lock file and try again."
 msgstr "サーバーが稼動していませんか? そうでなければロックファイルを削除し再実行してください。"
 
-<<<<<<< HEAD
 #: pg_resetwal.c:467
-=======
-#: pg_resetwal.c:501
->>>>>>> 185876a6
 #, c-format
 msgid ""
 "\n"
@@ -313,11 +202,7 @@
 "\n"
 "この値が適切だと思われるのであれば、-fを使用して強制リセットしてください。\n"
 
-<<<<<<< HEAD
 #: pg_resetwal.c:479
-=======
-#: pg_resetwal.c:513
->>>>>>> 185876a6
 #, c-format
 msgid ""
 "The database server was not shut down cleanly.\n"
@@ -328,56 +213,32 @@
 "先行書き込みログのリセットにはデータ損失の恐れがあります。\n"
 "とにかく処理したいのであれば、-fでリセットを強制してください。\n"
 
-<<<<<<< HEAD
 #: pg_resetwal.c:493
-=======
-#: pg_resetwal.c:527
->>>>>>> 185876a6
 #, c-format
 msgid "Write-ahead log reset\n"
 msgstr "先行書き込みログがリセットされました\n"
 
-<<<<<<< HEAD
 #: pg_resetwal.c:525
-=======
-#: pg_resetwal.c:562
->>>>>>> 185876a6
 #, c-format
 msgid "unexpected empty file \"%s\""
 msgstr "想定外の空のファイル\"%s\""
 
-<<<<<<< HEAD
 #: pg_resetwal.c:527 pg_resetwal.c:581
-=======
-#: pg_resetwal.c:564 pg_resetwal.c:620
->>>>>>> 185876a6
 #, c-format
 msgid "could not read file \"%s\": %m"
 msgstr "ファイル\"%s\"の読み取りに失敗しました: %m"
 
-<<<<<<< HEAD
 #: pg_resetwal.c:535
-=======
-#: pg_resetwal.c:573
->>>>>>> 185876a6
 #, c-format
 msgid "data directory is of wrong version"
 msgstr "データディレクトリのバージョンが違います"
 
-<<<<<<< HEAD
 #: pg_resetwal.c:536
-=======
-#: pg_resetwal.c:574
->>>>>>> 185876a6
 #, c-format
 msgid "File \"%s\" contains \"%s\", which is not compatible with this program's version \"%s\"."
 msgstr "ファイル\"%s\"では\"%s\"となっています、これはこのプログラムのバージョン\"%s\"と互換性がありません"
 
-<<<<<<< HEAD
 #: pg_resetwal.c:569
-=======
-#: pg_resetwal.c:607
->>>>>>> 185876a6
 #, c-format
 msgid ""
 "If you are sure the data directory path is correct, execute\n"
@@ -388,39 +249,23 @@
 "  touch %s\n"
 "の後に再実行してください。"
 
-<<<<<<< HEAD
 #: pg_resetwal.c:597
-=======
-#: pg_resetwal.c:638
->>>>>>> 185876a6
 #, c-format
 msgid "pg_control exists but has invalid CRC; proceed with caution"
 msgstr "pg_controlがありましたが、CRCが不正でした; 注意して進めてください"
 
-<<<<<<< HEAD
 #: pg_resetwal.c:606
-=======
-#: pg_resetwal.c:647
->>>>>>> 185876a6
 #, c-format
 msgid "pg_control specifies invalid WAL segment size (%d byte); proceed with caution"
 msgid_plural "pg_control specifies invalid WAL segment size (%d bytes); proceed with caution"
 msgstr[0] "pg_controlにあるWALセグメントサイズ(%dバイト)は不正です; 注意して進めてください"
 
-<<<<<<< HEAD
 #: pg_resetwal.c:617
-=======
-#: pg_resetwal.c:658
->>>>>>> 185876a6
 #, c-format
 msgid "pg_control exists but is broken or wrong version; ignoring it"
 msgstr "pg_controlがありましたが、破損あるいは間違ったバージョンです; 無視します"
 
-<<<<<<< HEAD
 #: pg_resetwal.c:712
-=======
-#: pg_resetwal.c:753
->>>>>>> 185876a6
 #, c-format
 msgid ""
 "Guessed pg_control values:\n"
@@ -429,11 +274,7 @@
 "pg_controlの推測値:\n"
 "\n"
 
-<<<<<<< HEAD
 #: pg_resetwal.c:714
-=======
-#: pg_resetwal.c:755
->>>>>>> 185876a6
 #, c-format
 msgid ""
 "Current pg_control values:\n"
@@ -442,52 +283,31 @@
 "現在のpg_controlの値:\n"
 "\n"
 
-<<<<<<< HEAD
 #: pg_resetwal.c:716
-=======
-#: pg_resetwal.c:757
->>>>>>> 185876a6
 #, c-format
 msgid "pg_control version number:            %u\n"
 msgstr "pg_controlバージョン番号:                    %u\n"
 
-<<<<<<< HEAD
 #: pg_resetwal.c:718
-=======
-#: pg_resetwal.c:759
->>>>>>> 185876a6
 #, c-format
 msgid "Catalog version number:               %u\n"
 msgstr "カタログバージョン番号:                      %u\n"
 
-<<<<<<< HEAD
 #: pg_resetwal.c:720
-=======
-#: pg_resetwal.c:761
->>>>>>> 185876a6
 #, c-format
 msgid "Database system identifier:           %llu\n"
 msgstr "データベースシステム識別子:                  %llu\n"
 
-<<<<<<< HEAD
 #: pg_resetwal.c:722
-=======
-#: pg_resetwal.c:763
->>>>>>> 185876a6
 #, c-format
 msgid "Latest checkpoint's TimeLineID:       %u\n"
 msgstr "最終チェックポイントの時系列ID:              %u\n"
 
-<<<<<<< HEAD
 #: pg_resetwal.c:724
-=======
-#: pg_resetwal.c:765
->>>>>>> 185876a6
 #, c-format
 msgid "Latest checkpoint's full_page_writes: %s\n"
 msgstr "最終チェックポイントのfull_page_writes:      %s\n"
 
-<<<<<<< HEAD
 #: pg_resetwal.c:725
 msgid "off"
 msgstr "オフ"
@@ -497,219 +317,119 @@
 msgstr "オン"
 
 #: pg_resetwal.c:726
-=======
-#: pg_resetwal.c:766
-msgid "off"
-msgstr "オフ"
-
-#: pg_resetwal.c:766
-msgid "on"
-msgstr "オン"
-
-#: pg_resetwal.c:767
->>>>>>> 185876a6
 #, c-format
 msgid "Latest checkpoint's NextXID:          %u:%u\n"
 msgstr "最終チェックポイントのNextXID:               %u:%u\n"
 
-<<<<<<< HEAD
 #: pg_resetwal.c:729
-=======
-#: pg_resetwal.c:770
->>>>>>> 185876a6
 #, c-format
 msgid "Latest checkpoint's NextOID:          %u\n"
 msgstr "最終チェックポイントのNextOID:               %u\n"
 
-<<<<<<< HEAD
 #: pg_resetwal.c:731
-=======
-#: pg_resetwal.c:772
->>>>>>> 185876a6
 #, c-format
 msgid "Latest checkpoint's NextMultiXactId:  %u\n"
 msgstr "最終チェックポイントのNextMultiXactId:       %u\n"
 
-<<<<<<< HEAD
 #: pg_resetwal.c:733
-=======
-#: pg_resetwal.c:774
->>>>>>> 185876a6
 #, c-format
 msgid "Latest checkpoint's NextMultiOffset:  %u\n"
 msgstr "最終チェックポイントのNextMultiOffset:       %u\n"
 
-<<<<<<< HEAD
 #: pg_resetwal.c:735
-=======
-#: pg_resetwal.c:776
->>>>>>> 185876a6
 #, c-format
 msgid "Latest checkpoint's oldestXID:        %u\n"
 msgstr "最終チェックポイントのoldestXID:             %u\n"
 
-<<<<<<< HEAD
 #: pg_resetwal.c:737
-=======
-#: pg_resetwal.c:778
->>>>>>> 185876a6
 #, c-format
 msgid "Latest checkpoint's oldestXID's DB:   %u\n"
 msgstr "最終チェックポイントのoldestXIDのDB:         %u\n"
 
-<<<<<<< HEAD
 #: pg_resetwal.c:739
-=======
-#: pg_resetwal.c:780
->>>>>>> 185876a6
 #, c-format
 msgid "Latest checkpoint's oldestActiveXID:  %u\n"
 msgstr "最終チェックポイントのoldestActiveXID:       %u\n"
 
-<<<<<<< HEAD
 #: pg_resetwal.c:741
-=======
-#: pg_resetwal.c:782
->>>>>>> 185876a6
 #, c-format
 msgid "Latest checkpoint's oldestMultiXid:   %u\n"
 msgstr "最終チェックポイントのoldestMultiXid:        %u\n"
 
-<<<<<<< HEAD
 #: pg_resetwal.c:743
-=======
-#: pg_resetwal.c:784
->>>>>>> 185876a6
 #, c-format
 msgid "Latest checkpoint's oldestMulti's DB: %u\n"
 msgstr "最終チェックポイントのoldestMultiのDB:       %u\n"
 
-<<<<<<< HEAD
 #: pg_resetwal.c:745
-=======
-#: pg_resetwal.c:786
->>>>>>> 185876a6
 #, c-format
 msgid "Latest checkpoint's oldestCommitTsXid:%u\n"
 msgstr "最終チェックポイントのoldestCommitTsXid:     %u\n"
 
-<<<<<<< HEAD
 #: pg_resetwal.c:747
-=======
-#: pg_resetwal.c:788
->>>>>>> 185876a6
 #, c-format
 msgid "Latest checkpoint's newestCommitTsXid:%u\n"
 msgstr "最終チェックポイントのnewestCommitTsXid:     %u\n"
 
-<<<<<<< HEAD
 #: pg_resetwal.c:749
-=======
-#: pg_resetwal.c:790
->>>>>>> 185876a6
 #, c-format
 msgid "Maximum data alignment:               %u\n"
 msgstr "最大データアラインメント:                    %u\n"
 
-<<<<<<< HEAD
 #: pg_resetwal.c:752
-=======
-#: pg_resetwal.c:793
->>>>>>> 185876a6
 #, c-format
 msgid "Database block size:                  %u\n"
 msgstr "データベースのブロックサイズ:                %u\n"
 
-<<<<<<< HEAD
 #: pg_resetwal.c:754
-=======
-#: pg_resetwal.c:795
->>>>>>> 185876a6
 #, c-format
 msgid "Blocks per segment of large relation: %u\n"
 msgstr "大きなリレーションのセグメント毎のブロック数:%u\n"
 
-<<<<<<< HEAD
 #: pg_resetwal.c:756
-=======
-#: pg_resetwal.c:797
->>>>>>> 185876a6
 #, c-format
 msgid "WAL block size:                       %u\n"
 msgstr "WALのブロックサイズ:                         %u\n"
 
-<<<<<<< HEAD
 #: pg_resetwal.c:758 pg_resetwal.c:844
-=======
-#: pg_resetwal.c:799 pg_resetwal.c:885
->>>>>>> 185876a6
 #, c-format
 msgid "Bytes per WAL segment:                %u\n"
 msgstr "WALセグメント当たりのバイト数:               %u\n"
 
-<<<<<<< HEAD
 #: pg_resetwal.c:760
-=======
-#: pg_resetwal.c:801
->>>>>>> 185876a6
 #, c-format
 msgid "Maximum length of identifiers:        %u\n"
 msgstr "識別子の最大長:                              %u\n"
 
-<<<<<<< HEAD
 #: pg_resetwal.c:762
-=======
-#: pg_resetwal.c:803
->>>>>>> 185876a6
 #, c-format
 msgid "Maximum columns in an index:          %u\n"
 msgstr "インデックス内の最大列数:                    %u\n"
 
-<<<<<<< HEAD
 #: pg_resetwal.c:764
-=======
-#: pg_resetwal.c:805
->>>>>>> 185876a6
 #, c-format
 msgid "Maximum size of a TOAST chunk:        %u\n"
 msgstr "TOASTチャンクの最大サイズ:                   %u\n"
 
-<<<<<<< HEAD
 #: pg_resetwal.c:766
-=======
-#: pg_resetwal.c:807
->>>>>>> 185876a6
 #, c-format
 msgid "Size of a large-object chunk:         %u\n"
 msgstr "ラージオブジェクトチャンクのサイズ:          %u\n"
 
-<<<<<<< HEAD
 #: pg_resetwal.c:769
-=======
-#: pg_resetwal.c:810
->>>>>>> 185876a6
 #, c-format
 msgid "Date/time type storage:               %s\n"
 msgstr "日付/時刻型の格納方式:                       %s\n"
 
-<<<<<<< HEAD
 #: pg_resetwal.c:770
 msgid "64-bit integers"
 msgstr "64ビット整数"
 
 #: pg_resetwal.c:771
-=======
-#: pg_resetwal.c:811
-msgid "64-bit integers"
-msgstr "64ビット整数"
-
-#: pg_resetwal.c:812
->>>>>>> 185876a6
 #, c-format
 msgid "Float8 argument passing:              %s\n"
 msgstr "Float8引数の渡し方:                          %s\n"
 
-<<<<<<< HEAD
 #: pg_resetwal.c:772
 msgid "by reference"
 msgstr "参照渡し"
@@ -719,26 +439,11 @@
 msgstr "値渡し"
 
 #: pg_resetwal.c:773
-=======
-#: pg_resetwal.c:813
-msgid "by reference"
-msgstr "参照渡し"
-
-#: pg_resetwal.c:813
-msgid "by value"
-msgstr "値渡し"
-
-#: pg_resetwal.c:814
->>>>>>> 185876a6
 #, c-format
 msgid "Data page checksum version:           %u\n"
 msgstr "データベージチェックサムのバージョン:        %u\n"
 
-<<<<<<< HEAD
 #: pg_resetwal.c:787
-=======
-#: pg_resetwal.c:828
->>>>>>> 185876a6
 #, c-format
 msgid ""
 "\n"
@@ -751,182 +456,102 @@
 "変更される値:\n"
 "\n"
 
-<<<<<<< HEAD
 #: pg_resetwal.c:791
-=======
-#: pg_resetwal.c:832
->>>>>>> 185876a6
 #, c-format
 msgid "First log segment after reset:        %s\n"
 msgstr "リセット後最初のログセグメント:              %s\n"
 
-<<<<<<< HEAD
 #: pg_resetwal.c:795
-=======
-#: pg_resetwal.c:836
->>>>>>> 185876a6
 #, c-format
 msgid "NextMultiXactId:                      %u\n"
 msgstr "NextMultiXactId:                             %u\n"
 
-<<<<<<< HEAD
 #: pg_resetwal.c:797
-=======
-#: pg_resetwal.c:838
->>>>>>> 185876a6
 #, c-format
 msgid "OldestMultiXid:                       %u\n"
 msgstr "OldestMultiXid:                              %u\n"
 
-<<<<<<< HEAD
 #: pg_resetwal.c:799
-=======
-#: pg_resetwal.c:840
->>>>>>> 185876a6
 #, c-format
 msgid "OldestMulti's DB:                     %u\n"
 msgstr "OldestMultiのDB:                             %u\n"
 
-<<<<<<< HEAD
 #: pg_resetwal.c:805
-=======
-#: pg_resetwal.c:846
->>>>>>> 185876a6
 #, c-format
 msgid "NextMultiOffset:                      %u\n"
 msgstr "NextMultiOffset:                             %u\n"
 
-<<<<<<< HEAD
 #: pg_resetwal.c:811
-=======
-#: pg_resetwal.c:852
->>>>>>> 185876a6
 #, c-format
 msgid "NextOID:                              %u\n"
 msgstr "NextOID:                                     %u\n"
 
-<<<<<<< HEAD
 #: pg_resetwal.c:817
-=======
-#: pg_resetwal.c:858
->>>>>>> 185876a6
 #, c-format
 msgid "NextXID:                              %u\n"
 msgstr "NextXID:                                     %u\n"
 
-<<<<<<< HEAD
 #: pg_resetwal.c:819
-=======
-#: pg_resetwal.c:860
->>>>>>> 185876a6
 #, c-format
 msgid "OldestXID:                            %u\n"
 msgstr "OldestXID:                                   %u\n"
 
-<<<<<<< HEAD
 #: pg_resetwal.c:821
-=======
-#: pg_resetwal.c:862
->>>>>>> 185876a6
 #, c-format
 msgid "OldestXID's DB:                       %u\n"
 msgstr "OldestXIDのDB:                               %u\n"
 
-<<<<<<< HEAD
 #: pg_resetwal.c:827
-=======
-#: pg_resetwal.c:868
->>>>>>> 185876a6
 #, c-format
 msgid "NextXID epoch:                        %u\n"
 msgstr "NextXID基点:                                 %u\n"
 
-<<<<<<< HEAD
 #: pg_resetwal.c:833
-=======
-#: pg_resetwal.c:874
->>>>>>> 185876a6
 #, c-format
 msgid "oldestCommitTsXid:                    %u\n"
 msgstr "oldestCommitTsXid:                           %u\n"
 
-<<<<<<< HEAD
 #: pg_resetwal.c:838
-=======
-#: pg_resetwal.c:879
->>>>>>> 185876a6
 #, c-format
 msgid "newestCommitTsXid:                    %u\n"
 msgstr "newestCommitTsXid:                           %u\n"
 
-<<<<<<< HEAD
 #: pg_resetwal.c:922 pg_resetwal.c:981 pg_resetwal.c:1016
-=======
-#: pg_resetwal.c:965 pg_resetwal.c:1033 pg_resetwal.c:1080
->>>>>>> 185876a6
 #, c-format
 msgid "could not open directory \"%s\": %m"
 msgstr "ディレクトリ\"%s\"をオープンできませんでした: %m"
 
-<<<<<<< HEAD
 #: pg_resetwal.c:954 pg_resetwal.c:995 pg_resetwal.c:1033
-=======
-#: pg_resetwal.c:1000 pg_resetwal.c:1053 pg_resetwal.c:1103
->>>>>>> 185876a6
 #, c-format
 msgid "could not read directory \"%s\": %m"
 msgstr "ディレクトリ\"%s\"を読み取れませんでした: %m"
 
-<<<<<<< HEAD
 #: pg_resetwal.c:957 pg_resetwal.c:998 pg_resetwal.c:1036
-=======
-#: pg_resetwal.c:1006 pg_resetwal.c:1059 pg_resetwal.c:1109
->>>>>>> 185876a6
 #, c-format
 msgid "could not close directory \"%s\": %m"
 msgstr "ディレクトリ\"%s\"をクローズできませんでした: %m"
 
-<<<<<<< HEAD
 #: pg_resetwal.c:990 pg_resetwal.c:1028
-=======
-#: pg_resetwal.c:1045 pg_resetwal.c:1095
->>>>>>> 185876a6
 #, c-format
 msgid "could not delete file \"%s\": %m"
 msgstr "ファイル\"%s\"を削除できませんでした: %m"
 
-<<<<<<< HEAD
 #: pg_resetwal.c:1100
-=======
-#: pg_resetwal.c:1176
->>>>>>> 185876a6
 #, c-format
 msgid "could not open file \"%s\": %m"
 msgstr "ファイル\"%s\"をオープンできませんでした: %m"
 
-<<<<<<< HEAD
 #: pg_resetwal.c:1108 pg_resetwal.c:1120
-=======
-#: pg_resetwal.c:1186 pg_resetwal.c:1199
->>>>>>> 185876a6
 #, c-format
 msgid "could not write file \"%s\": %m"
 msgstr "ファイル\"%s\"を書き出せませんでした: %m"
 
-<<<<<<< HEAD
 #: pg_resetwal.c:1125
-=======
-#: pg_resetwal.c:1206
->>>>>>> 185876a6
 #, c-format
 msgid "fsync error: %m"
 msgstr "fsyncエラー: %m"
 
-<<<<<<< HEAD
 #: pg_resetwal.c:1134
-=======
-#: pg_resetwal.c:1217
->>>>>>> 185876a6
 #, c-format
 msgid ""
 "%s resets the PostgreSQL write-ahead log.\n"
@@ -935,11 +560,7 @@
 "%sはPostgreSQLの先行書き込みログをリセットします。\n"
 "\n"
 
-<<<<<<< HEAD
 #: pg_resetwal.c:1135
-=======
-#: pg_resetwal.c:1218
->>>>>>> 185876a6
 #, c-format
 msgid ""
 "Usage:\n"
@@ -950,20 +571,12 @@
 "  %s [OPTION]... DATADIR\n"
 "\n"
 
-<<<<<<< HEAD
 #: pg_resetwal.c:1136
-=======
-#: pg_resetwal.c:1219
->>>>>>> 185876a6
 #, c-format
 msgid "Options:\n"
 msgstr "オプション:\n"
 
-<<<<<<< HEAD
 #: pg_resetwal.c:1137
-=======
-#: pg_resetwal.c:1220
->>>>>>> 185876a6
 #, c-format
 msgid ""
 "  -c, --commit-timestamp-ids=XID,XID\n"
@@ -974,129 +587,122 @@
 "                                  コミットタイムスタンプを持つ最古と最新の\n"
 "                                  トランザクション(0は変更しないことを意味する)\n"
 
-<<<<<<< HEAD
 #: pg_resetwal.c:1140
-=======
-#: pg_resetwal.c:1223
->>>>>>> 185876a6
 #, c-format
 msgid " [-D, --pgdata=]DATADIR            data directory\n"
 msgstr " [-D, --pgdata=]DATADIR           データディレクトリ\n"
 
-<<<<<<< HEAD
 #: pg_resetwal.c:1141
-=======
-#: pg_resetwal.c:1224
->>>>>>> 185876a6
 #, c-format
 msgid "  -e, --epoch=XIDEPOCH             set next transaction ID epoch\n"
 msgstr "  -e, --epoch=XIDEPOCH            次のトランザクションIDの基点を設定\n"
 
-<<<<<<< HEAD
 #: pg_resetwal.c:1142
-=======
-#: pg_resetwal.c:1225
->>>>>>> 185876a6
 #, c-format
 msgid "  -f, --force                      force update to be done\n"
 msgstr "  -f, --force                     強制的に更新を実施\n"
 
-<<<<<<< HEAD
 #: pg_resetwal.c:1143
 #, c-format
 msgid "  -l, --next-wal-file=WALFILE      set minimum starting location for new WAL\n"
 msgstr "  -l, --next-wal-file=WALFILE     新しいWALの最小開始ポイントを設定\n"
 
 #: pg_resetwal.c:1144
-=======
-#: pg_resetwal.c:1226
+#, c-format
+msgid "  -m, --multixact-ids=MXID,MXID    set next and oldest multitransaction ID\n"
+msgstr "  -m, --multixact-ids=MXID,MXID   次および最古のマルチトランザクションIDを設定\n"
+
+#: pg_resetwal.c:1145
+#, c-format
+msgid "  -n, --dry-run                    no update, just show what would be done\n"
+msgstr "  -n, --dry-run                   更新をせず、単に何が行なわれるかを表示\n"
+
+#: pg_resetwal.c:1146
+#, c-format
+msgid "  -o, --next-oid=OID               set next OID\n"
+msgstr "  -o, --next-oid=OID              次のOIDを設定\n"
+
+#: pg_resetwal.c:1147
+#, c-format
+msgid "  -O, --multixact-offset=OFFSET    set next multitransaction offset\n"
+msgstr "  -O, --multixact-offset=OFFSET   次のマルチトランザクションオフセットを設定\n"
+
+#: pg_resetwal.c:1148
+#, c-format
+msgid "  -u, --oldest-transaction-id=XID  set oldest transaction ID\n"
+msgstr "  -u, --oldest-transaction-id=XID 最古のトランザクションIDを設定\n"
+
+#: pg_resetwal.c:1149
+#, c-format
+msgid "  -V, --version                    output version information, then exit\n"
+msgstr "  -V, --version                   バージョン情報を表示して終了\n"
+
+#: pg_resetwal.c:1150
+#, c-format
+msgid "  -x, --next-transaction-id=XID    set next transaction ID\n"
+msgstr "  -x, --next-transaction-id=XID   次のトランザクションIDを設定\n"
+
+#: pg_resetwal.c:1151
+#, c-format
+msgid "      --wal-segsize=SIZE           size of WAL segments, in megabytes\n"
+msgstr "      --wal-segsize=SIZE          WALセグメントのサイズ、単位はメガバイト\n"
+
+#: pg_resetwal.c:1152
+#, c-format
+msgid "  -?, --help                       show this help, then exit\n"
+msgstr "  -?, --help                      このヘルプを表示して終了\n"
+
+#: pg_resetwal.c:1153
 #, c-format
 msgid "  -l, --next-wal-file=WALFILE      set minimum starting location for new WAL\n"
 msgstr "  -l, --next-wal-file=WALFILE     新しいWALの最小開始位置を設定\n"
 
 #: pg_resetwal.c:1227
->>>>>>> 185876a6
 #, c-format
 msgid "  -m, --multixact-ids=MXID,MXID    set next and oldest multitransaction ID\n"
 msgstr "  -m, --multixact-ids=MXID,MXID   次および最古のマルチトランザクションIDを設定\n"
 
-<<<<<<< HEAD
-#: pg_resetwal.c:1145
-=======
 #: pg_resetwal.c:1228
->>>>>>> 185876a6
 #, c-format
 msgid "  -n, --dry-run                    no update, just show what would be done\n"
 msgstr "  -n, --dry-run                   更新をせず、単に何が行なわれるかを表示\n"
 
-<<<<<<< HEAD
-#: pg_resetwal.c:1146
-=======
 #: pg_resetwal.c:1229
->>>>>>> 185876a6
 #, c-format
 msgid "  -o, --next-oid=OID               set next OID\n"
 msgstr "  -o, --next-oid=OID              次のOIDを設定\n"
 
-<<<<<<< HEAD
-#: pg_resetwal.c:1147
-=======
 #: pg_resetwal.c:1230
->>>>>>> 185876a6
 #, c-format
 msgid "  -O, --multixact-offset=OFFSET    set next multitransaction offset\n"
 msgstr "  -O, --multixact-offset=OFFSET   次のマルチトランザクションオフセットを設定\n"
 
-<<<<<<< HEAD
-#: pg_resetwal.c:1148
-=======
 #: pg_resetwal.c:1231
->>>>>>> 185876a6
 #, c-format
 msgid "  -u, --oldest-transaction-id=XID  set oldest transaction ID\n"
 msgstr "  -u, --oldest-transaction-id=XID 最古のトランザクションIDを設定\n"
 
-<<<<<<< HEAD
-#: pg_resetwal.c:1149
-=======
 #: pg_resetwal.c:1232
->>>>>>> 185876a6
 #, c-format
 msgid "  -V, --version                    output version information, then exit\n"
 msgstr "  -V, --version                   バージョン情報を表示して終了\n"
 
-<<<<<<< HEAD
-#: pg_resetwal.c:1150
-=======
 #: pg_resetwal.c:1233
->>>>>>> 185876a6
 #, c-format
 msgid "  -x, --next-transaction-id=XID    set next transaction ID\n"
 msgstr "  -x, --next-transaction-id=XID   次のトランザクションIDを設定\n"
 
-<<<<<<< HEAD
-#: pg_resetwal.c:1151
-=======
 #: pg_resetwal.c:1234
->>>>>>> 185876a6
 #, c-format
 msgid "      --wal-segsize=SIZE           size of WAL segments, in megabytes\n"
 msgstr "      --wal-segsize=SIZE          WALセグメントのサイズ、単位はメガバイト\n"
 
-<<<<<<< HEAD
-#: pg_resetwal.c:1152
-=======
 #: pg_resetwal.c:1235
->>>>>>> 185876a6
 #, c-format
 msgid "  -?, --help                       show this help, then exit\n"
 msgstr "  -?, --help                      このヘルプを表示して終了\n"
 
-<<<<<<< HEAD
-#: pg_resetwal.c:1153
-=======
 #: pg_resetwal.c:1236
->>>>>>> 185876a6
 #, c-format
 msgid ""
 "\n"
@@ -1105,7 +711,6 @@
 "\n"
 "バグは<%s>に報告してください。\n"
 
-<<<<<<< HEAD
 #: pg_resetwal.c:1154
 #, c-format
 msgid "%s home page: <%s>\n"
@@ -1217,10 +822,4 @@
 #~ msgstr "%s: オプション-xの引数が無効です\n"
 
 #~ msgid "Float4 argument passing:              %s\n"
-#~ msgstr "Float4引数の渡し方:                          %s\n"
-=======
-#: pg_resetwal.c:1237
-#, c-format
-msgid "%s home page: <%s>\n"
-msgstr "%s ホームページ: <%s>\n"
->>>>>>> 185876a6
+#~ msgstr "Float4引数の渡し方:                          %s\n"
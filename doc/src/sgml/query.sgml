--- conflicted
+++ resolved
@@ -675,10 +675,7 @@
     the <structfield>city</structfield>
     column of each row of the <structname>weather</structname> table with the
     <structfield>name</structfield> column of all rows in the <structname>cities</structname>
-<<<<<<< HEAD
     table, and select the pairs of rows where these values match.<footnote>
-=======
-    table, and select the pairs of rows where these values match.
 -->
 ここまでの問い合わせは、一度に1つのテーブルにのみアクセスするものでした。
 問い合わせは、一度に複数のテーブルにアクセスすることも、テーブル内の複数の行の処理を同時に行うようなやり方で、１つのテーブルにアクセスすることも可能です。
@@ -686,7 +683,6 @@
 例として、すべての気象データを関連する都市の位置情報と一緒に表示したい場合が挙げられます。
 それを行うためには、<structname>weather</structname>テーブルの各行の<structfield>city</structfield>列を、<structname>cities</structname>テーブルの全ての行の<structfield>name</structfield>列と比較し、両者の値が一致する行の組み合わせを選択しなければなりません。
     <note>
->>>>>>> 9a9c638e
      <para>
 <!--
       This  is only a conceptual model.  The join is usually performed
@@ -697,12 +693,8 @@
 実際の結合は通常、1つひとつの行の組み合わせを比べるよりも、もっと効率的な方法で行われます。
 しかし、これはユーザからはわかりません。
      </para>
-<<<<<<< HEAD
     </footnote>
-=======
-    </note>
-<!--
->>>>>>> 9a9c638e
+<!--
     This would be accomplished by the following query:
 -->
 これは、以下の問い合わせによって行うことができます。
@@ -765,24 +757,6 @@
     </itemizedlist>
    </para>
 
-<<<<<<< HEAD
-=======
-   <formalpara>
-<!--
-    <title>Exercise:</title>
--->
-    <title>練習:</title>
-
-    <para>
-<!--
-     Attempt to determine the semantics of this query when the
-     <literal>WHERE</literal> clause is omitted.
--->
-<literal>WHERE</literal>句を省略した場合のこの問い合わせの意味を決定してください。
-    </para>
-   </formalpara>
-
->>>>>>> 9a9c638e
    <para>
 <!--
     Since the columns all had different names, the parser
@@ -812,13 +786,9 @@
    <para>
 <!--
     Join queries of the kind seen thus far can also be written in this
-<<<<<<< HEAD
     form:
-=======
-    alternative form:
 -->
 ここまでに示したような結合問い合わせは、以下のように別の形で表すことができます。
->>>>>>> 9a9c638e
 
 <programlisting>
 SELECT *
@@ -826,7 +796,6 @@
     WHERE city = name;
 </programlisting>
 
-<<<<<<< HEAD
     This syntax pre-dates the <literal>JOIN</literal>/<literal>ON</literal>
     syntax, which was introduced in SQL-92.  The tables are simply listed in
     the <literal>FROM</literal> clause, and the comparison expression is added
@@ -839,25 +808,12 @@
     clause together with other conditions.
    </para>
 
+<!--
    <indexterm><primary>join</primary><secondary>outer</secondary></indexterm>
-
-   <para>
-=======
-<!--
-    This syntax is not as commonly used as the one above, but we show
-    it here to help you understand the following topics.
--->
-この構文は先の例よりも一般的に使用されるものではありませんが、以降の話題の理解を助けるためにここで示しています。
-   </para>
-
-   <para>
-<!--
-    <indexterm><primary>join</primary><secondary>outer</secondary></indexterm>
 -->
     <indexterm><primary>結合</primary><secondary>外部</secondary></indexterm>
 
-<!--
->>>>>>> 9a9c638e
+   <para>
     Now we will figure out how we can get the Hayward records back in.
     What we want the query to do is to scan the
     <structname>weather</structname> table and for each row to find the
@@ -865,12 +821,8 @@
     found we want some <quote>empty values</quote> to be substituted
     for the <structname>cities</structname> table's columns.  This kind
     of query is called an <firstterm>outer join</firstterm>.  (The
-<<<<<<< HEAD
     joins we have seen so far are <firstterm>inner joins</firstterm>.)
     The command looks like this:
-=======
-    joins we have seen so far are inner joins.)  The command looks
-    like this:
 -->
 ここで、どのようにすればHaywardのレコードを得ることができるようになるのかを明らかにします。
 実行したい問い合わせは、<structname>weather</structname>をスキャンし、各行に対して、<structname>cities</structname>行に一致する行を探すというものです。
@@ -878,7 +830,6 @@
 この種の問い合わせは<firstterm>外部結合</firstterm>と呼ばれます
 （これまで示してきた結合は内部結合です）。
 以下のようなコマンドになります。
->>>>>>> 9a9c638e
 
 <programlisting>
 SELECT *
@@ -927,17 +878,6 @@
    <indexterm><primary>join</primary><secondary>self</secondary></indexterm>
    <indexterm><primary>alias</primary><secondary>for table name in query</secondary></indexterm>
    <para>
-<<<<<<< HEAD
-=======
-<!--
-    <indexterm><primary>join</primary><secondary>self</secondary></indexterm>
-    <indexterm><primary>alias</primary><secondary>for table name in query</secondary></indexterm>
--->
-    <indexterm><primary>結合</primary><secondary>自己</secondary></indexterm>
-    <indexterm><primary>別名</primary><secondary>問い合わせ内のテーブル名用の</secondary></indexterm>
-
-<!--
->>>>>>> 9a9c638e
     We can also join a table against itself.  This is called a
     <firstterm>self join</firstterm>.  As an example, suppose we wish
     to find all the weather records that are in the temperature range
@@ -970,14 +910,9 @@
 (2 rows)
 </screen>
 
-<<<<<<< HEAD
+<!--
     Here we have relabeled the weather table as <literal>w1</literal> and
     <literal>w2</literal> to be able to distinguish the left and right side
-=======
-<!--
-    Here we have relabeled the weather table as <literal>W1</literal> and
-    <literal>W2</literal> to be able to distinguish the left and right side
->>>>>>> 9a9c638e
     of the join.  You can also use these kinds of aliases in other
     queries to save some typing, e.g.:
 -->
